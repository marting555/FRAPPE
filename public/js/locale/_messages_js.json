--- conflicted
+++ resolved
@@ -242,10 +242,7 @@
  "Workflow Document State", 
  "Item Website Specification", 
  "Mode of Payment", 
-<<<<<<< HEAD
-=======
  "Website Settings", 
->>>>>>> 1c366975
  "Leave Block List Date", 
  "System Console", 
  "To Do", 
@@ -264,10 +261,7 @@
  "Stock", 
  "Profile", 
  "Authorization Control", 
-<<<<<<< HEAD
  "Product", 
-=======
->>>>>>> 1c366975
  "Item Quality Inspection Parameter", 
  "MIS Control", 
  "Leave Block List Allow", 
