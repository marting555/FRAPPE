--- conflicted
+++ resolved
@@ -33,24 +33,16 @@
   - cd ~/frappe-bench
   - bench get-app erpnext $TRAVIS_BUILD_DIR
   - bench use test_site
-<<<<<<< HEAD
-=======
   - bench reinstall --mariadb-root-username root --mariadb-root-password travis --yes
   - bench scheduler disable
   - sed -i 's/9000/9001/g' sites/common_site_config.json
   - bench start &
   - sleep 10
->>>>>>> 090a308a
 
 jobs:
   include:
     - stage: test
       script:
-        - bench reinstall --mariadb-root-username root --mariadb-root-password travis --yes
-        - bench scheduler disable
-        - sed -i 's/9000/9001/g' sites/common_site_config.json
-        - bench start &
-        - sleep 10
         - set -e
         - bench run-tests --app erpnext --coverage
       after_script:
