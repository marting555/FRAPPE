--- conflicted
+++ resolved
@@ -34,8 +34,6 @@
       
   def create_receiver_list(self):
     rec, where_clause = '', ''
-<<<<<<< HEAD
-    
     if self.doc.cus == 'All Customer Contact':
       where_clause = self.doc.customer and " and customer = '%s'" % self.doc.customer or " and ifnull(is_customer, 0) = 1"
     if self.doc.cus == 'All Supplier Contact':
@@ -43,20 +41,9 @@
     if self.doc.cus == 'All Sales Partner Contact':
       where_clause = self.doc.sales_partner and " and sales_partner = '%s'" % self.doc.sales_partner or " and ifnull(is_sales_partner, 0) = 1"
     if self.doc.cus in ['All Contact', 'All Customer Contact', 'All Supplier Contact', 'All Sales Partner Contact']:
-=======
-    if self.doc.send_to == 'All Customer Contact':
-      where_clause = self.doc.customer and " and customer = '%s'" % self.doc.customer or " and ifnull(customer, '') != ''"
-    if self.doc.send_to == 'All Supplier Contact':
-      where_clause = self.doc.supplier and " and ifnull(is_supplier, 0) = 1 and supplier = '%s'" % self.doc.supplier or " and ifnull(supplier, '') != ''"
-    if self.doc.send_to == 'All Sales Partner Contact':
-      where_clause = self.doc.sales_partner and " and ifnull(is_sales_partner, 0) = 1 and sales_partner = '%s'" % self.doc.sales_partner or " and ifnull(sales_partner, '') != ''"
-
-    if self.doc.send_to in ['All Contact', 'All Customer Contact', 'All Supplier Contact', 'All Sales Partner Contact']:
->>>>>>> d49aae27
       rec = sql("select CONCAT(ifnull(first_name,''),'',ifnull(last_name,'')), mobile_no from `tabContact` where ifnull(mobile_no,'')!='' and docstatus != 2 %s" % where_clause)
     elif self.doc.cus == 'All Lead (Open)':
       rec = sql("select lead_name, mobile_no from tabLead where ifnull(mobile_no,'')!='' and docstatus != 2 and status = 'Open'")
-<<<<<<< HEAD
     elif self.doc.cus == 'All Employee (Active)':
       where_clause = self.doc.department and " and department = '%s'" % self.doc.department or ""
       where_clause += self.doc.branch and " and branch = '%s'" % self.doc.branch or ""
@@ -65,15 +52,6 @@
       rec = sql("select sales_person_name, mobile_no from `tabSales Person` where docstatus != 2 and ifnull(mobile_no,'')!=''")
     else:
       rec=sql("select cont_name,ph_no from `tabSub Contact` where parent='"+self.doc.cus+"'")
-   
-=======
-    elif self.doc.send_to == 'All Employee (Active)':
-      where_clause = self.doc.department and " and department = '%s'" % self.doc.department or ""
-      where_clause += self.doc.branch and " and branch = '%s'" % self.doc.branch or ""
-      rec = sql("select employee_name, cell_number from `tabEmployee` where status = 'Active' and docstatus < 2 and ifnull(cell_number,'')!='' %s" % where_clause)
-    elif self.doc.send_to == 'All Sales Person':
-      rec = sql("select sales_person_name, mobile_no from `tabSales Person` where docstatus != 2 and ifnull(mobile_no,'')!=''")
->>>>>>> d49aae27
     rec_list = ''
     for d in rec:
       rec_list += d[0] + ' - ' + d[1] + '\n'
