--- conflicted
+++ resolved
@@ -1,14 +1,8 @@
 [
  {
-<<<<<<< HEAD
   "creation": "2013-01-10 16:34:19", 
   "docstatus": 0, 
-  "modified": "2013-01-22 14:56:40", 
-=======
-  "creation": "2013-01-18 12:35:41", 
-  "docstatus": 0, 
-  "modified": "2013-01-22 12:08:56", 
->>>>>>> b7f13118
+  "modified": "2013-01-22 15:23:24", 
   "modified_by": "Administrator", 
   "owner": "Administrator"
  }, 
@@ -27,7 +21,6 @@
   "name": "__common__", 
   "parent": "Opportunity", 
   "parentfield": "fields", 
-<<<<<<< HEAD
   "parenttype": "DocType", 
   "permlevel": 0
  }, 
@@ -35,32 +28,22 @@
   "amend": 1, 
   "cancel": 1, 
   "create": 1, 
-=======
-  "parenttype": "DocType"
- }, 
- {
->>>>>>> b7f13118
   "doctype": "DocPerm", 
   "name": "__common__", 
   "parent": "Opportunity", 
   "parentfield": "permissions", 
   "parenttype": "DocType", 
-<<<<<<< HEAD
   "permlevel": 0, 
   "read": 1, 
   "report": 1, 
   "submit": 1, 
   "write": 1
-=======
-  "read": 1
->>>>>>> b7f13118
  }, 
  {
   "doctype": "DocType", 
   "name": "Opportunity"
  }, 
  {
-  "default": "OPPTY", 
   "description": "To manage multiple series please go to Setup > Manage Series", 
   "doctype": "DocField", 
   "fieldname": "naming_series", 
@@ -69,12 +52,7 @@
   "no_copy": 1, 
   "oldfieldname": "naming_series", 
   "oldfieldtype": "Select", 
-<<<<<<< HEAD
-  "options": "ENQUIRY\nENQ", 
-=======
-  "options": "\nOPPTY", 
-  "permlevel": 0, 
->>>>>>> b7f13118
+  "options": "OPPT", 
   "reqd": 1
  }, 
  {
@@ -85,10 +63,6 @@
   "oldfieldname": "enquiry_from", 
   "oldfieldtype": "Select", 
   "options": "\nLead\nCustomer", 
-<<<<<<< HEAD
-=======
-  "permlevel": 0, 
->>>>>>> b7f13118
   "print_hide": 1, 
   "report_hide": 0, 
   "reqd": 1
@@ -103,10 +77,6 @@
   "oldfieldname": "customer", 
   "oldfieldtype": "Link", 
   "options": "Customer", 
-<<<<<<< HEAD
-=======
-  "permlevel": 0, 
->>>>>>> b7f13118
   "print_hide": 1, 
   "reqd": 0, 
   "search_index": 0
@@ -121,10 +91,6 @@
   "oldfieldname": "lead", 
   "oldfieldtype": "Link", 
   "options": "Lead", 
-<<<<<<< HEAD
-=======
-  "permlevel": 0, 
->>>>>>> b7f13118
   "print_hide": 1
  }, 
  {
@@ -132,10 +98,6 @@
   "fieldname": "column_break0", 
   "fieldtype": "Column Break", 
   "oldfieldtype": "Column Break", 
-<<<<<<< HEAD
-=======
-  "permlevel": 0, 
->>>>>>> b7f13118
   "width": "50%"
  }, 
  {
@@ -148,11 +110,7 @@
   "oldfieldname": "status", 
   "oldfieldtype": "Select", 
   "options": "\nDraft\nSubmitted\nQuotation Sent\nOrder Confirmed\nOpportunity Lost\nCancelled", 
-<<<<<<< HEAD
   "read_only": 1, 
-=======
-  "permlevel": 1, 
->>>>>>> b7f13118
   "reqd": 1
  }, 
  {
@@ -163,10 +121,6 @@
   "oldfieldname": "enquiry_type", 
   "oldfieldtype": "Select", 
   "options": "\nSales\nMaintenance", 
-<<<<<<< HEAD
-=======
-  "permlevel": 0, 
->>>>>>> b7f13118
   "reqd": 1
  }, 
  {
@@ -174,12 +128,7 @@
   "fieldname": "items", 
   "fieldtype": "Section Break", 
   "label": "Items", 
-<<<<<<< HEAD
   "oldfieldtype": "Section Break"
-=======
-  "oldfieldtype": "Section Break", 
-  "permlevel": 0
->>>>>>> b7f13118
  }, 
  {
   "description": "Items which do not exist in Item master can also be entered on customer's request", 
@@ -189,24 +138,14 @@
   "label": "Opportunity Items", 
   "oldfieldname": "enquiry_details", 
   "oldfieldtype": "Table", 
-<<<<<<< HEAD
   "options": "Opportunity Item"
-=======
-  "options": "Opportunity Item", 
-  "permlevel": 0
->>>>>>> b7f13118
  }, 
  {
   "description": "Keep a track of communication related to this enquiry which will help for future reference.", 
   "doctype": "DocField", 
   "fieldname": "communication_history", 
   "fieldtype": "Section Break", 
-<<<<<<< HEAD
   "oldfieldtype": "Section Break"
-=======
-  "oldfieldtype": "Section Break", 
-  "permlevel": 0
->>>>>>> b7f13118
  }, 
  {
   "allow_on_submit": 1, 
@@ -215,23 +154,13 @@
   "fieldtype": "HTML", 
   "label": "Communication HTML", 
   "oldfieldname": "follow_up", 
-<<<<<<< HEAD
   "oldfieldtype": "Table"
-=======
-  "oldfieldtype": "Table", 
-  "permlevel": 0
->>>>>>> b7f13118
  }, 
  {
   "doctype": "DocField", 
   "fieldname": "contact_info", 
   "fieldtype": "Section Break", 
-<<<<<<< HEAD
   "label": "Contact Info"
-=======
-  "label": "Contact Info", 
-  "permlevel": 0
->>>>>>> b7f13118
  }, 
  {
   "doctype": "DocField", 
@@ -240,10 +169,6 @@
   "in_filter": 1, 
   "label": "Contact Person", 
   "options": "Contact", 
-<<<<<<< HEAD
-=======
-  "permlevel": 0, 
->>>>>>> b7f13118
   "print_hide": 1
  }, 
  {
@@ -253,10 +178,6 @@
   "in_filter": 1, 
   "label": "Customer Address", 
   "options": "Address", 
-<<<<<<< HEAD
-=======
-  "permlevel": 0, 
->>>>>>> b7f13118
   "print_hide": 1
  }, 
  {
@@ -264,13 +185,8 @@
   "fieldname": "customer_name", 
   "fieldtype": "Data", 
   "label": "Customer Name", 
-<<<<<<< HEAD
   "print_hide": 0, 
   "read_only": 1
-=======
-  "permlevel": 1, 
-  "print_hide": 0
->>>>>>> b7f13118
  }, 
  {
   "doctype": "DocField", 
@@ -280,11 +196,7 @@
   "label": "Address", 
   "oldfieldname": "address", 
   "oldfieldtype": "Small Text", 
-<<<<<<< HEAD
-  "read_only": 1
-=======
-  "permlevel": 1
->>>>>>> b7f13118
+  "read_only": 1
  }, 
  {
   "doctype": "DocField", 
@@ -296,33 +208,21 @@
   "fieldname": "contact_display", 
   "fieldtype": "Small Text", 
   "label": "Contact", 
-<<<<<<< HEAD
-  "read_only": 1
-=======
-  "permlevel": 1
->>>>>>> b7f13118
+  "read_only": 1
  }, 
  {
   "doctype": "DocField", 
   "fieldname": "contact_email", 
   "fieldtype": "Text", 
   "label": "Contact Email", 
-<<<<<<< HEAD
-  "read_only": 1
-=======
-  "permlevel": 1
->>>>>>> b7f13118
+  "read_only": 1
  }, 
  {
   "doctype": "DocField", 
   "fieldname": "contact_mobile", 
   "fieldtype": "Text", 
   "label": "Contact Mobile No", 
-<<<<<<< HEAD
-  "read_only": 1
-=======
-  "permlevel": 1
->>>>>>> b7f13118
+  "read_only": 1
  }, 
  {
   "doctype": "DocField", 
@@ -332,11 +232,7 @@
   "label": "Name", 
   "oldfieldname": "lead_name", 
   "oldfieldtype": "Data", 
-<<<<<<< HEAD
-  "read_only": 1
-=======
-  "permlevel": 1
->>>>>>> b7f13118
+  "read_only": 1
  }, 
  {
   "depends_on": "eval:doc.enquiry_from==\"Customer\"", 
@@ -350,10 +246,6 @@
   "oldfieldname": "customer_group", 
   "oldfieldtype": "Link", 
   "options": "Customer Group", 
-<<<<<<< HEAD
-=======
-  "permlevel": 0, 
->>>>>>> b7f13118
   "print_hide": 1, 
   "reqd": 0, 
   "search_index": 1
@@ -366,10 +258,6 @@
   "in_filter": 1, 
   "label": "Territory", 
   "options": "Territory", 
-<<<<<<< HEAD
-=======
-  "permlevel": 0, 
->>>>>>> b7f13118
   "print_hide": 1, 
   "reqd": 0, 
   "search_index": 1
@@ -380,22 +268,13 @@
   "fieldname": "more_info", 
   "fieldtype": "Section Break", 
   "label": "More Info", 
-<<<<<<< HEAD
   "oldfieldtype": "Section Break"
-=======
-  "oldfieldtype": "Section Break", 
-  "permlevel": 0
->>>>>>> b7f13118
  }, 
  {
   "doctype": "DocField", 
   "fieldname": "column_break1", 
   "fieldtype": "Column Break", 
   "oldfieldtype": "Column Break", 
-<<<<<<< HEAD
-=======
-  "permlevel": 0, 
->>>>>>> b7f13118
   "width": "50%"
  }, 
  {
@@ -407,10 +286,6 @@
   "label": "Opportunity Date", 
   "oldfieldname": "transaction_date", 
   "oldfieldtype": "Date", 
-<<<<<<< HEAD
-=======
-  "permlevel": 0, 
->>>>>>> b7f13118
   "reqd": 1, 
   "width": "50px"
  }, 
@@ -423,10 +298,6 @@
   "oldfieldname": "fiscal_year", 
   "oldfieldtype": "Select", 
   "options": "link:Fiscal Year", 
-<<<<<<< HEAD
-=======
-  "permlevel": 0, 
->>>>>>> b7f13118
   "print_hide": 1, 
   "reqd": 1, 
   "search_index": 1
@@ -438,12 +309,7 @@
   "label": "Source", 
   "oldfieldname": "source", 
   "oldfieldtype": "Select", 
-<<<<<<< HEAD
   "options": "\nExisting Customer\nReference\nAdvertisement\nCold Calling\nExhibition\nSupplier Reference\nMass Mailing\nCustomer's Vendor\nCampaign\nWalk In"
-=======
-  "options": "\nExisting Customer\nReference\nAdvertisement\nCold Calling\nExhibition\nSupplier Reference\nMass Mailing\nCustomer's Vendor\nCampaign\nWalk In", 
-  "permlevel": 0
->>>>>>> b7f13118
  }, 
  {
   "description": "Enter name of campaign if source of enquiry is campaign", 
@@ -453,12 +319,7 @@
   "label": "Campaign", 
   "oldfieldname": "campaign", 
   "oldfieldtype": "Link", 
-<<<<<<< HEAD
   "options": "Campaign"
-=======
-  "options": "Campaign", 
-  "permlevel": 0
->>>>>>> b7f13118
  }, 
  {
   "depends_on": "eval:!doc.__islocal", 
@@ -469,11 +330,7 @@
   "no_copy": 1, 
   "oldfieldname": "order_lost_reason", 
   "oldfieldtype": "Small Text", 
-<<<<<<< HEAD
   "read_only": 1, 
-=======
-  "permlevel": 1, 
->>>>>>> b7f13118
   "report_hide": 0
  }, 
  {
@@ -485,10 +342,6 @@
   "oldfieldname": "company", 
   "oldfieldtype": "Link", 
   "options": "Company", 
-<<<<<<< HEAD
-=======
-  "permlevel": 0, 
->>>>>>> b7f13118
   "print_hide": 1, 
   "reqd": 1, 
   "search_index": 1
@@ -498,10 +351,6 @@
   "fieldname": "column_break2", 
   "fieldtype": "Column Break", 
   "oldfieldtype": "Column Break", 
-<<<<<<< HEAD
-=======
-  "permlevel": 0, 
->>>>>>> b7f13118
   "width": "50%"
  }, 
  {
@@ -514,10 +363,6 @@
   "oldfieldname": "contact_by", 
   "oldfieldtype": "Link", 
   "options": "Profile", 
-<<<<<<< HEAD
-=======
-  "permlevel": 0, 
->>>>>>> b7f13118
   "width": "75px"
  }, 
  {
@@ -527,12 +372,7 @@
   "fieldtype": "Date", 
   "label": "Next Contact Date", 
   "oldfieldname": "contact_date", 
-<<<<<<< HEAD
   "oldfieldtype": "Date"
-=======
-  "oldfieldtype": "Date", 
-  "permlevel": 0
->>>>>>> b7f13118
  }, 
  {
   "allow_on_submit": 0, 
@@ -545,13 +385,8 @@
   "no_copy": 1, 
   "oldfieldname": "last_contact_date", 
   "oldfieldtype": "Date", 
-<<<<<<< HEAD
-  "print_hide": 1, 
-  "read_only": 1
-=======
-  "permlevel": 1, 
-  "print_hide": 1
->>>>>>> b7f13118
+  "print_hide": 1, 
+  "read_only": 1
  }, 
  {
   "doctype": "DocField", 
@@ -560,12 +395,7 @@
   "label": "To Discuss", 
   "no_copy": 1, 
   "oldfieldname": "to_discuss", 
-<<<<<<< HEAD
   "oldfieldtype": "Small Text"
-=======
-  "oldfieldtype": "Small Text", 
-  "permlevel": 0
->>>>>>> b7f13118
  }, 
  {
   "doctype": "DocField", 
@@ -575,13 +405,8 @@
   "no_copy": 1, 
   "oldfieldname": "amended_from", 
   "oldfieldtype": "Data", 
-<<<<<<< HEAD
   "print_hide": 1, 
   "read_only": 1, 
-=======
-  "permlevel": 1, 
-  "print_hide": 1, 
->>>>>>> b7f13118
   "width": "150px"
  }, 
  {
@@ -592,7 +417,6 @@
   "no_copy": 1, 
   "oldfieldname": "amendment_date", 
   "oldfieldtype": "Date", 
-<<<<<<< HEAD
   "print_hide": 1, 
   "read_only": 1, 
   "width": "150px"
@@ -608,65 +432,5 @@
  {
   "doctype": "DocPerm", 
   "role": "Sales Manager"
-=======
-  "permlevel": 1, 
-  "print_hide": 1, 
-  "width": "150px"
- }, 
- {
-  "amend": 0, 
-  "cancel": 0, 
-  "create": 0, 
-  "doctype": "DocPerm", 
-  "permlevel": 1, 
-  "role": "Sales Manager", 
-  "submit": 0, 
-  "write": 0
- }, 
- {
-  "amend": 1, 
-  "cancel": 1, 
-  "create": 1, 
-  "doctype": "DocPerm", 
-  "permlevel": 0, 
-  "role": "System Manager", 
-  "submit": 1, 
-  "write": 1
- }, 
- {
-  "doctype": "DocPerm", 
-  "permlevel": 1, 
-  "role": "System Manager"
- }, 
- {
-  "amend": 1, 
-  "cancel": 1, 
-  "create": 1, 
-  "doctype": "DocPerm", 
-  "permlevel": 0, 
-  "role": "Sales User", 
-  "submit": 1, 
-  "write": 1
- }, 
- {
-  "amend": 0, 
-  "cancel": 0, 
-  "create": 0, 
-  "doctype": "DocPerm", 
-  "permlevel": 1, 
-  "role": "Sales User", 
-  "submit": 0, 
-  "write": 0
- }, 
- {
-  "amend": 1, 
-  "cancel": 1, 
-  "create": 1, 
-  "doctype": "DocPerm", 
-  "permlevel": 0, 
-  "role": "Sales Manager", 
-  "submit": 1, 
-  "write": 1
->>>>>>> b7f13118
  }
 ]