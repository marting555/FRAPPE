--- conflicted
+++ resolved
@@ -1,14 +1,8 @@
 [
  {
-<<<<<<< HEAD
-  "creation": "2013-04-19 13:30:51", 
-  "docstatus": 0, 
-  "modified": "2013-05-21 16:44:41", 
-=======
   "creation": "2013-03-07 11:42:58", 
   "docstatus": 0, 
-  "modified": "2013-05-22 12:09:03", 
->>>>>>> ded5da5b
+  "modified": "2013-05-22 12:10:03", 
   "modified_by": "Administrator", 
   "owner": "Administrator"
  }, 
@@ -119,11 +113,7 @@
   "options": "currency", 
   "print_hide": 1, 
   "print_width": "70px", 
-<<<<<<< HEAD
-  "read_only": 1, 
-=======
-  "read_only": 0, 
->>>>>>> ded5da5b
+  "read_only": 1, 
   "reqd": 0, 
   "width": "70px"
  }, 
@@ -193,11 +183,7 @@
   "options": "Company:company:default_currency", 
   "print_hide": 1, 
   "print_width": "100px", 
-<<<<<<< HEAD
-  "read_only": 1, 
-=======
-  "read_only": 0, 
->>>>>>> ded5da5b
+  "read_only": 1, 
   "reqd": 0, 
   "width": "100px"
  }, 
