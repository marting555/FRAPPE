--- conflicted
+++ resolved
@@ -10,12 +10,7 @@
 from webnotes.model.code import get_obj
 import webnotes.defaults
 
-<<<<<<< HEAD
 import  os, json
-
-sql = webnotes.conn.sql
-=======
->>>>>>> 9f6e836b
 
 class DocType:
 	def __init__(self,d,dl):
@@ -64,7 +59,7 @@
 
 		if not webnotes.conn.sql("""select name from tabCompany
 			where country=%s and docstatus<2 limit 1""", self.doc.country):
-			self.create_fields_for_locale(self.doc.locale)
+			self.create_fields_for_locale(self.doc.country)
 
 	def create_default_warehouses(self):
 		for whname in ("Stores", "Work In Progress", "Finished Goods"):
@@ -258,11 +253,7 @@
 			self.add_cfield(d)
 
 	def add_cfield(self, fieldata):
-		common = {
-			"doctype": "Custom Field",
-		}
-		common.update(fielddata)
-		webnotes.doc(common).insert()
+		webnotes.bean("Custom Fields", fieldata).insert()
 
 	def set_default_accounts(self):
 		accounts = {
