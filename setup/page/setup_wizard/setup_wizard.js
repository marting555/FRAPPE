--- conflicted
+++ resolved
@@ -92,11 +92,7 @@
 						description:'Your financial year begins on', reqd:1,
 						options: ['', '1st Jan', '1st Apr', '1st Jul', '1st Oct'] },
 					{fieldname:'company_tagline', label: wn._('What does it do?'), fieldtype:'Data',
-<<<<<<< HEAD
-						placeholder: wn._('e.g. "Build tools for builders"') ,reqd:1},
-=======
 						placeholder:'e.g. "Build tools for builders"', reqd:1},
->>>>>>> 4a84b039
 				],
 				help: wn._('The name of your company for which you are setting up this system.'),
 				onload: function(slide) {
