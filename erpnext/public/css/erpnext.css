--- conflicted
+++ resolved
@@ -346,7 +346,7 @@
 body[data-route="pos"] .collapse-btn {
   cursor: pointer;
 }
-<<<<<<< HEAD
+
 /* hub */
 body[data-route="hub"] .page-head {
   height: 80px;
@@ -410,7 +410,7 @@
 }
 body[data-route="hub"] .item-card .price {
   font-size: 12px;
-=======
+}
 .price-info {
   position: absolute;
   left: 0;
@@ -420,5 +420,4 @@
   padding: 5px 9px;
   border-radius: 3px;
   color: #fff;
->>>>>>> c050c694
 }