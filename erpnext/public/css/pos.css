[data-route="point-of-sale"] .layout-main-section-wrapper {
  margin-bottom: 0;
}
[data-route="point-of-sale"] .pos-items-wrapper {
  max-height: calc(100vh - 210px);
}
.pos {
  padding: 15px;
}
.list-item {
  min-height: 40px;
  height: auto;
}
.cart-container {
  padding: 0 15px;
  display: inline-block;
  width: 39%;
  vertical-align: top;
}
.item-container {
  padding: 0 15px;
  display: inline-block;
  width: 60%;
  vertical-align: top;
}
.search-field {
  width: 60%;
}
.search-field input::placeholder {
  font-size: 12px;
}
.item-group-field {
  width: 40%;
  margin-left: 15px;
}
.cart-wrapper {
  margin-bottom: 12px;
}
.cart-wrapper .list-item__content:not(:first-child) {
  justify-content: flex-end;
}
.cart-wrapper .list-item--head .list-item__content:nth-child(2) {
  flex: 1.5;
}
.cart-items {
  height: 150px;
  overflow: auto;
}
.cart-items .list-item.current-item {
  background-color: #fffce7;
}
.cart-items .list-item.current-item.qty input {
  border: 1px solid #5E64FF;
  font-weight: bold;
}
.cart-items .list-item.current-item.disc .discount {
  font-weight: bold;
}
.cart-items .list-item.current-item.rate .rate {
  font-weight: bold;
}
.cart-items .list-item .quantity {
  flex: 1.5;
}
.cart-items input {
  text-align: right;
  height: 22px;
  font-size: 12px;
}
.fields {
  display: flex;
}
.pos-items-wrapper {
  max-height: 480px;
  overflow-y: auto;
}
.pos-items {
  overflow: hidden;
}
.pos-item-wrapper {
  display: flex;
  flex-direction: column;
  position: relative;
  width: 25%;
}
.image-view-container {
  display: block;
}
.image-view-container .image-field {
  height: auto;
}
.empty-state {
  height: 100%;
  position: relative;
}
.empty-state span {
  position: absolute;
  color: #8D99A6;
  font-size: 12px;
  top: 50%;
  left: 50%;
  transform: translate(-50%, -50%);
}
@keyframes yellow-fade {
  0% {
    background-color: #fffce7;
  }
  100% {
    background-color: transparent;
  }
}
.highlight {
  animation: yellow-fade 1s ease-in 1;
}
input[type=number]::-webkit-inner-spin-button,
input[type=number]::-webkit-outer-spin-button {
  -webkit-appearance: none;
  margin: 0;
}
.number-pad {
  border-collapse: collapse;
  cursor: pointer;
  display: table;
}
.num-row {
  display: table-row;
}
.num-col {
  display: table-cell;
  border: 1px solid #d1d8dd;
}
.num-col > div {
  width: 50px;
  height: 50px;
  text-align: center;
  line-height: 50px;
}
.num-col.active {
  background-color: #fffce7;
}
.num-col.brand-primary {
  background-color: #5E64FF;
  color: #ffffff;
}
.discount-amount .discount-inputs {
  display: flex;
  flex-direction: column;
  padding: 15px 0;
}
.discount-amount input:first-child {
  margin-bottom: 10px;
}
.taxes-and-totals {
  border-top: 1px solid #d1d8dd;
}
.taxes-and-totals .taxes {
  display: flex;
  flex-direction: column;
  padding: 15px 0;
  align-items: flex-end;
}
.taxes-and-totals .taxes > div:first-child {
  margin-bottom: 10px;
}
.grand-total {
  border-top: 1px solid #d1d8dd;
}
.grand-total .list-item {
  height: 60px;
}
.grand-total .grand-total-value {
<<<<<<< HEAD
  font-size: 18px;
}
.rounded-total-value {
  font-size: 18px;
}
.quantity-total {
  font-size: 18px;
=======
  font-size: 24px;
>>>>>>> ecad30ac
}<|MERGE_RESOLUTION|>--- conflicted
+++ resolved
@@ -169,15 +169,8 @@
   height: 60px;
 }
 .grand-total .grand-total-value {
-<<<<<<< HEAD
-  font-size: 18px;
-}
-.rounded-total-value {
-  font-size: 18px;
+  font-size: 24px;
 }
 .quantity-total {
   font-size: 18px;
-=======
-  font-size: 24px;
->>>>>>> ecad30ac
 }