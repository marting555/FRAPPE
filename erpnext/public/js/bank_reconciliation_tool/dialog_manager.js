frappe.provide("erpnext.accounts.bank_reconciliation");

erpnext.accounts.bank_reconciliation.DialogManager = class DialogManager {
	constructor(company, bank_account, bank_statement_from_date, bank_statement_to_date, filter_by_reference_date, from_reference_date, to_reference_date) {
		this.bank_account = bank_account;
		this.company = company;
		this.make_dialog();
		this.bank_statement_from_date = bank_statement_from_date;
		this.bank_statement_to_date = bank_statement_to_date;
		this.filter_by_reference_date = filter_by_reference_date;
		this.from_reference_date = from_reference_date;
		this.to_reference_date = to_reference_date;
	}
	show_dialog(bank_transaction_name, update_dt_cards) {
		this.bank_transaction_name = bank_transaction_name;
		this.update_dt_cards = update_dt_cards;
		frappe.call({
			method: "frappe.client.get_value",
			args: {
				doctype: "Bank Transaction",
				filters: { name: this.bank_transaction_name },
				fieldname: [
					"date",
					"deposit",
					"withdrawal",
					"currency",
					"description",
					"name",
					"bank_account",
					"company",
					"reference_number",
					"party_type",
					"party",
					"unallocated_amount",
					"allocated_amount",
					"transaction_type",
				],
			},
			callback: (r) => {
				if (r.message) {
					this.bank_transaction = r.message;
					r.message.payment_entry = 1;
					r.message.journal_entry = 1;
					this.dialog.set_values(r.message);
					this.copy_data_to_voucher();
					this.dialog.show();
				}
			},
		});
	}

	copy_data_to_voucher() {
		let copied = {
			reference_number: this.bank_transaction.reference_number || this.bank_transaction.description,
			posting_date: this.bank_transaction.date,
			reference_date: this.bank_transaction.date,
			mode_of_payment: this.bank_transaction.transaction_type,
		};
		this.dialog.set_values(copied);
	}

	get_linked_vouchers(document_types) {
		frappe.call({
			method:
				"erpnext.accounts.doctype.bank_reconciliation_tool.bank_reconciliation_tool.get_linked_payments",
			args: {
				bank_transaction_name: this.bank_transaction_name,
				document_types: document_types,
				from_date: this.bank_statement_from_date,
				to_date: this.bank_statement_to_date,
				filter_by_reference_date: this.filter_by_reference_date,
				from_reference_date:this.from_reference_date,
				to_reference_date:this.to_reference_date
			},

			callback: (result) => {
				const data = result.message;

				if (data && data.length > 0) {
					const proposals_wrapper = this.dialog.fields_dict.payment_proposals.$wrapper;
					proposals_wrapper.show();
					this.dialog.fields_dict.no_matching_vouchers.$wrapper.hide();
<<<<<<< HEAD
					this.data = [];
					data.forEach((row) => {
						const reference_date = row[5] ? row[5] : row[8];
						this.data.push([
							row[1],
							row[2],
							reference_date,
							format_currency(row[3], row[9]),
							row[4],
							row[6],
						]);
					});
=======
					this.data = data.map((row) => this.format_row(row));
>>>>>>> 44bad3bd
					this.get_dt_columns();
					this.get_datatable(proposals_wrapper);
				} else {
					const proposals_wrapper = this.dialog.fields_dict.payment_proposals.$wrapper;
					proposals_wrapper.hide();
					this.dialog.fields_dict.no_matching_vouchers.$wrapper.show();
				}
				this.dialog.show();
			},
		});
	}

	get_dt_columns() {
		this.columns = [
			{
				name: __("Document Type"),
				editable: false,
				width: 125,
			},
			{
				name: __("Document Name"),
				editable: false,
				width: 1,
				format: (value, row) => {
					return frappe.form.formatters.Link(value, {options: row[2].content});
				},
			},
			{
				name: __("Reference Date"),
				editable: false,
				width: 120,
				format: frappe.form.formatters.Date,
			},
			{
				name: __("Remaining"),
				editable: false,
				width: 100,
			},
			{
				name: __("Reference Number"),
				editable: false,
				width: 200,
			},
			{
				name: __("Party"),
				editable: false,
				width: 100,
			},
		];
	}

	format_row(row) {
		return [
			row["doctype"],
			row["name"],
			row["reference_date"] || row["posting_date"],
			format_currency(row["paid_amount"], row["currency"]),
			row["reference_no"],
			row["party"],
		];
	}

	get_datatable(proposals_wrapper) {
		if (!this.datatable) {
			const datatable_options = {
				columns: this.columns,
				data: this.data,
				dynamicRowHeight: true,
				checkboxColumn: true,
				inlineFilters: true,
			};
			this.datatable = new frappe.DataTable(
				proposals_wrapper.get(0),
				datatable_options
			);
		} else {
			this.datatable.refresh(this.data, this.columns);
			this.datatable.rowmanager.checkMap = [];
		}
	}

	make_dialog() {
		const me = this;
		me.selected_payment = null;

		const fields = [
			{
				label: __("Action"),
				fieldname: "action",
				fieldtype: "Select",
				options: `Match Against Voucher\nCreate Voucher\nUpdate Bank Transaction`,
				default: "Match Against Voucher",
			},
			{
				fieldname: "column_break_4",
				fieldtype: "Column Break",
			},
			{
				label: __("Document Type"),
				fieldname: "document_type",
				fieldtype: "Select",
				options: `Payment Entry\nJournal Entry`,
				default: "Payment Entry",
				depends_on: "eval:doc.action=='Create Voucher'",
			},
			{
				fieldtype: "Section Break",
				fieldname: "section_break_1",
				label: __("Filters"),
				depends_on: "eval:doc.action=='Match Against Voucher'",
			},
		];

		frappe.call({
			method: "erpnext.accounts.doctype.bank_transaction.bank_transaction.get_doctypes_for_bank_reconciliation",
			callback: (r) => {
				$.each(r.message, (_i, entry) => {
					if (_i % 3 == 0) {
						fields.push({
							fieldtype: "Column Break",
						});
					}
					fields.push({
						fieldtype: "Check",
						label: entry,
						fieldname: frappe.scrub(entry),
						onchange: () => this.update_options(),
					});
				});

				fields.push(...this.get_voucher_fields());

				me.dialog = new frappe.ui.Dialog({
					title: __("Reconcile the Bank Transaction"),
					fields: fields,
					size: "large",
					primary_action: (values) =>
						this.reconciliation_dialog_primary_action(values),
				});
			}
		});
	}

	get_voucher_fields() {
		return [
			{
				fieldtype: "Check",
				label: "Show Only Exact Amount",
				fieldname: "exact_match",
				onchange: () => this.update_options(),
			},
			{
				fieldname: "column_break_5",
				fieldtype: "Column Break",
			},
			{
				fieldtype: "Check",
				label: "Bank Transaction",
				fieldname: "bank_transaction",
				onchange: () => this.update_options(),
			},
			{
				fieldtype: "Section Break",
				fieldname: "section_break_1",
				label: __("Select Vouchers to Match"),
				depends_on: "eval:doc.action=='Match Against Voucher'",
			},
			{
				fieldtype: "HTML",
				fieldname: "payment_proposals",
			},
			{
				fieldtype: "HTML",
				fieldname: "no_matching_vouchers",
				options: __("<div class=\"text-muted text-center\">{0}</div>", [__("No Matching Vouchers Found")])
			},
			{
				fieldtype: "Section Break",
				fieldname: "details",
				label: "Details",
				depends_on: "eval:doc.action!='Match Against Voucher'",
			},
			{
				fieldname: "reference_number",
				fieldtype: "Data",
				label: "Reference Number",
				mandatory_depends_on: "eval:doc.action=='Create Voucher'",
			},
			{
				default: "Today",
				fieldname: "posting_date",
				fieldtype: "Date",
				label: "Posting Date",
				reqd: 1,
				depends_on: "eval:doc.action=='Create Voucher'",
			},
			{
				fieldname: "reference_date",
				fieldtype: "Date",
				label: "Cheque/Reference Date",
				mandatory_depends_on: "eval:doc.action=='Create Voucher'",
				depends_on: "eval:doc.action=='Create Voucher'",
				reqd: 1,
			},
			{
				fieldname: "mode_of_payment",
				fieldtype: "Link",
				label: "Mode of Payment",
				options: "Mode of Payment",
				depends_on: "eval:doc.action=='Create Voucher'",
			},
			{
				fieldname: "edit_in_full_page",
				fieldtype: "Button",
				label: "Edit in Full Page",
				click: () => {
					this.edit_in_full_page();
				},
				depends_on:
					"eval:doc.action=='Create Voucher'",
			},
			{
				fieldname: "column_break_7",
				fieldtype: "Column Break",
			},
			{
				default: "Bank Entry",
				fieldname: "journal_entry_type",
				fieldtype: "Select",
				label: "Journal Entry Type",
				options:
					"Journal Entry\nInter Company Journal Entry\nBank Entry\nCash Entry\nCredit Card Entry\nDebit Note\nCredit Note\nContra Entry\nExcise Entry\nWrite Off Entry\nOpening Entry\nDepreciation Entry\nExchange Rate Revaluation\nDeferred Revenue\nDeferred Expense",
				depends_on:
					"eval:doc.action=='Create Voucher' &&  doc.document_type=='Journal Entry'",
				mandatory_depends_on:
					"eval:doc.action=='Create Voucher' &&  doc.document_type=='Journal Entry'",
			},
			{
				fieldname: "second_account",
				fieldtype: "Link",
				label: "Account",
				options: "Account",
				depends_on:
					"eval:doc.action=='Create Voucher' &&  doc.document_type=='Journal Entry'",
				mandatory_depends_on:
					"eval:doc.action=='Create Voucher' &&  doc.document_type=='Journal Entry'",
				get_query: () => {
					return {
						filters: {
							is_group: 0,
							company: this.company,
						},
					};
				},
			},
			{
				fieldname: "party_type",
				fieldtype: "Link",
				label: "Party Type",
				options: "DocType",
				mandatory_depends_on:
				"eval:doc.action=='Create Voucher' &&  doc.document_type=='Payment Entry'",
				get_query: function () {
					return {
						filters: {
							name: [
								"in",
								Object.keys(frappe.boot.party_account_types),
							],
						},
					};
				},
			},
			{
				fieldname: "party",
				fieldtype: "Dynamic Link",
				label: "Party",
				options: "party_type",
				mandatory_depends_on:
					"eval:doc.action=='Create Voucher' && doc.document_type=='Payment Entry'",
			},
			{
				fieldname: "project",
				fieldtype: "Link",
				label: "Project",
				options: "Project",
				depends_on:
					"eval:doc.action=='Create Voucher' && doc.document_type=='Payment Entry'",
			},
			{
				fieldname: "cost_center",
				fieldtype: "Link",
				label: "Cost Center",
				options: "Cost Center",
				depends_on:
					"eval:doc.action=='Create Voucher' && doc.document_type=='Payment Entry'",
			},
			{
				fieldtype: "Section Break",
				fieldname: "details_section",
				label: "Transaction Details",
			},
			{
				fieldname: "date",
				fieldtype: "Date",
				label: "Date",
				read_only: 1,
			},
			{
				fieldname: "deposit",
				fieldtype: "Currency",
				label: "Deposit",
				options: "account_currency",
				read_only: 1,
			},
			{
				fieldname: "withdrawal",
				fieldtype: "Currency",
				label: "Withdrawal",
				options: "account_currency",
				read_only: 1,
			},
			{
				fieldname: "column_break_17",
				fieldtype: "Column Break",
				read_only: 1,
			},
			{
				fieldname: "description",
				fieldtype: "Small Text",
				label: "Description",
				read_only: 1,
			},
			{
				fieldname: "allocated_amount",
				fieldtype: "Currency",
				label: "Allocated Amount",
				options: "account_currency",
				read_only: 1,
			},
			{
				fieldname: "unallocated_amount",
				fieldtype: "Currency",
				label: "Unallocated Amount",
				options: "account_currency",
				read_only: 1,
			},
			{
				fieldname: "account_currency",
				fieldtype: "Link",
				label: "Currency",
				options: "Currency",
				read_only: 1,
				hidden: 1,
			}
		];
	}

	get_selected_attributes() {
		let selected_attributes = [];
		this.dialog.$wrapper.find(".checkbox input").each((i, col) => {
			if ($(col).is(":checked")) {
				selected_attributes.push($(col).attr("data-fieldname"));
			}
		});

		return selected_attributes;
	}

	update_options() {
		let selected_attributes = this.get_selected_attributes();
		this.get_linked_vouchers(selected_attributes);
	}

	reconciliation_dialog_primary_action(values) {
		if (values.action == "Match Against Voucher") this.match(values);
		if (
			values.action == "Create Voucher" &&
			values.document_type == "Payment Entry"
		)
			this.add_payment_entry(values);
		if (
			values.action == "Create Voucher" &&
			values.document_type == "Journal Entry"
		)
			this.add_journal_entry(values);
		else if (values.action == "Update Bank Transaction")
			this.update_transaction(values);
	}

	match() {
		var selected_map = this.datatable.rowmanager.checkMap;
		let rows = [];
		selected_map.forEach((val, index) => {
			if (val == 1) rows.push(this.datatable.datamanager.rows[index]);
		});
		let vouchers = [];
		rows.forEach((x) => {
			vouchers.push({
				payment_doctype: x[2].content,
				payment_name: x[3].content,
				amount: x[5].content,
			});
		});
		frappe.call({
			method:
				"erpnext.accounts.doctype.bank_reconciliation_tool.bank_reconciliation_tool.reconcile_vouchers",
			args: {
				bank_transaction_name: this.bank_transaction.name,
				vouchers: vouchers,
			},
			callback: (response) => {
				const alert_string = __("Bank Transaction {0} Matched", [this.bank_transaction.name]);
				frappe.show_alert(alert_string);
				this.update_dt_cards(response.message);
				this.dialog.hide();
			},
		});
	}

	add_payment_entry(values) {
		frappe.call({
			method:
				"erpnext.accounts.doctype.bank_reconciliation_tool.bank_reconciliation_tool.create_payment_entry_bts",
			args: {
				bank_transaction_name: this.bank_transaction.name,
				reference_number: values.reference_number,
				reference_date: values.reference_date,
				party_type: values.party_type,
				party: values.party,
				posting_date: values.posting_date,
				mode_of_payment: values.mode_of_payment,
				project: values.project,
				cost_center: values.cost_center,
			},
			callback: (response) => {
				const alert_string = __("Bank Transaction {0} added as Payment Entry", [this.bank_transaction.name]);
				frappe.show_alert(alert_string);
				this.update_dt_cards(response.message);
				this.dialog.hide();
			},
		});
	}

	add_journal_entry(values) {
		frappe.call({
			method:
				"erpnext.accounts.doctype.bank_reconciliation_tool.bank_reconciliation_tool.create_journal_entry_bts",
			args: {
				bank_transaction_name: this.bank_transaction.name,
				reference_number: values.reference_number,
				reference_date: values.reference_date,
				party_type: values.party_type,
				party: values.party,
				posting_date: values.posting_date,
				mode_of_payment: values.mode_of_payment,
				entry_type: values.journal_entry_type,
				second_account: values.second_account,
			},
			callback: (response) => {
				const alert_string = __("Bank Transaction {0} added as Journal Entry", [this.bank_transaction.name]);
				frappe.show_alert(alert_string);
				this.update_dt_cards(response.message);
				this.dialog.hide();
			},
		});
	}

	update_transaction(values) {
		frappe.call({
			method:
				"erpnext.accounts.doctype.bank_reconciliation_tool.bank_reconciliation_tool.update_bank_transaction",
			args: {
				bank_transaction_name: this.bank_transaction.name,
				reference_number: values.reference_number,
				party_type: values.party_type,
				party: values.party,
			},
			callback: (response) => {
				const alert_string = __("Bank Transaction {0} updated", [this.bank_transaction.name]);
				frappe.show_alert(alert_string);
				this.update_dt_cards(response.message);
				this.dialog.hide();
			},
		});
	}

	edit_in_full_page() {
		const values = this.dialog.get_values(true);
		if (values.document_type == "Payment Entry") {
			frappe.call({
				method:
					"erpnext.accounts.doctype.bank_reconciliation_tool.bank_reconciliation_tool.create_payment_entry_bts",
				args: {
					bank_transaction_name: this.bank_transaction.name,
					reference_number: values.reference_number,
					reference_date: values.reference_date,
					party_type: values.party_type,
					party: values.party,
					posting_date: values.posting_date,
					mode_of_payment: values.mode_of_payment,
					project: values.project,
					cost_center: values.cost_center,
					allow_edit: true
				},
				callback: (r) => {
					const doc = frappe.model.sync(r.message);
					frappe.set_route("Form", doc[0].doctype, doc[0].name);
				},
			});
		} else {
			frappe.call({
				method:
					"erpnext.accounts.doctype.bank_reconciliation_tool.bank_reconciliation_tool.create_journal_entry_bts",
				args: {
					bank_transaction_name: this.bank_transaction.name,
					reference_number: values.reference_number,
					reference_date: values.reference_date,
					party_type: values.party_type,
					party: values.party,
					posting_date: values.posting_date,
					mode_of_payment: values.mode_of_payment,
					entry_type: values.journal_entry_type,
					second_account: values.second_account,
					allow_edit: true
				},
				callback: (r) => {
					var doc = frappe.model.sync(r.message);
					frappe.set_route("Form", doc[0].doctype, doc[0].name);
				},
			});
		}
	}

};<|MERGE_RESOLUTION|>--- conflicted
+++ resolved
@@ -80,22 +80,7 @@
 					const proposals_wrapper = this.dialog.fields_dict.payment_proposals.$wrapper;
 					proposals_wrapper.show();
 					this.dialog.fields_dict.no_matching_vouchers.$wrapper.hide();
-<<<<<<< HEAD
-					this.data = [];
-					data.forEach((row) => {
-						const reference_date = row[5] ? row[5] : row[8];
-						this.data.push([
-							row[1],
-							row[2],
-							reference_date,
-							format_currency(row[3], row[9]),
-							row[4],
-							row[6],
-						]);
-					});
-=======
 					this.data = data.map((row) => this.format_row(row));
->>>>>>> 44bad3bd
 					this.get_dt_columns();
 					this.get_datatable(proposals_wrapper);
 				} else {
