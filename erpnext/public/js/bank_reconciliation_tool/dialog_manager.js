--- conflicted
+++ resolved
@@ -563,11 +563,7 @@
 					allow_edit: true
 				},
 				callback: (r) => {
-<<<<<<< HEAD
-					var doc = frappe.model.sync(r.message);
-=======
 					const doc = frappe.model.sync(r.message);
->>>>>>> 78022fcb
 					frappe.set_route("Form", doc[0].doctype, doc[0].name);
 				},
 			});
