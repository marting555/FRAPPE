--- conflicted
+++ resolved
@@ -46,11 +46,7 @@
 					if(frm.doc.company && Object.keys(default_dimensions || {}).length > 0
 						&& default_dimensions[frm.doc.company]) {
 
-<<<<<<< HEAD
-						let default_dimension = default_dimensions[frm.doc.company][dimension['document_type']];
-=======
 						let default_dimension = default_dimensions[frm.doc.company][dimension['fieldname']];
->>>>>>> b639306e
 
 						if(default_dimension) {
 							if (frappe.meta.has_field(doctype, dimension['fieldname'])) {
