--- conflicted
+++ resolved
@@ -74,59 +74,51 @@
 			{
 				fieldname: 'qty',
 				fieldtype:'Float',
-<<<<<<< HEAD
-				read_only: me.has_batch,
-=======
-				read_only: cint(!me.has_batch),
->>>>>>> 332de17c
 				label: __(me.has_batch ? 'Total Qty' : 'Qty'),
 				default: 0
 			},
 			{
 				fieldname: 'auto_fetch_button',
 				fieldtype:'Button',
-<<<<<<< HEAD
-				hidden: me.has_batch,
 				label: __('Fetch based on FIFO'),
 				click: () => {
-					let qty = this.dialog.fields_dict.qty.get_value();
-					let numbers = frappe.call({
-						method: "erpnext.stock.doctype.serial_no.serial_no.auto_fetch_serial_number",
-=======
-				hidden: !me.has_batch,
-				label: __('Fetch based on FIFO'),
-				click: () => {
-					let qty = flt(this.dialog.fields_dict.qty.get_value());
-					frappe.call({
-						method: "erpnext.stock.doctype.batch.batch.get_sufficient_batch_or_fifo",
->>>>>>> 332de17c
-						args: {
-							qty: qty,
-							item_code: me.item_code,
-							warehouse: me.warehouse_details.name
-<<<<<<< HEAD
-						}
-					});
-
-					numbers.then((data) => {
-						let auto_fetched_serial_numbers = data.message;
-						let records_length = auto_fetched_serial_numbers.length;
-						if (records_length < qty) {
-							frappe.msgprint(`Fetched only ${records_length} serial numbers.`);
-						}
-						let serial_no_list_field = this.dialog.fields_dict.serial_no;
-						numbers = auto_fetched_serial_numbers.join('\n');
-						serial_no_list_field.set_value(numbers);
-					});
-=======
-						},
-						callback: function (r) {
-							if (r.message) {
-								me.set_batch_nos(r.message);
-							}
-						}
-					});
->>>>>>> 332de17c
+					if (me.has_batch) {
+						let qty = flt(this.dialog.fields_dict.qty.get_value());
+						frappe.call({
+							method: "erpnext.stock.doctype.batch.batch.get_sufficient_batch_or_fifo",
+							args: {
+								qty: qty,
+								item_code: me.item_code,
+								warehouse: me.warehouse_details.name
+							},
+							callback: function (r) {
+								if (r.message) {
+									me.set_batch_nos(r.message);
+								}
+							}
+						});
+					} else {
+						let qty = this.dialog.fields_dict.qty.get_value();
+						let numbers = frappe.call({
+							method: "erpnext.stock.doctype.serial_no.serial_no.auto_fetch_serial_number",
+							args: {
+								qty: qty,
+								item_code: me.item_code,
+								warehouse: me.warehouse_details.name
+							}
+						});
+
+						numbers.then((data) => {
+							let auto_fetched_serial_numbers = data.message;
+							let records_length = auto_fetched_serial_numbers.length;
+							if (records_length < qty) {
+								frappe.msgprint(`Fetched only ${records_length} serial numbers.`);
+							}
+							let serial_no_list_field = this.dialog.fields_dict.serial_no;
+							numbers = auto_fetched_serial_numbers.join('\n');
+							serial_no_list_field.set_value(numbers);
+						});
+					}
 				}
 			}
 		];
@@ -315,13 +307,8 @@
 		var me = this;
 
 		return [
-<<<<<<< HEAD
-			{fieldtype:'Section Break', label: __('Batches')},
+			{fieldtype:'Section Break'},
 			{fieldname: 'batches', fieldtype: 'Table', label: __('Batch Entries'),
-=======
-			{fieldtype:'Section Break'},
-			{fieldname: 'batches', fieldtype: 'Table',
->>>>>>> 332de17c
 				fields: [
 					{
 						'fieldtype': 'Link',
@@ -394,7 +381,6 @@
 						}
 					},
 					{
-<<<<<<< HEAD
 						'fieldtype': 'Float',
 						'read_only': 0,
 						'fieldname': 'selected_qty',
@@ -402,14 +388,6 @@
 						'in_list_view': 1,
 						'default': 0,
 						change: function () {
-=======
-						fieldtype:'Float',
-						fieldname:'selected_qty',
-						label: __('Qty'),
-						in_list_view:1,
-						default: 0,
-						onchange: function() {
->>>>>>> 332de17c
 							var batch_no = this.grid_row.on_grid_fields_dict.batch_no.get_value();
 							var available_qty = this.grid_row.on_grid_fields_dict.available_qty.get_value();
 							var selected_qty = this.grid_row.on_grid_fields_dict.selected_qty.get_value();
@@ -433,12 +411,9 @@
 				],
 				in_place_edit: true,
 				data: this.data,
-<<<<<<< HEAD
 				get_data: function () {
 					return this.data;
 				},
-=======
->>>>>>> 332de17c
 			}
 		];
 	},
