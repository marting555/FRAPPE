--- conflicted
+++ resolved
@@ -12,10 +12,6 @@
 		if (d.has_batch_no && (!d.batch_no || (this.show_dialog && this.show_dialog !== 'serial_no'))) {
 			this.has_batch = 1;
 			this.setup();
-<<<<<<< HEAD
-		// !(this.show_dialog == false) ensures that show_dialog is implictly true, even when undefined
-=======
->>>>>>> aeb955fb
 		} else if(this.show_dialog || this.show_dialog === 'serial_no' || (d.has_serial_no && !d.has_batch_no)) {
 			this.has_batch = 0;
 			this.setup();
