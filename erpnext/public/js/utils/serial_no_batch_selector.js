
erpnext.SerialNoBatchSelector = Class.extend({
	init: function(opts, show_dialog) {
		$.extend(this, opts);
		this.show_dialog = show_dialog;
		// frm, item, warehouse_details, has_batch, oldest
		let d = this.item;

		if (!d) {
			return;
		}
		if (d.has_batch_no && (!d.batch_no || (this.show_dialog && this.show_dialog !== 'serial_no'))) {
			this.has_batch = 1;
			this.setup();
		// !(this.show_dialog == false) ensures that show_dialog is implictly true, even when undefined
		} else if(this.show_dialog || this.show_dialog === 'serial_no' || (d.has_serial_no && !d.has_batch_no)) {
			this.has_batch = 0;
			this.setup();
		}
	},

	setup: function() {
		this.item_code = this.item.item_code;
		this.qty = this.item.qty;
		this.make_dialog();
		this.on_close_dialog();
	},

	make_dialog: function() {
		var me = this;

		this.data = this.oldest ? this.oldest : [];
		let title = "";
		let fields = [
			{
				fieldname: 'item_code',
				read_only: 1,
				fieldtype:'Link',
				options: 'Item',
				label: __('Item Code'),
				default: me.item_code
			},
			{fieldtype:'Column Break'},
			{
				fieldname: 'warehouse',
				fieldtype:'Link',
				options: 'Warehouse',
				label: __(me.warehouse_details.type),
				default: me.warehouse_details.name,
				onchange: function(e) {

					if(me.has_batch) {
						fields = fields.concat(me.get_batch_fields());
					} else {
						fields = fields.concat(me.get_serial_no_fields());
					}

					me.warehouse_details.name = this.get_value();
					var batches = this.layout.fields_dict.batches;
					if(batches) {
						batches.grid.df.data = [];
						batches.grid.refresh();
						batches.grid.add_new_row(null, null, null);
					}
				},
				get_query: function() {
					return {
						query: "erpnext.controllers.queries.warehouse_query",
						filters: [
							["Bin", "item_code", "=", me.item_code],
							["Warehouse", "is_group", "=", 0],
							["Warehouse", "company", "=", me.frm.doc.company]
						]
					}
				}
			},
			{fieldtype:'Column Break'},
			{
				fieldname: 'qty',
				fieldtype:'Float',
				read_only: 0,
				label: __(me.has_batch ? 'Total Qty' : 'Qty'),
				default: 0
			},
			{
				fieldname: 'auto_fetch_button',
				fieldtype:'Button',
				hidden: 0,
				label: __('Fetch based on FIFO'),
				click: () => {
					let qty = this.dialog.fields_dict.qty.get_value();

					if (me.has_batch) {
						let qty = flt(this.dialog.fields_dict.qty.get_value());
						frappe.call({
							method: "erpnext.stock.doctype.batch.batch.get_sufficient_batch_or_fifo",
							args: {
								qty: qty,
								conversion_factor: me.item.conversion_factor,
								item_code: me.item_code,
								warehouse: me.warehouse_details.name,
								sales_order_item: me.item.so_detail
							},
							callback: function (r) {
								if (r.message) {
									me.set_batch_nos(r.message);
								}
							}
						});
					} else {
						let numbers = frappe.call({
							method: "erpnext.stock.doctype.serial_no.serial_no.auto_fetch_serial_number",
							args: {
								qty: qty,
								item_code: me.item_code,
								batch_no: me.item.batch_no,
								warehouse: me.warehouse_details.name,
								sales_order_item: me.item.so_detail
							}
						});

						numbers.then((data) => {
							let auto_fetched_serial_numbers = data.message;
							let records_length = auto_fetched_serial_numbers.length;
							if (records_length < qty) {
								frappe.msgprint(`Fetched only ${records_length} serial numbers.`);
							}
							let serial_no_list_field = this.dialog.fields_dict.serial_no;
							numbers = auto_fetched_serial_numbers.join('\n');
							serial_no_list_field.set_value(numbers);
						});
					}
				}
			}
		];

		if (this.has_batch) {
			title = __("Select Batch Numbers");
			fields = fields.concat(this.get_batch_fields());
		} else {
			title = __("Select Serial Numbers");
			fields = fields.concat(this.get_serial_no_fields());
		}

		this.dialog = new frappe.ui.Dialog({
			title: title,
			fields: fields
		});

		if (this.item.serial_no) {
			this.dialog.fields_dict.serial_no.set_value(this.item.serial_no);
		}

		this.dialog.set_primary_action(__('Insert'), function() {
			me.values = me.dialog.get_values();
			if(me.validate()) {
				me.set_items();
				me.dialog.hide();
			}
		});

		if(this.show_dialog) {
			let d = this.item;
			if (d.has_serial_no && d.serial_no) {
				this.dialog.set_value('serial_no', d.serial_no);
			}

			if (this.has_batch && d.batch_no) {
				this.frm.doc.items.forEach(data => {
					if(data.item_code == d.item_code) {
						this.dialog.fields_dict.batches.df.data.push({
							'batch_no': data.batch_no,
							'actual_qty': data.actual_qty,
							'selected_qty': data.qty,
							'available_qty': data.actual_batch_qty
						});
					}
				});
				this.dialog.fields_dict.batches.grid.refresh();
			}
		}

		if (this.has_batch) {
			this.update_total_qty();
		}

		if (this.on_make_dialog) {
			this.on_make_dialog(me);
		}

		this.dialog.show();
	},

	on_close_dialog: function() {
		this.dialog.get_close_btn().on('click', () => {
			this.on_close && this.on_close(this.item);
		});
	},

	validate: function() {
		let values = this.values;
		if(!values.warehouse) {
			frappe.throw(__("Please select a warehouse"));
			return false;
		}
		if(this.has_batch) {
			if(!values.batches || values.batches.length === 0) {
				frappe.throw(__("Please select batches for batched item "
					+ values.item_code));
				return false;
			}
			values.batches.map((batch, i) => {
				if(!batch.selected_qty || batch.selected_qty === 0 ) {
					if (!this.show_dialog) {
						frappe.throw(__("Please select quantity on row " + (i+1)));
						return false;
					}
				}
			});
			return true;

		} else {
			let serial_nos = values.serial_no || '';
			if (!serial_nos || !serial_nos.replace(/\s/g, '').length) {
				if (!this.show_dialog) {
					frappe.throw(__("Please enter serial numbers for serialized item "
						+ values.item_code));
					return false;
				}
			}
			return true;
		}
	},

	set_batch_nos: function(data) {
		var batches = this.dialog.fields_dict.batches;
		batches.grid.df.data = data;
		$.each(batches.grid.df.data || [], function (i, row) {
			row.name = "batch " + (i + 1);
			row.idx = i + 1;
		});
		batches.grid.refresh();
	},

	set_items: function() {
		var me = this;
		if(this.has_batch) {
			var new_idx = this.item.idx + 1;
			this.values.batches.map((batch, i) => {
				let batch_no = batch.batch_no;
				let row = '';

				if (i !== 0 && !this.batch_exists(batch_no)) {
					row = frappe.model.copy_doc(this.item, true, this.frm.doc, 'items');
					Object.assign(row, {
						'batch_no': batch_no
					});
					this.frm.doc.items.pop();
					this.frm.doc.items.splice(new_idx-1, 0, row);
					$.each(this.frm.doc.items, function (i, d) {
						d.idx = i + 1;
					});
					new_idx += 1;
				} else {
					row = this.frm.doc.items.find(i => i.batch_no === batch_no);
				}

				if (!row) {
					row = this.item;
				}

				this.map_row_values(row, batch, 'batch_no',
					'selected_qty', this.values.warehouse);
				row.actual_batch_qty = batch.available_qty;
			});
		} else {
			this.map_row_values(this.item, this.values, 'serial_no', 'qty');
		}

		refresh_field("items");
		this.callback && this.callback(this.item);
	},

	batch_exists: function(batch) {
		const batches = this.frm.doc.items.map(data => data.batch_no);
		return (batches && in_list(batches, batch)) ? true : false;
	},

	map_row_values: function(row, values, number, qty_field, warehouse) {
		row.qty = values[qty_field];
		row.transfer_qty = flt(values[qty_field]) * flt(row.conversion_factor);
		row.stock_qty = flt(values[qty_field]) * flt(row.conversion_factor);
		row[number] = values[number];
		if(this.warehouse_details.type === 'Source Warehouse') {
			row.s_warehouse = values.warehouse || warehouse;
		} else if(this.warehouse_details.type === 'Target Warehouse') {
			row.t_warehouse = values.warehouse || warehouse;
		} else {
			row.warehouse = values.warehouse || warehouse;
		}
	},

	update_total_qty: function(qty) {
		let qty_field = this.dialog.fields_dict.qty;
		if (qty) {
			qty_field.set_input(qty);
		} else {
			let total_qty = 0;

			this.dialog.fields_dict.batches.df.data.forEach(data => {
				total_qty += flt(data.selected_qty);
			});

			qty_field.set_input(total_qty);
		}
	},

	get_batch_fields: function() {
		var me = this;

		return [
			{fieldtype:'Section Break', label: __('Batches')},
			{fieldname: 'batches', fieldtype: 'Table', label: __('Batch Entries'),
				fields: [
					{
						'fieldtype': 'Link',
						'read_only': 0,
						'fieldname': 'batch_no',
						'options': 'Batch',
						'label': __('Select Batch'),
						'in_list_view': 1,
						get_query: function () {
							return {
								filters: {
									item_code: me.item_code,
									warehouse: me.warehouse || me.warehouse_details.name
								},
								query: 'erpnext.controllers.queries.get_batch_no'
							};
						},
						change: function () {
							const batch_no = this.get_value();
							if (!batch_no) {
								this.grid_row.on_grid_fields_dict
									.available_qty.set_value(0);
								return;
							}
							let selected_batches = this.grid.grid_rows.map((row) => {
								if (row === this.grid_row) {
									return "";
								}

								if (row.on_grid_fields_dict.batch_no) {
									return row.on_grid_fields_dict.batch_no.get_value();
								}
							});
							if (selected_batches.includes(batch_no)) {
								this.set_value("");
								frappe.throw(__(`Batch ${batch_no} already selected.`));
								return;
							}
<<<<<<< HEAD
=======

>>>>>>> 24e5a617
							if (me.warehouse_details.name) {
								frappe.call({
									method: 'erpnext.stock.doctype.batch.batch.get_batch_qty',
									args: {
<<<<<<< HEAD
										batch_no: me.item.batch_no,
=======
										batch_no,
>>>>>>> 24e5a617
										warehouse: me.warehouse_details.name,
										item_code: me.item_code
									},
									callback: (r) => {
										this.grid_row.on_grid_fields_dict
											.available_qty.set_value(flt(r.message) / (flt(me.item.conversion_factor) || 1));
									}
								});

							} else {
								this.set_value("");
								frappe.throw(__(`Please select a warehouse to get available
									quantities`));
							}
							// e.stopImmediatePropagation();
						}
					},
					{
						'fieldtype': 'Float',
						'read_only': 1,
						'fieldname': 'available_qty',
						'label': __('Available'),
						'in_list_view': 1,
						'default': 0,
						change: function () {
							this.grid_row.on_grid_fields_dict.selected_qty.set_value('0');
						}
					},
					{
						'fieldtype': 'Float',
						'read_only': 0,
						'fieldname': 'selected_qty',
						'label': __('Qty'),
						'in_list_view': 1,
						'default': 0,
						change: function () {
							var batch_no = this.grid_row.on_grid_fields_dict.batch_no.get_value();
							var available_qty = this.grid_row.on_grid_fields_dict.available_qty.get_value();
							var selected_qty = this.grid_row.on_grid_fields_dict.selected_qty.get_value();

							if (batch_no.length === 0 && parseInt(selected_qty) !== 0) {
								frappe.throw(__("Please select a batch"));
							}
							if (me.warehouse_details.type === 'Source Warehouse' &&
								parseFloat(available_qty) < parseFloat(selected_qty)) {

								this.set_value('0');
								frappe.throw(__(`For transfer from source, selected quantity cannot be
									greater than available quantity`));
							} else {
								this.grid.refresh();
							}

							me.update_total_qty();
						}
					},
				],
				in_place_edit: true,
				data: this.data,
				get_data: function () {
					return this.data;
				},
			}
		];
	},

	get_serial_no_fields: function() {
		var me = this;
		this.serial_list = [];

		let serial_no_filters = {
			item_code: me.item_code,
			delivery_document_no: ""
		}

		if (this.item.batch_no) {
			serial_no_filters["batch_no"] = this.item.batch_no;
		}

		if (me.warehouse_details.name) {
			serial_no_filters['warehouse'] = me.warehouse_details.name;
		}

		if (me.item.batch_no) {
			serial_no_filters['batch_no'] = me.item.batch_no;
		}
		return [
			{fieldtype: 'Section Break', label: __('Serial Numbers')},
			{
				fieldtype: 'Link', fieldname: 'serial_no_select', options: 'Serial No',
				label: __('Select to add Serial Number.'),
				get_query: function() {
					return {
						filters: serial_no_filters
					};
				},
				onchange: function(e) {
					if(this.in_local_change) return;
					this.in_local_change = 1;

					let serial_no_list_field = this.layout.fields_dict.serial_no;
					let qty_field = this.layout.fields_dict.qty;

					let new_number = this.get_value();
					let list_value = serial_no_list_field.get_value();
					let new_line = '\n';
					if(!list_value) {
						new_line = '';
					} else {
						me.serial_list = list_value.replace(/\n/g, ' ').match(/\S+/g) || [];
					}

					if(!me.serial_list.includes(new_number)) {
						this.set_new_description('');
						serial_no_list_field.set_value(me.serial_list.join('\n') + new_line + new_number);
						me.serial_list = serial_no_list_field.get_value().replace(/\n/g, ' ').match(/\S+/g) || [];
					} else {
						this.set_new_description(new_number + ' is already selected.');
					}

					qty_field.set_input(me.serial_list.length);
					this.$input.val("");
					this.in_local_change = 0;
				}
			},
			{fieldtype: 'Column Break'},
			{
				fieldname: 'serial_no',
				fieldtype: 'Small Text',
				label: __(me.has_batch ? 'Selected Batch Numbers' : 'Selected Serial Numbers'),
				onchange: function() {
					me.serial_list = this.get_value()
						.replace(/\n/g, ' ').match(/\S+/g) || [];
					this.layout.fields_dict.qty.set_input(me.serial_list.length);
				}
			}
		];
	}
});<|MERGE_RESOLUTION|>--- conflicted
+++ resolved
@@ -359,19 +359,12 @@
 								frappe.throw(__(`Batch ${batch_no} already selected.`));
 								return;
 							}
-<<<<<<< HEAD
-=======
-
->>>>>>> 24e5a617
+
 							if (me.warehouse_details.name) {
 								frappe.call({
 									method: 'erpnext.stock.doctype.batch.batch.get_batch_qty',
 									args: {
-<<<<<<< HEAD
-										batch_no: me.item.batch_no,
-=======
 										batch_no,
->>>>>>> 24e5a617
 										warehouse: me.warehouse_details.name,
 										item_code: me.item_code
 									},
