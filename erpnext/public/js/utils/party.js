--- conflicted
+++ resolved
@@ -22,13 +22,8 @@
 		}
 	}
 
-<<<<<<< HEAD
-	if(!args) {
-		if((frm.doctype != "Purchase Order" && frm.doc.customer)
-=======
 	if (!args) {
 		if ((frm.doctype != "Purchase Order" && frm.doc.customer)
->>>>>>> 00175c96
 			|| (frm.doc.party_name && in_list(['Quotation', 'Opportunity'], frm.doc.doctype))) {
 
 			let party_type = "Customer";
