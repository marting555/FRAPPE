--- conflicted
+++ resolved
@@ -120,7 +120,6 @@
 	if(frm.updating_party_details) return;
 
 	if(frappe.meta.get_docfield(frm.doc.doctype, "taxes")) {
-<<<<<<< HEAD
 		if(!erpnext.utils.validate_mandatory(frm, "Lead/Customer/Supplier",
 			frm.doc.customer || frm.doc.supplier || frm.doc.lead || frm.doc.party_name, triggered_from_field)) {
 			return;
@@ -156,53 +155,12 @@
 erpnext.utils.set_taxes = function(frm, triggered_from_field) {
 	if(frappe.meta.get_docfield(frm.doc.doctype, "taxes")) {
 		if(!erpnext.utils.validate_mandatory(frm, "Lead/Customer/Supplier",
-			frm.doc.customer || frm.doc.supplier || frm.doc.lead, triggered_from_field)) {
-=======
-		if(!erpnext.utils.validate_mandatory(frm, "Lead/Customer/Supplier",
 			frm.doc.customer || frm.doc.supplier || frm.doc.lead || frm.doc.party_name, triggered_from_field)) {
->>>>>>> 0c0604b7
 			return;
 		}
 
 		if(!erpnext.utils.validate_mandatory(frm, "Posting/Transaction Date",
 			frm.doc.posting_date || frm.doc.transaction_date, triggered_from_field)) {
-<<<<<<< HEAD
-=======
-			return;
-		}
-	} else {
-		return;
-	}
-
-	frappe.call({
-		method: "erpnext.accounts.party.get_address_tax_category",
-		args: {
-			"tax_category": frm.doc.tax_category,
-			"billing_address": frm.doc[billing_address_field],
-			"shipping_address": frm.doc[shipping_address_field]
-		},
-		callback: function(r) {
-			if(!r.exc){
-				if(frm.doc.tax_category != r.message) {
-					frm.set_value("tax_category", r.message);
-				} else {
-					erpnext.utils.set_taxes(frm, triggered_from_field);
-				}
-			}
-		}
-	});
-};
-
-erpnext.utils.set_taxes = function(frm, triggered_from_field) {
-	if(frappe.meta.get_docfield(frm.doc.doctype, "taxes")) {
-		if(!erpnext.utils.validate_mandatory(frm, "Lead/Customer/Supplier",
-			frm.doc.customer || frm.doc.supplier || frm.doc.lead || frm.doc.party_name, triggered_from_field)) {
-			return;
-		}
-
-		if(!erpnext.utils.validate_mandatory(frm, "Posting/Transaction Date",
-			frm.doc.posting_date || frm.doc.transaction_date, triggered_from_field)) {
->>>>>>> 0c0604b7
 			return;
 		}
 	} else {
@@ -222,7 +180,6 @@
 	} else if (frm.doc.quotation_to){
 		party_type = frm.doc.quotation_to;
 		party = frm.doc.party_name;
-<<<<<<< HEAD
 	}
 
 	var args = {
@@ -244,27 +201,11 @@
 
 	if (frappe.meta.has_field(frm.doc.doctype, 'has_stin')) {
 		args["has_stin"] = cint(frm.doc.has_stin);
-=======
->>>>>>> 0c0604b7
 	}
 
 	frappe.call({
 		method: "erpnext.accounts.party.set_taxes",
-<<<<<<< HEAD
 		args: args,
-=======
-		args: {
-			"party": party,
-			"party_type": party_type,
-			"posting_date": frm.doc.posting_date || frm.doc.transaction_date,
-			"company": frm.doc.company,
-			"customer_group": frm.doc.customer_group,
-			"supplier_group": frm.doc.supplier_group,
-			"tax_category": frm.doc.tax_category,
-			"billing_address": ((frm.doc.customer || frm.doc.lead) ? (frm.doc.customer_address) : (frm.doc.supplier_address)),
-			"shipping_address": frm.doc.shipping_address_name
-		},
->>>>>>> 0c0604b7
 		callback: function(r) {
 			if(r.message){
 				frm.set_value("taxes_and_charges", r.message)
