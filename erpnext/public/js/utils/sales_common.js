// Copyright (c) 2015, Frappe Technologies Pvt. Ltd. and Contributors
// License: GNU General Public License v3. See license.txt

frappe.provide("erpnext.selling");

erpnext.sales_common = {
	setup_selling_controller: function () {
		erpnext.selling.SellingController = class SellingController extends erpnext.TransactionController {
			setup() {
				super.setup();
				this.toggle_enable_for_stock_uom("allow_to_edit_stock_uom_qty_for_sales");
				this.frm.email_field = "contact_email";
			}

			onload() {
				super.onload();
				this.setup_queries();
<<<<<<< HEAD
				this.frm.set_query("shipping_rule", function (doc) {
=======
				this.frm.set_query('shipping_rule', function () {
>>>>>>> dd96e3c3
					return {
						filters: {
							shipping_rule_type: "Selling",
							company: doc.company,
						},
					};
				});

				this.frm.set_query("project", function (doc) {
					return {
						query: "erpnext.controllers.queries.get_project_name",
						filters: {
							customer: doc.customer,
							company: doc.company,
						},
					};
				});
			}

			setup_queries() {
				var me = this;

<<<<<<< HEAD
				$.each(
					[
						["customer", "customer"],
						["lead", "lead"],
					],
					function (i, opts) {
						if (me.frm.fields_dict[opts[0]]) me.frm.set_query(opts[0], erpnext.queries[opts[1]]);
					}
				);
=======
				$.each([["customer", "customer"],
				["lead", "lead"]],
					function (i, opts) {
						if (me.frm.fields_dict[opts[0]])
							me.frm.set_query(opts[0], erpnext.queries[opts[1]]);
					});
>>>>>>> dd96e3c3

				me.frm.set_query("contact_person", erpnext.queries.contact_query);
				me.frm.set_query("company_contact_person", erpnext.queries.company_contact_query);
				me.frm.set_query("customer_address", erpnext.queries.address_query);
				me.frm.set_query("shipping_address_name", erpnext.queries.address_query);
				me.frm.set_query("dispatch_address_name", erpnext.queries.dispatch_address_query);
				me.frm.set_query("company_address", erpnext.queries.company_address_query);

				erpnext.accounts.dimensions.setup_dimension_filters(me.frm, me.frm.doctype);

				if (this.frm.fields_dict.selling_price_list) {
					this.frm.set_query("selling_price_list", function () {
						return { filters: { selling: 1 } };
					});
				}

				if (this.frm.fields_dict.tc_name) {
					this.frm.set_query("tc_name", function () {
						return { filters: { selling: 1 } };
					});
				}

				if (!this.frm.fields_dict["items"]) {
					return;
				}

<<<<<<< HEAD
				if (this.frm.fields_dict["items"].grid.get_field("item_code")) {
					this.frm.set_query("item_code", "items", function () {
						return {
							query: "erpnext.controllers.queries.item_query",
							filters: { is_sales_item: 1, customer: me.frm.doc.customer, has_variants: 0 },
						};
					});
				}

				if (
					this.frm.fields_dict["packed_items"] &&
					this.frm.fields_dict["packed_items"].grid.get_field("batch_no")
				) {
					this.frm.set_query("batch_no", "packed_items", function (doc, cdt, cdn) {
						return me.set_query_for_batch(doc, cdt, cdn);
					});
				}

				if (this.frm.fields_dict["items"].grid.get_field("item_code")) {
					this.frm.set_query("item_tax_template", "items", function (doc, cdt, cdn) {
						return me.set_query_for_item_tax_template(doc, cdt, cdn);
=======
				if (this.frm.fields_dict["items"].grid.get_field('item_code')) {
					this.frm.set_query("item_code", "items", function () {
						return {
							query: "erpnext.controllers.queries.item_query",
							filters: { 'is_sales_item': 1, 'customer': me.frm.doc.customer, 'has_variants': 0 }
						}
					});
				}

				if (this.frm.fields_dict["packed_items"] &&
					this.frm.fields_dict["packed_items"].grid.get_field('batch_no')) {
					this.frm.set_query("batch_no", "packed_items", function (doc, cdt, cdn) {
						return me.set_query_for_batch(doc, cdt, cdn)
					});
				}

				if (this.frm.fields_dict["items"].grid.get_field('item_code')) {
					this.frm.set_query("item_tax_template", "items", function (doc, cdt, cdn) {
						return me.set_query_for_item_tax_template(doc, cdt, cdn)
>>>>>>> dd96e3c3
					});
				}
			}

			refresh() {
				super.refresh();

<<<<<<< HEAD
				frappe.dynamic_link = { doc: this.frm.doc, fieldname: "customer", doctype: "Customer" };

				this.frm.toggle_display(
					"customer_name",
					this.frm.doc.customer_name && this.frm.doc.customer_name !== this.frm.doc.customer
				);
=======
				frappe.dynamic_link = { doc: this.frm.doc, fieldname: 'customer', doctype: 'Customer' }

				this.frm.toggle_display("customer_name",
					(this.frm.doc.customer_name && this.frm.doc.customer_name !== this.frm.doc.customer));
>>>>>>> dd96e3c3

				this.toggle_editable_price_list_rate();
			}

			company() {
				super.company();
				this.set_default_company_address();
			}

			set_default_company_address() {
				if (!frappe.meta.has_field(this.frm.doc.doctype, "company_address")) return;
				var me = this;
				if (this.frm.doc.company) {
					frappe.call({
						method: "erpnext.setup.doctype.company.company.get_default_company_address",
						args: {
							name: this.frm.doc.company,
							existing_address: this.frm.doc.company_address || "",
						},
						debounce: 2000,
						callback: function (r) {
							if (r.message) {
								me.frm.set_value("company_address", r.message);
							} else {
								me.frm.set_value("company_address", "");
							}
						},
					});
				}
			}

			customer() {
				var me = this;
				erpnext.utils.get_party_details(this.frm, null, null, function () {
					me.apply_price_list();
				});
			}

			customer_address() {
				erpnext.utils.get_address_display(this.frm, "customer_address");
				erpnext.utils.set_taxes_from_address(
					this.frm,
					"customer_address",
					"customer_address",
					"shipping_address_name"
				);
			}

			shipping_address_name() {
				erpnext.utils.get_address_display(this.frm, "shipping_address_name", "shipping_address");
				erpnext.utils.set_taxes_from_address(
					this.frm,
					"shipping_address_name",
					"customer_address",
					"shipping_address_name"
				);
			}

			dispatch_address_name() {
				erpnext.utils.get_address_display(this.frm, "dispatch_address_name", "dispatch_address");
			}

			sales_partner() {
				this.apply_pricing_rule();
			}

			campaign() {
				this.apply_pricing_rule();
			}

			selling_price_list() {
				this.apply_price_list();
				this.set_dynamic_labels();
			}

			discount_percentage(doc, cdt, cdn) {
				var item = frappe.get_doc(cdt, cdn);
				if (!item) return
				item.discount_amount = 0.0;
				this.apply_discount_on_item(doc, cdt, cdn, "discount_percentage");
			}

			discount_amount(doc, cdt, cdn) {
<<<<<<< HEAD
=======

>>>>>>> dd96e3c3
				if (doc.name === cdn) {
					return;
				}

				var item = frappe.get_doc(cdt, cdn);
				if (!item) return
				item.discount_percentage = 0.0;
				this.apply_discount_on_item(doc, cdt, cdn, "discount_amount");
			}

			commission_rate() {
				this.calculate_commission();
			}

			total_commission() {
				frappe.model.round_floats_in(this.frm.doc, [
					"amount_eligible_for_commission",
					"total_commission",
				]);

				const { amount_eligible_for_commission } = this.frm.doc;
				if (!amount_eligible_for_commission) return;

				this.frm.set_value(
					"commission_rate",
					flt((this.frm.doc.total_commission * 100.0) / amount_eligible_for_commission)
				);
			}

			allocated_percentage(doc, cdt, cdn) {
				var sales_person = frappe.get_doc(cdt, cdn);
				if (sales_person.allocated_percentage) {
<<<<<<< HEAD
					sales_person.allocated_percentage = flt(
						sales_person.allocated_percentage,
						precision("allocated_percentage", sales_person)
					);

					sales_person.allocated_amount = flt(
						(this.frm.doc.amount_eligible_for_commission * sales_person.allocated_percentage) /
							100.0,
						precision("allocated_amount", sales_person)
					);
					refresh_field(["allocated_amount"], sales_person);

					this.calculate_incentive(sales_person);
					refresh_field(
						["allocated_percentage", "allocated_amount", "commission_rate", "incentives"],
						sales_person.name,
						sales_person.parentfield
					);
=======

					sales_person.allocated_percentage = flt(sales_person.allocated_percentage,
						precision("allocated_percentage", sales_person));

					sales_person.allocated_amount = flt(this.frm.doc.amount_eligible_for_commission *
						sales_person.allocated_percentage / 100.0,
						precision("allocated_amount", sales_person));
					refresh_field(["allocated_amount"], sales_person);

					this.calculate_incentive(sales_person);
					refresh_field(["allocated_percentage", "allocated_amount", "commission_rate", "incentives"], sales_person.name,
						sales_person.parentfield);
>>>>>>> dd96e3c3
				}
			}

			sales_person(doc, cdt, cdn) {
				var row = frappe.get_doc(cdt, cdn);
				this.calculate_incentive(row);
				refresh_field("incentives", row.name, row.parentfield);
<<<<<<< HEAD
			}

			warehouse(doc, cdt, cdn) {
				if (doc.docstatus === 0 && doc.is_return && !doc.return_against) {
					frappe.model.set_value(cdt, cdn, "incoming_rate", 0.0);
				}

				this.set_actual_qty(doc, cdt, cdn);
			}

			set_actual_qty(doc, cdt, cdn) {
				let row = locals[cdt][cdn];
				let sales_doctypes = ["Sales Invoice", "Delivery Note", "Sales Order"];

				if (row.item_code && row.warehouse && sales_doctypes.includes(doc.doctype)) {
					frappe.call({
						method: "erpnext.stock.get_item_details.get_bin_details",
						args: {
							item_code: row.item_code,
							warehouse: row.warehouse,
						},
						callback(r) {
							if (r.message) {
								frappe.model.set_value(cdt, cdn, "actual_qty", r.message.actual_qty);
							}
						},
					});
				}
=======
>>>>>>> dd96e3c3
			}

			toggle_editable_price_list_rate() {
				var df = frappe.meta.get_docfield(
					this.frm.doc.doctype + " Item",
					"price_list_rate",
					this.frm.doc.name
				);
				var editable_price_list_rate = cint(frappe.defaults.get_default("editable_price_list_rate"));

				if (df && editable_price_list_rate) {
<<<<<<< HEAD
					const parent_field = frappe.meta.get_parentfield(
						this.frm.doc.doctype,
						this.frm.doc.doctype + " Item"
					);
=======
					const parent_field = frappe.meta.get_parentfield(this.frm.doc.doctype, this.frm.doc.doctype + " Item");
>>>>>>> dd96e3c3
					if (!this.frm.fields_dict[parent_field]) return;

					this.frm.fields_dict[parent_field].grid.update_docfield_property(
						"price_list_rate",
						"read_only",
						0
					);
				}
			}

			calculate_commission() {
				if (!this.frm.fields_dict.commission_rate || this.frm.doc.docstatus === 1) return;

				if (this.frm.doc.commission_rate > 100) {
					this.frm.set_value("commission_rate", 100);
					frappe.throw(
						`${__(
							frappe.meta.get_label(this.frm.doc.doctype, "commission_rate", this.frm.doc.name)
						)} ${__("cannot be greater than 100")}`
					);
				}

				this.frm.doc.amount_eligible_for_commission = this.frm.doc.items.reduce(
					(sum, item) => (item.grant_commission ? sum + item.base_net_amount : sum),
					0
				);

				this.frm.doc.total_commission = flt(
					(this.frm.doc.amount_eligible_for_commission * this.frm.doc.commission_rate) / 100.0,
					precision("total_commission")
				);

				refresh_field(["amount_eligible_for_commission", "total_commission"]);
			}

			calculate_contribution() {
				var me = this;
				$.each(this.frm.doc.doctype.sales_team || [], function (i, sales_person) {
					frappe.model.round_floats_in(sales_person);
					if (!sales_person.allocated_percentage) return;

					sales_person.allocated_amount = flt(
						(me.frm.doc.amount_eligible_for_commission * sales_person.allocated_percentage) /
							100.0,
						precision("allocated_amount", sales_person)
					);
				});
			}

			calculate_incentive(row) {
				if (row.allocated_amount) {
					row.incentives = flt(
<<<<<<< HEAD
						(row.allocated_amount * row.commission_rate) / 100.0,
						precision("incentives", row)
					);
=======
						row.allocated_amount * row.commission_rate / 100.0,
						precision("incentives", row));
>>>>>>> dd96e3c3
				}
			}

			set_dynamic_labels() {
				super.set_dynamic_labels();
				this.set_product_bundle_help(this.frm.doc);
			}

			set_product_bundle_help(doc) {
				if (!this.frm.fields_dict.packing_list) return;
				if ((doc.packed_items || []).length) {
					$(this.frm.fields_dict.packing_list.row.wrapper).toggle(true);

<<<<<<< HEAD
					if (["Delivery Note", "Sales Invoice"].includes(doc.doctype)) {
						var help_msg =
							"<div class='alert alert-warning'>" +
							__(
								"For 'Product Bundle' items, Warehouse, Serial No and Batch No will be considered from the 'Packing List' table. If Warehouse and Batch No are same for all packing items for any 'Product Bundle' item, those values can be entered in the main Item table, values will be copied to 'Packing List' table."
							) +
							"</div>";
						frappe.meta.get_docfield(doc.doctype, "product_bundle_help", doc.name).options =
							help_msg;
=======
					if (in_list(['Delivery Note', 'Sales Invoice'], doc.doctype)) {
						var help_msg = "<div class='alert alert-warning'>" +
							__("For 'Product Bundle' items, Warehouse, Serial No and Batch No will be considered from the 'Packing List' table. If Warehouse and Batch No are same for all packing items for any 'Product Bundle' item, those values can be entered in the main Item table, values will be copied to 'Packing List' table.") +
							"</div>";
						frappe.meta.get_docfield(doc.doctype, 'product_bundle_help', doc.name).options = help_msg;
>>>>>>> dd96e3c3
					}
				} else {
					$(this.frm.fields_dict.packing_list.row.wrapper).toggle(false);
					if (["Delivery Note", "Sales Invoice"].includes(doc.doctype)) {
						frappe.meta.get_docfield(doc.doctype, "product_bundle_help", doc.name).options = "";
					}
				}
				refresh_field("product_bundle_help");
			}

			company_address() {
				var me = this;
				if (this.frm.doc.company_address) {
					frappe.call({
						method: "frappe.contacts.doctype.address.address.get_address_display",
<<<<<<< HEAD
						args: { address_dict: this.frm.doc.company_address },
						callback: function (r) {
							if (r.message) {
								me.frm.set_value("company_address_display", r.message);
=======
						args: { "address_dict": this.frm.doc.company_address },
						callback: function (r) {
							if (r.message) {
								me.frm.set_value("company_address_display", r.message)
>>>>>>> dd96e3c3
							}
						},
					});
				} else {
					this.frm.set_value("company_address_display", "");
				}
			}

			conversion_factor(doc, cdt, cdn, dont_fetch_price_list_rate) {
				super.conversion_factor(doc, cdt, cdn, dont_fetch_price_list_rate);
			}

			qty(doc, cdt, cdn) {
				super.qty(doc, cdt, cdn);
			}

			pick_serial_and_batch(doc, cdt, cdn) {
				let item = locals[cdt][cdn];
				let me = this;

<<<<<<< HEAD
				frappe.db.get_value("Item", item.item_code, ["has_batch_no", "has_serial_no"]).then((r) => {
					if (r.message && (r.message.has_batch_no || r.message.has_serial_no)) {
						item.has_serial_no = r.message.has_serial_no;
						item.has_batch_no = r.message.has_batch_no;
						item.type_of_transaction = item.qty > 0 ? "Outward" : "Inward";
=======
				frappe.db.get_value("Item", item.item_code, ["has_batch_no", "has_serial_no"])
					.then((r) => {
						if (r.message && (r.message.has_batch_no || r.message.has_serial_no)) {
							item.has_serial_no = r.message.has_serial_no;
							item.has_batch_no = r.message.has_batch_no;
							item.type_of_transaction = item.qty > 0 ? "Outward" : "Inward";
>>>>>>> dd96e3c3

						item.title = item.has_serial_no ? __("Select Serial No") : __("Select Batch No");

<<<<<<< HEAD
						if (item.has_serial_no && item.has_batch_no) {
							item.title = __("Select Serial and Batch");
=======
							frappe.require(path, function () {
								new erpnext.SerialBatchPackageSelector(
									me.frm, item, (r) => {
										if (r) {
											frappe.model.set_value(item.doctype, item.name, {
												"serial_and_batch_bundle": r.name,
												"qty": Math.abs(r.total_qty)
											});
										}
									}
								);
							});
>>>>>>> dd96e3c3
						}

						new erpnext.SerialBatchPackageSelector(me.frm, item, (r) => {
							if (r) {
								let qty = Math.abs(r.total_qty);
								if (doc.is_return) {
									qty = qty * -1;
								}

								frappe.model.set_value(item.doctype, item.name, {
									serial_and_batch_bundle: r.name,
									use_serial_batch_fields: 0,
									incoming_rate: r.avg_rate,
									qty:
										qty /
										flt(
											item.conversion_factor || 1,
											precision("conversion_factor", item)
										),
								});
							}
						});
					}
				});
			}

			update_auto_repeat_reference(doc) {
				if (doc.auto_repeat) {
					frappe.call({
						method: "frappe.automation.doctype.auto_repeat.auto_repeat.update_reference",
						args: {
							docname: doc.auto_repeat,
<<<<<<< HEAD
							reference: doc.name,
						},
						callback: function (r) {
							if (r.message == "success") {
								frappe.show_alert({
									message: __("Auto repeat document updated"),
									indicator: "green",
								});
							} else {
								frappe.show_alert({
									message: __("An error occurred during the update process"),
									indicator: "red",
								});
=======
							reference: doc.name
						},
						callback: function (r) {
							if (r.message == "success") {
								frappe.show_alert({ message: __("Auto repeat document updated"), indicator: 'green' });
							} else {
								frappe.show_alert({ message: __("An error occurred during the update process"), indicator: 'red' });
>>>>>>> dd96e3c3
							}
						},
					});
				}
			}

			project() {
				let me = this;
<<<<<<< HEAD
				if (["Delivery Note", "Sales Invoice", "Sales Order"].includes(this.frm.doc.doctype)) {
					if (this.frm.doc.project) {
						frappe.call({
							method: "erpnext.projects.doctype.project.project.get_cost_center_name",
							args: { project: this.frm.doc.project },
							callback: function (r, rt) {
								if (!r.exc) {
									if (r.message) {
										$.each(me.frm.doc["items"] || [], function (i, row) {
											frappe.model.set_value(
												row.doctype,
												row.name,
												"cost_center",
												r.message
											);
										});
										frappe.msgprint(
											__("Cost Center for Item rows has been updated to {0}", [
												r.message,
											])
										);
									}
=======
				if (in_list(["Delivery Note", "Sales Invoice", "Sales Order"], this.frm.doc.doctype)) {
					if (this.frm.doc.project) {
						frappe.call({
							method: 'erpnext.projects.doctype.project.project.get_cost_center_name',
							args: { project: this.frm.doc.project },
							callback: function (r, rt) {
								if (!r.exc) {
									$.each(me.frm.doc["items"] || [], function (i, row) {
										if (r.message) {
											frappe.model.set_value(row.doctype, row.name, "cost_center", r.message);
											frappe.msgprint(__("Cost Center For Item with Item Code {0} has been Changed to {1}", [row.item_name, r.message]));
										}
									})
>>>>>>> dd96e3c3
								}
							},
						});
					}
				}
			}

			coupon_code() {
				this.frm.set_value("discount_amount", 0);
				this.frm.set_value("additional_discount_percentage", 0);
			}
		};
	},
};

erpnext.pre_sales = {
	set_as_lost: function (doctype) {
		frappe.ui.form.on(doctype, {
			set_as_lost_dialog: function (frm) {
				var dialog = new frappe.ui.Dialog({
					title: __("Set as Lost"),
					fields: [
						{
<<<<<<< HEAD
							fieldtype: "Table MultiSelect",
							label: __("Lost Reasons"),
							fieldname: "lost_reason",
							options:
								frm.doctype === "Opportunity"
									? "Opportunity Lost Reason Detail"
									: "Quotation Lost Reason Detail",
							reqd: 1,
=======
							"fieldtype": "Table MultiSelect",
							"label": __("Lost Reasons"),
							"fieldname": "lost_reason",
							"options": frm.doctype === 'Opportunity' ? 'Opportunity Lost Reason Detail' : 'Quotation Lost Reason Detail',
							"reqd": 1
>>>>>>> dd96e3c3
						},
						{
							fieldtype: "Table MultiSelect",
							label: __("Competitors"),
							fieldname: "competitors",
							options: "Competitor Detail",
						},
						{
							fieldtype: "Small Text",
							label: __("Detailed Reason"),
							fieldname: "detailed_reason",
						},
					],
					primary_action: function () {
						let values = dialog.get_values();

						frm.call({
							doc: frm.doc,
							method: "declare_enquiry_lost",
							args: {
								lost_reasons_list: values.lost_reason,
								competitors: values.competitors ? values.competitors : [],
								detailed_reason: values.detailed_reason,
							},
							callback: function (r) {
								dialog.hide();
								frm.reload_doc();
							},
						});
					},
					primary_action_label: __("Declare Lost"),
				});

				dialog.show();
			},
		});
	},
};<|MERGE_RESOLUTION|>--- conflicted
+++ resolved
@@ -15,11 +15,7 @@
 			onload() {
 				super.onload();
 				this.setup_queries();
-<<<<<<< HEAD
 				this.frm.set_query("shipping_rule", function (doc) {
-=======
-				this.frm.set_query('shipping_rule', function () {
->>>>>>> dd96e3c3
 					return {
 						filters: {
 							shipping_rule_type: "Selling",
@@ -42,7 +38,6 @@
 			setup_queries() {
 				var me = this;
 
-<<<<<<< HEAD
 				$.each(
 					[
 						["customer", "customer"],
@@ -52,14 +47,6 @@
 						if (me.frm.fields_dict[opts[0]]) me.frm.set_query(opts[0], erpnext.queries[opts[1]]);
 					}
 				);
-=======
-				$.each([["customer", "customer"],
-				["lead", "lead"]],
-					function (i, opts) {
-						if (me.frm.fields_dict[opts[0]])
-							me.frm.set_query(opts[0], erpnext.queries[opts[1]]);
-					});
->>>>>>> dd96e3c3
 
 				me.frm.set_query("contact_person", erpnext.queries.contact_query);
 				me.frm.set_query("company_contact_person", erpnext.queries.company_contact_query);
@@ -86,7 +73,6 @@
 					return;
 				}
 
-<<<<<<< HEAD
 				if (this.frm.fields_dict["items"].grid.get_field("item_code")) {
 					this.frm.set_query("item_code", "items", function () {
 						return {
@@ -108,27 +94,6 @@
 				if (this.frm.fields_dict["items"].grid.get_field("item_code")) {
 					this.frm.set_query("item_tax_template", "items", function (doc, cdt, cdn) {
 						return me.set_query_for_item_tax_template(doc, cdt, cdn);
-=======
-				if (this.frm.fields_dict["items"].grid.get_field('item_code')) {
-					this.frm.set_query("item_code", "items", function () {
-						return {
-							query: "erpnext.controllers.queries.item_query",
-							filters: { 'is_sales_item': 1, 'customer': me.frm.doc.customer, 'has_variants': 0 }
-						}
-					});
-				}
-
-				if (this.frm.fields_dict["packed_items"] &&
-					this.frm.fields_dict["packed_items"].grid.get_field('batch_no')) {
-					this.frm.set_query("batch_no", "packed_items", function (doc, cdt, cdn) {
-						return me.set_query_for_batch(doc, cdt, cdn)
-					});
-				}
-
-				if (this.frm.fields_dict["items"].grid.get_field('item_code')) {
-					this.frm.set_query("item_tax_template", "items", function (doc, cdt, cdn) {
-						return me.set_query_for_item_tax_template(doc, cdt, cdn)
->>>>>>> dd96e3c3
 					});
 				}
 			}
@@ -136,19 +101,12 @@
 			refresh() {
 				super.refresh();
 
-<<<<<<< HEAD
 				frappe.dynamic_link = { doc: this.frm.doc, fieldname: "customer", doctype: "Customer" };
 
 				this.frm.toggle_display(
 					"customer_name",
 					this.frm.doc.customer_name && this.frm.doc.customer_name !== this.frm.doc.customer
 				);
-=======
-				frappe.dynamic_link = { doc: this.frm.doc, fieldname: 'customer', doctype: 'Customer' }
-
-				this.frm.toggle_display("customer_name",
-					(this.frm.doc.customer_name && this.frm.doc.customer_name !== this.frm.doc.customer));
->>>>>>> dd96e3c3
 
 				this.toggle_editable_price_list_rate();
 			}
@@ -232,10 +190,6 @@
 			}
 
 			discount_amount(doc, cdt, cdn) {
-<<<<<<< HEAD
-=======
-
->>>>>>> dd96e3c3
 				if (doc.name === cdn) {
 					return;
 				}
@@ -268,7 +222,6 @@
 			allocated_percentage(doc, cdt, cdn) {
 				var sales_person = frappe.get_doc(cdt, cdn);
 				if (sales_person.allocated_percentage) {
-<<<<<<< HEAD
 					sales_person.allocated_percentage = flt(
 						sales_person.allocated_percentage,
 						precision("allocated_percentage", sales_person)
@@ -287,20 +240,6 @@
 						sales_person.name,
 						sales_person.parentfield
 					);
-=======
-
-					sales_person.allocated_percentage = flt(sales_person.allocated_percentage,
-						precision("allocated_percentage", sales_person));
-
-					sales_person.allocated_amount = flt(this.frm.doc.amount_eligible_for_commission *
-						sales_person.allocated_percentage / 100.0,
-						precision("allocated_amount", sales_person));
-					refresh_field(["allocated_amount"], sales_person);
-
-					this.calculate_incentive(sales_person);
-					refresh_field(["allocated_percentage", "allocated_amount", "commission_rate", "incentives"], sales_person.name,
-						sales_person.parentfield);
->>>>>>> dd96e3c3
 				}
 			}
 
@@ -308,7 +247,6 @@
 				var row = frappe.get_doc(cdt, cdn);
 				this.calculate_incentive(row);
 				refresh_field("incentives", row.name, row.parentfield);
-<<<<<<< HEAD
 			}
 
 			warehouse(doc, cdt, cdn) {
@@ -337,8 +275,6 @@
 						},
 					});
 				}
-=======
->>>>>>> dd96e3c3
 			}
 
 			toggle_editable_price_list_rate() {
@@ -350,14 +286,10 @@
 				var editable_price_list_rate = cint(frappe.defaults.get_default("editable_price_list_rate"));
 
 				if (df && editable_price_list_rate) {
-<<<<<<< HEAD
 					const parent_field = frappe.meta.get_parentfield(
 						this.frm.doc.doctype,
 						this.frm.doc.doctype + " Item"
 					);
-=======
-					const parent_field = frappe.meta.get_parentfield(this.frm.doc.doctype, this.frm.doc.doctype + " Item");
->>>>>>> dd96e3c3
 					if (!this.frm.fields_dict[parent_field]) return;
 
 					this.frm.fields_dict[parent_field].grid.update_docfield_property(
@@ -410,14 +342,9 @@
 			calculate_incentive(row) {
 				if (row.allocated_amount) {
 					row.incentives = flt(
-<<<<<<< HEAD
 						(row.allocated_amount * row.commission_rate) / 100.0,
 						precision("incentives", row)
 					);
-=======
-						row.allocated_amount * row.commission_rate / 100.0,
-						precision("incentives", row));
->>>>>>> dd96e3c3
 				}
 			}
 
@@ -431,7 +358,6 @@
 				if ((doc.packed_items || []).length) {
 					$(this.frm.fields_dict.packing_list.row.wrapper).toggle(true);
 
-<<<<<<< HEAD
 					if (["Delivery Note", "Sales Invoice"].includes(doc.doctype)) {
 						var help_msg =
 							"<div class='alert alert-warning'>" +
@@ -441,13 +367,6 @@
 							"</div>";
 						frappe.meta.get_docfield(doc.doctype, "product_bundle_help", doc.name).options =
 							help_msg;
-=======
-					if (in_list(['Delivery Note', 'Sales Invoice'], doc.doctype)) {
-						var help_msg = "<div class='alert alert-warning'>" +
-							__("For 'Product Bundle' items, Warehouse, Serial No and Batch No will be considered from the 'Packing List' table. If Warehouse and Batch No are same for all packing items for any 'Product Bundle' item, those values can be entered in the main Item table, values will be copied to 'Packing List' table.") +
-							"</div>";
-						frappe.meta.get_docfield(doc.doctype, 'product_bundle_help', doc.name).options = help_msg;
->>>>>>> dd96e3c3
 					}
 				} else {
 					$(this.frm.fields_dict.packing_list.row.wrapper).toggle(false);
@@ -463,17 +382,10 @@
 				if (this.frm.doc.company_address) {
 					frappe.call({
 						method: "frappe.contacts.doctype.address.address.get_address_display",
-<<<<<<< HEAD
 						args: { address_dict: this.frm.doc.company_address },
 						callback: function (r) {
 							if (r.message) {
 								me.frm.set_value("company_address_display", r.message);
-=======
-						args: { "address_dict": this.frm.doc.company_address },
-						callback: function (r) {
-							if (r.message) {
-								me.frm.set_value("company_address_display", r.message)
->>>>>>> dd96e3c3
 							}
 						},
 					});
@@ -494,40 +406,16 @@
 				let item = locals[cdt][cdn];
 				let me = this;
 
-<<<<<<< HEAD
 				frappe.db.get_value("Item", item.item_code, ["has_batch_no", "has_serial_no"]).then((r) => {
 					if (r.message && (r.message.has_batch_no || r.message.has_serial_no)) {
 						item.has_serial_no = r.message.has_serial_no;
 						item.has_batch_no = r.message.has_batch_no;
 						item.type_of_transaction = item.qty > 0 ? "Outward" : "Inward";
-=======
-				frappe.db.get_value("Item", item.item_code, ["has_batch_no", "has_serial_no"])
-					.then((r) => {
-						if (r.message && (r.message.has_batch_no || r.message.has_serial_no)) {
-							item.has_serial_no = r.message.has_serial_no;
-							item.has_batch_no = r.message.has_batch_no;
-							item.type_of_transaction = item.qty > 0 ? "Outward" : "Inward";
->>>>>>> dd96e3c3
 
 						item.title = item.has_serial_no ? __("Select Serial No") : __("Select Batch No");
 
-<<<<<<< HEAD
 						if (item.has_serial_no && item.has_batch_no) {
 							item.title = __("Select Serial and Batch");
-=======
-							frappe.require(path, function () {
-								new erpnext.SerialBatchPackageSelector(
-									me.frm, item, (r) => {
-										if (r) {
-											frappe.model.set_value(item.doctype, item.name, {
-												"serial_and_batch_bundle": r.name,
-												"qty": Math.abs(r.total_qty)
-											});
-										}
-									}
-								);
-							});
->>>>>>> dd96e3c3
 						}
 
 						new erpnext.SerialBatchPackageSelector(me.frm, item, (r) => {
@@ -560,7 +448,6 @@
 						method: "frappe.automation.doctype.auto_repeat.auto_repeat.update_reference",
 						args: {
 							docname: doc.auto_repeat,
-<<<<<<< HEAD
 							reference: doc.name,
 						},
 						callback: function (r) {
@@ -574,15 +461,6 @@
 									message: __("An error occurred during the update process"),
 									indicator: "red",
 								});
-=======
-							reference: doc.name
-						},
-						callback: function (r) {
-							if (r.message == "success") {
-								frappe.show_alert({ message: __("Auto repeat document updated"), indicator: 'green' });
-							} else {
-								frappe.show_alert({ message: __("An error occurred during the update process"), indicator: 'red' });
->>>>>>> dd96e3c3
 							}
 						},
 					});
@@ -591,7 +469,6 @@
 
 			project() {
 				let me = this;
-<<<<<<< HEAD
 				if (["Delivery Note", "Sales Invoice", "Sales Order"].includes(this.frm.doc.doctype)) {
 					if (this.frm.doc.project) {
 						frappe.call({
@@ -614,21 +491,6 @@
 											])
 										);
 									}
-=======
-				if (in_list(["Delivery Note", "Sales Invoice", "Sales Order"], this.frm.doc.doctype)) {
-					if (this.frm.doc.project) {
-						frappe.call({
-							method: 'erpnext.projects.doctype.project.project.get_cost_center_name',
-							args: { project: this.frm.doc.project },
-							callback: function (r, rt) {
-								if (!r.exc) {
-									$.each(me.frm.doc["items"] || [], function (i, row) {
-										if (r.message) {
-											frappe.model.set_value(row.doctype, row.name, "cost_center", r.message);
-											frappe.msgprint(__("Cost Center For Item with Item Code {0} has been Changed to {1}", [row.item_name, r.message]));
-										}
-									})
->>>>>>> dd96e3c3
 								}
 							},
 						});
@@ -652,7 +514,6 @@
 					title: __("Set as Lost"),
 					fields: [
 						{
-<<<<<<< HEAD
 							fieldtype: "Table MultiSelect",
 							label: __("Lost Reasons"),
 							fieldname: "lost_reason",
@@ -661,13 +522,6 @@
 									? "Opportunity Lost Reason Detail"
 									: "Quotation Lost Reason Detail",
 							reqd: 1,
-=======
-							"fieldtype": "Table MultiSelect",
-							"label": __("Lost Reasons"),
-							"fieldname": "lost_reason",
-							"options": frm.doctype === 'Opportunity' ? 'Opportunity Lost Reason Detail' : 'Quotation Lost Reason Detail',
-							"reqd": 1
->>>>>>> dd96e3c3
 						},
 						{
 							fieldtype: "Table MultiSelect",
