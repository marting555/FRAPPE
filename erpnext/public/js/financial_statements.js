frappe.provide("erpnext.financial_statements");

erpnext.financial_statements = {
	"filters": get_filters(),
	"formatter": function(value, row, column, data, default_formatter) {
<<<<<<< HEAD
		if (column.fieldname=="account") {
=======
		if (data && column.fieldname=="account") {
>>>>>>> 00175c96
			value = data.account_name || value;

			column.link_onclick =
				"erpnext.financial_statements.open_general_ledger(" + JSON.stringify(data) + ")";
			column.is_tree = true;
		}

		value = default_formatter(value, row, column, data);

		if (data && !data.parent_account) {
			value = $(`<span>${value}</span>`);

			var $value = $(value).css("font-weight", "bold");
			if (data.warn_if_negative && data[column.fieldname] < 0) {
				$value.addClass("text-danger");
			}

			value = $value.wrap("<p></p>").parent().html();
		}

		return value;
	},
	"open_general_ledger": function(data) {
		if (!data.account) return;
		var project = $.grep(frappe.query_report.filters, function(e){ return e.df.fieldname == 'project'; })

		frappe.route_options = {
			"account": data.account,
			"company": frappe.query_report.get_filter_value('company'),
			"from_date": data.from_date || data.year_start_date,
			"to_date": data.to_date || data.year_end_date,
			"project": (project && project.length > 0) ? project[0].$input.val() : ""
		};
		frappe.set_route("query-report", "General Ledger");
	},
	"tree": true,
	"name_field": "account",
	"parent_field": "parent_account",
	"initial_depth": 3,
	onload: function(report) {
		// dropdown for links to other financial statements
		erpnext.financial_statements.filters = get_filters()

		let fiscal_year = frappe.defaults.get_user_default("fiscal_year")

		frappe.model.with_doc("Fiscal Year", fiscal_year, function(r) {
			var fy = frappe.model.get_doc("Fiscal Year", fiscal_year);
			frappe.query_report.set_filter_value({
				period_start_date: fy.year_start_date,
				period_end_date: fy.year_end_date
			});
		});

		report.page.add_inner_button(__("Balance Sheet"), function() {
			var filters = report.get_values();
			frappe.set_route('query-report', 'Balance Sheet', {company: filters.company});
		}, __('Financial Statements'));
		report.page.add_inner_button(__("Profit and Loss"), function() {
			var filters = report.get_values();
			frappe.set_route('query-report', 'Profit and Loss Statement', {company: filters.company});
		}, __('Financial Statements'));
		report.page.add_inner_button(__("Cash Flow Statement"), function() {
			var filters = report.get_values();
			frappe.set_route('query-report', 'Cash Flow', {company: filters.company});
		}, __('Financial Statements'));
	}
};

function get_filters() {
	let filters = [
		{
			"fieldname":"company",
			"label": __("Company"),
			"fieldtype": "Link",
			"options": "Company",
			"default": frappe.defaults.get_user_default("Company"),
			"reqd": 1
		},
		{
			"fieldname":"finance_book",
			"label": __("Finance Book"),
			"fieldtype": "Link",
			"options": "Finance Book"
		},
		{
			"fieldname":"filter_based_on",
			"label": __("Filter Based On"),
			"fieldtype": "Select",
			"options": ["Fiscal Year", "Date Range"],
			"default": ["Fiscal Year"],
			"reqd": 1,
			on_change: function() {
				let filter_based_on = frappe.query_report.get_filter_value('filter_based_on');
				frappe.query_report.toggle_filter_display('from_fiscal_year', filter_based_on === 'Date Range');
				frappe.query_report.toggle_filter_display('to_fiscal_year', filter_based_on === 'Date Range');
				frappe.query_report.toggle_filter_display('period_start_date', filter_based_on === 'Fiscal Year');
				frappe.query_report.toggle_filter_display('period_end_date', filter_based_on === 'Fiscal Year');

				frappe.query_report.refresh();
			}
		},
		{
			"fieldname":"period_start_date",
			"label": __("Start Date"),
			"fieldtype": "Date",
			"hidden": 1,
			"reqd": 1
		},
		{
			"fieldname":"period_end_date",
			"label": __("End Date"),
			"fieldtype": "Date",
			"hidden": 1,
			"reqd": 1
		},
		{
			"fieldname":"from_fiscal_year",
			"label": __("Start Year"),
			"fieldtype": "Link",
			"options": "Fiscal Year",
			"default": frappe.defaults.get_user_default("fiscal_year"),
			"reqd": 1
		},
		{
			"fieldname":"to_fiscal_year",
			"label": __("End Year"),
			"fieldtype": "Link",
			"options": "Fiscal Year",
			"default": frappe.defaults.get_user_default("fiscal_year"),
			"reqd": 1
		},
		{
			"fieldname": "periodicity",
			"label": __("Periodicity"),
			"fieldtype": "Select",
			"options": [
				{ "value": "Monthly", "label": __("Monthly") },
				{ "value": "Quarterly", "label": __("Quarterly") },
				{ "value": "Half-Yearly", "label": __("Half-Yearly") },
				{ "value": "Yearly", "label": __("Yearly") }
			],
			"default": "Yearly",
			"reqd": 1
		},
		// Note:
		// If you are modifying this array such that the presentation_currency object
		// is no longer the last object, please make adjustments in cash_flow.js
		// accordingly.
		{
			"fieldname": "presentation_currency",
			"label": __("Currency"),
			"fieldtype": "Select",
			"options": erpnext.get_presentation_currency_list()
		},
		{
			"fieldname": "cost_center",
			"label": __("Cost Center"),
			"fieldtype": "MultiSelectList",
			get_data: function(txt) {
				return frappe.db.get_link_options('Cost Center', txt, {
					company: frappe.query_report.get_filter_value("company")
				});
			}
		}
	]

	return filters;
}

<|MERGE_RESOLUTION|>--- conflicted
+++ resolved
@@ -3,11 +3,7 @@
 erpnext.financial_statements = {
 	"filters": get_filters(),
 	"formatter": function(value, row, column, data, default_formatter) {
-<<<<<<< HEAD
-		if (column.fieldname=="account") {
-=======
 		if (data && column.fieldname=="account") {
->>>>>>> 00175c96
 			value = data.account_name || value;
 
 			column.link_onclick =
