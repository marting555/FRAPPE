frappe.provide("erpnext.financial_statements");

erpnext.financial_statements = {
	filters: get_filters(),
	baseData: null,
	formatter: function (value, row, column, data, default_formatter, filter) {
		if (
			frappe.query_report.get_filter_value("selected_view") == "Growth" &&
			data &&
			column.colIndex >= 3
		) {
			const growthPercent = data[column.fieldname];

			if (growthPercent == undefined) return "NA"; //making this not applicable for undefined/null values

			if (column.fieldname === "total") {
				value = $(`<span>${growthPercent}</span>`);
			} else {
				value = $(`<span>${(growthPercent >= 0 ? "+" : "") + growthPercent + "%"}</span>`);

				if (growthPercent < 0) {
					value = $(value).addClass("text-danger");
				} else {
					value = $(value).addClass("text-success");
				}
			}
			value = $(value).wrap("<p></p>").parent().html();

			return value;
		} else if (frappe.query_report.get_filter_value("selected_view") == "Margin" && data) {
<<<<<<< HEAD
=======
			if (column.fieldname == "account" && data.account_name == __("Income")) {
				//Taking the total income from each column (for all the financial years) as the base (100%)
				this.baseData = row;
			}
>>>>>>> 7efe05ba
			if (column.colIndex >= 2) {
				const marginPercent = data[column.fieldname];

				if (marginPercent == undefined) return "NA"; //making this not applicable for undefined/null values

				value = $(`<span>${marginPercent + "%"}</span>`);
				if (marginPercent < 0) value = $(value).addClass("text-danger");
				else value = $(value).addClass("text-success");
				value = $(value).wrap("<p></p>").parent().html();
				return value;
			}
		}

		if (data && column.fieldname == "account") {
			// first column
			value = data.section_name || data.account_name || value;

			if (filter && filter?.text && filter?.type == "contains") {
				if (!value.toLowerCase().includes(filter.text)) {
					return value;
				}
			}

			if (data.account || data.accounts) {
				column.link_onclick =
					"erpnext.financial_statements.open_general_ledger(" + JSON.stringify(data) + ")";
			}
			column.is_tree = true;
		}

		value = default_formatter(value, row, column, data);

		if (data && !data.parent_account && !data.parent_section) {
			value = $(`<span>${value}</span>`);

			var $value = $(value).css("font-weight", "bold");
			if (data.warn_if_negative && data[column.fieldname] < 0) {
				$value.addClass("text-danger");
			}

			value = $value.wrap("<p></p>").parent().html();
		}

		return value;
	},
	open_general_ledger: function (data) {
		if (!data.account && !data.accounts) return;
		let project = $.grep(frappe.query_report.filters, function (e) {
			return e.df.fieldname == "project";
		});

		frappe.route_options = {
			account: data.account || data.accounts,
			company: frappe.query_report.get_filter_value("company"),
			from_date: data.from_date || data.year_start_date,
			to_date: data.to_date || data.year_end_date,
			project: project && project.length > 0 ? project[0].$input.val() : "",
		};

		let report = "General Ledger";

		if (["Payable", "Receivable"].includes(data.account_type)) {
			report = data.account_type == "Payable" ? "Accounts Payable" : "Accounts Receivable";
			frappe.route_options["party_account"] = data.account;
			frappe.route_options["report_date"] = data.year_end_date;
		}

		frappe.set_route("query-report", report);
	},
	tree: true,
	name_field: "account",
	parent_field: "parent_account",
	initial_depth: 3,
	onload: function (report) {
		// dropdown for links to other financial statements
		erpnext.financial_statements.filters = get_filters();

		let fiscal_year = erpnext.utils.get_fiscal_year(frappe.datetime.get_today());
		var filters = report.get_values();

		if (!filters.period_start_date || !filters.period_end_date) {
			frappe.model.with_doc("Fiscal Year", fiscal_year, function (r) {
				var fy = frappe.model.get_doc("Fiscal Year", fiscal_year);
				frappe.query_report.set_filter_value({
					period_start_date: fy.year_start_date,
					period_end_date: fy.year_end_date,
				});
			});
		}

		if (report.page) {
			const views_menu = report.page.add_custom_button_group(__("Financial Statements"));

			report.page.add_custom_menu_item(views_menu, __("Balance Sheet"), function () {
				var filters = report.get_values();
				frappe.set_route("query-report", "Balance Sheet", { company: filters.company });
			});

			report.page.add_custom_menu_item(views_menu, __("Profit and Loss"), function () {
				var filters = report.get_values();
				frappe.set_route("query-report", "Profit and Loss Statement", { company: filters.company });
			});

			report.page.add_custom_menu_item(views_menu, __("Cash Flow Statement"), function () {
				var filters = report.get_values();
				frappe.set_route("query-report", "Cash Flow", { company: filters.company });
			});
		}
	},
};

function get_filters() {
	let filters = [
		{
			fieldname: "company",
			label: __("Company"),
			fieldtype: "Link",
			options: "Company",
			default: frappe.defaults.get_user_default("Company"),
			reqd: 1,
		},
		{
			fieldname: "finance_book",
			label: __("Finance Book"),
			fieldtype: "Link",
			options: "Finance Book",
		},
		{
			fieldname: "filter_based_on",
			label: __("Filter Based On"),
			fieldtype: "Select",
			options: ["Fiscal Year", "Date Range"],
			default: ["Fiscal Year"],
			reqd: 1,
			on_change: function () {
				let filter_based_on = frappe.query_report.get_filter_value("filter_based_on");
				frappe.query_report.toggle_filter_display(
					"from_fiscal_year",
					filter_based_on === "Date Range"
				);
				frappe.query_report.toggle_filter_display("to_fiscal_year", filter_based_on === "Date Range");
				frappe.query_report.toggle_filter_display(
					"period_start_date",
					filter_based_on === "Fiscal Year"
				);
				frappe.query_report.toggle_filter_display(
					"period_end_date",
					filter_based_on === "Fiscal Year"
				);

				frappe.query_report.refresh();
			},
		},
		{
			fieldname: "period_start_date",
			label: __("Start Date"),
			fieldtype: "Date",
			reqd: 1,
			depends_on: "eval:doc.filter_based_on == 'Date Range'",
		},
		{
			fieldname: "period_end_date",
			label: __("End Date"),
			fieldtype: "Date",
			reqd: 1,
			depends_on: "eval:doc.filter_based_on == 'Date Range'",
		},
		{
			fieldname: "from_fiscal_year",
			label: __("Start Year"),
			fieldtype: "Link",
			options: "Fiscal Year",
			reqd: 1,
			depends_on: "eval:doc.filter_based_on == 'Fiscal Year'",
		},
		{
			fieldname: "to_fiscal_year",
			label: __("End Year"),
			fieldtype: "Link",
			options: "Fiscal Year",
			reqd: 1,
			depends_on: "eval:doc.filter_based_on == 'Fiscal Year'",
		},
		{
			fieldname: "periodicity",
			label: __("Periodicity"),
			fieldtype: "Select",
			options: [
				{ value: "Monthly", label: __("Monthly") },
				{ value: "Quarterly", label: __("Quarterly") },
				{ value: "Half-Yearly", label: __("Half-Yearly") },
				{ value: "Yearly", label: __("Yearly") },
			],
			default: "Yearly",
			reqd: 1,
		},
		// Note:
		// If you are modifying this array such that the presentation_currency object
		// is no longer the last object, please make adjustments in cash_flow.js
		// accordingly.
		{
			fieldname: "presentation_currency",
			label: __("Currency"),
			fieldtype: "Select",
			options: erpnext.get_presentation_currency_list(),
		},
		{
			fieldname: "cost_center",
			label: __("Cost Center"),
			fieldtype: "MultiSelectList",
			get_data: function (txt) {
				return frappe.db.get_link_options("Cost Center", txt, {
					company: frappe.query_report.get_filter_value("company"),
				});
			},
		},
		{
			fieldname: "project",
			label: __("Project"),
			fieldtype: "MultiSelectList",
			get_data: function (txt) {
				return frappe.db.get_link_options("Project", txt, {
					company: frappe.query_report.get_filter_value("company"),
				});
			},
		},
	];

	// Dynamically set 'default' values for fiscal year filters
	let fy_filters = filters.filter((x) => {
		return ["from_fiscal_year", "to_fiscal_year"].includes(x.fieldname);
	});
	let fiscal_year = erpnext.utils.get_fiscal_year(frappe.datetime.get_today(), false, false);
	if (fiscal_year) {
		fy_filters.forEach((x) => {
			x.default = fiscal_year;
		});
	}

	return filters;
}<|MERGE_RESOLUTION|>--- conflicted
+++ resolved
@@ -28,13 +28,6 @@
 
 			return value;
 		} else if (frappe.query_report.get_filter_value("selected_view") == "Margin" && data) {
-<<<<<<< HEAD
-=======
-			if (column.fieldname == "account" && data.account_name == __("Income")) {
-				//Taking the total income from each column (for all the financial years) as the base (100%)
-				this.baseData = row;
-			}
->>>>>>> 7efe05ba
 			if (column.colIndex >= 2) {
 				const marginPercent = data[column.fieldname];
 
