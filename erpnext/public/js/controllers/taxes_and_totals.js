// Copyright (c) 2015, Frappe Technologies Pvt. Ltd. and Contributors
// License: GNU General Public License v3. See license.txt

erpnext.taxes_and_totals = erpnext.payments.extend({
	setup: function() {},
	apply_pricing_rule_on_item: function(item){
		let effective_item_rate = item.price_list_rate;
		if (item.parenttype === "Sales Order" && item.blanket_order_rate) {
			effective_item_rate = item.blanket_order_rate;
		}
		if(item.margin_type == "Percentage"){
			item.rate_with_margin = flt(effective_item_rate)
				+ flt(effective_item_rate) * ( flt(item.margin_rate_or_amount) / 100);
		} else {
			item.rate_with_margin = flt(effective_item_rate) + flt(item.margin_rate_or_amount);
		}
		item.base_rate_with_margin = flt(item.rate_with_margin) * flt(this.frm.doc.conversion_rate);

		item.rate = flt(item.rate_with_margin , precision("rate", item));

		if(item.discount_percentage) {
			item.discount_amount = flt(item.rate_with_margin) * flt(item.discount_percentage) / 100;
			item.rate = flt((item.rate_with_margin) - (item.discount_amount), precision('rate', item));
		} else {
			item.discount_amount = 0;
		}
	},

	calculate_taxes_and_totals: function(update_paid_amount) {
		this.discount_amount_applied = false;
		this._calculate_taxes_and_totals();
		this.calculate_discount_amount();

		// Advance calculation applicable to Sales /Purchase Invoice
		if(in_list(["Sales Invoice", "Purchase Invoice"], this.frm.doc.doctype)
			&& this.frm.doc.docstatus < 2 && !this.frm.doc.is_return) {
			this.calculate_total_advance(update_paid_amount);
		}

		// Sales person's commission
		if(in_list(["Quotation", "Sales Order", "Delivery Note", "Sales Invoice"], this.frm.doc.doctype)) {
			this.calculate_commission();
			this.calculate_contribution();
		}

		this.frm.refresh_fields();
	},

	calculate_discount_amount: function(){
		if (frappe.meta.get_docfield(this.frm.doc.doctype, "discount_amount")) {
			this.set_discount_amount();
			this.apply_discount_amount();
		}
	},

	_calculate_taxes_and_totals: function() {
		this.validate_conversion_rate();
		this.calculate_item_values();
		this.initialize_taxes();
		this.determine_exclusive_rate();
		this.calculate_net_total();
		this.calculate_taxes();
		this.manipulate_grand_total_for_inclusive_tax();
		this.calculate_totals();
		this._cleanup();
	},

	validate_conversion_rate: function() {
		this.frm.doc.conversion_rate = flt(this.frm.doc.conversion_rate, (cur_frm) ? precision("conversion_rate") : 9);
		var conversion_rate_label = frappe.meta.get_label(this.frm.doc.doctype, "conversion_rate",
			this.frm.doc.name);
		var company_currency = this.get_company_currency();

		if(!this.frm.doc.conversion_rate) {
			if(this.frm.doc.currency == company_currency) {
				this.frm.set_value("conversion_rate", 1);
			} else {
				const err_message = __('{0} is mandatory. Maybe Currency Exchange record is not created for {1} to {2}', [
					conversion_rate_label,
					this.frm.doc.currency,
					company_currency
				]);
				frappe.throw(err_message);
			}
		}
	},

	calculate_item_values: function() {
		var me = this;

		if (!this.discount_amount_applied) {
			$.each(this.frm.doc["items"] || [], function(i, item) {
				frappe.model.round_floats_in(item);

				var has_margin_field = frappe.meta.has_field(item.doctype, 'margin_type');
				if(has_margin_field && flt(item.rate_with_margin) > 0) {
					item.amount_before_discount = flt(item.rate_with_margin * item.qty, precision("amount_before_discount", item));
				} else if(flt(item.price_list_rate) > 0) {
					item.amount_before_discount = flt(item.price_list_rate * item.qty, precision("amount_before_discount", item));
				} else {
					item.amount_before_discount = flt(item.rate * item.qty, precision("amount_before_discount", item));
				}

				item.net_rate = item.rate;
				item.amount = flt(item.rate * item.qty, precision("amount", item));
				item.net_amount = item.amount;
<<<<<<< HEAD
=======
				item.total_discount = item.amount_before_discount - item.amount;
>>>>>>> 91da4154

				item.tax_exclusive_price_list_rate = item.price_list_rate;
				item.tax_exclusive_rate = item.rate;
				item.tax_exclusive_amount = item.amount;
				item.tax_exclusive_discount_amount = item.discount_amount;
<<<<<<< HEAD

				var has_margin_field = frappe.meta.has_field(item.doctype, 'margin_type');
=======
				item.tax_exclusive_amount_before_discount = item.amount_before_discount;
				item.tax_exclusive_total_discount = item.total_discount;
>>>>>>> 91da4154
				if(has_margin_field) {
					item.tax_exclusive_rate_with_margin = item.rate_with_margin;
					item.base_tax_exclusive_rate_with_margin = item.base_rate_with_margin;
				}

				item.item_tax_amount = 0.0;
				item.total_weight = flt(item.weight_per_unit * item.stock_qty);

				me.set_in_company_currency(item, ["price_list_rate", "rate", "amount", "net_rate", "net_amount",
<<<<<<< HEAD
					"tax_exclusive_price_list_rate", "tax_exclusive_rate", "tax_exclusive_amount"]);
=======
					"tax_exclusive_price_list_rate", "tax_exclusive_rate", "tax_exclusive_amount",
					"amount_before_discount", "total_discount", "tax_exclusive_amount_before_discount", "tax_exclusive_total_discount"]);
>>>>>>> 91da4154
			});
		}
	},

	set_in_company_currency: function(doc, fields) {
		var me = this;
		$.each(fields, function(i, f) {
			doc["base_"+f] = flt(flt(doc[f], precision(f, doc)) * me.frm.doc.conversion_rate, precision("base_" + f, doc));
		});
	},

	initialize_taxes: function() {
		var me = this;

		$.each(this.frm.doc["taxes"] || [], function(i, tax) {
			tax.item_wise_tax_detail = {};
			var tax_fields = ["total", "tax_amount_after_discount_amount",
				"tax_amount_for_current_item", "grand_total_for_current_item",
				"tax_fraction_for_current_item", "grand_total_fraction_for_current_item"];

			if (cstr(tax.charge_type) != "Actual" &&
				!(me.discount_amount_applied && me.frm.doc.apply_discount_on=="Grand Total")) {
				tax_fields.push("tax_amount");
			}

			$.each(tax_fields, function(i, fieldname) { tax[fieldname] = 0.0; });

			if (!this.discount_amount_applied && cur_frm) {
				cur_frm.cscript.validate_taxes_and_charges(tax.doctype, tax.name);
				me.validate_inclusive_tax(tax);
			}
			frappe.model.round_floats_in(tax);
		});
	},

	determine_exclusive_rate: function() {
		var me = this;

		var has_inclusive_tax = false;
		$.each(me.frm.doc["taxes"] || [], function(i, row) {
			if(cint(row.included_in_print_rate)) has_inclusive_tax = true;
		});

		$.each(me.frm.doc["items"] || [], function(i, item) {
			item.cumulated_tax_fraction = 0.0;
		});

		if(!has_inclusive_tax) return;

		$.each(me.frm.doc["items"] || [], function(n, item) {
			var item_tax_map = me._load_item_tax_rate(item.item_tax_rate);

			$.each(me.frm.doc["taxes"] || [], function(i, tax) {
				tax.tax_fraction_for_current_item = me.get_current_tax_fraction(tax, item_tax_map);

				if(i==0) {
					tax.grand_total_fraction_for_current_item = 1 + tax.tax_fraction_for_current_item;
				} else {
					tax.grand_total_fraction_for_current_item =
						me.frm.doc["taxes"][i-1].grand_total_fraction_for_current_item +
						tax.tax_fraction_for_current_item;
				}

				item.cumulated_tax_fraction += tax.tax_fraction_for_current_item;
			});

			if(item.cumulated_tax_fraction && !me.discount_amount_applied) {
<<<<<<< HEAD
				item.tax_exclusive_price_list_rate = flt(item.tax_exclusive_price_list_rate / (1 + item.cumulated_tax_fraction),
					precision("tax_exclusive_price_list_rate", item));
=======
				var rate_before_discount = flt(item.tax_exclusive_price_list_rate / (1 + item.cumulated_tax_fraction));
				item.tax_exclusive_price_list_rate = flt(rate_before_discount, precision("tax_exclusive_price_list_rate", item));
>>>>>>> 91da4154

				item.tax_exclusive_amount = flt(item.amount / (1 + item.cumulated_tax_fraction));
				item.tax_exclusive_rate = item.qty ? (item.tax_exclusive_amount / item.qty)
					: (item.rate / (1 + item.cumulated_tax_fraction));
				item.tax_exclusive_rate = flt(item.tax_exclusive_rate, precision("tax_exclusive_rate", item));

				var has_margin_field = frappe.meta.has_field(item.doctype, 'margin_type');
				if(has_margin_field && flt(item.tax_exclusive_rate_with_margin) > 0) {
<<<<<<< HEAD
					item.tax_exclusive_rate_with_margin = flt(item.tax_exclusive_rate_with_margin / (1 + item.cumulated_tax_fraction),
=======
					rate_before_discount = item.tax_exclusive_rate_with_margin / (1 + item.cumulated_tax_fraction);
					item.tax_exclusive_rate_with_margin = flt(rate_before_discount,
>>>>>>> 91da4154
						precision("tax_exclusive_rate_with_margin", item));
					item.base_tax_exclusive_rate_with_margin = flt(item.tax_exclusive_rate_with_margin * me.frm.doc.conversion_rate,
						precision("base_tax_exclusive_rate_with_margin", item));
					item.tax_exclusive_discount_amount = flt(item.tax_exclusive_rate_with_margin - item.tax_exclusive_rate);
				} else if(flt(item.tax_exclusive_price_list_rate) > 0) {
					item.tax_exclusive_discount_amount = flt(item.tax_exclusive_price_list_rate - item.tax_exclusive_rate);
				}

<<<<<<< HEAD
				item.net_amount = flt(item.amount / (1 + item.cumulated_tax_fraction));
				item.net_rate = item.qty ? flt(item.net_amount / item.qty, precision("net_rate", item)) : 0;

				me.set_in_company_currency(item, ["net_rate", "net_amount", "tax_exclusive_price_list_rate",
					"tax_exclusive_rate", "tax_exclusive_amount"]);
=======
				item.tax_exclusive_amount_before_discount = flt(rate_before_discount * item.qty,
					precision("tax_exclusive_amount_before_discount", item));
				item.tax_exclusive_total_discount = item.tax_exclusive_amount_before_discount - item.tax_exclusive_amount;

				item.net_amount = flt(item.amount / (1 + item.cumulated_tax_fraction));
				item.net_rate = item.qty ? flt(item.net_amount / item.qty, precision("net_rate", item)) : 0;

				me.set_in_company_currency(item, ["net_rate", "net_amount",
					"tax_exclusive_price_list_rate", "tax_exclusive_rate", "tax_exclusive_amount",
					"tax_exclusive_amount_before_discount", "tax_exclusive_total_discount"]);
>>>>>>> 91da4154
			}
		});
	},

	get_current_tax_fraction: function(tax, item_tax_map) {
		// Get tax fraction for calculating tax exclusive amount
		// from tax inclusive amount
		var current_tax_fraction = 0.0;

		if(cint(tax.included_in_print_rate)) {
			var tax_rate = this._get_tax_rate(tax, item_tax_map);

			if(tax.charge_type == "On Net Total") {
				current_tax_fraction = (tax_rate / 100.0);

			} else if(tax.charge_type == "On Previous Row Amount") {
				current_tax_fraction = (tax_rate / 100.0) *
					this.frm.doc["taxes"][cint(tax.row_id) - 1].tax_fraction_for_current_item;

			} else if(tax.charge_type == "On Previous Row Total") {
				current_tax_fraction = (tax_rate / 100.0) *
					this.frm.doc["taxes"][cint(tax.row_id) - 1].grand_total_fraction_for_current_item;
			}
		}

		if(tax.add_deduct_tax) {
			current_tax_fraction *= (tax.add_deduct_tax == "Deduct") ? -1.0 : 1.0;
		}
		return current_tax_fraction;
	},

	_get_tax_rate: function(tax, item_tax_map) {
		return (Object.keys(item_tax_map).indexOf(tax.account_head) != -1) ?
			flt(item_tax_map[tax.account_head], precision("rate", tax)) : tax.rate;
	},

	calculate_net_total: function() {
		var me = this;
		this.frm.doc.total_qty = this.frm.doc.total = this.frm.doc.base_total = this.frm.doc.net_total = this.frm.doc.base_net_total = 0.0;
		this.frm.doc.base_tax_exclusive_total = this.frm.doc.tax_exclusive_total = 0.0;
<<<<<<< HEAD
=======
		this.frm.doc.base_total_discount = this.frm.doc.total_discount = 0.0;
		this.frm.doc.base_total_before_discount = this.frm.doc.total_before_discount = 0.0;
		this.frm.doc.base_tax_exclusive_total_before_discount = this.frm.doc.tax_exclusive_total_before_discount = 0.0;
		this.frm.doc.base_tax_exclusive_total_discount = this.frm.doc.tax_exclusive_total_discount = 0.0;
>>>>>>> 91da4154

		$.each(this.frm.doc["items"] || [], function(i, item) {
			me.frm.doc.total_qty += item.qty;

			me.frm.doc.total += item.amount;
			me.frm.doc.base_total += item.base_amount;

			me.frm.doc.tax_exclusive_total += item.tax_exclusive_amount;
			me.frm.doc.base_tax_exclusive_total += item.base_tax_exclusive_amount;

<<<<<<< HEAD
=======
			me.frm.doc.total_before_discount += item.amount_before_discount;
			me.frm.doc.base_total_before_discount += item.base_amount_before_discount;
			me.frm.doc.tax_exclusive_total_before_discount += item.tax_exclusive_amount_before_discount;
			me.frm.doc.base_tax_exclusive_total_before_discount += item.base_tax_exclusive_amount_before_discount;

			me.frm.doc.total_discount += item.total_discount;
			me.frm.doc.base_total_discount += item.base_total_discount;
			me.frm.doc.tax_exclusive_total_discount += item.tax_exclusive_total_discount;
			me.frm.doc.base_tax_exclusive_total_discount += item.base_tax_exclusive_total_discount;

>>>>>>> 91da4154
			me.frm.doc.net_total += item.net_amount;
			me.frm.doc.base_net_total += item.base_net_amount;
		});

		frappe.model.round_floats_in(this.frm.doc, ["total", "base_total", "net_total", "base_net_total",
<<<<<<< HEAD
			"tax_exclusive_total", "base_tax_exclusive_total"]);
=======
			"tax_exclusive_total", "base_tax_exclusive_total",
			"total_before_discount", "total_discount", "base_total_before_discount", "base_total_discount"]);
>>>>>>> 91da4154
	},

	calculate_taxes: function() {
		var me = this;
		this.frm.doc.rounding_adjustment = 0;
		var actual_tax_dict = {};

		// maintain actual tax rate based on idx
		$.each(this.frm.doc["taxes"] || [], function(i, tax) {
			if (tax.charge_type == "Actual") {
				actual_tax_dict[tax.idx] = flt(tax.tax_amount, precision("tax_amount", tax));
			}
		});

		$.each(this.frm.doc["items"] || [], function(n, item) {
			var item_tax_map = me._load_item_tax_rate(item.item_tax_rate);
			$.each(me.frm.doc["taxes"] || [], function(i, tax) {
				// tax_amount represents the amount of tax for the current step
				var current_tax_amount = me.get_current_tax_amount(item, tax, item_tax_map);

				// Adjust divisional loss to the last item
				if (tax.charge_type == "Actual") {
					actual_tax_dict[tax.idx] -= current_tax_amount;
					if (n == me.frm.doc["items"].length - 1) {
						current_tax_amount += actual_tax_dict[tax.idx];
					}
				}

				// accumulate tax amount into tax.tax_amount
				if (tax.charge_type != "Actual" &&
					!(me.discount_amount_applied && me.frm.doc.apply_discount_on=="Grand Total")) {
					tax.tax_amount += current_tax_amount;
				}

				// store tax_amount for current item as it will be used for
				// charge type = 'On Previous Row Amount'
				tax.tax_amount_for_current_item = current_tax_amount;

				// tax amount after discount amount
				tax.tax_amount_after_discount_amount += current_tax_amount;

				// for buying
				if(tax.category) {
					// if just for valuation, do not add the tax amount in total
					// hence, setting it as 0 for further steps
					current_tax_amount = (tax.category == "Valuation") ? 0.0 : current_tax_amount;

					current_tax_amount *= (tax.add_deduct_tax == "Deduct") ? -1.0 : 1.0;
				}

				// note: grand_total_for_current_item contains the contribution of
				// item's amount, previously applied tax and the current tax on that item
				if(i==0) {
					tax.grand_total_for_current_item = flt(item.net_amount + current_tax_amount);
				} else {
					tax.grand_total_for_current_item =
						flt(me.frm.doc["taxes"][i-1].grand_total_for_current_item + current_tax_amount);
				}

				// set precision in the last item iteration
				if (n == me.frm.doc["items"].length - 1) {
					me.round_off_totals(tax);

					// in tax.total, accumulate grand total for each item
					me.set_cumulative_total(i, tax);

					me.set_in_company_currency(tax,
<<<<<<< HEAD
						["total", "total_before_discount_amount", "tax_amount", "tax_amount_after_discount_amount"]);
=======
						["total", "displayed_total", "tax_amount", "tax_amount_after_discount_amount"]);
>>>>>>> 91da4154

					// adjust Discount Amount loss in last tax iteration
					if ((i == me.frm.doc["taxes"].length - 1) && me.discount_amount_applied
						&& me.frm.doc.apply_discount_on == "Grand Total" && me.frm.doc.discount_amount) {
						me.frm.doc.rounding_adjustment = flt(me.frm.doc.grand_total -
							flt(me.frm.doc.discount_amount) - tax.total, precision("rounding_adjustment"));
					}
				}
			});
		});
	},

	set_cumulative_total: function(row_idx, tax) {
		var tax_amount = tax.tax_amount_after_discount_amount;
		var tax_amount_before_discount = tax.tax_amount;
		if (tax.category == 'Valuation') {
			tax_amount = 0;
			tax_amount_before_discount = 0;
		}
		if (tax.add_deduct_tax == "Deduct")
		{
			tax_amount = -1*tax_amount;
			tax_amount_before_discount = -1*tax_amount_before_discount;
		}

		if(row_idx==0) {
			tax.total = flt(this.frm.doc.net_total + tax_amount, precision("total", tax));
<<<<<<< HEAD
			tax.total_before_discount_amount = flt(this.frm.doc.tax_exclusive_total + tax_amount_before_discount,
				precision("total_before_discount_amount", tax))
		} else {
			tax.total = flt(this.frm.doc["taxes"][row_idx-1].total + tax_amount, precision("total", tax));
			tax.total_before_discount_amount = flt(this.frm.doc["taxes"][row_idx-1].total_before_discount_amount + tax_amount_before_discount,
				precision("total_before_discount_amount", tax))
=======

			if (this.frm.doc.apply_discount_on == "Grand Total") {
				tax.displayed_total = flt(this.frm.doc.tax_exclusive_total + tax_amount_before_discount,
					precision("displayed_total", tax));
			} else {
				tax.displayed_total = tax.total;
			}
		} else {
			tax.total = flt(this.frm.doc["taxes"][row_idx-1].total + tax_amount, precision("total", tax));

			if (this.frm.doc.apply_discount_on == "Grand Total") {
				tax.displayed_total = flt(this.frm.doc["taxes"][row_idx - 1].displayed_total + tax_amount_before_discount,
					precision("displayed_total", tax))
			} else {
				tax.displayed_total = tax.total;
			}
>>>>>>> 91da4154
		}
	},

	_load_item_tax_rate: function(item_tax_rate) {
		return item_tax_rate ? JSON.parse(item_tax_rate) : {};
	},

	get_current_tax_amount: function(item, tax, item_tax_map) {
		var tax_rate = this._get_tax_rate(tax, item_tax_map);
		var current_tax_amount = 0.0;

		if(tax.charge_type == "Actual") {
			// distribute the tax amount proportionally to each item row
			var actual = flt(tax.tax_amount, precision("tax_amount", tax));
			current_tax_amount = this.frm.doc.net_total ?
				((item.net_amount / this.frm.doc.net_total) * actual) : 0.0;

		} else if(tax.charge_type == "On Net Total") {
			current_tax_amount = (tax_rate / 100.0) * item.net_amount;
		} else if(tax.charge_type == "On Previous Row Amount") {
			current_tax_amount = (tax_rate / 100.0) *
				this.frm.doc["taxes"][cint(tax.row_id) - 1].tax_amount_for_current_item;

		} else if(tax.charge_type == "On Previous Row Total") {
			current_tax_amount = (tax_rate / 100.0) *
				this.frm.doc["taxes"][cint(tax.row_id) - 1].grand_total_for_current_item;
		}

		this.set_item_wise_tax(item, tax, tax_rate, current_tax_amount);

		return current_tax_amount;
	},

	set_item_wise_tax: function(item, tax, tax_rate, current_tax_amount) {
		// store tax breakup for each item
		let tax_detail = tax.item_wise_tax_detail;
		let key = item.item_code || item.item_name;

		let item_wise_tax_amount = current_tax_amount * this.frm.doc.conversion_rate;
		if (tax_detail && tax_detail[key])
			item_wise_tax_amount += tax_detail[key][1];

		tax_detail[key] = [tax_rate, flt(item_wise_tax_amount, precision("base_tax_amount", tax))];
	},

	round_off_totals: function(tax) {
		tax.tax_amount = flt(tax.tax_amount, precision("tax_amount", tax));
		tax.tax_amount_after_discount_amount = flt(tax.tax_amount_after_discount_amount, precision("tax_amount", tax));
	},

	manipulate_grand_total_for_inclusive_tax: function() {
		var me = this;
		// if fully inclusive taxes and diff
		if (this.frm.doc["taxes"] && this.frm.doc["taxes"].length) {
			var any_inclusive_tax = false;
			$.each(this.frm.doc.taxes || [], function(i, d) {
				if(cint(d.included_in_print_rate)) any_inclusive_tax = true;
			});
			if (any_inclusive_tax) {
				var last_tax = me.frm.doc["taxes"].slice(-1)[0];
				var non_inclusive_tax_amount = frappe.utils.sum($.map(this.frm.doc.taxes || [],
					function(d) {
						if(!d.included_in_print_rate) {
							return flt(d.tax_amount_after_discount_amount);
						}
					}
				));
				var diff = me.frm.doc.total + non_inclusive_tax_amount
					- flt(last_tax.total, precision("grand_total"));

				if ( diff && Math.abs(diff) <= (5.0 / Math.pow(10, precision("tax_amount", last_tax))) ) {
					this.frm.doc.rounding_adjustment = flt(flt(this.frm.doc.rounding_adjustment) + diff,
						precision("rounding_adjustment"));
				}
			}
		}
	},

	calculate_totals: function() {
		// Changing sequence can cause rounding_adjustmentng issue and on-screen discrepency
		var me = this;
		var tax_count = this.frm.doc["taxes"] ? this.frm.doc["taxes"].length : 0;
		this.frm.doc.grand_total = flt(tax_count
			? this.frm.doc["taxes"][tax_count - 1].total + flt(this.frm.doc.rounding_adjustment)
			: this.frm.doc.net_total);

		if(in_list(["Quotation", "Sales Order", "Delivery Note", "Sales Invoice"], this.frm.doc.doctype)) {
			this.frm.doc.base_grand_total = (this.frm.doc.total_taxes_and_charges) ?
				flt(this.frm.doc.grand_total * this.frm.doc.conversion_rate) : this.frm.doc.base_net_total;
		} else {
			// other charges added/deducted
			this.frm.doc.taxes_and_charges_added = this.frm.doc.taxes_and_charges_deducted = 0.0;
			if(tax_count) {
				$.each(this.frm.doc["taxes"] || [], function(i, tax) {
					if (in_list(["Valuation and Total", "Total"], tax.category)) {
						if(tax.add_deduct_tax == "Add") {
							me.frm.doc.taxes_and_charges_added += flt(tax.tax_amount_after_discount_amount);
						} else {
							me.frm.doc.taxes_and_charges_deducted += flt(tax.tax_amount_after_discount_amount);
						}
					}
				});

				frappe.model.round_floats_in(this.frm.doc,
					["taxes_and_charges_added", "taxes_and_charges_deducted"]);
			}

			this.frm.doc.base_grand_total = flt((this.frm.doc.taxes_and_charges_added || this.frm.doc.taxes_and_charges_deducted) ?
				flt(this.frm.doc.grand_total * this.frm.doc.conversion_rate) : this.frm.doc.base_net_total);

			this.set_in_company_currency(this.frm.doc,
				["taxes_and_charges_added", "taxes_and_charges_deducted"]);
		}

		this.frm.doc.total_taxes_and_charges = flt(this.frm.doc.grand_total - this.frm.doc.net_total
			- flt(this.frm.doc.rounding_adjustment), precision("total_taxes_and_charges"));

		this.set_in_company_currency(this.frm.doc, ["total_taxes_and_charges", "rounding_adjustment"]);

		// Round grand total as per precision
		frappe.model.round_floats_in(this.frm.doc, ["grand_total", "base_grand_total"]);

		// rounded totals
		this.set_rounded_total();
	},

	set_rounded_total: function() {
		var disable_rounded_total = 0;
		if(frappe.meta.get_docfield(this.frm.doc.doctype, "disable_rounded_total", this.frm.doc.name)) {
			disable_rounded_total = this.frm.doc.disable_rounded_total;
		} else if (frappe.sys_defaults.disable_rounded_total) {
			disable_rounded_total = frappe.sys_defaults.disable_rounded_total;
		}

		if (cint(disable_rounded_total)) {
			this.frm.doc.rounded_total = 0;
			this.frm.doc.base_rounded_total = 0;
			return;
		}

		if(frappe.meta.get_docfield(this.frm.doc.doctype, "rounded_total", this.frm.doc.name)) {
			this.frm.doc.rounded_total = round_based_on_smallest_currency_fraction(this.frm.doc.grand_total,
				this.frm.doc.currency, precision("rounded_total"));
			this.frm.doc.rounding_adjustment += flt(this.frm.doc.rounded_total - this.frm.doc.grand_total,
				precision("rounding_adjustment"));

			this.set_in_company_currency(this.frm.doc, ["rounding_adjustment", "rounded_total"]);
		}
	},

	_cleanup: function() {
		this.frm.doc.base_in_words = this.frm.doc.in_words = "";

		if(this.frm.doc["items"] && this.frm.doc["items"].length) {
			if(!frappe.meta.get_docfield(this.frm.doc["items"][0].doctype, "item_tax_amount", this.frm.doctype)) {
				$.each(this.frm.doc["items"] || [], function(i, item) {
					delete item["item_tax_amount"];
				});
			}
		}

		if(this.frm.doc["taxes"] && this.frm.doc["taxes"].length) {
			var temporary_fields = ["tax_amount_for_current_item", "grand_total_for_current_item",
				"tax_fraction_for_current_item", "grand_total_fraction_for_current_item"];

			if(!frappe.meta.get_docfield(this.frm.doc["taxes"][0].doctype, "tax_amount_after_discount_amount", this.frm.doctype)) {
				temporary_fields.push("tax_amount_after_discount_amount");
			}

			$.each(this.frm.doc["taxes"] || [], function(i, tax) {
				$.each(temporary_fields, function(i, fieldname) {
					delete tax[fieldname];
				});

				tax.item_wise_tax_detail = JSON.stringify(tax.item_wise_tax_detail);
			});
		}
	},

	set_discount_amount: function() {
		if(this.frm.doc.additional_discount_percentage) {
			this.frm.doc.discount_amount = flt(flt(this.frm.doc[frappe.scrub(this.frm.doc.apply_discount_on)])
				* this.frm.doc.additional_discount_percentage / 100, precision("discount_amount"));
		}
	},

	apply_discount_amount: function() {
		var me = this;
		var distributed_amount = 0.0;
		this.frm.doc.base_discount_amount = 0.0;

		if (this.frm.doc.discount_amount) {
			if(!this.frm.doc.apply_discount_on)
				frappe.throw(__("Please select Apply Discount On"));

			this.frm.doc.base_discount_amount = flt(this.frm.doc.discount_amount * this.frm.doc.conversion_rate,
				precision("base_discount_amount"));

			var total_for_discount_amount = this.get_total_for_discount_amount();
			var net_total = 0;
			// calculate item amount after Discount Amount
			if (total_for_discount_amount) {
				$.each(this.frm.doc["items"] || [], function(i, item) {
					distributed_amount = flt(me.frm.doc.discount_amount) * item.net_amount / total_for_discount_amount;
					item.net_amount = flt(item.net_amount - distributed_amount,
						precision("base_amount", item));
					net_total += item.net_amount;

					// discount amount rounding loss adjustment if no taxes
					if ((!(me.frm.doc.taxes || []).length || (me.frm.doc.apply_discount_on == "Net Total"))
							&& i == (me.frm.doc.items || []).length - 1) {
						var discount_amount_loss = flt(me.frm.doc.net_total - net_total
							- me.frm.doc.discount_amount, precision("net_total"));
						item.net_amount = flt(item.net_amount + discount_amount_loss,
							precision("net_amount", item));
					}
					item.net_rate = item.qty ? flt(item.net_amount / item.qty, precision("net_rate", item)) : 0;
					me.set_in_company_currency(item, ["net_rate", "net_amount"]);
				});

				this.discount_amount_applied = true;
				this._calculate_taxes_and_totals();
			}
		}
	},

	get_total_for_discount_amount: function() {
		if(this.frm.doc.apply_discount_on == "Net Total") {
			return this.frm.doc.net_total;
		} else {
			var total_actual_tax = 0.0;
			var actual_taxes_dict = {};

			$.each(this.frm.doc["taxes"] || [], function(i, tax) {
				if (tax.charge_type == "Actual") {
					var tax_amount = (tax.category == "Valuation") ? 0.0 : tax.tax_amount;
					tax_amount *= (tax.add_deduct_tax == "Deduct") ? -1.0 : 1.0;
					actual_taxes_dict[tax.idx] = tax_amount;
				} else if (actual_taxes_dict[tax.row_id] !== null) {
					var actual_tax_amount = flt(actual_taxes_dict[tax.row_id]) * flt(tax.rate) / 100;
					actual_taxes_dict[tax.idx] = actual_tax_amount;
				}
			});

			$.each(actual_taxes_dict, function(key, value) {
				if (value) total_actual_tax += value;
			});

			return flt(this.frm.doc.grand_total - total_actual_tax, precision("grand_total"));
		}
	},

	calculate_total_advance: function(update_paid_amount) {
		var total_allocated_amount = frappe.utils.sum($.map(this.frm.doc["advances"] || [], function(adv) {
			return flt(adv.allocated_amount, precision("allocated_amount", adv));
		}));
		this.frm.doc.total_advance = flt(total_allocated_amount, precision("total_advance"));

		this.calculate_outstanding_amount(update_paid_amount);
	},

	calculate_outstanding_amount: function(update_paid_amount) {
		// NOTE:
		// paid_amount and write_off_amount is only for POS/Loyalty Point Redemption Invoice
		// total_advance is only for non POS Invoice
		if(this.frm.doc.doctype == "Sales Invoice" && this.frm.doc.is_return){
			this.calculate_paid_amount();
		}

		if(this.frm.doc.is_return || this.frm.doc.docstatus > 0) return;

		frappe.model.round_floats_in(this.frm.doc, ["grand_total", "total_advance", "write_off_amount"]);

		if(in_list(["Sales Invoice", "Purchase Invoice"], this.frm.doc.doctype)) {
			var grand_total = this.frm.doc.rounded_total || this.frm.doc.grand_total;

			if(this.frm.doc.party_account_currency == this.frm.doc.currency) {
				var total_amount_to_pay = flt((grand_total - this.frm.doc.total_advance
					- this.frm.doc.write_off_amount), precision("grand_total"));
			} else {
				var total_amount_to_pay = flt(
					(flt(grand_total*this.frm.doc.conversion_rate, precision("grand_total"))
						- this.frm.doc.total_advance - this.frm.doc.base_write_off_amount),
					precision("base_grand_total")
				);
			}

			frappe.model.round_floats_in(this.frm.doc, ["paid_amount"]);
			this.set_in_company_currency(this.frm.doc, ["paid_amount"]);

			if(this.frm.refresh_field){
				this.frm.refresh_field("paid_amount");
				this.frm.refresh_field("base_paid_amount");
			}

			if(this.frm.doc.doctype == "Sales Invoice") {
				let total_amount_for_payment = (this.frm.doc.redeem_loyalty_points && this.frm.doc.loyalty_amount)
					? flt(total_amount_to_pay - this.frm.doc.loyalty_amount, precision("base_grand_total"))
					: total_amount_to_pay;
				this.set_default_payment(total_amount_for_payment, update_paid_amount);
				this.calculate_paid_amount();
			}
			this.calculate_change_amount();

			var paid_amount = (this.frm.doc.party_account_currency == this.frm.doc.currency) ?
				this.frm.doc.paid_amount : this.frm.doc.base_paid_amount;
			this.frm.doc.outstanding_amount =  flt(total_amount_to_pay - flt(paid_amount) +
				flt(this.frm.doc.change_amount * this.frm.doc.conversion_rate), precision("outstanding_amount"));
		}
	},

	set_default_payment: function(total_amount_to_pay, update_paid_amount){
		var me = this;
		var payment_status = true;
		if(this.frm.doc.is_pos && (update_paid_amount===undefined || update_paid_amount)){
			$.each(this.frm.doc['payments'] || [], function(index, data){
				if(data.default && payment_status && total_amount_to_pay > 0) {
					data.base_amount = flt(total_amount_to_pay, precision("base_amount"));
					data.amount = flt(total_amount_to_pay / me.frm.doc.conversion_rate, precision("amount"));
					payment_status = false;
				}else if(me.frm.doc.paid_amount){
					data.amount = 0.0;
				}
			});
		}
	},

	calculate_paid_amount: function(){
		var me = this;
		var paid_amount = 0.0;
		var base_paid_amount = 0.0;
		if(this.frm.doc.is_pos) {
			$.each(this.frm.doc['payments'] || [], function(index, data){
				data.base_amount = flt(data.amount * me.frm.doc.conversion_rate, precision("base_amount"));
				paid_amount += data.amount;
				base_paid_amount += data.base_amount;
			});
		} else if(!this.frm.doc.is_return){
			this.frm.doc.payments = [];
		}
		if (this.frm.doc.redeem_loyalty_points && this.frm.doc.loyalty_amount) {
			base_paid_amount += this.frm.doc.loyalty_amount;
			paid_amount += flt(this.frm.doc.loyalty_amount / me.frm.doc.conversion_rate, precision("paid_amount"));
		}

		this.frm.doc.paid_amount = flt(paid_amount, precision("paid_amount"));
		this.frm.doc.base_paid_amount = flt(base_paid_amount, precision("base_paid_amount"));
	},

	calculate_change_amount: function(){
		this.frm.doc.change_amount = 0.0;
		this.frm.doc.base_change_amount = 0.0;
		if(this.frm.doc.doctype == "Sales Invoice"
			&& this.frm.doc.paid_amount > this.frm.doc.grand_total && !this.frm.doc.is_return) {

			var payment_types = $.map(this.frm.doc.payments, function(d) { return d.type; });
			if (in_list(payment_types, 'Cash')) {
				var grand_total = this.frm.doc.rounded_total || this.frm.doc.grand_total;
				var base_grand_total = this.frm.doc.base_rounded_total || this.frm.doc.base_grand_total;

				this.frm.doc.change_amount = flt(this.frm.doc.paid_amount - grand_total +
					this.frm.doc.write_off_amount, precision("change_amount"));

				this.frm.doc.base_change_amount = flt(this.frm.doc.base_paid_amount -
					base_grand_total + this.frm.doc.base_write_off_amount,
					precision("base_change_amount"));
			}
		}
	},

	calculate_write_off_amount: function(){
		if(this.frm.doc.paid_amount > this.frm.doc.grand_total){
			this.frm.doc.write_off_amount = flt(this.frm.doc.grand_total - this.frm.doc.paid_amount
				+ this.frm.doc.change_amount, precision("write_off_amount"));

			this.frm.doc.base_write_off_amount = flt(this.frm.doc.write_off_amount * this.frm.doc.conversion_rate,
				precision("base_write_off_amount"));
		}else{
			this.frm.doc.paid_amount = 0.0;
		}
		this.calculate_outstanding_amount(false);
	}
});<|MERGE_RESOLUTION|>--- conflicted
+++ resolved
@@ -104,22 +104,14 @@
 				item.net_rate = item.rate;
 				item.amount = flt(item.rate * item.qty, precision("amount", item));
 				item.net_amount = item.amount;
-<<<<<<< HEAD
-=======
 				item.total_discount = item.amount_before_discount - item.amount;
->>>>>>> 91da4154
 
 				item.tax_exclusive_price_list_rate = item.price_list_rate;
 				item.tax_exclusive_rate = item.rate;
 				item.tax_exclusive_amount = item.amount;
 				item.tax_exclusive_discount_amount = item.discount_amount;
-<<<<<<< HEAD
-
-				var has_margin_field = frappe.meta.has_field(item.doctype, 'margin_type');
-=======
 				item.tax_exclusive_amount_before_discount = item.amount_before_discount;
 				item.tax_exclusive_total_discount = item.total_discount;
->>>>>>> 91da4154
 				if(has_margin_field) {
 					item.tax_exclusive_rate_with_margin = item.rate_with_margin;
 					item.base_tax_exclusive_rate_with_margin = item.base_rate_with_margin;
@@ -129,12 +121,8 @@
 				item.total_weight = flt(item.weight_per_unit * item.stock_qty);
 
 				me.set_in_company_currency(item, ["price_list_rate", "rate", "amount", "net_rate", "net_amount",
-<<<<<<< HEAD
-					"tax_exclusive_price_list_rate", "tax_exclusive_rate", "tax_exclusive_amount"]);
-=======
 					"tax_exclusive_price_list_rate", "tax_exclusive_rate", "tax_exclusive_amount",
 					"amount_before_discount", "total_discount", "tax_exclusive_amount_before_discount", "tax_exclusive_total_discount"]);
->>>>>>> 91da4154
 			});
 		}
 	},
@@ -202,13 +190,8 @@
 			});
 
 			if(item.cumulated_tax_fraction && !me.discount_amount_applied) {
-<<<<<<< HEAD
-				item.tax_exclusive_price_list_rate = flt(item.tax_exclusive_price_list_rate / (1 + item.cumulated_tax_fraction),
-					precision("tax_exclusive_price_list_rate", item));
-=======
 				var rate_before_discount = flt(item.tax_exclusive_price_list_rate / (1 + item.cumulated_tax_fraction));
 				item.tax_exclusive_price_list_rate = flt(rate_before_discount, precision("tax_exclusive_price_list_rate", item));
->>>>>>> 91da4154
 
 				item.tax_exclusive_amount = flt(item.amount / (1 + item.cumulated_tax_fraction));
 				item.tax_exclusive_rate = item.qty ? (item.tax_exclusive_amount / item.qty)
@@ -217,12 +200,8 @@
 
 				var has_margin_field = frappe.meta.has_field(item.doctype, 'margin_type');
 				if(has_margin_field && flt(item.tax_exclusive_rate_with_margin) > 0) {
-<<<<<<< HEAD
-					item.tax_exclusive_rate_with_margin = flt(item.tax_exclusive_rate_with_margin / (1 + item.cumulated_tax_fraction),
-=======
 					rate_before_discount = item.tax_exclusive_rate_with_margin / (1 + item.cumulated_tax_fraction);
 					item.tax_exclusive_rate_with_margin = flt(rate_before_discount,
->>>>>>> 91da4154
 						precision("tax_exclusive_rate_with_margin", item));
 					item.base_tax_exclusive_rate_with_margin = flt(item.tax_exclusive_rate_with_margin * me.frm.doc.conversion_rate,
 						precision("base_tax_exclusive_rate_with_margin", item));
@@ -231,13 +210,6 @@
 					item.tax_exclusive_discount_amount = flt(item.tax_exclusive_price_list_rate - item.tax_exclusive_rate);
 				}
 
-<<<<<<< HEAD
-				item.net_amount = flt(item.amount / (1 + item.cumulated_tax_fraction));
-				item.net_rate = item.qty ? flt(item.net_amount / item.qty, precision("net_rate", item)) : 0;
-
-				me.set_in_company_currency(item, ["net_rate", "net_amount", "tax_exclusive_price_list_rate",
-					"tax_exclusive_rate", "tax_exclusive_amount"]);
-=======
 				item.tax_exclusive_amount_before_discount = flt(rate_before_discount * item.qty,
 					precision("tax_exclusive_amount_before_discount", item));
 				item.tax_exclusive_total_discount = item.tax_exclusive_amount_before_discount - item.tax_exclusive_amount;
@@ -248,7 +220,6 @@
 				me.set_in_company_currency(item, ["net_rate", "net_amount",
 					"tax_exclusive_price_list_rate", "tax_exclusive_rate", "tax_exclusive_amount",
 					"tax_exclusive_amount_before_discount", "tax_exclusive_total_discount"]);
->>>>>>> 91da4154
 			}
 		});
 	},
@@ -289,13 +260,10 @@
 		var me = this;
 		this.frm.doc.total_qty = this.frm.doc.total = this.frm.doc.base_total = this.frm.doc.net_total = this.frm.doc.base_net_total = 0.0;
 		this.frm.doc.base_tax_exclusive_total = this.frm.doc.tax_exclusive_total = 0.0;
-<<<<<<< HEAD
-=======
 		this.frm.doc.base_total_discount = this.frm.doc.total_discount = 0.0;
 		this.frm.doc.base_total_before_discount = this.frm.doc.total_before_discount = 0.0;
 		this.frm.doc.base_tax_exclusive_total_before_discount = this.frm.doc.tax_exclusive_total_before_discount = 0.0;
 		this.frm.doc.base_tax_exclusive_total_discount = this.frm.doc.tax_exclusive_total_discount = 0.0;
->>>>>>> 91da4154
 
 		$.each(this.frm.doc["items"] || [], function(i, item) {
 			me.frm.doc.total_qty += item.qty;
@@ -306,8 +274,6 @@
 			me.frm.doc.tax_exclusive_total += item.tax_exclusive_amount;
 			me.frm.doc.base_tax_exclusive_total += item.base_tax_exclusive_amount;
 
-<<<<<<< HEAD
-=======
 			me.frm.doc.total_before_discount += item.amount_before_discount;
 			me.frm.doc.base_total_before_discount += item.base_amount_before_discount;
 			me.frm.doc.tax_exclusive_total_before_discount += item.tax_exclusive_amount_before_discount;
@@ -318,18 +284,13 @@
 			me.frm.doc.tax_exclusive_total_discount += item.tax_exclusive_total_discount;
 			me.frm.doc.base_tax_exclusive_total_discount += item.base_tax_exclusive_total_discount;
 
->>>>>>> 91da4154
 			me.frm.doc.net_total += item.net_amount;
 			me.frm.doc.base_net_total += item.base_net_amount;
 		});
 
 		frappe.model.round_floats_in(this.frm.doc, ["total", "base_total", "net_total", "base_net_total",
-<<<<<<< HEAD
-			"tax_exclusive_total", "base_tax_exclusive_total"]);
-=======
 			"tax_exclusive_total", "base_tax_exclusive_total",
 			"total_before_discount", "total_discount", "base_total_before_discount", "base_total_discount"]);
->>>>>>> 91da4154
 	},
 
 	calculate_taxes: function() {
@@ -397,11 +358,7 @@
 					me.set_cumulative_total(i, tax);
 
 					me.set_in_company_currency(tax,
-<<<<<<< HEAD
-						["total", "total_before_discount_amount", "tax_amount", "tax_amount_after_discount_amount"]);
-=======
 						["total", "displayed_total", "tax_amount", "tax_amount_after_discount_amount"]);
->>>>>>> 91da4154
 
 					// adjust Discount Amount loss in last tax iteration
 					if ((i == me.frm.doc["taxes"].length - 1) && me.discount_amount_applied
@@ -429,14 +386,6 @@
 
 		if(row_idx==0) {
 			tax.total = flt(this.frm.doc.net_total + tax_amount, precision("total", tax));
-<<<<<<< HEAD
-			tax.total_before_discount_amount = flt(this.frm.doc.tax_exclusive_total + tax_amount_before_discount,
-				precision("total_before_discount_amount", tax))
-		} else {
-			tax.total = flt(this.frm.doc["taxes"][row_idx-1].total + tax_amount, precision("total", tax));
-			tax.total_before_discount_amount = flt(this.frm.doc["taxes"][row_idx-1].total_before_discount_amount + tax_amount_before_discount,
-				precision("total_before_discount_amount", tax))
-=======
 
 			if (this.frm.doc.apply_discount_on == "Grand Total") {
 				tax.displayed_total = flt(this.frm.doc.tax_exclusive_total + tax_amount_before_discount,
@@ -453,7 +402,6 @@
 			} else {
 				tax.displayed_total = tax.total;
 			}
->>>>>>> 91da4154
 		}
 	},
 
