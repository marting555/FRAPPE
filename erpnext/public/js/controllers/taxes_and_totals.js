--- conflicted
+++ resolved
@@ -220,16 +220,9 @@
 
 		$.each(me.frm.doc["items"] || [], function(n, item) {
 			var item_tax_map = me._load_item_tax_rate(item.item_tax_rate);
-<<<<<<< HEAD
-
-=======
-			var cumulated_tax_fraction = 0.0;
-			var total_inclusive_tax_amount_per_qty = 0;
->>>>>>> 24e5a617
+
 			$.each(me.frm.doc["taxes"] || [], function(i, tax) {
-				var current_tax_fraction = me.get_current_tax_fraction(tax, item_tax_map);
-				tax.tax_fraction_for_current_item = current_tax_fraction[0];
-				var inclusive_tax_amount_per_qty = current_tax_fraction[1];
+				tax.tax_fraction_for_current_item = me.get_current_tax_fraction(tax, item_tax_map);
 
 				if(i==0) {
 					tax.grand_total_fraction_for_current_item = 1 + tax.tax_fraction_for_current_item;
@@ -239,7 +232,6 @@
 						tax.tax_fraction_for_current_item;
 				}
 
-<<<<<<< HEAD
 				item.cumulated_tax_fraction += tax.tax_fraction_for_current_item;
 			});
 
@@ -273,15 +265,6 @@
 				item.taxable_rate = item.qty ? flt(item.taxable_amount / item.qty, precision("taxable_rate", item)) : 0;
 
 				item.net_amount = flt(item.net_amount / (1 + item.cumulated_tax_fraction));
-=======
-				cumulated_tax_fraction += tax.tax_fraction_for_current_item;
-				total_inclusive_tax_amount_per_qty += inclusive_tax_amount_per_qty * flt(item.qty);
-			});
-
-			if(!me.discount_amount_applied && item.qty && (total_inclusive_tax_amount_per_qty || cumulated_tax_fraction)) {
-				var amount = flt(item.amount) - total_inclusive_tax_amount_per_qty;
-				item.net_amount = flt(amount / (1 + cumulated_tax_fraction));
->>>>>>> 24e5a617
 				item.net_rate = item.qty ? flt(item.net_amount / item.qty, precision("net_rate", item)) : 0;
 
 				me.set_in_company_currency(item, ["taxable_rate", "taxable_amount", "net_rate", "net_amount",
@@ -295,7 +278,6 @@
 		// Get tax fraction for calculating tax exclusive amount
 		// from tax inclusive amount
 		var current_tax_fraction = 0.0;
-		var inclusive_tax_amount_per_qty = 0;
 
 		if(cint(tax.included_in_print_rate)) {
 			var tax_rate = this._get_tax_rate(tax, item_tax_map);
@@ -310,16 +292,13 @@
 			} else if(tax.charge_type == "On Previous Row Total") {
 				current_tax_fraction = (tax_rate / 100.0) *
 					this.frm.doc["taxes"][cint(tax.row_id) - 1].grand_total_fraction_for_current_item;
-			} else if (tax.charge_type == "On Item Quantity") {
-				inclusive_tax_amount_per_qty = flt(tax_rate);
-			}
-		}
-
-		if(tax.add_deduct_tax && tax.add_deduct_tax == "Deduct") {
-			current_tax_fraction *= -1;
-			inclusive_tax_amount_per_qty *= -1;
-		}
-		return [current_tax_fraction, inclusive_tax_amount_per_qty];
+			}
+		}
+
+		if(tax.add_deduct_tax) {
+			current_tax_fraction *= (tax.add_deduct_tax == "Deduct") ? -1.0 : 1.0;
+		}
+		return current_tax_fraction;
 	},
 
 	_get_tax_rate: function(tax, item_tax_map) {
@@ -524,21 +503,7 @@
 		var tax_rate = this._get_tax_rate(tax, item_tax_map);
 		var current_tax_amount = 0.0;
 
-<<<<<<< HEAD
 		if(tax.charge_type == "Actual" || tax.charge_type == "Weighted Distribution") {
-=======
-		// To set row_id by default as previous row.
-		if(["On Previous Row Amount", "On Previous Row Total"].includes(tax.charge_type)) {
-			if (tax.idx === 1) {
-				frappe.throw(
-					__("Cannot select charge type as 'On Previous Row Amount' or 'On Previous Row Total' for first row"));
-			}
-			if (!tax.row_id) {
-				tax.row_id = tax.idx - 1;
-			}
-		}
-		if(tax.charge_type == "Actual") {
->>>>>>> 24e5a617
 			// distribute the tax amount proportionally to each item row
 			var actual = this.should_round_transaction_currency() ?
 				flt(tax.tax_amount, precision("tax_amount", tax)) : flt(tax.tax_amount);
@@ -564,6 +529,7 @@
 		} else if (tax.charge_type == "On Item Quantity") {
 			current_tax_amount = tax_rate * item.qty;
 		}
+
 		this.set_item_wise_tax(item, tax, tax_rate, current_tax_amount);
 
 		return current_tax_amount;
@@ -816,11 +782,7 @@
 			var actual_taxes_dict = {};
 
 			$.each(this.frm.doc["taxes"] || [], function(i, tax) {
-<<<<<<< HEAD
-				if (tax.charge_type == "Actual" || tax.charge_type == "Weighted Distribution") {
-=======
-				if (in_list(["Actual", "On Item Quantity"], tax.charge_type)) {
->>>>>>> 24e5a617
+				if (in_list(["Actual", "Weighted Distribution", "On Item Quantity"], tax.charge_type)) {
 					var tax_amount = (tax.category == "Valuation") ? 0.0 : tax.tax_amount;
 					tax_amount *= (tax.add_deduct_tax == "Deduct") ? -1.0 : 1.0;
 					actual_taxes_dict[tax.idx] = tax_amount;
@@ -833,13 +795,8 @@
 			$.each(actual_taxes_dict, function(key, value) {
 				if (value) total_actual_tax += value;
 			});
-<<<<<<< HEAD
 
 			return flt(this.frm.doc.total_after_taxes - total_actual_tax, precision("grand_total"));
-=======
-			
-			return flt(this.frm.doc.grand_total - total_actual_tax, precision("grand_total"));
->>>>>>> 24e5a617
 		}
 	},
 
