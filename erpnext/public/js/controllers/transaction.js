--- conflicted
+++ resolved
@@ -342,13 +342,9 @@
 							conversion_factor: item.conversion_factor,
 							weight_per_unit: item.weight_per_unit,
 							weight_uom: item.weight_uom,
-<<<<<<< HEAD
+							uom : item.uom,
 							pos_profile: me.frm.doc.doctype == 'Sales Invoice' ? me.frm.doc.pos_profile : '',
 							cost_center: item.cost_center
-=======
-							uom : item.uom,
-							pos_profile: me.frm.doc.doctype == 'Sales Invoice' ? me.frm.doc.pos_profile : ''
->>>>>>> e1f0be6d
 						}
 					},
 
