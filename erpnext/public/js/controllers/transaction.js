--- conflicted
+++ resolved
@@ -874,10 +874,7 @@
 		}
 	}
 
-<<<<<<< HEAD
-	add_taxes_from_item_tax_template(item_tax_map) {
-=======
-	get_project_details: function () {
+	get_project_details() {
 		var me = this;
 
 		if (me.frm.doc.project) {
@@ -934,10 +931,9 @@
 				}
 			});
 		}
-	},
-
-	add_taxes_from_item_tax_template: function(item_tax_map) {
->>>>>>> 36678aba
+	}
+
+	add_taxes_from_item_tax_template(item_tax_map) {
 		let me = this;
 
 		if(item_tax_map && cint(frappe.defaults.get_default("add_taxes_from_item_tax_template"))) {
