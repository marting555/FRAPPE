--- conflicted
+++ resolved
@@ -512,7 +512,18 @@
 		}
 	},
 
-<<<<<<< HEAD
+	set_qty_color_based_on_availability: function(item) {
+		if (!in_list(['Sales Order', 'Delivery Note'], this.frm.doc.doctype) || !item)
+			return;
+
+		var warn = this.frm.doc.docstatus === 0 && item.item_code && item.qty > item.actual_qty && item.warehouse;
+		var grid_row = this.frm.get_field("items").grid.get_grid_row(item.name);
+		if (grid_row) {
+			$("[data-fieldname='actual_qty'], [data-fieldname='qty']", grid_row.wrapper)
+				.css("color", warn ? "red" : "inherit");
+		}
+	},
+
 	add_taxes_from_item_tax_template: function(item_tax_map) {
 		let me = this;
 
@@ -530,17 +541,6 @@
 					child.rate = 0;
 				}
 			});
-=======
-	set_qty_color_based_on_availability: function(item) {
-		if (!in_list(['Sales Order', 'Delivery Note'], this.frm.doc.doctype) || !item)
-			return;
-
-		var warn = this.frm.doc.docstatus === 0 && item.item_code && item.qty > item.actual_qty && item.warehouse;
-		var grid_row = this.frm.get_field("items").grid.get_grid_row(item.name);
-		if (grid_row) {
-			$("[data-fieldname='actual_qty'], [data-fieldname='qty']", grid_row.wrapper)
-				.css("color", warn ? "red" : "inherit");
->>>>>>> e39c729b
 		}
 	},
 
