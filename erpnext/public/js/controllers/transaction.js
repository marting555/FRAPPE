// Copyright (c) 2015, Frappe Technologies Pvt. Ltd. and Contributors
// License: GNU General Public License v3. See license.txt

erpnext.TransactionController = erpnext.taxes_and_totals.extend({
	setup: function() {
		this._super();
		frappe.flags.hide_serial_batch_dialog = true;
		frappe.ui.form.on(this.frm.doctype + " Item", "rate", function(frm, cdt, cdn) {
			var item = frappe.get_doc(cdt, cdn);
			var has_margin_field = frappe.meta.has_field(cdt, 'margin_type');

			frappe.model.round_floats_in(item, ["rate", "price_list_rate"]);

			if(item.price_list_rate) {
				if(item.rate > item.price_list_rate && has_margin_field) {
					// if rate is greater than price_list_rate, set margin
					// or set discount
					item.discount_percentage = 0;
					item.margin_type = 'Amount';
					item.margin_rate_or_amount = flt(item.rate - item.price_list_rate,
						precision("margin_rate_or_amount", item));
					item.rate_with_margin = item.rate;
				} else {
					item.discount_percentage = flt((1 - item.rate / item.price_list_rate) * 100.0,
						precision("discount_percentage", item));
					item.discount_amount = flt(item.price_list_rate) - flt(item.rate);
					item.margin_type = '';
					item.margin_rate_or_amount = 0;
					item.rate_with_margin = 0;
				}
			} else {
				item.discount_percentage = 0.0;
				item.margin_type = '';
				item.margin_rate_or_amount = 0;
				item.rate_with_margin = 0;
			}
			item.base_rate_with_margin = item.rate_with_margin * flt(frm.doc.conversion_rate);

			cur_frm.cscript.set_gross_profit(item);
			cur_frm.cscript.calculate_taxes_and_totals();

		});



		frappe.ui.form.on(this.frm.cscript.tax_table, "rate", function(frm, cdt, cdn) {
			cur_frm.cscript.calculate_taxes_and_totals();
		});

		frappe.ui.form.on(this.frm.cscript.tax_table, "tax_amount", function(frm, cdt, cdn) {
			cur_frm.cscript.calculate_taxes_and_totals();
		});

		frappe.ui.form.on(this.frm.cscript.tax_table, "row_id", function(frm, cdt, cdn) {
			cur_frm.cscript.calculate_taxes_and_totals();
		});

		frappe.ui.form.on(this.frm.cscript.tax_table, "included_in_print_rate", function(frm, cdt, cdn) {
			cur_frm.cscript.set_dynamic_labels();
			cur_frm.cscript.calculate_taxes_and_totals();
		});

		frappe.ui.form.on(this.frm.doctype, "apply_discount_on", function(frm) {
			if(frm.doc.additional_discount_percentage) {
				frm.trigger("additional_discount_percentage");
			} else {
				cur_frm.cscript.calculate_taxes_and_totals();
			}
		});

		frappe.ui.form.on(this.frm.doctype, "additional_discount_percentage", function(frm) {
			if(!frm.doc.apply_discount_on) {
				frappe.msgprint(__("Please set 'Apply Additional Discount On'"));
				return;
			}

			frm.via_discount_percentage = true;

			if(frm.doc.additional_discount_percentage && frm.doc.discount_amount) {
				// Reset discount amount and net / grand total
				frm.doc.discount_amount = 0;
				frm.cscript.calculate_taxes_and_totals();
			}

			var total = flt(frm.doc[frappe.model.scrub(frm.doc.apply_discount_on)]);
			var discount_amount = flt(total*flt(frm.doc.additional_discount_percentage) / 100,
				precision("discount_amount"));

			frm.set_value("discount_amount", discount_amount)
				.then(() => delete frm.via_discount_percentage);
		});

		frappe.ui.form.on(this.frm.doctype, "discount_amount", function(frm) {
			frm.cscript.set_dynamic_labels();

			if (!frm.via_discount_percentage) {
				frm.doc.additional_discount_percentage = 0;
			}

			frm.cscript.calculate_taxes_and_totals();
		});

		frappe.ui.form.on(this.frm.doctype + " Item", {
			items_add: function(frm, cdt, cdn) {
				var item = frappe.get_doc(cdt, cdn);
				if(!item.warehouse && frm.doc.set_warehouse) {
					item.warehouse = frm.doc.set_warehouse;
				}
			}
		});

		var me = this;
		if(this.frm.fields_dict["items"].grid.get_field('batch_no')) {
			this.frm.set_query("batch_no", "items", function(doc, cdt, cdn) {
				return me.set_query_for_batch(doc, cdt, cdn);
			});
		}

		if(
			this.frm.docstatus < 2
			&& this.frm.fields_dict["payment_terms_template"]
			&& this.frm.fields_dict["payment_schedule"]
			&& this.frm.doc.payment_terms_template
			&& !this.frm.doc.payment_schedule.length
		){
			this.frm.trigger("payment_terms_template");
		}

		if(this.frm.fields_dict["taxes"]) {
			this["taxes_remove"] = this.calculate_taxes_and_totals;
		}

		if(this.frm.fields_dict["items"]) {
			this["items_remove"] = this.calculate_net_weight;
		}

		if(this.frm.fields_dict["recurring_print_format"]) {
			this.frm.set_query("recurring_print_format", function(doc) {
				return{
					filters: [
						['Print Format', 'doc_type', '=', cur_frm.doctype],
					]
				};
			});
		}

		if(this.frm.fields_dict["return_against"]) {
			this.frm.set_query("return_against", function(doc) {
				var filters = {
					"docstatus": 1,
					"is_return": 0,
					"company": doc.company
				};
				if (me.frm.fields_dict["customer"] && doc.customer) filters["customer"] = doc.customer;
				if (me.frm.fields_dict["supplier"] && doc.supplier) filters["supplier"] = doc.supplier;

				return {
					filters: filters
				};
			});
		}

		if(frappe.meta.get_docfield(this.frm.doc.doctype, "pricing_rules")) {
			this.frm.set_indicator_formatter('pricing_rule', function(doc) {
				return (doc.rule_applied) ? "green" : "red";
			});
		}

		let batch_no_field = this.frm.get_docfield("items", "batch_no");
		if (batch_no_field) {
			batch_no_field.get_route_options_for_new_doc = function(row) {
				return {
					"item": row.doc.item_code
				}
			};
		}

		if (this.frm.fields_dict["items"].grid.get_field('blanket_order')) {
			this.frm.set_query("blanket_order", "items", function(doc, cdt, cdn) {
				var item = locals[cdt][cdn];
				return {
					query: "erpnext.controllers.queries.get_blanket_orders",
					filters: {
						"company": doc.company,
						"blanket_order_type": doc.doctype === "Sales Order" ? "Selling" : "Purchasing",
						"item": item.item_code
					}
				}
			});
		}

	},
	onload: function() {
		var me = this;

		if(this.frm.doc.__islocal) {
			var currency = frappe.defaults.get_user_default("currency");

			let set_value = (fieldname, value) => {
				if(me.frm.fields_dict[fieldname] && !me.frm.doc[fieldname]) {
					return me.frm.set_value(fieldname, value);
				}
			};

			return frappe.run_serially([
				() => set_value('currency', currency),
				() => set_value('price_list_currency', currency),
				() => set_value('status', 'Draft'),
				() => set_value('is_subcontracted', 'No'),
				() => {
					if(this.frm.doc.company && !this.frm.doc.amended_from) {
						this.frm.trigger("company");
					}
				}
			]);
		}
	},

	is_return: function() {
		if(!this.frm.doc.is_return && this.frm.doc.return_against) {
			this.frm.set_value('return_against', '');
		}
	},

	setup_quality_inspection: function() {
		if(!in_list(["Delivery Note", "Sales Invoice", "Purchase Receipt", "Purchase Invoice"], this.frm.doc.doctype)) {
			return;
		}
		var me = this;
		var inspection_type = in_list(["Purchase Receipt", "Purchase Invoice"], this.frm.doc.doctype)
			? "Incoming" : "Outgoing";

		var quality_inspection_field = this.frm.get_docfield("items", "quality_inspection");
		quality_inspection_field.get_route_options_for_new_doc = function(row) {
			if(me.frm.is_new()) return;
			return {
				"inspection_type": inspection_type,
				"reference_type": me.frm.doc.doctype,
				"reference_name": me.frm.doc.name,
				"item_code": row.doc.item_code,
				"description": row.doc.description,
				"item_serial_no": row.doc.serial_no ? row.doc.serial_no.split("\n")[0] : null,
				"batch_no": row.doc.batch_no
			}
		}

		this.frm.set_query("quality_inspection", "items", function(doc, cdt, cdn) {
			var d = locals[cdt][cdn];
			return {
				filters: {
					docstatus: 1,
					inspection_type: inspection_type,
					reference_name: doc.name,
					item_code: d.item_code
				}
			}
		});
	},

	make_payment_request: function() {
		var me = this;
		const payment_request_type = (in_list(['Sales Order', 'Sales Invoice'], this.frm.doc.doctype))
			? "Inward" : "Outward";

		frappe.call({
			method:"erpnext.accounts.doctype.payment_request.payment_request.make_payment_request",
			args: {
				dt: me.frm.doc.doctype,
				dn: me.frm.doc.name,
				recipient_id: me.frm.doc.contact_email,
				payment_request_type: payment_request_type,
				party_type: payment_request_type == 'Outward' ? "Supplier" : "Customer",
				party: payment_request_type == 'Outward' ? me.frm.doc.supplier : me.frm.doc.customer
			},
			callback: function(r) {
				if(!r.exc){
					var doc = frappe.model.sync(r.message);
					frappe.set_route("Form", r.message.doctype, r.message.name);
				}
			}
		})
	},

	onload_post_render: function() {
		if(this.frm.doc.__islocal && !(this.frm.doc.taxes || []).length
			&& !(this.frm.doc.__onload ? this.frm.doc.__onload.load_after_mapping : false)) {
			frappe.after_ajax(() => this.apply_default_taxes());
		} else if(this.frm.doc.__islocal && this.frm.doc.company && this.frm.doc["items"]
			&& !this.frm.doc.is_pos) {
			frappe.after_ajax(() => this.calculate_taxes_and_totals());
		}
		if(frappe.meta.get_docfield(this.frm.doc.doctype + " Item", "item_code")) {
			this.setup_item_selector();
			this.frm.get_field("items").grid.set_multiple_add("item_code", "qty");
		}
	},

	refresh: function() {
		erpnext.toggle_naming_series();
		erpnext.hide_company();
		this.set_dynamic_labels();
		this.setup_sms();
		this.setup_quality_inspection();
		let scan_barcode_field = this.frm.get_field('scan_barcode');
		if (scan_barcode_field) {
			scan_barcode_field.set_value("");
			scan_barcode_field.set_new_description("");

			if (frappe.is_mobile()) {
				if (scan_barcode_field.$input_wrapper.find('.input-group').length) return;

				let $input_group = $('<div class="input-group">');
				scan_barcode_field.$input_wrapper.find('.control-input').append($input_group);
				$input_group.append(scan_barcode_field.$input);
				$(`<span class="input-group-btn" style="vertical-align: top">
						<button class="btn btn-default border" type="button">
							<i class="fa fa-camera text-muted"></i>
						</button>
					</span>`)
					.on('click', '.btn', () => {
						frappe.barcode.scan_barcode().then(barcode => {
							scan_barcode_field.set_value(barcode);
						});
					})
					.appendTo($input_group);
			}
		}
	},

	scan_barcode: function() {
		let scan_barcode_field = this.frm.fields_dict["scan_barcode"];

		let show_description = function(idx, exist = null) {
			if (exist) {
				scan_barcode_field.set_new_description(__('Row #{0}: Qty increased by 1', [idx]));
			} else {
				scan_barcode_field.set_new_description(__('Row #{0}: Item added', [idx]));
			}
		}

		if(this.frm.doc.scan_barcode) {
			frappe.call({
				method: "erpnext.selling.page.point_of_sale.point_of_sale.search_serial_or_batch_or_barcode_number",
				args: { search_value: this.frm.doc.scan_barcode }
			}).then(r => {
				const data = r && r.message;
				if (!data || Object.keys(data).length === 0) {
					scan_barcode_field.set_new_description(__('Cannot find Item with this barcode'));
					return;
				}

				let cur_grid = this.frm.fields_dict.items.grid;

				let row_to_modify = null;
				const existing_item_row = this.frm.doc.items.find(d => d.item_code === data.item_code);
				const blank_item_row = this.frm.doc.items.find(d => !d.item_code);

				if (existing_item_row) {
					row_to_modify = existing_item_row;
				} else if (blank_item_row) {
					row_to_modify = blank_item_row;
				}

				if (!row_to_modify) {
					// add new row
					row_to_modify = frappe.model.add_child(this.frm.doc, cur_grid.doctype, 'items');
				}

				show_description(row_to_modify.idx, row_to_modify.item_code);

				this.frm.from_barcode = true;
				frappe.model.set_value(row_to_modify.doctype, row_to_modify.name, {
					item_code: data.item_code,
					qty: (row_to_modify.qty || 0) + 1
				});

				['serial_no', 'batch_no', 'barcode'].forEach(field => {
					if (data[field] && frappe.meta.has_field(row_to_modify.doctype, field)) {

						let value = (row_to_modify[field] && field === "serial_no")
							? row_to_modify[field] + '\n' + data[field] : data[field];

						frappe.model.set_value(row_to_modify.doctype,
							row_to_modify.name, field, value);
					}
				});

				scan_barcode_field.set_value('');
				refresh_field("items");
			});
		}
		return false;
	},

	apply_default_taxes: function() {
		var me = this;
		var taxes_and_charges_field = frappe.meta.get_docfield(me.frm.doc.doctype, "taxes_and_charges",
			me.frm.doc.name);

		if (!this.frm.doc.taxes_and_charges && this.frm.doc.taxes) {
			return;
		}

		if (taxes_and_charges_field) {
			return frappe.call({
				method: "erpnext.controllers.accounts_controller.get_default_taxes_and_charges",
				args: {
					"master_doctype": taxes_and_charges_field.options,
					"tax_template": me.frm.doc.taxes_and_charges,
					"company": me.frm.doc.company
				},
				callback: function(r) {
					if(!r.exc && r.message) {
						frappe.run_serially([
							() => {
								// directly set in doc, so as not to call triggers
								if(r.message.taxes_and_charges) {
									me.frm.doc.taxes_and_charges = r.message.taxes_and_charges;
								}

								// set taxes table
								if(r.message.taxes) {
									me.frm.set_value("taxes", r.message.taxes);
								}
							},
							() => me.set_dynamic_labels(),
							() => me.calculate_taxes_and_totals()
						]);
					}
				}
			});
		}
	},

	setup_sms: function() {
		var me = this;
		let blacklist = ['Purchase Invoice', 'BOM'];
		if(this.frm.doc.docstatus===1 && !in_list(["Lost", "Stopped", "Closed"], this.frm.doc.status)
			&& !blacklist.includes(this.frm.doctype)) {
			this.frm.page.add_menu_item(__('Send SMS'), function() { me.send_sms(); });
		}
	},

	send_sms: function() {
		var sms_man = new erpnext.SMSManager(this.frm.doc);
	},

	barcode: function(doc, cdt, cdn) {
		var d = locals[cdt][cdn];
		if(d.barcode=="" || d.barcode==null) {
			// barcode cleared, remove item
			d.item_code = "";
		}

		this.frm.from_barcode = true;
		this.item_code(doc, cdt, cdn);
	},

	item_code: function(doc, cdt, cdn) {
		var me = this;
		var item = frappe.get_doc(cdt, cdn);
		if (!item.qty){
			return
		}
		var update_stock = 0, show_batch_dialog = 0;
		if(['Sales Invoice'].includes(this.frm.doc.doctype)) {
			update_stock = cint(me.frm.doc.update_stock);
			show_batch_dialog = update_stock;

		} else if((this.frm.doc.doctype === 'Purchase Receipt' && me.frm.doc.is_return) ||
			this.frm.doc.doctype === 'Delivery Note') {
			show_batch_dialog = 1;
		}
		// clear barcode if setting item (else barcode will take priority)
		if(!this.frm.from_barcode) {
			item.barcode = null;
		}

		this.frm.from_barcode = false;
		if(item.item_code || item.barcode || item.serial_no) {
			if(!this.validate_company_and_party()) {
				this.frm.fields_dict["items"].grid.grid_rows[item.idx - 1].remove();
			} else {
				return this.frm.call({
					method: "erpnext.stock.get_item_details.get_item_details",
					child: item,
					args: {
						doc: me.frm.doc,
						args: {
							item_code: item.item_code,
							barcode: item.barcode,
							serial_no: item.serial_no,
							batch_no: item.batch_no,
							set_warehouse: me.frm.doc.set_warehouse,
							warehouse: item.warehouse,
							customer: me.frm.doc.customer || me.frm.doc.party_name,
							quotation_to: me.frm.doc.quotation_to,
							supplier: me.frm.doc.supplier,
							currency: me.frm.doc.currency,
							update_stock: update_stock,
							conversion_rate: me.frm.doc.conversion_rate,
							price_list: me.frm.doc.selling_price_list || me.frm.doc.buying_price_list,
							price_list_currency: me.frm.doc.price_list_currency,
							plc_conversion_rate: me.frm.doc.plc_conversion_rate,
							company: me.frm.doc.company,
							order_type: me.frm.doc.order_type,
							is_pos: cint(me.frm.doc.is_pos),
							is_subcontracted: me.frm.doc.is_subcontracted,
							transaction_date: me.frm.doc.transaction_date || me.frm.doc.posting_date,
							ignore_pricing_rule: me.frm.doc.ignore_pricing_rule,
							doctype: me.frm.doc.doctype,
							name: me.frm.doc.name,
							project: item.project || me.frm.doc.project,
							qty: item.qty || 1,
							stock_qty: item.stock_qty,
							conversion_factor: item.conversion_factor,
							weight_per_unit: item.weight_per_unit,
							weight_uom: item.weight_uom,
							manufacturer: item.manufacturer,
							stock_uom: item.stock_uom,
							pos_profile: me.frm.doc.doctype == 'Sales Invoice' ? me.frm.doc.pos_profile : '',
							cost_center: item.cost_center,
							tax_category: me.frm.doc.tax_category,
							item_tax_template: item.item_tax_template,
							child_docname: item.name,
						}
					},

					callback: function(r) {
						if(!r.exc) {
							frappe.run_serially([
								() => {
									var d = locals[cdt][cdn];
									me.add_taxes_from_item_tax_template(d.item_tax_rate);
									if (d.free_item_data) {
										me.apply_product_discount(d.free_item_data);
									}
								},
								() => me.frm.script_manager.trigger("price_list_rate", cdt, cdn),
								() => me.toggle_conversion_factor(item),
								() => {
									if (show_batch_dialog)
										return frappe.db.get_value("Item", item.item_code, ["has_batch_no", "has_serial_no"])
											.then((r) => {
												if(r.message.has_batch_no || r.message.has_serial_no) {
													frappe.flags.hide_serial_batch_dialog = false;
												}
											});
								},
								() => {
									if(show_batch_dialog && !frappe.flags.hide_serial_batch_dialog) {
										var d = locals[cdt][cdn];
										$.each(r.message, function(k, v) {
											if(!d[k]) d[k] = v;
										});

										if (d.has_batch_no && d.has_serial_no) {
											d.batch_no = undefined;
										}

										erpnext.show_serial_batch_selector(me.frm, d, (item) => {
											me.frm.script_manager.trigger('qty', item.doctype, item.name);
											if (!me.frm.doc.set_warehouse)
												me.frm.script_manager.trigger('warehouse', item.doctype, item.name);
										}, undefined, !frappe.flags.hide_serial_batch_dialog);
									}
								},
								() => me.conversion_factor(doc, cdt, cdn, true),
								() => me.remove_pricing_rule(item),
								() => {
									if (item.apply_rule_on_other_items) {
										let key = item.name;
										me.apply_rule_on_other_items({key: item});
									}
								}
							]);
						}
					}
				});
			}
		}
	},

	add_taxes_from_item_tax_template: function(item_tax_map) {
		let me = this;

		if(item_tax_map && cint(frappe.defaults.get_default("add_taxes_from_item_tax_template"))) {
			if(typeof (item_tax_map) == "string") {
				item_tax_map = JSON.parse(item_tax_map);
			}

			$.each(item_tax_map, function(tax, rate) {
				let found = (me.frm.doc.taxes || []).find(d => d.account_head === tax);
				if(!found) {
					let child = frappe.model.add_child(me.frm.doc, "taxes");
					child.charge_type = "On Net Total";
					child.account_head = tax;
					child.rate = 0;
				}
			});
		}
	},

	serial_no: function(doc, cdt, cdn) {
		var me = this;
		var item = frappe.get_doc(cdt, cdn);

		if (item && item.serial_no) {
			if (!item.item_code) {
				this.frm.trigger("item_code", cdt, cdn);
			}
			else {
				var valid_serial_nos = [];

				// Replacing all occurences of comma with carriage return
				var serial_nos = item.serial_no.trim().replace(/,/g, '\n');

				serial_nos = serial_nos.trim().split('\n');

				// Trim each string and push unique string to new list
				for (var x=0; x<=serial_nos.length - 1; x++) {
					if (serial_nos[x].trim() != "" && valid_serial_nos.indexOf(serial_nos[x].trim()) == -1) {
						valid_serial_nos.push(serial_nos[x].trim());
					}
				}

				// Add the new list to the serial no. field in grid with each in new line
				item.serial_no = valid_serial_nos.join('\n');
				item.conversion_factor = item.conversion_factor || 1;

				refresh_field("serial_no", item.name, item.parentfield);
				if(!doc.is_return && cint(user_defaults.set_qty_in_transactions_based_on_serial_no_input)) {
					frappe.model.set_value(item.doctype, item.name,
						"qty", valid_serial_nos.length / item.conversion_factor);
					frappe.model.set_value(item.doctype, item.name, "stock_qty", valid_serial_nos.length);
				}
			}
		}
	},

	validate: function() {
		this.calculate_taxes_and_totals(false);
	},

	company: function() {
		var me = this;
		var set_pricing = function() {
			if(me.frm.doc.company && me.frm.fields_dict.currency) {
				var company_currency = me.get_company_currency();
				var company_doc = frappe.get_doc(":Company", me.frm.doc.company);

				if (!me.frm.doc.currency) {
					me.frm.set_value("currency", company_currency);
				}

				if (me.frm.doc.currency == company_currency) {
					me.frm.set_value("conversion_rate", 1.0);
				}
				if (me.frm.doc.price_list_currency == company_currency) {
					me.frm.set_value('plc_conversion_rate', 1.0);
				}
				if (company_doc.default_letter_head) {
					if(me.frm.fields_dict.letter_head) {
						me.frm.set_value("letter_head", company_doc.default_letter_head);
					}
				}
				let selling_doctypes_for_tc = ["Sales Invoice", "Quotation", "Sales Order", "Delivery Note"];
				if (company_doc.default_selling_terms && frappe.meta.has_field(me.frm.doc.doctype, "tc_name") &&
				selling_doctypes_for_tc.indexOf(me.frm.doc.doctype) != -1) {
					me.frm.set_value("tc_name", company_doc.default_selling_terms);
				}
				let buying_doctypes_for_tc = ["Request for Quotation", "Supplier Quotation", "Purchase Order",
					"Material Request", "Purchase Receipt"];
				// Purchase Invoice is excluded as per issue #3345
				if (company_doc.default_buying_terms && frappe.meta.has_field(me.frm.doc.doctype, "tc_name") &&
				buying_doctypes_for_tc.indexOf(me.frm.doc.doctype) != -1) {
					me.frm.set_value("tc_name", company_doc.default_buying_terms);
				}

				frappe.run_serially([
					() => me.frm.script_manager.trigger("currency"),
					() => me.update_item_tax_map(),
					() => me.apply_default_taxes(),
					() => me.apply_pricing_rule()
				]);
			}
		}

		var set_party_account = function(set_pricing) {
			if (in_list(["Sales Invoice", "Purchase Invoice"], me.frm.doc.doctype)) {
				if(me.frm.doc.doctype=="Sales Invoice") {
					var party_type = "Customer";
					var party_account_field = 'debit_to';
				} else {
					var party_type = "Supplier";
					var party_account_field = 'credit_to';
				}

				var party = me.frm.doc[frappe.model.scrub(party_type)];
				if(party && me.frm.doc.company) {
					return frappe.call({
						method: "erpnext.accounts.party.get_party_account",
						args: {
							company: me.frm.doc.company,
							party_type: party_type,
							party: party
						},
						callback: function(r) {
							if(!r.exc && r.message) {
								me.frm.set_value(party_account_field, r.message);
								set_pricing();
							}
						}
					});
				} else {
					set_pricing();
				}
			} else {
				set_pricing();
			}

		}

		if (this.frm.doc.posting_date) var date = this.frm.doc.posting_date;
		else var date = this.frm.doc.transaction_date;

		if (frappe.meta.get_docfield(this.frm.doctype, "shipping_address") &&
			in_list(['Purchase Order', 'Purchase Receipt', 'Purchase Invoice'], this.frm.doctype)){
			erpnext.utils.get_shipping_address(this.frm, function(){
				set_party_account(set_pricing);
			})
		} else {
			set_party_account(set_pricing);
		}

		if(this.frm.doc.company) {
			erpnext.last_selected_company = this.frm.doc.company;
		}
	},

	transaction_date: function() {
		if (this.frm.doc.transaction_date) {
			this.frm.transaction_date = this.frm.doc.transaction_date;
			frappe.ui.form.trigger(this.frm.doc.doctype, "currency");
		}
	},

	posting_date: function() {
		var me = this;
		if (this.frm.doc.posting_date) {
			this.frm.posting_date = this.frm.doc.posting_date;

			if ((this.frm.doc.doctype == "Sales Invoice" && this.frm.doc.customer) ||
				(this.frm.doc.doctype == "Purchase Invoice" && this.frm.doc.supplier)) {
				return frappe.call({
					method: "erpnext.accounts.party.get_due_date",
					args: {
						"posting_date": me.frm.doc.posting_date,
						"party_type": me.frm.doc.doctype == "Sales Invoice" ? "Customer" : "Supplier",
						"bill_date": me.frm.doc.bill_date,
						"party": me.frm.doc.doctype == "Sales Invoice" ? me.frm.doc.customer : me.frm.doc.supplier,
						"company": me.frm.doc.company
					},
					callback: function(r, rt) {
						if(r.message) {
							me.frm.doc.due_date = r.message;
							refresh_field("due_date");
							frappe.ui.form.trigger(me.frm.doc.doctype, "currency");
							me.recalculate_terms();
						}
					}
				})
			} else {
				frappe.ui.form.trigger(me.frm.doc.doctype, "currency");
			}
		}
	},

	due_date: function() {
		// due_date is to be changed, payment terms template and/or payment schedule must
		// be removed as due_date is automatically changed based on payment terms
		if (this.frm.doc.due_date && !this.frm.updating_party_details && !this.frm.doc.is_pos) {
			if (this.frm.doc.payment_terms_template ||
				(this.frm.doc.payment_schedule && this.frm.doc.payment_schedule.length)) {
				var message1 = "";
				var message2 = "";
				var final_message = "Please clear the ";

				if (this.frm.doc.payment_terms_template) {
					message1 = "selected Payment Terms Template";
					final_message = final_message + message1;
				}

				if ((this.frm.doc.payment_schedule || []).length) {
					message2 = "Payment Schedule Table";
					if (message1.length !== 0) message2 = " and " + message2;
					final_message = final_message + message2;
				}
				frappe.msgprint(final_message);
			}
		}
	},

	bill_date: function() {
		this.posting_date();
	},

	recalculate_terms: function() {
		const doc = this.frm.doc;
		if (doc.payment_terms_template) {
			this.payment_terms_template();
		} else if (doc.payment_schedule) {
			const me = this;
			doc.payment_schedule.forEach(
				function(term) {
					if (term.payment_term) {
						me.payment_term(doc, term.doctype, term.name);
					} else {
						frappe.model.set_value(
							term.doctype, term.name, 'due_date',
							doc.posting_date || doc.transaction_date
						);
					}
				}
			);
		}
	},

	get_company_currency: function() {
		return erpnext.get_currency(this.frm.doc.company);
	},

	contact_person: function() {
		erpnext.utils.get_contact_details(this.frm);
	},

	currency: function() {
		/* manqala 19/09/2016: let the translation date be whichever of the transaction_date or posting_date is available */
		var transaction_date = this.frm.doc.transaction_date || this.frm.doc.posting_date;
		/* end manqala */
		var me = this;
		this.set_dynamic_labels();
		var company_currency = this.get_company_currency();
		// Added `ignore_pricing_rule` to determine if document is loading after mapping from another doc
		if(this.frm.doc.currency && this.frm.doc.currency !== company_currency
				&& !this.frm.doc.ignore_pricing_rule) {

			this.get_exchange_rate(transaction_date, this.frm.doc.currency, company_currency,
				function(exchange_rate) {
					if(exchange_rate != me.frm.doc.conversion_rate) {
						me.set_margin_amount_based_on_currency(exchange_rate);
						me.set_actual_charges_based_on_currency(exchange_rate);
						me.frm.set_value("conversion_rate", exchange_rate);
					}
				});
		} else {
			this.conversion_rate();
		}
	},

	conversion_rate: function() {
		const me = this.frm;
		if(this.frm.doc.currency === this.get_company_currency()) {
			this.frm.set_value("conversion_rate", 1.0);
		}
		if(this.frm.doc.currency === this.frm.doc.price_list_currency &&
			this.frm.doc.plc_conversion_rate !== this.frm.doc.conversion_rate) {
			this.frm.set_value("plc_conversion_rate", this.frm.doc.conversion_rate);
		}

		if(flt(this.frm.doc.conversion_rate)>0.0) {
			if(this.frm.doc.ignore_pricing_rule) {
				this.calculate_taxes_and_totals();
			} else if (!this.in_apply_price_list){
				this.apply_price_list();
			}

		}
		// Make read only if Accounts Settings doesn't allow stale rates
		this.frm.set_df_property("conversion_rate", "read_only", erpnext.stale_rate_allowed() ? 0 : 1);
	},

	shipping_rule: function() {
		var me = this;
		if(this.frm.doc.shipping_rule && this.frm.doc.shipping_address) {
			return this.frm.call({
				doc: this.frm.doc,
				method: "apply_shipping_rule",
				callback: function(r) {
					if(!r.exc) {
						me.calculate_taxes_and_totals();
					}
				}
			}).fail(() => this.frm.set_value('shipping_rule', ''));
		}
		else {
			me.calculate_taxes_and_totals();
		}
	},

	set_margin_amount_based_on_currency: function(exchange_rate) {
		if (in_list(["Quotation", "Sales Order", "Delivery Note", "Sales Invoice"]), this.frm.doc.doctype) {
			var me = this;
			$.each(this.frm.doc.items || [], function(i, d) {
				if(d.margin_type == "Amount") {
					frappe.model.set_value(d.doctype, d.name, "margin_rate_or_amount",
						flt(d.margin_rate_or_amount) / flt(exchange_rate));
				}
			});
		}
	},

	set_actual_charges_based_on_currency: function(exchange_rate) {
		var me = this;
		$.each(this.frm.doc.taxes || [], function(i, d) {
			if(d.charge_type == "Actual") {
				frappe.model.set_value(d.doctype, d.name, "tax_amount",
					flt(d.tax_amount) / flt(exchange_rate));
			}
		});
	},

	get_exchange_rate: function(transaction_date, from_currency, to_currency, callback) {
		var args;
		if (["Quotation", "Sales Order", "Delivery Note", "Sales Invoice"].includes(this.frm.doctype)) {
			args = "for_selling";
		}
		else if (["Purchase Order", "Purchase Receipt", "Purchase Invoice"].includes(this.frm.doctype)) {
			args = "for_buying";
		}

		if (!transaction_date || !from_currency || !to_currency) return;
		return frappe.call({
			method: "erpnext.setup.utils.get_exchange_rate",
			args: {
				transaction_date: transaction_date,
				from_currency: from_currency,
				to_currency: to_currency,
				args: args
			},
			callback: function(r) {
				callback(flt(r.message));
			}
		});
	},

	price_list_currency: function() {
		var me=this;
		this.set_dynamic_labels();

		var company_currency = this.get_company_currency();
		// Added `ignore_pricing_rule` to determine if document is loading after mapping from another doc
		if(this.frm.doc.price_list_currency !== company_currency  && !this.frm.doc.ignore_pricing_rule) {
			this.get_exchange_rate(this.frm.doc.posting_date, this.frm.doc.price_list_currency, company_currency,
				function(exchange_rate) {
					me.frm.set_value("plc_conversion_rate", exchange_rate);
				});
		} else {
			this.plc_conversion_rate();
		}
	},

	plc_conversion_rate: function() {
		if(this.frm.doc.price_list_currency === this.get_company_currency()) {
			this.frm.set_value("plc_conversion_rate", 1.0);
		} else if(this.frm.doc.price_list_currency === this.frm.doc.currency
			&& this.frm.doc.plc_conversion_rate && cint(this.frm.doc.plc_conversion_rate) != 1 &&
			cint(this.frm.doc.plc_conversion_rate) != cint(this.frm.doc.conversion_rate)) {
			this.frm.set_value("conversion_rate", this.frm.doc.plc_conversion_rate);
		}

		if(!this.in_apply_price_list) {
			this.apply_price_list(null, true);
		}
	},

	uom: function(doc, cdt, cdn) {
		var me = this;
		var item = frappe.get_doc(cdt, cdn);
		if(item.item_code && item.uom) {
			return this.frm.call({
				method: "erpnext.stock.get_item_details.get_conversion_factor",
				child: item,
				args: {
					item_code: item.item_code,
					uom: item.uom
				},
				callback: function(r) {
					if(!r.exc) {
						me.conversion_factor(me.frm.doc, cdt, cdn);
					}
				}
			});
		}
	},

	conversion_factor: function(doc, cdt, cdn, dont_fetch_price_list_rate) {
		if(frappe.meta.get_docfield(cdt, "stock_qty", cdn)) {
			var item = frappe.get_doc(cdt, cdn);
			frappe.model.round_floats_in(item, ["qty", "conversion_factor"]);
			item.stock_qty = flt(item.qty * item.conversion_factor, precision("stock_qty", item));
			refresh_field("stock_qty", item.name, item.parentfield);
			this.toggle_conversion_factor(item);

			if(doc.doctype != "Material Request") {
				item.total_weight = flt(item.stock_qty * item.weight_per_unit);
				refresh_field("total_weight", item.name, item.parentfield);
				this.calculate_net_weight();
			}

			if (!dont_fetch_price_list_rate &&
				frappe.meta.has_field(doc.doctype, "price_list_currency")) {
				this.apply_price_list(item, true);
			}
		}
	},

	toggle_conversion_factor: function(item) {
		// toggle read only property for conversion factor field if the uom and stock uom are same
		if(this.frm.get_field('items').grid.fields_map.conversion_factor) {
			this.frm.fields_dict.items.grid.toggle_enable("conversion_factor",
				((item.uom != item.stock_uom) && !frappe.meta.get_docfield(cur_frm.fields_dict.items.grid.doctype, "conversion_factor").read_only)? true: false);
		}

	},

	qty: function(doc, cdt, cdn) {
		var me = this;
		var item = frappe.get_doc(cdt, cdn);
		var update_stock = 0, show_batch_dialog = 0;
		if(['Sales Invoice'].includes(this.frm.doc.doctype)) {
			update_stock = cint(me.frm.doc.update_stock);
			show_batch_dialog = update_stock;

		} else if((this.frm.doc.doctype === 'Purchase Receipt' && me.frm.doc.is_return) ||
			this.frm.doc.doctype === 'Delivery Note') {
			show_batch_dialog = 1;
		}
		// clear barcode if setting item (else barcode will take priority)
		if(!this.frm.from_barcode) {
			item.barcode = null;
		}

		this.frm.from_barcode = false;
		this.conversion_factor(doc, cdt, cdn, true);
		// debugger
		// this.apply_pricing_rule(item, true);
		if(item.item_code || item.barcode || item.serial_no) {
			if(!this.validate_company_and_party()) {
				this.frm.fields_dict["items"].grid.grid_rows[item.idx - 1].remove();
			} else {
				return this.frm.call({
					method: "erpnext.stock.get_item_details.get_item_details",
					child: item,
					args: {
						doc: me.frm.doc,
						args: {
							item_code: item.item_code,
							barcode: item.barcode,
							serial_no: item.serial_no,
							set_warehouse: me.frm.doc.set_warehouse,
							warehouse: item.warehouse,
							customer: me.frm.doc.customer || me.frm.doc.party_name,
							quotation_to: me.frm.doc.quotation_to,
							supplier: me.frm.doc.supplier,
							currency: me.frm.doc.currency,
							update_stock: update_stock,
							conversion_rate: me.frm.doc.conversion_rate,
							price_list: me.frm.doc.selling_price_list || me.frm.doc.buying_price_list,
							price_list_currency: me.frm.doc.price_list_currency,
							plc_conversion_rate: me.frm.doc.plc_conversion_rate,
							company: me.frm.doc.company,
							order_type: me.frm.doc.order_type,
							is_pos: cint(me.frm.doc.is_pos),
							is_subcontracted: me.frm.doc.is_subcontracted,
							transaction_date: me.frm.doc.transaction_date || me.frm.doc.posting_date,
							ignore_pricing_rule: me.frm.doc.ignore_pricing_rule,
							doctype: me.frm.doc.doctype,
							name: me.frm.doc.name,
							project: item.project || me.frm.doc.project,
							qty: item.qty || 1,
							stock_qty: item.stock_qty,
							conversion_factor: item.conversion_factor,
							weight_per_unit: item.weight_per_unit,
							weight_uom: item.weight_uom,
							uom : item.uom,
							manufacturer: item.manufacturer,
							stock_uom: item.stock_uom,
							pos_profile: me.frm.doc.doctype == 'Sales Invoice' ? me.frm.doc.pos_profile : '',
							cost_center: item.cost_center,
							tax_category: me.frm.doc.tax_category,
							item_tax_template: item.item_tax_template,
							child_docname: item.name,
						}
					},

					callback: function(r) {
						if(!r.exc) {
							frappe.run_serially([
								() => {
									me.apply_pricing_rule(item, true);
								},
								() => {
									var d = locals[cdt][cdn];
									me.add_taxes_from_item_tax_template(d.item_tax_rate);
									if (d.free_item_data) {
										me.apply_product_discount(d.free_item_data);
									}
								},
								() => me.frm.script_manager.trigger("price_list_rate", cdt, cdn),
								() => me.toggle_conversion_factor(item),
								() => {
									if(show_batch_dialog && !frappe.flags.hide_serial_batch_dialog) {
										var d = locals[cdt][cdn];
										$.each(r.message, function(k, v) {
											if(!d[k]) d[k] = v;
										});

										erpnext.show_serial_batch_selector(me.frm, d, (item) => {
											me.frm.script_manager.trigger('qty', item.doctype, item.name);
										});
									}
								},
								() => me.conversion_factor(doc, cdt, cdn, true),
								() => me.remove_pricing_rule(item),
								() => {
									if (item.apply_rule_on_other_items) {
										let key = item.name;
										me.apply_rule_on_other_items({key: item});
									}
								},
								() => {
									if ($('.modal.fade.in').length == 0){
										addNewLine()
									} 
									function addNewLine(){
										//Add new row
										$('div[data-fieldname="items"]').find("button.grid-add-row").click()
										//Select New Item Code Field
										$('div[data-fieldname="items"]').find("div.grid-row").last().find('div[data-fieldname="item_code"]').click()
										$('div[data-fieldname="items"]').find("div.grid-row").last().find('div[data-fieldname="item_code"]').find("input.input-with-feedback").click()
									}
								}
							]);
						}
					}
				});
			}
		}
	},

	service_stop_date: function(frm, cdt, cdn) {
		var child = locals[cdt][cdn];

		if(child.service_stop_date) {
			let start_date = Date.parse(child.service_start_date);
			let end_date = Date.parse(child.service_end_date);
			let stop_date = Date.parse(child.service_stop_date);

			if(stop_date < start_date) {
				frappe.model.set_value(cdt, cdn, "service_stop_date", "");
				frappe.throw(__("Service Stop Date cannot be before Service Start Date"));
			} else if (stop_date > end_date) {
				frappe.model.set_value(cdt, cdn, "service_stop_date", "");
				frappe.throw(__("Service Stop Date cannot be after Service End Date"));
			}
		}
	},

	service_start_date: function(frm, cdt, cdn) {
		var child = locals[cdt][cdn];

		if(child.service_start_date) {
			frappe.call({
				"method": "erpnext.stock.get_item_details.calculate_service_end_date",
				args: {"args": child},
				callback: function(r) {
					frappe.model.set_value(cdt, cdn, "service_end_date", r.message.service_end_date);
				}
			})
		}
	},

	calculate_net_weight: function(){
		/* Calculate Total Net Weight then further applied shipping rule to calculate shipping charges.*/
		var me = this;
		this.frm.doc.total_net_weight= 0.0;

		$.each(this.frm.doc["items"] || [], function(i, item) {
			me.frm.doc.total_net_weight += flt(item.total_weight);
		});
		refresh_field("total_net_weight");
		this.shipping_rule();
	},

	set_dynamic_labels: function() {
		// What TODO? should we make price list system non-mandatory?
		this.frm.toggle_reqd("plc_conversion_rate",
			!!(this.frm.doc.price_list_name && this.frm.doc.price_list_currency));

		var company_currency = this.get_company_currency();
		this.change_form_labels(company_currency);
		this.change_grid_labels(company_currency);
		this.frm.refresh_fields();
	},

	change_form_labels: function(company_currency) {
		var me = this;

		this.frm.set_currency_labels(["base_total", "base_net_total", "base_total_taxes_and_charges",
			"base_discount_amount", "base_grand_total", "base_rounded_total", "base_in_words",
			"base_taxes_and_charges_added", "base_taxes_and_charges_deducted", "total_amount_to_pay",
			"base_paid_amount", "base_write_off_amount", "base_change_amount", "base_operating_cost",
			"base_raw_material_cost", "base_total_cost", "base_scrap_material_cost",
			"base_rounding_adjustment"], company_currency);

		this.frm.set_currency_labels(["total", "net_total", "total_taxes_and_charges", "discount_amount",
			"grand_total", "taxes_and_charges_added", "taxes_and_charges_deducted",
			"rounded_total", "in_words", "paid_amount", "write_off_amount", "operating_cost",
			"scrap_material_cost", "rounding_adjustment", "raw_material_cost",
			"total_cost"], this.frm.doc.currency);

		this.frm.set_currency_labels(["outstanding_amount", "total_advance"],
			this.frm.doc.party_account_currency);

		cur_frm.set_df_property("conversion_rate", "description", "1 " + this.frm.doc.currency
			+ " = [?] " + company_currency);

		if(this.frm.doc.price_list_currency && this.frm.doc.price_list_currency!=company_currency) {
			cur_frm.set_df_property("plc_conversion_rate", "description", "1 "
				+ this.frm.doc.price_list_currency + " = [?] " + company_currency);
		}

		// toggle fields
		this.frm.toggle_display(["conversion_rate", "base_total", "base_net_total",
			"base_total_taxes_and_charges", "base_taxes_and_charges_added", "base_taxes_and_charges_deducted",
			"base_grand_total", "base_rounded_total", "base_in_words", "base_discount_amount",
			"base_paid_amount", "base_write_off_amount", "base_operating_cost", "base_raw_material_cost",
			"base_total_cost", "base_scrap_material_cost", "base_rounding_adjustment"],
		this.frm.doc.currency != company_currency);

		this.frm.toggle_display(["plc_conversion_rate", "price_list_currency"],
			this.frm.doc.price_list_currency != company_currency);

		var show = cint(cur_frm.doc.discount_amount) ||
				((cur_frm.doc.taxes || []).filter(function(d) {return d.included_in_print_rate===1}).length);

		if(frappe.meta.get_docfield(cur_frm.doctype, "net_total"))
			cur_frm.toggle_display("net_total", show);

		if(frappe.meta.get_docfield(cur_frm.doctype, "base_net_total"))
			cur_frm.toggle_display("base_net_total", (show && (me.frm.doc.currency != company_currency)));

	},

	change_grid_labels: function(company_currency) {
		var me = this;

		this.frm.set_currency_labels(["base_rate", "base_net_rate", "base_price_list_rate", "base_amount", "base_net_amount"],
			company_currency, "items");

		this.frm.set_currency_labels(["rate", "net_rate", "price_list_rate", "amount", "net_amount"],
			this.frm.doc.currency, "items");

		if(this.frm.fields_dict["operations"]) {
			this.frm.set_currency_labels(["operating_cost", "hour_rate"], this.frm.doc.currency, "operations");
			this.frm.set_currency_labels(["base_operating_cost", "base_hour_rate"], company_currency, "operations");

			var item_grid = this.frm.fields_dict["operations"].grid;
			$.each(["base_operating_cost", "base_hour_rate"], function(i, fname) {
				if(frappe.meta.get_docfield(item_grid.doctype, fname))
					item_grid.set_column_disp(fname, me.frm.doc.currency != company_currency);
			});
		}

		if(this.frm.fields_dict["scrap_items"]) {
			this.frm.set_currency_labels(["rate", "amount"], this.frm.doc.currency, "scrap_items");
			this.frm.set_currency_labels(["base_rate", "base_amount"], company_currency, "scrap_items");

			var item_grid = this.frm.fields_dict["scrap_items"].grid;
			$.each(["base_rate", "base_amount"], function(i, fname) {
				if(frappe.meta.get_docfield(item_grid.doctype, fname))
					item_grid.set_column_disp(fname, me.frm.doc.currency != company_currency);
			});
		}

		if(this.frm.fields_dict["taxes"]) {
			this.frm.set_currency_labels(["tax_amount", "total", "tax_amount_after_discount"], this.frm.doc.currency, "taxes");

			this.frm.set_currency_labels(["base_tax_amount", "base_total", "base_tax_amount_after_discount"], company_currency, "taxes");
		}

		if(this.frm.fields_dict["advances"]) {
			this.frm.set_currency_labels(["advance_amount", "allocated_amount"],
				this.frm.doc.party_account_currency, "advances");
		}

		// toggle columns
		var item_grid = this.frm.fields_dict["items"].grid;
		$.each(["base_rate", "base_price_list_rate", "base_amount"], function(i, fname) {
			if(frappe.meta.get_docfield(item_grid.doctype, fname))
				item_grid.set_column_disp(fname, me.frm.doc.currency != company_currency);
		});

		var show = (cint(cur_frm.doc.discount_amount)) ||
			((cur_frm.doc.taxes || []).filter(function(d) {return d.included_in_print_rate===1}).length);

		$.each(["net_rate", "net_amount"], function(i, fname) {
			if(frappe.meta.get_docfield(item_grid.doctype, fname))
				item_grid.set_column_disp(fname, show);
		});

		$.each(["base_net_rate", "base_net_amount"], function(i, fname) {
			if(frappe.meta.get_docfield(item_grid.doctype, fname))
				item_grid.set_column_disp(fname, (show && (me.frm.doc.currency != company_currency)));
		});

		// set labels
		var $wrapper = $(this.frm.wrapper);
	},

	recalculate: function() {
		this.calculate_taxes_and_totals();
	},

	recalculate_values: function() {
		this.calculate_taxes_and_totals();
	},

	calculate_charges: function() {
		this.calculate_taxes_and_totals();
	},

	ignore_pricing_rule: function() {
		if(this.frm.doc.ignore_pricing_rule) {
			var me = this;
			var item_list = [];

			$.each(this.frm.doc["items"] || [], function(i, d) {
				if (d.item_code && !d.is_free_item) {
					item_list.push({
						"doctype": d.doctype,
						"name": d.name,
						"item_code": d.item_code,
						"pricing_rules": d.pricing_rules,
						"parenttype": d.parenttype,
						"parent": d.parent
					})
				}
			});
			return this.frm.call({
				method: "erpnext.accounts.doctype.pricing_rule.pricing_rule.remove_pricing_rules",
				args: { item_list: item_list },
				callback: function(r) {
					if (!r.exc && r.message) {
						r.message.forEach(row_item => {
							me.remove_pricing_rule(row_item);
						});
						me._set_values_for_item_list(r.message);
						me.calculate_taxes_and_totals();
						if(me.frm.doc.apply_discount_on) me.frm.trigger("apply_discount_on");
					}
				}
			});
		} else {
			this.apply_pricing_rule();
		}
	},

	apply_pricing_rule: function(item, calculate_taxes_and_totals) {
		var me = this;
		var args = this._get_args(item);
		if (!(args.items && args.items.length)) {
			if(calculate_taxes_and_totals) me.calculate_taxes_and_totals();
			return;
		}

		return this.frm.call({
			method: "erpnext.accounts.doctype.pricing_rule.pricing_rule.apply_pricing_rule",
			args: {	args: args, doc: me.frm.doc },
			callback: function(r) {
				if (!r.exc && r.message) {
					me._set_values_for_item_list(r.message);
					if(item) me.set_gross_profit(item);
					if(me.frm.doc.apply_discount_on) me.frm.trigger("apply_discount_on")
				}
			}
		});
	},

	_get_args: function(item) {
		var me = this;
		return {
			"items": this._get_item_list(item),
			"customer": me.frm.doc.customer || me.frm.doc.party_name,
			"quotation_to": me.frm.doc.quotation_to,
			"customer_group": me.frm.doc.customer_group,
			"territory": me.frm.doc.territory,
			"supplier": me.frm.doc.supplier,
			"supplier_group": me.frm.doc.supplier_group,
			"currency": me.frm.doc.currency,
			"conversion_rate": me.frm.doc.conversion_rate,
			"price_list": me.frm.doc.selling_price_list || me.frm.doc.buying_price_list,
			"price_list_currency": me.frm.doc.price_list_currency,
			"plc_conversion_rate": me.frm.doc.plc_conversion_rate,
			"company": me.frm.doc.company,
			"transaction_date": me.frm.doc.transaction_date || me.frm.doc.posting_date,
			"campaign": me.frm.doc.campaign,
			"sales_partner": me.frm.doc.sales_partner,
			"ignore_pricing_rule": me.frm.doc.ignore_pricing_rule,
			"doctype": me.frm.doc.doctype,
			"name": me.frm.doc.name,
			"is_return": cint(me.frm.doc.is_return),
			"update_stock": in_list(['Sales Invoice', 'Purchase Invoice'], me.frm.doc.doctype) ? cint(me.frm.doc.update_stock) : 0,
			"conversion_factor": me.frm.doc.conversion_factor,
			"pos_profile": me.frm.doc.doctype == 'Sales Invoice' ? me.frm.doc.pos_profile : '',
			"coupon_code": me.frm.doc.coupon_code
		};
	},

	_get_item_list: function(item) {
		var item_list = [];
		var append_item = function(d) {
			if (d.item_code) {
				item_list.push({
					"doctype": d.doctype,
					"name": d.name,
					"child_docname": d.name,
					"item_code": d.item_code,
					"item_group": d.item_group,
					"brand": d.brand,
					"qty": d.qty,
					"stock_qty": d.stock_qty,
					"uom": d.uom,
					"stock_uom": d.stock_uom,
					"parenttype": d.parenttype,
					"parent": d.parent,
					"pricing_rules": d.pricing_rules,
					"warehouse": d.warehouse,
					"serial_no": d.serial_no,
					"price_list_rate": d.price_list_rate,
					"conversion_factor": d.conversion_factor || 1.0
				});

				// if doctype is Quotation Item / Sales Order Iten then add Margin Type and rate in item_list
				if (in_list(["Quotation Item", "Sales Order Item", "Delivery Note Item", "Sales Invoice Item"]), d.doctype){
					item_list[0]["margin_type"] = d.margin_type;
					item_list[0]["margin_rate_or_amount"] = d.margin_rate_or_amount;
				}
			}
		};

		if (item) {
			append_item(item);
		} else {
			$.each(this.frm.doc["items"] || [], function(i, d) {
				append_item(d);
			});
		}
		return item_list;
	},

	_set_values_for_item_list: function(children) {
		var me = this;
		var price_list_rate_changed = false;
		var items_rule_dict = {};

		for(var i=0, l=children.length; i<l; i++) {
			var d = children[i];
			var existing_pricing_rule = frappe.model.get_value(d.doctype, d.name, "pricing_rules");
			for(var k in d) {
				var v = d[k];
				if (["doctype", "name"].indexOf(k)===-1) {
					if(k=="price_list_rate") {
						if(flt(v) != flt(d.price_list_rate)) price_list_rate_changed = true;
					}
					frappe.model.set_value(d.doctype, d.name, k, v);
				}
			}

			// if pricing rule set as blank from an existing value, apply price_list
			if(!me.frm.doc.ignore_pricing_rule && existing_pricing_rule && !d.pricing_rules) {
				me.apply_price_list(frappe.get_doc(d.doctype, d.name));
			} else if(!d.pricing_rules) {
				me.remove_pricing_rule(frappe.get_doc(d.doctype, d.name));
			}
			
			if (d.free_item_data) {
				// debugger
				me.apply_product_discount(d.free_item_data);
			}

			if (d.apply_rule_on_other_items) {
				items_rule_dict[d.name] = d;
			}
		}

		me.apply_rule_on_other_items(items_rule_dict);

		if(!price_list_rate_changed) me.calculate_taxes_and_totals();
	},

	apply_rule_on_other_items: function(args) {
		const me = this;
		const fields = ["discount_percentage", "pricing_rules", "discount_amount", "rate"];

		for(var k in args) {
			let data = args[k];

			if (data && data.apply_rule_on_other_items) {
				me.frm.doc.items.forEach(d => {
					if (in_list(data.apply_rule_on_other_items, d[data.apply_rule_on])) {
						for(var k in data) {
<<<<<<< HEAD
							if (in_list(fields, k) && data[k]) {
=======
							if (in_list(fields, k) && data[k] && (data.price_or_product_discount === 'price' || k === 'pricing_rules')) {
>>>>>>> b9d065d3
								frappe.model.set_value(d.doctype, d.name, k, data[k]);
							}
						}
					}
<<<<<<< HEAD
				})
=======
				});
>>>>>>> b9d065d3
			}
		}
	},

	apply_product_discount: function(free_item_data) {
		const items = this.frm.doc.items.filter(d => (d.item_code == free_item_data.item_code
			&& d.is_free_item)) || [];
		// debugger
		if (!items.length) {
			let row_to_modify = frappe.model.add_child(this.frm.doc,
				this.frm.doc.doctype + ' Item', 'items');

			for (let key in free_item_data) {
				row_to_modify[key] = free_item_data[key];
			}
<<<<<<< HEAD
		} else if (items.length == 1){ // One free item already exists
			if (items[0].item_code == free_item_data.item_code){
				this.frm.doc.items[items[0].idx-1].qty = free_item_data.qty
				this.frm.refresh_fields('items')
			}
=======
		} if (items && items.length && free_item_data) {
			items[0].qty = free_item_data.qty
>>>>>>> b9d065d3
		}
	},

	apply_price_list: function(item, reset_plc_conversion) {
		// We need to reset plc_conversion_rate sometimes because the call to
		// `erpnext.stock.get_item_details.apply_price_list` is sensitive to its value
		if (!reset_plc_conversion) {
			this.frm.set_value("plc_conversion_rate", "");
		}

		var me = this;
		var args = this._get_args(item);
		if (!((args.items && args.items.length) || args.price_list)) {
			return;
		}

		if (me.in_apply_price_list == true) return;

		me.in_apply_price_list = true;
		return this.frm.call({
			method: "erpnext.stock.get_item_details.apply_price_list",
			args: {	args: args },
			callback: function(r) {
				if (!r.exc) {
					frappe.run_serially([
						() => me.frm.set_value("price_list_currency", r.message.parent.price_list_currency),
						() => me.frm.set_value("plc_conversion_rate", r.message.parent.plc_conversion_rate),
						() => {
							if(args.items.length) {
								me._set_values_for_item_list(r.message.children);
							}
						},
						() => { me.in_apply_price_list = false; }
					]);

				} else {
					me.in_apply_price_list = false;
				}
			}
		}).always(() => {
			me.in_apply_price_list = false;
		});
	},

	remove_pricing_rule: function(item) {
		let me = this;
		const fields = ["discount_percentage",
			"discount_amount", "margin_rate_or_amount", "rate_with_margin"];

		if(item.remove_free_item) {
			var items = [];

			me.frm.doc.items.forEach(d => {
				if(d.item_code != item.remove_free_item || !d.is_free_item) {
					items.push(d);
				}
			});

			me.frm.doc.items = items;
			refresh_field('items');
		} else if(item.applied_on_items && item.apply_on) {
			const applied_on_items = item.applied_on_items.split(',');
			me.frm.doc.items.forEach(row => {
				if(applied_on_items.includes(row[item.apply_on])) {
					fields.forEach(f => {
						row[f] = 0;
					});

					["pricing_rules", "margin_type"].forEach(field => {
						if (row[field]) {
							row[field] = '';
						}
					})
				}
			});

			me.trigger_price_list_rate();
		}
	},

	trigger_price_list_rate: function() {
		var me  = this;

		this.frm.doc.items.forEach(child_row => {
			me.frm.script_manager.trigger("price_list_rate",
				child_row.doctype, child_row.name);
		})
	},

	validate_company_and_party: function() {
		var me = this;
		var valid = true;

		$.each(["company", "customer"], function(i, fieldname) {
			if(frappe.meta.has_field(me.frm.doc.doctype, fieldname) && me.frm.doc.doctype != "Purchase Order") {
				if (!me.frm.doc[fieldname]) {
					frappe.msgprint(__("Please specify") + ": " +
						frappe.meta.get_label(me.frm.doc.doctype, fieldname, me.frm.doc.name) +
						". " + __("It is needed to fetch Item Details."));
					valid = false;
				}
			}
		});
		return valid;
	},

	get_terms: function() {
		var me = this;

		erpnext.utils.get_terms(this.frm.doc.tc_name, this.frm.doc, function(r) {
			if(!r.exc) {
				me.frm.set_value("terms", r.message);
			}
		});
	},

	taxes_and_charges: function() {
		var me = this;
		if(this.frm.doc.taxes_and_charges) {
			return this.frm.call({
				method: "erpnext.controllers.accounts_controller.get_taxes_and_charges",
				args: {
					"master_doctype": frappe.meta.get_docfield(this.frm.doc.doctype, "taxes_and_charges",
						this.frm.doc.name).options,
					"master_name": this.frm.doc.taxes_and_charges
				},
				callback: function(r) {
					if(!r.exc) {
						if(me.frm.doc.shipping_rule && me.frm.doc.taxes) {
							for (let tax of r.message) {
								me.frm.add_child("taxes", tax);
							}

							refresh_field("taxes");
						} else {
							me.frm.set_value("taxes", r.message);
							me.calculate_taxes_and_totals();
						}
					}
				}
			});
		}
	},

	tax_category: function() {
		var me = this;
		if(me.frm.updating_party_details) return;

		frappe.run_serially([
			() => this.update_item_tax_map(),
			() => erpnext.utils.set_taxes(this.frm, "tax_category"),
		]);
	},

	item_tax_template: function(doc, cdt, cdn) {
		var me = this;
		if(me.frm.updating_party_details) return;

		var item = frappe.get_doc(cdt, cdn);

		if(item.item_tax_template) {
			return this.frm.call({
				method: "erpnext.stock.get_item_details.get_item_tax_map",
				args: {
					company: me.frm.doc.company,
					item_tax_template: item.item_tax_template,
					as_json: true
				},
				callback: function(r) {
					if(!r.exc) {
						item.item_tax_rate = r.message;
						me.add_taxes_from_item_tax_template(item.item_tax_rate);
						me.calculate_taxes_and_totals();
					}
				}
			});
		} else {
			item.item_tax_rate = "{}";
			me.calculate_taxes_and_totals();
		}
	},

	update_item_tax_map: function() {
		var me = this;
		var item_codes = [];
		$.each(this.frm.doc.items || [], function(i, item) {
			if(item.item_code) {
				item_codes.push(item.item_code);
			}
		});

		if(item_codes.length) {
			return this.frm.call({
				method: "erpnext.stock.get_item_details.get_item_tax_info",
				args: {
					company: me.frm.doc.company,
					tax_category: cstr(me.frm.doc.tax_category),
					item_codes: item_codes
				},
				callback: function(r) {
					if(!r.exc) {
						$.each(me.frm.doc.items || [], function(i, item) {
							if(item.item_code && r.message.hasOwnProperty(item.item_code)) {
								item.item_tax_template = r.message[item.item_code].item_tax_template;
								item.item_tax_rate = r.message[item.item_code].item_tax_rate;
								me.add_taxes_from_item_tax_template(item.item_tax_rate);
							} else {
								item.item_tax_template = "";
								item.item_tax_rate = "{}";
							}
						});
						me.calculate_taxes_and_totals();
					}
				}
			});
		}
	},

	is_recurring: function() {
		// set default values for recurring documents
		if(this.frm.doc.is_recurring && this.frm.doc.__islocal) {
			frappe.msgprint(__("Please set recurring after saving"));
			this.frm.set_value('is_recurring', 0);
			return;
		}

		if(this.frm.doc.is_recurring) {
			if(!this.frm.doc.recurring_id) {
				this.frm.set_value('recurring_id', this.frm.doc.name);
			}

			var owner_email = this.frm.doc.owner=="Administrator"
				? frappe.user_info("Administrator").email
				: this.frm.doc.owner;

			this.frm.doc.notification_email_address = $.map([cstr(owner_email),
				cstr(this.frm.doc.contact_email)], function(v) { return v || null; }).join(", ");
			this.frm.doc.repeat_on_day_of_month = frappe.datetime.str_to_obj(this.frm.doc.posting_date).getDate();
		}

		refresh_many(["notification_email_address", "repeat_on_day_of_month"]);
	},

	from_date: function() {
		// set to_date
		if(this.frm.doc.from_date) {
			var recurring_type_map = {'Monthly': 1, 'Quarterly': 3, 'Half-yearly': 6,
				'Yearly': 12};

			var months = recurring_type_map[this.frm.doc.recurring_type];
			if(months) {
				var to_date = frappe.datetime.add_months(this.frm.doc.from_date,
					months);
				this.frm.doc.to_date = frappe.datetime.add_days(to_date, -1);
				refresh_field('to_date');
			}
		}
	},

	set_gross_profit: function(item) {
		if (this.frm.doc.doctype == "Sales Order" && item.valuation_rate) {
			var rate = flt(item.rate) * flt(this.frm.doc.conversion_rate || 1);
			item.gross_profit = flt(((rate - item.valuation_rate) * item.stock_qty), precision("amount", item));
		}
	},

	setup_item_selector: function() {
		// TODO: remove item selector

		return;
		// if(!this.item_selector) {
		// 	this.item_selector = new erpnext.ItemSelector({frm: this.frm});
		// }
	},

	get_advances: function() {
		if(!this.frm.is_return) {
			return this.frm.call({
				method: "set_advances",
				doc: this.frm.doc,
				callback: function(r, rt) {
					refresh_field("advances");
				}
			})
		}
	},

	make_payment_entry: function() {
		return frappe.call({
			method: cur_frm.cscript.get_method_for_payment(),
			args: {
				"dt": cur_frm.doc.doctype,
				"dn": cur_frm.doc.name
			},
			callback: function(r) {
				var doclist = frappe.model.sync(r.message);
				frappe.set_route("Form", doclist[0].doctype, doclist[0].name);
				// cur_frm.refresh_fields()
			}
		});
	},

	get_method_for_payment: function(){
		var method = "erpnext.accounts.doctype.payment_entry.payment_entry.get_payment_entry";
		if(cur_frm.doc.__onload && cur_frm.doc.__onload.make_payment_via_journal_entry){
			if(in_list(['Sales Invoice', 'Purchase Invoice'],  cur_frm.doc.doctype)){
				method = "erpnext.accounts.doctype.journal_entry.journal_entry.get_payment_entry_against_invoice";
			}else {
				method= "erpnext.accounts.doctype.journal_entry.journal_entry.get_payment_entry_against_order";
			}
		}

		return method
	},

	set_query_for_batch: function(doc, cdt, cdn) {
		// Show item's batches in the dropdown of batch no

		var me = this;
		var item = frappe.get_doc(cdt, cdn);

		if(!item.item_code) {
			frappe.throw(__("Please enter Item Code to get batch no"));
		} else if (doc.doctype == "Purchase Receipt" ||
			(doc.doctype == "Purchase Invoice" && doc.update_stock)) {

			return {
				filters: {'item': item.item_code}
			}
		} else {
			let filters = {
				'item_code': item.item_code,
				'posting_date': me.frm.doc.posting_date || frappe.datetime.nowdate(),
			}

			if (doc.is_return) {
				filters["is_return"] = 1;
			}

			if (item.warehouse) filters["warehouse"] = item.warehouse;

			return {
				query : "erpnext.controllers.queries.get_batch_no",
				filters: filters
			}
		}
	},

	set_query_for_item_tax_template: function(doc, cdt, cdn) {

		var item = frappe.get_doc(cdt, cdn);
		if(!item.item_code) {
			frappe.throw(__("Please enter Item Code to get item taxes"));
		} else {

			let filters = {
				'item_code': item.item_code,
				'valid_from': doc.transaction_date || doc.bill_date || doc.posting_date,
				'item_group': item.item_group,
			}

			if (doc.tax_category)
				filters['tax_category'] = doc.tax_category;

			return {
				query: "erpnext.controllers.queries.get_tax_template",
				filters: filters
			}
		}
	},

	payment_terms_template: function() {
		var me = this;
		const doc = this.frm.doc;
		if(doc.payment_terms_template && doc.doctype !== 'Delivery Note') {
			var posting_date = doc.posting_date || doc.transaction_date;
			frappe.call({
				method: "erpnext.controllers.accounts_controller.get_payment_terms",
				args: {
					terms_template: doc.payment_terms_template,
					posting_date: posting_date,
					grand_total: doc.rounded_total || doc.grand_total,
					bill_date: doc.bill_date
				},
				callback: function(r) {
					if(r.message && !r.exc) {
						me.frm.set_value("payment_schedule", r.message);
					}
				}
			})
		}
	},

	payment_term: function(doc, cdt, cdn) {
		var row = locals[cdt][cdn];
		if(row.payment_term) {
			frappe.call({
				method: "erpnext.controllers.accounts_controller.get_payment_term_details",
				args: {
					term: row.payment_term,
					bill_date: this.frm.doc.bill_date,
					posting_date: this.frm.doc.posting_date || this.frm.doc.transaction_date,
					grand_total: this.frm.doc.rounded_total || this.frm.doc.grand_total
				},
				callback: function(r) {
					if(r.message && !r.exc) {
						for (var d in r.message) {
							frappe.model.set_value(cdt, cdn, d, r.message[d]);
						}
					}
				}
			})
		}
	},

	blanket_order: function(doc, cdt, cdn) {
		var me = this;
		var item = locals[cdt][cdn];
		if (item.blanket_order && (item.parenttype=="Sales Order" || item.parenttype=="Purchase Order")) {
			frappe.call({
				method: "erpnext.stock.get_item_details.get_blanket_order_details",
				args: {
					args:{
						item_code: item.item_code,
						customer: doc.customer,
						supplier: doc.supplier,
						company: doc.company,
						transaction_date: doc.transaction_date,
						blanket_order: item.blanket_order
					}
				},
				callback: function(r) {
					if (!r.message) {
						frappe.throw(__("Invalid Blanket Order for the selected Customer and Item"));
					} else {
						frappe.run_serially([
							() => frappe.model.set_value(cdt, cdn, "blanket_order_rate", r.message.blanket_order_rate),
							() => me.frm.script_manager.trigger("price_list_rate", cdt, cdn)
						]);
					}
				}
			})
		}
	},

	set_reserve_warehouse: function() {
		this.autofill_warehouse(this.frm.doc.supplied_items, "reserve_warehouse", this.frm.doc.set_reserve_warehouse);
	},

	set_warehouse: function() {
		this.autofill_warehouse(this.frm.doc.items, "warehouse", this.frm.doc.set_warehouse);
	},

	autofill_warehouse : function (child_table, warehouse_field, warehouse) {
		if (warehouse && child_table && child_table.length) {
			let doctype = child_table[0].doctype;
			$.each(child_table || [], function(i, item) {
				frappe.model.set_value(doctype, item.name, warehouse_field, warehouse);
			});
		}
	},

	coupon_code: function() {
		var me = this;
		frappe.run_serially([
			() => this.frm.doc.ignore_pricing_rule=1,
			() => me.ignore_pricing_rule(),
			() => this.frm.doc.ignore_pricing_rule=0,
			() => me.apply_pricing_rule()
		]);
	}
});

erpnext.show_serial_batch_selector = function(frm, d, callback, on_close, show_dialog) {
	frappe.require("assets/erpnext/js/utils/serial_no_batch_selector.js", function() {
		new erpnext.SerialNoBatchSelector({
			frm: frm,
			item: d,
			warehouse_details: {
				type: "Warehouse",
				name: d.warehouse
			},
			callback: callback,
			on_close: on_close
		}, show_dialog);
	});
}<|MERGE_RESOLUTION|>--- conflicted
+++ resolved
@@ -1511,20 +1511,12 @@
 				me.frm.doc.items.forEach(d => {
 					if (in_list(data.apply_rule_on_other_items, d[data.apply_rule_on])) {
 						for(var k in data) {
-<<<<<<< HEAD
-							if (in_list(fields, k) && data[k]) {
-=======
 							if (in_list(fields, k) && data[k] && (data.price_or_product_discount === 'price' || k === 'pricing_rules')) {
->>>>>>> b9d065d3
 								frappe.model.set_value(d.doctype, d.name, k, data[k]);
 							}
 						}
 					}
-<<<<<<< HEAD
-				})
-=======
 				});
->>>>>>> b9d065d3
 			}
 		}
 	},
@@ -1540,16 +1532,11 @@
 			for (let key in free_item_data) {
 				row_to_modify[key] = free_item_data[key];
 			}
-<<<<<<< HEAD
 		} else if (items.length == 1){ // One free item already exists
 			if (items[0].item_code == free_item_data.item_code){
 				this.frm.doc.items[items[0].idx-1].qty = free_item_data.qty
 				this.frm.refresh_fields('items')
 			}
-=======
-		} if (items && items.length && free_item_data) {
-			items[0].qty = free_item_data.qty
->>>>>>> b9d065d3
 		}
 	},
 
