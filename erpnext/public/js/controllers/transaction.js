--- conflicted
+++ resolved
@@ -122,11 +122,6 @@
 			}
 		});
 
-<<<<<<< HEAD
-		if(this.frm.fields_dict['items'].grid.get_field('batch_no')) {
-			this.frm.set_query('batch_no', 'items', function(doc, cdt, cdn) {
-				return me.set_query_for_batch(doc, cdt, cdn);
-=======
 		if(this.frm.fields_dict["items"].grid.get_field('serial_and_batch_bundle')) {
 			this.frm.set_query("serial_and_batch_bundle", "items", function(doc, cdt, cdn) {
 				let item_row = locals[cdt][cdn];
@@ -138,7 +133,6 @@
 						'is_cancelled': 0,
 					}
 				}
->>>>>>> 44bad3bd
 			});
 		}
 
@@ -204,10 +198,6 @@
 			});
 		}
 
-<<<<<<< HEAD
-
-=======
->>>>>>> 44bad3bd
 		if (this.frm.fields_dict["items"].grid.get_field('blanket_order')) {
 			this.frm.set_query("blanket_order", "items", function(doc, cdt, cdn) {
 				var item = locals[cdt][cdn];
@@ -269,12 +259,6 @@
 			]);
 		}
 
-<<<<<<< HEAD
-		if(this.frm.fields_dict['items'].grid.get_field('batch_no')) {
-			let batch_field = this.frm.get_docfield('items', 'batch_no');
-			if (batch_field) {
-				batch_field.get_route_options_for_new_doc = (row) => {
-=======
 		if(this.frm.fields_dict['items'].grid.get_field('serial_and_batch_bundle')) {
 			let sbb_field = this.frm.get_docfield('items', 'serial_and_batch_bundle');
 			if (sbb_field) {
@@ -290,7 +274,6 @@
 			let batch_no_field = this.frm.get_docfield('items', 'batch_no');
 			if (batch_no_field) {
 				batch_no_field.get_route_options_for_new_doc = function(row) {
->>>>>>> 44bad3bd
 					return {
 						'item': row.doc.item_code
 					}
@@ -393,10 +376,7 @@
 		this.setup_sms();
 		this.setup_quality_inspection();
 		this.validate_has_items();
-<<<<<<< HEAD
-=======
 		erpnext.utils.view_serial_batch_nos(this.frm);
->>>>>>> 44bad3bd
 	}
 
 	scan_barcode() {
@@ -1217,8 +1197,6 @@
 			() => this.calculate_stock_uom_rate(doc, cdt, cdn),
 			() => this.apply_pricing_rule(item, true)
 		]);
-<<<<<<< HEAD
-=======
 	}
 
 	stock_qty(doc, cdt, cdn) {
@@ -1229,7 +1207,6 @@
 		}
 
 		refresh_field("conversion_factor", item.name, item.parentfield);
->>>>>>> 44bad3bd
 	}
 
 	calculate_stock_uom_rate(doc, cdt, cdn) {
@@ -1792,11 +1769,7 @@
 		}
 
 		$.each(["company", "customer"], function(i, fieldname) {
-<<<<<<< HEAD
-			if(frappe.meta.has_field(me.frm.doc.doctype, fieldname) && !["Purchase Order","Purchase Invoice"].includes(me.frm.doc.doctype)) {
-=======
 			if(frappe.meta.has_field(me.frm.doc.doctype, fieldname) &&  !["Purchase Order","Purchase Invoice"].includes(me.frm.doc.doctype)) {
->>>>>>> 44bad3bd
 				if (!me.frm.doc[fieldname]) {
 					frappe.msgprint(__("Please specify") + ": " +
 						frappe.meta.get_label(me.frm.doc.doctype, fieldname, me.frm.doc.name) +
