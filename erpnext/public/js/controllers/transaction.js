--- conflicted
+++ resolved
@@ -579,22 +579,12 @@
 										}
 
 										erpnext.show_serial_batch_selector(me.frm, d, (item) => {
-<<<<<<< HEAD
 											me.qty(item, item.doctype, item.name, true);
 										});
 									}
 								},
 								() => me.conversion_factor(doc, cdt, cdn, true, true),
 								() => me.set_qty_color_based_on_availability(frappe.get_doc(cdt, cdn)),
-								() => me.remove_pricing_rule(item)
-=======
-											me.frm.script_manager.trigger('qty', item.doctype, item.name);
-											if (!me.frm.doc.set_warehouse)
-												me.frm.script_manager.trigger('warehouse', item.doctype, item.name);
-										}, undefined, !frappe.flags.hide_serial_batch_dialog);
-									}
-								},
-								() => me.conversion_factor(doc, cdt, cdn, true),
 								() => me.remove_pricing_rule(item),
 								() => {
 									if (item.apply_rule_on_other_items) {
@@ -602,7 +592,6 @@
 										me.apply_rule_on_other_items({key: item});
 									}
 								}
->>>>>>> fd30b8f4
 							]);
 						}
 					}
