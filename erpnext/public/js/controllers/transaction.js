// Copyright (c) 2015, Frappe Technologies Pvt. Ltd. and Contributors
// License: GNU General Public License v3. See license.txt

erpnext.TransactionController = erpnext.taxes_and_totals.extend({
	setup: function() {
		this._super();
<<<<<<< HEAD
=======
		frappe.flags.hide_serial_batch_dialog = true;
>>>>>>> 00175c96
		frappe.ui.form.on(this.frm.doctype + " Item", "rate", function(frm, cdt, cdn) {
			var item = frappe.get_doc(cdt, cdn);
			var has_margin_field = frappe.meta.has_field(cdt, 'margin_type');

			frappe.model.round_floats_in(item, ["rate", "price_list_rate"]);

			if(item.price_list_rate) {
				if(item.rate > item.price_list_rate && has_margin_field) {
					// if rate is greater than price_list_rate, set margin
					// or set discount
					item.discount_percentage = 0;
					item.margin_type = 'Amount';
					item.margin_rate_or_amount = flt(item.rate - item.price_list_rate,
						precision("margin_rate_or_amount", item));
					item.rate_with_margin = item.rate;
				} else {
					item.discount_percentage = flt((1 - item.rate / item.price_list_rate) * 100.0,
						precision("discount_percentage", item));
					item.discount_amount = flt(item.price_list_rate) - flt(item.rate);
					item.margin_type = '';
					item.margin_rate_or_amount = 0;
					item.rate_with_margin = 0;
				}
			} else {
				item.discount_percentage = 0.0;
				item.margin_type = '';
				item.margin_rate_or_amount = 0;
				item.rate_with_margin = 0;
			}
			item.base_rate_with_margin = item.rate_with_margin * flt(frm.doc.conversion_rate);

			cur_frm.cscript.set_gross_profit(item);
			cur_frm.cscript.calculate_taxes_and_totals();

		});



		frappe.ui.form.on(this.frm.cscript.tax_table, "rate", function(frm, cdt, cdn) {
			cur_frm.cscript.calculate_taxes_and_totals();
		});

		frappe.ui.form.on(this.frm.cscript.tax_table, "tax_amount", function(frm, cdt, cdn) {
			cur_frm.cscript.calculate_taxes_and_totals();
		});

		frappe.ui.form.on(this.frm.cscript.tax_table, "row_id", function(frm, cdt, cdn) {
			cur_frm.cscript.calculate_taxes_and_totals();
		});

		frappe.ui.form.on(this.frm.cscript.tax_table, "included_in_print_rate", function(frm, cdt, cdn) {
			cur_frm.cscript.set_dynamic_labels();
			cur_frm.cscript.calculate_taxes_and_totals();
		});

		frappe.ui.form.on(this.frm.doctype, "apply_discount_on", function(frm) {
			if(frm.doc.additional_discount_percentage) {
				frm.trigger("additional_discount_percentage");
			} else {
				cur_frm.cscript.calculate_taxes_and_totals();
			}
		});

		frappe.ui.form.on(this.frm.doctype, "additional_discount_percentage", function(frm) {
			if(!frm.doc.apply_discount_on) {
				frappe.msgprint(__("Please set 'Apply Additional Discount On'"));
				return;
			}

			frm.via_discount_percentage = true;

			if(frm.doc.additional_discount_percentage && frm.doc.discount_amount) {
				// Reset discount amount and net / grand total
				frm.doc.discount_amount = 0;
				frm.cscript.calculate_taxes_and_totals();
			}

			var total = flt(frm.doc[frappe.model.scrub(frm.doc.apply_discount_on)]);
			var discount_amount = flt(total*flt(frm.doc.additional_discount_percentage) / 100,
				precision("discount_amount"));

			frm.set_value("discount_amount", discount_amount)
				.then(() => delete frm.via_discount_percentage);
		});

		frappe.ui.form.on(this.frm.doctype, "discount_amount", function(frm) {
			frm.cscript.set_dynamic_labels();

			if (!frm.via_discount_percentage) {
				frm.doc.additional_discount_percentage = 0;
			}

			frm.cscript.calculate_taxes_and_totals();
		});

		frappe.ui.form.on(this.frm.doctype + " Item", {
			items_add: function(frm, cdt, cdn) {
				var item = frappe.get_doc(cdt, cdn);
				if(!item.warehouse && frm.doc.set_warehouse) {
					item.warehouse = frm.doc.set_warehouse;
				}
			}
		});

		var me = this;
		if(this.frm.fields_dict["items"].grid.get_field('batch_no')) {
			this.frm.set_query("batch_no", "items", function(doc, cdt, cdn) {
				return me.set_query_for_batch(doc, cdt, cdn);
			});
		}

		if(
			this.frm.docstatus < 2
			&& this.frm.fields_dict["payment_terms_template"]
			&& this.frm.fields_dict["payment_schedule"]
			&& this.frm.doc.payment_terms_template
			&& !this.frm.doc.payment_schedule.length
		){
			this.frm.trigger("payment_terms_template");
		}

		if(this.frm.fields_dict["taxes"]) {
			this["taxes_remove"] = this.calculate_taxes_and_totals;
		}

		if(this.frm.fields_dict["items"]) {
			this["items_remove"] = this.calculate_net_weight;
		}

		if(this.frm.fields_dict["recurring_print_format"]) {
			this.frm.set_query("recurring_print_format", function(doc) {
				return{
					filters: [
						['Print Format', 'doc_type', '=', cur_frm.doctype],
					]
				};
			});
		}

		if(this.frm.fields_dict["return_against"]) {
			this.frm.set_query("return_against", function(doc) {
				var filters = {
					"docstatus": 1,
					"is_return": 0,
					"company": doc.company
				};
				if (me.frm.fields_dict["customer"] && doc.customer) filters["customer"] = doc.customer;
				if (me.frm.fields_dict["supplier"] && doc.supplier) filters["supplier"] = doc.supplier;

				return {
					filters: filters
				};
			});
		}
		if (this.frm.fields_dict["items"].grid.get_field("cost_center")) {
			this.frm.set_query("cost_center", "items", function(doc) {
				return {
					filters: {
						"company": doc.company,
						"is_group": 0
					}
				};
			});
		}

		if (this.frm.fields_dict["items"].grid.get_field("expense_account")) {
			this.frm.set_query("expense_account", "items", function(doc) {
				return {
					filters: {
						"company": doc.company
					}
				};
			});
		}

		if(frappe.meta.get_docfield(this.frm.doc.doctype, "pricing_rules")) {
			this.frm.set_indicator_formatter('pricing_rule', function(doc) {
				return (doc.rule_applied) ? "green" : "red";
			});
		}

		let batch_no_field = this.frm.get_docfield("items", "batch_no");
		if (batch_no_field) {
			batch_no_field.get_route_options_for_new_doc = function(row) {
				return {
					"item": row.doc.item_code
				}
			};
		}

		if (this.frm.fields_dict["items"].grid.get_field('blanket_order')) {
			this.frm.set_query("blanket_order", "items", function(doc, cdt, cdn) {
				var item = locals[cdt][cdn];
				return {
					query: "erpnext.controllers.queries.get_blanket_orders",
					filters: {
						"company": doc.company,
						"blanket_order_type": doc.doctype === "Sales Order" ? "Selling" : "Purchasing",
						"item": item.item_code
					}
				}
			});
		}

	},
	onload: function() {
		var me = this;

		if(this.frm.doc.__islocal) {
			var currency = frappe.defaults.get_user_default("currency");

			let set_value = (fieldname, value) => {
				if(me.frm.fields_dict[fieldname] && !me.frm.doc[fieldname]) {
					return me.frm.set_value(fieldname, value);
				}
			};

			return frappe.run_serially([
				() => set_value('currency', currency),
				() => set_value('price_list_currency', currency),
				() => set_value('status', 'Draft'),
				() => set_value('is_subcontracted', 'No'),
				() => {
					if(this.frm.doc.company && !this.frm.doc.amended_from) {
						this.frm.trigger("company");
					}
				}
			]);
		}
	},

	is_return: function() {
		if(!this.frm.doc.is_return && this.frm.doc.return_against) {
			this.frm.set_value('return_against', '');
		}
	},

	setup_quality_inspection: function() {
		if(!in_list(["Delivery Note", "Sales Invoice", "Purchase Receipt", "Purchase Invoice"], this.frm.doc.doctype)) {
			return;
		}
		var me = this;
		var inspection_type = in_list(["Purchase Receipt", "Purchase Invoice"], this.frm.doc.doctype)
			? "Incoming" : "Outgoing";

		var quality_inspection_field = this.frm.get_docfield("items", "quality_inspection");
		quality_inspection_field.get_route_options_for_new_doc = function(row) {
			if(me.frm.is_new()) return;
			return {
				"inspection_type": inspection_type,
				"reference_type": me.frm.doc.doctype,
				"reference_name": me.frm.doc.name,
				"item_code": row.doc.item_code,
				"description": row.doc.description,
				"item_serial_no": row.doc.serial_no ? row.doc.serial_no.split("\n")[0] : null,
				"batch_no": row.doc.batch_no
			}
		}

		this.frm.set_query("quality_inspection", "items", function(doc, cdt, cdn) {
			var d = locals[cdt][cdn];
			return {
				filters: {
					docstatus: 1,
					inspection_type: inspection_type,
					reference_name: doc.name,
					item_code: d.item_code
				}
			}
		});
	},

	make_payment_request: function() {
		var me = this;
		const payment_request_type = (in_list(['Sales Order', 'Sales Invoice'], this.frm.doc.doctype))
			? "Inward" : "Outward";

		frappe.call({
			method:"erpnext.accounts.doctype.payment_request.payment_request.make_payment_request",
			args: {
				dt: me.frm.doc.doctype,
				dn: me.frm.doc.name,
				recipient_id: me.frm.doc.contact_email,
				payment_request_type: payment_request_type,
				party_type: payment_request_type == 'Outward' ? "Supplier" : "Customer",
				party: payment_request_type == 'Outward' ? me.frm.doc.supplier : me.frm.doc.customer
			},
			callback: function(r) {
				if(!r.exc){
					var doc = frappe.model.sync(r.message);
					frappe.set_route("Form", r.message.doctype, r.message.name);
				}
			}
		})
	},

	onload_post_render: function() {
		if(this.frm.doc.__islocal && !(this.frm.doc.taxes || []).length
			&& !(this.frm.doc.__onload ? this.frm.doc.__onload.load_after_mapping : false)) {
			frappe.after_ajax(() => this.apply_default_taxes());
		} else if(this.frm.doc.__islocal && this.frm.doc.company && this.frm.doc["items"]
			&& !this.frm.doc.is_pos) {
			frappe.after_ajax(() => this.calculate_taxes_and_totals());
		}
		if(frappe.meta.get_docfield(this.frm.doc.doctype + " Item", "item_code")) {
			this.setup_item_selector();
			this.frm.get_field("items").grid.set_multiple_add("item_code", "qty");
		}
	},

	refresh: function() {
		erpnext.toggle_naming_series();
		erpnext.hide_company();
		this.set_dynamic_labels();
		this.setup_sms();
		this.setup_quality_inspection();
		let scan_barcode_field = this.frm.get_field('scan_barcode');
		if (scan_barcode_field && scan_barcode_field.get_value()) {
			scan_barcode_field.set_value("");
			scan_barcode_field.set_new_description("");

			if (frappe.is_mobile()) {
				if (scan_barcode_field.$input_wrapper.find('.input-group').length) return;

				let $input_group = $('<div class="input-group">');
				scan_barcode_field.$input_wrapper.find('.control-input').append($input_group);
				$input_group.append(scan_barcode_field.$input);
				$(`<span class="input-group-btn" style="vertical-align: top">
						<button class="btn btn-default border" type="button">
							<i class="fa fa-camera text-muted"></i>
						</button>
					</span>`)
					.on('click', '.btn', () => {
						frappe.barcode.scan_barcode().then(barcode => {
							scan_barcode_field.set_value(barcode);
						});
					})
					.appendTo($input_group);
			}
		}
	},

	scan_barcode: function() {
		let scan_barcode_field = this.frm.fields_dict["scan_barcode"];

		let show_description = function(idx, exist = null) {
			if (exist) {
				scan_barcode_field.set_new_description(__('Row #{0}: Qty increased by 1', [idx]));
			} else {
				scan_barcode_field.set_new_description(__('Row #{0}: Item added', [idx]));
			}
		}

		if(this.frm.doc.scan_barcode) {
			frappe.call({
				method: "erpnext.selling.page.point_of_sale.point_of_sale.search_serial_or_batch_or_barcode_number",
				args: { search_value: this.frm.doc.scan_barcode }
			}).then(r => {
				const data = r && r.message;
				if (!data || Object.keys(data).length === 0) {
					scan_barcode_field.set_new_description(__('Cannot find Item with this barcode'));
					return;
				}

				let cur_grid = this.frm.fields_dict.items.grid;

				let row_to_modify = null;
				const existing_item_row = this.frm.doc.items.find(d => d.item_code === data.item_code);
				const blank_item_row = this.frm.doc.items.find(d => !d.item_code);

				if (existing_item_row) {
					row_to_modify = existing_item_row;
				} else if (blank_item_row) {
					row_to_modify = blank_item_row;
				}

				if (!row_to_modify) {
					// add new row
					row_to_modify = frappe.model.add_child(this.frm.doc, cur_grid.doctype, 'items');
				}

				show_description(row_to_modify.idx, row_to_modify.item_code);

				this.frm.from_barcode = true;
				frappe.model.set_value(row_to_modify.doctype, row_to_modify.name, {
					item_code: data.item_code,
					qty: (row_to_modify.qty || 0) + 1
				});

				['serial_no', 'batch_no', 'barcode'].forEach(field => {
					if (data[field] && frappe.meta.has_field(row_to_modify.doctype, field)) {

						let value = (row_to_modify[field] && field === "serial_no")
							? row_to_modify[field] + '\n' + data[field] : data[field];

						frappe.model.set_value(row_to_modify.doctype,
							row_to_modify.name, field, value);
					}
				});

				scan_barcode_field.set_value('');
				refresh_field("items");
			});
		}
		return false;
	},

	apply_default_taxes: function() {
		var me = this;
		var taxes_and_charges_field = frappe.meta.get_docfield(me.frm.doc.doctype, "taxes_and_charges",
			me.frm.doc.name);

		if (!this.frm.doc.taxes_and_charges && this.frm.doc.taxes) {
			return;
		}

		if (taxes_and_charges_field) {
			return frappe.call({
				method: "erpnext.controllers.accounts_controller.get_default_taxes_and_charges",
				args: {
					"master_doctype": taxes_and_charges_field.options,
					"tax_template": me.frm.doc.taxes_and_charges,
					"company": me.frm.doc.company
				},
				callback: function(r) {
					if(!r.exc && r.message) {
						frappe.run_serially([
							() => {
								// directly set in doc, so as not to call triggers
								if(r.message.taxes_and_charges) {
									me.frm.doc.taxes_and_charges = r.message.taxes_and_charges;
								}

								// set taxes table
								if(r.message.taxes) {
									me.frm.set_value("taxes", r.message.taxes);
								}
							},
							() => me.set_dynamic_labels(),
							() => me.calculate_taxes_and_totals()
						]);
					}
				}
			});
		}
	},

	setup_sms: function() {
		var me = this;
		let blacklist = ['Purchase Invoice', 'BOM'];
		if(this.frm.doc.docstatus===1 && !in_list(["Lost", "Stopped", "Closed"], this.frm.doc.status)
			&& !blacklist.includes(this.frm.doctype)) {
			this.frm.page.add_menu_item(__('Send SMS'), function() { me.send_sms(); });
		}
	},

	send_sms: function() {
		var sms_man = new erpnext.SMSManager(this.frm.doc);
	},

	barcode: function(doc, cdt, cdn) {
		var d = locals[cdt][cdn];
		if(d.barcode=="" || d.barcode==null) {
			// barcode cleared, remove item
			d.item_code = "";
		}

		this.frm.from_barcode = true;
		this.item_code(doc, cdt, cdn);
	},

	item_code: function(doc, cdt, cdn) {
		var me = this;
		var item = frappe.get_doc(cdt, cdn);
		var update_stock = 0, show_batch_dialog = 0;
		if(['Sales Invoice'].includes(this.frm.doc.doctype)) {
			update_stock = cint(me.frm.doc.update_stock);
			show_batch_dialog = update_stock;

		} else if((this.frm.doc.doctype === 'Purchase Receipt' && me.frm.doc.is_return) ||
			this.frm.doc.doctype === 'Delivery Note') {
			show_batch_dialog = 1;
		}
		// clear barcode if setting item (else barcode will take priority)
		if(!this.frm.from_barcode) {
			item.barcode = null;
		}

		this.frm.from_barcode = false;
		if(item.item_code || item.barcode || item.serial_no) {
			if(!this.validate_company_and_party()) {
				this.frm.fields_dict["items"].grid.grid_rows[item.idx - 1].remove();
			} else {
				return this.frm.call({
					method: "erpnext.stock.get_item_details.get_item_details",
					child: item,
					args: {
						doc: me.frm.doc,
						args: {
							item_code: item.item_code,
							barcode: item.barcode,
							serial_no: item.serial_no,
							batch_no: item.batch_no,
							set_warehouse: me.frm.doc.set_warehouse,
							warehouse: item.warehouse,
							customer: me.frm.doc.customer || me.frm.doc.party_name,
							quotation_to: me.frm.doc.quotation_to,
							supplier: me.frm.doc.supplier,
							currency: me.frm.doc.currency,
							update_stock: update_stock,
							conversion_rate: me.frm.doc.conversion_rate,
							price_list: me.frm.doc.selling_price_list || me.frm.doc.buying_price_list,
							price_list_currency: me.frm.doc.price_list_currency,
							plc_conversion_rate: me.frm.doc.plc_conversion_rate,
							company: me.frm.doc.company,
							order_type: me.frm.doc.order_type,
							is_pos: cint(me.frm.doc.is_pos),
							is_subcontracted: me.frm.doc.is_subcontracted,
							transaction_date: me.frm.doc.transaction_date || me.frm.doc.posting_date,
							ignore_pricing_rule: me.frm.doc.ignore_pricing_rule,
							doctype: me.frm.doc.doctype,
							name: me.frm.doc.name,
							project: item.project || me.frm.doc.project,
							qty: item.qty || 1,
							stock_qty: item.stock_qty,
							conversion_factor: item.conversion_factor,
							weight_per_unit: item.weight_per_unit,
							weight_uom: item.weight_uom,
							manufacturer: item.manufacturer,
							stock_uom: item.stock_uom,
							pos_profile: me.frm.doc.doctype == 'Sales Invoice' ? me.frm.doc.pos_profile : '',
							cost_center: item.cost_center,
							tax_category: me.frm.doc.tax_category,
							item_tax_template: item.item_tax_template,
							child_docname: item.name
						}
					},

					callback: function(r) {
						if(!r.exc) {
							frappe.run_serially([
								() => {
									var d = locals[cdt][cdn];
									me.add_taxes_from_item_tax_template(d.item_tax_rate);
									if (d.free_item_data) {
										me.apply_product_discount(d.free_item_data);
									}
<<<<<<< HEAD
=======
								},
								() => {
									// for internal customer instead of pricing rule directly apply valuation rate on item
									if (me.frm.doc.is_internal_customer || me.frm.doc.is_internal_supplier) {
										me.get_incoming_rate(item, me.frm.posting_date, me.frm.posting_time,
											me.frm.doc.doctype, me.frm.doc.company);
									} else {
										me.frm.script_manager.trigger("price_list_rate", cdt, cdn);
									}
								},
								() => {
									if (me.frm.doc.is_internal_customer || me.frm.doc.is_internal_supplier) {
										me.calculate_taxes_and_totals();
									}
>>>>>>> 00175c96
								},
								() => me.toggle_conversion_factor(item),
								() => {
<<<<<<< HEAD
									if (show_batch_dialog && !item.has_serial_no
										&& !item.has_batch_no) {
										show_batch_dialog = false;
									}
								},
								() => {
									if (show_batch_dialog)
										return frappe.db.get_value("Item", item.item_code, ["has_batch_no", "has_serial_no"])
											.then((r) => {
												if(r.message && !frappe.flags.hide_serial_batch_dialog &&
=======
									if (show_batch_dialog)
										return frappe.db.get_value("Item", item.item_code, ["has_batch_no", "has_serial_no"])
											.then((r) => {
												if (r.message &&
>>>>>>> 00175c96
													(r.message.has_batch_no || r.message.has_serial_no)) {
													frappe.flags.hide_serial_batch_dialog = false;
												}
											});
								},
								() => {
									if(show_batch_dialog && !frappe.flags.hide_serial_batch_dialog) {
										var d = locals[cdt][cdn];
										$.each(r.message, function(k, v) {
											if(!d[k]) d[k] = v;
										});

										if (d.has_batch_no && d.has_serial_no) {
											d.batch_no = undefined;
										}

										erpnext.show_serial_batch_selector(me.frm, d, (item) => {
											me.frm.script_manager.trigger('qty', item.doctype, item.name);
											if (!me.frm.doc.set_warehouse)
												me.frm.script_manager.trigger('warehouse', item.doctype, item.name);
										}, undefined, !frappe.flags.hide_serial_batch_dialog);
									}
								},
								() => me.conversion_factor(doc, cdt, cdn, true),
								() => me.remove_pricing_rule(item),
								() => {
									if (item.apply_rule_on_other_items) {
										let key = item.name;
										me.apply_rule_on_other_items({key: item});
									}
								}
							]);
						}
					}
				});
			}
		}
	},

	get_incoming_rate: function(item, posting_date, posting_time, voucher_type, company) {

		let item_args = {
			'item_code': item.item_code,
			'warehouse': in_list('Purchase Receipt', 'Purchase Invoice') ? item.from_warehouse : item.warehouse,
			'posting_date': posting_date,
			'posting_time': posting_time,
			'qty': item.qty * item.conversion_factor,
			'serial_no': item.serial_no,
			'voucher_type': voucher_type,
			'company': company,
			'allow_zero_valuation_rate': item.allow_zero_valuation_rate
		}

		frappe.call({
			method: 'erpnext.stock.utils.get_incoming_rate',
			args: {
				args: item_args
			},
			callback: function(r) {
				frappe.model.set_value(item.doctype, item.name, 'rate', r.message);
			}
		});
	},

	add_taxes_from_item_tax_template: function(item_tax_map) {
		let me = this;

		if(item_tax_map && cint(frappe.defaults.get_default("add_taxes_from_item_tax_template"))) {
			if(typeof (item_tax_map) == "string") {
				item_tax_map = JSON.parse(item_tax_map);
			}

			$.each(item_tax_map, function(tax, rate) {
				let found = (me.frm.doc.taxes || []).find(d => d.account_head === tax);
				if(!found) {
					let child = frappe.model.add_child(me.frm.doc, "taxes");
					child.charge_type = "On Net Total";
					child.account_head = tax;
					child.rate = rate;
				}
			});
		}
	},

	serial_no: function(doc, cdt, cdn) {
		var me = this;
		var item = frappe.get_doc(cdt, cdn);

		if (item && item.serial_no) {
			if (!item.item_code) {
				this.frm.trigger("item_code", cdt, cdn);
			}
			else {
				var valid_serial_nos = [];

				// Replacing all occurences of comma with carriage return
				var serial_nos = item.serial_no.trim().replace(/,/g, '\n');

				serial_nos = serial_nos.trim().split('\n');

				// Trim each string and push unique string to new list
				for (var x=0; x<=serial_nos.length - 1; x++) {
					if (serial_nos[x].trim() != "" && valid_serial_nos.indexOf(serial_nos[x].trim()) == -1) {
						valid_serial_nos.push(serial_nos[x].trim());
					}
				}

				// Add the new list to the serial no. field in grid with each in new line
				item.serial_no = valid_serial_nos.join('\n');
				item.conversion_factor = item.conversion_factor || 1;

				refresh_field("serial_no", item.name, item.parentfield);
				if(!doc.is_return && cint(user_defaults.set_qty_in_transactions_based_on_serial_no_input)) {
					frappe.model.set_value(item.doctype, item.name,
						"qty", valid_serial_nos.length / item.conversion_factor);
					frappe.model.set_value(item.doctype, item.name, "stock_qty", valid_serial_nos.length);
				}
			}
		}
	},

	validate: function() {
		this.calculate_taxes_and_totals(false);
	},

	company: function() {
		var me = this;
		var set_pricing = function() {
			if(me.frm.doc.company && me.frm.fields_dict.currency) {
				var company_currency = me.get_company_currency();
				var company_doc = frappe.get_doc(":Company", me.frm.doc.company);

				if (!me.frm.doc.currency) {
					me.frm.set_value("currency", company_currency);
				}

				if (me.frm.doc.currency == company_currency) {
					me.frm.set_value("conversion_rate", 1.0);
				}
				if (me.frm.doc.price_list_currency == company_currency) {
					me.frm.set_value('plc_conversion_rate', 1.0);
				}
				if (company_doc.default_letter_head) {
					if(me.frm.fields_dict.letter_head) {
						me.frm.set_value("letter_head", company_doc.default_letter_head);
					}
				}
				let selling_doctypes_for_tc = ["Sales Invoice", "Quotation", "Sales Order", "Delivery Note"];
				if (company_doc.default_selling_terms && frappe.meta.has_field(me.frm.doc.doctype, "tc_name") &&
				selling_doctypes_for_tc.indexOf(me.frm.doc.doctype) != -1) {
					me.frm.set_value("tc_name", company_doc.default_selling_terms);
				}
				let buying_doctypes_for_tc = ["Request for Quotation", "Supplier Quotation", "Purchase Order",
					"Material Request", "Purchase Receipt"];
				// Purchase Invoice is excluded as per issue #3345
				if (company_doc.default_buying_terms && frappe.meta.has_field(me.frm.doc.doctype, "tc_name") &&
				buying_doctypes_for_tc.indexOf(me.frm.doc.doctype) != -1) {
					me.frm.set_value("tc_name", company_doc.default_buying_terms);
				}

				frappe.run_serially([
					() => me.frm.script_manager.trigger("currency"),
					() => me.update_item_tax_map(),
					() => me.apply_default_taxes(),
					() => me.apply_pricing_rule()
				]);
			}
		}

		var set_party_account = function(set_pricing) {
			if (in_list(["Sales Invoice", "Purchase Invoice"], me.frm.doc.doctype)) {
				if(me.frm.doc.doctype=="Sales Invoice") {
					var party_type = "Customer";
					var party_account_field = 'debit_to';
				} else {
					var party_type = "Supplier";
					var party_account_field = 'credit_to';
				}

				var party = me.frm.doc[frappe.model.scrub(party_type)];
				if(party && me.frm.doc.company) {
					return frappe.call({
						method: "erpnext.accounts.party.get_party_account",
						args: {
							company: me.frm.doc.company,
							party_type: party_type,
							party: party
						},
						callback: function(r) {
							if(!r.exc && r.message) {
								me.frm.set_value(party_account_field, r.message);
								set_pricing();
							}
						}
					});
				} else {
					set_pricing();
				}
			} else {
				set_pricing();
			}

		}

		if (this.frm.doc.posting_date) var date = this.frm.doc.posting_date;
		else var date = this.frm.doc.transaction_date;

		if (frappe.meta.get_docfield(this.frm.doctype, "shipping_address") &&
			in_list(['Purchase Order', 'Purchase Receipt', 'Purchase Invoice'], this.frm.doctype)){
			erpnext.utils.get_shipping_address(this.frm, function(){
				set_party_account(set_pricing);
			})
		} else {
			set_party_account(set_pricing);
		}

		if(this.frm.doc.company) {
			erpnext.last_selected_company = this.frm.doc.company;
		}
	},

	transaction_date: function() {
		if (this.frm.doc.transaction_date) {
			this.frm.transaction_date = this.frm.doc.transaction_date;
			frappe.ui.form.trigger(this.frm.doc.doctype, "currency");
		}
	},

	posting_date: function() {
		var me = this;
		if (this.frm.doc.posting_date) {
			this.frm.posting_date = this.frm.doc.posting_date;

			if ((this.frm.doc.doctype == "Sales Invoice" && this.frm.doc.customer) ||
				(this.frm.doc.doctype == "Purchase Invoice" && this.frm.doc.supplier)) {
				return frappe.call({
					method: "erpnext.accounts.party.get_due_date",
					args: {
						"posting_date": me.frm.doc.posting_date,
						"party_type": me.frm.doc.doctype == "Sales Invoice" ? "Customer" : "Supplier",
						"bill_date": me.frm.doc.bill_date,
						"party": me.frm.doc.doctype == "Sales Invoice" ? me.frm.doc.customer : me.frm.doc.supplier,
						"company": me.frm.doc.company
					},
					callback: function(r, rt) {
						if(r.message) {
							me.frm.doc.due_date = r.message;
							refresh_field("due_date");
							frappe.ui.form.trigger(me.frm.doc.doctype, "currency");
							me.recalculate_terms();
						}
					}
				})
			} else {
				frappe.ui.form.trigger(me.frm.doc.doctype, "currency");
			}
		}
	},

	due_date: function() {
		// due_date is to be changed, payment terms template and/or payment schedule must
		// be removed as due_date is automatically changed based on payment terms
		if (this.frm.doc.due_date && !this.frm.updating_party_details && !this.frm.doc.is_pos) {
			if (this.frm.doc.payment_terms_template ||
				(this.frm.doc.payment_schedule && this.frm.doc.payment_schedule.length)) {
				var message1 = "";
				var message2 = "";
				var final_message = "Please clear the ";

				if (this.frm.doc.payment_terms_template) {
					message1 = "selected Payment Terms Template";
					final_message = final_message + message1;
				}

				if ((this.frm.doc.payment_schedule || []).length) {
					message2 = "Payment Schedule Table";
					if (message1.length !== 0) message2 = " and " + message2;
					final_message = final_message + message2;
				}
				frappe.msgprint(final_message);
			}
		}
	},

	bill_date: function() {
		this.posting_date();
	},

	recalculate_terms: function() {
		const doc = this.frm.doc;
		if (doc.payment_terms_template) {
			this.payment_terms_template();
		} else if (doc.payment_schedule) {
			const me = this;
			doc.payment_schedule.forEach(
				function(term) {
					if (term.payment_term) {
						me.payment_term(doc, term.doctype, term.name);
					} else {
						frappe.model.set_value(
							term.doctype, term.name, 'due_date',
							doc.posting_date || doc.transaction_date
						);
					}
				}
			);
		}
	},

	get_company_currency: function() {
		return erpnext.get_currency(this.frm.doc.company);
	},

	contact_person: function() {
		erpnext.utils.get_contact_details(this.frm);
	},

	currency: function() {
		/* manqala 19/09/2016: let the translation date be whichever of the transaction_date or posting_date is available */
		var transaction_date = this.frm.doc.transaction_date || this.frm.doc.posting_date;
		/* end manqala */
		var me = this;
		this.set_dynamic_labels();
		var company_currency = this.get_company_currency();
		// Added `ignore_pricing_rule` to determine if document is loading after mapping from another doc
		if(this.frm.doc.currency && this.frm.doc.currency !== company_currency
				&& !this.frm.doc.ignore_pricing_rule) {

			this.get_exchange_rate(transaction_date, this.frm.doc.currency, company_currency,
				function(exchange_rate) {
					if(exchange_rate != me.frm.doc.conversion_rate) {
						me.set_margin_amount_based_on_currency(exchange_rate);
						me.set_actual_charges_based_on_currency(exchange_rate);
						me.frm.set_value("conversion_rate", exchange_rate);
					}
				});
		} else {
			this.conversion_rate();
		}
	},

	conversion_rate: function() {
		const me = this.frm;
		if(this.frm.doc.currency === this.get_company_currency()) {
			this.frm.set_value("conversion_rate", 1.0);
		}
		if(this.frm.doc.currency === this.frm.doc.price_list_currency &&
			this.frm.doc.plc_conversion_rate !== this.frm.doc.conversion_rate) {
			this.frm.set_value("plc_conversion_rate", this.frm.doc.conversion_rate);
		}

		if(flt(this.frm.doc.conversion_rate)>0.0) {
			if(this.frm.doc.ignore_pricing_rule) {
				this.calculate_taxes_and_totals();
			} else if (!this.in_apply_price_list){
				this.apply_price_list();
			}

		}
		// Make read only if Accounts Settings doesn't allow stale rates
		this.frm.set_df_property("conversion_rate", "read_only", erpnext.stale_rate_allowed() ? 0 : 1);
	},

	shipping_rule: function() {
		var me = this;
		if(this.frm.doc.shipping_rule) {
			return this.frm.call({
				doc: this.frm.doc,
				method: "apply_shipping_rule",
				callback: function(r) {
					if(!r.exc) {
						me.calculate_taxes_and_totals();
					}
				}
			}).fail(() => this.frm.set_value('shipping_rule', ''));
		}
		else {
			me.calculate_taxes_and_totals();
		}
	},

	set_margin_amount_based_on_currency: function(exchange_rate) {
		if (in_list(["Quotation", "Sales Order", "Delivery Note", "Sales Invoice"]), this.frm.doc.doctype) {
			var me = this;
			$.each(this.frm.doc.items || [], function(i, d) {
				if(d.margin_type == "Amount") {
					frappe.model.set_value(d.doctype, d.name, "margin_rate_or_amount",
						flt(d.margin_rate_or_amount) / flt(exchange_rate));
				}
			});
		}
	},

	set_actual_charges_based_on_currency: function(exchange_rate) {
		var me = this;
		$.each(this.frm.doc.taxes || [], function(i, d) {
			if(d.charge_type == "Actual") {
				frappe.model.set_value(d.doctype, d.name, "tax_amount",
					flt(d.tax_amount) / flt(exchange_rate));
			}
		});
	},

	get_exchange_rate: function(transaction_date, from_currency, to_currency, callback) {
		var args;
		if (["Quotation", "Sales Order", "Delivery Note", "Sales Invoice"].includes(this.frm.doctype)) {
			args = "for_selling";
		}
		else if (["Purchase Order", "Purchase Receipt", "Purchase Invoice"].includes(this.frm.doctype)) {
			args = "for_buying";
		}

		if (!transaction_date || !from_currency || !to_currency) return;
		return frappe.call({
			method: "erpnext.setup.utils.get_exchange_rate",
			args: {
				transaction_date: transaction_date,
				from_currency: from_currency,
				to_currency: to_currency,
				args: args
			},
			callback: function(r) {
				callback(flt(r.message));
			}
		});
	},

	price_list_currency: function() {
		var me=this;
		this.set_dynamic_labels();

		var company_currency = this.get_company_currency();
		// Added `ignore_pricing_rule` to determine if document is loading after mapping from another doc
		if(this.frm.doc.price_list_currency !== company_currency  && !this.frm.doc.ignore_pricing_rule) {
			this.get_exchange_rate(this.frm.doc.posting_date, this.frm.doc.price_list_currency, company_currency,
				function(exchange_rate) {
					me.frm.set_value("plc_conversion_rate", exchange_rate);
				});
		} else {
			this.plc_conversion_rate();
		}
	},

	plc_conversion_rate: function() {
		if(this.frm.doc.price_list_currency === this.get_company_currency()) {
			this.frm.set_value("plc_conversion_rate", 1.0);
		} else if(this.frm.doc.price_list_currency === this.frm.doc.currency
			&& this.frm.doc.plc_conversion_rate && cint(this.frm.doc.plc_conversion_rate) != 1 &&
			cint(this.frm.doc.plc_conversion_rate) != cint(this.frm.doc.conversion_rate)) {
			this.frm.set_value("conversion_rate", this.frm.doc.plc_conversion_rate);
		}

		if(!this.in_apply_price_list) {
			this.apply_price_list(null, true);
		}
	},

	uom: function(doc, cdt, cdn) {
		var me = this;
		var item = frappe.get_doc(cdt, cdn);
		if(item.item_code && item.uom) {
			return this.frm.call({
				method: "erpnext.stock.get_item_details.get_conversion_factor",
				child: item,
				args: {
					item_code: item.item_code,
					uom: item.uom
				},
				callback: function(r) {
					if(!r.exc) {
						me.conversion_factor(me.frm.doc, cdt, cdn);
					}
				}
			});
		}
	},

	conversion_factor: function(doc, cdt, cdn, dont_fetch_price_list_rate) {
		if(frappe.meta.get_docfield(cdt, "stock_qty", cdn)) {
			var item = frappe.get_doc(cdt, cdn);
			frappe.model.round_floats_in(item, ["qty", "conversion_factor"]);
			item.stock_qty = flt(item.qty * item.conversion_factor, precision("stock_qty", item));
			refresh_field("stock_qty", item.name, item.parentfield);
			this.toggle_conversion_factor(item);

			if(doc.doctype != "Material Request") {
				item.total_weight = flt(item.stock_qty * item.weight_per_unit);
				refresh_field("total_weight", item.name, item.parentfield);
				this.calculate_net_weight();
			}

			if (!dont_fetch_price_list_rate &&
				frappe.meta.has_field(doc.doctype, "price_list_currency")) {
				this.apply_price_list(item, true);
			}
		}
	},

	toggle_conversion_factor: function(item) {
		// toggle read only property for conversion factor field if the uom and stock uom are same
		if(this.frm.get_field('items').grid.fields_map.conversion_factor) {
			this.frm.fields_dict.items.grid.toggle_enable("conversion_factor",
				((item.uom != item.stock_uom) && !frappe.meta.get_docfield(cur_frm.fields_dict.items.grid.doctype, "conversion_factor").read_only)? true: false);
		}

	},

	qty: function(doc, cdt, cdn) {
		let item = frappe.get_doc(cdt, cdn);
		this.conversion_factor(doc, cdt, cdn, true);
		this.apply_pricing_rule(item, true);
	},

	service_stop_date: function(frm, cdt, cdn) {
		var child = locals[cdt][cdn];

		if(child.service_stop_date) {
			let start_date = Date.parse(child.service_start_date);
			let end_date = Date.parse(child.service_end_date);
			let stop_date = Date.parse(child.service_stop_date);

			if(stop_date < start_date) {
				frappe.model.set_value(cdt, cdn, "service_stop_date", "");
				frappe.throw(__("Service Stop Date cannot be before Service Start Date"));
			} else if (stop_date > end_date) {
				frappe.model.set_value(cdt, cdn, "service_stop_date", "");
				frappe.throw(__("Service Stop Date cannot be after Service End Date"));
			}
		}
	},

	service_start_date: function(frm, cdt, cdn) {
		var child = locals[cdt][cdn];

		if(child.service_start_date) {
			frappe.call({
				"method": "erpnext.stock.get_item_details.calculate_service_end_date",
				args: {"args": child},
				callback: function(r) {
					frappe.model.set_value(cdt, cdn, "service_end_date", r.message.service_end_date);
				}
			})
		}
	},

	calculate_net_weight: function(){
		/* Calculate Total Net Weight then further applied shipping rule to calculate shipping charges.*/
		var me = this;
		this.frm.doc.total_net_weight= 0.0;

		$.each(this.frm.doc["items"] || [], function(i, item) {
			me.frm.doc.total_net_weight += flt(item.total_weight);
		});
		refresh_field("total_net_weight");
		this.shipping_rule();
	},

	set_dynamic_labels: function() {
		// What TODO? should we make price list system non-mandatory?
		this.frm.toggle_reqd("plc_conversion_rate",
			!!(this.frm.doc.price_list_name && this.frm.doc.price_list_currency));

		var company_currency = this.get_company_currency();
		this.change_form_labels(company_currency);
		this.change_grid_labels(company_currency);
		this.frm.refresh_fields();
	},

	change_form_labels: function(company_currency) {
		var me = this;

		this.frm.set_currency_labels(["base_total", "base_net_total", "base_total_taxes_and_charges",
			"base_discount_amount", "base_grand_total", "base_rounded_total", "base_in_words",
			"base_taxes_and_charges_added", "base_taxes_and_charges_deducted", "total_amount_to_pay",
			"base_paid_amount", "base_write_off_amount", "base_change_amount", "base_operating_cost",
			"base_raw_material_cost", "base_total_cost", "base_scrap_material_cost",
			"base_rounding_adjustment"], company_currency);

		this.frm.set_currency_labels(["total", "net_total", "total_taxes_and_charges", "discount_amount",
			"grand_total", "taxes_and_charges_added", "taxes_and_charges_deducted",
			"rounded_total", "in_words", "paid_amount", "write_off_amount", "operating_cost",
			"scrap_material_cost", "rounding_adjustment", "raw_material_cost",
			"total_cost"], this.frm.doc.currency);

		this.frm.set_currency_labels(["outstanding_amount", "total_advance"],
			this.frm.doc.party_account_currency);

		cur_frm.set_df_property("conversion_rate", "description", "1 " + this.frm.doc.currency
			+ " = [?] " + company_currency);

		if(this.frm.doc.price_list_currency && this.frm.doc.price_list_currency!=company_currency) {
			cur_frm.set_df_property("plc_conversion_rate", "description", "1 "
				+ this.frm.doc.price_list_currency + " = [?] " + company_currency);
		}

		// toggle fields
		this.frm.toggle_display(["conversion_rate", "base_total", "base_net_total",
			"base_total_taxes_and_charges", "base_taxes_and_charges_added", "base_taxes_and_charges_deducted",
			"base_grand_total", "base_rounded_total", "base_in_words", "base_discount_amount",
			"base_paid_amount", "base_write_off_amount", "base_operating_cost", "base_raw_material_cost",
			"base_total_cost", "base_scrap_material_cost", "base_rounding_adjustment"],
		this.frm.doc.currency != company_currency);

		this.frm.toggle_display(["plc_conversion_rate", "price_list_currency"],
			this.frm.doc.price_list_currency != company_currency);

		var show = cint(cur_frm.doc.discount_amount) ||
				((cur_frm.doc.taxes || []).filter(function(d) {return d.included_in_print_rate===1}).length);

		if(frappe.meta.get_docfield(cur_frm.doctype, "net_total"))
			cur_frm.toggle_display("net_total", show);

		if(frappe.meta.get_docfield(cur_frm.doctype, "base_net_total"))
			cur_frm.toggle_display("base_net_total", (show && (me.frm.doc.currency != company_currency)));

	},

	change_grid_labels: function(company_currency) {
		var me = this;

		this.frm.set_currency_labels(["base_rate", "base_net_rate", "base_price_list_rate", "base_amount", "base_net_amount"],
			company_currency, "items");

		this.frm.set_currency_labels(["rate", "net_rate", "price_list_rate", "amount", "net_amount"],
			this.frm.doc.currency, "items");

		if(this.frm.fields_dict["operations"]) {
			this.frm.set_currency_labels(["operating_cost", "hour_rate"], this.frm.doc.currency, "operations");
			this.frm.set_currency_labels(["base_operating_cost", "base_hour_rate"], company_currency, "operations");

			var item_grid = this.frm.fields_dict["operations"].grid;
			$.each(["base_operating_cost", "base_hour_rate"], function(i, fname) {
				if(frappe.meta.get_docfield(item_grid.doctype, fname))
					item_grid.set_column_disp(fname, me.frm.doc.currency != company_currency);
			});
		}

		if(this.frm.fields_dict["scrap_items"]) {
			this.frm.set_currency_labels(["rate", "amount"], this.frm.doc.currency, "scrap_items");
			this.frm.set_currency_labels(["base_rate", "base_amount"], company_currency, "scrap_items");

			var item_grid = this.frm.fields_dict["scrap_items"].grid;
			$.each(["base_rate", "base_amount"], function(i, fname) {
				if(frappe.meta.get_docfield(item_grid.doctype, fname))
					item_grid.set_column_disp(fname, me.frm.doc.currency != company_currency);
			});
		}

		if(this.frm.fields_dict["taxes"]) {
			this.frm.set_currency_labels(["tax_amount", "total", "tax_amount_after_discount"], this.frm.doc.currency, "taxes");

			this.frm.set_currency_labels(["base_tax_amount", "base_total", "base_tax_amount_after_discount"], company_currency, "taxes");
		}

		if(this.frm.fields_dict["advances"]) {
			this.frm.set_currency_labels(["advance_amount", "allocated_amount"],
				this.frm.doc.party_account_currency, "advances");
		}

		// toggle columns
		var item_grid = this.frm.fields_dict["items"].grid;
		$.each(["base_rate", "base_price_list_rate", "base_amount"], function(i, fname) {
			if(frappe.meta.get_docfield(item_grid.doctype, fname))
				item_grid.set_column_disp(fname, me.frm.doc.currency != company_currency);
		});

		var show = (cint(cur_frm.doc.discount_amount)) ||
			((cur_frm.doc.taxes || []).filter(function(d) {return d.included_in_print_rate===1}).length);

		$.each(["net_rate", "net_amount"], function(i, fname) {
			if(frappe.meta.get_docfield(item_grid.doctype, fname))
				item_grid.set_column_disp(fname, show);
		});

		$.each(["base_net_rate", "base_net_amount"], function(i, fname) {
			if(frappe.meta.get_docfield(item_grid.doctype, fname))
				item_grid.set_column_disp(fname, (show && (me.frm.doc.currency != company_currency)));
		});

		// set labels
		var $wrapper = $(this.frm.wrapper);
	},

	recalculate: function() {
		this.calculate_taxes_and_totals();
	},

	recalculate_values: function() {
		this.calculate_taxes_and_totals();
	},

	calculate_charges: function() {
		this.calculate_taxes_and_totals();
	},

	ignore_pricing_rule: function() {
		if(this.frm.doc.ignore_pricing_rule) {
			var me = this;
			var item_list = [];

			$.each(this.frm.doc["items"] || [], function(i, d) {
				if (d.item_code && !d.is_free_item) {
					item_list.push({
						"doctype": d.doctype,
						"name": d.name,
						"item_code": d.item_code,
						"pricing_rules": d.pricing_rules,
						"parenttype": d.parenttype,
						"parent": d.parent
					})
				}
			});
			return this.frm.call({
				method: "erpnext.accounts.doctype.pricing_rule.pricing_rule.remove_pricing_rules",
				args: { item_list: item_list },
				callback: function(r) {
					if (!r.exc && r.message) {
						r.message.forEach(row_item => {
							me.remove_pricing_rule(row_item);
						});
						me._set_values_for_item_list(r.message);
						me.calculate_taxes_and_totals();
						if(me.frm.doc.apply_discount_on) me.frm.trigger("apply_discount_on");
					}
				}
			});
		} else {
			this.apply_pricing_rule();
		}
	},

	apply_pricing_rule: function(item, calculate_taxes_and_totals) {
		var me = this;
		var args = this._get_args(item);
		if (!(args.items && args.items.length)) {
			if(calculate_taxes_and_totals) me.calculate_taxes_and_totals();
			return;
		}

		return this.frm.call({
			method: "erpnext.accounts.doctype.pricing_rule.pricing_rule.apply_pricing_rule",
			args: {	args: args, doc: me.frm.doc },
			callback: function(r) {
				if (!r.exc && r.message) {
					me._set_values_for_item_list(r.message);
					if(item) me.set_gross_profit(item);
					if(me.frm.doc.apply_discount_on) me.frm.trigger("apply_discount_on")
				}
			}
		});
	},

	_get_args: function(item) {
		var me = this;
		return {
			"items": this._get_item_list(item),
			"customer": me.frm.doc.customer || me.frm.doc.party_name,
			"quotation_to": me.frm.doc.quotation_to,
			"customer_group": me.frm.doc.customer_group,
			"territory": me.frm.doc.territory,
			"supplier": me.frm.doc.supplier,
			"supplier_group": me.frm.doc.supplier_group,
			"currency": me.frm.doc.currency,
			"conversion_rate": me.frm.doc.conversion_rate,
			"price_list": me.frm.doc.selling_price_list || me.frm.doc.buying_price_list,
			"price_list_currency": me.frm.doc.price_list_currency,
			"plc_conversion_rate": me.frm.doc.plc_conversion_rate,
			"company": me.frm.doc.company,
			"transaction_date": me.frm.doc.transaction_date || me.frm.doc.posting_date,
			"campaign": me.frm.doc.campaign,
			"sales_partner": me.frm.doc.sales_partner,
			"ignore_pricing_rule": me.frm.doc.ignore_pricing_rule,
			"doctype": me.frm.doc.doctype,
			"name": me.frm.doc.name,
			"is_return": cint(me.frm.doc.is_return),
			"update_stock": in_list(['Sales Invoice', 'Purchase Invoice'], me.frm.doc.doctype) ? cint(me.frm.doc.update_stock) : 0,
			"conversion_factor": me.frm.doc.conversion_factor,
			"pos_profile": me.frm.doc.doctype == 'Sales Invoice' ? me.frm.doc.pos_profile : '',
			"coupon_code": me.frm.doc.coupon_code
		};
	},

	_get_item_list: function(item) {
		var item_list = [];
		var append_item = function(d) {
			if (d.item_code) {
				item_list.push({
					"doctype": d.doctype,
					"name": d.name,
					"child_docname": d.name,
					"item_code": d.item_code,
					"item_group": d.item_group,
					"brand": d.brand,
					"qty": d.qty,
					"stock_qty": d.stock_qty,
					"uom": d.uom,
					"stock_uom": d.stock_uom,
					"parenttype": d.parenttype,
					"parent": d.parent,
					"pricing_rules": d.pricing_rules,
					"warehouse": d.warehouse,
					"serial_no": d.serial_no,
					"price_list_rate": d.price_list_rate,
					"conversion_factor": d.conversion_factor || 1.0
				});

				// if doctype is Quotation Item / Sales Order Iten then add Margin Type and rate in item_list
				if (in_list(["Quotation Item", "Sales Order Item", "Delivery Note Item", "Sales Invoice Item"]), d.doctype){
					item_list[0]["margin_type"] = d.margin_type;
					item_list[0]["margin_rate_or_amount"] = d.margin_rate_or_amount;
				}
			}
		};

		if (item) {
			append_item(item);
		} else {
			$.each(this.frm.doc["items"] || [], function(i, d) {
				append_item(d);
			});
		}
		return item_list;
	},

	_set_values_for_item_list: function(children) {
		var me = this;
		var price_list_rate_changed = false;
		var items_rule_dict = {};

		for(var i=0, l=children.length; i<l; i++) {
			var d = children[i];
			var existing_pricing_rule = frappe.model.get_value(d.doctype, d.name, "pricing_rules");
			for(var k in d) {
				var v = d[k];
				if (["doctype", "name"].indexOf(k)===-1) {
					if(k=="price_list_rate") {
						if(flt(v) != flt(d.price_list_rate)) price_list_rate_changed = true;
					}
					frappe.model.set_value(d.doctype, d.name, k, v);
				}
			}

			// if pricing rule set as blank from an existing value, apply price_list
			if(!me.frm.doc.ignore_pricing_rule && existing_pricing_rule && !d.pricing_rules) {
				me.apply_price_list(frappe.get_doc(d.doctype, d.name));
			} else if(!d.pricing_rules) {
				me.remove_pricing_rule(frappe.get_doc(d.doctype, d.name));
			}

			if (d.free_item_data) {
				me.apply_product_discount(d.free_item_data);
			}

			if (d.apply_rule_on_other_items) {
				items_rule_dict[d.name] = d;
			}
		}

		me.apply_rule_on_other_items(items_rule_dict);

		if(!price_list_rate_changed) me.calculate_taxes_and_totals();
	},

	apply_rule_on_other_items: function(args) {
		const me = this;
		const fields = ["discount_percentage", "pricing_rules", "discount_amount", "rate"];

		for(var k in args) {
			let data = args[k];

			if (data && data.apply_rule_on_other_items) {
				me.frm.doc.items.forEach(d => {
					if (in_list(data.apply_rule_on_other_items, d[data.apply_rule_on])) {
						for(var k in data) {
							if (in_list(fields, k) && data[k] && (data.price_or_product_discount === 'price' || k === 'pricing_rules')) {
								frappe.model.set_value(d.doctype, d.name, k, data[k]);
							}
						}
					}
				});
			}
		}
	},

	apply_product_discount: function(free_item_data) {
		const items = this.frm.doc.items.filter(d => (d.item_code == free_item_data.item_code
			&& d.is_free_item)) || [];

		if (!items.length) {
			let row_to_modify = frappe.model.add_child(this.frm.doc,
				this.frm.doc.doctype + ' Item', 'items');

			for (let key in free_item_data) {
				row_to_modify[key] = free_item_data[key];
			}
		} if (items && items.length && free_item_data) {
			items[0].qty = free_item_data.qty
		}
	},

	apply_price_list: function(item, reset_plc_conversion) {
		// We need to reset plc_conversion_rate sometimes because the call to
		// `erpnext.stock.get_item_details.apply_price_list` is sensitive to its value
		if (!reset_plc_conversion) {
			this.frm.set_value("plc_conversion_rate", "");
		}

		var me = this;
		var args = this._get_args(item);
		if (!((args.items && args.items.length) || args.price_list)) {
			return;
		}

		if (me.in_apply_price_list == true) return;

		me.in_apply_price_list = true;
		return this.frm.call({
			method: "erpnext.stock.get_item_details.apply_price_list",
			args: {	args: args },
			callback: function(r) {
				if (!r.exc) {
					frappe.run_serially([
						() => me.frm.set_value("price_list_currency", r.message.parent.price_list_currency),
						() => me.frm.set_value("plc_conversion_rate", r.message.parent.plc_conversion_rate),
						() => {
							if(args.items.length) {
								me._set_values_for_item_list(r.message.children);
							}
						},
						() => { me.in_apply_price_list = false; }
					]);

				} else {
					me.in_apply_price_list = false;
				}
			}
		}).always(() => {
			me.in_apply_price_list = false;
		});
	},

	remove_pricing_rule: function(item) {
		let me = this;
		const fields = ["discount_percentage",
			"discount_amount", "margin_rate_or_amount", "rate_with_margin"];

		if(item.remove_free_item) {
			var items = [];

			me.frm.doc.items.forEach(d => {
				if(d.item_code != item.remove_free_item || !d.is_free_item) {
					items.push(d);
				}
			});

			me.frm.doc.items = items;
			refresh_field('items');
		} else if(item.applied_on_items && item.apply_on) {
			const applied_on_items = item.applied_on_items.split(',');
			me.frm.doc.items.forEach(row => {
				if(applied_on_items.includes(row[item.apply_on])) {
					fields.forEach(f => {
						row[f] = 0;
					});

					["pricing_rules", "margin_type"].forEach(field => {
						if (row[field]) {
							row[field] = '';
						}
					})
				}
			});

			me.trigger_price_list_rate();
		}
	},

	trigger_price_list_rate: function() {
		var me  = this;

		this.frm.doc.items.forEach(child_row => {
			me.frm.script_manager.trigger("price_list_rate",
				child_row.doctype, child_row.name);
		})
	},

	validate_company_and_party: function() {
		var me = this;
		var valid = true;

		$.each(["company", "customer"], function(i, fieldname) {
			if(frappe.meta.has_field(me.frm.doc.doctype, fieldname) && me.frm.doc.doctype != "Purchase Order") {
				if (!me.frm.doc[fieldname]) {
					frappe.msgprint(__("Please specify") + ": " +
						frappe.meta.get_label(me.frm.doc.doctype, fieldname, me.frm.doc.name) +
						". " + __("It is needed to fetch Item Details."));
					valid = false;
				}
			}
		});
		return valid;
	},

	get_terms: function() {
		var me = this;

		erpnext.utils.get_terms(this.frm.doc.tc_name, this.frm.doc, function(r) {
			if(!r.exc) {
				me.frm.set_value("terms", r.message);
			}
		});
	},

	taxes_and_charges: function() {
		var me = this;
		if(this.frm.doc.taxes_and_charges) {
			return this.frm.call({
				method: "erpnext.controllers.accounts_controller.get_taxes_and_charges",
				args: {
					"master_doctype": frappe.meta.get_docfield(this.frm.doc.doctype, "taxes_and_charges",
						this.frm.doc.name).options,
					"master_name": this.frm.doc.taxes_and_charges
				},
				callback: function(r) {
					if(!r.exc) {
						if(me.frm.doc.shipping_rule && me.frm.doc.taxes) {
							for (let tax of r.message) {
								me.frm.add_child("taxes", tax);
							}

							refresh_field("taxes");
						} else {
							me.frm.set_value("taxes", r.message);
							me.calculate_taxes_and_totals();
						}
					}
				}
			});
		}
	},

	tax_category: function() {
		var me = this;
		if(me.frm.updating_party_details) return;

		frappe.run_serially([
			() => this.update_item_tax_map(),
			() => erpnext.utils.set_taxes(this.frm, "tax_category"),
		]);
	},

	item_tax_template: function(doc, cdt, cdn) {
		var me = this;
		if(me.frm.updating_party_details) return;

		var item = frappe.get_doc(cdt, cdn);

		if(item.item_tax_template) {
			return this.frm.call({
				method: "erpnext.stock.get_item_details.get_item_tax_map",
				args: {
					company: me.frm.doc.company,
					item_tax_template: item.item_tax_template,
					as_json: true
				},
				callback: function(r) {
					if(!r.exc) {
						item.item_tax_rate = r.message;
						me.add_taxes_from_item_tax_template(item.item_tax_rate);
						me.calculate_taxes_and_totals();
					}
				}
			});
		} else {
			item.item_tax_rate = "{}";
			me.calculate_taxes_and_totals();
		}
	},

	update_item_tax_map: function() {
		var me = this;
		var item_codes = [];
		$.each(this.frm.doc.items || [], function(i, item) {
			if(item.item_code) {
				item_codes.push(item.item_code);
			}
		});

		if(item_codes.length) {
			return this.frm.call({
				method: "erpnext.stock.get_item_details.get_item_tax_info",
				args: {
					company: me.frm.doc.company,
					tax_category: cstr(me.frm.doc.tax_category),
					item_codes: item_codes
				},
				callback: function(r) {
					if(!r.exc) {
						$.each(me.frm.doc.items || [], function(i, item) {
							if(item.item_code && r.message.hasOwnProperty(item.item_code)) {
								if (!item.item_tax_template) {
									item.item_tax_template = r.message[item.item_code].item_tax_template;
									item.item_tax_rate = r.message[item.item_code].item_tax_rate;
								}
								me.add_taxes_from_item_tax_template(item.item_tax_rate);
							} else {
								item.item_tax_template = "";
								item.item_tax_rate = "{}";
							}
						});
						me.calculate_taxes_and_totals();
					}
				}
			});
		}
	},

	is_recurring: function() {
		// set default values for recurring documents
		if(this.frm.doc.is_recurring && this.frm.doc.__islocal) {
			frappe.msgprint(__("Please set recurring after saving"));
			this.frm.set_value('is_recurring', 0);
			return;
		}

		if(this.frm.doc.is_recurring) {
			if(!this.frm.doc.recurring_id) {
				this.frm.set_value('recurring_id', this.frm.doc.name);
			}

			var owner_email = this.frm.doc.owner=="Administrator"
				? frappe.user_info("Administrator").email
				: this.frm.doc.owner;

			this.frm.doc.notification_email_address = $.map([cstr(owner_email),
				cstr(this.frm.doc.contact_email)], function(v) { return v || null; }).join(", ");
			this.frm.doc.repeat_on_day_of_month = frappe.datetime.str_to_obj(this.frm.doc.posting_date).getDate();
		}

		refresh_many(["notification_email_address", "repeat_on_day_of_month"]);
	},

	from_date: function() {
		// set to_date
		if(this.frm.doc.from_date) {
			var recurring_type_map = {'Monthly': 1, 'Quarterly': 3, 'Half-yearly': 6,
				'Yearly': 12};

			var months = recurring_type_map[this.frm.doc.recurring_type];
			if(months) {
				var to_date = frappe.datetime.add_months(this.frm.doc.from_date,
					months);
				this.frm.doc.to_date = frappe.datetime.add_days(to_date, -1);
				refresh_field('to_date');
			}
		}
	},

	set_gross_profit: function(item) {
		if (["Sales Order", "Quotation"].includes(this.frm.doc.doctype) && item.valuation_rate) {
			var rate = flt(item.rate) * flt(this.frm.doc.conversion_rate || 1);
			item.gross_profit = flt(((rate - item.valuation_rate) * item.stock_qty), precision("amount", item));
		}
	},

	setup_item_selector: function() {
		// TODO: remove item selector

		return;
		// if(!this.item_selector) {
		// 	this.item_selector = new erpnext.ItemSelector({frm: this.frm});
		// }
	},

	get_advances: function() {
		if(!this.frm.is_return) {
			return this.frm.call({
				method: "set_advances",
				doc: this.frm.doc,
				callback: function(r, rt) {
					refresh_field("advances");
				}
			})
		}
	},

	make_payment_entry: function() {
		return frappe.call({
			method: cur_frm.cscript.get_method_for_payment(),
			args: {
				"dt": cur_frm.doc.doctype,
				"dn": cur_frm.doc.name
			},
			callback: function(r) {
				var doclist = frappe.model.sync(r.message);
				frappe.set_route("Form", doclist[0].doctype, doclist[0].name);
				// cur_frm.refresh_fields()
			}
		});
	},

	get_method_for_payment: function(){
		var method = "erpnext.accounts.doctype.payment_entry.payment_entry.get_payment_entry";
		if(cur_frm.doc.__onload && cur_frm.doc.__onload.make_payment_via_journal_entry){
			if(in_list(['Sales Invoice', 'Purchase Invoice'],  cur_frm.doc.doctype)){
				method = "erpnext.accounts.doctype.journal_entry.journal_entry.get_payment_entry_against_invoice";
			}else {
				method= "erpnext.accounts.doctype.journal_entry.journal_entry.get_payment_entry_against_order";
			}
		}

		return method
	},

	set_query_for_batch: function(doc, cdt, cdn) {
		// Show item's batches in the dropdown of batch no

		var me = this;
		var item = frappe.get_doc(cdt, cdn);

		if(!item.item_code) {
			frappe.throw(__("Please enter Item Code to get batch no"));
		} else if (doc.doctype == "Purchase Receipt" ||
			(doc.doctype == "Purchase Invoice" && doc.update_stock)) {

			return {
				filters: {'item': item.item_code}
			}
		} else {
			let filters = {
				'item_code': item.item_code,
				'posting_date': me.frm.doc.posting_date || frappe.datetime.nowdate(),
			}

			if (doc.is_return) {
				filters["is_return"] = 1;
			}

			if (item.warehouse) filters["warehouse"] = item.warehouse;

			return {
				query : "erpnext.controllers.queries.get_batch_no",
				filters: filters
			}
		}
	},

	set_query_for_item_tax_template: function(doc, cdt, cdn) {

		var item = frappe.get_doc(cdt, cdn);
		if(!item.item_code) {
			frappe.throw(__("Please enter Item Code to get item taxes"));
		} else {

			let filters = {
				'item_code': item.item_code,
				'valid_from': doc.transaction_date || doc.bill_date || doc.posting_date,
				'item_group': item.item_group,
			}

			if (doc.tax_category)
				filters['tax_category'] = doc.tax_category;
<<<<<<< HEAD

=======
			if (doc.company)
				filters['company'] = doc.company;
>>>>>>> 00175c96
			return {
				query: "erpnext.controllers.queries.get_tax_template",
				filters: filters
			}
		}
	},

	payment_terms_template: function() {
		var me = this;
		const doc = this.frm.doc;
		if(doc.payment_terms_template && doc.doctype !== 'Delivery Note') {
			var posting_date = doc.posting_date || doc.transaction_date;
			frappe.call({
				method: "erpnext.controllers.accounts_controller.get_payment_terms",
				args: {
					terms_template: doc.payment_terms_template,
					posting_date: posting_date,
					grand_total: doc.rounded_total || doc.grand_total,
					bill_date: doc.bill_date
				},
				callback: function(r) {
					if(r.message && !r.exc) {
						me.frm.set_value("payment_schedule", r.message);
					}
				}
			})
		}
	},

	payment_term: function(doc, cdt, cdn) {
		var row = locals[cdt][cdn];
		if(row.payment_term) {
			frappe.call({
				method: "erpnext.controllers.accounts_controller.get_payment_term_details",
				args: {
					term: row.payment_term,
					bill_date: this.frm.doc.bill_date,
					posting_date: this.frm.doc.posting_date || this.frm.doc.transaction_date,
					grand_total: this.frm.doc.rounded_total || this.frm.doc.grand_total
				},
				callback: function(r) {
					if(r.message && !r.exc) {
						for (var d in r.message) {
							frappe.model.set_value(cdt, cdn, d, r.message[d]);
						}
					}
				}
			})
		}
	},

	against_blanket_order: function(doc, cdt, cdn) {
		var item = locals[cdt][cdn];
		if(!item.against_blanket_order) {
			frappe.model.set_value(this.frm.doctype + " Item", item.name, "blanket_order", null);
			frappe.model.set_value(this.frm.doctype + " Item", item.name, "blanket_order_rate", 0.00);
		}
	},

	blanket_order: function(doc, cdt, cdn) {
		var me = this;
		var item = locals[cdt][cdn];
		if (item.blanket_order && (item.parenttype=="Sales Order" || item.parenttype=="Purchase Order")) {
			frappe.call({
				method: "erpnext.stock.get_item_details.get_blanket_order_details",
				args: {
					args:{
						item_code: item.item_code,
						customer: doc.customer,
						supplier: doc.supplier,
						company: doc.company,
						transaction_date: doc.transaction_date,
						blanket_order: item.blanket_order
					}
				},
				callback: function(r) {
					if (!r.message) {
						frappe.throw(__("Invalid Blanket Order for the selected Customer and Item"));
					} else {
						frappe.run_serially([
							() => frappe.model.set_value(cdt, cdn, "blanket_order_rate", r.message.blanket_order_rate),
							() => me.frm.script_manager.trigger("price_list_rate", cdt, cdn)
						]);
					}
				}
			})
		}
	},

	set_reserve_warehouse: function() {
		this.autofill_warehouse(this.frm.doc.supplied_items, "reserve_warehouse", this.frm.doc.set_reserve_warehouse);
	},

	set_warehouse: function() {
		this.autofill_warehouse(this.frm.doc.items, "warehouse", this.frm.doc.set_warehouse);
	},

	autofill_warehouse : function (child_table, warehouse_field, warehouse) {
		if (warehouse && child_table && child_table.length) {
			let doctype = child_table[0].doctype;
			$.each(child_table || [], function(i, item) {
				frappe.model.set_value(doctype, item.name, warehouse_field, warehouse);
			});
		}
	},

	coupon_code: function() {
		var me = this;
		frappe.run_serially([
			() => this.frm.doc.ignore_pricing_rule=1,
			() => me.ignore_pricing_rule(),
			() => this.frm.doc.ignore_pricing_rule=0,
			() => me.apply_pricing_rule()
		]);
	}
});

erpnext.show_serial_batch_selector = function (frm, d, callback, on_close, show_dialog) {
	let warehouse, receiving_stock, existing_stock;
	if (frm.doc.is_return) {
		if (["Purchase Receipt", "Purchase Invoice"].includes(frm.doc.doctype)) {
			existing_stock = true;
			warehouse = d.warehouse;
		} else if (["Delivery Note", "Sales Invoice"].includes(frm.doc.doctype)) {
			receiving_stock = true;
		}
	} else {
		if (frm.doc.doctype == "Stock Entry") {
			if (frm.doc.purpose == "Material Receipt") {
				receiving_stock = true;
			} else {
				existing_stock = true;
				warehouse = d.s_warehouse;
			}
		} else {
			existing_stock = true;
			warehouse = d.warehouse;
		}
	}

	if (!warehouse) {
		if (receiving_stock) {
			warehouse = ["like", ""];
		} else if (existing_stock) {
			warehouse = ["!=", ""];
		}
	}

	frappe.require("assets/erpnext/js/utils/serial_no_batch_selector.js", function() {
		new erpnext.SerialNoBatchSelector({
			frm: frm,
			item: d,
			warehouse_details: {
				type: "Warehouse",
				name: warehouse
			},
			callback: callback,
			on_close: on_close
		}, show_dialog);
	});
}<|MERGE_RESOLUTION|>--- conflicted
+++ resolved
@@ -4,10 +4,7 @@
 erpnext.TransactionController = erpnext.taxes_and_totals.extend({
 	setup: function() {
 		this._super();
-<<<<<<< HEAD
-=======
 		frappe.flags.hide_serial_batch_dialog = true;
->>>>>>> 00175c96
 		frappe.ui.form.on(this.frm.doctype + " Item", "rate", function(frm, cdt, cdn) {
 			var item = frappe.get_doc(cdt, cdn);
 			var has_margin_field = frappe.meta.has_field(cdt, 'margin_type');
@@ -555,8 +552,6 @@
 									if (d.free_item_data) {
 										me.apply_product_discount(d.free_item_data);
 									}
-<<<<<<< HEAD
-=======
 								},
 								() => {
 									// for internal customer instead of pricing rule directly apply valuation rate on item
@@ -571,27 +566,13 @@
 									if (me.frm.doc.is_internal_customer || me.frm.doc.is_internal_supplier) {
 										me.calculate_taxes_and_totals();
 									}
->>>>>>> 00175c96
 								},
 								() => me.toggle_conversion_factor(item),
-								() => {
-<<<<<<< HEAD
-									if (show_batch_dialog && !item.has_serial_no
-										&& !item.has_batch_no) {
-										show_batch_dialog = false;
-									}
-								},
 								() => {
 									if (show_batch_dialog)
 										return frappe.db.get_value("Item", item.item_code, ["has_batch_no", "has_serial_no"])
 											.then((r) => {
-												if(r.message && !frappe.flags.hide_serial_batch_dialog &&
-=======
-									if (show_batch_dialog)
-										return frappe.db.get_value("Item", item.item_code, ["has_batch_no", "has_serial_no"])
-											.then((r) => {
 												if (r.message &&
->>>>>>> 00175c96
 													(r.message.has_batch_no || r.message.has_serial_no)) {
 													frappe.flags.hide_serial_batch_dialog = false;
 												}
@@ -1854,12 +1835,8 @@
 
 			if (doc.tax_category)
 				filters['tax_category'] = doc.tax_category;
-<<<<<<< HEAD
-
-=======
 			if (doc.company)
 				filters['company'] = doc.company;
->>>>>>> 00175c96
 			return {
 				query: "erpnext.controllers.queries.get_tax_template",
 				filters: filters
