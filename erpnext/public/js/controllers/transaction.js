// Copyright (c) 2015, Frappe Technologies Pvt. Ltd. and Contributors
// License: GNU General Public License v3. See license.txt

erpnext.TransactionController = erpnext.taxes_and_totals.extend({
	setup: function() {
		this._super();
		frappe.flags.hide_serial_batch_dialog = false;
		frappe.ui.form.on(this.frm.doctype + " Item", "rate", function(frm, cdt, cdn) {
			var item = frappe.get_doc(cdt, cdn);
			var has_margin_field = frappe.meta.has_field(cdt, 'margin_type');

			frappe.model.round_floats_in(item, ["rate", "price_list_rate"]);

			if(item.price_list_rate) {
				if(item.rate > item.price_list_rate && has_margin_field) {
					// if rate is greater than price_list_rate, set margin
					// or set discount
					item.discount_percentage = 0;
					item.margin_type = 'Amount';
					item.margin_rate_or_amount = flt(item.rate - item.price_list_rate,
						precision("margin_rate_or_amount", item));
					item.rate_with_margin = item.rate;
				} else {
					item.discount_percentage = flt((1 - item.rate / item.price_list_rate) * 100.0,
						precision("discount_percentage", item));
					item.margin_type = '';
					item.margin_rate_or_amount = 0;
					item.rate_with_margin = 0;
				}
			} else {
				item.discount_percentage = 0.0;
				item.margin_type = '';
				item.margin_rate_or_amount = 0;
				item.rate_with_margin = 0;
			}
			item.base_rate_with_margin = item.rate_with_margin * flt(frm.doc.conversion_rate);

			cur_frm.cscript.set_gross_profit(item);
			cur_frm.cscript.calculate_taxes_and_totals();

		});



		frappe.ui.form.on(this.frm.cscript.tax_table, "rate", function(frm, cdt, cdn) {
			cur_frm.cscript.calculate_taxes_and_totals();
		});

		frappe.ui.form.on(this.frm.cscript.tax_table, "tax_amount", function(frm, cdt, cdn) {
			cur_frm.cscript.calculate_taxes_and_totals();
		});

		frappe.ui.form.on(this.frm.cscript.tax_table, "row_id", function(frm, cdt, cdn) {
			cur_frm.cscript.calculate_taxes_and_totals();
		});

		frappe.ui.form.on(this.frm.cscript.tax_table, "included_in_print_rate", function(frm, cdt, cdn) {
			cur_frm.cscript.set_dynamic_labels();
			cur_frm.cscript.calculate_taxes_and_totals();
		});

		frappe.ui.form.on(this.frm.doctype, "apply_discount_on", function(frm) {
			if(frm.doc.additional_discount_percentage) {
				frm.trigger("additional_discount_percentage");
			} else {
				cur_frm.cscript.calculate_taxes_and_totals();
			}
		});

		frappe.ui.form.on(this.frm.doctype, "additional_discount_percentage", function(frm) {
			if(!frm.doc.apply_discount_on) {
				frappe.msgprint(__("Please set 'Apply Additional Discount On'"));
				return;
			}

			frm.via_discount_percentage = true;

			if(frm.doc.additional_discount_percentage && frm.doc.discount_amount) {
				// Reset discount amount and net / grand total
				frm.doc.discount_amount = 0;
				frm.cscript.calculate_taxes_and_totals();
			}

			var total = flt(frm.doc[frappe.model.scrub(frm.doc.apply_discount_on)]);
			var discount_amount = flt(total*flt(frm.doc.additional_discount_percentage) / 100,
				precision("discount_amount"));

			frm.set_value("discount_amount", discount_amount)
				.then(() => delete frm.via_discount_percentage);
		});

		frappe.ui.form.on(this.frm.doctype, "discount_amount", function(frm) {
			frm.cscript.set_dynamic_labels();

			if (!frm.via_discount_percentage) {
				frm.doc.additional_discount_percentage = 0;
			}

			frm.cscript.calculate_taxes_and_totals();
		});

		frappe.ui.form.on(this.frm.doctype + " Item", {
			items_add: function(frm, cdt, cdn) {
				var item = frappe.get_doc(cdt, cdn);
				if(!item.warehouse && frm.doc.set_warehouse) {
					item.warehouse = frm.doc.set_warehouse;
				}
			}
		});

		var me = this;
		if(this.frm.fields_dict["items"].grid.get_field('batch_no')) {
			this.frm.set_query("batch_no", "items", function(doc, cdt, cdn) {
				return me.set_query_for_batch(doc, cdt, cdn);
			});
		}

		if(
			this.frm.docstatus < 2
			&& this.frm.fields_dict["payment_terms_template"]
			&& this.frm.fields_dict["payment_schedule"]
			&& this.frm.doc.payment_terms_template
			&& !this.frm.doc.payment_schedule.length
		){
			this.frm.trigger("payment_terms_template");
		}

		if(this.frm.fields_dict["taxes"]) {
			this["taxes_remove"] = this.calculate_taxes_and_totals;
		}

		if(this.frm.fields_dict["items"]) {
			this["items_remove"] = this.calculate_net_weight;
		}

		if(this.frm.fields_dict["recurring_print_format"]) {
			this.frm.set_query("recurring_print_format", function(doc) {
				return{
					filters: [
						['Print Format', 'doc_type', '=', cur_frm.doctype],
					]
				};
			});
		}

		if(this.frm.fields_dict["return_against"]) {
			this.frm.set_query("return_against", function(doc) {
				var filters = {
					"docstatus": 1,
					"is_return": 0,
					"company": doc.company
				};
				if (me.frm.fields_dict["customer"] && doc.customer) filters["customer"] = doc.customer;
				if (me.frm.fields_dict["supplier"] && doc.supplier) filters["supplier"] = doc.supplier;

				return {
					filters: filters
				};
			});
		}

		if(frappe.meta.get_docfield(this.frm.doc.doctype, "pricing_rules")) {
			this.frm.set_indicator_formatter('pricing_rule', function(doc) {
				return (doc.rule_applied) ? "green" : "red";
			});
		}
	},
	onload: function() {
		var me = this;

		if(this.frm.doc.__islocal) {
			var currency = frappe.defaults.get_user_default("currency");

			let set_value = (fieldname, value) => {
				if(me.frm.fields_dict[fieldname] && !me.frm.doc[fieldname]) {
					return me.frm.set_value(fieldname, value);
				}
			};

			return frappe.run_serially([
				() => set_value('currency', currency),
				() => set_value('price_list_currency', currency),
				() => set_value('status', 'Draft'),
				() => set_value('is_subcontracted', 'No'),
				() => {
					if(this.frm.doc.company && !this.frm.doc.amended_from) {
						this.frm.trigger("company");
					}
				}
			]);
		}
	},

	is_return: function() {
		if(!this.frm.doc.is_return && this.frm.doc.return_against) {
			this.frm.set_value('return_against', '');
		}
	},

	setup_quality_inspection: function() {
		if(!in_list(["Delivery Note", "Sales Invoice", "Purchase Receipt", "Purchase Invoice"], this.frm.doc.doctype)) {
			return;
		}
		var me = this;
		var inspection_type = in_list(["Purchase Receipt", "Purchase Invoice"], this.frm.doc.doctype)
			? "Incoming" : "Outgoing";

		var quality_inspection_field = this.frm.get_docfield("items", "quality_inspection");
		quality_inspection_field.get_route_options_for_new_doc = function(row) {
			if(me.frm.is_new()) return;
			return {
				"inspection_type": inspection_type,
				"reference_type": me.frm.doc.doctype,
				"reference_name": me.frm.doc.name,
				"item_code": row.doc.item_code,
				"description": row.doc.description,
				"item_serial_no": row.doc.serial_no ? row.doc.serial_no.split("\n")[0] : null,
				"batch_no": row.doc.batch_no
			}
		}

		this.frm.set_query("quality_inspection", "items", function(doc, cdt, cdn) {
			var d = locals[cdt][cdn];
			return {
				filters: {
					docstatus: 1,
					inspection_type: inspection_type,
					reference_name: doc.name,
					item_code: d.item_code
				}
			}
		});
	},

	make_payment_request: function() {
		var me = this;
		const payment_request_type = (in_list(['Sales Order', 'Sales Invoice'], this.frm.doc.doctype))
			? "Inward" : "Outward";

		frappe.call({
			method:"erpnext.accounts.doctype.payment_request.payment_request.make_payment_request",
			args: {
				dt: me.frm.doc.doctype,
				dn: me.frm.doc.name,
				recipient_id: me.frm.doc.contact_email,
				payment_request_type: payment_request_type,
				party_type: payment_request_type == 'Outward' ? "Supplier" : "Customer",
				party: payment_request_type == 'Outward' ? me.frm.doc.supplier : me.frm.doc.customer
			},
			callback: function(r) {
				if(!r.exc){
					var doc = frappe.model.sync(r.message);
					frappe.set_route("Form", r.message.doctype, r.message.name);
				}
			}
		})
	},

	onload_post_render: function() {
		if(this.frm.doc.__islocal && !(this.frm.doc.taxes || []).length
			&& !(this.frm.doc.__onload ? this.frm.doc.__onload.load_after_mapping : false)) {
			frappe.after_ajax(() => this.apply_default_taxes());
		} else if(this.frm.doc.__islocal && this.frm.doc.company && this.frm.doc["items"]
			&& !this.frm.doc.is_pos) {
			frappe.after_ajax(() => this.calculate_taxes_and_totals());
		}
		if(frappe.meta.get_docfield(this.frm.doc.doctype + " Item", "item_code")) {
			this.setup_item_selector();
		}
	},

	refresh: function() {
		erpnext.toggle_naming_series();
		erpnext.hide_company();
		this.set_dynamic_labels();
		this.setup_sms();
		this.setup_quality_inspection();
		this.frm.fields_dict["scan_barcode"] && this.frm.fields_dict["scan_barcode"].set_value("");
		this.frm.fields_dict["scan_barcode"] && this.frm.fields_dict["scan_barcode"].set_new_description("");
	},

	scan_barcode: function() {
		let scan_barcode_field = this.frm.fields_dict["scan_barcode"];

		let show_description = function(idx, exist = null) {
			if (exist) {
				scan_barcode_field.set_new_description(__('Row #{0}: Qty increased by 1', [idx]));
			} else {
				scan_barcode_field.set_new_description(__('Row #{0}: Item added', [idx]));
			}
		}

		if(this.frm.doc.scan_barcode) {
			frappe.call({
				method: "erpnext.selling.page.point_of_sale.point_of_sale.search_serial_or_batch_or_barcode_number",
				args: { search_value: this.frm.doc.scan_barcode }
			}).then(r => {
				const data = r && r.message;
				if (!data) {
					scan_barcode_field.set_new_description(__('Cannot find Item with this barcode'));
					return;
				}

				let cur_grid = this.frm.fields_dict.items.grid;

				let row_to_modify = null;
				const existing_item_row = this.frm.doc.items.find(d => d.item_code === data.item_code);
				const blank_item_row = this.frm.doc.items.find(d => !d.item_code);

				if (existing_item_row) {
					row_to_modify = existing_item_row;
				} else if (blank_item_row) {
					row_to_modify = blank_item_row;
				}

				if (!row_to_modify) {
					// add new row
					row_to_modify = frappe.model.add_child(this.frm.doc, cur_grid.doctype, 'items');
				}

				show_description(row_to_modify.idx, row_to_modify.item_code);

				this.frm.from_barcode = true;
				frappe.model.set_value(row_to_modify.doctype, row_to_modify.name, {
					item_code: data.item_code,
					qty: (row_to_modify.qty || 0) + 1
				});

				['serial_no', 'batch_no', 'barcode'].forEach(field => {
					if (data[field] && frappe.meta.has_field(row_to_modify.doctype, field)) {
						frappe.model.set_value(row_to_modify.doctype,
							row_to_modify.name, field, data[field]);
					}
				});

				scan_barcode_field.set_value('');
			});
		}
		return false;
	},

	apply_default_taxes: function() {
		var me = this;
		var taxes_and_charges_field = frappe.meta.get_docfield(me.frm.doc.doctype, "taxes_and_charges",
			me.frm.doc.name);

		if (!this.frm.doc.taxes_and_charges && this.frm.doc.taxes) {
			return;
		}

		if (taxes_and_charges_field) {
			return frappe.call({
				method: "erpnext.controllers.accounts_controller.get_default_taxes_and_charges",
				args: {
					"master_doctype": taxes_and_charges_field.options,
					"tax_template": me.frm.doc.taxes_and_charges,
					"company": me.frm.doc.company
				},
				callback: function(r) {
					if(!r.exc && r.message) {
						frappe.run_serially([
							() => {
								// directly set in doc, so as not to call triggers
								if(r.message.taxes_and_charges) {
									me.frm.doc.taxes_and_charges = r.message.taxes_and_charges;
								}

								// set taxes table
								if(r.message.taxes) {
									me.frm.set_value("taxes", r.message.taxes);
								}
							},
							() => me.set_dynamic_labels(),
							() => me.calculate_taxes_and_totals()
						]);
					}
				}
			});
		}
	},

	setup_sms: function() {
		var me = this;
		if(this.frm.doc.docstatus===1 && !in_list(["Lost", "Stopped", "Closed"], this.frm.doc.status)
			&& this.frm.doctype != "Purchase Invoice") {
			this.frm.page.add_menu_item(__('Send SMS'), function() { me.send_sms(); });
		}
	},

	send_sms: function() {
		var sms_man = new erpnext.SMSManager(this.frm.doc);
	},

	barcode: function(doc, cdt, cdn) {
		var d = locals[cdt][cdn];
		if(d.barcode=="" || d.barcode==null) {
			// barcode cleared, remove item
			d.item_code = "";
		}

		this.frm.from_barcode = true;
		this.item_code(doc, cdt, cdn);
	},

	item_code: function(doc, cdt, cdn) {
		var me = this;
		var item = frappe.get_doc(cdt, cdn);
		var update_stock = 0, show_batch_dialog = 0;
		if(['Sales Invoice'].includes(this.frm.doc.doctype)) {
			update_stock = cint(me.frm.doc.update_stock);
			show_batch_dialog = update_stock;

		} else if((this.frm.doc.doctype === 'Purchase Receipt' && me.frm.doc.is_return) ||
			this.frm.doc.doctype === 'Delivery Note') {
			show_batch_dialog = 1;
		}
		// clear barcode if setting item (else barcode will take priority)
		if(!this.frm.from_barcode) {
			item.barcode = null;
		}

		this.frm.from_barcode = false;
		if(item.item_code || item.barcode || item.serial_no) {
			if(!this.validate_company_and_party()) {
				this.frm.fields_dict["items"].grid.grid_rows[item.idx - 1].remove();
			} else {
				return this.frm.call({
					method: "erpnext.stock.get_item_details.get_item_details",
					child: item,
					args: {
						doc: me.frm.doc,
						args: {
							item_code: item.item_code,
							barcode: item.barcode,
							serial_no: item.serial_no,
							set_warehouse: me.frm.doc.set_warehouse,
							warehouse: item.warehouse,
							customer: me.frm.doc.customer,
							supplier: me.frm.doc.supplier,
							currency: me.frm.doc.currency,
							update_stock: update_stock,
							conversion_rate: me.frm.doc.conversion_rate,
							price_list: me.frm.doc.selling_price_list || me.frm.doc.buying_price_list,
							price_list_currency: me.frm.doc.price_list_currency,
							plc_conversion_rate: me.frm.doc.plc_conversion_rate,
							company: me.frm.doc.company,
							order_type: me.frm.doc.order_type,
							is_pos: cint(me.frm.doc.is_pos),
							is_subcontracted: me.frm.doc.is_subcontracted,
							transaction_date: me.frm.doc.transaction_date || me.frm.doc.posting_date,
							ignore_pricing_rule: me.frm.doc.ignore_pricing_rule,
							doctype: me.frm.doc.doctype,
							name: me.frm.doc.name,
							project: item.project || me.frm.doc.project,
							qty: item.qty || 1,
							stock_qty: item.stock_qty,
							conversion_factor: item.conversion_factor,
							weight_per_unit: item.weight_per_unit,
							weight_uom: item.weight_uom,
							uom : item.uom,
							stock_uom: item.stock_uom,
							pos_profile: me.frm.doc.doctype == 'Sales Invoice' ? me.frm.doc.pos_profile : '',
							cost_center: item.cost_center,
							tax_category: me.frm.doc.tax_category,
							item_tax_template: item.item_tax_template,
							child_docname: item.name,
						}
					},

					callback: function(r) {
						if(!r.exc) {
							frappe.run_serially([
								() => {
									var d = locals[cdt][cdn];
									me.add_taxes_from_item_tax_template(d.item_tax_rate);
								},
								() => me.frm.script_manager.trigger("price_list_rate", cdt, cdn),
								() => me.toggle_conversion_factor(item),
								() => {
									if(show_batch_dialog && !frappe.flags.hide_serial_batch_dialog) {
										var d = locals[cdt][cdn];
										$.each(r.message, function(k, v) {
											if(!d[k]) d[k] = v;
										});

										erpnext.show_serial_batch_selector(me.frm, d, (item) => {
											me.frm.script_manager.trigger('qty', item.doctype, item.name);
										});
									}
								},
								() => me.conversion_factor(doc, cdt, cdn, true),
								() => me.validate_pricing_rule(item)
							]);
						}
					}
				});
			}
		}
	},

	add_taxes_from_item_tax_template: function(item_tax_map) {
		let me = this;

		if(item_tax_map && cint(frappe.defaults.get_default("add_taxes_from_item_tax_template"))) {
			if(typeof (item_tax_map) == "string") {
				item_tax_map = JSON.parse(item_tax_map);
			}

			$.each(item_tax_map, function(tax, rate) {
				let found = (me.frm.doc.taxes || []).find(d => d.account_head === tax);
				if(!found) {
					let child = frappe.model.add_child(me.frm.doc, "taxes");
					child.charge_type = "On Net Total";
					child.account_head = tax;
					child.rate = 0;
				}
			});
		}
	},

	serial_no: function(doc, cdt, cdn) {
		var me = this;
		var item = frappe.get_doc(cdt, cdn);

		if (item && item.serial_no) {
			if (!item.item_code) {
				this.frm.trigger("item_code", cdt, cdn);
			}
			else {
				var valid_serial_nos = [];

				// Replacing all occurences of comma with carriage return
				var serial_nos = item.serial_no.trim().replace(/,/g, '\n');

				serial_nos = serial_nos.trim().split('\n');

				// Trim each string and push unique string to new list
				for (var x=0; x<=serial_nos.length - 1; x++) {
					if (serial_nos[x].trim() != "" && valid_serial_nos.indexOf(serial_nos[x].trim()) == -1) {
						valid_serial_nos.push(serial_nos[x].trim());
					}
				}

				// Add the new list to the serial no. field in grid with each in new line
				item.serial_no = valid_serial_nos.join('\n');

				refresh_field("serial_no", item.name, item.parentfield);
				if(!doc.is_return && cint(user_defaults.set_qty_in_transactions_based_on_serial_no_input)) {
					frappe.model.set_value(item.doctype, item.name,
						"qty", valid_serial_nos.length / item.conversion_factor);
					frappe.model.set_value(item.doctype, item.name, "stock_qty", valid_serial_nos.length);
				}
			}
		}
	},

	validate: function() {
		this.calculate_taxes_and_totals(false);
	},

	company: function() {
		var me = this;
		var set_pricing = function() {
			if(me.frm.doc.company && me.frm.fields_dict.currency) {
				var company_currency = me.get_company_currency();
				var company_doc = frappe.get_doc(":Company", me.frm.doc.company);

				if (!me.frm.doc.currency) {
					me.frm.set_value("currency", company_currency);
				}

				if (me.frm.doc.currency == company_currency) {
					me.frm.set_value("conversion_rate", 1.0);
				}
				if (me.frm.doc.price_list_currency == company_currency) {
					me.frm.set_value('plc_conversion_rate', 1.0);
				}
				if (company_doc.default_letter_head) {
					if(me.frm.fields_dict.letter_head) {
						me.frm.set_value("letter_head", company_doc.default_letter_head);
					}
				}
				if (company_doc.default_terms && me.frm.doc.doctype != "Purchase Invoice" && frappe.meta.has_field(me.frm.doc.doctype, "tc_name")) {
					me.frm.set_value("tc_name", company_doc.default_terms);
				}

				frappe.run_serially([
					() => me.frm.script_manager.trigger("currency"),
					() => me.update_item_tax_map(),
					() => me.apply_default_taxes(),
					() => me.apply_pricing_rule()
				]);
			}
		}

		var set_party_account = function(set_pricing) {
			if (in_list(["Sales Invoice", "Purchase Invoice"], me.frm.doc.doctype)) {
				if(me.frm.doc.doctype=="Sales Invoice") {
					var party_type = "Customer";
					var party_account_field = 'debit_to';
				} else {
					var party_type = "Supplier";
					var party_account_field = 'credit_to';
				}

				var party = me.frm.doc[frappe.model.scrub(party_type)];
				if(party && me.frm.doc.company) {
					return frappe.call({
						method: "erpnext.accounts.party.get_party_account",
						args: {
							company: me.frm.doc.company,
							party_type: party_type,
							party: party
						},
						callback: function(r) {
							if(!r.exc && r.message) {
								me.frm.set_value(party_account_field, r.message);
								set_pricing();
							}
						}
					});
				} else {
					set_pricing();
				}
			} else {
				set_pricing();
			}

		}

		if (this.frm.doc.posting_date) var date = this.frm.doc.posting_date;
		else var date = this.frm.doc.transaction_date;

		if (frappe.meta.get_docfield(this.frm.doctype, "shipping_address") &&
			in_list(['Purchase Order', 'Purchase Receipt', 'Purchase Invoice'], this.frm.doctype)){
			erpnext.utils.get_shipping_address(this.frm, function(){
				set_party_account(set_pricing);
			})
		} else {
			set_party_account(set_pricing);
		}

		if(this.frm.doc.company) {
			erpnext.last_selected_company = this.frm.doc.company;
		}
	},

	transaction_date: function() {
		if (this.frm.doc.transaction_date) {
			this.frm.transaction_date = this.frm.doc.transaction_date;
			frappe.ui.form.trigger(this.frm.doc.doctype, "currency");
		}
	},

	posting_date: function() {
		var me = this;
		if (this.frm.doc.posting_date) {
			this.frm.posting_date = this.frm.doc.posting_date;

			if ((this.frm.doc.doctype == "Sales Invoice" && this.frm.doc.customer) ||
				(this.frm.doc.doctype == "Purchase Invoice" && this.frm.doc.supplier)) {
				return frappe.call({
					method: "erpnext.accounts.party.get_due_date",
					args: {
						"posting_date": me.frm.doc.posting_date,
						"party_type": me.frm.doc.doctype == "Sales Invoice" ? "Customer" : "Supplier",
						"bill_date": me.frm.doc.bill_date,
						"party": me.frm.doc.doctype == "Sales Invoice" ? me.frm.doc.customer : me.frm.doc.supplier,
						"company": me.frm.doc.company
					},
					callback: function(r, rt) {
						if(r.message) {
							me.frm.doc.due_date = r.message;
							refresh_field("due_date");
							frappe.ui.form.trigger(me.frm.doc.doctype, "currency");
							me.recalculate_terms();
						}
					}
				})
			} else {
				frappe.ui.form.trigger(me.frm.doc.doctype, "currency");
			}
		}
	},

	due_date: function() {
		// due_date is to be changed, payment terms template and/or payment schedule must
		// be removed as due_date is automatically changed based on payment terms
		if (this.frm.doc.due_date && !this.frm.updating_party_details && !this.frm.doc.is_pos) {
			if (this.frm.doc.payment_terms_template ||
				(this.frm.doc.payment_schedule && this.frm.doc.payment_schedule.length)) {
				var message1 = "";
				var message2 = "";
				var final_message = "Please clear the ";

				if (this.frm.doc.payment_terms_template) {
					message1 = "selected Payment Terms Template";
					final_message = final_message + message1;
				}

				if ((this.frm.doc.payment_schedule || []).length) {
					message2 = "Payment Schedule Table";
					if (message1.length !== 0) message2 = " and " + message2;
					final_message = final_message + message2;
				}
				frappe.msgprint(final_message);
			}
		}
	},

	bill_date: function() {
		this.posting_date();
	},

	recalculate_terms: function() {
		const doc = this.frm.doc;
		if (doc.payment_terms_template) {
			this.payment_terms_template();
		} else if (doc.payment_schedule) {
			const me = this;
			doc.payment_schedule.forEach(
				function(term) {
					if (term.payment_term) {
						me.payment_term(doc, term.doctype, term.name);
					} else {
						frappe.model.set_value(
							term.doctype, term.name, 'due_date',
							doc.posting_date || doc.transaction_date
						);
					}
				}
			);
		}
	},

	get_company_currency: function() {
		return erpnext.get_currency(this.frm.doc.company);
	},

	contact_person: function() {
		erpnext.utils.get_contact_details(this.frm);
	},

	currency: function() {
		/* manqala 19/09/2016: let the translation date be whichever of the transaction_date or posting_date is available */
		var transaction_date = this.frm.doc.transaction_date || this.frm.doc.posting_date;
		/* end manqala */
		var me = this;
		this.set_dynamic_labels();
		var company_currency = this.get_company_currency();
		// Added `ignore_pricing_rule` to determine if document is loading after mapping from another doc
		if(this.frm.doc.currency && this.frm.doc.currency !== company_currency
				&& !this.frm.doc.ignore_pricing_rule) {

			this.get_exchange_rate(transaction_date, this.frm.doc.currency, company_currency,
				function(exchange_rate) {
					me.frm.set_value("conversion_rate", exchange_rate);
				});
		} else {
			this.conversion_rate();
		}
	},

	conversion_rate: function() {
		const me = this.frm;
		if(this.frm.doc.currency === this.get_company_currency()) {
			this.frm.set_value("conversion_rate", 1.0);
		}
		if(this.frm.doc.currency === this.frm.doc.price_list_currency &&
			this.frm.doc.plc_conversion_rate !== this.frm.doc.conversion_rate) {
			this.frm.set_value("plc_conversion_rate", this.frm.doc.conversion_rate);
		}

		if(flt(this.frm.doc.conversion_rate)>0.0) {
			if(this.frm.doc.ignore_pricing_rule) {
				this.calculate_taxes_and_totals();
			} else if (!this.in_apply_price_list){
				this.set_actual_charges_based_on_currency();
				this.apply_price_list();
			}

		}
		// Make read only if Accounts Settings doesn't allow stale rates
		this.frm.set_df_property("conversion_rate", "read_only", erpnext.stale_rate_allowed() ? 0 : 1);
	},

	shipping_rule: function() {
		var me = this;
		if(this.frm.doc.shipping_rule) {
			return this.frm.call({
				doc: this.frm.doc,
				method: "apply_shipping_rule",
				callback: function(r) {
					if(!r.exc) {
						me.calculate_taxes_and_totals();
					}
				}
			}).fail(() => this.frm.set_value('shipping_rule', ''));
		}
		else {
			me.calculate_taxes_and_totals();
		}
	},

	set_actual_charges_based_on_currency: function() {
		var me = this;
		$.each(this.frm.doc.taxes || [], function(i, d) {
			if(d.charge_type == "Actual") {
				frappe.model.set_value(d.doctype, d.name, "tax_amount",
					flt(d.tax_amount) / flt(me.frm.doc.conversion_rate));
			}
		});
	},

	get_exchange_rate: function(transaction_date, from_currency, to_currency, callback) {
		var args;
		if (["Quotation", "Sales Order", "Delivery Note", "Sales Invoice"].includes(this.frm.doctype)) {
			args = "for_selling";
		}
		else if (["Purchase Order", "Purchase Receipt", "Purchase Invoice"].includes(this.frm.doctype)) {
			args = "for_buying";
		}

		if (!transaction_date || !from_currency || !to_currency) return;
		return frappe.call({
			method: "erpnext.setup.utils.get_exchange_rate",
			args: {
				transaction_date: transaction_date,
				from_currency: from_currency,
				to_currency: to_currency,
				args: args
			},
			callback: function(r) {
				callback(flt(r.message));
			}
		});
	},

	price_list_currency: function() {
		var me=this;
		this.set_dynamic_labels();

		var company_currency = this.get_company_currency();
		// Added `ignore_pricing_rule` to determine if document is loading after mapping from another doc
		if(this.frm.doc.price_list_currency !== company_currency  && !this.frm.doc.ignore_pricing_rule) {
			this.get_exchange_rate(this.frm.doc.posting_date, this.frm.doc.price_list_currency, company_currency,
				function(exchange_rate) {
					me.frm.set_value("plc_conversion_rate", exchange_rate);
				});
		} else {
			this.plc_conversion_rate();
		}
	},

	plc_conversion_rate: function() {
		if(this.frm.doc.price_list_currency === this.get_company_currency()) {
			this.frm.set_value("plc_conversion_rate", 1.0);
		} else if(this.frm.doc.price_list_currency === this.frm.doc.currency
			&& this.frm.doc.plc_conversion_rate && cint(this.frm.doc.plc_conversion_rate) != 1 &&
			cint(this.frm.doc.plc_conversion_rate) != cint(this.frm.doc.conversion_rate)) {
			this.frm.set_value("conversion_rate", this.frm.doc.plc_conversion_rate);
		}

		if(!this.in_apply_price_list) {
			this.apply_price_list(null, true);
		}
	},

	uom: function(doc, cdt, cdn) {
		var me = this;
		var item = frappe.get_doc(cdt, cdn);
		if(item.item_code && item.uom) {
			return this.frm.call({
				method: "erpnext.stock.get_item_details.get_conversion_factor",
				child: item,
				args: {
					item_code: item.item_code,
					uom: item.uom
				},
				callback: function(r) {
					if(!r.exc) {
						me.conversion_factor(me.frm.doc, cdt, cdn);
					}
				}
			});
		}
	},

	conversion_factor: function(doc, cdt, cdn, dont_fetch_price_list_rate) {
		if(doc.doctype != 'Material Request' && frappe.meta.get_docfield(cdt, "stock_qty", cdn)) {
			var item = frappe.get_doc(cdt, cdn);
			frappe.model.round_floats_in(item, ["qty", "conversion_factor"]);
			item.stock_qty = flt(item.qty * item.conversion_factor, precision("stock_qty", item));
			item.total_weight = flt(item.stock_qty * item.weight_per_unit);
			refresh_field("stock_qty", item.name, item.parentfield);
			refresh_field("total_weight", item.name, item.parentfield);
			this.toggle_conversion_factor(item);
			this.calculate_net_weight();
			if (!dont_fetch_price_list_rate &&
				frappe.meta.has_field(doc.doctype, "price_list_currency")) {
				this.apply_price_list(item, true);
			}

			if(frappe.meta.get_docfield(cdt, "alt_uom_size", cdn)) {
				if (!item.alt_uom) {
<<<<<<< HEAD
					item.alt_uom_size = 1.0
=======
					item.alt_uom_size = 1.0;
>>>>>>> bdc15668
				}
				item.alt_uom_qty = flt(item.qty * item.conversion_factor * item.alt_uom_size, precision("alt_uom_qty", item));
				refresh_field("alt_uom_qty", item.name, item.parentfield);
			}
		}
	},

	toggle_conversion_factor: function(item) {
		// toggle read only property for conversion factor field if the uom and stock uom are same
		if(this.frm.get_field('items').grid.fields_map.conversion_factor) {
			this.frm.fields_dict.items.grid.toggle_enable("conversion_factor",
				((item.uom != item.stock_uom) && !frappe.meta.get_docfield(cur_frm.fields_dict.items.grid.doctype, "conversion_factor").read_only)? true: false);
		}

	},

	qty: function(doc, cdt, cdn) {
		let item = frappe.get_doc(cdt, cdn);
		this.conversion_factor(doc, cdt, cdn, true);
		this.apply_pricing_rule(item, true);
	},

	service_stop_date: function(frm, cdt, cdn) {
		var child = locals[cdt][cdn];

		if(child.service_stop_date) {
			let start_date = Date.parse(child.service_start_date);
			let end_date = Date.parse(child.service_end_date);
			let stop_date = Date.parse(child.service_stop_date);

			if(stop_date < start_date) {
				frappe.model.set_value(cdt, cdn, "service_stop_date", "");
				frappe.throw(__("Service Stop Date cannot be before Service Start Date"));
			} else if (stop_date > end_date) {
				frappe.model.set_value(cdt, cdn, "service_stop_date", "");
				frappe.throw(__("Service Stop Date cannot be after Service End Date"));
			}
		}
	},

	service_start_date: function(frm, cdt, cdn) {
		var child = locals[cdt][cdn];

		if(child.service_start_date) {
			frappe.call({
				"method": "erpnext.stock.get_item_details.calculate_service_end_date",
				args: {"args": child},
				callback: function(r) {
					frappe.model.set_value(cdt, cdn, "service_end_date", r.message.service_end_date);
				}
			})
		}
	},

	calculate_net_weight: function(){
		/* Calculate Total Net Weight then further applied shipping rule to calculate shipping charges.*/
		var me = this;
		this.frm.doc.total_net_weight= 0.0;

		$.each(this.frm.doc["items"] || [], function(i, item) {
			me.frm.doc.total_net_weight += flt(item.total_weight);
		});
		refresh_field("total_net_weight");
		this.shipping_rule();
	},

	set_dynamic_labels: function() {
		// What TODO? should we make price list system non-mandatory?
		this.frm.toggle_reqd("plc_conversion_rate",
			!!(this.frm.doc.price_list_name && this.frm.doc.price_list_currency));

		var company_currency = this.get_company_currency();
		this.change_form_labels(company_currency);
		this.change_grid_labels(company_currency);
		this.frm.refresh_fields();
	},

	change_form_labels: function(company_currency) {
		var me = this;

		this.frm.set_currency_labels(["base_total", "base_net_total", "base_total_taxes_and_charges",
			"base_discount_amount", "base_grand_total", "base_rounded_total", "base_in_words",
			"base_taxes_and_charges_added", "base_taxes_and_charges_deducted", "total_amount_to_pay",
			"base_paid_amount", "base_write_off_amount", "base_change_amount", "base_operating_cost",
			"base_raw_material_cost", "base_total_cost", "base_scrap_material_cost",
			"base_rounding_adjustment"], company_currency);

		this.frm.set_currency_labels(["total", "net_total", "total_taxes_and_charges", "discount_amount",
			"grand_total", "taxes_and_charges_added", "taxes_and_charges_deducted",
			"rounded_total", "in_words", "paid_amount", "write_off_amount", "operating_cost",
			"scrap_material_cost", "rounding_adjustment", "raw_material_cost",
			"total_cost"], this.frm.doc.currency);

		this.frm.set_currency_labels(["outstanding_amount", "total_advance"],
			this.frm.doc.party_account_currency);

		cur_frm.set_df_property("conversion_rate", "description", "1 " + this.frm.doc.currency
			+ " = [?] " + company_currency);

		if(this.frm.doc.price_list_currency && this.frm.doc.price_list_currency!=company_currency) {
			cur_frm.set_df_property("plc_conversion_rate", "description", "1 "
				+ this.frm.doc.price_list_currency + " = [?] " + company_currency);
		}

		// toggle fields
		this.frm.toggle_display(["conversion_rate", "base_total", "base_net_total",
			"base_total_taxes_and_charges", "base_taxes_and_charges_added", "base_taxes_and_charges_deducted",
			"base_grand_total", "base_rounded_total", "base_in_words", "base_discount_amount",
			"base_paid_amount", "base_write_off_amount", "base_operating_cost", "base_raw_material_cost",
			"base_total_cost", "base_scrap_material_cost", "base_rounding_adjustment"],
		this.frm.doc.currency != company_currency);

		this.frm.toggle_display(["plc_conversion_rate", "price_list_currency"],
			this.frm.doc.price_list_currency != company_currency);

		var show = cint(cur_frm.doc.discount_amount) ||
				((cur_frm.doc.taxes || []).filter(function(d) {return d.included_in_print_rate===1}).length);

		if(frappe.meta.get_docfield(cur_frm.doctype, "net_total"))
			cur_frm.toggle_display("net_total", show);

		if(frappe.meta.get_docfield(cur_frm.doctype, "base_net_total"))
			cur_frm.toggle_display("base_net_total", (show && (me.frm.doc.currency != company_currency)));

	},

	change_grid_labels: function(company_currency) {
		var me = this;

		this.frm.set_currency_labels(["base_rate", "base_net_rate", "base_price_list_rate", "base_amount", "base_net_amount"],
			company_currency, "items");

		this.frm.set_currency_labels(["rate", "net_rate", "price_list_rate", "amount", "net_amount"],
			this.frm.doc.currency, "items");

		if(this.frm.fields_dict["operations"]) {
			this.frm.set_currency_labels(["operating_cost", "hour_rate"], this.frm.doc.currency, "operations");
			this.frm.set_currency_labels(["base_operating_cost", "base_hour_rate"], company_currency, "operations");

			var item_grid = this.frm.fields_dict["operations"].grid;
			$.each(["base_operating_cost", "base_hour_rate"], function(i, fname) {
				if(frappe.meta.get_docfield(item_grid.doctype, fname))
					item_grid.set_column_disp(fname, me.frm.doc.currency != company_currency);
			});
		}

		if(this.frm.fields_dict["scrap_items"]) {
			this.frm.set_currency_labels(["rate", "amount"], this.frm.doc.currency, "scrap_items");
			this.frm.set_currency_labels(["base_rate", "base_amount"], company_currency, "scrap_items");

			var item_grid = this.frm.fields_dict["scrap_items"].grid;
			$.each(["base_rate", "base_amount"], function(i, fname) {
				if(frappe.meta.get_docfield(item_grid.doctype, fname))
					item_grid.set_column_disp(fname, me.frm.doc.currency != company_currency);
			});
		}

		if(this.frm.fields_dict["taxes"]) {
			this.frm.set_currency_labels(["tax_amount", "total", "tax_amount_after_discount"], this.frm.doc.currency, "taxes");

			this.frm.set_currency_labels(["base_tax_amount", "base_total", "base_tax_amount_after_discount"], company_currency, "taxes");
		}

		if(this.frm.fields_dict["advances"]) {
			this.frm.set_currency_labels(["advance_amount", "allocated_amount"],
				this.frm.doc.party_account_currency, "advances");
		}

		// toggle columns
		var item_grid = this.frm.fields_dict["items"].grid;
		$.each(["base_rate", "base_price_list_rate", "base_amount"], function(i, fname) {
			if(frappe.meta.get_docfield(item_grid.doctype, fname))
				item_grid.set_column_disp(fname, me.frm.doc.currency != company_currency);
		});

		var show = (cint(cur_frm.doc.discount_amount)) ||
			((cur_frm.doc.taxes || []).filter(function(d) {return d.included_in_print_rate===1}).length);

		$.each(["net_rate", "net_amount"], function(i, fname) {
			if(frappe.meta.get_docfield(item_grid.doctype, fname))
				item_grid.set_column_disp(fname, show);
		});

		$.each(["base_net_rate", "base_net_amount"], function(i, fname) {
			if(frappe.meta.get_docfield(item_grid.doctype, fname))
				item_grid.set_column_disp(fname, (show && (me.frm.doc.currency != company_currency)));
		});

		// set labels
		var $wrapper = $(this.frm.wrapper);
	},

	recalculate: function() {
		this.calculate_taxes_and_totals();
	},

	recalculate_values: function() {
		this.calculate_taxes_and_totals();
	},

	calculate_charges: function() {
		this.calculate_taxes_and_totals();
	},

	ignore_pricing_rule: function() {
		if(this.frm.doc.ignore_pricing_rule) {
			var me = this;
			var item_list = [];

			$.each(this.frm.doc["items"] || [], function(i, d) {
				if (d.item_code && !d.is_free_item) {
					item_list.push({
						"doctype": d.doctype,
						"name": d.name,
						"item_code": d.item_code,
						"pricing_rules": d.pricing_rules,
						"parenttype": d.parenttype,
						"parent": d.parent
					})
				}
			});
			return this.frm.call({
				method: "erpnext.accounts.doctype.pricing_rule.pricing_rule.remove_pricing_rules",
				args: { item_list: item_list },
				callback: function(r) {
					if (!r.exc && r.message) {
						r.message.forEach(row_item => {
							me.validate_pricing_rule(row_item);
						});
						me._set_values_for_item_list(r.message);
						me.calculate_taxes_and_totals();
						if(me.frm.doc.apply_discount_on) me.frm.trigger("apply_discount_on");
					}
				}
			});
		} else {
			this.apply_pricing_rule();
		}
	},

	apply_pricing_rule: function(item, calculate_taxes_and_totals) {
		var me = this;
		var args = this._get_args(item);
		if (!(args.items && args.items.length)) {
			if(calculate_taxes_and_totals) me.calculate_taxes_and_totals();
			return;
		}

		return this.frm.call({
			method: "erpnext.accounts.doctype.pricing_rule.pricing_rule.apply_pricing_rule",
			args: {	args: args, doc: me.frm.doc },
			callback: function(r) {
				if (!r.exc && r.message) {
					me._set_values_for_item_list(r.message);
					if(item) me.set_gross_profit(item);
					if(me.frm.doc.apply_discount_on) me.frm.trigger("apply_discount_on")
				}
			}
		});
	},

	_get_args: function(item) {
		var me = this;
		return {
			"items": this._get_item_list(item),
			"customer": me.frm.doc.customer,
			"customer_group": me.frm.doc.customer_group,
			"territory": me.frm.doc.territory,
			"supplier": me.frm.doc.supplier,
			"supplier_group": me.frm.doc.supplier_group,
			"currency": me.frm.doc.currency,
			"conversion_rate": me.frm.doc.conversion_rate,
			"price_list": me.frm.doc.selling_price_list || me.frm.doc.buying_price_list,
			"price_list_currency": me.frm.doc.price_list_currency,
			"plc_conversion_rate": me.frm.doc.plc_conversion_rate,
			"company": me.frm.doc.company,
			"transaction_date": me.frm.doc.transaction_date || me.frm.doc.posting_date,
			"campaign": me.frm.doc.campaign,
			"sales_partner": me.frm.doc.sales_partner,
			"ignore_pricing_rule": me.frm.doc.ignore_pricing_rule,
			"doctype": me.frm.doc.doctype,
			"name": me.frm.doc.name,
			"is_return": cint(me.frm.doc.is_return),
			"update_stock": in_list(['Sales Invoice', 'Purchase Invoice'], me.frm.doc.doctype) ? cint(me.frm.doc.update_stock) : 0,
			"conversion_factor": me.frm.doc.conversion_factor,
			"pos_profile": me.frm.doc.doctype == 'Sales Invoice' ? me.frm.doc.pos_profile : ''
		};
	},

	_get_item_list: function(item) {
		var item_list = [];
		var append_item = function(d) {
			if (d.item_code) {
				item_list.push({
					"doctype": d.doctype,
					"name": d.name,
					"child_docname": d.name,
					"item_code": d.item_code,
					"item_group": d.item_group,
					"brand": d.brand,
					"qty": d.qty,
					"stock_qty": d.stock_qty,
					"uom": d.uom,
					"parenttype": d.parenttype,
					"parent": d.parent,
					"pricing_rules": d.pricing_rules,
					"warehouse": d.warehouse,
					"serial_no": d.serial_no,
					"price_list_rate": d.price_list_rate,
					"conversion_factor": d.conversion_factor || 1.0
				});

				// if doctype is Quotation Item / Sales Order Iten then add Margin Type and rate in item_list
				if (in_list(["Quotation Item", "Sales Order Item", "Delivery Note Item", "Sales Invoice Item"]), d.doctype){
					item_list[0]["margin_type"] = d.margin_type;
					item_list[0]["margin_rate_or_amount"] = d.margin_rate_or_amount;
				}
			}
		};

		if (item) {
			append_item(item);
		} else {
			$.each(this.frm.doc["items"] || [], function(i, d) {
				append_item(d);
			});
		}
		return item_list;
	},

	_set_values_for_item_list: function(children) {
		var me = this;
		var price_list_rate_changed = false;
		for(var i=0, l=children.length; i<l; i++) {
			var d = children[i];
			var existing_pricing_rule = frappe.model.get_value(d.doctype, d.name, "pricing_rules");
			for(var k in d) {
				var v = d[k];
				if (["doctype", "name"].indexOf(k)===-1) {
					if(k=="price_list_rate") {
						if(flt(v) != flt(d.price_list_rate)) price_list_rate_changed = true;
					}
					frappe.model.set_value(d.doctype, d.name, k, v);
				}
			}

			// if pricing rule set as blank from an existing value, apply price_list
			if(!me.frm.doc.ignore_pricing_rule && existing_pricing_rule && !d.pricing_rules) {
				me.apply_price_list(frappe.get_doc(d.doctype, d.name));
			} else {
				me.validate_pricing_rule(frappe.get_doc(d.doctype, d.name));
			}
		}

		if(!price_list_rate_changed) me.calculate_taxes_and_totals();
	},

	apply_price_list: function(item, reset_plc_conversion) {
		// We need to reset plc_conversion_rate sometimes because the call to
		// `erpnext.stock.get_item_details.apply_price_list` is sensitive to its value
		if (!reset_plc_conversion) {
			this.frm.set_value("plc_conversion_rate", "");
		}

		var me = this;
		var args = this._get_args(item);
		if (!((args.items && args.items.length) || args.price_list)) {
			return;
		}

		if (me.in_apply_price_list == true) return;

		me.in_apply_price_list = true;
		return this.frm.call({
			method: "erpnext.stock.get_item_details.apply_price_list",
			args: {	args: args },
			callback: function(r) {
				if (!r.exc) {
					frappe.run_serially([
						() => me.frm.set_value("price_list_currency", r.message.parent.price_list_currency),
						() => me.frm.set_value("plc_conversion_rate", r.message.parent.plc_conversion_rate),
						() => {
							if(args.items.length) {
								me._set_values_for_item_list(r.message.children);
							}
						},
						() => { me.in_apply_price_list = false; }
					]);

				} else {
					me.in_apply_price_list = false;
				}
			}
		}).always(() => {
			me.in_apply_price_list = false;
		});
	},

	validate_pricing_rule: function(item) {
		let me = this;
		const fields = ["discount_percentage", "discount_amount", "pricing_rules"];

		if (item.pricing_rules) {
			frappe.call({
				method: "erpnext.accounts.doctype.pricing_rule.utils.validate_pricing_rule_for_different_cond",
				args: {
					doc: me.frm.doc
				},
				callback: function(r) {
					if (r.message) {
						r.message.items.forEach(d => {
							me.frm.doc.items.forEach(row => {
								if(d.name == row.name) {
									fields.forEach(f => {
										row[f] = d[f];
									});
								}
							});
						});

						me.trigger_price_list_rate();
					}
				}
			});
		} else if(item.remove_free_item) {
			var items = [];

			me.frm.doc.items.forEach(d => {
				if(d.item_code != item.remove_free_item || !d.is_free_item) {
					items.push(d);
				}
			});

			me.frm.doc.items = items;
			refresh_field('items');
		} else if(item.applied_on_items && item.apply_on) {
			const applied_on_items = item.applied_on_items.split(',');
			me.frm.doc.items.forEach(row => {
				if(applied_on_items.includes(row[item.apply_on])) {
					fields.forEach(f => {
						row[f] = 0;
					});
				}
			});

			me.trigger_price_list_rate();
		}
	},

	trigger_price_list_rate: function() {
		var me  = this;

		this.frm.doc.items.forEach(child_row => {
			me.frm.script_manager.trigger("price_list_rate",
				child_row.doctype, child_row.name);
		})
	},

	validate_company_and_party: function() {
		var me = this;
		var valid = true;

		$.each(["company", "customer"], function(i, fieldname) {
			if(frappe.meta.has_field(me.frm.doc.doctype, fieldname) && me.frm.doc.doctype != "Purchase Order") {
				if (!me.frm.doc[fieldname]) {
					frappe.msgprint(__("Please specify") + ": " +
						frappe.meta.get_label(me.frm.doc.doctype, fieldname, me.frm.doc.name) +
						". " + __("It is needed to fetch Item Details."));
					valid = false;
				}
			}
		});
		return valid;
	},

	get_terms: function() {
		var me = this;

		erpnext.utils.get_terms(this.frm.doc.tc_name, this.frm.doc, function(r) {
			if(!r.exc) {
				me.frm.set_value("terms", r.message);
			}
		});
	},

	taxes_and_charges: function() {
		var me = this;
		if(this.frm.doc.taxes_and_charges) {
			return this.frm.call({
				method: "erpnext.controllers.accounts_controller.get_taxes_and_charges",
				args: {
					"master_doctype": frappe.meta.get_docfield(this.frm.doc.doctype, "taxes_and_charges",
						this.frm.doc.name).options,
					"master_name": this.frm.doc.taxes_and_charges
				},
				callback: function(r) {
					if(!r.exc) {
						me.frm.set_value("taxes", r.message);

						if(me.frm.doc.shipping_rule) {
							me.frm.script_manager.trigger("shipping_rule");
						} else {
							me.calculate_taxes_and_totals();
						}
					}
				}
			});
		}
	},

	tax_category: function() {
		var me = this;
		if(me.frm.updating_party_details) return;

		frappe.run_serially([
			() => this.update_item_tax_map(),
			() => erpnext.utils.set_taxes(this.frm, "tax_category"),
		]);
	},

	item_tax_template: function(doc, cdt, cdn) {
		var me = this;
		if(me.frm.updating_party_details) return;

		var item = frappe.get_doc(cdt, cdn);

		if(item.item_tax_template) {
			return this.frm.call({
				method: "erpnext.stock.get_item_details.get_item_tax_map",
				args: {
					company: me.frm.doc.company,
					item_tax_template: item.item_tax_template,
					as_json: true
				},
				callback: function(r) {
					if(!r.exc) {
						item.item_tax_rate = r.message;
						me.add_taxes_from_item_tax_template(item.item_tax_rate);
						me.calculate_taxes_and_totals();
					}
				}
			});
		} else {
			item.item_tax_rate = "{}";
			me.calculate_taxes_and_totals();
		}
	},

	update_item_tax_map: function() {
		var me = this;
		var item_codes = [];
		$.each(this.frm.doc.items || [], function(i, item) {
			if(item.item_code) {
				item_codes.push(item.item_code);
			}
		});

		if(item_codes.length) {
			return this.frm.call({
				method: "erpnext.stock.get_item_details.get_item_tax_info",
				args: {
					company: me.frm.doc.company,
					tax_category: cstr(me.frm.doc.tax_category),
					item_codes: item_codes
				},
				callback: function(r) {
					if(!r.exc) {
						$.each(me.frm.doc.items || [], function(i, item) {
							if(item.item_code && r.message.hasOwnProperty(item.item_code)) {
								item.item_tax_template = r.message[item.item_code].item_tax_template;
								item.item_tax_rate = r.message[item.item_code].item_tax_rate;
								me.add_taxes_from_item_tax_template(item.item_tax_rate);
							} else {
								item.item_tax_template = "";
								item.item_tax_rate = "{}";
							}
						});
						me.calculate_taxes_and_totals();
					}
				}
			});
		}
	},

	is_recurring: function() {
		// set default values for recurring documents
		if(this.frm.doc.is_recurring && this.frm.doc.__islocal) {
			frappe.msgprint(__("Please set recurring after saving"));
			this.frm.set_value('is_recurring', 0);
			return;
		}

		if(this.frm.doc.is_recurring) {
			if(!this.frm.doc.recurring_id) {
				this.frm.set_value('recurring_id', this.frm.doc.name);
			}

			var owner_email = this.frm.doc.owner=="Administrator"
				? frappe.user_info("Administrator").email
				: this.frm.doc.owner;

			this.frm.doc.notification_email_address = $.map([cstr(owner_email),
				cstr(this.frm.doc.contact_email)], function(v) { return v || null; }).join(", ");
			this.frm.doc.repeat_on_day_of_month = frappe.datetime.str_to_obj(this.frm.doc.posting_date).getDate();
		}

		refresh_many(["notification_email_address", "repeat_on_day_of_month"]);
	},

	from_date: function() {
		// set to_date
		if(this.frm.doc.from_date) {
			var recurring_type_map = {'Monthly': 1, 'Quarterly': 3, 'Half-yearly': 6,
				'Yearly': 12};

			var months = recurring_type_map[this.frm.doc.recurring_type];
			if(months) {
				var to_date = frappe.datetime.add_months(this.frm.doc.from_date,
					months);
				this.frm.doc.to_date = frappe.datetime.add_days(to_date, -1);
				refresh_field('to_date');
			}
		}
	},

	set_gross_profit: function(item) {
		if (this.frm.doc.doctype == "Sales Order" && item.valuation_rate) {
			var rate = flt(item.rate) * flt(this.frm.doc.conversion_rate || 1);
			item.gross_profit = flt(((rate - item.valuation_rate) * item.stock_qty), precision("amount", item));
		}
	},

	setup_item_selector: function() {
		// TODO: remove item selector

		return;
		// if(!this.item_selector) {
		// 	this.item_selector = new erpnext.ItemSelector({frm: this.frm});
		// }
	},

	get_advances: function() {
		if(!this.frm.is_return) {
			return this.frm.call({
				method: "set_advances",
				doc: this.frm.doc,
				callback: function(r, rt) {
					refresh_field("advances");
				}
			})
		}
	},

	make_payment_entry: function() {
		return frappe.call({
			method: cur_frm.cscript.get_method_for_payment(),
			args: {
				"dt": cur_frm.doc.doctype,
				"dn": cur_frm.doc.name
			},
			callback: function(r) {
				var doclist = frappe.model.sync(r.message);
				frappe.set_route("Form", doclist[0].doctype, doclist[0].name);
				// cur_frm.refresh_fields()
			}
		});
	},

	get_method_for_payment: function(){
		var method = "erpnext.accounts.doctype.payment_entry.payment_entry.get_payment_entry";
		if(cur_frm.doc.__onload && cur_frm.doc.__onload.make_payment_via_journal_entry){
			if(in_list(['Sales Invoice', 'Purchase Invoice'],  cur_frm.doc.doctype)){
				method = "erpnext.accounts.doctype.journal_entry.journal_entry.get_payment_entry_against_invoice";
			}else {
				method= "erpnext.accounts.doctype.journal_entry.journal_entry.get_payment_entry_against_order";
			}
		}

		return method
	},

	set_query_for_batch: function(doc, cdt, cdn) {
		// Show item's batches in the dropdown of batch no

		var me = this;
		var item = frappe.get_doc(cdt, cdn);

		if(!item.item_code) {
			frappe.throw(__("Please enter Item Code to get batch no"));
		} else if (doc.doctype == "Purchase Receipt" ||
			(doc.doctype == "Purchase Invoice" && doc.update_stock)) {

			return {
				filters: {'item': item.item_code}
			}
		} else {
			let filters = {
				'item_code': item.item_code,
				'posting_date': me.frm.doc.posting_date || frappe.datetime.nowdate(),
			}
			if (item.warehouse) filters["warehouse"] = item.warehouse;

			return {
				query : "erpnext.controllers.queries.get_batch_no",
				filters: filters
			}
		}
	},

	payment_terms_template: function() {
		var me = this;
		const doc = this.frm.doc;
		if(doc.payment_terms_template && doc.doctype !== 'Delivery Note') {
			var posting_date = doc.posting_date || doc.transaction_date;
			frappe.call({
				method: "erpnext.controllers.accounts_controller.get_payment_terms",
				args: {
					terms_template: doc.payment_terms_template,
					posting_date: posting_date,
					grand_total: doc.rounded_total || doc.grand_total,
					bill_date: doc.bill_date
				},
				callback: function(r) {
					if(r.message && !r.exc) {
						me.frm.set_value("payment_schedule", r.message);
					}
				}
			})
		}
	},

	payment_term: function(doc, cdt, cdn) {
		var row = locals[cdt][cdn];
		if(row.payment_term) {
			frappe.call({
				method: "erpnext.controllers.accounts_controller.get_payment_term_details",
				args: {
					term: row.payment_term,
					bill_date: this.frm.doc.bill_date,
					posting_date: this.frm.doc.posting_date || this.frm.doc.transaction_date,
					grand_total: this.frm.doc.rounded_total || this.frm.doc.grand_total
				},
				callback: function(r) {
					if(r.message && !r.exc) {
						for (var d in r.message) {
							frappe.model.set_value(cdt, cdn, d, r.message[d]);
						}
					}
				}
			})
		}
	},

	blanket_order: function(doc, cdt, cdn) {
		var me = this;
		var item = locals[cdt][cdn];
		if (item.blanket_order && (item.parenttype=="Sales Order" || item.parenttype=="Purchase Order")) {
			frappe.call({
				method: "erpnext.stock.get_item_details.get_blanket_order_details",
				args: {
					args:{
						item_code: item.item_code,
						customer: doc.customer,
						supplier: doc.supplier,
						company: doc.company,
						transaction_date: doc.transaction_date,
						blanket_order: item.blanket_order
					}
				},
				callback: function(r) {
					if (!r.message) {
						frappe.throw(__("Invalid Blanket Order for the selected Customer and Item"));
					} else {
						frappe.run_serially([
							() => frappe.model.set_value(cdt, cdn, "blanket_order_rate", r.message.blanket_order_rate),
							() => me.frm.script_manager.trigger("price_list_rate", cdt, cdn)
						]);
					}
				}
			})
		}
	},

	set_warehouse: function() {
		var me = this;
		if(this.frm.doc.set_warehouse) {
			$.each(this.frm.doc.items || [], function(i, item) {
				frappe.model.set_value(me.frm.doctype + " Item", item.name, "warehouse", me.frm.doc.set_warehouse);
			});
		}
	}
});

erpnext.show_serial_batch_selector = function(frm, d, callback, on_close, show_dialog) {
	frappe.require("assets/erpnext/js/utils/serial_no_batch_selector.js", function() {
		new erpnext.SerialNoBatchSelector({
			frm: frm,
			item: d,
			warehouse_details: {
				type: "Warehouse",
				name: d.warehouse
			},
			callback: callback,
			on_close: on_close
		}, show_dialog);
	});
}<|MERGE_RESOLUTION|>--- conflicted
+++ resolved
@@ -903,11 +903,7 @@
 
 			if(frappe.meta.get_docfield(cdt, "alt_uom_size", cdn)) {
 				if (!item.alt_uom) {
-<<<<<<< HEAD
-					item.alt_uom_size = 1.0
-=======
 					item.alt_uom_size = 1.0;
->>>>>>> bdc15668
 				}
 				item.alt_uom_qty = flt(item.qty * item.conversion_factor * item.alt_uom_size, precision("alt_uom_qty", item));
 				refresh_field("alt_uom_qty", item.name, item.parentfield);
