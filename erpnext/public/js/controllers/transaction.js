// Copyright (c) 2015, Frappe Technologies Pvt. Ltd. and Contributors
// License: GNU General Public License v3. See license.txt


erpnext.TransactionController = class TransactionController extends erpnext.taxes_and_totals {
	setup() {
		super.setup();
		let me = this;

		this.frm.ignore_doctypes_on_cancel_all = ['Serial and Batch Bundle'];

		frappe.flags.hide_serial_batch_dialog = true;
		frappe.ui.form.on(this.frm.doctype + " Item", "rate", function(frm, cdt, cdn) {
			var item = frappe.get_doc(cdt, cdn);
			var has_margin_field = frappe.meta.has_field(cdt, 'margin_type');

			frappe.model.round_floats_in(item, ["rate", "price_list_rate"]);

			if(item.price_list_rate) {
				if(item.rate > item.price_list_rate && has_margin_field) {
					// if rate is greater than price_list_rate, set margin
					// or set discount
					item.discount_percentage = 0;
					item.margin_type = 'Amount';
					item.margin_rate_or_amount = flt(item.rate - item.price_list_rate,
						precision("margin_rate_or_amount", item));
					item.rate_with_margin = item.rate;
				} else {
					item.discount_percentage = flt((1 - item.rate / item.price_list_rate) * 100.0,
						precision("discount_percentage", item));
					item.discount_amount = flt(item.price_list_rate) - flt(item.rate);
					item.margin_type = '';
					item.margin_rate_or_amount = 0;
					item.rate_with_margin = 0;
				}
			} else {
				item.discount_percentage = 0.0;
				item.margin_type = '';
				item.margin_rate_or_amount = 0;
				item.rate_with_margin = 0;
			}
			item.base_rate_with_margin = item.rate_with_margin * flt(frm.doc.conversion_rate);

			cur_frm.cscript.set_gross_profit(item);
			cur_frm.cscript.calculate_taxes_and_totals();
			cur_frm.cscript.calculate_stock_uom_rate(frm, cdt, cdn);
		});

		frappe.ui.form.on(this.frm.cscript.tax_table, "rate", function(frm, cdt, cdn) {
			cur_frm.cscript.calculate_taxes_and_totals();
		});

		frappe.ui.form.on(this.frm.cscript.tax_table, "tax_amount", function(frm, cdt, cdn) {
			cur_frm.cscript.calculate_taxes_and_totals();
		});

		frappe.ui.form.on(this.frm.cscript.tax_table, "row_id", function(frm, cdt, cdn) {
			cur_frm.cscript.calculate_taxes_and_totals();
		});

		frappe.ui.form.on(this.frm.cscript.tax_table, "included_in_print_rate", function(frm, cdt, cdn) {
			cur_frm.cscript.set_dynamic_labels();
			cur_frm.cscript.calculate_taxes_and_totals();
		});

		frappe.ui.form.on(this.frm.doctype, "apply_discount_on", function(frm) {
			if(frm.doc.additional_discount_percentage) {
				frm.trigger("additional_discount_percentage");
			} else {
				cur_frm.cscript.calculate_taxes_and_totals();
			}
		});

		frappe.ui.form.on(this.frm.doctype, "additional_discount_percentage", function(frm) {
			if(!frm.doc.apply_discount_on) {
				frappe.msgprint(__("Please set 'Apply Additional Discount On'"));
				return;
			}

			frm.via_discount_percentage = true;

			if(frm.doc.additional_discount_percentage && frm.doc.discount_amount) {
				// Reset discount amount and net / grand total
				frm.doc.discount_amount = 0;
				frm.cscript.calculate_taxes_and_totals();
			}

			var total = flt(frm.doc[frappe.model.scrub(frm.doc.apply_discount_on)]);
			var discount_amount = flt(total*flt(frm.doc.additional_discount_percentage) / 100,
				precision("discount_amount"));

			frm.set_value("discount_amount", discount_amount)
				.then(() => delete frm.via_discount_percentage);
		});

		frappe.ui.form.on(this.frm.doctype, "discount_amount", function(frm) {
			frm.cscript.set_dynamic_labels();

			if (!frm.via_discount_percentage) {
				frm.doc.additional_discount_percentage = 0;
			}

			frm.cscript.calculate_taxes_and_totals();
		});

		frappe.ui.form.on(this.frm.doctype + " Item", {
			items_add: function(frm, cdt, cdn) {
				var item = frappe.get_doc(cdt, cdn);
				if (!item.warehouse && frm.doc.set_warehouse) {
					item.warehouse = frm.doc.set_warehouse;
				}

				if (!item.target_warehouse && frm.doc.set_target_warehouse) {
					item.target_warehouse = frm.doc.set_target_warehouse;
				}

				if (!item.from_warehouse && frm.doc.set_from_warehouse) {
					item.from_warehouse = frm.doc.set_from_warehouse;
				}

				erpnext.accounts.dimensions.copy_dimension_from_first_row(frm, cdt, cdn, 'items');
			}
		});

		if(this.frm.fields_dict["items"].grid.get_field('serial_and_batch_bundle')) {
			this.frm.set_query("serial_and_batch_bundle", "items", function(doc, cdt, cdn) {
				let item_row = locals[cdt][cdn];
				return {
					filters: {
						'item_code': item_row.item_code,
						'voucher_type': doc.doctype,
						'voucher_no': ["in", [doc.name, ""]],
						'is_cancelled': 0,
					}
				}
			});
		}

		if(
			this.frm.docstatus < 2
			&& this.frm.fields_dict["payment_terms_template"]
			&& this.frm.fields_dict["payment_schedule"]
			&& this.frm.doc.payment_terms_template
			&& !this.frm.doc.payment_schedule.length
		){
			this.frm.trigger("payment_terms_template");
		}

		if(this.frm.fields_dict["taxes"]) {
			this["taxes_remove"] = this.calculate_taxes_and_totals;
		}

		if(this.frm.fields_dict["items"]) {
			this["items_remove"] = this.calculate_net_weight;
		}

		if(this.frm.fields_dict["recurring_print_format"]) {
			this.frm.set_query("recurring_print_format", function(doc) {
				return{
					filters: [
						['Print Format', 'doc_type', '=', cur_frm.doctype],
					]
				};
			});
		}

		if(this.frm.fields_dict["return_against"]) {
			this.frm.set_query("return_against", function(doc) {
				var filters = {
					"docstatus": 1,
					"is_return": 0,
					"company": doc.company
				};
				if (me.frm.fields_dict["customer"] && doc.customer) filters["customer"] = doc.customer;
				if (me.frm.fields_dict["supplier"] && doc.supplier) filters["supplier"] = doc.supplier;

				return {
					filters: filters
				};
			});
		}

		if (this.frm.fields_dict["items"].grid.get_field("expense_account")) {
			this.frm.set_query("expense_account", "items", function(doc) {
				return {
					filters: {
						"company": doc.company,
						"report_type": "Profit and Loss",
						"is_group": 0
					}
				};
			});
		}

		if(frappe.meta.get_docfield(this.frm.doc.doctype, "pricing_rules")) {
			this.frm.set_indicator_formatter('pricing_rule', function(doc) {
				return (doc.rule_applied) ? "green" : "red";
			});
		}

		if (this.frm.fields_dict["items"].grid.get_field('blanket_order')) {
			this.frm.set_query("blanket_order", "items", function(doc, cdt, cdn) {
				var item = locals[cdt][cdn];
				return {
					query: "erpnext.controllers.queries.get_blanket_orders",
					filters: {
						"company": doc.company,
						"blanket_order_type": doc.doctype === "Sales Order" ? "Selling" : "Purchasing",
						"item": item.item_code
					}
				}
			});
		}

		if (this.frm.fields_dict.taxes_and_charges) {
			this.frm.set_query("taxes_and_charges", function() {
				return {
					filters: [
						['company', '=', me.frm.doc.company],
						['docstatus', '!=', 2]
					]
				};
			});
		}

	}

	toggle_enable_for_stock_uom(field) {
		frappe.db.get_single_value('Stock Settings', field)
		.then(value => {
			this.frm.fields_dict["items"].grid.toggle_enable("stock_qty", value);
		});
	}

	onload() {
		var me = this;

		if(this.frm.doc.__islocal) {
			var currency = frappe.defaults.get_user_default("currency");

			let set_value = (fieldname, value) => {
				if(me.frm.fields_dict[fieldname] && !me.frm.doc[fieldname]) {
					return me.frm.set_value(fieldname, value);
				}
			};

			this.frm.trigger('set_default_internal_warehouse');

			return frappe.run_serially([
				() => set_value('currency', currency),
				() => set_value('price_list_currency', currency),
				() => set_value('status', 'Draft'),
				() => set_value('is_subcontracted', 0),
				() => {
					if(this.frm.doc.company && !this.frm.doc.amended_from) {
						this.frm.trigger("company");
					}
				}
			]);
		}

		if(this.frm.fields_dict['items'].grid.get_field('serial_and_batch_bundle')) {
			let sbb_field = this.frm.get_docfield('items', 'serial_and_batch_bundle');
			if (sbb_field) {
				sbb_field.get_route_options_for_new_doc = (row) => {
					return {
						'item_code': row.doc.item_code,
					}
				};
			}
		}

		if(this.frm.fields_dict['items'].grid.get_field('batch_no')) {
			let batch_no_field = this.frm.get_docfield('items', 'batch_no');
			if (batch_no_field) {
				batch_no_field.get_route_options_for_new_doc = function(row) {
					return {
						'item': row.doc.item_code
					}
				};
			}
		}
	}

	is_return() {
		if(!this.frm.doc.is_return && this.frm.doc.return_against) {
			this.frm.set_value('return_against', '');
		}
	}

	setup_quality_inspection() {
		if(!in_list(["Delivery Note", "Sales Invoice", "Purchase Receipt", "Purchase Invoice", "Subcontracting Receipt"], this.frm.doc.doctype)) {
			return;
		}

		const me = this;
		if (!this.frm.is_new() && this.frm.doc.docstatus === 0) {
			this.frm.add_custom_button(__("Quality Inspection(s)"), () => {
				me.make_quality_inspection();
			}, __("Create"));
			this.frm.page.set_inner_btn_group_as_primary(__('Create'));
		}

		const inspection_type = in_list(["Purchase Receipt", "Purchase Invoice", "Subcontracting Receipt"], this.frm.doc.doctype)
			? "Incoming" : "Outgoing";

		let quality_inspection_field = this.frm.get_docfield("items", "quality_inspection");
		quality_inspection_field.get_route_options_for_new_doc = function(row) {
			if(me.frm.is_new()) return {};
			return {
				"inspection_type": inspection_type,
				"reference_type": me.frm.doc.doctype,
				"reference_name": me.frm.doc.name,
				"item_code": row.doc.item_code,
				"description": row.doc.description,
				"item_serial_no": row.doc.serial_no ? row.doc.serial_no.split("\n")[0] : null,
				"batch_no": row.doc.batch_no
			}
		}

		this.frm.set_query("quality_inspection", "items", function(doc, cdt, cdn) {
			let d = locals[cdt][cdn];
			return {
				filters: {
					docstatus: 1,
					inspection_type: inspection_type,
					reference_name: doc.name,
					item_code: d.item_code
				}
			}
		});
	}

	make_payment_request() {
		let me = this;
		const payment_request_type = (in_list(['Sales Order', 'Sales Invoice'], this.frm.doc.doctype))
			? "Inward" : "Outward";

		frappe.call({
			method:"erpnext.accounts.doctype.payment_request.payment_request.make_payment_request",
			args: {
				dt: me.frm.doc.doctype,
				dn: me.frm.doc.name,
				recipient_id: me.frm.doc.contact_email,
				payment_request_type: payment_request_type,
				party_type: payment_request_type == 'Outward' ? "Supplier" : "Customer",
				party: payment_request_type == 'Outward' ? me.frm.doc.supplier : me.frm.doc.customer
			},
			callback: function(r) {
				if(!r.exc){
					frappe.model.sync(r.message);
					frappe.set_route("Form", r.message.doctype, r.message.name);
				}
			}
		})
	}

	onload_post_render() {
		if(this.frm.doc.__islocal && !(this.frm.doc.taxes || []).length
			&& !this.frm.doc.__onload?.load_after_mapping) {
			frappe.after_ajax(() => this.apply_default_taxes());
		} else if(this.frm.doc.__islocal && this.frm.doc.company && this.frm.doc["items"]
			&& !this.frm.doc.is_pos) {
			frappe.after_ajax(() => this.calculate_taxes_and_totals());
		}
		if(frappe.meta.get_docfield(this.frm.doc.doctype + " Item", "item_code")) {
			this.setup_item_selector();
			this.frm.get_field("items").grid.set_multiple_add("item_code", "qty");
		}
	}

	refresh() {
		erpnext.toggle_naming_series();
		erpnext.hide_company();
		this.set_dynamic_labels();
		this.setup_sms();
		this.setup_quality_inspection();
		this.validate_has_items();
		erpnext.utils.view_serial_batch_nos(this.frm);
	}

	scan_barcode() {
		frappe.flags.dialog_set = false;
		const barcode_scanner = new erpnext.utils.BarcodeScanner({frm:this.frm});
		barcode_scanner.process_scan();
	}

	validate_has_items () {
		let table = this.frm.doc.items;
		this.frm.has_items = (table && table.length
			&& table[0].qty && table[0].item_code);
	}

	apply_default_taxes() {
		var me = this;
		var taxes_and_charges_field = frappe.meta.get_docfield(me.frm.doc.doctype, "taxes_and_charges",
			me.frm.doc.name);

		if (!this.frm.doc.taxes_and_charges && this.frm.doc.taxes && this.frm.doc.taxes.length > 0) {
			return;
		}

		if (taxes_and_charges_field) {
			return frappe.call({
				method: "erpnext.controllers.accounts_controller.get_default_taxes_and_charges",
				args: {
					"master_doctype": taxes_and_charges_field.options,
					"tax_template": me.frm.doc.taxes_and_charges || "",
					"company": me.frm.doc.company
				},
				debounce: 2000,
				callback: function(r) {
					if(!r.exc && r.message) {
						frappe.run_serially([
							() => {
								// directly set in doc, so as not to call triggers
								if(r.message.taxes_and_charges) {
									me.frm.doc.taxes_and_charges = r.message.taxes_and_charges;
								}

								// set taxes table
								if(r.message.taxes) {
									me.frm.set_value("taxes", r.message.taxes);
								}
							},
							() => me.set_dynamic_labels(),
							() => me.calculate_taxes_and_totals()
						]);
					}
				}
			});
		}
	}

	setup_sms() {
		var me = this;
		let blacklist = ['Purchase Invoice', 'BOM'];
		if(this.frm.doc.docstatus===1 && !in_list(["Lost", "Stopped", "Closed"], this.frm.doc.status)
			&& !blacklist.includes(this.frm.doctype)) {
			this.frm.page.add_menu_item(__('Send SMS'), function() { me.send_sms(); });
		}
	}

	send_sms() {
		var sms_man = new erpnext.SMSManager(this.frm.doc);
	}

	item_code(doc, cdt, cdn) {
		var me = this;
		var item = frappe.get_doc(cdt, cdn);
		var update_stock = 0, show_batch_dialog = 0;

		item.weight_per_unit = 0;
		item.weight_uom = '';
		item.conversion_factor = 0;

		if(['Sales Invoice', 'Purchase Invoice'].includes(this.frm.doc.doctype)) {
			update_stock = cint(me.frm.doc.update_stock);
			show_batch_dialog = update_stock;

		} else if((this.frm.doc.doctype === 'Purchase Receipt') ||
			this.frm.doc.doctype === 'Delivery Note') {
			show_batch_dialog = 1;
		}
		item.barcode = null;


		if(item.item_code || item.serial_no) {
			if(!this.validate_company_and_party()) {
				this.frm.fields_dict["items"].grid.grid_rows[item.idx - 1].remove();
			} else {
				item.pricing_rules = ''
				return this.frm.call({
					method: "erpnext.stock.get_item_details.get_item_details",
					child: item,
					args: {
						doc: me.frm.doc,
						args: {
							item_code: item.item_code,
							barcode: item.barcode,
							serial_no: item.serial_no,
							batch_no: item.batch_no,
							set_warehouse: me.frm.doc.set_warehouse,
							warehouse: item.warehouse,
							customer: me.frm.doc.customer || me.frm.doc.party_name,
							quotation_to: me.frm.doc.quotation_to,
							supplier: me.frm.doc.supplier,
							currency: me.frm.doc.currency,
							update_stock: update_stock,
							conversion_rate: me.frm.doc.conversion_rate,
							price_list: me.frm.doc.selling_price_list || me.frm.doc.buying_price_list,
							price_list_currency: me.frm.doc.price_list_currency,
							plc_conversion_rate: me.frm.doc.plc_conversion_rate,
							company: me.frm.doc.company,
							order_type: me.frm.doc.order_type,
							is_pos: cint(me.frm.doc.is_pos),
							is_return: cint(me.frm.doc.is_return),
							is_subcontracted: me.frm.doc.is_subcontracted,
							ignore_pricing_rule: me.frm.doc.ignore_pricing_rule,
							doctype: me.frm.doc.doctype,
							name: me.frm.doc.name,
							project: item.project || me.frm.doc.project,
							qty: item.qty || 1,
							net_rate: item.rate,
							stock_qty: item.stock_qty,
							conversion_factor: item.conversion_factor,
							weight_per_unit: item.weight_per_unit,
							uom: item.uom,
							weight_uom: item.weight_uom,
							manufacturer: item.manufacturer,
							stock_uom: item.stock_uom,
							pos_profile: cint(me.frm.doc.is_pos) ? me.frm.doc.pos_profile : '',
							cost_center: item.cost_center,
							tax_category: me.frm.doc.tax_category,
							item_tax_template: item.item_tax_template,
							child_doctype: item.doctype,
							child_docname: item.name,
							is_old_subcontracting_flow: me.frm.doc.is_old_subcontracting_flow,
						}
					},

					callback: function(r) {
						if(!r.exc) {
							frappe.run_serially([
								() => {
									var d = locals[cdt][cdn];
									me.add_taxes_from_item_tax_template(d.item_tax_rate);
									if (d.free_item_data && d.free_item_data.length > 0) {
										me.apply_product_discount(d);
									}
								},
								() => {
									// for internal customer instead of pricing rule directly apply valuation rate on item
									if ((me.frm.doc.is_internal_customer || me.frm.doc.is_internal_supplier) && me.frm.doc.represents_company === me.frm.doc.company) {
										me.get_incoming_rate(item, me.frm.posting_date, me.frm.posting_time,
											me.frm.doc.doctype, me.frm.doc.company);
									} else {
										me.frm.script_manager.trigger("price_list_rate", cdt, cdn);
									}
								},
								() => {
									if (me.frm.doc.is_internal_customer || me.frm.doc.is_internal_supplier) {
										me.calculate_taxes_and_totals();
									}
								},
								() => me.toggle_conversion_factor(item),
								() => {
									if (show_batch_dialog && !frappe.flags.trigger_from_barcode_scanner)
										return frappe.db.get_value("Item", item.item_code, ["has_batch_no", "has_serial_no"])
											.then((r) => {
												if (r.message &&
												(r.message.has_batch_no || r.message.has_serial_no)) {
													frappe.flags.hide_serial_batch_dialog = false;
												} else {
													show_batch_dialog = false;
												}
											});
								},
								() => {
									// check if batch serial selector is disabled or not
									if (show_batch_dialog && !frappe.flags.hide_serial_batch_dialog)
										return frappe.db.get_single_value('Stock Settings', 'disable_serial_no_and_batch_selector')
											.then((value) => {
												if (value) {
													frappe.flags.hide_serial_batch_dialog = true;
												}
											});
								},
								() => {
									if(show_batch_dialog && !frappe.flags.hide_serial_batch_dialog && !frappe.flags.dialog_set) {
										var d = locals[cdt][cdn];
										$.each(r.message, function(k, v) {
											if(!d[k]) d[k] = v;
										});

										if (d.has_batch_no && d.has_serial_no) {
											d.batch_no = undefined;
										}

										frappe.flags.dialog_set = true;
										erpnext.show_serial_batch_selector(me.frm, d, (item) => {
											me.frm.script_manager.trigger('qty', item.doctype, item.name);
											if (!me.frm.doc.set_warehouse)
												me.frm.script_manager.trigger('warehouse', item.doctype, item.name);
											me.apply_price_list(item, true);
										}, undefined, !frappe.flags.hide_serial_batch_dialog);
									} else {
										frappe.flags.dialog_set = false;
									}
								},
								() => me.conversion_factor(doc, cdt, cdn, true),
								() => me.remove_pricing_rule(item),
								() => {
									if (item.apply_rule_on_other_items) {
										let key = item.name;
										me.apply_rule_on_other_items({key: item});
									}
								},
								() => {
									var company_currency = me.get_company_currency();
									me.update_item_grid_labels(company_currency);
								}
							]);
						}
					}
				});
			}
		}
	}

	price_list_rate(doc, cdt, cdn) {
		var item = frappe.get_doc(cdt, cdn);
		frappe.model.round_floats_in(item, ["price_list_rate", "discount_percentage"]);

		// check if child doctype is Sales Order Item/Quotation Item and calculate the rate
		if (in_list(["Quotation Item", "Sales Order Item", "Delivery Note Item", "Sales Invoice Item", "POS Invoice Item", "Purchase Invoice Item", "Purchase Order Item", "Purchase Receipt Item"]), cdt)
			this.apply_pricing_rule_on_item(item);
		else
			item.rate = flt(item.price_list_rate * (1 - item.discount_percentage / 100.0),
				precision("rate", item));

		this.calculate_taxes_and_totals();
	}

	margin_rate_or_amount(doc, cdt, cdn) {
		// calculated the revised total margin and rate on margin rate changes
		let item = frappe.get_doc(cdt, cdn);
		this.apply_pricing_rule_on_item(item);
		this.calculate_taxes_and_totals();
		cur_frm.refresh_fields();
	}

	margin_type(doc, cdt, cdn) {
		// calculate the revised total margin and rate on margin type changes
		let item = frappe.get_doc(cdt, cdn);
		if (!item.margin_type) {
			frappe.model.set_value(cdt, cdn, "margin_rate_or_amount", 0);
		} else {
			this.apply_pricing_rule_on_item(item, doc, cdt, cdn);
			this.calculate_taxes_and_totals();
			cur_frm.refresh_fields();
		}
	}

	get_incoming_rate(item, posting_date, posting_time, voucher_type, company) {

		let item_args = {
			'item_code': item.item_code,
			'warehouse': in_list('Purchase Receipt', 'Purchase Invoice') ? item.from_warehouse : item.warehouse,
			'posting_date': posting_date,
			'posting_time': posting_time,
			'qty': item.qty * item.conversion_factor,
			'serial_no': item.serial_no,
			'batch_no': item.batch_no,
			'voucher_type': voucher_type,
			'company': company,
			'allow_zero_valuation_rate': item.allow_zero_valuation_rate
		}

		frappe.call({
			method: 'erpnext.stock.utils.get_incoming_rate',
			args: {
				args: item_args
			},
			callback: function(r) {
				frappe.model.set_value(item.doctype, item.name, 'rate', r.message * item.conversion_factor);
			}
		});
	}

	add_taxes_from_item_tax_template(item_tax_map) {
		let me = this;

		if(item_tax_map && cint(frappe.defaults.get_default("add_taxes_from_item_tax_template"))) {
			if(typeof (item_tax_map) == "string") {
				item_tax_map = JSON.parse(item_tax_map);
			}

			$.each(item_tax_map, function(tax, rate) {
				let found = (me.frm.doc.taxes || []).find(d => d.account_head === tax);
				if(!found) {
					let child = frappe.model.add_child(me.frm.doc, "taxes");
					child.charge_type = "On Net Total";
					child.account_head = tax;
					child.rate = 0;
				}
			});
		}
	}

	serial_no(doc, cdt, cdn) {
		var me = this;
		var item = frappe.get_doc(cdt, cdn);

		if (item && item.doctype === 'Purchase Receipt Item Supplied') {
			return;
		}

		if (item && item.serial_no) {
			if (!item.item_code) {
				this.frm.trigger("item_code", cdt, cdn);
			}
			else {
				// Replace all occurences of comma with line feed
				item.serial_no = item.serial_no.replace(/,/g, '\n');
				item.conversion_factor = item.conversion_factor || 1;
				refresh_field("serial_no", item.name, item.parentfield);
				if (!doc.is_return && cint(frappe.user_defaults.set_qty_in_transactions_based_on_serial_no_input)) {
					setTimeout(() => {
						me.update_qty(cdt, cdn);
					}, 10000);
				}
			}
		}
	}

	on_submit() {
		if (in_list(["Purchase Invoice", "Sales Invoice"], this.frm.doc.doctype)
			&& !this.frm.doc.update_stock) {
			return;
		}

		this.refresh_serial_batch_bundle_field();
	}

	refresh_serial_batch_bundle_field() {
		frappe.route_hooks.after_submit = (frm_obj) => {
			frm_obj.reload_doc();
		}
	}

	update_qty(cdt, cdn) {
		var valid_serial_nos = [];
		var serialnos = [];
		var item = frappe.get_doc(cdt, cdn);
		serialnos = item.serial_no.split("\n");
		for (var i = 0; i < serialnos.length; i++) {
			if (serialnos[i] != "") {
				valid_serial_nos.push(serialnos[i]);
			}
		}
		frappe.model.set_value(item.doctype, item.name,
			"qty", valid_serial_nos.length / item.conversion_factor);
		frappe.model.set_value(item.doctype, item.name, "stock_qty", valid_serial_nos.length);
	}

	validate() {
		this.calculate_taxes_and_totals(false);
	}

	update_stock() {
		this.frm.trigger('set_default_internal_warehouse');
	}

	set_default_internal_warehouse() {
		let me = this;
		if ((this.frm.doc.doctype === 'Sales Invoice' && me.frm.doc.update_stock)
			|| this.frm.doc.doctype == 'Delivery Note') {
			if (this.frm.doc.is_internal_customer && this.frm.doc.company === this.frm.doc.represents_company) {
				frappe.db.get_value('Company', this.frm.doc.company, 'default_in_transit_warehouse', function(value) {
					me.frm.set_value('set_target_warehouse', value.default_in_transit_warehouse);
				});
			}
		}

		if ((this.frm.doc.doctype === 'Purchase Invoice' && me.frm.doc.update_stock)
			|| this.frm.doc.doctype == 'Purchase Receipt') {
			if (this.frm.doc.is_internal_supplier && this.frm.doc.company === this.frm.doc.represents_company) {
				frappe.db.get_value('Company', this.frm.doc.company, 'default_in_transit_warehouse', function(value) {
					me.frm.set_value('set_from_warehouse', value.default_in_transit_warehouse);
				});
			}
		}
	}

	company() {
		var me = this;
		var set_pricing = function() {
			if(me.frm.doc.company && me.frm.fields_dict.currency) {
				var company_currency = me.get_company_currency();
				var company_doc = frappe.get_doc(":Company", me.frm.doc.company);

				if (!me.frm.doc.currency) {
					me.frm.set_value("currency", company_currency);
				}

				if (me.frm.doc.currency == company_currency) {
					me.frm.set_value("conversion_rate", 1.0);
				}
				if (me.frm.doc.price_list_currency == company_currency) {
					me.frm.set_value('plc_conversion_rate', 1.0);
				}
				if (company_doc){
					if (company_doc.default_letter_head) {
						if(me.frm.fields_dict.letter_head) {
							me.frm.set_value("letter_head", company_doc.default_letter_head);
						}
					}
					let selling_doctypes_for_tc = ["Sales Invoice", "Quotation", "Sales Order", "Delivery Note"];
					if (company_doc.default_selling_terms && frappe.meta.has_field(me.frm.doc.doctype, "tc_name") &&
					selling_doctypes_for_tc.indexOf(me.frm.doc.doctype) != -1) {
						me.frm.set_value("tc_name", company_doc.default_selling_terms);
					}
					let buying_doctypes_for_tc = ["Request for Quotation", "Supplier Quotation", "Purchase Order",
						"Material Request", "Purchase Receipt"];
					// Purchase Invoice is excluded as per issue #3345
					if (company_doc.default_buying_terms && frappe.meta.has_field(me.frm.doc.doctype, "tc_name") &&
					buying_doctypes_for_tc.indexOf(me.frm.doc.doctype) != -1) {
						me.frm.set_value("tc_name", company_doc.default_buying_terms);
					}
				}
<<<<<<< HEAD

				if (
					company_doc.default_selling_terms &&
					frappe.meta.has_field(me.frm.doc.doctype, "tc_name") &&
					[
						"Sales Invoice",
						"Quotation",
						"Sales Order",
						"Delivery Note",
					].includes(me.frm.doc.doctype) &&
					!me.frm.doc.tc_name
				) {
					me.frm.set_value("tc_name", company_doc.default_selling_terms);
				}

				if (
					company_doc.default_buying_terms &&
					frappe.meta.has_field(me.frm.doc.doctype, "tc_name") &&
					[
						"Request for Quotation",
						"Supplier Quotation",
						"Purchase Order",
						// Purchase Invoice is excluded as per issue #3345
						"Material Request",
						"Purchase Receipt",
					].includes(me.frm.doc.doctype) &&
					!me.frm.doc.tc_name
				) {
					me.frm.set_value("tc_name", company_doc.default_buying_terms);
				}

=======
>>>>>>> 2e5d7164
				frappe.run_serially([
					() => me.frm.script_manager.trigger("currency"),
					() => me.update_item_tax_map(),
					() => me.apply_default_taxes(),
					() => me.apply_pricing_rule()
				]);
			}
		}

		var set_party_account = function(set_pricing) {
			if (in_list(["Sales Invoice", "Purchase Invoice"], me.frm.doc.doctype)) {
				if(me.frm.doc.doctype=="Sales Invoice") {
					var party_type = "Customer";
					var party_account_field = 'debit_to';
				} else {
					var party_type = "Supplier";
					var party_account_field = 'credit_to';
				}

				var party = me.frm.doc[frappe.model.scrub(party_type)];
				if(party && me.frm.doc.company) {
					return frappe.call({
						method: "erpnext.accounts.party.get_party_account",
						args: {
							company: me.frm.doc.company,
							party_type: party_type,
							party: party
						},
						callback: function(r) {
							if(!r.exc && r.message) {
								me.frm.set_value(party_account_field, r.message);
								set_pricing();
							}
						}
					});
				} else {
					set_pricing();
				}
			} else {
				set_pricing();
			}

		}

		if (frappe.meta.get_docfield(this.frm.doctype, "shipping_address") &&
			in_list(['Purchase Order', 'Purchase Receipt', 'Purchase Invoice'], this.frm.doctype)) {
			erpnext.utils.get_shipping_address(this.frm, function() {
				set_party_account(set_pricing);
			});

		} else {
			set_party_account(set_pricing);
		}

		if(this.frm.doc.company) {
			erpnext.last_selected_company = this.frm.doc.company;
		}
	}

	transaction_date() {
		if (this.frm.doc.transaction_date) {
			this.frm.transaction_date = this.frm.doc.transaction_date;
			frappe.ui.form.trigger(this.frm.doc.doctype, "currency");
		}
	}

	posting_date() {
		var me = this;
		if (this.frm.doc.posting_date) {
			this.frm.posting_date = this.frm.doc.posting_date;

			if ((this.frm.doc.doctype == "Sales Invoice" && this.frm.doc.customer) ||
				(this.frm.doc.doctype == "Purchase Invoice" && this.frm.doc.supplier)) {
				return frappe.call({
					method: "erpnext.accounts.party.get_due_date",
					args: {
						"posting_date": me.frm.doc.posting_date,
						"party_type": me.frm.doc.doctype == "Sales Invoice" ? "Customer" : "Supplier",
						"bill_date": me.frm.doc.bill_date,
						"party": me.frm.doc.doctype == "Sales Invoice" ? me.frm.doc.customer : me.frm.doc.supplier,
						"company": me.frm.doc.company
					},
					callback: function(r, rt) {
						if(r.message) {
							me.frm.doc.due_date = r.message;
							refresh_field("due_date");
							frappe.ui.form.trigger(me.frm.doc.doctype, "currency");
							me.recalculate_terms();
						}
					}
				})
			} else {
				frappe.ui.form.trigger(me.frm.doc.doctype, "currency");
			}
		}
	}

	due_date() {
		// due_date is to be changed, payment terms template and/or payment schedule must
		// be removed as due_date is automatically changed based on payment terms
		if (this.frm.doc.due_date && !this.frm.updating_party_details && !this.frm.doc.is_pos) {
			if (this.frm.doc.payment_terms_template ||
				(this.frm.doc.payment_schedule && this.frm.doc.payment_schedule.length)) {
				var message1 = "";
				var message2 = "";
				var final_message = __("Please clear the") + " ";

				if (this.frm.doc.payment_terms_template) {
					message1 = __("selected Payment Terms Template");
					final_message = final_message + message1;
				}

				if ((this.frm.doc.payment_schedule || []).length) {
					message2 = __("Payment Schedule Table");
					if (message1.length !== 0) message2 = " and " + message2;
					final_message = final_message + message2;
				}
				frappe.msgprint(final_message);
			}
		}
	}

	bill_date() {
		this.posting_date();
	}

	recalculate_terms() {
		const doc = this.frm.doc;
		if (doc.payment_terms_template) {
			this.payment_terms_template();
		} else if (doc.payment_schedule) {
			const me = this;
			doc.payment_schedule.forEach(
				function(term) {
					if (term.payment_term) {
						me.payment_term(doc, term.doctype, term.name);
					} else {
						frappe.model.set_value(
							term.doctype, term.name, 'due_date',
							doc.posting_date || doc.transaction_date
						);
					}
				}
			);
		}
	}

	get_company_currency() {
		return erpnext.get_currency(this.frm.doc.company);
	}

	contact_person() {
		erpnext.utils.get_contact_details(this.frm);
	}

	currency() {
		// The transaction date be either transaction_date (from orders) or posting_date (from invoices)
		let transaction_date = this.frm.doc.transaction_date || this.frm.doc.posting_date;

		let me = this;
		this.set_dynamic_labels();
		let company_currency = this.get_company_currency();
		// Added `load_after_mapping` to determine if document is loading after mapping from another doc
		if(this.frm.doc.currency && this.frm.doc.currency !== company_currency
				&& !this.frm.doc.__onload?.load_after_mapping) {

			this.get_exchange_rate(transaction_date, this.frm.doc.currency, company_currency,
				function(exchange_rate) {
					if(exchange_rate != me.frm.doc.conversion_rate) {
						me.set_margin_amount_based_on_currency(exchange_rate);
						me.set_actual_charges_based_on_currency(exchange_rate);
						me.frm.set_value("conversion_rate", exchange_rate);
					}
				});
		} else {
			// company currency and doc currency is same
			// this will prevent unnecessary conversion rate triggers
			if(this.frm.doc.currency === this.get_company_currency()) {
				this.frm.set_value("conversion_rate", 1.0);
			} else {
				this.conversion_rate();
			}
		}
	}

	conversion_rate() {
		const me = this.frm;
		if(this.frm.doc.currency === this.get_company_currency()) {
			this.frm.set_value("conversion_rate", 1.0);
		}
		if(this.frm.doc.currency === this.frm.doc.price_list_currency &&
			this.frm.doc.plc_conversion_rate !== this.frm.doc.conversion_rate) {
			this.frm.set_value("plc_conversion_rate", this.frm.doc.conversion_rate);
		}

		if(flt(this.frm.doc.conversion_rate)>0.0) {
			if(this.frm.doc.__onload?.load_after_mapping) {
				this.calculate_taxes_and_totals();
			} else if (!this.in_apply_price_list){
				this.apply_price_list();
			}

		}
		// Make read only if Accounts Settings doesn't allow stale rates
		this.frm.set_df_property("conversion_rate", "read_only", erpnext.stale_rate_allowed() ? 0 : 1);
	}

	apply_discount_on_item(doc, cdt, cdn, field) {
		var item = frappe.get_doc(cdt, cdn);
		if(!item.price_list_rate) {
			item[field] = 0.0;
		} else {
			this.price_list_rate(doc, cdt, cdn);
		}
		this.set_gross_profit(item);
	}

	shipping_rule() {
		var me = this;
		if(this.frm.doc.shipping_rule) {
			return this.frm.call({
				doc: this.frm.doc,
				method: "apply_shipping_rule",
				callback: function(r) {
					me._calculate_taxes_and_totals();
				}
			}).fail(() => this.frm.set_value('shipping_rule', ''));
		}
	}

	set_margin_amount_based_on_currency(exchange_rate) {
		if (in_list(["Quotation", "Sales Order", "Delivery Note", "Sales Invoice", "Purchase Invoice", "Purchase Order", "Purchase Receipt"]), this.frm.doc.doctype) {
			var me = this;
			$.each(this.frm.doc.items || [], function(i, d) {
				if(d.margin_type == "Amount") {
					frappe.model.set_value(d.doctype, d.name, "margin_rate_or_amount",
						flt(d.margin_rate_or_amount) / flt(exchange_rate));
				}
			});
		}
	}

	set_actual_charges_based_on_currency(exchange_rate) {
		var me = this;
		$.each(this.frm.doc.taxes || [], function(i, d) {
			if(d.charge_type == "Actual") {
				frappe.model.set_value(d.doctype, d.name, "tax_amount",
					flt(d.base_tax_amount) / flt(exchange_rate));
			}
		});
	}

	get_exchange_rate(transaction_date, from_currency, to_currency, callback) {
		var args;
		if (["Quotation", "Sales Order", "Delivery Note", "Sales Invoice"].includes(this.frm.doctype)) {
			args = "for_selling";
		}
		else if (["Purchase Order", "Purchase Receipt", "Purchase Invoice"].includes(this.frm.doctype)) {
			args = "for_buying";
		}

		if (!transaction_date || !from_currency || !to_currency) return;
		return frappe.call({
			method: "erpnext.setup.utils.get_exchange_rate",
			args: {
				transaction_date: transaction_date,
				from_currency: from_currency,
				to_currency: to_currency,
				args: args
			},
			freeze: true,
			freeze_message: __("Fetching exchange rates ..."),
			callback: function(r) {
				callback(flt(r.message));
			}
		});
	}

	price_list_currency() {
		var me=this;
		this.set_dynamic_labels();

		var company_currency = this.get_company_currency();
		// Added `load_after_mapping` to determine if document is loading after mapping from another doc
		if(this.frm.doc.price_list_currency !== company_currency  &&
				!this.frm.doc.__onload?.load_after_mapping) {
			this.get_exchange_rate(this.frm.doc.posting_date, this.frm.doc.price_list_currency, company_currency,
				function(exchange_rate) {
					me.frm.set_value("plc_conversion_rate", exchange_rate);
				});
		} else {
			this.plc_conversion_rate();
		}
	}

	plc_conversion_rate() {
		if(this.frm.doc.price_list_currency === this.get_company_currency()) {
			this.frm.set_value("plc_conversion_rate", 1.0);
		} else if(this.frm.doc.price_list_currency === this.frm.doc.currency
			&& this.frm.doc.plc_conversion_rate && cint(this.frm.doc.plc_conversion_rate) != 1 &&
			cint(this.frm.doc.plc_conversion_rate) != cint(this.frm.doc.conversion_rate)) {
			this.frm.set_value("conversion_rate", this.frm.doc.plc_conversion_rate);
		}

		if(!this.in_apply_price_list) {
			this.apply_price_list(null, true);
		}
	}

	uom(doc, cdt, cdn) {
		var me = this;
		var item = frappe.get_doc(cdt, cdn);
		item.pricing_rules = ''
		if(item.item_code && item.uom) {
			return this.frm.call({
				method: "erpnext.stock.get_item_details.get_conversion_factor",
				args: {
					item_code: item.item_code,
					uom: item.uom
				},
				callback: function(r) {
					if(!r.exc) {
						frappe.model.set_value(cdt, cdn, 'conversion_factor', r.message.conversion_factor);
					}
				}
			});
		}
		me.calculate_stock_uom_rate(doc, cdt, cdn);
	}

	conversion_factor(doc, cdt, cdn, dont_fetch_price_list_rate) {
		if(frappe.meta.get_docfield(cdt, "stock_qty", cdn)) {
			var item = frappe.get_doc(cdt, cdn);
			frappe.model.round_floats_in(item, ["qty", "conversion_factor"]);
			item.stock_qty = flt(item.qty * item.conversion_factor, precision("stock_qty", item));
			refresh_field("stock_qty", item.name, item.parentfield);
			this.toggle_conversion_factor(item);

			if(doc.doctype != "Material Request") {
				item.total_weight = flt(item.stock_qty * item.weight_per_unit);
				refresh_field("total_weight", item.name, item.parentfield);
				this.calculate_net_weight();
			}

			// for handling customization not to fetch price list rate
			if(frappe.flags.dont_fetch_price_list_rate) {
				return
			}

			if (!dont_fetch_price_list_rate &&
				frappe.meta.has_field(doc.doctype, "price_list_currency")) {
				this.apply_price_list(item, true);
			}
			this.calculate_stock_uom_rate(doc, cdt, cdn);
		}
	}

	is_a_mapped_document(item) {
		const mapped_item_field_map = {
			"Delivery Note Item": ["si_detail", "so_detail", "dn_detail"],
			"Sales Invoice Item": ["dn_detail", "so_detail", "sales_invoice_item"],
			"Purchase Receipt Item": ["purchase_order_item", "purchase_invoice_item", "purchase_receipt_item"],
			"Purchase Invoice Item": ["purchase_order_item", "pr_detail", "po_detail"],
		};
		const mappped_fields = mapped_item_field_map[item.doctype] || [];

		return mappped_fields
			.map((field) => item[field])
			.filter(Boolean).length > 0;
	}

	batch_no(doc, cdt, cdn) {
		let item = frappe.get_doc(cdt, cdn);
		if (!this.is_a_mapped_document(item)) {
			this.apply_price_list(item, true);
		}
	}

	toggle_conversion_factor(item) {
		// toggle read only property for conversion factor field if the uom and stock uom are same
		if(this.frm.get_field('items').grid.fields_map.conversion_factor) {
			this.frm.fields_dict.items.grid.toggle_enable("conversion_factor",
				((item.uom != item.stock_uom) && !frappe.meta.get_docfield(cur_frm.fields_dict.items.grid.doctype, "conversion_factor").read_only)? true: false);
		}

	}

	qty(doc, cdt, cdn) {
		let item = frappe.get_doc(cdt, cdn);
		// item.pricing_rules = ''
		frappe.run_serially([
			() => this.remove_pricing_rule_for_item(item),
			() => this.conversion_factor(doc, cdt, cdn, true),
			() => this.apply_price_list(item, true), //reapply price list before applying pricing rule
			() => this.calculate_stock_uom_rate(doc, cdt, cdn),
			() => this.apply_pricing_rule(item, true)
		]);
	}

	stock_qty(doc, cdt, cdn) {
		let item = frappe.get_doc(cdt, cdn);
		item.conversion_factor = 1.0;
		if (item.stock_qty) {
			item.conversion_factor = flt(item.stock_qty) / flt(item.qty);
		}

		refresh_field("conversion_factor", item.name, item.parentfield);
	}

	calculate_stock_uom_rate(doc, cdt, cdn) {
		let item = frappe.get_doc(cdt, cdn);
		item.stock_uom_rate = flt(item.rate)/flt(item.conversion_factor);
		refresh_field("stock_uom_rate", item.name, item.parentfield);
	}
	service_stop_date(frm, cdt, cdn) {
		var child = locals[cdt][cdn];

		if(child.service_stop_date) {
			let start_date = Date.parse(child.service_start_date);
			let end_date = Date.parse(child.service_end_date);
			let stop_date = Date.parse(child.service_stop_date);

			if(stop_date < start_date) {
				frappe.model.set_value(cdt, cdn, "service_stop_date", "");
				frappe.throw(__("Service Stop Date cannot be before Service Start Date"));
			} else if (stop_date > end_date) {
				frappe.model.set_value(cdt, cdn, "service_stop_date", "");
				frappe.throw(__("Service Stop Date cannot be after Service End Date"));
			}
		}
	}

	sync_bundle_data() {
		let doctypes = ["Sales Invoice", "Purchase Invoice", "Delivery Note", "Purchase Receipt"];

		if (this.frm.is_new() && doctypes.includes(this.frm.doc.doctype)) {
			const barcode_scanner = new erpnext.utils.BarcodeScanner({frm:this.frm});
			barcode_scanner.sync_bundle_data();
			barcode_scanner.remove_item_from_localstorage();
		}
	}

	before_save(doc) {
		this.sync_bundle_data();
	}

	service_start_date(frm, cdt, cdn) {
		var child = locals[cdt][cdn];

		if(child.service_start_date) {
			frappe.call({
				"method": "erpnext.stock.get_item_details.calculate_service_end_date",
				args: {"args": child},
				callback: function(r) {
					frappe.model.set_value(cdt, cdn, "service_end_date", r.message.service_end_date);
				}
			})
		}
	}

	calculate_net_weight(){
		/* Calculate Total Net Weight then further applied shipping rule to calculate shipping charges.*/
		var me = this;
		this.frm.doc.total_net_weight= 0.0;

		$.each(this.frm.doc["items"] || [], function(i, item) {
			me.frm.doc.total_net_weight += flt(item.total_weight);
		});
		refresh_field("total_net_weight");
		this.shipping_rule();
	}

	set_dynamic_labels() {
		// What TODO? should we make price list system non-mandatory?
		this.frm.toggle_reqd("plc_conversion_rate",
			!!(this.frm.doc.price_list_name && this.frm.doc.price_list_currency));

		var company_currency = this.get_company_currency();
		this.change_form_labels(company_currency);
		this.change_grid_labels(company_currency);
		this.frm.refresh_fields();
	}

	change_form_labels(company_currency) {
		var me = this;

		this.frm.set_currency_labels(["base_total", "base_net_total", "base_total_taxes_and_charges",
			"base_discount_amount", "base_grand_total", "base_rounded_total", "base_in_words",
			"base_taxes_and_charges_added", "base_taxes_and_charges_deducted", "total_amount_to_pay",
			"base_paid_amount", "base_write_off_amount", "base_change_amount", "base_operating_cost",
			"base_raw_material_cost", "base_total_cost", "base_scrap_material_cost",
			"base_rounding_adjustment"], company_currency);

		this.frm.set_currency_labels(["total", "net_total", "total_taxes_and_charges", "discount_amount",
			"grand_total", "taxes_and_charges_added", "taxes_and_charges_deducted","tax_withholding_net_total",
			"rounded_total", "in_words", "paid_amount", "write_off_amount", "operating_cost",
			"scrap_material_cost", "rounding_adjustment", "raw_material_cost",
			"total_cost"], this.frm.doc.currency);

		this.frm.set_currency_labels(["outstanding_amount", "total_advance"],
			this.frm.doc.party_account_currency);

		cur_frm.set_df_property("conversion_rate", "description", "1 " + this.frm.doc.currency
			+ " = [?] " + company_currency);

		if(this.frm.doc.price_list_currency && this.frm.doc.price_list_currency!=company_currency) {
			cur_frm.set_df_property("plc_conversion_rate", "description", "1 "
				+ this.frm.doc.price_list_currency + " = [?] " + company_currency);
		}

		// toggle fields
		this.frm.toggle_display(["conversion_rate", "base_total", "base_net_total", "base_tax_withholding_net_total",
			"base_total_taxes_and_charges", "base_taxes_and_charges_added", "base_taxes_and_charges_deducted",
			"base_grand_total", "base_rounded_total", "base_in_words", "base_discount_amount",
			"base_paid_amount", "base_write_off_amount", "base_operating_cost", "base_raw_material_cost",
			"base_total_cost", "base_scrap_material_cost", "base_rounding_adjustment"],
		this.frm.doc.currency != company_currency);

		this.frm.toggle_display(["plc_conversion_rate", "price_list_currency"],
			this.frm.doc.price_list_currency != company_currency);

		var show = cint(cur_frm.doc.discount_amount) ||
				((cur_frm.doc.taxes || []).filter(function(d) {return d.included_in_print_rate===1}).length);

		if(frappe.meta.get_docfield(cur_frm.doctype, "net_total"))
			cur_frm.toggle_display("net_total", show);

		if(frappe.meta.get_docfield(cur_frm.doctype, "base_net_total"))
			cur_frm.toggle_display("base_net_total", (show && (me.frm.doc.currency != company_currency)));

	}

	change_grid_labels(company_currency) {
		var me = this;

		this.update_item_grid_labels(company_currency);

		this.toggle_item_grid_columns(company_currency);

		if (this.frm.doc.operations && this.frm.doc.operations.length > 0) {
			this.frm.set_currency_labels(["operating_cost", "hour_rate"], this.frm.doc.currency, "operations");
			this.frm.set_currency_labels(["base_operating_cost", "base_hour_rate"], company_currency, "operations");

			var item_grid = this.frm.fields_dict["operations"].grid;
			$.each(["base_operating_cost", "base_hour_rate"], function(i, fname) {
				if(frappe.meta.get_docfield(item_grid.doctype, fname))
					item_grid.set_column_disp(fname, me.frm.doc.currency != company_currency);
			});
		}

		if (this.frm.doc.scrap_items && this.frm.doc.scrap_items.length > 0) {
			this.frm.set_currency_labels(["rate", "amount"], this.frm.doc.currency, "scrap_items");
			this.frm.set_currency_labels(["base_rate", "base_amount"], company_currency, "scrap_items");

			var item_grid = this.frm.fields_dict["scrap_items"].grid;
			$.each(["base_rate", "base_amount"], function(i, fname) {
				if(frappe.meta.get_docfield(item_grid.doctype, fname))
					item_grid.set_column_disp(fname, me.frm.doc.currency != company_currency);
			});
		}

		if (this.frm.doc.taxes && this.frm.doc.taxes.length > 0) {
			this.frm.set_currency_labels(["tax_amount", "total", "tax_amount_after_discount"], this.frm.doc.currency, "taxes");

			this.frm.set_currency_labels(["base_tax_amount", "base_total", "base_tax_amount_after_discount"], company_currency, "taxes");
		}

		if (this.frm.doc.advances && this.frm.doc.advances.length > 0) {
			this.frm.set_currency_labels(["advance_amount", "allocated_amount"],
				this.frm.doc.party_account_currency, "advances");
		}

		this.update_payment_schedule_grid_labels(company_currency);
	}

	update_item_grid_labels(company_currency) {
		this.frm.set_currency_labels([
			"base_rate", "base_net_rate", "base_price_list_rate",
			"base_amount", "base_net_amount", "base_rate_with_margin"
		], company_currency, "items");

		this.frm.set_currency_labels([
			"rate", "net_rate", "price_list_rate", "amount",
			"net_amount", "stock_uom_rate", "rate_with_margin"
		], this.frm.doc.currency, "items");
	}

	update_payment_schedule_grid_labels(company_currency) {
		const me = this;
		if (this.frm.doc.payment_schedule && this.frm.doc.payment_schedule.length > 0) {
			this.frm.set_currency_labels(["base_payment_amount", "base_outstanding", "base_paid_amount"],
				company_currency, "payment_schedule");
			this.frm.set_currency_labels(["payment_amount", "outstanding", "paid_amount"],
				this.frm.doc.currency, "payment_schedule");

			var schedule_grid = this.frm.fields_dict["payment_schedule"].grid;
			$.each(["base_payment_amount", "base_outstanding", "base_paid_amount"], function(i, fname) {
				if (frappe.meta.get_docfield(schedule_grid.doctype, fname))
					schedule_grid.set_column_disp(fname, me.frm.doc.currency != company_currency);
			});
		}
	}

	toggle_item_grid_columns(company_currency) {
		const me = this;
		// toggle columns
		var item_grid = this.frm.fields_dict["items"].grid;
		$.each(["base_rate", "base_price_list_rate", "base_amount", "base_rate_with_margin"], function(i, fname) {
			if(frappe.meta.get_docfield(item_grid.doctype, fname))
				item_grid.set_column_disp(fname, me.frm.doc.currency != company_currency);
		});

		var show = (cint(cur_frm.doc.discount_amount)) ||
			((cur_frm.doc.taxes || []).filter(function(d) {return d.included_in_print_rate===1}).length);

		$.each(["net_rate", "net_amount"], function(i, fname) {
			if(frappe.meta.get_docfield(item_grid.doctype, fname))
				item_grid.set_column_disp(fname, show);
		});

		$.each(["base_net_rate", "base_net_amount"], function(i, fname) {
			if(frappe.meta.get_docfield(item_grid.doctype, fname))
				item_grid.set_column_disp(fname, (show && (me.frm.doc.currency != company_currency)));
		});
	}

	recalculate() {
		this.calculate_taxes_and_totals();
	}

	recalculate_values() {
		this.calculate_taxes_and_totals();
	}

	calculate_charges() {
		this.calculate_taxes_and_totals();
	}

	ignore_pricing_rule() {
		if(this.frm.doc.ignore_pricing_rule) {
			let me = this;
			let item_list = [];

			$.each(this.frm.doc["items"] || [], function(i, d) {
				if (d.item_code) {
					if (d.is_free_item) {
						// Simply remove free items
						me.frm.get_field("items").grid.grid_rows[i].remove();
					} else {
						item_list.push({
							"doctype": d.doctype,
							"name": d.name,
							"item_code": d.item_code,
							"pricing_rules": d.pricing_rules,
							"parenttype": d.parenttype,
							"parent": d.parent,
							"price_list_rate": d.price_list_rate
						})
					}
				}
			});
			return this.frm.call({
				method: "erpnext.accounts.doctype.pricing_rule.pricing_rule.remove_pricing_rules",
				args: { item_list: item_list },
				callback: function(r) {
					if (!r.exc && r.message) {
						r.message.forEach(row_item => {
							me.remove_pricing_rule(row_item);
						});
						me._set_values_for_item_list(r.message);
						me.calculate_taxes_and_totals();
						if(me.frm.doc.apply_discount_on) me.frm.trigger("apply_discount_on");
					}
				}
			});
		} else {
			this.apply_pricing_rule();
		}
	}

	remove_pricing_rule_for_item(item) {
		let me = this;
		return this.frm.call({
			method: "erpnext.accounts.doctype.pricing_rule.pricing_rule.remove_pricing_rule_for_item",
			args: {
				pricing_rules: item.pricing_rules,
				item_details: {
					"doctype": item.doctype,
					"name": item.name,
					"item_code": item.item_code,
					"pricing_rules": item.pricing_rules,
					"parenttype": item.parenttype,
					"parent": item.parent,
					"price_list_rate": item.price_list_rate
				},
				item_code: item.item_code,
				rate: item.price_list_rate,
			},
			callback: function(r) {
				if (!r.exc && r.message) {
					me.remove_pricing_rule(r.message);
					me.calculate_taxes_and_totals();
					if(me.frm.doc.apply_discount_on) me.frm.trigger("apply_discount_on");
				}
			}
		});
	}

	apply_pricing_rule(item, calculate_taxes_and_totals) {
		var me = this;
		var args = this._get_args(item);
		if (!(args.items && args.items.length)) {
			if (calculate_taxes_and_totals) me.calculate_taxes_and_totals();
			return;
		}

		// Target doc created from a mapped doc
		if (this.frm.doc.__onload?.load_after_mapping) {
			// Calculate totals even though pricing rule is not applied.
			// `apply_pricing_rule` is triggered due to change in data which most likely contributes to Total.
			if (calculate_taxes_and_totals) me.calculate_taxes_and_totals();
			return;
		}

		return this.frm.call({
			method: "erpnext.accounts.doctype.pricing_rule.pricing_rule.apply_pricing_rule",
			args: {	args: args, doc: me.frm.doc },
			callback: function(r) {
				if (!r.exc && r.message) {
					me._set_values_for_item_list(r.message);
					if(item) me.set_gross_profit(item);
					if (me.frm.doc.apply_discount_on) me.frm.trigger("apply_discount_on")
				}
			}
		});
	}

	_get_args(item) {
		var me = this;
		return {
			"items": this._get_item_list(item),
			"customer": me.frm.doc.customer || me.frm.doc.party_name,
			"quotation_to": me.frm.doc.quotation_to,
			"customer_group": me.frm.doc.customer_group,
			"territory": me.frm.doc.territory,
			"supplier": me.frm.doc.supplier,
			"supplier_group": me.frm.doc.supplier_group,
			"currency": me.frm.doc.currency,
			"conversion_rate": me.frm.doc.conversion_rate,
			"price_list": me.frm.doc.selling_price_list || me.frm.doc.buying_price_list,
			"price_list_currency": me.frm.doc.price_list_currency,
			"plc_conversion_rate": me.frm.doc.plc_conversion_rate,
			"company": me.frm.doc.company,
			"transaction_date": me.frm.doc.transaction_date || me.frm.doc.posting_date,
			"campaign": me.frm.doc.campaign,
			"sales_partner": me.frm.doc.sales_partner,
			"ignore_pricing_rule": me.frm.doc.ignore_pricing_rule,
			"doctype": me.frm.doc.doctype,
			"name": me.frm.doc.name,
			"is_return": cint(me.frm.doc.is_return),
			"update_stock": in_list(['Sales Invoice', 'Purchase Invoice'], me.frm.doc.doctype) ? cint(me.frm.doc.update_stock) : 0,
			"conversion_factor": me.frm.doc.conversion_factor,
			"pos_profile": me.frm.doc.doctype == 'Sales Invoice' ? me.frm.doc.pos_profile : '',
			"coupon_code": me.frm.doc.coupon_code
		};
	}

	_get_item_list(item) {
		var item_list = [];
		var append_item = function(d) {
			if (d.item_code) {
				item_list.push({
					"doctype": d.doctype,
					"name": d.name,
					"child_docname": d.name,
					"item_code": d.item_code,
					"item_group": d.item_group,
					"brand": d.brand,
					"qty": d.qty,
					"stock_qty": d.stock_qty,
					"uom": d.uom,
					"stock_uom": d.stock_uom,
					"parenttype": d.parenttype,
					"parent": d.parent,
					"pricing_rules": d.pricing_rules,
					"is_free_item": d.is_free_item,
					"warehouse": d.warehouse,
					"serial_no": d.serial_no,
					"batch_no": d.batch_no,
					"price_list_rate": d.price_list_rate,
					"conversion_factor": d.conversion_factor || 1.0
				});

				// if doctype is Quotation Item / Sales Order Iten then add Margin Type and rate in item_list
				if (in_list(["Quotation Item", "Sales Order Item", "Delivery Note Item", "Sales Invoice Item",  "Purchase Invoice Item", "Purchase Order Item", "Purchase Receipt Item"]), d.doctype) {
					item_list[0]["margin_type"] = d.margin_type;
					item_list[0]["margin_rate_or_amount"] = d.margin_rate_or_amount;
				}
			}
		};

		if (item) {
			append_item(item);
		} else {
			$.each(this.frm.doc["items"] || [], function(i, d) {
				append_item(d);
			});
		}
		return item_list;
	}

	items_delete() {
		this.update_localstorage_scanned_data();
	}

	update_localstorage_scanned_data() {
		let doctypes = ["Sales Invoice", "Purchase Invoice", "Delivery Note", "Purchase Receipt"];
		if (this.frm.is_new() && doctypes.includes(this.frm.doc.doctype)) {
			const barcode_scanner = new erpnext.utils.BarcodeScanner({frm:this.frm});
			barcode_scanner.update_localstorage_scanned_data();
		}
	}

	_set_values_for_item_list(children) {
		const items_rule_dict = {};

		for (const child of children) {
			const existing_pricing_rule = frappe.model.get_value(child.doctype, child.name, "pricing_rules");

			for (const [key, value] of Object.entries(child)) {
				if (!["doctype", "name"].includes(key)) {
					if (key === "price_list_rate") {
						frappe.model.set_value(child.doctype, child.name, "rate", value);
					}

					if (key === "pricing_rules") {
						frappe.model.set_value(child.doctype, child.name, key, value);
					}

					if (key !== "free_item_data") {
						if (child.apply_rule_on_other_items && JSON.parse(child.apply_rule_on_other_items).length) {
							if (!in_list(JSON.parse(child.apply_rule_on_other_items), child.item_code)) {
								continue;
							}
						}

						frappe.model.set_value(child.doctype, child.name, key, value);
					}
				}
			}

			frappe.model.round_floats_in(
				frappe.get_doc(child.doctype, child.name),
				["price_list_rate", "discount_percentage"],
			);

			// if pricing rule set as blank from an existing value, apply price_list
			if (!this.frm.doc.ignore_pricing_rule && existing_pricing_rule && !child.pricing_rules) {
				this.apply_price_list(frappe.get_doc(child.doctype, child.name));
			} else if (!child.pricing_rules) {
				this.remove_pricing_rule(frappe.get_doc(child.doctype, child.name));
			}

			if (child.free_item_data && child.free_item_data.length > 0) {
				this.apply_product_discount(child);
			}

			if (child.apply_rule_on_other_items && JSON.parse(child.apply_rule_on_other_items).length) {
				items_rule_dict[child.name] = child;
			}
		}

		this.apply_rule_on_other_items(items_rule_dict);
		this.calculate_taxes_and_totals();
	}

	apply_rule_on_other_items(args) {
		const me = this;
		const fields = ["discount_percentage", "pricing_rules", "discount_amount", "rate"];

		for(var k in args) {
			let data = args[k];

			if (data && data.apply_rule_on_other_items && JSON.parse(data.apply_rule_on_other_items)) {
				me.frm.doc.items.forEach(d => {
					if (in_list(JSON.parse(data.apply_rule_on_other_items), d[data.apply_rule_on])) {
						for(var k in data) {
							if (in_list(fields, k) && data[k] && (data.price_or_product_discount === 'Price' || k === 'pricing_rules')) {
								frappe.model.set_value(d.doctype, d.name, k, data[k]);
							}
						}
					}
				});
			}
		}
	}

	apply_product_discount(args) {
		const items = this.frm.doc.items.filter(d => (d.is_free_item)) || [];

		const exist_items = items.map(row => (row.item_code, row.pricing_rules));

		args.free_item_data.forEach(pr_row => {
			let row_to_modify = {};
			if (!items || !in_list(exist_items, (pr_row.item_code, pr_row.pricing_rules))) {

				row_to_modify = frappe.model.add_child(this.frm.doc,
					this.frm.doc.doctype + ' Item', 'items');

			} else if(items) {
				row_to_modify = items.filter(d => (d.item_code === pr_row.item_code
					&& d.pricing_rules === pr_row.pricing_rules))[0];
			}

			for (let key in pr_row) {
				row_to_modify[key] = pr_row[key];
			}
			this.frm.script_manager.copy_from_first_row("items", row_to_modify, ["expense_account", "income_account"]);
		});

		// free_item_data is a temporary variable
		args.free_item_data = '';
		refresh_field('items');
	}

	apply_price_list(item, reset_plc_conversion) {
		// We need to reset plc_conversion_rate sometimes because the call to
		// `erpnext.stock.get_item_details.apply_price_list` is sensitive to its value
		if (!reset_plc_conversion) {
			this.frm.set_value("plc_conversion_rate", "");
		}

		let me = this;
		let args = this._get_args(item);
		if (!((args.items && args.items.length) || args.price_list)) {
			return;
		}

		if (me.in_apply_price_list == true) return;

		me.in_apply_price_list = true;
		return this.frm.call({
			method: "erpnext.stock.get_item_details.apply_price_list",
			args: {	args: args },
			callback: function(r) {
				if (!r.exc) {
					frappe.run_serially([
						() => me.frm.set_value("price_list_currency", r.message.parent.price_list_currency),
						() => me.frm.set_value("plc_conversion_rate", r.message.parent.plc_conversion_rate),
						() => {
							if(args.items.length) {
								me._set_values_for_item_list(r.message.children);
								$.each(r.message.children || [], function(i, d) {
									me.apply_discount_on_item(d, d.doctype, d.name, 'discount_percentage');
								});
							}
						},
						() => { me.in_apply_price_list = false; }
					]);

				} else {
					me.in_apply_price_list = false;
				}
			}
		}).always(() => {
			me.in_apply_price_list = false;
		});
	}

	remove_pricing_rule(item) {
		let me = this;
		const fields = ["discount_percentage",
			"discount_amount", "margin_rate_or_amount", "rate_with_margin"];

		if(item.remove_free_item) {
			let items = [];

			me.frm.doc.items.forEach(d => {
				if(d.item_code != item.remove_free_item || !d.is_free_item) {
					items.push(d);
				}
			});

			me.frm.doc.items = items;
			refresh_field('items');
		} else if(item.applied_on_items && item.apply_on) {
			const applied_on_items = item.applied_on_items.split(',');
			me.frm.doc.items.forEach(row => {
				if(applied_on_items.includes(row[item.apply_on])) {
					fields.forEach(f => {
						row[f] = 0;
					});

					["pricing_rules", "margin_type"].forEach(field => {
						if (row[field]) {
							row[field] = '';
						}
					})
				}
			});

			me.trigger_price_list_rate();
		}
	}

	trigger_price_list_rate() {
		var me  = this;

		this.frm.doc.items.forEach(child_row => {
			me.frm.script_manager.trigger("price_list_rate",
				child_row.doctype, child_row.name);
		})
	}

	validate_company_and_party() {
		var me = this;
		var valid = true;

		if (frappe.flags.ignore_company_party_validation) {
			return valid;
		}

		$.each(["company", "customer"], function(i, fieldname) {
			if(frappe.meta.has_field(me.frm.doc.doctype, fieldname) &&  !["Purchase Order","Purchase Invoice"].includes(me.frm.doc.doctype)) {
				if (!me.frm.doc[fieldname]) {
					frappe.msgprint(__("Please specify") + ": " +
						__(frappe.meta.get_label(me.frm.doc.doctype, fieldname, me.frm.doc.name)) +
						". " + __("It is needed to fetch Item Details."));
					valid = false;
				}
			}
		});
		return valid;
	}

	get_terms() {
		var me = this;

		erpnext.utils.get_terms(this.frm.doc.tc_name, this.frm.doc, function(r) {
			if(!r.exc) {
				me.frm.set_value("terms", r.message);
			}
		});
	}

	taxes_and_charges() {
		var me = this;
		if(this.frm.doc.taxes_and_charges) {
			return this.frm.call({
				method: "erpnext.controllers.accounts_controller.get_taxes_and_charges",
				args: {
					"master_doctype": frappe.meta.get_docfield(this.frm.doc.doctype, "taxes_and_charges",
						this.frm.doc.name).options,
					"master_name": this.frm.doc.taxes_and_charges
				},
				callback: function(r) {
					if(!r.exc) {
						if(me.frm.doc.shipping_rule && me.frm.doc.taxes) {
							for (let tax of r.message) {
								me.frm.add_child("taxes", tax);
							}

							refresh_field("taxes");
						} else {
							me.frm.set_value("taxes", r.message);
							me.calculate_taxes_and_totals();
						}
					}
				}
			});
		}
	}

	tax_category() {
		var me = this;
		if(me.frm.updating_party_details) return;

		frappe.run_serially([
			() => this.update_item_tax_map(),
			() => erpnext.utils.set_taxes(this.frm, "tax_category"),
		]);
	}

	update_item_tax_map() {
		let me = this;
		let item_codes = [];
		let item_rates = {};
		let item_tax_templates = {};

		$.each(this.frm.doc.items || [], function(i, item) {
			if (item.item_code) {
				// Use combination of name and item code in case same item is added multiple times
				item_codes.push([item.item_code, item.name]);
				item_rates[item.name] = item.net_rate;
				item_tax_templates[item.name] = item.item_tax_template;
			}
		});

		if (item_codes.length) {
			return this.frm.call({
				method: "erpnext.stock.get_item_details.get_item_tax_info",
				args: {
					company: me.frm.doc.company,
					tax_category: cstr(me.frm.doc.tax_category),
					item_codes: item_codes,
					item_rates: item_rates,
					item_tax_templates: item_tax_templates
				},
				callback: function(r) {
					if (!r.exc) {
						$.each(me.frm.doc.items || [], function(i, item) {
							if (item.name && r.message.hasOwnProperty(item.name) && r.message[item.name].item_tax_template) {
								item.item_tax_template = r.message[item.name].item_tax_template;
								item.item_tax_rate = r.message[item.name].item_tax_rate;
								me.add_taxes_from_item_tax_template(item.item_tax_rate);
							}
						});
					}
				}
			});
		}
	}

	item_tax_template(doc, cdt, cdn) {
		var me = this;
		if(me.frm.updating_party_details) return;

		var item = frappe.get_doc(cdt, cdn);

		if(item.item_tax_template) {
			return this.frm.call({
				method: "erpnext.stock.get_item_details.get_item_tax_map",
				args: {
					company: me.frm.doc.company,
					item_tax_template: item.item_tax_template,
					as_json: true
				},
				callback: function(r) {
					if(!r.exc) {
						item.item_tax_rate = r.message;
						me.add_taxes_from_item_tax_template(item.item_tax_rate);
						me.calculate_taxes_and_totals();
					}
				}
			});
		} else {
			item.item_tax_rate = "{}";
			me.calculate_taxes_and_totals();
		}
	}


	is_recurring() {
		// set default values for recurring documents
		if(this.frm.doc.is_recurring && this.frm.doc.__islocal) {
			frappe.msgprint(__("Please set recurring after saving"));
			this.frm.set_value('is_recurring', 0);
			return;
		}

		if(this.frm.doc.is_recurring) {
			if(!this.frm.doc.recurring_id) {
				this.frm.set_value('recurring_id', this.frm.doc.name);
			}

			var owner_email = this.frm.doc.owner=="Administrator"
				? frappe.user_info("Administrator").email
				: this.frm.doc.owner;

			this.frm.doc.notification_email_address = $.map([cstr(owner_email),
				cstr(this.frm.doc.contact_email)], function(v) { return v || null; }).join(", ");
			this.frm.doc.repeat_on_day_of_month = frappe.datetime.str_to_obj(this.frm.doc.posting_date).getDate();
		}

		refresh_many(["notification_email_address", "repeat_on_day_of_month"]);
	}

	from_date() {
		// set to_date
		if(this.frm.doc.from_date) {
			var recurring_type_map = {'Monthly': 1, 'Quarterly': 3, 'Half-yearly': 6,
				'Yearly': 12};

			var months = recurring_type_map[this.frm.doc.recurring_type];
			if(months) {
				var to_date = frappe.datetime.add_months(this.frm.doc.from_date,
					months);
				this.frm.doc.to_date = frappe.datetime.add_days(to_date, -1);
				refresh_field('to_date');
			}
		}
	}

	set_gross_profit(item) {
		if (["Sales Order", "Quotation"].includes(this.frm.doc.doctype) && item.valuation_rate) {
			var rate = flt(item.rate) * flt(this.frm.doc.conversion_rate || 1);
			item.gross_profit = flt(((rate - item.valuation_rate) * item.stock_qty), precision("amount", item));
		}
	}

	setup_item_selector() {
		// TODO: remove item selector

		return;
		// if(!this.item_selector) {
		// 	this.item_selector = new erpnext.ItemSelector({frm: this.frm});
		// }
	}

	get_advances() {
		if(!this.frm.is_return) {
			var me = this;
			return this.frm.call({
				method: "set_advances",
				doc: this.frm.doc,
				callback: function(r, rt) {
					refresh_field("advances");
					me.frm.dirty();
				}
			})
		}
	}

	make_payment_entry() {
		let via_journal_entry = this.frm.doc.__onload && this.frm.doc.__onload.make_payment_via_journal_entry;
		if(this.has_discount_in_schedule() && !via_journal_entry) {
			// If early payment discount is applied, ask user for reference date
			this.prompt_user_for_reference_date();
		} else {
			this.make_mapped_payment_entry();
		}
	}

	make_mapped_payment_entry(args) {
		var me = this;
		args = args || { "dt": this.frm.doc.doctype, "dn": this.frm.doc.name };
		return frappe.call({
			method: me.get_method_for_payment(),
			args: args,
			callback: function(r) {
				var doclist = frappe.model.sync(r.message);
				frappe.set_route("Form", doclist[0].doctype, doclist[0].name);
			}
		});
	}

	prompt_user_for_reference_date(){
		let me = this;
		frappe.prompt({
			label: __("Cheque/Reference Date"),
			fieldname: "reference_date",
			fieldtype: "Date",
			reqd: 1,
		}, (values) => {
			let args = {
				"dt": me.frm.doc.doctype,
				"dn": me.frm.doc.name,
				"reference_date": values.reference_date
			}
			me.make_mapped_payment_entry(args);
		},
		__("Reference Date for Early Payment Discount"),
		__("Continue")
		);
	}

	has_discount_in_schedule() {
		let is_eligible = in_list(
			["Sales Order", "Sales Invoice", "Purchase Order", "Purchase Invoice"],
			this.frm.doctype
		);
		let has_payment_schedule = this.frm.doc.payment_schedule && this.frm.doc.payment_schedule.length;
		if(!is_eligible || !has_payment_schedule) return false;

		let has_discount = this.frm.doc.payment_schedule.some(row => row.discount);
		return has_discount;
	}

	make_quality_inspection() {
		let data = [];
		const fields = [
			{
				label: "Items",
				fieldtype: "Table",
				fieldname: "items",
				cannot_add_rows: true,
				in_place_edit: true,
				data: data,
				get_data: () => {
					return data;
				},
				fields: [
					{
						fieldtype: "Data",
						fieldname: "docname",
						hidden: true
					},
					{
						fieldtype: "Read Only",
						fieldname: "item_code",
						label: __("Item Code"),
						in_list_view: true
					},
					{
						fieldtype: "Read Only",
						fieldname: "item_name",
						label: __("Item Name"),
						in_list_view: true
					},
					{
						fieldtype: "Float",
						fieldname: "qty",
						label: __("Accepted Quantity"),
						in_list_view: true,
						read_only: true
					},
					{
						fieldtype: "Float",
						fieldname: "sample_size",
						label: __("Sample Size"),
						reqd: true,
						in_list_view: true
					},
					{
						fieldtype: "Data",
						fieldname: "description",
						label: __("Description"),
						hidden: true
					},
					{
						fieldtype: "Data",
						fieldname: "serial_no",
						label: __("Serial No"),
						hidden: true
					},
					{
						fieldtype: "Data",
						fieldname: "batch_no",
						label: __("Batch No"),
						hidden: true
					}
				]
			}
		];

		const me = this;
		const dialog = new frappe.ui.Dialog({
			title: __("Select Items for Quality Inspection"),
			size: "extra-large",
			fields: fields,
			primary_action: function () {
				const data = dialog.get_values();
				frappe.call({
					method: "erpnext.controllers.stock_controller.make_quality_inspections",
					args: {
						doctype: me.frm.doc.doctype,
						docname: me.frm.doc.name,
						items: data.items
					},
					freeze: true,
					callback: function (r) {
						if (r.message.length > 0) {
							if (r.message.length === 1) {
								frappe.set_route("Form", "Quality Inspection", r.message[0]);
							} else {
								frappe.route_options = {
									"reference_type": me.frm.doc.doctype,
									"reference_name": me.frm.doc.name
								};
								frappe.set_route("List", "Quality Inspection");
							}
						}
						dialog.hide();
					}
				});
			},
			primary_action_label: __("Create")
		});

		this.frm.doc.items.forEach(item => {
			if (!item.quality_inspection) {
				let dialog_items = dialog.fields_dict.items;
				dialog_items.df.data.push({
					"docname": item.name,
					"item_code": item.item_code,
					"item_name": item.item_name,
					"qty": item.qty,
					"description": item.description,
					"serial_no": item.serial_no,
					"batch_no": item.batch_no,
					"sample_size": item.sample_quantity
				});
				dialog_items.grid.refresh();
			}
		});

		data = dialog.fields_dict.items.df.data;
		if (!data.length) {
			frappe.msgprint(__("All items in this document already have a linked Quality Inspection."));
		} else {
			dialog.show();
		}
	}

	get_method_for_payment() {
		var method = "erpnext.accounts.doctype.payment_entry.payment_entry.get_payment_entry";
		if(cur_frm.doc.__onload && cur_frm.doc.__onload.make_payment_via_journal_entry){
			if(in_list(['Sales Invoice', 'Purchase Invoice'],  cur_frm.doc.doctype)){
				method = "erpnext.accounts.doctype.journal_entry.journal_entry.get_payment_entry_against_invoice";
			}else {
				method= "erpnext.accounts.doctype.journal_entry.journal_entry.get_payment_entry_against_order";
			}
		}

		return method
	}

	set_query_for_batch(doc, cdt, cdn) {
		// Show item's batches in the dropdown of batch no

		var me = this;
		var item = frappe.get_doc(cdt, cdn);

		if(!item.item_code) {
			frappe.throw(__("Please enter Item Code to get batch no"));
		} else if (doc.doctype == "Purchase Receipt" ||
			(doc.doctype == "Purchase Invoice" && doc.update_stock)) {
			return {
				filters: {'item': item.item_code}
			}
		} else {
			let filters = {
				'item_code': item.item_code,
				'posting_date': me.frm.doc.posting_date || frappe.datetime.nowdate(),
			}

			if (doc.is_return) {
				filters["is_return"] = 1;
			}

			if (item.warehouse) filters["warehouse"] = item.warehouse;

			return {
				query : "erpnext.controllers.queries.get_batch_no",
				filters: filters
			}
		}
	}

	set_query_for_item_tax_template(doc, cdt, cdn) {
		var item = frappe.get_doc(cdt, cdn);
		if(!item.item_code) {
			return doc.company ? {filters: {company: doc.company}} : {};
		} else {
			let filters = {
				'item_code': item.item_code,
				'valid_from': ["<=", doc.transaction_date || doc.bill_date || doc.posting_date],
				'item_group': item.item_group,
			}

			if (doc.tax_category)
				filters['tax_category'] = doc.tax_category;
			if (doc.company)
				filters['company'] = doc.company;
			return {
				query: "erpnext.controllers.queries.get_tax_template",
				filters: filters
			}
		}
	}

	payment_terms_template() {
		var me = this;
		const doc = this.frm.doc;
		if(doc.payment_terms_template && doc.doctype !== 'Delivery Note') {
			var posting_date = doc.posting_date || doc.transaction_date;
			frappe.call({
				method: "erpnext.controllers.accounts_controller.get_payment_terms",
				args: {
					terms_template: doc.payment_terms_template,
					posting_date: posting_date,
					grand_total: doc.rounded_total || doc.grand_total,
					base_grand_total: doc.base_rounded_total || doc.base_grand_total,
					bill_date: doc.bill_date
				},
				callback: function(r) {
					if(r.message && !r.exc) {
						me.frm.set_value("payment_schedule", r.message);
						const company_currency = me.get_company_currency();
						me.update_payment_schedule_grid_labels(company_currency);
					}
				}
			})
		}
	}

	payment_term(doc, cdt, cdn) {
		const me = this;
		var row = locals[cdt][cdn];
		if(row.payment_term) {
			frappe.call({
				method: "erpnext.controllers.accounts_controller.get_payment_term_details",
				args: {
					term: row.payment_term,
					bill_date: this.frm.doc.bill_date,
					posting_date: this.frm.doc.posting_date || this.frm.doc.transaction_date,
					grand_total: this.frm.doc.rounded_total || this.frm.doc.grand_total,
					base_grand_total: this.frm.doc.base_rounded_total || this.frm.doc.base_grand_total
				},
				callback: function(r) {
					if(r.message && !r.exc) {
						for (var d in r.message) {
							frappe.model.set_value(cdt, cdn, d, r.message[d]);
							const company_currency = me.get_company_currency();
							me.update_payment_schedule_grid_labels(company_currency);
						}
					}
				}
			})
		}
	}

	against_blanket_order(doc, cdt, cdn) {
		var item = locals[cdt][cdn];
		if(!item.against_blanket_order) {
			frappe.model.set_value(this.frm.doctype + " Item", item.name, "blanket_order", null);
			frappe.model.set_value(this.frm.doctype + " Item", item.name, "blanket_order_rate", 0.00);
		}
	}

	blanket_order(doc, cdt, cdn) {
		var me = this;
		var item = locals[cdt][cdn];
		if (item.blanket_order && (item.parenttype=="Sales Order" || item.parenttype=="Purchase Order")) {
			frappe.call({
				method: "erpnext.stock.get_item_details.get_blanket_order_details",
				args: {
					args:{
						item_code: item.item_code,
						customer: doc.customer,
						supplier: doc.supplier,
						company: doc.company,
						transaction_date: doc.transaction_date,
						blanket_order: item.blanket_order
					}
				},
				callback: function(r) {
					if (!r.message) {
						frappe.throw(__("Invalid Blanket Order for the selected Customer and Item"));
					} else {
						frappe.run_serially([
							() => frappe.model.set_value(cdt, cdn, "blanket_order_rate", r.message.blanket_order_rate),
							() => me.frm.script_manager.trigger("price_list_rate", cdt, cdn)
						]);
					}
				}
			})
		}
	}

	set_reserve_warehouse() {
		this.autofill_warehouse(this.frm.doc.supplied_items, "reserve_warehouse", this.frm.doc.set_reserve_warehouse);
	}

	set_warehouse() {
		this.autofill_warehouse(this.frm.doc.items, "warehouse", this.frm.doc.set_warehouse);
	}

	set_target_warehouse() {
		this.autofill_warehouse(this.frm.doc.items, "target_warehouse", this.frm.doc.set_target_warehouse);
	}

	set_from_warehouse() {
		this.autofill_warehouse(this.frm.doc.items, "from_warehouse", this.frm.doc.set_from_warehouse);
	}

	autofill_warehouse(child_table, warehouse_field, warehouse) {
		if (warehouse && child_table && child_table.length) {
			let doctype = child_table[0].doctype;
			$.each(child_table || [], function(i, item) {
				frappe.model.set_value(doctype, item.name, warehouse_field, warehouse);
			});
		}
	}

	coupon_code() {
		if (this.frm.doc.coupon_code || this.frm._last_coupon_code) {
			// reset pricing rules if coupon code is set or is unset
			const _ignore_pricing_rule = this.frm.doc.ignore_pricing_rule;
			return frappe.run_serially([
				() => this.frm.doc.ignore_pricing_rule=1,
				() => this.frm.trigger('ignore_pricing_rule'),
				() => this.frm.doc.ignore_pricing_rule=_ignore_pricing_rule,
				() => this.frm.trigger('apply_pricing_rule'),
				() => this.frm._last_coupon_code = this.frm.doc.coupon_code
			]);
		}
	}
};

erpnext.show_serial_batch_selector = function (frm, item_row, callback, on_close, show_dialog) {
	let warehouse, receiving_stock, existing_stock;

	let warehouse_field = "warehouse";
	if (frm.doc.is_return) {
		if (["Purchase Receipt", "Purchase Invoice"].includes(frm.doc.doctype)) {
			existing_stock = true;
			warehouse = item_row.warehouse;
		} else if (["Delivery Note", "Sales Invoice"].includes(frm.doc.doctype)) {
			receiving_stock = true;
		}
	} else {
		if (frm.doc.doctype == "Stock Entry") {
			if (frm.doc.purpose == "Material Receipt") {
				receiving_stock = true;
			} else {
				existing_stock = true;
				warehouse = item_row.s_warehouse;
			}

			if (in_list([
					"Material Transfer",
					"Send to Subcontractor",
					"Material Issue",
					"Material Consumption for Manufacture",
					"Material Transfer for Manufacture"
				], frm.doc.purpose)
			) {
				warehouse_field = "s_warehouse";
			} else {
				warehouse_field = "t_warehouse";
			}
		} else {
			existing_stock = true;
			warehouse = item_row.warehouse;
		}
	}

	if (!warehouse) {
		if (receiving_stock) {
			warehouse = ["like", ""];
		} else if (existing_stock) {
			warehouse = ["!=", ""];
		}
	}

	frappe.require("assets/erpnext/js/utils/serial_no_batch_selector.js", function() {
		if (in_list(["Sales Invoice", "Delivery Note"], frm.doc.doctype)) {
			item_row.type_of_transaction = frm.doc.is_return ? "Inward" : "Outward";
		} else {
			item_row.type_of_transaction = frm.doc.is_return ? "Outward" : "Inward";
		}

		new erpnext.SerialBatchPackageSelector(frm, item_row, (r) => {
			if (r) {
				let update_values = {
					"serial_and_batch_bundle": r.name,
					"qty": Math.abs(r.total_qty)
				}

				if (r.warehouse) {
					update_values[warehouse_field] = r.warehouse;
				}

				frappe.model.set_value(item_row.doctype, item_row.name, update_values);
			}
		});
	});
}

erpnext.apply_putaway_rule = (frm, purpose=null) => {
	if (!frm.doc.company) {
		frappe.throw({message: __("Please select a Company first."), title: __("Mandatory")});
	}
	if (!frm.doc.items.length) return;

	frappe.call({
		method: "erpnext.stock.doctype.putaway_rule.putaway_rule.apply_putaway_rule",
		args: {
			doctype: frm.doctype,
			items: frm.doc.items,
			company: frm.doc.company,
			sync: true,
			purpose: purpose
		},
		callback: (result) => {
			if (!result.exc && result.message) {
				frm.clear_table("items");

				let items =  result.message;
				items.forEach((row) => {
					delete row["name"]; // dont overwrite name from server side
					let child = frm.add_child("items");
					Object.assign(child, row);
					frm.script_manager.trigger("qty", child.doctype, child.name);
				});
				frm.get_field("items").grid.refresh();
			}
		}
	});
};<|MERGE_RESOLUTION|>--- conflicted
+++ resolved
@@ -798,51 +798,17 @@
 					}
 					let selling_doctypes_for_tc = ["Sales Invoice", "Quotation", "Sales Order", "Delivery Note"];
 					if (company_doc.default_selling_terms && frappe.meta.has_field(me.frm.doc.doctype, "tc_name") &&
-					selling_doctypes_for_tc.indexOf(me.frm.doc.doctype) != -1) {
+					selling_doctypes_for_tc.includes(me.frm.doc.doctype) && !me.frm.doc.tc_name) {
 						me.frm.set_value("tc_name", company_doc.default_selling_terms);
 					}
 					let buying_doctypes_for_tc = ["Request for Quotation", "Supplier Quotation", "Purchase Order",
 						"Material Request", "Purchase Receipt"];
 					// Purchase Invoice is excluded as per issue #3345
 					if (company_doc.default_buying_terms && frappe.meta.has_field(me.frm.doc.doctype, "tc_name") &&
-					buying_doctypes_for_tc.indexOf(me.frm.doc.doctype) != -1) {
+					buying_doctypes_for_tc.includes(me.frm.doc.doctype) && !me.frm.doc.tc_name) {
 						me.frm.set_value("tc_name", company_doc.default_buying_terms);
 					}
 				}
-<<<<<<< HEAD
-
-				if (
-					company_doc.default_selling_terms &&
-					frappe.meta.has_field(me.frm.doc.doctype, "tc_name") &&
-					[
-						"Sales Invoice",
-						"Quotation",
-						"Sales Order",
-						"Delivery Note",
-					].includes(me.frm.doc.doctype) &&
-					!me.frm.doc.tc_name
-				) {
-					me.frm.set_value("tc_name", company_doc.default_selling_terms);
-				}
-
-				if (
-					company_doc.default_buying_terms &&
-					frappe.meta.has_field(me.frm.doc.doctype, "tc_name") &&
-					[
-						"Request for Quotation",
-						"Supplier Quotation",
-						"Purchase Order",
-						// Purchase Invoice is excluded as per issue #3345
-						"Material Request",
-						"Purchase Receipt",
-					].includes(me.frm.doc.doctype) &&
-					!me.frm.doc.tc_name
-				) {
-					me.frm.set_value("tc_name", company_doc.default_buying_terms);
-				}
-
-=======
->>>>>>> 2e5d7164
 				frappe.run_serially([
 					() => me.frm.script_manager.trigger("currency"),
 					() => me.update_item_tax_map(),
