--- conflicted
+++ resolved
@@ -542,12 +542,8 @@
 									}
 								},
 								() => me.conversion_factor(doc, cdt, cdn, true),
-<<<<<<< HEAD
 								() => me.set_qty_color_based_on_availability(frappe.get_doc(cdt, cdn)),
-								() => me.validate_pricing_rule(item)
-=======
 								() => me.remove_pricing_rule(item)
->>>>>>> bd5b37db
 							]);
 						}
 					}
@@ -1549,15 +1545,11 @@
 		});
 	},
 
-<<<<<<< HEAD
 	get_latest_price: function() {
 		this.apply_price_list();
 	},
 
-	validate_pricing_rule: function(item) {
-=======
 	remove_pricing_rule: function(item) {
->>>>>>> bd5b37db
 		let me = this;
 		const fields = ["discount_percentage",
 			"discount_amount", "margin_rate_or_amount", "rate_with_margin"];
