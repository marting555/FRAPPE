--- conflicted
+++ resolved
@@ -645,12 +645,9 @@
 					"item_group": d.item_group,
 					"brand": d.brand,
 					"qty": d.qty,
-<<<<<<< HEAD
 					"discount_percentage": d.discount_percentage || 0
-=======
 					"parenttype": d.parenttype,
 					"parent": d.parent
->>>>>>> a0b21235
 				});
 
 				// if doctype is Quotation Item / Sales Order Iten then add Margin Type and rate in item_list
