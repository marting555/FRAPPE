--- conflicted
+++ resolved
@@ -33,11 +33,7 @@
 				item.margin_rate_or_amount = 0;
 				item.rate_with_margin = 0;
 			}
-<<<<<<< HEAD
-			item.base_rate_with_margin = item.rate_with_margin * flt(this.frm.doc.conversion_rate);
-=======
 			item.base_rate_with_margin = item.rate_with_margin * flt(frm.doc.conversion_rate);
->>>>>>> 37d9156a
 
 			cur_frm.cscript.set_gross_profit(item);
 			cur_frm.cscript.calculate_taxes_and_totals();
