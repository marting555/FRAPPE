--- conflicted
+++ resolved
@@ -77,13 +77,10 @@
 			}
 		});
 
-<<<<<<< HEAD
-=======
 		frappe.ui.form.on(this.frm.doctype, "calculate_tax_on_company_currency", function(frm, cdt, cdn) {
 			cur_frm.cscript.calculate_taxes_and_totals();
 		});
 
->>>>>>> cf23be99
 		frappe.ui.form.on(this.frm.doctype, "apply_discount_on", function(frm) {
 			if(frm.doc.additional_discount_percentage) {
 				frm.trigger("additional_discount_percentage");
@@ -1420,7 +1417,6 @@
 					if(!r.exc) {
 						me.frm.set_value("taxes", r.message);
 						me.set_dynamic_labels();
-<<<<<<< HEAD
 						me.calculate_taxes_and_totals();
 					}
 				}
@@ -1495,8 +1491,6 @@
 								item.item_tax_rate = "{}";
 							}
 						});
-=======
->>>>>>> cf23be99
 						me.calculate_taxes_and_totals();
 					}
 				}
