// Copyright (c) 2015, Frappe Technologies Pvt. Ltd. and Contributors
// License: GNU General Public License v3. See license.txt

// get tax rate
frappe.provide("erpnext.taxes");

erpnext.accounts.taxes = {
	setup_tax_validations: function(doctype) {
		let me = this;
		frappe.ui.form.on(doctype, {
			setup: function(frm) {
				// set conditional display for rate column in taxes
				$(frm.wrapper).on('grid-row-render', function(e, grid_row) {
					if(in_list(['Sales Taxes and Charges', 'Purchase Taxes and Charges'], grid_row.doc.doctype)) {
						me.set_conditional_mandatory_rate_or_amount(grid_row);
					}
				});
			},
			onload: function(frm) {
				if(frm.get_field("taxes")) {
					frm.set_query("account_head", "taxes", function(doc) {
						if(frm.cscript.tax_table == "Sales Taxes and Charges") {
							var account_type = ["Tax", "Chargeable", "Expense Account"];
						} else {
							var account_type = ["Tax", "Chargeable", "Income Account", "Expenses Included In Valuation"];
						}

						return {
							query: "erpnext.controllers.queries.tax_account_query",
							filters: {
								"account_type": account_type,
								"company": doc.company,
							}
						}
					});
					frm.set_query("cost_center", "taxes", function(doc) {
						return {
							filters: {
								"company": doc.company,
								"is_group": 0
							}
						};
					});
				}
			},
			validate: function(frm) {
				// neither is absolutely mandatory
				if(frm.get_docfield("taxes")) {
					frm.get_docfield("taxes", "rate").reqd = 0;
					frm.get_docfield("taxes", "tax_amount").reqd = 0;
				}

			},
			taxes_on_form_rendered: function(frm) {
				me.set_conditional_mandatory_rate_or_amount(frm.open_grid_row());
			},
		});
	},

<<<<<<< HEAD
	allocate_advances_automatically: function(frm) {
		frm.trigger('fetch_advances');
	},

	only_include_allocated_payments: function(frm) {
		frm.trigger('fetch_advances');
	},

	fetch_advances: function(frm) {
		if(frm.doc.allocate_advances_automatically) {
			frappe.call({
				doc: frm.doc,
				method: "set_advances",
				callback: function(r, rt) {
					refresh_field("advances");
				}
			})
		}
	}
});

frappe.ui.form.on('Sales Invoice Payment', {
	mode_of_payment: function(frm, cdt, cdn) {
		var d = locals[cdt][cdn];
		get_payment_mode_account(frm, d.mode_of_payment, function(account){
			frappe.model.set_value(cdt, cdn, 'account', account)
		})
	}
});

frappe.ui.form.on("Sales Invoice", {
	payment_terms_template: function() {
		cur_frm.trigger("disable_due_date");
	}
});

frappe.ui.form.on('Purchase Invoice', {
	setup: (frm) => {
		frm.make_methods = {
			'Landed Cost Voucher': function () { frm.trigger('create_landedcost_voucher') },
		}
	},

	mode_of_payment: function(frm) {
		get_payment_mode_account(frm, frm.doc.mode_of_payment, function(account){
			frm.set_value('cash_bank_account', account);
		})
	},

	payment_terms_template: function() {
		cur_frm.trigger("disable_due_date");
	},

	create_landedcost_voucher: function (frm) {
		let lcv = frappe.model.get_new_doc('Landed Cost Voucher');
		lcv.company = frm.doc.company;

		let lcv_receipt = frappe.model.get_new_doc('Landed Cost Purchase Invoice');
		lcv_receipt.receipt_document_type = 'Purchase Invoice';
		lcv_receipt.receipt_document = frm.doc.name;
		lcv_receipt.supplier = frm.doc.supplier;
		lcv_receipt.grand_total = frm.doc.grand_total;
		lcv.purchase_receipts = [lcv_receipt];

		frappe.set_route("Form", lcv.doctype, lcv.name);
	}
});
=======
	set_conditional_mandatory_rate_or_amount: function(grid_row) {
		if(grid_row) {
			if(grid_row.doc.charge_type==="Actual") {
				grid_row.toggle_editable("tax_amount", true);
				grid_row.toggle_reqd("tax_amount", true);
				grid_row.toggle_editable("rate", false);
				grid_row.toggle_reqd("rate", false);
			} else {
				grid_row.toggle_editable("rate", true);
				grid_row.toggle_reqd("rate", true);
				grid_row.toggle_editable("tax_amount", false);
				grid_row.toggle_reqd("tax_amount", false);
			}
		}
	},

	validate_taxes_and_charges: function(cdt, cdn) {
		let d = locals[cdt][cdn];
		let msg = "";
>>>>>>> 44bad3bd

		if (d.account_head && !d.description) {
			// set description from account head
			d.description = d.account_head.split(' - ').slice(0, -1).join(' - ');
		}

		if (!d.charge_type && (d.row_id || d.rate || d.tax_amount)) {
			msg = __("Please select Charge Type first");
			d.row_id = "";
			d.rate = d.tax_amount = 0.0;
		} else if ((d.charge_type == 'Actual' || d.charge_type == 'On Net Total' || d.charge_type == 'On Paid Amount') && d.row_id) {
			msg = __("Can refer row only if the charge type is 'On Previous Row Amount' or 'Previous Row Total'");
			d.row_id = "";
		} else if ((d.charge_type == 'On Previous Row Amount' || d.charge_type == 'On Previous Row Total') && d.row_id) {
			if (d.idx == 1) {
				msg = __("Cannot select charge type as 'On Previous Row Amount' or 'On Previous Row Total' for first row");
				d.charge_type = '';
			} else if (!d.row_id) {
				msg = __("Please specify a valid Row ID for row {0} in table {1}", [d.idx, __(d.doctype)]);
				d.row_id = "";
			} else if (d.row_id && d.row_id >= d.idx) {
				msg = __("Cannot refer row number greater than or equal to current row number for this Charge type");
				d.row_id = "";
			}
		}
		if (msg) {
			frappe.validated = false;
			refresh_field("taxes");
			frappe.throw(msg);
		}

	},

	setup_tax_filters: function(doctype) {
		let me = this;
		frappe.ui.form.on(doctype, {
			account_head: function(frm, cdt, cdn) {
				let d = locals[cdt][cdn];

				if (d.docstatus == 1) {
					// Should not trigger any changes on change post submit
					return;
				}

<<<<<<< HEAD
cur_frm.cscript.account_head = function(doc, cdt, cdn) {
	var d = locals[cdt][cdn];

	if (doc.docstatus == 1) {
		// Should not trigger any changes on change post submit
		return;
	}

	if(!d.charge_type && d.account_head){
		frappe.msgprint(__("Please select Charge Type first"));
		frappe.model.set_value(cdt, cdn, "account_head", "");
	} else if (d.account_head) {
		frappe.call({
			type:"GET",
			method: "erpnext.controllers.accounts_controller.get_tax_rate",
			args: {"account_head":d.account_head},
			callback: function(r) {
				if (d.charge_type!=="Actual") {
					frappe.model.set_value(cdt, cdn, "rate", r.message.tax_rate || 0);
=======
				if(!d.charge_type && d.account_head){
					frappe.msgprint(__("Please select Charge Type first"));
					frappe.model.set_value(cdt, cdn, "account_head", "");
				} else if (d.account_head) {
					frappe.call({
						type:"GET",
						method: "erpnext.controllers.accounts_controller.get_tax_rate",
						args: {"account_head":d.account_head},
						callback: function(r) {
							if (d.charge_type!=="Actual") {
								frappe.model.set_value(cdt, cdn, "rate", r.message.tax_rate || 0);
							}
							frappe.model.set_value(cdt, cdn, "description", r.message.account_name);
						}
					})
				}
			},
			row_id: function(frm, cdt, cdn) {
				me.validate_taxes_and_charges(cdt, cdn);
			},
			rate: function(frm, cdt, cdn) {
				me.validate_taxes_and_charges(cdt, cdn);
			},
			tax_amount: function(frm, cdt, cdn) {
				me.validate_taxes_and_charges(cdt, cdn);
			},
			charge_type: function(frm, cdt, cdn) {
				me.validate_taxes_and_charges(cdt, cdn);
				let open_form = frm.open_grid_row();
				if(open_form) {
					me.set_conditional_mandatory_rate_or_amount(open_form);
				} else {
					// apply in current row
					me.set_conditional_mandatory_rate_or_amount(frm.get_field('taxes').grid.get_row(cdn));
				}
			},
			included_in_print_rate: function(frm, cdt, cdn) {
				let tax = frappe.get_doc(cdt, cdn);
				try {
					me.validate_taxes_and_charges(cdt, cdn);
					me.validate_inclusive_tax(tax);
				} catch(e) {
					tax.included_in_print_rate = 0;
					refresh_field("included_in_print_rate", tax.name, tax.parentfield);
					throw e;
>>>>>>> 44bad3bd
				}
			}
		});
	},

	validate_inclusive_tax: function(tax) {
		let actual_type_error = function() {
			var msg = __("Actual type tax cannot be included in Item rate in row {0}", [tax.idx])
			frappe.throw(msg);
		};

		let on_previous_row_error = function(row_range) {
			var msg = __("For row {0} in {1}. To include {2} in Item rate, rows {3} must also be included",
				[tax.idx, __(tax.doctype), tax.charge_type, row_range])
			frappe.throw(msg);
		};

		if(cint(tax.included_in_print_rate)) {
			if(tax.charge_type == "Actual") {
				// inclusive tax cannot be of type Actual
				actual_type_error();
			} else if(tax.charge_type == "On Previous Row Amount" &&
				!cint(this.frm.doc["taxes"][tax.row_id - 1].included_in_print_rate)
			) {
				// referred row should also be an inclusive tax
				on_previous_row_error(tax.row_id);
			} else if(tax.charge_type == "On Previous Row Total") {
				var taxes_not_included = $.map(this.frm.doc["taxes"].slice(0, tax.row_id),
					function(t) { return cint(t.included_in_print_rate) ? null : t; });
				if(taxes_not_included.length > 0) {
					// all rows above this tax should be inclusive
					on_previous_row_error(tax.row_id == 1 ? "1" : "1 - " + tax.row_id);
				}
			} else if(tax.category == "Valuation") {
				frappe.throw(__("Valuation type charges can not marked as Inclusive"));
			}
		}
	}
}

erpnext.accounts.payment_triggers = {
	setup: function(doctype) {
		frappe.ui.form.on(doctype, {
			allocate_advances_automatically(frm) {
				frm.trigger('fetch_advances');
			},

			only_include_allocated_payments(frm) {
				frm.trigger('fetch_advances');
			},

			fetch_advances(frm) {
				if(frm.doc.allocate_advances_automatically) {
					frappe.call({
						doc: frm.doc,
						method: "set_advances",
						callback: function(r, rt) {
							refresh_field("advances");
						}
					})
				}
			}
		});
	},
}

erpnext.accounts.pos = {
	setup: function(doctype) {
		frappe.ui.form.on(doctype, {
			mode_of_payment: function(frm, cdt, cdn) {
				var d = locals[cdt][cdn];
				get_payment_mode_account(frm, d.mode_of_payment, function(account){
					frappe.model.set_value(cdt, cdn, 'account', account)
				})
			}
		});
	},

	get_payment_mode_account: function(frm, mode_of_payment, callback) {
		if(!frm.doc.company) {
			frappe.throw({message:__("Please select a Company first."), title: __("Mandatory")});
		}

		if(!mode_of_payment) {
			return;
		}

		return  frappe.call({
			method: "erpnext.accounts.doctype.sales_invoice.sales_invoice.get_bank_cash_account",
			args: {
				"mode_of_payment": mode_of_payment,
				"company": frm.doc.company
			},
			callback: function(r, rt) {
				if(r.message) {
					callback(r.message.account)
				}
			}
		});
	}
}<|MERGE_RESOLUTION|>--- conflicted
+++ resolved
@@ -57,75 +57,6 @@
 		});
 	},
 
-<<<<<<< HEAD
-	allocate_advances_automatically: function(frm) {
-		frm.trigger('fetch_advances');
-	},
-
-	only_include_allocated_payments: function(frm) {
-		frm.trigger('fetch_advances');
-	},
-
-	fetch_advances: function(frm) {
-		if(frm.doc.allocate_advances_automatically) {
-			frappe.call({
-				doc: frm.doc,
-				method: "set_advances",
-				callback: function(r, rt) {
-					refresh_field("advances");
-				}
-			})
-		}
-	}
-});
-
-frappe.ui.form.on('Sales Invoice Payment', {
-	mode_of_payment: function(frm, cdt, cdn) {
-		var d = locals[cdt][cdn];
-		get_payment_mode_account(frm, d.mode_of_payment, function(account){
-			frappe.model.set_value(cdt, cdn, 'account', account)
-		})
-	}
-});
-
-frappe.ui.form.on("Sales Invoice", {
-	payment_terms_template: function() {
-		cur_frm.trigger("disable_due_date");
-	}
-});
-
-frappe.ui.form.on('Purchase Invoice', {
-	setup: (frm) => {
-		frm.make_methods = {
-			'Landed Cost Voucher': function () { frm.trigger('create_landedcost_voucher') },
-		}
-	},
-
-	mode_of_payment: function(frm) {
-		get_payment_mode_account(frm, frm.doc.mode_of_payment, function(account){
-			frm.set_value('cash_bank_account', account);
-		})
-	},
-
-	payment_terms_template: function() {
-		cur_frm.trigger("disable_due_date");
-	},
-
-	create_landedcost_voucher: function (frm) {
-		let lcv = frappe.model.get_new_doc('Landed Cost Voucher');
-		lcv.company = frm.doc.company;
-
-		let lcv_receipt = frappe.model.get_new_doc('Landed Cost Purchase Invoice');
-		lcv_receipt.receipt_document_type = 'Purchase Invoice';
-		lcv_receipt.receipt_document = frm.doc.name;
-		lcv_receipt.supplier = frm.doc.supplier;
-		lcv_receipt.grand_total = frm.doc.grand_total;
-		lcv.purchase_receipts = [lcv_receipt];
-
-		frappe.set_route("Form", lcv.doctype, lcv.name);
-	}
-});
-=======
 	set_conditional_mandatory_rate_or_amount: function(grid_row) {
 		if(grid_row) {
 			if(grid_row.doc.charge_type==="Actual") {
@@ -145,7 +76,6 @@
 	validate_taxes_and_charges: function(cdt, cdn) {
 		let d = locals[cdt][cdn];
 		let msg = "";
->>>>>>> 44bad3bd
 
 		if (d.account_head && !d.description) {
 			// set description from account head
@@ -190,27 +120,6 @@
 					return;
 				}
 
-<<<<<<< HEAD
-cur_frm.cscript.account_head = function(doc, cdt, cdn) {
-	var d = locals[cdt][cdn];
-
-	if (doc.docstatus == 1) {
-		// Should not trigger any changes on change post submit
-		return;
-	}
-
-	if(!d.charge_type && d.account_head){
-		frappe.msgprint(__("Please select Charge Type first"));
-		frappe.model.set_value(cdt, cdn, "account_head", "");
-	} else if (d.account_head) {
-		frappe.call({
-			type:"GET",
-			method: "erpnext.controllers.accounts_controller.get_tax_rate",
-			args: {"account_head":d.account_head},
-			callback: function(r) {
-				if (d.charge_type!=="Actual") {
-					frappe.model.set_value(cdt, cdn, "rate", r.message.tax_rate || 0);
-=======
 				if(!d.charge_type && d.account_head){
 					frappe.msgprint(__("Please select Charge Type first"));
 					frappe.model.set_value(cdt, cdn, "account_head", "");
@@ -256,7 +165,6 @@
 					tax.included_in_print_rate = 0;
 					refresh_field("included_in_print_rate", tax.name, tax.parentfield);
 					throw e;
->>>>>>> 44bad3bd
 				}
 			}
 		});
