// Copyright (c) 2015, Frappe Technologies Pvt. Ltd. and Contributors
// License: GNU General Public License v3. See license.txt
frappe.provide("erpnext");
frappe.provide("erpnext.utils");

$.extend(erpnext, {
	get_currency: function(company) {
		if(!company && cur_frm)
			company = cur_frm.doc.company;
		if(company)
			return frappe.get_doc(":Company", company).default_currency || frappe.boot.sysdefaults.currency;
		else
			return frappe.boot.sysdefaults.currency;
	},

	get_presentation_currency_list: () => {
		const docs = frappe.boot.docs;
		let currency_list = docs.filter(d => d.doctype === ":Currency").map(d => d.name);
		currency_list.unshift("");
		return currency_list;
	},

	toggle_naming_series: function() {
		if(cur_frm.fields_dict.naming_series) {
			cur_frm.toggle_display("naming_series", cur_frm.doc.__islocal?true:false);
		}
	},

	hide_company: function() {
		if(cur_frm.fields_dict.company) {
			var companies = Object.keys(locals[":Company"] || {});
			if(companies.length === 1) {
				if(!cur_frm.doc.company) cur_frm.set_value("company", companies[0]);
				cur_frm.toggle_display("company", false);
			} else if(erpnext.last_selected_company) {
				if(!cur_frm.doc.company) cur_frm.set_value("company", erpnext.last_selected_company);
			}
		}
	},

	is_perpetual_inventory_enabled: function(company) {
		if(company) {
			return frappe.get_doc(":Company", company).enable_perpetual_inventory
		}
	},

	stale_rate_allowed: () => {
		return cint(frappe.boot.sysdefaults.allow_stale);
	},

	setup_serial_no: function() {
		var grid_row = cur_frm.open_grid_row();
		if(!grid_row || !grid_row.grid_form.fields_dict.serial_no ||
			grid_row.grid_form.fields_dict.serial_no.get_status()!=="Write") return;

		var $btn = $('<button class="btn btn-sm btn-default">'+__("Add Serial No")+'</button>')
			.appendTo($("<div>")
				.css({"margin-bottom": "10px", "margin-top": "10px"})
				.appendTo(grid_row.grid_form.fields_dict.serial_no.$wrapper));

		$btn.on("click", function() {
			var d = new frappe.ui.Dialog({
				title: __("Add Serial No"),
				fields: [
					{
						"fieldtype": "Link",
						"fieldname": "serial_no",
						"options": "Serial No",
						"label": __("Serial No"),
						"get_query": function () {
							return {
								filters: {
									item_code:grid_row.doc.item_code,
									warehouse:cur_frm.doc.is_return ? null : grid_row.doc.warehouse
								}
							}
						}
					},
					{
						"fieldtype": "Button",
						"fieldname": "add",
						"label": __("Add")
					}
				]
			});

			d.get_input("add").on("click", function() {
				var serial_no = d.get_value("serial_no");
				if(serial_no) {
					var val = (grid_row.doc.serial_no || "").split("\n").concat([serial_no]).join("\n");
					grid_row.grid_form.fields_dict.serial_no.set_model_value(val.trim());
				}
				d.hide();
				return false;
			});

			d.show();
		});
	}
});


$.extend(erpnext.utils, {
	set_party_dashboard_indicators: function(frm) {
		if(frm.doc.__onload && frm.doc.__onload.dashboard_info) {
			var company_wise_info = frm.doc.__onload.dashboard_info;
			if(company_wise_info.length > 1) {
				company_wise_info.forEach(function(info) {
					erpnext.utils.add_indicator_for_multicompany(frm, info);
				});
			} else if (company_wise_info.length === 1) {
				frm.dashboard.add_indicator(__('Annual Billing: {0}',
					[format_currency(company_wise_info[0].billing_this_year, company_wise_info[0].currency)]), 'blue');
				frm.dashboard.add_indicator(__('Total Unpaid: {0}',
					[format_currency(company_wise_info[0].total_unpaid, company_wise_info[0].currency)]),
				company_wise_info[0].total_unpaid ? 'orange' : 'green');

				if(company_wise_info[0].loyalty_points) {
					frm.dashboard.add_indicator(__('Loyalty Points: {0}',
						[company_wise_info[0].loyalty_points]), 'blue');
				}
			}
		}
	},

	add_indicator_for_multicompany: function(frm, info) {
		frm.dashboard.stats_area.removeClass('hidden');
		frm.dashboard.stats_area_row.addClass('flex');
		frm.dashboard.stats_area_row.css('flex-wrap', 'wrap');

		var color = info.total_unpaid ? 'orange' : 'green';

		var indicator = $('<div class="flex-column col-xs-6">'+
			'<div style="margin-top:10px"><h6>'+info.company+'</h6></div>'+

			'<div class="badge-link small" style="margin-bottom:10px"><span class="indicator blue">'+
			'Annual Billing: '+format_currency(info.billing_this_year, info.currency)+'</span></div>'+

			'<div class="badge-link small" style="margin-bottom:10px">'+
			'<span class="indicator '+color+'">Total Unpaid: '
			+format_currency(info.total_unpaid, info.currency)+'</span></div>'+


			'</div>').appendTo(frm.dashboard.stats_area_row);

		if(info.loyalty_points){
			$('<div class="badge-link small" style="margin-bottom:10px"><span class="indicator blue">'+
			'Loyalty Points: '+info.loyalty_points+'</span></div>').appendTo(indicator);
		}

		return indicator;
	},

	get_party_name: function(party_type) {
		var dict = {'Customer': 'customer_name', 'Supplier': 'supplier_name', 'Employee': 'employee_name',
			'Member': 'member_name'};
		return dict[party_type];
	},

	copy_value_in_all_rows: function(doc, dt, dn, table_fieldname, fieldname) {
		var d = locals[dt][dn];
		if(d[fieldname]){
			var cl = doc[table_fieldname] || [];
			for(var i = 0; i < cl.length; i++) {
				if(!cl[i][fieldname]) cl[i][fieldname] = d[fieldname];
			}
		}
		refresh_field(table_fieldname);
	},

	get_terms: function(tc_name, doc, callback) {
		if(tc_name) {
			return frappe.call({
				method: 'erpnext.setup.doctype.terms_and_conditions.terms_and_conditions.get_terms_and_conditions',
				args: {
					template_name: tc_name,
					doc: doc
				},
				callback: function(r) {
					callback(r)
				}
			});
		}
	},

	make_bank_account: function(doctype, docname) {
		frappe.call({
			method: "erpnext.accounts.doctype.bank_account.bank_account.make_bank_account",
			args: {
				doctype: doctype,
				docname: docname
			},
			freeze: true,
			callback: function(r) {
				var doclist = frappe.model.sync(r.message);
				frappe.set_route("Form", doclist[0].doctype, doclist[0].name);
			}
		})
	},

	make_subscription: function(doctype, docname) {
		frappe.call({
			method: "frappe.desk.doctype.auto_repeat.auto_repeat.make_auto_repeat",
			args: {
				doctype: doctype,
				docname: docname
			},
			callback: function(r) {
				var doclist = frappe.model.sync(r.message);
				frappe.set_route("Form", doclist[0].doctype, doclist[0].name);
			}
		})
	},

	make_pricing_rule: function(doctype, docname) {
		frappe.call({
			method: "erpnext.accounts.doctype.pricing_rule.pricing_rule.make_pricing_rule",
			args: {
				doctype: doctype,
				docname: docname
			},
			callback: function(r) {
				var doclist = frappe.model.sync(r.message);
				frappe.set_route("Form", doclist[0].doctype, doclist[0].name);
			}
		})
	},

	/**
	* Checks if the first row of a given child table is empty
	* @param child_table - Child table Doctype
	* @return {Boolean}
	**/
	first_row_is_empty: function(child_table){
		if($.isArray(child_table) && child_table.length > 0) {
			return !child_table[0].item_code;
		}
		return false;
	},

	/**
	* Removes the first row of a child table if it is empty
	* @param {_Frm} frm - The current form
	* @param {String} child_table_name - The child table field name
	* @return {Boolean}
	**/
	remove_empty_first_row: function(frm, child_table_name){
		const rows = frm['doc'][child_table_name];
		if (this.first_row_is_empty(rows)){
			frm['doc'][child_table_name] = rows.splice(1);
		}
		return rows;
	},
	get_tree_options: function(option) {
		// get valid options for tree based on user permission & locals dict
		let unscrub_option = frappe.model.unscrub(option);
		let user_permission = frappe.defaults.get_user_permissions();
		let options;

		if(user_permission && user_permission[unscrub_option]) {
			options = user_permission[unscrub_option].map(perm => perm.doc);
		} else {
			options = $.map(locals[`:${unscrub_option}`], function(c) { return c.name; }).sort();
		}

		// filter unique values, as there may be multiple user permissions for any value
		return options.filter((value, index, self) => self.indexOf(value) === index);
	},
	get_tree_default: function(option) {
		// set default for a field based on user permission
		let options = this.get_tree_options(option);
		if(options.includes(frappe.defaults.get_default(option))) {
			return frappe.defaults.get_default(option);
		} else {
			return options[0];
		}
	},
	copy_parent_value_in_all_row: function(doc, dt, dn, table_fieldname, fieldname, parent_fieldname) {
		var d = locals[dt][dn];
		if(d[fieldname]){
			var cl = doc[table_fieldname] || [];
			for(var i = 0; i < cl.length; i++) {
				cl[i][fieldname] = doc[parent_fieldname];
			}
		}
		refresh_field(table_fieldname);
	},

<<<<<<< HEAD
	format_ntn: function(frm, fieldname) {
		let value = frm.doc[fieldname];
		if (value) {
			value = value.replace(/[^0-9]+/g, "");

			//0000000-0
			if (value.length >= 7) {
				value = value.slice(0, 7) + "-" + value.slice(7);
			}

			frm.set_value(fieldname, value);
		}
	},

	format_cnic: function(frm, fieldname) {
		let value = frm.doc[fieldname];
		if (value) {
			value = value.replace(/[^0-9]+/g, "");

			// 00000-0000000-0
			if (value.length >= 12) {
				value = value.slice(0, 12) + "-" + value.slice(12);
			}
			if (value.length >= 5) {
				value = value.slice(0, 5) + "-" + value.slice(5);
			}

			frm.set_value(fieldname, value);
		}
	},

	format_strn: function(frm, fieldname) {
		let value = frm.doc[fieldname];
		if (value) {
			value = value.replace(/[^0-9]+/g, "");

			// 00-00-0000-000-00
			if (value.length >= 11) {
				value = value.slice(0, 11) + "-" + value.slice(11);
			}
			if (value.length >= 8) {
				value = value.slice(0, 8) + "-" + value.slice(8);
			}
			if (value.length >= 4) {
				value = value.slice(0, 4) + "-" + value.slice(4);
			}
			if (value.length >= 2) {
				value = value.slice(0, 2) + "-" + value.slice(2);
			}

			frm.set_value(fieldname, value);
		}
=======
	create_new_doc: function (doctype, update_fields) {
		frappe.model.with_doctype(doctype, function() {
			var new_doc = frappe.model.get_new_doc(doctype);
			for (let [key, value] of Object.entries(update_fields)) {
				new_doc[key] = value;
			}
			frappe.ui.form.make_quick_entry(doctype, null, null, new_doc);
		});
>>>>>>> 25eff13d
	}

});

erpnext.utils.select_alternate_items = function(opts) {
	const frm = opts.frm;
	const warehouse_field = opts.warehouse_field || 'warehouse';
	const item_field = opts.item_field || 'item_code';

	this.data = [];
	const dialog = new frappe.ui.Dialog({
		title: __("Select Alternate Item"),
		fields: [
			{fieldtype:'Section Break', label: __('Items')},
			{
				fieldname: "alternative_items", fieldtype: "Table", cannot_add_rows: true,
				in_place_edit: true, data: this.data,
				get_data: () => {
					return this.data;
				},
				fields: [{
					fieldtype:'Data',
					fieldname:"docname",
					hidden: 1
				}, {
					fieldtype:'Link',
					fieldname:"item_code",
					options: 'Item',
					in_list_view: 1,
					read_only: 1,
					label: __('Item Code')
				}, {
					fieldtype:'Link',
					fieldname:"alternate_item",
					options: 'Item',
					default: "",
					in_list_view: 1,
					label: __('Alternate Item'),
					onchange: function() {
						const item_code = this.get_value();
						const warehouse = this.grid_row.on_grid_fields_dict.warehouse.get_value();
						if (item_code && warehouse) {
							frappe.call({
								method: "erpnext.stock.utils.get_latest_stock_qty",
								args: {
									item_code: item_code,
									warehouse: warehouse
								},
								callback: (r) => {
									this.grid_row.on_grid_fields_dict
										.actual_qty.set_value(r.message || 0);
								}
							})
						}
					},
					get_query: (e) => {
						return {
							query: "erpnext.stock.doctype.item_alternative.item_alternative.get_alternative_items",
							filters: {
								item_code: e.item_code
							}
						};
					}
				}, {
					fieldtype:'Link',
					fieldname:"warehouse",
					options: 'Warehouse',
					default: "",
					in_list_view: 1,
					label: __('Warehouse'),
					onchange: function() {
						const warehouse = this.get_value();
						const item_code = this.grid_row.on_grid_fields_dict.item_code.get_value();
						if (item_code && warehouse) {
							frappe.call({
								method: "erpnext.stock.utils.get_latest_stock_qty",
								args: {
									item_code: item_code,
									warehouse: warehouse
								},
								callback: (r) => {
									this.grid_row.on_grid_fields_dict
										.actual_qty.set_value(r.message || 0);
								}
							})
						}
					},
				}, {
					fieldtype:'Float',
					fieldname:"actual_qty",
					default: 0,
					read_only: 1,
					in_list_view: 1,
					label: __('Available Qty')
				}]
			},
		],
		primary_action: function() {
			const args = this.get_values()["alternative_items"];
			const alternative_items = args.filter(d => {
				if (d.alternate_item && d.item_code != d.alternate_item) {
					return true;
				}
			});

			alternative_items.forEach(d => {
				let row = frappe.get_doc(opts.child_doctype, d.docname);
				let qty = null;
				if (row.doctype === 'Work Order Item') {
					qty = row.required_qty;
				} else {
					qty = row.qty;
				}
				row[item_field] = d.alternate_item;
				frm.script_manager.trigger(item_field, row.doctype, row.name)
					.then(() => {
						frappe.model.set_value(row.doctype, row.name, 'qty', qty);
						frappe.model.set_value(row.doctype, row.name,
							opts.original_item_field, d.item_code);
					});
			});

			refresh_field(opts.child_docname);
			this.hide();
		},
		primary_action_label: __('Update')
	});

	frm.doc[opts.child_docname].forEach(d => {
		if (!opts.condition || opts.condition(d)) {
			dialog.fields_dict.alternative_items.df.data.push({
				"docname": d.name,
				"item_code": d[item_field],
				"warehouse": d[warehouse_field],
				"actual_qty": d.actual_qty
			});
		}
	})

	this.data = dialog.fields_dict.alternative_items.df.data;
	dialog.fields_dict.alternative_items.grid.refresh();
	dialog.show();
}

erpnext.utils.update_child_items = function(opts) {
	const frm = opts.frm;

	this.data = [];
	const dialog = new frappe.ui.Dialog({
		title: __("Update Items"),
		fields: [
			{fieldtype:'Section Break', label: __('Items')},
			{
				fieldname: "trans_items", fieldtype: "Table", cannot_add_rows: true,
				in_place_edit: true, data: this.data,
				get_data: () => {
					return this.data;
				},
				fields: [{
					fieldtype:'Data',
					fieldname:"docname",
					hidden: 0,
				}, {
					fieldtype:'Link',
					fieldname:"item_code",
					options: 'Item',
					in_list_view: 1,
					read_only: 1,
					label: __('Item Code')
				}, {
					fieldtype:'Float',
					fieldname:"qty",
					default: 0,
					read_only: 0,
					in_list_view: 1,
					label: __('Qty')
				}, {
					fieldtype:'Currency',
					fieldname:"rate",
					default: 0,
					read_only: 0,
					in_list_view: 1,
					label: __('Rate')
				}]
			},
		],
		primary_action: function() {
			const trans_items = this.get_values()["trans_items"];
			frappe.call({
				method: 'erpnext.controllers.accounts_controller.update_child_qty_rate',
				args: {
					'parent_doctype': frm.doc.doctype,
					'trans_items': trans_items,
					'parent_doctype_name': frm.doc.name
				},
				callback: function() {
					frm.reload_doc();
				}
			});
			this.hide();
			refresh_field("items");
		},
		primary_action_label: __('Update')
	});

	frm.doc[opts.child_docname].forEach(d => {
		dialog.fields_dict.trans_items.df.data.push({
			"docname": d.name,
			"item_code": d.item_code,
			"qty": d.qty,
			"rate": d.rate,
		});
		this.data = dialog.fields_dict.trans_items.df.data;
		dialog.fields_dict.trans_items.grid.refresh();
	})
	dialog.show();
}

erpnext.utils.map_current_doc = function(opts) {
	if(opts.get_query_filters) {
		opts.get_query = function() {
			return {filters: opts.get_query_filters};
		}
	}
	var _map = function() {
		if($.isArray(cur_frm.doc.items) && cur_frm.doc.items.length > 0) {
			// remove first item row if empty
			if(!cur_frm.doc.items[0].item_code) {
				cur_frm.doc.items = cur_frm.doc.items.splice(1);
			}

			// find the doctype of the items table
			var items_doctype = frappe.meta.get_docfield(cur_frm.doctype, 'items').options;

			// find the link fieldname from items table for the given
			// source_doctype
			var link_fieldname = null;
			frappe.get_meta(items_doctype).fields.forEach(function(d) {
				if(d.options===opts.source_doctype) link_fieldname = d.fieldname; });

			// search in existing items if the source_name is already set and full qty fetched
			var already_set = false;
			var item_qty_map = {};

			$.each(cur_frm.doc.items, function(i, d) {
				opts.source_name.forEach(function(src) {
					if(d[link_fieldname]==src) {
						already_set = true;
						if (item_qty_map[d.item_code])
							item_qty_map[d.item_code] += flt(d.qty);
						else
							item_qty_map[d.item_code] = flt(d.qty);
					}
				});
			});

			if(already_set) {
				opts.source_name.forEach(function(src) {
					frappe.model.with_doc(opts.source_doctype, src, function(r) {
						var source_doc = frappe.model.get_doc(opts.source_doctype, src);
						$.each(source_doc.items || [], function(i, row) {
							if(row.qty > flt(item_qty_map[row.item_code])) {
								already_set = false;
								return false;
							}
						})
					})

					if(already_set) {
						frappe.msgprint(__("You have already selected items from {0} {1}",
							[opts.source_doctype, src]));
						return;
					}

				})
			}
		}

		return frappe.call({
			// Sometimes we hit the limit for URL length of a GET request
			// as we send the full target_doc. Hence this is a POST request.
			type: "POST",
			method: 'frappe.model.mapper.map_docs',
			args: {
				"method": opts.method,
				"source_names": opts.source_name,
				"target_doc": cur_frm.doc,
				'args': opts.args
			},
			callback: function(r) {
				if(!r.exc) {
					var doc = frappe.model.sync(r.message);
					cur_frm.dirty();
					cur_frm.refresh();
				}
			}
		});
	}
	if(opts.source_doctype) {
		var d = new frappe.ui.form.MultiSelectDialog({
			doctype: opts.source_doctype,
			target: opts.target,
			date_field: opts.date_field || undefined,
			setters: opts.setters,
			get_query: opts.get_query,
			action: function(selections, args) {
				let values = selections;
				if(values.length === 0){
					frappe.msgprint(__("Please select {0}", [opts.source_doctype]))
					return;
				}
				opts.source_name = values;
				opts.setters = args;
				d.dialog.hide();
				_map();
			},
		});
	} else if(opts.source_name) {
		opts.source_name = [opts.source_name];
		_map();
	}
}

frappe.form.link_formatters['Item'] = function(value, doc) {
	if(doc && doc.item_name && doc.item_name !== value) {
		return value? value + ': ' + doc.item_name: doc.item_name;
	} else {
		return value;
	}
}

frappe.form.link_formatters['Employee'] = function(value, doc) {
	if(doc && doc.employee_name && doc.employee_name !== value) {
		return value? value + ': ' + doc.employee_name: doc.employee_name;
	} else {
		return value;
	}
}

// add description on posting time
$(document).on('app_ready', function() {
	if(!frappe.datetime.is_timezone_same()) {
		$.each(["Stock Reconciliation", "Stock Entry", "Stock Ledger Entry",
			"Delivery Note", "Purchase Receipt", "Sales Invoice"], function(i, d) {
			frappe.ui.form.on(d, "onload", function(frm) {
				cur_frm.set_df_property("posting_time", "description",
					frappe.sys_defaults.time_zone);
			});
		});
	}
});<|MERGE_RESOLUTION|>--- conflicted
+++ resolved
@@ -286,7 +286,6 @@
 		refresh_field(table_fieldname);
 	},
 
-<<<<<<< HEAD
 	format_ntn: function(frm, fieldname) {
 		let value = frm.doc[fieldname];
 		if (value) {
@@ -339,7 +338,8 @@
 
 			frm.set_value(fieldname, value);
 		}
-=======
+	},
+
 	create_new_doc: function (doctype, update_fields) {
 		frappe.model.with_doctype(doctype, function() {
 			var new_doc = frappe.model.get_new_doc(doctype);
@@ -348,7 +348,6 @@
 			}
 			frappe.ui.form.make_quick_entry(doctype, null, null, new_doc);
 		});
->>>>>>> 25eff13d
 	}
 
 });
