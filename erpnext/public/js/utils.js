--- conflicted
+++ resolved
@@ -410,10 +410,7 @@
 			method: "erpnext.accounts.utils.get_fiscal_year",
 			args: {
 				date: date,
-<<<<<<< HEAD
 				boolean: boolean,
-=======
->>>>>>> 3e81f0f5
 			},
 			async: false,
 			callback: function (r) {
