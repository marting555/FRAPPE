// Copyright (c) 2015, Frappe Technologies Pvt. Ltd. and Contributors
// License: GNU General Public License v3. See license.txt
frappe.provide("erpnext");
frappe.provide("erpnext.utils");

$.extend(erpnext, {
	get_currency: function(company) {
		if(!company && cur_frm)
			company = cur_frm.doc.company;
		if(company)
			return frappe.get_doc(":Company", company).default_currency || frappe.boot.sysdefaults.currency;
		else
			return frappe.boot.sysdefaults.currency;
	},

	get_presentation_currency_list: () => {
		const docs = frappe.boot.docs;
		let currency_list = docs.filter(d => d.doctype === ":Currency").map(d => d.name);
		currency_list.unshift("");
		return currency_list;
	},

	toggle_naming_series: function() {
		if(cur_frm.fields_dict.naming_series && !cur_frm.doc.__islocal) {
			cur_frm.toggle_display("naming_series", false);
		}
	},

	hide_company: function() {
		if(cur_frm.fields_dict.company) {
			var companies = Object.keys(locals[":Company"] || {});
			if(companies.length === 1) {
				if(!cur_frm.doc.company) cur_frm.set_value("company", companies[0]);
				cur_frm.toggle_display("company", false);
			} else if(erpnext.last_selected_company) {
				if(!cur_frm.doc.company) cur_frm.set_value("company", erpnext.last_selected_company);
			}
		}
	},

	is_perpetual_inventory_enabled: function(company) {
		if(company) {
			return frappe.get_doc(":Company", company).enable_perpetual_inventory
		}
	},

	stale_rate_allowed: () => {
		return cint(frappe.boot.sysdefaults.allow_stale);
	},

	setup_serial_no: function() {
		var grid_row = cur_frm.open_grid_row();
		if(!grid_row || !grid_row.grid_form.fields_dict.serial_no ||
			grid_row.grid_form.fields_dict.serial_no.get_status()!=="Write") return;

		var $btn = $('<button class="btn btn-sm btn-default">'+__("Add Serial No")+'</button>')
			.appendTo($("<div>")
				.css({"margin-bottom": "10px", "margin-top": "10px"})
				.appendTo(grid_row.grid_form.fields_dict.serial_no.$wrapper));

		var me = this;
		$btn.on("click", function() {
<<<<<<< HEAD
			var d = new frappe.ui.Dialog({
				title: __("Add Serial No"),
				fields: [
					{
						"fieldtype": "Link",
						"fieldname": "serial_no",
						"options": "Serial No",
						"label": __("Serial No"),
						"get_query": function () {
							return {
								filters: {
									item_code: grid_row.doc.item_code,
									warehouse: cur_frm.doc.is_return ? null : grid_row.doc.warehouse,
									batch_no: grid_row.doc.batch_no || null
								}
							}
						}
					},
					{
						"fieldtype": "Button",
						"fieldname": "add",
						"label": __("Add")
					}
				]
			});
=======
			let callback = '';
			let on_close = '';
>>>>>>> 0c0604b7

			if (grid_row.doc.serial_no) {
				grid_row.doc.has_serial_no = true;
			}

			me.show_serial_batch_selector(grid_row.frm, grid_row.doc,
				callback, on_close, true);
		});
	},
});


$.extend(erpnext.utils, {
	set_party_dashboard_indicators: function(frm) {
		if(frm.doc.__onload && frm.doc.__onload.dashboard_info) {
			var company_wise_info = frm.doc.__onload.dashboard_info;
			if(company_wise_info.length > 1) {
				company_wise_info.forEach(function(info) {
					erpnext.utils.add_indicator_for_multicompany(frm, info);
				});
			} else if (company_wise_info.length === 1) {
				frm.dashboard.add_indicator(__('Annual Billing: {0}',
					[format_currency(company_wise_info[0].billing_this_year, company_wise_info[0].currency)]), 'blue');
				frm.dashboard.add_indicator(__('Total Unpaid: {0}',
					[format_currency(company_wise_info[0].total_unpaid, company_wise_info[0].currency)]),
				company_wise_info[0].total_unpaid ? 'orange' : 'green');

				if(company_wise_info[0].loyalty_points) {
					frm.dashboard.add_indicator(__('Loyalty Points: {0}',
						[company_wise_info[0].loyalty_points]), 'blue');
				}
			}
		}
	},

	add_indicator_for_multicompany: function(frm, info) {
		frm.dashboard.stats_area.removeClass('hidden');
		frm.dashboard.stats_area_row.addClass('flex');
		frm.dashboard.stats_area_row.css('flex-wrap', 'wrap');

		var color = info.total_unpaid ? 'orange' : 'green';

		var indicator = $('<div class="flex-column col-xs-6">'+
			'<div style="margin-top:10px"><h6>'+info.company+'</h6></div>'+

			'<div class="badge-link small" style="margin-bottom:10px"><span class="indicator blue">'+
			'Annual Billing: '+format_currency(info.billing_this_year, info.currency)+'</span></div>'+

			'<div class="badge-link small" style="margin-bottom:10px">'+
			'<span class="indicator '+color+'">Total Unpaid: '
			+format_currency(info.total_unpaid, info.currency)+'</span></div>'+


			'</div>').appendTo(frm.dashboard.stats_area_row);

		if(info.loyalty_points){
			$('<div class="badge-link small" style="margin-bottom:10px"><span class="indicator blue">'+
			'Loyalty Points: '+info.loyalty_points+'</span></div>').appendTo(indicator);
		}

		return indicator;
	},

	get_party_name: function(party_type) {
		var dict = {'Customer': 'customer_name', 'Supplier': 'supplier_name', 'Employee': 'employee_name',
			'Member': 'member_name'};
		return dict[party_type];
	},

	copy_value_in_all_rows: function(doc, dt, dn, table_fieldname, fieldname) {
		var d = locals[dt][dn];
		if(d[fieldname]){
			var cl = doc[table_fieldname] || [];
			for(var i = 0; i < cl.length; i++) {
				if(!cl[i][fieldname]) cl[i][fieldname] = d[fieldname];
			}
		}
		refresh_field(table_fieldname);
	},

	get_terms: function(tc_name, doc, callback) {
		if(tc_name) {
			return frappe.call({
				method: 'erpnext.setup.doctype.terms_and_conditions.terms_and_conditions.get_terms_and_conditions',
				args: {
					template_name: tc_name,
					doc: doc
				},
				callback: function(r) {
					callback(r)
				}
			});
		}
	},

	make_bank_account: function(doctype, docname) {
		frappe.call({
			method: "erpnext.accounts.doctype.bank_account.bank_account.make_bank_account",
			args: {
				doctype: doctype,
				docname: docname
			},
			freeze: true,
			callback: function(r) {
				var doclist = frappe.model.sync(r.message);
				frappe.set_route("Form", doclist[0].doctype, doclist[0].name);
			}
		})
	},

	make_subscription: function(doctype, docname) {
		frappe.call({
			method: "frappe.automation.doctype.auto_repeat.auto_repeat.make_auto_repeat",
			args: {
				doctype: doctype,
				docname: docname
			},
			callback: function(r) {
				var doclist = frappe.model.sync(r.message);
				frappe.set_route("Form", doclist[0].doctype, doclist[0].name);
			}
		})
	},

	make_pricing_rule: function(doctype, docname) {
		frappe.call({
			method: "erpnext.accounts.doctype.pricing_rule.pricing_rule.make_pricing_rule",
			args: {
				doctype: doctype,
				docname: docname
			},
			callback: function(r) {
				var doclist = frappe.model.sync(r.message);
				frappe.set_route("Form", doclist[0].doctype, doclist[0].name);
			}
		})
	},

	/**
	* Checks if the first row of a given child table is empty
	* @param child_table - Child table Doctype
	* @return {Boolean}
	**/
	first_row_is_empty: function(child_table){
		if($.isArray(child_table) && child_table.length > 0) {
			return !child_table[0].item_code;
		}
		return false;
	},

	/**
	* Removes the first row of a child table if it is empty
	* @param {_Frm} frm - The current form
	* @param {String} child_table_name - The child table field name
	* @return {Boolean}
	**/
	remove_empty_first_row: function(frm, child_table_name){
		const rows = frm['doc'][child_table_name];
		if (this.first_row_is_empty(rows)){
			frm['doc'][child_table_name] = rows.splice(1);
		}
		return rows;
	},
	get_tree_options: function(option) {
		// get valid options for tree based on user permission & locals dict
		let unscrub_option = frappe.model.unscrub(option);
		let user_permission = frappe.defaults.get_user_permissions();
		let options;

		if(user_permission && user_permission[unscrub_option]) {
			options = user_permission[unscrub_option].map(perm => perm.doc);
		} else {
			options = $.map(locals[`:${unscrub_option}`], function(c) { return c.name; }).sort();
		}

		// filter unique values, as there may be multiple user permissions for any value
		return options.filter((value, index, self) => self.indexOf(value) === index);
	},
	get_tree_default: function(option) {
		// set default for a field based on user permission
		let options = this.get_tree_options(option);
		if(options.includes(frappe.defaults.get_default(option))) {
			return frappe.defaults.get_default(option);
		} else {
			return options[0];
		}
	},
	copy_parent_value_in_all_row: function(doc, dt, dn, table_fieldname, fieldname, parent_fieldname) {
		var d = locals[dt][dn];
		if(d[fieldname]){
			var cl = doc[table_fieldname] || [];
			for(var i = 0; i < cl.length; i++) {
				cl[i][fieldname] = doc[parent_fieldname];
			}
		}
		refresh_field(table_fieldname);
	},

<<<<<<< HEAD
	format_ntn: function(frm, fieldname) {
		let value = frm.doc[fieldname];
		if (value) {
			value = value.replace(/[^0-9]+/g, "");

			//0000000-0
			if (value.length >= 7) {
				value = value.slice(0, 7) + "-" + value.slice(7);
			}

			frm.set_value(fieldname, value);
		}
	},

	format_cnic: function(frm, fieldname) {
		let value = frm.doc[fieldname];
		if (value) {
			value = value.replace(/[^0-9]+/g, "");

			// 00000-0000000-0
			if (value.length >= 12) {
				value = value.slice(0, 12) + "-" + value.slice(12);
			}
			if (value.length >= 5) {
				value = value.slice(0, 5) + "-" + value.slice(5);
			}

			frm.set_value(fieldname, value);
		}
	},

	format_strn: function(frm, fieldname) {
		let value = frm.doc[fieldname];
		if (value) {
			value = value.replace(/[^0-9]+/g, "");

			// 00-00-0000-000-00
			if (value.length >= 11) {
				value = value.slice(0, 11) + "-" + value.slice(11);
			}
			if (value.length >= 8) {
				value = value.slice(0, 8) + "-" + value.slice(8);
			}
			if (value.length >= 4) {
				value = value.slice(0, 4) + "-" + value.slice(4);
			}
			if (value.length >= 2) {
				value = value.slice(0, 2) + "-" + value.slice(2);
			}

			frm.set_value(fieldname, value);
		}
	},

	set_item_naming_series_options: function(frm) {
		frappe.model.with_doctype("Item", function() {
			var item_series = cstr(frappe.meta.get_docfield("Item", "naming_series").options).split("\n");
			if (item_series.length || item_series[0]) {
				item_series.unshift('');
			}
			frm.set_df_property("item_naming_series", "options", item_series.join('\n'));
		});
	},

	add_payment_reconciliation_button: function(party_type, page, get_values) {
		page.add_inner_button(__("Payment Reconciliation"), function() {
			var values = get_values();
			frappe.set_route('Form', 'Payment Reconciliation').then(() => {
				cur_frm.set_value({
					company: values.company,
					party_type: party_type,
					party: values[frappe.scrub(party_type)],
					receivable_payable_accocunt: values.account
				});
			});
		});
	},

	set_override_item_naming_by: function(frm) {
		if (!frm.doc.item_group && !frm.doc.brand) {
			frm.set_df_property('item_naming_by', 'read_only', 0);
			frm.set_df_property('naming_series', 'read_only', 0);
		} else {
			frappe.call({
				method: "erpnext.stock.doctype.item.item.get_override_naming_by",
				args: {
					item_group_name: frm.doc.item_group,
					brand_name: frm.doc.brand
				},
				callback: function (r) {
					if (r.message) {
						frm.set_df_property('item_naming_by', 'read_only', r.message.override_naming_by ? 1 : 0);
						frm.set_df_property('naming_series', 'read_only', (r.message.override_naming_by && r.message.override_naming_series) ? 1 : 0);

						if (r.message.override_naming_by) {
							frm.get_field('item_naming_by').set_value(r.message.override_naming_by);
							if (r.message.override_naming_series) {
								frm.get_field('naming_series').set_value(r.message.override_naming_series);
							}
						}
					}
				}
			});
		}
	},

=======
>>>>>>> 0c0604b7
	create_new_doc: function (doctype, update_fields) {
		frappe.model.with_doctype(doctype, function() {
			var new_doc = frappe.model.get_new_doc(doctype);
			for (let [key, value] of Object.entries(update_fields)) {
				new_doc[key] = value;
			}
			frappe.ui.form.make_quick_entry(doctype, null, null, new_doc);
		});
	}

});

erpnext.utils.select_alternate_items = function(opts) {
	const frm = opts.frm;
	const warehouse_field = opts.warehouse_field || 'warehouse';
	const item_field = opts.item_field || 'item_code';

	this.data = [];
	const dialog = new frappe.ui.Dialog({
		title: __("Select Alternate Item"),
		fields: [
			{fieldtype:'Section Break', label: __('Items')},
			{
				fieldname: "alternative_items", fieldtype: "Table", cannot_add_rows: true,
				in_place_edit: true, data: this.data,
				get_data: () => {
					return this.data;
				},
				fields: [{
					fieldtype:'Data',
					fieldname:"docname",
					hidden: 1
				}, {
					fieldtype:'Link',
					fieldname:"item_code",
					options: 'Item',
					in_list_view: 1,
					read_only: 1,
					label: __('Item Code')
				}, {
					fieldtype:'Link',
					fieldname:"alternate_item",
					options: 'Item',
					default: "",
					in_list_view: 1,
					label: __('Alternate Item'),
					onchange: function() {
						const item_code = this.get_value();
						const warehouse = this.grid_row.on_grid_fields_dict.warehouse.get_value();
						if (item_code && warehouse) {
							frappe.call({
								method: "erpnext.stock.utils.get_latest_stock_qty",
								args: {
									item_code: item_code,
									warehouse: warehouse
								},
								callback: (r) => {
									this.grid_row.on_grid_fields_dict
										.actual_qty.set_value(r.message || 0);
								}
							})
						}
					},
					get_query: (e) => {
						return {
							query: "erpnext.stock.doctype.item_alternative.item_alternative.get_alternative_items",
							filters: {
								item_code: e.item_code
							}
						};
					}
				}, {
					fieldtype:'Link',
					fieldname:"warehouse",
					options: 'Warehouse',
					default: "",
					in_list_view: 1,
					label: __('Warehouse'),
					onchange: function() {
						const warehouse = this.get_value();
						const item_code = this.grid_row.on_grid_fields_dict.item_code.get_value();
						if (item_code && warehouse) {
							frappe.call({
								method: "erpnext.stock.utils.get_latest_stock_qty",
								args: {
									item_code: item_code,
									warehouse: warehouse
								},
								callback: (r) => {
									this.grid_row.on_grid_fields_dict
										.actual_qty.set_value(r.message || 0);
								}
							})
						}
					},
				}, {
					fieldtype:'Float',
					fieldname:"actual_qty",
					default: 0,
					read_only: 1,
					in_list_view: 1,
					label: __('Available Qty')
				}]
			},
		],
		primary_action: function() {
			const args = this.get_values()["alternative_items"];
			const alternative_items = args.filter(d => {
				if (d.alternate_item && d.item_code != d.alternate_item) {
					return true;
				}
			});

			alternative_items.forEach(d => {
				let row = frappe.get_doc(opts.child_doctype, d.docname);
				let qty = null;
				if (row.doctype === 'Work Order Item') {
					qty = row.required_qty;
				} else {
					qty = row.qty;
				}
				row[item_field] = d.alternate_item;
				frm.script_manager.trigger(item_field, row.doctype, row.name)
					.then(() => {
						frappe.model.set_value(row.doctype, row.name, 'qty', qty);
						frappe.model.set_value(row.doctype, row.name,
							opts.original_item_field, d.item_code);
					});
			});

			refresh_field(opts.child_docname);
			this.hide();
		},
		primary_action_label: __('Update')
	});

	frm.doc[opts.child_docname].forEach(d => {
		if (!opts.condition || opts.condition(d)) {
			dialog.fields_dict.alternative_items.df.data.push({
				"docname": d.name,
				"item_code": d[item_field],
				"warehouse": d[warehouse_field],
				"actual_qty": d.actual_qty
			});
		}
	})

	this.data = dialog.fields_dict.alternative_items.df.data;
	dialog.fields_dict.alternative_items.grid.refresh();
	dialog.show();
}

erpnext.utils.update_child_items = function(opts) {
	const frm = opts.frm;
	const cannot_add_row = (typeof opts.cannot_add_row === 'undefined') ? true : opts.cannot_add_row;
	const child_docname = (typeof opts.cannot_add_row === 'undefined') ? "items" : opts.child_docname;
	this.data = [];
	const dialog = new frappe.ui.Dialog({
		title: __("Update Items"),
		fields: [
			{fieldtype:'Section Break', label: __('Items')},
			{
				fieldname: "trans_items",
				fieldtype: "Table",
				cannot_add_rows: cannot_add_row,
				in_place_edit: true,
				data: this.data,
				get_data: () => {
					return this.data;
				},
				fields: [{
					fieldtype:'Data',
					fieldname:"docname",
					hidden: 0,
				}, {
					fieldtype:'Link',
					fieldname:"item_code",
					options: 'Item',
					in_list_view: 1,
					read_only: 1,
					label: __('Item Code')
				}, {
					fieldtype:'Float',
					fieldname:"qty",
					default: 0,
					read_only: 0,
					in_list_view: 1,
					label: __('Qty')
				}, {
					fieldtype:'Currency',
					fieldname:"rate",
					default: 0,
					read_only: 0,
					in_list_view: 1,
					label: __('Rate')
				}]
			},
		],
		primary_action: function() {
			const trans_items = this.get_values()["trans_items"];
			frappe.call({
				method: 'erpnext.controllers.accounts_controller.update_child_qty_rate',
				freeze: true,
				args: {
					'parent_doctype': frm.doc.doctype,
					'trans_items': trans_items,
					'parent_doctype_name': frm.doc.name,
					'child_docname': child_docname
				},
				callback: function() {
					frm.reload_doc();
				}
			});
			this.hide();
			refresh_field("items");
		},
		primary_action_label: __('Update')
	});

	frm.doc[opts.child_docname].forEach(d => {
		dialog.fields_dict.trans_items.df.data.push({
			"docname": d.name,
			"item_code": d.item_code,
			"qty": d.qty,
			"rate": d.rate,
		});
		this.data = dialog.fields_dict.trans_items.df.data;
		dialog.fields_dict.trans_items.grid.refresh();
	})
	dialog.show();
}

erpnext.utils.map_current_doc = function(opts) {
	if(opts.get_query_filters) {
		opts.get_query = function() {
			return {filters: opts.get_query_filters};
		}
	}
	var _map = function() {
		if($.isArray(cur_frm.doc.items) && cur_frm.doc.items.length > 0) {
			// remove first item row if empty
			if(!cur_frm.doc.items[0].item_code) {
				cur_frm.doc.items = cur_frm.doc.items.splice(1);
			}

			// find the doctype of the items table
			var items_doctype = frappe.meta.get_docfield(cur_frm.doctype, 'items').options;

			// find the link fieldname from items table for the given
			// source_doctype
			var link_fieldname = null;
			frappe.get_meta(items_doctype).fields.forEach(function(d) {
				if(d.options===opts.source_doctype) link_fieldname = d.fieldname; });

			// search in existing items if the source_name is already set and full qty fetched
			var already_set = false;
			var item_qty_map = {};

			$.each(cur_frm.doc.items, function(i, d) {
				opts.source_name.forEach(function(src) {
					if(d[link_fieldname]==src) {
						already_set = true;
						if (item_qty_map[d.item_code])
							item_qty_map[d.item_code] += flt(d.qty);
						else
							item_qty_map[d.item_code] = flt(d.qty);
					}
				});
			});

			if(already_set) {
				opts.source_name.forEach(function(src) {
					frappe.model.with_doc(opts.source_doctype, src, function(r) {
						var source_doc = frappe.model.get_doc(opts.source_doctype, src);
						$.each(source_doc.items || [], function(i, row) {
							if(row.qty > flt(item_qty_map[row.item_code])) {
								already_set = false;
								return false;
							}
						})
					})

					if(already_set) {
						frappe.msgprint(__("You have already selected items from {0} {1}",
							[opts.source_doctype, src]));
						return;
					}

				})
			}
		}

		return frappe.call({
			// Sometimes we hit the limit for URL length of a GET request
			// as we send the full target_doc. Hence this is a POST request.
			type: "POST",
			method: 'frappe.model.mapper.map_docs',
			args: {
				"method": opts.method,
				"source_names": opts.source_name,
				"target_doc": cur_frm.doc,
				'args': opts.args
			},
			callback: function(r) {
				if(!r.exc) {
					var doc = frappe.model.sync(r.message);
					cur_frm.dirty();
					cur_frm.refresh();
				}
			}
		});
	}
	if(opts.source_doctype) {
		var d = new frappe.ui.form.MultiSelectDialog({
			doctype: opts.source_doctype,
			target: opts.target,
			date_field: opts.date_field || undefined,
			setters: opts.setters,
			get_query: opts.get_query,
			action: function(selections, args) {
				let values = selections;
				if(values.length === 0){
					frappe.msgprint(__("Please select {0}", [opts.source_doctype]))
					return;
				}
				opts.source_name = values;
				opts.setters = args;
				d.dialog.hide();
				_map();
			},
		});
	} else if(opts.source_name) {
		opts.source_name = [opts.source_name];
		_map();
	}
}

frappe.form.link_formatters['Item'] = function(value, doc) {
	if(doc && doc.item_name && doc.item_name !== value) {
		return value ? value + ': ' + doc.item_name : doc.item_name;
	} else {
		return value;
	}
}

frappe.form.link_formatters['Employee'] = function(value, doc) {
	if(doc && doc.employee_name && doc.employee_name !== value) {
		return value? value + ': ' + doc.employee_name: doc.employee_name;
	} else {
		return value;
	}
}

// add description on posting time
$(document).on('app_ready', function() {
	if(!frappe.datetime.is_timezone_same()) {
		$.each(["Stock Reconciliation", "Stock Entry", "Stock Ledger Entry",
			"Delivery Note", "Purchase Receipt", "Sales Invoice"], function(i, d) {
			frappe.ui.form.on(d, "onload", function(frm) {
				cur_frm.set_df_property("posting_time", "description",
					frappe.sys_defaults.time_zone);
			});
		});
	}
});<|MERGE_RESOLUTION|>--- conflicted
+++ resolved
@@ -60,36 +60,8 @@
 
 		var me = this;
 		$btn.on("click", function() {
-<<<<<<< HEAD
-			var d = new frappe.ui.Dialog({
-				title: __("Add Serial No"),
-				fields: [
-					{
-						"fieldtype": "Link",
-						"fieldname": "serial_no",
-						"options": "Serial No",
-						"label": __("Serial No"),
-						"get_query": function () {
-							return {
-								filters: {
-									item_code: grid_row.doc.item_code,
-									warehouse: cur_frm.doc.is_return ? null : grid_row.doc.warehouse,
-									batch_no: grid_row.doc.batch_no || null
-								}
-							}
-						}
-					},
-					{
-						"fieldtype": "Button",
-						"fieldname": "add",
-						"label": __("Add")
-					}
-				]
-			});
-=======
 			let callback = '';
 			let on_close = '';
->>>>>>> 0c0604b7
 
 			if (grid_row.doc.serial_no) {
 				grid_row.doc.has_serial_no = true;
@@ -288,7 +260,6 @@
 		refresh_field(table_fieldname);
 	},
 
-<<<<<<< HEAD
 	format_ntn: function(frm, fieldname) {
 		let value = frm.doc[fieldname];
 		if (value) {
@@ -395,8 +366,6 @@
 		}
 	},
 
-=======
->>>>>>> 0c0604b7
 	create_new_doc: function (doctype, update_fields) {
 		frappe.model.with_doctype(doctype, function() {
 			var new_doc = frappe.model.get_new_doc(doctype);
