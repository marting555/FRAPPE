--- conflicted
+++ resolved
@@ -1,11 +1,5 @@
 frappe.provide('erpnext.hub');
 
-<<<<<<< HEAD
-frappe.views.HubFactory = class HubFactory extends frappe.views.Factory {
-	make(route) {
-		const page_name = frappe.get_route_str();
-		const page = route[1];
-=======
 frappe.views.marketplaceFactory = class marketplaceFactory extends frappe.views.Factory {
 	show() {
 		if (frappe.pages.marketplace) {
@@ -15,7 +9,6 @@
 			this.make('marketplace');
 		}
 	}
->>>>>>> 106856b1
 
 	make(page_name) {
 		const assets = [
@@ -27,26 +20,6 @@
 				parent: this.make_page(true, page_name)
 			});
 		});
-<<<<<<< HEAD
-	}
-
-	render_offline_card() {
-		let html = `<div class='page-card' style='margin: 140px auto;'>
-			<div class='page-card-head'>
-				<span class='indicator red'>${'Failed to connect'}</span>
-			</div>
-			<p>${ __("Please check your network connection.") }</p>
-			<div><a href='#Hub/Item' class='btn btn-primary btn-sm'>
-				${ __("Reload") }</a></div>
-		</div>`;
-
-		let page = $('#body_div');
-		page.append(html);
-
-		return;
-	}
-};
-=======
 	}
 }
 
@@ -56,5 +29,4 @@
 			<a href="#marketplace/home">${__('Marketplace')}
 		</li>
 	`)
-})
->>>>>>> 106856b1
+})