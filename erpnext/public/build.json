{
    "css/erpnext.css": [
        "public/css/erpnext.css"
    ],
    "js/erpnext-web.min.js": [
        "public/js/website_utils.js",
        "public/js/shopping_cart.js"
    ],
    "js/erpnext.min.js": [
        "public/js/conf.js",
        "public/js/utils.js",
        "public/js/queries.js",
        "public/js/sms_manager.js",
        "public/js/utils/party.js",
        "public/js/templates/address_list.html",
        "public/js/templates/contact_list.html",
        "public/js/controllers/stock_controller.js",
        "public/js/payment/payments.js",
        "public/js/controllers/taxes_and_totals.js",
        "public/js/controllers/transaction.js",
        "public/js/pos/pos.html",
        "public/js/pos/pos_bill_item.html",
        "public/js/pos/pos_bill_item_new.html",
		"public/js/pos/pos_selected_item.html",
        "public/js/pos/pos_item.html",
        "public/js/pos/pos_tax_row.html",
        "public/js/pos/customer_toolbar.html",
        "public/js/pos/pos_invoice_list.html",
        "public/js/payment/pos_payment.html",
        "public/js/payment/payment_details.html",
        "public/js/templates/item_selector.html",
        "public/js/utils/item_selector.js",
        "public/js/help_links.js",
        "public/js/schools/student_button.html",
        "public/js/schools/assessment_result_tool.html",
<<<<<<< HEAD
        "public/js/agriculture/ternary_plot.js"
=======
        "public/js/templates/item_quick_entry.html",
        "public/js/utils/item_quick_entry.js"
>>>>>>> 834541a7
    ],
    "js/item-dashboard.min.js": [
        "stock/dashboard/item_dashboard.html",
        "stock/dashboard/item_dashboard_list.html",
        "stock/dashboard/item_dashboard.js"
    ]
}<|MERGE_RESOLUTION|>--- conflicted
+++ resolved
@@ -33,12 +33,9 @@
         "public/js/help_links.js",
         "public/js/schools/student_button.html",
         "public/js/schools/assessment_result_tool.html",
-<<<<<<< HEAD
-        "public/js/agriculture/ternary_plot.js"
-=======
+        "public/js/agriculture/ternary_plot.js",
         "public/js/templates/item_quick_entry.html",
         "public/js/utils/item_quick_entry.js"
->>>>>>> 834541a7
     ],
     "js/item-dashboard.min.js": [
         "stock/dashboard/item_dashboard.html",
