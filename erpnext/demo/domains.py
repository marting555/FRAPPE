--- conflicted
+++ resolved
@@ -19,12 +19,10 @@
 	'Healthcare': {
 		'company_name': 'ABC Hospital Ltd.'
 	},
-<<<<<<< HEAD
 	'Agriculture': {
 		'company_name': 'Schrute Farms'
-=======
+  },
 	'Non Profit': {
 		'company_name': 'Erpnext Foundation'
->>>>>>> b930dfa7
 	}
 }