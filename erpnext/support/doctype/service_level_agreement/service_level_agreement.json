--- conflicted
+++ resolved
@@ -192,11 +192,7 @@
   }
  ],
  "links": [],
-<<<<<<< HEAD
- "modified": "2023-04-21 17:16:56.192560",
-=======
  "modified": "2023-08-28 22:17:54.740924",
->>>>>>> 44bad3bd
  "modified_by": "Administrator",
  "module": "Support",
  "name": "Service Level Agreement",
@@ -217,11 +213,7 @@
   },
   {
    "read": 1,
-<<<<<<< HEAD
-   "role": "All"
-=======
    "role": "Desk User"
->>>>>>> 44bad3bd
   }
  ],
  "sort_field": "modified",
