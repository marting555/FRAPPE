--- conflicted
+++ resolved
@@ -26,7 +26,6 @@
 		frm.refresh_field('pause_sla_on');
 	},
 
-<<<<<<< HEAD
 	onload: function(frm) {
 		frm.set_query("document_type", function() {
 			return {
@@ -36,15 +35,6 @@
 					['DocType', 'module', 'not in', ["Email", "Core", "Custom", "Event Streaming", "Social", "Data Migration", "Geo", "Desk"]]
 				]
 			};
-=======
-		frappe.model.with_doctype('Issue', () => {
-			let statuses = frappe.meta.get_docfield('Issue', 'status', frm.doc.name).options;
-			statuses = statuses.split('\n');
-			allow_statuses = statuses.filter((status) => !exclude_statuses.includes(status));
-			frm.fields_dict.pause_sla_on.grid.update_docfield_property(
-				'status', 'options', [''].concat(allow_statuses)
-			);
->>>>>>> 59769c7a
 		});
 	}
 });