// Copyright (c) 2018, Frappe Technologies Pvt. Ltd. and contributors
// For license information, please see license.txt

frappe.ui.form.on('Service Level Agreement', {
<<<<<<< HEAD
	refresh: function(frm) {
=======

	setup: function (frm) {
>>>>>>> 81bc4391
		let allow_statuses = [];
		const exclude_statuses = ['Open', 'Closed', 'Resolved'];

		frappe.model.with_doctype('Issue', () => {
			let statuses = frappe.meta.get_docfield('Issue', 'status', frm.doc.name).options;
			statuses = statuses.split('\n');
			allow_statuses = statuses.filter((status) => !exclude_statuses.includes(status));
			frm.fields_dict.pause_sla_on.grid.update_docfield_property(
				'status', 'options', [''].concat(allow_statuses)
			);
		});
	},

	start_date: function (frm) {
		frappe.call({
			method: "erpnext.nepali_date.get_converted_date",
			args: {
				date: frm.doc.start_date
			},
			callback: function (resp) {
				if (resp.message) {
					cur_frm.set_value("start_date_nepali", resp.message)
				}
			}
		})
		set_start_date(this.frm);
	},
	end_date: function (frm) {
		frappe.call({
			method: "erpnext.nepali_date.get_converted_date",
			args: {
				date: frm.doc.end_date
			},
			callback: function (resp) {
				if (resp.message) {
					cur_frm.set_value("end_date_nepali", resp.message)
				}
			}
		})
		set_end_date(this.frm);
	}


});<|MERGE_RESOLUTION|>--- conflicted
+++ resolved
@@ -2,12 +2,7 @@
 // For license information, please see license.txt
 
 frappe.ui.form.on('Service Level Agreement', {
-<<<<<<< HEAD
 	refresh: function(frm) {
-=======
-
-	setup: function (frm) {
->>>>>>> 81bc4391
 		let allow_statuses = [];
 		const exclude_statuses = ['Open', 'Closed', 'Resolved'];
 
