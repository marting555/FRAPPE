{
 "actions": [],
 "allow_import": 1,
 "autoname": "naming_series:",
 "creation": "2013-01-10 16:34:30",
 "doctype": "DocType",
 "document_type": "Setup",
 "engine": "InnoDB",
 "field_order": [
  "naming_series",
  "status",
  "complaint_date",
  "column_break0",
  "customer",
  "serial_no",
  "section_break_7",
  "complaint",
  "issue_details",
  "item_code",
  "item_name",
  "description",
  "column_break1",
  "warranty_amc_status",
  "warranty_expiry_date",
  "amc_expiry_date",
  "resolution_section",
  "resolution_date",
  "resolved_by",
  "resolution_details",
  "contact_info",
  "customer_name",
  "contact_person",
  "contact_display",
  "contact_mobile",
  "contact_email",
  "territory",
  "customer_group",
  "col_break4",
  "customer_address",
  "address_display",
  "service_address",
  "more_info",
  "company",
  "col_break6",
  "complaint_raised_by",
  "from_company",
  "amended_from"
 ],
 "fields": [
  {
   "fieldname": "naming_series",
   "fieldtype": "Select",
   "label": "Series",
   "no_copy": 1,
   "oldfieldname": "naming_series",
   "oldfieldtype": "Select",
   "options": "SER-WRN-.YYYY.-",
   "reqd": 1,
   "set_only_once": 1
  },
  {
   "default": "Open",
   "fieldname": "status",
   "fieldtype": "Select",
   "in_list_view": 1,
   "in_standard_filter": 1,
   "label": "Status",
   "no_copy": 1,
   "oldfieldname": "status",
   "oldfieldtype": "Select",
   "options": "\nOpen\nClosed\nWork In Progress\nCancelled",
   "reqd": 1,
   "search_index": 1
  },
  {
   "default": "Today",
   "fieldname": "complaint_date",
   "fieldtype": "Date",
   "label": "Issue Date",
   "oldfieldname": "complaint_date",
   "oldfieldtype": "Date",
   "reqd": 1,
   "search_index": 1
  },
  {
   "fieldname": "column_break0",
   "fieldtype": "Column Break",
   "oldfieldtype": "Column Break",
   "width": "50%"
  },
  {
   "fieldname": "serial_no",
   "fieldtype": "Link",
   "label": "Serial No",
   "options": "Serial No"
  },
  {
   "fieldname": "customer",
   "fieldtype": "Link",
   "in_global_search": 1,
   "in_standard_filter": 1,
   "label": "Customer",
   "oldfieldname": "customer",
   "oldfieldtype": "Link",
   "options": "Customer",
   "print_hide": 1,
   "reqd": 1,
   "search_index": 1
  },
  {
   "fieldname": "section_break_7",
   "fieldtype": "Section Break"
  },
  {
   "fieldname": "complaint",
   "fieldtype": "Text Editor",
   "label": "Issue",
   "no_copy": 1,
   "oldfieldname": "complaint",
   "oldfieldtype": "Small Text",
   "reqd": 1
  },
  {
   "fieldname": "issue_details",
   "fieldtype": "Section Break",
   "label": "Item and Warranty Details",
   "oldfieldtype": "Section Break",
   "options": "fa fa-ticket"
  },
  {
   "fieldname": "item_code",
   "fieldtype": "Link",
   "in_list_view": 1,
   "in_standard_filter": 1,
   "label": "Item Code",
   "oldfieldname": "item_code",
   "oldfieldtype": "Link",
   "options": "Item",
   "search_index": 1
  },
  {
   "depends_on": "eval:doc.item_code",
   "fieldname": "item_name",
   "fieldtype": "Data",
   "label": "Item Name",
   "oldfieldname": "item_name",
   "oldfieldtype": "Data",
   "read_only": 1
  },
  {
   "depends_on": "eval:doc.item_code",
   "fieldname": "description",
   "fieldtype": "Small Text",
   "label": "Description",
   "oldfieldname": "description",
   "oldfieldtype": "Small Text",
   "read_only": 1,
   "width": "300px"
  },
  {
   "fieldname": "column_break1",
   "fieldtype": "Column Break",
   "oldfieldtype": "Column Break",
   "width": "50%"
  },
  {
   "fieldname": "warranty_amc_status",
   "fieldtype": "Select",
   "label": "Warranty / AMC Status",
   "options": "\nUnder Warranty\nOut of Warranty\nUnder AMC\nOut of AMC"
  },
  {
   "fieldname": "warranty_expiry_date",
   "fieldtype": "Date",
   "label": "Warranty Expiry Date"
  },
  {
   "fieldname": "amc_expiry_date",
   "fieldtype": "Date",
   "label": "AMC Expiry Date"
  },
  {
   "fieldname": "resolution_section",
   "fieldtype": "Section Break",
   "label": "Resolution",
   "oldfieldtype": "Section Break",
   "options": "fa fa-thumbs-up"
  },
  {
   "fieldname": "resolution_date",
   "fieldtype": "Datetime",
   "label": "Resolution Date",
   "no_copy": 1,
   "oldfieldname": "resolution_date",
   "oldfieldtype": "Date",
   "search_index": 1
  },
  {
   "fieldname": "resolved_by",
   "fieldtype": "Link",
   "ignore_user_permissions": 1,
   "label": "Resolved By",
   "no_copy": 1,
   "oldfieldname": "resolved_by",
   "oldfieldtype": "Link",
   "options": "User",
   "search_index": 1
  },
  {
   "fieldname": "resolution_details",
   "fieldtype": "Text",
   "label": "Resolution Details",
   "no_copy": 1,
   "oldfieldname": "resolution_details",
   "oldfieldtype": "Text"
  },
  {
   "collapsible": 1,
   "depends_on": "customer",
   "fieldname": "contact_info",
   "fieldtype": "Section Break",
   "label": "Customer Details",
   "options": "fa fa-bullhorn"
  },
  {
   "bold": 1,
   "depends_on": "customer",
   "fieldname": "customer_name",
   "fieldtype": "Data",
   "in_global_search": 1,
   "label": "Customer Name",
   "read_only": 1
  },
  {
   "fieldname": "contact_person",
   "fieldtype": "Link",
   "label": "Contact Person",
   "options": "Contact",
   "print_hide": 1
  },
  {
   "depends_on": "customer",
   "fieldname": "contact_display",
   "fieldtype": "Small Text",
   "in_global_search": 1,
   "label": "Contact",
   "read_only": 1
  },
  {
   "depends_on": "customer",
   "fieldname": "contact_mobile",
   "fieldtype": "Data",
   "label": "Mobile No",
   "read_only": 1
  },
  {
   "depends_on": "customer",
   "fieldname": "contact_email",
   "fieldtype": "Data",
   "label": "Contact Email",
   "options": "Email",
   "read_only": 1
  },
  {
   "depends_on": "customer",
   "fieldname": "territory",
   "fieldtype": "Link",
   "label": "Territory",
   "oldfieldname": "territory",
   "oldfieldtype": "Link",
   "options": "Territory",
   "print_hide": 1,
   "read_only": 1,
   "search_index": 1
  },
  {
   "depends_on": "customer",
   "fieldname": "customer_group",
   "fieldtype": "Link",
   "label": "Customer Group",
   "options": "Customer Group",
   "print_hide": 1,
   "read_only": 1
  },
  {
   "fieldname": "col_break4",
   "fieldtype": "Column Break",
   "width": "50%"
  },
  {
   "fieldname": "customer_address",
   "fieldtype": "Link",
   "label": "Customer Address",
   "options": "Address",
   "print_hide": 1
  },
  {
   "depends_on": "customer",
   "fieldname": "address_display",
   "fieldtype": "Small Text",
   "label": "Address",
   "read_only": 1
  },
  {
   "depends_on": "customer",
   "description": "If different than customer address",
   "fieldname": "service_address",
   "fieldtype": "Small Text",
   "label": "Service Address",
   "oldfieldname": "service_address",
   "oldfieldtype": "Small Text"
  },
  {
   "collapsible": 1,
   "fieldname": "more_info",
   "fieldtype": "Section Break",
   "label": "More Information",
   "options": "fa fa-file-text"
  },
  {
   "fieldname": "company",
   "fieldtype": "Link",
   "label": "Company",
   "oldfieldname": "company",
   "oldfieldtype": "Link",
   "options": "Company",
   "print_hide": 1,
   "remember_last_selected_value": 1,
   "reqd": 1,
   "search_index": 1
  },
  {
   "fieldname": "col_break6",
   "fieldtype": "Column Break",
   "width": "50%"
  },
  {
   "fieldname": "complaint_raised_by",
   "fieldtype": "Data",
   "label": "Raised By",
   "oldfieldname": "complaint_raised_by",
   "oldfieldtype": "Data"
  },
  {
   "fieldname": "from_company",
   "fieldtype": "Data",
   "label": "From Company",
   "oldfieldname": "from_company",
   "oldfieldtype": "Data"
  },
  {
   "fieldname": "amended_from",
   "fieldtype": "Link",
   "hidden": 1,
   "ignore_user_permissions": 1,
   "label": "Amended From",
   "no_copy": 1,
   "oldfieldname": "amended_from",
   "oldfieldtype": "Data",
   "options": "Warranty Claim",
   "print_hide": 1,
   "width": "150px"
  }
 ],
 "icon": "fa fa-bug",
 "idx": 1,
<<<<<<< HEAD
 "links": [],
 "modified": "2021-07-17 12:36:15.296696",
=======
 "modified": "2021-11-09 17:26:09.703215",
>>>>>>> c92dfa98
 "modified_by": "Administrator",
 "module": "Support",
 "name": "Warranty Claim",
 "owner": "Administrator",
 "permissions": [
  {
   "create": 1,
   "delete": 1,
   "email": 1,
   "print": 1,
   "read": 1,
   "report": 1,
   "role": "Maintenance User",
   "share": 1,
   "write": 1
  }
 ],
 "search_fields": "status,customer,customer_name,territory",
 "show_name_in_global_search": 1,
 "sort_field": "modified",
 "sort_order": "DESC",
 "timeline_field": "customer",
 "title_field": "customer_name"
}<|MERGE_RESOLUTION|>--- conflicted
+++ resolved
@@ -364,12 +364,8 @@
  ],
  "icon": "fa fa-bug",
  "idx": 1,
-<<<<<<< HEAD
  "links": [],
- "modified": "2021-07-17 12:36:15.296696",
-=======
  "modified": "2021-11-09 17:26:09.703215",
->>>>>>> c92dfa98
  "modified_by": "Administrator",
  "module": "Support",
  "name": "Warranty Claim",
