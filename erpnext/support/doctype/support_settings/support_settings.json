--- conflicted
+++ resolved
@@ -1,9 +1,5 @@
 {
-<<<<<<< HEAD
  "actions": "",
-=======
- "actions": [],
->>>>>>> d8683d38
  "creation": "2017-02-17 13:07:35.686409",
  "doctype": "DocType",
  "editable_grid": 1,
@@ -168,11 +164,7 @@
  ],
  "issingle": 1,
  "links": [],
-<<<<<<< HEAD
  "modified": "2020-06-11 13:08:38.473616",
-=======
- "modified": "2020-06-05 17:56:17.491684",
->>>>>>> d8683d38
  "modified_by": "Administrator",
  "module": "Support",
  "name": "Support Settings",
