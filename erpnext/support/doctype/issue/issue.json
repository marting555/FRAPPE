{
 "actions": [],
 "allow_import": 1,
 "allow_rename": 1,
 "autoname": "naming_series:",
 "creation": "2013-02-01 10:36:25",
 "doctype": "DocType",
 "document_type": "Setup",
 "email_append_to": 1,
 "engine": "InnoDB",
 "field_order": [
  "subject_section",
  "naming_series",
  "subject",
  "customer",
  "raised_by",
  "cb00",
  "status",
  "priority",
  "issue_type",
  "issue_split_from",
  "sb_details",
  "description",
  "service_level_section",
  "service_level_agreement",
  "response_by",
  "response_by_variance",
  "reset_service_level_agreement",
  "cb",
  "agreement_fulfilled",
  "resolution_by",
  "resolution_by_variance",
  "service_level_agreement_creation",
  "on_hold_since",
  "total_hold_time",
  "response",
  "mins_to_first_response",
  "first_responded_on",
  "column_break_26",
  "avg_response_time",
  "additional_info",
  "lead",
  "contact",
  "email_account",
  "column_break_16",
  "customer_name",
  "project",
  "company",
  "section_break_19",
  "resolution_details",
  "column_break1",
  "opening_date",
  "opening_time",
  "resolution_date",
  "content_type",
  "attachment",
  "via_customer_portal",
  "resolution_time",
  "user_resolution_time"
 ],
 "fields": [
  {
   "fieldname": "subject_section",
   "fieldtype": "Section Break",
   "label": "Subject",
   "options": "fa fa-flag"
  },
  {
   "fieldname": "naming_series",
   "fieldtype": "Select",
   "label": "Series",
   "no_copy": 1,
   "options": "ISS-.YYYY.-",
   "print_hide": 1,
   "set_only_once": 1
  },
  {
   "bold": 1,
   "fieldname": "subject",
   "fieldtype": "Data",
   "in_global_search": 1,
   "in_standard_filter": 1,
   "label": "Subject",
   "reqd": 1
  },
  {
   "fieldname": "customer",
   "fieldtype": "Link",
   "in_global_search": 1,
   "label": "Customer",
   "oldfieldname": "customer",
   "oldfieldtype": "Link",
   "options": "Customer",
   "print_hide": 1,
   "search_index": 1
  },
  {
   "bold": 1,
   "depends_on": "eval:doc.__islocal",
   "fieldname": "raised_by",
   "fieldtype": "Data",
   "in_global_search": 1,
   "in_list_view": 1,
   "label": "Raised By (Email)",
   "oldfieldname": "raised_by",
   "oldfieldtype": "Data",
   "options": "Email"
  },
  {
   "fieldname": "cb00",
   "fieldtype": "Column Break"
  },
  {
   "default": "Open",
   "fieldname": "status",
   "fieldtype": "Select",
   "in_list_view": 1,
   "in_standard_filter": 1,
   "label": "Status",
   "no_copy": 1,
   "oldfieldname": "status",
   "oldfieldtype": "Select",
   "options": "Open\nReplied\nHold\nResolved\nClosed",
   "search_index": 1
  },
  {
   "default": "Medium",
   "fieldname": "priority",
   "fieldtype": "Link",
   "in_list_view": 1,
   "in_standard_filter": 1,
   "label": "Priority",
   "options": "Issue Priority"
  },
  {
   "fieldname": "issue_type",
   "fieldtype": "Link",
   "label": "Issue Type",
   "options": "Issue Type"
  },
  {
   "collapsible": 1,
   "collapsible_depends_on": "eval:doc.status!=\"Closed\"",
   "fieldname": "sb_details",
   "fieldtype": "Section Break",
   "label": "Details"
  },
  {
   "bold": 1,
   "fieldname": "description",
   "fieldtype": "Text Editor",
   "in_global_search": 1,
   "label": "Description",
   "oldfieldname": "problem_description",
   "oldfieldtype": "Text"
  },
  {
   "collapsible": 1,
   "fieldname": "service_level_section",
   "fieldtype": "Section Break",
   "label": "Service Level"
  },
  {
   "fieldname": "service_level_agreement",
   "fieldtype": "Link",
   "label": "Service Level Agreement",
   "options": "Service Level Agreement"
  },
  {
   "depends_on": "eval: doc.status != 'Replied';",
   "fieldname": "response_by",
   "fieldtype": "Datetime",
   "label": "Response By",
   "read_only": 1
  },
  {
   "collapsible": 1,
   "fieldname": "cb",
   "fieldtype": "Column Break",
   "options": "fa fa-pushpin",
   "read_only": 1
  },
  {
   "depends_on": "eval: doc.status != 'Replied';",
   "fieldname": "resolution_by",
   "fieldtype": "Datetime",
   "label": "Resolution By",
   "read_only": 1
  },
  {
   "collapsible": 1,
   "fieldname": "response",
   "fieldtype": "Section Break",
   "label": "Response"
  },
  {
   "bold": 1,
   "fieldname": "mins_to_first_response",
   "fieldtype": "Float",
   "label": "Mins to First Response",
   "read_only": 1
  },
  {
   "fieldname": "first_responded_on",
   "fieldtype": "Datetime",
   "label": "First Responded On"
  },
  {
   "collapsible": 1,
   "fieldname": "additional_info",
   "fieldtype": "Section Break",
   "label": "Reference",
   "options": "fa fa-pushpin",
   "read_only": 1
  },
  {
   "fieldname": "lead",
   "fieldtype": "Link",
   "label": "Lead",
   "options": "Lead"
  },
  {
   "fieldname": "contact",
   "fieldtype": "Link",
   "label": "Contact",
   "options": "Contact"
  },
  {
   "fieldname": "email_account",
   "fieldtype": "Link",
   "label": "Email Account",
   "options": "Email Account"
  },
  {
   "fieldname": "column_break_16",
   "fieldtype": "Column Break"
  },
  {
   "bold": 1,
   "fieldname": "customer_name",
   "fieldtype": "Data",
   "label": "Customer Name",
   "oldfieldname": "customer_name",
   "oldfieldtype": "Data",
   "read_only": 1
  },
  {
   "fieldname": "project",
   "fieldtype": "Link",
   "label": "Project",
   "options": "Project"
  },
  {
   "fieldname": "company",
   "fieldtype": "Link",
   "label": "Company",
   "options": "Company",
   "print_hide": 1
  },
  {
   "collapsible": 1,
   "fieldname": "section_break_19",
   "fieldtype": "Section Break",
   "label": "Resolution"
  },
  {
   "depends_on": "eval:!doc.__islocal",
   "fieldname": "resolution_details",
   "fieldtype": "Text Editor",
   "label": "Resolution Details",
   "no_copy": 1,
   "oldfieldname": "resolution_details",
   "oldfieldtype": "Text"
  },
  {
   "depends_on": "eval:!doc.__islocal",
   "fieldname": "column_break1",
   "fieldtype": "Column Break",
   "oldfieldtype": "Column Break",
   "read_only": 1
  },
  {
   "default": "Today",
   "fieldname": "opening_date",
   "fieldtype": "Date",
   "label": "Opening Date",
   "no_copy": 1,
   "oldfieldname": "opening_date",
   "oldfieldtype": "Date",
   "read_only": 1
  },
  {
   "fieldname": "opening_time",
   "fieldtype": "Time",
   "label": "Opening Time",
   "no_copy": 1,
   "oldfieldname": "opening_time",
   "oldfieldtype": "Time",
   "read_only": 1
  },
  {
   "depends_on": "eval:!doc.__islocal",
   "fieldname": "resolution_date",
   "fieldtype": "Datetime",
   "label": "Resolution Date",
   "no_copy": 1,
   "oldfieldname": "resolution_date",
   "oldfieldtype": "Date",
   "read_only": 1
  },
  {
   "fieldname": "content_type",
   "fieldtype": "Data",
   "hidden": 1,
   "label": "Content Type"
  },
  {
   "fieldname": "attachment",
   "fieldtype": "Attach",
   "hidden": 1,
   "label": "Attachment"
  },
  {
   "default": "0",
   "fieldname": "via_customer_portal",
   "fieldtype": "Check",
   "label": "Via Customer Portal"
  },
  {
   "default": "Ongoing",
   "depends_on": "eval: doc.service_level_agreement",
   "fieldname": "agreement_fulfilled",
   "fieldtype": "Select",
   "label": "Service Level Agreement Fulfilled",
   "options": "Ongoing\nFulfilled\nFailed",
   "read_only": 1
  },
  {
   "depends_on": "eval: doc.service_level_agreement && doc.status != 'Replied';",
   "description": "in hours",
   "fieldname": "response_by_variance",
   "fieldtype": "Float",
   "label": "Response By Variance",
   "read_only": 1
  },
  {
   "depends_on": "eval: doc.service_level_agreement && doc.status != 'Replied';",
   "description": "in hours",
   "fieldname": "resolution_by_variance",
   "fieldtype": "Float",
   "label": "Resolution By Variance",
   "read_only": 1
  },
  {
   "fieldname": "service_level_agreement_creation",
   "fieldtype": "Datetime",
   "hidden": 1,
   "label": "Service Level Agreement Creation",
   "read_only": 1
  },
  {
   "depends_on": "eval: doc.service_level_agreement",
   "fieldname": "reset_service_level_agreement",
   "fieldtype": "Button",
   "label": "Reset Service Level Agreement"
  },
  {
   "fieldname": "issue_split_from",
   "fieldtype": "Link",
   "label": "Issue Split From",
   "options": "Issue",
   "read_only": 1
  },
  {
   "fieldname": "column_break_26",
   "fieldtype": "Column Break"
  },
  {
   "bold": 1,
   "fieldname": "avg_response_time",
   "fieldtype": "Duration",
   "label": "Average Response Time",
   "read_only": 1
  },
  {
   "fieldname": "resolution_time",
   "fieldtype": "Duration",
   "label": "Resolution Time",
   "read_only": 1
  },
  {
   "fieldname": "user_resolution_time",
   "fieldtype": "Duration",
   "label": "User Resolution Time",
   "read_only": 1
  },
  {
   "fieldname": "on_hold_since",
   "fieldtype": "Datetime",
   "hidden": 1,
   "label": "On Hold Since",
   "read_only": 1
  },
  {
   "fieldname": "total_hold_time",
   "fieldtype": "Duration",
   "label": "Total Hold Time",
   "read_only": 1
  }
 ],
 "icon": "fa fa-ticket",
 "idx": 7,
 "links": [],
<<<<<<< HEAD
 "modified": "2020-02-26 02:19:49.477928",
=======
 "modified": "2020-06-10 12:47:37.146914",
>>>>>>> 00175c96
 "modified_by": "Administrator",
 "module": "Support",
 "name": "Issue",
 "owner": "Administrator",
 "permissions": [
  {
   "create": 1,
   "delete": 1,
   "email": 1,
   "print": 1,
   "read": 1,
   "report": 1,
   "role": "Support Team",
   "share": 1,
   "write": 1
  }
 ],
 "quick_entry": 1,
 "search_fields": "status,customer,subject,raised_by",
 "sender_field": "raised_by",
 "sort_field": "modified",
 "sort_order": "DESC",
<<<<<<< HEAD
=======
 "subject_field": "subject",
>>>>>>> 00175c96
 "timeline_field": "customer",
 "title_field": "subject",
 "track_changes": 1,
 "track_seen": 1
}<|MERGE_RESOLUTION|>--- conflicted
+++ resolved
@@ -411,11 +411,7 @@
  "icon": "fa fa-ticket",
  "idx": 7,
  "links": [],
-<<<<<<< HEAD
- "modified": "2020-02-26 02:19:49.477928",
-=======
  "modified": "2020-06-10 12:47:37.146914",
->>>>>>> 00175c96
  "modified_by": "Administrator",
  "module": "Support",
  "name": "Issue",
@@ -438,10 +434,7 @@
  "sender_field": "raised_by",
  "sort_field": "modified",
  "sort_order": "DESC",
-<<<<<<< HEAD
-=======
  "subject_field": "subject",
->>>>>>> 00175c96
  "timeline_field": "customer",
  "title_field": "subject",
  "track_changes": 1,
