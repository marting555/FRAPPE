--- conflicted
+++ resolved
@@ -369,12 +369,8 @@
  ],
  "icon": "fa fa-ticket",
  "idx": 7,
-<<<<<<< HEAD
  "modified": "2020-07-27 11:16:16.261950",
-=======
  "links": [],
- "modified": "2020-02-26 02:19:49.477928",
->>>>>>> b7efef79
  "modified_by": "Administrator",
  "module": "Support",
  "name": "Issue",
