{
 "allow_import": 1,
 "allow_rename": 1,
 "autoname": "naming_series:",
 "creation": "2013-02-01 10:36:25",
 "doctype": "DocType",
 "document_type": "Setup",
 "engine": "InnoDB",
 "field_order": [
  "subject_section",
  "naming_series",
  "subject",
  "customer",
  "raised_by",
  "cb00",
  "status",
  "priority",
  "issue_type",
  "sb_details",
  "description",
  "service_level_section",
  "service_level_agreement",
  "response_by",
  "response_by_variance",
  "cb",
  "agreement_fulfilled",
  "resolution_by",
  "resolution_by_variance",
  "response",
  "mins_to_first_response",
  "first_responded_on",
  "additional_info",
  "lead",
  "contact",
  "email_account",
  "column_break_16",
  "customer_name",
  "project",
  "company",
  "section_break_19",
  "resolution_details",
  "column_break1",
  "opening_date",
  "opening_time",
  "resolution_date",
  "content_type",
  "attachment",
  "via_customer_portal"
 ],
 "fields": [
  {
   "fieldname": "subject_section",
   "fieldtype": "Section Break",
   "label": "Subject",
   "options": "fa fa-flag"
  },
  {
   "fieldname": "naming_series",
   "fieldtype": "Select",
   "label": "Series",
   "no_copy": 1,
   "options": "ISS-.YYYY.-",
   "print_hide": 1,
   "set_only_once": 1
  },
  {
   "bold": 1,
   "fieldname": "subject",
   "fieldtype": "Data",
   "in_global_search": 1,
   "label": "Subject",
   "reqd": 1,
   "in_standard_filter": 1
  },
  {
   "fieldname": "customer",
   "fieldtype": "Link",
   "in_global_search": 1,
   "label": "Customer",
   "oldfieldname": "customer",
   "oldfieldtype": "Link",
   "options": "Customer",
   "print_hide": 1,
   "search_index": 1
  },
  {
   "bold": 1,
   "depends_on": "eval:doc.__islocal",
   "fieldname": "raised_by",
   "fieldtype": "Data",
   "in_global_search": 1,
   "in_list_view": 1,
   "label": "Raised By (Email)",
   "oldfieldname": "raised_by",
   "oldfieldtype": "Data",
   "options": "Email"
  },
  {
   "fieldname": "cb00",
   "fieldtype": "Column Break"
  },
  {
   "default": "Open",
   "fieldname": "status",
   "fieldtype": "Select",
   "in_list_view": 1,
   "in_standard_filter": 1,
   "label": "Status",
   "no_copy": 1,
   "oldfieldname": "status",
   "oldfieldtype": "Select",
   "options": "Open\nReplied\nHold\nClosed",
   "search_index": 1
  },
  {
   "default": "Medium",
   "fieldname": "priority",
   "fieldtype": "Link",
   "in_standard_filter": 1,
   "label": "Priority",
   "options": "Issue Priority"
  },
  {
   "fieldname": "issue_type",
   "fieldtype": "Link",
   "label": "Issue Type",
   "options": "Issue Type"
  },
  {
   "collapsible": 1,
   "collapsible_depends_on": "eval:doc.status!=\"Closed\"",
   "fieldname": "sb_details",
   "fieldtype": "Section Break",
   "label": "Details"
  },
  {
   "bold": 1,
   "fieldname": "description",
   "fieldtype": "Text Editor",
   "in_global_search": 1,
   "label": "Description",
   "oldfieldname": "problem_description",
   "oldfieldtype": "Text"
  },
  {
   "collapsible": 1,
   "fieldname": "service_level_section",
   "fieldtype": "Section Break",
   "label": "Service Level"
  },
  {
   "fieldname": "service_level_agreement",
   "fieldtype": "Link",
   "label": "Service Level Agreement",
   "options": "Service Level Agreement"
  },
  {
   "fieldname": "response_by",
   "fieldtype": "Datetime",
   "label": "Response By",
   "read_only": 1
  },
  {
   "collapsible": 1,
   "fieldname": "cb",
   "fieldtype": "Column Break",
   "options": "fa fa-pushpin",
   "read_only": 1
  },
  {
   "fieldname": "resolution_by",
   "fieldtype": "Datetime",
   "label": "Resolution By",
   "read_only": 1
  },
  {
   "collapsible": 1,
   "fieldname": "response",
   "fieldtype": "Section Break",
   "label": "Response"
  },
  {
   "bold": 1,
   "fieldname": "mins_to_first_response",
   "fieldtype": "Float",
   "label": "Mins to First Response",
   "read_only": 1
  },
  {
   "fieldname": "first_responded_on",
   "fieldtype": "Datetime",
   "label": "First Responded On"
  },
  {
   "collapsible": 1,
   "fieldname": "additional_info",
   "fieldtype": "Section Break",
   "label": "Reference",
   "options": "fa fa-pushpin",
   "read_only": 1
  },
  {
   "fieldname": "lead",
   "fieldtype": "Link",
   "label": "Lead",
   "options": "Lead"
  },
  {
   "fieldname": "contact",
   "fieldtype": "Link",
   "label": "Contact",
   "options": "Contact"
  },
  {
   "fieldname": "email_account",
   "fieldtype": "Link",
   "label": "Email Account",
   "options": "Email Account"
  },
  {
   "fieldname": "column_break_16",
   "fieldtype": "Column Break"
  },
  {
   "bold": 1,
   "fieldname": "customer_name",
   "fieldtype": "Data",
   "label": "Customer Name",
   "oldfieldname": "customer_name",
   "oldfieldtype": "Data",
   "read_only": 1
  },
  {
   "fieldname": "project",
   "fieldtype": "Link",
   "label": "Project",
   "options": "Project"
  },
  {
   "fieldname": "company",
   "fieldtype": "Link",
   "label": "Company",
   "options": "Company",
   "print_hide": 1
  },
  {
   "collapsible": 1,
   "fieldname": "section_break_19",
   "fieldtype": "Section Break",
   "label": "Resolution"
  },
  {
   "depends_on": "eval:!doc.__islocal",
   "fieldname": "resolution_details",
   "fieldtype": "Text Editor",
   "label": "Resolution Details",
   "no_copy": 1,
   "oldfieldname": "resolution_details",
   "oldfieldtype": "Text"
  },
  {
   "depends_on": "eval:!doc.__islocal",
   "fieldname": "column_break1",
   "fieldtype": "Column Break",
   "oldfieldtype": "Column Break",
   "read_only": 1
  },
  {
   "default": "Today",
   "fieldname": "opening_date",
   "fieldtype": "Date",
   "label": "Opening Date",
   "no_copy": 1,
   "oldfieldname": "opening_date",
   "oldfieldtype": "Date",
   "read_only": 1
  },
  {
   "fieldname": "opening_time",
   "fieldtype": "Time",
   "label": "Opening Time",
   "no_copy": 1,
   "oldfieldname": "opening_time",
   "oldfieldtype": "Time",
   "read_only": 1
  },
  {
   "depends_on": "eval:!doc.__islocal",
   "fieldname": "resolution_date",
   "fieldtype": "Datetime",
   "label": "Resolution Date",
   "no_copy": 1,
   "oldfieldname": "resolution_date",
   "oldfieldtype": "Date",
   "read_only": 1
  },
  {
   "fieldname": "content_type",
   "fieldtype": "Data",
   "hidden": 1,
   "label": "Content Type"
  },
  {
   "fieldname": "attachment",
   "fieldtype": "Attach",
   "hidden": 1,
   "label": "Attachment"
  },
  {
   "default": "0",
   "fieldname": "via_customer_portal",
   "fieldtype": "Check",
   "label": "Via Customer Portal"
  },
  {
   "default": "Ongoing",
   "depends_on": "eval: doc.service_level_agreement",
   "fieldname": "agreement_fulfilled",
   "fieldtype": "Select",
   "label": "Service Level Agreement Fulfilled",
   "options": "Ongoing\nFulfilled\nFailed",
   "read_only": 1
  },
  {
   "depends_on": "eval: doc.service_level_agreement",
   "description": "in hours",
   "fieldname": "response_by_variance",
   "fieldtype": "Float",
   "label": "Response By Variance",
   "read_only": 1
  },
  {
   "depends_on": "eval: doc.service_level_agreement",
   "description": "in hours",
   "fieldname": "resolution_by_variance",
   "fieldtype": "Float",
   "label": "Resolution By Variance",
   "read_only": 1
  }
 ],
 "icon": "fa fa-ticket",
 "idx": 7,
<<<<<<< HEAD
 "modified": "2019-06-30 13:19:38.215525",
=======
 "modified": "2019-06-27 15:19:00.771333",
>>>>>>> 465196b0
 "modified_by": "Administrator",
 "module": "Support",
 "name": "Issue",
 "owner": "Administrator",
 "permissions": [
  {
   "create": 1,
   "delete": 1,
   "email": 1,
   "print": 1,
   "read": 1,
   "report": 1,
   "role": "Support Team",
   "share": 1,
   "write": 1
  }
 ],
 "quick_entry": 1,
 "search_fields": "status,customer,subject,raised_by",
 "sort_field": "modified",
 "sort_order": "ASC",
 "timeline_field": "customer",
 "title_field": "subject",
 "track_seen": 1
}<|MERGE_RESOLUTION|>--- conflicted
+++ resolved
@@ -340,11 +340,7 @@
  ],
  "icon": "fa fa-ticket",
  "idx": 7,
-<<<<<<< HEAD
  "modified": "2019-06-30 13:19:38.215525",
-=======
- "modified": "2019-06-27 15:19:00.771333",
->>>>>>> 465196b0
  "modified_by": "Administrator",
  "module": "Support",
  "name": "Issue",
