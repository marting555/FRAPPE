--- conflicted
+++ resolved
@@ -11,10 +11,7 @@
 from datetime import datetime, timedelta
 from frappe.model.mapper import get_mapped_doc
 from frappe.utils.user import is_website_user
-<<<<<<< HEAD
-=======
 from erpnext.support.doctype.service_level_agreement.service_level_agreement import get_active_service_level_agreement_for
->>>>>>> 0c0604b7
 from frappe.email.inbox import link_communication_to_document
 
 sender_field = "raised_by"
@@ -122,8 +119,6 @@
 		replicated_issue = deepcopy(self)
 		replicated_issue.subject = subject
 		replicated_issue.issue_split_from = self.name
-<<<<<<< HEAD
-=======
 		replicated_issue.mins_to_first_response = 0
 		replicated_issue.first_responded_on = None
 		replicated_issue.creation = now_datetime()
@@ -138,7 +133,6 @@
 			replicated_issue.resolution_by = None
 			replicated_issue.resolution_by_variance = None
 
->>>>>>> 0c0604b7
 		frappe.get_doc(replicated_issue).insert()
 
 		# Replicate linked Communications
@@ -159,11 +153,7 @@
 			"comment_type": "Info",
 			"reference_doctype": "Issue",
 			"reference_name": replicated_issue.name,
-<<<<<<< HEAD
-			"content": " - Split the Issue from <a href='#Form/Issue/{0}'>{1}</a>".format(self.name, frappe.bold(self.name))
-=======
 			"content": " - Split the Issue from <a href='#Form/Issue/{0}'>{1}</a>".format(self.name, frappe.bold(self.name)),
->>>>>>> 0c0604b7
 		}).insert(ignore_permissions=True)
 
 		return replicated_issue.name
@@ -392,8 +382,6 @@
 	"""Called when Contact is deleted"""
 	frappe.db.sql("""UPDATE `tabIssue` set contact='' where contact=%s""", contact.name)
 
-<<<<<<< HEAD
-=======
 def get_holidays(holiday_list_name):
 	holiday_list = frappe.get_cached_doc("Holiday List", holiday_list_name)
 	holidays = [holiday.holiday_date for holiday in holiday_list.holidays]
@@ -410,7 +398,6 @@
 		}
 	}, target_doc)
 
->>>>>>> 0c0604b7
 @frappe.whitelist()
 def make_issue_from_communication(communication, ignore_communication_links=False):
 	""" raise a issue from email """
@@ -426,9 +413,6 @@
 
 	link_communication_to_document(doc, "Issue", issue.name, ignore_communication_links)
 
-<<<<<<< HEAD
-	return issue.name
-=======
 	return issue.name
 
 def get_time_in_timedelta(time):
@@ -436,5 +420,4 @@
 		Converts datetime.time(10, 36, 55, 961454) to datetime.timedelta(seconds=38215)
 	"""
 	import datetime
-	return datetime.timedelta(hours=time.hour, minutes=time.minute, seconds=time.second)
->>>>>>> 0c0604b7
+	return datetime.timedelta(hours=time.hour, minutes=time.minute, seconds=time.second)