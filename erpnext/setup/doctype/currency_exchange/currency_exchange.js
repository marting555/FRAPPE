// Copyright (c) 2015, Frappe Technologies Pvt. Ltd. and Contributors
// License: GNU General Public License v3. See license.txt

$.extend(cur_frm.cscript, {
	onload: function() {
		if(cur_frm.doc.__islocal) {
			cur_frm.set_value("to_currency", frappe.defaults.get_global_default("currency"));
		}
	},

	refresh: function() {
		cur_frm.cscript.set_exchange_rate_label();
	},
<<<<<<< HEAD

=======
	date: function (frm) {
		frappe.call({
			method: "erpnext.nepali_date.get_converted_date",
			args: {
				date: frm.date
			},
			callback: function (resp) {
				if (resp.message) {
					cur_frm.set_value("date_nepal", resp.message)
				}
			}
		})
	},
	
>>>>>>> 81bc4391
	from_currency: function() {
		cur_frm.cscript.set_exchange_rate_label();
	},

	to_currency: function() {
		cur_frm.cscript.set_exchange_rate_label();
	},

	set_exchange_rate_label: function() {
		if(cur_frm.doc.from_currency && cur_frm.doc.to_currency) {
			var default_label = __(frappe.meta.docfield_map[cur_frm.doctype]["exchange_rate"].label);
			cur_frm.fields_dict.exchange_rate.set_label(default_label +
				repl(" (1 %(from_currency)s = [?] %(to_currency)s)", cur_frm.doc));
		}
	}
});<|MERGE_RESOLUTION|>--- conflicted
+++ resolved
@@ -11,9 +11,6 @@
 	refresh: function() {
 		cur_frm.cscript.set_exchange_rate_label();
 	},
-<<<<<<< HEAD
-
-=======
 	date: function (frm) {
 		frappe.call({
 			method: "erpnext.nepali_date.get_converted_date",
@@ -28,7 +25,6 @@
 		})
 	},
 	
->>>>>>> 81bc4391
 	from_currency: function() {
 		cur_frm.cscript.set_exchange_rate_label();
 	},
