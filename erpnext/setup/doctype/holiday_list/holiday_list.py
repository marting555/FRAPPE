--- conflicted
+++ resolved
@@ -17,7 +17,6 @@
 
 
 class HolidayList(Document):
-<<<<<<< HEAD
 	# begin: auto-generated types
 	# This code is auto-generated. Do not modify anything in this block.
 
@@ -40,27 +39,26 @@
 			"", "Sunday", "Monday", "Tuesday", "Wednesday", "Thursday", "Friday", "Saturday"
 		]
 	# end: auto-generated types
-=======
+
 	def before_save(self):
 		config = frappe.get_single("Whatsapp Config")
 		aws_url = config.aws_url
 		old_rows = set()
 		if self.get_doc_before_save():
 			old_rows = {str(row.holiday_date) for row in self.get_doc_before_save().get("holidays")}
-		
+
 		new_rows = {str(row.holiday_date) for row in self.get("holidays")}
 
 		added_rows = new_rows - old_rows
 		deleted_rows = old_rows - new_rows
-		
+
 		if added_rows:
 			for row in added_rows:
 				self.switch_holiday_status(row, aws_url)
-		
+
 		if deleted_rows:
 			for row in deleted_rows:
 				self.switch_holiday_status(row, aws_url)
->>>>>>> dd96e3c3
 
 	def validate(self):
 		self.validate_days()
