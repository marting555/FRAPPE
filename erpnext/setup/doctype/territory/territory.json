{
 "actions": [],
 "allow_import": 1,
 "allow_rename": 1,
 "autoname": "field:territory_name",
 "creation": "2013-01-10 16:34:24",
 "description": "Classification of Customers by region",
 "doctype": "DocType",
 "document_type": "Setup",
 "engine": "InnoDB",
 "field_order": [
  "territory_name",
  "parent_territory",
  "is_group",
  "cb0",
  "territory_manager",
  "lft",
  "rgt",
  "old_parent",
  "target_details_section_break",
  "targets"
 ],
 "fields": [
  {
   "fieldname": "territory_name",
   "fieldtype": "Data",
   "in_list_view": 1,
   "label": "Territory Name",
   "no_copy": 1,
   "oldfieldname": "territory_name",
   "oldfieldtype": "Data",
   "reqd": 1,
   "unique": 1
  },
  {
   "bold": 1,
   "fieldname": "parent_territory",
   "fieldtype": "Link",
   "ignore_user_permissions": 1,
   "in_list_view": 1,
   "label": "Parent Territory",
   "oldfieldname": "parent_territory",
   "oldfieldtype": "Link",
   "options": "Territory"
  },
  {
   "bold": 1,
   "default": "0",
   "fieldname": "is_group",
   "fieldtype": "Check",
   "in_list_view": 1,
   "label": "Is Group",
   "oldfieldname": "is_group",
   "oldfieldtype": "Select"
  },
  {
   "fieldname": "cb0",
   "fieldtype": "Column Break"
  },
  {
   "description": "For reference",
   "fieldname": "territory_manager",
   "fieldtype": "Link",
   "in_list_view": 1,
   "label": "Territory Manager",
   "oldfieldname": "territory_manager",
   "oldfieldtype": "Link",
   "options": "Sales Person",
   "search_index": 1
  },
  {
   "fieldname": "lft",
   "fieldtype": "Int",
   "hidden": 1,
   "label": "lft",
   "no_copy": 1,
   "oldfieldname": "lft",
   "oldfieldtype": "Int",
   "print_hide": 1,
   "search_index": 1
  },
  {
   "fieldname": "rgt",
   "fieldtype": "Int",
   "hidden": 1,
   "label": "rgt",
   "no_copy": 1,
   "oldfieldname": "rgt",
   "oldfieldtype": "Int",
   "print_hide": 1,
   "search_index": 1
  },
  {
   "fieldname": "old_parent",
   "fieldtype": "Link",
   "hidden": 1,
   "ignore_user_permissions": 1,
   "label": "old_parent",
   "no_copy": 1,
   "oldfieldname": "old_parent",
   "oldfieldtype": "Data",
   "options": "Territory",
   "print_hide": 1,
   "report_hide": 1
  },
  {
   "description": "Set Item Group-wise budgets on this Territory. You can also include seasonality by setting the Distribution.",
   "fieldname": "target_details_section_break",
   "fieldtype": "Section Break",
   "label": "Territory Targets",
   "oldfieldtype": "Section Break"
  },
  {
   "fieldname": "targets",
   "fieldtype": "Table",
   "label": "Targets",
   "oldfieldname": "target_details",
   "oldfieldtype": "Table",
   "options": "Target Detail"
  }
 ],
 "icon": "fa fa-map-marker",
 "idx": 1,
 "is_tree": 1,
 "links": [],
<<<<<<< HEAD
 "modified": "2020-03-18 18:26:02.055750",
=======
 "modified": "2021-02-08 17:10:03.767426",
>>>>>>> 540559d6
 "modified_by": "Administrator",
 "module": "Setup",
 "name": "Territory",
 "name_case": "Title Case",
 "nsm_parent_field": "parent_territory",
 "owner": "Administrator",
 "permissions": [
  {
   "create": 1,
   "delete": 1,
   "email": 1,
   "export": 1,
   "import": 1,
   "print": 1,
   "read": 1,
   "report": 1,
   "role": "Sales Master Manager",
   "set_user_permissions": 1,
   "share": 1,
   "write": 1
  },
  {
   "email": 1,
   "print": 1,
   "read": 1,
   "report": 1,
   "role": "Sales Manager"
  },
  {
   "email": 1,
   "print": 1,
   "read": 1,
   "report": 1,
   "role": "Sales User"
  },
  {
   "read": 1,
   "role": "Stock User"
  },
  {
   "read": 1,
   "role": "Maintenance User"
<<<<<<< HEAD
=======
  },
  {
   "email": 1,
   "export": 1,
   "print": 1,
   "report": 1,
   "role": "Customer",
   "select": 1,
   "share": 1
>>>>>>> 540559d6
  }
 ],
 "search_fields": "parent_territory,territory_manager",
 "show_name_in_global_search": 1,
 "sort_field": "modified",
 "sort_order": "DESC"
}<|MERGE_RESOLUTION|>--- conflicted
+++ resolved
@@ -123,11 +123,7 @@
  "idx": 1,
  "is_tree": 1,
  "links": [],
-<<<<<<< HEAD
- "modified": "2020-03-18 18:26:02.055750",
-=======
  "modified": "2021-02-08 17:10:03.767426",
->>>>>>> 540559d6
  "modified_by": "Administrator",
  "module": "Setup",
  "name": "Territory",
@@ -170,8 +166,6 @@
   {
    "read": 1,
    "role": "Maintenance User"
-<<<<<<< HEAD
-=======
   },
   {
    "email": 1,
@@ -181,7 +175,6 @@
    "role": "Customer",
    "select": 1,
    "share": 1
->>>>>>> 540559d6
   }
  ],
  "search_fields": "parent_territory,territory_manager",
