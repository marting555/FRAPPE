--- conflicted
+++ resolved
@@ -1,8 +1,5 @@
 {
-<<<<<<< HEAD
-=======
  "actions": [],
->>>>>>> fda7cbec
  "allow_import": 1,
  "allow_rename": 1,
  "autoname": "field:sales_person_name",
@@ -146,12 +143,8 @@
  ],
  "icon": "icon-user",
  "idx": 1,
-<<<<<<< HEAD
- "modified": "2020-02-09 04:22:12.988495",
-=======
  "links": [],
  "modified": "2020-01-28 13:50:31.891050",
->>>>>>> fda7cbec
  "modified_by": "Administrator",
  "module": "Setup",
  "name": "Sales Person",
@@ -183,10 +176,6 @@
    "write": 1
   }
  ],
-<<<<<<< HEAD
- "quick_entry": 1,
-=======
->>>>>>> fda7cbec
  "search_fields": "parent_sales_person",
  "show_name_in_global_search": 1,
  "sort_field": "modified",
