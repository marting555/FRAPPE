{
 "actions": [],
 "allow_import": 1,
 "allow_rename": 1,
 "autoname": "field:sales_person_name",
 "creation": "2013-01-10 16:34:24",
 "description": "All Sales Transactions can be tagged against multiple **Sales Persons** so that you can set and monitor targets.",
 "doctype": "DocType",
 "document_type": "Setup",
 "engine": "InnoDB",
 "field_order": [
  "name_and_employee_id",
  "sales_person_name",
  "parent_sales_person",
  "commission_rate",
  "is_group",
  "enabled",
  "cb0",
  "employee",
  "department",
  "lft",
  "rgt",
  "old_parent",
  "target_details_section_break",
  "targets"
 ],
 "fields": [
  {
   "fieldname": "name_and_employee_id",
   "fieldtype": "Section Break",
   "label": "Name and Employee ID",
   "options": "icon-user"
  },
  {
   "fieldname": "sales_person_name",
   "fieldtype": "Data",
   "in_list_view": 1,
   "label": "Sales Person Name",
   "oldfieldname": "sales_person_name",
   "oldfieldtype": "Data",
   "reqd": 1,
   "unique": 1
  },
  {
   "description": "Select company name first.",
   "fieldname": "parent_sales_person",
   "fieldtype": "Link",
   "ignore_user_permissions": 1,
   "in_list_view": 1,
   "label": "Parent Sales Person",
   "oldfieldname": "parent_sales_person",
   "oldfieldtype": "Link",
   "options": "Sales Person"
  },
  {
   "fieldname": "commission_rate",
   "fieldtype": "Data",
   "label": "Commission Rate",
   "print_hide": 1
  },
  {
   "default": "0",
   "fieldname": "is_group",
   "fieldtype": "Check",
   "in_list_view": 1,
   "label": "Is Group",
   "oldfieldname": "is_group",
   "oldfieldtype": "Select",
   "reqd": 1
  },
  {
   "default": "1",
   "fieldname": "enabled",
   "fieldtype": "Check",
   "label": "Enabled"
  },
  {
   "fieldname": "cb0",
   "fieldtype": "Column Break"
  },
  {
   "fieldname": "employee",
   "fieldtype": "Link",
   "label": "Employee",
   "options": "Employee"
  },
  {
   "fetch_from": "employee.department",
   "fieldname": "department",
   "fieldtype": "Link",
   "label": "Department",
   "options": "Department",
   "read_only": 1
  },
  {
   "fieldname": "lft",
   "fieldtype": "Int",
   "hidden": 1,
   "label": "lft",
   "no_copy": 1,
   "oldfieldname": "lft",
   "oldfieldtype": "Int",
   "print_hide": 1,
   "search_index": 1
  },
  {
   "fieldname": "rgt",
   "fieldtype": "Int",
   "hidden": 1,
   "label": "rgt",
   "no_copy": 1,
   "oldfieldname": "rgt",
   "oldfieldtype": "Int",
   "print_hide": 1,
   "search_index": 1
  },
  {
   "fieldname": "old_parent",
   "fieldtype": "Data",
   "hidden": 1,
   "label": "old_parent",
   "no_copy": 1,
   "oldfieldname": "old_parent",
   "oldfieldtype": "Data",
   "print_hide": 1
  },
  {
   "description": "Set targets Item Group-wise for this Sales Person.",
   "fieldname": "target_details_section_break",
   "fieldtype": "Section Break",
   "label": "Sales Person Targets",
   "oldfieldtype": "Section Break",
   "options": "icon-bullseye"
  },
  {
   "fieldname": "targets",
   "fieldtype": "Table",
   "label": "Targets",
   "oldfieldname": "target_details",
   "oldfieldtype": "Table",
   "options": "Target Detail"
  }
 ],
 "icon": "icon-user",
 "idx": 1,
 "is_tree": 1,
 "links": [],
<<<<<<< HEAD
 "modified": "2020-03-18 18:26:01.076203",
=======
 "modified": "2020-03-18 18:11:13.968024",
>>>>>>> 540559d6
 "modified_by": "Administrator",
 "module": "Setup",
 "name": "Sales Person",
 "nsm_parent_field": "parent_sales_person",
 "owner": "Administrator",
 "permissions": [
  {
   "email": 1,
   "print": 1,
   "read": 1,
   "report": 1,
   "role": "Sales Manager"
  },
  {
   "email": 1,
   "print": 1,
   "read": 1,
   "report": 1,
   "role": "Sales User"
  },
  {
   "create": 1,
   "delete": 1,
   "email": 1,
   "print": 1,
   "read": 1,
   "report": 1,
   "role": "Sales Master Manager",
   "share": 1,
   "write": 1
  }
 ],
 "search_fields": "parent_sales_person",
 "show_name_in_global_search": 1,
 "sort_field": "modified",
 "sort_order": "ASC"
}<|MERGE_RESOLUTION|>--- conflicted
+++ resolved
@@ -145,11 +145,7 @@
  "idx": 1,
  "is_tree": 1,
  "links": [],
-<<<<<<< HEAD
- "modified": "2020-03-18 18:26:01.076203",
-=======
  "modified": "2020-03-18 18:11:13.968024",
->>>>>>> 540559d6
  "modified_by": "Administrator",
  "module": "Setup",
  "name": "Sales Person",
