--- conflicted
+++ resolved
@@ -139,11 +139,7 @@
  "idx": 1,
  "is_tree": 1,
  "links": [],
-<<<<<<< HEAD
- "modified": "2020-03-18 18:26:02.536305",
-=======
  "modified": "2021-02-08 17:01:52.162202",
->>>>>>> 540559d6
  "modified_by": "Administrator",
  "module": "Setup",
  "name": "Customer Group",
