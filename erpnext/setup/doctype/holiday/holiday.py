# Copyright (c) 2015, Frappe Technologies Pvt. Ltd. and Contributors
# License: GNU General Public License v3. See license.txt


import frappe
from frappe.model.document import Document
from datetime import date


class Holiday(Document):
<<<<<<< HEAD
	# begin: auto-generated types
	# This code is auto-generated. Do not modify anything in this block.

	from typing import TYPE_CHECKING

	if TYPE_CHECKING:
		from frappe.types import DF

		description: DF.TextEditor
		holiday_date: DF.Date
		parent: DF.Data
		parentfield: DF.Data
		parenttype: DF.Data
		weekly_off: DF.Check
	# end: auto-generated types

	pass
=======
	pass

@frappe.whitelist()
def get_holiday_list() -> list[dict]:

	holiday_lists = frappe.get_list(
		"Holiday",
		fields=["holiday_date"],
		ignore_permissions=True,
		filters=[['holiday_date', ">", date.today()]],
		pluck="holiday_date"
	)

	return holiday_lists
>>>>>>> dd96e3c3
<|MERGE_RESOLUTION|>--- conflicted
+++ resolved
@@ -8,7 +8,6 @@
 
 
 class Holiday(Document):
-<<<<<<< HEAD
 	# begin: auto-generated types
 	# This code is auto-generated. Do not modify anything in this block.
 
@@ -26,8 +25,6 @@
 	# end: auto-generated types
 
 	pass
-=======
-	pass
 
 @frappe.whitelist()
 def get_holiday_list() -> list[dict]:
@@ -40,5 +37,4 @@
 		pluck="holiday_date"
 	)
 
-	return holiday_lists
->>>>>>> dd96e3c3
+	return holiday_lists