--- conflicted
+++ resolved
@@ -135,13 +135,8 @@
 
 	def validate_series_name(self, n):
 		import re
-<<<<<<< HEAD
-		if not (re.match("^[\w\- /.#]*$", n, re.UNICODE) or re.match("\{(.*?)\}", n, re.UNICODE)):
-			throw(_('Special Characters except "-", "#", "." and "/" not allowed in naming series'))
-=======
 		if not re.match("^[\w\- /.#{}]*$", n, re.UNICODE):
 			throw(_('Special Characters except "-", "#", ".", "/", "{" and "}" not allowed in naming series'))
->>>>>>> 0c0604b7
 
 	def get_options(self, arg=None):
 		if frappe.get_meta(arg or self.select_doc_for_series).get_field("naming_series"):
