--- conflicted
+++ resolved
@@ -12,12 +12,8 @@
   "default_currency",
   "hide_currency_symbol",
   "disable_rounded_total",
-<<<<<<< HEAD
-  "disable_in_words"
-=======
   "disable_in_words",
   "demo_company"
->>>>>>> 44bad3bd
  ],
  "fields": [
   {
@@ -76,8 +72,6 @@
    "fieldtype": "Check",
    "in_list_view": 1,
    "label": "Disable In Words"
-<<<<<<< HEAD
-=======
   },
   {
    "fieldname": "demo_company",
@@ -86,7 +80,6 @@
    "label": "Demo Company",
    "options": "Company",
    "read_only": 1
->>>>>>> 44bad3bd
   }
  ],
  "icon": "fa fa-cog",
