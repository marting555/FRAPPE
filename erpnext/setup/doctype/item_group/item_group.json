{
 "actions": [],
 "allow_import": 1,
 "allow_rename": 1,
 "autoname": "field:item_group_name",
 "creation": "2013-03-28 10:35:29",
 "description": "Item Classification",
 "doctype": "DocType",
 "document_type": "Setup",
 "engine": "InnoDB",
 "field_order": [
  "gs",
  "item_group_name",
  "parent_item_group",
  "is_group",
  "image",
  "column_break_5",
  "defaults",
  "item_group_defaults",
  "sec_break_taxes",
  "taxes",
  "lft",
  "old_parent",
  "rgt"
 ],
 "fields": [
  {
   "fieldname": "gs",
   "fieldtype": "Section Break",
   "label": "General Settings"
  },
  {
   "fieldname": "item_group_name",
   "fieldtype": "Data",
   "in_list_view": 1,
   "label": "Item Group Name",
   "oldfieldname": "item_group_name",
   "oldfieldtype": "Data",
   "reqd": 1,
   "unique": 1
  },
  {
   "bold": 1,
   "fieldname": "parent_item_group",
   "fieldtype": "Link",
   "ignore_user_permissions": 1,
   "in_list_view": 1,
   "label": "Parent Item Group",
   "oldfieldname": "parent_item_group",
   "oldfieldtype": "Link",
   "options": "Item Group"
  },
  {
   "bold": 1,
   "default": "0",
   "description": "Only leaf nodes are allowed in transaction",
   "fieldname": "is_group",
   "fieldtype": "Check",
   "in_list_view": 1,
   "label": "Is Group",
   "oldfieldname": "is_group",
   "oldfieldtype": "Select"
  },
  {
   "fieldname": "image",
   "fieldtype": "Attach Image",
   "hidden": 1,
   "label": "Image"
  },
  {
   "fieldname": "column_break_5",
   "fieldtype": "Column Break"
  },
  {
   "fieldname": "defaults",
   "fieldtype": "Section Break",
   "label": "Defaults"
  },
  {
   "fieldname": "item_group_defaults",
   "fieldtype": "Table",
   "label": "Item Group Defaults",
   "options": "Item Default"
  },
  {
   "fieldname": "sec_break_taxes",
   "fieldtype": "Section Break",
   "label": "Item Tax"
  },
  {
   "fieldname": "taxes",
   "fieldtype": "Table",
   "label": "Taxes",
   "options": "Item Tax"
  },
  {
<<<<<<< HEAD
   "fieldname": "sb9",
   "fieldtype": "Section Break",
   "label": "Website Settings"
  },
  {
   "default": "0",
   "description": "Make Item Group visible in website",
   "fieldname": "show_in_website",
   "fieldtype": "Check",
   "label": "Show in Website"
  },
  {
   "depends_on": "show_in_website",
   "fieldname": "route",
   "fieldtype": "Data",
   "label": "Route",
   "no_copy": 1,
   "unique": 1
  },
  {
   "depends_on": "show_in_website",
   "fieldname": "weightage",
   "fieldtype": "Int",
   "label": "Weightage"
  },
  {
   "depends_on": "show_in_website",
   "description": "Show this slideshow at the top of the page",
   "fieldname": "slideshow",
   "fieldtype": "Link",
   "label": "Slideshow",
   "options": "Website Slideshow"
  },
  {
   "depends_on": "show_in_website",
   "description": "HTML / Banner that will show on the top of product list.",
   "fieldname": "description",
   "fieldtype": "Text Editor",
   "label": "Description"
  },
  {
   "depends_on": "show_in_website",
   "fieldname": "website_specifications",
   "fieldtype": "Table",
   "label": "Website Specifications",
   "options": "Item Website Specification"
  },
  {
=======
>>>>>>> 44bad3bd
   "fieldname": "lft",
   "fieldtype": "Int",
   "hidden": 1,
   "label": "lft",
   "no_copy": 1,
   "oldfieldname": "lft",
   "oldfieldtype": "Int",
   "print_hide": 1,
   "search_index": 1
  },
  {
   "fieldname": "rgt",
   "fieldtype": "Int",
   "hidden": 1,
   "label": "rgt",
   "no_copy": 1,
   "oldfieldname": "rgt",
   "oldfieldtype": "Int",
   "print_hide": 1,
   "search_index": 1
  },
  {
   "fieldname": "old_parent",
   "fieldtype": "Link",
   "hidden": 1,
   "ignore_user_permissions": 1,
   "label": "old_parent",
   "no_copy": 1,
   "oldfieldname": "old_parent",
   "oldfieldtype": "Data",
   "options": "Item Group",
   "print_hide": 1,
   "report_hide": 1
  }
 ],
 "icon": "fa fa-sitemap",
 "idx": 1,
 "image_field": "image",
 "is_tree": 1,
 "links": [],
 "max_attachments": 3,
<<<<<<< HEAD
 "modified": "2023-01-05 12:21:30.458628",
=======
 "modified": "2023-10-12 13:44:13.611287",
>>>>>>> 44bad3bd
 "modified_by": "Administrator",
 "module": "Setup",
 "name": "Item Group",
 "naming_rule": "By fieldname",
 "nsm_parent_field": "parent_item_group",
 "owner": "Administrator",
 "permissions": [
  {
   "email": 1,
   "export": 1,
   "print": 1,
   "read": 1,
   "report": 1,
   "role": "Stock Manager"
  },
  {
   "email": 1,
   "print": 1,
   "read": 1,
   "report": 1,
   "role": "Stock User"
  },
  {
   "create": 1,
   "delete": 1,
   "email": 1,
   "export": 1,
   "import": 1,
   "print": 1,
   "read": 1,
   "report": 1,
   "role": "Item Manager",
   "share": 1,
   "write": 1
  },
  {
   "email": 1,
   "print": 1,
   "read": 1,
   "report": 1,
   "role": "Sales User"
  },
  {
   "email": 1,
   "print": 1,
   "read": 1,
   "report": 1,
   "role": "Purchase User"
  },
  {
   "email": 1,
   "print": 1,
   "read": 1,
   "report": 1,
   "role": "Accounts User"
  },
  {
   "email": 1,
   "export": 1,
   "print": 1,
   "report": 1,
   "role": "Desk User",
   "select": 1,
   "share": 1
  }
 ],
 "search_fields": "parent_item_group",
 "show_name_in_global_search": 1,
 "sort_field": "modified",
 "sort_order": "DESC",
 "states": []
}<|MERGE_RESOLUTION|>--- conflicted
+++ resolved
@@ -94,57 +94,6 @@
    "options": "Item Tax"
   },
   {
-<<<<<<< HEAD
-   "fieldname": "sb9",
-   "fieldtype": "Section Break",
-   "label": "Website Settings"
-  },
-  {
-   "default": "0",
-   "description": "Make Item Group visible in website",
-   "fieldname": "show_in_website",
-   "fieldtype": "Check",
-   "label": "Show in Website"
-  },
-  {
-   "depends_on": "show_in_website",
-   "fieldname": "route",
-   "fieldtype": "Data",
-   "label": "Route",
-   "no_copy": 1,
-   "unique": 1
-  },
-  {
-   "depends_on": "show_in_website",
-   "fieldname": "weightage",
-   "fieldtype": "Int",
-   "label": "Weightage"
-  },
-  {
-   "depends_on": "show_in_website",
-   "description": "Show this slideshow at the top of the page",
-   "fieldname": "slideshow",
-   "fieldtype": "Link",
-   "label": "Slideshow",
-   "options": "Website Slideshow"
-  },
-  {
-   "depends_on": "show_in_website",
-   "description": "HTML / Banner that will show on the top of product list.",
-   "fieldname": "description",
-   "fieldtype": "Text Editor",
-   "label": "Description"
-  },
-  {
-   "depends_on": "show_in_website",
-   "fieldname": "website_specifications",
-   "fieldtype": "Table",
-   "label": "Website Specifications",
-   "options": "Item Website Specification"
-  },
-  {
-=======
->>>>>>> 44bad3bd
    "fieldname": "lft",
    "fieldtype": "Int",
    "hidden": 1,
@@ -186,11 +135,7 @@
  "is_tree": 1,
  "links": [],
  "max_attachments": 3,
-<<<<<<< HEAD
- "modified": "2023-01-05 12:21:30.458628",
-=======
  "modified": "2023-10-12 13:44:13.611287",
->>>>>>> 44bad3bd
  "modified_by": "Administrator",
  "module": "Setup",
  "name": "Item Group",
