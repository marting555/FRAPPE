{
 "actions": [],
 "allow_import": 1,
 "allow_rename": 1,
 "autoname": "field:supplier_group_name",
 "creation": "2013-01-10 16:34:24",
 "doctype": "DocType",
 "document_type": "Setup",
<<<<<<< HEAD
 "engine": "InnoDB",
=======
>>>>>>> 00175c96
 "field_order": [
  "supplier_group_name",
  "parent_supplier_group",
  "is_group",
  "section_credit_limit",
  "payment_terms",
  "default_payable_account",
  "accounts",
  "lft",
  "rgt",
  "old_parent"
 ],
 "fields": [
  {
   "fieldname": "supplier_group_name",
   "fieldtype": "Data",
   "label": "Supplier Group Name",
   "oldfieldname": "supplier_type",
   "oldfieldtype": "Data",
   "reqd": 1,
   "unique": 1
  },
  {
   "bold": 1,
   "fieldname": "parent_supplier_group",
   "fieldtype": "Link",
   "ignore_user_permissions": 1,
   "in_list_view": 1,
   "label": "Parent Supplier Group",
   "options": "Supplier Group"
  },
  {
   "bold": 1,
   "default": "0",
   "fieldname": "is_group",
   "fieldtype": "Check",
   "in_list_view": 1,
   "label": "Is Group"
  },
  {
   "collapsible": 1,
   "fieldname": "section_credit_limit",
   "fieldtype": "Section Break",
   "label": "Credit Limit"
  },
  {
   "fieldname": "payment_terms",
   "fieldtype": "Link",
   "label": "Default Payment Terms Template",
   "options": "Payment Terms Template"
  },
  {
   "fieldname": "default_payable_account",
   "fieldtype": "Section Break",
   "label": "Default Payable Account"
  },
  {
   "depends_on": "eval:!doc.__islocal",
   "description": "Mention if non-standard receivable account applicable",
   "fieldname": "accounts",
   "fieldtype": "Table",
   "label": "Accounts",
   "options": "Party Account"
  },
  {
   "fieldname": "lft",
   "fieldtype": "Int",
   "hidden": 1,
   "label": "lft",
   "no_copy": 1,
   "print_hide": 1,
   "report_hide": 1,
   "search_index": 1
  },
  {
   "fieldname": "rgt",
   "fieldtype": "Int",
   "hidden": 1,
   "label": "rgt",
   "no_copy": 1,
   "print_hide": 1,
   "report_hide": 1,
   "search_index": 1
  },
  {
   "fieldname": "old_parent",
   "fieldtype": "Link",
   "hidden": 1,
   "ignore_user_permissions": 1,
   "label": "Old Parent",
   "no_copy": 1,
   "options": "Supplier Group",
   "print_hide": 1,
   "report_hide": 1
  }
 ],
 "icon": "fa fa-flag",
 "idx": 1,
 "is_tree": 1,
 "links": [],
<<<<<<< HEAD
 "modified": "2020-03-18 18:26:07.179330",
=======
 "modified": "2020-03-18 18:10:49.228407",
>>>>>>> 00175c96
 "modified_by": "Administrator",
 "module": "Setup",
 "name": "Supplier Group",
 "nsm_parent_field": "parent_supplier_group",
 "owner": "Administrator",
 "permissions": [
  {
   "email": 1,
   "print": 1,
   "read": 1,
   "report": 1,
   "role": "Purchase Manager"
  },
  {
   "email": 1,
   "print": 1,
   "read": 1,
   "report": 1,
   "role": "Purchase User"
  },
  {
   "create": 1,
   "delete": 1,
   "email": 1,
   "export": 1,
   "import": 1,
   "print": 1,
   "read": 1,
   "report": 1,
   "role": "Purchase Master Manager",
   "set_user_permissions": 1,
   "share": 1,
   "write": 1
  },
  {
   "permlevel": 1,
   "read": 1,
   "role": "Purchase Master Manager",
   "write": 1
  },
  {
   "permlevel": 1,
   "read": 1,
   "role": "Purchase Manager"
  },
  {
   "permlevel": 1,
   "read": 1,
   "role": "Purchase User"
  }
 ],
 "show_name_in_global_search": 1,
<<<<<<< HEAD
 "sort_field": "modified",
=======
>>>>>>> 00175c96
 "sort_order": "ASC"
}<|MERGE_RESOLUTION|>--- conflicted
+++ resolved
@@ -6,10 +6,6 @@
  "creation": "2013-01-10 16:34:24",
  "doctype": "DocType",
  "document_type": "Setup",
-<<<<<<< HEAD
- "engine": "InnoDB",
-=======
->>>>>>> 00175c96
  "field_order": [
   "supplier_group_name",
   "parent_supplier_group",
@@ -110,11 +106,7 @@
  "idx": 1,
  "is_tree": 1,
  "links": [],
-<<<<<<< HEAD
- "modified": "2020-03-18 18:26:07.179330",
-=======
  "modified": "2020-03-18 18:10:49.228407",
->>>>>>> 00175c96
  "modified_by": "Administrator",
  "module": "Setup",
  "name": "Supplier Group",
@@ -167,9 +159,5 @@
   }
  ],
  "show_name_in_global_search": 1,
-<<<<<<< HEAD
- "sort_field": "modified",
-=======
->>>>>>> 00175c96
  "sort_order": "ASC"
 }