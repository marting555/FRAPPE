--- conflicted
+++ resolved
@@ -8,13 +8,10 @@
 from frappe import _
 from frappe.utils import random_string
 
-<<<<<<< HEAD
-=======
 from erpnext.accounts.doctype.account.chart_of_accounts.chart_of_accounts import (
 	get_charts_for_country,
 )
 
->>>>>>> 540559d6
 test_ignore = ["Account", "Cost Center", "Payment Terms Template", "Salary Component", "Warehouse"]
 test_dependencies = ["Fiscal Year"]
 test_records = frappe.get_test_records('Company')
@@ -105,8 +102,6 @@
 		frappe.db.sql(""" delete from `tabMode of Payment Account`
 			where company =%s """, (company))
 
-<<<<<<< HEAD
-=======
 	def test_basic_tree(self, records=None):
 		min_lft = 1
 		max_rgt = frappe.db.sql("select max(rgt) from `tabCompany`")[0][0]
@@ -162,7 +157,6 @@
 		child_company.save()
 		self.test_basic_tree()
 
->>>>>>> 540559d6
 def create_company_communication(doctype, docname):
 	comm = frappe.get_doc({
 			"doctype": "Communication",
