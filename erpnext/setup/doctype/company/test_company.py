--- conflicted
+++ resolved
@@ -138,8 +138,4 @@
 		lead = frappe.get_doc("Lead", lead)
 		lead.company = company
 		lead.save()
-<<<<<<< HEAD
-	return lead.name
-=======
-	return lead.name
->>>>>>> 00175c96
+	return lead.name