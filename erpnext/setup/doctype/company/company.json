--- conflicted
+++ resolved
@@ -738,7 +738,6 @@
    "options": "Account"
   },
   {
-<<<<<<< HEAD
    "fieldname": "hra_section1",
    "fieldtype": "Section Break",
    "label": "HRA Settings"
@@ -776,7 +775,8 @@
    "fieldtype": "Data",
    "label": " UPI ID",
    "translatable": 1
-=======
+  },
+  {
    "collapsible": 1,
    "fieldname": "fixed_asset_defaults",
    "fieldtype": "Section Break",
@@ -787,7 +787,6 @@
    "fieldtype": "Link",
    "label": "Repair and Maintenance Account",
    "options": "Account"
->>>>>>> cd46d05d
   }
  ],
  "icon": "fa fa-building",
@@ -795,11 +794,7 @@
  "image_field": "company_logo",
  "is_tree": 1,
  "links": [],
-<<<<<<< HEAD
  "modified": "2021-06-08 10:43:22.483787",
-=======
- "modified": "2021-05-12 16:51:08.187233",
->>>>>>> cd46d05d
  "modified_by": "Administrator",
  "module": "Setup",
  "name": "Company",
