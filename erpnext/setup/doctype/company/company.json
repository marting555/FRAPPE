{
 "actions": [],
 "allow_import": 1,
 "allow_rename": 1,
 "autoname": "field:company_name",
 "creation": "2013-04-10 08:35:39",
 "description": "Legal Entity / Subsidiary with a separate Chart of Accounts belonging to the Organization.",
 "doctype": "DocType",
 "document_type": "Setup",
 "engine": "InnoDB",
 "field_order": [
  "details",
  "company_name",
  "country",
  "domain",
  "abbr",
  "is_group",
  "cb0",
  "default_currency",
  "default_letter_head",
  "tax_id",
  "date_of_establishment",
  "parent_company",
  "company_info",
  "company_logo",
  "date_of_incorporation",
  "phone_no",
  "fax",
  "company_description",
  "column_break1",
  "email",
  "website",
  "date_of_commencement",
  "address_html",
  "section_break_28",
  "create_chart_of_accounts_based_on",
  "existing_company",
  "column_break_26",
  "chart_of_accounts",
  "charts_section",
  "sales_settings",
  "default_buying_terms",
  "sales_monthly_history",
  "monthly_sales_target",
  "total_monthly_sales",
  "column_break_goals",
  "default_selling_terms",
  "default_warehouse_for_sales_return",
  "credit_limit",
  "transactions_annual_history",
  "hr_settings_section",
  "default_holiday_list",
  "default_expense_claim_payable_account",
  "column_break_10",
  "default_employee_advance_account",
  "default_payroll_payable_account",
  "default_settings",
  "default_bank_account",
  "default_cash_account",
  "default_receivable_account",
  "round_off_account",
  "round_off_cost_center",
  "write_off_account",
  "exchange_gain_loss_account",
  "unrealized_exchange_gain_loss_account",
  "unrealized_profit_loss_account",
  "column_break0",
  "allow_account_creation_against_child_company",
  "default_payable_account",
  "default_expense_account",
  "default_income_account",
  "default_deferred_revenue_account",
  "default_deferred_expense_account",
  "default_discount_account",
  "payment_terms",
  "cost_center",
  "default_finance_book",
  "auto_accounting_for_stock_settings",
  "enable_perpetual_inventory",
  "enable_perpetual_inventory_for_non_stock_items",
  "default_inventory_account",
  "stock_adjustment_account",
  "default_in_transit_warehouse",
  "column_break_32",
  "stock_received_but_not_billed",
  "service_received_but_not_billed",
  "expenses_included_in_valuation",
  "fixed_asset_defaults",
  "accumulated_depreciation_account",
  "depreciation_expense_account",
  "series_for_depreciation_entry",
  "expenses_included_in_asset_valuation",
  "column_break_40",
  "disposal_account",
  "depreciation_cost_center",
  "capital_work_in_progress_account",
  "repair_and_maintenance_account",
  "asset_received_but_not_billed",
  "budget_detail",
  "exception_budget_approver_role",
  "registration_info",
  "registration_details",
  "lft",
  "rgt",
  "old_parent"
 ],
 "fields": [
  {
   "fieldname": "details",
   "fieldtype": "Section Break",
   "oldfieldtype": "Section Break"
  },
  {
   "fieldname": "company_name",
   "fieldtype": "Data",
   "label": "Company",
   "oldfieldname": "company_name",
   "oldfieldtype": "Data",
   "reqd": 1,
   "unique": 1
  },
  {
   "fieldname": "abbr",
   "fieldtype": "Data",
   "label": "Abbr",
   "oldfieldname": "abbr",
   "oldfieldtype": "Data",
   "reqd": 1
  },
  {
   "bold": 1,
   "default": "0",
   "fieldname": "is_group",
   "fieldtype": "Check",
   "label": "Is Group"
  },
  {
   "fieldname": "default_finance_book",
   "fieldtype": "Link",
   "label": "Default Finance Book",
   "options": "Finance Book"
  },
  {
   "fieldname": "cb0",
   "fieldtype": "Column Break"
  },
  {
   "fieldname": "domain",
   "fieldtype": "Link",
   "label": "Domain",
   "options": "Domain"
  },
  {
   "fieldname": "parent_company",
   "fieldtype": "Link",
   "ignore_user_permissions": 1,
   "in_list_view": 1,
   "label": "Parent Company",
   "options": "Company"
  },
  {
   "fieldname": "company_logo",
   "fieldtype": "Attach Image",
   "hidden": 1,
   "label": "Company Logo"
  },
  {
   "fieldname": "company_description",
   "fieldtype": "Text Editor",
   "label": "Company Description"
  },
  {
   "fieldname": "sales_settings",
   "fieldtype": "Section Break",
   "label": "Buying & Selling Settings"
  },
  {
   "fieldname": "sales_monthly_history",
   "fieldtype": "Small Text",
   "hidden": 1,
   "label": "Sales Monthly History",
   "no_copy": 1,
   "read_only": 1
  },
  {
   "fieldname": "transactions_annual_history",
   "fieldtype": "Code",
   "hidden": 1,
   "label": "Transactions Annual History",
   "no_copy": 1,
   "read_only": 1
  },
  {
   "fieldname": "monthly_sales_target",
   "fieldtype": "Currency",
   "label": "Monthly Sales Target",
   "options": "default_currency"
  },
  {
   "fieldname": "column_break_goals",
   "fieldtype": "Column Break"
  },
  {
   "fieldname": "total_monthly_sales",
   "fieldtype": "Currency",
   "label": "Total Monthly Sales",
   "no_copy": 1,
   "options": "default_currency",
   "read_only": 1
  },
  {
   "fieldname": "charts_section",
   "fieldtype": "Section Break",
   "label": "Default Values"
  },
  {
   "fieldname": "default_currency",
   "fieldtype": "Link",
   "ignore_user_permissions": 1,
   "label": "Default Currency",
   "options": "Currency",
   "reqd": 1
  },
  {
   "fieldname": "default_letter_head",
   "fieldtype": "Link",
   "label": "Default Letter Head",
   "options": "Letter Head"
  },
  {
   "fieldname": "default_holiday_list",
   "fieldtype": "Link",
   "label": "Default Holiday List",
   "options": "Holiday List"
  },
  {
   "fieldname": "default_warehouse_for_sales_return",
   "fieldtype": "Link",
   "label": "Default Warehouse for Sales Return",
   "options": "Warehouse"
  },
  {
   "fieldname": "column_break_10",
   "fieldtype": "Column Break"
  },
  {
   "fieldname": "country",
   "fieldtype": "Link",
   "in_list_view": 1,
   "label": "Country",
   "options": "Country",
   "reqd": 1
  },
  {
   "fieldname": "create_chart_of_accounts_based_on",
   "fieldtype": "Select",
   "label": "Create Chart Of Accounts Based On",
   "options": "\nStandard Template\nExisting Company"
  },
  {
   "depends_on": "eval:doc.create_chart_of_accounts_based_on===\"Standard Template\"",
   "fieldname": "chart_of_accounts",
   "fieldtype": "Select",
   "label": "Chart Of Accounts Template",
   "no_copy": 1
  },
  {
   "depends_on": "eval:doc.create_chart_of_accounts_based_on===\"Existing Company\"",
   "fieldname": "existing_company",
   "fieldtype": "Link",
   "ignore_user_permissions": 1,
   "label": "Existing Company ",
   "no_copy": 1,
   "options": "Company"
  },
  {
   "fieldname": "tax_id",
   "fieldtype": "Data",
   "label": "Tax ID"
  },
  {
   "fieldname": "date_of_establishment",
   "fieldtype": "Date",
   "label": "Date of Establishment"
  },
  {
   "fieldname": "default_settings",
   "fieldtype": "Section Break",
   "label": "Accounts Settings",
   "oldfieldtype": "Section Break"
  },
  {
   "depends_on": "eval:!doc.__islocal",
   "fieldname": "default_bank_account",
   "fieldtype": "Link",
   "ignore_user_permissions": 1,
   "label": "Default Bank Account",
   "no_copy": 1,
   "oldfieldname": "default_bank_account",
   "oldfieldtype": "Link",
   "options": "Account"
  },
  {
   "depends_on": "eval:!doc.__islocal",
   "fieldname": "default_cash_account",
   "fieldtype": "Link",
   "ignore_user_permissions": 1,
   "label": "Default Cash Account",
   "no_copy": 1,
   "options": "Account"
  },
  {
   "depends_on": "eval:!doc.__islocal",
   "fieldname": "default_receivable_account",
   "fieldtype": "Link",
   "ignore_user_permissions": 1,
   "label": "Default Receivable Account",
   "no_copy": 1,
   "oldfieldname": "receivables_group",
   "oldfieldtype": "Link",
   "options": "Account"
  },
  {
   "fieldname": "round_off_account",
   "fieldtype": "Link",
   "label": "Round Off Account",
   "options": "Account"
  },
  {
   "fieldname": "round_off_cost_center",
   "fieldtype": "Link",
   "label": "Round Off Cost Center",
   "options": "Cost Center"
  },
  {
   "fieldname": "write_off_account",
   "fieldtype": "Link",
   "label": "Write Off Account",
   "options": "Account"
  },
  {
   "fieldname": "exchange_gain_loss_account",
   "fieldtype": "Link",
   "label": "Exchange Gain / Loss Account",
   "options": "Account"
  },
  {
   "fieldname": "unrealized_exchange_gain_loss_account",
   "fieldtype": "Link",
   "label": "Unrealized Exchange Gain/Loss Account",
   "options": "Account"
  },
  {
   "fieldname": "column_break0",
   "fieldtype": "Column Break",
   "oldfieldtype": "Column Break",
   "width": "50%"
  },
  {
   "default": "0",
   "depends_on": "eval:doc.parent_company",
   "fieldname": "allow_account_creation_against_child_company",
   "fieldtype": "Check",
   "label": "Allow Account Creation Against Child Company"
  },
  {
   "depends_on": "eval:!doc.__islocal",
   "fieldname": "default_payable_account",
   "fieldtype": "Link",
   "ignore_user_permissions": 1,
   "label": "Default Payable Account",
   "no_copy": 1,
   "oldfieldname": "payables_group",
   "oldfieldtype": "Link",
   "options": "Account"
  },
  {
   "fieldname": "default_employee_advance_account",
   "fieldtype": "Link",
   "label": "Default Employee Advance Account",
   "no_copy": 1,
   "options": "Account"
  },
  {
   "depends_on": "eval:!doc.__islocal",
   "fieldname": "default_expense_account",
   "fieldtype": "Link",
   "ignore_user_permissions": 1,
   "label": "Default Cost of Goods Sold Account",
   "no_copy": 1,
   "options": "Account"
  },
  {
   "depends_on": "eval:!doc.__islocal",
   "fieldname": "default_income_account",
   "fieldtype": "Link",
   "ignore_user_permissions": 1,
   "label": "Default Income Account",
   "no_copy": 1,
   "options": "Account"
  },
  {
   "depends_on": "eval:!doc.__islocal",
   "fieldname": "default_deferred_revenue_account",
   "fieldtype": "Link",
   "ignore_user_permissions": 1,
   "label": "Default Deferred Revenue Account",
   "no_copy": 1,
   "options": "Account"
  },
  {
   "depends_on": "eval:!doc.__islocal",
   "fieldname": "default_deferred_expense_account",
   "fieldtype": "Link",
   "ignore_user_permissions": 1,
   "label": "Default Deferred Expense Account",
   "no_copy": 1,
   "options": "Account"
  },
  {
   "depends_on": "eval:!doc.__islocal",
   "fieldname": "default_payroll_payable_account",
   "fieldtype": "Link",
   "ignore_user_permissions": 1,
   "label": "Default Payroll Payable Account",
   "no_copy": 1,
   "options": "Account"
  },
  {
   "depends_on": "eval:!doc.__islocal",
   "fieldname": "default_expense_claim_payable_account",
   "fieldtype": "Link",
   "ignore_user_permissions": 1,
   "label": "Default Expense Claim Payable Account",
   "no_copy": 1,
   "options": "Account"
  },
  {
   "depends_on": "eval:!doc.__islocal",
   "fieldname": "cost_center",
   "fieldtype": "Link",
   "ignore_user_permissions": 1,
   "label": "Default Cost Center",
   "no_copy": 1,
   "options": "Cost Center"
  },
  {
   "depends_on": "eval:!doc.__islocal",
   "fieldname": "credit_limit",
   "fieldtype": "Currency",
   "label": "Credit Limit",
   "oldfieldname": "credit_limit",
   "oldfieldtype": "Currency",
   "options": "default_currency"
  },
  {
   "fieldname": "payment_terms",
   "fieldtype": "Link",
   "label": "Default Payment Terms Template",
   "options": "Payment Terms Template"
  },
  {
   "depends_on": "eval:!doc.__islocal",
   "fieldname": "auto_accounting_for_stock_settings",
   "fieldtype": "Section Break",
   "label": "Stock Settings"
  },
  {
   "default": "1",
   "fieldname": "enable_perpetual_inventory",
   "fieldtype": "Check",
   "label": "Enable Perpetual Inventory"
  },
  {
   "fieldname": "default_inventory_account",
   "fieldtype": "Link",
   "label": "Default Inventory Account",
   "options": "Account"
  },
  {
   "fieldname": "stock_adjustment_account",
   "fieldtype": "Link",
   "ignore_user_permissions": 1,
   "label": "Stock Adjustment Account",
   "no_copy": 1,
   "options": "Account"
  },
  {
   "fieldname": "column_break_32",
   "fieldtype": "Column Break"
  },
  {
   "fieldname": "stock_received_but_not_billed",
   "fieldtype": "Link",
   "ignore_user_permissions": 1,
   "label": "Stock Received But Not Billed",
   "no_copy": 1,
   "options": "Account"
  },
  {
   "fieldname": "expenses_included_in_valuation",
   "fieldtype": "Link",
   "ignore_user_permissions": 1,
   "label": "Expenses Included In Valuation",
   "no_copy": 1,
   "options": "Account"
  },
  {
<<<<<<< HEAD
   "collapsible": 1,
   "fieldname": "fixed_asset_depreciation_settings",
   "fieldtype": "Section Break",
   "label": "Fixed Asset Settings"
  },
  {
=======
>>>>>>> 7e05bea6
   "fieldname": "accumulated_depreciation_account",
   "fieldtype": "Link",
   "label": "Accumulated Depreciation Account",
   "no_copy": 1,
   "options": "Account"
  },
  {
   "fieldname": "depreciation_expense_account",
   "fieldtype": "Link",
   "label": "Depreciation Expense Account",
   "no_copy": 1,
   "options": "Account"
  },
  {
   "fieldname": "series_for_depreciation_entry",
   "fieldtype": "Data",
   "label": "Series for Asset Depreciation Entry (Journal Entry)"
  },
  {
   "fieldname": "expenses_included_in_asset_valuation",
   "fieldtype": "Link",
   "label": "Expenses Included In Asset Valuation",
   "options": "Account"
  },
  {
   "fieldname": "column_break_40",
   "fieldtype": "Column Break"
  },
  {
   "fieldname": "disposal_account",
   "fieldtype": "Link",
   "label": "Gain/Loss Account on Asset Disposal",
   "no_copy": 1,
   "options": "Account"
  },
  {
   "fieldname": "depreciation_cost_center",
   "fieldtype": "Link",
   "label": "Asset Depreciation Cost Center",
   "no_copy": 1,
   "options": "Cost Center"
  },
  {
   "fieldname": "capital_work_in_progress_account",
   "fieldtype": "Link",
   "label": "Capital Work In Progress Account",
   "options": "Account"
  },
  {
   "fieldname": "asset_received_but_not_billed",
   "fieldtype": "Link",
   "label": "Asset Received But Not Billed",
   "options": "Account"
  },
  {
   "collapsible": 1,
   "fieldname": "budget_detail",
   "fieldtype": "Section Break",
   "label": "Budget Detail"
  },
  {
   "fieldname": "exception_budget_approver_role",
   "fieldtype": "Link",
   "label": "Exception Budget Approver Role",
   "options": "Role"
  },
  {
   "collapsible": 1,
   "fieldname": "company_info",
   "fieldtype": "Section Break",
   "label": "Legal Information"
  },
  {
   "fieldname": "date_of_incorporation",
   "fieldtype": "Date",
   "label": "Date of Incorporation"
  },
  {
   "fieldname": "address_html",
   "fieldtype": "HTML"
  },
  {
   "fieldname": "column_break1",
   "fieldtype": "Column Break",
   "oldfieldtype": "Column Break",
   "width": "50%"
  },
  {
   "depends_on": "eval:doc.date_of_incorporation",
   "fieldname": "date_of_commencement",
   "fieldtype": "Date",
   "label": "Date of Commencement"
  },
  {
   "fieldname": "phone_no",
   "fieldtype": "Data",
   "label": "Phone No",
   "oldfieldname": "phone_no",
   "oldfieldtype": "Data",
   "options": "Phone"
  },
  {
   "fieldname": "fax",
   "fieldtype": "Data",
   "label": "Fax",
   "oldfieldname": "fax",
   "oldfieldtype": "Data",
   "options": "Phone"
  },
  {
   "fieldname": "email",
   "fieldtype": "Data",
   "label": "Email",
   "oldfieldname": "email",
   "oldfieldtype": "Data",
   "options": "Email"
  },
  {
   "fieldname": "website",
   "fieldtype": "Data",
   "label": "Website",
   "oldfieldname": "website",
   "oldfieldtype": "Data"
  },
  {
   "fieldname": "registration_info",
   "fieldtype": "Section Break",
   "oldfieldtype": "Section Break",
   "width": "50%"
  },
  {
   "description": "Company registration numbers for your reference. Tax numbers etc.",
   "fieldname": "registration_details",
   "fieldtype": "Code",
   "label": "Registration Details",
   "oldfieldname": "registration_details",
   "oldfieldtype": "Code"
  },
  {
   "fieldname": "lft",
   "fieldtype": "Int",
   "hidden": 1,
   "label": "Lft",
   "print_hide": 1,
   "read_only": 1,
   "search_index": 1
  },
  {
   "fieldname": "rgt",
   "fieldtype": "Int",
   "hidden": 1,
   "label": "Rgt",
   "print_hide": 1,
   "read_only": 1,
   "search_index": 1
  },
  {
   "fieldname": "old_parent",
   "fieldtype": "Data",
   "hidden": 1,
   "label": "old_parent",
   "print_hide": 1,
   "read_only": 1
  },
  {
   "fieldname": "default_selling_terms",
   "fieldtype": "Link",
   "label": "Default Selling Terms",
   "options": "Terms and Conditions"
  },
  {
   "fieldname": "default_buying_terms",
   "fieldtype": "Link",
   "label": "Default Buying Terms",
   "options": "Terms and Conditions"
  },
  {
   "fieldname": "service_received_but_not_billed",
   "fieldtype": "Link",
   "ignore_user_permissions": 1,
   "label": "Service Received But Not Billed",
   "no_copy": 1,
   "options": "Account"
  },
  {
   "default": "0",
   "fieldname": "enable_perpetual_inventory_for_non_stock_items",
   "fieldtype": "Check",
   "label": "Enable Perpetual Inventory For Non Stock Items"
  },
  {
   "fieldname": "default_in_transit_warehouse",
   "fieldtype": "Link",
   "label": "Default In-Transit Warehouse",
   "options": "Warehouse"
  },
  {
   "fieldname": "unrealized_profit_loss_account",
   "fieldtype": "Link",
   "label": "Unrealized Profit / Loss Account",
   "options": "Account"
  },
  {
   "fieldname": "default_discount_account",
   "fieldtype": "Link",
   "label": "Default Payment Discount Account",
   "options": "Account"
  },
  {
<<<<<<< HEAD
   "fieldname": "section_break_28",
   "fieldtype": "Section Break",
   "label": "Chart of Accounts"
  },
  {
   "fieldname": "hr_settings_section",
   "fieldtype": "Section Break",
   "label": "HR & Payroll Settings"
  },
  {
   "fieldname": "column_break_26",
   "fieldtype": "Column Break"
=======
   "collapsible": 1,
   "fieldname": "fixed_asset_defaults",
   "fieldtype": "Section Break",
   "label": "Fixed Asset Defaults"
  },
  {
   "fieldname": "repair_and_maintenance_account",
   "fieldtype": "Link",
   "label": "Repair and Maintenance Account",
   "options": "Account"
>>>>>>> 7e05bea6
  }
 ],
 "icon": "fa fa-building",
 "idx": 1,
 "image_field": "company_logo",
 "is_tree": 1,
 "links": [],
<<<<<<< HEAD
 "modified": "2021-06-29 14:51:48.655891",
=======
 "modified": "2021-05-12 16:51:08.187233",
>>>>>>> 7e05bea6
 "modified_by": "Administrator",
 "module": "Setup",
 "name": "Company",
 "nsm_parent_field": "parent_company",
 "owner": "Administrator",
 "permissions": [
  {
   "create": 1,
   "delete": 1,
   "email": 1,
   "print": 1,
   "read": 1,
   "report": 1,
   "role": "System Manager",
   "share": 1,
   "write": 1
  },
  {
   "email": 1,
   "print": 1,
   "read": 1,
   "role": "Accounts User"
  },
  {
   "read": 1,
   "role": "Employee"
  },
  {
   "read": 1,
   "role": "Sales User"
  },
  {
   "read": 1,
   "role": "Purchase User"
  },
  {
   "read": 1,
   "role": "Stock User"
  },
  {
   "read": 1,
   "role": "Projects User"
  },
  {
   "create": 1,
   "delete": 1,
   "email": 1,
   "export": 1,
   "print": 1,
   "read": 1,
   "report": 1,
   "role": "Accounts Manager",
   "share": 1,
   "write": 1
  }
 ],
 "show_name_in_global_search": 1,
 "sort_field": "modified",
 "sort_order": "ASC",
 "track_changes": 1
}<|MERGE_RESOLUTION|>--- conflicted
+++ resolved
@@ -506,15 +506,6 @@
    "options": "Account"
   },
   {
-<<<<<<< HEAD
-   "collapsible": 1,
-   "fieldname": "fixed_asset_depreciation_settings",
-   "fieldtype": "Section Break",
-   "label": "Fixed Asset Settings"
-  },
-  {
-=======
->>>>>>> 7e05bea6
    "fieldname": "accumulated_depreciation_account",
    "fieldtype": "Link",
    "label": "Accumulated Depreciation Account",
@@ -724,7 +715,6 @@
    "options": "Account"
   },
   {
-<<<<<<< HEAD
    "fieldname": "section_break_28",
    "fieldtype": "Section Break",
    "label": "Chart of Accounts"
@@ -737,7 +727,8 @@
   {
    "fieldname": "column_break_26",
    "fieldtype": "Column Break"
-=======
+  },
+  {
    "collapsible": 1,
    "fieldname": "fixed_asset_defaults",
    "fieldtype": "Section Break",
@@ -748,7 +739,6 @@
    "fieldtype": "Link",
    "label": "Repair and Maintenance Account",
    "options": "Account"
->>>>>>> 7e05bea6
   }
  ],
  "icon": "fa fa-building",
@@ -756,11 +746,7 @@
  "image_field": "company_logo",
  "is_tree": 1,
  "links": [],
-<<<<<<< HEAD
- "modified": "2021-06-29 14:51:48.655891",
-=======
  "modified": "2021-05-12 16:51:08.187233",
->>>>>>> 7e05bea6
  "modified_by": "Administrator",
  "module": "Setup",
  "name": "Company",
