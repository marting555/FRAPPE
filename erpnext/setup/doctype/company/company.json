{
 "actions": [],
 "allow_import": 1,
 "allow_rename": 1,
 "autoname": "field:company_name",
 "creation": "2022-01-25 10:29:55.938239",
 "description": "Legal Entity / Subsidiary with a separate Chart of Accounts belonging to the Organization.",
 "doctype": "DocType",
 "document_type": "Setup",
 "engine": "InnoDB",
 "field_order": [
  "details",
  "company_name",
  "abbr",
  "default_currency",
  "country",
  "is_group",
  "default_holiday_list",
  "cb0",
  "default_letter_head",
  "tax_id",
  "domain",
  "date_of_establishment",
  "parent_company",
  "company_info",
  "company_logo",
  "date_of_incorporation",
  "phone_no",
  "email",
  "company_description",
  "column_break1",
  "date_of_commencement",
  "fax",
  "website",
  "address_html",
  "registration_info",
  "registration_details",
  "lft",
  "rgt",
  "old_parent",
  "accounts_tab",
  "section_break_28",
  "create_chart_of_accounts_based_on",
  "existing_company",
  "column_break_26",
  "chart_of_accounts",
  "default_settings",
  "default_bank_account",
  "default_cash_account",
  "default_receivable_account",
  "round_off_account",
  "round_off_cost_center",
  "write_off_account",
  "exchange_gain_loss_account",
  "unrealized_exchange_gain_loss_account",
  "unrealized_profit_loss_account",
  "column_break0",
  "allow_account_creation_against_child_company",
  "default_payable_account",
  "default_expense_account",
  "default_income_account",
  "default_deferred_revenue_account",
  "default_deferred_expense_account",
  "default_discount_account",
  "payment_terms",
  "cost_center",
  "default_finance_book",
  "advance_payments_section",
  "book_advance_payments_in_separate_party_account",
  "column_break_fwcf",
  "default_advance_received_account",
  "default_advance_paid_account",
  "exchange_rate_revaluation_settings_section",
  "auto_exchange_rate_revaluation",
  "auto_err_frequency",
  "submit_err_jv",
  "budget_detail",
  "exception_budget_approver_role",
  "fixed_asset_defaults",
  "accumulated_depreciation_account",
  "depreciation_expense_account",
  "series_for_depreciation_entry",
  "expenses_included_in_asset_valuation",
  "column_break_40",
  "disposal_account",
  "depreciation_cost_center",
  "capital_work_in_progress_account",
  "asset_received_but_not_billed",
<<<<<<< HEAD
  "exchange_rate_revaluation_settings_section",
  "auto_exchange_rate_revaluation",
  "auto_err_frequency",
  "submit_err_jv",
  "budget_detail",
  "exception_budget_approver_role",
  "registration_info",
  "registration_details",
  "lft",
  "rgt",
  "old_parent"
=======
  "buying_and_selling_tab",
  "sales_settings",
  "default_buying_terms",
  "sales_monthly_history",
  "monthly_sales_target",
  "total_monthly_sales",
  "column_break_goals",
  "default_selling_terms",
  "default_warehouse_for_sales_return",
  "credit_limit",
  "transactions_annual_history",
  "stock_tab",
  "auto_accounting_for_stock_settings",
  "enable_perpetual_inventory",
  "enable_provisional_accounting_for_non_stock_items",
  "default_inventory_account",
  "stock_adjustment_account",
  "default_in_transit_warehouse",
  "column_break_32",
  "stock_received_but_not_billed",
  "default_provisional_account",
  "expenses_included_in_valuation",
  "dashboard_tab"
>>>>>>> 44bad3bd
 ],
 "fields": [
  {
   "fieldname": "details",
   "fieldtype": "Section Break",
   "oldfieldtype": "Section Break"
  },
  {
   "fieldname": "company_name",
   "fieldtype": "Data",
   "label": "Company",
   "oldfieldname": "company_name",
   "oldfieldtype": "Data",
   "reqd": 1,
   "unique": 1
  },
  {
   "fieldname": "abbr",
   "fieldtype": "Data",
   "label": "Abbr",
   "oldfieldname": "abbr",
   "oldfieldtype": "Data",
   "reqd": 1,
   "set_only_once": 1
  },
  {
   "bold": 1,
   "default": "0",
   "fieldname": "is_group",
   "fieldtype": "Check",
   "label": "Is Group"
  },
  {
   "fieldname": "default_finance_book",
   "fieldtype": "Link",
   "label": "Default Finance Book",
   "options": "Finance Book"
  },
  {
   "fieldname": "cb0",
   "fieldtype": "Column Break"
  },
  {
   "fieldname": "domain",
   "fieldtype": "Data",
   "label": "Domain"
  },
  {
   "fieldname": "parent_company",
   "fieldtype": "Link",
   "ignore_user_permissions": 1,
   "in_list_view": 1,
   "label": "Parent Company",
   "options": "Company"
  },
  {
   "fieldname": "company_logo",
   "fieldtype": "Attach Image",
   "hidden": 1,
   "label": "Company Logo"
  },
  {
   "fieldname": "company_description",
   "fieldtype": "Text Editor",
   "label": "Company Description"
  },
  {
   "fieldname": "sales_settings",
   "fieldtype": "Section Break",
   "label": "Buying & Selling Settings"
  },
  {
   "fieldname": "sales_monthly_history",
   "fieldtype": "Small Text",
   "hidden": 1,
   "label": "Sales Monthly History",
   "no_copy": 1,
   "read_only": 1
  },
  {
   "fieldname": "transactions_annual_history",
   "fieldtype": "Code",
   "hidden": 1,
   "label": "Transactions Annual History",
   "no_copy": 1,
   "read_only": 1
  },
  {
   "fieldname": "monthly_sales_target",
   "fieldtype": "Currency",
   "label": "Monthly Sales Target",
   "options": "default_currency"
  },
  {
   "fieldname": "column_break_goals",
   "fieldtype": "Column Break"
  },
  {
   "fieldname": "total_monthly_sales",
   "fieldtype": "Currency",
   "label": "Total Monthly Sales",
   "no_copy": 1,
   "options": "default_currency",
   "read_only": 1
  },
  {
   "fieldname": "default_currency",
   "fieldtype": "Link",
   "ignore_user_permissions": 1,
   "label": "Default Currency",
   "options": "Currency",
   "reqd": 1
  },
  {
   "fieldname": "default_letter_head",
   "fieldtype": "Link",
   "label": "Default Letter Head",
   "options": "Letter Head"
  },
  {
   "fieldname": "default_holiday_list",
   "fieldtype": "Link",
   "label": "Default Holiday List",
   "options": "Holiday List"
  },
  {
   "fieldname": "default_warehouse_for_sales_return",
   "fieldtype": "Link",
   "label": "Default Warehouse for Sales Return",
   "options": "Warehouse"
  },
  {
   "fieldname": "country",
   "fieldtype": "Link",
   "in_list_view": 1,
   "label": "Country",
   "options": "Country",
   "reqd": 1
  },
  {
   "fieldname": "create_chart_of_accounts_based_on",
   "fieldtype": "Select",
   "label": "Create Chart Of Accounts Based On",
   "options": "\nStandard Template\nExisting Company"
  },
  {
   "depends_on": "eval:doc.create_chart_of_accounts_based_on===\"Standard Template\"",
   "fieldname": "chart_of_accounts",
   "fieldtype": "Select",
   "label": "Chart Of Accounts Template",
   "no_copy": 1
  },
  {
   "depends_on": "eval:doc.create_chart_of_accounts_based_on===\"Existing Company\"",
   "fieldname": "existing_company",
   "fieldtype": "Link",
   "ignore_user_permissions": 1,
   "label": "Existing Company ",
   "no_copy": 1,
   "options": "Company"
  },
  {
   "fieldname": "tax_id",
   "fieldtype": "Data",
   "label": "Tax ID"
  },
  {
   "fieldname": "date_of_establishment",
   "fieldtype": "Date",
   "label": "Date of Establishment"
  },
  {
   "fieldname": "default_settings",
   "fieldtype": "Section Break",
   "label": "Accounts Settings",
   "oldfieldtype": "Section Break"
  },
  {
   "depends_on": "eval:!doc.__islocal",
   "fieldname": "default_bank_account",
   "fieldtype": "Link",
   "ignore_user_permissions": 1,
   "label": "Default Bank Account",
   "no_copy": 1,
   "oldfieldname": "default_bank_account",
   "oldfieldtype": "Link",
   "options": "Account"
  },
  {
   "depends_on": "eval:!doc.__islocal",
   "fieldname": "default_cash_account",
   "fieldtype": "Link",
   "ignore_user_permissions": 1,
   "label": "Default Cash Account",
   "no_copy": 1,
   "options": "Account"
  },
  {
   "depends_on": "eval:!doc.__islocal",
   "fieldname": "default_receivable_account",
   "fieldtype": "Link",
   "ignore_user_permissions": 1,
   "label": "Default Receivable Account",
   "no_copy": 1,
   "oldfieldname": "receivables_group",
   "oldfieldtype": "Link",
   "options": "Account"
  },
  {
   "fieldname": "round_off_account",
   "fieldtype": "Link",
   "label": "Round Off Account",
   "options": "Account"
  },
  {
   "fieldname": "round_off_cost_center",
   "fieldtype": "Link",
   "label": "Round Off Cost Center",
   "options": "Cost Center"
  },
  {
   "fieldname": "write_off_account",
   "fieldtype": "Link",
   "label": "Write Off Account",
   "options": "Account"
  },
  {
   "fieldname": "exchange_gain_loss_account",
   "fieldtype": "Link",
   "label": "Exchange Gain / Loss Account",
   "options": "Account"
  },
  {
   "fieldname": "unrealized_exchange_gain_loss_account",
   "fieldtype": "Link",
   "label": "Unrealized Exchange Gain/Loss Account",
   "options": "Account"
  },
  {
   "fieldname": "column_break0",
   "fieldtype": "Column Break",
   "oldfieldtype": "Column Break",
   "width": "50%"
  },
  {
   "default": "0",
   "depends_on": "eval:doc.parent_company",
   "fieldname": "allow_account_creation_against_child_company",
   "fieldtype": "Check",
   "label": "Allow Account Creation Against Child Company"
  },
  {
   "depends_on": "eval:!doc.__islocal",
   "fieldname": "default_payable_account",
   "fieldtype": "Link",
   "ignore_user_permissions": 1,
   "label": "Default Payable Account",
   "no_copy": 1,
   "oldfieldname": "payables_group",
   "oldfieldtype": "Link",
   "options": "Account"
  },
  {
   "depends_on": "eval:!doc.__islocal",
   "fieldname": "default_expense_account",
   "fieldtype": "Link",
   "ignore_user_permissions": 1,
   "label": "Default Cost of Goods Sold Account",
   "no_copy": 1,
   "options": "Account"
  },
  {
   "depends_on": "eval:!doc.__islocal",
   "fieldname": "default_income_account",
   "fieldtype": "Link",
   "ignore_user_permissions": 1,
   "label": "Default Income Account",
   "no_copy": 1,
   "options": "Account"
  },
  {
   "depends_on": "eval:!doc.__islocal",
   "fieldname": "default_deferred_revenue_account",
   "fieldtype": "Link",
   "ignore_user_permissions": 1,
   "label": "Default Deferred Revenue Account",
   "no_copy": 1,
   "options": "Account"
  },
  {
   "depends_on": "eval:!doc.__islocal",
   "fieldname": "default_deferred_expense_account",
   "fieldtype": "Link",
   "ignore_user_permissions": 1,
   "label": "Default Deferred Expense Account",
   "no_copy": 1,
   "options": "Account"
  },
  {
   "depends_on": "eval:!doc.__islocal",
   "fieldname": "cost_center",
   "fieldtype": "Link",
   "ignore_user_permissions": 1,
   "label": "Default Cost Center",
   "no_copy": 1,
   "options": "Cost Center"
  },
  {
   "depends_on": "eval:!doc.__islocal",
   "fieldname": "credit_limit",
   "fieldtype": "Currency",
   "label": "Credit Limit",
   "oldfieldname": "credit_limit",
   "oldfieldtype": "Currency",
   "options": "default_currency"
  },
  {
   "fieldname": "payment_terms",
   "fieldtype": "Link",
   "label": "Default Payment Terms Template",
   "options": "Payment Terms Template"
  },
  {
   "depends_on": "eval:!doc.__islocal",
   "fieldname": "auto_accounting_for_stock_settings",
   "fieldtype": "Section Break",
   "label": "Stock Settings"
  },
  {
   "default": "1",
   "fieldname": "enable_perpetual_inventory",
   "fieldtype": "Check",
   "label": "Enable Perpetual Inventory"
  },
  {
   "fieldname": "default_inventory_account",
   "fieldtype": "Link",
   "label": "Default Inventory Account",
   "options": "Account"
  },
  {
   "fieldname": "stock_adjustment_account",
   "fieldtype": "Link",
   "ignore_user_permissions": 1,
   "label": "Stock Adjustment Account",
   "no_copy": 1,
   "options": "Account"
  },
  {
   "fieldname": "column_break_32",
   "fieldtype": "Column Break"
  },
  {
   "fieldname": "stock_received_but_not_billed",
   "fieldtype": "Link",
   "ignore_user_permissions": 1,
   "label": "Stock Received But Not Billed",
   "no_copy": 1,
   "options": "Account"
  },
  {
   "fieldname": "expenses_included_in_valuation",
   "fieldtype": "Link",
   "ignore_user_permissions": 1,
   "label": "Expenses Included In Valuation",
   "no_copy": 1,
   "options": "Account"
  },
  {
   "fieldname": "accumulated_depreciation_account",
   "fieldtype": "Link",
   "label": "Accumulated Depreciation Account",
   "no_copy": 1,
   "options": "Account"
  },
  {
   "fieldname": "depreciation_expense_account",
   "fieldtype": "Link",
   "label": "Depreciation Expense Account",
   "no_copy": 1,
   "options": "Account"
  },
  {
   "fieldname": "series_for_depreciation_entry",
   "fieldtype": "Data",
   "label": "Series for Asset Depreciation Entry (Journal Entry)"
  },
  {
   "fieldname": "expenses_included_in_asset_valuation",
   "fieldtype": "Link",
   "label": "Expenses Included In Asset Valuation",
   "options": "Account"
  },
  {
   "fieldname": "column_break_40",
   "fieldtype": "Column Break"
  },
  {
   "fieldname": "disposal_account",
   "fieldtype": "Link",
   "label": "Gain/Loss Account on Asset Disposal",
   "no_copy": 1,
   "options": "Account"
  },
  {
   "fieldname": "depreciation_cost_center",
   "fieldtype": "Link",
   "label": "Asset Depreciation Cost Center",
   "no_copy": 1,
   "options": "Cost Center"
  },
  {
   "fieldname": "capital_work_in_progress_account",
   "fieldtype": "Link",
   "label": "Capital Work In Progress Account",
   "options": "Account"
  },
  {
   "fieldname": "asset_received_but_not_billed",
   "fieldtype": "Link",
   "label": "Asset Received But Not Billed",
   "options": "Account"
  },
  {
   "fieldname": "budget_detail",
   "fieldtype": "Section Break",
   "label": "Budget Detail"
  },
  {
   "fieldname": "exception_budget_approver_role",
   "fieldtype": "Link",
   "label": "Exception Budget Approver Role",
   "options": "Role"
  },
  {
   "collapsible": 1,
   "depends_on": "eval: doc.docstatus == 0 && doc.__islocal != 1",
   "fieldname": "company_info",
   "fieldtype": "Section Break",
   "label": "Address & Contact"
  },
  {
   "fieldname": "date_of_incorporation",
   "fieldtype": "Date",
   "label": "Date of Incorporation"
  },
  {
   "fieldname": "address_html",
   "fieldtype": "HTML"
  },
  {
   "fieldname": "column_break1",
   "fieldtype": "Column Break",
   "oldfieldtype": "Column Break",
   "width": "50%"
  },
  {
   "depends_on": "eval:doc.date_of_incorporation",
   "fieldname": "date_of_commencement",
   "fieldtype": "Date",
   "label": "Date of Commencement"
  },
  {
   "fieldname": "phone_no",
   "fieldtype": "Data",
   "label": "Phone No",
   "oldfieldname": "phone_no",
   "oldfieldtype": "Data",
   "options": "Phone"
  },
  {
   "fieldname": "fax",
   "fieldtype": "Data",
   "label": "Fax",
   "oldfieldname": "fax",
   "oldfieldtype": "Data",
   "options": "Phone"
  },
  {
   "fieldname": "email",
   "fieldtype": "Data",
   "label": "Email",
   "oldfieldname": "email",
   "oldfieldtype": "Data",
   "options": "Email"
  },
  {
   "fieldname": "website",
   "fieldtype": "Data",
   "label": "Website",
   "oldfieldname": "website",
   "oldfieldtype": "Data"
  },
  {
   "fieldname": "registration_info",
   "fieldtype": "Section Break",
   "oldfieldtype": "Section Break",
   "width": "50%"
  },
  {
   "description": "Company registration numbers for your reference. Tax numbers etc.",
   "fieldname": "registration_details",
   "fieldtype": "Code",
   "label": "Registration Details",
   "oldfieldname": "registration_details",
   "oldfieldtype": "Code"
  },
  {
   "fieldname": "lft",
   "fieldtype": "Int",
   "hidden": 1,
   "label": "Lft",
   "print_hide": 1,
   "read_only": 1,
   "search_index": 1
  },
  {
   "fieldname": "rgt",
   "fieldtype": "Int",
   "hidden": 1,
   "label": "Rgt",
   "print_hide": 1,
   "read_only": 1,
   "search_index": 1
  },
  {
   "fieldname": "old_parent",
   "fieldtype": "Data",
   "hidden": 1,
   "label": "old_parent",
   "print_hide": 1,
   "read_only": 1
  },
  {
   "fieldname": "default_selling_terms",
   "fieldtype": "Link",
   "label": "Default Selling Terms",
   "options": "Terms and Conditions"
  },
  {
   "fieldname": "default_buying_terms",
   "fieldtype": "Link",
   "label": "Default Buying Terms",
   "options": "Terms and Conditions"
  },
  {
   "fieldname": "default_in_transit_warehouse",
   "fieldtype": "Link",
   "label": "Default In-Transit Warehouse",
   "options": "Warehouse"
  },
  {
   "fieldname": "unrealized_profit_loss_account",
   "fieldtype": "Link",
   "label": "Unrealized Profit / Loss Account",
   "options": "Account"
  },
  {
   "fieldname": "default_discount_account",
   "fieldtype": "Link",
   "label": "Default Payment Discount Account",
   "options": "Account"
  },
  {
   "fieldname": "column_break_26",
   "fieldtype": "Column Break"
  },
  {
   "fieldname": "fixed_asset_defaults",
   "fieldtype": "Section Break",
   "label": "Fixed Asset Defaults"
  },
  {
   "fieldname": "section_break_28",
   "fieldtype": "Section Break",
   "label": "Chart of Accounts"
  },
  {
   "default": "0",
   "fieldname": "enable_provisional_accounting_for_non_stock_items",
   "fieldtype": "Check",
   "label": "Enable Provisional Accounting For Non Stock Items"
  },
  {
   "fieldname": "default_provisional_account",
   "fieldtype": "Link",
   "ignore_user_permissions": 1,
   "label": "Default Provisional Account",
   "no_copy": 1,
   "options": "Account"
  },
  {
<<<<<<< HEAD
=======
   "fieldname": "advance_payments_section",
   "fieldtype": "Section Break",
   "label": "Advance Payments"
  },
  {
   "depends_on": "eval:doc.book_advance_payments_in_separate_party_account",
   "fieldname": "default_advance_received_account",
   "fieldtype": "Link",
   "label": "Default Advance Received Account",
   "mandatory_depends_on": "book_advance_payments_as_liability",
   "options": "Account"
  },
  {
   "depends_on": "eval:doc.book_advance_payments_in_separate_party_account",
   "fieldname": "default_advance_paid_account",
   "fieldtype": "Link",
   "label": "Default Advance Paid Account",
   "mandatory_depends_on": "book_advance_payments_as_liability",
   "options": "Account"
  },
  {
   "fieldname": "column_break_fwcf",
   "fieldtype": "Column Break"
  },
  {
   "default": "0",
   "description": "Enabling this option will allow you to record - <br><br> 1. Advances Received in a <b>Liability Account</b> instead of the <b>Asset Account</b><br><br>2. Advances Paid in an <b>Asset Account</b> instead of the <b> Liability Account</b>",
   "fieldname": "book_advance_payments_in_separate_party_account",
   "fieldtype": "Check",
   "label": "Book Advance Payments in Separate Party Account"
  },
  {
>>>>>>> 44bad3bd
   "fieldname": "exchange_rate_revaluation_settings_section",
   "fieldtype": "Section Break",
   "label": "Exchange Rate Revaluation Settings"
  },
  {
   "default": "0",
   "fieldname": "auto_exchange_rate_revaluation",
   "fieldtype": "Check",
   "label": "Auto Create Exchange Rate Revaluation"
  },
  {
   "fieldname": "auto_err_frequency",
   "fieldtype": "Select",
   "label": "Frequency",
   "options": "Daily\nWeekly"
  },
  {
   "default": "0",
   "fieldname": "submit_err_jv",
   "fieldtype": "Check",
   "label": "Submit ERR Journals?"
<<<<<<< HEAD
=======
  },
  {
   "fieldname": "accounts_tab",
   "fieldtype": "Tab Break",
   "label": "Accounts"
  },
  {
   "fieldname": "buying_and_selling_tab",
   "fieldtype": "Tab Break",
   "label": "Buying and Selling"
  },
  {
   "fieldname": "stock_tab",
   "fieldtype": "Tab Break",
   "label": "Stock"
  },
  {
   "fieldname": "dashboard_tab",
   "fieldtype": "Tab Break",
   "label": "Dashboard",
   "show_dashboard": 1
>>>>>>> 44bad3bd
  }
 ],
 "icon": "fa fa-building",
 "idx": 1,
 "image_field": "company_logo",
 "is_tree": 1,
 "links": [],
<<<<<<< HEAD
 "modified": "2023-07-07 05:41:41.537256",
=======
 "modified": "2023-09-10 21:53:13.860791",
>>>>>>> 44bad3bd
 "modified_by": "Administrator",
 "module": "Setup",
 "name": "Company",
 "naming_rule": "By fieldname",
 "nsm_parent_field": "parent_company",
 "owner": "Administrator",
 "permissions": [
  {
   "create": 1,
   "delete": 1,
   "email": 1,
   "print": 1,
   "read": 1,
   "report": 1,
   "role": "System Manager",
   "share": 1,
   "write": 1
  },
  {
   "email": 1,
   "print": 1,
   "read": 1,
   "role": "Accounts User"
  },
  {
   "read": 1,
   "role": "Employee"
  },
  {
   "read": 1,
   "role": "Sales User"
  },
  {
   "read": 1,
   "role": "Purchase User"
  },
  {
   "read": 1,
   "role": "Stock User"
  },
  {
   "read": 1,
   "role": "Projects User"
  },
  {
   "create": 1,
   "delete": 1,
   "email": 1,
   "export": 1,
   "print": 1,
   "read": 1,
   "report": 1,
   "role": "Accounts Manager",
   "share": 1,
   "write": 1
  }
 ],
 "show_name_in_global_search": 1,
 "sort_field": "modified",
 "sort_order": "ASC",
 "states": [],
 "track_changes": 1
}<|MERGE_RESOLUTION|>--- conflicted
+++ resolved
@@ -86,19 +86,6 @@
   "depreciation_cost_center",
   "capital_work_in_progress_account",
   "asset_received_but_not_billed",
-<<<<<<< HEAD
-  "exchange_rate_revaluation_settings_section",
-  "auto_exchange_rate_revaluation",
-  "auto_err_frequency",
-  "submit_err_jv",
-  "budget_detail",
-  "exception_budget_approver_role",
-  "registration_info",
-  "registration_details",
-  "lft",
-  "rgt",
-  "old_parent"
-=======
   "buying_and_selling_tab",
   "sales_settings",
   "default_buying_terms",
@@ -122,7 +109,6 @@
   "default_provisional_account",
   "expenses_included_in_valuation",
   "dashboard_tab"
->>>>>>> 44bad3bd
  ],
  "fields": [
   {
@@ -715,8 +701,6 @@
    "options": "Account"
   },
   {
-<<<<<<< HEAD
-=======
    "fieldname": "advance_payments_section",
    "fieldtype": "Section Break",
    "label": "Advance Payments"
@@ -749,7 +733,6 @@
    "label": "Book Advance Payments in Separate Party Account"
   },
   {
->>>>>>> 44bad3bd
    "fieldname": "exchange_rate_revaluation_settings_section",
    "fieldtype": "Section Break",
    "label": "Exchange Rate Revaluation Settings"
@@ -771,8 +754,6 @@
    "fieldname": "submit_err_jv",
    "fieldtype": "Check",
    "label": "Submit ERR Journals?"
-<<<<<<< HEAD
-=======
   },
   {
    "fieldname": "accounts_tab",
@@ -794,7 +775,6 @@
    "fieldtype": "Tab Break",
    "label": "Dashboard",
    "show_dashboard": 1
->>>>>>> 44bad3bd
   }
  ],
  "icon": "fa fa-building",
@@ -802,11 +782,7 @@
  "image_field": "company_logo",
  "is_tree": 1,
  "links": [],
-<<<<<<< HEAD
- "modified": "2023-07-07 05:41:41.537256",
-=======
  "modified": "2023-09-10 21:53:13.860791",
->>>>>>> 44bad3bd
  "modified_by": "Administrator",
  "module": "Setup",
  "name": "Company",
