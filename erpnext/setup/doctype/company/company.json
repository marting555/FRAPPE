--- conflicted
+++ resolved
@@ -78,10 +78,11 @@
   "column_break_61",
   "further_tax_account",
   "extra_tax_account",
-  "advance_tax_account",
   "column_break_64",
   "selling_apply_discount_after_taxes",
   "buying_apply_discount_after_taxes",
+  "advance_tax_section",
+  "advance_tax_accounts",
   "default_accounts_section",
   "default_bank_account",
   "default_cash_account",
@@ -108,25 +109,6 @@
   "default_payroll_payable_account",
   "default_expense_claim_payable_account",
   "default_letter_of_credit_account",
-<<<<<<< HEAD
-=======
-  "tax_settings_section",
-  "tax_id",
-  "tax_strn",
-  "provincial_strn",
-  "column_break_67",
-  "tax_status",
-  "sales_tax_account",
-  "service_tax_account",
-  "column_break_61",
-  "further_tax_account",
-  "extra_tax_account",
-  "column_break_64",
-  "selling_apply_discount_after_taxes",
-  "buying_apply_discount_after_taxes",
-  "advance_tax_section",
-  "advance_tax_accounts",
->>>>>>> 8783758c
   "auto_accounting_for_stock_settings",
   "enable_perpetual_inventory",
   "default_inventory_account",
@@ -919,7 +901,6 @@
    "label": "Mobile No"
   },
   {
-<<<<<<< HEAD
    "fieldname": "column_break_26",
    "fieldtype": "Column Break"
   },
@@ -947,7 +928,8 @@
    "fieldtype": "Tab Break",
    "label": "Company Details",
    "oldfieldtype": "Section Break"
-=======
+  },
+  {
    "fieldname": "advance_tax_section",
    "fieldtype": "Section Break",
    "label": "Advance Tax"
@@ -957,19 +939,13 @@
    "fieldtype": "Table",
    "label": "Advance Tax Accounts",
    "options": "Advance Tax Account"
->>>>>>> 8783758c
   }
  ],
  "icon": "fa fa-building",
  "idx": 1,
  "image_field": "company_logo",
  "is_tree": 1,
-<<<<<<< HEAD
- "links": [],
- "modified": "2022-11-16 00:49:54.721817",
-=======
  "modified": "2022-12-15 18:03:01.680143",
->>>>>>> 8783758c
  "modified_by": "Administrator",
  "module": "Setup",
  "name": "Company",
