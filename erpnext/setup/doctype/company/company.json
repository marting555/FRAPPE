--- conflicted
+++ resolved
@@ -747,11 +747,7 @@
  "image_field": "company_logo",
  "is_tree": 1,
  "links": [],
-<<<<<<< HEAD
- "modified": "2021-02-16 11:12:03.400217",
-=======
  "modified": "2021-02-16 15:53:37.167589",
->>>>>>> d3905578
  "modified_by": "Administrator",
  "module": "Setup",
  "name": "Company",
