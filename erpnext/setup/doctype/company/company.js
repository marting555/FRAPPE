--- conflicted
+++ resolved
@@ -202,44 +202,6 @@
 	}
 }
 
-<<<<<<< HEAD
-cur_frm.cscript.change_abbr = function() {
-	var dialog = new frappe.ui.Dialog({
-		title: "Replace Abbr",
-		fields: [
-			{"fieldtype": "Data", "label": "New Abbreviation", "fieldname": "new_abbr",
-				"reqd": 1 },
-			{"fieldtype": "Button", "label": "Update", "fieldname": "update"},
-		]
-	});
-
-	dialog.fields_dict.update.$input.click(function() {
-		var args = dialog.get_values();
-		if(!args) return;
-		frappe.show_alert(__("Update in progress. It might take a while."));
-		return frappe.call({
-			method: "erpnext.setup.doctype.company.company.enqueue_replace_abbr",
-			args: {
-				"company": cur_frm.doc.name,
-				"old": cur_frm.doc.abbr,
-				"new": args.new_abbr
-			},
-			callback: function(r) {
-				if(r.exc) {
-					frappe.msgprint(__("There were errors."));
-					return;
-				}
-				dialog.hide();
-				cur_frm.refresh();
-			},
-			btn: this
-		})
-	});
-	dialog.show();
-}
-
-=======
->>>>>>> 540559d6
 erpnext.company.setup_queries = function(frm) {
 	$.each([
 		["default_bank_account", {"account_type": "Bank"}],
