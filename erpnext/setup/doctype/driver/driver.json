{
 "actions": [],
 "allow_import": 1,
 "allow_rename": 1,
 "autoname": "naming_series:",
 "creation": "2017-10-17 08:21:50.489773",
 "doctype": "DocType",
 "document_type": "Setup",
 "editable_grid": 1,
 "engine": "InnoDB",
 "field_order": [
  "naming_series",
  "full_name",
  "status",
  "transporter",
  "column_break_2",
  "employee",
  "cell_number",
  "address",
  "user",
  "license_details",
  "license_number",
  "column_break_8",
  "issuing_date",
  "column_break_10",
  "expiry_date",
  "driving_license_categories",
  "driving_license_category"
 ],
 "fields": [
  {
   "fieldname": "naming_series",
   "fieldtype": "Select",
   "label": "Series",
   "options": "HR-DRI-.YYYY.-"
  },
  {
   "fieldname": "full_name",
   "fieldtype": "Data",
   "in_list_view": 1,
   "label": "Full Name",
   "reqd": 1
  },
  {
   "fieldname": "status",
   "fieldtype": "Select",
   "in_list_view": 1,
   "label": "Status",
   "options": "Active\nSuspended\nLeft",
   "reqd": 1
  },
  {
   "allow_in_quick_entry": 1,
   "description": "Applicable for external driver",
   "fieldname": "transporter",
   "fieldtype": "Link",
   "label": "Transporter",
   "options": "Supplier"
  },
  {
   "fieldname": "column_break_2",
   "fieldtype": "Column Break"
  },
  {
   "fieldname": "employee",
   "fieldtype": "Link",
   "in_list_view": 1,
   "label": "Employee",
   "options": "Employee"
  },
  {
   "fieldname": "cell_number",
   "fieldtype": "Data",
   "label": "Cellphone Number"
  },
  {
   "fieldname": "license_details",
   "fieldtype": "Section Break",
   "label": "License Details"
  },
  {
   "fieldname": "license_number",
   "fieldtype": "Data",
   "label": "License Number"
  },
  {
   "fieldname": "column_break_8",
   "fieldtype": "Column Break"
  },
  {
   "fieldname": "issuing_date",
   "fieldtype": "Date",
   "label": "Issuing Date"
  },
  {
   "fieldname": "column_break_10",
   "fieldtype": "Column Break"
  },
  {
   "fieldname": "expiry_date",
   "fieldtype": "Date",
   "label": "Expiry Date"
  },
  {
   "fieldname": "driving_license_categories",
   "fieldtype": "Section Break",
   "label": "Driving License Categories"
  },
  {
   "fieldname": "driving_license_category",
   "fieldtype": "Table",
   "label": "Driving License Category",
   "options": "Driving License Category"
  },
  {
   "fieldname": "address",
   "fieldtype": "Link",
   "label": "Address",
   "options": "Address"
  },
  {
   "fieldname": "user",
   "fieldtype": "Link",
   "in_list_view": 1,
   "label": "User",
   "options": "User",
   "read_only_depends_on": "employee"
  }
 ],
 "icon": "fa fa-user",
 "links": [],
<<<<<<< HEAD
 "modified": "2024-01-23 21:47:12.507540",
 "modified_by": "Administrator",
 "module": "Setup",
 "name": "Driver",
 "naming_rule": "By \"Naming Series\" field",
=======
 "modified": "2024-03-27 13:08:18.825438",
 "modified_by": "Administrator",
 "module": "Setup",
 "name": "Driver",
>>>>>>> 8e522183
 "owner": "Administrator",
 "permissions": [
  {
   "email": 1,
   "export": 1,
   "print": 1,
   "read": 1,
   "report": 1,
   "role": "Fleet Manager",
   "share": 1
  },
  {
   "create": 1,
   "delete": 1,
   "email": 1,
   "export": 1,
   "print": 1,
   "read": 1,
   "report": 1,
   "role": "HR User",
   "share": 1,
   "write": 1
  },
  {
   "create": 1,
   "delete": 1,
   "email": 1,
   "export": 1,
   "print": 1,
   "read": 1,
   "report": 1,
   "role": "HR Manager",
   "share": 1,
   "write": 1
  },
  {
   "print": 1,
   "read": 1,
   "report": 1,
   "role": "Delivery User"
  },
  {
   "email": 1,
   "export": 1,
   "print": 1,
   "read": 1,
   "report": 1,
   "role": "Delivery Manager",
   "share": 1,
   "write": 1
  }
 ],
 "quick_entry": 1,
 "search_fields": "full_name",
 "show_name_in_global_search": 1,
 "sort_field": "creation",
 "sort_order": "DESC",
 "states": [],
 "title_field": "full_name",
 "track_changes": 1
}<|MERGE_RESOLUTION|>--- conflicted
+++ resolved
@@ -129,18 +129,10 @@
  ],
  "icon": "fa fa-user",
  "links": [],
-<<<<<<< HEAD
- "modified": "2024-01-23 21:47:12.507540",
- "modified_by": "Administrator",
- "module": "Setup",
- "name": "Driver",
- "naming_rule": "By \"Naming Series\" field",
-=======
  "modified": "2024-03-27 13:08:18.825438",
  "modified_by": "Administrator",
  "module": "Setup",
  "name": "Driver",
->>>>>>> 8e522183
  "owner": "Administrator",
  "permissions": [
   {
