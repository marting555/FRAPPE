# Copyright (c) 2015, Frappe Technologies Pvt. Ltd. and Contributors
# License: GNU General Public License v3. See license.txt

import frappe
from frappe import _
from frappe.utils import cstr, getdate


def create_fiscal_year_and_company(args):
	if args.get("fy_start_date"):
		curr_fiscal_year = get_fy_details(args.get("fy_start_date"), args.get("fy_end_date"))
		frappe.get_doc(
			{
				"doctype": "Fiscal Year",
				"year": curr_fiscal_year,
				"year_start_date": args.get("fy_start_date"),
				"year_end_date": args.get("fy_end_date"),
			}
		).insert()

	if args.get("company_name"):
		frappe.get_doc(
			{
				"doctype": "Company",
				"company_name": args.get("company_name"),
				"enable_perpetual_inventory": 1,
				"abbr": args.get("company_abbr"),
				"default_currency": args.get("currency"),
				"country": args.get("country"),
				"create_chart_of_accounts_based_on": "Standard Template",
				"chart_of_accounts": args.get("chart_of_accounts"),
			}
		).insert()


<<<<<<< HEAD
def enable_shopping_cart(args):  # nosemgrep
	# Needs price_lists
	frappe.get_doc(
		{
			"doctype": "E Commerce Settings",
			"enabled": 1,
			"company": args.get("company_name"),
			"price_list": frappe.db.get_value("Price List", {"selling": 1}),
			"default_customer_group": _("Individual"),
			"quotation_series": "QTN-",
		}
	).insert()


=======
>>>>>>> 44bad3bd
def get_fy_details(fy_start_date, fy_end_date):
	start_year = getdate(fy_start_date).year
	if start_year == getdate(fy_end_date).year:
		fy = cstr(start_year)
	else:
		fy = cstr(start_year) + "-" + cstr(start_year + 1)
	return fy<|MERGE_RESOLUTION|>--- conflicted
+++ resolved
@@ -33,23 +33,6 @@
 		).insert()
 
 
-<<<<<<< HEAD
-def enable_shopping_cart(args):  # nosemgrep
-	# Needs price_lists
-	frappe.get_doc(
-		{
-			"doctype": "E Commerce Settings",
-			"enabled": 1,
-			"company": args.get("company_name"),
-			"price_list": frappe.db.get_value("Price List", {"selling": 1}),
-			"default_customer_group": _("Individual"),
-			"quotation_series": "QTN-",
-		}
-	).insert()
-
-
-=======
->>>>>>> 44bad3bd
 def get_fy_details(fy_start_date, fy_end_date):
 	start_year = getdate(fy_start_date).year
 	if start_year == getdate(fy_end_date).year:
