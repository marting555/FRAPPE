# Copyright (c) 2015, Frappe Technologies Pvt. Ltd. and Contributors
# License: GNU General Public License v3. See license.txt

from __future__ import unicode_literals
import frappe
from frappe import _
from frappe.utils import cstr, getdate
from .default_website import website_maker
from erpnext.accounts.doctype.account.account import RootNotEditable

def create_fiscal_year_and_company(args):
	if (args.get('fy_start_date')):
		curr_fiscal_year = get_fy_details(args.get('fy_start_date'), args.get('fy_end_date'))
		frappe.get_doc({
			"doctype":"Fiscal Year",
			'year': curr_fiscal_year,
			'year_start_date': args.get('fy_start_date'),
			'year_end_date': args.get('fy_end_date'),
		}).insert()

	if (args.get('company_name')):
		frappe.get_doc({
			"doctype":"Company",
			'company_name':args.get('company_name'),
			'enable_perpetual_inventory': 1,
			'abbr':args.get('company_abbr'),
			'default_currency':args.get('currency'),
			'country': args.get('country'),
			'create_chart_of_accounts_based_on': 'Standard Template',
			'chart_of_accounts': args.get('chart_of_accounts'),
			'domain': args.get('domains')[0]
		}).insert()

def enable_shopping_cart(args):
	# Needs price_lists
	frappe.get_doc({
		"doctype": "Shopping Cart Settings",
		"enabled": 1,
		'company': args.get('company_name')	,
		'price_list': frappe.db.get_value("Price List", {"selling": 1}),
		'default_customer_group': _("Individual"),
		'quotation_series': "QTN-",
	}).insert()

def create_bank_account(args):
	if args.get("bank_account"):
		company_name = args.get('company_name')
		bank_account_group =  frappe.db.get_value("Account",
			{"account_type": "Bank", "is_group": 1, "root_type": "Asset",
				"company": company_name})
		if bank_account_group:
			bank_account = frappe.get_doc({
				"doctype": "Account",
				'account_name': args.get("bank_account"),
				'parent_account': bank_account_group,
				'is_group':0,
				'company': company_name,
				"account_type": "Bank",
			})
			try:
				return bank_account.insert()
			except RootNotEditable:
				frappe.throw(_("Bank account cannot be named as {0}").format(args.get("bank_account")))
			except frappe.DuplicateEntryError:
				# bank account same as a CoA entry
				pass

def create_email_digest():
	from frappe.utils.user import get_system_managers
	system_managers = get_system_managers(only_name=True)
	if not system_managers:
		return

	companies = frappe.db.sql_list("select name FROM `tabCompany`")
	for company in companies:
		if not frappe.db.exists("Email Digest", "Default Weekly Digest - " + company):
			edigest = frappe.get_doc({
				"doctype": "Email Digest",
				"name": "Default Weekly Digest - " + company,
				"company": company,
				"frequency": "Weekly",
				"recipient_list": "\n".join(system_managers)
			})

			for df in edigest.meta.get("fields", {"fieldtype": "Check"}):
				if df.fieldname != "scheduler_errors":
					edigest.set(df.fieldname, 1)

			edigest.insert()

	# scheduler errors digest
	if companies:
		edigest = frappe.new_doc("Email Digest")
		edigest.update({
			"name": "Scheduler Errors",
			"company": companies[0],
			"frequency": "Daily",
			"recipient_list": "\n".join(system_managers),
			"scheduler_errors": 1,
			"enabled": 1
		})
		edigest.insert()

def create_logo(args):
	if args.get("attach_logo"):
		attach_logo = args.get("attach_logo").split(",")
		if len(attach_logo)==3:
			filename, filetype, content = attach_logo
<<<<<<< HEAD
			_file = frappe.get_doc({
				"doctype": "File",
				"file_name": filename,
				"attached_to_doctype": "Website Settings",
				"attached_to_name": "Website Settings",
				"decode": True})
			_file.save()
			fileurl = _file.file_url
=======
			_file = frappe.doctype("File", {"file_name": filename, "content": content,
				"attached_to_name": "Website Settings", "attached_to_doctype": "Website Settings"})
			fileurl = _file.save_file(decode=True).file_url
>>>>>>> b26f1196
			frappe.db.set_value("Website Settings", "Website Settings", "brand_html",
				"<img src='{0}' style='max-width: 40px; max-height: 25px;'> {1}".format(fileurl, args.get("company_name")))

def create_website(args):
	website_maker(args)

def get_fy_details(fy_start_date, fy_end_date):
	start_year = getdate(fy_start_date).year
	if start_year == getdate(fy_end_date).year:
		fy = cstr(start_year)
	else:
		fy = cstr(start_year) + '-' + cstr(start_year + 1)
	return fy<|MERGE_RESOLUTION|>--- conflicted
+++ resolved
@@ -106,7 +106,6 @@
 		attach_logo = args.get("attach_logo").split(",")
 		if len(attach_logo)==3:
 			filename, filetype, content = attach_logo
-<<<<<<< HEAD
 			_file = frappe.get_doc({
 				"doctype": "File",
 				"file_name": filename,
@@ -115,11 +114,6 @@
 				"decode": True})
 			_file.save()
 			fileurl = _file.file_url
-=======
-			_file = frappe.doctype("File", {"file_name": filename, "content": content,
-				"attached_to_name": "Website Settings", "attached_to_doctype": "Website Settings"})
-			fileurl = _file.save_file(decode=True).file_url
->>>>>>> b26f1196
 			frappe.db.set_value("Website Settings", "Website Settings", "brand_html",
 				"<img src='{0}' style='max-width: 40px; max-height: 25px;'> {1}".format(fileurl, args.get("company_name")))
 
