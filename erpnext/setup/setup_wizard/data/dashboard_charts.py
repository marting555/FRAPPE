--- conflicted
+++ resolved
@@ -117,7 +117,6 @@
 				"width": "Half"
 			},
 			{
-<<<<<<< HEAD
 				'doctype': 'Dashboard Chart',
 				'name': 'Project Summary',
 				'chart_name': 'Project Summary',
@@ -128,7 +127,7 @@
 				'type': 'Bar',
 				'custom_options': '{"type": "bar", "colors": ["#98d85b", "#fc4f51", "#7679fc"], "axisOptions": { "shortenYAxisNumbers": 1}, "barOptions": { "stacked": 1 }}',
 			},
-=======
+			{
 				"doctype": "Dashboard Chart",
 				"time_interval": "Daily",
 				"chart_name": "Patient Appointments",
@@ -143,7 +142,6 @@
 				"type": "Line",
 				"width": "Half"
 			}
->>>>>>> e3f9a3bc
 		]
 	}
 
