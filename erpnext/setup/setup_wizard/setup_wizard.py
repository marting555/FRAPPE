--- conflicted
+++ resolved
@@ -424,51 +424,7 @@
 		try:
 			academic_year.save()
 		except frappe.DuplicateEntryError:
-<<<<<<< HEAD
 			pass
-
-def create_program(args):
-	for i in xrange(1,6):
-		if args.get("program_" + str(i)):
-			program = frappe.new_doc("Program")
-			program.program_code = args.get("program_" + str(i))
-			program.program_name = args.get("program_" + str(i))
-			try:
-				program.save()
-			except frappe.DuplicateEntryError:
-				pass
-
-def create_course(args):
-	for i in xrange(1,6):
-		if args.get("course_" + str(i)):
-			course = frappe.new_doc("Course")
-			course.course_code = args.get("course_" + str(i))
-			course.course_name = args.get("course_" + str(i))
-			try:
-				course.save()
-			except frappe.DuplicateEntryError:
-				pass
-
-def create_instructor(args):
-	for i in xrange(1,6):
-		if args.get("instructor_" + str(i)):
-			instructor = frappe.new_doc("Instructor")
-			instructor.instructor_name = args.get("instructor_" + str(i))
-			try:
-				instructor.save()
-			except frappe.DuplicateEntryError:
-				pass
-
-def create_room(args):
-	for i in xrange(1,6):
-		if args.get("room_" + str(i)):
-			room = frappe.new_doc("Room")
-			room.room_name = args.get("room_" + str(i))
-			room.seating_capacity = args.get("room_capacity_" + str(i))
-			try:
-				room.save()
-			except frappe.DuplicateEntryError:
-				pass
 
 def create_medical_departments():
 	depts = ["Accident and emergency care" ,"Anaesthetics", "Biochemistry", "Cardiology", "Dermatology",
@@ -720,7 +676,4 @@
 				# make sure DuplicateEntryError is for the exact same doc and not a related doc
 				pass
 			else:
-				raise
-=======
-			pass
->>>>>>> 95d8fd38
+				raise