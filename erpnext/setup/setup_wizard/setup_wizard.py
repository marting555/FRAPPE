--- conflicted
+++ resolved
@@ -5,12 +5,8 @@
 import frappe
 from frappe import _
 
-<<<<<<< HEAD
-from .operations import install_fixtures as fixtures
-=======
 from erpnext.setup.demo import setup_demo_data
 from erpnext.setup.setup_wizard.operations import install_fixtures as fixtures
->>>>>>> 44bad3bd
 
 
 def get_setup_stages(args=None):
