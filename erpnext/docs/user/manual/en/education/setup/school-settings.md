--- conflicted
+++ resolved
@@ -2,11 +2,8 @@
 
 The Education Settings page allow you to setup basic settings like **Academic Year and Term** for the educational setup. 
 
-<<<<<<< HEAD
+
 <img class="screenshot" alt="Student" src="{{docs_base_url}}/assets/img/education/student/education.png">
-=======
-<img class="screenshot" alt="Student" src="/docs/assets/img/education/student/schools-settings.png">
->>>>>>> 82a61c3b
 
 The checkbox to Validate Batch for Students in Student Group enables the Student Batch validation for every Student from the Program Enrollment for the **Batch** based on **Student Group** 
 
