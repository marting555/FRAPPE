# Copyright (c) 2017, Frappe Technologies Pvt. Ltd. and Contributors
# See license.txt

import unittest

import frappe
from frappe.utils import flt, nowdate, nowtime, today

from erpnext.assets.doctype.asset.asset import (
	get_asset_account,
	get_asset_value_after_depreciation,
)
from erpnext.assets.doctype.asset.test_asset import (
	create_asset,
	create_asset_data,
	set_depreciation_settings_in_company,
)
from erpnext.assets.doctype.asset_depreciation_schedule.asset_depreciation_schedule import (
	get_asset_depr_schedule_doc,
)
from erpnext.stock.doctype.item.test_item import create_item
from erpnext.stock.doctype.serial_and_batch_bundle.test_serial_and_batch_bundle import (
	get_serial_nos_from_bundle,
	make_serial_batch_bundle,
)


class TestAssetRepair(unittest.TestCase):
	@classmethod
	def setUpClass(cls):
		set_depreciation_settings_in_company()
		create_asset_data()
		create_item("_Test Stock Item")
		frappe.db.sql("delete from `tabTax Rule`")

	def test_update_status(self):
		asset = create_asset(submit=1)
		initial_status = asset.status
		asset_repair = create_asset_repair(asset=asset)

		if asset_repair.repair_status == "Pending":
			asset.reload()
			self.assertEqual(asset.status, "Out of Order")

		asset_repair.repair_status = "Completed"
		asset_repair.save()
		asset_status = frappe.db.get_value("Asset", asset_repair.asset, "status")
		self.assertEqual(asset_status, initial_status)

	def test_stock_item_total_value(self):
		asset_repair = create_asset_repair(stock_consumption=1)

		for item in asset_repair.stock_items:
			total_value = flt(item.valuation_rate) * flt(item.consumed_quantity)
			self.assertEqual(item.total_value, total_value)

	def test_total_repair_cost(self):
		asset_repair = create_asset_repair(stock_consumption=1)

		total_repair_cost = asset_repair.repair_cost
		self.assertEqual(total_repair_cost, asset_repair.repair_cost)
		for item in asset_repair.stock_items:
			total_repair_cost += item.total_value

		self.assertEqual(total_repair_cost, asset_repair.total_repair_cost)

	def test_repair_status_after_submit(self):
		asset_repair = create_asset_repair(submit=1)
		self.assertNotEqual(asset_repair.repair_status, "Pending")

	def test_stock_items(self):
		asset_repair = create_asset_repair(stock_consumption=1)
		self.assertTrue(asset_repair.stock_consumption)
		self.assertTrue(asset_repair.stock_items)

	def test_warehouse(self):
		asset_repair = create_asset_repair(stock_consumption=1)
		self.assertTrue(asset_repair.stock_consumption)
		self.assertTrue(asset_repair.warehouse)

	def test_decrease_stock_quantity(self):
		asset_repair = create_asset_repair(stock_consumption=1, submit=1)
		stock_entry = frappe.get_last_doc("Stock Entry")

		self.assertEqual(stock_entry.stock_entry_type, "Material Issue")
		self.assertEqual(stock_entry.items[0].s_warehouse, asset_repair.warehouse)
		self.assertEqual(stock_entry.items[0].item_code, asset_repair.stock_items[0].item_code)
		self.assertEqual(stock_entry.items[0].qty, asset_repair.stock_items[0].consumed_quantity)

	def test_serialized_item_consumption(self):
		from erpnext.stock.doctype.stock_entry.test_stock_entry import make_serialized_item

		stock_entry = make_serialized_item()
		bundle_id = stock_entry.get("items")[0].serial_and_batch_bundle
		serial_nos = get_serial_nos_from_bundle(bundle_id)
		serial_no = serial_nos[0]

		# should not raise any error
		create_asset_repair(
			stock_consumption=1,
			item_code=stock_entry.get("items")[0].item_code,
			warehouse="_Test Warehouse - _TC",
			serial_no=[serial_no],
			submit=1,
		)

		# should raise error
		asset_repair = create_asset_repair(
			stock_consumption=1,
			warehouse="_Test Warehouse - _TC",
			item_code=stock_entry.get("items")[0].item_code,
		)

		asset_repair.repair_status = "Completed"
		self.assertRaises(frappe.ValidationError, asset_repair.submit)

	def test_increase_in_asset_value_due_to_stock_consumption(self):
		asset = create_asset(calculate_depreciation=1, submit=1)
		initial_asset_value = get_asset_value_after_depreciation(asset.name)
		asset_repair = create_asset_repair(asset=asset, stock_consumption=1, submit=1)
		asset.reload()

		increase_in_asset_value = get_asset_value_after_depreciation(asset.name) - initial_asset_value
		self.assertEqual(asset_repair.stock_items[0].total_value, increase_in_asset_value)

	def test_increase_in_asset_value_due_to_repair_cost_capitalisation(self):
		asset = create_asset(calculate_depreciation=1, submit=1)
		initial_asset_value = get_asset_value_after_depreciation(asset.name)
		asset_repair = create_asset_repair(asset=asset, capitalize_repair_cost=1, submit=1)
		asset.reload()

		increase_in_asset_value = get_asset_value_after_depreciation(asset.name) - initial_asset_value
		self.assertEqual(asset_repair.repair_cost, increase_in_asset_value)

	def test_purchase_invoice(self):
		asset_repair = create_asset_repair(capitalize_repair_cost=1, submit=1)
		self.assertTrue(asset_repair.purchase_invoice)

	def test_gl_entries_with_perpetual_inventory(self):
		set_depreciation_settings_in_company(company="_Test Company with perpetual inventory")

		asset_category = frappe.get_doc("Asset Category", "Computers")
<<<<<<< HEAD
		asset_category.enable_cwip_accounting = 0
=======
>>>>>>> 44bad3bd
		asset_category.append(
			"accounts",
			{
				"company_name": "_Test Company with perpetual inventory",
				"fixed_asset_account": "_Test Fixed Asset - TCP1",
				"accumulated_depreciation_account": "_Test Accumulated Depreciations - TCP1",
				"depreciation_expense_account": "_Test Depreciations - TCP1",
			},
		)
		asset_category.save()

		asset_repair = create_asset_repair(
			capitalize_repair_cost=1,
			stock_consumption=1,
			warehouse="Stores - TCP1",
			company="_Test Company with perpetual inventory",
			submit=1,
		)

		gl_entries = frappe.db.sql(
			"""
			select
				account,
				sum(debit) as debit,
				sum(credit) as credit
			from `tabGL Entry`
			where
				voucher_type='Asset Repair'
				and voucher_no=%s
			group by
				account
		""",
			asset_repair.name,
			as_dict=1,
		)

		self.assertTrue(gl_entries)

		fixed_asset_account = get_asset_account(
			"fixed_asset_account", asset=asset_repair.asset, company=asset_repair.company
		)
		pi_expense_account = (
			frappe.get_doc("Purchase Invoice", asset_repair.purchase_invoice).items[0].expense_account
		)
		stock_entry_expense_account = (
			frappe.get_doc("Stock Entry", asset_repair.stock_entry).get("items")[0].expense_account
		)

		expected_values = {
			fixed_asset_account: [asset_repair.total_repair_cost, 0],
			pi_expense_account: [0, asset_repair.repair_cost],
			stock_entry_expense_account: [0, 100],
		}

		for d in gl_entries:
			self.assertEqual(expected_values[d.account][0], d.debit)
			self.assertEqual(expected_values[d.account][1], d.credit)

	def test_gl_entries_with_periodical_inventory(self):
		frappe.db.set_value(
			"Company", "_Test Company", "default_expense_account", "Cost of Goods Sold - _TC"
		)
		asset_repair = create_asset_repair(
			capitalize_repair_cost=1,
			stock_consumption=1,
			submit=1,
		)

		gl_entries = frappe.db.sql(
			"""
			select
				account,
				sum(debit) as debit,
				sum(credit) as credit
			from `tabGL Entry`
			where
				voucher_type='Asset Repair'
				and voucher_no=%s
			group by
				account
		""",
			asset_repair.name,
			as_dict=1,
		)

		self.assertTrue(gl_entries)

		fixed_asset_account = get_asset_account(
			"fixed_asset_account", asset=asset_repair.asset, company=asset_repair.company
		)
		default_expense_account = frappe.get_cached_value(
			"Company", asset_repair.company, "default_expense_account"
		)

		expected_values = {fixed_asset_account: [1100, 0], default_expense_account: [0, 1100]}

		for d in gl_entries:
			self.assertEqual(expected_values[d.account][0], d.debit)
			self.assertEqual(expected_values[d.account][1], d.credit)

	def test_increase_in_asset_life(self):
		asset = create_asset(calculate_depreciation=1, submit=1)

		first_asset_depr_schedule = get_asset_depr_schedule_doc(asset.name, "Active")
		self.assertEquals(first_asset_depr_schedule.status, "Active")

		initial_num_of_depreciations = num_of_depreciations(asset)
		create_asset_repair(asset=asset, capitalize_repair_cost=1, submit=1)

		asset.reload()
		first_asset_depr_schedule.load_from_db()

		second_asset_depr_schedule = get_asset_depr_schedule_doc(asset.name, "Active")
		self.assertEquals(second_asset_depr_schedule.status, "Active")
		self.assertEquals(first_asset_depr_schedule.status, "Cancelled")

		self.assertEqual((initial_num_of_depreciations + 1), num_of_depreciations(asset))
		self.assertEqual(
			second_asset_depr_schedule.get("depreciation_schedule")[-1].accumulated_depreciation_amount,
			asset.finance_books[0].value_after_depreciation,
		)


def num_of_depreciations(asset):
	return asset.finance_books[0].total_number_of_depreciations


def create_asset_repair(**args):
	from erpnext.accounts.doctype.purchase_invoice.test_purchase_invoice import make_purchase_invoice
	from erpnext.stock.doctype.warehouse.test_warehouse import create_warehouse

	args = frappe._dict(args)

	if args.asset:
		asset = args.asset
	else:
		asset = create_asset(is_existing_asset=1, submit=1, company=args.company)
	asset_repair = frappe.new_doc("Asset Repair")
	asset_repair.update(
		{
			"asset": asset.name,
			"asset_name": asset.asset_name,
			"failure_date": nowdate(),
			"description": "Test Description",
			"repair_cost": 0,
			"company": asset.company,
		}
	)

	if args.stock_consumption:
		asset_repair.stock_consumption = 1
		asset_repair.warehouse = args.warehouse or create_warehouse(
			"Test Warehouse", company=asset.company
		)

		bundle = None
		if args.serial_no:
			bundle = make_serial_batch_bundle(
				frappe._dict(
					{
						"item_code": args.item_code,
						"warehouse": asset_repair.warehouse,
						"company": frappe.get_cached_value("Warehouse", asset_repair.warehouse, "company"),
						"qty": (flt(args.stock_qty) or 1) * -1,
						"voucher_type": "Asset Repair",
						"type_of_transaction": "Asset Repair",
						"serial_nos": args.serial_no,
						"posting_date": today(),
						"posting_time": nowtime(),
					}
				)
			).name

		asset_repair.append(
			"stock_items",
			{
				"item_code": args.item_code or "_Test Stock Item",
				"valuation_rate": args.rate if args.get("rate") is not None else 100,
				"consumed_quantity": args.qty or 1,
				"serial_and_batch_bundle": bundle,
			},
		)

	asset_repair.insert(ignore_if_duplicate=True)

	if args.submit:
		asset_repair.repair_status = "Completed"
		asset_repair.cost_center = frappe.db.get_value("Company", asset.company, "cost_center")

		if args.stock_consumption:
			stock_entry = frappe.get_doc(
				{"doctype": "Stock Entry", "stock_entry_type": "Material Receipt", "company": asset.company}
			)
			stock_entry.append(
				"items",
				{
					"t_warehouse": asset_repair.warehouse,
					"item_code": asset_repair.stock_items[0].item_code,
					"qty": asset_repair.stock_items[0].consumed_quantity,
					"basic_rate": args.rate if args.get("rate") is not None else 100,
					"cost_center": asset_repair.cost_center,
				},
			)
			stock_entry.submit()

		if args.capitalize_repair_cost:
			asset_repair.capitalize_repair_cost = 1
			asset_repair.repair_cost = 1000
			if asset.calculate_depreciation:
				asset_repair.increase_in_asset_life = 12
			pi = make_purchase_invoice(
				company=asset.company,
				expense_account=frappe.db.get_value("Company", asset.company, "default_expense_account"),
				cost_center=asset_repair.cost_center,
				warehouse=asset_repair.warehouse,
			)
			asset_repair.purchase_invoice = pi.name

		asset_repair.submit()
	return asset_repair<|MERGE_RESOLUTION|>--- conflicted
+++ resolved
@@ -140,10 +140,6 @@
 		set_depreciation_settings_in_company(company="_Test Company with perpetual inventory")
 
 		asset_category = frappe.get_doc("Asset Category", "Computers")
-<<<<<<< HEAD
-		asset_category.enable_cwip_accounting = 0
-=======
->>>>>>> 44bad3bd
 		asset_category.append(
 			"accounts",
 			{
