--- conflicted
+++ resolved
@@ -59,10 +59,7 @@
 		self.asset_doc = frappe.get_doc("Asset", self.asset)
 		self.validate_dates()
 		self.validate_purchase_invoice_repair_cost()
-<<<<<<< HEAD
 		self.validate_purchase_invoice_expense_account()
-=======
->>>>>>> 68c4f2c6
 		self.update_status()
 
 		if self.get("stock_items"):
@@ -78,16 +75,11 @@
 			)
 
 	def validate_purchase_invoice_repair_cost(self):
-<<<<<<< HEAD
 		for pi in self.invoices:
-=======
-		for pi in self.asset_repair_purchase_invoices:
->>>>>>> 68c4f2c6
 			if flt(pi.repair_cost) > frappe.db.get_value(
 				"Purchase Invoice", pi.purchase_invoice, "base_net_total"
 			):
 				frappe.throw(_("Repair cost cannot be greater than purchase invoice base net total"))
-<<<<<<< HEAD
     
 	def validate_purchase_invoice_expense_account(self):
 		for pi in self.invoices:
@@ -95,8 +87,6 @@
 				frappe.throw(_("Expense account not present in Purchase Invoice {0}").format(
 					get_link_to_form("Purchase Invoice", pi.purchase_invoice)
 				))
-=======
->>>>>>> 68c4f2c6
 
 	def update_status(self):
 		if self.repair_status == "Pending" and self.asset_doc.status != "Out of Order":
@@ -115,11 +105,7 @@
 			item.total_value = flt(item.valuation_rate) * flt(item.consumed_quantity)
 
 	def calculate_repair_cost(self):
-<<<<<<< HEAD
 		self.repair_cost = sum(flt(pi.repair_cost) for pi in self.invoices)
-=======
-		self.repair_cost = sum(flt(pi.repair_cost) for pi in self.asset_repair_purchase_invoices)
->>>>>>> 68c4f2c6
 
 	def calculate_total_repair_cost(self):
 		self.total_repair_cost = flt(self.repair_cost)
@@ -308,11 +294,7 @@
 
 		debit_against_account = set()
 
-<<<<<<< HEAD
 		for pi in self.invoices:
-=======
-		for pi in self.asset_repair_purchase_invoices:
->>>>>>> 68c4f2c6
 			debit_against_account.add(pi.expense_account)
 			gl_entries.append(
 				self.get_gl_dict(
