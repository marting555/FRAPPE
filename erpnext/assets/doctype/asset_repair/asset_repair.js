--- conflicted
+++ resolved
@@ -61,14 +61,10 @@
 			frm.set_value('completion_date', frappe.datetime.now_datetime());
 		}
 	},
-<<<<<<< HEAD
-	
-=======
 
 	stock_items_on_form_rendered() {
 		erpnext.setup_serial_or_batch_no();
 	}
->>>>>>> 498d933e
 });
 
 frappe.ui.form.on('Asset Repair Consumed Item', {
