--- conflicted
+++ resolved
@@ -588,11 +588,7 @@
    "link_fieldname": "target_asset"
   }
  ],
-<<<<<<< HEAD
  "modified": "2024-07-18 11:46:51.322614",
-=======
- "modified": "2024-07-07 22:27:14.733839",
->>>>>>> c587ede5
  "modified_by": "Administrator",
  "module": "Assets",
  "name": "Asset",
