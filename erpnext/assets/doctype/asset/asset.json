{
 "allow_import": 1,
 "allow_rename": 1,
 "autoname": "naming_series:",
 "creation": "2016-03-01 17:01:27.920130",
 "doctype": "DocType",
 "document_type": "Document",
 "engine": "InnoDB",
 "field_order": [
  "naming_series",
  "asset_name",
  "item_code",
  "item_name",
  "asset_category",
  "asset_owner",
  "asset_owner_company",
  "supplier",
  "customer",
  "image",
<<<<<<< HEAD
  "purchase_invoice",
=======
>>>>>>> 1ad2d4a9
  "column_break_3",
  "company",
  "location",
  "custodian",
  "department",
  "purchase_date",
  "disposal_date",
  "journal_entry_for_scrap",
<<<<<<< HEAD
  "purchase_receipt",
=======
>>>>>>> 1ad2d4a9
  "accounting_dimensions_section",
  "cost_center",
  "dimension_col_break",
  "section_break_5",
  "gross_purchase_amount",
  "available_for_use_date",
  "column_break_18",
  "calculate_depreciation",
<<<<<<< HEAD
=======
  "allow_monthly_depreciation",
>>>>>>> 1ad2d4a9
  "is_existing_asset",
  "opening_accumulated_depreciation",
  "number_of_depreciations_booked",
  "section_break_23",
  "finance_books",
  "section_break_33",
  "depreciation_method",
  "value_after_depreciation",
  "total_number_of_depreciations",
  "column_break_24",
  "frequency_of_depreciation",
  "next_depreciation_date",
  "section_break_14",
  "schedules",
  "insurance_details",
  "policy_number",
  "insurer",
  "insured_value",
  "column_break_48",
  "insurance_start_date",
  "insurance_end_date",
  "comprehensive_insurance",
  "section_break_31",
  "maintenance_required",
  "other_details",
  "status",
  "booked_fixed_asset",
  "column_break_51",
<<<<<<< HEAD
  "purchase_receipt_amount",
=======
  "purchase_receipt",
  "purchase_receipt_amount",
  "purchase_invoice",
>>>>>>> 1ad2d4a9
  "default_finance_book",
  "amended_from"
 ],
 "fields": [
  {
   "fieldname": "naming_series",
   "fieldtype": "Select",
   "label": "Naming Series",
   "options": "ACC-ASS-.YYYY.-"
  },
  {
   "fieldname": "asset_name",
   "fieldtype": "Data",
   "in_list_view": 1,
   "label": "Asset Name",
   "reqd": 1
  },
  {
   "fieldname": "item_code",
   "fieldtype": "Link",
   "in_standard_filter": 1,
   "label": "Item Code",
   "options": "Item",
   "reqd": 1
  },
  {
   "fetch_from": "item_code.item_name",
   "fieldname": "item_name",
   "fieldtype": "Read Only",
   "label": "Item Name"
  },
  {
   "fetch_from": "item_code.asset_category",
   "fieldname": "asset_category",
   "fieldtype": "Link",
   "in_global_search": 1,
   "in_list_view": 1,
   "in_standard_filter": 1,
   "label": "Asset Category",
   "options": "Asset Category",
   "read_only": 1
  },
  {
   "fieldname": "asset_owner",
   "fieldtype": "Select",
   "label": "Asset Owner",
   "options": "\nCompany\nSupplier\nCustomer"
  },
  {
   "depends_on": "eval:doc.asset_owner == \"Company\"",
   "fieldname": "asset_owner_company",
   "fieldtype": "Link",
   "label": "Asset Owner Company",
   "options": "Company"
  },
  {
   "depends_on": "eval:doc.asset_owner == \"Supplier\"",
   "fieldname": "supplier",
   "fieldtype": "Link",
   "label": "Supplier",
   "options": "Supplier"
  },
  {
   "depends_on": "eval:doc.asset_owner == \"Customer\"",
   "fieldname": "customer",
   "fieldtype": "Link",
   "label": "Customer",
   "options": "Customer"
  },
  {
   "allow_on_submit": 1,
   "fieldname": "image",
   "fieldtype": "Attach Image",
   "hidden": 1,
   "label": "Image",
   "no_copy": 1,
   "print_hide": 1
  },
  {
   "fieldname": "column_break_3",
   "fieldtype": "Column Break"
  },
  {
   "fieldname": "company",
   "fieldtype": "Link",
   "label": "Company",
   "options": "Company",
   "remember_last_selected_value": 1,
   "reqd": 1
  },
  {
   "fieldname": "location",
   "fieldtype": "Link",
   "in_list_view": 1,
   "label": "Location",
   "options": "Location",
   "reqd": 1
  },
  {
   "fieldname": "custodian",
   "fieldtype": "Link",
   "ignore_user_permissions": 1,
   "label": "Custodian",
   "options": "Employee"
  },
  {
   "fieldname": "cost_center",
   "fieldtype": "Link",
   "label": "Cost Center",
   "options": "Cost Center"
  },
  {
   "fieldname": "department",
   "fieldtype": "Link",
   "label": "Department",
   "options": "Department"
  },
  {
   "fieldname": "purchase_date",
   "fieldtype": "Date",
   "label": "Purchase Date",
   "reqd": 1
  },
  {
   "fieldname": "disposal_date",
   "fieldtype": "Date",
   "label": "Disposal Date",
   "read_only": 1
  },
  {
   "fieldname": "journal_entry_for_scrap",
   "fieldtype": "Link",
   "label": "Journal Entry for Scrap",
   "no_copy": 1,
   "options": "Journal Entry",
   "print_hide": 1,
   "read_only": 1
  },
  {
   "fieldname": "section_break_5",
   "fieldtype": "Section Break"
  },
  {
   "fieldname": "gross_purchase_amount",
   "fieldtype": "Currency",
   "label": "Gross Purchase Amount",
   "options": "Company:company:default_currency",
   "reqd": 1
  },
  {
   "fieldname": "available_for_use_date",
   "fieldtype": "Date",
   "label": "Available-for-use Date"
  },
  {
   "fieldname": "column_break_18",
   "fieldtype": "Column Break"
  },
  {
   "default": "0",
   "fieldname": "calculate_depreciation",
   "fieldtype": "Check",
   "label": "Calculate Depreciation"
  },
  {
   "default": "0",
   "fieldname": "is_existing_asset",
   "fieldtype": "Check",
   "label": "Is Existing Asset"
  },
  {
   "depends_on": "is_existing_asset",
   "fieldname": "opening_accumulated_depreciation",
   "fieldtype": "Currency",
   "label": "Opening Accumulated Depreciation",
   "no_copy": 1,
   "options": "Company:company:default_currency"
  },
  {
   "depends_on": "eval:(doc.is_existing_asset && doc.opening_accumulated_depreciation)",
   "fieldname": "number_of_depreciations_booked",
   "fieldtype": "Int",
   "label": "Number of Depreciations Booked",
   "no_copy": 1
  },
  {
   "depends_on": "calculate_depreciation",
   "fieldname": "section_break_23",
   "fieldtype": "Section Break",
   "label": "Depreciation"
  },
  {
   "fieldname": "finance_books",
   "fieldtype": "Table",
   "label": "Finance Books",
   "options": "Asset Finance Book"
  },
  {
   "fieldname": "section_break_33",
   "fieldtype": "Section Break",
   "hidden": 1
  },
  {
   "fieldname": "depreciation_method",
   "fieldtype": "Select",
   "label": "Depreciation Method",
   "options": "\nStraight Line\nDouble Declining Balance\nManual"
  },
  {
   "fieldname": "value_after_depreciation",
   "fieldtype": "Currency",
   "hidden": 1,
   "label": "Value After Depreciation",
   "options": "Company:company:default_currency",
   "read_only": 1
  },
  {
   "fieldname": "total_number_of_depreciations",
   "fieldtype": "Int",
   "label": "Total Number of Depreciations"
  },
  {
   "fieldname": "column_break_24",
   "fieldtype": "Column Break"
  },
  {
   "fieldname": "frequency_of_depreciation",
   "fieldtype": "Int",
   "label": "Frequency of Depreciation (Months)"
  },
  {
   "fieldname": "next_depreciation_date",
   "fieldtype": "Date",
   "label": "Next Depreciation Date",
   "no_copy": 1
  },
  {
   "depends_on": "calculate_depreciation",
   "fieldname": "section_break_14",
   "fieldtype": "Section Break",
   "label": "Depreciation Schedule"
  },
  {
   "fieldname": "schedules",
   "fieldtype": "Table",
   "label": "Depreciation Schedules",
   "no_copy": 1,
   "options": "Depreciation Schedule"
  },
  {
   "collapsible": 1,
   "fieldname": "insurance_details",
   "fieldtype": "Section Break",
   "label": "Insurance details"
  },
  {
   "fieldname": "policy_number",
   "fieldtype": "Data",
   "label": "Policy number"
  },
  {
   "fieldname": "insurer",
   "fieldtype": "Data",
   "label": "Insurer"
  },
  {
   "fieldname": "insured_value",
   "fieldtype": "Data",
   "label": "Insured value"
  },
  {
   "fieldname": "column_break_48",
   "fieldtype": "Column Break"
  },
  {
   "fieldname": "insurance_start_date",
   "fieldtype": "Date",
   "label": "Insurance Start Date"
  },
  {
   "fieldname": "insurance_end_date",
   "fieldtype": "Date",
   "label": "Insurance End Date"
  },
  {
   "fieldname": "comprehensive_insurance",
   "fieldtype": "Data",
   "label": "Comprehensive Insurance"
  },
  {
   "fieldname": "section_break_31",
   "fieldtype": "Section Break",
   "label": "Maintenance"
  },
  {
   "allow_on_submit": 1,
   "default": "0",
   "description": "Check if Asset requires Preventive Maintenance or Calibration",
   "fieldname": "maintenance_required",
   "fieldtype": "Check",
   "label": "Maintenance Required"
  },
  {
   "collapsible": 1,
   "fieldname": "other_details",
   "fieldtype": "Section Break",
   "label": "Other Details"
  },
  {
   "allow_on_submit": 1,
   "default": "Draft",
   "fieldname": "status",
   "fieldtype": "Select",
   "in_list_view": 1,
   "in_standard_filter": 1,
   "label": "Status",
   "no_copy": 1,
   "options": "Draft\nSubmitted\nPartially Depreciated\nFully Depreciated\nSold\nScrapped\nIn Maintenance\nOut of Order\nIssue\nReceipt",
   "read_only": 1
  },
  {
   "default": "0",
   "fieldname": "booked_fixed_asset",
   "fieldtype": "Check",
   "label": "Booked Fixed Asset",
   "no_copy": 1,
   "read_only": 1
  },
  {
   "fieldname": "column_break_51",
   "fieldtype": "Column Break"
  },
  {
   "fieldname": "purchase_receipt",
   "fieldtype": "Link",
   "label": "Purchase Receipt",
   "no_copy": 1,
   "options": "Purchase Receipt",
<<<<<<< HEAD
   "print_hide": 1
=======
   "print_hide": 1,
   "read_only": 1
>>>>>>> 1ad2d4a9
  },
  {
   "fieldname": "purchase_receipt_amount",
   "fieldtype": "Currency",
   "hidden": 1,
   "label": "Purchase Receipt Amount",
   "no_copy": 1,
   "print_hide": 1,
   "read_only": 1
  },
  {
   "fieldname": "purchase_invoice",
   "fieldtype": "Link",
   "label": "Purchase Invoice",
   "no_copy": 1,
<<<<<<< HEAD
   "options": "Purchase Invoice"
=======
   "options": "Purchase Invoice",
   "read_only": 1
>>>>>>> 1ad2d4a9
  },
  {
   "fetch_from": "company.default_finance_book",
   "fieldname": "default_finance_book",
   "fieldtype": "Link",
   "hidden": 1,
   "label": "Default Finance Book",
   "options": "Finance Book",
   "read_only": 1
  },
  {
   "fieldname": "amended_from",
   "fieldtype": "Link",
   "label": "Amended From",
   "no_copy": 1,
   "options": "Asset",
   "print_hide": 1,
   "read_only": 1
  },
  {
   "collapsible": 1,
   "fieldname": "accounting_dimensions_section",
   "fieldtype": "Section Break",
   "label": "Accounting Dimensions"
  },
  {
   "fieldname": "dimension_col_break",
   "fieldtype": "Column Break"
<<<<<<< HEAD
=======
  },
  {
   "default": "0",
   "depends_on": "calculate_depreciation",
   "fieldname": "allow_monthly_depreciation",
   "fieldtype": "Check",
   "label": "Allow Monthly Depreciation"
>>>>>>> 1ad2d4a9
  }
 ],
 "idx": 72,
 "image_field": "image",
 "is_submittable": 1,
<<<<<<< HEAD
 "modified": "2019-10-11 16:07:01.363906",
=======
 "modified": "2019-10-22 15:47:36.050828",
>>>>>>> 1ad2d4a9
 "modified_by": "Administrator",
 "module": "Assets",
 "name": "Asset",
 "owner": "Administrator",
 "permissions": [
  {
   "amend": 1,
   "cancel": 1,
   "create": 1,
   "delete": 1,
   "email": 1,
   "export": 1,
   "import": 1,
   "print": 1,
   "read": 1,
   "report": 1,
   "role": "Accounts User",
   "share": 1,
   "submit": 1,
   "write": 1
  },
  {
   "cancel": 1,
   "create": 1,
   "delete": 1,
   "email": 1,
   "export": 1,
   "print": 1,
   "read": 1,
   "report": 1,
   "role": "Quality Manager",
   "share": 1,
   "submit": 1,
   "write": 1
  }
 ],
 "show_name_in_global_search": 1,
 "sort_field": "modified",
 "sort_order": "DESC",
 "title_field": "asset_name"
}<|MERGE_RESOLUTION|>--- conflicted
+++ resolved
@@ -17,10 +17,7 @@
   "supplier",
   "customer",
   "image",
-<<<<<<< HEAD
   "purchase_invoice",
-=======
->>>>>>> 1ad2d4a9
   "column_break_3",
   "company",
   "location",
@@ -29,10 +26,7 @@
   "purchase_date",
   "disposal_date",
   "journal_entry_for_scrap",
-<<<<<<< HEAD
   "purchase_receipt",
-=======
->>>>>>> 1ad2d4a9
   "accounting_dimensions_section",
   "cost_center",
   "dimension_col_break",
@@ -41,10 +35,7 @@
   "available_for_use_date",
   "column_break_18",
   "calculate_depreciation",
-<<<<<<< HEAD
-=======
   "allow_monthly_depreciation",
->>>>>>> 1ad2d4a9
   "is_existing_asset",
   "opening_accumulated_depreciation",
   "number_of_depreciations_booked",
@@ -73,13 +64,8 @@
   "status",
   "booked_fixed_asset",
   "column_break_51",
-<<<<<<< HEAD
+
   "purchase_receipt_amount",
-=======
-  "purchase_receipt",
-  "purchase_receipt_amount",
-  "purchase_invoice",
->>>>>>> 1ad2d4a9
   "default_finance_book",
   "amended_from"
  ],
@@ -418,12 +404,7 @@
    "label": "Purchase Receipt",
    "no_copy": 1,
    "options": "Purchase Receipt",
-<<<<<<< HEAD
    "print_hide": 1
-=======
-   "print_hide": 1,
-   "read_only": 1
->>>>>>> 1ad2d4a9
   },
   {
    "fieldname": "purchase_receipt_amount",
@@ -439,12 +420,7 @@
    "fieldtype": "Link",
    "label": "Purchase Invoice",
    "no_copy": 1,
-<<<<<<< HEAD
    "options": "Purchase Invoice"
-=======
-   "options": "Purchase Invoice",
-   "read_only": 1
->>>>>>> 1ad2d4a9
   },
   {
    "fetch_from": "company.default_finance_book",
@@ -473,8 +449,6 @@
   {
    "fieldname": "dimension_col_break",
    "fieldtype": "Column Break"
-<<<<<<< HEAD
-=======
   },
   {
    "default": "0",
@@ -482,17 +456,12 @@
    "fieldname": "allow_monthly_depreciation",
    "fieldtype": "Check",
    "label": "Allow Monthly Depreciation"
->>>>>>> 1ad2d4a9
   }
  ],
  "idx": 72,
  "image_field": "image",
  "is_submittable": 1,
-<<<<<<< HEAD
- "modified": "2019-10-11 16:07:01.363906",
-=======
  "modified": "2019-10-22 15:47:36.050828",
->>>>>>> 1ad2d4a9
  "modified_by": "Administrator",
  "module": "Assets",
  "name": "Asset",
