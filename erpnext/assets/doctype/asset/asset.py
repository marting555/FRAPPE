# -*- coding: utf-8 -*-
# Copyright (c) 2016, Frappe Technologies Pvt. Ltd. and contributors
# For license information, please see license.txt

from __future__ import unicode_literals
import frappe, erpnext, math, json
from frappe import _
from six import string_types
from frappe.utils import flt, add_months, cint, nowdate, getdate, today, date_diff, month_diff, add_days
from frappe.model.document import Document
from erpnext.assets.doctype.asset_category.asset_category import get_asset_category_account
from erpnext.assets.doctype.asset.depreciation \
	import get_disposal_account_and_cost_center, get_depreciation_accounts
from erpnext.accounts.general_ledger import make_gl_entries, delete_gl_entries
from erpnext.accounts.utils import get_account_currency
from erpnext.controllers.accounts_controller import AccountsController

class Asset(AccountsController):
	def validate(self):
		self.validate_asset_values()
		self.validate_asset_and_reference()
		self.validate_item()
		self.set_missing_values()
		self.prepare_depreciation_data()
		if self.get("schedules"):
			self.validate_expected_value_after_useful_life()

		self.status = self.get_status()

	def on_submit(self):
		self.validate_in_use_date()
		self.set_status()
		self.make_asset_movement()
		if not self.booked_fixed_asset and is_cwip_accounting_enabled(self.asset_category):
			self.make_gl_entries()
		
	def before_cancel(self):
		self.cancel_auto_gen_movement()

	def on_cancel(self):
		self.validate_cancellation()
		self.delete_depreciation_entries()
		self.set_status()
		delete_gl_entries(voucher_type='Asset', voucher_no=self.name)
		self.db_set('booked_fixed_asset', 0)
	
	def validate_asset_and_reference(self):
		if self.purchase_invoice or self.purchase_receipt:
			reference_doc = 'Purchase Invoice' if self.purchase_invoice else 'Purchase Receipt'
			reference_name = self.purchase_invoice or self.purchase_receipt
			reference_doc = frappe.get_doc(reference_doc, reference_name)
			if reference_doc.get('company') != self.company:
				frappe.throw(_("Company of asset {0} and purchase document {1} doesn't matches.").format(self.name, reference_doc.get('name')))
		
		
		if self.is_existing_asset and self.purchase_invoice:
			frappe.throw(_("Purchase Invoice cannot be made against an existing asset {0}").format(self.name))

	def prepare_depreciation_data(self):
		if self.calculate_depreciation:
			self.value_after_depreciation = 0
			self.set_depreciation_rate()
			self.make_depreciation_schedule()
			self.set_accumulated_depreciation()
		else:
			self.finance_books = []
			self.value_after_depreciation = (flt(self.gross_purchase_amount) -
				flt(self.opening_accumulated_depreciation))

	def validate_item(self):
		item = frappe.get_cached_value("Item", self.item_code,
			["is_fixed_asset", "is_stock_item", "disabled"], as_dict=1)
		if not item:
			frappe.throw(_("Item {0} does not exist").format(self.item_code))
		elif item.disabled:
			frappe.throw(_("Item {0} has been disabled").format(self.item_code))
		elif not item.is_fixed_asset:
			frappe.throw(_("Item {0} must be a Fixed Asset Item").format(self.item_code))
		elif item.is_stock_item:
			frappe.throw(_("Item {0} must be a non-stock item").format(self.item_code))

	def validate_in_use_date(self):
		if not self.available_for_use_date:
			frappe.throw(_("Available for use date is required"))

	def set_missing_values(self):
		if not self.asset_category:
			self.asset_category = frappe.get_cached_value("Item", self.item_code, "asset_category")

		if self.item_code and not self.get('finance_books'):
			finance_books = get_item_details(self.item_code, self.asset_category)
			self.set('finance_books', finance_books)

	def validate_asset_values(self):
		if not self.asset_category:
			self.asset_category = frappe.get_cached_value("Item", self.item_code, "asset_category")

		if not flt(self.gross_purchase_amount):
			frappe.throw(_("Gross Purchase Amount is mandatory"), frappe.MandatoryError)

		if is_cwip_accounting_enabled(self.asset_category):
			if not self.is_existing_asset and not (self.purchase_receipt or self.purchase_invoice):
				frappe.throw(_("Please create purchase receipt or purchase invoice for the item {0}").
					format(self.item_code))

			if (not self.purchase_receipt and self.purchase_invoice
				and not frappe.db.get_value('Purchase Invoice', self.purchase_invoice, 'update_stock')):
				frappe.throw(_("Update stock must be enable for the purchase invoice {0}").
					format(self.purchase_invoice))

		if not self.calculate_depreciation:
			return
		elif not self.finance_books:
			frappe.throw(_("Enter depreciation details"))

		if self.is_existing_asset:
			return

		docname = self.purchase_receipt or self.purchase_invoice
		if docname:
			doctype = 'Purchase Receipt' if self.purchase_receipt else 'Purchase Invoice'
			date = frappe.db.get_value(doctype, docname, 'posting_date')

		if self.available_for_use_date and getdate(self.available_for_use_date) < getdate(self.purchase_date):
			frappe.throw(_("Available-for-use Date should be after purchase date"))

	def cancel_auto_gen_movement(self):
		movements = frappe.db.sql(
			"""SELECT asm.name, asm.docstatus
			FROM `tabAsset Movement` asm, `tabAsset Movement Item` asm_item
			WHERE asm_item.parent=asm.name and asm_item.asset=%s and asm.docstatus=1""", self.name, as_dict=1)
		if len(movements) > 1:
			frappe.throw(_('Asset has multiple Asset Movement Entries which has to be \
				cancelled manually to cancel this asset.'))
		movement = frappe.get_doc('Asset Movement', movements[0].get('name'))
		movement.flags.ignore_validate = True
		movement.cancel()
		
	def make_asset_movement(self):
		reference_doctype = 'Purchase Receipt' if self.purchase_receipt else 'Purchase Invoice'
		reference_docname = self.purchase_receipt or self.purchase_invoice
		assets = [{
			'asset': self.name,
			'asset_name': self.asset_name,
			'target_location': self.location,
			'to_employee': self.custodian
		}]
		asset_movement = frappe.get_doc({
			'doctype': 'Asset Movement',
			'assets': assets,
			'purpose': 'Receipt',
			'company': self.company,
			'transaction_date': getdate(nowdate()),
			'reference_doctype': reference_doctype,
			'reference_name': reference_docname
		}).insert()
		asset_movement.submit()

	def set_depreciation_rate(self):
		for d in self.get("finance_books"):
			d.rate_of_depreciation = flt(self.get_depreciation_rate(d, on_validate=True),
				d.precision("rate_of_depreciation"))

	def make_depreciation_schedule(self):
		if 'Manual' not in [d.depreciation_method for d in self.finance_books]:
			self.schedules = []

		if self.get("schedules") or not self.available_for_use_date:
			return

		for d in self.get('finance_books'):
			self.validate_asset_finance_books(d)

			value_after_depreciation = (flt(self.gross_purchase_amount) -
				flt(self.opening_accumulated_depreciation))

			d.value_after_depreciation = value_after_depreciation

			number_of_pending_depreciations = cint(d.total_number_of_depreciations) - \
				cint(self.number_of_depreciations_booked)

			has_pro_rata = self.check_is_pro_rata(d)

			if has_pro_rata:
				number_of_pending_depreciations += 1

			skip_row = False
			for n in range(number_of_pending_depreciations):
				# If depreciation is already completed (for double declining balance)
				if skip_row: continue

				depreciation_amount = self.get_depreciation_amount(value_after_depreciation,
					d.total_number_of_depreciations, d)

				if not has_pro_rata or n < cint(number_of_pending_depreciations) - 1:
					schedule_date = add_months(d.depreciation_start_date,
						n * cint(d.frequency_of_depreciation))

					# schedule date will be a year later from start date
					# so monthly schedule date is calculated by removing 11 months from it
					monthly_schedule_date = add_months(schedule_date, - d.frequency_of_depreciation + 1)

				# For first row
				if has_pro_rata and n==0:
					depreciation_amount, days, months = get_pro_rata_amt(d, depreciation_amount,
						self.available_for_use_date, d.depreciation_start_date)
					
					# For first depr schedule date will be the start date
					# so monthly schedule date is calculated by removing month difference between use date and start date
					monthly_schedule_date = add_months(d.depreciation_start_date, - months + 1)

				# For last row
				elif has_pro_rata and n == cint(number_of_pending_depreciations) - 1:
					to_date = add_months(self.available_for_use_date,
						n * cint(d.frequency_of_depreciation))

					depreciation_amount, days, months = get_pro_rata_amt(d,
						depreciation_amount, schedule_date, to_date)

					monthly_schedule_date = add_months(schedule_date, 1)

					schedule_date = add_days(schedule_date, days)
					last_schedule_date = schedule_date

				if not depreciation_amount: continue
				value_after_depreciation -= flt(depreciation_amount,
					self.precision("gross_purchase_amount"))

				# Adjust depreciation amount in the last period based on the expected value after useful life
				if d.expected_value_after_useful_life and ((n == cint(number_of_pending_depreciations) - 1
					and value_after_depreciation != d.expected_value_after_useful_life)
					or value_after_depreciation < d.expected_value_after_useful_life):
					depreciation_amount += (value_after_depreciation - d.expected_value_after_useful_life)
					skip_row = True

				if depreciation_amount > 0:
					# With monthly depreciation, each depreciation is divided by months remaining until next date
					if self.allow_monthly_depreciation:
						# month range is 1 to 12
						# In pro rata case, for first and last depreciation, month range would be different
						month_range = months \
							if (has_pro_rata and n==0) or (has_pro_rata and n == cint(number_of_pending_depreciations) - 1) \
							else d.frequency_of_depreciation

						for r in range(month_range):
							if (has_pro_rata and n == 0):
								# For first entry of monthly depr
								if r == 0:
									days_until_first_depr = date_diff(monthly_schedule_date, self.available_for_use_date)
									per_day_amt = depreciation_amount / days
									depreciation_amount_for_current_month = per_day_amt * days_until_first_depr
									depreciation_amount -= depreciation_amount_for_current_month
									date = monthly_schedule_date
									amount = depreciation_amount_for_current_month
								else:
									date = add_months(monthly_schedule_date, r)
									amount = depreciation_amount / (month_range - 1)
							elif (has_pro_rata and n == cint(number_of_pending_depreciations) - 1) and r == cint(month_range) - 1:
								# For last entry of monthly depr
								date = last_schedule_date
								amount = depreciation_amount / month_range
							else:
								date = add_months(monthly_schedule_date, r)
								amount = depreciation_amount / month_range
							
							self.append("schedules", {
								"schedule_date": date,
								"depreciation_amount": amount,
								"depreciation_method": d.depreciation_method,
								"finance_book": d.finance_book,
								"finance_book_id": d.idx
							})
					else:
						self.append("schedules", {
							"schedule_date": schedule_date,
							"depreciation_amount": depreciation_amount,
							"depreciation_method": d.depreciation_method,
							"finance_book": d.finance_book,
							"finance_book_id": d.idx
						})

	def check_is_pro_rata(self, row):
		has_pro_rata = False

		days = date_diff(row.depreciation_start_date, self.available_for_use_date) + 1
		total_days = get_total_days(row.depreciation_start_date, row.frequency_of_depreciation)

		if days < total_days:
			has_pro_rata = True

		return has_pro_rata

	def validate_asset_finance_books(self, row):
		if flt(row.expected_value_after_useful_life) >= flt(self.gross_purchase_amount):
			frappe.throw(_("Row {0}: Expected Value After Useful Life must be less than Gross Purchase Amount")
				.format(row.idx))

		if not row.depreciation_start_date:
			if not self.available_for_use_date:
				frappe.throw(_("Row {0}: Depreciation Start Date is required").format(row.idx))
			row.depreciation_start_date = self.available_for_use_date

		if not self.is_existing_asset:
			self.opening_accumulated_depreciation = 0
			self.number_of_depreciations_booked = 0
		else:
			depreciable_amount = flt(self.gross_purchase_amount) - flt(row.expected_value_after_useful_life)
			if flt(self.opening_accumulated_depreciation) > depreciable_amount:
					frappe.throw(_("Opening Accumulated Depreciation must be less than equal to {0}")
						.format(depreciable_amount))

			if self.opening_accumulated_depreciation:
				if not self.number_of_depreciations_booked:
					frappe.throw(_("Please set Number of Depreciations Booked"))
			else:
				self.number_of_depreciations_booked = 0

			if cint(self.number_of_depreciations_booked) > cint(row.total_number_of_depreciations):
				frappe.throw(_("Number of Depreciations Booked cannot be greater than Total Number of Depreciations"))

		if row.depreciation_start_date and getdate(row.depreciation_start_date) < getdate(nowdate()):
			frappe.msgprint(_("Depreciation Row {0}: Depreciation Start Date is entered as past date")
				.format(row.idx), title=_('Warning'), indicator='red')

		if row.depreciation_start_date and getdate(row.depreciation_start_date) < getdate(self.purchase_date):
			frappe.throw(_("Depreciation Row {0}: Next Depreciation Date cannot be before Purchase Date")
				.format(row.idx))

		if row.depreciation_start_date and getdate(row.depreciation_start_date) < getdate(self.available_for_use_date):
			frappe.throw(_("Depreciation Row {0}: Next Depreciation Date cannot be before Available-for-use Date")
				.format(row.idx))

	def set_accumulated_depreciation(self, ignore_booked_entry = False):
		straight_line_idx = [d.idx for d in self.get("schedules") if d.depreciation_method == 'Straight Line']
		finance_books = []

		for i, d in enumerate(self.get("schedules")):
			if ignore_booked_entry and d.journal_entry:
				continue

			if d.finance_book_id not in finance_books:
				accumulated_depreciation = flt(self.opening_accumulated_depreciation)
				value_after_depreciation = flt(self.get_value_after_depreciation(d.finance_book_id))
				finance_books.append(d.finance_book_id)

			depreciation_amount = flt(d.depreciation_amount, d.precision("depreciation_amount"))
			value_after_depreciation -= flt(depreciation_amount)

			if straight_line_idx and i == max(straight_line_idx) - 1:
				book = self.get('finance_books')[cint(d.finance_book_id) - 1]
				depreciation_amount += flt(value_after_depreciation -
					flt(book.expected_value_after_useful_life), d.precision("depreciation_amount"))

			d.depreciation_amount = depreciation_amount
			accumulated_depreciation += d.depreciation_amount
			d.accumulated_depreciation_amount = flt(accumulated_depreciation,
				d.precision("accumulated_depreciation_amount"))

	def get_value_after_depreciation(self, idx):
		return flt(self.get('finance_books')[cint(idx)-1].value_after_depreciation)

	def get_depreciation_amount(self, depreciable_value, total_number_of_depreciations, row):
		precision = self.precision("gross_purchase_amount")

		if row.depreciation_method in ("Straight Line", "Manual"):
			depreciation_left = (cint(row.total_number_of_depreciations) - cint(self.number_of_depreciations_booked))

			if not depreciation_left:
				frappe.msgprint(_("All the depreciations has been booked"))
				depreciation_amount = flt(row.expected_value_after_useful_life)
				return depreciation_amount

			depreciation_amount = (flt(row.value_after_depreciation) -
				flt(row.expected_value_after_useful_life)) / depreciation_left
		else:
			depreciation_amount = flt(depreciable_value * (flt(row.rate_of_depreciation) / 100), precision)

		return depreciation_amount

	def validate_expected_value_after_useful_life(self):
		for row in self.get('finance_books'):
			accumulated_depreciation_after_full_schedule = [d.accumulated_depreciation_amount
				for d in self.get("schedules") if cint(d.finance_book_id) == row.idx]

			if accumulated_depreciation_after_full_schedule:
				accumulated_depreciation_after_full_schedule = max(accumulated_depreciation_after_full_schedule)

				asset_value_after_full_schedule = flt(flt(self.gross_purchase_amount) -
					flt(accumulated_depreciation_after_full_schedule),
					self.precision('gross_purchase_amount'))

				if (row.expected_value_after_useful_life and
					row.expected_value_after_useful_life < asset_value_after_full_schedule):
					frappe.throw(_("Depreciation Row {0}: Expected value after useful life must be greater than or equal to {1}")
						.format(row.idx, asset_value_after_full_schedule))
				elif not row.expected_value_after_useful_life:
					row.expected_value_after_useful_life = asset_value_after_full_schedule

	def validate_cancellation(self):
		if self.status not in ("Submitted", "Partially Depreciated", "Fully Depreciated"):
			frappe.throw(_("Asset cannot be cancelled, as it is already {0}").format(self.status))

	def delete_depreciation_entries(self):
		for d in self.get("schedules"):
			if d.journal_entry:
				frappe.get_doc("Journal Entry", d.journal_entry).cancel()
				d.db_set("journal_entry", None)

		self.db_set("value_after_depreciation",
			(flt(self.gross_purchase_amount) - flt(self.opening_accumulated_depreciation)))

	def set_status(self, status=None):
		'''Get and update status'''
		if not status:
			status = self.get_status()
		self.db_set("status", status)

	def get_status(self):
		'''Returns status based on whether it is draft, submitted, scrapped or depreciated'''
		if self.docstatus == 0:
			status = "Draft"
		elif self.docstatus == 1:
			status = "Submitted"

			if self.journal_entry_for_scrap:
				status = "Scrapped"
			elif self.finance_books:
				idx = self.get_default_finance_book_idx() or 0

				expected_value_after_useful_life = self.finance_books[idx].expected_value_after_useful_life
				value_after_depreciation = self.finance_books[idx].value_after_depreciation

				if flt(value_after_depreciation) <= expected_value_after_useful_life:
					status = "Fully Depreciated"
				elif flt(value_after_depreciation) < flt(self.gross_purchase_amount):
					status = 'Partially Depreciated'
		elif self.docstatus == 2:
			status = "Cancelled"
		return status

	def get_default_finance_book_idx(self):
		if not self.get('default_finance_book') and self.company:
			self.default_finance_book = erpnext.get_default_finance_book(self.company)

		if self.get('default_finance_book'):
			for d in self.get('finance_books'):
				if d.finance_book == self.default_finance_book:
					return cint(d.idx) - 1

	def make_gl_entries(self):
		gl_entries = []

		if ((self.purchase_receipt \
			or (self.purchase_invoice and frappe.db.get_value('Purchase Invoice', self.purchase_invoice, 'update_stock')))
			and self.purchase_receipt_amount and self.available_for_use_date <= nowdate()):
			fixed_asset_account = get_asset_category_account('fixed_asset_account', asset=self.name,
					asset_category = self.asset_category, company = self.company)

			cwip_account = get_asset_account("capital_work_in_progress_account",
				self.name, self.asset_category, self.company)

			gl_entries.append(self.get_gl_dict({
				"account": cwip_account,
				"against": fixed_asset_account,
				"remarks": self.get("remarks") or _("Accounting Entry for Asset"),
				"posting_date": self.available_for_use_date,
				"credit": self.purchase_receipt_amount,
				"credit_in_account_currency": self.purchase_receipt_amount,
				"cost_center": self.cost_center
			}))

			gl_entries.append(self.get_gl_dict({
				"account": fixed_asset_account,
				"against": cwip_account,
				"remarks": self.get("remarks") or _("Accounting Entry for Asset"),
				"posting_date": self.available_for_use_date,
				"debit": self.purchase_receipt_amount,
				"debit_in_account_currency": self.purchase_receipt_amount,
				"cost_center": self.cost_center
			}))

		if gl_entries:
			from erpnext.accounts.general_ledger import make_gl_entries

			make_gl_entries(gl_entries)
			self.db_set('booked_fixed_asset', 1)

	def get_depreciation_rate(self, args, on_validate=False):
		if isinstance(args, string_types):
			args = json.loads(args)

		float_precision = cint(frappe.db.get_default("float_precision")) or 2

		if args.get("depreciation_method") == 'Double Declining Balance':
			return 200.0 / args.get("total_number_of_depreciations")

		if args.get("depreciation_method") == "Written Down Value":
			if args.get("rate_of_depreciation") and on_validate:
				return args.get("rate_of_depreciation")

			no_of_years = flt(args.get("total_number_of_depreciations") * flt(args.get("frequency_of_depreciation"))) / 12
			value = flt(args.get("expected_value_after_useful_life")) / flt(self.gross_purchase_amount)

			# square root of flt(salvage_value) / flt(asset_cost)
			depreciation_rate = math.pow(value, 1.0/flt(no_of_years, 2))

			return 100 * (1 - flt(depreciation_rate, float_precision))

def update_maintenance_status():
	assets = frappe.get_all('Asset', filters = {'docstatus': 1, 'maintenance_required': 1})

	for asset in assets:
		asset = frappe.get_doc("Asset", asset.name)
		if frappe.db.exists('Asset Maintenance Task', {'parent': asset.name, 'next_due_date': today()}):
			asset.set_status('In Maintenance')
		if frappe.db.exists('Asset Repair', {'asset_name': asset.name, 'repair_status': 'Pending'}):
			asset.set_status('Out of Order')

def make_post_gl_entry():
	if not is_cwip_accounting_enabled(self.asset_category):
		return

	assets = frappe.db.sql_list(""" select name from `tabAsset`
		where ifnull(booked_fixed_asset, 0) = 0 and available_for_use_date = %s""", nowdate())

	for asset in assets:
		doc = frappe.get_doc('Asset', asset)
		doc.make_gl_entries()

def get_asset_naming_series():
	meta = frappe.get_meta('Asset')
	return meta.get_field("naming_series").options

@frappe.whitelist()
def make_sales_invoice(asset, item_code, company, serial_no=None):
	si = frappe.new_doc("Sales Invoice")
	si.company = company
	si.currency = frappe.get_cached_value('Company',  company,  "default_currency")
	disposal_account, depreciation_cost_center = get_disposal_account_and_cost_center(company)
	si.append("items", {
		"item_code": item_code,
		"is_fixed_asset": 1,
		"asset": asset,
		"income_account": disposal_account,
		"serial_no": serial_no,
		"cost_center": depreciation_cost_center,
		"qty": 1
	})
	si.set_missing_values()
	return si

@frappe.whitelist()
def create_asset_maintenance(asset, item_code, item_name, asset_category, company):
	asset_maintenance = frappe.new_doc("Asset Maintenance")
	asset_maintenance.update({
		"asset_name": asset,
		"company": company,
		"item_code": item_code,
		"item_name": item_name,
		"asset_category": asset_category
	})
	return asset_maintenance

@frappe.whitelist()
def create_asset_adjustment(asset, asset_category, company):
	asset_maintenance = frappe.new_doc("Asset Value Adjustment")
	asset_maintenance.update({
		"asset": asset,
		"company": company,
		"asset_category": asset_category
	})
	return asset_maintenance

@frappe.whitelist()
def transfer_asset(args):
	args = json.loads(args)

	if args.get('serial_no'):
		args['quantity'] = len(args.get('serial_no').split('\n'))

	movement_entry = frappe.new_doc("Asset Movement")
	movement_entry.update(args)
	movement_entry.insert()
	movement_entry.submit()

	frappe.db.commit()

	frappe.msgprint(_("Asset Movement record {0} created").format("<a href='#Form/Asset Movement/{0}'>{0}</a>".format(movement_entry.name)))

@frappe.whitelist()
def get_item_details(item_code, asset_category):
	asset_category_doc = frappe.get_doc('Asset Category', asset_category)
	books = []
	for d in asset_category_doc.finance_books:
		books.append({
			'finance_book': d.finance_book,
			'depreciation_method': d.depreciation_method,
			'total_number_of_depreciations': d.total_number_of_depreciations,
			'frequency_of_depreciation': d.frequency_of_depreciation,
			'start_date': nowdate()
		})

	return books

def get_asset_account(account_name, asset=None, asset_category=None, company=None):
	account = None
	if asset:
		account = get_asset_category_account(account_name, asset=asset,
				asset_category = asset_category, company = company)

	if not account:
		account = frappe.get_cached_value('Company',  company,  account_name)

	if not account:
		frappe.throw(_("Set {0} in asset category {1} or company {2}")
			.format(account_name.replace('_', ' ').title(), asset_category, company))

	return account

@frappe.whitelist()
def make_journal_entry(asset_name):
	asset = frappe.get_doc("Asset", asset_name)
	fixed_asset_account, accumulated_depreciation_account, depreciation_expense_account = \
		get_depreciation_accounts(asset)

	depreciation_cost_center, depreciation_series = frappe.db.get_value("Company", asset.company,
		["depreciation_cost_center", "series_for_depreciation_entry"])
	depreciation_cost_center = asset.cost_center or depreciation_cost_center

	je = frappe.new_doc("Journal Entry")
	je.voucher_type = "Depreciation Entry"
	je.naming_series = depreciation_series
	je.company = asset.company
	je.remark = "Depreciation Entry against asset {0}".format(asset_name)

	je.append("accounts", {
		"account": depreciation_expense_account,
		"reference_type": "Asset",
		"reference_name": asset.name,
		"cost_center": depreciation_cost_center
	})

	je.append("accounts", {
		"account": accumulated_depreciation_account,
		"reference_type": "Asset",
		"reference_name": asset.name
	})

	return je

@frappe.whitelist()
def make_asset_movement(assets, purpose=None):
	import json
	from six import string_types
	
	if isinstance(assets, string_types):
		assets = json.loads(assets)
	
	if len(assets) == 0:
		frappe.throw(_('Atleast one asset has to be selected.'))

	asset_movement = frappe.new_doc("Asset Movement")
<<<<<<< HEAD
	asset_movement.purpose = purpose
	prev_reference_docname = ''

=======
	asset_movement.quantity = len(assets)
>>>>>>> e0912e4f
	for asset in assets:
		asset = frappe.get_doc('Asset', asset.get('name'))
		asset_movement.company = asset.get('company')
		asset_movement.append("assets", {
			'asset': asset.get('name'),
			'source_location': asset.get('location'),
			'from_employee': asset.get('custodian')
		})

	if asset_movement.get('assets'):
		return asset_movement.as_dict()

def is_cwip_accounting_enabled(asset_category):
	return cint(frappe.db.get_value("Asset Category", asset_category, "enable_cwip_accounting"))

def get_pro_rata_amt(row, depreciation_amount, from_date, to_date):
	days = date_diff(to_date, from_date)
	months = month_diff(to_date, from_date)
	total_days = get_total_days(to_date, row.frequency_of_depreciation)

	return (depreciation_amount * flt(days)) / flt(total_days), days, months

def get_total_days(date, frequency):
	period_start_date = add_months(date,
		cint(frequency) * -1)

	return date_diff(date, period_start_date)<|MERGE_RESOLUTION|>--- conflicted
+++ resolved
@@ -33,7 +33,7 @@
 		self.make_asset_movement()
 		if not self.booked_fixed_asset and is_cwip_accounting_enabled(self.asset_category):
 			self.make_gl_entries()
-		
+
 	def before_cancel(self):
 		self.cancel_auto_gen_movement()
 
@@ -43,7 +43,7 @@
 		self.set_status()
 		delete_gl_entries(voucher_type='Asset', voucher_no=self.name)
 		self.db_set('booked_fixed_asset', 0)
-	
+
 	def validate_asset_and_reference(self):
 		if self.purchase_invoice or self.purchase_receipt:
 			reference_doc = 'Purchase Invoice' if self.purchase_invoice else 'Purchase Receipt'
@@ -51,8 +51,8 @@
 			reference_doc = frappe.get_doc(reference_doc, reference_name)
 			if reference_doc.get('company') != self.company:
 				frappe.throw(_("Company of asset {0} and purchase document {1} doesn't matches.").format(self.name, reference_doc.get('name')))
-		
-		
+
+
 		if self.is_existing_asset and self.purchase_invoice:
 			frappe.throw(_("Purchase Invoice cannot be made against an existing asset {0}").format(self.name))
 
@@ -135,7 +135,7 @@
 		movement = frappe.get_doc('Asset Movement', movements[0].get('name'))
 		movement.flags.ignore_validate = True
 		movement.cancel()
-		
+
 	def make_asset_movement(self):
 		reference_doctype = 'Purchase Receipt' if self.purchase_receipt else 'Purchase Invoice'
 		reference_docname = self.purchase_receipt or self.purchase_invoice
@@ -204,7 +204,7 @@
 				if has_pro_rata and n==0:
 					depreciation_amount, days, months = get_pro_rata_amt(d, depreciation_amount,
 						self.available_for_use_date, d.depreciation_start_date)
-					
+
 					# For first depr schedule date will be the start date
 					# so monthly schedule date is calculated by removing month difference between use date and start date
 					monthly_schedule_date = add_months(d.depreciation_start_date, - months + 1)
@@ -262,7 +262,7 @@
 							else:
 								date = add_months(monthly_schedule_date, r)
 								amount = depreciation_amount / month_range
-							
+
 							self.append("schedules", {
 								"schedule_date": date,
 								"depreciation_amount": amount,
@@ -652,21 +652,15 @@
 def make_asset_movement(assets, purpose=None):
 	import json
 	from six import string_types
-	
+
 	if isinstance(assets, string_types):
 		assets = json.loads(assets)
-	
+
 	if len(assets) == 0:
 		frappe.throw(_('Atleast one asset has to be selected.'))
 
 	asset_movement = frappe.new_doc("Asset Movement")
-<<<<<<< HEAD
-	asset_movement.purpose = purpose
-	prev_reference_docname = ''
-
-=======
 	asset_movement.quantity = len(assets)
->>>>>>> e0912e4f
 	for asset in assets:
 		asset = frappe.get_doc('Asset', asset.get('name'))
 		asset_movement.company = asset.get('company')
