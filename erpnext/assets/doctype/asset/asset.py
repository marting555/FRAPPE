--- conflicted
+++ resolved
@@ -132,20 +132,6 @@
 				Please do not book expense of multiple assets against one single Asset.")
 				.format(frappe.bold("equal"), "<br>"), title=_("Invalid Gross Purchase Amount"))
 
-<<<<<<< HEAD
-	def cancel_auto_gen_movement(self):
-		movements = frappe.db.sql(
-			"""SELECT asm.name, asm.docstatus
-			FROM `tabAsset Movement` asm, `tabAsset Movement Item` asm_item
-			WHERE asm_item.parent=asm.name and asm_item.asset=%s and asm.docstatus=1""", self.name, as_dict=1)
-		if len(movements) > 1:
-			frappe.throw(_('Asset has multiple Asset Movement Entries which has to be \
-				cancelled manually to cancel this asset.'))
-		if movements:
-			movement = frappe.get_doc('Asset Movement', movements[0].get('name'))
-			movement.flags.ignore_validate = True
-			movement.cancel()
-=======
 	def validate_gross_and_purchase_amount(self):
 		if self.is_existing_asset: return
 		
@@ -153,7 +139,6 @@
 			frappe.throw(_("Gross Purchase Amount should be {} to purchase amount of one single Asset. {}\
 				Please do not book expense of multiple assets against one single Asset.")
 				.format(frappe.bold("equal"), "<br>"), title=_("Invalid Gross Purchase Amount"))
->>>>>>> 00175c96
 
 	def make_asset_movement(self):
 		reference_doctype = 'Purchase Receipt' if self.purchase_receipt else 'Purchase Invoice'
