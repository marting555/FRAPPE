--- conflicted
+++ resolved
@@ -20,16 +20,7 @@
 		self.validate_asset_values()
 		self.validate_item()
 		self.set_missing_values()
-<<<<<<< HEAD
-		if self.calculate_depreciation:
-			self.set_depreciation_rate()
-			self.make_depreciation_schedule()
-			self.set_accumulated_depreciation()
-		else:
-			self.finance_books = []
-=======
 		self.prepare_depreciation_data()
->>>>>>> 0c0604b7
 		if self.get("schedules"):
 			self.validate_expected_value_after_useful_life()
 
@@ -268,8 +259,6 @@
 
 	def get_depreciation_amount(self, depreciable_value, total_number_of_depreciations, row):
 		precision = self.precision("gross_purchase_amount")
-<<<<<<< HEAD
-=======
 
 		if row.depreciation_method in ("Straight Line", "Manual"):
 			depreciation_left = (cint(row.total_number_of_depreciations) - cint(self.number_of_depreciations_booked))
@@ -278,15 +267,9 @@
 				frappe.msgprint(_("All the depreciations has been booked"))
 				depreciation_amount = flt(row.expected_value_after_useful_life)
 				return depreciation_amount
->>>>>>> 0c0604b7
 
 			depreciation_amount = (flt(row.value_after_depreciation) -
-<<<<<<< HEAD
-				flt(row.expected_value_after_useful_life)) / (cint(row.total_number_of_depreciations) -
-				cint(self.number_of_depreciations_booked))
-=======
 				flt(row.expected_value_after_useful_life)) / depreciation_left
->>>>>>> 0c0604b7
 		else:
 			depreciation_amount = flt(depreciable_value * (flt(row.rate_of_depreciation) / 100), precision)
 
@@ -296,7 +279,6 @@
 		for row in self.get('finance_books'):
 			accumulated_depreciation_after_full_schedule = [d.accumulated_depreciation_amount
 				for d in self.get("schedules") if cint(d.finance_book_id) == row.idx]
-<<<<<<< HEAD
 
 			if accumulated_depreciation_after_full_schedule:
 				accumulated_depreciation_after_full_schedule = max(accumulated_depreciation_after_full_schedule)
@@ -305,18 +287,7 @@
 					flt(accumulated_depreciation_after_full_schedule),
 					self.precision('gross_purchase_amount'))
 
-				if (row.expected_value_after_useful_life and 
-=======
-
-			if accumulated_depreciation_after_full_schedule:
-				accumulated_depreciation_after_full_schedule = max(accumulated_depreciation_after_full_schedule)
-
-				asset_value_after_full_schedule = flt(flt(self.gross_purchase_amount) -
-					flt(accumulated_depreciation_after_full_schedule),
-					self.precision('gross_purchase_amount'))
-
 				if (row.expected_value_after_useful_life and
->>>>>>> 0c0604b7
 					row.expected_value_after_useful_life < asset_value_after_full_schedule):
 					frappe.throw(_("Depreciation Row {0}: Expected value after useful life must be greater than or equal to {1}")
 						.format(row.idx, asset_value_after_full_schedule))
