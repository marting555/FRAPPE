# Copyright (c) 2016, Frappe Technologies Pvt. Ltd. and contributors
# For license information, please see license.txt


import json
import math

import frappe
from frappe import _
from frappe.utils import (
	cint,
	flt,
	get_datetime,
	get_last_day,
	get_link_to_form,
	getdate,
	nowdate,
	today,
)

import erpnext
from erpnext.accounts.general_ledger import make_reverse_gl_entries
from erpnext.assets.doctype.asset.depreciation import (
	get_comma_separated_links,
	get_depreciation_accounts,
	get_disposal_account_and_cost_center,
	is_first_day_of_the_month,
	is_last_day_of_the_month,
)
from erpnext.assets.doctype.asset_activity.asset_activity import add_asset_activity
from erpnext.assets.doctype.asset_category.asset_category import get_asset_category_account
from erpnext.assets.doctype.asset_depreciation_schedule.asset_depreciation_schedule import (
	cancel_asset_depr_schedules,
	convert_draft_asset_depr_schedules_into_active,
	get_asset_depr_schedule_doc,
	get_depr_schedule,
	make_draft_asset_depr_schedules,
	make_draft_asset_depr_schedules_if_not_present,
	update_draft_asset_depr_schedules,
)
from erpnext.controllers.accounts_controller import AccountsController


class Asset(AccountsController):
	def validate(self):
		self.validate_asset_values()
		self.validate_asset_and_reference()
		self.validate_item()
		self.validate_cost_center()
		self.set_missing_values()
		self.validate_finance_books()
		if not self.split_from:
			self.prepare_depreciation_data()
			update_draft_asset_depr_schedules(self)
		self.validate_gross_and_purchase_amount()
		self.validate_expected_value_after_useful_life()

		self.status = self.get_status()

	def on_submit(self):
		self.validate_in_use_date()
		self.make_asset_movement()
		if not self.booked_fixed_asset and self.validate_make_gl_entry():
			self.make_gl_entries()
		if self.calculate_depreciation and not self.split_from:
			asset_depr_schedules_names = make_draft_asset_depr_schedules_if_not_present(self)
			convert_draft_asset_depr_schedules_into_active(self)
			if asset_depr_schedules_names:
				asset_depr_schedules_links = get_comma_separated_links(
					asset_depr_schedules_names, "Asset Depreciation Schedule"
				)
				frappe.msgprint(
					_(
						"Asset Depreciation Schedules created:<br>{0}<br><br>Please check, edit if needed, and submit the Asset."
					).format(asset_depr_schedules_links)
				)
		self.set_status()
		add_asset_activity(self.name, _("Asset submitted"))

	def on_cancel(self):
		self.validate_cancellation()
		self.cancel_movement_entries()
		self.delete_depreciation_entries()
		cancel_asset_depr_schedules(self)
		self.set_status()
		self.ignore_linked_doctypes = ("GL Entry", "Stock Ledger Entry")
		make_reverse_gl_entries(voucher_type="Asset", voucher_no=self.name)
		self.db_set("booked_fixed_asset", 0)
		add_asset_activity(self.name, _("Asset cancelled"))

	def after_insert(self):
		if self.calculate_depreciation and not self.split_from:
			asset_depr_schedules_names = make_draft_asset_depr_schedules(self)
			asset_depr_schedules_links = get_comma_separated_links(
				asset_depr_schedules_names, "Asset Depreciation Schedule"
			)
			frappe.msgprint(
				_(
					"Asset Depreciation Schedules created:<br>{0}<br><br>Please check, edit if needed, and submit the Asset."
				).format(asset_depr_schedules_links)
			)
		if (
			not frappe.db.exists(
				{
					"doctype": "Asset Activity",
					"asset": self.name,
				}
			)
			and not self.flags.asset_created_via_asset_capitalization
		):
			add_asset_activity(self.name, _("Asset created"))

	def after_delete(self):
		add_asset_activity(self.name, _("Asset deleted"))

	def validate_asset_and_reference(self):
		if self.purchase_invoice or self.purchase_receipt:
			reference_doc = "Purchase Invoice" if self.purchase_invoice else "Purchase Receipt"
			reference_name = self.purchase_invoice or self.purchase_receipt
			reference_doc = frappe.get_doc(reference_doc, reference_name)
			if reference_doc.get("company") != self.company:
				frappe.throw(
					_("Company of asset {0} and purchase document {1} doesn't matches.").format(
						self.name, reference_doc.get("name")
					)
				)

		if self.is_existing_asset and self.purchase_invoice:
			frappe.throw(
				_("Purchase Invoice cannot be made against an existing asset {0}").format(self.name)
			)

<<<<<<< HEAD
	def prepare_depreciation_data(
		self,
		date_of_disposal=None,
		date_of_return=None,
		value_after_depreciation=None,
		ignore_booked_entry=False,
	):
		if self.calculate_depreciation:
			self.value_after_depreciation = 0
			self.set_depreciation_rate()
			if self.should_prepare_depreciation_schedule():
				self.make_depreciation_schedule(date_of_disposal, value_after_depreciation)
				self.set_accumulated_depreciation(date_of_disposal, date_of_return, ignore_booked_entry)
=======
	def prepare_depreciation_data(self):
		if self.calculate_depreciation:
			self.value_after_depreciation = 0
			self.set_depreciation_rate()
>>>>>>> 44bad3bd
		else:
			self.finance_books = []
			if value_after_depreciation:
				self.value_after_depreciation = value_after_depreciation
			else:
				self.value_after_depreciation = flt(self.gross_purchase_amount) - flt(
					self.opening_accumulated_depreciation
				)

	def should_prepare_depreciation_schedule(self):
		if not self.get("schedules"):
			return True

		old_asset_doc = self.get_doc_before_save()

		if not old_asset_doc:
			return True

		have_asset_details_been_modified = (
			old_asset_doc.gross_purchase_amount != self.gross_purchase_amount
			or old_asset_doc.opening_accumulated_depreciation != self.opening_accumulated_depreciation
			or old_asset_doc.number_of_depreciations_booked != self.number_of_depreciations_booked
		)

		if have_asset_details_been_modified:
			return True

		manual_fb_idx = -1
		for d in self.finance_books:
			if d.depreciation_method == "Manual":
				manual_fb_idx = d.idx - 1

		no_manual_depr_or_have_manual_depr_details_been_modified = (
			manual_fb_idx == -1
			or old_asset_doc.finance_books[manual_fb_idx].total_number_of_depreciations
			!= self.finance_books[manual_fb_idx].total_number_of_depreciations
			or old_asset_doc.finance_books[manual_fb_idx].frequency_of_depreciation
			!= self.finance_books[manual_fb_idx].frequency_of_depreciation
			or old_asset_doc.finance_books[manual_fb_idx].depreciation_start_date
			!= getdate(self.finance_books[manual_fb_idx].depreciation_start_date)
			or old_asset_doc.finance_books[manual_fb_idx].expected_value_after_useful_life
			!= self.finance_books[manual_fb_idx].expected_value_after_useful_life
		)

		if no_manual_depr_or_have_manual_depr_details_been_modified:
			return True

		return False

	def validate_item(self):
		item = frappe.get_cached_value(
			"Item", self.item_code, ["is_fixed_asset", "is_stock_item", "disabled"], as_dict=1
		)
		if not item:
			frappe.throw(_("Item {0} does not exist").format(self.item_code))
		elif item.disabled:
			frappe.throw(_("Item {0} has been disabled").format(self.item_code))
		elif not item.is_fixed_asset:
			frappe.throw(_("Item {0} must be a Fixed Asset Item").format(self.item_code))
		elif item.is_stock_item:
			frappe.throw(_("Item {0} must be a non-stock item").format(self.item_code))

	def validate_cost_center(self):
		if self.cost_center:
			cost_center_company, cost_center_is_group = frappe.db.get_value(
				"Cost Center", self.cost_center, ["company", "is_group"]
			)
			if cost_center_company != self.company:
				frappe.throw(
					_("Cost Center {} doesn't belong to Company {}").format(
						frappe.bold(self.cost_center), frappe.bold(self.company)
					),
					title=_("Invalid Cost Center"),
				)
			if cost_center_is_group:
				frappe.throw(
					_(
						"Cost Center {} is a group cost center and group cost centers cannot be used in transactions"
					).format(frappe.bold(self.cost_center)),
					title=_("Invalid Cost Center"),
				)

		else:
			if not frappe.get_cached_value("Company", self.company, "depreciation_cost_center"):
				frappe.throw(
					_(
						"Please set a Cost Center for the Asset or set an Asset Depreciation Cost Center for the Company {}"
					).format(frappe.bold(self.company)),
					title=_("Missing Cost Center"),
				)

	def validate_in_use_date(self):
		if not self.available_for_use_date:
			frappe.throw(_("Available for use date is required"))

		for d in self.finance_books:
			if d.depreciation_start_date == self.available_for_use_date:
				frappe.throw(
					_("Row #{}: Depreciation Posting Date should not be equal to Available for Use Date.").format(
						d.idx
					),
					title=_("Incorrect Date"),
				)

	def set_missing_values(self):
		if not self.asset_category:
			self.asset_category = frappe.get_cached_value("Item", self.item_code, "asset_category")

		if self.item_code and not self.get("finance_books"):
			finance_books = get_item_details(
				self.item_code, self.asset_category, self.gross_purchase_amount
			)
			self.set("finance_books", finance_books)

	def validate_finance_books(self):
		if not self.calculate_depreciation or len(self.finance_books) == 1:
			return

		finance_books = set()

		for d in self.finance_books:
			if d.finance_book in finance_books:
				frappe.throw(
					_("Row #{}: Please use a different Finance Book.").format(d.idx),
					title=_("Duplicate Finance Book"),
				)
			else:
				finance_books.add(d.finance_book)

			if not d.finance_book:
				frappe.throw(
					_("Row #{}: Finance Book should not be empty since you're using multiple.").format(d.idx),
					title=_("Missing Finance Book"),
				)

	def validate_asset_values(self):
		if not self.asset_category:
			self.asset_category = frappe.get_cached_value("Item", self.item_code, "asset_category")

		if not flt(self.gross_purchase_amount) and not self.is_composite_asset:
			frappe.throw(_("Gross Purchase Amount is mandatory"), frappe.MandatoryError)

		if is_cwip_accounting_enabled(self.asset_category):
			if not self.is_existing_asset and not (self.purchase_receipt or self.purchase_invoice):
				frappe.throw(
					_("Please create purchase receipt or purchase invoice for the item {0}").format(
						self.item_code
					)
				)

			if (
				not self.purchase_receipt
				and self.purchase_invoice
				and not frappe.db.get_value("Purchase Invoice", self.purchase_invoice, "update_stock")
			):
				frappe.throw(
					_("Update stock must be enable for the purchase invoice {0}").format(self.purchase_invoice)
				)

		if not self.calculate_depreciation:
			return
		else:
			if not self.finance_books:
				frappe.throw(_("Enter depreciation details"))
			if self.is_fully_depreciated:
				frappe.throw(_("Depreciation cannot be calculated for fully depreciated assets"))

		if self.is_existing_asset:
			return

		if self.available_for_use_date and getdate(self.available_for_use_date) < getdate(
			self.purchase_date
		):
			frappe.throw(_("Available-for-use Date should be after purchase date"))

	def validate_gross_and_purchase_amount(self):
		if self.is_existing_asset:
			return

		if self.gross_purchase_amount and self.gross_purchase_amount != self.purchase_receipt_amount:
			error_message = _(
				"Gross Purchase Amount should be <b>equal</b> to purchase amount of one single Asset."
			)
			error_message += "<br>"
			error_message += _("Please do not book expense of multiple assets against one single Asset.")
			frappe.throw(error_message, title=_("Invalid Gross Purchase Amount"))

	def make_asset_movement(self):
		reference_doctype = "Purchase Receipt" if self.purchase_receipt else "Purchase Invoice"
		reference_docname = self.purchase_receipt or self.purchase_invoice
		transaction_date = getdate(self.purchase_date)
		if reference_docname:
			posting_date, posting_time = frappe.db.get_value(
				reference_doctype, reference_docname, ["posting_date", "posting_time"]
			)
			transaction_date = get_datetime("{} {}".format(posting_date, posting_time))
		assets = [
			{
				"asset": self.name,
				"asset_name": self.asset_name,
				"target_location": self.location,
				"to_employee": self.custodian,
			}
		]
		asset_movement = frappe.get_doc(
			{
				"doctype": "Asset Movement",
				"assets": assets,
				"purpose": "Receipt",
				"company": self.company,
				"transaction_date": transaction_date,
				"reference_doctype": reference_doctype,
				"reference_name": reference_docname,
			}
		).insert()
		asset_movement.submit()

	def set_depreciation_rate(self):
		for d in self.get("finance_books"):
			d.rate_of_depreciation = flt(
				self.get_depreciation_rate(d, on_validate=True), d.precision("rate_of_depreciation")
			)

<<<<<<< HEAD
	def make_depreciation_schedule(self, date_of_disposal, value_after_depreciation=None):
		if not self.get("schedules"):
			self.schedules = []

		if not self.available_for_use_date:
			return

		start = self.clear_depreciation_schedule()

		for finance_book in self.get("finance_books"):
			self._make_depreciation_schedule(
				finance_book, start, date_of_disposal, value_after_depreciation
			)

		if len(self.get("finance_books")) > 1 and any(start):
			self.sort_depreciation_schedule()

	def _make_depreciation_schedule(
		self, finance_book, start, date_of_disposal, value_after_depreciation=None
	):
		self.validate_asset_finance_books(finance_book)

		if not value_after_depreciation:
			value_after_depreciation = self._get_value_after_depreciation_for_making_schedule(finance_book)

		finance_book.value_after_depreciation = value_after_depreciation

		final_number_of_depreciations = cint(finance_book.total_number_of_depreciations) - cint(
			self.number_of_depreciations_booked
		)

		has_pro_rata = self.check_is_pro_rata(finance_book)
		if has_pro_rata:
			final_number_of_depreciations += 1

		has_wdv_or_dd_non_yearly_pro_rata = False
		if (
			finance_book.depreciation_method in ("Written Down Value", "Double Declining Balance")
			and cint(finance_book.frequency_of_depreciation) != 12
		):
			has_wdv_or_dd_non_yearly_pro_rata = self.check_is_pro_rata(
				finance_book, wdv_or_dd_non_yearly=True
			)

		skip_row = False
		should_get_last_day = is_last_day_of_the_month(finance_book.depreciation_start_date)

		depreciation_amount = 0

		number_of_pending_depreciations = final_number_of_depreciations - start[finance_book.idx - 1]

		for n in range(start[finance_book.idx - 1], final_number_of_depreciations):
			# If depreciation is already completed (for double declining balance)
			if skip_row:
				continue

			if n > 0 and len(self.get("schedules")) > n - 1:
				prev_depreciation_amount = self.get("schedules")[n - 1].depreciation_amount
			else:
				prev_depreciation_amount = 0

			depreciation_amount = get_depreciation_amount(
				self,
				value_after_depreciation,
				finance_book,
				n,
				prev_depreciation_amount,
				has_wdv_or_dd_non_yearly_pro_rata,
				number_of_pending_depreciations,
			)

			if not has_pro_rata or (
				n < (cint(final_number_of_depreciations) - 1) or final_number_of_depreciations == 2
			):
				schedule_date = add_months(
					finance_book.depreciation_start_date, n * cint(finance_book.frequency_of_depreciation)
				)

				if should_get_last_day:
					schedule_date = get_last_day(schedule_date)

			# if asset is being sold
			if date_of_disposal:
				from_date = self.get_from_date_for_disposal(finance_book)
				depreciation_amount, days, months = self.get_pro_rata_amt(
					finance_book,
					depreciation_amount,
					from_date,
					date_of_disposal,
				)

				if depreciation_amount > 0:
					self._add_depreciation_row(
						date_of_disposal,
						depreciation_amount,
						finance_book.depreciation_method,
						finance_book.finance_book,
						finance_book.idx,
					)

				break

			# For first row
			if (
				n == 0
				and (has_pro_rata or has_wdv_or_dd_non_yearly_pro_rata)
				and not self.opening_accumulated_depreciation
			):
				from_date = add_days(
					self.available_for_use_date, -1
				)  # needed to calc depr amount for available_for_use_date too
				depreciation_amount, days, months = self.get_pro_rata_amt(
					finance_book,
					depreciation_amount,
					from_date,
					finance_book.depreciation_start_date,
					has_wdv_or_dd_non_yearly_pro_rata,
				)
			elif n == 0 and has_wdv_or_dd_non_yearly_pro_rata and self.opening_accumulated_depreciation:
				if not is_first_day_of_the_month(getdate(self.available_for_use_date)):
					from_date = get_last_day(
						add_months(
							getdate(self.available_for_use_date),
							((self.number_of_depreciations_booked - 1) * finance_book.frequency_of_depreciation),
						)
					)
				else:
					from_date = add_months(
						getdate(add_days(self.available_for_use_date, -1)),
						(self.number_of_depreciations_booked * finance_book.frequency_of_depreciation),
					)
				depreciation_amount, days, months = self.get_pro_rata_amt(
					finance_book,
					depreciation_amount,
					from_date,
					finance_book.depreciation_start_date,
					has_wdv_or_dd_non_yearly_pro_rata,
				)

			# For last row
			elif has_pro_rata and n == cint(final_number_of_depreciations) - 1:
				if not self.flags.increase_in_asset_life:
					# In case of increase_in_asset_life, the self.to_date is already set on asset_repair submission
					self.to_date = add_months(
						self.available_for_use_date,
						(n + self.number_of_depreciations_booked) * cint(finance_book.frequency_of_depreciation),
					)

				depreciation_amount_without_pro_rata = depreciation_amount

				depreciation_amount, days, months = self.get_pro_rata_amt(
					finance_book,
					depreciation_amount,
					schedule_date,
					self.to_date,
					has_wdv_or_dd_non_yearly_pro_rata,
				)

				depreciation_amount = self.get_adjusted_depreciation_amount(
					depreciation_amount_without_pro_rata, depreciation_amount, finance_book.finance_book
				)

				schedule_date = add_days(schedule_date, days)

			if not depreciation_amount:
				continue
			value_after_depreciation -= flt(depreciation_amount, self.precision("gross_purchase_amount"))

			# Adjust depreciation amount in the last period based on the expected value after useful life
			if finance_book.expected_value_after_useful_life and (
				(
					n == cint(final_number_of_depreciations) - 1
					and value_after_depreciation != finance_book.expected_value_after_useful_life
				)
				or value_after_depreciation < finance_book.expected_value_after_useful_life
			):
				depreciation_amount += value_after_depreciation - finance_book.expected_value_after_useful_life
				skip_row = True

			if flt(depreciation_amount, self.precision("gross_purchase_amount")) > 0:
				self._add_depreciation_row(
					schedule_date,
					depreciation_amount,
					finance_book.depreciation_method,
					finance_book.finance_book,
					finance_book.idx,
				)

	def _add_depreciation_row(
		self, schedule_date, depreciation_amount, depreciation_method, finance_book, finance_book_id
	):
		self.append(
			"schedules",
			{
				"schedule_date": schedule_date,
				"depreciation_amount": depreciation_amount,
				"depreciation_method": depreciation_method,
				"finance_book": finance_book,
				"finance_book_id": finance_book_id,
			},
		)

	def sort_depreciation_schedule(self):
		self.schedules = sorted(
			self.schedules, key=lambda s: (int(s.finance_book_id), getdate(s.schedule_date))
		)

		for idx, s in enumerate(self.schedules, 1):
			s.idx = idx

	def _get_value_after_depreciation_for_making_schedule(self, finance_book):
		if self.docstatus == 1 and finance_book.value_after_depreciation:
			value_after_depreciation = flt(finance_book.value_after_depreciation)
		else:
			value_after_depreciation = flt(self.gross_purchase_amount) - flt(
				self.opening_accumulated_depreciation
			)

		return value_after_depreciation

	# depreciation schedules need to be cleared before modification due to increase in asset life/asset sales
	# JE: Journal Entry, FB: Finance Book
	def clear_depreciation_schedule(self):
		start = []
		num_of_depreciations_completed = 0
		depr_schedule = []

		for schedule in self.get("schedules"):
			# to update start when there are JEs linked with all the schedule rows corresponding to an FB
			if len(start) == (int(schedule.finance_book_id) - 2):
				start.append(num_of_depreciations_completed)
				num_of_depreciations_completed = 0

			# to ensure that start will only be updated once for each FB
			if len(start) == (int(schedule.finance_book_id) - 1):
				if schedule.journal_entry:
					num_of_depreciations_completed += 1
					depr_schedule.append(schedule)
				else:
					start.append(num_of_depreciations_completed)
					num_of_depreciations_completed = 0

		# to update start when all the schedule rows corresponding to the last FB are linked with JEs
		if len(start) == (len(self.finance_books) - 1):
			start.append(num_of_depreciations_completed)

		# when the Depreciation Schedule is being created for the first time
		if start == []:
			start = [0] * len(self.finance_books)
		else:
			self.schedules = depr_schedule

		return start

	def get_from_date_for_disposal(self, finance_book):
		if not self.get("schedules"):
			return add_months(
				getdate(self.available_for_use_date),
				(self.number_of_depreciations_booked * finance_book.frequency_of_depreciation),
			)

		if len(self.finance_books) == 1:
			return self.schedules[-1].schedule_date

		from_date = ""
		for schedule in self.get("schedules"):
			if schedule.finance_book == finance_book.finance_book:
				from_date = schedule.schedule_date

		if from_date:
			return from_date

		# since depr for available_for_use_date is not yet booked
		return add_days(self.available_for_use_date, -1)

	# if it returns True, depreciation_amount will not be equal for the first and last rows
	def check_is_pro_rata(self, row, wdv_or_dd_non_yearly=False):
		has_pro_rata = False

		# if not existing asset, from_date = available_for_use_date
		# otherwise, if number_of_depreciations_booked = 2, available_for_use_date = 01/01/2020 and frequency_of_depreciation = 12
		# from_date = 01/01/2022
		from_date = self.get_modified_available_for_use_date(row, wdv_or_dd_non_yearly)
		days = date_diff(row.depreciation_start_date, from_date) + 1

		if wdv_or_dd_non_yearly:
			total_days = get_total_days(row.depreciation_start_date, 12)
		else:
			# if frequency_of_depreciation is 12 months, total_days = 365
			total_days = get_total_days(row.depreciation_start_date, row.frequency_of_depreciation)

		if days < total_days:
			has_pro_rata = True

		return has_pro_rata

	def get_modified_available_for_use_date(self, row, wdv_or_dd_non_yearly=False):
		if wdv_or_dd_non_yearly:
			return add_months(
				self.available_for_use_date,
				(self.number_of_depreciations_booked * 12),
			)
		else:
			return add_months(
				self.available_for_use_date,
				(self.number_of_depreciations_booked * row.frequency_of_depreciation),
			)

=======
>>>>>>> 44bad3bd
	def validate_asset_finance_books(self, row):
		if flt(row.expected_value_after_useful_life) >= flt(self.gross_purchase_amount):
			frappe.throw(
				_("Row {0}: Expected Value After Useful Life must be less than Gross Purchase Amount").format(
					row.idx
				),
				title=_("Invalid Schedule"),
			)

		if not row.depreciation_start_date:
			if not self.available_for_use_date:
				frappe.throw(
					_("Row {0}: Depreciation Start Date is required").format(row.idx), title=_("Invalid Schedule")
				)
			row.depreciation_start_date = get_last_day(self.available_for_use_date)

		if not self.is_existing_asset:
			self.opening_accumulated_depreciation = 0
			self.number_of_depreciations_booked = 0
		else:
			depreciable_amount = flt(self.gross_purchase_amount) - flt(row.expected_value_after_useful_life)
			if flt(self.opening_accumulated_depreciation) > depreciable_amount:
				frappe.throw(
					_("Opening Accumulated Depreciation must be less than or equal to {0}").format(
						depreciable_amount
					)
				)

			if self.opening_accumulated_depreciation:
				if not self.number_of_depreciations_booked:
					frappe.throw(_("Please set Number of Depreciations Booked"))
			else:
				self.number_of_depreciations_booked = 0

			if flt(row.total_number_of_depreciations) <= cint(self.number_of_depreciations_booked):
				frappe.throw(
					_(
						"Row {0}: Total Number of Depreciations cannot be less than or equal to Number of Depreciations Booked"
					).format(row.idx),
					title=_("Invalid Schedule"),
				)

		if row.depreciation_start_date and getdate(row.depreciation_start_date) < getdate(
			self.purchase_date
		):
			frappe.throw(
				_("Depreciation Row {0}: Next Depreciation Date cannot be before Purchase Date").format(
					row.idx
				)
			)

		if row.depreciation_start_date and getdate(row.depreciation_start_date) < getdate(
			self.available_for_use_date
		):
			frappe.throw(
				_(
					"Depreciation Row {0}: Next Depreciation Date cannot be before Available-for-use Date"
				).format(row.idx)
			)

<<<<<<< HEAD
	# to ensure that final accumulated depreciation amount is accurate
	def get_adjusted_depreciation_amount(
		self, depreciation_amount_without_pro_rata, depreciation_amount_for_last_row, finance_book
	):
		if not self.opening_accumulated_depreciation:
			depreciation_amount_for_first_row = self.get_depreciation_amount_for_first_row(finance_book)

			if (
				depreciation_amount_for_first_row + depreciation_amount_for_last_row
				!= depreciation_amount_without_pro_rata
			):
				depreciation_amount_for_last_row = (
					depreciation_amount_without_pro_rata - depreciation_amount_for_first_row
				)

		return depreciation_amount_for_last_row

	def get_depreciation_amount_for_first_row(self, finance_book):
		if self.has_only_one_finance_book():
			return self.schedules[0].depreciation_amount
		else:
			for schedule in self.schedules:
				if schedule.finance_book == finance_book:
					return schedule.depreciation_amount

	def has_only_one_finance_book(self):
		if len(self.finance_books) == 1:
			return True

	def set_accumulated_depreciation(
		self, date_of_disposal=None, date_of_return=None, ignore_booked_entry=False
	):
		straight_line_idx = []
		finance_books = []
=======
	def validate_expected_value_after_useful_life(self):
		for row in self.get("finance_books"):
			depr_schedule = get_depr_schedule(self.name, "Draft", row.finance_book)
>>>>>>> 44bad3bd

			if not depr_schedule:
				continue

<<<<<<< HEAD
			if int(d.finance_book_id) not in finance_books:
				straight_line_idx = [
					s.idx
					for s in self.get("schedules")
					if s.finance_book_id == d.finance_book_id
					and (s.depreciation_method == "Straight Line" or s.depreciation_method == "Manual")
				]
				if i > 0 and self.flags.decrease_in_asset_value_due_to_value_adjustment:
					accumulated_depreciation = self.get("schedules")[i - 1].accumulated_depreciation_amount
				else:
					accumulated_depreciation = flt(self.opening_accumulated_depreciation)
				value_after_depreciation = flt(
					self.get("finance_books")[cint(d.finance_book_id) - 1].value_after_depreciation
				)
				finance_books.append(int(d.finance_book_id))

			depreciation_amount = flt(d.depreciation_amount, d.precision("depreciation_amount"))
			value_after_depreciation -= flt(depreciation_amount)

			# for the last row, if depreciation method = Straight Line
			if (
				straight_line_idx
				and i == max(straight_line_idx) - 1
				and not date_of_disposal
				and not date_of_return
			):
				book = self.get("finance_books")[cint(d.finance_book_id) - 1]
				depreciation_amount += flt(
					value_after_depreciation - flt(book.expected_value_after_useful_life),
					d.precision("depreciation_amount"),
				)

			d.depreciation_amount = depreciation_amount
			accumulated_depreciation += d.depreciation_amount
			d.accumulated_depreciation_amount = flt(
				accumulated_depreciation, d.precision("accumulated_depreciation_amount")
			)

	def validate_expected_value_after_useful_life(self):
		for row in self.get("finance_books"):
=======
>>>>>>> 44bad3bd
			accumulated_depreciation_after_full_schedule = [
				d.accumulated_depreciation_amount for d in depr_schedule
			]

			if accumulated_depreciation_after_full_schedule:
				accumulated_depreciation_after_full_schedule = max(
					accumulated_depreciation_after_full_schedule
				)

				asset_value_after_full_schedule = flt(
					flt(self.gross_purchase_amount) - flt(accumulated_depreciation_after_full_schedule),
					self.precision("gross_purchase_amount"),
				)

				if (
					row.expected_value_after_useful_life
					and row.expected_value_after_useful_life < asset_value_after_full_schedule
				):
					frappe.throw(
						_(
							"Depreciation Row {0}: Expected value after useful life must be greater than or equal to {1}"
						).format(row.idx, asset_value_after_full_schedule)
					)
				elif not row.expected_value_after_useful_life:
					row.expected_value_after_useful_life = asset_value_after_full_schedule

	def validate_cancellation(self):
		if self.status in ("In Maintenance", "Out of Order"):
			frappe.throw(
				_(
					"There are active maintenance or repairs against the asset. You must complete all of them before cancelling the asset."
				)
			)
		if self.status not in ("Submitted", "Partially Depreciated", "Fully Depreciated"):
			frappe.throw(_("Asset cannot be cancelled, as it is already {0}").format(self.status))

	def cancel_movement_entries(self):
		movements = frappe.db.sql(
			"""SELECT asm.name, asm.docstatus
			FROM `tabAsset Movement` asm, `tabAsset Movement Item` asm_item
			WHERE asm_item.parent=asm.name and asm_item.asset=%s and asm.docstatus=1""",
			self.name,
			as_dict=1,
		)

		for movement in movements:
			movement = frappe.get_doc("Asset Movement", movement.get("name"))
			movement.cancel()

	def delete_depreciation_entries(self):
		if self.calculate_depreciation:
<<<<<<< HEAD
			for d in self.get("schedules"):
				if d.journal_entry:
					frappe.get_doc("Journal Entry", d.journal_entry).cancel()
=======
			for row in self.get("finance_books"):
				depr_schedule = get_depr_schedule(self.name, "Active", row.finance_book)

				for d in depr_schedule or []:
					if d.journal_entry:
						frappe.get_doc("Journal Entry", d.journal_entry).cancel()
>>>>>>> 44bad3bd
		else:
			depr_entries = self.get_manual_depreciation_entries()

			for depr_entry in depr_entries or []:
				frappe.get_doc("Journal Entry", depr_entry.name).cancel()

			self.db_set(
				"value_after_depreciation",
				(flt(self.gross_purchase_amount) - flt(self.opening_accumulated_depreciation)),
			)

	def set_status(self, status=None):
		"""Get and update status"""
		if not status:
			status = self.get_status()
		self.db_set("status", status)

	def get_status(self):
		"""Returns status based on whether it is draft, submitted, scrapped or depreciated"""
		if self.docstatus == 0:
			status = "Draft"
		elif self.docstatus == 1:
			status = "Submitted"

			if self.journal_entry_for_scrap:
				status = "Scrapped"
			else:
				expected_value_after_useful_life = 0
				value_after_depreciation = self.value_after_depreciation
<<<<<<< HEAD

				if self.calculate_depreciation:
					idx = self.get_default_finance_book_idx() or 0

=======

				if self.calculate_depreciation:
					idx = self.get_default_finance_book_idx() or 0
>>>>>>> 44bad3bd
					expected_value_after_useful_life = self.finance_books[idx].expected_value_after_useful_life
					value_after_depreciation = self.finance_books[idx].value_after_depreciation

				if (
					flt(value_after_depreciation) <= expected_value_after_useful_life or self.is_fully_depreciated
				):
					status = "Fully Depreciated"
				elif flt(value_after_depreciation) < flt(self.gross_purchase_amount):
					status = "Partially Depreciated"
		elif self.docstatus == 2:
			status = "Cancelled"
		return status

	def get_value_after_depreciation(self, finance_book=None):
		if not self.calculate_depreciation:
			return flt(self.value_after_depreciation, self.precision("gross_purchase_amount"))

		if not finance_book:
			return flt(
				self.get("finance_books")[0].value_after_depreciation, self.precision("gross_purchase_amount")
			)

		for row in self.get("finance_books"):
			if finance_book == row.finance_book:
				return flt(row.value_after_depreciation, self.precision("gross_purchase_amount"))

	def get_default_finance_book_idx(self):
		if not self.get("default_finance_book") and self.company:
			self.default_finance_book = erpnext.get_default_finance_book(self.company)

		if self.get("default_finance_book"):
			for d in self.get("finance_books"):
				if d.finance_book == self.default_finance_book:
					return cint(d.idx) - 1

	@frappe.whitelist()
	def get_manual_depreciation_entries(self):
		(_, _, depreciation_expense_account) = get_depreciation_accounts(
			self.asset_category, self.company
		)

		gle = frappe.qb.DocType("GL Entry")

		records = (
			frappe.qb.from_(gle)
			.select(gle.voucher_no.as_("name"), gle.debit.as_("value"), gle.posting_date)
			.where(gle.against_voucher == self.name)
			.where(gle.account == depreciation_expense_account)
			.where(gle.debit != 0)
			.where(gle.is_cancelled == 0)
			.orderby(gle.posting_date)
			.orderby(gle.creation)
		).run(as_dict=True)

		return records

	def validate_make_gl_entry(self):
		purchase_document = self.get_purchase_document()
		if not purchase_document:
			return False

		asset_bought_with_invoice = purchase_document == self.purchase_invoice
		fixed_asset_account = self.get_fixed_asset_account()

		cwip_enabled = is_cwip_accounting_enabled(self.asset_category)
		cwip_account = self.get_cwip_account(cwip_enabled=cwip_enabled)

		query = """SELECT name FROM `tabGL Entry` WHERE voucher_no = %s and account = %s"""
		if asset_bought_with_invoice:
			# with invoice purchase either expense or cwip has been booked
			expense_booked = frappe.db.sql(query, (purchase_document, fixed_asset_account), as_dict=1)
			if expense_booked:
				# if expense is already booked from invoice then do not make gl entries regardless of cwip enabled/disabled
				return False

			cwip_booked = frappe.db.sql(query, (purchase_document, cwip_account), as_dict=1)
			if cwip_booked:
				# if cwip is booked from invoice then make gl entries regardless of cwip enabled/disabled
				return True
		else:
			# with receipt purchase either cwip has been booked or no entries have been made
			if not cwip_account:
				# if cwip account isn't available do not make gl entries
				return False

			cwip_booked = frappe.db.sql(query, (purchase_document, cwip_account), as_dict=1)
			# if cwip is not booked from receipt then do not make gl entries
			# if cwip is booked from receipt then make gl entries
			return cwip_booked

	def get_purchase_document(self):
		asset_bought_with_invoice = self.purchase_invoice and frappe.db.get_value(
			"Purchase Invoice", self.purchase_invoice, "update_stock"
		)
		purchase_document = self.purchase_invoice if asset_bought_with_invoice else self.purchase_receipt

		return purchase_document

	def get_fixed_asset_account(self):
		fixed_asset_account = get_asset_category_account(
			"fixed_asset_account", None, self.name, None, self.asset_category, self.company
		)
		if not fixed_asset_account:
			frappe.throw(
				_("Set {0} in asset category {1} for company {2}").format(
					frappe.bold("Fixed Asset Account"),
					frappe.bold(self.asset_category),
					frappe.bold(self.company),
				),
				title=_("Account not Found"),
			)
		return fixed_asset_account

	def get_cwip_account(self, cwip_enabled=False):
		cwip_account = None
		try:
			cwip_account = get_asset_account(
				"capital_work_in_progress_account", self.name, self.asset_category, self.company
			)
		except Exception:
			# if no cwip account found in category or company and "cwip is enabled" then raise else silently pass
			if cwip_enabled:
				raise

		return cwip_account

	def make_gl_entries(self):
		gl_entries = []

		purchase_document = self.get_purchase_document()
		fixed_asset_account, cwip_account = self.get_fixed_asset_account(), self.get_cwip_account()

		if (
			purchase_document and self.purchase_receipt_amount and self.available_for_use_date <= nowdate()
		):

			gl_entries.append(
				self.get_gl_dict(
					{
						"account": cwip_account,
						"against": fixed_asset_account,
						"remarks": self.get("remarks") or _("Accounting Entry for Asset"),
						"posting_date": self.available_for_use_date,
						"credit": self.purchase_receipt_amount,
						"credit_in_account_currency": self.purchase_receipt_amount,
						"cost_center": self.cost_center,
					},
					item=self,
				)
			)

			gl_entries.append(
				self.get_gl_dict(
					{
						"account": fixed_asset_account,
						"against": cwip_account,
						"remarks": self.get("remarks") or _("Accounting Entry for Asset"),
						"posting_date": self.available_for_use_date,
						"debit": self.purchase_receipt_amount,
						"debit_in_account_currency": self.purchase_receipt_amount,
						"cost_center": self.cost_center,
					},
					item=self,
				)
			)

		if gl_entries:
			from erpnext.accounts.general_ledger import make_gl_entries

			make_gl_entries(gl_entries)
			self.db_set("booked_fixed_asset", 1)

	@frappe.whitelist()
	def get_manual_depreciation_entries(self):
		(_, _, depreciation_expense_account) = get_depreciation_accounts(
			self.asset_category, self.company
		)

		gle = frappe.qb.DocType("GL Entry")

		records = (
			frappe.qb.from_(gle)
			.select(gle.voucher_no.as_("name"), gle.debit.as_("value"), gle.posting_date)
			.where(gle.against_voucher == self.name)
			.where(gle.account == depreciation_expense_account)
			.where(gle.debit != 0)
			.where(gle.is_cancelled == 0)
			.orderby(gle.posting_date)
			.orderby(gle.creation)
		).run(as_dict=True)

		return records

	@frappe.whitelist()
	def get_depreciation_rate(self, args, on_validate=False):
		if isinstance(args, str):
			args = json.loads(args)

		float_precision = cint(frappe.db.get_default("float_precision")) or 2

		if args.get("depreciation_method") == "Double Declining Balance":
			return 200.0 / (
				(
					flt(args.get("total_number_of_depreciations"), 2) * flt(args.get("frequency_of_depreciation"))
				)
				/ 12
			)

		if args.get("depreciation_method") == "Written Down Value":
			if (
				args.get("rate_of_depreciation")
				and on_validate
				and not self.flags.increase_in_asset_value_due_to_repair
			):
				return args.get("rate_of_depreciation")

			if self.flags.increase_in_asset_value_due_to_repair:
				value = flt(args.get("expected_value_after_useful_life")) / flt(
					args.get("value_after_depreciation")
				)
			else:
				value = flt(args.get("expected_value_after_useful_life")) / flt(self.gross_purchase_amount)

			depreciation_rate = math.pow(
				value,
				1.0
				/ (
					(
						flt(args.get("total_number_of_depreciations"), 2)
						* flt(args.get("frequency_of_depreciation"))
					)
					/ 12
				),
			)
<<<<<<< HEAD

			return flt((100 * (1 - depreciation_rate)), float_precision)

	def get_pro_rata_amt(
		self, row, depreciation_amount, from_date, to_date, has_wdv_or_dd_non_yearly_pro_rata=False
	):
		days = date_diff(to_date, from_date)
		months = month_diff(to_date, from_date)
		if has_wdv_or_dd_non_yearly_pro_rata:
			total_days = get_total_days(to_date, 12)
		else:
			total_days = get_total_days(to_date, row.frequency_of_depreciation)
=======
>>>>>>> 44bad3bd

			return flt((100 * (1 - depreciation_rate)), float_precision)


def update_maintenance_status():
	assets = frappe.get_all(
		"Asset", filters={"docstatus": 1, "maintenance_required": 1, "disposal_date": ("is", "not set")}
	)

	for asset in assets:
		asset = frappe.get_doc("Asset", asset.name)
		if frappe.db.exists("Asset Repair", {"asset_name": asset.name, "repair_status": "Pending"}):
			asset.set_status("Out of Order")
		elif frappe.db.exists(
			"Asset Maintenance Task", {"parent": asset.name, "next_due_date": today()}
		):
			asset.set_status("In Maintenance")
		else:
			asset.set_status()


def make_post_gl_entry():
	asset_categories = frappe.db.get_all("Asset Category", fields=["name", "enable_cwip_accounting"])

	for asset_category in asset_categories:
		if cint(asset_category.enable_cwip_accounting):
			assets = frappe.db.sql_list(
				""" select name from `tabAsset`
				where asset_category = %s and ifnull(booked_fixed_asset, 0) = 0
				and available_for_use_date = %s""",
				(asset_category.name, nowdate()),
			)

			for asset in assets:
				doc = frappe.get_doc("Asset", asset)
				doc.make_gl_entries()


def get_asset_naming_series():
	meta = frappe.get_meta("Asset")
	return meta.get_field("naming_series").options


@frappe.whitelist()
def make_sales_invoice(asset, item_code, company, serial_no=None):
	si = frappe.new_doc("Sales Invoice")
	si.company = company
	si.currency = frappe.get_cached_value("Company", company, "default_currency")
	disposal_account, depreciation_cost_center = get_disposal_account_and_cost_center(company)
	si.append(
		"items",
		{
			"item_code": item_code,
			"is_fixed_asset": 1,
			"asset": asset,
			"income_account": disposal_account,
			"serial_no": serial_no,
			"cost_center": depreciation_cost_center,
			"qty": 1,
		},
	)
	si.set_missing_values()
	return si


@frappe.whitelist()
def create_asset_maintenance(asset, item_code, item_name, asset_category, company):
	asset_maintenance = frappe.new_doc("Asset Maintenance")
	asset_maintenance.update(
		{
			"asset_name": asset,
			"company": company,
			"item_code": item_code,
			"item_name": item_name,
			"asset_category": asset_category,
		}
	)
	return asset_maintenance


@frappe.whitelist()
def create_asset_repair(asset, asset_name):
	asset_repair = frappe.new_doc("Asset Repair")
	asset_repair.update({"asset": asset, "asset_name": asset_name})
	return asset_repair


@frappe.whitelist()
def create_asset_capitalization(asset):
	asset_capitalization = frappe.new_doc("Asset Capitalization")
	asset_capitalization.update(
		{"target_asset": asset, "capitalization_method": "Choose a WIP composite asset"}
	)
	return asset_capitalization


@frappe.whitelist()
def create_asset_value_adjustment(asset, asset_category, company):
	asset_value_adjustment = frappe.new_doc("Asset Value Adjustment")
	asset_value_adjustment.update(
		{"asset": asset, "company": company, "asset_category": asset_category}
	)
	return asset_value_adjustment


@frappe.whitelist()
def transfer_asset(args):
	args = json.loads(args)

	if args.get("serial_no"):
		args["quantity"] = len(args.get("serial_no").split("\n"))

	movement_entry = frappe.new_doc("Asset Movement")
	movement_entry.update(args)
	movement_entry.insert()
	movement_entry.submit()

	frappe.db.commit()

	frappe.msgprint(
		_("Asset Movement record {0} created")
		.format("<a href='/app/Form/Asset Movement/{0}'>{0}</a>")
		.format(movement_entry.name)
	)


@frappe.whitelist()
def get_item_details(item_code, asset_category, gross_purchase_amount):
	asset_category_doc = frappe.get_doc("Asset Category", asset_category)
	books = []
	for d in asset_category_doc.finance_books:
		books.append(
			{
				"finance_book": d.finance_book,
				"depreciation_method": d.depreciation_method,
				"total_number_of_depreciations": d.total_number_of_depreciations,
				"frequency_of_depreciation": d.frequency_of_depreciation,
				"daily_prorata_based": d.daily_prorata_based,
				"salvage_value_percentage": d.salvage_value_percentage,
				"expected_value_after_useful_life": flt(gross_purchase_amount)
				* flt(d.salvage_value_percentage / 100),
				"depreciation_start_date": d.depreciation_start_date or nowdate(),
			}
		)

	return books


def get_asset_account(account_name, asset=None, asset_category=None, company=None):
	account = None
	if asset:
		account = get_asset_category_account(
			account_name, asset=asset, asset_category=asset_category, company=company
		)

	if not asset and not account:
		account = get_asset_category_account(
			account_name, asset_category=asset_category, company=company
		)

	if not account:
		account = frappe.get_cached_value("Company", company, account_name)

	if not account:
		if not asset_category:
			frappe.throw(
				_("Set {0} in company {1}").format(account_name.replace("_", " ").title(), company)
			)
		else:
			frappe.throw(
				_("Set {0} in asset category {1} or company {2}").format(
					account_name.replace("_", " ").title(), asset_category, company
				)
			)

	return account


@frappe.whitelist()
def make_journal_entry(asset_name):
	asset = frappe.get_doc("Asset", asset_name)
	(
		_,
		accumulated_depreciation_account,
		depreciation_expense_account,
	) = get_depreciation_accounts(asset.asset_category, asset.company)

	depreciation_cost_center, depreciation_series = frappe.get_cached_value(
		"Company", asset.company, ["depreciation_cost_center", "series_for_depreciation_entry"]
	)
	depreciation_cost_center = asset.cost_center or depreciation_cost_center

	je = frappe.new_doc("Journal Entry")
	je.voucher_type = "Depreciation Entry"
	je.naming_series = depreciation_series
	je.company = asset.company
	je.remark = ("Depreciation Entry against asset {0}").format(asset_name)

	je.append(
		"accounts",
		{
			"account": depreciation_expense_account,
			"reference_type": "Asset",
			"reference_name": asset.name,
			"cost_center": depreciation_cost_center,
		},
	)

	je.append(
		"accounts",
		{
			"account": accumulated_depreciation_account,
			"reference_type": "Asset",
			"reference_name": asset.name,
		},
	)

	return je


@frappe.whitelist()
def make_asset_movement(assets, purpose=None):
	import json

	if isinstance(assets, str):
		assets = json.loads(assets)

	if len(assets) == 0:
		frappe.throw(_("Atleast one asset has to be selected."))

	asset_movement = frappe.new_doc("Asset Movement")
	asset_movement.quantity = len(assets)
	for asset in assets:
		asset = frappe.get_doc("Asset", asset.get("name"))
		asset_movement.company = asset.get("company")
		asset_movement.append(
			"assets",
			{
				"asset": asset.get("name"),
				"source_location": asset.get("location"),
				"from_employee": asset.get("custodian"),
			},
		)

	if asset_movement.get("assets"):
		return asset_movement.as_dict()


def is_cwip_accounting_enabled(asset_category):
	return cint(frappe.db.get_value("Asset Category", asset_category, "enable_cwip_accounting"))


@frappe.whitelist()
def get_asset_value_after_depreciation(asset_name, finance_book=None):
	asset = frappe.get_doc("Asset", asset_name)
<<<<<<< HEAD

	return asset.get_value_after_depreciation(finance_book)


def get_total_days(date, frequency):
	period_start_date = add_months(date, cint(frequency) * -1)

	if is_last_day_of_the_month(date):
		period_start_date = get_last_day(period_start_date)

	return date_diff(date, period_start_date)


def get_depreciation_amount(
	asset,
	depreciable_value,
	fb_row,
	schedule_idx=0,
	prev_depreciation_amount=0,
	has_wdv_or_dd_non_yearly_pro_rata=False,
	number_of_pending_depreciations=0,
):
	frappe.flags.company = asset.company

	if fb_row.depreciation_method in ("Straight Line", "Manual"):
		return get_straight_line_or_manual_depr_amount(
			asset, fb_row, schedule_idx, number_of_pending_depreciations
		)
	else:
		rate_of_depreciation = get_updated_rate_of_depreciation_for_wdv_and_dd(
			asset, depreciable_value, fb_row
		)
		return get_wdv_or_dd_depr_amount(
			depreciable_value,
			rate_of_depreciation,
			fb_row.frequency_of_depreciation,
			schedule_idx,
			prev_depreciation_amount,
			has_wdv_or_dd_non_yearly_pro_rata,
		)


@erpnext.allow_regional
def get_updated_rate_of_depreciation_for_wdv_and_dd(asset, depreciable_value, fb_row):
	return fb_row.rate_of_depreciation


def get_straight_line_or_manual_depr_amount(
	asset, row, schedule_idx, number_of_pending_depreciations
):
	# if the Depreciation Schedule is being modified after Asset Repair due to increase in asset life and value
	if asset.flags.increase_in_asset_life:
		return (flt(row.value_after_depreciation) - flt(row.expected_value_after_useful_life)) / (
			date_diff(asset.to_date, asset.available_for_use_date) / 365
		)
	# if the Depreciation Schedule is being modified after Asset Repair due to increase in asset value
	elif asset.flags.increase_in_asset_value_due_to_repair:
		return (flt(row.value_after_depreciation) - flt(row.expected_value_after_useful_life)) / flt(
			row.total_number_of_depreciations
		)
	# if the Depreciation Schedule is being modified after Asset Value Adjustment due to decrease in asset value
	elif asset.flags.decrease_in_asset_value_due_to_value_adjustment:
		if row.daily_depreciation:
			daily_depr_amount = (
				flt(row.value_after_depreciation) - flt(row.expected_value_after_useful_life)
			) / date_diff(
				get_last_day(
					add_months(
						row.depreciation_start_date,
						flt(row.total_number_of_depreciations - asset.number_of_depreciations_booked - 1)
						* row.frequency_of_depreciation,
					)
				),
				add_days(
					get_last_day(
						add_months(
							row.depreciation_start_date,
							flt(
								row.total_number_of_depreciations
								- asset.number_of_depreciations_booked
								- number_of_pending_depreciations
								- 1
							)
							* row.frequency_of_depreciation,
						)
					),
					1,
				),
			)

			to_date = get_last_day(
				add_months(row.depreciation_start_date, schedule_idx * row.frequency_of_depreciation)
			)
			from_date = add_days(
				get_last_day(
					add_months(row.depreciation_start_date, (schedule_idx - 1) * row.frequency_of_depreciation)
				),
				1,
			)

			return daily_depr_amount * (date_diff(to_date, from_date) + 1)
		else:
			return (
				flt(row.value_after_depreciation) - flt(row.expected_value_after_useful_life)
			) / number_of_pending_depreciations
	# if the Depreciation Schedule is being prepared for the first time
	else:
		if row.daily_depreciation:
			daily_depr_amount = (
				flt(asset.gross_purchase_amount)
				- flt(asset.opening_accumulated_depreciation)
				- flt(row.expected_value_after_useful_life)
			) / date_diff(
				get_last_day(
					add_months(
						row.depreciation_start_date,
						flt(row.total_number_of_depreciations - asset.number_of_depreciations_booked - 1)
						* row.frequency_of_depreciation,
					)
				),
				add_days(
					get_last_day(add_months(row.depreciation_start_date, -1 * row.frequency_of_depreciation)), 1
				),
			)

			to_date = get_last_day(
				add_months(row.depreciation_start_date, schedule_idx * row.frequency_of_depreciation)
			)
			from_date = add_days(
				get_last_day(
					add_months(row.depreciation_start_date, (schedule_idx - 1) * row.frequency_of_depreciation)
				),
				1,
			)

			return daily_depr_amount * (date_diff(to_date, from_date) + 1)
		else:
			return (
				flt(asset.gross_purchase_amount)
				- flt(asset.opening_accumulated_depreciation)
				- flt(row.expected_value_after_useful_life)
			) / flt(row.total_number_of_depreciations - asset.number_of_depreciations_booked)


def get_wdv_or_dd_depr_amount(
	depreciable_value,
	rate_of_depreciation,
	frequency_of_depreciation,
	schedule_idx,
	prev_depreciation_amount,
	has_wdv_or_dd_non_yearly_pro_rata,
):
	if cint(frequency_of_depreciation) == 12:
		return flt(depreciable_value) * (flt(rate_of_depreciation) / 100)
	else:
		if has_wdv_or_dd_non_yearly_pro_rata:
			if schedule_idx == 0:
				return flt(depreciable_value) * (flt(rate_of_depreciation) / 100)
			elif schedule_idx % (12 / cint(frequency_of_depreciation)) == 1:
				return (
					flt(depreciable_value) * flt(frequency_of_depreciation) * (flt(rate_of_depreciation) / 1200)
				)
			else:
				return prev_depreciation_amount
		else:
			if schedule_idx % (12 / cint(frequency_of_depreciation)) == 0:
				return (
					flt(depreciable_value) * flt(frequency_of_depreciation) * (flt(rate_of_depreciation) / 1200)
				)
			else:
				return prev_depreciation_amount
=======

	return asset.get_value_after_depreciation(finance_book)
>>>>>>> 44bad3bd


@frappe.whitelist()
def split_asset(asset_name, split_qty):
	asset = frappe.get_doc("Asset", asset_name)
	split_qty = cint(split_qty)

	if split_qty >= asset.asset_quantity:
		frappe.throw(_("Split qty cannot be grater than or equal to asset qty"))

	remaining_qty = asset.asset_quantity - split_qty

	new_asset = create_new_asset_after_split(asset, split_qty)
	update_existing_asset(asset, remaining_qty, new_asset.name)

	return new_asset


def update_existing_asset(asset, remaining_qty, new_asset_name):
	remaining_gross_purchase_amount = flt(
		(asset.gross_purchase_amount * remaining_qty) / asset.asset_quantity
	)
	opening_accumulated_depreciation = flt(
		(asset.opening_accumulated_depreciation * remaining_qty) / asset.asset_quantity
	)

	frappe.db.set_value(
		"Asset",
		asset.name,
		{
			"opening_accumulated_depreciation": opening_accumulated_depreciation,
			"gross_purchase_amount": remaining_gross_purchase_amount,
			"asset_quantity": remaining_qty,
		},
	)

	add_asset_activity(
		asset.name,
		_("Asset updated after being split into Asset {0}").format(
			get_link_to_form("Asset", new_asset_name)
		),
	)

	for row in asset.get("finance_books"):
		value_after_depreciation = flt(
			(row.value_after_depreciation * remaining_qty) / asset.asset_quantity
		)
		expected_value_after_useful_life = flt(
			(row.expected_value_after_useful_life * remaining_qty) / asset.asset_quantity
		)
		frappe.db.set_value(
			"Asset Finance Book", row.name, "value_after_depreciation", value_after_depreciation
		)
		frappe.db.set_value(
			"Asset Finance Book",
			row.name,
			"expected_value_after_useful_life",
			expected_value_after_useful_life,
		)

<<<<<<< HEAD
	processed_finance_books = []

	for term in asset.get("schedules"):
		if int(term.finance_book_id) not in processed_finance_books:
			accumulated_depreciation = 0
			processed_finance_books.append(int(term.finance_book_id))

		depreciation_amount = flt((term.depreciation_amount * remaining_qty) / asset.asset_quantity)
		frappe.db.set_value(
			"Depreciation Schedule", term.name, "depreciation_amount", depreciation_amount
=======
		current_asset_depr_schedule_doc = get_asset_depr_schedule_doc(
			asset.name, "Active", row.finance_book
>>>>>>> 44bad3bd
		)
		new_asset_depr_schedule_doc = frappe.copy_doc(current_asset_depr_schedule_doc)

		new_asset_depr_schedule_doc.set_draft_asset_depr_schedule_details(asset, row)

		accumulated_depreciation = 0

		for term in new_asset_depr_schedule_doc.get("depreciation_schedule"):
			depreciation_amount = flt((term.depreciation_amount * remaining_qty) / asset.asset_quantity)
			term.depreciation_amount = depreciation_amount
			accumulated_depreciation += depreciation_amount
			term.accumulated_depreciation_amount = accumulated_depreciation

		notes = _(
			"This schedule was created when Asset {0} was updated after being split into new Asset {1}."
		).format(
			get_link_to_form(asset.doctype, asset.name), get_link_to_form(asset.doctype, new_asset_name)
		)
		new_asset_depr_schedule_doc.notes = notes

		current_asset_depr_schedule_doc.flags.should_not_cancel_depreciation_entries = True
		current_asset_depr_schedule_doc.cancel()

		new_asset_depr_schedule_doc.submit()


def create_new_asset_after_split(asset, split_qty):
	new_asset = frappe.copy_doc(asset)
	new_gross_purchase_amount = flt((asset.gross_purchase_amount * split_qty) / asset.asset_quantity)
	opening_accumulated_depreciation = flt(
		(asset.opening_accumulated_depreciation * split_qty) / asset.asset_quantity
	)

	new_asset.gross_purchase_amount = new_gross_purchase_amount
	if asset.purchase_receipt_amount:
		new_asset.purchase_receipt_amount = new_gross_purchase_amount
	new_asset.opening_accumulated_depreciation = opening_accumulated_depreciation
	new_asset.asset_quantity = split_qty
	new_asset.split_from = asset.name

	for row in new_asset.get("finance_books"):
		row.value_after_depreciation = flt(
			(row.value_after_depreciation * split_qty) / asset.asset_quantity
		)
		row.expected_value_after_useful_life = flt(
			(row.expected_value_after_useful_life * split_qty) / asset.asset_quantity
		)

<<<<<<< HEAD
	processed_finance_books = []

	for term in new_asset.get("schedules"):
		if int(term.finance_book_id) not in processed_finance_books:
			accumulated_depreciation = 0
			processed_finance_books.append(int(term.finance_book_id))

		depreciation_amount = flt((term.depreciation_amount * split_qty) / asset.asset_quantity)
		term.depreciation_amount = depreciation_amount
		accumulated_depreciation += depreciation_amount
		term.accumulated_depreciation_amount = accumulated_depreciation
=======
	new_asset.insert()

	add_asset_activity(
		new_asset.name,
		_("Asset created after being split from Asset {0}").format(
			get_link_to_form("Asset", asset.name)
		),
	)
>>>>>>> 44bad3bd

	new_asset.submit()
	new_asset.set_status()

	for row in new_asset.get("finance_books"):
		current_asset_depr_schedule_doc = get_asset_depr_schedule_doc(
			asset.name, "Active", row.finance_book
		)
		new_asset_depr_schedule_doc = frappe.copy_doc(current_asset_depr_schedule_doc)

		new_asset_depr_schedule_doc.set_draft_asset_depr_schedule_details(new_asset, row)

		accumulated_depreciation = 0

		for term in new_asset_depr_schedule_doc.get("depreciation_schedule"):
			depreciation_amount = flt((term.depreciation_amount * split_qty) / asset.asset_quantity)
			term.depreciation_amount = depreciation_amount
			accumulated_depreciation += depreciation_amount
			term.accumulated_depreciation_amount = accumulated_depreciation

		notes = _("This schedule was created when new Asset {0} was split from Asset {1}.").format(
			get_link_to_form(new_asset.doctype, new_asset.name), get_link_to_form(asset.doctype, asset.name)
		)
		new_asset_depr_schedule_doc.notes = notes

		new_asset_depr_schedule_doc.submit()

	for row in new_asset.get("finance_books"):
		depr_schedule = get_depr_schedule(new_asset.name, "Active", row.finance_book)
		for term in depr_schedule:
			# Update references in JV
			if term.journal_entry:
				add_reference_in_jv_on_split(
					term.journal_entry, new_asset.name, asset.name, term.depreciation_amount
				)

	return new_asset


def add_reference_in_jv_on_split(entry_name, new_asset_name, old_asset_name, depreciation_amount):
	journal_entry = frappe.get_doc("Journal Entry", entry_name)
	entries_to_add = []
	idx = len(journal_entry.get("accounts")) + 1

	for account in journal_entry.get("accounts"):
		if account.reference_name == old_asset_name:
			entries_to_add.append(frappe.copy_doc(account).as_dict())
			if account.credit:
				account.credit = account.credit - depreciation_amount
				account.credit_in_account_currency = (
					account.credit_in_account_currency - account.exchange_rate * depreciation_amount
				)
			elif account.debit:
				account.debit = account.debit - depreciation_amount
				account.debit_in_account_currency = (
					account.debit_in_account_currency - account.exchange_rate * depreciation_amount
				)

	for entry in entries_to_add:
		entry.reference_name = new_asset_name
		if entry.credit:
			entry.credit = depreciation_amount
			entry.credit_in_account_currency = entry.exchange_rate * depreciation_amount
		elif entry.debit:
			entry.debit = depreciation_amount
			entry.debit_in_account_currency = entry.exchange_rate * depreciation_amount

		entry.idx = idx
		idx += 1

		journal_entry.append("accounts", entry)

	journal_entry.flags.ignore_validate_update_after_submit = True
	journal_entry.save()

	# Repost GL Entries
	journal_entry.docstatus = 2
	journal_entry.make_gl_entries(1)
	journal_entry.docstatus = 1
	journal_entry.make_gl_entries()<|MERGE_RESOLUTION|>--- conflicted
+++ resolved
@@ -24,8 +24,6 @@
 	get_comma_separated_links,
 	get_depreciation_accounts,
 	get_disposal_account_and_cost_center,
-	is_first_day_of_the_month,
-	is_last_day_of_the_month,
 )
 from erpnext.assets.doctype.asset_activity.asset_activity import add_asset_activity
 from erpnext.assets.doctype.asset_category.asset_category import get_asset_category_account
@@ -130,74 +128,15 @@
 				_("Purchase Invoice cannot be made against an existing asset {0}").format(self.name)
 			)
 
-<<<<<<< HEAD
-	def prepare_depreciation_data(
-		self,
-		date_of_disposal=None,
-		date_of_return=None,
-		value_after_depreciation=None,
-		ignore_booked_entry=False,
-	):
-		if self.calculate_depreciation:
-			self.value_after_depreciation = 0
-			self.set_depreciation_rate()
-			if self.should_prepare_depreciation_schedule():
-				self.make_depreciation_schedule(date_of_disposal, value_after_depreciation)
-				self.set_accumulated_depreciation(date_of_disposal, date_of_return, ignore_booked_entry)
-=======
 	def prepare_depreciation_data(self):
 		if self.calculate_depreciation:
 			self.value_after_depreciation = 0
 			self.set_depreciation_rate()
->>>>>>> 44bad3bd
 		else:
 			self.finance_books = []
-			if value_after_depreciation:
-				self.value_after_depreciation = value_after_depreciation
-			else:
-				self.value_after_depreciation = flt(self.gross_purchase_amount) - flt(
-					self.opening_accumulated_depreciation
-				)
-
-	def should_prepare_depreciation_schedule(self):
-		if not self.get("schedules"):
-			return True
-
-		old_asset_doc = self.get_doc_before_save()
-
-		if not old_asset_doc:
-			return True
-
-		have_asset_details_been_modified = (
-			old_asset_doc.gross_purchase_amount != self.gross_purchase_amount
-			or old_asset_doc.opening_accumulated_depreciation != self.opening_accumulated_depreciation
-			or old_asset_doc.number_of_depreciations_booked != self.number_of_depreciations_booked
-		)
-
-		if have_asset_details_been_modified:
-			return True
-
-		manual_fb_idx = -1
-		for d in self.finance_books:
-			if d.depreciation_method == "Manual":
-				manual_fb_idx = d.idx - 1
-
-		no_manual_depr_or_have_manual_depr_details_been_modified = (
-			manual_fb_idx == -1
-			or old_asset_doc.finance_books[manual_fb_idx].total_number_of_depreciations
-			!= self.finance_books[manual_fb_idx].total_number_of_depreciations
-			or old_asset_doc.finance_books[manual_fb_idx].frequency_of_depreciation
-			!= self.finance_books[manual_fb_idx].frequency_of_depreciation
-			or old_asset_doc.finance_books[manual_fb_idx].depreciation_start_date
-			!= getdate(self.finance_books[manual_fb_idx].depreciation_start_date)
-			or old_asset_doc.finance_books[manual_fb_idx].expected_value_after_useful_life
-			!= self.finance_books[manual_fb_idx].expected_value_after_useful_life
-		)
-
-		if no_manual_depr_or_have_manual_depr_details_been_modified:
-			return True
-
-		return False
+			self.value_after_depreciation = flt(self.gross_purchase_amount) - flt(
+				self.opening_accumulated_depreciation
+			)
 
 	def validate_item(self):
 		item = frappe.get_cached_value(
@@ -373,317 +312,6 @@
 				self.get_depreciation_rate(d, on_validate=True), d.precision("rate_of_depreciation")
 			)
 
-<<<<<<< HEAD
-	def make_depreciation_schedule(self, date_of_disposal, value_after_depreciation=None):
-		if not self.get("schedules"):
-			self.schedules = []
-
-		if not self.available_for_use_date:
-			return
-
-		start = self.clear_depreciation_schedule()
-
-		for finance_book in self.get("finance_books"):
-			self._make_depreciation_schedule(
-				finance_book, start, date_of_disposal, value_after_depreciation
-			)
-
-		if len(self.get("finance_books")) > 1 and any(start):
-			self.sort_depreciation_schedule()
-
-	def _make_depreciation_schedule(
-		self, finance_book, start, date_of_disposal, value_after_depreciation=None
-	):
-		self.validate_asset_finance_books(finance_book)
-
-		if not value_after_depreciation:
-			value_after_depreciation = self._get_value_after_depreciation_for_making_schedule(finance_book)
-
-		finance_book.value_after_depreciation = value_after_depreciation
-
-		final_number_of_depreciations = cint(finance_book.total_number_of_depreciations) - cint(
-			self.number_of_depreciations_booked
-		)
-
-		has_pro_rata = self.check_is_pro_rata(finance_book)
-		if has_pro_rata:
-			final_number_of_depreciations += 1
-
-		has_wdv_or_dd_non_yearly_pro_rata = False
-		if (
-			finance_book.depreciation_method in ("Written Down Value", "Double Declining Balance")
-			and cint(finance_book.frequency_of_depreciation) != 12
-		):
-			has_wdv_or_dd_non_yearly_pro_rata = self.check_is_pro_rata(
-				finance_book, wdv_or_dd_non_yearly=True
-			)
-
-		skip_row = False
-		should_get_last_day = is_last_day_of_the_month(finance_book.depreciation_start_date)
-
-		depreciation_amount = 0
-
-		number_of_pending_depreciations = final_number_of_depreciations - start[finance_book.idx - 1]
-
-		for n in range(start[finance_book.idx - 1], final_number_of_depreciations):
-			# If depreciation is already completed (for double declining balance)
-			if skip_row:
-				continue
-
-			if n > 0 and len(self.get("schedules")) > n - 1:
-				prev_depreciation_amount = self.get("schedules")[n - 1].depreciation_amount
-			else:
-				prev_depreciation_amount = 0
-
-			depreciation_amount = get_depreciation_amount(
-				self,
-				value_after_depreciation,
-				finance_book,
-				n,
-				prev_depreciation_amount,
-				has_wdv_or_dd_non_yearly_pro_rata,
-				number_of_pending_depreciations,
-			)
-
-			if not has_pro_rata or (
-				n < (cint(final_number_of_depreciations) - 1) or final_number_of_depreciations == 2
-			):
-				schedule_date = add_months(
-					finance_book.depreciation_start_date, n * cint(finance_book.frequency_of_depreciation)
-				)
-
-				if should_get_last_day:
-					schedule_date = get_last_day(schedule_date)
-
-			# if asset is being sold
-			if date_of_disposal:
-				from_date = self.get_from_date_for_disposal(finance_book)
-				depreciation_amount, days, months = self.get_pro_rata_amt(
-					finance_book,
-					depreciation_amount,
-					from_date,
-					date_of_disposal,
-				)
-
-				if depreciation_amount > 0:
-					self._add_depreciation_row(
-						date_of_disposal,
-						depreciation_amount,
-						finance_book.depreciation_method,
-						finance_book.finance_book,
-						finance_book.idx,
-					)
-
-				break
-
-			# For first row
-			if (
-				n == 0
-				and (has_pro_rata or has_wdv_or_dd_non_yearly_pro_rata)
-				and not self.opening_accumulated_depreciation
-			):
-				from_date = add_days(
-					self.available_for_use_date, -1
-				)  # needed to calc depr amount for available_for_use_date too
-				depreciation_amount, days, months = self.get_pro_rata_amt(
-					finance_book,
-					depreciation_amount,
-					from_date,
-					finance_book.depreciation_start_date,
-					has_wdv_or_dd_non_yearly_pro_rata,
-				)
-			elif n == 0 and has_wdv_or_dd_non_yearly_pro_rata and self.opening_accumulated_depreciation:
-				if not is_first_day_of_the_month(getdate(self.available_for_use_date)):
-					from_date = get_last_day(
-						add_months(
-							getdate(self.available_for_use_date),
-							((self.number_of_depreciations_booked - 1) * finance_book.frequency_of_depreciation),
-						)
-					)
-				else:
-					from_date = add_months(
-						getdate(add_days(self.available_for_use_date, -1)),
-						(self.number_of_depreciations_booked * finance_book.frequency_of_depreciation),
-					)
-				depreciation_amount, days, months = self.get_pro_rata_amt(
-					finance_book,
-					depreciation_amount,
-					from_date,
-					finance_book.depreciation_start_date,
-					has_wdv_or_dd_non_yearly_pro_rata,
-				)
-
-			# For last row
-			elif has_pro_rata and n == cint(final_number_of_depreciations) - 1:
-				if not self.flags.increase_in_asset_life:
-					# In case of increase_in_asset_life, the self.to_date is already set on asset_repair submission
-					self.to_date = add_months(
-						self.available_for_use_date,
-						(n + self.number_of_depreciations_booked) * cint(finance_book.frequency_of_depreciation),
-					)
-
-				depreciation_amount_without_pro_rata = depreciation_amount
-
-				depreciation_amount, days, months = self.get_pro_rata_amt(
-					finance_book,
-					depreciation_amount,
-					schedule_date,
-					self.to_date,
-					has_wdv_or_dd_non_yearly_pro_rata,
-				)
-
-				depreciation_amount = self.get_adjusted_depreciation_amount(
-					depreciation_amount_without_pro_rata, depreciation_amount, finance_book.finance_book
-				)
-
-				schedule_date = add_days(schedule_date, days)
-
-			if not depreciation_amount:
-				continue
-			value_after_depreciation -= flt(depreciation_amount, self.precision("gross_purchase_amount"))
-
-			# Adjust depreciation amount in the last period based on the expected value after useful life
-			if finance_book.expected_value_after_useful_life and (
-				(
-					n == cint(final_number_of_depreciations) - 1
-					and value_after_depreciation != finance_book.expected_value_after_useful_life
-				)
-				or value_after_depreciation < finance_book.expected_value_after_useful_life
-			):
-				depreciation_amount += value_after_depreciation - finance_book.expected_value_after_useful_life
-				skip_row = True
-
-			if flt(depreciation_amount, self.precision("gross_purchase_amount")) > 0:
-				self._add_depreciation_row(
-					schedule_date,
-					depreciation_amount,
-					finance_book.depreciation_method,
-					finance_book.finance_book,
-					finance_book.idx,
-				)
-
-	def _add_depreciation_row(
-		self, schedule_date, depreciation_amount, depreciation_method, finance_book, finance_book_id
-	):
-		self.append(
-			"schedules",
-			{
-				"schedule_date": schedule_date,
-				"depreciation_amount": depreciation_amount,
-				"depreciation_method": depreciation_method,
-				"finance_book": finance_book,
-				"finance_book_id": finance_book_id,
-			},
-		)
-
-	def sort_depreciation_schedule(self):
-		self.schedules = sorted(
-			self.schedules, key=lambda s: (int(s.finance_book_id), getdate(s.schedule_date))
-		)
-
-		for idx, s in enumerate(self.schedules, 1):
-			s.idx = idx
-
-	def _get_value_after_depreciation_for_making_schedule(self, finance_book):
-		if self.docstatus == 1 and finance_book.value_after_depreciation:
-			value_after_depreciation = flt(finance_book.value_after_depreciation)
-		else:
-			value_after_depreciation = flt(self.gross_purchase_amount) - flt(
-				self.opening_accumulated_depreciation
-			)
-
-		return value_after_depreciation
-
-	# depreciation schedules need to be cleared before modification due to increase in asset life/asset sales
-	# JE: Journal Entry, FB: Finance Book
-	def clear_depreciation_schedule(self):
-		start = []
-		num_of_depreciations_completed = 0
-		depr_schedule = []
-
-		for schedule in self.get("schedules"):
-			# to update start when there are JEs linked with all the schedule rows corresponding to an FB
-			if len(start) == (int(schedule.finance_book_id) - 2):
-				start.append(num_of_depreciations_completed)
-				num_of_depreciations_completed = 0
-
-			# to ensure that start will only be updated once for each FB
-			if len(start) == (int(schedule.finance_book_id) - 1):
-				if schedule.journal_entry:
-					num_of_depreciations_completed += 1
-					depr_schedule.append(schedule)
-				else:
-					start.append(num_of_depreciations_completed)
-					num_of_depreciations_completed = 0
-
-		# to update start when all the schedule rows corresponding to the last FB are linked with JEs
-		if len(start) == (len(self.finance_books) - 1):
-			start.append(num_of_depreciations_completed)
-
-		# when the Depreciation Schedule is being created for the first time
-		if start == []:
-			start = [0] * len(self.finance_books)
-		else:
-			self.schedules = depr_schedule
-
-		return start
-
-	def get_from_date_for_disposal(self, finance_book):
-		if not self.get("schedules"):
-			return add_months(
-				getdate(self.available_for_use_date),
-				(self.number_of_depreciations_booked * finance_book.frequency_of_depreciation),
-			)
-
-		if len(self.finance_books) == 1:
-			return self.schedules[-1].schedule_date
-
-		from_date = ""
-		for schedule in self.get("schedules"):
-			if schedule.finance_book == finance_book.finance_book:
-				from_date = schedule.schedule_date
-
-		if from_date:
-			return from_date
-
-		# since depr for available_for_use_date is not yet booked
-		return add_days(self.available_for_use_date, -1)
-
-	# if it returns True, depreciation_amount will not be equal for the first and last rows
-	def check_is_pro_rata(self, row, wdv_or_dd_non_yearly=False):
-		has_pro_rata = False
-
-		# if not existing asset, from_date = available_for_use_date
-		# otherwise, if number_of_depreciations_booked = 2, available_for_use_date = 01/01/2020 and frequency_of_depreciation = 12
-		# from_date = 01/01/2022
-		from_date = self.get_modified_available_for_use_date(row, wdv_or_dd_non_yearly)
-		days = date_diff(row.depreciation_start_date, from_date) + 1
-
-		if wdv_or_dd_non_yearly:
-			total_days = get_total_days(row.depreciation_start_date, 12)
-		else:
-			# if frequency_of_depreciation is 12 months, total_days = 365
-			total_days = get_total_days(row.depreciation_start_date, row.frequency_of_depreciation)
-
-		if days < total_days:
-			has_pro_rata = True
-
-		return has_pro_rata
-
-	def get_modified_available_for_use_date(self, row, wdv_or_dd_non_yearly=False):
-		if wdv_or_dd_non_yearly:
-			return add_months(
-				self.available_for_use_date,
-				(self.number_of_depreciations_booked * 12),
-			)
-		else:
-			return add_months(
-				self.available_for_use_date,
-				(self.number_of_depreciations_booked * row.frequency_of_depreciation),
-			)
-
-=======
->>>>>>> 44bad3bd
 	def validate_asset_finance_books(self, row):
 		if flt(row.expected_value_after_useful_life) >= flt(self.gross_purchase_amount):
 			frappe.throw(
@@ -744,93 +372,13 @@
 				).format(row.idx)
 			)
 
-<<<<<<< HEAD
-	# to ensure that final accumulated depreciation amount is accurate
-	def get_adjusted_depreciation_amount(
-		self, depreciation_amount_without_pro_rata, depreciation_amount_for_last_row, finance_book
-	):
-		if not self.opening_accumulated_depreciation:
-			depreciation_amount_for_first_row = self.get_depreciation_amount_for_first_row(finance_book)
-
-			if (
-				depreciation_amount_for_first_row + depreciation_amount_for_last_row
-				!= depreciation_amount_without_pro_rata
-			):
-				depreciation_amount_for_last_row = (
-					depreciation_amount_without_pro_rata - depreciation_amount_for_first_row
-				)
-
-		return depreciation_amount_for_last_row
-
-	def get_depreciation_amount_for_first_row(self, finance_book):
-		if self.has_only_one_finance_book():
-			return self.schedules[0].depreciation_amount
-		else:
-			for schedule in self.schedules:
-				if schedule.finance_book == finance_book:
-					return schedule.depreciation_amount
-
-	def has_only_one_finance_book(self):
-		if len(self.finance_books) == 1:
-			return True
-
-	def set_accumulated_depreciation(
-		self, date_of_disposal=None, date_of_return=None, ignore_booked_entry=False
-	):
-		straight_line_idx = []
-		finance_books = []
-=======
 	def validate_expected_value_after_useful_life(self):
 		for row in self.get("finance_books"):
 			depr_schedule = get_depr_schedule(self.name, "Draft", row.finance_book)
->>>>>>> 44bad3bd
 
 			if not depr_schedule:
 				continue
 
-<<<<<<< HEAD
-			if int(d.finance_book_id) not in finance_books:
-				straight_line_idx = [
-					s.idx
-					for s in self.get("schedules")
-					if s.finance_book_id == d.finance_book_id
-					and (s.depreciation_method == "Straight Line" or s.depreciation_method == "Manual")
-				]
-				if i > 0 and self.flags.decrease_in_asset_value_due_to_value_adjustment:
-					accumulated_depreciation = self.get("schedules")[i - 1].accumulated_depreciation_amount
-				else:
-					accumulated_depreciation = flt(self.opening_accumulated_depreciation)
-				value_after_depreciation = flt(
-					self.get("finance_books")[cint(d.finance_book_id) - 1].value_after_depreciation
-				)
-				finance_books.append(int(d.finance_book_id))
-
-			depreciation_amount = flt(d.depreciation_amount, d.precision("depreciation_amount"))
-			value_after_depreciation -= flt(depreciation_amount)
-
-			# for the last row, if depreciation method = Straight Line
-			if (
-				straight_line_idx
-				and i == max(straight_line_idx) - 1
-				and not date_of_disposal
-				and not date_of_return
-			):
-				book = self.get("finance_books")[cint(d.finance_book_id) - 1]
-				depreciation_amount += flt(
-					value_after_depreciation - flt(book.expected_value_after_useful_life),
-					d.precision("depreciation_amount"),
-				)
-
-			d.depreciation_amount = depreciation_amount
-			accumulated_depreciation += d.depreciation_amount
-			d.accumulated_depreciation_amount = flt(
-				accumulated_depreciation, d.precision("accumulated_depreciation_amount")
-			)
-
-	def validate_expected_value_after_useful_life(self):
-		for row in self.get("finance_books"):
-=======
->>>>>>> 44bad3bd
 			accumulated_depreciation_after_full_schedule = [
 				d.accumulated_depreciation_amount for d in depr_schedule
 			]
@@ -882,18 +430,12 @@
 
 	def delete_depreciation_entries(self):
 		if self.calculate_depreciation:
-<<<<<<< HEAD
-			for d in self.get("schedules"):
-				if d.journal_entry:
-					frappe.get_doc("Journal Entry", d.journal_entry).cancel()
-=======
 			for row in self.get("finance_books"):
 				depr_schedule = get_depr_schedule(self.name, "Active", row.finance_book)
 
 				for d in depr_schedule or []:
 					if d.journal_entry:
 						frappe.get_doc("Journal Entry", d.journal_entry).cancel()
->>>>>>> 44bad3bd
 		else:
 			depr_entries = self.get_manual_depreciation_entries()
 
@@ -923,16 +465,9 @@
 			else:
 				expected_value_after_useful_life = 0
 				value_after_depreciation = self.value_after_depreciation
-<<<<<<< HEAD
 
 				if self.calculate_depreciation:
 					idx = self.get_default_finance_book_idx() or 0
-
-=======
-
-				if self.calculate_depreciation:
-					idx = self.get_default_finance_book_idx() or 0
->>>>>>> 44bad3bd
 					expected_value_after_useful_life = self.finance_books[idx].expected_value_after_useful_life
 					value_after_depreciation = self.finance_books[idx].value_after_depreciation
 
@@ -1106,27 +641,6 @@
 			self.db_set("booked_fixed_asset", 1)
 
 	@frappe.whitelist()
-	def get_manual_depreciation_entries(self):
-		(_, _, depreciation_expense_account) = get_depreciation_accounts(
-			self.asset_category, self.company
-		)
-
-		gle = frappe.qb.DocType("GL Entry")
-
-		records = (
-			frappe.qb.from_(gle)
-			.select(gle.voucher_no.as_("name"), gle.debit.as_("value"), gle.posting_date)
-			.where(gle.against_voucher == self.name)
-			.where(gle.account == depreciation_expense_account)
-			.where(gle.debit != 0)
-			.where(gle.is_cancelled == 0)
-			.orderby(gle.posting_date)
-			.orderby(gle.creation)
-		).run(as_dict=True)
-
-		return records
-
-	@frappe.whitelist()
 	def get_depreciation_rate(self, args, on_validate=False):
 		if isinstance(args, str):
 			args = json.loads(args)
@@ -1167,21 +681,6 @@
 					/ 12
 				),
 			)
-<<<<<<< HEAD
-
-			return flt((100 * (1 - depreciation_rate)), float_precision)
-
-	def get_pro_rata_amt(
-		self, row, depreciation_amount, from_date, to_date, has_wdv_or_dd_non_yearly_pro_rata=False
-	):
-		days = date_diff(to_date, from_date)
-		months = month_diff(to_date, from_date)
-		if has_wdv_or_dd_non_yearly_pro_rata:
-			total_days = get_total_days(to_date, 12)
-		else:
-			total_days = get_total_days(to_date, row.frequency_of_depreciation)
-=======
->>>>>>> 44bad3bd
 
 			return flt((100 * (1 - depreciation_rate)), float_precision)
 
@@ -1437,182 +936,8 @@
 @frappe.whitelist()
 def get_asset_value_after_depreciation(asset_name, finance_book=None):
 	asset = frappe.get_doc("Asset", asset_name)
-<<<<<<< HEAD
 
 	return asset.get_value_after_depreciation(finance_book)
-
-
-def get_total_days(date, frequency):
-	period_start_date = add_months(date, cint(frequency) * -1)
-
-	if is_last_day_of_the_month(date):
-		period_start_date = get_last_day(period_start_date)
-
-	return date_diff(date, period_start_date)
-
-
-def get_depreciation_amount(
-	asset,
-	depreciable_value,
-	fb_row,
-	schedule_idx=0,
-	prev_depreciation_amount=0,
-	has_wdv_or_dd_non_yearly_pro_rata=False,
-	number_of_pending_depreciations=0,
-):
-	frappe.flags.company = asset.company
-
-	if fb_row.depreciation_method in ("Straight Line", "Manual"):
-		return get_straight_line_or_manual_depr_amount(
-			asset, fb_row, schedule_idx, number_of_pending_depreciations
-		)
-	else:
-		rate_of_depreciation = get_updated_rate_of_depreciation_for_wdv_and_dd(
-			asset, depreciable_value, fb_row
-		)
-		return get_wdv_or_dd_depr_amount(
-			depreciable_value,
-			rate_of_depreciation,
-			fb_row.frequency_of_depreciation,
-			schedule_idx,
-			prev_depreciation_amount,
-			has_wdv_or_dd_non_yearly_pro_rata,
-		)
-
-
-@erpnext.allow_regional
-def get_updated_rate_of_depreciation_for_wdv_and_dd(asset, depreciable_value, fb_row):
-	return fb_row.rate_of_depreciation
-
-
-def get_straight_line_or_manual_depr_amount(
-	asset, row, schedule_idx, number_of_pending_depreciations
-):
-	# if the Depreciation Schedule is being modified after Asset Repair due to increase in asset life and value
-	if asset.flags.increase_in_asset_life:
-		return (flt(row.value_after_depreciation) - flt(row.expected_value_after_useful_life)) / (
-			date_diff(asset.to_date, asset.available_for_use_date) / 365
-		)
-	# if the Depreciation Schedule is being modified after Asset Repair due to increase in asset value
-	elif asset.flags.increase_in_asset_value_due_to_repair:
-		return (flt(row.value_after_depreciation) - flt(row.expected_value_after_useful_life)) / flt(
-			row.total_number_of_depreciations
-		)
-	# if the Depreciation Schedule is being modified after Asset Value Adjustment due to decrease in asset value
-	elif asset.flags.decrease_in_asset_value_due_to_value_adjustment:
-		if row.daily_depreciation:
-			daily_depr_amount = (
-				flt(row.value_after_depreciation) - flt(row.expected_value_after_useful_life)
-			) / date_diff(
-				get_last_day(
-					add_months(
-						row.depreciation_start_date,
-						flt(row.total_number_of_depreciations - asset.number_of_depreciations_booked - 1)
-						* row.frequency_of_depreciation,
-					)
-				),
-				add_days(
-					get_last_day(
-						add_months(
-							row.depreciation_start_date,
-							flt(
-								row.total_number_of_depreciations
-								- asset.number_of_depreciations_booked
-								- number_of_pending_depreciations
-								- 1
-							)
-							* row.frequency_of_depreciation,
-						)
-					),
-					1,
-				),
-			)
-
-			to_date = get_last_day(
-				add_months(row.depreciation_start_date, schedule_idx * row.frequency_of_depreciation)
-			)
-			from_date = add_days(
-				get_last_day(
-					add_months(row.depreciation_start_date, (schedule_idx - 1) * row.frequency_of_depreciation)
-				),
-				1,
-			)
-
-			return daily_depr_amount * (date_diff(to_date, from_date) + 1)
-		else:
-			return (
-				flt(row.value_after_depreciation) - flt(row.expected_value_after_useful_life)
-			) / number_of_pending_depreciations
-	# if the Depreciation Schedule is being prepared for the first time
-	else:
-		if row.daily_depreciation:
-			daily_depr_amount = (
-				flt(asset.gross_purchase_amount)
-				- flt(asset.opening_accumulated_depreciation)
-				- flt(row.expected_value_after_useful_life)
-			) / date_diff(
-				get_last_day(
-					add_months(
-						row.depreciation_start_date,
-						flt(row.total_number_of_depreciations - asset.number_of_depreciations_booked - 1)
-						* row.frequency_of_depreciation,
-					)
-				),
-				add_days(
-					get_last_day(add_months(row.depreciation_start_date, -1 * row.frequency_of_depreciation)), 1
-				),
-			)
-
-			to_date = get_last_day(
-				add_months(row.depreciation_start_date, schedule_idx * row.frequency_of_depreciation)
-			)
-			from_date = add_days(
-				get_last_day(
-					add_months(row.depreciation_start_date, (schedule_idx - 1) * row.frequency_of_depreciation)
-				),
-				1,
-			)
-
-			return daily_depr_amount * (date_diff(to_date, from_date) + 1)
-		else:
-			return (
-				flt(asset.gross_purchase_amount)
-				- flt(asset.opening_accumulated_depreciation)
-				- flt(row.expected_value_after_useful_life)
-			) / flt(row.total_number_of_depreciations - asset.number_of_depreciations_booked)
-
-
-def get_wdv_or_dd_depr_amount(
-	depreciable_value,
-	rate_of_depreciation,
-	frequency_of_depreciation,
-	schedule_idx,
-	prev_depreciation_amount,
-	has_wdv_or_dd_non_yearly_pro_rata,
-):
-	if cint(frequency_of_depreciation) == 12:
-		return flt(depreciable_value) * (flt(rate_of_depreciation) / 100)
-	else:
-		if has_wdv_or_dd_non_yearly_pro_rata:
-			if schedule_idx == 0:
-				return flt(depreciable_value) * (flt(rate_of_depreciation) / 100)
-			elif schedule_idx % (12 / cint(frequency_of_depreciation)) == 1:
-				return (
-					flt(depreciable_value) * flt(frequency_of_depreciation) * (flt(rate_of_depreciation) / 1200)
-				)
-			else:
-				return prev_depreciation_amount
-		else:
-			if schedule_idx % (12 / cint(frequency_of_depreciation)) == 0:
-				return (
-					flt(depreciable_value) * flt(frequency_of_depreciation) * (flt(rate_of_depreciation) / 1200)
-				)
-			else:
-				return prev_depreciation_amount
-=======
-
-	return asset.get_value_after_depreciation(finance_book)
->>>>>>> 44bad3bd
 
 
 @frappe.whitelist()
@@ -1673,21 +998,8 @@
 			expected_value_after_useful_life,
 		)
 
-<<<<<<< HEAD
-	processed_finance_books = []
-
-	for term in asset.get("schedules"):
-		if int(term.finance_book_id) not in processed_finance_books:
-			accumulated_depreciation = 0
-			processed_finance_books.append(int(term.finance_book_id))
-
-		depreciation_amount = flt((term.depreciation_amount * remaining_qty) / asset.asset_quantity)
-		frappe.db.set_value(
-			"Depreciation Schedule", term.name, "depreciation_amount", depreciation_amount
-=======
 		current_asset_depr_schedule_doc = get_asset_depr_schedule_doc(
 			asset.name, "Active", row.finance_book
->>>>>>> 44bad3bd
 		)
 		new_asset_depr_schedule_doc = frappe.copy_doc(current_asset_depr_schedule_doc)
 
@@ -1736,19 +1048,6 @@
 			(row.expected_value_after_useful_life * split_qty) / asset.asset_quantity
 		)
 
-<<<<<<< HEAD
-	processed_finance_books = []
-
-	for term in new_asset.get("schedules"):
-		if int(term.finance_book_id) not in processed_finance_books:
-			accumulated_depreciation = 0
-			processed_finance_books.append(int(term.finance_book_id))
-
-		depreciation_amount = flt((term.depreciation_amount * split_qty) / asset.asset_quantity)
-		term.depreciation_amount = depreciation_amount
-		accumulated_depreciation += depreciation_amount
-		term.accumulated_depreciation_amount = accumulated_depreciation
-=======
 	new_asset.insert()
 
 	add_asset_activity(
@@ -1757,7 +1056,6 @@
 			get_link_to_form("Asset", asset.name)
 		),
 	)
->>>>>>> 44bad3bd
 
 	new_asset.submit()
 	new_asset.set_status()
