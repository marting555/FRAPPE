# Copyright (c) 2015, Frappe Technologies Pvt. Ltd. and Contributors
# See license.txt

import unittest

import frappe
from frappe.utils import (
	add_days,
	add_months,
	cstr,
	flt,
	get_first_day,
	get_last_day,
	getdate,
	is_last_day_of_the_month,
	nowdate,
)

from erpnext.accounts.doctype.journal_entry.test_journal_entry import make_journal_entry
from erpnext.accounts.doctype.purchase_invoice.test_purchase_invoice import make_purchase_invoice
from erpnext.assets.doctype.asset.asset import (
	make_sales_invoice,
	split_asset,
	update_maintenance_status,
)
from erpnext.assets.doctype.asset.depreciation import (
	post_depreciation_entries,
	restore_asset,
	scrap_asset,
)
from erpnext.assets.doctype.asset_depreciation_schedule.asset_depreciation_schedule import (
	_check_is_pro_rata,
	_get_pro_rata_amt,
	get_asset_depr_schedule_doc,
	get_depr_schedule,
	get_depreciation_amount,
)
from erpnext.stock.doctype.purchase_receipt.purchase_receipt import (
	make_purchase_invoice as make_invoice,
)
from erpnext.stock.doctype.purchase_receipt.test_purchase_receipt import make_purchase_receipt


class AssetSetup(unittest.TestCase):
	@classmethod
	def setUpClass(cls):
		set_depreciation_settings_in_company()
		create_asset_data()
		enable_cwip_accounting("Computers")
		make_purchase_receipt(item_code="Macbook Pro", qty=1, rate=100000.0, location="Test Location")
		frappe.db.sql("delete from `tabTax Rule`")

	@classmethod
	def tearDownClass(cls):
		frappe.db.rollback()


class TestAsset(AssetSetup):
	def test_asset_category_is_fetched(self):
		"""Tests if the Item's Asset Category value is assigned to the Asset, if the field is empty."""

		asset = create_asset(item_code="Macbook Pro", do_not_save=1)
		asset.asset_category = None
		asset.save()

		self.assertEqual(asset.asset_category, "Computers")

	def test_gross_purchase_amount_is_mandatory(self):
		asset = create_asset(item_code="Macbook Pro", do_not_save=1)
		asset.gross_purchase_amount = 0

		self.assertRaises(frappe.MandatoryError, asset.save)

	def test_pr_or_pi_mandatory_if_not_existing_asset(self):
		"""Tests if either PI or PR is present if CWIP is enabled and is_existing_asset=0."""

		asset = create_asset(item_code="Macbook Pro", do_not_save=1)
		asset.is_existing_asset = 0

		self.assertRaises(frappe.ValidationError, asset.save)

	def test_available_for_use_date_is_after_purchase_date(self):
		asset = create_asset(item_code="Macbook Pro", calculate_depreciation=1, do_not_save=1)
		asset.is_existing_asset = 0
		asset.purchase_date = getdate("2021-10-10")
		asset.available_for_use_date = getdate("2021-10-1")

		self.assertRaises(frappe.ValidationError, asset.save)

	def test_item_exists(self):
		asset = create_asset(item_code="MacBook", do_not_save=1)

		self.assertRaises(frappe.ValidationError, asset.save)

	def test_validate_item(self):
		asset = create_asset(item_code="MacBook Pro", do_not_save=1)
		item = frappe.get_doc("Item", "MacBook Pro")

		item.disabled = 1
		item.save()
		self.assertRaises(frappe.ValidationError, asset.save)
		item.disabled = 0

		item.is_fixed_asset = 0
		self.assertRaises(frappe.ValidationError, asset.save)
		item.is_fixed_asset = 1

		item.is_stock_item = 1
		self.assertRaises(frappe.ValidationError, asset.save)

	def test_purchase_asset(self):
		pr = make_purchase_receipt(
			item_code="Macbook Pro", qty=1, rate=100000.0, location="Test Location"
		)

		asset_name = frappe.db.get_value("Asset", {"purchase_receipt": pr.name}, "name")
		asset = frappe.get_doc("Asset", asset_name)
		asset.calculate_depreciation = 1

		month_end_date = get_last_day(nowdate())
		purchase_date = nowdate() if nowdate() != month_end_date else add_days(nowdate(), -15)

		asset.available_for_use_date = purchase_date
		asset.purchase_date = purchase_date
		asset.append(
			"finance_books",
			{
				"expected_value_after_useful_life": 10000,
				"depreciation_method": "Straight Line",
				"total_number_of_depreciations": 3,
				"frequency_of_depreciation": 10,
				"depreciation_start_date": month_end_date,
			},
		)
		asset.submit()

		pi = make_invoice(pr.name)
		pi.supplier = "_Test Supplier"
		pi.insert()
		pi.submit()
		asset.load_from_db()
		self.assertEqual(asset.supplier, "_Test Supplier")
		self.assertEqual(asset.purchase_date, getdate(purchase_date))
		# Asset won't have reference to PI when purchased through PR
		self.assertEqual(asset.purchase_receipt, pr.name)

		expected_gle = (
			("Asset Received But Not Billed - _TC", 100000.0, 0.0),
			("Creditors - _TC", 0.0, 100000.0),
		)

		gle = get_gl_entries("Purchase Invoice", pi.name)
		self.assertSequenceEqual(gle, expected_gle)

		pi.cancel()
		asset.cancel()
		asset.load_from_db()
		pr.load_from_db()
		pr.cancel()
		self.assertEqual(asset.docstatus, 2)

	def test_purchase_of_grouped_asset(self):
		create_fixed_asset_item("Rack", is_grouped_asset=1)
		pr = make_purchase_receipt(item_code="Rack", qty=3, rate=100000.0, location="Test Location")

		asset_name = frappe.db.get_value("Asset", {"purchase_receipt": pr.name}, "name")
		asset = frappe.get_doc("Asset", asset_name)
		self.assertEqual(asset.asset_quantity, 3)
		asset.calculate_depreciation = 1

		month_end_date = get_last_day(nowdate())
		purchase_date = nowdate() if nowdate() != month_end_date else add_days(nowdate(), -15)

		asset.available_for_use_date = purchase_date
		asset.purchase_date = purchase_date
		asset.append(
			"finance_books",
			{
				"expected_value_after_useful_life": 10000,
				"depreciation_method": "Straight Line",
				"total_number_of_depreciations": 3,
				"frequency_of_depreciation": 10,
				"depreciation_start_date": month_end_date,
			},
		)
		asset.submit()

	def test_is_fixed_asset_set(self):
		asset = create_asset(is_existing_asset=1)
		doc = frappe.new_doc("Purchase Invoice")
		doc.company = "_Test Company"
		doc.supplier = "_Test Supplier"
		doc.append("items", {"item_code": "Macbook Pro", "qty": 1, "asset": asset.name})

		doc.set_missing_values()
		self.assertEqual(doc.items[0].is_fixed_asset, 1)

	def test_scrap_asset(self):
		date = nowdate()
		purchase_date = add_months(get_first_day(date), -2)

		asset = create_asset(
			calculate_depreciation=1,
			available_for_use_date=purchase_date,
			purchase_date=purchase_date,
			expected_value_after_useful_life=10000,
			total_number_of_depreciations=10,
			frequency_of_depreciation=1,
			submit=1,
		)

		first_asset_depr_schedule = get_asset_depr_schedule_doc(asset.name, "Active")
		self.assertEquals(first_asset_depr_schedule.status, "Active")

		post_depreciation_entries(date=add_months(purchase_date, 2))
		asset.load_from_db()

		accumulated_depr_amount = flt(
			asset.gross_purchase_amount - asset.finance_books[0].value_after_depreciation,
			asset.precision("gross_purchase_amount"),
		)
		self.assertEquals(accumulated_depr_amount, 18000.0)

		scrap_asset(asset.name)
		asset.load_from_db()
		first_asset_depr_schedule.load_from_db()

		second_asset_depr_schedule = get_asset_depr_schedule_doc(asset.name, "Active")
		self.assertEquals(second_asset_depr_schedule.status, "Active")
		self.assertEquals(first_asset_depr_schedule.status, "Cancelled")

		accumulated_depr_amount = flt(
			asset.gross_purchase_amount - asset.finance_books[0].value_after_depreciation,
			asset.precision("gross_purchase_amount"),
		)
		pro_rata_amount, _, _ = _get_pro_rata_amt(
			asset.finance_books[0], 9000, get_last_day(add_months(purchase_date, 1)), date
		)
		pro_rata_amount = flt(pro_rata_amount, asset.precision("gross_purchase_amount"))
		self.assertEquals(
			accumulated_depr_amount,
			flt(18000.0 + pro_rata_amount, asset.precision("gross_purchase_amount")),
		)

		self.assertEqual(asset.status, "Scrapped")
		self.assertTrue(asset.journal_entry_for_scrap)

		expected_gle = (
			(
				"_Test Accumulated Depreciations - _TC",
				flt(18000.0 + pro_rata_amount, asset.precision("gross_purchase_amount")),
				0.0,
			),
			(
				"_Test Fixed Asset - _TC",
				0.0,
				flt(18000.0 + pro_rata_amount, asset.precision("gross_purchase_amount")),
			),
			(
				"_Test Fixed Asset - _TC",
				0.0,
				flt(82000.0 - pro_rata_amount, asset.precision("gross_purchase_amount")),
			),
			(
				"_Test Gain/Loss on Asset Disposal - _TC",
				flt(82000.0 - pro_rata_amount, asset.precision("gross_purchase_amount")),
				0.0,
			),
		)

<<<<<<< HEAD
		gle = frappe.db.sql(
			"""select account, debit, credit from `tabGL Entry`
			where voucher_type='Journal Entry' and voucher_no = %s
			order by account, credit""",
			asset.journal_entry_for_scrap,
		)
=======
		gle = get_gl_entries("Journal Entry", asset.journal_entry_for_scrap)
>>>>>>> fddf341f
		self.assertSequenceEqual(gle, expected_gle)

		restore_asset(asset.name)
		second_asset_depr_schedule.load_from_db()

		third_asset_depr_schedule = get_asset_depr_schedule_doc(asset.name, "Active")
		self.assertEquals(third_asset_depr_schedule.status, "Active")
		self.assertEquals(second_asset_depr_schedule.status, "Cancelled")

		asset.load_from_db()
		self.assertFalse(asset.journal_entry_for_scrap)
		self.assertEqual(asset.status, "Partially Depreciated")

		accumulated_depr_amount = flt(
			asset.gross_purchase_amount - asset.finance_books[0].value_after_depreciation,
			asset.precision("gross_purchase_amount"),
		)
		this_month_depr_amount = 9000.0 if is_last_day_of_the_month(date) else 0

		self.assertEquals(accumulated_depr_amount, 18000.0 + this_month_depr_amount)

	def test_gle_made_by_asset_sale(self):
		date = nowdate()
		purchase_date = add_months(get_first_day(date), -2)

		asset = create_asset(
			calculate_depreciation=1,
			available_for_use_date=purchase_date,
			purchase_date=purchase_date,
			expected_value_after_useful_life=10000,
			total_number_of_depreciations=10,
			frequency_of_depreciation=1,
			submit=1,
		)

		first_asset_depr_schedule = get_asset_depr_schedule_doc(asset.name, "Active")
		self.assertEquals(first_asset_depr_schedule.status, "Active")

		post_depreciation_entries(date=add_months(purchase_date, 2))

		si = make_sales_invoice(asset=asset.name, item_code="Macbook Pro", company="_Test Company")
		si.customer = "_Test Customer"
		si.due_date = nowdate()
		si.get("items")[0].rate = 25000
		si.insert()
		si.submit()

		self.assertEqual(frappe.db.get_value("Asset", asset.name, "status"), "Sold")

		first_asset_depr_schedule.load_from_db()

		second_asset_depr_schedule = get_asset_depr_schedule_doc(asset.name, "Active")
		self.assertEquals(second_asset_depr_schedule.status, "Active")
		self.assertEquals(first_asset_depr_schedule.status, "Cancelled")

		pro_rata_amount, _, _ = _get_pro_rata_amt(
			asset.finance_books[0], 9000, get_last_day(add_months(purchase_date, 1)), date
		)
		pro_rata_amount = flt(pro_rata_amount, asset.precision("gross_purchase_amount"))

		expected_gle = (
			(
				"_Test Accumulated Depreciations - _TC",
				flt(18000.0 + pro_rata_amount, asset.precision("gross_purchase_amount")),
				0.0,
			),
			("_Test Fixed Asset - _TC", 0.0, 100000.0),
			(
				"_Test Gain/Loss on Asset Disposal - _TC",
				flt(57000.0 - pro_rata_amount, asset.precision("gross_purchase_amount")),
				0.0,
			),
			("Debtors - _TC", 25000.0, 0.0),
		)

		gle = get_gl_entries("Sales Invoice", si.name)
		self.assertSequenceEqual(gle, expected_gle)

		si.cancel()
		self.assertEqual(frappe.db.get_value("Asset", asset.name, "status"), "Partially Depreciated")

	def test_gle_made_by_asset_sale_for_existing_asset(self):
		from erpnext.accounts.doctype.sales_invoice.test_sales_invoice import create_sales_invoice

		asset = create_asset(
			calculate_depreciation=1,
			available_for_use_date="2020-04-01",
			purchase_date="2020-04-01",
			expected_value_after_useful_life=0,
			total_number_of_depreciations=5,
			number_of_depreciations_booked=2,
			frequency_of_depreciation=12,
			depreciation_start_date="2023-03-31",
			opening_accumulated_depreciation=24000,
			gross_purchase_amount=60000,
			submit=1,
		)

		expected_depr_values = [
			["2023-03-31", 12000, 36000],
			["2024-03-31", 12000, 48000],
			["2025-03-31", 12000, 60000],
		]

		first_asset_depr_schedule = get_depr_schedule(asset.name, "Active")

		for i, schedule in enumerate(first_asset_depr_schedule):
			self.assertEqual(getdate(expected_depr_values[i][0]), schedule.schedule_date)
			self.assertEqual(expected_depr_values[i][1], schedule.depreciation_amount)
			self.assertEqual(expected_depr_values[i][2], schedule.accumulated_depreciation_amount)

		post_depreciation_entries(date="2023-03-31")

		si = create_sales_invoice(
			item_code="Macbook Pro", asset=asset.name, qty=1, rate=40000, posting_date=getdate("2023-05-23")
		)
		asset.load_from_db()

		self.assertEqual(frappe.db.get_value("Asset", asset.name, "status"), "Sold")

		expected_values = [["2023-03-31", 12000, 36000], ["2023-05-23", 1742.47, 37742.47]]

		second_asset_depr_schedule = get_depr_schedule(asset.name, "Active")

		for i, schedule in enumerate(second_asset_depr_schedule):
			self.assertEqual(getdate(expected_values[i][0]), schedule.schedule_date)
			self.assertEqual(expected_values[i][1], schedule.depreciation_amount)
			self.assertEqual(expected_values[i][2], schedule.accumulated_depreciation_amount)
			self.assertTrue(schedule.journal_entry)

		expected_gle = (
			(
				"_Test Accumulated Depreciations - _TC",
				37742.47,
				0.0,
			),
			(
				"_Test Fixed Asset - _TC",
				0.0,
				60000.0,
			),
			(
				"_Test Gain/Loss on Asset Disposal - _TC",
				0.0,
				17742.47,
			),
			("Debtors - _TC", 40000.0, 0.0),
		)

		gle = get_gl_entries("Sales Invoice", si.name)
		self.assertSequenceEqual(gle, expected_gle)

	def test_asset_with_maintenance_required_status_after_sale(self):
		asset = create_asset(
			calculate_depreciation=1,
			available_for_use_date="2020-06-06",
			purchase_date="2020-01-01",
			expected_value_after_useful_life=10000,
			total_number_of_depreciations=3,
			frequency_of_depreciation=10,
			maintenance_required=1,
			depreciation_start_date="2020-12-31",
			submit=1,
		)

		post_depreciation_entries(date="2021-01-01")

		si = make_sales_invoice(asset=asset.name, item_code="Macbook Pro", company="_Test Company")
		si.customer = "_Test Customer"
		si.due_date = nowdate()
		si.get("items")[0].rate = 25000
		si.insert()
		si.submit()

		self.assertEqual(frappe.db.get_value("Asset", asset.name, "status"), "Sold")

		update_maintenance_status()

		self.assertEqual(frappe.db.get_value("Asset", asset.name, "status"), "Sold")

	def test_asset_splitting(self):
		asset = create_asset(
			calculate_depreciation=1,
			asset_quantity=10,
			available_for_use_date="2020-01-01",
			purchase_date="2020-01-01",
			expected_value_after_useful_life=0,
			total_number_of_depreciations=6,
			number_of_depreciations_booked=1,
			frequency_of_depreciation=10,
			depreciation_start_date="2021-01-01",
			opening_accumulated_depreciation=20000,
			gross_purchase_amount=120000,
			submit=1,
		)

		first_asset_depr_schedule = get_asset_depr_schedule_doc(asset.name, "Active")
		self.assertEquals(first_asset_depr_schedule.status, "Active")

		post_depreciation_entries(date="2021-01-01")

		self.assertEqual(asset.asset_quantity, 10)
		self.assertEqual(asset.gross_purchase_amount, 120000)
		self.assertEqual(asset.opening_accumulated_depreciation, 20000)

		new_asset = split_asset(asset.name, 2)
		asset.load_from_db()
		first_asset_depr_schedule.load_from_db()

		second_asset_depr_schedule = get_asset_depr_schedule_doc(asset.name, "Active")
		first_asset_depr_schedule_of_new_asset = get_asset_depr_schedule_doc(new_asset.name, "Active")
		self.assertEquals(second_asset_depr_schedule.status, "Active")
		self.assertEquals(first_asset_depr_schedule_of_new_asset.status, "Active")
		self.assertEquals(first_asset_depr_schedule.status, "Cancelled")

		depr_schedule_of_asset = second_asset_depr_schedule.get("depreciation_schedule")
		depr_schedule_of_new_asset = first_asset_depr_schedule_of_new_asset.get("depreciation_schedule")

		self.assertEqual(new_asset.asset_quantity, 2)
		self.assertEqual(new_asset.gross_purchase_amount, 24000)
		self.assertEqual(new_asset.opening_accumulated_depreciation, 4000)
		self.assertEqual(new_asset.split_from, asset.name)
		self.assertEqual(depr_schedule_of_new_asset[0].depreciation_amount, 4000)
		self.assertEqual(depr_schedule_of_new_asset[1].depreciation_amount, 4000)

		self.assertEqual(asset.asset_quantity, 8)
		self.assertEqual(asset.gross_purchase_amount, 96000)
		self.assertEqual(asset.opening_accumulated_depreciation, 16000)
		self.assertEqual(depr_schedule_of_asset[0].depreciation_amount, 16000)
		self.assertEqual(depr_schedule_of_asset[1].depreciation_amount, 16000)

		journal_entry = depr_schedule_of_asset[0].journal_entry

		jv = frappe.get_doc("Journal Entry", journal_entry)
		self.assertEqual(jv.accounts[0].credit_in_account_currency, 16000)
		self.assertEqual(jv.accounts[1].debit_in_account_currency, 16000)
		self.assertEqual(jv.accounts[2].credit_in_account_currency, 4000)
		self.assertEqual(jv.accounts[3].debit_in_account_currency, 4000)

		self.assertEqual(jv.accounts[0].reference_name, asset.name)
		self.assertEqual(jv.accounts[1].reference_name, asset.name)
		self.assertEqual(jv.accounts[2].reference_name, new_asset.name)
		self.assertEqual(jv.accounts[3].reference_name, new_asset.name)

	def test_expense_head(self):
		pr = make_purchase_receipt(
			item_code="Macbook Pro", qty=2, rate=200000.0, location="Test Location"
		)
		doc = make_invoice(pr.name)

		self.assertEqual("Asset Received But Not Billed - _TC", doc.items[0].expense_account)

	# Capital Work In Progress
	def test_cwip_accounting(self):
		pr = make_purchase_receipt(
			item_code="Macbook Pro", qty=1, rate=5000, do_not_submit=True, location="Test Location"
		)

		pr.set(
			"taxes",
			[
				{
					"category": "Total",
					"add_deduct_tax": "Add",
					"charge_type": "On Net Total",
					"account_head": "_Test Account Service Tax - _TC",
					"description": "_Test Account Service Tax",
					"cost_center": "Main - _TC",
					"rate": 5.0,
				},
				{
					"category": "Valuation and Total",
					"add_deduct_tax": "Add",
					"charge_type": "On Net Total",
					"account_head": "_Test Account Shipping Charges - _TC",
					"description": "_Test Account Shipping Charges",
					"cost_center": "Main - _TC",
					"rate": 5.0,
				},
			],
		)

		pr.submit()

		expected_gle = (
			("_Test Account Shipping Charges - _TC", 0.0, 250.0),
			("Asset Received But Not Billed - _TC", 0.0, 5000.0),
			("CWIP Account - _TC", 5250.0, 0.0),
		)

		pr_gle = get_gl_entries("Purchase Receipt", pr.name)
		self.assertSequenceEqual(pr_gle, expected_gle)

		pi = make_invoice(pr.name)
		pi.submit()

		expected_gle = (
			("_Test Account Service Tax - _TC", 250.0, 0.0),
			("_Test Account Shipping Charges - _TC", 250.0, 0.0),
			("Asset Received But Not Billed - _TC", 5000.0, 0.0),
			("Creditors - _TC", 0.0, 5500.0),
		)

		pi_gle = get_gl_entries("Purchase Invoice", pi.name)
		self.assertSequenceEqual(pi_gle, expected_gle)

		asset = frappe.db.get_value("Asset", {"purchase_receipt": pr.name, "docstatus": 0}, "name")

		asset_doc = frappe.get_doc("Asset", asset)

		month_end_date = get_last_day(nowdate())
		asset_doc.available_for_use_date = (
			nowdate() if nowdate() != month_end_date else add_days(nowdate(), -15)
		)
		self.assertEqual(asset_doc.gross_purchase_amount, 5250.0)

		asset_doc.append(
			"finance_books",
			{
				"expected_value_after_useful_life": 200,
				"depreciation_method": "Straight Line",
				"total_number_of_depreciations": 3,
				"frequency_of_depreciation": 10,
				"depreciation_start_date": month_end_date,
			},
		)
		asset_doc.submit()

		expected_gle = (("_Test Fixed Asset - _TC", 5250.0, 0.0), ("CWIP Account - _TC", 0.0, 5250.0))

		gle = get_gl_entries("Asset", asset_doc.name)
		self.assertSequenceEqual(gle, expected_gle)

	def test_asset_cwip_toggling_cases(self):
		cwip = frappe.db.get_value("Asset Category", "Computers", "enable_cwip_accounting")
		name = frappe.db.get_value(
			"Asset Category Account", filters={"parent": "Computers"}, fieldname=["name"]
		)
		cwip_acc = "CWIP Account - _TC"

		frappe.db.set_value("Asset Category", "Computers", "enable_cwip_accounting", 0)
		frappe.db.set_value("Asset Category Account", name, "capital_work_in_progress_account", "")
		frappe.db.get_value("Company", "_Test Company", "capital_work_in_progress_account", "")

		# case 0 -- PI with cwip disable, Asset with cwip disabled, No cwip account set
		pi = make_purchase_invoice(
			item_code="Macbook Pro", qty=1, rate=200000.0, location="Test Location", update_stock=1
		)
		asset = frappe.db.get_value("Asset", {"purchase_invoice": pi.name, "docstatus": 0}, "name")
		asset_doc = frappe.get_doc("Asset", asset)
		asset_doc.available_for_use_date = nowdate()
		asset_doc.calculate_depreciation = 0
		asset_doc.submit()
		gle = get_gl_entries("Asset", asset_doc.name)
		self.assertFalse(gle)

		# case 1 -- PR with cwip disabled, Asset with cwip enabled
		pr = make_purchase_receipt(
			item_code="Macbook Pro", qty=1, rate=200000.0, location="Test Location"
		)
		frappe.db.set_value("Asset Category", "Computers", "enable_cwip_accounting", 1)
		frappe.db.set_value("Asset Category Account", name, "capital_work_in_progress_account", cwip_acc)
		asset = frappe.db.get_value("Asset", {"purchase_receipt": pr.name, "docstatus": 0}, "name")
		asset_doc = frappe.get_doc("Asset", asset)
		asset_doc.available_for_use_date = nowdate()
		asset_doc.calculate_depreciation = 0
		asset_doc.submit()
		gle = get_gl_entries("Asset", asset_doc.name)
		self.assertFalse(gle)

		# case 2 -- PR with cwip enabled, Asset with cwip disabled
		pr = make_purchase_receipt(
			item_code="Macbook Pro", qty=1, rate=200000.0, location="Test Location"
		)
		frappe.db.set_value("Asset Category", "Computers", "enable_cwip_accounting", 0)
		asset = frappe.db.get_value("Asset", {"purchase_receipt": pr.name, "docstatus": 0}, "name")
		asset_doc = frappe.get_doc("Asset", asset)
		asset_doc.available_for_use_date = nowdate()
		asset_doc.calculate_depreciation = 0
		asset_doc.submit()
		gle = get_gl_entries("Asset", asset_doc.name)
		self.assertTrue(gle)

		# case 3 -- PI with cwip disabled, Asset with cwip enabled
		pi = make_purchase_invoice(
			item_code="Macbook Pro", qty=1, rate=200000.0, location="Test Location", update_stock=1
		)
		frappe.db.set_value("Asset Category", "Computers", "enable_cwip_accounting", 1)
		asset = frappe.db.get_value("Asset", {"purchase_invoice": pi.name, "docstatus": 0}, "name")
		asset_doc = frappe.get_doc("Asset", asset)
		asset_doc.available_for_use_date = nowdate()
		asset_doc.calculate_depreciation = 0
		asset_doc.submit()
		gle = get_gl_entries("Asset", asset_doc.name)
		self.assertFalse(gle)

		# case 4 -- PI with cwip enabled, Asset with cwip disabled
		pi = make_purchase_invoice(
			item_code="Macbook Pro", qty=1, rate=200000.0, location="Test Location", update_stock=1
		)
		frappe.db.set_value("Asset Category", "Computers", "enable_cwip_accounting", 0)
		asset = frappe.db.get_value("Asset", {"purchase_invoice": pi.name, "docstatus": 0}, "name")
		asset_doc = frappe.get_doc("Asset", asset)
		asset_doc.available_for_use_date = nowdate()
		asset_doc.calculate_depreciation = 0
		asset_doc.submit()
		gle = get_gl_entries("Asset", asset_doc.name)
		self.assertTrue(gle)

		frappe.db.set_value("Asset Category", "Computers", "enable_cwip_accounting", cwip)
		frappe.db.set_value("Asset Category Account", name, "capital_work_in_progress_account", cwip_acc)
		frappe.db.get_value("Company", "_Test Company", "capital_work_in_progress_account", cwip_acc)


class TestDepreciationMethods(AssetSetup):
	def test_schedule_for_straight_line_method(self):
		asset = create_asset(
			calculate_depreciation=1,
			available_for_use_date="2030-01-01",
			purchase_date="2030-01-01",
			expected_value_after_useful_life=10000,
			depreciation_start_date="2030-12-31",
			total_number_of_depreciations=3,
			frequency_of_depreciation=12,
		)

		self.assertEqual(asset.status, "Draft")
		expected_schedules = [
			["2030-12-31", 30000.00, 30000.00],
			["2031-12-31", 30000.00, 60000.00],
			["2032-12-31", 30000.00, 90000.00],
		]

		schedules = [
			[cstr(d.schedule_date), d.depreciation_amount, d.accumulated_depreciation_amount]
			for d in get_depr_schedule(asset.name, "Draft")
		]

		self.assertEqual(schedules, expected_schedules)

	def test_schedule_for_straight_line_method_with_daily_prorata_based(
		self,
	):
		asset = create_asset(
			calculate_depreciation=1,
			available_for_use_date="2023-01-01",
			purchase_date="2023-01-01",
			gross_purchase_amount=12000,
			depreciation_start_date="2023-01-31",
			total_number_of_depreciations=12,
			frequency_of_depreciation=1,
			daily_prorata_based=1,
		)

		expected_schedules = [
			["2023-01-31", 1021.98, 1021.98],
			["2023-02-28", 923.08, 1945.06],
			["2023-03-31", 1021.98, 2967.04],
			["2023-04-30", 989.01, 3956.05],
			["2023-05-31", 1021.98, 4978.03],
			["2023-06-30", 989.01, 5967.04],
			["2023-07-31", 1021.98, 6989.02],
			["2023-08-31", 1021.98, 8011.0],
			["2023-09-30", 989.01, 9000.01],
			["2023-10-31", 1021.98, 10021.99],
			["2023-11-30", 989.01, 11011.0],
			["2023-12-31", 989.0, 12000.0],
		]

		schedules = [
			[cstr(d.schedule_date), d.depreciation_amount, d.accumulated_depreciation_amount]
			for d in get_depr_schedule(asset.name, "Draft")
		]

		self.assertEqual(schedules, expected_schedules)

	def test_schedule_for_straight_line_method_for_existing_asset(self):
		asset = create_asset(
			calculate_depreciation=1,
			available_for_use_date="2030-06-06",
			is_existing_asset=1,
			number_of_depreciations_booked=2,
			opening_accumulated_depreciation=47095.89,
			expected_value_after_useful_life=10000,
			depreciation_start_date="2032-12-31",
			total_number_of_depreciations=3,
			frequency_of_depreciation=12,
		)

		self.assertEqual(asset.status, "Draft")
		expected_schedules = [["2032-12-31", 42904.11, 90000.0]]
		schedules = [
			[cstr(d.schedule_date), flt(d.depreciation_amount, 2), d.accumulated_depreciation_amount]
			for d in get_depr_schedule(asset.name, "Draft")
		]

		self.assertEqual(schedules, expected_schedules)

	def test_schedule_for_double_declining_method(self):
		asset = create_asset(
			calculate_depreciation=1,
			available_for_use_date="2030-01-01",
			purchase_date="2030-01-01",
			depreciation_method="Double Declining Balance",
			expected_value_after_useful_life=10000,
			depreciation_start_date="2030-12-31",
			total_number_of_depreciations=3,
			frequency_of_depreciation=12,
		)

		self.assertEqual(asset.status, "Draft")

		expected_schedules = [
			["2030-12-31", 66667.00, 66667.00],
			["2031-12-31", 22222.11, 88889.11],
			["2032-12-31", 1110.89, 90000.0],
		]

		schedules = [
			[cstr(d.schedule_date), d.depreciation_amount, d.accumulated_depreciation_amount]
			for d in get_depr_schedule(asset.name, "Draft")
		]

		self.assertEqual(schedules, expected_schedules)

	def test_schedule_for_double_declining_method_for_existing_asset(self):
		asset = create_asset(
			calculate_depreciation=1,
			available_for_use_date="2030-01-01",
			is_existing_asset=1,
			depreciation_method="Double Declining Balance",
			number_of_depreciations_booked=1,
			opening_accumulated_depreciation=50000,
			expected_value_after_useful_life=10000,
			depreciation_start_date="2031-12-31",
			total_number_of_depreciations=3,
			frequency_of_depreciation=12,
		)

		self.assertEqual(asset.status, "Draft")

		expected_schedules = [["2031-12-31", 33333.50, 83333.50], ["2032-12-31", 6666.50, 90000.0]]

		schedules = [
			[cstr(d.schedule_date), d.depreciation_amount, d.accumulated_depreciation_amount]
			for d in get_depr_schedule(asset.name, "Draft")
		]

		self.assertEqual(schedules, expected_schedules)

	def test_schedule_for_prorated_straight_line_method(self):
		asset = create_asset(
			calculate_depreciation=1,
			available_for_use_date="2030-01-30",
			purchase_date="2030-01-30",
			depreciation_method="Straight Line",
			expected_value_after_useful_life=10000,
			depreciation_start_date="2030-12-31",
			total_number_of_depreciations=3,
			frequency_of_depreciation=12,
		)

		expected_schedules = [
			["2030-12-31", 27616.44, 27616.44],
			["2031-12-31", 30000.0, 57616.44],
			["2032-12-31", 30000.0, 87616.44],
			["2033-01-30", 2383.56, 90000.0],
		]

		schedules = [
			[
				cstr(d.schedule_date),
				flt(d.depreciation_amount, 2),
				flt(d.accumulated_depreciation_amount, 2),
			]
			for d in get_depr_schedule(asset.name, "Draft")
		]

		self.assertEqual(schedules, expected_schedules)

	# WDV: Written Down Value method
	def test_depreciation_entry_for_wdv_without_pro_rata(self):
		asset = create_asset(
			calculate_depreciation=1,
			available_for_use_date="2030-01-01",
			purchase_date="2030-01-01",
			depreciation_method="Written Down Value",
			expected_value_after_useful_life=12500,
			depreciation_start_date="2030-12-31",
			total_number_of_depreciations=3,
			frequency_of_depreciation=12,
		)

		self.assertEqual(asset.finance_books[0].rate_of_depreciation, 50.0)

		expected_schedules = [
			["2030-12-31", 50000.0, 50000.0],
			["2031-12-31", 25000.0, 75000.0],
			["2032-12-31", 12500.0, 87500.0],
		]

		schedules = [
			[
				cstr(d.schedule_date),
				flt(d.depreciation_amount, 2),
				flt(d.accumulated_depreciation_amount, 2),
			]
			for d in get_depr_schedule(asset.name, "Draft")
		]

		self.assertEqual(schedules, expected_schedules)

	# WDV: Written Down Value method
	def test_pro_rata_depreciation_entry_for_wdv(self):
		asset = create_asset(
			calculate_depreciation=1,
			available_for_use_date="2030-06-06",
			purchase_date="2030-01-01",
			depreciation_method="Written Down Value",
			expected_value_after_useful_life=12500,
			depreciation_start_date="2030-12-31",
			total_number_of_depreciations=3,
			frequency_of_depreciation=12,
		)

		self.assertEqual(asset.finance_books[0].rate_of_depreciation, 50.0)

		expected_schedules = [
			["2030-12-31", 28630.14, 28630.14],
			["2031-12-31", 35684.93, 64315.07],
			["2032-12-31", 17842.46, 82157.53],
			["2033-06-06", 5342.47, 87500.0],
		]

		schedules = [
			[
				cstr(d.schedule_date),
				flt(d.depreciation_amount, 2),
				flt(d.accumulated_depreciation_amount, 2),
			]
			for d in get_depr_schedule(asset.name, "Draft")
		]

		self.assertEqual(schedules, expected_schedules)

	def test_monthly_depreciation_by_wdv_method(self):
		asset = create_asset(
			calculate_depreciation=1,
			available_for_use_date="2022-02-15",
			purchase_date="2022-02-15",
			depreciation_method="Written Down Value",
			gross_purchase_amount=10000,
			expected_value_after_useful_life=5000,
			depreciation_start_date="2022-02-28",
			total_number_of_depreciations=5,
			frequency_of_depreciation=1,
		)

		expected_schedules = [
			["2022-02-28", 310.89, 310.89],
			["2022-03-31", 654.45, 965.34],
			["2022-04-30", 654.45, 1619.79],
			["2022-05-31", 654.45, 2274.24],
			["2022-06-30", 654.45, 2928.69],
			["2022-07-15", 2071.31, 5000.0],
		]

		schedules = [
			[
				cstr(d.schedule_date),
				flt(d.depreciation_amount, 2),
				flt(d.accumulated_depreciation_amount, 2),
			]
			for d in get_depr_schedule(asset.name, "Draft")
		]
		self.assertEqual(schedules, expected_schedules)


class TestDepreciationBasics(AssetSetup):
	def test_depreciation_without_pro_rata(self):
		asset = create_asset(
			item_code="Macbook Pro",
			calculate_depreciation=1,
			available_for_use_date=getdate("2019-12-31"),
			total_number_of_depreciations=3,
			expected_value_after_useful_life=10000,
			depreciation_start_date=getdate("2020-12-31"),
			submit=1,
		)

		expected_values = [
			["2020-12-31", 30000, 30000],
			["2021-12-31", 30000, 60000],
			["2022-12-31", 30000, 90000],
		]

		for i, schedule in enumerate(get_depr_schedule(asset.name, "Active")):
			self.assertEqual(getdate(expected_values[i][0]), schedule.schedule_date)
			self.assertEqual(expected_values[i][1], schedule.depreciation_amount)
			self.assertEqual(expected_values[i][2], schedule.accumulated_depreciation_amount)

	def test_depreciation_with_pro_rata(self):
		asset = create_asset(
			item_code="Macbook Pro",
			calculate_depreciation=1,
			available_for_use_date=getdate("2020-01-01"),
			total_number_of_depreciations=3,
			expected_value_after_useful_life=10000,
			depreciation_start_date=getdate("2020-07-01"),
			submit=1,
		)

		expected_values = [
			["2020-07-01", 15000, 15000],
			["2021-07-01", 30000, 45000],
			["2022-07-01", 30000, 75000],
			["2023-01-01", 15000, 90000],
		]

		for i, schedule in enumerate(get_depr_schedule(asset.name, "Active")):
			self.assertEqual(getdate(expected_values[i][0]), schedule.schedule_date)
			self.assertEqual(expected_values[i][1], schedule.depreciation_amount)
			self.assertEqual(expected_values[i][2], schedule.accumulated_depreciation_amount)

	def test_get_depreciation_amount(self):
		"""Tests if get_depreciation_amount() returns the right value."""
		asset = create_asset(item_code="Macbook Pro", available_for_use_date="2019-12-31")

		asset.calculate_depreciation = 1
		asset.append(
			"finance_books",
			{
				"depreciation_method": "Straight Line",
				"frequency_of_depreciation": 12,
				"total_number_of_depreciations": 3,
				"expected_value_after_useful_life": 10000,
				"depreciation_start_date": "2020-12-31",
			},
		)

		asset_depr_schedule_doc = get_asset_depr_schedule_doc(asset.name, "Active")

		depreciation_amount = get_depreciation_amount(
			asset_depr_schedule_doc, asset, 100000, asset.finance_books[0]
		)
		self.assertEqual(depreciation_amount, 30000)

	def test_make_depr_schedule(self):
		"""Tests if make_depr_schedule() returns the right values."""

		asset = create_asset(
			item_code="Macbook Pro",
			calculate_depreciation=1,
			available_for_use_date="2019-12-31",
			depreciation_method="Straight Line",
			frequency_of_depreciation=12,
			total_number_of_depreciations=3,
			expected_value_after_useful_life=10000,
			depreciation_start_date="2020-12-31",
		)

		expected_values = [["2020-12-31", 30000.0], ["2021-12-31", 30000.0], ["2022-12-31", 30000.0]]

		for i, schedule in enumerate(get_depr_schedule(asset.name, "Draft")):
			self.assertEqual(getdate(expected_values[i][0]), schedule.schedule_date)
			self.assertEqual(expected_values[i][1], schedule.depreciation_amount)

	def test_set_accumulated_depreciation(self):
		"""Tests if set_accumulated_depreciation() returns the right values."""

		asset = create_asset(
			item_code="Macbook Pro",
			calculate_depreciation=1,
			available_for_use_date="2019-12-31",
			depreciation_method="Straight Line",
			frequency_of_depreciation=12,
			total_number_of_depreciations=3,
			expected_value_after_useful_life=10000,
			depreciation_start_date="2020-12-31",
		)

		expected_values = [30000.0, 60000.0, 90000.0]

		for i, schedule in enumerate(get_depr_schedule(asset.name, "Draft")):
			self.assertEqual(expected_values[i], schedule.accumulated_depreciation_amount)

	def test_check_is_pro_rata(self):
		"""Tests if check_is_pro_rata() returns the right value(i.e. checks if has_pro_rata is accurate)."""

		asset = create_asset(item_code="Macbook Pro", available_for_use_date="2019-12-31", do_not_save=1)

		asset.calculate_depreciation = 1
		asset.append(
			"finance_books",
			{
				"depreciation_method": "Straight Line",
				"frequency_of_depreciation": 12,
				"total_number_of_depreciations": 3,
				"expected_value_after_useful_life": 10000,
				"depreciation_start_date": "2020-12-31",
			},
		)

		has_pro_rata = _check_is_pro_rata(asset, asset.finance_books[0])
		self.assertFalse(has_pro_rata)

		asset.finance_books = []
		asset.append(
			"finance_books",
			{
				"depreciation_method": "Straight Line",
				"frequency_of_depreciation": 12,
				"total_number_of_depreciations": 3,
				"expected_value_after_useful_life": 10000,
				"depreciation_start_date": "2020-07-01",
			},
		)

		has_pro_rata = _check_is_pro_rata(asset, asset.finance_books[0])
		self.assertTrue(has_pro_rata)

	def test_expected_value_after_useful_life_greater_than_purchase_amount(self):
		"""Tests if an error is raised when expected_value_after_useful_life(110,000) > gross_purchase_amount(100,000)."""

		asset = create_asset(
			item_code="Macbook Pro",
			calculate_depreciation=1,
			available_for_use_date="2019-12-31",
			total_number_of_depreciations=3,
			expected_value_after_useful_life=110000,
			depreciation_start_date="2020-07-01",
			do_not_save=1,
		)

		self.assertRaises(frappe.ValidationError, asset.save)

	def test_depreciation_start_date(self):
		"""Tests if an error is raised when neither depreciation_start_date nor available_for_use_date are specified."""

		asset = create_asset(
			item_code="Macbook Pro",
			calculate_depreciation=1,
			total_number_of_depreciations=3,
			expected_value_after_useful_life=110000,
			do_not_save=1,
		)

		self.assertRaises(frappe.ValidationError, asset.save)

	def test_opening_accumulated_depreciation(self):
		"""Tests if an error is raised when opening_accumulated_depreciation > (gross_purchase_amount - expected_value_after_useful_life)."""

		asset = create_asset(
			item_code="Macbook Pro",
			calculate_depreciation=1,
			available_for_use_date="2019-12-31",
			total_number_of_depreciations=3,
			expected_value_after_useful_life=10000,
			depreciation_start_date="2020-07-01",
			opening_accumulated_depreciation=100000,
			do_not_save=1,
		)

		self.assertRaises(frappe.ValidationError, asset.save)

	def test_number_of_depreciations_booked(self):
		"""Tests if an error is raised when number_of_depreciations_booked is not specified when opening_accumulated_depreciation is."""

		asset = create_asset(
			item_code="Macbook Pro",
			calculate_depreciation=1,
			available_for_use_date="2019-12-31",
			total_number_of_depreciations=3,
			expected_value_after_useful_life=10000,
			depreciation_start_date="2020-07-01",
			opening_accumulated_depreciation=10000,
			do_not_save=1,
		)

		self.assertRaises(frappe.ValidationError, asset.save)

	def test_number_of_depreciations(self):
		"""Tests if an error is raised when number_of_depreciations_booked >= total_number_of_depreciations."""

		# number_of_depreciations_booked > total_number_of_depreciations
		asset = create_asset(
			item_code="Macbook Pro",
			calculate_depreciation=1,
			available_for_use_date="2019-12-31",
			total_number_of_depreciations=3,
			expected_value_after_useful_life=10000,
			depreciation_start_date="2020-07-01",
			opening_accumulated_depreciation=10000,
			number_of_depreciations_booked=5,
			do_not_save=1,
		)

		self.assertRaises(frappe.ValidationError, asset.save)

		# number_of_depreciations_booked = total_number_of_depreciations
		asset_2 = create_asset(
			item_code="Macbook Pro",
			calculate_depreciation=1,
			available_for_use_date="2019-12-31",
			total_number_of_depreciations=5,
			expected_value_after_useful_life=10000,
			depreciation_start_date="2020-07-01",
			opening_accumulated_depreciation=10000,
			number_of_depreciations_booked=5,
			do_not_save=1,
		)

		self.assertRaises(frappe.ValidationError, asset_2.save)

	def test_depreciation_start_date_is_before_purchase_date(self):
		asset = create_asset(
			item_code="Macbook Pro",
			calculate_depreciation=1,
			available_for_use_date="2019-12-31",
			total_number_of_depreciations=3,
			expected_value_after_useful_life=10000,
			depreciation_start_date="2014-07-01",
			do_not_save=1,
		)

		self.assertRaises(frappe.ValidationError, asset.save)

	def test_depreciation_start_date_is_before_available_for_use_date(self):
		asset = create_asset(
			item_code="Macbook Pro",
			calculate_depreciation=1,
			available_for_use_date="2019-12-31",
			total_number_of_depreciations=3,
			expected_value_after_useful_life=10000,
			depreciation_start_date="2018-07-01",
			do_not_save=1,
		)

		self.assertRaises(frappe.ValidationError, asset.save)

	def test_finance_books_are_present_if_calculate_depreciation_is_enabled(self):
		asset = create_asset(item_code="Macbook Pro", do_not_save=1)
		asset.calculate_depreciation = 1

		self.assertRaises(frappe.ValidationError, asset.save)

	def test_post_depreciation_entries(self):
		"""Tests if post_depreciation_entries() works as expected."""

		asset = create_asset(
			item_code="Macbook Pro",
			calculate_depreciation=1,
			available_for_use_date="2019-12-31",
			depreciation_start_date="2020-12-31",
			frequency_of_depreciation=12,
			total_number_of_depreciations=3,
			expected_value_after_useful_life=10000,
			submit=1,
		)

		post_depreciation_entries(date="2021-06-01")
		asset.load_from_db()

		depr_schedule = get_depr_schedule(asset.name, "Active")

		self.assertTrue(depr_schedule[0].journal_entry)
		self.assertFalse(depr_schedule[1].journal_entry)
		self.assertFalse(depr_schedule[2].journal_entry)

	def test_depr_entry_posting_when_depr_expense_account_is_an_expense_account(self):
		"""Tests if the Depreciation Expense Account gets debited and the Accumulated Depreciation Account gets credited when the former's an Expense Account."""

		asset = create_asset(
			item_code="Macbook Pro",
			calculate_depreciation=1,
			available_for_use_date="2019-12-31",
			depreciation_start_date="2020-12-31",
			frequency_of_depreciation=12,
			total_number_of_depreciations=3,
			expected_value_after_useful_life=10000,
			submit=1,
		)

		post_depreciation_entries(date="2021-06-01")
		asset.load_from_db()

		je = frappe.get_doc("Journal Entry", get_depr_schedule(asset.name, "Active")[0].journal_entry)
		accounting_entries = [
			{"account": entry.account, "debit": entry.debit, "credit": entry.credit}
			for entry in je.accounts
		]

		for entry in accounting_entries:
			if entry["account"] == "_Test Depreciations - _TC":
				self.assertTrue(entry["debit"])
				self.assertFalse(entry["credit"])
			else:
				self.assertTrue(entry["credit"])
				self.assertFalse(entry["debit"])

	def test_depr_entry_posting_when_depr_expense_account_is_an_income_account(self):
		"""Tests if the Depreciation Expense Account gets credited and the Accumulated Depreciation Account gets debited when the former's an Income Account."""

		depr_expense_account = frappe.get_doc("Account", "_Test Depreciations - _TC")
		depr_expense_account.root_type = "Income"
		depr_expense_account.parent_account = "Income - _TC"
		depr_expense_account.save()

		asset = create_asset(
			item_code="Macbook Pro",
			calculate_depreciation=1,
			available_for_use_date="2019-12-31",
			depreciation_start_date="2020-12-31",
			frequency_of_depreciation=12,
			total_number_of_depreciations=3,
			expected_value_after_useful_life=10000,
			submit=1,
		)

		post_depreciation_entries(date="2021-06-01")
		asset.load_from_db()

		je = frappe.get_doc("Journal Entry", get_depr_schedule(asset.name, "Active")[0].journal_entry)
		accounting_entries = [
			{"account": entry.account, "debit": entry.debit, "credit": entry.credit}
			for entry in je.accounts
		]

		for entry in accounting_entries:
			if entry["account"] == "_Test Depreciations - _TC":
				self.assertTrue(entry["credit"])
				self.assertFalse(entry["debit"])
			else:
				self.assertTrue(entry["debit"])
				self.assertFalse(entry["credit"])

		# resetting
		depr_expense_account.root_type = "Expense"
		depr_expense_account.parent_account = "Expenses - _TC"
		depr_expense_account.save()

	def test_clear_depr_schedule(self):
		"""Tests if clear_depr_schedule() works as expected."""

		asset = create_asset(
			item_code="Macbook Pro",
			calculate_depreciation=1,
			available_for_use_date="2019-12-31",
			depreciation_start_date="2020-12-31",
			frequency_of_depreciation=12,
			total_number_of_depreciations=3,
			expected_value_after_useful_life=10000,
			submit=1,
		)

		post_depreciation_entries(date="2021-06-01")
		asset.load_from_db()

		asset_depr_schedule_doc = get_asset_depr_schedule_doc(asset.name, "Active")

		asset_depr_schedule_doc.clear_depr_schedule()

		self.assertEqual(len(asset_depr_schedule_doc.get("depreciation_schedule")), 1)

	def test_clear_depr_schedule_for_multiple_finance_books(self):
		asset = create_asset(item_code="Macbook Pro", available_for_use_date="2019-12-31", do_not_save=1)

		asset.calculate_depreciation = 1
		asset.append(
			"finance_books",
			{
				"finance_book": "Test Finance Book 1",
				"depreciation_method": "Straight Line",
				"frequency_of_depreciation": 1,
				"total_number_of_depreciations": 3,
				"expected_value_after_useful_life": 10000,
				"depreciation_start_date": "2020-01-31",
			},
		)
		asset.append(
			"finance_books",
			{
				"finance_book": "Test Finance Book 2",
				"depreciation_method": "Straight Line",
				"frequency_of_depreciation": 1,
				"total_number_of_depreciations": 6,
				"expected_value_after_useful_life": 10000,
				"depreciation_start_date": "2020-01-31",
			},
		)
		asset.append(
			"finance_books",
			{
				"finance_book": "Test Finance Book 3",
				"depreciation_method": "Straight Line",
				"frequency_of_depreciation": 12,
				"total_number_of_depreciations": 3,
				"expected_value_after_useful_life": 10000,
				"depreciation_start_date": "2020-12-31",
			},
		)
		asset.submit()

		post_depreciation_entries(date="2020-04-01")
		asset.load_from_db()

		asset_depr_schedule_doc_1 = get_asset_depr_schedule_doc(
			asset.name, "Active", "Test Finance Book 1"
		)
		asset_depr_schedule_doc_1.clear_depr_schedule()
		self.assertEqual(len(asset_depr_schedule_doc_1.get("depreciation_schedule")), 3)

		asset_depr_schedule_doc_2 = get_asset_depr_schedule_doc(
			asset.name, "Active", "Test Finance Book 2"
		)
		asset_depr_schedule_doc_2.clear_depr_schedule()
		self.assertEqual(len(asset_depr_schedule_doc_2.get("depreciation_schedule")), 3)

		asset_depr_schedule_doc_3 = get_asset_depr_schedule_doc(
			asset.name, "Active", "Test Finance Book 3"
		)
		asset_depr_schedule_doc_3.clear_depr_schedule()
		self.assertEqual(len(asset_depr_schedule_doc_3.get("depreciation_schedule")), 0)

	def test_depreciation_schedules_are_set_up_for_multiple_finance_books(self):
		asset = create_asset(item_code="Macbook Pro", available_for_use_date="2019-12-31", do_not_save=1)

		asset.calculate_depreciation = 1
		asset.append(
			"finance_books",
			{
				"finance_book": "Test Finance Book 1",
				"depreciation_method": "Straight Line",
				"frequency_of_depreciation": 12,
				"total_number_of_depreciations": 3,
				"expected_value_after_useful_life": 10000,
				"depreciation_start_date": "2020-12-31",
			},
		)
		asset.append(
			"finance_books",
			{
				"finance_book": "Test Finance Book 2",
				"depreciation_method": "Straight Line",
				"frequency_of_depreciation": 12,
				"total_number_of_depreciations": 6,
				"expected_value_after_useful_life": 10000,
				"depreciation_start_date": "2020-12-31",
			},
		)
		asset.save()

		asset_depr_schedule_doc_1 = get_asset_depr_schedule_doc(
			asset.name, "Draft", "Test Finance Book 1"
		)
		self.assertEqual(len(asset_depr_schedule_doc_1.get("depreciation_schedule")), 3)

		asset_depr_schedule_doc_2 = get_asset_depr_schedule_doc(
			asset.name, "Draft", "Test Finance Book 2"
		)
		self.assertEqual(len(asset_depr_schedule_doc_2.get("depreciation_schedule")), 6)

	def test_depreciation_entry_cancellation(self):
		asset = create_asset(
			item_code="Macbook Pro",
			calculate_depreciation=1,
			purchase_date="2020-06-06",
			available_for_use_date="2020-06-06",
			depreciation_start_date="2020-12-31",
			frequency_of_depreciation=10,
			total_number_of_depreciations=3,
			expected_value_after_useful_life=10000,
			submit=1,
		)

		post_depreciation_entries(date="2021-01-01")

		asset.load_from_db()

		# cancel depreciation entry
		depr_entry = get_depr_schedule(asset.name, "Active")[0].journal_entry
		self.assertTrue(depr_entry)

		frappe.get_doc("Journal Entry", depr_entry).cancel()

		depr_entry = get_depr_schedule(asset.name, "Active")[0].journal_entry
		self.assertFalse(depr_entry)

	def test_asset_expected_value_after_useful_life(self):
		asset = create_asset(
			item_code="Macbook Pro",
			calculate_depreciation=1,
			available_for_use_date="2020-06-06",
			purchase_date="2020-06-06",
			frequency_of_depreciation=10,
			total_number_of_depreciations=3,
			expected_value_after_useful_life=10000,
		)

		accumulated_depreciation_after_full_schedule = max(
			d.accumulated_depreciation_amount for d in get_depr_schedule(asset.name, "Draft")
		)

		asset_value_after_full_schedule = flt(asset.gross_purchase_amount) - flt(
			accumulated_depreciation_after_full_schedule
		)

		self.assertTrue(
			asset.finance_books[0].expected_value_after_useful_life >= asset_value_after_full_schedule
		)

	def test_gle_made_by_depreciation_entries(self):
		asset = create_asset(
			item_code="Macbook Pro",
			calculate_depreciation=1,
			purchase_date="2020-01-30",
			available_for_use_date="2020-01-30",
			depreciation_start_date="2020-12-31",
			frequency_of_depreciation=10,
			total_number_of_depreciations=3,
			expected_value_after_useful_life=10000,
			submit=1,
		)

		self.assertEqual(asset.status, "Submitted")

		frappe.db.set_value("Company", "_Test Company", "series_for_depreciation_entry", "DEPR-")
		post_depreciation_entries(date="2021-01-01")
		asset.load_from_db()

		# check depreciation entry series
		self.assertEqual(get_depr_schedule(asset.name, "Active")[0].journal_entry[:4], "DEPR")

		expected_gle = (
			("_Test Accumulated Depreciations - _TC", 0.0, 30000.0),
			("_Test Depreciations - _TC", 30000.0, 0.0),
		)

		gle = frappe.db.sql(
			"""select account, debit, credit from `tabGL Entry`
			where against_voucher_type='Asset' and against_voucher = %s
			order by account""",
			asset.name,
		)

		self.assertSequenceEqual(gle, expected_gle)
		self.assertEqual(asset.get("value_after_depreciation"), 0)

	def test_expected_value_change(self):
		"""
		tests if changing `expected_value_after_useful_life`
		affects `value_after_depreciation`
		"""

		asset = create_asset(calculate_depreciation=1)
		asset.opening_accumulated_depreciation = 2000
		asset.number_of_depreciations_booked = 1

		asset.finance_books[0].expected_value_after_useful_life = 100
		asset.save()
		asset.reload()
		self.assertEquals(asset.finance_books[0].value_after_depreciation, 98000.0)

		# changing expected_value_after_useful_life shouldn't affect value_after_depreciation
		asset.finance_books[0].expected_value_after_useful_life = 200
		asset.save()
		asset.reload()
		self.assertEquals(asset.finance_books[0].value_after_depreciation, 98000.0)

	def test_asset_cost_center(self):
		asset = create_asset(is_existing_asset=1, do_not_save=1)
		asset.cost_center = "Main - WP"

		self.assertRaises(frappe.ValidationError, asset.submit)

		asset.cost_center = "Main - _TC"
		asset.submit()

	def test_depreciation_on_final_day_of_the_month(self):
		"""Tests if final day of the month is picked each time, if the depreciation start date is the last day of the month."""

		asset = create_asset(
			item_code="Macbook Pro",
			calculate_depreciation=1,
			purchase_date="2020-01-30",
			available_for_use_date="2020-02-15",
			depreciation_start_date="2020-02-29",
			frequency_of_depreciation=1,
			total_number_of_depreciations=5,
			submit=1,
		)

		expected_dates = [
			"2020-02-29",
			"2020-03-31",
			"2020-04-30",
			"2020-05-31",
			"2020-06-30",
			"2020-07-15",
		]

		for i, schedule in enumerate(get_depr_schedule(asset.name, "Active")):
			self.assertEqual(getdate(expected_dates[i]), getdate(schedule.schedule_date))

	def test_manual_depreciation_for_existing_asset(self):
		asset = create_asset(
			item_code="Macbook Pro",
			is_existing_asset=1,
			purchase_date="2020-01-30",
			available_for_use_date="2020-01-30",
			submit=1,
		)

		self.assertEqual(asset.status, "Submitted")
		self.assertEqual(asset.get_value_after_depreciation(), 100000)

		jv = make_journal_entry(
			"_Test Depreciations - _TC", "_Test Accumulated Depreciations - _TC", 100, save=False
		)
		for d in jv.accounts:
			d.reference_type = "Asset"
			d.reference_name = asset.name
		jv.voucher_type = "Depreciation Entry"
		jv.insert()
		jv.submit()

		asset.reload()
		self.assertEqual(asset.get_value_after_depreciation(), 99900)

		jv.cancel()

		asset.reload()
		self.assertEqual(asset.get_value_after_depreciation(), 100000)

	def test_manual_depreciation_for_depreciable_asset(self):
		asset = create_asset(
			item_code="Macbook Pro",
			calculate_depreciation=1,
			purchase_date="2020-01-30",
			available_for_use_date="2020-01-30",
			expected_value_after_useful_life=10000,
			total_number_of_depreciations=10,
			frequency_of_depreciation=1,
			submit=1,
		)

		self.assertEqual(asset.status, "Submitted")
		self.assertEqual(asset.get_value_after_depreciation(), 100000)

		jv = make_journal_entry(
			"_Test Depreciations - _TC", "_Test Accumulated Depreciations - _TC", 100, save=False
		)
		for d in jv.accounts:
			d.reference_type = "Asset"
			d.reference_name = asset.name
		jv.voucher_type = "Depreciation Entry"
		jv.insert()
		jv.submit()

		asset.reload()
		self.assertEqual(asset.get_value_after_depreciation(), 99900)

		jv.cancel()

		asset.reload()
		self.assertEqual(asset.get_value_after_depreciation(), 100000)

	def test_manual_depreciation_with_incorrect_jv_voucher_type(self):
		asset = create_asset(
			item_code="Macbook Pro",
			calculate_depreciation=1,
			purchase_date="2020-01-30",
			available_for_use_date="2020-01-30",
			expected_value_after_useful_life=10000,
			total_number_of_depreciations=10,
			frequency_of_depreciation=1,
			submit=1,
		)

		jv = make_journal_entry(
			"_Test Depreciations - _TC", "_Test Accumulated Depreciations - _TC", 100, save=False
		)
		for d in jv.accounts:
			d.reference_type = "Asset"
			d.reference_name = asset.name
			d.account_type = "Depreciation"
		jv.voucher_type = "Journal Entry"

		self.assertRaises(frappe.ValidationError, jv.insert)

	def test_multi_currency_asset_pr_creation(self):
		pr = make_purchase_receipt(
			item_code="Macbook Pro",
			qty=1,
			rate=100.0,
			location="Test Location",
			supplier="_Test Supplier USD",
			currency="USD",
		)

		pr.submit()
		self.assertTrue(get_gl_entries("Purchase Receipt", pr.name))


def get_gl_entries(doctype, docname):
	gl_entry = frappe.qb.DocType("GL Entry")
	return (
		frappe.qb.from_(gl_entry)
		.select(gl_entry.account, gl_entry.debit, gl_entry.credit)
		.where((gl_entry.voucher_type == doctype) & (gl_entry.voucher_no == docname))
		.orderby(gl_entry.account)
		.run()
	)


def create_asset_data():
	if not frappe.db.exists("Asset Category", "Computers"):
		create_asset_category()

	if not frappe.db.exists("Item", "Macbook Pro"):
		create_fixed_asset_item()

	if not frappe.db.exists("Location", "Test Location"):
		frappe.get_doc({"doctype": "Location", "location_name": "Test Location"}).insert()

	if not frappe.db.exists("Finance Book", "Test Finance Book 1"):
		frappe.get_doc({"doctype": "Finance Book", "finance_book_name": "Test Finance Book 1"}).insert()

	if not frappe.db.exists("Finance Book", "Test Finance Book 2"):
		frappe.get_doc({"doctype": "Finance Book", "finance_book_name": "Test Finance Book 2"}).insert()

	if not frappe.db.exists("Finance Book", "Test Finance Book 3"):
		frappe.get_doc({"doctype": "Finance Book", "finance_book_name": "Test Finance Book 3"}).insert()


def create_asset(**args):
	args = frappe._dict(args)

	create_asset_data()

	asset = frappe.get_doc(
		{
			"doctype": "Asset",
			"asset_name": args.asset_name or "Macbook Pro 1",
			"asset_category": args.asset_category or "Computers",
			"item_code": args.item_code or "Macbook Pro",
			"company": args.company or "_Test Company",
			"purchase_date": args.purchase_date or "2015-01-01",
			"calculate_depreciation": args.calculate_depreciation or 0,
			"opening_accumulated_depreciation": args.opening_accumulated_depreciation or 0,
			"number_of_depreciations_booked": args.number_of_depreciations_booked or 0,
			"gross_purchase_amount": args.gross_purchase_amount or 100000,
			"purchase_receipt_amount": args.purchase_receipt_amount or 100000,
			"maintenance_required": args.maintenance_required or 0,
			"warehouse": args.warehouse or "_Test Warehouse - _TC",
			"available_for_use_date": args.available_for_use_date or "2020-06-06",
			"location": args.location or "Test Location",
			"asset_owner": args.asset_owner or "Company",
			"is_existing_asset": args.is_existing_asset or 1,
			"is_composite_asset": args.is_composite_asset or 0,
			"asset_quantity": args.get("asset_quantity") or 1,
			"depr_entry_posting_status": args.depr_entry_posting_status or "",
		}
	)

	if asset.calculate_depreciation:
		asset.append(
			"finance_books",
			{
				"finance_book": args.finance_book,
				"depreciation_method": args.depreciation_method or "Straight Line",
				"frequency_of_depreciation": args.frequency_of_depreciation or 12,
				"total_number_of_depreciations": args.total_number_of_depreciations or 5,
				"expected_value_after_useful_life": args.expected_value_after_useful_life or 0,
				"depreciation_start_date": args.depreciation_start_date,
				"daily_prorata_based": args.daily_prorata_based or 0,
				"shift_based": args.shift_based or 0,
			},
		)

	if not args.do_not_save:
		try:
			asset.insert(ignore_if_duplicate=True)
		except frappe.DuplicateEntryError:
			pass

	if args.submit:
		asset.submit()

	return asset


def create_asset_category():
	asset_category = frappe.new_doc("Asset Category")
	asset_category.asset_category_name = "Computers"
	asset_category.total_number_of_depreciations = 3
	asset_category.frequency_of_depreciation = 3
	asset_category.enable_cwip_accounting = 1
	asset_category.append(
		"accounts",
		{
			"company_name": "_Test Company",
			"fixed_asset_account": "_Test Fixed Asset - _TC",
			"accumulated_depreciation_account": "_Test Accumulated Depreciations - _TC",
			"depreciation_expense_account": "_Test Depreciations - _TC",
			"capital_work_in_progress_account": "CWIP Account - _TC",
		},
	)
	asset_category.append(
		"accounts",
		{
			"company_name": "_Test Company with perpetual inventory",
			"fixed_asset_account": "_Test Fixed Asset - TCP1",
			"accumulated_depreciation_account": "_Test Accumulated Depreciations - TCP1",
			"depreciation_expense_account": "_Test Depreciations - TCP1",
		},
	)

	asset_category.insert()


def create_fixed_asset_item(item_code=None, auto_create_assets=1, is_grouped_asset=0):
	meta = frappe.get_meta("Asset")
	naming_series = meta.get_field("naming_series").options.splitlines()[0] or "ACC-ASS-.YYYY.-"
	try:
		item = frappe.get_doc(
			{
				"doctype": "Item",
				"item_code": item_code or "Macbook Pro",
				"item_name": "Macbook Pro",
				"description": "Macbook Pro Retina Display",
				"asset_category": "Computers",
				"item_group": "All Item Groups",
				"stock_uom": "Nos",
				"is_stock_item": 0,
				"is_fixed_asset": 1,
				"auto_create_assets": auto_create_assets,
				"is_grouped_asset": is_grouped_asset,
				"asset_naming_series": naming_series,
			}
		)
		item.insert(ignore_if_duplicate=True)
	except frappe.DuplicateEntryError:
		pass
	return item


def set_depreciation_settings_in_company(company=None):
	if not company:
		company = "_Test Company"
	company = frappe.get_doc("Company", company)
	company.accumulated_depreciation_account = "_Test Accumulated Depreciations - " + company.abbr
	company.depreciation_expense_account = "_Test Depreciations - " + company.abbr
	company.disposal_account = "_Test Gain/Loss on Asset Disposal - " + company.abbr
	company.depreciation_cost_center = "Main - " + company.abbr
	company.save()

	# Enable booking asset depreciation entry automatically
	frappe.db.set_single_value("Accounts Settings", "book_asset_depreciation_entry_automatically", 1)


def enable_cwip_accounting(asset_category, enable=1):
	frappe.db.set_value("Asset Category", asset_category, "enable_cwip_accounting", enable)<|MERGE_RESOLUTION|>--- conflicted
+++ resolved
@@ -268,16 +268,7 @@
 			),
 		)
 
-<<<<<<< HEAD
-		gle = frappe.db.sql(
-			"""select account, debit, credit from `tabGL Entry`
-			where voucher_type='Journal Entry' and voucher_no = %s
-			order by account, credit""",
-			asset.journal_entry_for_scrap,
-		)
-=======
 		gle = get_gl_entries("Journal Entry", asset.journal_entry_for_scrap)
->>>>>>> fddf341f
 		self.assertSequenceEqual(gle, expected_gle)
 
 		restore_asset(asset.name)
