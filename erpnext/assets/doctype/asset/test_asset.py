# Copyright (c) 2015, Frappe Technologies Pvt. Ltd. and Contributors
# See license.txt

import unittest

import frappe
from frappe.utils import (
	add_days,
	add_months,
	cstr,
	flt,
	get_first_day,
	get_last_day,
	getdate,
<<<<<<< HEAD
=======
	is_last_day_of_the_month,
>>>>>>> 44bad3bd
	nowdate,
)

from erpnext.accounts.doctype.journal_entry.test_journal_entry import make_journal_entry
from erpnext.accounts.doctype.purchase_invoice.test_purchase_invoice import make_purchase_invoice
from erpnext.assets.doctype.asset.asset import (
<<<<<<< HEAD
=======
	get_asset_value_after_depreciation,
>>>>>>> 44bad3bd
	make_sales_invoice,
	split_asset,
	update_maintenance_status,
)
from erpnext.assets.doctype.asset.depreciation import (
	is_last_day_of_the_month,
	post_depreciation_entries,
	restore_asset,
	scrap_asset,
)
from erpnext.assets.doctype.asset_depreciation_schedule.asset_depreciation_schedule import (
	_check_is_pro_rata,
	_get_pro_rata_amt,
	get_asset_depr_schedule_doc,
	get_depr_schedule,
	get_depreciation_amount,
)
from erpnext.stock.doctype.purchase_receipt.purchase_receipt import (
	make_purchase_invoice as make_invoice,
)
from erpnext.stock.doctype.purchase_receipt.test_purchase_receipt import make_purchase_receipt


class AssetSetup(unittest.TestCase):
	@classmethod
	def setUpClass(cls):
		set_depreciation_settings_in_company()
		create_asset_data()
		enable_cwip_accounting("Computers")
		make_purchase_receipt(item_code="Macbook Pro", qty=1, rate=100000.0, location="Test Location")
		frappe.db.sql("delete from `tabTax Rule`")

	@classmethod
	def tearDownClass(cls):
		frappe.db.rollback()


class TestAsset(AssetSetup):
	def test_asset_category_is_fetched(self):
		"""Tests if the Item's Asset Category value is assigned to the Asset, if the field is empty."""

		asset = create_asset(item_code="Macbook Pro", do_not_save=1)
		asset.asset_category = None
		asset.save()

		self.assertEqual(asset.asset_category, "Computers")

	def test_gross_purchase_amount_is_mandatory(self):
		asset = create_asset(item_code="Macbook Pro", do_not_save=1)
		asset.gross_purchase_amount = 0

		self.assertRaises(frappe.MandatoryError, asset.save)

	def test_pr_or_pi_mandatory_if_not_existing_asset(self):
		"""Tests if either PI or PR is present if CWIP is enabled and is_existing_asset=0."""

		asset = create_asset(item_code="Macbook Pro", do_not_save=1)
		asset.is_existing_asset = 0

		self.assertRaises(frappe.ValidationError, asset.save)

	def test_available_for_use_date_is_after_purchase_date(self):
		asset = create_asset(item_code="Macbook Pro", calculate_depreciation=1, do_not_save=1)
		asset.is_existing_asset = 0
		asset.purchase_date = getdate("2021-10-10")
		asset.available_for_use_date = getdate("2021-10-1")

		self.assertRaises(frappe.ValidationError, asset.save)

	def test_item_exists(self):
		asset = create_asset(item_code="MacBook", do_not_save=1)

		self.assertRaises(frappe.ValidationError, asset.save)

	def test_validate_item(self):
		asset = create_asset(item_code="MacBook Pro", do_not_save=1)
		item = frappe.get_doc("Item", "MacBook Pro")

		item.disabled = 1
		item.save()
		self.assertRaises(frappe.ValidationError, asset.save)
		item.disabled = 0

		item.is_fixed_asset = 0
		self.assertRaises(frappe.ValidationError, asset.save)
		item.is_fixed_asset = 1

		item.is_stock_item = 1
		self.assertRaises(frappe.ValidationError, asset.save)

	def test_purchase_asset(self):
		pr = make_purchase_receipt(
			item_code="Macbook Pro", qty=1, rate=100000.0, location="Test Location"
		)

		asset_name = frappe.db.get_value("Asset", {"purchase_receipt": pr.name}, "name")
		asset = frappe.get_doc("Asset", asset_name)
		asset.calculate_depreciation = 1

		month_end_date = get_last_day(nowdate())
		purchase_date = nowdate() if nowdate() != month_end_date else add_days(nowdate(), -15)

		asset.available_for_use_date = purchase_date
		asset.purchase_date = purchase_date
		asset.append(
			"finance_books",
			{
				"expected_value_after_useful_life": 10000,
				"depreciation_method": "Straight Line",
				"total_number_of_depreciations": 3,
				"frequency_of_depreciation": 10,
				"depreciation_start_date": month_end_date,
			},
		)
		asset.submit()

		pi = make_invoice(pr.name)
		pi.supplier = "_Test Supplier"
		pi.insert()
		pi.submit()
		asset.load_from_db()
		self.assertEqual(asset.supplier, "_Test Supplier")
		self.assertEqual(asset.purchase_date, getdate(purchase_date))
		# Asset won't have reference to PI when purchased through PR
		self.assertEqual(asset.purchase_receipt, pr.name)

		expected_gle = (
			("Asset Received But Not Billed - _TC", 100000.0, 0.0),
			("Creditors - _TC", 0.0, 100000.0),
		)

		gle = frappe.db.sql(
			"""select account, debit, credit from `tabGL Entry`
			where voucher_type='Purchase Invoice' and voucher_no = %s
			order by account""",
			pi.name,
		)
		self.assertSequenceEqual(gle, expected_gle)

		pi.cancel()
		asset.cancel()
		asset.load_from_db()
		pr.load_from_db()
		pr.cancel()
		self.assertEqual(asset.docstatus, 2)

	def test_purchase_of_grouped_asset(self):
		create_fixed_asset_item("Rack", is_grouped_asset=1)
		pr = make_purchase_receipt(item_code="Rack", qty=3, rate=100000.0, location="Test Location")

		asset_name = frappe.db.get_value("Asset", {"purchase_receipt": pr.name}, "name")
		asset = frappe.get_doc("Asset", asset_name)
		self.assertEqual(asset.asset_quantity, 3)
		asset.calculate_depreciation = 1

		month_end_date = get_last_day(nowdate())
		purchase_date = nowdate() if nowdate() != month_end_date else add_days(nowdate(), -15)

		asset.available_for_use_date = purchase_date
		asset.purchase_date = purchase_date
		asset.append(
			"finance_books",
			{
				"expected_value_after_useful_life": 10000,
				"depreciation_method": "Straight Line",
				"total_number_of_depreciations": 3,
				"frequency_of_depreciation": 10,
				"depreciation_start_date": month_end_date,
			},
		)
		asset.submit()

	def test_is_fixed_asset_set(self):
		asset = create_asset(is_existing_asset=1)
		doc = frappe.new_doc("Purchase Invoice")
		doc.supplier = "_Test Supplier"
		doc.append("items", {"item_code": "Macbook Pro", "qty": 1, "asset": asset.name})

		doc.set_missing_values()
		self.assertEqual(doc.items[0].is_fixed_asset, 1)

	def test_scrap_asset(self):
		date = nowdate()
		purchase_date = add_months(get_first_day(date), -2)

		asset = create_asset(
			calculate_depreciation=1,
			available_for_use_date=purchase_date,
			purchase_date=purchase_date,
			expected_value_after_useful_life=10000,
			total_number_of_depreciations=10,
			frequency_of_depreciation=1,
			submit=1,
		)

<<<<<<< HEAD
		post_depreciation_entries(date=add_months(purchase_date, 2))
		asset.load_from_db()

=======
		first_asset_depr_schedule = get_asset_depr_schedule_doc(asset.name, "Active")
		self.assertEquals(first_asset_depr_schedule.status, "Active")

		post_depreciation_entries(date=add_months(purchase_date, 2))
		asset.load_from_db()

>>>>>>> 44bad3bd
		accumulated_depr_amount = flt(
			asset.gross_purchase_amount - asset.finance_books[0].value_after_depreciation,
			asset.precision("gross_purchase_amount"),
		)
		self.assertEquals(accumulated_depr_amount, 18000.0)

		scrap_asset(asset.name)
		asset.load_from_db()
<<<<<<< HEAD
=======
		first_asset_depr_schedule.load_from_db()

		second_asset_depr_schedule = get_asset_depr_schedule_doc(asset.name, "Active")
		self.assertEquals(second_asset_depr_schedule.status, "Active")
		self.assertEquals(first_asset_depr_schedule.status, "Cancelled")
>>>>>>> 44bad3bd

		accumulated_depr_amount = flt(
			asset.gross_purchase_amount - asset.finance_books[0].value_after_depreciation,
			asset.precision("gross_purchase_amount"),
		)
<<<<<<< HEAD
		pro_rata_amount, _, _ = asset.get_pro_rata_amt(
=======
		pro_rata_amount, _, _ = _get_pro_rata_amt(
>>>>>>> 44bad3bd
			asset.finance_books[0], 9000, get_last_day(add_months(purchase_date, 1)), date
		)
		pro_rata_amount = flt(pro_rata_amount, asset.precision("gross_purchase_amount"))
		self.assertEquals(
			accumulated_depr_amount,
			flt(18000.0 + pro_rata_amount, asset.precision("gross_purchase_amount")),
		)

		self.assertEqual(asset.status, "Scrapped")
		self.assertTrue(asset.journal_entry_for_scrap)

		expected_gle = (
			(
				"_Test Accumulated Depreciations - _TC",
				flt(18000.0 + pro_rata_amount, asset.precision("gross_purchase_amount")),
				0.0,
			),
			("_Test Fixed Asset - _TC", 0.0, 100000.0),
			(
				"_Test Gain/Loss on Asset Disposal - _TC",
				flt(82000.0 - pro_rata_amount, asset.precision("gross_purchase_amount")),
				0.0,
			),
		)

		gle = frappe.db.sql(
			"""select account, debit, credit from `tabGL Entry`
			where voucher_type='Journal Entry' and voucher_no = %s
			order by account""",
			asset.journal_entry_for_scrap,
		)
		self.assertSequenceEqual(gle, expected_gle)

		restore_asset(asset.name)
		second_asset_depr_schedule.load_from_db()

		third_asset_depr_schedule = get_asset_depr_schedule_doc(asset.name, "Active")
		self.assertEquals(third_asset_depr_schedule.status, "Active")
		self.assertEquals(second_asset_depr_schedule.status, "Cancelled")

		asset.load_from_db()
		self.assertFalse(asset.journal_entry_for_scrap)
		self.assertEqual(asset.status, "Partially Depreciated")

		accumulated_depr_amount = flt(
			asset.gross_purchase_amount - asset.finance_books[0].value_after_depreciation,
			asset.precision("gross_purchase_amount"),
		)
		this_month_depr_amount = 9000.0 if is_last_day_of_the_month(date) else 0

		self.assertEquals(accumulated_depr_amount, 18000.0 + this_month_depr_amount)

	def test_gle_made_by_asset_sale(self):
		date = nowdate()
		purchase_date = add_months(get_first_day(date), -2)

		asset = create_asset(
			calculate_depreciation=1,
			available_for_use_date=purchase_date,
			purchase_date=purchase_date,
			expected_value_after_useful_life=10000,
			total_number_of_depreciations=10,
			frequency_of_depreciation=1,
			submit=1,
		)

<<<<<<< HEAD
=======
		first_asset_depr_schedule = get_asset_depr_schedule_doc(asset.name, "Active")
		self.assertEquals(first_asset_depr_schedule.status, "Active")

>>>>>>> 44bad3bd
		post_depreciation_entries(date=add_months(purchase_date, 2))

		si = make_sales_invoice(asset=asset.name, item_code="Macbook Pro", company="_Test Company")
		si.customer = "_Test Customer"
		si.due_date = nowdate()
		si.get("items")[0].rate = 25000
		si.insert()
		si.submit()

		self.assertEqual(frappe.db.get_value("Asset", asset.name, "status"), "Sold")

<<<<<<< HEAD
		pro_rata_amount, _, _ = asset.get_pro_rata_amt(
=======
		first_asset_depr_schedule.load_from_db()

		second_asset_depr_schedule = get_asset_depr_schedule_doc(asset.name, "Active")
		self.assertEquals(second_asset_depr_schedule.status, "Active")
		self.assertEquals(first_asset_depr_schedule.status, "Cancelled")

		pro_rata_amount, _, _ = _get_pro_rata_amt(
>>>>>>> 44bad3bd
			asset.finance_books[0], 9000, get_last_day(add_months(purchase_date, 1)), date
		)
		pro_rata_amount = flt(pro_rata_amount, asset.precision("gross_purchase_amount"))

		expected_gle = (
			(
				"_Test Accumulated Depreciations - _TC",
				flt(18000.0 + pro_rata_amount, asset.precision("gross_purchase_amount")),
				0.0,
			),
			("_Test Fixed Asset - _TC", 0.0, 100000.0),
			(
				"_Test Gain/Loss on Asset Disposal - _TC",
				flt(57000.0 - pro_rata_amount, asset.precision("gross_purchase_amount")),
				0.0,
			),
			("Debtors - _TC", 25000.0, 0.0),
		)

		gle = frappe.db.sql(
			"""select account, debit, credit from `tabGL Entry`
			where voucher_type='Sales Invoice' and voucher_no = %s
			order by account""",
			si.name,
		)

		self.assertSequenceEqual(gle, expected_gle)

		si.cancel()
		self.assertEqual(frappe.db.get_value("Asset", asset.name, "status"), "Partially Depreciated")

	def test_gle_made_by_asset_sale_for_existing_asset(self):
		from erpnext.accounts.doctype.sales_invoice.test_sales_invoice import create_sales_invoice

		asset = create_asset(
			calculate_depreciation=1,
			available_for_use_date="2020-04-01",
			purchase_date="2020-04-01",
			expected_value_after_useful_life=0,
			total_number_of_depreciations=5,
			number_of_depreciations_booked=2,
			frequency_of_depreciation=12,
			depreciation_start_date="2023-03-31",
			opening_accumulated_depreciation=24000,
			gross_purchase_amount=60000,
			submit=1,
		)

		expected_depr_values = [
			["2023-03-31", 12000, 36000],
			["2024-03-31", 12000, 48000],
			["2025-03-31", 12000, 60000],
		]

<<<<<<< HEAD
		for i, schedule in enumerate(asset.schedules):
=======
		first_asset_depr_schedule = get_depr_schedule(asset.name, "Active")

		for i, schedule in enumerate(first_asset_depr_schedule):
>>>>>>> 44bad3bd
			self.assertEqual(getdate(expected_depr_values[i][0]), schedule.schedule_date)
			self.assertEqual(expected_depr_values[i][1], schedule.depreciation_amount)
			self.assertEqual(expected_depr_values[i][2], schedule.accumulated_depreciation_amount)

		post_depreciation_entries(date="2023-03-31")

		si = create_sales_invoice(
			item_code="Macbook Pro", asset=asset.name, qty=1, rate=40000, posting_date=getdate("2023-05-23")
		)
		asset.load_from_db()

		self.assertEqual(frappe.db.get_value("Asset", asset.name, "status"), "Sold")

		expected_values = [["2023-03-31", 12000, 36000], ["2023-05-23", 1742.47, 37742.47]]

<<<<<<< HEAD
		for i, schedule in enumerate(asset.schedules):
=======
		second_asset_depr_schedule = get_depr_schedule(asset.name, "Active")

		for i, schedule in enumerate(second_asset_depr_schedule):
>>>>>>> 44bad3bd
			self.assertEqual(getdate(expected_values[i][0]), schedule.schedule_date)
			self.assertEqual(expected_values[i][1], schedule.depreciation_amount)
			self.assertEqual(expected_values[i][2], schedule.accumulated_depreciation_amount)
			self.assertTrue(schedule.journal_entry)

		expected_gle = (
			(
				"_Test Accumulated Depreciations - _TC",
				37742.47,
				0.0,
			),
			(
				"_Test Fixed Asset - _TC",
				0.0,
				60000.0,
			),
			(
				"_Test Gain/Loss on Asset Disposal - _TC",
				0.0,
				17742.47,
			),
			("Debtors - _TC", 40000.0, 0.0),
		)

		gle = frappe.db.sql(
			"""select account, debit, credit from `tabGL Entry`
			where voucher_type='Sales Invoice' and voucher_no = %s
			order by account""",
			si.name,
		)

		self.assertSequenceEqual(gle, expected_gle)

	def test_asset_with_maintenance_required_status_after_sale(self):
		asset = create_asset(
			calculate_depreciation=1,
			available_for_use_date="2020-06-06",
			purchase_date="2020-01-01",
			expected_value_after_useful_life=10000,
			total_number_of_depreciations=3,
			frequency_of_depreciation=10,
			maintenance_required=1,
			depreciation_start_date="2020-12-31",
			submit=1,
		)

		post_depreciation_entries(date="2021-01-01")

		si = make_sales_invoice(asset=asset.name, item_code="Macbook Pro", company="_Test Company")
		si.customer = "_Test Customer"
		si.due_date = nowdate()
		si.get("items")[0].rate = 25000
		si.insert()
		si.submit()

		self.assertEqual(frappe.db.get_value("Asset", asset.name, "status"), "Sold")

		update_maintenance_status()

		self.assertEqual(frappe.db.get_value("Asset", asset.name, "status"), "Sold")

	def test_asset_splitting(self):
		asset = create_asset(
			calculate_depreciation=1,
			asset_quantity=10,
			available_for_use_date="2020-01-01",
			purchase_date="2020-01-01",
			expected_value_after_useful_life=0,
			total_number_of_depreciations=6,
			number_of_depreciations_booked=1,
			frequency_of_depreciation=10,
			depreciation_start_date="2021-01-01",
			opening_accumulated_depreciation=20000,
			gross_purchase_amount=120000,
			submit=1,
		)

		first_asset_depr_schedule = get_asset_depr_schedule_doc(asset.name, "Active")
		self.assertEquals(first_asset_depr_schedule.status, "Active")

		post_depreciation_entries(date="2021-01-01")

		self.assertEqual(asset.asset_quantity, 10)
		self.assertEqual(asset.gross_purchase_amount, 120000)
		self.assertEqual(asset.opening_accumulated_depreciation, 20000)

		new_asset = split_asset(asset.name, 2)
		asset.load_from_db()
		first_asset_depr_schedule.load_from_db()

		second_asset_depr_schedule = get_asset_depr_schedule_doc(asset.name, "Active")
		first_asset_depr_schedule_of_new_asset = get_asset_depr_schedule_doc(new_asset.name, "Active")
		self.assertEquals(second_asset_depr_schedule.status, "Active")
		self.assertEquals(first_asset_depr_schedule_of_new_asset.status, "Active")
		self.assertEquals(first_asset_depr_schedule.status, "Cancelled")

		depr_schedule_of_asset = second_asset_depr_schedule.get("depreciation_schedule")
		depr_schedule_of_new_asset = first_asset_depr_schedule_of_new_asset.get("depreciation_schedule")

		self.assertEqual(new_asset.asset_quantity, 2)
		self.assertEqual(new_asset.gross_purchase_amount, 24000)
		self.assertEqual(new_asset.opening_accumulated_depreciation, 4000)
		self.assertEqual(new_asset.split_from, asset.name)
		self.assertEqual(depr_schedule_of_new_asset[0].depreciation_amount, 4000)
		self.assertEqual(depr_schedule_of_new_asset[1].depreciation_amount, 4000)

		self.assertEqual(asset.asset_quantity, 8)
		self.assertEqual(asset.gross_purchase_amount, 96000)
		self.assertEqual(asset.opening_accumulated_depreciation, 16000)
		self.assertEqual(depr_schedule_of_asset[0].depreciation_amount, 16000)
		self.assertEqual(depr_schedule_of_asset[1].depreciation_amount, 16000)

		journal_entry = depr_schedule_of_asset[0].journal_entry

		jv = frappe.get_doc("Journal Entry", journal_entry)
		self.assertEqual(jv.accounts[0].credit_in_account_currency, 16000)
		self.assertEqual(jv.accounts[1].debit_in_account_currency, 16000)
		self.assertEqual(jv.accounts[2].credit_in_account_currency, 4000)
		self.assertEqual(jv.accounts[3].debit_in_account_currency, 4000)

		self.assertEqual(jv.accounts[0].reference_name, asset.name)
		self.assertEqual(jv.accounts[1].reference_name, asset.name)
		self.assertEqual(jv.accounts[2].reference_name, new_asset.name)
		self.assertEqual(jv.accounts[3].reference_name, new_asset.name)

	def test_expense_head(self):
		pr = make_purchase_receipt(
			item_code="Macbook Pro", qty=2, rate=200000.0, location="Test Location"
		)
		doc = make_invoice(pr.name)

		self.assertEqual("Asset Received But Not Billed - _TC", doc.items[0].expense_account)

	# CWIP: Capital Work In Progress
	def test_cwip_accounting(self):
		pr = make_purchase_receipt(
			item_code="Macbook Pro", qty=1, rate=5000, do_not_submit=True, location="Test Location"
		)

		pr.set(
			"taxes",
			[
				{
					"category": "Total",
					"add_deduct_tax": "Add",
					"charge_type": "On Net Total",
					"account_head": "_Test Account Service Tax - _TC",
					"description": "_Test Account Service Tax",
					"cost_center": "Main - _TC",
					"rate": 5.0,
				},
				{
					"category": "Valuation and Total",
					"add_deduct_tax": "Add",
					"charge_type": "On Net Total",
					"account_head": "_Test Account Shipping Charges - _TC",
					"description": "_Test Account Shipping Charges",
					"cost_center": "Main - _TC",
					"rate": 5.0,
				},
			],
		)

		pr.submit()

		expected_gle = (
			("Asset Received But Not Billed - _TC", 0.0, 5250.0),
			("CWIP Account - _TC", 5250.0, 0.0),
		)

		pr_gle = frappe.db.sql(
			"""select account, debit, credit from `tabGL Entry`
			where voucher_type='Purchase Receipt' and voucher_no = %s
			order by account""",
			pr.name,
		)

		self.assertSequenceEqual(pr_gle, expected_gle)

		pi = make_invoice(pr.name)
		pi.submit()

		expected_gle = (
			("_Test Account Service Tax - _TC", 250.0, 0.0),
			("_Test Account Shipping Charges - _TC", 250.0, 0.0),
			("Asset Received But Not Billed - _TC", 5250.0, 0.0),
			("Creditors - _TC", 0.0, 5500.0),
			("Expenses Included In Asset Valuation - _TC", 0.0, 250.0),
		)

		pi_gle = frappe.db.sql(
			"""select account, debit, credit from `tabGL Entry`
			where voucher_type='Purchase Invoice' and voucher_no = %s
			order by account""",
			pi.name,
		)

		self.assertSequenceEqual(pi_gle, expected_gle)

		asset = frappe.db.get_value("Asset", {"purchase_receipt": pr.name, "docstatus": 0}, "name")

		asset_doc = frappe.get_doc("Asset", asset)

		month_end_date = get_last_day(nowdate())
		asset_doc.available_for_use_date = (
			nowdate() if nowdate() != month_end_date else add_days(nowdate(), -15)
		)
		self.assertEqual(asset_doc.gross_purchase_amount, 5250.0)

		asset_doc.append(
			"finance_books",
			{
				"expected_value_after_useful_life": 200,
				"depreciation_method": "Straight Line",
				"total_number_of_depreciations": 3,
				"frequency_of_depreciation": 10,
				"depreciation_start_date": month_end_date,
			},
		)
		asset_doc.submit()

		expected_gle = (("_Test Fixed Asset - _TC", 5250.0, 0.0), ("CWIP Account - _TC", 0.0, 5250.0))

		gle = frappe.db.sql(
			"""select account, debit, credit from `tabGL Entry`
			where voucher_type='Asset' and voucher_no = %s
			order by account""",
			asset_doc.name,
		)

		self.assertSequenceEqual(gle, expected_gle)

	def test_asset_cwip_toggling_cases(self):
		cwip = frappe.db.get_value("Asset Category", "Computers", "enable_cwip_accounting")
		name = frappe.db.get_value(
			"Asset Category Account", filters={"parent": "Computers"}, fieldname=["name"]
		)
		cwip_acc = "CWIP Account - _TC"

		frappe.db.set_value("Asset Category", "Computers", "enable_cwip_accounting", 0)
		frappe.db.set_value("Asset Category Account", name, "capital_work_in_progress_account", "")
		frappe.db.get_value("Company", "_Test Company", "capital_work_in_progress_account", "")

		# case 0 -- PI with cwip disable, Asset with cwip disabled, No cwip account set
		pi = make_purchase_invoice(
			item_code="Macbook Pro", qty=1, rate=200000.0, location="Test Location", update_stock=1
		)
		asset = frappe.db.get_value("Asset", {"purchase_invoice": pi.name, "docstatus": 0}, "name")
		asset_doc = frappe.get_doc("Asset", asset)
		asset_doc.available_for_use_date = nowdate()
		asset_doc.calculate_depreciation = 0
		asset_doc.submit()
		gle = frappe.db.sql(
			"""select name from `tabGL Entry` where voucher_type='Asset' and voucher_no = %s""",
			asset_doc.name,
		)
		self.assertFalse(gle)

		# case 1 -- PR with cwip disabled, Asset with cwip enabled
		pr = make_purchase_receipt(
			item_code="Macbook Pro", qty=1, rate=200000.0, location="Test Location"
		)
		frappe.db.set_value("Asset Category", "Computers", "enable_cwip_accounting", 1)
		frappe.db.set_value("Asset Category Account", name, "capital_work_in_progress_account", cwip_acc)
		asset = frappe.db.get_value("Asset", {"purchase_receipt": pr.name, "docstatus": 0}, "name")
		asset_doc = frappe.get_doc("Asset", asset)
		asset_doc.available_for_use_date = nowdate()
		asset_doc.calculate_depreciation = 0
		asset_doc.submit()
		gle = frappe.db.sql(
			"""select name from `tabGL Entry` where voucher_type='Asset' and voucher_no = %s""",
			asset_doc.name,
		)
		self.assertFalse(gle)

		# case 2 -- PR with cwip enabled, Asset with cwip disabled
		pr = make_purchase_receipt(
			item_code="Macbook Pro", qty=1, rate=200000.0, location="Test Location"
		)
		frappe.db.set_value("Asset Category", "Computers", "enable_cwip_accounting", 0)
		asset = frappe.db.get_value("Asset", {"purchase_receipt": pr.name, "docstatus": 0}, "name")
		asset_doc = frappe.get_doc("Asset", asset)
		asset_doc.available_for_use_date = nowdate()
		asset_doc.calculate_depreciation = 0
		asset_doc.submit()
		gle = frappe.db.sql(
			"""select name from `tabGL Entry` where voucher_type='Asset' and voucher_no = %s""",
			asset_doc.name,
		)
		self.assertTrue(gle)

		# case 3 -- PI with cwip disabled, Asset with cwip enabled
		pi = make_purchase_invoice(
			item_code="Macbook Pro", qty=1, rate=200000.0, location="Test Location", update_stock=1
		)
		frappe.db.set_value("Asset Category", "Computers", "enable_cwip_accounting", 1)
		asset = frappe.db.get_value("Asset", {"purchase_invoice": pi.name, "docstatus": 0}, "name")
		asset_doc = frappe.get_doc("Asset", asset)
		asset_doc.available_for_use_date = nowdate()
		asset_doc.calculate_depreciation = 0
		asset_doc.submit()
		gle = frappe.db.sql(
			"""select name from `tabGL Entry` where voucher_type='Asset' and voucher_no = %s""",
			asset_doc.name,
		)
		self.assertFalse(gle)

		# case 4 -- PI with cwip enabled, Asset with cwip disabled
		pi = make_purchase_invoice(
			item_code="Macbook Pro", qty=1, rate=200000.0, location="Test Location", update_stock=1
		)
		frappe.db.set_value("Asset Category", "Computers", "enable_cwip_accounting", 0)
		asset = frappe.db.get_value("Asset", {"purchase_invoice": pi.name, "docstatus": 0}, "name")
		asset_doc = frappe.get_doc("Asset", asset)
		asset_doc.available_for_use_date = nowdate()
		asset_doc.calculate_depreciation = 0
		asset_doc.submit()
		gle = frappe.db.sql(
			"""select name from `tabGL Entry` where voucher_type='Asset' and voucher_no = %s""",
			asset_doc.name,
		)
		self.assertTrue(gle)

		frappe.db.set_value("Asset Category", "Computers", "enable_cwip_accounting", cwip)
		frappe.db.set_value("Asset Category Account", name, "capital_work_in_progress_account", cwip_acc)
		frappe.db.get_value("Company", "_Test Company", "capital_work_in_progress_account", cwip_acc)


class TestDepreciationMethods(AssetSetup):
	def test_schedule_for_straight_line_method(self):
		asset = create_asset(
			calculate_depreciation=1,
			available_for_use_date="2030-01-01",
			purchase_date="2030-01-01",
			expected_value_after_useful_life=10000,
			depreciation_start_date="2030-12-31",
			total_number_of_depreciations=3,
			frequency_of_depreciation=12,
		)

		self.assertEqual(asset.status, "Draft")
		expected_schedules = [
			["2030-12-31", 30000.00, 30000.00],
			["2031-12-31", 30000.00, 60000.00],
			["2032-12-31", 30000.00, 90000.00],
		]

		schedules = [
			[cstr(d.schedule_date), d.depreciation_amount, d.accumulated_depreciation_amount]
			for d in get_depr_schedule(asset.name, "Draft")
		]

		self.assertEqual(schedules, expected_schedules)

	def test_schedule_for_straight_line_method_with_daily_prorata_based(
		self,
	):
		asset = create_asset(
			calculate_depreciation=1,
			available_for_use_date="2023-01-01",
			purchase_date="2023-01-01",
			gross_purchase_amount=12000,
			depreciation_start_date="2023-01-31",
			total_number_of_depreciations=12,
			frequency_of_depreciation=1,
			daily_prorata_based=1,
		)

		expected_schedules = [
			["2023-01-31", 1021.98, 1021.98],
			["2023-02-28", 923.08, 1945.06],
			["2023-03-31", 1021.98, 2967.04],
			["2023-04-30", 989.01, 3956.05],
			["2023-05-31", 1021.98, 4978.03],
			["2023-06-30", 989.01, 5967.04],
			["2023-07-31", 1021.98, 6989.02],
			["2023-08-31", 1021.98, 8011.0],
			["2023-09-30", 989.01, 9000.01],
			["2023-10-31", 1021.98, 10021.99],
			["2023-11-30", 989.01, 11011.0],
			["2023-12-31", 989.0, 12000.0],
		]

		schedules = [
			[cstr(d.schedule_date), d.depreciation_amount, d.accumulated_depreciation_amount]
			for d in get_depr_schedule(asset.name, "Draft")
		]

		self.assertEqual(schedules, expected_schedules)

	def test_schedule_for_straight_line_method_for_existing_asset(self):
		asset = create_asset(
			calculate_depreciation=1,
			available_for_use_date="2030-06-06",
			is_existing_asset=1,
			number_of_depreciations_booked=2,
			opening_accumulated_depreciation=47095.89,
			expected_value_after_useful_life=10000,
			depreciation_start_date="2032-12-31",
			total_number_of_depreciations=3,
			frequency_of_depreciation=12,
		)

		self.assertEqual(asset.status, "Draft")
		expected_schedules = [["2032-12-31", 42904.11, 90000.0]]
		schedules = [
			[cstr(d.schedule_date), flt(d.depreciation_amount, 2), d.accumulated_depreciation_amount]
			for d in get_depr_schedule(asset.name, "Draft")
		]

		self.assertEqual(schedules, expected_schedules)

	def test_schedule_for_straight_line_method_with_daily_depreciation(self):
		asset = create_asset(
			calculate_depreciation=1,
			available_for_use_date="2023-01-01",
			purchase_date="2023-01-01",
			gross_purchase_amount=12000,
			depreciation_start_date="2023-01-31",
			total_number_of_depreciations=12,
			frequency_of_depreciation=1,
			daily_depreciation=1,
		)

		expected_schedules = [
			["2023-01-31", 1021.98, 1021.98],
			["2023-02-28", 923.08, 1945.06],
			["2023-03-31", 1021.98, 2967.04],
			["2023-04-30", 989.01, 3956.05],
			["2023-05-31", 1021.98, 4978.03],
			["2023-06-30", 989.01, 5967.04],
			["2023-07-31", 1021.98, 6989.02],
			["2023-08-31", 1021.98, 8011.0],
			["2023-09-30", 989.01, 9000.01],
			["2023-10-31", 1021.98, 10021.99],
			["2023-11-30", 989.01, 11011.0],
			["2023-12-31", 989.0, 12000.0],
		]

		schedules = [
			[cstr(d.schedule_date), d.depreciation_amount, d.accumulated_depreciation_amount]
			for d in asset.get("schedules")
		]

		self.assertEqual(schedules, expected_schedules)

	def test_schedule_for_double_declining_method(self):
		asset = create_asset(
			calculate_depreciation=1,
			available_for_use_date="2030-01-01",
			purchase_date="2030-01-01",
			depreciation_method="Double Declining Balance",
			expected_value_after_useful_life=10000,
			depreciation_start_date="2030-12-31",
			total_number_of_depreciations=3,
			frequency_of_depreciation=12,
		)

		self.assertEqual(asset.status, "Draft")

		expected_schedules = [
			["2030-12-31", 66667.00, 66667.00],
			["2031-12-31", 22222.11, 88889.11],
			["2032-12-31", 1110.89, 90000.0],
		]

		schedules = [
			[cstr(d.schedule_date), d.depreciation_amount, d.accumulated_depreciation_amount]
			for d in get_depr_schedule(asset.name, "Draft")
		]

		self.assertEqual(schedules, expected_schedules)

	def test_schedule_for_double_declining_method_for_existing_asset(self):
		asset = create_asset(
			calculate_depreciation=1,
			available_for_use_date="2030-01-01",
			is_existing_asset=1,
			depreciation_method="Double Declining Balance",
			number_of_depreciations_booked=1,
			opening_accumulated_depreciation=50000,
			expected_value_after_useful_life=10000,
			depreciation_start_date="2031-12-31",
			total_number_of_depreciations=3,
			frequency_of_depreciation=12,
		)

		self.assertEqual(asset.status, "Draft")

		expected_schedules = [["2031-12-31", 33333.50, 83333.50], ["2032-12-31", 6666.50, 90000.0]]

		schedules = [
			[cstr(d.schedule_date), d.depreciation_amount, d.accumulated_depreciation_amount]
			for d in get_depr_schedule(asset.name, "Draft")
		]

		self.assertEqual(schedules, expected_schedules)

	def test_schedule_for_prorated_straight_line_method(self):
		asset = create_asset(
			calculate_depreciation=1,
			available_for_use_date="2030-01-30",
			purchase_date="2030-01-30",
			depreciation_method="Straight Line",
			expected_value_after_useful_life=10000,
			depreciation_start_date="2030-12-31",
			total_number_of_depreciations=3,
			frequency_of_depreciation=12,
		)

		expected_schedules = [
			["2030-12-31", 27616.44, 27616.44],
			["2031-12-31", 30000.0, 57616.44],
			["2032-12-31", 30000.0, 87616.44],
			["2033-01-30", 2383.56, 90000.0],
		]

		schedules = [
			[
				cstr(d.schedule_date),
				flt(d.depreciation_amount, 2),
				flt(d.accumulated_depreciation_amount, 2),
			]
			for d in get_depr_schedule(asset.name, "Draft")
		]

		self.assertEqual(schedules, expected_schedules)

	# WDV: Written Down Value method
	def test_depreciation_entry_for_wdv_without_pro_rata(self):
		asset = create_asset(
			calculate_depreciation=1,
			available_for_use_date="2030-01-01",
			purchase_date="2030-01-01",
			depreciation_method="Written Down Value",
			expected_value_after_useful_life=12500,
			depreciation_start_date="2030-12-31",
			total_number_of_depreciations=3,
			frequency_of_depreciation=12,
		)

		self.assertEqual(asset.finance_books[0].rate_of_depreciation, 50.0)

		expected_schedules = [
			["2030-12-31", 50000.0, 50000.0],
			["2031-12-31", 25000.0, 75000.0],
			["2032-12-31", 12500.0, 87500.0],
		]

		schedules = [
			[
				cstr(d.schedule_date),
				flt(d.depreciation_amount, 2),
				flt(d.accumulated_depreciation_amount, 2),
			]
			for d in get_depr_schedule(asset.name, "Draft")
		]

		self.assertEqual(schedules, expected_schedules)

	# WDV: Written Down Value method
	def test_pro_rata_depreciation_entry_for_wdv(self):
		asset = create_asset(
			calculate_depreciation=1,
			available_for_use_date="2030-06-06",
			purchase_date="2030-01-01",
			depreciation_method="Written Down Value",
			expected_value_after_useful_life=12500,
			depreciation_start_date="2030-12-31",
			total_number_of_depreciations=3,
			frequency_of_depreciation=12,
		)

		self.assertEqual(asset.finance_books[0].rate_of_depreciation, 50.0)

		expected_schedules = [
			["2030-12-31", 28630.14, 28630.14],
			["2031-12-31", 35684.93, 64315.07],
			["2032-12-31", 17842.46, 82157.53],
			["2033-06-06", 5342.47, 87500.0],
		]

		schedules = [
			[
				cstr(d.schedule_date),
				flt(d.depreciation_amount, 2),
				flt(d.accumulated_depreciation_amount, 2),
			]
			for d in get_depr_schedule(asset.name, "Draft")
		]

		self.assertEqual(schedules, expected_schedules)

	def test_monthly_depreciation_by_wdv_method(self):
		asset = create_asset(
			calculate_depreciation=1,
			available_for_use_date="2022-02-15",
			purchase_date="2022-02-15",
			depreciation_method="Written Down Value",
			gross_purchase_amount=10000,
			expected_value_after_useful_life=5000,
			depreciation_start_date="2022-02-28",
			total_number_of_depreciations=5,
			frequency_of_depreciation=1,
		)

		expected_schedules = [
			["2022-02-28", 310.89, 310.89],
			["2022-03-31", 654.45, 965.34],
			["2022-04-30", 654.45, 1619.79],
			["2022-05-31", 654.45, 2274.24],
			["2022-06-30", 654.45, 2928.69],
			["2022-07-15", 2071.31, 5000.0],
		]

		schedules = [
			[
				cstr(d.schedule_date),
				flt(d.depreciation_amount, 2),
				flt(d.accumulated_depreciation_amount, 2),
			]
			for d in get_depr_schedule(asset.name, "Draft")
		]
		self.assertEqual(schedules, expected_schedules)


class TestDepreciationBasics(AssetSetup):
	def test_depreciation_without_pro_rata(self):
		asset = create_asset(
			item_code="Macbook Pro",
			calculate_depreciation=1,
			available_for_use_date=getdate("2019-12-31"),
			total_number_of_depreciations=3,
			expected_value_after_useful_life=10000,
			depreciation_start_date=getdate("2020-12-31"),
			submit=1,
		)

		expected_values = [
			["2020-12-31", 30000, 30000],
			["2021-12-31", 30000, 60000],
			["2022-12-31", 30000, 90000],
		]

		for i, schedule in enumerate(get_depr_schedule(asset.name, "Active")):
			self.assertEqual(getdate(expected_values[i][0]), schedule.schedule_date)
			self.assertEqual(expected_values[i][1], schedule.depreciation_amount)
			self.assertEqual(expected_values[i][2], schedule.accumulated_depreciation_amount)

	def test_depreciation_with_pro_rata(self):
		asset = create_asset(
			item_code="Macbook Pro",
			calculate_depreciation=1,
			available_for_use_date=getdate("2020-01-01"),
			total_number_of_depreciations=3,
			expected_value_after_useful_life=10000,
			depreciation_start_date=getdate("2020-07-01"),
			submit=1,
		)

		expected_values = [
			["2020-07-01", 15000, 15000],
			["2021-07-01", 30000, 45000],
			["2022-07-01", 30000, 75000],
			["2023-01-01", 15000, 90000],
		]

		for i, schedule in enumerate(get_depr_schedule(asset.name, "Active")):
			self.assertEqual(getdate(expected_values[i][0]), schedule.schedule_date)
			self.assertEqual(expected_values[i][1], schedule.depreciation_amount)
			self.assertEqual(expected_values[i][2], schedule.accumulated_depreciation_amount)

	def test_get_depreciation_amount(self):
		"""Tests if get_depreciation_amount() returns the right value."""
		asset = create_asset(item_code="Macbook Pro", available_for_use_date="2019-12-31")

		asset.calculate_depreciation = 1
		asset.append(
			"finance_books",
			{
				"depreciation_method": "Straight Line",
				"frequency_of_depreciation": 12,
				"total_number_of_depreciations": 3,
				"expected_value_after_useful_life": 10000,
				"depreciation_start_date": "2020-12-31",
			},
		)

		depreciation_amount = get_depreciation_amount(asset, 100000, asset.finance_books[0])
		self.assertEqual(depreciation_amount, 30000)

	def test_make_depr_schedule(self):
		"""Tests if make_depr_schedule() returns the right values."""

		asset = create_asset(
			item_code="Macbook Pro",
			calculate_depreciation=1,
			available_for_use_date="2019-12-31",
			depreciation_method="Straight Line",
			frequency_of_depreciation=12,
			total_number_of_depreciations=3,
			expected_value_after_useful_life=10000,
			depreciation_start_date="2020-12-31",
		)

		expected_values = [["2020-12-31", 30000.0], ["2021-12-31", 30000.0], ["2022-12-31", 30000.0]]

		for i, schedule in enumerate(get_depr_schedule(asset.name, "Draft")):
			self.assertEqual(getdate(expected_values[i][0]), schedule.schedule_date)
			self.assertEqual(expected_values[i][1], schedule.depreciation_amount)

	def test_set_accumulated_depreciation(self):
		"""Tests if set_accumulated_depreciation() returns the right values."""

		asset = create_asset(
			item_code="Macbook Pro",
			calculate_depreciation=1,
			available_for_use_date="2019-12-31",
			depreciation_method="Straight Line",
			frequency_of_depreciation=12,
			total_number_of_depreciations=3,
			expected_value_after_useful_life=10000,
			depreciation_start_date="2020-12-31",
		)

		expected_values = [30000.0, 60000.0, 90000.0]

		for i, schedule in enumerate(get_depr_schedule(asset.name, "Draft")):
			self.assertEqual(expected_values[i], schedule.accumulated_depreciation_amount)

	def test_check_is_pro_rata(self):
		"""Tests if check_is_pro_rata() returns the right value(i.e. checks if has_pro_rata is accurate)."""

		asset = create_asset(item_code="Macbook Pro", available_for_use_date="2019-12-31", do_not_save=1)

		asset.calculate_depreciation = 1
		asset.append(
			"finance_books",
			{
				"depreciation_method": "Straight Line",
				"frequency_of_depreciation": 12,
				"total_number_of_depreciations": 3,
				"expected_value_after_useful_life": 10000,
				"depreciation_start_date": "2020-12-31",
			},
		)

		has_pro_rata = _check_is_pro_rata(asset, asset.finance_books[0])
		self.assertFalse(has_pro_rata)

		asset.finance_books = []
		asset.append(
			"finance_books",
			{
				"depreciation_method": "Straight Line",
				"frequency_of_depreciation": 12,
				"total_number_of_depreciations": 3,
				"expected_value_after_useful_life": 10000,
				"depreciation_start_date": "2020-07-01",
			},
		)

		has_pro_rata = _check_is_pro_rata(asset, asset.finance_books[0])
		self.assertTrue(has_pro_rata)

	def test_expected_value_after_useful_life_greater_than_purchase_amount(self):
		"""Tests if an error is raised when expected_value_after_useful_life(110,000) > gross_purchase_amount(100,000)."""

		asset = create_asset(
			item_code="Macbook Pro",
			calculate_depreciation=1,
			available_for_use_date="2019-12-31",
			total_number_of_depreciations=3,
			expected_value_after_useful_life=110000,
			depreciation_start_date="2020-07-01",
			do_not_save=1,
		)

		self.assertRaises(frappe.ValidationError, asset.save)

	def test_depreciation_start_date(self):
		"""Tests if an error is raised when neither depreciation_start_date nor available_for_use_date are specified."""

		asset = create_asset(
			item_code="Macbook Pro",
			calculate_depreciation=1,
			total_number_of_depreciations=3,
			expected_value_after_useful_life=110000,
			do_not_save=1,
		)

		self.assertRaises(frappe.ValidationError, asset.save)

	def test_opening_accumulated_depreciation(self):
		"""Tests if an error is raised when opening_accumulated_depreciation > (gross_purchase_amount - expected_value_after_useful_life)."""

		asset = create_asset(
			item_code="Macbook Pro",
			calculate_depreciation=1,
			available_for_use_date="2019-12-31",
			total_number_of_depreciations=3,
			expected_value_after_useful_life=10000,
			depreciation_start_date="2020-07-01",
			opening_accumulated_depreciation=100000,
			do_not_save=1,
		)

		self.assertRaises(frappe.ValidationError, asset.save)

	def test_number_of_depreciations_booked(self):
		"""Tests if an error is raised when number_of_depreciations_booked is not specified when opening_accumulated_depreciation is."""

		asset = create_asset(
			item_code="Macbook Pro",
			calculate_depreciation=1,
			available_for_use_date="2019-12-31",
			total_number_of_depreciations=3,
			expected_value_after_useful_life=10000,
			depreciation_start_date="2020-07-01",
			opening_accumulated_depreciation=10000,
			do_not_save=1,
		)

		self.assertRaises(frappe.ValidationError, asset.save)

	def test_number_of_depreciations(self):
		"""Tests if an error is raised when number_of_depreciations_booked >= total_number_of_depreciations."""

		# number_of_depreciations_booked > total_number_of_depreciations
		asset = create_asset(
			item_code="Macbook Pro",
			calculate_depreciation=1,
			available_for_use_date="2019-12-31",
			total_number_of_depreciations=3,
			expected_value_after_useful_life=10000,
			depreciation_start_date="2020-07-01",
			opening_accumulated_depreciation=10000,
			number_of_depreciations_booked=5,
			do_not_save=1,
		)

		self.assertRaises(frappe.ValidationError, asset.save)

		# number_of_depreciations_booked = total_number_of_depreciations
		asset_2 = create_asset(
			item_code="Macbook Pro",
			calculate_depreciation=1,
			available_for_use_date="2019-12-31",
			total_number_of_depreciations=5,
			expected_value_after_useful_life=10000,
			depreciation_start_date="2020-07-01",
			opening_accumulated_depreciation=10000,
			number_of_depreciations_booked=5,
			do_not_save=1,
		)

		self.assertRaises(frappe.ValidationError, asset_2.save)

	def test_depreciation_start_date_is_before_purchase_date(self):
		asset = create_asset(
			item_code="Macbook Pro",
			calculate_depreciation=1,
			available_for_use_date="2019-12-31",
			total_number_of_depreciations=3,
			expected_value_after_useful_life=10000,
			depreciation_start_date="2014-07-01",
			do_not_save=1,
		)

		self.assertRaises(frappe.ValidationError, asset.save)

	def test_depreciation_start_date_is_before_available_for_use_date(self):
		asset = create_asset(
			item_code="Macbook Pro",
			calculate_depreciation=1,
			available_for_use_date="2019-12-31",
			total_number_of_depreciations=3,
			expected_value_after_useful_life=10000,
			depreciation_start_date="2018-07-01",
			do_not_save=1,
		)

		self.assertRaises(frappe.ValidationError, asset.save)

	def test_finance_books_are_present_if_calculate_depreciation_is_enabled(self):
		asset = create_asset(item_code="Macbook Pro", do_not_save=1)
		asset.calculate_depreciation = 1

		self.assertRaises(frappe.ValidationError, asset.save)

	def test_post_depreciation_entries(self):
		"""Tests if post_depreciation_entries() works as expected."""

		asset = create_asset(
			item_code="Macbook Pro",
			calculate_depreciation=1,
			available_for_use_date="2019-12-31",
			depreciation_start_date="2020-12-31",
			frequency_of_depreciation=12,
			total_number_of_depreciations=3,
			expected_value_after_useful_life=10000,
			submit=1,
		)

		post_depreciation_entries(date="2021-06-01")
		asset.load_from_db()

		depr_schedule = get_depr_schedule(asset.name, "Active")

		self.assertTrue(depr_schedule[0].journal_entry)
		self.assertFalse(depr_schedule[1].journal_entry)
		self.assertFalse(depr_schedule[2].journal_entry)

	def test_depr_entry_posting_when_depr_expense_account_is_an_expense_account(self):
		"""Tests if the Depreciation Expense Account gets debited and the Accumulated Depreciation Account gets credited when the former's an Expense Account."""

		asset = create_asset(
			item_code="Macbook Pro",
			calculate_depreciation=1,
			available_for_use_date="2019-12-31",
			depreciation_start_date="2020-12-31",
			frequency_of_depreciation=12,
			total_number_of_depreciations=3,
			expected_value_after_useful_life=10000,
			submit=1,
		)

		post_depreciation_entries(date="2021-06-01")
		asset.load_from_db()

		je = frappe.get_doc("Journal Entry", get_depr_schedule(asset.name, "Active")[0].journal_entry)
		accounting_entries = [
			{"account": entry.account, "debit": entry.debit, "credit": entry.credit}
			for entry in je.accounts
		]

		for entry in accounting_entries:
			if entry["account"] == "_Test Depreciations - _TC":
				self.assertTrue(entry["debit"])
				self.assertFalse(entry["credit"])
			else:
				self.assertTrue(entry["credit"])
				self.assertFalse(entry["debit"])

	def test_depr_entry_posting_when_depr_expense_account_is_an_income_account(self):
		"""Tests if the Depreciation Expense Account gets credited and the Accumulated Depreciation Account gets debited when the former's an Income Account."""

		depr_expense_account = frappe.get_doc("Account", "_Test Depreciations - _TC")
		depr_expense_account.root_type = "Income"
		depr_expense_account.parent_account = "Income - _TC"
		depr_expense_account.save()

		asset = create_asset(
			item_code="Macbook Pro",
			calculate_depreciation=1,
			available_for_use_date="2019-12-31",
			depreciation_start_date="2020-12-31",
			frequency_of_depreciation=12,
			total_number_of_depreciations=3,
			expected_value_after_useful_life=10000,
			submit=1,
		)

		post_depreciation_entries(date="2021-06-01")
		asset.load_from_db()

		je = frappe.get_doc("Journal Entry", get_depr_schedule(asset.name, "Active")[0].journal_entry)
		accounting_entries = [
			{"account": entry.account, "debit": entry.debit, "credit": entry.credit}
			for entry in je.accounts
		]

		for entry in accounting_entries:
			if entry["account"] == "_Test Depreciations - _TC":
				self.assertTrue(entry["credit"])
				self.assertFalse(entry["debit"])
			else:
				self.assertTrue(entry["debit"])
				self.assertFalse(entry["credit"])

		# resetting
		depr_expense_account.root_type = "Expense"
		depr_expense_account.parent_account = "Expenses - _TC"
		depr_expense_account.save()

	def test_clear_depr_schedule(self):
		"""Tests if clear_depr_schedule() works as expected."""

		asset = create_asset(
			item_code="Macbook Pro",
			calculate_depreciation=1,
			available_for_use_date="2019-12-31",
			depreciation_start_date="2020-12-31",
			frequency_of_depreciation=12,
			total_number_of_depreciations=3,
			expected_value_after_useful_life=10000,
			submit=1,
		)

		post_depreciation_entries(date="2021-06-01")
		asset.load_from_db()

		asset_depr_schedule_doc = get_asset_depr_schedule_doc(asset.name, "Active")

		asset_depr_schedule_doc.clear_depr_schedule()

		self.assertEqual(len(asset_depr_schedule_doc.get("depreciation_schedule")), 1)

	def test_clear_depr_schedule_for_multiple_finance_books(self):
		asset = create_asset(item_code="Macbook Pro", available_for_use_date="2019-12-31", do_not_save=1)

		asset.calculate_depreciation = 1
		asset.append(
			"finance_books",
			{
				"finance_book": "Test Finance Book 1",
				"depreciation_method": "Straight Line",
				"frequency_of_depreciation": 1,
				"total_number_of_depreciations": 3,
				"expected_value_after_useful_life": 10000,
				"depreciation_start_date": "2020-01-31",
			},
		)
		asset.append(
			"finance_books",
			{
				"finance_book": "Test Finance Book 2",
				"depreciation_method": "Straight Line",
				"frequency_of_depreciation": 1,
				"total_number_of_depreciations": 6,
				"expected_value_after_useful_life": 10000,
				"depreciation_start_date": "2020-01-31",
			},
		)
		asset.append(
			"finance_books",
			{
				"finance_book": "Test Finance Book 3",
				"depreciation_method": "Straight Line",
				"frequency_of_depreciation": 12,
				"total_number_of_depreciations": 3,
				"expected_value_after_useful_life": 10000,
				"depreciation_start_date": "2020-12-31",
			},
		)
		asset.submit()

		post_depreciation_entries(date="2020-04-01")
		asset.load_from_db()

		asset_depr_schedule_doc_1 = get_asset_depr_schedule_doc(
			asset.name, "Active", "Test Finance Book 1"
		)
		asset_depr_schedule_doc_1.clear_depr_schedule()
		self.assertEqual(len(asset_depr_schedule_doc_1.get("depreciation_schedule")), 3)

		asset_depr_schedule_doc_2 = get_asset_depr_schedule_doc(
			asset.name, "Active", "Test Finance Book 2"
		)
		asset_depr_schedule_doc_2.clear_depr_schedule()
		self.assertEqual(len(asset_depr_schedule_doc_2.get("depreciation_schedule")), 3)

		asset_depr_schedule_doc_3 = get_asset_depr_schedule_doc(
			asset.name, "Active", "Test Finance Book 3"
		)
		asset_depr_schedule_doc_3.clear_depr_schedule()
		self.assertEqual(len(asset_depr_schedule_doc_3.get("depreciation_schedule")), 0)

	def test_depreciation_schedules_are_set_up_for_multiple_finance_books(self):
		asset = create_asset(item_code="Macbook Pro", available_for_use_date="2019-12-31", do_not_save=1)

		asset.calculate_depreciation = 1
		asset.append(
			"finance_books",
			{
				"finance_book": "Test Finance Book 1",
				"depreciation_method": "Straight Line",
				"frequency_of_depreciation": 12,
				"total_number_of_depreciations": 3,
				"expected_value_after_useful_life": 10000,
				"depreciation_start_date": "2020-12-31",
			},
		)
		asset.append(
			"finance_books",
			{
				"finance_book": "Test Finance Book 2",
				"depreciation_method": "Straight Line",
				"frequency_of_depreciation": 12,
				"total_number_of_depreciations": 6,
				"expected_value_after_useful_life": 10000,
				"depreciation_start_date": "2020-12-31",
			},
		)
		asset.save()

		asset_depr_schedule_doc_1 = get_asset_depr_schedule_doc(
			asset.name, "Draft", "Test Finance Book 1"
		)
		self.assertEqual(len(asset_depr_schedule_doc_1.get("depreciation_schedule")), 3)

		asset_depr_schedule_doc_2 = get_asset_depr_schedule_doc(
			asset.name, "Draft", "Test Finance Book 2"
		)
		self.assertEqual(len(asset_depr_schedule_doc_2.get("depreciation_schedule")), 6)

	def test_depreciation_entry_cancellation(self):
		asset = create_asset(
			item_code="Macbook Pro",
			calculate_depreciation=1,
			purchase_date="2020-06-06",
			available_for_use_date="2020-06-06",
			depreciation_start_date="2020-12-31",
			frequency_of_depreciation=10,
			total_number_of_depreciations=3,
			expected_value_after_useful_life=10000,
			submit=1,
		)

		post_depreciation_entries(date="2021-01-01")

		asset.load_from_db()

		# cancel depreciation entry
		depr_entry = get_depr_schedule(asset.name, "Active")[0].journal_entry
		self.assertTrue(depr_entry)

		frappe.get_doc("Journal Entry", depr_entry).cancel()

		depr_entry = get_depr_schedule(asset.name, "Active")[0].journal_entry
		self.assertFalse(depr_entry)

	def test_asset_expected_value_after_useful_life(self):
		asset = create_asset(
			item_code="Macbook Pro",
			calculate_depreciation=1,
			available_for_use_date="2020-06-06",
			purchase_date="2020-06-06",
			frequency_of_depreciation=10,
			total_number_of_depreciations=3,
			expected_value_after_useful_life=10000,
		)

		accumulated_depreciation_after_full_schedule = max(
			d.accumulated_depreciation_amount for d in get_depr_schedule(asset.name, "Draft")
		)

		asset_value_after_full_schedule = flt(asset.gross_purchase_amount) - flt(
			accumulated_depreciation_after_full_schedule
		)

		self.assertTrue(
			asset.finance_books[0].expected_value_after_useful_life >= asset_value_after_full_schedule
		)

	def test_gle_made_by_depreciation_entries(self):
		asset = create_asset(
			item_code="Macbook Pro",
			calculate_depreciation=1,
			purchase_date="2020-01-30",
			available_for_use_date="2020-01-30",
			depreciation_start_date="2020-12-31",
			frequency_of_depreciation=10,
			total_number_of_depreciations=3,
			expected_value_after_useful_life=10000,
			submit=1,
		)

		self.assertEqual(asset.status, "Submitted")

		frappe.db.set_value("Company", "_Test Company", "series_for_depreciation_entry", "DEPR-")
		post_depreciation_entries(date="2021-01-01")
		asset.load_from_db()

		# check depreciation entry series
		self.assertEqual(get_depr_schedule(asset.name, "Active")[0].journal_entry[:4], "DEPR")

		expected_gle = (
			("_Test Accumulated Depreciations - _TC", 0.0, 30000.0),
			("_Test Depreciations - _TC", 30000.0, 0.0),
		)

		gle = frappe.db.sql(
			"""select account, debit, credit from `tabGL Entry`
			where against_voucher_type='Asset' and against_voucher = %s
			order by account""",
			asset.name,
		)

		self.assertSequenceEqual(gle, expected_gle)
		self.assertEqual(asset.get("value_after_depreciation"), 0)

	def test_expected_value_change(self):
		"""
		tests if changing `expected_value_after_useful_life`
		affects `value_after_depreciation`
		"""

		asset = create_asset(calculate_depreciation=1)
		asset.opening_accumulated_depreciation = 2000
		asset.number_of_depreciations_booked = 1

		asset.finance_books[0].expected_value_after_useful_life = 100
		asset.save()
		asset.reload()
		self.assertEquals(asset.finance_books[0].value_after_depreciation, 98000.0)

		# changing expected_value_after_useful_life shouldn't affect value_after_depreciation
		asset.finance_books[0].expected_value_after_useful_life = 200
		asset.save()
		asset.reload()
		self.assertEquals(asset.finance_books[0].value_after_depreciation, 98000.0)

	def test_asset_cost_center(self):
		asset = create_asset(is_existing_asset=1, do_not_save=1)
		asset.cost_center = "Main - WP"

		self.assertRaises(frappe.ValidationError, asset.submit)

		asset.cost_center = "Main - _TC"
		asset.submit()

	def test_depreciation_on_final_day_of_the_month(self):
		"""Tests if final day of the month is picked each time, if the depreciation start date is the last day of the month."""

		asset = create_asset(
			item_code="Macbook Pro",
			calculate_depreciation=1,
			purchase_date="2020-01-30",
			available_for_use_date="2020-02-15",
			depreciation_start_date="2020-02-29",
			frequency_of_depreciation=1,
			total_number_of_depreciations=5,
			submit=1,
		)

		expected_dates = [
			"2020-02-29",
			"2020-03-31",
			"2020-04-30",
			"2020-05-31",
			"2020-06-30",
			"2020-07-15",
		]

		for i, schedule in enumerate(get_depr_schedule(asset.name, "Active")):
			self.assertEqual(getdate(expected_dates[i]), getdate(schedule.schedule_date))

	def test_manual_depreciation_for_existing_asset(self):
		asset = create_asset(
			item_code="Macbook Pro",
			is_existing_asset=1,
			purchase_date="2020-01-30",
			available_for_use_date="2020-01-30",
			submit=1,
		)

		self.assertEqual(asset.status, "Submitted")
		self.assertEqual(asset.get_value_after_depreciation(), 100000)

		jv = make_journal_entry(
			"_Test Depreciations - _TC", "_Test Accumulated Depreciations - _TC", 100, save=False
		)
		for d in jv.accounts:
			d.reference_type = "Asset"
			d.reference_name = asset.name
		jv.voucher_type = "Depreciation Entry"
		jv.insert()
		jv.submit()

		asset.reload()
		self.assertEqual(asset.get_value_after_depreciation(), 99900)

		jv.cancel()

		asset.reload()
		self.assertEqual(asset.get_value_after_depreciation(), 100000)

	def test_manual_depreciation_for_depreciable_asset(self):
		asset = create_asset(
			item_code="Macbook Pro",
			calculate_depreciation=1,
			purchase_date="2020-01-30",
			available_for_use_date="2020-01-30",
			expected_value_after_useful_life=10000,
			total_number_of_depreciations=10,
			frequency_of_depreciation=1,
			submit=1,
		)

		self.assertEqual(asset.status, "Submitted")
		self.assertEqual(asset.get_value_after_depreciation(), 100000)

		jv = make_journal_entry(
			"_Test Depreciations - _TC", "_Test Accumulated Depreciations - _TC", 100, save=False
		)
		for d in jv.accounts:
			d.reference_type = "Asset"
			d.reference_name = asset.name
		jv.voucher_type = "Depreciation Entry"
		jv.insert()
		jv.submit()

		asset.reload()
		self.assertEqual(asset.get_value_after_depreciation(), 99900)

		jv.cancel()

		asset.reload()
		self.assertEqual(asset.get_value_after_depreciation(), 100000)

	def test_manual_depreciation_with_incorrect_jv_voucher_type(self):
		asset = create_asset(
			item_code="Macbook Pro",
			calculate_depreciation=1,
			purchase_date="2020-01-30",
			available_for_use_date="2020-01-30",
			expected_value_after_useful_life=10000,
			total_number_of_depreciations=10,
			frequency_of_depreciation=1,
			submit=1,
		)

		jv = make_journal_entry(
			"_Test Depreciations - _TC", "_Test Accumulated Depreciations - _TC", 100, save=False
		)
		for d in jv.accounts:
			d.reference_type = "Asset"
			d.reference_name = asset.name
			d.account_type = "Depreciation"
		jv.voucher_type = "Journal Entry"

		self.assertRaises(frappe.ValidationError, jv.insert)


def create_asset_data():
	if not frappe.db.exists("Asset Category", "Computers"):
		create_asset_category()

	if not frappe.db.exists("Item", "Macbook Pro"):
		create_fixed_asset_item()

	if not frappe.db.exists("Location", "Test Location"):
		frappe.get_doc({"doctype": "Location", "location_name": "Test Location"}).insert()

	if not frappe.db.exists("Finance Book", "Test Finance Book 1"):
		frappe.get_doc({"doctype": "Finance Book", "finance_book_name": "Test Finance Book 1"}).insert()

	if not frappe.db.exists("Finance Book", "Test Finance Book 2"):
		frappe.get_doc({"doctype": "Finance Book", "finance_book_name": "Test Finance Book 2"}).insert()

	if not frappe.db.exists("Finance Book", "Test Finance Book 3"):
		frappe.get_doc({"doctype": "Finance Book", "finance_book_name": "Test Finance Book 3"}).insert()


def create_asset(**args):
	args = frappe._dict(args)

	create_asset_data()

	asset = frappe.get_doc(
		{
			"doctype": "Asset",
			"asset_name": args.asset_name or "Macbook Pro 1",
			"asset_category": args.asset_category or "Computers",
			"item_code": args.item_code or "Macbook Pro",
			"company": args.company or "_Test Company",
			"purchase_date": args.purchase_date or "2015-01-01",
			"calculate_depreciation": args.calculate_depreciation or 0,
			"opening_accumulated_depreciation": args.opening_accumulated_depreciation or 0,
			"number_of_depreciations_booked": args.number_of_depreciations_booked or 0,
			"gross_purchase_amount": args.gross_purchase_amount or 100000,
			"purchase_receipt_amount": args.purchase_receipt_amount or 100000,
			"maintenance_required": args.maintenance_required or 0,
			"warehouse": args.warehouse or "_Test Warehouse - _TC",
			"available_for_use_date": args.available_for_use_date or "2020-06-06",
			"location": args.location or "Test Location",
			"asset_owner": args.asset_owner or "Company",
			"is_existing_asset": args.is_existing_asset or 1,
			"is_composite_asset": args.is_composite_asset or 0,
			"asset_quantity": args.get("asset_quantity") or 1,
			"depr_entry_posting_status": args.depr_entry_posting_status or "",
		}
	)

	if asset.calculate_depreciation:
		asset.append(
			"finance_books",
			{
				"finance_book": args.finance_book,
				"depreciation_method": args.depreciation_method or "Straight Line",
				"frequency_of_depreciation": args.frequency_of_depreciation or 12,
				"total_number_of_depreciations": args.total_number_of_depreciations or 5,
				"expected_value_after_useful_life": args.expected_value_after_useful_life or 0,
				"depreciation_start_date": args.depreciation_start_date,
<<<<<<< HEAD
				"daily_depreciation": args.daily_depreciation or 0,
=======
				"daily_prorata_based": args.daily_prorata_based or 0,
>>>>>>> 44bad3bd
			},
		)

	if not args.do_not_save:
		try:
			asset.insert(ignore_if_duplicate=True)
		except frappe.DuplicateEntryError:
			pass

	if args.submit:
		asset.submit()

	return asset


def create_asset_category():
	asset_category = frappe.new_doc("Asset Category")
	asset_category.asset_category_name = "Computers"
	asset_category.total_number_of_depreciations = 3
	asset_category.frequency_of_depreciation = 3
	asset_category.enable_cwip_accounting = 1
	asset_category.append(
		"accounts",
		{
			"company_name": "_Test Company",
			"fixed_asset_account": "_Test Fixed Asset - _TC",
			"accumulated_depreciation_account": "_Test Accumulated Depreciations - _TC",
			"depreciation_expense_account": "_Test Depreciations - _TC",
		},
	)
	asset_category.append(
		"accounts",
		{
			"company_name": "_Test Company with perpetual inventory",
			"fixed_asset_account": "_Test Fixed Asset - TCP1",
			"accumulated_depreciation_account": "_Test Accumulated Depreciations - TCP1",
			"depreciation_expense_account": "_Test Depreciations - TCP1",
		},
	)

	asset_category.insert()


def create_fixed_asset_item(item_code=None, auto_create_assets=1, is_grouped_asset=0):
	meta = frappe.get_meta("Asset")
	naming_series = meta.get_field("naming_series").options.splitlines()[0] or "ACC-ASS-.YYYY.-"
	try:
		item = frappe.get_doc(
			{
				"doctype": "Item",
				"item_code": item_code or "Macbook Pro",
				"item_name": "Macbook Pro",
				"description": "Macbook Pro Retina Display",
				"asset_category": "Computers",
				"item_group": "All Item Groups",
				"stock_uom": "Nos",
				"is_stock_item": 0,
				"is_fixed_asset": 1,
				"auto_create_assets": auto_create_assets,
				"is_grouped_asset": is_grouped_asset,
				"asset_naming_series": naming_series,
			}
		)
		item.insert(ignore_if_duplicate=True)
	except frappe.DuplicateEntryError:
		pass
	return item


def set_depreciation_settings_in_company(company=None):
	if not company:
		company = "_Test Company"
	company = frappe.get_doc("Company", company)
	company.accumulated_depreciation_account = "_Test Accumulated Depreciations - " + company.abbr
	company.depreciation_expense_account = "_Test Depreciations - " + company.abbr
	company.disposal_account = "_Test Gain/Loss on Asset Disposal - " + company.abbr
	company.depreciation_cost_center = "Main - " + company.abbr
	company.save()

	# Enable booking asset depreciation entry automatically
	frappe.db.set_single_value("Accounts Settings", "book_asset_depreciation_entry_automatically", 1)


def enable_cwip_accounting(asset_category, enable=1):
	frappe.db.set_value("Asset Category", asset_category, "enable_cwip_accounting", enable)<|MERGE_RESOLUTION|>--- conflicted
+++ resolved
@@ -12,26 +12,19 @@
 	get_first_day,
 	get_last_day,
 	getdate,
-<<<<<<< HEAD
-=======
 	is_last_day_of_the_month,
->>>>>>> 44bad3bd
 	nowdate,
 )
 
 from erpnext.accounts.doctype.journal_entry.test_journal_entry import make_journal_entry
 from erpnext.accounts.doctype.purchase_invoice.test_purchase_invoice import make_purchase_invoice
 from erpnext.assets.doctype.asset.asset import (
-<<<<<<< HEAD
-=======
 	get_asset_value_after_depreciation,
->>>>>>> 44bad3bd
 	make_sales_invoice,
 	split_asset,
 	update_maintenance_status,
 )
 from erpnext.assets.doctype.asset.depreciation import (
-	is_last_day_of_the_month,
 	post_depreciation_entries,
 	restore_asset,
 	scrap_asset,
@@ -221,18 +214,12 @@
 			submit=1,
 		)
 
-<<<<<<< HEAD
+		first_asset_depr_schedule = get_asset_depr_schedule_doc(asset.name, "Active")
+		self.assertEquals(first_asset_depr_schedule.status, "Active")
+
 		post_depreciation_entries(date=add_months(purchase_date, 2))
 		asset.load_from_db()
 
-=======
-		first_asset_depr_schedule = get_asset_depr_schedule_doc(asset.name, "Active")
-		self.assertEquals(first_asset_depr_schedule.status, "Active")
-
-		post_depreciation_entries(date=add_months(purchase_date, 2))
-		asset.load_from_db()
-
->>>>>>> 44bad3bd
 		accumulated_depr_amount = flt(
 			asset.gross_purchase_amount - asset.finance_books[0].value_after_depreciation,
 			asset.precision("gross_purchase_amount"),
@@ -241,24 +228,17 @@
 
 		scrap_asset(asset.name)
 		asset.load_from_db()
-<<<<<<< HEAD
-=======
 		first_asset_depr_schedule.load_from_db()
 
 		second_asset_depr_schedule = get_asset_depr_schedule_doc(asset.name, "Active")
 		self.assertEquals(second_asset_depr_schedule.status, "Active")
 		self.assertEquals(first_asset_depr_schedule.status, "Cancelled")
->>>>>>> 44bad3bd
 
 		accumulated_depr_amount = flt(
 			asset.gross_purchase_amount - asset.finance_books[0].value_after_depreciation,
 			asset.precision("gross_purchase_amount"),
 		)
-<<<<<<< HEAD
-		pro_rata_amount, _, _ = asset.get_pro_rata_amt(
-=======
 		pro_rata_amount, _, _ = _get_pro_rata_amt(
->>>>>>> 44bad3bd
 			asset.finance_books[0], 9000, get_last_day(add_months(purchase_date, 1)), date
 		)
 		pro_rata_amount = flt(pro_rata_amount, asset.precision("gross_purchase_amount"))
@@ -325,12 +305,9 @@
 			submit=1,
 		)
 
-<<<<<<< HEAD
-=======
 		first_asset_depr_schedule = get_asset_depr_schedule_doc(asset.name, "Active")
 		self.assertEquals(first_asset_depr_schedule.status, "Active")
 
->>>>>>> 44bad3bd
 		post_depreciation_entries(date=add_months(purchase_date, 2))
 
 		si = make_sales_invoice(asset=asset.name, item_code="Macbook Pro", company="_Test Company")
@@ -342,9 +319,6 @@
 
 		self.assertEqual(frappe.db.get_value("Asset", asset.name, "status"), "Sold")
 
-<<<<<<< HEAD
-		pro_rata_amount, _, _ = asset.get_pro_rata_amt(
-=======
 		first_asset_depr_schedule.load_from_db()
 
 		second_asset_depr_schedule = get_asset_depr_schedule_doc(asset.name, "Active")
@@ -352,7 +326,6 @@
 		self.assertEquals(first_asset_depr_schedule.status, "Cancelled")
 
 		pro_rata_amount, _, _ = _get_pro_rata_amt(
->>>>>>> 44bad3bd
 			asset.finance_books[0], 9000, get_last_day(add_months(purchase_date, 1)), date
 		)
 		pro_rata_amount = flt(pro_rata_amount, asset.precision("gross_purchase_amount"))
@@ -407,13 +380,9 @@
 			["2025-03-31", 12000, 60000],
 		]
 
-<<<<<<< HEAD
-		for i, schedule in enumerate(asset.schedules):
-=======
 		first_asset_depr_schedule = get_depr_schedule(asset.name, "Active")
 
 		for i, schedule in enumerate(first_asset_depr_schedule):
->>>>>>> 44bad3bd
 			self.assertEqual(getdate(expected_depr_values[i][0]), schedule.schedule_date)
 			self.assertEqual(expected_depr_values[i][1], schedule.depreciation_amount)
 			self.assertEqual(expected_depr_values[i][2], schedule.accumulated_depreciation_amount)
@@ -429,13 +398,9 @@
 
 		expected_values = [["2023-03-31", 12000, 36000], ["2023-05-23", 1742.47, 37742.47]]
 
-<<<<<<< HEAD
-		for i, schedule in enumerate(asset.schedules):
-=======
 		second_asset_depr_schedule = get_depr_schedule(asset.name, "Active")
 
 		for i, schedule in enumerate(second_asset_depr_schedule):
->>>>>>> 44bad3bd
 			self.assertEqual(getdate(expected_values[i][0]), schedule.schedule_date)
 			self.assertEqual(expected_values[i][1], schedule.depreciation_amount)
 			self.assertEqual(expected_values[i][2], schedule.accumulated_depreciation_amount)
@@ -844,40 +809,6 @@
 		schedules = [
 			[cstr(d.schedule_date), flt(d.depreciation_amount, 2), d.accumulated_depreciation_amount]
 			for d in get_depr_schedule(asset.name, "Draft")
-		]
-
-		self.assertEqual(schedules, expected_schedules)
-
-	def test_schedule_for_straight_line_method_with_daily_depreciation(self):
-		asset = create_asset(
-			calculate_depreciation=1,
-			available_for_use_date="2023-01-01",
-			purchase_date="2023-01-01",
-			gross_purchase_amount=12000,
-			depreciation_start_date="2023-01-31",
-			total_number_of_depreciations=12,
-			frequency_of_depreciation=1,
-			daily_depreciation=1,
-		)
-
-		expected_schedules = [
-			["2023-01-31", 1021.98, 1021.98],
-			["2023-02-28", 923.08, 1945.06],
-			["2023-03-31", 1021.98, 2967.04],
-			["2023-04-30", 989.01, 3956.05],
-			["2023-05-31", 1021.98, 4978.03],
-			["2023-06-30", 989.01, 5967.04],
-			["2023-07-31", 1021.98, 6989.02],
-			["2023-08-31", 1021.98, 8011.0],
-			["2023-09-30", 989.01, 9000.01],
-			["2023-10-31", 1021.98, 10021.99],
-			["2023-11-30", 989.01, 11011.0],
-			["2023-12-31", 989.0, 12000.0],
-		]
-
-		schedules = [
-			[cstr(d.schedule_date), d.depreciation_amount, d.accumulated_depreciation_amount]
-			for d in asset.get("schedules")
 		]
 
 		self.assertEqual(schedules, expected_schedules)
@@ -1831,11 +1762,7 @@
 				"total_number_of_depreciations": args.total_number_of_depreciations or 5,
 				"expected_value_after_useful_life": args.expected_value_after_useful_life or 0,
 				"depreciation_start_date": args.depreciation_start_date,
-<<<<<<< HEAD
-				"daily_depreciation": args.daily_depreciation or 0,
-=======
 				"daily_prorata_based": args.daily_prorata_based or 0,
->>>>>>> 44bad3bd
 			},
 		)
 
