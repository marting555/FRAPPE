# -*- coding: utf-8 -*-
# Copyright (c) 2015, Frappe Technologies Pvt. Ltd. and Contributors
# See license.txt
from __future__ import unicode_literals

import frappe
import unittest
from frappe.utils import cstr, nowdate, getdate, flt, get_last_day, add_days, add_months
from erpnext.assets.doctype.asset.depreciation import post_depreciation_entries, scrap_asset, restore_asset
from erpnext.assets.doctype.asset.asset import make_sales_invoice, make_purchase_invoice
from erpnext.stock.doctype.purchase_receipt.test_purchase_receipt import make_purchase_receipt
from erpnext.stock.doctype.purchase_receipt.purchase_receipt import make_purchase_invoice as make_invoice

class TestAsset(unittest.TestCase):
	def setUp(self):
		set_depreciation_settings_in_company()
		remove_prorated_depreciation_schedule()
		create_asset_data()
		frappe.db.sql("delete from `tabTax Rule`")

	def test_purchase_asset(self):
		pr = make_purchase_receipt(item_code="Macbook Pro",
			qty=1, rate=100000.0, location="Test Location")

		asset_name = frappe.db.get_value("Asset", {"purchase_receipt": pr.name}, 'name')
		asset = frappe.get_doc('Asset', asset_name)
		asset.calculate_depreciation = 1

		month_end_date = get_last_day(nowdate())
		purchase_date = nowdate() if nowdate() != month_end_date else add_days(nowdate(), -15)

		asset.available_for_use_date = purchase_date
		asset.purchase_date = purchase_date
		asset.append("finance_books", {
			"expected_value_after_useful_life": 10000,
			"depreciation_method": "Straight Line",
			"total_number_of_depreciations": 3,
			"frequency_of_depreciation": 10,
			"depreciation_start_date": month_end_date
		})
		asset.submit()

		pi = make_purchase_invoice(asset.name, asset.item_code, asset.gross_purchase_amount,
			asset.company, asset.purchase_date)
		pi.supplier = "_Test Supplier"
		pi.insert()
		pi.submit()
		asset.load_from_db()
		self.assertEqual(asset.supplier, "_Test Supplier")
		self.assertEqual(asset.purchase_date, getdate(purchase_date))
		self.assertEqual(asset.purchase_invoice, pi.name)

		expected_gle = (
			("Asset Received But Not Billed - _TC", 100000.0, 0.0),
			("Creditors - _TC", 0.0, 100000.0)
		)

		gle = frappe.db.sql("""select account, debit, credit from `tabGL Entry`
			where voucher_type='Purchase Invoice' and voucher_no = %s
			order by account""", pi.name)
		self.assertEqual(gle, expected_gle)

		pi.cancel()

		asset.load_from_db()
		self.assertEqual(asset.supplier, None)
		self.assertEqual(asset.purchase_invoice, None)

		self.assertFalse(frappe.db.get_value("GL Entry",
			{"voucher_type": "Purchase Invoice", "voucher_no": pi.name}))
<<<<<<< HEAD
=======

	def test_is_fixed_asset_set(self):
		doc = frappe.new_doc('Purchase Invoice')
		doc.supplier = '_Test Supplier'
		doc.append('items', {
			'item_code': 'Macbook Pro',
			'qty': 1
		})

		doc.set_missing_values()
		self.assertEquals(doc.items[0].is_fixed_asset, 1)
>>>>>>> 2e3de37c


	def test_schedule_for_straight_line_method(self):
		pr = make_purchase_receipt(item_code="Macbook Pro",
			qty=1, rate=100000.0, location="Test Location")

		asset_name = frappe.db.get_value("Asset", {"purchase_receipt": pr.name}, 'name')
		asset = frappe.get_doc('Asset', asset_name)
		asset.calculate_depreciation = 1
		asset.available_for_use_date = '2020-06-06'
		asset.purchase_date = '2020-06-06'

		asset.append("finance_books", {
			"expected_value_after_useful_life": 10000,
			"next_depreciation_date": "2020-12-31",
			"depreciation_method": "Straight Line",
			"total_number_of_depreciations": 3,
			"frequency_of_depreciation": 10,
			"depreciation_start_date": "2020-06-06"
		})
		asset.save()
		self.assertEqual(asset.status, "Draft")
		expected_schedules = [
			["2020-06-06", 163.93, 163.93],
			["2021-04-06", 49836.07, 50000.0],
			["2022-02-06", 40000.0, 90000.00]
		]

		schedules = [[cstr(d.schedule_date), d.depreciation_amount, d.accumulated_depreciation_amount]
			for d in asset.get("schedules")]

		self.assertEqual(schedules, expected_schedules)

	def test_schedule_for_straight_line_method_for_existing_asset(self):
		create_asset(is_existing_asset=1)
		asset = frappe.get_doc("Asset", {"asset_name": "Macbook Pro 1"})
		asset.calculate_depreciation = 1
		asset.number_of_depreciations_booked = 1
		asset.opening_accumulated_depreciation = 40000
		asset.append("finance_books", {
			"expected_value_after_useful_life": 10000,
			"next_depreciation_date": "2020-12-31",
			"depreciation_method": "Straight Line",
			"total_number_of_depreciations": 3,
			"frequency_of_depreciation": 10,
			"depreciation_start_date": "2020-06-06"
		})
		asset.insert()
		self.assertEqual(asset.status, "Draft")
		asset.save()
		expected_schedules = [
			["2020-06-06", 197.37, 40197.37],
			["2021-04-06", 49802.63, 90000.00]
		]
		schedules = [[cstr(d.schedule_date), flt(d.depreciation_amount, 2), d.accumulated_depreciation_amount]
			for d in asset.get("schedules")]

		self.assertEqual(schedules, expected_schedules)

	def test_schedule_for_double_declining_method(self):
		pr = make_purchase_receipt(item_code="Macbook Pro",
			qty=1, rate=100000.0, location="Test Location")

		asset_name = frappe.db.get_value("Asset", {"purchase_receipt": pr.name}, 'name')
		asset = frappe.get_doc('Asset', asset_name)
		asset.calculate_depreciation = 1
		asset.available_for_use_date = '2020-06-06'
		asset.purchase_date = '2020-06-06'
		asset.append("finance_books", {
			"expected_value_after_useful_life": 10000,
			"next_depreciation_date": "2020-12-31",
			"depreciation_method": "Double Declining Balance",
			"total_number_of_depreciations": 3,
			"frequency_of_depreciation": 10,
			"depreciation_start_date": "2020-06-06"
		})
		asset.insert()
		self.assertEqual(asset.status, "Draft")
		asset.save()

		expected_schedules = [
			["2020-06-06", 66667.0, 66667.0],
			["2021-04-06", 22222.0, 88889.0],
			["2022-02-06", 1111.0, 90000.0]
		]

		schedules = [[cstr(d.schedule_date), d.depreciation_amount, d.accumulated_depreciation_amount]
			for d in asset.get("schedules")]

		self.assertEqual(schedules, expected_schedules)

	def test_schedule_for_double_declining_method_for_existing_asset(self):
		create_asset(is_existing_asset = 1)
		asset = frappe.get_doc("Asset", {"asset_name": "Macbook Pro 1"})
		asset.calculate_depreciation = 1
		asset.is_existing_asset = 1
		asset.number_of_depreciations_booked = 1
		asset.opening_accumulated_depreciation = 50000
		asset.append("finance_books", {
			"expected_value_after_useful_life": 10000,
			"next_depreciation_date": "2020-12-31",
			"depreciation_method": "Double Declining Balance",
			"total_number_of_depreciations": 3,
			"frequency_of_depreciation": 10,
			"depreciation_start_date": "2020-06-06"
		})
		asset.insert()
		self.assertEqual(asset.status, "Draft")
		asset.save()

		asset.save()

		expected_schedules = [
			["2020-06-06", 33333.0, 83333.0],
			["2021-04-06", 6667.0, 90000.0]
		]

		schedules = [[cstr(d.schedule_date), d.depreciation_amount, d.accumulated_depreciation_amount]
			for d in asset.get("schedules")]

		self.assertEqual(schedules, expected_schedules)

	def test_schedule_for_prorated_straight_line_method(self):
		set_prorated_depreciation_schedule()
		pr = make_purchase_receipt(item_code="Macbook Pro",
			qty=1, rate=100000.0, location="Test Location")

		asset_name = frappe.db.get_value("Asset", {"purchase_receipt": pr.name}, 'name')
		asset = frappe.get_doc('Asset', asset_name)
		asset.calculate_depreciation = 1
		asset.purchase_date = '2020-06-06'
		asset.is_existing_asset = 0
		asset.available_for_use_date = "2020-01-30"
		asset.append("finance_books", {
			"expected_value_after_useful_life": 10000,
			"depreciation_method": "Straight Line",
			"total_number_of_depreciations": 3,
			"frequency_of_depreciation": 10,
			"depreciation_start_date": "2020-12-31"
		})

		asset.insert()
		asset.save()

		expected_schedules = [
			["2020-12-31", 28000.0, 28000.0],
			["2021-12-31", 30000.0, 58000.0],
			["2022-12-31", 30000.0, 88000.0],
			["2023-01-30", 2000.0, 90000.0]
		]

		schedules = [[cstr(d.schedule_date), flt(d.depreciation_amount, 2), flt(d.accumulated_depreciation_amount, 2)]
			for d in asset.get("schedules")]

		self.assertEqual(schedules, expected_schedules)

		remove_prorated_depreciation_schedule()

	def test_depreciation(self):
		pr = make_purchase_receipt(item_code="Macbook Pro",
			qty=1, rate=100000.0, location="Test Location")

		asset_name = frappe.db.get_value("Asset", {"purchase_receipt": pr.name}, 'name')
		asset = frappe.get_doc('Asset', asset_name)
		asset.calculate_depreciation = 1
		asset.purchase_date = '2020-06-06'
		asset.available_for_use_date = "2020-01-30"
		asset.append("finance_books", {
			"expected_value_after_useful_life": 10000,
			"depreciation_method": "Straight Line",
			"total_number_of_depreciations": 3,
			"frequency_of_depreciation": 10,
			"depreciation_start_date": "2020-12-31"
		})
		asset.insert()
		asset.submit()
		asset.load_from_db()
		self.assertEqual(asset.status, "Submitted")

		frappe.db.set_value("Company", "_Test Company", "series_for_depreciation_entry", "DEPR-")
		post_depreciation_entries(date="2021-01-01")
		asset.load_from_db()

		# check depreciation entry series
		self.assertEqual(asset.get("schedules")[0].journal_entry[:4], "DEPR")

		expected_gle = (
			("_Test Accumulated Depreciations - _TC", 0.0, 35699.15),
			("_Test Depreciations - _TC", 35699.15, 0.0)
		)

		gle = frappe.db.sql("""select account, debit, credit from `tabGL Entry`
			where against_voucher_type='Asset' and against_voucher = %s
			order by account""", asset.name)

		self.assertEqual(gle, expected_gle)
		self.assertEqual(asset.get("value_after_depreciation"), 0)

	def test_depreciation_entry_cancellation(self):
		pr = make_purchase_receipt(item_code="Macbook Pro",
			qty=1, rate=100000.0, location="Test Location")

		asset_name = frappe.db.get_value("Asset", {"purchase_receipt": pr.name}, 'name')
		asset = frappe.get_doc('Asset', asset_name)
		asset.calculate_depreciation = 1
		asset.available_for_use_date = '2020-06-06'
		asset.purchase_date = '2020-06-06'
		asset.append("finance_books", {
			"expected_value_after_useful_life": 10000,
			"depreciation_method": "Straight Line",
			"total_number_of_depreciations": 3,
			"frequency_of_depreciation": 10,
			"depreciation_start_date": "2020-12-31"
		})
		asset.insert()
		asset.submit()
		post_depreciation_entries(date="2021-01-01")

		asset.load_from_db()

		# cancel depreciation entry
		depr_entry = asset.get("schedules")[0].journal_entry
		self.assertTrue(depr_entry)
		frappe.get_doc("Journal Entry", depr_entry).cancel()

		asset.load_from_db()
		depr_entry = asset.get("schedules")[0].journal_entry
		self.assertFalse(depr_entry)

	def test_scrap_asset(self):
		pr = make_purchase_receipt(item_code="Macbook Pro",
			qty=1, rate=100000.0, location="Test Location")

		asset_name = frappe.db.get_value("Asset", {"purchase_receipt": pr.name}, 'name')
		asset = frappe.get_doc('Asset', asset_name)
		asset.calculate_depreciation = 1
		asset.available_for_use_date = '2020-06-06'
		asset.purchase_date = '2020-06-06'
		asset.append("finance_books", {
			"expected_value_after_useful_life": 10000,
			"depreciation_method": "Straight Line",
			"total_number_of_depreciations": 3,
			"frequency_of_depreciation": 10,
			"depreciation_start_date": "2020-06-06"
		})
		asset.insert()
		asset.submit()
		post_depreciation_entries(date="2021-01-01")

		scrap_asset(asset.name)

		asset.load_from_db()
		self.assertEqual(asset.status, "Scrapped")
		self.assertTrue(asset.journal_entry_for_scrap)

		expected_gle = (
			("_Test Accumulated Depreciations - _TC", 100000.0, 0.0),
			("_Test Fixed Asset - _TC", 0.0, 100000.0)
		)

		gle = frappe.db.sql("""select account, debit, credit from `tabGL Entry`
			where voucher_type='Journal Entry' and voucher_no = %s
			order by account""", asset.journal_entry_for_scrap)
		self.assertEqual(gle, expected_gle)

		restore_asset(asset.name)

		asset.load_from_db()
		self.assertFalse(asset.journal_entry_for_scrap)
		self.assertEqual(asset.status, "Partially Depreciated")

	def test_asset_sale(self):
		pr = make_purchase_receipt(item_code="Macbook Pro",
			qty=1, rate=100000.0, location="Test Location")

		asset_name = frappe.db.get_value("Asset", {"purchase_receipt": pr.name}, 'name')
		asset = frappe.get_doc('Asset', asset_name)
		asset.calculate_depreciation = 1
		asset.available_for_use_date = '2020-06-06'
		asset.purchase_date = '2020-06-06'
		asset.append("finance_books", {
			"expected_value_after_useful_life": 10000,
			"depreciation_method": "Straight Line",
			"total_number_of_depreciations": 3,
			"frequency_of_depreciation": 10,
			"depreciation_start_date": "2020-12-31"
		})
		asset.insert()
		asset.submit()
		post_depreciation_entries(date="2021-01-01")

		si = make_sales_invoice(asset=asset.name, item_code="Macbook Pro", company="_Test Company")
		si.customer = "_Test Customer"
		si.due_date = nowdate()
		si.get("items")[0].rate = 25000
		si.insert()
		si.submit()

		self.assertEqual(frappe.db.get_value("Asset", asset.name, "status"), "Sold")

		expected_gle = (
			("_Test Accumulated Depreciations - _TC", 100000.0, 0.0),
			("_Test Fixed Asset - _TC", 0.0, 100000.0),
			("_Test Gain/Loss on Asset Disposal - _TC", 0, 25000.0),
			("Debtors - _TC", 25000.0, 0.0)
		)

		gle = frappe.db.sql("""select account, debit, credit from `tabGL Entry`
			where voucher_type='Sales Invoice' and voucher_no = %s
			order by account""", si.name)

		self.assertEqual(gle, expected_gle)

		si.cancel()
		frappe.delete_doc("Sales Invoice", si.name)

		self.assertEqual(frappe.db.get_value("Asset", asset.name, "status"), "Partially Depreciated")

	def test_asset_expected_value_after_useful_life(self):
		pr = make_purchase_receipt(item_code="Macbook Pro",
			qty=1, rate=100000.0, location="Test Location")

		asset_name = frappe.db.get_value("Asset", {"purchase_receipt": pr.name}, 'name')
		asset = frappe.get_doc('Asset', asset_name)
		asset.calculate_depreciation = 1
		asset.available_for_use_date = '2020-06-06'
		asset.purchase_date = '2020-06-06'
		asset.append("finance_books", {
			"expected_value_after_useful_life": 10000,
			"depreciation_method": "Straight Line",
			"total_number_of_depreciations": 3,
			"frequency_of_depreciation": 10,
			"depreciation_start_date": "2020-06-06"
		})
		asset.insert()
		accumulated_depreciation_after_full_schedule = \
			max([d.accumulated_depreciation_amount for d in asset.get("schedules")])

		asset_value_after_full_schedule = (flt(asset.gross_purchase_amount) -
			flt(accumulated_depreciation_after_full_schedule))

		self.assertTrue(asset.finance_books[0].expected_value_after_useful_life >= asset_value_after_full_schedule)

	def test_cwip_accounting(self):
		from erpnext.stock.doctype.purchase_receipt.purchase_receipt import (
			make_purchase_invoice as make_purchase_invoice_from_pr)

		pr = make_purchase_receipt(item_code="Macbook Pro",
			qty=1, rate=5000, do_not_submit=True, location="Test Location")

		pr.set('taxes', [{
			'category': 'Total',
			'add_deduct_tax': 'Add',
			'charge_type': 'On Net Total',
			'account_head': '_Test Account Service Tax - _TC',
			'description': '_Test Account Service Tax',
			'cost_center': 'Main - _TC',
			'rate': 5.0
		}, {
			'category': 'Valuation and Total',
			'add_deduct_tax': 'Add',
			'charge_type': 'On Net Total',
			'account_head': '_Test Account Shipping Charges - _TC',
			'description': '_Test Account Shipping Charges',
			'cost_center': 'Main - _TC',
			'rate': 5.0
		}])

		pr.submit()

		expected_gle = (
			("Asset Received But Not Billed - _TC", 0.0, 5250.0),
			("CWIP Account - _TC", 5250.0, 0.0)
		)

		gle = frappe.db.sql("""select account, debit, credit from `tabGL Entry`
			where voucher_type='Purchase Receipt' and voucher_no = %s
			order by account""", pr.name)

		self.assertEqual(gle, expected_gle)

		pi = make_purchase_invoice_from_pr(pr.name)
		pi.submit()

		expected_gle = (
			("_Test Account Service Tax - _TC", 250.0, 0.0),
			("_Test Account Shipping Charges - _TC", 250.0, 0.0),
			("Asset Received But Not Billed - _TC", 5250.0, 0.0),
			("Creditors - _TC", 0.0, 5500.0),
			("Expenses Included In Asset Valuation - _TC", 0.0, 250.0),
		)

		gle = frappe.db.sql("""select account, debit, credit from `tabGL Entry`
			where voucher_type='Purchase Invoice' and voucher_no = %s
			order by account""", pi.name)

		self.assertEqual(gle, expected_gle)

		asset = frappe.db.get_value('Asset',
			{'purchase_receipt': pr.name, 'docstatus': 0}, 'name')

		asset_doc = frappe.get_doc('Asset', asset)

		month_end_date = get_last_day(nowdate())
		asset_doc.available_for_use_date = nowdate() if nowdate() != month_end_date else add_days(nowdate(), -15)
		self.assertEqual(asset_doc.gross_purchase_amount, 5250.0)

		asset_doc.append("finance_books", {
			"expected_value_after_useful_life": 200,
			"depreciation_method": "Straight Line",
			"total_number_of_depreciations": 3,
			"frequency_of_depreciation": 10,
			"depreciation_start_date": month_end_date
		})
		asset_doc.submit()

		expected_gle = (
			("_Test Fixed Asset - _TC", 5250.0, 0.0),
			("CWIP Account - _TC", 0.0, 5250.0)
		)

		gle = frappe.db.sql("""select account, debit, credit from `tabGL Entry`
			where voucher_type='Asset' and voucher_no = %s
			order by account""", asset_doc.name)

		self.assertEqual(gle, expected_gle)

	def test_expense_head(self):
		pr = make_purchase_receipt(item_code="Macbook Pro",
			qty=2, rate=200000.0, location="Test Location")

		doc = make_invoice(pr.name)

		self.assertEquals('Asset Received But Not Billed - _TC', doc.items[0].expense_account)


def create_asset_data():
	if not frappe.db.exists("Asset Category", "Computers"):
		create_asset_category()

	if not frappe.db.exists("Item", "Macbook Pro"):
		create_fixed_asset_item()

	if not frappe.db.exists("Location", "Test Location"):
		frappe.get_doc({
			'doctype': 'Location',
			'location_name': 'Test Location'
		}).insert()

def create_asset(**args):
	args = frappe._dict(args)

	create_asset_data()

	asset = frappe.get_doc({
		"doctype": "Asset",
		"asset_name": "Macbook Pro 1",
		"asset_category": "Computers",
		"item_code": "Macbook Pro",
		"company": "_Test Company",
		"purchase_date": "2015-01-01",
		"calculate_depreciation": 0,
		"gross_purchase_amount": 100000,
		"expected_value_after_useful_life": 10000,
		"warehouse": "_Test Warehouse - _TC",
		"available_for_use_date": "2020-06-06",
		"location": "Test Location",
		"asset_owner": "Company",
		"is_existing_asset": args.is_existing_asset or 0
	})

	try:
		asset.save()
	except frappe.DuplicateEntryError:
		pass

	return asset

def create_asset_category():
	asset_category = frappe.new_doc("Asset Category")
	asset_category.asset_category_name = "Computers"
	asset_category.total_number_of_depreciations = 3
	asset_category.frequency_of_depreciation = 3
	asset_category.append("accounts", {
		"company_name": "_Test Company",
		"fixed_asset_account": "_Test Fixed Asset - _TC",
		"accumulated_depreciation_account": "_Test Accumulated Depreciations - _TC",
		"depreciation_expense_account": "_Test Depreciations - _TC"
	})
	asset_category.insert()

def create_fixed_asset_item():
	try:
		frappe.get_doc({
			"doctype": "Item",
			"item_code": "Macbook Pro",
			"item_name": "Macbook Pro",
			"description": "Macbook Pro Retina Display",
			"asset_category": "Computers",
			"item_group": "All Item Groups",
			"stock_uom": "Nos",
			"is_stock_item": 0,
			"is_fixed_asset": 1
		}).insert()
	except frappe.DuplicateEntryError:
		pass

def set_depreciation_settings_in_company():
	company = frappe.get_doc("Company", "_Test Company")
	company.accumulated_depreciation_account = "_Test Accumulated Depreciations - _TC"
	company.depreciation_expense_account = "_Test Depreciations - _TC"
	company.disposal_account = "_Test Gain/Loss on Asset Disposal - _TC"
	company.depreciation_cost_center = "_Test Cost Center - _TC"
	company.save()

	# Enable booking asset depreciation entry automatically
	frappe.db.set_value("Accounts Settings", None, "book_asset_depreciation_entry_automatically", 1)

def remove_prorated_depreciation_schedule():
	asset_settings = frappe.get_doc("Asset Settings", "Asset Settings")
	asset_settings.schedule_based_on_fiscal_year = 0
	asset_settings.save()

	frappe.db.commit()

def set_prorated_depreciation_schedule():
	asset_settings = frappe.get_doc("Asset Settings", "Asset Settings")
	asset_settings.schedule_based_on_fiscal_year = 1
	asset_settings.number_of_days_in_fiscal_year = 360
	asset_settings.save()

	frappe.db.commit()<|MERGE_RESOLUTION|>--- conflicted
+++ resolved
@@ -68,8 +68,6 @@
 
 		self.assertFalse(frappe.db.get_value("GL Entry",
 			{"voucher_type": "Purchase Invoice", "voucher_no": pi.name}))
-<<<<<<< HEAD
-=======
 
 	def test_is_fixed_asset_set(self):
 		doc = frappe.new_doc('Purchase Invoice')
@@ -81,7 +79,6 @@
 
 		doc.set_missing_values()
 		self.assertEquals(doc.items[0].is_fixed_asset, 1)
->>>>>>> 2e3de37c
 
 
 	def test_schedule_for_straight_line_method(self):
