--- conflicted
+++ resolved
@@ -10,15 +10,6 @@
 	add_months,
 	cint,
 	flt,
-<<<<<<< HEAD
-	get_first_day,
-	get_last_day,
-	getdate,
-	nowdate,
-	today,
-)
-from frappe.utils.data import get_link_to_form
-=======
 	get_last_day,
 	get_link_to_form,
 	getdate,
@@ -26,15 +17,12 @@
 	nowdate,
 	today,
 )
->>>>>>> 44bad3bd
 from frappe.utils.user import get_users_with_role
 
 from erpnext.accounts.doctype.accounting_dimension.accounting_dimension import (
 	get_checks_for_pl_and_bs_accounts,
 )
 from erpnext.accounts.doctype.journal_entry.journal_entry import make_reverse_journal_entry
-<<<<<<< HEAD
-=======
 from erpnext.assets.doctype.asset_activity.asset_activity import add_asset_activity
 from erpnext.assets.doctype.asset_depreciation_schedule.asset_depreciation_schedule import (
 	get_asset_depr_schedule_doc,
@@ -42,7 +30,6 @@
 	get_temp_asset_depr_schedule_doc,
 	make_new_active_asset_depr_schedules_and_cancel_current_ones,
 )
->>>>>>> 44bad3bd
 
 
 def post_depreciation_entries(date=None):
@@ -58,86 +45,11 @@
 	failed_asset_names = []
 	error_log_names = []
 
-<<<<<<< HEAD
-	depreciable_assets = get_depreciable_assets(date)
-=======
 	depreciable_asset_depr_schedules_data = get_depreciable_asset_depr_schedules_data(date)
->>>>>>> 44bad3bd
 
 	credit_and_debit_accounts_for_asset_category_and_company = {}
 	depreciation_cost_center_and_depreciation_series_for_company = (
 		get_depreciation_cost_center_and_depreciation_series_for_company()
-<<<<<<< HEAD
-	)
-
-	accounting_dimensions = get_checks_for_pl_and_bs_accounts()
-
-	for asset in depreciable_assets:
-		asset_name, asset_category, asset_company, sch_start_idx, sch_end_idx = asset
-
-		if (
-			asset_category,
-			asset_company,
-		) not in credit_and_debit_accounts_for_asset_category_and_company:
-			credit_and_debit_accounts_for_asset_category_and_company.update(
-				{
-					(asset_category, asset_company): get_credit_and_debit_accounts_for_asset_category_and_company(
-						asset_category, asset_company
-					),
-				}
-			)
-
-		try:
-			make_depreciation_entry(
-				asset_name,
-				date,
-				sch_start_idx,
-				sch_end_idx,
-				credit_and_debit_accounts_for_asset_category_and_company[(asset_category, asset_company)],
-				depreciation_cost_center_and_depreciation_series_for_company[asset_company],
-				accounting_dimensions,
-			)
-			frappe.db.commit()
-		except Exception as e:
-			frappe.db.rollback()
-			failed_asset_names.append(asset_name)
-			error_log = frappe.log_error(e)
-			error_log_names.append(error_log.name)
-
-	if failed_asset_names:
-		set_depr_entry_posting_status_for_failed_assets(failed_asset_names)
-		notify_depr_entry_posting_error(failed_asset_names, error_log_names)
-
-	frappe.db.commit()
-
-
-def get_depreciable_assets(date):
-	a = frappe.qb.DocType("Asset")
-	ds = frappe.qb.DocType("Depreciation Schedule")
-
-	res = (
-		frappe.qb.from_(a)
-		.join(ds)
-		.on(a.name == ds.parent)
-		.select(a.name, a.asset_category, a.company, Min(ds.idx) - 1, Max(ds.idx))
-		.where(a.calculate_depreciation == 1)
-		.where(a.docstatus == 1)
-		.where(a.status.isin(["Submitted", "Partially Depreciated"]))
-		.where(ds.journal_entry.isnull())
-		.where(ds.schedule_date <= date)
-		.groupby(a.name)
-		.orderby(a.creation, order=Order.desc)
-	)
-
-	acc_frozen_upto = get_acc_frozen_upto()
-	if acc_frozen_upto:
-		res = res.where(ds.schedule_date > acc_frozen_upto)
-
-	res = res.run()
-
-	return res
-
-=======
 	)
 
 	accounting_dimensions = get_checks_for_pl_and_bs_accounts()
@@ -227,7 +139,6 @@
 		)
 		make_depreciation_entry(asset_depr_schedule_name, date)
 
->>>>>>> 44bad3bd
 
 def get_acc_frozen_upto():
 	acc_frozen_upto = frappe.db.get_single_value("Accounts Settings", "acc_frozen_upto")
@@ -269,45 +180,6 @@
 			"Company", company_name, ["depreciation_cost_center", "series_for_depreciation_entry"]
 		)
 		res.update({company_name: (depreciation_cost_center, depreciation_series)})
-<<<<<<< HEAD
-
-	return res
-
-
-@frappe.whitelist()
-def make_depreciation_entry(
-	asset_name,
-	date=None,
-	sch_start_idx=None,
-	sch_end_idx=None,
-	credit_and_debit_accounts=None,
-	depreciation_cost_center_and_depreciation_series=None,
-	accounting_dimensions=None,
-):
-	frappe.has_permission("Journal Entry", throw=True)
-
-	if not date:
-		date = today()
-
-	asset = frappe.get_doc("Asset", asset_name)
-
-	if credit_and_debit_accounts:
-		credit_account, debit_account = credit_and_debit_accounts
-	else:
-		credit_account, debit_account = get_credit_and_debit_accounts_for_asset_category_and_company(
-			asset.asset_category, asset.company
-		)
-
-	if depreciation_cost_center_and_depreciation_series:
-		depreciation_cost_center, depreciation_series = depreciation_cost_center_and_depreciation_series
-	else:
-		depreciation_cost_center, depreciation_series = frappe.get_cached_value(
-			"Company", asset.company, ["depreciation_cost_center", "series_for_depreciation_entry"]
-		)
-
-	depreciation_cost_center = asset.cost_center or depreciation_cost_center
-
-=======
 
 	return res
 
@@ -347,24 +219,17 @@
 
 	depreciation_cost_center = asset.cost_center or depreciation_cost_center
 
->>>>>>> 44bad3bd
 	if not accounting_dimensions:
 		accounting_dimensions = get_checks_for_pl_and_bs_accounts()
 
 	depreciation_posting_error = None
 
-<<<<<<< HEAD
-	for d in asset.get("schedules")[sch_start_idx or 0 : sch_end_idx or len(asset.get("schedules"))]:
-		try:
-			_make_journal_entry_for_depreciation(
-=======
 	for d in asset_depr_schedule_doc.get("depreciation_schedule")[
 		sch_start_idx or 0 : sch_end_idx or len(asset_depr_schedule_doc.get("depreciation_schedule"))
 	]:
 		try:
 			_make_journal_entry_for_depreciation(
 				asset_depr_schedule_doc,
->>>>>>> 44bad3bd
 				asset,
 				date,
 				d,
@@ -385,20 +250,13 @@
 
 	if not depreciation_posting_error:
 		asset.db_set("depr_entry_posting_status", "Successful")
-<<<<<<< HEAD
-		return asset
-=======
 		return asset_depr_schedule_doc
->>>>>>> 44bad3bd
 
 	raise depreciation_posting_error
 
 
 def _make_journal_entry_for_depreciation(
-<<<<<<< HEAD
-=======
 	asset_depr_schedule_doc,
->>>>>>> 44bad3bd
 	asset,
 	date,
 	depr_schedule,
@@ -414,14 +272,13 @@
 		not depr_schedule.journal_entry and getdate(depr_schedule.schedule_date) <= getdate(date)
 	):
 		return
-<<<<<<< HEAD
 
 	je = frappe.new_doc("Journal Entry")
 	je.voucher_type = "Depreciation Entry"
 	je.naming_series = depreciation_series
 	je.posting_date = depr_schedule.schedule_date
 	je.company = asset.company
-	je.finance_book = depr_schedule.finance_book
+	je.finance_book = asset_depr_schedule_doc.finance_book
 	je.remark = "Depreciation Entry against {0} worth {1}".format(
 		asset.name, depr_schedule.depreciation_amount
 	)
@@ -460,67 +317,6 @@
 			)
 
 	je.append("accounts", credit_entry)
-
-	je.append("accounts", debit_entry)
-
-	je.flags.ignore_permissions = True
-	je.flags.planned_depr_entry = True
-	je.save()
-
-	depr_schedule.db_set("journal_entry", je.name)
-
-	if not je.meta.get_workflow():
-		je.submit()
-		idx = cint(depr_schedule.finance_book_id)
-		finance_books = asset.get("finance_books")[idx - 1]
-		finance_books.value_after_depreciation -= depr_schedule.depreciation_amount
-		finance_books.db_update()
-=======
-
-	je = frappe.new_doc("Journal Entry")
-	je.voucher_type = "Depreciation Entry"
-	je.naming_series = depreciation_series
-	je.posting_date = depr_schedule.schedule_date
-	je.company = asset.company
-	je.finance_book = asset_depr_schedule_doc.finance_book
-	je.remark = "Depreciation Entry against {0} worth {1}".format(
-		asset.name, depr_schedule.depreciation_amount
-	)
-
-	credit_entry = {
-		"account": credit_account,
-		"credit_in_account_currency": depr_schedule.depreciation_amount,
-		"reference_type": "Asset",
-		"reference_name": asset.name,
-		"cost_center": depreciation_cost_center,
-	}
-
-	debit_entry = {
-		"account": debit_account,
-		"debit_in_account_currency": depr_schedule.depreciation_amount,
-		"reference_type": "Asset",
-		"reference_name": asset.name,
-		"cost_center": depreciation_cost_center,
-	}
-
-	for dimension in accounting_dimensions:
-		if asset.get(dimension["fieldname"]) or dimension.get("mandatory_for_bs"):
-			credit_entry.update(
-				{
-					dimension["fieldname"]: asset.get(dimension["fieldname"])
-					or dimension.get("default_dimension")
-				}
-			)
-
-		if asset.get(dimension["fieldname"]) or dimension.get("mandatory_for_pl"):
-			debit_entry.update(
-				{
-					dimension["fieldname"]: asset.get(dimension["fieldname"])
-					or dimension.get("default_dimension")
-				}
-			)
-
-	je.append("accounts", credit_entry)
 	je.append("accounts", debit_entry)
 
 	je.flags.ignore_permissions = True
@@ -535,7 +331,6 @@
 		row = asset.get("finance_books")[idx - 1]
 		row.value_after_depreciation -= depr_schedule.depreciation_amount
 		row.db_update()
->>>>>>> 44bad3bd
 
 
 def get_depreciation_accounts(asset_category, company):
@@ -655,15 +450,11 @@
 
 	date = today()
 
-<<<<<<< HEAD
-	depreciate_asset(asset, date)
-=======
 	notes = _("This schedule was created when Asset {0} was scrapped.").format(
 		get_link_to_form(asset.doctype, asset.name)
 	)
 
 	depreciate_asset(asset, date, notes)
->>>>>>> 44bad3bd
 	asset.reload()
 
 	depreciation_series = frappe.get_cached_value(
@@ -698,10 +489,6 @@
 	asset = frappe.get_doc("Asset", asset_name)
 
 	reverse_depreciation_entry_made_after_disposal(asset, asset.disposal_date)
-<<<<<<< HEAD
-	reset_depreciation_schedule(asset, asset.disposal_date)
-=======
->>>>>>> 44bad3bd
 
 	je = asset.journal_entry_for_scrap
 
@@ -826,118 +613,6 @@
 	if not date:
 		date = getdate()
 
-<<<<<<< HEAD
-def depreciate_asset(asset, date):
-	asset.flags.ignore_validate_update_after_submit = True
-	asset.prepare_depreciation_data(date_of_disposal=date)
-	asset.save()
-
-	make_depreciation_entry(asset.name, date)
-
-
-def reset_depreciation_schedule(asset, date):
-	asset.flags.ignore_validate_update_after_submit = True
-
-	# recreate original depreciation schedule of the asset
-	asset.prepare_depreciation_data(date_of_return=date)
-
-	modify_depreciation_schedule_for_asset_repairs(asset)
-	asset.save()
-
-
-def modify_depreciation_schedule_for_asset_repairs(asset):
-	asset_repairs = frappe.get_all(
-		"Asset Repair", filters={"asset": asset.name}, fields=["name", "increase_in_asset_life"]
-	)
-
-	for repair in asset_repairs:
-		if repair.increase_in_asset_life:
-			asset_repair = frappe.get_doc("Asset Repair", repair.name)
-			asset_repair.modify_depreciation_schedule()
-			asset.prepare_depreciation_data()
-
-
-def reverse_depreciation_entry_made_after_disposal(asset, date):
-	if not asset.calculate_depreciation:
-		return
-
-	row = -1
-	finance_book = asset.get("schedules")[0].get("finance_book")
-	for schedule in asset.get("schedules"):
-		if schedule.finance_book != finance_book:
-			row = 0
-			finance_book = schedule.finance_book
-		else:
-			row += 1
-
-		if schedule.schedule_date == date:
-			if not disposal_was_made_on_original_schedule_date(
-				asset, schedule, row, date
-			) or disposal_happens_in_the_future(date):
-
-				reverse_journal_entry = make_reverse_journal_entry(schedule.journal_entry)
-				reverse_journal_entry.posting_date = nowdate()
-
-				for account in reverse_journal_entry.accounts:
-					account.update(
-						{
-							"reference_type": "Asset",
-							"reference_name": asset.name,
-						}
-					)
-
-				frappe.flags.is_reverse_depr_entry = True
-				reverse_journal_entry.submit()
-
-				frappe.flags.is_reverse_depr_entry = False
-				asset.flags.ignore_validate_update_after_submit = True
-				schedule.journal_entry = None
-				depreciation_amount = get_depreciation_amount_in_je(reverse_journal_entry)
-
-				idx = cint(schedule.finance_book_id)
-				asset.finance_books[idx - 1].value_after_depreciation += depreciation_amount
-
-				asset.save()
-
-
-def get_depreciation_amount_in_je(journal_entry):
-	if journal_entry.accounts[0].debit_in_account_currency:
-		return journal_entry.accounts[0].debit_in_account_currency
-	else:
-		return journal_entry.accounts[0].credit_in_account_currency
-
-
-# if the invoice had been posted on the date the depreciation was initially supposed to happen, the depreciation shouldn't be undone
-def disposal_was_made_on_original_schedule_date(asset, schedule, row, posting_date_of_disposal):
-	for finance_book in asset.get("finance_books"):
-		if schedule.finance_book == finance_book.finance_book:
-			orginal_schedule_date = add_months(
-				finance_book.depreciation_start_date, row * cint(finance_book.frequency_of_depreciation)
-			)
-
-			if is_last_day_of_the_month(finance_book.depreciation_start_date):
-				orginal_schedule_date = get_last_day(orginal_schedule_date)
-
-			if orginal_schedule_date == posting_date_of_disposal:
-				return True
-	return False
-
-
-def disposal_happens_in_the_future(posting_date_of_disposal):
-	if posting_date_of_disposal > getdate():
-		return True
-
-	return False
-
-
-def get_gl_entries_on_asset_regain(
-	asset, selling_amount=0, finance_book=None, voucher_type=None, voucher_no=None, date=None
-):
-	if not date:
-		date = getdate()
-
-=======
->>>>>>> 44bad3bd
 	(
 		fixed_asset_account,
 		asset,
@@ -1067,10 +742,6 @@
 def get_profit_gl_entries(
 	asset, profit_amount, gl_entries, disposal_account, depreciation_cost_center, date=None
 ):
-<<<<<<< HEAD
-
-=======
->>>>>>> 44bad3bd
 	if not date:
 		date = getdate()
 
@@ -1109,41 +780,6 @@
 def get_value_after_depreciation_on_disposal_date(asset, disposal_date, finance_book=None):
 	asset_doc = frappe.get_doc("Asset", asset)
 
-<<<<<<< HEAD
-	if asset_doc.calculate_depreciation:
-		asset_doc.prepare_depreciation_data(getdate(disposal_date))
-
-		finance_book_id = 1
-		if finance_book:
-			for fb in asset_doc.finance_books:
-				if fb.finance_book == finance_book:
-					finance_book_id = fb.idx
-					break
-
-		asset_schedules = [
-			sch for sch in asset_doc.schedules if cint(sch.finance_book_id) == finance_book_id
-		]
-		accumulated_depr_amount = asset_schedules[-1].accumulated_depreciation_amount
-
-		return flt(
-			flt(asset_doc.gross_purchase_amount) - accumulated_depr_amount,
-			asset_doc.precision("gross_purchase_amount"),
-		)
-	else:
-		return flt(asset_doc.value_after_depreciation)
-
-
-def is_last_day_of_the_month(date):
-	last_day_of_the_month = get_last_day(date)
-
-	return getdate(last_day_of_the_month) == getdate(date)
-
-
-def is_first_day_of_the_month(date):
-	first_day_of_the_month = get_first_day(date)
-
-	return getdate(first_day_of_the_month) == getdate(date)
-=======
 	if asset_doc.available_for_use_date > getdate(disposal_date):
 		frappe.throw(
 			"Disposal date {0} cannot be before available for use date {1} of the asset.".format(
@@ -1176,5 +812,4 @@
 	return flt(
 		flt(asset_doc.gross_purchase_amount) - accumulated_depr_amount,
 		asset_doc.precision("gross_purchase_amount"),
-	)
->>>>>>> 44bad3bd
+	)