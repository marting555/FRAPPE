# Copyright (c) 2016, Frappe Technologies Pvt. Ltd. and contributors
# For license information, please see license.txt


import frappe
from frappe import _
from frappe.query_builder import Order
from frappe.query_builder.functions import Max, Min
from frappe.utils import (
	add_months,
	cint,
	flt,
	get_last_day,
	get_link_to_form,
	getdate,
	is_last_day_of_the_month,
	nowdate,
	today,
)
from frappe.utils.user import get_users_with_role

import erpnext
from erpnext.accounts.doctype.accounting_dimension.accounting_dimension import (
	get_checks_for_pl_and_bs_accounts,
)
from erpnext.accounts.doctype.journal_entry.journal_entry import make_reverse_journal_entry
from erpnext.assets.doctype.asset_activity.asset_activity import add_asset_activity
from erpnext.assets.doctype.asset_depreciation_schedule.asset_depreciation_schedule import (
	get_asset_depr_schedule_doc,
	get_asset_depr_schedule_name,
	get_temp_asset_depr_schedule_doc,
	make_new_active_asset_depr_schedules_and_cancel_current_ones,
)


def post_depreciation_entries(date=None):
	# Return if automatic booking of asset depreciation is disabled
	if not cint(
		frappe.db.get_single_value("Accounts Settings", "book_asset_depreciation_entry_automatically")
	):
		return

	if not date:
		date = today()

	failed_asset_names = []
	error_log_names = []

	depreciable_asset_depr_schedules_data = get_depreciable_asset_depr_schedules_data(date)

	credit_and_debit_accounts_for_asset_category_and_company = {}
	depreciation_cost_center_and_depreciation_series_for_company = (
		get_depreciation_cost_center_and_depreciation_series_for_company()
	)

	accounting_dimensions = get_checks_for_pl_and_bs_accounts()

	for asset_depr_schedule_data in depreciable_asset_depr_schedules_data:
		(
			asset_depr_schedule_name,
			asset_name,
			asset_category,
			asset_company,
			sch_start_idx,
			sch_end_idx,
		) = asset_depr_schedule_data

		if (
			asset_category,
			asset_company,
		) not in credit_and_debit_accounts_for_asset_category_and_company:
			credit_and_debit_accounts_for_asset_category_and_company.update(
				{
					(
						asset_category,
						asset_company,
					): get_credit_and_debit_accounts_for_asset_category_and_company(
						asset_category, asset_company
					),
				}
			)

		try:
			make_depreciation_entry(
				asset_depr_schedule_name,
				date,
				sch_start_idx,
				sch_end_idx,
				credit_and_debit_accounts_for_asset_category_and_company[(asset_category, asset_company)],
				depreciation_cost_center_and_depreciation_series_for_company[asset_company],
				accounting_dimensions,
			)

			frappe.db.commit()
		except Exception as e:
			frappe.db.rollback()
			failed_asset_names.append(asset_name)
			error_log = frappe.log_error(e)
			error_log_names.append(error_log.name)

	if failed_asset_names:
		set_depr_entry_posting_status_for_failed_assets(failed_asset_names)
		notify_depr_entry_posting_error(failed_asset_names, error_log_names)

	frappe.db.commit()


def get_depreciable_asset_depr_schedules_data(date):
	a = frappe.qb.DocType("Asset")
	ads = frappe.qb.DocType("Asset Depreciation Schedule")
	ds = frappe.qb.DocType("Depreciation Schedule")

	res = (
		frappe.qb.from_(ads)
		.join(a)
		.on(ads.asset == a.name)
		.join(ds)
		.on(ads.name == ds.parent)
		.select(ads.name, a.name, a.asset_category, a.company, Min(ds.idx) - 1, Max(ds.idx))
		.where(a.calculate_depreciation == 1)
		.where(a.docstatus == 1)
		.where(ads.docstatus == 1)
		.where(a.status.isin(["Submitted", "Partially Depreciated"]))
		.where(ds.journal_entry.isnull())
		.where(ds.schedule_date <= date)
		.groupby(ads.name)
		.orderby(a.creation, order=Order.desc)
	)

	acc_frozen_upto = get_acc_frozen_upto()
	if acc_frozen_upto:
		res = res.where(ds.schedule_date > acc_frozen_upto)

	res = res.run()

	return res


def make_depreciation_entry_for_all_asset_depr_schedules(asset_doc, date=None):
	for row in asset_doc.get("finance_books"):
		asset_depr_schedule_name = get_asset_depr_schedule_name(asset_doc.name, "Active", row.finance_book)
		make_depreciation_entry(asset_depr_schedule_name, date)


def get_acc_frozen_upto():
	acc_frozen_upto = frappe.db.get_single_value("Accounts Settings", "acc_frozen_upto")

	if not acc_frozen_upto:
		return

	frozen_accounts_modifier = frappe.db.get_single_value("Accounts Settings", "frozen_accounts_modifier")

	if frozen_accounts_modifier not in frappe.get_roles() or frappe.session.user == "Administrator":
		return getdate(acc_frozen_upto)

	return


def get_credit_and_debit_accounts_for_asset_category_and_company(asset_category, company):
	(
		_,
		accumulated_depreciation_account,
		depreciation_expense_account,
	) = get_depreciation_accounts(asset_category, company)

	credit_account, debit_account = get_credit_and_debit_accounts(
		accumulated_depreciation_account, depreciation_expense_account
	)

	return (credit_account, debit_account)


def get_depreciation_cost_center_and_depreciation_series_for_company():
	company_names = frappe.db.get_all("Company", pluck="name")

	res = {}

	for company_name in company_names:
		depreciation_cost_center, depreciation_series = frappe.get_cached_value(
			"Company", company_name, ["depreciation_cost_center", "series_for_depreciation_entry"]
		)
		res.update({company_name: (depreciation_cost_center, depreciation_series)})

	return res


@frappe.whitelist()
def make_depreciation_entry(
	asset_depr_schedule_name,
	date=None,
	sch_start_idx=None,
	sch_end_idx=None,
	credit_and_debit_accounts=None,
	depreciation_cost_center_and_depreciation_series=None,
	accounting_dimensions=None,
):
	frappe.has_permission("Journal Entry", throw=True)

	if not date:
		date = today()

	asset_depr_schedule_doc = frappe.get_doc("Asset Depreciation Schedule", asset_depr_schedule_name)

	asset = frappe.get_doc("Asset", asset_depr_schedule_doc.asset)

	if credit_and_debit_accounts:
		credit_account, debit_account = credit_and_debit_accounts
	else:
		credit_account, debit_account = get_credit_and_debit_accounts_for_asset_category_and_company(
			asset.asset_category, asset.company
		)

	if depreciation_cost_center_and_depreciation_series:
		depreciation_cost_center, depreciation_series = depreciation_cost_center_and_depreciation_series
	else:
		depreciation_cost_center, depreciation_series = frappe.get_cached_value(
			"Company", asset.company, ["depreciation_cost_center", "series_for_depreciation_entry"]
		)

	depreciation_cost_center = asset.cost_center or depreciation_cost_center

	if not accounting_dimensions:
		accounting_dimensions = get_checks_for_pl_and_bs_accounts()

	depreciation_posting_error = None

	for d in asset_depr_schedule_doc.get("depreciation_schedule")[
		sch_start_idx or 0 : sch_end_idx or len(asset_depr_schedule_doc.get("depreciation_schedule"))
	]:
		try:
			_make_journal_entry_for_depreciation(
				asset_depr_schedule_doc,
				asset,
				date,
				d,
				sch_start_idx,
				sch_end_idx,
				depreciation_cost_center,
				depreciation_series,
				credit_account,
				debit_account,
				accounting_dimensions,
			)
		except Exception as e:
			depreciation_posting_error = e

	asset.set_status()

	if not depreciation_posting_error:
		asset.db_set("depr_entry_posting_status", "Successful")
		return asset_depr_schedule_doc

	raise depreciation_posting_error


def _make_journal_entry_for_depreciation(
	asset_depr_schedule_doc,
	asset,
	date,
	depr_schedule,
	sch_start_idx,
	sch_end_idx,
	depreciation_cost_center,
	depreciation_series,
	credit_account,
	debit_account,
	accounting_dimensions,
):
	if not (sch_start_idx and sch_end_idx) and not (
		not depr_schedule.journal_entry and getdate(depr_schedule.schedule_date) <= getdate(date)
	):
		return

	je = frappe.new_doc("Journal Entry")
	je.voucher_type = "Depreciation Entry"
	je.naming_series = depreciation_series
	je.posting_date = depr_schedule.schedule_date
	je.company = asset.company
	je.finance_book = asset_depr_schedule_doc.finance_book
<<<<<<< HEAD
	je.remark = _("Depreciation Entry against {0} worth {1}").format(
		asset.name, depr_schedule.depreciation_amount
	)
=======
	je.remark = f"Depreciation Entry against {asset.name} worth {depr_schedule.depreciation_amount}"
>>>>>>> e56a98d5

	credit_entry = {
		"account": credit_account,
		"credit_in_account_currency": depr_schedule.depreciation_amount,
		"reference_type": "Asset",
		"reference_name": asset.name,
		"cost_center": depreciation_cost_center,
	}

	debit_entry = {
		"account": debit_account,
		"debit_in_account_currency": depr_schedule.depreciation_amount,
		"reference_type": "Asset",
		"reference_name": asset.name,
		"cost_center": depreciation_cost_center,
	}

	for dimension in accounting_dimensions:
		if asset.get(dimension["fieldname"]) or dimension.get("mandatory_for_bs"):
			credit_entry.update(
				{
					dimension["fieldname"]: asset.get(dimension["fieldname"])
					or dimension.get("default_dimension")
				}
			)

		if asset.get(dimension["fieldname"]) or dimension.get("mandatory_for_pl"):
			debit_entry.update(
				{
					dimension["fieldname"]: asset.get(dimension["fieldname"])
					or dimension.get("default_dimension")
				}
			)

	je.append("accounts", credit_entry)
	je.append("accounts", debit_entry)

	je.flags.ignore_permissions = True
	je.flags.planned_depr_entry = True
	je.save()

	depr_schedule.db_set("journal_entry", je.name)

	if not je.meta.get_workflow():
		je.submit()
		asset.reload()
		idx = cint(asset_depr_schedule_doc.finance_book_id)
		row = asset.get("finance_books")[idx - 1]
		row.value_after_depreciation -= depr_schedule.depreciation_amount
		row.db_update()


def get_depreciation_accounts(asset_category, company):
	fixed_asset_account = accumulated_depreciation_account = depreciation_expense_account = None

	accounts = frappe.db.get_value(
		"Asset Category Account",
		filters={"parent": asset_category, "company_name": company},
		fieldname=[
			"fixed_asset_account",
			"accumulated_depreciation_account",
			"depreciation_expense_account",
		],
		as_dict=1,
	)

	if accounts:
		fixed_asset_account = accounts.fixed_asset_account
		accumulated_depreciation_account = accounts.accumulated_depreciation_account
		depreciation_expense_account = accounts.depreciation_expense_account

	if not accumulated_depreciation_account or not depreciation_expense_account:
		accounts = frappe.get_cached_value(
			"Company", company, ["accumulated_depreciation_account", "depreciation_expense_account"]
		)

		if not accumulated_depreciation_account:
			accumulated_depreciation_account = accounts[0]
		if not depreciation_expense_account:
			depreciation_expense_account = accounts[1]

	if not fixed_asset_account or not accumulated_depreciation_account or not depreciation_expense_account:
		frappe.throw(
			_("Please set Depreciation related Accounts in Asset Category {0} or Company {1}").format(
				asset_category, company
			)
		)

	return fixed_asset_account, accumulated_depreciation_account, depreciation_expense_account


def get_credit_and_debit_accounts(accumulated_depreciation_account, depreciation_expense_account):
	root_type = frappe.get_value("Account", depreciation_expense_account, "root_type")

	if root_type == "Expense":
		credit_account = accumulated_depreciation_account
		debit_account = depreciation_expense_account
	elif root_type == "Income":
		credit_account = depreciation_expense_account
		debit_account = accumulated_depreciation_account
	else:
		frappe.throw(_("Depreciation Expense Account should be an Income or Expense Account."))

	return credit_account, debit_account


def set_depr_entry_posting_status_for_failed_assets(failed_asset_names):
	for asset_name in failed_asset_names:
		frappe.db.set_value("Asset", asset_name, "depr_entry_posting_status", "Failed")


def notify_depr_entry_posting_error(failed_asset_names, error_log_names):
	recipients = get_users_with_role("Accounts Manager")

	if not recipients:
		recipients = get_users_with_role("System Manager")

	subject = _("Error while posting depreciation entries")

	asset_links = get_comma_separated_links(failed_asset_names, "Asset")
	error_log_links = get_comma_separated_links(error_log_names, "Error Log")

	message = (
		_("Hello,")
		+ "<br><br>"
		+ _("The following assets have failed to automatically post depreciation entries: {0}").format(
			asset_links
		)
		+ "."
		+ "<br><br>"
		+ _("Here are the error logs for the aforementioned failed depreciation entries: {0}").format(
			error_log_links
		)
		+ "."
		+ "<br><br>"
		+ _("Please share this email with your support team so that they can find and fix the issue.")
	)

	frappe.sendmail(recipients=recipients, subject=subject, message=message)


def get_comma_separated_links(names, doctype):
	links = []

	for name in names:
		links.append(get_link_to_form(doctype, name))

	links = ", ".join(links)

	return links


@frappe.whitelist()
def scrap_asset(asset_name, scrap_date=None):
	asset = frappe.get_doc("Asset", asset_name)

	if asset.docstatus != 1:
		frappe.throw(_("Asset {0} must be submitted").format(asset.name))
	elif asset.status in ("Cancelled", "Sold", "Scrapped", "Capitalized", "Decapitalized"):
		frappe.throw(_("Asset {0} cannot be scrapped, as it is already {1}").format(asset.name, asset.status))

	today_date = getdate(today())
	date = getdate(scrap_date) or today_date
	purchase_date = getdate(asset.purchase_date)

	validate_scrap_date(date, today_date, purchase_date, asset.calculate_depreciation, asset_name)

	notes = _("This schedule was created when Asset {0} was scrapped.").format(
		get_link_to_form(asset.doctype, asset.name)
	)

	depreciate_asset(asset, date, notes)
	asset.reload()

	depreciation_series = frappe.get_cached_value("Company", asset.company, "series_for_depreciation_entry")

	je = frappe.new_doc("Journal Entry")
	je.voucher_type = "Journal Entry"
	je.naming_series = depreciation_series
	je.posting_date = date
	je.company = asset.company
	je.remark = f"Scrap Entry for asset {asset_name}"

	for entry in get_gl_entries_on_asset_disposal(asset, date):
		entry.update({"reference_type": "Asset", "reference_name": asset_name})
		je.append("accounts", entry)

	je.flags.ignore_permissions = True
	je.submit()

	frappe.db.set_value("Asset", asset_name, "disposal_date", date)
	frappe.db.set_value("Asset", asset_name, "journal_entry_for_scrap", je.name)
	asset.set_status("Scrapped")

	add_asset_activity(asset_name, _("Asset scrapped"))

	frappe.msgprint(_("Asset scrapped via Journal Entry {0}").format(je.name))


def validate_scrap_date(scrap_date, today_date, purchase_date, calculate_depreciation, asset_name):
	if scrap_date > today_date:
		frappe.throw(_("Future date is not allowed"))
	elif scrap_date < purchase_date:
		frappe.throw(_("Scrap date cannot be before purchase date"))

	if calculate_depreciation:
		asset_depreciation_schedules = frappe.db.get_all(
			"Asset Depreciation Schedule", filters={"asset": asset_name, "docstatus": 1}, fields=["name"]
		)

		for depreciation_schedule in asset_depreciation_schedules:
			last_booked_depreciation_date = frappe.db.get_value(
				"Depreciation Schedule",
				{
					"parent": depreciation_schedule["name"],
					"docstatus": 1,
					"journal_entry": ["!=", ""],
				},
				"schedule_date",
				order_by="schedule_date desc",
			)
			if (
				last_booked_depreciation_date
				and scrap_date < last_booked_depreciation_date
				and scrap_date > purchase_date
			):
				frappe.throw(_("Asset cannot be scrapped before the last depreciation entry."))


@frappe.whitelist()
def restore_asset(asset_name):
	asset = frappe.get_doc("Asset", asset_name)

	reverse_depreciation_entry_made_after_disposal(asset, asset.disposal_date)

	je = asset.journal_entry_for_scrap

	notes = _("This schedule was created when Asset {0} was restored.").format(
		get_link_to_form(asset.doctype, asset.name)
	)

	reset_depreciation_schedule(asset, asset.disposal_date, notes)

	asset.db_set("disposal_date", None)
	asset.db_set("journal_entry_for_scrap", None)

	frappe.get_doc("Journal Entry", je).cancel()

	asset.set_status()

	add_asset_activity(asset_name, _("Asset restored"))


def depreciate_asset(asset_doc, date, notes):
	if not asset_doc.calculate_depreciation:
		return

	asset_doc.flags.ignore_validate_update_after_submit = True

	make_new_active_asset_depr_schedules_and_cancel_current_ones(asset_doc, notes, date_of_disposal=date)

	asset_doc.save()

	make_depreciation_entry_for_all_asset_depr_schedules(asset_doc, date)

	asset_doc.reload()
	cancel_depreciation_entries(asset_doc, date)


@erpnext.allow_regional
def cancel_depreciation_entries(asset_doc, date):
	pass


def reset_depreciation_schedule(asset_doc, date, notes):
	if not asset_doc.calculate_depreciation:
		return

	asset_doc.flags.ignore_validate_update_after_submit = True

	make_new_active_asset_depr_schedules_and_cancel_current_ones(asset_doc, notes, date_of_return=date)

	modify_depreciation_schedule_for_asset_repairs(asset_doc, notes)

	asset_doc.save()


def modify_depreciation_schedule_for_asset_repairs(asset, notes):
	asset_repairs = frappe.get_all(
		"Asset Repair", filters={"asset": asset.name}, fields=["name", "increase_in_asset_life"]
	)

	for repair in asset_repairs:
		if repair.increase_in_asset_life:
			asset_repair = frappe.get_doc("Asset Repair", repair.name)
			asset_repair.modify_depreciation_schedule()
			make_new_active_asset_depr_schedules_and_cancel_current_ones(asset, notes)


def reverse_depreciation_entry_made_after_disposal(asset, date):
	for row in asset.get("finance_books"):
		asset_depr_schedule_doc = get_asset_depr_schedule_doc(asset.name, "Active", row.finance_book)
		if not asset_depr_schedule_doc or not asset_depr_schedule_doc.get("depreciation_schedule"):
			continue

		for schedule_idx, schedule in enumerate(asset_depr_schedule_doc.get("depreciation_schedule")):
			if schedule.schedule_date == date and schedule.journal_entry:
				if not disposal_was_made_on_original_schedule_date(
					schedule_idx, row, date
				) or disposal_happens_in_the_future(date):
					reverse_journal_entry = make_reverse_journal_entry(schedule.journal_entry)
					reverse_journal_entry.posting_date = nowdate()

					for account in reverse_journal_entry.accounts:
						account.update(
							{
								"reference_type": "Asset",
								"reference_name": asset.name,
							}
						)

					frappe.flags.is_reverse_depr_entry = True
					reverse_journal_entry.submit()

					frappe.flags.is_reverse_depr_entry = False
					asset_depr_schedule_doc.flags.ignore_validate_update_after_submit = True
					asset.flags.ignore_validate_update_after_submit = True
					schedule.journal_entry = None
					depreciation_amount = get_depreciation_amount_in_je(reverse_journal_entry)
					row.value_after_depreciation += depreciation_amount
					asset_depr_schedule_doc.save()
					asset.save()


def get_depreciation_amount_in_je(journal_entry):
	if journal_entry.accounts[0].debit_in_account_currency:
		return journal_entry.accounts[0].debit_in_account_currency
	else:
		return journal_entry.accounts[0].credit_in_account_currency


# if the invoice had been posted on the date the depreciation was initially supposed to happen, the depreciation shouldn't be undone
def disposal_was_made_on_original_schedule_date(schedule_idx, row, posting_date_of_disposal):
	orginal_schedule_date = add_months(
		row.depreciation_start_date, schedule_idx * cint(row.frequency_of_depreciation)
	)

	if is_last_day_of_the_month(row.depreciation_start_date):
		orginal_schedule_date = get_last_day(orginal_schedule_date)

	if orginal_schedule_date == posting_date_of_disposal:
		return True

	return False


def disposal_happens_in_the_future(posting_date_of_disposal):
	if posting_date_of_disposal > getdate():
		return True

	return False


def get_gl_entries_on_asset_regain(
	asset, selling_amount=0, finance_book=None, voucher_type=None, voucher_no=None, date=None
):
	if not date:
		date = getdate()

	(
		fixed_asset_account,
		asset,
		depreciation_cost_center,
		accumulated_depr_account,
		accumulated_depr_amount,
		disposal_account,
		value_after_depreciation,
	) = get_asset_details(asset, finance_book)

	gl_entries = [
		asset.get_gl_dict(
			{
				"account": fixed_asset_account,
				"debit_in_account_currency": asset.gross_purchase_amount,
				"debit": asset.gross_purchase_amount,
				"cost_center": depreciation_cost_center,
				"posting_date": date,
			},
			item=asset,
		),
		asset.get_gl_dict(
			{
				"account": accumulated_depr_account,
				"credit_in_account_currency": accumulated_depr_amount,
				"credit": accumulated_depr_amount,
				"cost_center": depreciation_cost_center,
				"posting_date": date,
			},
			item=asset,
		),
	]

	profit_amount = abs(flt(value_after_depreciation)) - abs(flt(selling_amount))
	if profit_amount:
		get_profit_gl_entries(
			asset, profit_amount, gl_entries, disposal_account, depreciation_cost_center, date
		)

	if voucher_type and voucher_no:
		for entry in gl_entries:
			entry["voucher_type"] = voucher_type
			entry["voucher_no"] = voucher_no

	return gl_entries


def get_gl_entries_on_asset_disposal(
	asset, selling_amount=0, finance_book=None, voucher_type=None, voucher_no=None, date=None
):
	if not date:
		date = getdate()

	(
		fixed_asset_account,
		asset,
		depreciation_cost_center,
		accumulated_depr_account,
		accumulated_depr_amount,
		disposal_account,
		value_after_depreciation,
	) = get_asset_details(asset, finance_book)

	gl_entries = [
		asset.get_gl_dict(
			{
				"account": fixed_asset_account,
				"credit_in_account_currency": asset.gross_purchase_amount,
				"credit": asset.gross_purchase_amount,
				"cost_center": depreciation_cost_center,
				"posting_date": date,
			},
			item=asset,
		),
	]

	if accumulated_depr_amount:
		gl_entries.append(
			asset.get_gl_dict(
				{
					"account": accumulated_depr_account,
					"debit_in_account_currency": accumulated_depr_amount,
					"debit": accumulated_depr_amount,
					"cost_center": depreciation_cost_center,
					"posting_date": date,
				},
				item=asset,
			),
		)

	profit_amount = flt(selling_amount) - flt(value_after_depreciation)
	if profit_amount:
		get_profit_gl_entries(
			asset, profit_amount, gl_entries, disposal_account, depreciation_cost_center, date
		)

	if voucher_type and voucher_no:
		for entry in gl_entries:
			entry["voucher_type"] = voucher_type
			entry["voucher_no"] = voucher_no

	return gl_entries


def get_asset_details(asset, finance_book=None):
	fixed_asset_account, accumulated_depr_account, _ = get_depreciation_accounts(
		asset.asset_category, asset.company
	)
	disposal_account, depreciation_cost_center = get_disposal_account_and_cost_center(asset.company)
	depreciation_cost_center = asset.cost_center or depreciation_cost_center

	value_after_depreciation = asset.get_value_after_depreciation(finance_book)

	accumulated_depr_amount = flt(asset.gross_purchase_amount) - flt(value_after_depreciation)

	return (
		fixed_asset_account,
		asset,
		depreciation_cost_center,
		accumulated_depr_account,
		accumulated_depr_amount,
		disposal_account,
		value_after_depreciation,
	)


def get_profit_gl_entries(
	asset, profit_amount, gl_entries, disposal_account, depreciation_cost_center, date=None
):
	if not date:
		date = getdate()

	debit_or_credit = "debit" if profit_amount < 0 else "credit"
	gl_entries.append(
		asset.get_gl_dict(
			{
				"account": disposal_account,
				"cost_center": depreciation_cost_center,
				debit_or_credit: abs(profit_amount),
				debit_or_credit + "_in_account_currency": abs(profit_amount),
				"posting_date": date,
			},
			item=asset,
		)
	)


@frappe.whitelist()
def get_disposal_account_and_cost_center(company):
	disposal_account, depreciation_cost_center = frappe.get_cached_value(
		"Company", company, ["disposal_account", "depreciation_cost_center"]
	)

	if not disposal_account:
		frappe.throw(_("Please set 'Gain/Loss Account on Asset Disposal' in Company {0}").format(company))
	if not depreciation_cost_center:
		frappe.throw(_("Please set 'Asset Depreciation Cost Center' in Company {0}").format(company))

	return disposal_account, depreciation_cost_center


@frappe.whitelist()
def get_value_after_depreciation_on_disposal_date(asset, disposal_date, finance_book=None):
	asset_doc = frappe.get_doc("Asset", asset)

	if asset_doc.available_for_use_date > getdate(disposal_date):
		frappe.throw(
			"Disposal date {} cannot be before available for use date {} of the asset.".format(
				disposal_date, asset_doc.available_for_use_date
			)
		)
	elif asset_doc.available_for_use_date == getdate(disposal_date):
		return flt(asset_doc.gross_purchase_amount - asset_doc.opening_accumulated_depreciation)

	if not asset_doc.calculate_depreciation:
		return flt(asset_doc.value_after_depreciation)

	idx = 1
	if finance_book:
		for d in asset.finance_books:
			if d.finance_book == finance_book:
				idx = d.idx
				break

	row = asset_doc.finance_books[idx - 1]

	temp_asset_depreciation_schedule = get_temp_asset_depr_schedule_doc(
		asset_doc, row, getdate(disposal_date)
	)

	accumulated_depr_amount = temp_asset_depreciation_schedule.get("depreciation_schedule")[
		-1
	].accumulated_depreciation_amount

	return flt(
		flt(asset_doc.gross_purchase_amount) - accumulated_depr_amount,
		asset_doc.precision("gross_purchase_amount"),
	)<|MERGE_RESOLUTION|>--- conflicted
+++ resolved
@@ -277,13 +277,9 @@
 	je.posting_date = depr_schedule.schedule_date
 	je.company = asset.company
 	je.finance_book = asset_depr_schedule_doc.finance_book
-<<<<<<< HEAD
 	je.remark = _("Depreciation Entry against {0} worth {1}").format(
 		asset.name, depr_schedule.depreciation_amount
 	)
-=======
-	je.remark = f"Depreciation Entry against {asset.name} worth {depr_schedule.depreciation_amount}"
->>>>>>> e56a98d5
 
 	credit_entry = {
 		"account": credit_account,
