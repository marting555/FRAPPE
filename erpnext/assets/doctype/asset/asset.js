// Copyright (c) 2016, Frappe Technologies Pvt. Ltd. and contributors
// For license information, please see license.txt

frappe.provide("erpnext.asset");
frappe.provide("erpnext.accounts.dimensions");

frappe.ui.form.on('Asset', {
	onload: function(frm) {
		frm.set_query("item_code", function() {
			return {
				"filters": {
					"is_fixed_asset": 1,
					"is_stock_item": 0
				}
			};
		});

		frm.set_query("warehouse", function() {
			return {
				"filters": {
					"company": frm.doc.company,
					"is_group": 0
				}
			};
		});

		frm.set_query("department", function() {
			return {
				"filters": {
					"company": frm.doc.company,
				}
			};
		});

		erpnext.accounts.dimensions.setup_dimension_filters(frm, frm.doctype);
	},

	company: function(frm) {
		erpnext.accounts.dimensions.update_dimension(frm, frm.doctype);
	},

	setup: function(frm) {
		frm.ignore_doctypes_on_cancel_all = ['Journal Entry'];

		frm.make_methods = {
			'Asset Movement': () => {
				frappe.call({
				method: "erpnext.assets.doctype.asset.asset.make_asset_movement",
				freeze: true,
				args:{
					"assets": [{ name: cur_frm.doc.name }]
				},
				callback: function (r) {
					if (r.message) {
						var doc = frappe.model.sync(r.message)[0];
						frappe.set_route("Form", doc.doctype, doc.name);
					}
				}
			});
			},
		}

		frm.set_query("purchase_receipt", (doc) => {
			return {
				query: "erpnext.controllers.queries.get_purchase_receipts",
				filters: { item_code: doc.item_code }
			}
		});
		frm.set_query("purchase_invoice", (doc) => {
			return {
				query: "erpnext.controllers.queries.get_purchase_invoices",
				filters: { item_code: doc.item_code }
			}
		});
	},

	refresh: function(frm) {
		frappe.ui.form.trigger("Asset", "is_existing_asset");
		frm.toggle_display("next_depreciation_date", frm.doc.docstatus < 1);

		if (frm.doc.docstatus==1) {
			if (in_list(["Submitted", "Partially Depreciated", "Fully Depreciated"], frm.doc.status)) {
				frm.add_custom_button(__("Transfer Asset"), function() {
					erpnext.asset.transfer_asset(frm);
				}, __("Manage"));

				frm.add_custom_button(__("Scrap Asset"), function() {
					erpnext.asset.scrap_asset(frm);
				}, __("Manage"));

				frm.add_custom_button(__("Sell Asset"), function() {
					frm.trigger("make_sales_invoice");
				}, __("Manage"));

			} else if (frm.doc.status=='Scrapped') {
				frm.add_custom_button(__("Restore Asset"), function() {
					erpnext.asset.restore_asset(frm);
				}, __("Manage"));
			}

			if (frm.doc.maintenance_required && !frm.doc.maintenance_schedule) {
				frm.add_custom_button(__("Maintain Asset"), function() {
					frm.trigger("create_asset_maintenance");
				}, __("Manage"));
			}

			frm.add_custom_button(__("Repair Asset"), function() {
				frm.trigger("create_asset_repair");
			}, __("Manage"));

			frm.add_custom_button(__("Split Asset"), function() {
				frm.trigger("split_asset");
			}, __("Manage"));

			if (frm.doc.status != 'Fully Depreciated') {
				frm.add_custom_button(__("Adjust Asset Value"), function() {
					frm.trigger("create_asset_value_adjustment");
				}, __("Manage"));
			}

			if (!frm.doc.calculate_depreciation) {
				frm.add_custom_button(__("Create Depreciation Entry"), function() {
					frm.trigger("make_journal_entry");
				}, __("Manage"));
			}

			if (frm.doc.purchase_receipt || !frm.doc.is_existing_asset) {
				frm.add_custom_button(__("View General Ledger"), function() {
					frappe.route_options = {
						"voucher_no": frm.doc.name,
						"from_date": frm.doc.available_for_use_date,
						"to_date": frm.doc.available_for_use_date,
						"company": frm.doc.company
					};
					frappe.set_route("query-report", "General Ledger");
				}, __("Manage"));
			}

			if (frm.doc.depr_entry_posting_status === "Failed") {
				frm.trigger("set_depr_posting_failure_alert");
			}

<<<<<<< HEAD
			frm.trigger("setup_chart");
=======
			frm.trigger("setup_chart_and_depr_schedule_view");
>>>>>>> 44bad3bd
		}

		frm.trigger("toggle_reference_doc");

		if (frm.doc.docstatus == 0) {
			frm.toggle_reqd("finance_books", frm.doc.calculate_depreciation);

			if (frm.doc.is_composite_asset && !frm.doc.capitalized_in) {
				$('.primary-action').prop('hidden', true);
				$('.form-message').text('Capitalize this asset to confirm');

				frm.add_custom_button(__("Capitalize Asset"), function() {
					frm.trigger("create_asset_capitalization");
				});
			}
		}
	},

	set_depr_posting_failure_alert: function (frm) {
		const alert = `
			<div class="row">
				<div class="col-xs-12 col-sm-6">
					<span class="indicator whitespace-nowrap red">
						<span>Failed to post depreciation entries</span>
					</span>
				</div>
			</div>`;

		frm.dashboard.set_headline_alert(alert);
	},

	toggle_reference_doc: function(frm) {
		if (frm.doc.purchase_receipt && frm.doc.purchase_invoice && frm.doc.docstatus === 1) {
			frm.set_df_property('purchase_invoice', 'read_only', 1);
			frm.set_df_property('purchase_receipt', 'read_only', 1);
		}
		else if (frm.doc.is_existing_asset || frm.doc.is_composite_asset) {
			frm.toggle_reqd('purchase_receipt', 0);
			frm.toggle_reqd('purchase_invoice', 0);
		}
		else if (frm.doc.purchase_receipt) {
			// if purchase receipt link is set then set PI disabled
			frm.toggle_reqd('purchase_invoice', 0);
			frm.set_df_property('purchase_invoice', 'read_only', 1);
		}
		else if (frm.doc.purchase_invoice) {
			// if purchase invoice link is set then set PR disabled
			frm.toggle_reqd('purchase_receipt', 0);
			frm.set_df_property('purchase_receipt', 'read_only', 1);
		}
		else {
			frm.toggle_reqd('purchase_receipt', 1);
			frm.set_df_property('purchase_receipt', 'read_only', 0);
			frm.toggle_reqd('purchase_invoice', 1);
			frm.set_df_property('purchase_invoice', 'read_only', 0);
		}
	},

	make_journal_entry: function(frm) {
		frappe.call({
			method: "erpnext.assets.doctype.asset.asset.make_journal_entry",
			args: {
				asset_name: frm.doc.name
			},
			callback: function(r) {
				if (r.message) {
					var doclist = frappe.model.sync(r.message);
					frappe.set_route("Form", doclist[0].doctype, doclist[0].name);
				}
			}
		})
	},

<<<<<<< HEAD
	setup_chart: async function(frm) {
		if(frm.doc.finance_books.length > 1) {
			return
		}

		var x_intervals = [frappe.format(frm.doc.purchase_date, { fieldtype: 'Date' })];
		var asset_values = [frm.doc.gross_purchase_amount];

		if(frm.doc.calculate_depreciation) {
			if(frm.doc.opening_accumulated_depreciation) {
				var depreciation_date = frappe.datetime.add_months(
					frm.doc.finance_books[0].depreciation_start_date,
					-1 * frm.doc.finance_books[0].frequency_of_depreciation
				);
				x_intervals.push(frappe.format(depreciation_date, { fieldtype: 'Date' }));
				asset_values.push(flt(frm.doc.gross_purchase_amount - frm.doc.opening_accumulated_depreciation, precision('gross_purchase_amount')));
			}

			$.each(frm.doc.schedules || [], function(i, v) {
=======
	render_depreciation_schedule_view: function(frm, depr_schedule) {
		let wrapper = $(frm.fields_dict["depreciation_schedule_view"].wrapper).empty();

		let data = [];

		depr_schedule.forEach((sch) => {
			const row = [
				sch['idx'],
				frappe.format(sch['schedule_date'], { fieldtype: 'Date' }),
				frappe.format(sch['depreciation_amount'], { fieldtype: 'Currency' }),
				frappe.format(sch['accumulated_depreciation_amount'], { fieldtype: 'Currency' }),
				sch['journal_entry'] || ''
			];
			data.push(row);
		});

		let datatable = new frappe.DataTable(wrapper.get(0), {
			columns: [
				{name: __("No."), editable: false, resizable: false, format: value => value, width: 60},
				{name: __("Schedule Date"), editable: false, resizable: false, width: 270},
				{name: __("Depreciation Amount"), editable: false, resizable: false, width: 164},
				{name: __("Accumulated Depreciation Amount"), editable: false, resizable: false, width: 164},
				{name: __("Journal Entry"), editable: false, resizable: false, format: value => `<a href="/app/journal-entry/${value}">${value}</a>`, width: 304}
			],
			data: data,
			layout: "fluid",
			serialNoColumn: false,
			checkboxColumn: true,
			cellHeight: 35
		});

		datatable.style.setStyle(`.dt-scrollable`, {'font-size': '0.75rem', 'margin-bottom': '1rem', 'margin-left': '0.35rem', 'margin-right': '0.35rem'});
		datatable.style.setStyle(`.dt-header`, {'margin-left': '0.35rem', 'margin-right': '0.35rem'});
		datatable.style.setStyle(`.dt-cell--header .dt-cell__content`, {'color': 'var(--gray-600)', 'font-size': 'var(--text-sm)'});
		datatable.style.setStyle(`.dt-cell`, {'color': 'var(--text-color)'});
		datatable.style.setStyle(`.dt-cell--col-1`, {'text-align': 'center'});
		datatable.style.setStyle(`.dt-cell--col-2`, {'font-weight': 600});
		datatable.style.setStyle(`.dt-cell--col-3`, {'font-weight': 600});
	},

	setup_chart_and_depr_schedule_view: async function(frm) {
		if(frm.doc.finance_books.length > 1) {
			return
		}

		var x_intervals = [frappe.format(frm.doc.purchase_date, { fieldtype: 'Date' })];
		var asset_values = [frm.doc.gross_purchase_amount];

		if(frm.doc.calculate_depreciation) {
			if(frm.doc.opening_accumulated_depreciation) {
				var depreciation_date = frappe.datetime.add_months(
					frm.doc.finance_books[0].depreciation_start_date,
					-1 * frm.doc.finance_books[0].frequency_of_depreciation
				);
				x_intervals.push(frappe.format(depreciation_date, { fieldtype: 'Date' }));
				asset_values.push(flt(frm.doc.gross_purchase_amount - frm.doc.opening_accumulated_depreciation, precision('gross_purchase_amount')));
			}

			let depr_schedule = (await frappe.call(
				"erpnext.assets.doctype.asset_depreciation_schedule.asset_depreciation_schedule.get_depr_schedule",
				{
					asset_name: frm.doc.name,
					status: "Active",
					finance_book: frm.doc.finance_books[0].finance_book || null
				}
			)).message;

			$.each(depr_schedule || [], function(i, v) {
>>>>>>> 44bad3bd
				x_intervals.push(frappe.format(v.schedule_date, { fieldtype: 'Date' }));
				var asset_value = flt(frm.doc.gross_purchase_amount - v.accumulated_depreciation_amount, precision('gross_purchase_amount'));
				if(v.journal_entry) {
					asset_values.push(asset_value);
				} else {
					if (in_list(["Scrapped", "Sold"], frm.doc.status)) {
						asset_values.push(null);
					} else {
<<<<<<< HEAD
						asset_values.push(asset_value);
					}
				}
			});
=======
						asset_values.push(asset_value)
					}
				}
			});

			frm.toggle_display(["depreciation_schedule_view"], 1);
			frm.events.render_depreciation_schedule_view(frm, depr_schedule);
>>>>>>> 44bad3bd
		} else {
			if(frm.doc.opening_accumulated_depreciation) {
				x_intervals.push(frappe.format(frm.doc.creation.split(" ")[0], { fieldtype: 'Date' }));
				asset_values.push(flt(frm.doc.gross_purchase_amount - frm.doc.opening_accumulated_depreciation, precision('gross_purchase_amount')));
			}

			let depr_entries = (await frappe.call({
				method: "get_manual_depreciation_entries",
				doc: frm.doc,
			})).message;

			$.each(depr_entries || [], function(i, v) {
				x_intervals.push(frappe.format(v.posting_date, { fieldtype: 'Date' }));
				let last_asset_value = asset_values[asset_values.length - 1]
				asset_values.push(flt(last_asset_value - v.value, precision('gross_purchase_amount')));
			});
		}

		if(in_list(["Scrapped", "Sold"], frm.doc.status)) {
			x_intervals.push(frappe.format(frm.doc.disposal_date, { fieldtype: 'Date' }));
			asset_values.push(0);
		}

		frm.dashboard.render_graph({
			title: "Asset Value",
			data: {
				labels: x_intervals,
				datasets: [{
					color: 'green',
					values: asset_values,
					formatted: asset_values.map(d => d?.toFixed(2))
				}]
			},
			type: 'line'
		});
	},


	item_code: function(frm) {
<<<<<<< HEAD
		if(frm.doc.item_code && frm.doc.calculate_depreciation) {
=======
		if(frm.doc.item_code && frm.doc.calculate_depreciation && frm.doc.gross_purchase_amount) {
>>>>>>> 44bad3bd
			frm.trigger('set_finance_book');
		} else {
			frm.set_value('finance_books', []);
		}
	},

	set_finance_book: function(frm) {
		frappe.call({
			method: "erpnext.assets.doctype.asset.asset.get_item_details",
			args: {
				item_code: frm.doc.item_code,
				asset_category: frm.doc.asset_category,
				gross_purchase_amount: frm.doc.gross_purchase_amount
			},
			callback: function(r, rt) {
				if(r.message) {
					frm.set_value('finance_books', r.message);
				}
			}
		})
	},

	is_existing_asset: function(frm) {
		frm.trigger("toggle_reference_doc");
	},

<<<<<<< HEAD
	make_schedules_editable: function(frm) {
		if (frm.doc.finance_books) {
			var is_editable = frm.doc.finance_books.filter(d => d.depreciation_method == "Manual").length > 0
				? true : false;

			frm.toggle_enable("schedules", is_editable);
			frm.fields_dict["schedules"].grid.toggle_enable("schedule_date", is_editable);
			frm.fields_dict["schedules"].grid.toggle_enable("depreciation_amount", is_editable);
=======
	is_composite_asset: function(frm) {
		if(frm.doc.is_composite_asset) {
			frm.set_value('gross_purchase_amount', 0);
			frm.set_df_property('gross_purchase_amount', 'read_only', 1);
		} else {
			frm.set_df_property('gross_purchase_amount', 'read_only', 0);
>>>>>>> 44bad3bd
		}

		frm.trigger("toggle_reference_doc");
	},

	make_sales_invoice: function(frm) {
		frappe.call({
			args: {
				"asset": frm.doc.name,
				"item_code": frm.doc.item_code,
				"company": frm.doc.company,
				"serial_no": frm.doc.serial_no
			},
			method: "erpnext.assets.doctype.asset.asset.make_sales_invoice",
			callback: function(r) {
				var doclist = frappe.model.sync(r.message);
				frappe.set_route("Form", doclist[0].doctype, doclist[0].name);
			}
		})
	},

	create_asset_maintenance: function(frm) {
		frappe.call({
			args: {
				"asset": frm.doc.name,
				"item_code": frm.doc.item_code,
				"item_name": frm.doc.item_name,
				"asset_category": frm.doc.asset_category,
				"company": frm.doc.company
			},
			method: "erpnext.assets.doctype.asset.asset.create_asset_maintenance",
			callback: function(r) {
				var doclist = frappe.model.sync(r.message);
				frappe.set_route("Form", doclist[0].doctype, doclist[0].name);
			}
		})
	},

	create_asset_repair: function(frm) {
		frappe.call({
			args: {
				"asset": frm.doc.name,
				"asset_name": frm.doc.asset_name
			},
			method: "erpnext.assets.doctype.asset.asset.create_asset_repair",
			callback: function(r) {
				var doclist = frappe.model.sync(r.message);
				frappe.set_route("Form", doclist[0].doctype, doclist[0].name);
			}
		});
	},

	create_asset_capitalization: function(frm) {
		frappe.call({
			args: {
				"asset": frm.doc.name,
			},
			method: "erpnext.assets.doctype.asset.asset.create_asset_capitalization",
			callback: function(r) {
				var doclist = frappe.model.sync(r.message);
				frappe.set_route("Form", doclist[0].doctype, doclist[0].name);
			}
		});
	},

	split_asset: function(frm) {
		const title = __('Split Asset');

		const fields = [
			{
				fieldname: 'split_qty',
				fieldtype: 'Int',
				label: __('Split Qty'),
				reqd: 1
			}
		];

		let dialog = new frappe.ui.Dialog({
			title: title,
			fields: fields
		});

		dialog.set_primary_action(__('Split'), function() {
			const dialog_data = dialog.get_values();
			frappe.call({
				args: {
					"asset_name": frm.doc.name,
					"split_qty": cint(dialog_data.split_qty)
				},
				method: "erpnext.assets.doctype.asset.asset.split_asset",
				callback: function(r) {
					let doclist = frappe.model.sync(r.message);
					frappe.set_route("Form", doclist[0].doctype, doclist[0].name);
				}
			});

			dialog.hide();
		});

		dialog.show();
	},

	create_asset_value_adjustment: function(frm) {
		frappe.call({
			args: {
				"asset": frm.doc.name,
				"asset_category": frm.doc.asset_category,
				"company": frm.doc.company
			},
			method: "erpnext.assets.doctype.asset.asset.create_asset_value_adjustment",
			freeze: 1,
			callback: function(r) {
				var doclist = frappe.model.sync(r.message);
				frappe.set_route("Form", doclist[0].doctype, doclist[0].name);
			}
		})
	},

	calculate_depreciation: function(frm) {
		frm.toggle_reqd("finance_books", frm.doc.calculate_depreciation);
<<<<<<< HEAD
		if (frm.doc.item_code && frm.doc.calculate_depreciation ) {
=======
		if (frm.doc.item_code && frm.doc.calculate_depreciation && frm.doc.gross_purchase_amount) {
>>>>>>> 44bad3bd
			frm.trigger("set_finance_book");
		} else {
			frm.set_value("finance_books", []);
		}
	},

	gross_purchase_amount: function(frm) {
		if (frm.doc.finance_books) {
			frm.doc.finance_books.forEach(d => {
				frm.events.set_depreciation_rate(frm, d);
			})
		}
	},

	purchase_receipt: (frm) => {
		frm.trigger('toggle_reference_doc');
		if (frm.doc.purchase_receipt) {
			if (frm.doc.item_code) {
				frappe.db.get_doc('Purchase Receipt', frm.doc.purchase_receipt).then(pr_doc => {
					frm.events.set_values_from_purchase_doc(frm, 'Purchase Receipt', pr_doc)
				});
			} else {
				frm.set_value('purchase_receipt', '');
				frappe.msgprint({
					title: __('Not Allowed'),
					message: __("Please select Item Code first")
				});
			}
		}
	},

	purchase_invoice: (frm) => {
		frm.trigger('toggle_reference_doc');
		if (frm.doc.purchase_invoice) {
			if (frm.doc.item_code) {
				frappe.db.get_doc('Purchase Invoice', frm.doc.purchase_invoice).then(pi_doc => {
					frm.events.set_values_from_purchase_doc(frm, 'Purchase Invoice', pi_doc)
				});
			} else {
				frm.set_value('purchase_invoice', '');
				frappe.msgprint({
					title: __('Not Allowed'),
					message: __("Please select Item Code first")
				});
			}
		}
	},

	set_values_from_purchase_doc: function(frm, doctype, purchase_doc) {
		frm.set_value('company', purchase_doc.company);
		if (purchase_doc.bill_date) {
			frm.set_value('purchase_date', purchase_doc.bill_date);
		} else {
			frm.set_value('purchase_date', purchase_doc.posting_date);
		}
		if (!frm.doc.is_existing_asset && !frm.doc.available_for_use_date) {
			frm.set_value('available_for_use_date', frm.doc.purchase_date);
		}
		const item = purchase_doc.items.find(item => item.item_code === frm.doc.item_code);
		if (!item) {
			let doctype_field = frappe.scrub(doctype)
			frm.set_value(doctype_field, '');
			frappe.msgprint({
				title: __('Invalid {0}', [__(doctype)]),
				message: __('The selected {0} does not contain the selected Asset Item.', [__(doctype)]),
				indicator: 'red'
			});
		}
		frm.set_value('gross_purchase_amount', item.base_net_rate + item.item_tax_amount);
		frm.set_value('purchase_receipt_amount', item.base_net_rate + item.item_tax_amount);
		item.asset_location && frm.set_value('location', item.asset_location);
		frm.set_value('cost_center', item.cost_center || purchase_doc.cost_center);
	},

	set_depreciation_rate: function(frm, row) {
		if (row.total_number_of_depreciations && row.frequency_of_depreciation
			&& row.expected_value_after_useful_life) {
			frappe.call({
				method: "get_depreciation_rate",
				doc: frm.doc,
				args: row,
				callback: function(r) {
					if (r.message) {
						frappe.flags.dont_change_rate = true;
						frappe.model.set_value(row.doctype, row.name,
							"rate_of_depreciation", flt(r.message, precision("rate_of_depreciation", row)));
					}
				}
			});
		}
	},

	set_salvage_value_percentage_or_expected_value_after_useful_life: function(frm, row, salvage_value_percentage_changed, expected_value_after_useful_life_changed) {
		if (expected_value_after_useful_life_changed) {
			frappe.flags.from_set_salvage_value_percentage_or_expected_value_after_useful_life = true;
			const new_salvage_value_percentage = flt((row.expected_value_after_useful_life * 100) / frm.doc.gross_purchase_amount, precision("salvage_value_percentage", row));
			frappe.model.set_value(row.doctype, row.name, "salvage_value_percentage", new_salvage_value_percentage);
			frappe.flags.from_set_salvage_value_percentage_or_expected_value_after_useful_life = false;
		} else if (salvage_value_percentage_changed) {
			frappe.flags.from_set_salvage_value_percentage_or_expected_value_after_useful_life = true;
			const new_expected_value_after_useful_life = flt(frm.doc.gross_purchase_amount * (row.salvage_value_percentage / 100), precision('gross_purchase_amount'));
			frappe.model.set_value(row.doctype, row.name, "expected_value_after_useful_life", new_expected_value_after_useful_life);
			frappe.flags.from_set_salvage_value_percentage_or_expected_value_after_useful_life = false;
		}
	},
});

frappe.ui.form.on('Asset Finance Book', {
	depreciation_method: function(frm, cdt, cdn) {
		const row = locals[cdt][cdn];
		frm.events.set_depreciation_rate(frm, row);
	},

	expected_value_after_useful_life: function(frm, cdt, cdn) {
		const row = locals[cdt][cdn];
		if (!frappe.flags.from_set_salvage_value_percentage_or_expected_value_after_useful_life) {
			frm.events.set_salvage_value_percentage_or_expected_value_after_useful_life(frm, row, false, true);
		}
		frm.events.set_depreciation_rate(frm, row);
	},

	salvage_value_percentage: function(frm, cdt, cdn) {
		const row = locals[cdt][cdn];
		if (!frappe.flags.from_set_salvage_value_percentage_or_expected_value_after_useful_life) {
			frm.events.set_salvage_value_percentage_or_expected_value_after_useful_life(frm, row, true, false);
		}
	},

	frequency_of_depreciation: function(frm, cdt, cdn) {
		const row = locals[cdt][cdn];
		frm.events.set_depreciation_rate(frm, row);
	},

	total_number_of_depreciations: function(frm, cdt, cdn) {
		const row = locals[cdt][cdn];
		frm.events.set_depreciation_rate(frm, row);
	},

	rate_of_depreciation: function(frm, cdt, cdn) {
		if(!frappe.flags.dont_change_rate) {
			frappe.model.set_value(cdt, cdn, "expected_value_after_useful_life", 0);
		}

		frappe.flags.dont_change_rate = false;
	},

	depreciation_start_date: function(frm, cdt, cdn) {
		const book = locals[cdt][cdn];
		if (frm.doc.available_for_use_date && book.depreciation_start_date == frm.doc.available_for_use_date) {
			frappe.msgprint(__("Depreciation Posting Date should not be equal to Available for Use Date."));
			book.depreciation_start_date = "";
			frm.refresh_field("finance_books");
		}
	}
});

<<<<<<< HEAD
frappe.ui.form.on('Depreciation Schedule', {
	make_depreciation_entry: function(frm, cdt, cdn) {
		var row = locals[cdt][cdn];
		if (!row.journal_entry) {
			frappe.call({
				method: "erpnext.assets.doctype.asset.depreciation.make_depreciation_entry",
				args: {
					"asset_name": frm.doc.name,
					"date": row.schedule_date
				},
				callback: function(r) {
					frappe.model.sync(r.message);
					frm.refresh();
				}
			})
		}
	},

	depreciation_amount: function(frm, cdt, cdn) {
		erpnext.asset.set_accumulated_depreciation(frm, locals[cdt][cdn].finance_book_id);
	}

});

erpnext.asset.set_accumulated_depreciation = function(frm, finance_book_id) {
	var depreciation_method = frm.doc.finance_books[Number(finance_book_id) - 1].depreciation_method;

	if(depreciation_method != "Manual") return;

	var accumulated_depreciation = flt(frm.doc.opening_accumulated_depreciation);

	$.each(frm.doc.schedules || [], function(i, row) {
		if (row.finance_book_id === finance_book_id) {
			accumulated_depreciation  += flt(row.depreciation_amount);
			frappe.model.set_value(row.doctype, row.name, "accumulated_depreciation_amount", accumulated_depreciation);
		};
	})
};

=======
>>>>>>> 44bad3bd
erpnext.asset.scrap_asset = function(frm) {
	frappe.confirm(__("Do you really want to scrap this asset?"), function () {
		frappe.call({
			args: {
				"asset_name": frm.doc.name
			},
			method: "erpnext.assets.doctype.asset.depreciation.scrap_asset",
			callback: function(r) {
				cur_frm.reload_doc();
			}
		})
	})
};

erpnext.asset.restore_asset = function(frm) {
	frappe.confirm(__("Do you really want to restore this scrapped asset?"), function () {
		frappe.call({
			args: {
				"asset_name": frm.doc.name
			},
			method: "erpnext.assets.doctype.asset.depreciation.restore_asset",
			callback: function(r) {
				cur_frm.reload_doc();
			}
		})
	})
};

erpnext.asset.transfer_asset = function() {
	frappe.call({
		method: "erpnext.assets.doctype.asset.asset.make_asset_movement",
		freeze: true,
		args:{
			"assets": [{ name: cur_frm.doc.name }],
			"purpose": "Transfer"
		},
		callback: function (r) {
			if (r.message) {
				var doc = frappe.model.sync(r.message)[0];
				frappe.set_route("Form", doc.doctype, doc.name);
			}
		}
	});
};<|MERGE_RESOLUTION|>--- conflicted
+++ resolved
@@ -140,11 +140,7 @@
 				frm.trigger("set_depr_posting_failure_alert");
 			}
 
-<<<<<<< HEAD
-			frm.trigger("setup_chart");
-=======
 			frm.trigger("setup_chart_and_depr_schedule_view");
->>>>>>> 44bad3bd
 		}
 
 		frm.trigger("toggle_reference_doc");
@@ -218,27 +214,6 @@
 		})
 	},
 
-<<<<<<< HEAD
-	setup_chart: async function(frm) {
-		if(frm.doc.finance_books.length > 1) {
-			return
-		}
-
-		var x_intervals = [frappe.format(frm.doc.purchase_date, { fieldtype: 'Date' })];
-		var asset_values = [frm.doc.gross_purchase_amount];
-
-		if(frm.doc.calculate_depreciation) {
-			if(frm.doc.opening_accumulated_depreciation) {
-				var depreciation_date = frappe.datetime.add_months(
-					frm.doc.finance_books[0].depreciation_start_date,
-					-1 * frm.doc.finance_books[0].frequency_of_depreciation
-				);
-				x_intervals.push(frappe.format(depreciation_date, { fieldtype: 'Date' }));
-				asset_values.push(flt(frm.doc.gross_purchase_amount - frm.doc.opening_accumulated_depreciation, precision('gross_purchase_amount')));
-			}
-
-			$.each(frm.doc.schedules || [], function(i, v) {
-=======
 	render_depreciation_schedule_view: function(frm, depr_schedule) {
 		let wrapper = $(frm.fields_dict["depreciation_schedule_view"].wrapper).empty();
 
@@ -307,7 +282,6 @@
 			)).message;
 
 			$.each(depr_schedule || [], function(i, v) {
->>>>>>> 44bad3bd
 				x_intervals.push(frappe.format(v.schedule_date, { fieldtype: 'Date' }));
 				var asset_value = flt(frm.doc.gross_purchase_amount - v.accumulated_depreciation_amount, precision('gross_purchase_amount'));
 				if(v.journal_entry) {
@@ -316,12 +290,6 @@
 					if (in_list(["Scrapped", "Sold"], frm.doc.status)) {
 						asset_values.push(null);
 					} else {
-<<<<<<< HEAD
-						asset_values.push(asset_value);
-					}
-				}
-			});
-=======
 						asset_values.push(asset_value)
 					}
 				}
@@ -329,7 +297,6 @@
 
 			frm.toggle_display(["depreciation_schedule_view"], 1);
 			frm.events.render_depreciation_schedule_view(frm, depr_schedule);
->>>>>>> 44bad3bd
 		} else {
 			if(frm.doc.opening_accumulated_depreciation) {
 				x_intervals.push(frappe.format(frm.doc.creation.split(" ")[0], { fieldtype: 'Date' }));
@@ -369,11 +336,7 @@
 
 
 	item_code: function(frm) {
-<<<<<<< HEAD
-		if(frm.doc.item_code && frm.doc.calculate_depreciation) {
-=======
 		if(frm.doc.item_code && frm.doc.calculate_depreciation && frm.doc.gross_purchase_amount) {
->>>>>>> 44bad3bd
 			frm.trigger('set_finance_book');
 		} else {
 			frm.set_value('finance_books', []);
@@ -400,23 +363,12 @@
 		frm.trigger("toggle_reference_doc");
 	},
 
-<<<<<<< HEAD
-	make_schedules_editable: function(frm) {
-		if (frm.doc.finance_books) {
-			var is_editable = frm.doc.finance_books.filter(d => d.depreciation_method == "Manual").length > 0
-				? true : false;
-
-			frm.toggle_enable("schedules", is_editable);
-			frm.fields_dict["schedules"].grid.toggle_enable("schedule_date", is_editable);
-			frm.fields_dict["schedules"].grid.toggle_enable("depreciation_amount", is_editable);
-=======
 	is_composite_asset: function(frm) {
 		if(frm.doc.is_composite_asset) {
 			frm.set_value('gross_purchase_amount', 0);
 			frm.set_df_property('gross_purchase_amount', 'read_only', 1);
 		} else {
 			frm.set_df_property('gross_purchase_amount', 'read_only', 0);
->>>>>>> 44bad3bd
 		}
 
 		frm.trigger("toggle_reference_doc");
@@ -537,11 +489,7 @@
 
 	calculate_depreciation: function(frm) {
 		frm.toggle_reqd("finance_books", frm.doc.calculate_depreciation);
-<<<<<<< HEAD
-		if (frm.doc.item_code && frm.doc.calculate_depreciation ) {
-=======
 		if (frm.doc.item_code && frm.doc.calculate_depreciation && frm.doc.gross_purchase_amount) {
->>>>>>> 44bad3bd
 			frm.trigger("set_finance_book");
 		} else {
 			frm.set_value("finance_books", []);
@@ -698,48 +646,6 @@
 	}
 });
 
-<<<<<<< HEAD
-frappe.ui.form.on('Depreciation Schedule', {
-	make_depreciation_entry: function(frm, cdt, cdn) {
-		var row = locals[cdt][cdn];
-		if (!row.journal_entry) {
-			frappe.call({
-				method: "erpnext.assets.doctype.asset.depreciation.make_depreciation_entry",
-				args: {
-					"asset_name": frm.doc.name,
-					"date": row.schedule_date
-				},
-				callback: function(r) {
-					frappe.model.sync(r.message);
-					frm.refresh();
-				}
-			})
-		}
-	},
-
-	depreciation_amount: function(frm, cdt, cdn) {
-		erpnext.asset.set_accumulated_depreciation(frm, locals[cdt][cdn].finance_book_id);
-	}
-
-});
-
-erpnext.asset.set_accumulated_depreciation = function(frm, finance_book_id) {
-	var depreciation_method = frm.doc.finance_books[Number(finance_book_id) - 1].depreciation_method;
-
-	if(depreciation_method != "Manual") return;
-
-	var accumulated_depreciation = flt(frm.doc.opening_accumulated_depreciation);
-
-	$.each(frm.doc.schedules || [], function(i, row) {
-		if (row.finance_book_id === finance_book_id) {
-			accumulated_depreciation  += flt(row.depreciation_amount);
-			frappe.model.set_value(row.doctype, row.name, "accumulated_depreciation_amount", accumulated_depreciation);
-		};
-	})
-};
-
-=======
->>>>>>> 44bad3bd
 erpnext.asset.scrap_asset = function(frm) {
 	frappe.confirm(__("Do you really want to scrap this asset?"), function () {
 		frappe.call({
