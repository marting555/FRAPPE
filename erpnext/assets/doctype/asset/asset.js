// Copyright (c) 2016, Frappe Technologies Pvt. Ltd. and contributors
// For license information, please see license.txt

frappe.provide("erpnext.asset");

frappe.ui.form.on('Asset', {
	onload: function(frm) {
		frm.set_query("item_code", function() {
			return {
				"filters": {
					"disabled": 0,
					"is_fixed_asset": 1,
					"is_stock_item": 0
				}
			};
		});

		frm.set_query("warehouse", function() {
			return {
				"filters": {
					"company": frm.doc.company,
					"is_group": 0
				}
			};
		});

		frm.set_query("department", function() {
			return {
				"filters": {
					"company": frm.doc.company,
				}
			};
		});
	},

	refresh: function(frm) {
		frappe.ui.form.trigger("Asset", "is_existing_asset");
		frm.toggle_display("next_depreciation_date", frm.doc.docstatus < 1);
		frm.events.make_schedules_editable(frm);

		if (frm.doc.docstatus==1) {
			if (in_list(["Submitted", "Partially Depreciated", "Fully Depreciated"], frm.doc.status)) {
				frm.add_custom_button("Transfer Asset", function() {
					erpnext.asset.transfer_asset(frm);
				});

				frm.add_custom_button("Scrap Asset", function() {
					erpnext.asset.scrap_asset(frm);
				});

				frm.add_custom_button("Sell Asset", function() {
					frm.trigger("make_sales_invoice");
				});

			} else if (frm.doc.status=='Scrapped') {
				frm.add_custom_button("Restore Asset", function() {
					erpnext.asset.restore_asset(frm);
				});
			}

			if (frm.doc.purchase_receipt) {
				frm.add_custom_button("General Ledger", function() {
					frappe.route_options = {
						"voucher_no": frm.doc.name,
						"from_date": frm.doc.available_for_use_date,
						"to_date": frm.doc.available_for_use_date,
						"company": frm.doc.company
					};
					frappe.set_route("query-report", "General Ledger");
				});
			}

			if (frm.doc.status=='Submitted' && !frm.doc.is_existing_asset && !frm.doc.purchase_invoice) {
				frm.add_custom_button(__("Purchase Invoice"), function() {
					frm.trigger("make_purchase_invoice");
				}, __("Make"));
			}
			if (frm.doc.maintenance_required && !frm.doc.maintenance_schedule) {
				frm.add_custom_button(__("Asset Maintenance"), function() {
					frm.trigger("create_asset_maintenance");
				}, __("Make"));
			}
			if (frm.doc.status != 'Fully Depreciated') {
				frm.add_custom_button(__("Asset Adjustment"), function() {
<<<<<<< HEAD
					frm.trigger("create_asset_maintenance");
=======
					frm.trigger("create_asset_adjustment");
>>>>>>> 1cc7500b
				}, __("Make"));
			}

			frm.page.set_inner_btn_group_as_primary(__("Make"));
			frm.trigger("setup_chart");
		}
	},

	setup_chart: function(frm) {
		var x_intervals = [frm.doc.purchase_date];
		var asset_values = [frm.doc.gross_purchase_amount];
		var last_depreciation_date = frm.doc.purchase_date;

		if(frm.doc.opening_accumulated_depreciation) {
			last_depreciation_date = frappe.datetime.add_months(frm.doc.next_depreciation_date,
				-1*frm.doc.frequency_of_depreciation);

			x_intervals.push(last_depreciation_date);
			asset_values.push(flt(frm.doc.gross_purchase_amount) -
				flt(frm.doc.opening_accumulated_depreciation));
		}

		$.each(frm.doc.schedules || [], function(i, v) {
			x_intervals.push(v.schedule_date);
			var asset_value = flt(frm.doc.gross_purchase_amount) - flt(v.accumulated_depreciation_amount);
			if(v.journal_entry) {
				last_depreciation_date = v.schedule_date;
				asset_values.push(asset_value);
			} else {
				if (in_list(["Scrapped", "Sold"], frm.doc.status)) {
					asset_values.push(null);
				} else {
					asset_values.push(asset_value)
				}
			}
		});

		if(in_list(["Scrapped", "Sold"], frm.doc.status)) {
			x_intervals.push(frm.doc.disposal_date);
			asset_values.push(0);
			last_depreciation_date = frm.doc.disposal_date;
		}

		frm.dashboard.render_graph({
			title: "Asset Value",
			data: {
				labels: x_intervals,
				datasets: [{
					color: 'green',
					values: asset_values,
					formatted: asset_values.map(d => d.toFixed(2))
				}]
			},
			type: 'line'
		});
	},


	item_code: function(frm) {
		if(frm.doc.item_code) {
			frappe.call({
				method: "erpnext.assets.doctype.asset.asset.get_item_details",
				args: {
					item_code: frm.doc.item_code
				},
				callback: function(r, rt) {
					if(r.message) {
						frm.set_value('finance_books', r.message);
					}
				}
			})
		}
	},

	available_for_use_date: function(frm) {
		$.each(frm.doc.finance_books || [], function(i, d) {
			if(!d.depreciation_start_date) d.depreciation_start_date = frm.doc.available_for_use_date;
		});
		refresh_field("finance_books");
	},

	is_existing_asset: function(frm) {
		// frm.toggle_reqd("next_depreciation_date", (!frm.doc.is_existing_asset && frm.doc.calculate_depreciation));
	},

	opening_accumulated_depreciation: function(frm) {
		erpnext.asset.set_accululated_depreciation(frm);
	},

	depreciation_method: function(frm) {
		frm.events.make_schedules_editable(frm);
	},

	make_schedules_editable: function(frm) {
		var is_editable = frm.doc.depreciation_method==="Manual" ? true : false;
		frm.toggle_enable("schedules", is_editable);
		frm.fields_dict["schedules"].grid.toggle_enable("schedule_date", is_editable);
		frm.fields_dict["schedules"].grid.toggle_enable("depreciation_amount", is_editable);
	},

	make_purchase_invoice: function(frm) {
		frappe.call({
			args: {
				"asset": frm.doc.name,
				"item_code": frm.doc.item_code,
				"gross_purchase_amount": frm.doc.gross_purchase_amount,
				"company": frm.doc.company,
				"posting_date": frm.doc.purchase_date
			},
			method: "erpnext.assets.doctype.asset.asset.make_purchase_invoice",
			callback: function(r) {
				var doclist = frappe.model.sync(r.message);
				frappe.set_route("Form", doclist[0].doctype, doclist[0].name);
			}
		})
	},

	make_sales_invoice: function(frm) {
		frappe.call({
			args: {
				"asset": frm.doc.name,
				"item_code": frm.doc.item_code,
				"company": frm.doc.company,
				"serial_no": frm.doc.serial_no
			},
			method: "erpnext.assets.doctype.asset.asset.make_sales_invoice",
			callback: function(r) {
				var doclist = frappe.model.sync(r.message);
				frappe.set_route("Form", doclist[0].doctype, doclist[0].name);
			}
		})
	},

	create_asset_maintenance: function(frm) {
		frappe.call({
			args: {
				"asset": frm.doc.name,
				"item_code": frm.doc.item_code,
				"item_name": frm.doc.item_name,
				"asset_category": frm.doc.asset_category,
				"company": frm.doc.company
			},
			method: "erpnext.assets.doctype.asset.asset.create_asset_maintenance",
			callback: function(r) {
				var doclist = frappe.model.sync(r.message);
				frappe.set_route("Form", doclist[0].doctype, doclist[0].name);
			}
		})
	},

	create_asset_adjustment: function(frm) {
		frappe.call({
			args: {
				"asset": frm.doc.name,
				"asset_category": frm.doc.asset_category,
				"company": frm.doc.company
			},
			method: "erpnext.assets.doctype.asset.asset.create_asset_adjustment",
			freeze: 1,
			callback: function(r) {
				var doclist = frappe.model.sync(r.message);
				frappe.set_route("Form", doclist[0].doctype, doclist[0].name);
			}
		})
	},

	calculate_depreciation: function(frm) {
		frappe.db.get_value("Asset Settings", {'name':"Asset Settings"}, 'schedule_based_on_fiscal_year', (data) => {
			if (data.schedule_based_on_fiscal_year == 1) {
				frm.set_df_property("depreciation_method", "options", "\nStraight Line\nManual");
				frm.toggle_reqd("available_for_use_date", true);
				frm.toggle_display("frequency_of_depreciation", false);
				frappe.db.get_value("Fiscal Year", {'name': frappe.sys_defaults.fiscal_year}, "year_end_date", (data) => {
					frm.set_value("next_depreciation_date", data.year_end_date);
				})
			}
		})
	}
});

frappe.ui.form.on('Depreciation Schedule', {
	make_depreciation_entry: function(frm, cdt, cdn) {
		var row = locals[cdt][cdn];
		if (!row.journal_entry) {
			frappe.call({
				method: "erpnext.assets.doctype.asset.depreciation.make_depreciation_entry",
				args: {
					"asset_name": frm.doc.name,
					"date": row.schedule_date
				},
				callback: function(r) {
					frappe.model.sync(r.message);
					frm.refresh();
				}
			})
		}
	},

	depreciation_amount: function(frm, cdt, cdn) {
		erpnext.asset.set_accululated_depreciation(frm);
	}

})

erpnext.asset.set_accululated_depreciation = function(frm) {
	if(frm.doc.depreciation_method != "Manual") return;

	var accumulated_depreciation = flt(frm.doc.opening_accumulated_depreciation);
	$.each(frm.doc.schedules || [], function(i, row) {
		accumulated_depreciation  += flt(row.depreciation_amount);
		frappe.model.set_value(row.doctype, row.name,
			"accumulated_depreciation_amount", accumulated_depreciation);
	})
};

erpnext.asset.scrap_asset = function(frm) {
	frappe.confirm(__("Do you really want to scrap this asset?"), function () {
		frappe.call({
			args: {
				"asset_name": frm.doc.name
			},
			method: "erpnext.assets.doctype.asset.depreciation.scrap_asset",
			callback: function(r) {
				cur_frm.reload_doc();
			}
		})
	})
};

erpnext.asset.restore_asset = function(frm) {
	frappe.confirm(__("Do you really want to restore this scrapped asset?"), function () {
		frappe.call({
			args: {
				"asset_name": frm.doc.name
			},
			method: "erpnext.assets.doctype.asset.depreciation.restore_asset",
			callback: function(r) {
				cur_frm.reload_doc();
			}
		})
	})
};

erpnext.asset.transfer_asset = function(frm) {
	var dialog = new frappe.ui.Dialog({
		title: __("Transfer Asset"),
		fields: [
			{
				"label": __("Target Location"),
				"fieldname": "target_location",
				"fieldtype": "Link",
				"options": "Location",
				"get_query": function () {
					return {
						filters: [
							["Location", "is_group", "=", 0]
						]
					}
				},
				"reqd": 1
			},
			{
				"label": __("Select Serial No"),
				"fieldname": "serial_nos",
				"fieldtype": "Link",
				"options": "Serial No",
				"get_query": function () {
					return {
						filters: {
							'asset': frm.doc.name
						}
					}
				},
				"onchange": function() {
					let val = this.get_value();
					if (val) {
						let serial_nos = dialog.get_value("serial_no") || val;
						if (serial_nos) {
							serial_nos = serial_nos.split('\n');
							serial_nos.push(val);

							const unique_sn = serial_nos.filter(function(elem, index, self) {
							    return index === self.indexOf(elem);
							});

							dialog.set_value("serial_no", unique_sn.join('\n'));
							dialog.set_value("serial_nos", "");
						}
					}
				}
			},
			{
				"label": __("Serial No"),
				"fieldname": "serial_no",
				"read_only": 1,
				"fieldtype": "Small Text"
			},
			{
				"label": __("Date"),
				"fieldname": "transfer_date",
				"fieldtype": "Datetime",
				"reqd": 1,
				"default": frappe.datetime.now_datetime()
			}
		]
	});

	dialog.set_primary_action(__("Transfer"), function() {
		var args = dialog.get_values();
		if(!args) return;
		dialog.hide();
		return frappe.call({
			type: "GET",
			method: "erpnext.assets.doctype.asset.asset.transfer_asset",
			args: {
				args: {
					"asset": frm.doc.name,
					"transaction_date": args.transfer_date,
<<<<<<< HEAD
					"source_warehouse": frm.doc.location,
					"target_warehouse": args.target_location,
=======
					"source_location": frm.doc.location,
					"target_location": args.target_location,
					"serial_no": args.serial_no,
>>>>>>> 1cc7500b
					"company": frm.doc.company
				}
			},
			freeze: true,
			callback: function(r) {
				cur_frm.reload_doc();
			}
		})
	});
	dialog.show();
};<|MERGE_RESOLUTION|>--- conflicted
+++ resolved
@@ -82,11 +82,7 @@
 			}
 			if (frm.doc.status != 'Fully Depreciated') {
 				frm.add_custom_button(__("Asset Adjustment"), function() {
-<<<<<<< HEAD
-					frm.trigger("create_asset_maintenance");
-=======
 					frm.trigger("create_asset_adjustment");
->>>>>>> 1cc7500b
 				}, __("Make"));
 			}
 
@@ -405,14 +401,9 @@
 				args: {
 					"asset": frm.doc.name,
 					"transaction_date": args.transfer_date,
-<<<<<<< HEAD
-					"source_warehouse": frm.doc.location,
-					"target_warehouse": args.target_location,
-=======
 					"source_location": frm.doc.location,
 					"target_location": args.target_location,
 					"serial_no": args.serial_no,
->>>>>>> 1cc7500b
 					"company": frm.doc.company
 				}
 			},
