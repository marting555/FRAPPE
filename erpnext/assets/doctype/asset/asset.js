--- conflicted
+++ resolved
@@ -95,31 +95,11 @@
 			} else if (frm.doc.status == 'Scrapped') {
 				frm.add_custom_button("Restore Asset", function () {
 					erpnext.asset.restore_asset(frm);
-<<<<<<< HEAD
 				}, __("Manage"));
 			}
 
 			if (frm.doc.maintenance_required && !frm.doc.maintenance_schedule) {
 				frm.add_custom_button(__("Maintain Asset"), function() {
-=======
-				});
-			}
-
-			if (frm.doc.purchase_receipt || !frm.doc.is_existing_asset) {
-				frm.add_custom_button("General Ledger", function () {
-					frappe.route_options = {
-						"voucher_no": frm.doc.name,
-						"from_date": frm.doc.available_for_use_date,
-						"to_date": frm.doc.available_for_use_date,
-						"company": frm.doc.company
-					};
-					frappe.set_route("query-report", "General Ledger");
-				});
-			}
-
-			if (frm.doc.maintenance_required && !frm.doc.maintenance_schedule) {
-				frm.add_custom_button(__("Asset Maintenance"), function () {
->>>>>>> d617df58
 					frm.trigger("create_asset_maintenance");
 				}, __("Manage"));
 			}
@@ -129,21 +109,13 @@
 			}, __("Manage"));
 
 			if (frm.doc.status != 'Fully Depreciated') {
-<<<<<<< HEAD
 				frm.add_custom_button(__("Adjust Asset Value"), function() {
-=======
-				frm.add_custom_button(__("Asset Value Adjustment"), function () {
->>>>>>> d617df58
 					frm.trigger("create_asset_adjustment");
 				}, __("Manage"));
 			}
 
 			if (!frm.doc.calculate_depreciation) {
-<<<<<<< HEAD
 				frm.add_custom_button(__("Create Depreciation Entry"), function() {
-=======
-				frm.add_custom_button(__("Depreciation Entry"), function () {
->>>>>>> d617df58
 					frm.trigger("make_journal_entry");
 				}, __("Manage"));
 			}
@@ -375,7 +347,6 @@
 		})
 	},
 
-<<<<<<< HEAD
 	create_asset_repair: function(frm) {
 		frappe.call({
 			args: {
@@ -391,9 +362,6 @@
 	},
 
 	create_asset_adjustment: function(frm) {
-=======
-	create_asset_adjustment: function (frm) {
->>>>>>> d617df58
 		frappe.call({
 			args: {
 				"asset": frm.doc.name,
