--- conflicted
+++ resolved
@@ -104,13 +104,9 @@
 		je.naming_series = depreciation_series
 		je.posting_date = self.date
 		je.company = self.company
-<<<<<<< HEAD
 		je.remark = _("Depreciation Entry against {0} worth {1}").format(
 			self.asset, self.difference_amount
 		)
-=======
-		je.remark = f"Revaluation Entry against {self.asset} worth {self.difference_amount}"
->>>>>>> e56a98d5
 		je.finance_book = self.finance_book
 
 		entry_template = {
