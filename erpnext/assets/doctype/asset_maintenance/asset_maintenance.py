--- conflicted
+++ resolved
@@ -56,10 +56,7 @@
 def calculate_next_due_date(periodicity, start_date = None, end_date = None, last_completion_date = None, next_due_date = None):
 	if not start_date and not last_completion_date:
 		start_date = frappe.utils.now()
-<<<<<<< HEAD
-=======
 
->>>>>>> 0c0604b7
 	if last_completion_date and ((start_date and last_completion_date > start_date) or not start_date):
 		start_date = last_completion_date
 	if periodicity == 'Daily':
