--- conflicted
+++ resolved
@@ -141,11 +141,7 @@
  ],
  "is_tree": 1,
  "links": [],
-<<<<<<< HEAD
- "modified": "2020-03-18 18:25:59.283057",
-=======
  "modified": "2020-05-08 16:11:11.375701",
->>>>>>> 540559d6
  "modified_by": "Administrator",
  "module": "Assets",
  "name": "Location",
@@ -224,10 +220,7 @@
    "write": 1
   }
  ],
-<<<<<<< HEAD
-=======
  "quick_entry": 1,
->>>>>>> 540559d6
  "show_name_in_global_search": 1,
  "sort_field": "modified",
  "sort_order": "DESC",
