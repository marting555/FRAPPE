# Copyright (c) 2022, Frappe Technologies Pvt. Ltd. and contributors
# For license information, please see license.txt

import frappe
from frappe import _
from frappe.model.document import Document
from frappe.utils import (
	add_days,
	add_months,
	add_years,
	cint,
	date_diff,
	flt,
	get_first_day,
	get_last_day,
	getdate,
	is_last_day_of_the_month,
	month_diff,
)

import erpnext
from erpnext.accounts.utils import get_fiscal_year


class AssetDepreciationSchedule(Document):
	# begin: auto-generated types
	# This code is auto-generated. Do not modify anything in this block.

	from typing import TYPE_CHECKING

	if TYPE_CHECKING:
		from frappe.types import DF

		from erpnext.assets.doctype.depreciation_schedule.depreciation_schedule import (
			DepreciationSchedule,
		)

		amended_from: DF.Link | None
		asset: DF.Link
		company: DF.Link | None
		daily_prorata_based: DF.Check
		depreciation_method: DF.Literal[
			"", "Straight Line", "Double Declining Balance", "Written Down Value", "Manual"
		]
		depreciation_schedule: DF.Table[DepreciationSchedule]
		expected_value_after_useful_life: DF.Currency
		finance_book: DF.Link | None
		finance_book_id: DF.Int
		frequency_of_depreciation: DF.Int
		gross_purchase_amount: DF.Currency
		naming_series: DF.Literal["ACC-ADS-.YYYY.-"]
		notes: DF.SmallText | None
		number_of_depreciations_booked: DF.Int
		opening_accumulated_depreciation: DF.Currency
		rate_of_depreciation: DF.Percent
		shift_based: DF.Check
		status: DF.Literal["Draft", "Active", "Cancelled"]
		total_number_of_depreciations: DF.Int
	# end: auto-generated types

	def before_save(self):
		if not self.finance_book_id:
			self.prepare_draft_asset_depr_schedule_data_from_asset_name_and_fb_name(
				self.asset, self.finance_book
			)
		self.update_shift_depr_schedule()

	def validate(self):
		self.validate_another_asset_depr_schedule_does_not_exist()

	def validate_another_asset_depr_schedule_does_not_exist(self):
		finance_book_filter = ["finance_book", "is", "not set"]
		if self.finance_book:
			finance_book_filter = ["finance_book", "=", self.finance_book]

		asset_depr_schedule = frappe.db.exists(
			"Asset Depreciation Schedule",
			[
				["asset", "=", self.asset],
				finance_book_filter,
				["docstatus", "<", 2],
			],
		)

		if asset_depr_schedule and asset_depr_schedule != self.name:
			if self.finance_book:
				frappe.throw(
					_(
						"Asset Depreciation Schedule {0} for Asset {1} and Finance Book {2} already exists."
					).format(asset_depr_schedule, self.asset, self.finance_book)
				)
			else:
				frappe.throw(
					_("Asset Depreciation Schedule {0} for Asset {1} already exists.").format(
						asset_depr_schedule, self.asset
					)
				)

	def on_submit(self):
		self.db_set("status", "Active")

	def before_cancel(self):
		if not self.flags.should_not_cancel_depreciation_entries:
			self.cancel_depreciation_entries()

	def cancel_depreciation_entries(self):
		for d in self.get("depreciation_schedule"):
			if d.journal_entry:
				frappe.get_doc("Journal Entry", d.journal_entry).cancel()

	def on_cancel(self):
		self.db_set("status", "Cancelled")

	def update_shift_depr_schedule(self):
		if not self.shift_based or self.docstatus != 0:
			return

		asset_doc = frappe.get_doc("Asset", self.asset)
		fb_row = asset_doc.finance_books[self.finance_book_id - 1]

		self.make_depr_schedule(asset_doc, fb_row)
		self.set_accumulated_depreciation(asset_doc, fb_row)

	def prepare_draft_asset_depr_schedule_data_from_asset_name_and_fb_name(self, asset_name, fb_name):
		asset_doc = frappe.get_doc("Asset", asset_name)

		finance_book_filter = ["finance_book", "is", "not set"]
		if fb_name:
			finance_book_filter = ["finance_book", "=", fb_name]

		asset_finance_book_name = frappe.db.get_value(
			doctype="Asset Finance Book",
			filters=[["parent", "=", asset_name], finance_book_filter],
		)
		asset_finance_book_doc = frappe.get_doc("Asset Finance Book", asset_finance_book_name)

		self.prepare_draft_asset_depr_schedule_data(asset_doc, asset_finance_book_doc)

	def prepare_draft_asset_depr_schedule_data(
		self,
		asset_doc,
		row,
		date_of_disposal=None,
		date_of_return=None,
		update_asset_finance_book_row=True,
	):
		have_asset_details_been_modified = self.have_asset_details_been_modified(asset_doc)
		not_manual_depr_or_have_manual_depr_details_been_modified = (
			self.not_manual_depr_or_have_manual_depr_details_been_modified(row)
		)

		self.set_draft_asset_depr_schedule_details(asset_doc, row)

		if self.should_prepare_depreciation_schedule(
			have_asset_details_been_modified, not_manual_depr_or_have_manual_depr_details_been_modified
		):
			self.make_depr_schedule(asset_doc, row, date_of_disposal, update_asset_finance_book_row)
			self.set_accumulated_depreciation(asset_doc, row, date_of_disposal, date_of_return)

	def have_asset_details_been_modified(self, asset_doc):
		return (
			asset_doc.gross_purchase_amount != self.gross_purchase_amount
			or asset_doc.opening_accumulated_depreciation != self.opening_accumulated_depreciation
			or asset_doc.number_of_depreciations_booked != self.number_of_depreciations_booked
		)

	def not_manual_depr_or_have_manual_depr_details_been_modified(self, row):
		return (
			self.depreciation_method != "Manual"
			or row.total_number_of_depreciations != self.total_number_of_depreciations
			or row.frequency_of_depreciation != self.frequency_of_depreciation
			or getdate(row.depreciation_start_date) != self.get("depreciation_schedule")[0].schedule_date
			or row.expected_value_after_useful_life != self.expected_value_after_useful_life
		)

	def should_prepare_depreciation_schedule(
		self, have_asset_details_been_modified, not_manual_depr_or_have_manual_depr_details_been_modified
	):
		if not self.get("depreciation_schedule"):
			return True

		old_asset_depr_schedule_doc = self.get_doc_before_save()

		if self.docstatus != 0 and not old_asset_depr_schedule_doc:
			return True

		if have_asset_details_been_modified or not_manual_depr_or_have_manual_depr_details_been_modified:
			return True

		return False

	def set_draft_asset_depr_schedule_details(self, asset_doc, row):
		self.asset = asset_doc.name
		self.finance_book = row.finance_book
		self.finance_book_id = row.idx
		self.opening_accumulated_depreciation = asset_doc.opening_accumulated_depreciation or 0
		self.number_of_depreciations_booked = asset_doc.number_of_depreciations_booked or 0
		self.gross_purchase_amount = asset_doc.gross_purchase_amount
		self.depreciation_method = row.depreciation_method
		self.total_number_of_depreciations = row.total_number_of_depreciations
		self.frequency_of_depreciation = row.frequency_of_depreciation
		self.rate_of_depreciation = row.rate_of_depreciation
		self.expected_value_after_useful_life = row.expected_value_after_useful_life
		self.daily_prorata_based = row.daily_prorata_based
		self.shift_based = row.shift_based
		self.status = "Draft"

	def make_depr_schedule(
		self,
		asset_doc,
		row,
		date_of_disposal=None,
		update_asset_finance_book_row=True,
		value_after_depreciation=None,
	):
		if not self.get("depreciation_schedule"):
			self.depreciation_schedule = []

		if not asset_doc.available_for_use_date:
			return

		start = self.clear_depr_schedule()

		self._make_depr_schedule(
			asset_doc, row, start, date_of_disposal, update_asset_finance_book_row, value_after_depreciation
		)

	def clear_depr_schedule(self):
		start = 0
		num_of_depreciations_completed = 0
		depr_schedule = []

		self.schedules_before_clearing = self.get("depreciation_schedule")

		for schedule in self.get("depreciation_schedule"):
			if schedule.journal_entry:
				num_of_depreciations_completed += 1
				depr_schedule.append(schedule)
			else:
				start = num_of_depreciations_completed
				break

		self.depreciation_schedule = depr_schedule

		return start

	def _make_depr_schedule(
		self,
		asset_doc,
		row,
		start,
		date_of_disposal,
		update_asset_finance_book_row,
		value_after_depreciation,
	):
		asset_doc.validate_asset_finance_books(row)

		if not value_after_depreciation:
			value_after_depreciation = _get_value_after_depreciation_for_making_schedule(asset_doc, row)
		row.value_after_depreciation = value_after_depreciation

		if update_asset_finance_book_row:
			row.db_update()

		final_number_of_depreciations = cint(row.total_number_of_depreciations) - cint(
			self.number_of_depreciations_booked
		)

		has_pro_rata = _check_is_pro_rata(asset_doc, row)
		if has_pro_rata:
			final_number_of_depreciations += 1

		has_wdv_or_dd_non_yearly_pro_rata = False
		if (
			row.depreciation_method in ("Written Down Value", "Double Declining Balance")
			and cint(row.frequency_of_depreciation) != 12
		):
			has_wdv_or_dd_non_yearly_pro_rata = _check_is_pro_rata(asset_doc, row, wdv_or_dd_non_yearly=True)

		skip_row = False
		should_get_last_day = is_last_day_of_the_month(row.depreciation_start_date)

		depreciation_amount = 0

		number_of_pending_depreciations = final_number_of_depreciations - start
		yearly_opening_wdv = value_after_depreciation
		current_fiscal_year_end_date = None
		for n in range(start, final_number_of_depreciations):
			# If depreciation is already completed (for double declining balance)
			if skip_row:
				continue

			schedule_date = add_months(row.depreciation_start_date, n * cint(row.frequency_of_depreciation))
			if not current_fiscal_year_end_date:
				current_fiscal_year_end_date = get_fiscal_year(row.depreciation_start_date)[2]
			elif getdate(schedule_date) > getdate(current_fiscal_year_end_date):
				current_fiscal_year_end_date = add_years(current_fiscal_year_end_date, 1)
				yearly_opening_wdv = value_after_depreciation

			if n > 0 and len(self.get("depreciation_schedule")) > n - 1:
				prev_depreciation_amount = self.get("depreciation_schedule")[n - 1].depreciation_amount
			else:
				prev_depreciation_amount = 0

			depreciation_amount = get_depreciation_amount(
				self,
				asset_doc,
				value_after_depreciation,
				yearly_opening_wdv,
				row,
				n,
				prev_depreciation_amount,
				has_wdv_or_dd_non_yearly_pro_rata,
				number_of_pending_depreciations,
			)
			if not has_pro_rata or (
				n < (cint(final_number_of_depreciations) - 1) or final_number_of_depreciations == 2
			):
				schedule_date = add_months(
					row.depreciation_start_date, n * cint(row.frequency_of_depreciation)
				)

				if should_get_last_day:
					schedule_date = get_last_day(schedule_date)

			# if asset is being sold or scrapped
			if date_of_disposal and getdate(schedule_date) >= getdate(date_of_disposal):
				from_date = add_months(
					getdate(asset_doc.available_for_use_date),
					(asset_doc.number_of_depreciations_booked * row.frequency_of_depreciation),
				)
				if self.depreciation_schedule:
					from_date = self.depreciation_schedule[-1].schedule_date

				depreciation_amount, days, months = _get_pro_rata_amt(
					row,
					depreciation_amount,
					from_date,
					date_of_disposal,
					original_schedule_date=schedule_date,
				)

				if depreciation_amount > 0:
					self.add_depr_schedule_row(date_of_disposal, depreciation_amount, n)

				break

			# For first row
			if (
				n == 0
				and (has_pro_rata or has_wdv_or_dd_non_yearly_pro_rata)
				and not self.opening_accumulated_depreciation
				and not self.flags.wdv_it_act_applied
			):
				from_date = add_days(
					asset_doc.available_for_use_date, -1
				)  # needed to calc depr amount for available_for_use_date too
				depreciation_amount, days, months = _get_pro_rata_amt(
					row,
					depreciation_amount,
					from_date,
					row.depreciation_start_date,
					has_wdv_or_dd_non_yearly_pro_rata,
				)
			elif n == 0 and has_wdv_or_dd_non_yearly_pro_rata and self.opening_accumulated_depreciation:
				if not is_first_day_of_the_month(getdate(asset_doc.available_for_use_date)):
					from_date = get_last_day(
						add_months(
							getdate(asset_doc.available_for_use_date),
							((self.number_of_depreciations_booked - 1) * row.frequency_of_depreciation),
						)
					)
				else:
					from_date = add_months(
						getdate(add_days(asset_doc.available_for_use_date, -1)),
						(self.number_of_depreciations_booked * row.frequency_of_depreciation),
					)
				depreciation_amount, days, months = _get_pro_rata_amt(
					row,
					depreciation_amount,
					from_date,
					row.depreciation_start_date,
					has_wdv_or_dd_non_yearly_pro_rata,
				)

			# For last row
			elif has_pro_rata and n == cint(final_number_of_depreciations) - 1:
				if not asset_doc.flags.increase_in_asset_life:
					# In case of increase_in_asset_life, the asset.to_date is already set on asset_repair submission
					asset_doc.to_date = add_months(
						asset_doc.available_for_use_date,
						(n + self.number_of_depreciations_booked) * cint(row.frequency_of_depreciation),
					)

				depreciation_amount_without_pro_rata = depreciation_amount

				depreciation_amount, days, months = _get_pro_rata_amt(
					row,
					depreciation_amount,
					schedule_date,
					asset_doc.to_date,
					has_wdv_or_dd_non_yearly_pro_rata,
				)

				depreciation_amount = self.get_adjusted_depreciation_amount(
					depreciation_amount_without_pro_rata, depreciation_amount
				)

				schedule_date = add_days(schedule_date, days)

			if not depreciation_amount:
				continue
			value_after_depreciation = flt(
				value_after_depreciation - flt(depreciation_amount),
				asset_doc.precision("gross_purchase_amount"),
			)

			# Adjust depreciation amount in the last period based on the expected value after useful life
			if (
				n == cint(final_number_of_depreciations) - 1
				and flt(value_after_depreciation) != flt(row.expected_value_after_useful_life)
			) or flt(value_after_depreciation) < flt(row.expected_value_after_useful_life):
				depreciation_amount += flt(value_after_depreciation) - flt(
					row.expected_value_after_useful_life
				)
				skip_row = True

			if flt(depreciation_amount, asset_doc.precision("gross_purchase_amount")) > 0:
				self.add_depr_schedule_row(schedule_date, depreciation_amount, n)

	# to ensure that final accumulated depreciation amount is accurate
	def get_adjusted_depreciation_amount(
		self, depreciation_amount_without_pro_rata, depreciation_amount_for_last_row
	):
		if not self.opening_accumulated_depreciation:
			depreciation_amount_for_first_row = self.get_depreciation_amount_for_first_row()

			if (
				depreciation_amount_for_first_row + depreciation_amount_for_last_row
				!= depreciation_amount_without_pro_rata
			):
				depreciation_amount_for_last_row = (
					depreciation_amount_without_pro_rata - depreciation_amount_for_first_row
				)

		return depreciation_amount_for_last_row

	def get_depreciation_amount_for_first_row(self):
		return self.get("depreciation_schedule")[0].depreciation_amount

	def add_depr_schedule_row(self, schedule_date, depreciation_amount, schedule_idx):
		if self.shift_based:
			shift = (
				self.schedules_before_clearing[schedule_idx].shift
				if self.schedules_before_clearing and len(self.schedules_before_clearing) > schedule_idx
				else frappe.get_cached_value("Asset Shift Factor", {"default": 1}, "shift_name")
			)
		else:
			shift = None

		self.append(
			"depreciation_schedule",
			{
				"schedule_date": schedule_date,
				"depreciation_amount": depreciation_amount,
				"shift": shift,
			},
		)

	def set_accumulated_depreciation(
		self,
		asset_doc,
		row,
		date_of_disposal=None,
		date_of_return=None,
		ignore_booked_entry=False,
	):
		straight_line_idx = [
			d.idx
			for d in self.get("depreciation_schedule")
			if self.depreciation_method == "Straight Line" or self.depreciation_method == "Manual"
		]

		accumulated_depreciation = None
		value_after_depreciation = flt(row.value_after_depreciation)

		for i, d in enumerate(self.get("depreciation_schedule")):
			if ignore_booked_entry and d.journal_entry:
				continue

			if not accumulated_depreciation:
				if i > 0 and asset_doc.flags.decrease_in_asset_value_due_to_value_adjustment:
					accumulated_depreciation = self.get("depreciation_schedule")[
						i - 1
					].accumulated_depreciation_amount
				else:
					accumulated_depreciation = flt(self.opening_accumulated_depreciation)

			depreciation_amount = flt(d.depreciation_amount, d.precision("depreciation_amount"))
			value_after_depreciation -= flt(depreciation_amount)

			# for the last row, if depreciation method = Straight Line
			if (
				straight_line_idx
				and i == max(straight_line_idx) - 1
				and not date_of_disposal
				and not date_of_return
				and not row.shift_based
			):
				depreciation_amount += flt(
					value_after_depreciation - flt(row.expected_value_after_useful_life),
					d.precision("depreciation_amount"),
				)

			d.depreciation_amount = depreciation_amount
			accumulated_depreciation += d.depreciation_amount
			d.accumulated_depreciation_amount = flt(
				accumulated_depreciation, d.precision("accumulated_depreciation_amount")
			)


def _get_value_after_depreciation_for_making_schedule(asset_doc, fb_row):
	if asset_doc.docstatus == 1 and fb_row.value_after_depreciation:
		value_after_depreciation = flt(fb_row.value_after_depreciation)
	else:
		value_after_depreciation = flt(asset_doc.gross_purchase_amount) - flt(
			asset_doc.opening_accumulated_depreciation
		)

	return value_after_depreciation


# if it returns True, depreciation_amount will not be equal for the first and last rows
def _check_is_pro_rata(asset_doc, row, wdv_or_dd_non_yearly=False):
	has_pro_rata = False

	# if not existing asset, from_date = available_for_use_date
	# otherwise, if number_of_depreciations_booked = 2, available_for_use_date = 01/01/2020 and frequency_of_depreciation = 12
	# from_date = 01/01/2022
	from_date = _get_modified_available_for_use_date(asset_doc, row, wdv_or_dd_non_yearly)
	days = date_diff(row.depreciation_start_date, from_date) + 1

	if wdv_or_dd_non_yearly:
		total_days = get_total_days(row.depreciation_start_date, 12)
	else:
		# if frequency_of_depreciation is 12 months, total_days = 365
		total_days = get_total_days(row.depreciation_start_date, row.frequency_of_depreciation)

	if days < total_days:
		has_pro_rata = True

	return has_pro_rata


def _get_modified_available_for_use_date(asset_doc, row, wdv_or_dd_non_yearly=False):
	if wdv_or_dd_non_yearly:
		return add_months(
			asset_doc.available_for_use_date,
			(asset_doc.number_of_depreciations_booked * 12),
		)
	else:
		return add_months(
			asset_doc.available_for_use_date,
			(asset_doc.number_of_depreciations_booked * row.frequency_of_depreciation),
		)


def _get_pro_rata_amt(
	row,
	depreciation_amount,
	from_date,
	to_date,
	has_wdv_or_dd_non_yearly_pro_rata=False,
	original_schedule_date=None,
):
	days = date_diff(to_date, from_date)
	months = month_diff(to_date, from_date)
	if has_wdv_or_dd_non_yearly_pro_rata:
		total_days = get_total_days(original_schedule_date or to_date, 12)
	else:
		total_days = get_total_days(original_schedule_date or to_date, row.frequency_of_depreciation)
	return (depreciation_amount * flt(days)) / flt(total_days), days, months


def get_total_days(date, frequency):
	period_start_date = add_months(date, cint(frequency) * -1)
	if is_last_day_of_the_month(date):
		period_start_date = get_last_day(period_start_date)
	return date_diff(date, period_start_date)


def get_depreciation_amount(
	asset_depr_schedule,
	asset,
	depreciable_value,
	yearly_opening_wdv,
	fb_row,
	schedule_idx=0,
	prev_depreciation_amount=0,
	has_wdv_or_dd_non_yearly_pro_rata=False,
	number_of_pending_depreciations=0,
):
	if fb_row.depreciation_method in ("Straight Line", "Manual"):
		return get_straight_line_or_manual_depr_amount(
			asset_depr_schedule, asset, fb_row, schedule_idx, number_of_pending_depreciations
		)
	else:
		return get_wdv_or_dd_depr_amount(
			asset,
			fb_row,
			depreciable_value,
			yearly_opening_wdv,
			schedule_idx,
			prev_depreciation_amount,
			has_wdv_or_dd_non_yearly_pro_rata,
			asset_depr_schedule,
		)


def get_straight_line_or_manual_depr_amount(
	asset_depr_schedule, asset, row, schedule_idx, number_of_pending_depreciations
):
	if row.shift_based:
		return get_shift_depr_amount(asset_depr_schedule, asset, row, schedule_idx)

	# if the Depreciation Schedule is being modified after Asset Repair due to increase in asset life and value
	if asset.flags.increase_in_asset_life:
		return (flt(row.value_after_depreciation) - flt(row.expected_value_after_useful_life)) / (
			date_diff(asset.to_date, asset.available_for_use_date) / 365
		)
	# if the Depreciation Schedule is being modified after Asset Repair due to increase in asset value
	elif asset.flags.increase_in_asset_value_due_to_repair:
		return (flt(row.value_after_depreciation) - flt(row.expected_value_after_useful_life)) / flt(
			row.total_number_of_depreciations
		)
	# if the Depreciation Schedule is being modified after Asset Value Adjustment due to decrease in asset value
	elif asset.flags.decrease_in_asset_value_due_to_value_adjustment:
		if row.daily_prorata_based:
			amount = flt(row.value_after_depreciation) - flt(row.expected_value_after_useful_life)
			total_days = (
				date_diff(
					get_last_day(
						add_months(
							row.depreciation_start_date,
							flt(row.total_number_of_depreciations - asset.number_of_depreciations_booked - 1)
							* row.frequency_of_depreciation,
						)
					),
<<<<<<< HEAD
					1,
				),
			) + 1
=======
					add_days(
						get_last_day(
							add_months(
								row.depreciation_start_date,
								flt(
									row.total_number_of_depreciations
									- asset.number_of_depreciations_booked
									- number_of_pending_depreciations
									- 1
								)
								* row.frequency_of_depreciation,
							)
						),
						1,
					),
				)
				+ 1
			)
>>>>>>> 91fe2535

			daily_depr_amount = amount / total_days

			to_date = get_last_day(
				add_months(row.depreciation_start_date, schedule_idx * row.frequency_of_depreciation)
			)
			from_date = add_days(
				get_last_day(
					add_months(
						row.depreciation_start_date, (schedule_idx - 1) * row.frequency_of_depreciation
					)
				),
				1,
			)

			return daily_depr_amount * (date_diff(to_date, from_date) + 1)
		else:
			return (
				flt(row.value_after_depreciation) - flt(row.expected_value_after_useful_life)
			) / number_of_pending_depreciations
	# if the Depreciation Schedule is being prepared for the first time
	else:
		if row.daily_prorata_based:
			amount = (
				flt(asset.gross_purchase_amount)
				- flt(asset.opening_accumulated_depreciation)
				- flt(row.expected_value_after_useful_life)
			)

			total_days = (
				date_diff(
					get_last_day(
						add_months(
							row.depreciation_start_date,
							flt(row.total_number_of_depreciations - asset.number_of_depreciations_booked - 1)
							* row.frequency_of_depreciation,
						)
					),
					add_days(
						get_last_day(
							add_months(row.depreciation_start_date, -1 * row.frequency_of_depreciation)
						),
						1,
					),
				)
				+ 1
			)

			daily_depr_amount = amount / total_days

			to_date = get_last_day(
				add_months(row.depreciation_start_date, schedule_idx * row.frequency_of_depreciation)
			)
			from_date = add_days(
				get_last_day(
					add_months(
						row.depreciation_start_date, (schedule_idx - 1) * row.frequency_of_depreciation
					)
				),
				1,
			)
			return daily_depr_amount * (date_diff(to_date, from_date) + 1)
		else:
			return (
				flt(asset.gross_purchase_amount)
				- flt(asset.opening_accumulated_depreciation)
				- flt(row.expected_value_after_useful_life)
			) / flt(row.total_number_of_depreciations - asset.number_of_depreciations_booked)


def get_shift_depr_amount(asset_depr_schedule, asset, row, schedule_idx):
	if asset_depr_schedule.get("__islocal") and not asset.flags.shift_allocation:
		return (
			flt(asset.gross_purchase_amount)
			- flt(asset.opening_accumulated_depreciation)
			- flt(row.expected_value_after_useful_life)
		) / flt(row.total_number_of_depreciations - asset.number_of_depreciations_booked)

	asset_shift_factors_map = get_asset_shift_factors_map()
	shift = (
		asset_depr_schedule.schedules_before_clearing[schedule_idx].shift
		if len(asset_depr_schedule.schedules_before_clearing) > schedule_idx
		else None
	)
	shift_factor = asset_shift_factors_map.get(shift) if shift else 0

	shift_factors_sum = sum(
		flt(asset_shift_factors_map.get(schedule.shift))
		for schedule in asset_depr_schedule.schedules_before_clearing
	)

	return (
		(
			flt(asset.gross_purchase_amount)
			- flt(asset.opening_accumulated_depreciation)
			- flt(row.expected_value_after_useful_life)
		)
		/ flt(shift_factors_sum)
	) * shift_factor


def get_asset_shift_factors_map():
	return dict(frappe.db.get_all("Asset Shift Factor", ["shift_name", "shift_factor"], as_list=True))


@erpnext.allow_regional
def get_wdv_or_dd_depr_amount(
	asset,
	fb_row,
	depreciable_value,
	yearly_opening_wdv,
	schedule_idx,
	prev_depreciation_amount,
	has_wdv_or_dd_non_yearly_pro_rata,
	asset_depr_schedule,
):
	return get_default_wdv_or_dd_depr_amount(
		asset,
		fb_row,
		depreciable_value,
		schedule_idx,
		prev_depreciation_amount,
		has_wdv_or_dd_non_yearly_pro_rata,
		asset_depr_schedule,
	)


def get_default_wdv_or_dd_depr_amount(
	asset,
	fb_row,
	depreciable_value,
	schedule_idx,
	prev_depreciation_amount,
	has_wdv_or_dd_non_yearly_pro_rata,
	asset_depr_schedule,
):
	if cint(fb_row.frequency_of_depreciation) == 12:
		return flt(depreciable_value) * (flt(fb_row.rate_of_depreciation) / 100)
	else:
		if has_wdv_or_dd_non_yearly_pro_rata:
			if schedule_idx == 0:
				return flt(depreciable_value) * (flt(fb_row.rate_of_depreciation) / 100)
			elif schedule_idx % (12 / cint(fb_row.frequency_of_depreciation)) == 1:
				return (
					flt(depreciable_value)
					* flt(fb_row.frequency_of_depreciation)
					* (flt(fb_row.rate_of_depreciation) / 1200)
				)
			else:
				return prev_depreciation_amount
		else:
			if schedule_idx % (12 / cint(fb_row.frequency_of_depreciation)) == 0:
				return (
					flt(depreciable_value)
					* flt(fb_row.frequency_of_depreciation)
					* (flt(fb_row.rate_of_depreciation) / 1200)
				)
			else:
				return prev_depreciation_amount


def make_draft_asset_depr_schedules_if_not_present(asset_doc):
	asset_depr_schedules_names = []

	for row in asset_doc.get("finance_books"):
		asset_depr_schedule = get_asset_depr_schedule_name(
			asset_doc.name, ["Draft", "Active"], row.finance_book
		)

		if not asset_depr_schedule:
			name = make_draft_asset_depr_schedule(asset_doc, row)
			asset_depr_schedules_names.append(name)

	return asset_depr_schedules_names


def make_draft_asset_depr_schedules(asset_doc):
	asset_depr_schedules_names = []

	for row in asset_doc.get("finance_books"):
		name = make_draft_asset_depr_schedule(asset_doc, row)
		asset_depr_schedules_names.append(name)

	return asset_depr_schedules_names


def make_draft_asset_depr_schedule(asset_doc, row):
	asset_depr_schedule_doc = frappe.new_doc("Asset Depreciation Schedule")

	asset_depr_schedule_doc.prepare_draft_asset_depr_schedule_data(asset_doc, row)

	asset_depr_schedule_doc.insert()

	return asset_depr_schedule_doc.name


def update_draft_asset_depr_schedules(asset_doc):
	for row in asset_doc.get("finance_books"):
		asset_depr_schedule_doc = get_asset_depr_schedule_doc(asset_doc.name, "Draft", row.finance_book)

		if not asset_depr_schedule_doc:
			continue

		asset_depr_schedule_doc.prepare_draft_asset_depr_schedule_data(asset_doc, row)

		asset_depr_schedule_doc.save()


def convert_draft_asset_depr_schedules_into_active(asset_doc):
	for row in asset_doc.get("finance_books"):
		asset_depr_schedule_doc = get_asset_depr_schedule_doc(asset_doc.name, "Draft", row.finance_book)

		if not asset_depr_schedule_doc:
			continue

		asset_depr_schedule_doc.submit()


def cancel_asset_depr_schedules(asset_doc):
	for row in asset_doc.get("finance_books"):
		asset_depr_schedule_doc = get_asset_depr_schedule_doc(asset_doc.name, "Active", row.finance_book)

		if not asset_depr_schedule_doc:
			continue

		asset_depr_schedule_doc.cancel()


def make_new_active_asset_depr_schedules_and_cancel_current_ones(
	asset_doc,
	notes,
	date_of_disposal=None,
	date_of_return=None,
	value_after_depreciation=None,
	ignore_booked_entry=False,
):
	for row in asset_doc.get("finance_books"):
		current_asset_depr_schedule_doc = get_asset_depr_schedule_doc(
			asset_doc.name, "Active", row.finance_book
		)

		if not current_asset_depr_schedule_doc:
			frappe.throw(
				_("Asset Depreciation Schedule not found for Asset {0} and Finance Book {1}").format(
					asset_doc.name, row.finance_book
				)
			)

		new_asset_depr_schedule_doc = frappe.copy_doc(current_asset_depr_schedule_doc)

		if asset_doc.flags.increase_in_asset_value_due_to_repair and row.depreciation_method in (
			"Written Down Value",
			"Double Declining Balance",
		):
			new_rate_of_depreciation = flt(
				asset_doc.get_depreciation_rate(row), row.precision("rate_of_depreciation")
			)
			row.rate_of_depreciation = new_rate_of_depreciation
			new_asset_depr_schedule_doc.rate_of_depreciation = new_rate_of_depreciation

		new_asset_depr_schedule_doc.make_depr_schedule(
			asset_doc, row, date_of_disposal, value_after_depreciation=value_after_depreciation
		)
		new_asset_depr_schedule_doc.set_accumulated_depreciation(
			asset_doc, row, date_of_disposal, date_of_return, ignore_booked_entry
		)

		new_asset_depr_schedule_doc.notes = notes

		current_asset_depr_schedule_doc.flags.should_not_cancel_depreciation_entries = True
		current_asset_depr_schedule_doc.cancel()

		new_asset_depr_schedule_doc.submit()


def get_temp_asset_depr_schedule_doc(
	asset_doc,
	row,
	date_of_disposal=None,
	date_of_return=None,
	update_asset_finance_book_row=False,
	new_depr_schedule=None,
):
	current_asset_depr_schedule_doc = get_asset_depr_schedule_doc(asset_doc.name, "Active", row.finance_book)

	if not current_asset_depr_schedule_doc:
		frappe.throw(
			_("Asset Depreciation Schedule not found for Asset {0} and Finance Book {1}").format(
				asset_doc.name, row.finance_book
			)
		)

	temp_asset_depr_schedule_doc = frappe.copy_doc(current_asset_depr_schedule_doc)

	if new_depr_schedule:
		temp_asset_depr_schedule_doc.depreciation_schedule = []

		for schedule in new_depr_schedule:
			temp_asset_depr_schedule_doc.append(
				"depreciation_schedule",
				{
					"schedule_date": schedule.schedule_date,
					"depreciation_amount": schedule.depreciation_amount,
					"accumulated_depreciation_amount": schedule.accumulated_depreciation_amount,
					"journal_entry": schedule.journal_entry,
					"shift": schedule.shift,
				},
			)

	temp_asset_depr_schedule_doc.prepare_draft_asset_depr_schedule_data(
		asset_doc,
		row,
		date_of_disposal,
		date_of_return,
		update_asset_finance_book_row,
	)

	return temp_asset_depr_schedule_doc


@frappe.whitelist()
def get_depr_schedule(asset_name, status, finance_book=None):
	asset_depr_schedule_doc = get_asset_depr_schedule_doc(asset_name, status, finance_book)

	if not asset_depr_schedule_doc:
		return

	return asset_depr_schedule_doc.get("depreciation_schedule")


@frappe.whitelist()
def get_asset_depr_schedule_doc(asset_name, status, finance_book=None):
	asset_depr_schedule = get_asset_depr_schedule_name(asset_name, status, finance_book)

	if not asset_depr_schedule:
		return

	asset_depr_schedule_doc = frappe.get_doc("Asset Depreciation Schedule", asset_depr_schedule[0].name)

	return asset_depr_schedule_doc


def get_asset_depr_schedule_name(asset_name, status, finance_book=None):
	if isinstance(status, str):
		status = [status]

	filters = [
		["asset", "=", asset_name],
		["status", "in", status],
		["docstatus", "<", 2],
	]

	if finance_book:
		filters.append(["finance_book", "=", finance_book])
	else:
		filters.append(["finance_book", "is", "not set"])

	return frappe.get_all(
		doctype="Asset Depreciation Schedule",
		filters=filters,
		limit=1,
	)


def is_first_day_of_the_month(date):
	first_day_of_the_month = get_first_day(date)

	return getdate(first_day_of_the_month) == getdate(date)<|MERGE_RESOLUTION|>--- conflicted
+++ resolved
@@ -646,11 +646,6 @@
 							* row.frequency_of_depreciation,
 						)
 					),
-<<<<<<< HEAD
-					1,
-				),
-			) + 1
-=======
 					add_days(
 						get_last_day(
 							add_months(
@@ -669,7 +664,6 @@
 				)
 				+ 1
 			)
->>>>>>> 91fe2535
 
 			daily_depr_amount = amount / total_days
 
