# Copyright (c) 2013, Frappe Technologies Pvt. Ltd. and contributors
# For license information, please see license.txt

from __future__ import unicode_literals
import frappe
from frappe import _
<<<<<<< HEAD
from frappe.utils import cstr, today, flt
=======
from frappe.utils import cstr, today, flt, add_years, formatdate, getdate
from erpnext.accounts.report.financial_statements import get_period_list, get_fiscal_year_data, validate_fiscal_year
>>>>>>> 00175c96

def execute(filters=None):
	filters = frappe._dict(filters or {})
	columns = get_columns(filters)
	data = get_data(filters)
	chart = prepare_chart_data(data, filters) if filters.get("group_by") not in ("Asset Category", "Location") else {}

<<<<<<< HEAD
def get_columns(filters):
	return [
		{
			"label": _("Asset Id"),
			"fieldtype": "Link",
			"fieldname": "asset_id",
			"options": "Asset",
			"width": 100
		},
		{
			"label": _("Asset Name"),
			"fieldtype": "Data",
			"fieldname": "asset_name",
			"width": 140
		},
		{
			"label": _("Asset Category"),
			"fieldtype": "Link",
			"fieldname": "asset_category",
			"options": "Asset Category",
			"width": 100
		},
		{
			"label": _("Status"),
			"fieldtype": "Data",
			"fieldname": "status",
			"width": 90
		},
		{
			"label": _("Purchase Date"),
			"fieldtype": "Date",
			"fieldname": "purchase_date",
			"width": 90
		},
		{
			"label": _("Available For Use Date"),
			"fieldtype": "Date",
			"fieldname": "available_for_use_date",
			"width": 90
		},
		{
			"label": _("Gross Purchase Amount"),
			"fieldname": "gross_purchase_amount",
			"options": "Currency",
			"width": 90
		},
		{
			"label": _("Asset Value"),
			"fieldname": "asset_value",
			"options": "Currency",
			"width": 90
		},
		{
			"label": _("Opening Accumulated Depreciation"),
			"fieldname": "opening_accumulated_depreciation",
			"options": "Currency",
			"width": 90
		},
		{
			"label": _("Depreciated Amount"),
			"fieldname": "depreciated_amount",
			"options": "Currency",
			"width": 90
		},
		{
			"label": _("Cost Center"),
			"fieldtype": "Link",
			"fieldname": "cost_center",
			"options": "Cost Center",
			"width": 100
		},
		{
			"label": _("Department"),
			"fieldtype": "Link",
			"fieldname": "department",
			"options": "Department",
			"width": 100
		},
		{
			"label": _("Vendor Name"),
			"fieldtype": "Data",
			"fieldname": "vendor_name",
			"width": 100
		},
		{
			"label": _("Location"),
			"fieldtype": "Link",
			"fieldname": "location",
			"options": "Location",
			"width": 100
		},
	]
=======
	return columns, data, None, chart
>>>>>>> 00175c96

def get_conditions(filters):
	conditions = { 'docstatus': 1 }
	status = filters.status
<<<<<<< HEAD
	date = filters.date

	if filters.get('company'):
		conditions["company"] = filters.company
	if filters.get('purchase_date'):
		conditions["purchase_date"] = ('<=', filters.get('purchase_date'))
	if filters.get('available_for_use_date'):
		conditions["available_for_use_date"] = ('<=', filters.get('available_for_use_date'))
=======
	date_field = frappe.scrub(filters.date_based_on or "Purchase Date")

	if filters.get('company'):
		conditions["company"] = filters.company
	if filters.filter_based_on == "Date Range":
		conditions[date_field] = ["between", [filters.from_date, filters.to_date]]
	if filters.filter_based_on == "Fiscal Year":
		fiscal_year = get_fiscal_year_data(filters.from_fiscal_year, filters.to_fiscal_year)
		validate_fiscal_year(fiscal_year, filters.from_fiscal_year, filters.to_fiscal_year)
		filters.year_start_date = getdate(fiscal_year.year_start_date)
		filters.year_end_date = getdate(fiscal_year.year_end_date)

		conditions[date_field] = ["between", [filters.year_start_date, filters.year_end_date]]
>>>>>>> 00175c96
	if filters.get('is_existing_asset'):
		conditions["is_existing_asset"] = filters.get('is_existing_asset')
	if filters.get('asset_category'):
		conditions["asset_category"] = filters.get('asset_category')
<<<<<<< HEAD
=======
	if filters.get('cost_center'):
		conditions["cost_center"] = filters.get('cost_center')
>>>>>>> 00175c96

	# In Store assets are those that are not sold or scrapped
	operand = 'not in'
	if status not in 'In Location':
		operand = 'in'

	conditions['status'] = (operand, ['Sold', 'Scrapped'])

	return conditions

def get_data(filters):

	data = []

	conditions = get_conditions(filters)
	depreciation_amount_map = get_finance_book_value_map(filters)
	pr_supplier_map = get_purchase_receipt_supplier_map()
	pi_supplier_map = get_purchase_invoice_supplier_map()

	group_by = frappe.scrub(filters.get("group_by"))

	if group_by == "asset_category":
		fields = ["asset_category", "gross_purchase_amount", "opening_accumulated_depreciation"]
		assets_record = frappe.db.get_all("Asset", filters=conditions, fields=fields, group_by=group_by)

	elif group_by == "location":
		fields = ["location", "gross_purchase_amount", "opening_accumulated_depreciation"]
		assets_record = frappe.db.get_all("Asset", filters=conditions, fields=fields, group_by=group_by)

	else:
		fields = ["name as asset_id", "asset_name", "status", "department", "cost_center", "purchase_receipt",
			"asset_category", "purchase_date", "gross_purchase_amount", "location",
<<<<<<< HEAD
			"available_for_use_date", "status", "purchase_invoice", "opening_accumulated_depreciation"])
=======
			"available_for_use_date", "purchase_invoice", "opening_accumulated_depreciation"]
		assets_record = frappe.db.get_all("Asset", filters=conditions, fields=fields)
>>>>>>> 00175c96

	for asset in assets_record:
		asset_value = asset.gross_purchase_amount - flt(asset.opening_accumulated_depreciation) \
			- flt(depreciation_amount_map.get(asset.name))
		if asset_value:
			row = {
				"asset_id": asset.asset_id,
				"asset_name": asset.asset_name,
				"status": asset.status,
				"department": asset.department,
				"cost_center": asset.cost_center,
				"vendor_name": pr_supplier_map.get(asset.purchase_receipt) or pi_supplier_map.get(asset.purchase_invoice),
				"gross_purchase_amount": asset.gross_purchase_amount,
				"opening_accumulated_depreciation": asset.opening_accumulated_depreciation,
<<<<<<< HEAD
				"depreciated_amount": depreciation_amount_map.get(asset.name) or 0.0,
=======
				"depreciated_amount": depreciation_amount_map.get(asset.asset_id) or 0.0,
>>>>>>> 00175c96
				"available_for_use_date": asset.available_for_use_date,
				"location": asset.location,
				"asset_category": asset.asset_category,
				"purchase_date": asset.purchase_date,
				"asset_value": asset_value
			}
			data.append(row)

	return data

<<<<<<< HEAD
def get_finance_book_value_map(filters):
	date = filters.get('purchase_date') or filters.get('available_for_use_date') or today()
=======
def prepare_chart_data(data, filters):
	labels_values_map = {}
	date_field = frappe.scrub(filters.date_based_on)

	period_list = get_period_list(filters.from_fiscal_year, filters.to_fiscal_year, 
		filters.from_date, filters.to_date, filters.filter_based_on, "Monthly", company=filters.company)

	for d in period_list:
		labels_values_map.setdefault(d.get('label'), frappe._dict({'asset_value': 0, 'depreciated_amount': 0}))

	for d in data:
		date = d.get(date_field)
		belongs_to_month = formatdate(date, "MMM YYYY")

		labels_values_map[belongs_to_month].asset_value += d.get("asset_value")
		labels_values_map[belongs_to_month].depreciated_amount += d.get("depreciated_amount")

	return {
		"data" : {
			"labels": labels_values_map.keys(),
			"datasets": [
				{ 'name': _('Asset Value'), 'values': [d.get("asset_value") for d in labels_values_map.values()] },
				{ 'name': _('Depreciatied Amount'), 'values': [d.get("depreciated_amount") for d in labels_values_map.values()] }
			]
		},
		"type": "bar",
		"barOptions": {
			"stacked": 1
		},
	}

def get_finance_book_value_map(filters):
	date = filters.to_date if filters.filter_based_on == "Date Range" else filters.year_end_date
>>>>>>> 00175c96

	return frappe._dict(frappe.db.sql(''' Select
		parent, SUM(depreciation_amount)
		FROM `tabDepreciation Schedule`
		WHERE
			parentfield='schedules'
			AND schedule_date<=%s
			AND journal_entry IS NOT NULL
			AND ifnull(finance_book, '')=%s
		GROUP BY parent''', (date, cstr(filters.finance_book or ''))))

def get_purchase_receipt_supplier_map():
	return frappe._dict(frappe.db.sql(''' Select
		pr.name, pr.supplier
		FROM `tabPurchase Receipt` pr, `tabPurchase Receipt Item` pri
		WHERE
			pri.parent = pr.name
			AND pri.is_fixed_asset=1
			AND pr.docstatus=1
			AND pr.is_return=0'''))

def get_purchase_invoice_supplier_map():
	return frappe._dict(frappe.db.sql(''' Select
		pi.name, pi.supplier
		FROM `tabPurchase Invoice` pi, `tabPurchase Invoice Item` pii
		WHERE
			pii.parent = pi.name
			AND pii.is_fixed_asset=1
			AND pi.docstatus=1
			AND pi.is_return=0'''))

def get_columns(filters):
	if filters.get("group_by") in ["Asset Category", "Location"]:
		return [
			{
				"label": _("{}").format(filters.get("group_by")),
				"fieldtype": "Link",
				"fieldname": frappe.scrub(filters.get("group_by")),
				"options": filters.get("group_by"),
				"width": 120
			},
			{
				"label": _("Gross Purchase Amount"),
				"fieldname": "gross_purchase_amount",
				"fieldtype": "Currency",
				"options": "company:currency",
				"width": 100
			},
			{
				"label": _("Opening Accumulated Depreciation"),
				"fieldname": "opening_accumulated_depreciation",
				"fieldtype": "Currency",
				"options": "company:currency",
				"width": 90
			},
			{
				"label": _("Depreciated Amount"),
				"fieldname": "depreciated_amount",
				"fieldtype": "Currency",
				"options": "company:currency",
				"width": 100
			},
			{
				"label": _("Asset Value"),
				"fieldname": "asset_value",
				"fieldtype": "Currency",
				"options": "company:currency",
				"width": 100
			}
		]

	return [
		{
			"label": _("Asset Id"),
			"fieldtype": "Link",
			"fieldname": "asset_id",
			"options": "Asset",
			"width": 60
		},
		{
			"label": _("Asset Name"),
			"fieldtype": "Data",
			"fieldname": "asset_name",
			"width": 140
		},
		{
			"label": _("Asset Category"),
			"fieldtype": "Link",
			"fieldname": "asset_category",
			"options": "Asset Category",
			"width": 100
		},
		{
			"label": _("Status"),
			"fieldtype": "Data",
			"fieldname": "status",
			"width": 80
		},
		{
			"label": _("Purchase Date"),
			"fieldtype": "Date",
			"fieldname": "purchase_date",
			"width": 90
		},
		{
			"label": _("Available For Use Date"),
			"fieldtype": "Date",
			"fieldname": "available_for_use_date",
			"width": 90
		},
		{
			"label": _("Gross Purchase Amount"),
			"fieldname": "gross_purchase_amount",
			"fieldtype": "Currency",
			"options": "company:currency",
			"width": 100
		},
		{
			"label": _("Asset Value"),
			"fieldname": "asset_value",
			"fieldtype": "Currency",
			"options": "company:currency",
			"width": 100
		},
		{
			"label": _("Opening Accumulated Depreciation"),
			"fieldname": "opening_accumulated_depreciation",
			"fieldtype": "Currency",
			"options": "company:currency",
			"width": 90
		},
		{
			"label": _("Depreciated Amount"),
			"fieldname": "depreciated_amount",
			"fieldtype": "Currency",
			"options": "company:currency",
			"width": 100
		},
		{
			"label": _("Cost Center"),
			"fieldtype": "Link",
			"fieldname": "cost_center",
			"options": "Cost Center",
			"width": 100
		},
		{
			"label": _("Department"),
			"fieldtype": "Link",
			"fieldname": "department",
			"options": "Department",
			"width": 100
		},
		{
			"label": _("Vendor Name"),
			"fieldtype": "Data",
			"fieldname": "vendor_name",
			"width": 100
		},
		{
			"label": _("Location"),
			"fieldtype": "Link",
			"fieldname": "location",
			"options": "Location",
			"width": 100
		},
	]<|MERGE_RESOLUTION|>--- conflicted
+++ resolved
@@ -4,12 +4,8 @@
 from __future__ import unicode_literals
 import frappe
 from frappe import _
-<<<<<<< HEAD
-from frappe.utils import cstr, today, flt
-=======
 from frappe.utils import cstr, today, flt, add_years, formatdate, getdate
 from erpnext.accounts.report.financial_statements import get_period_list, get_fiscal_year_data, validate_fiscal_year
->>>>>>> 00175c96
 
 def execute(filters=None):
 	filters = frappe._dict(filters or {})
@@ -17,116 +13,11 @@
 	data = get_data(filters)
 	chart = prepare_chart_data(data, filters) if filters.get("group_by") not in ("Asset Category", "Location") else {}
 
-<<<<<<< HEAD
-def get_columns(filters):
-	return [
-		{
-			"label": _("Asset Id"),
-			"fieldtype": "Link",
-			"fieldname": "asset_id",
-			"options": "Asset",
-			"width": 100
-		},
-		{
-			"label": _("Asset Name"),
-			"fieldtype": "Data",
-			"fieldname": "asset_name",
-			"width": 140
-		},
-		{
-			"label": _("Asset Category"),
-			"fieldtype": "Link",
-			"fieldname": "asset_category",
-			"options": "Asset Category",
-			"width": 100
-		},
-		{
-			"label": _("Status"),
-			"fieldtype": "Data",
-			"fieldname": "status",
-			"width": 90
-		},
-		{
-			"label": _("Purchase Date"),
-			"fieldtype": "Date",
-			"fieldname": "purchase_date",
-			"width": 90
-		},
-		{
-			"label": _("Available For Use Date"),
-			"fieldtype": "Date",
-			"fieldname": "available_for_use_date",
-			"width": 90
-		},
-		{
-			"label": _("Gross Purchase Amount"),
-			"fieldname": "gross_purchase_amount",
-			"options": "Currency",
-			"width": 90
-		},
-		{
-			"label": _("Asset Value"),
-			"fieldname": "asset_value",
-			"options": "Currency",
-			"width": 90
-		},
-		{
-			"label": _("Opening Accumulated Depreciation"),
-			"fieldname": "opening_accumulated_depreciation",
-			"options": "Currency",
-			"width": 90
-		},
-		{
-			"label": _("Depreciated Amount"),
-			"fieldname": "depreciated_amount",
-			"options": "Currency",
-			"width": 90
-		},
-		{
-			"label": _("Cost Center"),
-			"fieldtype": "Link",
-			"fieldname": "cost_center",
-			"options": "Cost Center",
-			"width": 100
-		},
-		{
-			"label": _("Department"),
-			"fieldtype": "Link",
-			"fieldname": "department",
-			"options": "Department",
-			"width": 100
-		},
-		{
-			"label": _("Vendor Name"),
-			"fieldtype": "Data",
-			"fieldname": "vendor_name",
-			"width": 100
-		},
-		{
-			"label": _("Location"),
-			"fieldtype": "Link",
-			"fieldname": "location",
-			"options": "Location",
-			"width": 100
-		},
-	]
-=======
 	return columns, data, None, chart
->>>>>>> 00175c96
 
 def get_conditions(filters):
 	conditions = { 'docstatus': 1 }
 	status = filters.status
-<<<<<<< HEAD
-	date = filters.date
-
-	if filters.get('company'):
-		conditions["company"] = filters.company
-	if filters.get('purchase_date'):
-		conditions["purchase_date"] = ('<=', filters.get('purchase_date'))
-	if filters.get('available_for_use_date'):
-		conditions["available_for_use_date"] = ('<=', filters.get('available_for_use_date'))
-=======
 	date_field = frappe.scrub(filters.date_based_on or "Purchase Date")
 
 	if filters.get('company'):
@@ -140,16 +31,12 @@
 		filters.year_end_date = getdate(fiscal_year.year_end_date)
 
 		conditions[date_field] = ["between", [filters.year_start_date, filters.year_end_date]]
->>>>>>> 00175c96
 	if filters.get('is_existing_asset'):
 		conditions["is_existing_asset"] = filters.get('is_existing_asset')
 	if filters.get('asset_category'):
 		conditions["asset_category"] = filters.get('asset_category')
-<<<<<<< HEAD
-=======
 	if filters.get('cost_center'):
 		conditions["cost_center"] = filters.get('cost_center')
->>>>>>> 00175c96
 
 	# In Store assets are those that are not sold or scrapped
 	operand = 'not in'
@@ -182,12 +69,8 @@
 	else:
 		fields = ["name as asset_id", "asset_name", "status", "department", "cost_center", "purchase_receipt",
 			"asset_category", "purchase_date", "gross_purchase_amount", "location",
-<<<<<<< HEAD
-			"available_for_use_date", "status", "purchase_invoice", "opening_accumulated_depreciation"])
-=======
 			"available_for_use_date", "purchase_invoice", "opening_accumulated_depreciation"]
 		assets_record = frappe.db.get_all("Asset", filters=conditions, fields=fields)
->>>>>>> 00175c96
 
 	for asset in assets_record:
 		asset_value = asset.gross_purchase_amount - flt(asset.opening_accumulated_depreciation) \
@@ -202,11 +85,7 @@
 				"vendor_name": pr_supplier_map.get(asset.purchase_receipt) or pi_supplier_map.get(asset.purchase_invoice),
 				"gross_purchase_amount": asset.gross_purchase_amount,
 				"opening_accumulated_depreciation": asset.opening_accumulated_depreciation,
-<<<<<<< HEAD
-				"depreciated_amount": depreciation_amount_map.get(asset.name) or 0.0,
-=======
 				"depreciated_amount": depreciation_amount_map.get(asset.asset_id) or 0.0,
->>>>>>> 00175c96
 				"available_for_use_date": asset.available_for_use_date,
 				"location": asset.location,
 				"asset_category": asset.asset_category,
@@ -217,10 +96,6 @@
 
 	return data
 
-<<<<<<< HEAD
-def get_finance_book_value_map(filters):
-	date = filters.get('purchase_date') or filters.get('available_for_use_date') or today()
-=======
 def prepare_chart_data(data, filters):
 	labels_values_map = {}
 	date_field = frappe.scrub(filters.date_based_on)
@@ -254,7 +129,6 @@
 
 def get_finance_book_value_map(filters):
 	date = filters.to_date if filters.filter_based_on == "Date Range" else filters.year_end_date
->>>>>>> 00175c96
 
 	return frappe._dict(frappe.db.sql(''' Select
 		parent, SUM(depreciation_amount)
