// Copyright (c) 2016, Frappe Technologies Pvt. Ltd. and contributors
// For license information, please see license.txt
/* eslint-disable */

frappe.query_reports["Fixed Asset Register"] = {
	"filters": [
		{
			fieldname:"company",
			label: __("Company"),
			fieldtype: "Link",
			options: "Company",
			default: frappe.defaults.get_user_default("Company"),
			reqd: 1
		},
		{
			fieldname:"status",
			label: __("Status"),
			fieldtype: "Select",
			options: "\nIn Location\nDisposed",
			default: 'In Location'
		},
		{
			"fieldname":"filter_based_on",
			"label": __("Period Based On"),
			"fieldtype": "Select",
			"options": ["Fiscal Year", "Date Range"],
			"default": ["Fiscal Year"],
			"reqd": 1
		},
		{
			"fieldname":"from_date",
			"label": __("Start Date"),
			"fieldtype": "Date",
			"default": frappe.datetime.add_months(frappe.datetime.nowdate(), -12),
			"depends_on": "eval: doc.filter_based_on == 'Date Range'",
			"reqd": 1
		},
		{
			"fieldname":"to_date",
			"label": __("End Date"),
			"fieldtype": "Date",
			"default": frappe.datetime.nowdate(),
			"depends_on": "eval: doc.filter_based_on == 'Date Range'",
			"reqd": 1
		},
		{
			"fieldname":"from_fiscal_year",
			"label": __("Start Year"),
			"fieldtype": "Link",
			"options": "Fiscal Year",
			"default": frappe.defaults.get_user_default("fiscal_year"),
			"depends_on": "eval: doc.filter_based_on == 'Fiscal Year'",
			"reqd": 1
		},
		{
			"fieldname":"to_fiscal_year",
			"label": __("End Year"),
			"fieldtype": "Link",
			"options": "Fiscal Year",
			"default": frappe.defaults.get_user_default("fiscal_year"),
			"depends_on": "eval: doc.filter_based_on == 'Fiscal Year'",
			"reqd": 1
		},
		{
			"fieldname":"date_based_on",
			"label": __("Date Based On"),
			"fieldtype": "Select",
			"options": ["Purchase Date", "Available For Use Date"],
			"default": "Purchase Date",
			"reqd": 1
		},
		{
			fieldname:"asset_category",
			label: __("Asset Category"),
			fieldtype: "Link",
			options: "Asset Category"
		},
		{
			fieldname:"purchase_date",
			label: __("Purchase Date"),
			fieldtype: "Date"
		},
		{
			fieldname:"available_for_use_date",
			label: __("Available For Use Date"),
			fieldtype: "Date"
		},
		{
			fieldname:"finance_book",
			label: __("Finance Book"),
			fieldtype: "Link",
			options: "Finance Book"
		},
		{
<<<<<<< HEAD
			fieldname:"asset_category",
			label: __("Asset Category"),
			fieldtype: "Link",
			options: "Asset Category"
=======
			fieldname:"cost_center",
			label: __("Cost Center"),
			fieldtype: "Link",
			options: "Cost Center"
		},
		{
			fieldname:"group_by",
			label: __("Group By"),
			fieldtype: "Select",
			options: ["--Select a group--", "Asset Category", "Location"],
			default: "--Select a group--",
			reqd: 1
>>>>>>> 540559d6
		},
		{
			fieldname:"is_existing_asset",
			label: __("Is Existing Asset"),
			fieldtype: "Check"
		},
	]
};<|MERGE_RESOLUTION|>--- conflicted
+++ resolved
@@ -92,12 +92,6 @@
 			options: "Finance Book"
 		},
 		{
-<<<<<<< HEAD
-			fieldname:"asset_category",
-			label: __("Asset Category"),
-			fieldtype: "Link",
-			options: "Asset Category"
-=======
 			fieldname:"cost_center",
 			label: __("Cost Center"),
 			fieldtype: "Link",
@@ -110,7 +104,6 @@
 			options: ["--Select a group--", "Asset Category", "Location"],
 			default: "--Select a group--",
 			reqd: 1
->>>>>>> 540559d6
 		},
 		{
 			fieldname:"is_existing_asset",
