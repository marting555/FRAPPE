# Copyright (c) 2015, Frappe Technologies Pvt. Ltd. and Contributors
# License: GNU General Public License v3. See license.txt

<<<<<<< HEAD
from __future__ import unicode_literals

=======
>>>>>>> 51382248
import frappe
from frappe.utils import cint, cstr, nowdate

from erpnext.setup.doctype.item_group.item_group import get_item_for_list_in_html
from erpnext.e_commerce.shopping_cart.product_info import set_product_info_for_website

from redisearch import AutoCompleter, Client, Query
from erpnext.e_commerce.redisearch import (
	is_search_module_loaded,
	WEBSITE_ITEM_INDEX,
	WEBSITE_ITEM_NAME_AUTOCOMPLETE,
	WEBSITE_ITEM_CATEGORY_AUTOCOMPLETE,
	make_key
)

no_cache = 1

def get_context(context):
	context.show_search = True

@frappe.whitelist(allow_guest=True)
def get_product_list(search=None, start=0, limit=12):
	data = get_product_data(search, start, limit)

	for item in data:
		set_product_info_for_website(item)

	return [get_item_for_list_in_html(r) for r in data]

def get_product_data(search=None, start=0, limit=12):
	# limit = 12 because we show 12 items in the grid view
	# base query
	query = """
		SELECT
			web_item_name, item_name, item_code, brand, route,
			website_image, thumbnail, item_group,
			description, web_long_description as website_description,
			website_warehouse, ranking
		FROM `tabWebsite Item`
		WHERE published = 1
		"""

	# search term condition
	if search:
		query += """ and (item_name like %(search)s
				or web_item_name like %(search)s
				or brand like %(search)s
				or web_long_description like %(search)s)"""
		search = "%" + cstr(search) + "%"

	# order by
	query += """ ORDER BY ranking desc, modified desc limit %s, %s""" % (cint(start), cint(limit))

	return frappe.db.sql(query, {
		"search": search
	}, as_dict=1)

@frappe.whitelist(allow_guest=True)
def search(query):
	product_results = product_search(query)
	category_results = get_category_suggestions(query)

	return {
		"product_results": product_results.get("results") or [],
		"category_results": category_results.get("results") or []
	}

@frappe.whitelist(allow_guest=True)
def product_search(query, limit=10, fuzzy_search=True):
	search_results = {"from_redisearch": True, "results": []}

	if not is_search_module_loaded():
		# Redisearch module not loaded
		search_results["from_redisearch"] = False
		search_results["results"] = get_product_data(query, 0, limit)
		return search_results

	if not query:
		return search_results

	red = frappe.cache()
	query = clean_up_query(query)

	ac = AutoCompleter(make_key(WEBSITE_ITEM_NAME_AUTOCOMPLETE), conn=red)
	client = Client(make_key(WEBSITE_ITEM_INDEX), conn=red)
	suggestions = ac.get_suggestions(
		query,
		num=limit,
		fuzzy= fuzzy_search and len(query) > 3 # Fuzzy on length < 3 can be real slow
	)

	# Build a query
	query_string = query

	for s in suggestions:
		query_string += f"|('{clean_up_query(s.string)}')"

	q = Query(query_string)

	results = client.search(q)
	search_results['results'] = list(map(convert_to_dict, results.docs))
	search_results['results'] = sorted(search_results['results'], key=lambda k: frappe.utils.cint(k['ranking']), reverse=True)

	return search_results

def clean_up_query(query):
	return ''.join(c for c in query if c.isalnum() or c.isspace())

def convert_to_dict(redis_search_doc):
	return redis_search_doc.__dict__

@frappe.whitelist(allow_guest=True)
def get_category_suggestions(query):
	search_results = {"results": []}

	if not is_search_module_loaded():
		# Redisearch module not loaded, query db
		categories = frappe.db.get_all(
			"Item Group",
			filters={
				"name": ["like", "%{0}%".format(query)],
				"show_in_website": 1
			},
			fields=["name", "route"]
		)
		search_results['results'] = categories
		return search_results

	if not query:
		return search_results

	ac = AutoCompleter(make_key(WEBSITE_ITEM_CATEGORY_AUTOCOMPLETE), conn=frappe.cache())
	suggestions = ac.get_suggestions(query, num=10)

	search_results['results'] = [s.string for s in suggestions]

	return search_results<|MERGE_RESOLUTION|>--- conflicted
+++ resolved
@@ -1,11 +1,6 @@
 # Copyright (c) 2015, Frappe Technologies Pvt. Ltd. and Contributors
 # License: GNU General Public License v3. See license.txt
 
-<<<<<<< HEAD
-from __future__ import unicode_literals
-
-=======
->>>>>>> 51382248
 import frappe
 from frappe.utils import cint, cstr, nowdate
 
