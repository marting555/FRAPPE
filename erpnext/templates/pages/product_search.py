# Copyright (c) 2021, Frappe Technologies Pvt. Ltd. and Contributors
# License: GNU General Public License v3. See license.txt

<<<<<<< HEAD
=======

>>>>>>> 952fc87c
import frappe
from frappe.utils import cint, cstr, nowdate

from erpnext.setup.doctype.item_group.item_group import get_item_for_list_in_html
from erpnext.e_commerce.shopping_cart.product_info import set_product_info_for_website

# For SEARCH -------
from redisearch import AutoCompleter, Client, Query
from erpnext.e_commerce.website_item_indexing import (
	WEBSITE_ITEM_INDEX, 
	WEBSITE_ITEM_NAME_AUTOCOMPLETE,
	WEBSITE_ITEM_CATEGORY_AUTOCOMPLETE,
	make_key
)
# -----------------

no_cache = 1


def get_context(context):
	context.show_search = True

@frappe.whitelist(allow_guest=True)
def get_product_list(search=None, start=0, limit=12):
	# limit = 12 because we show 12 items in the grid view

	# base query
	query = """select I.name, I.item_name, I.item_code, I.route, I.image, I.website_image, I.thumbnail, I.item_group,
			I.description, I.web_long_description as website_description, I.is_stock_item,
			case when (S.actual_qty - S.reserved_qty) > 0 then 1 else 0 end as in_stock, I.website_warehouse,
			I.has_batch_no
		from `tabItem` I
		left join tabBin S on I.item_code = S.item_code and I.website_warehouse = S.warehouse
		where (I.show_in_website = 1)
			and I.disabled = 0
			and (I.end_of_life is null or I.end_of_life='0000-00-00' or I.end_of_life > %(today)s)"""

	# search term condition
	if search:
		query += """ and (I.web_long_description like %(search)s
				or I.description like %(search)s
				or I.item_name like %(search)s
				or I.name like %(search)s)"""
		search = "%" + cstr(search) + "%"

	# order by
	query += """ order by I.weightage desc, in_stock desc, I.modified desc limit %s, %s""" % (cint(start), cint(limit))

	data = frappe.db.sql(query, {
		"search": search,
		"today": nowdate()
	}, as_dict=1)

	for item in data:
		set_product_info_for_website(item)

	return [get_item_for_list_in_html(r) for r in data]

@frappe.whitelist(allow_guest=True)
def search(query, limit=10, fuzzy_search=True):
	if not query:
		# TODO: return top searches
		return []

	red = frappe.cache()

	query = clean_up_query(query)

	ac = AutoCompleter(make_key(WEBSITE_ITEM_NAME_AUTOCOMPLETE), conn=red)
	client = Client(make_key(WEBSITE_ITEM_INDEX), conn=red)
	suggestions = ac.get_suggestions(
		query, 
		num=limit, 
		fuzzy= fuzzy_search and len(query) > 4 # Fuzzy on length < 3 can be real slow
	)

	# Build a query
	query_string = query

	for s in suggestions:
		query_string += f"|('{clean_up_query(s.string)}')"

	q = Query(query_string)

	print(f"Executing query: {q.query_string()}")

	results = client.search(q)
	results = list(map(convert_to_dict, results.docs))

	# FOR DEBUGGING
	print("SEARCH RESULTS ------------------\n ", results)

	return results

def clean_up_query(query):
	return ''.join(c for c in query if c.isalnum() or c.isspace())

def convert_to_dict(redis_search_doc):
	return redis_search_doc.__dict__

@frappe.whitelist(allow_guest=True)
def get_category_suggestions(query):
	if not query:
		# TODO: return top searches
		return []

	ac = AutoCompleter(make_key(WEBSITE_ITEM_CATEGORY_AUTOCOMPLETE), conn=frappe.cache())
	suggestions = ac.get_suggestions(query, num=10)

	return [s.string for s in suggestions]<|MERGE_RESOLUTION|>--- conflicted
+++ resolved
@@ -1,10 +1,6 @@
 # Copyright (c) 2021, Frappe Technologies Pvt. Ltd. and Contributors
 # License: GNU General Public License v3. See license.txt
 
-<<<<<<< HEAD
-=======
-
->>>>>>> 952fc87c
 import frappe
 from frappe.utils import cint, cstr, nowdate
 
@@ -14,7 +10,7 @@
 # For SEARCH -------
 from redisearch import AutoCompleter, Client, Query
 from erpnext.e_commerce.website_item_indexing import (
-	WEBSITE_ITEM_INDEX, 
+	WEBSITE_ITEM_INDEX,
 	WEBSITE_ITEM_NAME_AUTOCOMPLETE,
 	WEBSITE_ITEM_CATEGORY_AUTOCOMPLETE,
 	make_key
@@ -76,8 +72,8 @@
 	ac = AutoCompleter(make_key(WEBSITE_ITEM_NAME_AUTOCOMPLETE), conn=red)
 	client = Client(make_key(WEBSITE_ITEM_INDEX), conn=red)
 	suggestions = ac.get_suggestions(
-		query, 
-		num=limit, 
+		query,
+		num=limit,
 		fuzzy= fuzzy_search and len(query) > 4 # Fuzzy on length < 3 can be real slow
 	)
 
