{% extends "templates/web.html" %}

{% from "erpnext/templates/includes/macros.html" import render_homepage_section %}

{% block content %}
<main>
	{% if homepage.hero_section_based_on == 'Default' %}
	<section class="hero-section border-bottom {%if homepage.hero_image%}hero-image{%endif%}"
		{% if homepage.hero_image %}
		style="background-image: url('{{ homepage.hero_image }}');"
		{%- endif %}
	>
		<div class="container py-5">
			<h1 class="d-none d-sm-block display-4">{{ homepage.tag_line }}</h1>
			<h1 class="d-block d-sm-none">{{ homepage.tag_line }}</h1>
			<h2 class="d-none d-sm-block">{{ homepage.description }}</h2>
			<h3 class="d-block d-sm-none">{{ homepage.description }}</h3>
		</div>

	</section>
	{% elif homepage.hero_section_based_on == 'Slideshow' and slideshow %}
	<section class="hero-section">
		{% include "templates/includes/slideshow.html" %}
	</section>
	{% elif homepage.hero_section_based_on == 'Homepage Section' %}
		{{ render_homepage_section(homepage.hero_section_doc) }}
	{% endif %}

<<<<<<< HEAD
	{% if homepage.products %}
	<section class="container section-products my-5">
		<h3>{{ _('Products') }}</h3>

		<div class="row">
			{% for item in homepage.products %}
			<div class="col-md-4 mb-4">
				<div class="card h-100 justify-content-between">
					<img class="card-img-top website-image-extra-large" src="{{ item.image }}" loading="lazy" alt="{{ item.item_name }}"></img>
					<div class="card-body flex-grow-0">
						<h5 class="card-title">{{ item.item_name }}</h5>
						<a href="{{ item.route }}" class="card-link">{{ _('More details') }}</a>
					</div>
				</div>
			</div>
			{% endfor %}
		</div>
	</section>
	{% endif %}

=======
>>>>>>> 44bad3bd
	{% if blogs %}
	<section class="container my-5">
		<h3>{{ _('Publications') }}</h3>

		<div class="row">
			{% for blog in blogs %}
			<div class="col-md-4 mb-4">
				<div class="card h-100">
					<div class="card-body">
						<h5 class="card-title">{{ blog.title }}</h5>
						<p class="card-subtitle mb-2 text-muted">{{ _('By {0}').format(blog.blogger) }}</p>
						<p class="card-text">{{ blog.blog_intro }}</p>
					</div>
					<div class="card-body flex-grow-0">
						<a href="{{ blog.route }}" class="card-link">{{ _('Read blog') }}</a>
					</div>
				</div>
			</div>
			{% endfor %}
		</div>
	</section>
	{% endif %}

	{% for section in homepage_sections %}
		{{ render_homepage_section(section) }}
	{% endfor %}
</main>
{% endblock %}<|MERGE_RESOLUTION|>--- conflicted
+++ resolved
@@ -26,29 +26,6 @@
 		{{ render_homepage_section(homepage.hero_section_doc) }}
 	{% endif %}
 
-<<<<<<< HEAD
-	{% if homepage.products %}
-	<section class="container section-products my-5">
-		<h3>{{ _('Products') }}</h3>
-
-		<div class="row">
-			{% for item in homepage.products %}
-			<div class="col-md-4 mb-4">
-				<div class="card h-100 justify-content-between">
-					<img class="card-img-top website-image-extra-large" src="{{ item.image }}" loading="lazy" alt="{{ item.item_name }}"></img>
-					<div class="card-body flex-grow-0">
-						<h5 class="card-title">{{ item.item_name }}</h5>
-						<a href="{{ item.route }}" class="card-link">{{ _('More details') }}</a>
-					</div>
-				</div>
-			</div>
-			{% endfor %}
-		</div>
-	</section>
-	{% endif %}
-
-=======
->>>>>>> 44bad3bd
 	{% if blogs %}
 	<section class="container my-5">
 		<h3>{{ _('Publications') }}</h3>
