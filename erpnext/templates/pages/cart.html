{% extends "templates/web.html" %}

{% block title %} {{ _("Shopping Cart") }} {% endblock %}

{% block header %}<h3 class="shopping-cart-header mt-2 mb-6">{{ _("Shopping Cart") }}</h1>{% endblock %}

<!--
{% block script %}
<script>{% include "templates/includes/cart.js" %}</script>
{% endblock %}
-->


{% block header_actions %}
{% endblock %}

{% block page_content %}

{% from "templates/includes/macros.html" import item_name_and_description %}

{% if doc.items %}
<div class="cart-container">
	<div class="row m-0">
		<div class="col-md-8 frappe-card p-5">
			<div>
				<div id="cart-error" class="alert alert-danger" style="display: none;"></div>
				<div class="cart-items-header">
					{{ _('Items') }}
				</div>
				<table class="table mt-3 cart-table">
					<thead>
						<tr>
							<th width="60%">{{ _('Item') }}</th>
							<th width="20%">{{ _('Quantity') }}</th>
							{% if cart_settings.enable_checkout %}
							<th width="20%" class="text-right">{{ _('Subtotal') }}</th>
							{% endif %}
						</tr>
					</thead>
					<tbody class="cart-items">
						{% include "templates/includes/cart/cart_items.html" %}
					</tbody>
					{% if cart_settings.enable_checkout %}
					<tfoot class="cart-tax-items">
						{% include "templates/includes/order/order_taxes.html" %}
					</tfoot>
					{% endif %}
				</table>
			</div>
			<div class="row">
				<div class="col-4">
					{% if cart_settings.enable_checkout %}
					<a class="btn btn-outline-primary" href="/orders">
						{{ _('See past orders') }}
					</a>
					{% else %}
					<a class="btn btn-outline-primary" href="/quotations">
						{{ _('See past quotations') }}
					</a>
					{% endif %}
				</div>
				<div class="col-8">
					{% if doc.items %}
					<div class="place-order-container">
						{% if cart_settings.enable_checkout %}
							<button class="btn btn-primary btn-place-order" type="button">
								{{ _("Place Order") }}
							</button>
						{% else %}
							<button class="btn btn-primary btn-request-for-quotation" type="button">
								{{ _("Request for Quotation") }}
							</button>
						{% endif %}
					</div>
					{% endif %}
				</div>
			</div>


<<<<<<< HEAD
	{% if doc.items %}
		<div class="place-order-container">
			<a class="btn btn-primary-light mr-2" href="/all-products">
				{{ _("Continue Shopping") }}
			</a>
			{% if cart_settings.enable_checkout %}
				<button class="btn btn-primary btn-place-order" type="button">
					{{ _("Place Order") }}
				</button>
			{% else %}
				<button class="btn btn-primary btn-request-for-quotation" type="button">
					{{ _("Request for Quotation") }}
				</button>
=======
			{% if doc.items %}
			{% if doc.tc_name %}
				<div class="terms-and-conditions-link">
					<a href class="link-terms-and-conditions" data-terms-name="{{ doc.tc_name }}">
						{{ _("Terms and Conditions") }}
					</a>
					<script>
						frappe.ready(() => {
							$('.link-terms-and-conditions').click((e) => {
								e.preventDefault();
								const $link = $(e.target);
								const terms_name = $link.attr('data-terms-name');
								show_terms_and_conditions(terms_name);
							})
						});
						function show_terms_and_conditions(terms_name) {
							frappe.call('erpnext.shopping_cart.cart.get_terms_and_conditions', { terms_name })
							.then(r => {
								frappe.msgprint({
									title: terms_name,
									message: r.message
								});
							});
						}
					</script>
				</div>
>>>>>>> b8f4cdfb
			{% endif %}
		</div>

		<div class="col-md-4">
			<div class="cart-addresses">
				{% include "templates/includes/cart/cart_address.html" %}
				</div>
		</div>
		{% endif %}
	</div>
</div>
{% else %}
<div class="cart-empty frappe-card">
	<div class="cart-empty-state">
		<img src="/assets/erpnext/images/ui-states/cart-empty-state.png" alt="Empty State">
	</div>
	<div class="cart-empty-message mt-4">{{ _('Your cart is Empty') }}</p>
	{% if cart_settings.enable_checkout %}
		<a class="btn btn-outline-primary" href="/orders">
			{{ _('See past orders') }}
		</a>
		{% else %}
		<a class="btn btn-outline-primary" href="/quotations">
			{{ _('See past quotations') }}
		</a>
	{% endif %}
</div>
{% endif %}

{% endblock %}

{% block base_scripts %}
<!-- js should be loaded in body! -->
<script type="text/javascript" src="/assets/frappe/js/lib/jquery/jquery.min.js"></script>
<script type="text/javascript" src="/assets/js/frappe-web.min.js"></script>
<script type="text/javascript" src="/assets/js/control.min.js"></script>
<script type="text/javascript" src="/assets/js/dialog.min.js"></script>
<script type="text/javascript" src="/assets/js/bootstrap-4-web.min.js"></script>
{% endblock %}<|MERGE_RESOLUTION|>--- conflicted
+++ resolved
@@ -62,6 +62,9 @@
 				<div class="col-8">
 					{% if doc.items %}
 					<div class="place-order-container">
+						<a class="btn btn-primary-light mr-2" href="/all-products">
+							{{ _("Continue Shopping") }}
+						</a>
 						{% if cart_settings.enable_checkout %}
 							<button class="btn btn-primary btn-place-order" type="button">
 								{{ _("Place Order") }}
@@ -77,21 +80,6 @@
 			</div>
 
 
-<<<<<<< HEAD
-	{% if doc.items %}
-		<div class="place-order-container">
-			<a class="btn btn-primary-light mr-2" href="/all-products">
-				{{ _("Continue Shopping") }}
-			</a>
-			{% if cart_settings.enable_checkout %}
-				<button class="btn btn-primary btn-place-order" type="button">
-					{{ _("Place Order") }}
-				</button>
-			{% else %}
-				<button class="btn btn-primary btn-request-for-quotation" type="button">
-					{{ _("Request for Quotation") }}
-				</button>
-=======
 			{% if doc.items %}
 			{% if doc.tc_name %}
 				<div class="terms-and-conditions-link">
@@ -118,7 +106,6 @@
 						}
 					</script>
 				</div>
->>>>>>> b8f4cdfb
 			{% endif %}
 		</div>
 
