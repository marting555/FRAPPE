--- conflicted
+++ resolved
@@ -31,16 +31,6 @@
 <div class="cart-container">
 	<div id="cart-error" class="alert alert-danger" style="display: none;"></div>
 
-<<<<<<< HEAD
-		{% if doc.tc_name %}
-			<div class="cart-terms" style="display: none;" title={{doc.tc_name}}>
-				{{doc.tc_name}}
-				{{doc.terms}}
-			</div>
-			<div class="cart-link">
-				<a href="#" onclick="show_terms();return false;">*{{ _("Terms and Conditions") }}</a>
-			</div>
-=======
 	{% if doc.items %}
 	<table class="table table-bordered mt-3">
 		<thead>
@@ -59,7 +49,6 @@
 		<tfoot class="cart-tax-items">
 			{% include "templates/includes/order/order_taxes.html" %}
 		</tfoot>
->>>>>>> 0c0604b7
 		{% endif %}
 	</table>
 	{% else %}
