--- conflicted
+++ resolved
@@ -92,34 +92,6 @@
 					fieldtype: 'Link',
 					options: 'Country',
 					reqd: 1
-<<<<<<< HEAD
-				},
-				{
-					fieldname: "column_break0",
-					fieldtype: "Column Break",
-					width: "50%"
-				},
-				{
-					label: __('Address Type'),
-					fieldname: 'address_type',
-					fieldtype: 'Select',
-					options: [
-						'Billing',
-						'Shipping'
-					],
-					reqd: 1
-				},
-				{
-					label: __('Pin Code'),
-					fieldname: 'pincode',
-					fieldtype: 'Data'
-				},
-				{
-					fieldname: "phone",
-					fieldtype: "Data",
-					label: "Phone"
-=======
->>>>>>> 00175c96
 				},
 				{
 					fieldname: "column_break0",
