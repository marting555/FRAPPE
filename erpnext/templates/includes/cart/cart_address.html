{% from "erpnext/templates/includes/cart/cart_macros.html" import show_address %}

{% if addresses | length == 1%}
	{% set select_address = True %}
{% endif %}

<div class="mb-3 frappe-card p-5" data-section="shipping-address">
	<div class="d-flex">
		<div class="col-6 address-header"><h6>{{ _("Shipping Address") }}</h6></div>
		<div class="col-6" style="padding: 0;">
			<a class="ml-4 btn-new-address" role="button">{{ _("Add a new address") }}</a>
		</div>
	</div>

	<hr>
	{% for address in shipping_addresses %}
	{% if doc.shipping_address_name == address.name %}
	<div class="row no-gutters" data-fieldname="shipping_address_name">
<<<<<<< HEAD
		{% for address in shipping_addresses %}
			<div class="mr-3 mb-3 w-25" data-address-name="{{address.name}}" data-address-type="shipping" {% if doc.shipping_address_name == address.name %} data-active {% endif %}>
				{% include "templates/includes/cart/address_card.html" %}
			</div>
		{% endfor %}
=======
		<div class="w-100 address-container" data-address-name="{{address.name}}" data-address-type="shipping" data-active>
			{% include "templates/includes/cart/address_card.html" %}
		</div>
>>>>>>> 540559d6
	</div>
	{% endif %}
	{% endfor %}
</div>

<!-- Billing Address -->
<div class="checkbox ml-1 mb-2">
	<label for="input_same_billing">
		<input type="checkbox" class="product-filter" id="input_same_billing" checked style="width: 14px !important">
		<span class="label-area font-md">{{ _('Billing Address is same as Shipping Address') }}</span>
	</label>
</div>

{% if billing_addresses %}
	<div class="mb-3 frappe-card p-5" data-section="billing-address">
		<div class="d-flex">
			<div class="col-6 address-header"><h6>{{ _("Billing Address") }}</h6></div>
			<div class="col-6" style="padding: 0;">
				<a class="ml-4 btn-new-address" role="button">{{ _("Add a new address") }}</a>
			</div>
		</div>

		<hr>
		{% for address in billing_addresses %}
<<<<<<< HEAD
			<div class="mr-3 mb-3 w-25" data-address-name="{{address.name}}" data-address-type="billing" {% if doc.customer_address == address.name %} data-active {% endif %}>
				{% include "templates/includes/cart/address_card.html" %}
=======
			{% if doc.customer_address == address.name %}
			<div class="row no-gutters" data-fieldname="customer_address">
				<div class="w-100 address-container" data-address-name="{{address.name}}" data-address-type="billing" data-active>
						{% include "templates/includes/cart/address_card.html" %}
					</div>
>>>>>>> 540559d6
			</div>
			{% endif %}
		{% endfor %}
	</div>
{% endif %}

<script>
frappe.ready(() => {
	$(document).on('click', '.address-card', (e) => {
		const $target = $(e.currentTarget);
		const $section = $target.closest('[data-section]');
		$section.find('.address-card').removeClass('active');
		$target.addClass('active');
	});

	$('#input_same_billing').change((e) => {
		const $check = $(e.target);
		toggle_billing_address_section(!$check.is(':checked'));
	});

	$('.btn-new-address').click(() => {
		const d = new frappe.ui.Dialog({
			title: __('New Address'),
			fields: [
				{
					label: __('Address Title'),
					fieldname: 'address_title',
					fieldtype: 'Data',
					reqd: 1
				},
				{
					label: __('Address Line 1'),
					fieldname: 'address_line1',
					fieldtype: 'Data',
					reqd: 1
				},
				{
					label: __('Address Line 2'),
					fieldname: 'address_line2',
					fieldtype: 'Data'
				},
				{
					label: __('City/Town'),
					fieldname: 'city',
					fieldtype: 'Data',
					reqd: 1
				},
				{
					label: __('State'),
					fieldname: 'state',
					fieldtype: 'Data'
				},
				{
					label: __('Country'),
					fieldname: 'country',
					fieldtype: 'Link',
					options: 'Country',
<<<<<<< HEAD
=======
					only_select: true,
>>>>>>> 540559d6
					reqd: 1
				},
				{
					fieldname: "column_break0",
					fieldtype: "Column Break",
					width: "50%"
				},
				{
					label: __('Address Type'),
					fieldname: 'address_type',
					fieldtype: 'Select',
					options: [
						'Billing',
						'Shipping'
					],
					reqd: 1
				},
				{
<<<<<<< HEAD
					label: __('Pin Code'),
=======
					label: __('Postal Code'),
>>>>>>> 540559d6
					fieldname: 'pincode',
					fieldtype: 'Data'
				},
				{
					fieldname: "phone",
					fieldtype: "Data",
<<<<<<< HEAD
					label: "Phone"
=======
					label: "Phone",
					reqd: 1
>>>>>>> 540559d6
				},
			],
			primary_action_label: __('Save'),
			primary_action: (values) => {
				frappe.call('erpnext.e_commerce.shopping_cart.cart.add_new_address', { doc: values })
					.then(r => {
						frappe.call({
<<<<<<< HEAD
							method: "erpnext.shopping_cart.cart.update_cart_address",
=======
							method: "erpnext.e_commerce.shopping_cart.cart.update_cart_address",
>>>>>>> 540559d6
							args: {
								address_type: r.message.address_type,
								address_name: r.message.name
							},
							callback: function (r) {
								d.hide();
								window.location.reload();
							}
						});
					});

			}
		})

		d.show();
	});

	function setup_state() {
		const shipping_address = $('[data-section="shipping-address"]')
			.find('[data-address-name][data-active]').attr('data-address-name');

		const billing_address = $('[data-section="billing-address"]')
			.find('[data-address-name][data-active]').attr('data-address-name');

		$('#input_same_billing').prop('checked', shipping_address === billing_address).trigger('change');

		if (!shipping_address && !billing_address) {
			$('#input_same_billing').prop('checked', true).trigger('change');
		}

		if (shipping_address) {
			$(`[data-section="shipping-address"] [data-address-name="${shipping_address}"] .address-card`).addClass('active');
		}
		if (billing_address) {
			$(`[data-section="billing-address"] [data-address-name="${billing_address}"] .address-card`).addClass('active');
		}
	}

	setup_state();

	function toggle_billing_address_section(flag) {
		$('[data-section="billing-address"]').toggle(flag);
	}
});
</script><|MERGE_RESOLUTION|>--- conflicted
+++ resolved
@@ -16,17 +16,9 @@
 	{% for address in shipping_addresses %}
 	{% if doc.shipping_address_name == address.name %}
 	<div class="row no-gutters" data-fieldname="shipping_address_name">
-<<<<<<< HEAD
-		{% for address in shipping_addresses %}
-			<div class="mr-3 mb-3 w-25" data-address-name="{{address.name}}" data-address-type="shipping" {% if doc.shipping_address_name == address.name %} data-active {% endif %}>
-				{% include "templates/includes/cart/address_card.html" %}
-			</div>
-		{% endfor %}
-=======
 		<div class="w-100 address-container" data-address-name="{{address.name}}" data-address-type="shipping" data-active>
 			{% include "templates/includes/cart/address_card.html" %}
 		</div>
->>>>>>> 540559d6
 	</div>
 	{% endif %}
 	{% endfor %}
@@ -51,16 +43,11 @@
 
 		<hr>
 		{% for address in billing_addresses %}
-<<<<<<< HEAD
-			<div class="mr-3 mb-3 w-25" data-address-name="{{address.name}}" data-address-type="billing" {% if doc.customer_address == address.name %} data-active {% endif %}>
-				{% include "templates/includes/cart/address_card.html" %}
-=======
 			{% if doc.customer_address == address.name %}
 			<div class="row no-gutters" data-fieldname="customer_address">
 				<div class="w-100 address-container" data-address-name="{{address.name}}" data-address-type="billing" data-active>
 						{% include "templates/includes/cart/address_card.html" %}
 					</div>
->>>>>>> 540559d6
 			</div>
 			{% endif %}
 		{% endfor %}
@@ -118,10 +105,7 @@
 					fieldname: 'country',
 					fieldtype: 'Link',
 					options: 'Country',
-<<<<<<< HEAD
-=======
 					only_select: true,
->>>>>>> 540559d6
 					reqd: 1
 				},
 				{
@@ -140,23 +124,15 @@
 					reqd: 1
 				},
 				{
-<<<<<<< HEAD
-					label: __('Pin Code'),
-=======
 					label: __('Postal Code'),
->>>>>>> 540559d6
 					fieldname: 'pincode',
 					fieldtype: 'Data'
 				},
 				{
 					fieldname: "phone",
 					fieldtype: "Data",
-<<<<<<< HEAD
-					label: "Phone"
-=======
 					label: "Phone",
 					reqd: 1
->>>>>>> 540559d6
 				},
 			],
 			primary_action_label: __('Save'),
@@ -164,11 +140,7 @@
 				frappe.call('erpnext.e_commerce.shopping_cart.cart.add_new_address', { doc: values })
 					.then(r => {
 						frappe.call({
-<<<<<<< HEAD
-							method: "erpnext.shopping_cart.cart.update_cart_address",
-=======
 							method: "erpnext.e_commerce.shopping_cart.cart.update_cart_address",
->>>>>>> 540559d6
 							args: {
 								address_type: r.message.address_type,
 								address_name: r.message.name
