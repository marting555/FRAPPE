{% if doc.taxes %}
<tr>
	<td class="text-left" colspan="1">
		{{ _("Net Total") }}
	</td>
	<td class="text-right totals" colspan="3">
		{{ doc.get_formatted("net_total") }}
	</td>
</tr>
{% endif %}

{% for d in doc.taxes %}
	{% if d.base_tax_amount %}
	<tr>
<<<<<<< HEAD
		<td class="text-right" colspan="2">
			{{ d.description }}
		</td>
		<td class="text-right">
=======
		<td class="text-left" colspan="1">
			{{ d.description }}
		</td>
		<td class="text-right totals" colspan="3">
>>>>>>> 540559d6
			{{ d.get_formatted("base_tax_amount") }}
		</td>
	</tr>
	{% endif %}
{% endfor %}

{% if doc.doctype == 'Quotation' %}
	{% if doc.coupon_code %}
		<tr>
			<td class="text-left total-discount" colspan="1">
				{{ _("Savings") }}
			</td>
			<td class="text-right tot_quotation_discount total-discount totals" colspan="3">
				{% set tot_quotation_discount = [] %}
				{%- for item in doc.items -%}
					{% if tot_quotation_discount.append((((item.price_list_rate * item.qty)
						* item.discount_percentage) / 100)) %}
					{% endif %}
				{% endfor %}
				{{ frappe.utils.fmt_money((tot_quotation_discount | sum),currency=doc.currency) }}
			</td>
		</tr>
	{% endif %}
{% endif %}

{% if doc.doctype == 'Sales Order' %}
	{% if doc.coupon_code %}
		<tr>
			<td class="text-left total-discount" colspan="2" style="padding-right: 2rem;">
				{{ _("Applied Coupon Code") }}
			</td>
			<td class="text-right total-discount">
				<span>
				{%- for row in frappe.get_all(doctype="Coupon Code",
				fields=["coupon_code"], filters={ "name":doc.coupon_code}) -%}
					<span>{{ row.coupon_code }}</span>
				{% endfor %}
				</span>
			</td>
		</tr>
		<tr>
			<td class="text-left total-discount" colspan="2">
				{{ _("Savings") }}
			</td>
			<td class="text-right total-discount">
				<span>
				{% set tot_SO_discount = [] %}
				{%- for item in doc.items -%}
				{% if tot_SO_discount.append((((item.price_list_rate * item.qty)
					* item.discount_percentage) / 100)) %}{% endif %}
				{% endfor %}
				{{ frappe.utils.fmt_money((tot_SO_discount | sum),currency=doc.currency) }}
				</span>
			</td>
		</tr>
	{% endif %}
{% endif %}

<tr>
	<th class="text-left item-grand-total" colspan="1">
		{{ _("Grand Total") }}
	</th>
	<th class="text-right item-grand-total totals" colspan="3">
		{{ doc.get_formatted("grand_total") }}
	</th>
</tr><|MERGE_RESOLUTION|>--- conflicted
+++ resolved
@@ -12,17 +12,10 @@
 {% for d in doc.taxes %}
 	{% if d.base_tax_amount %}
 	<tr>
-<<<<<<< HEAD
-		<td class="text-right" colspan="2">
-			{{ d.description }}
-		</td>
-		<td class="text-right">
-=======
 		<td class="text-left" colspan="1">
 			{{ d.description }}
 		</td>
 		<td class="text-right totals" colspan="3">
->>>>>>> 540559d6
 			{{ d.get_formatted("base_tax_amount") }}
 		</td>
 	</tr>
