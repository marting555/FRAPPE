<<<<<<< HEAD
{% if doc.status=="Open" %}
<div class="web-list-item">
	<a class="no-decoration" href="/projects?project={{ doc.name | urlencode }}">
		<div class="row">
			<div class="col-xs-6">

				{{ doc.name }}
			</div>
			<div class="col-xs-3">
				{% if doc.percent_complete %}
					<div class="progress" style="margin-bottom: 0!important; margin-top: 10px!important; height:5px;">
					  <div class="progress-bar progress-bar-{{ "warning" if doc.percent_complete|round < 100 else "success"}}" role="progressbar"
					  	aria-valuenow="{{ doc.percent_complete|round|int }}"
					  	aria-valuemin="0" aria-valuemax="100" style="width:{{ doc.percent_complete|round|int }}%;">
					  </div>
					</div>
				{% else %}
					<span class="indicator {{ "red" if doc.status=="Open" else "darkgrey"  }}">
						{{ doc.status }}</span>
				{% endif %}
			</div>
			<div class="col-xs-3 text-right small text-muted">
				{{ frappe.utils.pretty_date(doc.modified) }}
			</div>
		</div>
	</a>
</div>
=======
{% if doc.status == "Open" %}
  <div class="web-list-item transaction-list-item">
    <div class="row">
      <div class="col-xs-2">
        <a class="transaction-item-link" href="/projects?project={{ doc.name | urlencode }}">Link</a>
        {{ doc.name }}
      </div>
      <div class="col-xs-2">
        {{ doc.project_name }}
      </div>
      <div class="col-xs-3 text-center">
        {% if doc.percent_complete %}
          {% set pill_class = "green" if doc.percent_complete | round == 100 else
            "orange" %}
          <div class="ellipsis">
            <span class="indicator-pill {{ pill_class }} filterable ellipsis">
              <span>{{ frappe.utils.cint(doc.percent_complete) }}
                %</span>
            </span>
          </div>
        {% else %}
          <span class="indicator-pill {{ " red" if doc.status=="Open" else " darkgrey" }}">
            {{ doc.status }}</span>
        {% endif %}
      </div>
      {% if doc["_assign"] %}
        {% set assigned_users = json.loads(doc["_assign"])%}
        <div class="col-xs-2">
          {% for user in assigned_users %}
            {% set user_details = frappe
              .db
              .get_value("User", user, [
                "full_name", "user_image"
              ], as_dict = True) %}
            {% if user_details.user_image %}
              <span class="avatar avatar-small" style="width:32px; height:32px;" title="{{ user_details.full_name }}">
                <img src="{{ user_details.user_image }}">
              </span>
            {% else %}
              <span class="avatar avatar-small" style="width:32px; height:32px;" title="{{ user_details.full_name }}">
                <div class='standard-image' style="background-color: #F5F4F4; color: #000;">
                  {{ frappe.utils.get_abbr(user_details.full_name) }}
                </div>
              </span>
            {% endif %}
          {% endfor %}
        </div>
      {% endif %}
      <div class="col-xs-3 text-right small text-muted">
        {{ frappe.utils.pretty_date(doc.modified) }}
      </div>
    </div>
  </div>
>>>>>>> 540559d6
{% endif %}<|MERGE_RESOLUTION|>--- conflicted
+++ resolved
@@ -1,32 +1,3 @@
-<<<<<<< HEAD
-{% if doc.status=="Open" %}
-<div class="web-list-item">
-	<a class="no-decoration" href="/projects?project={{ doc.name | urlencode }}">
-		<div class="row">
-			<div class="col-xs-6">
-
-				{{ doc.name }}
-			</div>
-			<div class="col-xs-3">
-				{% if doc.percent_complete %}
-					<div class="progress" style="margin-bottom: 0!important; margin-top: 10px!important; height:5px;">
-					  <div class="progress-bar progress-bar-{{ "warning" if doc.percent_complete|round < 100 else "success"}}" role="progressbar"
-					  	aria-valuenow="{{ doc.percent_complete|round|int }}"
-					  	aria-valuemin="0" aria-valuemax="100" style="width:{{ doc.percent_complete|round|int }}%;">
-					  </div>
-					</div>
-				{% else %}
-					<span class="indicator {{ "red" if doc.status=="Open" else "darkgrey"  }}">
-						{{ doc.status }}</span>
-				{% endif %}
-			</div>
-			<div class="col-xs-3 text-right small text-muted">
-				{{ frappe.utils.pretty_date(doc.modified) }}
-			</div>
-		</div>
-	</a>
-</div>
-=======
 {% if doc.status == "Open" %}
   <div class="web-list-item transaction-list-item">
     <div class="row">
@@ -80,5 +51,4 @@
       </div>
     </div>
   </div>
->>>>>>> 540559d6
 {% endif %}