--- conflicted
+++ resolved
@@ -742,16 +742,11 @@
 	amounts = get_amounts(amounts, against_loan, posting_date)
 
 	# update values for closure
-<<<<<<< HEAD
-	if payment_type == 'Loan Closure':
-		amounts['payable_principal_amount'] = amounts['pending_principal_amount']
-		amounts['interest_amount'] += amounts['unaccrued_interest']
-		amounts['payable_amount'] = amounts['payable_principal_amount'] + amounts['interest_amount'] + amounts['penalty_amount']
-=======
 	if payment_type == "Loan Closure":
 		amounts["payable_principal_amount"] = amounts["pending_principal_amount"]
 		amounts["interest_amount"] += amounts["unaccrued_interest"]
-		amounts["payable_amount"] = amounts["payable_principal_amount"] + amounts["interest_amount"]
->>>>>>> c8ead0a7
+		amounts["payable_amount"] = (
+			amounts["payable_principal_amount"] + amounts["interest_amount"] + amounts["penalty_amount"]
+		)
 
 	return amounts