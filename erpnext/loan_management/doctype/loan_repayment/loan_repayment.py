--- conflicted
+++ resolved
@@ -84,11 +84,7 @@
 				WHERE name = %s""",
 				(flt(payment.paid_principal_amount, precision), flt(payment.paid_interest_amount, precision), payment.loan_interest_accrual))
 
-<<<<<<< HEAD
 		if flt(loan.total_principal_paid + self.principal_amount_paid, precision) >= flt(loan.total_payment, precision):
-=======
-		if flt(loan.total_principal_paid + self.principal_amount_paid, 2) >= flt(loan.total_payment, 2):
->>>>>>> a22cefbb
 			if loan.is_secured_loan:
 				frappe.db.set_value("Loan", self.against_loan, "status", "Loan Closure Requested")
 			else:
