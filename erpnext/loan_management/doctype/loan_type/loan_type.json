--- conflicted
+++ resolved
@@ -154,11 +154,7 @@
  "index_web_pages_for_search": 1,
  "is_submittable": 1,
  "links": [],
-<<<<<<< HEAD
- "modified": "2020-10-17 11:41:17.907683",
-=======
  "modified": "2020-10-26 07:13:55.029811",
->>>>>>> 0a4ac458
  "modified_by": "Administrator",
  "module": "Loan Management",
  "name": "Loan Type",
