--- conflicted
+++ resolved
@@ -7,12 +7,7 @@
 
 import frappe
 from frappe import _
-<<<<<<< HEAD
 from frappe.utils import add_months, flt, get_last_day, getdate, now_datetime, nowdate
-from six import string_types
-=======
-from frappe.utils import add_months, flt, getdate, now_datetime, nowdate
->>>>>>> 03370c63
 
 import erpnext
 from erpnext.controllers.accounts_controller import AccountsController
