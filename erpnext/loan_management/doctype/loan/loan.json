{
 "actions": [],
 "allow_import": 1,
 "autoname": "ACC-LOAN-.YYYY.-.#####",
 "creation": "2019-08-29 17:29:18.176786",
 "doctype": "DocType",
 "document_type": "Document",
 "editable_grid": 1,
 "engine": "InnoDB",
 "field_order": [
  "applicant_type",
  "applicant",
  "applicant_name",
  "loan_application",
  "column_break_3",
  "company",
  "posting_date",
  "status",
  "repay_from_salary",
  "section_break_8",
  "loan_type",
  "loan_amount",
  "rate_of_interest",
  "is_secured_loan",
  "disbursement_date",
  "disbursed_amount",
  "column_break_11",
  "maximum_loan_amount",
  "repayment_method",
  "repayment_periods",
  "monthly_repayment_amount",
  "repayment_start_date",
  "is_term_loan",
  "account_info",
  "mode_of_payment",
  "payment_account",
  "column_break_9",
  "loan_account",
  "interest_income_account",
  "penalty_income_account",
  "section_break_15",
  "repayment_schedule",
  "section_break_17",
  "total_payment",
  "total_principal_paid",
  "written_off_amount",
  "column_break_19",
  "total_interest_payable",
  "total_amount_paid",
  "amended_from"
 ],
 "fields": [
  {
   "fieldname": "applicant_type",
   "fieldtype": "Select",
   "label": "Applicant Type",
   "options": "Employee\nMember\nCustomer",
   "reqd": 1
  },
  {
   "fieldname": "applicant",
   "fieldtype": "Dynamic Link",
   "in_standard_filter": 1,
   "label": "Applicant",
   "options": "applicant_type",
   "reqd": 1
  },
  {
   "fieldname": "applicant_name",
   "fieldtype": "Data",
   "in_global_search": 1,
   "label": "Applicant Name",
   "read_only": 1
  },
  {
   "fieldname": "loan_application",
   "fieldtype": "Link",
   "label": "Loan Application",
   "no_copy": 1,
   "options": "Loan Application"
  },
  {
   "fieldname": "loan_type",
   "fieldtype": "Link",
   "in_list_view": 1,
   "in_standard_filter": 1,
   "label": "Loan Type",
   "options": "Loan Type",
   "reqd": 1
  },
  {
   "fieldname": "column_break_3",
   "fieldtype": "Column Break"
  },
  {
   "default": "Today",
   "fieldname": "posting_date",
   "fieldtype": "Date",
   "in_list_view": 1,
   "label": "Posting Date",
   "no_copy": 1,
   "reqd": 1
  },
  {
   "fieldname": "company",
   "fieldtype": "Link",
   "in_standard_filter": 1,
   "label": "Company",
   "options": "Company",
   "remember_last_selected_value": 1,
   "reqd": 1
  },
  {
   "default": "Sanctioned",
   "fieldname": "status",
   "fieldtype": "Select",
   "in_standard_filter": 1,
   "label": "Status",
   "no_copy": 1,
   "options": "Sanctioned\nPartially Disbursed\nDisbursed\nLoan Closure Requested\nClosed",
   "read_only": 1
  },
  {
   "default": "0",
   "depends_on": "eval:doc.applicant_type==\"Employee\"",
   "fieldname": "repay_from_salary",
   "fieldtype": "Check",
   "label": "Repay From Salary"
  },
  {
   "fieldname": "section_break_8",
   "fieldtype": "Section Break",
   "label": "Loan Details"
  },
  {
   "fieldname": "loan_amount",
   "fieldtype": "Currency",
   "label": "Loan Amount",
   "non_negative": 1,
   "options": "Company:company:default_currency"
  },
  {
   "fetch_from": "loan_type.rate_of_interest",
   "fieldname": "rate_of_interest",
   "fieldtype": "Percent",
   "label": "Rate of Interest (%) / Year",
   "read_only": 1,
   "reqd": 1
  },
  {
   "depends_on": "eval:doc.status==\"Disbursed\"",
   "fieldname": "disbursement_date",
   "fieldtype": "Date",
   "label": "Disbursement Date",
   "no_copy": 1
  },
  {
   "depends_on": "is_term_loan",
   "fieldname": "repayment_start_date",
   "fieldtype": "Date",
   "label": "Repayment Start Date"
  },
  {
   "fieldname": "column_break_11",
   "fieldtype": "Column Break"
  },
  {
   "depends_on": "is_term_loan",
   "fieldname": "repayment_method",
   "fieldtype": "Select",
   "label": "Repayment Method",
   "options": "\nRepay Fixed Amount per Period\nRepay Over Number of Periods"
  },
  {
   "depends_on": "is_term_loan",
   "fieldname": "repayment_periods",
   "fieldtype": "Int",
   "label": "Repayment Period in Months"
  },
  {
   "depends_on": "is_term_loan",
   "fetch_from": "loan_application.repayment_amount",
   "fetch_if_empty": 1,
   "fieldname": "monthly_repayment_amount",
   "fieldtype": "Currency",
   "label": "Monthly Repayment Amount",
   "options": "Company:company:default_currency"
  },
  {
   "collapsible": 1,
   "fieldname": "account_info",
   "fieldtype": "Section Break",
   "label": "Account Info"
  },
  {
   "fetch_from": "loan_type.mode_of_payment",
   "fieldname": "mode_of_payment",
   "fieldtype": "Link",
   "label": "Mode of Payment",
   "options": "Mode of Payment",
   "read_only": 1,
   "reqd": 1
  },
  {
   "fetch_from": "loan_type.payment_account",
   "fieldname": "payment_account",
   "fieldtype": "Link",
   "label": "Payment Account",
   "options": "Account",
   "read_only": 1,
   "reqd": 1
  },
  {
   "fieldname": "column_break_9",
   "fieldtype": "Column Break"
  },
  {
   "fetch_from": "loan_type.loan_account",
   "fieldname": "loan_account",
   "fieldtype": "Link",
   "label": "Loan Account",
   "options": "Account",
   "read_only": 1,
   "reqd": 1
  },
  {
   "fetch_from": "loan_type.interest_income_account",
   "fieldname": "interest_income_account",
   "fieldtype": "Link",
   "label": "Interest Income Account",
   "options": "Account",
   "read_only": 1,
   "reqd": 1
  },
  {
   "depends_on": "is_term_loan",
   "fieldname": "section_break_15",
   "fieldtype": "Section Break",
   "label": "Repayment Schedule"
  },
  {
   "depends_on": "eval:doc.is_term_loan == 1",
   "fieldname": "repayment_schedule",
   "fieldtype": "Table",
   "label": "Repayment Schedule",
   "no_copy": 1,
   "options": "Repayment Schedule"
  },
  {
   "fieldname": "section_break_17",
   "fieldtype": "Section Break",
   "label": "Totals"
  },
  {
   "default": "0",
   "fieldname": "total_payment",
   "fieldtype": "Currency",
   "label": "Total Payable Amount",
   "no_copy": 1,
   "options": "Company:company:default_currency",
   "read_only": 1
  },
  {
   "fieldname": "column_break_19",
   "fieldtype": "Column Break"
  },
  {
   "default": "0",
   "depends_on": "is_term_loan",
   "fieldname": "total_interest_payable",
   "fieldtype": "Currency",
   "label": "Total Interest Payable",
   "no_copy": 1,
   "options": "Company:company:default_currency",
   "read_only": 1
  },
  {
   "allow_on_submit": 1,
   "fieldname": "total_amount_paid",
   "fieldtype": "Currency",
   "label": "Total Amount Paid",
   "no_copy": 1,
   "options": "Company:company:default_currency",
   "read_only": 1
  },
  {
   "fieldname": "amended_from",
   "fieldtype": "Link",
   "label": "Amended From",
   "no_copy": 1,
   "options": "Loan",
   "print_hide": 1,
   "read_only": 1
  },
  {
   "default": "0",
   "fieldname": "is_secured_loan",
   "fieldtype": "Check",
   "label": "Is Secured Loan"
  },
  {
   "default": "0",
   "fetch_from": "loan_type.is_term_loan",
   "fieldname": "is_term_loan",
   "fieldtype": "Check",
   "label": "Is Term Loan",
   "read_only": 1
  },
  {
   "fetch_from": "loan_type.penalty_income_account",
   "fieldname": "penalty_income_account",
   "fieldtype": "Link",
   "label": "Penalty Income Account",
   "options": "Account",
   "read_only": 1,
   "reqd": 1
  },
  {
   "fieldname": "total_principal_paid",
   "fieldtype": "Currency",
   "label": "Total Principal Paid",
   "no_copy": 1,
   "options": "Company:company:default_currency",
   "read_only": 1
  },
  {
   "fieldname": "disbursed_amount",
   "fieldtype": "Currency",
   "label": "Disbursed Amount",
   "no_copy": 1,
   "options": "Company:company:default_currency",
   "read_only": 1
  },
  {
   "fetch_from": "loan_application.maximum_loan_amount",
   "fieldname": "maximum_loan_amount",
   "fieldtype": "Currency",
   "label": "Maximum Loan Amount",
   "no_copy": 1,
   "options": "Company:company:default_currency",
   "read_only": 1
  },
  {
   "fieldname": "written_off_amount",
   "fieldtype": "Currency",
   "label": "Written Off Amount",
   "no_copy": 1,
   "options": "Company:company:default_currency",
   "read_only": 1
  }
 ],
 "index_web_pages_for_search": 1,
 "is_submittable": 1,
 "links": [],
<<<<<<< HEAD
 "modified": "2020-10-21 13:30:51.709754",
=======
 "modified": "2020-11-05 10:04:00.762975",
>>>>>>> 0ea0a749
 "modified_by": "Administrator",
 "module": "Loan Management",
 "name": "Loan",
 "owner": "Administrator",
 "permissions": [
  {
   "cancel": 1,
   "create": 1,
   "delete": 1,
   "email": 1,
   "export": 1,
   "print": 1,
   "read": 1,
   "report": 1,
   "role": "Loan Manager",
   "share": 1,
   "submit": 1,
   "write": 1
  },
  {
   "read": 1,
   "role": "Employee"
  }
 ],
 "search_fields": "posting_date",
 "sort_field": "creation",
 "sort_order": "DESC",
 "track_changes": 1
}<|MERGE_RESOLUTION|>--- conflicted
+++ resolved
@@ -352,11 +352,7 @@
  "index_web_pages_for_search": 1,
  "is_submittable": 1,
  "links": [],
-<<<<<<< HEAD
- "modified": "2020-10-21 13:30:51.709754",
-=======
  "modified": "2020-11-05 10:04:00.762975",
->>>>>>> 0ea0a749
  "modified_by": "Administrator",
  "module": "Loan Management",
  "name": "Loan",
