--- conflicted
+++ resolved
@@ -3,11 +3,7 @@
 
 frappe.provide('erpnext.buying');
 
-<<<<<<< HEAD
-{% include 'erpnext/stock/landed_taxes_and_charges_common.js' %};
-=======
 erpnext.landed_cost_taxes_and_charges.setup_triggers("Subcontracting Order");
->>>>>>> 44bad3bd
 
 frappe.ui.form.on('Subcontracting Order', {
 	setup: (frm) => {
@@ -111,11 +107,7 @@
 	get_materials_from_supplier: function (frm) {
 		let sco_rm_details = [];
 
-<<<<<<< HEAD
-		if (frm.doc.status != "Closed" && frm.doc.supplied_items && frm.doc.per_received > 0) {
-=======
 		if (frm.doc.status != "Closed" && frm.doc.supplied_items) {
->>>>>>> 44bad3bd
 			frm.doc.supplied_items.forEach(d => {
 				if (d.total_supplied_qty > 0 && d.total_supplied_qty != d.consumed_qty) {
 					sco_rm_details.push(d.name);
