# Copyright (c) 2022, Frappe Technologies Pvt. Ltd. and Contributors
# See license.txt


import copy

import frappe
from frappe.tests.utils import FrappeTestCase
from frappe.utils import add_days, cint, cstr, flt, today

import erpnext
from erpnext.accounts.doctype.account.test_account import get_inventory_account
from erpnext.controllers.sales_and_purchase_return import make_return_doc
from erpnext.controllers.tests.test_subcontracting_controller import (
	get_rm_items,
	get_subcontracting_order,
	make_bom_for_subcontracted_items,
	make_raw_materials,
	make_service_items,
	make_stock_in_entry,
	make_stock_transfer_entry,
	make_subcontracted_item,
	make_subcontracted_items,
	set_backflush_based_on,
)
from erpnext.manufacturing.doctype.production_plan.test_production_plan import make_bom
from erpnext.stock.doctype.item.test_item import make_item
from erpnext.stock.doctype.purchase_receipt.test_purchase_receipt import get_gl_entries
from erpnext.stock.doctype.stock_entry.test_stock_entry import make_stock_entry
from erpnext.stock.doctype.stock_reconciliation.test_stock_reconciliation import (
	create_stock_reconciliation,
)
from erpnext.subcontracting.doctype.subcontracting_order.subcontracting_order import (
	make_subcontracting_receipt,
)


class TestSubcontractingReceipt(FrappeTestCase):
	def setUp(self):
		make_subcontracted_items()
		make_raw_materials()
		make_service_items()
		make_bom_for_subcontracted_items()

	def test_subcontracting(self):
		set_backflush_based_on("BOM")
		make_stock_entry(
			item_code="_Test Item", qty=100, target="_Test Warehouse 1 - _TC", basic_rate=100
		)
		make_stock_entry(
			item_code="_Test Item Home Desktop 100",
			qty=100,
			target="_Test Warehouse 1 - _TC",
			basic_rate=100,
		)
		service_items = [
			{
				"warehouse": "_Test Warehouse - _TC",
				"item_code": "Subcontracted Service Item 1",
				"qty": 10,
				"rate": 100,
				"fg_item": "_Test FG Item",
				"fg_item_qty": 10,
			},
		]
		sco = get_subcontracting_order(service_items=service_items)
		rm_items = get_rm_items(sco.supplied_items)
		itemwise_details = make_stock_in_entry(rm_items=rm_items)
		make_stock_transfer_entry(
			sco_no=sco.name,
			rm_items=rm_items,
			itemwise_details=copy.deepcopy(itemwise_details),
		)
		scr = make_subcontracting_receipt(sco.name)
		scr.save()
		scr.submit()
		rm_supp_cost = sum(item.amount for item in scr.get("supplied_items"))
		self.assertEqual(scr.get("items")[0].rm_supp_cost, flt(rm_supp_cost))

	def test_available_qty_for_consumption(self):
		make_stock_entry(
			item_code="_Test Item", qty=100, target="_Test Warehouse 1 - _TC", basic_rate=100
		)
		make_stock_entry(
			item_code="_Test Item Home Desktop 100",
			qty=100,
			target="_Test Warehouse 1 - _TC",
			basic_rate=100,
		)
		service_items = [
			{
				"warehouse": "_Test Warehouse - _TC",
				"item_code": "Subcontracted Service Item 1",
				"qty": 10,
				"rate": 100,
				"fg_item": "_Test FG Item",
				"fg_item_qty": 10,
			},
		]
		sco = get_subcontracting_order(service_items=service_items)
		rm_items = [
			{
				"main_item_code": "_Test FG Item",
				"item_code": "_Test Item",
				"qty": 5.0,
				"rate": 100.0,
				"stock_uom": "_Test UOM",
				"warehouse": "_Test Warehouse - _TC",
			},
			{
				"main_item_code": "_Test FG Item",
				"item_code": "_Test Item Home Desktop 100",
				"qty": 10.0,
				"rate": 100.0,
				"stock_uom": "_Test UOM",
				"warehouse": "_Test Warehouse - _TC",
			},
		]
		itemwise_details = make_stock_in_entry(rm_items=rm_items)
		make_stock_transfer_entry(
			sco_no=sco.name,
			rm_items=rm_items,
			itemwise_details=copy.deepcopy(itemwise_details),
		)
		scr = make_subcontracting_receipt(sco.name)
		scr.save()
		self.assertRaises(frappe.ValidationError, scr.submit)

	def test_subcontracting_gle_fg_item_rate_zero(self):
		from erpnext.stock.doctype.purchase_receipt.test_purchase_receipt import get_gl_entries

		set_backflush_based_on("BOM")
		make_stock_entry(
			item_code="_Test Item",
			target="Work In Progress - TCP1",
			qty=100,
			basic_rate=100,
			company="_Test Company with perpetual inventory",
		)
		make_stock_entry(
			item_code="_Test Item Home Desktop 100",
			target="Work In Progress - TCP1",
			qty=100,
			basic_rate=100,
			company="_Test Company with perpetual inventory",
		)
		service_items = [
			{
				"warehouse": "_Test Warehouse - _TC",
				"item_code": "Subcontracted Service Item 1",
				"qty": 10,
				"rate": 0,
				"fg_item": "_Test FG Item",
				"fg_item_qty": 10,
			},
		]
		sco = get_subcontracting_order(service_items=service_items)
		rm_items = get_rm_items(sco.supplied_items)
		itemwise_details = make_stock_in_entry(rm_items=rm_items)
		make_stock_transfer_entry(
			sco_no=sco.name,
			rm_items=rm_items,
			itemwise_details=copy.deepcopy(itemwise_details),
		)
		scr = make_subcontracting_receipt(sco.name)
		scr.save()
		scr.submit()

		gl_entries = get_gl_entries("Subcontracting Receipt", scr.name)
		self.assertFalse(gl_entries)

	def test_subcontracting_over_receipt(self):
		"""
		Behaviour: Raise multiple SCRs against one SCO that in total
		        receive more than the required qty in the SCO.
		Expected Result: Error Raised for Over Receipt against SCO.
		"""
		from erpnext.controllers.subcontracting_controller import (
			make_rm_stock_entry as make_subcontract_transfer_entry,
		)
		from erpnext.subcontracting.doctype.subcontracting_order.subcontracting_order import (
			make_subcontracting_receipt,
		)
		from erpnext.subcontracting.doctype.subcontracting_order.test_subcontracting_order import (
			make_subcontracted_item,
		)

		set_backflush_based_on("Material Transferred for Subcontract")
		item_code = "_Test Subcontracted FG Item 1"
		make_subcontracted_item(item_code=item_code)
		service_items = [
			{
				"warehouse": "_Test Warehouse - _TC",
				"item_code": "Subcontracted Service Item 1",
				"qty": 1,
				"rate": 100,
				"fg_item": "_Test Subcontracted FG Item 1",
				"fg_item_qty": 1,
			},
		]
		sco = get_subcontracting_order(
			service_items=service_items,
			include_exploded_items=0,
		)

		# stock raw materials in a warehouse before transfer
		make_stock_entry(
			target="_Test Warehouse - _TC", item_code="Test Extra Item 1", qty=10, basic_rate=100
		)
		make_stock_entry(
			target="_Test Warehouse - _TC", item_code="_Test FG Item", qty=1, basic_rate=100
		)
		make_stock_entry(
			target="_Test Warehouse - _TC", item_code="Test Extra Item 2", qty=1, basic_rate=100
		)

		rm_items = [
			{
				"item_code": item_code,
				"rm_item_code": sco.supplied_items[0].rm_item_code,
				"item_name": "_Test FG Item",
				"qty": sco.supplied_items[0].required_qty,
				"warehouse": "_Test Warehouse - _TC",
				"stock_uom": "Nos",
			},
			{
				"item_code": item_code,
				"rm_item_code": sco.supplied_items[1].rm_item_code,
				"item_name": "Test Extra Item 1",
				"qty": sco.supplied_items[1].required_qty,
				"warehouse": "_Test Warehouse - _TC",
				"stock_uom": "Nos",
			},
		]
		ste = frappe.get_doc(make_subcontract_transfer_entry(sco.name, rm_items))
		ste.to_warehouse = "_Test Warehouse 1 - _TC"
		ste.save()
		ste.submit()

		scr1 = make_subcontracting_receipt(sco.name)
		scr2 = make_subcontracting_receipt(sco.name)

		scr1.submit()
		self.assertRaises(frappe.ValidationError, scr2.submit)

	def test_subcontracting_receipt_partial_return(self):
		sco = get_subcontracting_order()
		rm_items = get_rm_items(sco.supplied_items)
		itemwise_details = make_stock_in_entry(rm_items=rm_items)
		make_stock_transfer_entry(
			sco_no=sco.name,
			rm_items=rm_items,
			itemwise_details=copy.deepcopy(itemwise_details),
		)
		scr1 = make_subcontracting_receipt(sco.name)
		scr1.save()
		scr1.submit()

		scr1_return = make_return_subcontracting_receipt(scr_name=scr1.name, qty=-3)
		scr1.load_from_db()
		self.assertEqual(scr1_return.status, "Return")
		self.assertIsNotNone(scr1_return.items[0].bom)
		self.assertEqual(scr1.items[0].returned_qty, 3)

		scr2_return = make_return_subcontracting_receipt(scr_name=scr1.name, qty=-7)
		scr1.load_from_db()
		self.assertEqual(scr2_return.status, "Return")
		self.assertIsNotNone(scr2_return.items[0].bom)
		self.assertEqual(scr1.status, "Return Issued")
		self.assertEqual(scr1.items[0].returned_qty, 10)

	def test_subcontracting_receipt_over_return(self):
		sco = get_subcontracting_order()
		rm_items = get_rm_items(sco.supplied_items)
		itemwise_details = make_stock_in_entry(rm_items=rm_items)
		make_stock_transfer_entry(
			sco_no=sco.name,
			rm_items=rm_items,
			itemwise_details=copy.deepcopy(itemwise_details),
		)
		scr1 = make_subcontracting_receipt(sco.name)
		scr1.save()
		scr1.submit()

		from erpnext.controllers.status_updater import OverAllowanceError

		args = frappe._dict(scr_name=scr1.name, qty=-15)
		self.assertRaises(OverAllowanceError, make_return_subcontracting_receipt, **args)

	def test_subcontracting_receipt_no_gl_entry(self):
		sco = get_subcontracting_order()
		rm_items = get_rm_items(sco.supplied_items)
		itemwise_details = make_stock_in_entry(rm_items=rm_items)
		make_stock_transfer_entry(
			sco_no=sco.name,
			rm_items=rm_items,
			itemwise_details=copy.deepcopy(itemwise_details),
		)

		scr = make_subcontracting_receipt(sco.name)
		scr.append(
			"additional_costs",
			{
				"expense_account": "Expenses Included In Valuation - _TC",
				"description": "Test Additional Costs",
				"amount": 100,
			},
		)
		scr.save()
		scr.submit()

		stock_value_difference = frappe.db.get_value(
			"Stock Ledger Entry",
			{
				"voucher_type": "Subcontracting Receipt",
				"voucher_no": scr.name,
				"item_code": "Subcontracted Item SA7",
				"warehouse": "_Test Warehouse - _TC",
			},
			"stock_value_difference",
		)

		# Service Cost(100 * 10) + Raw Materials Cost(100 * 10) + Additional Costs(10 * 10) = 2100
		self.assertEqual(stock_value_difference, 2100)
		self.assertFalse(get_gl_entries("Subcontracting Receipt", scr.name))

	def test_subcontracting_receipt_gl_entry(self):
		sco = get_subcontracting_order(
			company="_Test Company with perpetual inventory",
			warehouse="Stores - TCP1",
			supplier_warehouse="Work In Progress - TCP1",
		)
		rm_items = get_rm_items(sco.supplied_items)
		itemwise_details = make_stock_in_entry(rm_items=rm_items)
		make_stock_transfer_entry(
			sco_no=sco.name,
			rm_items=rm_items,
			itemwise_details=copy.deepcopy(itemwise_details),
		)

		scr = make_subcontracting_receipt(sco.name)
		additional_costs_expense_account = "Expenses Included In Valuation - TCP1"
		scr.append(
			"additional_costs",
			{
				"expense_account": additional_costs_expense_account,
				"description": "Test Additional Costs",
				"amount": 100,
				"base_amount": 100,
			},
		)
		scr.save()
		scr.submit()

		self.assertEqual(cint(erpnext.is_perpetual_inventory_enabled(scr.company)), 1)

		gl_entries = get_gl_entries("Subcontracting Receipt", scr.name)

		self.assertTrue(gl_entries)

		fg_warehouse_ac = get_inventory_account(scr.company, scr.items[0].warehouse)
		supplier_warehouse_ac = get_inventory_account(scr.company, scr.supplier_warehouse)
		expense_account = scr.items[0].expense_account

		if fg_warehouse_ac == supplier_warehouse_ac:
			expected_values = {
				fg_warehouse_ac: [2100.0, 1000.0],  # FG Amount (D), RM Cost (C)
				expense_account: [0.0, 1000.0],  # Service Cost (C)
				additional_costs_expense_account: [0.0, 100.0],  # Additional Cost (C)
			}
		else:
			expected_values = {
				fg_warehouse_ac: [2100.0, 0.0],  # FG Amount (D)
				supplier_warehouse_ac: [0.0, 1000.0],  # RM Cost (C)
				expense_account: [0.0, 1000.0],  # Service Cost (C)
				additional_costs_expense_account: [0.0, 100.0],  # Additional Cost (C)
			}

		for gle in gl_entries:
			self.assertEqual(expected_values[gle.account][0], gle.debit)
			self.assertEqual(expected_values[gle.account][1], gle.credit)

		scr.reload()
		scr.cancel()
		self.assertTrue(get_gl_entries("Subcontracting Receipt", scr.name))

	def test_supplied_items_consumed_qty(self):
		# Set Backflush Based On as "Material Transferred for Subcontracting" to transfer RM's more than the required qty
		set_backflush_based_on("Material Transferred for Subcontract")

		# Create Material Receipt for RM's
		make_stock_entry(
			item_code="_Test Item", qty=100, target="_Test Warehouse 1 - _TC", basic_rate=100
		)
		make_stock_entry(
			item_code="_Test Item Home Desktop 100",
			qty=100,
			target="_Test Warehouse 1 - _TC",
			basic_rate=100,
		)

		service_items = [
			{
				"warehouse": "_Test Warehouse - _TC",
				"item_code": "Subcontracted Service Item 1",
				"qty": 10,
				"rate": 100,
				"fg_item": "_Test FG Item",
				"fg_item_qty": 10,
			},
		]

		# Create Subcontracting Order
		sco = get_subcontracting_order(service_items=service_items)

		# Transfer RM's
		rm_items = get_rm_items(sco.supplied_items)
		rm_items[0]["qty"] = 20  # Extra 10 Qty
		itemwise_details = make_stock_in_entry(rm_items=rm_items)
		make_stock_transfer_entry(
			sco_no=sco.name,
			rm_items=rm_items,
			itemwise_details=copy.deepcopy(itemwise_details),
		)

		# Create Subcontracting Receipt
		scr = make_subcontracting_receipt(sco.name)
		scr.rejected_warehouse = "_Test Warehouse 1 - _TC"

		scr.items[0].qty = 5  # Accepted Qty
		scr.items[0].rejected_qty = 3
		scr.save()

		# consumed_qty should be (accepted_qty * (transfered_qty / qty)) = (5 * (20 / 10)) = 10
		self.assertEqual(scr.supplied_items[0].consumed_qty, 10)

		# Set Backflush Based On as "BOM"
		set_backflush_based_on("BOM")

		scr.items[0].qty = 6  # Accepted Qty
		scr.items[0].rejected_qty = 4
		scr.save()

		# consumed_qty should be (accepted_qty * qty_consumed_per_unit) = (6 * 1) = 6
		self.assertEqual(scr.supplied_items[0].consumed_qty, 6)

	def test_supplied_items_cost_after_reposting(self):
		# Set Backflush Based On as "BOM"
		set_backflush_based_on("BOM")

		# Create Material Receipt for RM's
		make_stock_entry(
			item_code="_Test Item",
			qty=100,
			target="_Test Warehouse 1 - _TC",
			basic_rate=100,
			posting_date=add_days(today(), -2),
		)
		make_stock_entry(
			item_code="_Test Item Home Desktop 100",
			qty=100,
			target="_Test Warehouse 1 - _TC",
			basic_rate=100,
		)

		service_items = [
			{
				"warehouse": "_Test Warehouse - _TC",
				"item_code": "Subcontracted Service Item 1",
				"qty": 10,
				"rate": 100,
				"fg_item": "_Test FG Item",
				"fg_item_qty": 10,
			},
		]

		# Create Subcontracting Order
		sco = get_subcontracting_order(service_items=service_items)

		# Transfer RM's
		rm_items = get_rm_items(sco.supplied_items)

		itemwise_details = make_stock_in_entry(rm_items=rm_items)
		make_stock_transfer_entry(
			sco_no=sco.name,
			rm_items=rm_items,
			itemwise_details=copy.deepcopy(itemwise_details),
		)

		# Create Subcontracting Receipt
		scr = make_subcontracting_receipt(sco.name)
		scr.save()
		scr.submit()

		# Create Backdated Stock Reconciliation
		sr = create_stock_reconciliation(
			item_code=rm_items[0].get("item_code"),
			warehouse="_Test Warehouse 1 - _TC",
			qty=100,
			rate=50,
			posting_date=add_days(today(), -1),
		)

		# Cost should be updated in Subcontracting Receipt after reposting
		prev_cost = scr.supplied_items[0].rate
		scr.load_from_db()
		self.assertNotEqual(scr.supplied_items[0].rate, prev_cost)
		self.assertEqual(scr.supplied_items[0].rate, sr.items[0].valuation_rate)

	def test_subcontracting_receipt_raw_material_rate(self):
		# Step - 1: Set Backflush Based On as "BOM"
		set_backflush_based_on("BOM")

		# Step - 2: Create FG and RM Items
		fg_item = make_item(properties={"is_stock_item": 1, "is_sub_contracted_item": 1}).name
		rm_item1 = make_item(properties={"is_stock_item": 1}).name
		rm_item2 = make_item(properties={"is_stock_item": 1}).name

		# Step - 3: Create BOM for FG Item
		bom = make_bom(item=fg_item, raw_materials=[rm_item1, rm_item2])
		for rm_item in bom.items:
			self.assertEqual(rm_item.rate, 0)
			self.assertEqual(rm_item.amount, 0)
		bom = bom.name

		# Step - 4: Create PO and SCO
		service_items = [
			{
				"warehouse": "_Test Warehouse - _TC",
				"item_code": "Subcontracted Service Item 1",
				"qty": 100,
				"rate": 100,
				"fg_item": fg_item,
				"fg_item_qty": 100,
			},
		]
		sco = get_subcontracting_order(service_items=service_items)
		for rm_item in sco.supplied_items:
			self.assertEqual(rm_item.rate, 0)
			self.assertEqual(rm_item.amount, 0)

		# Step - 5: Inward Raw Materials
		rm_items = get_rm_items(sco.supplied_items)
		for rm_item in rm_items:
			rm_item["rate"] = 100
		itemwise_details = make_stock_in_entry(rm_items=rm_items)

		# Step - 6: Transfer RM's to Subcontractor
		se = make_stock_transfer_entry(
			sco_no=sco.name,
			rm_items=rm_items,
			itemwise_details=copy.deepcopy(itemwise_details),
		)
		for item in se.items:
			self.assertEqual(item.qty, 100)
			self.assertEqual(item.basic_rate, 100)
			self.assertEqual(item.amount, item.qty * item.basic_rate)

		# Step - 7: Create Subcontracting Receipt
		scr = make_subcontracting_receipt(sco.name)
		scr.save()
		scr.submit()
		scr.load_from_db()
		for rm_item in scr.supplied_items:
			self.assertEqual(rm_item.consumed_qty, 100)
			self.assertEqual(rm_item.rate, 100)
			self.assertEqual(rm_item.amount, rm_item.consumed_qty * rm_item.rate)

	def test_quality_inspection_for_subcontracting_receipt(self):
		from erpnext.stock.doctype.quality_inspection.test_quality_inspection import (
			create_quality_inspection,
		)

<<<<<<< HEAD
	def test_subcontracting_receipt_partial_return(self):
		sco = get_subcontracting_order()
=======
		set_backflush_based_on("BOM")
		fg_item = "Subcontracted Item SA1"
		service_items = [
			{
				"warehouse": "_Test Warehouse - _TC",
				"item_code": "Subcontracted Service Item 1",
				"qty": 5,
				"rate": 100,
				"fg_item": fg_item,
				"fg_item_qty": 5,
			},
		]
		sco = get_subcontracting_order(service_items=service_items)
>>>>>>> 44bad3bd
		rm_items = get_rm_items(sco.supplied_items)
		itemwise_details = make_stock_in_entry(rm_items=rm_items)
		make_stock_transfer_entry(
			sco_no=sco.name,
			rm_items=rm_items,
			itemwise_details=copy.deepcopy(itemwise_details),
		)
		scr1 = make_subcontracting_receipt(sco.name)
		scr1.save()

		# Enable `Inspection Required before Purchase` in Item Master
		frappe.db.set_value("Item", fg_item, "inspection_required_before_purchase", 1)

		# ValidationError should be raised as Quality Inspection is not created/linked
		self.assertRaises(frappe.ValidationError, scr1.submit)

		qa = create_quality_inspection(
			reference_type="Subcontracting Receipt",
			reference_name=scr1.name,
			inspection_type="Incoming",
			item_code=fg_item,
		)
		scr1.reload()
		self.assertEqual(scr1.items[0].quality_inspection, qa.name)

		# SCR should be submitted successfully as Quality Inspection is set
		scr1.submit()
		qa.cancel()
		scr1.reload()
		scr1.cancel()

<<<<<<< HEAD
		scr1_return = make_return_subcontracting_receipt(scr_name=scr1.name, qty=-3)
		scr1.load_from_db()
		self.assertEqual(scr1_return.status, "Return")
		self.assertIsNotNone(scr1_return.items[0].bom)
		self.assertEqual(scr1.items[0].returned_qty, 3)

		scr2_return = make_return_subcontracting_receipt(scr_name=scr1.name, qty=-7)
		scr1.load_from_db()
		self.assertEqual(scr2_return.status, "Return")
		self.assertIsNotNone(scr2_return.items[0].bom)
		self.assertEqual(scr1.status, "Return Issued")
		self.assertEqual(scr1.items[0].returned_qty, 10)

	def test_subcontracting_receipt_over_return(self):
		sco = get_subcontracting_order()
=======
		scr2 = make_subcontracting_receipt(sco.name)
		scr2.save()

		# Disable `Inspection Required before Purchase` in Item Master
		frappe.db.set_value("Item", fg_item, "inspection_required_before_purchase", 0)

		# ValidationError should not be raised as `Inspection Required before Purchase` is disabled
		scr2.submit()

	def test_scrap_items_for_subcontracting_receipt(self):
		set_backflush_based_on("BOM")

		fg_item = "Subcontracted Item SA1"

		# Create Raw Materials
		raw_materials = [
			make_item(properties={"is_stock_item": 1, "valuation_rate": 100}).name,
			make_item(properties={"is_stock_item": 1, "valuation_rate": 200}).name,
		]

		# Create Scrap Items
		scrap_item_1 = make_item(properties={"is_stock_item": 1, "valuation_rate": 10}).name
		scrap_item_2 = make_item(properties={"is_stock_item": 1, "valuation_rate": 20}).name
		scrap_items = [scrap_item_1, scrap_item_2]

		service_items = [
			{
				"warehouse": "_Test Warehouse - _TC",
				"item_code": "Subcontracted Service Item 1",
				"qty": 10,
				"rate": 100,
				"fg_item": fg_item,
				"fg_item_qty": 10,
			},
		]

		# Create BOM with Scrap Items
		bom = make_bom(
			item=fg_item, raw_materials=raw_materials, rate=100, currency="INR", do_not_submit=True
		)
		for idx, item in enumerate(bom.items):
			item.qty = 1 * (idx + 1)
		for idx, item in enumerate(scrap_items):
			bom.append(
				"scrap_items",
				{
					"item_code": item,
					"stock_qty": 1 * (idx + 1),
					"rate": 10 * (idx + 1),
				},
			)
		bom.save()
		bom.submit()

		# Create PO and SCO
		sco = get_subcontracting_order(service_items=service_items)

		# Inward Raw Materials
>>>>>>> 44bad3bd
		rm_items = get_rm_items(sco.supplied_items)
		itemwise_details = make_stock_in_entry(rm_items=rm_items)

		# Transfer RM's to Subcontractor
		make_stock_transfer_entry(
			sco_no=sco.name,
			rm_items=rm_items,
			itemwise_details=copy.deepcopy(itemwise_details),
		)

		# Create Subcontracting Receipt
		scr = make_subcontracting_receipt(sco.name)
		scr.save()
		scr.get_scrap_items()

		# Test - 1: Scrap Items should be fetched from BOM in items table with `is_scrap_item` = 1
		scr_scrap_items = set([item.item_code for item in scr.items if item.is_scrap_item])
		self.assertEqual(len(scr.items), 3)  # 1 FG Item + 2 Scrap Items
		self.assertEqual(scr_scrap_items, set(scrap_items))

		scr.submit()

	def test_subcontracting_receipt_no_gl_entry(self):
		sco = get_subcontracting_order()
		rm_items = get_rm_items(sco.supplied_items)
		itemwise_details = make_stock_in_entry(rm_items=rm_items)
		make_stock_transfer_entry(
			sco_no=sco.name,
			rm_items=rm_items,
			itemwise_details=copy.deepcopy(itemwise_details),
		)

		scr = make_subcontracting_receipt(sco.name)
		scr.append(
			"additional_costs",
			{
				"expense_account": "Expenses Included In Valuation - _TC",
				"description": "Test Additional Costs",
				"amount": 100,
			},
		)
		scr.save()
		scr.submit()

		stock_value_difference = frappe.db.get_value(
			"Stock Ledger Entry",
			{
				"voucher_type": "Subcontracting Receipt",
				"voucher_no": scr.name,
				"item_code": "Subcontracted Item SA7",
				"warehouse": "_Test Warehouse - _TC",
			},
			"stock_value_difference",
		)

		# Service Cost(100 * 10) + Raw Materials Cost(100 * 10) + Additional Costs(10 * 10) = 2100
		self.assertEqual(stock_value_difference, 2100)
		self.assertFalse(get_gl_entries("Subcontracting Receipt", scr.name))

	def test_subcontracting_receipt_gl_entry(self):
		sco = get_subcontracting_order(
			company="_Test Company with perpetual inventory",
			warehouse="Stores - TCP1",
			supplier_warehouse="Work In Progress - TCP1",
		)
		rm_items = get_rm_items(sco.supplied_items)
		itemwise_details = make_stock_in_entry(rm_items=rm_items)
		make_stock_transfer_entry(
			sco_no=sco.name,
			rm_items=rm_items,
			itemwise_details=copy.deepcopy(itemwise_details),
		)

		scr = make_subcontracting_receipt(sco.name)
		additional_costs_expense_account = "Expenses Included In Valuation - TCP1"
		scr.append(
			"additional_costs",
			{
				"expense_account": additional_costs_expense_account,
				"description": "Test Additional Costs",
				"amount": 100,
				"base_amount": 100,
			},
		)
		scr.save()
		scr.submit()

		self.assertEqual(cint(erpnext.is_perpetual_inventory_enabled(scr.company)), 1)

		gl_entries = get_gl_entries("Subcontracting Receipt", scr.name)

		self.assertTrue(gl_entries)

		fg_warehouse_ac = get_inventory_account(scr.company, scr.items[0].warehouse)
		supplier_warehouse_ac = get_inventory_account(scr.company, scr.supplier_warehouse)
		expense_account = scr.items[0].expense_account

		if fg_warehouse_ac == supplier_warehouse_ac:
			expected_values = {
				fg_warehouse_ac: [2100.0, 1000.0],  # FG Amount (D), RM Cost (C)
				expense_account: [0.0, 1000.0],  # Service Cost (C)
				additional_costs_expense_account: [0.0, 100.0],  # Additional Cost (C)
			}
		else:
			expected_values = {
				fg_warehouse_ac: [2100.0, 0.0],  # FG Amount (D)
				supplier_warehouse_ac: [0.0, 1000.0],  # RM Cost (C)
				expense_account: [0.0, 1000.0],  # Service Cost (C)
				additional_costs_expense_account: [0.0, 100.0],  # Additional Cost (C)
			}

		for gle in gl_entries:
			self.assertEqual(expected_values[gle.account][0], gle.debit)
			self.assertEqual(expected_values[gle.account][1], gle.credit)

		scr.reload()
		scr.cancel()
		self.assertTrue(get_gl_entries("Subcontracting Receipt", scr.name))

	def test_supplied_items_consumed_qty(self):
		# Set Backflush Based On as "Material Transferred for Subcontracting" to transfer RM's more than the required qty
		set_backflush_based_on("Material Transferred for Subcontract")

		# Create Material Receipt for RM's
		make_stock_entry(
			item_code="_Test Item", qty=100, target="_Test Warehouse 1 - _TC", basic_rate=100
		)
		make_stock_entry(
			item_code="_Test Item Home Desktop 100",
			qty=100,
			target="_Test Warehouse 1 - _TC",
			basic_rate=100,
		)

		service_items = [
			{
				"warehouse": "_Test Warehouse - _TC",
				"item_code": "Subcontracted Service Item 1",
				"qty": 10,
				"rate": 100,
				"fg_item": "_Test FG Item",
				"fg_item_qty": 10,
			},
		]

		# Create Subcontracting Order
		sco = get_subcontracting_order(service_items=service_items)

		# Transfer RM's
		rm_items = get_rm_items(sco.supplied_items)
		rm_items[0]["qty"] = 20  # Extra 10 Qty
		itemwise_details = make_stock_in_entry(rm_items=rm_items)
		make_stock_transfer_entry(
			sco_no=sco.name,
			rm_items=rm_items,
			itemwise_details=copy.deepcopy(itemwise_details),
		)

		# Create Subcontracting Receipt
		scr = make_subcontracting_receipt(sco.name)
		scr.rejected_warehouse = "_Test Warehouse 1 - _TC"

		scr.items[0].qty = 5  # Accepted Qty
		scr.items[0].rejected_qty = 3
		scr.save()

		# consumed_qty should be (accepted_qty * (transfered_qty / qty)) = (5 * (20 / 10)) = 10
		self.assertEqual(scr.supplied_items[0].consumed_qty, 10)

		# Set Backflush Based On as "BOM"
		set_backflush_based_on("BOM")

		scr.items[0].qty = 6  # Accepted Qty
		scr.items[0].rejected_qty = 4
		scr.save()

		# consumed_qty should be (accepted_qty * qty_consumed_per_unit) = (6 * 1) = 6
		self.assertEqual(scr.supplied_items[0].consumed_qty, 6)

	def test_supplied_items_cost_after_reposting(self):
		# Set Backflush Based On as "BOM"
		set_backflush_based_on("BOM")

		# Create Material Receipt for RM's
		make_stock_entry(
			item_code="_Test Item",
			qty=100,
			target="_Test Warehouse 1 - _TC",
			basic_rate=100,
			posting_date=add_days(today(), -2),
		)
		make_stock_entry(
			item_code="_Test Item Home Desktop 100",
			qty=100,
			target="_Test Warehouse 1 - _TC",
			basic_rate=100,
		)

		service_items = [
			{
				"warehouse": "_Test Warehouse - _TC",
				"item_code": "Subcontracted Service Item 1",
				"qty": 10,
				"rate": 100,
				"fg_item": "_Test FG Item",
				"fg_item_qty": 10,
			},
		]

		# Create Subcontracting Order
		sco = get_subcontracting_order(service_items=service_items)

		# Transfer RM's
		rm_items = get_rm_items(sco.supplied_items)

		itemwise_details = make_stock_in_entry(rm_items=rm_items)
		make_stock_transfer_entry(
			sco_no=sco.name,
			rm_items=rm_items,
			itemwise_details=copy.deepcopy(itemwise_details),
		)

		# Create Subcontracting Receipt
		scr = make_subcontracting_receipt(sco.name)
		scr.save()
		scr.submit()

		# Create Backdated Stock Reconciliation
		sr = create_stock_reconciliation(
			item_code=rm_items[0].get("item_code"),
			warehouse="_Test Warehouse 1 - _TC",
			qty=100,
			rate=50,
			posting_date=add_days(today(), -1),
		)

		# Cost should be updated in Subcontracting Receipt after reposting
		prev_cost = scr.supplied_items[0].rate
		scr.load_from_db()
		self.assertNotEqual(scr.supplied_items[0].rate, prev_cost)
		self.assertEqual(scr.supplied_items[0].rate, sr.items[0].valuation_rate)

	def test_subcontracting_receipt_raw_material_rate(self):
		from erpnext.manufacturing.doctype.production_plan.test_production_plan import make_bom

		# Step - 1: Set Backflush Based On as "BOM"
		set_backflush_based_on("BOM")

		# Step - 2: Create FG and RM Items
		fg_item = make_item(properties={"is_stock_item": 1, "is_sub_contracted_item": 1}).name
		rm_item1 = make_item(properties={"is_stock_item": 1}).name
		rm_item2 = make_item(properties={"is_stock_item": 1}).name

		# Step - 3: Create BOM for FG Item
		bom = make_bom(item=fg_item, raw_materials=[rm_item1, rm_item2])
		for rm_item in bom.items:
			self.assertEqual(rm_item.rate, 0)
			self.assertEqual(rm_item.amount, 0)
		bom = bom.name

		# Step - 4: Create PO and SCO
		service_items = [
			{
				"warehouse": "_Test Warehouse - _TC",
				"item_code": "Subcontracted Service Item 1",
				"qty": 100,
				"rate": 100,
				"fg_item": fg_item,
				"fg_item_qty": 100,
			},
		]
		sco = get_subcontracting_order(service_items=service_items)
		for rm_item in sco.supplied_items:
			self.assertEqual(rm_item.rate, 0)
			self.assertEqual(rm_item.amount, 0)

		# Step - 5: Inward Raw Materials
		rm_items = get_rm_items(sco.supplied_items)
		for rm_item in rm_items:
			rm_item["rate"] = 100
		itemwise_details = make_stock_in_entry(rm_items=rm_items)

		# Step - 6: Transfer RM's to Subcontractor
		se = make_stock_transfer_entry(
			sco_no=sco.name,
			rm_items=rm_items,
			itemwise_details=copy.deepcopy(itemwise_details),
		)
		for item in se.items:
			self.assertEqual(item.qty, 100)
			self.assertEqual(item.basic_rate, 100)
			self.assertEqual(item.amount, item.qty * item.basic_rate)

		# Step - 7: Create Subcontracting Receipt
		scr = make_subcontracting_receipt(sco.name)
		scr.save()
		scr.submit()
		scr.load_from_db()
		for rm_item in scr.supplied_items:
			self.assertEqual(rm_item.consumed_qty, 100)
			self.assertEqual(rm_item.rate, 100)
			self.assertEqual(rm_item.amount, rm_item.consumed_qty * rm_item.rate)


def make_return_subcontracting_receipt(**args):
	args = frappe._dict(args)
	return_doc = make_return_doc("Subcontracting Receipt", args.scr_name)
	return_doc.supplier_warehouse = (
		args.supplier_warehouse or args.warehouse or "_Test Warehouse 1 - _TC"
	)

	if args.qty:
		for item in return_doc.items:
			item.qty = args.qty

	if not args.do_not_save:
		return_doc.save()
		if not args.do_not_submit:
			return_doc.submit()

	return_doc.load_from_db()
	return return_doc


def get_items(**args):
	args = frappe._dict(args)
	return [
		{
			"conversion_factor": 1.0,
			"description": "_Test Item",
			"doctype": "Subcontracting Receipt Item",
			"item_code": "_Test Item",
			"item_name": "_Test Item",
			"parentfield": "items",
			"qty": 5.0,
			"rate": 50.0,
			"received_qty": 5.0,
			"rejected_qty": 0.0,
			"stock_uom": "_Test UOM",
			"warehouse": args.warehouse or "_Test Warehouse - _TC",
			"cost_center": args.cost_center or "Main - _TC",
		},
		{
			"conversion_factor": 1.0,
			"description": "_Test Item Home Desktop 100",
			"doctype": "Subcontracting Receipt Item",
			"item_code": "_Test Item Home Desktop 100",
			"item_name": "_Test Item Home Desktop 100",
			"parentfield": "items",
			"qty": 5.0,
			"rate": 50.0,
			"received_qty": 5.0,
			"rejected_qty": 0.0,
			"stock_uom": "_Test UOM",
			"warehouse": args.warehouse or "_Test Warehouse 1 - _TC",
			"cost_center": args.cost_center or "Main - _TC",
		},
	]<|MERGE_RESOLUTION|>--- conflicted
+++ resolved
@@ -571,10 +571,6 @@
 			create_quality_inspection,
 		)
 
-<<<<<<< HEAD
-	def test_subcontracting_receipt_partial_return(self):
-		sco = get_subcontracting_order()
-=======
 		set_backflush_based_on("BOM")
 		fg_item = "Subcontracted Item SA1"
 		service_items = [
@@ -588,7 +584,6 @@
 			},
 		]
 		sco = get_subcontracting_order(service_items=service_items)
->>>>>>> 44bad3bd
 		rm_items = get_rm_items(sco.supplied_items)
 		itemwise_details = make_stock_in_entry(rm_items=rm_items)
 		make_stock_transfer_entry(
@@ -620,23 +615,6 @@
 		scr1.reload()
 		scr1.cancel()
 
-<<<<<<< HEAD
-		scr1_return = make_return_subcontracting_receipt(scr_name=scr1.name, qty=-3)
-		scr1.load_from_db()
-		self.assertEqual(scr1_return.status, "Return")
-		self.assertIsNotNone(scr1_return.items[0].bom)
-		self.assertEqual(scr1.items[0].returned_qty, 3)
-
-		scr2_return = make_return_subcontracting_receipt(scr_name=scr1.name, qty=-7)
-		scr1.load_from_db()
-		self.assertEqual(scr2_return.status, "Return")
-		self.assertIsNotNone(scr2_return.items[0].bom)
-		self.assertEqual(scr1.status, "Return Issued")
-		self.assertEqual(scr1.items[0].returned_qty, 10)
-
-	def test_subcontracting_receipt_over_return(self):
-		sco = get_subcontracting_order()
-=======
 		scr2 = make_subcontracting_receipt(sco.name)
 		scr2.save()
 
@@ -695,7 +673,6 @@
 		sco = get_subcontracting_order(service_items=service_items)
 
 		# Inward Raw Materials
->>>>>>> 44bad3bd
 		rm_items = get_rm_items(sco.supplied_items)
 		itemwise_details = make_stock_in_entry(rm_items=rm_items)
 
@@ -717,287 +694,6 @@
 		self.assertEqual(scr_scrap_items, set(scrap_items))
 
 		scr.submit()
-
-	def test_subcontracting_receipt_no_gl_entry(self):
-		sco = get_subcontracting_order()
-		rm_items = get_rm_items(sco.supplied_items)
-		itemwise_details = make_stock_in_entry(rm_items=rm_items)
-		make_stock_transfer_entry(
-			sco_no=sco.name,
-			rm_items=rm_items,
-			itemwise_details=copy.deepcopy(itemwise_details),
-		)
-
-		scr = make_subcontracting_receipt(sco.name)
-		scr.append(
-			"additional_costs",
-			{
-				"expense_account": "Expenses Included In Valuation - _TC",
-				"description": "Test Additional Costs",
-				"amount": 100,
-			},
-		)
-		scr.save()
-		scr.submit()
-
-		stock_value_difference = frappe.db.get_value(
-			"Stock Ledger Entry",
-			{
-				"voucher_type": "Subcontracting Receipt",
-				"voucher_no": scr.name,
-				"item_code": "Subcontracted Item SA7",
-				"warehouse": "_Test Warehouse - _TC",
-			},
-			"stock_value_difference",
-		)
-
-		# Service Cost(100 * 10) + Raw Materials Cost(100 * 10) + Additional Costs(10 * 10) = 2100
-		self.assertEqual(stock_value_difference, 2100)
-		self.assertFalse(get_gl_entries("Subcontracting Receipt", scr.name))
-
-	def test_subcontracting_receipt_gl_entry(self):
-		sco = get_subcontracting_order(
-			company="_Test Company with perpetual inventory",
-			warehouse="Stores - TCP1",
-			supplier_warehouse="Work In Progress - TCP1",
-		)
-		rm_items = get_rm_items(sco.supplied_items)
-		itemwise_details = make_stock_in_entry(rm_items=rm_items)
-		make_stock_transfer_entry(
-			sco_no=sco.name,
-			rm_items=rm_items,
-			itemwise_details=copy.deepcopy(itemwise_details),
-		)
-
-		scr = make_subcontracting_receipt(sco.name)
-		additional_costs_expense_account = "Expenses Included In Valuation - TCP1"
-		scr.append(
-			"additional_costs",
-			{
-				"expense_account": additional_costs_expense_account,
-				"description": "Test Additional Costs",
-				"amount": 100,
-				"base_amount": 100,
-			},
-		)
-		scr.save()
-		scr.submit()
-
-		self.assertEqual(cint(erpnext.is_perpetual_inventory_enabled(scr.company)), 1)
-
-		gl_entries = get_gl_entries("Subcontracting Receipt", scr.name)
-
-		self.assertTrue(gl_entries)
-
-		fg_warehouse_ac = get_inventory_account(scr.company, scr.items[0].warehouse)
-		supplier_warehouse_ac = get_inventory_account(scr.company, scr.supplier_warehouse)
-		expense_account = scr.items[0].expense_account
-
-		if fg_warehouse_ac == supplier_warehouse_ac:
-			expected_values = {
-				fg_warehouse_ac: [2100.0, 1000.0],  # FG Amount (D), RM Cost (C)
-				expense_account: [0.0, 1000.0],  # Service Cost (C)
-				additional_costs_expense_account: [0.0, 100.0],  # Additional Cost (C)
-			}
-		else:
-			expected_values = {
-				fg_warehouse_ac: [2100.0, 0.0],  # FG Amount (D)
-				supplier_warehouse_ac: [0.0, 1000.0],  # RM Cost (C)
-				expense_account: [0.0, 1000.0],  # Service Cost (C)
-				additional_costs_expense_account: [0.0, 100.0],  # Additional Cost (C)
-			}
-
-		for gle in gl_entries:
-			self.assertEqual(expected_values[gle.account][0], gle.debit)
-			self.assertEqual(expected_values[gle.account][1], gle.credit)
-
-		scr.reload()
-		scr.cancel()
-		self.assertTrue(get_gl_entries("Subcontracting Receipt", scr.name))
-
-	def test_supplied_items_consumed_qty(self):
-		# Set Backflush Based On as "Material Transferred for Subcontracting" to transfer RM's more than the required qty
-		set_backflush_based_on("Material Transferred for Subcontract")
-
-		# Create Material Receipt for RM's
-		make_stock_entry(
-			item_code="_Test Item", qty=100, target="_Test Warehouse 1 - _TC", basic_rate=100
-		)
-		make_stock_entry(
-			item_code="_Test Item Home Desktop 100",
-			qty=100,
-			target="_Test Warehouse 1 - _TC",
-			basic_rate=100,
-		)
-
-		service_items = [
-			{
-				"warehouse": "_Test Warehouse - _TC",
-				"item_code": "Subcontracted Service Item 1",
-				"qty": 10,
-				"rate": 100,
-				"fg_item": "_Test FG Item",
-				"fg_item_qty": 10,
-			},
-		]
-
-		# Create Subcontracting Order
-		sco = get_subcontracting_order(service_items=service_items)
-
-		# Transfer RM's
-		rm_items = get_rm_items(sco.supplied_items)
-		rm_items[0]["qty"] = 20  # Extra 10 Qty
-		itemwise_details = make_stock_in_entry(rm_items=rm_items)
-		make_stock_transfer_entry(
-			sco_no=sco.name,
-			rm_items=rm_items,
-			itemwise_details=copy.deepcopy(itemwise_details),
-		)
-
-		# Create Subcontracting Receipt
-		scr = make_subcontracting_receipt(sco.name)
-		scr.rejected_warehouse = "_Test Warehouse 1 - _TC"
-
-		scr.items[0].qty = 5  # Accepted Qty
-		scr.items[0].rejected_qty = 3
-		scr.save()
-
-		# consumed_qty should be (accepted_qty * (transfered_qty / qty)) = (5 * (20 / 10)) = 10
-		self.assertEqual(scr.supplied_items[0].consumed_qty, 10)
-
-		# Set Backflush Based On as "BOM"
-		set_backflush_based_on("BOM")
-
-		scr.items[0].qty = 6  # Accepted Qty
-		scr.items[0].rejected_qty = 4
-		scr.save()
-
-		# consumed_qty should be (accepted_qty * qty_consumed_per_unit) = (6 * 1) = 6
-		self.assertEqual(scr.supplied_items[0].consumed_qty, 6)
-
-	def test_supplied_items_cost_after_reposting(self):
-		# Set Backflush Based On as "BOM"
-		set_backflush_based_on("BOM")
-
-		# Create Material Receipt for RM's
-		make_stock_entry(
-			item_code="_Test Item",
-			qty=100,
-			target="_Test Warehouse 1 - _TC",
-			basic_rate=100,
-			posting_date=add_days(today(), -2),
-		)
-		make_stock_entry(
-			item_code="_Test Item Home Desktop 100",
-			qty=100,
-			target="_Test Warehouse 1 - _TC",
-			basic_rate=100,
-		)
-
-		service_items = [
-			{
-				"warehouse": "_Test Warehouse - _TC",
-				"item_code": "Subcontracted Service Item 1",
-				"qty": 10,
-				"rate": 100,
-				"fg_item": "_Test FG Item",
-				"fg_item_qty": 10,
-			},
-		]
-
-		# Create Subcontracting Order
-		sco = get_subcontracting_order(service_items=service_items)
-
-		# Transfer RM's
-		rm_items = get_rm_items(sco.supplied_items)
-
-		itemwise_details = make_stock_in_entry(rm_items=rm_items)
-		make_stock_transfer_entry(
-			sco_no=sco.name,
-			rm_items=rm_items,
-			itemwise_details=copy.deepcopy(itemwise_details),
-		)
-
-		# Create Subcontracting Receipt
-		scr = make_subcontracting_receipt(sco.name)
-		scr.save()
-		scr.submit()
-
-		# Create Backdated Stock Reconciliation
-		sr = create_stock_reconciliation(
-			item_code=rm_items[0].get("item_code"),
-			warehouse="_Test Warehouse 1 - _TC",
-			qty=100,
-			rate=50,
-			posting_date=add_days(today(), -1),
-		)
-
-		# Cost should be updated in Subcontracting Receipt after reposting
-		prev_cost = scr.supplied_items[0].rate
-		scr.load_from_db()
-		self.assertNotEqual(scr.supplied_items[0].rate, prev_cost)
-		self.assertEqual(scr.supplied_items[0].rate, sr.items[0].valuation_rate)
-
-	def test_subcontracting_receipt_raw_material_rate(self):
-		from erpnext.manufacturing.doctype.production_plan.test_production_plan import make_bom
-
-		# Step - 1: Set Backflush Based On as "BOM"
-		set_backflush_based_on("BOM")
-
-		# Step - 2: Create FG and RM Items
-		fg_item = make_item(properties={"is_stock_item": 1, "is_sub_contracted_item": 1}).name
-		rm_item1 = make_item(properties={"is_stock_item": 1}).name
-		rm_item2 = make_item(properties={"is_stock_item": 1}).name
-
-		# Step - 3: Create BOM for FG Item
-		bom = make_bom(item=fg_item, raw_materials=[rm_item1, rm_item2])
-		for rm_item in bom.items:
-			self.assertEqual(rm_item.rate, 0)
-			self.assertEqual(rm_item.amount, 0)
-		bom = bom.name
-
-		# Step - 4: Create PO and SCO
-		service_items = [
-			{
-				"warehouse": "_Test Warehouse - _TC",
-				"item_code": "Subcontracted Service Item 1",
-				"qty": 100,
-				"rate": 100,
-				"fg_item": fg_item,
-				"fg_item_qty": 100,
-			},
-		]
-		sco = get_subcontracting_order(service_items=service_items)
-		for rm_item in sco.supplied_items:
-			self.assertEqual(rm_item.rate, 0)
-			self.assertEqual(rm_item.amount, 0)
-
-		# Step - 5: Inward Raw Materials
-		rm_items = get_rm_items(sco.supplied_items)
-		for rm_item in rm_items:
-			rm_item["rate"] = 100
-		itemwise_details = make_stock_in_entry(rm_items=rm_items)
-
-		# Step - 6: Transfer RM's to Subcontractor
-		se = make_stock_transfer_entry(
-			sco_no=sco.name,
-			rm_items=rm_items,
-			itemwise_details=copy.deepcopy(itemwise_details),
-		)
-		for item in se.items:
-			self.assertEqual(item.qty, 100)
-			self.assertEqual(item.basic_rate, 100)
-			self.assertEqual(item.amount, item.qty * item.basic_rate)
-
-		# Step - 7: Create Subcontracting Receipt
-		scr = make_subcontracting_receipt(sco.name)
-		scr.save()
-		scr.submit()
-		scr.load_from_db()
-		for rm_item in scr.supplied_items:
-			self.assertEqual(rm_item.consumed_qty, 100)
-			self.assertEqual(rm_item.rate, 100)
-			self.assertEqual(rm_item.amount, rm_item.consumed_qty * rm_item.rate)
 
 
 def make_return_subcontracting_receipt(**args):
