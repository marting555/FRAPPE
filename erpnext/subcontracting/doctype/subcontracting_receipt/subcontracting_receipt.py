# Copyright (c) 2022, Frappe Technologies Pvt. Ltd. and contributors
# For license information, please see license.txt

import frappe
from frappe import _
from frappe.utils import cint, flt, getdate, nowdate

import erpnext
from erpnext.accounts.utils import get_account_currency
from erpnext.controllers.subcontracting_controller import SubcontractingController
from erpnext.stock.stock_ledger import get_valuation_rate


class SubcontractingReceipt(SubcontractingController):
	def __init__(self, *args, **kwargs):
		super(SubcontractingReceipt, self).__init__(*args, **kwargs)
		self.status_updater = [
			{
				"target_dt": "Subcontracting Order Item",
				"join_field": "subcontracting_order_item",
				"target_field": "received_qty",
				"target_parent_dt": "Subcontracting Order",
				"target_parent_field": "per_received",
				"target_ref_field": "qty",
				"source_dt": "Subcontracting Receipt Item",
				"source_field": "received_qty",
				"percent_join_field": "subcontracting_order",
				"overflow_type": "receipt",
			},
		]

	def onload(self):
		self.set_onload(
			"backflush_based_on",
			frappe.db.get_single_value(
				"Buying Settings", "backflush_raw_materials_of_subcontract_based_on"
			),
		)
<<<<<<< HEAD

	def update_status_updater_args(self):
		if cint(self.is_return):
			self.status_updater.extend(
				[
					{
						"source_dt": "Subcontracting Receipt Item",
						"target_dt": "Subcontracting Order Item",
						"join_field": "subcontracting_order_item",
						"target_field": "returned_qty",
						"source_field": "-1 * qty",
						"extra_cond": """ and exists (select name from `tabSubcontracting Receipt`
						where name=`tabSubcontracting Receipt Item`.parent and is_return=1)""",
					},
					{
						"source_dt": "Subcontracting Receipt Item",
						"target_dt": "Subcontracting Receipt Item",
						"join_field": "subcontracting_receipt_item",
						"target_field": "returned_qty",
						"target_parent_dt": "Subcontracting Receipt",
						"target_parent_field": "per_returned",
						"target_ref_field": "received_qty",
						"source_field": "-1 * received_qty",
						"percent_join_field_parent": "return_against",
					},
				]
			)
=======
>>>>>>> 44bad3bd

	def before_validate(self):
		super(SubcontractingReceipt, self).before_validate()
		self.validate_items_qty()
		self.set_items_bom()
		self.set_items_cost_center()
		self.set_items_expense_account()

	def validate(self):
<<<<<<< HEAD
		if (
			frappe.db.get_single_value("Buying Settings", "backflush_raw_materials_of_subcontract_based_on")
			== "BOM"
		):
			self.supplied_items = []
		super(SubcontractingReceipt, self).validate()
		self.set_missing_values()
=======
		self.reset_supplied_items()
>>>>>>> 44bad3bd
		self.validate_posting_time()

		if not self.get("is_return"):
			self.validate_inspection()

		if getdate(self.posting_date) > getdate(nowdate()):
			frappe.throw(_("Posting Date cannot be future date"))

		super(SubcontractingReceipt, self).validate()

		if self.is_new() and self.get("_action") == "save" and not frappe.flags.in_test:
			self.get_scrap_items()

		self.set_missing_values()

		if self.get("_action") == "submit":
			self.validate_scrap_items()
			self.validate_accepted_warehouse()
			self.validate_rejected_warehouse()

		self.reset_default_field_value("set_warehouse", "items", "warehouse")
		self.reset_default_field_value("rejected_warehouse", "items", "rejected_warehouse")
		self.get_current_stock()

	def on_submit(self):
		self.validate_available_qty_for_consumption()
		self.update_status_updater_args()
		self.update_prevdoc_status()
		self.set_subcontracting_order_status()
		self.set_consumed_qty_in_subcontract_order()
		self.update_stock_ledger()
		self.make_gl_entries()
		self.repost_future_sle_and_gle()
		self.update_status()

	def on_update(self):
		for table_field in ["items", "supplied_items"]:
			if self.get(table_field):
				self.set_serial_and_batch_bundle(table_field)

	def on_cancel(self):
		self.ignore_linked_doctypes = (
			"GL Entry",
			"Stock Ledger Entry",
			"Repost Item Valuation",
			"Serial and Batch Bundle",
		)
		self.update_status_updater_args()
		self.update_prevdoc_status()
		self.update_stock_ledger()
		self.make_gl_entries_on_cancel()
		self.repost_future_sle_and_gle()
		self.delete_auto_created_batches()
		self.set_consumed_qty_in_subcontract_order()
		self.set_subcontracting_order_status()
		self.update_status()

	def validate_items_qty(self):
		for item in self.items:
			if not (item.qty or item.rejected_qty):
				frappe.throw(
					_("Row {0}: Accepted Qty and Rejected Qty can't be zero at the same time.").format(item.idx)
				)

	def set_items_bom(self):
		if self.is_return:
			for item in self.items:
				if not item.bom:
					item.bom = frappe.db.get_value(
						"Subcontracting Receipt Item",
						{"name": item.subcontracting_receipt_item, "parent": self.return_against},
						"bom",
					)
		else:
			for item in self.items:
				if not item.bom:
					item.bom = frappe.db.get_value(
						"Subcontracting Order Item",
						{"name": item.subcontracting_order_item, "parent": item.subcontracting_order},
						"bom",
					)

	def set_items_cost_center(self):
		if self.company:
			cost_center = frappe.get_cached_value("Company", self.company, "cost_center")

			for item in self.items:
				if not item.cost_center:
					item.cost_center = cost_center

	def set_items_expense_account(self):
		if self.company:
			expense_account = self.get_company_default("default_expense_account", ignore_validation=True)

			for item in self.items:
				if not item.expense_account:
					item.expense_account = expense_account

	def reset_supplied_items(self):
		if (
			frappe.db.get_single_value("Buying Settings", "backflush_raw_materials_of_subcontract_based_on")
			== "BOM"
		):
			self.supplied_items = []

	@frappe.whitelist()
	def get_scrap_items(self, recalculate_rate=False):
		self.remove_scrap_items()

		for item in list(self.items):
			if item.bom:
				bom = frappe.get_doc("BOM", item.bom)
				for scrap_item in bom.scrap_items:
					qty = flt(item.qty) * (flt(scrap_item.stock_qty) / flt(bom.quantity))
					rate = (
						get_valuation_rate(
							scrap_item.item_code,
							self.set_warehouse,
							self.doctype,
							self.name,
							currency=erpnext.get_company_currency(self.company),
							company=self.company,
						)
						or scrap_item.rate
					)
					self.append(
						"items",
						{
							"is_scrap_item": 1,
							"reference_name": item.name,
							"item_code": scrap_item.item_code,
							"item_name": scrap_item.item_name,
							"qty": qty,
							"stock_uom": scrap_item.stock_uom,
							"rate": rate,
							"rm_cost_per_qty": 0,
							"service_cost_per_qty": 0,
							"additional_cost_per_qty": 0,
							"scrap_cost_per_qty": 0,
							"amount": qty * rate,
							"warehouse": self.set_warehouse,
							"rejected_warehouse": self.rejected_warehouse,
						},
					)

		if recalculate_rate:
			self.calculate_additional_costs()
			self.calculate_items_qty_and_amount()

	def remove_scrap_items(self, recalculate_rate=False):
		for item in list(self.items):
			if item.is_scrap_item:
				self.remove(item)
			else:
				item.scrap_cost_per_qty = 0

		if recalculate_rate:
			self.calculate_items_qty_and_amount()

	@frappe.whitelist()
	def set_missing_values(self):
<<<<<<< HEAD
		self.calculate_additional_costs()
		self.calculate_supplied_items_qty_and_amount()
		self.calculate_items_qty_and_amount()

	def set_available_qty_for_consumption(self):
		supplied_items_details = {}

		sco_supplied_item = frappe.qb.DocType("Subcontracting Order Supplied Item")
		for item in self.get("items"):
			supplied_items = (
				frappe.qb.from_(sco_supplied_item)
				.select(
					sco_supplied_item.rm_item_code,
					sco_supplied_item.reference_name,
					(sco_supplied_item.total_supplied_qty - sco_supplied_item.consumed_qty).as_("available_qty"),
				)
				.where(
					(sco_supplied_item.parent == item.subcontracting_order)
					& (sco_supplied_item.main_item_code == item.item_code)
					& (sco_supplied_item.reference_name == item.subcontracting_order_item)
				)
			).run(as_dict=True)

			if supplied_items:
				supplied_items_details[item.name] = {}

				for supplied_item in supplied_items:
					supplied_items_details[item.name][supplied_item.rm_item_code] = supplied_item.available_qty
		else:
			for item in self.get("supplied_items"):
				item.available_qty_for_consumption = supplied_items_details.get(item.reference_name, {}).get(
					item.rm_item_code, 0
				)

	def calculate_supplied_items_qty_and_amount(self):
		for item in self.get("supplied_items") or []:
			item.amount = item.rate * item.consumed_qty

		self.set_available_qty_for_consumption()

	def calculate_items_qty_and_amount(self):
		rm_supp_cost = {}
=======
		self.set_available_qty_for_consumption()
		self.calculate_additional_costs()
		self.calculate_items_qty_and_amount()

	def set_available_qty_for_consumption(self):
		supplied_items_details = {}

		sco_supplied_item = frappe.qb.DocType("Subcontracting Order Supplied Item")
		for item in self.get("items"):
			supplied_items = (
				frappe.qb.from_(sco_supplied_item)
				.select(
					sco_supplied_item.rm_item_code,
					sco_supplied_item.reference_name,
					(sco_supplied_item.total_supplied_qty - sco_supplied_item.consumed_qty).as_("available_qty"),
				)
				.where(
					(sco_supplied_item.parent == item.subcontracting_order)
					& (sco_supplied_item.main_item_code == item.item_code)
					& (sco_supplied_item.reference_name == item.subcontracting_order_item)
				)
			).run(as_dict=True)

			if supplied_items:
				supplied_items_details[item.name] = {}

				for supplied_item in supplied_items:
					supplied_items_details[item.name][supplied_item.rm_item_code] = supplied_item.available_qty
		else:
			for item in self.get("supplied_items"):
				item.available_qty_for_consumption = supplied_items_details.get(item.reference_name, {}).get(
					item.rm_item_code, 0
				)

	def calculate_items_qty_and_amount(self):
		rm_cost_map = {}
>>>>>>> 44bad3bd
		for item in self.get("supplied_items") or []:
			item.amount = flt(item.consumed_qty) * flt(item.rate)

			if item.reference_name in rm_cost_map:
				rm_cost_map[item.reference_name] += item.amount
			else:
				rm_cost_map[item.reference_name] = item.amount

		scrap_cost_map = {}
		for item in self.get("items") or []:
			if item.is_scrap_item:
				item.amount = flt(item.qty) * flt(item.rate)

				if item.reference_name in scrap_cost_map:
					scrap_cost_map[item.reference_name] += item.amount
				else:
					scrap_cost_map[item.reference_name] = item.amount

		total_qty = total_amount = 0
<<<<<<< HEAD
		for item in self.items:
			if item.qty and item.name in rm_supp_cost:
				item.rm_supp_cost = rm_supp_cost[item.name]
				item.rm_cost_per_qty = item.rm_supp_cost / item.qty
				rm_supp_cost.pop(item.name)

			item.rate = (
				flt(item.rm_cost_per_qty) + flt(item.service_cost_per_qty) + flt(item.additional_cost_per_qty)
			)

			item.received_qty = item.qty + flt(item.rejected_qty)
			item.amount = item.qty * item.rate
			total_qty += item.qty
=======
		for item in self.get("items") or []:
			if not item.is_scrap_item:
				if item.qty:
					if item.name in rm_cost_map:
						item.rm_supp_cost = rm_cost_map[item.name]
						item.rm_cost_per_qty = item.rm_supp_cost / item.qty
						rm_cost_map.pop(item.name)

					if item.name in scrap_cost_map:
						item.scrap_cost_per_qty = scrap_cost_map[item.name] / item.qty
						scrap_cost_map.pop(item.name)
					else:
						item.scrap_cost_per_qty = 0

				item.rate = (
					flt(item.rm_cost_per_qty)
					+ flt(item.service_cost_per_qty)
					+ flt(item.additional_cost_per_qty)
					- flt(item.scrap_cost_per_qty)
				)

			item.received_qty = flt(item.qty) + flt(item.rejected_qty)
			item.amount = flt(item.qty) * flt(item.rate)

			total_qty += flt(item.qty)
>>>>>>> 44bad3bd
			total_amount += item.amount
		else:
			self.total_qty = total_qty
			self.total = total_amount

<<<<<<< HEAD
	def validate_rejected_warehouse(self):
		for item in self.items:
			if flt(item.rejected_qty) and not item.rejected_warehouse:
				if self.rejected_warehouse:
					item.rejected_warehouse = self.rejected_warehouse

				if not item.rejected_warehouse:
					frappe.throw(
						_("Row #{0}: Rejected Warehouse is mandatory for the rejected Item {1}").format(
							item.idx, item.item_code
						)
					)

			if item.get("rejected_warehouse") and (item.get("rejected_warehouse") == item.get("warehouse")):
				frappe.throw(
					_("Row #{0}: Accepted Warehouse and Rejected Warehouse cannot be same").format(item.idx)
				)

	def validate_available_qty_for_consumption(self):
		for item in self.get("supplied_items"):
			precision = item.precision("consumed_qty")
			if (
				item.available_qty_for_consumption
				and flt(item.available_qty_for_consumption, precision) - flt(item.consumed_qty, precision) < 0
			):
				msg = f"""Row {item.idx}: Consumed Qty {flt(item.consumed_qty, precision)}
					must be less than or equal to Available Qty For Consumption
					{flt(item.available_qty_for_consumption, precision)}
					in Consumed Items Table."""

				frappe.throw(_(msg))

	def validate_items_qty(self):
		for item in self.items:
			if not (item.qty or item.rejected_qty):
				frappe.throw(
					_("Row {0}: Accepted Qty and Rejected Qty can't be zero at the same time.").format(item.idx)
				)

	def set_items_bom(self):
		if self.is_return:
			for item in self.items:
				if not item.bom:
					item.bom = frappe.db.get_value(
						"Subcontracting Receipt Item",
						{"name": item.subcontracting_receipt_item, "parent": self.return_against},
						"bom",
					)
		else:
			for item in self.items:
				if not item.bom:
					item.bom = frappe.db.get_value(
						"Subcontracting Order Item",
						{"name": item.subcontracting_order_item, "parent": item.subcontracting_order},
						"bom",
=======
	def validate_scrap_items(self):
		for item in self.items:
			if item.is_scrap_item:
				if not item.qty:
					frappe.throw(
						_("Row #{0}: Scrap Item Qty cannot be zero").format(item.idx),
					)

				if item.rejected_qty:
					frappe.throw(
						_("Row #{0}: Rejected Qty cannot be set for Scrap Item {1}.").format(
							item.idx, frappe.bold(item.item_code)
						),
>>>>>>> 44bad3bd
					)

				if not item.reference_name:
					frappe.throw(
						_("Row #{0}: Finished Good reference is mandatory for Scrap Item {1}.").format(
							item.idx, frappe.bold(item.item_code)
						),
					)

	def validate_accepted_warehouse(self):
		for item in self.get("items"):
			if flt(item.qty) and not item.warehouse:
				if self.set_warehouse:
					item.warehouse = self.set_warehouse
				else:
					frappe.throw(
						_("Row #{0}: Accepted Warehouse is mandatory for the accepted Item {1}").format(
							item.idx, item.item_code
						)
					)

			if item.get("warehouse") and (item.get("warehouse") == item.get("rejected_warehouse")):
				frappe.throw(
					_("Row #{0}: Accepted Warehouse and Rejected Warehouse cannot be same").format(item.idx)
				)

	def validate_available_qty_for_consumption(self):
		for item in self.get("supplied_items"):
			precision = item.precision("consumed_qty")
			if (
				item.available_qty_for_consumption
				and flt(item.available_qty_for_consumption, precision) - flt(item.consumed_qty, precision) < 0
			):
				msg = f"""Row {item.idx}: Consumed Qty {flt(item.consumed_qty, precision)}
					must be less than or equal to Available Qty For Consumption
					{flt(item.available_qty_for_consumption, precision)}
					in Consumed Items Table."""

				frappe.throw(_(msg))

	def update_status_updater_args(self):
		if cint(self.is_return):
			self.status_updater.extend(
				[
					{
						"source_dt": "Subcontracting Receipt Item",
						"target_dt": "Subcontracting Order Item",
						"join_field": "subcontracting_order_item",
						"target_field": "returned_qty",
						"source_field": "-1 * qty",
						"extra_cond": """ and exists (select name from `tabSubcontracting Receipt`
						where name=`tabSubcontracting Receipt Item`.parent and is_return=1)""",
					},
					{
						"source_dt": "Subcontracting Receipt Item",
						"target_dt": "Subcontracting Receipt Item",
						"join_field": "subcontracting_receipt_item",
						"target_field": "returned_qty",
						"target_parent_dt": "Subcontracting Receipt",
						"target_parent_field": "per_returned",
						"target_ref_field": "received_qty",
						"source_field": "-1 * received_qty",
						"percent_join_field_parent": "return_against",
					},
				]
			)

	def update_status(self, status=None, update_modified=False):
		if not status:
			if self.docstatus == 0:
				status = "Draft"
			elif self.docstatus == 1:
				status = "Completed"

				if self.is_return:
					status = "Return"
				elif self.per_returned == 100:
					status = "Return Issued"

			elif self.docstatus == 2:
				status = "Cancelled"

			if self.is_return:
				frappe.get_doc("Subcontracting Receipt", self.return_against).update_status(
					update_modified=update_modified
				)

		if status:
			frappe.db.set_value(
				"Subcontracting Receipt", self.name, "status", status, update_modified=update_modified
			)

	def get_gl_entries(self, warehouse_account=None):
		from erpnext.accounts.general_ledger import process_gl_map

		if not erpnext.is_perpetual_inventory_enabled(self.company):
			return []

		gl_entries = []
		self.make_item_gl_entries(gl_entries, warehouse_account)

		return process_gl_map(gl_entries)

	def make_item_gl_entries(self, gl_entries, warehouse_account=None):
		stock_rbnb = self.get_company_default("stock_received_but_not_billed")
		expenses_included_in_valuation = self.get_company_default("expenses_included_in_valuation")

		warehouse_with_no_account = []

		for item in self.items:
			if flt(item.rate) and flt(item.qty):
				if warehouse_account.get(item.warehouse):
					stock_value_diff = frappe.db.get_value(
						"Stock Ledger Entry",
						{
							"voucher_type": "Subcontracting Receipt",
							"voucher_no": self.name,
							"voucher_detail_no": item.name,
							"warehouse": item.warehouse,
							"is_cancelled": 0,
						},
						"stock_value_difference",
					)

					warehouse_account_name = warehouse_account[item.warehouse]["account"]
					warehouse_account_currency = warehouse_account[item.warehouse]["account_currency"]
					supplier_warehouse_account = warehouse_account.get(self.supplier_warehouse, {}).get("account")
					supplier_warehouse_account_currency = warehouse_account.get(self.supplier_warehouse, {}).get(
						"account_currency"
					)
					remarks = self.get("remarks") or _("Accounting Entry for Stock")

					# FG Warehouse Account (Debit)
					self.add_gl_entry(
						gl_entries=gl_entries,
						account=warehouse_account_name,
						cost_center=item.cost_center,
						debit=stock_value_diff,
						credit=0.0,
						remarks=remarks,
						against_account=stock_rbnb,
						account_currency=warehouse_account_currency,
						item=item,
					)

					# Supplier Warehouse Account (Credit)
					if flt(item.rm_supp_cost) and warehouse_account.get(self.supplier_warehouse):
						self.add_gl_entry(
							gl_entries=gl_entries,
							account=supplier_warehouse_account,
							cost_center=item.cost_center,
							debit=0.0,
							credit=flt(item.rm_supp_cost),
							remarks=remarks,
							against_account=warehouse_account_name,
							account_currency=supplier_warehouse_account_currency,
							item=item,
						)

					# Expense Account (Credit)
					if flt(item.service_cost_per_qty):
						self.add_gl_entry(
							gl_entries=gl_entries,
							account=item.expense_account,
							cost_center=item.cost_center,
							debit=0.0,
							credit=flt(item.service_cost_per_qty) * flt(item.qty),
							remarks=remarks,
							against_account=warehouse_account_name,
							account_currency=get_account_currency(item.expense_account),
							item=item,
						)

					# Loss Account (Credit)
					divisional_loss = flt(item.amount - stock_value_diff, item.precision("amount"))

					if divisional_loss:
						if self.is_return:
							loss_account = expenses_included_in_valuation
						else:
							loss_account = item.expense_account

						self.add_gl_entry(
							gl_entries=gl_entries,
							account=loss_account,
							cost_center=item.cost_center,
							debit=divisional_loss,
							credit=0.0,
							remarks=remarks,
							against_account=warehouse_account_name,
							account_currency=get_account_currency(loss_account),
							project=item.project,
							item=item,
						)
				elif (
					item.warehouse not in warehouse_with_no_account
					or item.rejected_warehouse not in warehouse_with_no_account
				):
					warehouse_with_no_account.append(item.warehouse)

		# Additional Costs Expense Accounts (Credit)
		for row in self.additional_costs:
			credit_amount = (
				flt(row.base_amount)
				if (row.base_amount or row.account_currency != self.company_currency)
				else flt(row.amount)
			)

			self.add_gl_entry(
				gl_entries=gl_entries,
				account=row.expense_account,
				cost_center=self.cost_center or self.get_company_default("cost_center"),
				debit=0.0,
				credit=credit_amount,
				remarks=remarks,
				against_account=None,
			)

		if warehouse_with_no_account:
			frappe.msgprint(
				_("No accounting entries for the following warehouses")
				+ ": \n"
				+ "\n".join(warehouse_with_no_account)
			)


@frappe.whitelist()
def make_subcontract_return(source_name, target_doc=None):
	from erpnext.controllers.sales_and_purchase_return import make_return_doc

	return make_return_doc("Subcontracting Receipt", source_name, target_doc)<|MERGE_RESOLUTION|>--- conflicted
+++ resolved
@@ -36,7 +36,314 @@
 				"Buying Settings", "backflush_raw_materials_of_subcontract_based_on"
 			),
 		)
-<<<<<<< HEAD
+
+	def before_validate(self):
+		super(SubcontractingReceipt, self).before_validate()
+		self.validate_items_qty()
+		self.set_items_bom()
+		self.set_items_cost_center()
+		self.set_items_expense_account()
+
+	def validate(self):
+		self.reset_supplied_items()
+		self.validate_posting_time()
+
+		if not self.get("is_return"):
+			self.validate_inspection()
+
+		if getdate(self.posting_date) > getdate(nowdate()):
+			frappe.throw(_("Posting Date cannot be future date"))
+
+		super(SubcontractingReceipt, self).validate()
+
+		if self.is_new() and self.get("_action") == "save" and not frappe.flags.in_test:
+			self.get_scrap_items()
+
+		self.set_missing_values()
+
+		if self.get("_action") == "submit":
+			self.validate_scrap_items()
+			self.validate_accepted_warehouse()
+			self.validate_rejected_warehouse()
+
+		self.reset_default_field_value("set_warehouse", "items", "warehouse")
+		self.reset_default_field_value("rejected_warehouse", "items", "rejected_warehouse")
+		self.get_current_stock()
+
+	def on_submit(self):
+		self.validate_available_qty_for_consumption()
+		self.update_status_updater_args()
+		self.update_prevdoc_status()
+		self.set_subcontracting_order_status()
+		self.set_consumed_qty_in_subcontract_order()
+		self.update_stock_ledger()
+		self.make_gl_entries()
+		self.repost_future_sle_and_gle()
+		self.update_status()
+
+	def on_update(self):
+		for table_field in ["items", "supplied_items"]:
+			if self.get(table_field):
+				self.set_serial_and_batch_bundle(table_field)
+
+	def on_cancel(self):
+		self.ignore_linked_doctypes = (
+			"GL Entry",
+			"Stock Ledger Entry",
+			"Repost Item Valuation",
+			"Serial and Batch Bundle",
+		)
+		self.update_status_updater_args()
+		self.update_prevdoc_status()
+		self.update_stock_ledger()
+		self.make_gl_entries_on_cancel()
+		self.repost_future_sle_and_gle()
+		self.delete_auto_created_batches()
+		self.set_consumed_qty_in_subcontract_order()
+		self.set_subcontracting_order_status()
+		self.update_status()
+
+	def validate_items_qty(self):
+		for item in self.items:
+			if not (item.qty or item.rejected_qty):
+				frappe.throw(
+					_("Row {0}: Accepted Qty and Rejected Qty can't be zero at the same time.").format(item.idx)
+				)
+
+	def set_items_bom(self):
+		if self.is_return:
+			for item in self.items:
+				if not item.bom:
+					item.bom = frappe.db.get_value(
+						"Subcontracting Receipt Item",
+						{"name": item.subcontracting_receipt_item, "parent": self.return_against},
+						"bom",
+					)
+		else:
+			for item in self.items:
+				if not item.bom:
+					item.bom = frappe.db.get_value(
+						"Subcontracting Order Item",
+						{"name": item.subcontracting_order_item, "parent": item.subcontracting_order},
+						"bom",
+					)
+
+	def set_items_cost_center(self):
+		if self.company:
+			cost_center = frappe.get_cached_value("Company", self.company, "cost_center")
+
+			for item in self.items:
+				if not item.cost_center:
+					item.cost_center = cost_center
+
+	def set_items_expense_account(self):
+		if self.company:
+			expense_account = self.get_company_default("default_expense_account", ignore_validation=True)
+
+			for item in self.items:
+				if not item.expense_account:
+					item.expense_account = expense_account
+
+	def reset_supplied_items(self):
+		if (
+			frappe.db.get_single_value("Buying Settings", "backflush_raw_materials_of_subcontract_based_on")
+			== "BOM"
+		):
+			self.supplied_items = []
+
+	@frappe.whitelist()
+	def get_scrap_items(self, recalculate_rate=False):
+		self.remove_scrap_items()
+
+		for item in list(self.items):
+			if item.bom:
+				bom = frappe.get_doc("BOM", item.bom)
+				for scrap_item in bom.scrap_items:
+					qty = flt(item.qty) * (flt(scrap_item.stock_qty) / flt(bom.quantity))
+					rate = (
+						get_valuation_rate(
+							scrap_item.item_code,
+							self.set_warehouse,
+							self.doctype,
+							self.name,
+							currency=erpnext.get_company_currency(self.company),
+							company=self.company,
+						)
+						or scrap_item.rate
+					)
+					self.append(
+						"items",
+						{
+							"is_scrap_item": 1,
+							"reference_name": item.name,
+							"item_code": scrap_item.item_code,
+							"item_name": scrap_item.item_name,
+							"qty": qty,
+							"stock_uom": scrap_item.stock_uom,
+							"rate": rate,
+							"rm_cost_per_qty": 0,
+							"service_cost_per_qty": 0,
+							"additional_cost_per_qty": 0,
+							"scrap_cost_per_qty": 0,
+							"amount": qty * rate,
+							"warehouse": self.set_warehouse,
+							"rejected_warehouse": self.rejected_warehouse,
+						},
+					)
+
+		if recalculate_rate:
+			self.calculate_additional_costs()
+			self.calculate_items_qty_and_amount()
+
+	def remove_scrap_items(self, recalculate_rate=False):
+		for item in list(self.items):
+			if item.is_scrap_item:
+				self.remove(item)
+			else:
+				item.scrap_cost_per_qty = 0
+
+		if recalculate_rate:
+			self.calculate_items_qty_and_amount()
+
+	@frappe.whitelist()
+	def set_missing_values(self):
+		self.set_available_qty_for_consumption()
+		self.calculate_additional_costs()
+		self.calculate_items_qty_and_amount()
+
+	def set_available_qty_for_consumption(self):
+		supplied_items_details = {}
+
+		sco_supplied_item = frappe.qb.DocType("Subcontracting Order Supplied Item")
+		for item in self.get("items"):
+			supplied_items = (
+				frappe.qb.from_(sco_supplied_item)
+				.select(
+					sco_supplied_item.rm_item_code,
+					sco_supplied_item.reference_name,
+					(sco_supplied_item.total_supplied_qty - sco_supplied_item.consumed_qty).as_("available_qty"),
+				)
+				.where(
+					(sco_supplied_item.parent == item.subcontracting_order)
+					& (sco_supplied_item.main_item_code == item.item_code)
+					& (sco_supplied_item.reference_name == item.subcontracting_order_item)
+				)
+			).run(as_dict=True)
+
+			if supplied_items:
+				supplied_items_details[item.name] = {}
+
+				for supplied_item in supplied_items:
+					supplied_items_details[item.name][supplied_item.rm_item_code] = supplied_item.available_qty
+		else:
+			for item in self.get("supplied_items"):
+				item.available_qty_for_consumption = supplied_items_details.get(item.reference_name, {}).get(
+					item.rm_item_code, 0
+				)
+
+	def calculate_items_qty_and_amount(self):
+		rm_cost_map = {}
+		for item in self.get("supplied_items") or []:
+			item.amount = flt(item.consumed_qty) * flt(item.rate)
+
+			if item.reference_name in rm_cost_map:
+				rm_cost_map[item.reference_name] += item.amount
+			else:
+				rm_cost_map[item.reference_name] = item.amount
+
+		scrap_cost_map = {}
+		for item in self.get("items") or []:
+			if item.is_scrap_item:
+				item.amount = flt(item.qty) * flt(item.rate)
+
+				if item.reference_name in scrap_cost_map:
+					scrap_cost_map[item.reference_name] += item.amount
+				else:
+					scrap_cost_map[item.reference_name] = item.amount
+
+		total_qty = total_amount = 0
+		for item in self.get("items") or []:
+			if not item.is_scrap_item:
+				if item.qty:
+					if item.name in rm_cost_map:
+						item.rm_supp_cost = rm_cost_map[item.name]
+						item.rm_cost_per_qty = item.rm_supp_cost / item.qty
+						rm_cost_map.pop(item.name)
+
+					if item.name in scrap_cost_map:
+						item.scrap_cost_per_qty = scrap_cost_map[item.name] / item.qty
+						scrap_cost_map.pop(item.name)
+					else:
+						item.scrap_cost_per_qty = 0
+
+				item.rate = (
+					flt(item.rm_cost_per_qty)
+					+ flt(item.service_cost_per_qty)
+					+ flt(item.additional_cost_per_qty)
+					- flt(item.scrap_cost_per_qty)
+				)
+
+			item.received_qty = flt(item.qty) + flt(item.rejected_qty)
+			item.amount = flt(item.qty) * flt(item.rate)
+
+			total_qty += flt(item.qty)
+			total_amount += item.amount
+		else:
+			self.total_qty = total_qty
+			self.total = total_amount
+
+	def validate_scrap_items(self):
+		for item in self.items:
+			if item.is_scrap_item:
+				if not item.qty:
+					frappe.throw(
+						_("Row #{0}: Scrap Item Qty cannot be zero").format(item.idx),
+					)
+
+				if item.rejected_qty:
+					frappe.throw(
+						_("Row #{0}: Rejected Qty cannot be set for Scrap Item {1}.").format(
+							item.idx, frappe.bold(item.item_code)
+						),
+					)
+
+				if not item.reference_name:
+					frappe.throw(
+						_("Row #{0}: Finished Good reference is mandatory for Scrap Item {1}.").format(
+							item.idx, frappe.bold(item.item_code)
+						),
+					)
+
+	def validate_accepted_warehouse(self):
+		for item in self.get("items"):
+			if flt(item.qty) and not item.warehouse:
+				if self.set_warehouse:
+					item.warehouse = self.set_warehouse
+				else:
+					frappe.throw(
+						_("Row #{0}: Accepted Warehouse is mandatory for the accepted Item {1}").format(
+							item.idx, item.item_code
+						)
+					)
+
+			if item.get("warehouse") and (item.get("warehouse") == item.get("rejected_warehouse")):
+				frappe.throw(
+					_("Row #{0}: Accepted Warehouse and Rejected Warehouse cannot be same").format(item.idx)
+				)
+
+	def validate_available_qty_for_consumption(self):
+		for item in self.get("supplied_items"):
+			precision = item.precision("consumed_qty")
+			if (
+				item.available_qty_for_consumption
+				and flt(item.available_qty_for_consumption, precision) - flt(item.consumed_qty, precision) < 0
+			):
+				msg = f"""Row {item.idx}: Consumed Qty {flt(item.consumed_qty, precision)}
+					must be less than or equal to Available Qty For Consumption
+					{flt(item.available_qty_for_consumption, precision)}
+					in Consumed Items Table."""
+
+				frappe.throw(_(msg))
 
 	def update_status_updater_args(self):
 		if cint(self.is_return):
@@ -64,472 +371,6 @@
 					},
 				]
 			)
-=======
->>>>>>> 44bad3bd
-
-	def before_validate(self):
-		super(SubcontractingReceipt, self).before_validate()
-		self.validate_items_qty()
-		self.set_items_bom()
-		self.set_items_cost_center()
-		self.set_items_expense_account()
-
-	def validate(self):
-<<<<<<< HEAD
-		if (
-			frappe.db.get_single_value("Buying Settings", "backflush_raw_materials_of_subcontract_based_on")
-			== "BOM"
-		):
-			self.supplied_items = []
-		super(SubcontractingReceipt, self).validate()
-		self.set_missing_values()
-=======
-		self.reset_supplied_items()
->>>>>>> 44bad3bd
-		self.validate_posting_time()
-
-		if not self.get("is_return"):
-			self.validate_inspection()
-
-		if getdate(self.posting_date) > getdate(nowdate()):
-			frappe.throw(_("Posting Date cannot be future date"))
-
-		super(SubcontractingReceipt, self).validate()
-
-		if self.is_new() and self.get("_action") == "save" and not frappe.flags.in_test:
-			self.get_scrap_items()
-
-		self.set_missing_values()
-
-		if self.get("_action") == "submit":
-			self.validate_scrap_items()
-			self.validate_accepted_warehouse()
-			self.validate_rejected_warehouse()
-
-		self.reset_default_field_value("set_warehouse", "items", "warehouse")
-		self.reset_default_field_value("rejected_warehouse", "items", "rejected_warehouse")
-		self.get_current_stock()
-
-	def on_submit(self):
-		self.validate_available_qty_for_consumption()
-		self.update_status_updater_args()
-		self.update_prevdoc_status()
-		self.set_subcontracting_order_status()
-		self.set_consumed_qty_in_subcontract_order()
-		self.update_stock_ledger()
-		self.make_gl_entries()
-		self.repost_future_sle_and_gle()
-		self.update_status()
-
-	def on_update(self):
-		for table_field in ["items", "supplied_items"]:
-			if self.get(table_field):
-				self.set_serial_and_batch_bundle(table_field)
-
-	def on_cancel(self):
-		self.ignore_linked_doctypes = (
-			"GL Entry",
-			"Stock Ledger Entry",
-			"Repost Item Valuation",
-			"Serial and Batch Bundle",
-		)
-		self.update_status_updater_args()
-		self.update_prevdoc_status()
-		self.update_stock_ledger()
-		self.make_gl_entries_on_cancel()
-		self.repost_future_sle_and_gle()
-		self.delete_auto_created_batches()
-		self.set_consumed_qty_in_subcontract_order()
-		self.set_subcontracting_order_status()
-		self.update_status()
-
-	def validate_items_qty(self):
-		for item in self.items:
-			if not (item.qty or item.rejected_qty):
-				frappe.throw(
-					_("Row {0}: Accepted Qty and Rejected Qty can't be zero at the same time.").format(item.idx)
-				)
-
-	def set_items_bom(self):
-		if self.is_return:
-			for item in self.items:
-				if not item.bom:
-					item.bom = frappe.db.get_value(
-						"Subcontracting Receipt Item",
-						{"name": item.subcontracting_receipt_item, "parent": self.return_against},
-						"bom",
-					)
-		else:
-			for item in self.items:
-				if not item.bom:
-					item.bom = frappe.db.get_value(
-						"Subcontracting Order Item",
-						{"name": item.subcontracting_order_item, "parent": item.subcontracting_order},
-						"bom",
-					)
-
-	def set_items_cost_center(self):
-		if self.company:
-			cost_center = frappe.get_cached_value("Company", self.company, "cost_center")
-
-			for item in self.items:
-				if not item.cost_center:
-					item.cost_center = cost_center
-
-	def set_items_expense_account(self):
-		if self.company:
-			expense_account = self.get_company_default("default_expense_account", ignore_validation=True)
-
-			for item in self.items:
-				if not item.expense_account:
-					item.expense_account = expense_account
-
-	def reset_supplied_items(self):
-		if (
-			frappe.db.get_single_value("Buying Settings", "backflush_raw_materials_of_subcontract_based_on")
-			== "BOM"
-		):
-			self.supplied_items = []
-
-	@frappe.whitelist()
-	def get_scrap_items(self, recalculate_rate=False):
-		self.remove_scrap_items()
-
-		for item in list(self.items):
-			if item.bom:
-				bom = frappe.get_doc("BOM", item.bom)
-				for scrap_item in bom.scrap_items:
-					qty = flt(item.qty) * (flt(scrap_item.stock_qty) / flt(bom.quantity))
-					rate = (
-						get_valuation_rate(
-							scrap_item.item_code,
-							self.set_warehouse,
-							self.doctype,
-							self.name,
-							currency=erpnext.get_company_currency(self.company),
-							company=self.company,
-						)
-						or scrap_item.rate
-					)
-					self.append(
-						"items",
-						{
-							"is_scrap_item": 1,
-							"reference_name": item.name,
-							"item_code": scrap_item.item_code,
-							"item_name": scrap_item.item_name,
-							"qty": qty,
-							"stock_uom": scrap_item.stock_uom,
-							"rate": rate,
-							"rm_cost_per_qty": 0,
-							"service_cost_per_qty": 0,
-							"additional_cost_per_qty": 0,
-							"scrap_cost_per_qty": 0,
-							"amount": qty * rate,
-							"warehouse": self.set_warehouse,
-							"rejected_warehouse": self.rejected_warehouse,
-						},
-					)
-
-		if recalculate_rate:
-			self.calculate_additional_costs()
-			self.calculate_items_qty_and_amount()
-
-	def remove_scrap_items(self, recalculate_rate=False):
-		for item in list(self.items):
-			if item.is_scrap_item:
-				self.remove(item)
-			else:
-				item.scrap_cost_per_qty = 0
-
-		if recalculate_rate:
-			self.calculate_items_qty_and_amount()
-
-	@frappe.whitelist()
-	def set_missing_values(self):
-<<<<<<< HEAD
-		self.calculate_additional_costs()
-		self.calculate_supplied_items_qty_and_amount()
-		self.calculate_items_qty_and_amount()
-
-	def set_available_qty_for_consumption(self):
-		supplied_items_details = {}
-
-		sco_supplied_item = frappe.qb.DocType("Subcontracting Order Supplied Item")
-		for item in self.get("items"):
-			supplied_items = (
-				frappe.qb.from_(sco_supplied_item)
-				.select(
-					sco_supplied_item.rm_item_code,
-					sco_supplied_item.reference_name,
-					(sco_supplied_item.total_supplied_qty - sco_supplied_item.consumed_qty).as_("available_qty"),
-				)
-				.where(
-					(sco_supplied_item.parent == item.subcontracting_order)
-					& (sco_supplied_item.main_item_code == item.item_code)
-					& (sco_supplied_item.reference_name == item.subcontracting_order_item)
-				)
-			).run(as_dict=True)
-
-			if supplied_items:
-				supplied_items_details[item.name] = {}
-
-				for supplied_item in supplied_items:
-					supplied_items_details[item.name][supplied_item.rm_item_code] = supplied_item.available_qty
-		else:
-			for item in self.get("supplied_items"):
-				item.available_qty_for_consumption = supplied_items_details.get(item.reference_name, {}).get(
-					item.rm_item_code, 0
-				)
-
-	def calculate_supplied_items_qty_and_amount(self):
-		for item in self.get("supplied_items") or []:
-			item.amount = item.rate * item.consumed_qty
-
-		self.set_available_qty_for_consumption()
-
-	def calculate_items_qty_and_amount(self):
-		rm_supp_cost = {}
-=======
-		self.set_available_qty_for_consumption()
-		self.calculate_additional_costs()
-		self.calculate_items_qty_and_amount()
-
-	def set_available_qty_for_consumption(self):
-		supplied_items_details = {}
-
-		sco_supplied_item = frappe.qb.DocType("Subcontracting Order Supplied Item")
-		for item in self.get("items"):
-			supplied_items = (
-				frappe.qb.from_(sco_supplied_item)
-				.select(
-					sco_supplied_item.rm_item_code,
-					sco_supplied_item.reference_name,
-					(sco_supplied_item.total_supplied_qty - sco_supplied_item.consumed_qty).as_("available_qty"),
-				)
-				.where(
-					(sco_supplied_item.parent == item.subcontracting_order)
-					& (sco_supplied_item.main_item_code == item.item_code)
-					& (sco_supplied_item.reference_name == item.subcontracting_order_item)
-				)
-			).run(as_dict=True)
-
-			if supplied_items:
-				supplied_items_details[item.name] = {}
-
-				for supplied_item in supplied_items:
-					supplied_items_details[item.name][supplied_item.rm_item_code] = supplied_item.available_qty
-		else:
-			for item in self.get("supplied_items"):
-				item.available_qty_for_consumption = supplied_items_details.get(item.reference_name, {}).get(
-					item.rm_item_code, 0
-				)
-
-	def calculate_items_qty_and_amount(self):
-		rm_cost_map = {}
->>>>>>> 44bad3bd
-		for item in self.get("supplied_items") or []:
-			item.amount = flt(item.consumed_qty) * flt(item.rate)
-
-			if item.reference_name in rm_cost_map:
-				rm_cost_map[item.reference_name] += item.amount
-			else:
-				rm_cost_map[item.reference_name] = item.amount
-
-		scrap_cost_map = {}
-		for item in self.get("items") or []:
-			if item.is_scrap_item:
-				item.amount = flt(item.qty) * flt(item.rate)
-
-				if item.reference_name in scrap_cost_map:
-					scrap_cost_map[item.reference_name] += item.amount
-				else:
-					scrap_cost_map[item.reference_name] = item.amount
-
-		total_qty = total_amount = 0
-<<<<<<< HEAD
-		for item in self.items:
-			if item.qty and item.name in rm_supp_cost:
-				item.rm_supp_cost = rm_supp_cost[item.name]
-				item.rm_cost_per_qty = item.rm_supp_cost / item.qty
-				rm_supp_cost.pop(item.name)
-
-			item.rate = (
-				flt(item.rm_cost_per_qty) + flt(item.service_cost_per_qty) + flt(item.additional_cost_per_qty)
-			)
-
-			item.received_qty = item.qty + flt(item.rejected_qty)
-			item.amount = item.qty * item.rate
-			total_qty += item.qty
-=======
-		for item in self.get("items") or []:
-			if not item.is_scrap_item:
-				if item.qty:
-					if item.name in rm_cost_map:
-						item.rm_supp_cost = rm_cost_map[item.name]
-						item.rm_cost_per_qty = item.rm_supp_cost / item.qty
-						rm_cost_map.pop(item.name)
-
-					if item.name in scrap_cost_map:
-						item.scrap_cost_per_qty = scrap_cost_map[item.name] / item.qty
-						scrap_cost_map.pop(item.name)
-					else:
-						item.scrap_cost_per_qty = 0
-
-				item.rate = (
-					flt(item.rm_cost_per_qty)
-					+ flt(item.service_cost_per_qty)
-					+ flt(item.additional_cost_per_qty)
-					- flt(item.scrap_cost_per_qty)
-				)
-
-			item.received_qty = flt(item.qty) + flt(item.rejected_qty)
-			item.amount = flt(item.qty) * flt(item.rate)
-
-			total_qty += flt(item.qty)
->>>>>>> 44bad3bd
-			total_amount += item.amount
-		else:
-			self.total_qty = total_qty
-			self.total = total_amount
-
-<<<<<<< HEAD
-	def validate_rejected_warehouse(self):
-		for item in self.items:
-			if flt(item.rejected_qty) and not item.rejected_warehouse:
-				if self.rejected_warehouse:
-					item.rejected_warehouse = self.rejected_warehouse
-
-				if not item.rejected_warehouse:
-					frappe.throw(
-						_("Row #{0}: Rejected Warehouse is mandatory for the rejected Item {1}").format(
-							item.idx, item.item_code
-						)
-					)
-
-			if item.get("rejected_warehouse") and (item.get("rejected_warehouse") == item.get("warehouse")):
-				frappe.throw(
-					_("Row #{0}: Accepted Warehouse and Rejected Warehouse cannot be same").format(item.idx)
-				)
-
-	def validate_available_qty_for_consumption(self):
-		for item in self.get("supplied_items"):
-			precision = item.precision("consumed_qty")
-			if (
-				item.available_qty_for_consumption
-				and flt(item.available_qty_for_consumption, precision) - flt(item.consumed_qty, precision) < 0
-			):
-				msg = f"""Row {item.idx}: Consumed Qty {flt(item.consumed_qty, precision)}
-					must be less than or equal to Available Qty For Consumption
-					{flt(item.available_qty_for_consumption, precision)}
-					in Consumed Items Table."""
-
-				frappe.throw(_(msg))
-
-	def validate_items_qty(self):
-		for item in self.items:
-			if not (item.qty or item.rejected_qty):
-				frappe.throw(
-					_("Row {0}: Accepted Qty and Rejected Qty can't be zero at the same time.").format(item.idx)
-				)
-
-	def set_items_bom(self):
-		if self.is_return:
-			for item in self.items:
-				if not item.bom:
-					item.bom = frappe.db.get_value(
-						"Subcontracting Receipt Item",
-						{"name": item.subcontracting_receipt_item, "parent": self.return_against},
-						"bom",
-					)
-		else:
-			for item in self.items:
-				if not item.bom:
-					item.bom = frappe.db.get_value(
-						"Subcontracting Order Item",
-						{"name": item.subcontracting_order_item, "parent": item.subcontracting_order},
-						"bom",
-=======
-	def validate_scrap_items(self):
-		for item in self.items:
-			if item.is_scrap_item:
-				if not item.qty:
-					frappe.throw(
-						_("Row #{0}: Scrap Item Qty cannot be zero").format(item.idx),
-					)
-
-				if item.rejected_qty:
-					frappe.throw(
-						_("Row #{0}: Rejected Qty cannot be set for Scrap Item {1}.").format(
-							item.idx, frappe.bold(item.item_code)
-						),
->>>>>>> 44bad3bd
-					)
-
-				if not item.reference_name:
-					frappe.throw(
-						_("Row #{0}: Finished Good reference is mandatory for Scrap Item {1}.").format(
-							item.idx, frappe.bold(item.item_code)
-						),
-					)
-
-	def validate_accepted_warehouse(self):
-		for item in self.get("items"):
-			if flt(item.qty) and not item.warehouse:
-				if self.set_warehouse:
-					item.warehouse = self.set_warehouse
-				else:
-					frappe.throw(
-						_("Row #{0}: Accepted Warehouse is mandatory for the accepted Item {1}").format(
-							item.idx, item.item_code
-						)
-					)
-
-			if item.get("warehouse") and (item.get("warehouse") == item.get("rejected_warehouse")):
-				frappe.throw(
-					_("Row #{0}: Accepted Warehouse and Rejected Warehouse cannot be same").format(item.idx)
-				)
-
-	def validate_available_qty_for_consumption(self):
-		for item in self.get("supplied_items"):
-			precision = item.precision("consumed_qty")
-			if (
-				item.available_qty_for_consumption
-				and flt(item.available_qty_for_consumption, precision) - flt(item.consumed_qty, precision) < 0
-			):
-				msg = f"""Row {item.idx}: Consumed Qty {flt(item.consumed_qty, precision)}
-					must be less than or equal to Available Qty For Consumption
-					{flt(item.available_qty_for_consumption, precision)}
-					in Consumed Items Table."""
-
-				frappe.throw(_(msg))
-
-	def update_status_updater_args(self):
-		if cint(self.is_return):
-			self.status_updater.extend(
-				[
-					{
-						"source_dt": "Subcontracting Receipt Item",
-						"target_dt": "Subcontracting Order Item",
-						"join_field": "subcontracting_order_item",
-						"target_field": "returned_qty",
-						"source_field": "-1 * qty",
-						"extra_cond": """ and exists (select name from `tabSubcontracting Receipt`
-						where name=`tabSubcontracting Receipt Item`.parent and is_return=1)""",
-					},
-					{
-						"source_dt": "Subcontracting Receipt Item",
-						"target_dt": "Subcontracting Receipt Item",
-						"join_field": "subcontracting_receipt_item",
-						"target_field": "returned_qty",
-						"target_parent_dt": "Subcontracting Receipt",
-						"target_parent_field": "per_returned",
-						"target_ref_field": "received_qty",
-						"source_field": "-1 * received_qty",
-						"percent_join_field_parent": "return_against",
-					},
-				]
-			)
 
 	def update_status(self, status=None, update_modified=False):
 		if not status:
