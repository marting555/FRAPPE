# Copyright (c) 2022, Frappe Technologies Pvt. Ltd. and contributors
# For license information, please see license.txt

import frappe
from frappe import _
from frappe.utils import cint, flt, getdate, nowdate

import erpnext
from erpnext.accounts.utils import get_account_currency
from erpnext.controllers.subcontracting_controller import SubcontractingController


class SubcontractingReceipt(SubcontractingController):
	def __init__(self, *args, **kwargs):
		super().__init__(*args, **kwargs)
		self.status_updater = [
			{
				"target_dt": "Subcontracting Order Item",
				"join_field": "subcontracting_order_item",
				"target_field": "received_qty",
				"target_parent_dt": "Subcontracting Order",
				"target_parent_field": "per_received",
				"target_ref_field": "qty",
				"source_dt": "Subcontracting Receipt Item",
				"source_field": "received_qty",
				"percent_join_field": "subcontracting_order",
				"overflow_type": "receipt",
			},
		]

	def onload(self):
		self.set_onload(
			"backflush_based_on",
			frappe.db.get_single_value("Buying Settings", "backflush_raw_materials_of_subcontract_based_on"),
		)

	def update_status_updater_args(self):
		if cint(self.is_return):
			self.status_updater.extend(
				[
					{
						"source_dt": "Subcontracting Receipt Item",
						"target_dt": "Subcontracting Order Item",
						"join_field": "subcontracting_order_item",
						"target_field": "returned_qty",
						"source_field": "-1 * qty",
						"extra_cond": """ and exists (select name from `tabSubcontracting Receipt`
						where name=`tabSubcontracting Receipt Item`.parent and is_return=1)""",
					},
					{
						"source_dt": "Subcontracting Receipt Item",
						"target_dt": "Subcontracting Receipt Item",
						"join_field": "subcontracting_receipt_item",
						"target_field": "returned_qty",
						"target_parent_dt": "Subcontracting Receipt",
						"target_parent_field": "per_returned",
						"target_ref_field": "received_qty",
						"source_field": "-1 * received_qty",
						"percent_join_field_parent": "return_against",
					},
				]
			)

	def before_validate(self):
		super().before_validate()
		self.validate_items_qty()
		self.set_items_bom()
		self.set_items_cost_center()
		self.set_items_expense_account()

	def validate(self):
		if (
			frappe.db.get_single_value("Buying Settings", "backflush_raw_materials_of_subcontract_based_on")
			== "BOM"
		) and not self.has_serial_batch_items():
			self.supplied_items = []

		super().validate()
		self.set_missing_values()
		self.validate_posting_time()
		self.validate_rejected_warehouse()

		if self._action == "submit":
			self.make_batches("warehouse")

		if getdate(self.posting_date) > getdate(nowdate()):
			frappe.throw(_("Posting Date cannot be future date"))

		self.reset_default_field_value("set_warehouse", "items", "warehouse")
		self.reset_default_field_value("rejected_warehouse", "items", "rejected_warehouse")
		self.get_current_stock()

	def on_submit(self):
		self.validate_available_qty_for_consumption()
		self.update_status_updater_args()
		self.update_prevdoc_status()
		self.set_subcontracting_order_status()
		self.set_consumed_qty_in_subcontract_order()
		self.update_stock_ledger()

		from erpnext.stock.doctype.serial_no.serial_no import update_serial_nos_after_submit

		update_serial_nos_after_submit(self, "items")

		self.make_gl_entries()
		self.repost_future_sle_and_gle()
		self.update_status()

	def on_cancel(self):
		self.ignore_linked_doctypes = ("GL Entry", "Stock Ledger Entry", "Repost Item Valuation")
		self.update_status_updater_args()
		self.update_prevdoc_status()
		self.set_consumed_qty_in_subcontract_order()
		self.set_subcontracting_order_status()
		self.update_stock_ledger()
		self.make_gl_entries_on_cancel()
		self.repost_future_sle_and_gle()
		self.update_status()
		self.delete_auto_created_batches()

	@frappe.whitelist()
	def set_missing_values(self):
		self.calculate_additional_costs()
		self.calculate_supplied_items_qty_and_amount()
		self.calculate_items_qty_and_amount()

	def has_serial_batch_items(self):
		if not self.get("supplied_items"):
			return False

		for row in self.get("supplied_items"):
			if row.serial_no or row.batch_no:
				return True

	def set_available_qty_for_consumption(self):
		supplied_items_details = {}

		sco_supplied_item = frappe.qb.DocType("Subcontracting Order Supplied Item")
		for item in self.get("items"):
			supplied_items = (
				frappe.qb.from_(sco_supplied_item)
				.select(
					sco_supplied_item.rm_item_code,
					sco_supplied_item.reference_name,
					(sco_supplied_item.total_supplied_qty - sco_supplied_item.consumed_qty).as_(
						"available_qty"
					),
				)
				.where(
					(sco_supplied_item.parent == item.subcontracting_order)
					& (sco_supplied_item.main_item_code == item.item_code)
					& (sco_supplied_item.reference_name == item.subcontracting_order_item)
				)
			).run(as_dict=True)

			if supplied_items:
				supplied_items_details[item.name] = {}

				for supplied_item in supplied_items:
					supplied_items_details[item.name][
						supplied_item.rm_item_code
					] = supplied_item.available_qty
		else:
			for item in self.get("supplied_items"):
				item.available_qty_for_consumption = supplied_items_details.get(item.reference_name, {}).get(
					item.rm_item_code, 0
				)

	def calculate_supplied_items_qty_and_amount(self):
		for item in self.get("supplied_items") or []:
			item.amount = item.rate * item.consumed_qty

		self.set_available_qty_for_consumption()

	def calculate_items_qty_and_amount(self):
		rm_supp_cost = {}
		for item in self.get("supplied_items") or []:
			if item.reference_name in rm_supp_cost:
				rm_supp_cost[item.reference_name] += item.amount
			else:
				rm_supp_cost[item.reference_name] = item.amount

		total_qty = total_amount = 0
		for item in self.items:
			if item.qty and item.name in rm_supp_cost:
				item.rm_supp_cost = rm_supp_cost[item.name]
				item.rm_cost_per_qty = item.rm_supp_cost / item.qty
				rm_supp_cost.pop(item.name)

			item.rate = (
				flt(item.rm_cost_per_qty) + flt(item.service_cost_per_qty) + flt(item.additional_cost_per_qty)
			)

			item.received_qty = item.qty + flt(item.rejected_qty)
			item.amount = item.qty * item.rate
			total_qty += item.qty
			total_amount += item.amount
		else:
			self.total_qty = total_qty
			self.total = total_amount

	def validate_rejected_warehouse(self):
		for item in self.items:
			if flt(item.rejected_qty) and not item.rejected_warehouse:
				if self.rejected_warehouse:
					item.rejected_warehouse = self.rejected_warehouse

				if not item.rejected_warehouse:
					frappe.throw(
						_("Row #{0}: Rejected Warehouse is mandatory for the rejected Item {1}").format(
							item.idx, item.item_code
						)
					)

			if item.get("rejected_warehouse") and (item.get("rejected_warehouse") == item.get("warehouse")):
				frappe.throw(
					_("Row #{0}: Accepted Warehouse and Rejected Warehouse cannot be same").format(item.idx)
				)

	def validate_available_qty_for_consumption(self):
		for item in self.get("supplied_items"):
			precision = item.precision("consumed_qty")
			if (
				item.available_qty_for_consumption
				and flt(item.available_qty_for_consumption, precision) - flt(item.consumed_qty, precision) < 0
			):
				msg = f"""Row {item.idx}: Consumed Qty {flt(item.consumed_qty, precision)}
					must be less than or equal to Available Qty For Consumption
					{flt(item.available_qty_for_consumption, precision)}
					in Consumed Items Table."""

				frappe.throw(_(msg))

	def validate_items_qty(self):
		for item in self.items:
			if not (item.qty or item.rejected_qty):
				frappe.throw(
					_("Row {0}: Accepted Qty and Rejected Qty can't be zero at the same time.").format(
						item.idx
					)
				)

	def set_items_bom(self):
		if self.is_return:
			for item in self.items:
				if not item.bom:
					item.bom = frappe.db.get_value(
						"Subcontracting Receipt Item",
						{"name": item.subcontracting_receipt_item, "parent": self.return_against},
						"bom",
					)
		else:
			for item in self.items:
				if not item.bom:
					item.bom = frappe.db.get_value(
						"Subcontracting Order Item",
						{"name": item.subcontracting_order_item, "parent": item.subcontracting_order},
						"bom",
					)

	def set_items_cost_center(self):
		if self.company:
			cost_center = frappe.get_cached_value("Company", self.company, "cost_center")

			for item in self.items:
				if not item.cost_center:
					item.cost_center = cost_center

	def set_items_expense_account(self):
		if self.company:
			expense_account = self.get_company_default("default_expense_account", ignore_validation=True)

			for item in self.items:
				if not item.expense_account:
					item.expense_account = expense_account

	def update_status(self, status=None, update_modified=False):
		if not status:
			if self.docstatus == 0:
				status = "Draft"
			elif self.docstatus == 1:
				status = "Completed"

				if self.is_return:
					status = "Return"
				elif self.per_returned == 100:
					status = "Return Issued"

			elif self.docstatus == 2:
				status = "Cancelled"

			if self.is_return:
				frappe.get_doc("Subcontracting Receipt", self.return_against).update_status(
					update_modified=update_modified
				)

		if status:
			frappe.db.set_value(
				"Subcontracting Receipt", self.name, "status", status, update_modified=update_modified
			)

	def get_gl_entries(self, warehouse_account=None):
		from erpnext.accounts.general_ledger import process_gl_map

		if not erpnext.is_perpetual_inventory_enabled(self.company):
			return []

		gl_entries = []
		self.make_item_gl_entries(gl_entries, warehouse_account)

		return process_gl_map(gl_entries)

	def make_item_gl_entries(self, gl_entries, warehouse_account=None):
		warehouse_with_no_account = []

		for item in self.items:
			if flt(item.rate) and flt(item.qty):
				if warehouse_account.get(item.warehouse):
					stock_value_diff = frappe.db.get_value(
						"Stock Ledger Entry",
						{
							"voucher_type": "Subcontracting Receipt",
							"voucher_no": self.name,
							"voucher_detail_no": item.name,
							"warehouse": item.warehouse,
							"is_cancelled": 0,
						},
						"stock_value_difference",
					)

					accepted_warehouse_account = warehouse_account[item.warehouse]["account"]
<<<<<<< HEAD
					supplier_warehouse_account = warehouse_account.get(self.supplier_warehouse, {}).get(
						"account"
					)
=======
					supplier_warehouse_account = warehouse_account.get(self.supplier_warehouse, {}).get("account")
>>>>>>> 7a6c0e52
					remarks = self.get("remarks") or _("Accounting Entry for Stock")

					# Accepted Warehouse Account (Debit)
					self.add_gl_entry(
						gl_entries=gl_entries,
						account=accepted_warehouse_account,
						cost_center=item.cost_center,
						debit=stock_value_diff,
						credit=0.0,
						remarks=remarks,
						against_account=item.expense_account,
						account_currency=get_account_currency(accepted_warehouse_account),
						project=item.project,
						item=item,
					)
					# Expense Account (Credit)
					self.add_gl_entry(
						gl_entries=gl_entries,
						account=item.expense_account,
						cost_center=item.cost_center,
						debit=0.0,
						credit=stock_value_diff,
						remarks=remarks,
						against_account=accepted_warehouse_account,
						account_currency=get_account_currency(item.expense_account),
						project=item.project,
						item=item,
					)

					if flt(item.rm_supp_cost) and supplier_warehouse_account:
						# Supplier Warehouse Account (Credit)
						self.add_gl_entry(
							gl_entries=gl_entries,
							account=supplier_warehouse_account,
							cost_center=item.cost_center,
							debit=0.0,
							credit=flt(item.rm_supp_cost),
							remarks=remarks,
							against_account=item.expense_account,
							account_currency=get_account_currency(supplier_warehouse_account),
							project=item.project,
							item=item,
						)
						# Expense Account (Debit)
						self.add_gl_entry(
							gl_entries=gl_entries,
							account=item.expense_account,
							cost_center=item.cost_center,
							debit=flt(item.rm_supp_cost),
							credit=0.0,
							remarks=remarks,
							against_account=supplier_warehouse_account,
							account_currency=get_account_currency(item.expense_account),
							project=item.project,
							item=item,
						)

					# Expense Account (Debit)
					if item.additional_cost_per_qty:
						self.add_gl_entry(
							gl_entries=gl_entries,
							account=item.expense_account,
							cost_center=self.cost_center or self.get_company_default("cost_center"),
							debit=item.qty * item.additional_cost_per_qty,
							credit=0.0,
							remarks=remarks,
							against_account=None,
							account_currency=get_account_currency(item.expense_account),
						)

					if divisional_loss := flt(item.amount - stock_value_diff, item.precision("amount")):
<<<<<<< HEAD
						loss_account = self.get_company_default(
							"stock_adjustment_account", ignore_validation=True
						)
=======
						loss_account = self.get_company_default("stock_adjustment_account", ignore_validation=True)
>>>>>>> 7a6c0e52

						# Loss Account (Credit)
						self.add_gl_entry(
							gl_entries=gl_entries,
							account=loss_account,
							cost_center=item.cost_center,
							debit=0.0,
							credit=divisional_loss,
							remarks=remarks,
							against_account=item.expense_account,
							account_currency=get_account_currency(loss_account),
							project=item.project,
							item=item,
						)
						# Expense Account (Debit)
						self.add_gl_entry(
							gl_entries=gl_entries,
							account=item.expense_account,
							cost_center=item.cost_center,
							debit=divisional_loss,
							credit=0.0,
							remarks=remarks,
							against_account=loss_account,
							account_currency=get_account_currency(item.expense_account),
							project=item.project,
							item=item,
						)
				elif (
					item.warehouse not in warehouse_with_no_account
					or item.rejected_warehouse not in warehouse_with_no_account
				):
					warehouse_with_no_account.append(item.warehouse)

		for row in self.additional_costs:
			credit_amount = (
				flt(row.base_amount)
				if (row.base_amount or row.account_currency != self.company_currency)
				else flt(row.amount)
			)

			# Additional Cost Expense Account (Credit)
			self.add_gl_entry(
				gl_entries=gl_entries,
				account=row.expense_account,
				cost_center=self.cost_center or self.get_company_default("cost_center"),
				debit=0.0,
				credit=credit_amount,
				remarks=remarks,
				against_account=None,
				account_currency=get_account_currency(row.expense_account),
			)

		if warehouse_with_no_account:
			frappe.msgprint(
				_("No accounting entries for the following warehouses")
				+ ": \n"
				+ "\n".join(warehouse_with_no_account)
			)


@frappe.whitelist()
def make_subcontract_return(source_name, target_doc=None):
	from erpnext.controllers.sales_and_purchase_return import make_return_doc

	return make_return_doc("Subcontracting Receipt", source_name, target_doc)<|MERGE_RESOLUTION|>--- conflicted
+++ resolved
@@ -329,13 +329,7 @@
 					)
 
 					accepted_warehouse_account = warehouse_account[item.warehouse]["account"]
-<<<<<<< HEAD
-					supplier_warehouse_account = warehouse_account.get(self.supplier_warehouse, {}).get(
-						"account"
-					)
-=======
 					supplier_warehouse_account = warehouse_account.get(self.supplier_warehouse, {}).get("account")
->>>>>>> 7a6c0e52
 					remarks = self.get("remarks") or _("Accounting Entry for Stock")
 
 					# Accepted Warehouse Account (Debit)
@@ -407,13 +401,7 @@
 						)
 
 					if divisional_loss := flt(item.amount - stock_value_diff, item.precision("amount")):
-<<<<<<< HEAD
-						loss_account = self.get_company_default(
-							"stock_adjustment_account", ignore_validation=True
-						)
-=======
 						loss_account = self.get_company_default("stock_adjustment_account", ignore_validation=True)
->>>>>>> 7a6c0e52
 
 						# Loss Account (Credit)
 						self.add_gl_entry(
