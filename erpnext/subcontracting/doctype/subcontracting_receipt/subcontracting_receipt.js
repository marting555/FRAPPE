--- conflicted
+++ resolved
@@ -3,11 +3,7 @@
 
 frappe.provide('erpnext.buying');
 
-<<<<<<< HEAD
-{% include 'erpnext/stock/landed_taxes_and_charges_common.js' %};
-=======
 erpnext.landed_cost_taxes_and_charges.setup_triggers('Subcontracting Receipt');
->>>>>>> 44bad3bd
 
 frappe.ui.form.on('Subcontracting Receipt', {
 	setup: (frm) => {
@@ -151,25 +147,14 @@
 			}
 		}));
 
-<<<<<<< HEAD
-		frm.set_query('expense_account', 'items', function () {
+		frm.set_query('expense_account', 'items', () => {
 			return {
 				query: 'erpnext.controllers.queries.get_expense_account',
 				filters: { 'company': frm.doc.company }
-			};
-		});
-
-		frm.set_query('batch_no', 'items', function(doc, cdt, cdn) {
-=======
-		frm.set_query('expense_account', 'items', () => {
-			return {
-				query: 'erpnext.controllers.queries.get_expense_account',
-				filters: { 'company': frm.doc.company }
 			}
 		});
 
 		frm.set_query('batch_no', 'items', (doc, cdt, cdn) => {
->>>>>>> 44bad3bd
 			var row = locals[cdt][cdn];
 			return {
 				filters: {
@@ -178,9 +163,6 @@
 			}
 		});
 
-<<<<<<< HEAD
-		frm.set_query('batch_no', 'supplied_items', function(doc, cdt, cdn) {
-=======
 		frm.set_query('serial_and_batch_bundle', 'items', (doc, cdt, cdn) => {
 			return frm.events.get_serial_and_batch_bundle_filters(doc, cdt, cdn);
 		});
@@ -190,7 +172,6 @@
 		});
 
 		frm.set_query('batch_no', 'supplied_items', (doc, cdt, cdn) => {
->>>>>>> 44bad3bd
 			var row = locals[cdt][cdn];
 			return {
 				filters: {
@@ -198,34 +179,6 @@
 				}
 			}
 		});
-<<<<<<< HEAD
-	},
-
-	refresh: (frm) => {
-		if (frm.doc.docstatus > 0) {
-			frm.add_custom_button(__('Stock Ledger'), function () {
-				frappe.route_options = {
-					voucher_no: frm.doc.name,
-					from_date: frm.doc.posting_date,
-					to_date: moment(frm.doc.modified).format('YYYY-MM-DD'),
-					company: frm.doc.company,
-					show_cancelled_entries: frm.doc.docstatus === 2
-				};
-				frappe.set_route('query-report', 'Stock Ledger');
-			}, __('View'));
-
-			frm.add_custom_button(__('Accounting Ledger'), function () {
-				frappe.route_options = {
-					voucher_no: frm.doc.name,
-					from_date: frm.doc.posting_date,
-					to_date: moment(frm.doc.modified).format('YYYY-MM-DD'),
-					company: frm.doc.company,
-					group_by: 'Group by Voucher (Consolidated)',
-					show_cancelled_entries: frm.doc.docstatus === 2
-				};
-				frappe.set_route('query-report', 'General Ledger');
-			}, __('View'));
-=======
 
 		frm.set_query('serial_and_batch_bundle', 'supplied_items', (doc, cdt, cdn) => {
 			let row = locals[cdt][cdn];
@@ -249,7 +202,6 @@
 				'voucher_no': ['in', [doc.name, '']],
 				'is_cancelled': 0,
 			}
->>>>>>> 44bad3bd
 		}
 	},
 
@@ -260,53 +212,16 @@
 		}
 	},
 
-<<<<<<< HEAD
-		if (frm.doc.docstatus == 0) {
-			frm.add_custom_button(__('Subcontracting Order'), function () {
-				if (!frm.doc.supplier) {
-					frappe.throw({
-						title: __('Mandatory'),
-						message: __('Please Select a Supplier')
-					});
-=======
 	set_route_options_for_new_doc: (frm) => {
 		let batch_no_field = frm.get_docfield('items', 'batch_no');
 		if (batch_no_field) {
 			batch_no_field.get_route_options_for_new_doc = (row) => {
 				return {
 					'item': row.doc.item_code
->>>>>>> 44bad3bd
-				}
-			}
-		}
-
-<<<<<<< HEAD
-				erpnext.utils.map_current_doc({
-					method: 'erpnext.subcontracting.doctype.subcontracting_order.subcontracting_order.make_subcontracting_receipt',
-					source_doctype: 'Subcontracting Order',
-					target: frm,
-					setters: {
-						supplier: frm.doc.supplier,
-					},
-					get_query_filters: {
-						docstatus: 1,
-						per_received: ['<', 100],
-						company: frm.doc.company
-					}
-				});
-			}, __('Get Items From'));
-
-			frm.fields_dict.supplied_items.grid.update_docfield_property('consumed_qty', 'read_only', frm.doc.__onload && frm.doc.__onload.backflush_based_on === 'BOM');
-		}
-
-		let batch_no_field = frm.get_docfield('items', 'batch_no');
-		if (batch_no_field) {
-			batch_no_field.get_route_options_for_new_doc = function(row) {
-				return {
-					'item': row.doc.item_code
-				}
-			};
-=======
+				}
+			}
+		}
+
 		let item_sbb_field = frm.get_docfield('items', 'serial_and_batch_bundle');
 		if (item_sbb_field) {
 			item_sbb_field.get_route_options_for_new_doc = (row) => {
@@ -335,7 +250,6 @@
 					'voucher_type': frm.doc.doctype,
 				}
 			}
->>>>>>> 44bad3bd
 		}
 	},
 });
@@ -352,16 +266,6 @@
 
 	additional_costs_remove: (frm) => {
 		set_missing_values(frm);
-	}
-});
-
-frappe.ui.form.on('Landed Cost Taxes and Charges', {
-	amount: function (frm, cdt, cdn) {
-		frm.events.set_base_amount(frm, cdt, cdn);
-	},
-
-	expense_account: function (frm, cdt, cdn) {
-		frm.events.set_account_currency(frm, cdt, cdn);
 	}
 });
 
