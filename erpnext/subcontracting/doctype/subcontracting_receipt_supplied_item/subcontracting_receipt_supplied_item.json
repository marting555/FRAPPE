--- conflicted
+++ resolved
@@ -25,10 +25,7 @@
   "consumed_qty",
   "current_stock",
   "secbreak_3",
-<<<<<<< HEAD
-=======
   "serial_and_batch_bundle",
->>>>>>> 44bad3bd
   "batch_no",
   "col_break4",
   "serial_no",
@@ -36,10 +33,7 @@
  ],
  "fields": [
   {
-<<<<<<< HEAD
-=======
    "columns": 2,
->>>>>>> 44bad3bd
    "fieldname": "main_item_code",
    "fieldtype": "Link",
    "in_list_view": 1,
@@ -48,10 +42,7 @@
    "read_only": 1
   },
   {
-<<<<<<< HEAD
-=======
    "columns": 2,
->>>>>>> 44bad3bd
    "fieldname": "rm_item_code",
    "fieldtype": "Link",
    "in_list_view": 1,
@@ -73,48 +64,31 @@
    "fieldtype": "Link",
    "label": "Batch No",
    "no_copy": 1,
-<<<<<<< HEAD
-   "options": "Batch"
-=======
    "options": "Batch",
    "read_only": 1
->>>>>>> 44bad3bd
   },
   {
    "fieldname": "serial_no",
    "fieldtype": "Text",
    "label": "Serial No",
-<<<<<<< HEAD
-   "no_copy": 1
-=======
-   "no_copy": 1,
-   "read_only": 1
->>>>>>> 44bad3bd
+   "no_copy": 1,
+   "read_only": 1
   },
   {
    "fieldname": "col_break1",
    "fieldtype": "Column Break"
   },
   {
-<<<<<<< HEAD
-   "fieldname": "required_qty",
-   "fieldtype": "Float",
-=======
    "columns": 1,
    "fieldname": "required_qty",
    "fieldtype": "Float",
    "in_list_view": 1,
->>>>>>> 44bad3bd
    "label": "Required Qty",
    "print_hide": 1,
    "read_only": 1
   },
   {
-<<<<<<< HEAD
-   "columns": 2,
-=======
    "columns": 1,
->>>>>>> 44bad3bd
    "fieldname": "consumed_qty",
    "fieldtype": "Float",
    "in_list_view": 1,
@@ -132,10 +106,7 @@
   {
    "fieldname": "rate",
    "fieldtype": "Currency",
-<<<<<<< HEAD
-=======
-   "in_list_view": 1,
->>>>>>> 44bad3bd
+   "in_list_view": 1,
    "label": "Rate",
    "options": "Company:company:default_currency",
    "read_only": 1
@@ -158,10 +129,6 @@
   {
    "fieldname": "current_stock",
    "fieldtype": "Float",
-<<<<<<< HEAD
-   "in_list_view": 1,
-=======
->>>>>>> 44bad3bd
    "label": "Current Stock",
    "read_only": 1
   },
@@ -225,15 +192,9 @@
    "default": "0",
    "fieldname": "available_qty_for_consumption",
    "fieldtype": "Float",
-<<<<<<< HEAD
-   "in_list_view": 1,
    "label": "Available Qty For Consumption",
    "print_hide": 1,
    "read_only": 1
-=======
-   "label": "Available Qty For Consumption",
-   "print_hide": 1,
-   "read_only": 1
   },
   {
    "columns": 2,
@@ -244,17 +205,12 @@
    "no_copy": 1,
    "options": "Serial and Batch Bundle",
    "print_hide": 1
->>>>>>> 44bad3bd
   }
  ],
  "idx": 1,
  "istable": 1,
  "links": [],
-<<<<<<< HEAD
- "modified": "2022-11-07 17:17:21.670761",
-=======
  "modified": "2023-03-15 13:55:08.132626",
->>>>>>> 44bad3bd
  "modified_by": "Administrator",
  "module": "Subcontracting",
  "name": "Subcontracting Receipt Supplied Item",
