# -*- coding: utf-8 -*-
# Copyright (c) 2019, Frappe Technologies Pvt. Ltd. and contributors
# For license information, please see license.txt

from __future__ import unicode_literals
import frappe
from frappe import _
from frappe.model.document import Document
import json
from six import iteritems
from frappe.utils import flt, getdate
from erpnext.regional.india import state_numbers

class GSTR3BReport(Document):
	def before_save(self):

		self.get_data()

	def get_data(self):

		self.report_dict = {
			"gstin": "",
			"ret_period": "",
			"inward_sup": {
				"isup_details": [
					{
						"ty": "GST",
						"intra": 0,
						"inter": 0
					},
					{
						"ty": "NONGST",
						"inter": 0,
						"intra": 0
					}
				]
			},
			"sup_details": {
				"osup_zero": {
					"csamt": 0,
					"txval": 0,
					"iamt": 0
				},
				"osup_nil_exmp": {
					"txval": 0
				},
				"osup_det": {
					"samt": 0,
					"csamt": 0,
					"txval": 0,
					"camt": 0,
					"iamt": 0
				},
				"isup_rev": {
					"samt": 0,
					"csamt": 0,
					"txval": 0,
					"camt": 0,
					"iamt": 0
				},
				"osup_nongst": {
					"txval": 0,
				}
			},
			"inter_sup": {
				"unreg_details": [],
				"comp_details": [],
				"uin_details": []
			},
			"itc_elg": {
				"itc_avl": [
					{
						"csamt": 0,
						"samt": 0,
						"ty": "IMPG",
						"camt": 0,
						"iamt": 0
					},
					{
						"csamt": 0,
						"samt": 0,
						"ty": "IMPS",
						"camt": 0,
						"iamt": 0
					},
					{
						"samt": 0,
						"csamt": 0,
						"ty": "ISRC",
						"camt": 0,
						"iamt": 0
					},
					{
						"ty": "ISD",
						"iamt": 0,
						"camt": 0,
						"samt": 0,
						"csamt": 0
					},
					{
						"samt": 0,
						"csamt": 0,
						"ty": "OTH",
						"camt": 0,
						"iamt": 0
					}
				],
				"itc_rev": [
					{
						"ty": "RUL",
						"iamt": 0,
						"camt": 0,
						"samt": 0,
						"csamt": 0
					},
					{
						"ty": "OTH",
						"iamt": 0,
						"camt": 0,
						"samt": 0,
						"csamt": 0
					}
				],
				"itc_net": {
					"samt": 0,
					"csamt": 0,
					"camt": 0,
					"iamt": 0
				},
				"itc_inelg": [
					{
						"ty": "RUL",
						"iamt": 0,
						"camt": 0,
						"samt": 0,
						"csamt": 0
					},
					{
						"ty": "OTH",
						"iamt": 0,
						"camt": 0,
						"samt": 0,
						"csamt": 0
					}
				]
			}
		}

		self.gst_details = self.get_company_gst_details()
		self.report_dict["gstin"] = self.gst_details.get("gstin")
		self.report_dict["ret_period"] = get_period(self.month, self.year)
		self.month_no = get_period(self.month)
		self.account_heads = self.get_account_heads()

		outward_supply_tax_amounts = self.get_tax_amounts("Sales Invoice")
		inward_supply_tax_amounts = self.get_tax_amounts("Purchase Invoice", reverse_charge="Y")
		itc_details = self.get_itc_details()

		self.prepare_data("Sales Invoice", outward_supply_tax_amounts, "sup_details", "osup_det", ["Registered Regular"])
		self.prepare_data("Sales Invoice", outward_supply_tax_amounts, "sup_details", "osup_zero", ["SEZ", "Deemed Export", "Overseas"])
		self.prepare_data("Purchase Invoice", inward_supply_tax_amounts, "sup_details", "isup_rev", ["Unregistered", "Overseas"], reverse_charge="Y")
		self.report_dict["sup_details"]["osup_nil_exmp"]["txval"] = flt(self.get_nil_rated_supply_value(), 2)
		self.set_itc_details(itc_details)

		inter_state_supplies = self.get_inter_state_supplies(self.gst_details.get("gst_state_number"))
		inward_nil_exempt = self.get_inward_nil_exempt(self.gst_details.get("gst_state"))
		self.set_inter_state_supply(inter_state_supplies)
		self.set_inward_nil_exempt(inward_nil_exempt)

		self.missing_field_invoices = self.get_missing_field_invoices()

		self.json_output = frappe.as_json(self.report_dict)

	def set_inward_nil_exempt(self, inward_nil_exempt):

		self.report_dict["inward_sup"]["isup_details"][0]["inter"] = flt(inward_nil_exempt.get("gst").get("inter"), 2)
		self.report_dict["inward_sup"]["isup_details"][0]["intra"] = flt(inward_nil_exempt.get("gst").get("intra"), 2)
		self.report_dict["inward_sup"]["isup_details"][1]["inter"] = flt(inward_nil_exempt.get("non_gst").get("inter"), 2)
		self.report_dict["inward_sup"]["isup_details"][1]["intra"] = flt(inward_nil_exempt.get("non_gst").get("intra"), 2)

	def set_itc_details(self, itc_details):

		itc_type_map = {
			'IMPG': 'Import Of Capital Goods',
			'IMPS': 'Import Of Service',
			'ISD': 'Input Service Distributor',
			'OTH': 'All Other ITC'
		}

		net_itc = self.report_dict["itc_elg"]["itc_net"]

		for d in self.report_dict["itc_elg"]["itc_avl"]:

			itc_type = itc_type_map.get(d["ty"])
			gst_category = ["Registered Regular"]

			if d["ty"] == 'ISRC':
				reverse_charge = "Y"
				itc_type = 'All Other ITC'
				gst_category = ['Unregistered', 'Overseas']
			else:
				reverse_charge = "N"

			for account_head in self.account_heads:
				for category in gst_category:
					for key in [['iamt', 'igst_account'], ['camt', 'cgst_account'], ['samt', 'sgst_account'], ['csamt', 'cess_account']]:
						d[key[0]] += flt(itc_details.get((category, itc_type, reverse_charge, account_head.get(key[1])), {}).get("amount"), 2)

			for key in ['iamt', 'camt', 'samt', 'csamt']:
				net_itc[key] += flt(d[key], 2)

		for account_head in self.account_heads:
			itc_inelg = self.report_dict["itc_elg"]["itc_inelg"][1]
			for key in [['iamt', 'igst_account'], ['camt', 'cgst_account'], ['samt', 'sgst_account'], ['csamt', 'cess_account']]:
				itc_inelg[key[0]] = flt(itc_details.get(("Ineligible", "N", account_head.get(key[1])), {}).get("amount"), 2)

	def prepare_data(self, doctype, tax_details, supply_type, supply_category, gst_category_list, reverse_charge="N"):

		account_map = {
			'sgst_account': 'samt',
			'cess_account': 'csamt',
			'cgst_account': 'camt',
			'igst_account': 'iamt'
		}

		txval = 0
		total_taxable_value = self.get_total_taxable_value(doctype, reverse_charge)

		for gst_category in gst_category_list:
			txval += total_taxable_value.get(gst_category,0)
			for account_head in self.account_heads:
				for account_type, account_name in iteritems(account_head):
					if account_map.get(account_type) in self.report_dict.get(supply_type).get(supply_category):
						self.report_dict[supply_type][supply_category][account_map.get(account_type)] += \
							flt(tax_details.get((account_name, gst_category), {}).get("amount"), 2)

		for k, v in iteritems(account_map):
			txval -= self.report_dict.get(supply_type, {}).get(supply_category, {}).get(v, 0)

		self.report_dict[supply_type][supply_category]["txval"] += flt(txval, 2)

	def set_inter_state_supply(self, inter_state_supply):

		osup_det = self.report_dict["sup_details"]["osup_det"]

		for key, value in iteritems(inter_state_supply):
			if key[0] == "Unregistered":
				self.report_dict["inter_sup"]["unreg_details"].append(value)

			if key[0] == "Registered Composition":
				self.report_dict["inter_sup"]["comp_details"].append(value)

			if key[0] == "UIN Holders":
				self.report_dict["inter_sup"]["uin_details"].append(value)

	def get_total_taxable_value(self, doctype, reverse_charge):

		return frappe._dict(frappe.db.sql("""
			select gst_category, sum(base_grand_total) as total
			from `tab{doctype}`
			where docstatus = 1 and month(posting_date) = %s
			and year(posting_date) = %s and reverse_charge = %s
			and company = %s and company_gstin = %s
			group by gst_category
			""" #nosec
			.format(doctype = doctype), (self.month_no, self.year, reverse_charge, self.company, self.gst_details.get("gstin"))))

	def get_itc_details(self):
		itc_amount = frappe.db.sql("""
			select s.gst_category, sum(t.tax_amount_after_discount_amount) as tax_amount, t.account_head, s.eligibility_for_itc, s.reverse_charge
			from `tabPurchase Invoice` s , `tabPurchase Taxes and Charges` t
			where s.docstatus = 1 and t.parent = s.name
			and month(s.posting_date) = %s and year(s.posting_date) = %s and s.company = %s
			and s.company_gstin = %s
			group by t.account_head, s.gst_category, s.eligibility_for_itc
			""",
			(self.month_no, self.year, self.company, self.gst_details.get("gstin")), as_dict=1)

		itc_details = {}

		for d in itc_amount:
			itc_details.setdefault((d.gst_category, d.eligibility_for_itc, d.reverse_charge, d.account_head),{
				"amount": d.tax_amount
			})

		return itc_details

	def get_nil_rated_supply_value(self):

		return frappe.db.sql("""
			select sum(i.base_amount) as total from
			`tabSales Invoice Item` i, `tabSales Invoice` s
			where s.docstatus = 1 and i.parent = s.name and i.is_nil_exempt = 1
			and month(s.posting_date) = %s and year(s.posting_date) = %s
			and s.company = %s and s.company_gstin = %s""",
			(self.month_no, self.year, self.company, self.gst_details.get("gstin")), as_dict=1)[0].total

	def get_inter_state_supplies(self, state_number):
<<<<<<< HEAD

		inter_state_supply_taxable_value = frappe.db.sql(""" select sum(s.net_total) as total, s.place_of_supply, s.gst_category
			from `tabSales Invoice` s where s.docstatus = 1 and month(s.posting_date) = %s and year(s.posting_date) = %s
			and s.company = %s and s.company_gstin = %s and s.gst_category in ('Unregistered', 'Registered Composition', 'UIN Holders')
			group by s.gst_category, s.place_of_supply""", (self.month_no, self.year, self.company, self.gst_details.get("gstin")), as_dict=1)

		inter_state_supply_tax = frappe.db.sql(""" select sum(t.tax_amount_after_discount_amount) as tax_amount, s.place_of_supply, s.gst_category
			from `tabSales Invoice` s, `tabSales Taxes and Charges` t
=======
		inter_state_supply_tax = frappe.db.sql(""" select t.account_head, t.tax_amount_after_discount_amount as tax_amount,
			s.name, s.net_total, s.place_of_supply, s.gst_category from `tabSales Invoice` s, `tabSales Taxes and Charges` t
>>>>>>> 00175c96
			where t.parent = s.name and s.docstatus = 1 and month(s.posting_date) = %s and year(s.posting_date) = %s
			and s.company = %s and s.company_gstin = %s and s.gst_category in ('Unregistered', 'Registered Composition', 'UIN Holders')
		""", (self.month_no, self.year, self.company, self.gst_details.get("gstin")), as_dict=1)

		inter_state_supply_tax_mapping = {}
		inter_state_supply_details = {}

		for d in inter_state_supply_tax:
			inter_state_supply_tax_mapping.setdefault(d.name, {
				'place_of_supply': d.place_of_supply,
				'taxable_value': d.net_total,
				'camt': 0.0,
				'samt': 0.0,
				'iamt': 0.0,
				'csamt': 0.0
			})

			if d.account_head in [d.cgst_account for d in self.account_heads]:
				inter_state_supply_tax_mapping[d.name]['camt'] += d.tax_amount

			if d.account_head in [d.sgst_account for d in self.account_heads]:
				inter_state_supply_tax_mapping[d.name]['samt'] += d.tax_amount

			if d.account_head in [d.igst_account for d in self.account_heads]:
				inter_state_supply_tax_mapping[d.name]['iamt'] += d.tax_amount

			if d.account_head in [d.cess_account for d in self.account_heads]:
				inter_state_supply_tax_mapping[d.name]['csamt'] += d.tax_amount

		for key, value in iteritems(inter_state_supply_tax_mapping):
			if d.place_of_supply:
				osup_det = self.report_dict["sup_details"]["osup_det"]
				osup_det["txval"] = flt(osup_det["txval"] + value['taxable_value'], 2)
				osup_det["iamt"] = flt(osup_det["iamt"] + value['iamt'], 2)
				osup_det["camt"] = flt(osup_det["camt"] + value['camt'], 2)
				osup_det["samt"] = flt(osup_det["samt"] + value['samt'], 2)
				osup_det["csamt"] = flt(osup_det["csamt"] + value['csamt'], 2)

				if state_number != d.place_of_supply.split("-")[0]:
					inter_state_supply_details.setdefault((d.gst_category, d.place_of_supply), {
						"txval": 0.0,
						"pos": d.place_of_supply.split("-")[0],
						"iamt": 0.0
					})

					inter_state_supply_details[(d.gst_category, d.place_of_supply)]['txval'] += value['taxable_value']
					inter_state_supply_details[(d.gst_category, d.place_of_supply)]['iamt'] += value['iamt']

		return inter_state_supply_details

	def get_inward_nil_exempt(self, state):

		inward_nil_exempt = frappe.db.sql(""" select p.place_of_supply, sum(i.base_amount) as base_amount,
			i.is_nil_exempt, i.is_non_gst from `tabPurchase Invoice` p , `tabPurchase Invoice Item` i
			where p.docstatus = 1 and p.name = i.parent
			and i.is_nil_exempt = 1 or i.is_non_gst = 1 and
			month(p.posting_date) = %s and year(p.posting_date) = %s and p.company = %s and p.company_gstin = %s
			group by p.place_of_supply """, (self.month_no, self.year, self.company, self.gst_details.get("gstin")), as_dict=1)

		inward_nil_exempt_details = {
			"gst": {
				"intra": 0.0,
				"inter": 0.0
			},
			"non_gst": {
				"intra": 0.0,
				"inter": 0.0
			}
		}

		for d in inward_nil_exempt:
			if d.place_of_supply:
				if d.is_nil_exempt == 1 and state == d.place_of_supply.split("-")[1]:
					inward_nil_exempt_details["gst"]["intra"] += d.base_amount
				elif d.is_nil_exempt == 1 and state != d.place_of_supply.split("-")[1]:
					inward_nil_exempt_details["gst"]["inter"] += d.base_amount
				elif d.is_non_gst == 1 and state == d.place_of_supply.split("-")[1]:
					inward_nil_exempt_details["non_gst"]["intra"] += d.base_amount
				elif d.is_non_gst == 1 and state != d.place_of_supply.split("-")[1]:
					inward_nil_exempt_details["non_gst"]["inter"] += d.base_amount

		return inward_nil_exempt_details

	def get_tax_amounts(self, doctype, reverse_charge="N"):

		if doctype == "Sales Invoice":
			tax_template = 'Sales Taxes and Charges'
		elif doctype == "Purchase Invoice":
			tax_template = 'Purchase Taxes and Charges'

		tax_amounts = frappe.db.sql("""
			select s.gst_category, sum(t.tax_amount_after_discount_amount) as tax_amount, t.account_head
			from `tab{doctype}` s , `tab{template}` t
			where s.docstatus = 1 and t.parent = s.name and s.reverse_charge = %s
			and month(s.posting_date) = %s and year(s.posting_date) = %s and s.company = %s
			and s.company_gstin = %s
			group by t.account_head, s.gst_category
			""" #nosec
			.format(doctype=doctype, template=tax_template),
			(reverse_charge, self.month_no, self.year, self.company, self.gst_details.get("gstin")), as_dict=1)

		tax_details = {}

		for d in tax_amounts:
			tax_details.setdefault(
				(d.account_head,d.gst_category),{
					"amount": d.get("tax_amount"),
				}
			)

		return tax_details

	def get_company_gst_details(self):

		gst_details =  frappe.get_all("Address",
			fields=["gstin", "gst_state", "gst_state_number"],
			filters={
				"name":self.company_address
			})

		if gst_details:
			return gst_details[0]
		else:
			frappe.throw(_("Please enter GSTIN and state for the Company Address {0}").format(self.company_address))

	def get_account_heads(self):

		account_heads =  frappe.get_all("GST Account",
			fields=["cgst_account", "sgst_account", "igst_account", "cess_account"],
			filters={
				"company":self.company
			})

		if account_heads:
			return account_heads
		else:
			frappe.throw(_("Please set account heads in GST Settings for Compnay {0}").format(self.company))

	def get_missing_field_invoices(self):

		missing_field_invoices = []

		for doctype in ["Sales Invoice", "Purchase Invoice"]:

			if doctype == "Sales Invoice":
				party_type = 'Customer'
				party = 'customer'
			else:
				party_type = 'Supplier'
				party = 'supplier'

			docnames = frappe.db.sql("""
				select t1.name from `tab{doctype}` t1, `tab{party_type}` t2
				where t1.docstatus = 1 and month(t1.posting_date) = %s and year(t1.posting_date) = %s
				and t1.company = %s and t1.place_of_supply IS NULL and t1.{party} = t2.name and
				t2.gst_category != 'Overseas'
			""".format(doctype = doctype, party_type = party_type, party=party), (self.month_no, self.year, self.company), as_dict=1) #nosec

			for d in docnames:
				missing_field_invoices.append(d.name)

		return ",".join(missing_field_invoices)

def get_state_code(state):

	state_code = state_numbers.get(state)

	return state_code

def get_period(month, year=None):

	month_no = {
		"January": 1,
		"February": 2,
		"March": 3,
		"April": 4,
		"May": 5,
		"June": 6,
		"July": 7,
		"August": 8,
		"September": 9,
		"October": 10,
		"November": 11,
		"December": 12
	}.get(month)

	if year:
		return str(month_no).zfill(2) + str(year)
	else:
		return month_no


@frappe.whitelist()
def view_report(name):

	json_data = frappe.get_value("GSTR 3B Report", name, 'json_output')
	return json.loads(json_data)

@frappe.whitelist()
def make_json(name):

	json_data = frappe.get_value("GSTR 3B Report", name, 'json_output')
	file_name = "GST3B.json"
	frappe.local.response.filename = file_name
	frappe.local.response.filecontent = json_data
	frappe.local.response.type = "download"<|MERGE_RESOLUTION|>--- conflicted
+++ resolved
@@ -296,19 +296,8 @@
 			(self.month_no, self.year, self.company, self.gst_details.get("gstin")), as_dict=1)[0].total
 
 	def get_inter_state_supplies(self, state_number):
-<<<<<<< HEAD
-
-		inter_state_supply_taxable_value = frappe.db.sql(""" select sum(s.net_total) as total, s.place_of_supply, s.gst_category
-			from `tabSales Invoice` s where s.docstatus = 1 and month(s.posting_date) = %s and year(s.posting_date) = %s
-			and s.company = %s and s.company_gstin = %s and s.gst_category in ('Unregistered', 'Registered Composition', 'UIN Holders')
-			group by s.gst_category, s.place_of_supply""", (self.month_no, self.year, self.company, self.gst_details.get("gstin")), as_dict=1)
-
-		inter_state_supply_tax = frappe.db.sql(""" select sum(t.tax_amount_after_discount_amount) as tax_amount, s.place_of_supply, s.gst_category
-			from `tabSales Invoice` s, `tabSales Taxes and Charges` t
-=======
 		inter_state_supply_tax = frappe.db.sql(""" select t.account_head, t.tax_amount_after_discount_amount as tax_amount,
 			s.name, s.net_total, s.place_of_supply, s.gst_category from `tabSales Invoice` s, `tabSales Taxes and Charges` t
->>>>>>> 00175c96
 			where t.parent = s.name and s.docstatus = 1 and month(s.posting_date) = %s and year(s.posting_date) = %s
 			and s.company = %s and s.company_gstin = %s and s.gst_category in ('Unregistered', 'Registered Composition', 'UIN Holders')
 		""", (self.month_no, self.year, self.company, self.gst_details.get("gstin")), as_dict=1)
