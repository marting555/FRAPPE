--- conflicted
+++ resolved
@@ -28,13 +28,8 @@
    "fieldtype": "Data",
    "in_list_view": 1,
    "label": "Client ID",
-<<<<<<< HEAD
-   "length": 5,
-   "reqd": 1
-=======
    "reqd": 1,
    "length": 5
->>>>>>> 00175c96
   },
   {
    "fieldname": "consultant",
@@ -48,13 +43,8 @@
    "fieldtype": "Data",
    "in_list_view": 1,
    "label": "Consultant ID",
-<<<<<<< HEAD
-   "length": 7,
-   "reqd": 1
-=======
    "reqd": 1,
    "length": 7
->>>>>>> 00175c96
   },
   {
    "fieldname": "column_break_2",
