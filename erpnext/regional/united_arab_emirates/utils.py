--- conflicted
+++ resolved
@@ -1,8 +1,3 @@
-<<<<<<< HEAD
-from __future__ import unicode_literals
-import frappe
-from frappe.utils import flt
-=======
 
 import frappe
 from frappe import _
@@ -10,7 +5,6 @@
 from six import iteritems
 
 import erpnext
->>>>>>> 540559d6
 from erpnext.controllers.taxes_and_totals import get_itemised_tax
 from six import iteritems
 
