--- conflicted
+++ resolved
@@ -304,18 +304,11 @@
 	def get_invoice_items(self):
 		self.invoice_items = frappe._dict()
 		self.item_tax_rate = frappe._dict()
-<<<<<<< HEAD
-	
-		items = frappe.db.sql("""
-			select idx ,item_code, parent, taxable_value, base_net_amount, item_tax_rate
-			from `tab%s Item`
-=======
 		self.nil_exempt_non_gst = {}
 
 		items = frappe.db.sql("""
 			select item_code, parent, taxable_value, base_net_amount, item_tax_rate, is_nil_exempt,
 			is_non_gst from `tab%s Item`
->>>>>>> 9dec4a24
 			where parent in (%s)
 		""" % (self.doctype, ', '.join(['%s']*len(self.invoices))), tuple(self.invoices), as_dict=1)
 		
