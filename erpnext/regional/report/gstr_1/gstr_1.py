--- conflicted
+++ resolved
@@ -118,11 +118,7 @@
 				row.append(invoice_details.get(fieldname))
 		taxable_value = 0
 
-<<<<<<< HEAD
-		if invoice in self.cgst_igst_invoices:
-=======
 		if invoice in self.cgst_sgst_invoices:
->>>>>>> 00175c96
 			division_factor = 2
 		else:
 			division_factor = 1
@@ -133,11 +129,8 @@
 					taxable_value += abs(net_amount)
 				elif not self.item_tax_rate.get(invoice):
 					taxable_value += abs(net_amount)
-<<<<<<< HEAD
-=======
 				elif tax_rate:
 					taxable_value += abs(net_amount)
->>>>>>> 00175c96
 
 		row += [tax_rate or 0, taxable_value]
 
@@ -236,11 +229,7 @@
 
 		self.items_based_on_tax_rate = {}
 		self.invoice_cess = frappe._dict()
-<<<<<<< HEAD
-		self.cgst_igst_invoices = []
-=======
 		self.cgst_sgst_invoices = []
->>>>>>> 00175c96
 
 		unidentified_gst_accounts = []
 		for parent, account, item_wise_tax_detail, tax_amount in self.tax_details:
@@ -264,13 +253,8 @@
 							tax_rate = tax_amounts[0]
 							if cgst_or_sgst:
 								tax_rate *= 2
-<<<<<<< HEAD
-								if parent not in self.cgst_igst_invoices:
-									self.cgst_igst_invoices.append(parent)
-=======
 								if parent not in self.cgst_sgst_invoices:
 									self.cgst_sgst_invoices.append(parent)
->>>>>>> 00175c96
 
 							rate_based_dict = self.items_based_on_tax_rate\
 								.setdefault(parent, {}).setdefault(tax_rate, [])
@@ -762,15 +746,9 @@
 	if gstin:
 		return gstin[0]["gstin"]
 	else:
-<<<<<<< HEAD
-		frappe.throw(_("Please set valid GSTIN No. in Company Address for company {0}".format(
-			frappe.bold(company)
-		)))
-=======
 		frappe.throw(_("Please set valid GSTIN No. in Company Address for company {0}").format(
 			frappe.bold(company)
 		))
->>>>>>> 00175c96
 
 @frappe.whitelist()
 def download_json_file():
