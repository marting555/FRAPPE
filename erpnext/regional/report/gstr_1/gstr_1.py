# Copyright (c) 2013, Frappe Technologies Pvt. Ltd. and contributors
# For license information, please see license.txt


import json
from datetime import date

import frappe
from frappe import _
from frappe.utils import flt, formatdate, getdate

from erpnext.regional.india.utils import get_gst_accounts


def execute(filters=None):
	return Gstr1Report(filters).run()


class Gstr1Report(object):
	def __init__(self, filters=None):
		self.filters = frappe._dict(filters or {})
		self.columns = []
		self.data = []
		self.doctype = "Sales Invoice"
		self.tax_doctype = "Sales Taxes and Charges"
		self.select_columns = """
			name as invoice_number,
			customer_name,
			posting_date,
			base_grand_total,
			base_rounded_total,
			NULLIF(billing_address_gstin, '') as billing_address_gstin,
			place_of_supply,
			ecommerce_gstin,
			reverse_charge,
			return_against,
			is_return,
			is_debit_note,
			gst_category,
			export_type,
			port_code,
			shipping_bill_number,
			shipping_bill_date,
			reason_for_issuing_document,
			company_gstin
		"""

	def run(self):
		self.get_columns()
		self.gst_accounts = get_gst_accounts(self.filters.company, only_non_reverse_charge=1)
		self.get_invoice_data()

		if self.invoices:
			self.get_invoice_items()
			self.get_items_based_on_tax_rate()
			self.invoice_fields = [d["fieldname"] for d in self.invoice_columns]

		self.get_data()

		return self.columns, self.data

	def get_data(self):
		if self.filters.get("type_of_business") in ("B2C Small", "B2C Large"):
			self.get_b2c_data()
		elif self.filters.get("type_of_business") == "Advances":
			self.get_advance_data()
		elif self.filters.get("type_of_business") == "NIL Rated":
			self.get_nil_rated_invoices()
		elif self.invoices:
			for inv, items_based_on_rate in self.items_based_on_tax_rate.items():
				invoice_details = self.invoices.get(inv)
				for rate, items in items_based_on_rate.items():
					row, taxable_value = self.get_row_data_for_invoice(inv, invoice_details, rate, items)

					if self.filters.get("type_of_business") in ("CDNR-REG", "CDNR-UNREG"):
						row.append("Y" if invoice_details.posting_date <= date(2017, 7, 1) else "N")
						row.append("C" if invoice_details.is_return else "D")

					if taxable_value:
						self.data.append(row)

	def get_advance_data(self):
		advances_data = {}
		advances = self.get_advance_entries()
		for entry in advances:
			# only consider IGST and SGST so as to avoid duplication of taxable amount
			if (
				entry.account_head in self.gst_accounts.igst_account
				or entry.account_head in self.gst_accounts.sgst_account
			):
				advances_data.setdefault((entry.place_of_supply, entry.rate), [0.0, 0.0])
				advances_data[(entry.place_of_supply, entry.rate)][0] += entry.amount * 100 / entry.rate
			elif entry.account_head in self.gst_accounts.cess_account:
				advances_data[(entry.place_of_supply, entry.rate)][1] += entry.amount

		for key, value in advances_data.items():
			row = [key[0], key[1], value[0], value[1]]
			self.data.append(row)

	def get_nil_rated_invoices(self):
		nil_exempt_output = [
			{
				"description": "Inter-State supplies to registered persons",
				"nil_rated": 0.0,
				"exempted": 0.0,
				"non_gst": 0.0,
			},
			{
				"description": "Intra-State supplies to registered persons",
				"nil_rated": 0.0,
				"exempted": 0.0,
				"non_gst": 0.0,
			},
			{
				"description": "Inter-State supplies to unregistered persons",
				"nil_rated": 0.0,
				"exempted": 0.0,
				"non_gst": 0.0,
			},
			{
				"description": "Intra-State supplies to unregistered persons",
				"nil_rated": 0.0,
				"exempted": 0.0,
				"non_gst": 0.0,
			},
		]

		for invoice, details in self.nil_exempt_non_gst.items():
			invoice_detail = self.invoices.get(invoice)
			if invoice_detail.get("gst_category") in ("Registered Regular", "Deemed Export", "SEZ"):
				if is_inter_state(invoice_detail):
					nil_exempt_output[0]["nil_rated"] += details[0]
					nil_exempt_output[0]["exempted"] += details[1]
					nil_exempt_output[0]["non_gst"] += details[2]
				else:
					nil_exempt_output[1]["nil_rated"] += details[0]
					nil_exempt_output[1]["exempted"] += details[1]
					nil_exempt_output[1]["non_gst"] += details[2]
			else:
				if is_inter_state(invoice_detail):
					nil_exempt_output[2]["nil_rated"] += details[0]
					nil_exempt_output[2]["exempted"] += details[1]
					nil_exempt_output[2]["non_gst"] += details[2]
				else:
					nil_exempt_output[3]["nil_rated"] += details[0]
					nil_exempt_output[3]["exempted"] += details[1]
					nil_exempt_output[3]["non_gst"] += details[2]

		self.data = nil_exempt_output

	def get_b2c_data(self):
		b2cs_output = {}

		if self.invoices:
			for inv, items_based_on_rate in self.items_based_on_tax_rate.items():
				invoice_details = self.invoices.get(inv)
				for rate, items in items_based_on_rate.items():
					place_of_supply = invoice_details.get("place_of_supply")
					ecommerce_gstin = invoice_details.get("ecommerce_gstin")

					b2cs_output.setdefault(
						(rate, place_of_supply, ecommerce_gstin),
						{
							"place_of_supply": "",
							"ecommerce_gstin": "",
							"rate": "",
							"taxable_value": 0,
							"cess_amount": 0,
							"type": "",
							"invoice_number": invoice_details.get("invoice_number"),
							"posting_date": invoice_details.get("posting_date"),
							"invoice_value": invoice_details.get("base_grand_total"),
						},
					)

					row = b2cs_output.get((rate, place_of_supply, ecommerce_gstin))
					row["place_of_supply"] = place_of_supply
					row["ecommerce_gstin"] = ecommerce_gstin
					row["rate"] = rate
					row["taxable_value"] += sum(
						[
							abs(net_amount)
							for item_code, net_amount in self.invoice_items.get(inv).items()
							if item_code in items
						]
					)
					row["cess_amount"] += flt(self.invoice_cess.get(inv), 2)
					row["type"] = "E" if ecommerce_gstin else "OE"

			for key, value in b2cs_output.items():
				self.data.append(value)

	def get_row_data_for_invoice(self, invoice, invoice_details, tax_rate, items):
		row = []
		for fieldname in self.invoice_fields:
			if (
				self.filters.get("type_of_business") in ("CDNR-REG", "CDNR-UNREG")
				and fieldname == "invoice_value"
			):
				row.append(abs(invoice_details.base_rounded_total) or abs(invoice_details.base_grand_total))
			elif fieldname == "invoice_value":
				row.append(invoice_details.base_rounded_total or invoice_details.base_grand_total)
			elif fieldname in ("posting_date", "shipping_bill_date"):
				row.append(formatdate(invoice_details.get(fieldname), "dd-MMM-YY"))
			elif fieldname == "export_type":
				export_type = "WPAY" if invoice_details.get(fieldname) == "With Payment of Tax" else "WOPAY"
				row.append(export_type)
			else:
				row.append(invoice_details.get(fieldname))
		taxable_value = 0

		if invoice in self.cgst_sgst_invoices:
			division_factor = 2
		else:
			division_factor = 1

		for item_code, net_amount in self.invoice_items.get(invoice).items():
			if item_code in items:
				if self.item_tax_rate.get(invoice) and tax_rate / division_factor in self.item_tax_rate.get(
					invoice, {}
				).get(item_code, []):
					taxable_value += abs(net_amount)
				elif not self.item_tax_rate.get(invoice):
					taxable_value += abs(net_amount)
				elif tax_rate:
					taxable_value += abs(net_amount)
				elif (
					not tax_rate
					and self.filters.get("type_of_business") == "EXPORT"
					and invoice_details.get("export_type") == "Without Payment of Tax"
				):
					taxable_value += abs(net_amount)

		row += [tax_rate or 0, taxable_value]

		for column in self.other_columns:
			if column.get("fieldname") == "cess_amount":
				row.append(flt(self.invoice_cess.get(invoice), 2))

		return row, taxable_value

	def get_invoice_data(self):
		self.invoices = frappe._dict()
		conditions = self.get_conditions()

		invoice_data = frappe.db.sql(
			"""
			select
				{select_columns}
			from `tab{doctype}`
			where docstatus = 1 {where_conditions}
			and is_opening = 'No'
			order by posting_date desc
			""".format(
				select_columns=self.select_columns, doctype=self.doctype, where_conditions=conditions
			),
			self.filters,
			as_dict=1,
		)

		for d in invoice_data:
			self.invoices.setdefault(d.invoice_number, d)

	def get_advance_entries(self):
		return frappe.db.sql(
			"""
			SELECT SUM(a.base_tax_amount) as amount, a.account_head, a.rate, p.place_of_supply
			FROM `tabPayment Entry` p, `tabAdvance Taxes and Charges` a
			WHERE p.docstatus = 1
			AND p.name = a.parent
			AND posting_date between %s and %s
			GROUP BY a.account_head, p.place_of_supply, a.rate
		""",
			(self.filters.get("from_date"), self.filters.get("to_date")),
			as_dict=1,
		)

	def get_conditions(self):
		conditions = ""

		for opts in (
			("company", " and company=%(company)s"),
			("from_date", " and posting_date>=%(from_date)s"),
			("to_date", " and posting_date<=%(to_date)s"),
			("company_address", " and company_address=%(company_address)s"),
			("company_gstin", " and company_gstin=%(company_gstin)s"),
		):
			if self.filters.get(opts[0]):
				conditions += opts[1]

		if self.filters.get("type_of_business") == "B2B":
			conditions += "AND IFNULL(gst_category, '') in ('Registered Regular', 'Registered Composition', 'Deemed Export', 'SEZ') AND is_return != 1 AND is_debit_note !=1"

		if self.filters.get("type_of_business") in ("B2C Large", "B2C Small"):
			b2c_limit = frappe.db.get_single_value("GST Settings", "b2c_limit")
			if not b2c_limit:
				frappe.throw(_("Please set B2C Limit in GST Settings."))

		if self.filters.get("type_of_business") == "B2C Large":
			conditions += """ AND ifnull(SUBSTR(place_of_supply, 1, 2),'') != ifnull(SUBSTR(company_gstin, 1, 2),'')
				AND grand_total > {0} AND is_return != 1 AND is_debit_note !=1 AND gst_category ='Unregistered' """.format(
				flt(b2c_limit)
			)

		elif self.filters.get("type_of_business") == "B2C Small":
			conditions += """ AND (
				SUBSTR(place_of_supply, 1, 2) = SUBSTR(company_gstin, 1, 2)
					OR grand_total <= {0}) and is_return != 1 AND gst_category ='Unregistered' """.format(
				flt(b2c_limit)
			)

		elif self.filters.get("type_of_business") == "CDNR-REG":
			conditions += """ AND (is_return = 1 OR is_debit_note = 1) AND IFNULL(gst_category, '') in ('Registered Regular', 'Deemed Export', 'SEZ')"""

		elif self.filters.get("type_of_business") == "CDNR-UNREG":
			b2c_limit = frappe.db.get_single_value("GST Settings", "b2c_limit")
			conditions += """ AND ifnull(SUBSTR(place_of_supply, 1, 2),'') != ifnull(SUBSTR(company_gstin, 1, 2),'')
				AND (is_return = 1 OR is_debit_note = 1)
				AND IFNULL(gst_category, '') in ('Unregistered', 'Overseas')"""

		elif self.filters.get("type_of_business") == "EXPORT":
			conditions += """ AND is_return !=1 and gst_category = 'Overseas' """

		conditions += " AND IFNULL(billing_address_gstin, '') != company_gstin"

		return conditions

	def get_invoice_items(self):
		self.invoice_items = frappe._dict()
		self.item_tax_rate = frappe._dict()
		self.nil_exempt_non_gst = {}

		items = frappe.db.sql(
			"""
			select item_code, parent, taxable_value, base_net_amount, item_tax_rate, is_nil_exempt,
			is_non_gst from `tab%s Item`
			where parent in (%s)
		"""
			% (self.doctype, ", ".join(["%s"] * len(self.invoices))),
			tuple(self.invoices),
			as_dict=1,
		)

		for d in items:
			self.invoice_items.setdefault(d.parent, {}).setdefault(d.item_code, 0.0)
			self.invoice_items[d.parent][d.item_code] += d.get("taxable_value", 0) or d.get(
				"base_net_amount", 0
			)

			item_tax_rate = {}

			if d.item_tax_rate:
				item_tax_rate = json.loads(d.item_tax_rate)

				for account, rate in item_tax_rate.items():
					tax_rate_dict = self.item_tax_rate.setdefault(d.parent, {}).setdefault(d.item_code, [])
					tax_rate_dict.append(rate)

			if d.is_nil_exempt:
				self.nil_exempt_non_gst.setdefault(d.parent, [0.0, 0.0, 0.0])
				if item_tax_rate:
					self.nil_exempt_non_gst[d.parent][0] += d.get("taxable_value", 0)
				else:
					self.nil_exempt_non_gst[d.parent][1] += d.get("taxable_value", 0)
			elif d.is_non_gst:
				self.nil_exempt_non_gst.setdefault(d.parent, [0.0, 0.0, 0.0])
				self.nil_exempt_non_gst[d.parent][2] += d.get("taxable_value", 0)

	def get_items_based_on_tax_rate(self):
		self.tax_details = frappe.db.sql(
			"""
			select
				parent, account_head, item_wise_tax_detail, base_tax_amount_after_discount_amount
			from `tab%s`
			where
				parenttype = %s and docstatus = 1
				and parent in (%s)
			order by account_head
		"""
			% (self.tax_doctype, "%s", ", ".join(["%s"] * len(self.invoices.keys()))),
			tuple([self.doctype] + list(self.invoices.keys())),
		)

		self.items_based_on_tax_rate = {}
		self.invoice_cess = frappe._dict()
		self.cgst_sgst_invoices = []

		unidentified_gst_accounts = []
		unidentified_gst_accounts_invoice = []
		for parent, account, item_wise_tax_detail, tax_amount in self.tax_details:
			if account in self.gst_accounts.cess_account:
				self.invoice_cess.setdefault(parent, tax_amount)
			else:
				if item_wise_tax_detail:
					try:
						item_wise_tax_detail = json.loads(item_wise_tax_detail)
						cgst_or_sgst = False
						if account in self.gst_accounts.cgst_account or account in self.gst_accounts.sgst_account:
							cgst_or_sgst = True

						if not (cgst_or_sgst or account in self.gst_accounts.igst_account):
							if "gst" in account.lower() and account not in unidentified_gst_accounts:
								unidentified_gst_accounts.append(account)
								unidentified_gst_accounts_invoice.append(parent)
							continue

						for item_code, tax_amounts in item_wise_tax_detail.items():
							tax_rate = tax_amounts[0]
							if tax_rate:
								if cgst_or_sgst:
									tax_rate *= 2
									if parent not in self.cgst_sgst_invoices:
										self.cgst_sgst_invoices.append(parent)

								rate_based_dict = self.items_based_on_tax_rate.setdefault(parent, {}).setdefault(
									tax_rate, []
								)
								if item_code not in rate_based_dict:
									rate_based_dict.append(item_code)
					except ValueError:
						continue
		if unidentified_gst_accounts:
			frappe.msgprint(
				_("Following accounts might be selected in GST Settings:")
				+ "<br>"
				+ "<br>".join(unidentified_gst_accounts),
				alert=True,
			)

		# Build itemised tax for export invoices where tax table is blank
		for invoice, items in self.invoice_items.items():
			if (
				invoice not in self.items_based_on_tax_rate
				and invoice not in unidentified_gst_accounts_invoice
				and self.invoices.get(invoice, {}).get("export_type") == "Without Payment of Tax"
				and self.invoices.get(invoice, {}).get("gst_category") in ("Overseas", "SEZ")
			):
<<<<<<< HEAD
				self.items_based_on_tax_rate.setdefault(invoice, {})
				for item_code in items.keys():
					hsn_code = self.item_hsn_map.get(item_code)
					tax_rate = 0
					taxable_value = items.get(item_code)
					for rates in hsn_wise_tax_rate.get(hsn_code, []):
						if taxable_value > rates.get("minimum_taxable_value"):
							tax_rate = rates.get("tax_rate")

					self.items_based_on_tax_rate[invoice].setdefault(tax_rate, [])
					self.items_based_on_tax_rate[invoice][tax_rate].append(item_code)
=======
				self.items_based_on_tax_rate.setdefault(invoice, {}).setdefault(0, items.keys())
>>>>>>> d3a53cef

	def get_columns(self):
		self.other_columns = []
		self.tax_columns = []

		if self.filters.get("type_of_business") != "NIL Rated":
			self.tax_columns = [
				{"fieldname": "rate", "label": "Rate", "fieldtype": "Int", "width": 60},
				{
					"fieldname": "taxable_value",
					"label": "Taxable Value",
					"fieldtype": "Currency",
					"width": 100,
				},
			]

		if self.filters.get("type_of_business") == "B2B":
			self.invoice_columns = [
				{
					"fieldname": "billing_address_gstin",
					"label": "GSTIN/UIN of Recipient",
					"fieldtype": "Data",
					"width": 150,
				},
				{"fieldname": "customer_name", "label": "Receiver Name", "fieldtype": "Data", "width": 100},
				{
					"fieldname": "invoice_number",
					"label": "Invoice Number",
					"fieldtype": "Link",
					"options": "Sales Invoice",
					"width": 100,
				},
				{"fieldname": "posting_date", "label": "Invoice date", "fieldtype": "Data", "width": 80},
				{
					"fieldname": "invoice_value",
					"label": "Invoice Value",
					"fieldtype": "Currency",
					"width": 100,
				},
				{
					"fieldname": "place_of_supply",
					"label": "Place Of Supply",
					"fieldtype": "Data",
					"width": 100,
				},
				{"fieldname": "reverse_charge", "label": "Reverse Charge", "fieldtype": "Data"},
				{"fieldname": "gst_category", "label": "Invoice Type", "fieldtype": "Data"},
				{
					"fieldname": "ecommerce_gstin",
					"label": "E-Commerce GSTIN",
					"fieldtype": "Data",
					"width": 120,
				},
			]
			self.other_columns = [
				{"fieldname": "cess_amount", "label": "Cess Amount", "fieldtype": "Currency", "width": 100}
			]

		elif self.filters.get("type_of_business") == "B2C Large":
			self.invoice_columns = [
				{
					"fieldname": "invoice_number",
					"label": "Invoice Number",
					"fieldtype": "Link",
					"options": "Sales Invoice",
					"width": 120,
				},
				{"fieldname": "posting_date", "label": "Invoice date", "fieldtype": "Data", "width": 100},
				{
					"fieldname": "invoice_value",
					"label": "Invoice Value",
					"fieldtype": "Currency",
					"width": 100,
				},
				{
					"fieldname": "place_of_supply",
					"label": "Place Of Supply",
					"fieldtype": "Data",
					"width": 120,
				},
				{
					"fieldname": "ecommerce_gstin",
					"label": "E-Commerce GSTIN",
					"fieldtype": "Data",
					"width": 130,
				},
			]
			self.other_columns = [
				{"fieldname": "cess_amount", "label": "Cess Amount", "fieldtype": "Currency", "width": 100}
			]
		elif self.filters.get("type_of_business") == "CDNR-REG":
			self.invoice_columns = [
				{
					"fieldname": "billing_address_gstin",
					"label": "GSTIN/UIN of Recipient",
					"fieldtype": "Data",
					"width": 150,
				},
				{"fieldname": "customer_name", "label": "Receiver Name", "fieldtype": "Data", "width": 120},
				{
					"fieldname": "return_against",
					"label": "Invoice/Advance Receipt Number",
					"fieldtype": "Link",
					"options": "Sales Invoice",
					"width": 120,
				},
				{
					"fieldname": "posting_date",
					"label": "Invoice/Advance Receipt date",
					"fieldtype": "Data",
					"width": 120,
				},
				{
					"fieldname": "invoice_number",
					"label": "Invoice/Advance Receipt Number",
					"fieldtype": "Link",
					"options": "Sales Invoice",
					"width": 120,
				},
				{"fieldname": "reverse_charge", "label": "Reverse Charge", "fieldtype": "Data"},
				{"fieldname": "export_type", "label": "Export Type", "fieldtype": "Data", "hidden": 1},
				{
					"fieldname": "reason_for_issuing_document",
					"label": "Reason For Issuing document",
					"fieldtype": "Data",
					"width": 140,
				},
				{
					"fieldname": "place_of_supply",
					"label": "Place Of Supply",
					"fieldtype": "Data",
					"width": 120,
				},
				{"fieldname": "gst_category", "label": "GST Category", "fieldtype": "Data"},
				{
					"fieldname": "invoice_value",
					"label": "Invoice Value",
					"fieldtype": "Currency",
					"width": 120,
				},
			]
			self.other_columns = [
				{"fieldname": "cess_amount", "label": "Cess Amount", "fieldtype": "Currency", "width": 100},
				{"fieldname": "pre_gst", "label": "PRE GST", "fieldtype": "Data", "width": 80},
				{"fieldname": "document_type", "label": "Document Type", "fieldtype": "Data", "width": 80},
			]
		elif self.filters.get("type_of_business") == "CDNR-UNREG":
			self.invoice_columns = [
				{"fieldname": "customer_name", "label": "Receiver Name", "fieldtype": "Data", "width": 120},
				{
					"fieldname": "return_against",
					"label": "Issued Against",
					"fieldtype": "Link",
					"options": "Sales Invoice",
					"width": 120,
				},
				{"fieldname": "posting_date", "label": "Note Date", "fieldtype": "Date", "width": 120},
				{
					"fieldname": "invoice_number",
					"label": "Note Number",
					"fieldtype": "Link",
					"options": "Sales Invoice",
					"width": 120,
				},
				{"fieldname": "export_type", "label": "Export Type", "fieldtype": "Data", "hidden": 1},
				{
					"fieldname": "reason_for_issuing_document",
					"label": "Reason For Issuing document",
					"fieldtype": "Data",
					"width": 140,
				},
				{
					"fieldname": "place_of_supply",
					"label": "Place Of Supply",
					"fieldtype": "Data",
					"width": 120,
				},
				{"fieldname": "gst_category", "label": "GST Category", "fieldtype": "Data"},
				{
					"fieldname": "invoice_value",
					"label": "Invoice Value",
					"fieldtype": "Currency",
					"width": 120,
				},
			]
			self.other_columns = [
				{"fieldname": "cess_amount", "label": "Cess Amount", "fieldtype": "Currency", "width": 100},
				{"fieldname": "pre_gst", "label": "PRE GST", "fieldtype": "Data", "width": 80},
				{"fieldname": "document_type", "label": "Document Type", "fieldtype": "Data", "width": 80},
			]
		elif self.filters.get("type_of_business") == "B2C Small":
			self.invoice_columns = [
				{
					"fieldname": "place_of_supply",
					"label": "Place Of Supply",
					"fieldtype": "Data",
					"width": 120,
				},
				{
					"fieldname": "ecommerce_gstin",
					"label": "E-Commerce GSTIN",
					"fieldtype": "Data",
					"width": 130,
				},
			]
			self.other_columns = [
				{"fieldname": "cess_amount", "label": "Cess Amount", "fieldtype": "Currency", "width": 100},
				{"fieldname": "type", "label": "Type", "fieldtype": "Data", "width": 50},
			]
		elif self.filters.get("type_of_business") == "EXPORT":
			self.invoice_columns = [
				{"fieldname": "export_type", "label": "Export Type", "fieldtype": "Data", "width": 120},
				{
					"fieldname": "invoice_number",
					"label": "Invoice Number",
					"fieldtype": "Link",
					"options": "Sales Invoice",
					"width": 120,
				},
				{"fieldname": "posting_date", "label": "Invoice date", "fieldtype": "Data", "width": 120},
				{
					"fieldname": "invoice_value",
					"label": "Invoice Value",
					"fieldtype": "Currency",
					"width": 120,
				},
				{"fieldname": "port_code", "label": "Port Code", "fieldtype": "Data", "width": 120},
				{
					"fieldname": "shipping_bill_number",
					"label": "Shipping Bill Number",
					"fieldtype": "Data",
					"width": 120,
				},
				{
					"fieldname": "shipping_bill_date",
					"label": "Shipping Bill Date",
					"fieldtype": "Data",
					"width": 120,
				},
			]
		elif self.filters.get("type_of_business") == "Advances":
			self.invoice_columns = [
				{"fieldname": "place_of_supply", "label": "Place Of Supply", "fieldtype": "Data", "width": 120}
			]

			self.other_columns = [
				{"fieldname": "cess_amount", "label": "Cess Amount", "fieldtype": "Currency", "width": 100}
			]
		elif self.filters.get("type_of_business") == "NIL Rated":
			self.invoice_columns = [
				{"fieldname": "description", "label": "Description", "fieldtype": "Data", "width": 420},
				{"fieldname": "nil_rated", "label": "Nil Rated", "fieldtype": "Currency", "width": 200},
				{"fieldname": "exempted", "label": "Exempted", "fieldtype": "Currency", "width": 200},
				{"fieldname": "non_gst", "label": "Non GST", "fieldtype": "Currency", "width": 200},
			]

		self.columns = self.invoice_columns + self.tax_columns + self.other_columns


@frappe.whitelist()
def get_json(filters, report_name, data):
	filters = json.loads(filters)
	report_data = json.loads(data)
	gstin = get_company_gstin_number(filters.get("company"), filters.get("company_address"))

	fp = "%02d%s" % (getdate(filters["to_date"]).month, getdate(filters["to_date"]).year)

	gst_json = {"version": "GST3.0.4", "hash": "hash", "gstin": gstin, "fp": fp}

	res = {}
	if filters["type_of_business"] == "B2B":
		for item in report_data[:-1]:
			res.setdefault(item["billing_address_gstin"], {}).setdefault(item["invoice_number"], []).append(
				item
			)

		out = get_b2b_json(res, gstin)
		gst_json["b2b"] = out

	elif filters["type_of_business"] == "B2C Large":
		for item in report_data[:-1]:
			res.setdefault(item["place_of_supply"], []).append(item)

		out = get_b2cl_json(res, gstin)
		gst_json["b2cl"] = out

	elif filters["type_of_business"] == "B2C Small":
		out = get_b2cs_json(report_data[:-1], gstin)
		gst_json["b2cs"] = out

	elif filters["type_of_business"] == "EXPORT":
		for item in report_data[:-1]:
			res.setdefault(item["export_type"], []).append(item)

		out = get_export_json(res)
		gst_json["exp"] = out
	elif filters["type_of_business"] == "CDNR-REG":
		for item in report_data[:-1]:
			res.setdefault(item["billing_address_gstin"], {}).setdefault(item["invoice_number"], []).append(
				item
			)

		out = get_cdnr_reg_json(res, gstin)
		gst_json["cdnr"] = out
	elif filters["type_of_business"] == "CDNR-UNREG":
		for item in report_data[:-1]:
			res.setdefault(item["invoice_number"], []).append(item)

		out = get_cdnr_unreg_json(res, gstin)
		gst_json["cdnur"] = out

	elif filters["type_of_business"] == "Advances":
		for item in report_data[:-1]:
			if not item.get("place_of_supply"):
				frappe.throw(
					_(
						"""{0} not entered in some entries.
					Please update and try again"""
					).format(frappe.bold("Place Of Supply"))
				)

			res.setdefault(item["place_of_supply"], []).append(item)

		out = get_advances_json(res, gstin)
		gst_json["at"] = out

	elif filters["type_of_business"] == "NIL Rated":
		res = report_data[:-1]
		out = get_exempted_json(res)
		gst_json["nil"] = out

	return {"report_name": report_name, "report_type": filters["type_of_business"], "data": gst_json}


def get_b2b_json(res, gstin):
	out = []
	for gst_in in res:
		b2b_item, inv = {"ctin": gst_in, "inv": []}, []
		if not gst_in:
			continue

		for number, invoice in res[gst_in].items():
			if not invoice[0]["place_of_supply"]:
				frappe.throw(
					_(
						"""{0} not entered in Invoice {1}.
					Please update and try again"""
					).format(
						frappe.bold("Place Of Supply"), frappe.bold(invoice[0]["invoice_number"])
					)
				)

			inv_item = get_basic_invoice_detail(invoice[0])
			inv_item["pos"] = "%02d" % int(invoice[0]["place_of_supply"].split("-")[0])
			inv_item["rchrg"] = invoice[0]["reverse_charge"]
			inv_item["inv_typ"] = get_invoice_type(invoice[0])

			if inv_item["pos"] == "00":
				continue
			inv_item["itms"] = []

			for item in invoice:
				inv_item["itms"].append(get_rate_and_tax_details(item, gstin))

			inv.append(inv_item)

		if not inv:
			continue
		b2b_item["inv"] = inv
		out.append(b2b_item)

	return out


def get_b2cs_json(data, gstin):
	company_state_number = gstin[0:2]

	out = []
	for d in data:
		if not d.get("place_of_supply"):
			frappe.throw(
				_(
					"""{0} not entered in some invoices.
				Please update and try again"""
				).format(frappe.bold("Place Of Supply"))
			)

		pos = d.get("place_of_supply").split("-")[0]
		tax_details = {}

		rate = d.get("rate", 0)
		tax = flt((d["taxable_value"] * rate) / 100.0, 2)

		if company_state_number == pos:
			tax_details.update({"camt": flt(tax / 2.0, 2), "samt": flt(tax / 2.0, 2)})
		else:
			tax_details.update({"iamt": tax})

		inv = {
			"sply_ty": "INTRA" if company_state_number == pos else "INTER",
			"pos": pos,
			"typ": d.get("type"),
			"txval": flt(d.get("taxable_value"), 2),
			"rt": rate,
			"iamt": flt(tax_details.get("iamt"), 2),
			"camt": flt(tax_details.get("camt"), 2),
			"samt": flt(tax_details.get("samt"), 2),
			"csamt": flt(d.get("cess_amount"), 2),
		}

		if d.get("type") == "E" and d.get("ecommerce_gstin"):
			inv.update({"etin": d.get("ecommerce_gstin")})

		out.append(inv)

	return out


def get_advances_json(data, gstin):
	company_state_number = gstin[0:2]
	out = []
	for place_of_supply, items in data.items():
		supply_type = "INTRA" if company_state_number == place_of_supply.split("-")[0] else "INTER"
		row = {"pos": place_of_supply.split("-")[0], "itms": [], "sply_ty": supply_type}

		for item in items:
			itms = {
				"rt": item["rate"],
				"ad_amount": flt(item.get("taxable_value")),
				"csamt": flt(item.get("cess_amount")),
			}

			if supply_type == "INTRA":
				itms.update(
					{
						"samt": flt((itms["ad_amount"] * itms["rt"]) / 100),
						"camt": flt((itms["ad_amount"] * itms["rt"]) / 100),
						"rt": itms["rt"] * 2,
					}
				)
			else:
				itms.update({"iamt": flt((itms["ad_amount"] * itms["rt"]) / 100)})

			row["itms"].append(itms)
		out.append(row)

	return out


def get_b2cl_json(res, gstin):
	out = []
	for pos in res:
		if not pos:
			frappe.throw(
				_(
					"""{0} not entered in some invoices.
				Please update and try again"""
				).format(frappe.bold("Place Of Supply"))
			)

		b2cl_item, inv = {"pos": "%02d" % int(pos.split("-")[0]), "inv": []}, []

		for row in res[pos]:
			inv_item = get_basic_invoice_detail(row)
			if row.get("sale_from_bonded_wh"):
				inv_item["inv_typ"] = "CBW"

			inv_item["itms"] = [get_rate_and_tax_details(row, gstin)]

			inv.append(inv_item)

		b2cl_item["inv"] = inv
		out.append(b2cl_item)

	return out


def get_export_json(res):
	out = []
	for exp_type in res:
		exp_item, inv = {"exp_typ": exp_type, "inv": []}, []

		for row in res[exp_type]:
			inv_item = get_basic_invoice_detail(row)
			inv_item["itms"] = [
				{"txval": flt(row["taxable_value"], 2), "rt": row["rate"] or 0, "iamt": 0, "csamt": 0}
			]

			inv.append(inv_item)

		exp_item["inv"] = inv
		out.append(exp_item)

	return out


def get_cdnr_reg_json(res, gstin):
	out = []

	for gst_in in res:
		cdnr_item, inv = {"ctin": gst_in, "nt": []}, []
		if not gst_in:
			continue

		for number, invoice in res[gst_in].items():
			if not invoice[0]["place_of_supply"]:
				frappe.throw(
					_(
						"""{0} not entered in Invoice {1}.
					Please update and try again"""
					).format(
						frappe.bold("Place Of Supply"), frappe.bold(invoice[0]["invoice_number"])
					)
				)

			inv_item = {
				"nt_num": invoice[0]["invoice_number"],
				"nt_dt": getdate(invoice[0]["posting_date"]).strftime("%d-%m-%Y"),
				"val": abs(flt(invoice[0]["invoice_value"])),
				"ntty": invoice[0]["document_type"],
				"pos": "%02d" % int(invoice[0]["place_of_supply"].split("-")[0]),
				"rchrg": invoice[0]["reverse_charge"],
				"inv_typ": get_invoice_type(invoice[0]),
			}

			inv_item["itms"] = []
			for item in invoice:
				inv_item["itms"].append(get_rate_and_tax_details(item, gstin))

			inv.append(inv_item)

		if not inv:
			continue
		cdnr_item["nt"] = inv
		out.append(cdnr_item)

	return out


def get_cdnr_unreg_json(res, gstin):
	out = []

	for invoice, items in res.items():
		inv_item = {
			"nt_num": items[0]["invoice_number"],
			"nt_dt": getdate(items[0]["posting_date"]).strftime("%d-%m-%Y"),
			"val": abs(flt(items[0]["invoice_value"])),
			"ntty": items[0]["document_type"],
			"pos": "%02d" % int(items[0]["place_of_supply"].split("-")[0]),
			"typ": get_invoice_type(items[0]),
		}

		inv_item["itms"] = []
		for item in items:
			inv_item["itms"].append(get_rate_and_tax_details(item, gstin))

		out.append(inv_item)

	return out


def get_exempted_json(data):
	out = {
		"inv": [
			{"sply_ty": "INTRB2B"},
			{"sply_ty": "INTRAB2B"},
			{"sply_ty": "INTRB2C"},
			{"sply_ty": "INTRAB2C"},
		]
	}

	for i, v in enumerate(data):
		if data[i].get("nil_rated"):
			out["inv"][i]["nil_amt"] = data[i]["nil_rated"]

		if data[i].get("exempted"):
			out["inv"][i]["expt_amt"] = data[i]["exempted"]

		if data[i].get("non_gst"):
			out["inv"][i]["ngsup_amt"] = data[i]["non_gst"]

	return out


def get_invoice_type(row):
	gst_category = row.get("gst_category")

	if gst_category == "SEZ":
		return "SEWP" if row.get("export_type") == "WPAY" else "SEWOP"

	if gst_category == "Overseas":
		return "EXPWP" if row.get("export_type") == "WPAY" else "EXPWOP"

	return (
		{
			"Deemed Export": "DE",
			"Registered Regular": "R",
			"Registered Composition": "R",
			"Unregistered": "B2CL",
		}
	).get(gst_category)


def get_basic_invoice_detail(row):
	return {
		"inum": row["invoice_number"],
		"idt": getdate(row["posting_date"]).strftime("%d-%m-%Y"),
		"val": flt(row["invoice_value"], 2),
	}


def get_rate_and_tax_details(row, gstin):
	itm_det = {
		"txval": flt(row["taxable_value"], 2),
		"rt": row["rate"],
		"csamt": (flt(row.get("cess_amount"), 2) or 0),
	}

	# calculate rate
	num = 1 if not row["rate"] else "%d%02d" % (row["rate"], 1)
	rate = row.get("rate") or 0

	# calculate tax amount added
	tax = flt((row["taxable_value"] * rate) / 100.0, 2)
	frappe.errprint([tax, tax / 2])
	if row.get("billing_address_gstin") and gstin[0:2] == row["billing_address_gstin"][0:2]:
		itm_det.update({"camt": flt(tax / 2.0, 2), "samt": flt(tax / 2.0, 2)})
	else:
		itm_det.update({"iamt": tax})

	return {"num": int(num), "itm_det": itm_det}


def get_company_gstin_number(company, address=None, all_gstins=False):
	gstin = ""
	if address:
		gstin = frappe.db.get_value("Address", address, "gstin")

	if not gstin:
		filters = [
			["is_your_company_address", "=", 1],
			["Dynamic Link", "link_doctype", "=", "Company"],
			["Dynamic Link", "link_name", "=", company],
			["Dynamic Link", "parenttype", "=", "Address"],
			["gstin", "!=", ""],
		]
		gstin = frappe.get_all(
			"Address", filters=filters, pluck="gstin", order_by="is_primary_address desc"
		)
		if gstin and not all_gstins:
			gstin = gstin[0]

	if not gstin:
		address = frappe.bold(address) if address else ""
		frappe.throw(
			_("Please set valid GSTIN No. in Company Address {} for company {}").format(
				address, frappe.bold(company)
			)
		)

	return gstin


@frappe.whitelist()
def download_json_file():
	"""download json content in a file"""
	data = frappe._dict(frappe.local.form_dict)
	frappe.response["filename"] = (
		frappe.scrub("{0} {1}".format(data["report_name"], data["report_type"])) + ".json"
	)
	frappe.response["filecontent"] = data["data"]
	frappe.response["content_type"] = "application/json"
	frappe.response["type"] = "download"


def is_inter_state(invoice_detail):
	if invoice_detail.place_of_supply.split("-")[0] != invoice_detail.company_gstin[:2]:
		return True
	else:
		return False


@frappe.whitelist()
def get_company_gstins(company):
	address = frappe.qb.DocType("Address")
	links = frappe.qb.DocType("Dynamic Link")

	addresses = (
		frappe.qb.from_(address)
		.inner_join(links)
		.on(address.name == links.parent)
		.select(address.gstin)
		.where(links.link_doctype == "Company")
		.where(links.link_name == company)
		.run(as_dict=1)
	)

	address_list = [""] + [d.gstin for d in addresses]

	return address_list<|MERGE_RESOLUTION|>--- conflicted
+++ resolved
@@ -8,6 +8,7 @@
 import frappe
 from frappe import _
 from frappe.utils import flt, formatdate, getdate
+from six import iteritems
 
 from erpnext.regional.india.utils import get_gst_accounts
 
@@ -187,7 +188,7 @@
 					row["cess_amount"] += flt(self.invoice_cess.get(inv), 2)
 					row["type"] = "E" if ecommerce_gstin else "OE"
 
-			for key, value in b2cs_output.items():
+			for key, value in iteritems(b2cs_output):
 				self.data.append(value)
 
 	def get_row_data_for_invoice(self, invoice, invoice_details, tax_rate, items):
@@ -226,7 +227,10 @@
 					taxable_value += abs(net_amount)
 				elif (
 					not tax_rate
-					and self.filters.get("type_of_business") == "EXPORT"
+					and (
+						self.filters.get("type_of_business") == "EXPORT"
+						or invoice_details.get("gst_category") == "SEZ"
+					)
 					and invoice_details.get("export_type") == "Without Payment of Tax"
 				):
 					taxable_value += abs(net_amount)
@@ -328,12 +332,14 @@
 	def get_invoice_items(self):
 		self.invoice_items = frappe._dict()
 		self.item_tax_rate = frappe._dict()
+		self.item_hsn_map = frappe._dict()
 		self.nil_exempt_non_gst = {}
 
+		# nosemgrep
 		items = frappe.db.sql(
 			"""
 			select item_code, parent, taxable_value, base_net_amount, item_tax_rate, is_nil_exempt,
-			is_non_gst from `tab%s Item`
+			gst_hsn_code, is_non_gst from `tab%s Item`
 			where parent in (%s)
 		"""
 			% (self.doctype, ", ".join(["%s"] * len(self.invoices))),
@@ -343,6 +349,7 @@
 
 		for d in items:
 			self.invoice_items.setdefault(d.parent, {}).setdefault(d.item_code, 0.0)
+			self.item_hsn_map.setdefault(d.item_code, d.gst_hsn_code)
 			self.invoice_items[d.parent][d.item_code] += d.get("taxable_value", 0) or d.get(
 				"base_net_amount", 0
 			)
@@ -367,6 +374,8 @@
 				self.nil_exempt_non_gst[d.parent][2] += d.get("taxable_value", 0)
 
 	def get_items_based_on_tax_rate(self):
+		hsn_wise_tax_rate = get_hsn_wise_tax_rates()
+
 		self.tax_details = frappe.db.sql(
 			"""
 			select
@@ -427,15 +436,14 @@
 				alert=True,
 			)
 
-		# Build itemised tax for export invoices where tax table is blank
-		for invoice, items in self.invoice_items.items():
+		# Build itemised tax for export invoices where tax table is blank (Export and SEZ Invoices)
+		for invoice, items in iteritems(self.invoice_items):
 			if (
 				invoice not in self.items_based_on_tax_rate
 				and invoice not in unidentified_gst_accounts_invoice
 				and self.invoices.get(invoice, {}).get("export_type") == "Without Payment of Tax"
 				and self.invoices.get(invoice, {}).get("gst_category") in ("Overseas", "SEZ")
 			):
-<<<<<<< HEAD
 				self.items_based_on_tax_rate.setdefault(invoice, {})
 				for item_code in items.keys():
 					hsn_code = self.item_hsn_map.get(item_code)
@@ -447,9 +455,6 @@
 
 					self.items_based_on_tax_rate[invoice].setdefault(tax_rate, [])
 					self.items_based_on_tax_rate[invoice][tax_rate].append(item_code)
-=======
-				self.items_based_on_tax_rate.setdefault(invoice, {}).setdefault(0, items.keys())
->>>>>>> d3a53cef
 
 	def get_columns(self):
 		self.other_columns = []
@@ -742,7 +747,7 @@
 
 	elif filters["type_of_business"] == "EXPORT":
 		for item in report_data[:-1]:
-			res.setdefault(item["export_type"], []).append(item)
+			res.setdefault(item["export_type"], {}).setdefault(item["invoice_number"], []).append(item)
 
 		out = get_export_json(res)
 		gst_json["exp"] = out
@@ -791,7 +796,7 @@
 		if not gst_in:
 			continue
 
-		for number, invoice in res[gst_in].items():
+		for number, invoice in iteritems(res[gst_in]):
 			if not invoice[0]["place_of_supply"]:
 				frappe.throw(
 					_(
@@ -871,7 +876,7 @@
 def get_advances_json(data, gstin):
 	company_state_number = gstin[0:2]
 	out = []
-	for place_of_supply, items in data.items():
+	for place_of_supply, items in iteritems(data):
 		supply_type = "INTRA" if company_state_number == place_of_supply.split("-")[0] else "INTER"
 		row = {"pos": place_of_supply.split("-")[0], "itms": [], "sply_ty": supply_type}
 
@@ -932,11 +937,21 @@
 	for exp_type in res:
 		exp_item, inv = {"exp_typ": exp_type, "inv": []}, []
 
-		for row in res[exp_type]:
-			inv_item = get_basic_invoice_detail(row)
-			inv_item["itms"] = [
-				{"txval": flt(row["taxable_value"], 2), "rt": row["rate"] or 0, "iamt": 0, "csamt": 0}
-			]
+		for number, invoice in iteritems(res[exp_type]):
+			inv_item = get_basic_invoice_detail(invoice[0])
+			inv_item["itms"] = []
+
+			for item in invoice:
+				inv_item["itms"].append(
+					{
+						"txval": flt(item["taxable_value"], 2),
+						"rt": flt(item["rate"]),
+						"iamt": flt((item["taxable_value"] * flt(item["rate"])) / 100.0, 2)
+						if exp_type != "WOPAY"
+						else 0,
+						"csamt": (flt(item.get("cess_amount"), 2) or 0),
+					}
+				)
 
 			inv.append(inv_item)
 
@@ -954,7 +969,7 @@
 		if not gst_in:
 			continue
 
-		for number, invoice in res[gst_in].items():
+		for number, invoice in iteritems(res[gst_in]):
 			if not invoice[0]["place_of_supply"]:
 				frappe.throw(
 					_(
@@ -992,7 +1007,7 @@
 def get_cdnr_unreg_json(res, gstin):
 	out = []
 
-	for invoice, items in res.items():
+	for invoice, items in iteritems(res):
 		inv_item = {
 			"nt_num": items[0]["invoice_number"],
 			"nt_dt": getdate(items[0]["posting_date"]).strftime("%d-%m-%Y"),
@@ -1074,7 +1089,6 @@
 
 	# calculate tax amount added
 	tax = flt((row["taxable_value"] * rate) / 100.0, 2)
-	frappe.errprint([tax, tax / 2])
 	if row.get("billing_address_gstin") and gstin[0:2] == row["billing_address_gstin"][0:2]:
 		itm_det.update({"camt": flt(tax / 2.0, 2), "samt": flt(tax / 2.0, 2)})
 	else:
@@ -1149,4 +1163,27 @@
 
 	address_list = [""] + [d.gstin for d in addresses]
 
-	return address_list+	return address_list
+
+
+def get_hsn_wise_tax_rates():
+	hsn_wise_tax_rate = {}
+	gst_hsn_code = frappe.qb.DocType("GST HSN Code")
+	hsn_tax_rates = frappe.qb.DocType("HSN Tax Rate")
+
+	hsn_code_data = (
+		frappe.qb.from_(gst_hsn_code)
+		.inner_join(hsn_tax_rates)
+		.on(gst_hsn_code.name == hsn_tax_rates.parent)
+		.select(gst_hsn_code.hsn_code, hsn_tax_rates.tax_rate, hsn_tax_rates.minimum_taxable_value)
+		.orderby(hsn_tax_rates.minimum_taxable_value)
+		.run(as_dict=1)
+	)
+
+	for d in hsn_code_data:
+		hsn_wise_tax_rate.setdefault(d.hsn_code, [])
+		hsn_wise_tax_rate[d.hsn_code].append(
+			{"minimum_taxable_value": d.minimum_taxable_value, "tax_rate": d.tax_rate}
+		)
+
+	return hsn_wise_tax_rate