# Copyright (c) 2013, Frappe Technologies Pvt. Ltd. and contributors
# For license information, please see license.txt


import json
from datetime import date

import frappe
from frappe import _
from frappe.utils import flt, formatdate, getdate

from erpnext.regional.india.utils import get_gst_accounts


def execute(filters=None):
	return Gstr1Report(filters).run()


class Gstr1Report(object):
	def __init__(self, filters=None):
		self.filters = frappe._dict(filters or {})
		self.columns = []
		self.data = []
		self.doctype = "Sales Invoice"
		self.tax_doctype = "Sales Taxes and Charges"
		self.select_columns = """
			name as invoice_number,
			customer_name,
			posting_date,
			base_grand_total,
			base_rounded_total,
			NULLIF(billing_address_gstin, '') as billing_address_gstin,
			place_of_supply,
			ecommerce_gstin,
			reverse_charge,
			return_against,
			is_return,
			is_debit_note,
			gst_category,
			export_type,
			port_code,
			shipping_bill_number,
			shipping_bill_date,
			reason_for_issuing_document,
			company_gstin
		"""

	def run(self):
		self.get_columns()
		self.gst_accounts = get_gst_accounts(self.filters.company, only_non_reverse_charge=1)
		self.get_invoice_data()

		if self.invoices:
			self.get_invoice_items()
			self.get_items_based_on_tax_rate()
			self.invoice_fields = [d["fieldname"] for d in self.invoice_columns]

		self.get_data()

		return self.columns, self.data

	def get_data(self):
		if self.filters.get("type_of_business") in ("B2C Small", "B2C Large"):
			self.get_b2c_data()
		elif self.filters.get("type_of_business") == "Advances":
			self.get_advance_data()
		elif self.filters.get("type_of_business") == "NIL Rated":
			self.get_nil_rated_invoices()
		elif self.invoices:
			for inv, items_based_on_rate in self.items_based_on_tax_rate.items():
				invoice_details = self.invoices.get(inv)
				for rate, items in items_based_on_rate.items():
					row, taxable_value = self.get_row_data_for_invoice(inv, invoice_details, rate, items)

					if self.filters.get("type_of_business") in ("CDNR-REG", "CDNR-UNREG"):
						row.append("Y" if invoice_details.posting_date <= date(2017, 7, 1) else "N")
						row.append("C" if invoice_details.is_return else "D")

					if taxable_value:
						self.data.append(row)

	def get_advance_data(self):
		advances_data = {}
		advances = self.get_advance_entries()
		for entry in advances:
			# only consider IGST and SGST so as to avoid duplication of taxable amount
			if (
				entry.account_head in self.gst_accounts.igst_account
				or entry.account_head in self.gst_accounts.sgst_account
			):
				advances_data.setdefault((entry.place_of_supply, entry.rate), [0.0, 0.0])
				advances_data[(entry.place_of_supply, entry.rate)][0] += entry.amount * 100 / entry.rate
			elif entry.account_head in self.gst_accounts.cess_account:
				advances_data[(entry.place_of_supply, entry.rate)][1] += entry.amount

		for key, value in advances_data.items():
			row = [key[0], key[1], value[0], value[1]]
			self.data.append(row)

	def get_nil_rated_invoices(self):
		nil_exempt_output = [
			{
				"description": "Inter-State supplies to registered persons",
				"nil_rated": 0.0,
				"exempted": 0.0,
				"non_gst": 0.0,
			},
			{
				"description": "Intra-State supplies to registered persons",
				"nil_rated": 0.0,
				"exempted": 0.0,
				"non_gst": 0.0,
			},
			{
				"description": "Inter-State supplies to unregistered persons",
				"nil_rated": 0.0,
				"exempted": 0.0,
				"non_gst": 0.0,
			},
			{
				"description": "Intra-State supplies to unregistered persons",
				"nil_rated": 0.0,
				"exempted": 0.0,
				"non_gst": 0.0,
			},
		]

		for invoice, details in self.nil_exempt_non_gst.items():
			invoice_detail = self.invoices.get(invoice)
			if invoice_detail.get("gst_category") in ("Registered Regular", "Deemed Export", "SEZ"):
				if is_inter_state(invoice_detail):
					nil_exempt_output[0]["nil_rated"] += details[0]
					nil_exempt_output[0]["exempted"] += details[1]
					nil_exempt_output[0]["non_gst"] += details[2]
				else:
					nil_exempt_output[1]["nil_rated"] += details[0]
					nil_exempt_output[1]["exempted"] += details[1]
					nil_exempt_output[1]["non_gst"] += details[2]
			else:
				if is_inter_state(invoice_detail):
					nil_exempt_output[2]["nil_rated"] += details[0]
					nil_exempt_output[2]["exempted"] += details[1]
					nil_exempt_output[2]["non_gst"] += details[2]
				else:
					nil_exempt_output[3]["nil_rated"] += details[0]
					nil_exempt_output[3]["exempted"] += details[1]
					nil_exempt_output[3]["non_gst"] += details[2]

		self.data = nil_exempt_output

	def get_b2c_data(self):
		b2cs_output = {}

		if self.invoices:
			for inv, items_based_on_rate in self.items_based_on_tax_rate.items():
				invoice_details = self.invoices.get(inv)
				for rate, items in items_based_on_rate.items():
					place_of_supply = invoice_details.get("place_of_supply")
					ecommerce_gstin = invoice_details.get("ecommerce_gstin")

					b2cs_output.setdefault(
						(rate, place_of_supply, ecommerce_gstin),
						{
							"place_of_supply": "",
							"ecommerce_gstin": "",
							"rate": "",
							"taxable_value": 0,
							"cess_amount": 0,
							"type": "",
							"invoice_number": invoice_details.get("invoice_number"),
							"posting_date": invoice_details.get("posting_date"),
							"invoice_value": invoice_details.get("base_grand_total"),
						},
					)

					row = b2cs_output.get((rate, place_of_supply, ecommerce_gstin))
					row["place_of_supply"] = place_of_supply
					row["ecommerce_gstin"] = ecommerce_gstin
					row["rate"] = rate
					row["taxable_value"] += sum(
						[
							abs(net_amount)
							for item_code, net_amount in self.invoice_items.get(inv).items()
							if item_code in items
						]
					)
					row["cess_amount"] += flt(self.invoice_cess.get(inv), 2)
					row["type"] = "E" if ecommerce_gstin else "OE"

			for key, value in b2cs_output.items():
				self.data.append(value)

	def get_row_data_for_invoice(self, invoice, invoice_details, tax_rate, items):
		row = []
		for fieldname in self.invoice_fields:
			if (
				self.filters.get("type_of_business") in ("CDNR-REG", "CDNR-UNREG")
				and fieldname == "invoice_value"
			):
				row.append(abs(invoice_details.base_rounded_total) or abs(invoice_details.base_grand_total))
			elif fieldname == "invoice_value":
				row.append(invoice_details.base_rounded_total or invoice_details.base_grand_total)
			elif fieldname in ("posting_date", "shipping_bill_date"):
				row.append(formatdate(invoice_details.get(fieldname), "dd-MMM-YY"))
			elif fieldname == "export_type":
				export_type = "WPAY" if invoice_details.get(fieldname) == "With Payment of Tax" else "WOPAY"
				row.append(export_type)
			else:
				row.append(invoice_details.get(fieldname))
		taxable_value = 0

		if invoice in self.cgst_sgst_invoices:
			division_factor = 2
		else:
			division_factor = 1

		for item_code, net_amount in self.invoice_items.get(invoice).items():
			if item_code in items:
				if self.item_tax_rate.get(invoice) and tax_rate / division_factor in self.item_tax_rate.get(
					invoice, {}
				).get(item_code, []):
					taxable_value += abs(net_amount)
				elif not self.item_tax_rate.get(invoice):
					taxable_value += abs(net_amount)
				elif tax_rate:
					taxable_value += abs(net_amount)
				elif (
					not tax_rate
					and (
						self.filters.get("type_of_business") == "EXPORT"
						or invoice_details.get("gst_category") == "SEZ"
					)
					and invoice_details.get("export_type") == "Without Payment of Tax"
				):
					taxable_value += abs(net_amount)

		row += [tax_rate or 0, taxable_value]

		for column in self.other_columns:
			if column.get("fieldname") == "cess_amount":
				row.append(flt(self.invoice_cess.get(invoice), 2))

		return row, taxable_value

	def get_invoice_data(self):
		self.invoices = frappe._dict()
		conditions = self.get_conditions()

		invoice_data = frappe.db.sql(
			"""
			select
				{select_columns}
			from `tab{doctype}`
			where docstatus = 1 {where_conditions}
			and is_opening = 'No'
			order by posting_date desc
			""".format(
				select_columns=self.select_columns, doctype=self.doctype, where_conditions=conditions
			),
			self.filters,
			as_dict=1,
		)

		for d in invoice_data:
			self.invoices.setdefault(d.invoice_number, d)

	def get_advance_entries(self):
		return frappe.db.sql(
			"""
			SELECT SUM(a.base_tax_amount) as amount, a.account_head, a.rate, p.place_of_supply
			FROM `tabPayment Entry` p, `tabAdvance Taxes and Charges` a
			WHERE p.docstatus = 1
			AND p.name = a.parent
			AND posting_date between %s and %s
			GROUP BY a.account_head, p.place_of_supply, a.rate
		""",
			(self.filters.get("from_date"), self.filters.get("to_date")),
			as_dict=1,
		)

	def get_conditions(self):
		conditions = ""

		for opts in (
			("company", " and company=%(company)s"),
			("from_date", " and posting_date>=%(from_date)s"),
			("to_date", " and posting_date<=%(to_date)s"),
			("company_address", " and company_address=%(company_address)s"),
			("company_gstin", " and company_gstin=%(company_gstin)s"),
		):
			if self.filters.get(opts[0]):
				conditions += opts[1]

		if self.filters.get("type_of_business") == "B2B":
			conditions += "AND IFNULL(gst_category, '') in ('Registered Regular', 'Registered Composition', 'Deemed Export', 'SEZ') AND is_return != 1 AND is_debit_note !=1"

		if self.filters.get("type_of_business") in ("B2C Large", "B2C Small"):
			b2c_limit = frappe.db.get_single_value("GST Settings", "b2c_limit")
			if not b2c_limit:
				frappe.throw(_("Please set B2C Limit in GST Settings."))

		if self.filters.get("type_of_business") == "B2C Large":
			conditions += """ AND ifnull(SUBSTR(place_of_supply, 1, 2),'') != ifnull(SUBSTR(company_gstin, 1, 2),'')
				AND grand_total > {0} AND is_return != 1 AND is_debit_note !=1 AND gst_category ='Unregistered' """.format(
				flt(b2c_limit)
			)

		elif self.filters.get("type_of_business") == "B2C Small":
			conditions += """ AND (
				SUBSTR(place_of_supply, 1, 2) = SUBSTR(company_gstin, 1, 2)
					OR grand_total <= {0}) and is_return != 1 AND gst_category ='Unregistered' """.format(
				flt(b2c_limit)
			)

		elif self.filters.get("type_of_business") == "CDNR-REG":
			conditions += """ AND (is_return = 1 OR is_debit_note = 1) AND IFNULL(gst_category, '') in ('Registered Regular', 'Deemed Export', 'SEZ')"""

		elif self.filters.get("type_of_business") == "CDNR-UNREG":
			b2c_limit = frappe.db.get_single_value("GST Settings", "b2c_limit")
			conditions += """ AND ifnull(SUBSTR(place_of_supply, 1, 2),'') != ifnull(SUBSTR(company_gstin, 1, 2),'')
				AND (is_return = 1 OR is_debit_note = 1)
				AND IFNULL(gst_category, '') in ('Unregistered', 'Overseas')"""

		elif self.filters.get("type_of_business") == "EXPORT":
			conditions += """ AND is_return !=1 and gst_category = 'Overseas' """

		conditions += " AND IFNULL(billing_address_gstin, '') != company_gstin"

		return conditions

	def get_invoice_items(self):
		self.invoice_items = frappe._dict()
		self.item_tax_rate = frappe._dict()
		self.item_hsn_map = frappe._dict()
		self.nil_exempt_non_gst = {}

		# nosemgrep
		items = frappe.db.sql(
			"""
			select item_code, parent, taxable_value, base_net_amount, item_tax_rate, is_nil_exempt,
			gst_hsn_code, is_non_gst from `tab%s Item`
			where parent in (%s)
		"""
			% (self.doctype, ", ".join(["%s"] * len(self.invoices))),
			tuple(self.invoices),
			as_dict=1,
		)

		for d in items:
			self.invoice_items.setdefault(d.parent, {}).setdefault(d.item_code, 0.0)
			self.item_hsn_map.setdefault(d.item_code, d.gst_hsn_code)
			self.invoice_items[d.parent][d.item_code] += d.get("taxable_value", 0) or d.get(
				"base_net_amount", 0
			)

			item_tax_rate = {}

			if d.item_tax_rate:
				item_tax_rate = json.loads(d.item_tax_rate)

				for account, rate in item_tax_rate.items():
					tax_rate_dict = self.item_tax_rate.setdefault(d.parent, {}).setdefault(d.item_code, [])
					tax_rate_dict.append(rate)

			if d.is_nil_exempt:
				self.nil_exempt_non_gst.setdefault(d.parent, [0.0, 0.0, 0.0])
				if item_tax_rate:
					self.nil_exempt_non_gst[d.parent][0] += d.get("taxable_value", 0)
				else:
					self.nil_exempt_non_gst[d.parent][1] += d.get("taxable_value", 0)
			elif d.is_non_gst:
				self.nil_exempt_non_gst.setdefault(d.parent, [0.0, 0.0, 0.0])
				self.nil_exempt_non_gst[d.parent][2] += d.get("taxable_value", 0)

	def get_items_based_on_tax_rate(self):
		hsn_wise_tax_rate = get_hsn_wise_tax_rates()

		self.tax_details = frappe.db.sql(
			"""
			select
				parent, account_head, item_wise_tax_detail, base_tax_amount_after_discount_amount
			from `tab%s`
			where
				parenttype = %s and docstatus = 1
				and parent in (%s)
			order by account_head
		"""
			% (self.tax_doctype, "%s", ", ".join(["%s"] * len(self.invoices.keys()))),
			tuple([self.doctype] + list(self.invoices.keys())),
		)

		self.items_based_on_tax_rate = {}
		self.invoice_cess = frappe._dict()
		self.cgst_sgst_invoices = []

		unidentified_gst_accounts = []
		unidentified_gst_accounts_invoice = []
		for parent, account, item_wise_tax_detail, tax_amount in self.tax_details:
			if account in self.gst_accounts.cess_account:
				self.invoice_cess.setdefault(parent, tax_amount)
			else:
				if item_wise_tax_detail:
					try:
						item_wise_tax_detail = json.loads(item_wise_tax_detail)
						cgst_or_sgst = False
						if account in self.gst_accounts.cgst_account or account in self.gst_accounts.sgst_account:
							cgst_or_sgst = True

						if not (cgst_or_sgst or account in self.gst_accounts.igst_account):
							if "gst" in account.lower() and account not in unidentified_gst_accounts:
								unidentified_gst_accounts.append(account)
								unidentified_gst_accounts_invoice.append(parent)
							continue

						for item_code, tax_amounts in item_wise_tax_detail.items():
							tax_rate = tax_amounts[0]
							if tax_rate:
								if cgst_or_sgst:
									tax_rate *= 2
									if parent not in self.cgst_sgst_invoices:
										self.cgst_sgst_invoices.append(parent)

								rate_based_dict = self.items_based_on_tax_rate.setdefault(parent, {}).setdefault(
									tax_rate, []
								)
								if item_code not in rate_based_dict:
									rate_based_dict.append(item_code)
					except ValueError:
						continue
		if unidentified_gst_accounts:
			frappe.msgprint(
				_("Following accounts might be selected in GST Settings:")
				+ "<br>"
				+ "<br>".join(unidentified_gst_accounts),
				alert=True,
			)

<<<<<<< HEAD
		# Build itemised tax for export invoices where tax table is blank
		for invoice, items in self.invoice_items.items():
=======
		# Build itemised tax for export invoices where tax table is blank (Export and SEZ Invoices)
		for invoice, items in iteritems(self.invoice_items):
>>>>>>> d9f76478
			if (
				invoice not in self.items_based_on_tax_rate
				and invoice not in unidentified_gst_accounts_invoice
				and self.invoices.get(invoice, {}).get("export_type") == "Without Payment of Tax"
				and self.invoices.get(invoice, {}).get("gst_category") in ("Overseas", "SEZ")
			):
				self.items_based_on_tax_rate.setdefault(invoice, {})
				for item_code in items.keys():
					hsn_code = self.item_hsn_map.get(item_code)
					tax_rate = 0
					taxable_value = items.get(item_code)
					for rates in hsn_wise_tax_rate.get(hsn_code):
						if taxable_value > rates.get("minimum_taxable_value"):
							tax_rate = rates.get("tax_rate")

					self.items_based_on_tax_rate[invoice].setdefault(tax_rate, [])
					self.items_based_on_tax_rate[invoice][tax_rate].append(item_code)

	def get_columns(self):
		self.other_columns = []
		self.tax_columns = []

		if self.filters.get("type_of_business") != "NIL Rated":
			self.tax_columns = [
				{"fieldname": "rate", "label": "Rate", "fieldtype": "Int", "width": 60},
				{
					"fieldname": "taxable_value",
					"label": "Taxable Value",
					"fieldtype": "Currency",
					"width": 100,
				},
			]

		if self.filters.get("type_of_business") == "B2B":
			self.invoice_columns = [
				{
					"fieldname": "billing_address_gstin",
					"label": "GSTIN/UIN of Recipient",
					"fieldtype": "Data",
					"width": 150,
				},
				{"fieldname": "customer_name", "label": "Receiver Name", "fieldtype": "Data", "width": 100},
				{
					"fieldname": "invoice_number",
					"label": "Invoice Number",
					"fieldtype": "Link",
					"options": "Sales Invoice",
					"width": 100,
				},
				{"fieldname": "posting_date", "label": "Invoice date", "fieldtype": "Data", "width": 80},
				{
					"fieldname": "invoice_value",
					"label": "Invoice Value",
					"fieldtype": "Currency",
					"width": 100,
				},
				{
					"fieldname": "place_of_supply",
					"label": "Place Of Supply",
					"fieldtype": "Data",
					"width": 100,
				},
				{"fieldname": "reverse_charge", "label": "Reverse Charge", "fieldtype": "Data"},
				{"fieldname": "gst_category", "label": "Invoice Type", "fieldtype": "Data"},
				{
					"fieldname": "ecommerce_gstin",
					"label": "E-Commerce GSTIN",
					"fieldtype": "Data",
					"width": 120,
				},
			]
			self.other_columns = [
				{"fieldname": "cess_amount", "label": "Cess Amount", "fieldtype": "Currency", "width": 100}
			]

		elif self.filters.get("type_of_business") == "B2C Large":
			self.invoice_columns = [
				{
					"fieldname": "invoice_number",
					"label": "Invoice Number",
					"fieldtype": "Link",
					"options": "Sales Invoice",
					"width": 120,
				},
				{"fieldname": "posting_date", "label": "Invoice date", "fieldtype": "Data", "width": 100},
				{
					"fieldname": "invoice_value",
					"label": "Invoice Value",
					"fieldtype": "Currency",
					"width": 100,
				},
				{
					"fieldname": "place_of_supply",
					"label": "Place Of Supply",
					"fieldtype": "Data",
					"width": 120,
				},
				{
					"fieldname": "ecommerce_gstin",
					"label": "E-Commerce GSTIN",
					"fieldtype": "Data",
					"width": 130,
				},
			]
			self.other_columns = [
				{"fieldname": "cess_amount", "label": "Cess Amount", "fieldtype": "Currency", "width": 100}
			]
		elif self.filters.get("type_of_business") == "CDNR-REG":
			self.invoice_columns = [
				{
					"fieldname": "billing_address_gstin",
					"label": "GSTIN/UIN of Recipient",
					"fieldtype": "Data",
					"width": 150,
				},
				{"fieldname": "customer_name", "label": "Receiver Name", "fieldtype": "Data", "width": 120},
				{
					"fieldname": "return_against",
					"label": "Invoice/Advance Receipt Number",
					"fieldtype": "Link",
					"options": "Sales Invoice",
					"width": 120,
				},
				{
					"fieldname": "posting_date",
					"label": "Invoice/Advance Receipt date",
					"fieldtype": "Data",
					"width": 120,
				},
				{
					"fieldname": "invoice_number",
					"label": "Invoice/Advance Receipt Number",
					"fieldtype": "Link",
					"options": "Sales Invoice",
					"width": 120,
				},
				{"fieldname": "reverse_charge", "label": "Reverse Charge", "fieldtype": "Data"},
				{"fieldname": "export_type", "label": "Export Type", "fieldtype": "Data", "hidden": 1},
				{
					"fieldname": "reason_for_issuing_document",
					"label": "Reason For Issuing document",
					"fieldtype": "Data",
					"width": 140,
				},
				{
					"fieldname": "place_of_supply",
					"label": "Place Of Supply",
					"fieldtype": "Data",
					"width": 120,
				},
				{"fieldname": "gst_category", "label": "GST Category", "fieldtype": "Data"},
				{
					"fieldname": "invoice_value",
					"label": "Invoice Value",
					"fieldtype": "Currency",
					"width": 120,
				},
			]
			self.other_columns = [
				{"fieldname": "cess_amount", "label": "Cess Amount", "fieldtype": "Currency", "width": 100},
				{"fieldname": "pre_gst", "label": "PRE GST", "fieldtype": "Data", "width": 80},
				{"fieldname": "document_type", "label": "Document Type", "fieldtype": "Data", "width": 80},
			]
		elif self.filters.get("type_of_business") == "CDNR-UNREG":
			self.invoice_columns = [
				{"fieldname": "customer_name", "label": "Receiver Name", "fieldtype": "Data", "width": 120},
				{
					"fieldname": "return_against",
					"label": "Issued Against",
					"fieldtype": "Link",
					"options": "Sales Invoice",
					"width": 120,
				},
				{"fieldname": "posting_date", "label": "Note Date", "fieldtype": "Date", "width": 120},
				{
					"fieldname": "invoice_number",
					"label": "Note Number",
					"fieldtype": "Link",
					"options": "Sales Invoice",
					"width": 120,
				},
				{"fieldname": "export_type", "label": "Export Type", "fieldtype": "Data", "hidden": 1},
				{
					"fieldname": "reason_for_issuing_document",
					"label": "Reason For Issuing document",
					"fieldtype": "Data",
					"width": 140,
				},
				{
					"fieldname": "place_of_supply",
					"label": "Place Of Supply",
					"fieldtype": "Data",
					"width": 120,
				},
				{"fieldname": "gst_category", "label": "GST Category", "fieldtype": "Data"},
				{
					"fieldname": "invoice_value",
					"label": "Invoice Value",
					"fieldtype": "Currency",
					"width": 120,
				},
			]
			self.other_columns = [
				{"fieldname": "cess_amount", "label": "Cess Amount", "fieldtype": "Currency", "width": 100},
				{"fieldname": "pre_gst", "label": "PRE GST", "fieldtype": "Data", "width": 80},
				{"fieldname": "document_type", "label": "Document Type", "fieldtype": "Data", "width": 80},
			]
		elif self.filters.get("type_of_business") == "B2C Small":
			self.invoice_columns = [
				{
					"fieldname": "place_of_supply",
					"label": "Place Of Supply",
					"fieldtype": "Data",
					"width": 120,
				},
				{
					"fieldname": "ecommerce_gstin",
					"label": "E-Commerce GSTIN",
					"fieldtype": "Data",
					"width": 130,
				},
			]
			self.other_columns = [
				{"fieldname": "cess_amount", "label": "Cess Amount", "fieldtype": "Currency", "width": 100},
				{"fieldname": "type", "label": "Type", "fieldtype": "Data", "width": 50},
			]
		elif self.filters.get("type_of_business") == "EXPORT":
			self.invoice_columns = [
				{"fieldname": "export_type", "label": "Export Type", "fieldtype": "Data", "width": 120},
				{
					"fieldname": "invoice_number",
					"label": "Invoice Number",
					"fieldtype": "Link",
					"options": "Sales Invoice",
					"width": 120,
				},
				{"fieldname": "posting_date", "label": "Invoice date", "fieldtype": "Data", "width": 120},
				{
					"fieldname": "invoice_value",
					"label": "Invoice Value",
					"fieldtype": "Currency",
					"width": 120,
				},
				{"fieldname": "port_code", "label": "Port Code", "fieldtype": "Data", "width": 120},
				{
					"fieldname": "shipping_bill_number",
					"label": "Shipping Bill Number",
					"fieldtype": "Data",
					"width": 120,
				},
				{
					"fieldname": "shipping_bill_date",
					"label": "Shipping Bill Date",
					"fieldtype": "Data",
					"width": 120,
				},
			]
		elif self.filters.get("type_of_business") == "Advances":
			self.invoice_columns = [
				{"fieldname": "place_of_supply", "label": "Place Of Supply", "fieldtype": "Data", "width": 120}
			]

			self.other_columns = [
				{"fieldname": "cess_amount", "label": "Cess Amount", "fieldtype": "Currency", "width": 100}
			]
		elif self.filters.get("type_of_business") == "NIL Rated":
			self.invoice_columns = [
				{"fieldname": "description", "label": "Description", "fieldtype": "Data", "width": 420},
				{"fieldname": "nil_rated", "label": "Nil Rated", "fieldtype": "Currency", "width": 200},
				{"fieldname": "exempted", "label": "Exempted", "fieldtype": "Currency", "width": 200},
				{"fieldname": "non_gst", "label": "Non GST", "fieldtype": "Currency", "width": 200},
			]

		self.columns = self.invoice_columns + self.tax_columns + self.other_columns


@frappe.whitelist()
def get_json(filters, report_name, data):
	filters = json.loads(filters)
	report_data = json.loads(data)
	gstin = get_company_gstin_number(filters.get("company"), filters.get("company_address"))

	fp = "%02d%s" % (getdate(filters["to_date"]).month, getdate(filters["to_date"]).year)

	gst_json = {"version": "GST3.0.4", "hash": "hash", "gstin": gstin, "fp": fp}

	res = {}
	if filters["type_of_business"] == "B2B":
		for item in report_data[:-1]:
			res.setdefault(item["billing_address_gstin"], {}).setdefault(item["invoice_number"], []).append(
				item
			)

		out = get_b2b_json(res, gstin)
		gst_json["b2b"] = out

	elif filters["type_of_business"] == "B2C Large":
		for item in report_data[:-1]:
			res.setdefault(item["place_of_supply"], []).append(item)

		out = get_b2cl_json(res, gstin)
		gst_json["b2cl"] = out

	elif filters["type_of_business"] == "B2C Small":
		out = get_b2cs_json(report_data[:-1], gstin)
		gst_json["b2cs"] = out

	elif filters["type_of_business"] == "EXPORT":
		for item in report_data[:-1]:
			res.setdefault(item["export_type"], {}).setdefault(item["invoice_number"], []).append(item)

		out = get_export_json(res)
		gst_json["exp"] = out
	elif filters["type_of_business"] == "CDNR-REG":
		for item in report_data[:-1]:
			res.setdefault(item["billing_address_gstin"], {}).setdefault(item["invoice_number"], []).append(
				item
			)

		out = get_cdnr_reg_json(res, gstin)
		gst_json["cdnr"] = out
	elif filters["type_of_business"] == "CDNR-UNREG":
		for item in report_data[:-1]:
			res.setdefault(item["invoice_number"], []).append(item)

		out = get_cdnr_unreg_json(res, gstin)
		gst_json["cdnur"] = out

	elif filters["type_of_business"] == "Advances":
		for item in report_data[:-1]:
			if not item.get("place_of_supply"):
				frappe.throw(
					_(
						"""{0} not entered in some entries.
					Please update and try again"""
					).format(frappe.bold("Place Of Supply"))
				)

			res.setdefault(item["place_of_supply"], []).append(item)

		out = get_advances_json(res, gstin)
		gst_json["at"] = out

	elif filters["type_of_business"] == "NIL Rated":
		res = report_data[:-1]
		out = get_exempted_json(res)
		gst_json["nil"] = out

	return {"report_name": report_name, "report_type": filters["type_of_business"], "data": gst_json}


def get_b2b_json(res, gstin):
	out = []
	for gst_in in res:
		b2b_item, inv = {"ctin": gst_in, "inv": []}, []
		if not gst_in:
			continue

		for number, invoice in res[gst_in].items():
			if not invoice[0]["place_of_supply"]:
				frappe.throw(
					_(
						"""{0} not entered in Invoice {1}.
					Please update and try again"""
					).format(
						frappe.bold("Place Of Supply"), frappe.bold(invoice[0]["invoice_number"])
					)
				)

			inv_item = get_basic_invoice_detail(invoice[0])
			inv_item["pos"] = "%02d" % int(invoice[0]["place_of_supply"].split("-")[0])
			inv_item["rchrg"] = invoice[0]["reverse_charge"]
			inv_item["inv_typ"] = get_invoice_type(invoice[0])

			if inv_item["pos"] == "00":
				continue
			inv_item["itms"] = []

			for item in invoice:
				inv_item["itms"].append(get_rate_and_tax_details(item, gstin))

			inv.append(inv_item)

		if not inv:
			continue
		b2b_item["inv"] = inv
		out.append(b2b_item)

	return out


def get_b2cs_json(data, gstin):
	company_state_number = gstin[0:2]

	out = []
	for d in data:
		if not d.get("place_of_supply"):
			frappe.throw(
				_(
					"""{0} not entered in some invoices.
				Please update and try again"""
				).format(frappe.bold("Place Of Supply"))
			)

		pos = d.get("place_of_supply").split("-")[0]
		tax_details = {}

		rate = d.get("rate", 0)
		tax = flt((d["taxable_value"] * rate) / 100.0, 2)

		if company_state_number == pos:
			tax_details.update({"camt": flt(tax / 2.0, 2), "samt": flt(tax / 2.0, 2)})
		else:
			tax_details.update({"iamt": tax})

		inv = {
			"sply_ty": "INTRA" if company_state_number == pos else "INTER",
			"pos": pos,
			"typ": d.get("type"),
			"txval": flt(d.get("taxable_value"), 2),
			"rt": rate,
			"iamt": flt(tax_details.get("iamt"), 2),
			"camt": flt(tax_details.get("camt"), 2),
			"samt": flt(tax_details.get("samt"), 2),
			"csamt": flt(d.get("cess_amount"), 2),
		}

		if d.get("type") == "E" and d.get("ecommerce_gstin"):
			inv.update({"etin": d.get("ecommerce_gstin")})

		out.append(inv)

	return out


def get_advances_json(data, gstin):
	company_state_number = gstin[0:2]
	out = []
	for place_of_supply, items in data.items():
		supply_type = "INTRA" if company_state_number == place_of_supply.split("-")[0] else "INTER"
		row = {"pos": place_of_supply.split("-")[0], "itms": [], "sply_ty": supply_type}

		for item in items:
			itms = {
				"rt": item["rate"],
				"ad_amount": flt(item.get("taxable_value")),
				"csamt": flt(item.get("cess_amount")),
			}

			if supply_type == "INTRA":
				itms.update(
					{
						"samt": flt((itms["ad_amount"] * itms["rt"]) / 100),
						"camt": flt((itms["ad_amount"] * itms["rt"]) / 100),
						"rt": itms["rt"] * 2,
					}
				)
			else:
				itms.update({"iamt": flt((itms["ad_amount"] * itms["rt"]) / 100)})

			row["itms"].append(itms)
		out.append(row)

	return out


def get_b2cl_json(res, gstin):
	out = []
	for pos in res:
		if not pos:
			frappe.throw(
				_(
					"""{0} not entered in some invoices.
				Please update and try again"""
				).format(frappe.bold("Place Of Supply"))
			)

		b2cl_item, inv = {"pos": "%02d" % int(pos.split("-")[0]), "inv": []}, []

		for row in res[pos]:
			inv_item = get_basic_invoice_detail(row)
			if row.get("sale_from_bonded_wh"):
				inv_item["inv_typ"] = "CBW"

			inv_item["itms"] = [get_rate_and_tax_details(row, gstin)]

			inv.append(inv_item)

		b2cl_item["inv"] = inv
		out.append(b2cl_item)

	return out


def get_export_json(res):
	out = []
	for exp_type in res:
		exp_item, inv = {"exp_typ": exp_type, "inv": []}, []

		for number, invoice in iteritems(res[exp_type]):
			inv_item = get_basic_invoice_detail(invoice[0])
			inv_item["itms"] = []

			for item in invoice:
				inv_item["itms"].append(
					{
						"txval": flt(item["taxable_value"], 2),
						"rt": flt(item["rate"]),
						"iamt": flt((item["taxable_value"] * flt(item["rate"])) / 100.0, 2)
						if exp_type != "WOPAY"
						else 0,
						"csamt": (flt(item.get("cess_amount"), 2) or 0),
					}
				)

			inv.append(inv_item)

		exp_item["inv"] = inv
		out.append(exp_item)

	return out


def get_cdnr_reg_json(res, gstin):
	out = []

	for gst_in in res:
		cdnr_item, inv = {"ctin": gst_in, "nt": []}, []
		if not gst_in:
			continue

		for number, invoice in res[gst_in].items():
			if not invoice[0]["place_of_supply"]:
				frappe.throw(
					_(
						"""{0} not entered in Invoice {1}.
					Please update and try again"""
					).format(
						frappe.bold("Place Of Supply"), frappe.bold(invoice[0]["invoice_number"])
					)
				)

			inv_item = {
				"nt_num": invoice[0]["invoice_number"],
				"nt_dt": getdate(invoice[0]["posting_date"]).strftime("%d-%m-%Y"),
				"val": abs(flt(invoice[0]["invoice_value"])),
				"ntty": invoice[0]["document_type"],
				"pos": "%02d" % int(invoice[0]["place_of_supply"].split("-")[0]),
				"rchrg": invoice[0]["reverse_charge"],
				"inv_typ": get_invoice_type(invoice[0]),
			}

			inv_item["itms"] = []
			for item in invoice:
				inv_item["itms"].append(get_rate_and_tax_details(item, gstin))

			inv.append(inv_item)

		if not inv:
			continue
		cdnr_item["nt"] = inv
		out.append(cdnr_item)

	return out


def get_cdnr_unreg_json(res, gstin):
	out = []

	for invoice, items in res.items():
		inv_item = {
			"nt_num": items[0]["invoice_number"],
			"nt_dt": getdate(items[0]["posting_date"]).strftime("%d-%m-%Y"),
			"val": abs(flt(items[0]["invoice_value"])),
			"ntty": items[0]["document_type"],
			"pos": "%02d" % int(items[0]["place_of_supply"].split("-")[0]),
			"typ": get_invoice_type(items[0]),
		}

		inv_item["itms"] = []
		for item in items:
			inv_item["itms"].append(get_rate_and_tax_details(item, gstin))

		out.append(inv_item)

	return out


def get_exempted_json(data):
	out = {
		"inv": [
			{"sply_ty": "INTRB2B"},
			{"sply_ty": "INTRAB2B"},
			{"sply_ty": "INTRB2C"},
			{"sply_ty": "INTRAB2C"},
		]
	}

	for i, v in enumerate(data):
		if data[i].get("nil_rated"):
			out["inv"][i]["nil_amt"] = data[i]["nil_rated"]

		if data[i].get("exempted"):
			out["inv"][i]["expt_amt"] = data[i]["exempted"]

		if data[i].get("non_gst"):
			out["inv"][i]["ngsup_amt"] = data[i]["non_gst"]

	return out


def get_invoice_type(row):
	gst_category = row.get("gst_category")

	if gst_category == "SEZ":
		return "SEWP" if row.get("export_type") == "WPAY" else "SEWOP"

	if gst_category == "Overseas":
		return "EXPWP" if row.get("export_type") == "WPAY" else "EXPWOP"

	return (
		{
			"Deemed Export": "DE",
			"Registered Regular": "R",
			"Registered Composition": "R",
			"Unregistered": "B2CL",
		}
	).get(gst_category)


def get_basic_invoice_detail(row):
	return {
		"inum": row["invoice_number"],
		"idt": getdate(row["posting_date"]).strftime("%d-%m-%Y"),
		"val": flt(row["invoice_value"], 2),
	}


def get_rate_and_tax_details(row, gstin):
	itm_det = {
		"txval": flt(row["taxable_value"], 2),
		"rt": row["rate"],
		"csamt": (flt(row.get("cess_amount"), 2) or 0),
	}

	# calculate rate
	num = 1 if not row["rate"] else "%d%02d" % (row["rate"], 1)
	rate = row.get("rate") or 0

	# calculate tax amount added
	tax = flt((row["taxable_value"] * rate) / 100.0, 2)
	if row.get("billing_address_gstin") and gstin[0:2] == row["billing_address_gstin"][0:2]:
		itm_det.update({"camt": flt(tax / 2.0, 2), "samt": flt(tax / 2.0, 2)})
	else:
		itm_det.update({"iamt": tax})

	return {"num": int(num), "itm_det": itm_det}


def get_company_gstin_number(company, address=None, all_gstins=False):
	gstin = ""
	if address:
		gstin = frappe.db.get_value("Address", address, "gstin")

	if not gstin:
		filters = [
			["is_your_company_address", "=", 1],
			["Dynamic Link", "link_doctype", "=", "Company"],
			["Dynamic Link", "link_name", "=", company],
			["Dynamic Link", "parenttype", "=", "Address"],
			["gstin", "!=", ""],
		]
		gstin = frappe.get_all(
			"Address", filters=filters, pluck="gstin", order_by="is_primary_address desc"
		)
		if gstin and not all_gstins:
			gstin = gstin[0]

	if not gstin:
		address = frappe.bold(address) if address else ""
		frappe.throw(
			_("Please set valid GSTIN No. in Company Address {} for company {}").format(
				address, frappe.bold(company)
			)
		)

	return gstin


@frappe.whitelist()
def download_json_file():
	"""download json content in a file"""
	data = frappe._dict(frappe.local.form_dict)
	frappe.response["filename"] = (
		frappe.scrub("{0} {1}".format(data["report_name"], data["report_type"])) + ".json"
	)
	frappe.response["filecontent"] = data["data"]
	frappe.response["content_type"] = "application/json"
	frappe.response["type"] = "download"


def is_inter_state(invoice_detail):
	if invoice_detail.place_of_supply.split("-")[0] != invoice_detail.company_gstin[:2]:
		return True
	else:
		return False


@frappe.whitelist()
def get_company_gstins(company):
	address = frappe.qb.DocType("Address")
	links = frappe.qb.DocType("Dynamic Link")

	addresses = (
		frappe.qb.from_(address)
		.inner_join(links)
		.on(address.name == links.parent)
		.select(address.gstin)
		.where(links.link_doctype == "Company")
		.where(links.link_name == company)
		.run(as_dict=1)
	)

	address_list = [""] + [d.gstin for d in addresses]

	return address_list


def get_hsn_wise_tax_rates():
	hsn_wise_tax_rate = {}
	gst_hsn_code = frappe.qb.DocType("GST HSN Code")
	hsn_tax_rates = frappe.qb.DocType("HSN Tax Rate")

	hsn_code_data = (
		frappe.qb.from_(gst_hsn_code)
		.inner_join(hsn_tax_rates)
		.on(gst_hsn_code.name == hsn_tax_rates.parent)
		.select(gst_hsn_code.hsn_code, hsn_tax_rates.tax_rate, hsn_tax_rates.minimum_taxable_value)
		.orderby(hsn_tax_rates.minimum_taxable_value)
		.run(as_dict=1)
	)

	for d in hsn_code_data:
		hsn_wise_tax_rate.setdefault(d.hsn_code, [])
		hsn_wise_tax_rate[d.hsn_code].append(
			{"minimum_taxable_value": d.minimum_taxable_value, "tax_rate": d.tax_rate}
		)

	return hsn_wise_tax_rate<|MERGE_RESOLUTION|>--- conflicted
+++ resolved
@@ -435,13 +435,8 @@
 				alert=True,
 			)
 
-<<<<<<< HEAD
 		# Build itemised tax for export invoices where tax table is blank
 		for invoice, items in self.invoice_items.items():
-=======
-		# Build itemised tax for export invoices where tax table is blank (Export and SEZ Invoices)
-		for invoice, items in iteritems(self.invoice_items):
->>>>>>> d9f76478
 			if (
 				invoice not in self.items_based_on_tax_rate
 				and invoice not in unidentified_gst_accounts_invoice
