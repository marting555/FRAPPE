--- conflicted
+++ resolved
@@ -260,11 +260,7 @@
 
 
 		if self.filters.get("type_of_business") ==  "B2B":
-<<<<<<< HEAD
-			conditions += "AND ifnull(gst_category, '') in ('Registered Regular', 'Deemed Export', 'SEZ') AND is_return != 1 AND is_debit_note !=1"
-=======
 			conditions += "AND IFNULL(gst_category, '') in ('Registered Regular', 'Registered Composition', 'Deemed Export', 'SEZ') AND is_return != 1 AND is_debit_note !=1"
->>>>>>> 4738367d
 
 		if self.filters.get("type_of_business") in ("B2C Large", "B2C Small"):
 			b2c_limit = frappe.db.get_single_value('GST Settings', 'b2c_limit')
