# coding: utf-8
"""Constants used in datev.py."""

TRANSACTION_COLUMNS = [
	# All possible columns must tbe listed here, because DATEV requires them to
	# be present in the CSV.
	# ---
	# Umsatz
	"Umsatz (ohne Soll/Haben-Kz)",
	"Soll/Haben-Kennzeichen",
	"WKZ Umsatz",
	"Kurs",
	"Basis-Umsatz",
	"WKZ Basis-Umsatz",
	# Konto/Gegenkonto
	"Konto",
	"Gegenkonto (ohne BU-Schlüssel)",
	"BU-Schlüssel",
	# Datum
	"Belegdatum",
	# Rechnungs- / Belegnummer
	"Belegfeld 1",
	# z.B. Fälligkeitsdatum Format: TTMMJJ
	"Belegfeld 2",
	# Skonto-Betrag / -Abzug (Der Wert 0 ist unzulässig)
	"Skonto",
	# Beschreibung des Buchungssatzes
	"Buchungstext",
	# Mahn- / Zahl-Sperre (1 = Postensperre)
	"Postensperre",
	"Diverse Adressnummer",
	"Geschäftspartnerbank",
	"Sachverhalt",
	# Keine Mahnzinsen
	"Zinssperre",
	# Link auf den Buchungsbeleg (Programmkürzel + GUID)
	"Beleglink",
	# Beleginfo
	"Beleginfo - Art 1",
	"Beleginfo - Inhalt 1",
	"Beleginfo - Art 2",
	"Beleginfo - Inhalt 2",
	"Beleginfo - Art 3",
	"Beleginfo - Inhalt 3",
	"Beleginfo - Art 4",
	"Beleginfo - Inhalt 4",
	"Beleginfo - Art 5",
	"Beleginfo - Inhalt 5",
	"Beleginfo - Art 6",
	"Beleginfo - Inhalt 6",
	"Beleginfo - Art 7",
	"Beleginfo - Inhalt 7",
	"Beleginfo - Art 8",
	"Beleginfo - Inhalt 8",
	# Zuordnung des Geschäftsvorfalls für die Kostenrechnung
	"KOST1 - Kostenstelle",
	"KOST2 - Kostenstelle",
	"KOST-Menge",
	# USt-ID-Nummer (Beispiel: DE133546770)
	"EU-Mitgliedstaat u. USt-IdNr.",
	# Der im EU-Bestimmungsland gültige Steuersatz
	"EU-Steuersatz",
	# I = Ist-Versteuerung,
	# K = keine Umsatzsteuerrechnung
	# P = Pauschalierung (z. B. für Land- und Forstwirtschaft),
	# S = Soll-Versteuerung
	"Abw. Versteuerungsart",
	# Sachverhalte gem. § 13b Abs. 1 Satz 1 Nrn. 1.-5. UStG
	"Sachverhalt L+L",
	# Steuersatz / Funktion zum L+L-Sachverhalt (Beispiel: Wert 190 für 19%)
	"Funktionsergänzung L+L",
	# Bei Verwendung des BU-Schlüssels 49 für „andere Steuersätze“ muss der
	# steuerliche Sachverhalt mitgegeben werden
	"BU 49 Hauptfunktionstyp",
	"BU 49 Hauptfunktionsnummer",
	"BU 49 Funktionsergänzung",
	# Zusatzinformationen, besitzen den Charakter eines Notizzettels und können
	# frei erfasst werden.
	"Zusatzinformation - Art 1",
	"Zusatzinformation - Inhalt 1",
	"Zusatzinformation - Art 2",
	"Zusatzinformation - Inhalt 2",
	"Zusatzinformation - Art 3",
	"Zusatzinformation - Inhalt 3",
	"Zusatzinformation - Art 4",
	"Zusatzinformation - Inhalt 4",
	"Zusatzinformation - Art 5",
	"Zusatzinformation - Inhalt 5",
	"Zusatzinformation - Art 6",
	"Zusatzinformation - Inhalt 6",
	"Zusatzinformation - Art 7",
	"Zusatzinformation - Inhalt 7",
	"Zusatzinformation - Art 8",
	"Zusatzinformation - Inhalt 8",
	"Zusatzinformation - Art 9",
	"Zusatzinformation - Inhalt 9",
	"Zusatzinformation - Art 10",
	"Zusatzinformation - Inhalt 10",
	"Zusatzinformation - Art 11",
	"Zusatzinformation - Inhalt 11",
	"Zusatzinformation - Art 12",
	"Zusatzinformation - Inhalt 12",
	"Zusatzinformation - Art 13",
	"Zusatzinformation - Inhalt 13",
	"Zusatzinformation - Art 14",
	"Zusatzinformation - Inhalt 14",
	"Zusatzinformation - Art 15",
	"Zusatzinformation - Inhalt 15",
	"Zusatzinformation - Art 16",
	"Zusatzinformation - Inhalt 16",
	"Zusatzinformation - Art 17",
	"Zusatzinformation - Inhalt 17",
	"Zusatzinformation - Art 18",
	"Zusatzinformation - Inhalt 18",
	"Zusatzinformation - Art 19",
	"Zusatzinformation - Inhalt 19",
	"Zusatzinformation - Art 20",
	"Zusatzinformation - Inhalt 20",
	# Wirkt sich nur bei Sachverhalt mit SKR 14 Land- und Forstwirtschaft aus,
	# für andere SKR werden die Felder beim Import / Export überlesen bzw.
	# leer exportiert.
	"Stück",
	"Gewicht",
	# 1 = Lastschrift
	# 2 = Mahnung
	# 3 = Zahlung
	"Zahlweise",
	"Forderungsart",
	# JJJJ
	"Veranlagungsjahr",
	# TTMMJJJJ
	"Zugeordnete Fälligkeit",
	# 1 = Einkauf von Waren
	# 2 = Erwerb von Roh-Hilfs- und Betriebsstoffen
	"Skontotyp",
	# Allgemeine Bezeichnung, des Auftrags / Projekts.
	"Auftragsnummer",
	# AA = Angeforderte Anzahlung / Abschlagsrechnung
	# AG = Erhaltene Anzahlung (Geldeingang)
	# AV = Erhaltene Anzahlung (Verbindlichkeit)
	# SR = Schlussrechnung
	# SU = Schlussrechnung (Umbuchung)
	# SG = Schlussrechnung (Geldeingang)
	# SO = Sonstige
	"Buchungstyp",
	"USt-Schlüssel (Anzahlungen)",
	"EU-Mitgliedstaat (Anzahlungen)",
	"Sachverhalt L+L (Anzahlungen)",
	"EU-Steuersatz (Anzahlungen)",
	"Erlöskonto (Anzahlungen)",
	# Wird beim Import durch SV (Stapelverarbeitung) ersetzt.
	"Herkunft-Kz",
	# Wird von DATEV verwendet.
	"Leerfeld",
	# Format TTMMJJJJ
	"KOST-Datum",
	# Vom Zahlungsempfänger individuell vergebenes Kennzeichen eines Mandats
	# (z.B. Rechnungs- oder Kundennummer).
	"SEPA-Mandatsreferenz",
	# 1 = Skontosperre
	# 0 = Keine Skontosperre
	"Skontosperre",
	# Gesellschafter und Sonderbilanzsachverhalt
	"Gesellschaftername",
	# Amtliche Nummer aus der Feststellungserklärung
	"Beteiligtennummer",
	"Identifikationsnummer",
	"Zeichnernummer",
	# Format TTMMJJJJ
	"Postensperre bis",
	# Gesellschafter und Sonderbilanzsachverhalt
	"Bezeichnung SoBil-Sachverhalt",
	"Kennzeichen SoBil-Buchung",
	# 0 = keine Festschreibung
	# 1 = Festschreibung
	"Festschreibung",
	# Format TTMMJJJJ
	"Leistungsdatum",
	# Format TTMMJJJJ
	"Datum Zuord. Steuerperiode",
	# OPOS-Informationen, Format TTMMJJJJ
	"Fälligkeit",
	# G oder 1 = Generalumkehr
	# 0 = keine Generalumkehr
	"Generalumkehr (GU)",
	# Steuersatz für Steuerschlüssel
	"Steuersatz",
	# Beispiel: DE für Deutschland
	"Land"
]

DEBTOR_CREDITOR_COLUMNS = [
	# All possible columns must tbe listed here, because DATEV requires them to
	# be present in the CSV.
	# Columns "Leerfeld" have been replaced with "Leerfeld #" to not confuse pandas
	# ---
	"Konto",
	"Name (Adressatentyp Unternehmen)",
	"Unternehmensgegenstand",
	"Name (Adressatentyp natürl. Person)",
	"Vorname (Adressatentyp natürl. Person)",
	"Name (Adressatentyp keine Angabe)",
	"Adressatentyp",
	"Kurzbezeichnung",
	"EU-Land",
	"EU-USt-IdNr.",
	"Anrede",
	"Titel/Akad. Grad",
	"Adelstitel",
	"Namensvorsatz",
	"Adressart",
	"Straße",
	"Postfach",
	"Postleitzahl",
	"Ort",
	"Land",
	"Versandzusatz",
	"Adresszusatz",
	"Abweichende Anrede",
	"Abw. Zustellbezeichnung 1",
	"Abw. Zustellbezeichnung 2",
	"Kennz. Korrespondenzadresse",
	"Adresse gültig von",
	"Adresse gültig bis",
	"Telefon",
	"Bemerkung (Telefon)",
	"Telefon Geschäftsleitung",
	"Bemerkung (Telefon GL)",
	"E-Mail",
	"Bemerkung (E-Mail)",
	"Internet",
	"Bemerkung (Internet)",
	"Fax",
	"Bemerkung (Fax)",
	"Sonstige",
	"Bemerkung (Sonstige)",
	"Bankleitzahl 1",
	"Bankbezeichnung 1",
	"Bankkonto-Nummer 1",
	"Länderkennzeichen 1",
	"IBAN 1",
	"Leerfeld 1",
	"SWIFT-Code 1",
	"Abw. Kontoinhaber 1",
	"Kennz. Haupt-Bankverb. 1",
	"Bankverb. 1 Gültig von",
	"Bankverb. 1 Gültig bis",
	"Bankleitzahl 2",
	"Bankbezeichnung 2",
	"Bankkonto-Nummer 2",
	"Länderkennzeichen 2",
	"IBAN 2",
	"Leerfeld 2",
	"SWIFT-Code 2",
	"Abw. Kontoinhaber 2",
	"Kennz. Haupt-Bankverb. 2",
	"Bankverb. 2 gültig von",
	"Bankverb. 2 gültig bis",
	"Bankleitzahl 3",
	"Bankbezeichnung 3",
	"Bankkonto-Nummer 3",
	"Länderkennzeichen 3",
	"IBAN 3",
	"Leerfeld 3",
	"SWIFT-Code 3",
	"Abw. Kontoinhaber 3",
	"Kennz. Haupt-Bankverb. 3",
	"Bankverb. 3 gültig von",
	"Bankverb. 3 gültig bis",
	"Bankleitzahl 4",
	"Bankbezeichnung 4",
	"Bankkonto-Nummer 4",
	"Länderkennzeichen 4",
	"IBAN 4",
	"Leerfeld 4",
	"SWIFT-Code 4",
	"Abw. Kontoinhaber 4",
	"Kennz. Haupt-Bankverb. 4",
	"Bankverb. 4 Gültig von",
	"Bankverb. 4 Gültig bis",
	"Bankleitzahl 5",
	"Bankbezeichnung 5",
	"Bankkonto-Nummer 5",
	"Länderkennzeichen 5",
	"IBAN 5",
	"Leerfeld 5",
	"SWIFT-Code 5",
	"Abw. Kontoinhaber 5",
	"Kennz. Haupt-Bankverb. 5",
	"Bankverb. 5 gültig von",
	"Bankverb. 5 gültig bis",
	"Leerfeld 6",
	"Briefanrede",
	"Grußformel",
	"Kundennummer",
	"Steuernummer",
	"Sprache",
	"Ansprechpartner",
	"Vertreter",
	"Sachbearbeiter",
	"Diverse-Konto",
	"Ausgabeziel",
	"Währungssteuerung",
	"Kreditlimit (Debitor)",
	"Zahlungsbedingung",
	"Fälligkeit in Tagen (Debitor)",
	"Skonto in Prozent (Debitor)",
	"Kreditoren-Ziel 1 (Tage)",
	"Kreditoren-Skonto 1 (%)",
	"Kreditoren-Ziel 2 (Tage)",
	"Kreditoren-Skonto 2 (%)",
	"Kreditoren-Ziel 3 Brutto (Tage)",
	"Kreditoren-Ziel 4 (Tage)",
	"Kreditoren-Skonto 4 (%)",
	"Kreditoren-Ziel 5 (Tage)",
	"Kreditoren-Skonto 5 (%)",
	"Mahnung",
	"Kontoauszug",
	"Mahntext 1",
	"Mahntext 2",
	"Mahntext 3",
	"Kontoauszugstext",
	"Mahnlimit Betrag",
	"Mahnlimit %",
	"Zinsberechnung",
	"Mahnzinssatz 1",
	"Mahnzinssatz 2",
	"Mahnzinssatz 3",
	"Lastschrift",
	"Verfahren",
	"Mandantenbank",
	"Zahlungsträger",
	"Indiv. Feld 1",
	"Indiv. Feld 2",
	"Indiv. Feld 3",
	"Indiv. Feld 4",
	"Indiv. Feld 5",
	"Indiv. Feld 6",
	"Indiv. Feld 7",
	"Indiv. Feld 8",
	"Indiv. Feld 9",
	"Indiv. Feld 10",
	"Indiv. Feld 11",
	"Indiv. Feld 12",
	"Indiv. Feld 13",
	"Indiv. Feld 14",
	"Indiv. Feld 15",
	"Abweichende Anrede (Rechnungsadresse)",
	"Adressart (Rechnungsadresse)",
	"Straße (Rechnungsadresse)",
	"Postfach (Rechnungsadresse)",
	"Postleitzahl (Rechnungsadresse)",
	"Ort (Rechnungsadresse)",
	"Land (Rechnungsadresse)",
	"Versandzusatz (Rechnungsadresse)",
	"Adresszusatz (Rechnungsadresse)",
	"Abw. Zustellbezeichnung 1 (Rechnungsadresse)",
	"Abw. Zustellbezeichnung 2 (Rechnungsadresse)",
	"Adresse Gültig von (Rechnungsadresse)",
	"Adresse Gültig bis (Rechnungsadresse)",
	"Bankleitzahl 6",
	"Bankbezeichnung 6",
	"Bankkonto-Nummer 6",
	"Länderkennzeichen 6",
	"IBAN 6",
	"Leerfeld 7",
	"SWIFT-Code 6",
	"Abw. Kontoinhaber 6",
	"Kennz. Haupt-Bankverb. 6",
	"Bankverb 6 gültig von",
	"Bankverb 6 gültig bis",
	"Bankleitzahl 7",
	"Bankbezeichnung 7",
	"Bankkonto-Nummer 7",
	"Länderkennzeichen 7",
	"IBAN 7",
	"Leerfeld 8",
	"SWIFT-Code 7",
	"Abw. Kontoinhaber 7",
	"Kennz. Haupt-Bankverb. 7",
	"Bankverb 7 gültig von",
	"Bankverb 7 gültig bis",
	"Bankleitzahl 8",
	"Bankbezeichnung 8",
	"Bankkonto-Nummer 8",
	"Länderkennzeichen 8",
	"IBAN 8",
	"Leerfeld 9",
	"SWIFT-Code 8",
	"Abw. Kontoinhaber 8",
	"Kennz. Haupt-Bankverb. 8",
	"Bankverb 8 gültig von",
	"Bankverb 8 gültig bis",
	"Bankleitzahl 9",
	"Bankbezeichnung 9",
	"Bankkonto-Nummer 9",
	"Länderkennzeichen 9",
	"IBAN 9",
	"Leerfeld 10",
	"SWIFT-Code 9",
	"Abw. Kontoinhaber 9",
	"Kennz. Haupt-Bankverb. 9",
	"Bankverb 9 gültig von",
	"Bankverb 9 gültig bis",
	"Bankleitzahl 10",
	"Bankbezeichnung 10",
	"Bankkonto-Nummer 10",
	"Länderkennzeichen 10",
	"IBAN 10",
	"Leerfeld 11",
	"SWIFT-Code 10",
	"Abw. Kontoinhaber 10",
	"Kennz. Haupt-Bankverb. 10",
	"Bankverb 10 gültig von",
	"Bankverb 10 gültig bis",
	"Nummer Fremdsystem",
	"Insolvent",
	"SEPA-Mandatsreferenz 1",
	"SEPA-Mandatsreferenz 2",
	"SEPA-Mandatsreferenz 3",
	"SEPA-Mandatsreferenz 4",
	"SEPA-Mandatsreferenz 5",
	"SEPA-Mandatsreferenz 6",
	"SEPA-Mandatsreferenz 7",
	"SEPA-Mandatsreferenz 8",
	"SEPA-Mandatsreferenz 9",
	"SEPA-Mandatsreferenz 10",
	"Verknüpftes OPOS-Konto",
	"Mahnsperre bis",
	"Lastschriftsperre bis",
	"Zahlungssperre bis",
	"Gebührenberechnung",
	"Mahngebühr 1",
	"Mahngebühr 2",
	"Mahngebühr 3",
	"Pauschalberechnung",
	"Verzugspauschale 1",
	"Verzugspauschale 2",
	"Verzugspauschale 3",
	"Alternativer Suchname",
	"Status",
	"Anschrift manuell geändert (Korrespondenzadresse)",
	"Anschrift individuell (Korrespondenzadresse)",
	"Anschrift manuell geändert (Rechnungsadresse)",
	"Anschrift individuell (Rechnungsadresse)",
	"Fristberechnung bei Debitor",
	"Mahnfrist 1",
	"Mahnfrist 2",
	"Mahnfrist 3",
	"Letzte Frist"
]

ACCOUNT_NAME_COLUMNS = [
	# Account number
	"Konto",
	# Account name
	"Kontenbeschriftung",
	# Language of the account name 
	# "de-DE" or "en-GB"
	"Sprach-ID"
]

QUERY_REPORT_COLUMNS = [
	{
		"label": "Umsatz (ohne Soll/Haben-Kz)",
		"fieldname": "Umsatz (ohne Soll/Haben-Kz)",
		"fieldtype": "Currency",
	},
	{
		"label": "Soll/Haben-Kennzeichen",
		"fieldname": "Soll/Haben-Kennzeichen",
		"fieldtype": "Data",
	},
	{
		"label": "Konto",
		"fieldname": "Konto",
		"fieldtype": "Data",
	},
	{
		"label": "Gegenkonto (ohne BU-Schlüssel)",
		"fieldname": "Gegenkonto (ohne BU-Schlüssel)",
		"fieldtype": "Data",
	},
	{
		"label": "Belegdatum",
		"fieldname": "Belegdatum",
		"fieldtype": "Date",
	},
	{
		"label": "Belegfeld 1",
		"fieldname": "Belegfeld 1",
		"fieldtype": "Data",
	},
	{
		"label": "Buchungstext",
		"fieldname": "Buchungstext",
		"fieldtype": "Text",
	},
	{
		"label": "Beleginfo - Art 1",
		"fieldname": "Beleginfo - Art 1",
		"fieldtype": "Link",
<<<<<<< HEAD
        "options": "DocType"
=======
		"options": "DocType"
>>>>>>> ee0dec87
	},
	{
		"label": "Beleginfo - Inhalt 1",
		"fieldname": "Beleginfo - Inhalt 1",
		"fieldtype": "Dynamic Link",
<<<<<<< HEAD
        "options": "Beleginfo - Art 1"
=======
		"options": "Beleginfo - Art 1"
>>>>>>> ee0dec87
	},
	{
		"label": "Beleginfo - Art 2",
		"fieldname": "Beleginfo - Art 2",
		"fieldtype": "Link",
<<<<<<< HEAD
        "options": "DocType"
=======
		"options": "DocType"
>>>>>>> ee0dec87
	},
	{
		"label": "Beleginfo - Inhalt 2",
		"fieldname": "Beleginfo - Inhalt 2",
		"fieldtype": "Dynamic Link",
<<<<<<< HEAD
        "options": "Beleginfo - Art 2"
=======
		"options": "Beleginfo - Art 2"
>>>>>>> ee0dec87
	}
]

class DataCategory():
	"""Field of the CSV Header."""

	DEBTORS_CREDITORS = "16"
	ACCOUNT_NAMES = "20"
	TRANSACTIONS = "21"
	POSTING_TEXT_CONSTANTS = "67"

class FormatName():
	"""Field of the CSV Header, corresponds to DataCategory."""

	DEBTORS_CREDITORS = "Debitoren/Kreditoren"
	ACCOUNT_NAMES = "Kontenbeschriftungen"
	TRANSACTIONS = "Buchungsstapel"
	POSTING_TEXT_CONSTANTS = "Buchungstextkonstanten"

class Transactions():
	DATA_CATEGORY = DataCategory.TRANSACTIONS
	FORMAT_NAME = FormatName.TRANSACTIONS
	FORMAT_VERSION = "9"
	COLUMNS = TRANSACTION_COLUMNS

class DebtorsCreditors():
	DATA_CATEGORY = DataCategory.DEBTORS_CREDITORS
	FORMAT_NAME = FormatName.DEBTORS_CREDITORS
	FORMAT_VERSION = "5"
	COLUMNS = DEBTOR_CREDITOR_COLUMNS

class AccountNames():
	DATA_CATEGORY = DataCategory.ACCOUNT_NAMES
	FORMAT_NAME = FormatName.ACCOUNT_NAMES
	FORMAT_VERSION = "2"
	COLUMNS = ACCOUNT_NAME_COLUMNS<|MERGE_RESOLUTION|>--- conflicted
+++ resolved
@@ -500,41 +500,25 @@
 		"label": "Beleginfo - Art 1",
 		"fieldname": "Beleginfo - Art 1",
 		"fieldtype": "Link",
-<<<<<<< HEAD
-        "options": "DocType"
-=======
 		"options": "DocType"
->>>>>>> ee0dec87
 	},
 	{
 		"label": "Beleginfo - Inhalt 1",
 		"fieldname": "Beleginfo - Inhalt 1",
 		"fieldtype": "Dynamic Link",
-<<<<<<< HEAD
-        "options": "Beleginfo - Art 1"
-=======
 		"options": "Beleginfo - Art 1"
->>>>>>> ee0dec87
 	},
 	{
 		"label": "Beleginfo - Art 2",
 		"fieldname": "Beleginfo - Art 2",
 		"fieldtype": "Link",
-<<<<<<< HEAD
-        "options": "DocType"
-=======
 		"options": "DocType"
->>>>>>> ee0dec87
 	},
 	{
 		"label": "Beleginfo - Inhalt 2",
 		"fieldname": "Beleginfo - Inhalt 2",
 		"fieldtype": "Dynamic Link",
-<<<<<<< HEAD
-        "options": "Beleginfo - Art 2"
-=======
 		"options": "Beleginfo - Art 2"
->>>>>>> ee0dec87
 	}
 ]
 
