# coding: utf-8
"""
Provide a report and downloadable CSV according to the German DATEV format.

- Query report showing only the columns that contain data, formatted nicely for
  dispay to the user.
- CSV download functionality `download_datev_csv` that provides a CSV file with
  all required columns. Used to import the data into the DATEV Software.
"""
from __future__ import unicode_literals
import datetime
import json
import zlib
import zipfile
import six
from six import BytesIO
from six import string_types
import frappe
from frappe import _
import pandas as pd
from .datev_constants import DataCategory
from .datev_constants import Transactions
from .datev_constants import DebtorsCreditors
from .datev_constants import AccountNames
from .datev_constants import QUERY_REPORT_COLUMNS


def execute(filters=None):
	"""Entry point for frappe."""
	validate(filters)
	result = get_transactions(filters, as_dict=0)
	columns = QUERY_REPORT_COLUMNS

	return columns, result


def validate(filters):
	"""Make sure all mandatory filters and settings are present."""
	if not filters.get('company'):
		frappe.throw(_('<b>Company</b> is a mandatory filter.'))

	if not filters.get('from_date'):
		frappe.throw(_('<b>From Date</b> is a mandatory filter.'))

	if not filters.get('to_date'):
		frappe.throw(_('<b>To Date</b> is a mandatory filter.'))

	try:
		frappe.get_doc('DATEV Settings', filters.get('company'))
	except frappe.DoesNotExistError:
		frappe.throw(_('Please create <b>DATEV Settings</b> for Company <b>{}</b>.').format(filters.get('company')))


def get_transactions(filters, as_dict=1):
	"""
	Get a list of accounting entries.

	Select GL Entries joined with Account and Party Account in order to get the
	account numbers. Returns a list of accounting entries.

	Arguments:
	filters -- dict of filters to be passed to the sql query
	as_dict -- return as list of dicts [0,1]
	"""
	filter_by_voucher = 'AND gl.voucher_type = %(voucher_type)s' if filters.get('voucher_type') else ''
	gl_entries = frappe.db.sql("""
		SELECT

			/* either debit or credit amount; always positive */
			case gl.debit when 0 then gl.credit else gl.debit end as 'Umsatz (ohne Soll/Haben-Kz)',

			/* 'H' when credit, 'S' when debit */
			case gl.debit when 0 then 'H' else 'S' end as 'Soll/Haben-Kennzeichen',

			/* account number or, if empty, party account number */
			coalesce(acc.account_number, acc_pa.account_number) as 'Konto',

			/* against number or, if empty, party against number */
			coalesce(acc_against.account_number, acc_against_pa.account_number) as 'Gegenkonto (ohne BU-Schlüssel)',
			
			gl.posting_date as 'Belegdatum',
			gl.voucher_no as 'Belegfeld 1',
			gl.remarks as 'Buchungstext',
			gl.voucher_type as 'Beleginfo - Art 1',
			gl.voucher_no as 'Beleginfo - Inhalt 1',
			gl.against_voucher_type as 'Beleginfo - Art 2',
			gl.against_voucher as 'Beleginfo - Inhalt 2'

		FROM `tabGL Entry` gl

			/* Statistisches Konto (Debitoren/Kreditoren) */
			left join `tabParty Account` pa
			on gl.against = pa.parent
			and gl.company = pa.company

			/* Kontonummer */
			left join `tabAccount` acc 
			on gl.account = acc.name

			/* Gegenkonto-Nummer */
			left join `tabAccount` acc_against 
			on gl.against = acc_against.name

			/* Statistische Kontonummer */
			left join `tabAccount` acc_pa
			on pa.account = acc_pa.name

			/* Statistische Gegenkonto-Nummer */
			left join `tabAccount` acc_against_pa 
			on pa.account = acc_against_pa.name

		WHERE gl.company = %(company)s 
		AND DATE(gl.posting_date) >= %(from_date)s
		AND DATE(gl.posting_date) <= %(to_date)s
<<<<<<< HEAD
<<<<<<< HEAD
        {}
		ORDER BY 'Belegdatum', gl.voucher_no""".format(filter_by_voucher), filters, as_dict=as_dict)
=======
		ORDER BY 'Belegdatum', gl.voucher_no""", filters, as_dict=as_dict)
>>>>>>> upstream/develop
=======
		{}
		ORDER BY 'Belegdatum', gl.voucher_no""".format(filter_by_voucher), filters, as_dict=as_dict)
>>>>>>> e5a410f2

	return gl_entries


def get_customers(filters):
	"""
	Get a list of Customers.

	Arguments:
	filters -- dict of filters to be passed to the sql query
	"""
	return frappe.db.sql("""
		SELECT

			acc.account_number as 'Konto',
			cus.customer_name as 'Name (Adressatentyp Unternehmen)',
			case cus.customer_type when 'Individual' then 1 when 'Company' then 2 else 0 end as 'Adressatentyp',
			adr.address_line1 as 'Straße',
			adr.pincode as 'Postleitzahl',
			adr.city as 'Ort',
			UPPER(country.code) as 'Land',
			adr.address_line2 as 'Adresszusatz',
			con.email_id as 'E-Mail',
			coalesce(con.mobile_no, con.phone) as 'Telefon',
			cus.website as 'Internet',
			cus.tax_id as 'Steuernummer',
			ccl.credit_limit as 'Kreditlimit (Debitor)'

		FROM `tabParty Account` par

			left join `tabAccount` acc
			on acc.name = par.account

			left join `tabCustomer` cus
			on cus.name = par.parent

			left join `tabAddress` adr
			on adr.name = cus.customer_primary_address

			left join `tabCountry` country
			on country.name = adr.country

			left join `tabContact` con
			on con.name = cus.customer_primary_contact

			left join `tabCustomer Credit Limit` ccl
			on ccl.parent = cus.name
			and ccl.company = par.company

		WHERE par.company = %(company)s
		AND par.parenttype = 'Customer'""", filters, as_dict=1)


def get_suppliers(filters):
	"""
	Get a list of Suppliers.

	Arguments:
	filters -- dict of filters to be passed to the sql query
	"""
	return frappe.db.sql("""
		SELECT

			acc.account_number as 'Konto',
			sup.supplier_name as 'Name (Adressatentyp Unternehmen)',
			case sup.supplier_type when 'Individual' then '1' when 'Company' then '2' else '0' end as 'Adressatentyp',
			adr.address_line1 as 'Straße',
			adr.pincode as 'Postleitzahl',
			adr.city as 'Ort',
			UPPER(country.code) as 'Land',
			adr.address_line2 as 'Adresszusatz',
			con.email_id as 'E-Mail',
			coalesce(con.mobile_no, con.phone) as 'Telefon',
			sup.website as 'Internet',
			sup.tax_id as 'Steuernummer',
			case sup.on_hold when 1 then sup.release_date else null end as 'Zahlungssperre bis'

		FROM `tabParty Account` par

			left join `tabAccount` acc
			on acc.name = par.account

			left join `tabSupplier` sup
			on sup.name = par.parent

			left join `tabDynamic Link` dyn_adr
			on dyn_adr.link_name = sup.name
			and dyn_adr.link_doctype = 'Supplier'
			and dyn_adr.parenttype = 'Address'
			
			left join `tabAddress` adr
			on adr.name = dyn_adr.parent
			and adr.is_primary_address = '1'

			left join `tabCountry` country
			on country.name = adr.country

			left join `tabDynamic Link` dyn_con
			on dyn_con.link_name = sup.name
			and dyn_con.link_doctype = 'Supplier'
			and dyn_con.parenttype = 'Contact'

			left join `tabContact` con
			on con.name = dyn_con.parent
			and con.is_primary_contact = '1'

		WHERE par.company = %(company)s
		AND par.parenttype = 'Supplier'""", filters, as_dict=1)


def get_account_names(filters):
	return frappe.get_list("Account", 
		fields=["account_number as Konto", "name as Kontenbeschriftung"], 
		filters={"company": filters.get("company"), "is_group": "0"})


def get_datev_csv(data, filters, csv_class):
	"""
	Fill in missing columns and return a CSV in DATEV Format.

	For automatic processing, DATEV requires the first line of the CSV file to
	hold meta data such as the length of account numbers oder the category of
	the data.

	Arguments:
	data -- array of dictionaries
	filters -- dict
	csv_class -- defines DATA_CATEGORY, FORMAT_NAME and COLUMNS
	"""
	empty_df = pd.DataFrame(columns=csv_class.COLUMNS)
	data_df = pd.DataFrame.from_records(data)

	result = empty_df.append(data_df, sort=True)

	if csv_class.DATA_CATEGORY == DataCategory.TRANSACTIONS:
		result['Belegdatum'] = pd.to_datetime(result['Belegdatum'])

	if csv_class.DATA_CATEGORY == DataCategory.ACCOUNT_NAMES:
		result['Sprach-ID'] = 'de-DE'

	data = result.to_csv(
		# Reason for str(';'): https://github.com/pandas-dev/pandas/issues/6035
		sep=str(';'),
		# European decimal seperator
		decimal=',',
		# Windows "ANSI" encoding
		encoding='latin_1',
		# format date as DDMM
		date_format='%d%m',
		# Windows line terminator
		line_terminator='\r\n',
		# Do not number rows
		index=False,
		# Use all columns defined above
		columns=csv_class.COLUMNS
	)

	if not six.PY2:
		data = data.encode('latin_1')

	header = get_header(filters, csv_class)
	header = ';'.join(header).encode('latin_1')

	# 1st Row: Header with meta data
	# 2nd Row: Data heading (Überschrift der Nutzdaten), included in `data` here.
	# 3rd - nth Row: Data (Nutzdaten)
	return header + b'\r\n' + data


def get_header(filters, csv_class):
	coa = frappe.get_value("Company", filters.get("company"), "chart_of_accounts")
	coa_used = "04" if "SKR04" in coa else ("03" if "SKR03" in coa else "")

	header = [
		# DATEV format
		#   "DTVF" = created by DATEV software,
		#   "EXTF" = created by other software
		'"EXTF"',
		# version of the DATEV format
		#   141 = 1.41, 
		#   510 = 5.10,
		#   720 = 7.20
		'700',
		csv_class.DATA_CATEGORY,
		'"%s"' % csv_class.FORMAT_NAME,
		# Format version (regarding format name)
		csv_class.FORMAT_VERSION,
		# Generated on
		datetime.datetime.now().strftime("%Y%m%d%H%M%S") + '000',
		# Imported on -- stays empty
		'',
		# Origin. Any two symbols, will be replaced by "SV" on import.
		'"EN"',
		# I = Exported by
		'"%s"' % frappe.session.user,
		# J = Imported by -- stays empty
		'',
		# K = Tax consultant number (Beraternummer)
		frappe.get_value("DATEV Settings", filters.get("company"), "consultant_number"),
		# L = Tax client number (Mandantennummer)
		frappe.get_value("DATEV Settings", filters.get("company"), "client_number"),
		# M = Start of the fiscal year (Wirtschaftsjahresbeginn)
		frappe.utils.formatdate(frappe.defaults.get_user_default("year_start_date"), "yyyyMMdd"),
		# N = Length of account numbers (Sachkontenlänge)
		'4',
		# O = Transaction batch start date (YYYYMMDD)
		frappe.utils.formatdate(filters.get('from_date'), "yyyyMMdd"),
		# P = Transaction batch end date (YYYYMMDD)
		frappe.utils.formatdate(filters.get('to_date'), "yyyyMMdd"),
		# Q = Description (for example, "January - February 2019 Transactions")
		'"{} - {} {}"'.format(
				frappe.utils.formatdate(filters.get('from_date'), "MMMM yyyy"),
				frappe.utils.formatdate(filters.get('to_date'), "MMMM yyyy"),
				csv_class.FORMAT_NAME
		),
		# R = Diktatkürzel
		'',
		# S = Buchungstyp
		#   1 = Transaction batch (Finanzbuchführung),
		#   2 = Annual financial statement (Jahresabschluss)
		'1' if csv_class.DATA_CATEGORY == DataCategory.TRANSACTIONS else '',
		# T = Rechnungslegungszweck
        #   0 oder leer = vom Rechnungslegungszweck unabhängig
        #   50 = Handelsrecht
        #   30 = Steuerrecht
        #   64 = IFRS
        #   40 = Kalkulatorik
        #   11 = Reserviert
        #   12 = Reserviert
		'0',
		# U = Festschreibung
        # TODO: Filter by Accounting Period. In export for closed Accounting Period, this will be "1"
		'0',
		# V = Default currency, for example, "EUR"
		'"%s"' % frappe.get_value("Company", filters.get("company"), "default_currency"),
		# reserviert
		'',
		# Derivatskennzeichen
		'',
		# reserviert
		'',
		# reserviert
		'',
		# SKR
		'"%s"' % coa_used,
		# Branchen-Lösungs-ID
		'',
		# reserviert
		'',
		# reserviert
		'',
		# Anwendungsinformation (Verarbeitungskennzeichen der abgebenden Anwendung)
		''
	]
	return header


@frappe.whitelist()
def download_datev_csv(filters=None):
	"""
	Provide accounting entries for download in DATEV format.

	Validate the filters, get the data, produce the CSV file and provide it for
	download. Can be called like this:

	GET /api/method/erpnext.regional.report.datev.datev.download_datev_csv

	Arguments / Params:
	filters -- dict of filters to be passed to the sql query
	"""
	if isinstance(filters, string_types):
		filters = json.loads(filters)

	validate(filters)

	# This is where my zip will be written
	zip_buffer = BytesIO()
	# This is my zip file
	datev_zip = zipfile.ZipFile(zip_buffer, mode='w', compression=zipfile.ZIP_DEFLATED)

	transactions = get_transactions(filters)
	transactions_csv = get_datev_csv(transactions, filters, csv_class=Transactions)
	datev_zip.writestr('EXTF_Buchungsstapel.csv', transactions_csv)

	account_names = get_account_names(filters)
	account_names_csv = get_datev_csv(account_names, filters, csv_class=AccountNames)
	datev_zip.writestr('EXTF_Kontenbeschriftungen.csv', account_names_csv)

	customers = get_customers(filters)
	customers_csv = get_datev_csv(customers, filters, csv_class=DebtorsCreditors)
	datev_zip.writestr('EXTF_Kunden.csv', customers_csv)

	suppliers = get_suppliers(filters)
	suppliers_csv = get_datev_csv(suppliers, filters, csv_class=DebtorsCreditors)
	datev_zip.writestr('EXTF_Lieferanten.csv', suppliers_csv)
	
	# You must call close() before exiting your program or essential records will not be written.
	datev_zip.close()

	frappe.response['filecontent'] = zip_buffer.getvalue()
	frappe.response['filename'] = 'DATEV.zip'
	frappe.response['type'] = 'binary'<|MERGE_RESOLUTION|>--- conflicted
+++ resolved
@@ -112,17 +112,8 @@
 		WHERE gl.company = %(company)s 
 		AND DATE(gl.posting_date) >= %(from_date)s
 		AND DATE(gl.posting_date) <= %(to_date)s
-<<<<<<< HEAD
-<<<<<<< HEAD
-        {}
-		ORDER BY 'Belegdatum', gl.voucher_no""".format(filter_by_voucher), filters, as_dict=as_dict)
-=======
-		ORDER BY 'Belegdatum', gl.voucher_no""", filters, as_dict=as_dict)
->>>>>>> upstream/develop
-=======
 		{}
 		ORDER BY 'Belegdatum', gl.voucher_no""".format(filter_by_voucher), filters, as_dict=as_dict)
->>>>>>> e5a410f2
 
 	return gl_entries
 
