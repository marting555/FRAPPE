from __future__ import unicode_literals

import io
import json

import frappe
from frappe import _
<<<<<<< HEAD
=======
from frappe.utils import cstr, flt
>>>>>>> 79d1cf16
from frappe.utils.file_manager import remove_file
from six import string_types

from erpnext.controllers.taxes_and_totals import get_itemised_tax
from erpnext.regional.italy import state_codes


def update_itemised_tax_data(doc):
	if not doc.taxes: return

	if doc.doctype == "Purchase Invoice": return

	itemised_tax = get_itemised_tax(doc.taxes)

	for row in doc.items:
		tax_rate = 0.0
		if itemised_tax.get(row.item_code):
			tax_rate = sum([tax.get('tax_rate', 0) for d, tax in itemised_tax.get(row.item_code).items()])

		row.tax_rate = flt(tax_rate, row.precision("tax_rate"))
		row.tax_amount = flt((row.net_amount * tax_rate) / 100, row.precision("net_amount"))
		row.total_amount = flt((row.net_amount + row.tax_amount), row.precision("total_amount"))

@frappe.whitelist()
def export_invoices(filters=None):
	frappe.has_permission('Sales Invoice', throw=True)

	invoices = frappe.get_all(
		"Sales Invoice",
		filters=get_conditions(filters),
		fields=["name", "company_tax_id"]
	)

	attachments = get_e_invoice_attachments(invoices)

	zip_filename = "{0}-einvoices.zip".format(
		frappe.utils.get_datetime().strftime("%Y%m%d_%H%M%S"))

	download_zip(attachments, zip_filename)


def prepare_invoice(invoice, progressive_number):
	#set company information
	company = frappe.get_doc("Company", invoice.company)

	invoice.progressive_number = progressive_number
	invoice.unamended_name = get_unamended_name(invoice)
	invoice.company_data = company
	company_address = frappe.get_doc("Address", invoice.company_address)
	invoice.company_address_data = company_address

	#Set invoice type
	if not invoice.type_of_document:
		if invoice.is_return and invoice.return_against:
			invoice.type_of_document = "TD04" #Credit Note (Nota di Credito)
			invoice.return_against_unamended =  get_unamended_name(frappe.get_doc("Sales Invoice", invoice.return_against))
		else:
			invoice.type_of_document = "TD01" #Sales Invoice (Fattura)

	#set customer information
	invoice.customer_data = frappe.get_doc("Customer", invoice.customer)
	customer_address = frappe.get_doc("Address", invoice.customer_address)
	invoice.customer_address_data = customer_address

	if invoice.shipping_address_name:
		invoice.shipping_address_data = frappe.get_doc("Address", invoice.shipping_address_name)

	if invoice.customer_data.is_public_administration:
		invoice.transmission_format_code = "FPA12"
	else:
		invoice.transmission_format_code = "FPR12"

	invoice.e_invoice_items = [item for item in invoice.items]
	tax_data = get_invoice_summary(invoice.e_invoice_items, invoice.taxes)
	invoice.tax_data = tax_data

	#Check if stamp duty (Bollo) of 2 EUR exists.
	stamp_duty_charge_row = next((tax for tax in invoice.taxes if tax.charge_type == "Actual" and tax.tax_amount == 2.0 ), None)
	if stamp_duty_charge_row:
		invoice.stamp_duty = stamp_duty_charge_row.tax_amount

	for item in invoice.e_invoice_items:
		if item.tax_rate == 0.0 and item.tax_amount == 0.0 and tax_data.get("0.0"):
			item.tax_exemption_reason = tax_data["0.0"]["tax_exemption_reason"]

	customer_po_data = {}
	for d in invoice.e_invoice_items:
		if (d.customer_po_no and d.customer_po_date
			and d.customer_po_no not in customer_po_data):
			customer_po_data[d.customer_po_no] = d.customer_po_date

	invoice.customer_po_data = customer_po_data

	return invoice

def get_conditions(filters):
	filters = json.loads(filters)

	conditions = {"docstatus": 1, "company_tax_id": ("!=", "")}

	if filters.get("company"): conditions["company"] = filters["company"]
	if filters.get("customer"): conditions["customer"] =  filters["customer"]

	if filters.get("from_date"): conditions["posting_date"] = (">=", filters["from_date"])
	if filters.get("to_date"): conditions["posting_date"] = ("<=", filters["to_date"])

	if filters.get("from_date") and filters.get("to_date"):
		conditions["posting_date"] = ("between", [filters.get("from_date"), filters.get("to_date")])

	return conditions


def download_zip(files, output_filename):
	import zipfile

	zip_stream = io.BytesIO()
	with zipfile.ZipFile(zip_stream, 'w', zipfile.ZIP_DEFLATED) as zip_file:
		for file in files:
			file_path = frappe.utils.get_files_path(
				file.file_name, is_private=file.is_private)

			zip_file.write(file_path, arcname=file.file_name)

	frappe.local.response.filename = output_filename
	frappe.local.response.filecontent = zip_stream.getvalue()
	frappe.local.response.type = "download"
	zip_stream.close()

def get_invoice_summary(items, taxes):
	summary_data = frappe._dict()
	for tax in taxes:
		#Include only VAT charges.
		if tax.charge_type == "Actual":
			continue

		#Charges to appear as items in the e-invoice.
		if tax.charge_type in ["On Previous Row Total", "On Previous Row Amount"]:
			reference_row = next((row for row in taxes if row.idx == int(tax.row_id or 0)), None)
			if reference_row:
				items.append(
					frappe._dict(
						idx=len(items)+1,
						item_code=reference_row.description,
						item_name=reference_row.description,
						description=reference_row.description,
						rate=reference_row.tax_amount,
						qty=1.0,
						amount=reference_row.tax_amount,
						stock_uom=frappe.db.get_single_value("Stock Settings", "stock_uom") or _("Nos"),
						tax_rate=tax.rate,
						tax_amount=(reference_row.tax_amount * tax.rate) / 100,
						net_amount=reference_row.tax_amount,
						taxable_amount=reference_row.tax_amount,
						item_tax_rate={tax.account_head: tax.rate},
						charges=True
					)
				)

		#Check item tax rates if tax rate is zero.
		if tax.rate == 0:
			for item in items:
				item_tax_rate = item.item_tax_rate
				if isinstance(item.item_tax_rate, string_types):
					item_tax_rate = json.loads(item.item_tax_rate)

				if item_tax_rate and tax.account_head in item_tax_rate:
					key = cstr(item_tax_rate[tax.account_head])
					if key not in summary_data:
						summary_data.setdefault(key, {"tax_amount": 0.0, "taxable_amount": 0.0,
							"tax_exemption_reason": "", "tax_exemption_law": ""})

					summary_data[key]["tax_amount"] += item.tax_amount
					summary_data[key]["taxable_amount"] += item.net_amount
					if key == "0.0":
						summary_data[key]["tax_exemption_reason"] = tax.tax_exemption_reason
						summary_data[key]["tax_exemption_law"] = tax.tax_exemption_law

			if summary_data.get("0.0") and tax.charge_type in ["On Previous Row Total",
				"On Previous Row Amount"]:
				summary_data[key]["taxable_amount"] = tax.total

			if summary_data == {}: #Implies that Zero VAT has not been set on any item.
				summary_data.setdefault("0.0", {"tax_amount": 0.0, "taxable_amount": tax.total,
					"tax_exemption_reason": tax.tax_exemption_reason, "tax_exemption_law": tax.tax_exemption_law})

		else:
			item_wise_tax_detail = json.loads(tax.item_wise_tax_detail)
			for rate_item in [tax_item for tax_item in item_wise_tax_detail.items() if tax_item[1][0] == tax.rate]:
				key = cstr(tax.rate)
				if not summary_data.get(key): summary_data.setdefault(key, {"tax_amount": 0.0, "taxable_amount": 0.0})
				summary_data[key]["tax_amount"] += rate_item[1][1]
				summary_data[key]["taxable_amount"] += sum([item.net_amount for item in items if item.item_code == rate_item[0]])

			for item in items:
				key = cstr(tax.rate)
				if item.get("charges"):
					if not summary_data.get(key): summary_data.setdefault(key, {"taxable_amount": 0.0})
					summary_data[key]["taxable_amount"] += item.taxable_amount

	return summary_data

#Preflight for successful e-invoice export.
def sales_invoice_validate(doc):
	#Validate company
	if doc.doctype != 'Sales Invoice':
		return

	if not doc.company_address:
		frappe.throw(_("Please set an Address on the Company '%s'" % doc.company), title=_("E-Invoicing Information Missing"))
	else:
		validate_address(doc.company_address)

	company_fiscal_regime = frappe.get_cached_value("Company", doc.company, 'fiscal_regime')
	if not company_fiscal_regime:
		frappe.throw(_("Fiscal Regime is mandatory, kindly set the fiscal regime in the company {0}")
			.format(doc.company))
	else:
		doc.company_fiscal_regime = company_fiscal_regime

	doc.company_tax_id = frappe.get_cached_value("Company", doc.company, 'tax_id')
	doc.company_fiscal_code = frappe.get_cached_value("Company", doc.company, 'fiscal_code')
	if not doc.company_tax_id and not doc.company_fiscal_code:
		frappe.throw(_("Please set either the Tax ID or Fiscal Code on Company '%s'" % doc.company), title=_("E-Invoicing Information Missing"))

	#Validate customer details
	customer = frappe.get_doc("Customer", doc.customer)

	if customer.customer_type == "Individual":
		doc.customer_fiscal_code = customer.fiscal_code
		if not doc.customer_fiscal_code:
			frappe.throw(_("Please set Fiscal Code for the customer '%s'" % doc.customer), title=_("E-Invoicing Information Missing"))
	else:
		if customer.is_public_administration:
			doc.customer_fiscal_code = customer.fiscal_code
			if not doc.customer_fiscal_code:
				frappe.throw(_("Please set Fiscal Code for the public administration '%s'" % doc.customer), title=_("E-Invoicing Information Missing"))
		else:
			doc.tax_id = customer.tax_id
			if not doc.tax_id:
				frappe.throw(_("Please set Tax ID for the customer '%s'" % doc.customer), title=_("E-Invoicing Information Missing"))

	if not doc.customer_address:
	 	frappe.throw(_("Please set the Customer Address"), title=_("E-Invoicing Information Missing"))
	else:
		validate_address(doc.customer_address)

	if not len(doc.taxes):
		frappe.throw(_("Please set at least one row in the Taxes and Charges Table"), title=_("E-Invoicing Information Missing"))
	else:
		for row in doc.taxes:
			if row.rate == 0 and row.tax_amount == 0 and not row.tax_exemption_reason:
				frappe.throw(_("Row {0}: Please set at Tax Exemption Reason in Sales Taxes and Charges").format(row.idx),
					title=_("E-Invoicing Information Missing"))

	for schedule in doc.payment_schedule:
		if schedule.mode_of_payment and not schedule.mode_of_payment_code:
			schedule.mode_of_payment_code = frappe.get_cached_value('Mode of Payment',
				schedule.mode_of_payment, 'mode_of_payment_code')

#Ensure payment details are valid for e-invoice.
def sales_invoice_on_submit(doc, method):
	#Validate payment details
	if get_company_country(doc.company) not in ['Italy',
		'Italia', 'Italian Republic', 'Repubblica Italiana']:
		return

	if not len(doc.payment_schedule):
		frappe.throw(_("Please set the Payment Schedule"), title=_("E-Invoicing Information Missing"))
	else:
		for schedule in doc.payment_schedule:
			if not schedule.mode_of_payment:
				frappe.throw(_("Row {0}: Please set the Mode of Payment in Payment Schedule").format(schedule.idx),
					title=_("E-Invoicing Information Missing"))
			elif not frappe.db.get_value("Mode of Payment", schedule.mode_of_payment, "mode_of_payment_code"):
				frappe.throw(_("Row {0}: Please set the correct code on Mode of Payment {1}").format(schedule.idx, schedule.mode_of_payment),
					title=_("E-Invoicing Information Missing"))

	prepare_and_attach_invoice(doc)

def prepare_and_attach_invoice(doc, replace=False):
	progressive_name, progressive_number = get_progressive_name_and_number(doc, replace)

	invoice = prepare_invoice(doc, progressive_number)
	item_meta = frappe.get_meta("Sales Invoice Item")

	invoice_xml = frappe.render_template('erpnext/regional/italy/e-invoice.xml',
		context={"doc": invoice, "item_meta": item_meta}, is_path=True)

	invoice_xml = invoice_xml.replace("&", "&amp;")

	xml_filename = progressive_name + ".xml"

	_file = frappe.get_doc({
		"doctype": "File",
		"file_name": xml_filename,
		"attached_to_doctype": doc.doctype,
		"attached_to_name": doc.name,
		"is_private": True,
		"content": invoice_xml
	})
	_file.save()
	return _file

@frappe.whitelist()
def generate_single_invoice(docname):
	doc = frappe.get_doc("Sales Invoice", docname)
	frappe.has_permission("Sales Invoice", doc=doc, throw=True)

	e_invoice = prepare_and_attach_invoice(doc, True)
	return e_invoice.file_url

# Delete e-invoice attachment on cancel.
def sales_invoice_on_cancel(doc, method):
	if get_company_country(doc.company) not in ['Italy',
		'Italia', 'Italian Republic', 'Repubblica Italiana']:
		return

	for attachment in get_e_invoice_attachments(doc):
		remove_file(attachment.name, attached_to_doctype=doc.doctype, attached_to_name=doc.name)

def get_company_country(company):
	return frappe.get_cached_value('Company', company, 'country')

def get_e_invoice_attachments(invoices):
	if not isinstance(invoices, list):
		if not invoices.company_tax_id:
			return

		invoices = [invoices]

	tax_id_map = {
		invoice.name: (
			invoice.company_tax_id
			if invoice.company_tax_id.startswith("IT")
			else "IT" + invoice.company_tax_id
		) for invoice in invoices
	}

	attachments = frappe.get_all(
		"File",
		fields=("name", "file_name", "attached_to_name", "is_private"),
		filters= {
			"attached_to_name": ('in', tax_id_map),
			"attached_to_doctype": 'Sales Invoice'
		}
	)

	out = []
	for attachment in attachments:
		if (
			attachment.file_name
			and attachment.file_name.endswith(".xml")
			and attachment.file_name.startswith(
				tax_id_map.get(attachment.attached_to_name))
		):
			out.append(attachment)

	return out

def validate_address(address_name):
	fields = ["pincode", "city", "country_code"]
	data = frappe.get_cached_value("Address", address_name, fields, as_dict=1) or {}

	for field in fields:
		if not data.get(field):
			frappe.throw(_("Please set {0} for address {1}").format(field.replace('-',''), address_name),
				title=_("E-Invoicing Information Missing"))

def get_unamended_name(doc):
	attributes = ["naming_series", "amended_from"]
	for attribute in attributes:
		if not hasattr(doc, attribute):
			return doc.name

	if doc.amended_from:
		return "-".join(doc.name.split("-")[:-1])
	else:
		return doc.name

def get_progressive_name_and_number(doc, replace=False):
	if replace:
		for attachment in get_e_invoice_attachments(doc):
			remove_file(attachment.name, attached_to_doctype=doc.doctype, attached_to_name=doc.name)
			filename = attachment.file_name.split(".xml")[0]
			return filename, filename.split("_")[1]

	company_tax_id = doc.company_tax_id if doc.company_tax_id.startswith("IT") else "IT" + doc.company_tax_id
	progressive_name = frappe.model.naming.make_autoname(company_tax_id + "_.#####")
	progressive_number = progressive_name.split("_")[1]

	return progressive_name, progressive_number

def set_state_code(doc, method):
	if doc.get('country_code'):
		doc.country_code = doc.country_code.upper()

	if not doc.get('state'):
		return

	if not (hasattr(doc, "state_code") and doc.country in ["Italy", "Italia", "Italian Republic", "Repubblica Italiana"]):
		return

	state_codes_lower = {key.lower():value for key,value in state_codes.items()}

	state = doc.get('state','').lower()
	if state_codes_lower.get(state):
		doc.state_code = state_codes_lower.get(state)<|MERGE_RESOLUTION|>--- conflicted
+++ resolved
@@ -5,10 +5,7 @@
 
 import frappe
 from frappe import _
-<<<<<<< HEAD
-=======
 from frappe.utils import cstr, flt
->>>>>>> 79d1cf16
 from frappe.utils.file_manager import remove_file
 from six import string_types
 
