--- conflicted
+++ resolved
@@ -1,12 +1,8 @@
 erpnext.setup_einvoice_actions = (doctype) => {
 	frappe.ui.form.on(doctype, {
 		async refresh(frm) {
-<<<<<<< HEAD
-			const einvoicing_enabled = await frappe.db.get_single_value("E Invoice Settings", "enable");
-=======
 			const { message } = await frappe.db.get_value("E Invoice Settings", "E Invoice Settings", "enable");
 			const einvoicing_enabled = cint(message.enable);
->>>>>>> 2fef2456
 			const supply_type = frm.doc.gst_category;
 			const valid_supply_type = ['Registered Regular', 'SEZ', 'Overseas', 'Deemed Export'].includes(supply_type);
 			const company_transaction = frm.doc.billing_address_gstin == frm.doc.company_gstin;
