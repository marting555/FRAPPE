# -*- coding: utf-8 -*-
# Copyright (c) 2020, Frappe Technologies Pvt. Ltd. and contributors
# For license information, please see license.txt

from __future__ import unicode_literals
import os
import re
import jwt
import sys
import json
import base64
import frappe
import traceback
from frappe import _, bold
from pyqrcode import create as qrcreate
from frappe.integrations.utils import make_post_request, make_get_request
from erpnext.regional.india.utils import get_gst_accounts, get_place_of_supply
from frappe.utils.data import cstr, cint, format_date, flt, time_diff_in_seconds, now_datetime, add_to_date, get_link_to_form

def validate_einvoice_fields(doc):
	einvoicing_enabled = cint(frappe.db.get_value('E Invoice Settings', 'E Invoice Settings', 'enable'))
	invalid_doctype = doc.doctype not in ['Sales Invoice']
	invalid_supply_type = doc.get('gst_category') not in ['Registered Regular', 'SEZ', 'Overseas', 'Deemed Export']
	company_transaction = doc.get('billing_address_gstin') == doc.get('company_gstin')

	if not einvoicing_enabled or invalid_doctype or invalid_supply_type or company_transaction: return

	if doc.docstatus == 0 and doc._action == 'save':
		if doc.irn:
			frappe.throw(_('You cannot edit the invoice after generating IRN'), title=_('Edit Not Allowed'))
		if len(doc.name) > 16:
			raise_document_name_too_long_error()

	elif doc.docstatus == 1 and doc._action == 'submit' and not doc.irn:
		frappe.throw(_('You must generate IRN before submitting the document.'), title=_('Missing IRN'))

	elif doc.docstatus == 2 and doc._action == 'cancel' and not doc.irn_cancelled:
		frappe.throw(_('You must cancel IRN before cancelling the document.'), title=_('Cancel Not Allowed'))

def raise_document_name_too_long_error():
	title = _('Document ID Too Long')
	msg = _('As you have E-Invoicing enabled, to be able to generate IRN for this invoice, ')
	msg += _('document id {} exceed 16 letters. ').format(bold(_('should not')))
	msg += '<br><br>'
	msg += _('You must {} your {} in order to have document id of {} length 16. ').format(
		bold(_('modify')), bold(_('naming series')), bold(_('maximum'))
	)
	msg += _('Please account for ammended documents too. ')
	frappe.throw(msg, title=title)

def read_json(name):
	file_path = os.path.join(os.path.dirname(__file__), '{name}.json'.format(name=name))
	with open(file_path, 'r') as f:
		return cstr(f.read())

def get_transaction_details(invoice):
	supply_type = ''
	if invoice.gst_category == 'Registered Regular': supply_type = 'B2B'
	elif invoice.gst_category == 'SEZ': supply_type = 'SEZWOP'
	elif invoice.gst_category == 'Overseas': supply_type = 'EXPWOP'
	elif invoice.gst_category == 'Deemed Export': supply_type = 'DEXP'

	if not supply_type: 
		rr, sez, overseas, export = bold('Registered Regular'), bold('SEZ'), bold('Overseas'), bold('Deemed Export')
		frappe.throw(_('GST category should be one of {}, {}, {}, {}').format(rr, sez, overseas, export),
			title=_('Invalid Supply Type'))

	return frappe._dict(dict(
		tax_scheme='GST',
		supply_type=supply_type,
		reverse_charge=invoice.reverse_charge
	))

def get_doc_details(invoice):
	invoice_type = 'CRN' if invoice.is_return else 'INV'

	invoice_name = invoice.name
	invoice_date = format_date(invoice.posting_date, 'dd/mm/yyyy')

	return frappe._dict(dict(
		invoice_type=invoice_type,
		invoice_name=invoice_name,
		invoice_date=invoice_date
	))

def get_party_details(address_name):
<<<<<<< HEAD
	d = frappe.get_all('Address', filters={'name': address_name}, fields=['*'])[0]

	if (not d.gstin
		or not d.city
		or not d.pincode
		or not d.address_title
		or not d.address_line1
		or not d.gst_state_number):

		frappe.throw(
			msg=_('Address lines, city, pincode, gstin is mandatory for address {}. Please set them and try again.').format(
				get_link_to_form('Address', address_name)
			),
			title=_('Missing Address Fields')
		)

	if d.gst_state_number == 97:
=======
	address = frappe.get_all('Address', filters={'name': address_name}, fields=['*'])[0]
	gstin = address.get('gstin')

	gstin_details = get_gstin_details(gstin)
	legal_name = gstin_details.get('LegalName') or gstin_details.get('TradeName')
	location = gstin_details.get('AddrLoc') or address.get('city')
	state_code = gstin_details.get('StateCode')
	pincode = gstin_details.get('AddrPncd')
	address_line1 = '{} {}'.format(gstin_details.get('AddrBno') or "", gstin_details.get('AddrFlno') or "")
	address_line2 = '{} {}'.format(gstin_details.get('AddrBnm') or "", gstin_details.get('AddrSt') or "")

	if state_code == 97:
>>>>>>> 112b3894
		# according to einvoice standard
		pincode = 999999

	return frappe._dict(dict(
<<<<<<< HEAD
		gstin=d.gstin, legal_name=d.address_title,
		location=d.city, pincode=d.pincode,
		state_code=d.gst_state_number,
		address_line1=d.address_line1,
		address_line2=d.address_line2
=======
		gstin=gstin, legal_name=legal_name,
		location=location, pincode=pincode,
		state_code=state_code, address_line1=address_line1,
		address_line2=address_line2
>>>>>>> 112b3894
	))

def get_gstin_details(gstin):
	if not hasattr(frappe.local, 'gstin_cache'):
		frappe.local.gstin_cache = {}

	key = gstin
	details = frappe.local.gstin_cache.get(key)
	if details:
		return details

	details = frappe.cache().hget('gstin_cache', key)
	if details:
		frappe.local.gstin_cache[key] = details
		return details
	
	if not details:
		return GSPConnector.get_gstin_details(gstin)

def get_overseas_address_details(address_name):
	address_title, address_line1, address_line2, city = frappe.db.get_value(
		'Address', address_name, ['address_title', 'address_line1', 'address_line2', 'city']
	)

	if not address_title or not address_line1 or not city:
		frappe.throw(
			msg=_('Address lines and city is mandatory for address {}. Please set them and try again.').format(
				get_link_to_form('Address', address_name)
			),
			title=_('Missing Address Fields')
		)

	return frappe._dict(dict(
		gstin='URP', legal_name=address_title, location=city,
		address_line1=address_line1, address_line2=address_line2,
		pincode=999999, state_code=96, place_of_supply=96
	))

def get_item_list(invoice):
	item_list = []

	for d in invoice.items:
		einvoice_item_schema = read_json('einv_item_template')
		item = frappe._dict({})
		item.update(d.as_dict())

		item.sr_no = d.idx
		item.description = d.item_name.replace('"', '\\"')

		item.qty = abs(item.qty)
		item.discount_amount = abs(item.discount_amount * item.qty)
		item.unit_rate = abs(item.base_amount / item.qty)
		item.gross_amount = abs(item.base_amount)
		item.taxable_value = abs(item.base_amount)

		item.batch_expiry_date = frappe.db.get_value('Batch', d.batch_no, 'expiry_date') if d.batch_no else None
		item.batch_expiry_date = format_date(item.batch_expiry_date, 'dd/mm/yyyy') if item.batch_expiry_date else None
		item.is_service_item = 'N' if frappe.db.get_value('Item', d.item_code, 'is_stock_item') else 'Y'
		item.serial_no = ""

		item = update_item_taxes(invoice, item)
		
		item.total_value = abs(
			item.taxable_value + item.igst_amount + item.sgst_amount +
			item.cgst_amount + item.cess_amount + item.cess_nadv_amount + item.other_charges
		)
		einv_item = einvoice_item_schema.format(item=item)
		item_list.append(einv_item)

	return ', '.join(item_list)

def update_item_taxes(invoice, item):
	gst_accounts = get_gst_accounts(invoice.company)
	gst_accounts_list = [d for accounts in gst_accounts.values() for d in accounts if d]

	for attr in [
		'tax_rate', 'cess_rate', 'cess_nadv_amount',
		'cgst_amount',  'sgst_amount', 'igst_amount',
		'cess_amount', 'cess_nadv_amount', 'other_charges'
		]:
		item[attr] = 0

	for t in invoice.taxes:
		# this contains item wise tax rate & tax amount (incl. discount)
		item_tax_detail = json.loads(t.item_wise_tax_detail).get(item.item_code)
		if t.account_head in gst_accounts_list:
			item_tax_rate = item_tax_detail[0]
			# item tax amount excluding discount amount
			item_tax_amount = (item_tax_rate / 100) * item.base_amount

			if t.account_head in gst_accounts.cess_account:
				item_tax_amount_after_discount = item_tax_detail[1]
				if t.charge_type == 'On Item Quantity':
					item.cess_nadv_amount += abs(item_tax_amount_after_discount)
				else:
					item.cess_rate += item_tax_rate
					item.cess_amount += abs(item_tax_amount_after_discount)

			for tax_type in ['igst', 'cgst', 'sgst']:
				if t.account_head in gst_accounts[f'{tax_type}_account']:
					item.tax_rate += item_tax_rate
					item[f'{tax_type}_amount'] += abs(item_tax_amount)

	return item

def get_invoice_value_details(invoice):
	invoice_value_details = frappe._dict(dict())
	invoice_value_details.base_total = abs(invoice.base_total)
	invoice_value_details.invoice_discount_amt = invoice.discount_amount
	invoice_value_details.round_off = invoice.rounding_adjustment
	invoice_value_details.base_grand_total = abs(invoice.base_rounded_total) or abs(invoice.base_grand_total)
	invoice_value_details.grand_total = abs(invoice.rounded_total) or abs(invoice.grand_total)
	
	invoice_value_details = update_invoice_taxes(invoice, invoice_value_details)
	
	return invoice_value_details

def update_invoice_taxes(invoice, invoice_value_details):
	gst_accounts = get_gst_accounts(invoice.company)
	gst_accounts_list = [d for accounts in gst_accounts.values() for d in accounts if d]

	invoice_value_details.total_cgst_amt = 0
	invoice_value_details.total_sgst_amt = 0
	invoice_value_details.total_igst_amt = 0
	invoice_value_details.total_cess_amt = 0
	invoice_value_details.total_other_charges = 0
	for t in invoice.taxes:
		if t.account_head in gst_accounts_list:
			if t.account_head in gst_accounts.cess_account:
				# using after discount amt since item also uses after discount amt for cess calc
				invoice_value_details.total_cess_amt += abs(t.base_tax_amount_after_discount_amount)
			
			for tax_type in ['igst', 'cgst', 'sgst']:
				if t.account_head in gst_accounts[f'{tax_type}_account']:
					invoice_value_details[f'total_{tax_type}_amt'] += abs(t.base_tax_amount)
		else:
			invoice_value_details.total_other_charges += abs(t.base_tax_amount)
	
	return invoice_value_details

def get_payment_details(invoice):
	payee_name = invoice.company
	mode_of_payment = ', '.join([d.mode_of_payment for d in invoice.payments])
	paid_amount = invoice.base_paid_amount
	outstanding_amount = invoice.outstanding_amount

	return frappe._dict(dict(
		payee_name=payee_name, mode_of_payment=mode_of_payment,
		paid_amount=paid_amount, outstanding_amount=outstanding_amount
	))

def get_return_doc_reference(invoice):
	invoice_date = frappe.db.get_value('Sales Invoice', invoice.return_against, 'posting_date')
	return frappe._dict(dict(
		invoice_name=invoice.return_against, invoice_date=format_date(invoice_date, 'dd/mm/yyyy')
	))

def get_eway_bill_details(invoice):
	if invoice.is_return:
		frappe.throw(_('E-Way Bill cannot be generated for Credit Notes & Debit Notes'), title=_('E Invoice Validation Failed'))

	mode_of_transport = { '': '', 'Road': '1', 'Air': '2', 'Rail': '3', 'Ship': '4' }
	vehicle_type = { 'Regular': 'R', 'Over Dimensional Cargo (ODC)': 'O' }

	return frappe._dict(dict(
		gstin=invoice.gst_transporter_id,
		name=invoice.transporter_name,
		mode_of_transport=mode_of_transport[invoice.mode_of_transport],
		distance=invoice.distance or 0,
		document_name=invoice.lr_no,
		document_date=format_date(invoice.lr_date, 'dd/mm/yyyy'),
		vehicle_no=invoice.vehicle_no,
		vehicle_type=vehicle_type[invoice.gst_vehicle_type]
	))

def validate_mandatory_fields(invoice):
	if not invoice.company_address:
		frappe.throw(_('Company Address is mandatory to fetch company GSTIN details.'), title=_('Missing Fields'))
	if not invoice.customer_address:
		frappe.throw(_('Customer Address is mandatory to fetch customer GSTIN details.'), title=_('Missing Fields'))
	if not frappe.db.get_value('Address', invoice.company_address, 'gstin'):
		frappe.throw(
			_('GSTIN is mandatory to fetch company GSTIN details. Please enter GSTIN in selected company address.'),
			title=_('Missing Fields')
		)
	if not frappe.db.get_value('Address', invoice.customer_address, 'gstin'):
		frappe.throw(
			_('GSTIN is mandatory to fetch customer GSTIN details. Please enter GSTIN in selected customer address.'),
			title=_('Missing Fields')
		)

def make_einvoice(invoice):
	validate_mandatory_fields(invoice)

	schema = read_json('einv_template')

	transaction_details = get_transaction_details(invoice)
	item_list = get_item_list(invoice)
	doc_details = get_doc_details(invoice)
	invoice_value_details = get_invoice_value_details(invoice)
	seller_details = get_party_details(invoice.company_address)

	if invoice.gst_category == 'Overseas':
		buyer_details = get_overseas_address_details(invoice.customer_address)
	else:
		buyer_details = get_party_details(invoice.customer_address)
		place_of_supply = get_place_of_supply(invoice, invoice.doctype) or invoice.billing_address_gstin
		place_of_supply = place_of_supply[:2]
		buyer_details.update(dict(place_of_supply=place_of_supply))
	
	shipping_details = payment_details = prev_doc_details = eway_bill_details = frappe._dict({})
	if invoice.shipping_address_name and invoice.customer_address != invoice.shipping_address_name:
		shipping_details = get_party_details(invoice.shipping_address_name)
	
	if invoice.is_pos and invoice.base_paid_amount:
		payment_details = get_payment_details(invoice)
	
	if invoice.is_return and invoice.return_against:
		prev_doc_details = get_return_doc_reference(invoice)
	
	if invoice.transporter:
		eway_bill_details = get_eway_bill_details(invoice)
	
	# not yet implemented
	dispatch_details = period_details = export_details = frappe._dict({})

	einvoice = schema.format(
		transaction_details=transaction_details, doc_details=doc_details, dispatch_details=dispatch_details,
		seller_details=seller_details, buyer_details=buyer_details, shipping_details=shipping_details,
		item_list=item_list, invoice_value_details=invoice_value_details, payment_details=payment_details,
		period_details=period_details, prev_doc_details=prev_doc_details,
		export_details=export_details, eway_bill_details=eway_bill_details
	)
	einvoice = json.loads(einvoice)
	
	validations = json.loads(read_json('einv_validation'))
	errors = validate_einvoice(validations, einvoice)
	if errors:
		message = "\n".join([
			"E Invoice: ", json.dumps(einvoice, indent=4),
			"-" * 50,
			"Errors: ", json.dumps(errors, indent=4)
		])
		frappe.log_error(title="E Invoice Validation Failed", message=message)
		frappe.throw(errors, title=_('E Invoice Validation Failed'), as_list=1)

	return einvoice

def validate_einvoice(validations, einvoice, errors=[]):
	for fieldname, field_validation in validations.items():
		value = einvoice.get(fieldname, None)
		if not value or value == "None":
			# remove keys with empty values
			einvoice.pop(fieldname, None)
			continue

		value_type = field_validation.get("type").lower()
		if value_type in ['object', 'array']:
			child_validations = field_validation.get('properties')

			if isinstance(value, list):
				for d in value:
					validate_einvoice(child_validations, d, errors)
					if not d:
						# remove empty dicts
						einvoice.pop(fieldname, None)
			else:
				validate_einvoice(child_validations, value, errors)
				if not value:
					# remove empty dicts
					einvoice.pop(fieldname, None)
			continue

		# convert to int or str
		if value_type == 'string':
			einvoice[fieldname] = str(value)
		elif value_type == 'number':
			is_integer = '.' not in str(field_validation.get('maximum'))
			precision = 3 if '.999' in str(field_validation.get('maximum')) else 2
			einvoice[fieldname] = flt(value, precision) if not is_integer else cint(value)
			value = einvoice[fieldname]

		max_length = field_validation.get('maxLength')
		minimum = flt(field_validation.get('minimum'))
		maximum = flt(field_validation.get('maximum'))
		pattern_str = field_validation.get('pattern')
		pattern = re.compile(pattern_str or '')

		label = field_validation.get('description') or fieldname

		if value_type == 'string' and len(value) > max_length:
			errors.append(_('{} should not exceed {} characters').format(label, max_length))
		if value_type == 'number' and (value > maximum or value < minimum):
			errors.append(_('{} {} should be between {} and {}').format(label, value, minimum, maximum))
		if pattern_str and not pattern.match(value):
			errors.append(field_validation.get('validationMsg'))
	
	return errors

class RequestFailed(Exception): pass

class GSPConnector():
	def __init__(self, doctype=None, docname=None):
		self.e_invoice_settings = frappe.get_cached_doc('E Invoice Settings')
		self.invoice = frappe.get_cached_doc(doctype, docname) if doctype and docname else None
		self.credentials = self.get_credentials()

		self.base_url = 'https://gsp.adaequare.com'
		self.authenticate_url = self.base_url + '/gsp/authenticate?grant_type=token'
		self.gstin_details_url = self.base_url + '/enriched/ei/api/master/gstin'
		self.generate_irn_url = self.base_url + '/enriched/ei/api/invoice'
		self.irn_details_url = self.base_url + '/enriched/ei/api/invoice/irn'
		self.cancel_irn_url = self.base_url + '/enriched/ei/api/invoice/cancel'
		self.cancel_ewaybill_url = self.base_url + '/enriched/ei/api/ewayapi'
		self.generate_ewaybill_url = self.base_url + '/enriched/ei/api/ewaybill'

	def get_credentials(self):
		if self.invoice:
			gstin = self.get_seller_gstin()
			credentials = next(d for d in self.e_invoice_settings.credentials if d.gstin == gstin)
		else:
			credentials = self.e_invoice_settings.credentials[0] if self.e_invoice_settings.credentials else None
		return credentials
	
	def get_seller_gstin(self):
		gstin = self.invoice.company_gstin or frappe.db.get_value('Address', self.invoice.company_address, 'gstin')
		if not gstin:
			frappe.throw(_('Cannot retrieve Company GSTIN. Please select company address with valid GSTIN.'))
		return gstin
	
	def get_auth_token(self):
		if time_diff_in_seconds(self.e_invoice_settings.token_expiry, now_datetime()) < 150.0:
			self.fetch_auth_token()
		
		return self.e_invoice_settings.auth_token
	
	def make_request(self, request_type, url, headers=None, data=None):
		if request_type == 'post':
			res = make_post_request(url, headers=headers, data=data)
		else:
			res = make_get_request(url, headers=headers, data=data)

		self.log_request(url, headers, data, res)
		return res
	
	def log_request(self, url, headers, data, res):
		headers.update({ 'password': self.credentials.password })
		request_log = frappe.get_doc({
			"doctype": "E Invoice Request Log",
			"user": frappe.session.user,
			"reference_invoice": self.invoice.name if self.invoice else None,
			"url": url,
			"headers": json.dumps(headers, indent=4) if headers else None,
			"data": json.dumps(data, indent=4) if isinstance(data, dict) else data,
			"response": json.dumps(res, indent=4) if res else None
		})
		request_log.insert(ignore_permissions=True)
		frappe.db.commit()

	def fetch_auth_token(self):
		headers = {
			'gspappid': frappe.conf.einvoice_client_id,
			'gspappsecret': frappe.conf.einvoice_client_secret
		}
		res = {}
		try:
			res = self.make_request('post', self.authenticate_url, headers)
			self.e_invoice_settings.auth_token = "{} {}".format(res.get('token_type'), res.get('access_token'))
			self.e_invoice_settings.token_expiry = add_to_date(None, seconds=res.get('expires_in'))
			self.e_invoice_settings.save()

		except Exception:
			self.log_error(res)
			self.raise_error(True)
	
	def get_headers(self):
		return {
			'content-type': 'application/json',
			'user_name': self.credentials.username,
			'password': self.credentials.get_password(),
			'gstin': self.credentials.gstin,
			'authorization': self.get_auth_token(),
			'requestid': str(base64.b64encode(os.urandom(18))),
		}

	def fetch_gstin_details(self, gstin):
		headers = self.get_headers()

		try:
			params = '?gstin={gstin}'.format(gstin=gstin)
			res = self.make_request('get', self.gstin_details_url + params, headers)
			if res.get('success'):
				return res.get('result')
			else:
				self.log_error(res)
				raise RequestFailed
		
		except RequestFailed:
			self.raise_error()

		except Exception:
			self.log_error()
			self.raise_error(True)
	
	@staticmethod
	def get_gstin_details(gstin):
		'''fetch and cache GSTIN details'''
		if not hasattr(frappe.local, 'gstin_cache'):
			frappe.local.gstin_cache = {}

		key = gstin
		gsp_connector = GSPConnector()
		details = gsp_connector.fetch_gstin_details(gstin)

		frappe.local.gstin_cache[key] = details
		frappe.cache().hset('gstin_cache', key, details)
		return details

	def generate_irn(self):
		headers = self.get_headers()
		einvoice = make_einvoice(self.invoice)
		data = json.dumps(einvoice, indent=4)

		try:
			res = self.make_request('post', self.generate_irn_url, headers, data)
			if res.get('success'):
				self.set_einvoice_data(res.get('result'))

			elif '2150' in res.get('message'):
				# IRN already generated but not updated in invoice
				# Extract the IRN from the response description and fetch irn details
				irn = res.get('result')[0].get('Desc').get('Irn')
				irn_details = self.get_irn_details(irn)
				if irn_details:
					self.set_einvoice_data(irn_details)
				else:
					raise RequestFailed('IRN has already been generated for the invoice but cannot fetch details for the it. \
						Contact ERPNext support to resolve the issue.')

			else:
				raise RequestFailed
		
		except RequestFailed:
			errors = self.sanitize_error_message(res.get('message'))
			self.raise_error(errors=errors)

		except Exception:
			self.log_error(data)
			self.raise_error(True)
	
	def get_irn_details(self, irn):
		headers = self.get_headers()

		try:
			params = '?irn={irn}'.format(irn=irn)
			res = self.make_request('get', self.irn_details_url + params, headers)
			if res.get('success'):
				return res.get('result')
			else:
				raise RequestFailed
		
		except RequestFailed:
			errors = self.sanitize_error_message(res.get('message'))
			self.raise_error(errors=errors)

		except Exception:
			self.log_error()
			self.raise_error(True)
	
	def cancel_irn(self, irn, reason, remark):
		headers = self.get_headers()
		data = json.dumps({
			'Irn': irn,
			'Cnlrsn': reason,
			'Cnlrem': remark
		}, indent=4)

		try:
			res = self.make_request('post', self.cancel_irn_url, headers, data)
			if res.get('success'):
				self.invoice.irn_cancelled = 1
				self.invoice.flags.updater_reference = {
					'doctype': self.invoice.doctype,
					'docname': self.invoice.name,
					'label': _('IRN Cancelled - {}').format(remark)
				}
				self.update_invoice()

			else:
				raise RequestFailed
		
		except RequestFailed:
			errors = self.sanitize_error_message(res.get('message'))
			self.raise_error(errors=errors)

		except Exception:
			self.log_error(data)
			self.raise_error(True)
	
	def generate_eway_bill(self, **kwargs):
		args = frappe._dict(kwargs)

		headers = self.get_headers()
		eway_bill_details = get_eway_bill_details(args)
		data = json.dumps({
			'Irn': args.irn,
			'Distance': cint(eway_bill_details.distance),
			'TransMode': eway_bill_details.mode_of_transport,
			'TransId': eway_bill_details.gstin,
			'TransName': eway_bill_details.transporter,
			'TrnDocDt': eway_bill_details.document_date,
			'TrnDocNo': eway_bill_details.document_name,
			'VehNo': eway_bill_details.vehicle_no,
			'VehType': eway_bill_details.vehicle_type
		}, indent=4)

		try:
			res = self.make_request('post', self.generate_ewaybill_url, headers, data)
			if res.get('success'):
				self.invoice.ewaybill = res.get('result').get('EwbNo')
				self.invoice.eway_bill_cancelled = 0
				self.invoice.update(args)
				self.invoice.flags.updater_reference = {
					'doctype': self.invoice.doctype,
					'docname': self.invoice.name,
					'label': _('E-Way Bill Generated')
				}
				self.update_invoice()

			else:
				raise RequestFailed

		except RequestFailed:
			errors = self.sanitize_error_message(res.get('message'))
			self.raise_error(errors=errors)

		except Exception:
			self.log_error(data)
			self.raise_error(True)
	
	def cancel_eway_bill(self, eway_bill, reason, remark):
		headers = self.get_headers()
		data = json.dumps({
			'ewbNo': eway_bill,
			'cancelRsnCode': reason,
			'cancelRmrk': remark
		}, indent=4)

		try:
			res = self.make_request('post', self.cancel_ewaybill_url, headers, data)
			if res.get('success'):
				self.invoice.ewaybill = ''
				self.invoice.eway_bill_cancelled = 1
				self.invoice.flags.updater_reference = {
					'doctype': self.invoice.doctype,
					'docname': self.invoice.name,
					'label': _('E-Way Bill Cancelled - {}').format(remark)
				}
				self.update_invoice()

			else:
				raise RequestFailed

		except RequestFailed:
			errors = self.sanitize_error_message(res.get('message'))
			self.raise_error(errors=errors)

		except Exception:
			self.log_error(data)
			self.raise_error(True)
	
	def sanitize_error_message(self, message):
		'''
			On validation errors, response message looks something like this:
			message = '2174 : For inter-state transaction, CGST and SGST amounts are not applicable; only IGST amount is applicable,
						3095 : Supplier GSTIN is inactive'
			we search for string between ':' to extract the error messages
			errors = [
				': For inter-state transaction, CGST and SGST amounts are not applicable; only IGST amount is applicable, 3095 ',
				': Test'
			]
			then we trim down the message by looping over errors
		'''
		errors = re.findall(': [^:]+', message)
		for idx, e in enumerate(errors):
			# remove colons
			errors[idx] = errors[idx].replace(':', '').strip()
			# if not last
			if idx != len(errors) - 1:
				# remove last 7 chars eg: ', 3095 '
				errors[idx] = errors[idx][:-6]

		return errors

	def log_error(self, data={}):
		if not isinstance(data, dict):
			data = json.loads(data)

		seperator = "--" * 50
		err_tb = traceback.format_exc()
		err_msg = str(sys.exc_info()[1])
		data = json.dumps(data, indent=4)

		message = "\n".join([
			"Error", err_msg, seperator,
			"Data:", data, seperator,
			"Exception:", err_tb
		])
		frappe.log_error(title=_('E Invoice Request Failed'), message=message)
	
	def raise_error(self, raise_exception=False, errors=[]):
		title = _('E Invoice Request Failed')
		if errors:
			frappe.throw(errors, title=title, as_list=1)
		else:
			link_to_error_list = '<a href="desk#List/Error Log/List?method=E Invoice Request Failed">Error Log</a>'
			frappe.msgprint(
				_('An error occurred while making e-invoicing request. Please check {} for more information.').format(link_to_error_list),
				title=title,
				raise_exception=raise_exception,
				indicator='red'
			)
	
	def set_einvoice_data(self, res):
		enc_signed_invoice = res.get('SignedInvoice')
		dec_signed_invoice = jwt.decode(enc_signed_invoice, verify=False)['data']

		self.invoice.irn = res.get('Irn')
		self.invoice.ewaybill = res.get('EwbNo')
		self.invoice.signed_einvoice = dec_signed_invoice
		self.invoice.signed_qr_code = res.get('SignedQRCode')

		self.attach_qrcode_image()

		self.invoice.flags.updater_reference = {
			'doctype': self.invoice.doctype,
			'docname': self.invoice.name,
			'label': _('IRN Generated')
		}
		self.update_invoice()
	
	def attach_qrcode_image(self):
		qrcode = self.invoice.signed_qr_code
		doctype = self.invoice.doctype
		docname = self.invoice.name

		_file = frappe.new_doc('File')
		_file.update({
			'file_name': f'QRCode_{docname}.png',
			'attached_to_doctype': doctype,
			'attached_to_name': docname,
			'content': 'qrcode',
			'is_private': 1
		})
		_file.insert()
		frappe.db.commit()
		url = qrcreate(qrcode, error='L')
		abs_file_path = os.path.abspath(_file.get_full_path())
		url.png(abs_file_path, scale=2, quiet_zone=1)

		self.invoice.qrcode_image = _file.file_url
	
	def update_invoice(self):
		self.invoice.flags.ignore_validate_update_after_submit = True
		self.invoice.flags.ignore_validate = True
		self.invoice.save()

@frappe.whitelist()
def get_einvoice(doctype, docname):
	invoice = frappe.get_doc(doctype, docname)
	return make_einvoice(invoice)

@frappe.whitelist()
def generate_irn(doctype, docname):
	gsp_connector = GSPConnector(doctype, docname)
	gsp_connector.generate_irn()

@frappe.whitelist()
def cancel_irn(doctype, docname, irn, reason, remark):
	gsp_connector = GSPConnector(doctype, docname)
	gsp_connector.cancel_irn(irn, reason, remark)

@frappe.whitelist()
def generate_eway_bill(doctype, docname, **kwargs):
	gsp_connector = GSPConnector(doctype, docname)
	gsp_connector.generate_eway_bill(**kwargs)

@frappe.whitelist()
def cancel_eway_bill(doctype, docname, eway_bill, reason, remark):
	gsp_connector = GSPConnector(doctype, docname)
	gsp_connector.cancel_eway_bill(eway_bill, reason, remark)<|MERGE_RESOLUTION|>--- conflicted
+++ resolved
@@ -84,7 +84,6 @@
 	))
 
 def get_party_details(address_name):
-<<<<<<< HEAD
 	d = frappe.get_all('Address', filters={'name': address_name}, fields=['*'])[0]
 
 	if (not d.gstin
@@ -102,36 +101,15 @@
 		)
 
 	if d.gst_state_number == 97:
-=======
-	address = frappe.get_all('Address', filters={'name': address_name}, fields=['*'])[0]
-	gstin = address.get('gstin')
-
-	gstin_details = get_gstin_details(gstin)
-	legal_name = gstin_details.get('LegalName') or gstin_details.get('TradeName')
-	location = gstin_details.get('AddrLoc') or address.get('city')
-	state_code = gstin_details.get('StateCode')
-	pincode = gstin_details.get('AddrPncd')
-	address_line1 = '{} {}'.format(gstin_details.get('AddrBno') or "", gstin_details.get('AddrFlno') or "")
-	address_line2 = '{} {}'.format(gstin_details.get('AddrBnm') or "", gstin_details.get('AddrSt') or "")
-
-	if state_code == 97:
->>>>>>> 112b3894
 		# according to einvoice standard
 		pincode = 999999
 
 	return frappe._dict(dict(
-<<<<<<< HEAD
 		gstin=d.gstin, legal_name=d.address_title,
 		location=d.city, pincode=d.pincode,
 		state_code=d.gst_state_number,
 		address_line1=d.address_line1,
 		address_line2=d.address_line2
-=======
-		gstin=gstin, legal_name=legal_name,
-		location=location, pincode=pincode,
-		state_code=state_code, address_line1=address_line1,
-		address_line2=address_line2
->>>>>>> 112b3894
 	))
 
 def get_gstin_details(gstin):
