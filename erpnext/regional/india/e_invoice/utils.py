--- conflicted
+++ resolved
@@ -23,11 +23,7 @@
 	invalid_doctype = doc.doctype != 'Sales Invoice'
 	invalid_supply_type = doc.get('gst_category') not in ['Registered Regular', 'SEZ', 'Overseas', 'Deemed Export']
 	company_transaction = doc.get('billing_address_gstin') == doc.get('company_gstin')
-<<<<<<< HEAD
 	no_taxes_applied = len(doc.get('taxes', [])) == 0
-=======
-	no_taxes_applied = len(doc.get('taxes')) == 0
->>>>>>> 85a2d277
 
 	if not einvoicing_enabled or invalid_doctype or invalid_supply_type or company_transaction or no_taxes_applied:
 		return
