# -*- coding: utf-8 -*-
# Copyright (c) 2020, Frappe Technologies Pvt. Ltd. and contributors
# For license information, please see license.txt

import base64
import io
import json
import os
import re
import sys
import traceback

import frappe
import jwt
import requests
from frappe import _, bold
from frappe.core.page.background_jobs.background_jobs import get_info
from frappe.integrations.utils import make_get_request, make_post_request
from frappe.utils.background_jobs import enqueue
from frappe.utils.data import (
	add_to_date,
	cint,
	cstr,
	flt,
	format_date,
	get_link_to_form,
	getdate,
	now_datetime,
	time_diff_in_hours,
	time_diff_in_seconds,
)
from frappe.utils.scheduler import is_scheduler_inactive
from pyqrcode import create as qrcreate

from erpnext.regional.india.utils import get_gst_accounts, get_place_of_supply


@frappe.whitelist()
def validate_eligibility(doc):
	if isinstance(doc, str):
		doc = json.loads(doc)

	invalid_doctype = doc.get("doctype") != "Sales Invoice"
	if invalid_doctype:
		return False

	einvoicing_enabled = cint(frappe.db.get_single_value("E Invoice Settings", "enable"))
	if not einvoicing_enabled:
		return False

	einvoicing_eligible_from = (
		frappe.db.get_single_value("E Invoice Settings", "applicable_from") or "2021-04-01"
	)
	if getdate(doc.get("posting_date")) < getdate(einvoicing_eligible_from):
		return False

	invalid_company = not frappe.db.get_value("E Invoice User", {"company": doc.get("company")})
	invalid_supply_type = doc.get("gst_category") not in [
		"Registered Regular",
		"Registered Composition",
		"SEZ",
		"Overseas",
		"Deemed Export",
	]
	company_transaction = doc.get("billing_address_gstin") == doc.get("company_gstin")

	# if export invoice, then taxes can be empty
	# invoice can only be ineligible if no taxes applied and is not an export invoice
	no_taxes_applied = not doc.get("taxes") and not doc.get("gst_category") == "Overseas"
	has_non_gst_item = any(d for d in doc.get("items", []) if d.get("is_non_gst"))

	if (
		invalid_company
		or invalid_supply_type
		or company_transaction
		or no_taxes_applied
		or has_non_gst_item
	):
		return False

	return True


def validate_einvoice_fields(doc):
	invoice_eligible = validate_eligibility(doc)

	if not invoice_eligible:
		return

	if doc.docstatus == 0 and doc._action == "save":
		if doc.irn:
			frappe.throw(_("You cannot edit the invoice after generating IRN"), title=_("Edit Not Allowed"))
		if len(doc.name) > 16:
			raise_document_name_too_long_error()

		doc.einvoice_status = "Pending"

	elif doc.docstatus == 1 and doc._action == "submit" and not doc.irn:
		frappe.throw(_("You must generate IRN before submitting the document."), title=_("Missing IRN"))

	elif doc.irn and doc.docstatus == 2 and doc._action == "cancel" and not doc.irn_cancelled:
		frappe.throw(
			_("You must cancel IRN before cancelling the document."), title=_("Cancel Not Allowed")
		)


def raise_document_name_too_long_error():
	title = _("Document ID Too Long")
	msg = _("As you have E-Invoicing enabled, to be able to generate IRN for this invoice")
	msg += ", "
	msg += _("document id {} exceed 16 letters.").format(bold(_("should not")))
	msg += "<br><br>"
	msg += _("You must {} your {} in order to have document id of {} length 16.").format(
		bold(_("modify")), bold(_("naming series")), bold(_("maximum"))
	)
	msg += _("Please account for ammended documents too.")
	frappe.throw(msg, title=title)


def read_json(name):
	file_path = os.path.join(os.path.dirname(__file__), "{name}.json".format(name=name))
	with open(file_path, "r") as f:
		return cstr(f.read())


def get_transaction_details(invoice):
	supply_type = ""
	if (
		invoice.gst_category == "Registered Regular" or invoice.gst_category == "Registered Composition"
	):
		supply_type = "B2B"
	elif invoice.gst_category == "SEZ":
		if invoice.export_type == "Without Payment of Tax":
			supply_type = "SEZWOP"
		else:
			supply_type = "SEZWP"
	elif invoice.gst_category == "Overseas":
		if invoice.export_type == "Without Payment of Tax":
			supply_type = "EXPWOP"
		else:
			supply_type = "EXPWP"
	elif invoice.gst_category == "Deemed Export":
		supply_type = "DEXP"

	if not supply_type:
		rr, rc, sez, overseas, export = (
			bold("Registered Regular"),
			bold("Registered Composition"),
			bold("SEZ"),
			bold("Overseas"),
			bold("Deemed Export"),
		)
		frappe.throw(
			_("GST category should be one of {}, {}, {}, {}, {}").format(rr, rc, sez, overseas, export),
			title=_("Invalid Supply Type"),
		)

	return frappe._dict(
		dict(tax_scheme="GST", supply_type=supply_type, reverse_charge=invoice.reverse_charge)
	)


def get_doc_details(invoice):
	if getdate(invoice.posting_date) < getdate("2021-01-01"):
		frappe.throw(
			_("IRN generation is not allowed for invoices dated before 1st Jan 2021"),
			title=_("Not Allowed"),
		)

	if invoice.is_return:
		invoice_type = "CRN"
	elif invoice.is_debit_note:
		invoice_type = "DBN"
	else:
		invoice_type = "INV"

	invoice_name = invoice.name
	invoice_date = format_date(invoice.posting_date, "dd/mm/yyyy")

	return frappe._dict(
		dict(invoice_type=invoice_type, invoice_name=invoice_name, invoice_date=invoice_date)
	)


def validate_address_fields(address, skip_gstin_validation):
	if (
		(not address.gstin and not skip_gstin_validation)
		or not address.city
		or not address.pincode
		or not address.address_title
		or not address.address_line1
		or not address.gst_state_number
	):

		frappe.throw(
			msg=_(
				"Address Lines, City, Pincode, GSTIN are mandatory for address {}. Please set them and try again."
			).format(address.name),
			title=_("Missing Address Fields"),
		)

	if address.address_line2 and len(address.address_line2) < 2:
		# to prevent "The field Address 2 must be a string with a minimum length of 3 and a maximum length of 100"
		address.address_line2 = ""


def get_party_details(address_name, skip_gstin_validation=False):
	addr = frappe.get_doc("Address", address_name)

	validate_address_fields(addr, skip_gstin_validation)

	if addr.gst_state_number == 97:
		# according to einvoice standard
		addr.pincode = 999999

	party_address_details = frappe._dict(
		dict(
			legal_name=sanitize_for_json(addr.address_title),
			location=sanitize_for_json(addr.city),
			pincode=addr.pincode,
			gstin=addr.gstin,
			state_code=addr.gst_state_number,
			address_line1=sanitize_for_json(addr.address_line1),
			address_line2=sanitize_for_json(addr.address_line2),
		)
	)

	return party_address_details


def get_overseas_address_details(address_name):
	address_title, address_line1, address_line2, city = frappe.db.get_value(
		"Address", address_name, ["address_title", "address_line1", "address_line2", "city"]
	)

	if not address_title or not address_line1 or not city:
		frappe.throw(
			msg=_(
				"Address lines and city is mandatory for address {}. Please set them and try again."
			).format(get_link_to_form("Address", address_name)),
			title=_("Missing Address Fields"),
		)

	return frappe._dict(
		dict(
			gstin="URP",
			legal_name=sanitize_for_json(address_title),
			location=city,
			address_line1=sanitize_for_json(address_line1),
			address_line2=sanitize_for_json(address_line2),
			pincode=999999,
			state_code=96,
			place_of_supply=96,
		)
	)


def get_item_list(invoice):
	item_list = []

	for d in invoice.items:
		einvoice_item_schema = read_json("einv_item_template")
		item = frappe._dict({})
		item.update(d.as_dict())

		item.sr_no = d.idx
		item.description = sanitize_for_json(d.item_name)

		item.qty = abs(item.qty)
		if flt(item.qty) != 0.0:
			item.unit_rate = abs(item.taxable_value / item.qty)
		else:
			item.unit_rate = abs(item.taxable_value)
		item.gross_amount = abs(item.taxable_value)
		item.taxable_value = abs(item.taxable_value)
		item.discount_amount = 0

		item.is_service_item = "Y" if item.gst_hsn_code and item.gst_hsn_code[:2] == "99" else "N"
		item.serial_no = ""

		item = update_item_taxes(invoice, item)

		item.total_value = abs(
			item.taxable_value
			+ item.igst_amount
			+ item.sgst_amount
			+ item.cgst_amount
			+ item.cess_amount
			+ item.cess_nadv_amount
			+ item.other_charges
		)
		einv_item = einvoice_item_schema.format(item=item)
		item_list.append(einv_item)

	return ", ".join(item_list)


def update_item_taxes(invoice, item):
	gst_accounts = get_gst_accounts(invoice.company)
	gst_accounts_list = [d for accounts in gst_accounts.values() for d in accounts if d]

	for attr in [
		"tax_rate",
		"cess_rate",
		"cess_nadv_amount",
		"cgst_amount",
		"sgst_amount",
		"igst_amount",
		"cess_amount",
		"cess_nadv_amount",
		"other_charges",
	]:
		item[attr] = 0

	for t in invoice.taxes:
		is_applicable = t.tax_amount and t.account_head in gst_accounts_list
		if is_applicable:
			# this contains item wise tax rate & tax amount (incl. discount)
			item_tax_detail = json.loads(t.item_wise_tax_detail).get(item.item_code or item.item_name)

			item_tax_rate = item_tax_detail[0]
			# item tax amount excluding discount amount
			item_tax_amount = (item_tax_rate / 100) * item.taxable_value

			if t.account_head in gst_accounts.cess_account:
				item_tax_amount_after_discount = item_tax_detail[1]
				if t.charge_type == "On Item Quantity":
					item.cess_nadv_amount += abs(item_tax_amount_after_discount)
				else:
					item.cess_rate += item_tax_rate
					item.cess_amount += abs(item_tax_amount_after_discount)

			for tax_type in ["igst", "cgst", "sgst", "utgst"]:
				if t.account_head in gst_accounts[f"{tax_type}_account"]:
					item.tax_rate += item_tax_rate
					if tax_type == "utgst":
						# utgst taxes are reported same as sgst tax
						item["sgst_amount"] += abs(item_tax_amount)
					else:
						item[f"{tax_type}_amount"] += abs(item_tax_amount)
		else:
			# TODO: other charges per item
			pass

	return item


def get_invoice_value_details(invoice):
	invoice_value_details = frappe._dict(dict())
	invoice_value_details.base_total = abs(sum([i.taxable_value for i in invoice.get("items")]))
	invoice_value_details.invoice_discount_amt = 0

	invoice_value_details.round_off = invoice.base_rounding_adjustment
	invoice_value_details.base_grand_total = abs(invoice.base_rounded_total) or abs(
		invoice.base_grand_total
	)
	invoice_value_details.grand_total = abs(invoice.rounded_total) or abs(invoice.grand_total)

	invoice_value_details = update_invoice_taxes(invoice, invoice_value_details)

	return invoice_value_details


def update_invoice_taxes(invoice, invoice_value_details):
	gst_accounts = get_gst_accounts(invoice.company)
	gst_accounts_list = [d for accounts in gst_accounts.values() for d in accounts if d]

	invoice_value_details.total_cgst_amt = 0
	invoice_value_details.total_sgst_amt = 0
	invoice_value_details.total_igst_amt = 0
	invoice_value_details.total_cess_amt = 0
	invoice_value_details.total_other_charges = 0
	considered_rows = []

	for t in invoice.taxes:
		tax_amount = t.base_tax_amount_after_discount_amount
		if t.account_head in gst_accounts_list:
			if t.account_head in gst_accounts.cess_account:
				# using after discount amt since item also uses after discount amt for cess calc
				invoice_value_details.total_cess_amt += abs(t.base_tax_amount_after_discount_amount)

			for tax_type in ["igst", "cgst", "sgst", "utgst"]:
				if t.account_head in gst_accounts[f"{tax_type}_account"]:
					if tax_type == "utgst":
						invoice_value_details["total_sgst_amt"] += abs(tax_amount)
					else:
						invoice_value_details[f"total_{tax_type}_amt"] += abs(tax_amount)

				update_other_charges(t, invoice_value_details, gst_accounts_list, invoice, considered_rows)

		else:
			invoice_value_details.total_other_charges += abs(tax_amount)

	return invoice_value_details


def update_other_charges(
	tax_row, invoice_value_details, gst_accounts_list, invoice, considered_rows
):
	prev_row_id = cint(tax_row.row_id) - 1
	if tax_row.account_head in gst_accounts_list and prev_row_id not in considered_rows:
		if tax_row.charge_type == "On Previous Row Amount":
			amount = invoice.get("taxes")[prev_row_id].tax_amount_after_discount_amount
			invoice_value_details.total_other_charges -= abs(amount)
			considered_rows.append(prev_row_id)
		if tax_row.charge_type == "On Previous Row Total":
			amount = invoice.get("taxes")[prev_row_id].base_total - invoice.base_net_total
			invoice_value_details.total_other_charges -= abs(amount)
			considered_rows.append(prev_row_id)


def get_payment_details(invoice):
	payee_name = invoice.company
	mode_of_payment = ""
	paid_amount = invoice.base_paid_amount
	outstanding_amount = invoice.outstanding_amount

	return frappe._dict(
		dict(
			payee_name=payee_name,
			mode_of_payment=mode_of_payment,
			paid_amount=paid_amount,
			outstanding_amount=outstanding_amount,
		)
	)


def get_return_doc_reference(invoice):
	invoice_date = frappe.db.get_value("Sales Invoice", invoice.return_against, "posting_date")
	return frappe._dict(
		dict(invoice_name=invoice.return_against, invoice_date=format_date(invoice_date, "dd/mm/yyyy"))
	)


def get_eway_bill_details(invoice):
	if invoice.is_return:
		frappe.throw(
			_(
				"E-Way Bill cannot be generated for Credit Notes & Debit Notes. Please clear fields in the Transporter Section of the invoice."
			),
			title=_("Invalid Fields"),
		)

	mode_of_transport = {"": "", "Road": "1", "Air": "2", "Rail": "3", "Ship": "4"}
	vehicle_type = {"Regular": "R", "Over Dimensional Cargo (ODC)": "O"}

	return frappe._dict(
		dict(
			gstin=invoice.gst_transporter_id,
			name=invoice.transporter_name,
			mode_of_transport=mode_of_transport[invoice.mode_of_transport or ""] or None,
			distance=invoice.distance or 0,
			document_name=invoice.lr_no,
			document_date=format_date(invoice.lr_date, "dd/mm/yyyy"),
			vehicle_no=invoice.vehicle_no,
			vehicle_type=vehicle_type[invoice.gst_vehicle_type],
		)
	)


def validate_mandatory_fields(invoice):
	if not invoice.company_address:
		frappe.throw(
			_(
				"Company Address is mandatory to fetch company GSTIN details. Please set Company Address and try again."
			),
			title=_("Missing Fields"),
		)
	if not invoice.customer_address:
		frappe.throw(
			_(
				"Customer Address is mandatory to fetch customer GSTIN details. Please set Company Address and try again."
			),
			title=_("Missing Fields"),
		)
	if not frappe.db.get_value("Address", invoice.company_address, "gstin"):
		frappe.throw(
			_(
				"GSTIN is mandatory to fetch company GSTIN details. Please enter GSTIN in selected company address."
			),
			title=_("Missing Fields"),
		)
	if invoice.gst_category != "Overseas" and not frappe.db.get_value(
		"Address", invoice.customer_address, "gstin"
	):
		frappe.throw(
			_(
				"GSTIN is mandatory to fetch customer GSTIN details. Please enter GSTIN in selected customer address."
			),
			title=_("Missing Fields"),
		)


def validate_totals(einvoice):
	item_list = einvoice["ItemList"]
	value_details = einvoice["ValDtls"]

	total_item_ass_value = 0
	total_item_cgst_value = 0
	total_item_sgst_value = 0
	total_item_igst_value = 0
	total_item_value = 0
	for item in item_list:
		total_item_ass_value += flt(item["AssAmt"])
		total_item_cgst_value += flt(item["CgstAmt"])
		total_item_sgst_value += flt(item["SgstAmt"])
		total_item_igst_value += flt(item["IgstAmt"])
		total_item_value += flt(item["TotItemVal"])

		if (
			abs(flt(item["AssAmt"]) * flt(item["GstRt"]) / 100)
			- (flt(item["CgstAmt"]) + flt(item["SgstAmt"]) + flt(item["IgstAmt"]))
			> 1
		):
			frappe.throw(
				_(
					"Row #{}: GST rate is invalid. Please remove tax rows with zero tax amount from taxes table."
				).format(item.idx)
			)

	if abs(flt(value_details["AssVal"]) - total_item_ass_value) > 1:
		frappe.throw(
			_(
				"Total Taxable Value of the items is not equal to the Invoice Net Total. Please check item taxes / discounts for any correction."
			)
		)

	if (
		abs(
			flt(value_details["CgstVal"])
			+ flt(value_details["SgstVal"])
			- total_item_cgst_value
			- total_item_sgst_value
		)
		> 1
	):
		frappe.throw(
			_(
				"CGST + SGST value of the items is not equal to total CGST + SGST value. Please review taxes for any correction."
			)
		)

	if abs(flt(value_details["IgstVal"]) - total_item_igst_value) > 1:
		frappe.throw(
			_(
				"IGST value of all items is not equal to total IGST value. Please review taxes for any correction."
			)
		)

	if (
		abs(
			flt(value_details["TotInvVal"])
			+ flt(value_details["Discount"])
			- flt(value_details["OthChrg"])
			- flt(value_details["RndOffAmt"])
			- total_item_value
		)
		> 1
	):
		frappe.throw(
			_(
				"Total Value of the items is not equal to the Invoice Grand Total. Please check item taxes / discounts for any correction."
			)
		)

	calculated_invoice_value = (
		flt(value_details["AssVal"])
		+ flt(value_details["CgstVal"])
		+ flt(value_details["SgstVal"])
		+ flt(value_details["IgstVal"])
		+ flt(value_details["CesVal"])
		+ flt(value_details["OthChrg"])
		+ flt(value_details["RndOffAmt"])
		- flt(value_details["Discount"])
	)

	if abs(flt(value_details["TotInvVal"]) - calculated_invoice_value) > 1:
		frappe.throw(
			_(
				"Total Item Value + Taxes - Discount is not equal to the Invoice Grand Total. Please check taxes / discounts for any correction."
			)
		)


def make_einvoice(invoice):
	validate_mandatory_fields(invoice)

	schema = read_json("einv_template")

	transaction_details = get_transaction_details(invoice)
	item_list = get_item_list(invoice)
	doc_details = get_doc_details(invoice)
	invoice_value_details = get_invoice_value_details(invoice)
	seller_details = get_party_details(invoice.company_address)

	if invoice.gst_category == "Overseas":
		buyer_details = get_overseas_address_details(invoice.customer_address)
	else:
		buyer_details = get_party_details(invoice.customer_address)
		place_of_supply = get_place_of_supply(invoice, invoice.doctype)
		if place_of_supply:
			place_of_supply = place_of_supply.split("-")[0]
		else:
			place_of_supply = sanitize_for_json(invoice.billing_address_gstin)[:2]
		buyer_details.update(dict(place_of_supply=place_of_supply))

	seller_details.update(dict(legal_name=invoice.company))
	buyer_details.update(dict(legal_name=invoice.customer_name or invoice.customer))

	shipping_details = payment_details = prev_doc_details = eway_bill_details = frappe._dict({})
	if invoice.shipping_address_name and invoice.customer_address != invoice.shipping_address_name:
		if invoice.gst_category == "Overseas":
			shipping_details = get_overseas_address_details(invoice.shipping_address_name)
		else:
			shipping_details = get_party_details(invoice.shipping_address_name, skip_gstin_validation=True)

	dispatch_details = frappe._dict({})
	if invoice.dispatch_address_name:
		dispatch_details = get_party_details(invoice.dispatch_address_name, skip_gstin_validation=True)

	if invoice.is_pos and invoice.base_paid_amount:
		payment_details = get_payment_details(invoice)

	if invoice.is_return and invoice.return_against:
		prev_doc_details = get_return_doc_reference(invoice)

	if invoice.transporter and not invoice.is_return:
		eway_bill_details = get_eway_bill_details(invoice)

	# not yet implemented
	period_details = export_details = frappe._dict({})

	einvoice = schema.format(
		transaction_details=transaction_details,
		doc_details=doc_details,
		dispatch_details=dispatch_details,
		seller_details=seller_details,
		buyer_details=buyer_details,
		shipping_details=shipping_details,
		item_list=item_list,
		invoice_value_details=invoice_value_details,
		payment_details=payment_details,
		period_details=period_details,
		prev_doc_details=prev_doc_details,
		export_details=export_details,
		eway_bill_details=eway_bill_details,
	)

	try:
		einvoice = safe_json_load(einvoice)
		einvoice = santize_einvoice_fields(einvoice)
	except Exception:
		show_link_to_error_log(invoice, einvoice)

	try:
		validate_totals(einvoice)
	except Exception:
		log_error(einvoice)
		raise

	return einvoice


def show_link_to_error_log(invoice, einvoice):
	err_log = log_error(einvoice)
	link_to_error_log = get_link_to_form("Error Log", err_log.name, "Error Log")
	frappe.throw(
		_(
			"An error occurred while creating e-invoice for {}. Please check {} for more information."
		).format(invoice.name, link_to_error_log),
		title=_("E Invoice Creation Failed"),
	)


def log_error(data=None):
	if isinstance(data, str):
		data = json.loads(data)

	seperator = "--" * 50
	err_tb = traceback.format_exc()
	err_msg = str(sys.exc_info()[1])
	data = json.dumps(data, indent=4)

	message = "\n".join(["Error", err_msg, seperator, "Data:", data, seperator, "Exception:", err_tb])
	return frappe.log_error(title=_("E Invoice Request Failed"), message=message)


def santize_einvoice_fields(einvoice):
	int_fields = ["Pin", "Distance", "CrDay"]
	float_fields = [
		"Qty",
		"FreeQty",
		"UnitPrice",
		"TotAmt",
		"Discount",
		"PreTaxVal",
		"AssAmt",
		"GstRt",
		"IgstAmt",
		"CgstAmt",
		"SgstAmt",
		"CesRt",
		"CesAmt",
		"CesNonAdvlAmt",
		"StateCesRt",
		"StateCesAmt",
		"StateCesNonAdvlAmt",
		"OthChrg",
		"TotItemVal",
		"AssVal",
		"CgstVal",
		"SgstVal",
		"IgstVal",
		"CesVal",
		"StCesVal",
		"Discount",
		"OthChrg",
		"RndOffAmt",
		"TotInvVal",
		"TotInvValFc",
		"PaidAmt",
		"PaymtDue",
		"ExpDuty",
	]
	copy = einvoice.copy()
	for key, value in copy.items():
		if isinstance(value, list):
			for idx, d in enumerate(value):
				santized_dict = santize_einvoice_fields(d)
				if santized_dict:
					einvoice[key][idx] = santized_dict
				else:
					einvoice[key].pop(idx)

			if not einvoice[key]:
				einvoice.pop(key, None)

		elif isinstance(value, dict):
			santized_dict = santize_einvoice_fields(value)
			if santized_dict:
				einvoice[key] = santized_dict
			else:
				einvoice.pop(key, None)

		elif not value or value == "None":
			einvoice.pop(key, None)

		elif key in float_fields:
			einvoice[key] = flt(value, 2)

		elif key in int_fields:
			einvoice[key] = cint(value)

	return einvoice


def safe_json_load(json_string):
	try:
		return json.loads(json_string)
	except json.JSONDecodeError as e:
		# print a snippet of 40 characters around the location where error occured
		pos = e.pos
		start, end = max(0, pos - 20), min(len(json_string) - 1, pos + 20)
		snippet = json_string[start:end]
		frappe.throw(
			_(
				"Error in input data. Please check for any special characters near following input: <br> {}"
			).format(snippet)
		)


class RequestFailed(Exception):
	pass


class CancellationNotAllowed(Exception):
	pass


class GSPConnector:
	def __init__(self, doctype=None, docname=None):
		self.doctype = doctype
		self.docname = docname

		self.set_invoice()
		self.set_credentials()

		# authenticate url is same for sandbox & live
		self.authenticate_url = "https://gsp.adaequare.com/gsp/authenticate?grant_type=token"
		self.base_url = (
			"https://gsp.adaequare.com"
			if not self.e_invoice_settings.sandbox_mode
			else "https://gsp.adaequare.com/test"
		)

		self.cancel_irn_url = self.base_url + "/enriched/ei/api/invoice/cancel"
		self.irn_details_url = self.base_url + "/enriched/ei/api/invoice/irn"
		self.generate_irn_url = self.base_url + "/enriched/ei/api/invoice"
		self.gstin_details_url = self.base_url + "/enriched/ei/api/master/gstin"
		self.cancel_ewaybill_url = self.base_url + "/enriched/ei/api/ewayapi"
		self.generate_ewaybill_url = self.base_url + "/enriched/ei/api/ewaybill"
		self.get_qrcode_url = self.base_url + "/enriched/ei/others/qr/image"

	def set_invoice(self):
		self.invoice = None
		if self.doctype and self.docname:
			self.invoice = frappe.get_cached_doc(self.doctype, self.docname)

	def set_credentials(self):
		self.e_invoice_settings = frappe.get_cached_doc("E Invoice Settings")

		if not self.e_invoice_settings.enable:
			frappe.throw(
				_("E-Invoicing is disabled. Please enable it from {} to generate e-invoices.").format(
					get_link_to_form("E Invoice Settings", "E Invoice Settings")
				)
			)

		if self.invoice:
			gstin = self.get_seller_gstin()
			credentials_for_gstin = [d for d in self.e_invoice_settings.credentials if d.gstin == gstin]
			if credentials_for_gstin:
				self.credentials = credentials_for_gstin[0]
			else:
				frappe.throw(
					_(
						"Cannot find e-invoicing credentials for selected Company GSTIN. Please check E-Invoice Settings"
					)
				)
		else:
			self.credentials = (
				self.e_invoice_settings.credentials[0] if self.e_invoice_settings.credentials else None
			)

	def get_seller_gstin(self):
		gstin = frappe.db.get_value("Address", self.invoice.company_address, "gstin")
		if not gstin:
			frappe.throw(
				_("Cannot retrieve Company GSTIN. Please select company address with valid GSTIN.")
			)
		return gstin

	def get_auth_token(self):
		if time_diff_in_seconds(self.e_invoice_settings.token_expiry, now_datetime()) < 150.0:
			self.fetch_auth_token()

		return self.e_invoice_settings.auth_token

	def make_request(self, request_type, url, headers=None, data=None):
		try:
			if request_type == "post":
				res = make_post_request(url, headers=headers, data=data)
			else:
				res = make_get_request(url, headers=headers, data=data)

		except requests.exceptions.HTTPError as e:
			if e.response.status_code in [401, 403] and not hasattr(self, "token_auto_refreshed"):
				self.auto_refresh_token()
				headers = self.get_headers()
				return self.make_request(request_type, url, headers, data)

		self.log_request(url, headers, data, res)
		return res

	def auto_refresh_token(self):
		self.token_auto_refreshed = True
		self.fetch_auth_token()

	def log_request(self, url, headers, data, res):
		headers.update({"password": self.credentials.password})
		request_log = frappe.get_doc(
			{
				"doctype": "E Invoice Request Log",
				"user": frappe.session.user,
				"reference_invoice": self.invoice.name if self.invoice else None,
				"url": url,
				"headers": json.dumps(headers, indent=4) if headers else None,
				"data": json.dumps(data, indent=4) if isinstance(data, dict) else data,
				"response": json.dumps(res, indent=4) if res else None,
			}
		)
		request_log.save(ignore_permissions=True)

		if (self.invoice.doctype, self.invoice.name) not in frappe.flags.currently_saving:
			# prevent commit if triggered from hooks on submit/cancel
			frappe.db.commit()

	def get_client_credentials(self):
		if self.e_invoice_settings.client_id and self.e_invoice_settings.client_secret:
			return self.e_invoice_settings.client_id, self.e_invoice_settings.get_password("client_secret")

		return frappe.conf.einvoice_client_id, frappe.conf.einvoice_client_secret

	def fetch_auth_token(self):
		client_id, client_secret = self.get_client_credentials()
		headers = {"gspappid": client_id, "gspappsecret": client_secret}
		res = {}
		try:
			res = self.make_request("post", self.authenticate_url, headers)
			self.e_invoice_settings.auth_token = "{} {}".format(
				res.get("token_type"), res.get("access_token")
			)
			self.e_invoice_settings.token_expiry = add_to_date(None, seconds=res.get("expires_in"))
			self.e_invoice_settings.save(ignore_permissions=True)
			self.e_invoice_settings.reload()

		except Exception:
			log_error(res)
			self.raise_error(True)

	def get_headers(self):
		return {
			"content-type": "application/json",
			"user_name": self.credentials.username,
			"password": self.credentials.get_password(),
			"gstin": self.credentials.gstin,
			"authorization": self.get_auth_token(),
			"requestid": str(base64.b64encode(os.urandom(18))),
		}

	def fetch_gstin_details(self, gstin):
		headers = self.get_headers()

		try:
			params = "?gstin={gstin}".format(gstin=gstin)
			res = self.make_request("get", self.gstin_details_url + params, headers)
			if res.get("success"):
				return res.get("result")
			else:
				log_error(res)
				raise RequestFailed

		except RequestFailed:
			self.raise_error()

		except Exception:
			log_error()
			self.raise_error(True)

	@staticmethod
	def get_gstin_details(gstin):
		"""fetch and cache GSTIN details"""
		if not hasattr(frappe.local, "gstin_cache"):
			frappe.local.gstin_cache = {}

		key = gstin
		gsp_connector = GSPConnector()
		details = gsp_connector.fetch_gstin_details(gstin)

		frappe.local.gstin_cache[key] = details
		frappe.cache().hset("gstin_cache", key, details)
		return details

	def generate_irn(self):
		data = {}
		try:
			headers = self.get_headers()
			einvoice = make_einvoice(self.invoice)
			data = json.dumps(einvoice, indent=4)
			res = self.make_request("post", self.generate_irn_url, headers, data)

			if res.get("success"):
				self.set_einvoice_data(res.get("result"))

			elif "2150" in res.get("message"):
				# IRN already generated but not updated in invoice
				# Extract the IRN from the response description and fetch irn details
				irn = res.get("result")[0].get("Desc").get("Irn")
				irn_details = self.get_irn_details(irn)
				if irn_details:
					self.set_einvoice_data(irn_details)
				else:
					raise RequestFailed(
						"IRN has already been generated for the invoice but cannot fetch details for the it. \
						Contact ERPNext support to resolve the issue."
					)

			else:
				raise RequestFailed

		except RequestFailed:
			errors = self.sanitize_error_message(res.get("message"))
			self.set_failed_status(errors=errors)
			self.raise_error(errors=errors)

		except Exception as e:
			self.set_failed_status(errors=str(e))
			log_error(data)
			self.raise_error(True)

	@staticmethod
	def bulk_generate_irn(invoices):
		gsp_connector = GSPConnector()
		gsp_connector.doctype = "Sales Invoice"

		failed = []

		for invoice in invoices:
			try:
				gsp_connector.docname = invoice
				gsp_connector.set_invoice()
				gsp_connector.set_credentials()
				gsp_connector.generate_irn()

			except Exception as e:
				failed.append({"docname": invoice, "message": str(e)})

		return failed

	def fetch_and_attach_qrcode_from_irn(self):
		qrcode = self.get_qrcode_from_irn(self.invoice.irn)
		if qrcode:
			qrcode_file = self.create_qr_code_file(qrcode)
			frappe.db.set_value("Sales Invoice", self.invoice.name, "qrcode_image", qrcode_file.file_url)
			frappe.msgprint(_("QR Code attached to the invoice"), alert=True)
		else:
			frappe.msgprint(_("QR Code not found for the IRN"), alert=True)

	def get_qrcode_from_irn(self, irn):
		import requests

		headers = self.get_headers()
		headers.update({"width": "215", "height": "215", "imgtype": "jpg", "irn": irn})

		try:
			# using requests.get instead of make_request to avoid parsing the response
			res = requests.get(self.get_qrcode_url, headers=headers)
			self.log_request(self.get_qrcode_url, headers, None, None)
			if res.status_code == 200:
				return res.content
			else:
				raise RequestFailed(str(res.content, "utf-8"))

		except RequestFailed as e:
			self.raise_error(errors=str(e))

		except Exception:
			log_error()
			self.raise_error()

	def get_irn_details(self, irn):
		headers = self.get_headers()

		try:
			params = "?irn={irn}".format(irn=irn)
			res = self.make_request("get", self.irn_details_url + params, headers)
			if res.get("success"):
				return res.get("result")
			else:
				raise RequestFailed

		except RequestFailed:
			errors = self.sanitize_error_message(res.get("message"))
			self.raise_error(errors=errors)

		except Exception:
			log_error()
			self.raise_error(True)

	def cancel_irn(self, irn, reason, remark):
		data, res = {}, {}
		try:
			# validate cancellation
			if time_diff_in_hours(now_datetime(), self.invoice.ack_date) > 24:
				frappe.throw(
					_("E-Invoice cannot be cancelled after 24 hours of IRN generation."),
					title=_("Not Allowed"),
					exc=CancellationNotAllowed,
				)
			if not irn:
				frappe.throw(
					_("IRN not found. You must generate IRN before cancelling."),
					title=_("Not Allowed"),
					exc=CancellationNotAllowed,
				)

			headers = self.get_headers()
			data = json.dumps({"Irn": irn, "Cnlrsn": reason, "Cnlrem": remark}, indent=4)

			res = self.make_request("post", self.cancel_irn_url, headers, data)
			if res.get("success") or "9999" in res.get("message"):
				self.invoice.irn_cancelled = 1
				self.invoice.irn_cancel_date = res.get("result")["CancelDate"] if res.get("result") else ""
				self.invoice.einvoice_status = "Cancelled"
				self.invoice.flags.updater_reference = {
					"doctype": self.invoice.doctype,
					"docname": self.invoice.name,
					"label": _("IRN Cancelled - {}").format(remark),
				}
				self.update_invoice()

			else:
				raise RequestFailed

		except RequestFailed:
			errors = self.sanitize_error_message(res.get("message"))
			self.set_failed_status(errors=errors)
			self.raise_error(errors=errors)

		except CancellationNotAllowed as e:
			self.set_failed_status(errors=str(e))
			self.raise_error(errors=str(e))

		except Exception as e:
			self.set_failed_status(errors=str(e))
			log_error(data)
			self.raise_error(True)

	@staticmethod
	def bulk_cancel_irn(invoices, reason, remark):
		gsp_connector = GSPConnector()
		gsp_connector.doctype = "Sales Invoice"

		failed = []

		for invoice in invoices:
			try:
				gsp_connector.docname = invoice
				gsp_connector.set_invoice()
				gsp_connector.set_credentials()
				irn = gsp_connector.invoice.irn
				gsp_connector.cancel_irn(irn, reason, remark)

			except Exception as e:
				failed.append({"docname": invoice, "message": str(e)})

		return failed

	def generate_eway_bill(self, **kwargs):
		args = frappe._dict(kwargs)

		headers = self.get_headers()
		eway_bill_details = get_eway_bill_details(args)
		data = json.dumps(
			{
				"Irn": args.irn,
				"Distance": cint(eway_bill_details.distance),
				"TransMode": eway_bill_details.mode_of_transport,
				"TransId": eway_bill_details.gstin,
				"TransName": eway_bill_details.name,
				"TrnDocDt": eway_bill_details.document_date,
				"TrnDocNo": eway_bill_details.document_name,
				"VehNo": eway_bill_details.vehicle_no,
				"VehType": eway_bill_details.vehicle_type,
			},
			indent=4,
		)

		try:
			res = self.make_request("post", self.generate_ewaybill_url, headers, data)
			if res.get("success"):
				self.invoice.ewaybill = res.get("result").get("EwbNo")
				self.invoice.eway_bill_validity = res.get("result").get("EwbValidTill")
				self.invoice.eway_bill_cancelled = 0
				self.invoice.update(args)
				if res.get("info"):
					info = res.get("info")
					# when we have more features (responses) in eway bill, we can add them using below forloop.
					for msg in info:
						if msg.get("InfCd") == "EWBPPD":
							pin_to_pin_distance = int(re.search(r"\d+", msg.get("Desc")).group())
							frappe.msgprint(
								_("Auto Calculated Distance is {} KM.").format(str(pin_to_pin_distance)),
								title="Notification",
								indicator="green",
								alert=True,
							)
							self.invoice.distance = flt(pin_to_pin_distance)
				self.invoice.flags.updater_reference = {
					"doctype": self.invoice.doctype,
					"docname": self.invoice.name,
					"label": _("E-Way Bill Generated"),
				}
				self.update_invoice()

			else:
				raise RequestFailed

		except RequestFailed:
			errors = self.sanitize_error_message(res.get("message"))
			self.raise_error(errors=errors)

		except Exception:
			log_error(data)
			self.raise_error(True)

	def cancel_eway_bill(self, eway_bill, reason, remark):
		headers = self.get_headers()
		data = json.dumps({"ewbNo": eway_bill, "cancelRsnCode": reason, "cancelRmrk": remark}, indent=4)
		headers["username"] = headers["user_name"]
		try:
			res = self.make_request("post", self.cancel_ewaybill_url, headers, data)
			if res.get("success"):
				self.invoice.ewaybill = ""
				self.invoice.eway_bill_cancelled = 1
				self.invoice.flags.updater_reference = {
					"doctype": self.invoice.doctype,
					"docname": self.invoice.name,
					"label": _("E-Way Bill Cancelled - {}").format(remark),
				}
				self.update_invoice()

			else:
				raise RequestFailed

		except RequestFailed:
			errors = self.sanitize_error_message(res.get("message"))
			self.raise_error(errors=errors)

		except Exception:
			log_error(data)
			self.raise_error(True)

	def sanitize_error_message(self, message):
		"""
		On validation errors, response message looks something like this:
		message = '2174 : For inter-state transaction, CGST and SGST amounts are not applicable; only IGST amount is applicable,
		                        3095 : Supplier GSTIN is inactive'
		we search for string between ':' to extract the error messages
		errors = [
		        ': For inter-state transaction, CGST and SGST amounts are not applicable; only IGST amount is applicable, 3095 ',
		        ': Test'
		]
		then we trim down the message by looping over errors
		"""
		if not message:
			return []

		errors = re.findall(": [^:]+", message)
		for idx, e in enumerate(errors):
			# remove colons
			errors[idx] = errors[idx].replace(":", "").strip()
			# if not last
			if idx != len(errors) - 1:
				# remove last 7 chars eg: ', 3095 '
				errors[idx] = errors[idx][:-6]

		return errors

	def raise_error(self, raise_exception=False, errors=None):
		title = _("E Invoice Request Failed")
		if errors:
			frappe.throw(errors, title=title, as_list=1)
		else:
			link_to_error_list = '<a href="/app/error-log" target="_blank">Error Log</a>'
			frappe.msgprint(
				_(
					"An error occurred while making e-invoicing request. Please check {} for more information."
				).format(link_to_error_list),
				title=title,
				raise_exception=raise_exception,
				indicator="red",
			)

	def set_einvoice_data(self, res):
		enc_signed_invoice = res.get("SignedInvoice")
		dec_signed_invoice = jwt.decode(enc_signed_invoice, options={"verify_signature": False})["data"]

		self.invoice.irn = res.get("Irn")
		self.invoice.ewaybill = res.get("EwbNo")
		self.invoice.eway_bill_validity = res.get("EwbValidTill")
		self.invoice.ack_no = res.get("AckNo")
		self.invoice.ack_date = res.get("AckDt")
		self.invoice.signed_einvoice = dec_signed_invoice
		self.invoice.ack_no = res.get("AckNo")
		self.invoice.ack_date = res.get("AckDt")
		self.invoice.signed_qr_code = res.get("SignedQRCode")
		self.invoice.einvoice_status = "Generated"

		self.attach_qrcode_image()

		self.invoice.flags.updater_reference = {
			"doctype": self.invoice.doctype,
			"docname": self.invoice.name,
			"label": _("IRN Generated"),
		}
		self.update_invoice()

	def attach_qrcode_image(self):
		qrcode = self.invoice.signed_qr_code

		qr_image = io.BytesIO()
		url = qrcreate(qrcode, error="L")
		url.png(qr_image, scale=2, quiet_zone=1)
		qrcode_file = self.create_qr_code_file(qr_image.getvalue())
		self.invoice.qrcode_image = qrcode_file.file_url

	def create_qr_code_file(self, qr_image):
		doctype = self.invoice.doctype
		docname = self.invoice.name
		filename = "QRCode_{}.png".format(docname).replace(os.path.sep, "__")

		_file = frappe.get_doc(
			{
				"doctype": "File",
				"file_name": filename,
				"attached_to_doctype": doctype,
				"attached_to_name": docname,
				"attached_to_field": "qrcode_image",
				"is_private": 0,
				"content": qr_image,
			}
		)
		_file.save()
<<<<<<< HEAD
=======
		frappe.db.commit()
>>>>>>> 3263ecf5
		return _file

	def update_invoice(self):
		if (self.invoice.doctype, self.invoice.name) in frappe.flags.currently_saving:
			# if triggered from hooks on submit/cancel
			self.invoice.db_update()
		else:
			self.invoice.flags.ignore_validate_update_after_submit = True
			self.invoice.flags.ignore_validate = True
			self.invoice.save()

	def set_failed_status(self, errors=None):
		frappe.db.rollback()
		self.invoice.einvoice_status = "Failed"
		self.invoice.failure_description = self.get_failure_message(errors) if errors else ""
		self.update_invoice()
		frappe.db.commit()

	def get_failure_message(self, errors):
		if isinstance(errors, list):
			errors = ", ".join(errors)
		return errors


def sanitize_for_json(string):
	"""Escape JSON specific characters from a string."""

	# json.dumps adds double-quotes to the string. Indexing to remove them.
	return json.dumps(string)[1:-1]


@frappe.whitelist()
def get_einvoice(doctype, docname):
	invoice = frappe.get_doc(doctype, docname)
	return make_einvoice(invoice)


@frappe.whitelist()
def generate_irn(doctype, docname):
	gsp_connector = GSPConnector(doctype, docname)
	gsp_connector.generate_irn()


@frappe.whitelist()
def cancel_irn(doctype, docname, irn, reason, remark):
	gsp_connector = GSPConnector(doctype, docname)
	gsp_connector.cancel_irn(irn, reason, remark)


@frappe.whitelist()
def generate_qrcode(doctype, docname):
	gsp_connector = GSPConnector(doctype, docname)
	gsp_connector.fetch_and_attach_qrcode_from_irn()


@frappe.whitelist()
def generate_eway_bill(doctype, docname, **kwargs):
	gsp_connector = GSPConnector(doctype, docname)
	gsp_connector.generate_eway_bill(**kwargs)


@frappe.whitelist()
def cancel_eway_bill(doctype, docname, eway_bill, reason, remark):
	gsp_connector = GSPConnector(doctype, docname)
	gsp_connector.cancel_eway_bill(eway_bill, reason, remark)


@frappe.whitelist()
def generate_einvoices(docnames):
	docnames = json.loads(docnames) or []

	if len(docnames) < 10:
		failures = GSPConnector.bulk_generate_irn(docnames)
		frappe.local.message_log = []

		if failures:
			show_bulk_action_failure_message(failures)

		success = len(docnames) - len(failures)
		frappe.msgprint(
			_("{} e-invoices generated successfully").format(success),
			title=_("Bulk E-Invoice Generation Complete"),
		)

	else:
		enqueue_bulk_action(schedule_bulk_generate_irn, docnames=docnames)


def schedule_bulk_generate_irn(docnames):
	failures = GSPConnector.bulk_generate_irn(docnames)
	frappe.local.message_log = []

	frappe.publish_realtime(
		"bulk_einvoice_generation_complete",
		{"user": frappe.session.user, "failures": failures, "invoices": docnames},
	)


def show_bulk_action_failure_message(failures):
	for doc in failures:
		docname = '<a href="sales-invoice/{0}">{0}</a>'.format(doc.get("docname"))
		message = doc.get("message").replace("'", '"')
		if message[0] == "[":
			errors = json.loads(message)
			error_list = "".join(["<li>{}</li>".format(err) for err in errors])
			message = """{} has following errors:<br>
				<ul style="padding-left: 20px; padding-top: 5px">{}</ul>""".format(
				docname, error_list
			)
		else:
			message = "{} - {}".format(docname, message)

		frappe.msgprint(message, title=_("Bulk E-Invoice Generation Complete"), indicator="red")


@frappe.whitelist()
def cancel_irns(docnames, reason, remark):
	docnames = json.loads(docnames) or []

	if len(docnames) < 10:
		failures = GSPConnector.bulk_cancel_irn(docnames, reason, remark)
		frappe.local.message_log = []

		if failures:
			show_bulk_action_failure_message(failures)

		success = len(docnames) - len(failures)
		frappe.msgprint(
			_("{} e-invoices cancelled successfully").format(success),
			title=_("Bulk E-Invoice Cancellation Complete"),
		)
	else:
		enqueue_bulk_action(schedule_bulk_cancel_irn, docnames=docnames, reason=reason, remark=remark)


def schedule_bulk_cancel_irn(docnames, reason, remark):
	failures = GSPConnector.bulk_cancel_irn(docnames, reason, remark)
	frappe.local.message_log = []

	frappe.publish_realtime(
		"bulk_einvoice_cancellation_complete",
		{"user": frappe.session.user, "failures": failures, "invoices": docnames},
	)


def enqueue_bulk_action(job, **kwargs):
	check_scheduler_status()

	enqueue(
		job,
		**kwargs,
		queue="long",
		timeout=10000,
		event="processing_bulk_einvoice_action",
		now=frappe.conf.developer_mode or frappe.flags.in_test,
	)

	if job == schedule_bulk_generate_irn:
		msg = _("E-Invoices will be generated in a background process.")
	else:
		msg = _("E-Invoices will be cancelled in a background process.")

	frappe.msgprint(msg, alert=1)


def check_scheduler_status():
	if is_scheduler_inactive() and not frappe.flags.in_test:
		frappe.throw(_("Scheduler is inactive. Cannot enqueue job."), title=_("Scheduler Inactive"))


def job_already_enqueued(job_name):
	enqueued_jobs = [d.get("job_name") for d in get_info()]
	if job_name in enqueued_jobs:
		return True


def generate_irn_on_submit(doc, method):
	if doc.get("irn"):
		return

	eligible = validate_eligibility(doc)

	if not eligible:
		return

	generate_irn(doc.doctype, doc.name)

	frappe.msgprint(_("IRN generated successfully."), alert=True)


def cancel_irn_on_cancel(doc, method):
	if doc.get("irn_cancelled"):
		return

	if doc.get("ewaybill") and not doc.get("eway_bill_cancelled"):
		frappe.throw(
			_("Cannot cancel IRN as E-Way Bill is generated. You must cancel E-Way Bill first."),
			title=_("Not Allowed"),
			exc=CancellationNotAllowed,
		)

	eligible = validate_eligibility(doc)

	if not eligible:
		return

	cancel_irn(doc.doctype, doc.name, doc.irn, "3", "Cancelled by user")

	frappe.msgprint(_("IRN cancelled successfully."), alert=True)<|MERGE_RESOLUTION|>--- conflicted
+++ resolved
@@ -1302,10 +1302,6 @@
 			}
 		)
 		_file.save()
-<<<<<<< HEAD
-=======
-		frappe.db.commit()
->>>>>>> 3263ecf5
 		return _file
 
 	def update_invoice(self):
