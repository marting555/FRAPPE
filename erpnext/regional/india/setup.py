# Copyright (c) 2015, Frappe Technologies Pvt. Ltd. and Contributors
# License: GNU General Public License v3. See license.txt

from __future__ import unicode_literals

import frappe, os, json
from frappe.custom.doctype.custom_field.custom_field import create_custom_fields
from frappe.permissions import add_permission, update_permission_property
from erpnext.regional.india import states
from erpnext.accounts.utils import get_fiscal_year, FiscalYearError
from frappe.utils import today

def setup(company=None, patch=True):
	setup_company_independent_fixtures()
	if not patch:
		update_address_template()
		make_fixtures(company)

# TODO: for all countries
def setup_company_independent_fixtures():
	make_custom_fields()
	add_permissions()
	add_custom_roles_for_reports()
	frappe.enqueue('erpnext.regional.india.setup.add_hsn_sac_codes', now=frappe.flags.in_test)
	add_print_formats()

def update_address_template():
	with open(os.path.join(os.path.dirname(__file__), 'address_template.html'), 'r') as f:
		html = f.read()

	address_template = frappe.db.get_value('Address Template', 'India')
	if address_template:
		frappe.db.set_value('Address Template', 'India', 'template', html)
	else:
		# make new html template for India
		frappe.get_doc(dict(
			doctype='Address Template',
			country='India',
			template=html
		)).insert()

def add_hsn_sac_codes():
	# HSN codes
	with open(os.path.join(os.path.dirname(__file__), 'hsn_code_data.json'), 'r') as f:
		hsn_codes = json.loads(f.read())

	create_hsn_codes(hsn_codes, code_field="hsn_code")

	# SAC Codes
	with open(os.path.join(os.path.dirname(__file__), 'sac_code_data.json'), 'r') as f:
		sac_codes = json.loads(f.read())
	create_hsn_codes(sac_codes, code_field="sac_code")

def create_hsn_codes(data, code_field):
	for d in data:
		hsn_code = frappe.new_doc('GST HSN Code')
		hsn_code.description = d["description"]
		hsn_code.hsn_code = d[code_field]
		hsn_code.name = d[code_field]
		try:
			hsn_code.db_insert()
		except frappe.DuplicateEntryError:
			pass

def add_custom_roles_for_reports():
	for report_name in ('GST Sales Register', 'GST Purchase Register',
		'GST Itemised Sales Register', 'GST Itemised Purchase Register', 'Eway Bill'):

		if not frappe.db.get_value('Custom Role', dict(report=report_name)):
			frappe.get_doc(dict(
				doctype='Custom Role',
				report=report_name,
				roles= [
					dict(role='Accounts User'),
					dict(role='Accounts Manager')
				]
			)).insert()

def add_permissions():
	for doctype in ('GST HSN Code', 'GST Settings', 'GSTR 3B Report', 'Lower Deduction Certificate', 'E Invoice Settings'):
		add_permission(doctype, 'All', 0)
		for role in ('Accounts Manager', 'Accounts User', 'System Manager'):
			add_permission(doctype, role, 0)
			update_permission_property(doctype, role, 0, 'write', 1)
			update_permission_property(doctype, role, 0, 'create', 1)

		if doctype == 'GST HSN Code':
			for role in ('Item Manager', 'Stock Manager'):
				add_permission(doctype, role, 0)
				update_permission_property(doctype, role, 0, 'write', 1)
				update_permission_property(doctype, role, 0, 'create', 1)

def add_print_formats():
	frappe.reload_doc("regional", "print_format", "gst_tax_invoice")
	frappe.reload_doc("accounts", "print_format", "gst_pos_invoice")
	frappe.reload_doc("accounts", "print_format", "GST E-Invoice")

	frappe.db.sql(""" update `tabPrint Format` set disabled = 0 where
		name in('GST POS Invoice', 'GST Tax Invoice', 'GST E-Invoice') """)

def make_custom_fields(update=True):
	hsn_sac_field = dict(fieldname='gst_hsn_code', label='HSN/SAC',
		fieldtype='Data', fetch_from='item_code.gst_hsn_code', insert_after='description',
		allow_on_submit=1, print_hide=1, fetch_if_empty=1)
	nil_rated_exempt = dict(fieldname='is_nil_exempt', label='Is nil rated or exempted',
		fieldtype='Check', fetch_from='item_code.is_nil_exempt', insert_after='gst_hsn_code',
		print_hide=1)
	is_non_gst = dict(fieldname='is_non_gst', label='Is Non GST',
		fieldtype='Check', fetch_from='item_code.is_non_gst', insert_after='is_nil_exempt',
		print_hide=1)

	purchase_invoice_gst_category = [
		dict(fieldname='gst_section', label='GST Details', fieldtype='Section Break',
			insert_after='language', print_hide=1, collapsible=1),
		dict(fieldname='gst_category', label='GST Category',
			fieldtype='Select', insert_after='gst_section', print_hide=1,
			options='\nRegistered Regular\nRegistered Composition\nUnregistered\nSEZ\nOverseas\nUIN Holders',
			fetch_from='supplier.gst_category', fetch_if_empty=1),
		dict(fieldname='export_type', label='Export Type',
			fieldtype='Select', insert_after='gst_category', print_hide=1,
			depends_on='eval:in_list(["SEZ", "Overseas"], doc.gst_category)',
			options='\nWith Payment of Tax\nWithout Payment of Tax', fetch_from='supplier.export_type',
			fetch_if_empty=1),
	]

	sales_invoice_gst_category = [
		dict(fieldname='gst_section', label='GST Details', fieldtype='Section Break',
			insert_after='language', print_hide=1, collapsible=1),
		dict(fieldname='gst_category', label='GST Category',
			fieldtype='Select', insert_after='gst_section', print_hide=1,
			options='\nRegistered Regular\nRegistered Composition\nUnregistered\nSEZ\nOverseas\nConsumer\nDeemed Export\nUIN Holders',
			fetch_from='customer.gst_category', fetch_if_empty=1),
		dict(fieldname='export_type', label='Export Type',
			fieldtype='Select', insert_after='gst_category', print_hide=1,
			depends_on='eval:in_list(["SEZ", "Overseas", "Deemed Export"], doc.gst_category)',
			options='\nWith Payment of Tax\nWithout Payment of Tax', fetch_from='customer.export_type',
			fetch_if_empty=1),
	]

	invoice_gst_fields = [
		dict(fieldname='invoice_copy', label='Invoice Copy',
			fieldtype='Select', insert_after='export_type', print_hide=1, allow_on_submit=1,
			options='Original for Recipient\nDuplicate for Transporter\nDuplicate for Supplier\nTriplicate for Supplier'),
		dict(fieldname='reverse_charge', label='Reverse Charge',
			fieldtype='Select', insert_after='invoice_copy', print_hide=1,
			options='Y\nN', default='N'),
		dict(fieldname='ecommerce_gstin', label='E-commerce GSTIN',
			fieldtype='Data', insert_after='export_type', print_hide=1),
		dict(fieldname='gst_col_break', fieldtype='Column Break', insert_after='ecommerce_gstin'),
		dict(fieldname='reason_for_issuing_document', label='Reason For Issuing document',
			fieldtype='Select', insert_after='gst_col_break', print_hide=1,
			depends_on='eval:doc.is_return==1',
			options='\n01-Sales Return\n02-Post Sale Discount\n03-Deficiency in services\n04-Correction in Invoice\n05-Change in POS\n06-Finalization of Provisional assessment\n07-Others')
	]

	purchase_invoice_gst_fields = [
			dict(fieldname='supplier_gstin', label='Supplier GSTIN',
				fieldtype='Data', insert_after='supplier_address',
				fetch_from='supplier_address.gstin', print_hide=1, read_only=1),
			dict(fieldname='company_gstin', label='Company GSTIN',
				fieldtype='Data', insert_after='shipping_address_display',
				fetch_from='shipping_address.gstin', print_hide=1, read_only=1),
			dict(fieldname='place_of_supply', label='Place of Supply',
				fieldtype='Data', insert_after='shipping_address',
				print_hide=1, read_only=1),
		]

	purchase_invoice_itc_fields = [
			dict(fieldname='eligibility_for_itc', label='Eligibility For ITC',
				fieldtype='Select', insert_after='reason_for_issuing_document', print_hide=1,
				options='Input Service Distributor\nImport Of Service\nImport Of Capital Goods\nIneligible\nAll Other ITC', default="All Other ITC"),
			dict(fieldname='itc_integrated_tax', label='Availed ITC Integrated Tax',
				fieldtype='Data', insert_after='eligibility_for_itc', print_hide=1),
			dict(fieldname='itc_central_tax', label='Availed ITC Central Tax',
				fieldtype='Data', insert_after='itc_integrated_tax', print_hide=1),
			dict(fieldname='itc_state_tax', label='Availed ITC State/UT Tax',
				fieldtype='Data', insert_after='itc_central_tax', print_hide=1),
			dict(fieldname='itc_cess_amount', label='Availed ITC Cess',
				fieldtype='Data', insert_after='itc_state_tax', print_hide=1),
		]

	sales_invoice_gst_fields = [
			dict(fieldname='billing_address_gstin', label='Billing Address GSTIN',
				fieldtype='Data', insert_after='customer_address', read_only=1,
				fetch_from='customer_address.gstin', print_hide=1),
			dict(fieldname='customer_gstin', label='Customer GSTIN',
				fieldtype='Data', insert_after='shipping_address_name',
				fetch_from='shipping_address_name.gstin', print_hide=1),
			dict(fieldname='place_of_supply', label='Place of Supply',
				fieldtype='Data', insert_after='customer_gstin',
				print_hide=1, read_only=1),
			dict(fieldname='company_gstin', label='Company GSTIN',
				fieldtype='Data', insert_after='company_address',
				fetch_from='company_address.gstin', print_hide=1, read_only=1),
		]

	sales_invoice_shipping_fields = [
			dict(fieldname='port_code', label='Port Code',
				fieldtype='Data', insert_after='reason_for_issuing_document', print_hide=1,
				depends_on="eval:doc.gst_category=='Overseas' "),
			dict(fieldname='shipping_bill_number', label=' Shipping Bill Number',
				fieldtype='Data', insert_after='port_code', print_hide=1,
				depends_on="eval:doc.gst_category=='Overseas' "),
			dict(fieldname='shipping_bill_date', label='Shipping Bill Date',
				fieldtype='Date', insert_after='shipping_bill_number', print_hide=1,
				depends_on="eval:doc.gst_category=='Overseas' "),
		]

	inter_state_gst_field = [
		dict(fieldname='is_inter_state', label='Is Inter State',
			fieldtype='Check', insert_after='disabled', print_hide=1),
		dict(fieldname='tax_category_column_break', fieldtype='Column Break',
			insert_after='is_inter_state'),
		dict(fieldname='gst_state', label='Source State', fieldtype='Select',
			options='\n'.join(states), insert_after='company')
	]

	ewaybill_fields = [
		{
			'fieldname': 'distance',
			'label': 'Distance (in km)',
			'fieldtype': 'Float',
			'insert_after': 'vehicle_no',
			'print_hide': 1
		},
		{
			'fieldname': 'gst_transporter_id',
			'label': 'GST Transporter ID',
			'fieldtype': 'Data',
			'insert_after': 'transporter',
			'fetch_from': 'transporter.gst_transporter_id',
			'print_hide': 1,
			'translatable': 0
		},
		{
			'fieldname': 'mode_of_transport',
			'label': 'Mode of Transport',
			'fieldtype': 'Select',
			'options': '\nRoad\nAir\nRail\nShip',
			'default': 'Road',
			'insert_after': 'transporter_name',
			'print_hide': 1,
			'translatable': 0
		},
		{
			'fieldname': 'gst_vehicle_type',
			'label': 'GST Vehicle Type',
			'fieldtype': 'Select',
			'options': 'Regular\nOver Dimensional Cargo (ODC)',
			'depends_on': 'eval:(doc.mode_of_transport === "Road")',
			'default': 'Regular',
			'insert_after': 'lr_date',
			'print_hide': 1,
			'translatable': 0
		}
	]

	si_ewaybill_fields = [
		{
			'fieldname': 'transporter_info',
 			'label': 'Transporter Info',
 			'fieldtype': 'Section Break',
 			'insert_after': 'terms',
 			'collapsible': 1,
 			'collapsible_depends_on': 'transporter',
 			'print_hide': 1
		},
		{
			'fieldname': 'transporter',
			'label': 'Transporter',
			'fieldtype': 'Link',
			'insert_after': 'transporter_info',
			'options': 'Supplier',
			'print_hide': 1
		},
		{
			'fieldname': 'transporter_name',
			'label': 'Transporter Name',
			'fieldtype': 'Data',
			'insert_after': 'transporter',
			'fetch_from': 'transporter.name',
			'read_only': 1,
			'print_hide': 1,
			'translatable': 0
		},
		{
			'fieldname': 'gst_transporter_id',
			'label': 'GST Transporter ID',
			'fieldtype': 'Data',
			'insert_after': 'transporter_name',
			'fetch_from': 'transporter.gst_transporter_id',
			'print_hide': 1,
			'translatable': 0
		},
		{
			'fieldname': 'driver',
			'label': 'Driver',
			'fieldtype': 'Link',
			'insert_after': 'gst_transporter_id',
			'options': 'Driver',
			'print_hide': 1
		},
		{
			'fieldname': 'lr_no',
			'label': 'Transport Receipt No',
			'fieldtype': 'Data',
			'insert_after': 'driver',
			'print_hide': 1,
			'translatable': 0
		},
		{
			'fieldname': 'vehicle_no',
			'label': 'Vehicle No',
			'fieldtype': 'Data',
			'insert_after': 'lr_no',
			'print_hide': 1,
			'translatable': 0
		},
		{
			'fieldname': 'distance',
			'label': 'Distance (in km)',
			'fieldtype': 'Float',
			'insert_after': 'vehicle_no',
			'print_hide': 1
		},
		{
			'fieldname': 'transporter_col_break',
			'fieldtype': 'Column Break',
			'insert_after': 'distance'
		},
		{
			'fieldname': 'transporter_address',
			'label': 'Transporter Address Name',
			'fieldtype': 'Link',
			'insert_after': 'transporter_col_break',
			'options': 'Address',
			'print_hide': 1
		},
		{
			'fieldname': 'transporter_address_display',
			'label': 'Transporter Address Preview',
			'fieldtype': 'Small Text',
			'insert_after': 'transporter_address',
			'read_only': 1,
			'print_hide': 1,
			'translatable': 0
		},
		{
			'fieldname': 'mode_of_transport',
			'label': 'Mode of Transport',
			'fieldtype': 'Select',
			'options': '\nRoad\nAir\nRail\nShip',
<<<<<<< HEAD
			'default': 'Road',
			'insert_after': 'transporter_address_display',
=======
			'insert_after': 'transporter_name',
>>>>>>> 7a40a2b2
			'print_hide': 1,
			'translatable': 0
		},
		{
			'fieldname': 'driver_name',
			'label': 'Driver Name',
			'fieldtype': 'Data',
			'insert_after': 'mode_of_transport',
			'fetch_from': 'driver.full_name',
			'print_hide': 1,
			'translatable': 0
		},
		{
			'fieldname': 'lr_date',
			'label': 'Transport Receipt Date',
			'fieldtype': 'Date',
			'insert_after': 'driver_name',
			'default': 'Today',
			'print_hide': 1
		},
		{
			'fieldname': 'gst_vehicle_type',
			'label': 'GST Vehicle Type',
			'fieldtype': 'Select',
			'options': 'Regular\nOver Dimensional Cargo (ODC)',
			'depends_on': 'eval:(doc.mode_of_transport === "Road")',
			'default': 'Regular',
			'insert_after': 'lr_date',
			'print_hide': 1,
			'translatable': 0
		},
		{
			'fieldname': 'ewaybill',
			'label': 'e-Way Bill No.',
			'fieldtype': 'Data',
			'depends_on': 'eval:((doc.docstatus === 1 || doc.ewaybill) && doc.eway_bill_cancelled === 0)',
			'allow_on_submit': 1,
			'insert_after': 'tax_id',
			'translatable': 0
		}
	]

	si_einvoice_fields = [
		dict(fieldname='irn', label='IRN', fieldtype='Data', read_only=1, insert_after='customer', no_copy=1, print_hide=1,
			depends_on='eval:in_list(["Registered Regular", "SEZ", "Overseas", "Deemed Export"], doc.gst_category) && doc.irn_cancelled === 0'),
		
		dict(fieldname='ack_no', label='Ack. No.', fieldtype='Data', read_only=1, hidden=1, insert_after='irn', no_copy=1, print_hide=1),
		
		dict(fieldname='ack_date', label='Ack. Date', fieldtype='Data', read_only=1, hidden=1, insert_after='ack_no', no_copy=1, print_hide=1),

		dict(fieldname='irn_cancelled', label='IRN Cancelled', fieldtype='Check', no_copy=1, print_hide=1,
			depends_on='eval:(doc.irn_cancelled === 1)', read_only=1, allow_on_submit=1, insert_after='customer'),

		dict(fieldname='eway_bill_cancelled', label='E-Way Bill Cancelled', fieldtype='Check', no_copy=1, print_hide=1,
			depends_on='eval:(doc.eway_bill_cancelled === 1)', read_only=1, allow_on_submit=1, insert_after='customer'),

		dict(fieldname='signed_einvoice', fieldtype='Code', options='JSON', hidden=1, no_copy=1, print_hide=1, read_only=1),

		dict(fieldname='signed_qr_code', fieldtype='Code', options='JSON', hidden=1, no_copy=1, print_hide=1, read_only=1),

		dict(fieldname='qrcode_image', label='QRCode', fieldtype='Attach Image', hidden=1, no_copy=1, print_hide=1, read_only=1)
	]

	custom_fields = {
		'Address': [
			dict(fieldname='gstin', label='Party GSTIN', fieldtype='Data',
				insert_after='fax'),
			dict(fieldname='gst_state', label='GST State', fieldtype='Select',
				options='\n'.join(states), insert_after='gstin'),
			dict(fieldname='gst_state_number', label='GST State Number',
				fieldtype='Data', insert_after='gst_state', read_only=1),
		],
		'Purchase Invoice': purchase_invoice_gst_category + invoice_gst_fields + purchase_invoice_itc_fields + purchase_invoice_gst_fields,
		'Purchase Order': purchase_invoice_gst_fields,
		'Purchase Receipt': purchase_invoice_gst_fields,
		'Sales Invoice': sales_invoice_gst_category + invoice_gst_fields + sales_invoice_shipping_fields + sales_invoice_gst_fields + si_ewaybill_fields + si_einvoice_fields,
		'Delivery Note': sales_invoice_gst_fields + ewaybill_fields + sales_invoice_shipping_fields,
		'Sales Order': sales_invoice_gst_fields,
		'Tax Category': inter_state_gst_field,
		'Item': [
			dict(fieldname='gst_hsn_code', label='HSN/SAC',
				fieldtype='Link', options='GST HSN Code', insert_after='item_group'),
			dict(fieldname='is_nil_exempt', label='Is nil rated or exempted',
				fieldtype='Check', insert_after='gst_hsn_code'),
			dict(fieldname='is_non_gst', label='Is Non GST ',
				fieldtype='Check', insert_after='is_nil_exempt')
		],
		'Quotation Item': [hsn_sac_field, nil_rated_exempt, is_non_gst],
		'Supplier Quotation Item': [hsn_sac_field, nil_rated_exempt, is_non_gst],
		'Sales Order Item': [hsn_sac_field, nil_rated_exempt, is_non_gst],
		'Delivery Note Item': [hsn_sac_field, nil_rated_exempt, is_non_gst],
		'Sales Invoice Item': [hsn_sac_field, nil_rated_exempt, is_non_gst],
		'Purchase Order Item': [hsn_sac_field, nil_rated_exempt, is_non_gst],
		'Purchase Receipt Item': [hsn_sac_field, nil_rated_exempt, is_non_gst],
		'Purchase Invoice Item': [hsn_sac_field, nil_rated_exempt, is_non_gst],
		'Material Request Item': [hsn_sac_field, nil_rated_exempt, is_non_gst],
		'Employee': [
			dict(fieldname='ifsc_code', label='IFSC Code',
				fieldtype='Data', insert_after='bank_ac_no', print_hide=1,
				depends_on='eval:doc.salary_mode == "Bank"')
		],
		'Company': [
			dict(fieldname='hra_section', label='HRA Settings',
				fieldtype='Section Break', insert_after='asset_received_but_not_billed', collapsible=1),
			dict(fieldname='basic_component', label='Basic Component',
				fieldtype='Link', options='Salary Component', insert_after='hra_section'),
			dict(fieldname='hra_component', label='HRA Component',
				fieldtype='Link', options='Salary Component', insert_after='basic_component'),
			dict(fieldname='arrear_component', label='Arrear Component',
				fieldtype='Link', options='Salary Component', insert_after='hra_component'),
		],
		'Employee Tax Exemption Declaration':[
			dict(fieldname='hra_section', label='HRA Exemption',
				fieldtype='Section Break', insert_after='declarations'),
			dict(fieldname='monthly_house_rent', label='Monthly House Rent',
				fieldtype='Currency', insert_after='hra_section'),
			dict(fieldname='rented_in_metro_city', label='Rented in Metro City',
				fieldtype='Check', insert_after='monthly_house_rent', depends_on='monthly_house_rent'),
			dict(fieldname='salary_structure_hra', label='HRA as per Salary Structure',
				fieldtype='Currency', insert_after='rented_in_metro_city', read_only=1, depends_on='monthly_house_rent'),
			dict(fieldname='hra_column_break', fieldtype='Column Break',
				insert_after='salary_structure_hra', depends_on='monthly_house_rent'),
			dict(fieldname='annual_hra_exemption', label='Annual HRA Exemption',
				fieldtype='Currency', insert_after='hra_column_break', read_only=1, depends_on='monthly_house_rent'),
			dict(fieldname='monthly_hra_exemption', label='Monthly HRA Exemption',
				fieldtype='Currency', insert_after='annual_hra_exemption', read_only=1, depends_on='monthly_house_rent')
		],
		'Employee Tax Exemption Proof Submission': [
			dict(fieldname='hra_section', label='HRA Exemption',
				fieldtype='Section Break', insert_after='tax_exemption_proofs'),
			dict(fieldname='house_rent_payment_amount', label='House Rent Payment Amount',
				fieldtype='Currency', insert_after='hra_section'),
			dict(fieldname='rented_in_metro_city', label='Rented in Metro City',
				fieldtype='Check', insert_after='house_rent_payment_amount', depends_on='house_rent_payment_amount'),
			dict(fieldname='rented_from_date', label='Rented From Date',
				fieldtype='Date', insert_after='rented_in_metro_city', depends_on='house_rent_payment_amount'),
			dict(fieldname='rented_to_date', label='Rented To Date',
				fieldtype='Date', insert_after='rented_from_date', depends_on='house_rent_payment_amount'),
			dict(fieldname='hra_column_break', fieldtype='Column Break',
				insert_after='rented_to_date', depends_on='house_rent_payment_amount'),
			dict(fieldname='monthly_house_rent', label='Monthly House Rent',
				fieldtype='Currency', insert_after='hra_column_break', read_only=1, depends_on='house_rent_payment_amount'),
			dict(fieldname='monthly_hra_exemption', label='Monthly Eligible Amount',
				fieldtype='Currency', insert_after='monthly_house_rent', read_only=1, depends_on='house_rent_payment_amount'),
			dict(fieldname='total_eligible_hra_exemption', label='Total Eligible HRA Exemption',
				fieldtype='Currency', insert_after='monthly_hra_exemption', read_only=1, depends_on='house_rent_payment_amount')
		],
		'Supplier': [
			{
				'fieldname': 'gst_transporter_id',
				'label': 'GST Transporter ID',
				'fieldtype': 'Data',
				'insert_after': 'supplier_type',
				'depends_on': 'eval:doc.is_transporter'
			},
			{
				'fieldname': 'gst_category',
				'label': 'GST Category',
				'fieldtype': 'Select',
				'insert_after': 'gst_transporter_id',
				'options': 'Registered Regular\nRegistered Composition\nUnregistered\nSEZ\nOverseas\nUIN Holders',
				'default': 'Unregistered'
			},
			{
				'fieldname': 'export_type',
				'label': 'Export Type',
				'fieldtype': 'Select',
				'insert_after': 'gst_category',
				'default': 'Without Payment of Tax',
				'depends_on':'eval:in_list(["SEZ", "Overseas"], doc.gst_category)',
				'options': '\nWith Payment of Tax\nWithout Payment of Tax'
			}
		],
		'Customer': [
			{
				'fieldname': 'gst_category',
				'label': 'GST Category',
				'fieldtype': 'Select',
				'insert_after': 'customer_type',
				'options': 'Registered Regular\nRegistered Composition\nUnregistered\nSEZ\nOverseas\nConsumer\nDeemed Export\nUIN Holders',
				'default': 'Unregistered'
			},
			{
				'fieldname': 'export_type',
				'label': 'Export Type',
				'fieldtype': 'Select',
				'insert_after': 'gst_category',
				'default': 'Without Payment of Tax',
				'depends_on':'eval:in_list(["SEZ", "Overseas", "Deemed Export"], doc.gst_category)',
				'options': '\nWith Payment of Tax\nWithout Payment of Tax'
			}
		]
	}
	create_custom_fields(custom_fields, update=update)

def make_fixtures(company=None):
	docs = []
	company = company.name if company else frappe.db.get_value("Global Defaults", None, "default_company")

	set_salary_components(docs)
	set_tds_account(docs, company)

	for d in docs:
		try:
			doc = frappe.get_doc(d)
			doc.flags.ignore_permissions = True
			doc.insert()
		except frappe.NameError:
			frappe.clear_messages()
		except frappe.DuplicateEntryError:
			frappe.clear_messages()

	# create records for Tax Withholding Category
	set_tax_withholding_category(company)

def set_salary_components(docs):
	docs.extend([
		{'doctype': 'Salary Component', 'salary_component': 'Professional Tax',
			'description': 'Professional Tax', 'type': 'Deduction', 'exempted_from_income_tax': 1},
		{'doctype': 'Salary Component', 'salary_component': 'Provident Fund',
			'description': 'Provident fund', 'type': 'Deduction', 'is_tax_applicable': 1},
		{'doctype': 'Salary Component', 'salary_component': 'House Rent Allowance',
			'description': 'House Rent Allowance', 'type': 'Earning', 'is_tax_applicable': 1},
		{'doctype': 'Salary Component', 'salary_component': 'Basic',
			'description': 'Basic', 'type': 'Earning', 'is_tax_applicable': 1},
		{'doctype': 'Salary Component', 'salary_component': 'Arrear',
			'description': 'Arrear', 'type': 'Earning', 'is_tax_applicable': 1},
		{'doctype': 'Salary Component', 'salary_component': 'Leave Encashment',
			'description': 'Leave Encashment', 'type': 'Earning', 'is_tax_applicable': 1}
	])

def set_tax_withholding_category(company):
	accounts = []
	fiscal_year = None
	abbr = frappe.get_value("Company", company, "abbr")
	tds_account = frappe.get_value("Account", 'TDS Payable - {0}'.format(abbr), 'name')

	if company and tds_account:
		accounts = [dict(company=company, account=tds_account)]

	try:
		fiscal_year = get_fiscal_year(today(), verbose=0, company=company)[0]
	except FiscalYearError:
		pass

	docs = get_tds_details(accounts, fiscal_year)

	for d in docs:
		try:
			doc = frappe.get_doc(d)
			doc.flags.ignore_permissions = True
			doc.flags.ignore_mandatory = True
			doc.insert()
		except frappe.DuplicateEntryError:
			doc = frappe.get_doc("Tax Withholding Category", d.get("name"))

			if accounts:
				doc.append("accounts", accounts[0])

			if fiscal_year:
				# if fiscal year don't match with any of the already entered data, append rate row
				fy_exist = [k for k in doc.get('rates') if k.get('fiscal_year')==fiscal_year]
				if not fy_exist:
					doc.append("rates", d.get('rates')[0])
					
			doc.flags.ignore_permissions = True
			doc.flags.ignore_mandatory = True
			doc.save()

def set_tds_account(docs, company):
	abbr = frappe.get_value("Company", company, "abbr")
	parent_account = frappe.db.get_value("Account", filters = {"account_name": "Duties and Taxes", "company": company})
	if parent_account:
		docs.extend([
			{
				"doctype": "Account",
				"account_name": "TDS Payable",
				"account_type": "Tax",
				"parent_account": parent_account,
				"company": company
			}
		])

def get_tds_details(accounts, fiscal_year):
	# bootstrap default tax withholding sections
	return [
		dict(name="TDS - 194C - Company",
			category_name="Payment to Contractors (Single / Aggregate)",
			doctype="Tax Withholding Category", accounts=accounts,
			rates=[{"fiscal_year": fiscal_year, "tax_withholding_rate": 2,
			"single_threshold": 30000, "cumulative_threshold": 100000}]),
		dict(name="TDS - 194C - Individual",
			category_name="Payment to Contractors (Single / Aggregate)",
			doctype="Tax Withholding Category", accounts=accounts,
			rates=[{"fiscal_year": fiscal_year, "tax_withholding_rate": 1,
			"single_threshold": 30000, "cumulative_threshold": 100000}]),
		dict(name="TDS - 194C - No PAN / Invalid PAN",
			category_name="Payment to Contractors (Single / Aggregate)",
			doctype="Tax Withholding Category", accounts=accounts,
			rates=[{"fiscal_year": fiscal_year, "tax_withholding_rate": 20,
			"single_threshold": 30000, "cumulative_threshold": 100000}]),
		dict(name="TDS - 194D - Company",
			category_name="Insurance Commission",
			doctype="Tax Withholding Category", accounts=accounts,
			rates=[{"fiscal_year": fiscal_year, "tax_withholding_rate": 5,
			"single_threshold": 15000, "cumulative_threshold": 0}]),
		dict(name="TDS - 194D - Company Assessee",
			category_name="Insurance Commission",
			doctype="Tax Withholding Category", accounts=accounts,
			rates=[{"fiscal_year": fiscal_year, "tax_withholding_rate": 10,
			"single_threshold": 15000, "cumulative_threshold": 0}]),
		dict(name="TDS - 194D - Individual",
			category_name="Insurance Commission",
			doctype="Tax Withholding Category", accounts=accounts,
			rates=[{"fiscal_year": fiscal_year, "tax_withholding_rate": 5,
			"single_threshold": 15000, "cumulative_threshold": 0}]),
		dict(name="TDS - 194D - No PAN / Invalid PAN",
			category_name="Insurance Commission",
			doctype="Tax Withholding Category", accounts=accounts,
			rates=[{"fiscal_year": fiscal_year, "tax_withholding_rate": 20,
			"single_threshold": 15000, "cumulative_threshold": 0}]),
		dict(name="TDS - 194DA - Company",
			category_name="Non-exempt payments made under a life insurance policy",
			doctype="Tax Withholding Category", accounts=accounts,
			rates=[{"fiscal_year": fiscal_year, "tax_withholding_rate": 1,
			"single_threshold": 100000, "cumulative_threshold": 0}]),
		dict(name="TDS - 194DA - Individual",
			category_name="Non-exempt payments made under a life insurance policy",
			doctype="Tax Withholding Category", accounts=accounts,
			rates=[{"fiscal_year": fiscal_year, "tax_withholding_rate": 1,
			"single_threshold": 100000, "cumulative_threshold": 0}]),
		dict(name="TDS - 194DA - No PAN / Invalid PAN",
			category_name="Non-exempt payments made under a life insurance policy",
			doctype="Tax Withholding Category", accounts=accounts,
			rates=[{"fiscal_year": fiscal_year, "tax_withholding_rate": 20,
			"single_threshold": 100000, "cumulative_threshold": 0}]),
		dict(name="TDS - 194H - Company",
			category_name="Commission / Brokerage",
			doctype="Tax Withholding Category", accounts=accounts,
			rates=[{"fiscal_year": fiscal_year, "tax_withholding_rate": 5,
			"single_threshold": 15000, "cumulative_threshold": 0}]),
		dict(name="TDS - 194H - Individual",
			category_name="Commission / Brokerage",
			doctype="Tax Withholding Category", accounts=accounts,
			rates=[{"fiscal_year": fiscal_year, "tax_withholding_rate": 5,
			"single_threshold": 15000, "cumulative_threshold": 0}]),
		dict(name="TDS - 194H - No PAN / Invalid PAN",
			category_name="Commission / Brokerage",
			doctype="Tax Withholding Category", accounts=accounts,
			rates=[{"fiscal_year": fiscal_year, "tax_withholding_rate": 20,
			"single_threshold": 15000, "cumulative_threshold": 0}]),
		dict(name="TDS - 194I - Rent - Company",
			category_name="Rent",
			doctype="Tax Withholding Category", accounts=accounts,
			rates=[{"fiscal_year": fiscal_year, "tax_withholding_rate": 10,
			"single_threshold": 180000, "cumulative_threshold": 0}]),
		dict(name="TDS - 194I - Rent - Individual",
			category_name="Rent",
			doctype="Tax Withholding Category", accounts=accounts,
			rates=[{"fiscal_year": fiscal_year, "tax_withholding_rate": 10,
			"single_threshold": 180000, "cumulative_threshold": 0}]),
		dict(name="TDS - 194I - Rent - No PAN / Invalid PAN",
			category_name="Rent",
			doctype="Tax Withholding Category", accounts=accounts,
			rates=[{"fiscal_year": fiscal_year, "tax_withholding_rate": 20,
			"single_threshold": 180000, "cumulative_threshold": 0}]),
		dict(name="TDS - 194I - Rent/Machinery - Company",
			category_name="Rent-Plant / Machinery",
			doctype="Tax Withholding Category", accounts=accounts,
			rates=[{"fiscal_year": fiscal_year, "tax_withholding_rate": 2,
			"single_threshold": 180000, "cumulative_threshold": 0}]),
		dict(name="TDS - 194I - Rent/Machinery - Individual",
			category_name="Rent-Plant / Machinery",
			doctype="Tax Withholding Category", accounts=accounts,
			rates=[{"fiscal_year": fiscal_year, "tax_withholding_rate": 2,
			"single_threshold": 180000, "cumulative_threshold": 0}]),
		dict(name="TDS - 194I - Rent/Machinery - No PAN / Invalid PAN",
			category_name="Rent-Plant / Machinery",
			doctype="Tax Withholding Category", accounts=accounts,
			rates=[{"fiscal_year": fiscal_year, "tax_withholding_rate": 20,
			"single_threshold": 180000, "cumulative_threshold": 0}]),
		dict(name="TDS - 194J - Professional Fees - Company",
			category_name="Professional Fees",
			doctype="Tax Withholding Category", accounts=accounts,
			rates=[{"fiscal_year": fiscal_year, "tax_withholding_rate": 10,
			"single_threshold": 30000, "cumulative_threshold": 0}]),
		dict(name="TDS - 194J - Professional Fees - Individual",
			category_name="Professional Fees",
			doctype="Tax Withholding Category", accounts=accounts,
			rates=[{"fiscal_year": fiscal_year, "tax_withholding_rate": 10,
			"single_threshold": 30000, "cumulative_threshold": 0}]),
		dict(name="TDS - 194J - Professional Fees - No PAN / Invalid PAN",
			category_name="Professional Fees",
			doctype="Tax Withholding Category", accounts=accounts,
			rates=[{"fiscal_year": fiscal_year, "tax_withholding_rate": 20,
			"single_threshold": 30000, "cumulative_threshold": 0}]),
		dict(name="TDS - 194J - Director Fees - Company",
			category_name="Director Fees",
			doctype="Tax Withholding Category", accounts=accounts,
			rates=[{"fiscal_year": fiscal_year, "tax_withholding_rate": 10,
			"single_threshold": 0, "cumulative_threshold": 0}]),
		dict(name="TDS - 194J - Director Fees - Individual",
			category_name="Director Fees",
			doctype="Tax Withholding Category", accounts=accounts,
			rates=[{"fiscal_year": fiscal_year, "tax_withholding_rate": 10,
			"single_threshold": 0, "cumulative_threshold": 0}]),
		dict(name="TDS - 194J - Director Fees - No PAN / Invalid PAN",
			category_name="Director Fees",
			doctype="Tax Withholding Category", accounts=accounts,
			rates=[{"fiscal_year": fiscal_year, "tax_withholding_rate": 20,
			"single_threshold": 0, "cumulative_threshold": 0}]),
		dict(name="TDS - 194 - Dividends - Company",
			category_name="Dividends",
			doctype="Tax Withholding Category", accounts=accounts,
			rates=[{"fiscal_year": fiscal_year, "tax_withholding_rate": 10,
			"single_threshold": 2500, "cumulative_threshold": 0}]),
		dict(name="TDS - 194 - Dividends - Individual",
			category_name="Dividends",
			doctype="Tax Withholding Category", accounts=accounts,
			rates=[{"fiscal_year": fiscal_year, "tax_withholding_rate": 10,
			"single_threshold": 2500, "cumulative_threshold": 0}]),
		dict(name="TDS - 194 - Dividends - No PAN / Invalid PAN",
			category_name="Dividends",
			doctype="Tax Withholding Category", accounts=accounts,
			rates=[{"fiscal_year": fiscal_year, "tax_withholding_rate": 20,
			"single_threshold": 2500, "cumulative_threshold": 0}])
	]<|MERGE_RESOLUTION|>--- conflicted
+++ resolved
@@ -350,12 +350,8 @@
 			'label': 'Mode of Transport',
 			'fieldtype': 'Select',
 			'options': '\nRoad\nAir\nRail\nShip',
-<<<<<<< HEAD
 			'default': 'Road',
 			'insert_after': 'transporter_address_display',
-=======
-			'insert_after': 'transporter_name',
->>>>>>> 7a40a2b2
 			'print_hide': 1,
 			'translatable': 0
 		},
