--- conflicted
+++ resolved
@@ -93,12 +93,7 @@
 		total += digit
 		factor = 2 if factor == 1 else 1
 	if gstin[-1] != code_point_chars[((mod - (total % mod)) % mod)]:
-<<<<<<< HEAD
-		frappe.throw(_("""Invalid {0}! The check digit validation has failed.
-			Please ensure you've typed the {0} correctly.""").format(label))
-=======
 		frappe.throw(_("""Invalid {0}! The check digit validation has failed. Please ensure you've typed the {0} correctly.""").format(label))
->>>>>>> 126de4d0
 
 def get_itemised_tax_breakup_header(item_doctype, tax_accounts):
 	if frappe.get_meta(item_doctype).has_field('gst_hsn_code'):
