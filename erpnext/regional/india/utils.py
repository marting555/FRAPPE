import frappe, re
from frappe import _
from frappe.utils import cstr
from erpnext.regional.india import states, state_numbers
from erpnext.controllers.taxes_and_totals import get_itemised_tax, get_itemised_taxable_amount

def validate_gstin_for_india(doc, method):
	if not hasattr(doc, 'gstin'):
		return

	if doc.gstin:
		doc.gstin = doc.gstin.upper()
		if doc.gstin != "NA":
			p = re.compile("[0-9]{2}[a-zA-Z]{5}[0-9]{4}[a-zA-Z]{1}[1-9A-Za-z]{1}[Z]{1}[0-9a-zA-Z]{1}")
			if not p.match(doc.gstin):
				frappe.throw(_("Invalid GSTIN or Enter NA for Unregistered"))

	if not doc.gst_state:
		if doc.state in states:
			doc.gst_state = doc.state

	if doc.gst_state:
		doc.gst_state_number = state_numbers[doc.gst_state]
		if doc.gstin and doc.gstin != "NA" and doc.gst_state_number != doc.gstin[:2]:
			frappe.throw(_("First 2 digits of GSTIN should match with State number {0}")
				.format(doc.gst_state_number))

def get_itemised_tax_breakup_header(item_doctype, tax_accounts):
	if frappe.get_meta(item_doctype).has_field('gst_hsn_code'):
		return [_("HSN/SAC"), _("Taxable Amount")] + tax_accounts
	else:
		return [_("Item"), _("Taxable Amount")] + tax_accounts

def get_itemised_tax_breakup_data(doc):
	itemised_tax = get_itemised_tax(doc.taxes)

	itemised_taxable_amount = get_itemised_taxable_amount(doc.items)

	if not frappe.get_meta(doc.doctype + " Item").has_field('gst_hsn_code'):
		return itemised_tax, itemised_taxable_amount

	item_hsn_map = frappe._dict()
	for d in doc.items:
		item_hsn_map.setdefault(d.item_code or d.item_name, d.get("gst_hsn_code"))

	hsn_tax = {}
	for item, taxes in itemised_tax.items():
		hsn_code = item_hsn_map.get(item)
		hsn_tax.setdefault(hsn_code, frappe._dict())
		for tax_account, tax_detail in taxes.items():
			hsn_tax[hsn_code].setdefault(tax_account, {"tax_rate": 0, "tax_amount": 0})
			hsn_tax[hsn_code][tax_account]["tax_rate"] = tax_detail.get("tax_rate")
			hsn_tax[hsn_code][tax_account]["tax_amount"] += tax_detail.get("tax_amount")

	# set taxable amount
	hsn_taxable_amount = frappe._dict()
	for item, taxable_amount in itemised_taxable_amount.items():
		hsn_code = item_hsn_map.get(item)
		hsn_taxable_amount.setdefault(hsn_code, 0)
		hsn_taxable_amount[hsn_code] += itemised_taxable_amount.get(item)

	return hsn_tax, hsn_taxable_amount

def set_place_of_supply(doc, method):
<<<<<<< HEAD
	address_name = doc.shipping_address_name or doc.customer_address
	if address_name:
		address = frappe.db.get_value("Address", address_name, ["gst_state", "gst_state_number"], as_dict=1)
		doc.place_of_supply = cstr(address.gst_state_number) + "-" + address.gst_state
=======
	if not frappe.get_meta('Address').has_field('gst_state'): return

	address_name = doc.shipping_address_name or doc.customer_address
	if address_name:
		address = frappe.db.get_value("Address", address_name, ["gst_state", "gst_state_number"], as_dict=1)
		doc.place_of_supply = cstr(address.gst_state_number) + "-" + cstr(address.gst_state)
>>>>>>> 7ac92c06

# don't remove this function it is used in tests
def test_method():
	'''test function'''
	return 'overridden'<|MERGE_RESOLUTION|>--- conflicted
+++ resolved
@@ -62,19 +62,12 @@
 	return hsn_tax, hsn_taxable_amount
 
 def set_place_of_supply(doc, method):
-<<<<<<< HEAD
-	address_name = doc.shipping_address_name or doc.customer_address
-	if address_name:
-		address = frappe.db.get_value("Address", address_name, ["gst_state", "gst_state_number"], as_dict=1)
-		doc.place_of_supply = cstr(address.gst_state_number) + "-" + address.gst_state
-=======
 	if not frappe.get_meta('Address').has_field('gst_state'): return
 
 	address_name = doc.shipping_address_name or doc.customer_address
 	if address_name:
 		address = frappe.db.get_value("Address", address_name, ["gst_state", "gst_state_number"], as_dict=1)
 		doc.place_of_supply = cstr(address.gst_state_number) + "-" + cstr(address.gst_state)
->>>>>>> 7ac92c06
 
 # don't remove this function it is used in tests
 def test_method():
