--- conflicted
+++ resolved
@@ -861,7 +861,6 @@
 
 	return depreciation_amount
 
-<<<<<<< HEAD
 def delete_gst_settings_for_company(doc, method):
 	if doc.country != 'India':
 		return
@@ -877,7 +876,7 @@
 		gst_settings.remove(d)
 
 	gst_settings.save()
-=======
+
 def set_item_tax_from_hsn_code(item):
 	if not item.taxes and item.gst_hsn_code: 
 		hsn_doc = frappe.get_doc("GST HSN Code", item.gst_hsn_code)
@@ -887,5 +886,4 @@
 				'item_tax_template': tax.item_tax_template,
 				'tax_category': tax.tax_category,
 				'valid_from': tax.valid_from
-			})
->>>>>>> 23c713cc
+			})