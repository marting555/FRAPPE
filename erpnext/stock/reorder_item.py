--- conflicted
+++ resolved
@@ -6,12 +6,6 @@
 from math import ceil
 
 import frappe
-<<<<<<< HEAD
-import erpnext
-import json
-from frappe.utils import flt, nowdate, add_days, cint
-=======
->>>>>>> 540559d6
 from frappe import _
 from frappe.utils import add_days, cint, flt, nowdate
 
