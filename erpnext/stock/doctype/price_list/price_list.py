# Copyright (c) 2015, Frappe Technologies Pvt. Ltd. and Contributors
# License: GNU General Public License v3. See license.txt


import frappe
from frappe import _, throw
from frappe.model.document import Document
from frappe.utils import cint


class PriceList(Document):
	def validate(self):
		if not cint(self.buying) and not cint(self.selling):
			throw(_("Price List must be applicable for Buying or Selling"))

	def on_update(self):
		self.set_default_if_missing()
		self.update_item_price()
		self.delete_price_list_details_key()

	def set_default_if_missing(self):
		if cint(self.selling):
			if not frappe.db.get_value("Selling Settings", None, "selling_price_list"):
				frappe.set_value("Selling Settings", "Selling Settings", "selling_price_list", self.name)

		elif cint(self.buying):
			if not frappe.db.get_value("Buying Settings", None, "buying_price_list"):
				frappe.set_value("Buying Settings", "Buying Settings", "buying_price_list", self.name)

	def update_item_price(self):
		frappe.db.sql(
			"""update `tabItem Price` set currency=%s,
			buying=%s, selling=%s, modified=NOW() where price_list=%s""",
			(self.currency, cint(self.buying), cint(self.selling), self.name),
		)

<<<<<<< HEAD
	def check_impact_on_shopping_cart(self):
		"Check if Price List currency change impacts E Commerce Cart."
		from erpnext.e_commerce.doctype.e_commerce_settings.e_commerce_settings import (
			validate_cart_settings,
		)

		doc_before_save = self.get_doc_before_save()
		currency_changed = self.currency != doc_before_save.currency
		affects_cart = self.name == frappe.db.get_single_value("E Commerce Settings", "price_list")

		if currency_changed and affects_cart:
			validate_cart_settings()

=======
>>>>>>> 44bad3bd
	def on_trash(self):
		self.delete_price_list_details_key()

		def _update_default_price_list(module):
			b = frappe.get_doc(module + " Settings")
			price_list_fieldname = module.lower() + "_price_list"

			if self.name == b.get(price_list_fieldname):
				b.set(price_list_fieldname, None)
				b.flags.ignore_permissions = True
				b.save()

		for module in ["Selling", "Buying"]:
			_update_default_price_list(module)

	def delete_price_list_details_key(self):
		frappe.cache().hdel("price_list_details", self.name)


def get_price_list_details(price_list):
	price_list_details = frappe.cache().hget("price_list_details", price_list)

	if not price_list_details:
		price_list_details = frappe.get_cached_value(
			"Price List", price_list, ["currency", "price_not_uom_dependent", "enabled"], as_dict=1
		)

		if not price_list_details or not price_list_details.get("enabled"):
			throw(_("Price List {0} is disabled or does not exist").format(price_list))

		frappe.cache().hset("price_list_details", price_list, price_list_details)

	return price_list_details or {}<|MERGE_RESOLUTION|>--- conflicted
+++ resolved
@@ -34,22 +34,6 @@
 			(self.currency, cint(self.buying), cint(self.selling), self.name),
 		)
 
-<<<<<<< HEAD
-	def check_impact_on_shopping_cart(self):
-		"Check if Price List currency change impacts E Commerce Cart."
-		from erpnext.e_commerce.doctype.e_commerce_settings.e_commerce_settings import (
-			validate_cart_settings,
-		)
-
-		doc_before_save = self.get_doc_before_save()
-		currency_changed = self.currency != doc_before_save.currency
-		affects_cart = self.name == frappe.db.get_single_value("E Commerce Settings", "price_list")
-
-		if currency_changed and affects_cart:
-			validate_cart_settings()
-
-=======
->>>>>>> 44bad3bd
 	def on_trash(self):
 		self.delete_price_list_details_key()
 
