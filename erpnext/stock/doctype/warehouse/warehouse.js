// Copyright (c) 2015, Frappe Technologies Pvt. Ltd. and Contributors
// License: GNU General Public License v3. See license.txt


frappe.ui.form.on("Warehouse", {
	onload: function(frm) {
		frm.set_query("default_in_transit_warehouse", function() {
			return {
				filters:{
					'warehouse_type' : 'Transit',
					'is_group': 0,
					'company': frm.doc.company
				}
			};
		});
	},

	refresh: function(frm) {
		frm.toggle_display('warehouse_name', frm.doc.__islocal);
		frm.toggle_display(['address_html','contact_html'], !frm.doc.__islocal);


		if(!frm.doc.__islocal) {
			frappe.contacts.render_address_and_contact(frm);

		} else {
			frappe.contacts.clear_address_and_contact(frm);
		}

		frm.add_custom_button(__("Stock Balance"), function() {
			frappe.set_route("query-report", "Stock Balance", {"warehouse": frm.doc.name});
		});

		if (cint(frm.doc.is_group) == 1) {
			frm.add_custom_button(__('Group to Non-Group'),
				function() { convert_to_group_or_ledger(frm); }, 'fa fa-retweet', 'btn-default')
		} else if (cint(frm.doc.is_group) == 0) {
			if(frm.doc.__onload && frm.doc.__onload.account) {
				frm.add_custom_button(__("General Ledger"), function() {
					frappe.route_options = {
						"account": frm.doc.__onload.account,
						"company": frm.doc.company
					}
					frappe.set_route("query-report", "General Ledger");
				});
			}

			frm.add_custom_button(__('Non-Group to Group'),
				function() { convert_to_group_or_ledger(frm); }, 'fa fa-retweet', 'btn-default')
		}

		frm.toggle_enable(['is_group', 'company'], false);

		frappe.dynamic_link = {doc: frm.doc, fieldname: 'name', doctype: 'Warehouse'};

		frm.fields_dict['parent_warehouse'].get_query = function(doc) {
			return {
				filters: {
					"is_group": 1,
				}
			}
		}

		frm.fields_dict['account'].get_query = function(doc) {
			return {
				filters: {
					"is_group": 0,
					"account_type": "Stock",
					"company": frm.doc.company
				}
			}
		}
	}
});

function convert_to_group_or_ledger(frm){
	frappe.call({
		method:"erpnext.stock.doctype.warehouse.warehouse.convert_to_group_or_ledger",
		args: {
			docname: frm.doc.name,
			is_group: frm.doc.is_group
		},
		callback: function(){
			frm.refresh();
		}

	})
}
<<<<<<< HEAD
=======

frappe.tour['Warehouse'] = [
	{
		fieldname: "warehouse_name",
		title: __("Warehouse Name"),
		description: __("Select name for the warehouse. This should reflect its location or purpose.")
	},
	{
		fieldname: "warehouse_type",
		title: __("Warehouse Type"),
		description: __("Select a warehouse type to categorize the warehouse into a sub-group.")
	},
	{
		fieldname: "account",
		title: __("Account"),
		description: __("Select an account to set a default account for all transactions with this warehouse.")
	},
];
>>>>>>> d5bd37bb
<|MERGE_RESOLUTION|>--- conflicted
+++ resolved
@@ -86,24 +86,3 @@
 
 	})
 }
-<<<<<<< HEAD
-=======
-
-frappe.tour['Warehouse'] = [
-	{
-		fieldname: "warehouse_name",
-		title: __("Warehouse Name"),
-		description: __("Select name for the warehouse. This should reflect its location or purpose.")
-	},
-	{
-		fieldname: "warehouse_type",
-		title: __("Warehouse Type"),
-		description: __("Select a warehouse type to categorize the warehouse into a sub-group.")
-	},
-	{
-		fieldname: "account",
-		title: __("Account"),
-		description: __("Select an account to set a default account for all transactions with this warehouse.")
-	},
-];
->>>>>>> d5bd37bb
