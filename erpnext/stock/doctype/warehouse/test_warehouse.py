--- conflicted
+++ resolved
@@ -111,10 +111,6 @@
 				company.default_currency = "INR"
 				company.insert()
 		warehouse = create_warehouse("_Test Warehouse", properties=None, company="_Test Company")
-<<<<<<< HEAD
-		print("Warehouse", warehouse)
-=======
->>>>>>> e13145f8
 
 		# Fetch created warehouse
 		created_warehouse = frappe.get_doc("Warehouse", warehouse)
