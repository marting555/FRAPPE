--- conflicted
+++ resolved
@@ -227,13 +227,9 @@
  ],
  "icon": "fa fa-building",
  "idx": 1,
-<<<<<<< HEAD
- "modified": "2020-03-03 15:35:22.001969",
-=======
  "is_tree": 1,
  "links": [],
  "modified": "2020-03-18 18:26:00.479541",
->>>>>>> fd30b8f4
  "modified_by": "Administrator",
  "module": "Stock",
  "name": "Warehouse",
