{
 "actions": [],
 "creation": "2013-02-22 01:28:00",
 "doctype": "DocType",
 "editable_grid": 1,
 "engine": "InnoDB",
 "field_order": [
  "parent_item",
  "item_code",
  "item_name",
  "column_break_5",
  "description",
  "section_break_6",
  "warehouse",
  "target_warehouse",
  "conversion_factor",
  "column_break_9",
  "qty",
  "rate",
  "uom",
  "section_break_9",
  "pick_serial_and_batch",
  "serial_and_batch_bundle",
  "serial_no",
  "column_break_11",
  "batch_no",
  "actual_batch_qty",
  "section_break_13",
  "actual_qty",
  "projected_qty",
  "ordered_qty",
  "packed_qty",
  "column_break_16",
  "incoming_rate",
  "picked_qty",
  "page_break",
  "prevdoc_doctype",
  "parent_detail_docname"
 ],
 "fields": [
  {
   "fieldname": "parent_item",
   "fieldtype": "Link",
   "in_list_view": 1,
   "label": "Parent Item",
   "oldfieldname": "parent_item",
   "oldfieldtype": "Link",
   "options": "Item",
   "read_only": 1
  },
  {
   "fieldname": "item_code",
   "fieldtype": "Link",
   "in_global_search": 1,
   "in_list_view": 1,
   "label": "Item Code",
   "oldfieldname": "item_code",
   "oldfieldtype": "Link",
   "options": "Item",
   "read_only": 1
  },
  {
   "fieldname": "item_name",
   "fieldtype": "Data",
   "label": "Item Name",
   "oldfieldname": "item_name",
   "oldfieldtype": "Data",
   "read_only": 1
  },
  {
   "fieldname": "column_break_5",
   "fieldtype": "Column Break"
  },
  {
   "fieldname": "description",
   "fieldtype": "Text Editor",
   "in_list_view": 1,
   "label": "Description",
   "oldfieldname": "description",
   "oldfieldtype": "Text",
   "print_width": "300px",
   "width": "300px"
  },
  {
   "fieldname": "section_break_6",
   "fieldtype": "Section Break"
  },
  {
   "fieldname": "warehouse",
   "fieldtype": "Link",
   "label": "From Warehouse",
   "oldfieldname": "warehouse",
   "oldfieldtype": "Link",
   "options": "Warehouse"
  },
  {
   "fieldname": "target_warehouse",
   "fieldtype": "Link",
   "label": "To Warehouse (Optional)",
   "options": "Warehouse",
   "print_hide": 1
  },
  {
   "fieldname": "column_break_9",
   "fieldtype": "Column Break"
  },
  {
   "fieldname": "qty",
   "fieldtype": "Float",
   "in_list_view": 1,
   "label": "Qty",
   "oldfieldname": "qty",
   "oldfieldtype": "Currency",
   "read_only": 1
  },
  {
   "fieldname": "section_break_9",
   "fieldtype": "Section Break"
  },
  {
   "fieldname": "serial_no",
   "fieldtype": "Text",
   "label": "Serial No",
   "read_only": 1
  },
  {
   "fieldname": "column_break_11",
   "fieldtype": "Column Break"
  },
  {
   "fieldname": "batch_no",
   "fieldtype": "Link",
   "label": "Batch No",
   "options": "Batch",
   "read_only": 1
  },
  {
   "fieldname": "section_break_13",
   "fieldtype": "Section Break"
  },
  {
   "allow_on_submit": 1,
   "fieldname": "actual_qty",
   "fieldtype": "Float",
   "label": "Actual Qty",
   "no_copy": 1,
   "oldfieldname": "actual_qty",
   "oldfieldtype": "Currency",
   "read_only": 1
  },
  {
   "allow_on_submit": 1,
   "fieldname": "projected_qty",
   "fieldtype": "Float",
   "label": "Projected Qty",
   "no_copy": 1,
   "oldfieldname": "projected_qty",
   "oldfieldtype": "Currency",
   "read_only": 1
  },
  {
   "fieldname": "column_break_16",
   "fieldtype": "Column Break"
  },
  {
   "fieldname": "uom",
   "fieldtype": "Link",
   "label": "UOM",
   "oldfieldname": "uom",
   "oldfieldtype": "Link",
   "options": "UOM",
   "read_only": 1
  },
  {
   "allow_on_submit": 1,
   "default": "0",
   "fieldname": "page_break",
   "fieldtype": "Check",
   "label": "Page Break",
   "oldfieldname": "page_break",
   "oldfieldtype": "Check",
   "read_only": 1
  },
  {
   "fieldname": "prevdoc_doctype",
   "fieldtype": "Data",
   "hidden": 1,
   "label": "Prevdoc DocType",
   "oldfieldname": "prevdoc_doctype",
   "oldfieldtype": "Data",
   "print_hide": 1,
   "read_only": 1
  },
  {
   "fieldname": "parent_detail_docname",
   "fieldtype": "Data",
   "hidden": 1,
   "label": "Parent Detail docname",
   "no_copy": 1,
   "oldfieldname": "parent_detail_docname",
   "oldfieldtype": "Data",
   "print_hide": 1,
   "read_only": 1
  },
  {
   "depends_on": "batch_no",
   "fieldname": "actual_batch_qty",
   "fieldtype": "Float",
   "label": "Actual Batch Quantity",
   "no_copy": 1,
   "print_hide": 1,
   "read_only": 1
  },
  {
   "fieldname": "incoming_rate",
   "fieldtype": "Currency",
   "label": "Incoming Rate",
   "no_copy": 1,
   "print_hide": 1,
   "read_only": 1
  },
  {
   "fieldname": "conversion_factor",
   "fieldtype": "Float",
   "label": "Conversion Factor"
  },
  {
   "fieldname": "rate",
   "fieldtype": "Currency",
   "in_list_view": 1,
   "label": "Rate",
   "options": "currency",
   "print_hide": 1,
   "read_only": 1
  },
  {
   "allow_on_submit": 1,
   "fieldname": "ordered_qty",
   "fieldtype": "Float",
   "label": "Ordered Qty",
   "no_copy": 1,
   "read_only": 1
  },
  {
   "fieldname": "picked_qty",
   "fieldtype": "Float",
   "label": "Picked Qty",
   "no_copy": 1,
   "read_only": 1
  },
  {
   "default": "0",
   "depends_on": "eval: doc.packed_qty",
   "fieldname": "packed_qty",
   "fieldtype": "Float",
   "label": "Packed Qty",
   "no_copy": 1,
   "non_negative": 1,
   "read_only": 1
<<<<<<< HEAD
=======
  },
  {
   "fieldname": "serial_and_batch_bundle",
   "fieldtype": "Link",
   "label": "Serial and Batch Bundle",
   "no_copy": 1,
   "options": "Serial and Batch Bundle",
   "print_hide": 1
  },
  {
   "fieldname": "pick_serial_and_batch",
   "fieldtype": "Button",
   "label": "Pick Serial / Batch No"
>>>>>>> 44bad3bd
  }
 ],
 "idx": 1,
 "index_web_pages_for_search": 1,
 "istable": 1,
 "links": [],
 "modified": "2023-04-28 13:16:38.460806",
 "modified_by": "Administrator",
 "module": "Stock",
 "name": "Packed Item",
 "owner": "Administrator",
 "permissions": [],
 "sort_field": "modified",
 "sort_order": "DESC",
 "states": [],
 "track_changes": 1
}<|MERGE_RESOLUTION|>--- conflicted
+++ resolved
@@ -257,8 +257,6 @@
    "no_copy": 1,
    "non_negative": 1,
    "read_only": 1
-<<<<<<< HEAD
-=======
   },
   {
    "fieldname": "serial_and_batch_bundle",
@@ -272,7 +270,6 @@
    "fieldname": "pick_serial_and_batch",
    "fieldtype": "Button",
    "label": "Pick Serial / Batch No"
->>>>>>> 44bad3bd
   }
  ],
  "idx": 1,
