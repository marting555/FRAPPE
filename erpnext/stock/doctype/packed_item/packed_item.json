{
 "actions": [],
 "creation": "2013-02-22 01:28:00",
 "doctype": "DocType",
 "editable_grid": 1,
 "engine": "InnoDB",
 "field_order": [
  "parent_item",
  "item_code",
  "item_name",
  "column_break_5",
  "description",
  "section_break_6",
  "warehouse",
  "target_warehouse",
  "conversion_factor",
  "column_break_9",
  "qty",
  "rate",
  "uom",
  "section_break_9",
  "serial_no",
  "column_break_11",
  "batch_no",
  "actual_batch_qty",
  "section_break_13",
  "actual_qty",
  "projected_qty",
  "column_break_16",
  "incoming_rate",
  "page_break",
  "prevdoc_doctype",
  "parent_detail_docname"
 ],
 "fields": [
  {
   "fieldname": "parent_item",
   "fieldtype": "Link",
   "in_list_view": 1,
   "label": "Parent Item",
   "oldfieldname": "parent_item",
   "oldfieldtype": "Link",
   "options": "Item",
   "read_only": 1
  },
  {
   "fieldname": "item_code",
   "fieldtype": "Link",
   "in_global_search": 1,
   "in_list_view": 1,
   "label": "Item Code",
   "oldfieldname": "item_code",
   "oldfieldtype": "Link",
   "options": "Item",
   "read_only": 1
  },
  {
   "fieldname": "item_name",
   "fieldtype": "Data",
   "label": "Item Name",
   "oldfieldname": "item_name",
   "oldfieldtype": "Data",
   "read_only": 1
  },
  {
   "fieldname": "column_break_5",
   "fieldtype": "Column Break"
  },
  {
   "fieldname": "description",
   "fieldtype": "Text Editor",
   "in_list_view": 1,
   "label": "Description",
   "oldfieldname": "description",
   "oldfieldtype": "Text",
   "print_width": "300px",
   "width": "300px"
  },
  {
   "fieldname": "section_break_6",
   "fieldtype": "Section Break"
  },
  {
   "fieldname": "warehouse",
   "fieldtype": "Link",
   "label": "From Warehouse",
   "oldfieldname": "warehouse",
   "oldfieldtype": "Link",
   "options": "Warehouse"
  },
  {
   "fieldname": "target_warehouse",
   "fieldtype": "Link",
   "label": "To Warehouse (Optional)",
   "options": "Warehouse",
   "print_hide": 1
  },
  {
   "fieldname": "column_break_9",
   "fieldtype": "Column Break"
  },
  {
   "fieldname": "qty",
   "fieldtype": "Float",
   "in_list_view": 1,
   "label": "Qty",
   "oldfieldname": "qty",
   "oldfieldtype": "Currency",
   "read_only": 1
  },
  {
   "fieldname": "section_break_9",
   "fieldtype": "Section Break"
  },
  {
   "fieldname": "serial_no",
   "fieldtype": "Text",
   "label": "Serial No"
  },
  {
   "fieldname": "column_break_11",
   "fieldtype": "Column Break"
  },
  {
   "fieldname": "batch_no",
   "fieldtype": "Link",
   "label": "Batch No",
   "options": "Batch"
  },
  {
   "fieldname": "section_break_13",
   "fieldtype": "Section Break"
  },
  {
   "allow_on_submit": 1,
   "fieldname": "actual_qty",
   "fieldtype": "Float",
   "label": "Actual Qty",
   "no_copy": 1,
   "oldfieldname": "actual_qty",
   "oldfieldtype": "Currency",
   "read_only": 1
  },
  {
   "allow_on_submit": 1,
   "fieldname": "projected_qty",
   "fieldtype": "Float",
   "label": "Projected Qty",
   "no_copy": 1,
   "oldfieldname": "projected_qty",
   "oldfieldtype": "Currency",
   "read_only": 1
  },
  {
   "fieldname": "column_break_16",
   "fieldtype": "Column Break"
  },
  {
   "fieldname": "uom",
   "fieldtype": "Link",
   "label": "UOM",
   "oldfieldname": "uom",
   "oldfieldtype": "Link",
   "options": "UOM",
   "read_only": 1
  },
  {
   "allow_on_submit": 1,
   "default": "0",
   "fieldname": "page_break",
   "fieldtype": "Check",
   "label": "Page Break",
   "oldfieldname": "page_break",
   "oldfieldtype": "Check",
   "read_only": 1
  },
  {
   "fieldname": "prevdoc_doctype",
   "fieldtype": "Data",
   "hidden": 1,
   "label": "Prevdoc DocType",
   "oldfieldname": "prevdoc_doctype",
   "oldfieldtype": "Data",
   "print_hide": 1,
   "read_only": 1
  },
  {
   "fieldname": "parent_detail_docname",
   "fieldtype": "Data",
   "hidden": 1,
   "label": "Parent Detail docname",
   "no_copy": 1,
   "oldfieldname": "parent_detail_docname",
   "oldfieldtype": "Data",
   "print_hide": 1,
   "read_only": 1
  },
  {
   "depends_on": "batch_no",
   "fieldname": "actual_batch_qty",
   "fieldtype": "Float",
   "label": "Actual Batch Quantity",
   "no_copy": 1,
   "print_hide": 1,
   "read_only": 1
<<<<<<< HEAD
=======
  },
  {
   "fieldname": "incoming_rate",
   "fieldtype": "Currency",
   "label": "Incoming Rate",
   "no_copy": 1,
   "print_hide": 1,
   "read_only": 1
  },
  {
   "fieldname": "conversion_factor",
   "fieldtype": "Float",
   "label": "Conversion Factor"
  },
  {
   "fieldname": "rate",
   "fieldtype": "Currency",
   "in_list_view": 1,
   "label": "Rate",
   "print_hide": 1,
   "read_only": 1
>>>>>>> 540559d6
  }
 ],
 "idx": 1,
 "index_web_pages_for_search": 1,
 "istable": 1,
<<<<<<< HEAD
 "modified": "2019-11-26 20:09:59.400960",
=======
 "links": [],
 "modified": "2022-01-28 16:03:30.780111",
>>>>>>> 540559d6
 "modified_by": "Administrator",
 "module": "Stock",
 "name": "Packed Item",
 "owner": "Administrator",
 "permissions": [],
 "sort_field": "modified",
 "sort_order": "DESC",
<<<<<<< HEAD
=======
 "states": [],
>>>>>>> 540559d6
 "track_changes": 1
}<|MERGE_RESOLUTION|>--- conflicted
+++ resolved
@@ -203,8 +203,6 @@
    "no_copy": 1,
    "print_hide": 1,
    "read_only": 1
-<<<<<<< HEAD
-=======
   },
   {
    "fieldname": "incoming_rate",
@@ -226,18 +224,13 @@
    "label": "Rate",
    "print_hide": 1,
    "read_only": 1
->>>>>>> 540559d6
   }
  ],
  "idx": 1,
  "index_web_pages_for_search": 1,
  "istable": 1,
-<<<<<<< HEAD
- "modified": "2019-11-26 20:09:59.400960",
-=======
  "links": [],
  "modified": "2022-01-28 16:03:30.780111",
->>>>>>> 540559d6
  "modified_by": "Administrator",
  "module": "Stock",
  "name": "Packed Item",
@@ -245,9 +238,6 @@
  "permissions": [],
  "sort_field": "modified",
  "sort_order": "DESC",
-<<<<<<< HEAD
-=======
  "states": [],
->>>>>>> 540559d6
  "track_changes": 1
 }