--- conflicted
+++ resolved
@@ -122,37 +122,10 @@
 		pi_row, exists = packed_items_table.get(key), True
 
 	if not exists:
-<<<<<<< HEAD
-		pi = doc.append('packed_items', {})
-
-	pi.parent_item = main_item_row.item_code
-	pi.item_code = packing_item_code
-	pi.item_name = item.item_name
-	pi.parent_detail_docname = main_item_row.name
-	pi.uom = item.stock_uom
-	pi.qty = flt(qty)
-	if description and not pi.description:
-		pi.description = description
-	if not pi.warehouse and not doc.amended_from:
-		pi.warehouse = (main_item_row.warehouse if ((doc.get('is_pos') or item.is_stock_item \
-			or not item.default_warehouse) and main_item_row.warehouse) else item.default_warehouse)
-	if not pi.batch_no and not doc.amended_from:
-		pi.batch_no = cstr(main_item_row.get("batch_no"))
-	if not pi.target_warehouse:
-		pi.target_warehouse = main_item_row.get("target_warehouse")
-	bin = get_bin_qty(packing_item_code, pi.warehouse)
-	pi.actual_qty = flt(bin.get("actual_qty"))
-	pi.projected_qty = flt(bin.get("projected_qty"))
-	if old_packed_items_map and old_packed_items_map.get((packing_item_code, main_item_row.item_code)):
-		pi.batch_no = old_packed_items_map.get((packing_item_code, main_item_row.item_code))[0].batch_no
-		pi.serial_no = old_packed_items_map.get((packing_item_code, main_item_row.item_code))[0].serial_no
-		pi.warehouse = old_packed_items_map.get((packing_item_code, main_item_row.item_code))[0].warehouse
-=======
 		pi_row = doc.append('packed_items', {})
 	elif reset: # add row if row exists but table is reset
 		pi_row.idx, pi_row.name = None, None
 		pi_row = doc.append('packed_items', pi_row)
->>>>>>> 540559d6
 
 	return pi_row
 
