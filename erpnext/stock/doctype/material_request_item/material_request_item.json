--- conflicted
+++ resolved
@@ -457,8 +457,6 @@
    "label": "Job Card Item",
    "no_copy": 1,
    "print_hide": 1
-<<<<<<< HEAD
-=======
   },
   {
    "fieldname": "accounting_details_section",
@@ -474,18 +472,13 @@
    "fieldtype": "Link",
    "label": "WIP Composite Asset",
    "options": "Asset"
->>>>>>> 44bad3bd
   }
  ],
  "idx": 1,
  "index_web_pages_for_search": 1,
  "istable": 1,
  "links": [],
-<<<<<<< HEAD
- "modified": "2023-05-07 20:23:31.250252",
-=======
  "modified": "2023-10-27 15:53:41.444236",
->>>>>>> 44bad3bd
  "modified_by": "Administrator",
  "module": "Stock",
  "name": "Material Request Item",
