{
 "autoname": "hash",
 "creation": "2013-02-22 01:28:02",
 "doctype": "DocType",
 "document_type": "Setup",
 "editable_grid": 1,
 "engine": "InnoDB",
 "field_order": [
  "item_code",
  "col_break1",
  "item_name",
  "section_break_4",
  "description",
  "item_group",
  "brand",
  "image_section",
  "image",
  "manufacture_details",
  "manufacturer",
  "column_break_12",
  "manufacturer_part_no",
  "quantity_and_warehouse",
  "qty",
  "uom",
  "conversion_factor",
  "stock_uom",
  "warehouse",
  "col_break2",
  "schedule_date",
  "rate",
  "amount",
  "stock_qty",
  "more_info",
  "lead_time_date",
  "sales_order",
  "sales_order_item",
  "production_plan",
  "material_request_plan_item",
  "col_break3",
  "min_order_qty",
  "projected_qty",
  "actual_qty",
  "ordered_qty",
  "received_qty",
  "accounting_details",
  "expense_account",
  "accounting_dimensions_section",
  "project",
  "dimension_col_break",
  "cost_center",
  "section_break_37",
  "page_break"
 ],
 "fields": [
  {
   "bold": 1,
   "columns": 3,
   "fieldname": "item_code",
   "fieldtype": "Link",
   "in_global_search": 1,
   "in_list_view": 1,
   "label": "Item Code",
   "oldfieldname": "item_code",
   "oldfieldtype": "Link",
   "options": "Item",
   "print_width": "100px",
   "reqd": 1,
   "search_index": 1,
   "width": "100px"
  },
  {
   "fieldname": "col_break1",
   "fieldtype": "Column Break"
  },
  {
   "fieldname": "item_name",
   "fieldtype": "Data",
   "in_global_search": 1,
   "label": "Item Name",
   "oldfieldname": "item_name",
   "oldfieldtype": "Data",
   "print_hide": 1,
   "print_width": "100px",
   "search_index": 1,
   "width": "100px"
  },
  {
   "collapsible": 1,
   "fieldname": "section_break_4",
   "fieldtype": "Section Break",
   "label": "Description"
  },
  {
   "fieldname": "description",
   "fieldtype": "Text Editor",
   "label": "Description",
   "oldfieldname": "description",
   "oldfieldtype": "Text",
   "print_width": "250px",
   "reqd": 1,
   "width": "250px"
  },
  {
   "fieldname": "image",
   "fieldtype": "Attach Image",
   "label": "Image",
   "print_hide": 1,
   "read_only": 1
  },
  {
   "fieldname": "quantity_and_warehouse",
   "fieldtype": "Section Break",
   "label": "Quantity and Warehouse"
  },
  {
   "columns": 1,
   "fieldname": "qty",
   "fieldtype": "Float",
   "in_list_view": 1,
   "label": "Quantity",
   "oldfieldname": "qty",
   "oldfieldtype": "Currency",
   "print_width": "80px",
   "reqd": 1,
   "width": "80px"
  },
  {
   "columns": 1,
   "fieldname": "uom",
   "fieldtype": "Link",
   "in_list_view": 1,
   "label": "UOM",
   "oldfieldname": "uom",
   "oldfieldtype": "Link",
   "options": "UOM",
   "print_width": "70px",
   "reqd": 1,
   "width": "70px"
  },
  {
   "fieldname": "conversion_factor",
   "fieldtype": "Float",
   "label": "UOM Conversion Factor",
   "precision": "9",
   "print_hide": 1,
   "reqd": 1
  },
  {
   "fieldname": "stock_uom",
   "fieldtype": "Link",
   "label": "Stock UOM",
   "options": "UOM",
   "print_hide": 1,
   "read_only": 1,
   "reqd": 1
  },
  {
   "columns": 3,
   "fieldname": "warehouse",
   "fieldtype": "Link",
   "in_list_view": 1,
   "label": "For Warehouse",
   "oldfieldname": "warehouse",
   "oldfieldtype": "Link",
   "options": "Warehouse",
   "print_width": "100px",
   "width": "100px"
  },
  {
   "fieldname": "col_break2",
   "fieldtype": "Column Break"
  },
  {
   "bold": 1,
   "columns": 2,
   "fieldname": "schedule_date",
   "fieldtype": "Date",
   "in_list_view": 1,
   "label": "Required Date",
   "oldfieldname": "schedule_date",
   "oldfieldtype": "Date",
   "print_width": "100px",
   "reqd": 1,
   "width": "100px"
  },
  {
   "fieldname": "rate",
   "fieldtype": "Currency",
   "label": "Rate",
   "no_copy": 1
  },
  {
   "fieldname": "amount",
   "fieldtype": "Currency",
   "label": "Amount",
   "no_copy": 1,
   "read_only": 1
  },
  {
   "fieldname": "stock_qty",
   "fieldtype": "Float",
   "label": "Stock Qty",
   "no_copy": 1,
   "print_hide": 1,
   "read_only": 1
  },
  {
   "fieldname": "more_info",
   "fieldtype": "Section Break",
   "label": "More Information"
  },
  {
   "fieldname": "item_group",
   "fieldtype": "Link",
   "label": "Item Group",
   "oldfieldname": "item_group",
   "oldfieldtype": "Link",
   "options": "Item Group",
   "print_hide": 1,
   "read_only": 1,
   "search_index": 1
  },
  {
   "fieldname": "brand",
   "fieldtype": "Link",
   "label": "Brand",
   "oldfieldname": "brand",
   "oldfieldtype": "Link",
   "options": "Brand",
   "print_hide": 1,
   "print_width": "100px",
   "read_only": 1,
   "width": "100px"
  },
  {
   "fieldname": "lead_time_date",
   "fieldtype": "Date",
   "label": "Lead Time Date",
   "no_copy": 1,
   "oldfieldname": "lead_time_date",
   "oldfieldtype": "Date",
   "print_hide": 1,
   "read_only": 1
  },
  {
   "fieldname": "sales_order",
   "fieldtype": "Link",
   "label": "Sales Order",
   "options": "Sales Order",
   "print_hide": 1,
   "read_only": 1
  },
  {
   "fieldname": "sales_order_item",
   "fieldtype": "Data",
   "hidden": 1,
   "label": "Sales Order Item",
   "no_copy": 1,
   "print_hide": 1,
   "read_only": 1,
   "search_index": 1
  },
  {
   "fieldname": "project",
   "fieldtype": "Link",
   "label": "Project",
   "options": "Project"
  },
  {
   "fieldname": "production_plan",
   "fieldtype": "Link",
   "label": "Production Plan",
   "no_copy": 1,
   "options": "Production Plan",
   "print_hide": 1,
   "read_only": 1
  },
  {
   "fieldname": "material_request_plan_item",
   "fieldtype": "Data",
   "label": "Material Request Plan Item",
   "no_copy": 1,
   "print_hide": 1,
   "read_only": 1
  },
  {
   "fieldname": "col_break3",
   "fieldtype": "Column Break"
  },
  {
   "fieldname": "min_order_qty",
   "fieldtype": "Float",
   "label": "Min Order Qty",
   "no_copy": 1,
   "oldfieldname": "min_order_qty",
   "oldfieldtype": "Currency",
   "print_hide": 1,
   "print_width": "70px",
   "read_only": 1,
   "width": "70px"
  },
  {
   "allow_on_submit": 1,
   "fieldname": "projected_qty",
   "fieldtype": "Float",
   "label": "Projected Qty",
   "no_copy": 1,
   "oldfieldname": "projected_qty",
   "oldfieldtype": "Currency",
   "print_hide": 1,
   "print_width": "70px",
   "read_only": 1,
   "width": "70px"
  },
  {
   "fieldname": "actual_qty",
   "fieldtype": "Float",
   "label": "Actual Qty",
   "no_copy": 1,
   "print_hide": 1,
   "read_only": 1,
   "report_hide": 1
  },
  {
   "fieldname": "ordered_qty",
   "fieldtype": "Float",
   "label": "Completed Qty",
   "no_copy": 1,
   "oldfieldname": "ordered_qty",
   "oldfieldtype": "Currency",
   "print_hide": 1,
   "read_only": 1
  },
  {
   "fieldname": "accounting_details",
   "fieldtype": "Section Break",
   "label": "Accounting Details"
  },
  {
   "fieldname": "expense_account",
   "fieldtype": "Link",
   "label": "Expense Account",
   "options": "Account",
   "print_hide": 1
  },
  {
   "fieldname": "cost_center",
   "fieldtype": "Link",
   "label": "Cost Center",
   "options": "Cost Center",
   "print_hide": 1
  },
  {
   "allow_on_submit": 1,
   "default": "0",
   "fieldname": "page_break",
   "fieldtype": "Check",
   "label": "Page Break",
   "no_copy": 1,
   "oldfieldname": "page_break",
   "oldfieldtype": "Check",
   "print_hide": 1
  },
  {
   "collapsible": 1,
   "fieldname": "image_section",
   "fieldtype": "Section Break",
   "label": "Image"
  },
  {
   "fieldname": "section_break_37",
   "fieldtype": "Section Break"
  },
  {
   "fieldname": "received_qty",
   "fieldtype": "Float",
   "label": "Received Quantity",
   "no_copy": 1,
   "print_hide": 1,
   "read_only": 1
  },
  {
   "collapsible": 1,
   "fieldname": "accounting_dimensions_section",
   "fieldtype": "Section Break",
   "label": "Accounting Dimensions"
  },
  {
   "fieldname": "dimension_col_break",
   "fieldtype": "Column Break"
  },
  {
   "fieldname": "manufacture_details",
   "fieldtype": "Section Break",
   "label": "Manufacture"
  },
  {
   "fieldname": "manufacturer",
   "fieldtype": "Link",
   "label": "Manufacturer",
   "options": "Manufacturer"
  },
  {
   "fieldname": "column_break_12",
   "fieldtype": "Column Break"
  },
  {
   "fieldname": "manufacturer_part_no",
   "fieldtype": "Data",
   "label": "Manufacturer Part Number"
  }
 ],
 "idx": 1,
 "istable": 1,
<<<<<<< HEAD
 "modified": "2020-03-03 15:50:26.516367",
=======
 "links": [],
 "modified": "2020-04-16 09:00:00.992835",
>>>>>>> fd30b8f4
 "modified_by": "Administrator",
 "module": "Stock",
 "name": "Material Request Item",
 "owner": "Administrator",
 "permissions": [],
 "sort_field": "modified",
 "sort_order": "DESC",
 "track_changes": 1
}<|MERGE_RESOLUTION|>--- conflicted
+++ resolved
@@ -412,12 +412,8 @@
  ],
  "idx": 1,
  "istable": 1,
-<<<<<<< HEAD
- "modified": "2020-03-03 15:50:26.516367",
-=======
  "links": [],
  "modified": "2020-04-16 09:00:00.992835",
->>>>>>> fd30b8f4
  "modified_by": "Administrator",
  "module": "Stock",
  "name": "Material Request Item",
