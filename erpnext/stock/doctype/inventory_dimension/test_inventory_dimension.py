# Copyright (c) 2022, Frappe Technologies Pvt. Ltd. and Contributors
# See license.txt

import frappe
from frappe.custom.doctype.custom_field.custom_field import create_custom_field
from frappe.tests.utils import FrappeTestCase
from frappe.utils import nowdate, nowtime

from erpnext.stock.doctype.delivery_note.test_delivery_note import create_delivery_note
from erpnext.stock.doctype.inventory_dimension.inventory_dimension import (
	CanNotBeChildDoc,
	CanNotBeDefaultDimension,
	DoNotChangeError,
	delete_dimension,
)
from erpnext.stock.doctype.item.test_item import create_item
from erpnext.stock.doctype.purchase_receipt.test_purchase_receipt import make_purchase_receipt
from erpnext.stock.doctype.stock_entry.stock_entry_utils import make_stock_entry
from erpnext.stock.doctype.warehouse.test_warehouse import create_warehouse


class TestInventoryDimension(FrappeTestCase):
	def setUp(self):
		prepare_test_data()
		create_store_dimension()

	def test_validate_inventory_dimension(self):
		# Can not be child doc
		inv_dim1 = create_inventory_dimension(
			reference_document="Stock Entry Detail",
			type_of_transaction="Outward",
			dimension_name="Stock Entry",
			apply_to_all_doctypes=0,
			istable=0,
			document_type="Stock Entry",
			do_not_save=True,
		)

		self.assertRaises(CanNotBeChildDoc, inv_dim1.insert)

		inv_dim1 = create_inventory_dimension(
			reference_document="Batch",
			type_of_transaction="Outward",
			dimension_name="Batch",
			apply_to_all_doctypes=0,
			document_type="Stock Entry Detail",
			do_not_save=True,
		)

		self.assertRaises(CanNotBeDefaultDimension, inv_dim1.insert)

	def test_delete_inventory_dimension(self):
		inv_dim1 = create_inventory_dimension(
			reference_document="Shelf",
			type_of_transaction="Outward",
			dimension_name="From Shelf",
			apply_to_all_doctypes=0,
			document_type="Stock Entry Detail",
			condition="parent.purpose == 'Material Issue'",
		)

		inv_dim1.save()

		custom_field = frappe.db.get_value(
			"Custom Field", {"fieldname": "from_shelf", "dt": "Stock Entry Detail"}, "name"
		)

		self.assertTrue(custom_field)

		delete_dimension(inv_dim1.name)

		custom_field = frappe.db.get_value(
			"Custom Field", {"fieldname": "from_shelf", "dt": "Stock Entry Detail"}, "name"
		)

		self.assertFalse(custom_field)

	def test_inventory_dimension(self):
		frappe.local.document_wise_inventory_dimensions = {}

		warehouse = "Shelf Warehouse - _TC"
		item_code = "_Test Item"

		inv_dim1 = create_inventory_dimension(
			reference_document="Shelf",
			type_of_transaction="Outward",
			dimension_name="Shelf",
			apply_to_all_doctypes=0,
			document_type="Stock Entry Detail",
			condition="parent.purpose == 'Material Issue'",
		)

		inv_dim1.reqd = 0
		inv_dim1.save()

		create_inventory_dimension(
			reference_document="Shelf",
			type_of_transaction="Inward",
			dimension_name="To Shelf",
			apply_to_all_doctypes=0,
			document_type="Stock Entry Detail",
			condition="parent.purpose == 'Material Receipt'",
		)

		inward = make_stock_entry(
			item_code=item_code,
			target=warehouse,
			qty=5,
			basic_rate=10,
			do_not_save=True,
			purpose="Material Receipt",
		)

		inward.items[0].to_shelf = "Shelf 1"
		inward.save()
		inward.submit()
		inward.load_from_db()

		sle_data = frappe.db.get_value(
			"Stock Ledger Entry", {"voucher_no": inward.name}, ["shelf", "warehouse"], as_dict=1
		)

		self.assertEqual(inward.items[0].to_shelf, "Shelf 1")
		self.assertEqual(sle_data.warehouse, warehouse)
		self.assertEqual(sle_data.shelf, "Shelf 1")

		outward = make_stock_entry(
			item_code=item_code,
			source=warehouse,
			qty=3,
			basic_rate=10,
			do_not_save=True,
			purpose="Material Issue",
		)

		outward.items[0].shelf = "Shelf 1"
		outward.save()
		outward.submit()
		outward.load_from_db()

		sle_shelf = frappe.db.get_value("Stock Ledger Entry", {"voucher_no": outward.name}, "shelf")
		self.assertEqual(sle_shelf, "Shelf 1")

		inv_dim1.load_from_db()
		inv_dim1.apply_to_all_doctypes = 1

		self.assertTrue(inv_dim1.has_stock_ledger())
		self.assertRaises(DoNotChangeError, inv_dim1.save)

	def test_inventory_dimension_for_purchase_receipt_and_delivery_note(self):
		frappe.local.document_wise_inventory_dimensions = {}

		inv_dimension = create_inventory_dimension(
			reference_document="Rack", dimension_name="Rack", apply_to_all_doctypes=1
		)

		self.assertEqual(inv_dimension.type_of_transaction, "Both")
		self.assertEqual(inv_dimension.fetch_from_parent, "Rack")

		create_custom_field(
			"Purchase Receipt", dict(fieldname="rack", label="Rack", fieldtype="Link", options="Rack")
		)

		create_custom_field(
			"Delivery Note", dict(fieldname="rack", label="Rack", fieldtype="Link", options="Rack")
		)

		frappe.reload_doc("stock", "doctype", "purchase_receipt_item")
		frappe.reload_doc("stock", "doctype", "delivery_note_item")

		pr_doc = make_purchase_receipt(qty=2, do_not_submit=True)
		pr_doc.rack = "Rack 1"
		pr_doc.save()
		pr_doc.submit()

		pr_doc.load_from_db()

		self.assertEqual(pr_doc.items[0].rack, "Rack 1")
		sle_rack = frappe.db.get_value(
			"Stock Ledger Entry",
			{"voucher_detail_no": pr_doc.items[0].name, "voucher_type": pr_doc.doctype},
			"rack",
		)

		self.assertEqual(sle_rack, "Rack 1")

		dn_doc = create_delivery_note(qty=2, do_not_submit=True)
		dn_doc.rack = "Rack 1"
		dn_doc.save()
		dn_doc.submit()

		dn_doc.load_from_db()

		self.assertEqual(dn_doc.items[0].rack, "Rack 1")
		sle_rack = frappe.db.get_value(
			"Stock Ledger Entry",
			{"voucher_detail_no": dn_doc.items[0].name, "voucher_type": dn_doc.doctype},
			"rack",
		)

		self.assertEqual(sle_rack, "Rack 1")

	def test_check_standard_dimensions(self):
		create_inventory_dimension(
			reference_document="Project",
			type_of_transaction="Outward",
			dimension_name="Project",
			apply_to_all_doctypes=0,
			document_type="Stock Ledger Entry",
		)

		self.assertFalse(
			frappe.db.get_value(
				"Custom Field", {"fieldname": "project", "dt": "Stock Ledger Entry"}, "name"
			)
		)

	def test_check_mandatory_dimensions(self):
		doc = create_inventory_dimension(
			reference_document="Pallet",
			type_of_transaction="Outward",
			dimension_name="Pallet",
			apply_to_all_doctypes=0,
			document_type="Stock Entry Detail",
		)

		doc.reqd = 1
		doc.save()

		self.assertTrue(
			frappe.db.get_value(
				"Custom Field", {"fieldname": "pallet", "dt": "Stock Entry Detail", "reqd": 1}, "name"
			)
		)

		doc.load_from_db
		doc.reqd = 0
		doc.save()

	def test_check_mandatory_depends_on_dimensions(self):
		doc = create_inventory_dimension(
			reference_document="Pallet",
			type_of_transaction="Outward",
			dimension_name="Pallet",
			apply_to_all_doctypes=0,
			document_type="Stock Entry Detail",
		)

		doc.mandatory_depends_on = "t_warehouse"
		doc.save()

		self.assertTrue(
			frappe.db.get_value(
				"Custom Field",
				{"fieldname": "pallet", "dt": "Stock Entry Detail", "mandatory_depends_on": "t_warehouse"},
				"name",
			)
		)

	def test_for_purchase_sales_and_stock_transaction(self):
		from erpnext.controllers.sales_and_purchase_return import make_return_doc

		create_inventory_dimension(
			reference_document="Store",
			type_of_transaction="Outward",
			dimension_name="Store",
			apply_to_all_doctypes=1,
		)

		item_code = "Test Inventory Dimension Item"
		create_item(item_code)
		warehouse = create_warehouse("Store Warehouse")

		# Purchase Receipt -> Inward in Store 1
		pr_doc = make_purchase_receipt(
			item_code=item_code, warehouse=warehouse, qty=10, rate=100, do_not_submit=True
		)

		pr_doc.items[0].store = "Store 1"
		pr_doc.save()
		pr_doc.submit()

		entries = get_voucher_sl_entries(pr_doc.name, ["warehouse", "store", "incoming_rate"])

		self.assertEqual(entries[0].warehouse, warehouse)
		self.assertEqual(entries[0].store, "Store 1")

		# Stock Entry -> Transfer from Store 1 to Store 2
		se_doc = make_stock_entry(
			item_code=item_code, qty=10, from_warehouse=warehouse, to_warehouse=warehouse, do_not_save=True
		)

		se_doc.items[0].store = "Store 1"
		se_doc.items[0].to_store = "Store 2"

		se_doc.save()
		se_doc.submit()

		entries = get_voucher_sl_entries(
			se_doc.name, ["warehouse", "store", "incoming_rate", "actual_qty"]
		)

		for entry in entries:
			self.assertEqual(entry.warehouse, warehouse)
			if entry.actual_qty > 0:
				self.assertEqual(entry.store, "Store 2")
				self.assertEqual(entry.incoming_rate, 100.0)
			else:
				self.assertEqual(entry.store, "Store 1")

		# Delivery Note -> Outward from Store 2

		dn_doc = create_delivery_note(item_code=item_code, qty=10, warehouse=warehouse, do_not_save=True)

		dn_doc.items[0].store = "Store 2"
		dn_doc.save()
		dn_doc.submit()

		entries = get_voucher_sl_entries(dn_doc.name, ["warehouse", "store", "actual_qty"])

		self.assertEqual(entries[0].warehouse, warehouse)
		self.assertEqual(entries[0].store, "Store 2")
		self.assertEqual(entries[0].actual_qty, -10.0)

		return_dn = make_return_doc("Delivery Note", dn_doc.name)
		return_dn.submit()
		entries = get_voucher_sl_entries(return_dn.name, ["warehouse", "store", "actual_qty"])

		self.assertEqual(entries[0].warehouse, warehouse)
		self.assertEqual(entries[0].store, "Store 2")
		self.assertEqual(entries[0].actual_qty, 10.0)

		se_doc = make_stock_entry(
			item_code=item_code, qty=10, from_warehouse=warehouse, to_warehouse=warehouse, do_not_save=True
		)

		se_doc.items[0].store = "Store 2"
		se_doc.items[0].to_store = "Store 1"

		se_doc.save()
		se_doc.submit()

		return_pr = make_return_doc("Purchase Receipt", pr_doc.name)
		return_pr.submit()
		entries = get_voucher_sl_entries(return_pr.name, ["warehouse", "store", "actual_qty"])

		self.assertEqual(entries[0].warehouse, warehouse)
		self.assertEqual(entries[0].store, "Store 1")
		self.assertEqual(entries[0].actual_qty, -10.0)

	def test_inter_transfer_return_against_inventory_dimension(self):
		from erpnext.controllers.sales_and_purchase_return import make_return_doc
		from erpnext.stock.doctype.delivery_note.delivery_note import make_inter_company_purchase_receipt

		data = prepare_data_for_internal_transfer()

		dn_doc = create_delivery_note(
			customer=data.customer,
			company=data.company,
			warehouse=data.from_warehouse,
			target_warehouse=data.to_warehouse,
			qty=5,
			cost_center=data.cost_center,
			expense_account=data.expense_account,
			do_not_submit=True,
		)

		dn_doc.items[0].store = "Inter Transfer Store 1"
		dn_doc.items[0].to_store = "Inter Transfer Store 2"
		dn_doc.save()
		dn_doc.submit()

		for d in get_voucher_sl_entries(dn_doc.name, ["store", "actual_qty"]):
			if d.actual_qty > 0:
				self.assertEqual(d.store, "Inter Transfer Store 2")
			else:
				self.assertEqual(d.store, "Inter Transfer Store 1")

		pr_doc = make_inter_company_purchase_receipt(dn_doc.name)
		pr_doc.items[0].warehouse = data.store_warehouse
		pr_doc.items[0].from_store = "Inter Transfer Store 2"
		pr_doc.items[0].store = "Inter Transfer Store 3"
		pr_doc.save()
		pr_doc.submit()

		for d in get_voucher_sl_entries(pr_doc.name, ["store", "actual_qty"]):
			if d.actual_qty > 0:
				self.assertEqual(d.store, "Inter Transfer Store 3")
			else:
				self.assertEqual(d.store, "Inter Transfer Store 2")

		return_doc = make_return_doc("Purchase Receipt", pr_doc.name)
		return_doc.submit()

		for d in get_voucher_sl_entries(return_doc.name, ["store", "actual_qty"]):
			if d.actual_qty > 0:
				self.assertEqual(d.store, "Inter Transfer Store 2")
			else:
				self.assertEqual(d.store, "Inter Transfer Store 3")

		dn_doc.load_from_db()

		return_doc1 = make_return_doc("Delivery Note", dn_doc.name)
		return_doc1.posting_date = nowdate()
		return_doc1.posting_time = nowtime()
		return_doc1.items[0].target_warehouse = dn_doc.items[0].target_warehouse
		return_doc1.items[0].warehouse = dn_doc.items[0].warehouse
		return_doc1.save()
		return_doc1.submit()

		for d in get_voucher_sl_entries(return_doc1.name, ["store", "actual_qty"]):
			if d.actual_qty > 0:
				self.assertEqual(d.store, "Inter Transfer Store 1")
			else:
				self.assertEqual(d.store, "Inter Transfer Store 2")

<<<<<<< HEAD
=======
	def test_validate_negative_stock_for_inventory_dimension(self):
		frappe.local.inventory_dimensions = {}
		item_code = "Test Negative Inventory Dimension Item"
		frappe.db.set_single_value("Stock Settings", "allow_negative_stock", 1)
		create_item(item_code)

		inv_dimension = create_inventory_dimension(
			apply_to_all_doctypes=1,
			dimension_name="Inv Site",
			reference_document="Inv Site",
			document_type="Inv Site",
			validate_negative_stock=1,
		)

		warehouse = create_warehouse("Negative Stock Warehouse")
		doc = make_stock_entry(item_code=item_code, target=warehouse, qty=10, do_not_submit=True)

		doc.items[0].to_inv_site = "Site 1"
		doc.submit()

		site_name = frappe.get_all(
			"Stock Ledger Entry", filters={"voucher_no": doc.name, "is_cancelled": 0}, fields=["inv_site"]
		)[0].inv_site

		self.assertEqual(site_name, "Site 1")

		doc = make_stock_entry(item_code=item_code, source=warehouse, qty=100, do_not_submit=True)

		doc.items[0].inv_site = "Site 1"
		self.assertRaises(frappe.ValidationError, doc.submit)

		inv_dimension.reload()
		inv_dimension.db_set("validate_negative_stock", 0)
		frappe.local.inventory_dimensions = {}

		doc = make_stock_entry(item_code=item_code, source=warehouse, qty=100, do_not_submit=True)

		doc.items[0].inv_site = "Site 1"
		doc.submit()
		self.assertEqual(doc.docstatus, 1)

		site_name = frappe.get_all(
			"Stock Ledger Entry", filters={"voucher_no": doc.name, "is_cancelled": 0}, fields=["inv_site"]
		)[0].inv_site

		self.assertEqual(site_name, "Site 1")

>>>>>>> 44bad3bd

def get_voucher_sl_entries(voucher_no, fields):
	return frappe.get_all(
		"Stock Ledger Entry", filters={"voucher_no": voucher_no}, fields=fields, order_by="creation"
	)


def create_store_dimension():
	if not frappe.db.exists("DocType", "Store"):
		frappe.get_doc(
			{
				"doctype": "DocType",
				"name": "Store",
				"module": "Stock",
				"custom": 1,
				"naming_rule": "By fieldname",
				"autoname": "field:store_name",
				"fields": [{"label": "Store Name", "fieldname": "store_name", "fieldtype": "Data"}],
				"permissions": [
					{"role": "System Manager", "permlevel": 0, "read": 1, "write": 1, "create": 1, "delete": 1}
				],
			}
		).insert(ignore_permissions=True)

	for store in ["Store 1", "Store 2"]:
		if not frappe.db.exists("Store", store):
			frappe.get_doc({"doctype": "Store", "store_name": store}).insert(ignore_permissions=True)


def prepare_test_data():
	if not frappe.db.exists("DocType", "Shelf"):
		frappe.get_doc(
			{
				"doctype": "DocType",
				"name": "Shelf",
				"module": "Stock",
				"custom": 1,
				"naming_rule": "By fieldname",
				"autoname": "field:shelf_name",
				"fields": [{"label": "Shelf Name", "fieldname": "shelf_name", "fieldtype": "Data"}],
				"permissions": [
					{"role": "System Manager", "permlevel": 0, "read": 1, "write": 1, "create": 1, "delete": 1}
				],
			}
		).insert(ignore_permissions=True)

	for shelf in ["Shelf 1", "Shelf 2"]:
		if not frappe.db.exists("Shelf", shelf):
			frappe.get_doc({"doctype": "Shelf", "shelf_name": shelf}).insert(ignore_permissions=True)

	create_warehouse("Shelf Warehouse")

	if not frappe.db.exists("DocType", "Rack"):
		frappe.get_doc(
			{
				"doctype": "DocType",
				"name": "Rack",
				"module": "Stock",
				"custom": 1,
				"naming_rule": "By fieldname",
				"autoname": "field:rack_name",
				"fields": [{"label": "Rack Name", "fieldname": "rack_name", "fieldtype": "Data"}],
				"permissions": [
					{"role": "System Manager", "permlevel": 0, "read": 1, "write": 1, "create": 1, "delete": 1}
				],
			}
		).insert(ignore_permissions=True)

	for rack in ["Rack 1"]:
		if not frappe.db.exists("Rack", rack):
			frappe.get_doc({"doctype": "Rack", "rack_name": rack}).insert(ignore_permissions=True)

	create_warehouse("Rack Warehouse")

	if not frappe.db.exists("DocType", "Pallet"):
		frappe.get_doc(
			{
				"doctype": "DocType",
				"name": "Pallet",
				"module": "Stock",
				"custom": 1,
				"naming_rule": "By fieldname",
				"autoname": "field:pallet_name",
				"fields": [{"label": "Pallet Name", "fieldname": "pallet_name", "fieldtype": "Data"}],
				"permissions": [
					{"role": "System Manager", "permlevel": 0, "read": 1, "write": 1, "create": 1, "delete": 1}
				],
			}
		).insert(ignore_permissions=True)

<<<<<<< HEAD
=======
	if not frappe.db.exists("DocType", "Inv Site"):
		frappe.get_doc(
			{
				"doctype": "DocType",
				"name": "Inv Site",
				"module": "Stock",
				"custom": 1,
				"naming_rule": "By fieldname",
				"autoname": "field:site_name",
				"fields": [{"label": "Site Name", "fieldname": "site_name", "fieldtype": "Data"}],
				"permissions": [
					{"role": "System Manager", "permlevel": 0, "read": 1, "write": 1, "create": 1, "delete": 1}
				],
			}
		).insert(ignore_permissions=True)

	for site in ["Site 1", "Site 2"]:
		if not frappe.db.exists("Inv Site", site):
			frappe.get_doc({"doctype": "Inv Site", "site_name": site}).insert(ignore_permissions=True)

>>>>>>> 44bad3bd

def create_inventory_dimension(**args):
	args = frappe._dict(args)

	if frappe.db.exists("Inventory Dimension", args.dimension_name):
		return frappe.get_doc("Inventory Dimension", args.dimension_name)

	doc = frappe.new_doc("Inventory Dimension")
	doc.update(args)

	if not args.do_not_save:
		doc.insert(ignore_permissions=True)

	return doc


def prepare_data_for_internal_transfer():
	from erpnext.accounts.doctype.sales_invoice.test_sales_invoice import create_internal_supplier
	from erpnext.selling.doctype.customer.test_customer import create_internal_customer
	from erpnext.stock.doctype.purchase_receipt.test_purchase_receipt import make_purchase_receipt
	from erpnext.stock.doctype.warehouse.test_warehouse import create_warehouse

	company = "_Test Company with perpetual inventory"

	customer = create_internal_customer(
<<<<<<< HEAD
		"_Test Internal Customer 2",
=======
		"_Test Internal Customer 3",
>>>>>>> 44bad3bd
		company,
		company,
	)

	supplier = create_internal_supplier(
<<<<<<< HEAD
		"_Test Internal Supplier 2",
=======
		"_Test Internal Supplier 3",
>>>>>>> 44bad3bd
		company,
		company,
	)

	for store in ["Inter Transfer Store 1", "Inter Transfer Store 2", "Inter Transfer Store 3"]:
		if not frappe.db.exists("Store", store):
			frappe.get_doc({"doctype": "Store", "store_name": store}).insert(ignore_permissions=True)

	warehouse = create_warehouse("_Test Internal Warehouse New A", company=company)

	to_warehouse = create_warehouse("_Test Internal Warehouse GIT A", company=company)

	pr_doc = make_purchase_receipt(
		company=company, warehouse=warehouse, qty=10, rate=100, do_not_submit=True
	)
	pr_doc.items[0].store = "Inter Transfer Store 1"
	pr_doc.submit()

	if not frappe.db.get_value("Company", company, "unrealized_profit_loss_account"):
		account = "Unrealized Profit and Loss - TCP1"
		if not frappe.db.exists("Account", account):
			frappe.get_doc(
				{
					"doctype": "Account",
					"account_name": "Unrealized Profit and Loss",
					"parent_account": "Direct Income - TCP1",
					"company": company,
					"is_group": 0,
					"account_type": "Income Account",
				}
			).insert()

		frappe.db.set_value("Company", company, "unrealized_profit_loss_account", account)

	cost_center = frappe.db.get_value("Company", company, "cost_center") or frappe.db.get_value(
		"Cost Center", {"company": company}, "name"
	)

<<<<<<< HEAD
	expense_account = frappe.db.get_value(
=======
	expene_account = frappe.db.get_value(
>>>>>>> 44bad3bd
		"Company", company, "stock_adjustment_account"
	) or frappe.db.get_value(
		"Account", {"company": company, "account_type": "Expense Account"}, "name"
	)

	return frappe._dict(
		{
			"from_warehouse": warehouse,
			"to_warehouse": to_warehouse,
			"customer": customer,
			"supplier": supplier,
			"company": company,
			"cost_center": cost_center,
<<<<<<< HEAD
			"expense_account": expense_account,
=======
			"expene_account": expene_account,
>>>>>>> 44bad3bd
			"store_warehouse": frappe.db.get_value(
				"Warehouse", {"name": ("like", "Store%"), "company": company}, "name"
			),
		}
	)<|MERGE_RESOLUTION|>--- conflicted
+++ resolved
@@ -414,8 +414,6 @@
 			else:
 				self.assertEqual(d.store, "Inter Transfer Store 2")
 
-<<<<<<< HEAD
-=======
 	def test_validate_negative_stock_for_inventory_dimension(self):
 		frappe.local.inventory_dimensions = {}
 		item_code = "Test Negative Inventory Dimension Item"
@@ -463,7 +461,6 @@
 
 		self.assertEqual(site_name, "Site 1")
 
->>>>>>> 44bad3bd
 
 def get_voucher_sl_entries(voucher_no, fields):
 	return frappe.get_all(
@@ -554,8 +551,6 @@
 			}
 		).insert(ignore_permissions=True)
 
-<<<<<<< HEAD
-=======
 	if not frappe.db.exists("DocType", "Inv Site"):
 		frappe.get_doc(
 			{
@@ -576,7 +571,6 @@
 		if not frappe.db.exists("Inv Site", site):
 			frappe.get_doc({"doctype": "Inv Site", "site_name": site}).insert(ignore_permissions=True)
 
->>>>>>> 44bad3bd
 
 def create_inventory_dimension(**args):
 	args = frappe._dict(args)
@@ -602,21 +596,13 @@
 	company = "_Test Company with perpetual inventory"
 
 	customer = create_internal_customer(
-<<<<<<< HEAD
-		"_Test Internal Customer 2",
-=======
 		"_Test Internal Customer 3",
->>>>>>> 44bad3bd
 		company,
 		company,
 	)
 
 	supplier = create_internal_supplier(
-<<<<<<< HEAD
-		"_Test Internal Supplier 2",
-=======
 		"_Test Internal Supplier 3",
->>>>>>> 44bad3bd
 		company,
 		company,
 	)
@@ -655,11 +641,7 @@
 		"Cost Center", {"company": company}, "name"
 	)
 
-<<<<<<< HEAD
-	expense_account = frappe.db.get_value(
-=======
 	expene_account = frappe.db.get_value(
->>>>>>> 44bad3bd
 		"Company", company, "stock_adjustment_account"
 	) or frappe.db.get_value(
 		"Account", {"company": company, "account_type": "Expense Account"}, "name"
@@ -673,11 +655,7 @@
 			"supplier": supplier,
 			"company": company,
 			"cost_center": cost_center,
-<<<<<<< HEAD
-			"expense_account": expense_account,
-=======
 			"expene_account": expene_account,
->>>>>>> 44bad3bd
 			"store_warehouse": frappe.db.get_value(
 				"Warehouse", {"name": ("like", "Store%"), "company": company}, "name"
 			),
