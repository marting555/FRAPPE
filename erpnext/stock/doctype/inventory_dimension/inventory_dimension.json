{
 "actions": [],
 "autoname": "field:dimension_name",
 "creation": "2022-06-17 13:04:16.554051",
 "doctype": "DocType",
 "editable_grid": 1,
 "engine": "InnoDB",
 "field_order": [
  "dimension_details_tab",
  "dimension_name",
  "reference_document",
  "column_break_4",
  "disabled",
  "field_mapping_section",
  "source_fieldname",
  "column_break_9",
  "target_fieldname",
  "applicable_for_documents_tab",
  "apply_to_all_doctypes",
<<<<<<< HEAD
=======
  "column_break_niy2u",
  "validate_negative_stock",
>>>>>>> 44bad3bd
  "column_break_13",
  "document_type",
  "type_of_transaction",
  "fetch_from_parent",
  "istable",
  "applicable_condition_example_section",
  "condition",
  "conditional_mandatory_section",
  "reqd",
  "mandatory_depends_on",
  "conditional_rule_examples_section",
  "html_19"
 ],
 "fields": [
  {
   "fieldname": "dimension_details_tab",
   "fieldtype": "Tab Break",
   "label": "Dimension Details"
  },
  {
   "fieldname": "reference_document",
   "fieldtype": "Link",
   "in_list_view": 1,
   "label": "Reference Document",
   "options": "DocType",
   "reqd": 1
  },
  {
   "fieldname": "dimension_name",
   "fieldtype": "Data",
   "in_list_view": 1,
   "label": "Dimension Name",
   "reqd": 1,
   "unique": 1
  },
  {
   "fieldname": "applicable_for_documents_tab",
   "fieldtype": "Tab Break",
   "label": "Applicable For"
  },
  {
   "depends_on": "eval:!doc.apply_to_all_doctypes",
   "fieldname": "document_type",
   "fieldtype": "Link",
   "label": "Apply to Document",
   "mandatory_depends_on": "eval:!doc.apply_to_all_doctypes",
   "options": "DocType"
  },
  {
   "fieldname": "column_break_9",
   "fieldtype": "Column Break"
  },
  {
   "default": "0",
   "depends_on": "eval:!doc.apply_to_all_doctypes && doc.document_type",
   "fetch_from": "document_type.istable",
   "fieldname": "istable",
   "fieldtype": "Check",
   "hidden": 1,
   "label": " Is Child Table",
   "read_only": 1
  },
  {
   "depends_on": "eval:!doc.apply_to_all_doctypes",
   "fieldname": "condition",
   "fieldtype": "Code",
   "label": "Conditional Rule"
  },
  {
   "default": "1",
   "fieldname": "apply_to_all_doctypes",
   "fieldtype": "Check",
   "label": "Apply to All Inventory Documents"
  },
  {
   "default": "0",
   "fieldname": "disabled",
   "fieldtype": "Check",
   "label": "Disabled"
  },
  {
   "fieldname": "target_fieldname",
   "fieldtype": "Data",
   "label": "Target Fieldname (Stock Ledger Entry)",
   "no_copy": 1,
   "read_only": 1
  },
  {
   "fieldname": "source_fieldname",
   "fieldtype": "Data",
   "label": "Source Fieldname",
   "no_copy": 1,
   "read_only": 1
  },
  {
   "collapsible": 1,
   "fieldname": "field_mapping_section",
   "fieldtype": "Section Break",
   "hidden": 1,
   "label": "Field Mapping"
  },
  {
   "depends_on": "eval:!doc.apply_to_all_doctypes",
   "fieldname": "type_of_transaction",
   "fieldtype": "Select",
   "label": "Type of Transaction",
   "options": "\nInward\nOutward\nBoth"
  },
  {
   "fieldname": "html_19",
   "fieldtype": "HTML",
   "options": "<table class=\"table table-bordered table-condensed\">\n<thead>\n  <tr>\n         <th class=\"table-sr\" style=\"width: 50%;\">Child Document</th>\n         <th class=\"table-sr\" style=\"width: 50%;\">Non Child Document</th>\n   </tr>\n</thead>\n<tbody>\n<tr>\n         <td>\n                  <p> To access parent document field use parent.fieldname and to access child table document field use doc.fieldname </p>\n\n         </td>\n         <td>\n                    <p>To access document field use doc.fieldname </p>\n         </td>\n</tr>\n<tr>\n        <td>\n                   <p><b>Example: </b> parent.doctype == \"Stock Entry\" and doc.item_code == \"Test\" </p>\n\n        </td>\n         <td>\n                   <p><b>Example: </b> doc.doctype == \"Stock Entry\" and doc.purpose == \"Manufacture\"</p>    \n          </td>\n</tr>\n\n</tbody>\n</table>\n\n\n\n\n\n\n"
  },
  {
   "collapsible": 1,
   "depends_on": "eval:!doc.apply_to_all_doctypes",
   "fieldname": "applicable_condition_example_section",
   "fieldtype": "Column Break"
  },
  {
   "fieldname": "column_break_4",
   "fieldtype": "Column Break"
  },
  {
   "depends_on": "eval:!doc.apply_to_all_doctypes",
   "description": "Set fieldname from which you want to fetch the data from the parent form.",
   "fieldname": "fetch_from_parent",
   "fieldtype": "Select",
   "label": "Fetch Value From"
  },
  {
   "fieldname": "column_break_13",
   "fieldtype": "Section Break"
  },
  {
   "depends_on": "eval:!doc.apply_to_all_doctypes",
   "fieldname": "conditional_rule_examples_section",
   "fieldtype": "Section Break",
   "label": "Conditional Rule Examples"
  },
  {
   "description": "To apply condition on parent field use parent.field_name and to apply condition on child table use doc.field_name. Here field_name could be based on the actual column name of the respective field.",
   "fieldname": "mandatory_depends_on",
   "fieldtype": "Small Text",
   "label": "Mandatory Depends On"
  },
  {
   "fieldname": "conditional_mandatory_section",
   "fieldtype": "Section Break",
   "label": "Mandatory Section"
  },
  {
   "default": "0",
   "fieldname": "reqd",
   "fieldtype": "Check",
   "label": "Mandatory"
<<<<<<< HEAD
=======
  },
  {
   "fieldname": "column_break_niy2u",
   "fieldtype": "Column Break"
  },
  {
   "default": "0",
   "fieldname": "validate_negative_stock",
   "fieldtype": "Check",
   "label": "Validate Negative Stock"
>>>>>>> 44bad3bd
  }
 ],
 "index_web_pages_for_search": 1,
 "links": [],
<<<<<<< HEAD
 "modified": "2023-01-31 13:44:38.507698",
=======
 "modified": "2023-10-05 12:52:18.705431",
>>>>>>> 44bad3bd
 "modified_by": "Administrator",
 "module": "Stock",
 "name": "Inventory Dimension",
 "naming_rule": "By fieldname",
 "owner": "Administrator",
 "permissions": [
  {
   "create": 1,
   "delete": 1,
   "email": 1,
   "export": 1,
   "print": 1,
   "read": 1,
   "report": 1,
   "role": "System Manager",
   "share": 1,
   "write": 1
  },
  {
   "create": 1,
   "delete": 1,
   "email": 1,
   "export": 1,
   "print": 1,
   "read": 1,
   "report": 1,
   "role": "Stock Manager",
   "share": 1,
   "write": 1
  },
  {
   "create": 1,
   "delete": 1,
   "email": 1,
   "export": 1,
   "print": 1,
   "read": 1,
   "report": 1,
   "role": "Stock User",
   "share": 1,
   "write": 1
  }
 ],
 "sort_field": "modified",
 "sort_order": "DESC",
 "states": []
}<|MERGE_RESOLUTION|>--- conflicted
+++ resolved
@@ -17,11 +17,8 @@
   "target_fieldname",
   "applicable_for_documents_tab",
   "apply_to_all_doctypes",
-<<<<<<< HEAD
-=======
   "column_break_niy2u",
   "validate_negative_stock",
->>>>>>> 44bad3bd
   "column_break_13",
   "document_type",
   "type_of_transaction",
@@ -178,8 +175,6 @@
    "fieldname": "reqd",
    "fieldtype": "Check",
    "label": "Mandatory"
-<<<<<<< HEAD
-=======
   },
   {
    "fieldname": "column_break_niy2u",
@@ -190,16 +185,11 @@
    "fieldname": "validate_negative_stock",
    "fieldtype": "Check",
    "label": "Validate Negative Stock"
->>>>>>> 44bad3bd
   }
  ],
  "index_web_pages_for_search": 1,
  "links": [],
-<<<<<<< HEAD
- "modified": "2023-01-31 13:44:38.507698",
-=======
  "modified": "2023-10-05 12:52:18.705431",
->>>>>>> 44bad3bd
  "modified_by": "Administrator",
  "module": "Stock",
  "name": "Inventory Dimension",
