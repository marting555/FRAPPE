# Copyright (c) 2015, Frappe Technologies Pvt. Ltd. and Contributors
# License: GNU General Public License v3. See license.txt


from frappe.permissions import add_user_permission, remove_user_permission
from frappe.tests.utils import FrappeTestCase, change_settings
from frappe.utils import add_days, cstr, flt, get_time, getdate, nowtime, today

from erpnext.accounts.doctype.account.test_account import get_inventory_account
from erpnext.stock.doctype.item.test_item import (
	create_item,
	make_item,
	make_item_variant,
	set_item_variant_settings,
)
from erpnext.stock.doctype.serial_and_batch_bundle.test_serial_and_batch_bundle import (
	get_batch_from_bundle,
	get_serial_nos_from_bundle,
	make_serial_batch_bundle,
)
from erpnext.stock.doctype.warehouse.test_warehouse import create_warehouse
from erpnext.stock.doctype.material_request.test_material_request import get_gle, make_material_request
from erpnext.stock.doctype.material_request.material_request import make_stock_entry as make_mr_se
from erpnext.stock.doctype.purchase_receipt.test_purchase_receipt import make_purchase_receipt
from erpnext.stock.doctype.serial_no.serial_no import *
from erpnext.stock.doctype.stock_entry.stock_entry import FinishedGoodError, make_stock_in_entry
from erpnext.stock.doctype.stock_entry.stock_entry_utils import make_stock_entry
from erpnext.stock.doctype.stock_ledger_entry.stock_ledger_entry import StockFreezeError
from erpnext.stock.doctype.stock_reconciliation.stock_reconciliation import (
	OpeningEntryAccountError,
)
from erpnext.stock.doctype.stock_reconciliation.test_stock_reconciliation import (
	create_stock_reconciliation,
)
from erpnext.stock.serial_batch_bundle import SerialBatchCreation
from erpnext.stock.stock_ledger import NegativeStockError, get_previous_sle


def get_sle(**args):
	condition, values = "", []
	for key, value in args.items():
		condition += " and " if condition else " where "
		condition += f"`{key}`=%s"
		values.append(value)

	return frappe.db.sql(
		"""select * from `tabStock Ledger Entry` %s
		order by (posting_date || ' ' || posting_time)::timestamp desc, creation desc limit 1"""
		% condition,
		values,
		as_dict=1,
	)


class TestStockEntry(FrappeTestCase):
	def tearDown(self):
		frappe.db.rollback()
		frappe.set_user("Administrator")

	def test_fifo(self):
		frappe.db.set_single_value("Stock Settings", "allow_negative_stock", 1)
		item_code = "_Test Item 2"
		warehouse = "_Test Warehouse - _TC"

		create_stock_reconciliation(
			item_code="_Test Item 2", warehouse="_Test Warehouse - _TC", qty=0, rate=100
		)

		make_stock_entry(item_code=item_code, target=warehouse, qty=1, basic_rate=10)
		sle = get_sle(item_code=item_code, warehouse=warehouse)[0]

		self.assertEqual([[1, 10]], frappe.safe_eval(sle.stock_queue))

		# negative qty
		make_stock_entry(item_code=item_code, source=warehouse, qty=2, basic_rate=10)
		sle = get_sle(item_code=item_code, warehouse=warehouse)[0]

		self.assertEqual([[-1, 10]], frappe.safe_eval(sle.stock_queue))

		# further negative
		make_stock_entry(item_code=item_code, source=warehouse, qty=1)
		sle = get_sle(item_code=item_code, warehouse=warehouse)[0]

		self.assertEqual([[-2, 10]], frappe.safe_eval(sle.stock_queue))

		# move stock to positive
		make_stock_entry(item_code=item_code, target=warehouse, qty=3, basic_rate=20)
		sle = get_sle(item_code=item_code, warehouse=warehouse)[0]
		self.assertEqual([[1, 20]], frappe.safe_eval(sle.stock_queue))

		# incoming entry with diff rate
		make_stock_entry(item_code=item_code, target=warehouse, qty=1, basic_rate=30)
		sle = get_sle(item_code=item_code, warehouse=warehouse)[0]

		self.assertEqual([[1, 20], [1, 30]], frappe.safe_eval(sle.stock_queue))

		frappe.db.set_default("allow_negative_stock", 0)

	def test_auto_material_request(self):
		make_item_variant()
		self._test_auto_material_request("_Test Item")
		self._test_auto_material_request("_Test Item", material_request_type="Transfer")

	def test_barcode_item_stock_entry(self):
		item_code = make_item("_Test Item Stock Entry For Barcode", barcode="BDD-1234567890")

		se = make_stock_entry(item_code=item_code, target="_Test Warehouse - _TC", qty=1, basic_rate=100)
		self.assertEqual(se.items[0].barcode, "BDD-1234567890")

	def test_auto_material_request_for_variant(self):
		fields = [{"field_name": "reorder_levels"}]
		set_item_variant_settings(fields)
		make_item_variant()
		template = frappe.get_doc("Item", "_Test Variant Item")

		if not template.reorder_levels:
			template.append(
				"reorder_levels",
				{
					"material_request_type": "Purchase",
					"warehouse": "_Test Warehouse - _TC",
					"warehouse_reorder_level": 20,
					"warehouse_reorder_qty": 20,
				},
			)

		template.save()
		self._test_auto_material_request("_Test Variant Item-S")

	def test_auto_material_request_for_warehouse_group(self):
		self._test_auto_material_request(
			"_Test Item Warehouse Group Wise Reorder", warehouse="_Test Warehouse Group-C1 - _TC"
		)

	def _test_auto_material_request(
		self, item_code, material_request_type="Purchase", warehouse="_Test Warehouse - _TC"
	):
		variant = frappe.get_doc("Item", item_code)

		projected_qty, actual_qty = frappe.db.get_value(
			"Bin", {"item_code": item_code, "warehouse": warehouse}, ["projected_qty", "actual_qty"]
		) or [0, 0]

		# stock entry reqd for auto-reorder
		create_stock_reconciliation(
			item_code=item_code, warehouse=warehouse, qty=actual_qty + abs(projected_qty) + 10, rate=100
		)

		projected_qty = (
			frappe.db.get_value("Bin", {"item_code": item_code, "warehouse": warehouse}, "projected_qty") or 0
		)

		frappe.db.set_single_value("Stock Settings", "auto_indent", 1)

		# update re-level qty so that it is more than projected_qty
		if projected_qty >= variant.reorder_levels[0].warehouse_reorder_level:
			variant.reorder_levels[0].warehouse_reorder_level += projected_qty
			variant.reorder_levels[0].material_request_type = material_request_type
			variant.save()

		from erpnext.stock.reorder_item import reorder_item

		mr_list = reorder_item()

		frappe.db.set_single_value("Stock Settings", "auto_indent", 0)

		items = []
		for mr in mr_list:
			for d in mr.items:
				items.append(d.item_code)

		self.assertTrue(item_code in items)

	def test_add_to_transit_entry(self):
		from erpnext.stock.doctype.warehouse.test_warehouse import create_warehouse

		item_code = "_Test Transit Item"
		company = "_Test Company"

		create_warehouse("Test From Warehouse")
		create_warehouse("Test Transit Warehouse")
		create_warehouse("Test To Warehouse")

		create_item(
			item_code=item_code,
			is_stock_item=1,
			is_purchase_item=1,
			company=company,
		)

		# create inward stock entry
		make_stock_entry(
			item_code=item_code,
			target="Test From Warehouse - _TC",
			qty=10,
			basic_rate=100,
			expense_account="Stock Adjustment - _TC",
			cost_center="Main - _TC",
		)

		transit_entry = make_stock_entry(
			item_code=item_code,
			source="Test From Warehouse - _TC",
			target="Test Transit Warehouse - _TC",
			add_to_transit=1,
			stock_entry_type="Material Transfer",
			purpose="Material Transfer",
			qty=10,
			basic_rate=100,
			expense_account="Stock Adjustment - _TC",
			cost_center="Main - _TC",
		)

		end_transit_entry = make_stock_in_entry(transit_entry.name)

		self.assertEqual(end_transit_entry.stock_entry_type, "Material Transfer")
		self.assertEqual(end_transit_entry.purpose, "Material Transfer")
		self.assertEqual(transit_entry.name, end_transit_entry.outgoing_stock_entry)
		self.assertEqual(transit_entry.name, end_transit_entry.items[0].against_stock_entry)
		self.assertEqual(transit_entry.items[0].name, end_transit_entry.items[0].ste_detail)

		# create add to transit

	def test_material_receipt_gl_entry(self):
		company = frappe.db.get_value("Warehouse", "Stores - TCP1", "company")

		mr = make_stock_entry(
			item_code="_Test Item",
			target="Stores - TCP1",
			company=company,
			qty=50,
			basic_rate=100,
			expense_account="Stock Adjustment - TCP1",
		)

		stock_in_hand_account = get_inventory_account(mr.company, mr.get("items")[0].t_warehouse)
		self.check_stock_ledger_entries("Stock Entry", mr.name, [["_Test Item", "Stores - TCP1", 50.0]])

		self.check_gl_entries(
			"Stock Entry",
			mr.name,
			sorted([[stock_in_hand_account, 5000.0, 0.0], ["Stock Adjustment - TCP1", 0.0, 5000.0]]),
		)

		mr.cancel()

		self.assertTrue(
			frappe.db.sql(
				"""select * from `tabStock Ledger Entry`
			where voucher_type='Stock Entry' and voucher_no=%s""",
				mr.name,
			)
		)

		self.assertTrue(
			frappe.db.sql(
				"""select * from `tabGL Entry`
			where voucher_type='Stock Entry' and voucher_no=%s""",
				mr.name,
			)
		)

	def test_material_issue_gl_entry(self):
		company = frappe.db.get_value("Warehouse", "Stores - TCP1", "company")
		make_stock_entry(
			item_code="_Test Item",
			target="Stores - TCP1",
			company=company,
			qty=50,
			basic_rate=100,
			expense_account="Stock Adjustment - TCP1",
		)

		mi = make_stock_entry(
			item_code="_Test Item",
			source="Stores - TCP1",
			company=company,
			qty=40,
			expense_account="Stock Adjustment - TCP1",
		)

		self.check_stock_ledger_entries("Stock Entry", mi.name, [["_Test Item", "Stores - TCP1", -40.0]])

		stock_in_hand_account = get_inventory_account(mi.company, "Stores - TCP1")
		stock_value_diff = abs(
			frappe.db.get_value(
				"Stock Ledger Entry",
				{"voucher_type": "Stock Entry", "voucher_no": mi.name},
				"stock_value_difference",
			)
		)

		self.check_gl_entries(
			"Stock Entry",
			mi.name,
			sorted(
				[
					[stock_in_hand_account, 0.0, stock_value_diff],
					["Stock Adjustment - TCP1", stock_value_diff, 0.0],
				]
			),
		)
		mi.cancel()

	def test_material_transfer_gl_entry(self):
		company = frappe.db.get_value("Warehouse", "Stores - TCP1", "company")

		item_code = "Hand Sanitizer - 001"
		create_item(
			item_code=item_code,
			is_stock_item=1,
			is_purchase_item=1,
			opening_stock=1000,
			valuation_rate=10,
			company=company,
			warehouse="Stores - TCP1",
		)

		mtn = make_stock_entry(
			item_code=item_code,
			source="Stores - TCP1",
			target="Finished Goods - TCP1",
			qty=45,
			company=company,
		)

		self.check_stock_ledger_entries(
			"Stock Entry",
			mtn.name,
			[[item_code, "Stores - TCP1", -45.0], [item_code, "Finished Goods - TCP1", 45.0]],
		)

		source_warehouse_account = get_inventory_account(mtn.company, mtn.get("items")[0].s_warehouse)

		target_warehouse_account = get_inventory_account(mtn.company, mtn.get("items")[0].t_warehouse)

		if source_warehouse_account == target_warehouse_account:
			# no gl entry as both source and target warehouse has linked to same account.
			self.assertFalse(
				frappe.db.sql(
					"""select * from `tabGL Entry`
				where voucher_type='Stock Entry' and voucher_no=%s""",
					mtn.name,
					as_dict=1,
				)
			)

		else:
			stock_value_diff = abs(
				frappe.db.get_value(
					"Stock Ledger Entry",
					{"voucher_type": "Stock Entry", "voucher_no": mtn.name, "warehouse": "Stores - TCP1"},
					"stock_value_difference",
				)
			)

			self.check_gl_entries(
				"Stock Entry",
				mtn.name,
				sorted(
					[
						[source_warehouse_account, 0.0, stock_value_diff],
						[target_warehouse_account, stock_value_diff, 0.0],
					]
				),
			)

		mtn.cancel()

	def test_repack_multiple_fg(self):
		"Test `is_finished_item` for one item repacked into two items."
		make_stock_entry(item_code="_Test Item", target="_Test Warehouse - _TC", qty=100, basic_rate=100)

		repack = frappe.copy_doc(test_records[3])
		repack.posting_date = nowdate()
		repack.posting_time = nowtime()

		repack.items[0].qty = 100.0
		repack.items[0].transfer_qty = 100.0
		repack.items[1].qty = 50.0

		repack.append(
			"items",
			{
				"conversion_factor": 1.0,
				"cost_center": "_Test Cost Center - _TC",
				"doctype": "Stock Entry Detail",
				"expense_account": "Stock Adjustment - _TC",
				"basic_rate": 150,
				"item_code": "_Test Item 2",
				"parentfield": "items",
				"qty": 50.0,
				"stock_uom": "_Test UOM",
				"t_warehouse": "_Test Warehouse - _TC",
				"transfer_qty": 50.0,
				"uom": "_Test UOM",
			},
		)
		repack.set_stock_entry_type()
		repack.insert()

		self.assertEqual(repack.items[1].is_finished_item, 1)
		self.assertEqual(repack.items[2].is_finished_item, 1)

		repack.items[1].is_finished_item = 0
		repack.items[2].is_finished_item = 0

		# must raise error if 0 fg in repack entry
		self.assertRaises(FinishedGoodError, repack.validate_finished_goods)

		repack.delete()  # teardown

	def test_repack_no_change_in_valuation(self):
		make_stock_entry(item_code="_Test Item", target="_Test Warehouse - _TC", qty=50, basic_rate=100)
		make_stock_entry(
			item_code="_Test Item Home Desktop 100", target="_Test Warehouse - _TC", qty=50, basic_rate=100
		)

		repack = frappe.copy_doc(test_records[3])
		repack.posting_date = nowdate()
		repack.posting_time = nowtime()
		repack.set_stock_entry_type()
		repack.insert()
		repack.submit()

		self.check_stock_ledger_entries(
			"Stock Entry",
			repack.name,
			[
				["_Test Item", "_Test Warehouse - _TC", -50.0],
				["_Test Item Home Desktop 100", "_Test Warehouse - _TC", 1],
			],
		)

		gl_entries = frappe.db.sql(
			"""select account, debit, credit
			from `tabGL Entry` where voucher_type='Stock Entry' and voucher_no=%s
			order by account desc""",
			repack.name,
			as_dict=1,
		)
		self.assertFalse(gl_entries)

	def test_repack_with_additional_costs(self):
		company = frappe.db.get_value("Warehouse", "Stores - TCP1", "company")

		make_stock_entry(
			item_code="_Test Item",
			target="Stores - TCP1",
			company=company,
			qty=50,
			basic_rate=100,
			expense_account="Stock Adjustment - TCP1",
		)

		repack = make_stock_entry(company=company, purpose="Repack", do_not_save=True)
		repack.posting_date = nowdate()
		repack.posting_time = nowtime()

		expenses_included_in_valuation = frappe.get_value(
			"Company", company, "expenses_included_in_valuation"
		)

		items = get_multiple_items()
		repack.items = []
		for item in items:
			repack.append("items", item)

		repack.set(
			"additional_costs",
			[
				{
					"expense_account": expenses_included_in_valuation,
					"description": "Actual Operating Cost",
					"amount": 1000,
				},
				{
					"expense_account": expenses_included_in_valuation,
					"description": "Additional Operating Cost",
					"amount": 200,
				},
			],
		)

		repack.set_stock_entry_type()
		repack.insert()
		repack.submit()

		stock_in_hand_account = get_inventory_account(repack.company, repack.get("items")[1].t_warehouse)
		rm_stock_value_diff = abs(
			frappe.db.get_value(
				"Stock Ledger Entry",
				{"voucher_type": "Stock Entry", "voucher_no": repack.name, "item_code": "_Test Item"},
				"stock_value_difference",
			)
		)

		fg_stock_value_diff = abs(
			frappe.db.get_value(
				"Stock Ledger Entry",
				{
					"voucher_type": "Stock Entry",
					"voucher_no": repack.name,
					"item_code": "_Test Item Home Desktop 100",
				},
				"stock_value_difference",
			)
		)

		stock_value_diff = flt(fg_stock_value_diff - rm_stock_value_diff, 2)

		self.assertEqual(stock_value_diff, 1200)

		self.check_gl_entries(
			"Stock Entry",
			repack.name,
			sorted(
				[[stock_in_hand_account, 1200, 0.0], ["Expenses Included In Valuation - TCP1", 0.0, 1200.0]]
			),
		)

	def check_stock_ledger_entries(self, voucher_type, voucher_no, expected_sle):
		expected_sle.sort(key=lambda x: x[1])

		# check stock ledger entries
		sle = frappe.db.sql(
			"""select item_code, warehouse, actual_qty
			from `tabStock Ledger Entry` where voucher_type = %s
			and voucher_no = %s order by item_code, warehouse, actual_qty""",
			(voucher_type, voucher_no),
			as_list=1,
		)
		self.assertTrue(sle)
		sle.sort(key=lambda x: x[1])

		for i, sle_value in enumerate(sle):
			self.assertEqual(expected_sle[i][0], sle_value[0])
			self.assertEqual(expected_sle[i][1], sle_value[1])
			self.assertEqual(expected_sle[i][2], sle_value[2])

	def check_gl_entries(self, voucher_type, voucher_no, expected_gl_entries):
		expected_gl_entries.sort(key=lambda x: x[0])

		gl_entries = frappe.db.sql(
			"""select account, debit, credit
			from `tabGL Entry` where voucher_type=%s and voucher_no=%s
			order by account asc, debit asc""",
			(voucher_type, voucher_no),
			as_list=1,
		)

		self.assertTrue(gl_entries)
		gl_entries.sort(key=lambda x: x[0])
		for i, gle in enumerate(gl_entries):
			self.assertEqual(expected_gl_entries[i][0], gle[0])
			self.assertEqual(expected_gl_entries[i][1], gle[1])
			self.assertEqual(expected_gl_entries[i][2], gle[2])

	def test_serial_no_not_reqd(self):
		se = frappe.copy_doc(test_records[0])
		se.get("items")[0].serial_no = "ABCD"

		bundle_id = make_serial_batch_bundle(
			frappe._dict(
				{
					"item_code": se.get("items")[0].item_code,
					"warehouse": se.get("items")[0].t_warehouse,
					"company": se.company,
					"qty": 2,
					"voucher_type": "Stock Entry",
					"serial_nos": ["ABCD"],
					"posting_date": se.posting_date,
					"posting_time": se.posting_time,
					"do_not_save": True,
				}
			)
		)

		self.assertRaises(frappe.ValidationError, bundle_id.make_serial_and_batch_bundle)

	def test_serial_no_reqd(self):
		se = frappe.copy_doc(test_records[0])
		se.get("items")[0].item_code = "_Test Serialized Item"
		se.get("items")[0].qty = 2
		se.get("items")[0].transfer_qty = 2

		bundle_id = make_serial_batch_bundle(
			frappe._dict(
				{
					"item_code": se.get("items")[0].item_code,
					"warehouse": se.get("items")[0].t_warehouse,
					"company": se.company,
					"qty": 2,
					"voucher_type": "Stock Entry",
					"posting_date": se.posting_date,
					"posting_time": se.posting_time,
					"do_not_save": True,
				}
			)
		)

		self.assertRaises(frappe.ValidationError, bundle_id.make_serial_and_batch_bundle)

	def test_serial_no_qty_less(self):
		se = frappe.copy_doc(test_records[0])
		se.get("items")[0].item_code = "_Test Serialized Item"
		se.get("items")[0].qty = 2
		se.get("items")[0].serial_no = "ABCD"
		se.get("items")[0].transfer_qty = 2

		bundle_id = make_serial_batch_bundle(
			frappe._dict(
				{
					"item_code": se.get("items")[0].item_code,
					"warehouse": se.get("items")[0].t_warehouse,
					"company": se.company,
					"qty": 2,
					"serial_nos": ["ABCD"],
					"voucher_type": "Stock Entry",
					"posting_date": se.posting_date,
					"posting_time": se.posting_time,
					"do_not_save": True,
				}
			)
		)

		self.assertRaises(frappe.ValidationError, bundle_id.make_serial_and_batch_bundle)

	def test_serial_no_transfer_in(self):
		serial_nos = ["ABCD1", "EFGH1"]
		for serial_no in serial_nos:
			if not frappe.db.exists("Serial No", serial_no):
				doc = frappe.new_doc("Serial No")
				doc.serial_no = serial_no
				doc.item_code = "_Test Serialized Item"
				doc.insert(ignore_permissions=True)

		se = frappe.copy_doc(test_records[0])
		se.get("items")[0].item_code = "_Test Serialized Item"
		se.get("items")[0].qty = 2
		se.get("items")[0].transfer_qty = 2
		se.set_stock_entry_type()

		se.get("items")[0].serial_and_batch_bundle = make_serial_batch_bundle(
			frappe._dict(
				{
					"item_code": se.get("items")[0].item_code,
					"warehouse": se.get("items")[0].t_warehouse,
					"company": se.company,
					"qty": 2,
					"voucher_type": "Stock Entry",
					"serial_nos": serial_nos,
					"posting_date": se.posting_date,
					"posting_time": se.posting_time,
					"do_not_submit": True,
				}
			)
		).name

		se.insert()
		se.submit()

		self.assertTrue(frappe.db.get_value("Serial No", "ABCD1", "warehouse"))
		self.assertTrue(frappe.db.get_value("Serial No", "EFGH1", "warehouse"))

		se.cancel()
		self.assertFalse(frappe.db.get_value("Serial No", "ABCD1", "warehouse"))

	def test_serial_by_series(self):
		se = make_serialized_item()

		serial_nos = get_serial_nos_from_bundle(se.get("items")[0].serial_and_batch_bundle)

		self.assertTrue(frappe.db.exists("Serial No", serial_nos[0]))
		self.assertTrue(frappe.db.exists("Serial No", serial_nos[1]))

		return se, serial_nos

	def test_serial_move(self):
		se = make_serialized_item()
		serial_no = get_serial_nos_from_bundle(se.get("items")[0].serial_and_batch_bundle)[0]
		frappe.flags.use_serial_and_batch_fields = True

		se = frappe.copy_doc(test_records[0])
		se.purpose = "Material Transfer"
		se.get("items")[0].item_code = "_Test Serialized Item With Series"
		se.get("items")[0].qty = 1
		se.get("items")[0].transfer_qty = 1
		se.get("items")[0].serial_no = [serial_no]
		se.get("items")[0].s_warehouse = "_Test Warehouse - _TC"
		se.get("items")[0].t_warehouse = "_Test Warehouse 1 - _TC"
		se.set_stock_entry_type()
		se.insert()
		se.submit()
		self.assertTrue(frappe.db.get_value("Serial No", serial_no, "warehouse"), "_Test Warehouse 1 - _TC")

		se.cancel()
		self.assertTrue(frappe.db.get_value("Serial No", serial_no, "warehouse"), "_Test Warehouse - _TC")
		frappe.flags.use_serial_and_batch_fields = False

	def test_serial_cancel(self):
		se, serial_nos = self.test_serial_by_series()
		se.load_from_db()
		serial_no = get_serial_nos_from_bundle(se.get("items")[0].serial_and_batch_bundle)[0]

		se.cancel()
		self.assertFalse(frappe.db.get_value("Serial No", serial_no, "warehouse"))

	def test_serial_batch_item_stock_entry(self):
		"""
		Behaviour: 1) Submit Stock Entry (Receipt) with Serial & Batched Item
		2) Cancel same Stock Entry
		Expected Result: 1) Batch is created with Reference in Serial No
		2) Batch is deleted and Serial No is Inactive
		"""
		from erpnext.stock.doctype.batch.batch import get_batch_qty

		item = frappe.db.exists("Item", {"item_name": "Batched and Serialised Item"})
		if not item:
			item = create_item("Batched and Serialised Item")
			item.has_batch_no = 1
			item.create_new_batch = 1
			item.has_serial_no = 1
			item.batch_number_series = "B-BATCH-.##"
			item.serial_no_series = "S-.####"
			item.save()
		else:
			item = frappe.get_doc("Item", {"item_name": "Batched and Serialised Item"})

		se = make_stock_entry(item_code=item.item_code, target="_Test Warehouse - _TC", qty=1, basic_rate=100)
		batch_no = get_batch_from_bundle(se.items[0].serial_and_batch_bundle)
		serial_no = get_serial_nos_from_bundle(se.items[0].serial_and_batch_bundle)[0]
		batch_qty = get_batch_qty(batch_no, "_Test Warehouse - _TC", item.item_code)

		batch_in_serial_no = frappe.db.get_value("Serial No", serial_no, "batch_no")
		self.assertEqual(batch_in_serial_no, batch_no)

		self.assertEqual(batch_qty, 1)

		se.cancel()

		batch_in_serial_no = frappe.db.get_value("Serial No", serial_no, "batch_no")
		self.assertEqual(frappe.db.get_value("Serial No", serial_no, "warehouse"), None)

	def test_warehouse_company_validation(self):
		frappe.db.get_value("Warehouse", "_Test Warehouse 2 - _TC1", "company")
		frappe.get_doc("User", "test2@example.com").add_roles(
			"Sales User", "Sales Manager", "Stock User", "Stock Manager"
		)
		frappe.set_user("test2@example.com")

		from erpnext.stock.utils import InvalidWarehouseCompany

		st1 = frappe.copy_doc(test_records[0])
		st1.get("items")[0].t_warehouse = "_Test Warehouse 2 - _TC1"
		st1.set_stock_entry_type()
		st1.insert()
		self.assertRaises(InvalidWarehouseCompany, st1.submit)

	# permission tests
	def test_warehouse_user(self):
		add_user_permission("Warehouse", "_Test Warehouse 1 - _TC", "test@example.com")
		add_user_permission("Warehouse", "_Test Warehouse 2 - _TC1", "test2@example.com")
		add_user_permission("Company", "_Test Company 1", "test2@example.com")
		test_user = frappe.get_doc("User", "test@example.com")
		test_user.add_roles("Sales User", "Sales Manager", "Stock User")
		test_user.remove_roles("Stock Manager", "System Manager")

		frappe.get_doc("User", "test2@example.com").add_roles(
			"Sales User", "Sales Manager", "Stock User", "Stock Manager"
		)

		st1 = frappe.copy_doc(test_records[0])
		st1.company = "_Test Company 1"

		frappe.set_user("test@example.com")
		st1.get("items")[0].t_warehouse = "_Test Warehouse 2 - _TC1"
		self.assertRaises(frappe.PermissionError, st1.insert)

		test_user.add_roles("System Manager")

		frappe.set_user("test2@example.com")
		st1 = frappe.copy_doc(test_records[0])
		st1.company = "_Test Company 1"
		st1.get("items")[0].t_warehouse = "_Test Warehouse 2 - _TC1"
		st1.get("items")[0].expense_account = "Stock Adjustment - _TC1"
		st1.get("items")[0].cost_center = "Main - _TC1"
		st1.set_stock_entry_type()
		st1.insert()
		st1.submit()
		st1.cancel()

		frappe.set_user("Administrator")
		remove_user_permission("Warehouse", "_Test Warehouse 1 - _TC", "test@example.com")
		remove_user_permission("Warehouse", "_Test Warehouse 2 - _TC1", "test2@example.com")
		remove_user_permission("Company", "_Test Company 1", "test2@example.com")

	def test_freeze_stocks(self):
		frappe.db.set_single_value("Stock Settings", "stock_auth_role", "")

		# test freeze_stocks_upto
		frappe.db.set_single_value("Stock Settings", "stock_frozen_upto", add_days(nowdate(), 5))
		se = frappe.copy_doc(test_records[0]).insert()
		self.assertRaises(StockFreezeError, se.submit)

		frappe.db.set_single_value("Stock Settings", "stock_frozen_upto", "")

		# test freeze_stocks_upto_days
		frappe.db.set_single_value("Stock Settings", "stock_frozen_upto_days", -1)
		se = frappe.copy_doc(test_records[0])
		se.set_posting_time = 1
		se.posting_date = nowdate()
		se.set_stock_entry_type()
		se.insert()
		self.assertRaises(StockFreezeError, se.submit)
		frappe.db.set_single_value("Stock Settings", "stock_frozen_upto_days", 0)

	def test_work_order(self):
		from erpnext.manufacturing.doctype.work_order.work_order import (
			make_stock_entry as _make_stock_entry,
		)

		bom_no, bom_operation_cost = frappe.db.get_value(
			"BOM", {"item": "_Test FG Item 2", "is_default": 1, "docstatus": 1}, ["name", "operating_cost"]
		)

		work_order = frappe.new_doc("Work Order")
		work_order.update(
			{
				"company": "_Test Company",
				"fg_warehouse": "_Test Warehouse 1 - _TC",
				"production_item": "_Test FG Item 2",
				"bom_no": bom_no,
				"qty": 1.0,
				"stock_uom": "_Test UOM",
				"wip_warehouse": "_Test Warehouse - _TC",
				"additional_operating_cost": 1000,
			}
		)
		work_order.insert()
		work_order.submit()

		make_stock_entry(item_code="_Test Item", target="_Test Warehouse - _TC", qty=50, basic_rate=100)
		make_stock_entry(item_code="_Test Item 2", target="_Test Warehouse - _TC", qty=50, basic_rate=20)

		stock_entry = _make_stock_entry(work_order.name, "Manufacture", 1)

		rm_cost = 0
		for d in stock_entry.get("items"):
			if d.item_code != "_Test FG Item 2":
				rm_cost += flt(d.amount)
		fg_cost = next(filter(lambda x: x.item_code == "_Test FG Item 2", stock_entry.get("items"))).amount
		self.assertEqual(fg_cost, flt(rm_cost + bom_operation_cost + work_order.additional_operating_cost, 2))

	@change_settings("Manufacturing Settings", {"material_consumption": 1})
	def test_work_order_manufacture_with_material_consumption(self):
		from erpnext.manufacturing.doctype.work_order.work_order import (
			make_stock_entry as _make_stock_entry,
		)

		bom_no = frappe.db.get_value("BOM", {"item": "_Test FG Item", "is_default": 1, "docstatus": 1})

		work_order = frappe.new_doc("Work Order")
		work_order.update(
			{
				"company": "_Test Company",
				"fg_warehouse": "_Test Warehouse 1 - _TC",
				"production_item": "_Test FG Item",
				"bom_no": bom_no,
				"qty": 1.0,
				"stock_uom": "_Test UOM",
				"wip_warehouse": "_Test Warehouse - _TC",
			}
		)
		work_order.insert()
		work_order.submit()

		make_stock_entry(item_code="_Test Item", target="Stores - _TC", qty=10, basic_rate=5000.0)
		make_stock_entry(
			item_code="_Test Item Home Desktop 100", target="Stores - _TC", qty=10, basic_rate=1000.0
		)

		s = frappe.get_doc(_make_stock_entry(work_order.name, "Material Transfer for Manufacture", 1))
		for d in s.get("items"):
			d.s_warehouse = "Stores - _TC"
		s.insert()
		s.submit()

		# When Stock Entry has RM and FG
		s = frappe.get_doc(_make_stock_entry(work_order.name, "Manufacture", 1))
		s.save()
		rm_cost = 0
		for d in s.get("items"):
			if d.s_warehouse:
				rm_cost += d.amount
		fg_cost = next(filter(lambda x: x.item_code == "_Test FG Item", s.get("items"))).amount
		scrap_cost = next(filter(lambda x: x.is_scrap_item, s.get("items"))).amount
		self.assertEqual(fg_cost, flt(rm_cost - scrap_cost, 2))

		# When Stock Entry has only FG + Scrap
		s.items.pop(0)
		s.items.pop(0)
		s.submit()

		rm_cost = 0
		for d in s.get("items"):
			if d.s_warehouse:
				rm_cost += d.amount
		self.assertEqual(rm_cost, 0)
		expected_fg_cost = s.get_basic_rate_for_manufactured_item(1)
		fg_cost = next(filter(lambda x: x.item_code == "_Test FG Item", s.get("items"))).amount
		self.assertEqual(flt(fg_cost, 2), flt(expected_fg_cost, 2))

	def test_variant_work_order(self):
		bom_no = frappe.db.get_value("BOM", {"item": "_Test Variant Item", "is_default": 1, "docstatus": 1})

		make_item_variant()  # make variant of _Test Variant Item if absent

		work_order = frappe.new_doc("Work Order")
		work_order.update(
			{
				"company": "_Test Company",
				"fg_warehouse": "_Test Warehouse 1 - _TC",
				"production_item": "_Test Variant Item-S",
				"bom_no": bom_no,
				"qty": 1.0,
				"stock_uom": "_Test UOM",
				"wip_warehouse": "_Test Warehouse - _TC",
				"skip_transfer": 1,
			}
		)
		work_order.insert()
		work_order.submit()

		from erpnext.manufacturing.doctype.work_order.work_order import make_stock_entry

		stock_entry = frappe.get_doc(make_stock_entry(work_order.name, "Manufacture", 1))
		stock_entry.insert()
		self.assertTrue("_Test Variant Item-S" in [d.item_code for d in stock_entry.items])

	def test_nagative_stock_for_batch(self):
		item = make_item(
			"_Test Batch Negative Item",
			{
				"has_batch_no": 1,
				"create_new_batch": 1,
				"batch_number_series": "B-BATCH-.##",
				"is_stock_item": 1,
			},
		)

		make_stock_entry(item_code=item.name, target="_Test Warehouse - _TC", qty=50, basic_rate=100)

		ste = frappe.new_doc("Stock Entry")
		ste.purpose = "Material Issue"
		ste.company = "_Test Company"
		for qty in [50, 20, 30]:
			ste.append(
				"items",
				{
					"item_code": item.name,
					"s_warehouse": "_Test Warehouse - _TC",
					"qty": qty,
					"uom": item.stock_uom,
					"stock_uom": item.stock_uom,
					"conversion_factor": 1,
					"transfer_qty": qty,
				},
			)

		ste.set_stock_entry_type()
		ste.insert()
		make_stock_entry(item_code=item.name, target="_Test Warehouse - _TC", qty=50, basic_rate=100)

		self.assertRaises(frappe.ValidationError, ste.submit)
	
	def test_quality_check_for_scrap_item(self):
		from erpnext.manufacturing.doctype.work_order.work_order import (
			make_stock_entry as _make_stock_entry,
		)

		scrap_item = "_Test Scrap Item 1"
		make_item(scrap_item, {"is_stock_item": 1, "is_purchase_item": 0})
		
		bom_name = frappe.db.get_value("BOM Scrap Item", {"docstatus": 1}, "parent")
		production_item = frappe.db.get_value("BOM", bom_name, "item")
		
		work_order = frappe.new_doc("Work Order")
		work_order.production_item = production_item
		work_order.update(
			{
				"company": "_Test Company",
				"fg_warehouse": "_Test Warehouse 1 - _TC",
				"production_item": production_item,
				"bom_no": bom_name,
				"qty": 1.0,
				"stock_uom": frappe.db.get_value("Item", production_item, "stock_uom"),
				"skip_transfer": 1,
			}
		)
		
		work_order.get_items_and_operations_from_bom()
		work_order.submit()
		
		stock_entry = frappe.get_doc(_make_stock_entry(work_order.name, "Manufacture", 1))
		for row in stock_entry.items:
			if row.s_warehouse:
				make_stock_entry(
					item_code=row.item_code,
					target=row.s_warehouse,
					qty=row.qty,
					basic_rate=row.basic_rate or 100,
				)
			
			if row.is_scrap_item:
				row.item_code = scrap_item
				row.uom = frappe.db.get_value("Item", scrap_item, "stock_uom")
				row.stock_uom = frappe.db.get_value("Item", scrap_item, "stock_uom")
		
		stock_entry.inspection_required = 1
		stock_entry.save()
		
		self.assertTrue([row.item_code for row in stock_entry.items if row.is_scrap_item])
		
		for row in stock_entry.items:
			if not row.is_scrap_item:
				qc = frappe.get_doc(
					{
						"doctype": "Quality Inspection",
						"reference_name": stock_entry.name,
						"inspected_by": "Administrator",
						"reference_type": "Stock Entry",
						"inspection_type": "In Process",
						"status": "Accepted",
						"sample_size": 1,
						"item_code": row.item_code,
					}
				)
				
				qc_name = qc.submit()
				row.quality_inspection = qc_name
		
		stock_entry.reload()
		stock_entry.submit()
		for row in stock_entry.items:
			if row.is_scrap_item:
				self.assertFalse(row.quality_inspection)
			else:
				self.assertTrue(row.quality_inspection)

	def test_quality_check(self):
		item_code = "_Test Item For QC"
		if not frappe.db.exists("Item", item_code):
			create_item(item_code)

		repack = frappe.copy_doc(test_records[3])
		repack.inspection_required = 1
		for d in repack.items:
			if not d.s_warehouse and d.t_warehouse:
				d.item_code = item_code
				d.qty = 1
				d.uom = "Nos"
				d.stock_uom = "Nos"
				d.basic_rate = 5000

		repack.insert()
		self.assertRaises(frappe.ValidationError, repack.submit)

	def test_customer_provided_parts_se(self):
		create_item("CUST-0987", is_customer_provided_item=1, customer="_Test Customer", is_purchase_item=0)
		se = make_stock_entry(
			item_code="CUST-0987", purpose="Material Receipt", qty=4, to_warehouse="_Test Warehouse - _TC"
		)
		self.assertEqual(se.get("items")[0].allow_zero_valuation_rate, 1)
		self.assertEqual(se.get("items")[0].amount, 0)

	def test_zero_incoming_rate(self):
		"""Make sure incoming rate of 0 is allowed while consuming.

		qty  | rate | valuation rate
		 1   | 100  | 100
		 1   | 0    | 50
		-1   | 100  | 0
		-1   | 0  <--- assert this
		"""
		item_code = "_TestZeroVal"
		warehouse = "_Test Warehouse - _TC"
		create_item("_TestZeroVal")
		_receipt = make_stock_entry(item_code=item_code, qty=1, to_warehouse=warehouse, rate=100)
		receipt2 = make_stock_entry(
			item_code=item_code, qty=1, to_warehouse=warehouse, rate=0, do_not_save=True
		)
		receipt2.items[0].allow_zero_valuation_rate = 1
		receipt2.save()
		receipt2.submit()

		issue = make_stock_entry(item_code=item_code, qty=1, from_warehouse=warehouse)

		value_diff = frappe.db.get_value(
			"Stock Ledger Entry",
			{"voucher_no": issue.name, "voucher_type": "Stock Entry"},
			"stock_value_difference",
		)
		self.assertEqual(value_diff, -100)

		issue2 = make_stock_entry(item_code=item_code, qty=1, from_warehouse=warehouse)
		value_diff = frappe.db.get_value(
			"Stock Ledger Entry",
			{"voucher_no": issue2.name, "voucher_type": "Stock Entry"},
			"stock_value_difference",
		)
		self.assertEqual(value_diff, 0)

	def test_gle_for_opening_stock_entry(self):
		mr = make_stock_entry(
			item_code="_Test Item",
			target="Stores - TCP1",
			company="_Test Company with perpetual inventory",
			qty=50,
			basic_rate=100,
			expense_account="Stock Adjustment - TCP1",
			is_opening="Yes",
			do_not_save=True,
		)

		self.assertRaises(OpeningEntryAccountError, mr.save)

		mr.items[0].expense_account = "Temporary Opening - TCP1"

		mr.save()
		mr.submit()

		is_opening = frappe.db.get_value(
			"GL Entry",
			filters={"voucher_type": "Stock Entry", "voucher_no": mr.name},
			fieldname="is_opening",
		)
		self.assertEqual(is_opening, "Yes")

	def test_total_basic_amount_zero(self):
		se = frappe.get_doc(
			{
				"doctype": "Stock Entry",
				"purpose": "Material Receipt",
				"stock_entry_type": "Material Receipt",
				"posting_date": nowdate(),
				"company": "_Test Company with perpetual inventory",
				"items": [
					{
						"item_code": "_Test Item",
						"description": "_Test Item",
						"qty": 1,
						"basic_rate": 0,
						"uom": "Nos",
						"t_warehouse": "Stores - TCP1",
						"allow_zero_valuation_rate": 1,
						"cost_center": "Main - TCP1",
					},
					{
						"item_code": "_Test Item",
						"description": "_Test Item",
						"qty": 2,
						"basic_rate": 0,
						"uom": "Nos",
						"t_warehouse": "Stores - TCP1",
						"allow_zero_valuation_rate": 1,
						"cost_center": "Main - TCP1",
					},
				],
				"additional_costs": [
					{
						"expense_account": "Miscellaneous Expenses - TCP1",
						"amount": 100,
						"description": "miscellanous",
					}
				],
			}
		)
		se.insert()
		se.submit()

		self.check_gl_entries(
			"Stock Entry",
			se.name,
			sorted([["Stock Adjustment - TCP1", 100.0, 0.0], ["Miscellaneous Expenses - TCP1", 0.0, 100.0]]),
		)

	def test_conversion_factor_change(self):
		frappe.db.set_single_value("Stock Settings", "allow_negative_stock", 1)
		repack_entry = frappe.copy_doc(test_records[3])
		repack_entry.posting_date = nowdate()
		repack_entry.posting_time = nowtime()
		repack_entry.set_stock_entry_type()
		repack_entry.insert()

		# check current uom and conversion factor
		self.assertTrue(repack_entry.items[0].uom, "_Test UOM")
		self.assertTrue(repack_entry.items[0].conversion_factor, 1)

		# change conversion factor
		repack_entry.items[0].uom = "_Test UOM 1"
		repack_entry.items[0].stock_uom = "_Test UOM 1"
		repack_entry.items[0].conversion_factor = 2
		repack_entry.save()
		repack_entry.submit()

		self.assertEqual(repack_entry.items[0].conversion_factor, 2)
		self.assertEqual(repack_entry.items[0].uom, "_Test UOM 1")
		self.assertEqual(repack_entry.items[0].qty, 50)
		self.assertEqual(repack_entry.items[0].transfer_qty, 100)

		frappe.db.set_default("allow_negative_stock", 0)

	def test_additional_cost_distribution_manufacture(self):
		se = frappe.get_doc(
			doctype="Stock Entry",
			purpose="Manufacture",
			additional_costs=[frappe._dict(base_amount=100)],
			items=[
				frappe._dict(item_code="RM", basic_amount=10),
				frappe._dict(item_code="FG", basic_amount=20, t_warehouse="X", is_finished_item=1),
				frappe._dict(item_code="scrap", basic_amount=30, t_warehouse="X"),
			],
		)

		se.distribute_additional_costs()

		distributed_costs = [d.additional_cost for d in se.items]
		self.assertEqual([0.0, 100.0, 0.0], distributed_costs)

	def test_additional_cost_distribution_non_manufacture(self):
		se = frappe.get_doc(
			doctype="Stock Entry",
			purpose="Material Receipt",
			additional_costs=[frappe._dict(base_amount=100)],
			items=[
				frappe._dict(item_code="RECEIVED_1", basic_amount=20, t_warehouse="X"),
				frappe._dict(item_code="RECEIVED_2", basic_amount=30, t_warehouse="X"),
			],
		)

		se.distribute_additional_costs()

		distributed_costs = [d.additional_cost for d in se.items]
		self.assertEqual([40.0, 60.0], distributed_costs)

	def test_independent_manufacture_entry(self):
		"Test FG items and incoming rate calculation in Maniufacture Entry without WO or BOM linked."
		se = frappe.get_doc(
			doctype="Stock Entry",
			purpose="Manufacture",
			stock_entry_type="Manufacture",
			company="_Test Company",
			items=[
				frappe._dict(
					item_code="_Test Item", qty=1, basic_rate=200, s_warehouse="_Test Warehouse - _TC"
				),
				frappe._dict(item_code="_Test FG Item", qty=4, t_warehouse="_Test Warehouse 1 - _TC"),
			],
		)
		# SE must have atleast one FG
		self.assertRaises(FinishedGoodError, se.save)

		se.items[0].is_finished_item = 1
		se.items[1].is_finished_item = 1
		# SE cannot have multiple FGs
		self.assertRaises(FinishedGoodError, se.save)

		se.items[0].is_finished_item = 0
		se.save()

		# Check if FG cost is calculated based on RM total cost
		# RM total cost = 200, FG rate = 200/4(FG qty) =  50
		self.assertEqual(se.items[1].basic_rate, flt(se.items[0].basic_rate / 4))
		self.assertEqual(se.value_difference, 0.0)
		self.assertEqual(se.total_incoming_value, se.total_outgoing_value)

	@change_settings("Stock Settings", {"allow_negative_stock": 0})
	def test_future_negative_sle(self):
		# Initialize item, batch, warehouse, opening qty
		item_code = "_Test Future Neg Item"
		batch_no = "_Test Future Neg Batch"
		warehouses = ["_Test Future Neg Warehouse Source", "_Test Future Neg Warehouse Destination"]
		warehouse_names = initialize_records_for_future_negative_sle_test(
			item_code, batch_no, warehouses, opening_qty=2, posting_date="2021-07-01"
		)

		# Executing an illegal sequence should raise an error
		sequence_of_entries = [
			dict(
				item_code=item_code,
				qty=2,
				from_warehouse=warehouse_names[0],
				to_warehouse=warehouse_names[1],
				batch_no=batch_no,
				posting_date="2021-07-03",
				purpose="Material Transfer",
			),
			dict(
				item_code=item_code,
				qty=2,
				from_warehouse=warehouse_names[1],
				to_warehouse=warehouse_names[0],
				batch_no=batch_no,
				posting_date="2021-07-04",
				purpose="Material Transfer",
			),
			dict(
				item_code=item_code,
				qty=2,
				from_warehouse=warehouse_names[0],
				to_warehouse=warehouse_names[1],
				batch_no=batch_no,
				posting_date="2021-07-02",  # Illegal SE
				purpose="Material Transfer",
			),
		]

		self.assertRaises(NegativeStockError, create_stock_entries, sequence_of_entries)

	@change_settings("Stock Settings", {"allow_negative_stock": 0})
	def test_future_negative_sle_batch(self):
		from erpnext.stock.doctype.batch.test_batch import TestBatch

		# Initialize item, batch, warehouse, opening qty
		item_code = "_Test MultiBatch Item"
		TestBatch.make_batch_item(item_code)

		batch_nos = []  # store generate batches
		warehouse = "_Test Warehouse - _TC"

		se1 = make_stock_entry(
			item_code=item_code,
			qty=2,
			to_warehouse=warehouse,
			posting_date="2021-09-01",
			purpose="Material Receipt",
		)
		batch_nos.append(get_batch_from_bundle(se1.items[0].serial_and_batch_bundle))
		se2 = make_stock_entry(
			item_code=item_code,
			qty=2,
			to_warehouse=warehouse,
			posting_date="2021-09-03",
			purpose="Material Receipt",
		)
		batch_nos.append(get_batch_from_bundle(se2.items[0].serial_and_batch_bundle))

		with self.assertRaises(frappe.ValidationError):
			make_stock_entry(
				item_code=item_code,
				qty=1,
				from_warehouse=warehouse,
				batch_no=batch_nos[1],
				posting_date="2021-09-02",  # backdated consumption of 2nd batch
				purpose="Material Issue",
			)

	def test_multi_batch_value_diff(self):
		"""Test value difference on stock entry in case of multi-batch.
		| Stock entry | batch | qty | rate | value diff on SE             |
		| ---         | ---   | --- | ---  | ---                          |
		| receipt     | A     | 1   | 10   | 30                           |
		| receipt     | B     | 1   | 20   |                              |
		| issue       | A     | -1  | 10   | -30 (to assert after submit) |
		| issue       | B     | -1  | 20   |                              |
		"""
		from erpnext.stock.doctype.batch.test_batch import TestBatch

		item_code = "_TestMultibatchFifo"
		TestBatch.make_batch_item(item_code)
		warehouse = "_Test Warehouse - _TC"
		receipt = make_stock_entry(
			item_code=item_code,
			qty=1,
			rate=10,
			to_warehouse=warehouse,
			purpose="Material Receipt",
			do_not_save=True,
		)
		receipt.append(
			"items", frappe.copy_doc(receipt.items[0], ignore_no_copy=False).update({"basic_rate": 20})
		)
		receipt.save()
		receipt.submit()
		receipt.load_from_db()

		batches = frappe._dict(
			{get_batch_from_bundle(row.serial_and_batch_bundle): row.qty for row in receipt.items}
		)

		self.assertEqual(receipt.value_difference, 30)

		issue = make_stock_entry(
			item_code=item_code,
			qty=2,
			from_warehouse=warehouse,
			purpose="Material Issue",
			do_not_save=True,
			batches=batches,
		)

		issue.save()
		issue.submit()
		issue.reload()  # reload because reposting current voucher updates rate
		self.assertEqual(issue.value_difference, -30)

	def test_transfer_qty_validation(self):
		se = make_stock_entry(item_code="_Test Item", do_not_save=True, qty=0.001, rate=100)
		se.items[0].uom = "Kg"
		se.items[0].conversion_factor = 0.002

		self.assertRaises(frappe.ValidationError, se.save)

	def test_mapped_stock_entry(self):
		"Check if rate and stock details are populated in mapped SE given warehouse."
		from erpnext.stock.doctype.purchase_receipt.purchase_receipt import make_stock_entry
		from erpnext.stock.doctype.purchase_receipt.test_purchase_receipt import make_purchase_receipt

		item_code = "_TestMappedItem"
		create_item(item_code, is_stock_item=True)

		pr = make_purchase_receipt(
			item_code=item_code, qty=2, rate=100, company="_Test Company", warehouse="Stores - _TC"
		)

		mapped_se = make_stock_entry(pr.name)

		self.assertEqual(mapped_se.items[0].s_warehouse, "Stores - _TC")
		self.assertEqual(mapped_se.items[0].actual_qty, 2)
		self.assertEqual(mapped_se.items[0].basic_rate, 100)
		self.assertEqual(mapped_se.items[0].basic_amount, 200)

	def test_stock_entry_item_details(self):
		item = make_item()

		se = make_stock_entry(
			item_code=item.name, qty=1, to_warehouse="_Test Warehouse - _TC", do_not_submit=True
		)

		self.assertEqual(se.items[0].item_name, item.item_name)
		se.items[0].item_name = "wat"
		se.items[0].stock_uom = "Kg"
		se.save()

		self.assertEqual(se.items[0].item_name, item.item_name)
		self.assertEqual(se.items[0].stock_uom, item.stock_uom)

	@change_settings("Stock Reposting Settings", {"item_based_reposting": 0})
	def test_reposting_for_depedent_warehouse(self):
		from erpnext.stock.doctype.repost_item_valuation.repost_item_valuation import repost_sl_entries
		from erpnext.stock.doctype.warehouse.test_warehouse import create_warehouse

		# Inward at WH1 warehouse (Component)
		# 1st Repack (Component (WH1) - Subcomponent (WH2))
		# 2nd Repack (Subcomponent (WH2) - FG Item (WH3))
		# Material Transfer of FG Item -> WH 3 -> WH2 -> Wh1 (Two transfer entries)
		# Backdated transction which should update valuation rate in repack as well trasfer entries

		for item_code in ["FG Item 1", "Sub Component 1", "Component 1"]:
			create_item(item_code)

		for warehouse in ["WH 1", "WH 2", "WH 3"]:
			create_warehouse(warehouse)

		make_stock_entry(
			item_code="Component 1",
			rate=100,
			purpose="Material Receipt",
			qty=10,
			to_warehouse="WH 1 - _TC",
			posting_date=add_days(nowdate(), -10),
		)

		repack1 = make_stock_entry(
			item_code="Component 1",
			purpose="Repack",
			do_not_save=True,
			qty=10,
			from_warehouse="WH 1 - _TC",
			posting_date=add_days(nowdate(), -9),
		)

		repack1.append(
			"items",
			{
				"item_code": "Sub Component 1",
				"qty": 10,
				"t_warehouse": "WH 2 - _TC",
				"transfer_qty": 10,
				"uom": "Nos",
				"stock_uom": "Nos",
				"conversion_factor": 1.0,
			},
		)

		repack1.save()
		repack1.submit()

		self.assertEqual(repack1.items[1].basic_rate, 100)
		self.assertEqual(repack1.items[1].amount, 1000)

		repack2 = make_stock_entry(
			item_code="Sub Component 1",
			purpose="Repack",
			do_not_save=True,
			qty=10,
			from_warehouse="WH 2 - _TC",
			posting_date=add_days(nowdate(), -8),
		)

		repack2.append(
			"items",
			{
				"item_code": "FG Item 1",
				"qty": 10,
				"t_warehouse": "WH 3 - _TC",
				"transfer_qty": 10,
				"uom": "Nos",
				"stock_uom": "Nos",
				"conversion_factor": 1.0,
			},
		)

		repack2.save()
		repack2.submit()

		self.assertEqual(repack2.items[1].basic_rate, 100)
		self.assertEqual(repack2.items[1].amount, 1000)

		transfer1 = make_stock_entry(
			item_code="FG Item 1",
			purpose="Material Transfer",
			qty=10,
			from_warehouse="WH 3 - _TC",
			to_warehouse="WH 2 - _TC",
			posting_date=add_days(nowdate(), -7),
		)

		self.assertEqual(transfer1.items[0].basic_rate, 100)
		self.assertEqual(transfer1.items[0].amount, 1000)

		transfer2 = make_stock_entry(
			item_code="FG Item 1",
			purpose="Material Transfer",
			qty=10,
			from_warehouse="WH 2 - _TC",
			to_warehouse="WH 1 - _TC",
			posting_date=add_days(nowdate(), -6),
		)

		self.assertEqual(transfer2.items[0].basic_rate, 100)
		self.assertEqual(transfer2.items[0].amount, 1000)

		# Backdated transaction
		receipt2 = make_stock_entry(
			item_code="Component 1",
			rate=200,
			purpose="Material Receipt",
			qty=10,
			to_warehouse="WH 1 - _TC",
			posting_date=add_days(nowdate(), -15),
		)

		self.assertEqual(receipt2.items[0].basic_rate, 200)
		self.assertEqual(receipt2.items[0].amount, 2000)

		repost_name = frappe.db.get_value(
			"Repost Item Valuation", {"voucher_no": receipt2.name, "docstatus": 1}, "name"
		)

		if repost_name:
			doc = frappe.get_doc("Repost Item Valuation", repost_name)
			repost_sl_entries(doc)

		for obj in [repack1, repack2, transfer1, transfer2]:
			obj.load_from_db()

			index = 1 if obj.purpose == "Repack" else 0
			self.assertEqual(obj.items[index].basic_rate, 200)
			self.assertEqual(obj.items[index].basic_amount, 2000)

	def test_batch_expiry(self):
		from erpnext.controllers.stock_controller import BatchExpiredError
		from erpnext.stock.doctype.batch.test_batch import make_new_batch

		item_code = "Test Batch Expiry Test Item - 001"
		item_doc = create_item(item_code=item_code, is_stock_item=1, valuation_rate=10)

		item_doc.has_batch_no = 1
		item_doc.save()

		batch = make_new_batch(
			batch_id=frappe.generate_hash("", 5), item_code=item_doc.name, expiry_date=add_days(today(), -1)
		)

		se = make_stock_entry(
			item_code=item_code,
			purpose="Material Receipt",
			qty=4,
			to_warehouse="_Test Warehouse - _TC",
			batch_no=batch.name,
			use_serial_batch_fields=1,
			do_not_save=True,
		)

		self.assertRaises(BatchExpiredError, se.save)

	def test_negative_stock_reco(self):
		frappe.db.set_single_value("Stock Settings", "allow_negative_stock", 0)

		item_code = "Test Negative Item - 001"
		create_item(item_code=item_code, is_stock_item=1, valuation_rate=10)

		make_stock_entry(
			item_code=item_code,
			posting_date=add_days(today(), -3),
			posting_time="00:00:00",
			target="_Test Warehouse - _TC",
			qty=10,
			to_warehouse="_Test Warehouse - _TC",
		)

		make_stock_entry(
			item_code=item_code,
			posting_date=today(),
			posting_time="00:00:00",
			source="_Test Warehouse - _TC",
			qty=8,
			from_warehouse="_Test Warehouse - _TC",
		)

		sr_doc = create_stock_reconciliation(
			purpose="Stock Reconciliation",
			posting_date=add_days(today(), -3),
			posting_time="00:00:00",
			item_code=item_code,
			warehouse="_Test Warehouse - _TC",
			valuation_rate=10,
			qty=7,
			do_not_submit=True,
		)

		self.assertRaises(frappe.ValidationError, sr_doc.submit)

	def test_negative_batch(self):
		item_code = "Test Negative Batch Item - 001"
		make_item(
			item_code,
			{"has_batch_no": 1, "create_new_batch": 1, "batch_naming_series": "Test-BCH-NNS.#####"},
		)

		se1 = make_stock_entry(
			item_code=item_code,
			purpose="Material Receipt",
			qty=100,
			target="_Test Warehouse - _TC",
		)

		se1.reload()

		batch_no = get_batch_from_bundle(se1.items[0].serial_and_batch_bundle)

		se2 = make_stock_entry(
			item_code=item_code,
			purpose="Material Issue",
			batch_no=batch_no,
			qty=10,
			source="_Test Warehouse - _TC",
		)

		se2.reload()

		se3 = make_stock_entry(
			item_code=item_code,
			purpose="Material Receipt",
			qty=100,
			target="_Test Warehouse - _TC",
		)

		se3.reload()

		self.assertRaises(frappe.ValidationError, se1.cancel)

	def test_auto_reorder_level(self):
		from erpnext.stock.reorder_item import reorder_item

		item_doc = make_item(
			"Test Auto Reorder Item - 001",
			properties={"stock_uom": "Kg", "purchase_uom": "Nos", "is_stock_item": 1},
			uoms=[{"uom": "Nos", "conversion_factor": 5}],
		)

		if not frappe.db.exists("Item Reorder", {"parent": item_doc.name}):
			item_doc.append(
				"reorder_levels",
				{
					"warehouse_reorder_level": 0,
					"warehouse_reorder_qty": 10,
					"warehouse": "_Test Warehouse - _TC",
					"material_request_type": "Purchase",
				},
			)

		item_doc.save(ignore_permissions=True)

		frappe.db.set_single_value("Stock Settings", "auto_indent", 1)

		mr_list = reorder_item()

		frappe.db.set_single_value("Stock Settings", "auto_indent", 0)
		mrs = frappe.get_all(
			"Material Request Item",
			fields=["qty", "stock_uom", "stock_qty"],
			filters={"item_code": item_doc.name, "uom": "Nos"},
		)

		for mri in mrs:
			self.assertEqual(mri.stock_uom, "Kg")
			self.assertEqual(mri.stock_qty, 10)
			self.assertEqual(mri.qty, 2)

		for mr in mr_list:
			mr.cancel()
			mr.delete()

	def test_use_serial_and_batch_fields(self):
		item = make_item(
			"Test Use Serial and Batch Item SN Item",
			{"has_serial_no": 1, "is_stock_item": 1},
		)

		serial_nos = [
			"Test Use Serial and Batch Item SN Item - SN 001",
			"Test Use Serial and Batch Item SN Item - SN 002",
		]

		se = make_stock_entry(
			item_code=item.name,
			qty=2,
			to_warehouse="_Test Warehouse - _TC",
			use_serial_batch_fields=1,
			serial_no="\n".join(serial_nos),
		)

		self.assertTrue(se.items[0].use_serial_batch_fields)
		self.assertTrue(se.items[0].serial_no)
		self.assertTrue(se.items[0].serial_and_batch_bundle)

		for serial_no in serial_nos:
			self.assertTrue(frappe.db.exists("Serial No", serial_no))
			self.assertEqual(frappe.db.get_value("Serial No", serial_no, "status"), "Active")

		se1 = make_stock_entry(
			item_code=item.name,
			qty=2,
			from_warehouse="_Test Warehouse - _TC",
			use_serial_batch_fields=1,
			serial_no="\n".join(serial_nos),
		)

		se1.reload()

		self.assertTrue(se1.items[0].use_serial_batch_fields)
		self.assertTrue(se1.items[0].serial_no)
		self.assertTrue(se1.items[0].serial_and_batch_bundle)

		for serial_no in serial_nos:
			self.assertTrue(frappe.db.exists("Serial No", serial_no))
			self.assertEqual(frappe.db.get_value("Serial No", serial_no, "status"), "Delivered")

	def test_serial_batch_bundle_type_of_transaction(self):
		item = make_item(
			"Test Use Serial and Batch Item SN Item",
			{
				"has_batch_no": 1,
				"is_stock_item": 1,
				"create_new_batch": 1,
				"batch_naming_series": "Test-SBBTYT-NNS.#####",
			},
		).name

		se = make_stock_entry(
			item_code=item,
			qty=2,
			target="_Test Warehouse - _TC",
			use_serial_batch_fields=1,
		)

		batch_no = get_batch_from_bundle(se.items[0].serial_and_batch_bundle)

		se = make_stock_entry(
			item_code=item,
			qty=2,
			source="_Test Warehouse - _TC",
			target="Stores - _TC",
			use_serial_batch_fields=0,
			batch_no=batch_no,
			do_not_submit=True,
		)

		se.reload()
		sbb = se.items[0].serial_and_batch_bundle
		frappe.db.set_value("Serial and Batch Bundle", sbb, "type_of_transaction", "Inward")
		self.assertRaises(frappe.ValidationError, se.submit)

	def test_stock_entry_for_same_posting_date_and_time(self):
		warehouse = "_Test Warehouse - _TC"
		item_code = "Test Stock Entry For Same Posting Datetime 1"
		make_item(item_code, {"is_stock_item": 1})
		posting_date = nowdate()
		posting_time = nowtime()

		for index in range(25):
			se = make_stock_entry(
				item_code=item_code,
				qty=1,
				to_warehouse=warehouse,
				posting_date=posting_date,
				posting_time=posting_time,
				do_not_submit=True,
				purpose="Material Receipt",
				basic_rate=100,
			)

			se.append(
				"items",
				{
					"item_code": item_code,
					"item_name": se.items[0].item_name,
					"description": se.items[0].description,
					"t_warehouse": se.items[0].t_warehouse,
					"basic_rate": 100,
					"qty": 1,
					"stock_qty": 1,
					"conversion_factor": 1,
					"expense_account": se.items[0].expense_account,
					"cost_center": se.items[0].cost_center,
					"uom": se.items[0].uom,
					"stock_uom": se.items[0].stock_uom,
				},
			)

			se.remarks = f"The current number is {cstr(index)}"

			se.submit()

		sles = frappe.get_all(
			"Stock Ledger Entry",
			fields=[
				"posting_date",
				"posting_time",
				"actual_qty",
				"qty_after_transaction",
				"incoming_rate",
				"stock_value_difference",
				"stock_value",
			],
			filters={"item_code": item_code, "warehouse": warehouse},
			order_by="creation",
		)

		self.assertEqual(len(sles), 50)
		i = 0
		for sle in sles:
			i += 1
			self.assertEqual(getdate(sle.posting_date), getdate(posting_date))
			self.assertEqual(get_time(sle.posting_time), get_time(posting_time))
			self.assertEqual(sle.actual_qty, 1)
			self.assertEqual(sle.qty_after_transaction, i)
			self.assertEqual(sle.incoming_rate, 100)
			self.assertEqual(sle.stock_value_difference, 100)
			self.assertEqual(sle.stock_value, 100 * i)
	
	def test_create_partial_material_transfer_stock_entry_and_TC_SCK_048(self):
		from erpnext.stock.doctype.material_request.material_request import make_stock_entry as _make_stock_entry
		from erpnext.stock.doctype.stock_entry.stock_entry_utils import make_stock_entry as __make_stock_entry
		
		source_warehouse = create_warehouse("_Test Source Warehouse", properties=None, company="_Test Company")
		target_warehouse = create_warehouse("_Test Warehouse", properties=None, company="_Test Company")
		qty = 5
		__make_stock_entry(
			item_code="_Test Item",
			qty=qty,
			to_warehouse=source_warehouse,
			company="_Test Company",
			rate=100,
		)
		s_bin_qty = frappe.db.get_value("Bin", {"item_code": "_Test Item", "warehouse": source_warehouse}, "actual_qty") or 0

		mr = make_material_request(material_request_type="Material Transfer", qty=qty, warehouse=target_warehouse, from_warehouse=source_warehouse, item="_Test Item")
		self.assertEqual(mr.status, "Pending")
		se = _make_stock_entry(mr.name)
		se.get("items")[0].qty = 3
		se.insert()
		se.submit()
		mr.load_from_db()
		self.assertEqual(mr.status, "Partially Received")
		self.check_stock_ledger_entries("Stock Entry", se.name, [["_Test Item", target_warehouse, 3], ["_Test Item", source_warehouse, -3]])

		se1 = _make_stock_entry(mr.name)
		se1.get("items")[0].qty = 2
		se1.insert()
		se1.submit()
		mr.load_from_db()
		self.assertEqual(mr.status, "Transferred")
		self.check_stock_ledger_entries("Stock Entry", se1.name, [["_Test Item", target_warehouse, 2], ["_Test Item", source_warehouse, -2]])

		se1.cancel()
		mr.load_from_db()
		self.assertEqual(mr.status, "Partially Received")

		se.cancel()
		mr.load_from_db()
		self.assertEqual(mr.status, "Pending")
		current_s_bin_qty = frappe.db.get_value("Bin", {"item_code": "_Test Item", "warehouse": source_warehouse}, "actual_qty") or 0
		self.assertEqual(current_s_bin_qty, s_bin_qty)

	def test_stock_entry_for_mr_purpose(self):
		company = frappe.db.get_value("Warehouse", "Stores - TCP1", "company")

		se = make_stock_entry(item_code="_Test Item",is_opening="Yes", expense_account="Temporary Opening - TCP1",company = company ,purpose="Material Receipt", target="Stores - TCP1", qty=10, basic_rate=100)
		
		self.assertEqual(se.stock_entry_type, "Material Receipt")

		gl_temp_credit = frappe.db.get_value('GL Entry',{'voucher_no':se.name, 'account': 'Temporary Opening - TCP1'},'credit')
		self.assertEqual(gl_temp_credit, 1000)
		
		gl_stock_debit = frappe.db.get_value('GL Entry',{'voucher_no':se.name, 'account': 'Stock In Hand - TCP1'},'debit')
		self.assertEqual(gl_stock_debit, 1000)

		actual_qty = frappe.db.get_value('Stock Ledger Entry',{'voucher_no':se.name, 'voucher_type':'Stock Entry','warehouse':'Stores - TCP1'},['qty_after_transaction'])
		self.assertEqual(actual_qty, 10)
	
	def test_stock_entry_ledgers_for_mr_purpose_and_TC_SCK_052(self):
		stock_in_hand_account = get_inventory_account("_Test Company", "_Test Warehouse - _TC")
		frappe.db.set_value("Company", "_Test Company","enable_perpetual_inventory", 1)
		
		se = make_stock_entry(item_code="_Test Item", expense_account="Stock Adjustment - _TC", to_warehouse="_Test Warehouse - _TC",company = "_Test Company", purpose="Material Receipt", qty=10, basic_rate=100)
		self.assertEqual(se.stock_entry_type, "Material Receipt")
		
		self.check_stock_ledger_entries(
			"Stock Entry", 
			se.name, 
			[
				["_Test Item", "_Test Warehouse - _TC", 10], 
			]
		)

		self.check_gl_entries(
			"Stock Entry",
			se.name,
			sorted(
				[[stock_in_hand_account, 1000, 0.0], ["Stock Adjustment - _TC", 0.0, 1000.0]]
			),
		)

		se.cancel()

		sh_gle = get_gle(se.company, se.name, stock_in_hand_account)
		sa_gle = get_gle(se.company, se.name, "Stock Adjustment - _TC")
		self.assertEqual(sh_gle[0], sh_gle[1])
		self.assertEqual(sa_gle[0], sa_gle[1])

	def test_create_stock_repack_via_bom_TC_SCK_016(self):
		self.create_stock_repack_via_bom_TC_SCK_016()

	def test_create_and_cancel_stock_repack_via_bom_TC_SCK_065(self):
		se = self.create_stock_repack_via_bom_TC_SCK_016()
		se.cancel()

		sl_entry_cancelled = frappe.db.get_all(
			"Stock Ledger Entry",
			{"voucher_type": "Stock Entry", "voucher_no": se.name},
			["actual_qty", "warehouse"],
			order_by="creation",
		)
		warehouse_qty = {
			"_Test Target Warehouse - _TC": 0,
			"_Test Warehouse - _TC": 0
		}

		for sle in sl_entry_cancelled:
			warehouse_qty[sle.get('warehouse')] += sle.get('actual_qty')
		
		self.assertEqual(len(sl_entry_cancelled), 4)
		self.assertEqual(warehouse_qty["_Test Target Warehouse - _TC"], 0)
		self.assertEqual(warehouse_qty["_Test Warehouse - _TC"], 0)

	def test_create_stock_entry_TC_SCK_231(self):
		if not frappe.db.exists("Company", "_Test Company"):
			company = frappe.new_doc("Company")
			company.company_name = "_Test Company"
			company.default_currency = "INR"
			company.insert()
		# Create test item
		item_fields = {
			"item_name": "Test Pen",
			"is_stock_item": 1,
			"valuation_rate": 500,
		}
		item = make_item("Test Pen", item_fields)
		parent_acc = frappe.get_doc({
			"doctype": "Account",
			"account_name": "Current Assets - _TC",
			"account_type": "Fixed Asset",
			"parent_account": "_Test Account Tax Assets - _TC",
			"root_type": "Asset",
			"is_group": 1,
			"company": "_Test Company"
		})
		parent_acc.save()
		asset_account = frappe.get_doc({
			"doctype": "Account",
			"account_name": "Stock Adjustment - _TC",
			"account_type": "Fixed Asset",
			"parent_account": "Current Assets - _TC",
			"company": "_Test Company"
		})
		asset_account.save()
		# item = make_test_objects("Item", {"item_code": "Test Pen", "item_name": "Test Pen"})

		# Set stock entry details
		stock_entry_type = "Material Receipt"
		posting_date = "2025-01-10"
		target_warehouse = create_warehouse("Stores-test", properties=None, company="_Test Company")
		item_code = item.name
		qty = 5

		# Create stock entry
		se = make_stock_entry(
			item_code=item_code, 
			company = "_Test Company", 
			purpose=stock_entry_type, 
			expense_account= asset_account.name,
			qty=qty,
			do_not_submit=True,
			do_not_save=True
		)
		se.items[0].t_warehouse = target_warehouse
		se.items[0].is_opening = "Yes"
		se.save()
		se.submit()

		# Assert opening balance
		bin = frappe.get_doc("Bin", {"item_code": item_code, "warehouse": target_warehouse})
		self.assertEqual(bin.actual_qty, qty)

		# Tear down
		# frappe.delete_doc("Stock Entry", se.name)
		# frappe.delete_doc("Item", item.name)

	def test_stock_reco_TC_SCK_232(self):
		if not frappe.db.exists("Company", "_Test Company"):
			company = frappe.new_doc("Company")
			company.company_name = "_Test Company"
			company.default_currency = "INR"
			company.insert()
		item_fields = {
			"item_name": "Test CPU",
			"is_stock_item": 1,
			"valuation_rate": 500,
		}
		self.warehouse = create_warehouse("Stores", properties=None, company="_Test Company")
		self.company = "_Test Company"
		self.item_code = make_item("Test CPU", item_fields).name
		from erpnext.stock.doctype.stock_reconciliation.test_stock_reconciliation import (
			create_stock_reconciliation,
		)
		sr = create_stock_reconciliation(purpose="Opening Stock",expense_account="Temporary Opening - _TC",item_code=self.item_code, warehouse=self.warehouse, qty=5, rate=500)
		sr.submit()
		reserved_qty = frappe.db.get_value("Bin", {"item_code": self.item_code, "warehouse": self.warehouse}, "actual_qty")
		self.assertEqual(reserved_qty, 5)

	def test_stock_ent_TC_SCK_233(self):
		from erpnext.stock.utils import get_bin
		warehouse = create_warehouse("Stores-test", properties=None, company="_Test Company")
		if not frappe.db.exists("Company", "_Test Company"):
			company = frappe.new_doc("Company")
			company.company_name = "_Test Company"
			company.default_currency = "INR"
			company.insert()
		item_fields = {
			"item_name": "Test 1231",
			"is_stock_item": 1,
			"valuation_rate": 100,
			"stock_uom": "Nos",
			"gst_hsn_code": "01011010",
			"opening_stock": 5,
			"item_defaults": [{'company': "_Test Company", 'default_warehouse': warehouse}],
		}
		self.item_code = make_item("Test 1231", item_fields)
		bin = get_bin(self.item_code.name, warehouse)
		
		self.assertEqual(bin.actual_qty, item_fields["opening_stock"])

	def test_stock_reco_TC_SCK_127(self):
		if not frappe.db.exists("Company", "_Test Company"):
			company = frappe.new_doc("Company")
			company.company_name = "_Test Company"
			company.default_currency = "INR"
			company.insert()
		self.source_warehouse = create_warehouse("Stores-test", properties=None, company="_Test Company")
		self.target_warehouse = create_warehouse("Department Stores-test", properties=None, company="_Test Company")
		item_fields1 = {
			"item_name": "Test Brown Rice",
			"is_stock_item": 1,
			"valuation_rate": 100,
			"stock_uom": "Kg",
		}
		self.item_code1 = make_item("Test Brown Rice", item_fields1)
		item_fields2 = {
			"item_name": "Test Brown Rice 5kg",
			"is_stock_item": 1,
			"valuation_rate": 100,
			"stock_uom": "Kg",
		}
		self.item_code2 = make_item("Test Brown Rice 5kg", item_fields2)
		item_fields3 = {
			"item_name": "Test Brown Rice 500g",
			"is_stock_item": 1,
			"valuation_rate": 100,
			"stock_uom": "Kg",
		}
		self.item_code3 = make_item("Test Brown Rice 500g", item_fields3)
		se1 = make_stock_entry(
			item_code=self.item_code1.name, 
			company = "_Test Company", 
			purpose="Material Receipt", 
			qty=10,
			do_not_submit=True,
			do_not_save=True
		)
		se1.items[0].t_warehouse = self.source_warehouse
		se1.save()
		se1.submit()

		self.material_request = frappe.get_doc({
            "doctype": "Material Request",
            "material_request_type": "Material Transfer",
			"set_from_warehouse": self.source_warehouse,
			"set_warehouse": self.target_warehouse,
			"company": "_Test Company",
            "items": [
                {"item_code": self.item_code1.name, "qty": 10, "schedule_date": frappe.utils.nowdate()},
                {"item_code": self.item_code3.name, "qty": 10, "schedule_date": frappe.utils.nowdate()},
                {"item_code": self.item_code2.name, "qty": 2, "schedule_date": frappe.utils.nowdate()},
            ]
        })
		self.material_request.insert()
		self.material_request.submit()

		se = frappe.get_doc({
            "doctype": "Stock Entry",
            "stock_entry_type": "Repack",
            "company": "_Test Company",
            "items": []
        })
		se.append("items", {
			"item_code": self.item_code1.name,
			"qty": 10,
			"s_warehouse": self.source_warehouse
		})
		se.append("items", {
			"item_code": self.item_code3.name,
			"qty": 10,  # Fixed the qty
			"t_warehouse": self.target_warehouse
		})
		se.append("items", {
			"item_code": self.item_code2.name,
			"qty": 2,  # Fixed the qty
			"t_warehouse": self.target_warehouse
		})
		se.save()
		se.submit()
		stock_ledger_entries = frappe.get_all(
            "Stock Ledger Entry",
            filters={"voucher_no": se.name},
            fields=["item_code", "actual_qty"]
        )

		stock_movements = {s["item_code"]: s["actual_qty"] for s in stock_ledger_entries}

		self.assertEqual(stock_movements.get(self.item_code1.name), -10, "Brown Rice should be 10 Outward")
		self.assertEqual(stock_movements.get(self.item_code3.name), 10, "Brown Rice 500g should be 10 Inward")
		self.assertEqual(stock_movements.get(self.item_code2.name), 2, "Brown Rice 5kg should be 2 Inward")

	def create_stock_repack_via_bom_TC_SCK_016(self):
		t_warehouse = create_warehouse(
			warehouse_name="_Test Target Warehouse",
			properties={"parent_warehouse": "All Warehouses - _TC"},
			company="_Test Company",
		)
		fields = {
			"is_stock_item": 1, 
			"stock_uom": "Kg", 
			"uoms": [
				{
					'uom': "Kg",
					"conversion_factor": 1
				},
				{
					'uom': "Tonne",
					"conversion_factor": 1000
				}
			]
		}
		if frappe.db.has_column("Item", "gst_hsn_code"):
			fields["gst_hsn_code"] = "01011010"

		item_wheet = make_item("_Test Item Wheet", properties=fields).name
		fields["stock_uom"]= "Nos"
		fields["uoms"]= [
			{
				'uom': "Nos",
				"conversion_factor": 1
			},
			{
				'uom': "Kg",
				"conversion_factor": 10
			}
		]
		item_wheet_bag = make_item("_Test Item Wheet 10Kg Bag", properties=fields).name
		
		# Create Purchase Receipt
		pr = make_purchase_receipt(item_code=item_wheet, qty=1, rate=20000, uom="Tonne", stock_uom="Kg", conversion_factor=1000)
		
		# Check Stock Ledger Entries
		self.check_stock_ledger_entries(
			"Purchase Receipt",
			pr.name,
			[
				["_Test Item Wheet", "_Test Warehouse - _TC", 1000], 
			]
		)
		
		# Create BOM
		rm_items=[{
			"item_code": item_wheet,
			"qty": 10,
			"uom": "Kg"
		}]
		bom_doc = create_bom(
			item_wheet_bag, rm_items
		)

		# Create Repack
		se = make_stock_entry(
			item_code=item_wheet, 
			expense_account="Stock Adjustment - _TC", 
			company = "_Test Company", 
			purpose="Repack", 
			qty=10,
			do_not_submit=True,
			do_not_save=True
		)
		se.from_bom = 1
		se.bom_no = bom_doc.name
		se.fg_completed_qty = 10
		se.get_items()
		se.items[0].s_warehouse = "_Test Warehouse - _TC"
		se.items[0].t_warehouse = None
		se.items[1].s_warehouse = None
		se.items[1].t_warehouse = t_warehouse
		se.save()
		se.submit()
		
		# Check Stock Ledger Entries
		self.check_stock_ledger_entries(
			"Stock Entry",
			se.name,
			[
				['_Test Item Wheet 10Kg Bag', '_Test Target Warehouse - _TC', 10.0], 
				['_Test Item Wheet', '_Test Warehouse - _TC', -100.0], 
			]
		)

		return se
	
	def test_partial_material_issue_TC_SCK_204(self):
		company="_Test Company"
		# item_code = "_Test Item"
		fields = {
			"shelf_life_in_days": 365,
			"end_of_life":"2099-12-31",
			"is_stock_item": 1,
			"has_batch_no": 1,
			"create_new_batch": 1,
			"has_expiry_date": 1,
			"batch_number_series": "Test-SABBMRP-Bno.#####",
			"valuation_rate": 100,
		}
		# if if_app_installed("india_compliance"):
		if frappe.db.has_column("Item", "gst_hsn_code"):
			fields["gst_hsn_code"] = "01011010"

		item_code = make_item("COOKIES (BT)", fields).name

<<<<<<< HEAD
	def test_stock_enrty_with_batch_TC_SCK_076(self):
		fields = {
			"is_stock_item": 1, 
			"has_batch_no":1,
			"create_new_batch":1,
			"batch_number_series":"ABC.##"

		}
		if frappe.db.has_column("Item", "gst_hsn_code"):
			fields["gst_hsn_code"] = "01011010"

		item = make_item("_Test Batch Item", properties=fields).name
		se = make_stock_entry(item_code=item, qty=10, rate=100, target="_Test Warehouse - _TC",purpose="Material Receipt")

		batch = frappe.get_all('Batch',filters={'item': item,"reference_name":se.name},fields=['name',"batch_qty",'item',"reference_name"])
		
		self.assertEqual(len(batch), 1)
		self.assertEqual(batch[0]['item'], item)
		self.assertEqual(batch[0]['batch_qty'], 10)
		self.assertEqual(batch[0]['reference_name'], se.name)

	def test_stock_enrty_with_serial_and_batch_TC_SCK_077(self):
		fields = {
			"is_stock_item": 1, 
			"has_batch_no":1,
			"create_new_batch":1,
			"batch_number_series":"ABC.##",
			"has_serial_no":1,
			"serial_no_series":"AAB.##"

		}
		if frappe.db.has_column("Item", "gst_hsn_code"):
			fields["gst_hsn_code"] = "01011010"

		item = make_item("_Test Batch Item", properties=fields).name
		se = make_stock_entry(item_code=item, qty=5, rate=100, target="_Test Warehouse - _TC",purpose="Material Receipt")

		batch = frappe.get_all('Batch',filters={'item': item,"reference_name":se.name},fields=['name',"batch_qty",'item',"reference_name"])

		serial_no = frappe.get_all('Serial No',filters={'item_code': item,"purchase_document_no":se.name},fields=['name',"batch_no",'item_code',"purchase_document_no"])

		
		self.assertEqual(len(batch), 1)
		self.assertEqual(batch[0]['item'], item)
		self.assertEqual(batch[0]['batch_qty'], 5)
		self.assertEqual(batch[0]['reference_name'], se.name)

		self.assertEqual(len(serial_no), 5, "Serial number count mismatch")
		for serial in serial_no:
			self.assertEqual(serial['item_code'], item)
			self.assertEqual(serial['purchase_document_no'], se.name)
			self.assertEqual(serial['batch_no'], batch[0]['name'])

	def test_stock_entry_for_multiple_items_with_serial_batch_no_TC_SCK_078(self):
		fields = {
			"is_stock_item": 1, 
			"has_batch_no": 1,
			"create_new_batch": 1,
			"batch_number_series": "ABC.##",
			"has_serial_no": 1,
			"serial_no_series": "AAB.##"
		}

		if frappe.db.has_column("Item", "gst_hsn_code"):
			fields["gst_hsn_code"] = "01011010"

		item_1 = make_item("_Test Batch Item 1", properties=fields).name
		item_2 = make_item("_Test Batch Item 2", properties=fields).name

		se = make_stock_entry(
			item_code=item_1, qty=5, rate=100, target="_Test Warehouse - _TC",
			purpose="Material Receipt", do_not_save=True
		)

		se.append("items", {
			"item_code": item_2,
			"qty": 5,
			"basic_rate": 150,
			"t_warehouse": "_Test Warehouse - _TC"
		})

		se.save()
		se.submit()

		for item, expected_qty in [(item_1, 5), (item_2, 5)]:
			batch = frappe.get_all(
				'Batch',
				filters={'item': item, "reference_name": se.name},
				fields=['name', "batch_qty", 'item', "reference_name"]
			)

			serial_no = frappe.get_all(
				'Serial No',
				filters={'item_code': item, "purchase_document_no": se.name},
				fields=['name', "batch_no", 'item_code', "purchase_document_no"]
			)

			self.assertEqual(len(batch), 1, f"Batch record mismatch for {item}")
			self.assertEqual(batch[0]['item'], item)
			self.assertEqual(batch[0]['batch_qty'], expected_qty)
			self.assertEqual(batch[0]['reference_name'], se.name)

			self.assertEqual(len(serial_no), expected_qty, f"Serial number count mismatch for {item}")
			for serial in serial_no:
				self.assertEqual(serial['item_code'], item)
				self.assertEqual(serial['purchase_document_no'], se.name)
				self.assertEqual(serial['batch_no'], batch[0]['name'])

	def test_stock_entry_tc_sck_136(self):
		item_code = make_item("_Test Item Stock Entry New", {"valuation_rate": 100})

		se = make_stock_entry(item_code=item_code, target="_Test Warehouse - _TC", qty=1, do_not_submit=True)
		se.stock_entry_type = "Manufacture"
		se.items[0].is_finished_item = 1
		se.submit()
		sle = frappe.get_doc('Stock Ledger Entry',{'voucher_no':se.name})
		self.assertEqual(sle.qty_after_transaction, 1)
=======
		source_warehouse = "Stores - _TC"
		target_warehouse = create_warehouse(
			warehouse_name="Department Store",
			properties={"parent_warehouse": "All Warehouses - _TC"},
			company=company,
		)
		qty = 10
>>>>>>> b3ce39c7

		# Stock Receipt
		se_receipt = make_stock_entry(
			item_code=item_code,
			qty=qty,
			to_warehouse=target_warehouse,
			# purpose="Material Receipt",
			company=company,
		)
		# Create Material Request
		mr = make_material_request(
			material_request_type="Material Issue",
			qty=qty,
			warehouse=target_warehouse,
			item_code=item_code,
			company=company,
		)
		self.assertEqual(mr.status, "Pending")

		se1 = make_mr_se(mr.name)
		se1.company = company
		se1.items[0].qty = 5
		se1.s_warehouse = target_warehouse,
		se1.t_warehouse = source_warehouse
		se1.items[0].expense_account = "Cost of Goods Sold - _TC"
		se1.insert()
		se1.submit()


		self.assertEqual(se1.stock_entry_type, "Material Issue")
		mr.load_from_db()
		self.assertEqual(mr.status, "Partially Ordered")

		# Check Stock Ledger Entries
		self.check_stock_ledger_entries(
			"Stock Entry",
			se1.name,
			[
				[item_code, target_warehouse, -5],
				[item_code, source_warehouse, 5],
			],
		)

		# Check GL Entries
		stock_in_hand_account = get_inventory_account(company, target_warehouse)
		cogs_account = "Cost of Goods Sold - _TC"
		self.check_gl_entries(
			"Stock Entry",
			se1.name,
			sorted(
				[
					[stock_in_hand_account, 0.0, 500.0],
					[cogs_account, 500.0, 0.0],
				]
			),
		)
	def test_partial_material_issue_TC_SCK_205(self):
		company="_Test Company"
		fields = {
			"shelf_life_in_days": 365,
			"end_of_life": "2099-12-31",
			"is_stock_item": 1,
			"has_serial_no": 1,
			"create_new_batch": 1,
			"has_expiry_date": 1,
			"serial_no_series": "Test-SL-SN.#####",
			"valuation_rate": 100,
		}
		if frappe.db.has_column("Item", "gst_hsn_code"):
			fields["gst_hsn_code"] = "01011010"

		item_code = make_item("COOKIES (SL)", fields).name

		source_warehouse = "Department Store - _TC"
		target_warehouse = create_warehouse(
			warehouse_name="Department Store",
			properties={"parent_warehouse": "All Warehouses - _TC"},
			company=company,
		)
		qty = 10

		# Stock Receipt
		se_receipt = make_stock_entry(
			item_code=item_code,
			qty=qty,
			to_warehouse=target_warehouse,
			company=company,
		)
		# Create Material Request
		mr = make_material_request(
			material_request_type="Material Issue",
			qty=qty,
			warehouse=target_warehouse,
			item_code=item_code,
			company=company,
		)
		self.assertEqual(mr.status, "Pending")

		se1 = make_mr_se(mr.name)
		se1.company = company
		se1.items[0].qty = 5
		se1.s_warehouse = target_warehouse
		se1.t_warehouse = source_warehouse
		se1.items[0].expense_account = "Cost of Goods Sold - _TC"
		se1.insert()
		se1.submit()

		self.assertEqual(se1.stock_entry_type, "Material Issue")
		mr.load_from_db()
		self.assertEqual(mr.status, "Partially Ordered")

		# Check Stock Ledger Entries
		self.check_stock_ledger_entries(
			"Stock Entry",
			se1.name,
			[
				[item_code, target_warehouse, -5],
				[item_code, source_warehouse, 5],
			],
		)

		# Check GL Entries
		stock_in_hand_account = get_inventory_account(company, target_warehouse)
		cogs_account = "Cost of Goods Sold - _TC"
		self.check_gl_entries(
			"Stock Entry",
			se1.name,
			sorted(
				[
					[stock_in_hand_account, 0.0, 500.0],
					[cogs_account, 500.0, 0.0],
				]
			),
		)
	def test_partial_material_issue_TC_SCK_206(self):
		company="_Test Company"
		fields = {
			"shelf_life_in_days": 365,
			"end_of_life": "2099-12-31",
			"is_stock_item": 1,
			"has_batch_no": 1,
			"create_new_batch": 1,
			"has_expiry_date": 1,
			"batch_number_series": "Test-SABBMRP-Bno.#####",
			"has_serial_no": 1,
			"serial_no_series": "Test-SL-SN.#####",
			"valuation_rate": 100,
		}
		if frappe.db.has_column("Item", "gst_hsn_code"):
			fields["gst_hsn_code"] = "01011010"

		item_code = make_item("COOKIES (BT-SL)", fields).name

		source_warehouse = "Stores - _TC"
		target_warehouse = create_warehouse(
			warehouse_name="Department Store",
			properties={"parent_warehouse": "All Warehouses - _TC"},
			company=company,
		)
		qty = 10

		# Stock Receipt
		se_receipt = make_stock_entry(
			item_code=item_code,
			qty=qty,
			to_warehouse=target_warehouse,
			company=company,
		)

		# Create Material Request
		mr = make_material_request(
			material_request_type="Material Issue",
			qty=qty,
			warehouse=target_warehouse,
			item_code=item_code,
			company=company,
			posting_date="2024-12-19",
			required_by_date="2024-12-20",
		)
		self.assertEqual(mr.status, "Pending")

		se1 = make_mr_se(mr.name)
		se1.company = company
		se1.items[0].qty = 5
		se1.s_warehouse = target_warehouse
		se1.t_warehouse = source_warehouse
		se1.items[0].expense_account = "Cost of Goods Sold - _TC"
		se1.insert()
		se1.submit()

		self.assertEqual(se1.stock_entry_type, "Material Issue")
		mr.load_from_db()
		self.assertEqual(mr.status, "Partially Ordered")

		# Check Stock Ledger Entries
		self.check_stock_ledger_entries(
			"Stock Entry",
			se1.name,
			[
				[item_code, target_warehouse, -5],
				[item_code, source_warehouse, 5],
			],
		)

		# Check GL Entries
		stock_in_hand_account = get_inventory_account(company, target_warehouse)
		cogs_account = "Cost of Goods Sold - _TC"
		self.check_gl_entries(
			"Stock Entry",
			se1.name,
			sorted(
				[
					[stock_in_hand_account, 0.0, 500.0],
					[cogs_account, 500.0, 0.0],
				]
			),
		)
	def test_partial_material_transfer_TC_SCK_207(self):
		company = "_Test Company"
		fields = {
			"shelf_life_in_days": 365,
			"end_of_life": "2099-12-31",
			"is_stock_item": 1,
			"has_batch_no": 1,
			"create_new_batch": 1,
			"has_expiry_date": 1,
			"batch_number_series": "Test-SABBMRP-Bno.#####",
			"has_serial_no": 1,
			"serial_no_series": "Test-SL-SN.#####",
			"valuation_rate": 100,
		}
		if frappe.db.has_column("Item", "gst_hsn_code"):
			fields["gst_hsn_code"] = "01011010"

		item_code = make_item("COOKIES (BT-SL)", fields).name

		source_warehouse = "Stores - _TC"
		target_warehouse = create_warehouse(
			warehouse_name="Department Store",
			properties={"parent_warehouse": "All Warehouses - _TC","account":"Cost of Goods Sold - _TC"},
			company=company,
		)
		qty = 10

		# Stock Receipt
		se_receipt = make_stock_entry(
			item_code=item_code,
			qty=qty,
			to_warehouse=target_warehouse,
			company=company,
		)

		# Create Material Request
		mr = make_material_request(
			material_request_type="Material Transfer",
			qty=qty,
			warehouse=target_warehouse,
			item_code=item_code,
			company=company,
			posting_date="2024-12-19",
			required_by_date="2024-12-20",
		)
		self.assertEqual(mr.status, "Pending")

		se1 = make_mr_se(mr.name)
		se1.company = company
		se1.items[0].qty = 5
		se1.from_warehouse = target_warehouse
		se1.items[0].t_warehouse = source_warehouse
		se1.items[0].expense_account = "Cost of Goods Sold - _TC"
		se1.insert()
		se1.submit()

		self.assertEqual(se1.stock_entry_type, "Material Transfer")
		mr.load_from_db()
		self.assertEqual(mr.status, "Partially Received")

		# Check Stock Ledger Entries
		self.check_stock_ledger_entries(
			"Stock Entry",
			se1.name,
			[
				[item_code, target_warehouse, -5],
				[item_code, source_warehouse, 5],
			],
		)

		# Check GL Entries
		stock_in_hand_account = get_inventory_account(company, source_warehouse)
		cogs_account = "Cost of Goods Sold - _TC"
		self.check_gl_entries(
			"Stock Entry",
			se1.name,
			sorted(
				[
					[stock_in_hand_account, 500.0, 0.0],
					[cogs_account, 0.0, 500.0],
				]
			),
		)
	def test_partial_material_transfer_TC_SCK_208(self):
		company = "_Test Company"
		fields = {
			"shelf_life_in_days": 365,
			"end_of_life": "2099-12-31",
			"is_stock_item": 1,
			"has_batch_no": 1,
			"create_new_batch": 1,
			"has_expiry_date": 1,
			"batch_number_series": "Test-SABBMRP-Bno.#####",
			"has_serial_no": 1,
			"serial_no_series": "Test-SL-SN.#####",
			"valuation_rate": 100,
		}
		if frappe.db.has_column("Item", "gst_hsn_code"):
			fields["gst_hsn_code"] = "01011010"

		item_code = make_item("COOKIES (BT-SL)", fields).name

		source_warehouse = "Stores - _TC"
		target_warehouse = create_warehouse(
			warehouse_name="Department Store",
			properties={"parent_warehouse": "All Warehouses - _TC", "account": "Cost of Goods Sold - _TC"},
			company=company,
		)
		qty = 10

		# Stock Receipt
		se_receipt = make_stock_entry(
			item_code=item_code,
			qty=qty,
			to_warehouse=target_warehouse,
			company=company,
		)

		# Create Material Request
		mr = make_material_request(
			material_request_type="Material Transfer",
			qty=qty,
			warehouse=target_warehouse,
			item_code=item_code,
			company=company,
			posting_date="2024-12-19",
			required_by_date="2024-12-20",
		)
		self.assertEqual(mr.status, "Pending")

		se1 = make_mr_se(mr.name)
		se1.company = company
		se1.items[0].qty = 5
		se1.from_warehouse = target_warehouse
		se1.items[0].t_warehouse = source_warehouse
		se1.items[0].expense_account = "Cost of Goods Sold - _TC"
		se1.insert()
		se1.submit()

		self.assertEqual(se1.stock_entry_type, "Material Transfer")
		mr.load_from_db()
		self.assertEqual(mr.status, "Partially Received")

		# Check Stock Ledger Entries
		self.check_stock_ledger_entries(
			"Stock Entry",
			se1.name,
			[
				[item_code, target_warehouse, -5],
				[item_code, source_warehouse, 5],
			],
		)

		# Check GL Entries
		stock_in_hand_account = get_inventory_account(company, source_warehouse)
		cogs_account = "Cost of Goods Sold - _TC"
		self.check_gl_entries(
			"Stock Entry",
			se1.name,
			sorted(
				[
					[stock_in_hand_account, 500.0, 0.0],
					[cogs_account, 0.0, 500.0],
				]
			),
		)
	def test_partial_material_transfer_TC_SCK_209(self):
		company = "_Test Company"
		fields = {
			"shelf_life_in_days": 365,
			"end_of_life": "2099-12-31",
			"is_stock_item": 1,
			"has_batch_no": 1,
			"create_new_batch": 1,
			"has_expiry_date": 1,
			"batch_number_series": "Test-SABBMRP-Bno.#####",
			"has_serial_no": 1,
			"serial_no_series": "Test-SL-SN.#####",
			"valuation_rate": 100,
		}
		if frappe.db.has_column("Item", "gst_hsn_code"):
			fields["gst_hsn_code"] = "01011010"

		item_code = make_item("COOKIES (BT-SL)", fields).name

		source_warehouse = "Stores - _TC"
		target_warehouse = create_warehouse(
			warehouse_name="Department Store",
			properties={"parent_warehouse": "All Warehouses - _TC", "account": "Cost of Goods Sold - _TC"},
			company=company,
		)
		qty = 10

		# Stock Receipt
		se_receipt = make_stock_entry(
			item_code=item_code,
			qty=qty,
			to_warehouse=target_warehouse,
			company=company,
		)

		# Create Material Request
		mr = make_material_request(
			material_request_type="Material Transfer",
			qty=qty,
			warehouse=target_warehouse,
			item_code=item_code,
			company=company,
			posting_date="2024-12-19",
			required_by_date="2024-12-20",
		)
		self.assertEqual(mr.status, "Pending")

		se1 = make_mr_se(mr.name)
		se1.company = company
		se1.items[0].qty = 5
		se1.from_warehouse = target_warehouse
		se1.items[0].t_warehouse = source_warehouse
		se1.items[0].expense_account = "Cost of Goods Sold - _TC"
		se1.insert()
		se1.submit()

		self.assertEqual(se1.stock_entry_type, "Material Transfer")
		mr.load_from_db()
		self.assertEqual(mr.status, "Partially Received")

		# Check Stock Ledger Entries
		self.check_stock_ledger_entries(
			"Stock Entry",
			se1.name,
			[
				[item_code, target_warehouse, -5],
				[item_code, source_warehouse, 5],
			],
		)

		# Check GL Entries
		stock_in_hand_account = get_inventory_account(company, source_warehouse)
		cogs_account = "Cost of Goods Sold - _TC"
		self.check_gl_entries(
			"Stock Entry",
			se1.name,
			sorted(
				[
					[stock_in_hand_account, 500.0, 0.0],
					[cogs_account, 0.0, 500.0],
				]
			),
		)
def create_bom(bom_item, rm_items, company=None, qty=None, properties=None):
		bom = frappe.new_doc("BOM")
		bom.update(
			{
				"item": bom_item or "_Test Item",
				"company": company or "_Test Company",
				"quantity": qty or 1,
			}
		)
		if properties:
			bom.update(properties)

		for item in rm_items:
			item_args = {}

			item_args.update(
				{
					"item_code": item.get('item_code'),
					"qty": item.get('qty'),
					"uom": item.get('uom'),
					"rate": item.get('rate')
				}
			)

			bom.append("items", item_args)

		bom.save(ignore_permissions=True)
		bom.submit()

		return bom


def make_serialized_item(**args):
	args = frappe._dict(args)
	se = frappe.copy_doc(test_records[0])

	if args.company:
		se.company = args.company

	if args.target_warehouse:
		se.get("items")[0].t_warehouse = args.target_warehouse

	se.get("items")[0].item_code = args.item_code or "_Test Serialized Item With Series"

	if args.serial_no:
		serial_nos = args.serial_no
		if isinstance(serial_nos, str):
			serial_nos = [serial_nos]

		se.get("items")[0].serial_and_batch_bundle = make_serial_batch_bundle(
			frappe._dict(
				{
					"item_code": se.get("items")[0].item_code,
					"warehouse": se.get("items")[0].t_warehouse,
					"company": se.company,
					"qty": 2,
					"voucher_type": "Stock Entry",
					"serial_nos": serial_nos,
					"posting_date": today(),
					"posting_time": nowtime(),
					"do_not_submit": True,
				}
			)
		).name

	if args.cost_center:
		se.get("items")[0].cost_center = args.cost_center

	if args.expense_account:
		se.get("items")[0].expense_account = args.expense_account

	se.get("items")[0].qty = 2
	se.get("items")[0].transfer_qty = 2

	se.set_stock_entry_type()
	se.insert()
	se.submit()

	se.load_from_db()
	return se


def get_qty_after_transaction(**args):
	args = frappe._dict(args)
	last_sle = get_previous_sle(
		{
			"item_code": args.item_code or "_Test Item",
			"warehouse": args.warehouse or "_Test Warehouse - _TC",
			"posting_date": args.posting_date or nowdate(),
			"posting_time": args.posting_time or nowtime(),
		}
	)
	return flt(last_sle.get("qty_after_transaction"))


def get_multiple_items():
	return [
		{
			"conversion_factor": 1.0,
			"cost_center": "Main - TCP1",
			"doctype": "Stock Entry Detail",
			"expense_account": "Stock Adjustment - TCP1",
			"basic_rate": 100,
			"item_code": "_Test Item",
			"qty": 50.0,
			"s_warehouse": "Stores - TCP1",
			"stock_uom": "_Test UOM",
			"transfer_qty": 50.0,
			"uom": "_Test UOM",
		},
		{
			"conversion_factor": 1.0,
			"cost_center": "Main - TCP1",
			"doctype": "Stock Entry Detail",
			"expense_account": "Stock Adjustment - TCP1",
			"basic_rate": 5000,
			"item_code": "_Test Item Home Desktop 100",
			"qty": 1,
			"stock_uom": "_Test UOM",
			"t_warehouse": "Stores - TCP1",
			"transfer_qty": 1,
			"uom": "_Test UOM",
		},
	]


test_records = frappe.get_test_records("Stock Entry")


def initialize_records_for_future_negative_sle_test(
	item_code, batch_no, warehouses, opening_qty, posting_date
):
	from erpnext.stock.doctype.batch.test_batch import TestBatch, make_new_batch
	from erpnext.stock.doctype.stock_reconciliation.test_stock_reconciliation import (
		create_stock_reconciliation,
	)
	from erpnext.stock.doctype.warehouse.test_warehouse import create_warehouse

	TestBatch.make_batch_item(item_code)
	make_new_batch(item_code=item_code, batch_id=batch_no)
	warehouse_names = [create_warehouse(w) for w in warehouses]
	create_stock_reconciliation(
		purpose="Opening Stock",
		posting_date=posting_date,
		posting_time="20:00:20",
		item_code=item_code,
		warehouse=warehouse_names[0],
		valuation_rate=100,
		qty=opening_qty,
		batch_no=batch_no,
	)
	return warehouse_names


def create_stock_entries(sequence_of_entries):
	for entry_detail in sequence_of_entries:
		make_stock_entry(**entry_detail)<|MERGE_RESOLUTION|>--- conflicted
+++ resolved
@@ -2296,7 +2296,41 @@
 
 		item_code = make_item("COOKIES (BT)", fields).name
 
-<<<<<<< HEAD
+		source_warehouse = "Stores - _TC"
+		target_warehouse = create_warehouse(
+			warehouse_name="Department Store",
+			properties={"parent_warehouse": "All Warehouses - _TC"},
+			company=company,
+		)
+		qty = 10
+
+		# Stock Receipt
+		se_receipt = make_stock_entry(
+			item_code=item_code,
+			qty=qty,
+			to_warehouse=target_warehouse,
+			# purpose="Material Receipt",
+			company=company,
+		)
+		# Create Material Request
+		mr = make_material_request(
+			material_request_type="Material Issue",
+			qty=qty,
+			warehouse=target_warehouse,
+			item_code=item_code,
+			company=company,
+		)
+		self.assertEqual(mr.status, "Pending")
+
+		se1 = make_mr_se(mr.name)
+		se1.company = company
+		se1.items[0].qty = 5
+		se1.s_warehouse = target_warehouse,
+		se1.t_warehouse = source_warehouse
+		se1.items[0].expense_account = "Cost of Goods Sold - _TC"
+		se1.insert()
+		se1.submit()
+
 	def test_stock_enrty_with_batch_TC_SCK_076(self):
 		fields = {
 			"is_stock_item": 1, 
@@ -2414,43 +2448,6 @@
 		se.submit()
 		sle = frappe.get_doc('Stock Ledger Entry',{'voucher_no':se.name})
 		self.assertEqual(sle.qty_after_transaction, 1)
-=======
-		source_warehouse = "Stores - _TC"
-		target_warehouse = create_warehouse(
-			warehouse_name="Department Store",
-			properties={"parent_warehouse": "All Warehouses - _TC"},
-			company=company,
-		)
-		qty = 10
->>>>>>> b3ce39c7
-
-		# Stock Receipt
-		se_receipt = make_stock_entry(
-			item_code=item_code,
-			qty=qty,
-			to_warehouse=target_warehouse,
-			# purpose="Material Receipt",
-			company=company,
-		)
-		# Create Material Request
-		mr = make_material_request(
-			material_request_type="Material Issue",
-			qty=qty,
-			warehouse=target_warehouse,
-			item_code=item_code,
-			company=company,
-		)
-		self.assertEqual(mr.status, "Pending")
-
-		se1 = make_mr_se(mr.name)
-		se1.company = company
-		se1.items[0].qty = 5
-		se1.s_warehouse = target_warehouse,
-		se1.t_warehouse = source_warehouse
-		se1.items[0].expense_account = "Cost of Goods Sold - _TC"
-		se1.insert()
-		se1.submit()
-
 
 		self.assertEqual(se1.stock_entry_type, "Material Issue")
 		mr.load_from_db()
