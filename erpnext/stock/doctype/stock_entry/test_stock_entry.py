# Copyright (c) 2015, Frappe Technologies Pvt. Ltd. and Contributors
# License: GNU General Public License v3. See license.txt


from frappe.permissions import add_user_permission, remove_user_permission
from frappe.tests.utils import FrappeTestCase, change_settings
from frappe.utils import add_days, cstr, flt, get_time, getdate, nowtime, today
from frappe.desk.query_report import run

from erpnext.accounts.doctype.account.test_account import get_inventory_account
from erpnext.stock.doctype.item.test_item import (
	create_item,
	make_item,
	make_item_variant,
	set_item_variant_settings,
)
from erpnext.stock.doctype.serial_and_batch_bundle.test_serial_and_batch_bundle import (
	get_batch_from_bundle,
	get_serial_nos_from_bundle,
	make_serial_batch_bundle,
)
from erpnext.stock.doctype.warehouse.test_warehouse import create_warehouse
from erpnext.stock.doctype.material_request.material_request import make_stock_entry as make_mr_se
from erpnext.stock.doctype.purchase_receipt.test_purchase_receipt import make_purchase_receipt
from erpnext.stock.doctype.serial_no.serial_no import *
from erpnext.stock.doctype.stock_entry.stock_entry import FinishedGoodError, make_stock_in_entry
from erpnext.stock.doctype.stock_entry.stock_entry_utils import make_stock_entry
from erpnext.stock.doctype.stock_ledger_entry.stock_ledger_entry import StockFreezeError
from erpnext.stock.doctype.stock_reconciliation.stock_reconciliation import (
	OpeningEntryAccountError,
)
from erpnext.stock.doctype.stock_reconciliation.test_stock_reconciliation import (
	create_stock_reconciliation,
)
from erpnext.stock.doctype.material_request.test_material_request import create_company
from erpnext.stock.serial_batch_bundle import SerialBatchCreation
from erpnext.stock.stock_ledger import NegativeStockError, get_previous_sle


def get_sle(**args):
	condition, values = "", []
	for key, value in args.items():
		condition += " and " if condition else " where "
		condition += f"`{key}`=%s"
		values.append(value)

	return frappe.db.sql(
		"""select * from `tabStock Ledger Entry` %s
		order by (posting_date || ' ' || posting_time)::timestamp desc, creation desc limit 1"""
		% condition,
		values,
		as_dict=1,
	)


class TestStockEntry(FrappeTestCase):
	def tearDown(self):
		frappe.db.rollback()
		frappe.set_user("Administrator")

	def test_fifo(self):
		frappe.db.set_single_value("Stock Settings", "allow_negative_stock", 1)
		item_code = "_Test Item 2"
		warehouse = "_Test Warehouse - _TC"

		create_stock_reconciliation(
			item_code="_Test Item 2", warehouse="_Test Warehouse - _TC", qty=0, rate=100
		)

		make_stock_entry(item_code=item_code, target=warehouse, qty=1, basic_rate=10)
		sle = get_sle(item_code=item_code, warehouse=warehouse)[0]

		self.assertEqual([[1, 10]], frappe.safe_eval(sle.stock_queue))

		# negative qty
		make_stock_entry(item_code=item_code, source=warehouse, qty=2, basic_rate=10)
		sle = get_sle(item_code=item_code, warehouse=warehouse)[0]

		self.assertEqual([[-1, 10]], frappe.safe_eval(sle.stock_queue))

		# further negative
		make_stock_entry(item_code=item_code, source=warehouse, qty=1)
		sle = get_sle(item_code=item_code, warehouse=warehouse)[0]

		self.assertEqual([[-2, 10]], frappe.safe_eval(sle.stock_queue))

		# move stock to positive
		make_stock_entry(item_code=item_code, target=warehouse, qty=3, basic_rate=20)
		sle = get_sle(item_code=item_code, warehouse=warehouse)[0]
		self.assertEqual([[1, 20]], frappe.safe_eval(sle.stock_queue))

		# incoming entry with diff rate
		make_stock_entry(item_code=item_code, target=warehouse, qty=1, basic_rate=30)
		sle = get_sle(item_code=item_code, warehouse=warehouse)[0]

		self.assertEqual([[1, 20], [1, 30]], frappe.safe_eval(sle.stock_queue))

		frappe.db.set_default("allow_negative_stock", 0)

	def test_auto_material_request(self):
		make_item_variant()
		self._test_auto_material_request("_Test Item")
		self._test_auto_material_request("_Test Item", material_request_type="Transfer")

	def test_barcode_item_stock_entry(self):
		item_code = make_item("_Test Item Stock Entry For Barcode", barcode="BDD-1234567890")

		se = make_stock_entry(item_code=item_code, target="_Test Warehouse - _TC", qty=1, basic_rate=100)
		self.assertEqual(se.items[0].barcode, "BDD-1234567890")

	def test_auto_material_request_for_variant(self):
		fields = [{"field_name": "reorder_levels"}]
		set_item_variant_settings(fields)
		make_item_variant()
		template = frappe.get_doc("Item", "_Test Variant Item")

		if not template.reorder_levels:
			template.append(
				"reorder_levels",
				{
					"material_request_type": "Purchase",
					"warehouse": "_Test Warehouse - _TC",
					"warehouse_reorder_level": 20,
					"warehouse_reorder_qty": 20,
				},
			)

		template.save()
		self._test_auto_material_request("_Test Variant Item-S")

	def test_auto_material_request_for_warehouse_group(self):
		self._test_auto_material_request(
			"_Test Item Warehouse Group Wise Reorder", warehouse="_Test Warehouse Group-C1 - _TC"
		)

	def _test_auto_material_request(
		self, item_code, material_request_type="Purchase", warehouse="_Test Warehouse - _TC"
	):
		variant = frappe.get_doc("Item", item_code)

		projected_qty, actual_qty = frappe.db.get_value(
			"Bin", {"item_code": item_code, "warehouse": warehouse}, ["projected_qty", "actual_qty"]
		) or [0, 0]

		# stock entry reqd for auto-reorder
		create_stock_reconciliation(
			item_code=item_code, warehouse=warehouse, qty=actual_qty + abs(projected_qty) + 10, rate=100
		)

		projected_qty = (
			frappe.db.get_value("Bin", {"item_code": item_code, "warehouse": warehouse}, "projected_qty") or 0
		)

		frappe.db.set_single_value("Stock Settings", "auto_indent", 1)

		# update re-level qty so that it is more than projected_qty
		if projected_qty >= variant.reorder_levels[0].warehouse_reorder_level:
			variant.reorder_levels[0].warehouse_reorder_level += projected_qty
			variant.reorder_levels[0].material_request_type = material_request_type
			variant.save()

		from erpnext.stock.reorder_item import reorder_item

		mr_list = reorder_item()

		frappe.db.set_single_value("Stock Settings", "auto_indent", 0)

		items = []
		for mr in mr_list:
			for d in mr.items:
				items.append(d.item_code)

		self.assertTrue(item_code in items)

	def test_add_to_transit_entry(self):
		from erpnext.stock.doctype.warehouse.test_warehouse import create_warehouse

		item_code = "_Test Transit Item"
		company = "_Test Company"

		create_warehouse("Test From Warehouse")
		create_warehouse("Test Transit Warehouse")
		create_warehouse("Test To Warehouse")

		create_item(
			item_code=item_code,
			is_stock_item=1,
			is_purchase_item=1,
			company=company,
		)

		# create inward stock entry
		make_stock_entry(
			item_code=item_code,
			target="Test From Warehouse - _TC",
			qty=10,
			basic_rate=100,
			expense_account="Stock Adjustment - _TC",
			cost_center="Main - _TC",
		)

		transit_entry = make_stock_entry(
			item_code=item_code,
			source="Test From Warehouse - _TC",
			target="Test Transit Warehouse - _TC",
			add_to_transit=1,
			stock_entry_type="Material Transfer",
			purpose="Material Transfer",
			qty=10,
			basic_rate=100,
			expense_account="Stock Adjustment - _TC",
			cost_center="Main - _TC",
		)

		end_transit_entry = make_stock_in_entry(transit_entry.name)

		self.assertEqual(end_transit_entry.stock_entry_type, "Material Transfer")
		self.assertEqual(end_transit_entry.purpose, "Material Transfer")
		self.assertEqual(transit_entry.name, end_transit_entry.outgoing_stock_entry)
		self.assertEqual(transit_entry.name, end_transit_entry.items[0].against_stock_entry)
		self.assertEqual(transit_entry.items[0].name, end_transit_entry.items[0].ste_detail)

		# create add to transit

	def test_material_receipt_gl_entry(self):
		company = frappe.db.get_value("Warehouse", "Stores - TCP1", "company")

		mr = make_stock_entry(
			item_code="_Test Item",
			target="Stores - TCP1",
			company=company,
			qty=50,
			basic_rate=100,
			expense_account="Stock Adjustment - TCP1",
		)

		stock_in_hand_account = get_inventory_account(mr.company, mr.get("items")[0].t_warehouse)
		self.check_stock_ledger_entries("Stock Entry", mr.name, [["_Test Item", "Stores - TCP1", 50.0]])

		self.check_gl_entries(
			"Stock Entry",
			mr.name,
			sorted([[stock_in_hand_account, 5000.0, 0.0], ["Stock Adjustment - TCP1", 0.0, 5000.0]]),
		)

		mr.cancel()

		self.assertTrue(
			frappe.db.sql(
				"""select * from `tabStock Ledger Entry`
			where voucher_type='Stock Entry' and voucher_no=%s""",
				mr.name,
			)
		)

		self.assertTrue(
			frappe.db.sql(
				"""select * from `tabGL Entry`
			where voucher_type='Stock Entry' and voucher_no=%s""",
				mr.name,
			)
		)

	def test_material_issue_gl_entry(self):
		company = frappe.db.get_value("Warehouse", "Stores - TCP1", "company")
		make_stock_entry(
			item_code="_Test Item",
			target="Stores - TCP1",
			company=company,
			qty=50,
			basic_rate=100,
			expense_account="Stock Adjustment - TCP1",
		)

		mi = make_stock_entry(
			item_code="_Test Item",
			source="Stores - TCP1",
			company=company,
			qty=40,
			expense_account="Stock Adjustment - TCP1",
		)

		self.check_stock_ledger_entries("Stock Entry", mi.name, [["_Test Item", "Stores - TCP1", -40.0]])

		stock_in_hand_account = get_inventory_account(mi.company, "Stores - TCP1")
		stock_value_diff = abs(
			frappe.db.get_value(
				"Stock Ledger Entry",
				{"voucher_type": "Stock Entry", "voucher_no": mi.name},
				"stock_value_difference",
			)
		)

		self.check_gl_entries(
			"Stock Entry",
			mi.name,
			sorted(
				[
					[stock_in_hand_account, 0.0, stock_value_diff],
					["Stock Adjustment - TCP1", stock_value_diff, 0.0],
				]
			),
		)
		mi.cancel()

	def test_material_transfer_gl_entry(self):
		company = frappe.db.get_value("Warehouse", "Stores - TCP1", "company")

		item_code = "Hand Sanitizer - 001"
		create_item(
			item_code=item_code,
			is_stock_item=1,
			is_purchase_item=1,
			opening_stock=1000,
			valuation_rate=10,
			company=company,
			warehouse="Stores - TCP1",
		)

		mtn = make_stock_entry(
			item_code=item_code,
			source="Stores - TCP1",
			target="Finished Goods - TCP1",
			qty=45,
			company=company,
		)

		self.check_stock_ledger_entries(
			"Stock Entry",
			mtn.name,
			[[item_code, "Stores - TCP1", -45.0], [item_code, "Finished Goods - TCP1", 45.0]],
		)

		source_warehouse_account = get_inventory_account(mtn.company, mtn.get("items")[0].s_warehouse)

		target_warehouse_account = get_inventory_account(mtn.company, mtn.get("items")[0].t_warehouse)

		if source_warehouse_account == target_warehouse_account:
			# no gl entry as both source and target warehouse has linked to same account.
			self.assertFalse(
				frappe.db.sql(
					"""select * from `tabGL Entry`
				where voucher_type='Stock Entry' and voucher_no=%s""",
					mtn.name,
					as_dict=1,
				)
			)

		else:
			stock_value_diff = abs(
				frappe.db.get_value(
					"Stock Ledger Entry",
					{"voucher_type": "Stock Entry", "voucher_no": mtn.name, "warehouse": "Stores - TCP1"},
					"stock_value_difference",
				)
			)

			self.check_gl_entries(
				"Stock Entry",
				mtn.name,
				sorted(
					[
						[source_warehouse_account, 0.0, stock_value_diff],
						[target_warehouse_account, stock_value_diff, 0.0],
					]
				),
			)

		mtn.cancel()

	def test_repack_multiple_fg(self):
		"Test `is_finished_item` for one item repacked into two items."
		make_stock_entry(item_code="_Test Item", target="_Test Warehouse - _TC", qty=100, basic_rate=100)

		repack = frappe.copy_doc(test_records[3])
		repack.posting_date = nowdate()
		repack.posting_time = nowtime()

		repack.items[0].qty = 100.0
		repack.items[0].transfer_qty = 100.0
		repack.items[1].qty = 50.0

		repack.append(
			"items",
			{
				"conversion_factor": 1.0,
				"cost_center": "_Test Cost Center - _TC",
				"doctype": "Stock Entry Detail",
				"expense_account": "Stock Adjustment - _TC",
				"basic_rate": 150,
				"item_code": "_Test Item 2",
				"parentfield": "items",
				"qty": 50.0,
				"stock_uom": "_Test UOM",
				"t_warehouse": "_Test Warehouse - _TC",
				"transfer_qty": 50.0,
				"uom": "_Test UOM",
			},
		)
		repack.set_stock_entry_type()
		repack.insert()

		self.assertEqual(repack.items[1].is_finished_item, 1)
		self.assertEqual(repack.items[2].is_finished_item, 1)

		repack.items[1].is_finished_item = 0
		repack.items[2].is_finished_item = 0

		# must raise error if 0 fg in repack entry
		self.assertRaises(FinishedGoodError, repack.validate_finished_goods)

		repack.delete()  # teardown

	def test_repack_no_change_in_valuation(self):
		make_stock_entry(item_code="_Test Item", target="_Test Warehouse - _TC", qty=50, basic_rate=100)
		make_stock_entry(
			item_code="_Test Item Home Desktop 100", target="_Test Warehouse - _TC", qty=50, basic_rate=100
		)

		repack = frappe.copy_doc(test_records[3])
		repack.posting_date = nowdate()
		repack.posting_time = nowtime()
		repack.set_stock_entry_type()
		repack.insert()
		repack.submit()

		self.check_stock_ledger_entries(
			"Stock Entry",
			repack.name,
			[
				["_Test Item", "_Test Warehouse - _TC", -50.0],
				["_Test Item Home Desktop 100", "_Test Warehouse - _TC", 1],
			],
		)

		gl_entries = frappe.db.sql(
			"""select account, debit, credit
			from `tabGL Entry` where voucher_type='Stock Entry' and voucher_no=%s
			order by account desc""",
			repack.name,
			as_dict=1,
		)
		self.assertFalse(gl_entries)

	def test_repack_with_additional_costs(self):
		company = frappe.db.get_value("Warehouse", "Stores - TCP1", "company")

		make_stock_entry(
			item_code="_Test Item",
			target="Stores - TCP1",
			company=company,
			qty=50,
			basic_rate=100,
			expense_account="Stock Adjustment - TCP1",
		)

		repack = make_stock_entry(company=company, purpose="Repack", do_not_save=True)
		repack.posting_date = nowdate()
		repack.posting_time = nowtime()

		expenses_included_in_valuation = frappe.get_value(
			"Company", company, "expenses_included_in_valuation"
		)

		items = get_multiple_items()
		repack.items = []
		for item in items:
			repack.append("items", item)

		repack.set(
			"additional_costs",
			[
				{
					"expense_account": expenses_included_in_valuation,
					"description": "Actual Operating Cost",
					"amount": 1000,
				},
				{
					"expense_account": expenses_included_in_valuation,
					"description": "Additional Operating Cost",
					"amount": 200,
				},
			],
		)

		repack.set_stock_entry_type()
		repack.insert()
		repack.submit()

		stock_in_hand_account = get_inventory_account(repack.company, repack.get("items")[1].t_warehouse)
		rm_stock_value_diff = abs(
			frappe.db.get_value(
				"Stock Ledger Entry",
				{"voucher_type": "Stock Entry", "voucher_no": repack.name, "item_code": "_Test Item"},
				"stock_value_difference",
			)
		)

		fg_stock_value_diff = abs(
			frappe.db.get_value(
				"Stock Ledger Entry",
				{
					"voucher_type": "Stock Entry",
					"voucher_no": repack.name,
					"item_code": "_Test Item Home Desktop 100",
				},
				"stock_value_difference",
			)
		)

		stock_value_diff = flt(fg_stock_value_diff - rm_stock_value_diff, 2)

		self.assertEqual(stock_value_diff, 1200)

		self.check_gl_entries(
			"Stock Entry",
			repack.name,
			sorted(
				[[stock_in_hand_account, 1200, 0.0], ["Expenses Included In Valuation - TCP1", 0.0, 1200.0]]
			),
		)

	def check_stock_ledger_entries(self, voucher_type, voucher_no, expected_sle):
		expected_sle.sort(key=lambda x: x[1])

		# check stock ledger entries
		sle = frappe.db.sql(
			"""select item_code, warehouse, actual_qty
			from `tabStock Ledger Entry` where voucher_type = %s
			and voucher_no = %s order by item_code, warehouse, actual_qty""",
			(voucher_type, voucher_no),
			as_list=1,
		)
		self.assertTrue(sle)
		sle.sort(key=lambda x: x[1])

		for i, sle_value in enumerate(sle):
			self.assertEqual(expected_sle[i][0], sle_value[0])
			self.assertEqual(expected_sle[i][1], sle_value[1])
			self.assertEqual(expected_sle[i][2], sle_value[2])

	def check_gl_entries(self, voucher_type, voucher_no, expected_gl_entries):
		expected_gl_entries.sort(key=lambda x: x[0])

		gl_entries = frappe.db.sql(
			"""select account, debit, credit
			from `tabGL Entry` where voucher_type=%s and voucher_no=%s
			order by account asc, debit asc""",
			(voucher_type, voucher_no),
			as_list=1,
		)

		self.assertTrue(gl_entries)
		gl_entries.sort(key=lambda x: x[0])
		for i, gle in enumerate(gl_entries):
			self.assertEqual(expected_gl_entries[i][0], gle[0])
			self.assertEqual(expected_gl_entries[i][1], gle[1])
			self.assertEqual(expected_gl_entries[i][2], gle[2])

	def test_serial_no_not_reqd(self):
		se = frappe.copy_doc(test_records[0])
		se.get("items")[0].serial_no = "ABCD"

		bundle_id = make_serial_batch_bundle(
			frappe._dict(
				{
					"item_code": se.get("items")[0].item_code,
					"warehouse": se.get("items")[0].t_warehouse,
					"company": se.company,
					"qty": 2,
					"voucher_type": "Stock Entry",
					"serial_nos": ["ABCD"],
					"posting_date": se.posting_date,
					"posting_time": se.posting_time,
					"do_not_save": True,
				}
			)
		)

		self.assertRaises(frappe.ValidationError, bundle_id.make_serial_and_batch_bundle)

	def test_serial_no_reqd(self):
		se = frappe.copy_doc(test_records[0])
		se.get("items")[0].item_code = "_Test Serialized Item"
		se.get("items")[0].qty = 2
		se.get("items")[0].transfer_qty = 2

		bundle_id = make_serial_batch_bundle(
			frappe._dict(
				{
					"item_code": se.get("items")[0].item_code,
					"warehouse": se.get("items")[0].t_warehouse,
					"company": se.company,
					"qty": 2,
					"voucher_type": "Stock Entry",
					"posting_date": se.posting_date,
					"posting_time": se.posting_time,
					"do_not_save": True,
				}
			)
		)

		self.assertRaises(frappe.ValidationError, bundle_id.make_serial_and_batch_bundle)

	def test_serial_no_qty_less(self):
		se = frappe.copy_doc(test_records[0])
		se.get("items")[0].item_code = "_Test Serialized Item"
		se.get("items")[0].qty = 2
		se.get("items")[0].serial_no = "ABCD"
		se.get("items")[0].transfer_qty = 2

		bundle_id = make_serial_batch_bundle(
			frappe._dict(
				{
					"item_code": se.get("items")[0].item_code,
					"warehouse": se.get("items")[0].t_warehouse,
					"company": se.company,
					"qty": 2,
					"serial_nos": ["ABCD"],
					"voucher_type": "Stock Entry",
					"posting_date": se.posting_date,
					"posting_time": se.posting_time,
					"do_not_save": True,
				}
			)
		)

		self.assertRaises(frappe.ValidationError, bundle_id.make_serial_and_batch_bundle)

	def test_serial_no_transfer_in(self):
		serial_nos = ["ABCD1", "EFGH1"]
		for serial_no in serial_nos:
			if not frappe.db.exists("Serial No", serial_no):
				doc = frappe.new_doc("Serial No")
				doc.serial_no = serial_no
				doc.item_code = "_Test Serialized Item"
				doc.insert(ignore_permissions=True)

		se = frappe.copy_doc(test_records[0])
		se.get("items")[0].item_code = "_Test Serialized Item"
		se.get("items")[0].qty = 2
		se.get("items")[0].transfer_qty = 2
		se.set_stock_entry_type()

		se.get("items")[0].serial_and_batch_bundle = make_serial_batch_bundle(
			frappe._dict(
				{
					"item_code": se.get("items")[0].item_code,
					"warehouse": se.get("items")[0].t_warehouse,
					"company": se.company,
					"qty": 2,
					"voucher_type": "Stock Entry",
					"serial_nos": serial_nos,
					"posting_date": se.posting_date,
					"posting_time": se.posting_time,
					"do_not_submit": True,
				}
			)
		).name

		se.insert()
		se.submit()

		self.assertTrue(frappe.db.get_value("Serial No", "ABCD1", "warehouse"))
		self.assertTrue(frappe.db.get_value("Serial No", "EFGH1", "warehouse"))

		se.cancel()
		self.assertFalse(frappe.db.get_value("Serial No", "ABCD1", "warehouse"))

	def test_serial_by_series(self):
		se = make_serialized_item()

		serial_nos = get_serial_nos_from_bundle(se.get("items")[0].serial_and_batch_bundle)

		self.assertTrue(frappe.db.exists("Serial No", serial_nos[0]))
		self.assertTrue(frappe.db.exists("Serial No", serial_nos[1]))

		return se, serial_nos

	def test_serial_move(self):
		se = make_serialized_item()
		serial_no = get_serial_nos_from_bundle(se.get("items")[0].serial_and_batch_bundle)[0]
		frappe.flags.use_serial_and_batch_fields = True

		se = frappe.copy_doc(test_records[0])
		se.purpose = "Material Transfer"
		se.get("items")[0].item_code = "_Test Serialized Item With Series"
		se.get("items")[0].qty = 1
		se.get("items")[0].transfer_qty = 1
		se.get("items")[0].serial_no = [serial_no]
		se.get("items")[0].s_warehouse = "_Test Warehouse - _TC"
		se.get("items")[0].t_warehouse = "_Test Warehouse 1 - _TC"
		se.set_stock_entry_type()
		se.insert()
		se.submit()
		self.assertTrue(frappe.db.get_value("Serial No", serial_no, "warehouse"), "_Test Warehouse 1 - _TC")

		se.cancel()
		self.assertTrue(frappe.db.get_value("Serial No", serial_no, "warehouse"), "_Test Warehouse - _TC")
		frappe.flags.use_serial_and_batch_fields = False

	def test_serial_cancel(self):
		se, serial_nos = self.test_serial_by_series()
		se.load_from_db()
		serial_no = get_serial_nos_from_bundle(se.get("items")[0].serial_and_batch_bundle)[0]

		se.cancel()
		self.assertFalse(frappe.db.get_value("Serial No", serial_no, "warehouse"))

	def test_serial_batch_item_stock_entry(self):
		"""
		Behaviour: 1) Submit Stock Entry (Receipt) with Serial & Batched Item
		2) Cancel same Stock Entry
		Expected Result: 1) Batch is created with Reference in Serial No
		2) Batch is deleted and Serial No is Inactive
		"""
		from erpnext.stock.doctype.batch.batch import get_batch_qty

		item = frappe.db.exists("Item", {"item_name": "Batched and Serialised Item"})
		if not item:
			item = create_item("Batched and Serialised Item")
			item.has_batch_no = 1
			item.create_new_batch = 1
			item.has_serial_no = 1
			item.batch_number_series = "B-BATCH-.##"
			item.serial_no_series = "S-.####"
			item.save()
		else:
			item = frappe.get_doc("Item", {"item_name": "Batched and Serialised Item"})

		se = make_stock_entry(item_code=item.item_code, target="_Test Warehouse - _TC", qty=1, basic_rate=100)
		batch_no = get_batch_from_bundle(se.items[0].serial_and_batch_bundle)
		serial_no = get_serial_nos_from_bundle(se.items[0].serial_and_batch_bundle)[0]
		batch_qty = get_batch_qty(batch_no, "_Test Warehouse - _TC", item.item_code)

		batch_in_serial_no = frappe.db.get_value("Serial No", serial_no, "batch_no")
		self.assertEqual(batch_in_serial_no, batch_no)

		self.assertEqual(batch_qty, 1)

		se.cancel()

		batch_in_serial_no = frappe.db.get_value("Serial No", serial_no, "batch_no")
		self.assertEqual(frappe.db.get_value("Serial No", serial_no, "warehouse"), None)

	def test_warehouse_company_validation(self):
		frappe.db.get_value("Warehouse", "_Test Warehouse 2 - _TC1", "company")
		frappe.get_doc("User", "test2@example.com").add_roles(
			"Sales User", "Sales Manager", "Stock User", "Stock Manager"
		)
		frappe.set_user("test2@example.com")

		from erpnext.stock.utils import InvalidWarehouseCompany

		st1 = frappe.copy_doc(test_records[0])
		st1.get("items")[0].t_warehouse = "_Test Warehouse 2 - _TC1"
		st1.set_stock_entry_type()
		st1.insert()
		self.assertRaises(InvalidWarehouseCompany, st1.submit)

	# permission tests
	def test_warehouse_user(self):
		add_user_permission("Warehouse", "_Test Warehouse 1 - _TC", "test@example.com")
		add_user_permission("Warehouse", "_Test Warehouse 2 - _TC1", "test2@example.com")
		add_user_permission("Company", "_Test Company 1", "test2@example.com")
		test_user = frappe.get_doc("User", "test@example.com")
		test_user.add_roles("Sales User", "Sales Manager", "Stock User")
		test_user.remove_roles("Stock Manager", "System Manager")

		frappe.get_doc("User", "test2@example.com").add_roles(
			"Sales User", "Sales Manager", "Stock User", "Stock Manager"
		)

		st1 = frappe.copy_doc(test_records[0])
		st1.company = "_Test Company 1"

		frappe.set_user("test@example.com")
		st1.get("items")[0].t_warehouse = "_Test Warehouse 2 - _TC1"
		self.assertRaises(frappe.PermissionError, st1.insert)

		test_user.add_roles("System Manager")

		frappe.set_user("test2@example.com")
		st1 = frappe.copy_doc(test_records[0])
		st1.company = "_Test Company 1"
		st1.get("items")[0].t_warehouse = "_Test Warehouse 2 - _TC1"
		st1.get("items")[0].expense_account = "Stock Adjustment - _TC1"
		st1.get("items")[0].cost_center = "Main - _TC1"
		st1.set_stock_entry_type()
		st1.insert()
		st1.submit()
		st1.cancel()

		frappe.set_user("Administrator")
		remove_user_permission("Warehouse", "_Test Warehouse 1 - _TC", "test@example.com")
		remove_user_permission("Warehouse", "_Test Warehouse 2 - _TC1", "test2@example.com")
		remove_user_permission("Company", "_Test Company 1", "test2@example.com")

	def test_freeze_stocks(self):
		frappe.db.set_single_value("Stock Settings", "stock_auth_role", "")

		# test freeze_stocks_upto
		frappe.db.set_single_value("Stock Settings", "stock_frozen_upto", add_days(nowdate(), 5))
		se = frappe.copy_doc(test_records[0]).insert()
		self.assertRaises(StockFreezeError, se.submit)

		frappe.db.set_single_value("Stock Settings", "stock_frozen_upto", "")

		# test freeze_stocks_upto_days
		frappe.db.set_single_value("Stock Settings", "stock_frozen_upto_days", -1)
		se = frappe.copy_doc(test_records[0])
		se.set_posting_time = 1
		se.posting_date = nowdate()
		se.set_stock_entry_type()
		se.insert()
		self.assertRaises(StockFreezeError, se.submit)
		frappe.db.set_single_value("Stock Settings", "stock_frozen_upto_days", 0)

	def test_work_order(self):
		from erpnext.manufacturing.doctype.work_order.work_order import (
			make_stock_entry as _make_stock_entry,
		)

		bom_no, bom_operation_cost = frappe.db.get_value(
			"BOM", {"item": "_Test FG Item 2", "is_default": 1, "docstatus": 1}, ["name", "operating_cost"]
		)

		work_order = frappe.new_doc("Work Order")
		work_order.update(
			{
				"company": "_Test Company",
				"fg_warehouse": "_Test Warehouse 1 - _TC",
				"production_item": "_Test FG Item 2",
				"bom_no": bom_no,
				"qty": 1.0,
				"stock_uom": "_Test UOM",
				"wip_warehouse": "_Test Warehouse - _TC",
				"additional_operating_cost": 1000,
			}
		)
		work_order.insert()
		work_order.submit()

		make_stock_entry(item_code="_Test Item", target="_Test Warehouse - _TC", qty=50, basic_rate=100)
		make_stock_entry(item_code="_Test Item 2", target="_Test Warehouse - _TC", qty=50, basic_rate=20)

		stock_entry = _make_stock_entry(work_order.name, "Manufacture", 1)

		rm_cost = 0
		for d in stock_entry.get("items"):
			if d.item_code != "_Test FG Item 2":
				rm_cost += flt(d.amount)
		fg_cost = next(filter(lambda x: x.item_code == "_Test FG Item 2", stock_entry.get("items"))).amount
		self.assertEqual(fg_cost, flt(rm_cost + bom_operation_cost + work_order.additional_operating_cost, 2))

	@change_settings("Manufacturing Settings", {"material_consumption": 1})
	def test_work_order_manufacture_with_material_consumption(self):
		from erpnext.manufacturing.doctype.work_order.work_order import (
			make_stock_entry as _make_stock_entry,
		)

		bom_no = frappe.db.get_value("BOM", {"item": "_Test FG Item", "is_default": 1, "docstatus": 1})

		work_order = frappe.new_doc("Work Order")
		work_order.update(
			{
				"company": "_Test Company",
				"fg_warehouse": "_Test Warehouse 1 - _TC",
				"production_item": "_Test FG Item",
				"bom_no": bom_no,
				"qty": 1.0,
				"stock_uom": "_Test UOM",
				"wip_warehouse": "_Test Warehouse - _TC",
			}
		)
		work_order.insert()
		work_order.submit()

		make_stock_entry(item_code="_Test Item", target="Stores - _TC", qty=10, basic_rate=5000.0)
		make_stock_entry(
			item_code="_Test Item Home Desktop 100", target="Stores - _TC", qty=10, basic_rate=1000.0
		)

		s = frappe.get_doc(_make_stock_entry(work_order.name, "Material Transfer for Manufacture", 1))
		for d in s.get("items"):
			d.s_warehouse = "Stores - _TC"
		s.insert()
		s.submit()

		# When Stock Entry has RM and FG
		s = frappe.get_doc(_make_stock_entry(work_order.name, "Manufacture", 1))
		s.save()
		rm_cost = 0
		for d in s.get("items"):
			if d.s_warehouse:
				rm_cost += d.amount
		fg_cost = next(filter(lambda x: x.item_code == "_Test FG Item", s.get("items"))).amount
		scrap_cost = next(filter(lambda x: x.is_scrap_item, s.get("items"))).amount
		self.assertEqual(fg_cost, flt(rm_cost - scrap_cost, 2))

		# When Stock Entry has only FG + Scrap
		s.items.pop(0)
		s.items.pop(0)
		s.submit()

		rm_cost = 0
		for d in s.get("items"):
			if d.s_warehouse:
				rm_cost += d.amount
		self.assertEqual(rm_cost, 0)
		expected_fg_cost = s.get_basic_rate_for_manufactured_item(1)
		fg_cost = next(filter(lambda x: x.item_code == "_Test FG Item", s.get("items"))).amount
		self.assertEqual(flt(fg_cost, 2), flt(expected_fg_cost, 2))

	def test_variant_work_order(self):
		bom_no = frappe.db.get_value("BOM", {"item": "_Test Variant Item", "is_default": 1, "docstatus": 1})

		make_item_variant()  # make variant of _Test Variant Item if absent

		work_order = frappe.new_doc("Work Order")
		work_order.update(
			{
				"company": "_Test Company",
				"fg_warehouse": "_Test Warehouse 1 - _TC",
				"production_item": "_Test Variant Item-S",
				"bom_no": bom_no,
				"qty": 1.0,
				"stock_uom": "_Test UOM",
				"wip_warehouse": "_Test Warehouse - _TC",
				"skip_transfer": 1,
			}
		)
		work_order.insert()
		work_order.submit()

		from erpnext.manufacturing.doctype.work_order.work_order import make_stock_entry

		stock_entry = frappe.get_doc(make_stock_entry(work_order.name, "Manufacture", 1))
		stock_entry.insert()
		self.assertTrue("_Test Variant Item-S" in [d.item_code for d in stock_entry.items])

	def test_nagative_stock_for_batch(self):
		item = make_item(
			"_Test Batch Negative Item",
			{
				"has_batch_no": 1,
				"create_new_batch": 1,
				"batch_number_series": "B-BATCH-.##",
				"is_stock_item": 1,
			},
		)

		make_stock_entry(item_code=item.name, target="_Test Warehouse - _TC", qty=50, basic_rate=100)

		ste = frappe.new_doc("Stock Entry")
		ste.purpose = "Material Issue"
		ste.company = "_Test Company"
		for qty in [50, 20, 30]:
			ste.append(
				"items",
				{
					"item_code": item.name,
					"s_warehouse": "_Test Warehouse - _TC",
					"qty": qty,
					"uom": item.stock_uom,
					"stock_uom": item.stock_uom,
					"conversion_factor": 1,
					"transfer_qty": qty,
				},
			)

		ste.set_stock_entry_type()
		ste.insert()
		make_stock_entry(item_code=item.name, target="_Test Warehouse - _TC", qty=50, basic_rate=100)

		self.assertRaises(frappe.ValidationError, ste.submit)
	
	def test_quality_check_for_scrap_item(self):
		from erpnext.manufacturing.doctype.work_order.work_order import (
			make_stock_entry as _make_stock_entry,
		)

		scrap_item = "_Test Scrap Item 1"
		make_item(scrap_item, {"is_stock_item": 1, "is_purchase_item": 0})
		
		bom_name = frappe.db.get_value("BOM Scrap Item", {"docstatus": 1}, "parent")
		production_item = frappe.db.get_value("BOM", bom_name, "item")
		
		work_order = frappe.new_doc("Work Order")
		work_order.production_item = production_item
		work_order.update(
			{
				"company": "_Test Company",
				"fg_warehouse": "_Test Warehouse 1 - _TC",
				"production_item": production_item,
				"bom_no": bom_name,
				"qty": 1.0,
				"stock_uom": frappe.db.get_value("Item", production_item, "stock_uom"),
				"skip_transfer": 1,
			}
		)
		
		work_order.get_items_and_operations_from_bom()
		work_order.submit()
		
		stock_entry = frappe.get_doc(_make_stock_entry(work_order.name, "Manufacture", 1))
		for row in stock_entry.items:
			if row.s_warehouse:
				make_stock_entry(
					item_code=row.item_code,
					target=row.s_warehouse,
					qty=row.qty,
					basic_rate=row.basic_rate or 100,
				)
			
			if row.is_scrap_item:
				row.item_code = scrap_item
				row.uom = frappe.db.get_value("Item", scrap_item, "stock_uom")
				row.stock_uom = frappe.db.get_value("Item", scrap_item, "stock_uom")
		
		stock_entry.inspection_required = 1
		stock_entry.save()
		
		self.assertTrue([row.item_code for row in stock_entry.items if row.is_scrap_item])
		
		for row in stock_entry.items:
			if not row.is_scrap_item:
				qc = frappe.get_doc(
					{
						"doctype": "Quality Inspection",
						"reference_name": stock_entry.name,
						"inspected_by": "Administrator",
						"reference_type": "Stock Entry",
						"inspection_type": "In Process",
						"status": "Accepted",
						"sample_size": 1,
						"item_code": row.item_code,
					}
				)
				
				qc_name = qc.submit()
				row.quality_inspection = qc_name
		
		stock_entry.reload()
		stock_entry.submit()
		for row in stock_entry.items:
			if row.is_scrap_item:
				self.assertFalse(row.quality_inspection)
			else:
				self.assertTrue(row.quality_inspection)

	def test_quality_check(self):
		item_code = "_Test Item For QC"
		if not frappe.db.exists("Item", item_code):
			create_item(item_code)

		repack = frappe.copy_doc(test_records[3])
		repack.inspection_required = 1
		for d in repack.items:
			if not d.s_warehouse and d.t_warehouse:
				d.item_code = item_code
				d.qty = 1
				d.uom = "Nos"
				d.stock_uom = "Nos"
				d.basic_rate = 5000

		repack.insert()
		self.assertRaises(frappe.ValidationError, repack.submit)

	def test_customer_provided_parts_se(self):
		create_item("CUST-0987", is_customer_provided_item=1, customer="_Test Customer", is_purchase_item=0)
		se = make_stock_entry(
			item_code="CUST-0987", purpose="Material Receipt", qty=4, to_warehouse="_Test Warehouse - _TC"
		)
		self.assertEqual(se.get("items")[0].allow_zero_valuation_rate, 1)
		self.assertEqual(se.get("items")[0].amount, 0)

	def test_zero_incoming_rate(self):
		"""Make sure incoming rate of 0 is allowed while consuming.

		qty  | rate | valuation rate
		 1   | 100  | 100
		 1   | 0    | 50
		-1   | 100  | 0
		-1   | 0  <--- assert this
		"""
		item_code = "_TestZeroVal"
		warehouse = "_Test Warehouse - _TC"
		create_item("_TestZeroVal")
		_receipt = make_stock_entry(item_code=item_code, qty=1, to_warehouse=warehouse, rate=100)
		receipt2 = make_stock_entry(
			item_code=item_code, qty=1, to_warehouse=warehouse, rate=0, do_not_save=True
		)
		receipt2.items[0].allow_zero_valuation_rate = 1
		receipt2.save()
		receipt2.submit()

		issue = make_stock_entry(item_code=item_code, qty=1, from_warehouse=warehouse)

		value_diff = frappe.db.get_value(
			"Stock Ledger Entry",
			{"voucher_no": issue.name, "voucher_type": "Stock Entry"},
			"stock_value_difference",
		)
		self.assertEqual(value_diff, -100)

		issue2 = make_stock_entry(item_code=item_code, qty=1, from_warehouse=warehouse)
		value_diff = frappe.db.get_value(
			"Stock Ledger Entry",
			{"voucher_no": issue2.name, "voucher_type": "Stock Entry"},
			"stock_value_difference",
		)
		self.assertEqual(value_diff, 0)

	def test_gle_for_opening_stock_entry(self):
		mr = make_stock_entry(
			item_code="_Test Item",
			target="Stores - TCP1",
			company="_Test Company with perpetual inventory",
			qty=50,
			basic_rate=100,
			expense_account="Stock Adjustment - TCP1",
			is_opening="Yes",
			do_not_save=True,
		)

		self.assertRaises(OpeningEntryAccountError, mr.save)

		mr.items[0].expense_account = "Temporary Opening - TCP1"

		mr.save()
		mr.submit()

		is_opening = frappe.db.get_value(
			"GL Entry",
			filters={"voucher_type": "Stock Entry", "voucher_no": mr.name},
			fieldname="is_opening",
		)
		self.assertEqual(is_opening, "Yes")

	def test_total_basic_amount_zero(self):
		se = frappe.get_doc(
			{
				"doctype": "Stock Entry",
				"purpose": "Material Receipt",
				"stock_entry_type": "Material Receipt",
				"posting_date": nowdate(),
				"company": "_Test Company with perpetual inventory",
				"items": [
					{
						"item_code": "_Test Item",
						"description": "_Test Item",
						"qty": 1,
						"basic_rate": 0,
						"uom": "Nos",
						"t_warehouse": "Stores - TCP1",
						"allow_zero_valuation_rate": 1,
						"cost_center": "Main - TCP1",
					},
					{
						"item_code": "_Test Item",
						"description": "_Test Item",
						"qty": 2,
						"basic_rate": 0,
						"uom": "Nos",
						"t_warehouse": "Stores - TCP1",
						"allow_zero_valuation_rate": 1,
						"cost_center": "Main - TCP1",
					},
				],
				"additional_costs": [
					{
						"expense_account": "Miscellaneous Expenses - TCP1",
						"amount": 100,
						"description": "miscellanous",
					}
				],
			}
		)
		se.insert()
		se.submit()

		self.check_gl_entries(
			"Stock Entry",
			se.name,
			sorted([["Stock Adjustment - TCP1", 100.0, 0.0], ["Miscellaneous Expenses - TCP1", 0.0, 100.0]]),
		)

	def test_conversion_factor_change(self):
		frappe.db.set_single_value("Stock Settings", "allow_negative_stock", 1)
		repack_entry = frappe.copy_doc(test_records[3])
		repack_entry.posting_date = nowdate()
		repack_entry.posting_time = nowtime()
		repack_entry.set_stock_entry_type()
		repack_entry.insert()

		# check current uom and conversion factor
		self.assertTrue(repack_entry.items[0].uom, "_Test UOM")
		self.assertTrue(repack_entry.items[0].conversion_factor, 1)

		# change conversion factor
		repack_entry.items[0].uom = "_Test UOM 1"
		repack_entry.items[0].stock_uom = "_Test UOM 1"
		repack_entry.items[0].conversion_factor = 2
		repack_entry.save()
		repack_entry.submit()

		self.assertEqual(repack_entry.items[0].conversion_factor, 2)
		self.assertEqual(repack_entry.items[0].uom, "_Test UOM 1")
		self.assertEqual(repack_entry.items[0].qty, 50)
		self.assertEqual(repack_entry.items[0].transfer_qty, 100)

		frappe.db.set_default("allow_negative_stock", 0)

	def test_additional_cost_distribution_manufacture(self):
		se = frappe.get_doc(
			doctype="Stock Entry",
			purpose="Manufacture",
			additional_costs=[frappe._dict(base_amount=100)],
			items=[
				frappe._dict(item_code="RM", basic_amount=10),
				frappe._dict(item_code="FG", basic_amount=20, t_warehouse="X", is_finished_item=1),
				frappe._dict(item_code="scrap", basic_amount=30, t_warehouse="X"),
			],
		)

		se.distribute_additional_costs()

		distributed_costs = [d.additional_cost for d in se.items]
		self.assertEqual([0.0, 100.0, 0.0], distributed_costs)

	def test_additional_cost_distribution_non_manufacture(self):
		se = frappe.get_doc(
			doctype="Stock Entry",
			purpose="Material Receipt",
			additional_costs=[frappe._dict(base_amount=100)],
			items=[
				frappe._dict(item_code="RECEIVED_1", basic_amount=20, t_warehouse="X"),
				frappe._dict(item_code="RECEIVED_2", basic_amount=30, t_warehouse="X"),
			],
		)

		se.distribute_additional_costs()

		distributed_costs = [d.additional_cost for d in se.items]
		self.assertEqual([40.0, 60.0], distributed_costs)

	def test_independent_manufacture_entry(self):
		"Test FG items and incoming rate calculation in Maniufacture Entry without WO or BOM linked."
		se = frappe.get_doc(
			doctype="Stock Entry",
			purpose="Manufacture",
			stock_entry_type="Manufacture",
			company="_Test Company",
			items=[
				frappe._dict(
					item_code="_Test Item", qty=1, basic_rate=200, s_warehouse="_Test Warehouse - _TC"
				),
				frappe._dict(item_code="_Test FG Item", qty=4, t_warehouse="_Test Warehouse 1 - _TC"),
			],
		)
		# SE must have atleast one FG
		self.assertRaises(FinishedGoodError, se.save)

		se.items[0].is_finished_item = 1
		se.items[1].is_finished_item = 1
		# SE cannot have multiple FGs
		self.assertRaises(FinishedGoodError, se.save)

		se.items[0].is_finished_item = 0
		se.save()

		# Check if FG cost is calculated based on RM total cost
		# RM total cost = 200, FG rate = 200/4(FG qty) =  50
		self.assertEqual(se.items[1].basic_rate, flt(se.items[0].basic_rate / 4))
		self.assertEqual(se.value_difference, 0.0)
		self.assertEqual(se.total_incoming_value, se.total_outgoing_value)

	@change_settings("Stock Settings", {"allow_negative_stock": 0})
	def test_future_negative_sle(self):
		# Initialize item, batch, warehouse, opening qty
		item_code = "_Test Future Neg Item"
		batch_no = "_Test Future Neg Batch"
		warehouses = ["_Test Future Neg Warehouse Source", "_Test Future Neg Warehouse Destination"]
		warehouse_names = initialize_records_for_future_negative_sle_test(
			item_code, batch_no, warehouses, opening_qty=2, posting_date="2021-07-01"
		)

		# Executing an illegal sequence should raise an error
		sequence_of_entries = [
			dict(
				item_code=item_code,
				qty=2,
				from_warehouse=warehouse_names[0],
				to_warehouse=warehouse_names[1],
				batch_no=batch_no,
				posting_date="2021-07-03",
				purpose="Material Transfer",
			),
			dict(
				item_code=item_code,
				qty=2,
				from_warehouse=warehouse_names[1],
				to_warehouse=warehouse_names[0],
				batch_no=batch_no,
				posting_date="2021-07-04",
				purpose="Material Transfer",
			),
			dict(
				item_code=item_code,
				qty=2,
				from_warehouse=warehouse_names[0],
				to_warehouse=warehouse_names[1],
				batch_no=batch_no,
				posting_date="2021-07-02",  # Illegal SE
				purpose="Material Transfer",
			),
		]

		self.assertRaises(NegativeStockError, create_stock_entries, sequence_of_entries)

	@change_settings("Stock Settings", {"allow_negative_stock": 0})
	def test_future_negative_sle_batch(self):
		from erpnext.stock.doctype.batch.test_batch import TestBatch

		# Initialize item, batch, warehouse, opening qty
		item_code = "_Test MultiBatch Item"
		TestBatch.make_batch_item(item_code)

		batch_nos = []  # store generate batches
		warehouse = "_Test Warehouse - _TC"

		se1 = make_stock_entry(
			item_code=item_code,
			qty=2,
			to_warehouse=warehouse,
			posting_date="2021-09-01",
			purpose="Material Receipt",
		)
		batch_nos.append(get_batch_from_bundle(se1.items[0].serial_and_batch_bundle))
		se2 = make_stock_entry(
			item_code=item_code,
			qty=2,
			to_warehouse=warehouse,
			posting_date="2021-09-03",
			purpose="Material Receipt",
		)
		batch_nos.append(get_batch_from_bundle(se2.items[0].serial_and_batch_bundle))

		with self.assertRaises(frappe.ValidationError):
			make_stock_entry(
				item_code=item_code,
				qty=1,
				from_warehouse=warehouse,
				batch_no=batch_nos[1],
				posting_date="2021-09-02",  # backdated consumption of 2nd batch
				purpose="Material Issue",
			)

	def test_multi_batch_value_diff(self):
		"""Test value difference on stock entry in case of multi-batch.
		| Stock entry | batch | qty | rate | value diff on SE             |
		| ---         | ---   | --- | ---  | ---                          |
		| receipt     | A     | 1   | 10   | 30                           |
		| receipt     | B     | 1   | 20   |                              |
		| issue       | A     | -1  | 10   | -30 (to assert after submit) |
		| issue       | B     | -1  | 20   |                              |
		"""
		from erpnext.stock.doctype.batch.test_batch import TestBatch

		item_code = "_TestMultibatchFifo"
		TestBatch.make_batch_item(item_code)
		warehouse = "_Test Warehouse - _TC"
		receipt = make_stock_entry(
			item_code=item_code,
			qty=1,
			rate=10,
			to_warehouse=warehouse,
			purpose="Material Receipt",
			do_not_save=True,
		)
		receipt.append(
			"items", frappe.copy_doc(receipt.items[0], ignore_no_copy=False).update({"basic_rate": 20})
		)
		receipt.save()
		receipt.submit()
		receipt.load_from_db()

		batches = frappe._dict(
			{get_batch_from_bundle(row.serial_and_batch_bundle): row.qty for row in receipt.items}
		)

		self.assertEqual(receipt.value_difference, 30)

		issue = make_stock_entry(
			item_code=item_code,
			qty=2,
			from_warehouse=warehouse,
			purpose="Material Issue",
			do_not_save=True,
			batches=batches,
		)

		issue.save()
		issue.submit()
		issue.reload()  # reload because reposting current voucher updates rate
		self.assertEqual(issue.value_difference, -30)

	def test_transfer_qty_validation(self):
		se = make_stock_entry(item_code="_Test Item", do_not_save=True, qty=0.001, rate=100)
		se.items[0].uom = "Kg"
		se.items[0].conversion_factor = 0.002

		self.assertRaises(frappe.ValidationError, se.save)

	def test_mapped_stock_entry(self):
		"Check if rate and stock details are populated in mapped SE given warehouse."
		from erpnext.stock.doctype.purchase_receipt.purchase_receipt import make_stock_entry
		from erpnext.stock.doctype.purchase_receipt.test_purchase_receipt import make_purchase_receipt

		item_code = "_TestMappedItem"
		create_item(item_code, is_stock_item=True)

		pr = make_purchase_receipt(
			item_code=item_code, qty=2, rate=100, company="_Test Company", warehouse="Stores - _TC"
		)

		mapped_se = make_stock_entry(pr.name)

		self.assertEqual(mapped_se.items[0].s_warehouse, "Stores - _TC")
		self.assertEqual(mapped_se.items[0].actual_qty, 2)
		self.assertEqual(mapped_se.items[0].basic_rate, 100)
		self.assertEqual(mapped_se.items[0].basic_amount, 200)

	def test_stock_entry_item_details(self):
		item = make_item()

		se = make_stock_entry(
			item_code=item.name, qty=1, to_warehouse="_Test Warehouse - _TC", do_not_submit=True
		)

		self.assertEqual(se.items[0].item_name, item.item_name)
		se.items[0].item_name = "wat"
		se.items[0].stock_uom = "Kg"
		se.save()

		self.assertEqual(se.items[0].item_name, item.item_name)
		self.assertEqual(se.items[0].stock_uom, item.stock_uom)

	@change_settings("Stock Reposting Settings", {"item_based_reposting": 0})
	def test_reposting_for_depedent_warehouse(self):
		from erpnext.stock.doctype.repost_item_valuation.repost_item_valuation import repost_sl_entries
		from erpnext.stock.doctype.warehouse.test_warehouse import create_warehouse

		# Inward at WH1 warehouse (Component)
		# 1st Repack (Component (WH1) - Subcomponent (WH2))
		# 2nd Repack (Subcomponent (WH2) - FG Item (WH3))
		# Material Transfer of FG Item -> WH 3 -> WH2 -> Wh1 (Two transfer entries)
		# Backdated transction which should update valuation rate in repack as well trasfer entries

		for item_code in ["FG Item 1", "Sub Component 1", "Component 1"]:
			create_item(item_code)

		for warehouse in ["WH 1", "WH 2", "WH 3"]:
			create_warehouse(warehouse)

		make_stock_entry(
			item_code="Component 1",
			rate=100,
			purpose="Material Receipt",
			qty=10,
			to_warehouse="WH 1 - _TC",
			posting_date=add_days(nowdate(), -10),
		)

		repack1 = make_stock_entry(
			item_code="Component 1",
			purpose="Repack",
			do_not_save=True,
			qty=10,
			from_warehouse="WH 1 - _TC",
			posting_date=add_days(nowdate(), -9),
		)

		repack1.append(
			"items",
			{
				"item_code": "Sub Component 1",
				"qty": 10,
				"t_warehouse": "WH 2 - _TC",
				"transfer_qty": 10,
				"uom": "Nos",
				"stock_uom": "Nos",
				"conversion_factor": 1.0,
			},
		)

		repack1.save()
		repack1.submit()

		self.assertEqual(repack1.items[1].basic_rate, 100)
		self.assertEqual(repack1.items[1].amount, 1000)

		repack2 = make_stock_entry(
			item_code="Sub Component 1",
			purpose="Repack",
			do_not_save=True,
			qty=10,
			from_warehouse="WH 2 - _TC",
			posting_date=add_days(nowdate(), -8),
		)

		repack2.append(
			"items",
			{
				"item_code": "FG Item 1",
				"qty": 10,
				"t_warehouse": "WH 3 - _TC",
				"transfer_qty": 10,
				"uom": "Nos",
				"stock_uom": "Nos",
				"conversion_factor": 1.0,
			},
		)

		repack2.save()
		repack2.submit()

		self.assertEqual(repack2.items[1].basic_rate, 100)
		self.assertEqual(repack2.items[1].amount, 1000)

		transfer1 = make_stock_entry(
			item_code="FG Item 1",
			purpose="Material Transfer",
			qty=10,
			from_warehouse="WH 3 - _TC",
			to_warehouse="WH 2 - _TC",
			posting_date=add_days(nowdate(), -7),
		)

		self.assertEqual(transfer1.items[0].basic_rate, 100)
		self.assertEqual(transfer1.items[0].amount, 1000)

		transfer2 = make_stock_entry(
			item_code="FG Item 1",
			purpose="Material Transfer",
			qty=10,
			from_warehouse="WH 2 - _TC",
			to_warehouse="WH 1 - _TC",
			posting_date=add_days(nowdate(), -6),
		)

		self.assertEqual(transfer2.items[0].basic_rate, 100)
		self.assertEqual(transfer2.items[0].amount, 1000)

		# Backdated transaction
		receipt2 = make_stock_entry(
			item_code="Component 1",
			rate=200,
			purpose="Material Receipt",
			qty=10,
			to_warehouse="WH 1 - _TC",
			posting_date=add_days(nowdate(), -15),
		)

		self.assertEqual(receipt2.items[0].basic_rate, 200)
		self.assertEqual(receipt2.items[0].amount, 2000)

		repost_name = frappe.db.get_value(
			"Repost Item Valuation", {"voucher_no": receipt2.name, "docstatus": 1}, "name"
		)

		if repost_name:
			doc = frappe.get_doc("Repost Item Valuation", repost_name)
			repost_sl_entries(doc)

		for obj in [repack1, repack2, transfer1, transfer2]:
			obj.load_from_db()

			index = 1 if obj.purpose == "Repack" else 0
			self.assertEqual(obj.items[index].basic_rate, 200)
			self.assertEqual(obj.items[index].basic_amount, 2000)

	def test_batch_expiry(self):
		from erpnext.controllers.stock_controller import BatchExpiredError
		from erpnext.stock.doctype.batch.test_batch import make_new_batch

		item_code = "Test Batch Expiry Test Item - 001"
		item_doc = create_item(item_code=item_code, is_stock_item=1, valuation_rate=10)

		item_doc.has_batch_no = 1
		item_doc.save()

		batch = make_new_batch(
			batch_id=frappe.generate_hash("", 5), item_code=item_doc.name, expiry_date=add_days(today(), -1)
		)

		se = make_stock_entry(
			item_code=item_code,
			purpose="Material Receipt",
			qty=4,
			to_warehouse="_Test Warehouse - _TC",
			batch_no=batch.name,
			use_serial_batch_fields=1,
			do_not_save=True,
		)

		self.assertRaises(BatchExpiredError, se.save)

	def test_negative_stock_reco(self):
		frappe.db.set_single_value("Stock Settings", "allow_negative_stock", 0)

		item_code = "Test Negative Item - 001"
		create_item(item_code=item_code, is_stock_item=1, valuation_rate=10)

		make_stock_entry(
			item_code=item_code,
			posting_date=add_days(today(), -3),
			posting_time="00:00:00",
			target="_Test Warehouse - _TC",
			qty=10,
			to_warehouse="_Test Warehouse - _TC",
		)

		make_stock_entry(
			item_code=item_code,
			posting_date=today(),
			posting_time="00:00:00",
			source="_Test Warehouse - _TC",
			qty=8,
			from_warehouse="_Test Warehouse - _TC",
		)

		sr_doc = create_stock_reconciliation(
			purpose="Stock Reconciliation",
			posting_date=add_days(today(), -3),
			posting_time="00:00:00",
			item_code=item_code,
			warehouse="_Test Warehouse - _TC",
			valuation_rate=10,
			qty=7,
			do_not_submit=True,
		)

		self.assertRaises(frappe.ValidationError, sr_doc.submit)

	def test_negative_batch(self):
		item_code = "Test Negative Batch Item - 001"
		make_item(
			item_code,
			{"has_batch_no": 1, "create_new_batch": 1, "batch_naming_series": "Test-BCH-NNS.#####"},
		)

		se1 = make_stock_entry(
			item_code=item_code,
			purpose="Material Receipt",
			qty=100,
			target="_Test Warehouse - _TC",
		)

		se1.reload()

		batch_no = get_batch_from_bundle(se1.items[0].serial_and_batch_bundle)

		se2 = make_stock_entry(
			item_code=item_code,
			purpose="Material Issue",
			batch_no=batch_no,
			qty=10,
			source="_Test Warehouse - _TC",
		)

		se2.reload()

		se3 = make_stock_entry(
			item_code=item_code,
			purpose="Material Receipt",
			qty=100,
			target="_Test Warehouse - _TC",
		)

		se3.reload()

		self.assertRaises(frappe.ValidationError, se1.cancel)

	def test_auto_reorder_level(self):
		from erpnext.stock.reorder_item import reorder_item

		item_doc = make_item(
			"Test Auto Reorder Item - 001",
			properties={"stock_uom": "Kg", "purchase_uom": "Nos", "is_stock_item": 1},
			uoms=[{"uom": "Nos", "conversion_factor": 5}],
		)

		if not frappe.db.exists("Item Reorder", {"parent": item_doc.name}):
			item_doc.append(
				"reorder_levels",
				{
					"warehouse_reorder_level": 0,
					"warehouse_reorder_qty": 10,
					"warehouse": "_Test Warehouse - _TC",
					"material_request_type": "Purchase",
				},
			)

		item_doc.save(ignore_permissions=True)

		frappe.db.set_single_value("Stock Settings", "auto_indent", 1)

		mr_list = reorder_item()

		frappe.db.set_single_value("Stock Settings", "auto_indent", 0)
		mrs = frappe.get_all(
			"Material Request Item",
			fields=["qty", "stock_uom", "stock_qty"],
			filters={"item_code": item_doc.name, "uom": "Nos"},
		)

		for mri in mrs:
			self.assertEqual(mri.stock_uom, "Kg")
			self.assertEqual(mri.stock_qty, 10)
			self.assertEqual(mri.qty, 2)

		for mr in mr_list:
			mr.cancel()
			mr.delete()

	def test_use_serial_and_batch_fields(self):
		item = make_item(
			"Test Use Serial and Batch Item SN Item",
			{"has_serial_no": 1, "is_stock_item": 1},
		)

		serial_nos = [
			"Test Use Serial and Batch Item SN Item - SN 001",
			"Test Use Serial and Batch Item SN Item - SN 002",
		]

		se = make_stock_entry(
			item_code=item.name,
			qty=2,
			to_warehouse="_Test Warehouse - _TC",
			use_serial_batch_fields=1,
			serial_no="\n".join(serial_nos),
		)

		self.assertTrue(se.items[0].use_serial_batch_fields)
		self.assertTrue(se.items[0].serial_no)
		self.assertTrue(se.items[0].serial_and_batch_bundle)

		for serial_no in serial_nos:
			self.assertTrue(frappe.db.exists("Serial No", serial_no))
			self.assertEqual(frappe.db.get_value("Serial No", serial_no, "status"), "Active")

		se1 = make_stock_entry(
			item_code=item.name,
			qty=2,
			from_warehouse="_Test Warehouse - _TC",
			use_serial_batch_fields=1,
			serial_no="\n".join(serial_nos),
		)

		se1.reload()

		self.assertTrue(se1.items[0].use_serial_batch_fields)
		self.assertTrue(se1.items[0].serial_no)
		self.assertTrue(se1.items[0].serial_and_batch_bundle)

		for serial_no in serial_nos:
			self.assertTrue(frappe.db.exists("Serial No", serial_no))
			self.assertEqual(frappe.db.get_value("Serial No", serial_no, "status"), "Delivered")

	def test_serial_batch_bundle_type_of_transaction(self):
		item = make_item(
			"Test Use Serial and Batch Item SN Item",
			{
				"has_batch_no": 1,
				"is_stock_item": 1,
				"create_new_batch": 1,
				"batch_naming_series": "Test-SBBTYT-NNS.#####",
			},
		).name

		se = make_stock_entry(
			item_code=item,
			qty=2,
			target="_Test Warehouse - _TC",
			use_serial_batch_fields=1,
		)

		batch_no = get_batch_from_bundle(se.items[0].serial_and_batch_bundle)

		se = make_stock_entry(
			item_code=item,
			qty=2,
			source="_Test Warehouse - _TC",
			target="Stores - _TC",
			use_serial_batch_fields=0,
			batch_no=batch_no,
			do_not_submit=True,
		)

		se.reload()
		sbb = se.items[0].serial_and_batch_bundle
		frappe.db.set_value("Serial and Batch Bundle", sbb, "type_of_transaction", "Inward")
		self.assertRaises(frappe.ValidationError, se.submit)

	def test_stock_entry_for_same_posting_date_and_time(self):
		warehouse = "_Test Warehouse - _TC"
		item_code = "Test Stock Entry For Same Posting Datetime 1"
		make_item(item_code, {"is_stock_item": 1})
		posting_date = nowdate()
		posting_time = nowtime()

		for index in range(25):
			se = make_stock_entry(
				item_code=item_code,
				qty=1,
				to_warehouse=warehouse,
				posting_date=posting_date,
				posting_time=posting_time,
				do_not_submit=True,
				purpose="Material Receipt",
				basic_rate=100,
			)

			se.append(
				"items",
				{
					"item_code": item_code,
					"item_name": se.items[0].item_name,
					"description": se.items[0].description,
					"t_warehouse": se.items[0].t_warehouse,
					"basic_rate": 100,
					"qty": 1,
					"stock_qty": 1,
					"conversion_factor": 1,
					"expense_account": se.items[0].expense_account,
					"cost_center": se.items[0].cost_center,
					"uom": se.items[0].uom,
					"stock_uom": se.items[0].stock_uom,
				},
			)

			se.remarks = f"The current number is {cstr(index)}"

			se.submit()

		sles = frappe.get_all(
			"Stock Ledger Entry",
			fields=[
				"posting_date",
				"posting_time",
				"actual_qty",
				"qty_after_transaction",
				"incoming_rate",
				"stock_value_difference",
				"stock_value",
			],
			filters={"item_code": item_code, "warehouse": warehouse},
			order_by="creation",
		)

		self.assertEqual(len(sles), 50)
		i = 0
		for sle in sles:
			i += 1
			self.assertEqual(getdate(sle.posting_date), getdate(posting_date))
			self.assertEqual(get_time(sle.posting_time), get_time(posting_time))
			self.assertEqual(sle.actual_qty, 1)
			self.assertEqual(sle.qty_after_transaction, i)
			self.assertEqual(sle.incoming_rate, 100)
			self.assertEqual(sle.stock_value_difference, 100)
			self.assertEqual(sle.stock_value, 100 * i)
	
	def test_create_partial_material_transfer_stock_entry_and_TC_SCK_048(self):
		from erpnext.stock.doctype.material_request.test_material_request import make_material_request
		from erpnext.stock.doctype.material_request.material_request import make_stock_entry as _make_stock_entry
		from erpnext.stock.doctype.stock_entry.stock_entry_utils import make_stock_entry as __make_stock_entry
		
		source_warehouse = create_warehouse("_Test Source Warehouse", properties=None, company="_Test Company")
		target_warehouse = create_warehouse("_Test Warehouse", properties=None, company="_Test Company")
		qty = 5
		__make_stock_entry(
			item_code="_Test Item",
			qty=qty,
			to_warehouse=source_warehouse,
			company="_Test Company",
			rate=100,
		)
		s_bin_qty = frappe.db.get_value("Bin", {"item_code": "_Test Item", "warehouse": source_warehouse}, "actual_qty") or 0

		mr = make_material_request(material_request_type="Material Transfer", qty=qty, warehouse=target_warehouse, from_warehouse=source_warehouse, item="_Test Item")
		self.assertEqual(mr.status, "Pending")
		se = _make_stock_entry(mr.name)
		se.get("items")[0].qty = 3
		se.insert()
		se.submit()
		mr.load_from_db()
		self.assertEqual(mr.status, "Partially Received")
		self.check_stock_ledger_entries("Stock Entry", se.name, [["_Test Item", target_warehouse, 3], ["_Test Item", source_warehouse, -3]])

		se1 = _make_stock_entry(mr.name)
		se1.get("items")[0].qty = 2
		se1.insert()
		se1.submit()
		mr.load_from_db()
		self.assertEqual(mr.status, "Transferred")
		self.check_stock_ledger_entries("Stock Entry", se1.name, [["_Test Item", target_warehouse, 2], ["_Test Item", source_warehouse, -2]])

		se1.cancel()
		mr.load_from_db()
		self.assertEqual(mr.status, "Partially Received")

		se.cancel()
		mr.load_from_db()
		self.assertEqual(mr.status, "Pending")
		current_s_bin_qty = frappe.db.get_value("Bin", {"item_code": "_Test Item", "warehouse": source_warehouse}, "actual_qty") or 0
		self.assertEqual(current_s_bin_qty, s_bin_qty)

	def test_create_partial_material_request_stock_entry_for_batch_item_TC_SCK_189(self):
		from erpnext.stock.doctype.material_request.test_material_request import make_material_request
		from erpnext.stock.doctype.material_request.material_request import make_stock_entry as _make_stock_entry
		company = "_Test Company"
		if not frappe.db.exists("Company", company):
			company_doc = frappe.new_doc("Company")
			company_doc.company_doc_name = company
			company_doc.country="India"
			company_doc.default_currency= "INR"
			company_doc.save()
		else:
			company_doc = frappe.get_doc("Company", company) 
		warehouse = create_warehouse("_Test Warehouse",  company=company_doc.name)
		properties = {
			"has_batch_no":1,
			"create_new_batch":1,
			"has_expiry_date":1,
			"shelf_life_in_days":365
		}
		item = make_item("_Test Item MR", properties=properties)
		item.batch_number_series = f"{item.name}.-BT-.####."
		item.save()
		mr = make_material_request(material_request_type="Material Issue", qty=10, warehouse=warehouse, item=item.name)
		se = _make_stock_entry(mr.name)
		se.get("items")[0].qty = 5
		se.save()
		se.submit()
		mr.reload()
		self.assertEqual(mr.status, "Partially Ordered")

	def test_create_partial_material_request_stock_entry_for_serial_item_TC_SCK_190(self):
		from erpnext.stock.doctype.material_request.material_request import make_stock_entry as _make_stock_entry
		company = "_Test Company"
		if not frappe.db.exists("Company", company):
			company_doc = frappe.new_doc("Company")
			company_doc.company_doc_name = company
			company_doc.country="India"
			company_doc.default_currency= "INR"
			company_doc.save()
		else:
			company_doc = frappe.get_doc("Company", company) 
		warehouse = create_warehouse("_Test Warehouse",  company=company_doc.name)
		item = make_item("_Test Item MR", properties={"has_serial_no":1})
		item.serial_no_series = f"{item.item_code}.-SL-.####."
		item.save()
		mr = make_material_request(material_request_type="Material Issue", qty=10, warehouse=warehouse, item=item.name)
		se = _make_stock_entry(mr.name)
		se.get("items")[0].qty = 5
		se.save()
		se.submit()
		mr.reload()
		self.assertEqual(mr.status, "Partially Ordered")

	def test_stock_entry_for_mr_purpose(self):
		company = frappe.db.get_value("Warehouse", "Stores - TCP1", "company")

		se = make_stock_entry(item_code="_Test Item",is_opening="Yes", expense_account="Temporary Opening - TCP1",company = company ,purpose="Material Receipt", target="Stores - TCP1", qty=10, basic_rate=100)
		
		self.assertEqual(se.stock_entry_type, "Material Receipt")

		gl_temp_credit = frappe.db.get_value('GL Entry',{'voucher_no':se.name, 'account': 'Temporary Opening - TCP1'},'credit')
		self.assertEqual(gl_temp_credit, 1000)
		
		gl_stock_debit = frappe.db.get_value('GL Entry',{'voucher_no':se.name, 'account': 'Stock In Hand - TCP1'},'debit')
		self.assertEqual(gl_stock_debit, 1000)

		actual_qty = frappe.db.get_value('Stock Ledger Entry',{'voucher_no':se.name, 'voucher_type':'Stock Entry','warehouse':'Stores - TCP1'},['qty_after_transaction'])
		self.assertEqual(actual_qty, 10)
	
	def test_create_partial_material_request_stock_entry_for_serial_batch_item_TC_SCK_191(self):
		from erpnext.stock.doctype.material_request.test_material_request import make_material_request
		from erpnext.stock.doctype.material_request.material_request import make_stock_entry as _make_stock_entry
		company = "_Test Company"
		if not frappe.db.exists("Company", company):
			company_doc = frappe.new_doc("Company")
			company_doc.company_doc_name = company
			company_doc.country="India"
			company_doc.default_currency= "INR"
			company_doc.save()
		else:
			company_doc = frappe.get_doc("Company", company) 
		warehouse = create_warehouse("_Test Warehouse",  company=company_doc.name)
		properties = {
			"has_serial_no": 1,
			"has_batch_no":1,
			"create_new_batch":1,
			"has_expiry_date":1,
			"shelf_life_in_days":365
		}
		item = make_item("_Test Item 65", properties=properties)
		item.serial_no_series = f"{item.item_code}.-SL-.####."
		item.batch_number_series = f"{item.item_code}.-BT-.####."
		item.save()
		mr = make_material_request(material_request_type="Material Issue", qty=10, warehouse=warehouse, item=item.name)
		se = _make_stock_entry(mr.name)
		se.get("items")[0].qty = 5
		se.save()
		se.submit()
		mr.reload()
		self.assertEqual(mr.status, "Partially Ordered")

	def test_stock_entry_ledgers_for_mr_purpose_and_TC_SCK_052(self):
		from erpnext.stock.doctype.material_request.test_material_request import get_gle
		stock_in_hand_account = get_inventory_account("_Test Company", "_Test Warehouse - _TC")
		frappe.db.set_value("Company", "_Test Company","enable_perpetual_inventory", 1)
		
		se = make_stock_entry(item_code="_Test Item", expense_account="Stock Adjustment - _TC", to_warehouse="_Test Warehouse - _TC",company = "_Test Company", purpose="Material Receipt", qty=10, basic_rate=100)
		self.assertEqual(se.stock_entry_type, "Material Receipt")
		
		self.check_stock_ledger_entries(
			"Stock Entry", 
			se.name, 
			[
				["_Test Item", "_Test Warehouse - _TC", 10], 
			]
		)

		self.check_gl_entries(
			"Stock Entry",
			se.name,
			sorted(
				[[stock_in_hand_account, 1000, 0.0], ["Stock Adjustment - _TC", 0.0, 1000.0]]
			),
		)

		se.cancel()

		sh_gle = get_gle(se.company, se.name, stock_in_hand_account)
		sa_gle = get_gle(se.company, se.name, "Stock Adjustment - _TC")
		self.assertEqual(sh_gle[0], sh_gle[1])
		self.assertEqual(sa_gle[0], sa_gle[1])

	def test_create_stock_repack_via_bom_TC_SCK_016(self):
		self.create_stock_repack_via_bom()

	def test_create_and_cancel_stock_repack_via_bom_TC_SCK_065(self):
		se = self.create_stock_repack_via_bom()
		se.cancel()

		sl_entry_cancelled = frappe.db.get_all(
			"Stock Ledger Entry",
			{"voucher_type": "Stock Entry", "voucher_no": se.name},
			["actual_qty", "warehouse"],
			order_by="creation",
		)
		warehouse_qty = {
			"_Test Target Warehouse - _TC": 0,
			"_Test Warehouse - _TC": 0
		}

		for sle in sl_entry_cancelled:
			warehouse_qty[sle.get('warehouse')] += sle.get('actual_qty')
		
		self.assertEqual(len(sl_entry_cancelled), 4)
		self.assertEqual(warehouse_qty["_Test Target Warehouse - _TC"], 0)
		self.assertEqual(warehouse_qty["_Test Warehouse - _TC"], 0)

	def test_create_stock_entry_TC_SCK_231(self):
		if not frappe.db.exists("Company", "_Test Company"):
			company = frappe.new_doc("Company")
			company.company_name = "_Test Company"
			company.default_currency = "INR"
			company.insert()
		# Create test item
		item_fields = {
			"item_name": "Test Pen",
			"is_stock_item": 1,
			"valuation_rate": 500,
		}
		item = make_item("Test Pen", item_fields)
		parent_acc = frappe.get_doc({
			"doctype": "Account",
			"account_name": "Current Assets - _TC",
			"account_type": "Fixed Asset",
			"parent_account": "_Test Account Tax Assets - _TC",
			"root_type": "Asset",
			"is_group": 1,
			"company": "_Test Company"
		})
		parent_acc.save()
		asset_account = frappe.get_doc({
			"doctype": "Account",
			"account_name": "Stock Adjustment - _TC",
			"account_type": "Fixed Asset",
			"parent_account": "Current Assets - _TC",
			"company": "_Test Company"
		})
		asset_account.save()
		# item = make_test_objects("Item", {"item_code": "Test Pen", "item_name": "Test Pen"})

		# Set stock entry details
		stock_entry_type = "Material Receipt"
		posting_date = "2025-01-10"
		target_warehouse = create_warehouse("Stores-test", properties=None, company="_Test Company")
		item_code = item.name
		qty = 5

		# Create stock entry
		se = make_stock_entry(
			item_code=item_code, 
			company = "_Test Company", 
			purpose=stock_entry_type, 
			expense_account= asset_account.name,
			qty=qty,
			do_not_submit=True,
			do_not_save=True
		)
		se.items[0].t_warehouse = target_warehouse
		se.items[0].is_opening = "Yes"
		se.save()
		se.submit()

		# Assert opening balance
		bin = frappe.get_doc("Bin", {"item_code": item_code, "warehouse": target_warehouse})
		self.assertEqual(bin.actual_qty, qty)

		# Tear down
		# frappe.delete_doc("Stock Entry", se.name)
		# frappe.delete_doc("Item", item.name)

	def test_stock_reco_TC_SCK_232(self):
		if not frappe.db.exists("Company", "_Test Company"):
			company = frappe.new_doc("Company")
			company.company_name = "_Test Company"
			company.default_currency = "INR"
			company.insert()
		item_fields = {
			"item_name": "Test CPU",
			"is_stock_item": 1,
			"valuation_rate": 500,
		}
		self.warehouse = create_warehouse("Stores", properties=None, company="_Test Company")
		self.company = "_Test Company"
		self.item_code = make_item("Test CPU", item_fields).name
		from erpnext.stock.doctype.stock_reconciliation.test_stock_reconciliation import (
			create_stock_reconciliation,
		)
		sr = create_stock_reconciliation(purpose="Opening Stock",expense_account="Temporary Opening - _TC",item_code=self.item_code, warehouse=self.warehouse, qty=5, rate=500)
		sr.submit()
		reserved_qty = frappe.db.get_value("Bin", {"item_code": self.item_code, "warehouse": self.warehouse}, "actual_qty")
		self.assertEqual(reserved_qty, 5)

	def test_stock_ent_TC_SCK_233(self):
		from erpnext.stock.utils import get_bin
		warehouse = create_warehouse("Stores-test", properties=None, company="_Test Company")
		if not frappe.db.exists("Company", "_Test Company"):
			company = frappe.new_doc("Company")
			company.company_name = "_Test Company"
			company.default_currency = "INR"
			company.insert()
		item_fields = {
			"item_name": "Test 1231",
			"is_stock_item": 1,
			"valuation_rate": 100,
			"stock_uom": "Nos",
			"gst_hsn_code": "01011010",
			"opening_stock": 5,
			"item_defaults": [{'company': "_Test Company", 'default_warehouse': warehouse}],
		}
		self.item_code = make_item("Test 1231", item_fields)
		bin = get_bin(self.item_code.name, warehouse)
		
		self.assertEqual(bin.actual_qty, item_fields["opening_stock"])

	def test_stock_reco_TC_SCK_127(self):
		if not frappe.db.exists("Company", "_Test Company"):
			company = frappe.new_doc("Company")
			company.company_name = "_Test Company"
			company.default_currency = "INR"
			company.insert()
		self.source_warehouse = create_warehouse("Stores-test", properties=None, company="_Test Company")
		self.target_warehouse = create_warehouse("Department Stores-test", properties=None, company="_Test Company")
		item_fields1 = {
			"item_name": "Test Brown Rice",
			"is_stock_item": 1,
			"valuation_rate": 100,
			"stock_uom": "Kg",
		}
		self.item_code1 = make_item("Test Brown Rice", item_fields1)
		item_fields2 = {
			"item_name": "Test Brown Rice 5kg",
			"is_stock_item": 1,
			"valuation_rate": 100,
			"stock_uom": "Kg",
		}
		self.item_code2 = make_item("Test Brown Rice 5kg", item_fields2)
		item_fields3 = {
			"item_name": "Test Brown Rice 500g",
			"is_stock_item": 1,
			"valuation_rate": 100,
			"stock_uom": "Kg",
		}
		self.item_code3 = make_item("Test Brown Rice 500g", item_fields3)
		se1 = make_stock_entry(
			item_code=self.item_code1.name, 
			company = "_Test Company", 
			purpose="Material Receipt", 
			qty=10,
			do_not_submit=True,
			do_not_save=True
		)
		se1.items[0].t_warehouse = self.source_warehouse
		se1.save()
		se1.submit()

		self.material_request = frappe.get_doc({
            "doctype": "Material Request",
            "material_request_type": "Material Transfer",
			"set_from_warehouse": self.source_warehouse,
			"set_warehouse": self.target_warehouse,
			"company": "_Test Company",
            "items": [
                {"item_code": self.item_code1.name, "qty": 10, "schedule_date": frappe.utils.nowdate()},
                {"item_code": self.item_code3.name, "qty": 10, "schedule_date": frappe.utils.nowdate()},
                {"item_code": self.item_code2.name, "qty": 2, "schedule_date": frappe.utils.nowdate()},
            ]
        })
		self.material_request.insert()
		self.material_request.submit()

		se = frappe.get_doc({
            "doctype": "Stock Entry",
            "stock_entry_type": "Repack",
            "company": "_Test Company",
            "items": []
        })
		se.append("items", {
			"item_code": self.item_code1.name,
			"qty": 10,
			"s_warehouse": self.source_warehouse
		})
		se.append("items", {
			"item_code": self.item_code3.name,
			"qty": 10,  # Fixed the qty
			"t_warehouse": self.target_warehouse
		})
		se.append("items", {
			"item_code": self.item_code2.name,
			"qty": 2,  # Fixed the qty
			"t_warehouse": self.target_warehouse
		})
		se.save()
		se.submit()
		stock_ledger_entries = frappe.get_all(
            "Stock Ledger Entry",
            filters={"voucher_no": se.name},
            fields=["item_code", "actual_qty"]
        )

		stock_movements = {s["item_code"]: s["actual_qty"] for s in stock_ledger_entries}

		self.assertEqual(stock_movements.get(self.item_code1.name), -10, "Brown Rice should be 10 Outward")
		self.assertEqual(stock_movements.get(self.item_code3.name), 10, "Brown Rice 500g should be 10 Inward")
		self.assertEqual(stock_movements.get(self.item_code2.name), 2, "Brown Rice 5kg should be 2 Inward")

	def create_stock_repack_via_bom(self):
		frappe.db.set_value("Company", "_Test Company", "stock_adjustment_account", "Stock Adjustment - _TC")
		t_warehouse = create_warehouse(
			warehouse_name="_Test Target Warehouse",
			properties={"parent_warehouse": "All Warehouses - _TC"},
			company="_Test Company",
		)
		fields = {
			"is_stock_item": 1, 
			"stock_uom": "Kg", 
			"uoms": [
				{
					'uom': "Kg",
					"conversion_factor": 1
				},
				{
					'uom': "Tonne",
					"conversion_factor": 1000
				}
			]
		}
		if frappe.db.has_column("Item", "gst_hsn_code"):
			fields["gst_hsn_code"] = "01011010"

		item_wheet = make_item("_Test Item Wheet", properties=fields).name
		fields["stock_uom"]= "Nos"
		fields["uoms"]= [
			{
				'uom': "Nos",
				"conversion_factor": 1
			},
			{
				'uom': "Kg",
				"conversion_factor": 10
			}
		]
		item_wheet_bag = make_item("_Test Item Wheet 10Kg Bag", properties=fields).name
		
		# Create Purchase Receipt
		pr = make_purchase_receipt(item_code=item_wheet, qty=1, rate=20000, uom="Tonne", stock_uom="Kg", conversion_factor=1000)
		
		# Check Stock Ledger Entries
		self.check_stock_ledger_entries(
			"Purchase Receipt",
			pr.name,
			[
				["_Test Item Wheet", "_Test Warehouse - _TC", 1000], 
			]
		)
		
		# Create BOM
		rm_items=[{
			"item_code": item_wheet,
			"qty": 10,
			"uom": "Kg"
		}]
		bom_doc = create_bom(
			item_wheet_bag, rm_items
		)

		# Create Repack
		se = make_stock_entry(
			item_code=item_wheet, 
			expense_account="Stock Adjustment - _TC", 
			company = "_Test Company", 
			purpose="Repack", 
			qty=10,
			do_not_submit=True,
			do_not_save=True
		)
		se.from_bom = 1
		se.bom_no = bom_doc.name
		se.fg_completed_qty = 10
		se.get_items()
		se.items[0].s_warehouse = "_Test Warehouse - _TC"
		se.items[0].t_warehouse = None
		se.items[1].s_warehouse = None
		se.items[1].t_warehouse = t_warehouse
		se.save()
		se.submit()
		
		# Check Stock Ledger Entries
		self.check_stock_ledger_entries(
			"Stock Entry",
			se.name,
			[
				['_Test Item Wheet 10Kg Bag', '_Test Target Warehouse - _TC', 10.0], 
				['_Test Item Wheet', '_Test Warehouse - _TC', -100.0], 
			]
		)

		return se
	
	def test_partial_material_issue_TC_SCK_204(self):
		from erpnext.stock.doctype.material_request.test_material_request import make_material_request
		company="_Test Company"
		# item_code = "_Test Item"
		fields = {
			"shelf_life_in_days": 365,
			"end_of_life":"2099-12-31",
			"is_stock_item": 1,
			"has_batch_no": 1,
			"create_new_batch": 1,
			"has_expiry_date": 1,
			"batch_number_series": "Test-SABBMRP-Bno.#####",
			"valuation_rate": 100,
		}
		# if if_app_installed("india_compliance"):
		if frappe.db.has_column("Item", "gst_hsn_code"):
			fields["gst_hsn_code"] = "01011010"

		item_code = make_item("COOKIES (BT)", fields).name

		source_warehouse = "Stores - _TC"
		target_warehouse = create_warehouse(
			warehouse_name="Department Store",
			properties={"parent_warehouse": "All Warehouses - _TC"},
			company=company,
		)
		qty = 10

		# Stock Receipt
		se_receipt = make_stock_entry(
			item_code=item_code,
			qty=qty,
			to_warehouse=target_warehouse,
			# purpose="Material Receipt",
			company=company,
		)
		# Create Material Request
		mr = make_material_request(
			material_request_type="Material Issue",
			qty=qty,
			warehouse=target_warehouse,
			item_code=item_code,
			company=company,
		)
		self.assertEqual(mr.status, "Pending")

		se1 = make_mr_se(mr.name)
		se1.company = company
		se1.items[0].qty = 5
		se1.s_warehouse = target_warehouse,
		se1.t_warehouse = source_warehouse
		se1.items[0].expense_account = "Cost of Goods Sold - _TC"
		se1.insert()
		se1.submit()

	def test_stock_enrty_with_batch_TC_SCK_076(self):
		fields = {
			"is_stock_item": 1, 
			"has_batch_no":1,
			"create_new_batch":1,
			"batch_number_series":"ABC.##"

		}
		if frappe.db.has_column("Item", "gst_hsn_code"):
			fields["gst_hsn_code"] = "01011010"

		item = make_item("_Test Batch Item", properties=fields).name
		se = make_stock_entry(item_code=item, qty=10, rate=100, target="_Test Warehouse - _TC",purpose="Material Receipt")

		batch = frappe.get_all('Batch',filters={'item': item,"reference_name":se.name},fields=['name',"batch_qty",'item',"reference_name"])
		
		self.assertEqual(len(batch), 1)
		self.assertEqual(batch[0]['item'], item)
		self.assertEqual(batch[0]['batch_qty'], 10)
		self.assertEqual(batch[0]['reference_name'], se.name)

	def test_stock_enrty_with_serial_and_batch_TC_SCK_077(self):
		fields = {
			"is_stock_item": 1, 
			"has_batch_no":1,
			"create_new_batch":1,
			"batch_number_series":"ABC.##",
			"has_serial_no":1,
			"serial_no_series":"AAB.##"

		}
		if frappe.db.has_column("Item", "gst_hsn_code"):
			fields["gst_hsn_code"] = "01011010"

		item = make_item("_Test Batch Item", properties=fields).name
		se = make_stock_entry(item_code=item, qty=5, rate=100, target="_Test Warehouse - _TC",purpose="Material Receipt")

		batch = frappe.get_all('Batch',filters={'item': item,"reference_name":se.name},fields=['name',"batch_qty",'item',"reference_name"])

		serial_no = frappe.get_all('Serial No',filters={'item_code': item,"purchase_document_no":se.name},fields=['name',"batch_no",'item_code',"purchase_document_no"])

		
		self.assertEqual(len(batch), 1)
		self.assertEqual(batch[0]['item'], item)
		self.assertEqual(batch[0]['batch_qty'], 5)
		self.assertEqual(batch[0]['reference_name'], se.name)

		self.assertEqual(len(serial_no), 5, "Serial number count mismatch")
		for serial in serial_no:
			self.assertEqual(serial['item_code'], item)
			self.assertEqual(serial['purchase_document_no'], se.name)
			self.assertEqual(serial['batch_no'], batch[0]['name'])

	def test_stock_entry_for_multiple_items_with_serial_batch_no_TC_SCK_078(self):
		fields = {
			"is_stock_item": 1, 
			"has_batch_no": 1,
			"create_new_batch": 1,
			"batch_number_series": "ABC.##",
			"has_serial_no": 1,
			"serial_no_series": "AAB.##"
		}

		if frappe.db.has_column("Item", "gst_hsn_code"):
			fields["gst_hsn_code"] = "01011010"

		item_1 = make_item("_Test Batch Item 1", properties=fields).name
		item_2 = make_item("_Test Batch Item 2", properties=fields).name

		se = make_stock_entry(
			item_code=item_1, qty=5, rate=100, target="_Test Warehouse - _TC",
			purpose="Material Receipt", do_not_save=True
		)

		se.append("items", {
			"item_code": item_2,
			"qty": 5,
			"basic_rate": 150,
			"t_warehouse": "_Test Warehouse - _TC"
		})

		se.save()
		se.submit()

		for item, expected_qty in [(item_1, 5), (item_2, 5)]:
			batch = frappe.get_all(
				'Batch',
				filters={'item': item, "reference_name": se.name},
				fields=['name', "batch_qty", 'item', "reference_name"]
			)

			serial_no = frappe.get_all(
				'Serial No',
				filters={'item_code': item, "purchase_document_no": se.name},
				fields=['name', "batch_no", 'item_code', "purchase_document_no"]
			)

			self.assertEqual(len(batch), 1, f"Batch record mismatch for {item}")
			self.assertEqual(batch[0]['item'], item)
			self.assertEqual(batch[0]['batch_qty'], expected_qty)
			self.assertEqual(batch[0]['reference_name'], se.name)

			self.assertEqual(len(serial_no), expected_qty, f"Serial number count mismatch for {item}")
			for serial in serial_no:
				self.assertEqual(serial['item_code'], item)
				self.assertEqual(serial['purchase_document_no'], se.name)
				self.assertEqual(serial['batch_no'], batch[0]['name'])

	def test_stock_entry_for_multiple_items_with_batch_no_TC_SCK_079(self):
		fields = {
			"is_stock_item": 1, 
			"has_batch_no": 1,
			"create_new_batch": 1,
			"batch_number_series": "ABC.##"
		}

		if frappe.db.has_column("Item", "gst_hsn_code"):
			fields["gst_hsn_code"] = "01011010"

		item_1 = make_item("_Test Batch Item 1", properties=fields).name
		item_2 = make_item("_Test Batch Item 2", properties=fields).name

		se = make_stock_entry(
			item_code=item_1, qty=5, rate=100, target="_Test Warehouse - _TC",
			purpose="Material Receipt", do_not_save=True
		)

		se.append("items", {
			"item_code": item_2,
			"qty": 5,
			"basic_rate": 150,
			"t_warehouse": "_Test Warehouse - _TC"
		})

		se.save()
		se.submit()

		for item, expected_qty in [(item_1, 5), (item_2, 5)]:
			batch = frappe.get_all(
				'Batch',
				filters={'item': item, "reference_name": se.name},
				fields=['name', "batch_qty", 'item', "reference_name"]
			)

			self.assertEqual(len(batch), 1, f"Batch record mismatch for {item}")
			self.assertEqual(batch[0]['item'], item)
			self.assertEqual(batch[0]['batch_qty'], expected_qty)
			self.assertEqual(batch[0]['reference_name'], se.name)

	@change_settings("Stock Settings", {"default_warehouse": "_Test Warehouse - _TC"})
	@change_settings("Global Defaults", {"default_company": "_Test Company"})
	def test_item_opening_stock_TC_SCK_080(self):
		stock_in_hand_account = get_inventory_account("_Test Company", "_Test Warehouse - _TC")
		frappe.db.set_value("Company", "_Test Company", "stock_adjustment_account", "Stock Adjustment - _TC")
		frappe.db.set_value("Company", "_Test Company", "default_inventory_account", stock_in_hand_account)
		
		fields = {
			"is_stock_item": 1, 
			"opening_stock":15,
			"valuation_rate":100
		}

		if frappe.db.has_column("Item", "gst_hsn_code"):
			fields["gst_hsn_code"] = "01011010"
		item_1 = create_item(item_code="_Test Stock OP", is_stock_item=1, opening_stock=15,valuation_rate=100)
		list=frappe.get_doc("Item",item_1)
		stock = frappe.get_all("Stock Ledger Entry", filters={"item_code": item_1.name}, 
							 fields=["warehouse", "actual_qty", "valuation_rate", "stock_value"])
		self.assertEqual(stock[0]["warehouse"], "_Test Warehouse - _TC")
		self.assertEqual(stock[0]["actual_qty"], 15)
		self.assertEqual(stock[0]["valuation_rate"], 100)
		self.assertEqual(stock[0]["stock_value"], 1500)

	@change_settings("Stock Settings", {"default_warehouse": "_Test Warehouse - _TC"})
	@change_settings("Global Defaults", {"default_company": "_Test Company"})
	def test_item_opening_stock_with_item_defaults_TC_SCK_081(self):
		stock_in_hand_account = get_inventory_account("_Test Company", "_Test Warehouse - _TC")
		frappe.db.set_value("Company", "_Test Company", "stock_adjustment_account", "Cost of Goods Sold - _TC")
		frappe.db.set_value("Company", "_Test Company", "default_inventory_account", stock_in_hand_account)
		fields = {
			"is_stock_item": 1, 
			"opening_stock":15,
			"valuation_rate":100
		}

		if frappe.db.has_column("Item", "gst_hsn_code"):
			fields["gst_hsn_code"] = "01011010"

		item_1 = create_item(item_code="_Test Stock OP", is_stock_item=1, opening_stock=15,valuation_rate=100)
		item_1.item_defaults=[]
		item_1.append("item_defaults", {
			"company": "_Test Company",
			"default_warehouse": "_Test Warehouse - _TC"
		})
		item_1.save()
		stock = frappe.get_all("Stock Ledger Entry", filters={"item_code": item_1.name}, 
							 fields=["warehouse", "actual_qty", "valuation_rate", "stock_value"])
		
		self.assertEqual(stock[0]["warehouse"], "_Test Warehouse - _TC")
		self.assertEqual(stock[0]["actual_qty"], 15)
		self.assertEqual(stock[0]["valuation_rate"], 100)
		self.assertEqual(stock[0]["stock_value"], 1500)
	@change_settings("Stock Settings", {"use_serial_batch_fields": 1,"disable_serial_no_and_batch_selector":1,"auto_create_serial_and_batch_bundle_for_outward":1,"pick_serial_and_batch_based_on":"FIFO"})
	def test_material_transfer_with_enable_selector_TC_SCK_090(self):
		fields = {
			"is_stock_item": 1, 
			"has_batch_no":1,
			"create_new_batch":1,
			"batch_number_series":"ABC.##",
			"has_serial_no":1,
			"serial_no_series":"AAB.##"

		}

		if frappe.db.has_column("Item", "gst_hsn_code"):
			fields["gst_hsn_code"] = "01011010"

		item_1 = make_item("_Test Batch Item 1", properties=fields).name
		item_2 = make_item("_Test Batch Item 2", properties=fields).name

		semr = make_stock_entry(
			item_code=item_1, qty=15, rate=100, target="_Test Warehouse - _TC",
			purpose="Material Receipt", do_not_save=True
		)

		semr.append("items", {
			"item_code": item_2,
			"qty": 15,
			"basic_rate": 150,
			"t_warehouse": "_Test Warehouse - _TC"
		})

		semr.save()
		semr.submit()

		semt = make_stock_entry(
			item_code=item_1, qty=10, rate=100, source="_Test Warehouse - _TC", target = "Stores - _TC",
			purpose="Material Transfer", do_not_save=True
		)

		semt.append("items", {
			"item_code": item_2,
			"qty": 10,
			"basic_rate": 150,
			"t_warehouse": "Stores - _TC",
			"s_warehouse": "_Test Warehouse - _TC"
		})

		semt.save()
		semt.submit()

		sle = frappe.get_all("Stock Ledger Entry", filters={"voucher_no": semt.name}, fields=["actual_qty", "item_code"])
		sle_records = {entry["item_code"]: [] for entry in sle}

		for entry in sle:
			sle_records[entry["item_code"]].append(entry["actual_qty"])

		self.assertCountEqual(sle_records[item_1], [10, -10])
		self.assertCountEqual(sle_records[item_2], [10, -10])

	@change_settings("Stock Settings", {"use_serial_batch_fields": 0,"disable_serial_no_and_batch_selector":0,"auto_create_serial_and_batch_bundle_for_outward":1,"pick_serial_and_batch_based_on":"FIFO"})
	def test_material_transfer_with_disable_selector_TC_SCK_091(self):
		fields = {
			"is_stock_item": 1, 
			"has_batch_no":1,
			"create_new_batch":1,
			"batch_number_series":"ABC.##",
			"has_serial_no":1,
			"serial_no_series":"AAB.##"

		}

		if frappe.db.has_column("Item", "gst_hsn_code"):
			fields["gst_hsn_code"] = "01011010"

		item_1 = make_item("_Test Batch Item 1", properties=fields).name
		item_2 = make_item("_Test Batch Item 2", properties=fields).name

		semr = make_stock_entry(
			item_code=item_1, qty=15, rate=100, target="_Test Warehouse - _TC",
			purpose="Material Receipt", do_not_save=True
		)

		semr.append("items", {
			"item_code": item_2,
			"qty": 15,
			"basic_rate": 150,
			"t_warehouse": "_Test Warehouse - _TC"
		})

		semr.save()
		semr.submit()

		semt = make_stock_entry(
			item_code=item_1, qty=10, rate=100, source="_Test Warehouse - _TC", target = "Stores - _TC",
			purpose="Material Transfer", do_not_save=True
		)

		semt.append("items", {
			"item_code": item_2,
			"qty": 10,
			"basic_rate": 150,
			"t_warehouse": "Stores - _TC",
			"s_warehouse": "_Test Warehouse - _TC"
		})

		semt.save()
		semt.submit()

		sle = frappe.get_all("Stock Ledger Entry", filters={"voucher_no": semt.name}, fields=["actual_qty", "item_code"])
		sle_records = {entry["item_code"]: [] for entry in sle}

		for entry in sle:
			sle_records[entry["item_code"]].append(entry["actual_qty"])

		self.assertCountEqual(sle_records[item_1], [10, -10])
		self.assertCountEqual(sle_records[item_2], [10, -10])
	
	@change_settings("Stock Settings", {"use_serial_batch_fields": 0,"disable_serial_no_and_batch_selector":0,"auto_create_serial_and_batch_bundle_for_outward":0,"pick_serial_and_batch_based_on":"FIFO"})
	def test_mt_with_disable_serial_batch_no_outward_TC_SCK_116(self):
		fields = {
			"is_stock_item": 1, 
			"has_batch_no":1,
			"create_new_batch":1,
			"batch_number_series":"ABC.##",
			"has_serial_no":1,
			"serial_no_series":"AAB.##"

		}

		if frappe.db.has_column("Item", "gst_hsn_code"):
			fields["gst_hsn_code"] = "01011010"

		item_1 = make_item("_Test Batch Item 1", properties=fields).name

		semr = make_stock_entry(
			item_code=item_1, qty=15, rate=100, target="_Test Warehouse - _TC",
			purpose="Material Receipt", do_not_save=True
		)
		semr.save()
		semr.submit()

		semt = make_stock_entry(
			item_code=item_1, qty=10, rate=100, source="_Test Warehouse - _TC", target = "Stores - _TC",
			purpose="Material Transfer", do_not_save=True
		)
		semt.save()
		semt.submit()

		sle = frappe.get_all("Stock Ledger Entry", filters={"voucher_no": semt.name}, fields=["actual_qty", "item_code"])
		sle_records = {entry["item_code"]: [] for entry in sle}

		for entry in sle:
			sle_records[entry["item_code"]].append(entry["actual_qty"])

		self.assertCountEqual(sle_records[item_1], [10, -10])

	@change_settings("Stock Settings", {"use_serial_batch_fields": 0,"disable_serial_no_and_batch_selector":0,"auto_create_serial_and_batch_bundle_for_outward":0,"pick_serial_and_batch_based_on":"FIFO"})
	def test_mt_with_multiple_items_disable_serial_batch_no_outward_TC_SCK_117(self):
		fields = {
			"is_stock_item": 1, 
			"has_batch_no":1,
			"create_new_batch":1,
			"batch_number_series":"ABC.##",
			"has_serial_no":1,
			"serial_no_series":"AAB.##"

		}

		if frappe.db.has_column("Item", "gst_hsn_code"):
			fields["gst_hsn_code"] = "01011010"

		item_1 = make_item("_Test Batch Item 1", properties=fields).name
		item_2 = make_item("_Test Batch Item 2", properties=fields).name

		semr = make_stock_entry(
			item_code=item_1, qty=15, rate=100, target="_Test Warehouse - _TC",
			purpose="Material Receipt", do_not_save=True
		)

		semr.append("items", {
			"item_code": item_2,
			"qty": 15,
			"basic_rate": 150,
			"t_warehouse": "_Test Warehouse - _TC"
		})

		semr.save()
		semr.submit()

		semt = make_stock_entry(
			item_code=item_1, qty=10, rate=100, source="_Test Warehouse - _TC", target = "Stores - _TC",
			purpose="Material Transfer", do_not_save=True
		)

		semt.append("items", {
			"item_code": item_2,
			"qty": 10,
			"basic_rate": 150,
			"t_warehouse": "Stores - _TC",
			"s_warehouse": "_Test Warehouse - _TC"
		})

		semt.save()
		semt.submit()

		sle = frappe.get_all("Stock Ledger Entry", filters={"voucher_no": semt.name}, fields=["actual_qty", "item_code"])
		sle_records = {entry["item_code"]: [] for entry in sle}

		for entry in sle:
			sle_records[entry["item_code"]].append(entry["actual_qty"])

		self.assertCountEqual(sle_records[item_1], [10, -10])
		self.assertCountEqual(sle_records[item_2], [10, -10])

	@change_settings("Stock Settings", {"default_warehouse": "_Test Warehouse - _TC"})
	def test_item_creation_TC_SCK_118(self):
		item_1 = create_item(item_code="_Test Item New", is_stock_item=1, opening_stock=15,valuation_rate=100)
		stock = frappe.get_all("Stock Ledger Entry", filters={"item_code": item_1.name}, 
							 fields=["warehouse", "actual_qty"])
		
		self.assertEqual(stock[0]["warehouse"], "_Test Warehouse - _TC")
		self.assertEqual(stock[0]["actual_qty"], 15)

	@change_settings("Stock Settings", {"use_serial_batch_fields": 0,"disable_serial_no_and_batch_selector":0,"auto_create_serial_and_batch_bundle_for_outward":0,"pick_serial_and_batch_based_on":"FIFO"})
	def test_mt_with_different_warehouse_disable_serial_batch_no_outward_TC_SCK_119(self):
		fields = {
			"is_stock_item": 1, 
			"has_batch_no":1,
			"create_new_batch":1,
			"batch_number_series":"ABC.##",
			"has_serial_no":1,
			"serial_no_series":"AAB.##"

		}

		if frappe.db.has_column("Item", "gst_hsn_code"):
			fields["gst_hsn_code"] = "01011010"

		item_1 = make_item("_Test Batch Item 1", properties=fields).name
		item_2 = make_item("_Test Batch Item 2", properties=fields).name

		semr = make_stock_entry(
			item_code=item_1, qty=15, rate=100, target="_Test Warehouse - _TC",
			purpose="Material Receipt", do_not_save=True
		)

		semr.append("items", {
			"item_code": item_2,
			"qty": 15,
			"basic_rate": 150,
			"t_warehouse": "Stores - _TC"
		})

		semr.save()
		semr.submit()

		semt = make_stock_entry(
			item_code=item_1, qty=10, rate=100, source="_Test Warehouse - _TC", target = "Stores - _TC",
			purpose="Material Transfer", do_not_save=True
		)

		semt.append("items", {
			"item_code": item_2,
			"qty": 10,
			"basic_rate": 150,
			"t_warehouse": "_Test Warehouse - _TC",
			"s_warehouse": "Stores - _TC"
		})

		semt.save()
		semt.submit()

		sle = frappe.get_all("Stock Ledger Entry", filters={"voucher_no": semt.name}, fields=["actual_qty", "item_code"])
		sle_records = {entry["item_code"]: [] for entry in sle}

		for entry in sle:
			sle_records[entry["item_code"]].append(entry["actual_qty"])

		self.assertCountEqual(sle_records[item_1], [10, -10])
		self.assertCountEqual(sle_records[item_2], [10, -10])
	
	@change_settings("Stock Settings", {"use_serial_batch_fields": 0,"disable_serial_no_and_batch_selector":0,"auto_create_serial_and_batch_bundle_for_outward":0})
	def test_mi_with_disable_batch_selector_TC_SCK_120(self):
		fields = {
			"is_stock_item": 1, 
			"has_batch_no":1,
			"create_new_batch":1,
			"batch_number_series":"ABC.##",
			"has_serial_no":1,
			"serial_no_series":"AAB.##"

		}

		if frappe.db.has_column("Item", "gst_hsn_code"):
			fields["gst_hsn_code"] = "01011010"

		item_1 = make_item("_Test Batch Item 1", properties=fields).name

		semr = make_stock_entry(
			item_code=item_1, qty=15, rate=100, target="_Test Warehouse - _TC",
			purpose="Material Receipt"
		)

		semt = make_stock_entry(
			item_code=item_1, qty=10, rate=100, source="_Test Warehouse - _TC", target = "Stores - _TC",
			purpose="Material Issue"
		)

		sle = frappe.get_all("Stock Ledger Entry", filters={"voucher_no": semt.name}, fields=["actual_qty", "item_code"])
		sle_records = {entry["item_code"]: [] for entry in sle}
		for entry in sle:
			sle_records[entry["item_code"]].append(entry["actual_qty"])

		self.assertEqual(sle_records[item_1], [-10])

	@change_settings("Stock Settings", {"use_serial_batch_fields": 0,"disable_serial_no_and_batch_selector":0,"auto_create_serial_and_batch_bundle_for_outward":0,"pick_serial_and_batch_based_on":"FIFO"})
	def test_mi_with_multiple_item_disable_batch_selector_TC_SCK_121(self):
		fields = {
			"is_stock_item": 1, 
			"has_batch_no":1,
			"create_new_batch":1,
			"batch_number_series":"ABC.##",
			"has_serial_no":1,
			"serial_no_series":"AAB.##"

		}

		if frappe.db.has_column("Item", "gst_hsn_code"):
			fields["gst_hsn_code"] = "01011010"

		item_1 = make_item("_Test Batch Item 1", properties=fields).name
		item_2 = make_item("_Test Batch Item 2", properties=fields).name

		semr = make_stock_entry(
			item_code=item_1, qty=15, rate=100, target="_Test Warehouse - _TC",
			purpose="Material Receipt", do_not_save=True
		)

		semr.append("items", {
			"item_code": item_2,
			"qty": 15,
			"basic_rate": 150,
			"t_warehouse": "Stores - _TC"
		})

		semr.save()
		semr.submit()

		semt = make_stock_entry(
			item_code=item_1, qty=10, rate=100, source="_Test Warehouse - _TC", target = "Stores - _TC",
			purpose="Material Issue", do_not_save=True
		)

		semt.append("items", {
			"item_code": item_2,
			"qty": 10,
			"basic_rate": 150,
			"t_warehouse": "_Test Warehouse - _TC",
			"s_warehouse": "Stores - _TC"
		})

		semt.save()
		semt.submit()

		sle = frappe.get_all("Stock Ledger Entry", filters={"voucher_no": semt.name}, fields=["actual_qty", "item_code"])
		sle_records = {entry["item_code"]: [] for entry in sle}

		for entry in sle:
			sle_records[entry["item_code"]].append(entry["actual_qty"])

		self.assertEqual(sle_records[item_1], [-10])
		self.assertEqual(sle_records[item_2], [-10])

	def test_single_mr_with_multiple_se_tc_sck_123(self):
		mr = make_material_request(material_request_type="Material Transfer")
		
		self.assertEqual(mr.status, "Pending")

		se1 = make_mr_se(mr.name)
		se1.items[0].qty = 5
		se1.from_warehouse = "_Test Warehouse - _TC"
		se1.items[0].t_warehouse = "Stores - _TC"
		se1.insert()
		se1.submit()

		self.assertEqual(se1.stock_entry_type, "Material Transfer")
		mr.load_from_db()
		self.assertEqual(mr.status, "Partially Received")
		self.check_stock_ledger_entries(
			"Stock Entry",
			se1.name,
			[
				["_Test Item", "_Test Warehouse - _TC", -5],
				["_Test Item", "Stores - _TC", 5],
			],
		)
		se2 = make_mr_se(mr.name)
		se2.from_warehouse = "_Test Warehouse - _TC"
		se2.items[0].t_warehouse = "Stores - _TC"
		se2.insert()
		se2.submit()
		self.check_stock_ledger_entries(
			"Stock Entry",
			se2.name,
			[
				["_Test Item", "_Test Warehouse - _TC", -5],
				["_Test Item", "Stores - _TC", 5],
			],
		)
		mr.load_from_db()
		self.assertEqual(mr.status, "Transferred")

	def test_mr_to_se_with_in_transit_tc_sck_124(self):
		from erpnext.stock.doctype.material_request.material_request import make_in_transit_stock_entry
		from erpnext.stock.doctype.material_request.test_material_request import  get_in_transit_warehouse

		mr = make_material_request(material_request_type="Material Transfer")
		self.assertEqual(mr.status, "Pending")

		in_transit_warehouse = get_in_transit_warehouse(mr.company)
		transit_entry = make_in_transit_stock_entry(mr.name, in_transit_warehouse)
		transit_entry.items[0].s_warehouse = "_Test Warehouse - _TC"
		transit_entry.insert()
		transit_entry.submit()

		end_transit_entry = make_stock_in_entry(transit_entry.name)
		end_transit_entry.submit()

		sle = frappe.get_doc('Stock Ledger Entry',{'voucher_no':end_transit_entry.name})
		self.assertEqual(sle.actual_qty, 10)
		
	def test_stock_entry_tc_sck_136(self):
		item_code = make_item("_Test Item Stock Entry New", {"valuation_rate": 100})
		se = make_stock_entry(item_code=item_code, target="_Test Warehouse - _TC", qty=1, do_not_submit=True)
		se.stock_entry_type = "Manufacture"
		se.items[0].is_finished_item = 1
		se.submit()
		sle = frappe.get_doc('Stock Ledger Entry',{'voucher_no':se.name})
		self.assertEqual(sle.qty_after_transaction, 1)
		
	def test_partial_material_issue_TC_SCK_205(self):
		from erpnext.stock.doctype.material_request.test_material_request import make_material_request
		company="_Test Company"
		fields = {
			"shelf_life_in_days": 365,
			"end_of_life": "2099-12-31",
			"is_stock_item": 1,
			"has_serial_no": 1,
			"create_new_batch": 1,
			"has_expiry_date": 1,
			"serial_no_series": "Test-SL-SN.#####",
			"valuation_rate": 100,
		}
		if frappe.db.has_column("Item", "gst_hsn_code"):
			fields["gst_hsn_code"] = "01011010"

		item_code = make_item("COOKIES (SL)", fields).name

		source_warehouse = "Department Store - _TC"
		target_warehouse = create_warehouse(
			warehouse_name="Department Store",
			properties={"parent_warehouse": "All Warehouses - _TC"},
			company=company,
		)
		qty = 10

		# Stock Receipt
		se_receipt = make_stock_entry(
			item_code=item_code,
			qty=qty,
			to_warehouse=target_warehouse,
			company=company,
		)
		# Create Material Request
		mr = make_material_request(
			material_request_type="Material Issue",
			qty=qty,
			warehouse=target_warehouse,
			item_code=item_code,
			company=company,
		)
		self.assertEqual(mr.status, "Pending")

		se1 = make_mr_se(mr.name)
		se1.company = company
		se1.items[0].qty = 5
		se1.s_warehouse = target_warehouse
		se1.t_warehouse = source_warehouse
		se1.items[0].expense_account = "Cost of Goods Sold - _TC"
		se1.insert()
		se1.submit()

		self.assertEqual(se1.stock_entry_type, "Material Issue")
		mr.load_from_db()
		self.assertEqual(mr.status, "Partially Ordered")

		# Check Stock Ledger Entries
		self.check_stock_ledger_entries(
			"Stock Entry",
			se1.name,
			[
				[item_code, target_warehouse, -5],
				[item_code, source_warehouse, 5],
			],
		)

		# Check GL Entries
		stock_in_hand_account = get_inventory_account(company, target_warehouse)
		cogs_account = "Cost of Goods Sold - _TC"
		self.check_gl_entries(
			"Stock Entry",
			se1.name,
			sorted(
				[
					[stock_in_hand_account, 0.0, 500.0],
					[cogs_account, 500.0, 0.0],
				]
			),
		)
	def test_partial_material_issue_TC_SCK_206(self):
		from erpnext.stock.doctype.material_request.test_material_request import make_material_request
		company="_Test Company"
		fields = {
			"shelf_life_in_days": 365,
			"end_of_life": "2099-12-31",
			"is_stock_item": 1,
			"has_batch_no": 1,
			"create_new_batch": 1,
			"has_expiry_date": 1,
			"batch_number_series": "Test-SABBMRP-Bno.#####",
			"has_serial_no": 1,
			"serial_no_series": "Test-SL-SN.#####",
			"valuation_rate": 100,
		}
		if frappe.db.has_column("Item", "gst_hsn_code"):
			fields["gst_hsn_code"] = "01011010"

		item_code = make_item("COOKIES (BT-SL)", fields).name

		source_warehouse = "Stores - _TC"
		target_warehouse = create_warehouse(
			warehouse_name="Department Store",
			properties={"parent_warehouse": "All Warehouses - _TC"},
			company=company,
		)
		qty = 10

		# Stock Receipt
		se_receipt = make_stock_entry(
			item_code=item_code,
			qty=qty,
			to_warehouse=target_warehouse,
			company=company,
		)

		# Create Material Request
		mr = make_material_request(
			material_request_type="Material Issue",
			qty=qty,
			warehouse=target_warehouse,
			item_code=item_code,
			company=company,
			posting_date="2024-12-19",
			required_by_date="2024-12-20",
		)
		self.assertEqual(mr.status, "Pending")

		se1 = make_mr_se(mr.name)
		se1.company = company
		se1.items[0].qty = 5
		se1.s_warehouse = target_warehouse
		se1.t_warehouse = source_warehouse
		se1.items[0].expense_account = "Cost of Goods Sold - _TC"
		se1.insert()
		se1.submit()

		self.assertEqual(se1.stock_entry_type, "Material Issue")
		mr.load_from_db()
		self.assertEqual(mr.status, "Partially Ordered")

		# Check Stock Ledger Entries
		self.check_stock_ledger_entries(
			"Stock Entry",
			se1.name,
			[
				[item_code, target_warehouse, -5],
				[item_code, source_warehouse, 5],
			],
		)

		# Check GL Entries
		stock_in_hand_account = get_inventory_account(company, target_warehouse)
		cogs_account = "Cost of Goods Sold - _TC"
		self.check_gl_entries(
			"Stock Entry",
			se1.name,
			sorted(
				[
					[stock_in_hand_account, 0.0, 500.0],
					[cogs_account, 500.0, 0.0],
				]
			),
		)
	def test_partial_material_transfer_TC_SCK_207(self):
		from erpnext.stock.doctype.material_request.test_material_request import make_material_request
		company = "_Test Company"
		fields = {
			"shelf_life_in_days": 365,
			"end_of_life": "2099-12-31",
			"is_stock_item": 1,
			"has_batch_no": 1,
			"create_new_batch": 1,
			"has_expiry_date": 1,
			"batch_number_series": "Test-SABBMRP-Bno.#####",
			"has_serial_no": 1,
			"serial_no_series": "Test-SL-SN.#####",
			"valuation_rate": 100,
		}
		if frappe.db.has_column("Item", "gst_hsn_code"):
			fields["gst_hsn_code"] = "01011010"

		item_code = make_item("COOKIES (BT-SL)", fields).name

		source_warehouse = "Stores - _TC"
		target_warehouse = create_warehouse(
			warehouse_name="Department Store",
			properties={"parent_warehouse": "All Warehouses - _TC","account":"Cost of Goods Sold - _TC"},
			company=company,
		)
		qty = 10

		# Stock Receipt
		se_receipt = make_stock_entry(
			item_code=item_code,
			qty=qty,
			to_warehouse=target_warehouse,
			company=company,
		)

		# Create Material Request
		mr = make_material_request(
			material_request_type="Material Transfer",
			qty=qty,
			warehouse=target_warehouse,
			item_code=item_code,
			company=company,
			posting_date="2024-12-19",
			required_by_date="2024-12-20",
		)
		self.assertEqual(mr.status, "Pending")

		se1 = make_mr_se(mr.name)
		se1.company = company
		se1.items[0].qty = 5
		se1.from_warehouse = target_warehouse
		se1.items[0].t_warehouse = source_warehouse
		se1.items[0].expense_account = "Cost of Goods Sold - _TC"
		se1.insert()
		se1.submit()

		self.assertEqual(se1.stock_entry_type, "Material Transfer")
		mr.load_from_db()
		self.assertEqual(mr.status, "Partially Received")

		# Check Stock Ledger Entries
		self.check_stock_ledger_entries(
			"Stock Entry",
			se1.name,
			[
				[item_code, target_warehouse, -5],
				[item_code, source_warehouse, 5],
			],
		)

		# Check GL Entries
		stock_in_hand_account = get_inventory_account(company, source_warehouse)
		cogs_account = "Cost of Goods Sold - _TC"
		self.check_gl_entries(
			"Stock Entry",
			se1.name,
			sorted(
				[
					[stock_in_hand_account, 500.0, 0.0],
					[cogs_account, 0.0, 500.0],
				]
			),
		)
	def test_partial_material_transfer_TC_SCK_208(self):
		from erpnext.stock.doctype.material_request.test_material_request import make_material_request
		company = "_Test Company"
		fields = {
			"shelf_life_in_days": 365,
			"end_of_life": "2099-12-31",
			"is_stock_item": 1,
			"has_batch_no": 1,
			"create_new_batch": 1,
			"has_expiry_date": 1,
			"batch_number_series": "Test-SABBMRP-Bno.#####",
			"has_serial_no": 1,
			"serial_no_series": "Test-SL-SN.#####",
			"valuation_rate": 100,
		}
		if frappe.db.has_column("Item", "gst_hsn_code"):
			fields["gst_hsn_code"] = "01011010"

		item_code = make_item("COOKIES (BT-SL)", fields).name

		source_warehouse = "Stores - _TC"
		target_warehouse = create_warehouse(
			warehouse_name="Department Store",
			properties={"parent_warehouse": "All Warehouses - _TC", "account": "Cost of Goods Sold - _TC"},
			company=company,
		)
		qty = 10

		# Stock Receipt
		se_receipt = make_stock_entry(
			item_code=item_code,
			qty=qty,
			to_warehouse=target_warehouse,
			company=company,
		)

		# Create Material Request
		mr = make_material_request(
			material_request_type="Material Transfer",
			qty=qty,
			warehouse=target_warehouse,
			item_code=item_code,
			company=company,
			posting_date="2024-12-19",
			required_by_date="2024-12-20",
		)
		self.assertEqual(mr.status, "Pending")

		se1 = make_mr_se(mr.name)
		se1.company = company
		se1.items[0].qty = 5
		se1.from_warehouse = target_warehouse
		se1.items[0].t_warehouse = source_warehouse
		se1.items[0].expense_account = "Cost of Goods Sold - _TC"
		se1.insert()
		se1.submit()

		self.assertEqual(se1.stock_entry_type, "Material Transfer")
		mr.load_from_db()
		self.assertEqual(mr.status, "Partially Received")

		# Check Stock Ledger Entries
		self.check_stock_ledger_entries(
			"Stock Entry",
			se1.name,
			[
				[item_code, target_warehouse, -5],
				[item_code, source_warehouse, 5],
			],
		)

		# Check GL Entries
		stock_in_hand_account = get_inventory_account(company, source_warehouse)
		cogs_account = "Cost of Goods Sold - _TC"
		self.check_gl_entries(
			"Stock Entry",
			se1.name,
			sorted(
				[
					[stock_in_hand_account, 500.0, 0.0],
					[cogs_account, 0.0, 500.0],
				]
			),
		)
	def test_partial_material_transfer_TC_SCK_209(self):
		from erpnext.stock.doctype.material_request.test_material_request import make_material_request
		company = "_Test Company"
		fields = {
			"shelf_life_in_days": 365,
			"end_of_life": "2099-12-31",
			"is_stock_item": 1,
			"has_batch_no": 1,
			"create_new_batch": 1,
			"has_expiry_date": 1,
			"batch_number_series": "Test-SABBMRP-Bno.#####",
			"has_serial_no": 1,
			"serial_no_series": "Test-SL-SN.#####",
			"valuation_rate": 100,
		}
		if frappe.db.has_column("Item", "gst_hsn_code"):
			fields["gst_hsn_code"] = "01011010"

		item_code = make_item("COOKIES (BT-SL)", fields).name

		source_warehouse = "Stores - _TC"
		target_warehouse = create_warehouse(
			warehouse_name="Department Store",
			properties={"parent_warehouse": "All Warehouses - _TC", "account": "Cost of Goods Sold - _TC"},
			company=company,
		)
		qty = 10

		# Stock Receipt
		se_receipt = make_stock_entry(
			item_code=item_code,
			qty=qty,
			to_warehouse=target_warehouse,
			company=company,
		)

		# Create Material Request
		mr = make_material_request(
			material_request_type="Material Transfer",
			qty=qty,
			warehouse=target_warehouse,
			item_code=item_code,
			company=company,
			posting_date="2024-12-19",
			required_by_date="2024-12-20",
		)
		self.assertEqual(mr.status, "Pending")

		se1 = make_mr_se(mr.name)
		se1.company = company
		se1.items[0].qty = 5
		se1.from_warehouse = target_warehouse
		se1.items[0].t_warehouse = source_warehouse
		se1.items[0].expense_account = "Cost of Goods Sold - _TC"
		se1.insert()
		se1.submit()

		self.assertEqual(se1.stock_entry_type, "Material Transfer")
		mr.load_from_db()
		self.assertEqual(mr.status, "Partially Received")

		# Check Stock Ledger Entries
		self.check_stock_ledger_entries(
			"Stock Entry",
			se1.name,
			[
				[item_code, target_warehouse, -5],
				[item_code, source_warehouse, 5],
			],
		)

		# Check GL Entries
		stock_in_hand_account = get_inventory_account(company, source_warehouse)
		cogs_account = "Cost of Goods Sold - _TC"
		self.check_gl_entries(
			"Stock Entry",
			se1.name,
			sorted(
				[
					[stock_in_hand_account, 500.0, 0.0],
					[cogs_account, 0.0, 500.0],
				]
			),
		)

	def test_stock_manufacture_with_batch_serial_TC_SCK_142(self):
		company = "_Test Company"
		if not frappe.db.exists("Company", company):
			company_doc = frappe.new_doc("Company")
			company_doc.company_doc_name = company
			company_doc.country="India"
			company_doc.default_currency= "INR"
			company_doc.save()
		else:
			company_doc = frappe.get_doc("Company", company) 
		item_1 = make_item("ADI-SH-W09", {'has_batch_no':1, "create_new_batch":1,"valuation_rate":100})
		item_2 = make_item("LET-SC-002", {"valuation_rate":100})
		se = make_stock_entry(purpose="Manufacture", company=company_doc.name, do_not_save=True)
		items = [
			{
				"t_warehouse": create_warehouse("Test Store 1"),
				"item_code": item_1.item_code,
				"qty": 200,
				"is_finished_item":1,
				"conversion_factor": 1
			},
			{
				"t_warehouse": create_warehouse("Test Store 2"),
				"item_code": item_2.item_code,
				"qty": 50,
				"is_scrap_item":1,
				"conversion_factor": 1
			}
		]
		se.items = []
		for item in items:
			se.append("items", item)
		se.save()
		se.submit()
		self.assertEqual(se.purpose, "Manufacture")
		self.assertEqual(se.items[0].is_finished_item, 1)
		self.assertEqual(se.items[0].is_scrap_item, 1)
		
		sle_entries = frappe.get_all("Stock Ledger Entry", filters={"voucher_no": se.name}, fields=['item_code', 'actual_qty'])
		for sle in sle_entries:
			if sle['item_code'] == item_1.item_code:
				self.assertEqual(sle['actual_qty'], 200)
			elif sle['item_code'] == item_2.item_code:
				self.assertEqual(sle['actual_qty'], 50)
	
	def test_stock_manufacture_with_batch_serieal_TC_SCK_140(self):
		company = "_Test Company"
		if not frappe.db.exists("Company", company):
			company_doc = frappe.new_doc("Company")
			company_doc.company_doc_name = company
			company_doc.country="India"
			company_doc.default_currency= "INR"
			company_doc.save()
		else:
			company_doc = frappe.get_doc("Company", company) 
		item = make_item("ADI-SH-W11", {'has_batch_no':1, "create_new_batch":1, "has_serial_no":1, "valuation_rate":100})
		se = make_stock_entry(item_code=item.name,purpose="Manufacture", company=company_doc.name,target=create_warehouse("Test Warehouse"), qty=150, basic_rate=100,do_not_save=True)
		se.items[0].is_finished_item = 1
		se.save()
		se.submit()
		self.assertEqual(se.purpose, "Manufacture")
		self.assertEqual(se.items[0].is_finished_item, 1)
		serial_and_batch = run("Serial and Batch Summary",
						  filters={"company":company_doc.name,
						  		"from_date":se.posting_date,
								"to_date":se.posting_date,
								"voucher_type":"Stock Entry",
								"voucher_no":[se.name]})
		result_list = serial_and_batch.get("result", [])
		self.assertEqual(len(result_list), 150)
		sle_entries = frappe.get_all("Stock Ledger Entry", filters={"voucher_no": se.name}, fields=['item_code', 'actual_qty'])
		for sle in sle_entries:
			if sle['item_code'] == item.item_code:
				self.assertEqual(sle['actual_qty'], 150)

	@change_settings("Stock Settings", {"allow_negative_stock": 1})
	def test_stock_entry_manufacture_TC_SCK_138(self):
		company = "_Test Company"
		if not frappe.db.exists("Company", company):
			company_doc = frappe.new_doc("Company")
			company_doc.company_doc_name = company
			company_doc.country="India",
			company_doc.default_currency= "INR",
			company_doc.save()
		else:
			company_doc = frappe.get_doc("Company", company) 
		se = make_stock_entry(
			company=company_doc.name, 
			purpose="Manufacture", 
			do_not_submit=True,
			do_not_save=True
		)
		item_1 = create_item(item_code="W-N-001", valuation_rate=100)
		item_2 = create_item(item_code="ST-N-001", valuation_rate=200)
		item_3 = create_item(item_code="GU-SE-001", valuation_rate=300)
		item_4 = create_item(item_code="SCW-N-001", valuation_rate=400)
		items = [
			{
				"s_warehouse": create_warehouse("Test Store 1"),
				"item_code": item_1.item_code,
				"qty": 10,
				"conversion_factor": 1
			},
			{
				"s_warehouse": create_warehouse("Test Store 2"),
				"item_code": item_2.item_code,
				"qty": 42,
				"conversion_factor": 1
			},
			{
				"t_warehouse": create_warehouse("Test Store 3"),
				"item_code": item_3.item_code,
				"qty": 8,
				"is_finished_item": 1,
				"conversion_factor": 1
			},
			{
				"t_warehouse": create_warehouse("Test Store 4"),
				"item_code": item_4.item_code,
				"qty": 2,
				"conversion_factor": 1
			}
		]
		se.items = []
		for item in items:
			se.append("items", item)
		se.save()
		se.submit()
		self.assertEqual(se.items[0].qty, 10)
		self.assertEqual(se.purpose, "Manufacture")
		self.assertEqual(se.items[2].is_finished_item, 1)
		sle_entries = frappe.get_all("Stock Ledger Entry", filters={"voucher_no": se.name}, fields=['item_code', 'actual_qty'])
		for sle in sle_entries:
			if sle['item_code'] == item_1.item_code:
				self.assertEqual(sle['actual_qty'], -10)
			elif sle['item_code'] == item_2.item_code:
				self.assertEqual(sle['actual_qty'], -42)
			elif sle['item_code'] == item_3.item_code:
				self.assertEqual(sle['actual_qty'], 8)
			elif sle['item_code'] == item_4.item_code:
				self.assertEqual(sle['actual_qty'], 2)	

	@change_settings("Stock Settings", {"allow_negative_stock": 1})
	def test_create_mr_se_TC_SCK_063(self):
		from erpnext.stock.doctype.material_request.material_request import make_stock_entry as _make_stock_entry
		item = make_item("_Test Item")
		target_warehouse = create_warehouse("_Test Warehouse", company="_Test Company")
		source_warehouse = create_warehouse("_Test Source Warehouse", company="_Test Company")
		mr = make_material_request(material_request_type="Material Transfer", qty=10, warehouse=target_warehouse, from_warehouse=source_warehouse, item=item.name)
		self.assertEqual(mr.status, "Pending")
		se_1 = _make_stock_entry(mr.name)
		se_1.get("items")[0].qty = 5
		se_1.insert()
		se_1.submit()
		mr.load_from_db()
		self.assertEqual(mr.status, "Partially Received")
		self.check_stock_ledger_entries("Stock Entry", se_1.name, [[item.name, target_warehouse, 5], [item.name, source_warehouse, -5]])
		se_2 = _make_stock_entry(mr.name)
		se_2.get("items")[0].qty = 5
		se_2.insert()
		se_2.submit()
		mr.load_from_db()
		self.assertEqual(mr.material_request_type, "Material Transfer")
		self.assertEqual(mr.status, "Transferred")
		self.check_stock_ledger_entries("Stock Entry", se_2.name, [[item.name, target_warehouse, 5], [item.name, source_warehouse, -5]])

	def test_stock_manufacture_with_batch_serial_TC_SCK_141(self):
		company = "_Test Company"
		if not frappe.db.exists("Company", company):
			company_doc = frappe.new_doc("Company")
			company_doc.company_name = company
			company_doc.country="India"
			company_doc.default_currency= "INR"
			company_doc.save()
		else:
			company_doc = frappe.get_doc("Company", company) 
		item_1 = make_item("ADI-SH-W08", {'has_batch_no':1, "create_new_batch":1,"valuation_rate":100})
		item_2 = make_item("LET-SC-002", {"valuation_rate":100})
		se = make_stock_entry(purpose="Manufacture", company=company_doc.name, do_not_save=True)
		items = [
			{
				"t_warehouse": create_warehouse("Test Store 1"),
				"item_code": item_1.item_code,
				"qty": 200,
				"is_finished_item":1,
				"conversion_factor": 1
			},
			{
				"t_warehouse": create_warehouse("Test Store 2"),
				"item_code": item_2.item_code,
				"qty": 50,
				"is_scrap_item":1,
				"conversion_factor": 1
			}
		]
		se.items = []
		for item in items:
			se.append("items", item)
		se.save()
		se.submit()
		self.assertEqual(se.purpose, "Manufacture")
		self.assertEqual(se.items[0].is_finished_item, 1)
		self.assertEqual(se.items[1].is_scrap_item, 1)
		sle_entries = frappe.get_all("Stock Ledger Entry", filters={"voucher_no": se.name}, fields=['item_code', 'actual_qty'])
		for sle in sle_entries:
			if sle['item_code'] == item_1.item_code:
				self.assertEqual(sle['actual_qty'], 200)
			elif sle['item_code'] == item_2.item_code:
				self.assertEqual(sle['actual_qty'], 50)

	def test_create_two_stock_entries_TC_SCK_230(self):
		company = create_company()
		item_1 = make_item("Book")
		warehouse_1 = create_warehouse("_Test warehouse PO", company=company)
		se_1 = make_stock_entry(item_code=item_1.name, target=warehouse_1, qty=10, purpose="Material Receipt", company=company)
		self.assertEqual(se_1.items[0].item_code, item_1.name)
		self.assertEqual(se_1.items[0].qty, 10)
		self.check_stock_ledger_entries("Stock Entry", se_1.name, [[item_1.name, warehouse_1, 10]])
		item_2 = make_item("_Test Item")
		warehouse_2 = create_warehouse("Stores", company=company)
		se_2 = make_stock_entry(item_code=item_2.name, target=warehouse_2, qty=20, purpose="Material Receipt", company=company)
		self.assertEqual(se_2.items[0].item_code, item_2.name)
		self.assertEqual(se_2.items[0].qty, 20)
		self.check_stock_ledger_entries("Stock Entry", se_2.name, [[item_2.name, warehouse_2, 20]])

	def test_stock_manufacture_with_batch_TC_SCK_139(self):
		company = "_Test Company"
		if not frappe.db.exists("Company", company):
			company_doc = frappe.new_doc("Company")
			company_doc.company_doc_name = company
			company_doc.country="India",
			company_doc.default_currency= "INR",
			company_doc.save()
		else:
			company_doc = frappe.get_doc("Company", company) 
		item = make_item("ADI-SH-W07", {'has_batch_no':1, "create_new_batch":1, "valuation_rate":100})
		se = make_stock_entry(item_code=item.name,purpose="Manufacture", company=company_doc.name,target=create_warehouse("Test Warehouse"), qty=150, basic_rate=100,do_not_save=True)
		se.items[0].is_finished_item = 1
		se.save()
		se.submit()
		self.assertEqual(se.purpose, "Manufacture")
		self.assertEqual(se.items[0].is_finished_item, 1)
		sle_entries = frappe.get_all("Stock Ledger Entry", filters={"voucher_no": se.name}, fields=['item_code', 'actual_qty'])
		for sle in sle_entries:
			if sle['item_code'] == item.item_code:
				self.assertEqual(sle['actual_qty'], 150)

<<<<<<< HEAD
	def test_stock_ageing_TC_SCK_227(self):
		from erpnext.stock.report.stock_ageing.stock_ageing import execute
=======
	def test_inactive_sales_items_TC_SCK_228(self):
		from erpnext.accounts.report.inactive_sales_items.inactive_sales_items import execute
>>>>>>> 852f546d
		avail_qty = 30
		company = "_Test Company"
		item_c = []
		q = []
		range1 = []
		range2 = []
		if not frappe.db.exists("Company", company):
			company_doc = frappe.new_doc("Company")
			company_doc.company_doc_name = company
			company_doc.country="India",
			company_doc.default_currency= "INR",
			company_doc.save()

<<<<<<< HEAD
		item_fields = {
			"item_name": "_Test Item227",
			"valuation_rate": 500,
			"is_stock_item": 1
		}
		item = make_item("_Test Item227", item_fields)
		se = make_stock_entry(item_code=item.name,purpose="Material Receipt", posting_date="01-12-2024",company=company,target=create_warehouse("Test Warehouse", company=company), qty=10)
		se1 = make_stock_entry(item_code=item.name,purpose="Material Receipt", posting_date="01-01-2025",company=company,target=create_warehouse("Test Warehouse", company=company), qty=20)

		filters = frappe._dict({  # Convert to allow dot notation
		"company": "_Test Company",
        "to_date": "2025-01-12",
        "item_code": item.name,
        "warehouse": create_warehouse("Test Warehouse", company=company),
		"range": "30, 60, 90"
    	})

		columns, data, _, chart_data = execute(filters)
		for i in data[0]:
			item_c.append(data[0][0])
			q.append(data[0][5])
			range1.append(data[0][7])
			range2.append(data[0][9])
		item_c = set(item_c)
		item_c = list(item_c)
		range1 = set(range1)
		range1 = list(range1)
		range2 = set(range2)
		range2 = list(range2)
		self.assertTrue(filters["item_code"] == item_c[0], "Item tc failed")
		self.assertTrue(range1[0] == 20)
		self.assertTrue(range2[0] == 10)
		self.assertTrue(q[0] == avail_qty)

=======
		item_fields1 = {
			"item_name": "_Test Item2271",
			"valuation_rate": 500,
			"is_stock_item": 1
		}
		item_fields2 = {
			"item_name": "_Test Item2281",
			"valuation_rate": 500,
			"is_stock_item": 1
		}
		item1 = make_item("_Test Item2271", item_fields1)
		item2 = make_item("_Test Item2281", item_fields2)
		se = make_stock_entry(item_code=item1.name,purpose="Material Receipt", posting_date="01-12-2024",company=company,target=create_warehouse("Test Warehouse", company=company), qty=15)
		se1 = make_stock_entry(item_code=item1.name,purpose="Material Receipt", posting_date="01-01-2025",company=company,target=create_warehouse("Test Warehouse", company=company), qty=25)
		se2 = make_stock_entry(item_code=item1.name,set_posting_time=1,purpose="Material Issue", posting_date="01-01-2025",company=company,source=create_warehouse("Test Warehouse", company=company), qty=10)
		se3 = make_stock_entry(item_code=item1.name,purpose="Material Issue", posting_date="02-07-2025",company=company,source=create_warehouse("Test Warehouse", company=company), qty=20)


		filters = frappe._dict({  # Convert to allow dot notation
		"territory": "India",
        "item": item1.name,
		"based_on": "Sales Invoice",
		"days": "30"
    	})

		columns, data = execute(filters)
		self.assertEqual(data[0]['territory'], "India")
		self.assertEqual(data[0]['item'], item1.name)
		filters1 = frappe._dict({  # Convert to allow dot notation
		"territory": "India",
        "item": item2.name,
		"based_on": "Sales Invoice",
		"days": "30"
    	})

		columns1, data1 = execute(filters1)
		self.assertEqual(data1[0]['territory'], "India")
		self.assertEqual(data1[0]['item'], item1.name)


	
>>>>>>> 852f546d
	@change_settings("Stock Settings", {"allow_negative_stock": 1})
	def test_create_stock_entry_with_manufacture_purpose_TC_SCK_137(self):
		company = create_company()
		item_1 = make_item("W-N-001", properties={"valuation_rate":100})
		item_2 = make_item("ST-N-001", properties={"valuation_rate":200})
		item_3 = make_item("GU-SE-001", properties={"valuation_rate":300})
		se = make_stock_entry(purpose="Manufacture", company=company, do_not_submit=True, do_not_save=True)
		items = [
			{
				"s_warehouse": create_warehouse("Test Store 1", company=company),
				"item_code": item_1.name,
				"qty": 10,
				"conversion_factor": 1
			},
			{
				"s_warehouse": create_warehouse("Test Store 2", company=company),
				"item_code": item_2.name,
				"qty": 50,
				"conversion_factor": 1
			},
			{
				"t_warehouse": create_warehouse("Test Store 2", company=company),
				"item_code": item_3.name,
				"qty": 10,
				"is_finished_item":1,
				"conversion_factor": 1
			}
		]
		se.items = []
		for item in items:
			se.append("items", item)
		se.save()
		se.submit()
		self.assertEqual(se.purpose, "Manufacture")
		self.assertEqual(se.items[2].is_finished_item, 1)
		sle_entries = frappe.get_all("Stock Ledger Entry", filters={"voucher_no": se.name}, fields=['item_code', 'actual_qty'])
		for sle in sle_entries:
			if sle['item_code'] == item_1.name:
				self.assertEqual(sle['actual_qty'], -10)
			elif sle['item_code'] == item_2.name:
				self.assertEqual(sle['actual_qty'], -50)
			elif sle['item_code'] == item_3.name:
				self.assertEqual(sle['actual_qty'], 10)



	
def create_bom(bom_item, rm_items, company=None, qty=None, properties=None):
		bom = frappe.new_doc("BOM")
		bom.update(
			{
				"item": bom_item or "_Test Item",
				"company": company or "_Test Company",
				"quantity": qty or 1,
			}
		)
		if properties:
			bom.update(properties)

		for item in rm_items:
			item_args = {}

			item_args.update(
				{
					"item_code": item.get('item_code'),
					"qty": item.get('qty'),
					"uom": item.get('uom'),
					"rate": item.get('rate')
				}
			)

			bom.append("items", item_args)

		bom.save(ignore_permissions=True)
		bom.submit()

		return bom


def make_serialized_item(**args):
	args = frappe._dict(args)
	se = frappe.copy_doc(test_records[0])

	if args.company:
		se.company = args.company

	if args.target_warehouse:
		se.get("items")[0].t_warehouse = args.target_warehouse

	se.get("items")[0].item_code = args.item_code or "_Test Serialized Item With Series"

	if args.serial_no:
		serial_nos = args.serial_no
		if isinstance(serial_nos, str):
			serial_nos = [serial_nos]

		se.get("items")[0].serial_and_batch_bundle = make_serial_batch_bundle(
			frappe._dict(
				{
					"item_code": se.get("items")[0].item_code,
					"warehouse": se.get("items")[0].t_warehouse,
					"company": se.company,
					"qty": 2,
					"voucher_type": "Stock Entry",
					"serial_nos": serial_nos,
					"posting_date": today(),
					"posting_time": nowtime(),
					"do_not_submit": True,
				}
			)
		).name

	if args.cost_center:
		se.get("items")[0].cost_center = args.cost_center

	if args.expense_account:
		se.get("items")[0].expense_account = args.expense_account

	se.get("items")[0].qty = 2
	se.get("items")[0].transfer_qty = 2

	se.set_stock_entry_type()
	se.insert()
	se.submit()

	se.load_from_db()
	return se


def get_qty_after_transaction(**args):
	args = frappe._dict(args)
	last_sle = get_previous_sle(
		{
			"item_code": args.item_code or "_Test Item",
			"warehouse": args.warehouse or "_Test Warehouse - _TC",
			"posting_date": args.posting_date or nowdate(),
			"posting_time": args.posting_time or nowtime(),
		}
	)
	return flt(last_sle.get("qty_after_transaction"))


def get_multiple_items():
	return [
		{
			"conversion_factor": 1.0,
			"cost_center": "Main - TCP1",
			"doctype": "Stock Entry Detail",
			"expense_account": "Stock Adjustment - TCP1",
			"basic_rate": 100,
			"item_code": "_Test Item",
			"qty": 50.0,
			"s_warehouse": "Stores - TCP1",
			"stock_uom": "_Test UOM",
			"transfer_qty": 50.0,
			"uom": "_Test UOM",
		},
		{
			"conversion_factor": 1.0,
			"cost_center": "Main - TCP1",
			"doctype": "Stock Entry Detail",
			"expense_account": "Stock Adjustment - TCP1",
			"basic_rate": 5000,
			"item_code": "_Test Item Home Desktop 100",
			"qty": 1,
			"stock_uom": "_Test UOM",
			"t_warehouse": "Stores - TCP1",
			"transfer_qty": 1,
			"uom": "_Test UOM",
		},
	]


test_records = frappe.get_test_records("Stock Entry")


def initialize_records_for_future_negative_sle_test(
	item_code, batch_no, warehouses, opening_qty, posting_date
):
	from erpnext.stock.doctype.batch.test_batch import TestBatch, make_new_batch
	from erpnext.stock.doctype.stock_reconciliation.test_stock_reconciliation import (
		create_stock_reconciliation,
	)
	from erpnext.stock.doctype.warehouse.test_warehouse import create_warehouse

	TestBatch.make_batch_item(item_code)
	make_new_batch(item_code=item_code, batch_id=batch_no)
	warehouse_names = [create_warehouse(w) for w in warehouses]
	create_stock_reconciliation(
		purpose="Opening Stock",
		posting_date=posting_date,
		posting_time="20:00:20",
		item_code=item_code,
		warehouse=warehouse_names[0],
		valuation_rate=100,
		qty=opening_qty,
		batch_no=batch_no,
	)
	return warehouse_names


def create_stock_entries(sequence_of_entries):
	for entry_detail in sequence_of_entries:
		make_stock_entry(**entry_detail)<|MERGE_RESOLUTION|>--- conflicted
+++ resolved
@@ -1919,7 +1919,6 @@
 		self.assertEqual(current_s_bin_qty, s_bin_qty)
 
 	def test_create_partial_material_request_stock_entry_for_batch_item_TC_SCK_189(self):
-		from erpnext.stock.doctype.material_request.test_material_request import make_material_request
 		from erpnext.stock.doctype.material_request.material_request import make_stock_entry as _make_stock_entry
 		company = "_Test Company"
 		if not frappe.db.exists("Company", company):
@@ -1948,29 +1947,6 @@
 		mr.reload()
 		self.assertEqual(mr.status, "Partially Ordered")
 
-	def test_create_partial_material_request_stock_entry_for_serial_item_TC_SCK_190(self):
-		from erpnext.stock.doctype.material_request.material_request import make_stock_entry as _make_stock_entry
-		company = "_Test Company"
-		if not frappe.db.exists("Company", company):
-			company_doc = frappe.new_doc("Company")
-			company_doc.company_doc_name = company
-			company_doc.country="India"
-			company_doc.default_currency= "INR"
-			company_doc.save()
-		else:
-			company_doc = frappe.get_doc("Company", company) 
-		warehouse = create_warehouse("_Test Warehouse",  company=company_doc.name)
-		item = make_item("_Test Item MR", properties={"has_serial_no":1})
-		item.serial_no_series = f"{item.item_code}.-SL-.####."
-		item.save()
-		mr = make_material_request(material_request_type="Material Issue", qty=10, warehouse=warehouse, item=item.name)
-		se = _make_stock_entry(mr.name)
-		se.get("items")[0].qty = 5
-		se.save()
-		se.submit()
-		mr.reload()
-		self.assertEqual(mr.status, "Partially Ordered")
-
 	def test_stock_entry_for_mr_purpose(self):
 		company = frappe.db.get_value("Warehouse", "Stores - TCP1", "company")
 
@@ -1988,7 +1964,6 @@
 		self.assertEqual(actual_qty, 10)
 	
 	def test_create_partial_material_request_stock_entry_for_serial_batch_item_TC_SCK_191(self):
-		from erpnext.stock.doctype.material_request.test_material_request import make_material_request
 		from erpnext.stock.doctype.material_request.material_request import make_stock_entry as _make_stock_entry
 		company = "_Test Company"
 		if not frappe.db.exists("Company", company):
@@ -2902,157 +2877,7 @@
 
 		self.assertCountEqual(sle_records[item_1], [10, -10])
 		self.assertCountEqual(sle_records[item_2], [10, -10])
-	
-	@change_settings("Stock Settings", {"use_serial_batch_fields": 0,"disable_serial_no_and_batch_selector":0,"auto_create_serial_and_batch_bundle_for_outward":0})
-	def test_mi_with_disable_batch_selector_TC_SCK_120(self):
-		fields = {
-			"is_stock_item": 1, 
-			"has_batch_no":1,
-			"create_new_batch":1,
-			"batch_number_series":"ABC.##",
-			"has_serial_no":1,
-			"serial_no_series":"AAB.##"
-
-		}
-
-		if frappe.db.has_column("Item", "gst_hsn_code"):
-			fields["gst_hsn_code"] = "01011010"
-
-		item_1 = make_item("_Test Batch Item 1", properties=fields).name
-
-		semr = make_stock_entry(
-			item_code=item_1, qty=15, rate=100, target="_Test Warehouse - _TC",
-			purpose="Material Receipt"
-		)
-
-		semt = make_stock_entry(
-			item_code=item_1, qty=10, rate=100, source="_Test Warehouse - _TC", target = "Stores - _TC",
-			purpose="Material Issue"
-		)
-
-		sle = frappe.get_all("Stock Ledger Entry", filters={"voucher_no": semt.name}, fields=["actual_qty", "item_code"])
-		sle_records = {entry["item_code"]: [] for entry in sle}
-		for entry in sle:
-			sle_records[entry["item_code"]].append(entry["actual_qty"])
-
-		self.assertEqual(sle_records[item_1], [-10])
-
-	@change_settings("Stock Settings", {"use_serial_batch_fields": 0,"disable_serial_no_and_batch_selector":0,"auto_create_serial_and_batch_bundle_for_outward":0,"pick_serial_and_batch_based_on":"FIFO"})
-	def test_mi_with_multiple_item_disable_batch_selector_TC_SCK_121(self):
-		fields = {
-			"is_stock_item": 1, 
-			"has_batch_no":1,
-			"create_new_batch":1,
-			"batch_number_series":"ABC.##",
-			"has_serial_no":1,
-			"serial_no_series":"AAB.##"
-
-		}
-
-		if frappe.db.has_column("Item", "gst_hsn_code"):
-			fields["gst_hsn_code"] = "01011010"
-
-		item_1 = make_item("_Test Batch Item 1", properties=fields).name
-		item_2 = make_item("_Test Batch Item 2", properties=fields).name
-
-		semr = make_stock_entry(
-			item_code=item_1, qty=15, rate=100, target="_Test Warehouse - _TC",
-			purpose="Material Receipt", do_not_save=True
-		)
-
-		semr.append("items", {
-			"item_code": item_2,
-			"qty": 15,
-			"basic_rate": 150,
-			"t_warehouse": "Stores - _TC"
-		})
-
-		semr.save()
-		semr.submit()
-
-		semt = make_stock_entry(
-			item_code=item_1, qty=10, rate=100, source="_Test Warehouse - _TC", target = "Stores - _TC",
-			purpose="Material Issue", do_not_save=True
-		)
-
-		semt.append("items", {
-			"item_code": item_2,
-			"qty": 10,
-			"basic_rate": 150,
-			"t_warehouse": "_Test Warehouse - _TC",
-			"s_warehouse": "Stores - _TC"
-		})
-
-		semt.save()
-		semt.submit()
-
-		sle = frappe.get_all("Stock Ledger Entry", filters={"voucher_no": semt.name}, fields=["actual_qty", "item_code"])
-		sle_records = {entry["item_code"]: [] for entry in sle}
-
-		for entry in sle:
-			sle_records[entry["item_code"]].append(entry["actual_qty"])
-
-		self.assertEqual(sle_records[item_1], [-10])
-		self.assertEqual(sle_records[item_2], [-10])
-
-	def test_single_mr_with_multiple_se_tc_sck_123(self):
-		mr = make_material_request(material_request_type="Material Transfer")
-		
-		self.assertEqual(mr.status, "Pending")
-
-		se1 = make_mr_se(mr.name)
-		se1.items[0].qty = 5
-		se1.from_warehouse = "_Test Warehouse - _TC"
-		se1.items[0].t_warehouse = "Stores - _TC"
-		se1.insert()
-		se1.submit()
-
-		self.assertEqual(se1.stock_entry_type, "Material Transfer")
-		mr.load_from_db()
-		self.assertEqual(mr.status, "Partially Received")
-		self.check_stock_ledger_entries(
-			"Stock Entry",
-			se1.name,
-			[
-				["_Test Item", "_Test Warehouse - _TC", -5],
-				["_Test Item", "Stores - _TC", 5],
-			],
-		)
-		se2 = make_mr_se(mr.name)
-		se2.from_warehouse = "_Test Warehouse - _TC"
-		se2.items[0].t_warehouse = "Stores - _TC"
-		se2.insert()
-		se2.submit()
-		self.check_stock_ledger_entries(
-			"Stock Entry",
-			se2.name,
-			[
-				["_Test Item", "_Test Warehouse - _TC", -5],
-				["_Test Item", "Stores - _TC", 5],
-			],
-		)
-		mr.load_from_db()
-		self.assertEqual(mr.status, "Transferred")
-
-	def test_mr_to_se_with_in_transit_tc_sck_124(self):
-		from erpnext.stock.doctype.material_request.material_request import make_in_transit_stock_entry
-		from erpnext.stock.doctype.material_request.test_material_request import  get_in_transit_warehouse
-
-		mr = make_material_request(material_request_type="Material Transfer")
-		self.assertEqual(mr.status, "Pending")
-
-		in_transit_warehouse = get_in_transit_warehouse(mr.company)
-		transit_entry = make_in_transit_stock_entry(mr.name, in_transit_warehouse)
-		transit_entry.items[0].s_warehouse = "_Test Warehouse - _TC"
-		transit_entry.insert()
-		transit_entry.submit()
-
-		end_transit_entry = make_stock_in_entry(transit_entry.name)
-		end_transit_entry.submit()
-
-		sle = frappe.get_doc('Stock Ledger Entry',{'voucher_no':end_transit_entry.name})
-		self.assertEqual(sle.actual_qty, 10)
-		
+
 	def test_stock_entry_tc_sck_136(self):
 		item_code = make_item("_Test Item Stock Entry New", {"valuation_rate": 100})
 		se = make_stock_entry(item_code=item_code, target="_Test Warehouse - _TC", qty=1, do_not_submit=True)
@@ -3725,13 +3550,8 @@
 			if sle['item_code'] == item.item_code:
 				self.assertEqual(sle['actual_qty'], 150)
 
-<<<<<<< HEAD
 	def test_stock_ageing_TC_SCK_227(self):
 		from erpnext.stock.report.stock_ageing.stock_ageing import execute
-=======
-	def test_inactive_sales_items_TC_SCK_228(self):
-		from erpnext.accounts.report.inactive_sales_items.inactive_sales_items import execute
->>>>>>> 852f546d
 		avail_qty = 30
 		company = "_Test Company"
 		item_c = []
@@ -3745,7 +3565,6 @@
 			company_doc.default_currency= "INR",
 			company_doc.save()
 
-<<<<<<< HEAD
 		item_fields = {
 			"item_name": "_Test Item227",
 			"valuation_rate": 500,
@@ -3780,49 +3599,6 @@
 		self.assertTrue(range2[0] == 10)
 		self.assertTrue(q[0] == avail_qty)
 
-=======
-		item_fields1 = {
-			"item_name": "_Test Item2271",
-			"valuation_rate": 500,
-			"is_stock_item": 1
-		}
-		item_fields2 = {
-			"item_name": "_Test Item2281",
-			"valuation_rate": 500,
-			"is_stock_item": 1
-		}
-		item1 = make_item("_Test Item2271", item_fields1)
-		item2 = make_item("_Test Item2281", item_fields2)
-		se = make_stock_entry(item_code=item1.name,purpose="Material Receipt", posting_date="01-12-2024",company=company,target=create_warehouse("Test Warehouse", company=company), qty=15)
-		se1 = make_stock_entry(item_code=item1.name,purpose="Material Receipt", posting_date="01-01-2025",company=company,target=create_warehouse("Test Warehouse", company=company), qty=25)
-		se2 = make_stock_entry(item_code=item1.name,set_posting_time=1,purpose="Material Issue", posting_date="01-01-2025",company=company,source=create_warehouse("Test Warehouse", company=company), qty=10)
-		se3 = make_stock_entry(item_code=item1.name,purpose="Material Issue", posting_date="02-07-2025",company=company,source=create_warehouse("Test Warehouse", company=company), qty=20)
-
-
-		filters = frappe._dict({  # Convert to allow dot notation
-		"territory": "India",
-        "item": item1.name,
-		"based_on": "Sales Invoice",
-		"days": "30"
-    	})
-
-		columns, data = execute(filters)
-		self.assertEqual(data[0]['territory'], "India")
-		self.assertEqual(data[0]['item'], item1.name)
-		filters1 = frappe._dict({  # Convert to allow dot notation
-		"territory": "India",
-        "item": item2.name,
-		"based_on": "Sales Invoice",
-		"days": "30"
-    	})
-
-		columns1, data1 = execute(filters1)
-		self.assertEqual(data1[0]['territory'], "India")
-		self.assertEqual(data1[0]['item'], item1.name)
-
-
-	
->>>>>>> 852f546d
 	@change_settings("Stock Settings", {"allow_negative_stock": 1})
 	def test_create_stock_entry_with_manufacture_purpose_TC_SCK_137(self):
 		company = create_company()
