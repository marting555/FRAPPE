--- conflicted
+++ resolved
@@ -6,17 +6,7 @@
 
 import frappe
 from frappe.permissions import add_user_permission, remove_user_permission
-<<<<<<< HEAD
-from erpnext.stock.doctype.stock_reconciliation.test_stock_reconciliation import create_stock_reconciliation
-from erpnext.stock.doctype.item.test_item import set_item_variant_settings, make_item_variant, create_item
-from erpnext.stock.doctype.stock_entry.stock_entry_utils import make_stock_entry
-from erpnext.accounts.doctype.account.test_account import get_inventory_account
-from erpnext.stock.doctype.stock_entry.stock_entry import move_sample_to_retention_warehouse, make_stock_in_entry
-from erpnext.stock.doctype.stock_reconciliation.stock_reconciliation import OpeningEntryAccountError
-from erpnext.stock.doctype.serial_no.serial_no import get_serial_nos
-=======
 from frappe.utils import flt, nowdate, nowtime
->>>>>>> 540559d6
 from six import iteritems
 
 from erpnext.accounts.doctype.account.test_account import get_inventory_account
@@ -951,12 +941,8 @@
 
 	def test_customer_provided_parts_se(self):
 		create_item('CUST-0987', is_customer_provided_item = 1, customer = '_Test Customer', is_purchase_item = 0)
-<<<<<<< HEAD
-		se = make_stock_entry(item_code='CUST-0987', purpose = 'Material Receipt', qty=4, to_warehouse = "_Test Warehouse - _TC")
-=======
 		se = make_stock_entry(item_code='CUST-0987', purpose = 'Material Receipt',
 			qty=4, to_warehouse = "_Test Warehouse - _TC")
->>>>>>> 540559d6
 		self.assertEqual(se.get("items")[0].allow_zero_valuation_rate, 1)
 		self.assertEqual(se.get("items")[0].amount, 0)
 
@@ -1006,39 +992,6 @@
 
 	def test_total_basic_amount_zero(self):
 		se = frappe.get_doc({"doctype":"Stock Entry",
-<<<<<<< HEAD
-		"purpose":"Material Receipt",
-		"stock_entry_type":"Material Receipt",
-		"posting_date": nowdate(),
-		"company":"_Test Company with perpetual inventory",
-		"items":[
-			{
-				"item_code":"Basil Leaves",
-				"description":"Basil Leaves",
-				"qty": 1,
-				"basic_rate": 0,
-				"uom":"Nos",
-				"t_warehouse": "Stores - TCP1",
-				"allow_zero_valuation_rate": 1,
-				"cost_center": "Main - TCP1"
-			 },
-			 {
-				"item_code":"Basil Leaves",
-				"description":"Basil Leaves",
-				"qty": 2,
-				"basic_rate": 0,
-				"uom":"Nos",
-				"t_warehouse": "Stores - TCP1",
-				"allow_zero_valuation_rate": 1,
-				"cost_center": "Main - TCP1"
-			 },
-			 ],
-		"additional_costs":[
-			{"expense_account":"Miscellaneous Expenses - TCP1",
-			"amount":100,
-			"description": "miscellanous"}
-			]
-=======
 			"purpose":"Material Receipt",
 			"stock_entry_type":"Material Receipt",
 			"posting_date": nowdate(),
@@ -1070,7 +1023,6 @@
 				"amount":100,
 				"description": "miscellanous"
 			}]
->>>>>>> 540559d6
 		})
 		se.insert()
 		se.submit()
@@ -1082,9 +1034,6 @@
 			])
 		)
 
-<<<<<<< HEAD
-def make_serialized_item(item_code=None, serial_no=None, target_warehouse=None):
-=======
 	def test_conversion_factor_change(self):
 		frappe.db.set_value("Stock Settings", None, "allow_negative_stock", 1)
 		repack_entry = frappe.copy_doc(test_records[3])
@@ -1255,7 +1204,6 @@
 
 def make_serialized_item(**args):
 	args = frappe._dict(args)
->>>>>>> 540559d6
 	se = frappe.copy_doc(test_records[0])
 
 	if args.company:
