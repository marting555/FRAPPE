# Copyright (c) 2015, Frappe Technologies Pvt. Ltd. and Contributors
# License: GNU General Public License v3. See license.txt


from frappe.permissions import add_user_permission, remove_user_permission
from frappe.tests.utils import FrappeTestCase, change_settings
from frappe.utils import add_days, cstr, flt, get_time, getdate, nowtime, today
from frappe.desk.query_report import run

from erpnext.accounts.doctype.account.test_account import get_inventory_account
from erpnext.stock.doctype.item.test_item import (
	create_item,
	make_item,
	make_item_variant,
	set_item_variant_settings,
)
from erpnext.stock.doctype.serial_and_batch_bundle.test_serial_and_batch_bundle import (
	get_batch_from_bundle,
	get_serial_nos_from_bundle,
	make_serial_batch_bundle,
)
from erpnext.stock.doctype.warehouse.test_warehouse import create_warehouse
from erpnext.stock.doctype.material_request.material_request import make_stock_entry as make_mr_se
from erpnext.stock.doctype.purchase_receipt.test_purchase_receipt import make_purchase_receipt
from erpnext.stock.doctype.serial_no.serial_no import *
from erpnext.stock.doctype.stock_entry.stock_entry import FinishedGoodError, make_stock_in_entry
from erpnext.stock.doctype.stock_entry.stock_entry_utils import make_stock_entry
from erpnext.stock.doctype.stock_ledger_entry.stock_ledger_entry import StockFreezeError
from erpnext.stock.doctype.stock_reconciliation.stock_reconciliation import (
	OpeningEntryAccountError,
)
from erpnext.stock.doctype.stock_reconciliation.test_stock_reconciliation import (
	create_stock_reconciliation,
)
from erpnext.stock.serial_batch_bundle import SerialBatchCreation
from erpnext.stock.stock_ledger import NegativeStockError, get_previous_sle
from datetime import date



def get_sle(**args):
	condition, values = "", []
	for key, value in args.items():
		condition += " and " if condition else " where "
		condition += f"`{key}`=%s"
		values.append(value)

	return frappe.db.sql(
		"""select * from `tabStock Ledger Entry` %s
		order by (posting_date || ' ' || posting_time)::timestamp desc, creation desc limit 1"""
		% condition,
		values,
		as_dict=1,
	)


class TestStockEntry(FrappeTestCase):
	def tearDown(self):
		frappe.db.rollback()
		frappe.set_user("Administrator")

	def test_fifo(self):
		frappe.db.set_single_value("Stock Settings", "allow_negative_stock", 1)
		item_code = "_Test Item 2"
		warehouse = "_Test Warehouse - _TC"

		create_stock_reconciliation(
			item_code="_Test Item 2", warehouse="_Test Warehouse - _TC", qty=0, rate=100
		)

		make_stock_entry(item_code=item_code, target=warehouse, qty=1, basic_rate=10)
		sle = get_sle(item_code=item_code, warehouse=warehouse)[0]

		self.assertEqual([[1, 10]], frappe.safe_eval(sle.stock_queue))

		# negative qty
		make_stock_entry(item_code=item_code, source=warehouse, qty=2, basic_rate=10)
		sle = get_sle(item_code=item_code, warehouse=warehouse)[0]

		self.assertEqual([[-1, 10]], frappe.safe_eval(sle.stock_queue))

		# further negative
		make_stock_entry(item_code=item_code, source=warehouse, qty=1)
		sle = get_sle(item_code=item_code, warehouse=warehouse)[0]

		self.assertEqual([[-2, 10]], frappe.safe_eval(sle.stock_queue))

		# move stock to positive
		make_stock_entry(item_code=item_code, target=warehouse, qty=3, basic_rate=20)
		sle = get_sle(item_code=item_code, warehouse=warehouse)[0]
		self.assertEqual([[1, 20]], frappe.safe_eval(sle.stock_queue))

		# incoming entry with diff rate
		make_stock_entry(item_code=item_code, target=warehouse, qty=1, basic_rate=30)
		sle = get_sle(item_code=item_code, warehouse=warehouse)[0]

		self.assertEqual([[1, 20], [1, 30]], frappe.safe_eval(sle.stock_queue))

		frappe.db.set_default("allow_negative_stock", 0)

	def test_auto_material_request(self):
		make_item_variant()
		self._test_auto_material_request("_Test Item")
		self._test_auto_material_request("_Test Item", material_request_type="Transfer")

	def test_barcode_item_stock_entry(self):
		item_code = make_item("_Test Item Stock Entry For Barcode", barcode="BDD-1234567890")

		se = make_stock_entry(item_code=item_code, target="_Test Warehouse - _TC", qty=1, basic_rate=100)
		self.assertEqual(se.items[0].barcode, "BDD-1234567890")

	def test_auto_material_request_for_variant(self):
		fields = [{"field_name": "reorder_levels"}]
		set_item_variant_settings(fields)
		make_item_variant()
		template = frappe.get_doc("Item", "_Test Variant Item")

		if not template.reorder_levels:
			template.append(
				"reorder_levels",
				{
					"material_request_type": "Purchase",
					"warehouse": "_Test Warehouse - _TC",
					"warehouse_reorder_level": 20,
					"warehouse_reorder_qty": 20,
				},
			)

		template.save()
		self._test_auto_material_request("_Test Variant Item-S")

	def test_auto_material_request_for_warehouse_group(self):
		self._test_auto_material_request(
			"_Test Item Warehouse Group Wise Reorder", warehouse="_Test Warehouse Group-C1 - _TC"
		)

	def _test_auto_material_request(
		self, item_code, material_request_type="Purchase", warehouse="_Test Warehouse - _TC"
	):
		variant = frappe.get_doc("Item", item_code)

		projected_qty, actual_qty = frappe.db.get_value(
			"Bin", {"item_code": item_code, "warehouse": warehouse}, ["projected_qty", "actual_qty"]
		) or [0, 0]

		# stock entry reqd for auto-reorder
		create_stock_reconciliation(
			item_code=item_code, warehouse=warehouse, qty=actual_qty + abs(projected_qty) + 10, rate=100
		)

		projected_qty = (
			frappe.db.get_value("Bin", {"item_code": item_code, "warehouse": warehouse}, "projected_qty") or 0
		)

		frappe.db.set_single_value("Stock Settings", "auto_indent", 1)

		# update re-level qty so that it is more than projected_qty
		if projected_qty >= variant.reorder_levels[0].warehouse_reorder_level:
			variant.reorder_levels[0].warehouse_reorder_level += projected_qty
			variant.reorder_levels[0].material_request_type = material_request_type
			variant.save()

		from erpnext.stock.reorder_item import reorder_item

		mr_list = reorder_item()

		frappe.db.set_single_value("Stock Settings", "auto_indent", 0)

		items = []
		for mr in mr_list:
			for d in mr.items:
				items.append(d.item_code)

		self.assertTrue(item_code in items)

	def test_add_to_transit_entry(self):
		from erpnext.stock.doctype.warehouse.test_warehouse import create_warehouse

		item_code = "_Test Transit Item"
		company = "_Test Company"

		create_warehouse("Test From Warehouse")
		create_warehouse("Test Transit Warehouse")
		create_warehouse("Test To Warehouse")

		create_item(
			item_code=item_code,
			is_stock_item=1,
			is_purchase_item=1,
			company=company,
		)

		# create inward stock entry
		make_stock_entry(
			item_code=item_code,
			target="Test From Warehouse - _TC",
			qty=10,
			basic_rate=100,
			expense_account="Stock Adjustment - _TC",
			cost_center="Main - _TC",
		)

		transit_entry = make_stock_entry(
			item_code=item_code,
			source="Test From Warehouse - _TC",
			target="Test Transit Warehouse - _TC",
			add_to_transit=1,
			stock_entry_type="Material Transfer",
			purpose="Material Transfer",
			qty=10,
			basic_rate=100,
			expense_account="Stock Adjustment - _TC",
			cost_center="Main - _TC",
		)

		end_transit_entry = make_stock_in_entry(transit_entry.name)

		self.assertEqual(end_transit_entry.stock_entry_type, "Material Transfer")
		self.assertEqual(end_transit_entry.purpose, "Material Transfer")
		self.assertEqual(transit_entry.name, end_transit_entry.outgoing_stock_entry)
		self.assertEqual(transit_entry.name, end_transit_entry.items[0].against_stock_entry)
		self.assertEqual(transit_entry.items[0].name, end_transit_entry.items[0].ste_detail)

		# create add to transit

	def test_material_receipt_gl_entry(self):
		company = frappe.db.get_value("Warehouse", "Stores - TCP1", "company")

		mr = make_stock_entry(
			item_code="_Test Item",
			target="Stores - TCP1",
			company=company,
			qty=50,
			basic_rate=100,
			expense_account="Stock Adjustment - TCP1",
		)

		stock_in_hand_account = get_inventory_account(mr.company, mr.get("items")[0].t_warehouse)
		self.check_stock_ledger_entries("Stock Entry", mr.name, [["_Test Item", "Stores - TCP1", 50.0]])

		self.check_gl_entries(
			"Stock Entry",
			mr.name,
			sorted([[stock_in_hand_account, 5000.0, 0.0], ["Stock Adjustment - TCP1", 0.0, 5000.0]]),
		)

		mr.cancel()

		self.assertTrue(
			frappe.db.sql(
				"""select * from `tabStock Ledger Entry`
			where voucher_type='Stock Entry' and voucher_no=%s""",
				mr.name,
			)
		)

		self.assertTrue(
			frappe.db.sql(
				"""select * from `tabGL Entry`
			where voucher_type='Stock Entry' and voucher_no=%s""",
				mr.name,
			)
		)

	def test_material_issue_gl_entry(self):
		company = frappe.db.get_value("Warehouse", "Stores - TCP1", "company")
		make_stock_entry(
			item_code="_Test Item",
			target="Stores - TCP1",
			company=company,
			qty=50,
			basic_rate=100,
			expense_account="Stock Adjustment - TCP1",
		)

		mi = make_stock_entry(
			item_code="_Test Item",
			source="Stores - TCP1",
			company=company,
			qty=40,
			expense_account="Stock Adjustment - TCP1",
		)

		self.check_stock_ledger_entries("Stock Entry", mi.name, [["_Test Item", "Stores - TCP1", -40.0]])

		stock_in_hand_account = get_inventory_account(mi.company, "Stores - TCP1")
		stock_value_diff = abs(
			frappe.db.get_value(
				"Stock Ledger Entry",
				{"voucher_type": "Stock Entry", "voucher_no": mi.name},
				"stock_value_difference",
			)
		)

		self.check_gl_entries(
			"Stock Entry",
			mi.name,
			sorted(
				[
					[stock_in_hand_account, 0.0, stock_value_diff],
					["Stock Adjustment - TCP1", stock_value_diff, 0.0],
				]
			),
		)
		mi.cancel()

	def test_material_transfer_gl_entry(self):
		company = frappe.db.get_value("Warehouse", "Stores - TCP1", "company")

		item_code = "Hand Sanitizer - 001"
		create_item(
			item_code=item_code,
			is_stock_item=1,
			is_purchase_item=1,
			opening_stock=1000,
			valuation_rate=10,
			company=company,
			warehouse="Stores - TCP1",
		)

		mtn = make_stock_entry(
			item_code=item_code,
			source="Stores - TCP1",
			target="Finished Goods - TCP1",
			qty=45,
			company=company,
		)

		self.check_stock_ledger_entries(
			"Stock Entry",
			mtn.name,
			[[item_code, "Stores - TCP1", -45.0], [item_code, "Finished Goods - TCP1", 45.0]],
		)

		source_warehouse_account = get_inventory_account(mtn.company, mtn.get("items")[0].s_warehouse)

		target_warehouse_account = get_inventory_account(mtn.company, mtn.get("items")[0].t_warehouse)

		if source_warehouse_account == target_warehouse_account:
			# no gl entry as both source and target warehouse has linked to same account.
			self.assertFalse(
				frappe.db.sql(
					"""select * from `tabGL Entry`
				where voucher_type='Stock Entry' and voucher_no=%s""",
					mtn.name,
					as_dict=1,
				)
			)

		else:
			stock_value_diff = abs(
				frappe.db.get_value(
					"Stock Ledger Entry",
					{"voucher_type": "Stock Entry", "voucher_no": mtn.name, "warehouse": "Stores - TCP1"},
					"stock_value_difference",
				)
			)

			self.check_gl_entries(
				"Stock Entry",
				mtn.name,
				sorted(
					[
						[source_warehouse_account, 0.0, stock_value_diff],
						[target_warehouse_account, stock_value_diff, 0.0],
					]
				),
			)

		mtn.cancel()

	def test_repack_multiple_fg(self):
		"Test `is_finished_item` for one item repacked into two items."
		make_stock_entry(item_code="_Test Item", target="_Test Warehouse - _TC", qty=100, basic_rate=100)

		repack = frappe.copy_doc(test_records[3])
		repack.posting_date = nowdate()
		repack.posting_time = nowtime()

		repack.items[0].qty = 100.0
		repack.items[0].transfer_qty = 100.0
		repack.items[1].qty = 50.0

		repack.append(
			"items",
			{
				"conversion_factor": 1.0,
				"cost_center": "_Test Cost Center - _TC",
				"doctype": "Stock Entry Detail",
				"expense_account": "Stock Adjustment - _TC",
				"basic_rate": 150,
				"item_code": "_Test Item 2",
				"parentfield": "items",
				"qty": 50.0,
				"stock_uom": "_Test UOM",
				"t_warehouse": "_Test Warehouse - _TC",
				"transfer_qty": 50.0,
				"uom": "_Test UOM",
			},
		)
		repack.set_stock_entry_type()
		repack.insert()

		self.assertEqual(repack.items[1].is_finished_item, 1)
		self.assertEqual(repack.items[2].is_finished_item, 1)

		repack.items[1].is_finished_item = 0
		repack.items[2].is_finished_item = 0

		# must raise error if 0 fg in repack entry
		self.assertRaises(FinishedGoodError, repack.validate_finished_goods)

		repack.delete()  # teardown

	def test_repack_no_change_in_valuation(self):
		make_stock_entry(item_code="_Test Item", target="_Test Warehouse - _TC", qty=50, basic_rate=100)
		make_stock_entry(
			item_code="_Test Item Home Desktop 100", target="_Test Warehouse - _TC", qty=50, basic_rate=100
		)

		repack = frappe.copy_doc(test_records[3])
		repack.posting_date = nowdate()
		repack.posting_time = nowtime()
		repack.set_stock_entry_type()
		repack.insert()
		repack.submit()

		self.check_stock_ledger_entries(
			"Stock Entry",
			repack.name,
			[
				["_Test Item", "_Test Warehouse - _TC", -50.0],
				["_Test Item Home Desktop 100", "_Test Warehouse - _TC", 1],
			],
		)

		gl_entries = frappe.db.sql(
			"""select account, debit, credit
			from `tabGL Entry` where voucher_type='Stock Entry' and voucher_no=%s
			order by account desc""",
			repack.name,
			as_dict=1,
		)
		self.assertFalse(gl_entries)

	def test_repack_with_additional_costs(self):
		company = frappe.db.get_value("Warehouse", "Stores - TCP1", "company")
		create_fiscal_with_company(company)
		make_stock_entry(
			item_code="_Test Item",
			target="Stores - TCP1",
			company=company,
			qty=50,
			basic_rate=100,
			expense_account="Stock Adjustment - TCP1",
		)

		repack = make_stock_entry(company=company, purpose="Repack", do_not_save=True)
		repack.posting_date = nowdate()
		repack.posting_time = nowtime()

		expenses_included_in_valuation = frappe.get_value(
			"Company", company, "expenses_included_in_valuation"
		)

		items = get_multiple_items()
		repack.items = []
		for item in items:
			repack.append("items", item)

		repack.set(
			"additional_costs",
			[
				{
					"expense_account": expenses_included_in_valuation,
					"description": "Actual Operating Cost",
					"amount": 1000,
				},
				{
					"expense_account": expenses_included_in_valuation,
					"description": "Additional Operating Cost",
					"amount": 200,
				},
			],
		)

		repack.set_stock_entry_type()
		repack.insert()
		repack.submit()

		stock_in_hand_account = get_inventory_account(repack.company, repack.get("items")[1].t_warehouse)
		rm_stock_value_diff = abs(
			frappe.db.get_value(
				"Stock Ledger Entry",
				{"voucher_type": "Stock Entry", "voucher_no": repack.name, "item_code": "_Test Item"},
				"stock_value_difference",
			)
		)

		fg_stock_value_diff = abs(
			frappe.db.get_value(
				"Stock Ledger Entry",
				{
					"voucher_type": "Stock Entry",
					"voucher_no": repack.name,
					"item_code": "_Test Item Home Desktop 100",
				},
				"stock_value_difference",
			)
		)

		stock_value_diff = flt(fg_stock_value_diff - rm_stock_value_diff, 2)

		self.assertEqual(stock_value_diff, 1200)

		self.check_gl_entries(
			"Stock Entry",
			repack.name,
			sorted(
				[[stock_in_hand_account, 1200, 0.0], ["Expenses Included In Valuation - TCP1", 0.0, 1200.0]]
			),
		)

	def check_stock_ledger_entries(self, voucher_type, voucher_no, expected_sle):
		expected_sle.sort(key=lambda x: x[1])

		# check stock ledger entries
		sle = frappe.db.sql(
			"""select item_code, warehouse, actual_qty
			from `tabStock Ledger Entry` where voucher_type = %s
			and voucher_no = %s order by item_code, warehouse, actual_qty""",
			(voucher_type, voucher_no),
			as_list=1,
		)
		self.assertTrue(sle)
		sle.sort(key=lambda x: x[1])

		for i, sle_value in enumerate(sle):
			self.assertEqual(expected_sle[i][0], sle_value[0])
			self.assertEqual(expected_sle[i][1], sle_value[1])
			self.assertEqual(expected_sle[i][2], sle_value[2])

	def check_gl_entries(self, voucher_type, voucher_no, expected_gl_entries):
		expected_gl_entries.sort(key=lambda x: x[0])
		
		gl_entries = frappe.db.sql(
			"""select account, debit, credit
			from `tabGL Entry` where voucher_type=%s and voucher_no=%s
			order by account asc, debit asc""",
			(voucher_type, voucher_no),
			as_list=1,
		)

		self.assertTrue(gl_entries)
		gl_entries.sort(key=lambda x: x[0])
		for i, gle in enumerate(gl_entries):
			self.assertEqual(expected_gl_entries[i][0], gle[0])
			self.assertEqual(expected_gl_entries[i][1], gle[1])
			self.assertEqual(expected_gl_entries[i][2], gle[2])

	def test_serial_no_not_reqd(self):
		se = frappe.copy_doc(test_records[0])
		se.get("items")[0].serial_no = "ABCD"

		bundle_id = make_serial_batch_bundle(
			frappe._dict(
				{
					"item_code": se.get("items")[0].item_code,
					"warehouse": se.get("items")[0].t_warehouse,
					"company": se.company,
					"qty": 2,
					"voucher_type": "Stock Entry",
					"serial_nos": ["ABCD"],
					"posting_date": se.posting_date,
					"posting_time": se.posting_time,
					"do_not_save": True,
				}
			)
		)

		self.assertRaises(frappe.ValidationError, bundle_id.make_serial_and_batch_bundle)

	def test_serial_no_reqd(self):
		se = frappe.copy_doc(test_records[0])
		se.get("items")[0].item_code = "_Test Serialized Item"
		se.get("items")[0].qty = 2
		se.get("items")[0].transfer_qty = 2

		bundle_id = make_serial_batch_bundle(
			frappe._dict(
				{
					"item_code": se.get("items")[0].item_code,
					"warehouse": se.get("items")[0].t_warehouse,
					"company": se.company,
					"qty": 2,
					"voucher_type": "Stock Entry",
					"posting_date": se.posting_date,
					"posting_time": se.posting_time,
					"do_not_save": True,
				}
			)
		)

		self.assertRaises(frappe.ValidationError, bundle_id.make_serial_and_batch_bundle)

	def test_serial_no_qty_less(self):
		se = frappe.copy_doc(test_records[0])
		se.get("items")[0].item_code = "_Test Serialized Item"
		se.get("items")[0].qty = 2
		se.get("items")[0].serial_no = "ABCD"
		se.get("items")[0].transfer_qty = 2

		bundle_id = make_serial_batch_bundle(
			frappe._dict(
				{
					"item_code": se.get("items")[0].item_code,
					"warehouse": se.get("items")[0].t_warehouse,
					"company": se.company,
					"qty": 2,
					"serial_nos": ["ABCD"],
					"voucher_type": "Stock Entry",
					"posting_date": se.posting_date,
					"posting_time": se.posting_time,
					"do_not_save": True,
				}
			)
		)

		self.assertRaises(frappe.ValidationError, bundle_id.make_serial_and_batch_bundle)

	def test_serial_no_transfer_in(self):
		serial_nos = ["ABCD1", "EFGH1"]
		for serial_no in serial_nos:
			if not frappe.db.exists("Serial No", serial_no):
				doc = frappe.new_doc("Serial No")
				doc.serial_no = serial_no
				doc.item_code = "_Test Serialized Item"
				doc.insert(ignore_permissions=True)

		se = frappe.copy_doc(test_records[0])
		se.get("items")[0].item_code = "_Test Serialized Item"
		se.get("items")[0].qty = 2
		se.get("items")[0].transfer_qty = 2
		se.set_stock_entry_type()

		se.get("items")[0].serial_and_batch_bundle = make_serial_batch_bundle(
			frappe._dict(
				{
					"item_code": se.get("items")[0].item_code,
					"warehouse": se.get("items")[0].t_warehouse,
					"company": se.company,
					"qty": 2,
					"voucher_type": "Stock Entry",
					"serial_nos": serial_nos,
					"posting_date": se.posting_date,
					"posting_time": se.posting_time,
					"do_not_submit": True,
				}
			)
		).name

		se.insert()
		se.submit()

		self.assertTrue(frappe.db.get_value("Serial No", "ABCD1", "warehouse"))
		self.assertTrue(frappe.db.get_value("Serial No", "EFGH1", "warehouse"))

		se.cancel()
		self.assertFalse(frappe.db.get_value("Serial No", "ABCD1", "warehouse"))

	def test_serial_by_series(self):
		se = make_serialized_item()

		serial_nos = get_serial_nos_from_bundle(se.get("items")[0].serial_and_batch_bundle)

		self.assertTrue(frappe.db.exists("Serial No", serial_nos[0]))
		self.assertTrue(frappe.db.exists("Serial No", serial_nos[1]))

		return se, serial_nos

	def test_serial_move(self):
		se = make_serialized_item()
		serial_no = get_serial_nos_from_bundle(se.get("items")[0].serial_and_batch_bundle)[0]
		frappe.flags.use_serial_and_batch_fields = True

		se = frappe.copy_doc(test_records[0])
		se.purpose = "Material Transfer"
		se.get("items")[0].item_code = "_Test Serialized Item With Series"
		se.get("items")[0].qty = 1
		se.get("items")[0].transfer_qty = 1
		se.get("items")[0].serial_no = [serial_no]
		se.get("items")[0].s_warehouse = "_Test Warehouse - _TC"
		se.get("items")[0].t_warehouse = "_Test Warehouse 1 - _TC"
		se.set_stock_entry_type()
		se.insert()
		se.submit()
		self.assertTrue(frappe.db.get_value("Serial No", serial_no, "warehouse"), "_Test Warehouse 1 - _TC")

		se.cancel()
		self.assertTrue(frappe.db.get_value("Serial No", serial_no, "warehouse"), "_Test Warehouse - _TC")
		frappe.flags.use_serial_and_batch_fields = False

	def test_serial_cancel(self):
		se, serial_nos = self.test_serial_by_series()
		se.load_from_db()
		serial_no = get_serial_nos_from_bundle(se.get("items")[0].serial_and_batch_bundle)[0]

		se.cancel()
		self.assertFalse(frappe.db.get_value("Serial No", serial_no, "warehouse"))

	def test_serial_batch_item_stock_entry(self):
		"""
		Behaviour: 1) Submit Stock Entry (Receipt) with Serial & Batched Item
		2) Cancel same Stock Entry
		Expected Result: 1) Batch is created with Reference in Serial No
		2) Batch is deleted and Serial No is Inactive
		"""
		from erpnext.stock.doctype.batch.batch import get_batch_qty

		item = frappe.db.exists("Item", {"item_name": "Batched and Serialised Item"})
		if not item:
			item = create_item("Batched and Serialised Item")
			item.has_batch_no = 1
			item.create_new_batch = 1
			item.has_serial_no = 1
			item.batch_number_series = "B-BATCH-.##"
			item.serial_no_series = "S-.####"
			item.save()
		else:
			item = frappe.get_doc("Item", {"item_name": "Batched and Serialised Item"})

		se = make_stock_entry(item_code=item.item_code, target="_Test Warehouse - _TC", qty=1, basic_rate=100)
		batch_no = get_batch_from_bundle(se.items[0].serial_and_batch_bundle)
		serial_no = get_serial_nos_from_bundle(se.items[0].serial_and_batch_bundle)[0]
		batch_qty = get_batch_qty(batch_no, "_Test Warehouse - _TC", item.item_code)

		batch_in_serial_no = frappe.db.get_value("Serial No", serial_no, "batch_no")
		self.assertEqual(batch_in_serial_no, batch_no)

		self.assertEqual(batch_qty, 1)

		se.cancel()

		batch_in_serial_no = frappe.db.get_value("Serial No", serial_no, "batch_no")
		self.assertEqual(frappe.db.get_value("Serial No", serial_no, "warehouse"), None)

	def test_warehouse_company_validation(self):
		frappe.db.get_value("Warehouse", "_Test Warehouse 2 - _TC1", "company")
		frappe.get_doc("User", "test2@example.com").add_roles(
			"Sales User", "Sales Manager", "Stock User", "Stock Manager"
		)
		frappe.set_user("test2@example.com")

		from erpnext.stock.utils import InvalidWarehouseCompany

		st1 = frappe.copy_doc(test_records[0])
		st1.get("items")[0].t_warehouse = "_Test Warehouse 2 - _TC1"
		st1.set_stock_entry_type()
		st1.insert()
		self.assertRaises(InvalidWarehouseCompany, st1.submit)

	# permission tests
	def test_warehouse_user(self):
		add_user_permission("Warehouse", "_Test Warehouse 1 - _TC", "test@example.com")
		add_user_permission("Warehouse", "_Test Warehouse 2 - _TC1", "test2@example.com")
		add_user_permission("Company", "_Test Company 1", "test2@example.com")
		test_user = frappe.get_doc("User", "test@example.com")
		test_user.add_roles("Sales User", "Sales Manager", "Stock User")
		test_user.remove_roles("Stock Manager", "System Manager")

		frappe.get_doc("User", "test2@example.com").add_roles(
			"Sales User", "Sales Manager", "Stock User", "Stock Manager"
		)

		st1 = frappe.copy_doc(test_records[0])
		st1.company = "_Test Company 1"

		frappe.set_user("test@example.com")
		st1.get("items")[0].t_warehouse = "_Test Warehouse 2 - _TC1"
		self.assertRaises(frappe.PermissionError, st1.insert)

		test_user.add_roles("System Manager")

		frappe.set_user("test2@example.com")
		st1 = frappe.copy_doc(test_records[0])
		st1.company = "_Test Company 1"
		st1.get("items")[0].t_warehouse = "_Test Warehouse 2 - _TC1"
		st1.get("items")[0].expense_account = "Stock Adjustment - _TC1"
		st1.get("items")[0].cost_center = "Main - _TC1"
		st1.set_stock_entry_type()
		st1.insert()
		st1.submit()
		st1.cancel()

		frappe.set_user("Administrator")
		remove_user_permission("Warehouse", "_Test Warehouse 1 - _TC", "test@example.com")
		remove_user_permission("Warehouse", "_Test Warehouse 2 - _TC1", "test2@example.com")
		remove_user_permission("Company", "_Test Company 1", "test2@example.com")

	def test_freeze_stocks(self):
		frappe.db.set_single_value("Stock Settings", "stock_auth_role", "")

		# test freeze_stocks_upto
		frappe.db.set_single_value("Stock Settings", "stock_frozen_upto", add_days(nowdate(), 5))
		se = frappe.copy_doc(test_records[0]).insert()
		self.assertRaises(StockFreezeError, se.submit)

		frappe.db.set_single_value("Stock Settings", "stock_frozen_upto", "")

		# test freeze_stocks_upto_days
		frappe.db.set_single_value("Stock Settings", "stock_frozen_upto_days", -1)
		se = frappe.copy_doc(test_records[0])
		se.set_posting_time = 1
		se.posting_date = nowdate()
		se.set_stock_entry_type()
		se.insert()
		self.assertRaises(StockFreezeError, se.submit)
		frappe.db.set_single_value("Stock Settings", "stock_frozen_upto_days", 0)

	def test_work_order(self):
		from erpnext.manufacturing.doctype.work_order.work_order import (
			make_stock_entry as _make_stock_entry,
		)

		bom_no, bom_operation_cost = frappe.db.get_value(
			"BOM", {"item": "_Test FG Item 2", "is_default": 1, "docstatus": 1}, ["name", "operating_cost"]
		)

		work_order = frappe.new_doc("Work Order")
		work_order.update(
			{
				"company": "_Test Company",
				"fg_warehouse": "_Test Warehouse 1 - _TC",
				"production_item": "_Test FG Item 2",
				"bom_no": bom_no,
				"qty": 1.0,
				"stock_uom": "_Test UOM",
				"wip_warehouse": "_Test Warehouse - _TC",
				"additional_operating_cost": 1000,
			}
		)
		work_order.insert()
		work_order.submit()

		make_stock_entry(item_code="_Test Item", target="_Test Warehouse - _TC", qty=50, basic_rate=100)
		make_stock_entry(item_code="_Test Item 2", target="_Test Warehouse - _TC", qty=50, basic_rate=20)

		stock_entry = _make_stock_entry(work_order.name, "Manufacture", 1)

		rm_cost = 0
		for d in stock_entry.get("items"):
			if d.item_code != "_Test FG Item 2":
				rm_cost += flt(d.amount)
		fg_cost = next(filter(lambda x: x.item_code == "_Test FG Item 2", stock_entry.get("items"))).amount
		self.assertEqual(fg_cost, flt(rm_cost + bom_operation_cost + work_order.additional_operating_cost, 2))

	@change_settings("Manufacturing Settings", {"material_consumption": 1})
	def test_work_order_manufacture_with_material_consumption(self):
		from erpnext.manufacturing.doctype.work_order.work_order import (
			make_stock_entry as _make_stock_entry,
		)

		bom_no = frappe.db.get_value("BOM", {"item": "_Test FG Item", "is_default": 1, "docstatus": 1})

		work_order = frappe.new_doc("Work Order")
		work_order.update(
			{
				"company": "_Test Company",
				"fg_warehouse": "_Test Warehouse 1 - _TC",
				"production_item": "_Test FG Item",
				"bom_no": bom_no,
				"qty": 1.0,
				"stock_uom": "_Test UOM",
				"wip_warehouse": "_Test Warehouse - _TC",
			}
		)
		work_order.insert()
		work_order.submit()

		make_stock_entry(item_code="_Test Item", target="Stores - _TC", qty=10, basic_rate=5000.0)
		make_stock_entry(
			item_code="_Test Item Home Desktop 100", target="Stores - _TC", qty=10, basic_rate=1000.0
		)

		s = frappe.get_doc(_make_stock_entry(work_order.name, "Material Transfer for Manufacture", 1))
		for d in s.get("items"):
			d.s_warehouse = "Stores - _TC"
		s.insert()
		s.submit()

		# When Stock Entry has RM and FG
		s = frappe.get_doc(_make_stock_entry(work_order.name, "Manufacture", 1))
		s.save()
		rm_cost = 0
		for d in s.get("items"):
			if d.s_warehouse:
				rm_cost += d.amount
		fg_cost = next(filter(lambda x: x.item_code == "_Test FG Item", s.get("items"))).amount
		scrap_cost = next(filter(lambda x: x.is_scrap_item, s.get("items"))).amount
		self.assertEqual(fg_cost, flt(rm_cost - scrap_cost, 2))

		# When Stock Entry has only FG + Scrap
		s.items.pop(0)
		s.items.pop(0)
		s.submit()

		rm_cost = 0
		for d in s.get("items"):
			if d.s_warehouse:
				rm_cost += d.amount
		self.assertEqual(rm_cost, 0)
		expected_fg_cost = s.get_basic_rate_for_manufactured_item(1)
		fg_cost = next(filter(lambda x: x.item_code == "_Test FG Item", s.get("items"))).amount
		self.assertEqual(flt(fg_cost, 2), flt(expected_fg_cost, 2))

	def test_variant_work_order(self):
		bom_no = frappe.db.get_value("BOM", {"item": "_Test Variant Item", "is_default": 1, "docstatus": 1})

		make_item_variant()  # make variant of _Test Variant Item if absent

		work_order = frappe.new_doc("Work Order")
		work_order.update(
			{
				"company": "_Test Company",
				"fg_warehouse": "_Test Warehouse 1 - _TC",
				"production_item": "_Test Variant Item-S",
				"bom_no": bom_no,
				"qty": 1.0,
				"stock_uom": "_Test UOM",
				"wip_warehouse": "_Test Warehouse - _TC",
				"skip_transfer": 1,
			}
		)
		work_order.insert()
		work_order.submit()

		from erpnext.manufacturing.doctype.work_order.work_order import make_stock_entry

		stock_entry = frappe.get_doc(make_stock_entry(work_order.name, "Manufacture", 1))
		stock_entry.insert()
		self.assertTrue("_Test Variant Item-S" in [d.item_code for d in stock_entry.items])

	def test_nagative_stock_for_batch(self):
		item = make_item(
			"_Test Batch Negative Item",
			{
				"has_batch_no": 1,
				"create_new_batch": 1,
				"batch_number_series": "B-BATCH-.##",
				"is_stock_item": 1,
			},
		)

		make_stock_entry(item_code=item.name, target="_Test Warehouse - _TC", qty=50, basic_rate=100)

		ste = frappe.new_doc("Stock Entry")
		ste.purpose = "Material Issue"
		ste.company = "_Test Company"
		for qty in [50, 20, 30]:
			ste.append(
				"items",
				{
					"item_code": item.name,
					"s_warehouse": "_Test Warehouse - _TC",
					"qty": qty,
					"uom": item.stock_uom,
					"stock_uom": item.stock_uom,
					"conversion_factor": 1,
					"transfer_qty": qty,
				},
			)

		ste.set_stock_entry_type()
		ste.insert()
		make_stock_entry(item_code=item.name, target="_Test Warehouse - _TC", qty=50, basic_rate=100)

		self.assertRaises(frappe.ValidationError, ste.submit)
	
	def test_quality_check_for_scrap_item(self):
		from erpnext.manufacturing.doctype.work_order.work_order import (
			make_stock_entry as _make_stock_entry,
		)

		scrap_item = "_Test Scrap Item 1"
		make_item(scrap_item, {"is_stock_item": 1, "is_purchase_item": 0})
		
		bom_name = frappe.db.get_value("BOM Scrap Item", {"docstatus": 1}, "parent")
		production_item = frappe.db.get_value("BOM", bom_name, "item")
		
		work_order = frappe.new_doc("Work Order")
		work_order.production_item = production_item
		work_order.update(
			{
				"company": "_Test Company",
				"fg_warehouse": "_Test Warehouse 1 - _TC",
				"production_item": production_item,
				"bom_no": bom_name,
				"qty": 1.0,
				"stock_uom": frappe.db.get_value("Item", production_item, "stock_uom"),
				"skip_transfer": 1,
			}
		)
		
		work_order.get_items_and_operations_from_bom()
		work_order.submit()
		
		stock_entry = frappe.get_doc(_make_stock_entry(work_order.name, "Manufacture", 1))
		for row in stock_entry.items:
			if row.s_warehouse:
				make_stock_entry(
					item_code=row.item_code,
					target=row.s_warehouse,
					qty=row.qty,
					basic_rate=row.basic_rate or 100,
				)
			
			if row.is_scrap_item:
				row.item_code = scrap_item
				row.uom = frappe.db.get_value("Item", scrap_item, "stock_uom")
				row.stock_uom = frappe.db.get_value("Item", scrap_item, "stock_uom")
		
		stock_entry.inspection_required = 1
		stock_entry.save()
		
		self.assertTrue([row.item_code for row in stock_entry.items if row.is_scrap_item])
		
		for row in stock_entry.items:
			if not row.is_scrap_item:
				qc = frappe.get_doc(
					{
						"doctype": "Quality Inspection",
						"reference_name": stock_entry.name,
						"inspected_by": "Administrator",
						"reference_type": "Stock Entry",
						"inspection_type": "In Process",
						"status": "Accepted",
						"sample_size": 1,
						"item_code": row.item_code,
					}
				)
				
				qc_name = qc.submit()
				row.quality_inspection = qc_name
		
		stock_entry.reload()
		stock_entry.submit()
		for row in stock_entry.items:
			if row.is_scrap_item:
				self.assertFalse(row.quality_inspection)
			else:
				self.assertTrue(row.quality_inspection)

	def test_quality_check(self):
		item_code = "_Test Item For QC"
		if not frappe.db.exists("Item", item_code):
			create_item(item_code)

		repack = frappe.copy_doc(test_records[3])
		repack.inspection_required = 1
		for d in repack.items:
			if not d.s_warehouse and d.t_warehouse:
				d.item_code = item_code
				d.qty = 1
				d.uom = "Nos"
				d.stock_uom = "Nos"
				d.basic_rate = 5000

		repack.insert()
		self.assertRaises(frappe.ValidationError, repack.submit)

	def test_customer_provided_parts_se(self):
		create_item("CUST-0987", is_customer_provided_item=1, customer="_Test Customer", is_purchase_item=0)
		se = make_stock_entry(
			item_code="CUST-0987", purpose="Material Receipt", qty=4, to_warehouse="_Test Warehouse - _TC"
		)
		self.assertEqual(se.get("items")[0].allow_zero_valuation_rate, 1)
		self.assertEqual(se.get("items")[0].amount, 0)

	def test_zero_incoming_rate(self):
		"""Make sure incoming rate of 0 is allowed while consuming.

		qty  | rate | valuation rate
		 1   | 100  | 100
		 1   | 0    | 50
		-1   | 100  | 0
		-1   | 0  <--- assert this
		"""
		item_code = "_TestZeroVal"
		warehouse = "_Test Warehouse - _TC"
		create_item("_TestZeroVal")
		_receipt = make_stock_entry(item_code=item_code, qty=1, to_warehouse=warehouse, rate=100)
		receipt2 = make_stock_entry(
			item_code=item_code, qty=1, to_warehouse=warehouse, rate=0, do_not_save=True
		)
		receipt2.items[0].allow_zero_valuation_rate = 1
		receipt2.save()
		receipt2.submit()

		issue = make_stock_entry(item_code=item_code, qty=1, from_warehouse=warehouse)

		value_diff = frappe.db.get_value(
			"Stock Ledger Entry",
			{"voucher_no": issue.name, "voucher_type": "Stock Entry"},
			"stock_value_difference",
		)
		self.assertEqual(value_diff, -100)

		issue2 = make_stock_entry(item_code=item_code, qty=1, from_warehouse=warehouse)
		value_diff = frappe.db.get_value(
			"Stock Ledger Entry",
			{"voucher_no": issue2.name, "voucher_type": "Stock Entry"},
			"stock_value_difference",
		)
		self.assertEqual(value_diff, 0)

	def test_gle_for_opening_stock_entry(self):
		mr = make_stock_entry(
			item_code="_Test Item",
			target="Stores - TCP1",
			company="_Test Company with perpetual inventory",
			qty=50,
			basic_rate=100,
			expense_account="Stock Adjustment - TCP1",
			is_opening="Yes",
			do_not_save=True,
		)

		self.assertRaises(OpeningEntryAccountError, mr.save)

		mr.items[0].expense_account = "Temporary Opening - TCP1"

		mr.save()
		mr.submit()

		is_opening = frappe.db.get_value(
			"GL Entry",
			filters={"voucher_type": "Stock Entry", "voucher_no": mr.name},
			fieldname="is_opening",
		)
		self.assertEqual(is_opening, "Yes")

	def test_total_basic_amount_zero(self):
		se = frappe.get_doc(
			{
				"doctype": "Stock Entry",
				"purpose": "Material Receipt",
				"stock_entry_type": "Material Receipt",
				"posting_date": nowdate(),
				"company": "_Test Company with perpetual inventory",
				"items": [
					{
						"item_code": "_Test Item",
						"description": "_Test Item",
						"qty": 1,
						"basic_rate": 0,
						"uom": "Nos",
						"t_warehouse": "Stores - TCP1",
						"allow_zero_valuation_rate": 1,
						"cost_center": "Main - TCP1",
					},
					{
						"item_code": "_Test Item",
						"description": "_Test Item",
						"qty": 2,
						"basic_rate": 0,
						"uom": "Nos",
						"t_warehouse": "Stores - TCP1",
						"allow_zero_valuation_rate": 1,
						"cost_center": "Main - TCP1",
					},
				],
				"additional_costs": [
					{
						"expense_account": "Miscellaneous Expenses - TCP1",
						"amount": 100,
						"description": "miscellanous",
					}
				],
			}
		)
		se.insert()
		se.submit()

		self.check_gl_entries(
			"Stock Entry",
			se.name,
			sorted([["Stock Adjustment - TCP1", 100.0, 0.0], ["Miscellaneous Expenses - TCP1", 0.0, 100.0]]),
		)

	def test_conversion_factor_change(self):
		frappe.db.set_single_value("Stock Settings", "allow_negative_stock", 1)
		repack_entry = frappe.copy_doc(test_records[3])
		repack_entry.posting_date = nowdate()
		repack_entry.posting_time = nowtime()
		repack_entry.set_stock_entry_type()
		repack_entry.insert()

		# check current uom and conversion factor
		self.assertTrue(repack_entry.items[0].uom, "_Test UOM")
		self.assertTrue(repack_entry.items[0].conversion_factor, 1)

		# change conversion factor
		repack_entry.items[0].uom = "_Test UOM 1"
		repack_entry.items[0].stock_uom = "_Test UOM 1"
		repack_entry.items[0].conversion_factor = 2
		repack_entry.save()
		repack_entry.submit()

		self.assertEqual(repack_entry.items[0].conversion_factor, 2)
		self.assertEqual(repack_entry.items[0].uom, "_Test UOM 1")
		self.assertEqual(repack_entry.items[0].qty, 50)
		self.assertEqual(repack_entry.items[0].transfer_qty, 100)

		frappe.db.set_default("allow_negative_stock", 0)

	def test_additional_cost_distribution_manufacture(self):
		se = frappe.get_doc(
			doctype="Stock Entry",
			purpose="Manufacture",
			additional_costs=[frappe._dict(base_amount=100)],
			items=[
				frappe._dict(item_code="RM", basic_amount=10),
				frappe._dict(item_code="FG", basic_amount=20, t_warehouse="X", is_finished_item=1),
				frappe._dict(item_code="scrap", basic_amount=30, t_warehouse="X"),
			],
		)

		se.distribute_additional_costs()

		distributed_costs = [d.additional_cost for d in se.items]
		self.assertEqual([0.0, 100.0, 0.0], distributed_costs)

	def test_additional_cost_distribution_non_manufacture(self):
		se = frappe.get_doc(
			doctype="Stock Entry",
			purpose="Material Receipt",
			additional_costs=[frappe._dict(base_amount=100)],
			items=[
				frappe._dict(item_code="RECEIVED_1", basic_amount=20, t_warehouse="X"),
				frappe._dict(item_code="RECEIVED_2", basic_amount=30, t_warehouse="X"),
			],
		)

		se.distribute_additional_costs()

		distributed_costs = [d.additional_cost for d in se.items]
		self.assertEqual([40.0, 60.0], distributed_costs)

	def test_independent_manufacture_entry(self):
		"Test FG items and incoming rate calculation in Maniufacture Entry without WO or BOM linked."
		se = frappe.get_doc(
			doctype="Stock Entry",
			purpose="Manufacture",
			stock_entry_type="Manufacture",
			company="_Test Company",
			items=[
				frappe._dict(
					item_code="_Test Item", qty=1, basic_rate=200, s_warehouse="_Test Warehouse - _TC"
				),
				frappe._dict(item_code="_Test FG Item", qty=4, t_warehouse="_Test Warehouse 1 - _TC"),
			],
		)
		# SE must have atleast one FG
		self.assertRaises(FinishedGoodError, se.save)

		se.items[0].is_finished_item = 1
		se.items[1].is_finished_item = 1
		# SE cannot have multiple FGs
		self.assertRaises(FinishedGoodError, se.save)

		se.items[0].is_finished_item = 0
		se.save()

		# Check if FG cost is calculated based on RM total cost
		# RM total cost = 200, FG rate = 200/4(FG qty) =  50
		self.assertEqual(se.items[1].basic_rate, flt(se.items[0].basic_rate / 4))
		self.assertEqual(se.value_difference, 0.0)
		self.assertEqual(se.total_incoming_value, se.total_outgoing_value)

	@change_settings("Stock Settings", {"allow_negative_stock": 0})
	def test_future_negative_sle(self):
		# Initialize item, batch, warehouse, opening qty
		item_code = "_Test Future Neg Item"
		batch_no = "_Test Future Neg Batch"
		warehouses = ["_Test Future Neg Warehouse Source", "_Test Future Neg Warehouse Destination"]
		warehouse_names = initialize_records_for_future_negative_sle_test(
			item_code, batch_no, warehouses, opening_qty=2, posting_date="2021-07-01"
		)

		# Executing an illegal sequence should raise an error
		sequence_of_entries = [
			dict(
				item_code=item_code,
				qty=2,
				from_warehouse=warehouse_names[0],
				to_warehouse=warehouse_names[1],
				batch_no=batch_no,
				posting_date="2021-07-03",
				purpose="Material Transfer",
			),
			dict(
				item_code=item_code,
				qty=2,
				from_warehouse=warehouse_names[1],
				to_warehouse=warehouse_names[0],
				batch_no=batch_no,
				posting_date="2021-07-04",
				purpose="Material Transfer",
			),
			dict(
				item_code=item_code,
				qty=2,
				from_warehouse=warehouse_names[0],
				to_warehouse=warehouse_names[1],
				batch_no=batch_no,
				posting_date="2021-07-02",  # Illegal SE
				purpose="Material Transfer",
			),
		]

		self.assertRaises(NegativeStockError, create_stock_entries, sequence_of_entries)

	@change_settings("Stock Settings", {"allow_negative_stock": 0})
	def test_future_negative_sle_batch(self):
		from erpnext.stock.doctype.batch.test_batch import TestBatch

		# Initialize item, batch, warehouse, opening qty
		item_code = "_Test MultiBatch Item"
		TestBatch.make_batch_item(item_code)

		batch_nos = []  # store generate batches
		warehouse = "_Test Warehouse - _TC"

		se1 = make_stock_entry(
			item_code=item_code,
			qty=2,
			to_warehouse=warehouse,
			posting_date="2021-09-01",
			purpose="Material Receipt",
		)
		batch_nos.append(get_batch_from_bundle(se1.items[0].serial_and_batch_bundle))
		se2 = make_stock_entry(
			item_code=item_code,
			qty=2,
			to_warehouse=warehouse,
			posting_date="2021-09-03",
			purpose="Material Receipt",
		)
		batch_nos.append(get_batch_from_bundle(se2.items[0].serial_and_batch_bundle))

		with self.assertRaises(frappe.ValidationError):
			make_stock_entry(
				item_code=item_code,
				qty=1,
				from_warehouse=warehouse,
				batch_no=batch_nos[1],
				posting_date="2021-09-02",  # backdated consumption of 2nd batch
				purpose="Material Issue",
			)

	def test_multi_batch_value_diff(self):
		"""Test value difference on stock entry in case of multi-batch.
		| Stock entry | batch | qty | rate | value diff on SE             |
		| ---         | ---   | --- | ---  | ---                          |
		| receipt     | A     | 1   | 10   | 30                           |
		| receipt     | B     | 1   | 20   |                              |
		| issue       | A     | -1  | 10   | -30 (to assert after submit) |
		| issue       | B     | -1  | 20   |                              |
		"""
		from erpnext.stock.doctype.batch.test_batch import TestBatch

		item_code = "_TestMultibatchFifo"
		TestBatch.make_batch_item(item_code)
		warehouse = "_Test Warehouse - _TC"
		receipt = make_stock_entry(
			item_code=item_code,
			qty=1,
			rate=10,
			to_warehouse=warehouse,
			purpose="Material Receipt",
			do_not_save=True,
		)
		receipt.append(
			"items", frappe.copy_doc(receipt.items[0], ignore_no_copy=False).update({"basic_rate": 20})
		)
		receipt.save()
		receipt.submit()
		receipt.load_from_db()

		batches = frappe._dict(
			{get_batch_from_bundle(row.serial_and_batch_bundle): row.qty for row in receipt.items}
		)

		self.assertEqual(receipt.value_difference, 30)

		issue = make_stock_entry(
			item_code=item_code,
			qty=2,
			from_warehouse=warehouse,
			purpose="Material Issue",
			do_not_save=True,
			batches=batches,
		)

		issue.save()
		issue.submit()
		issue.reload()  # reload because reposting current voucher updates rate
		self.assertEqual(issue.value_difference, -30)

	def test_transfer_qty_validation(self):
		se = make_stock_entry(item_code="_Test Item", do_not_save=True, qty=0.001, rate=100)
		se.items[0].uom = "Kg"
		se.items[0].conversion_factor = 0.002

		self.assertRaises(frappe.ValidationError, se.save)

	def test_mapped_stock_entry(self):
		"Check if rate and stock details are populated in mapped SE given warehouse."
		from erpnext.stock.doctype.purchase_receipt.purchase_receipt import make_stock_entry
		from erpnext.stock.doctype.purchase_receipt.test_purchase_receipt import make_purchase_receipt

		item_code = "_TestMappedItem"
		create_item(item_code, is_stock_item=True)

		pr = make_purchase_receipt(
			item_code=item_code, qty=2, rate=100, company="_Test Company", warehouse="Stores - _TC"
		)

		mapped_se = make_stock_entry(pr.name)

		self.assertEqual(mapped_se.items[0].s_warehouse, "Stores - _TC")
		self.assertEqual(mapped_se.items[0].actual_qty, 2)
		self.assertEqual(mapped_se.items[0].basic_rate, 100)
		self.assertEqual(mapped_se.items[0].basic_amount, 200)

	def test_stock_entry_item_details(self):
		item = make_item()

		se = make_stock_entry(
			item_code=item.name, qty=1, to_warehouse="_Test Warehouse - _TC", do_not_submit=True
		)

		self.assertEqual(se.items[0].item_name, item.item_name)
		se.items[0].item_name = "wat"
		se.items[0].stock_uom = "Kg"
		se.save()

		self.assertEqual(se.items[0].item_name, item.item_name)
		self.assertEqual(se.items[0].stock_uom, item.stock_uom)

	@change_settings("Stock Reposting Settings", {"item_based_reposting": 0})
	def test_reposting_for_depedent_warehouse(self):
		from erpnext.stock.doctype.repost_item_valuation.repost_item_valuation import repost_sl_entries
		from erpnext.stock.doctype.warehouse.test_warehouse import create_warehouse

		# Inward at WH1 warehouse (Component)
		# 1st Repack (Component (WH1) - Subcomponent (WH2))
		# 2nd Repack (Subcomponent (WH2) - FG Item (WH3))
		# Material Transfer of FG Item -> WH 3 -> WH2 -> Wh1 (Two transfer entries)
		# Backdated transction which should update valuation rate in repack as well trasfer entries

		for item_code in ["FG Item 1", "Sub Component 1", "Component 1"]:
			create_item(item_code)

		for warehouse in ["WH 1", "WH 2", "WH 3"]:
			create_warehouse(warehouse)

		make_stock_entry(
			item_code="Component 1",
			rate=100,
			purpose="Material Receipt",
			qty=10,
			to_warehouse="WH 1 - _TC",
			posting_date=add_days(nowdate(), -10),
		)

		repack1 = make_stock_entry(
			item_code="Component 1",
			purpose="Repack",
			do_not_save=True,
			qty=10,
			from_warehouse="WH 1 - _TC",
			posting_date=add_days(nowdate(), -9),
		)

		repack1.append(
			"items",
			{
				"item_code": "Sub Component 1",
				"qty": 10,
				"t_warehouse": "WH 2 - _TC",
				"transfer_qty": 10,
				"uom": "Nos",
				"stock_uom": "Nos",
				"conversion_factor": 1.0,
			},
		)

		repack1.save()
		repack1.submit()

		self.assertEqual(repack1.items[1].basic_rate, 100)
		self.assertEqual(repack1.items[1].amount, 1000)

		repack2 = make_stock_entry(
			item_code="Sub Component 1",
			purpose="Repack",
			do_not_save=True,
			qty=10,
			from_warehouse="WH 2 - _TC",
			posting_date=add_days(nowdate(), -8),
		)

		repack2.append(
			"items",
			{
				"item_code": "FG Item 1",
				"qty": 10,
				"t_warehouse": "WH 3 - _TC",
				"transfer_qty": 10,
				"uom": "Nos",
				"stock_uom": "Nos",
				"conversion_factor": 1.0,
			},
		)

		repack2.save()
		repack2.submit()

		self.assertEqual(repack2.items[1].basic_rate, 100)
		self.assertEqual(repack2.items[1].amount, 1000)

		transfer1 = make_stock_entry(
			item_code="FG Item 1",
			purpose="Material Transfer",
			qty=10,
			from_warehouse="WH 3 - _TC",
			to_warehouse="WH 2 - _TC",
			posting_date=add_days(nowdate(), -7),
		)

		self.assertEqual(transfer1.items[0].basic_rate, 100)
		self.assertEqual(transfer1.items[0].amount, 1000)

		transfer2 = make_stock_entry(
			item_code="FG Item 1",
			purpose="Material Transfer",
			qty=10,
			from_warehouse="WH 2 - _TC",
			to_warehouse="WH 1 - _TC",
			posting_date=add_days(nowdate(), -6),
		)

		self.assertEqual(transfer2.items[0].basic_rate, 100)
		self.assertEqual(transfer2.items[0].amount, 1000)

		# Backdated transaction
		receipt2 = make_stock_entry(
			item_code="Component 1",
			rate=200,
			purpose="Material Receipt",
			qty=10,
			to_warehouse="WH 1 - _TC",
			posting_date=add_days(nowdate(), -15),
		)

		self.assertEqual(receipt2.items[0].basic_rate, 200)
		self.assertEqual(receipt2.items[0].amount, 2000)

		repost_name = frappe.db.get_value(
			"Repost Item Valuation", {"voucher_no": receipt2.name, "docstatus": 1}, "name"
		)

		if repost_name:
			doc = frappe.get_doc("Repost Item Valuation", repost_name)
			repost_sl_entries(doc)

		for obj in [repack1, repack2, transfer1, transfer2]:
			obj.load_from_db()

			index = 1 if obj.purpose == "Repack" else 0
			self.assertEqual(obj.items[index].basic_rate, 200)
			self.assertEqual(obj.items[index].basic_amount, 2000)

	def test_batch_expiry(self):
		from erpnext.controllers.stock_controller import BatchExpiredError
		from erpnext.stock.doctype.batch.test_batch import make_new_batch

		item_code = "Test Batch Expiry Test Item - 001"
		item_doc = create_item(item_code=item_code, is_stock_item=1, valuation_rate=10)

		item_doc.has_batch_no = 1
		item_doc.save()

		batch = make_new_batch(
			batch_id=frappe.generate_hash("", 5), item_code=item_doc.name, expiry_date=add_days(today(), -1)
		)

		se = make_stock_entry(
			item_code=item_code,
			purpose="Material Receipt",
			qty=4,
			to_warehouse="_Test Warehouse - _TC",
			batch_no=batch.name,
			use_serial_batch_fields=1,
			do_not_save=True,
		)

		self.assertRaises(BatchExpiredError, se.save)

	def test_negative_stock_reco(self):
		frappe.db.set_single_value("Stock Settings", "allow_negative_stock", 0)

		item_code = "Test Negative Item - 001"
		create_item(item_code=item_code, is_stock_item=1, valuation_rate=10)

		make_stock_entry(
			item_code=item_code,
			posting_date=add_days(today(), -3),
			posting_time="00:00:00",
			target="_Test Warehouse - _TC",
			qty=10,
			to_warehouse="_Test Warehouse - _TC",
		)

		make_stock_entry(
			item_code=item_code,
			posting_date=today(),
			posting_time="00:00:00",
			source="_Test Warehouse - _TC",
			qty=8,
			from_warehouse="_Test Warehouse - _TC",
		)

		sr_doc = create_stock_reconciliation(
			purpose="Stock Reconciliation",
			posting_date=add_days(today(), -3),
			posting_time="00:00:00",
			item_code=item_code,
			warehouse="_Test Warehouse - _TC",
			valuation_rate=10,
			qty=7,
			do_not_submit=True,
		)

		self.assertRaises(frappe.ValidationError, sr_doc.submit)

	def test_negative_batch(self):
		item_code = "Test Negative Batch Item - 001"
		make_item(
			item_code,
			{"has_batch_no": 1, "create_new_batch": 1, "batch_naming_series": "Test-BCH-NNS.#####"},
		)

		se1 = make_stock_entry(
			item_code=item_code,
			purpose="Material Receipt",
			qty=100,
			target="_Test Warehouse - _TC",
		)

		se1.reload()

		batch_no = get_batch_from_bundle(se1.items[0].serial_and_batch_bundle)

		se2 = make_stock_entry(
			item_code=item_code,
			purpose="Material Issue",
			batch_no=batch_no,
			qty=10,
			source="_Test Warehouse - _TC",
		)

		se2.reload()

		se3 = make_stock_entry(
			item_code=item_code,
			purpose="Material Receipt",
			qty=100,
			target="_Test Warehouse - _TC",
		)

		se3.reload()

		self.assertRaises(frappe.ValidationError, se1.cancel)

	def test_auto_reorder_level(self):
		from erpnext.stock.reorder_item import reorder_item

		item_doc = make_item(
			"Test Auto Reorder Item - 001",
			properties={"stock_uom": "Kg", "purchase_uom": "Nos", "is_stock_item": 1},
			uoms=[{"uom": "Nos", "conversion_factor": 5}],
		)

		if not frappe.db.exists("Item Reorder", {"parent": item_doc.name}):
			item_doc.append(
				"reorder_levels",
				{
					"warehouse_reorder_level": 0,
					"warehouse_reorder_qty": 10,
					"warehouse": "_Test Warehouse - _TC",
					"material_request_type": "Purchase",
				},
			)

		item_doc.save(ignore_permissions=True)

		frappe.db.set_single_value("Stock Settings", "auto_indent", 1)

		mr_list = reorder_item()

		frappe.db.set_single_value("Stock Settings", "auto_indent", 0)
		mrs = frappe.get_all(
			"Material Request Item",
			fields=["qty", "stock_uom", "stock_qty"],
			filters={"item_code": item_doc.name, "uom": "Nos"},
		)

		for mri in mrs:
			self.assertEqual(mri.stock_uom, "Kg")
			self.assertEqual(mri.stock_qty, 10)
			self.assertEqual(mri.qty, 2)

		for mr in mr_list:
			mr.cancel()
			mr.delete()

	def test_use_serial_and_batch_fields(self):
		item = make_item(
			"Test Use Serial and Batch Item SN Item",
			{"has_serial_no": 1, "is_stock_item": 1},
		)

		serial_nos = [
			"Test Use Serial and Batch Item SN Item - SN 001",
			"Test Use Serial and Batch Item SN Item - SN 002",
		]

		se = make_stock_entry(
			item_code=item.name,
			qty=2,
			to_warehouse="_Test Warehouse - _TC",
			use_serial_batch_fields=1,
			serial_no="\n".join(serial_nos),
		)

		self.assertTrue(se.items[0].use_serial_batch_fields)
		self.assertTrue(se.items[0].serial_no)
		self.assertTrue(se.items[0].serial_and_batch_bundle)

		for serial_no in serial_nos:
			self.assertTrue(frappe.db.exists("Serial No", serial_no))
			self.assertEqual(frappe.db.get_value("Serial No", serial_no, "status"), "Active")

		se1 = make_stock_entry(
			item_code=item.name,
			qty=2,
			from_warehouse="_Test Warehouse - _TC",
			use_serial_batch_fields=1,
			serial_no="\n".join(serial_nos),
		)

		se1.reload()

		self.assertTrue(se1.items[0].use_serial_batch_fields)
		self.assertTrue(se1.items[0].serial_no)
		self.assertTrue(se1.items[0].serial_and_batch_bundle)

		for serial_no in serial_nos:
			self.assertTrue(frappe.db.exists("Serial No", serial_no))
			self.assertEqual(frappe.db.get_value("Serial No", serial_no, "status"), "Delivered")

	def test_serial_batch_bundle_type_of_transaction(self):
		item = make_item(
			"Test Use Serial and Batch Item SN Item",
			{
				"has_batch_no": 1,
				"is_stock_item": 1,
				"create_new_batch": 1,
				"batch_naming_series": "Test-SBBTYT-NNS.#####",
			},
		).name

		se = make_stock_entry(
			item_code=item,
			qty=2,
			target="_Test Warehouse - _TC",
			use_serial_batch_fields=1,
		)

		batch_no = get_batch_from_bundle(se.items[0].serial_and_batch_bundle)

		se = make_stock_entry(
			item_code=item,
			qty=2,
			source="_Test Warehouse - _TC",
			target="Stores - _TC",
			use_serial_batch_fields=0,
			batch_no=batch_no,
			do_not_submit=True,
		)

		se.reload()
		sbb = se.items[0].serial_and_batch_bundle
		frappe.db.set_value("Serial and Batch Bundle", sbb, "type_of_transaction", "Inward")
		self.assertRaises(frappe.ValidationError, se.submit)

	def test_stock_entry_for_same_posting_date_and_time(self):
		warehouse = "_Test Warehouse - _TC"
		item_code = "Test Stock Entry For Same Posting Datetime 1"
		make_item(item_code, {"is_stock_item": 1})
		posting_date = nowdate()
		posting_time = nowtime()

		for index in range(25):
			se = make_stock_entry(
				item_code=item_code,
				qty=1,
				to_warehouse=warehouse,
				posting_date=posting_date,
				posting_time=posting_time,
				do_not_submit=True,
				purpose="Material Receipt",
				basic_rate=100,
			)

			se.append(
				"items",
				{
					"item_code": item_code,
					"item_name": se.items[0].item_name,
					"description": se.items[0].description,
					"t_warehouse": se.items[0].t_warehouse,
					"basic_rate": 100,
					"qty": 1,
					"stock_qty": 1,
					"conversion_factor": 1,
					"expense_account": se.items[0].expense_account,
					"cost_center": se.items[0].cost_center,
					"uom": se.items[0].uom,
					"stock_uom": se.items[0].stock_uom,
				},
			)

			se.remarks = f"The current number is {cstr(index)}"

			se.submit()

		sles = frappe.get_all(
			"Stock Ledger Entry",
			fields=[
				"posting_date",
				"posting_time",
				"actual_qty",
				"qty_after_transaction",
				"incoming_rate",
				"stock_value_difference",
				"stock_value",
			],
			filters={"item_code": item_code, "warehouse": warehouse},
			order_by="creation",
		)

		self.assertEqual(len(sles), 50)
		i = 0
		for sle in sles:
			i += 1
			self.assertEqual(getdate(sle.posting_date), getdate(posting_date))
			self.assertEqual(get_time(sle.posting_time), get_time(posting_time))
			self.assertEqual(sle.actual_qty, 1)
			self.assertEqual(sle.qty_after_transaction, i)
			self.assertEqual(sle.incoming_rate, 100)
			self.assertEqual(sle.stock_value_difference, 100)
			self.assertEqual(sle.stock_value, 100 * i)
	
	def test_create_partial_material_transfer_stock_entry_and_TC_SCK_048(self):
		from erpnext.stock.doctype.material_request.test_material_request import make_material_request
		from erpnext.stock.doctype.material_request.material_request import make_stock_entry as _make_stock_entry
		from erpnext.stock.doctype.stock_entry.stock_entry_utils import make_stock_entry as __make_stock_entry
		
		source_warehouse = create_warehouse("_Test Source Warehouse", properties=None, company="_Test Company")
		target_warehouse = create_warehouse("_Test Warehouse", properties=None, company="_Test Company")
		qty = 5
		__make_stock_entry(
			item_code="_Test Item",
			qty=qty,
			to_warehouse=source_warehouse,
			company="_Test Company",
			rate=100,
		)
		s_bin_qty = frappe.db.get_value("Bin", {"item_code": "_Test Item", "warehouse": source_warehouse}, "actual_qty") or 0

		mr = make_material_request(material_request_type="Material Transfer", qty=qty, warehouse=target_warehouse, from_warehouse=source_warehouse, item="_Test Item")
		self.assertEqual(mr.status, "Pending")
		se = _make_stock_entry(mr.name)
		se.get("items")[0].qty = 3
		se.insert()
		se.submit()
		mr.load_from_db()
		self.assertEqual(mr.status, "Partially Received")
		self.check_stock_ledger_entries("Stock Entry", se.name, [["_Test Item", target_warehouse, 3], ["_Test Item", source_warehouse, -3]])

		se1 = _make_stock_entry(mr.name)
		se1.get("items")[0].qty = 2
		se1.insert()
		se1.submit()
		mr.load_from_db()
		self.assertEqual(mr.status, "Transferred")
		self.check_stock_ledger_entries("Stock Entry", se1.name, [["_Test Item", target_warehouse, 2], ["_Test Item", source_warehouse, -2]])

		se1.cancel()
		mr.load_from_db()
		self.assertEqual(mr.status, "Partially Received")

		se.cancel()
		mr.load_from_db()
		self.assertEqual(mr.status, "Pending")
		current_s_bin_qty = frappe.db.get_value("Bin", {"item_code": "_Test Item", "warehouse": source_warehouse}, "actual_qty") or 0
		self.assertEqual(current_s_bin_qty, s_bin_qty)

	def test_create_partial_material_request_stock_entry_for_batch_item_TC_SCK_189(self):
		from erpnext.stock.doctype.material_request.test_material_request import make_material_request
		from erpnext.stock.doctype.material_request.material_request import make_stock_entry as _make_stock_entry
		company = "_Test Company"
		if not frappe.db.exists("Company", company):
			company_doc = frappe.new_doc("Company")
			company_doc.company_doc_name = company
			company_doc.country="India"
			company_doc.default_currency= "INR"
			company_doc.save()
		else:
			company_doc = frappe.get_doc("Company", company) 
		warehouse = create_warehouse("_Test Warehouse",  company=company_doc.name)
		properties = {
			"has_batch_no":1,
			"create_new_batch":1,
			"has_expiry_date":1,
			"shelf_life_in_days":365
		}
		item = make_item("_Test Item MR", properties=properties)
		item.batch_number_series = f"{item.name}.-BT-.####."
		item.save()
		mr = make_material_request(material_request_type="Material Issue", qty=10, warehouse=warehouse, item=item.name)
		se = _make_stock_entry(mr.name)
		se.get("items")[0].qty = 5
		se.save()
		se.submit()
		mr.reload()
		self.assertEqual(mr.status, "Partially Ordered")

	def test_create_partial_material_request_stock_entry_for_serial_item_TC_SCK_190(self):
		from erpnext.stock.doctype.material_request.material_request import make_stock_entry as _make_stock_entry
		from erpnext.stock.doctype.material_request.test_material_request import make_material_request
		from erpnext.accounts.doctype.payment_entry.test_payment_entry import create_company,create_customer
		company = "_Test Company"
		create_company()
		create_customer("_Test Customer")
		make_item("_Test Item", {"is_stock_item": 1})
		warehouse = create_warehouse(
				warehouse_name="_Test Warehouse",
				properties={"parent_warehouse": "All Warehouses - _TC"},
				company="_Test Company",
			)
		warehouse = create_warehouse(
				warehouse_name="_Test Warehouse - _TC",
				properties={"parent_warehouse": "All Warehouses - _TC"},
				company="_Test Company",
			)
		item = make_item("_Test Item MR", properties={"has_serial_no":1})
		get_or_create_fiscal_year('_Test Company')

		item.serial_no_series = f"{item.item_code}.-SL-.####."
		item.save()
		cost_center = frappe.db.get_all('Cost Center',{'company':"_Test Company"},"name")
		mr = make_material_request(material_request_type="Material Issue", qty=10, warehouse=warehouse, item=item.name,uom ="Box",cost_center=cost_center[1].name)
		se = _make_stock_entry(mr.name)
		se.get("items")[0].qty = 5
		se.get("items")[0].allow_zero_valuation_rate = 1
		se.save()
		se.submit()
		mr.reload()
		self.assertEqual(mr.status, "Partially Ordered")

	def test_stock_entry_for_mr_purpose(self):
		company = frappe.db.get_value("Warehouse", "Stores - TCP1", "company")

		se = make_stock_entry(item_code="_Test Item",is_opening="Yes", expense_account="Temporary Opening - TCP1",company = company ,purpose="Material Receipt", target="Stores - TCP1", qty=10, basic_rate=100)
		
		self.assertEqual(se.stock_entry_type, "Material Receipt")

		gl_temp_credit = frappe.db.get_value('GL Entry',{'voucher_no':se.name, 'account': 'Temporary Opening - TCP1'},'credit')
		self.assertEqual(gl_temp_credit, 1000)
		
		gl_stock_debit = frappe.db.get_value('GL Entry',{'voucher_no':se.name, 'account': 'Stock In Hand - TCP1'},'debit')
		self.assertEqual(gl_stock_debit, 1000)

		actual_qty = frappe.db.get_value('Stock Ledger Entry',{'voucher_no':se.name, 'voucher_type':'Stock Entry','warehouse':'Stores - TCP1'},['qty_after_transaction'])
		self.assertEqual(actual_qty, 10)
	
	def test_create_partial_material_request_stock_entry_for_serial_batch_item_TC_SCK_191(self):
		from erpnext.stock.doctype.material_request.test_material_request import make_material_request
		from erpnext.stock.doctype.material_request.material_request import make_stock_entry as _make_stock_entry
		company = "_Test Company"
		if not frappe.db.exists("Company", company):
			company_doc = frappe.new_doc("Company")
			company_doc.company_doc_name = company
			company_doc.country="India"
			company_doc.default_currency= "INR"
			company_doc.save()
		else:
			company_doc = frappe.get_doc("Company", company) 
		warehouse = create_warehouse("_Test Warehouse",  company=company_doc.name)
		properties = {
			"has_serial_no": 1,
			"has_batch_no":1,
			"create_new_batch":1,
			"has_expiry_date":1,
			"shelf_life_in_days":365
		}
		item = make_item("_Test Item 65", properties=properties)
		item.serial_no_series = f"{item.item_code}.-SL-.####."
		item.batch_number_series = f"{item.item_code}.-BT-.####."
		item.save()
		mr = make_material_request(material_request_type="Material Issue", qty=10, warehouse=warehouse, item=item.name)
		se = _make_stock_entry(mr.name)
		se.get("items")[0].qty = 5
		se.save()
		se.submit()
		mr.reload()
		self.assertEqual(mr.status, "Partially Ordered")

	def test_stock_entry_ledgers_for_mr_purpose_and_TC_SCK_052(self):
		from erpnext.stock.doctype.material_request.test_material_request import get_gle
		stock_in_hand_account = get_inventory_account("_Test Company", "_Test Warehouse - _TC")
		frappe.db.set_value("Company", "_Test Company","enable_perpetual_inventory", 1)
		
		se = make_stock_entry(item_code="_Test Item", expense_account="Stock Adjustment - _TC", to_warehouse="_Test Warehouse - _TC",company = "_Test Company", purpose="Material Receipt", qty=10, basic_rate=100)
		self.assertEqual(se.stock_entry_type, "Material Receipt")
		
		self.check_stock_ledger_entries(
			"Stock Entry", 
			se.name, 
			[
				["_Test Item", "_Test Warehouse - _TC", 10], 
			]
		)

		self.check_gl_entries(
			"Stock Entry",
			se.name,
			sorted(
				[[stock_in_hand_account, 1000, 0.0], ["Stock Adjustment - _TC", 0.0, 1000.0]]
			),
		)

		se.cancel()

		sh_gle = get_gle(se.company, se.name, stock_in_hand_account)
		sa_gle = get_gle(se.company, se.name, "Stock Adjustment - _TC")
		self.assertEqual(sh_gle[0], sh_gle[1])
		self.assertEqual(sa_gle[0], sa_gle[1])

	def test_create_stock_repack_via_bom_TC_SCK_016(self):
		self.create_stock_repack_via_bom()

	def test_create_and_cancel_stock_repack_via_bom_TC_SCK_065(self):
		se = self.create_stock_repack_via_bom()
		se.cancel()

		sl_entry_cancelled = frappe.db.get_all(
			"Stock Ledger Entry",
			{"voucher_type": "Stock Entry", "voucher_no": se.name},
			["actual_qty", "warehouse"],
			order_by="creation",
		)
		warehouse_qty = {
			"_Test Target Warehouse - _TC": 0,
			"_Test Warehouse - _TC": 0
		}

		for sle in sl_entry_cancelled:
			warehouse_qty[sle.get('warehouse')] += sle.get('actual_qty')
		
		self.assertEqual(len(sl_entry_cancelled), 4)
		self.assertEqual(warehouse_qty["_Test Target Warehouse - _TC"], 0)
		self.assertEqual(warehouse_qty["_Test Warehouse - _TC"], 0)

	def test_create_stock_entry_TC_SCK_231(self):
		if not frappe.db.exists("Company", "_Test Company"):
			company = frappe.new_doc("Company")
			company.company_name = "_Test Company"
			company.default_currency = "INR"
			company.insert()
		# Create test item
		item_fields = {
			"item_name": "Test Pen",
			"is_stock_item": 1,
			"valuation_rate": 500,
		}
		item = make_item("Test Pen", item_fields)
		parent_acc = frappe.get_doc({
			"doctype": "Account",
			"account_name": "Current Assets - _TC",
			"account_type": "Fixed Asset",
			"parent_account": "_Test Account Tax Assets - _TC",
			"root_type": "Asset",
			"is_group": 1,
			"company": "_Test Company"
		})
		parent_acc.save()
		asset_account = frappe.get_doc({
			"doctype": "Account",
			"account_name": "Stock Adjustment - _TC",
			"account_type": "Fixed Asset",
			"parent_account": "Current Assets - _TC",
			"company": "_Test Company"
		})
		asset_account.save()
		# item = make_test_objects("Item", {"item_code": "Test Pen", "item_name": "Test Pen"})

		# Set stock entry details
		stock_entry_type = "Material Receipt"
		posting_date = "2025-01-10"
		target_warehouse = create_warehouse("Stores-test", properties=None, company="_Test Company")
		item_code = item.name
		qty = 5

		# Create stock entry
		se = make_stock_entry(
			item_code=item_code, 
			company = "_Test Company", 
			purpose=stock_entry_type, 
			expense_account= asset_account.name,
			qty=qty,
			do_not_submit=True,
			do_not_save=True
		)
		se.items[0].t_warehouse = target_warehouse
		se.items[0].is_opening = "Yes"
		se.save()
		se.submit()

		# Assert opening balance
		bin = frappe.get_doc("Bin", {"item_code": item_code, "warehouse": target_warehouse})
		self.assertEqual(bin.actual_qty, qty)

		# Tear down
		# frappe.delete_doc("Stock Entry", se.name)
		# frappe.delete_doc("Item", item.name)

	def test_stock_reco_TC_SCK_232(self):
		if not frappe.db.exists("Company", "_Test Company"):
			company = frappe.new_doc("Company")
			company.company_name = "_Test Company"
			company.default_currency = "INR"
			company.insert()
		item_fields = {
			"item_name": "Test CPU",
			"is_stock_item": 1,
			"valuation_rate": 500,
		}
		self.warehouse = create_warehouse("Stores", properties=None, company="_Test Company")
		self.company = "_Test Company"
		self.item_code = make_item("Test CPU", item_fields).name
		from erpnext.stock.doctype.stock_reconciliation.test_stock_reconciliation import (
			create_stock_reconciliation,
		)
		sr = create_stock_reconciliation(purpose="Opening Stock",expense_account="Temporary Opening - _TC",item_code=self.item_code, warehouse=self.warehouse, qty=5, rate=500)
		sr.submit()
		reserved_qty = frappe.db.get_value("Bin", {"item_code": self.item_code, "warehouse": self.warehouse}, "actual_qty")
		self.assertEqual(reserved_qty, 5)

	def test_stock_ent_TC_SCK_233(self):
		from erpnext.buying.doctype.purchase_order.test_purchase_order import get_or_create_fiscal_year
		from erpnext.stock.utils import get_bin
		if not frappe.db.exists("Company", "_Test Company"):
			company = frappe.new_doc("Company")
			company.company_name = "_Test Company"
			company.default_currency = "INR"
			company.insert()
		get_or_create_fiscal_year('_Test Company')
		frappe.db.set_value("Company", '_Test Company', "stock_adjustment_account", 'Stock Adjustment - _TC')
		parent_warehouse = frappe.db.get_value("Warehouse", {"company": "_Test Company","is_group":1}, "name")
		warehouse = create_warehouse(
			warehouse_name="Department Store",
			properties={"parent_warehouse": f"{parent_warehouse}"},
			company='_Test Company',
		)
		item_fields = {
			"item_name": "Test 1231",
			"is_stock_item": 1,
			"valuation_rate": 100,
			"stock_uom": "Nos",
			"gst_hsn_code": "01011010",
			"opening_stock": 5,
			"item_defaults": [{'company': "_Test Company", 'default_warehouse': warehouse}],
		}
		self.item_code = make_item("Test 1231", item_fields)
		bin = get_bin(self.item_code.name, warehouse)
		
		self.assertEqual(bin.actual_qty, item_fields["opening_stock"])

	def test_stock_reco_TC_SCK_127(self):
		from erpnext.accounts.doctype.payment_entry.test_payment_entry import create_company
		create_company()
		company = "_Test Company"
		frappe.db.set_value("Company", company, "stock_adjustment_account", 'Stock Adjustment - _TC')

		warehouse = frappe.db.get_all("Warehouse", filters={"company": "_Test Company"})
		create_fiscal_with_company('_Test Company')
		self.source_warehouse = create_warehouse("Stores-test", properties={"parent_warehouse": "All Warehouses - _TC"}, company="_Test Company")
		self.target_warehouse = create_warehouse("Department Stores-test", properties={"parent_warehouse": "All Warehouses - _TC"}, company="_Test Company")

		item_fields1 = {
			"item_name": "Test Brown Rice",
			"is_stock_item": 1,
			"valuation_rate": 100,
			"stock_uom": "Kg",
		}
		self.item_code1 = make_item("Test Brown Rice", item_fields1)
		item_fields2 = {
			"item_name": "Test Brown Rice 5kg",
			"is_stock_item": 1,
			"valuation_rate": 100,
			"stock_uom": "Kg",
		}
		self.item_code2 = make_item("Test Brown Rice 5kg", item_fields2)
		item_fields3 = {
			"item_name": "Test Brown Rice 500g",
			"is_stock_item": 1,
			"valuation_rate": 100,
			"stock_uom": "Kg",
		}
		self.item_code3 = make_item("Test Brown Rice 500g", item_fields3)
		se1 = make_stock_entry(
			item_code=self.item_code1.name, 
			company = "_Test Company", 
			purpose="Material Receipt", 
			qty=10,
			do_not_submit=True,
			do_not_save=True
		)
	
		se1.items[0].t_warehouse = self.source_warehouse
		se1.save()
		se1.submit()

		self.material_request = frappe.get_doc({
            "doctype": "Material Request",
            "material_request_type": "Material Transfer",
			"set_from_warehouse": self.source_warehouse,
			"set_warehouse": self.target_warehouse,
			"company": "_Test Company",
            "items": [
                {"item_code": self.item_code1.name, "qty": 10, "schedule_date": frappe.utils.nowdate()},
                {"item_code": self.item_code3.name, "qty": 10, "schedule_date": frappe.utils.nowdate()},
                {"item_code": self.item_code2.name, "qty": 2, "schedule_date": frappe.utils.nowdate()},
            ]
        })
		self.material_request.insert()
		self.material_request.submit()

		se = frappe.get_doc({
            "doctype": "Stock Entry",
            "stock_entry_type": "Repack",
            "company": "_Test Company",
            "items": []
        })
		se.append("items", {
			"item_code": self.item_code1.name,
			"qty": 10,
			"s_warehouse": self.source_warehouse
		})
		se.append("items", {
			"item_code": self.item_code3.name,
			"qty": 10,  # Fixed the qty
			"t_warehouse": self.target_warehouse
		})
		se.append("items", {
			"item_code": self.item_code2.name,
			"qty": 2,  # Fixed the qty
			"t_warehouse": self.target_warehouse
		})
		se.save()
		se.submit()
		stock_ledger_entries = frappe.get_all(
            "Stock Ledger Entry",
            filters={"voucher_no": se.name},
            fields=["item_code", "actual_qty"]
        )

		stock_movements = {s["item_code"]: s["actual_qty"] for s in stock_ledger_entries}

		self.assertEqual(stock_movements.get(self.item_code1.name), -10, "Brown Rice should be 10 Outward")
		self.assertEqual(stock_movements.get(self.item_code3.name), 10, "Brown Rice 500g should be 10 Inward")
		self.assertEqual(stock_movements.get(self.item_code2.name), 2, "Brown Rice 5kg should be 2 Inward")

	def create_stock_repack_via_bom(self):
		from erpnext.accounts.doctype.payment_entry.test_payment_entry import create_company
		create_company()
		company = "_Test Company"
		frappe.db.set_value("Company", company, "stock_received_but_not_billed", 'Cost of Goods Sold - _TC')
		frappe.db.set_value("Company", company, "stock_adjustment_account", "Stock Adjustment - _TC")
		
		t_warehouse = create_warehouse(
			warehouse_name="_Test Target Warehouse",
			properties={"parent_warehouse": "All Warehouses - _TC"},
			company="_Test Company",
		)
		fields = {
			"is_stock_item": 1, 
			"stock_uom": "Kg", 
			"uoms": [
				{
					'uom': "Kg",
					"conversion_factor": 1
				},
				{
					'uom': "Tonne",
					"conversion_factor": 1000
				}
			]
		}
		if frappe.db.has_column("Item", "gst_hsn_code"):
			fields["gst_hsn_code"] = "01011010"

		item_wheet = make_item("_Test Item Wheet", properties=fields).name
		fields["stock_uom"]= "Nos"
		fields["uoms"]= [
			{
				'uom': "Nos",
				"conversion_factor": 1
			},
			{
				'uom': "Kg",
				"conversion_factor": 10
			}
		]
		item_wheet_bag = make_item("_Test Item Wheet 10Kg Bag", properties=fields).name
		
		# Create Purchase Receipt
		pr = make_purchase_receipt(item_code=item_wheet, qty=1, rate=20000, uom="Tonne", stock_uom="Kg", conversion_factor=1000)
		
		# Check Stock Ledger Entries
		self.check_stock_ledger_entries(
			"Purchase Receipt",
			pr.name,
			[
				["_Test Item Wheet", "_Test Warehouse - _TC", 1000], 
			]
		)
		
		# Create BOM
		rm_items=[{
			"item_code": item_wheet,
			"qty": 10,
			"uom": "Kg"
		}]
		bom_doc = create_bom(
			item_wheet_bag, rm_items
		)

		# Create Repack
		se = make_stock_entry(
			item_code=item_wheet, 
			expense_account="Stock Adjustment - _TC", 
			company = "_Test Company", 
			purpose="Repack", 
			qty=10,
			do_not_submit=True,
			do_not_save=True
		)
		se.from_bom = 1
		se.bom_no = bom_doc.name
		se.fg_completed_qty = 10
		se.get_items()
		se.items[0].s_warehouse = "_Test Warehouse - _TC"
		se.items[0].t_warehouse = None
		se.items[1].s_warehouse = None
		se.items[1].t_warehouse = t_warehouse
		se.save()
		se.submit()
		
		# Check Stock Ledger Entries
		self.check_stock_ledger_entries(
			"Stock Entry",
			se.name,
			[
				['_Test Item Wheet 10Kg Bag', '_Test Target Warehouse - _TC', 10.0], 
				['_Test Item Wheet', '_Test Warehouse - _TC', -100.0], 
			]
		)

		return se
	
	def setUp(self):
		from erpnext.accounts.doctype.payment_entry.test_payment_entry import create_company,create_customer
		create_company()
		create_customer(name = '_Test Customer')
		create_warehouse(
			warehouse_name="_Test Warehouse - _TC",
			properties={"parent_warehouse": "All Warehouses - _TC"},
			company="_Test Company",
		)
		
	def test_partial_material_issue_TC_SCK_204(self):
		from erpnext.stock.doctype.material_request.test_material_request import make_material_request
		from erpnext.accounts.doctype.payment_entry.test_payment_entry import create_company,create_customer
		create_company()
		company = "_Test Company"
		frappe.db.set_value("Company", company, "stock_adjustment_account", 'Stock Adjustment - _TC')
		get_or_create_fiscal_year('_Test Company')
		create_customer(name = '_Test Customer')
		
		fields = {
			"shelf_life_in_days": 365,
			"end_of_life":"2099-12-31",
			"is_stock_item": 1,
			"has_batch_no": 1,
			"create_new_batch": 1,
			"has_expiry_date": 1,
			"batch_number_series": "Test-SABBMRP-Bno.#####",
			"valuation_rate": 100,
		}
		# if if_app_installed("india_compliance"):
		if frappe.db.has_column("Item", "gst_hsn_code"):
			fields["gst_hsn_code"] = "01011010"

		item_code = make_item("COOKIES (BT)", fields).name

		source_warehouse = "Stores - _TC"
		target_warehouse = create_warehouse(
			warehouse_name="Department Store",
			properties={"parent_warehouse": "All Warehouses - _TC"},
			company=company,
		)
		qty = 10

		# Stock Receipt
		se_receipt = make_stock_entry(
			item_code=item_code,
			qty=qty,
			to_warehouse=target_warehouse,
			# purpose="Material Receipt",
			company=company,
			do_not_save=True,
		)
		se_receipt.save()
		se_receipt.submit()
		cost_center = frappe.db.get_all('Cost Center',{'company':company,'is_group':0},"name")
		# Create Material Request
		mr = make_material_request(
			material_request_type="Material Issue",
			qty=qty,
			warehouse=target_warehouse,
			item_code=item_code,
			company=company,
			cost_center = cost_center[0].name,
			uom = "Unit"
		)
		self.assertEqual(mr.status, "Pending")

		se1 = make_mr_se(mr.name)
		se1.company = company
		se1.items[0].qty = 5
		se1.s_warehouse = target_warehouse,
		se1.t_warehouse = source_warehouse
		se1.items[0].expense_account = "Cost of Goods Sold - _TC"
		se1.insert()
		se1.submit()

	def test_stock_enrty_with_batch_TC_SCK_076(self):
		from erpnext.accounts.doctype.account.test_account import create_account
		create_account(
			account_name= "Stock Adjustment",
			parent_account="Stock Expenses - _TC",
			company="_Test Company",
		)

		fields = {
			"is_stock_item": 1, 
			"has_batch_no":1,
			"create_new_batch":1,
			"batch_number_series":"ABC.##"

		}
		if frappe.db.has_column("Item", "gst_hsn_code"):
			fields["gst_hsn_code"] = "01011010"

		item = make_item("_Test Batch Item", properties=fields).name
		se = make_stock_entry(item_code=item, qty=10, rate=100, target="_Test Warehouse - _TC",purpose="Material Receipt", expense_account="Stock Adjustment - _TC")

		batch = frappe.get_all('Batch',filters={'item': item,"reference_name":se.name},fields=['name',"batch_qty",'item',"reference_name"])
		
		self.assertEqual(len(batch), 1)
		self.assertEqual(batch[0]['item'], item)
		self.assertEqual(batch[0]['batch_qty'], 10)
		self.assertEqual(batch[0]['reference_name'], se.name)

	def test_stock_enrty_with_serial_and_batch_TC_SCK_077(self):
		from erpnext.accounts.doctype.account.test_account import create_account
		create_account(
			account_name= "Stock Adjustment",
			parent_account="Stock Expenses - _TC",
			company="_Test Company",
		)

		fields = {
			"is_stock_item": 1, 
			"has_batch_no":1,
			"create_new_batch":1,
			"batch_number_series":"ABC.##",
			"has_serial_no":1,
			"serial_no_series":"AAB.##"

		}
		if frappe.db.has_column("Item", "gst_hsn_code"):
			fields["gst_hsn_code"] = "01011010"

		item = make_item("_Test Batch Item", properties=fields).name
		se = make_stock_entry(item_code=item, qty=5, rate=100, target="_Test Warehouse - _TC",purpose="Material Receipt", expense_account="Stock Adjustment - _TC")

		batch = frappe.get_all('Batch',filters={'item': item,"reference_name":se.name},fields=['name',"batch_qty",'item',"reference_name"])

		serial_no = frappe.get_all('Serial No',filters={'item_code': item,"purchase_document_no":se.name},fields=['name',"batch_no",'item_code',"purchase_document_no"])

		
		self.assertEqual(len(batch), 1)
		self.assertEqual(batch[0]['item'], item)
		self.assertEqual(batch[0]['batch_qty'], 5)
		self.assertEqual(batch[0]['reference_name'], se.name)

		self.assertEqual(len(serial_no), 5, "Serial number count mismatch")
		for serial in serial_no:
			self.assertEqual(serial['item_code'], item)
			self.assertEqual(serial['purchase_document_no'], se.name)
			self.assertEqual(serial['batch_no'], batch[0]['name'])

	def test_stock_entry_for_multiple_items_with_serial_batch_no_TC_SCK_078(self):
		from erpnext.accounts.doctype.account.test_account import create_account
		create_account(
			account_name= "Stock Adjustment",
			parent_account="Stock Expenses - _TC",
			company="_Test Company",
		)

		fields = {
			"is_stock_item": 1, 
			"has_batch_no": 1,
			"create_new_batch": 1,
			"batch_number_series": "ABC.##",
			"has_serial_no": 1,
			"serial_no_series": "AAB.##"
		}

		if frappe.db.has_column("Item", "gst_hsn_code"):
			fields["gst_hsn_code"] = "01011010"

		item_1 = make_item("_Test Batch Item 1", properties=fields).name
		item_2 = make_item("_Test Batch Item 2", properties=fields).name

		se = make_stock_entry(
			item_code=item_1, qty=5, rate=100, target="_Test Warehouse - _TC",
			purpose="Material Receipt", expense_account="Stock Adjustment - _TC", do_not_save=True
		)

		se.append("items", {
			"item_code": item_2,
			"qty": 5,
			"basic_rate": 150,
			"t_warehouse": "_Test Warehouse - _TC",
			"expense_account": "Stock Adjustment - _TC"
		})

		se.save()
		se.submit()

		for item, expected_qty in [(item_1, 5), (item_2, 5)]:
			batch = frappe.get_all(
				'Batch',
				filters={'item': item, "reference_name": se.name},
				fields=['name', "batch_qty", 'item', "reference_name"]
			)

			serial_no = frappe.get_all(
				'Serial No',
				filters={'item_code': item, "purchase_document_no": se.name},
				fields=['name', "batch_no", 'item_code', "purchase_document_no"]
			)

			self.assertEqual(len(batch), 1, f"Batch record mismatch for {item}")
			self.assertEqual(batch[0]['item'], item)
			self.assertEqual(batch[0]['batch_qty'], expected_qty)
			self.assertEqual(batch[0]['reference_name'], se.name)

			self.assertEqual(len(serial_no), expected_qty, f"Serial number count mismatch for {item}")
			for serial in serial_no:
				self.assertEqual(serial['item_code'], item)
				self.assertEqual(serial['purchase_document_no'], se.name)
				self.assertEqual(serial['batch_no'], batch[0]['name'])

	def test_stock_entry_for_multiple_items_with_batch_no_TC_SCK_079(self):
		from erpnext.accounts.doctype.account.test_account import create_account
		create_account(
			account_name= "Stock Adjustment",
			parent_account="Stock Expenses - _TC",
			company="_Test Company",
		)

		fields = {
			"is_stock_item": 1, 
			"has_batch_no": 1,
			"create_new_batch": 1,
			"batch_number_series": "ABC.##"
		}

		if frappe.db.has_column("Item", "gst_hsn_code"):
			fields["gst_hsn_code"] = "01011010"

		item_1 = make_item("_Test Batch Item 1", properties=fields).name
		item_2 = make_item("_Test Batch Item 2", properties=fields).name

		se = make_stock_entry(
			item_code=item_1, qty=5, rate=100, target="_Test Warehouse - _TC",
			purpose="Material Receipt", expense_account="Stock Adjustment - _TC", do_not_save=True
		)

		se.append("items", {
			"item_code": item_2,
			"qty": 5,
			"basic_rate": 150,
			"t_warehouse": "_Test Warehouse - _TC",
			"expense_account": "Stock Adjustment - _TC"
		})

		se.save()
		se.submit()

		for item, expected_qty in [(item_1, 5), (item_2, 5)]:
			batch = frappe.get_all(
				'Batch',
				filters={'item': item, "reference_name": se.name},
				fields=['name', "batch_qty", 'item', "reference_name"]
			)

			self.assertEqual(len(batch), 1, f"Batch record mismatch for {item}")
			self.assertEqual(batch[0]['item'], item)
			self.assertEqual(batch[0]['batch_qty'], expected_qty)
			self.assertEqual(batch[0]['reference_name'], se.name)

	@change_settings("Stock Settings", {"default_warehouse": "_Test Warehouse - _TC"})
	@change_settings("Global Defaults", {"default_company": "_Test Company"})
	def test_item_opening_stock_TC_SCK_080(self):
		stock_in_hand_account = get_inventory_account("_Test Company", "_Test Warehouse - _TC")
		frappe.db.set_value("Company", "_Test Company", "stock_adjustment_account", "Stock Adjustment - _TC")
		frappe.db.set_value("Company", "_Test Company", "default_inventory_account", stock_in_hand_account)
		
		fields = {
			"is_stock_item": 1, 
			"opening_stock":15,
			"valuation_rate":100
		}

		if frappe.db.has_column("Item", "gst_hsn_code"):
			fields["gst_hsn_code"] = "01011010"
		item_1 = create_item(item_code="_Test Stock OP", is_stock_item=1, opening_stock=15,valuation_rate=100)
		list=frappe.get_doc("Item",item_1)
		stock = frappe.get_all("Stock Ledger Entry", filters={"item_code": item_1.name}, 
							 fields=["warehouse", "actual_qty", "valuation_rate", "stock_value"])
		self.assertEqual(stock[0]["warehouse"], "_Test Warehouse - _TC")
		self.assertEqual(stock[0]["actual_qty"], 15)
		self.assertEqual(stock[0]["valuation_rate"], 100)
		self.assertEqual(stock[0]["stock_value"], 1500)

	@change_settings("Stock Settings", {"default_warehouse": "_Test Warehouse - _TC"})
	@change_settings("Global Defaults", {"default_company": "_Test Company"})
	def test_item_opening_stock_with_item_defaults_TC_SCK_081(self):
		stock_in_hand_account = get_inventory_account("_Test Company", "_Test Warehouse - _TC")
		frappe.db.set_value("Company", "_Test Company", "stock_adjustment_account", "Cost of Goods Sold - _TC")
		frappe.db.set_value("Company", "_Test Company", "default_inventory_account", stock_in_hand_account)
		fields = {
			"is_stock_item": 1, 
			"opening_stock":15,
			"valuation_rate":100
		}

		if frappe.db.has_column("Item", "gst_hsn_code"):
			fields["gst_hsn_code"] = "01011010"

		item_1 = create_item(item_code="_Test Stock OP", is_stock_item=1, opening_stock=15,valuation_rate=100)
		item_1.item_defaults=[]
		item_1.append("item_defaults", {
			"company": "_Test Company",
			"default_warehouse": "_Test Warehouse - _TC"
		})
		item_1.save()
		stock = frappe.get_all("Stock Ledger Entry", filters={"item_code": item_1.name}, 
							 fields=["warehouse", "actual_qty", "valuation_rate", "stock_value"])
		
		self.assertEqual(stock[0]["warehouse"], "_Test Warehouse - _TC")
		self.assertEqual(stock[0]["actual_qty"], 15)
		self.assertEqual(stock[0]["valuation_rate"], 100)
		self.assertEqual(stock[0]["stock_value"], 1500)
	@change_settings("Stock Settings", {"use_serial_batch_fields": 1,"disable_serial_no_and_batch_selector":1,"auto_create_serial_and_batch_bundle_for_outward":1,"pick_serial_and_batch_based_on":"FIFO"})
	def test_material_transfer_with_enable_selector_TC_SCK_090(self):
		fields = {
			"is_stock_item": 1, 
			"has_batch_no":1,
			"create_new_batch":1,
			"batch_number_series":"ABC.##",
			"has_serial_no":1,
			"serial_no_series":"AAB.##"

		}

		if frappe.db.has_column("Item", "gst_hsn_code"):
			fields["gst_hsn_code"] = "01011010"

		item_1 = make_item("_Test Batch Item 1", properties=fields).name
		item_2 = make_item("_Test Batch Item 2", properties=fields).name

		semr = make_stock_entry(
			item_code=item_1, qty=15, rate=100, target="_Test Warehouse - _TC",
			purpose="Material Receipt", do_not_save=True
		)

		semr.append("items", {
			"item_code": item_2,
			"qty": 15,
			"basic_rate": 150,
			"t_warehouse": "_Test Warehouse - _TC"
		})

		semr.save()
		semr.submit()

		semt = make_stock_entry(
			item_code=item_1, qty=10, rate=100, source="_Test Warehouse - _TC", target = "Stores - _TC",
			purpose="Material Transfer", do_not_save=True
		)

		semt.append("items", {
			"item_code": item_2,
			"qty": 10,
			"basic_rate": 150,
			"t_warehouse": "Stores - _TC",
			"s_warehouse": "_Test Warehouse - _TC"
		})

		semt.save()
		semt.submit()

		sle = frappe.get_all("Stock Ledger Entry", filters={"voucher_no": semt.name}, fields=["actual_qty", "item_code"])
		sle_records = {entry["item_code"]: [] for entry in sle}

		for entry in sle:
			sle_records[entry["item_code"]].append(entry["actual_qty"])

		self.assertCountEqual(sle_records[item_1], [10, -10])
		self.assertCountEqual(sle_records[item_2], [10, -10])

	@change_settings("Stock Settings", {"use_serial_batch_fields": 0,"disable_serial_no_and_batch_selector":0,"auto_create_serial_and_batch_bundle_for_outward":1,"pick_serial_and_batch_based_on":"FIFO"})
	def test_material_transfer_with_disable_selector_TC_SCK_091(self):
		from erpnext.accounts.doctype.account.test_account import create_account
		create_account(
			account_name= "Stock Adjustment",
			parent_account="Stock Expenses - _TC",
			company="_Test Company",
		)

		fields = {
			"is_stock_item": 1, 
			"has_batch_no":1,
			"create_new_batch":1,
			"batch_number_series":"ABC.##",
			"has_serial_no":1,
			"serial_no_series":"AAB.##"

		}

		if frappe.db.has_column("Item", "gst_hsn_code"):
			fields["gst_hsn_code"] = "01011010"

		item_1 = make_item("_Test Batch Item 1", properties=fields).name
		item_2 = make_item("_Test Batch Item 2", properties=fields).name

		semr = make_stock_entry(
			item_code=item_1, qty=15, rate=100, target="_Test Warehouse - _TC",
			purpose="Material Receipt", expense_account="Stock Adjustment - _TC", do_not_save=True
		)

		semr.append("items", {
			"item_code": item_2,
			"qty": 15,
			"basic_rate": 150,
			"t_warehouse": "_Test Warehouse - _TC",
			"expense_account": "Stock Adjustment - _TC",
		})

		semr.save()
		semr.submit()

		semt = make_stock_entry(
			item_code=item_1, qty=10, rate=100, source="_Test Warehouse - _TC", target = "Stores - _TC",
			purpose="Material Transfer", expense_account="Stock Adjustment - _TC", do_not_save=True
		)

		semt.append("items", {
			"item_code": item_2,
			"qty": 10,
			"basic_rate": 150,
			"t_warehouse": "Stores - _TC",
			"s_warehouse": "_Test Warehouse - _TC",
			"expense_account": "Stock Adjustment - _TC"
		})

		semt.save()
		semt.submit()

		sle = frappe.get_all("Stock Ledger Entry", filters={"voucher_no": semt.name}, fields=["actual_qty", "item_code"])
		sle_records = {entry["item_code"]: [] for entry in sle}

		for entry in sle:
			sle_records[entry["item_code"]].append(entry["actual_qty"])

		self.assertCountEqual(sle_records[item_1], [10, -10])
		self.assertCountEqual(sle_records[item_2], [10, -10])
	
	@change_settings("Stock Settings", {"use_serial_batch_fields": 0,"disable_serial_no_and_batch_selector":0,"auto_create_serial_and_batch_bundle_for_outward":0,"pick_serial_and_batch_based_on":"FIFO"})
	def test_mt_with_disable_serial_batch_no_outward_TC_SCK_116(self):
		from erpnext.accounts.doctype.account.test_account import create_account
		create_account(
			account_name= "Stock Adjustment",
			parent_account="Stock Expenses - _TC",
			company="_Test Company",
		)

		fields = {
			"is_stock_item": 1, 
			"has_batch_no":1,
			"create_new_batch":1,
			"batch_number_series":"ABC.##",
			"has_serial_no":1,
			"serial_no_series":"AAB.##"

		}

		if frappe.db.has_column("Item", "gst_hsn_code"):
			fields["gst_hsn_code"] = "01011010"

		item_1 = make_item("_Test Batch Item 1", properties=fields).name

		semr = make_stock_entry(
			item_code=item_1, qty=15, rate=100, target="_Test Warehouse - _TC",
<<<<<<< HEAD
			purpose="Material Receipt", expense_account="Stock Adjustment - _TC", do_not_save=True
=======
			purpose="Material Receipt", expense_account= "Stock Adjustment - _TC", do_not_save=True
>>>>>>> b74f7757
		)
		semr.save()
		semr.submit()

		semt = make_stock_entry(
			item_code=item_1, qty=10, rate=100, source="_Test Warehouse - _TC", target = "Stores - _TC",
<<<<<<< HEAD
			purpose="Material Transfer", expense_account="Stock Adjustment - _TC", do_not_save=True
=======
			purpose="Material Transfer", expense_account= "Stock Adjustment - _TC", do_not_save=True
>>>>>>> b74f7757
		)
		semt.save()
		semt.submit()

		sle = frappe.get_all("Stock Ledger Entry", filters={"voucher_no": semt.name}, fields=["actual_qty", "item_code"])
		sle_records = {entry["item_code"]: [] for entry in sle}

		for entry in sle:
			sle_records[entry["item_code"]].append(entry["actual_qty"])

		self.assertCountEqual(sle_records[item_1], [10, -10])

	@change_settings("Stock Settings", {"use_serial_batch_fields": 0,"disable_serial_no_and_batch_selector":0,"auto_create_serial_and_batch_bundle_for_outward":0,"pick_serial_and_batch_based_on":"FIFO"})
	def test_mt_with_multiple_items_disable_serial_batch_no_outward_TC_SCK_117(self):
		from erpnext.accounts.doctype.account.test_account import create_account
		create_account(
			account_name= "Stock Adjustment",
			parent_account="Stock Expenses - _TC",
			company="_Test Company",
		)

		fields = {
			"is_stock_item": 1, 
			"has_batch_no":1,
			"create_new_batch":1,
			"batch_number_series":"ABC.##",
			"has_serial_no":1,
			"serial_no_series":"AAB.##"

		}

		if frappe.db.has_column("Item", "gst_hsn_code"):
			fields["gst_hsn_code"] = "01011010"

		item_1 = make_item("_Test Batch Item 1", properties=fields).name
		item_2 = make_item("_Test Batch Item 2", properties=fields).name

		semr = make_stock_entry(
			item_code=item_1, qty=15, rate=100, target="_Test Warehouse - _TC",
			purpose="Material Receipt", expense_account="Stock Adjustment - _TC", do_not_save=True
		)

		semr.append("items", {
			"item_code": item_2,
			"qty": 15,
			"basic_rate": 150,
			"t_warehouse": "_Test Warehouse - _TC",
			"expense_account": "Stock Adjustment - _TC"
		})

		semr.save()
		semr.submit()

		semt = make_stock_entry(
			item_code=item_1, qty=10, rate=100, source="_Test Warehouse - _TC", target = "Stores - _TC",
			purpose="Material Transfer", expense_account="Stock Adjustment - _TC", do_not_save=True
		)

		semt.append("items", {
			"item_code": item_2,
			"qty": 10,
			"basic_rate": 150,
			"t_warehouse": "Stores - _TC",
			"s_warehouse": "_Test Warehouse - _TC",
<<<<<<< HEAD
			"expense_account":"Stock Adjustment - _TC"
=======
			"expense_account": "Stock Adjustment - _TC"
>>>>>>> b74f7757
		})

		semt.save()
		semt.submit()

		sle = frappe.get_all("Stock Ledger Entry", filters={"voucher_no": semt.name}, fields=["actual_qty", "item_code"])
		sle_records = {entry["item_code"]: [] for entry in sle}

		for entry in sle:
			sle_records[entry["item_code"]].append(entry["actual_qty"])

		self.assertCountEqual(sle_records[item_1], [10, -10])
		self.assertCountEqual(sle_records[item_2], [10, -10])

	@change_settings("Stock Settings", {"default_warehouse": "_Test Warehouse - _TC"})
	def test_item_creation_TC_SCK_118(self):
<<<<<<< HEAD
=======
		from erpnext.accounts.doctype.payment_entry.test_payment_entry import create_company
		create_company()
		company = "_Test Company"
		frappe.db.set_value("Company", company, "stock_adjustment_account", 'Stock Adjustment - _TC')
>>>>>>> b74f7757
		from erpnext.accounts.doctype.account.test_account import create_account
		create_account(
			account_name= "Stock Adjustment",
			parent_account="Stock Expenses - _TC",
			company="_Test Company",
		)
<<<<<<< HEAD

=======
>>>>>>> b74f7757
		item_1 = create_item(item_code="_Test Item New", is_stock_item=1, opening_stock=15,valuation_rate=100)
		for itm in item_1.item_defaults:
			itm.expense_account = "Stock Adjustment - _TC"
		item_1.save()
		
		stock = frappe.get_all("Stock Ledger Entry", filters={"item_code": item_1.name}, 
							 fields=["warehouse", "actual_qty"])
		
		self.assertEqual(stock[0]["warehouse"], "_Test Warehouse - _TC")
		self.assertEqual(stock[0]["actual_qty"], 15)

	@change_settings("Stock Settings", {"use_serial_batch_fields": 0,"disable_serial_no_and_batch_selector":0,"auto_create_serial_and_batch_bundle_for_outward":0,"pick_serial_and_batch_based_on":"FIFO"})
	def test_mt_with_different_warehouse_disable_serial_batch_no_outward_TC_SCK_119(self):
		from erpnext.accounts.doctype.account.test_account import create_account
		create_account(
			account_name= "Stock Adjustment",
			parent_account="Stock Expenses - _TC",
			company="_Test Company",
		)

		fields = {
			"is_stock_item": 1, 
			"has_batch_no":1,
			"create_new_batch":1,
			"batch_number_series":"ABC.##",
			"has_serial_no":1,
			"serial_no_series":"AAB.##"

		}

		if frappe.db.has_column("Item", "gst_hsn_code"):
			fields["gst_hsn_code"] = "01011010"

		item_1 = make_item("_Test Batch Item 1", properties=fields).name
		item_2 = make_item("_Test Batch Item 2", properties=fields).name

		semr = make_stock_entry(
			item_code=item_1, qty=15, rate=100, target="_Test Warehouse - _TC",
			purpose="Material Receipt", expense_account="Stock Adjustment - _TC", do_not_save=True
		)

		semr.append("items", {
			"item_code": item_2,
			"qty": 15,
			"basic_rate": 150,
			"t_warehouse": "Stores - _TC",
			"expense_account": "Stock Adjustment - _TC"
		})

		semr.save()
		semr.submit()

		semt = make_stock_entry(
			item_code=item_1, qty=10, rate=100, source="_Test Warehouse - _TC", target = "Stores - _TC",
			purpose="Material Transfer", expense_account="Stock Adjustment - _TC", do_not_save=True
		)

		semt.append("items", {
			"item_code": item_2,
			"qty": 10,
			"basic_rate": 150,
			"t_warehouse": "_Test Warehouse - _TC",
			"s_warehouse": "Stores - _TC",
			"expense_account": "Stock Adjustment - _TC"
		})

		semt.save()
		semt.submit()

		sle = frappe.get_all("Stock Ledger Entry", filters={"voucher_no": semt.name}, fields=["actual_qty", "item_code"])
		sle_records = {entry["item_code"]: [] for entry in sle}

		for entry in sle:
			sle_records[entry["item_code"]].append(entry["actual_qty"])

		self.assertCountEqual(sle_records[item_1], [10, -10])
		self.assertCountEqual(sle_records[item_2], [10, -10])
	
	@change_settings("Stock Settings", {"use_serial_batch_fields": 0,"disable_serial_no_and_batch_selector":0,"auto_create_serial_and_batch_bundle_for_outward":0})
	def test_mi_with_disable_batch_selector_TC_SCK_120(self):
		from erpnext.accounts.doctype.account.test_account import create_account
		create_account(
			account_name= "Stock Adjustment",
			parent_account="Stock Expenses - _TC",
			company="_Test Company",
		)

		fields = {
			"is_stock_item": 1, 
			"has_batch_no":1,
			"create_new_batch":1,
			"batch_number_series":"ABC.##",
			"has_serial_no":1,
			"serial_no_series":"AAB.##"

		}

		if frappe.db.has_column("Item", "gst_hsn_code"):
			fields["gst_hsn_code"] = "01011010"

		item_1 = make_item("_Test Batch Item 1", properties=fields).name

		semr = make_stock_entry(
			item_code=item_1, qty=15, rate=100, target="_Test Warehouse - _TC",
<<<<<<< HEAD
			purpose="Material Receipt", expense_account="Stock Adjustment - _TC"
=======
			purpose="Material Receipt", expense_account= "Stock Adjustment - _TC"
>>>>>>> b74f7757
		)

		semt = make_stock_entry(
			item_code=item_1, qty=10, rate=100, source="_Test Warehouse - _TC", target = "Stores - _TC",
<<<<<<< HEAD
			purpose="Material Issue", expense_account="Stock Adjustment - _TC"
=======
			purpose="Material Issue", expense_account= "Stock Adjustment - _TC"
>>>>>>> b74f7757
		)

		sle = frappe.get_all("Stock Ledger Entry", filters={"voucher_no": semt.name}, fields=["actual_qty", "item_code"])
		sle_records = {entry["item_code"]: [] for entry in sle}
		for entry in sle:
			sle_records[entry["item_code"]].append(entry["actual_qty"])

		self.assertEqual(sle_records[item_1], [-10])

	@change_settings("Stock Settings", {"use_serial_batch_fields": 0,"disable_serial_no_and_batch_selector":0,"auto_create_serial_and_batch_bundle_for_outward":0,"pick_serial_and_batch_based_on":"FIFO"})
	def test_mi_with_multiple_item_disable_batch_selector_TC_SCK_121(self):
		from erpnext.accounts.doctype.account.test_account import create_account
		create_account(
			account_name= "Stock Adjustment",
			parent_account="Stock Expenses - _TC",
			company="_Test Company",
		)

		fields = {
			"is_stock_item": 1, 
			"has_batch_no":1,
			"create_new_batch":1,
			"batch_number_series":"ABC.##",
			"has_serial_no":1,
			"serial_no_series":"AAB.##"

		}

		if frappe.db.has_column("Item", "gst_hsn_code"):
			fields["gst_hsn_code"] = "01011010"

		item_1 = make_item("_Test Batch Item 1", properties=fields).name
		item_2 = make_item("_Test Batch Item 2", properties=fields).name

		semr = make_stock_entry(
			item_code=item_1, qty=15, rate=100, target="_Test Warehouse - _TC",
			purpose="Material Receipt", expense_account="Stock Adjustment - _TC", do_not_save=True
		)

		semr.append("items", {
			"item_code": item_2,
			"qty": 15,
			"basic_rate": 150,
			"t_warehouse": "Stores - _TC",
			"expense_account": "Stock Adjustment - _TC"
		})

		semr.save()
		semr.submit()

		semt = make_stock_entry(
			item_code=item_1, qty=10, rate=100, source="_Test Warehouse - _TC", target = "Stores - _TC",
			purpose="Material Issue", expense_account="Stock Adjustment - _TC", do_not_save=True
		)

		semt.append("items", {
			"item_code": item_2,
			"qty": 10,
			"basic_rate": 150,
			"t_warehouse": "_Test Warehouse - _TC",
			"s_warehouse": "Stores - _TC",
			"expense_account": "Stock Adjustment - _TC"
		})

		semt.save()
		semt.submit()

		sle = frappe.get_all("Stock Ledger Entry", filters={"voucher_no": semt.name}, fields=["actual_qty", "item_code"])
		sle_records = {entry["item_code"]: [] for entry in sle}

		for entry in sle:
			sle_records[entry["item_code"]].append(entry["actual_qty"])

		self.assertEqual(sle_records[item_1], [-10])
		self.assertEqual(sle_records[item_2], [-10])

	def test_single_mr_with_multiple_se_tc_sck_123(self):
		from erpnext.stock.doctype.material_request.test_material_request import make_material_request
		mr = make_material_request(material_request_type="Material Transfer")
		
		self.assertEqual(mr.status, "Pending")

		se1 = make_mr_se(mr.name)
		se1.items[0].qty = 5
		se1.from_warehouse = "_Test Warehouse - _TC"
		se1.items[0].t_warehouse = "Stores - _TC"
		se1.insert()
		se1.submit()

		self.assertEqual(se1.stock_entry_type, "Material Transfer")
		mr.load_from_db()
		self.assertEqual(mr.status, "Partially Received")
		self.check_stock_ledger_entries(
			"Stock Entry",
			se1.name,
			[
				["_Test Item", "_Test Warehouse - _TC", -5],
				["_Test Item", "Stores - _TC", 5],
			],
		)
		se2 = make_mr_se(mr.name)
		se2.from_warehouse = "_Test Warehouse - _TC"
		se2.items[0].t_warehouse = "Stores - _TC"
		se2.insert()
		se2.submit()
		self.check_stock_ledger_entries(
			"Stock Entry",
			se2.name,
			[
				["_Test Item", "_Test Warehouse - _TC", -5],
				["_Test Item", "Stores - _TC", 5],
			],
		)
		mr.load_from_db()
		self.assertEqual(mr.status, "Transferred")

	def test_mr_to_se_with_in_transit_tc_sck_124(self):
		from erpnext.stock.doctype.material_request.material_request import make_in_transit_stock_entry
		from erpnext.stock.doctype.material_request.test_material_request import  get_in_transit_warehouse
		from erpnext.stock.doctype.material_request.test_material_request import make_material_request
		mr = make_material_request(material_request_type="Material Transfer")
		self.assertEqual(mr.status, "Pending")

		in_transit_warehouse = get_in_transit_warehouse(mr.company)
		transit_entry = make_in_transit_stock_entry(mr.name, in_transit_warehouse)
		transit_entry.items[0].s_warehouse = "_Test Warehouse - _TC"
		transit_entry.insert()
		transit_entry.submit()

		end_transit_entry = make_stock_in_entry(transit_entry.name)
		end_transit_entry.submit()

		sle = frappe.get_doc('Stock Ledger Entry',{'voucher_no':end_transit_entry.name})
		self.assertEqual(sle.actual_qty, 10)
		
	def test_stock_entry_tc_sck_136(self):
		item_code = make_item("_Test Item Stock Entry New", {"valuation_rate": 100})
		se = make_stock_entry(item_code=item_code, target="_Test Warehouse - _TC", qty=1, do_not_submit=True)
		se.stock_entry_type = "Manufacture"
		se.items[0].is_finished_item = 1
		se.submit()
		sle = frappe.get_doc('Stock Ledger Entry',{'voucher_no':se.name})
		self.assertEqual(sle.qty_after_transaction, 1)
		
	def test_partial_material_issue_TC_SCK_205(self):
		from erpnext.stock.doctype.material_request.test_material_request import make_material_request
		from erpnext.accounts.doctype.payment_entry.test_payment_entry import create_company,create_customer
		from erpnext.buying.doctype.purchase_order.test_purchase_order import get_or_create_fiscal_year
		create_company()
		company = "_Test Company"
		get_or_create_fiscal_year('_Test Company')
		create_customer(name = '_Test Customer')
		frappe.db.set_value("Company", company, "stock_adjustment_account", 'Stock Adjustment - _TC')
		fields = {
			"shelf_life_in_days": 365,
			"end_of_life": "2099-12-31",
			"is_stock_item": 1,
			"has_serial_no": 1,
			"create_new_batch": 1,
			"has_expiry_date": 1,
			"serial_no_series": "Test-SL-SN.#####",
			"valuation_rate": 100,
		}
		if frappe.db.has_column("Item", "gst_hsn_code"):
			fields["gst_hsn_code"] = "01011010"

		item_code = make_item("COOKIES (SL)", fields).name

		source_warehouse = "Department Store - _TC"
		target_warehouse = create_warehouse(
			warehouse_name="Department Store",
			properties={"parent_warehouse": "All Warehouses - _TC"},
			company=company,
		)
		qty = 10

		# Stock Receipt
		se_receipt = make_stock_entry(
			item_code=item_code,
			qty=qty,
			to_warehouse=target_warehouse,
			company=company,
		)
		cost_center = frappe.db.get_all('Cost Center',{'company':company,'is_group':0},"name")
		# Create Material Request
		mr = make_material_request(
			material_request_type="Material Issue",
			qty=qty,
			warehouse=target_warehouse,
			item_code=item_code,
			company=company,
			cost_center = cost_center[0].name,
			uom = "Unit"
		)
		self.assertEqual(mr.status, "Pending")

		se1 = make_mr_se(mr.name)
		se1.company = company
		se1.items[0].qty = 5
		se1.s_warehouse = target_warehouse
		se1.t_warehouse = source_warehouse
		se1.items[0].expense_account = "Cost of Goods Sold - _TC"
		se1.insert()
		se1.submit()

		self.assertEqual(se1.stock_entry_type, "Material Issue")
		mr.load_from_db()
		self.assertEqual(mr.status, "Partially Ordered")

		# Check Stock Ledger Entries
		self.check_stock_ledger_entries(
			"Stock Entry",
			se1.name,
			[
				[item_code, target_warehouse, -5],
				[item_code, source_warehouse, 5],
			],
		)

		# Check GL Entries
		stock_in_hand_account = get_inventory_account(company, target_warehouse)
		cogs_account = "Cost of Goods Sold - _TC"
		self.check_gl_entries(
			"Stock Entry",
			se1.name,
			sorted(
				[
					[stock_in_hand_account, 0.0, 500.0],
					[cogs_account, 500.0, 0.0],
				]
			),
		)
	def test_partial_material_issue_TC_SCK_206(self):
		from erpnext.stock.doctype.material_request.test_material_request import make_material_request
		from erpnext.accounts.doctype.payment_entry.test_payment_entry import create_company,create_customer
		from erpnext.buying.doctype.purchase_order.test_purchase_order import get_or_create_fiscal_year
		create_company()
		company = "_Test Company"
		get_or_create_fiscal_year('_Test Company')
		create_customer(name = '_Test Customer' )
		frappe.db.set_value("Company", company, "stock_adjustment_account", 'Stock Adjustment - _TC')
		fields = {
			"shelf_life_in_days": 365,
			"end_of_life": "2099-12-31",
			"is_stock_item": 1,
			"has_batch_no": 1,
			"create_new_batch": 1,
			"has_expiry_date": 1,
			"batch_number_series": "Test-SABBMRP-Bno.#####",
			"has_serial_no": 1,
			"serial_no_series": "Test-SL-SN.#####",
			"valuation_rate": 100,
		}
		if frappe.db.has_column("Item", "gst_hsn_code"):
			fields["gst_hsn_code"] = "01011010"

		item_code = make_item("COOKIES (BT-SL)", fields).name

		source_warehouse = "Stores - _TC"
		target_warehouse = create_warehouse(
			warehouse_name="Department Store",
			properties={"parent_warehouse": "All Warehouses - _TC"},
			company=company,
		)
		qty = 10

		# Stock Receipt
		se_receipt = make_stock_entry(
			item_code=item_code,
			qty=qty,
			to_warehouse=target_warehouse,
			company=company,
		)
		cost_center = frappe.db.get_all('Cost Center',{'company':company,'is_group':0},"name")
		# Create Material Request
		mr = make_material_request(
			material_request_type="Material Issue",
			qty=qty,
			warehouse=target_warehouse,
			item_code=item_code,
			company=company,
			posting_date="2024-12-19",
			required_by_date="2024-12-20",
			cost_center = cost_center[0].name,
			uom = "Unit"
		)
		self.assertEqual(mr.status, "Pending")

		se1 = make_mr_se(mr.name)
		se1.company = company
		se1.items[0].qty = 5
		se1.s_warehouse = target_warehouse
		se1.t_warehouse = source_warehouse
		se1.items[0].expense_account = "Cost of Goods Sold - _TC"
		se1.insert()
		se1.submit()

		self.assertEqual(se1.stock_entry_type, "Material Issue")
		mr.load_from_db()
		self.assertEqual(mr.status, "Partially Ordered")

		# Check Stock Ledger Entries
	
		
		self.check_stock_ledger_entries(
			"Stock Entry",
			se1.name,
			[
				[item_code, target_warehouse, -5],
				[item_code, source_warehouse, 5],
			],
		)

		# Check GL Entries
		stock_in_hand_account = get_inventory_account(company, target_warehouse)
		cogs_account = "Cost of Goods Sold - _TC"
		self.check_gl_entries(
			"Stock Entry",
			se1.name,
			sorted(
				[
					[stock_in_hand_account, 0.0, 500.0],
					[cogs_account, 500.0, 0.0],
				]
			),
		)
	def test_partial_material_transfer_TC_SCK_207(self):
		from erpnext.stock.doctype.material_request.test_material_request import make_material_request
		from erpnext.accounts.doctype.payment_entry.test_payment_entry import create_company,create_customer
		from erpnext.buying.doctype.purchase_order.test_purchase_order import get_or_create_fiscal_year
		create_company()
		company = "_Test Company"
		get_or_create_fiscal_year('_Test Company')
		create_customer(name = '_Test Customer' )
		frappe.db.set_value("Company", company, "stock_adjustment_account", 'Stock Adjustment - _TC')
		fields = {
			"shelf_life_in_days": 365,
			"end_of_life": "2099-12-31",
			"is_stock_item": 1,
			"has_batch_no": 1,
			"create_new_batch": 1,
			"has_expiry_date": 1,
			"batch_number_series": "Test-SABBMRP-Bno.#####",
			"has_serial_no": 1,
			"serial_no_series": "Test-SL-SN.#####",
			"valuation_rate": 100,
		}
		if frappe.db.has_column("Item", "gst_hsn_code"):
			fields["gst_hsn_code"] = "01011010"

		item_code = make_item("COOKIES (BT-SL)", fields).name

		source_warehouse = "Stores - _TC"
		target_warehouse = create_warehouse(
			warehouse_name="Department Store",
			properties={"parent_warehouse": "All Warehouses - _TC","account":"Cost of Goods Sold - _TC"},
			company=company,
		)
		qty = 10

		# Stock Receipt
		se_receipt = make_stock_entry(
			item_code=item_code,
			qty=qty,
			to_warehouse=target_warehouse,
			company=company,
		)

		cost_center = frappe.db.get_all('Cost Center',{'company':company,'is_group':0},"name")
		# Create Material Request
		mr = make_material_request(
			material_request_type="Material Transfer",
			qty=qty,
			warehouse=target_warehouse,
			item_code=item_code,
			company=company,
			posting_date="2024-12-19",
			required_by_date="2024-12-20",
			cost_center = cost_center[0].name,
			uom = "Unit"
		)
		self.assertEqual(mr.status, "Pending")

		se1 = make_mr_se(mr.name)
		se1.company = company
		se1.items[0].qty = 5
		se1.from_warehouse = target_warehouse
		se1.items[0].t_warehouse = source_warehouse
		se1.items[0].expense_account = "Cost of Goods Sold - _TC"
		se1.insert()
		se1.submit()

		self.assertEqual(se1.stock_entry_type, "Material Transfer")
		mr.load_from_db()
		self.assertEqual(mr.status, "Partially Received")

		# Check Stock Ledger Entries
		self.check_stock_ledger_entries(
			"Stock Entry",
			se1.name,
			[
				[item_code, target_warehouse, -5],
				[item_code, source_warehouse, 5],
			],
		)

		# Check GL Entries
		stock_in_hand_account = get_inventory_account(company, source_warehouse)
		cogs_account = "Cost of Goods Sold - _TC"
		self.check_gl_entries(
			"Stock Entry",
			se1.name,
			sorted(
				[
					[stock_in_hand_account, 500.0, 0.0],
					[cogs_account, 0.0, 500.0],
				]
			),
		)
	def test_partial_material_transfer_TC_SCK_208(self):
		from erpnext.stock.doctype.material_request.test_material_request import make_material_request
		from erpnext.accounts.doctype.payment_entry.test_payment_entry import create_company,create_customer
		from erpnext.buying.doctype.purchase_order.test_purchase_order import get_or_create_fiscal_year
		create_company()
		company = "_Test Company"
		get_or_create_fiscal_year('_Test Company')
		create_customer(name = '_Test Customer' )
		frappe.db.set_value("Company", company, "stock_adjustment_account", 'Stock Adjustment - _TC')
		fields = {
			"shelf_life_in_days": 365,
			"end_of_life": "2099-12-31",
			"is_stock_item": 1,
			"has_batch_no": 1,
			"create_new_batch": 1,
			"has_expiry_date": 1,
			"batch_number_series": "Test-SABBMRP-Bno.#####",
			"has_serial_no": 1,
			"serial_no_series": "Test-SL-SN.#####",
			"valuation_rate": 100,
		}
		if frappe.db.has_column("Item", "gst_hsn_code"):
			fields["gst_hsn_code"] = "01011010"

		item_code = make_item("COOKIES (BT-SL)", fields).name

		source_warehouse = "Stores - _TC"
		target_warehouse = create_warehouse(
			warehouse_name="Department Store",
			properties={"parent_warehouse": "All Warehouses - _TC", "account": "Cost of Goods Sold - _TC"},
			company=company,
		)
		qty = 10

		# Stock Receipt
		se_receipt = make_stock_entry(
			item_code=item_code,
			qty=qty,
			to_warehouse=target_warehouse,
			company=company,
		)

		cost_center = frappe.db.get_all('Cost Center',{'company':company,'is_group':0},"name")
		# Create Material Request
		mr = make_material_request(
			material_request_type="Material Transfer",
			qty=qty,
			warehouse=target_warehouse,
			item_code=item_code,
			company=company,
			posting_date="2024-12-19",
			required_by_date="2024-12-20",
			cost_center = cost_center[0].name,
			uom = "Unit"
		)
		self.assertEqual(mr.status, "Pending")

		se1 = make_mr_se(mr.name)
		se1.company = company
		se1.items[0].qty = 5
		se1.from_warehouse = target_warehouse
		se1.items[0].t_warehouse = source_warehouse
		se1.items[0].expense_account = "Cost of Goods Sold - _TC"
		se1.insert()
		se1.submit()

		self.assertEqual(se1.stock_entry_type, "Material Transfer")
		mr.load_from_db()
		self.assertEqual(mr.status, "Partially Received")

		# Check Stock Ledger Entries
		self.check_stock_ledger_entries(
			"Stock Entry",
			se1.name,
			[
				[item_code, target_warehouse, -5],
				[item_code, source_warehouse, 5],
			],
		)

		# Check GL Entries
		stock_in_hand_account = get_inventory_account(company, source_warehouse)
		cogs_account = "Cost of Goods Sold - _TC"
		self.check_gl_entries(
			"Stock Entry",
			se1.name,
			sorted(
				[
					[stock_in_hand_account, 500.0, 0.0],
					[cogs_account, 0.0, 500.0],
				]
			),
		)
	def test_partial_material_transfer_TC_SCK_209(self):
		from erpnext.stock.doctype.material_request.test_material_request import make_material_request
		from erpnext.accounts.doctype.payment_entry.test_payment_entry import create_company,create_customer
		from erpnext.buying.doctype.purchase_order.test_purchase_order import get_or_create_fiscal_year
		create_company()
		company = "_Test Company"
		get_or_create_fiscal_year('_Test Company')
		create_customer(name = '_Test Customer' )
		frappe.db.set_value("Company", company, "stock_adjustment_account", 'Stock Adjustment - _TC')
		fields = {
			"shelf_life_in_days": 365,
			"end_of_life": "2099-12-31",
			"is_stock_item": 1,
			"has_batch_no": 1,
			"create_new_batch": 1,
			"has_expiry_date": 1,
			"batch_number_series": "Test-SABBMRP-Bno.#####",
			"has_serial_no": 1,
			"serial_no_series": "Test-SL-SN.#####",
			"valuation_rate": 100,
		}
		if frappe.db.has_column("Item", "gst_hsn_code"):
			fields["gst_hsn_code"] = "01011010"

		item_code = make_item("COOKIES (BT-SL)", fields).name

		source_warehouse = "Stores - _TC"
		
		target_warehouse = create_warehouse(
			warehouse_name="Department Store",
			properties={"parent_warehouse": "All Warehouses - _TC", "account": "Cost of Goods Sold - _TC"},
			company=company,
		)
		qty = 10

		# Stock Receipt
		
		se_receipt = make_stock_entry(
			item_code=item_code,
			qty=qty,
			to_warehouse=target_warehouse,
			company=company,
		)
		cost_center = frappe.db.get_all('Cost Center',{'company':company,'is_group':0},"name")
		
		# Create Material Request
		mr = make_material_request(
			material_request_type="Material Transfer",
			qty=qty,
			warehouse=target_warehouse,
			item_code=item_code,
			company=company,
			posting_date="2024-12-19",
			required_by_date="2024-12-20",
			cost_center = cost_center[0].name,
			uom = "Unit"
		)
		self.assertEqual(mr.status, "Pending")

		se1 = make_mr_se(mr.name)
		se1.company = company
		se1.items[0].qty = 5
		se1.from_warehouse = target_warehouse
		se1.items[0].t_warehouse = source_warehouse
		se1.items[0].expense_account = "Cost of Goods Sold - _TC"
		se1.insert()
		se1.submit()

		self.assertEqual(se1.stock_entry_type, "Material Transfer")
		mr.load_from_db()
		self.assertEqual(mr.status, "Partially Received")

		# Check Stock Ledger Entries
		self.check_stock_ledger_entries(
			"Stock Entry",
			se1.name,
			[
				[item_code, target_warehouse, -5],
				[item_code, source_warehouse, 5],
			],
		)

		# Check GL Entries
		stock_in_hand_account = get_inventory_account(company, source_warehouse)
		cogs_account = "Cost of Goods Sold - _TC"
		self.check_gl_entries(
			"Stock Entry",
			se1.name,
			sorted(
				[
					[stock_in_hand_account, 500.0, 0.0],
					[cogs_account, 0.0, 500.0],
				]
			),
		)

	def test_stock_manufacture_with_batch_serial_TC_SCK_142(self):
		from erpnext.accounts.doctype.payment_entry.test_payment_entry import create_company
<<<<<<< HEAD

		company = "_Test Company"
		create_company()
		get_fiscal_year(company)
		create_warehouse("_Test Warehouse Group - _TC", company=company)

=======
		create_company()
		company = "_Test Company"
		frappe.db.set_value("Company", company, "stock_adjustment_account", 'Stock Adjustment - _TC')
    
		get_fiscal_year(company)
		create_warehouse("_Test Warehouse Group - _TC", company=company)
>>>>>>> b74f7757
		if not frappe.db.exists("Company", company):
			company_doc = frappe.new_doc("Company")
			company_doc.company_name = company
			company_doc.country = "India"
			company_doc.default_currency = "INR"
			company_doc.save()
		else:
			company_doc = frappe.get_doc("Company", company)

		item_1 = make_item("ADI-SH-W09", {'has_batch_no': 1, "create_new_batch": 1, "valuation_rate": 100})
		item_2 = make_item("LET-SC-002", {"valuation_rate": 100})

		se = make_stock_entry(purpose="Manufacture", company=company_doc.name, do_not_save=True)

		items = [
			{
				"t_warehouse": create_warehouse("Test Store 1"),
				"item_code": item_1.item_code,
				"qty": 200,
				"is_finished_item": 1,
				"conversion_factor": 1
			},
			{
				"t_warehouse": create_warehouse("Test Store 2"),
				"item_code": item_2.item_code,
				"qty": 50,
				"is_scrap_item": 1,
				"conversion_factor": 1
			}
		]

		se.items = []
		for item in items:
			se.append("items", item)

		se.save()
		se.submit()

		self.assertEqual(se.purpose, "Manufacture")
		self.assertEqual(se.items[0].is_finished_item, 1)
		self.assertEqual(se.items[1].is_scrap_item, 1) 

		sle_entries = frappe.get_all("Stock Ledger Entry", filters={"voucher_no": se.name}, fields=['item_code', 'actual_qty'])

		for sle in sle_entries:
			if sle['item_code'] == item_1.item_code:
				self.assertEqual(sle['actual_qty'], 200)
			elif sle['item_code'] == item_2.item_code:
				self.assertEqual(sle['actual_qty'], 50)

	
	def test_stock_manufacture_with_batch_serieal_TC_SCK_140(self):
		from erpnext.accounts.doctype.payment_entry.test_payment_entry import create_company
<<<<<<< HEAD
		company = "_Test Company"
		create_company()
=======
		create_company()
		company = "_Test Company"
		frappe.db.set_value("Company", company, "stock_adjustment_account", 'Stock Adjustment - _TC')
>>>>>>> b74f7757
		get_fiscal_year(company)
		create_warehouse("_Test Warehouse Group - _TC", company=company)

		if not frappe.db.exists("Company", company):
			company_doc = frappe.new_doc("Company")
			company_doc.company_name = company
			company_doc.country = "India"
			company_doc.default_currency = "INR"
			company_doc.save()
		else:
			company_doc = frappe.get_doc("Company", company)

		item = make_item("ADI-SH-W11", {"valuation_rate": 100, "has_serial_no": 1, "serial_no_series": "SNO-.####"})

		serial_nos = generate_serial_nos(item_code=item.name, qty=150)
		se = make_stock_entry(
			item_code=item.name,
			purpose="Manufacture",
			company=company_doc.name,
			target=create_warehouse("Test Warehouse"),
			qty=150,
			basic_rate=100,
			do_not_save=True
		)

		se.items[0].is_finished_item = 1
		se.items[0].serial_no = "\n".join(serial_nos)  # Assign serial numbers
		se.save()
		se.submit()
		self.assertEqual(se.purpose, "Manufacture")
		self.assertEqual(se.items[0].is_finished_item, 1)

		serial_and_batch = run(
			"Serial and Batch Summary",
			filters={
				"company": company_doc.name,
				"from_date": se.posting_date,
				"to_date": se.posting_date,
				"voucher_type": "Stock Entry",
				"voucher_no": [se.name]
			}
		)

		result_list = serial_and_batch.get("result", [])
		self.assertEqual(len(result_list), 150)  # Expect 150 serial numbers

		sle_entries = frappe.get_all("Stock Ledger Entry", filters={"voucher_no": se.name}, fields=['item_code', 'actual_qty'])
		for sle in sle_entries:
			if sle['item_code'] == item.item_code:
				self.assertEqual(sle['actual_qty'], 150)


	@change_settings("Stock Settings", {"allow_negative_stock": 1})
	def test_stock_entry_manufacture_TC_SCK_138(self):
		from erpnext.accounts.doctype.payment_entry.test_payment_entry import create_company
		company = "_Test Company"
		create_company()
		warehouse = create_warehouse(
			warehouse_name="_Test Warehouse - _TC",
			properties={"parent_warehouse": "All Warehouses - _TC"},
			company=company,
		)
		get_or_create_fiscal_year('_Test Company')
		frappe.db.set_value("Company", company, "stock_adjustment_account", 'Stock Adjustment - _TC')
		se = make_stock_entry(
			company=company, 
			purpose="Manufacture", 
			expense_account= "Stock Adjustment - _TC",
			do_not_submit=True,
			do_not_save=True
		)
		item_1 = create_item(item_code="W-N-001",warehouse=warehouse,valuation_rate=100)
		item_2 = create_item(item_code="ST-N-001",warehouse=warehouse, valuation_rate=200)
		item_3 = create_item(item_code="GU-SE-001", warehouse=warehouse, valuation_rate=300)
		item_4 = create_item(item_code="SCW-N-001",  warehouse=warehouse,valuation_rate=400)
		items = [
			{
				"s_warehouse":create_warehouse("Test Store 1",properties={"parent_warehouse": "All Warehouses - _TC"},company=company),
				"item_code": item_1.item_code,
				"qty": 10,
				"conversion_factor": 1
			},
			{
				"s_warehouse": create_warehouse("Test Store 2",properties={"parent_warehouse": "All Warehouses - _TC"},company=company),
				"item_code": item_2.item_code,
				"qty": 42,
				"conversion_factor": 1
			},
			{
				"t_warehouse": create_warehouse("Test Store 3",properties={"parent_warehouse": "All Warehouses - _TC"},company=company),
				"item_code": item_3.item_code,
				"qty": 8,
				"is_finished_item": 1,
				"conversion_factor": 1
			},
			{
				"t_warehouse": create_warehouse("Test Store 4",properties={"parent_warehouse": "All Warehouses - _TC"},company=company),
				"item_code": item_4.item_code,
				"qty": 2,
				"conversion_factor": 1
			}
		]
		se.items = []
		for item in items:
			se.append("items", item)
		se.save()
		se.submit()
		self.assertEqual(se.items[0].qty, 10)
		self.assertEqual(se.purpose, "Manufacture")
		self.assertEqual(se.items[2].is_finished_item, 1)
		sle_entries = frappe.get_all("Stock Ledger Entry", filters={"voucher_no": se.name}, fields=['item_code', 'actual_qty'])
		for sle in sle_entries:
			if sle['item_code'] == item_1.item_code:
				self.assertEqual(sle['actual_qty'], -10)
			elif sle['item_code'] == item_2.item_code:
				self.assertEqual(sle['actual_qty'], -42)
			elif sle['item_code'] == item_3.item_code:
				self.assertEqual(sle['actual_qty'], 8)
			elif sle['item_code'] == item_4.item_code:
				self.assertEqual(sle['actual_qty'], 2)	

	@change_settings("Stock Settings", {"allow_negative_stock": 1})
	def test_create_mr_se_TC_SCK_063(self):
		from erpnext.stock.doctype.material_request.material_request import make_stock_entry as _make_stock_entry
		from erpnext.stock.doctype.material_request.test_material_request import make_material_request
		item = make_item("_Test Item")
		target_warehouse = create_warehouse("_Test Warehouse", company="_Test Company")
		source_warehouse = create_warehouse("_Test Source Warehouse", company="_Test Company")
		mr = make_material_request(material_request_type="Material Transfer", qty=10, warehouse=target_warehouse, from_warehouse=source_warehouse, item=item.name)
		from erpnext.accounts.doctype.payment_entry.test_payment_entry import create_company,create_customer
		create_company()
		create_customer("_Test Customer")
		item = make_item("_Test Item",properties = {'valuation_rate':100})
		get_or_create_fiscal_year('_Test Company')

		target_warehouse = create_warehouse(
				warehouse_name="_Test Warehouse",
				properties={"parent_warehouse": "All Warehouses - _TC"},
				company="_Test Company",
			)
		source_warehouse = create_warehouse(
				warehouse_name="_Test Source Warehouse",
				properties={"parent_warehouse": "All Warehouses - _TC"},
				company="_Test Company",
			)
		create_warehouse(
				warehouse_name="_Test Warehouse - _TC",
				properties={"parent_warehouse": "All Warehouses - _TC"},
				company="_Test Company",
			)
		cost_center = frappe.db.get_all('Cost Center',{'company':"_Test Company"},"name")
		mr = make_material_request(material_request_type="Material Transfer", qty=10, warehouse=target_warehouse, from_warehouse=source_warehouse, item=item.name,uom = "Box",cost_center = cost_center[1]['name'])
		self.assertEqual(mr.status, "Pending")
		se_1 = _make_stock_entry(mr.name)
		se_1.get("items")[0].qty = 5
		se_1.insert()
		se_1.submit()
		mr.load_from_db()
		self.assertEqual(mr.status, "Partially Received")
		self.check_stock_ledger_entries("Stock Entry", se_1.name, [[item.name, target_warehouse, 5], [item.name, source_warehouse, -5]])
		se_2 = _make_stock_entry(mr.name)
		se_2.get("items")[0].qty = 5
		se_2.insert()
		se_2.submit()
		mr.load_from_db()
		self.assertEqual(mr.material_request_type, "Material Transfer")
		self.assertEqual(mr.status, "Transferred")
		self.check_stock_ledger_entries("Stock Entry", se_2.name, [[item.name, target_warehouse, 5], [item.name, source_warehouse, -5]])

	def test_stock_manufacture_with_batch_serial_TC_SCK_141(self):
		from erpnext.accounts.doctype.payment_entry.test_payment_entry import create_company
<<<<<<< HEAD
		company = "_Test Company"
		create_company()
		get_fiscal_year(company)
		create_warehouse("_Test Warehouse Group - _TC", company=company)
=======
		create_company()
		company = "_Test Company"
		frappe.db.set_value("Company", company, "stock_adjustment_account", 'Stock Adjustment - _TC')
		get_fiscal_year(company)
		create_warehouse("_Test Warehouse Group - _TC", company=company)

>>>>>>> b74f7757
		if not frappe.db.exists("Company", company):
			company_doc = frappe.new_doc("Company")
			company_doc.company_name = company
			company_doc.country="India"
			company_doc.default_currency= "INR"
			company_doc.save()
		else:
			company_doc = frappe.get_doc("Company", company) 
		item_1 = make_item("ADI-SH-W08", {'has_batch_no':1, "create_new_batch":1,"valuation_rate":100})
		item_2 = make_item("LET-SC-002", {"valuation_rate":100})
		se = make_stock_entry(purpose="Manufacture", company=company_doc.name, do_not_save=True)
		items = [
			{
				"t_warehouse": create_warehouse("Test Store 1"),
				"item_code": item_1.item_code,
				"qty": 200,
				"is_finished_item":1,
				"conversion_factor": 1
			},
			{
				"t_warehouse": create_warehouse("Test Store 2"),
				"item_code": item_2.item_code,
				"qty": 50,
				"is_scrap_item":1,
				"conversion_factor": 1
			}
		]
		se.items = []
		for item in items:
			se.append("items", item)
		se.save()
		se.submit()
		self.assertEqual(se.purpose, "Manufacture")
		self.assertEqual(se.items[0].is_finished_item, 1)
		self.assertEqual(se.items[1].is_scrap_item, 1)
		sle_entries = frappe.get_all("Stock Ledger Entry", filters={"voucher_no": se.name}, fields=['item_code', 'actual_qty'])
		for sle in sle_entries:
			if sle['item_code'] == item_1.item_code:
				self.assertEqual(sle['actual_qty'], 200)
			elif sle['item_code'] == item_2.item_code:
				self.assertEqual(sle['actual_qty'], 50)

	def test_create_two_stock_entries_TC_SCK_230(self):
		from erpnext.accounts.doctype.payment_entry.test_payment_entry import create_company
		create_company()
		company = "_Test Company"
		frappe.db.set_value("Company", company, "stock_adjustment_account", 'Stock Adjustment - _TC')
		item_1 = make_item("_Test Item 1",properties = {'valuation_rate':100})
		get_or_create_fiscal_year('_Test Company')
		warehouse_1 = create_warehouse("_Test warehouse PO", company=company)
		se_1 = make_stock_entry(item_code=item_1.name, target=warehouse_1, qty=10, purpose="Material Receipt", company=company)
		self.assertEqual(se_1.items[0].item_code, item_1.name)
		self.assertEqual(se_1.items[0].qty, 10)
		self.check_stock_ledger_entries("Stock Entry", se_1.name, [[item_1.name, warehouse_1, 10]])
		item_2 = make_item("_Test Item",properties = {'valuation_rate':100})
		warehouse_2 = create_warehouse("Stores", company=company)
		se_2 = make_stock_entry(item_code=item_2.name, target=warehouse_2, qty=20, purpose="Material Receipt", company=company)
		self.assertEqual(se_2.items[0].item_code, item_2.name)
		self.assertEqual(se_2.items[0].qty, 20)
		self.check_stock_ledger_entries("Stock Entry", se_2.name, [[item_2.name, warehouse_2, 20]])

	def test_stock_manufacture_with_batch_TC_SCK_139(self):
		from erpnext.accounts.doctype.payment_entry.test_payment_entry import create_company
		create_company()
		company = "_Test Company"
		create_warehouse(
				warehouse_name="_Test Warehouse - _TC",
				properties={"parent_warehouse": "All Warehouses - _TC"},
				company="_Test Company",
			)

		target_warehouse = create_warehouse(
				warehouse_name="Test Warehouse",
				properties={"parent_warehouse": "All Warehouses - _TC"},
				company="_Test Company",
		)
		get_or_create_fiscal_year('_Test Company')
		frappe.db.set_value("Company", company, "stock_adjustment_account", 'Stock Adjustment - _TC')
		item = make_item("ADI-SH-W07", {'has_batch_no':1, "create_new_batch":1, "valuation_rate":100})
<<<<<<< HEAD
		se = make_stock_entry(item_code=item.name,purpose="Manufacture", company=company,target=target_warehouse, qty=150, basic_rate=100,do_not_save=True)
=======
		se = make_stock_entry(item_code=item.name,purpose="Manufacture", company=company_doc.name,target=create_warehouse("Test Warehouse"), qty=150, basic_rate=100, expense_account= "Stock Adjustment - _TC",do_not_save=True)
>>>>>>> b74f7757
		se.items[0].is_finished_item = 1
		se.save()
		se.submit()
		self.assertEqual(se.purpose, "Manufacture")
		self.assertEqual(se.items[0].is_finished_item, 1)
		sle_entries = frappe.get_all("Stock Ledger Entry", filters={"voucher_no": se.name}, fields=['item_code', 'actual_qty'])
		for sle in sle_entries:
			if sle['item_code'] == item.item_code:
				self.assertEqual(sle['actual_qty'], 150)

<<<<<<< HEAD
	def test_inactive_sales_items_TC_SCK_228(self):
		from erpnext.accounts.report.inactive_sales_items.inactive_sales_items import execute
		
		company = "_Test Company"
=======
	def test_stock_ageing_TC_SCK_227(self):
		from erpnext.stock.report.stock_ageing.stock_ageing import execute
		avail_qty = 30
		company = "_Test Company"
		item_c = []
		q = []
		range1 = []
		range2 = []
		create_company(company)
		item_fields = {
			"item_name": "_Test Item227",
			"valuation_rate": 500,
			"is_stock_item": 1
		}
		item = make_item("_Test Item227", item_fields)
		se = make_stock_entry(item_code=item.name,purpose="Material Receipt", posting_date="01-12-2024",company=company,target=create_warehouse("Test Warehouse", company=company), qty=10)
		se1 = make_stock_entry(item_code=item.name,purpose="Material Receipt", posting_date="01-01-2025",company=company,target=create_warehouse("Test Warehouse", company=company), qty=20)

		filters = frappe._dict({  # Convert to allow dot notation
		"company": "_Test Company",
        "to_date": "2025-01-12",
        "item_code": item.name,
        "warehouse": create_warehouse("Test Warehouse", company=company),
		"range": "30, 60, 90"
    	})

		columns, data, _, chart_data = execute(filters)
		for i in data[0]:
			item_c.append(data[0][0])
			q.append(data[0][5])
			range1.append(data[0][7])
			range2.append(data[0][9])
		item_c = set(item_c)
		item_c = list(item_c)
		range1 = set(range1)
		range1 = list(range1)
		range2 = set(range2)
		range2 = list(range2)
		self.assertTrue(filters["item_code"] == item_c[0], "Item tc failed")
		self.assertTrue(range1[0] == 20)
		self.assertTrue(range2[0] == 10)
		self.assertTrue(q[0] == avail_qty)

	def test_inactive_sales_items_TC_SCK_228(self):
		from erpnext.accounts.report.inactive_sales_items.inactive_sales_items import execute
		
		company = "_Test Company"
>>>>>>> b74f7757

		# Ensure company exists
		if not frappe.db.exists("Company", company):
			company_doc = frappe.new_doc("Company")
			company_doc.company_name = company
			company_doc.country = "India"
			company_doc.default_currency = "INR"
			company_doc.insert()

		# Create Warehouse
		target_warehouse = create_warehouse(
			warehouse_name="Test Warehouse",
			properties={"parent_warehouse": "All Warehouses - _TC", "account": "Cost of Goods Sold - _TC"},
			company=company,
		)

		get_or_create_fiscal_year(company)
		frappe.db.set_value("Company", company, "stock_adjustment_account", 'Stock Adjustment - _TC')
		# Create items
		item_fields1 = {
			"item_name": "_Test Item2271",
			"valuation_rate": 500,
			"is_stock_item": 1
		}
		item_fields2 = {
			"item_name": "_Test Item2281",
			"valuation_rate": 500,
			"is_stock_item": 1
		}
		item1 = make_item("_Test Item2271", item_fields1)
		item2 = make_item("_Test Item2281", item_fields2)

<<<<<<< HEAD
		# Create stock transactions for item1 (Active)
		make_stock_entry(
			item_code=item1.name, 
			purpose="Material Receipt", 
			stock_entry_type="Material Receipt",
			posting_date=nowdate(), 
			company=company, 
			target=target_warehouse, 
			qty=15
		)

=======
		se = make_stock_entry(item_code=item1.name,purpose="Material Receipt", posting_date="2024-12-01",company=company,target=create_warehouse("Test Warehouse", company=company), qty=15, expense_account= "Stock Adjustment - _TC")
		se1 = make_stock_entry(item_code=item1.name,purpose="Material Receipt", posting_date="2025-01-01",company=company,target=create_warehouse("Test Warehouse", company=company), qty=25, expense_account= "Stock Adjustment - _TC")
		se2 = make_stock_entry(item_code=item1.name,set_posting_time=1,purpose="Material Issue", posting_date="2025-01-01",company=company,source=create_warehouse("Test Warehouse", company=company), qty=10, expense_account= "Stock Adjustment - _TC")
		se3 = make_stock_entry(item_code=item1.name,purpose="Material Issue", posting_date="2025-07-02",company=company,source=create_warehouse("Test Warehouse", company=company), qty=20, expense_account= "Stock Adjustment - _TC")

		# Create stock transactions for item1 (Active)
		make_stock_entry(
			item_code=item1.name, 
			purpose="Material Receipt", 
			stock_entry_type="Material Receipt",
			posting_date=nowdate(), 
			company=company, 
			target=target_warehouse, 
			qty=15
		)

>>>>>>> b74f7757
		make_stock_entry(
			item_code=item1.name, 
			purpose="Material Receipt", 
			stock_entry_type="Material Receipt",
			posting_date=nowdate(), 
			company=company, 
			target=target_warehouse, 
			qty=25
		)
		from erpnext.accounts.doctype.sales_invoice.test_sales_invoice import create_sales_invoice

		create_sales_invoice(
				customer="_Test Customer",
				company="_Test Company",
				item_code=item1.name,
				qty=1,
				rate=100,
			)
		
		# Test for Active Item
		filters = frappe._dict({
			"territory": "India",
			"item": item1.name,
			"based_on": "Sales Invoice",
			"days": "30"
		})

		columns, data = execute(filters)

		if data:
			self.assertEqual(data[0]['territory'], "India")
			self.assertEqual(data[0]['item'], item1.name)

		# Test for Inactive Item
		filters1 = frappe._dict({
			"territory": "India",
			"item": item2.name,
			"based_on": "Sales Invoice",
			"days": "30"
		})

		columns1, data1 = execute(filters1)

		if data1:
			self.assertEqual(data1[0]['territory'], "India")
			self.assertEqual(data1[0]['item'], item2.name)
	
	@change_settings("Stock Settings", {"allow_negative_stock": 1})
	def test_create_stock_entry_with_manufacture_purpose_TC_SCK_137(self):
<<<<<<< HEAD
		create_company("_Test Company")
		company = "_Test Company"
		get_or_create_fiscal_year('_Test Company')
		frappe.db.set_value("Company", company, "stock_adjustment_account", 'Stock Adjustment - _TC')
=======
		company = create_company("_Test Company")
		get_or_create_fiscal_year(company)
>>>>>>> b74f7757
		item_1 = make_item("W-N-001", properties={"valuation_rate":100})
		item_2 = make_item("ST-N-001", properties={"valuation_rate":200})
		item_3 = make_item("GU-SE-001", properties={"valuation_rate":300})
		se = make_stock_entry(purpose="Manufacture", company=company, do_not_submit=True, do_not_save=True)
		items = [
			{
				"s_warehouse": create_warehouse("Test Store 1", company=company),
				"item_code": item_1.name,
				"qty": 10,
				"conversion_factor": 1
			},
			{
				"s_warehouse": create_warehouse("Test Store 2", company=company),
				"item_code": item_2.name,
				"qty": 50,
				"conversion_factor": 1
			},
			{
				"t_warehouse": create_warehouse("Test Store 2", company=company),
				"item_code": item_3.name,
				"qty": 10,
				"is_finished_item":1,
				"conversion_factor": 1
			}
		]
		se.items = []
		for item in items:
			se.append("items", item)
		se.save()
		se.submit()
		self.assertEqual(se.purpose, "Manufacture")
		self.assertEqual(se.items[2].is_finished_item, 1)
		sle_entries = frappe.get_all("Stock Ledger Entry", filters={"voucher_no": se.name}, fields=['item_code', 'actual_qty'])
		for sle in sle_entries:
			if sle['item_code'] == item_1.name:
				self.assertEqual(sle['actual_qty'], -10)
			elif sle['item_code'] == item_2.name:
				self.assertEqual(sle['actual_qty'], -50)
			elif sle['item_code'] == item_3.name:
				self.assertEqual(sle['actual_qty'], 10)
	

	@change_settings("Stock Settings", {"auto_create_serial_and_batch_bundle_for_outward": 1, "disable_serial_no_and_batch_selector": 1, "use_serial_batch_fields": 1})
	def test_material_issue_with_auto_batch_serial_TC_SCK_134(self):
		from erpnext.stock.utils import get_bin
		company = "_Test Company"
		create_company(company)
		item_fields = {
			"item_name" : "_Test Item134",
			"valuation_rate" : 500,
			"has_batch_no": 1,
			"has_serial_no": 1,
			"serial_no_series": "Test-SABBMRP-Sno.#####",
			"create_new_batch": 1,
			"batch_number_series": "Test-SABBMRP-Bno.#####",
			"expense_account": "Stock Adjustment - _TC"
		}
		self.item_code = make_item("_Test Item134", item_fields).name
		self.source_warehouse = create_warehouse("Stores-test", properties=None, company="_Test Company")
		self.qty = 5
		bin = get_bin(self.item_code, self.source_warehouse)
		stock_qty = frappe.db.get_value("Bin", bin, "actual_qty")
		if not stock_qty or stock_qty < self.qty:
            # Create a stock entry to add stock if needed
			se = make_stock_entry(item_code=self.item_code, qty=10, to_warehouse=self.source_warehouse, purpose="Material Receipt")
		se_req = make_stock_entry(item_code=self.item_code, qty=self.qty, from_warehouse=self.source_warehouse, purpose="Material Issue")
		submitted_se = frappe.get_doc("Stock Entry", se_req.name)
		self.assertTrue(submitted_se.docstatus == 1, "Stock Entry should be submitted.")
		
		for item in submitted_se.items:
			self.assertTrue(item.serial_and_batch_bundle, "Batch should be auto-assigned.")
		batch_no = frappe.db.get_value("Serial and Batch Entry", {"parent": submitted_se.items[0].serial_and_batch_bundle}, "batch_no")
			
		# Validate Stock Ledger
		sle_exists = frappe.db.exists("Stock Ledger Entry", {"voucher_no": se.name})
		self.assertTrue(sle_exists, "Stock Ledger Entry should be created.")
		
		# Validate Serial / Batch Number tracking
		batch_exists = frappe.db.exists("Batch", {"batch_id": batch_no})
		self.assertTrue(batch_exists, "Batch should exist in the system.")

	@change_settings("Stock Settings", {"auto_create_serial_and_batch_bundle_for_outward": 1, "disable_serial_no_and_batch_selector": 1, "use_serial_batch_fields": 1})
	def test_material_issue_with_auto_batch_serial_TC_SCK_135(self):
		from erpnext.stock.utils import get_bin
		company = "_Test Company"
		create_company(company)
		
		item_fields1 = {
			"item_name" : "_Test Item1351",
			"valuation_rate" : 500,
			"has_batch_no": 1,
			"has_serial_no": 1,
			"serial_no_series": "Test-SABBMRP-Sno.#####",
			"create_new_batch": 1,
			"batch_number_series": "Test-SABBMRP-Bno.#####"
		}
		item_fields2 = {
			"item_name" : "_Test Item1352",
			"valuation_rate" : 500,
			"has_batch_no": 1,
			"has_serial_no": 1,
			"serial_no_series": "Test1-SABBMRP-Sno.#####",
			"create_new_batch": 1,
			"batch_number_series": "Test1-SABBMRP-Bno.#####"
		}
		self.item_code1 = make_item("_Test Item134", item_fields1).name
		self.item_code2 = make_item("_Test Item135", item_fields2).name
		self.source_warehouse = create_warehouse("Stores-test", properties=None, company="_Test Company")
		self.qty = 5
		bin1 = get_bin(self.item_code1, self.source_warehouse)
		stock_qty1 = frappe.db.get_value("Bin", bin1, "actual_qty")
		bin2 = get_bin(self.item_code2, self.source_warehouse)
		stock_qty2 = frappe.db.get_value("Bin", bin2, "actual_qty")
		if not stock_qty1 or stock_qty1 < self.qty :
            # Create a stock entry to add stock if needed
			se = make_stock_entry(item_code=self.item_code1, qty=10, to_warehouse=self.source_warehouse, purpose="Material Receipt")
		if not stock_qty2 or stock_qty2 < self.qty :
            # Create a stock entry to add stock if needed
			se = make_stock_entry(item_code=self.item_code2, qty=10, to_warehouse=self.source_warehouse, purpose="Material Receipt")
		se_req = frappe.new_doc("Stock Entry")
		se_req.stock_entry_type = "Material Issue"
		se_req.posting_date = "2025-01-03"
		se_req.company = "_Test Company"
		se_req.append("items", {
                "item_code": self.item_code1,
                "s_warehouse": self.source_warehouse,
                "qty": self.qty
            })
		se_req.append("items", {
                "item_code": self.item_code2,
                "s_warehouse": self.source_warehouse,
                "qty": self.qty
            })
		se_req.insert()
		se_req.submit()
		submitted_se = frappe.get_doc("Stock Entry", se_req.name)
		self.assertTrue(submitted_se.docstatus == 1, "Stock Entry should be submitted.")
		
		for item in submitted_se.items:
			self.assertTrue(item.serial_and_batch_bundle, "Batch should be auto-assigned.")
		batch_no1 = frappe.db.get_value("Serial and Batch Entry", {"parent": submitted_se.items[0].serial_and_batch_bundle}, "batch_no")
		batch_no2 = frappe.db.get_value("Serial and Batch Entry", {"parent": submitted_se.items[1].serial_and_batch_bundle}, "batch_no")
		print(submitted_se.items[0].item_name, submitted_se.items[1].item_name)
			
		# Validate Stock Ledger
		sle_exists = frappe.db.exists("Stock Ledger Entry", {"voucher_no": se.name})
		self.assertTrue(sle_exists, "Stock Ledger Entry should be created.")
		
		# Validate Serial / Batch Number tracking
		batch_exists1 = frappe.db.exists("Batch", {"batch_id": batch_no1})
		self.assertTrue(batch_exists1, "Batch should exist in the system.")
		batch_exists = frappe.db.exists("Batch", {"batch_id": batch_no2})
		self.assertTrue(batch_exists, "Batch should exist in the system.")
            

def create_bom(bom_item, rm_items, company=None, qty=None, properties=None):
		bom = frappe.new_doc("BOM")
		bom.update(
			{
				"item": bom_item or "_Test Item",
				"company": company or "_Test Company",
				"quantity": qty or 1,
			}
		)
		if properties:
			bom.update(properties)

		for item in rm_items:
			item_args = {}

			item_args.update(
				{
					"item_code": item.get('item_code'),
					"qty": item.get('qty'),
					"uom": item.get('uom'),
					"rate": item.get('rate')
				}
			)

			bom.append("items", item_args)

		bom.save(ignore_permissions=True)
		bom.submit()

		return bom


def make_serialized_item(**args):
	args = frappe._dict(args)
	se = frappe.copy_doc(test_records[0])

	if args.company:
		se.company = args.company

	if args.target_warehouse:
		se.get("items")[0].t_warehouse = args.target_warehouse

	se.get("items")[0].item_code = args.item_code or "_Test Serialized Item With Series"

	if args.serial_no:
		serial_nos = args.serial_no
		if isinstance(serial_nos, str):
			serial_nos = [serial_nos]

		se.get("items")[0].serial_and_batch_bundle = make_serial_batch_bundle(
			frappe._dict(
				{
					"item_code": se.get("items")[0].item_code,
					"warehouse": se.get("items")[0].t_warehouse,
					"company": se.company,
					"qty": 2,
					"voucher_type": "Stock Entry",
					"serial_nos": serial_nos,
					"posting_date": today(),
					"posting_time": nowtime(),
					"do_not_submit": True,
				}
			)
		).name

	if args.cost_center:
		se.get("items")[0].cost_center = args.cost_center

	if args.expense_account:
		se.get("items")[0].expense_account = args.expense_account

	se.get("items")[0].qty = 2
	se.get("items")[0].transfer_qty = 2

	se.set_stock_entry_type()
	se.insert()
	se.submit()

	se.load_from_db()
	return se


def get_qty_after_transaction(**args):
	args = frappe._dict(args)
	last_sle = get_previous_sle(
		{
			"item_code": args.item_code or "_Test Item",
			"warehouse": args.warehouse or "_Test Warehouse - _TC",
			"posting_date": args.posting_date or nowdate(),
			"posting_time": args.posting_time or nowtime(),
		}
	)
	return flt(last_sle.get("qty_after_transaction"))


def get_multiple_items():
	return [
		{
			"conversion_factor": 1.0,
			"cost_center": "Main - TCP1",
			"doctype": "Stock Entry Detail",
			"expense_account": "Stock Adjustment - TCP1",
			"basic_rate": 100,
			"item_code": "_Test Item",
			"qty": 50.0,
			"s_warehouse": "Stores - TCP1",
			"stock_uom": "_Test UOM",
			"transfer_qty": 50.0,
			"uom": "_Test UOM",
		},
		{
			"conversion_factor": 1.0,
			"cost_center": "Main - TCP1",
			"doctype": "Stock Entry Detail",
			"expense_account": "Stock Adjustment - TCP1",
			"basic_rate": 5000,
			"item_code": "_Test Item Home Desktop 100",
			"qty": 1,
			"stock_uom": "_Test UOM",
			"t_warehouse": "Stores - TCP1",
			"transfer_qty": 1,
			"uom": "_Test UOM",
		},
	]


test_records = frappe.get_test_records("Stock Entry")


def initialize_records_for_future_negative_sle_test(
	item_code, batch_no, warehouses, opening_qty, posting_date
):
	from erpnext.stock.doctype.batch.test_batch import TestBatch, make_new_batch
	from erpnext.stock.doctype.stock_reconciliation.test_stock_reconciliation import (
		create_stock_reconciliation,
	)
	from erpnext.stock.doctype.warehouse.test_warehouse import create_warehouse

	TestBatch.make_batch_item(item_code)
	make_new_batch(item_code=item_code, batch_id=batch_no)
	warehouse_names = [create_warehouse(w) for w in warehouses]
	create_stock_reconciliation(
		purpose="Opening Stock",
		posting_date=posting_date,
		posting_time="20:00:20",
		item_code=item_code,
		warehouse=warehouse_names[0],
		valuation_rate=100,
		qty=opening_qty,
		batch_no=batch_no,
	)
	return warehouse_names


def create_stock_entries(sequence_of_entries):
	for entry_detail in sequence_of_entries:
		make_stock_entry(**entry_detail)

def create_company(company):
	if not frappe.db.exists("Company", company):
		company = frappe.new_doc("Company")
		company.company_name = company
		company.default_currency = "INR"
		company.insert()

def create_fiscal_with_company(company):
	from datetime import date

	today = date.today()
	if today.month >= 4:  # Fiscal year starts in April
		start_date = date(today.year, 4, 1)
		end_date = date(today.year + 1, 3, 31)
	else:
		start_date = date(today.year - 1, 4, 1)
		end_date = date(today.year, 3, 31)

	FiscalYear = frappe.qb.DocType("Fiscal Year")

	existing_fiscal_years = (
		frappe.qb.from_(FiscalYear)
		.select(FiscalYear.name)
		.where(
			(FiscalYear.year_start_date <= start_date) & (FiscalYear.year_end_date >= start_date)
			| (FiscalYear.year_start_date <= end_date) & (FiscalYear.year_end_date >= end_date)
			| (start_date <= FiscalYear.year_start_date) & (end_date >= FiscalYear.year_start_date)
			| (start_date <= FiscalYear.year_end_date) & (end_date >= FiscalYear.year_end_date)
		)
	).run(as_dict=True)
	
	#fix for overlapping fiscal year
	if existing_fiscal_years != []:
		for fiscal_years in existing_fiscal_years:
			fy_doc = frappe.get_doc("Fiscal Year",fiscal_years.get("name"))
			if not frappe.db.exists("Fiscal Year Company", {"company": company}):
				fy_doc.append("companies", {"company": company})
				fy_doc.save()
	else:
		fy_doc = frappe.new_doc("Fiscal Year")
		fy_doc.year = "2024-2025"
		fy_doc.year_start_date = start_date
		fy_doc.year_end_date = end_date
		fy_doc.append("companies", {"company": company})
		fy_doc.submit()


def get_fiscal_year(company):
	if frappe.db.exists("Fiscal Year", "2024-2025"):
		fiscal_year = frappe.get_doc('Fiscal Year', '2024-2025')
		fiscal_year.append("companies", {"company": company})
		fiscal_year.save()
	else:
		create_fiscal_with_company(company)

def generate_serial_nos(item_code, qty):
    """Generate and insert serial numbers for an item."""
    serial_nos = []
    for i in range(qty):
        serial_no = f"SNO-{frappe.generate_hash(length=8)}"
        serial_nos.append(serial_no)

        # Create Serial No record
        frappe.get_doc({
            "doctype": "Serial No",
            "serial_no": serial_no,
            "item_code": item_code,
            "company": "_Test Company",
            "status": "Active"
        }).insert(ignore_permissions=True)

    return serial_nos

def get_or_create_fiscal_year(company):
	from datetime import datetime, date
	import frappe

	current_date = datetime.today().date()
	existing_fy = frappe.get_all(
		"Fiscal Year",
		filters={"disabled": 0},
		fields=["name", "year_start_date", "year_end_date"]
	)
	updated_existing_fy = None
	
	for d in existing_fy:
		start_date = d.year_start_date.date() if isinstance(d.year_start_date, datetime) else d.year_start_date
		end_date = d.year_end_date.date() if isinstance(d.year_end_date, datetime) else d.year_end_date
		if start_date <= current_date <= end_date:
			updated_existing_fy = d.name
			break

	is_company = False
	if updated_existing_fy:
		fiscal_year = frappe.get_doc("Fiscal Year", updated_existing_fy)
		for years in fiscal_year.companies:
			if years.company == company:
				is_company = True
		if not is_company:
			fiscal_year.append("companies", {"company": company})
			fiscal_year.save()
	else:
		current_year = datetime.now().year
		first_date = date(current_year, 1, 1)
		last_date = date(current_year, 12, 31)
		fiscal_year = frappe.new_doc("Fiscal Year")
		fiscal_year.year = f"{current_year}-{company}"
		fiscal_year.year_start_date = first_date
		fiscal_year.year_end_date = last_date
		fiscal_year.append("companies", {"company": company})
		fiscal_year.save()<|MERGE_RESOLUTION|>--- conflicted
+++ resolved
@@ -2853,22 +2853,14 @@
 
 		semr = make_stock_entry(
 			item_code=item_1, qty=15, rate=100, target="_Test Warehouse - _TC",
-<<<<<<< HEAD
-			purpose="Material Receipt", expense_account="Stock Adjustment - _TC", do_not_save=True
-=======
 			purpose="Material Receipt", expense_account= "Stock Adjustment - _TC", do_not_save=True
->>>>>>> b74f7757
 		)
 		semr.save()
 		semr.submit()
 
 		semt = make_stock_entry(
 			item_code=item_1, qty=10, rate=100, source="_Test Warehouse - _TC", target = "Stores - _TC",
-<<<<<<< HEAD
-			purpose="Material Transfer", expense_account="Stock Adjustment - _TC", do_not_save=True
-=======
 			purpose="Material Transfer", expense_account= "Stock Adjustment - _TC", do_not_save=True
->>>>>>> b74f7757
 		)
 		semt.save()
 		semt.submit()
@@ -2933,11 +2925,7 @@
 			"basic_rate": 150,
 			"t_warehouse": "Stores - _TC",
 			"s_warehouse": "_Test Warehouse - _TC",
-<<<<<<< HEAD
-			"expense_account":"Stock Adjustment - _TC"
-=======
 			"expense_account": "Stock Adjustment - _TC"
->>>>>>> b74f7757
 		})
 
 		semt.save()
@@ -2954,23 +2942,16 @@
 
 	@change_settings("Stock Settings", {"default_warehouse": "_Test Warehouse - _TC"})
 	def test_item_creation_TC_SCK_118(self):
-<<<<<<< HEAD
-=======
 		from erpnext.accounts.doctype.payment_entry.test_payment_entry import create_company
 		create_company()
 		company = "_Test Company"
 		frappe.db.set_value("Company", company, "stock_adjustment_account", 'Stock Adjustment - _TC')
->>>>>>> b74f7757
 		from erpnext.accounts.doctype.account.test_account import create_account
 		create_account(
 			account_name= "Stock Adjustment",
 			parent_account="Stock Expenses - _TC",
 			company="_Test Company",
 		)
-<<<<<<< HEAD
-
-=======
->>>>>>> b74f7757
 		item_1 = create_item(item_code="_Test Item New", is_stock_item=1, opening_stock=15,valuation_rate=100)
 		for itm in item_1.item_defaults:
 			itm.expense_account = "Stock Adjustment - _TC"
@@ -3075,20 +3056,12 @@
 
 		semr = make_stock_entry(
 			item_code=item_1, qty=15, rate=100, target="_Test Warehouse - _TC",
-<<<<<<< HEAD
-			purpose="Material Receipt", expense_account="Stock Adjustment - _TC"
-=======
 			purpose="Material Receipt", expense_account= "Stock Adjustment - _TC"
->>>>>>> b74f7757
 		)
 
 		semt = make_stock_entry(
 			item_code=item_1, qty=10, rate=100, source="_Test Warehouse - _TC", target = "Stores - _TC",
-<<<<<<< HEAD
-			purpose="Material Issue", expense_account="Stock Adjustment - _TC"
-=======
 			purpose="Material Issue", expense_account= "Stock Adjustment - _TC"
->>>>>>> b74f7757
 		)
 
 		sle = frappe.get_all("Stock Ledger Entry", filters={"voucher_no": semt.name}, fields=["actual_qty", "item_code"])
@@ -3699,21 +3672,12 @@
 
 	def test_stock_manufacture_with_batch_serial_TC_SCK_142(self):
 		from erpnext.accounts.doctype.payment_entry.test_payment_entry import create_company
-<<<<<<< HEAD
-
-		company = "_Test Company"
-		create_company()
-		get_fiscal_year(company)
-		create_warehouse("_Test Warehouse Group - _TC", company=company)
-
-=======
 		create_company()
 		company = "_Test Company"
 		frappe.db.set_value("Company", company, "stock_adjustment_account", 'Stock Adjustment - _TC')
     
 		get_fiscal_year(company)
 		create_warehouse("_Test Warehouse Group - _TC", company=company)
->>>>>>> b74f7757
 		if not frappe.db.exists("Company", company):
 			company_doc = frappe.new_doc("Company")
 			company_doc.company_name = company
@@ -3767,14 +3731,9 @@
 	
 	def test_stock_manufacture_with_batch_serieal_TC_SCK_140(self):
 		from erpnext.accounts.doctype.payment_entry.test_payment_entry import create_company
-<<<<<<< HEAD
-		company = "_Test Company"
-		create_company()
-=======
 		create_company()
 		company = "_Test Company"
 		frappe.db.set_value("Company", company, "stock_adjustment_account", 'Stock Adjustment - _TC')
->>>>>>> b74f7757
 		get_fiscal_year(company)
 		create_warehouse("_Test Warehouse Group - _TC", company=company)
 
@@ -3946,19 +3905,12 @@
 
 	def test_stock_manufacture_with_batch_serial_TC_SCK_141(self):
 		from erpnext.accounts.doctype.payment_entry.test_payment_entry import create_company
-<<<<<<< HEAD
-		company = "_Test Company"
-		create_company()
-		get_fiscal_year(company)
-		create_warehouse("_Test Warehouse Group - _TC", company=company)
-=======
 		create_company()
 		company = "_Test Company"
 		frappe.db.set_value("Company", company, "stock_adjustment_account", 'Stock Adjustment - _TC')
 		get_fiscal_year(company)
 		create_warehouse("_Test Warehouse Group - _TC", company=company)
 
->>>>>>> b74f7757
 		if not frappe.db.exists("Company", company):
 			company_doc = frappe.new_doc("Company")
 			company_doc.company_name = company
@@ -4038,11 +3990,7 @@
 		get_or_create_fiscal_year('_Test Company')
 		frappe.db.set_value("Company", company, "stock_adjustment_account", 'Stock Adjustment - _TC')
 		item = make_item("ADI-SH-W07", {'has_batch_no':1, "create_new_batch":1, "valuation_rate":100})
-<<<<<<< HEAD
-		se = make_stock_entry(item_code=item.name,purpose="Manufacture", company=company,target=target_warehouse, qty=150, basic_rate=100,do_not_save=True)
-=======
 		se = make_stock_entry(item_code=item.name,purpose="Manufacture", company=company_doc.name,target=create_warehouse("Test Warehouse"), qty=150, basic_rate=100, expense_account= "Stock Adjustment - _TC",do_not_save=True)
->>>>>>> b74f7757
 		se.items[0].is_finished_item = 1
 		se.save()
 		se.submit()
@@ -4053,12 +4001,6 @@
 			if sle['item_code'] == item.item_code:
 				self.assertEqual(sle['actual_qty'], 150)
 
-<<<<<<< HEAD
-	def test_inactive_sales_items_TC_SCK_228(self):
-		from erpnext.accounts.report.inactive_sales_items.inactive_sales_items import execute
-		
-		company = "_Test Company"
-=======
 	def test_stock_ageing_TC_SCK_227(self):
 		from erpnext.stock.report.stock_ageing.stock_ageing import execute
 		avail_qty = 30
@@ -4106,7 +4048,6 @@
 		from erpnext.accounts.report.inactive_sales_items.inactive_sales_items import execute
 		
 		company = "_Test Company"
->>>>>>> b74f7757
 
 		# Ensure company exists
 		if not frappe.db.exists("Company", company):
@@ -4139,7 +4080,11 @@
 		item1 = make_item("_Test Item2271", item_fields1)
 		item2 = make_item("_Test Item2281", item_fields2)
 
-<<<<<<< HEAD
+		se = make_stock_entry(item_code=item1.name,purpose="Material Receipt", posting_date="2024-12-01",company=company,target=create_warehouse("Test Warehouse", company=company), qty=15, expense_account= "Stock Adjustment - _TC")
+		se1 = make_stock_entry(item_code=item1.name,purpose="Material Receipt", posting_date="2025-01-01",company=company,target=create_warehouse("Test Warehouse", company=company), qty=25, expense_account= "Stock Adjustment - _TC")
+		se2 = make_stock_entry(item_code=item1.name,set_posting_time=1,purpose="Material Issue", posting_date="2025-01-01",company=company,source=create_warehouse("Test Warehouse", company=company), qty=10, expense_account= "Stock Adjustment - _TC")
+		se3 = make_stock_entry(item_code=item1.name,purpose="Material Issue", posting_date="2025-07-02",company=company,source=create_warehouse("Test Warehouse", company=company), qty=20, expense_account= "Stock Adjustment - _TC")
+
 		# Create stock transactions for item1 (Active)
 		make_stock_entry(
 			item_code=item1.name, 
@@ -4151,24 +4096,6 @@
 			qty=15
 		)
 
-=======
-		se = make_stock_entry(item_code=item1.name,purpose="Material Receipt", posting_date="2024-12-01",company=company,target=create_warehouse("Test Warehouse", company=company), qty=15, expense_account= "Stock Adjustment - _TC")
-		se1 = make_stock_entry(item_code=item1.name,purpose="Material Receipt", posting_date="2025-01-01",company=company,target=create_warehouse("Test Warehouse", company=company), qty=25, expense_account= "Stock Adjustment - _TC")
-		se2 = make_stock_entry(item_code=item1.name,set_posting_time=1,purpose="Material Issue", posting_date="2025-01-01",company=company,source=create_warehouse("Test Warehouse", company=company), qty=10, expense_account= "Stock Adjustment - _TC")
-		se3 = make_stock_entry(item_code=item1.name,purpose="Material Issue", posting_date="2025-07-02",company=company,source=create_warehouse("Test Warehouse", company=company), qty=20, expense_account= "Stock Adjustment - _TC")
-
-		# Create stock transactions for item1 (Active)
-		make_stock_entry(
-			item_code=item1.name, 
-			purpose="Material Receipt", 
-			stock_entry_type="Material Receipt",
-			posting_date=nowdate(), 
-			company=company, 
-			target=target_warehouse, 
-			qty=15
-		)
-
->>>>>>> b74f7757
 		make_stock_entry(
 			item_code=item1.name, 
 			purpose="Material Receipt", 
@@ -4218,15 +4145,8 @@
 	
 	@change_settings("Stock Settings", {"allow_negative_stock": 1})
 	def test_create_stock_entry_with_manufacture_purpose_TC_SCK_137(self):
-<<<<<<< HEAD
-		create_company("_Test Company")
-		company = "_Test Company"
-		get_or_create_fiscal_year('_Test Company')
-		frappe.db.set_value("Company", company, "stock_adjustment_account", 'Stock Adjustment - _TC')
-=======
 		company = create_company("_Test Company")
 		get_or_create_fiscal_year(company)
->>>>>>> b74f7757
 		item_1 = make_item("W-N-001", properties={"valuation_rate":100})
 		item_2 = make_item("ST-N-001", properties={"valuation_rate":200})
 		item_3 = make_item("GU-SE-001", properties={"valuation_rate":300})
