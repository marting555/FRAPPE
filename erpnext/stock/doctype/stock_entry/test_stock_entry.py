# Copyright (c) 2015, Frappe Technologies Pvt. Ltd. and Contributors
# License: GNU General Public License v3. See license.txt


from frappe.permissions import add_user_permission, remove_user_permission
from frappe.tests.utils import FrappeTestCase, change_settings
from frappe.utils import add_days, cstr, flt, get_time, getdate, nowtime, today

from erpnext.accounts.doctype.account.test_account import get_inventory_account
from erpnext.stock.doctype.item.test_item import (
	create_item,
	make_item,
	make_item_variant,
	set_item_variant_settings,
)
from erpnext.stock.doctype.serial_and_batch_bundle.test_serial_and_batch_bundle import (
	get_batch_from_bundle,
	get_serial_nos_from_bundle,
	make_serial_batch_bundle,
)
from erpnext.stock.doctype.warehouse.test_warehouse import create_warehouse
from erpnext.stock.doctype.material_request.test_material_request import get_gle, make_material_request
from erpnext.stock.doctype.material_request.material_request import make_stock_entry as make_mr_se
from erpnext.stock.doctype.purchase_receipt.test_purchase_receipt import make_purchase_receipt
from erpnext.stock.doctype.serial_no.serial_no import *
from erpnext.stock.doctype.stock_entry.stock_entry import FinishedGoodError, make_stock_in_entry
from erpnext.stock.doctype.stock_entry.stock_entry_utils import make_stock_entry
from erpnext.stock.doctype.stock_ledger_entry.stock_ledger_entry import StockFreezeError
from erpnext.stock.doctype.stock_reconciliation.stock_reconciliation import (
	OpeningEntryAccountError,
)
from erpnext.stock.doctype.stock_reconciliation.test_stock_reconciliation import (
	create_stock_reconciliation,
)
from erpnext.stock.serial_batch_bundle import SerialBatchCreation
from erpnext.stock.stock_ledger import NegativeStockError, get_previous_sle


def get_sle(**args):
	condition, values = "", []
	for key, value in args.items():
		condition += " and " if condition else " where "
		condition += f"`{key}`=%s"
		values.append(value)

	return frappe.db.sql(
		"""select * from `tabStock Ledger Entry` %s
		order by (posting_date || ' ' || posting_time)::timestamp desc, creation desc limit 1"""
		% condition,
		values,
		as_dict=1,
	)


class TestStockEntry(FrappeTestCase):
	def tearDown(self):
		frappe.db.rollback()
		frappe.set_user("Administrator")

	def test_fifo(self):
		frappe.db.set_single_value("Stock Settings", "allow_negative_stock", 1)
		item_code = "_Test Item 2"
		warehouse = "_Test Warehouse - _TC"

		create_stock_reconciliation(
			item_code="_Test Item 2", warehouse="_Test Warehouse - _TC", qty=0, rate=100
		)

		make_stock_entry(item_code=item_code, target=warehouse, qty=1, basic_rate=10)
		sle = get_sle(item_code=item_code, warehouse=warehouse)[0]

		self.assertEqual([[1, 10]], frappe.safe_eval(sle.stock_queue))

		# negative qty
		make_stock_entry(item_code=item_code, source=warehouse, qty=2, basic_rate=10)
		sle = get_sle(item_code=item_code, warehouse=warehouse)[0]

		self.assertEqual([[-1, 10]], frappe.safe_eval(sle.stock_queue))

		# further negative
		make_stock_entry(item_code=item_code, source=warehouse, qty=1)
		sle = get_sle(item_code=item_code, warehouse=warehouse)[0]

		self.assertEqual([[-2, 10]], frappe.safe_eval(sle.stock_queue))

		# move stock to positive
		make_stock_entry(item_code=item_code, target=warehouse, qty=3, basic_rate=20)
		sle = get_sle(item_code=item_code, warehouse=warehouse)[0]
		self.assertEqual([[1, 20]], frappe.safe_eval(sle.stock_queue))

		# incoming entry with diff rate
		make_stock_entry(item_code=item_code, target=warehouse, qty=1, basic_rate=30)
		sle = get_sle(item_code=item_code, warehouse=warehouse)[0]

		self.assertEqual([[1, 20], [1, 30]], frappe.safe_eval(sle.stock_queue))

		frappe.db.set_default("allow_negative_stock", 0)

	def test_auto_material_request(self):
		make_item_variant()
		self._test_auto_material_request("_Test Item")
		self._test_auto_material_request("_Test Item", material_request_type="Transfer")

	def test_barcode_item_stock_entry(self):
		item_code = make_item("_Test Item Stock Entry For Barcode", barcode="BDD-1234567890")

		se = make_stock_entry(item_code=item_code, target="_Test Warehouse - _TC", qty=1, basic_rate=100)
		self.assertEqual(se.items[0].barcode, "BDD-1234567890")

	def test_auto_material_request_for_variant(self):
		fields = [{"field_name": "reorder_levels"}]
		set_item_variant_settings(fields)
		make_item_variant()
		template = frappe.get_doc("Item", "_Test Variant Item")

		if not template.reorder_levels:
			template.append(
				"reorder_levels",
				{
					"material_request_type": "Purchase",
					"warehouse": "_Test Warehouse - _TC",
					"warehouse_reorder_level": 20,
					"warehouse_reorder_qty": 20,
				},
			)

		template.save()
		self._test_auto_material_request("_Test Variant Item-S")

	def test_auto_material_request_for_warehouse_group(self):
		self._test_auto_material_request(
			"_Test Item Warehouse Group Wise Reorder", warehouse="_Test Warehouse Group-C1 - _TC"
		)

	def _test_auto_material_request(
		self, item_code, material_request_type="Purchase", warehouse="_Test Warehouse - _TC"
	):
		variant = frappe.get_doc("Item", item_code)

		projected_qty, actual_qty = frappe.db.get_value(
			"Bin", {"item_code": item_code, "warehouse": warehouse}, ["projected_qty", "actual_qty"]
		) or [0, 0]

		# stock entry reqd for auto-reorder
		create_stock_reconciliation(
			item_code=item_code, warehouse=warehouse, qty=actual_qty + abs(projected_qty) + 10, rate=100
		)

		projected_qty = (
			frappe.db.get_value("Bin", {"item_code": item_code, "warehouse": warehouse}, "projected_qty") or 0
		)

		frappe.db.set_single_value("Stock Settings", "auto_indent", 1)

		# update re-level qty so that it is more than projected_qty
		if projected_qty >= variant.reorder_levels[0].warehouse_reorder_level:
			variant.reorder_levels[0].warehouse_reorder_level += projected_qty
			variant.reorder_levels[0].material_request_type = material_request_type
			variant.save()

		from erpnext.stock.reorder_item import reorder_item

		mr_list = reorder_item()

		frappe.db.set_single_value("Stock Settings", "auto_indent", 0)

		items = []
		for mr in mr_list:
			for d in mr.items:
				items.append(d.item_code)

		self.assertTrue(item_code in items)

	def test_add_to_transit_entry(self):
		from erpnext.stock.doctype.warehouse.test_warehouse import create_warehouse

		item_code = "_Test Transit Item"
		company = "_Test Company"

		create_warehouse("Test From Warehouse")
		create_warehouse("Test Transit Warehouse")
		create_warehouse("Test To Warehouse")

		create_item(
			item_code=item_code,
			is_stock_item=1,
			is_purchase_item=1,
			company=company,
		)

		# create inward stock entry
		make_stock_entry(
			item_code=item_code,
			target="Test From Warehouse - _TC",
			qty=10,
			basic_rate=100,
			expense_account="Stock Adjustment - _TC",
			cost_center="Main - _TC",
		)

		transit_entry = make_stock_entry(
			item_code=item_code,
			source="Test From Warehouse - _TC",
			target="Test Transit Warehouse - _TC",
			add_to_transit=1,
			stock_entry_type="Material Transfer",
			purpose="Material Transfer",
			qty=10,
			basic_rate=100,
			expense_account="Stock Adjustment - _TC",
			cost_center="Main - _TC",
		)

		end_transit_entry = make_stock_in_entry(transit_entry.name)

		self.assertEqual(end_transit_entry.stock_entry_type, "Material Transfer")
		self.assertEqual(end_transit_entry.purpose, "Material Transfer")
		self.assertEqual(transit_entry.name, end_transit_entry.outgoing_stock_entry)
		self.assertEqual(transit_entry.name, end_transit_entry.items[0].against_stock_entry)
		self.assertEqual(transit_entry.items[0].name, end_transit_entry.items[0].ste_detail)

		# create add to transit

	def test_material_receipt_gl_entry(self):
		company = frappe.db.get_value("Warehouse", "Stores - TCP1", "company")

		mr = make_stock_entry(
			item_code="_Test Item",
			target="Stores - TCP1",
			company=company,
			qty=50,
			basic_rate=100,
			expense_account="Stock Adjustment - TCP1",
		)

		stock_in_hand_account = get_inventory_account(mr.company, mr.get("items")[0].t_warehouse)
		self.check_stock_ledger_entries("Stock Entry", mr.name, [["_Test Item", "Stores - TCP1", 50.0]])

		self.check_gl_entries(
			"Stock Entry",
			mr.name,
			sorted([[stock_in_hand_account, 5000.0, 0.0], ["Stock Adjustment - TCP1", 0.0, 5000.0]]),
		)

		mr.cancel()

		self.assertTrue(
			frappe.db.sql(
				"""select * from `tabStock Ledger Entry`
			where voucher_type='Stock Entry' and voucher_no=%s""",
				mr.name,
			)
		)

		self.assertTrue(
			frappe.db.sql(
				"""select * from `tabGL Entry`
			where voucher_type='Stock Entry' and voucher_no=%s""",
				mr.name,
			)
		)

	def test_material_issue_gl_entry(self):
		company = frappe.db.get_value("Warehouse", "Stores - TCP1", "company")
		make_stock_entry(
			item_code="_Test Item",
			target="Stores - TCP1",
			company=company,
			qty=50,
			basic_rate=100,
			expense_account="Stock Adjustment - TCP1",
		)

		mi = make_stock_entry(
			item_code="_Test Item",
			source="Stores - TCP1",
			company=company,
			qty=40,
			expense_account="Stock Adjustment - TCP1",
		)

		self.check_stock_ledger_entries("Stock Entry", mi.name, [["_Test Item", "Stores - TCP1", -40.0]])

		stock_in_hand_account = get_inventory_account(mi.company, "Stores - TCP1")
		stock_value_diff = abs(
			frappe.db.get_value(
				"Stock Ledger Entry",
				{"voucher_type": "Stock Entry", "voucher_no": mi.name},
				"stock_value_difference",
			)
		)

		self.check_gl_entries(
			"Stock Entry",
			mi.name,
			sorted(
				[
					[stock_in_hand_account, 0.0, stock_value_diff],
					["Stock Adjustment - TCP1", stock_value_diff, 0.0],
				]
			),
		)
		mi.cancel()

	def test_material_transfer_gl_entry(self):
		company = frappe.db.get_value("Warehouse", "Stores - TCP1", "company")

		item_code = "Hand Sanitizer - 001"
		create_item(
			item_code=item_code,
			is_stock_item=1,
			is_purchase_item=1,
			opening_stock=1000,
			valuation_rate=10,
			company=company,
			warehouse="Stores - TCP1",
		)

		mtn = make_stock_entry(
			item_code=item_code,
			source="Stores - TCP1",
			target="Finished Goods - TCP1",
			qty=45,
			company=company,
		)

		self.check_stock_ledger_entries(
			"Stock Entry",
			mtn.name,
			[[item_code, "Stores - TCP1", -45.0], [item_code, "Finished Goods - TCP1", 45.0]],
		)

		source_warehouse_account = get_inventory_account(mtn.company, mtn.get("items")[0].s_warehouse)

		target_warehouse_account = get_inventory_account(mtn.company, mtn.get("items")[0].t_warehouse)

		if source_warehouse_account == target_warehouse_account:
			# no gl entry as both source and target warehouse has linked to same account.
			self.assertFalse(
				frappe.db.sql(
					"""select * from `tabGL Entry`
				where voucher_type='Stock Entry' and voucher_no=%s""",
					mtn.name,
					as_dict=1,
				)
			)

		else:
			stock_value_diff = abs(
				frappe.db.get_value(
					"Stock Ledger Entry",
					{"voucher_type": "Stock Entry", "voucher_no": mtn.name, "warehouse": "Stores - TCP1"},
					"stock_value_difference",
				)
			)

			self.check_gl_entries(
				"Stock Entry",
				mtn.name,
				sorted(
					[
						[source_warehouse_account, 0.0, stock_value_diff],
						[target_warehouse_account, stock_value_diff, 0.0],
					]
				),
			)

		mtn.cancel()

	def test_repack_multiple_fg(self):
		"Test `is_finished_item` for one item repacked into two items."
		make_stock_entry(item_code="_Test Item", target="_Test Warehouse - _TC", qty=100, basic_rate=100)

		repack = frappe.copy_doc(test_records[3])
		repack.posting_date = nowdate()
		repack.posting_time = nowtime()

		repack.items[0].qty = 100.0
		repack.items[0].transfer_qty = 100.0
		repack.items[1].qty = 50.0

		repack.append(
			"items",
			{
				"conversion_factor": 1.0,
				"cost_center": "_Test Cost Center - _TC",
				"doctype": "Stock Entry Detail",
				"expense_account": "Stock Adjustment - _TC",
				"basic_rate": 150,
				"item_code": "_Test Item 2",
				"parentfield": "items",
				"qty": 50.0,
				"stock_uom": "_Test UOM",
				"t_warehouse": "_Test Warehouse - _TC",
				"transfer_qty": 50.0,
				"uom": "_Test UOM",
			},
		)
		repack.set_stock_entry_type()
		repack.insert()

		self.assertEqual(repack.items[1].is_finished_item, 1)
		self.assertEqual(repack.items[2].is_finished_item, 1)

		repack.items[1].is_finished_item = 0
		repack.items[2].is_finished_item = 0

		# must raise error if 0 fg in repack entry
		self.assertRaises(FinishedGoodError, repack.validate_finished_goods)

		repack.delete()  # teardown

	def test_repack_no_change_in_valuation(self):
		make_stock_entry(item_code="_Test Item", target="_Test Warehouse - _TC", qty=50, basic_rate=100)
		make_stock_entry(
			item_code="_Test Item Home Desktop 100", target="_Test Warehouse - _TC", qty=50, basic_rate=100
		)

		repack = frappe.copy_doc(test_records[3])
		repack.posting_date = nowdate()
		repack.posting_time = nowtime()
		repack.set_stock_entry_type()
		repack.insert()
		repack.submit()

		self.check_stock_ledger_entries(
			"Stock Entry",
			repack.name,
			[
				["_Test Item", "_Test Warehouse - _TC", -50.0],
				["_Test Item Home Desktop 100", "_Test Warehouse - _TC", 1],
			],
		)

		gl_entries = frappe.db.sql(
			"""select account, debit, credit
			from `tabGL Entry` where voucher_type='Stock Entry' and voucher_no=%s
			order by account desc""",
			repack.name,
			as_dict=1,
		)
		self.assertFalse(gl_entries)

	def test_repack_with_additional_costs(self):
		company = frappe.db.get_value("Warehouse", "Stores - TCP1", "company")

		make_stock_entry(
			item_code="_Test Item",
			target="Stores - TCP1",
			company=company,
			qty=50,
			basic_rate=100,
			expense_account="Stock Adjustment - TCP1",
		)

		repack = make_stock_entry(company=company, purpose="Repack", do_not_save=True)
		repack.posting_date = nowdate()
		repack.posting_time = nowtime()

		expenses_included_in_valuation = frappe.get_value(
			"Company", company, "expenses_included_in_valuation"
		)

		items = get_multiple_items()
		repack.items = []
		for item in items:
			repack.append("items", item)

		repack.set(
			"additional_costs",
			[
				{
					"expense_account": expenses_included_in_valuation,
					"description": "Actual Operating Cost",
					"amount": 1000,
				},
				{
					"expense_account": expenses_included_in_valuation,
					"description": "Additional Operating Cost",
					"amount": 200,
				},
			],
		)

		repack.set_stock_entry_type()
		repack.insert()
		repack.submit()

		stock_in_hand_account = get_inventory_account(repack.company, repack.get("items")[1].t_warehouse)
		rm_stock_value_diff = abs(
			frappe.db.get_value(
				"Stock Ledger Entry",
				{"voucher_type": "Stock Entry", "voucher_no": repack.name, "item_code": "_Test Item"},
				"stock_value_difference",
			)
		)

		fg_stock_value_diff = abs(
			frappe.db.get_value(
				"Stock Ledger Entry",
				{
					"voucher_type": "Stock Entry",
					"voucher_no": repack.name,
					"item_code": "_Test Item Home Desktop 100",
				},
				"stock_value_difference",
			)
		)

		stock_value_diff = flt(fg_stock_value_diff - rm_stock_value_diff, 2)

		self.assertEqual(stock_value_diff, 1200)

		self.check_gl_entries(
			"Stock Entry",
			repack.name,
			sorted(
				[[stock_in_hand_account, 1200, 0.0], ["Expenses Included In Valuation - TCP1", 0.0, 1200.0]]
			),
		)

	def check_stock_ledger_entries(self, voucher_type, voucher_no, expected_sle):
		expected_sle.sort(key=lambda x: x[1])

		# check stock ledger entries
		sle = frappe.db.sql(
			"""select item_code, warehouse, actual_qty
			from `tabStock Ledger Entry` where voucher_type = %s
			and voucher_no = %s order by item_code, warehouse, actual_qty""",
			(voucher_type, voucher_no),
			as_list=1,
		)
		self.assertTrue(sle)
		sle.sort(key=lambda x: x[1])

		for i, sle_value in enumerate(sle):
			self.assertEqual(expected_sle[i][0], sle_value[0])
			self.assertEqual(expected_sle[i][1], sle_value[1])
			self.assertEqual(expected_sle[i][2], sle_value[2])

	def check_gl_entries(self, voucher_type, voucher_no, expected_gl_entries):
		expected_gl_entries.sort(key=lambda x: x[0])

		gl_entries = frappe.db.sql(
			"""select account, debit, credit
			from `tabGL Entry` where voucher_type=%s and voucher_no=%s
			order by account asc, debit asc""",
			(voucher_type, voucher_no),
			as_list=1,
		)

		self.assertTrue(gl_entries)
		gl_entries.sort(key=lambda x: x[0])
		for i, gle in enumerate(gl_entries):
			self.assertEqual(expected_gl_entries[i][0], gle[0])
			self.assertEqual(expected_gl_entries[i][1], gle[1])
			self.assertEqual(expected_gl_entries[i][2], gle[2])

	def test_serial_no_not_reqd(self):
		se = frappe.copy_doc(test_records[0])
		se.get("items")[0].serial_no = "ABCD"

		bundle_id = make_serial_batch_bundle(
			frappe._dict(
				{
					"item_code": se.get("items")[0].item_code,
					"warehouse": se.get("items")[0].t_warehouse,
					"company": se.company,
					"qty": 2,
					"voucher_type": "Stock Entry",
					"serial_nos": ["ABCD"],
					"posting_date": se.posting_date,
					"posting_time": se.posting_time,
					"do_not_save": True,
				}
			)
		)

		self.assertRaises(frappe.ValidationError, bundle_id.make_serial_and_batch_bundle)

	def test_serial_no_reqd(self):
		se = frappe.copy_doc(test_records[0])
		se.get("items")[0].item_code = "_Test Serialized Item"
		se.get("items")[0].qty = 2
		se.get("items")[0].transfer_qty = 2

		bundle_id = make_serial_batch_bundle(
			frappe._dict(
				{
					"item_code": se.get("items")[0].item_code,
					"warehouse": se.get("items")[0].t_warehouse,
					"company": se.company,
					"qty": 2,
					"voucher_type": "Stock Entry",
					"posting_date": se.posting_date,
					"posting_time": se.posting_time,
					"do_not_save": True,
				}
			)
		)

		self.assertRaises(frappe.ValidationError, bundle_id.make_serial_and_batch_bundle)

	def test_serial_no_qty_less(self):
		se = frappe.copy_doc(test_records[0])
		se.get("items")[0].item_code = "_Test Serialized Item"
		se.get("items")[0].qty = 2
		se.get("items")[0].serial_no = "ABCD"
		se.get("items")[0].transfer_qty = 2

		bundle_id = make_serial_batch_bundle(
			frappe._dict(
				{
					"item_code": se.get("items")[0].item_code,
					"warehouse": se.get("items")[0].t_warehouse,
					"company": se.company,
					"qty": 2,
					"serial_nos": ["ABCD"],
					"voucher_type": "Stock Entry",
					"posting_date": se.posting_date,
					"posting_time": se.posting_time,
					"do_not_save": True,
				}
			)
		)

		self.assertRaises(frappe.ValidationError, bundle_id.make_serial_and_batch_bundle)

	def test_serial_no_transfer_in(self):
		serial_nos = ["ABCD1", "EFGH1"]
		for serial_no in serial_nos:
			if not frappe.db.exists("Serial No", serial_no):
				doc = frappe.new_doc("Serial No")
				doc.serial_no = serial_no
				doc.item_code = "_Test Serialized Item"
				doc.insert(ignore_permissions=True)

		se = frappe.copy_doc(test_records[0])
		se.get("items")[0].item_code = "_Test Serialized Item"
		se.get("items")[0].qty = 2
		se.get("items")[0].transfer_qty = 2
		se.set_stock_entry_type()

		se.get("items")[0].serial_and_batch_bundle = make_serial_batch_bundle(
			frappe._dict(
				{
					"item_code": se.get("items")[0].item_code,
					"warehouse": se.get("items")[0].t_warehouse,
					"company": se.company,
					"qty": 2,
					"voucher_type": "Stock Entry",
					"serial_nos": serial_nos,
					"posting_date": se.posting_date,
					"posting_time": se.posting_time,
					"do_not_submit": True,
				}
			)
		).name

		se.insert()
		se.submit()

		self.assertTrue(frappe.db.get_value("Serial No", "ABCD1", "warehouse"))
		self.assertTrue(frappe.db.get_value("Serial No", "EFGH1", "warehouse"))

		se.cancel()
		self.assertFalse(frappe.db.get_value("Serial No", "ABCD1", "warehouse"))

	def test_serial_by_series(self):
		se = make_serialized_item()

		serial_nos = get_serial_nos_from_bundle(se.get("items")[0].serial_and_batch_bundle)

		self.assertTrue(frappe.db.exists("Serial No", serial_nos[0]))
		self.assertTrue(frappe.db.exists("Serial No", serial_nos[1]))

		return se, serial_nos

	def test_serial_move(self):
		se = make_serialized_item()
		serial_no = get_serial_nos_from_bundle(se.get("items")[0].serial_and_batch_bundle)[0]
		frappe.flags.use_serial_and_batch_fields = True

		se = frappe.copy_doc(test_records[0])
		se.purpose = "Material Transfer"
		se.get("items")[0].item_code = "_Test Serialized Item With Series"
		se.get("items")[0].qty = 1
		se.get("items")[0].transfer_qty = 1
		se.get("items")[0].serial_no = [serial_no]
		se.get("items")[0].s_warehouse = "_Test Warehouse - _TC"
		se.get("items")[0].t_warehouse = "_Test Warehouse 1 - _TC"
		se.set_stock_entry_type()
		se.insert()
		se.submit()
		self.assertTrue(frappe.db.get_value("Serial No", serial_no, "warehouse"), "_Test Warehouse 1 - _TC")

		se.cancel()
		self.assertTrue(frappe.db.get_value("Serial No", serial_no, "warehouse"), "_Test Warehouse - _TC")
		frappe.flags.use_serial_and_batch_fields = False

	def test_serial_cancel(self):
		se, serial_nos = self.test_serial_by_series()
		se.load_from_db()
		serial_no = get_serial_nos_from_bundle(se.get("items")[0].serial_and_batch_bundle)[0]

		se.cancel()
		self.assertFalse(frappe.db.get_value("Serial No", serial_no, "warehouse"))

	def test_serial_batch_item_stock_entry(self):
		"""
		Behaviour: 1) Submit Stock Entry (Receipt) with Serial & Batched Item
		2) Cancel same Stock Entry
		Expected Result: 1) Batch is created with Reference in Serial No
		2) Batch is deleted and Serial No is Inactive
		"""
		from erpnext.stock.doctype.batch.batch import get_batch_qty

		item = frappe.db.exists("Item", {"item_name": "Batched and Serialised Item"})
		if not item:
			item = create_item("Batched and Serialised Item")
			item.has_batch_no = 1
			item.create_new_batch = 1
			item.has_serial_no = 1
			item.batch_number_series = "B-BATCH-.##"
			item.serial_no_series = "S-.####"
			item.save()
		else:
			item = frappe.get_doc("Item", {"item_name": "Batched and Serialised Item"})

		se = make_stock_entry(item_code=item.item_code, target="_Test Warehouse - _TC", qty=1, basic_rate=100)
		batch_no = get_batch_from_bundle(se.items[0].serial_and_batch_bundle)
		serial_no = get_serial_nos_from_bundle(se.items[0].serial_and_batch_bundle)[0]
		batch_qty = get_batch_qty(batch_no, "_Test Warehouse - _TC", item.item_code)

		batch_in_serial_no = frappe.db.get_value("Serial No", serial_no, "batch_no")
		self.assertEqual(batch_in_serial_no, batch_no)

		self.assertEqual(batch_qty, 1)

		se.cancel()

		batch_in_serial_no = frappe.db.get_value("Serial No", serial_no, "batch_no")
		self.assertEqual(frappe.db.get_value("Serial No", serial_no, "warehouse"), None)

	def test_warehouse_company_validation(self):
		frappe.db.get_value("Warehouse", "_Test Warehouse 2 - _TC1", "company")
		frappe.get_doc("User", "test2@example.com").add_roles(
			"Sales User", "Sales Manager", "Stock User", "Stock Manager"
		)
		frappe.set_user("test2@example.com")

		from erpnext.stock.utils import InvalidWarehouseCompany

		st1 = frappe.copy_doc(test_records[0])
		st1.get("items")[0].t_warehouse = "_Test Warehouse 2 - _TC1"
		st1.set_stock_entry_type()
		st1.insert()
		self.assertRaises(InvalidWarehouseCompany, st1.submit)

	# permission tests
	def test_warehouse_user(self):
		add_user_permission("Warehouse", "_Test Warehouse 1 - _TC", "test@example.com")
		add_user_permission("Warehouse", "_Test Warehouse 2 - _TC1", "test2@example.com")
		add_user_permission("Company", "_Test Company 1", "test2@example.com")
		test_user = frappe.get_doc("User", "test@example.com")
		test_user.add_roles("Sales User", "Sales Manager", "Stock User")
		test_user.remove_roles("Stock Manager", "System Manager")

		frappe.get_doc("User", "test2@example.com").add_roles(
			"Sales User", "Sales Manager", "Stock User", "Stock Manager"
		)

		st1 = frappe.copy_doc(test_records[0])
		st1.company = "_Test Company 1"

		frappe.set_user("test@example.com")
		st1.get("items")[0].t_warehouse = "_Test Warehouse 2 - _TC1"
		self.assertRaises(frappe.PermissionError, st1.insert)

		test_user.add_roles("System Manager")

		frappe.set_user("test2@example.com")
		st1 = frappe.copy_doc(test_records[0])
		st1.company = "_Test Company 1"
		st1.get("items")[0].t_warehouse = "_Test Warehouse 2 - _TC1"
		st1.get("items")[0].expense_account = "Stock Adjustment - _TC1"
		st1.get("items")[0].cost_center = "Main - _TC1"
		st1.set_stock_entry_type()
		st1.insert()
		st1.submit()
		st1.cancel()

		frappe.set_user("Administrator")
		remove_user_permission("Warehouse", "_Test Warehouse 1 - _TC", "test@example.com")
		remove_user_permission("Warehouse", "_Test Warehouse 2 - _TC1", "test2@example.com")
		remove_user_permission("Company", "_Test Company 1", "test2@example.com")

	def test_freeze_stocks(self):
		frappe.db.set_single_value("Stock Settings", "stock_auth_role", "")

		# test freeze_stocks_upto
		frappe.db.set_single_value("Stock Settings", "stock_frozen_upto", add_days(nowdate(), 5))
		se = frappe.copy_doc(test_records[0]).insert()
		self.assertRaises(StockFreezeError, se.submit)

		frappe.db.set_single_value("Stock Settings", "stock_frozen_upto", "")

		# test freeze_stocks_upto_days
		frappe.db.set_single_value("Stock Settings", "stock_frozen_upto_days", -1)
		se = frappe.copy_doc(test_records[0])
		se.set_posting_time = 1
		se.posting_date = nowdate()
		se.set_stock_entry_type()
		se.insert()
		self.assertRaises(StockFreezeError, se.submit)
		frappe.db.set_single_value("Stock Settings", "stock_frozen_upto_days", 0)

	def test_work_order(self):
		from erpnext.manufacturing.doctype.work_order.work_order import (
			make_stock_entry as _make_stock_entry,
		)

		bom_no, bom_operation_cost = frappe.db.get_value(
			"BOM", {"item": "_Test FG Item 2", "is_default": 1, "docstatus": 1}, ["name", "operating_cost"]
		)

		work_order = frappe.new_doc("Work Order")
		work_order.update(
			{
				"company": "_Test Company",
				"fg_warehouse": "_Test Warehouse 1 - _TC",
				"production_item": "_Test FG Item 2",
				"bom_no": bom_no,
				"qty": 1.0,
				"stock_uom": "_Test UOM",
				"wip_warehouse": "_Test Warehouse - _TC",
				"additional_operating_cost": 1000,
			}
		)
		work_order.insert()
		work_order.submit()

		make_stock_entry(item_code="_Test Item", target="_Test Warehouse - _TC", qty=50, basic_rate=100)
		make_stock_entry(item_code="_Test Item 2", target="_Test Warehouse - _TC", qty=50, basic_rate=20)

		stock_entry = _make_stock_entry(work_order.name, "Manufacture", 1)

		rm_cost = 0
		for d in stock_entry.get("items"):
			if d.item_code != "_Test FG Item 2":
				rm_cost += flt(d.amount)
		fg_cost = next(filter(lambda x: x.item_code == "_Test FG Item 2", stock_entry.get("items"))).amount
		self.assertEqual(fg_cost, flt(rm_cost + bom_operation_cost + work_order.additional_operating_cost, 2))

	@change_settings("Manufacturing Settings", {"material_consumption": 1})
	def test_work_order_manufacture_with_material_consumption(self):
		from erpnext.manufacturing.doctype.work_order.work_order import (
			make_stock_entry as _make_stock_entry,
		)

		bom_no = frappe.db.get_value("BOM", {"item": "_Test FG Item", "is_default": 1, "docstatus": 1})

		work_order = frappe.new_doc("Work Order")
		work_order.update(
			{
				"company": "_Test Company",
				"fg_warehouse": "_Test Warehouse 1 - _TC",
				"production_item": "_Test FG Item",
				"bom_no": bom_no,
				"qty": 1.0,
				"stock_uom": "_Test UOM",
				"wip_warehouse": "_Test Warehouse - _TC",
			}
		)
		work_order.insert()
		work_order.submit()

		make_stock_entry(item_code="_Test Item", target="Stores - _TC", qty=10, basic_rate=5000.0)
		make_stock_entry(
			item_code="_Test Item Home Desktop 100", target="Stores - _TC", qty=10, basic_rate=1000.0
		)

		s = frappe.get_doc(_make_stock_entry(work_order.name, "Material Transfer for Manufacture", 1))
		for d in s.get("items"):
			d.s_warehouse = "Stores - _TC"
		s.insert()
		s.submit()

		# When Stock Entry has RM and FG
		s = frappe.get_doc(_make_stock_entry(work_order.name, "Manufacture", 1))
		s.save()
		rm_cost = 0
		for d in s.get("items"):
			if d.s_warehouse:
				rm_cost += d.amount
		fg_cost = next(filter(lambda x: x.item_code == "_Test FG Item", s.get("items"))).amount
		scrap_cost = next(filter(lambda x: x.is_scrap_item, s.get("items"))).amount
		self.assertEqual(fg_cost, flt(rm_cost - scrap_cost, 2))

		# When Stock Entry has only FG + Scrap
		s.items.pop(0)
		s.items.pop(0)
		s.submit()

		rm_cost = 0
		for d in s.get("items"):
			if d.s_warehouse:
				rm_cost += d.amount
		self.assertEqual(rm_cost, 0)
		expected_fg_cost = s.get_basic_rate_for_manufactured_item(1)
		fg_cost = next(filter(lambda x: x.item_code == "_Test FG Item", s.get("items"))).amount
		self.assertEqual(flt(fg_cost, 2), flt(expected_fg_cost, 2))

	def test_variant_work_order(self):
		bom_no = frappe.db.get_value("BOM", {"item": "_Test Variant Item", "is_default": 1, "docstatus": 1})

		make_item_variant()  # make variant of _Test Variant Item if absent

		work_order = frappe.new_doc("Work Order")
		work_order.update(
			{
				"company": "_Test Company",
				"fg_warehouse": "_Test Warehouse 1 - _TC",
				"production_item": "_Test Variant Item-S",
				"bom_no": bom_no,
				"qty": 1.0,
				"stock_uom": "_Test UOM",
				"wip_warehouse": "_Test Warehouse - _TC",
				"skip_transfer": 1,
			}
		)
		work_order.insert()
		work_order.submit()

		from erpnext.manufacturing.doctype.work_order.work_order import make_stock_entry

		stock_entry = frappe.get_doc(make_stock_entry(work_order.name, "Manufacture", 1))
		stock_entry.insert()
		self.assertTrue("_Test Variant Item-S" in [d.item_code for d in stock_entry.items])

	def test_nagative_stock_for_batch(self):
		item = make_item(
			"_Test Batch Negative Item",
			{
				"has_batch_no": 1,
				"create_new_batch": 1,
				"batch_number_series": "B-BATCH-.##",
				"is_stock_item": 1,
			},
		)

		make_stock_entry(item_code=item.name, target="_Test Warehouse - _TC", qty=50, basic_rate=100)

		ste = frappe.new_doc("Stock Entry")
		ste.purpose = "Material Issue"
		ste.company = "_Test Company"
		for qty in [50, 20, 30]:
			ste.append(
				"items",
				{
					"item_code": item.name,
					"s_warehouse": "_Test Warehouse - _TC",
					"qty": qty,
					"uom": item.stock_uom,
					"stock_uom": item.stock_uom,
					"conversion_factor": 1,
					"transfer_qty": qty,
				},
			)

		ste.set_stock_entry_type()
		ste.insert()
		make_stock_entry(item_code=item.name, target="_Test Warehouse - _TC", qty=50, basic_rate=100)

		self.assertRaises(frappe.ValidationError, ste.submit)
	
	def test_quality_check_for_scrap_item(self):
		from erpnext.manufacturing.doctype.work_order.work_order import (
			make_stock_entry as _make_stock_entry,
		)

		scrap_item = "_Test Scrap Item 1"
		make_item(scrap_item, {"is_stock_item": 1, "is_purchase_item": 0})
		
		bom_name = frappe.db.get_value("BOM Scrap Item", {"docstatus": 1}, "parent")
		production_item = frappe.db.get_value("BOM", bom_name, "item")
		
		work_order = frappe.new_doc("Work Order")
		work_order.production_item = production_item
		work_order.update(
			{
				"company": "_Test Company",
				"fg_warehouse": "_Test Warehouse 1 - _TC",
				"production_item": production_item,
				"bom_no": bom_name,
				"qty": 1.0,
				"stock_uom": frappe.db.get_value("Item", production_item, "stock_uom"),
				"skip_transfer": 1,
			}
		)
		
		work_order.get_items_and_operations_from_bom()
		work_order.submit()
		
		stock_entry = frappe.get_doc(_make_stock_entry(work_order.name, "Manufacture", 1))
		for row in stock_entry.items:
			if row.s_warehouse:
				make_stock_entry(
					item_code=row.item_code,
					target=row.s_warehouse,
					qty=row.qty,
					basic_rate=row.basic_rate or 100,
				)
			
			if row.is_scrap_item:
				row.item_code = scrap_item
				row.uom = frappe.db.get_value("Item", scrap_item, "stock_uom")
				row.stock_uom = frappe.db.get_value("Item", scrap_item, "stock_uom")
		
		stock_entry.inspection_required = 1
		stock_entry.save()
		
		self.assertTrue([row.item_code for row in stock_entry.items if row.is_scrap_item])
		
		for row in stock_entry.items:
			if not row.is_scrap_item:
				qc = frappe.get_doc(
					{
						"doctype": "Quality Inspection",
						"reference_name": stock_entry.name,
						"inspected_by": "Administrator",
						"reference_type": "Stock Entry",
						"inspection_type": "In Process",
						"status": "Accepted",
						"sample_size": 1,
						"item_code": row.item_code,
					}
				)
				
				qc_name = qc.submit()
				row.quality_inspection = qc_name
		
		stock_entry.reload()
		stock_entry.submit()
		for row in stock_entry.items:
			if row.is_scrap_item:
				self.assertFalse(row.quality_inspection)
			else:
				self.assertTrue(row.quality_inspection)

	def test_quality_check(self):
		item_code = "_Test Item For QC"
		if not frappe.db.exists("Item", item_code):
			create_item(item_code)

		repack = frappe.copy_doc(test_records[3])
		repack.inspection_required = 1
		for d in repack.items:
			if not d.s_warehouse and d.t_warehouse:
				d.item_code = item_code
				d.qty = 1
				d.uom = "Nos"
				d.stock_uom = "Nos"
				d.basic_rate = 5000

		repack.insert()
		self.assertRaises(frappe.ValidationError, repack.submit)

	def test_customer_provided_parts_se(self):
		create_item("CUST-0987", is_customer_provided_item=1, customer="_Test Customer", is_purchase_item=0)
		se = make_stock_entry(
			item_code="CUST-0987", purpose="Material Receipt", qty=4, to_warehouse="_Test Warehouse - _TC"
		)
		self.assertEqual(se.get("items")[0].allow_zero_valuation_rate, 1)
		self.assertEqual(se.get("items")[0].amount, 0)

	def test_zero_incoming_rate(self):
		"""Make sure incoming rate of 0 is allowed while consuming.

		qty  | rate | valuation rate
		 1   | 100  | 100
		 1   | 0    | 50
		-1   | 100  | 0
		-1   | 0  <--- assert this
		"""
		item_code = "_TestZeroVal"
		warehouse = "_Test Warehouse - _TC"
		create_item("_TestZeroVal")
		_receipt = make_stock_entry(item_code=item_code, qty=1, to_warehouse=warehouse, rate=100)
		receipt2 = make_stock_entry(
			item_code=item_code, qty=1, to_warehouse=warehouse, rate=0, do_not_save=True
		)
		receipt2.items[0].allow_zero_valuation_rate = 1
		receipt2.save()
		receipt2.submit()

		issue = make_stock_entry(item_code=item_code, qty=1, from_warehouse=warehouse)

		value_diff = frappe.db.get_value(
			"Stock Ledger Entry",
			{"voucher_no": issue.name, "voucher_type": "Stock Entry"},
			"stock_value_difference",
		)
		self.assertEqual(value_diff, -100)

		issue2 = make_stock_entry(item_code=item_code, qty=1, from_warehouse=warehouse)
		value_diff = frappe.db.get_value(
			"Stock Ledger Entry",
			{"voucher_no": issue2.name, "voucher_type": "Stock Entry"},
			"stock_value_difference",
		)
		self.assertEqual(value_diff, 0)

	def test_gle_for_opening_stock_entry(self):
		mr = make_stock_entry(
			item_code="_Test Item",
			target="Stores - TCP1",
			company="_Test Company with perpetual inventory",
			qty=50,
			basic_rate=100,
			expense_account="Stock Adjustment - TCP1",
			is_opening="Yes",
			do_not_save=True,
		)

		self.assertRaises(OpeningEntryAccountError, mr.save)

		mr.items[0].expense_account = "Temporary Opening - TCP1"

		mr.save()
		mr.submit()

		is_opening = frappe.db.get_value(
			"GL Entry",
			filters={"voucher_type": "Stock Entry", "voucher_no": mr.name},
			fieldname="is_opening",
		)
		self.assertEqual(is_opening, "Yes")

	def test_total_basic_amount_zero(self):
		se = frappe.get_doc(
			{
				"doctype": "Stock Entry",
				"purpose": "Material Receipt",
				"stock_entry_type": "Material Receipt",
				"posting_date": nowdate(),
				"company": "_Test Company with perpetual inventory",
				"items": [
					{
						"item_code": "_Test Item",
						"description": "_Test Item",
						"qty": 1,
						"basic_rate": 0,
						"uom": "Nos",
						"t_warehouse": "Stores - TCP1",
						"allow_zero_valuation_rate": 1,
						"cost_center": "Main - TCP1",
					},
					{
						"item_code": "_Test Item",
						"description": "_Test Item",
						"qty": 2,
						"basic_rate": 0,
						"uom": "Nos",
						"t_warehouse": "Stores - TCP1",
						"allow_zero_valuation_rate": 1,
						"cost_center": "Main - TCP1",
					},
				],
				"additional_costs": [
					{
						"expense_account": "Miscellaneous Expenses - TCP1",
						"amount": 100,
						"description": "miscellanous",
					}
				],
			}
		)
		se.insert()
		se.submit()

		self.check_gl_entries(
			"Stock Entry",
			se.name,
			sorted([["Stock Adjustment - TCP1", 100.0, 0.0], ["Miscellaneous Expenses - TCP1", 0.0, 100.0]]),
		)

	def test_conversion_factor_change(self):
		frappe.db.set_single_value("Stock Settings", "allow_negative_stock", 1)
		repack_entry = frappe.copy_doc(test_records[3])
		repack_entry.posting_date = nowdate()
		repack_entry.posting_time = nowtime()
		repack_entry.set_stock_entry_type()
		repack_entry.insert()

		# check current uom and conversion factor
		self.assertTrue(repack_entry.items[0].uom, "_Test UOM")
		self.assertTrue(repack_entry.items[0].conversion_factor, 1)

		# change conversion factor
		repack_entry.items[0].uom = "_Test UOM 1"
		repack_entry.items[0].stock_uom = "_Test UOM 1"
		repack_entry.items[0].conversion_factor = 2
		repack_entry.save()
		repack_entry.submit()

		self.assertEqual(repack_entry.items[0].conversion_factor, 2)
		self.assertEqual(repack_entry.items[0].uom, "_Test UOM 1")
		self.assertEqual(repack_entry.items[0].qty, 50)
		self.assertEqual(repack_entry.items[0].transfer_qty, 100)

		frappe.db.set_default("allow_negative_stock", 0)

	def test_additional_cost_distribution_manufacture(self):
		se = frappe.get_doc(
			doctype="Stock Entry",
			purpose="Manufacture",
			additional_costs=[frappe._dict(base_amount=100)],
			items=[
				frappe._dict(item_code="RM", basic_amount=10),
				frappe._dict(item_code="FG", basic_amount=20, t_warehouse="X", is_finished_item=1),
				frappe._dict(item_code="scrap", basic_amount=30, t_warehouse="X"),
			],
		)

		se.distribute_additional_costs()

		distributed_costs = [d.additional_cost for d in se.items]
		self.assertEqual([0.0, 100.0, 0.0], distributed_costs)

	def test_additional_cost_distribution_non_manufacture(self):
		se = frappe.get_doc(
			doctype="Stock Entry",
			purpose="Material Receipt",
			additional_costs=[frappe._dict(base_amount=100)],
			items=[
				frappe._dict(item_code="RECEIVED_1", basic_amount=20, t_warehouse="X"),
				frappe._dict(item_code="RECEIVED_2", basic_amount=30, t_warehouse="X"),
			],
		)

		se.distribute_additional_costs()

		distributed_costs = [d.additional_cost for d in se.items]
		self.assertEqual([40.0, 60.0], distributed_costs)

	def test_independent_manufacture_entry(self):
		"Test FG items and incoming rate calculation in Maniufacture Entry without WO or BOM linked."
		se = frappe.get_doc(
			doctype="Stock Entry",
			purpose="Manufacture",
			stock_entry_type="Manufacture",
			company="_Test Company",
			items=[
				frappe._dict(
					item_code="_Test Item", qty=1, basic_rate=200, s_warehouse="_Test Warehouse - _TC"
				),
				frappe._dict(item_code="_Test FG Item", qty=4, t_warehouse="_Test Warehouse 1 - _TC"),
			],
		)
		# SE must have atleast one FG
		self.assertRaises(FinishedGoodError, se.save)

		se.items[0].is_finished_item = 1
		se.items[1].is_finished_item = 1
		# SE cannot have multiple FGs
		self.assertRaises(FinishedGoodError, se.save)

		se.items[0].is_finished_item = 0
		se.save()

		# Check if FG cost is calculated based on RM total cost
		# RM total cost = 200, FG rate = 200/4(FG qty) =  50
		self.assertEqual(se.items[1].basic_rate, flt(se.items[0].basic_rate / 4))
		self.assertEqual(se.value_difference, 0.0)
		self.assertEqual(se.total_incoming_value, se.total_outgoing_value)

	@change_settings("Stock Settings", {"allow_negative_stock": 0})
	def test_future_negative_sle(self):
		# Initialize item, batch, warehouse, opening qty
		item_code = "_Test Future Neg Item"
		batch_no = "_Test Future Neg Batch"
		warehouses = ["_Test Future Neg Warehouse Source", "_Test Future Neg Warehouse Destination"]
		warehouse_names = initialize_records_for_future_negative_sle_test(
			item_code, batch_no, warehouses, opening_qty=2, posting_date="2021-07-01"
		)

		# Executing an illegal sequence should raise an error
		sequence_of_entries = [
			dict(
				item_code=item_code,
				qty=2,
				from_warehouse=warehouse_names[0],
				to_warehouse=warehouse_names[1],
				batch_no=batch_no,
				posting_date="2021-07-03",
				purpose="Material Transfer",
			),
			dict(
				item_code=item_code,
				qty=2,
				from_warehouse=warehouse_names[1],
				to_warehouse=warehouse_names[0],
				batch_no=batch_no,
				posting_date="2021-07-04",
				purpose="Material Transfer",
			),
			dict(
				item_code=item_code,
				qty=2,
				from_warehouse=warehouse_names[0],
				to_warehouse=warehouse_names[1],
				batch_no=batch_no,
				posting_date="2021-07-02",  # Illegal SE
				purpose="Material Transfer",
			),
		]

		self.assertRaises(NegativeStockError, create_stock_entries, sequence_of_entries)

	@change_settings("Stock Settings", {"allow_negative_stock": 0})
	def test_future_negative_sle_batch(self):
		from erpnext.stock.doctype.batch.test_batch import TestBatch

		# Initialize item, batch, warehouse, opening qty
		item_code = "_Test MultiBatch Item"
		TestBatch.make_batch_item(item_code)

		batch_nos = []  # store generate batches
		warehouse = "_Test Warehouse - _TC"

		se1 = make_stock_entry(
			item_code=item_code,
			qty=2,
			to_warehouse=warehouse,
			posting_date="2021-09-01",
			purpose="Material Receipt",
		)
		batch_nos.append(get_batch_from_bundle(se1.items[0].serial_and_batch_bundle))
		se2 = make_stock_entry(
			item_code=item_code,
			qty=2,
			to_warehouse=warehouse,
			posting_date="2021-09-03",
			purpose="Material Receipt",
		)
		batch_nos.append(get_batch_from_bundle(se2.items[0].serial_and_batch_bundle))

		with self.assertRaises(frappe.ValidationError):
			make_stock_entry(
				item_code=item_code,
				qty=1,
				from_warehouse=warehouse,
				batch_no=batch_nos[1],
				posting_date="2021-09-02",  # backdated consumption of 2nd batch
				purpose="Material Issue",
			)

	def test_multi_batch_value_diff(self):
		"""Test value difference on stock entry in case of multi-batch.
		| Stock entry | batch | qty | rate | value diff on SE             |
		| ---         | ---   | --- | ---  | ---                          |
		| receipt     | A     | 1   | 10   | 30                           |
		| receipt     | B     | 1   | 20   |                              |
		| issue       | A     | -1  | 10   | -30 (to assert after submit) |
		| issue       | B     | -1  | 20   |                              |
		"""
		from erpnext.stock.doctype.batch.test_batch import TestBatch

		item_code = "_TestMultibatchFifo"
		TestBatch.make_batch_item(item_code)
		warehouse = "_Test Warehouse - _TC"
		receipt = make_stock_entry(
			item_code=item_code,
			qty=1,
			rate=10,
			to_warehouse=warehouse,
			purpose="Material Receipt",
			do_not_save=True,
		)
		receipt.append(
			"items", frappe.copy_doc(receipt.items[0], ignore_no_copy=False).update({"basic_rate": 20})
		)
		receipt.save()
		receipt.submit()
		receipt.load_from_db()

		batches = frappe._dict(
			{get_batch_from_bundle(row.serial_and_batch_bundle): row.qty for row in receipt.items}
		)

		self.assertEqual(receipt.value_difference, 30)

		issue = make_stock_entry(
			item_code=item_code,
			qty=2,
			from_warehouse=warehouse,
			purpose="Material Issue",
			do_not_save=True,
			batches=batches,
		)

		issue.save()
		issue.submit()
		issue.reload()  # reload because reposting current voucher updates rate
		self.assertEqual(issue.value_difference, -30)

	def test_transfer_qty_validation(self):
		se = make_stock_entry(item_code="_Test Item", do_not_save=True, qty=0.001, rate=100)
		se.items[0].uom = "Kg"
		se.items[0].conversion_factor = 0.002

		self.assertRaises(frappe.ValidationError, se.save)

	def test_mapped_stock_entry(self):
		"Check if rate and stock details are populated in mapped SE given warehouse."
		from erpnext.stock.doctype.purchase_receipt.purchase_receipt import make_stock_entry
		from erpnext.stock.doctype.purchase_receipt.test_purchase_receipt import make_purchase_receipt

		item_code = "_TestMappedItem"
		create_item(item_code, is_stock_item=True)

		pr = make_purchase_receipt(
			item_code=item_code, qty=2, rate=100, company="_Test Company", warehouse="Stores - _TC"
		)

		mapped_se = make_stock_entry(pr.name)

		self.assertEqual(mapped_se.items[0].s_warehouse, "Stores - _TC")
		self.assertEqual(mapped_se.items[0].actual_qty, 2)
		self.assertEqual(mapped_se.items[0].basic_rate, 100)
		self.assertEqual(mapped_se.items[0].basic_amount, 200)

	def test_stock_entry_item_details(self):
		item = make_item()

		se = make_stock_entry(
			item_code=item.name, qty=1, to_warehouse="_Test Warehouse - _TC", do_not_submit=True
		)

		self.assertEqual(se.items[0].item_name, item.item_name)
		se.items[0].item_name = "wat"
		se.items[0].stock_uom = "Kg"
		se.save()

		self.assertEqual(se.items[0].item_name, item.item_name)
		self.assertEqual(se.items[0].stock_uom, item.stock_uom)

	@change_settings("Stock Reposting Settings", {"item_based_reposting": 0})
	def test_reposting_for_depedent_warehouse(self):
		from erpnext.stock.doctype.repost_item_valuation.repost_item_valuation import repost_sl_entries
		from erpnext.stock.doctype.warehouse.test_warehouse import create_warehouse

		# Inward at WH1 warehouse (Component)
		# 1st Repack (Component (WH1) - Subcomponent (WH2))
		# 2nd Repack (Subcomponent (WH2) - FG Item (WH3))
		# Material Transfer of FG Item -> WH 3 -> WH2 -> Wh1 (Two transfer entries)
		# Backdated transction which should update valuation rate in repack as well trasfer entries

		for item_code in ["FG Item 1", "Sub Component 1", "Component 1"]:
			create_item(item_code)

		for warehouse in ["WH 1", "WH 2", "WH 3"]:
			create_warehouse(warehouse)

		make_stock_entry(
			item_code="Component 1",
			rate=100,
			purpose="Material Receipt",
			qty=10,
			to_warehouse="WH 1 - _TC",
			posting_date=add_days(nowdate(), -10),
		)

		repack1 = make_stock_entry(
			item_code="Component 1",
			purpose="Repack",
			do_not_save=True,
			qty=10,
			from_warehouse="WH 1 - _TC",
			posting_date=add_days(nowdate(), -9),
		)

		repack1.append(
			"items",
			{
				"item_code": "Sub Component 1",
				"qty": 10,
				"t_warehouse": "WH 2 - _TC",
				"transfer_qty": 10,
				"uom": "Nos",
				"stock_uom": "Nos",
				"conversion_factor": 1.0,
			},
		)

		repack1.save()
		repack1.submit()

		self.assertEqual(repack1.items[1].basic_rate, 100)
		self.assertEqual(repack1.items[1].amount, 1000)

		repack2 = make_stock_entry(
			item_code="Sub Component 1",
			purpose="Repack",
			do_not_save=True,
			qty=10,
			from_warehouse="WH 2 - _TC",
			posting_date=add_days(nowdate(), -8),
		)

		repack2.append(
			"items",
			{
				"item_code": "FG Item 1",
				"qty": 10,
				"t_warehouse": "WH 3 - _TC",
				"transfer_qty": 10,
				"uom": "Nos",
				"stock_uom": "Nos",
				"conversion_factor": 1.0,
			},
		)

		repack2.save()
		repack2.submit()

		self.assertEqual(repack2.items[1].basic_rate, 100)
		self.assertEqual(repack2.items[1].amount, 1000)

		transfer1 = make_stock_entry(
			item_code="FG Item 1",
			purpose="Material Transfer",
			qty=10,
			from_warehouse="WH 3 - _TC",
			to_warehouse="WH 2 - _TC",
			posting_date=add_days(nowdate(), -7),
		)

		self.assertEqual(transfer1.items[0].basic_rate, 100)
		self.assertEqual(transfer1.items[0].amount, 1000)

		transfer2 = make_stock_entry(
			item_code="FG Item 1",
			purpose="Material Transfer",
			qty=10,
			from_warehouse="WH 2 - _TC",
			to_warehouse="WH 1 - _TC",
			posting_date=add_days(nowdate(), -6),
		)

		self.assertEqual(transfer2.items[0].basic_rate, 100)
		self.assertEqual(transfer2.items[0].amount, 1000)

		# Backdated transaction
		receipt2 = make_stock_entry(
			item_code="Component 1",
			rate=200,
			purpose="Material Receipt",
			qty=10,
			to_warehouse="WH 1 - _TC",
			posting_date=add_days(nowdate(), -15),
		)

		self.assertEqual(receipt2.items[0].basic_rate, 200)
		self.assertEqual(receipt2.items[0].amount, 2000)

		repost_name = frappe.db.get_value(
			"Repost Item Valuation", {"voucher_no": receipt2.name, "docstatus": 1}, "name"
		)

		if repost_name:
			doc = frappe.get_doc("Repost Item Valuation", repost_name)
			repost_sl_entries(doc)

		for obj in [repack1, repack2, transfer1, transfer2]:
			obj.load_from_db()

			index = 1 if obj.purpose == "Repack" else 0
			self.assertEqual(obj.items[index].basic_rate, 200)
			self.assertEqual(obj.items[index].basic_amount, 2000)

	def test_batch_expiry(self):
		from erpnext.controllers.stock_controller import BatchExpiredError
		from erpnext.stock.doctype.batch.test_batch import make_new_batch

		item_code = "Test Batch Expiry Test Item - 001"
		item_doc = create_item(item_code=item_code, is_stock_item=1, valuation_rate=10)

		item_doc.has_batch_no = 1
		item_doc.save()

		batch = make_new_batch(
			batch_id=frappe.generate_hash("", 5), item_code=item_doc.name, expiry_date=add_days(today(), -1)
		)

		se = make_stock_entry(
			item_code=item_code,
			purpose="Material Receipt",
			qty=4,
			to_warehouse="_Test Warehouse - _TC",
			batch_no=batch.name,
			use_serial_batch_fields=1,
			do_not_save=True,
		)

		self.assertRaises(BatchExpiredError, se.save)

	def test_negative_stock_reco(self):
		frappe.db.set_single_value("Stock Settings", "allow_negative_stock", 0)

		item_code = "Test Negative Item - 001"
		create_item(item_code=item_code, is_stock_item=1, valuation_rate=10)

		make_stock_entry(
			item_code=item_code,
			posting_date=add_days(today(), -3),
			posting_time="00:00:00",
			target="_Test Warehouse - _TC",
			qty=10,
			to_warehouse="_Test Warehouse - _TC",
		)

		make_stock_entry(
			item_code=item_code,
			posting_date=today(),
			posting_time="00:00:00",
			source="_Test Warehouse - _TC",
			qty=8,
			from_warehouse="_Test Warehouse - _TC",
		)

		sr_doc = create_stock_reconciliation(
			purpose="Stock Reconciliation",
			posting_date=add_days(today(), -3),
			posting_time="00:00:00",
			item_code=item_code,
			warehouse="_Test Warehouse - _TC",
			valuation_rate=10,
			qty=7,
			do_not_submit=True,
		)

		self.assertRaises(frappe.ValidationError, sr_doc.submit)

	def test_negative_batch(self):
		item_code = "Test Negative Batch Item - 001"
		make_item(
			item_code,
			{"has_batch_no": 1, "create_new_batch": 1, "batch_naming_series": "Test-BCH-NNS.#####"},
		)

		se1 = make_stock_entry(
			item_code=item_code,
			purpose="Material Receipt",
			qty=100,
			target="_Test Warehouse - _TC",
		)

		se1.reload()

		batch_no = get_batch_from_bundle(se1.items[0].serial_and_batch_bundle)

		se2 = make_stock_entry(
			item_code=item_code,
			purpose="Material Issue",
			batch_no=batch_no,
			qty=10,
			source="_Test Warehouse - _TC",
		)

		se2.reload()

		se3 = make_stock_entry(
			item_code=item_code,
			purpose="Material Receipt",
			qty=100,
			target="_Test Warehouse - _TC",
		)

		se3.reload()

		self.assertRaises(frappe.ValidationError, se1.cancel)

	def test_auto_reorder_level(self):
		from erpnext.stock.reorder_item import reorder_item

		item_doc = make_item(
			"Test Auto Reorder Item - 001",
			properties={"stock_uom": "Kg", "purchase_uom": "Nos", "is_stock_item": 1},
			uoms=[{"uom": "Nos", "conversion_factor": 5}],
		)

		if not frappe.db.exists("Item Reorder", {"parent": item_doc.name}):
			item_doc.append(
				"reorder_levels",
				{
					"warehouse_reorder_level": 0,
					"warehouse_reorder_qty": 10,
					"warehouse": "_Test Warehouse - _TC",
					"material_request_type": "Purchase",
				},
			)

		item_doc.save(ignore_permissions=True)

		frappe.db.set_single_value("Stock Settings", "auto_indent", 1)

		mr_list = reorder_item()

		frappe.db.set_single_value("Stock Settings", "auto_indent", 0)
		mrs = frappe.get_all(
			"Material Request Item",
			fields=["qty", "stock_uom", "stock_qty"],
			filters={"item_code": item_doc.name, "uom": "Nos"},
		)

		for mri in mrs:
			self.assertEqual(mri.stock_uom, "Kg")
			self.assertEqual(mri.stock_qty, 10)
			self.assertEqual(mri.qty, 2)

		for mr in mr_list:
			mr.cancel()
			mr.delete()

	def test_use_serial_and_batch_fields(self):
		item = make_item(
			"Test Use Serial and Batch Item SN Item",
			{"has_serial_no": 1, "is_stock_item": 1},
		)

		serial_nos = [
			"Test Use Serial and Batch Item SN Item - SN 001",
			"Test Use Serial and Batch Item SN Item - SN 002",
		]

		se = make_stock_entry(
			item_code=item.name,
			qty=2,
			to_warehouse="_Test Warehouse - _TC",
			use_serial_batch_fields=1,
			serial_no="\n".join(serial_nos),
		)

		self.assertTrue(se.items[0].use_serial_batch_fields)
		self.assertTrue(se.items[0].serial_no)
		self.assertTrue(se.items[0].serial_and_batch_bundle)

		for serial_no in serial_nos:
			self.assertTrue(frappe.db.exists("Serial No", serial_no))
			self.assertEqual(frappe.db.get_value("Serial No", serial_no, "status"), "Active")

		se1 = make_stock_entry(
			item_code=item.name,
			qty=2,
			from_warehouse="_Test Warehouse - _TC",
			use_serial_batch_fields=1,
			serial_no="\n".join(serial_nos),
		)

		se1.reload()

		self.assertTrue(se1.items[0].use_serial_batch_fields)
		self.assertTrue(se1.items[0].serial_no)
		self.assertTrue(se1.items[0].serial_and_batch_bundle)

		for serial_no in serial_nos:
			self.assertTrue(frappe.db.exists("Serial No", serial_no))
			self.assertEqual(frappe.db.get_value("Serial No", serial_no, "status"), "Delivered")

	def test_serial_batch_bundle_type_of_transaction(self):
		item = make_item(
			"Test Use Serial and Batch Item SN Item",
			{
				"has_batch_no": 1,
				"is_stock_item": 1,
				"create_new_batch": 1,
				"batch_naming_series": "Test-SBBTYT-NNS.#####",
			},
		).name

		se = make_stock_entry(
			item_code=item,
			qty=2,
			target="_Test Warehouse - _TC",
			use_serial_batch_fields=1,
		)

		batch_no = get_batch_from_bundle(se.items[0].serial_and_batch_bundle)

		se = make_stock_entry(
			item_code=item,
			qty=2,
			source="_Test Warehouse - _TC",
			target="Stores - _TC",
			use_serial_batch_fields=0,
			batch_no=batch_no,
			do_not_submit=True,
		)

		se.reload()
		sbb = se.items[0].serial_and_batch_bundle
		frappe.db.set_value("Serial and Batch Bundle", sbb, "type_of_transaction", "Inward")
		self.assertRaises(frappe.ValidationError, se.submit)

	def test_stock_entry_for_same_posting_date_and_time(self):
		warehouse = "_Test Warehouse - _TC"
		item_code = "Test Stock Entry For Same Posting Datetime 1"
		make_item(item_code, {"is_stock_item": 1})
		posting_date = nowdate()
		posting_time = nowtime()

		for index in range(25):
			se = make_stock_entry(
				item_code=item_code,
				qty=1,
				to_warehouse=warehouse,
				posting_date=posting_date,
				posting_time=posting_time,
				do_not_submit=True,
				purpose="Material Receipt",
				basic_rate=100,
			)

			se.append(
				"items",
				{
					"item_code": item_code,
					"item_name": se.items[0].item_name,
					"description": se.items[0].description,
					"t_warehouse": se.items[0].t_warehouse,
					"basic_rate": 100,
					"qty": 1,
					"stock_qty": 1,
					"conversion_factor": 1,
					"expense_account": se.items[0].expense_account,
					"cost_center": se.items[0].cost_center,
					"uom": se.items[0].uom,
					"stock_uom": se.items[0].stock_uom,
				},
			)

			se.remarks = f"The current number is {cstr(index)}"

			se.submit()

		sles = frappe.get_all(
			"Stock Ledger Entry",
			fields=[
				"posting_date",
				"posting_time",
				"actual_qty",
				"qty_after_transaction",
				"incoming_rate",
				"stock_value_difference",
				"stock_value",
			],
			filters={"item_code": item_code, "warehouse": warehouse},
			order_by="creation",
		)

		self.assertEqual(len(sles), 50)
		i = 0
		for sle in sles:
			i += 1
			self.assertEqual(getdate(sle.posting_date), getdate(posting_date))
			self.assertEqual(get_time(sle.posting_time), get_time(posting_time))
			self.assertEqual(sle.actual_qty, 1)
			self.assertEqual(sle.qty_after_transaction, i)
			self.assertEqual(sle.incoming_rate, 100)
			self.assertEqual(sle.stock_value_difference, 100)
			self.assertEqual(sle.stock_value, 100 * i)
	
	def test_create_partial_material_transfer_stock_entry_and_TC_SCK_048(self):
		from erpnext.stock.doctype.material_request.material_request import make_stock_entry as _make_stock_entry
		from erpnext.stock.doctype.stock_entry.stock_entry_utils import make_stock_entry as __make_stock_entry
		
		source_warehouse = create_warehouse("_Test Source Warehouse", properties=None, company="_Test Company")
		target_warehouse = create_warehouse("_Test Warehouse", properties=None, company="_Test Company")
		qty = 5
		__make_stock_entry(
			item_code="_Test Item",
			qty=qty,
			to_warehouse=source_warehouse,
			company="_Test Company",
			rate=100,
		)
		s_bin_qty = frappe.db.get_value("Bin", {"item_code": "_Test Item", "warehouse": source_warehouse}, "actual_qty") or 0

		mr = make_material_request(material_request_type="Material Transfer", qty=qty, warehouse=target_warehouse, from_warehouse=source_warehouse, item="_Test Item")
		self.assertEqual(mr.status, "Pending")
		se = _make_stock_entry(mr.name)
		se.get("items")[0].qty = 3
		se.insert()
		se.submit()
		mr.load_from_db()
		self.assertEqual(mr.status, "Partially Received")
		self.check_stock_ledger_entries("Stock Entry", se.name, [["_Test Item", target_warehouse, 3], ["_Test Item", source_warehouse, -3]])

		se1 = _make_stock_entry(mr.name)
		se1.get("items")[0].qty = 2
		se1.insert()
		se1.submit()
		mr.load_from_db()
		self.assertEqual(mr.status, "Transferred")
		self.check_stock_ledger_entries("Stock Entry", se1.name, [["_Test Item", target_warehouse, 2], ["_Test Item", source_warehouse, -2]])

		se1.cancel()
		mr.load_from_db()
		self.assertEqual(mr.status, "Partially Received")

		se.cancel()
		mr.load_from_db()
		self.assertEqual(mr.status, "Pending")
		current_s_bin_qty = frappe.db.get_value("Bin", {"item_code": "_Test Item", "warehouse": source_warehouse}, "actual_qty") or 0
		self.assertEqual(current_s_bin_qty, s_bin_qty)

	def test_stock_entry_for_mr_purpose(self):
		company = frappe.db.get_value("Warehouse", "Stores - TCP1", "company")

		se = make_stock_entry(item_code="_Test Item",is_opening="Yes", expense_account="Temporary Opening - TCP1",company = company ,purpose="Material Receipt", target="Stores - TCP1", qty=10, basic_rate=100)
		
		self.assertEqual(se.stock_entry_type, "Material Receipt")

		gl_temp_credit = frappe.db.get_value('GL Entry',{'voucher_no':se.name, 'account': 'Temporary Opening - TCP1'},'credit')
		self.assertEqual(gl_temp_credit, 1000)
		
		gl_stock_debit = frappe.db.get_value('GL Entry',{'voucher_no':se.name, 'account': 'Stock In Hand - TCP1'},'debit')
		self.assertEqual(gl_stock_debit, 1000)

		actual_qty = frappe.db.get_value('Stock Ledger Entry',{'voucher_no':se.name, 'voucher_type':'Stock Entry','warehouse':'Stores - TCP1'},['qty_after_transaction'])
		self.assertEqual(actual_qty, 10)
	
	def test_stock_entry_ledgers_for_mr_purpose_and_TC_SCK_052(self):
		stock_in_hand_account = get_inventory_account("_Test Company", "_Test Warehouse - _TC")
		frappe.db.set_value("Company", "_Test Company","enable_perpetual_inventory", 1)
		
		se = make_stock_entry(item_code="_Test Item", expense_account="Stock Adjustment - _TC", to_warehouse="_Test Warehouse - _TC",company = "_Test Company", purpose="Material Receipt", qty=10, basic_rate=100)
		self.assertEqual(se.stock_entry_type, "Material Receipt")
		
		self.check_stock_ledger_entries(
			"Stock Entry", 
			se.name, 
			[
				["_Test Item", "_Test Warehouse - _TC", 10], 
			]
		)

		self.check_gl_entries(
			"Stock Entry",
			se.name,
			sorted(
				[[stock_in_hand_account, 1000, 0.0], ["Stock Adjustment - _TC", 0.0, 1000.0]]
			),
		)

		se.cancel()

		sh_gle = get_gle(se.company, se.name, stock_in_hand_account)
		sa_gle = get_gle(se.company, se.name, "Stock Adjustment - _TC")
		self.assertEqual(sh_gle[0], sh_gle[1])
		self.assertEqual(sa_gle[0], sa_gle[1])

	def test_create_stock_repack_via_bom_TC_SCK_016(self):
		self.create_stock_repack_via_bom_TC_SCK_016()

	def test_create_and_cancel_stock_repack_via_bom_TC_SCK_065(self):
		se = self.create_stock_repack_via_bom_TC_SCK_016()
		se.cancel()

		sl_entry_cancelled = frappe.db.get_all(
			"Stock Ledger Entry",
			{"voucher_type": "Stock Entry", "voucher_no": se.name},
			["actual_qty", "warehouse"],
			order_by="creation",
		)
		warehouse_qty = {
			"_Test Target Warehouse - _TC": 0,
			"_Test Warehouse - _TC": 0
		}

		for sle in sl_entry_cancelled:
			warehouse_qty[sle.get('warehouse')] += sle.get('actual_qty')
		
		self.assertEqual(len(sl_entry_cancelled), 4)
		self.assertEqual(warehouse_qty["_Test Target Warehouse - _TC"], 0)
		self.assertEqual(warehouse_qty["_Test Warehouse - _TC"], 0)

	def test_create_stock_entry_TC_SCK_231(self):
		if not frappe.db.exists("Company", "_Test Company"):
			company = frappe.new_doc("Company")
			company.company_name = "_Test Company"
			company.default_currency = "INR"
			company.insert()
		# Create test item
		item_fields = {
			"item_name": "Test Pen",
			"is_stock_item": 1,
			"valuation_rate": 500,
		}
		item = make_item("Test Pen", item_fields)
		parent_acc = frappe.get_doc({
			"doctype": "Account",
			"account_name": "Current Assets - _TC",
			"account_type": "Fixed Asset",
			"parent_account": "_Test Account Tax Assets - _TC",
			"root_type": "Asset",
			"is_group": 1,
			"company": "_Test Company"
		})
		parent_acc.save()
		asset_account = frappe.get_doc({
			"doctype": "Account",
			"account_name": "Stock Adjustment - _TC",
			"account_type": "Fixed Asset",
			"parent_account": "Current Assets - _TC",
			"company": "_Test Company"
		})
		asset_account.save()
		# item = make_test_objects("Item", {"item_code": "Test Pen", "item_name": "Test Pen"})

		# Set stock entry details
		stock_entry_type = "Material Receipt"
		posting_date = "2025-01-10"
		target_warehouse = create_warehouse("Stores-test", properties=None, company="_Test Company")
		item_code = item.name
		qty = 5

		# Create stock entry
		se = make_stock_entry(
			item_code=item_code, 
			company = "_Test Company", 
			purpose=stock_entry_type, 
			expense_account= asset_account.name,
			qty=qty,
			do_not_submit=True,
			do_not_save=True
		)
		se.items[0].t_warehouse = target_warehouse
		se.items[0].is_opening = "Yes"
		se.save()
		se.submit()

		# Assert opening balance
		bin = frappe.get_doc("Bin", {"item_code": item_code, "warehouse": target_warehouse})
		self.assertEqual(bin.actual_qty, qty)

		# Tear down
		# frappe.delete_doc("Stock Entry", se.name)
		# frappe.delete_doc("Item", item.name)

	def test_stock_reco_TC_SCK_232(self):
		if not frappe.db.exists("Company", "_Test Company"):
			company = frappe.new_doc("Company")
			company.company_name = "_Test Company"
			company.default_currency = "INR"
			company.insert()
		item_fields = {
			"item_name": "Test CPU",
			"is_stock_item": 1,
			"valuation_rate": 500,
		}
		self.warehouse = create_warehouse("Stores", properties=None, company="_Test Company")
		self.company = "_Test Company"
		self.item_code = make_item("Test CPU", item_fields).name
		from erpnext.stock.doctype.stock_reconciliation.test_stock_reconciliation import (
			create_stock_reconciliation,
		)
		sr = create_stock_reconciliation(purpose="Opening Stock",expense_account="Temporary Opening - _TC",item_code=self.item_code, warehouse=self.warehouse, qty=5, rate=500)
		sr.submit()
		reserved_qty = frappe.db.get_value("Bin", {"item_code": self.item_code, "warehouse": self.warehouse}, "actual_qty")
		self.assertEqual(reserved_qty, 5)

	def test_stock_ent_TC_SCK_233(self):
		from erpnext.stock.utils import get_bin
		warehouse = create_warehouse("Stores-test", properties=None, company="_Test Company")
		if not frappe.db.exists("Company", "_Test Company"):
			company = frappe.new_doc("Company")
			company.company_name = "_Test Company"
			company.default_currency = "INR"
			company.insert()
		item_fields = {
			"item_name": "Test 1231",
			"is_stock_item": 1,
			"valuation_rate": 100,
			"stock_uom": "Nos",
			"gst_hsn_code": "01011010",
			"opening_stock": 5,
			"item_defaults": [{'company': "_Test Company", 'default_warehouse': warehouse}],
		}
		self.item_code = make_item("Test 1231", item_fields)
		bin = get_bin(self.item_code.name, warehouse)
		
		self.assertEqual(bin.actual_qty, item_fields["opening_stock"])

	def test_stock_reco_TC_SCK_127(self):
		if not frappe.db.exists("Company", "_Test Company"):
			company = frappe.new_doc("Company")
			company.company_name = "_Test Company"
			company.default_currency = "INR"
			company.insert()
		self.source_warehouse = create_warehouse("Stores-test", properties=None, company="_Test Company")
		self.target_warehouse = create_warehouse("Department Stores-test", properties=None, company="_Test Company")
		item_fields1 = {
			"item_name": "Test Brown Rice",
			"is_stock_item": 1,
			"valuation_rate": 100,
			"stock_uom": "Kg",
		}
		self.item_code1 = make_item("Test Brown Rice", item_fields1)
		item_fields2 = {
			"item_name": "Test Brown Rice 5kg",
			"is_stock_item": 1,
			"valuation_rate": 100,
			"stock_uom": "Kg",
		}
		self.item_code2 = make_item("Test Brown Rice 5kg", item_fields2)
		item_fields3 = {
			"item_name": "Test Brown Rice 500g",
			"is_stock_item": 1,
			"valuation_rate": 100,
			"stock_uom": "Kg",
		}
		self.item_code3 = make_item("Test Brown Rice 500g", item_fields3)
		se1 = make_stock_entry(
			item_code=self.item_code1.name, 
			company = "_Test Company", 
			purpose="Material Receipt", 
			qty=10,
			do_not_submit=True,
			do_not_save=True
		)
		se1.items[0].t_warehouse = self.source_warehouse
		se1.save()
		se1.submit()

		self.material_request = frappe.get_doc({
            "doctype": "Material Request",
            "material_request_type": "Material Transfer",
			"set_from_warehouse": self.source_warehouse,
			"set_warehouse": self.target_warehouse,
			"company": "_Test Company",
            "items": [
                {"item_code": self.item_code1.name, "qty": 10, "schedule_date": frappe.utils.nowdate()},
                {"item_code": self.item_code3.name, "qty": 10, "schedule_date": frappe.utils.nowdate()},
                {"item_code": self.item_code2.name, "qty": 2, "schedule_date": frappe.utils.nowdate()},
            ]
        })
		self.material_request.insert()
		self.material_request.submit()

		se = frappe.get_doc({
            "doctype": "Stock Entry",
            "stock_entry_type": "Repack",
            "company": "_Test Company",
            "items": []
        })
		se.append("items", {
			"item_code": self.item_code1.name,
			"qty": 10,
			"s_warehouse": self.source_warehouse
		})
		se.append("items", {
			"item_code": self.item_code3.name,
			"qty": 10,  # Fixed the qty
			"t_warehouse": self.target_warehouse
		})
		se.append("items", {
			"item_code": self.item_code2.name,
			"qty": 2,  # Fixed the qty
			"t_warehouse": self.target_warehouse
		})
		se.save()
		se.submit()
		stock_ledger_entries = frappe.get_all(
            "Stock Ledger Entry",
            filters={"voucher_no": se.name},
            fields=["item_code", "actual_qty"]
        )

		stock_movements = {s["item_code"]: s["actual_qty"] for s in stock_ledger_entries}

		self.assertEqual(stock_movements.get(self.item_code1.name), -10, "Brown Rice should be 10 Outward")
		self.assertEqual(stock_movements.get(self.item_code3.name), 10, "Brown Rice 500g should be 10 Inward")
		self.assertEqual(stock_movements.get(self.item_code2.name), 2, "Brown Rice 5kg should be 2 Inward")

	def create_stock_repack_via_bom_TC_SCK_016(self):
		t_warehouse = create_warehouse(
			warehouse_name="_Test Target Warehouse",
			properties={"parent_warehouse": "All Warehouses - _TC"},
			company="_Test Company",
		)
		fields = {
			"is_stock_item": 1, 
			"stock_uom": "Kg", 
			"uoms": [
				{
					'uom': "Kg",
					"conversion_factor": 1
				},
				{
					'uom': "Tonne",
					"conversion_factor": 1000
				}
			]
		}
		if frappe.db.has_column("Item", "gst_hsn_code"):
			fields["gst_hsn_code"] = "01011010"

		item_wheet = make_item("_Test Item Wheet", properties=fields).name
		fields["stock_uom"]= "Nos"
		fields["uoms"]= [
			{
				'uom': "Nos",
				"conversion_factor": 1
			},
			{
				'uom': "Kg",
				"conversion_factor": 10
			}
		]
		item_wheet_bag = make_item("_Test Item Wheet 10Kg Bag", properties=fields).name
		
		# Create Purchase Receipt
		pr = make_purchase_receipt(item_code=item_wheet, qty=1, rate=20000, uom="Tonne", stock_uom="Kg", conversion_factor=1000)
		
		# Check Stock Ledger Entries
		self.check_stock_ledger_entries(
			"Purchase Receipt",
			pr.name,
			[
				["_Test Item Wheet", "_Test Warehouse - _TC", 1000], 
			]
		)
		
		# Create BOM
		rm_items=[{
			"item_code": item_wheet,
			"qty": 10,
			"uom": "Kg"
		}]
		bom_doc = create_bom(
			item_wheet_bag, rm_items
		)

		# Create Repack
		se = make_stock_entry(
			item_code=item_wheet, 
			expense_account="Stock Adjustment - _TC", 
			company = "_Test Company", 
			purpose="Repack", 
			qty=10,
			do_not_submit=True,
			do_not_save=True
		)
		se.from_bom = 1
		se.bom_no = bom_doc.name
		se.fg_completed_qty = 10
		se.get_items()
		se.items[0].s_warehouse = "_Test Warehouse - _TC"
		se.items[0].t_warehouse = None
		se.items[1].s_warehouse = None
		se.items[1].t_warehouse = t_warehouse
		se.save()
		se.submit()
		
		# Check Stock Ledger Entries
		self.check_stock_ledger_entries(
			"Stock Entry",
			se.name,
			[
				['_Test Item Wheet 10Kg Bag', '_Test Target Warehouse - _TC', 10.0], 
				['_Test Item Wheet', '_Test Warehouse - _TC', -100.0], 
			]
		)

		return se
	
	def test_partial_material_issue_TC_SCK_204(self):
		company="_Test Company"
		# item_code = "_Test Item"
		fields = {
			"shelf_life_in_days": 365,
			"end_of_life":"2099-12-31",
			"is_stock_item": 1,
			"has_batch_no": 1,
			"create_new_batch": 1,
			"has_expiry_date": 1,
			"batch_number_series": "Test-SABBMRP-Bno.#####",
			"valuation_rate": 100,
		}
		# if if_app_installed("india_compliance"):
		if frappe.db.has_column("Item", "gst_hsn_code"):
			fields["gst_hsn_code"] = "01011010"

		item_code = make_item("COOKIES (BT)", fields).name

		source_warehouse = "Stores - _TC"
		target_warehouse = create_warehouse(
			warehouse_name="Department Store",
			properties={"parent_warehouse": "All Warehouses - _TC"},
			company=company,
		)
		qty = 10

		# Stock Receipt
		se_receipt = make_stock_entry(
			item_code=item_code,
			qty=qty,
			to_warehouse=target_warehouse,
			# purpose="Material Receipt",
			company=company,
		)
		# Create Material Request
		mr = make_material_request(
			material_request_type="Material Issue",
			qty=qty,
			warehouse=target_warehouse,
			item_code=item_code,
			company=company,
		)
		self.assertEqual(mr.status, "Pending")

		se1 = make_mr_se(mr.name)
		se1.company = company
		se1.items[0].qty = 5
		se1.s_warehouse = target_warehouse,
		se1.t_warehouse = source_warehouse
		se1.items[0].expense_account = "Cost of Goods Sold - _TC"
		se1.insert()
		se1.submit()

	def test_stock_enrty_with_batch_TC_SCK_076(self):
		fields = {
			"is_stock_item": 1, 
			"has_batch_no":1,
			"create_new_batch":1,
			"batch_number_series":"ABC.##"

		}
		if frappe.db.has_column("Item", "gst_hsn_code"):
			fields["gst_hsn_code"] = "01011010"

		item = make_item("_Test Batch Item", properties=fields).name
		se = make_stock_entry(item_code=item, qty=10, rate=100, target="_Test Warehouse - _TC",purpose="Material Receipt")

		batch = frappe.get_all('Batch',filters={'item': item,"reference_name":se.name},fields=['name',"batch_qty",'item',"reference_name"])
		
		self.assertEqual(len(batch), 1)
		self.assertEqual(batch[0]['item'], item)
		self.assertEqual(batch[0]['batch_qty'], 10)
		self.assertEqual(batch[0]['reference_name'], se.name)

	def test_stock_enrty_with_serial_and_batch_TC_SCK_077(self):
		fields = {
			"is_stock_item": 1, 
			"has_batch_no":1,
			"create_new_batch":1,
			"batch_number_series":"ABC.##",
			"has_serial_no":1,
			"serial_no_series":"AAB.##"

		}
		if frappe.db.has_column("Item", "gst_hsn_code"):
			fields["gst_hsn_code"] = "01011010"

		item = make_item("_Test Batch Item", properties=fields).name
		se = make_stock_entry(item_code=item, qty=5, rate=100, target="_Test Warehouse - _TC",purpose="Material Receipt")

		batch = frappe.get_all('Batch',filters={'item': item,"reference_name":se.name},fields=['name',"batch_qty",'item',"reference_name"])

		serial_no = frappe.get_all('Serial No',filters={'item_code': item,"purchase_document_no":se.name},fields=['name',"batch_no",'item_code',"purchase_document_no"])

		
		self.assertEqual(len(batch), 1)
		self.assertEqual(batch[0]['item'], item)
		self.assertEqual(batch[0]['batch_qty'], 5)
		self.assertEqual(batch[0]['reference_name'], se.name)

		self.assertEqual(len(serial_no), 5, "Serial number count mismatch")
		for serial in serial_no:
			self.assertEqual(serial['item_code'], item)
			self.assertEqual(serial['purchase_document_no'], se.name)
			self.assertEqual(serial['batch_no'], batch[0]['name'])

	def test_stock_entry_for_multiple_items_with_serial_batch_no_TC_SCK_078(self):
		fields = {
			"is_stock_item": 1, 
			"has_batch_no": 1,
			"create_new_batch": 1,
			"batch_number_series": "ABC.##",
			"has_serial_no": 1,
			"serial_no_series": "AAB.##"
		}

		if frappe.db.has_column("Item", "gst_hsn_code"):
			fields["gst_hsn_code"] = "01011010"

		item_1 = make_item("_Test Batch Item 1", properties=fields).name
		item_2 = make_item("_Test Batch Item 2", properties=fields).name

		se = make_stock_entry(
			item_code=item_1, qty=5, rate=100, target="_Test Warehouse - _TC",
			purpose="Material Receipt", do_not_save=True
		)

		se.append("items", {
			"item_code": item_2,
			"qty": 5,
			"basic_rate": 150,
			"t_warehouse": "_Test Warehouse - _TC"
		})

		se.save()
		se.submit()

		for item, expected_qty in [(item_1, 5), (item_2, 5)]:
			batch = frappe.get_all(
				'Batch',
				filters={'item': item, "reference_name": se.name},
				fields=['name', "batch_qty", 'item', "reference_name"]
			)

			serial_no = frappe.get_all(
				'Serial No',
				filters={'item_code': item, "purchase_document_no": se.name},
				fields=['name', "batch_no", 'item_code', "purchase_document_no"]
			)

			self.assertEqual(len(batch), 1, f"Batch record mismatch for {item}")
			self.assertEqual(batch[0]['item'], item)
			self.assertEqual(batch[0]['batch_qty'], expected_qty)
			self.assertEqual(batch[0]['reference_name'], se.name)

			self.assertEqual(len(serial_no), expected_qty, f"Serial number count mismatch for {item}")
			for serial in serial_no:
				self.assertEqual(serial['item_code'], item)
				self.assertEqual(serial['purchase_document_no'], se.name)
				self.assertEqual(serial['batch_no'], batch[0]['name'])

<<<<<<< HEAD
	def test_stock_entry_for_multiple_items_with_batch_no_TC_SCK_079(self):
		fields = {
			"is_stock_item": 1, 
			"has_batch_no": 1,
			"create_new_batch": 1,
			"batch_number_series": "ABC.##"
		}

		if frappe.db.has_column("Item", "gst_hsn_code"):
			fields["gst_hsn_code"] = "01011010"

		item_1 = make_item("_Test Batch Item 1", properties=fields).name
		item_2 = make_item("_Test Batch Item 2", properties=fields).name

		se = make_stock_entry(
			item_code=item_1, qty=5, rate=100, target="_Test Warehouse - _TC",
			purpose="Material Receipt", do_not_save=True
		)

		se.append("items", {
			"item_code": item_2,
			"qty": 5,
			"basic_rate": 150,
			"t_warehouse": "_Test Warehouse - _TC"
		})

		se.save()
		se.submit()

		for item, expected_qty in [(item_1, 5), (item_2, 5)]:
			batch = frappe.get_all(
				'Batch',
				filters={'item': item, "reference_name": se.name},
				fields=['name', "batch_qty", 'item', "reference_name"]
			)

			self.assertEqual(len(batch), 1, f"Batch record mismatch for {item}")
			self.assertEqual(batch[0]['item'], item)
			self.assertEqual(batch[0]['batch_qty'], expected_qty)
			self.assertEqual(batch[0]['reference_name'], se.name)

	def test_item_opening_stock_TC_SCK_080(self):
		stock_in_hand_account = get_inventory_account("_Test Company", "_Test Warehouse - _TC")
		frappe.db.set_value("Company", "_Test Company", "stock_adjustment_account", "Stock Adjustment - _TC")
		frappe.db.set_value("Company", "_Test Company", "default_inventory_account", stock_in_hand_account)
		frappe.db.set_single_value("Stock Settings", "default_warehouse", "_Test Warehouse - _TC")
		frappe.db.set_single_value("Global Defaults", "default_company", "_Test Company")
		
		fields = {
			"is_stock_item": 1, 
			"opening_stock":15,
			"valuation_rate":100
		}

		if frappe.db.has_column("Item", "gst_hsn_code"):
			fields["gst_hsn_code"] = "01011010"
		item_1 = create_item(item_code="_Test Stock OP", is_stock_item=1, opening_stock=15,valuation_rate=100)
		list=frappe.get_doc("Item",item_1)
		stock = frappe.get_all("Stock Ledger Entry", filters={"item_code": item_1.name}, 
							 fields=["warehouse", "actual_qty", "valuation_rate", "stock_value"])
		self.assertEqual(stock[0]["warehouse"], "_Test Warehouse - _TC")
		self.assertEqual(stock[0]["actual_qty"], 15)
		self.assertEqual(stock[0]["valuation_rate"], 100)
		self.assertEqual(stock[0]["stock_value"], 1500)

	def test_item_opening_stock_with_item_defaults_TC_SCK_081(self):
		stock_in_hand_account = get_inventory_account("_Test Company", "_Test Warehouse - _TC")
		frappe.db.set_value("Company", "_Test Company", "stock_adjustment_account", "Cost of Goods Sold - _TC")
		frappe.db.set_value("Company", "_Test Company", "default_inventory_account", stock_in_hand_account)
		frappe.db.set_single_value("Stock Settings", "default_warehouse", "_Test Warehouse - _TC")
		frappe.db.set_single_value("Global Defaults", "default_company", "_Test Company")
		fields = {
			"is_stock_item": 1, 
			"opening_stock":15,
			"valuation_rate":100
		}

		if frappe.db.has_column("Item", "gst_hsn_code"):
			fields["gst_hsn_code"] = "01011010"

		item_1 = create_item(item_code="_Test Stock OP", is_stock_item=1, opening_stock=15,valuation_rate=100)
		item_1.item_defaults=[]
		item_1.append("item_defaults", {
			"company": "_Test Company",
			"default_warehouse": "_Test Warehouse - _TC"
		})
		item_1.save()
		stock = frappe.get_all("Stock Ledger Entry", filters={"item_code": item_1.name}, 
							 fields=["warehouse", "actual_qty", "valuation_rate", "stock_value"])
		
		self.assertEqual(stock[0]["warehouse"], "_Test Warehouse - _TC")
		self.assertEqual(stock[0]["actual_qty"], 15)
		self.assertEqual(stock[0]["valuation_rate"], 100)
		self.assertEqual(stock[0]["stock_value"], 1500)

	def test_material_transfer_with_enable_selector_TC_SCK_090(self):
		fields = {
			"is_stock_item": 1, 
			"has_batch_no":1,
			"create_new_batch":1,
			"batch_number_series":"ABC.##",
			"has_serial_no":1,
			"serial_no_series":"AAB.##"

		}

		if frappe.db.has_column("Item", "gst_hsn_code"):
			fields["gst_hsn_code"] = "01011010"

		item_1 = make_item("_Test Batch Item 1", properties=fields).name
		item_2 = make_item("_Test Batch Item 2", properties=fields).name

		frappe.db.set_single_value("Stock Settings", "use_serial_batch_fields", 1)
		frappe.db.set_single_value("Stock Settings", "disable_serial_no_and_batch_selector", 1)
		frappe.db.set_single_value("Stock Settings", "auto_create_serial_and_batch_bundle_for_outward", 1)
		frappe.db.set_single_value("Stock Settings", "pick_serial_and_batch_based_on", "FIFO")

		semr = make_stock_entry(
			item_code=item_1, qty=15, rate=100, target="_Test Warehouse - _TC",
			purpose="Material Receipt", do_not_save=True
		)

		semr.append("items", {
			"item_code": item_2,
			"qty": 15,
			"basic_rate": 150,
			"t_warehouse": "_Test Warehouse - _TC"
		})

		semr.save()
		semr.submit()

		semt = make_stock_entry(
			item_code=item_1, qty=10, rate=100, source="_Test Warehouse - _TC", target = "Stores - _TC",
			purpose="Material Transfer", do_not_save=True
		)

		semt.append("items", {
			"item_code": item_2,
			"qty": 10,
			"basic_rate": 150,
			"t_warehouse": "Stores - _TC",
			"s_warehouse": "_Test Warehouse - _TC"
		})

		semt.save()
		semt.submit()

		sle = frappe.get_all("Stock Ledger Entry", filters={"voucher_no": semt.name}, fields=["actual_qty", "item_code"])
		sle_records = {entry["item_code"]: [] for entry in sle}

		for entry in sle:
			sle_records[entry["item_code"]].append(entry["actual_qty"])

		self.assertCountEqual(sle_records[item_1], [10, -10])
		self.assertCountEqual(sle_records[item_2], [10, -10])

	def test_material_transfer_with_disable_selector_TC_SCK_091(self):
		fields = {
			"is_stock_item": 1, 
			"has_batch_no":1,
			"create_new_batch":1,
			"batch_number_series":"ABC.##",
			"has_serial_no":1,
			"serial_no_series":"AAB.##"

		}

		if frappe.db.has_column("Item", "gst_hsn_code"):
			fields["gst_hsn_code"] = "01011010"

		item_1 = make_item("_Test Batch Item 1", properties=fields).name
		item_2 = make_item("_Test Batch Item 2", properties=fields).name

		frappe.db.set_single_value("Stock Settings", "use_serial_batch_fields", 0)
		frappe.db.set_single_value("Stock Settings", "disable_serial_no_and_batch_selector", 0)
		frappe.db.set_single_value("Stock Settings", "auto_create_serial_and_batch_bundle_for_outward", 1)
		frappe.db.set_single_value("Stock Settings", "pick_serial_and_batch_based_on", "FIFO")

		semr = make_stock_entry(
			item_code=item_1, qty=15, rate=100, target="_Test Warehouse - _TC",
			purpose="Material Receipt", do_not_save=True
		)

		semr.append("items", {
			"item_code": item_2,
			"qty": 15,
			"basic_rate": 150,
			"t_warehouse": "_Test Warehouse - _TC"
		})

		semr.save()
		semr.submit()

		semt = make_stock_entry(
			item_code=item_1, qty=10, rate=100, source="_Test Warehouse - _TC", target = "Stores - _TC",
			purpose="Material Transfer", do_not_save=True
		)

		semt.append("items", {
			"item_code": item_2,
			"qty": 10,
			"basic_rate": 150,
			"t_warehouse": "Stores - _TC",
			"s_warehouse": "_Test Warehouse - _TC"
		})

		semt.save()
		semt.submit()

		sle = frappe.get_all("Stock Ledger Entry", filters={"voucher_no": semt.name}, fields=["actual_qty", "item_code"])
		sle_records = {entry["item_code"]: [] for entry in sle}

		for entry in sle:
			sle_records[entry["item_code"]].append(entry["actual_qty"])

		self.assertCountEqual(sle_records[item_1], [10, -10])
		self.assertCountEqual(sle_records[item_2], [10, -10])

=======
	def test_stock_entry_tc_sck_136(self):
		item_code = make_item("_Test Item Stock Entry New", {"valuation_rate": 100})

		se = make_stock_entry(item_code=item_code, target="_Test Warehouse - _TC", qty=1, do_not_submit=True)
		se.stock_entry_type = "Manufacture"
		se.items[0].is_finished_item = 1
		se.submit()
		sle = frappe.get_doc('Stock Ledger Entry',{'voucher_no':se.name})
		self.assertEqual(sle.qty_after_transaction, 1)

		self.assertEqual(se1.stock_entry_type, "Material Issue")
		mr.load_from_db()
		self.assertEqual(mr.status, "Partially Ordered")

		# Check Stock Ledger Entries
		self.check_stock_ledger_entries(
			"Stock Entry",
			se1.name,
			[
				[item_code, target_warehouse, -5],
				[item_code, source_warehouse, 5],
			],
		)

		# Check GL Entries
		stock_in_hand_account = get_inventory_account(company, target_warehouse)
		cogs_account = "Cost of Goods Sold - _TC"
		self.check_gl_entries(
			"Stock Entry",
			se1.name,
			sorted(
				[
					[stock_in_hand_account, 0.0, 500.0],
					[cogs_account, 500.0, 0.0],
				]
			),
		)
	def test_partial_material_issue_TC_SCK_205(self):
		company="_Test Company"
		fields = {
			"shelf_life_in_days": 365,
			"end_of_life": "2099-12-31",
			"is_stock_item": 1,
			"has_serial_no": 1,
			"create_new_batch": 1,
			"has_expiry_date": 1,
			"serial_no_series": "Test-SL-SN.#####",
			"valuation_rate": 100,
		}
		if frappe.db.has_column("Item", "gst_hsn_code"):
			fields["gst_hsn_code"] = "01011010"

		item_code = make_item("COOKIES (SL)", fields).name

		source_warehouse = "Department Store - _TC"
		target_warehouse = create_warehouse(
			warehouse_name="Department Store",
			properties={"parent_warehouse": "All Warehouses - _TC"},
			company=company,
		)
		qty = 10

		# Stock Receipt
		se_receipt = make_stock_entry(
			item_code=item_code,
			qty=qty,
			to_warehouse=target_warehouse,
			company=company,
		)
		# Create Material Request
		mr = make_material_request(
			material_request_type="Material Issue",
			qty=qty,
			warehouse=target_warehouse,
			item_code=item_code,
			company=company,
		)
		self.assertEqual(mr.status, "Pending")

		se1 = make_mr_se(mr.name)
		se1.company = company
		se1.items[0].qty = 5
		se1.s_warehouse = target_warehouse
		se1.t_warehouse = source_warehouse
		se1.items[0].expense_account = "Cost of Goods Sold - _TC"
		se1.insert()
		se1.submit()

		self.assertEqual(se1.stock_entry_type, "Material Issue")
		mr.load_from_db()
		self.assertEqual(mr.status, "Partially Ordered")

		# Check Stock Ledger Entries
		self.check_stock_ledger_entries(
			"Stock Entry",
			se1.name,
			[
				[item_code, target_warehouse, -5],
				[item_code, source_warehouse, 5],
			],
		)

		# Check GL Entries
		stock_in_hand_account = get_inventory_account(company, target_warehouse)
		cogs_account = "Cost of Goods Sold - _TC"
		self.check_gl_entries(
			"Stock Entry",
			se1.name,
			sorted(
				[
					[stock_in_hand_account, 0.0, 500.0],
					[cogs_account, 500.0, 0.0],
				]
			),
		)
	def test_partial_material_issue_TC_SCK_206(self):
		company="_Test Company"
		fields = {
			"shelf_life_in_days": 365,
			"end_of_life": "2099-12-31",
			"is_stock_item": 1,
			"has_batch_no": 1,
			"create_new_batch": 1,
			"has_expiry_date": 1,
			"batch_number_series": "Test-SABBMRP-Bno.#####",
			"has_serial_no": 1,
			"serial_no_series": "Test-SL-SN.#####",
			"valuation_rate": 100,
		}
		if frappe.db.has_column("Item", "gst_hsn_code"):
			fields["gst_hsn_code"] = "01011010"

		item_code = make_item("COOKIES (BT-SL)", fields).name

		source_warehouse = "Stores - _TC"
		target_warehouse = create_warehouse(
			warehouse_name="Department Store",
			properties={"parent_warehouse": "All Warehouses - _TC"},
			company=company,
		)
		qty = 10

		# Stock Receipt
		se_receipt = make_stock_entry(
			item_code=item_code,
			qty=qty,
			to_warehouse=target_warehouse,
			company=company,
		)

		# Create Material Request
		mr = make_material_request(
			material_request_type="Material Issue",
			qty=qty,
			warehouse=target_warehouse,
			item_code=item_code,
			company=company,
			posting_date="2024-12-19",
			required_by_date="2024-12-20",
		)
		self.assertEqual(mr.status, "Pending")

		se1 = make_mr_se(mr.name)
		se1.company = company
		se1.items[0].qty = 5
		se1.s_warehouse = target_warehouse
		se1.t_warehouse = source_warehouse
		se1.items[0].expense_account = "Cost of Goods Sold - _TC"
		se1.insert()
		se1.submit()

		self.assertEqual(se1.stock_entry_type, "Material Issue")
		mr.load_from_db()
		self.assertEqual(mr.status, "Partially Ordered")

		# Check Stock Ledger Entries
		self.check_stock_ledger_entries(
			"Stock Entry",
			se1.name,
			[
				[item_code, target_warehouse, -5],
				[item_code, source_warehouse, 5],
			],
		)

		# Check GL Entries
		stock_in_hand_account = get_inventory_account(company, target_warehouse)
		cogs_account = "Cost of Goods Sold - _TC"
		self.check_gl_entries(
			"Stock Entry",
			se1.name,
			sorted(
				[
					[stock_in_hand_account, 0.0, 500.0],
					[cogs_account, 500.0, 0.0],
				]
			),
		)
	def test_partial_material_transfer_TC_SCK_207(self):
		company = "_Test Company"
		fields = {
			"shelf_life_in_days": 365,
			"end_of_life": "2099-12-31",
			"is_stock_item": 1,
			"has_batch_no": 1,
			"create_new_batch": 1,
			"has_expiry_date": 1,
			"batch_number_series": "Test-SABBMRP-Bno.#####",
			"has_serial_no": 1,
			"serial_no_series": "Test-SL-SN.#####",
			"valuation_rate": 100,
		}
		if frappe.db.has_column("Item", "gst_hsn_code"):
			fields["gst_hsn_code"] = "01011010"

		item_code = make_item("COOKIES (BT-SL)", fields).name

		source_warehouse = "Stores - _TC"
		target_warehouse = create_warehouse(
			warehouse_name="Department Store",
			properties={"parent_warehouse": "All Warehouses - _TC","account":"Cost of Goods Sold - _TC"},
			company=company,
		)
		qty = 10

		# Stock Receipt
		se_receipt = make_stock_entry(
			item_code=item_code,
			qty=qty,
			to_warehouse=target_warehouse,
			company=company,
		)

		# Create Material Request
		mr = make_material_request(
			material_request_type="Material Transfer",
			qty=qty,
			warehouse=target_warehouse,
			item_code=item_code,
			company=company,
			posting_date="2024-12-19",
			required_by_date="2024-12-20",
		)
		self.assertEqual(mr.status, "Pending")

		se1 = make_mr_se(mr.name)
		se1.company = company
		se1.items[0].qty = 5
		se1.from_warehouse = target_warehouse
		se1.items[0].t_warehouse = source_warehouse
		se1.items[0].expense_account = "Cost of Goods Sold - _TC"
		se1.insert()
		se1.submit()

		self.assertEqual(se1.stock_entry_type, "Material Transfer")
		mr.load_from_db()
		self.assertEqual(mr.status, "Partially Received")

		# Check Stock Ledger Entries
		self.check_stock_ledger_entries(
			"Stock Entry",
			se1.name,
			[
				[item_code, target_warehouse, -5],
				[item_code, source_warehouse, 5],
			],
		)

		# Check GL Entries
		stock_in_hand_account = get_inventory_account(company, source_warehouse)
		cogs_account = "Cost of Goods Sold - _TC"
		self.check_gl_entries(
			"Stock Entry",
			se1.name,
			sorted(
				[
					[stock_in_hand_account, 500.0, 0.0],
					[cogs_account, 0.0, 500.0],
				]
			),
		)
	def test_partial_material_transfer_TC_SCK_208(self):
		company = "_Test Company"
		fields = {
			"shelf_life_in_days": 365,
			"end_of_life": "2099-12-31",
			"is_stock_item": 1,
			"has_batch_no": 1,
			"create_new_batch": 1,
			"has_expiry_date": 1,
			"batch_number_series": "Test-SABBMRP-Bno.#####",
			"has_serial_no": 1,
			"serial_no_series": "Test-SL-SN.#####",
			"valuation_rate": 100,
		}
		if frappe.db.has_column("Item", "gst_hsn_code"):
			fields["gst_hsn_code"] = "01011010"

		item_code = make_item("COOKIES (BT-SL)", fields).name

		source_warehouse = "Stores - _TC"
		target_warehouse = create_warehouse(
			warehouse_name="Department Store",
			properties={"parent_warehouse": "All Warehouses - _TC", "account": "Cost of Goods Sold - _TC"},
			company=company,
		)
		qty = 10

		# Stock Receipt
		se_receipt = make_stock_entry(
			item_code=item_code,
			qty=qty,
			to_warehouse=target_warehouse,
			company=company,
		)

		# Create Material Request
		mr = make_material_request(
			material_request_type="Material Transfer",
			qty=qty,
			warehouse=target_warehouse,
			item_code=item_code,
			company=company,
			posting_date="2024-12-19",
			required_by_date="2024-12-20",
		)
		self.assertEqual(mr.status, "Pending")

		se1 = make_mr_se(mr.name)
		se1.company = company
		se1.items[0].qty = 5
		se1.from_warehouse = target_warehouse
		se1.items[0].t_warehouse = source_warehouse
		se1.items[0].expense_account = "Cost of Goods Sold - _TC"
		se1.insert()
		se1.submit()

		self.assertEqual(se1.stock_entry_type, "Material Transfer")
		mr.load_from_db()
		self.assertEqual(mr.status, "Partially Received")

		# Check Stock Ledger Entries
		self.check_stock_ledger_entries(
			"Stock Entry",
			se1.name,
			[
				[item_code, target_warehouse, -5],
				[item_code, source_warehouse, 5],
			],
		)

		# Check GL Entries
		stock_in_hand_account = get_inventory_account(company, source_warehouse)
		cogs_account = "Cost of Goods Sold - _TC"
		self.check_gl_entries(
			"Stock Entry",
			se1.name,
			sorted(
				[
					[stock_in_hand_account, 500.0, 0.0],
					[cogs_account, 0.0, 500.0],
				]
			),
		)
	def test_partial_material_transfer_TC_SCK_209(self):
		company = "_Test Company"
		fields = {
			"shelf_life_in_days": 365,
			"end_of_life": "2099-12-31",
			"is_stock_item": 1,
			"has_batch_no": 1,
			"create_new_batch": 1,
			"has_expiry_date": 1,
			"batch_number_series": "Test-SABBMRP-Bno.#####",
			"has_serial_no": 1,
			"serial_no_series": "Test-SL-SN.#####",
			"valuation_rate": 100,
		}
		if frappe.db.has_column("Item", "gst_hsn_code"):
			fields["gst_hsn_code"] = "01011010"

		item_code = make_item("COOKIES (BT-SL)", fields).name

		source_warehouse = "Stores - _TC"
		target_warehouse = create_warehouse(
			warehouse_name="Department Store",
			properties={"parent_warehouse": "All Warehouses - _TC", "account": "Cost of Goods Sold - _TC"},
			company=company,
		)
		qty = 10

		# Stock Receipt
		se_receipt = make_stock_entry(
			item_code=item_code,
			qty=qty,
			to_warehouse=target_warehouse,
			company=company,
		)

		# Create Material Request
		mr = make_material_request(
			material_request_type="Material Transfer",
			qty=qty,
			warehouse=target_warehouse,
			item_code=item_code,
			company=company,
			posting_date="2024-12-19",
			required_by_date="2024-12-20",
		)
		self.assertEqual(mr.status, "Pending")

		se1 = make_mr_se(mr.name)
		se1.company = company
		se1.items[0].qty = 5
		se1.from_warehouse = target_warehouse
		se1.items[0].t_warehouse = source_warehouse
		se1.items[0].expense_account = "Cost of Goods Sold - _TC"
		se1.insert()
		se1.submit()

		self.assertEqual(se1.stock_entry_type, "Material Transfer")
		mr.load_from_db()
		self.assertEqual(mr.status, "Partially Received")

		# Check Stock Ledger Entries
		self.check_stock_ledger_entries(
			"Stock Entry",
			se1.name,
			[
				[item_code, target_warehouse, -5],
				[item_code, source_warehouse, 5],
			],
		)

		# Check GL Entries
		stock_in_hand_account = get_inventory_account(company, source_warehouse)
		cogs_account = "Cost of Goods Sold - _TC"
		self.check_gl_entries(
			"Stock Entry",
			se1.name,
			sorted(
				[
					[stock_in_hand_account, 500.0, 0.0],
					[cogs_account, 0.0, 500.0],
				]
			),
		)
>>>>>>> 453c815c
def create_bom(bom_item, rm_items, company=None, qty=None, properties=None):
		bom = frappe.new_doc("BOM")
		bom.update(
			{
				"item": bom_item or "_Test Item",
				"company": company or "_Test Company",
				"quantity": qty or 1,
			}
		)
		if properties:
			bom.update(properties)

		for item in rm_items:
			item_args = {}

			item_args.update(
				{
					"item_code": item.get('item_code'),
					"qty": item.get('qty'),
					"uom": item.get('uom'),
					"rate": item.get('rate')
				}
			)

			bom.append("items", item_args)

		bom.save(ignore_permissions=True)
		bom.submit()

		return bom


def make_serialized_item(**args):
	args = frappe._dict(args)
	se = frappe.copy_doc(test_records[0])

	if args.company:
		se.company = args.company

	if args.target_warehouse:
		se.get("items")[0].t_warehouse = args.target_warehouse

	se.get("items")[0].item_code = args.item_code or "_Test Serialized Item With Series"

	if args.serial_no:
		serial_nos = args.serial_no
		if isinstance(serial_nos, str):
			serial_nos = [serial_nos]

		se.get("items")[0].serial_and_batch_bundle = make_serial_batch_bundle(
			frappe._dict(
				{
					"item_code": se.get("items")[0].item_code,
					"warehouse": se.get("items")[0].t_warehouse,
					"company": se.company,
					"qty": 2,
					"voucher_type": "Stock Entry",
					"serial_nos": serial_nos,
					"posting_date": today(),
					"posting_time": nowtime(),
					"do_not_submit": True,
				}
			)
		).name

	if args.cost_center:
		se.get("items")[0].cost_center = args.cost_center

	if args.expense_account:
		se.get("items")[0].expense_account = args.expense_account

	se.get("items")[0].qty = 2
	se.get("items")[0].transfer_qty = 2

	se.set_stock_entry_type()
	se.insert()
	se.submit()

	se.load_from_db()
	return se


def get_qty_after_transaction(**args):
	args = frappe._dict(args)
	last_sle = get_previous_sle(
		{
			"item_code": args.item_code or "_Test Item",
			"warehouse": args.warehouse or "_Test Warehouse - _TC",
			"posting_date": args.posting_date or nowdate(),
			"posting_time": args.posting_time or nowtime(),
		}
	)
	return flt(last_sle.get("qty_after_transaction"))


def get_multiple_items():
	return [
		{
			"conversion_factor": 1.0,
			"cost_center": "Main - TCP1",
			"doctype": "Stock Entry Detail",
			"expense_account": "Stock Adjustment - TCP1",
			"basic_rate": 100,
			"item_code": "_Test Item",
			"qty": 50.0,
			"s_warehouse": "Stores - TCP1",
			"stock_uom": "_Test UOM",
			"transfer_qty": 50.0,
			"uom": "_Test UOM",
		},
		{
			"conversion_factor": 1.0,
			"cost_center": "Main - TCP1",
			"doctype": "Stock Entry Detail",
			"expense_account": "Stock Adjustment - TCP1",
			"basic_rate": 5000,
			"item_code": "_Test Item Home Desktop 100",
			"qty": 1,
			"stock_uom": "_Test UOM",
			"t_warehouse": "Stores - TCP1",
			"transfer_qty": 1,
			"uom": "_Test UOM",
		},
	]


test_records = frappe.get_test_records("Stock Entry")


def initialize_records_for_future_negative_sle_test(
	item_code, batch_no, warehouses, opening_qty, posting_date
):
	from erpnext.stock.doctype.batch.test_batch import TestBatch, make_new_batch
	from erpnext.stock.doctype.stock_reconciliation.test_stock_reconciliation import (
		create_stock_reconciliation,
	)
	from erpnext.stock.doctype.warehouse.test_warehouse import create_warehouse

	TestBatch.make_batch_item(item_code)
	make_new_batch(item_code=item_code, batch_id=batch_no)
	warehouse_names = [create_warehouse(w) for w in warehouses]
	create_stock_reconciliation(
		purpose="Opening Stock",
		posting_date=posting_date,
		posting_time="20:00:20",
		item_code=item_code,
		warehouse=warehouse_names[0],
		valuation_rate=100,
		qty=opening_qty,
		batch_no=batch_no,
	)
	return warehouse_names


def create_stock_entries(sequence_of_entries):
	for entry_detail in sequence_of_entries:
		make_stock_entry(**entry_detail)<|MERGE_RESOLUTION|>--- conflicted
+++ resolved
@@ -2439,7 +2439,6 @@
 				self.assertEqual(serial['purchase_document_no'], se.name)
 				self.assertEqual(serial['batch_no'], batch[0]['name'])
 
-<<<<<<< HEAD
 	def test_stock_entry_for_multiple_items_with_batch_no_TC_SCK_079(self):
 		fields = {
 			"is_stock_item": 1, 
@@ -2659,7 +2658,6 @@
 		self.assertCountEqual(sle_records[item_1], [10, -10])
 		self.assertCountEqual(sle_records[item_2], [10, -10])
 
-=======
 	def test_stock_entry_tc_sck_136(self):
 		item_code = make_item("_Test Item Stock Entry New", {"valuation_rate": 100})
 
@@ -3107,7 +3105,6 @@
 				]
 			),
 		)
->>>>>>> 453c815c
 def create_bom(bom_item, rm_items, company=None, qty=None, properties=None):
 		bom = frappe.new_doc("BOM")
 		bom.update(
