--- conflicted
+++ resolved
@@ -2905,7 +2905,6 @@
 
 	@change_settings("Stock Settings", {"default_warehouse": "_Test Warehouse - _TC"})
 	def test_item_creation_TC_SCK_118(self):
-<<<<<<< HEAD
 		from erpnext.accounts.doctype.payment_entry.test_payment_entry import create_company
 		create_company()
 		company = "_Test Company"
@@ -2917,9 +2916,7 @@
 			parent_account="Stock Expenses - _TC",
 			company="_Test Company",
 		)
-
-=======
->>>>>>> 8ede27a3
+    
 		item_1 = create_item(item_code="_Test Item New", is_stock_item=1, opening_stock=15,valuation_rate=100)
 		stock = frappe.get_all("Stock Ledger Entry", filters={"item_code": item_1.name}, 
 							 fields=["warehouse", "actual_qty"])
