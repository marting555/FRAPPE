# Copyright (c) 2015, Frappe Technologies Pvt. Ltd. and Contributors
# License: GNU General Public License v3. See license.txt


from frappe.permissions import add_user_permission, remove_user_permission
from frappe.tests.utils import FrappeTestCase, change_settings
from frappe.utils import add_days, cstr, flt, get_time, getdate, nowtime, today
from frappe.desk.query_report import run
from erpnext.stock.doctype.material_request.test_material_request import create_company

from erpnext.accounts.doctype.account.test_account import get_inventory_account
from erpnext.stock.doctype.item.test_item import (
	create_item,
	make_item,
	make_item_variant,
	set_item_variant_settings,
)
from erpnext.stock.doctype.material_request.test_material_request import make_material_request
from erpnext.stock.doctype.serial_and_batch_bundle.test_serial_and_batch_bundle import (
	get_batch_from_bundle,
	get_serial_nos_from_bundle,
	make_serial_batch_bundle,
)
from erpnext.stock.doctype.warehouse.test_warehouse import create_warehouse
from erpnext.stock.doctype.material_request.material_request import make_stock_entry as make_mr_se
from erpnext.stock.doctype.purchase_receipt.test_purchase_receipt import make_purchase_receipt
from erpnext.stock.doctype.serial_no.serial_no import *
from erpnext.stock.doctype.stock_entry.stock_entry import FinishedGoodError, make_stock_in_entry
from erpnext.stock.doctype.stock_entry.stock_entry_utils import make_stock_entry
from erpnext.stock.doctype.stock_ledger_entry.stock_ledger_entry import StockFreezeError
from erpnext.stock.doctype.stock_reconciliation.stock_reconciliation import (
	OpeningEntryAccountError,
)
from erpnext.stock.doctype.stock_reconciliation.test_stock_reconciliation import (
	create_stock_reconciliation,
)
from erpnext.stock.doctype.material_request.test_material_request import create_company
from erpnext.stock.serial_batch_bundle import SerialBatchCreation
from erpnext.stock.stock_ledger import NegativeStockError, get_previous_sle
from datetime import date



def get_sle(**args):
	condition, values = "", []
	for key, value in args.items():
		condition += " and " if condition else " where "
		condition += f"`{key}`=%s"
		values.append(value)

	return frappe.db.sql(
		"""select * from `tabStock Ledger Entry` %s
		order by (posting_date || ' ' || posting_time)::timestamp desc, creation desc limit 1"""
		% condition,
		values,
		as_dict=1,
	)


class TestStockEntry(FrappeTestCase):
	def tearDown(self):
		frappe.db.rollback()
		frappe.set_user("Administrator")

	def test_fifo(self):
		frappe.db.set_single_value("Stock Settings", "allow_negative_stock", 1)
		item_code = "_Test Item 2"
		warehouse = "_Test Warehouse - _TC"

		create_stock_reconciliation(
			item_code="_Test Item 2", warehouse="_Test Warehouse - _TC", qty=0, rate=100
		)

		make_stock_entry(item_code=item_code, target=warehouse, qty=1, basic_rate=10)
		sle = get_sle(item_code=item_code, warehouse=warehouse)[0]

		self.assertEqual([[1, 10]], frappe.safe_eval(sle.stock_queue))

		# negative qty
		make_stock_entry(item_code=item_code, source=warehouse, qty=2, basic_rate=10)
		sle = get_sle(item_code=item_code, warehouse=warehouse)[0]

		self.assertEqual([[-1, 10]], frappe.safe_eval(sle.stock_queue))

		# further negative
		make_stock_entry(item_code=item_code, source=warehouse, qty=1)
		sle = get_sle(item_code=item_code, warehouse=warehouse)[0]

		self.assertEqual([[-2, 10]], frappe.safe_eval(sle.stock_queue))

		# move stock to positive
		make_stock_entry(item_code=item_code, target=warehouse, qty=3, basic_rate=20)
		sle = get_sle(item_code=item_code, warehouse=warehouse)[0]
		self.assertEqual([[1, 20]], frappe.safe_eval(sle.stock_queue))

		# incoming entry with diff rate
		make_stock_entry(item_code=item_code, target=warehouse, qty=1, basic_rate=30)
		sle = get_sle(item_code=item_code, warehouse=warehouse)[0]

		self.assertEqual([[1, 20], [1, 30]], frappe.safe_eval(sle.stock_queue))

		frappe.db.set_default("allow_negative_stock", 0)

	def test_auto_material_request(self):
		make_item_variant()
		self._test_auto_material_request("_Test Item")
		self._test_auto_material_request("_Test Item", material_request_type="Transfer")

	def test_barcode_item_stock_entry(self):
		item_code = make_item("_Test Item Stock Entry For Barcode", barcode="BDD-1234567890")

		se = make_stock_entry(item_code=item_code, target="_Test Warehouse - _TC", qty=1, basic_rate=100)
		self.assertEqual(se.items[0].barcode, "BDD-1234567890")

	def test_auto_material_request_for_variant(self):
		fields = [{"field_name": "reorder_levels"}]
		set_item_variant_settings(fields)
		make_item_variant()
		template = frappe.get_doc("Item", "_Test Variant Item")

		if not template.reorder_levels:
			template.append(
				"reorder_levels",
				{
					"material_request_type": "Purchase",
					"warehouse": "_Test Warehouse - _TC",
					"warehouse_reorder_level": 20,
					"warehouse_reorder_qty": 20,
				},
			)

		template.save()
		self._test_auto_material_request("_Test Variant Item-S")

	def test_auto_material_request_for_warehouse_group(self):
		self._test_auto_material_request(
			"_Test Item Warehouse Group Wise Reorder", warehouse="_Test Warehouse Group-C1 - _TC"
		)

	def _test_auto_material_request(
		self, item_code, material_request_type="Purchase", warehouse="_Test Warehouse - _TC"
	):
		variant = frappe.get_doc("Item", item_code)

		projected_qty, actual_qty = frappe.db.get_value(
			"Bin", {"item_code": item_code, "warehouse": warehouse}, ["projected_qty", "actual_qty"]
		) or [0, 0]

		# stock entry reqd for auto-reorder
		create_stock_reconciliation(
			item_code=item_code, warehouse=warehouse, qty=actual_qty + abs(projected_qty) + 10, rate=100
		)

		projected_qty = (
			frappe.db.get_value("Bin", {"item_code": item_code, "warehouse": warehouse}, "projected_qty") or 0
		)

		frappe.db.set_single_value("Stock Settings", "auto_indent", 1)

		# update re-level qty so that it is more than projected_qty
		if projected_qty >= variant.reorder_levels[0].warehouse_reorder_level:
			variant.reorder_levels[0].warehouse_reorder_level += projected_qty
			variant.reorder_levels[0].material_request_type = material_request_type
			variant.save()

		from erpnext.stock.reorder_item import reorder_item

		mr_list = reorder_item()

		frappe.db.set_single_value("Stock Settings", "auto_indent", 0)

		items = []
		for mr in mr_list:
			for d in mr.items:
				items.append(d.item_code)

		self.assertTrue(item_code in items)

	def test_add_to_transit_entry(self):
		from erpnext.stock.doctype.warehouse.test_warehouse import create_warehouse

		item_code = "_Test Transit Item"
		company = "_Test Company"

		create_warehouse("Test From Warehouse")
		create_warehouse("Test Transit Warehouse")
		create_warehouse("Test To Warehouse")

		create_item(
			item_code=item_code,
			is_stock_item=1,
			is_purchase_item=1,
			company=company,
		)

		# create inward stock entry
		make_stock_entry(
			item_code=item_code,
			target="Test From Warehouse - _TC",
			qty=10,
			basic_rate=100,
			expense_account="Stock Adjustment - _TC",
			cost_center="Main - _TC",
		)

		transit_entry = make_stock_entry(
			item_code=item_code,
			source="Test From Warehouse - _TC",
			target="Test Transit Warehouse - _TC",
			add_to_transit=1,
			stock_entry_type="Material Transfer",
			purpose="Material Transfer",
			qty=10,
			basic_rate=100,
			expense_account="Stock Adjustment - _TC",
			cost_center="Main - _TC",
		)

		end_transit_entry = make_stock_in_entry(transit_entry.name)

		self.assertEqual(end_transit_entry.stock_entry_type, "Material Transfer")
		self.assertEqual(end_transit_entry.purpose, "Material Transfer")
		self.assertEqual(transit_entry.name, end_transit_entry.outgoing_stock_entry)
		self.assertEqual(transit_entry.name, end_transit_entry.items[0].against_stock_entry)
		self.assertEqual(transit_entry.items[0].name, end_transit_entry.items[0].ste_detail)

		# create add to transit

	def test_material_receipt_gl_entry(self):
		company = frappe.db.get_value("Warehouse", "Stores - TCP1", "company")

		mr = make_stock_entry(
			item_code="_Test Item",
			target="Stores - TCP1",
			company=company,
			qty=50,
			basic_rate=100,
			expense_account="Stock Adjustment - TCP1",
		)

		stock_in_hand_account = get_inventory_account(mr.company, mr.get("items")[0].t_warehouse)
		self.check_stock_ledger_entries("Stock Entry", mr.name, [["_Test Item", "Stores - TCP1", 50.0]])

		self.check_gl_entries(
			"Stock Entry",
			mr.name,
			sorted([[stock_in_hand_account, 5000.0, 0.0], ["Stock Adjustment - TCP1", 0.0, 5000.0]]),
		)

		mr.cancel()

		self.assertTrue(
			frappe.db.sql(
				"""select * from `tabStock Ledger Entry`
			where voucher_type='Stock Entry' and voucher_no=%s""",
				mr.name,
			)
		)

		self.assertTrue(
			frappe.db.sql(
				"""select * from `tabGL Entry`
			where voucher_type='Stock Entry' and voucher_no=%s""",
				mr.name,
			)
		)

	def test_material_issue_gl_entry(self):
		company = frappe.db.get_value("Warehouse", "Stores - TCP1", "company")
		make_stock_entry(
			item_code="_Test Item",
			target="Stores - TCP1",
			company=company,
			qty=50,
			basic_rate=100,
			expense_account="Stock Adjustment - TCP1",
		)

		mi = make_stock_entry(
			item_code="_Test Item",
			source="Stores - TCP1",
			company=company,
			qty=40,
			expense_account="Stock Adjustment - TCP1",
		)

		self.check_stock_ledger_entries("Stock Entry", mi.name, [["_Test Item", "Stores - TCP1", -40.0]])

		stock_in_hand_account = get_inventory_account(mi.company, "Stores - TCP1")
		stock_value_diff = abs(
			frappe.db.get_value(
				"Stock Ledger Entry",
				{"voucher_type": "Stock Entry", "voucher_no": mi.name},
				"stock_value_difference",
			)
		)

		self.check_gl_entries(
			"Stock Entry",
			mi.name,
			sorted(
				[
					[stock_in_hand_account, 0.0, stock_value_diff],
					["Stock Adjustment - TCP1", stock_value_diff, 0.0],
				]
			),
		)
		mi.cancel()

	def test_material_transfer_gl_entry(self):
		company = frappe.db.get_value("Warehouse", "Stores - TCP1", "company")

		item_code = "Hand Sanitizer - 001"
		create_item(
			item_code=item_code,
			is_stock_item=1,
			is_purchase_item=1,
			opening_stock=1000,
			valuation_rate=10,
			company=company,
			warehouse="Stores - TCP1",
		)

		mtn = make_stock_entry(
			item_code=item_code,
			source="Stores - TCP1",
			target="Finished Goods - TCP1",
			qty=45,
			company=company,
		)

		self.check_stock_ledger_entries(
			"Stock Entry",
			mtn.name,
			[[item_code, "Stores - TCP1", -45.0], [item_code, "Finished Goods - TCP1", 45.0]],
		)

		source_warehouse_account = get_inventory_account(mtn.company, mtn.get("items")[0].s_warehouse)

		target_warehouse_account = get_inventory_account(mtn.company, mtn.get("items")[0].t_warehouse)

		if source_warehouse_account == target_warehouse_account:
			# no gl entry as both source and target warehouse has linked to same account.
			self.assertFalse(
				frappe.db.sql(
					"""select * from `tabGL Entry`
				where voucher_type='Stock Entry' and voucher_no=%s""",
					mtn.name,
					as_dict=1,
				)
			)

		else:
			stock_value_diff = abs(
				frappe.db.get_value(
					"Stock Ledger Entry",
					{"voucher_type": "Stock Entry", "voucher_no": mtn.name, "warehouse": "Stores - TCP1"},
					"stock_value_difference",
				)
			)

			self.check_gl_entries(
				"Stock Entry",
				mtn.name,
				sorted(
					[
						[source_warehouse_account, 0.0, stock_value_diff],
						[target_warehouse_account, stock_value_diff, 0.0],
					]
				),
			)

		mtn.cancel()

	def test_repack_multiple_fg(self):
		"Test `is_finished_item` for one item repacked into two items."
		make_stock_entry(item_code="_Test Item", target="_Test Warehouse - _TC", qty=100, basic_rate=100)

		repack = frappe.copy_doc(test_records[3])
		repack.posting_date = nowdate()
		repack.posting_time = nowtime()

		repack.items[0].qty = 100.0
		repack.items[0].transfer_qty = 100.0
		repack.items[1].qty = 50.0

		repack.append(
			"items",
			{
				"conversion_factor": 1.0,
				"cost_center": "_Test Cost Center - _TC",
				"doctype": "Stock Entry Detail",
				"expense_account": "Stock Adjustment - _TC",
				"basic_rate": 150,
				"item_code": "_Test Item 2",
				"parentfield": "items",
				"qty": 50.0,
				"stock_uom": "_Test UOM",
				"t_warehouse": "_Test Warehouse - _TC",
				"transfer_qty": 50.0,
				"uom": "_Test UOM",
			},
		)
		repack.set_stock_entry_type()
		repack.insert()

		self.assertEqual(repack.items[1].is_finished_item, 1)
		self.assertEqual(repack.items[2].is_finished_item, 1)

		repack.items[1].is_finished_item = 0
		repack.items[2].is_finished_item = 0

		# must raise error if 0 fg in repack entry
		self.assertRaises(FinishedGoodError, repack.validate_finished_goods)

		repack.delete()  # teardown

	def test_repack_no_change_in_valuation(self):
		make_stock_entry(item_code="_Test Item", target="_Test Warehouse - _TC", qty=50, basic_rate=100)
		make_stock_entry(
			item_code="_Test Item Home Desktop 100", target="_Test Warehouse - _TC", qty=50, basic_rate=100
		)

		repack = frappe.copy_doc(test_records[3])
		repack.posting_date = nowdate()
		repack.posting_time = nowtime()
		repack.set_stock_entry_type()
		repack.insert()
		repack.submit()

		self.check_stock_ledger_entries(
			"Stock Entry",
			repack.name,
			[
				["_Test Item", "_Test Warehouse - _TC", -50.0],
				["_Test Item Home Desktop 100", "_Test Warehouse - _TC", 1],
			],
		)

		gl_entries = frappe.db.sql(
			"""select account, debit, credit
			from `tabGL Entry` where voucher_type='Stock Entry' and voucher_no=%s
			order by account desc""",
			repack.name,
			as_dict=1,
		)
		self.assertFalse(gl_entries)

	def test_repack_with_additional_costs(self):
		company = frappe.db.get_value("Warehouse", "Stores - TCP1", "company")
		create_fiscal_with_company(company)
		make_stock_entry(
			item_code="_Test Item",
			target="Stores - TCP1",
			company=company,
			qty=50,
			basic_rate=100,
			expense_account="Stock Adjustment - TCP1",
		)

		repack = make_stock_entry(company=company, purpose="Repack", do_not_save=True)
		repack.posting_date = nowdate()
		repack.posting_time = nowtime()

		expenses_included_in_valuation = frappe.get_value(
			"Company", company, "expenses_included_in_valuation"
		)

		items = get_multiple_items()
		repack.items = []
		for item in items:
			repack.append("items", item)

		repack.set(
			"additional_costs",
			[
				{
					"expense_account": expenses_included_in_valuation,
					"description": "Actual Operating Cost",
					"amount": 1000,
				},
				{
					"expense_account": expenses_included_in_valuation,
					"description": "Additional Operating Cost",
					"amount": 200,
				},
			],
		)

		repack.set_stock_entry_type()
		repack.insert()
		repack.submit()

		stock_in_hand_account = get_inventory_account(repack.company, repack.get("items")[1].t_warehouse)
		rm_stock_value_diff = abs(
			frappe.db.get_value(
				"Stock Ledger Entry",
				{"voucher_type": "Stock Entry", "voucher_no": repack.name, "item_code": "_Test Item"},
				"stock_value_difference",
			)
		)

		fg_stock_value_diff = abs(
			frappe.db.get_value(
				"Stock Ledger Entry",
				{
					"voucher_type": "Stock Entry",
					"voucher_no": repack.name,
					"item_code": "_Test Item Home Desktop 100",
				},
				"stock_value_difference",
			)
		)

		stock_value_diff = flt(fg_stock_value_diff - rm_stock_value_diff, 2)

		self.assertEqual(stock_value_diff, 1200)

		self.check_gl_entries(
			"Stock Entry",
			repack.name,
			sorted(
				[[stock_in_hand_account, 1200, 0.0], ["Expenses Included In Valuation - TCP1", 0.0, 1200.0]]
			),
		)

	def check_stock_ledger_entries(self, voucher_type, voucher_no, expected_sle):
		expected_sle.sort(key=lambda x: x[1])

		# check stock ledger entries
		sle = frappe.db.sql(
			"""select item_code, warehouse, actual_qty
			from `tabStock Ledger Entry` where voucher_type = %s
			and voucher_no = %s order by item_code, warehouse, actual_qty""",
			(voucher_type, voucher_no),
			as_list=1,
		)
		self.assertTrue(sle)
		sle.sort(key=lambda x: x[1])

		for i, sle_value in enumerate(sle):
			self.assertEqual(expected_sle[i][0], sle_value[0])
			self.assertEqual(expected_sle[i][1], sle_value[1])
			self.assertEqual(expected_sle[i][2], sle_value[2])

	def check_gl_entries(self, voucher_type, voucher_no, expected_gl_entries):
		expected_gl_entries.sort(key=lambda x: x[0])
		
		gl_entries = frappe.db.sql(
			"""select account, debit, credit
			from `tabGL Entry` where voucher_type=%s and voucher_no=%s
			order by account asc, debit asc""",
			(voucher_type, voucher_no),
			as_list=1,
		)

		self.assertTrue(gl_entries)
		gl_entries.sort(key=lambda x: x[0])
		for i, gle in enumerate(gl_entries):
			self.assertEqual(expected_gl_entries[i][0], gle[0])
			self.assertEqual(expected_gl_entries[i][1], gle[1])
			self.assertEqual(expected_gl_entries[i][2], gle[2])

	def test_serial_no_not_reqd(self):
		se = frappe.copy_doc(test_records[0])
		se.get("items")[0].serial_no = "ABCD"

		bundle_id = make_serial_batch_bundle(
			frappe._dict(
				{
					"item_code": se.get("items")[0].item_code,
					"warehouse": se.get("items")[0].t_warehouse,
					"company": se.company,
					"qty": 2,
					"voucher_type": "Stock Entry",
					"serial_nos": ["ABCD"],
					"posting_date": se.posting_date,
					"posting_time": se.posting_time,
					"do_not_save": True,
				}
			)
		)

		self.assertRaises(frappe.ValidationError, bundle_id.make_serial_and_batch_bundle)

	def test_serial_no_reqd(self):
		se = frappe.copy_doc(test_records[0])
		se.get("items")[0].item_code = "_Test Serialized Item"
		se.get("items")[0].qty = 2
		se.get("items")[0].transfer_qty = 2

		bundle_id = make_serial_batch_bundle(
			frappe._dict(
				{
					"item_code": se.get("items")[0].item_code,
					"warehouse": se.get("items")[0].t_warehouse,
					"company": se.company,
					"qty": 2,
					"voucher_type": "Stock Entry",
					"posting_date": se.posting_date,
					"posting_time": se.posting_time,
					"do_not_save": True,
				}
			)
		)

		self.assertRaises(frappe.ValidationError, bundle_id.make_serial_and_batch_bundle)

	def test_serial_no_qty_less(self):
		se = frappe.copy_doc(test_records[0])
		se.get("items")[0].item_code = "_Test Serialized Item"
		se.get("items")[0].qty = 2
		se.get("items")[0].serial_no = "ABCD"
		se.get("items")[0].transfer_qty = 2

		bundle_id = make_serial_batch_bundle(
			frappe._dict(
				{
					"item_code": se.get("items")[0].item_code,
					"warehouse": se.get("items")[0].t_warehouse,
					"company": se.company,
					"qty": 2,
					"serial_nos": ["ABCD"],
					"voucher_type": "Stock Entry",
					"posting_date": se.posting_date,
					"posting_time": se.posting_time,
					"do_not_save": True,
				}
			)
		)

		self.assertRaises(frappe.ValidationError, bundle_id.make_serial_and_batch_bundle)

	def test_serial_no_transfer_in(self):
		serial_nos = ["ABCD1", "EFGH1"]
		for serial_no in serial_nos:
			if not frappe.db.exists("Serial No", serial_no):
				doc = frappe.new_doc("Serial No")
				doc.serial_no = serial_no
				doc.item_code = "_Test Serialized Item"
				doc.insert(ignore_permissions=True)

		se = frappe.copy_doc(test_records[0])
		se.get("items")[0].item_code = "_Test Serialized Item"
		se.get("items")[0].qty = 2
		se.get("items")[0].transfer_qty = 2
		se.set_stock_entry_type()

		se.get("items")[0].serial_and_batch_bundle = make_serial_batch_bundle(
			frappe._dict(
				{
					"item_code": se.get("items")[0].item_code,
					"warehouse": se.get("items")[0].t_warehouse,
					"company": se.company,
					"qty": 2,
					"voucher_type": "Stock Entry",
					"serial_nos": serial_nos,
					"posting_date": se.posting_date,
					"posting_time": se.posting_time,
					"do_not_submit": True,
				}
			)
		).name

		se.insert()
		se.submit()

		self.assertTrue(frappe.db.get_value("Serial No", "ABCD1", "warehouse"))
		self.assertTrue(frappe.db.get_value("Serial No", "EFGH1", "warehouse"))

		se.cancel()
		self.assertFalse(frappe.db.get_value("Serial No", "ABCD1", "warehouse"))

	def test_serial_by_series(self):
		se = make_serialized_item()

		serial_nos = get_serial_nos_from_bundle(se.get("items")[0].serial_and_batch_bundle)

		self.assertTrue(frappe.db.exists("Serial No", serial_nos[0]))
		self.assertTrue(frappe.db.exists("Serial No", serial_nos[1]))

		return se, serial_nos

	def test_serial_move(self):
		se = make_serialized_item()
		serial_no = get_serial_nos_from_bundle(se.get("items")[0].serial_and_batch_bundle)[0]
		frappe.flags.use_serial_and_batch_fields = True

		se = frappe.copy_doc(test_records[0])
		se.purpose = "Material Transfer"
		se.get("items")[0].item_code = "_Test Serialized Item With Series"
		se.get("items")[0].qty = 1
		se.get("items")[0].transfer_qty = 1
		se.get("items")[0].serial_no = [serial_no]
		se.get("items")[0].s_warehouse = "_Test Warehouse - _TC"
		se.get("items")[0].t_warehouse = "_Test Warehouse 1 - _TC"
		se.set_stock_entry_type()
		se.insert()
		se.submit()
		self.assertTrue(frappe.db.get_value("Serial No", serial_no, "warehouse"), "_Test Warehouse 1 - _TC")

		se.cancel()
		self.assertTrue(frappe.db.get_value("Serial No", serial_no, "warehouse"), "_Test Warehouse - _TC")
		frappe.flags.use_serial_and_batch_fields = False

	def test_serial_cancel(self):
		se, serial_nos = self.test_serial_by_series()
		se.load_from_db()
		serial_no = get_serial_nos_from_bundle(se.get("items")[0].serial_and_batch_bundle)[0]

		se.cancel()
		self.assertFalse(frappe.db.get_value("Serial No", serial_no, "warehouse"))

	def test_serial_batch_item_stock_entry(self):
		"""
		Behaviour: 1) Submit Stock Entry (Receipt) with Serial & Batched Item
		2) Cancel same Stock Entry
		Expected Result: 1) Batch is created with Reference in Serial No
		2) Batch is deleted and Serial No is Inactive
		"""
		from erpnext.stock.doctype.batch.batch import get_batch_qty

		item = frappe.db.exists("Item", {"item_name": "Batched and Serialised Item"})
		if not item:
			item = create_item("Batched and Serialised Item")
			item.has_batch_no = 1
			item.create_new_batch = 1
			item.has_serial_no = 1
			item.batch_number_series = "B-BATCH-.##"
			item.serial_no_series = "S-.####"
			item.save()
		else:
			item = frappe.get_doc("Item", {"item_name": "Batched and Serialised Item"})

		se = make_stock_entry(item_code=item.item_code, target="_Test Warehouse - _TC", qty=1, basic_rate=100)
		batch_no = get_batch_from_bundle(se.items[0].serial_and_batch_bundle)
		serial_no = get_serial_nos_from_bundle(se.items[0].serial_and_batch_bundle)[0]
		batch_qty = get_batch_qty(batch_no, "_Test Warehouse - _TC", item.item_code)

		batch_in_serial_no = frappe.db.get_value("Serial No", serial_no, "batch_no")
		self.assertEqual(batch_in_serial_no, batch_no)

		self.assertEqual(batch_qty, 1)

		se.cancel()

		batch_in_serial_no = frappe.db.get_value("Serial No", serial_no, "batch_no")
		self.assertEqual(frappe.db.get_value("Serial No", serial_no, "warehouse"), None)

	def test_warehouse_company_validation(self):
		frappe.db.get_value("Warehouse", "_Test Warehouse 2 - _TC1", "company")
		frappe.get_doc("User", "test2@example.com").add_roles(
			"Sales User", "Sales Manager", "Stock User", "Stock Manager"
		)
		frappe.set_user("test2@example.com")

		from erpnext.stock.utils import InvalidWarehouseCompany

		st1 = frappe.copy_doc(test_records[0])
		st1.get("items")[0].t_warehouse = "_Test Warehouse 2 - _TC1"
		st1.set_stock_entry_type()
		st1.insert()
		self.assertRaises(InvalidWarehouseCompany, st1.submit)

	# permission tests
	def test_warehouse_user(self):
		add_user_permission("Warehouse", "_Test Warehouse 1 - _TC", "test@example.com")
		add_user_permission("Warehouse", "_Test Warehouse 2 - _TC1", "test2@example.com")
		add_user_permission("Company", "_Test Company 1", "test2@example.com")
		test_user = frappe.get_doc("User", "test@example.com")
		test_user.add_roles("Sales User", "Sales Manager", "Stock User")
		test_user.remove_roles("Stock Manager", "System Manager")

		frappe.get_doc("User", "test2@example.com").add_roles(
			"Sales User", "Sales Manager", "Stock User", "Stock Manager"
		)

		st1 = frappe.copy_doc(test_records[0])
		st1.company = "_Test Company 1"

		frappe.set_user("test@example.com")
		st1.get("items")[0].t_warehouse = "_Test Warehouse 2 - _TC1"
		self.assertRaises(frappe.PermissionError, st1.insert)

		test_user.add_roles("System Manager")

		frappe.set_user("test2@example.com")
		st1 = frappe.copy_doc(test_records[0])
		st1.company = "_Test Company 1"
		st1.get("items")[0].t_warehouse = "_Test Warehouse 2 - _TC1"
		st1.get("items")[0].expense_account = "Stock Adjustment - _TC1"
		st1.get("items")[0].cost_center = "Main - _TC1"
		st1.set_stock_entry_type()
		st1.insert()
		st1.submit()
		st1.cancel()

		frappe.set_user("Administrator")
		remove_user_permission("Warehouse", "_Test Warehouse 1 - _TC", "test@example.com")
		remove_user_permission("Warehouse", "_Test Warehouse 2 - _TC1", "test2@example.com")
		remove_user_permission("Company", "_Test Company 1", "test2@example.com")

	def test_freeze_stocks(self):
		frappe.db.set_single_value("Stock Settings", "stock_auth_role", "")

		# test freeze_stocks_upto
		frappe.db.set_single_value("Stock Settings", "stock_frozen_upto", add_days(nowdate(), 5))
		se = frappe.copy_doc(test_records[0]).insert()
		self.assertRaises(StockFreezeError, se.submit)

		frappe.db.set_single_value("Stock Settings", "stock_frozen_upto", "")

		# test freeze_stocks_upto_days
		frappe.db.set_single_value("Stock Settings", "stock_frozen_upto_days", -1)
		se = frappe.copy_doc(test_records[0])
		se.set_posting_time = 1
		se.posting_date = nowdate()
		se.set_stock_entry_type()
		se.insert()
		self.assertRaises(StockFreezeError, se.submit)
		frappe.db.set_single_value("Stock Settings", "stock_frozen_upto_days", 0)

	def test_work_order(self):
		from erpnext.manufacturing.doctype.work_order.work_order import (
			make_stock_entry as _make_stock_entry,
		)

		bom_no, bom_operation_cost = frappe.db.get_value(
			"BOM", {"item": "_Test FG Item 2", "is_default": 1, "docstatus": 1}, ["name", "operating_cost"]
		)

		work_order = frappe.new_doc("Work Order")
		work_order.update(
			{
				"company": "_Test Company",
				"fg_warehouse": "_Test Warehouse 1 - _TC",
				"production_item": "_Test FG Item 2",
				"bom_no": bom_no,
				"qty": 1.0,
				"stock_uom": "_Test UOM",
				"wip_warehouse": "_Test Warehouse - _TC",
				"additional_operating_cost": 1000,
			}
		)
		work_order.insert()
		work_order.submit()

		make_stock_entry(item_code="_Test Item", target="_Test Warehouse - _TC", qty=50, basic_rate=100)
		make_stock_entry(item_code="_Test Item 2", target="_Test Warehouse - _TC", qty=50, basic_rate=20)

		stock_entry = _make_stock_entry(work_order.name, "Manufacture", 1)

		rm_cost = 0
		for d in stock_entry.get("items"):
			if d.item_code != "_Test FG Item 2":
				rm_cost += flt(d.amount)
		fg_cost = next(filter(lambda x: x.item_code == "_Test FG Item 2", stock_entry.get("items"))).amount
		self.assertEqual(fg_cost, flt(rm_cost + bom_operation_cost + work_order.additional_operating_cost, 2))

	@change_settings("Manufacturing Settings", {"material_consumption": 1})
	def test_work_order_manufacture_with_material_consumption(self):
		from erpnext.manufacturing.doctype.work_order.work_order import (
			make_stock_entry as _make_stock_entry,
		)

		bom_no = frappe.db.get_value("BOM", {"item": "_Test FG Item", "is_default": 1, "docstatus": 1})

		work_order = frappe.new_doc("Work Order")
		work_order.update(
			{
				"company": "_Test Company",
				"fg_warehouse": "_Test Warehouse 1 - _TC",
				"production_item": "_Test FG Item",
				"bom_no": bom_no,
				"qty": 1.0,
				"stock_uom": "_Test UOM",
				"wip_warehouse": "_Test Warehouse - _TC",
			}
		)
		work_order.insert()
		work_order.submit()

		make_stock_entry(item_code="_Test Item", target="Stores - _TC", qty=10, basic_rate=5000.0)
		make_stock_entry(
			item_code="_Test Item Home Desktop 100", target="Stores - _TC", qty=10, basic_rate=1000.0
		)

		s = frappe.get_doc(_make_stock_entry(work_order.name, "Material Transfer for Manufacture", 1))
		for d in s.get("items"):
			d.s_warehouse = "Stores - _TC"
		s.insert()
		s.submit()

		# When Stock Entry has RM and FG
		s = frappe.get_doc(_make_stock_entry(work_order.name, "Manufacture", 1))
		s.save()
		rm_cost = 0
		for d in s.get("items"):
			if d.s_warehouse:
				rm_cost += d.amount
		fg_cost = next(filter(lambda x: x.item_code == "_Test FG Item", s.get("items"))).amount
		scrap_cost = next(filter(lambda x: x.is_scrap_item, s.get("items"))).amount
		self.assertEqual(fg_cost, flt(rm_cost - scrap_cost, 2))

		# When Stock Entry has only FG + Scrap
		s.items.pop(0)
		s.items.pop(0)
		s.submit()

		rm_cost = 0
		for d in s.get("items"):
			if d.s_warehouse:
				rm_cost += d.amount
		self.assertEqual(rm_cost, 0)
		expected_fg_cost = s.get_basic_rate_for_manufactured_item(1)
		fg_cost = next(filter(lambda x: x.item_code == "_Test FG Item", s.get("items"))).amount
		self.assertEqual(flt(fg_cost, 2), flt(expected_fg_cost, 2))

	def test_variant_work_order(self):
		bom_no = frappe.db.get_value("BOM", {"item": "_Test Variant Item", "is_default": 1, "docstatus": 1})

		make_item_variant()  # make variant of _Test Variant Item if absent

		work_order = frappe.new_doc("Work Order")
		work_order.update(
			{
				"company": "_Test Company",
				"fg_warehouse": "_Test Warehouse 1 - _TC",
				"production_item": "_Test Variant Item-S",
				"bom_no": bom_no,
				"qty": 1.0,
				"stock_uom": "_Test UOM",
				"wip_warehouse": "_Test Warehouse - _TC",
				"skip_transfer": 1,
			}
		)
		work_order.insert()
		work_order.submit()

		from erpnext.manufacturing.doctype.work_order.work_order import make_stock_entry

		stock_entry = frappe.get_doc(make_stock_entry(work_order.name, "Manufacture", 1))
		stock_entry.insert()
		self.assertTrue("_Test Variant Item-S" in [d.item_code for d in stock_entry.items])

	def test_nagative_stock_for_batch(self):
		item = make_item(
			"_Test Batch Negative Item",
			{
				"has_batch_no": 1,
				"create_new_batch": 1,
				"batch_number_series": "B-BATCH-.##",
				"is_stock_item": 1,
			},
		)

		make_stock_entry(item_code=item.name, target="_Test Warehouse - _TC", qty=50, basic_rate=100)

		ste = frappe.new_doc("Stock Entry")
		ste.purpose = "Material Issue"
		ste.company = "_Test Company"
		for qty in [50, 20, 30]:
			ste.append(
				"items",
				{
					"item_code": item.name,
					"s_warehouse": "_Test Warehouse - _TC",
					"qty": qty,
					"uom": item.stock_uom,
					"stock_uom": item.stock_uom,
					"conversion_factor": 1,
					"transfer_qty": qty,
				},
			)

		ste.set_stock_entry_type()
		ste.insert()
		make_stock_entry(item_code=item.name, target="_Test Warehouse - _TC", qty=50, basic_rate=100)

		self.assertRaises(frappe.ValidationError, ste.submit)
	
	def test_quality_check_for_scrap_item(self):
		from erpnext.manufacturing.doctype.work_order.work_order import (
			make_stock_entry as _make_stock_entry,
		)

		scrap_item = "_Test Scrap Item 1"
		make_item(scrap_item, {"is_stock_item": 1, "is_purchase_item": 0})
		
		bom_name = frappe.db.get_value("BOM Scrap Item", {"docstatus": 1}, "parent")
		production_item = frappe.db.get_value("BOM", bom_name, "item")
		
		work_order = frappe.new_doc("Work Order")
		work_order.production_item = production_item
		work_order.update(
			{
				"company": "_Test Company",
				"fg_warehouse": "_Test Warehouse 1 - _TC",
				"production_item": production_item,
				"bom_no": bom_name,
				"qty": 1.0,
				"stock_uom": frappe.db.get_value("Item", production_item, "stock_uom"),
				"skip_transfer": 1,
			}
		)
		
		work_order.get_items_and_operations_from_bom()
		work_order.submit()
		
		stock_entry = frappe.get_doc(_make_stock_entry(work_order.name, "Manufacture", 1))
		for row in stock_entry.items:
			if row.s_warehouse:
				make_stock_entry(
					item_code=row.item_code,
					target=row.s_warehouse,
					qty=row.qty,
					basic_rate=row.basic_rate or 100,
				)
			
			if row.is_scrap_item:
				row.item_code = scrap_item
				row.uom = frappe.db.get_value("Item", scrap_item, "stock_uom")
				row.stock_uom = frappe.db.get_value("Item", scrap_item, "stock_uom")
		
		stock_entry.inspection_required = 1
		stock_entry.save()
		
		self.assertTrue([row.item_code for row in stock_entry.items if row.is_scrap_item])
		
		for row in stock_entry.items:
			if not row.is_scrap_item:
				qc = frappe.get_doc(
					{
						"doctype": "Quality Inspection",
						"reference_name": stock_entry.name,
						"inspected_by": "Administrator",
						"reference_type": "Stock Entry",
						"inspection_type": "In Process",
						"status": "Accepted",
						"sample_size": 1,
						"item_code": row.item_code,
					}
				)
				
				qc_name = qc.submit()
				row.quality_inspection = qc_name
		
		stock_entry.reload()
		stock_entry.submit()
		for row in stock_entry.items:
			if row.is_scrap_item:
				self.assertFalse(row.quality_inspection)
			else:
				self.assertTrue(row.quality_inspection)

	def test_quality_check(self):
		item_code = "_Test Item For QC"
		if not frappe.db.exists("Item", item_code):
			create_item(item_code)

		repack = frappe.copy_doc(test_records[3])
		repack.inspection_required = 1
		for d in repack.items:
			if not d.s_warehouse and d.t_warehouse:
				d.item_code = item_code
				d.qty = 1
				d.uom = "Nos"
				d.stock_uom = "Nos"
				d.basic_rate = 5000

		repack.insert()
		self.assertRaises(frappe.ValidationError, repack.submit)

	def test_customer_provided_parts_se(self):
		create_item("CUST-0987", is_customer_provided_item=1, customer="_Test Customer", is_purchase_item=0)
		se = make_stock_entry(
			item_code="CUST-0987", purpose="Material Receipt", qty=4, to_warehouse="_Test Warehouse - _TC"
		)
		self.assertEqual(se.get("items")[0].allow_zero_valuation_rate, 1)
		self.assertEqual(se.get("items")[0].amount, 0)

	def test_zero_incoming_rate(self):
		"""Make sure incoming rate of 0 is allowed while consuming.

		qty  | rate | valuation rate
		 1   | 100  | 100
		 1   | 0    | 50
		-1   | 100  | 0
		-1   | 0  <--- assert this
		"""
		item_code = "_TestZeroVal"
		warehouse = "_Test Warehouse - _TC"
		create_item("_TestZeroVal")
		_receipt = make_stock_entry(item_code=item_code, qty=1, to_warehouse=warehouse, rate=100)
		receipt2 = make_stock_entry(
			item_code=item_code, qty=1, to_warehouse=warehouse, rate=0, do_not_save=True
		)
		receipt2.items[0].allow_zero_valuation_rate = 1
		receipt2.save()
		receipt2.submit()

		issue = make_stock_entry(item_code=item_code, qty=1, from_warehouse=warehouse)

		value_diff = frappe.db.get_value(
			"Stock Ledger Entry",
			{"voucher_no": issue.name, "voucher_type": "Stock Entry"},
			"stock_value_difference",
		)
		self.assertEqual(value_diff, -100)

		issue2 = make_stock_entry(item_code=item_code, qty=1, from_warehouse=warehouse)
		value_diff = frappe.db.get_value(
			"Stock Ledger Entry",
			{"voucher_no": issue2.name, "voucher_type": "Stock Entry"},
			"stock_value_difference",
		)
		self.assertEqual(value_diff, 0)

	def test_gle_for_opening_stock_entry(self):
		mr = make_stock_entry(
			item_code="_Test Item",
			target="Stores - TCP1",
			company="_Test Company with perpetual inventory",
			qty=50,
			basic_rate=100,
			expense_account="Stock Adjustment - TCP1",
			is_opening="Yes",
			do_not_save=True,
		)

		self.assertRaises(OpeningEntryAccountError, mr.save)

		mr.items[0].expense_account = "Temporary Opening - TCP1"

		mr.save()
		mr.submit()

		is_opening = frappe.db.get_value(
			"GL Entry",
			filters={"voucher_type": "Stock Entry", "voucher_no": mr.name},
			fieldname="is_opening",
		)
		self.assertEqual(is_opening, "Yes")

	def test_total_basic_amount_zero(self):
		se = frappe.get_doc(
			{
				"doctype": "Stock Entry",
				"purpose": "Material Receipt",
				"stock_entry_type": "Material Receipt",
				"posting_date": nowdate(),
				"company": "_Test Company with perpetual inventory",
				"items": [
					{
						"item_code": "_Test Item",
						"description": "_Test Item",
						"qty": 1,
						"basic_rate": 0,
						"uom": "Nos",
						"t_warehouse": "Stores - TCP1",
						"allow_zero_valuation_rate": 1,
						"cost_center": "Main - TCP1",
					},
					{
						"item_code": "_Test Item",
						"description": "_Test Item",
						"qty": 2,
						"basic_rate": 0,
						"uom": "Nos",
						"t_warehouse": "Stores - TCP1",
						"allow_zero_valuation_rate": 1,
						"cost_center": "Main - TCP1",
					},
				],
				"additional_costs": [
					{
						"expense_account": "Miscellaneous Expenses - TCP1",
						"amount": 100,
						"description": "miscellanous",
					}
				],
			}
		)
		se.insert()
		se.submit()

		self.check_gl_entries(
			"Stock Entry",
			se.name,
			sorted([["Stock Adjustment - TCP1", 100.0, 0.0], ["Miscellaneous Expenses - TCP1", 0.0, 100.0]]),
		)

	def test_conversion_factor_change(self):
		frappe.db.set_single_value("Stock Settings", "allow_negative_stock", 1)
		repack_entry = frappe.copy_doc(test_records[3])
		repack_entry.posting_date = nowdate()
		repack_entry.posting_time = nowtime()
		repack_entry.set_stock_entry_type()
		repack_entry.insert()

		# check current uom and conversion factor
		self.assertTrue(repack_entry.items[0].uom, "_Test UOM")
		self.assertTrue(repack_entry.items[0].conversion_factor, 1)

		# change conversion factor
		repack_entry.items[0].uom = "_Test UOM 1"
		repack_entry.items[0].stock_uom = "_Test UOM 1"
		repack_entry.items[0].conversion_factor = 2
		repack_entry.save()
		repack_entry.submit()

		self.assertEqual(repack_entry.items[0].conversion_factor, 2)
		self.assertEqual(repack_entry.items[0].uom, "_Test UOM 1")
		self.assertEqual(repack_entry.items[0].qty, 50)
		self.assertEqual(repack_entry.items[0].transfer_qty, 100)

		frappe.db.set_default("allow_negative_stock", 0)

	def test_additional_cost_distribution_manufacture(self):
		se = frappe.get_doc(
			doctype="Stock Entry",
			purpose="Manufacture",
			additional_costs=[frappe._dict(base_amount=100)],
			items=[
				frappe._dict(item_code="RM", basic_amount=10),
				frappe._dict(item_code="FG", basic_amount=20, t_warehouse="X", is_finished_item=1),
				frappe._dict(item_code="scrap", basic_amount=30, t_warehouse="X"),
			],
		)

		se.distribute_additional_costs()

		distributed_costs = [d.additional_cost for d in se.items]
		self.assertEqual([0.0, 100.0, 0.0], distributed_costs)

	def test_additional_cost_distribution_non_manufacture(self):
		se = frappe.get_doc(
			doctype="Stock Entry",
			purpose="Material Receipt",
			additional_costs=[frappe._dict(base_amount=100)],
			items=[
				frappe._dict(item_code="RECEIVED_1", basic_amount=20, t_warehouse="X"),
				frappe._dict(item_code="RECEIVED_2", basic_amount=30, t_warehouse="X"),
			],
		)

		se.distribute_additional_costs()

		distributed_costs = [d.additional_cost for d in se.items]
		self.assertEqual([40.0, 60.0], distributed_costs)

	def test_independent_manufacture_entry(self):
		"Test FG items and incoming rate calculation in Maniufacture Entry without WO or BOM linked."
		se = frappe.get_doc(
			doctype="Stock Entry",
			purpose="Manufacture",
			stock_entry_type="Manufacture",
			company="_Test Company",
			items=[
				frappe._dict(
					item_code="_Test Item", qty=1, basic_rate=200, s_warehouse="_Test Warehouse - _TC"
				),
				frappe._dict(item_code="_Test FG Item", qty=4, t_warehouse="_Test Warehouse 1 - _TC"),
			],
		)
		# SE must have atleast one FG
		self.assertRaises(FinishedGoodError, se.save)

		se.items[0].is_finished_item = 1
		se.items[1].is_finished_item = 1
		# SE cannot have multiple FGs
		self.assertRaises(FinishedGoodError, se.save)

		se.items[0].is_finished_item = 0
		se.save()

		# Check if FG cost is calculated based on RM total cost
		# RM total cost = 200, FG rate = 200/4(FG qty) =  50
		self.assertEqual(se.items[1].basic_rate, flt(se.items[0].basic_rate / 4))
		self.assertEqual(se.value_difference, 0.0)
		self.assertEqual(se.total_incoming_value, se.total_outgoing_value)

	@change_settings("Stock Settings", {"allow_negative_stock": 0})
	def test_future_negative_sle(self):
		# Initialize item, batch, warehouse, opening qty
		item_code = "_Test Future Neg Item"
		batch_no = "_Test Future Neg Batch"
		warehouses = ["_Test Future Neg Warehouse Source", "_Test Future Neg Warehouse Destination"]
		warehouse_names = initialize_records_for_future_negative_sle_test(
			item_code, batch_no, warehouses, opening_qty=2, posting_date="2021-07-01"
		)

		# Executing an illegal sequence should raise an error
		sequence_of_entries = [
			dict(
				item_code=item_code,
				qty=2,
				from_warehouse=warehouse_names[0],
				to_warehouse=warehouse_names[1],
				batch_no=batch_no,
				posting_date="2021-07-03",
				purpose="Material Transfer",
			),
			dict(
				item_code=item_code,
				qty=2,
				from_warehouse=warehouse_names[1],
				to_warehouse=warehouse_names[0],
				batch_no=batch_no,
				posting_date="2021-07-04",
				purpose="Material Transfer",
			),
			dict(
				item_code=item_code,
				qty=2,
				from_warehouse=warehouse_names[0],
				to_warehouse=warehouse_names[1],
				batch_no=batch_no,
				posting_date="2021-07-02",  # Illegal SE
				purpose="Material Transfer",
			),
		]

		self.assertRaises(NegativeStockError, create_stock_entries, sequence_of_entries)

	@change_settings("Stock Settings", {"allow_negative_stock": 0})
	def test_future_negative_sle_batch(self):
		from erpnext.stock.doctype.batch.test_batch import TestBatch

		# Initialize item, batch, warehouse, opening qty
		item_code = "_Test MultiBatch Item"
		TestBatch.make_batch_item(item_code)

		batch_nos = []  # store generate batches
		warehouse = "_Test Warehouse - _TC"

		se1 = make_stock_entry(
			item_code=item_code,
			qty=2,
			to_warehouse=warehouse,
			posting_date="2021-09-01",
			purpose="Material Receipt",
		)
		batch_nos.append(get_batch_from_bundle(se1.items[0].serial_and_batch_bundle))
		se2 = make_stock_entry(
			item_code=item_code,
			qty=2,
			to_warehouse=warehouse,
			posting_date="2021-09-03",
			purpose="Material Receipt",
		)
		batch_nos.append(get_batch_from_bundle(se2.items[0].serial_and_batch_bundle))

		with self.assertRaises(frappe.ValidationError):
			make_stock_entry(
				item_code=item_code,
				qty=1,
				from_warehouse=warehouse,
				batch_no=batch_nos[1],
				posting_date="2021-09-02",  # backdated consumption of 2nd batch
				purpose="Material Issue",
			)

	def test_multi_batch_value_diff(self):
		"""Test value difference on stock entry in case of multi-batch.
		| Stock entry | batch | qty | rate | value diff on SE             |
		| ---         | ---   | --- | ---  | ---                          |
		| receipt     | A     | 1   | 10   | 30                           |
		| receipt     | B     | 1   | 20   |                              |
		| issue       | A     | -1  | 10   | -30 (to assert after submit) |
		| issue       | B     | -1  | 20   |                              |
		"""
		from erpnext.stock.doctype.batch.test_batch import TestBatch

		item_code = "_TestMultibatchFifo"
		TestBatch.make_batch_item(item_code)
		warehouse = "_Test Warehouse - _TC"
		receipt = make_stock_entry(
			item_code=item_code,
			qty=1,
			rate=10,
			to_warehouse=warehouse,
			purpose="Material Receipt",
			do_not_save=True,
		)
		receipt.append(
			"items", frappe.copy_doc(receipt.items[0], ignore_no_copy=False).update({"basic_rate": 20})
		)
		receipt.save()
		receipt.submit()
		receipt.load_from_db()

		batches = frappe._dict(
			{get_batch_from_bundle(row.serial_and_batch_bundle): row.qty for row in receipt.items}
		)

		self.assertEqual(receipt.value_difference, 30)

		issue = make_stock_entry(
			item_code=item_code,
			qty=2,
			from_warehouse=warehouse,
			purpose="Material Issue",
			do_not_save=True,
			batches=batches,
		)

		issue.save()
		issue.submit()
		issue.reload()  # reload because reposting current voucher updates rate
		self.assertEqual(issue.value_difference, -30)

	def test_transfer_qty_validation(self):
		se = make_stock_entry(item_code="_Test Item", do_not_save=True, qty=0.001, rate=100)
		se.items[0].uom = "Kg"
		se.items[0].conversion_factor = 0.002

		self.assertRaises(frappe.ValidationError, se.save)

	def test_mapped_stock_entry(self):
		"Check if rate and stock details are populated in mapped SE given warehouse."
		from erpnext.stock.doctype.purchase_receipt.purchase_receipt import make_stock_entry
		from erpnext.stock.doctype.purchase_receipt.test_purchase_receipt import make_purchase_receipt

		item_code = "_TestMappedItem"
		create_item(item_code, is_stock_item=True)

		pr = make_purchase_receipt(
			item_code=item_code, qty=2, rate=100, company="_Test Company", warehouse="Stores - _TC"
		)

		mapped_se = make_stock_entry(pr.name)

		self.assertEqual(mapped_se.items[0].s_warehouse, "Stores - _TC")
		self.assertEqual(mapped_se.items[0].actual_qty, 2)
		self.assertEqual(mapped_se.items[0].basic_rate, 100)
		self.assertEqual(mapped_se.items[0].basic_amount, 200)

	def test_stock_entry_item_details(self):
		item = make_item()

		se = make_stock_entry(
			item_code=item.name, qty=1, to_warehouse="_Test Warehouse - _TC", do_not_submit=True
		)

		self.assertEqual(se.items[0].item_name, item.item_name)
		se.items[0].item_name = "wat"
		se.items[0].stock_uom = "Kg"
		se.save()

		self.assertEqual(se.items[0].item_name, item.item_name)
		self.assertEqual(se.items[0].stock_uom, item.stock_uom)

	@change_settings("Stock Reposting Settings", {"item_based_reposting": 0})
	def test_reposting_for_depedent_warehouse(self):
		from erpnext.stock.doctype.repost_item_valuation.repost_item_valuation import repost_sl_entries
		from erpnext.stock.doctype.warehouse.test_warehouse import create_warehouse

		# Inward at WH1 warehouse (Component)
		# 1st Repack (Component (WH1) - Subcomponent (WH2))
		# 2nd Repack (Subcomponent (WH2) - FG Item (WH3))
		# Material Transfer of FG Item -> WH 3 -> WH2 -> Wh1 (Two transfer entries)
		# Backdated transction which should update valuation rate in repack as well trasfer entries

		for item_code in ["FG Item 1", "Sub Component 1", "Component 1"]:
			create_item(item_code)

		for warehouse in ["WH 1", "WH 2", "WH 3"]:
			create_warehouse(warehouse)

		make_stock_entry(
			item_code="Component 1",
			rate=100,
			purpose="Material Receipt",
			qty=10,
			to_warehouse="WH 1 - _TC",
			posting_date=add_days(nowdate(), -10),
		)

		repack1 = make_stock_entry(
			item_code="Component 1",
			purpose="Repack",
			do_not_save=True,
			qty=10,
			from_warehouse="WH 1 - _TC",
			posting_date=add_days(nowdate(), -9),
		)

		repack1.append(
			"items",
			{
				"item_code": "Sub Component 1",
				"qty": 10,
				"t_warehouse": "WH 2 - _TC",
				"transfer_qty": 10,
				"uom": "Nos",
				"stock_uom": "Nos",
				"conversion_factor": 1.0,
			},
		)

		repack1.save()
		repack1.submit()

		self.assertEqual(repack1.items[1].basic_rate, 100)
		self.assertEqual(repack1.items[1].amount, 1000)

		repack2 = make_stock_entry(
			item_code="Sub Component 1",
			purpose="Repack",
			do_not_save=True,
			qty=10,
			from_warehouse="WH 2 - _TC",
			posting_date=add_days(nowdate(), -8),
		)

		repack2.append(
			"items",
			{
				"item_code": "FG Item 1",
				"qty": 10,
				"t_warehouse": "WH 3 - _TC",
				"transfer_qty": 10,
				"uom": "Nos",
				"stock_uom": "Nos",
				"conversion_factor": 1.0,
			},
		)

		repack2.save()
		repack2.submit()

		self.assertEqual(repack2.items[1].basic_rate, 100)
		self.assertEqual(repack2.items[1].amount, 1000)

		transfer1 = make_stock_entry(
			item_code="FG Item 1",
			purpose="Material Transfer",
			qty=10,
			from_warehouse="WH 3 - _TC",
			to_warehouse="WH 2 - _TC",
			posting_date=add_days(nowdate(), -7),
		)

		self.assertEqual(transfer1.items[0].basic_rate, 100)
		self.assertEqual(transfer1.items[0].amount, 1000)

		transfer2 = make_stock_entry(
			item_code="FG Item 1",
			purpose="Material Transfer",
			qty=10,
			from_warehouse="WH 2 - _TC",
			to_warehouse="WH 1 - _TC",
			posting_date=add_days(nowdate(), -6),
		)

		self.assertEqual(transfer2.items[0].basic_rate, 100)
		self.assertEqual(transfer2.items[0].amount, 1000)

		# Backdated transaction
		receipt2 = make_stock_entry(
			item_code="Component 1",
			rate=200,
			purpose="Material Receipt",
			qty=10,
			to_warehouse="WH 1 - _TC",
			posting_date=add_days(nowdate(), -15),
		)

		self.assertEqual(receipt2.items[0].basic_rate, 200)
		self.assertEqual(receipt2.items[0].amount, 2000)

		repost_name = frappe.db.get_value(
			"Repost Item Valuation", {"voucher_no": receipt2.name, "docstatus": 1}, "name"
		)

		if repost_name:
			doc = frappe.get_doc("Repost Item Valuation", repost_name)
			repost_sl_entries(doc)

		for obj in [repack1, repack2, transfer1, transfer2]:
			obj.load_from_db()

			index = 1 if obj.purpose == "Repack" else 0
			self.assertEqual(obj.items[index].basic_rate, 200)
			self.assertEqual(obj.items[index].basic_amount, 2000)

	def test_batch_expiry(self):
		from erpnext.controllers.stock_controller import BatchExpiredError
		from erpnext.stock.doctype.batch.test_batch import make_new_batch

		item_code = "Test Batch Expiry Test Item - 001"
		item_doc = create_item(item_code=item_code, is_stock_item=1, valuation_rate=10)

		item_doc.has_batch_no = 1
		item_doc.save()

		batch = make_new_batch(
			batch_id=frappe.generate_hash("", 5), item_code=item_doc.name, expiry_date=add_days(today(), -1)
		)

		se = make_stock_entry(
			item_code=item_code,
			purpose="Material Receipt",
			qty=4,
			to_warehouse="_Test Warehouse - _TC",
			batch_no=batch.name,
			use_serial_batch_fields=1,
			do_not_save=True,
		)

		self.assertRaises(BatchExpiredError, se.save)

	def test_negative_stock_reco(self):
		frappe.db.set_single_value("Stock Settings", "allow_negative_stock", 0)

		item_code = "Test Negative Item - 001"
		create_item(item_code=item_code, is_stock_item=1, valuation_rate=10)

		make_stock_entry(
			item_code=item_code,
			posting_date=add_days(today(), -3),
			posting_time="00:00:00",
			target="_Test Warehouse - _TC",
			qty=10,
			to_warehouse="_Test Warehouse - _TC",
		)

		make_stock_entry(
			item_code=item_code,
			posting_date=today(),
			posting_time="00:00:00",
			source="_Test Warehouse - _TC",
			qty=8,
			from_warehouse="_Test Warehouse - _TC",
		)

		sr_doc = create_stock_reconciliation(
			purpose="Stock Reconciliation",
			posting_date=add_days(today(), -3),
			posting_time="00:00:00",
			item_code=item_code,
			warehouse="_Test Warehouse - _TC",
			valuation_rate=10,
			qty=7,
			do_not_submit=True,
		)

		self.assertRaises(frappe.ValidationError, sr_doc.submit)

	def test_negative_batch(self):
		item_code = "Test Negative Batch Item - 001"
		make_item(
			item_code,
			{"has_batch_no": 1, "create_new_batch": 1, "batch_naming_series": "Test-BCH-NNS.#####"},
		)

		se1 = make_stock_entry(
			item_code=item_code,
			purpose="Material Receipt",
			qty=100,
			target="_Test Warehouse - _TC",
		)

		se1.reload()

		batch_no = get_batch_from_bundle(se1.items[0].serial_and_batch_bundle)

		se2 = make_stock_entry(
			item_code=item_code,
			purpose="Material Issue",
			batch_no=batch_no,
			qty=10,
			source="_Test Warehouse - _TC",
		)

		se2.reload()

		se3 = make_stock_entry(
			item_code=item_code,
			purpose="Material Receipt",
			qty=100,
			target="_Test Warehouse - _TC",
		)

		se3.reload()

		self.assertRaises(frappe.ValidationError, se1.cancel)

	def test_auto_reorder_level(self):
		from erpnext.stock.reorder_item import reorder_item

		item_doc = make_item(
			"Test Auto Reorder Item - 001",
			properties={"stock_uom": "Kg", "purchase_uom": "Nos", "is_stock_item": 1},
			uoms=[{"uom": "Nos", "conversion_factor": 5}],
		)

		if not frappe.db.exists("Item Reorder", {"parent": item_doc.name}):
			item_doc.append(
				"reorder_levels",
				{
					"warehouse_reorder_level": 0,
					"warehouse_reorder_qty": 10,
					"warehouse": "_Test Warehouse - _TC",
					"material_request_type": "Purchase",
				},
			)

		item_doc.save(ignore_permissions=True)

		frappe.db.set_single_value("Stock Settings", "auto_indent", 1)

		mr_list = reorder_item()

		frappe.db.set_single_value("Stock Settings", "auto_indent", 0)
		mrs = frappe.get_all(
			"Material Request Item",
			fields=["qty", "stock_uom", "stock_qty"],
			filters={"item_code": item_doc.name, "uom": "Nos"},
		)

		for mri in mrs:
			self.assertEqual(mri.stock_uom, "Kg")
			self.assertEqual(mri.stock_qty, 10)
			self.assertEqual(mri.qty, 2)

		for mr in mr_list:
			mr.cancel()
			mr.delete()

	def test_use_serial_and_batch_fields(self):
		item = make_item(
			"Test Use Serial and Batch Item SN Item",
			{"has_serial_no": 1, "is_stock_item": 1},
		)

		serial_nos = [
			"Test Use Serial and Batch Item SN Item - SN 001",
			"Test Use Serial and Batch Item SN Item - SN 002",
		]

		se = make_stock_entry(
			item_code=item.name,
			qty=2,
			to_warehouse="_Test Warehouse - _TC",
			use_serial_batch_fields=1,
			serial_no="\n".join(serial_nos),
		)

		self.assertTrue(se.items[0].use_serial_batch_fields)
		self.assertTrue(se.items[0].serial_no)
		self.assertTrue(se.items[0].serial_and_batch_bundle)

		for serial_no in serial_nos:
			self.assertTrue(frappe.db.exists("Serial No", serial_no))
			self.assertEqual(frappe.db.get_value("Serial No", serial_no, "status"), "Active")

		se1 = make_stock_entry(
			item_code=item.name,
			qty=2,
			from_warehouse="_Test Warehouse - _TC",
			use_serial_batch_fields=1,
			serial_no="\n".join(serial_nos),
		)

		se1.reload()

		self.assertTrue(se1.items[0].use_serial_batch_fields)
		self.assertTrue(se1.items[0].serial_no)
		self.assertTrue(se1.items[0].serial_and_batch_bundle)

		for serial_no in serial_nos:
			self.assertTrue(frappe.db.exists("Serial No", serial_no))
			self.assertEqual(frappe.db.get_value("Serial No", serial_no, "status"), "Delivered")

	def test_serial_batch_bundle_type_of_transaction(self):
		item = make_item(
			"Test Use Serial and Batch Item SN Item",
			{
				"has_batch_no": 1,
				"is_stock_item": 1,
				"create_new_batch": 1,
				"batch_naming_series": "Test-SBBTYT-NNS.#####",
			},
		).name

		se = make_stock_entry(
			item_code=item,
			qty=2,
			target="_Test Warehouse - _TC",
			use_serial_batch_fields=1,
		)

		batch_no = get_batch_from_bundle(se.items[0].serial_and_batch_bundle)

		se = make_stock_entry(
			item_code=item,
			qty=2,
			source="_Test Warehouse - _TC",
			target="Stores - _TC",
			use_serial_batch_fields=0,
			batch_no=batch_no,
			do_not_submit=True,
		)

		se.reload()
		sbb = se.items[0].serial_and_batch_bundle
		frappe.db.set_value("Serial and Batch Bundle", sbb, "type_of_transaction", "Inward")
		self.assertRaises(frappe.ValidationError, se.submit)

	def test_stock_entry_for_same_posting_date_and_time(self):
		warehouse = "_Test Warehouse - _TC"
		item_code = "Test Stock Entry For Same Posting Datetime 1"
		make_item(item_code, {"is_stock_item": 1})
		posting_date = nowdate()
		posting_time = nowtime()

		for index in range(25):
			se = make_stock_entry(
				item_code=item_code,
				qty=1,
				to_warehouse=warehouse,
				posting_date=posting_date,
				posting_time=posting_time,
				do_not_submit=True,
				purpose="Material Receipt",
				basic_rate=100,
			)

			se.append(
				"items",
				{
					"item_code": item_code,
					"item_name": se.items[0].item_name,
					"description": se.items[0].description,
					"t_warehouse": se.items[0].t_warehouse,
					"basic_rate": 100,
					"qty": 1,
					"stock_qty": 1,
					"conversion_factor": 1,
					"expense_account": se.items[0].expense_account,
					"cost_center": se.items[0].cost_center,
					"uom": se.items[0].uom,
					"stock_uom": se.items[0].stock_uom,
				},
			)

			se.remarks = f"The current number is {cstr(index)}"

			se.submit()

		sles = frappe.get_all(
			"Stock Ledger Entry",
			fields=[
				"posting_date",
				"posting_time",
				"actual_qty",
				"qty_after_transaction",
				"incoming_rate",
				"stock_value_difference",
				"stock_value",
			],
			filters={"item_code": item_code, "warehouse": warehouse},
			order_by="creation",
		)

		self.assertEqual(len(sles), 50)
		i = 0
		for sle in sles:
			i += 1
			self.assertEqual(getdate(sle.posting_date), getdate(posting_date))
			self.assertEqual(get_time(sle.posting_time), get_time(posting_time))
			self.assertEqual(sle.actual_qty, 1)
			self.assertEqual(sle.qty_after_transaction, i)
			self.assertEqual(sle.incoming_rate, 100)
			self.assertEqual(sle.stock_value_difference, 100)
			self.assertEqual(sle.stock_value, 100 * i)
	
	def test_create_partial_material_transfer_stock_entry_and_TC_SCK_048(self):
		from erpnext.stock.doctype.material_request.test_material_request import make_material_request
		from erpnext.stock.doctype.material_request.material_request import make_stock_entry as _make_stock_entry
		from erpnext.stock.doctype.stock_entry.stock_entry_utils import make_stock_entry as __make_stock_entry
		
		source_warehouse = create_warehouse("_Test Source Warehouse", properties=None, company="_Test Company")
		target_warehouse = create_warehouse("_Test Warehouse", properties=None, company="_Test Company")
		qty = 5
		__make_stock_entry(
			item_code="_Test Item",
			qty=qty,
			to_warehouse=source_warehouse,
			company="_Test Company",
			rate=100,
		)
		s_bin_qty = frappe.db.get_value("Bin", {"item_code": "_Test Item", "warehouse": source_warehouse}, "actual_qty") or 0

		mr = make_material_request(material_request_type="Material Transfer", qty=qty, warehouse=target_warehouse, from_warehouse=source_warehouse, item="_Test Item")
		self.assertEqual(mr.status, "Pending")
		se = _make_stock_entry(mr.name)
		se.get("items")[0].qty = 3
		se.insert()
		se.submit()
		mr.load_from_db()
		self.assertEqual(mr.status, "Partially Received")
		self.check_stock_ledger_entries("Stock Entry", se.name, [["_Test Item", target_warehouse, 3], ["_Test Item", source_warehouse, -3]])

		se1 = _make_stock_entry(mr.name)
		se1.get("items")[0].qty = 2
		se1.insert()
		se1.submit()
		mr.load_from_db()
		self.assertEqual(mr.status, "Transferred")
		self.check_stock_ledger_entries("Stock Entry", se1.name, [["_Test Item", target_warehouse, 2], ["_Test Item", source_warehouse, -2]])

		se1.cancel()
		mr.load_from_db()
		self.assertEqual(mr.status, "Partially Received")

		se.cancel()
		mr.load_from_db()
		self.assertEqual(mr.status, "Pending")
		current_s_bin_qty = frappe.db.get_value("Bin", {"item_code": "_Test Item", "warehouse": source_warehouse}, "actual_qty") or 0
		self.assertEqual(current_s_bin_qty, s_bin_qty)

	def test_create_partial_material_request_stock_entry_for_batch_item_TC_SCK_189(self):
		from erpnext.stock.doctype.material_request.test_material_request import make_material_request
		from erpnext.stock.doctype.material_request.material_request import make_stock_entry as _make_stock_entry
		company = "_Test Company"
		if not frappe.db.exists("Company", company):
			company_doc = frappe.new_doc("Company")
			company_doc.company_doc_name = company
			company_doc.country="India"
			company_doc.default_currency= "INR"
			company_doc.save()
		else:
			company_doc = frappe.get_doc("Company", company) 
		warehouse = create_warehouse("_Test Warehouse",  company=company_doc.name)
		properties = {
			"has_batch_no":1,
			"create_new_batch":1,
			"has_expiry_date":1,
			"shelf_life_in_days":365
		}
		item = make_item("_Test Item MR", properties=properties)
		item.batch_number_series = f"{item.name}.-BT-.####."
		item.save()
		mr = make_material_request(material_request_type="Material Issue", qty=10, warehouse=warehouse, item=item.name)
		se = _make_stock_entry(mr.name)
		se.get("items")[0].qty = 5
		se.save()
		se.submit()
		mr.reload()
		self.assertEqual(mr.status, "Partially Ordered")

	def test_create_partial_material_request_stock_entry_for_serial_item_TC_SCK_190(self):
		from erpnext.stock.doctype.material_request.material_request import make_stock_entry as _make_stock_entry
		company = "_Test Company"
		if not frappe.db.exists("Company", company):
			company_doc = frappe.new_doc("Company")
			company_doc.company_doc_name = company
			company_doc.country="India"
			company_doc.default_currency= "INR"
			company_doc.save()
		else:
			company_doc = frappe.get_doc("Company", company) 
		warehouse = create_warehouse("_Test Warehouse",  company=company_doc.name)
		item = make_item("_Test Item MR", properties={"has_serial_no":1})
		item.serial_no_series = f"{item.item_code}.-SL-.####."
		item.save()
		mr = make_material_request(material_request_type="Material Issue", qty=10, warehouse=warehouse, item=item.name)
		se = _make_stock_entry(mr.name)
		se.get("items")[0].qty = 5
		se.save()
		se.submit()
		mr.reload()
		self.assertEqual(mr.status, "Partially Ordered")

	def test_stock_entry_for_mr_purpose(self):
		company = frappe.db.get_value("Warehouse", "Stores - TCP1", "company")

		se = make_stock_entry(item_code="_Test Item",is_opening="Yes", expense_account="Temporary Opening - TCP1",company = company ,purpose="Material Receipt", target="Stores - TCP1", qty=10, basic_rate=100)
		
		self.assertEqual(se.stock_entry_type, "Material Receipt")

		gl_temp_credit = frappe.db.get_value('GL Entry',{'voucher_no':se.name, 'account': 'Temporary Opening - TCP1'},'credit')
		self.assertEqual(gl_temp_credit, 1000)
		
		gl_stock_debit = frappe.db.get_value('GL Entry',{'voucher_no':se.name, 'account': 'Stock In Hand - TCP1'},'debit')
		self.assertEqual(gl_stock_debit, 1000)

		actual_qty = frappe.db.get_value('Stock Ledger Entry',{'voucher_no':se.name, 'voucher_type':'Stock Entry','warehouse':'Stores - TCP1'},['qty_after_transaction'])
		self.assertEqual(actual_qty, 10)
	
	def test_create_partial_material_request_stock_entry_for_serial_batch_item_TC_SCK_191(self):
		from erpnext.stock.doctype.material_request.test_material_request import make_material_request
		from erpnext.stock.doctype.material_request.material_request import make_stock_entry as _make_stock_entry
		company = "_Test Company"
		if not frappe.db.exists("Company", company):
			company_doc = frappe.new_doc("Company")
			company_doc.company_doc_name = company
			company_doc.country="India"
			company_doc.default_currency= "INR"
			company_doc.save()
		else:
			company_doc = frappe.get_doc("Company", company) 
		warehouse = create_warehouse("_Test Warehouse",  company=company_doc.name)
		properties = {
			"has_serial_no": 1,
			"has_batch_no":1,
			"create_new_batch":1,
			"has_expiry_date":1,
			"shelf_life_in_days":365
		}
		item = make_item("_Test Item 65", properties=properties)
		item.serial_no_series = f"{item.item_code}.-SL-.####."
		item.batch_number_series = f"{item.item_code}.-BT-.####."
		item.save()
		mr = make_material_request(material_request_type="Material Issue", qty=10, warehouse=warehouse, item=item.name)
		se = _make_stock_entry(mr.name)
		se.get("items")[0].qty = 5
		se.save()
		se.submit()
		mr.reload()
		self.assertEqual(mr.status, "Partially Ordered")

	def test_stock_entry_ledgers_for_mr_purpose_and_TC_SCK_052(self):
		from erpnext.stock.doctype.material_request.test_material_request import get_gle
		stock_in_hand_account = get_inventory_account("_Test Company", "_Test Warehouse - _TC")
		frappe.db.set_value("Company", "_Test Company","enable_perpetual_inventory", 1)
		
		se = make_stock_entry(item_code="_Test Item", expense_account="Stock Adjustment - _TC", to_warehouse="_Test Warehouse - _TC",company = "_Test Company", purpose="Material Receipt", qty=10, basic_rate=100)
		self.assertEqual(se.stock_entry_type, "Material Receipt")
		
		self.check_stock_ledger_entries(
			"Stock Entry", 
			se.name, 
			[
				["_Test Item", "_Test Warehouse - _TC", 10], 
			]
		)

		self.check_gl_entries(
			"Stock Entry",
			se.name,
			sorted(
				[[stock_in_hand_account, 1000, 0.0], ["Stock Adjustment - _TC", 0.0, 1000.0]]
			),
		)

		se.cancel()

		sh_gle = get_gle(se.company, se.name, stock_in_hand_account)
		sa_gle = get_gle(se.company, se.name, "Stock Adjustment - _TC")
		self.assertEqual(sh_gle[0], sh_gle[1])
		self.assertEqual(sa_gle[0], sa_gle[1])

	def test_create_stock_repack_via_bom_TC_SCK_016(self):
		self.create_stock_repack_via_bom()

	def test_create_and_cancel_stock_repack_via_bom_TC_SCK_065(self):
		se = self.create_stock_repack_via_bom()
		se.cancel()

		sl_entry_cancelled = frappe.db.get_all(
			"Stock Ledger Entry",
			{"voucher_type": "Stock Entry", "voucher_no": se.name},
			["actual_qty", "warehouse"],
			order_by="creation",
		)
		warehouse_qty = {
			"_Test Target Warehouse - _TC": 0,
			"_Test Warehouse - _TC": 0
		}

		for sle in sl_entry_cancelled:
			warehouse_qty[sle.get('warehouse')] += sle.get('actual_qty')
		
		self.assertEqual(len(sl_entry_cancelled), 4)
		self.assertEqual(warehouse_qty["_Test Target Warehouse - _TC"], 0)
		self.assertEqual(warehouse_qty["_Test Warehouse - _TC"], 0)

	def test_create_stock_entry_TC_SCK_231(self):
		company = "_Test Company"
		create_company(company)
		# Create test item
		item_fields = {
			"item_name": "Test Pen",
			"is_stock_item": 1,
			"valuation_rate": 500,
		}
		item = make_item("Test Pen", item_fields)
		parent_acc = frappe.get_doc({
			"doctype": "Account",
			"account_name": "Current Assets - _TC",
			"account_type": "Fixed Asset",
			"parent_account": "_Test Account Tax Assets - _TC",
			"root_type": "Asset",
			"is_group": 1,
			"company": "_Test Company"
		})
		parent_acc.save()
		asset_account = frappe.get_doc({
			"doctype": "Account",
			"account_name": "Stock Adjustment - _TC",
			"account_type": "Fixed Asset",
			"parent_account": "Current Assets - _TC",
			"company": "_Test Company"
		})
		asset_account.save()
		# item = make_test_objects("Item", {"item_code": "Test Pen", "item_name": "Test Pen"})

		# Set stock entry details
		stock_entry_type = "Material Receipt"
		posting_date = "2025-01-10"
		target_warehouse = create_warehouse("Stores-test", properties=None, company="_Test Company")
		item_code = item.name
		qty = 5

		# Create stock entry
		se = make_stock_entry(
			item_code=item_code, 
			company = "_Test Company", 
			purpose=stock_entry_type, 
			expense_account= asset_account.name,
			qty=qty,
			do_not_submit=True,
			do_not_save=True
		)
		se.items[0].t_warehouse = target_warehouse
		se.items[0].is_opening = "Yes"
		se.save()
		se.submit()

		# Assert opening balance
		bin = frappe.get_doc("Bin", {"item_code": item_code, "warehouse": target_warehouse})
		self.assertEqual(bin.actual_qty, qty)

		# Tear down
		# frappe.delete_doc("Stock Entry", se.name)
		# frappe.delete_doc("Item", item.name)

	def test_stock_reco_TC_SCK_232(self):
		company = "_Test Company"
		create_company(company)
		item_fields = {
			"item_name": "Test CPU",
			"is_stock_item": 1,
			"valuation_rate": 500,
		}
		self.warehouse = create_warehouse("Stores", properties=None, company="_Test Company")
		self.company = "_Test Company"
		self.item_code = make_item("Test CPU", item_fields).name
		from erpnext.stock.doctype.stock_reconciliation.test_stock_reconciliation import (
			create_stock_reconciliation,
		)
		sr = create_stock_reconciliation(purpose="Opening Stock",expense_account="Temporary Opening - _TC",item_code=self.item_code, warehouse=self.warehouse, qty=5, rate=500)
		sr.submit()
		reserved_qty = frappe.db.get_value("Bin", {"item_code": self.item_code, "warehouse": self.warehouse}, "actual_qty")
		self.assertEqual(reserved_qty, 5)

	def test_stock_ent_TC_SCK_233(self):
		from erpnext.buying.doctype.purchase_order.test_purchase_order import get_or_create_fiscal_year
		from erpnext.stock.utils import get_bin
		if not frappe.db.exists("Company", "_Test Company"):
			company = frappe.new_doc("Company")
			company.company_name = "_Test Company"
			company.default_currency = "INR"
			company.insert()
		get_or_create_fiscal_year('_Test Company')
		frappe.db.set_value("Company", '_Test Company', "stock_adjustment_account", 'Stock Adjustment - _TC')
		parent_warehouse = frappe.db.get_value("Warehouse", {"company": "_Test Company","is_group":1}, "name")
		warehouse = create_warehouse(
			warehouse_name="Department Store",
			properties={"parent_warehouse": f"{parent_warehouse}"},
			company='_Test Company',
		)
		item_fields = {
			"item_name": "Test 1231",
			"is_stock_item": 1,
			"valuation_rate": 100,
			"stock_uom": "Nos",
			"gst_hsn_code": "01011010",
			"opening_stock": 5,
			"item_defaults": [{'company': "_Test Company", 'default_warehouse': warehouse}],
		}
		self.item_code = make_item("Test 1231", item_fields)
		bin = get_bin(self.item_code.name, warehouse)
		
		self.assertEqual(bin.actual_qty, item_fields["opening_stock"])

	def test_stock_reco_TC_SCK_127(self):
		from erpnext.accounts.doctype.payment_entry.test_payment_entry import create_company
		create_company()
		company = "_Test Company"
		frappe.db.set_value("Company", company, "stock_adjustment_account", 'Stock Adjustment - _TC')

		warehouse = frappe.db.get_all("Warehouse", filters={"company": "_Test Company"})
		create_fiscal_with_company('_Test Company')
		self.source_warehouse = create_warehouse("Stores-test", properties={"parent_warehouse": "All Warehouses - _TC"}, company="_Test Company")
		self.target_warehouse = create_warehouse("Department Stores-test", properties={"parent_warehouse": "All Warehouses - _TC"}, company="_Test Company")

		item_fields1 = {
			"item_name": "Test Brown Rice",
			"is_stock_item": 1,
			"valuation_rate": 100,
			"stock_uom": "Kg",
		}
		self.item_code1 = make_item("Test Brown Rice", item_fields1)
		item_fields2 = {
			"item_name": "Test Brown Rice 5kg",
			"is_stock_item": 1,
			"valuation_rate": 100,
			"stock_uom": "Kg",
		}
		self.item_code2 = make_item("Test Brown Rice 5kg", item_fields2)
		item_fields3 = {
			"item_name": "Test Brown Rice 500g",
			"is_stock_item": 1,
			"valuation_rate": 100,
			"stock_uom": "Kg",
		}
		self.item_code3 = make_item("Test Brown Rice 500g", item_fields3)
		se1 = make_stock_entry(
			item_code=self.item_code1.name, 
			company = "_Test Company", 
			purpose="Material Receipt", 
			qty=10,
			do_not_submit=True,
			do_not_save=True
		)
	
		se1.items[0].t_warehouse = self.source_warehouse
		se1.save()
		se1.submit()

		self.material_request = frappe.get_doc({
            "doctype": "Material Request",
            "material_request_type": "Material Transfer",
			"set_from_warehouse": self.source_warehouse,
			"set_warehouse": self.target_warehouse,
			"company": "_Test Company",
            "items": [
                {"item_code": self.item_code1.name, "qty": 10, "schedule_date": frappe.utils.nowdate()},
                {"item_code": self.item_code3.name, "qty": 10, "schedule_date": frappe.utils.nowdate()},
                {"item_code": self.item_code2.name, "qty": 2, "schedule_date": frappe.utils.nowdate()},
            ]
        })
		self.material_request.insert()
		self.material_request.submit()

		se = frappe.get_doc({
            "doctype": "Stock Entry",
            "stock_entry_type": "Repack",
            "company": "_Test Company",
            "items": []
        })
		se.append("items", {
			"item_code": self.item_code1.name,
			"qty": 10,
			"s_warehouse": self.source_warehouse
		})
		se.append("items", {
			"item_code": self.item_code3.name,
			"qty": 10,  # Fixed the qty
			"t_warehouse": self.target_warehouse
		})
		se.append("items", {
			"item_code": self.item_code2.name,
			"qty": 2,  # Fixed the qty
			"t_warehouse": self.target_warehouse
		})
		se.save()
		se.submit()
		stock_ledger_entries = frappe.get_all(
            "Stock Ledger Entry",
            filters={"voucher_no": se.name},
            fields=["item_code", "actual_qty"]
        )

		stock_movements = {s["item_code"]: s["actual_qty"] for s in stock_ledger_entries}

		self.assertEqual(stock_movements.get(self.item_code1.name), -10, "Brown Rice should be 10 Outward")
		self.assertEqual(stock_movements.get(self.item_code3.name), 10, "Brown Rice 500g should be 10 Inward")
		self.assertEqual(stock_movements.get(self.item_code2.name), 2, "Brown Rice 5kg should be 2 Inward")

	def create_stock_repack_via_bom(self):
		from erpnext.accounts.doctype.payment_entry.test_payment_entry import create_company
		create_company()
		company = "_Test Company"
		frappe.db.set_value("Company", company, "stock_received_but_not_billed", 'Cost of Goods Sold - _TC')
		frappe.db.set_value("Company", company, "stock_adjustment_account", "Stock Adjustment - _TC")
		
		t_warehouse = create_warehouse(
			warehouse_name="_Test Target Warehouse",
			properties={"parent_warehouse": "All Warehouses - _TC"},
			company="_Test Company",
		)
		fields = {
			"is_stock_item": 1, 
			"stock_uom": "Kg", 
			"uoms": [
				{
					'uom': "Kg",
					"conversion_factor": 1
				},
				{
					'uom': "Tonne",
					"conversion_factor": 1000
				}
			]
		}
		if frappe.db.has_column("Item", "gst_hsn_code"):
			fields["gst_hsn_code"] = "01011010"

		item_wheet = make_item("_Test Item Wheet", properties=fields).name
		fields["stock_uom"]= "Nos"
		fields["uoms"]= [
			{
				'uom': "Nos",
				"conversion_factor": 1
			},
			{
				'uom': "Kg",
				"conversion_factor": 10
			}
		]
		item_wheet_bag = make_item("_Test Item Wheet 10Kg Bag", properties=fields).name
		
		# Create Purchase Receipt
		pr = make_purchase_receipt(item_code=item_wheet, qty=1, rate=20000, uom="Tonne", stock_uom="Kg", conversion_factor=1000)
		
		# Check Stock Ledger Entries
		self.check_stock_ledger_entries(
			"Purchase Receipt",
			pr.name,
			[
				["_Test Item Wheet", "_Test Warehouse - _TC", 1000], 
			]
		)
		
		# Create BOM
		rm_items=[{
			"item_code": item_wheet,
			"qty": 10,
			"uom": "Kg"
		}]
		bom_doc = create_bom(
			item_wheet_bag, rm_items
		)

		# Create Repack
		se = make_stock_entry(
			item_code=item_wheet, 
			expense_account="Stock Adjustment - _TC", 
			company = "_Test Company", 
			purpose="Repack", 
			qty=10,
			do_not_submit=True,
			do_not_save=True
		)
		se.from_bom = 1
		se.bom_no = bom_doc.name
		se.fg_completed_qty = 10
		se.get_items()
		se.items[0].s_warehouse = "_Test Warehouse - _TC"
		se.items[0].t_warehouse = None
		se.items[1].s_warehouse = None
		se.items[1].t_warehouse = t_warehouse
		se.save()
		se.submit()
		
		# Check Stock Ledger Entries
		self.check_stock_ledger_entries(
			"Stock Entry",
			se.name,
			[
				['_Test Item Wheet 10Kg Bag', '_Test Target Warehouse - _TC', 10.0], 
				['_Test Item Wheet', '_Test Warehouse - _TC', -100.0], 
			]
		)

		return se
	
	def setUp(self):
		from erpnext.accounts.doctype.payment_entry.test_payment_entry import create_company,create_customer
		create_company()
		create_customer(name = '_Test Customer')
		create_warehouse(
			warehouse_name="_Test Warehouse - _TC",
			properties={"parent_warehouse": "All Warehouses - _TC"},
			company="_Test Company",
		)
		
	def test_partial_material_issue_TC_SCK_204(self):
		from erpnext.stock.doctype.material_request.test_material_request import make_material_request
		from erpnext.accounts.doctype.payment_entry.test_payment_entry import create_company,create_customer
		create_company()
		company = "_Test Company"
		frappe.db.set_value("Company", company, "stock_adjustment_account", 'Stock Adjustment - _TC')
		get_or_create_fiscal_year('_Test Company')
		create_customer(name = '_Test Customer')
		
		fields = {
			"shelf_life_in_days": 365,
			"end_of_life":"2099-12-31",
			"is_stock_item": 1,
			"has_batch_no": 1,
			"create_new_batch": 1,
			"has_expiry_date": 1,
			"batch_number_series": "Test-SABBMRP-Bno.#####",
			"valuation_rate": 100,
		}
		# if if_app_installed("india_compliance"):
		if frappe.db.has_column("Item", "gst_hsn_code"):
			fields["gst_hsn_code"] = "01011010"

		item_code = make_item("COOKIES (BT)", fields).name

		source_warehouse = "Stores - _TC"
		target_warehouse = create_warehouse(
			warehouse_name="Department Store",
			properties={"parent_warehouse": "All Warehouses - _TC"},
			company=company,
		)
		qty = 10

		# Stock Receipt
		se_receipt = make_stock_entry(
			item_code=item_code,
			qty=qty,
			to_warehouse=target_warehouse,
			# purpose="Material Receipt",
			company=company,
			do_not_save=True,
		)
		se_receipt.save()
		se_receipt.submit()
		cost_center = frappe.db.get_all('Cost Center',{'company':company,'is_group':0},"name")
		# Create Material Request
		mr = make_material_request(
			material_request_type="Material Issue",
			qty=qty,
			warehouse=target_warehouse,
			item_code=item_code,
			company=company,
			cost_center = cost_center[0].name,
			uom = "Unit"
		)
		self.assertEqual(mr.status, "Pending")

		se1 = make_mr_se(mr.name)
		se1.company = company
		se1.items[0].qty = 5
		se1.s_warehouse = target_warehouse,
		se1.t_warehouse = source_warehouse
		se1.items[0].expense_account = "Cost of Goods Sold - _TC"
		se1.insert()
		se1.submit()

	def test_stock_enrty_with_batch_TC_SCK_076(self):
		from erpnext.accounts.doctype.account.test_account import create_account
		create_account(
			account_name= "Stock Adjustment",
			parent_account="Stock Expenses - _TC",
			company="_Test Company",
		)

		fields = {
			"is_stock_item": 1, 
			"has_batch_no":1,
			"create_new_batch":1,
			"batch_number_series":"ABC.##"

		}
		if frappe.db.has_column("Item", "gst_hsn_code"):
			fields["gst_hsn_code"] = "01011010"

		item = make_item("_Test Batch Item", properties=fields).name
		se = make_stock_entry(item_code=item, qty=10, rate=100, target="_Test Warehouse - _TC",purpose="Material Receipt", expense_account="Stock Adjustment - _TC")

		batch = frappe.get_all('Batch',filters={'item': item,"reference_name":se.name},fields=['name',"batch_qty",'item',"reference_name"])
		
		self.assertEqual(len(batch), 1)
		self.assertEqual(batch[0]['item'], item)
		self.assertEqual(batch[0]['batch_qty'], 10)
		self.assertEqual(batch[0]['reference_name'], se.name)

	def test_stock_enrty_with_serial_and_batch_TC_SCK_077(self):
		from erpnext.accounts.doctype.account.test_account import create_account
		create_account(
			account_name= "Stock Adjustment",
			parent_account="Stock Expenses - _TC",
			company="_Test Company",
		)

		fields = {
			"is_stock_item": 1, 
			"has_batch_no":1,
			"create_new_batch":1,
			"batch_number_series":"ABC.##",
			"has_serial_no":1,
			"serial_no_series":"AAB.##"

		}
		if frappe.db.has_column("Item", "gst_hsn_code"):
			fields["gst_hsn_code"] = "01011010"

		item = make_item("_Test Batch Item", properties=fields).name
		se = make_stock_entry(item_code=item, qty=5, rate=100, target="_Test Warehouse - _TC",purpose="Material Receipt", expense_account="Stock Adjustment - _TC")

		batch = frappe.get_all('Batch',filters={'item': item,"reference_name":se.name},fields=['name',"batch_qty",'item',"reference_name"])

		serial_no = frappe.get_all('Serial No',filters={'item_code': item,"purchase_document_no":se.name},fields=['name',"batch_no",'item_code',"purchase_document_no"])

		
		self.assertEqual(len(batch), 1)
		self.assertEqual(batch[0]['item'], item)
		self.assertEqual(batch[0]['batch_qty'], 5)
		self.assertEqual(batch[0]['reference_name'], se.name)

		self.assertEqual(len(serial_no), 5, "Serial number count mismatch")
		for serial in serial_no:
			self.assertEqual(serial['item_code'], item)
			self.assertEqual(serial['purchase_document_no'], se.name)
			self.assertEqual(serial['batch_no'], batch[0]['name'])

	def test_stock_entry_for_multiple_items_with_serial_batch_no_TC_SCK_078(self):
		from erpnext.accounts.doctype.account.test_account import create_account
		create_account(
			account_name= "Stock Adjustment",
			parent_account="Stock Expenses - _TC",
			company="_Test Company",
		)

		fields = {
			"is_stock_item": 1, 
			"has_batch_no": 1,
			"create_new_batch": 1,
			"batch_number_series": "ABC.##",
			"has_serial_no": 1,
			"serial_no_series": "AAB.##"
		}

		if frappe.db.has_column("Item", "gst_hsn_code"):
			fields["gst_hsn_code"] = "01011010"

		item_1 = make_item("_Test Batch Item 1", properties=fields).name
		item_2 = make_item("_Test Batch Item 2", properties=fields).name

		se = make_stock_entry(
			item_code=item_1, qty=5, rate=100, target="_Test Warehouse - _TC",
			purpose="Material Receipt", expense_account="Stock Adjustment - _TC", do_not_save=True
		)

		se.append("items", {
			"item_code": item_2,
			"qty": 5,
			"basic_rate": 150,
			"t_warehouse": "_Test Warehouse - _TC",
			"expense_account": "Stock Adjustment - _TC"
		})

		se.save()
		se.submit()

		for item, expected_qty in [(item_1, 5), (item_2, 5)]:
			batch = frappe.get_all(
				'Batch',
				filters={'item': item, "reference_name": se.name},
				fields=['name', "batch_qty", 'item', "reference_name"]
			)

			serial_no = frappe.get_all(
				'Serial No',
				filters={'item_code': item, "purchase_document_no": se.name},
				fields=['name', "batch_no", 'item_code', "purchase_document_no"]
			)

			self.assertEqual(len(batch), 1, f"Batch record mismatch for {item}")
			self.assertEqual(batch[0]['item'], item)
			self.assertEqual(batch[0]['batch_qty'], expected_qty)
			self.assertEqual(batch[0]['reference_name'], se.name)

			self.assertEqual(len(serial_no), expected_qty, f"Serial number count mismatch for {item}")
			for serial in serial_no:
				self.assertEqual(serial['item_code'], item)
				self.assertEqual(serial['purchase_document_no'], se.name)
				self.assertEqual(serial['batch_no'], batch[0]['name'])

	def test_stock_entry_for_multiple_items_with_batch_no_TC_SCK_079(self):
		from erpnext.accounts.doctype.account.test_account import create_account
		create_account(
			account_name= "Stock Adjustment",
			parent_account="Stock Expenses - _TC",
			company="_Test Company",
		)

		fields = {
			"is_stock_item": 1, 
			"has_batch_no": 1,
			"create_new_batch": 1,
			"batch_number_series": "ABC.##"
		}

		if frappe.db.has_column("Item", "gst_hsn_code"):
			fields["gst_hsn_code"] = "01011010"

		item_1 = make_item("_Test Batch Item 1", properties=fields).name
		item_2 = make_item("_Test Batch Item 2", properties=fields).name

		se = make_stock_entry(
			item_code=item_1, qty=5, rate=100, target="_Test Warehouse - _TC",
			purpose="Material Receipt", expense_account="Stock Adjustment - _TC", do_not_save=True
		)

		se.append("items", {
			"item_code": item_2,
			"qty": 5,
			"basic_rate": 150,
			"t_warehouse": "_Test Warehouse - _TC",
			"expense_account": "Stock Adjustment - _TC"
		})

		se.save()
		se.submit()

		for item, expected_qty in [(item_1, 5), (item_2, 5)]:
			batch = frappe.get_all(
				'Batch',
				filters={'item': item, "reference_name": se.name},
				fields=['name', "batch_qty", 'item', "reference_name"]
			)

			self.assertEqual(len(batch), 1, f"Batch record mismatch for {item}")
			self.assertEqual(batch[0]['item'], item)
			self.assertEqual(batch[0]['batch_qty'], expected_qty)
			self.assertEqual(batch[0]['reference_name'], se.name)

	@change_settings("Stock Settings", {"default_warehouse": "_Test Warehouse - _TC"})
	@change_settings("Global Defaults", {"default_company": "_Test Company"})
	def test_item_opening_stock_TC_SCK_080(self):
		stock_in_hand_account = get_inventory_account("_Test Company", "_Test Warehouse - _TC")
		frappe.db.set_value("Company", "_Test Company", "stock_adjustment_account", "Stock Adjustment - _TC")
		frappe.db.set_value("Company", "_Test Company", "default_inventory_account", stock_in_hand_account)
		
		fields = {
			"is_stock_item": 1, 
			"opening_stock":15,
			"valuation_rate":100
		}

		if frappe.db.has_column("Item", "gst_hsn_code"):
			fields["gst_hsn_code"] = "01011010"
		item_1 = create_item(item_code="_Test Stock OP", is_stock_item=1, opening_stock=15,valuation_rate=100)
		list=frappe.get_doc("Item",item_1)
		stock = frappe.get_all("Stock Ledger Entry", filters={"item_code": item_1.name}, 
							 fields=["warehouse", "actual_qty", "valuation_rate", "stock_value"])
		self.assertEqual(stock[0]["warehouse"], "_Test Warehouse - _TC")
		self.assertEqual(stock[0]["actual_qty"], 15)
		self.assertEqual(stock[0]["valuation_rate"], 100)
		self.assertEqual(stock[0]["stock_value"], 1500)

	@change_settings("Stock Settings", {"default_warehouse": "_Test Warehouse - _TC"})
	@change_settings("Global Defaults", {"default_company": "_Test Company"})
	def test_item_opening_stock_with_item_defaults_TC_SCK_081(self):
		stock_in_hand_account = get_inventory_account("_Test Company", "_Test Warehouse - _TC")
		frappe.db.set_value("Company", "_Test Company", "stock_adjustment_account", "Cost of Goods Sold - _TC")
		frappe.db.set_value("Company", "_Test Company", "default_inventory_account", stock_in_hand_account)
		fields = {
			"is_stock_item": 1, 
			"opening_stock":15,
			"valuation_rate":100
		}

		if frappe.db.has_column("Item", "gst_hsn_code"):
			fields["gst_hsn_code"] = "01011010"

		item_1 = create_item(item_code="_Test Stock OP", is_stock_item=1, opening_stock=15,valuation_rate=100)
		item_1.item_defaults=[]
		item_1.append("item_defaults", {
			"company": "_Test Company",
			"default_warehouse": "_Test Warehouse - _TC"
		})
		item_1.save()
		stock = frappe.get_all("Stock Ledger Entry", filters={"item_code": item_1.name}, 
							 fields=["warehouse", "actual_qty", "valuation_rate", "stock_value"])
		
		self.assertEqual(stock[0]["warehouse"], "_Test Warehouse - _TC")
		self.assertEqual(stock[0]["actual_qty"], 15)
		self.assertEqual(stock[0]["valuation_rate"], 100)
		self.assertEqual(stock[0]["stock_value"], 1500)
	@change_settings("Stock Settings", {"use_serial_batch_fields": 1,"disable_serial_no_and_batch_selector":1,"auto_create_serial_and_batch_bundle_for_outward":1,"pick_serial_and_batch_based_on":"FIFO"})
	def test_material_transfer_with_enable_selector_TC_SCK_090(self):
		fields = {
			"is_stock_item": 1, 
			"has_batch_no":1,
			"create_new_batch":1,
			"batch_number_series":"ABC.##",
			"has_serial_no":1,
			"serial_no_series":"AAB.##"

		}

		if frappe.db.has_column("Item", "gst_hsn_code"):
			fields["gst_hsn_code"] = "01011010"

		item_1 = make_item("_Test Batch Item 1", properties=fields).name
		item_2 = make_item("_Test Batch Item 2", properties=fields).name

		semr = make_stock_entry(
			item_code=item_1, qty=15, rate=100, target="_Test Warehouse - _TC",
			purpose="Material Receipt", do_not_save=True
		)

		semr.append("items", {
			"item_code": item_2,
			"qty": 15,
			"basic_rate": 150,
			"t_warehouse": "_Test Warehouse - _TC"
		})

		semr.save()
		semr.submit()

		semt = make_stock_entry(
			item_code=item_1, qty=10, rate=100, source="_Test Warehouse - _TC", target = "Stores - _TC",
			purpose="Material Transfer", do_not_save=True
		)

		semt.append("items", {
			"item_code": item_2,
			"qty": 10,
			"basic_rate": 150,
			"t_warehouse": "Stores - _TC",
			"s_warehouse": "_Test Warehouse - _TC"
		})

		semt.save()
		semt.submit()

		sle = frappe.get_all("Stock Ledger Entry", filters={"voucher_no": semt.name}, fields=["actual_qty", "item_code"])
		sle_records = {entry["item_code"]: [] for entry in sle}

		for entry in sle:
			sle_records[entry["item_code"]].append(entry["actual_qty"])

		self.assertCountEqual(sle_records[item_1], [10, -10])
		self.assertCountEqual(sle_records[item_2], [10, -10])

	@change_settings("Stock Settings", {"use_serial_batch_fields": 0,"disable_serial_no_and_batch_selector":0,"auto_create_serial_and_batch_bundle_for_outward":1,"pick_serial_and_batch_based_on":"FIFO"})
	def test_material_transfer_with_disable_selector_TC_SCK_091(self):
		fields = {
			"is_stock_item": 1, 
			"has_batch_no":1,
			"create_new_batch":1,
			"batch_number_series":"ABC.##",
			"has_serial_no":1,
			"serial_no_series":"AAB.##"

		}

		if frappe.db.has_column("Item", "gst_hsn_code"):
			fields["gst_hsn_code"] = "01011010"

		item_1 = make_item("_Test Batch Item 1", properties=fields).name
		item_2 = make_item("_Test Batch Item 2", properties=fields).name

		semr = make_stock_entry(
			item_code=item_1, qty=15, rate=100, target="_Test Warehouse - _TC",
			purpose="Material Receipt", do_not_save=True
		)

		semr.append("items", {
			"item_code": item_2,
			"qty": 15,
			"basic_rate": 150,
			"t_warehouse": "_Test Warehouse - _TC"
		})

		semr.save()
		semr.submit()

		semt = make_stock_entry(
			item_code=item_1, qty=10, rate=100, source="_Test Warehouse - _TC", target = "Stores - _TC",
			purpose="Material Transfer", do_not_save=True
		)

		semt.append("items", {
			"item_code": item_2,
			"qty": 10,
			"basic_rate": 150,
			"t_warehouse": "Stores - _TC",
			"s_warehouse": "_Test Warehouse - _TC"
		})

		semt.save()
		semt.submit()

		sle = frappe.get_all("Stock Ledger Entry", filters={"voucher_no": semt.name}, fields=["actual_qty", "item_code"])
		sle_records = {entry["item_code"]: [] for entry in sle}

		for entry in sle:
			sle_records[entry["item_code"]].append(entry["actual_qty"])

		self.assertCountEqual(sle_records[item_1], [10, -10])
		self.assertCountEqual(sle_records[item_2], [10, -10])
	
	@change_settings("Stock Settings", {"use_serial_batch_fields": 0,"disable_serial_no_and_batch_selector":0,"auto_create_serial_and_batch_bundle_for_outward":0,"pick_serial_and_batch_based_on":"FIFO"})
	def test_mt_with_disable_serial_batch_no_outward_TC_SCK_116(self):
		fields = {
			"is_stock_item": 1, 
			"has_batch_no":1,
			"create_new_batch":1,
			"batch_number_series":"ABC.##",
			"has_serial_no":1,
			"serial_no_series":"AAB.##"

		}

		if frappe.db.has_column("Item", "gst_hsn_code"):
			fields["gst_hsn_code"] = "01011010"

		item_1 = make_item("_Test Batch Item 1", properties=fields).name

		semr = make_stock_entry(
			item_code=item_1, qty=15, rate=100, target="_Test Warehouse - _TC",
			purpose="Material Receipt", do_not_save=True
		)
		semr.save()
		semr.submit()

		semt = make_stock_entry(
			item_code=item_1, qty=10, rate=100, source="_Test Warehouse - _TC", target = "Stores - _TC",
			purpose="Material Transfer", do_not_save=True
		)
		semt.save()
		semt.submit()

		sle = frappe.get_all("Stock Ledger Entry", filters={"voucher_no": semt.name}, fields=["actual_qty", "item_code"])
		sle_records = {entry["item_code"]: [] for entry in sle}

		for entry in sle:
			sle_records[entry["item_code"]].append(entry["actual_qty"])

		self.assertCountEqual(sle_records[item_1], [10, -10])

	@change_settings("Stock Settings", {"use_serial_batch_fields": 0,"disable_serial_no_and_batch_selector":0,"auto_create_serial_and_batch_bundle_for_outward":0,"pick_serial_and_batch_based_on":"FIFO"})
	def test_mt_with_multiple_items_disable_serial_batch_no_outward_TC_SCK_117(self):
		fields = {
			"is_stock_item": 1, 
			"has_batch_no":1,
			"create_new_batch":1,
			"batch_number_series":"ABC.##",
			"has_serial_no":1,
			"serial_no_series":"AAB.##"

		}

		if frappe.db.has_column("Item", "gst_hsn_code"):
			fields["gst_hsn_code"] = "01011010"

		item_1 = make_item("_Test Batch Item 1", properties=fields).name
		item_2 = make_item("_Test Batch Item 2", properties=fields).name

		semr = make_stock_entry(
			item_code=item_1, qty=15, rate=100, target="_Test Warehouse - _TC",
			purpose="Material Receipt", do_not_save=True
		)

		semr.append("items", {
			"item_code": item_2,
			"qty": 15,
			"basic_rate": 150,
			"t_warehouse": "_Test Warehouse - _TC"
		})

		semr.save()
		semr.submit()

		semt = make_stock_entry(
			item_code=item_1, qty=10, rate=100, source="_Test Warehouse - _TC", target = "Stores - _TC",
			purpose="Material Transfer", do_not_save=True
		)

		semt.append("items", {
			"item_code": item_2,
			"qty": 10,
			"basic_rate": 150,
			"t_warehouse": "Stores - _TC",
			"s_warehouse": "_Test Warehouse - _TC"
		})

		semt.save()
		semt.submit()

		sle = frappe.get_all("Stock Ledger Entry", filters={"voucher_no": semt.name}, fields=["actual_qty", "item_code"])
		sle_records = {entry["item_code"]: [] for entry in sle}

		for entry in sle:
			sle_records[entry["item_code"]].append(entry["actual_qty"])

		self.assertCountEqual(sle_records[item_1], [10, -10])
		self.assertCountEqual(sle_records[item_2], [10, -10])

	@change_settings("Stock Settings", {"default_warehouse": "_Test Warehouse - _TC"})
	def test_item_creation_TC_SCK_118(self):
		item_1 = create_item(item_code="_Test Item New", is_stock_item=1, opening_stock=15,valuation_rate=100)
		stock = frappe.get_all("Stock Ledger Entry", filters={"item_code": item_1.name}, 
							 fields=["warehouse", "actual_qty"])
		
		self.assertEqual(stock[0]["warehouse"], "_Test Warehouse - _TC")
		self.assertEqual(stock[0]["actual_qty"], 15)

	@change_settings("Stock Settings", {"use_serial_batch_fields": 0,"disable_serial_no_and_batch_selector":0,"auto_create_serial_and_batch_bundle_for_outward":0,"pick_serial_and_batch_based_on":"FIFO"})
	def test_mt_with_different_warehouse_disable_serial_batch_no_outward_TC_SCK_119(self):
		fields = {
			"is_stock_item": 1, 
			"has_batch_no":1,
			"create_new_batch":1,
			"batch_number_series":"ABC.##",
			"has_serial_no":1,
			"serial_no_series":"AAB.##"

		}

		if frappe.db.has_column("Item", "gst_hsn_code"):
			fields["gst_hsn_code"] = "01011010"

		item_1 = make_item("_Test Batch Item 1", properties=fields).name
		item_2 = make_item("_Test Batch Item 2", properties=fields).name

		semr = make_stock_entry(
			item_code=item_1, qty=15, rate=100, target="_Test Warehouse - _TC",
			purpose="Material Receipt", do_not_save=True
		)

		semr.append("items", {
			"item_code": item_2,
			"qty": 15,
			"basic_rate": 150,
			"t_warehouse": "Stores - _TC"
		})

		semr.save()
		semr.submit()

		semt = make_stock_entry(
			item_code=item_1, qty=10, rate=100, source="_Test Warehouse - _TC", target = "Stores - _TC",
			purpose="Material Transfer", do_not_save=True
		)

		semt.append("items", {
			"item_code": item_2,
			"qty": 10,
			"basic_rate": 150,
			"t_warehouse": "_Test Warehouse - _TC",
			"s_warehouse": "Stores - _TC"
		})

		semt.save()
		semt.submit()

		sle = frappe.get_all("Stock Ledger Entry", filters={"voucher_no": semt.name}, fields=["actual_qty", "item_code"])
		sle_records = {entry["item_code"]: [] for entry in sle}

		for entry in sle:
			sle_records[entry["item_code"]].append(entry["actual_qty"])

		self.assertCountEqual(sle_records[item_1], [10, -10])
		self.assertCountEqual(sle_records[item_2], [10, -10])
	
	@change_settings("Stock Settings", {"use_serial_batch_fields": 0,"disable_serial_no_and_batch_selector":0,"auto_create_serial_and_batch_bundle_for_outward":0})
	def test_mi_with_disable_batch_selector_TC_SCK_120(self):
		fields = {
			"is_stock_item": 1, 
			"has_batch_no":1,
			"create_new_batch":1,
			"batch_number_series":"ABC.##",
			"has_serial_no":1,
			"serial_no_series":"AAB.##"

		}

		if frappe.db.has_column("Item", "gst_hsn_code"):
			fields["gst_hsn_code"] = "01011010"

		item_1 = make_item("_Test Batch Item 1", properties=fields).name

		semr = make_stock_entry(
			item_code=item_1, qty=15, rate=100, target="_Test Warehouse - _TC",
			purpose="Material Receipt"
		)

		semt = make_stock_entry(
			item_code=item_1, qty=10, rate=100, source="_Test Warehouse - _TC", target = "Stores - _TC",
			purpose="Material Issue"
		)

		sle = frappe.get_all("Stock Ledger Entry", filters={"voucher_no": semt.name}, fields=["actual_qty", "item_code"])
		sle_records = {entry["item_code"]: [] for entry in sle}
		for entry in sle:
			sle_records[entry["item_code"]].append(entry["actual_qty"])

		self.assertEqual(sle_records[item_1], [-10])

	@change_settings("Stock Settings", {"use_serial_batch_fields": 0,"disable_serial_no_and_batch_selector":0,"auto_create_serial_and_batch_bundle_for_outward":0,"pick_serial_and_batch_based_on":"FIFO"})
	def test_mi_with_multiple_item_disable_batch_selector_TC_SCK_121(self):
		fields = {
			"is_stock_item": 1, 
			"has_batch_no":1,
			"create_new_batch":1,
			"batch_number_series":"ABC.##",
			"has_serial_no":1,
			"serial_no_series":"AAB.##"

		}

		if frappe.db.has_column("Item", "gst_hsn_code"):
			fields["gst_hsn_code"] = "01011010"

		item_1 = make_item("_Test Batch Item 1", properties=fields).name
		item_2 = make_item("_Test Batch Item 2", properties=fields).name

		semr = make_stock_entry(
			item_code=item_1, qty=15, rate=100, target="_Test Warehouse - _TC",
			purpose="Material Receipt", do_not_save=True
		)

		semr.append("items", {
			"item_code": item_2,
			"qty": 15,
			"basic_rate": 150,
			"t_warehouse": "Stores - _TC"
		})

		semr.save()
		semr.submit()

		semt = make_stock_entry(
			item_code=item_1, qty=10, rate=100, source="_Test Warehouse - _TC", target = "Stores - _TC",
			purpose="Material Issue", do_not_save=True
		)

		semt.append("items", {
			"item_code": item_2,
			"qty": 10,
			"basic_rate": 150,
			"t_warehouse": "_Test Warehouse - _TC",
			"s_warehouse": "Stores - _TC"
		})

		semt.save()
		semt.submit()

		sle = frappe.get_all("Stock Ledger Entry", filters={"voucher_no": semt.name}, fields=["actual_qty", "item_code"])
		sle_records = {entry["item_code"]: [] for entry in sle}

		for entry in sle:
			sle_records[entry["item_code"]].append(entry["actual_qty"])

		self.assertEqual(sle_records[item_1], [-10])
		self.assertEqual(sle_records[item_2], [-10])

	def test_single_mr_with_multiple_se_tc_sck_123(self):
		mr = make_material_request(material_request_type="Material Transfer")
		
		self.assertEqual(mr.status, "Pending")

		se1 = make_mr_se(mr.name)
		se1.items[0].qty = 5
		se1.from_warehouse = "_Test Warehouse - _TC"
		se1.items[0].t_warehouse = "Stores - _TC"
		se1.insert()
		se1.submit()

		self.assertEqual(se1.stock_entry_type, "Material Transfer")
		mr.load_from_db()
		self.assertEqual(mr.status, "Partially Received")
		self.check_stock_ledger_entries(
			"Stock Entry",
			se1.name,
			[
				["_Test Item", "_Test Warehouse - _TC", -5],
				["_Test Item", "Stores - _TC", 5],
			],
		)
		se2 = make_mr_se(mr.name)
		se2.from_warehouse = "_Test Warehouse - _TC"
		se2.items[0].t_warehouse = "Stores - _TC"
		se2.insert()
		se2.submit()
		self.check_stock_ledger_entries(
			"Stock Entry",
			se2.name,
			[
				["_Test Item", "_Test Warehouse - _TC", -5],
				["_Test Item", "Stores - _TC", 5],
			],
		)
		mr.load_from_db()
		self.assertEqual(mr.status, "Transferred")

	def test_mr_to_se_with_in_transit_tc_sck_124(self):
		from erpnext.stock.doctype.material_request.material_request import make_in_transit_stock_entry
		from erpnext.stock.doctype.material_request.test_material_request import  get_in_transit_warehouse

		mr = make_material_request(material_request_type="Material Transfer")
		self.assertEqual(mr.status, "Pending")

		in_transit_warehouse = get_in_transit_warehouse(mr.company)
		transit_entry = make_in_transit_stock_entry(mr.name, in_transit_warehouse)
		transit_entry.items[0].s_warehouse = "_Test Warehouse - _TC"
		transit_entry.insert()
		transit_entry.submit()

		end_transit_entry = make_stock_in_entry(transit_entry.name)
		end_transit_entry.submit()

		sle = frappe.get_doc('Stock Ledger Entry',{'voucher_no':end_transit_entry.name})
		self.assertEqual(sle.actual_qty, 10)
		
	def test_stock_entry_tc_sck_136(self):
		item_code = make_item("_Test Item Stock Entry New", {"valuation_rate": 100})
		se = make_stock_entry(item_code=item_code, target="_Test Warehouse - _TC", qty=1, do_not_submit=True)
		se.stock_entry_type = "Manufacture"
		se.items[0].is_finished_item = 1
		se.submit()
		sle = frappe.get_doc('Stock Ledger Entry',{'voucher_no':se.name})
		self.assertEqual(sle.qty_after_transaction, 1)
		
	def test_partial_material_issue_TC_SCK_205(self):
		from erpnext.stock.doctype.material_request.test_material_request import make_material_request
		from erpnext.accounts.doctype.payment_entry.test_payment_entry import create_company,create_customer
		from erpnext.buying.doctype.purchase_order.test_purchase_order import get_or_create_fiscal_year
		create_company()
		company = "_Test Company"
		get_or_create_fiscal_year('_Test Company')
		create_customer(name = '_Test Customer')
		frappe.db.set_value("Company", company, "stock_adjustment_account", 'Stock Adjustment - _TC')
		fields = {
			"shelf_life_in_days": 365,
			"end_of_life": "2099-12-31",
			"is_stock_item": 1,
			"has_serial_no": 1,
			"create_new_batch": 1,
			"has_expiry_date": 1,
			"serial_no_series": "Test-SL-SN.#####",
			"valuation_rate": 100,
		}
		if frappe.db.has_column("Item", "gst_hsn_code"):
			fields["gst_hsn_code"] = "01011010"

		item_code = make_item("COOKIES (SL)", fields).name

		source_warehouse = "Department Store - _TC"
		target_warehouse = create_warehouse(
			warehouse_name="Department Store",
			properties={"parent_warehouse": "All Warehouses - _TC"},
			company=company,
		)
		qty = 10

		# Stock Receipt
		se_receipt = make_stock_entry(
			item_code=item_code,
			qty=qty,
			to_warehouse=target_warehouse,
			company=company,
		)
		cost_center = frappe.db.get_all('Cost Center',{'company':company,'is_group':0},"name")
		# Create Material Request
		mr = make_material_request(
			material_request_type="Material Issue",
			qty=qty,
			warehouse=target_warehouse,
			item_code=item_code,
			company=company,
			cost_center = cost_center[0].name,
			uom = "Unit"
		)
		self.assertEqual(mr.status, "Pending")

		se1 = make_mr_se(mr.name)
		se1.company = company
		se1.items[0].qty = 5
		se1.s_warehouse = target_warehouse
		se1.t_warehouse = source_warehouse
		se1.items[0].expense_account = "Cost of Goods Sold - _TC"
		se1.insert()
		se1.submit()

		self.assertEqual(se1.stock_entry_type, "Material Issue")
		mr.load_from_db()
		self.assertEqual(mr.status, "Partially Ordered")

		# Check Stock Ledger Entries
		self.check_stock_ledger_entries(
			"Stock Entry",
			se1.name,
			[
				[item_code, target_warehouse, -5],
				[item_code, source_warehouse, 5],
			],
		)

		# Check GL Entries
		stock_in_hand_account = get_inventory_account(company, target_warehouse)
		cogs_account = "Cost of Goods Sold - _TC"
		self.check_gl_entries(
			"Stock Entry",
			se1.name,
			sorted(
				[
					[stock_in_hand_account, 0.0, 500.0],
					[cogs_account, 500.0, 0.0],
				]
			),
		)
	def test_partial_material_issue_TC_SCK_206(self):
		from erpnext.stock.doctype.material_request.test_material_request import make_material_request
		from erpnext.accounts.doctype.payment_entry.test_payment_entry import create_company,create_customer
		from erpnext.buying.doctype.purchase_order.test_purchase_order import get_or_create_fiscal_year
		create_company()
		company = "_Test Company"
		get_or_create_fiscal_year('_Test Company')
		create_customer(name = '_Test Customer' )
		frappe.db.set_value("Company", company, "stock_adjustment_account", 'Stock Adjustment - _TC')
		fields = {
			"shelf_life_in_days": 365,
			"end_of_life": "2099-12-31",
			"is_stock_item": 1,
			"has_batch_no": 1,
			"create_new_batch": 1,
			"has_expiry_date": 1,
			"batch_number_series": "Test-SABBMRP-Bno.#####",
			"has_serial_no": 1,
			"serial_no_series": "Test-SL-SN.#####",
			"valuation_rate": 100,
		}
		if frappe.db.has_column("Item", "gst_hsn_code"):
			fields["gst_hsn_code"] = "01011010"

		item_code = make_item("COOKIES (BT-SL)", fields).name

		source_warehouse = "Stores - _TC"
		target_warehouse = create_warehouse(
			warehouse_name="Department Store",
			properties={"parent_warehouse": "All Warehouses - _TC"},
			company=company,
		)
		qty = 10

		# Stock Receipt
		se_receipt = make_stock_entry(
			item_code=item_code,
			qty=qty,
			to_warehouse=target_warehouse,
			company=company,
		)
		cost_center = frappe.db.get_all('Cost Center',{'company':company,'is_group':0},"name")
		# Create Material Request
		mr = make_material_request(
			material_request_type="Material Issue",
			qty=qty,
			warehouse=target_warehouse,
			item_code=item_code,
			company=company,
			posting_date="2024-12-19",
			required_by_date="2024-12-20",
			cost_center = cost_center[0].name,
			uom = "Unit"
		)
		self.assertEqual(mr.status, "Pending")

		se1 = make_mr_se(mr.name)
		se1.company = company
		se1.items[0].qty = 5
		se1.s_warehouse = target_warehouse
		se1.t_warehouse = source_warehouse
		se1.items[0].expense_account = "Cost of Goods Sold - _TC"
		se1.insert()
		se1.submit()

		self.assertEqual(se1.stock_entry_type, "Material Issue")
		mr.load_from_db()
		self.assertEqual(mr.status, "Partially Ordered")

		# Check Stock Ledger Entries
	
		
		self.check_stock_ledger_entries(
			"Stock Entry",
			se1.name,
			[
				[item_code, target_warehouse, -5],
				[item_code, source_warehouse, 5],
			],
		)

		# Check GL Entries
		stock_in_hand_account = get_inventory_account(company, target_warehouse)
		cogs_account = "Cost of Goods Sold - _TC"
		self.check_gl_entries(
			"Stock Entry",
			se1.name,
			sorted(
				[
					[stock_in_hand_account, 0.0, 500.0],
					[cogs_account, 500.0, 0.0],
				]
			),
		)
	def test_partial_material_transfer_TC_SCK_207(self):
		from erpnext.stock.doctype.material_request.test_material_request import make_material_request
		from erpnext.accounts.doctype.payment_entry.test_payment_entry import create_company,create_customer
		from erpnext.buying.doctype.purchase_order.test_purchase_order import get_or_create_fiscal_year
		create_company()
		company = "_Test Company"
		get_or_create_fiscal_year('_Test Company')
		create_customer(name = '_Test Customer' )
		frappe.db.set_value("Company", company, "stock_adjustment_account", 'Stock Adjustment - _TC')
		fields = {
			"shelf_life_in_days": 365,
			"end_of_life": "2099-12-31",
			"is_stock_item": 1,
			"has_batch_no": 1,
			"create_new_batch": 1,
			"has_expiry_date": 1,
			"batch_number_series": "Test-SABBMRP-Bno.#####",
			"has_serial_no": 1,
			"serial_no_series": "Test-SL-SN.#####",
			"valuation_rate": 100,
		}
		if frappe.db.has_column("Item", "gst_hsn_code"):
			fields["gst_hsn_code"] = "01011010"

		item_code = make_item("COOKIES (BT-SL)", fields).name

		source_warehouse = "Stores - _TC"
		target_warehouse = create_warehouse(
			warehouse_name="Department Store",
			properties={"parent_warehouse": "All Warehouses - _TC","account":"Cost of Goods Sold - _TC"},
			company=company,
		)
		qty = 10

		# Stock Receipt
		se_receipt = make_stock_entry(
			item_code=item_code,
			qty=qty,
			to_warehouse=target_warehouse,
			company=company,
		)

		cost_center = frappe.db.get_all('Cost Center',{'company':company,'is_group':0},"name")
		# Create Material Request
		mr = make_material_request(
			material_request_type="Material Transfer",
			qty=qty,
			warehouse=target_warehouse,
			item_code=item_code,
			company=company,
			posting_date="2024-12-19",
			required_by_date="2024-12-20",
			cost_center = cost_center[0].name,
			uom = "Unit"
		)
		self.assertEqual(mr.status, "Pending")

		se1 = make_mr_se(mr.name)
		se1.company = company
		se1.items[0].qty = 5
		se1.from_warehouse = target_warehouse
		se1.items[0].t_warehouse = source_warehouse
		se1.items[0].expense_account = "Cost of Goods Sold - _TC"
		se1.insert()
		se1.submit()

		self.assertEqual(se1.stock_entry_type, "Material Transfer")
		mr.load_from_db()
		self.assertEqual(mr.status, "Partially Received")

		# Check Stock Ledger Entries
		self.check_stock_ledger_entries(
			"Stock Entry",
			se1.name,
			[
				[item_code, target_warehouse, -5],
				[item_code, source_warehouse, 5],
			],
		)

		# Check GL Entries
		stock_in_hand_account = get_inventory_account(company, source_warehouse)
		cogs_account = "Cost of Goods Sold - _TC"
		self.check_gl_entries(
			"Stock Entry",
			se1.name,
			sorted(
				[
					[stock_in_hand_account, 500.0, 0.0],
					[cogs_account, 0.0, 500.0],
				]
			),
		)
	def test_partial_material_transfer_TC_SCK_208(self):
		from erpnext.stock.doctype.material_request.test_material_request import make_material_request
		from erpnext.accounts.doctype.payment_entry.test_payment_entry import create_company,create_customer
		from erpnext.buying.doctype.purchase_order.test_purchase_order import get_or_create_fiscal_year
		create_company()
		company = "_Test Company"
		get_or_create_fiscal_year('_Test Company')
		create_customer(name = '_Test Customer' )
		frappe.db.set_value("Company", company, "stock_adjustment_account", 'Stock Adjustment - _TC')
		fields = {
			"shelf_life_in_days": 365,
			"end_of_life": "2099-12-31",
			"is_stock_item": 1,
			"has_batch_no": 1,
			"create_new_batch": 1,
			"has_expiry_date": 1,
			"batch_number_series": "Test-SABBMRP-Bno.#####",
			"has_serial_no": 1,
			"serial_no_series": "Test-SL-SN.#####",
			"valuation_rate": 100,
		}
		if frappe.db.has_column("Item", "gst_hsn_code"):
			fields["gst_hsn_code"] = "01011010"

		item_code = make_item("COOKIES (BT-SL)", fields).name

		source_warehouse = "Stores - _TC"
		target_warehouse = create_warehouse(
			warehouse_name="Department Store",
			properties={"parent_warehouse": "All Warehouses - _TC", "account": "Cost of Goods Sold - _TC"},
			company=company,
		)
		qty = 10

		# Stock Receipt
		se_receipt = make_stock_entry(
			item_code=item_code,
			qty=qty,
			to_warehouse=target_warehouse,
			company=company,
		)

		cost_center = frappe.db.get_all('Cost Center',{'company':company,'is_group':0},"name")
		# Create Material Request
		mr = make_material_request(
			material_request_type="Material Transfer",
			qty=qty,
			warehouse=target_warehouse,
			item_code=item_code,
			company=company,
			posting_date="2024-12-19",
			required_by_date="2024-12-20",
			cost_center = cost_center[0].name,
			uom = "Unit"
		)
		self.assertEqual(mr.status, "Pending")

		se1 = make_mr_se(mr.name)
		se1.company = company
		se1.items[0].qty = 5
		se1.from_warehouse = target_warehouse
		se1.items[0].t_warehouse = source_warehouse
		se1.items[0].expense_account = "Cost of Goods Sold - _TC"
		se1.insert()
		se1.submit()

		self.assertEqual(se1.stock_entry_type, "Material Transfer")
		mr.load_from_db()
		self.assertEqual(mr.status, "Partially Received")

		# Check Stock Ledger Entries
		self.check_stock_ledger_entries(
			"Stock Entry",
			se1.name,
			[
				[item_code, target_warehouse, -5],
				[item_code, source_warehouse, 5],
			],
		)

		# Check GL Entries
		stock_in_hand_account = get_inventory_account(company, source_warehouse)
		cogs_account = "Cost of Goods Sold - _TC"
		self.check_gl_entries(
			"Stock Entry",
			se1.name,
			sorted(
				[
					[stock_in_hand_account, 500.0, 0.0],
					[cogs_account, 0.0, 500.0],
				]
			),
		)
	def test_partial_material_transfer_TC_SCK_209(self):
		from erpnext.stock.doctype.material_request.test_material_request import make_material_request
		from erpnext.accounts.doctype.payment_entry.test_payment_entry import create_company,create_customer
		from erpnext.buying.doctype.purchase_order.test_purchase_order import get_or_create_fiscal_year
		create_company()
		company = "_Test Company"
		get_or_create_fiscal_year('_Test Company')
		create_customer(name = '_Test Customer' )
		frappe.db.set_value("Company", company, "stock_adjustment_account", 'Stock Adjustment - _TC')
		fields = {
			"shelf_life_in_days": 365,
			"end_of_life": "2099-12-31",
			"is_stock_item": 1,
			"has_batch_no": 1,
			"create_new_batch": 1,
			"has_expiry_date": 1,
			"batch_number_series": "Test-SABBMRP-Bno.#####",
			"has_serial_no": 1,
			"serial_no_series": "Test-SL-SN.#####",
			"valuation_rate": 100,
		}
		if frappe.db.has_column("Item", "gst_hsn_code"):
			fields["gst_hsn_code"] = "01011010"

		item_code = make_item("COOKIES (BT-SL)", fields).name

		source_warehouse = "Stores - _TC"
		
		target_warehouse = create_warehouse(
			warehouse_name="Department Store",
			properties={"parent_warehouse": "All Warehouses - _TC", "account": "Cost of Goods Sold - _TC"},
			company=company,
		)
		qty = 10

		# Stock Receipt
		
		se_receipt = make_stock_entry(
			item_code=item_code,
			qty=qty,
			to_warehouse=target_warehouse,
			company=company,
		)
		cost_center = frappe.db.get_all('Cost Center',{'company':company,'is_group':0},"name")
		
		# Create Material Request
		mr = make_material_request(
			material_request_type="Material Transfer",
			qty=qty,
			warehouse=target_warehouse,
			item_code=item_code,
			company=company,
			posting_date="2024-12-19",
			required_by_date="2024-12-20",
			cost_center = cost_center[0].name,
			uom = "Unit"
		)
		self.assertEqual(mr.status, "Pending")

		se1 = make_mr_se(mr.name)
		se1.company = company
		se1.items[0].qty = 5
		se1.from_warehouse = target_warehouse
		se1.items[0].t_warehouse = source_warehouse
		se1.items[0].expense_account = "Cost of Goods Sold - _TC"
		se1.insert()
		se1.submit()

		self.assertEqual(se1.stock_entry_type, "Material Transfer")
		mr.load_from_db()
		self.assertEqual(mr.status, "Partially Received")

		# Check Stock Ledger Entries
		self.check_stock_ledger_entries(
			"Stock Entry",
			se1.name,
			[
				[item_code, target_warehouse, -5],
				[item_code, source_warehouse, 5],
			],
		)

		# Check GL Entries
		stock_in_hand_account = get_inventory_account(company, source_warehouse)
		cogs_account = "Cost of Goods Sold - _TC"
		self.check_gl_entries(
			"Stock Entry",
			se1.name,
			sorted(
				[
					[stock_in_hand_account, 500.0, 0.0],
					[cogs_account, 0.0, 500.0],
				]
			),
		)

	def test_stock_manufacture_with_batch_serial_TC_SCK_142(self):
<<<<<<< HEAD
		from erpnext.accounts.doctype.payment_entry.test_payment_entry import create_company
		create_company()
		company = "_Test Company"
		frappe.db.set_value("Company", company, "stock_adjustment_account", 'Stock Adjustment - _TC')
		get_fiscal_year(company)
		create_warehouse("_Test Warehouse Group - _TC", company=company)

=======
		company = "_Test Company"
>>>>>>> 8ede27a3
		if not frappe.db.exists("Company", company):
			company_doc = frappe.new_doc("Company")
			company_doc.company_doc_name = company
			company_doc.country="India"
			company_doc.default_currency= "INR"
			company_doc.save()
		else:
			company_doc = frappe.get_doc("Company", company) 
		item_1 = make_item("ADI-SH-W09", {'has_batch_no':1, "create_new_batch":1,"valuation_rate":100})
		item_2 = make_item("LET-SC-002", {"valuation_rate":100})
		se = make_stock_entry(purpose="Manufacture", company=company_doc.name, do_not_save=True)
		items = [
			{
				"t_warehouse": create_warehouse("Test Store 1"),
				"item_code": item_1.item_code,
				"qty": 200,
				"is_finished_item":1,
				"conversion_factor": 1
			},
			{
				"t_warehouse": create_warehouse("Test Store 2"),
				"item_code": item_2.item_code,
				"qty": 50,
				"is_scrap_item":1,
				"conversion_factor": 1
			}
		]
		se.items = []
		for item in items:
			se.append("items", item)
		se.save()
		se.submit()
		self.assertEqual(se.purpose, "Manufacture")
		self.assertEqual(se.items[0].is_finished_item, 1)
		self.assertEqual(se.items[0].is_scrap_item, 1)
		
		sle_entries = frappe.get_all("Stock Ledger Entry", filters={"voucher_no": se.name}, fields=['item_code', 'actual_qty'])
		for sle in sle_entries:
			if sle['item_code'] == item_1.item_code:
				self.assertEqual(sle['actual_qty'], 200)
			elif sle['item_code'] == item_2.item_code:
				self.assertEqual(sle['actual_qty'], 50)
	
	def test_stock_manufacture_with_batch_serieal_TC_SCK_140(self):
<<<<<<< HEAD
		from erpnext.accounts.doctype.payment_entry.test_payment_entry import create_company
		create_company()
		company = "_Test Company"
		frappe.db.set_value("Company", company, "stock_adjustment_account", 'Stock Adjustment - _TC')
		get_fiscal_year(company)
		create_warehouse("_Test Warehouse Group - _TC", company=company)

=======
		company = "_Test Company"
>>>>>>> 8ede27a3
		if not frappe.db.exists("Company", company):
			company_doc = frappe.new_doc("Company")
			company_doc.company_doc_name = company
			company_doc.country="India"
			company_doc.default_currency= "INR"
			company_doc.save()
		else:
			company_doc = frappe.get_doc("Company", company) 
		item = make_item("ADI-SH-W11", {'has_batch_no':1, "create_new_batch":1, "has_serial_no":1, "valuation_rate":100})
		se = make_stock_entry(item_code=item.name,purpose="Manufacture", company=company_doc.name,target=create_warehouse("Test Warehouse"), qty=150, basic_rate=100,do_not_save=True)
		se.items[0].is_finished_item = 1
		se.save()
		se.submit()
		self.assertEqual(se.purpose, "Manufacture")
		self.assertEqual(se.items[0].is_finished_item, 1)
		serial_and_batch = run("Serial and Batch Summary",
						  filters={"company":company_doc.name,
						  		"from_date":se.posting_date,
								"to_date":se.posting_date,
								"voucher_type":"Stock Entry",
								"voucher_no":[se.name]})
		result_list = serial_and_batch.get("result", [])
		self.assertEqual(len(result_list), 150)
		sle_entries = frappe.get_all("Stock Ledger Entry", filters={"voucher_no": se.name}, fields=['item_code', 'actual_qty'])
		for sle in sle_entries:
			if sle['item_code'] == item.item_code:
				self.assertEqual(sle['actual_qty'], 150)

	@change_settings("Stock Settings", {"allow_negative_stock": 1})
	def test_stock_entry_manufacture_TC_SCK_138(self):
		company = "_Test Company"
		if not frappe.db.exists("Company", company):
			company_doc = frappe.new_doc("Company")
			company_doc.company_doc_name = company
			company_doc.country="India",
			company_doc.default_currency= "INR",
			company_doc.save()
		else:
			company_doc = frappe.get_doc("Company", company) 
		se = make_stock_entry(
			company=company_doc.name, 
			purpose="Manufacture", 
			do_not_submit=True,
			do_not_save=True
		)
		item_1 = create_item(item_code="W-N-001", valuation_rate=100)
		item_2 = create_item(item_code="ST-N-001", valuation_rate=200)
		item_3 = create_item(item_code="GU-SE-001", valuation_rate=300)
		item_4 = create_item(item_code="SCW-N-001", valuation_rate=400)
		items = [
			{
				"s_warehouse": create_warehouse("Test Store 1"),
				"item_code": item_1.item_code,
				"qty": 10,
				"conversion_factor": 1
			},
			{
				"s_warehouse": create_warehouse("Test Store 2"),
				"item_code": item_2.item_code,
				"qty": 42,
				"conversion_factor": 1
			},
			{
				"t_warehouse": create_warehouse("Test Store 3"),
				"item_code": item_3.item_code,
				"qty": 8,
				"is_finished_item": 1,
				"conversion_factor": 1
			},
			{
				"t_warehouse": create_warehouse("Test Store 4"),
				"item_code": item_4.item_code,
				"qty": 2,
				"conversion_factor": 1
			}
		]
		se.items = []
		for item in items:
			se.append("items", item)
		se.save()
		se.submit()
		self.assertEqual(se.items[0].qty, 10)
		self.assertEqual(se.purpose, "Manufacture")
		self.assertEqual(se.items[2].is_finished_item, 1)
		sle_entries = frappe.get_all("Stock Ledger Entry", filters={"voucher_no": se.name}, fields=['item_code', 'actual_qty'])
		for sle in sle_entries:
			if sle['item_code'] == item_1.item_code:
				self.assertEqual(sle['actual_qty'], -10)
			elif sle['item_code'] == item_2.item_code:
				self.assertEqual(sle['actual_qty'], -42)
			elif sle['item_code'] == item_3.item_code:
				self.assertEqual(sle['actual_qty'], 8)
			elif sle['item_code'] == item_4.item_code:
				self.assertEqual(sle['actual_qty'], 2)	

	@change_settings("Stock Settings", {"allow_negative_stock": 1})
	def test_create_mr_se_TC_SCK_063(self):
		from erpnext.stock.doctype.material_request.material_request import make_stock_entry as _make_stock_entry
		item = make_item("_Test Item")
		target_warehouse = create_warehouse("_Test Warehouse", company="_Test Company")
		source_warehouse = create_warehouse("_Test Source Warehouse", company="_Test Company")
		mr = make_material_request(material_request_type="Material Transfer", qty=10, warehouse=target_warehouse, from_warehouse=source_warehouse, item=item.name)
		self.assertEqual(mr.status, "Pending")
		se_1 = _make_stock_entry(mr.name)
		se_1.get("items")[0].qty = 5
		se_1.insert()
		se_1.submit()
		mr.load_from_db()
		self.assertEqual(mr.status, "Partially Received")
		self.check_stock_ledger_entries("Stock Entry", se_1.name, [[item.name, target_warehouse, 5], [item.name, source_warehouse, -5]])
		se_2 = _make_stock_entry(mr.name)
		se_2.get("items")[0].qty = 5
		se_2.insert()
		se_2.submit()
		mr.load_from_db()
		self.assertEqual(mr.material_request_type, "Material Transfer")
		self.assertEqual(mr.status, "Transferred")
		self.check_stock_ledger_entries("Stock Entry", se_2.name, [[item.name, target_warehouse, 5], [item.name, source_warehouse, -5]])

	def test_stock_manufacture_with_batch_serial_TC_SCK_141(self):
<<<<<<< HEAD
		from erpnext.accounts.doctype.payment_entry.test_payment_entry import create_company
		create_company()
		company = "_Test Company"
		frappe.db.set_value("Company", company, "stock_adjustment_account", 'Stock Adjustment - _TC')
		get_fiscal_year(company)
		create_warehouse("_Test Warehouse Group - _TC", company=company)
=======
		company = "_Test Company"
>>>>>>> 8ede27a3
		if not frappe.db.exists("Company", company):
			company_doc = frappe.new_doc("Company")
			company_doc.company_name = company
			company_doc.country="India"
			company_doc.default_currency= "INR"
			company_doc.save()
		else:
			company_doc = frappe.get_doc("Company", company) 
		item_1 = make_item("ADI-SH-W08", {'has_batch_no':1, "create_new_batch":1,"valuation_rate":100})
		item_2 = make_item("LET-SC-002", {"valuation_rate":100})
		se = make_stock_entry(purpose="Manufacture", company=company_doc.name, do_not_save=True)
		items = [
			{
				"t_warehouse": create_warehouse("Test Store 1"),
				"item_code": item_1.item_code,
				"qty": 200,
				"is_finished_item":1,
				"conversion_factor": 1
			},
			{
				"t_warehouse": create_warehouse("Test Store 2"),
				"item_code": item_2.item_code,
				"qty": 50,
				"is_scrap_item":1,
				"conversion_factor": 1
			}
		]
		se.items = []
		for item in items:
			se.append("items", item)
		se.save()
		se.submit()
		self.assertEqual(se.purpose, "Manufacture")
		self.assertEqual(se.items[0].is_finished_item, 1)
		self.assertEqual(se.items[1].is_scrap_item, 1)
		sle_entries = frappe.get_all("Stock Ledger Entry", filters={"voucher_no": se.name}, fields=['item_code', 'actual_qty'])
		for sle in sle_entries:
			if sle['item_code'] == item_1.item_code:
				self.assertEqual(sle['actual_qty'], 200)
			elif sle['item_code'] == item_2.item_code:
				self.assertEqual(sle['actual_qty'], 50)

	def test_create_two_stock_entries_TC_SCK_230(self):
		company = create_company()
		item_1 = make_item("Book")
		warehouse_1 = create_warehouse("_Test warehouse PO", company=company)
		se_1 = make_stock_entry(item_code=item_1.name, target=warehouse_1, qty=10, purpose="Material Receipt", company=company)
		self.assertEqual(se_1.items[0].item_code, item_1.name)
		self.assertEqual(se_1.items[0].qty, 10)
		self.check_stock_ledger_entries("Stock Entry", se_1.name, [[item_1.name, warehouse_1, 10]])
		item_2 = make_item("_Test Item")
		warehouse_2 = create_warehouse("Stores", company=company)
		se_2 = make_stock_entry(item_code=item_2.name, target=warehouse_2, qty=20, purpose="Material Receipt", company=company)
		self.assertEqual(se_2.items[0].item_code, item_2.name)
		self.assertEqual(se_2.items[0].qty, 20)
		self.check_stock_ledger_entries("Stock Entry", se_2.name, [[item_2.name, warehouse_2, 20]])

	def test_stock_manufacture_with_batch_TC_SCK_139(self):
		company = "_Test Company"
		if not frappe.db.exists("Company", company):
			company_doc = frappe.new_doc("Company")
			company_doc.company_doc_name = company
			company_doc.country="India",
			company_doc.default_currency= "INR",
			company_doc.save()
		else:
			company_doc = frappe.get_doc("Company", company) 
		item = make_item("ADI-SH-W07", {'has_batch_no':1, "create_new_batch":1, "valuation_rate":100})
		se = make_stock_entry(item_code=item.name,purpose="Manufacture", company=company_doc.name,target=create_warehouse("Test Warehouse"), qty=150, basic_rate=100,do_not_save=True)
		se.items[0].is_finished_item = 1
		se.save()
		se.submit()
		self.assertEqual(se.purpose, "Manufacture")
		self.assertEqual(se.items[0].is_finished_item, 1)
		sle_entries = frappe.get_all("Stock Ledger Entry", filters={"voucher_no": se.name}, fields=['item_code', 'actual_qty'])
		for sle in sle_entries:
			if sle['item_code'] == item.item_code:
				self.assertEqual(sle['actual_qty'], 150)

	def test_inactive_sales_items_TC_SCK_228(self):
		from erpnext.accounts.report.inactive_sales_items.inactive_sales_items import execute
		avail_qty = 30
		company = "_Test Company"
		item_c = []
		q = []
		range1 = []
		range2 = []
		if not frappe.db.exists("Company", company):
			company_doc = frappe.new_doc("Company")
			company_doc.company_doc_name = company
			company_doc.country="India",
			company_doc.default_currency= "INR",
			company_doc.save()

		item_fields1 = {
			"item_name": "_Test Item2271",
			"valuation_rate": 500,
			"is_stock_item": 1
		}
		item_fields2 = {
			"item_name": "_Test Item2281",
			"valuation_rate": 500,
			"is_stock_item": 1
		}
		item1 = make_item("_Test Item2271", item_fields1)
		item2 = make_item("_Test Item2281", item_fields2)
		se = make_stock_entry(item_code=item1.name,purpose="Material Receipt", posting_date="01-12-2024",company=company,target=create_warehouse("Test Warehouse", company=company), qty=15)
		se1 = make_stock_entry(item_code=item1.name,purpose="Material Receipt", posting_date="01-01-2025",company=company,target=create_warehouse("Test Warehouse", company=company), qty=25)
		se2 = make_stock_entry(item_code=item1.name,set_posting_time=1,purpose="Material Issue", posting_date="01-01-2025",company=company,source=create_warehouse("Test Warehouse", company=company), qty=10)
		se3 = make_stock_entry(item_code=item1.name,purpose="Material Issue", posting_date="02-07-2025",company=company,source=create_warehouse("Test Warehouse", company=company), qty=20)


		filters = frappe._dict({  # Convert to allow dot notation
		"territory": "India",
        "item": item1.name,
		"based_on": "Sales Invoice",
		"days": "30"
    	})

		columns, data = execute(filters)
		self.assertEqual(data[0]['territory'], "India")
		self.assertEqual(data[0]['item'], item1.name)
		filters1 = frappe._dict({  # Convert to allow dot notation
		"territory": "India",
        "item": item2.name,
		"based_on": "Sales Invoice",
		"days": "30"
    	})

		columns1, data1 = execute(filters1)
		self.assertEqual(data1[0]['territory'], "India")
		self.assertEqual(data1[0]['item'], item1.name)


	
	@change_settings("Stock Settings", {"allow_negative_stock": 1})
	def test_create_stock_entry_with_manufacture_purpose_TC_SCK_137(self):
		company = create_company()
		item_1 = make_item("W-N-001", properties={"valuation_rate":100})
		item_2 = make_item("ST-N-001", properties={"valuation_rate":200})
		item_3 = make_item("GU-SE-001", properties={"valuation_rate":300})
		se = make_stock_entry(purpose="Manufacture", company=company, do_not_submit=True, do_not_save=True)
		items = [
			{
				"s_warehouse": create_warehouse("Test Store 1", company=company),
				"item_code": item_1.name,
				"qty": 10,
				"conversion_factor": 1
			},
			{
				"s_warehouse": create_warehouse("Test Store 2", company=company),
				"item_code": item_2.name,
				"qty": 50,
				"conversion_factor": 1
			},
			{
				"t_warehouse": create_warehouse("Test Store 2", company=company),
				"item_code": item_3.name,
				"qty": 10,
				"is_finished_item":1,
				"conversion_factor": 1
			}
		]
		se.items = []
		for item in items:
			se.append("items", item)
		se.save()
		se.submit()
		self.assertEqual(se.purpose, "Manufacture")
		self.assertEqual(se.items[2].is_finished_item, 1)
		sle_entries = frappe.get_all("Stock Ledger Entry", filters={"voucher_no": se.name}, fields=['item_code', 'actual_qty'])
		for sle in sle_entries:
			if sle['item_code'] == item_1.name:
				self.assertEqual(sle['actual_qty'], -10)
			elif sle['item_code'] == item_2.name:
				self.assertEqual(sle['actual_qty'], -50)
			elif sle['item_code'] == item_3.name:
				self.assertEqual(sle['actual_qty'], 10)
	

	@change_settings("Stock Settings", {"auto_create_serial_and_batch_bundle_for_outward": 1, "disable_serial_no_and_batch_selector": 1, "use_serial_batch_fields": 1})
	def test_material_issue_with_auto_batch_serial_TC_SCK_134(self):
		from erpnext.stock.utils import get_bin
		company = "_Test Company"
		create_company(company)
		item_fields = {
			"item_name" : "_Test Item134",
			"valuation_rate" : 500,
			"has_batch_no": 1,
			"has_serial_no": 1,
			"serial_no_series": "Test-SABBMRP-Sno.#####",
			"create_new_batch": 1,
			"batch_number_series": "Test-SABBMRP-Bno.#####"
		}
		self.item_code = make_item("_Test Item134", item_fields).name
		self.source_warehouse = create_warehouse("Stores-test", properties=None, company="_Test Company")
		self.qty = 5
		bin = get_bin(self.item_code, self.source_warehouse)
		stock_qty = frappe.db.get_value("Bin", bin, "actual_qty")
		if not stock_qty or stock_qty < self.qty:
            # Create a stock entry to add stock if needed
			se = make_stock_entry(item_code=self.item_code, qty=10, to_warehouse=self.source_warehouse, purpose="Material Receipt")
		se_req = make_stock_entry(item_code=self.item_code, qty=self.qty, from_warehouse=self.source_warehouse, purpose="Material Issue")
		submitted_se = frappe.get_doc("Stock Entry", se_req.name)
		self.assertTrue(submitted_se.docstatus == 1, "Stock Entry should be submitted.")
		
		for item in submitted_se.items:
			self.assertTrue(item.serial_and_batch_bundle, "Batch should be auto-assigned.")
		batch_no = frappe.db.get_value("Serial and Batch Entry", {"parent": submitted_se.items[0].serial_and_batch_bundle}, "batch_no")
			
		# Validate Stock Ledger
		sle_exists = frappe.db.exists("Stock Ledger Entry", {"voucher_no": se.name})
		self.assertTrue(sle_exists, "Stock Ledger Entry should be created.")
		
		# Validate Serial / Batch Number tracking
		batch_exists = frappe.db.exists("Batch", {"batch_id": batch_no})
		self.assertTrue(batch_exists, "Batch should exist in the system.")

	@change_settings("Stock Settings", {"auto_create_serial_and_batch_bundle_for_outward": 1, "disable_serial_no_and_batch_selector": 1, "use_serial_batch_fields": 1})
	def test_material_issue_with_auto_batch_serial_TC_SCK_135(self):
		from erpnext.stock.utils import get_bin
		company = "_Test Company"
		create_company(company)
		
		item_fields1 = {
			"item_name" : "_Test Item1351",
			"valuation_rate" : 500,
			"has_batch_no": 1,
			"has_serial_no": 1,
			"serial_no_series": "Test-SABBMRP-Sno.#####",
			"create_new_batch": 1,
			"batch_number_series": "Test-SABBMRP-Bno.#####"
		}
		item_fields2 = {
			"item_name" : "_Test Item1352",
			"valuation_rate" : 500,
			"has_batch_no": 1,
			"has_serial_no": 1,
			"serial_no_series": "Test1-SABBMRP-Sno.#####",
			"create_new_batch": 1,
			"batch_number_series": "Test1-SABBMRP-Bno.#####"
		}
		self.item_code1 = make_item("_Test Item134", item_fields1).name
		self.item_code2 = make_item("_Test Item135", item_fields2).name
		self.source_warehouse = create_warehouse("Stores-test", properties=None, company="_Test Company")
		self.qty = 5
		bin1 = get_bin(self.item_code1, self.source_warehouse)
		stock_qty1 = frappe.db.get_value("Bin", bin1, "actual_qty")
		bin2 = get_bin(self.item_code2, self.source_warehouse)
		stock_qty2 = frappe.db.get_value("Bin", bin2, "actual_qty")
		if not stock_qty1 or stock_qty1 < self.qty :
            # Create a stock entry to add stock if needed
			se = make_stock_entry(item_code=self.item_code1, qty=10, to_warehouse=self.source_warehouse, purpose="Material Receipt")
		if not stock_qty2 or stock_qty2 < self.qty :
            # Create a stock entry to add stock if needed
			se = make_stock_entry(item_code=self.item_code2, qty=10, to_warehouse=self.source_warehouse, purpose="Material Receipt")
		se_req = frappe.new_doc("Stock Entry")
		se_req.stock_entry_type = "Material Issue"
		se_req.posting_date = "2025-01-03"
		se_req.company = "_Test Company"
		se_req.append("items", {
                "item_code": self.item_code1,
                "s_warehouse": self.source_warehouse,
                "qty": self.qty
            })
		se_req.append("items", {
                "item_code": self.item_code2,
                "s_warehouse": self.source_warehouse,
                "qty": self.qty
            })
		se_req.insert()
		se_req.submit()
		submitted_se = frappe.get_doc("Stock Entry", se_req.name)
		self.assertTrue(submitted_se.docstatus == 1, "Stock Entry should be submitted.")
		
		for item in submitted_se.items:
			self.assertTrue(item.serial_and_batch_bundle, "Batch should be auto-assigned.")
		batch_no1 = frappe.db.get_value("Serial and Batch Entry", {"parent": submitted_se.items[0].serial_and_batch_bundle}, "batch_no")
		batch_no2 = frappe.db.get_value("Serial and Batch Entry", {"parent": submitted_se.items[1].serial_and_batch_bundle}, "batch_no")
		print(submitted_se.items[0].item_name, submitted_se.items[1].item_name)
			
		# Validate Stock Ledger
		sle_exists = frappe.db.exists("Stock Ledger Entry", {"voucher_no": se.name})
		self.assertTrue(sle_exists, "Stock Ledger Entry should be created.")
		
		# Validate Serial / Batch Number tracking
		batch_exists1 = frappe.db.exists("Batch", {"batch_id": batch_no1})
		self.assertTrue(batch_exists1, "Batch should exist in the system.")
		batch_exists = frappe.db.exists("Batch", {"batch_id": batch_no2})
		self.assertTrue(batch_exists, "Batch should exist in the system.")
            

def create_bom(bom_item, rm_items, company=None, qty=None, properties=None):
		bom = frappe.new_doc("BOM")
		bom.update(
			{
				"item": bom_item or "_Test Item",
				"company": company or "_Test Company",
				"quantity": qty or 1,
			}
		)
		if properties:
			bom.update(properties)

		for item in rm_items:
			item_args = {}

			item_args.update(
				{
					"item_code": item.get('item_code'),
					"qty": item.get('qty'),
					"uom": item.get('uom'),
					"rate": item.get('rate')
				}
			)

			bom.append("items", item_args)

		bom.save(ignore_permissions=True)
		bom.submit()

		return bom


def make_serialized_item(**args):
	args = frappe._dict(args)
	se = frappe.copy_doc(test_records[0])

	if args.company:
		se.company = args.company

	if args.target_warehouse:
		se.get("items")[0].t_warehouse = args.target_warehouse

	se.get("items")[0].item_code = args.item_code or "_Test Serialized Item With Series"

	if args.serial_no:
		serial_nos = args.serial_no
		if isinstance(serial_nos, str):
			serial_nos = [serial_nos]

		se.get("items")[0].serial_and_batch_bundle = make_serial_batch_bundle(
			frappe._dict(
				{
					"item_code": se.get("items")[0].item_code,
					"warehouse": se.get("items")[0].t_warehouse,
					"company": se.company,
					"qty": 2,
					"voucher_type": "Stock Entry",
					"serial_nos": serial_nos,
					"posting_date": today(),
					"posting_time": nowtime(),
					"do_not_submit": True,
				}
			)
		).name

	if args.cost_center:
		se.get("items")[0].cost_center = args.cost_center

	if args.expense_account:
		se.get("items")[0].expense_account = args.expense_account

	se.get("items")[0].qty = 2
	se.get("items")[0].transfer_qty = 2

	se.set_stock_entry_type()
	se.insert()
	se.submit()

	se.load_from_db()
	return se


def get_qty_after_transaction(**args):
	args = frappe._dict(args)
	last_sle = get_previous_sle(
		{
			"item_code": args.item_code or "_Test Item",
			"warehouse": args.warehouse or "_Test Warehouse - _TC",
			"posting_date": args.posting_date or nowdate(),
			"posting_time": args.posting_time or nowtime(),
		}
	)
	return flt(last_sle.get("qty_after_transaction"))


def get_multiple_items():
	return [
		{
			"conversion_factor": 1.0,
			"cost_center": "Main - TCP1",
			"doctype": "Stock Entry Detail",
			"expense_account": "Stock Adjustment - TCP1",
			"basic_rate": 100,
			"item_code": "_Test Item",
			"qty": 50.0,
			"s_warehouse": "Stores - TCP1",
			"stock_uom": "_Test UOM",
			"transfer_qty": 50.0,
			"uom": "_Test UOM",
		},
		{
			"conversion_factor": 1.0,
			"cost_center": "Main - TCP1",
			"doctype": "Stock Entry Detail",
			"expense_account": "Stock Adjustment - TCP1",
			"basic_rate": 5000,
			"item_code": "_Test Item Home Desktop 100",
			"qty": 1,
			"stock_uom": "_Test UOM",
			"t_warehouse": "Stores - TCP1",
			"transfer_qty": 1,
			"uom": "_Test UOM",
		},
	]


test_records = frappe.get_test_records("Stock Entry")


def initialize_records_for_future_negative_sle_test(
	item_code, batch_no, warehouses, opening_qty, posting_date
):
	from erpnext.stock.doctype.batch.test_batch import TestBatch, make_new_batch
	from erpnext.stock.doctype.stock_reconciliation.test_stock_reconciliation import (
		create_stock_reconciliation,
	)
	from erpnext.stock.doctype.warehouse.test_warehouse import create_warehouse

	TestBatch.make_batch_item(item_code)
	make_new_batch(item_code=item_code, batch_id=batch_no)
	warehouse_names = [create_warehouse(w) for w in warehouses]
	create_stock_reconciliation(
		purpose="Opening Stock",
		posting_date=posting_date,
		posting_time="20:00:20",
		item_code=item_code,
		warehouse=warehouse_names[0],
		valuation_rate=100,
		qty=opening_qty,
		batch_no=batch_no,
	)
	return warehouse_names


def create_stock_entries(sequence_of_entries):
	for entry_detail in sequence_of_entries:
		make_stock_entry(**entry_detail)

def create_company(company):
	if not frappe.db.exists("Company", company):
		company = frappe.new_doc("Company")
		company.company_name = company
		company.default_currency = "INR"
		company.insert()

def create_fiscal_with_company(company):
	from datetime import date

	today = date.today()
	if today.month >= 4:  # Fiscal year starts in April
		start_date = date(today.year, 4, 1)
		end_date = date(today.year + 1, 3, 31)
	else:
		start_date = date(today.year - 1, 4, 1)
		end_date = date(today.year, 3, 31)

	FiscalYear = frappe.qb.DocType("Fiscal Year")

	existing_fiscal_years = (
		frappe.qb.from_(FiscalYear)
		.select(FiscalYear.name)
		.where(
			(FiscalYear.year_start_date <= start_date) & (FiscalYear.year_end_date >= start_date)
			| (FiscalYear.year_start_date <= end_date) & (FiscalYear.year_end_date >= end_date)
			| (start_date <= FiscalYear.year_start_date) & (end_date >= FiscalYear.year_start_date)
			| (start_date <= FiscalYear.year_end_date) & (end_date >= FiscalYear.year_end_date)
		)
	).run(as_dict=True)
	
	#fix for overlapping fiscal year
	if existing_fiscal_years != []:
		for fiscal_years in existing_fiscal_years:
			fy_doc = frappe.get_doc("Fiscal Year",fiscal_years.get("name"))
			if not frappe.db.exists("Fiscal Year Company", {"company": company}):
				fy_doc.append("companies", {"company": company})
				fy_doc.save()
	else:
		fy_doc = frappe.new_doc("Fiscal Year")
		fy_doc.year = "2024-2025"
		fy_doc.year_start_date = start_date
		fy_doc.year_end_date = end_date
		fy_doc.append("companies", {"company": company})
		fy_doc.submit()


def get_fiscal_year(company):
	if frappe.db.exists("Fiscal Year", "2024-2025"):
		fiscal_year = frappe.get_doc('Fiscal Year', '2024-2025')
		fiscal_year.append("companies", {"company": company})
		fiscal_year.save()
	else:
		create_fiscal_with_company(company)

def generate_serial_nos(item_code, qty):
    """Generate and insert serial numbers for an item."""
    serial_nos = []
    for i in range(qty):
        serial_no = f"SNO-{frappe.generate_hash(length=8)}"
        serial_nos.append(serial_no)

        # Create Serial No record
        frappe.get_doc({
            "doctype": "Serial No",
            "serial_no": serial_no,
            "item_code": item_code,
            "company": "_Test Company",
            "status": "Active"
        }).insert(ignore_permissions=True)

    return serial_nos

def get_or_create_fiscal_year(company):
	from datetime import datetime, date
	import frappe

	current_date = datetime.today().date()
	existing_fy = frappe.get_all(
		"Fiscal Year",
		filters={"disabled": 0},
		fields=["name", "year_start_date", "year_end_date"]
	)
	updated_existing_fy = None
	
	for d in existing_fy:
		start_date = d.year_start_date.date() if isinstance(d.year_start_date, datetime) else d.year_start_date
		end_date = d.year_end_date.date() if isinstance(d.year_end_date, datetime) else d.year_end_date
		if start_date <= current_date <= end_date:
			updated_existing_fy = d.name
			break

	is_company = False
	if updated_existing_fy:
		fiscal_year = frappe.get_doc("Fiscal Year", updated_existing_fy)
		for years in fiscal_year.companies:
			if years.company == company:
				is_company = True
		if not is_company:
			fiscal_year.append("companies", {"company": company})
			fiscal_year.save()
	else:
		current_year = datetime.now().year
		first_date = date(current_year, 1, 1)
		last_date = date(current_year, 12, 31)
		fiscal_year = frappe.new_doc("Fiscal Year")
		fiscal_year.year = f"{current_year}-{company}"
		fiscal_year.year_start_date = first_date
		fiscal_year.year_end_date = last_date
		fiscal_year.append("companies", {"company": company})
		fiscal_year.save()<|MERGE_RESOLUTION|>--- conflicted
+++ resolved
@@ -3593,17 +3593,13 @@
 		)
 
 	def test_stock_manufacture_with_batch_serial_TC_SCK_142(self):
-<<<<<<< HEAD
 		from erpnext.accounts.doctype.payment_entry.test_payment_entry import create_company
 		create_company()
 		company = "_Test Company"
 		frappe.db.set_value("Company", company, "stock_adjustment_account", 'Stock Adjustment - _TC')
+    
 		get_fiscal_year(company)
-		create_warehouse("_Test Warehouse Group - _TC", company=company)
-
-=======
-		company = "_Test Company"
->>>>>>> 8ede27a3
+		create_warehouse("_Test Warehouse Group - _TC", company=company
 		if not frappe.db.exists("Company", company):
 			company_doc = frappe.new_doc("Company")
 			company_doc.company_doc_name = company
@@ -3648,7 +3644,6 @@
 				self.assertEqual(sle['actual_qty'], 50)
 	
 	def test_stock_manufacture_with_batch_serieal_TC_SCK_140(self):
-<<<<<<< HEAD
 		from erpnext.accounts.doctype.payment_entry.test_payment_entry import create_company
 		create_company()
 		company = "_Test Company"
@@ -3656,9 +3651,6 @@
 		get_fiscal_year(company)
 		create_warehouse("_Test Warehouse Group - _TC", company=company)
 
-=======
-		company = "_Test Company"
->>>>>>> 8ede27a3
 		if not frappe.db.exists("Company", company):
 			company_doc = frappe.new_doc("Company")
 			company_doc.company_doc_name = company
@@ -3779,16 +3771,13 @@
 		self.check_stock_ledger_entries("Stock Entry", se_2.name, [[item.name, target_warehouse, 5], [item.name, source_warehouse, -5]])
 
 	def test_stock_manufacture_with_batch_serial_TC_SCK_141(self):
-<<<<<<< HEAD
 		from erpnext.accounts.doctype.payment_entry.test_payment_entry import create_company
 		create_company()
 		company = "_Test Company"
 		frappe.db.set_value("Company", company, "stock_adjustment_account", 'Stock Adjustment - _TC')
 		get_fiscal_year(company)
 		create_warehouse("_Test Warehouse Group - _TC", company=company)
-=======
-		company = "_Test Company"
->>>>>>> 8ede27a3
+
 		if not frappe.db.exists("Company", company):
 			company_doc = frappe.new_doc("Company")
 			company_doc.company_name = company
