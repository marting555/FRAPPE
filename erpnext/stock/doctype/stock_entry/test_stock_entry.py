# Copyright (c) 2015, Frappe Technologies Pvt. Ltd. and Contributors
# License: GNU General Public License v3. See license.txt


from frappe.permissions import add_user_permission, remove_user_permission
from frappe.tests.utils import FrappeTestCase, change_settings
from frappe.utils import add_days, cstr, flt, get_time, getdate, nowtime, today
from frappe.desk.query_report import run

from erpnext.accounts.doctype.account.test_account import get_inventory_account
from erpnext.stock.doctype.item.test_item import (
	create_item,
	make_item,
	make_item_variant,
	set_item_variant_settings,
)
from erpnext.stock.doctype.serial_and_batch_bundle.test_serial_and_batch_bundle import (
	get_batch_from_bundle,
	get_serial_nos_from_bundle,
	make_serial_batch_bundle,
)
from erpnext.stock.doctype.warehouse.test_warehouse import create_warehouse
from erpnext.stock.doctype.material_request.test_material_request import get_gle, make_material_request
from erpnext.stock.doctype.material_request.material_request import make_stock_entry as make_mr_se
from erpnext.stock.doctype.purchase_receipt.test_purchase_receipt import make_purchase_receipt
from erpnext.stock.doctype.serial_no.serial_no import *
from erpnext.stock.doctype.stock_entry.stock_entry import FinishedGoodError, make_stock_in_entry
from erpnext.stock.doctype.stock_entry.stock_entry_utils import make_stock_entry
from erpnext.stock.doctype.stock_ledger_entry.stock_ledger_entry import StockFreezeError
from erpnext.stock.doctype.stock_reconciliation.stock_reconciliation import (
	OpeningEntryAccountError,
)
from erpnext.stock.doctype.stock_reconciliation.test_stock_reconciliation import (
	create_stock_reconciliation,
)
from erpnext.stock.serial_batch_bundle import SerialBatchCreation
from erpnext.stock.stock_ledger import NegativeStockError, get_previous_sle


def get_sle(**args):
	condition, values = "", []
	for key, value in args.items():
		condition += " and " if condition else " where "
		condition += f"`{key}`=%s"
		values.append(value)

	return frappe.db.sql(
		"""select * from `tabStock Ledger Entry` %s
		order by (posting_date || ' ' || posting_time)::timestamp desc, creation desc limit 1"""
		% condition,
		values,
		as_dict=1,
	)


class TestStockEntry(FrappeTestCase):
	def tearDown(self):
		frappe.db.rollback()
		frappe.set_user("Administrator")

	def test_fifo(self):
		frappe.db.set_single_value("Stock Settings", "allow_negative_stock", 1)
		item_code = "_Test Item 2"
		warehouse = "_Test Warehouse - _TC"

		create_stock_reconciliation(
			item_code="_Test Item 2", warehouse="_Test Warehouse - _TC", qty=0, rate=100
		)

		make_stock_entry(item_code=item_code, target=warehouse, qty=1, basic_rate=10)
		sle = get_sle(item_code=item_code, warehouse=warehouse)[0]

		self.assertEqual([[1, 10]], frappe.safe_eval(sle.stock_queue))

		# negative qty
		make_stock_entry(item_code=item_code, source=warehouse, qty=2, basic_rate=10)
		sle = get_sle(item_code=item_code, warehouse=warehouse)[0]

		self.assertEqual([[-1, 10]], frappe.safe_eval(sle.stock_queue))

		# further negative
		make_stock_entry(item_code=item_code, source=warehouse, qty=1)
		sle = get_sle(item_code=item_code, warehouse=warehouse)[0]

		self.assertEqual([[-2, 10]], frappe.safe_eval(sle.stock_queue))

		# move stock to positive
		make_stock_entry(item_code=item_code, target=warehouse, qty=3, basic_rate=20)
		sle = get_sle(item_code=item_code, warehouse=warehouse)[0]
		self.assertEqual([[1, 20]], frappe.safe_eval(sle.stock_queue))

		# incoming entry with diff rate
		make_stock_entry(item_code=item_code, target=warehouse, qty=1, basic_rate=30)
		sle = get_sle(item_code=item_code, warehouse=warehouse)[0]

		self.assertEqual([[1, 20], [1, 30]], frappe.safe_eval(sle.stock_queue))

		frappe.db.set_default("allow_negative_stock", 0)

	def test_auto_material_request(self):
		make_item_variant()
		self._test_auto_material_request("_Test Item")
		self._test_auto_material_request("_Test Item", material_request_type="Transfer")

	def test_barcode_item_stock_entry(self):
		item_code = make_item("_Test Item Stock Entry For Barcode", barcode="BDD-1234567890")

		se = make_stock_entry(item_code=item_code, target="_Test Warehouse - _TC", qty=1, basic_rate=100)
		self.assertEqual(se.items[0].barcode, "BDD-1234567890")

	def test_auto_material_request_for_variant(self):
		fields = [{"field_name": "reorder_levels"}]
		set_item_variant_settings(fields)
		make_item_variant()
		template = frappe.get_doc("Item", "_Test Variant Item")

		if not template.reorder_levels:
			template.append(
				"reorder_levels",
				{
					"material_request_type": "Purchase",
					"warehouse": "_Test Warehouse - _TC",
					"warehouse_reorder_level": 20,
					"warehouse_reorder_qty": 20,
				},
			)

		template.save()
		self._test_auto_material_request("_Test Variant Item-S")

	def test_auto_material_request_for_warehouse_group(self):
		self._test_auto_material_request(
			"_Test Item Warehouse Group Wise Reorder", warehouse="_Test Warehouse Group-C1 - _TC"
		)

	def _test_auto_material_request(
		self, item_code, material_request_type="Purchase", warehouse="_Test Warehouse - _TC"
	):
		variant = frappe.get_doc("Item", item_code)

		projected_qty, actual_qty = frappe.db.get_value(
			"Bin", {"item_code": item_code, "warehouse": warehouse}, ["projected_qty", "actual_qty"]
		) or [0, 0]

		# stock entry reqd for auto-reorder
		create_stock_reconciliation(
			item_code=item_code, warehouse=warehouse, qty=actual_qty + abs(projected_qty) + 10, rate=100
		)

		projected_qty = (
			frappe.db.get_value("Bin", {"item_code": item_code, "warehouse": warehouse}, "projected_qty") or 0
		)

		frappe.db.set_single_value("Stock Settings", "auto_indent", 1)

		# update re-level qty so that it is more than projected_qty
		if projected_qty >= variant.reorder_levels[0].warehouse_reorder_level:
			variant.reorder_levels[0].warehouse_reorder_level += projected_qty
			variant.reorder_levels[0].material_request_type = material_request_type
			variant.save()

		from erpnext.stock.reorder_item import reorder_item

		mr_list = reorder_item()

		frappe.db.set_single_value("Stock Settings", "auto_indent", 0)

		items = []
		for mr in mr_list:
			for d in mr.items:
				items.append(d.item_code)

		self.assertTrue(item_code in items)

	def test_add_to_transit_entry(self):
		from erpnext.stock.doctype.warehouse.test_warehouse import create_warehouse

		item_code = "_Test Transit Item"
		company = "_Test Company"

		create_warehouse("Test From Warehouse")
		create_warehouse("Test Transit Warehouse")
		create_warehouse("Test To Warehouse")

		create_item(
			item_code=item_code,
			is_stock_item=1,
			is_purchase_item=1,
			company=company,
		)

		# create inward stock entry
		make_stock_entry(
			item_code=item_code,
			target="Test From Warehouse - _TC",
			qty=10,
			basic_rate=100,
			expense_account="Stock Adjustment - _TC",
			cost_center="Main - _TC",
		)

		transit_entry = make_stock_entry(
			item_code=item_code,
			source="Test From Warehouse - _TC",
			target="Test Transit Warehouse - _TC",
			add_to_transit=1,
			stock_entry_type="Material Transfer",
			purpose="Material Transfer",
			qty=10,
			basic_rate=100,
			expense_account="Stock Adjustment - _TC",
			cost_center="Main - _TC",
		)

		end_transit_entry = make_stock_in_entry(transit_entry.name)

		self.assertEqual(end_transit_entry.stock_entry_type, "Material Transfer")
		self.assertEqual(end_transit_entry.purpose, "Material Transfer")
		self.assertEqual(transit_entry.name, end_transit_entry.outgoing_stock_entry)
		self.assertEqual(transit_entry.name, end_transit_entry.items[0].against_stock_entry)
		self.assertEqual(transit_entry.items[0].name, end_transit_entry.items[0].ste_detail)

		# create add to transit

	def test_material_receipt_gl_entry(self):
		company = frappe.db.get_value("Warehouse", "Stores - TCP1", "company")

		mr = make_stock_entry(
			item_code="_Test Item",
			target="Stores - TCP1",
			company=company,
			qty=50,
			basic_rate=100,
			expense_account="Stock Adjustment - TCP1",
		)

		stock_in_hand_account = get_inventory_account(mr.company, mr.get("items")[0].t_warehouse)
		self.check_stock_ledger_entries("Stock Entry", mr.name, [["_Test Item", "Stores - TCP1", 50.0]])

		self.check_gl_entries(
			"Stock Entry",
			mr.name,
			sorted([[stock_in_hand_account, 5000.0, 0.0], ["Stock Adjustment - TCP1", 0.0, 5000.0]]),
		)

		mr.cancel()

		self.assertTrue(
			frappe.db.sql(
				"""select * from `tabStock Ledger Entry`
			where voucher_type='Stock Entry' and voucher_no=%s""",
				mr.name,
			)
		)

		self.assertTrue(
			frappe.db.sql(
				"""select * from `tabGL Entry`
			where voucher_type='Stock Entry' and voucher_no=%s""",
				mr.name,
			)
		)

	def test_material_issue_gl_entry(self):
		company = frappe.db.get_value("Warehouse", "Stores - TCP1", "company")
		make_stock_entry(
			item_code="_Test Item",
			target="Stores - TCP1",
			company=company,
			qty=50,
			basic_rate=100,
			expense_account="Stock Adjustment - TCP1",
		)

		mi = make_stock_entry(
			item_code="_Test Item",
			source="Stores - TCP1",
			company=company,
			qty=40,
			expense_account="Stock Adjustment - TCP1",
		)

		self.check_stock_ledger_entries("Stock Entry", mi.name, [["_Test Item", "Stores - TCP1", -40.0]])

		stock_in_hand_account = get_inventory_account(mi.company, "Stores - TCP1")
		stock_value_diff = abs(
			frappe.db.get_value(
				"Stock Ledger Entry",
				{"voucher_type": "Stock Entry", "voucher_no": mi.name},
				"stock_value_difference",
			)
		)

		self.check_gl_entries(
			"Stock Entry",
			mi.name,
			sorted(
				[
					[stock_in_hand_account, 0.0, stock_value_diff],
					["Stock Adjustment - TCP1", stock_value_diff, 0.0],
				]
			),
		)
		mi.cancel()

	def test_material_transfer_gl_entry(self):
		company = frappe.db.get_value("Warehouse", "Stores - TCP1", "company")

		item_code = "Hand Sanitizer - 001"
		create_item(
			item_code=item_code,
			is_stock_item=1,
			is_purchase_item=1,
			opening_stock=1000,
			valuation_rate=10,
			company=company,
			warehouse="Stores - TCP1",
		)

		mtn = make_stock_entry(
			item_code=item_code,
			source="Stores - TCP1",
			target="Finished Goods - TCP1",
			qty=45,
			company=company,
		)

		self.check_stock_ledger_entries(
			"Stock Entry",
			mtn.name,
			[[item_code, "Stores - TCP1", -45.0], [item_code, "Finished Goods - TCP1", 45.0]],
		)

		source_warehouse_account = get_inventory_account(mtn.company, mtn.get("items")[0].s_warehouse)

		target_warehouse_account = get_inventory_account(mtn.company, mtn.get("items")[0].t_warehouse)

		if source_warehouse_account == target_warehouse_account:
			# no gl entry as both source and target warehouse has linked to same account.
			self.assertFalse(
				frappe.db.sql(
					"""select * from `tabGL Entry`
				where voucher_type='Stock Entry' and voucher_no=%s""",
					mtn.name,
					as_dict=1,
				)
			)

		else:
			stock_value_diff = abs(
				frappe.db.get_value(
					"Stock Ledger Entry",
					{"voucher_type": "Stock Entry", "voucher_no": mtn.name, "warehouse": "Stores - TCP1"},
					"stock_value_difference",
				)
			)

			self.check_gl_entries(
				"Stock Entry",
				mtn.name,
				sorted(
					[
						[source_warehouse_account, 0.0, stock_value_diff],
						[target_warehouse_account, stock_value_diff, 0.0],
					]
				),
			)

		mtn.cancel()

	def test_repack_multiple_fg(self):
		"Test `is_finished_item` for one item repacked into two items."
		make_stock_entry(item_code="_Test Item", target="_Test Warehouse - _TC", qty=100, basic_rate=100)

		repack = frappe.copy_doc(test_records[3])
		repack.posting_date = nowdate()
		repack.posting_time = nowtime()

		repack.items[0].qty = 100.0
		repack.items[0].transfer_qty = 100.0
		repack.items[1].qty = 50.0

		repack.append(
			"items",
			{
				"conversion_factor": 1.0,
				"cost_center": "_Test Cost Center - _TC",
				"doctype": "Stock Entry Detail",
				"expense_account": "Stock Adjustment - _TC",
				"basic_rate": 150,
				"item_code": "_Test Item 2",
				"parentfield": "items",
				"qty": 50.0,
				"stock_uom": "_Test UOM",
				"t_warehouse": "_Test Warehouse - _TC",
				"transfer_qty": 50.0,
				"uom": "_Test UOM",
			},
		)
		repack.set_stock_entry_type()
		repack.insert()

		self.assertEqual(repack.items[1].is_finished_item, 1)
		self.assertEqual(repack.items[2].is_finished_item, 1)

		repack.items[1].is_finished_item = 0
		repack.items[2].is_finished_item = 0

		# must raise error if 0 fg in repack entry
		self.assertRaises(FinishedGoodError, repack.validate_finished_goods)

		repack.delete()  # teardown

	def test_repack_no_change_in_valuation(self):
		make_stock_entry(item_code="_Test Item", target="_Test Warehouse - _TC", qty=50, basic_rate=100)
		make_stock_entry(
			item_code="_Test Item Home Desktop 100", target="_Test Warehouse - _TC", qty=50, basic_rate=100
		)

		repack = frappe.copy_doc(test_records[3])
		repack.posting_date = nowdate()
		repack.posting_time = nowtime()
		repack.set_stock_entry_type()
		repack.insert()
		repack.submit()

		self.check_stock_ledger_entries(
			"Stock Entry",
			repack.name,
			[
				["_Test Item", "_Test Warehouse - _TC", -50.0],
				["_Test Item Home Desktop 100", "_Test Warehouse - _TC", 1],
			],
		)

		gl_entries = frappe.db.sql(
			"""select account, debit, credit
			from `tabGL Entry` where voucher_type='Stock Entry' and voucher_no=%s
			order by account desc""",
			repack.name,
			as_dict=1,
		)
		self.assertFalse(gl_entries)

	def test_repack_with_additional_costs(self):
		company = frappe.db.get_value("Warehouse", "Stores - TCP1", "company")

		make_stock_entry(
			item_code="_Test Item",
			target="Stores - TCP1",
			company=company,
			qty=50,
			basic_rate=100,
			expense_account="Stock Adjustment - TCP1",
		)

		repack = make_stock_entry(company=company, purpose="Repack", do_not_save=True)
		repack.posting_date = nowdate()
		repack.posting_time = nowtime()

		expenses_included_in_valuation = frappe.get_value(
			"Company", company, "expenses_included_in_valuation"
		)

		items = get_multiple_items()
		repack.items = []
		for item in items:
			repack.append("items", item)

		repack.set(
			"additional_costs",
			[
				{
					"expense_account": expenses_included_in_valuation,
					"description": "Actual Operating Cost",
					"amount": 1000,
				},
				{
					"expense_account": expenses_included_in_valuation,
					"description": "Additional Operating Cost",
					"amount": 200,
				},
			],
		)

		repack.set_stock_entry_type()
		repack.insert()
		repack.submit()

		stock_in_hand_account = get_inventory_account(repack.company, repack.get("items")[1].t_warehouse)
		rm_stock_value_diff = abs(
			frappe.db.get_value(
				"Stock Ledger Entry",
				{"voucher_type": "Stock Entry", "voucher_no": repack.name, "item_code": "_Test Item"},
				"stock_value_difference",
			)
		)

		fg_stock_value_diff = abs(
			frappe.db.get_value(
				"Stock Ledger Entry",
				{
					"voucher_type": "Stock Entry",
					"voucher_no": repack.name,
					"item_code": "_Test Item Home Desktop 100",
				},
				"stock_value_difference",
			)
		)

		stock_value_diff = flt(fg_stock_value_diff - rm_stock_value_diff, 2)

		self.assertEqual(stock_value_diff, 1200)

		self.check_gl_entries(
			"Stock Entry",
			repack.name,
			sorted(
				[[stock_in_hand_account, 1200, 0.0], ["Expenses Included In Valuation - TCP1", 0.0, 1200.0]]
			),
		)

	def check_stock_ledger_entries(self, voucher_type, voucher_no, expected_sle):
		expected_sle.sort(key=lambda x: x[1])

		# check stock ledger entries
		sle = frappe.db.sql(
			"""select item_code, warehouse, actual_qty
			from `tabStock Ledger Entry` where voucher_type = %s
			and voucher_no = %s order by item_code, warehouse, actual_qty""",
			(voucher_type, voucher_no),
			as_list=1,
		)
		self.assertTrue(sle)
		sle.sort(key=lambda x: x[1])

		for i, sle_value in enumerate(sle):
			self.assertEqual(expected_sle[i][0], sle_value[0])
			self.assertEqual(expected_sle[i][1], sle_value[1])
			self.assertEqual(expected_sle[i][2], sle_value[2])

	def check_gl_entries(self, voucher_type, voucher_no, expected_gl_entries):
		expected_gl_entries.sort(key=lambda x: x[0])

		gl_entries = frappe.db.sql(
			"""select account, debit, credit
			from `tabGL Entry` where voucher_type=%s and voucher_no=%s
			order by account asc, debit asc""",
			(voucher_type, voucher_no),
			as_list=1,
		)

		self.assertTrue(gl_entries)
		gl_entries.sort(key=lambda x: x[0])
		for i, gle in enumerate(gl_entries):
			self.assertEqual(expected_gl_entries[i][0], gle[0])
			self.assertEqual(expected_gl_entries[i][1], gle[1])
			self.assertEqual(expected_gl_entries[i][2], gle[2])

	def test_serial_no_not_reqd(self):
		se = frappe.copy_doc(test_records[0])
		se.get("items")[0].serial_no = "ABCD"

		bundle_id = make_serial_batch_bundle(
			frappe._dict(
				{
					"item_code": se.get("items")[0].item_code,
					"warehouse": se.get("items")[0].t_warehouse,
					"company": se.company,
					"qty": 2,
					"voucher_type": "Stock Entry",
					"serial_nos": ["ABCD"],
					"posting_date": se.posting_date,
					"posting_time": se.posting_time,
					"do_not_save": True,
				}
			)
		)

		self.assertRaises(frappe.ValidationError, bundle_id.make_serial_and_batch_bundle)

	def test_serial_no_reqd(self):
		se = frappe.copy_doc(test_records[0])
		se.get("items")[0].item_code = "_Test Serialized Item"
		se.get("items")[0].qty = 2
		se.get("items")[0].transfer_qty = 2

		bundle_id = make_serial_batch_bundle(
			frappe._dict(
				{
					"item_code": se.get("items")[0].item_code,
					"warehouse": se.get("items")[0].t_warehouse,
					"company": se.company,
					"qty": 2,
					"voucher_type": "Stock Entry",
					"posting_date": se.posting_date,
					"posting_time": se.posting_time,
					"do_not_save": True,
				}
			)
		)

		self.assertRaises(frappe.ValidationError, bundle_id.make_serial_and_batch_bundle)

	def test_serial_no_qty_less(self):
		se = frappe.copy_doc(test_records[0])
		se.get("items")[0].item_code = "_Test Serialized Item"
		se.get("items")[0].qty = 2
		se.get("items")[0].serial_no = "ABCD"
		se.get("items")[0].transfer_qty = 2

		bundle_id = make_serial_batch_bundle(
			frappe._dict(
				{
					"item_code": se.get("items")[0].item_code,
					"warehouse": se.get("items")[0].t_warehouse,
					"company": se.company,
					"qty": 2,
					"serial_nos": ["ABCD"],
					"voucher_type": "Stock Entry",
					"posting_date": se.posting_date,
					"posting_time": se.posting_time,
					"do_not_save": True,
				}
			)
		)

		self.assertRaises(frappe.ValidationError, bundle_id.make_serial_and_batch_bundle)

	def test_serial_no_transfer_in(self):
		serial_nos = ["ABCD1", "EFGH1"]
		for serial_no in serial_nos:
			if not frappe.db.exists("Serial No", serial_no):
				doc = frappe.new_doc("Serial No")
				doc.serial_no = serial_no
				doc.item_code = "_Test Serialized Item"
				doc.insert(ignore_permissions=True)

		se = frappe.copy_doc(test_records[0])
		se.get("items")[0].item_code = "_Test Serialized Item"
		se.get("items")[0].qty = 2
		se.get("items")[0].transfer_qty = 2
		se.set_stock_entry_type()

		se.get("items")[0].serial_and_batch_bundle = make_serial_batch_bundle(
			frappe._dict(
				{
					"item_code": se.get("items")[0].item_code,
					"warehouse": se.get("items")[0].t_warehouse,
					"company": se.company,
					"qty": 2,
					"voucher_type": "Stock Entry",
					"serial_nos": serial_nos,
					"posting_date": se.posting_date,
					"posting_time": se.posting_time,
					"do_not_submit": True,
				}
			)
		).name

		se.insert()
		se.submit()

		self.assertTrue(frappe.db.get_value("Serial No", "ABCD1", "warehouse"))
		self.assertTrue(frappe.db.get_value("Serial No", "EFGH1", "warehouse"))

		se.cancel()
		self.assertFalse(frappe.db.get_value("Serial No", "ABCD1", "warehouse"))

	def test_serial_by_series(self):
		se = make_serialized_item()

		serial_nos = get_serial_nos_from_bundle(se.get("items")[0].serial_and_batch_bundle)

		self.assertTrue(frappe.db.exists("Serial No", serial_nos[0]))
		self.assertTrue(frappe.db.exists("Serial No", serial_nos[1]))

		return se, serial_nos

	def test_serial_move(self):
		se = make_serialized_item()
		serial_no = get_serial_nos_from_bundle(se.get("items")[0].serial_and_batch_bundle)[0]
		frappe.flags.use_serial_and_batch_fields = True

		se = frappe.copy_doc(test_records[0])
		se.purpose = "Material Transfer"
		se.get("items")[0].item_code = "_Test Serialized Item With Series"
		se.get("items")[0].qty = 1
		se.get("items")[0].transfer_qty = 1
		se.get("items")[0].serial_no = [serial_no]
		se.get("items")[0].s_warehouse = "_Test Warehouse - _TC"
		se.get("items")[0].t_warehouse = "_Test Warehouse 1 - _TC"
		se.set_stock_entry_type()
		se.insert()
		se.submit()
		self.assertTrue(frappe.db.get_value("Serial No", serial_no, "warehouse"), "_Test Warehouse 1 - _TC")

		se.cancel()
		self.assertTrue(frappe.db.get_value("Serial No", serial_no, "warehouse"), "_Test Warehouse - _TC")
		frappe.flags.use_serial_and_batch_fields = False

	def test_serial_cancel(self):
		se, serial_nos = self.test_serial_by_series()
		se.load_from_db()
		serial_no = get_serial_nos_from_bundle(se.get("items")[0].serial_and_batch_bundle)[0]

		se.cancel()
		self.assertFalse(frappe.db.get_value("Serial No", serial_no, "warehouse"))

	def test_serial_batch_item_stock_entry(self):
		"""
		Behaviour: 1) Submit Stock Entry (Receipt) with Serial & Batched Item
		2) Cancel same Stock Entry
		Expected Result: 1) Batch is created with Reference in Serial No
		2) Batch is deleted and Serial No is Inactive
		"""
		from erpnext.stock.doctype.batch.batch import get_batch_qty

		item = frappe.db.exists("Item", {"item_name": "Batched and Serialised Item"})
		if not item:
			item = create_item("Batched and Serialised Item")
			item.has_batch_no = 1
			item.create_new_batch = 1
			item.has_serial_no = 1
			item.batch_number_series = "B-BATCH-.##"
			item.serial_no_series = "S-.####"
			item.save()
		else:
			item = frappe.get_doc("Item", {"item_name": "Batched and Serialised Item"})

		se = make_stock_entry(item_code=item.item_code, target="_Test Warehouse - _TC", qty=1, basic_rate=100)
		batch_no = get_batch_from_bundle(se.items[0].serial_and_batch_bundle)
		serial_no = get_serial_nos_from_bundle(se.items[0].serial_and_batch_bundle)[0]
		batch_qty = get_batch_qty(batch_no, "_Test Warehouse - _TC", item.item_code)

		batch_in_serial_no = frappe.db.get_value("Serial No", serial_no, "batch_no")
		self.assertEqual(batch_in_serial_no, batch_no)

		self.assertEqual(batch_qty, 1)

		se.cancel()

		batch_in_serial_no = frappe.db.get_value("Serial No", serial_no, "batch_no")
		self.assertEqual(frappe.db.get_value("Serial No", serial_no, "warehouse"), None)

	def test_warehouse_company_validation(self):
		frappe.db.get_value("Warehouse", "_Test Warehouse 2 - _TC1", "company")
		frappe.get_doc("User", "test2@example.com").add_roles(
			"Sales User", "Sales Manager", "Stock User", "Stock Manager"
		)
		frappe.set_user("test2@example.com")

		from erpnext.stock.utils import InvalidWarehouseCompany

		st1 = frappe.copy_doc(test_records[0])
		st1.get("items")[0].t_warehouse = "_Test Warehouse 2 - _TC1"
		st1.set_stock_entry_type()
		st1.insert()
		self.assertRaises(InvalidWarehouseCompany, st1.submit)

	# permission tests
	def test_warehouse_user(self):
		add_user_permission("Warehouse", "_Test Warehouse 1 - _TC", "test@example.com")
		add_user_permission("Warehouse", "_Test Warehouse 2 - _TC1", "test2@example.com")
		add_user_permission("Company", "_Test Company 1", "test2@example.com")
		test_user = frappe.get_doc("User", "test@example.com")
		test_user.add_roles("Sales User", "Sales Manager", "Stock User")
		test_user.remove_roles("Stock Manager", "System Manager")

		frappe.get_doc("User", "test2@example.com").add_roles(
			"Sales User", "Sales Manager", "Stock User", "Stock Manager"
		)

		st1 = frappe.copy_doc(test_records[0])
		st1.company = "_Test Company 1"

		frappe.set_user("test@example.com")
		st1.get("items")[0].t_warehouse = "_Test Warehouse 2 - _TC1"
		self.assertRaises(frappe.PermissionError, st1.insert)

		test_user.add_roles("System Manager")

		frappe.set_user("test2@example.com")
		st1 = frappe.copy_doc(test_records[0])
		st1.company = "_Test Company 1"
		st1.get("items")[0].t_warehouse = "_Test Warehouse 2 - _TC1"
		st1.get("items")[0].expense_account = "Stock Adjustment - _TC1"
		st1.get("items")[0].cost_center = "Main - _TC1"
		st1.set_stock_entry_type()
		st1.insert()
		st1.submit()
		st1.cancel()

		frappe.set_user("Administrator")
		remove_user_permission("Warehouse", "_Test Warehouse 1 - _TC", "test@example.com")
		remove_user_permission("Warehouse", "_Test Warehouse 2 - _TC1", "test2@example.com")
		remove_user_permission("Company", "_Test Company 1", "test2@example.com")

	def test_freeze_stocks(self):
		frappe.db.set_single_value("Stock Settings", "stock_auth_role", "")

		# test freeze_stocks_upto
		frappe.db.set_single_value("Stock Settings", "stock_frozen_upto", add_days(nowdate(), 5))
		se = frappe.copy_doc(test_records[0]).insert()
		self.assertRaises(StockFreezeError, se.submit)

		frappe.db.set_single_value("Stock Settings", "stock_frozen_upto", "")

		# test freeze_stocks_upto_days
		frappe.db.set_single_value("Stock Settings", "stock_frozen_upto_days", -1)
		se = frappe.copy_doc(test_records[0])
		se.set_posting_time = 1
		se.posting_date = nowdate()
		se.set_stock_entry_type()
		se.insert()
		self.assertRaises(StockFreezeError, se.submit)
		frappe.db.set_single_value("Stock Settings", "stock_frozen_upto_days", 0)

	def test_work_order(self):
		from erpnext.manufacturing.doctype.work_order.work_order import (
			make_stock_entry as _make_stock_entry,
		)

		bom_no, bom_operation_cost = frappe.db.get_value(
			"BOM", {"item": "_Test FG Item 2", "is_default": 1, "docstatus": 1}, ["name", "operating_cost"]
		)

		work_order = frappe.new_doc("Work Order")
		work_order.update(
			{
				"company": "_Test Company",
				"fg_warehouse": "_Test Warehouse 1 - _TC",
				"production_item": "_Test FG Item 2",
				"bom_no": bom_no,
				"qty": 1.0,
				"stock_uom": "_Test UOM",
				"wip_warehouse": "_Test Warehouse - _TC",
				"additional_operating_cost": 1000,
			}
		)
		work_order.insert()
		work_order.submit()

		make_stock_entry(item_code="_Test Item", target="_Test Warehouse - _TC", qty=50, basic_rate=100)
		make_stock_entry(item_code="_Test Item 2", target="_Test Warehouse - _TC", qty=50, basic_rate=20)

		stock_entry = _make_stock_entry(work_order.name, "Manufacture", 1)

		rm_cost = 0
		for d in stock_entry.get("items"):
			if d.item_code != "_Test FG Item 2":
				rm_cost += flt(d.amount)
		fg_cost = next(filter(lambda x: x.item_code == "_Test FG Item 2", stock_entry.get("items"))).amount
		self.assertEqual(fg_cost, flt(rm_cost + bom_operation_cost + work_order.additional_operating_cost, 2))

	@change_settings("Manufacturing Settings", {"material_consumption": 1})
	def test_work_order_manufacture_with_material_consumption(self):
		from erpnext.manufacturing.doctype.work_order.work_order import (
			make_stock_entry as _make_stock_entry,
		)

		bom_no = frappe.db.get_value("BOM", {"item": "_Test FG Item", "is_default": 1, "docstatus": 1})

		work_order = frappe.new_doc("Work Order")
		work_order.update(
			{
				"company": "_Test Company",
				"fg_warehouse": "_Test Warehouse 1 - _TC",
				"production_item": "_Test FG Item",
				"bom_no": bom_no,
				"qty": 1.0,
				"stock_uom": "_Test UOM",
				"wip_warehouse": "_Test Warehouse - _TC",
			}
		)
		work_order.insert()
		work_order.submit()

		make_stock_entry(item_code="_Test Item", target="Stores - _TC", qty=10, basic_rate=5000.0)
		make_stock_entry(
			item_code="_Test Item Home Desktop 100", target="Stores - _TC", qty=10, basic_rate=1000.0
		)

		s = frappe.get_doc(_make_stock_entry(work_order.name, "Material Transfer for Manufacture", 1))
		for d in s.get("items"):
			d.s_warehouse = "Stores - _TC"
		s.insert()
		s.submit()

		# When Stock Entry has RM and FG
		s = frappe.get_doc(_make_stock_entry(work_order.name, "Manufacture", 1))
		s.save()
		rm_cost = 0
		for d in s.get("items"):
			if d.s_warehouse:
				rm_cost += d.amount
		fg_cost = next(filter(lambda x: x.item_code == "_Test FG Item", s.get("items"))).amount
		scrap_cost = next(filter(lambda x: x.is_scrap_item, s.get("items"))).amount
		self.assertEqual(fg_cost, flt(rm_cost - scrap_cost, 2))

		# When Stock Entry has only FG + Scrap
		s.items.pop(0)
		s.items.pop(0)
		s.submit()

		rm_cost = 0
		for d in s.get("items"):
			if d.s_warehouse:
				rm_cost += d.amount
		self.assertEqual(rm_cost, 0)
		expected_fg_cost = s.get_basic_rate_for_manufactured_item(1)
		fg_cost = next(filter(lambda x: x.item_code == "_Test FG Item", s.get("items"))).amount
		self.assertEqual(flt(fg_cost, 2), flt(expected_fg_cost, 2))

	def test_variant_work_order(self):
		bom_no = frappe.db.get_value("BOM", {"item": "_Test Variant Item", "is_default": 1, "docstatus": 1})

		make_item_variant()  # make variant of _Test Variant Item if absent

		work_order = frappe.new_doc("Work Order")
		work_order.update(
			{
				"company": "_Test Company",
				"fg_warehouse": "_Test Warehouse 1 - _TC",
				"production_item": "_Test Variant Item-S",
				"bom_no": bom_no,
				"qty": 1.0,
				"stock_uom": "_Test UOM",
				"wip_warehouse": "_Test Warehouse - _TC",
				"skip_transfer": 1,
			}
		)
		work_order.insert()
		work_order.submit()

		from erpnext.manufacturing.doctype.work_order.work_order import make_stock_entry

		stock_entry = frappe.get_doc(make_stock_entry(work_order.name, "Manufacture", 1))
		stock_entry.insert()
		self.assertTrue("_Test Variant Item-S" in [d.item_code for d in stock_entry.items])

	def test_nagative_stock_for_batch(self):
		item = make_item(
			"_Test Batch Negative Item",
			{
				"has_batch_no": 1,
				"create_new_batch": 1,
				"batch_number_series": "B-BATCH-.##",
				"is_stock_item": 1,
			},
		)

		make_stock_entry(item_code=item.name, target="_Test Warehouse - _TC", qty=50, basic_rate=100)

		ste = frappe.new_doc("Stock Entry")
		ste.purpose = "Material Issue"
		ste.company = "_Test Company"
		for qty in [50, 20, 30]:
			ste.append(
				"items",
				{
					"item_code": item.name,
					"s_warehouse": "_Test Warehouse - _TC",
					"qty": qty,
					"uom": item.stock_uom,
					"stock_uom": item.stock_uom,
					"conversion_factor": 1,
					"transfer_qty": qty,
				},
			)

		ste.set_stock_entry_type()
		ste.insert()
		make_stock_entry(item_code=item.name, target="_Test Warehouse - _TC", qty=50, basic_rate=100)

		self.assertRaises(frappe.ValidationError, ste.submit)
	
	def test_quality_check_for_scrap_item(self):
		from erpnext.manufacturing.doctype.work_order.work_order import (
			make_stock_entry as _make_stock_entry,
		)

		scrap_item = "_Test Scrap Item 1"
		make_item(scrap_item, {"is_stock_item": 1, "is_purchase_item": 0})
		
		bom_name = frappe.db.get_value("BOM Scrap Item", {"docstatus": 1}, "parent")
		production_item = frappe.db.get_value("BOM", bom_name, "item")
		
		work_order = frappe.new_doc("Work Order")
		work_order.production_item = production_item
		work_order.update(
			{
				"company": "_Test Company",
				"fg_warehouse": "_Test Warehouse 1 - _TC",
				"production_item": production_item,
				"bom_no": bom_name,
				"qty": 1.0,
				"stock_uom": frappe.db.get_value("Item", production_item, "stock_uom"),
				"skip_transfer": 1,
			}
		)
		
		work_order.get_items_and_operations_from_bom()
		work_order.submit()
		
		stock_entry = frappe.get_doc(_make_stock_entry(work_order.name, "Manufacture", 1))
		for row in stock_entry.items:
			if row.s_warehouse:
				make_stock_entry(
					item_code=row.item_code,
					target=row.s_warehouse,
					qty=row.qty,
					basic_rate=row.basic_rate or 100,
				)
			
			if row.is_scrap_item:
				row.item_code = scrap_item
				row.uom = frappe.db.get_value("Item", scrap_item, "stock_uom")
				row.stock_uom = frappe.db.get_value("Item", scrap_item, "stock_uom")
		
		stock_entry.inspection_required = 1
		stock_entry.save()
		
		self.assertTrue([row.item_code for row in stock_entry.items if row.is_scrap_item])
		
		for row in stock_entry.items:
			if not row.is_scrap_item:
				qc = frappe.get_doc(
					{
						"doctype": "Quality Inspection",
						"reference_name": stock_entry.name,
						"inspected_by": "Administrator",
						"reference_type": "Stock Entry",
						"inspection_type": "In Process",
						"status": "Accepted",
						"sample_size": 1,
						"item_code": row.item_code,
					}
				)
				
				qc_name = qc.submit()
				row.quality_inspection = qc_name
		
		stock_entry.reload()
		stock_entry.submit()
		for row in stock_entry.items:
			if row.is_scrap_item:
				self.assertFalse(row.quality_inspection)
			else:
				self.assertTrue(row.quality_inspection)

	def test_quality_check(self):
		item_code = "_Test Item For QC"
		if not frappe.db.exists("Item", item_code):
			create_item(item_code)

		repack = frappe.copy_doc(test_records[3])
		repack.inspection_required = 1
		for d in repack.items:
			if not d.s_warehouse and d.t_warehouse:
				d.item_code = item_code
				d.qty = 1
				d.uom = "Nos"
				d.stock_uom = "Nos"
				d.basic_rate = 5000

		repack.insert()
		self.assertRaises(frappe.ValidationError, repack.submit)

	def test_customer_provided_parts_se(self):
		create_item("CUST-0987", is_customer_provided_item=1, customer="_Test Customer", is_purchase_item=0)
		se = make_stock_entry(
			item_code="CUST-0987", purpose="Material Receipt", qty=4, to_warehouse="_Test Warehouse - _TC"
		)
		self.assertEqual(se.get("items")[0].allow_zero_valuation_rate, 1)
		self.assertEqual(se.get("items")[0].amount, 0)

	def test_zero_incoming_rate(self):
		"""Make sure incoming rate of 0 is allowed while consuming.

		qty  | rate | valuation rate
		 1   | 100  | 100
		 1   | 0    | 50
		-1   | 100  | 0
		-1   | 0  <--- assert this
		"""
		item_code = "_TestZeroVal"
		warehouse = "_Test Warehouse - _TC"
		create_item("_TestZeroVal")
		_receipt = make_stock_entry(item_code=item_code, qty=1, to_warehouse=warehouse, rate=100)
		receipt2 = make_stock_entry(
			item_code=item_code, qty=1, to_warehouse=warehouse, rate=0, do_not_save=True
		)
		receipt2.items[0].allow_zero_valuation_rate = 1
		receipt2.save()
		receipt2.submit()

		issue = make_stock_entry(item_code=item_code, qty=1, from_warehouse=warehouse)

		value_diff = frappe.db.get_value(
			"Stock Ledger Entry",
			{"voucher_no": issue.name, "voucher_type": "Stock Entry"},
			"stock_value_difference",
		)
		self.assertEqual(value_diff, -100)

		issue2 = make_stock_entry(item_code=item_code, qty=1, from_warehouse=warehouse)
		value_diff = frappe.db.get_value(
			"Stock Ledger Entry",
			{"voucher_no": issue2.name, "voucher_type": "Stock Entry"},
			"stock_value_difference",
		)
		self.assertEqual(value_diff, 0)

	def test_gle_for_opening_stock_entry(self):
		mr = make_stock_entry(
			item_code="_Test Item",
			target="Stores - TCP1",
			company="_Test Company with perpetual inventory",
			qty=50,
			basic_rate=100,
			expense_account="Stock Adjustment - TCP1",
			is_opening="Yes",
			do_not_save=True,
		)

		self.assertRaises(OpeningEntryAccountError, mr.save)

		mr.items[0].expense_account = "Temporary Opening - TCP1"

		mr.save()
		mr.submit()

		is_opening = frappe.db.get_value(
			"GL Entry",
			filters={"voucher_type": "Stock Entry", "voucher_no": mr.name},
			fieldname="is_opening",
		)
		self.assertEqual(is_opening, "Yes")

	def test_total_basic_amount_zero(self):
		se = frappe.get_doc(
			{
				"doctype": "Stock Entry",
				"purpose": "Material Receipt",
				"stock_entry_type": "Material Receipt",
				"posting_date": nowdate(),
				"company": "_Test Company with perpetual inventory",
				"items": [
					{
						"item_code": "_Test Item",
						"description": "_Test Item",
						"qty": 1,
						"basic_rate": 0,
						"uom": "Nos",
						"t_warehouse": "Stores - TCP1",
						"allow_zero_valuation_rate": 1,
						"cost_center": "Main - TCP1",
					},
					{
						"item_code": "_Test Item",
						"description": "_Test Item",
						"qty": 2,
						"basic_rate": 0,
						"uom": "Nos",
						"t_warehouse": "Stores - TCP1",
						"allow_zero_valuation_rate": 1,
						"cost_center": "Main - TCP1",
					},
				],
				"additional_costs": [
					{
						"expense_account": "Miscellaneous Expenses - TCP1",
						"amount": 100,
						"description": "miscellanous",
					}
				],
			}
		)
		se.insert()
		se.submit()

		self.check_gl_entries(
			"Stock Entry",
			se.name,
			sorted([["Stock Adjustment - TCP1", 100.0, 0.0], ["Miscellaneous Expenses - TCP1", 0.0, 100.0]]),
		)

	def test_conversion_factor_change(self):
		frappe.db.set_single_value("Stock Settings", "allow_negative_stock", 1)
		repack_entry = frappe.copy_doc(test_records[3])
		repack_entry.posting_date = nowdate()
		repack_entry.posting_time = nowtime()
		repack_entry.set_stock_entry_type()
		repack_entry.insert()

		# check current uom and conversion factor
		self.assertTrue(repack_entry.items[0].uom, "_Test UOM")
		self.assertTrue(repack_entry.items[0].conversion_factor, 1)

		# change conversion factor
		repack_entry.items[0].uom = "_Test UOM 1"
		repack_entry.items[0].stock_uom = "_Test UOM 1"
		repack_entry.items[0].conversion_factor = 2
		repack_entry.save()
		repack_entry.submit()

		self.assertEqual(repack_entry.items[0].conversion_factor, 2)
		self.assertEqual(repack_entry.items[0].uom, "_Test UOM 1")
		self.assertEqual(repack_entry.items[0].qty, 50)
		self.assertEqual(repack_entry.items[0].transfer_qty, 100)

		frappe.db.set_default("allow_negative_stock", 0)

	def test_additional_cost_distribution_manufacture(self):
		se = frappe.get_doc(
			doctype="Stock Entry",
			purpose="Manufacture",
			additional_costs=[frappe._dict(base_amount=100)],
			items=[
				frappe._dict(item_code="RM", basic_amount=10),
				frappe._dict(item_code="FG", basic_amount=20, t_warehouse="X", is_finished_item=1),
				frappe._dict(item_code="scrap", basic_amount=30, t_warehouse="X"),
			],
		)

		se.distribute_additional_costs()

		distributed_costs = [d.additional_cost for d in se.items]
		self.assertEqual([0.0, 100.0, 0.0], distributed_costs)

	def test_additional_cost_distribution_non_manufacture(self):
		se = frappe.get_doc(
			doctype="Stock Entry",
			purpose="Material Receipt",
			additional_costs=[frappe._dict(base_amount=100)],
			items=[
				frappe._dict(item_code="RECEIVED_1", basic_amount=20, t_warehouse="X"),
				frappe._dict(item_code="RECEIVED_2", basic_amount=30, t_warehouse="X"),
			],
		)

		se.distribute_additional_costs()

		distributed_costs = [d.additional_cost for d in se.items]
		self.assertEqual([40.0, 60.0], distributed_costs)

	def test_independent_manufacture_entry(self):
		"Test FG items and incoming rate calculation in Maniufacture Entry without WO or BOM linked."
		se = frappe.get_doc(
			doctype="Stock Entry",
			purpose="Manufacture",
			stock_entry_type="Manufacture",
			company="_Test Company",
			items=[
				frappe._dict(
					item_code="_Test Item", qty=1, basic_rate=200, s_warehouse="_Test Warehouse - _TC"
				),
				frappe._dict(item_code="_Test FG Item", qty=4, t_warehouse="_Test Warehouse 1 - _TC"),
			],
		)
		# SE must have atleast one FG
		self.assertRaises(FinishedGoodError, se.save)

		se.items[0].is_finished_item = 1
		se.items[1].is_finished_item = 1
		# SE cannot have multiple FGs
		self.assertRaises(FinishedGoodError, se.save)

		se.items[0].is_finished_item = 0
		se.save()

		# Check if FG cost is calculated based on RM total cost
		# RM total cost = 200, FG rate = 200/4(FG qty) =  50
		self.assertEqual(se.items[1].basic_rate, flt(se.items[0].basic_rate / 4))
		self.assertEqual(se.value_difference, 0.0)
		self.assertEqual(se.total_incoming_value, se.total_outgoing_value)

	@change_settings("Stock Settings", {"allow_negative_stock": 0})
	def test_future_negative_sle(self):
		# Initialize item, batch, warehouse, opening qty
		item_code = "_Test Future Neg Item"
		batch_no = "_Test Future Neg Batch"
		warehouses = ["_Test Future Neg Warehouse Source", "_Test Future Neg Warehouse Destination"]
		warehouse_names = initialize_records_for_future_negative_sle_test(
			item_code, batch_no, warehouses, opening_qty=2, posting_date="2021-07-01"
		)

		# Executing an illegal sequence should raise an error
		sequence_of_entries = [
			dict(
				item_code=item_code,
				qty=2,
				from_warehouse=warehouse_names[0],
				to_warehouse=warehouse_names[1],
				batch_no=batch_no,
				posting_date="2021-07-03",
				purpose="Material Transfer",
			),
			dict(
				item_code=item_code,
				qty=2,
				from_warehouse=warehouse_names[1],
				to_warehouse=warehouse_names[0],
				batch_no=batch_no,
				posting_date="2021-07-04",
				purpose="Material Transfer",
			),
			dict(
				item_code=item_code,
				qty=2,
				from_warehouse=warehouse_names[0],
				to_warehouse=warehouse_names[1],
				batch_no=batch_no,
				posting_date="2021-07-02",  # Illegal SE
				purpose="Material Transfer",
			),
		]

		self.assertRaises(NegativeStockError, create_stock_entries, sequence_of_entries)

	@change_settings("Stock Settings", {"allow_negative_stock": 0})
	def test_future_negative_sle_batch(self):
		from erpnext.stock.doctype.batch.test_batch import TestBatch

		# Initialize item, batch, warehouse, opening qty
		item_code = "_Test MultiBatch Item"
		TestBatch.make_batch_item(item_code)

		batch_nos = []  # store generate batches
		warehouse = "_Test Warehouse - _TC"

		se1 = make_stock_entry(
			item_code=item_code,
			qty=2,
			to_warehouse=warehouse,
			posting_date="2021-09-01",
			purpose="Material Receipt",
		)
		batch_nos.append(get_batch_from_bundle(se1.items[0].serial_and_batch_bundle))
		se2 = make_stock_entry(
			item_code=item_code,
			qty=2,
			to_warehouse=warehouse,
			posting_date="2021-09-03",
			purpose="Material Receipt",
		)
		batch_nos.append(get_batch_from_bundle(se2.items[0].serial_and_batch_bundle))

		with self.assertRaises(frappe.ValidationError):
			make_stock_entry(
				item_code=item_code,
				qty=1,
				from_warehouse=warehouse,
				batch_no=batch_nos[1],
				posting_date="2021-09-02",  # backdated consumption of 2nd batch
				purpose="Material Issue",
			)

	def test_multi_batch_value_diff(self):
		"""Test value difference on stock entry in case of multi-batch.
		| Stock entry | batch | qty | rate | value diff on SE             |
		| ---         | ---   | --- | ---  | ---                          |
		| receipt     | A     | 1   | 10   | 30                           |
		| receipt     | B     | 1   | 20   |                              |
		| issue       | A     | -1  | 10   | -30 (to assert after submit) |
		| issue       | B     | -1  | 20   |                              |
		"""
		from erpnext.stock.doctype.batch.test_batch import TestBatch

		item_code = "_TestMultibatchFifo"
		TestBatch.make_batch_item(item_code)
		warehouse = "_Test Warehouse - _TC"
		receipt = make_stock_entry(
			item_code=item_code,
			qty=1,
			rate=10,
			to_warehouse=warehouse,
			purpose="Material Receipt",
			do_not_save=True,
		)
		receipt.append(
			"items", frappe.copy_doc(receipt.items[0], ignore_no_copy=False).update({"basic_rate": 20})
		)
		receipt.save()
		receipt.submit()
		receipt.load_from_db()

		batches = frappe._dict(
			{get_batch_from_bundle(row.serial_and_batch_bundle): row.qty for row in receipt.items}
		)

		self.assertEqual(receipt.value_difference, 30)

		issue = make_stock_entry(
			item_code=item_code,
			qty=2,
			from_warehouse=warehouse,
			purpose="Material Issue",
			do_not_save=True,
			batches=batches,
		)

		issue.save()
		issue.submit()
		issue.reload()  # reload because reposting current voucher updates rate
		self.assertEqual(issue.value_difference, -30)

	def test_transfer_qty_validation(self):
		se = make_stock_entry(item_code="_Test Item", do_not_save=True, qty=0.001, rate=100)
		se.items[0].uom = "Kg"
		se.items[0].conversion_factor = 0.002

		self.assertRaises(frappe.ValidationError, se.save)

	def test_mapped_stock_entry(self):
		"Check if rate and stock details are populated in mapped SE given warehouse."
		from erpnext.stock.doctype.purchase_receipt.purchase_receipt import make_stock_entry
		from erpnext.stock.doctype.purchase_receipt.test_purchase_receipt import make_purchase_receipt

		item_code = "_TestMappedItem"
		create_item(item_code, is_stock_item=True)

		pr = make_purchase_receipt(
			item_code=item_code, qty=2, rate=100, company="_Test Company", warehouse="Stores - _TC"
		)

		mapped_se = make_stock_entry(pr.name)

		self.assertEqual(mapped_se.items[0].s_warehouse, "Stores - _TC")
		self.assertEqual(mapped_se.items[0].actual_qty, 2)
		self.assertEqual(mapped_se.items[0].basic_rate, 100)
		self.assertEqual(mapped_se.items[0].basic_amount, 200)

	def test_stock_entry_item_details(self):
		item = make_item()

		se = make_stock_entry(
			item_code=item.name, qty=1, to_warehouse="_Test Warehouse - _TC", do_not_submit=True
		)

		self.assertEqual(se.items[0].item_name, item.item_name)
		se.items[0].item_name = "wat"
		se.items[0].stock_uom = "Kg"
		se.save()

		self.assertEqual(se.items[0].item_name, item.item_name)
		self.assertEqual(se.items[0].stock_uom, item.stock_uom)

	@change_settings("Stock Reposting Settings", {"item_based_reposting": 0})
	def test_reposting_for_depedent_warehouse(self):
		from erpnext.stock.doctype.repost_item_valuation.repost_item_valuation import repost_sl_entries
		from erpnext.stock.doctype.warehouse.test_warehouse import create_warehouse

		# Inward at WH1 warehouse (Component)
		# 1st Repack (Component (WH1) - Subcomponent (WH2))
		# 2nd Repack (Subcomponent (WH2) - FG Item (WH3))
		# Material Transfer of FG Item -> WH 3 -> WH2 -> Wh1 (Two transfer entries)
		# Backdated transction which should update valuation rate in repack as well trasfer entries

		for item_code in ["FG Item 1", "Sub Component 1", "Component 1"]:
			create_item(item_code)

		for warehouse in ["WH 1", "WH 2", "WH 3"]:
			create_warehouse(warehouse)

		make_stock_entry(
			item_code="Component 1",
			rate=100,
			purpose="Material Receipt",
			qty=10,
			to_warehouse="WH 1 - _TC",
			posting_date=add_days(nowdate(), -10),
		)

		repack1 = make_stock_entry(
			item_code="Component 1",
			purpose="Repack",
			do_not_save=True,
			qty=10,
			from_warehouse="WH 1 - _TC",
			posting_date=add_days(nowdate(), -9),
		)

		repack1.append(
			"items",
			{
				"item_code": "Sub Component 1",
				"qty": 10,
				"t_warehouse": "WH 2 - _TC",
				"transfer_qty": 10,
				"uom": "Nos",
				"stock_uom": "Nos",
				"conversion_factor": 1.0,
			},
		)

		repack1.save()
		repack1.submit()

		self.assertEqual(repack1.items[1].basic_rate, 100)
		self.assertEqual(repack1.items[1].amount, 1000)

		repack2 = make_stock_entry(
			item_code="Sub Component 1",
			purpose="Repack",
			do_not_save=True,
			qty=10,
			from_warehouse="WH 2 - _TC",
			posting_date=add_days(nowdate(), -8),
		)

		repack2.append(
			"items",
			{
				"item_code": "FG Item 1",
				"qty": 10,
				"t_warehouse": "WH 3 - _TC",
				"transfer_qty": 10,
				"uom": "Nos",
				"stock_uom": "Nos",
				"conversion_factor": 1.0,
			},
		)

		repack2.save()
		repack2.submit()

		self.assertEqual(repack2.items[1].basic_rate, 100)
		self.assertEqual(repack2.items[1].amount, 1000)

		transfer1 = make_stock_entry(
			item_code="FG Item 1",
			purpose="Material Transfer",
			qty=10,
			from_warehouse="WH 3 - _TC",
			to_warehouse="WH 2 - _TC",
			posting_date=add_days(nowdate(), -7),
		)

		self.assertEqual(transfer1.items[0].basic_rate, 100)
		self.assertEqual(transfer1.items[0].amount, 1000)

		transfer2 = make_stock_entry(
			item_code="FG Item 1",
			purpose="Material Transfer",
			qty=10,
			from_warehouse="WH 2 - _TC",
			to_warehouse="WH 1 - _TC",
			posting_date=add_days(nowdate(), -6),
		)

		self.assertEqual(transfer2.items[0].basic_rate, 100)
		self.assertEqual(transfer2.items[0].amount, 1000)

		# Backdated transaction
		receipt2 = make_stock_entry(
			item_code="Component 1",
			rate=200,
			purpose="Material Receipt",
			qty=10,
			to_warehouse="WH 1 - _TC",
			posting_date=add_days(nowdate(), -15),
		)

		self.assertEqual(receipt2.items[0].basic_rate, 200)
		self.assertEqual(receipt2.items[0].amount, 2000)

		repost_name = frappe.db.get_value(
			"Repost Item Valuation", {"voucher_no": receipt2.name, "docstatus": 1}, "name"
		)

		if repost_name:
			doc = frappe.get_doc("Repost Item Valuation", repost_name)
			repost_sl_entries(doc)

		for obj in [repack1, repack2, transfer1, transfer2]:
			obj.load_from_db()

			index = 1 if obj.purpose == "Repack" else 0
			self.assertEqual(obj.items[index].basic_rate, 200)
			self.assertEqual(obj.items[index].basic_amount, 2000)

	def test_batch_expiry(self):
		from erpnext.controllers.stock_controller import BatchExpiredError
		from erpnext.stock.doctype.batch.test_batch import make_new_batch

		item_code = "Test Batch Expiry Test Item - 001"
		item_doc = create_item(item_code=item_code, is_stock_item=1, valuation_rate=10)

		item_doc.has_batch_no = 1
		item_doc.save()

		batch = make_new_batch(
			batch_id=frappe.generate_hash("", 5), item_code=item_doc.name, expiry_date=add_days(today(), -1)
		)

		se = make_stock_entry(
			item_code=item_code,
			purpose="Material Receipt",
			qty=4,
			to_warehouse="_Test Warehouse - _TC",
			batch_no=batch.name,
			use_serial_batch_fields=1,
			do_not_save=True,
		)

		self.assertRaises(BatchExpiredError, se.save)

	def test_negative_stock_reco(self):
		frappe.db.set_single_value("Stock Settings", "allow_negative_stock", 0)

		item_code = "Test Negative Item - 001"
		create_item(item_code=item_code, is_stock_item=1, valuation_rate=10)

		make_stock_entry(
			item_code=item_code,
			posting_date=add_days(today(), -3),
			posting_time="00:00:00",
			target="_Test Warehouse - _TC",
			qty=10,
			to_warehouse="_Test Warehouse - _TC",
		)

		make_stock_entry(
			item_code=item_code,
			posting_date=today(),
			posting_time="00:00:00",
			source="_Test Warehouse - _TC",
			qty=8,
			from_warehouse="_Test Warehouse - _TC",
		)

		sr_doc = create_stock_reconciliation(
			purpose="Stock Reconciliation",
			posting_date=add_days(today(), -3),
			posting_time="00:00:00",
			item_code=item_code,
			warehouse="_Test Warehouse - _TC",
			valuation_rate=10,
			qty=7,
			do_not_submit=True,
		)

		self.assertRaises(frappe.ValidationError, sr_doc.submit)

	def test_negative_batch(self):
		item_code = "Test Negative Batch Item - 001"
		make_item(
			item_code,
			{"has_batch_no": 1, "create_new_batch": 1, "batch_naming_series": "Test-BCH-NNS.#####"},
		)

		se1 = make_stock_entry(
			item_code=item_code,
			purpose="Material Receipt",
			qty=100,
			target="_Test Warehouse - _TC",
		)

		se1.reload()

		batch_no = get_batch_from_bundle(se1.items[0].serial_and_batch_bundle)

		se2 = make_stock_entry(
			item_code=item_code,
			purpose="Material Issue",
			batch_no=batch_no,
			qty=10,
			source="_Test Warehouse - _TC",
		)

		se2.reload()

		se3 = make_stock_entry(
			item_code=item_code,
			purpose="Material Receipt",
			qty=100,
			target="_Test Warehouse - _TC",
		)

		se3.reload()

		self.assertRaises(frappe.ValidationError, se1.cancel)

	def test_auto_reorder_level(self):
		from erpnext.stock.reorder_item import reorder_item

		item_doc = make_item(
			"Test Auto Reorder Item - 001",
			properties={"stock_uom": "Kg", "purchase_uom": "Nos", "is_stock_item": 1},
			uoms=[{"uom": "Nos", "conversion_factor": 5}],
		)

		if not frappe.db.exists("Item Reorder", {"parent": item_doc.name}):
			item_doc.append(
				"reorder_levels",
				{
					"warehouse_reorder_level": 0,
					"warehouse_reorder_qty": 10,
					"warehouse": "_Test Warehouse - _TC",
					"material_request_type": "Purchase",
				},
			)

		item_doc.save(ignore_permissions=True)

		frappe.db.set_single_value("Stock Settings", "auto_indent", 1)

		mr_list = reorder_item()

		frappe.db.set_single_value("Stock Settings", "auto_indent", 0)
		mrs = frappe.get_all(
			"Material Request Item",
			fields=["qty", "stock_uom", "stock_qty"],
			filters={"item_code": item_doc.name, "uom": "Nos"},
		)

		for mri in mrs:
			self.assertEqual(mri.stock_uom, "Kg")
			self.assertEqual(mri.stock_qty, 10)
			self.assertEqual(mri.qty, 2)

		for mr in mr_list:
			mr.cancel()
			mr.delete()

	def test_use_serial_and_batch_fields(self):
		item = make_item(
			"Test Use Serial and Batch Item SN Item",
			{"has_serial_no": 1, "is_stock_item": 1},
		)

		serial_nos = [
			"Test Use Serial and Batch Item SN Item - SN 001",
			"Test Use Serial and Batch Item SN Item - SN 002",
		]

		se = make_stock_entry(
			item_code=item.name,
			qty=2,
			to_warehouse="_Test Warehouse - _TC",
			use_serial_batch_fields=1,
			serial_no="\n".join(serial_nos),
		)

		self.assertTrue(se.items[0].use_serial_batch_fields)
		self.assertTrue(se.items[0].serial_no)
		self.assertTrue(se.items[0].serial_and_batch_bundle)

		for serial_no in serial_nos:
			self.assertTrue(frappe.db.exists("Serial No", serial_no))
			self.assertEqual(frappe.db.get_value("Serial No", serial_no, "status"), "Active")

		se1 = make_stock_entry(
			item_code=item.name,
			qty=2,
			from_warehouse="_Test Warehouse - _TC",
			use_serial_batch_fields=1,
			serial_no="\n".join(serial_nos),
		)

		se1.reload()

		self.assertTrue(se1.items[0].use_serial_batch_fields)
		self.assertTrue(se1.items[0].serial_no)
		self.assertTrue(se1.items[0].serial_and_batch_bundle)

		for serial_no in serial_nos:
			self.assertTrue(frappe.db.exists("Serial No", serial_no))
			self.assertEqual(frappe.db.get_value("Serial No", serial_no, "status"), "Delivered")

	def test_serial_batch_bundle_type_of_transaction(self):
		item = make_item(
			"Test Use Serial and Batch Item SN Item",
			{
				"has_batch_no": 1,
				"is_stock_item": 1,
				"create_new_batch": 1,
				"batch_naming_series": "Test-SBBTYT-NNS.#####",
			},
		).name

		se = make_stock_entry(
			item_code=item,
			qty=2,
			target="_Test Warehouse - _TC",
			use_serial_batch_fields=1,
		)

		batch_no = get_batch_from_bundle(se.items[0].serial_and_batch_bundle)

		se = make_stock_entry(
			item_code=item,
			qty=2,
			source="_Test Warehouse - _TC",
			target="Stores - _TC",
			use_serial_batch_fields=0,
			batch_no=batch_no,
			do_not_submit=True,
		)

		se.reload()
		sbb = se.items[0].serial_and_batch_bundle
		frappe.db.set_value("Serial and Batch Bundle", sbb, "type_of_transaction", "Inward")
		self.assertRaises(frappe.ValidationError, se.submit)

	def test_stock_entry_for_same_posting_date_and_time(self):
		warehouse = "_Test Warehouse - _TC"
		item_code = "Test Stock Entry For Same Posting Datetime 1"
		make_item(item_code, {"is_stock_item": 1})
		posting_date = nowdate()
		posting_time = nowtime()

		for index in range(25):
			se = make_stock_entry(
				item_code=item_code,
				qty=1,
				to_warehouse=warehouse,
				posting_date=posting_date,
				posting_time=posting_time,
				do_not_submit=True,
				purpose="Material Receipt",
				basic_rate=100,
			)

			se.append(
				"items",
				{
					"item_code": item_code,
					"item_name": se.items[0].item_name,
					"description": se.items[0].description,
					"t_warehouse": se.items[0].t_warehouse,
					"basic_rate": 100,
					"qty": 1,
					"stock_qty": 1,
					"conversion_factor": 1,
					"expense_account": se.items[0].expense_account,
					"cost_center": se.items[0].cost_center,
					"uom": se.items[0].uom,
					"stock_uom": se.items[0].stock_uom,
				},
			)

			se.remarks = f"The current number is {cstr(index)}"

			se.submit()

		sles = frappe.get_all(
			"Stock Ledger Entry",
			fields=[
				"posting_date",
				"posting_time",
				"actual_qty",
				"qty_after_transaction",
				"incoming_rate",
				"stock_value_difference",
				"stock_value",
			],
			filters={"item_code": item_code, "warehouse": warehouse},
			order_by="creation",
		)

		self.assertEqual(len(sles), 50)
		i = 0
		for sle in sles:
			i += 1
			self.assertEqual(getdate(sle.posting_date), getdate(posting_date))
			self.assertEqual(get_time(sle.posting_time), get_time(posting_time))
			self.assertEqual(sle.actual_qty, 1)
			self.assertEqual(sle.qty_after_transaction, i)
			self.assertEqual(sle.incoming_rate, 100)
			self.assertEqual(sle.stock_value_difference, 100)
			self.assertEqual(sle.stock_value, 100 * i)
	
	def test_create_partial_material_transfer_stock_entry_and_TC_SCK_048(self):
		from erpnext.stock.doctype.material_request.material_request import make_stock_entry as _make_stock_entry
		from erpnext.stock.doctype.stock_entry.stock_entry_utils import make_stock_entry as __make_stock_entry
		
		source_warehouse = create_warehouse("_Test Source Warehouse", properties=None, company="_Test Company")
		target_warehouse = create_warehouse("_Test Warehouse", properties=None, company="_Test Company")
		qty = 5
		__make_stock_entry(
			item_code="_Test Item",
			qty=qty,
			to_warehouse=source_warehouse,
			company="_Test Company",
			rate=100,
		)
		s_bin_qty = frappe.db.get_value("Bin", {"item_code": "_Test Item", "warehouse": source_warehouse}, "actual_qty") or 0

		mr = make_material_request(material_request_type="Material Transfer", qty=qty, warehouse=target_warehouse, from_warehouse=source_warehouse, item="_Test Item")
		self.assertEqual(mr.status, "Pending")
		se = _make_stock_entry(mr.name)
		se.get("items")[0].qty = 3
		se.insert()
		se.submit()
		mr.load_from_db()
		self.assertEqual(mr.status, "Partially Received")
		self.check_stock_ledger_entries("Stock Entry", se.name, [["_Test Item", target_warehouse, 3], ["_Test Item", source_warehouse, -3]])

		se1 = _make_stock_entry(mr.name)
		se1.get("items")[0].qty = 2
		se1.insert()
		se1.submit()
		mr.load_from_db()
		self.assertEqual(mr.status, "Transferred")
		self.check_stock_ledger_entries("Stock Entry", se1.name, [["_Test Item", target_warehouse, 2], ["_Test Item", source_warehouse, -2]])

		se1.cancel()
		mr.load_from_db()
		self.assertEqual(mr.status, "Partially Received")

		se.cancel()
		mr.load_from_db()
		self.assertEqual(mr.status, "Pending")
		current_s_bin_qty = frappe.db.get_value("Bin", {"item_code": "_Test Item", "warehouse": source_warehouse}, "actual_qty") or 0
		self.assertEqual(current_s_bin_qty, s_bin_qty)

	def test_create_partial_material_request_stock_entry_for_batch_item_TC_SCK_189(self):
		from erpnext.stock.doctype.material_request.material_request import make_stock_entry as _make_stock_entry
		company = "_Test Company"
		if not frappe.db.exists("Company", company):
			company_doc = frappe.new_doc("Company")
			company_doc.company_doc_name = company
			company_doc.country="India"
			company_doc.default_currency= "INR"
			company_doc.save()
		else:
			company_doc = frappe.get_doc("Company", company) 
		warehouse = create_warehouse("_Test Warehouse",  company=company_doc.name)
		properties = {
			"has_batch_no":1,
			"create_new_batch":1,
			"has_expiry_date":1,
			"shelf_life_in_days":365
		}
		item = make_item("_Test Item MR", properties=properties)
		item.batch_number_series = f"{item.name}.-BT-.####."
		item.save()
		mr = make_material_request(material_request_type="Material Issue", qty=10, warehouse=warehouse, item=item.name)
		se = _make_stock_entry(mr.name)
		se.get("items")[0].qty = 5
		se.save()
		se.submit()
		mr.reload()
		self.assertEqual(mr.status, "Partially Ordered")

	def test_stock_entry_for_mr_purpose(self):
		company = frappe.db.get_value("Warehouse", "Stores - TCP1", "company")

		se = make_stock_entry(item_code="_Test Item",is_opening="Yes", expense_account="Temporary Opening - TCP1",company = company ,purpose="Material Receipt", target="Stores - TCP1", qty=10, basic_rate=100)
		
		self.assertEqual(se.stock_entry_type, "Material Receipt")

		gl_temp_credit = frappe.db.get_value('GL Entry',{'voucher_no':se.name, 'account': 'Temporary Opening - TCP1'},'credit')
		self.assertEqual(gl_temp_credit, 1000)
		
		gl_stock_debit = frappe.db.get_value('GL Entry',{'voucher_no':se.name, 'account': 'Stock In Hand - TCP1'},'debit')
		self.assertEqual(gl_stock_debit, 1000)

		actual_qty = frappe.db.get_value('Stock Ledger Entry',{'voucher_no':se.name, 'voucher_type':'Stock Entry','warehouse':'Stores - TCP1'},['qty_after_transaction'])
		self.assertEqual(actual_qty, 10)
	
	def test_create_partial_material_request_stock_entry_for_serial_batch_item_TC_SCK_191(self):
		from erpnext.stock.doctype.material_request.material_request import make_stock_entry as _make_stock_entry
		company = "_Test Company"
		if not frappe.db.exists("Company", company):
			company_doc = frappe.new_doc("Company")
			company_doc.company_doc_name = company
			company_doc.country="India"
			company_doc.default_currency= "INR"
			company_doc.save()
		else:
			company_doc = frappe.get_doc("Company", company) 
		warehouse = create_warehouse("_Test Warehouse",  company=company_doc.name)
		properties = {
			"has_serial_no": 1,
			"has_batch_no":1,
			"create_new_batch":1,
			"has_expiry_date":1,
			"shelf_life_in_days":365
		}
		item = make_item("_Test Item 65", properties=properties)
		item.serial_no_series = f"{item.item_code}.-SL-.####."
		item.batch_number_series = f"{item.item_code}.-BT-.####."
		item.save()
		mr = make_material_request(material_request_type="Material Issue", qty=10, warehouse=warehouse, item=item.name)
		se = _make_stock_entry(mr.name)
		se.get("items")[0].qty = 5
		se.save()
		se.submit()
		mr.reload()
		self.assertEqual(mr.status, "Partially Ordered")

	def test_stock_entry_ledgers_for_mr_purpose_and_TC_SCK_052(self):
		stock_in_hand_account = get_inventory_account("_Test Company", "_Test Warehouse - _TC")
		frappe.db.set_value("Company", "_Test Company","enable_perpetual_inventory", 1)
		
		se = make_stock_entry(item_code="_Test Item", expense_account="Stock Adjustment - _TC", to_warehouse="_Test Warehouse - _TC",company = "_Test Company", purpose="Material Receipt", qty=10, basic_rate=100)
		self.assertEqual(se.stock_entry_type, "Material Receipt")
		
		self.check_stock_ledger_entries(
			"Stock Entry", 
			se.name, 
			[
				["_Test Item", "_Test Warehouse - _TC", 10], 
			]
		)

		self.check_gl_entries(
			"Stock Entry",
			se.name,
			sorted(
				[[stock_in_hand_account, 1000, 0.0], ["Stock Adjustment - _TC", 0.0, 1000.0]]
			),
		)

		se.cancel()

		sh_gle = get_gle(se.company, se.name, stock_in_hand_account)
		sa_gle = get_gle(se.company, se.name, "Stock Adjustment - _TC")
		self.assertEqual(sh_gle[0], sh_gle[1])
		self.assertEqual(sa_gle[0], sa_gle[1])

	def test_create_stock_repack_via_bom_TC_SCK_016(self):
		self.create_stock_repack_via_bom()

	def test_create_and_cancel_stock_repack_via_bom_TC_SCK_065(self):
		se = self.create_stock_repack_via_bom()
		se.cancel()

		sl_entry_cancelled = frappe.db.get_all(
			"Stock Ledger Entry",
			{"voucher_type": "Stock Entry", "voucher_no": se.name},
			["actual_qty", "warehouse"],
			order_by="creation",
		)
		warehouse_qty = {
			"_Test Target Warehouse - _TC": 0,
			"_Test Warehouse - _TC": 0
		}

		for sle in sl_entry_cancelled:
			warehouse_qty[sle.get('warehouse')] += sle.get('actual_qty')
		
		self.assertEqual(len(sl_entry_cancelled), 4)
		self.assertEqual(warehouse_qty["_Test Target Warehouse - _TC"], 0)
		self.assertEqual(warehouse_qty["_Test Warehouse - _TC"], 0)

	def test_create_stock_entry_TC_SCK_231(self):
		if not frappe.db.exists("Company", "_Test Company"):
			company = frappe.new_doc("Company")
			company.company_name = "_Test Company"
			company.default_currency = "INR"
			company.insert()
		# Create test item
		item_fields = {
			"item_name": "Test Pen",
			"is_stock_item": 1,
			"valuation_rate": 500,
		}
		item = make_item("Test Pen", item_fields)
		parent_acc = frappe.get_doc({
			"doctype": "Account",
			"account_name": "Current Assets - _TC",
			"account_type": "Fixed Asset",
			"parent_account": "_Test Account Tax Assets - _TC",
			"root_type": "Asset",
			"is_group": 1,
			"company": "_Test Company"
		})
		parent_acc.save()
		asset_account = frappe.get_doc({
			"doctype": "Account",
			"account_name": "Stock Adjustment - _TC",
			"account_type": "Fixed Asset",
			"parent_account": "Current Assets - _TC",
			"company": "_Test Company"
		})
		asset_account.save()
		# item = make_test_objects("Item", {"item_code": "Test Pen", "item_name": "Test Pen"})

		# Set stock entry details
		stock_entry_type = "Material Receipt"
		posting_date = "2025-01-10"
		target_warehouse = create_warehouse("Stores-test", properties=None, company="_Test Company")
		item_code = item.name
		qty = 5

		# Create stock entry
		se = make_stock_entry(
			item_code=item_code, 
			company = "_Test Company", 
			purpose=stock_entry_type, 
			expense_account= asset_account.name,
			qty=qty,
			do_not_submit=True,
			do_not_save=True
		)
		se.items[0].t_warehouse = target_warehouse
		se.items[0].is_opening = "Yes"
		se.save()
		se.submit()

		# Assert opening balance
		bin = frappe.get_doc("Bin", {"item_code": item_code, "warehouse": target_warehouse})
		self.assertEqual(bin.actual_qty, qty)

		# Tear down
		# frappe.delete_doc("Stock Entry", se.name)
		# frappe.delete_doc("Item", item.name)

	def test_stock_reco_TC_SCK_232(self):
		if not frappe.db.exists("Company", "_Test Company"):
			company = frappe.new_doc("Company")
			company.company_name = "_Test Company"
			company.default_currency = "INR"
			company.insert()
		item_fields = {
			"item_name": "Test CPU",
			"is_stock_item": 1,
			"valuation_rate": 500,
		}
		self.warehouse = create_warehouse("Stores", properties=None, company="_Test Company")
		self.company = "_Test Company"
		self.item_code = make_item("Test CPU", item_fields).name
		from erpnext.stock.doctype.stock_reconciliation.test_stock_reconciliation import (
			create_stock_reconciliation,
		)
		sr = create_stock_reconciliation(purpose="Opening Stock",expense_account="Temporary Opening - _TC",item_code=self.item_code, warehouse=self.warehouse, qty=5, rate=500)
		sr.submit()
		reserved_qty = frappe.db.get_value("Bin", {"item_code": self.item_code, "warehouse": self.warehouse}, "actual_qty")
		self.assertEqual(reserved_qty, 5)

	def test_stock_ent_TC_SCK_233(self):
		from erpnext.stock.utils import get_bin
		warehouse = create_warehouse("Stores-test", properties=None, company="_Test Company")
		if not frappe.db.exists("Company", "_Test Company"):
			company = frappe.new_doc("Company")
			company.company_name = "_Test Company"
			company.default_currency = "INR"
			company.insert()
		item_fields = {
			"item_name": "Test 1231",
			"is_stock_item": 1,
			"valuation_rate": 100,
			"stock_uom": "Nos",
			"gst_hsn_code": "01011010",
			"opening_stock": 5,
			"item_defaults": [{'company': "_Test Company", 'default_warehouse': warehouse}],
		}
		self.item_code = make_item("Test 1231", item_fields)
		bin = get_bin(self.item_code.name, warehouse)
		
		self.assertEqual(bin.actual_qty, item_fields["opening_stock"])

	def test_stock_reco_TC_SCK_127(self):
		if not frappe.db.exists("Company", "_Test Company"):
			company = frappe.new_doc("Company")
			company.company_name = "_Test Company"
			company.default_currency = "INR"
			company.insert()
		self.source_warehouse = create_warehouse("Stores-test", properties=None, company="_Test Company")
		self.target_warehouse = create_warehouse("Department Stores-test", properties=None, company="_Test Company")
		item_fields1 = {
			"item_name": "Test Brown Rice",
			"is_stock_item": 1,
			"valuation_rate": 100,
			"stock_uom": "Kg",
		}
		self.item_code1 = make_item("Test Brown Rice", item_fields1)
		item_fields2 = {
			"item_name": "Test Brown Rice 5kg",
			"is_stock_item": 1,
			"valuation_rate": 100,
			"stock_uom": "Kg",
		}
		self.item_code2 = make_item("Test Brown Rice 5kg", item_fields2)
		item_fields3 = {
			"item_name": "Test Brown Rice 500g",
			"is_stock_item": 1,
			"valuation_rate": 100,
			"stock_uom": "Kg",
		}
		self.item_code3 = make_item("Test Brown Rice 500g", item_fields3)
		se1 = make_stock_entry(
			item_code=self.item_code1.name, 
			company = "_Test Company", 
			purpose="Material Receipt", 
			qty=10,
			do_not_submit=True,
			do_not_save=True
		)
		se1.items[0].t_warehouse = self.source_warehouse
		se1.save()
		se1.submit()

		self.material_request = frappe.get_doc({
            "doctype": "Material Request",
            "material_request_type": "Material Transfer",
			"set_from_warehouse": self.source_warehouse,
			"set_warehouse": self.target_warehouse,
			"company": "_Test Company",
            "items": [
                {"item_code": self.item_code1.name, "qty": 10, "schedule_date": frappe.utils.nowdate()},
                {"item_code": self.item_code3.name, "qty": 10, "schedule_date": frappe.utils.nowdate()},
                {"item_code": self.item_code2.name, "qty": 2, "schedule_date": frappe.utils.nowdate()},
            ]
        })
		self.material_request.insert()
		self.material_request.submit()

		se = frappe.get_doc({
            "doctype": "Stock Entry",
            "stock_entry_type": "Repack",
            "company": "_Test Company",
            "items": []
        })
		se.append("items", {
			"item_code": self.item_code1.name,
			"qty": 10,
			"s_warehouse": self.source_warehouse
		})
		se.append("items", {
			"item_code": self.item_code3.name,
			"qty": 10,  # Fixed the qty
			"t_warehouse": self.target_warehouse
		})
		se.append("items", {
			"item_code": self.item_code2.name,
			"qty": 2,  # Fixed the qty
			"t_warehouse": self.target_warehouse
		})
		se.save()
		se.submit()
		stock_ledger_entries = frappe.get_all(
            "Stock Ledger Entry",
            filters={"voucher_no": se.name},
            fields=["item_code", "actual_qty"]
        )

		stock_movements = {s["item_code"]: s["actual_qty"] for s in stock_ledger_entries}

		self.assertEqual(stock_movements.get(self.item_code1.name), -10, "Brown Rice should be 10 Outward")
		self.assertEqual(stock_movements.get(self.item_code3.name), 10, "Brown Rice 500g should be 10 Inward")
		self.assertEqual(stock_movements.get(self.item_code2.name), 2, "Brown Rice 5kg should be 2 Inward")

	def create_stock_repack_via_bom(self):
		frappe.db.set_value("Company", "_Test Company", "stock_adjustment_account", "Stock Adjustment - _TC")
		t_warehouse = create_warehouse(
			warehouse_name="_Test Target Warehouse",
			properties={"parent_warehouse": "All Warehouses - _TC"},
			company="_Test Company",
		)
		fields = {
			"is_stock_item": 1, 
			"stock_uom": "Kg", 
			"uoms": [
				{
					'uom': "Kg",
					"conversion_factor": 1
				},
				{
					'uom': "Tonne",
					"conversion_factor": 1000
				}
			]
		}
		if frappe.db.has_column("Item", "gst_hsn_code"):
			fields["gst_hsn_code"] = "01011010"

		item_wheet = make_item("_Test Item Wheet", properties=fields).name
		fields["stock_uom"]= "Nos"
		fields["uoms"]= [
			{
				'uom': "Nos",
				"conversion_factor": 1
			},
			{
				'uom': "Kg",
				"conversion_factor": 10
			}
		]
		item_wheet_bag = make_item("_Test Item Wheet 10Kg Bag", properties=fields).name
		
		# Create Purchase Receipt
		pr = make_purchase_receipt(item_code=item_wheet, qty=1, rate=20000, uom="Tonne", stock_uom="Kg", conversion_factor=1000)
		
		# Check Stock Ledger Entries
		self.check_stock_ledger_entries(
			"Purchase Receipt",
			pr.name,
			[
				["_Test Item Wheet", "_Test Warehouse - _TC", 1000], 
			]
		)
		
		# Create BOM
		rm_items=[{
			"item_code": item_wheet,
			"qty": 10,
			"uom": "Kg"
		}]
		bom_doc = create_bom(
			item_wheet_bag, rm_items
		)

		# Create Repack
		se = make_stock_entry(
			item_code=item_wheet, 
			expense_account="Stock Adjustment - _TC", 
			company = "_Test Company", 
			purpose="Repack", 
			qty=10,
			do_not_submit=True,
			do_not_save=True
		)
		se.from_bom = 1
		se.bom_no = bom_doc.name
		se.fg_completed_qty = 10
		se.get_items()
		se.items[0].s_warehouse = "_Test Warehouse - _TC"
		se.items[0].t_warehouse = None
		se.items[1].s_warehouse = None
		se.items[1].t_warehouse = t_warehouse
		se.save()
		se.submit()
		
		# Check Stock Ledger Entries
		self.check_stock_ledger_entries(
			"Stock Entry",
			se.name,
			[
				['_Test Item Wheet 10Kg Bag', '_Test Target Warehouse - _TC', 10.0], 
				['_Test Item Wheet', '_Test Warehouse - _TC', -100.0], 
			]
		)

		return se
	
	def test_partial_material_issue_TC_SCK_204(self):
		company="_Test Company"
		# item_code = "_Test Item"
		fields = {
			"shelf_life_in_days": 365,
			"end_of_life":"2099-12-31",
			"is_stock_item": 1,
			"has_batch_no": 1,
			"create_new_batch": 1,
			"has_expiry_date": 1,
			"batch_number_series": "Test-SABBMRP-Bno.#####",
			"valuation_rate": 100,
		}
		# if if_app_installed("india_compliance"):
		if frappe.db.has_column("Item", "gst_hsn_code"):
			fields["gst_hsn_code"] = "01011010"

		item_code = make_item("COOKIES (BT)", fields).name

		source_warehouse = "Stores - _TC"
		target_warehouse = create_warehouse(
			warehouse_name="Department Store",
			properties={"parent_warehouse": "All Warehouses - _TC"},
			company=company,
		)
		qty = 10

		# Stock Receipt
		se_receipt = make_stock_entry(
			item_code=item_code,
			qty=qty,
			to_warehouse=target_warehouse,
			# purpose="Material Receipt",
			company=company,
		)
		# Create Material Request
		mr = make_material_request(
			material_request_type="Material Issue",
			qty=qty,
			warehouse=target_warehouse,
			item_code=item_code,
			company=company,
		)
		self.assertEqual(mr.status, "Pending")

		se1 = make_mr_se(mr.name)
		se1.company = company
		se1.items[0].qty = 5
		se1.s_warehouse = target_warehouse,
		se1.t_warehouse = source_warehouse
		se1.items[0].expense_account = "Cost of Goods Sold - _TC"
		se1.insert()
		se1.submit()

	def test_stock_enrty_with_batch_TC_SCK_076(self):
		fields = {
			"is_stock_item": 1, 
			"has_batch_no":1,
			"create_new_batch":1,
			"batch_number_series":"ABC.##"

		}
		if frappe.db.has_column("Item", "gst_hsn_code"):
			fields["gst_hsn_code"] = "01011010"

		item = make_item("_Test Batch Item", properties=fields).name
		se = make_stock_entry(item_code=item, qty=10, rate=100, target="_Test Warehouse - _TC",purpose="Material Receipt")

		batch = frappe.get_all('Batch',filters={'item': item,"reference_name":se.name},fields=['name',"batch_qty",'item',"reference_name"])
		
		self.assertEqual(len(batch), 1)
		self.assertEqual(batch[0]['item'], item)
		self.assertEqual(batch[0]['batch_qty'], 10)
		self.assertEqual(batch[0]['reference_name'], se.name)

	def test_stock_enrty_with_serial_and_batch_TC_SCK_077(self):
		fields = {
			"is_stock_item": 1, 
			"has_batch_no":1,
			"create_new_batch":1,
			"batch_number_series":"ABC.##",
			"has_serial_no":1,
			"serial_no_series":"AAB.##"

		}
		if frappe.db.has_column("Item", "gst_hsn_code"):
			fields["gst_hsn_code"] = "01011010"

		item = make_item("_Test Batch Item", properties=fields).name
		se = make_stock_entry(item_code=item, qty=5, rate=100, target="_Test Warehouse - _TC",purpose="Material Receipt")

		batch = frappe.get_all('Batch',filters={'item': item,"reference_name":se.name},fields=['name',"batch_qty",'item',"reference_name"])

		serial_no = frappe.get_all('Serial No',filters={'item_code': item,"purchase_document_no":se.name},fields=['name',"batch_no",'item_code',"purchase_document_no"])

		
		self.assertEqual(len(batch), 1)
		self.assertEqual(batch[0]['item'], item)
		self.assertEqual(batch[0]['batch_qty'], 5)
		self.assertEqual(batch[0]['reference_name'], se.name)

		self.assertEqual(len(serial_no), 5, "Serial number count mismatch")
		for serial in serial_no:
			self.assertEqual(serial['item_code'], item)
			self.assertEqual(serial['purchase_document_no'], se.name)
			self.assertEqual(serial['batch_no'], batch[0]['name'])

	def test_stock_entry_for_multiple_items_with_serial_batch_no_TC_SCK_078(self):
		fields = {
			"is_stock_item": 1, 
			"has_batch_no": 1,
			"create_new_batch": 1,
			"batch_number_series": "ABC.##",
			"has_serial_no": 1,
			"serial_no_series": "AAB.##"
		}

		if frappe.db.has_column("Item", "gst_hsn_code"):
			fields["gst_hsn_code"] = "01011010"

		item_1 = make_item("_Test Batch Item 1", properties=fields).name
		item_2 = make_item("_Test Batch Item 2", properties=fields).name

		se = make_stock_entry(
			item_code=item_1, qty=5, rate=100, target="_Test Warehouse - _TC",
			purpose="Material Receipt", do_not_save=True
		)

		se.append("items", {
			"item_code": item_2,
			"qty": 5,
			"basic_rate": 150,
			"t_warehouse": "_Test Warehouse - _TC"
		})

		se.save()
		se.submit()

		for item, expected_qty in [(item_1, 5), (item_2, 5)]:
			batch = frappe.get_all(
				'Batch',
				filters={'item': item, "reference_name": se.name},
				fields=['name', "batch_qty", 'item', "reference_name"]
			)

			serial_no = frappe.get_all(
				'Serial No',
				filters={'item_code': item, "purchase_document_no": se.name},
				fields=['name', "batch_no", 'item_code', "purchase_document_no"]
			)

			self.assertEqual(len(batch), 1, f"Batch record mismatch for {item}")
			self.assertEqual(batch[0]['item'], item)
			self.assertEqual(batch[0]['batch_qty'], expected_qty)
			self.assertEqual(batch[0]['reference_name'], se.name)

			self.assertEqual(len(serial_no), expected_qty, f"Serial number count mismatch for {item}")
			for serial in serial_no:
				self.assertEqual(serial['item_code'], item)
				self.assertEqual(serial['purchase_document_no'], se.name)
				self.assertEqual(serial['batch_no'], batch[0]['name'])

	def test_stock_entry_for_multiple_items_with_batch_no_TC_SCK_079(self):
		fields = {
			"is_stock_item": 1, 
			"has_batch_no": 1,
			"create_new_batch": 1,
			"batch_number_series": "ABC.##"
		}

		if frappe.db.has_column("Item", "gst_hsn_code"):
			fields["gst_hsn_code"] = "01011010"

		item_1 = make_item("_Test Batch Item 1", properties=fields).name
		item_2 = make_item("_Test Batch Item 2", properties=fields).name

		se = make_stock_entry(
			item_code=item_1, qty=5, rate=100, target="_Test Warehouse - _TC",
			purpose="Material Receipt", do_not_save=True
		)

		se.append("items", {
			"item_code": item_2,
			"qty": 5,
			"basic_rate": 150,
			"t_warehouse": "_Test Warehouse - _TC"
		})

		se.save()
		se.submit()

		for item, expected_qty in [(item_1, 5), (item_2, 5)]:
			batch = frappe.get_all(
				'Batch',
				filters={'item': item, "reference_name": se.name},
				fields=['name', "batch_qty", 'item', "reference_name"]
			)

			self.assertEqual(len(batch), 1, f"Batch record mismatch for {item}")
			self.assertEqual(batch[0]['item'], item)
			self.assertEqual(batch[0]['batch_qty'], expected_qty)
			self.assertEqual(batch[0]['reference_name'], se.name)

	@change_settings("Stock Settings", {"default_warehouse": "_Test Warehouse - _TC"})
	@change_settings("Global Defaults", {"default_company": "_Test Company"})
	def test_item_opening_stock_TC_SCK_080(self):
		stock_in_hand_account = get_inventory_account("_Test Company", "_Test Warehouse - _TC")
		frappe.db.set_value("Company", "_Test Company", "stock_adjustment_account", "Stock Adjustment - _TC")
		frappe.db.set_value("Company", "_Test Company", "default_inventory_account", stock_in_hand_account)
		
		fields = {
			"is_stock_item": 1, 
			"opening_stock":15,
			"valuation_rate":100
		}

		if frappe.db.has_column("Item", "gst_hsn_code"):
			fields["gst_hsn_code"] = "01011010"
		item_1 = create_item(item_code="_Test Stock OP", is_stock_item=1, opening_stock=15,valuation_rate=100)
		list=frappe.get_doc("Item",item_1)
		stock = frappe.get_all("Stock Ledger Entry", filters={"item_code": item_1.name}, 
							 fields=["warehouse", "actual_qty", "valuation_rate", "stock_value"])
		self.assertEqual(stock[0]["warehouse"], "_Test Warehouse - _TC")
		self.assertEqual(stock[0]["actual_qty"], 15)
		self.assertEqual(stock[0]["valuation_rate"], 100)
		self.assertEqual(stock[0]["stock_value"], 1500)

	@change_settings("Stock Settings", {"default_warehouse": "_Test Warehouse - _TC"})
	@change_settings("Global Defaults", {"default_company": "_Test Company"})
	def test_item_opening_stock_with_item_defaults_TC_SCK_081(self):
		stock_in_hand_account = get_inventory_account("_Test Company", "_Test Warehouse - _TC")
		frappe.db.set_value("Company", "_Test Company", "stock_adjustment_account", "Cost of Goods Sold - _TC")
		frappe.db.set_value("Company", "_Test Company", "default_inventory_account", stock_in_hand_account)
		fields = {
			"is_stock_item": 1, 
			"opening_stock":15,
			"valuation_rate":100
		}

		if frappe.db.has_column("Item", "gst_hsn_code"):
			fields["gst_hsn_code"] = "01011010"

		item_1 = create_item(item_code="_Test Stock OP", is_stock_item=1, opening_stock=15,valuation_rate=100)
		item_1.item_defaults=[]
		item_1.append("item_defaults", {
			"company": "_Test Company",
			"default_warehouse": "_Test Warehouse - _TC"
		})
		item_1.save()
		stock = frappe.get_all("Stock Ledger Entry", filters={"item_code": item_1.name}, 
							 fields=["warehouse", "actual_qty", "valuation_rate", "stock_value"])
		
		self.assertEqual(stock[0]["warehouse"], "_Test Warehouse - _TC")
		self.assertEqual(stock[0]["actual_qty"], 15)
		self.assertEqual(stock[0]["valuation_rate"], 100)
		self.assertEqual(stock[0]["stock_value"], 1500)
	@change_settings("Stock Settings", {"use_serial_batch_fields": 1,"disable_serial_no_and_batch_selector":1,"auto_create_serial_and_batch_bundle_for_outward":1,"pick_serial_and_batch_based_on":"FIFO"})
	def test_material_transfer_with_enable_selector_TC_SCK_090(self):
		fields = {
			"is_stock_item": 1, 
			"has_batch_no":1,
			"create_new_batch":1,
			"batch_number_series":"ABC.##",
			"has_serial_no":1,
			"serial_no_series":"AAB.##"

		}

		if frappe.db.has_column("Item", "gst_hsn_code"):
			fields["gst_hsn_code"] = "01011010"

		item_1 = make_item("_Test Batch Item 1", properties=fields).name
		item_2 = make_item("_Test Batch Item 2", properties=fields).name

		semr = make_stock_entry(
			item_code=item_1, qty=15, rate=100, target="_Test Warehouse - _TC",
			purpose="Material Receipt", do_not_save=True
		)

		semr.append("items", {
			"item_code": item_2,
			"qty": 15,
			"basic_rate": 150,
			"t_warehouse": "_Test Warehouse - _TC"
		})

		semr.save()
		semr.submit()

		semt = make_stock_entry(
			item_code=item_1, qty=10, rate=100, source="_Test Warehouse - _TC", target = "Stores - _TC",
			purpose="Material Transfer", do_not_save=True
		)

		semt.append("items", {
			"item_code": item_2,
			"qty": 10,
			"basic_rate": 150,
			"t_warehouse": "Stores - _TC",
			"s_warehouse": "_Test Warehouse - _TC"
		})

		semt.save()
		semt.submit()

		sle = frappe.get_all("Stock Ledger Entry", filters={"voucher_no": semt.name}, fields=["actual_qty", "item_code"])
		sle_records = {entry["item_code"]: [] for entry in sle}

		for entry in sle:
			sle_records[entry["item_code"]].append(entry["actual_qty"])

		self.assertCountEqual(sle_records[item_1], [10, -10])
		self.assertCountEqual(sle_records[item_2], [10, -10])

	@change_settings("Stock Settings", {"use_serial_batch_fields": 0,"disable_serial_no_and_batch_selector":0,"auto_create_serial_and_batch_bundle_for_outward":1,"pick_serial_and_batch_based_on":"FIFO"})
	def test_material_transfer_with_disable_selector_TC_SCK_091(self):
		fields = {
			"is_stock_item": 1, 
			"has_batch_no":1,
			"create_new_batch":1,
			"batch_number_series":"ABC.##",
			"has_serial_no":1,
			"serial_no_series":"AAB.##"

		}

		if frappe.db.has_column("Item", "gst_hsn_code"):
			fields["gst_hsn_code"] = "01011010"

		item_1 = make_item("_Test Batch Item 1", properties=fields).name
		item_2 = make_item("_Test Batch Item 2", properties=fields).name

		semr = make_stock_entry(
			item_code=item_1, qty=15, rate=100, target="_Test Warehouse - _TC",
			purpose="Material Receipt", do_not_save=True
		)

		semr.append("items", {
			"item_code": item_2,
			"qty": 15,
			"basic_rate": 150,
			"t_warehouse": "_Test Warehouse - _TC"
		})

		semr.save()
		semr.submit()

		semt = make_stock_entry(
			item_code=item_1, qty=10, rate=100, source="_Test Warehouse - _TC", target = "Stores - _TC",
			purpose="Material Transfer", do_not_save=True
		)

		semt.append("items", {
			"item_code": item_2,
			"qty": 10,
			"basic_rate": 150,
			"t_warehouse": "Stores - _TC",
			"s_warehouse": "_Test Warehouse - _TC"
		})

		semt.save()
		semt.submit()

		sle = frappe.get_all("Stock Ledger Entry", filters={"voucher_no": semt.name}, fields=["actual_qty", "item_code"])
		sle_records = {entry["item_code"]: [] for entry in sle}

		for entry in sle:
			sle_records[entry["item_code"]].append(entry["actual_qty"])

		self.assertCountEqual(sle_records[item_1], [10, -10])
		self.assertCountEqual(sle_records[item_2], [10, -10])
	
	@change_settings("Stock Settings", {"use_serial_batch_fields": 0,"disable_serial_no_and_batch_selector":0,"auto_create_serial_and_batch_bundle_for_outward":0,"pick_serial_and_batch_based_on":"FIFO"})
	def test_mt_with_disable_serial_batch_no_outward_TC_SCK_116(self):
		fields = {
			"is_stock_item": 1, 
			"has_batch_no":1,
			"create_new_batch":1,
			"batch_number_series":"ABC.##",
			"has_serial_no":1,
			"serial_no_series":"AAB.##"

		}

		if frappe.db.has_column("Item", "gst_hsn_code"):
			fields["gst_hsn_code"] = "01011010"

		item_1 = make_item("_Test Batch Item 1", properties=fields).name

		semr = make_stock_entry(
			item_code=item_1, qty=15, rate=100, target="_Test Warehouse - _TC",
			purpose="Material Receipt", do_not_save=True
		)
		semr.save()
		semr.submit()

		semt = make_stock_entry(
			item_code=item_1, qty=10, rate=100, source="_Test Warehouse - _TC", target = "Stores - _TC",
			purpose="Material Transfer", do_not_save=True
		)
		semt.save()
		semt.submit()

		sle = frappe.get_all("Stock Ledger Entry", filters={"voucher_no": semt.name}, fields=["actual_qty", "item_code"])
		sle_records = {entry["item_code"]: [] for entry in sle}

		for entry in sle:
			sle_records[entry["item_code"]].append(entry["actual_qty"])

		self.assertCountEqual(sle_records[item_1], [10, -10])

	@change_settings("Stock Settings", {"use_serial_batch_fields": 0,"disable_serial_no_and_batch_selector":0,"auto_create_serial_and_batch_bundle_for_outward":0,"pick_serial_and_batch_based_on":"FIFO"})
	def test_mt_with_multiple_items_disable_serial_batch_no_outward_TC_SCK_117(self):
		fields = {
			"is_stock_item": 1, 
			"has_batch_no":1,
			"create_new_batch":1,
			"batch_number_series":"ABC.##",
			"has_serial_no":1,
			"serial_no_series":"AAB.##"

		}

		if frappe.db.has_column("Item", "gst_hsn_code"):
			fields["gst_hsn_code"] = "01011010"

		item_1 = make_item("_Test Batch Item 1", properties=fields).name
		item_2 = make_item("_Test Batch Item 2", properties=fields).name

		semr = make_stock_entry(
			item_code=item_1, qty=15, rate=100, target="_Test Warehouse - _TC",
			purpose="Material Receipt", do_not_save=True
		)

		semr.append("items", {
			"item_code": item_2,
			"qty": 15,
			"basic_rate": 150,
			"t_warehouse": "_Test Warehouse - _TC"
		})

		semr.save()
		semr.submit()

		semt = make_stock_entry(
			item_code=item_1, qty=10, rate=100, source="_Test Warehouse - _TC", target = "Stores - _TC",
			purpose="Material Transfer", do_not_save=True
		)

		semt.append("items", {
			"item_code": item_2,
			"qty": 10,
			"basic_rate": 150,
			"t_warehouse": "Stores - _TC",
			"s_warehouse": "_Test Warehouse - _TC"
		})

		semt.save()
		semt.submit()

		sle = frappe.get_all("Stock Ledger Entry", filters={"voucher_no": semt.name}, fields=["actual_qty", "item_code"])
		sle_records = {entry["item_code"]: [] for entry in sle}

		for entry in sle:
			sle_records[entry["item_code"]].append(entry["actual_qty"])

		self.assertCountEqual(sle_records[item_1], [10, -10])
		self.assertCountEqual(sle_records[item_2], [10, -10])

	@change_settings("Stock Settings", {"default_warehouse": "_Test Warehouse - _TC"})
	def test_item_creation_TC_SCK_118(self):
		item_1 = create_item(item_code="_Test Item New", is_stock_item=1, opening_stock=15,valuation_rate=100)
		stock = frappe.get_all("Stock Ledger Entry", filters={"item_code": item_1.name}, 
							 fields=["warehouse", "actual_qty"])
		
		self.assertEqual(stock[0]["warehouse"], "_Test Warehouse - _TC")
		self.assertEqual(stock[0]["actual_qty"], 15)

	@change_settings("Stock Settings", {"use_serial_batch_fields": 0,"disable_serial_no_and_batch_selector":0,"auto_create_serial_and_batch_bundle_for_outward":0,"pick_serial_and_batch_based_on":"FIFO"})
	def test_mt_with_different_warehouse_disable_serial_batch_no_outward_TC_SCK_119(self):
		fields = {
			"is_stock_item": 1, 
			"has_batch_no":1,
			"create_new_batch":1,
			"batch_number_series":"ABC.##",
			"has_serial_no":1,
			"serial_no_series":"AAB.##"

		}

		if frappe.db.has_column("Item", "gst_hsn_code"):
			fields["gst_hsn_code"] = "01011010"

		item_1 = make_item("_Test Batch Item 1", properties=fields).name
		item_2 = make_item("_Test Batch Item 2", properties=fields).name

		semr = make_stock_entry(
			item_code=item_1, qty=15, rate=100, target="_Test Warehouse - _TC",
			purpose="Material Receipt", do_not_save=True
		)

		semr.append("items", {
			"item_code": item_2,
			"qty": 15,
			"basic_rate": 150,
			"t_warehouse": "Stores - _TC"
		})

		semr.save()
		semr.submit()

		semt = make_stock_entry(
			item_code=item_1, qty=10, rate=100, source="_Test Warehouse - _TC", target = "Stores - _TC",
			purpose="Material Transfer", do_not_save=True
		)

		semt.append("items", {
			"item_code": item_2,
			"qty": 10,
			"basic_rate": 150,
			"t_warehouse": "_Test Warehouse - _TC",
			"s_warehouse": "Stores - _TC"
		})

		semt.save()
		semt.submit()

		sle = frappe.get_all("Stock Ledger Entry", filters={"voucher_no": semt.name}, fields=["actual_qty", "item_code"])
		sle_records = {entry["item_code"]: [] for entry in sle}

		for entry in sle:
			sle_records[entry["item_code"]].append(entry["actual_qty"])

		self.assertCountEqual(sle_records[item_1], [10, -10])
		self.assertCountEqual(sle_records[item_2], [10, -10])

	def test_stock_entry_tc_sck_136(self):
		item_code = make_item("_Test Item Stock Entry New", {"valuation_rate": 100})
		se = make_stock_entry(item_code=item_code, target="_Test Warehouse - _TC", qty=1, do_not_submit=True)
		se.stock_entry_type = "Manufacture"
		se.items[0].is_finished_item = 1
		se.submit()
		sle = frappe.get_doc('Stock Ledger Entry',{'voucher_no':se.name})
		self.assertEqual(sle.qty_after_transaction, 1)
		
	def test_partial_material_issue_TC_SCK_205(self):
		company="_Test Company"
		fields = {
			"shelf_life_in_days": 365,
			"end_of_life": "2099-12-31",
			"is_stock_item": 1,
			"has_serial_no": 1,
			"create_new_batch": 1,
			"has_expiry_date": 1,
			"serial_no_series": "Test-SL-SN.#####",
			"valuation_rate": 100,
		}
		if frappe.db.has_column("Item", "gst_hsn_code"):
			fields["gst_hsn_code"] = "01011010"

		item_code = make_item("COOKIES (SL)", fields).name

		source_warehouse = "Department Store - _TC"
		target_warehouse = create_warehouse(
			warehouse_name="Department Store",
			properties={"parent_warehouse": "All Warehouses - _TC"},
			company=company,
		)
		qty = 10

		# Stock Receipt
		se_receipt = make_stock_entry(
			item_code=item_code,
			qty=qty,
			to_warehouse=target_warehouse,
			company=company,
		)
		# Create Material Request
		mr = make_material_request(
			material_request_type="Material Issue",
			qty=qty,
			warehouse=target_warehouse,
			item_code=item_code,
			company=company,
		)
		self.assertEqual(mr.status, "Pending")

		se1 = make_mr_se(mr.name)
		se1.company = company
		se1.items[0].qty = 5
		se1.s_warehouse = target_warehouse
		se1.t_warehouse = source_warehouse
		se1.items[0].expense_account = "Cost of Goods Sold - _TC"
		se1.insert()
		se1.submit()

		self.assertEqual(se1.stock_entry_type, "Material Issue")
		mr.load_from_db()
		self.assertEqual(mr.status, "Partially Ordered")

		# Check Stock Ledger Entries
		self.check_stock_ledger_entries(
			"Stock Entry",
			se1.name,
			[
				[item_code, target_warehouse, -5],
				[item_code, source_warehouse, 5],
			],
		)

		# Check GL Entries
		stock_in_hand_account = get_inventory_account(company, target_warehouse)
		cogs_account = "Cost of Goods Sold - _TC"
		self.check_gl_entries(
			"Stock Entry",
			se1.name,
			sorted(
				[
					[stock_in_hand_account, 0.0, 500.0],
					[cogs_account, 500.0, 0.0],
				]
			),
		)
	def test_partial_material_issue_TC_SCK_206(self):
		company="_Test Company"
		fields = {
			"shelf_life_in_days": 365,
			"end_of_life": "2099-12-31",
			"is_stock_item": 1,
			"has_batch_no": 1,
			"create_new_batch": 1,
			"has_expiry_date": 1,
			"batch_number_series": "Test-SABBMRP-Bno.#####",
			"has_serial_no": 1,
			"serial_no_series": "Test-SL-SN.#####",
			"valuation_rate": 100,
		}
		if frappe.db.has_column("Item", "gst_hsn_code"):
			fields["gst_hsn_code"] = "01011010"

		item_code = make_item("COOKIES (BT-SL)", fields).name

		source_warehouse = "Stores - _TC"
		target_warehouse = create_warehouse(
			warehouse_name="Department Store",
			properties={"parent_warehouse": "All Warehouses - _TC"},
			company=company,
		)
		qty = 10

		# Stock Receipt
		se_receipt = make_stock_entry(
			item_code=item_code,
			qty=qty,
			to_warehouse=target_warehouse,
			company=company,
		)

		# Create Material Request
		mr = make_material_request(
			material_request_type="Material Issue",
			qty=qty,
			warehouse=target_warehouse,
			item_code=item_code,
			company=company,
			posting_date="2024-12-19",
			required_by_date="2024-12-20",
		)
		self.assertEqual(mr.status, "Pending")

		se1 = make_mr_se(mr.name)
		se1.company = company
		se1.items[0].qty = 5
		se1.s_warehouse = target_warehouse
		se1.t_warehouse = source_warehouse
		se1.items[0].expense_account = "Cost of Goods Sold - _TC"
		se1.insert()
		se1.submit()

		self.assertEqual(se1.stock_entry_type, "Material Issue")
		mr.load_from_db()
		self.assertEqual(mr.status, "Partially Ordered")

		# Check Stock Ledger Entries
		self.check_stock_ledger_entries(
			"Stock Entry",
			se1.name,
			[
				[item_code, target_warehouse, -5],
				[item_code, source_warehouse, 5],
			],
		)

		# Check GL Entries
		stock_in_hand_account = get_inventory_account(company, target_warehouse)
		cogs_account = "Cost of Goods Sold - _TC"
		self.check_gl_entries(
			"Stock Entry",
			se1.name,
			sorted(
				[
					[stock_in_hand_account, 0.0, 500.0],
					[cogs_account, 500.0, 0.0],
				]
			),
		)
	def test_partial_material_transfer_TC_SCK_207(self):
		company = "_Test Company"
		fields = {
			"shelf_life_in_days": 365,
			"end_of_life": "2099-12-31",
			"is_stock_item": 1,
			"has_batch_no": 1,
			"create_new_batch": 1,
			"has_expiry_date": 1,
			"batch_number_series": "Test-SABBMRP-Bno.#####",
			"has_serial_no": 1,
			"serial_no_series": "Test-SL-SN.#####",
			"valuation_rate": 100,
		}
		if frappe.db.has_column("Item", "gst_hsn_code"):
			fields["gst_hsn_code"] = "01011010"

		item_code = make_item("COOKIES (BT-SL)", fields).name

		source_warehouse = "Stores - _TC"
		target_warehouse = create_warehouse(
			warehouse_name="Department Store",
			properties={"parent_warehouse": "All Warehouses - _TC","account":"Cost of Goods Sold - _TC"},
			company=company,
		)
		qty = 10

		# Stock Receipt
		se_receipt = make_stock_entry(
			item_code=item_code,
			qty=qty,
			to_warehouse=target_warehouse,
			company=company,
		)

		# Create Material Request
		mr = make_material_request(
			material_request_type="Material Transfer",
			qty=qty,
			warehouse=target_warehouse,
			item_code=item_code,
			company=company,
			posting_date="2024-12-19",
			required_by_date="2024-12-20",
		)
		self.assertEqual(mr.status, "Pending")

		se1 = make_mr_se(mr.name)
		se1.company = company
		se1.items[0].qty = 5
		se1.from_warehouse = target_warehouse
		se1.items[0].t_warehouse = source_warehouse
		se1.items[0].expense_account = "Cost of Goods Sold - _TC"
		se1.insert()
		se1.submit()

		self.assertEqual(se1.stock_entry_type, "Material Transfer")
		mr.load_from_db()
		self.assertEqual(mr.status, "Partially Received")

		# Check Stock Ledger Entries
		self.check_stock_ledger_entries(
			"Stock Entry",
			se1.name,
			[
				[item_code, target_warehouse, -5],
				[item_code, source_warehouse, 5],
			],
		)

		# Check GL Entries
		stock_in_hand_account = get_inventory_account(company, source_warehouse)
		cogs_account = "Cost of Goods Sold - _TC"
		self.check_gl_entries(
			"Stock Entry",
			se1.name,
			sorted(
				[
					[stock_in_hand_account, 500.0, 0.0],
					[cogs_account, 0.0, 500.0],
				]
			),
		)
	def test_partial_material_transfer_TC_SCK_208(self):
		company = "_Test Company"
		fields = {
			"shelf_life_in_days": 365,
			"end_of_life": "2099-12-31",
			"is_stock_item": 1,
			"has_batch_no": 1,
			"create_new_batch": 1,
			"has_expiry_date": 1,
			"batch_number_series": "Test-SABBMRP-Bno.#####",
			"has_serial_no": 1,
			"serial_no_series": "Test-SL-SN.#####",
			"valuation_rate": 100,
		}
		if frappe.db.has_column("Item", "gst_hsn_code"):
			fields["gst_hsn_code"] = "01011010"

		item_code = make_item("COOKIES (BT-SL)", fields).name

		source_warehouse = "Stores - _TC"
		target_warehouse = create_warehouse(
			warehouse_name="Department Store",
			properties={"parent_warehouse": "All Warehouses - _TC", "account": "Cost of Goods Sold - _TC"},
			company=company,
		)
		qty = 10

		# Stock Receipt
		se_receipt = make_stock_entry(
			item_code=item_code,
			qty=qty,
			to_warehouse=target_warehouse,
			company=company,
		)

		# Create Material Request
		mr = make_material_request(
			material_request_type="Material Transfer",
			qty=qty,
			warehouse=target_warehouse,
			item_code=item_code,
			company=company,
			posting_date="2024-12-19",
			required_by_date="2024-12-20",
		)
		self.assertEqual(mr.status, "Pending")

		se1 = make_mr_se(mr.name)
		se1.company = company
		se1.items[0].qty = 5
		se1.from_warehouse = target_warehouse
		se1.items[0].t_warehouse = source_warehouse
		se1.items[0].expense_account = "Cost of Goods Sold - _TC"
		se1.insert()
		se1.submit()

		self.assertEqual(se1.stock_entry_type, "Material Transfer")
		mr.load_from_db()
		self.assertEqual(mr.status, "Partially Received")

		# Check Stock Ledger Entries
		self.check_stock_ledger_entries(
			"Stock Entry",
			se1.name,
			[
				[item_code, target_warehouse, -5],
				[item_code, source_warehouse, 5],
			],
		)

		# Check GL Entries
		stock_in_hand_account = get_inventory_account(company, source_warehouse)
		cogs_account = "Cost of Goods Sold - _TC"
		self.check_gl_entries(
			"Stock Entry",
			se1.name,
			sorted(
				[
					[stock_in_hand_account, 500.0, 0.0],
					[cogs_account, 0.0, 500.0],
				]
			),
		)
	def test_partial_material_transfer_TC_SCK_209(self):
		company = "_Test Company"
		fields = {
			"shelf_life_in_days": 365,
			"end_of_life": "2099-12-31",
			"is_stock_item": 1,
			"has_batch_no": 1,
			"create_new_batch": 1,
			"has_expiry_date": 1,
			"batch_number_series": "Test-SABBMRP-Bno.#####",
			"has_serial_no": 1,
			"serial_no_series": "Test-SL-SN.#####",
			"valuation_rate": 100,
		}
		if frappe.db.has_column("Item", "gst_hsn_code"):
			fields["gst_hsn_code"] = "01011010"

		item_code = make_item("COOKIES (BT-SL)", fields).name

		source_warehouse = "Stores - _TC"
		target_warehouse = create_warehouse(
			warehouse_name="Department Store",
			properties={"parent_warehouse": "All Warehouses - _TC", "account": "Cost of Goods Sold - _TC"},
			company=company,
		)
		qty = 10

		# Stock Receipt
		se_receipt = make_stock_entry(
			item_code=item_code,
			qty=qty,
			to_warehouse=target_warehouse,
			company=company,
		)

		# Create Material Request
		mr = make_material_request(
			material_request_type="Material Transfer",
			qty=qty,
			warehouse=target_warehouse,
			item_code=item_code,
			company=company,
			posting_date="2024-12-19",
			required_by_date="2024-12-20",
		)
		self.assertEqual(mr.status, "Pending")

		se1 = make_mr_se(mr.name)
		se1.company = company
		se1.items[0].qty = 5
		se1.from_warehouse = target_warehouse
		se1.items[0].t_warehouse = source_warehouse
		se1.items[0].expense_account = "Cost of Goods Sold - _TC"
		se1.insert()
		se1.submit()

		self.assertEqual(se1.stock_entry_type, "Material Transfer")
		mr.load_from_db()
		self.assertEqual(mr.status, "Partially Received")

		# Check Stock Ledger Entries
		self.check_stock_ledger_entries(
			"Stock Entry",
			se1.name,
			[
				[item_code, target_warehouse, -5],
				[item_code, source_warehouse, 5],
			],
		)

		# Check GL Entries
		stock_in_hand_account = get_inventory_account(company, source_warehouse)
		cogs_account = "Cost of Goods Sold - _TC"
		self.check_gl_entries(
			"Stock Entry",
			se1.name,
			sorted(
				[
					[stock_in_hand_account, 500.0, 0.0],
					[cogs_account, 0.0, 500.0],
				]
			),
		)

<<<<<<< HEAD
	@change_settings("Stock Settings", {"auto_create_serial_and_batch_bundle_for_outward": 1, "disable_serial_no_and_batch_selector": 1, "use_serial_batch_fields": 1})
	def test_material_issue_with_auto_batch_serial_TC_SCK_134(self):
		from erpnext.stock.utils import get_bin
		if not frappe.db.exists("Company", "_Test Company"):
			company = frappe.new_doc("Company")
			company.company_name = "_Test Company"
			company.default_currency = "INR"
			company.insert()
		
		item_fields = {
			"item_name" : "_Test Item134",
			"valuation_rate" : 500,
			"has_batch_no": 1,
			"has_serial_no": 1,
			"serial_no_series": "Test-SABBMRP-Sno.#####",
			"create_new_batch": 1,
			"batch_number_series": "Test-SABBMRP-Bno.#####"
		}
		self.item_code = make_item("_Test Item134", item_fields).name
		self.source_warehouse = create_warehouse("Stores-test", properties=None, company="_Test Company")
		self.qty = 5
		bin = get_bin(self.item_code, self.source_warehouse)
		stock_qty = frappe.db.get_value("Bin", bin, "actual_qty")
		if not stock_qty or stock_qty < self.qty:
            # Create a stock entry to add stock if needed
			se = make_stock_entry(item_code=self.item_code, qty=10, to_warehouse=self.source_warehouse, purpose="Material Receipt")
		se_req = make_stock_entry(item_code=self.item_code, qty=self.qty, from_warehouse=self.source_warehouse, purpose="Material Issue")
		submitted_se = frappe.get_doc("Stock Entry", se_req.name)
		self.assertTrue(submitted_se.docstatus == 1, "Stock Entry should be submitted.")
		
		for item in submitted_se.items:
			self.assertTrue(item.serial_and_batch_bundle, "Batch should be auto-assigned.")
		batch_no = frappe.db.get_value("Serial and Batch Entry", {"parent": submitted_se.items[0].serial_and_batch_bundle}, "batch_no")
			
		# Validate Stock Ledger
		sle_exists = frappe.db.exists("Stock Ledger Entry", {"voucher_no": se.name})
		self.assertTrue(sle_exists, "Stock Ledger Entry should be created.")
		
		# Validate Serial / Batch Number tracking
		batch_exists = frappe.db.exists("Batch", {"batch_id": batch_no})
		self.assertTrue(batch_exists, "Batch should exist in the system.")

	@change_settings("Stock Settings", {"auto_create_serial_and_batch_bundle_for_outward": 1, "disable_serial_no_and_batch_selector": 1, "use_serial_batch_fields": 1})
	def test_material_issue_with_auto_batch_serial_TC_SCK_135(self):
		from erpnext.stock.utils import get_bin
		if not frappe.db.exists("Company", "_Test Company"):
			company = frappe.new_doc("Company")
			company.company_name = "_Test Company"
			company.default_currency = "INR"
			company.insert()
		
		item_fields1 = {
			"item_name" : "_Test Item1351",
			"valuation_rate" : 500,
			"has_batch_no": 1,
			"has_serial_no": 1,
			"serial_no_series": "Test-SABBMRP-Sno.#####",
			"create_new_batch": 1,
			"batch_number_series": "Test-SABBMRP-Bno.#####"
		}
		item_fields2 = {
			"item_name" : "_Test Item1352",
			"valuation_rate" : 500,
			"has_batch_no": 1,
			"has_serial_no": 1,
			"serial_no_series": "Test1-SABBMRP-Sno.#####",
			"create_new_batch": 1,
			"batch_number_series": "Test1-SABBMRP-Bno.#####"
		}
		self.item_code1 = make_item("_Test Item134", item_fields1).name
		self.item_code2 = make_item("_Test Item135", item_fields2).name
		self.source_warehouse = create_warehouse("Stores-test", properties=None, company="_Test Company")
		self.qty = 5
		bin1 = get_bin(self.item_code1, self.source_warehouse)
		stock_qty1 = frappe.db.get_value("Bin", bin1, "actual_qty")
		bin2 = get_bin(self.item_code2, self.source_warehouse)
		stock_qty2 = frappe.db.get_value("Bin", bin2, "actual_qty")
		if not stock_qty1 or stock_qty1 < self.qty :
            # Create a stock entry to add stock if needed
			se = make_stock_entry(item_code=self.item_code1, qty=10, to_warehouse=self.source_warehouse, purpose="Material Receipt")
		if not stock_qty2 or stock_qty2 < self.qty :
            # Create a stock entry to add stock if needed
			se = make_stock_entry(item_code=self.item_code2, qty=10, to_warehouse=self.source_warehouse, purpose="Material Receipt")
		se_req = frappe.new_doc("Stock Entry")
		se_req.stock_entry_type = "Material Issue"
		se_req.posting_date = "2025-01-03"
		se_req.company = "_Test Company"
		se_req.append("items", {
                "item_code": self.item_code1,
                "s_warehouse": self.source_warehouse,
                "qty": self.qty
            })
		se_req.append("items", {
                "item_code": self.item_code2,
                "s_warehouse": self.source_warehouse,
                "qty": self.qty
            })
		se_req.insert()
		se_req.submit()
		submitted_se = frappe.get_doc("Stock Entry", se_req.name)
		self.assertTrue(submitted_se.docstatus == 1, "Stock Entry should be submitted.")
		
		for item in submitted_se.items:
			self.assertTrue(item.serial_and_batch_bundle, "Batch should be auto-assigned.")
		batch_no1 = frappe.db.get_value("Serial and Batch Entry", {"parent": submitted_se.items[0].serial_and_batch_bundle}, "batch_no")
		batch_no2 = frappe.db.get_value("Serial and Batch Entry", {"parent": submitted_se.items[1].serial_and_batch_bundle}, "batch_no")
		print(submitted_se.items[0].item_name, submitted_se.items[1].item_name)
			
		# Validate Stock Ledger
		sle_exists = frappe.db.exists("Stock Ledger Entry", {"voucher_no": se.name})
		self.assertTrue(sle_exists, "Stock Ledger Entry should be created.")
		
		# Validate Serial / Batch Number tracking
		batch_exists1 = frappe.db.exists("Batch", {"batch_id": batch_no1})
		self.assertTrue(batch_exists1, "Batch should exist in the system.")
		batch_exists = frappe.db.exists("Batch", {"batch_id": batch_no2})
		self.assertTrue(batch_exists, "Batch should exist in the system.")
            

=======
	def test_stock_manufacture_with_batch_serial_TC_SCK_142(self):
		company = "_Test Company"
		if not frappe.db.exists("Company", company):
			company_doc = frappe.new_doc("Company")
			company_doc.company_doc_name = company
			company_doc.country="India"
			company_doc.default_currency= "INR"
			company_doc.save()
		else:
			company_doc = frappe.get_doc("Company", company) 
		item_1 = make_item("ADI-SH-W09", {'has_batch_no':1, "create_new_batch":1,"valuation_rate":100})
		item_2 = make_item("LET-SC-002", {"valuation_rate":100})
		se = make_stock_entry(purpose="Manufacture", company=company_doc.name, do_not_save=True)
		items = [
			{
				"t_warehouse": create_warehouse("Test Store 1"),
				"item_code": item_1.item_code,
				"qty": 200,
				"is_finished_item":1,
				"conversion_factor": 1
			},
			{
				"t_warehouse": create_warehouse("Test Store 2"),
				"item_code": item_2.item_code,
				"qty": 50,
				"is_scrap_item":1,
				"conversion_factor": 1
			}
		]
		se.items = []
		for item in items:
			se.append("items", item)
		se.save()
		se.submit()
		self.assertEqual(se.purpose, "Manufacture")
		self.assertEqual(se.items[0].is_finished_item, 1)
		self.assertEqual(se.items[0].is_scrap_item, 1)
		
		sle_entries = frappe.get_all("Stock Ledger Entry", filters={"voucher_no": se.name}, fields=['item_code', 'actual_qty'])
		for sle in sle_entries:
			if sle['item_code'] == item_1.item_code:
				self.assertEqual(sle['actual_qty'], 200)
			elif sle['item_code'] == item_2.item_code:
				self.assertEqual(sle['actual_qty'], 50)
	
	def test_stock_manufacture_with_batch_serieal_TC_SCK_140(self):
		company = "_Test Company"
		if not frappe.db.exists("Company", company):
			company_doc = frappe.new_doc("Company")
			company_doc.company_doc_name = company
			company_doc.country="India"
			company_doc.default_currency= "INR"
			company_doc.save()
		else:
			company_doc = frappe.get_doc("Company", company) 
		item = make_item("ADI-SH-W11", {'has_batch_no':1, "create_new_batch":1, "has_serial_no":1, "valuation_rate":100})
		se = make_stock_entry(item_code=item.name,purpose="Manufacture", company=company_doc.name,target=create_warehouse("Test Warehouse"), qty=150, basic_rate=100,do_not_save=True)
		se.items[0].is_finished_item = 1
		se.save()
		se.submit()
		self.assertEqual(se.purpose, "Manufacture")
		self.assertEqual(se.items[0].is_finished_item, 1)
		serial_and_batch = run("Serial and Batch Summary",
						  filters={"company":company_doc.name,
						  		"from_date":se.posting_date,
								"to_date":se.posting_date,
								"voucher_type":"Stock Entry",
								"voucher_no":[se.name]})
		result_list = serial_and_batch.get("result", [])
		self.assertEqual(len(result_list), 150)
		sle_entries = frappe.get_all("Stock Ledger Entry", filters={"voucher_no": se.name}, fields=['item_code', 'actual_qty'])
		for sle in sle_entries:
			if sle['item_code'] == item.item_code:
				self.assertEqual(sle['actual_qty'], 150)

	@change_settings("Stock Settings", {"allow_negative_stock": 1})
	def test_stock_entry_manufacture_TC_SCK_138(self):
		company = "_Test Company"
		if not frappe.db.exists("Company", company):
			company_doc = frappe.new_doc("Company")
			company_doc.company_doc_name = company
			company_doc.country="India",
			company_doc.default_currency= "INR",
			company_doc.save()
		else:
			company_doc = frappe.get_doc("Company", company) 
		se = make_stock_entry(
			company=company_doc.name, 
			purpose="Manufacture", 
			do_not_submit=True,
			do_not_save=True
		)
		item_1 = create_item(item_code="W-N-001", valuation_rate=100)
		item_2 = create_item(item_code="ST-N-001", valuation_rate=200)
		item_3 = create_item(item_code="GU-SE-001", valuation_rate=300)
		item_4 = create_item(item_code="SCW-N-001", valuation_rate=400)
		items = [
			{
				"s_warehouse": create_warehouse("Test Store 1"),
				"item_code": item_1.item_code,
				"qty": 10,
				"conversion_factor": 1
			},
			{
				"s_warehouse": create_warehouse("Test Store 2"),
				"item_code": item_2.item_code,
				"qty": 42,
				"conversion_factor": 1
			},
			{
				"t_warehouse": create_warehouse("Test Store 3"),
				"item_code": item_3.item_code,
				"qty": 8,
				"is_finished_item": 1,
				"conversion_factor": 1
			},
			{
				"t_warehouse": create_warehouse("Test Store 4"),
				"item_code": item_4.item_code,
				"qty": 2,
				"conversion_factor": 1
			}
		]
		se.items = []
		for item in items:
			se.append("items", item)
		se.save()
		se.submit()
		self.assertEqual(se.items[0].qty, 10)
		self.assertEqual(se.purpose, "Manufacture")
		self.assertEqual(se.items[2].is_finished_item, 1)
		sle_entries = frappe.get_all("Stock Ledger Entry", filters={"voucher_no": se.name}, fields=['item_code', 'actual_qty'])
		for sle in sle_entries:
			if sle['item_code'] == item_1.item_code:
				self.assertEqual(sle['actual_qty'], -10)
			elif sle['item_code'] == item_2.item_code:
				self.assertEqual(sle['actual_qty'], -42)
			elif sle['item_code'] == item_3.item_code:
				self.assertEqual(sle['actual_qty'], 8)
			elif sle['item_code'] == item_4.item_code:
				self.assertEqual(sle['actual_qty'], 2)	

	def test_stock_manufacture_with_batch_serial_TC_SCK_141(self):
		company = "_Test Company"
		if not frappe.db.exists("Company", company):
			company_doc = frappe.new_doc("Company")
			company_doc.company_name = company
			company_doc.country="India"
			company_doc.default_currency= "INR"
			company_doc.save()
		else:
			company_doc = frappe.get_doc("Company", company) 
		item_1 = make_item("ADI-SH-W08", {'has_batch_no':1, "create_new_batch":1,"valuation_rate":100})
		item_2 = make_item("LET-SC-002", {"valuation_rate":100})
		se = make_stock_entry(purpose="Manufacture", company=company_doc.name, do_not_save=True)
		items = [
			{
				"t_warehouse": create_warehouse("Test Store 1"),
				"item_code": item_1.item_code,
				"qty": 200,
				"is_finished_item":1,
				"conversion_factor": 1
			},
			{
				"t_warehouse": create_warehouse("Test Store 2"),
				"item_code": item_2.item_code,
				"qty": 50,
				"is_scrap_item":1,
				"conversion_factor": 1
			}
		]
		se.items = []
		for item in items:
			se.append("items", item)
		se.save()
		se.submit()
		self.assertEqual(se.purpose, "Manufacture")
		self.assertEqual(se.items[0].is_finished_item, 1)
		self.assertEqual(se.items[1].is_scrap_item, 1)
		sle_entries = frappe.get_all("Stock Ledger Entry", filters={"voucher_no": se.name}, fields=['item_code', 'actual_qty'])
		for sle in sle_entries:
			if sle['item_code'] == item_1.item_code:
				self.assertEqual(sle['actual_qty'], 200)
			elif sle['item_code'] == item_2.item_code:
				self.assertEqual(sle['actual_qty'], 50)
	
	def test_stock_manufacture_with_batch_TC_SCK_139(self):
		company = "_Test Company"
		if not frappe.db.exists("Company", company):
			company_doc = frappe.new_doc("Company")
			company_doc.company_doc_name = company
			company_doc.country="India",
			company_doc.default_currency= "INR",
			company_doc.save()
		else:
			company_doc = frappe.get_doc("Company", company) 
		item = make_item("ADI-SH-W07", {'has_batch_no':1, "create_new_batch":1, "valuation_rate":100})
		se = make_stock_entry(item_code=item.name,purpose="Manufacture", company=company_doc.name,target=create_warehouse("Test Warehouse"), qty=150, basic_rate=100,do_not_save=True)
		se.items[0].is_finished_item = 1
		se.save()
		se.submit()
		self.assertEqual(se.purpose, "Manufacture")
		self.assertEqual(se.items[0].is_finished_item, 1)
		sle_entries = frappe.get_all("Stock Ledger Entry", filters={"voucher_no": se.name}, fields=['item_code', 'actual_qty'])
		for sle in sle_entries:
			if sle['item_code'] == item.item_code:
				self.assertEqual(sle['actual_qty'], 150)
	
>>>>>>> e13145f8
def create_bom(bom_item, rm_items, company=None, qty=None, properties=None):
		bom = frappe.new_doc("BOM")
		bom.update(
			{
				"item": bom_item or "_Test Item",
				"company": company or "_Test Company",
				"quantity": qty or 1,
			}
		)
		if properties:
			bom.update(properties)

		for item in rm_items:
			item_args = {}

			item_args.update(
				{
					"item_code": item.get('item_code'),
					"qty": item.get('qty'),
					"uom": item.get('uom'),
					"rate": item.get('rate')
				}
			)

			bom.append("items", item_args)

		bom.save(ignore_permissions=True)
		bom.submit()

		return bom


def make_serialized_item(**args):
	args = frappe._dict(args)
	se = frappe.copy_doc(test_records[0])

	if args.company:
		se.company = args.company

	if args.target_warehouse:
		se.get("items")[0].t_warehouse = args.target_warehouse

	se.get("items")[0].item_code = args.item_code or "_Test Serialized Item With Series"

	if args.serial_no:
		serial_nos = args.serial_no
		if isinstance(serial_nos, str):
			serial_nos = [serial_nos]

		se.get("items")[0].serial_and_batch_bundle = make_serial_batch_bundle(
			frappe._dict(
				{
					"item_code": se.get("items")[0].item_code,
					"warehouse": se.get("items")[0].t_warehouse,
					"company": se.company,
					"qty": 2,
					"voucher_type": "Stock Entry",
					"serial_nos": serial_nos,
					"posting_date": today(),
					"posting_time": nowtime(),
					"do_not_submit": True,
				}
			)
		).name

	if args.cost_center:
		se.get("items")[0].cost_center = args.cost_center

	if args.expense_account:
		se.get("items")[0].expense_account = args.expense_account

	se.get("items")[0].qty = 2
	se.get("items")[0].transfer_qty = 2

	se.set_stock_entry_type()
	se.insert()
	se.submit()

	se.load_from_db()
	return se


def get_qty_after_transaction(**args):
	args = frappe._dict(args)
	last_sle = get_previous_sle(
		{
			"item_code": args.item_code or "_Test Item",
			"warehouse": args.warehouse or "_Test Warehouse - _TC",
			"posting_date": args.posting_date or nowdate(),
			"posting_time": args.posting_time or nowtime(),
		}
	)
	return flt(last_sle.get("qty_after_transaction"))


def get_multiple_items():
	return [
		{
			"conversion_factor": 1.0,
			"cost_center": "Main - TCP1",
			"doctype": "Stock Entry Detail",
			"expense_account": "Stock Adjustment - TCP1",
			"basic_rate": 100,
			"item_code": "_Test Item",
			"qty": 50.0,
			"s_warehouse": "Stores - TCP1",
			"stock_uom": "_Test UOM",
			"transfer_qty": 50.0,
			"uom": "_Test UOM",
		},
		{
			"conversion_factor": 1.0,
			"cost_center": "Main - TCP1",
			"doctype": "Stock Entry Detail",
			"expense_account": "Stock Adjustment - TCP1",
			"basic_rate": 5000,
			"item_code": "_Test Item Home Desktop 100",
			"qty": 1,
			"stock_uom": "_Test UOM",
			"t_warehouse": "Stores - TCP1",
			"transfer_qty": 1,
			"uom": "_Test UOM",
		},
	]


test_records = frappe.get_test_records("Stock Entry")


def initialize_records_for_future_negative_sle_test(
	item_code, batch_no, warehouses, opening_qty, posting_date
):
	from erpnext.stock.doctype.batch.test_batch import TestBatch, make_new_batch
	from erpnext.stock.doctype.stock_reconciliation.test_stock_reconciliation import (
		create_stock_reconciliation,
	)
	from erpnext.stock.doctype.warehouse.test_warehouse import create_warehouse

	TestBatch.make_batch_item(item_code)
	make_new_batch(item_code=item_code, batch_id=batch_no)
	warehouse_names = [create_warehouse(w) for w in warehouses]
	create_stock_reconciliation(
		purpose="Opening Stock",
		posting_date=posting_date,
		posting_time="20:00:20",
		item_code=item_code,
		warehouse=warehouse_names[0],
		valuation_rate=100,
		qty=opening_qty,
		batch_no=batch_no,
	)
	return warehouse_names


def create_stock_entries(sequence_of_entries):
	for entry_detail in sequence_of_entries:
		make_stock_entry(**entry_detail)<|MERGE_RESOLUTION|>--- conflicted
+++ resolved
@@ -3295,7 +3295,215 @@
 			),
 		)
 
-<<<<<<< HEAD
+	def test_stock_manufacture_with_batch_serial_TC_SCK_142(self):
+		company = "_Test Company"
+		if not frappe.db.exists("Company", company):
+			company_doc = frappe.new_doc("Company")
+			company_doc.company_doc_name = company
+			company_doc.country="India"
+			company_doc.default_currency= "INR"
+			company_doc.save()
+		else:
+			company_doc = frappe.get_doc("Company", company) 
+		item_1 = make_item("ADI-SH-W09", {'has_batch_no':1, "create_new_batch":1,"valuation_rate":100})
+		item_2 = make_item("LET-SC-002", {"valuation_rate":100})
+		se = make_stock_entry(purpose="Manufacture", company=company_doc.name, do_not_save=True)
+		items = [
+			{
+				"t_warehouse": create_warehouse("Test Store 1"),
+				"item_code": item_1.item_code,
+				"qty": 200,
+				"is_finished_item":1,
+				"conversion_factor": 1
+			},
+			{
+				"t_warehouse": create_warehouse("Test Store 2"),
+				"item_code": item_2.item_code,
+				"qty": 50,
+				"is_scrap_item":1,
+				"conversion_factor": 1
+			}
+		]
+		se.items = []
+		for item in items:
+			se.append("items", item)
+		se.save()
+		se.submit()
+		self.assertEqual(se.purpose, "Manufacture")
+		self.assertEqual(se.items[0].is_finished_item, 1)
+		self.assertEqual(se.items[0].is_scrap_item, 1)
+		
+		sle_entries = frappe.get_all("Stock Ledger Entry", filters={"voucher_no": se.name}, fields=['item_code', 'actual_qty'])
+		for sle in sle_entries:
+			if sle['item_code'] == item_1.item_code:
+				self.assertEqual(sle['actual_qty'], 200)
+			elif sle['item_code'] == item_2.item_code:
+				self.assertEqual(sle['actual_qty'], 50)
+	
+	def test_stock_manufacture_with_batch_serieal_TC_SCK_140(self):
+		company = "_Test Company"
+		if not frappe.db.exists("Company", company):
+			company_doc = frappe.new_doc("Company")
+			company_doc.company_doc_name = company
+			company_doc.country="India"
+			company_doc.default_currency= "INR"
+			company_doc.save()
+		else:
+			company_doc = frappe.get_doc("Company", company) 
+		item = make_item("ADI-SH-W11", {'has_batch_no':1, "create_new_batch":1, "has_serial_no":1, "valuation_rate":100})
+		se = make_stock_entry(item_code=item.name,purpose="Manufacture", company=company_doc.name,target=create_warehouse("Test Warehouse"), qty=150, basic_rate=100,do_not_save=True)
+		se.items[0].is_finished_item = 1
+		se.save()
+		se.submit()
+		self.assertEqual(se.purpose, "Manufacture")
+		self.assertEqual(se.items[0].is_finished_item, 1)
+		serial_and_batch = run("Serial and Batch Summary",
+						  filters={"company":company_doc.name,
+						  		"from_date":se.posting_date,
+								"to_date":se.posting_date,
+								"voucher_type":"Stock Entry",
+								"voucher_no":[se.name]})
+		result_list = serial_and_batch.get("result", [])
+		self.assertEqual(len(result_list), 150)
+		sle_entries = frappe.get_all("Stock Ledger Entry", filters={"voucher_no": se.name}, fields=['item_code', 'actual_qty'])
+		for sle in sle_entries:
+			if sle['item_code'] == item.item_code:
+				self.assertEqual(sle['actual_qty'], 150)
+
+	@change_settings("Stock Settings", {"allow_negative_stock": 1})
+	def test_stock_entry_manufacture_TC_SCK_138(self):
+		company = "_Test Company"
+		if not frappe.db.exists("Company", company):
+			company_doc = frappe.new_doc("Company")
+			company_doc.company_doc_name = company
+			company_doc.country="India",
+			company_doc.default_currency= "INR",
+			company_doc.save()
+		else:
+			company_doc = frappe.get_doc("Company", company) 
+		se = make_stock_entry(
+			company=company_doc.name, 
+			purpose="Manufacture", 
+			do_not_submit=True,
+			do_not_save=True
+		)
+		item_1 = create_item(item_code="W-N-001", valuation_rate=100)
+		item_2 = create_item(item_code="ST-N-001", valuation_rate=200)
+		item_3 = create_item(item_code="GU-SE-001", valuation_rate=300)
+		item_4 = create_item(item_code="SCW-N-001", valuation_rate=400)
+		items = [
+			{
+				"s_warehouse": create_warehouse("Test Store 1"),
+				"item_code": item_1.item_code,
+				"qty": 10,
+				"conversion_factor": 1
+			},
+			{
+				"s_warehouse": create_warehouse("Test Store 2"),
+				"item_code": item_2.item_code,
+				"qty": 42,
+				"conversion_factor": 1
+			},
+			{
+				"t_warehouse": create_warehouse("Test Store 3"),
+				"item_code": item_3.item_code,
+				"qty": 8,
+				"is_finished_item": 1,
+				"conversion_factor": 1
+			},
+			{
+				"t_warehouse": create_warehouse("Test Store 4"),
+				"item_code": item_4.item_code,
+				"qty": 2,
+				"conversion_factor": 1
+			}
+		]
+		se.items = []
+		for item in items:
+			se.append("items", item)
+		se.save()
+		se.submit()
+		self.assertEqual(se.items[0].qty, 10)
+		self.assertEqual(se.purpose, "Manufacture")
+		self.assertEqual(se.items[2].is_finished_item, 1)
+		sle_entries = frappe.get_all("Stock Ledger Entry", filters={"voucher_no": se.name}, fields=['item_code', 'actual_qty'])
+		for sle in sle_entries:
+			if sle['item_code'] == item_1.item_code:
+				self.assertEqual(sle['actual_qty'], -10)
+			elif sle['item_code'] == item_2.item_code:
+				self.assertEqual(sle['actual_qty'], -42)
+			elif sle['item_code'] == item_3.item_code:
+				self.assertEqual(sle['actual_qty'], 8)
+			elif sle['item_code'] == item_4.item_code:
+				self.assertEqual(sle['actual_qty'], 2)	
+
+	def test_stock_manufacture_with_batch_serial_TC_SCK_141(self):
+		company = "_Test Company"
+		if not frappe.db.exists("Company", company):
+			company_doc = frappe.new_doc("Company")
+			company_doc.company_name = company
+			company_doc.country="India"
+			company_doc.default_currency= "INR"
+			company_doc.save()
+		else:
+			company_doc = frappe.get_doc("Company", company) 
+		item_1 = make_item("ADI-SH-W08", {'has_batch_no':1, "create_new_batch":1,"valuation_rate":100})
+		item_2 = make_item("LET-SC-002", {"valuation_rate":100})
+		se = make_stock_entry(purpose="Manufacture", company=company_doc.name, do_not_save=True)
+		items = [
+			{
+				"t_warehouse": create_warehouse("Test Store 1"),
+				"item_code": item_1.item_code,
+				"qty": 200,
+				"is_finished_item":1,
+				"conversion_factor": 1
+			},
+			{
+				"t_warehouse": create_warehouse("Test Store 2"),
+				"item_code": item_2.item_code,
+				"qty": 50,
+				"is_scrap_item":1,
+				"conversion_factor": 1
+			}
+		]
+		se.items = []
+		for item in items:
+			se.append("items", item)
+		se.save()
+		se.submit()
+		self.assertEqual(se.purpose, "Manufacture")
+		self.assertEqual(se.items[0].is_finished_item, 1)
+		self.assertEqual(se.items[1].is_scrap_item, 1)
+		sle_entries = frappe.get_all("Stock Ledger Entry", filters={"voucher_no": se.name}, fields=['item_code', 'actual_qty'])
+		for sle in sle_entries:
+			if sle['item_code'] == item_1.item_code:
+				self.assertEqual(sle['actual_qty'], 200)
+			elif sle['item_code'] == item_2.item_code:
+				self.assertEqual(sle['actual_qty'], 50)
+	
+	def test_stock_manufacture_with_batch_TC_SCK_139(self):
+		company = "_Test Company"
+		if not frappe.db.exists("Company", company):
+			company_doc = frappe.new_doc("Company")
+			company_doc.company_doc_name = company
+			company_doc.country="India",
+			company_doc.default_currency= "INR",
+			company_doc.save()
+		else:
+			company_doc = frappe.get_doc("Company", company) 
+		item = make_item("ADI-SH-W07", {'has_batch_no':1, "create_new_batch":1, "valuation_rate":100})
+		se = make_stock_entry(item_code=item.name,purpose="Manufacture", company=company_doc.name,target=create_warehouse("Test Warehouse"), qty=150, basic_rate=100,do_not_save=True)
+		se.items[0].is_finished_item = 1
+		se.save()
+		se.submit()
+		self.assertEqual(se.purpose, "Manufacture")
+		self.assertEqual(se.items[0].is_finished_item, 1)
+		sle_entries = frappe.get_all("Stock Ledger Entry", filters={"voucher_no": se.name}, fields=['item_code', 'actual_qty'])
+		for sle in sle_entries:
+			if sle['item_code'] == item.item_code:
+				self.assertEqual(sle['actual_qty'], 150)
+	
+
 	@change_settings("Stock Settings", {"auto_create_serial_and_batch_bundle_for_outward": 1, "disable_serial_no_and_batch_selector": 1, "use_serial_batch_fields": 1})
 	def test_material_issue_with_auto_batch_serial_TC_SCK_134(self):
 		from erpnext.stock.utils import get_bin
@@ -3415,216 +3623,6 @@
 		self.assertTrue(batch_exists, "Batch should exist in the system.")
             
 
-=======
-	def test_stock_manufacture_with_batch_serial_TC_SCK_142(self):
-		company = "_Test Company"
-		if not frappe.db.exists("Company", company):
-			company_doc = frappe.new_doc("Company")
-			company_doc.company_doc_name = company
-			company_doc.country="India"
-			company_doc.default_currency= "INR"
-			company_doc.save()
-		else:
-			company_doc = frappe.get_doc("Company", company) 
-		item_1 = make_item("ADI-SH-W09", {'has_batch_no':1, "create_new_batch":1,"valuation_rate":100})
-		item_2 = make_item("LET-SC-002", {"valuation_rate":100})
-		se = make_stock_entry(purpose="Manufacture", company=company_doc.name, do_not_save=True)
-		items = [
-			{
-				"t_warehouse": create_warehouse("Test Store 1"),
-				"item_code": item_1.item_code,
-				"qty": 200,
-				"is_finished_item":1,
-				"conversion_factor": 1
-			},
-			{
-				"t_warehouse": create_warehouse("Test Store 2"),
-				"item_code": item_2.item_code,
-				"qty": 50,
-				"is_scrap_item":1,
-				"conversion_factor": 1
-			}
-		]
-		se.items = []
-		for item in items:
-			se.append("items", item)
-		se.save()
-		se.submit()
-		self.assertEqual(se.purpose, "Manufacture")
-		self.assertEqual(se.items[0].is_finished_item, 1)
-		self.assertEqual(se.items[0].is_scrap_item, 1)
-		
-		sle_entries = frappe.get_all("Stock Ledger Entry", filters={"voucher_no": se.name}, fields=['item_code', 'actual_qty'])
-		for sle in sle_entries:
-			if sle['item_code'] == item_1.item_code:
-				self.assertEqual(sle['actual_qty'], 200)
-			elif sle['item_code'] == item_2.item_code:
-				self.assertEqual(sle['actual_qty'], 50)
-	
-	def test_stock_manufacture_with_batch_serieal_TC_SCK_140(self):
-		company = "_Test Company"
-		if not frappe.db.exists("Company", company):
-			company_doc = frappe.new_doc("Company")
-			company_doc.company_doc_name = company
-			company_doc.country="India"
-			company_doc.default_currency= "INR"
-			company_doc.save()
-		else:
-			company_doc = frappe.get_doc("Company", company) 
-		item = make_item("ADI-SH-W11", {'has_batch_no':1, "create_new_batch":1, "has_serial_no":1, "valuation_rate":100})
-		se = make_stock_entry(item_code=item.name,purpose="Manufacture", company=company_doc.name,target=create_warehouse("Test Warehouse"), qty=150, basic_rate=100,do_not_save=True)
-		se.items[0].is_finished_item = 1
-		se.save()
-		se.submit()
-		self.assertEqual(se.purpose, "Manufacture")
-		self.assertEqual(se.items[0].is_finished_item, 1)
-		serial_and_batch = run("Serial and Batch Summary",
-						  filters={"company":company_doc.name,
-						  		"from_date":se.posting_date,
-								"to_date":se.posting_date,
-								"voucher_type":"Stock Entry",
-								"voucher_no":[se.name]})
-		result_list = serial_and_batch.get("result", [])
-		self.assertEqual(len(result_list), 150)
-		sle_entries = frappe.get_all("Stock Ledger Entry", filters={"voucher_no": se.name}, fields=['item_code', 'actual_qty'])
-		for sle in sle_entries:
-			if sle['item_code'] == item.item_code:
-				self.assertEqual(sle['actual_qty'], 150)
-
-	@change_settings("Stock Settings", {"allow_negative_stock": 1})
-	def test_stock_entry_manufacture_TC_SCK_138(self):
-		company = "_Test Company"
-		if not frappe.db.exists("Company", company):
-			company_doc = frappe.new_doc("Company")
-			company_doc.company_doc_name = company
-			company_doc.country="India",
-			company_doc.default_currency= "INR",
-			company_doc.save()
-		else:
-			company_doc = frappe.get_doc("Company", company) 
-		se = make_stock_entry(
-			company=company_doc.name, 
-			purpose="Manufacture", 
-			do_not_submit=True,
-			do_not_save=True
-		)
-		item_1 = create_item(item_code="W-N-001", valuation_rate=100)
-		item_2 = create_item(item_code="ST-N-001", valuation_rate=200)
-		item_3 = create_item(item_code="GU-SE-001", valuation_rate=300)
-		item_4 = create_item(item_code="SCW-N-001", valuation_rate=400)
-		items = [
-			{
-				"s_warehouse": create_warehouse("Test Store 1"),
-				"item_code": item_1.item_code,
-				"qty": 10,
-				"conversion_factor": 1
-			},
-			{
-				"s_warehouse": create_warehouse("Test Store 2"),
-				"item_code": item_2.item_code,
-				"qty": 42,
-				"conversion_factor": 1
-			},
-			{
-				"t_warehouse": create_warehouse("Test Store 3"),
-				"item_code": item_3.item_code,
-				"qty": 8,
-				"is_finished_item": 1,
-				"conversion_factor": 1
-			},
-			{
-				"t_warehouse": create_warehouse("Test Store 4"),
-				"item_code": item_4.item_code,
-				"qty": 2,
-				"conversion_factor": 1
-			}
-		]
-		se.items = []
-		for item in items:
-			se.append("items", item)
-		se.save()
-		se.submit()
-		self.assertEqual(se.items[0].qty, 10)
-		self.assertEqual(se.purpose, "Manufacture")
-		self.assertEqual(se.items[2].is_finished_item, 1)
-		sle_entries = frappe.get_all("Stock Ledger Entry", filters={"voucher_no": se.name}, fields=['item_code', 'actual_qty'])
-		for sle in sle_entries:
-			if sle['item_code'] == item_1.item_code:
-				self.assertEqual(sle['actual_qty'], -10)
-			elif sle['item_code'] == item_2.item_code:
-				self.assertEqual(sle['actual_qty'], -42)
-			elif sle['item_code'] == item_3.item_code:
-				self.assertEqual(sle['actual_qty'], 8)
-			elif sle['item_code'] == item_4.item_code:
-				self.assertEqual(sle['actual_qty'], 2)	
-
-	def test_stock_manufacture_with_batch_serial_TC_SCK_141(self):
-		company = "_Test Company"
-		if not frappe.db.exists("Company", company):
-			company_doc = frappe.new_doc("Company")
-			company_doc.company_name = company
-			company_doc.country="India"
-			company_doc.default_currency= "INR"
-			company_doc.save()
-		else:
-			company_doc = frappe.get_doc("Company", company) 
-		item_1 = make_item("ADI-SH-W08", {'has_batch_no':1, "create_new_batch":1,"valuation_rate":100})
-		item_2 = make_item("LET-SC-002", {"valuation_rate":100})
-		se = make_stock_entry(purpose="Manufacture", company=company_doc.name, do_not_save=True)
-		items = [
-			{
-				"t_warehouse": create_warehouse("Test Store 1"),
-				"item_code": item_1.item_code,
-				"qty": 200,
-				"is_finished_item":1,
-				"conversion_factor": 1
-			},
-			{
-				"t_warehouse": create_warehouse("Test Store 2"),
-				"item_code": item_2.item_code,
-				"qty": 50,
-				"is_scrap_item":1,
-				"conversion_factor": 1
-			}
-		]
-		se.items = []
-		for item in items:
-			se.append("items", item)
-		se.save()
-		se.submit()
-		self.assertEqual(se.purpose, "Manufacture")
-		self.assertEqual(se.items[0].is_finished_item, 1)
-		self.assertEqual(se.items[1].is_scrap_item, 1)
-		sle_entries = frappe.get_all("Stock Ledger Entry", filters={"voucher_no": se.name}, fields=['item_code', 'actual_qty'])
-		for sle in sle_entries:
-			if sle['item_code'] == item_1.item_code:
-				self.assertEqual(sle['actual_qty'], 200)
-			elif sle['item_code'] == item_2.item_code:
-				self.assertEqual(sle['actual_qty'], 50)
-	
-	def test_stock_manufacture_with_batch_TC_SCK_139(self):
-		company = "_Test Company"
-		if not frappe.db.exists("Company", company):
-			company_doc = frappe.new_doc("Company")
-			company_doc.company_doc_name = company
-			company_doc.country="India",
-			company_doc.default_currency= "INR",
-			company_doc.save()
-		else:
-			company_doc = frappe.get_doc("Company", company) 
-		item = make_item("ADI-SH-W07", {'has_batch_no':1, "create_new_batch":1, "valuation_rate":100})
-		se = make_stock_entry(item_code=item.name,purpose="Manufacture", company=company_doc.name,target=create_warehouse("Test Warehouse"), qty=150, basic_rate=100,do_not_save=True)
-		se.items[0].is_finished_item = 1
-		se.save()
-		se.submit()
-		self.assertEqual(se.purpose, "Manufacture")
-		self.assertEqual(se.items[0].is_finished_item, 1)
-		sle_entries = frappe.get_all("Stock Ledger Entry", filters={"voucher_no": se.name}, fields=['item_code', 'actual_qty'])
-		for sle in sle_entries:
-			if sle['item_code'] == item.item_code:
-				self.assertEqual(sle['actual_qty'], 150)
-	
->>>>>>> e13145f8
 def create_bom(bom_item, rm_items, company=None, qty=None, properties=None):
 		bom = frappe.new_doc("BOM")
 		bom.update(
