--- conflicted
+++ resolved
@@ -6,6 +6,7 @@
 from frappe.tests.utils import FrappeTestCase, change_settings
 from frappe.utils import add_days, cstr, flt, get_time, getdate, nowtime, today
 from frappe.desk.query_report import run
+from erpnext.stock.doctype.material_request.test_material_request import create_company
 
 from erpnext.accounts.doctype.account.test_account import get_inventory_account
 from erpnext.stock.doctype.item.test_item import (
@@ -1925,8 +1926,14 @@
 		from erpnext.stock.doctype.material_request.test_material_request import make_material_request
 		from erpnext.stock.doctype.material_request.material_request import make_stock_entry as _make_stock_entry
 		company = "_Test Company"
-		create_company(company)
-		company_doc = frappe.get_doc("Company", company)  
+		if not frappe.db.exists("Company", company):
+			company_doc = frappe.new_doc("Company")
+			company_doc.company_doc_name = company
+			company_doc.country="India"
+			company_doc.default_currency= "INR"
+			company_doc.save()
+		else:
+			company_doc = frappe.get_doc("Company", company) 
 		warehouse = create_warehouse("_Test Warehouse",  company=company_doc.name)
 		properties = {
 			"has_batch_no":1,
@@ -1945,64 +1952,17 @@
 		mr.reload()
 		self.assertEqual(mr.status, "Partially Ordered")
 
-<<<<<<< HEAD
-=======
 	def test_create_partial_material_request_stock_entry_for_serial_item_TC_SCK_190(self):
 		from erpnext.stock.doctype.material_request.material_request import make_stock_entry as _make_stock_entry
-		from erpnext.stock.doctype.material_request.test_material_request import make_material_request
-		from erpnext.accounts.doctype.payment_entry.test_payment_entry import create_company,create_customer
 		company = "_Test Company"
-		create_company()
-		create_customer("_Test Customer")
-		make_item("_Test Item", {"is_stock_item": 1})
-		warehouse = create_warehouse(
-				warehouse_name="_Test Warehouse",
-				properties={"parent_warehouse": "All Warehouses - _TC"},
-				company="_Test Company",
-			)
-		warehouse = create_warehouse(
-				warehouse_name="_Test Warehouse - _TC",
-				properties={"parent_warehouse": "All Warehouses - _TC"},
-				company="_Test Company",
-			)
-		item = make_item("_Test Item MR", properties={"has_serial_no":1})
-		get_or_create_fiscal_year('_Test Company')
-
-		item.serial_no_series = f"{item.item_code}.-SL-.####."
-		item.save()
-		cost_center = frappe.db.get_all('Cost Center',{'company':"_Test Company"},"name")
-		mr = make_material_request(material_request_type="Material Issue", qty=10, warehouse=warehouse, item=item.name,uom ="Box",cost_center=cost_center[1].name)
-		se = _make_stock_entry(mr.name)
-		se.get("items")[0].qty = 5
-		se.get("items")[0].allow_zero_valuation_rate = 1
-		se.save()
-		se.submit()
-		mr.reload()
-		self.assertEqual(mr.status, "Partially Ordered")
-
->>>>>>> 9ae82b33
-	def test_stock_entry_for_mr_purpose(self):
-		company = frappe.db.get_value("Warehouse", "Stores - TCP1", "company")
-
-		se = make_stock_entry(item_code="_Test Item",is_opening="Yes", expense_account="Temporary Opening - TCP1",company = company ,purpose="Material Receipt", target="Stores - TCP1", qty=10, basic_rate=100)
-		
-		self.assertEqual(se.stock_entry_type, "Material Receipt")
-
-		gl_temp_credit = frappe.db.get_value('GL Entry',{'voucher_no':se.name, 'account': 'Temporary Opening - TCP1'},'credit')
-		self.assertEqual(gl_temp_credit, 1000)
-		
-		gl_stock_debit = frappe.db.get_value('GL Entry',{'voucher_no':se.name, 'account': 'Stock In Hand - TCP1'},'debit')
-		self.assertEqual(gl_stock_debit, 1000)
-
-		actual_qty = frappe.db.get_value('Stock Ledger Entry',{'voucher_no':se.name, 'voucher_type':'Stock Entry','warehouse':'Stores - TCP1'},['qty_after_transaction'])
-		self.assertEqual(actual_qty, 10)
-	
-	def test_create_partial_material_request_stock_entry_for_serial_item_TC_SCK_190(self):
-		from erpnext.stock.doctype.material_request.test_material_request import make_material_request
-		from erpnext.stock.doctype.material_request.material_request import make_stock_entry as _make_stock_entry
-		company = "_Test Company"
-		create_company(company)
-		company_doc = frappe.get_doc("Company", company) 
+		if not frappe.db.exists("Company", company):
+			company_doc = frappe.new_doc("Company")
+			company_doc.company_doc_name = company
+			company_doc.country="India"
+			company_doc.default_currency= "INR"
+			company_doc.save()
+		else:
+			company_doc = frappe.get_doc("Company", company) 
 		warehouse = create_warehouse("_Test Warehouse",  company=company_doc.name)
 		item = make_item("_Test Item MR", properties={"has_serial_no":1})
 		item.serial_no_series = f"{item.item_code}.-SL-.####."
@@ -2015,11 +1975,34 @@
 		mr.reload()
 		self.assertEqual(mr.status, "Partially Ordered")
 
+	def test_stock_entry_for_mr_purpose(self):
+		company = frappe.db.get_value("Warehouse", "Stores - TCP1", "company")
+
+		se = make_stock_entry(item_code="_Test Item",is_opening="Yes", expense_account="Temporary Opening - TCP1",company = company ,purpose="Material Receipt", target="Stores - TCP1", qty=10, basic_rate=100)
+		
+		self.assertEqual(se.stock_entry_type, "Material Receipt")
+
+		gl_temp_credit = frappe.db.get_value('GL Entry',{'voucher_no':se.name, 'account': 'Temporary Opening - TCP1'},'credit')
+		self.assertEqual(gl_temp_credit, 1000)
+		
+		gl_stock_debit = frappe.db.get_value('GL Entry',{'voucher_no':se.name, 'account': 'Stock In Hand - TCP1'},'debit')
+		self.assertEqual(gl_stock_debit, 1000)
+
+		actual_qty = frappe.db.get_value('Stock Ledger Entry',{'voucher_no':se.name, 'voucher_type':'Stock Entry','warehouse':'Stores - TCP1'},['qty_after_transaction'])
+		self.assertEqual(actual_qty, 10)
+	
 	def test_create_partial_material_request_stock_entry_for_serial_batch_item_TC_SCK_191(self):
+		from erpnext.stock.doctype.material_request.test_material_request import make_material_request
 		from erpnext.stock.doctype.material_request.material_request import make_stock_entry as _make_stock_entry
 		company = "_Test Company"
-		create_company(company)
-		company_doc = frappe.get_doc("Company", company)  
+		if not frappe.db.exists("Company", company):
+			company_doc = frappe.new_doc("Company")
+			company_doc.company_doc_name = company
+			company_doc.country="India"
+			company_doc.default_currency= "INR"
+			company_doc.save()
+		else:
+			company_doc = frappe.get_doc("Company", company) 
 		warehouse = create_warehouse("_Test Warehouse",  company=company_doc.name)
 		properties = {
 			"has_serial_no": 1,
@@ -2178,11 +2161,6 @@
 	def test_stock_ent_TC_SCK_233(self):
 		from erpnext.buying.doctype.purchase_order.test_purchase_order import get_or_create_fiscal_year
 		from erpnext.stock.utils import get_bin
-<<<<<<< HEAD
-		warehouse = create_warehouse("Stores-test", properties=None, company="_Test Company")
-		company = "_Test Company"
-		create_company(company)
-=======
 		if not frappe.db.exists("Company", "_Test Company"):
 			company = frappe.new_doc("Company")
 			company.company_name = "_Test Company"
@@ -2196,7 +2174,6 @@
 			properties={"parent_warehouse": f"{parent_warehouse}"},
 			company='_Test Company',
 		)
->>>>>>> 9ae82b33
 		item_fields = {
 			"item_name": "Test 1231",
 			"is_stock_item": 1,
@@ -2212,12 +2189,6 @@
 		self.assertEqual(bin.actual_qty, item_fields["opening_stock"])
 
 	def test_stock_reco_TC_SCK_127(self):
-<<<<<<< HEAD
-		company = "_Test Company"
-		create_company(company)
-		self.source_warehouse = create_warehouse("Stores-test", properties=None, company="_Test Company")
-		self.target_warehouse = create_warehouse("Department Stores-test", properties=None, company="_Test Company")
-=======
 		if not frappe.db.exists("Company", "_Test Company"):
 			company = frappe.new_doc("Company")
 			company.company_name = "_Test Company"
@@ -2229,7 +2200,6 @@
 		self.source_warehouse = create_warehouse("Stores-test", properties={"parent_warehouse": "All Warehouses - _TC"}, company="_Test Company")
 		self.target_warehouse = create_warehouse("Department Stores-test", properties={"parent_warehouse": "All Warehouses - _TC"}, company="_Test Company")
 
->>>>>>> 9ae82b33
 		item_fields1 = {
 			"item_name": "Test Brown Rice",
 			"is_stock_item": 1,
@@ -2775,13 +2745,6 @@
 
 	@change_settings("Stock Settings", {"use_serial_batch_fields": 0,"disable_serial_no_and_batch_selector":0,"auto_create_serial_and_batch_bundle_for_outward":1,"pick_serial_and_batch_based_on":"FIFO"})
 	def test_material_transfer_with_disable_selector_TC_SCK_091(self):
-		from erpnext.accounts.doctype.account.test_account import create_account
-		create_account(
-			account_name= "Stock Adjustment",
-			parent_account="Stock Expenses - _TC",
-			company="_Test Company",
-		)
-
 		fields = {
 			"is_stock_item": 1, 
 			"has_batch_no":1,
@@ -2800,15 +2763,14 @@
 
 		semr = make_stock_entry(
 			item_code=item_1, qty=15, rate=100, target="_Test Warehouse - _TC",
-			purpose="Material Receipt", expense_account="Stock Adjustment - _TC", do_not_save=True
+			purpose="Material Receipt", do_not_save=True
 		)
 
 		semr.append("items", {
 			"item_code": item_2,
 			"qty": 15,
 			"basic_rate": 150,
-			"t_warehouse": "_Test Warehouse - _TC",
-			"expense_account": "Stock Adjustment - _TC",
+			"t_warehouse": "_Test Warehouse - _TC"
 		})
 
 		semr.save()
@@ -2816,7 +2778,7 @@
 
 		semt = make_stock_entry(
 			item_code=item_1, qty=10, rate=100, source="_Test Warehouse - _TC", target = "Stores - _TC",
-			purpose="Material Transfer", expense_account="Stock Adjustment - _TC", do_not_save=True
+			purpose="Material Transfer", do_not_save=True
 		)
 
 		semt.append("items", {
@@ -2824,8 +2786,7 @@
 			"qty": 10,
 			"basic_rate": 150,
 			"t_warehouse": "Stores - _TC",
-			"s_warehouse": "_Test Warehouse - _TC",
-			"expense_account": "Stock Adjustment - _TC"
+			"s_warehouse": "_Test Warehouse - _TC"
 		})
 
 		semt.save()
@@ -2842,13 +2803,6 @@
 	
 	@change_settings("Stock Settings", {"use_serial_batch_fields": 0,"disable_serial_no_and_batch_selector":0,"auto_create_serial_and_batch_bundle_for_outward":0,"pick_serial_and_batch_based_on":"FIFO"})
 	def test_mt_with_disable_serial_batch_no_outward_TC_SCK_116(self):
-		from erpnext.accounts.doctype.account.test_account import create_account
-		create_account(
-			account_name= "Stock Adjustment",
-			parent_account="Stock Expenses - _TC",
-			company="_Test Company",
-		)
-
 		fields = {
 			"is_stock_item": 1, 
 			"has_batch_no":1,
@@ -2866,14 +2820,14 @@
 
 		semr = make_stock_entry(
 			item_code=item_1, qty=15, rate=100, target="_Test Warehouse - _TC",
-			purpose="Material Receipt", expense_account="Stock Adjustment - _TC", do_not_save=True
+			purpose="Material Receipt", do_not_save=True
 		)
 		semr.save()
 		semr.submit()
 
 		semt = make_stock_entry(
 			item_code=item_1, qty=10, rate=100, source="_Test Warehouse - _TC", target = "Stores - _TC",
-			purpose="Material Transfer", expense_account="Stock Adjustment - _TC", do_not_save=True
+			purpose="Material Transfer", do_not_save=True
 		)
 		semt.save()
 		semt.submit()
@@ -2888,13 +2842,6 @@
 
 	@change_settings("Stock Settings", {"use_serial_batch_fields": 0,"disable_serial_no_and_batch_selector":0,"auto_create_serial_and_batch_bundle_for_outward":0,"pick_serial_and_batch_based_on":"FIFO"})
 	def test_mt_with_multiple_items_disable_serial_batch_no_outward_TC_SCK_117(self):
-		from erpnext.accounts.doctype.account.test_account import create_account
-		create_account(
-			account_name= "Stock Adjustment",
-			parent_account="Stock Expenses - _TC",
-			company="_Test Company",
-		)
-
 		fields = {
 			"is_stock_item": 1, 
 			"has_batch_no":1,
@@ -2913,15 +2860,14 @@
 
 		semr = make_stock_entry(
 			item_code=item_1, qty=15, rate=100, target="_Test Warehouse - _TC",
-			purpose="Material Receipt", expense_account="Stock Adjustment - _TC", do_not_save=True
+			purpose="Material Receipt", do_not_save=True
 		)
 
 		semr.append("items", {
 			"item_code": item_2,
 			"qty": 15,
 			"basic_rate": 150,
-			"t_warehouse": "_Test Warehouse - _TC",
-			"expense_account": "Stock Adjustment - _TC"
+			"t_warehouse": "_Test Warehouse - _TC"
 		})
 
 		semr.save()
@@ -2929,7 +2875,7 @@
 
 		semt = make_stock_entry(
 			item_code=item_1, qty=10, rate=100, source="_Test Warehouse - _TC", target = "Stores - _TC",
-			purpose="Material Transfer", expense_account="Stock Adjustment - _TC", do_not_save=True
+			purpose="Material Transfer", do_not_save=True
 		)
 
 		semt.append("items", {
@@ -2937,8 +2883,7 @@
 			"qty": 10,
 			"basic_rate": 150,
 			"t_warehouse": "Stores - _TC",
-			"s_warehouse": "_Test Warehouse - _TC",
-			"expense_account":"Stock Adjustment - _TC"
+			"s_warehouse": "_Test Warehouse - _TC"
 		})
 
 		semt.save()
@@ -2955,18 +2900,7 @@
 
 	@change_settings("Stock Settings", {"default_warehouse": "_Test Warehouse - _TC"})
 	def test_item_creation_TC_SCK_118(self):
-		from erpnext.accounts.doctype.account.test_account import create_account
-		create_account(
-			account_name= "Stock Adjustment",
-			parent_account="Stock Expenses - _TC",
-			company="_Test Company",
-		)
-
 		item_1 = create_item(item_code="_Test Item New", is_stock_item=1, opening_stock=15,valuation_rate=100)
-		for itm in item_1.item_defaults:
-			itm.expense_account = "Stock Adjustment - _TC"
-		item_1.save()
-		
 		stock = frappe.get_all("Stock Ledger Entry", filters={"item_code": item_1.name}, 
 							 fields=["warehouse", "actual_qty"])
 		
@@ -2975,13 +2909,6 @@
 
 	@change_settings("Stock Settings", {"use_serial_batch_fields": 0,"disable_serial_no_and_batch_selector":0,"auto_create_serial_and_batch_bundle_for_outward":0,"pick_serial_and_batch_based_on":"FIFO"})
 	def test_mt_with_different_warehouse_disable_serial_batch_no_outward_TC_SCK_119(self):
-		from erpnext.accounts.doctype.account.test_account import create_account
-		create_account(
-			account_name= "Stock Adjustment",
-			parent_account="Stock Expenses - _TC",
-			company="_Test Company",
-		)
-
 		fields = {
 			"is_stock_item": 1, 
 			"has_batch_no":1,
@@ -3000,15 +2927,14 @@
 
 		semr = make_stock_entry(
 			item_code=item_1, qty=15, rate=100, target="_Test Warehouse - _TC",
-			purpose="Material Receipt", expense_account="Stock Adjustment - _TC", do_not_save=True
+			purpose="Material Receipt", do_not_save=True
 		)
 
 		semr.append("items", {
 			"item_code": item_2,
 			"qty": 15,
 			"basic_rate": 150,
-			"t_warehouse": "Stores - _TC",
-			"expense_account": "Stock Adjustment - _TC"
+			"t_warehouse": "Stores - _TC"
 		})
 
 		semr.save()
@@ -3016,7 +2942,7 @@
 
 		semt = make_stock_entry(
 			item_code=item_1, qty=10, rate=100, source="_Test Warehouse - _TC", target = "Stores - _TC",
-			purpose="Material Transfer", expense_account="Stock Adjustment - _TC", do_not_save=True
+			purpose="Material Transfer", do_not_save=True
 		)
 
 		semt.append("items", {
@@ -3024,8 +2950,7 @@
 			"qty": 10,
 			"basic_rate": 150,
 			"t_warehouse": "_Test Warehouse - _TC",
-			"s_warehouse": "Stores - _TC",
-			"expense_account": "Stock Adjustment - _TC"
+			"s_warehouse": "Stores - _TC"
 		})
 
 		semt.save()
@@ -3039,19 +2964,9 @@
 
 		self.assertCountEqual(sle_records[item_1], [10, -10])
 		self.assertCountEqual(sle_records[item_2], [10, -10])
-<<<<<<< HEAD
-
-=======
 	
 	@change_settings("Stock Settings", {"use_serial_batch_fields": 0,"disable_serial_no_and_batch_selector":0,"auto_create_serial_and_batch_bundle_for_outward":0})
 	def test_mi_with_disable_batch_selector_TC_SCK_120(self):
-		from erpnext.accounts.doctype.account.test_account import create_account
-		create_account(
-			account_name= "Stock Adjustment",
-			parent_account="Stock Expenses - _TC",
-			company="_Test Company",
-		)
-
 		fields = {
 			"is_stock_item": 1, 
 			"has_batch_no":1,
@@ -3069,12 +2984,12 @@
 
 		semr = make_stock_entry(
 			item_code=item_1, qty=15, rate=100, target="_Test Warehouse - _TC",
-			purpose="Material Receipt", expense_account="Stock Adjustment - _TC"
+			purpose="Material Receipt"
 		)
 
 		semt = make_stock_entry(
 			item_code=item_1, qty=10, rate=100, source="_Test Warehouse - _TC", target = "Stores - _TC",
-			purpose="Material Issue", expense_account="Stock Adjustment - _TC"
+			purpose="Material Issue"
 		)
 
 		sle = frappe.get_all("Stock Ledger Entry", filters={"voucher_no": semt.name}, fields=["actual_qty", "item_code"])
@@ -3086,13 +3001,6 @@
 
 	@change_settings("Stock Settings", {"use_serial_batch_fields": 0,"disable_serial_no_and_batch_selector":0,"auto_create_serial_and_batch_bundle_for_outward":0,"pick_serial_and_batch_based_on":"FIFO"})
 	def test_mi_with_multiple_item_disable_batch_selector_TC_SCK_121(self):
-		from erpnext.accounts.doctype.account.test_account import create_account
-		create_account(
-			account_name= "Stock Adjustment",
-			parent_account="Stock Expenses - _TC",
-			company="_Test Company",
-		)
-
 		fields = {
 			"is_stock_item": 1, 
 			"has_batch_no":1,
@@ -3111,15 +3019,14 @@
 
 		semr = make_stock_entry(
 			item_code=item_1, qty=15, rate=100, target="_Test Warehouse - _TC",
-			purpose="Material Receipt", expense_account="Stock Adjustment - _TC", do_not_save=True
+			purpose="Material Receipt", do_not_save=True
 		)
 
 		semr.append("items", {
 			"item_code": item_2,
 			"qty": 15,
 			"basic_rate": 150,
-			"t_warehouse": "Stores - _TC",
-			"expense_account": "Stock Adjustment - _TC"
+			"t_warehouse": "Stores - _TC"
 		})
 
 		semr.save()
@@ -3127,7 +3034,7 @@
 
 		semt = make_stock_entry(
 			item_code=item_1, qty=10, rate=100, source="_Test Warehouse - _TC", target = "Stores - _TC",
-			purpose="Material Issue", expense_account="Stock Adjustment - _TC", do_not_save=True
+			purpose="Material Issue", do_not_save=True
 		)
 
 		semt.append("items", {
@@ -3135,8 +3042,7 @@
 			"qty": 10,
 			"basic_rate": 150,
 			"t_warehouse": "_Test Warehouse - _TC",
-			"s_warehouse": "Stores - _TC",
-			"expense_account": "Stock Adjustment - _TC"
+			"s_warehouse": "Stores - _TC"
 		})
 
 		semt.save()
@@ -3152,7 +3058,6 @@
 		self.assertEqual(sle_records[item_2], [-10])
 
 	def test_single_mr_with_multiple_se_tc_sck_123(self):
-		from erpnext.stock.doctype.material_request.test_material_request import make_material_request
 		mr = make_material_request(material_request_type="Material Transfer")
 		
 		self.assertEqual(mr.status, "Pending")
@@ -3194,7 +3099,7 @@
 	def test_mr_to_se_with_in_transit_tc_sck_124(self):
 		from erpnext.stock.doctype.material_request.material_request import make_in_transit_stock_entry
 		from erpnext.stock.doctype.material_request.test_material_request import  get_in_transit_warehouse
-		from erpnext.stock.doctype.material_request.test_material_request import make_material_request
+
 		mr = make_material_request(material_request_type="Material Transfer")
 		self.assertEqual(mr.status, "Pending")
 
@@ -3210,7 +3115,6 @@
 		sle = frappe.get_doc('Stock Ledger Entry',{'voucher_no':end_transit_entry.name})
 		self.assertEqual(sle.actual_qty, 10)
 		
->>>>>>> 9ae82b33
 	def test_stock_entry_tc_sck_136(self):
 		item_code = make_item("_Test Item Stock Entry New", {"valuation_rate": 100})
 		se = make_stock_entry(item_code=item_code, target="_Test Warehouse - _TC", qty=1, do_not_submit=True)
@@ -3685,183 +3589,123 @@
 		)
 
 	def test_stock_manufacture_with_batch_serial_TC_SCK_142(self):
-		from erpnext.accounts.doctype.payment_entry.test_payment_entry import create_company
-
 		company = "_Test Company"
-<<<<<<< HEAD
-		create_company(company)
-		company_doc = frappe.get_doc("Company", company) 
+		if not frappe.db.exists("Company", company):
+			company_doc = frappe.new_doc("Company")
+			company_doc.company_doc_name = company
+			company_doc.country="India"
+			company_doc.default_currency= "INR"
+			company_doc.save()
+		else:
+			company_doc = frappe.get_doc("Company", company) 
 		item_1 = make_item("ADI-SH-W09", {'has_batch_no':1, "create_new_batch":1,"valuation_rate":100})
 		item_2 = make_item("LET-SC-002", {"valuation_rate":100})
-=======
-		create_company()
-		get_fiscal_year(company)
-		create_warehouse("_Test Warehouse Group - _TC", company=company)
-
-		if not frappe.db.exists("Company", company):
-			company_doc = frappe.new_doc("Company")
-			company_doc.company_name = company
-			company_doc.country = "India"
-			company_doc.default_currency = "INR"
-			company_doc.save()
-		else:
-			company_doc = frappe.get_doc("Company", company)
-
-		item_1 = make_item("ADI-SH-W09", {'has_batch_no': 1, "create_new_batch": 1, "valuation_rate": 100})
-		item_2 = make_item("LET-SC-002", {"valuation_rate": 100})
-
->>>>>>> 9ae82b33
 		se = make_stock_entry(purpose="Manufacture", company=company_doc.name, do_not_save=True)
-
 		items = [
 			{
 				"t_warehouse": create_warehouse("Test Store 1"),
 				"item_code": item_1.item_code,
 				"qty": 200,
-				"is_finished_item": 1,
+				"is_finished_item":1,
 				"conversion_factor": 1
 			},
 			{
 				"t_warehouse": create_warehouse("Test Store 2"),
 				"item_code": item_2.item_code,
 				"qty": 50,
-				"is_scrap_item": 1,
+				"is_scrap_item":1,
 				"conversion_factor": 1
 			}
 		]
-
 		se.items = []
 		for item in items:
 			se.append("items", item)
-
 		se.save()
 		se.submit()
-
 		self.assertEqual(se.purpose, "Manufacture")
 		self.assertEqual(se.items[0].is_finished_item, 1)
-		self.assertEqual(se.items[1].is_scrap_item, 1) 
-
+		self.assertEqual(se.items[0].is_scrap_item, 1)
+		
 		sle_entries = frappe.get_all("Stock Ledger Entry", filters={"voucher_no": se.name}, fields=['item_code', 'actual_qty'])
-
 		for sle in sle_entries:
 			if sle['item_code'] == item_1.item_code:
 				self.assertEqual(sle['actual_qty'], 200)
 			elif sle['item_code'] == item_2.item_code:
 				self.assertEqual(sle['actual_qty'], 50)
-
 	
 	def test_stock_manufacture_with_batch_serieal_TC_SCK_140(self):
-		from erpnext.accounts.doctype.payment_entry.test_payment_entry import create_company
 		company = "_Test Company"
-<<<<<<< HEAD
-		create_company(company)
-		company_doc = frappe.get_doc("Company", company) 
+		if not frappe.db.exists("Company", company):
+			company_doc = frappe.new_doc("Company")
+			company_doc.company_doc_name = company
+			company_doc.country="India"
+			company_doc.default_currency= "INR"
+			company_doc.save()
+		else:
+			company_doc = frappe.get_doc("Company", company) 
 		item = make_item("ADI-SH-W11", {'has_batch_no':1, "create_new_batch":1, "has_serial_no":1, "valuation_rate":100})
 		se = make_stock_entry(item_code=item.name,purpose="Manufacture", company=company_doc.name,target=create_warehouse("Test Warehouse"), qty=150, basic_rate=100,do_not_save=True)
-=======
-		create_company()
-		get_fiscal_year(company)
-		create_warehouse("_Test Warehouse Group - _TC", company=company)
-
-		if not frappe.db.exists("Company", company):
-			company_doc = frappe.new_doc("Company")
-			company_doc.company_name = company
-			company_doc.country = "India"
-			company_doc.default_currency = "INR"
-			company_doc.save()
-		else:
-			company_doc = frappe.get_doc("Company", company)
-
-		item = make_item("ADI-SH-W11", {"valuation_rate": 100, "has_serial_no": 1, "serial_no_series": "SNO-.####"})
-
-		serial_nos = generate_serial_nos(item_code=item.name, qty=150)
-		se = make_stock_entry(
-			item_code=item.name,
-			purpose="Manufacture",
-			company=company_doc.name,
-			target=create_warehouse("Test Warehouse"),
-			qty=150,
-			basic_rate=100,
-			do_not_save=True
-		)
-
->>>>>>> 9ae82b33
 		se.items[0].is_finished_item = 1
-		se.items[0].serial_no = "\n".join(serial_nos)  # Assign serial numbers
 		se.save()
 		se.submit()
 		self.assertEqual(se.purpose, "Manufacture")
 		self.assertEqual(se.items[0].is_finished_item, 1)
-
-		serial_and_batch = run(
-			"Serial and Batch Summary",
-			filters={
-				"company": company_doc.name,
-				"from_date": se.posting_date,
-				"to_date": se.posting_date,
-				"voucher_type": "Stock Entry",
-				"voucher_no": [se.name]
-			}
-		)
-
+		serial_and_batch = run("Serial and Batch Summary",
+						  filters={"company":company_doc.name,
+						  		"from_date":se.posting_date,
+								"to_date":se.posting_date,
+								"voucher_type":"Stock Entry",
+								"voucher_no":[se.name]})
 		result_list = serial_and_batch.get("result", [])
-		self.assertEqual(len(result_list), 150)  # Expect 150 serial numbers
-
+		self.assertEqual(len(result_list), 150)
 		sle_entries = frappe.get_all("Stock Ledger Entry", filters={"voucher_no": se.name}, fields=['item_code', 'actual_qty'])
 		for sle in sle_entries:
 			if sle['item_code'] == item.item_code:
 				self.assertEqual(sle['actual_qty'], 150)
 
-
 	@change_settings("Stock Settings", {"allow_negative_stock": 1})
 	def test_stock_entry_manufacture_TC_SCK_138(self):
-		from erpnext.accounts.doctype.payment_entry.test_payment_entry import create_company
 		company = "_Test Company"
-<<<<<<< HEAD
-		create_company(company)
-		company_doc = frappe.get_doc("Company", company) 
-=======
-		create_company()
-		warehouse = create_warehouse(
-			warehouse_name="_Test Warehouse - _TC",
-			properties={"parent_warehouse": "All Warehouses - _TC"},
-			company=company,
-		)
-		get_or_create_fiscal_year('_Test Company')
-		frappe.db.set_value("Company", company, "stock_adjustment_account", 'Stock Adjustment - _TC')
->>>>>>> 9ae82b33
+		if not frappe.db.exists("Company", company):
+			company_doc = frappe.new_doc("Company")
+			company_doc.company_doc_name = company
+			company_doc.country="India",
+			company_doc.default_currency= "INR",
+			company_doc.save()
+		else:
+			company_doc = frappe.get_doc("Company", company) 
 		se = make_stock_entry(
-			company=company, 
+			company=company_doc.name, 
 			purpose="Manufacture", 
 			do_not_submit=True,
 			do_not_save=True
 		)
-		item_1 = create_item(item_code="W-N-001",warehouse=warehouse,valuation_rate=100)
-		item_2 = create_item(item_code="ST-N-001",warehouse=warehouse, valuation_rate=200)
-		item_3 = create_item(item_code="GU-SE-001", warehouse=warehouse, valuation_rate=300)
-		item_4 = create_item(item_code="SCW-N-001",  warehouse=warehouse,valuation_rate=400)
+		item_1 = create_item(item_code="W-N-001", valuation_rate=100)
+		item_2 = create_item(item_code="ST-N-001", valuation_rate=200)
+		item_3 = create_item(item_code="GU-SE-001", valuation_rate=300)
+		item_4 = create_item(item_code="SCW-N-001", valuation_rate=400)
 		items = [
 			{
-				"s_warehouse":create_warehouse("Test Store 1",properties={"parent_warehouse": "All Warehouses - _TC"},company=company),
+				"s_warehouse": create_warehouse("Test Store 1"),
 				"item_code": item_1.item_code,
 				"qty": 10,
 				"conversion_factor": 1
 			},
 			{
-				"s_warehouse": create_warehouse("Test Store 2",properties={"parent_warehouse": "All Warehouses - _TC"},company=company),
+				"s_warehouse": create_warehouse("Test Store 2"),
 				"item_code": item_2.item_code,
 				"qty": 42,
 				"conversion_factor": 1
 			},
 			{
-				"t_warehouse": create_warehouse("Test Store 3",properties={"parent_warehouse": "All Warehouses - _TC"},company=company),
+				"t_warehouse": create_warehouse("Test Store 3"),
 				"item_code": item_3.item_code,
 				"qty": 8,
 				"is_finished_item": 1,
 				"conversion_factor": 1
 			},
 			{
-				"t_warehouse": create_warehouse("Test Store 4",properties={"parent_warehouse": "All Warehouses - _TC"},company=company),
+				"t_warehouse": create_warehouse("Test Store 4"),
 				"item_code": item_4.item_code,
 				"qty": 2,
 				"conversion_factor": 1
@@ -3889,34 +3733,10 @@
 	@change_settings("Stock Settings", {"allow_negative_stock": 1})
 	def test_create_mr_se_TC_SCK_063(self):
 		from erpnext.stock.doctype.material_request.material_request import make_stock_entry as _make_stock_entry
-		from erpnext.stock.doctype.material_request.test_material_request import make_material_request
 		item = make_item("_Test Item")
 		target_warehouse = create_warehouse("_Test Warehouse", company="_Test Company")
 		source_warehouse = create_warehouse("_Test Source Warehouse", company="_Test Company")
 		mr = make_material_request(material_request_type="Material Transfer", qty=10, warehouse=target_warehouse, from_warehouse=source_warehouse, item=item.name)
-		from erpnext.accounts.doctype.payment_entry.test_payment_entry import create_company,create_customer
-		create_company()
-		create_customer("_Test Customer")
-		item = make_item("_Test Item",properties = {'valuation_rate':100})
-		get_or_create_fiscal_year('_Test Company')
-
-		target_warehouse = create_warehouse(
-				warehouse_name="_Test Warehouse",
-				properties={"parent_warehouse": "All Warehouses - _TC"},
-				company="_Test Company",
-			)
-		source_warehouse = create_warehouse(
-				warehouse_name="_Test Source Warehouse",
-				properties={"parent_warehouse": "All Warehouses - _TC"},
-				company="_Test Company",
-			)
-		create_warehouse(
-				warehouse_name="_Test Warehouse - _TC",
-				properties={"parent_warehouse": "All Warehouses - _TC"},
-				company="_Test Company",
-			)
-		cost_center = frappe.db.get_all('Cost Center',{'company':"_Test Company"},"name")
-		mr = make_material_request(material_request_type="Material Transfer", qty=10, warehouse=target_warehouse, from_warehouse=source_warehouse, item=item.name,uom = "Box",cost_center = cost_center[1]['name'])
 		self.assertEqual(mr.status, "Pending")
 		se_1 = _make_stock_entry(mr.name)
 		se_1.get("items")[0].qty = 5
@@ -3935,15 +3755,7 @@
 		self.check_stock_ledger_entries("Stock Entry", se_2.name, [[item.name, target_warehouse, 5], [item.name, source_warehouse, -5]])
 
 	def test_stock_manufacture_with_batch_serial_TC_SCK_141(self):
-		from erpnext.accounts.doctype.payment_entry.test_payment_entry import create_company
 		company = "_Test Company"
-<<<<<<< HEAD
-		create_company(company)
-		company_doc = frappe.get_doc("Company", company) 
-=======
-		create_company()
-		get_fiscal_year(company)
-		create_warehouse("_Test Warehouse Group - _TC", company=company)
 		if not frappe.db.exists("Company", company):
 			company_doc = frappe.new_doc("Company")
 			company_doc.company_name = company
@@ -3952,7 +3764,6 @@
 			company_doc.save()
 		else:
 			company_doc = frappe.get_doc("Company", company) 
->>>>>>> 9ae82b33
 		item_1 = make_item("ADI-SH-W08", {'has_batch_no':1, "create_new_batch":1,"valuation_rate":100})
 		item_2 = make_item("LET-SC-002", {"valuation_rate":100})
 		se = make_stock_entry(purpose="Manufacture", company=company_doc.name, do_not_save=True)
@@ -3988,18 +3799,14 @@
 				self.assertEqual(sle['actual_qty'], 50)
 
 	def test_create_two_stock_entries_TC_SCK_230(self):
-		from erpnext.accounts.doctype.payment_entry.test_payment_entry import create_company
-		create_company()
-		company = "_Test Company"
-		frappe.db.set_value("Company", company, "stock_adjustment_account", 'Stock Adjustment - _TC')
-		item_1 = make_item("_Test Item 1",properties = {'valuation_rate':100})
-		get_or_create_fiscal_year('_Test Company')
+		company = create_company()
+		item_1 = make_item("Book")
 		warehouse_1 = create_warehouse("_Test warehouse PO", company=company)
 		se_1 = make_stock_entry(item_code=item_1.name, target=warehouse_1, qty=10, purpose="Material Receipt", company=company)
 		self.assertEqual(se_1.items[0].item_code, item_1.name)
 		self.assertEqual(se_1.items[0].qty, 10)
 		self.check_stock_ledger_entries("Stock Entry", se_1.name, [[item_1.name, warehouse_1, 10]])
-		item_2 = make_item("_Test Item",properties = {'valuation_rate':100})
+		item_2 = make_item("_Test Item")
 		warehouse_2 = create_warehouse("Stores", company=company)
 		se_2 = make_stock_entry(item_code=item_2.name, target=warehouse_2, qty=20, purpose="Material Receipt", company=company)
 		self.assertEqual(se_2.items[0].item_code, item_2.name)
@@ -4007,29 +3814,17 @@
 		self.check_stock_ledger_entries("Stock Entry", se_2.name, [[item_2.name, warehouse_2, 20]])
 
 	def test_stock_manufacture_with_batch_TC_SCK_139(self):
-		from erpnext.accounts.doctype.payment_entry.test_payment_entry import create_company
-		create_company()
 		company = "_Test Company"
-<<<<<<< HEAD
-		create_company(company)
-		company_doc = frappe.get_doc("Company", company) 
-=======
-		create_warehouse(
-				warehouse_name="_Test Warehouse - _TC",
-				properties={"parent_warehouse": "All Warehouses - _TC"},
-				company="_Test Company",
-			)
-
-		target_warehouse = create_warehouse(
-				warehouse_name="Test Warehouse",
-				properties={"parent_warehouse": "All Warehouses - _TC"},
-				company="_Test Company",
-		)
-		get_or_create_fiscal_year('_Test Company')
-		frappe.db.set_value("Company", company, "stock_adjustment_account", 'Stock Adjustment - _TC')
->>>>>>> 9ae82b33
+		if not frappe.db.exists("Company", company):
+			company_doc = frappe.new_doc("Company")
+			company_doc.company_doc_name = company
+			company_doc.country="India",
+			company_doc.default_currency= "INR",
+			company_doc.save()
+		else:
+			company_doc = frappe.get_doc("Company", company) 
 		item = make_item("ADI-SH-W07", {'has_batch_no':1, "create_new_batch":1, "valuation_rate":100})
-		se = make_stock_entry(item_code=item.name,purpose="Manufacture", company=company,target=target_warehouse, qty=150, basic_rate=100,do_not_save=True)
+		se = make_stock_entry(item_code=item.name,purpose="Manufacture", company=company_doc.name,target=create_warehouse("Test Warehouse"), qty=150, basic_rate=100,do_not_save=True)
 		se.items[0].is_finished_item = 1
 		se.save()
 		se.submit()
@@ -4040,80 +3835,21 @@
 			if sle['item_code'] == item.item_code:
 				self.assertEqual(sle['actual_qty'], 150)
 
-<<<<<<< HEAD
-	def test_stock_ageing_TC_SCK_227(self):
-		from erpnext.stock.report.stock_ageing.stock_ageing import execute
+	def test_inactive_sales_items_TC_SCK_228(self):
+		from erpnext.accounts.report.inactive_sales_items.inactive_sales_items import execute
 		avail_qty = 30
 		company = "_Test Company"
 		item_c = []
 		q = []
 		range1 = []
 		range2 = []
-		create_company(company)
-		item_fields = {
-			"item_name": "_Test Item227",
-			"valuation_rate": 500,
-			"is_stock_item": 1
-		}
-		item = make_item("_Test Item227", item_fields)
-		se = make_stock_entry(item_code=item.name,purpose="Material Receipt", posting_date="01-12-2024",company=company,target=create_warehouse("Test Warehouse", company=company), qty=10)
-		se1 = make_stock_entry(item_code=item.name,purpose="Material Receipt", posting_date="01-01-2025",company=company,target=create_warehouse("Test Warehouse", company=company), qty=20)
-
-		filters = frappe._dict({  # Convert to allow dot notation
-		"company": "_Test Company",
-        "to_date": "2025-01-12",
-        "item_code": item.name,
-        "warehouse": create_warehouse("Test Warehouse", company=company),
-		"range": "30, 60, 90"
-    	})
-
-		columns, data, _, chart_data = execute(filters)
-		for i in data[0]:
-			item_c.append(data[0][0])
-			q.append(data[0][5])
-			range1.append(data[0][7])
-			range2.append(data[0][9])
-		item_c = set(item_c)
-		item_c = list(item_c)
-		range1 = set(range1)
-		range1 = list(range1)
-		range2 = set(range2)
-		range2 = list(range2)
-		self.assertTrue(filters["item_code"] == item_c[0], "Item tc failed")
-		self.assertTrue(range1[0] == 20)
-		self.assertTrue(range2[0] == 10)
-		self.assertTrue(q[0] == avail_qty)
-
-	def test_inactive_sales_items_TC_SCK_228(self):
-		from erpnext.accounts.report.inactive_sales_items.inactive_sales_items import execute
-		company = "_Test Company"
-		
-		create_company(company)
-=======
-	def test_inactive_sales_items_TC_SCK_228(self):
-		from erpnext.accounts.report.inactive_sales_items.inactive_sales_items import execute
-		
-		company = "_Test Company"
-
-		# Ensure company exists
 		if not frappe.db.exists("Company", company):
 			company_doc = frappe.new_doc("Company")
-			company_doc.company_name = company
-			company_doc.country = "India"
-			company_doc.default_currency = "INR"
-			company_doc.insert()
-
-		# Create Warehouse
-		target_warehouse = create_warehouse(
-			warehouse_name="Test Warehouse",
-			properties={"parent_warehouse": "All Warehouses - _TC", "account": "Cost of Goods Sold - _TC"},
-			company=company,
-		)
->>>>>>> 9ae82b33
-
-		get_or_create_fiscal_year(company)
-		frappe.db.set_value("Company", company, "stock_adjustment_account", 'Stock Adjustment - _TC')
-		# Create items
+			company_doc.company_doc_name = company
+			company_doc.country="India",
+			company_doc.default_currency= "INR",
+			company_doc.save()
+
 		item_fields1 = {
 			"item_name": "_Test Item2271",
 			"valuation_rate": 500,
@@ -4124,11 +3860,14 @@
 			"valuation_rate": 500,
 			"is_stock_item": 1
 		}
-
 		item1 = make_item("_Test Item2271", item_fields1)
 		item2 = make_item("_Test Item2281", item_fields2)
-
-<<<<<<< HEAD
+		se = make_stock_entry(item_code=item1.name,purpose="Material Receipt", posting_date="01-12-2024",company=company,target=create_warehouse("Test Warehouse", company=company), qty=15)
+		se1 = make_stock_entry(item_code=item1.name,purpose="Material Receipt", posting_date="01-01-2025",company=company,target=create_warehouse("Test Warehouse", company=company), qty=25)
+		se2 = make_stock_entry(item_code=item1.name,set_posting_time=1,purpose="Material Issue", posting_date="01-01-2025",company=company,source=create_warehouse("Test Warehouse", company=company), qty=10)
+		se3 = make_stock_entry(item_code=item1.name,purpose="Material Issue", posting_date="02-07-2025",company=company,source=create_warehouse("Test Warehouse", company=company), qty=20)
+
+
 		filters = frappe._dict({  # Convert to allow dot notation
 		"territory": "India",
         "item": item1.name,
@@ -4144,77 +3883,17 @@
         "item": item2.name,
 		"based_on": "Sales Invoice",
 		"days": "30"
-		})
+    	})
+
 		columns1, data1 = execute(filters1)
 		self.assertEqual(data1[0]['territory'], "India")
 		self.assertEqual(data1[0]['item'], item1.name)
 
-=======
-		# Create stock transactions for item1 (Active)
-		make_stock_entry(
-			item_code=item1.name, 
-			purpose="Material Receipt", 
-			stock_entry_type="Material Receipt",
-			posting_date=nowdate(), 
-			company=company, 
-			target=target_warehouse, 
-			qty=15
-		)
-
-		make_stock_entry(
-			item_code=item1.name, 
-			purpose="Material Receipt", 
-			stock_entry_type="Material Receipt",
-			posting_date=nowdate(), 
-			company=company, 
-			target=target_warehouse, 
-			qty=25
-		)
-		from erpnext.accounts.doctype.sales_invoice.test_sales_invoice import create_sales_invoice
-
-		create_sales_invoice(
-				customer="_Test Customer",
-				company="_Test Company",
-				item_code=item1.name,
-				qty=1,
-				rate=100,
-			)
-		
-		# Test for Active Item
-		filters = frappe._dict({
-			"territory": "India",
-			"item": item1.name,
-			"based_on": "Sales Invoice",
-			"days": "30"
-		})
-
-		columns, data = execute(filters)
-
-		if data:
-			self.assertEqual(data[0]['territory'], "India")
-			self.assertEqual(data[0]['item'], item1.name)
-
-		# Test for Inactive Item
-		filters1 = frappe._dict({
-			"territory": "India",
-			"item": item2.name,
-			"based_on": "Sales Invoice",
-			"days": "30"
-		})
-
-		columns1, data1 = execute(filters1)
-
-		if data1:
-			self.assertEqual(data1[0]['territory'], "India")
-			self.assertEqual(data1[0]['item'], item2.name)
+
 	
->>>>>>> 9ae82b33
 	@change_settings("Stock Settings", {"allow_negative_stock": 1})
 	def test_create_stock_entry_with_manufacture_purpose_TC_SCK_137(self):
-		create_company("_Test Company")
-		company = "_Test Company"
-		get_or_create_fiscal_year('_Test Company')
-		frappe.db.set_value("Company", company, "stock_adjustment_account", 'Stock Adjustment - _TC')
+		company = create_company()
 		item_1 = make_item("W-N-001", properties={"valuation_rate":100})
 		item_2 = make_item("ST-N-001", properties={"valuation_rate":200})
 		item_3 = make_item("GU-SE-001", properties={"valuation_rate":300})
@@ -4255,159 +3934,6 @@
 				self.assertEqual(sle['actual_qty'], -50)
 			elif sle['item_code'] == item_3.name:
 				self.assertEqual(sle['actual_qty'], 10)
-
-	@change_settings("Stock Settings", {"use_serial_batch_fields": 0,"disable_serial_no_and_batch_selector":0,"auto_create_serial_and_batch_bundle_for_outward":0})
-	def test_mi_with_disable_batch_selector_TC_SCK_120(self):
-		fields = {
-			"is_stock_item": 1, 
-			"has_batch_no":1,
-			"create_new_batch":1,
-			"batch_number_series":"ABC.##",
-			"has_serial_no":1,
-			"serial_no_series":"AAB.##"
-
-		}
-
-		if frappe.db.has_column("Item", "gst_hsn_code"):
-			fields["gst_hsn_code"] = "01011010"
-
-		item_1 = make_item("_Test Batch Item 1", properties=fields).name
-
-		semr = make_stock_entry(
-			item_code=item_1, qty=15, rate=100, target="_Test Warehouse - _TC",
-			purpose="Material Receipt"
-		)
-
-		semt = make_stock_entry(
-			item_code=item_1, qty=10, rate=100, source="_Test Warehouse - _TC", target = "Stores - _TC",
-			purpose="Material Issue"
-		)
-
-		sle = frappe.get_all("Stock Ledger Entry", filters={"voucher_no": semt.name}, fields=["actual_qty", "item_code"])
-		sle_records = {entry["item_code"]: [] for entry in sle}
-		for entry in sle:
-			sle_records[entry["item_code"]].append(entry["actual_qty"])
-
-		self.assertEqual(sle_records[item_1], [-10])
-
-	@change_settings("Stock Settings", {"use_serial_batch_fields": 0,"disable_serial_no_and_batch_selector":0,"auto_create_serial_and_batch_bundle_for_outward":0,"pick_serial_and_batch_based_on":"FIFO"})
-	def test_mi_with_multiple_item_disable_batch_selector_TC_SCK_121(self):
-		fields = {
-			"is_stock_item": 1, 
-			"has_batch_no":1,
-			"create_new_batch":1,
-			"batch_number_series":"ABC.##",
-			"has_serial_no":1,
-			"serial_no_series":"AAB.##"
-
-		}
-
-		if frappe.db.has_column("Item", "gst_hsn_code"):
-			fields["gst_hsn_code"] = "01011010"
-
-		item_1 = make_item("_Test Batch Item 1", properties=fields).name
-		item_2 = make_item("_Test Batch Item 2", properties=fields).name
-
-		semr = make_stock_entry(
-			item_code=item_1, qty=15, rate=100, target="_Test Warehouse - _TC",
-			purpose="Material Receipt", do_not_save=True
-		)
-
-		semr.append("items", {
-			"item_code": item_2,
-			"qty": 15,
-			"basic_rate": 150,
-			"t_warehouse": "Stores - _TC"
-		})
-
-		semr.save()
-		semr.submit()
-
-		semt = make_stock_entry(
-			item_code=item_1, qty=10, rate=100, source="_Test Warehouse - _TC", target = "Stores - _TC",
-			purpose="Material Issue", do_not_save=True
-		)
-
-		semt.append("items", {
-			"item_code": item_2,
-			"qty": 10,
-			"basic_rate": 150,
-			"t_warehouse": "_Test Warehouse - _TC",
-			"s_warehouse": "Stores - _TC"
-		})
-
-		semt.save()
-		semt.submit()
-
-		sle = frappe.get_all("Stock Ledger Entry", filters={"voucher_no": semt.name}, fields=["actual_qty", "item_code"])
-		sle_records = {entry["item_code"]: [] for entry in sle}
-
-		for entry in sle:
-			sle_records[entry["item_code"]].append(entry["actual_qty"])
-
-		self.assertEqual(sle_records[item_1], [-10])
-		self.assertEqual(sle_records[item_2], [-10])
-
-	def test_single_mr_with_multiple_se_tc_sck_123(self):
-		mr = make_material_request(material_request_type="Material Transfer")
-
-		self.assertEqual(mr.status, "Pending")
-
-		se1 = make_mr_se(mr.name)
-		se1.items[0].qty = 5
-		se1.from_warehouse = "_Test Warehouse - _TC"
-		se1.items[0].t_warehouse = "Stores - _TC"
-		se1.insert()
-		se1.submit()
-
-		self.assertEqual(se1.stock_entry_type, "Material Transfer")
-		mr.load_from_db()
-		self.assertEqual(mr.status, "Partially Received")
-		self.check_stock_ledger_entries(
-			"Stock Entry",
-			se1.name,
-			[
-				["_Test Item", "_Test Warehouse - _TC", -5],
-				["_Test Item", "Stores - _TC", 5],
-			],
-		)
-		se2 = make_mr_se(mr.name)
-		se2.from_warehouse = "_Test Warehouse - _TC"
-		se2.items[0].t_warehouse = "Stores - _TC"
-		se2.insert()
-		se2.submit()
-		self.check_stock_ledger_entries(
-			"Stock Entry",
-			se2.name,
-			[
-				["_Test Item", "_Test Warehouse - _TC", -5],
-				["_Test Item", "Stores - _TC", 5],
-			],
-		)
-		mr.load_from_db()
-		self.assertEqual(mr.status, "Transferred")
-
-	def test_mr_to_se_with_in_transit_tc_sck_124(self):
-		from erpnext.stock.doctype.material_request.material_request import make_in_transit_stock_entry
-		from erpnext.stock.doctype.material_request.test_material_request import  get_in_transit_warehouse
-
-		mr = make_material_request(material_request_type="Material Transfer")
-		self.assertEqual(mr.status, "Pending")
-
-		in_transit_warehouse = get_in_transit_warehouse(mr.company)
-		transit_entry = make_in_transit_stock_entry(mr.name, in_transit_warehouse)
-		transit_entry.items[0].s_warehouse = "_Test Warehouse - _TC"
-		transit_entry.insert()
-		transit_entry.submit()
-
-		end_transit_entry = make_stock_in_entry(transit_entry.name)
-		end_transit_entry.submit()
-
-		sle = frappe.get_doc('Stock Ledger Entry',{'voucher_no':end_transit_entry.name})
-		self.assertEqual(sle.actual_qty, 10)
-
-
-
 	
 
 	@change_settings("Stock Settings", {"auto_create_serial_and_batch_bundle_for_outward": 1, "disable_serial_no_and_batch_selector": 1, "use_serial_batch_fields": 1})
@@ -4422,8 +3948,7 @@
 			"has_serial_no": 1,
 			"serial_no_series": "Test-SABBMRP-Sno.#####",
 			"create_new_batch": 1,
-			"batch_number_series": "Test-SABBMRP-Bno.#####",
-			"expense_account": "Stock Adjustment - _TC"
+			"batch_number_series": "Test-SABBMRP-Bno.#####"
 		}
 		self.item_code = make_item("_Test Item134", item_fields).name
 		self.source_warehouse = create_warehouse("Stores-test", properties=None, company="_Test Company")
@@ -4521,68 +4046,6 @@
 		self.assertTrue(batch_exists1, "Batch should exist in the system.")
 		batch_exists = frappe.db.exists("Batch", {"batch_id": batch_no2})
 		self.assertTrue(batch_exists, "Batch should exist in the system.")
-
-	def test_stock1_ageing_TC_SCK_227(self):
-		from erpnext.stock.report.stock_ageing.stock_ageing import FIFOSlots, format_report_data
-		from erpnext.stock.doctype.warehouse.test_warehouse import create_warehouse
-		company = "_Test Company"
-		if not frappe.db.exists("Company", company):
-			company_doc = frappe.new_doc("Company")
-			company_doc.company_doc_name = company
-			company_doc.country="India",
-			company_doc.default_currency= "INR",
-			company_doc.save()
-		item_fields = {
-			"item_name": "_Test Item227",
-			"valuation_rate": 500,
-			"is_stock_item": 1
-		}
-		item = make_item("_Test Item227", item_fields)
-		se = make_stock_entry(item_code=item.name,purpose="Material Receipt", posting_date="01-12-2024",company=company,target=create_warehouse("Test Warehouse", company=company), qty=10)
-		se1 = make_stock_entry(item_code=item.name,purpose="Material Receipt", posting_date="01-01-2025",company=company,target=create_warehouse("Test Warehouse", company=company), qty=20)
-
-		filters = frappe._dict({  # Convert to allow dot notation
-		"company": "_Test Company",
-        "to_date": "2025-01-12",
-        "item_code": item.name,
-        "warehouse": create_warehouse("Test Warehouse", company=company),
-		"ranges": ["30, 60, 90"],
-		"range": "30, 60, 90"
-    	})
-		sle = [
-			frappe._dict(  # stock up item
-				name=item.name,
-				actual_qty=10,
-				qty_after_transaction=10,
-				stock_value_difference=0,
-				warehouse=create_warehouse("Test Warehouse", company=company),
-				posting_date="2024-12-01",
-				voucher_type="Stock Entry",
-				voucher_no=se.name,
-				has_serial_no=False,
-				serial_no=None,
-			),
-			frappe._dict(  # stock up item
-				name=item.name,
-				actual_qty=20,
-				qty_after_transaction=30,
-				stock_value_difference=0,
-				warehouse=create_warehouse("Test Warehouse", company=company),
-				posting_date="2025-01-01",
-				voucher_type="Stock Entry",
-				voucher_no=se1.name,
-				has_serial_no=False,
-				serial_no=None,
-			),
-		]
-		slots = FIFOSlots(filters, sle).generate()
-		report_data = format_report_data(filters, slots, filters["to_date"])
-		row = report_data[0]
-		bal_qty = row[5]
-		range_qty_sum = sum([i for i in row[7:11]]) 
-
-		self.assertEqual(bal_qty, 30)
-		self.assertEqual(bal_qty, range_qty_sum)
             
 
 def create_bom(bom_item, rm_items, company=None, qty=None, properties=None):
