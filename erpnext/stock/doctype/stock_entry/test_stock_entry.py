# Copyright (c) 2015, Frappe Technologies Pvt. Ltd. and Contributors
# License: GNU General Public License v3. See license.txt


from frappe.permissions import add_user_permission, remove_user_permission
from frappe.tests.utils import FrappeTestCase, change_settings
from frappe.utils import add_days, cstr, flt, get_time, getdate, nowtime, today
from frappe.desk.query_report import run
from erpnext.stock.doctype.material_request.test_material_request import create_company

from erpnext.accounts.doctype.account.test_account import get_inventory_account
from erpnext.stock.doctype.item.test_item import (
	create_item,
	make_item,
	make_item_variant,
	set_item_variant_settings,
)
from erpnext.stock.doctype.serial_and_batch_bundle.test_serial_and_batch_bundle import (
	get_batch_from_bundle,
	get_serial_nos_from_bundle,
	make_serial_batch_bundle,
)
from erpnext.stock.doctype.warehouse.test_warehouse import create_warehouse
from erpnext.stock.doctype.material_request.material_request import make_stock_entry as make_mr_se
from erpnext.stock.doctype.purchase_receipt.test_purchase_receipt import make_purchase_receipt
from erpnext.stock.doctype.material_request.test_material_request import make_material_request
from erpnext.stock.doctype.serial_no.serial_no import *
from erpnext.stock.doctype.stock_entry.stock_entry import FinishedGoodError, make_stock_in_entry
from erpnext.stock.doctype.stock_entry.stock_entry_utils import make_stock_entry
from erpnext.stock.doctype.stock_ledger_entry.stock_ledger_entry import StockFreezeError
from erpnext.stock.doctype.stock_reconciliation.stock_reconciliation import (
	OpeningEntryAccountError,
)
from erpnext.stock.doctype.stock_reconciliation.test_stock_reconciliation import (
	create_stock_reconciliation,
)
from erpnext.stock.serial_batch_bundle import SerialBatchCreation
from erpnext.stock.stock_ledger import NegativeStockError, get_previous_sle
from datetime import date



def get_sle(**args):
	condition, values = "", []
	for key, value in args.items():
		condition += " and " if condition else " where "
		condition += f"`{key}`=%s"
		values.append(value)

	return frappe.db.sql(
		"""select * from `tabStock Ledger Entry` %s
		order by (posting_date || ' ' || posting_time)::timestamp desc, creation desc limit 1"""
		% condition,
		values,
		as_dict=1,
	)


class TestStockEntry(FrappeTestCase):
	def tearDown(self):
		frappe.db.rollback()
		frappe.set_user("Administrator")

	def test_fifo(self):
		frappe.db.set_single_value("Stock Settings", "allow_negative_stock", 1)
		item_code = "_Test Item 2"
		warehouse = "_Test Warehouse - _TC"

		create_stock_reconciliation(
			item_code="_Test Item 2", warehouse="_Test Warehouse - _TC", qty=0, rate=100
		)

		make_stock_entry(item_code=item_code, target=warehouse, qty=1, basic_rate=10)
		sle = get_sle(item_code=item_code, warehouse=warehouse)[0]

		self.assertEqual([[1, 10]], frappe.safe_eval(sle.stock_queue))

		# negative qty
		make_stock_entry(item_code=item_code, source=warehouse, qty=2, basic_rate=10)
		sle = get_sle(item_code=item_code, warehouse=warehouse)[0]

		self.assertEqual([[-1, 10]], frappe.safe_eval(sle.stock_queue))

		# further negative
		make_stock_entry(item_code=item_code, source=warehouse, qty=1)
		sle = get_sle(item_code=item_code, warehouse=warehouse)[0]

		self.assertEqual([[-2, 10]], frappe.safe_eval(sle.stock_queue))

		# move stock to positive
		make_stock_entry(item_code=item_code, target=warehouse, qty=3, basic_rate=20)
		sle = get_sle(item_code=item_code, warehouse=warehouse)[0]
		self.assertEqual([[1, 20]], frappe.safe_eval(sle.stock_queue))

		# incoming entry with diff rate
		make_stock_entry(item_code=item_code, target=warehouse, qty=1, basic_rate=30)
		sle = get_sle(item_code=item_code, warehouse=warehouse)[0]

		self.assertEqual([[1, 20], [1, 30]], frappe.safe_eval(sle.stock_queue))

		frappe.db.set_default("allow_negative_stock", 0)

	def test_auto_material_request(self):
		make_item_variant()
		self._test_auto_material_request("_Test Item")
		self._test_auto_material_request("_Test Item", material_request_type="Transfer")

	def test_barcode_item_stock_entry(self):
		item_code = make_item("_Test Item Stock Entry For Barcode", barcode="BDD-1234567890")

		se = make_stock_entry(item_code=item_code, target="_Test Warehouse - _TC", qty=1, basic_rate=100)
		self.assertEqual(se.items[0].barcode, "BDD-1234567890")

	def test_auto_material_request_for_variant(self):
		fields = [{"field_name": "reorder_levels"}]
		set_item_variant_settings(fields)
		make_item_variant()
		template = frappe.get_doc("Item", "_Test Variant Item")

		if not template.reorder_levels:
			template.append(
				"reorder_levels",
				{
					"material_request_type": "Purchase",
					"warehouse": "_Test Warehouse - _TC",
					"warehouse_reorder_level": 20,
					"warehouse_reorder_qty": 20,
				},
			)

		template.save()
		self._test_auto_material_request("_Test Variant Item-S")

	def test_auto_material_request_for_warehouse_group(self):
		self._test_auto_material_request(
			"_Test Item Warehouse Group Wise Reorder", warehouse="_Test Warehouse Group-C1 - _TC"
		)

	def _test_auto_material_request(
		self, item_code, material_request_type="Purchase", warehouse="_Test Warehouse - _TC"
	):
		variant = frappe.get_doc("Item", item_code)

		projected_qty, actual_qty = frappe.db.get_value(
			"Bin", {"item_code": item_code, "warehouse": warehouse}, ["projected_qty", "actual_qty"]
		) or [0, 0]

		# stock entry reqd for auto-reorder
		create_stock_reconciliation(
			item_code=item_code, warehouse=warehouse, qty=actual_qty + abs(projected_qty) + 10, rate=100
		)

		projected_qty = (
			frappe.db.get_value("Bin", {"item_code": item_code, "warehouse": warehouse}, "projected_qty") or 0
		)

		frappe.db.set_single_value("Stock Settings", "auto_indent", 1)

		# update re-level qty so that it is more than projected_qty
		if projected_qty >= variant.reorder_levels[0].warehouse_reorder_level:
			variant.reorder_levels[0].warehouse_reorder_level += projected_qty
			variant.reorder_levels[0].material_request_type = material_request_type
			variant.save()

		from erpnext.stock.reorder_item import reorder_item

		mr_list = reorder_item()

		frappe.db.set_single_value("Stock Settings", "auto_indent", 0)

		items = []
		for mr in mr_list:
			for d in mr.items:
				items.append(d.item_code)

		self.assertTrue(item_code in items)

	def test_add_to_transit_entry(self):
		from erpnext.stock.doctype.warehouse.test_warehouse import create_warehouse

		item_code = "_Test Transit Item"
		company = "_Test Company"

		create_warehouse("Test From Warehouse")
		create_warehouse("Test Transit Warehouse")
		create_warehouse("Test To Warehouse")

		create_item(
			item_code=item_code,
			is_stock_item=1,
			is_purchase_item=1,
			company=company,
		)

		# create inward stock entry
		make_stock_entry(
			item_code=item_code,
			target="Test From Warehouse - _TC",
			qty=10,
			basic_rate=100,
			expense_account="Stock Adjustment - _TC",
			cost_center="Main - _TC",
		)

		transit_entry = make_stock_entry(
			item_code=item_code,
			source="Test From Warehouse - _TC",
			target="Test Transit Warehouse - _TC",
			add_to_transit=1,
			stock_entry_type="Material Transfer",
			purpose="Material Transfer",
			qty=10,
			basic_rate=100,
			expense_account="Stock Adjustment - _TC",
			cost_center="Main - _TC",
		)

		end_transit_entry = make_stock_in_entry(transit_entry.name)

		self.assertEqual(end_transit_entry.stock_entry_type, "Material Transfer")
		self.assertEqual(end_transit_entry.purpose, "Material Transfer")
		self.assertEqual(transit_entry.name, end_transit_entry.outgoing_stock_entry)
		self.assertEqual(transit_entry.name, end_transit_entry.items[0].against_stock_entry)
		self.assertEqual(transit_entry.items[0].name, end_transit_entry.items[0].ste_detail)

		# create add to transit

	def test_material_receipt_gl_entry(self):
		company = frappe.db.get_value("Warehouse", "Stores - TCP1", "company")

		mr = make_stock_entry(
			item_code="_Test Item",
			target="Stores - TCP1",
			company=company,
			qty=50,
			basic_rate=100,
			expense_account="Stock Adjustment - TCP1",
		)

		stock_in_hand_account = get_inventory_account(mr.company, mr.get("items")[0].t_warehouse)
		self.check_stock_ledger_entries("Stock Entry", mr.name, [["_Test Item", "Stores - TCP1", 50.0]])

		self.check_gl_entries(
			"Stock Entry",
			mr.name,
			sorted([[stock_in_hand_account, 5000.0, 0.0], ["Stock Adjustment - TCP1", 0.0, 5000.0]]),
		)

		mr.cancel()

		self.assertTrue(
			frappe.db.sql(
				"""select * from `tabStock Ledger Entry`
			where voucher_type='Stock Entry' and voucher_no=%s""",
				mr.name,
			)
		)

		self.assertTrue(
			frappe.db.sql(
				"""select * from `tabGL Entry`
			where voucher_type='Stock Entry' and voucher_no=%s""",
				mr.name,
			)
		)

	def test_material_issue_gl_entry(self):
		company = frappe.db.get_value("Warehouse", "Stores - TCP1", "company")
		make_stock_entry(
			item_code="_Test Item",
			target="Stores - TCP1",
			company=company,
			qty=50,
			basic_rate=100,
			expense_account="Stock Adjustment - TCP1",
		)

		mi = make_stock_entry(
			item_code="_Test Item",
			source="Stores - TCP1",
			company=company,
			qty=40,
			expense_account="Stock Adjustment - TCP1",
		)

		self.check_stock_ledger_entries("Stock Entry", mi.name, [["_Test Item", "Stores - TCP1", -40.0]])

		stock_in_hand_account = get_inventory_account(mi.company, "Stores - TCP1")
		stock_value_diff = abs(
			frappe.db.get_value(
				"Stock Ledger Entry",
				{"voucher_type": "Stock Entry", "voucher_no": mi.name},
				"stock_value_difference",
			)
		)

		self.check_gl_entries(
			"Stock Entry",
			mi.name,
			sorted(
				[
					[stock_in_hand_account, 0.0, stock_value_diff],
					["Stock Adjustment - TCP1", stock_value_diff, 0.0],
				]
			),
		)
		mi.cancel()

	def test_material_transfer_gl_entry(self):
		company = frappe.db.get_value("Warehouse", "Stores - TCP1", "company")

		item_code = "Hand Sanitizer - 001"
		create_item(
			item_code=item_code,
			is_stock_item=1,
			is_purchase_item=1,
			opening_stock=1000,
			valuation_rate=10,
			company=company,
			warehouse="Stores - TCP1",
		)

		mtn = make_stock_entry(
			item_code=item_code,
			source="Stores - TCP1",
			target="Finished Goods - TCP1",
			qty=45,
			company=company,
		)

		self.check_stock_ledger_entries(
			"Stock Entry",
			mtn.name,
			[[item_code, "Stores - TCP1", -45.0], [item_code, "Finished Goods - TCP1", 45.0]],
		)

		source_warehouse_account = get_inventory_account(mtn.company, mtn.get("items")[0].s_warehouse)

		target_warehouse_account = get_inventory_account(mtn.company, mtn.get("items")[0].t_warehouse)

		if source_warehouse_account == target_warehouse_account:
			# no gl entry as both source and target warehouse has linked to same account.
			self.assertFalse(
				frappe.db.sql(
					"""select * from `tabGL Entry`
				where voucher_type='Stock Entry' and voucher_no=%s""",
					mtn.name,
					as_dict=1,
				)
			)

		else:
			stock_value_diff = abs(
				frappe.db.get_value(
					"Stock Ledger Entry",
					{"voucher_type": "Stock Entry", "voucher_no": mtn.name, "warehouse": "Stores - TCP1"},
					"stock_value_difference",
				)
			)

			self.check_gl_entries(
				"Stock Entry",
				mtn.name,
				sorted(
					[
						[source_warehouse_account, 0.0, stock_value_diff],
						[target_warehouse_account, stock_value_diff, 0.0],
					]
				),
			)

		mtn.cancel()

	def test_repack_multiple_fg(self):
		"Test `is_finished_item` for one item repacked into two items."
		make_stock_entry(item_code="_Test Item", target="_Test Warehouse - _TC", qty=100, basic_rate=100)

		repack = frappe.copy_doc(test_records[3])
		repack.posting_date = nowdate()
		repack.posting_time = nowtime()

		repack.items[0].qty = 100.0
		repack.items[0].transfer_qty = 100.0
		repack.items[1].qty = 50.0

		repack.append(
			"items",
			{
				"conversion_factor": 1.0,
				"cost_center": "_Test Cost Center - _TC",
				"doctype": "Stock Entry Detail",
				"expense_account": "Stock Adjustment - _TC",
				"basic_rate": 150,
				"item_code": "_Test Item 2",
				"parentfield": "items",
				"qty": 50.0,
				"stock_uom": "_Test UOM",
				"t_warehouse": "_Test Warehouse - _TC",
				"transfer_qty": 50.0,
				"uom": "_Test UOM",
			},
		)
		repack.set_stock_entry_type()
		repack.insert()

		self.assertEqual(repack.items[1].is_finished_item, 1)
		self.assertEqual(repack.items[2].is_finished_item, 1)

		repack.items[1].is_finished_item = 0
		repack.items[2].is_finished_item = 0

		# must raise error if 0 fg in repack entry
		self.assertRaises(FinishedGoodError, repack.validate_finished_goods)

		repack.delete()  # teardown

	def test_repack_no_change_in_valuation(self):
		make_stock_entry(item_code="_Test Item", target="_Test Warehouse - _TC", qty=50, basic_rate=100)
		make_stock_entry(
			item_code="_Test Item Home Desktop 100", target="_Test Warehouse - _TC", qty=50, basic_rate=100
		)

		repack = frappe.copy_doc(test_records[3])
		repack.posting_date = nowdate()
		repack.posting_time = nowtime()
		repack.set_stock_entry_type()
		repack.insert()
		repack.submit()

		self.check_stock_ledger_entries(
			"Stock Entry",
			repack.name,
			[
				["_Test Item", "_Test Warehouse - _TC", -50.0],
				["_Test Item Home Desktop 100", "_Test Warehouse - _TC", 1],
			],
		)

		gl_entries = frappe.db.sql(
			"""select account, debit, credit
			from `tabGL Entry` where voucher_type='Stock Entry' and voucher_no=%s
			order by account desc""",
			repack.name,
			as_dict=1,
		)
		self.assertFalse(gl_entries)

	def test_repack_with_additional_costs(self):
		company = frappe.db.get_value("Warehouse", "Stores - TCP1", "company")
		create_fiscal_with_company(company)
		make_stock_entry(
			item_code="_Test Item",
			target="Stores - TCP1",
			company=company,
			qty=50,
			basic_rate=100,
			expense_account="Stock Adjustment - TCP1",
		)

		repack = make_stock_entry(company=company, purpose="Repack", do_not_save=True)
		repack.posting_date = nowdate()
		repack.posting_time = nowtime()

		expenses_included_in_valuation = frappe.get_value(
			"Company", company, "expenses_included_in_valuation"
		)

		items = get_multiple_items()
		repack.items = []
		for item in items:
			repack.append("items", item)

		repack.set(
			"additional_costs",
			[
				{
					"expense_account": expenses_included_in_valuation,
					"description": "Actual Operating Cost",
					"amount": 1000,
				},
				{
					"expense_account": expenses_included_in_valuation,
					"description": "Additional Operating Cost",
					"amount": 200,
				},
			],
		)

		repack.set_stock_entry_type()
		repack.insert()
		repack.submit()

		stock_in_hand_account = get_inventory_account(repack.company, repack.get("items")[1].t_warehouse)
		rm_stock_value_diff = abs(
			frappe.db.get_value(
				"Stock Ledger Entry",
				{"voucher_type": "Stock Entry", "voucher_no": repack.name, "item_code": "_Test Item"},
				"stock_value_difference",
			)
		)

		fg_stock_value_diff = abs(
			frappe.db.get_value(
				"Stock Ledger Entry",
				{
					"voucher_type": "Stock Entry",
					"voucher_no": repack.name,
					"item_code": "_Test Item Home Desktop 100",
				},
				"stock_value_difference",
			)
		)

		stock_value_diff = flt(fg_stock_value_diff - rm_stock_value_diff, 2)

		self.assertEqual(stock_value_diff, 1200)

		self.check_gl_entries(
			"Stock Entry",
			repack.name,
			sorted(
				[[stock_in_hand_account, 1200, 0.0], ["Expenses Included In Valuation - TCP1", 0.0, 1200.0]]
			),
		)

	def check_stock_ledger_entries(self, voucher_type, voucher_no, expected_sle):
		expected_sle.sort(key=lambda x: x[1])

		# check stock ledger entries
		sle = frappe.db.sql(
			"""select item_code, warehouse, actual_qty
			from `tabStock Ledger Entry` where voucher_type = %s
			and voucher_no = %s order by item_code, warehouse, actual_qty""",
			(voucher_type, voucher_no),
			as_list=1,
		)
		self.assertTrue(sle)
		sle.sort(key=lambda x: x[1])

		for i, sle_value in enumerate(sle):
			self.assertEqual(expected_sle[i][0], sle_value[0])
			self.assertEqual(expected_sle[i][1], sle_value[1])
			self.assertEqual(expected_sle[i][2], sle_value[2])

	def check_gl_entries(self, voucher_type, voucher_no, expected_gl_entries):
		expected_gl_entries.sort(key=lambda x: x[0])
		
		gl_entries = frappe.db.sql(
			"""select account, debit, credit
			from `tabGL Entry` where voucher_type=%s and voucher_no=%s
			order by account asc, debit asc""",
			(voucher_type, voucher_no),
			as_list=1,
		)

		self.assertTrue(gl_entries)
		gl_entries.sort(key=lambda x: x[0])
		for i, gle in enumerate(gl_entries):
			self.assertEqual(expected_gl_entries[i][0], gle[0])
			self.assertEqual(expected_gl_entries[i][1], gle[1])
			self.assertEqual(expected_gl_entries[i][2], gle[2])

	def test_serial_no_not_reqd(self):
		se = frappe.copy_doc(test_records[0])
		se.get("items")[0].serial_no = "ABCD"

		bundle_id = make_serial_batch_bundle(
			frappe._dict(
				{
					"item_code": se.get("items")[0].item_code,
					"warehouse": se.get("items")[0].t_warehouse,
					"company": se.company,
					"qty": 2,
					"voucher_type": "Stock Entry",
					"serial_nos": ["ABCD"],
					"posting_date": se.posting_date,
					"posting_time": se.posting_time,
					"do_not_save": True,
				}
			)
		)

		self.assertRaises(frappe.ValidationError, bundle_id.make_serial_and_batch_bundle)

	def test_serial_no_reqd(self):
		se = frappe.copy_doc(test_records[0])
		se.get("items")[0].item_code = "_Test Serialized Item"
		se.get("items")[0].qty = 2
		se.get("items")[0].transfer_qty = 2

		bundle_id = make_serial_batch_bundle(
			frappe._dict(
				{
					"item_code": se.get("items")[0].item_code,
					"warehouse": se.get("items")[0].t_warehouse,
					"company": se.company,
					"qty": 2,
					"voucher_type": "Stock Entry",
					"posting_date": se.posting_date,
					"posting_time": se.posting_time,
					"do_not_save": True,
				}
			)
		)

		self.assertRaises(frappe.ValidationError, bundle_id.make_serial_and_batch_bundle)

	def test_serial_no_qty_less(self):
		se = frappe.copy_doc(test_records[0])
		se.get("items")[0].item_code = "_Test Serialized Item"
		se.get("items")[0].qty = 2
		se.get("items")[0].serial_no = "ABCD"
		se.get("items")[0].transfer_qty = 2

		bundle_id = make_serial_batch_bundle(
			frappe._dict(
				{
					"item_code": se.get("items")[0].item_code,
					"warehouse": se.get("items")[0].t_warehouse,
					"company": se.company,
					"qty": 2,
					"serial_nos": ["ABCD"],
					"voucher_type": "Stock Entry",
					"posting_date": se.posting_date,
					"posting_time": se.posting_time,
					"do_not_save": True,
				}
			)
		)

		self.assertRaises(frappe.ValidationError, bundle_id.make_serial_and_batch_bundle)

	def test_serial_no_transfer_in(self):
		serial_nos = ["ABCD1", "EFGH1"]
		for serial_no in serial_nos:
			if not frappe.db.exists("Serial No", serial_no):
				doc = frappe.new_doc("Serial No")
				doc.serial_no = serial_no
				doc.item_code = "_Test Serialized Item"
				doc.insert(ignore_permissions=True)

		se = frappe.copy_doc(test_records[0])
		se.get("items")[0].item_code = "_Test Serialized Item"
		se.get("items")[0].qty = 2
		se.get("items")[0].transfer_qty = 2
		se.set_stock_entry_type()

		se.get("items")[0].serial_and_batch_bundle = make_serial_batch_bundle(
			frappe._dict(
				{
					"item_code": se.get("items")[0].item_code,
					"warehouse": se.get("items")[0].t_warehouse,
					"company": se.company,
					"qty": 2,
					"voucher_type": "Stock Entry",
					"serial_nos": serial_nos,
					"posting_date": se.posting_date,
					"posting_time": se.posting_time,
					"do_not_submit": True,
				}
			)
		).name

		se.insert()
		se.submit()

		self.assertTrue(frappe.db.get_value("Serial No", "ABCD1", "warehouse"))
		self.assertTrue(frappe.db.get_value("Serial No", "EFGH1", "warehouse"))

		se.cancel()
		self.assertFalse(frappe.db.get_value("Serial No", "ABCD1", "warehouse"))

	def test_serial_by_series(self):
		se = make_serialized_item()

		serial_nos = get_serial_nos_from_bundle(se.get("items")[0].serial_and_batch_bundle)

		self.assertTrue(frappe.db.exists("Serial No", serial_nos[0]))
		self.assertTrue(frappe.db.exists("Serial No", serial_nos[1]))

		return se, serial_nos

	def test_serial_move(self):
		se = make_serialized_item()
		serial_no = get_serial_nos_from_bundle(se.get("items")[0].serial_and_batch_bundle)[0]
		frappe.flags.use_serial_and_batch_fields = True

		se = frappe.copy_doc(test_records[0])
		se.purpose = "Material Transfer"
		se.get("items")[0].item_code = "_Test Serialized Item With Series"
		se.get("items")[0].qty = 1
		se.get("items")[0].transfer_qty = 1
		se.get("items")[0].serial_no = [serial_no]
		se.get("items")[0].s_warehouse = "_Test Warehouse - _TC"
		se.get("items")[0].t_warehouse = "_Test Warehouse 1 - _TC"
		se.set_stock_entry_type()
		se.insert()
		se.submit()
		self.assertTrue(frappe.db.get_value("Serial No", serial_no, "warehouse"), "_Test Warehouse 1 - _TC")

		se.cancel()
		self.assertTrue(frappe.db.get_value("Serial No", serial_no, "warehouse"), "_Test Warehouse - _TC")
		frappe.flags.use_serial_and_batch_fields = False

	def test_serial_cancel(self):
		se, serial_nos = self.test_serial_by_series()
		se.load_from_db()
		serial_no = get_serial_nos_from_bundle(se.get("items")[0].serial_and_batch_bundle)[0]

		se.cancel()
		self.assertFalse(frappe.db.get_value("Serial No", serial_no, "warehouse"))

	def test_serial_batch_item_stock_entry(self):
		"""
		Behaviour: 1) Submit Stock Entry (Receipt) with Serial & Batched Item
		2) Cancel same Stock Entry
		Expected Result: 1) Batch is created with Reference in Serial No
		2) Batch is deleted and Serial No is Inactive
		"""
		from erpnext.stock.doctype.batch.batch import get_batch_qty

		item = frappe.db.exists("Item", {"item_name": "Batched and Serialised Item"})
		if not item:
			item = create_item("Batched and Serialised Item")
			item.has_batch_no = 1
			item.create_new_batch = 1
			item.has_serial_no = 1
			item.batch_number_series = "B-BATCH-.##"
			item.serial_no_series = "S-.####"
			item.save()
		else:
			item = frappe.get_doc("Item", {"item_name": "Batched and Serialised Item"})

		se = make_stock_entry(item_code=item.item_code, target="_Test Warehouse - _TC", qty=1, basic_rate=100)
		batch_no = get_batch_from_bundle(se.items[0].serial_and_batch_bundle)
		serial_no = get_serial_nos_from_bundle(se.items[0].serial_and_batch_bundle)[0]
		batch_qty = get_batch_qty(batch_no, "_Test Warehouse - _TC", item.item_code)

		batch_in_serial_no = frappe.db.get_value("Serial No", serial_no, "batch_no")
		self.assertEqual(batch_in_serial_no, batch_no)

		self.assertEqual(batch_qty, 1)

		se.cancel()

		batch_in_serial_no = frappe.db.get_value("Serial No", serial_no, "batch_no")
		self.assertEqual(frappe.db.get_value("Serial No", serial_no, "warehouse"), None)

	def test_warehouse_company_validation(self):
		frappe.db.get_value("Warehouse", "_Test Warehouse 2 - _TC1", "company")
		frappe.get_doc("User", "test2@example.com").add_roles(
			"Sales User", "Sales Manager", "Stock User", "Stock Manager"
		)
		frappe.set_user("test2@example.com")

		from erpnext.stock.utils import InvalidWarehouseCompany

		st1 = frappe.copy_doc(test_records[0])
		st1.get("items")[0].t_warehouse = "_Test Warehouse 2 - _TC1"
		st1.set_stock_entry_type()
		st1.insert()
		self.assertRaises(InvalidWarehouseCompany, st1.submit)

	# permission tests
	def test_warehouse_user(self):
		add_user_permission("Warehouse", "_Test Warehouse 1 - _TC", "test@example.com")
		add_user_permission("Warehouse", "_Test Warehouse 2 - _TC1", "test2@example.com")
		add_user_permission("Company", "_Test Company 1", "test2@example.com")
		test_user = frappe.get_doc("User", "test@example.com")
		test_user.add_roles("Sales User", "Sales Manager", "Stock User")
		test_user.remove_roles("Stock Manager", "System Manager")

		frappe.get_doc("User", "test2@example.com").add_roles(
			"Sales User", "Sales Manager", "Stock User", "Stock Manager"
		)

		st1 = frappe.copy_doc(test_records[0])
		st1.company = "_Test Company 1"

		frappe.set_user("test@example.com")
		st1.get("items")[0].t_warehouse = "_Test Warehouse 2 - _TC1"
		self.assertRaises(frappe.PermissionError, st1.insert)

		test_user.add_roles("System Manager")

		frappe.set_user("test2@example.com")
		st1 = frappe.copy_doc(test_records[0])
		st1.company = "_Test Company 1"
		st1.get("items")[0].t_warehouse = "_Test Warehouse 2 - _TC1"
		st1.get("items")[0].expense_account = "Stock Adjustment - _TC1"
		st1.get("items")[0].cost_center = "Main - _TC1"
		st1.set_stock_entry_type()
		st1.insert()
		st1.submit()
		st1.cancel()

		frappe.set_user("Administrator")
		remove_user_permission("Warehouse", "_Test Warehouse 1 - _TC", "test@example.com")
		remove_user_permission("Warehouse", "_Test Warehouse 2 - _TC1", "test2@example.com")
		remove_user_permission("Company", "_Test Company 1", "test2@example.com")

	def test_freeze_stocks(self):
		frappe.db.set_single_value("Stock Settings", "stock_auth_role", "")

		# test freeze_stocks_upto
		frappe.db.set_single_value("Stock Settings", "stock_frozen_upto", add_days(nowdate(), 5))
		se = frappe.copy_doc(test_records[0]).insert()
		self.assertRaises(StockFreezeError, se.submit)

		frappe.db.set_single_value("Stock Settings", "stock_frozen_upto", "")

		# test freeze_stocks_upto_days
		frappe.db.set_single_value("Stock Settings", "stock_frozen_upto_days", -1)
		se = frappe.copy_doc(test_records[0])
		se.set_posting_time = 1
		se.posting_date = nowdate()
		se.set_stock_entry_type()
		se.insert()
		self.assertRaises(StockFreezeError, se.submit)
		frappe.db.set_single_value("Stock Settings", "stock_frozen_upto_days", 0)

	def test_work_order(self):
		from erpnext.manufacturing.doctype.work_order.work_order import (
			make_stock_entry as _make_stock_entry,
		)

		bom_no, bom_operation_cost = frappe.db.get_value(
			"BOM", {"item": "_Test FG Item 2", "is_default": 1, "docstatus": 1}, ["name", "operating_cost"]
		)

		work_order = frappe.new_doc("Work Order")
		work_order.update(
			{
				"company": "_Test Company",
				"fg_warehouse": "_Test Warehouse 1 - _TC",
				"production_item": "_Test FG Item 2",
				"bom_no": bom_no,
				"qty": 1.0,
				"stock_uom": "_Test UOM",
				"wip_warehouse": "_Test Warehouse - _TC",
				"additional_operating_cost": 1000,
			}
		)
		work_order.insert()
		work_order.submit()

		make_stock_entry(item_code="_Test Item", target="_Test Warehouse - _TC", qty=50, basic_rate=100)
		make_stock_entry(item_code="_Test Item 2", target="_Test Warehouse - _TC", qty=50, basic_rate=20)

		stock_entry = _make_stock_entry(work_order.name, "Manufacture", 1)

		rm_cost = 0
		for d in stock_entry.get("items"):
			if d.item_code != "_Test FG Item 2":
				rm_cost += flt(d.amount)
		fg_cost = next(filter(lambda x: x.item_code == "_Test FG Item 2", stock_entry.get("items"))).amount
		self.assertEqual(fg_cost, flt(rm_cost + bom_operation_cost + work_order.additional_operating_cost, 2))

	@change_settings("Manufacturing Settings", {"material_consumption": 1})
	def test_work_order_manufacture_with_material_consumption(self):
		from erpnext.manufacturing.doctype.work_order.work_order import (
			make_stock_entry as _make_stock_entry,
		)

		bom_no = frappe.db.get_value("BOM", {"item": "_Test FG Item", "is_default": 1, "docstatus": 1})

		work_order = frappe.new_doc("Work Order")
		work_order.update(
			{
				"company": "_Test Company",
				"fg_warehouse": "_Test Warehouse 1 - _TC",
				"production_item": "_Test FG Item",
				"bom_no": bom_no,
				"qty": 1.0,
				"stock_uom": "_Test UOM",
				"wip_warehouse": "_Test Warehouse - _TC",
			}
		)
		work_order.insert()
		work_order.submit()

		make_stock_entry(item_code="_Test Item", target="Stores - _TC", qty=10, basic_rate=5000.0)
		make_stock_entry(
			item_code="_Test Item Home Desktop 100", target="Stores - _TC", qty=10, basic_rate=1000.0
		)

		s = frappe.get_doc(_make_stock_entry(work_order.name, "Material Transfer for Manufacture", 1))
		for d in s.get("items"):
			d.s_warehouse = "Stores - _TC"
		s.insert()
		s.submit()

		# When Stock Entry has RM and FG
		s = frappe.get_doc(_make_stock_entry(work_order.name, "Manufacture", 1))
		s.save()
		rm_cost = 0
		for d in s.get("items"):
			if d.s_warehouse:
				rm_cost += d.amount
		fg_cost = next(filter(lambda x: x.item_code == "_Test FG Item", s.get("items"))).amount
		scrap_cost = next(filter(lambda x: x.is_scrap_item, s.get("items"))).amount
		self.assertEqual(fg_cost, flt(rm_cost - scrap_cost, 2))

		# When Stock Entry has only FG + Scrap
		s.items.pop(0)
		s.items.pop(0)
		s.submit()

		rm_cost = 0
		for d in s.get("items"):
			if d.s_warehouse:
				rm_cost += d.amount
		self.assertEqual(rm_cost, 0)
		expected_fg_cost = s.get_basic_rate_for_manufactured_item(1)
		fg_cost = next(filter(lambda x: x.item_code == "_Test FG Item", s.get("items"))).amount
		self.assertEqual(flt(fg_cost, 2), flt(expected_fg_cost, 2))

	def test_variant_work_order(self):
		bom_no = frappe.db.get_value("BOM", {"item": "_Test Variant Item", "is_default": 1, "docstatus": 1})

		make_item_variant()  # make variant of _Test Variant Item if absent

		work_order = frappe.new_doc("Work Order")
		work_order.update(
			{
				"company": "_Test Company",
				"fg_warehouse": "_Test Warehouse 1 - _TC",
				"production_item": "_Test Variant Item-S",
				"bom_no": bom_no,
				"qty": 1.0,
				"stock_uom": "_Test UOM",
				"wip_warehouse": "_Test Warehouse - _TC",
				"skip_transfer": 1,
			}
		)
		work_order.insert()
		work_order.submit()

		from erpnext.manufacturing.doctype.work_order.work_order import make_stock_entry

		stock_entry = frappe.get_doc(make_stock_entry(work_order.name, "Manufacture", 1))
		stock_entry.insert()
		self.assertTrue("_Test Variant Item-S" in [d.item_code for d in stock_entry.items])

	def test_nagative_stock_for_batch(self):
		item = make_item(
			"_Test Batch Negative Item",
			{
				"has_batch_no": 1,
				"create_new_batch": 1,
				"batch_number_series": "B-BATCH-.##",
				"is_stock_item": 1,
			},
		)

		make_stock_entry(item_code=item.name, target="_Test Warehouse - _TC", qty=50, basic_rate=100)

		ste = frappe.new_doc("Stock Entry")
		ste.purpose = "Material Issue"
		ste.company = "_Test Company"
		for qty in [50, 20, 30]:
			ste.append(
				"items",
				{
					"item_code": item.name,
					"s_warehouse": "_Test Warehouse - _TC",
					"qty": qty,
					"uom": item.stock_uom,
					"stock_uom": item.stock_uom,
					"conversion_factor": 1,
					"transfer_qty": qty,
				},
			)

		ste.set_stock_entry_type()
		ste.insert()
		make_stock_entry(item_code=item.name, target="_Test Warehouse - _TC", qty=50, basic_rate=100)

		self.assertRaises(frappe.ValidationError, ste.submit)
	
	def test_quality_check_for_scrap_item(self):
		from erpnext.manufacturing.doctype.work_order.work_order import (
			make_stock_entry as _make_stock_entry,
		)

		scrap_item = "_Test Scrap Item 1"
		make_item(scrap_item, {"is_stock_item": 1, "is_purchase_item": 0})
		
		bom_name = frappe.db.get_value("BOM Scrap Item", {"docstatus": 1}, "parent")
		production_item = frappe.db.get_value("BOM", bom_name, "item")
		
		work_order = frappe.new_doc("Work Order")
		work_order.production_item = production_item
		work_order.update(
			{
				"company": "_Test Company",
				"fg_warehouse": "_Test Warehouse 1 - _TC",
				"production_item": production_item,
				"bom_no": bom_name,
				"qty": 1.0,
				"stock_uom": frappe.db.get_value("Item", production_item, "stock_uom"),
				"skip_transfer": 1,
			}
		)
		
		work_order.get_items_and_operations_from_bom()
		work_order.submit()
		
		stock_entry = frappe.get_doc(_make_stock_entry(work_order.name, "Manufacture", 1))
		for row in stock_entry.items:
			if row.s_warehouse:
				make_stock_entry(
					item_code=row.item_code,
					target=row.s_warehouse,
					qty=row.qty,
					basic_rate=row.basic_rate or 100,
				)
			
			if row.is_scrap_item:
				row.item_code = scrap_item
				row.uom = frappe.db.get_value("Item", scrap_item, "stock_uom")
				row.stock_uom = frappe.db.get_value("Item", scrap_item, "stock_uom")
		
		stock_entry.inspection_required = 1
		stock_entry.save()
		
		self.assertTrue([row.item_code for row in stock_entry.items if row.is_scrap_item])
		
		for row in stock_entry.items:
			if not row.is_scrap_item:
				qc = frappe.get_doc(
					{
						"doctype": "Quality Inspection",
						"reference_name": stock_entry.name,
						"inspected_by": "Administrator",
						"reference_type": "Stock Entry",
						"inspection_type": "In Process",
						"status": "Accepted",
						"sample_size": 1,
						"item_code": row.item_code,
					}
				)
				
				qc_name = qc.submit()
				row.quality_inspection = qc_name
		
		stock_entry.reload()
		stock_entry.submit()
		for row in stock_entry.items:
			if row.is_scrap_item:
				self.assertFalse(row.quality_inspection)
			else:
				self.assertTrue(row.quality_inspection)

	def test_quality_check(self):
		item_code = "_Test Item For QC"
		if not frappe.db.exists("Item", item_code):
			create_item(item_code)

		repack = frappe.copy_doc(test_records[3])
		repack.inspection_required = 1
		for d in repack.items:
			if not d.s_warehouse and d.t_warehouse:
				d.item_code = item_code
				d.qty = 1
				d.uom = "Nos"
				d.stock_uom = "Nos"
				d.basic_rate = 5000

		repack.insert()
		self.assertRaises(frappe.ValidationError, repack.submit)

	def test_customer_provided_parts_se(self):
		create_item("CUST-0987", is_customer_provided_item=1, customer="_Test Customer", is_purchase_item=0)
		se = make_stock_entry(
			item_code="CUST-0987", purpose="Material Receipt", qty=4, to_warehouse="_Test Warehouse - _TC"
		)
		self.assertEqual(se.get("items")[0].allow_zero_valuation_rate, 1)
		self.assertEqual(se.get("items")[0].amount, 0)

	def test_zero_incoming_rate(self):
		"""Make sure incoming rate of 0 is allowed while consuming.

		qty  | rate | valuation rate
		 1   | 100  | 100
		 1   | 0    | 50
		-1   | 100  | 0
		-1   | 0  <--- assert this
		"""
		item_code = "_TestZeroVal"
		warehouse = "_Test Warehouse - _TC"
		create_item("_TestZeroVal")
		_receipt = make_stock_entry(item_code=item_code, qty=1, to_warehouse=warehouse, rate=100)
		receipt2 = make_stock_entry(
			item_code=item_code, qty=1, to_warehouse=warehouse, rate=0, do_not_save=True
		)
		receipt2.items[0].allow_zero_valuation_rate = 1
		receipt2.save()
		receipt2.submit()

		issue = make_stock_entry(item_code=item_code, qty=1, from_warehouse=warehouse)

		value_diff = frappe.db.get_value(
			"Stock Ledger Entry",
			{"voucher_no": issue.name, "voucher_type": "Stock Entry"},
			"stock_value_difference",
		)
		self.assertEqual(value_diff, -100)

		issue2 = make_stock_entry(item_code=item_code, qty=1, from_warehouse=warehouse)
		value_diff = frappe.db.get_value(
			"Stock Ledger Entry",
			{"voucher_no": issue2.name, "voucher_type": "Stock Entry"},
			"stock_value_difference",
		)
		self.assertEqual(value_diff, 0)

	def test_gle_for_opening_stock_entry(self):
		mr = make_stock_entry(
			item_code="_Test Item",
			target="Stores - TCP1",
			company="_Test Company with perpetual inventory",
			qty=50,
			basic_rate=100,
			expense_account="Stock Adjustment - TCP1",
			is_opening="Yes",
			do_not_save=True,
		)

		self.assertRaises(OpeningEntryAccountError, mr.save)

		mr.items[0].expense_account = "Temporary Opening - TCP1"

		mr.save()
		mr.submit()

		is_opening = frappe.db.get_value(
			"GL Entry",
			filters={"voucher_type": "Stock Entry", "voucher_no": mr.name},
			fieldname="is_opening",
		)
		self.assertEqual(is_opening, "Yes")

	def test_total_basic_amount_zero(self):
		se = frappe.get_doc(
			{
				"doctype": "Stock Entry",
				"purpose": "Material Receipt",
				"stock_entry_type": "Material Receipt",
				"posting_date": nowdate(),
				"company": "_Test Company with perpetual inventory",
				"items": [
					{
						"item_code": "_Test Item",
						"description": "_Test Item",
						"qty": 1,
						"basic_rate": 0,
						"uom": "Nos",
						"t_warehouse": "Stores - TCP1",
						"allow_zero_valuation_rate": 1,
						"cost_center": "Main - TCP1",
					},
					{
						"item_code": "_Test Item",
						"description": "_Test Item",
						"qty": 2,
						"basic_rate": 0,
						"uom": "Nos",
						"t_warehouse": "Stores - TCP1",
						"allow_zero_valuation_rate": 1,
						"cost_center": "Main - TCP1",
					},
				],
				"additional_costs": [
					{
						"expense_account": "Miscellaneous Expenses - TCP1",
						"amount": 100,
						"description": "miscellanous",
					}
				],
			}
		)
		se.insert()
		se.submit()

		self.check_gl_entries(
			"Stock Entry",
			se.name,
			sorted([["Stock Adjustment - TCP1", 100.0, 0.0], ["Miscellaneous Expenses - TCP1", 0.0, 100.0]]),
		)

	def test_conversion_factor_change(self):
		frappe.db.set_single_value("Stock Settings", "allow_negative_stock", 1)
		repack_entry = frappe.copy_doc(test_records[3])
		repack_entry.posting_date = nowdate()
		repack_entry.posting_time = nowtime()
		repack_entry.set_stock_entry_type()
		repack_entry.insert()

		# check current uom and conversion factor
		self.assertTrue(repack_entry.items[0].uom, "_Test UOM")
		self.assertTrue(repack_entry.items[0].conversion_factor, 1)

		# change conversion factor
		repack_entry.items[0].uom = "_Test UOM 1"
		repack_entry.items[0].stock_uom = "_Test UOM 1"
		repack_entry.items[0].conversion_factor = 2
		repack_entry.save()
		repack_entry.submit()

		self.assertEqual(repack_entry.items[0].conversion_factor, 2)
		self.assertEqual(repack_entry.items[0].uom, "_Test UOM 1")
		self.assertEqual(repack_entry.items[0].qty, 50)
		self.assertEqual(repack_entry.items[0].transfer_qty, 100)

		frappe.db.set_default("allow_negative_stock", 0)

	def test_additional_cost_distribution_manufacture(self):
		se = frappe.get_doc(
			doctype="Stock Entry",
			purpose="Manufacture",
			additional_costs=[frappe._dict(base_amount=100)],
			items=[
				frappe._dict(item_code="RM", basic_amount=10),
				frappe._dict(item_code="FG", basic_amount=20, t_warehouse="X", is_finished_item=1),
				frappe._dict(item_code="scrap", basic_amount=30, t_warehouse="X"),
			],
		)

		se.distribute_additional_costs()

		distributed_costs = [d.additional_cost for d in se.items]
		self.assertEqual([0.0, 100.0, 0.0], distributed_costs)

	def test_additional_cost_distribution_non_manufacture(self):
		se = frappe.get_doc(
			doctype="Stock Entry",
			purpose="Material Receipt",
			additional_costs=[frappe._dict(base_amount=100)],
			items=[
				frappe._dict(item_code="RECEIVED_1", basic_amount=20, t_warehouse="X"),
				frappe._dict(item_code="RECEIVED_2", basic_amount=30, t_warehouse="X"),
			],
		)

		se.distribute_additional_costs()

		distributed_costs = [d.additional_cost for d in se.items]
		self.assertEqual([40.0, 60.0], distributed_costs)

	def test_independent_manufacture_entry(self):
		"Test FG items and incoming rate calculation in Maniufacture Entry without WO or BOM linked."
		se = frappe.get_doc(
			doctype="Stock Entry",
			purpose="Manufacture",
			stock_entry_type="Manufacture",
			company="_Test Company",
			items=[
				frappe._dict(
					item_code="_Test Item", qty=1, basic_rate=200, s_warehouse="_Test Warehouse - _TC"
				),
				frappe._dict(item_code="_Test FG Item", qty=4, t_warehouse="_Test Warehouse 1 - _TC"),
			],
		)
		# SE must have atleast one FG
		self.assertRaises(FinishedGoodError, se.save)

		se.items[0].is_finished_item = 1
		se.items[1].is_finished_item = 1
		# SE cannot have multiple FGs
		self.assertRaises(FinishedGoodError, se.save)

		se.items[0].is_finished_item = 0
		se.save()

		# Check if FG cost is calculated based on RM total cost
		# RM total cost = 200, FG rate = 200/4(FG qty) =  50
		self.assertEqual(se.items[1].basic_rate, flt(se.items[0].basic_rate / 4))
		self.assertEqual(se.value_difference, 0.0)
		self.assertEqual(se.total_incoming_value, se.total_outgoing_value)

	@change_settings("Stock Settings", {"allow_negative_stock": 0})
	def test_future_negative_sle(self):
		# Initialize item, batch, warehouse, opening qty
		item_code = "_Test Future Neg Item"
		batch_no = "_Test Future Neg Batch"
		warehouses = ["_Test Future Neg Warehouse Source", "_Test Future Neg Warehouse Destination"]
		warehouse_names = initialize_records_for_future_negative_sle_test(
			item_code, batch_no, warehouses, opening_qty=2, posting_date="2021-07-01"
		)

		# Executing an illegal sequence should raise an error
		sequence_of_entries = [
			dict(
				item_code=item_code,
				qty=2,
				from_warehouse=warehouse_names[0],
				to_warehouse=warehouse_names[1],
				batch_no=batch_no,
				posting_date="2021-07-03",
				purpose="Material Transfer",
			),
			dict(
				item_code=item_code,
				qty=2,
				from_warehouse=warehouse_names[1],
				to_warehouse=warehouse_names[0],
				batch_no=batch_no,
				posting_date="2021-07-04",
				purpose="Material Transfer",
			),
			dict(
				item_code=item_code,
				qty=2,
				from_warehouse=warehouse_names[0],
				to_warehouse=warehouse_names[1],
				batch_no=batch_no,
				posting_date="2021-07-02",  # Illegal SE
				purpose="Material Transfer",
			),
		]

		self.assertRaises(NegativeStockError, create_stock_entries, sequence_of_entries)

	@change_settings("Stock Settings", {"allow_negative_stock": 0})
	def test_future_negative_sle_batch(self):
		from erpnext.stock.doctype.batch.test_batch import TestBatch

		# Initialize item, batch, warehouse, opening qty
		item_code = "_Test MultiBatch Item"
		TestBatch.make_batch_item(item_code)

		batch_nos = []  # store generate batches
		warehouse = "_Test Warehouse - _TC"

		se1 = make_stock_entry(
			item_code=item_code,
			qty=2,
			to_warehouse=warehouse,
			posting_date="2021-09-01",
			purpose="Material Receipt",
		)
		batch_nos.append(get_batch_from_bundle(se1.items[0].serial_and_batch_bundle))
		se2 = make_stock_entry(
			item_code=item_code,
			qty=2,
			to_warehouse=warehouse,
			posting_date="2021-09-03",
			purpose="Material Receipt",
		)
		batch_nos.append(get_batch_from_bundle(se2.items[0].serial_and_batch_bundle))

		with self.assertRaises(frappe.ValidationError):
			make_stock_entry(
				item_code=item_code,
				qty=1,
				from_warehouse=warehouse,
				batch_no=batch_nos[1],
				posting_date="2021-09-02",  # backdated consumption of 2nd batch
				purpose="Material Issue",
			)

	def test_multi_batch_value_diff(self):
		"""Test value difference on stock entry in case of multi-batch.
		| Stock entry | batch | qty | rate | value diff on SE             |
		| ---         | ---   | --- | ---  | ---                          |
		| receipt     | A     | 1   | 10   | 30                           |
		| receipt     | B     | 1   | 20   |                              |
		| issue       | A     | -1  | 10   | -30 (to assert after submit) |
		| issue       | B     | -1  | 20   |                              |
		"""
		from erpnext.stock.doctype.batch.test_batch import TestBatch

		item_code = "_TestMultibatchFifo"
		TestBatch.make_batch_item(item_code)
		warehouse = "_Test Warehouse - _TC"
		receipt = make_stock_entry(
			item_code=item_code,
			qty=1,
			rate=10,
			to_warehouse=warehouse,
			purpose="Material Receipt",
			do_not_save=True,
		)
		receipt.append(
			"items", frappe.copy_doc(receipt.items[0], ignore_no_copy=False).update({"basic_rate": 20})
		)
		receipt.save()
		receipt.submit()
		receipt.load_from_db()

		batches = frappe._dict(
			{get_batch_from_bundle(row.serial_and_batch_bundle): row.qty for row in receipt.items}
		)

		self.assertEqual(receipt.value_difference, 30)

		issue = make_stock_entry(
			item_code=item_code,
			qty=2,
			from_warehouse=warehouse,
			purpose="Material Issue",
			do_not_save=True,
			batches=batches,
		)

		issue.save()
		issue.submit()
		issue.reload()  # reload because reposting current voucher updates rate
		self.assertEqual(issue.value_difference, -30)

	def test_transfer_qty_validation(self):
		se = make_stock_entry(item_code="_Test Item", do_not_save=True, qty=0.001, rate=100)
		se.items[0].uom = "Kg"
		se.items[0].conversion_factor = 0.002

		self.assertRaises(frappe.ValidationError, se.save)

	def test_mapped_stock_entry(self):
		"Check if rate and stock details are populated in mapped SE given warehouse."
		from erpnext.stock.doctype.purchase_receipt.purchase_receipt import make_stock_entry
		from erpnext.stock.doctype.purchase_receipt.test_purchase_receipt import make_purchase_receipt

		item_code = "_TestMappedItem"
		create_item(item_code, is_stock_item=True)

		pr = make_purchase_receipt(
			item_code=item_code, qty=2, rate=100, company="_Test Company", warehouse="Stores - _TC"
		)

		mapped_se = make_stock_entry(pr.name)

		self.assertEqual(mapped_se.items[0].s_warehouse, "Stores - _TC")
		self.assertEqual(mapped_se.items[0].actual_qty, 2)
		self.assertEqual(mapped_se.items[0].basic_rate, 100)
		self.assertEqual(mapped_se.items[0].basic_amount, 200)

	def test_stock_entry_item_details(self):
		item = make_item()

		se = make_stock_entry(
			item_code=item.name, qty=1, to_warehouse="_Test Warehouse - _TC", do_not_submit=True
		)

		self.assertEqual(se.items[0].item_name, item.item_name)
		se.items[0].item_name = "wat"
		se.items[0].stock_uom = "Kg"
		se.save()

		self.assertEqual(se.items[0].item_name, item.item_name)
		self.assertEqual(se.items[0].stock_uom, item.stock_uom)

	@change_settings("Stock Reposting Settings", {"item_based_reposting": 0})
	def test_reposting_for_depedent_warehouse(self):
		from erpnext.stock.doctype.repost_item_valuation.repost_item_valuation import repost_sl_entries
		from erpnext.stock.doctype.warehouse.test_warehouse import create_warehouse

		# Inward at WH1 warehouse (Component)
		# 1st Repack (Component (WH1) - Subcomponent (WH2))
		# 2nd Repack (Subcomponent (WH2) - FG Item (WH3))
		# Material Transfer of FG Item -> WH 3 -> WH2 -> Wh1 (Two transfer entries)
		# Backdated transction which should update valuation rate in repack as well trasfer entries

		for item_code in ["FG Item 1", "Sub Component 1", "Component 1"]:
			create_item(item_code)

		for warehouse in ["WH 1", "WH 2", "WH 3"]:
			create_warehouse(warehouse)

		make_stock_entry(
			item_code="Component 1",
			rate=100,
			purpose="Material Receipt",
			qty=10,
			to_warehouse="WH 1 - _TC",
			posting_date=add_days(nowdate(), -10),
		)

		repack1 = make_stock_entry(
			item_code="Component 1",
			purpose="Repack",
			do_not_save=True,
			qty=10,
			from_warehouse="WH 1 - _TC",
			posting_date=add_days(nowdate(), -9),
		)

		repack1.append(
			"items",
			{
				"item_code": "Sub Component 1",
				"qty": 10,
				"t_warehouse": "WH 2 - _TC",
				"transfer_qty": 10,
				"uom": "Nos",
				"stock_uom": "Nos",
				"conversion_factor": 1.0,
			},
		)

		repack1.save()
		repack1.submit()

		self.assertEqual(repack1.items[1].basic_rate, 100)
		self.assertEqual(repack1.items[1].amount, 1000)

		repack2 = make_stock_entry(
			item_code="Sub Component 1",
			purpose="Repack",
			do_not_save=True,
			qty=10,
			from_warehouse="WH 2 - _TC",
			posting_date=add_days(nowdate(), -8),
		)

		repack2.append(
			"items",
			{
				"item_code": "FG Item 1",
				"qty": 10,
				"t_warehouse": "WH 3 - _TC",
				"transfer_qty": 10,
				"uom": "Nos",
				"stock_uom": "Nos",
				"conversion_factor": 1.0,
			},
		)

		repack2.save()
		repack2.submit()

		self.assertEqual(repack2.items[1].basic_rate, 100)
		self.assertEqual(repack2.items[1].amount, 1000)

		transfer1 = make_stock_entry(
			item_code="FG Item 1",
			purpose="Material Transfer",
			qty=10,
			from_warehouse="WH 3 - _TC",
			to_warehouse="WH 2 - _TC",
			posting_date=add_days(nowdate(), -7),
		)

		self.assertEqual(transfer1.items[0].basic_rate, 100)
		self.assertEqual(transfer1.items[0].amount, 1000)

		transfer2 = make_stock_entry(
			item_code="FG Item 1",
			purpose="Material Transfer",
			qty=10,
			from_warehouse="WH 2 - _TC",
			to_warehouse="WH 1 - _TC",
			posting_date=add_days(nowdate(), -6),
		)

		self.assertEqual(transfer2.items[0].basic_rate, 100)
		self.assertEqual(transfer2.items[0].amount, 1000)

		# Backdated transaction
		receipt2 = make_stock_entry(
			item_code="Component 1",
			rate=200,
			purpose="Material Receipt",
			qty=10,
			to_warehouse="WH 1 - _TC",
			posting_date=add_days(nowdate(), -15),
		)

		self.assertEqual(receipt2.items[0].basic_rate, 200)
		self.assertEqual(receipt2.items[0].amount, 2000)

		repost_name = frappe.db.get_value(
			"Repost Item Valuation", {"voucher_no": receipt2.name, "docstatus": 1}, "name"
		)

		if repost_name:
			doc = frappe.get_doc("Repost Item Valuation", repost_name)
			repost_sl_entries(doc)

		for obj in [repack1, repack2, transfer1, transfer2]:
			obj.load_from_db()

			index = 1 if obj.purpose == "Repack" else 0
			self.assertEqual(obj.items[index].basic_rate, 200)
			self.assertEqual(obj.items[index].basic_amount, 2000)

	def test_batch_expiry(self):
		from erpnext.controllers.stock_controller import BatchExpiredError
		from erpnext.stock.doctype.batch.test_batch import make_new_batch

		item_code = "Test Batch Expiry Test Item - 001"
		item_doc = create_item(item_code=item_code, is_stock_item=1, valuation_rate=10)

		item_doc.has_batch_no = 1
		item_doc.save()

		batch = make_new_batch(
			batch_id=frappe.generate_hash("", 5), item_code=item_doc.name, expiry_date=add_days(today(), -1)
		)

		se = make_stock_entry(
			item_code=item_code,
			purpose="Material Receipt",
			qty=4,
			to_warehouse="_Test Warehouse - _TC",
			batch_no=batch.name,
			use_serial_batch_fields=1,
			do_not_save=True,
		)

		self.assertRaises(BatchExpiredError, se.save)

	def test_negative_stock_reco(self):
		frappe.db.set_single_value("Stock Settings", "allow_negative_stock", 0)

		item_code = "Test Negative Item - 001"
		create_item(item_code=item_code, is_stock_item=1, valuation_rate=10)

		make_stock_entry(
			item_code=item_code,
			posting_date=add_days(today(), -3),
			posting_time="00:00:00",
			target="_Test Warehouse - _TC",
			qty=10,
			to_warehouse="_Test Warehouse - _TC",
		)

		make_stock_entry(
			item_code=item_code,
			posting_date=today(),
			posting_time="00:00:00",
			source="_Test Warehouse - _TC",
			qty=8,
			from_warehouse="_Test Warehouse - _TC",
		)

		sr_doc = create_stock_reconciliation(
			purpose="Stock Reconciliation",
			posting_date=add_days(today(), -3),
			posting_time="00:00:00",
			item_code=item_code,
			warehouse="_Test Warehouse - _TC",
			valuation_rate=10,
			qty=7,
			do_not_submit=True,
		)

		self.assertRaises(frappe.ValidationError, sr_doc.submit)

	def test_negative_batch(self):
		item_code = "Test Negative Batch Item - 001"
		make_item(
			item_code,
			{"has_batch_no": 1, "create_new_batch": 1, "batch_naming_series": "Test-BCH-NNS.#####"},
		)

		se1 = make_stock_entry(
			item_code=item_code,
			purpose="Material Receipt",
			qty=100,
			target="_Test Warehouse - _TC",
		)

		se1.reload()

		batch_no = get_batch_from_bundle(se1.items[0].serial_and_batch_bundle)

		se2 = make_stock_entry(
			item_code=item_code,
			purpose="Material Issue",
			batch_no=batch_no,
			qty=10,
			source="_Test Warehouse - _TC",
		)

		se2.reload()

		se3 = make_stock_entry(
			item_code=item_code,
			purpose="Material Receipt",
			qty=100,
			target="_Test Warehouse - _TC",
		)

		se3.reload()

		self.assertRaises(frappe.ValidationError, se1.cancel)

	def test_auto_reorder_level(self):
		from erpnext.stock.reorder_item import reorder_item

		item_doc = make_item(
			"Test Auto Reorder Item - 001",
			properties={"stock_uom": "Kg", "purchase_uom": "Nos", "is_stock_item": 1},
			uoms=[{"uom": "Nos", "conversion_factor": 5}],
		)

		if not frappe.db.exists("Item Reorder", {"parent": item_doc.name}):
			item_doc.append(
				"reorder_levels",
				{
					"warehouse_reorder_level": 0,
					"warehouse_reorder_qty": 10,
					"warehouse": "_Test Warehouse - _TC",
					"material_request_type": "Purchase",
				},
			)

		item_doc.save(ignore_permissions=True)

		frappe.db.set_single_value("Stock Settings", "auto_indent", 1)

		mr_list = reorder_item()

		frappe.db.set_single_value("Stock Settings", "auto_indent", 0)
		mrs = frappe.get_all(
			"Material Request Item",
			fields=["qty", "stock_uom", "stock_qty"],
			filters={"item_code": item_doc.name, "uom": "Nos"},
		)

		for mri in mrs:
			self.assertEqual(mri.stock_uom, "Kg")
			self.assertEqual(mri.stock_qty, 10)
			self.assertEqual(mri.qty, 2)

		for mr in mr_list:
			mr.cancel()
			mr.delete()

	def test_use_serial_and_batch_fields(self):
		item = make_item(
			"Test Use Serial and Batch Item SN Item",
			{"has_serial_no": 1, "is_stock_item": 1},
		)

		serial_nos = [
			"Test Use Serial and Batch Item SN Item - SN 001",
			"Test Use Serial and Batch Item SN Item - SN 002",
		]

		se = make_stock_entry(
			item_code=item.name,
			qty=2,
			to_warehouse="_Test Warehouse - _TC",
			use_serial_batch_fields=1,
			serial_no="\n".join(serial_nos),
		)

		self.assertTrue(se.items[0].use_serial_batch_fields)
		self.assertTrue(se.items[0].serial_no)
		self.assertTrue(se.items[0].serial_and_batch_bundle)

		for serial_no in serial_nos:
			self.assertTrue(frappe.db.exists("Serial No", serial_no))
			self.assertEqual(frappe.db.get_value("Serial No", serial_no, "status"), "Active")

		se1 = make_stock_entry(
			item_code=item.name,
			qty=2,
			from_warehouse="_Test Warehouse - _TC",
			use_serial_batch_fields=1,
			serial_no="\n".join(serial_nos),
		)

		se1.reload()

		self.assertTrue(se1.items[0].use_serial_batch_fields)
		self.assertTrue(se1.items[0].serial_no)
		self.assertTrue(se1.items[0].serial_and_batch_bundle)

		for serial_no in serial_nos:
			self.assertTrue(frappe.db.exists("Serial No", serial_no))
			self.assertEqual(frappe.db.get_value("Serial No", serial_no, "status"), "Delivered")

	def test_serial_batch_bundle_type_of_transaction(self):
		item = make_item(
			"Test Use Serial and Batch Item SN Item",
			{
				"has_batch_no": 1,
				"is_stock_item": 1,
				"create_new_batch": 1,
				"batch_naming_series": "Test-SBBTYT-NNS.#####",
			},
		).name

		se = make_stock_entry(
			item_code=item,
			qty=2,
			target="_Test Warehouse - _TC",
			use_serial_batch_fields=1,
		)

		batch_no = get_batch_from_bundle(se.items[0].serial_and_batch_bundle)

		se = make_stock_entry(
			item_code=item,
			qty=2,
			source="_Test Warehouse - _TC",
			target="Stores - _TC",
			use_serial_batch_fields=0,
			batch_no=batch_no,
			do_not_submit=True,
		)

		se.reload()
		sbb = se.items[0].serial_and_batch_bundle
		frappe.db.set_value("Serial and Batch Bundle", sbb, "type_of_transaction", "Inward")
		self.assertRaises(frappe.ValidationError, se.submit)

	def test_stock_entry_for_same_posting_date_and_time(self):
		warehouse = "_Test Warehouse - _TC"
		item_code = "Test Stock Entry For Same Posting Datetime 1"
		make_item(item_code, {"is_stock_item": 1})
		posting_date = nowdate()
		posting_time = nowtime()

		for index in range(25):
			se = make_stock_entry(
				item_code=item_code,
				qty=1,
				to_warehouse=warehouse,
				posting_date=posting_date,
				posting_time=posting_time,
				do_not_submit=True,
				purpose="Material Receipt",
				basic_rate=100,
			)

			se.append(
				"items",
				{
					"item_code": item_code,
					"item_name": se.items[0].item_name,
					"description": se.items[0].description,
					"t_warehouse": se.items[0].t_warehouse,
					"basic_rate": 100,
					"qty": 1,
					"stock_qty": 1,
					"conversion_factor": 1,
					"expense_account": se.items[0].expense_account,
					"cost_center": se.items[0].cost_center,
					"uom": se.items[0].uom,
					"stock_uom": se.items[0].stock_uom,
				},
			)

			se.remarks = f"The current number is {cstr(index)}"

			se.submit()

		sles = frappe.get_all(
			"Stock Ledger Entry",
			fields=[
				"posting_date",
				"posting_time",
				"actual_qty",
				"qty_after_transaction",
				"incoming_rate",
				"stock_value_difference",
				"stock_value",
			],
			filters={"item_code": item_code, "warehouse": warehouse},
			order_by="creation",
		)

		self.assertEqual(len(sles), 50)
		i = 0
		for sle in sles:
			i += 1
			self.assertEqual(getdate(sle.posting_date), getdate(posting_date))
			self.assertEqual(get_time(sle.posting_time), get_time(posting_time))
			self.assertEqual(sle.actual_qty, 1)
			self.assertEqual(sle.qty_after_transaction, i)
			self.assertEqual(sle.incoming_rate, 100)
			self.assertEqual(sle.stock_value_difference, 100)
			self.assertEqual(sle.stock_value, 100 * i)
	
	def test_create_partial_material_transfer_stock_entry_and_TC_SCK_048(self):
		from erpnext.stock.doctype.material_request.test_material_request import make_material_request
		from erpnext.stock.doctype.material_request.material_request import make_stock_entry as _make_stock_entry
		from erpnext.stock.doctype.stock_entry.stock_entry_utils import make_stock_entry as __make_stock_entry
		
		source_warehouse = create_warehouse("_Test Source Warehouse", properties=None, company="_Test Company")
		target_warehouse = create_warehouse("_Test Warehouse", properties=None, company="_Test Company")
		qty = 5
		__make_stock_entry(
			item_code="_Test Item",
			qty=qty,
			to_warehouse=source_warehouse,
			company="_Test Company",
			rate=100,
		)
		s_bin_qty = frappe.db.get_value("Bin", {"item_code": "_Test Item", "warehouse": source_warehouse}, "actual_qty") or 0

		mr = make_material_request(material_request_type="Material Transfer", qty=qty, warehouse=target_warehouse, from_warehouse=source_warehouse, item="_Test Item")
		self.assertEqual(mr.status, "Pending")
		se = _make_stock_entry(mr.name)
		se.get("items")[0].qty = 3
		se.insert()
		se.submit()
		mr.load_from_db()
		self.assertEqual(mr.status, "Partially Received")
		self.check_stock_ledger_entries("Stock Entry", se.name, [["_Test Item", target_warehouse, 3], ["_Test Item", source_warehouse, -3]])

		se1 = _make_stock_entry(mr.name)
		se1.get("items")[0].qty = 2
		se1.insert()
		se1.submit()
		mr.load_from_db()
		self.assertEqual(mr.status, "Transferred")
		self.check_stock_ledger_entries("Stock Entry", se1.name, [["_Test Item", target_warehouse, 2], ["_Test Item", source_warehouse, -2]])

		se1.cancel()
		mr.load_from_db()
		self.assertEqual(mr.status, "Partially Received")

		se.cancel()
		mr.load_from_db()
		self.assertEqual(mr.status, "Pending")
		current_s_bin_qty = frappe.db.get_value("Bin", {"item_code": "_Test Item", "warehouse": source_warehouse}, "actual_qty") or 0
		self.assertEqual(current_s_bin_qty, s_bin_qty)

	def test_create_partial_material_request_stock_entry_for_batch_item_TC_SCK_189(self):
		from erpnext.stock.doctype.material_request.test_material_request import make_material_request
		from erpnext.stock.doctype.material_request.material_request import make_stock_entry as _make_stock_entry
		company = "_Test Company"
		if not frappe.db.exists("Company", company):
			company_doc = frappe.new_doc("Company")
			company_doc.company_doc_name = company
			company_doc.country="India"
			company_doc.default_currency= "INR"
			company_doc.save()
		else:
			company_doc = frappe.get_doc("Company", company) 
		warehouse = create_warehouse("_Test Warehouse",  company=company_doc.name)
		properties = {
			"has_batch_no":1,
			"create_new_batch":1,
			"has_expiry_date":1,
			"shelf_life_in_days":365
		}
		item = make_item("_Test Item MR", properties=properties)
		item.batch_number_series = f"{item.name}.-BT-.####."
		item.save()
		mr = make_material_request(material_request_type="Material Issue", qty=10, warehouse=warehouse, item=item.name)
		se = _make_stock_entry(mr.name)
		se.get("items")[0].qty = 5
		se.save()
		se.submit()
		mr.reload()
		self.assertEqual(mr.status, "Partially Ordered")

	def test_create_partial_material_request_stock_entry_for_serial_item_TC_SCK_190(self):
		from erpnext.stock.doctype.material_request.material_request import make_stock_entry as _make_stock_entry
		from erpnext.stock.doctype.material_request.test_material_request import make_material_request
		from erpnext.accounts.doctype.payment_entry.test_payment_entry import create_company,create_customer
		company = "_Test Company"
		create_company()
		create_customer("_Test Customer")
		make_item("_Test Item", {"is_stock_item": 1})
		warehouse = create_warehouse(
				warehouse_name="_Test Warehouse",
				properties={"parent_warehouse": "All Warehouses - _TC"},
				company="_Test Company",
			)
		warehouse = create_warehouse(
				warehouse_name="_Test Warehouse - _TC",
				properties={"parent_warehouse": "All Warehouses - _TC"},
				company="_Test Company",
			)
		item = make_item("_Test Item MR", properties={"has_serial_no":1})
		get_or_create_fiscal_year('_Test Company')

		item.serial_no_series = f"{item.item_code}.-SL-.####."
		item.save()
		cost_center = frappe.db.get_all('Cost Center',{'company':"_Test Company"},"name")
		mr = make_material_request(material_request_type="Material Issue", qty=10, warehouse=warehouse, item=item.name,uom ="Box",cost_center=cost_center[1].name)
		se = _make_stock_entry(mr.name)
		se.get("items")[0].qty = 5
		se.get("items")[0].allow_zero_valuation_rate = 1
		se.save()
		se.submit()
		mr.reload()
		self.assertEqual(mr.status, "Partially Ordered")

	def test_stock_entry_for_mr_purpose(self):
		company = frappe.db.get_value("Warehouse", "Stores - TCP1", "company")

		se = make_stock_entry(item_code="_Test Item",is_opening="Yes", expense_account="Temporary Opening - TCP1",company = company ,purpose="Material Receipt", target="Stores - TCP1", qty=10, basic_rate=100)
		
		self.assertEqual(se.stock_entry_type, "Material Receipt")

		gl_temp_credit = frappe.db.get_value('GL Entry',{'voucher_no':se.name, 'account': 'Temporary Opening - TCP1'},'credit')
		self.assertEqual(gl_temp_credit, 1000)
		
		gl_stock_debit = frappe.db.get_value('GL Entry',{'voucher_no':se.name, 'account': 'Stock In Hand - TCP1'},'debit')
		self.assertEqual(gl_stock_debit, 1000)

		actual_qty = frappe.db.get_value('Stock Ledger Entry',{'voucher_no':se.name, 'voucher_type':'Stock Entry','warehouse':'Stores - TCP1'},['qty_after_transaction'])
		self.assertEqual(actual_qty, 10)
	
	def test_create_partial_material_request_stock_entry_for_serial_batch_item_TC_SCK_191(self):
		from erpnext.stock.doctype.material_request.test_material_request import make_material_request
		from erpnext.stock.doctype.material_request.material_request import make_stock_entry as _make_stock_entry
		company = "_Test Company"
		if not frappe.db.exists("Company", company):
			company_doc = frappe.new_doc("Company")
			company_doc.company_doc_name = company
			company_doc.country="India"
			company_doc.default_currency= "INR"
			company_doc.save()
		else:
			company_doc = frappe.get_doc("Company", company) 
		warehouse = create_warehouse("_Test Warehouse",  company=company_doc.name)
		properties = {
			"has_serial_no": 1,
			"has_batch_no":1,
			"create_new_batch":1,
			"has_expiry_date":1,
			"shelf_life_in_days":365
		}
		item = make_item("_Test Item 65", properties=properties)
		item.serial_no_series = f"{item.item_code}.-SL-.####."
		item.batch_number_series = f"{item.item_code}.-BT-.####."
		item.save()
		mr = make_material_request(material_request_type="Material Issue", qty=10, warehouse=warehouse, item=item.name)
		se = _make_stock_entry(mr.name)
		se.get("items")[0].qty = 5
		se.save()
		se.submit()
		mr.reload()
		self.assertEqual(mr.status, "Partially Ordered")

	def test_stock_entry_ledgers_for_mr_purpose_and_TC_SCK_052(self):
		from erpnext.stock.doctype.material_request.test_material_request import get_gle
		stock_in_hand_account = get_inventory_account("_Test Company", "_Test Warehouse - _TC")
		frappe.db.set_value("Company", "_Test Company","enable_perpetual_inventory", 1)
		
		se = make_stock_entry(item_code="_Test Item", expense_account="Stock Adjustment - _TC", to_warehouse="_Test Warehouse - _TC",company = "_Test Company", purpose="Material Receipt", qty=10, basic_rate=100)
		self.assertEqual(se.stock_entry_type, "Material Receipt")
		
		self.check_stock_ledger_entries(
			"Stock Entry", 
			se.name, 
			[
				["_Test Item", "_Test Warehouse - _TC", 10], 
			]
		)

		self.check_gl_entries(
			"Stock Entry",
			se.name,
			sorted(
				[[stock_in_hand_account, 1000, 0.0], ["Stock Adjustment - _TC", 0.0, 1000.0]]
			),
		)

		se.cancel()

		sh_gle = get_gle(se.company, se.name, stock_in_hand_account)
		sa_gle = get_gle(se.company, se.name, "Stock Adjustment - _TC")
		self.assertEqual(sh_gle[0], sh_gle[1])
		self.assertEqual(sa_gle[0], sa_gle[1])

	def test_create_stock_repack_via_bom_TC_SCK_016(self):
		self.create_stock_repack_via_bom()

	def test_create_and_cancel_stock_repack_via_bom_TC_SCK_065(self):
		se = self.create_stock_repack_via_bom()
		se.cancel()

		sl_entry_cancelled = frappe.db.get_all(
			"Stock Ledger Entry",
			{"voucher_type": "Stock Entry", "voucher_no": se.name},
			["actual_qty", "warehouse"],
			order_by="creation",
		)
		warehouse_qty = {
			"_Test Target Warehouse - _TC": 0,
			"_Test Warehouse - _TC": 0
		}

		for sle in sl_entry_cancelled:
			warehouse_qty[sle.get('warehouse')] += sle.get('actual_qty')
		
		self.assertEqual(len(sl_entry_cancelled), 4)
		self.assertEqual(warehouse_qty["_Test Target Warehouse - _TC"], 0)
		self.assertEqual(warehouse_qty["_Test Warehouse - _TC"], 0)

	def test_create_stock_entry_TC_SCK_231(self):
		if not frappe.db.exists("Company", "_Test Company"):
			company = frappe.new_doc("Company")
			company.company_name = "_Test Company"
			company.default_currency = "INR"
			company.insert()
		# Create test item
		item_fields = {
			"item_name": "Test Pen",
			"is_stock_item": 1,
			"valuation_rate": 500,
		}
		item = make_item("Test Pen", item_fields)
		parent_acc = frappe.get_doc({
			"doctype": "Account",
			"account_name": "Current Assets - _TC",
			"account_type": "Fixed Asset",
			"parent_account": "_Test Account Tax Assets - _TC",
			"root_type": "Asset",
			"is_group": 1,
			"company": "_Test Company"
		})
		parent_acc.save()
		asset_account = frappe.get_doc({
			"doctype": "Account",
			"account_name": "Stock Adjustment - _TC",
			"account_type": "Fixed Asset",
			"parent_account": "Current Assets - _TC",
			"company": "_Test Company"
		})
		asset_account.save()
		# item = make_test_objects("Item", {"item_code": "Test Pen", "item_name": "Test Pen"})

		# Set stock entry details
		stock_entry_type = "Material Receipt"
		posting_date = "2025-01-10"
		target_warehouse = create_warehouse("Stores-test", properties=None, company="_Test Company")
		item_code = item.name
		qty = 5

		# Create stock entry
		se = make_stock_entry(
			item_code=item_code, 
			company = "_Test Company", 
			purpose=stock_entry_type, 
			expense_account= asset_account.name,
			qty=qty,
			do_not_submit=True,
			do_not_save=True
		)
		se.items[0].t_warehouse = target_warehouse
		se.items[0].is_opening = "Yes"
		se.save()
		se.submit()

		# Assert opening balance
		bin = frappe.get_doc("Bin", {"item_code": item_code, "warehouse": target_warehouse})
		self.assertEqual(bin.actual_qty, qty)

		# Tear down
		# frappe.delete_doc("Stock Entry", se.name)
		# frappe.delete_doc("Item", item.name)

	def test_stock_reco_TC_SCK_232(self):
		if not frappe.db.exists("Company", "_Test Company"):
			company = frappe.new_doc("Company")
			company.company_name = "_Test Company"
			company.default_currency = "INR"
			company.insert()
		item_fields = {
			"item_name": "Test CPU",
			"is_stock_item": 1,
			"valuation_rate": 500,
		}
		self.warehouse = create_warehouse("Stores", properties=None, company="_Test Company")
		self.company = "_Test Company"
		self.item_code = make_item("Test CPU", item_fields).name
		from erpnext.stock.doctype.stock_reconciliation.test_stock_reconciliation import (
			create_stock_reconciliation,
		)
		sr = create_stock_reconciliation(purpose="Opening Stock",expense_account="Temporary Opening - _TC",item_code=self.item_code, warehouse=self.warehouse, qty=5, rate=500)
		sr.submit()
		reserved_qty = frappe.db.get_value("Bin", {"item_code": self.item_code, "warehouse": self.warehouse}, "actual_qty")
		self.assertEqual(reserved_qty, 5)

	def test_stock_ent_TC_SCK_233(self):
		from erpnext.buying.doctype.purchase_order.test_purchase_order import get_or_create_fiscal_year
		from erpnext.stock.utils import get_bin
		if not frappe.db.exists("Company", "_Test Company"):
			company = frappe.new_doc("Company")
			company.company_name = "_Test Company"
			company.default_currency = "INR"
			company.insert()
		get_or_create_fiscal_year('_Test Company')
		frappe.db.set_value("Company", '_Test Company', "stock_adjustment_account", 'Stock Adjustment - _TC')
		parent_warehouse = frappe.db.get_value("Warehouse", {"company": "_Test Company","is_group":1}, "name")
		warehouse = create_warehouse(
			warehouse_name="Department Store",
			properties={"parent_warehouse": f"{parent_warehouse}"},
			company='_Test Company',
		)
		item_fields = {
			"item_name": "Test 1231",
			"is_stock_item": 1,
			"valuation_rate": 100,
			"stock_uom": "Nos",
			"gst_hsn_code": "01011010",
			"opening_stock": 5,
			"item_defaults": [{'company': "_Test Company", 'default_warehouse': warehouse}],
		}
		self.item_code = make_item("Test 1231", item_fields)
		bin = get_bin(self.item_code.name, warehouse)
		
		self.assertEqual(bin.actual_qty, item_fields["opening_stock"])

	def test_stock_reco_TC_SCK_127(self):
		if not frappe.db.exists("Company", "_Test Company"):
			company = frappe.new_doc("Company")
			company.company_name = "_Test Company"
			company.default_currency = "INR"
			company.insert()

		warehouse = frappe.db.get_all("Warehouse", filters={"company": "_Test Company"})
		create_fiscal_with_company('_Test Company')
		self.source_warehouse = create_warehouse("Stores-test", properties={"parent_warehouse": "All Warehouses - _TC"}, company="_Test Company")
		self.target_warehouse = create_warehouse("Department Stores-test", properties={"parent_warehouse": "All Warehouses - _TC"}, company="_Test Company")

		item_fields1 = {
			"item_name": "Test Brown Rice",
			"is_stock_item": 1,
			"valuation_rate": 100,
			"stock_uom": "Kg",
		}
		self.item_code1 = make_item("Test Brown Rice", item_fields1)
		item_fields2 = {
			"item_name": "Test Brown Rice 5kg",
			"is_stock_item": 1,
			"valuation_rate": 100,
			"stock_uom": "Kg",
		}
		self.item_code2 = make_item("Test Brown Rice 5kg", item_fields2)
		item_fields3 = {
			"item_name": "Test Brown Rice 500g",
			"is_stock_item": 1,
			"valuation_rate": 100,
			"stock_uom": "Kg",
		}
		self.item_code3 = make_item("Test Brown Rice 500g", item_fields3)
		se1 = make_stock_entry(
			item_code=self.item_code1.name, 
			company = "_Test Company", 
			purpose="Material Receipt", 
			qty=10,
			do_not_submit=True,
			do_not_save=True
		)
	
		se1.items[0].t_warehouse = self.source_warehouse
		se1.save()
		se1.submit()

		self.material_request = frappe.get_doc({
            "doctype": "Material Request",
            "material_request_type": "Material Transfer",
			"set_from_warehouse": self.source_warehouse,
			"set_warehouse": self.target_warehouse,
			"company": "_Test Company",
            "items": [
                {"item_code": self.item_code1.name, "qty": 10, "schedule_date": frappe.utils.nowdate()},
                {"item_code": self.item_code3.name, "qty": 10, "schedule_date": frappe.utils.nowdate()},
                {"item_code": self.item_code2.name, "qty": 2, "schedule_date": frappe.utils.nowdate()},
            ]
        })
		self.material_request.insert()
		self.material_request.submit()

		se = frappe.get_doc({
            "doctype": "Stock Entry",
            "stock_entry_type": "Repack",
            "company": "_Test Company",
            "items": []
        })
		se.append("items", {
			"item_code": self.item_code1.name,
			"qty": 10,
			"s_warehouse": self.source_warehouse
		})
		se.append("items", {
			"item_code": self.item_code3.name,
			"qty": 10,  # Fixed the qty
			"t_warehouse": self.target_warehouse
		})
		se.append("items", {
			"item_code": self.item_code2.name,
			"qty": 2,  # Fixed the qty
			"t_warehouse": self.target_warehouse
		})
		se.save()
		se.submit()
		stock_ledger_entries = frappe.get_all(
            "Stock Ledger Entry",
            filters={"voucher_no": se.name},
            fields=["item_code", "actual_qty"]
        )

		stock_movements = {s["item_code"]: s["actual_qty"] for s in stock_ledger_entries}

		self.assertEqual(stock_movements.get(self.item_code1.name), -10, "Brown Rice should be 10 Outward")
		self.assertEqual(stock_movements.get(self.item_code3.name), 10, "Brown Rice 500g should be 10 Inward")
		self.assertEqual(stock_movements.get(self.item_code2.name), 2, "Brown Rice 5kg should be 2 Inward")

	def create_stock_repack_via_bom(self):
		frappe.db.set_value("Company", "_Test Company", "stock_adjustment_account", "Stock Adjustment - _TC")
		t_warehouse = create_warehouse(
			warehouse_name="_Test Target Warehouse",
			properties={"parent_warehouse": "All Warehouses - _TC"},
			company="_Test Company",
		)
		fields = {
			"is_stock_item": 1, 
			"stock_uom": "Kg", 
			"uoms": [
				{
					'uom': "Kg",
					"conversion_factor": 1
				},
				{
					'uom': "Tonne",
					"conversion_factor": 1000
				}
			]
		}
		if frappe.db.has_column("Item", "gst_hsn_code"):
			fields["gst_hsn_code"] = "01011010"

		item_wheet = make_item("_Test Item Wheet", properties=fields).name
		fields["stock_uom"]= "Nos"
		fields["uoms"]= [
			{
				'uom': "Nos",
				"conversion_factor": 1
			},
			{
				'uom': "Kg",
				"conversion_factor": 10
			}
		]
		item_wheet_bag = make_item("_Test Item Wheet 10Kg Bag", properties=fields).name
		
		# Create Purchase Receipt
		pr = make_purchase_receipt(item_code=item_wheet, qty=1, rate=20000, uom="Tonne", stock_uom="Kg", conversion_factor=1000)
		
		# Check Stock Ledger Entries
		self.check_stock_ledger_entries(
			"Purchase Receipt",
			pr.name,
			[
				["_Test Item Wheet", "_Test Warehouse - _TC", 1000], 
			]
		)
		
		# Create BOM
		rm_items=[{
			"item_code": item_wheet,
			"qty": 10,
			"uom": "Kg"
		}]
		bom_doc = create_bom(
			item_wheet_bag, rm_items
		)

		# Create Repack
		se = make_stock_entry(
			item_code=item_wheet, 
			expense_account="Stock Adjustment - _TC", 
			company = "_Test Company", 
			purpose="Repack", 
			qty=10,
			do_not_submit=True,
			do_not_save=True
		)
		se.from_bom = 1
		se.bom_no = bom_doc.name
		se.fg_completed_qty = 10
		se.get_items()
		se.items[0].s_warehouse = "_Test Warehouse - _TC"
		se.items[0].t_warehouse = None
		se.items[1].s_warehouse = None
		se.items[1].t_warehouse = t_warehouse
		se.save()
		se.submit()
		
		# Check Stock Ledger Entries
		self.check_stock_ledger_entries(
			"Stock Entry",
			se.name,
			[
				['_Test Item Wheet 10Kg Bag', '_Test Target Warehouse - _TC', 10.0], 
				['_Test Item Wheet', '_Test Warehouse - _TC', -100.0], 
			]
		)

		return se
	
	def setUp(self):
		from erpnext.accounts.doctype.payment_entry.test_payment_entry import create_company,create_customer
		create_company()
		create_customer(name = '_Test Customer')
		create_warehouse(
			warehouse_name="_Test Warehouse - _TC",
			properties={"parent_warehouse": "All Warehouses - _TC"},
			company="_Test Company",
		)
		
	def test_partial_material_issue_TC_SCK_204(self):
		from erpnext.stock.doctype.material_request.test_material_request import make_material_request
		from erpnext.accounts.doctype.payment_entry.test_payment_entry import create_company,create_customer
		create_company()
		company = "_Test Company"
		frappe.db.set_value("Company", company, "stock_adjustment_account", 'Stock Adjustment - _TC')
		get_or_create_fiscal_year('_Test Company')
		create_customer(name = '_Test Customer')
		
		fields = {
			"shelf_life_in_days": 365,
			"end_of_life":"2099-12-31",
			"is_stock_item": 1,
			"has_batch_no": 1,
			"create_new_batch": 1,
			"has_expiry_date": 1,
			"batch_number_series": "Test-SABBMRP-Bno.#####",
			"valuation_rate": 100,
		}
		# if if_app_installed("india_compliance"):
		if frappe.db.has_column("Item", "gst_hsn_code"):
			fields["gst_hsn_code"] = "01011010"

		item_code = make_item("COOKIES (BT)", fields).name

		source_warehouse = "Stores - _TC"
		target_warehouse = create_warehouse(
			warehouse_name="Department Store",
			properties={"parent_warehouse": "All Warehouses - _TC"},
			company=company,
		)
		qty = 10

		# Stock Receipt
		se_receipt = make_stock_entry(
			item_code=item_code,
			qty=qty,
			to_warehouse=target_warehouse,
			# purpose="Material Receipt",
			company=company,
			do_not_save=True,
		)
		se_receipt.items[0].expense_account = ""
		se_receipt.save()
		se_receipt.submit()
		cost_center = frappe.db.get_all('Cost Center',{'company':company,'is_group':0},"name")
		# Create Material Request
		mr = make_material_request(
			material_request_type="Material Issue",
			qty=qty,
			warehouse=target_warehouse,
			item_code=item_code,
			company=company,
			cost_center = cost_center[0].name,
			uom = "Unit"
		)
		self.assertEqual(mr.status, "Pending")

		se1 = make_mr_se(mr.name)
		se1.company = company
		se1.items[0].qty = 5
		se1.s_warehouse = target_warehouse,
		se1.t_warehouse = source_warehouse
		se1.items[0].expense_account = "Cost of Goods Sold - _TC"
		se1.insert()
		se1.submit()

	def test_stock_enrty_with_batch_TC_SCK_076(self):
		from erpnext.accounts.doctype.account.test_account import create_account
		create_account(
			account_name= "Stock Adjustment",
			parent_account="Stock Expenses - _TC",
			company="_Test Company",
		)

		fields = {
			"is_stock_item": 1, 
			"has_batch_no":1,
			"create_new_batch":1,
			"batch_number_series":"ABC.##"

		}
		if frappe.db.has_column("Item", "gst_hsn_code"):
			fields["gst_hsn_code"] = "01011010"

		item = make_item("_Test Batch Item", properties=fields).name
		se = make_stock_entry(item_code=item, qty=10, rate=100, target="_Test Warehouse - _TC",purpose="Material Receipt", expense_account="Stock Adjustment - _TC")

		batch = frappe.get_all('Batch',filters={'item': item,"reference_name":se.name},fields=['name',"batch_qty",'item',"reference_name"])
		
		self.assertEqual(len(batch), 1)
		self.assertEqual(batch[0]['item'], item)
		self.assertEqual(batch[0]['batch_qty'], 10)
		self.assertEqual(batch[0]['reference_name'], se.name)

	def test_stock_enrty_with_serial_and_batch_TC_SCK_077(self):
		from erpnext.accounts.doctype.account.test_account import create_account
		create_account(
			account_name= "Stock Adjustment",
			parent_account="Stock Expenses - _TC",
			company="_Test Company",
		)

		fields = {
			"is_stock_item": 1, 
			"has_batch_no":1,
			"create_new_batch":1,
			"batch_number_series":"ABC.##",
			"has_serial_no":1,
			"serial_no_series":"AAB.##"

		}
		if frappe.db.has_column("Item", "gst_hsn_code"):
			fields["gst_hsn_code"] = "01011010"

		item = make_item("_Test Batch Item", properties=fields).name
		se = make_stock_entry(item_code=item, qty=5, rate=100, target="_Test Warehouse - _TC",purpose="Material Receipt", expense_account="Stock Adjustment - _TC")

		batch = frappe.get_all('Batch',filters={'item': item,"reference_name":se.name},fields=['name',"batch_qty",'item',"reference_name"])

		serial_no = frappe.get_all('Serial No',filters={'item_code': item,"purchase_document_no":se.name},fields=['name',"batch_no",'item_code',"purchase_document_no"])

		
		self.assertEqual(len(batch), 1)
		self.assertEqual(batch[0]['item'], item)
		self.assertEqual(batch[0]['batch_qty'], 5)
		self.assertEqual(batch[0]['reference_name'], se.name)

		self.assertEqual(len(serial_no), 5, "Serial number count mismatch")
		for serial in serial_no:
			self.assertEqual(serial['item_code'], item)
			self.assertEqual(serial['purchase_document_no'], se.name)
			self.assertEqual(serial['batch_no'], batch[0]['name'])

	def test_stock_entry_for_multiple_items_with_serial_batch_no_TC_SCK_078(self):
		from erpnext.accounts.doctype.account.test_account import create_account
		create_account(
			account_name= "Stock Adjustment",
			parent_account="Stock Expenses - _TC",
			company="_Test Company",
		)

		fields = {
			"is_stock_item": 1, 
			"has_batch_no": 1,
			"create_new_batch": 1,
			"batch_number_series": "ABC.##",
			"has_serial_no": 1,
			"serial_no_series": "AAB.##"
		}

		if frappe.db.has_column("Item", "gst_hsn_code"):
			fields["gst_hsn_code"] = "01011010"

		item_1 = make_item("_Test Batch Item 1", properties=fields).name
		item_2 = make_item("_Test Batch Item 2", properties=fields).name

		se = make_stock_entry(
			item_code=item_1, qty=5, rate=100, target="_Test Warehouse - _TC",
			purpose="Material Receipt", expense_account="Stock Adjustment - _TC", do_not_save=True
		)

		se.append("items", {
			"item_code": item_2,
			"qty": 5,
			"basic_rate": 150,
			"t_warehouse": "_Test Warehouse - _TC",
			"expense_account": "Stock Adjustment - _TC"
		})

		se.save()
		se.submit()

		for item, expected_qty in [(item_1, 5), (item_2, 5)]:
			batch = frappe.get_all(
				'Batch',
				filters={'item': item, "reference_name": se.name},
				fields=['name', "batch_qty", 'item', "reference_name"]
			)

			serial_no = frappe.get_all(
				'Serial No',
				filters={'item_code': item, "purchase_document_no": se.name},
				fields=['name', "batch_no", 'item_code', "purchase_document_no"]
			)

			self.assertEqual(len(batch), 1, f"Batch record mismatch for {item}")
			self.assertEqual(batch[0]['item'], item)
			self.assertEqual(batch[0]['batch_qty'], expected_qty)
			self.assertEqual(batch[0]['reference_name'], se.name)

			self.assertEqual(len(serial_no), expected_qty, f"Serial number count mismatch for {item}")
			for serial in serial_no:
				self.assertEqual(serial['item_code'], item)
				self.assertEqual(serial['purchase_document_no'], se.name)
				self.assertEqual(serial['batch_no'], batch[0]['name'])

	def test_stock_entry_for_multiple_items_with_batch_no_TC_SCK_079(self):
		from erpnext.accounts.doctype.account.test_account import create_account
		create_account(
			account_name= "Stock Adjustment",
			parent_account="Stock Expenses - _TC",
			company="_Test Company",
		)

		fields = {
			"is_stock_item": 1, 
			"has_batch_no": 1,
			"create_new_batch": 1,
			"batch_number_series": "ABC.##"
		}

		if frappe.db.has_column("Item", "gst_hsn_code"):
			fields["gst_hsn_code"] = "01011010"

		item_1 = make_item("_Test Batch Item 1", properties=fields).name
		item_2 = make_item("_Test Batch Item 2", properties=fields).name

		se = make_stock_entry(
			item_code=item_1, qty=5, rate=100, target="_Test Warehouse - _TC",
			purpose="Material Receipt", expense_account="Stock Adjustment - _TC", do_not_save=True
		)

		se.append("items", {
			"item_code": item_2,
			"qty": 5,
			"basic_rate": 150,
			"t_warehouse": "_Test Warehouse - _TC",
			"expense_account": "Stock Adjustment - _TC"
		})

		se.save()
		se.submit()

		for item, expected_qty in [(item_1, 5), (item_2, 5)]:
			batch = frappe.get_all(
				'Batch',
				filters={'item': item, "reference_name": se.name},
				fields=['name', "batch_qty", 'item', "reference_name"]
			)

			self.assertEqual(len(batch), 1, f"Batch record mismatch for {item}")
			self.assertEqual(batch[0]['item'], item)
			self.assertEqual(batch[0]['batch_qty'], expected_qty)
			self.assertEqual(batch[0]['reference_name'], se.name)

	@change_settings("Stock Settings", {"default_warehouse": "_Test Warehouse - _TC"})
	@change_settings("Global Defaults", {"default_company": "_Test Company"})
	def test_item_opening_stock_TC_SCK_080(self):
		stock_in_hand_account = get_inventory_account("_Test Company", "_Test Warehouse - _TC")
		frappe.db.set_value("Company", "_Test Company", "stock_adjustment_account", "Stock Adjustment - _TC")
		frappe.db.set_value("Company", "_Test Company", "default_inventory_account", stock_in_hand_account)
		
		fields = {
			"is_stock_item": 1, 
			"opening_stock":15,
			"valuation_rate":100
		}

		if frappe.db.has_column("Item", "gst_hsn_code"):
			fields["gst_hsn_code"] = "01011010"
		item_1 = create_item(item_code="_Test Stock OP", is_stock_item=1, opening_stock=15,valuation_rate=100)
		list=frappe.get_doc("Item",item_1)
		stock = frappe.get_all("Stock Ledger Entry", filters={"item_code": item_1.name}, 
							 fields=["warehouse", "actual_qty", "valuation_rate", "stock_value"])
		self.assertEqual(stock[0]["warehouse"], "_Test Warehouse - _TC")
		self.assertEqual(stock[0]["actual_qty"], 15)
		self.assertEqual(stock[0]["valuation_rate"], 100)
		self.assertEqual(stock[0]["stock_value"], 1500)

	@change_settings("Stock Settings", {"default_warehouse": "_Test Warehouse - _TC"})
	@change_settings("Global Defaults", {"default_company": "_Test Company"})
	def test_item_opening_stock_with_item_defaults_TC_SCK_081(self):
		stock_in_hand_account = get_inventory_account("_Test Company", "_Test Warehouse - _TC")
		frappe.db.set_value("Company", "_Test Company", "stock_adjustment_account", "Cost of Goods Sold - _TC")
		frappe.db.set_value("Company", "_Test Company", "default_inventory_account", stock_in_hand_account)
		fields = {
			"is_stock_item": 1, 
			"opening_stock":15,
			"valuation_rate":100
		}

		if frappe.db.has_column("Item", "gst_hsn_code"):
			fields["gst_hsn_code"] = "01011010"

		item_1 = create_item(item_code="_Test Stock OP", is_stock_item=1, opening_stock=15,valuation_rate=100)
		item_1.item_defaults=[]
		item_1.append("item_defaults", {
			"company": "_Test Company",
			"default_warehouse": "_Test Warehouse - _TC"
		})
		item_1.save()
		stock = frappe.get_all("Stock Ledger Entry", filters={"item_code": item_1.name}, 
							 fields=["warehouse", "actual_qty", "valuation_rate", "stock_value"])
		
		self.assertEqual(stock[0]["warehouse"], "_Test Warehouse - _TC")
		self.assertEqual(stock[0]["actual_qty"], 15)
		self.assertEqual(stock[0]["valuation_rate"], 100)
		self.assertEqual(stock[0]["stock_value"], 1500)
	@change_settings("Stock Settings", {"use_serial_batch_fields": 1,"disable_serial_no_and_batch_selector":1,"auto_create_serial_and_batch_bundle_for_outward":1,"pick_serial_and_batch_based_on":"FIFO"})
	def test_material_transfer_with_enable_selector_TC_SCK_090(self):
		fields = {
			"is_stock_item": 1, 
			"has_batch_no":1,
			"create_new_batch":1,
			"batch_number_series":"ABC.##",
			"has_serial_no":1,
			"serial_no_series":"AAB.##"

		}

		if frappe.db.has_column("Item", "gst_hsn_code"):
			fields["gst_hsn_code"] = "01011010"

		item_1 = make_item("_Test Batch Item 1", properties=fields).name
		item_2 = make_item("_Test Batch Item 2", properties=fields).name

		semr = make_stock_entry(
			item_code=item_1, qty=15, rate=100, target="_Test Warehouse - _TC",
			purpose="Material Receipt", do_not_save=True
		)

		semr.append("items", {
			"item_code": item_2,
			"qty": 15,
			"basic_rate": 150,
			"t_warehouse": "_Test Warehouse - _TC"
		})

		semr.save()
		semr.submit()

		semt = make_stock_entry(
			item_code=item_1, qty=10, rate=100, source="_Test Warehouse - _TC", target = "Stores - _TC",
			purpose="Material Transfer", do_not_save=True
		)

		semt.append("items", {
			"item_code": item_2,
			"qty": 10,
			"basic_rate": 150,
			"t_warehouse": "Stores - _TC",
			"s_warehouse": "_Test Warehouse - _TC"
		})

		semt.save()
		semt.submit()

		sle = frappe.get_all("Stock Ledger Entry", filters={"voucher_no": semt.name}, fields=["actual_qty", "item_code"])
		sle_records = {entry["item_code"]: [] for entry in sle}

		for entry in sle:
			sle_records[entry["item_code"]].append(entry["actual_qty"])

		self.assertCountEqual(sle_records[item_1], [10, -10])
		self.assertCountEqual(sle_records[item_2], [10, -10])

	@change_settings("Stock Settings", {"use_serial_batch_fields": 0,"disable_serial_no_and_batch_selector":0,"auto_create_serial_and_batch_bundle_for_outward":1,"pick_serial_and_batch_based_on":"FIFO"})
	def test_material_transfer_with_disable_selector_TC_SCK_091(self):
		from erpnext.accounts.doctype.account.test_account import create_account
		create_account(
			account_name= "Stock Adjustment",
			parent_account="Stock Expenses - _TC",
			company="_Test Company",
		)

		fields = {
			"is_stock_item": 1, 
			"has_batch_no":1,
			"create_new_batch":1,
			"batch_number_series":"ABC.##",
			"has_serial_no":1,
			"serial_no_series":"AAB.##"

		}

		if frappe.db.has_column("Item", "gst_hsn_code"):
			fields["gst_hsn_code"] = "01011010"

		item_1 = make_item("_Test Batch Item 1", properties=fields).name
		item_2 = make_item("_Test Batch Item 2", properties=fields).name

		semr = make_stock_entry(
			item_code=item_1, qty=15, rate=100, target="_Test Warehouse - _TC",
			purpose="Material Receipt", expense_account="Stock Adjustment - _TC", do_not_save=True
		)

		semr.append("items", {
			"item_code": item_2,
			"qty": 15,
			"basic_rate": 150,
			"t_warehouse": "_Test Warehouse - _TC",
			"expense_account": "Stock Adjustment - _TC",
		})

		semr.save()
		semr.submit()

		semt = make_stock_entry(
			item_code=item_1, qty=10, rate=100, source="_Test Warehouse - _TC", target = "Stores - _TC",
			purpose="Material Transfer", expense_account="Stock Adjustment - _TC", do_not_save=True
		)

		semt.append("items", {
			"item_code": item_2,
			"qty": 10,
			"basic_rate": 150,
			"t_warehouse": "Stores - _TC",
			"s_warehouse": "_Test Warehouse - _TC",
			"expense_account": "Stock Adjustment - _TC"
		})

		semt.save()
		semt.submit()

		sle = frappe.get_all("Stock Ledger Entry", filters={"voucher_no": semt.name}, fields=["actual_qty", "item_code"])
		sle_records = {entry["item_code"]: [] for entry in sle}

		for entry in sle:
			sle_records[entry["item_code"]].append(entry["actual_qty"])

		self.assertCountEqual(sle_records[item_1], [10, -10])
		self.assertCountEqual(sle_records[item_2], [10, -10])
	
	@change_settings("Stock Settings", {"use_serial_batch_fields": 0,"disable_serial_no_and_batch_selector":0,"auto_create_serial_and_batch_bundle_for_outward":0,"pick_serial_and_batch_based_on":"FIFO"})
	def test_mt_with_disable_serial_batch_no_outward_TC_SCK_116(self):
		from erpnext.accounts.doctype.account.test_account import create_account
		create_account(
			account_name= "Stock Adjustment",
			parent_account="Stock Expenses - _TC",
			company="_Test Company",
		)

		fields = {
			"is_stock_item": 1, 
			"has_batch_no":1,
			"create_new_batch":1,
			"batch_number_series":"ABC.##",
			"has_serial_no":1,
			"serial_no_series":"AAB.##"

		}

		if frappe.db.has_column("Item", "gst_hsn_code"):
			fields["gst_hsn_code"] = "01011010"

		item_1 = make_item("_Test Batch Item 1", properties=fields).name

		semr = make_stock_entry(
			item_code=item_1, qty=15, rate=100, target="_Test Warehouse - _TC",
			purpose="Material Receipt", expense_account="Stock Adjustment - _TC", do_not_save=True
		)
		semr.save()
		semr.submit()

		semt = make_stock_entry(
			item_code=item_1, qty=10, rate=100, source="_Test Warehouse - _TC", target = "Stores - _TC",
			purpose="Material Transfer", expense_account="Stock Adjustment - _TC", do_not_save=True
		)
		semt.save()
		semt.submit()

		sle = frappe.get_all("Stock Ledger Entry", filters={"voucher_no": semt.name}, fields=["actual_qty", "item_code"])
		sle_records = {entry["item_code"]: [] for entry in sle}

		for entry in sle:
			sle_records[entry["item_code"]].append(entry["actual_qty"])

		self.assertCountEqual(sle_records[item_1], [10, -10])

	@change_settings("Stock Settings", {"use_serial_batch_fields": 0,"disable_serial_no_and_batch_selector":0,"auto_create_serial_and_batch_bundle_for_outward":0,"pick_serial_and_batch_based_on":"FIFO"})
	def test_mt_with_multiple_items_disable_serial_batch_no_outward_TC_SCK_117(self):
		from erpnext.accounts.doctype.account.test_account import create_account
		create_account(
			account_name= "Stock Adjustment",
			parent_account="Stock Expenses - _TC",
			company="_Test Company",
		)

		fields = {
			"is_stock_item": 1, 
			"has_batch_no":1,
			"create_new_batch":1,
			"batch_number_series":"ABC.##",
			"has_serial_no":1,
			"serial_no_series":"AAB.##"

		}

		if frappe.db.has_column("Item", "gst_hsn_code"):
			fields["gst_hsn_code"] = "01011010"

		item_1 = make_item("_Test Batch Item 1", properties=fields).name
		item_2 = make_item("_Test Batch Item 2", properties=fields).name

		semr = make_stock_entry(
			item_code=item_1, qty=15, rate=100, target="_Test Warehouse - _TC",
			purpose="Material Receipt", expense_account="Stock Adjustment - _TC", do_not_save=True
		)

		semr.append("items", {
			"item_code": item_2,
			"qty": 15,
			"basic_rate": 150,
			"t_warehouse": "_Test Warehouse - _TC",
			"expense_account": "Stock Adjustment - _TC"
		})

		semr.save()
		semr.submit()

		semt = make_stock_entry(
			item_code=item_1, qty=10, rate=100, source="_Test Warehouse - _TC", target = "Stores - _TC",
			purpose="Material Transfer", expense_account="Stock Adjustment - _TC", do_not_save=True
		)

		semt.append("items", {
			"item_code": item_2,
			"qty": 10,
			"basic_rate": 150,
			"t_warehouse": "Stores - _TC",
			"s_warehouse": "_Test Warehouse - _TC",
			"expense_account":"Stock Adjustment - _TC"
		})

		semt.save()
		semt.submit()

		sle = frappe.get_all("Stock Ledger Entry", filters={"voucher_no": semt.name}, fields=["actual_qty", "item_code"])
		sle_records = {entry["item_code"]: [] for entry in sle}

		for entry in sle:
			sle_records[entry["item_code"]].append(entry["actual_qty"])

		self.assertCountEqual(sle_records[item_1], [10, -10])
		self.assertCountEqual(sle_records[item_2], [10, -10])

	@change_settings("Stock Settings", {"default_warehouse": "_Test Warehouse - _TC"})
	def test_item_creation_TC_SCK_118(self):
		from erpnext.accounts.doctype.account.test_account import create_account
		create_account(
			account_name= "Stock Adjustment",
			parent_account="Stock Expenses - _TC",
			company="_Test Company",
		)

		item_1 = create_item(item_code="_Test Item New", is_stock_item=1, opening_stock=15,valuation_rate=100)
		for itm in item_1.item_defaults:
			itm.expense_account = "Stock Adjustment - _TC"
		item_1.save()
		
		stock = frappe.get_all("Stock Ledger Entry", filters={"item_code": item_1.name}, 
							 fields=["warehouse", "actual_qty"])
		
		self.assertEqual(stock[0]["warehouse"], "_Test Warehouse - _TC")
		self.assertEqual(stock[0]["actual_qty"], 15)

	@change_settings("Stock Settings", {"use_serial_batch_fields": 0,"disable_serial_no_and_batch_selector":0,"auto_create_serial_and_batch_bundle_for_outward":0,"pick_serial_and_batch_based_on":"FIFO"})
	def test_mt_with_different_warehouse_disable_serial_batch_no_outward_TC_SCK_119(self):
		from erpnext.accounts.doctype.account.test_account import create_account
		create_account(
			account_name= "Stock Adjustment",
			parent_account="Stock Expenses - _TC",
			company="_Test Company",
		)

		fields = {
			"is_stock_item": 1, 
			"has_batch_no":1,
			"create_new_batch":1,
			"batch_number_series":"ABC.##",
			"has_serial_no":1,
			"serial_no_series":"AAB.##"

		}

		if frappe.db.has_column("Item", "gst_hsn_code"):
			fields["gst_hsn_code"] = "01011010"

		item_1 = make_item("_Test Batch Item 1", properties=fields).name
		item_2 = make_item("_Test Batch Item 2", properties=fields).name

		semr = make_stock_entry(
			item_code=item_1, qty=15, rate=100, target="_Test Warehouse - _TC",
			purpose="Material Receipt", expense_account="Stock Adjustment - _TC", do_not_save=True
		)

		semr.append("items", {
			"item_code": item_2,
			"qty": 15,
			"basic_rate": 150,
			"t_warehouse": "Stores - _TC",
			"expense_account": "Stock Adjustment - _TC"
		})

		semr.save()
		semr.submit()

		semt = make_stock_entry(
			item_code=item_1, qty=10, rate=100, source="_Test Warehouse - _TC", target = "Stores - _TC",
			purpose="Material Transfer", expense_account="Stock Adjustment - _TC", do_not_save=True
		)

		semt.append("items", {
			"item_code": item_2,
			"qty": 10,
			"basic_rate": 150,
			"t_warehouse": "_Test Warehouse - _TC",
			"s_warehouse": "Stores - _TC",
			"expense_account": "Stock Adjustment - _TC"
		})

		semt.save()
		semt.submit()

		sle = frappe.get_all("Stock Ledger Entry", filters={"voucher_no": semt.name}, fields=["actual_qty", "item_code"])
		sle_records = {entry["item_code"]: [] for entry in sle}

		for entry in sle:
			sle_records[entry["item_code"]].append(entry["actual_qty"])

		self.assertCountEqual(sle_records[item_1], [10, -10])
		self.assertCountEqual(sle_records[item_2], [10, -10])
	
	@change_settings("Stock Settings", {"use_serial_batch_fields": 0,"disable_serial_no_and_batch_selector":0,"auto_create_serial_and_batch_bundle_for_outward":0})
	def test_mi_with_disable_batch_selector_TC_SCK_120(self):
		from erpnext.accounts.doctype.account.test_account import create_account
		create_account(
			account_name= "Stock Adjustment",
			parent_account="Stock Expenses - _TC",
			company="_Test Company",
		)

		fields = {
			"is_stock_item": 1, 
			"has_batch_no":1,
			"create_new_batch":1,
			"batch_number_series":"ABC.##",
			"has_serial_no":1,
			"serial_no_series":"AAB.##"

		}

		if frappe.db.has_column("Item", "gst_hsn_code"):
			fields["gst_hsn_code"] = "01011010"

		item_1 = make_item("_Test Batch Item 1", properties=fields).name

		semr = make_stock_entry(
			item_code=item_1, qty=15, rate=100, target="_Test Warehouse - _TC",
			purpose="Material Receipt", expense_account="Stock Adjustment - _TC"
		)

		semt = make_stock_entry(
			item_code=item_1, qty=10, rate=100, source="_Test Warehouse - _TC", target = "Stores - _TC",
			purpose="Material Issue", expense_account="Stock Adjustment - _TC"
		)

		sle = frappe.get_all("Stock Ledger Entry", filters={"voucher_no": semt.name}, fields=["actual_qty", "item_code"])
		sle_records = {entry["item_code"]: [] for entry in sle}
		for entry in sle:
			sle_records[entry["item_code"]].append(entry["actual_qty"])

		self.assertEqual(sle_records[item_1], [-10])

	@change_settings("Stock Settings", {"use_serial_batch_fields": 0,"disable_serial_no_and_batch_selector":0,"auto_create_serial_and_batch_bundle_for_outward":0,"pick_serial_and_batch_based_on":"FIFO"})
	def test_mi_with_multiple_item_disable_batch_selector_TC_SCK_121(self):
		from erpnext.accounts.doctype.account.test_account import create_account
		create_account(
			account_name= "Stock Adjustment",
			parent_account="Stock Expenses - _TC",
			company="_Test Company",
		)

		fields = {
			"is_stock_item": 1, 
			"has_batch_no":1,
			"create_new_batch":1,
			"batch_number_series":"ABC.##",
			"has_serial_no":1,
			"serial_no_series":"AAB.##"

		}

		if frappe.db.has_column("Item", "gst_hsn_code"):
			fields["gst_hsn_code"] = "01011010"

		item_1 = make_item("_Test Batch Item 1", properties=fields).name
		item_2 = make_item("_Test Batch Item 2", properties=fields).name

		semr = make_stock_entry(
			item_code=item_1, qty=15, rate=100, target="_Test Warehouse - _TC",
			purpose="Material Receipt", expense_account="Stock Adjustment - _TC", do_not_save=True
		)

		semr.append("items", {
			"item_code": item_2,
			"qty": 15,
			"basic_rate": 150,
			"t_warehouse": "Stores - _TC",
			"expense_account": "Stock Adjustment - _TC"
		})

		semr.save()
		semr.submit()

		semt = make_stock_entry(
			item_code=item_1, qty=10, rate=100, source="_Test Warehouse - _TC", target = "Stores - _TC",
			purpose="Material Issue", expense_account="Stock Adjustment - _TC", do_not_save=True
		)

		semt.append("items", {
			"item_code": item_2,
			"qty": 10,
			"basic_rate": 150,
			"t_warehouse": "_Test Warehouse - _TC",
			"s_warehouse": "Stores - _TC",
			"expense_account": "Stock Adjustment - _TC"
		})

		semt.save()
		semt.submit()

		sle = frappe.get_all("Stock Ledger Entry", filters={"voucher_no": semt.name}, fields=["actual_qty", "item_code"])
		sle_records = {entry["item_code"]: [] for entry in sle}

		for entry in sle:
			sle_records[entry["item_code"]].append(entry["actual_qty"])

		self.assertEqual(sle_records[item_1], [-10])
		self.assertEqual(sle_records[item_2], [-10])

	def test_single_mr_with_multiple_se_tc_sck_123(self):
		from erpnext.stock.doctype.material_request.test_material_request import make_material_request
		mr = make_material_request(material_request_type="Material Transfer")
		
		self.assertEqual(mr.status, "Pending")

		se1 = make_mr_se(mr.name)
		se1.items[0].qty = 5
		se1.from_warehouse = "_Test Warehouse - _TC"
		se1.items[0].t_warehouse = "Stores - _TC"
		se1.insert()
		se1.submit()

		self.assertEqual(se1.stock_entry_type, "Material Transfer")
		mr.load_from_db()
		self.assertEqual(mr.status, "Partially Received")
		self.check_stock_ledger_entries(
			"Stock Entry",
			se1.name,
			[
				["_Test Item", "_Test Warehouse - _TC", -5],
				["_Test Item", "Stores - _TC", 5],
			],
		)
		se2 = make_mr_se(mr.name)
		se2.from_warehouse = "_Test Warehouse - _TC"
		se2.items[0].t_warehouse = "Stores - _TC"
		se2.insert()
		se2.submit()
		self.check_stock_ledger_entries(
			"Stock Entry",
			se2.name,
			[
				["_Test Item", "_Test Warehouse - _TC", -5],
				["_Test Item", "Stores - _TC", 5],
			],
		)
		mr.load_from_db()
		self.assertEqual(mr.status, "Transferred")

	def test_mr_to_se_with_in_transit_tc_sck_124(self):
		from erpnext.stock.doctype.material_request.material_request import make_in_transit_stock_entry
		from erpnext.stock.doctype.material_request.test_material_request import  get_in_transit_warehouse
		from erpnext.stock.doctype.material_request.test_material_request import make_material_request
		mr = make_material_request(material_request_type="Material Transfer")
		self.assertEqual(mr.status, "Pending")

		in_transit_warehouse = get_in_transit_warehouse(mr.company)
		transit_entry = make_in_transit_stock_entry(mr.name, in_transit_warehouse)
		transit_entry.items[0].s_warehouse = "_Test Warehouse - _TC"
		transit_entry.insert()
		transit_entry.submit()

		end_transit_entry = make_stock_in_entry(transit_entry.name)
		end_transit_entry.submit()

		sle = frappe.get_doc('Stock Ledger Entry',{'voucher_no':end_transit_entry.name})
		self.assertEqual(sle.actual_qty, 10)
		
	def test_stock_entry_tc_sck_136(self):
		item_code = make_item("_Test Item Stock Entry New", {"valuation_rate": 100})
		se = make_stock_entry(item_code=item_code, target="_Test Warehouse - _TC", qty=1, do_not_submit=True)
		se.stock_entry_type = "Manufacture"
		se.items[0].is_finished_item = 1
		se.submit()
		sle = frappe.get_doc('Stock Ledger Entry',{'voucher_no':se.name})
		self.assertEqual(sle.qty_after_transaction, 1)
		
	def test_partial_material_issue_TC_SCK_205(self):
		from erpnext.stock.doctype.material_request.test_material_request import make_material_request
		from erpnext.accounts.doctype.payment_entry.test_payment_entry import create_company,create_customer
		from erpnext.buying.doctype.purchase_order.test_purchase_order import get_or_create_fiscal_year
		create_company()
		company = "_Test Company"
		get_or_create_fiscal_year('_Test Company')
		create_customer(name = '_Test Customer')
		frappe.db.set_value("Company", company, "stock_adjustment_account", 'Stock Adjustment - _TC')
		fields = {
			"shelf_life_in_days": 365,
			"end_of_life": "2099-12-31",
			"is_stock_item": 1,
			"has_serial_no": 1,
			"create_new_batch": 1,
			"has_expiry_date": 1,
			"serial_no_series": "Test-SL-SN.#####",
			"valuation_rate": 100,
		}
		if frappe.db.has_column("Item", "gst_hsn_code"):
			fields["gst_hsn_code"] = "01011010"

		item_code = make_item("COOKIES (SL)", fields).name

		source_warehouse = "Department Store - _TC"
		target_warehouse = create_warehouse(
			warehouse_name="Department Store",
			properties={"parent_warehouse": "All Warehouses - _TC"},
			company=company,
		)
		qty = 10

		# Stock Receipt
		se_receipt = make_stock_entry(
			item_code=item_code,
			qty=qty,
			to_warehouse=target_warehouse,
			company=company,
		)
		cost_center = frappe.db.get_all('Cost Center',{'company':company,'is_group':0},"name")
		# Create Material Request
		mr = make_material_request(
			material_request_type="Material Issue",
			qty=qty,
			warehouse=target_warehouse,
			item_code=item_code,
			company=company,
			cost_center = cost_center[0].name,
			uom = "Unit"
		)
		self.assertEqual(mr.status, "Pending")

		se1 = make_mr_se(mr.name)
		se1.company = company
		se1.items[0].qty = 5
		se1.s_warehouse = target_warehouse
		se1.t_warehouse = source_warehouse
		se1.items[0].expense_account = "Cost of Goods Sold - _TC"
		se1.insert()
		se1.submit()

		self.assertEqual(se1.stock_entry_type, "Material Issue")
		mr.load_from_db()
		self.assertEqual(mr.status, "Partially Ordered")

		# Check Stock Ledger Entries
		self.check_stock_ledger_entries(
			"Stock Entry",
			se1.name,
			[
				[item_code, target_warehouse, -5],
				[item_code, source_warehouse, 5],
			],
		)

		# Check GL Entries
		stock_in_hand_account = get_inventory_account(company, target_warehouse)
		cogs_account = "Cost of Goods Sold - _TC"
		self.check_gl_entries(
			"Stock Entry",
			se1.name,
			sorted(
				[
					[stock_in_hand_account, 0.0, 500.0],
					[cogs_account, 500.0, 0.0],
				]
			),
		)
	def test_partial_material_issue_TC_SCK_206(self):
		from erpnext.stock.doctype.material_request.test_material_request import make_material_request
		from erpnext.accounts.doctype.payment_entry.test_payment_entry import create_company,create_customer
		from erpnext.buying.doctype.purchase_order.test_purchase_order import get_or_create_fiscal_year
		create_company()
		company = "_Test Company"
		get_or_create_fiscal_year('_Test Company')
		create_customer(name = '_Test Customer' )
		frappe.db.set_value("Company", company, "stock_adjustment_account", 'Stock Adjustment - _TC')
		fields = {
			"shelf_life_in_days": 365,
			"end_of_life": "2099-12-31",
			"is_stock_item": 1,
			"has_batch_no": 1,
			"create_new_batch": 1,
			"has_expiry_date": 1,
			"batch_number_series": "Test-SABBMRP-Bno.#####",
			"has_serial_no": 1,
			"serial_no_series": "Test-SL-SN.#####",
			"valuation_rate": 100,
		}
		if frappe.db.has_column("Item", "gst_hsn_code"):
			fields["gst_hsn_code"] = "01011010"

		item_code = make_item("COOKIES (BT-SL)", fields).name

		source_warehouse = "Stores - _TC"
		target_warehouse = create_warehouse(
			warehouse_name="Department Store",
			properties={"parent_warehouse": "All Warehouses - _TC"},
			company=company,
		)
		qty = 10

		# Stock Receipt
		se_receipt = make_stock_entry(
			item_code=item_code,
			qty=qty,
			to_warehouse=target_warehouse,
			company=company,
		)
		cost_center = frappe.db.get_all('Cost Center',{'company':company,'is_group':0},"name")
		# Create Material Request
		mr = make_material_request(
			material_request_type="Material Issue",
			qty=qty,
			warehouse=target_warehouse,
			item_code=item_code,
			company=company,
			posting_date="2024-12-19",
			required_by_date="2024-12-20",
			cost_center = cost_center[0].name,
			uom = "Unit"
		)
		self.assertEqual(mr.status, "Pending")

		se1 = make_mr_se(mr.name)
		se1.company = company
		se1.items[0].qty = 5
		se1.s_warehouse = target_warehouse
		se1.t_warehouse = source_warehouse
		se1.items[0].expense_account = "Cost of Goods Sold - _TC"
		se1.insert()
		se1.submit()

		self.assertEqual(se1.stock_entry_type, "Material Issue")
		mr.load_from_db()
		self.assertEqual(mr.status, "Partially Ordered")

		# Check Stock Ledger Entries
	
		
		self.check_stock_ledger_entries(
			"Stock Entry",
			se1.name,
			[
				[item_code, target_warehouse, -5],
				[item_code, source_warehouse, 5],
			],
		)

		# Check GL Entries
		stock_in_hand_account = get_inventory_account(company, target_warehouse)
		cogs_account = "Cost of Goods Sold - _TC"
		self.check_gl_entries(
			"Stock Entry",
			se1.name,
			sorted(
				[
					[stock_in_hand_account, 0.0, 500.0],
					[cogs_account, 500.0, 0.0],
				]
			),
		)
	def test_partial_material_transfer_TC_SCK_207(self):
		from erpnext.stock.doctype.material_request.test_material_request import make_material_request
		from erpnext.accounts.doctype.payment_entry.test_payment_entry import create_company,create_customer
		from erpnext.buying.doctype.purchase_order.test_purchase_order import get_or_create_fiscal_year
		create_company()
		company = "_Test Company"
		get_or_create_fiscal_year('_Test Company')
		create_customer(name = '_Test Customer' )
		frappe.db.set_value("Company", company, "stock_adjustment_account", 'Stock Adjustment - _TC')
		fields = {
			"shelf_life_in_days": 365,
			"end_of_life": "2099-12-31",
			"is_stock_item": 1,
			"has_batch_no": 1,
			"create_new_batch": 1,
			"has_expiry_date": 1,
			"batch_number_series": "Test-SABBMRP-Bno.#####",
			"has_serial_no": 1,
			"serial_no_series": "Test-SL-SN.#####",
			"valuation_rate": 100,
		}
		if frappe.db.has_column("Item", "gst_hsn_code"):
			fields["gst_hsn_code"] = "01011010"

		item_code = make_item("COOKIES (BT-SL)", fields).name

		source_warehouse = "Stores - _TC"
		target_warehouse = create_warehouse(
			warehouse_name="Department Store",
			properties={"parent_warehouse": "All Warehouses - _TC","account":"Cost of Goods Sold - _TC"},
			company=company,
		)
		qty = 10

		# Stock Receipt
		se_receipt = make_stock_entry(
			item_code=item_code,
			qty=qty,
			to_warehouse=target_warehouse,
			company=company,
		)

		cost_center = frappe.db.get_all('Cost Center',{'company':company,'is_group':0},"name")
		# Create Material Request
		mr = make_material_request(
			material_request_type="Material Transfer",
			qty=qty,
			warehouse=target_warehouse,
			item_code=item_code,
			company=company,
			posting_date="2024-12-19",
			required_by_date="2024-12-20",
			cost_center = cost_center[0].name,
			uom = "Unit"
		)
		self.assertEqual(mr.status, "Pending")

		se1 = make_mr_se(mr.name)
		se1.company = company
		se1.items[0].qty = 5
		se1.from_warehouse = target_warehouse
		se1.items[0].t_warehouse = source_warehouse
		se1.items[0].expense_account = "Cost of Goods Sold - _TC"
		se1.insert()
		se1.submit()

		self.assertEqual(se1.stock_entry_type, "Material Transfer")
		mr.load_from_db()
		self.assertEqual(mr.status, "Partially Received")

		# Check Stock Ledger Entries
		self.check_stock_ledger_entries(
			"Stock Entry",
			se1.name,
			[
				[item_code, target_warehouse, -5],
				[item_code, source_warehouse, 5],
			],
		)

		# Check GL Entries
		stock_in_hand_account = get_inventory_account(company, source_warehouse)
		cogs_account = "Cost of Goods Sold - _TC"
		self.check_gl_entries(
			"Stock Entry",
			se1.name,
			sorted(
				[
					[stock_in_hand_account, 500.0, 0.0],
					[cogs_account, 0.0, 500.0],
				]
			),
		)
	def test_partial_material_transfer_TC_SCK_208(self):
		from erpnext.stock.doctype.material_request.test_material_request import make_material_request
		from erpnext.accounts.doctype.payment_entry.test_payment_entry import create_company,create_customer
		from erpnext.buying.doctype.purchase_order.test_purchase_order import get_or_create_fiscal_year
		create_company()
		company = "_Test Company"
		get_or_create_fiscal_year('_Test Company')
		create_customer(name = '_Test Customer' )
		frappe.db.set_value("Company", company, "stock_adjustment_account", 'Stock Adjustment - _TC')
		fields = {
			"shelf_life_in_days": 365,
			"end_of_life": "2099-12-31",
			"is_stock_item": 1,
			"has_batch_no": 1,
			"create_new_batch": 1,
			"has_expiry_date": 1,
			"batch_number_series": "Test-SABBMRP-Bno.#####",
			"has_serial_no": 1,
			"serial_no_series": "Test-SL-SN.#####",
			"valuation_rate": 100,
		}
		if frappe.db.has_column("Item", "gst_hsn_code"):
			fields["gst_hsn_code"] = "01011010"

		item_code = make_item("COOKIES (BT-SL)", fields).name

		source_warehouse = "Stores - _TC"
		target_warehouse = create_warehouse(
			warehouse_name="Department Store",
			properties={"parent_warehouse": "All Warehouses - _TC", "account": "Cost of Goods Sold - _TC"},
			company=company,
		)
		qty = 10

		# Stock Receipt
		se_receipt = make_stock_entry(
			item_code=item_code,
			qty=qty,
			to_warehouse=target_warehouse,
			company=company,
		)

		cost_center = frappe.db.get_all('Cost Center',{'company':company,'is_group':0},"name")
		# Create Material Request
		mr = make_material_request(
			material_request_type="Material Transfer",
			qty=qty,
			warehouse=target_warehouse,
			item_code=item_code,
			company=company,
			posting_date="2024-12-19",
			required_by_date="2024-12-20",
			cost_center = cost_center[0].name,
			uom = "Unit"
		)
		self.assertEqual(mr.status, "Pending")

		se1 = make_mr_se(mr.name)
		se1.company = company
		se1.items[0].qty = 5
		se1.from_warehouse = target_warehouse
		se1.items[0].t_warehouse = source_warehouse
		se1.items[0].expense_account = "Cost of Goods Sold - _TC"
		se1.insert()
		se1.submit()

		self.assertEqual(se1.stock_entry_type, "Material Transfer")
		mr.load_from_db()
		self.assertEqual(mr.status, "Partially Received")

		# Check Stock Ledger Entries
		self.check_stock_ledger_entries(
			"Stock Entry",
			se1.name,
			[
				[item_code, target_warehouse, -5],
				[item_code, source_warehouse, 5],
			],
		)

		# Check GL Entries
		stock_in_hand_account = get_inventory_account(company, source_warehouse)
		cogs_account = "Cost of Goods Sold - _TC"
		self.check_gl_entries(
			"Stock Entry",
			se1.name,
			sorted(
				[
					[stock_in_hand_account, 500.0, 0.0],
					[cogs_account, 0.0, 500.0],
				]
			),
		)
	def test_partial_material_transfer_TC_SCK_209(self):
		from erpnext.stock.doctype.material_request.test_material_request import make_material_request
		from erpnext.accounts.doctype.payment_entry.test_payment_entry import create_company,create_customer
		from erpnext.buying.doctype.purchase_order.test_purchase_order import get_or_create_fiscal_year
		create_company()
		company = "_Test Company"
		get_or_create_fiscal_year('_Test Company')
		create_customer(name = '_Test Customer' )
		frappe.db.set_value("Company", company, "stock_adjustment_account", 'Stock Adjustment - _TC')
		fields = {
			"shelf_life_in_days": 365,
			"end_of_life": "2099-12-31",
			"is_stock_item": 1,
			"has_batch_no": 1,
			"create_new_batch": 1,
			"has_expiry_date": 1,
			"batch_number_series": "Test-SABBMRP-Bno.#####",
			"has_serial_no": 1,
			"serial_no_series": "Test-SL-SN.#####",
			"valuation_rate": 100,
		}
		if frappe.db.has_column("Item", "gst_hsn_code"):
			fields["gst_hsn_code"] = "01011010"

		item_code = make_item("COOKIES (BT-SL)", fields).name

		source_warehouse = "Stores - _TC"
		
		target_warehouse = create_warehouse(
			warehouse_name="Department Store",
			properties={"parent_warehouse": "All Warehouses - _TC", "account": "Cost of Goods Sold - _TC"},
			company=company,
		)
		qty = 10

		# Stock Receipt
		
		se_receipt = make_stock_entry(
			item_code=item_code,
			qty=qty,
			to_warehouse=target_warehouse,
			company=company,
		)
		cost_center = frappe.db.get_all('Cost Center',{'company':company,'is_group':0},"name")
		
		# Create Material Request
		mr = make_material_request(
			material_request_type="Material Transfer",
			qty=qty,
			warehouse=target_warehouse,
			item_code=item_code,
			company=company,
			posting_date="2024-12-19",
			required_by_date="2024-12-20",
			cost_center = cost_center[0].name,
			uom = "Unit"
		)
		self.assertEqual(mr.status, "Pending")

		se1 = make_mr_se(mr.name)
		se1.company = company
		se1.items[0].qty = 5
		se1.from_warehouse = target_warehouse
		se1.items[0].t_warehouse = source_warehouse
		se1.items[0].expense_account = "Cost of Goods Sold - _TC"
		se1.insert()
		se1.submit()

		self.assertEqual(se1.stock_entry_type, "Material Transfer")
		mr.load_from_db()
		self.assertEqual(mr.status, "Partially Received")

		# Check Stock Ledger Entries
		self.check_stock_ledger_entries(
			"Stock Entry",
			se1.name,
			[
				[item_code, target_warehouse, -5],
				[item_code, source_warehouse, 5],
			],
		)

		# Check GL Entries
		stock_in_hand_account = get_inventory_account(company, source_warehouse)
		cogs_account = "Cost of Goods Sold - _TC"
		self.check_gl_entries(
			"Stock Entry",
			se1.name,
			sorted(
				[
					[stock_in_hand_account, 500.0, 0.0],
					[cogs_account, 0.0, 500.0],
				]
			),
		)

	def test_stock_manufacture_with_batch_serial_TC_SCK_142(self):
		from erpnext.accounts.doctype.payment_entry.test_payment_entry import create_company

		company = "_Test Company"
		create_company()
		get_fiscal_year(company)
		create_warehouse("_Test Warehouse Group - _TC", company=company)

		if not frappe.db.exists("Company", company):
			company_doc = frappe.new_doc("Company")
			company_doc.company_name = company
			company_doc.country = "India"
			company_doc.default_currency = "INR"
			company_doc.save()
		else:
			company_doc = frappe.get_doc("Company", company)

		item_1 = make_item("ADI-SH-W09", {'has_batch_no': 1, "create_new_batch": 1, "valuation_rate": 100})
		item_2 = make_item("LET-SC-002", {"valuation_rate": 100})

		se = make_stock_entry(purpose="Manufacture", company=company_doc.name, do_not_save=True)

		items = [
			{
				"t_warehouse": create_warehouse("Test Store 1"),
				"item_code": item_1.item_code,
				"qty": 200,
				"is_finished_item": 1,
				"conversion_factor": 1
			},
			{
				"t_warehouse": create_warehouse("Test Store 2"),
				"item_code": item_2.item_code,
				"qty": 50,
				"is_scrap_item": 1,
				"conversion_factor": 1
			}
		]

		se.items = []
		for item in items:
			se.append("items", item)

		se.save()
		se.submit()

		self.assertEqual(se.purpose, "Manufacture")
		self.assertEqual(se.items[0].is_finished_item, 1)
		self.assertEqual(se.items[1].is_scrap_item, 1) 

		sle_entries = frappe.get_all("Stock Ledger Entry", filters={"voucher_no": se.name}, fields=['item_code', 'actual_qty'])

		for sle in sle_entries:
			if sle['item_code'] == item_1.item_code:
				self.assertEqual(sle['actual_qty'], 200)
			elif sle['item_code'] == item_2.item_code:
				self.assertEqual(sle['actual_qty'], 50)

	
	def test_stock_manufacture_with_batch_serieal_TC_SCK_140(self):
		from erpnext.accounts.doctype.payment_entry.test_payment_entry import create_company
		company = "_Test Company"
		create_company()
		get_fiscal_year(company)
		create_warehouse("_Test Warehouse Group - _TC", company=company)

		if not frappe.db.exists("Company", company):
			company_doc = frappe.new_doc("Company")
			company_doc.company_name = company
			company_doc.country = "India"
			company_doc.default_currency = "INR"
			company_doc.save()
		else:
			company_doc = frappe.get_doc("Company", company)

		item = make_item("ADI-SH-W11", {"valuation_rate": 100, "has_serial_no": 1, "serial_no_series": "SNO-.####"})

		serial_nos = generate_serial_nos(item_code=item.name, qty=150)
		se = make_stock_entry(
			item_code=item.name,
			purpose="Manufacture",
			company=company_doc.name,
			target=create_warehouse("Test Warehouse"),
			qty=150,
			basic_rate=100,
			do_not_save=True
		)

		se.items[0].is_finished_item = 1
		se.items[0].serial_no = "\n".join(serial_nos)  # Assign serial numbers
		se.save()
		se.submit()
		self.assertEqual(se.purpose, "Manufacture")
		self.assertEqual(se.items[0].is_finished_item, 1)

		serial_and_batch = run(
			"Serial and Batch Summary",
			filters={
				"company": company_doc.name,
				"from_date": se.posting_date,
				"to_date": se.posting_date,
				"voucher_type": "Stock Entry",
				"voucher_no": [se.name]
			}
		)

		result_list = serial_and_batch.get("result", [])
		self.assertEqual(len(result_list), 150)  # Expect 150 serial numbers

		sle_entries = frappe.get_all("Stock Ledger Entry", filters={"voucher_no": se.name}, fields=['item_code', 'actual_qty'])
		for sle in sle_entries:
			if sle['item_code'] == item.item_code:
				self.assertEqual(sle['actual_qty'], 150)


	@change_settings("Stock Settings", {"allow_negative_stock": 1})
	def test_stock_entry_manufacture_TC_SCK_138(self):
		from erpnext.accounts.doctype.payment_entry.test_payment_entry import create_company
		company = "_Test Company"
		create_company()
		warehouse = create_warehouse(
			warehouse_name="_Test Warehouse - _TC",
			properties={"parent_warehouse": "All Warehouses - _TC"},
			company=company,
		)
		get_or_create_fiscal_year('_Test Company')
		frappe.db.set_value("Company", company, "stock_adjustment_account", 'Stock Adjustment - _TC')
		se = make_stock_entry(
			company=company, 
			purpose="Manufacture", 
			do_not_submit=True,
			do_not_save=True
		)
		item_1 = create_item(item_code="W-N-001",warehouse=warehouse,valuation_rate=100)
		item_2 = create_item(item_code="ST-N-001",warehouse=warehouse, valuation_rate=200)
		item_3 = create_item(item_code="GU-SE-001", warehouse=warehouse, valuation_rate=300)
		item_4 = create_item(item_code="SCW-N-001",  warehouse=warehouse,valuation_rate=400)
		items = [
			{
				"s_warehouse":create_warehouse("Test Store 1",properties={"parent_warehouse": "All Warehouses - _TC"},company=company),
				"item_code": item_1.item_code,
				"qty": 10,
				"conversion_factor": 1
			},
			{
				"s_warehouse": create_warehouse("Test Store 2",properties={"parent_warehouse": "All Warehouses - _TC"},company=company),
				"item_code": item_2.item_code,
				"qty": 42,
				"conversion_factor": 1
			},
			{
				"t_warehouse": create_warehouse("Test Store 3",properties={"parent_warehouse": "All Warehouses - _TC"},company=company),
				"item_code": item_3.item_code,
				"qty": 8,
				"is_finished_item": 1,
				"conversion_factor": 1
			},
			{
				"t_warehouse": create_warehouse("Test Store 4",properties={"parent_warehouse": "All Warehouses - _TC"},company=company),
				"item_code": item_4.item_code,
				"qty": 2,
				"conversion_factor": 1
			}
		]
		se.items = []
		for item in items:
			se.append("items", item)
		se.save()
		se.submit()
		self.assertEqual(se.items[0].qty, 10)
		self.assertEqual(se.purpose, "Manufacture")
		self.assertEqual(se.items[2].is_finished_item, 1)
		sle_entries = frappe.get_all("Stock Ledger Entry", filters={"voucher_no": se.name}, fields=['item_code', 'actual_qty'])
		for sle in sle_entries:
			if sle['item_code'] == item_1.item_code:
				self.assertEqual(sle['actual_qty'], -10)
			elif sle['item_code'] == item_2.item_code:
				self.assertEqual(sle['actual_qty'], -42)
			elif sle['item_code'] == item_3.item_code:
				self.assertEqual(sle['actual_qty'], 8)
			elif sle['item_code'] == item_4.item_code:
				self.assertEqual(sle['actual_qty'], 2)	

	@change_settings("Stock Settings", {"allow_negative_stock": 1})
	def test_create_mr_se_TC_SCK_063(self):
		from erpnext.stock.doctype.material_request.material_request import make_stock_entry as _make_stock_entry
		from erpnext.stock.doctype.material_request.test_material_request import make_material_request
		item = make_item("_Test Item")
		target_warehouse = create_warehouse("_Test Warehouse", company="_Test Company")
		source_warehouse = create_warehouse("_Test Source Warehouse", company="_Test Company")
		mr = make_material_request(material_request_type="Material Transfer", qty=10, warehouse=target_warehouse, from_warehouse=source_warehouse, item=item.name)
		from erpnext.accounts.doctype.payment_entry.test_payment_entry import create_company,create_customer
		create_company()
		create_customer("_Test Customer")
		item = make_item("_Test Item",properties = {'valuation_rate':100})
		get_or_create_fiscal_year('_Test Company')

		target_warehouse = create_warehouse(
				warehouse_name="_Test Warehouse",
				properties={"parent_warehouse": "All Warehouses - _TC"},
				company="_Test Company",
			)
		source_warehouse = create_warehouse(
				warehouse_name="_Test Source Warehouse",
				properties={"parent_warehouse": "All Warehouses - _TC"},
				company="_Test Company",
			)
		create_warehouse(
				warehouse_name="_Test Warehouse - _TC",
				properties={"parent_warehouse": "All Warehouses - _TC"},
				company="_Test Company",
			)
		cost_center = frappe.db.get_all('Cost Center',{'company':"_Test Company"},"name")
		mr = make_material_request(material_request_type="Material Transfer", qty=10, warehouse=target_warehouse, from_warehouse=source_warehouse, item=item.name,uom = "Box",cost_center = cost_center[1]['name'])
		self.assertEqual(mr.status, "Pending")
		se_1 = _make_stock_entry(mr.name)
		se_1.get("items")[0].qty = 5
		se_1.insert()
		se_1.submit()
		mr.load_from_db()
		self.assertEqual(mr.status, "Partially Received")
		self.check_stock_ledger_entries("Stock Entry", se_1.name, [[item.name, target_warehouse, 5], [item.name, source_warehouse, -5]])
		se_2 = _make_stock_entry(mr.name)
		se_2.get("items")[0].qty = 5
		se_2.insert()
		se_2.submit()
		mr.load_from_db()
		self.assertEqual(mr.material_request_type, "Material Transfer")
		self.assertEqual(mr.status, "Transferred")
		self.check_stock_ledger_entries("Stock Entry", se_2.name, [[item.name, target_warehouse, 5], [item.name, source_warehouse, -5]])

	def test_stock_manufacture_with_batch_serial_TC_SCK_141(self):
		from erpnext.accounts.doctype.payment_entry.test_payment_entry import create_company
		company = "_Test Company"
		create_company()
		get_fiscal_year(company)
		create_warehouse("_Test Warehouse Group - _TC", company=company)
		if not frappe.db.exists("Company", company):
			company_doc = frappe.new_doc("Company")
			company_doc.company_name = company
			company_doc.country="India"
			company_doc.default_currency= "INR"
			company_doc.save()
		else:
			company_doc = frappe.get_doc("Company", company) 
		item_1 = make_item("ADI-SH-W08", {'has_batch_no':1, "create_new_batch":1,"valuation_rate":100})
		item_2 = make_item("LET-SC-002", {"valuation_rate":100})
		se = make_stock_entry(purpose="Manufacture", company=company_doc.name, do_not_save=True)
		items = [
			{
				"t_warehouse": create_warehouse("Test Store 1"),
				"item_code": item_1.item_code,
				"qty": 200,
				"is_finished_item":1,
				"conversion_factor": 1
			},
			{
				"t_warehouse": create_warehouse("Test Store 2"),
				"item_code": item_2.item_code,
				"qty": 50,
				"is_scrap_item":1,
				"conversion_factor": 1
			}
		]
		se.items = []
		for item in items:
			se.append("items", item)
		se.save()
		se.submit()
		self.assertEqual(se.purpose, "Manufacture")
		self.assertEqual(se.items[0].is_finished_item, 1)
		self.assertEqual(se.items[1].is_scrap_item, 1)
		sle_entries = frappe.get_all("Stock Ledger Entry", filters={"voucher_no": se.name}, fields=['item_code', 'actual_qty'])
		for sle in sle_entries:
			if sle['item_code'] == item_1.item_code:
				self.assertEqual(sle['actual_qty'], 200)
			elif sle['item_code'] == item_2.item_code:
				self.assertEqual(sle['actual_qty'], 50)

	def test_create_two_stock_entries_TC_SCK_230(self):
		from erpnext.accounts.doctype.payment_entry.test_payment_entry import create_company
		create_company()
		company = "_Test Company"
		frappe.db.set_value("Company", company, "stock_adjustment_account", 'Stock Adjustment - _TC')
		item_1 = make_item("_Test Item 1",properties = {'valuation_rate':100})
		get_or_create_fiscal_year('_Test Company')
		warehouse_1 = create_warehouse("_Test warehouse PO", company=company)
		se_1 = make_stock_entry(item_code=item_1.name, target=warehouse_1, qty=10, purpose="Material Receipt", company=company)
		self.assertEqual(se_1.items[0].item_code, item_1.name)
		self.assertEqual(se_1.items[0].qty, 10)
		self.check_stock_ledger_entries("Stock Entry", se_1.name, [[item_1.name, warehouse_1, 10]])
		item_2 = make_item("_Test Item",properties = {'valuation_rate':100})
		warehouse_2 = create_warehouse("Stores", company=company)
		se_2 = make_stock_entry(item_code=item_2.name, target=warehouse_2, qty=20, purpose="Material Receipt", company=company)
		self.assertEqual(se_2.items[0].item_code, item_2.name)
		self.assertEqual(se_2.items[0].qty, 20)
		self.check_stock_ledger_entries("Stock Entry", se_2.name, [[item_2.name, warehouse_2, 20]])

	def test_stock_manufacture_with_batch_TC_SCK_139(self):
		from erpnext.accounts.doctype.payment_entry.test_payment_entry import create_company
		create_company()
		company = "_Test Company"
		create_warehouse(
				warehouse_name="_Test Warehouse - _TC",
				properties={"parent_warehouse": "All Warehouses - _TC"},
				company="_Test Company",
			)

		target_warehouse = create_warehouse(
				warehouse_name="Test Warehouse",
				properties={"parent_warehouse": "All Warehouses - _TC"},
				company="_Test Company",
		)
		get_or_create_fiscal_year('_Test Company')
		frappe.db.set_value("Company", company, "stock_adjustment_account", 'Stock Adjustment - _TC')
		item = make_item("ADI-SH-W07", {'has_batch_no':1, "create_new_batch":1, "valuation_rate":100})
		se = make_stock_entry(item_code=item.name,purpose="Manufacture", company=company,target=target_warehouse, qty=150, basic_rate=100,do_not_save=True)
		se.items[0].is_finished_item = 1
		se.save()
		se.submit()
		self.assertEqual(se.purpose, "Manufacture")
		self.assertEqual(se.items[0].is_finished_item, 1)
		sle_entries = frappe.get_all("Stock Ledger Entry", filters={"voucher_no": se.name}, fields=['item_code', 'actual_qty'])
		for sle in sle_entries:
			if sle['item_code'] == item.item_code:
				self.assertEqual(sle['actual_qty'], 150)

	def test_inactive_sales_items_TC_SCK_228(self):
		from erpnext.accounts.report.inactive_sales_items.inactive_sales_items import execute
		
		company = "_Test Company"

		# Ensure company exists
		if not frappe.db.exists("Company", company):
			company_doc = frappe.new_doc("Company")
			company_doc.company_name = company
			company_doc.country = "India"
			company_doc.default_currency = "INR"
			company_doc.insert()

		# Create Warehouse
		target_warehouse = create_warehouse(
			warehouse_name="Test Warehouse",
			properties={"parent_warehouse": "All Warehouses - _TC", "account": "Cost of Goods Sold - _TC"},
			company=company,
		)

		get_or_create_fiscal_year(company)
		frappe.db.set_value("Company", company, "stock_adjustment_account", 'Stock Adjustment - _TC')
		# Create items
		item_fields1 = {
			"item_name": "_Test Item2271",
			"valuation_rate": 500,
			"is_stock_item": 1
		}
		item_fields2 = {
			"item_name": "_Test Item2281",
			"valuation_rate": 500,
			"is_stock_item": 1
		}
		item1 = make_item("_Test Item2271", item_fields1)
		item2 = make_item("_Test Item2281", item_fields2)

		# Create stock transactions for item1 (Active)
		make_stock_entry(
			item_code=item1.name, 
			purpose="Material Receipt", 
			stock_entry_type="Material Receipt",
			posting_date=nowdate(), 
			company=company, 
			target=target_warehouse, 
			qty=15
		)

		make_stock_entry(
			item_code=item1.name, 
			purpose="Material Receipt", 
			stock_entry_type="Material Receipt",
			posting_date=nowdate(), 
			company=company, 
			target=target_warehouse, 
			qty=25
		)

		make_stock_entry(
			item_code=item1.name, 
			purpose="Material Issue", 
			stock_entry_type="Material Issue",
<<<<<<< HEAD
			posting_date=nowdate(), 
=======
			posting_date=nowdate(),
>>>>>>> 05fa1ffa
			company=company, 
			source=target_warehouse, 
			qty=10
		)

		make_stock_entry(
			item_code=item1.name, 
			purpose="Material Issue", 
			stock_entry_type="Material Issue",
			posting_date=nowdate(), 
			company=company, 
			source=target_warehouse, 
			qty=20
		)

		# No stock transactions for item2 (Inactive)
		
		# Test for Active Item
		filters = frappe._dict({
			"territory": "India",
			"item": item1.name,
			"based_on": "Sales Invoice",
			"days": "30"
		})

		columns, data = execute(filters)

		if data:
			self.assertEqual(data[0]['territory'], "India")
			self.assertEqual(data[0]['item'], item1.name)
		
		else:
			self.fail(f"No data found for active item: {item1.name}")

		# Test for Inactive Item
		filters1 = frappe._dict({
			"territory": "India",
			"item": item2.name,
			"based_on": "Sales Invoice",
			"days": "30"
		})

		columns1, data1 = execute(filters1)

		if data1:
			self.assertEqual(data1[0]['territory'], "India")
			self.assertEqual(data1[0]['item'], item2.name)
		else:
			self.fail(f"Item {item2.name} is correctly inactive (no transactions).")

	
	@change_settings("Stock Settings", {"allow_negative_stock": 1})
	def test_create_stock_entry_with_manufacture_purpose_TC_SCK_137(self):
		create_company("_Test Company")
		company = "_Test Company"
		get_or_create_fiscal_year('_Test Company')
		frappe.db.set_value("Company", company, "stock_adjustment_account", 'Stock Adjustment - _TC')
		item_1 = make_item("W-N-001", properties={"valuation_rate":100})
		item_2 = make_item("ST-N-001", properties={"valuation_rate":200})
		item_3 = make_item("GU-SE-001", properties={"valuation_rate":300})
		se = make_stock_entry(purpose="Manufacture", company=company, do_not_submit=True, do_not_save=True)
		items = [
			{
				"s_warehouse": create_warehouse("Test Store 1", company=company),
				"item_code": item_1.name,
				"qty": 10,
				"conversion_factor": 1
			},
			{
				"s_warehouse": create_warehouse("Test Store 2", company=company),
				"item_code": item_2.name,
				"qty": 50,
				"conversion_factor": 1
			},
			{
				"t_warehouse": create_warehouse("Test Store 2", company=company),
				"item_code": item_3.name,
				"qty": 10,
				"is_finished_item":1,
				"conversion_factor": 1
			}
		]
		se.items = []
		for item in items:
			se.append("items", item)
		se.save()
		se.submit()
		self.assertEqual(se.purpose, "Manufacture")
		self.assertEqual(se.items[2].is_finished_item, 1)
		sle_entries = frappe.get_all("Stock Ledger Entry", filters={"voucher_no": se.name}, fields=['item_code', 'actual_qty'])
		for sle in sle_entries:
			if sle['item_code'] == item_1.name:
				self.assertEqual(sle['actual_qty'], -10)
			elif sle['item_code'] == item_2.name:
				self.assertEqual(sle['actual_qty'], -50)
			elif sle['item_code'] == item_3.name:
				self.assertEqual(sle['actual_qty'], 10)
	

	@change_settings("Stock Settings", {"auto_create_serial_and_batch_bundle_for_outward": 1, "disable_serial_no_and_batch_selector": 1, "use_serial_batch_fields": 1})
	def test_material_issue_with_auto_batch_serial_TC_SCK_134(self):
		from erpnext.stock.utils import get_bin
		company = "_Test Company"
		create_company(company)
		item_fields = {
			"item_name" : "_Test Item134",
			"valuation_rate" : 500,
			"has_batch_no": 1,
			"has_serial_no": 1,
			"serial_no_series": "Test-SABBMRP-Sno.#####",
			"create_new_batch": 1,
			"batch_number_series": "Test-SABBMRP-Bno.#####"
		}
		self.item_code = make_item("_Test Item134", item_fields).name
		self.source_warehouse = create_warehouse("Stores-test", properties=None, company="_Test Company")
		self.qty = 5
		bin = get_bin(self.item_code, self.source_warehouse)
		stock_qty = frappe.db.get_value("Bin", bin, "actual_qty")
		if not stock_qty or stock_qty < self.qty:
            # Create a stock entry to add stock if needed
			se = make_stock_entry(item_code=self.item_code, qty=10, to_warehouse=self.source_warehouse, purpose="Material Receipt")
		se_req = make_stock_entry(item_code=self.item_code, qty=self.qty, from_warehouse=self.source_warehouse, purpose="Material Issue")
		submitted_se = frappe.get_doc("Stock Entry", se_req.name)
		self.assertTrue(submitted_se.docstatus == 1, "Stock Entry should be submitted.")
		
		for item in submitted_se.items:
			self.assertTrue(item.serial_and_batch_bundle, "Batch should be auto-assigned.")
		batch_no = frappe.db.get_value("Serial and Batch Entry", {"parent": submitted_se.items[0].serial_and_batch_bundle}, "batch_no")
			
		# Validate Stock Ledger
		sle_exists = frappe.db.exists("Stock Ledger Entry", {"voucher_no": se.name})
		self.assertTrue(sle_exists, "Stock Ledger Entry should be created.")
		
		# Validate Serial / Batch Number tracking
		batch_exists = frappe.db.exists("Batch", {"batch_id": batch_no})
		self.assertTrue(batch_exists, "Batch should exist in the system.")

	@change_settings("Stock Settings", {"auto_create_serial_and_batch_bundle_for_outward": 1, "disable_serial_no_and_batch_selector": 1, "use_serial_batch_fields": 1})
	def test_material_issue_with_auto_batch_serial_TC_SCK_135(self):
		from erpnext.stock.utils import get_bin
		company = "_Test Company"
		create_company(company)
		
		item_fields1 = {
			"item_name" : "_Test Item1351",
			"valuation_rate" : 500,
			"has_batch_no": 1,
			"has_serial_no": 1,
			"serial_no_series": "Test-SABBMRP-Sno.#####",
			"create_new_batch": 1,
			"batch_number_series": "Test-SABBMRP-Bno.#####"
		}
		item_fields2 = {
			"item_name" : "_Test Item1352",
			"valuation_rate" : 500,
			"has_batch_no": 1,
			"has_serial_no": 1,
			"serial_no_series": "Test1-SABBMRP-Sno.#####",
			"create_new_batch": 1,
			"batch_number_series": "Test1-SABBMRP-Bno.#####"
		}
		self.item_code1 = make_item("_Test Item134", item_fields1).name
		self.item_code2 = make_item("_Test Item135", item_fields2).name
		self.source_warehouse = create_warehouse("Stores-test", properties=None, company="_Test Company")
		self.qty = 5
		bin1 = get_bin(self.item_code1, self.source_warehouse)
		stock_qty1 = frappe.db.get_value("Bin", bin1, "actual_qty")
		bin2 = get_bin(self.item_code2, self.source_warehouse)
		stock_qty2 = frappe.db.get_value("Bin", bin2, "actual_qty")
		if not stock_qty1 or stock_qty1 < self.qty :
            # Create a stock entry to add stock if needed
			se = make_stock_entry(item_code=self.item_code1, qty=10, to_warehouse=self.source_warehouse, purpose="Material Receipt")
		if not stock_qty2 or stock_qty2 < self.qty :
            # Create a stock entry to add stock if needed
			se = make_stock_entry(item_code=self.item_code2, qty=10, to_warehouse=self.source_warehouse, purpose="Material Receipt")
		se_req = frappe.new_doc("Stock Entry")
		se_req.stock_entry_type = "Material Issue"
		se_req.posting_date = "2025-01-03"
		se_req.company = "_Test Company"
		se_req.append("items", {
                "item_code": self.item_code1,
                "s_warehouse": self.source_warehouse,
                "qty": self.qty
            })
		se_req.append("items", {
                "item_code": self.item_code2,
                "s_warehouse": self.source_warehouse,
                "qty": self.qty
            })
		se_req.insert()
		se_req.submit()
		submitted_se = frappe.get_doc("Stock Entry", se_req.name)
		self.assertTrue(submitted_se.docstatus == 1, "Stock Entry should be submitted.")
		
		for item in submitted_se.items:
			self.assertTrue(item.serial_and_batch_bundle, "Batch should be auto-assigned.")
		batch_no1 = frappe.db.get_value("Serial and Batch Entry", {"parent": submitted_se.items[0].serial_and_batch_bundle}, "batch_no")
		batch_no2 = frappe.db.get_value("Serial and Batch Entry", {"parent": submitted_se.items[1].serial_and_batch_bundle}, "batch_no")
		print(submitted_se.items[0].item_name, submitted_se.items[1].item_name)
			
		# Validate Stock Ledger
		sle_exists = frappe.db.exists("Stock Ledger Entry", {"voucher_no": se.name})
		self.assertTrue(sle_exists, "Stock Ledger Entry should be created.")
		
		# Validate Serial / Batch Number tracking
		batch_exists1 = frappe.db.exists("Batch", {"batch_id": batch_no1})
		self.assertTrue(batch_exists1, "Batch should exist in the system.")
		batch_exists = frappe.db.exists("Batch", {"batch_id": batch_no2})
		self.assertTrue(batch_exists, "Batch should exist in the system.")
            

def create_bom(bom_item, rm_items, company=None, qty=None, properties=None):
		bom = frappe.new_doc("BOM")
		bom.update(
			{
				"item": bom_item or "_Test Item",
				"company": company or "_Test Company",
				"quantity": qty or 1,
			}
		)
		if properties:
			bom.update(properties)

		for item in rm_items:
			item_args = {}

			item_args.update(
				{
					"item_code": item.get('item_code'),
					"qty": item.get('qty'),
					"uom": item.get('uom'),
					"rate": item.get('rate')
				}
			)

			bom.append("items", item_args)

		bom.save(ignore_permissions=True)
		bom.submit()

		return bom


def make_serialized_item(**args):
	args = frappe._dict(args)
	se = frappe.copy_doc(test_records[0])

	if args.company:
		se.company = args.company

	if args.target_warehouse:
		se.get("items")[0].t_warehouse = args.target_warehouse

	se.get("items")[0].item_code = args.item_code or "_Test Serialized Item With Series"

	if args.serial_no:
		serial_nos = args.serial_no
		if isinstance(serial_nos, str):
			serial_nos = [serial_nos]

		se.get("items")[0].serial_and_batch_bundle = make_serial_batch_bundle(
			frappe._dict(
				{
					"item_code": se.get("items")[0].item_code,
					"warehouse": se.get("items")[0].t_warehouse,
					"company": se.company,
					"qty": 2,
					"voucher_type": "Stock Entry",
					"serial_nos": serial_nos,
					"posting_date": today(),
					"posting_time": nowtime(),
					"do_not_submit": True,
				}
			)
		).name

	if args.cost_center:
		se.get("items")[0].cost_center = args.cost_center

	if args.expense_account:
		se.get("items")[0].expense_account = args.expense_account

	se.get("items")[0].qty = 2
	se.get("items")[0].transfer_qty = 2

	se.set_stock_entry_type()
	se.insert()
	se.submit()

	se.load_from_db()
	return se


def get_qty_after_transaction(**args):
	args = frappe._dict(args)
	last_sle = get_previous_sle(
		{
			"item_code": args.item_code or "_Test Item",
			"warehouse": args.warehouse or "_Test Warehouse - _TC",
			"posting_date": args.posting_date or nowdate(),
			"posting_time": args.posting_time or nowtime(),
		}
	)
	return flt(last_sle.get("qty_after_transaction"))


def get_multiple_items():
	return [
		{
			"conversion_factor": 1.0,
			"cost_center": "Main - TCP1",
			"doctype": "Stock Entry Detail",
			"expense_account": "Stock Adjustment - TCP1",
			"basic_rate": 100,
			"item_code": "_Test Item",
			"qty": 50.0,
			"s_warehouse": "Stores - TCP1",
			"stock_uom": "_Test UOM",
			"transfer_qty": 50.0,
			"uom": "_Test UOM",
		},
		{
			"conversion_factor": 1.0,
			"cost_center": "Main - TCP1",
			"doctype": "Stock Entry Detail",
			"expense_account": "Stock Adjustment - TCP1",
			"basic_rate": 5000,
			"item_code": "_Test Item Home Desktop 100",
			"qty": 1,
			"stock_uom": "_Test UOM",
			"t_warehouse": "Stores - TCP1",
			"transfer_qty": 1,
			"uom": "_Test UOM",
		},
	]


test_records = frappe.get_test_records("Stock Entry")


def initialize_records_for_future_negative_sle_test(
	item_code, batch_no, warehouses, opening_qty, posting_date
):
	from erpnext.stock.doctype.batch.test_batch import TestBatch, make_new_batch
	from erpnext.stock.doctype.stock_reconciliation.test_stock_reconciliation import (
		create_stock_reconciliation,
	)
	from erpnext.stock.doctype.warehouse.test_warehouse import create_warehouse

	TestBatch.make_batch_item(item_code)
	make_new_batch(item_code=item_code, batch_id=batch_no)
	warehouse_names = [create_warehouse(w) for w in warehouses]
	create_stock_reconciliation(
		purpose="Opening Stock",
		posting_date=posting_date,
		posting_time="20:00:20",
		item_code=item_code,
		warehouse=warehouse_names[0],
		valuation_rate=100,
		qty=opening_qty,
		batch_no=batch_no,
	)
	return warehouse_names


def create_stock_entries(sequence_of_entries):
	for entry_detail in sequence_of_entries:
		make_stock_entry(**entry_detail)

def create_company(company):
	if not frappe.db.exists("Company", company):
		company = frappe.new_doc("Company")
		company.company_name = company
		company.default_currency = "INR"
		company.insert()

def create_fiscal_with_company(company):
	from datetime import date

	today = date.today()
	if today.month >= 4:  # Fiscal year starts in April
		start_date = date(today.year, 4, 1)
		end_date = date(today.year + 1, 3, 31)
	else:
		start_date = date(today.year - 1, 4, 1)
		end_date = date(today.year, 3, 31)

	FiscalYear = frappe.qb.DocType("Fiscal Year")

	existing_fiscal_years = (
		frappe.qb.from_(FiscalYear)
		.select(FiscalYear.name)
		.where(
			(FiscalYear.year_start_date <= start_date) & (FiscalYear.year_end_date >= start_date)
			| (FiscalYear.year_start_date <= end_date) & (FiscalYear.year_end_date >= end_date)
			| (start_date <= FiscalYear.year_start_date) & (end_date >= FiscalYear.year_start_date)
			| (start_date <= FiscalYear.year_end_date) & (end_date >= FiscalYear.year_end_date)
		)
	).run(as_dict=True)
	
	#fix for overlapping fiscal year
	if existing_fiscal_years != []:
		for fiscal_years in existing_fiscal_years:
			fy_doc = frappe.get_doc("Fiscal Year",fiscal_years.get("name"))
			if not frappe.db.exists("Fiscal Year Company", {"company": company}):
				fy_doc.append("companies", {"company": company})
				fy_doc.save()
	else:
		fy_doc = frappe.new_doc("Fiscal Year")
		fy_doc.year = "2024-2025"
		fy_doc.year_start_date = start_date
		fy_doc.year_end_date = end_date
		fy_doc.append("companies", {"company": company})
		fy_doc.submit()


def get_fiscal_year(company):
	if frappe.db.exists("Fiscal Year", "2024-2025"):
		fiscal_year = frappe.get_doc('Fiscal Year', '2024-2025')
		fiscal_year.append("companies", {"company": company})
		fiscal_year.save()
	else:
		create_fiscal_with_company(company)

def generate_serial_nos(item_code, qty):
    """Generate and insert serial numbers for an item."""
    serial_nos = []
    for i in range(qty):
        serial_no = f"SNO-{frappe.generate_hash(length=8)}"
        serial_nos.append(serial_no)

        # Create Serial No record
        frappe.get_doc({
            "doctype": "Serial No",
            "serial_no": serial_no,
            "item_code": item_code,
            "company": "_Test Company",
            "status": "Active"
        }).insert(ignore_permissions=True)

    return serial_nos

def get_or_create_fiscal_year(company):
	from datetime import datetime
	current_date = datetime.today()
	formatted_date = current_date.strftime("%m-%d-%Y")
	existing_fy = frappe.get_all(
		"Fiscal Year",
		filters={ 
			"year_start_date": ["<=", formatted_date],
			"year_end_date": [">=", formatted_date],
			"disabled": 0
		},
		fields=["name"]
	)

	if existing_fy:
		fiscal_year = frappe.get_doc("Fiscal Year",existing_fy[0].name)
		for years in fiscal_year.companies:
			if years.company == company:
				pass
			else:
				fiscal_year.append("companies", {"company": company})
				fiscal_year.save()
	else:
		current_year = datetime.now().year
		first_date = f"01-01-{current_year}"
		last_date = f"31-12-{current_year}"
		fiscal_year = frappe.new_doc("Fiscal Year")
		fiscal_year.year = f"{current_year}"
		fiscal_year.year_start_date = first_date
		fiscal_year.year_end_date = last_date
		fiscal_year.append('companies',{
			'company':company
		})
		fiscal_year.save()<|MERGE_RESOLUTION|>--- conflicted
+++ resolved
@@ -2444,7 +2444,6 @@
 			company=company,
 			do_not_save=True,
 		)
-		se_receipt.items[0].expense_account = ""
 		se_receipt.save()
 		se_receipt.submit()
 		cost_center = frappe.db.get_all('Cost Center',{'company':company,'is_group':0},"name")
@@ -4054,11 +4053,7 @@
 			item_code=item1.name, 
 			purpose="Material Issue", 
 			stock_entry_type="Material Issue",
-<<<<<<< HEAD
 			posting_date=nowdate(), 
-=======
-			posting_date=nowdate(),
->>>>>>> 05fa1ffa
 			company=company, 
 			source=target_warehouse, 
 			qty=10
