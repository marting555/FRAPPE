--- conflicted
+++ resolved
@@ -681,11 +681,7 @@
  "index_web_pages_for_search": 1,
  "is_submittable": 1,
  "links": [],
-<<<<<<< HEAD
  "modified": "2021-05-04 18:31:50.102160",
-=======
- "modified": "2021-05-21 11:29:11.917161",
->>>>>>> d0ba0217
  "modified_by": "Administrator",
  "module": "Stock",
  "name": "Stock Entry",
