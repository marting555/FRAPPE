// Copyright (c) 2015, Frappe Technologies Pvt. Ltd. and Contributors // License: GNU General Public License v3. See license.txt

frappe.provide("erpnext.stock");
frappe.provide("erpnext.accounts.dimensions");

erpnext.landed_cost_taxes_and_charges.setup_triggers("Stock Entry");

frappe.ui.form.on('Stock Entry', {
	setup: function(frm) {
		frm.ignore_doctypes_on_cancel_all = ['Serial and Batch Bundle'];

		frm.set_indicator_formatter('item_code', function(doc) {
			if (!doc.s_warehouse) {
				return 'blue';
			} else {
				return (doc.qty<=doc.actual_qty) ? 'green' : 'orange';
			}
		});

		frm.set_query('work_order', function() {
			return {
				filters: [
					['Work Order', 'docstatus', '=', 1],
					['Work Order', 'qty', '>','`tabWork Order`.produced_qty'],
					['Work Order', 'company', '=', frm.doc.company]
				]
			}
		});

		frm.set_query('outgoing_stock_entry', function() {
			return {
				filters: [
					['Stock Entry', 'docstatus', '=', 1],
					['Stock Entry', 'per_transferred', '<','100'],
				]
			}
		});

		frm.set_query('source_warehouse_address', function() {
			return {
				filters: {
					link_doctype: 'Warehouse',
					link_name: frm.doc.from_warehouse
				}
			}
		});

		frm.set_query('target_warehouse_address', function() {
			return {
				filters: {
					link_doctype: 'Warehouse',
					link_name: frm.doc.to_warehouse
				}
			}
		});

		frappe.db.get_value('Stock Settings', {name: 'Stock Settings'}, 'sample_retention_warehouse', (r) => {
			if (r.sample_retention_warehouse) {
				let filters = [
							["Warehouse", 'company', '=', frm.doc.company],
							["Warehouse", "is_group", "=",0],
							['Warehouse', 'name', '!=', r.sample_retention_warehouse]
						]
				frm.set_query("from_warehouse", function() {
					return {
						filters: filters
					};
				});
				frm.set_query("s_warehouse", "items", function() {
					return {
						filters: filters
					};
				});
			}
		});

		frm.set_query('batch_no', 'items', function(doc, cdt, cdn) {
			let item = locals[cdt][cdn];
			let filters = {};

			if(!item.item_code) {
				frappe.throw(__("Please enter Item Code to get Batch Number"));
			} else {
				if (in_list(["Material Transfer for Manufacture", "Manufacture", "Repack", "Send to Subcontractor"], doc.purpose)) {
					filters = {
						'item_code': item.item_code,
						'posting_date': frm.doc.posting_date || frappe.datetime.nowdate()
					}
				} else {
					filters = {
						'item_code': item.item_code
					}
				}

				// User could want to select a manually created empty batch (no warehouse)
				// or a pre-existing batch
				if (frm.doc.purpose != "Material Receipt") {
					filters["warehouse"] = item.s_warehouse || item.t_warehouse;
				}

				return {
					query : "erpnext.controllers.queries.get_batch_no",
					filters: filters
				}
			}
		});

<<<<<<< HEAD
=======
		frm.set_query("serial_and_batch_bundle", "items", (doc, cdt, cdn) => {
			let row = locals[cdt][cdn];
			return {
				filters: {
					'item_code': row.item_code,
					'voucher_type': doc.doctype,
					'voucher_no': ["in", [doc.name, ""]],
					'is_cancelled': 0,
				}
			}
		});


>>>>>>> 44bad3bd
		frm.add_fetch("bom_no", "inspection_required", "inspection_required");
		erpnext.accounts.dimensions.setup_dimension_filters(frm, frm.doctype);

		frappe.db.get_single_value('Stock Settings', 'disable_serial_no_and_batch_selector')
		.then((value) => {
			if (value) {
				frappe.flags.hide_serial_batch_dialog = true;
			}
		});
		attach_bom_items(frm.doc.bom_no);

		if(!check_should_not_attach_bom_items(frm.doc.bom_no)) {
			erpnext.accounts.dimensions.update_dimension(frm, frm.doctype);
		}
	},

	setup_quality_inspection: function(frm) {
		if (!frm.doc.inspection_required) {
			return;
		}

		if (!frm.is_new() && frm.doc.docstatus === 0) {
			frm.add_custom_button(__("Quality Inspection(s)"), () => {
				let transaction_controller = new erpnext.TransactionController({ frm: frm });
				transaction_controller.make_quality_inspection();
			}, __("Create"));
			frm.page.set_inner_btn_group_as_primary(__('Create'));
		}

		let quality_inspection_field = frm.get_docfield("items", "quality_inspection");
		quality_inspection_field.get_route_options_for_new_doc = function(row) {
			if (frm.is_new()) return {};
			return {
				"inspection_type": "Incoming",
				"reference_type": frm.doc.doctype,
				"reference_name": frm.doc.name,
				"item_code": row.doc.item_code,
				"description": row.doc.description,
				"item_serial_no": row.doc.serial_no ? row.doc.serial_no.split("\n")[0] : null,
				"batch_no": row.doc.batch_no
			}
		}

		frm.set_query("quality_inspection", "items", function(doc, cdt, cdn) {
			var d = locals[cdt][cdn];

			return {
				query:"erpnext.stock.doctype.quality_inspection.quality_inspection.quality_inspection_query",
				filters: {
					'item_code': d.item_code,
					'reference_name': doc.name
				}
			}
		});
	},

	outgoing_stock_entry: function(frm) {
		frappe.call({
			doc: frm.doc,
			method: "set_items_for_stock_in",
			callback: function() {
				refresh_field('items');
			}
		});
	},

	refresh: function(frm) {
		frm.trigger("get_items_from_transit_entry");

		if(!frm.doc.docstatus) {
			frm.trigger('validate_purpose_consumption');
			frm.add_custom_button(__('Material Request'), function() {
				frappe.model.with_doctype('Material Request', function() {
					var mr = frappe.model.get_new_doc('Material Request');
					var items = frm.get_field('items').grid.get_selected_children();
					if(!items.length) {
						items = frm.doc.items;
					}

					mr.work_order = frm.doc.work_order;
					items.forEach(function(item) {
						var mr_item = frappe.model.add_child(mr, 'items');
						mr_item.item_code = item.item_code;
						mr_item.item_name = item.item_name;
						mr_item.uom = item.uom;
						mr_item.stock_uom = item.stock_uom;
						mr_item.conversion_factor = item.conversion_factor;
						mr_item.item_group = item.item_group;
						mr_item.description = item.description;
						mr_item.image = item.image;
						mr_item.qty = item.qty;
						mr_item.warehouse = item.s_warehouse;
						mr_item.required_date = frappe.datetime.nowdate();
					});
					frappe.set_route('Form', 'Material Request', mr.name);
				});
			}, __("Create"));
		}

		if(frm.doc.items) {
			const has_alternative = frm.doc.items.find(i => i.allow_alternative_item === 1);

			if (frm.doc.docstatus == 0 && has_alternative) {
				frm.add_custom_button(__('Alternate Item'), () => {
					erpnext.utils.select_alternate_items({
						frm: frm,
						child_docname: "items",
						warehouse_field: "s_warehouse",
						child_doctype: "Stock Entry Detail",
						original_item_field: "original_item",
						condition: (d) => {
							if (d.s_warehouse && d.allow_alternative_item) {return true;}
						}
					})
				});
			}
		}

		if (frm.doc.docstatus === 1) {
			if (frm.doc.add_to_transit && frm.doc.purpose=='Material Transfer' && frm.doc.per_transferred < 100) {
				frm.add_custom_button(__('End Transit'), function() {
					frappe.model.open_mapped_doc({
						method: "erpnext.stock.doctype.stock_entry.stock_entry.make_stock_in_entry",
						frm: frm
					})
				});
			}

			if (frm.doc.per_transferred > 0) {
				frm.add_custom_button(__('Received Stock Entries'), function() {
					frappe.route_options = {
						'outgoing_stock_entry': frm.doc.name,
						'docstatus': ['!=', 2]
					};

					frappe.set_route('List', 'Stock Entry');
				}, __("View"));
			}
		}

		if (frm.doc.docstatus===0) {
			frm.add_custom_button(__('Purchase Invoice'), function() {
				erpnext.utils.map_current_doc({
					method: "erpnext.accounts.doctype.purchase_invoice.purchase_invoice.make_stock_entry",
					source_doctype: "Purchase Invoice",
					target: frm,
					date_field: "posting_date",
					setters: {
						supplier: frm.doc.supplier || undefined,
					},
					get_query_filters: {
						docstatus: 1
					}
				})
			}, __("Get Items From"));

			frm.add_custom_button(__('Material Request'), function() {
				const allowed_request_types = ["Material Transfer", "Material Issue", "Customer Provided"];
				const depends_on_condition = "eval:doc.material_request_type==='Customer Provided'";
				const d = erpnext.utils.map_current_doc({
					method: "erpnext.stock.doctype.material_request.material_request.make_stock_entry",
					source_doctype: "Material Request",
					target: frm,
					date_field: "schedule_date",
					setters: [{
						fieldtype: 'Select',
						label: __('Purpose'),
						options: allowed_request_types.join("\n"),
						fieldname: 'material_request_type',
						default: "Material Transfer",
						mandatory: 1,
						change() {
							if (this.value === 'Customer Provided') {
								d.dialog.get_field("customer").set_focus();
							}
						},
					},
					{
						fieldtype: 'Link',
						label: __('Customer'),
						options: 'Customer',
						fieldname: 'customer',
						depends_on: depends_on_condition,
						mandatory_depends_on: depends_on_condition,
					}],
					get_query_filters: {
						docstatus: 1,
						material_request_type: ["in", allowed_request_types],
						status: ["not in", ["Transferred", "Issued", "Cancelled", "Stopped"]]
					}
				})
			}, __("Get Items From"));
		}
		if (frm.doc.docstatus===0 && frm.doc.purpose == "Material Issue") {
			frm.add_custom_button(__('Expired Batches'), function() {
				frappe.call({
					method: "erpnext.stock.doctype.stock_entry.stock_entry.get_expired_batch_items",
					callback: function(r) {
						if (!r.exc && r.message) {
							frm.set_value("items", []);
							r.message.forEach(function(element) {
								let d = frm.add_child("items");
								d.item_code = element.item;
								d.s_warehouse = element.warehouse;
								d.qty = element.qty;
								d.uom = element.stock_uom;
								d.conversion_factor = 1;
								d.batch_no = element.batch_no;
								d.transfer_qty = element.qty;
								frm.refresh_fields();
							});
						}
					}
				});
			}, __("Get Items From"));
		}

		frm.events.show_bom_custom_button(frm);

		if (frm.doc.company) {
			frm.trigger("toggle_display_account_head");
		}

		if(frm.doc.docstatus==1 && frm.doc.purpose == "Material Receipt" && frm.get_sum('items', 			'sample_quantity')) {
			frm.add_custom_button(__('Create Sample Retention Stock Entry'), function () {
				frm.trigger("make_retention_stock_entry");
			});
		}

		frm.trigger("setup_quality_inspection");
		attach_bom_items(frm.doc.bom_no);

		if(!check_should_not_attach_bom_items(frm.doc.bom_no)) {
			erpnext.accounts.dimensions.update_dimension(frm, frm.doctype);
		}

<<<<<<< HEAD
		let batch_field = frm.get_docfield('items', 'batch_no');
		if (batch_field) {
			batch_field.get_route_options_for_new_doc = (row) => {
				return {
					'item': row.doc.item_code
=======
		let sbb_field = frm.get_docfield('items', 'serial_and_batch_bundle');
		if (sbb_field) {
			sbb_field.get_route_options_for_new_doc = (row) => {
				return {
					'item_code': row.doc.item_code,
					'voucher_type': frm.doc.doctype,
>>>>>>> 44bad3bd
				}
			};
		}
	},

	get_items_from_transit_entry: function(frm) {
		if (frm.doc.docstatus===0) {
			frm.add_custom_button(__('Transit Entry'), function() {
				erpnext.utils.map_current_doc({
					method: "erpnext.stock.doctype.stock_entry.stock_entry.make_stock_in_entry",
					source_doctype: "Stock Entry",
					target: frm,
					date_field: "posting_date",
					setters: {
						stock_entry_type: "Material Transfer",
						purpose: "Material Transfer",
					},
					get_query_filters: {
						docstatus: 1,
						purpose: "Material Transfer",
						add_to_transit: 1,
					}
				})
			}, __("Get Items From"));
		}
	},

	before_save: function(frm) {
		frm.doc.items.forEach((item) => {
			item.uom = item.uom || item.stock_uom;
		})
	},

	stock_entry_type: function(frm){
		frm.remove_custom_button('Bill of Materials', "Get Items From");
		frm.events.show_bom_custom_button(frm);
		frm.trigger('add_to_transit');
	},

	purpose: function(frm) {
		frm.trigger('validate_purpose_consumption');
		frm.fields_dict.items.grid.refresh();
		frm.cscript.toggle_related_fields(frm.doc);
	},

	validate_purpose_consumption: function(frm) {
		frappe.call({
			method: "erpnext.manufacturing.doctype.manufacturing_settings.manufacturing_settings.is_material_consumption_enabled",
		}).then(r => {
			if (cint(r.message) == 0
				&& frm.doc.purpose=="Material Consumption for Manufacture") {
				frm.set_value("purpose", 'Manufacture');
				frappe.throw(__('Material Consumption is not set in Manufacturing Settings.'));
			}
		});
	},

	company: function(frm) {
		if(frm.doc.company) {
			var company_doc = frappe.get_doc(":Company", frm.doc.company);
			if(company_doc.default_letter_head) {
				frm.set_value("letter_head", company_doc.default_letter_head);
			}
			frm.trigger("toggle_display_account_head");

			erpnext.accounts.dimensions.update_dimension(frm, frm.doctype);
		}
	},

	make_retention_stock_entry: function(frm) {
		frappe.call({
			method: "erpnext.stock.doctype.stock_entry.stock_entry.move_sample_to_retention_warehouse",
			args:{
				"company": frm.doc.company,
				"items": frm.doc.items
			},
			callback: function (r) {
				if (r.message) {
					var doc = frappe.model.sync(r.message)[0];
					frappe.set_route("Form", doc.doctype, doc.name);
				}
				else {
					frappe.msgprint(__("Retention Stock Entry already created or Sample Quantity not provided"));
				}
			}
		});
	},

	toggle_display_account_head: function(frm) {
		var enabled = erpnext.is_perpetual_inventory_enabled(frm.doc.company);
		frm.fields_dict["items"].grid.set_column_disp(["cost_center", "expense_account"], enabled);
	},

	set_basic_rate: function(frm, cdt, cdn) {
		const item = locals[cdt][cdn];
		item.transfer_qty = flt(item.qty) * flt(item.conversion_factor);

		const args = {
			'item_code'			: item.item_code,
			'posting_date'		: frm.doc.posting_date,
			'posting_time'		: frm.doc.posting_time,
			'warehouse'			: cstr(item.s_warehouse) || cstr(item.t_warehouse),
			'serial_no'			: item.serial_no,
			'batch_no'          : item.batch_no,
			'company'			: frm.doc.company,
			'qty'				: item.s_warehouse ? -1*flt(item.transfer_qty) : flt(item.transfer_qty),
			'voucher_type'		: frm.doc.doctype,
			'voucher_no'		: item.name,
			'allow_zero_valuation': 1,
		};

		if (item.item_code || item.serial_no) {
			frappe.call({
				method: "erpnext.stock.utils.get_incoming_rate",
				args: {
					args: args
				},
				callback: function(r) {
					frappe.model.set_value(cdt, cdn, 'basic_rate', (r.message || 0.0));
					frm.events.calculate_basic_amount(frm, item);
				}
			});
		}
	},

	get_warehouse_details: function(frm, cdt, cdn) {
		var child = locals[cdt][cdn];
		if(!child.bom_no) {
			frappe.call({
				method: "erpnext.stock.doctype.stock_entry.stock_entry.get_warehouse_details",
				args: {
					"args": {
						'item_code': child.item_code,
						'warehouse': cstr(child.s_warehouse) || cstr(child.t_warehouse),
						'transfer_qty': child.transfer_qty,
						'serial_and_batch_bundle': child.serial_and_batch_bundle,
						'qty': child.s_warehouse ? -1* child.transfer_qty : child.transfer_qty,
						'posting_date': frm.doc.posting_date,
						'posting_time': frm.doc.posting_time,
						'company': frm.doc.company,
						'voucher_type': frm.doc.doctype,
						'voucher_no': child.name,
						'allow_zero_valuation': 1
					}
				},
				callback: function(r) {
					if (!r.exc) {
						["actual_qty", "basic_rate"].forEach((field) => {
							frappe.model.set_value(cdt, cdn, field, (r.message[field] || 0.0));
						});
						frm.events.calculate_basic_amount(frm, child);
					}
				}
			});
		}
	},

	show_bom_custom_button: function(frm){
		if (frm.doc.docstatus === 0 &&
			['Material Issue', 'Material Receipt', 'Material Transfer', 'Send to Subcontractor'].includes(frm.doc.purpose)) {
			frm.add_custom_button(__('Bill of Materials'), function() {
				frm.events.get_items_from_bom(frm);
			}, __("Get Items From"));
		}
	},

	get_items_from_bom: function(frm) {
		let filters = function(){
			return {filters: { docstatus:1 }};
		}

		let fields = [
			{"fieldname":"bom", "fieldtype":"Link", "label":__("BOM"),
			options:"BOM", reqd: 1, get_query: filters()},
			{"fieldname":"source_warehouse", "fieldtype":"Link", "label":__("Source Warehouse"),
			options:"Warehouse"},
			{"fieldname":"target_warehouse", "fieldtype":"Link", "label":__("Target Warehouse"),
			options:"Warehouse"},
			{"fieldname":"qty", "fieldtype":"Float", "label":__("Quantity"),
			reqd: 1, "default": 1},
			{"fieldname":"fetch_exploded", "fieldtype":"Check",
			"label":__("Fetch exploded BOM (including sub-assemblies)"), "default":1},
			{"fieldname":"fetch", "label":__("Get Items from BOM"), "fieldtype":"Button"}
		]

		// Exclude field 'Target Warehouse' in case of Material Issue
		if (frm.doc.purpose == 'Material Issue'){
			fields.splice(2,1);
		}
		// Exclude field 'Source Warehouse' in case of Material Receipt
		else if(frm.doc.purpose == 'Material Receipt'){
			fields.splice(1,1);
		}

		let d = new frappe.ui.Dialog({
			title: __("Get Items from BOM"),
			fields: fields
		});
		d.get_input("fetch").on("click", function() {
			let values = d.get_values();
			if(!values) return;
			values["company"] = frm.doc.company;
			if(!frm.doc.company) frappe.throw(__("Company field is required"));
			frappe.call({
				method: "erpnext.manufacturing.doctype.bom.bom.get_bom_items",
				args: values,
				callback: function(r) {
					if (!r.message) {
						frappe.throw(__("BOM does not contain any stock item"));
					} else {
						erpnext.utils.remove_empty_first_row(frm, "items");
						$.each(r.message, function(i, item) {
							let d = frappe.model.add_child(cur_frm.doc, "Stock Entry Detail", "items");
							d.item_code = item.item_code;
							d.item_name = item.item_name;
							d.item_group = item.item_group;
							d.s_warehouse = values.source_warehouse;
							d.t_warehouse = values.target_warehouse;
							d.uom = item.stock_uom;
							d.stock_uom = item.stock_uom;
							d.conversion_factor = item.conversion_factor ? item.conversion_factor : 1;
							d.qty = item.qty;
							d.expense_account = item.expense_account;
							d.project = item.project;
							frm.events.set_basic_rate(frm, d.doctype, d.name);
						});
					}
					d.hide();
					refresh_field("items");
				}
			});

		});
		d.show();
	},

	calculate_basic_amount: function(frm, item) {
		item.basic_amount = flt(flt(item.transfer_qty) * flt(item.basic_rate),
			precision("basic_amount", item));
		frm.events.calculate_total_additional_costs(frm);
	},

	calculate_total_additional_costs: function(frm) {
		const total_additional_costs = frappe.utils.sum(
			(frm.doc.additional_costs || []).map(function(c) { return flt(c.base_amount); })
		);

		frm.set_value("total_additional_costs",
			flt(total_additional_costs, precision("total_additional_costs")));
	},

	source_warehouse_address: function(frm) {
		erpnext.utils.get_address_display(frm, 'source_warehouse_address', 'source_address_display', false);
	},

	target_warehouse_address: function(frm) {
		erpnext.utils.get_address_display(frm, 'target_warehouse_address', 'target_address_display', false);
	},

	add_to_transit: function(frm) {
		if(frm.doc.purpose=='Material Transfer') {
			var filters = {
				'is_group': 0,
				'company': frm.doc.company
			}

			if(frm.doc.add_to_transit){
				filters['warehouse_type'] = 'Transit';
				frm.set_value('to_warehouse', '');
				frm.trigger('set_transit_warehouse');
			}

			frm.fields_dict.to_warehouse.get_query = function() {
				return {
					filters:filters
				};
			};
		}
	},

	set_transit_warehouse: function(frm) {
		if(frm.doc.add_to_transit && frm.doc.purpose == 'Material Transfer' && !frm.doc.to_warehouse
			&& frm.doc.from_warehouse) {
			let dt = frm.doc.from_warehouse ? 'Warehouse' : 'Company';
			let dn = frm.doc.from_warehouse ? frm.doc.from_warehouse : frm.doc.company;
			frappe.db.get_value(dt, dn, 'default_in_transit_warehouse', (r) => {
				if (r.default_in_transit_warehouse) {
					frm.set_value('to_warehouse', r.default_in_transit_warehouse);
				}
			});
		}
	},

	apply_putaway_rule: function (frm) {
		if (frm.doc.apply_putaway_rule) erpnext.apply_putaway_rule(frm, frm.doc.purpose);
	},

	purchase_order: (frm) => {
		if (frm.doc.purchase_order) {
			frm.set_value("subcontracting_order", "");
			erpnext.utils.map_current_doc({
				method: 'erpnext.stock.doctype.stock_entry.stock_entry.get_items_from_subcontract_order',
				source_name: frm.doc.purchase_order,
				target_doc: frm,
				freeze: true,
			});
		}
	},

	subcontracting_order: (frm) => {
		if (frm.doc.subcontracting_order) {
			frm.set_value("purchase_order", "");
			erpnext.utils.map_current_doc({
				method: 'erpnext.stock.doctype.stock_entry.stock_entry.get_items_from_subcontract_order',
				source_name: frm.doc.subcontracting_order,
				target_doc: frm,
				freeze: true,
			});
		}
	},

	process_loss_qty(frm) {
		if (frm.doc.process_loss_qty) {
			frm.doc.process_loss_percentage = flt(frm.doc.process_loss_qty / frm.doc.fg_completed_qty * 100, precision("process_loss_qty", frm.doc));
			refresh_field("process_loss_percentage");
		}
	},

	process_loss_percentage(frm) {
<<<<<<< HEAD
		debugger
=======
>>>>>>> 44bad3bd
		if (frm.doc.process_loss_percentage) {
			frm.doc.process_loss_qty = flt((frm.doc.fg_completed_qty * frm.doc.process_loss_percentage) / 100 , precision("process_loss_qty", frm.doc));
			refresh_field("process_loss_qty");
		}
	}
});

frappe.ui.form.on('Stock Entry Detail', {
	qty(frm, cdt, cdn) {
		frm.events.set_basic_rate(frm, cdt, cdn);
	},

	conversion_factor(frm, cdt, cdn) {
		frm.events.set_basic_rate(frm, cdt, cdn);
	},

	s_warehouse(frm, cdt, cdn) {
		frm.events.get_warehouse_details(frm, cdt, cdn);

		// set allow_zero_valuation_rate to 0 if s_warehouse is selected.
		let item = frappe.get_doc(cdt, cdn);
		if (item.s_warehouse) {
			frappe.model.set_value(cdt, cdn, "allow_zero_valuation_rate", 0);
		}
	},

	t_warehouse(frm, cdt, cdn) {
		frm.events.get_warehouse_details(frm, cdt, cdn);
	},

	basic_rate(frm, cdt, cdn) {
		var item = locals[cdt][cdn];
		frm.events.calculate_basic_amount(frm, item);
	},

	uom(doc, cdt, cdn) {
		var d = locals[cdt][cdn];
		if(d.uom && d.item_code){
			return frappe.call({
				method: "erpnext.stock.doctype.stock_entry.stock_entry.get_uom_details",
				args: {
					item_code: d.item_code,
					uom: d.uom,
					qty: d.qty
				},
				callback: function(r) {
					if(r.message) {
						frappe.model.set_value(cdt, cdn, r.message);
					}
				}
			});
		}
	},

	item_code(frm, cdt, cdn) {
		var d = locals[cdt][cdn];
		if(d.item_code) {
			var args = {
				'item_code'			: d.item_code,
				'warehouse'			: cstr(d.s_warehouse) || cstr(d.t_warehouse),
				'transfer_qty'		: d.transfer_qty,
				'serial_no'		: d.serial_no,
				'batch_no'      : d.batch_no,
				'bom_no'		: d.bom_no,
				'expense_account'	: d.expense_account,
				'cost_center'		: d.cost_center,
				'company'		: frm.doc.company,
				'qty'			: d.qty,
				'voucher_type'		: frm.doc.doctype,
				'voucher_no'		: d.name,
				'allow_zero_valuation': 1,
			};

			return frappe.call({
				doc: frm.doc,
				method: "get_item_details",
				args: args,
				callback: function(r) {
					if(r.message) {
						var d = locals[cdt][cdn];
						$.each(r.message, function(k, v) {
							if (v) {
								frappe.model.set_value(cdt, cdn, k, v); // qty and it's subsequent fields weren't triggered
							}
						});
						refresh_field("items");

						let no_batch_serial_number_value = !d.serial_no;
						if (d.has_batch_no && !d.has_serial_no) {
							// check only batch_no for batched item
							no_batch_serial_number_value = !d.batch_no;
						}

						if (no_batch_serial_number_value && !frappe.flags.hide_serial_batch_dialog && !frappe.flags.dialog_set) {
							frappe.flags.dialog_set = true;
							erpnext.stock.select_batch_and_serial_no(frm, d);
						} else {
							frappe.flags.dialog_set = false;
						}
					}
				}
			});
		}
	},

	expense_account(frm, cdt, cdn) {
		erpnext.utils.copy_value_in_all_rows(frm.doc, cdt, cdn, "items", "expense_account");
	},

	cost_center(frm, cdt, cdn) {
		erpnext.utils.copy_value_in_all_rows(frm.doc, cdt, cdn, "items", "cost_center");
	},

	sample_quantity(frm, cdt, cdn) {
		validate_sample_quantity(frm, cdt, cdn);
	},

	batch_no(frm, cdt, cdn) {
		validate_sample_quantity(frm, cdt, cdn);
	},

	add_serial_batch_bundle(frm, cdt, cdn) {
		var child = locals[cdt][cdn];
		erpnext.stock.select_batch_and_serial_no(frm, child);
	}
});

var validate_sample_quantity = function(frm, cdt, cdn) {
	var d = locals[cdt][cdn];
	if (d.sample_quantity && frm.doc.purpose == "Material Receipt") {
		frappe.call({
			method: 'erpnext.stock.doctype.stock_entry.stock_entry.validate_sample_quantity',
			args: {
				batch_no: d.batch_no,
				item_code: d.item_code,
				sample_quantity: d.sample_quantity,
				qty: d.transfer_qty
			},
			callback: (r) => {
				frappe.model.set_value(cdt, cdn, "sample_quantity", r.message);
			}
		});
	}
};

frappe.ui.form.on('Landed Cost Taxes and Charges', {
	amount: function(frm, cdt, cdn) {
		frm.events.set_base_amount(frm, cdt, cdn);

	},

	expense_account: function(frm, cdt, cdn) {
		frm.events.set_account_currency(frm, cdt, cdn);
	}
});

erpnext.stock.StockEntry = class StockEntry extends erpnext.stock.StockController {
	setup() {
		var me = this;

		this.setup_posting_date_time_check();

		this.frm.fields_dict.bom_no.get_query = function() {
			return {
				filters:{
					"docstatus": 1,
					"is_active": 1
				}
			};
		};

		this.frm.fields_dict.items.grid.get_field('item_code').get_query = function() {
			return erpnext.queries.item({is_stock_item: 1});
		};

		this.frm.set_query("purchase_order", function() {
			return {
				"filters": {
					"docstatus": 1,
					"is_old_subcontracting_flow": 1,
					"company": me.frm.doc.company
				}
			};
		});

		this.frm.set_query("subcontracting_order", function() {
			return {
				"filters": {
					"docstatus": 1,
					"company": me.frm.doc.company,
					"status": ["not in", ["Completed", "Closed"]]
				}
			};
		});

		if(me.frm.doc.company && erpnext.is_perpetual_inventory_enabled(me.frm.doc.company)) {
			this.frm.add_fetch("company", "stock_adjustment_account", "expense_account");
		}

		this.frm.fields_dict.items.grid.get_field('expense_account').get_query = function() {
			if (erpnext.is_perpetual_inventory_enabled(me.frm.doc.company)) {
				return {
					filters: {
						"company": me.frm.doc.company,
						"is_group": 0
					}
				}
			}
		}

		if (me.frm.doc.purchase_order) {
			this.frm.add_fetch("purchase_order", "supplier", "supplier");
		}
		else {
			this.frm.add_fetch("subcontracting_order", "supplier", "supplier");
		}

		frappe.dynamic_link = { doc: this.frm.doc, fieldname: 'supplier', doctype: 'Supplier' }
		this.frm.set_query("supplier_address", erpnext.queries.address_query)
	}

	onload_post_render() {
		var me = this;
		this.set_default_account(function() {
			if(me.frm.doc.__islocal && me.frm.doc.company && !me.frm.doc.amended_from) {
				me.frm.trigger("company");
			}
		});

		this.frm.get_field("items").grid.set_multiple_add("item_code", "qty");
	}

	refresh() {
		var me = this;
		erpnext.toggle_naming_series();
		this.toggle_related_fields(this.frm.doc);
		this.toggle_enable_bom();
		this.show_stock_ledger();
		erpnext.utils.view_serial_batch_nos(this.frm);
		if (this.frm.doc.docstatus===1 && erpnext.is_perpetual_inventory_enabled(this.frm.doc.company)) {
			this.show_general_ledger();
		}
		erpnext.hide_company();
		erpnext.utils.add_item(this.frm);
	}

	scan_barcode() {
		const barcode_scanner = new erpnext.utils.BarcodeScanner({frm:this.frm});
		barcode_scanner.process_scan();
	}

	on_submit() {
		this.clean_up();
	}

	after_cancel() {
		this.clean_up();
	}

	set_default_account(callback) {
		var me = this;

		if(this.frm.doc.company && erpnext.is_perpetual_inventory_enabled(this.frm.doc.company)) {
			return this.frm.call({
				method: "erpnext.accounts.utils.get_company_default",
				args: {
					"fieldname": "stock_adjustment_account",
					"company": this.frm.doc.company
				},
				callback: function(r) {
					if (!r.exc) {
						$.each(me.frm.doc.items || [], function(i, d) {
							if(!d.expense_account) d.expense_account = r.message;
						});
						if(callback) callback();
					}
				}
			});
		}
	}

	clean_up() {
		// Clear Work Order record from locals, because it is updated via Stock Entry
		if(this.frm.doc.work_order &&
			in_list(["Manufacture", "Material Transfer for Manufacture", "Material Consumption for Manufacture"],
				this.frm.doc.purpose)) {
			frappe.model.remove_from_locals("Work Order",
				this.frm.doc.work_order);
		}
	}

	fg_completed_qty() {
		this.get_items();
	}

	get_items() {
		var me = this;
		if(!this.frm.doc.fg_completed_qty || !this.frm.doc.bom_no)
			frappe.throw(__("BOM and Manufacturing Quantity are required"));

		if(this.frm.doc.work_order || this.frm.doc.bom_no) {
			// if work order / bom is mentioned, get items
			return this.frm.call({
				doc: me.frm.doc,
				freeze: true,
				method: "get_items",
				callback: function(r) {
					if(!r.exc) refresh_field("items");
					if(me.frm.doc.bom_no) {
						attach_bom_items(me.frm.doc.bom_no);
						erpnext.accounts.dimensions.update_dimension(me.frm, me.frm.doctype);
					}
				}
			});
		}
	}

	work_order() {
		var me = this;
		this.toggle_enable_bom();
		if(!me.frm.doc.work_order || me.frm.doc.job_card) {
			return;
		}

		return frappe.call({
			method: "erpnext.stock.doctype.stock_entry.stock_entry.get_work_order_details",
			args: {
				work_order: me.frm.doc.work_order,
				company: me.frm.doc.company
			},
			callback: function(r) {
				if (!r.exc) {
					$.each(["from_bom", "bom_no", "fg_completed_qty", "use_multi_level_bom"], function(i, field) {
						me.frm.set_value(field, r.message[field]);
					})

					if (me.frm.doc.purpose == "Material Transfer for Manufacture" && !me.frm.doc.to_warehouse)
						me.frm.set_value("to_warehouse", r.message["wip_warehouse"]);


					if (me.frm.doc.purpose == "Manufacture" || me.frm.doc.purpose == "Material Consumption for Manufacture" ) {
						if (me.frm.doc.purpose == "Manufacture") {
							if (!me.frm.doc.to_warehouse) me.frm.set_value("to_warehouse", r.message["fg_warehouse"]);
						}
						if (!me.frm.doc.from_warehouse) me.frm.set_value("from_warehouse", r.message["wip_warehouse"]);
					}
					me.get_items();
				}
			}
		});
	}

	toggle_enable_bom() {
		this.frm.toggle_enable("bom_no", !!!this.frm.doc.work_order);
	}

	add_excise_button() {
		if(frappe.boot.sysdefaults.country === "India")
			this.frm.add_custom_button(__("Excise Invoice"), function() {
				var excise = frappe.model.make_new_doc_and_get_name('Journal Entry');
				excise = locals['Journal Entry'][excise];
				excise.voucher_type = 'Excise Entry';
				frappe.set_route('Form', 'Journal Entry', excise.name);
			}, __('Create'));
	}

	items_add(doc, cdt, cdn) {
		var row = frappe.get_doc(cdt, cdn);

		if (!(row.expense_account && row.cost_center)) {
			this.frm.script_manager.copy_from_first_row("items", row, ["expense_account", "cost_center"]);
		}

		if(!row.s_warehouse) row.s_warehouse = this.frm.doc.from_warehouse;
		if(!row.t_warehouse) row.t_warehouse = this.frm.doc.to_warehouse;
	}

	from_warehouse(doc) {
		this.frm.trigger('set_transit_warehouse');
		this.set_warehouse_in_children(doc.items, "s_warehouse", doc.from_warehouse);
	}

	to_warehouse(doc) {
		this.set_warehouse_in_children(doc.items, "t_warehouse", doc.to_warehouse);
	}

	set_warehouse_in_children(child_table, warehouse_field, warehouse) {
		let transaction_controller = new erpnext.TransactionController();
		transaction_controller.autofill_warehouse(child_table, warehouse_field, warehouse);
	}

	items_on_form_rendered(doc, grid_row) {
		erpnext.setup_serial_or_batch_no();
	}

	toggle_related_fields(doc) {
		this.frm.toggle_enable("from_warehouse", doc.purpose!='Material Receipt');
		this.frm.toggle_enable("to_warehouse", doc.purpose!='Material Issue');

		this.frm.fields_dict["items"].grid.set_column_disp("retain_sample", doc.purpose=='Material Receipt');
		this.frm.fields_dict["items"].grid.set_column_disp("sample_quantity", doc.purpose=='Material Receipt');

		this.frm.cscript.toggle_enable_bom();

		if (doc.purpose == 'Send to Subcontractor') {
			doc.customer = doc.customer_name = doc.customer_address =
				doc.delivery_note_no = doc.sales_invoice_no = null;
		} else {
			doc.customer = doc.customer_name = doc.customer_address =
				doc.delivery_note_no = doc.sales_invoice_no = doc.supplier =
				doc.supplier_name = doc.supplier_address = doc.purchase_receipt_no =
				doc.address_display = null;
		}
		if(doc.purpose == "Material Receipt") {
			this.frm.set_value("from_bom", 0);
		}

		// Addition costs based on purpose
		this.frm.toggle_display(["additional_costs", "total_additional_costs", "additional_costs_section"],
			doc.purpose!='Material Issue');

		this.frm.fields_dict["items"].grid.set_column_disp("additional_cost", doc.purpose!='Material Issue');
	}

	supplier(doc) {
		erpnext.utils.get_party_details(this.frm, null, null, null);
	}
};

erpnext.stock.select_batch_and_serial_no = (frm, item) => {
<<<<<<< HEAD
	let get_warehouse_type_and_name = (item) => {
		let value = '';
		if(frm.fields_dict.from_warehouse.disp_status === "Write") {
			value = cstr(item.s_warehouse) || '';
			return {
				type: 'Source Warehouse',
				name: value
			};
		} else {
			value = cstr(item.t_warehouse) || '';
			return {
				type: 'Target Warehouse',
				name: value
			};
		}
	}

	if(item && !item.has_serial_no && !item.has_batch_no) return;
	if (frm.doc.purpose === 'Material Receipt') return;

	frappe.require("assets/erpnext/js/utils/serial_no_batch_selector.js", function() {
		if (frm.batch_selector?.dialog?.display) return;
		frm.batch_selector = new erpnext.SerialNoBatchSelector({
			frm: frm,
			item: item,
			warehouse_details: get_warehouse_type_and_name(item),
=======
	let path = "assets/erpnext/js/utils/serial_no_batch_selector.js";

	frappe.db.get_value("Item", item.item_code, ["has_batch_no", "has_serial_no"])
		.then((r) => {
			if (r.message && (r.message.has_batch_no || r.message.has_serial_no)) {
				item.has_serial_no = r.message.has_serial_no;
				item.has_batch_no = r.message.has_batch_no;
				item.type_of_transaction = item.s_warehouse ? "Outward" : "Inward";

				frappe.require(path, function() {
					new erpnext.SerialBatchPackageSelector(
						frm, item, (r) => {
							if (r) {
								frappe.model.set_value(item.doctype, item.name, {
									"serial_and_batch_bundle": r.name,
									"qty": Math.abs(r.total_qty)
								});
							}
						}
					);
				});
			}
>>>>>>> 44bad3bd
		});
}

function attach_bom_items(bom_no) {
	if (!bom_no) {
		return
	}

	if (check_should_not_attach_bom_items(bom_no)) return
	frappe.db.get_doc("BOM",bom_no).then(bom => {
		const {name, items} = bom
		erpnext.stock.bom = {name, items:{}}
		items.forEach(item => {
			erpnext.stock.bom.items[item.item_code] = item;
		});
	});
}

function check_should_not_attach_bom_items(bom_no) {
  return (
	bom_no === undefined ||
	(erpnext.stock.bom && erpnext.stock.bom.name === bom_no)
  );
}

extend_cscript(cur_frm.cscript, new erpnext.stock.StockEntry({frm: cur_frm}));<|MERGE_RESOLUTION|>--- conflicted
+++ resolved
@@ -105,8 +105,6 @@
 			}
 		});
 
-<<<<<<< HEAD
-=======
 		frm.set_query("serial_and_batch_bundle", "items", (doc, cdt, cdn) => {
 			let row = locals[cdt][cdn];
 			return {
@@ -120,7 +118,6 @@
 		});
 
 
->>>>>>> 44bad3bd
 		frm.add_fetch("bom_no", "inspection_required", "inspection_required");
 		erpnext.accounts.dimensions.setup_dimension_filters(frm, frm.doctype);
 
@@ -357,20 +354,12 @@
 			erpnext.accounts.dimensions.update_dimension(frm, frm.doctype);
 		}
 
-<<<<<<< HEAD
-		let batch_field = frm.get_docfield('items', 'batch_no');
-		if (batch_field) {
-			batch_field.get_route_options_for_new_doc = (row) => {
-				return {
-					'item': row.doc.item_code
-=======
 		let sbb_field = frm.get_docfield('items', 'serial_and_batch_bundle');
 		if (sbb_field) {
 			sbb_field.get_route_options_for_new_doc = (row) => {
 				return {
 					'item_code': row.doc.item_code,
 					'voucher_type': frm.doc.doctype,
->>>>>>> 44bad3bd
 				}
 			};
 		}
@@ -700,10 +689,6 @@
 	},
 
 	process_loss_percentage(frm) {
-<<<<<<< HEAD
-		debugger
-=======
->>>>>>> 44bad3bd
 		if (frm.doc.process_loss_percentage) {
 			frm.doc.process_loss_qty = flt((frm.doc.fg_completed_qty * frm.doc.process_loss_percentage) / 100 , precision("process_loss_qty", frm.doc));
 			refresh_field("process_loss_qty");
@@ -1134,34 +1119,6 @@
 };
 
 erpnext.stock.select_batch_and_serial_no = (frm, item) => {
-<<<<<<< HEAD
-	let get_warehouse_type_and_name = (item) => {
-		let value = '';
-		if(frm.fields_dict.from_warehouse.disp_status === "Write") {
-			value = cstr(item.s_warehouse) || '';
-			return {
-				type: 'Source Warehouse',
-				name: value
-			};
-		} else {
-			value = cstr(item.t_warehouse) || '';
-			return {
-				type: 'Target Warehouse',
-				name: value
-			};
-		}
-	}
-
-	if(item && !item.has_serial_no && !item.has_batch_no) return;
-	if (frm.doc.purpose === 'Material Receipt') return;
-
-	frappe.require("assets/erpnext/js/utils/serial_no_batch_selector.js", function() {
-		if (frm.batch_selector?.dialog?.display) return;
-		frm.batch_selector = new erpnext.SerialNoBatchSelector({
-			frm: frm,
-			item: item,
-			warehouse_details: get_warehouse_type_and_name(item),
-=======
 	let path = "assets/erpnext/js/utils/serial_no_batch_selector.js";
 
 	frappe.db.get_value("Item", item.item_code, ["has_batch_no", "has_serial_no"])
@@ -1184,7 +1141,6 @@
 					);
 				});
 			}
->>>>>>> 44bad3bd
 		});
 }
 
