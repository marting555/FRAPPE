// Copyright (c) 2015, Frappe Technologies Pvt. Ltd. and Contributors // License: GNU General Public License v3. See license.txt

frappe.provide("erpnext.stock");
frappe.provide("erpnext.accounts.dimensions");

{% include 'erpnext/stock/landed_taxes_and_charges_common.js' %};

frappe.ui.form.on('Stock Entry', {
	setup: function (frm) {
		frm.set_indicator_formatter('item_code', function (doc) {
			if (!doc.s_warehouse) {
				return 'blue';
			} else {
				return (doc.qty <= doc.actual_qty) ? 'green' : 'orange';
			}
		});

		frm.set_query('work_order', function () {
			return {
				filters: [
					['Work Order', 'docstatus', '=', 1],
					['Work Order', 'qty', '>', '`tabWork Order`.produced_qty'],
					['Work Order', 'company', '=', frm.doc.company]
				]
			}
		});

		frm.set_query('outgoing_stock_entry', function () {
			return {
				filters: [
					['Stock Entry', 'docstatus', '=', 1],
					['Stock Entry', 'per_transferred', '<', '100'],
				]
			}
		});

		frm.set_query('source_warehouse_address', function () {
			return {
				filters: {
					link_doctype: 'Warehouse',
					link_name: frm.doc.from_warehouse
				}
			}
		});

		frm.set_query('target_warehouse_address', function () {
			return {
				filters: {
					link_doctype: 'Warehouse',
					link_name: frm.doc.to_warehouse
				}
			}
		});

		frappe.db.get_value('Stock Settings', { name: 'Stock Settings' }, 'sample_retention_warehouse', (r) => {
			if (r.sample_retention_warehouse) {
				var filters = [
					["Warehouse", 'company', '=', frm.doc.company],
					["Warehouse", "is_group", "=", 0],
					['Warehouse', 'name', '!=', r.sample_retention_warehouse]
				]
				frm.set_query("from_warehouse", function () {
					return {
						filters: filters
					};
				});
				frm.set_query("s_warehouse", "items", function () {
					return {
						filters: filters
					};
				});
			}
		});

		frm.set_query('batch_no', 'items', function (doc, cdt, cdn) {
			var item = locals[cdt][cdn];
			if (!item.item_code) {
				frappe.throw(__("Please enter Item Code to get Batch Number"));
			} else {
				if (in_list(["Material Transfer for Manufacture", "Manufacture", "Repack", "Send to Subcontractor"], doc.purpose)) {
					var filters = {
						'item_code': item.item_code,
						'posting_date': frm.doc.posting_date || frappe.datetime.nowdate()
					}
				} else {
					var filters = {
						'item_code': item.item_code
					}
				}

				filters["warehouse"] = item.s_warehouse || item.t_warehouse;

				return {
					query: "erpnext.controllers.queries.get_batch_no",
					filters: filters
				}
			}
		});


		frm.add_fetch("bom_no", "inspection_required", "inspection_required");
		erpnext.accounts.dimensions.setup_dimension_filters(frm, frm.doctype);

		frappe.db.get_single_value('Stock Settings', 'disable_serial_no_and_batch_selector')
			.then((value) => {
				if (value) {
					frappe.flags.hide_serial_batch_dialog = true;
				}
			});
		attach_bom_items(frm.doc.bom_no);
	},
	onload: function (frm) {
		frm.call({
			method: "erpnext.stock.doctype.stock_entry.stock_entry.get_list",
			args: {
				company: frm.doc.company,
			},
			callback: function (r) {
				console.log(r.message)
				if (r.message) {
					frm.set_query("reference_challan", function () {
						return {
							filters: [
								["name", "in", r.message]
							]
						}
					});
				}
			}

		});
	},

	setup_quality_inspection: function (frm) {
		if (!frm.doc.inspection_required) {
			return;
		}

		if (!frm.is_new() && frm.doc.docstatus === 0) {
			frm.add_custom_button(__("Quality Inspection(s)"), () => {
				let transaction_controller = new erpnext.TransactionController({ frm: frm });
				transaction_controller.make_quality_inspection();
			}, __("Create"));
			frm.page.set_inner_btn_group_as_primary(__('Create'));
		}

		let quality_inspection_field = frm.get_docfield("items", "quality_inspection");
		quality_inspection_field.get_route_options_for_new_doc = function (row) {
			if (frm.is_new()) return;
			return {
				"inspection_type": "Incoming",
				"reference_type": frm.doc.doctype,
				"reference_name": frm.doc.name,
				"item_code": row.doc.item_code,
				"description": row.doc.description,
				"item_serial_no": row.doc.serial_no ? row.doc.serial_no.split("\n")[0] : null,
				"batch_no": row.doc.batch_no
			}
		}

		frm.set_query("quality_inspection", "items", function (doc, cdt, cdn) {
			var d = locals[cdt][cdn];

			return {
				query: "erpnext.stock.doctype.quality_inspection.quality_inspection.quality_inspection_query",
				filters: {
					'item_code': d.item_code,
					'reference_name': doc.name
				}
			}
		});
	},

	get_intercompany_item: function (frm, cdt, cdn) {
		frm.clear_table('items');
		frappe.call({
			method: "erpnext.stock.doctype.stock_entry.stock_entry.referance_challan",
			args: {
				reference_challan: frm.doc.reference_challan,
				name: frm.doc.name
			},
			callback: function (r) {

				$.each(r.message, function (index, row) {
					var child = frm.add_child("items")
					frappe.model.get_value("Item", { "item_code": row.item_code }, ["intercompany_item"], function (a) {
						if (a.intercompany_item) {
							child.item_code = a.intercompany_item
						}
						else {
							var msg = `InterCompany Item for item ${row.item_code} not found`
							frappe.throw(msg)

						}
					});
					child.subcontracted_item = row.subcontracted_item,
						child.qty = row.qty,
						child.uom = row.uom,
						child.conversion_factor = row.conversion_factor,
						child.transfer_qty = row.transfer_qty,
						child.stock_uom = row.stock_uom

				});
				frm.refresh_field('items');
				frm.refresh();

			}
		});
	},
	outgoing_stock_entry: function (frm) {
		frappe.call({
			doc: frm.doc,
			method: "set_items_for_stock_in",
			callback: function () {
				refresh_field('items');
			}
		});
	},

	refresh: function (frm) {
		if (!frm.doc.docstatus) {
			frm.trigger('validate_purpose_consumption');
			frm.add_custom_button(__('Material Request'), function () {
				frappe.model.with_doctype('Material Request', function () {
					var mr = frappe.model.get_new_doc('Material Request');
					var items = frm.get_field('items').grid.get_selected_children();
					if (!items.length) {
						items = frm.doc.items;
					}
					items.forEach(function (item) {
						var mr_item = frappe.model.add_child(mr, 'items');
						mr_item.item_code = item.item_code;
						mr_item.item_name = item.item_name;
						mr_item.uom = item.uom;
						mr_item.stock_uom = item.stock_uom;
						mr_item.conversion_factor = item.conversion_factor;
						mr_item.item_group = item.item_group;
						mr_item.description = item.description;
						mr_item.image = item.image;
						mr_item.qty = item.qty;
						mr_item.warehouse = item.s_warehouse;
						mr_item.required_date = frappe.datetime.nowdate();
					});
					frappe.set_route('Form', 'Material Request', mr.name);
				});
			}, __("Create"));
		}

		if (frm.doc.items) {
			const has_alternative = frm.doc.items.find(i => i.allow_alternative_item === 1);

			if (frm.doc.docstatus == 0 && has_alternative) {
				frm.add_custom_button(__('Alternate Item'), () => {
					erpnext.utils.select_alternate_items({
						frm: frm,
						child_docname: "items",
						warehouse_field: "s_warehouse",
						child_doctype: "Stock Entry Detail",
						original_item_field: "original_item",
						condition: (d) => {
							if (d.s_warehouse && d.allow_alternative_item) { return true; }
						}
					})
				});
			}
		}

		if (frm.doc.docstatus === 1) {
			if (frm.doc.add_to_transit && frm.doc.purpose == 'Material Transfer' && frm.doc.per_transferred < 100) {
				frm.add_custom_button('End Transit', function () {
					frappe.model.open_mapped_doc({
						method: "erpnext.stock.doctype.stock_entry.stock_entry.make_stock_in_entry",
						frm: frm
					})
				});
			}

			if (frm.doc.per_transferred > 0) {
				frm.add_custom_button(__('Received Stock Entries'), function () {
					frappe.route_options = {
						'outgoing_stock_entry': frm.doc.name,
						'docstatus': ['!=', 2]
					};

					frappe.set_route('List', 'Stock Entry');
				}, __("View"));
			}
		}

		if (frm.doc.docstatus === 0) {
			frm.add_custom_button(__('Purchase Invoice'), function () {
				erpnext.utils.map_current_doc({
					method: "erpnext.accounts.doctype.purchase_invoice.purchase_invoice.make_stock_entry",
					source_doctype: "Purchase Invoice",
					target: frm,
					date_field: "posting_date",
					setters: {
						supplier: frm.doc.supplier || undefined,
					},
					get_query_filters: {
						docstatus: 1
					}
				})
			}, __("Get Items From"));

			frm.add_custom_button(__('Material Request'), function () {
				const allowed_request_types = ["Material Transfer", "Material Issue", "Customer Provided"];
				const depends_on_condition = "eval:doc.material_request_type==='Customer Provided'";
				const d = erpnext.utils.map_current_doc({
					method: "erpnext.stock.doctype.material_request.material_request.make_stock_entry",
					source_doctype: "Material Request",
					target: frm,
					date_field: "schedule_date",
					setters: [{
						fieldtype: 'Select',
						label: __('Purpose'),
						options: allowed_request_types.join("\n"),
						fieldname: 'material_request_type',
						default: "Material Transfer",
						mandatory: 1,
						change() {
							if (this.value === 'Customer Provided') {
								d.dialog.get_field("customer").set_focus();
							}
						},
					},
					{
						fieldtype: 'Link',
						label: __('Customer'),
						options: 'Customer',
						fieldname: 'customer',
						depends_on: depends_on_condition,
						mandatory_depends_on: depends_on_condition,
					}],
					get_query_filters: {
						docstatus: 1,
						material_request_type: ["in", allowed_request_types],
						status: ["not in", ["Transferred", "Issued", "Cancelled", "Stopped"]]
					}
				})
			}, __("Get Items From"));
		}
		if (frm.doc.docstatus === 1) {
			frm.set_df_property('get_intercompany_item', 'hidden', true)
		}

		if (frm.doc.docstatus === 0 && frm.doc.purpose == "Material Issue") {
			frm.add_custom_button(__('Expired Batches'), function () {
				frappe.call({
					method: "erpnext.stock.doctype.stock_entry.stock_entry.get_expired_batch_items",
					callback: function (r) {
						if (!r.exc && r.message) {
							frm.set_value("items", []);
							r.message.forEach(function (element) {
								let d = frm.add_child("items");
								d.item_code = element.item;
								d.s_warehouse = element.warehouse;
								d.qty = element.qty;
								d.uom = element.stock_uom;
								d.conversion_factor = 1;
								d.batch_no = element.batch_no;
								d.transfer_qty = element.qty;
								frm.refresh_fields();
							});
						}
					}
				});
			}, __("Get Items From"));
		}

		frm.events.show_bom_custom_button(frm);

		if (frm.doc.docstatus == 1 && frm.doc.stock_entry_type == "Send to Subcontractor") {
			frappe.model.get_value("Stock Entry", { "reference_challan": frm.doc.name, "docstatus": 1 }, "name", function (b) {
				if (b.name) {
					console.log(b.name)
				}
				else {
					frappe.model.get_value("Purchase Order", { "name": frm.doc.purchase_order }, "supplier", function (d) {
						frappe.model.get_value("Supplier", { "name": d.supplier }, "is_internal_supplier", function (a) {
							if (a.is_internal_supplier == 1) {
								frm.add_custom_button(__('Material Transfer'), function () {
									frappe.model.get_value("Supplier", { "name": d.supplier }, "represents_company", function (c) {
										frappe.new_doc("Stock Entry", { "company": c.represents_company, "stock_entry_type": "Material Receipt", "reference_challan": frm.doc.name })

									})
								}, __('Create'));

							}
						})

					})
				}
			})
		}
		if (frm.doc.company) {
			frm.trigger("toggle_display_account_head");
		}


		if (frm.doc.docstatus == 1 && frm.doc.purpose == "Material Receipt" && frm.get_sum('items', 'sample_quantity')) {
			frm.add_custom_button(__('Create Sample Retention Stock Entry'), function () {
				frm.trigger("make_retention_stock_entry");
			});
		}

		frm.trigger("setup_quality_inspection");
		attach_bom_items(frm.doc.bom_no)
	},

<<<<<<< HEAD

	stock_entry_type: function (frm) {
=======
	before_save: function(frm) {
		frm.doc.items.forEach((item) => {
			item.uom = item.uom || item.stock_uom;
		})
	},

	stock_entry_type: function(frm){
>>>>>>> 02da9c3c
		frm.remove_custom_button('Bill of Materials', "Get Items From");
		frm.events.show_bom_custom_button(frm);
		frm.trigger('add_to_transit');
	},

	purpose: function (frm) {
		frm.trigger('validate_purpose_consumption');
		frm.fields_dict.items.grid.refresh();
		frm.cscript.toggle_related_fields(frm.doc);
	},

	validate_purpose_consumption: function (frm) {
		frappe.call({
			method: "erpnext.manufacturing.doctype.manufacturing_settings.manufacturing_settings.is_material_consumption_enabled",
		}).then(r => {
			if (cint(r.message) == 0
				&& frm.doc.purpose == "Material Consumption for Manufacture") {
				frm.set_value("purpose", 'Manufacture');
				frappe.throw(__('Material Consumption is not set in Manufacturing Settings.'));
			}
		});
	},

	company: function (frm) {
		if (frm.doc.company) {
			var company_doc = frappe.get_doc(":Company", frm.doc.company);
			if (company_doc.default_letter_head) {
				frm.set_value("letter_head", company_doc.default_letter_head);
			}
			frm.trigger("toggle_display_account_head");

			erpnext.accounts.dimensions.update_dimension(frm, frm.doctype);
		}
	},

	set_serial_no: function (frm, cdt, cdn, callback) {
		var d = frappe.model.get_doc(cdt, cdn);
		if (!d.item_code && !d.s_warehouse && !d.qty) return;
		var args = {
			'item_code': d.item_code,
			'warehouse': cstr(d.s_warehouse),
			'stock_qty': d.transfer_qty
		};
		frappe.call({
			method: "erpnext.stock.get_item_details.get_serial_no",
			args: { "args": args },
			callback: function (r) {
				if (!r.exe && r.message) {
					frappe.model.set_value(cdt, cdn, "serial_no", r.message);
				}
				if (callback) {
					callback();
				}
			}
		});
	},

	make_retention_stock_entry: function (frm) {
		frappe.call({
			method: "erpnext.stock.doctype.stock_entry.stock_entry.move_sample_to_retention_warehouse",
			args: {
				"company": frm.doc.company,
				"items": frm.doc.items
			},
			callback: function (r) {
				if (r.message) {
					var doc = frappe.model.sync(r.message)[0];
					frappe.set_route("Form", doc.doctype, doc.name);
				}
				else {
					frappe.msgprint(__("Retention Stock Entry already created or Sample Quantity not provided"));
				}
			}
		});
	},

	toggle_display_account_head: function (frm) {
		var enabled = erpnext.is_perpetual_inventory_enabled(frm.doc.company);
		frm.fields_dict["items"].grid.set_column_disp(["cost_center", "expense_account"], enabled);
	},

	set_basic_rate: function (frm, cdt, cdn) {
		const item = locals[cdt][cdn];
		item.transfer_qty = flt(item.qty) * flt(item.conversion_factor);

		const args = {
			'item_code': item.item_code,
			'posting_date': frm.doc.posting_date,
			'posting_time': frm.doc.posting_time,
			'warehouse': cstr(item.s_warehouse) || cstr(item.t_warehouse),
			'serial_no': item.serial_no,
			'company': frm.doc.company,
			'qty': item.s_warehouse ? -1 * flt(item.transfer_qty) : flt(item.transfer_qty),
			'voucher_type': frm.doc.doctype,
			'voucher_no': item.name,
			'allow_zero_valuation': 1,
		};

		if (item.item_code || item.serial_no) {
			frappe.call({
				method: "erpnext.stock.utils.get_incoming_rate",
				args: {
					args: args
				},
				callback: function (r) {
					frappe.model.set_value(cdt, cdn, 'basic_rate', (r.message || 0.0));
					frm.events.calculate_basic_amount(frm, item);
				}
			});
		}
	},

	get_warehouse_details: function (frm, cdt, cdn) {
		var child = locals[cdt][cdn];
		if (!child.bom_no) {
			frappe.call({
				method: "erpnext.stock.doctype.stock_entry.stock_entry.get_warehouse_details",
				args: {
					"args": {
						'item_code': child.item_code,
						'warehouse': cstr(child.s_warehouse) || cstr(child.t_warehouse),
						'transfer_qty': child.transfer_qty,
						'serial_no': child.serial_no,
						'qty': child.s_warehouse ? -1 * child.transfer_qty : child.transfer_qty,
						'posting_date': frm.doc.posting_date,
						'posting_time': frm.doc.posting_time,
						'company': frm.doc.company,
						'voucher_type': frm.doc.doctype,
						'voucher_no': child.name,
						'allow_zero_valuation': 1
					}
				},
				callback: function (r) {
					if (!r.exc) {
						$.extend(child, r.message);
						frm.events.calculate_basic_amount(frm, child);
					}
				}
			});
		}
	},

	show_bom_custom_button: function (frm) {
		if (frm.doc.docstatus === 0 &&
			['Material Issue', 'Material Receipt', 'Material Transfer', 'Send to Subcontractor'].includes(frm.doc.purpose)) {
			frm.add_custom_button(__('Bill of Materials'), function () {
				frm.events.get_items_from_bom(frm);
			}, __("Get Items From"));
		}
	},

	get_items_from_bom: function (frm) {
		let filters = function () {
			return { filters: { docstatus: 1 } };
		}

		let fields = [
			{
				"fieldname": "bom", "fieldtype": "Link", "label": __("BOM"),
				options: "BOM", reqd: 1, get_query: filters()
			},
			{
				"fieldname": "source_warehouse", "fieldtype": "Link", "label": __("Source Warehouse"),
				options: "Warehouse"
			},
			{
				"fieldname": "target_warehouse", "fieldtype": "Link", "label": __("Target Warehouse"),
				options: "Warehouse"
			},
			{
				"fieldname": "qty", "fieldtype": "Float", "label": __("Quantity"),
				reqd: 1, "default": 1
			},
			{
				"fieldname": "fetch_exploded", "fieldtype": "Check",
				"label": __("Fetch exploded BOM (including sub-assemblies)"), "default": 1
			},
			{ "fieldname": "fetch", "label": __("Get Items from BOM"), "fieldtype": "Button" }
		]

		// Exclude field 'Target Warehouse' in case of Material Issue
		if (frm.doc.purpose == 'Material Issue') {
			fields.splice(2, 1);
		}
		// Exclude field 'Source Warehouse' in case of Material Receipt
		else if (frm.doc.purpose == 'Material Receipt') {
			fields.splice(1, 1);
		}

		let d = new frappe.ui.Dialog({
			title: __("Get Items from BOM"),
			fields: fields
		});
		d.get_input("fetch").on("click", function () {
			let values = d.get_values();
			if (!values) return;
			values["company"] = frm.doc.company;
			if (!frm.doc.company) frappe.throw(__("Company field is required"));
			frappe.call({
				method: "erpnext.manufacturing.doctype.bom.bom.get_bom_items",
				args: values,
				callback: function (r) {
					if (!r.message) {
						frappe.throw(__("BOM does not contain any stock item"));
					} else {
						erpnext.utils.remove_empty_first_row(frm, "items");
						$.each(r.message, function (i, item) {
							let d = frappe.model.add_child(cur_frm.doc, "Stock Entry Detail", "items");
							d.item_code = item.item_code;
							d.item_name = item.item_name;
							d.item_group = item.item_group;
							d.s_warehouse = values.source_warehouse;
							d.t_warehouse = values.target_warehouse;
							d.uom = item.stock_uom;
							d.stock_uom = item.stock_uom;
							d.conversion_factor = item.conversion_factor ? item.conversion_factor : 1;
							d.qty = item.qty;
							d.expense_account = item.expense_account;
							d.project = item.project;
							frm.events.set_basic_rate(frm, d.doctype, d.name);
						});
					}
					d.hide();
					refresh_field("items");
				}
			});

		});
		d.show();
	},

	calculate_basic_amount: function (frm, item) {
		item.basic_amount = flt(flt(item.transfer_qty) * flt(item.basic_rate),
			precision("basic_amount", item));
		frm.events.calculate_total_additional_costs(frm);

		frm.events.calculate_amount(frm);
	},

	calculate_amount: function (frm) {
		frm.events.calculate_total_additional_costs(frm);
		let total_basic_amount = 0;
		if (in_list(["Repack", "Manufacture"], frm.doc.purpose)) {
			total_basic_amount = frappe.utils.sum(
				(frm.doc.items || []).map(function (i) {
					return i.is_finished_item ? flt(i.basic_amount) : 0;
				})
			);
		} else {
			total_basic_amount = frappe.utils.sum(
				(frm.doc.items || []).map(function (i) {
					return i.t_warehouse ? flt(i.basic_amount) : 0;
				})
			);
		}
		for (let i in frm.doc.items) {
			let item = frm.doc.items[i];

			if (((in_list(["Repack", "Manufacture"], frm.doc.purpose) && item.is_finished_item) || item.t_warehouse) && total_basic_amount) {
				item.additional_cost = (flt(item.basic_amount) / total_basic_amount) * frm.doc.total_additional_costs;
			} else {
				item.additional_cost = 0;
			}

			item.amount = flt(item.basic_amount + flt(item.additional_cost), precision("amount", item));

			if (flt(item.transfer_qty)) {
				item.valuation_rate = flt(flt(item.basic_rate) + (flt(item.additional_cost) / flt(item.transfer_qty)),
					precision("valuation_rate", item));
			}
		}

		refresh_field('items');
	},

	calculate_total_additional_costs: function (frm) {
		const total_additional_costs = frappe.utils.sum(
			(frm.doc.additional_costs || []).map(function (c) { return flt(c.base_amount); })
		);

		frm.set_value("total_additional_costs",
			flt(total_additional_costs, precision("total_additional_costs")));
	},

	source_warehouse_address: function (frm) {
		erpnext.utils.get_address_display(frm, 'source_warehouse_address', 'source_address_display', false);
	},

	target_warehouse_address: function (frm) {
		erpnext.utils.get_address_display(frm, 'target_warehouse_address', 'target_address_display', false);
	},

	add_to_transit: function (frm) {
		if (frm.doc.add_to_transit && frm.doc.purpose == 'Material Transfer') {
			frm.set_value('to_warehouse', '');
			frm.fields_dict.to_warehouse.get_query = function () {
				return {
					filters: {
						'warehouse_type': 'Transit',
						'is_group': 0,
						'company': frm.doc.company
					}
				};
			};
			frm.trigger('set_transit_warehouse');
		}
	},

	set_transit_warehouse: function (frm) {
		if (frm.doc.add_to_transit && frm.doc.purpose == 'Material Transfer' && !frm.doc.to_warehouse
			&& frm.doc.from_warehouse) {
			let dt = frm.doc.from_warehouse ? 'Warehouse' : 'Company';
			let dn = frm.doc.from_warehouse ? frm.doc.from_warehouse : frm.doc.company;
			frappe.db.get_value(dt, dn, 'default_in_transit_warehouse', (r) => {
				if (r.default_in_transit_warehouse) {
					frm.set_value('to_warehouse', r.default_in_transit_warehouse);
				}
			});
		}
	},

	apply_putaway_rule: function (frm) {
		if (frm.doc.apply_putaway_rule) erpnext.apply_putaway_rule(frm, frm.doc.purpose);
	}
});

frappe.ui.form.on('Stock Entry Detail', {
	qty: function (frm, cdt, cdn) {
		frm.events.set_serial_no(frm, cdt, cdn, () => {
			frm.events.set_basic_rate(frm, cdt, cdn);
		});
	},

	conversion_factor: function (frm, cdt, cdn) {
		frm.events.set_basic_rate(frm, cdt, cdn);
	},

	s_warehouse: function (frm, cdt, cdn) {
		frm.events.set_serial_no(frm, cdt, cdn, () => {
			frm.events.get_warehouse_details(frm, cdt, cdn);
		});
	},

	t_warehouse: function (frm, cdt, cdn) {
		frm.events.get_warehouse_details(frm, cdt, cdn);
	},

	basic_rate: function (frm, cdt, cdn) {
		var item = locals[cdt][cdn];
		frm.events.calculate_basic_amount(frm, item);
	},

	barcode: function (doc, cdt, cdn) {
		var d = locals[cdt][cdn];
		if (d.barcode) {
			frappe.call({
				method: "erpnext.stock.get_item_details.get_item_code",
				args: { "barcode": d.barcode },
				callback: function (r) {
					if (!r.exe) {
						frappe.model.set_value(cdt, cdn, "item_code", r.message);
					}
				}
			});
		}
	},

	uom: function (doc, cdt, cdn) {
		var d = locals[cdt][cdn];
		if (d.uom && d.item_code) {
			return frappe.call({
				method: "erpnext.stock.doctype.stock_entry.stock_entry.get_uom_details",
				args: {
					item_code: d.item_code,
					uom: d.uom,
					qty: d.qty
				},
				callback: function (r) {
					if (r.message) {
						frappe.model.set_value(cdt, cdn, r.message);
					}
				}
			});
		}
	},

	item_code: function (frm, cdt, cdn) {
		var d = locals[cdt][cdn];
		if (d.item_code) {
			var args = {
				'item_code': d.item_code,
				'warehouse': cstr(d.s_warehouse) || cstr(d.t_warehouse),
				'transfer_qty': d.transfer_qty,
				'serial_no': d.serial_no,
				'bom_no': d.bom_no,
				'expense_account': d.expense_account,
				'cost_center': d.cost_center,
				'company': frm.doc.company,
				'qty': d.qty,
				'voucher_type': frm.doc.doctype,
				'voucher_no': d.name,
				'allow_zero_valuation': 1,
			};

			return frappe.call({
				doc: frm.doc,
				method: "get_item_details",
				args: args,
				callback: function (r) {
					if (r.message) {
						var d = locals[cdt][cdn];
						$.each(r.message, function (k, v) {
							if (v) {
								frappe.model.set_value(cdt, cdn, k, v); // qty and it's subsequent fields weren't triggered
							}
						});
						refresh_field("items");

						let no_batch_serial_number_value = !d.serial_no;
						if (d.has_batch_no && !d.has_serial_no) {
							// check only batch_no for batched item
							no_batch_serial_number_value = !d.batch_no;
						}

						if (no_batch_serial_number_value && !frappe.flags.hide_serial_batch_dialog) {
							erpnext.stock.select_batch_and_serial_no(frm, d);
						}
					}
				}
			});
		}
	},
	expense_account: function (frm, cdt, cdn) {
		erpnext.utils.copy_value_in_all_rows(frm.doc, cdt, cdn, "items", "expense_account");
	},
	cost_center: function (frm, cdt, cdn) {
		erpnext.utils.copy_value_in_all_rows(frm.doc, cdt, cdn, "items", "cost_center");
	},
	sample_quantity: function (frm, cdt, cdn) {
		validate_sample_quantity(frm, cdt, cdn);
	},
	batch_no: function (frm, cdt, cdn) {
		validate_sample_quantity(frm, cdt, cdn);
	},
});

var validate_sample_quantity = function (frm, cdt, cdn) {
	var d = locals[cdt][cdn];
	if (d.sample_quantity && frm.doc.purpose == "Material Receipt") {
		frappe.call({
			method: 'erpnext.stock.doctype.stock_entry.stock_entry.validate_sample_quantity',
			args: {
				batch_no: d.batch_no,
				item_code: d.item_code,
				sample_quantity: d.sample_quantity,
				qty: d.transfer_qty
			},
			callback: (r) => {
				frappe.model.set_value(cdt, cdn, "sample_quantity", r.message);
			}
		});
	}
};

frappe.ui.form.on('Landed Cost Taxes and Charges', {
	amount: function (frm, cdt, cdn) {
		frm.events.set_base_amount(frm, cdt, cdn);

	},

	expense_account: function (frm, cdt, cdn) {
		frm.events.set_account_currency(frm, cdt, cdn);
	}
});

erpnext.stock.StockEntry = erpnext.stock.StockController.extend({
	setup: function () {
		var me = this;

		this.setup_posting_date_time_check();


		this.frm.fields_dict.bom_no.get_query = function () {
			return {
				filters: {
					"docstatus": 1,
					"is_active": 1
				}
			};
		};

		this.frm.fields_dict.items.grid.get_field('item_code').get_query = function () {
			return erpnext.queries.item({ is_stock_item: 1 });
		};

		this.frm.set_query("purchase_order", function () {
			return {
				"filters": {
					"docstatus": 1,
					"is_subcontracted": "Yes",
					"company": me.frm.doc.company
				}
			};
		});

		if (me.frm.doc.company && erpnext.is_perpetual_inventory_enabled(me.frm.doc.company)) {
			this.frm.add_fetch("company", "stock_adjustment_account", "expense_account");
		}

		this.frm.fields_dict.items.grid.get_field('expense_account').get_query = function () {
			if (erpnext.is_perpetual_inventory_enabled(me.frm.doc.company)) {
				return {
					filters: {
						"company": me.frm.doc.company,
						"is_group": 0
					}
				}
			}
		}

		this.frm.add_fetch("purchase_order", "supplier", "supplier");

		frappe.dynamic_link = { doc: this.frm.doc, fieldname: 'supplier', doctype: 'Supplier' }
		this.frm.set_query("supplier_address", erpnext.queries.address_query)
	},

	onload_post_render: function () {
		var me = this;
		this.set_default_account(function () {
			if (me.frm.doc.__islocal && me.frm.doc.company && !me.frm.doc.amended_from) {
				me.frm.trigger("company");
			}
		});

		this.frm.get_field("items").grid.set_multiple_add("item_code", "qty");
	},

	refresh: function (frm) {
		console.log('obj: ', frm)
		if (frm.work_order) {
			console.log("frm.doc.work_order: ")
			console.log(frm.work_order)
			if (frm.doc.stock_entry_type === "Material Consumption for Manufacture") {
				set_qty(frm)
			}
		}
		var me = this;
		erpnext.toggle_naming_series();
		this.toggle_related_fields(this.frm.doc);
		this.toggle_enable_bom();
		this.show_stock_ledger();
		if (this.frm.doc.docstatus === 1 && erpnext.is_perpetual_inventory_enabled(this.frm.doc.company)) {
			this.show_general_ledger();
		}
		erpnext.hide_company();
		erpnext.utils.add_item(this.frm);
	},
	scan_barcode: function () {
		let transaction_controller = new erpnext.TransactionController({ frm: this.frm });
		transaction_controller.scan_barcode();
	},

	on_submit: function () {
		this.clean_up();
	},

	after_cancel: function () {
		this.clean_up();
	},

	set_default_account: function (callback) {
		var me = this;

		if (this.frm.doc.company && erpnext.is_perpetual_inventory_enabled(this.frm.doc.company)) {
			return this.frm.call({
				method: "erpnext.accounts.utils.get_company_default",
				args: {
					"fieldname": "stock_adjustment_account",
					"company": this.frm.doc.company
				},
				callback: function (r) {
					if (!r.exc) {
						$.each(me.frm.doc.items || [], function (i, d) {
							if (!d.expense_account) d.expense_account = r.message;
						});
						if (callback) callback();
					}
				}
			});
		}
	},

	clean_up: function () {
		// Clear Work Order record from locals, because it is updated via Stock Entry
		if (this.frm.doc.work_order &&
			in_list(["Manufacture", "Material Transfer for Manufacture", "Material Consumption for Manufacture"],
				this.frm.doc.purpose)) {
			frappe.model.remove_from_locals("Work Order",
				this.frm.doc.work_order);
		}
	},

	fg_completed_qty: function () {
		this.get_items();
	},

	get_items: function () {
		var me = this;
		if (!this.frm.doc.fg_completed_qty || !this.frm.doc.bom_no)
			frappe.throw(__("BOM and Manufacturing Quantity are required"));

		if (this.frm.doc.work_order || this.frm.doc.bom_no) {
			// if work order / bom is mentioned, get items
			return this.frm.call({
				doc: me.frm.doc,
				freeze: true,
				method: "get_items",
				callback: function (r) {
					if (!r.exc) refresh_field("items");
					if (me.frm.doc.bom_no) attach_bom_items(me.frm.doc.bom_no)
				}
			});
		}
	},

	work_order: function () {
		var me = this;
		this.toggle_enable_bom();
		if (!me.frm.doc.work_order || me.frm.doc.job_card) {
			return;
		}

		return frappe.call({
			method: "erpnext.stock.doctype.stock_entry.stock_entry.get_work_order_details",
			args: {
				work_order: me.frm.doc.work_order,
				company: me.frm.doc.company
			},
			callback: function (r) {
				if (!r.exc) {
					$.each(["from_bom", "bom_no", "fg_completed_qty", "use_multi_level_bom"], function (i, field) {
						me.frm.set_value(field, r.message[field]);
					})

					if (me.frm.doc.purpose == "Material Transfer for Manufacture" && !me.frm.doc.to_warehouse)
						me.frm.set_value("to_warehouse", r.message["wip_warehouse"]);


					if (me.frm.doc.purpose == "Manufacture" || me.frm.doc.purpose == "Material Consumption for Manufacture") {
						if (me.frm.doc.purpose == "Manufacture") {
							if (!me.frm.doc.to_warehouse) me.frm.set_value("to_warehouse", r.message["fg_warehouse"]);
						}
						if (!me.frm.doc.from_warehouse) me.frm.set_value("from_warehouse", r.message["wip_warehouse"]);
					}
					me.get_items();
				}
			}
		});
	},

	toggle_enable_bom: function () {
		this.frm.toggle_enable("bom_no", !!!this.frm.doc.work_order);
	},

	add_excise_button: function () {
		if (frappe.boot.sysdefaults.country === "India")
			this.frm.add_custom_button(__("Excise Invoice"), function () {
				var excise = frappe.model.make_new_doc_and_get_name('Journal Entry');
				excise = locals['Journal Entry'][excise];
				excise.voucher_type = 'Excise Entry';
				frappe.set_route('Form', 'Journal Entry', excise.name);
			}, __('Create'));
	},

	items_add: function (doc, cdt, cdn) {
		var row = frappe.get_doc(cdt, cdn);

		if (!(row.expense_account && row.cost_center)) {
			this.frm.script_manager.copy_from_first_row("items", row, ["expense_account", "cost_center"]);
		}

		if (!row.s_warehouse) row.s_warehouse = this.frm.doc.from_warehouse;
		if (!row.t_warehouse) row.t_warehouse = this.frm.doc.to_warehouse;
	},

	from_warehouse: function (doc) {
		this.frm.trigger('set_transit_warehouse');
		this.set_warehouse_in_children(doc.items, "s_warehouse", doc.from_warehouse);
	},

	to_warehouse: function (doc) {
		this.set_warehouse_in_children(doc.items, "t_warehouse", doc.to_warehouse);
	},

	set_warehouse_in_children: function (child_table, warehouse_field, warehouse) {
		let transaction_controller = new erpnext.TransactionController();
		transaction_controller.autofill_warehouse(child_table, warehouse_field, warehouse);
	},

	items_on_form_rendered: function (doc, grid_row) {
		erpnext.setup_serial_or_batch_no();
	},

	toggle_related_fields: function (doc) {
		this.frm.toggle_enable("from_warehouse", doc.purpose != 'Material Receipt');
		this.frm.toggle_enable("to_warehouse", doc.purpose != 'Material Issue');

		this.frm.fields_dict["items"].grid.set_column_disp("retain_sample", doc.purpose == 'Material Receipt');
		this.frm.fields_dict["items"].grid.set_column_disp("sample_quantity", doc.purpose == 'Material Receipt');

		this.frm.cscript.toggle_enable_bom();

		if (doc.purpose == 'Send to Subcontractor') {
			doc.customer = doc.customer_name = doc.customer_address =
				doc.delivery_note_no = doc.sales_invoice_no = null;
		} else {
			doc.customer = doc.customer_name = doc.customer_address =
				doc.delivery_note_no = doc.sales_invoice_no = doc.supplier =
				doc.supplier_name = doc.supplier_address = doc.purchase_receipt_no =
				doc.address_display = null;
		}
		if (doc.purpose == "Material Receipt") {
			this.frm.set_value("from_bom", 0);
		}

		// Addition costs based on purpose
		this.frm.toggle_display(["additional_costs", "total_additional_costs", "additional_costs_section"],
			doc.purpose != 'Material Issue');

		this.frm.fields_dict["items"].grid.set_column_disp("additional_cost", doc.purpose != 'Material Issue');
	},

	supplier: function (doc) {
		erpnext.utils.get_party_details(this.frm, null, null, null);
	}
});

erpnext.stock.select_batch_and_serial_no = (frm, item) => {
	let get_warehouse_type_and_name = (item) => {
		let value = '';
		if (frm.fields_dict.from_warehouse.disp_status === "Write") {
			value = cstr(item.s_warehouse) || '';
			return {
				type: 'Source Warehouse',
				name: value
			};
		} else {
			value = cstr(item.t_warehouse) || '';
			return {
				type: 'Target Warehouse',
				name: value
			};
		}
	}

	if (item && !item.has_serial_no && !item.has_batch_no) return;
	if (frm.doc.purpose === 'Material Receipt') return;

	frappe.require("assets/erpnext/js/utils/serial_no_batch_selector.js", function () {
		new erpnext.SerialNoBatchSelector({
			frm: frm,
			item: item,
			warehouse_details: get_warehouse_type_and_name(item),
		});
	});

}

function attach_bom_items(bom_no) {
	if (!bom_no) {
		return
	}

	if (check_should_not_attach_bom_items(bom_no)) return
	frappe.db.get_doc("BOM", bom_no).then(bom => {
		const { name, items } = bom
		erpnext.stock.bom = { name, items: {} }
		items.forEach(item => {
			erpnext.stock.bom.items[item.item_code] = item;
		});
	});
}

function check_should_not_attach_bom_items(bom_no) {
	return (
		bom_no === undefined ||
		(erpnext.stock.bom && erpnext.stock.bom.name === bom_no)
	);
}

$.extend(cur_frm.cscript, new erpnext.stock.StockEntry({ frm: cur_frm }));

function set_qty(frm) {
	frappe.call({
		method: 'get_se_data',
		doc: frm,
		callback(resp) {
			console.log("weight: ", resp.message)
			if (resp.message) {
				frm.fg_completed_qty = resp.message
				refresh_field('fg_completed_qty')
			}
		}
	})
}<|MERGE_RESOLUTION|>--- conflicted
+++ resolved
@@ -407,11 +407,6 @@
 		frm.trigger("setup_quality_inspection");
 		attach_bom_items(frm.doc.bom_no)
 	},
-
-<<<<<<< HEAD
-
-	stock_entry_type: function (frm) {
-=======
 	before_save: function(frm) {
 		frm.doc.items.forEach((item) => {
 			item.uom = item.uom || item.stock_uom;
@@ -419,7 +414,6 @@
 	},
 
 	stock_entry_type: function(frm){
->>>>>>> 02da9c3c
 		frm.remove_custom_button('Bill of Materials', "Get Items From");
 		frm.events.show_bom_custom_button(frm);
 		frm.trigger('add_to_transit');
