// Copyright (c) 2015, Frappe Technologies Pvt. Ltd. and Contributors // License: GNU General Public License v3. See license.txt

frappe.provide("erpnext.stock");
frappe.provide("erpnext.accounts.dimensions");

{% include 'erpnext/stock/landed_taxes_and_charges_common.js' %};

frappe.ui.form.on('Stock Entry', {
	setup: function(frm) {
		frm.set_indicator_formatter('item_code', function(doc) {
			if (!doc.s_warehouse) {
				return 'blue';
			} else {
				return (doc.qty<=doc.actual_qty) ? 'green' : 'orange';
			}
		});

		frm.set_query('work_order', function() {
			return {
				filters: [
					['Work Order', 'docstatus', '=', 1],
					['Work Order', 'qty', '>','`tabWork Order`.produced_qty'],
					['Work Order', 'company', '=', frm.doc.company]
				]
			}
		});

		frm.set_query('outgoing_stock_entry', function() {
			return {
				filters: [
					['Stock Entry', 'docstatus', '=', 1],
					['Stock Entry', 'per_transferred', '<','100'],
				]
			}
		});

		frm.set_query('source_warehouse_address', function() {
			return {
				filters: {
					link_doctype: 'Warehouse',
					link_name: frm.doc.from_warehouse
				}
			}
		});

		frm.set_query('target_warehouse_address', function() {
			return {
				filters: {
					link_doctype: 'Warehouse',
					link_name: frm.doc.to_warehouse
				}
			}
		});

		frappe.db.get_value('Stock Settings', {name: 'Stock Settings'}, 'sample_retention_warehouse', (r) => {
			if (r.sample_retention_warehouse) {
				var filters = [
							["Warehouse", 'company', '=', frm.doc.company],
							["Warehouse", "is_group", "=",0],
							['Warehouse', 'name', '!=', r.sample_retention_warehouse]
						]
				frm.set_query("from_warehouse", function() {
					return {
						filters: filters
					};
				});
				frm.set_query("s_warehouse", "items", function() {
					return {
						filters: filters
					};
				});
			}
		});

		frm.set_query('batch_no', 'items', function(doc, cdt, cdn) {
			var item = locals[cdt][cdn];
			if(!item.item_code) {
				frappe.throw(__("Please enter Item Code to get Batch Number"));
			} else {
				if (in_list(["Material Transfer for Manufacture", "Manufacture", "Repack", "Send to Subcontractor"], doc.purpose)) {
					var filters = {
						'item_code': item.item_code,
						'posting_date': frm.doc.posting_date || frappe.datetime.nowdate()
					}
				} else {
					var filters = {
						'item_code': item.item_code
					}
				}

				filters["warehouse"] = item.s_warehouse || item.t_warehouse;

				return {
					query : "erpnext.controllers.queries.get_batch_no",
					filters: filters
				}
			}
		});


		frm.add_fetch("bom_no", "inspection_required", "inspection_required");
		erpnext.accounts.dimensions.setup_dimension_filters(frm, frm.doctype);

		frappe.db.get_single_value('Stock Settings', 'disable_serial_no_and_batch_selector')
		.then((value) => {
			if (value) {
				frappe.flags.hide_serial_batch_dialog = true;
			}
		});
	},

	setup_quality_inspection: function(frm) {
		if (!frm.doc.inspection_required) {
			return;
		}

		let quality_inspection_field = frm.get_docfield("items", "quality_inspection");
		quality_inspection_field.get_route_options_for_new_doc = function(row) {
			if (frm.is_new()) return;
			return {
				"inspection_type": "Incoming",
				"reference_type": frm.doc.doctype,
				"reference_name": frm.doc.name,
				"item_code": row.doc.item_code,
				"description": row.doc.description,
				"item_serial_no": row.doc.serial_no ? row.doc.serial_no.split("\n")[0] : null,
				"batch_no": row.doc.batch_no
			}
		}

		frm.set_query("quality_inspection", "items", function(doc, cdt, cdn) {
			var d = locals[cdt][cdn];

			return {
				query:"erpnext.stock.doctype.quality_inspection.quality_inspection.quality_inspection_query",
				filters: {
					'item_code': d.item_code,
					'reference_name': doc.name
				}
			}
		});
	},

	outgoing_stock_entry: function(frm) {
		frappe.call({
			doc: frm.doc,
			method: "set_items_for_stock_in",
			callback: function() {
				refresh_field('items');
			}
		});
	},

	refresh: function(frm) {
		if(!frm.doc.docstatus) {
			frm.trigger('validate_purpose_consumption');
			frm.add_custom_button(__('Create Material Request'), function() {
				frappe.model.with_doctype('Material Request', function() {
					var mr = frappe.model.get_new_doc('Material Request');
					var items = frm.get_field('items').grid.get_selected_children();
					if(!items.length) {
						items = frm.doc.items;
					}
					items.forEach(function(item) {
						var mr_item = frappe.model.add_child(mr, 'items');
						mr_item.item_code = item.item_code;
						mr_item.item_name = item.item_name;
						mr_item.uom = item.uom;
						mr_item.stock_uom = item.stock_uom;
						mr_item.conversion_factor = item.conversion_factor;
						mr_item.item_group = item.item_group;
						mr_item.description = item.description;
						mr_item.image = item.image;
						mr_item.qty = item.qty;
						mr_item.warehouse = item.s_warehouse;
						mr_item.required_date = frappe.datetime.nowdate();
					});
					frappe.set_route('Form', 'Material Request', mr.name);
				});
			});
		}

		if(frm.doc.items) {
			const has_alternative = frm.doc.items.find(i => i.allow_alternative_item === 1);

			if (frm.doc.docstatus == 0 && has_alternative) {
				frm.add_custom_button(__('Alternate Item'), () => {
					erpnext.utils.select_alternate_items({
						frm: frm,
						child_docname: "items",
						warehouse_field: "s_warehouse",
						child_doctype: "Stock Entry Detail",
						original_item_field: "original_item",
						condition: (d) => {
							if (d.s_warehouse && d.allow_alternative_item) {return true;}
						}
					})
				});
			}
		}

		if (frm.doc.docstatus === 1) {
			if (frm.doc.add_to_transit && frm.doc.purpose=='Material Transfer' && frm.doc.per_transferred < 100) {
				frm.add_custom_button('End Transit', function() {
					frappe.model.open_mapped_doc({
						method: "erpnext.stock.doctype.stock_entry.stock_entry.make_stock_in_entry",
						frm: frm
					})
				});
			}

			if (frm.doc.per_transferred > 0) {
				frm.add_custom_button(__('Received Stock Entries'), function() {
					frappe.route_options = {
						'outgoing_stock_entry': frm.doc.name,
						'docstatus': ['!=', 2]
					};

					frappe.set_route('List', 'Stock Entry');
				}, __("View"));
			}
		}

		if (frm.doc.docstatus===0) {
			frm.add_custom_button(__('Purchase Invoice'), function() {
				erpnext.utils.map_current_doc({
					method: "erpnext.accounts.doctype.purchase_invoice.purchase_invoice.make_stock_entry",
					source_doctype: "Purchase Invoice",
					target: frm,
					date_field: "posting_date",
					setters: {
						supplier: frm.doc.supplier || undefined,
					},
					get_query_filters: {
						docstatus: 1
					}
				})
			}, __("Get Items From"));

			frm.add_custom_button(__('Material Request'), function() {
				const allowed_request_types = ["Material Transfer", "Material Issue", "Customer Provided"];
				const depends_on_condition = "eval:doc.material_request_type==='Customer Provided'";
				const d = erpnext.utils.map_current_doc({
					method: "erpnext.stock.doctype.material_request.material_request.make_stock_entry",
					source_doctype: "Material Request",
					target: frm,
					date_field: "schedule_date",
					setters: [{
						fieldtype: 'Select',
						label: __('Purpose'),
						options: allowed_request_types.join("\n"),
						fieldname: 'material_request_type',
						default: "Material Transfer",
						mandatory: 1,
						change() {
							if (this.value === 'Customer Provided') {
								d.dialog.get_field("customer").set_focus();
							}
						},
					},
					{
						fieldtype: 'Link',
						label: __('Customer'),
						options: 'Customer',
						fieldname: 'customer',
						depends_on: depends_on_condition,
						mandatory_depends_on: depends_on_condition,
					}],
					get_query_filters: {
						docstatus: 1,
						material_request_type: ["in", allowed_request_types],
						status: ["not in", ["Transferred", "Issued"]]
					}
				})
			}, __("Get Items From"));
		}
		if (frm.doc.docstatus===0 && frm.doc.purpose == "Material Issue") {
			frm.add_custom_button(__('Expired Batches'), function() {
				frappe.call({
					method: "erpnext.stock.doctype.stock_entry.stock_entry.get_expired_batch_items",
					callback: function(r) {
						if (!r.exc && r.message) {
							frm.set_value("items", []);
							r.message.forEach(function(element) {
								let d = frm.add_child("items");
								d.item_code = element.item;
								d.s_warehouse = element.warehouse;
								d.qty = element.qty;
								d.uom = element.stock_uom;
								d.conversion_factor = 1;
								d.batch_no = element.batch_no;
								d.transfer_qty = element.qty;
								frm.refresh_fields();
							});
						}
					}
				});
			}, __("Get Items From"));
		}

		frm.events.show_bom_custom_button(frm);

		if (frm.doc.company) {
			frm.trigger("toggle_display_account_head");
		}

		if(frm.doc.docstatus==1 && frm.doc.purpose == "Material Receipt" && frm.get_sum('items', 			'sample_quantity')) {
			frm.add_custom_button(__('Create Sample Retention Stock Entry'), function () {
				frm.trigger("make_retention_stock_entry");
			});
		}

		frm.trigger("setup_quality_inspection");
	},

	stock_entry_type: function(frm){
		frm.remove_custom_button('Bill of Materials', "Get Items From");
		frm.events.show_bom_custom_button(frm);
		frm.trigger('add_to_transit');
	},

	purpose: function(frm) {
		frm.trigger('validate_purpose_consumption');
		frm.fields_dict.items.grid.refresh();
		frm.cscript.toggle_related_fields(frm.doc);
	},

	validate_purpose_consumption: function(frm) {
		frappe.call({
			method: "erpnext.manufacturing.doctype.manufacturing_settings.manufacturing_settings.is_material_consumption_enabled",
		}).then(r => {
			if (cint(r.message) == 0
				&& frm.doc.purpose=="Material Consumption for Manufacture") {
				frm.set_value("purpose", 'Manufacture');
				frappe.throw(__('Material Consumption is not set in Manufacturing Settings.'));
			}
		});
	},

	company: function(frm) {
		if(frm.doc.company) {
			var company_doc = frappe.get_doc(":Company", frm.doc.company);
			if(company_doc.default_letter_head) {
				frm.set_value("letter_head", company_doc.default_letter_head);
			}
			frm.trigger("toggle_display_account_head");

			erpnext.accounts.dimensions.update_dimension(frm, frm.doctype);
		}
	},

	set_serial_no: function(frm, cdt, cdn, callback) {
		var d = frappe.model.get_doc(cdt, cdn);
		if(!d.item_code && !d.s_warehouse && !d.qty) return;
		var	args = {
			'item_code'	: d.item_code,
			'warehouse'	: cstr(d.s_warehouse),
			'stock_qty'		: d.transfer_qty
		};
		frappe.call({
			method: "erpnext.stock.get_item_details.get_serial_no",
			args: {"args": args},
			callback: function(r) {
				if (!r.exe && r.message){
					frappe.model.set_value(cdt, cdn, "serial_no", r.message);
				}
				if (callback) {
					callback();
				}
			}
		});
	},

	make_retention_stock_entry: function(frm) {
		frappe.call({
			method: "erpnext.stock.doctype.stock_entry.stock_entry.move_sample_to_retention_warehouse",
			args:{
				"company": frm.doc.company,
				"items": frm.doc.items
			},
			callback: function (r) {
				if (r.message) {
					var doc = frappe.model.sync(r.message)[0];
					frappe.set_route("Form", doc.doctype, doc.name);
				}
				else {
					frappe.msgprint(__("Retention Stock Entry already created or Sample Quantity not provided"));
				}
			}
		});
	},

	toggle_display_account_head: function(frm) {
		var enabled = erpnext.is_perpetual_inventory_enabled(frm.doc.company);
		frm.fields_dict["items"].grid.set_column_disp(["cost_center", "expense_account"], enabled);
	},

	set_basic_rate: function(frm, cdt, cdn) {
		const item = locals[cdt][cdn];
		item.transfer_qty = flt(item.qty) * flt(item.conversion_factor);

		const args = {
			'item_code'			: item.item_code,
			'posting_date'		: frm.doc.posting_date,
			'posting_time'		: frm.doc.posting_time,
			'warehouse'			: cstr(item.s_warehouse) || cstr(item.t_warehouse),
			'serial_no'			: item.serial_no,
			'company'			: frm.doc.company,
			'qty'				: item.s_warehouse ? -1*flt(item.transfer_qty) : flt(item.transfer_qty),
			'voucher_type'		: frm.doc.doctype,
			'voucher_no'		: item.name,
			'allow_zero_valuation': 1,
		};

		if (item.item_code || item.serial_no) {
			frappe.call({
				method: "erpnext.stock.utils.get_incoming_rate",
				args: {
					args: args
				},
				callback: function(r) {
					frappe.model.set_value(cdt, cdn, 'basic_rate', (r.message || 0.0));
					frm.events.calculate_basic_amount(frm, item);
				}
			});
		}
	},

	get_warehouse_details: function(frm, cdt, cdn) {
		var child = locals[cdt][cdn];
		if(!child.bom_no) {
			frappe.call({
				method: "erpnext.stock.doctype.stock_entry.stock_entry.get_warehouse_details",
				args: {
					"args": {
						'item_code': child.item_code,
						'warehouse': cstr(child.s_warehouse) || cstr(child.t_warehouse),
						'transfer_qty': child.transfer_qty,
						'serial_no': child.serial_no,
						'qty': child.s_warehouse ? -1* child.transfer_qty : child.transfer_qty,
						'posting_date': frm.doc.posting_date,
						'posting_time': frm.doc.posting_time,
						'company': frm.doc.company,
						'voucher_type': frm.doc.doctype,
						'voucher_no': child.name,
						'allow_zero_valuation': 1
					}
				},
				callback: function(r) {
					if (!r.exc) {
						$.extend(child, r.message);
						frm.events.calculate_basic_amount(frm, child);
					}
				}
			});
		}
	},

	show_bom_custom_button: function(frm){
		if (frm.doc.docstatus === 0 &&
			['Material Issue', 'Material Receipt', 'Material Transfer', 'Send to Subcontractor'].includes(frm.doc.purpose)) {
			frm.add_custom_button(__('Bill of Materials'), function() {
				frm.events.get_items_from_bom(frm);
			}, __("Get Items From"));
		}
	},

	get_items_from_bom: function(frm) {
		let filters = function(){
			return {filters: { docstatus:1 }};
		}

		let fields = [
			{"fieldname":"bom", "fieldtype":"Link", "label":__("BOM"),
			options:"BOM", reqd: 1, get_query: filters()},
			{"fieldname":"source_warehouse", "fieldtype":"Link", "label":__("Source Warehouse"),
			options:"Warehouse"},
			{"fieldname":"target_warehouse", "fieldtype":"Link", "label":__("Target Warehouse"),
			options:"Warehouse"},
			{"fieldname":"qty", "fieldtype":"Float", "label":__("Quantity"),
			reqd: 1, "default": 1},
			{"fieldname":"fetch_exploded", "fieldtype":"Check",
			"label":__("Fetch exploded BOM (including sub-assemblies)"), "default":1},
			{"fieldname":"fetch", "label":__("Get Items from BOM"), "fieldtype":"Button"}
		]

		// Exclude field 'Target Warehouse' in case of Material Issue
		if (frm.doc.purpose == 'Material Issue'){
			fields.splice(2,1);
		}
		// Exclude field 'Source Warehouse' in case of Material Receipt
		else if(frm.doc.purpose == 'Material Receipt'){
			fields.splice(1,1);
		}

		let d = new frappe.ui.Dialog({
			title: __("Get Items from BOM"),
			fields: fields
		});
		d.get_input("fetch").on("click", function() {
			let values = d.get_values();
			if(!values) return;
			values["company"] = frm.doc.company;
			if(!frm.doc.company) frappe.throw(__("Company field is required"));
			frappe.call({
				method: "erpnext.manufacturing.doctype.bom.bom.get_bom_items",
				args: values,
				callback: function(r) {
					if (!r.message) {
						frappe.throw(__("BOM does not contain any stock item"));
					} else {
						erpnext.utils.remove_empty_first_row(frm, "items");
						$.each(r.message, function(i, item) {
							let d = frappe.model.add_child(cur_frm.doc, "Stock Entry Detail", "items");
							d.item_code = item.item_code;
							d.item_name = item.item_name;
							d.item_group = item.item_group;
							d.s_warehouse = values.source_warehouse;
							d.t_warehouse = values.target_warehouse;
							d.uom = item.stock_uom;
							d.stock_uom = item.stock_uom;
							d.conversion_factor = item.conversion_factor ? item.conversion_factor : 1;
							d.qty = item.qty;
							d.expense_account = item.expense_account;
							d.project = item.project;
							frm.events.set_basic_rate(frm, d.doctype, d.name);
						});
					}
					d.hide();
					refresh_field("items");
				}
			});

		});
		d.show();
	},

	calculate_basic_amount: function(frm, item) {
		item.basic_amount = flt(flt(item.transfer_qty) * flt(item.basic_rate),
			precision("basic_amount", item));

		frm.events.calculate_amount(frm);
	},

	calculate_amount: function(frm) {
		frm.events.calculate_total_additional_costs(frm);
		let total_basic_amount = 0;
		if (in_list(["Repack", "Manufacture"], frm.doc.purpose)) {
			total_basic_amount = frappe.utils.sum(
				(frm.doc.items || []).map(function(i) {
					return i.is_finished_item ? flt(i.basic_amount) : 0;
				})
			);
		} else {
			total_basic_amount = frappe.utils.sum(
				(frm.doc.items || []).map(function(i) {
					return i.t_warehouse ? flt(i.basic_amount) : 0;
				})
			);
		}
		for (let i in frm.doc.items) {
			let item = frm.doc.items[i];

			if (((in_list(["Repack", "Manufacture"], frm.doc.purpose) && item.is_finished_item) || item.t_warehouse) && total_basic_amount) {
				item.additional_cost = (flt(item.basic_amount) / total_basic_amount) * frm.doc.total_additional_costs;
			} else {
				item.additional_cost = 0;
			}

			item.amount = flt(item.basic_amount + flt(item.additional_cost), precision("amount", item));

			if (flt(item.transfer_qty)) {
				item.valuation_rate = flt(flt(item.basic_rate) + (flt(item.additional_cost) / flt(item.transfer_qty)),
					precision("valuation_rate", item));
			}
		}

		refresh_field('items');
	},

	calculate_total_additional_costs: function(frm) {
		const total_additional_costs = frappe.utils.sum(
			(frm.doc.additional_costs || []).map(function(c) { return flt(c.base_amount); })
		);

		frm.set_value("total_additional_costs",
			flt(total_additional_costs, precision("total_additional_costs")));
	},

	source_warehouse_address: function(frm) {
		erpnext.utils.get_address_display(frm, 'source_warehouse_address', 'source_address_display', false);
	},

	target_warehouse_address: function(frm) {
		erpnext.utils.get_address_display(frm, 'target_warehouse_address', 'target_address_display', false);
	},

	add_to_transit: function(frm) {
		if(frm.doc.add_to_transit && frm.doc.purpose=='Material Transfer') {
			frm.set_value('to_warehouse', '');
			frm.set_value('stock_entry_type', 'Material Transfer');
			frm.fields_dict.to_warehouse.get_query = function() {
				return {
					filters:{
						'warehouse_type' : 'Transit',
						'is_group': 0,
						'company': frm.doc.company
					}
				};
			};
			frm.trigger('set_tansit_warehouse');
		}
	},

	set_tansit_warehouse: function(frm) {
		if(frm.doc.add_to_transit && frm.doc.purpose == 'Material Transfer' && !frm.doc.to_warehouse) {
			let dt = frm.doc.from_warehouse ? 'Warehouse' : 'Company';
			let dn = frm.doc.from_warehouse ? frm.doc.from_warehouse : frm.doc.company;
			frappe.db.get_value(dt, dn, 'default_in_transit_warehouse', (r) => {
				if (r.default_in_transit_warehouse) {
					frm.set_value('to_warehouse', r.default_in_transit_warehouse);
				}
			});
		}
	},

	apply_putaway_rule: function (frm) {
		if (frm.doc.apply_putaway_rule) erpnext.apply_putaway_rule(frm, frm.doc.purpose);
	}
});

frappe.ui.form.on('Stock Entry Detail', {
	qty: function(frm, cdt, cdn) {
		frm.events.set_serial_no(frm, cdt, cdn, () => {
			frm.events.set_basic_rate(frm, cdt, cdn);
		});
	},

	conversion_factor: function(frm, cdt, cdn) {
		frm.events.set_basic_rate(frm, cdt, cdn);
	},

	s_warehouse: function(frm, cdt, cdn) {
		frm.events.set_serial_no(frm, cdt, cdn, () => {
			frm.events.get_warehouse_details(frm, cdt, cdn);
		});
	},

	t_warehouse: function(frm, cdt, cdn) {
		frm.events.get_warehouse_details(frm, cdt, cdn);
	},

	basic_rate: function(frm, cdt, cdn) {
		var item = locals[cdt][cdn];
		frm.events.calculate_basic_amount(frm, item);
	},

	barcode: function(doc, cdt, cdn) {
		var d = locals[cdt][cdn];
		if (d.barcode) {
			frappe.call({
				method: "erpnext.stock.get_item_details.get_item_code",
				args: {"barcode": d.barcode },
				callback: function(r) {
					if (!r.exe){
						frappe.model.set_value(cdt, cdn, "item_code", r.message);
					}
				}
			});
		}
	},

	uom: function(doc, cdt, cdn) {
		var d = locals[cdt][cdn];
		if(d.uom && d.item_code){
			return frappe.call({
				method: "erpnext.stock.doctype.stock_entry.stock_entry.get_uom_details",
				args: {
					item_code: d.item_code,
					uom: d.uom,
					qty: d.qty
				},
				callback: function(r) {
					if(r.message) {
						frappe.model.set_value(cdt, cdn, r.message);
					}
				}
			});
		}
	},

	item_code: function(frm, cdt, cdn) {
		var d = locals[cdt][cdn];
		if(d.item_code) {
			var args = {
				'item_code'			: d.item_code,
				'warehouse'			: cstr(d.s_warehouse) || cstr(d.t_warehouse),
				'transfer_qty'		: d.transfer_qty,
				'serial_no'		: d.serial_no,
				'bom_no'		: d.bom_no,
				'expense_account'	: d.expense_account,
				'cost_center'		: d.cost_center,
				'company'		: frm.doc.company,
				'qty'			: d.qty,
				'voucher_type'		: frm.doc.doctype,
				'voucher_no'		: d.name,
				'allow_zero_valuation': 1,
			};

			return frappe.call({
				doc: frm.doc,
				method: "get_item_details",
				args: args,
				callback: function(r) {
					if(r.message) {
						var d = locals[cdt][cdn];
						$.each(r.message, function(k, v) {
							if (v) {
								frappe.model.set_value(cdt, cdn, k, v); // qty and it's subsequent fields weren't triggered
							}
						});
						refresh_field("items");

						let no_batch_serial_number_value = !d.serial_no;
						if (d.has_batch_no && !d.has_serial_no) {
							// check only batch_no for batched item
							no_batch_serial_number_value = !d.batch_no;
						}

						if (no_batch_serial_number_value && !frappe.flags.hide_serial_batch_dialog) {
							erpnext.stock.select_batch_and_serial_no(frm, d);
						}
					}
				}
			});
		}
	},
	expense_account: function(frm, cdt, cdn) {
		erpnext.utils.copy_value_in_all_rows(frm.doc, cdt, cdn, "items", "expense_account");
	},
	cost_center: function(frm, cdt, cdn) {
		erpnext.utils.copy_value_in_all_rows(frm.doc, cdt, cdn, "items", "cost_center");
	},
	sample_quantity: function(frm, cdt, cdn) {
		validate_sample_quantity(frm, cdt, cdn);
	},
	batch_no: function(frm, cdt, cdn) {
		validate_sample_quantity(frm, cdt, cdn);
	},
});

var validate_sample_quantity = function(frm, cdt, cdn) {
	var d = locals[cdt][cdn];
	if (d.sample_quantity && frm.doc.purpose == "Material Receipt") {
		frappe.call({
			method: 'erpnext.stock.doctype.stock_entry.stock_entry.validate_sample_quantity',
			args: {
				batch_no: d.batch_no,
				item_code: d.item_code,
				sample_quantity: d.sample_quantity,
				qty: d.transfer_qty
			},
			callback: (r) => {
				frappe.model.set_value(cdt, cdn, "sample_quantity", r.message);
			}
		});
	}
};

frappe.ui.form.on('Landed Cost Taxes and Charges', {
	amount: function(frm, cdt, cdn) {
		frm.events.set_base_amount(frm, cdt, cdn);

		// Adding this check because same table in used in LCV
		// This causes an error if you try to post an LCV immediately after a Stock Entry
		if (frm.doc.doctype == 'Stock Entry') {
			frm.events.calculate_amount(frm);
		}
	},

	expense_account: function(frm, cdt, cdn) {
		frm.events.set_account_currency(frm, cdt, cdn);
	}
});

erpnext.stock.StockEntry = class StockEntry extends erpnext.stock.StockController {
	setup() {
		var me = this;

		this.setup_posting_date_time_check();

		this.frm.fields_dict.bom_no.get_query = function() {
			return {
				filters:{
					"docstatus": 1,
					"is_active": 1
				}
			};
		};

		this.frm.fields_dict.items.grid.get_field('item_code').get_query = function() {
			return erpnext.queries.item({is_stock_item: 1});
		};

		this.frm.set_query("purchase_order", function() {
			return {
				"filters": {
					"docstatus": 1,
					"is_subcontracted": "Yes",
					"company": me.frm.doc.company
				}
			};
		});

		if(me.frm.doc.company && erpnext.is_perpetual_inventory_enabled(me.frm.doc.company)) {
			this.frm.add_fetch("company", "stock_adjustment_account", "expense_account");
		}

		this.frm.fields_dict.items.grid.get_field('expense_account').get_query = function() {
			if (erpnext.is_perpetual_inventory_enabled(me.frm.doc.company)) {
				return {
					filters: {
						"company": me.frm.doc.company,
						"is_group": 0
					}
				}
			}
		}

		this.frm.add_fetch("purchase_order", "supplier", "supplier");

		frappe.dynamic_link = { doc: this.frm.doc, fieldname: 'supplier', doctype: 'Supplier' }
		this.frm.set_query("supplier_address", erpnext.queries.address_query)
	}

	onload_post_render() {
		var me = this;
		this.set_default_account(function() {
			if(me.frm.doc.__islocal && me.frm.doc.company && !me.frm.doc.amended_from) {
				me.frm.trigger("company");
			}
		});

		this.frm.get_field("items").grid.set_multiple_add("item_code", "qty");
	}

	refresh() {
		var me = this;
		erpnext.toggle_naming_series();
		this.toggle_related_fields(this.frm.doc);
		this.toggle_enable_bom();
		this.show_stock_ledger();
		if (this.frm.doc.docstatus===1 && erpnext.is_perpetual_inventory_enabled(this.frm.doc.company)) {
			this.show_general_ledger();
		}
		erpnext.hide_company();
		erpnext.utils.add_item(this.frm);
<<<<<<< HEAD
		this.frm.trigger('add_to_transit');
	}
=======
	},
>>>>>>> bcf3f3dd

	scan_barcode() {
		let transaction_controller= new erpnext.TransactionController({frm:this.frm});
		transaction_controller.scan_barcode();
	}

	on_submit() {
		this.clean_up();
	}

	after_cancel() {
		this.clean_up();
	}

	set_default_account(callback) {
		var me = this;

		if(this.frm.doc.company && erpnext.is_perpetual_inventory_enabled(this.frm.doc.company)) {
			return this.frm.call({
				method: "erpnext.accounts.utils.get_company_default",
				args: {
					"fieldname": "stock_adjustment_account",
					"company": this.frm.doc.company
				},
				callback: function(r) {
					if (!r.exc) {
						$.each(me.frm.doc.items || [], function(i, d) {
							if(!d.expense_account) d.expense_account = r.message;
						});
						if(callback) callback();
					}
				}
			});
		}
	}

	clean_up() {
		// Clear Work Order record from locals, because it is updated via Stock Entry
		if(this.frm.doc.work_order &&
			in_list(["Manufacture", "Material Transfer for Manufacture", "Material Consumption for Manufacture"],
				this.frm.doc.purpose)) {
			frappe.model.remove_from_locals("Work Order",
				this.frm.doc.work_order);
		}
	}

	fg_completed_qty() {
		this.get_items();
	}

	get_items() {
		var me = this;
		if(!this.frm.doc.fg_completed_qty || !this.frm.doc.bom_no)
			frappe.throw(__("BOM and Manufacturing Quantity are required"));

		if(this.frm.doc.work_order || this.frm.doc.bom_no) {
			// if work order / bom is mentioned, get items
			return this.frm.call({
				doc: me.frm.doc,
				freeze: true,
				method: "get_items",
				callback: function(r) {
					if(!r.exc) refresh_field("items");
				}
			});
		}
	}

	work_order() {
		var me = this;
		this.toggle_enable_bom();
		if(!me.frm.doc.work_order || me.frm.doc.job_card) {
			return;
		}

		return frappe.call({
			method: "erpnext.stock.doctype.stock_entry.stock_entry.get_work_order_details",
			args: {
				work_order: me.frm.doc.work_order,
				company: me.frm.doc.company
			},
			callback: function(r) {
				if (!r.exc) {
					$.each(["from_bom", "bom_no", "fg_completed_qty", "use_multi_level_bom"], function(i, field) {
						me.frm.set_value(field, r.message[field]);
					})

					if (me.frm.doc.purpose == "Material Transfer for Manufacture" && !me.frm.doc.to_warehouse)
						me.frm.set_value("to_warehouse", r.message["wip_warehouse"]);


					if (me.frm.doc.purpose == "Manufacture" || me.frm.doc.purpose == "Material Consumption for Manufacture" ) {
						if (me.frm.doc.purpose == "Manufacture") {
							if (!me.frm.doc.to_warehouse) me.frm.set_value("to_warehouse", r.message["fg_warehouse"]);
						}
						if (!me.frm.doc.from_warehouse) me.frm.set_value("from_warehouse", r.message["wip_warehouse"]);
					}
					me.get_items();
				}
			}
		});
	}

	toggle_enable_bom() {
		this.frm.toggle_enable("bom_no", !!!this.frm.doc.work_order);
	}

	add_excise_button() {
		if(frappe.boot.sysdefaults.country === "India")
			this.frm.add_custom_button(__("Excise Invoice"), function() {
				var excise = frappe.model.make_new_doc_and_get_name('Journal Entry');
				excise = locals['Journal Entry'][excise];
				excise.voucher_type = 'Excise Entry';
				frappe.set_route('Form', 'Journal Entry', excise.name);
			}, __('Create'));
	}

	items_add(doc, cdt, cdn) {
		var row = frappe.get_doc(cdt, cdn);
		this.frm.script_manager.copy_from_first_row("items", row, ["expense_account", "cost_center"]);

		if(!row.s_warehouse) row.s_warehouse = this.frm.doc.from_warehouse;
		if(!row.t_warehouse) row.t_warehouse = this.frm.doc.to_warehouse;
	}

	from_warehouse(doc) {
		this.frm.trigger('set_tansit_warehouse');
		this.set_warehouse_in_children(doc.items, "s_warehouse", doc.from_warehouse);
	}

	to_warehouse(doc) {
		this.set_warehouse_in_children(doc.items, "t_warehouse", doc.to_warehouse);
	}

	set_warehouse_in_children(child_table, warehouse_field, warehouse) {
		let transaction_controller = new erpnext.TransactionController();
		transaction_controller.autofill_warehouse(child_table, warehouse_field, warehouse);
	}

	items_on_form_rendered(doc, grid_row) {
		erpnext.setup_serial_no();
	}

	toggle_related_fields(doc) {
		this.frm.toggle_enable("from_warehouse", doc.purpose!='Material Receipt');
		this.frm.toggle_enable("to_warehouse", doc.purpose!='Material Issue');

		this.frm.fields_dict["items"].grid.set_column_disp("retain_sample", doc.purpose=='Material Receipt');
		this.frm.fields_dict["items"].grid.set_column_disp("sample_quantity", doc.purpose=='Material Receipt');

		this.frm.cscript.toggle_enable_bom();

		if (doc.purpose == 'Send to Subcontractor') {
			doc.customer = doc.customer_name = doc.customer_address =
				doc.delivery_note_no = doc.sales_invoice_no = null;
		} else {
			doc.customer = doc.customer_name = doc.customer_address =
				doc.delivery_note_no = doc.sales_invoice_no = doc.supplier =
				doc.supplier_name = doc.supplier_address = doc.purchase_receipt_no =
				doc.address_display = null;
		}
		if(doc.purpose == "Material Receipt") {
			this.frm.set_value("from_bom", 0);
		}

		// Addition costs based on purpose
		this.frm.toggle_display(["additional_costs", "total_additional_costs", "additional_costs_section"],
			doc.purpose!='Material Issue');

		this.frm.fields_dict["items"].grid.set_column_disp("additional_cost", doc.purpose!='Material Issue');
	}

	supplier(doc) {
		erpnext.utils.get_party_details(this.frm, null, null, null);
	}
};

erpnext.stock.select_batch_and_serial_no = (frm, item) => {
	let get_warehouse_type_and_name = (item) => {
		let value = '';
		if(frm.fields_dict.from_warehouse.disp_status === "Write") {
			value = cstr(item.s_warehouse) || '';
			return {
				type: 'Source Warehouse',
				name: value
			};
		} else {
			value = cstr(item.t_warehouse) || '';
			return {
				type: 'Target Warehouse',
				name: value
			};
		}
	}

	if(item && !item.has_serial_no && !item.has_batch_no) return;
	if (frm.doc.purpose === 'Material Receipt') return;

	frappe.require("assets/erpnext/js/utils/serial_no_batch_selector.js", function() {
		new erpnext.SerialNoBatchSelector({
			frm: frm,
			item: item,
			warehouse_details: get_warehouse_type_and_name(item),
		});
	});

}

$.extend(cur_frm.cscript, new erpnext.stock.StockEntry({frm: cur_frm}));<|MERGE_RESOLUTION|>--- conflicted
+++ resolved
@@ -855,12 +855,7 @@
 		}
 		erpnext.hide_company();
 		erpnext.utils.add_item(this.frm);
-<<<<<<< HEAD
-		this.frm.trigger('add_to_transit');
-	}
-=======
-	},
->>>>>>> bcf3f3dd
+	}
 
 	scan_barcode() {
 		let transaction_controller= new erpnext.TransactionController({frm:this.frm});
