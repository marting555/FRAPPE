# Copyright (c) 2015, Frappe Technologies Pvt. Ltd. and Contributors
# License: GNU General Public License v3. See license.txt


import json
from collections import defaultdict

import frappe
from frappe import _
from frappe.model.mapper import get_mapped_doc
from frappe.query_builder.functions import Sum
from frappe.utils import cint, comma_or, cstr, flt, format_time, formatdate, getdate, nowdate
from six import iteritems, itervalues, string_types

import erpnext
from erpnext.accounts.general_ledger import process_gl_map
from erpnext.controllers.taxes_and_totals import init_landed_taxes_and_totals
from erpnext.manufacturing.doctype.bom.bom import add_additional_cost, validate_bom_no
from erpnext.setup.doctype.brand.brand import get_brand_defaults
from erpnext.setup.doctype.item_group.item_group import get_item_group_defaults
from erpnext.stock.doctype.batch.batch import get_batch_no, get_batch_qty, set_batch_nos
from erpnext.stock.doctype.item.item import get_item_defaults
from erpnext.stock.doctype.serial_no.serial_no import (
	get_serial_nos,
	update_serial_nos_after_submit,
)
from erpnext.stock.doctype.stock_reconciliation.stock_reconciliation import (
	OpeningEntryAccountError,
)
from erpnext.stock.get_item_details import (
	get_bin_details,
	get_conversion_factor,
	get_default_cost_center,
	get_reserved_qty_for_so,
)
from erpnext.stock.stock_ledger import NegativeStockError, get_previous_sle, get_valuation_rate
from erpnext.stock.utils import get_bin, get_incoming_rate


class FinishedGoodError(frappe.ValidationError):
	pass
class IncorrectValuationRateError(frappe.ValidationError):
	pass
class DuplicateEntryForWorkOrderError(frappe.ValidationError):
	pass
class OperationsNotCompleteError(frappe.ValidationError):
	pass
class MaxSampleAlreadyRetainedError(frappe.ValidationError):
	pass

from erpnext.controllers.stock_controller import StockController

form_grid_templates = {
	"items": "templates/form_grid/stock_entry_grid.html"
}

class StockEntry(StockController):
	def get_feed(self):
		return self.stock_entry_type

	def onload(self):
		for item in self.get("items"):
			item.update(get_bin_details(item.item_code, item.s_warehouse))

	def before_validate(self):
		from erpnext.stock.doctype.putaway_rule.putaway_rule import apply_putaway_rule
		apply_rule = self.apply_putaway_rule and (self.purpose in ["Material Transfer", "Material Receipt"])

		if self.get("items") and apply_rule:
			apply_putaway_rule(self.doctype, self.get("items"), self.company,
				purpose=self.purpose)

	def validate(self):
		self.pro_doc = frappe._dict()
		if self.work_order:
			self.pro_doc = frappe.get_doc('Work Order', self.work_order)

		self.validate_posting_time()
		self.validate_purpose()
		self.set_title()
		self.validate_item()
		self.validate_customer_provided_item()
		self.validate_qty()
		self.set_transfer_qty()
		self.validate_uom_is_integer("uom", "qty")
		self.validate_uom_is_integer("stock_uom", "transfer_qty")
		self.validate_warehouse()
		self.validate_work_order()
		self.validate_bom()

		if self.purpose in ("Manufacture", "Repack"):
			self.mark_finished_and_scrap_items()
			self.validate_finished_goods()

		self.validate_with_material_request()
		self.validate_batch()
		self.validate_inspection()
		self.validate_fg_completed_qty()
		self.validate_difference_account()
		self.set_job_card_data()
		self.set_purpose_for_stock_entry()
		self.clean_serial_nos()
		self.validate_duplicate_serial_no()

		if not self.from_bom:
			self.fg_completed_qty = 0.0

		if self._action == 'submit':
			self.make_batches('t_warehouse')
		else:
			set_batch_nos(self, 's_warehouse')

<<<<<<< HEAD
		self.set_incoming_rate()
=======
>>>>>>> 540559d6
		self.validate_serialized_batch()
		self.set_actual_qty()
		self.calculate_rate_and_amount()
		self.validate_putaway_capacity()

		if not self.get("purpose") == "Manufacture":
			# ignore scrap item wh difference and empty source/target wh
			# in Manufacture Entry
			self.reset_default_field_value("from_warehouse", "items", "s_warehouse")
			self.reset_default_field_value("to_warehouse", "items", "t_warehouse")

	def on_submit(self):
		self.update_stock_ledger()

		update_serial_nos_after_submit(self, "items")
		self.update_work_order()
		self.validate_purchase_order()
		self.update_purchase_order_supplied_items()

		self.make_gl_entries()

		self.repost_future_sle_and_gle()
		self.update_cost_in_project()
		self.validate_reserved_serial_no_consumption()
		self.update_transferred_qty()
		self.update_quality_inspection()

		if self.work_order and self.purpose == "Manufacture":
			self.update_so_in_serial_number()

		if self.purpose == 'Material Transfer' and self.add_to_transit:
			self.set_material_request_transfer_status('In Transit')
		if self.purpose == 'Material Transfer' and self.outgoing_stock_entry:
			self.set_material_request_transfer_status('Completed')

	def on_cancel(self):
		self.update_purchase_order_supplied_items()

		if self.work_order and self.purpose == "Material Consumption for Manufacture":
			self.validate_work_order_status()

		self.update_work_order()
		self.update_stock_ledger()

		self.ignore_linked_doctypes = ('GL Entry', 'Stock Ledger Entry', 'Repost Item Valuation')

		self.make_gl_entries_on_cancel()
		self.repost_future_sle_and_gle()
		self.update_cost_in_project()
		self.update_transferred_qty()
		self.update_quality_inspection()
		self.delete_auto_created_batches()
<<<<<<< HEAD
=======
		self.delete_linked_stock_entry()

		if self.purpose == 'Material Transfer' and self.add_to_transit:
			self.set_material_request_transfer_status('Not Started')
		if self.purpose == 'Material Transfer' and self.outgoing_stock_entry:
			self.set_material_request_transfer_status('In Transit')
>>>>>>> 540559d6

	def set_job_card_data(self):
		if self.job_card and not self.work_order:
			data = frappe.db.get_value('Job Card',
				self.job_card, ['for_quantity', 'work_order', 'bom_no'], as_dict=1)
			self.fg_completed_qty = data.for_quantity
			self.work_order = data.work_order
			self.from_bom = 1
			self.bom_no = data.bom_no

	def validate_work_order_status(self):
		pro_doc = frappe.get_doc("Work Order", self.work_order)
		if pro_doc.status == 'Completed':
			frappe.throw(_("Cannot cancel transaction for Completed Work Order."))

	def validate_purpose(self):
		valid_purposes = ["Material Issue", "Material Receipt", "Material Transfer",
			"Material Transfer for Manufacture", "Manufacture", "Repack", "Send to Subcontractor",
			"Material Consumption for Manufacture"]

		if self.purpose not in valid_purposes:
			frappe.throw(_("Purpose must be one of {0}").format(comma_or(valid_purposes)))

		if self.job_card and self.purpose not in ['Material Transfer for Manufacture', 'Repack']:
			frappe.throw(_("For job card {0}, you can only make the 'Material Transfer for Manufacture' type stock entry")
				.format(self.job_card))

	def delete_linked_stock_entry(self):
		if self.purpose == "Send to Warehouse":
			for d in frappe.get_all("Stock Entry", filters={"docstatus": 0,
				"outgoing_stock_entry": self.name, "purpose": "Receive at Warehouse"}):
				frappe.delete_doc("Stock Entry", d.name)

	def set_transfer_qty(self):
		for item in self.get("items"):
			if not flt(item.qty):
				frappe.throw(_("Row {0}: Qty is mandatory").format(item.idx))
			if not flt(item.conversion_factor):
				frappe.throw(_("Row {0}: UOM Conversion Factor is mandatory").format(item.idx))
			item.transfer_qty = flt(flt(item.qty) * flt(item.conversion_factor),
				self.precision("transfer_qty", item))

	def update_cost_in_project(self):
		if (self.work_order and not frappe.db.get_value("Work Order",
			self.work_order, "update_consumed_material_cost_in_project")):
			return

		if self.project:
			amount = frappe.db.sql(""" select ifnull(sum(sed.amount), 0)
				from
					`tabStock Entry` se, `tabStock Entry Detail` sed
				where
					se.docstatus = 1 and se.project = %s and sed.parent = se.name
					and (sed.t_warehouse is null or sed.t_warehouse = '')""", self.project, as_list=1)

			amount = amount[0][0] if amount else 0
			additional_costs = frappe.db.sql(""" select ifnull(sum(sed.base_amount), 0)
				from
					`tabStock Entry` se, `tabLanded Cost Taxes and Charges` sed
				where
					se.docstatus = 1 and se.project = %s and sed.parent = se.name
					and se.purpose = 'Manufacture'""", self.project, as_list=1)

			additional_cost_amt = additional_costs[0][0] if additional_costs else 0

			amount += additional_cost_amt
			frappe.db.set_value('Project', self.project, 'total_consumed_material_cost', amount)

	def validate_item(self):
		stock_items = self.get_stock_items()
		serialized_items = self.get_serialized_items()
		for item in self.get("items"):
			if flt(item.qty) and flt(item.qty) < 0:
				frappe.throw(_("Row {0}: The item {1}, quantity must be positive number")
					.format(item.idx, frappe.bold(item.item_code)))

			if item.item_code not in stock_items:
				frappe.throw(_("{0} is not a stock Item").format(item.item_code))

			item_details = self.get_item_details(frappe._dict(
				{"item_code": item.item_code, "company": self.company,
				"project": self.project, "uom": item.uom, 's_warehouse': item.s_warehouse}),
				for_update=True)

			for f in ("uom", "stock_uom", "description", "item_name", "expense_account",
				"cost_center", "conversion_factor"):
					if f == "stock_uom" or not item.get(f):
						item.set(f, item_details.get(f))
					if f == 'conversion_factor' and item.uom == item_details.get('stock_uom'):
						item.set(f, item_details.get(f))

			if not item.transfer_qty and item.qty:
				item.transfer_qty = flt(flt(item.qty) * flt(item.conversion_factor),
				self.precision("transfer_qty", item))

			if (self.purpose in ("Material Transfer", "Material Transfer for Manufacture")
				and not item.serial_no
				and item.item_code in serialized_items):
				frappe.throw(_("Row #{0}: Please specify Serial No for Item {1}").format(item.idx, item.item_code),
					frappe.MandatoryError)

	def validate_qty(self):
		manufacture_purpose = ["Manufacture", "Material Consumption for Manufacture"]

		if self.purpose in manufacture_purpose and self.work_order:
			if not frappe.get_value('Work Order', self.work_order, 'skip_transfer'):
				item_code = []
				for item in self.items:
					if cstr(item.t_warehouse) == '':
						req_items = frappe.get_all('Work Order Item',
										filters={'parent': self.work_order, 'item_code': item.item_code}, fields=["item_code"])

						transferred_materials = frappe.db.sql("""
									select
										sum(qty) as qty
									from `tabStock Entry` se,`tabStock Entry Detail` sed
									where
										se.name = sed.parent and se.docstatus=1 and
										(se.purpose='Material Transfer for Manufacture' or se.purpose='Manufacture')
										and sed.item_code=%s and se.work_order= %s and ifnull(sed.t_warehouse, '') != ''
								""", (item.item_code, self.work_order), as_dict=1)

						stock_qty = flt(item.qty)
						trans_qty = flt(transferred_materials[0].qty)
						if req_items:
							if stock_qty > trans_qty:
								item_code.append(item.item_code)

	def validate_fg_completed_qty(self):
		item_wise_qty = {}
		if self.purpose == "Manufacture" and self.work_order:
			for d in self.items:
				if d.is_finished_item or d.is_process_loss:
					item_wise_qty.setdefault(d.item_code, []).append(d.qty)

		for item_code, qty_list in iteritems(item_wise_qty):
			total = flt(sum(qty_list), frappe.get_precision("Stock Entry Detail", "qty"))
			if self.fg_completed_qty != total:
				frappe.throw(_("The finished product {0} quantity {1} and For Quantity {2} cannot be different")
					.format(frappe.bold(item_code), frappe.bold(total), frappe.bold(self.fg_completed_qty)))

	def validate_difference_account(self):
		if not cint(erpnext.is_perpetual_inventory_enabled(self.company)):
			return

		for d in self.get("items"):
			if not d.expense_account:
				frappe.throw(_("Please enter <b>Difference Account</b> or set default <b>Stock Adjustment Account</b> for company {0}")
					.format(frappe.bold(self.company)))

			elif self.is_opening == "Yes" and frappe.db.get_value("Account", d.expense_account, "report_type") == "Profit and Loss":
				frappe.throw(_("Difference Account must be a Asset/Liability type account, since this Stock Entry is an Opening Entry"), OpeningEntryAccountError)

	def validate_warehouse(self):
		"""perform various (sometimes conditional) validations on warehouse"""

		source_mandatory = ["Material Issue", "Material Transfer", "Send to Subcontractor", "Material Transfer for Manufacture",
			"Material Consumption for Manufacture"]

		target_mandatory = ["Material Receipt", "Material Transfer", "Send to Subcontractor",
			"Material Transfer for Manufacture"]

		validate_for_manufacture = any([d.bom_no for d in self.get("items")])

		if self.purpose in source_mandatory and self.purpose not in target_mandatory:
			self.to_warehouse = None
			for d in self.get('items'):
				d.t_warehouse = None
		elif self.purpose in target_mandatory and self.purpose not in source_mandatory:
			self.from_warehouse = None
			for d in self.get('items'):
				d.s_warehouse = None

		for d in self.get('items'):
			if not d.s_warehouse and not d.t_warehouse:
				d.s_warehouse = self.from_warehouse
				d.t_warehouse = self.to_warehouse

			if self.purpose in source_mandatory and not d.s_warehouse:
				if self.from_warehouse:
					d.s_warehouse = self.from_warehouse
				else:
					frappe.throw(_("Source warehouse is mandatory for row {0}").format(d.idx))

			if self.purpose in target_mandatory and not d.t_warehouse:
				if self.to_warehouse:
					d.t_warehouse = self.to_warehouse
				else:
					frappe.throw(_("Target warehouse is mandatory for row {0}").format(d.idx))


			if self.purpose == "Manufacture":
				if validate_for_manufacture:
					if d.is_finished_item or d.is_scrap_item or d.is_process_loss:
						d.s_warehouse = None
						if not d.t_warehouse:
							frappe.throw(_("Target warehouse is mandatory for row {0}").format(d.idx))
					else:
						d.t_warehouse = None
						if not d.s_warehouse:
							frappe.throw(_("Source warehouse is mandatory for row {0}").format(d.idx))

			if cstr(d.s_warehouse) == cstr(d.t_warehouse) and not self.purpose == "Material Transfer for Manufacture":
				frappe.throw(_("Source and target warehouse cannot be same for row {0}").format(d.idx))

			if not (d.s_warehouse or d.t_warehouse):
				frappe.throw(_("Atleast one warehouse is mandatory"))

	def validate_work_order(self):
		if self.purpose in ("Manufacture", "Material Transfer for Manufacture", "Material Consumption for Manufacture"):
			# check if work order is entered

			if (self.purpose=="Manufacture" or self.purpose=="Material Consumption for Manufacture") \
					and self.work_order:
				if not self.fg_completed_qty:
					frappe.throw(_("For Quantity (Manufactured Qty) is mandatory"))
				self.check_if_operations_completed()
				self.check_duplicate_entry_for_work_order()
		elif self.purpose != "Material Transfer":
			self.work_order = None

	def check_if_operations_completed(self):
		"""Check if Time Sheets are completed against before manufacturing to capture operating costs."""
		prod_order = frappe.get_doc("Work Order", self.work_order)
		allowance_percentage = flt(frappe.db.get_single_value("Manufacturing Settings",
			"overproduction_percentage_for_work_order"))

		for d in prod_order.get("operations"):
			total_completed_qty = flt(self.fg_completed_qty) + flt(prod_order.produced_qty)
			completed_qty = d.completed_qty + (allowance_percentage/100 * d.completed_qty)
			if total_completed_qty > flt(completed_qty):
				job_card = frappe.db.get_value('Job Card', {'operation_id': d.name}, 'name')
				if not job_card:
					frappe.throw(_("Work Order {0}: Job Card not found for the operation {1}")
						.format(self.work_order, d.operation))

				work_order_link = frappe.utils.get_link_to_form('Work Order', self.work_order)
				job_card_link = frappe.utils.get_link_to_form('Job Card', job_card)
				frappe.throw(_("Row #{0}: Operation {1} is not completed for {2} qty of finished goods in Work Order {3}. Please update operation status via Job Card {4}.")
					.format(d.idx, frappe.bold(d.operation), frappe.bold(total_completed_qty), work_order_link, job_card_link), OperationsNotCompleteError)

	def check_duplicate_entry_for_work_order(self):
		other_ste = [t[0] for t in frappe.db.get_values("Stock Entry",  {
			"work_order": self.work_order,
			"purpose": self.purpose,
			"docstatus": ["!=", 2],
			"name": ["!=", self.name]
		}, "name")]

		if other_ste:
			production_item, qty = frappe.db.get_value("Work Order",
				self.work_order, ["production_item", "qty"])
			args = other_ste + [production_item]
			fg_qty_already_entered = frappe.db.sql("""select sum(transfer_qty)
				from `tabStock Entry Detail`
				where parent in (%s)
					and item_code = %s
					and ifnull(s_warehouse,'')='' """ % (", ".join(["%s" * len(other_ste)]), "%s"), args)[0][0]
			if fg_qty_already_entered and fg_qty_already_entered >= qty:
<<<<<<< HEAD
				frappe.throw(_("Stock Entries already created for Work Order ")
					+ self.work_order + ":" + ", ".join(other_ste), DuplicateEntryForWorkOrderError)

	def set_incoming_rate(self):
		if self.purpose == "Repack":
			self.set_basic_rate_for_finished_goods()

		for d in self.items:
			if d.s_warehouse:
				args = self.get_args_for_incoming_rate(d)
				d.basic_rate = get_incoming_rate(args)
			elif d.allow_zero_valuation_rate and not d.s_warehouse:
				d.basic_rate = 0.0
			elif d.t_warehouse and not d.basic_rate:
				d.basic_rate = get_valuation_rate(d.item_code, d.t_warehouse,
					self.doctype, self.name, d.allow_zero_valuation_rate,
					currency=erpnext.get_company_currency(self.company), company=self.company)
=======
				frappe.throw(
					_("Stock Entries already created for Work Order {0}: {1}").format(
						self.work_order, ", ".join(other_ste)
					),
					DuplicateEntryForWorkOrderError,
				)
>>>>>>> 540559d6

	def set_actual_qty(self):
		allow_negative_stock = cint(frappe.db.get_value("Stock Settings", None, "allow_negative_stock"))

		for d in self.get('items'):
			previous_sle = get_previous_sle({
				"item_code": d.item_code,
				"warehouse": d.s_warehouse or d.t_warehouse,
				"posting_date": self.posting_date,
				"posting_time": self.posting_time
			})

			# get actual stock at source warehouse
			d.actual_qty = previous_sle.get("qty_after_transaction") or 0

			# validate qty during submit
			if d.docstatus==1 and d.s_warehouse and not allow_negative_stock and flt(d.actual_qty, d.precision("actual_qty")) < flt(d.transfer_qty, d.precision("actual_qty")):
				frappe.throw(_("Row {0}: Quantity not available for {4} in warehouse {1} at posting time of the entry ({2} {3})").format(d.idx,
					frappe.bold(d.s_warehouse), formatdate(self.posting_date),
					format_time(self.posting_time), frappe.bold(d.item_code))
					+ '<br><br>' + _("Available quantity is {0}, you need {1}").format(frappe.bold(d.actual_qty),
						frappe.bold(d.transfer_qty)),
					NegativeStockError, title=_('Insufficient Stock'))

	def set_serial_nos(self, work_order):
		previous_se = frappe.db.get_value("Stock Entry", {"work_order": work_order,
				"purpose": "Material Transfer for Manufacture"}, "name")

		for d in self.get('items'):
			transferred_serial_no = frappe.db.get_value("Stock Entry Detail",{"parent": previous_se,
				"item_code": d.item_code}, "serial_no")

			if transferred_serial_no:
				d.serial_no = transferred_serial_no

	@frappe.whitelist()
	def get_stock_and_rate(self):
		"""
			Updates rate and availability of all the items.
			Called from Update Rate and Availability button.
		"""
		self.set_work_order_details()
		self.set_transfer_qty()
		self.set_actual_qty()
		self.calculate_rate_and_amount()

	def calculate_rate_and_amount(self, reset_outgoing_rate=True, raise_error_if_no_rate=True):
		self.set_basic_rate(reset_outgoing_rate, raise_error_if_no_rate)
		init_landed_taxes_and_totals(self)
		self.distribute_additional_costs()
		self.update_valuation_rate()
		self.set_total_incoming_outgoing_value()
		self.set_total_amount()

	def set_basic_rate(self, reset_outgoing_rate=True, raise_error_if_no_rate=True):
		"""
			Set rate for outgoing, scrapped and finished items
		"""
		# Set rate for outgoing items
		outgoing_items_cost = self.set_rate_for_outgoing_items(reset_outgoing_rate, raise_error_if_no_rate)
		finished_item_qty = sum(d.transfer_qty for d in self.items if d.is_finished_item or d.is_process_loss)

		# Set basic rate for incoming items
		for d in self.get('items'):
			if d.s_warehouse or d.set_basic_rate_manually: continue

			if d.allow_zero_valuation_rate:
				d.basic_rate = 0.0
			elif d.is_finished_item:
				if self.purpose == "Manufacture":
					d.basic_rate = self.get_basic_rate_for_manufactured_item(finished_item_qty, outgoing_items_cost)
				elif self.purpose == "Repack":
					d.basic_rate = self.get_basic_rate_for_repacked_items(d.transfer_qty, outgoing_items_cost)

			if not d.basic_rate and not d.allow_zero_valuation_rate:
				d.basic_rate = get_valuation_rate(d.item_code, d.t_warehouse,
					self.doctype, self.name, d.allow_zero_valuation_rate,
					currency=erpnext.get_company_currency(self.company), company=self.company,
					raise_error_if_no_rate=raise_error_if_no_rate)

			d.basic_rate = flt(d.basic_rate, d.precision("basic_rate"))
			if d.is_process_loss:
				d.basic_rate = flt(0.)
			d.basic_amount = flt(flt(d.transfer_qty) * flt(d.basic_rate), d.precision("basic_amount"))

	def set_rate_for_outgoing_items(self, reset_outgoing_rate=True, raise_error_if_no_rate=True):
		outgoing_items_cost = 0.0
		for d in self.get('items'):
			if d.s_warehouse:
				if reset_outgoing_rate:
					args = self.get_args_for_incoming_rate(d)
					rate = get_incoming_rate(args, raise_error_if_no_rate)
					if rate > 0:
						d.basic_rate = rate

				d.basic_amount = flt(flt(d.transfer_qty) * flt(d.basic_rate), d.precision("basic_amount"))
				if not d.t_warehouse:
					outgoing_items_cost += flt(d.basic_amount)

		return outgoing_items_cost

	def get_args_for_incoming_rate(self, item):
		return frappe._dict({
			"item_code": item.item_code,
			"warehouse": item.s_warehouse or item.t_warehouse,
			"posting_date": self.posting_date,
			"posting_time": self.posting_time,
			"qty": item.s_warehouse and -1*flt(item.transfer_qty) or flt(item.transfer_qty),
			"serial_no": item.serial_no,
			"voucher_type": self.doctype,
			"voucher_no": self.name,
			"company": self.company,
			"allow_zero_valuation": item.allow_zero_valuation_rate,
		})

<<<<<<< HEAD
	def set_basic_rate_for_finished_goods(self, raw_material_cost=0, scrap_material_cost=0):
		total_fg_qty = 0
		if not raw_material_cost and self.get("items"):
			raw_material_cost = sum([flt(row.basic_amount) for row in self.items
				if row.s_warehouse and not row.t_warehouse])

			total_fg_qty = sum([flt(row.qty) for row in self.items
				if row.t_warehouse and not row.s_warehouse])

		if self.purpose in ["Manufacture", "Repack"]:
			for d in self.get("items"):
				if (d.transfer_qty and (d.bom_no or d.t_warehouse)
					and (getattr(self, "pro_doc", frappe._dict()).scrap_warehouse != d.t_warehouse)):

					if (self.work_order and self.purpose == "Manufacture"
						and frappe.db.get_single_value("Manufacturing Settings", "material_consumption")):
						bom_items = self.get_bom_raw_materials(d.transfer_qty)
						raw_material_cost = sum([flt(row.qty)*flt(row.rate) for row in bom_items.values()])

					if raw_material_cost and self.purpose == "Manufacture":
						d.basic_rate = flt((raw_material_cost - scrap_material_cost) / flt(d.transfer_qty), d.precision("basic_rate"))
						d.basic_amount = flt((raw_material_cost - scrap_material_cost), d.precision("basic_amount"))
					elif self.purpose == "Repack" and total_fg_qty and not d.set_basic_rate_manually:
						d.basic_rate = flt(raw_material_cost) / flt(total_fg_qty)
						d.basic_amount = d.basic_rate * flt(d.qty)
=======
	def get_basic_rate_for_repacked_items(self, finished_item_qty, outgoing_items_cost):
		finished_items = [d.item_code for d in self.get("items") if d.is_finished_item]
		if len(finished_items) == 1:
			return flt(outgoing_items_cost / finished_item_qty)
		else:
			unique_finished_items = set(finished_items)
			if len(unique_finished_items) == 1:
				total_fg_qty = sum([flt(d.transfer_qty) for d in self.items if d.is_finished_item])
				return flt(outgoing_items_cost / total_fg_qty)

	def get_basic_rate_for_manufactured_item(self, finished_item_qty, outgoing_items_cost=0):
		scrap_items_cost = sum([flt(d.basic_amount) for d in self.get("items") if d.is_scrap_item])

		# Get raw materials cost from BOM if multiple material consumption entries
		if not outgoing_items_cost and frappe.db.get_single_value("Manufacturing Settings", "material_consumption", cache=True):
			bom_items = self.get_bom_raw_materials(finished_item_qty)
			outgoing_items_cost = sum([flt(row.qty)*flt(row.rate) for row in bom_items.values()])

		return flt((outgoing_items_cost - scrap_items_cost) / finished_item_qty)
>>>>>>> 540559d6

	def distribute_additional_costs(self):
		# If no incoming items, set additional costs blank
		if not any(d.item_code for d in self.items if d.t_warehouse):
			self.additional_costs = []

		self.total_additional_costs = sum(flt(t.base_amount) for t in self.get("additional_costs"))

		if self.purpose in ("Repack", "Manufacture"):
			incoming_items_cost = sum(flt(t.basic_amount) for t in self.get("items") if t.is_finished_item)
		else:
			incoming_items_cost = sum(flt(t.basic_amount) for t in self.get("items") if t.t_warehouse)

		if not incoming_items_cost:
			return

		for d in self.get("items"):
			if self.purpose in ("Repack", "Manufacture") and not d.is_finished_item:
				d.additional_cost = 0
				continue
			elif not d.t_warehouse:
				d.additional_cost = 0
				continue
			d.additional_cost = (flt(d.basic_amount) / incoming_items_cost) * self.total_additional_costs

	def update_valuation_rate(self):
		for d in self.get("items"):
			if d.transfer_qty:
				d.amount = flt(flt(d.basic_amount) + flt(d.additional_cost), d.precision("amount"))
				d.valuation_rate = flt(flt(d.basic_rate) + (flt(d.additional_cost) / flt(d.transfer_qty)),
					d.precision("valuation_rate"))

	def set_total_incoming_outgoing_value(self):
		self.total_incoming_value = self.total_outgoing_value = 0.0
		for d in self.get("items"):
			if d.t_warehouse:
				self.total_incoming_value += flt(d.amount)
			if d.s_warehouse:
				self.total_outgoing_value += flt(d.amount)

		self.value_difference = self.total_incoming_value - self.total_outgoing_value

	def set_total_amount(self):
		self.total_amount = None
		if self.purpose not in ['Manufacture', 'Repack']:
			self.total_amount = sum([flt(item.amount) for item in self.get("items")])

	def set_stock_entry_type(self):
		if self.purpose:
			self.stock_entry_type = frappe.get_cached_value('Stock Entry Type',
				{'purpose': self.purpose}, 'name')

	def set_purpose_for_stock_entry(self):
		if self.stock_entry_type and not self.purpose:
			self.purpose = frappe.get_cached_value('Stock Entry Type',
				self.stock_entry_type, 'purpose')

	def validate_duplicate_serial_no(self):
		warehouse_wise_serial_nos = {}

		# In case of repack the source and target serial nos could be same
		for warehouse in ['s_warehouse', 't_warehouse']:
			serial_nos = []
			for row in self.items:
				if not (row.serial_no and row.get(warehouse)): continue

				for sn in get_serial_nos(row.serial_no):
					if sn in serial_nos:
						frappe.throw(_('The serial no {0} has added multiple times in the stock entry {1}')
							.format(frappe.bold(sn), self.name))

					serial_nos.append(sn)

	def validate_purchase_order(self):
		"""Throw exception if more raw material is transferred against Purchase Order than in
		the raw materials supplied table"""
		backflush_raw_materials_based_on = frappe.db.get_single_value("Buying Settings",
			"backflush_raw_materials_of_subcontract_based_on")

		qty_allowance = flt(frappe.db.get_single_value("Buying Settings",
			"over_transfer_allowance"))

		if not (self.purpose == "Send to Subcontractor" and self.purchase_order): return

		if (backflush_raw_materials_based_on == 'BOM'):
			purchase_order = frappe.get_doc("Purchase Order", self.purchase_order)
			for se_item in self.items:
				item_code = se_item.original_item or se_item.item_code
				precision = cint(frappe.db.get_default("float_precision")) or 3
				required_qty = sum([flt(d.required_qty) for d in purchase_order.supplied_items \
					if d.rm_item_code == item_code])

				total_allowed = required_qty + (required_qty * (qty_allowance/100))

				if not required_qty:
					bom_no = frappe.db.get_value("Purchase Order Item",
						{"parent": self.purchase_order, "item_code": se_item.subcontracted_item},
						"bom")

					if se_item.allow_alternative_item:
						original_item_code = frappe.get_value("Item Alternative", {"alternative_item_code": item_code}, "item_code")

						required_qty = sum([flt(d.required_qty) for d in purchase_order.supplied_items \
							if d.rm_item_code == original_item_code])

						total_allowed = required_qty + (required_qty * (qty_allowance/100))

				if not required_qty:
					frappe.throw(_("Item {0} not found in 'Raw Materials Supplied' table in Purchase Order {1}")
						.format(se_item.item_code, self.purchase_order))
				total_supplied = frappe.db.sql("""select sum(transfer_qty)
					from `tabStock Entry Detail`, `tabStock Entry`
					where `tabStock Entry`.purchase_order = %s
						and `tabStock Entry`.docstatus = 1
						and `tabStock Entry Detail`.item_code = %s
						and `tabStock Entry Detail`.parent = `tabStock Entry`.name""",
							(self.purchase_order, se_item.item_code))[0][0]

				if flt(total_supplied, precision) > flt(total_allowed, precision):
					frappe.throw(_("Row {0}# Item {1} cannot be transferred more than {2} against Purchase Order {3}")
						.format(se_item.idx, se_item.item_code, total_allowed, self.purchase_order))
		elif backflush_raw_materials_based_on == "Material Transferred for Subcontract":
			for row in self.items:
				if not row.subcontracted_item:
					frappe.throw(_("Row {0}: Subcontracted Item is mandatory for the raw material {1}")
						.format(row.idx, frappe.bold(row.item_code)))
<<<<<<< HEAD
=======
				elif not row.po_detail:
					filters = {
						"parent": self.purchase_order, "docstatus": 1,
						"rm_item_code": row.item_code, "main_item_code": row.subcontracted_item
					}

					po_detail = frappe.db.get_value("Purchase Order Item Supplied", filters, "name")
					if po_detail:
						row.db_set("po_detail", po_detail)
>>>>>>> 540559d6

	def validate_bom(self):
		for d in self.get('items'):
			if d.bom_no and d.is_finished_item:
				item_code = d.original_item or d.item_code
				validate_bom_no(item_code, d.bom_no)

	def mark_finished_and_scrap_items(self):
		if any([d.item_code for d in self.items if (d.is_finished_item and d.t_warehouse)]):
			return

		finished_item = self.get_finished_item()

		if not finished_item and self.purpose == "Manufacture":
			# In case of independent Manufacture entry, don't auto set
			# user must decide and set
			return

		for d in self.items:
			if d.t_warehouse and not d.s_warehouse:
				if self.purpose=="Repack" or d.item_code == finished_item:
					d.is_finished_item = 1
				else:
					d.is_scrap_item = 1
			else:
				d.is_finished_item = 0
				d.is_scrap_item = 0

	def get_finished_item(self):
		finished_item = None
		if self.work_order:
			finished_item = frappe.db.get_value("Work Order", self.work_order, "production_item")
		elif self.bom_no:
			finished_item = frappe.db.get_value("BOM", self.bom_no, "item")

		return finished_item

	def validate_finished_goods(self):
<<<<<<< HEAD
		"""validation: finished good quantity should be same as manufacturing quantity"""
		if not self.work_order: return

		items_with_target_warehouse = []
		allowance_percentage = flt(frappe.db.get_single_value("Manufacturing Settings",
			"overproduction_percentage_for_work_order"))
=======
		"""
			1. Check if FG exists (mfg, repack)
			2. Check if Multiple FG Items are present (mfg)
			3. Check FG Item and Qty against WO if present (mfg)
		"""
		production_item, wo_qty, finished_items = None, 0, []

		wo_details = frappe.db.get_value(
			"Work Order", self.work_order, ["production_item", "qty"]
		)
		if wo_details:
			production_item, wo_qty = wo_details
>>>>>>> 540559d6

		production_item, wo_qty = frappe.db.get_value("Work Order",
			self.work_order, ["production_item", "qty"])

		for d in self.get('items'):
<<<<<<< HEAD
			if (self.purpose != "Send to Subcontractor" and d.bom_no
				and flt(d.transfer_qty) > flt(self.fg_completed_qty) and d.item_code == production_item):
				frappe.throw(_("Quantity in row {0} ({1}) must be same as manufactured quantity {2}"). \
					format(d.idx, d.transfer_qty, self.fg_completed_qty))
=======
			if d.is_finished_item:
				if not self.work_order:
					# Independent MFG Entry/ Repack Entry, no WO to match against
					finished_items.append(d.item_code)
					continue
>>>>>>> 540559d6

				if d.item_code != production_item:
					frappe.throw(_("Finished Item {0} does not match with Work Order {1}")
						.format(d.item_code, self.work_order)
					)
				elif flt(d.transfer_qty) > flt(self.fg_completed_qty):
					frappe.throw(_("Quantity in row {0} ({1}) must be same as manufactured quantity {2}")
						.format(d.idx, d.transfer_qty, self.fg_completed_qty)
					)

				finished_items.append(d.item_code)

		if not finished_items:
			frappe.throw(
				msg=_("There must be atleast 1 Finished Good in this Stock Entry").format(self.name),
				title=_("Missing Finished Good"), exc=FinishedGoodError
			)

<<<<<<< HEAD
		if self.work_order and self.purpose == "Manufacture":
			allowed_qty = wo_qty + (allowance_percentage/100 * wo_qty)
			if self.fg_completed_qty > allowed_qty:
				frappe.throw(_("For quantity {0} should not be grater than work order quantity {1}")
					.format(flt(self.fg_completed_qty), wo_qty))
=======
		if self.purpose == "Manufacture":
			if len(set(finished_items)) > 1:
				frappe.throw(
					msg=_("Multiple items cannot be marked as finished item"),
					title=_("Note"), exc=FinishedGoodError
				)

			allowance_percentage = flt(
				frappe.db.get_single_value(
					"Manufacturing Settings","overproduction_percentage_for_work_order"
				)
			)
			allowed_qty = wo_qty + ((allowance_percentage/100) * wo_qty)
>>>>>>> 540559d6

			# No work order could mean independent Manufacture entry, if so skip validation
			if self.work_order and self.fg_completed_qty > allowed_qty:
				frappe.throw(
					_("For quantity {0} should not be greater than work order quantity {1}")
					.format(flt(self.fg_completed_qty), wo_qty)
				)

	def update_stock_ledger(self):
		sl_entries = []
		finished_item_row = self.get_finished_item_row()

		# make sl entries for source warehouse first
		self.get_sle_for_source_warehouse(sl_entries, finished_item_row)

		# SLE for target warehouse
		self.get_sle_for_target_warehouse(sl_entries, finished_item_row)

		# reverse sl entries if cancel
		if self.docstatus == 2:
			sl_entries.reverse()

		self.make_sl_entries(sl_entries)

	def get_finished_item_row(self):
		finished_item_row = None
		if self.purpose in ("Manufacture", "Repack"):
			for d in self.get('items'):
				if d.is_finished_item:
					finished_item_row = d

		return finished_item_row

	def get_sle_for_source_warehouse(self, sl_entries, finished_item_row):
		for d in self.get('items'):
			if cstr(d.s_warehouse):
				sle = self.get_sl_entries(d, {
					"warehouse": cstr(d.s_warehouse),
					"actual_qty": -flt(d.transfer_qty),
					"incoming_rate": 0
				})
				if cstr(d.t_warehouse):
					sle.dependant_sle_voucher_detail_no = d.name
				elif finished_item_row and (finished_item_row.item_code != d.item_code or finished_item_row.t_warehouse != d.s_warehouse):
					sle.dependant_sle_voucher_detail_no = finished_item_row.name

				sl_entries.append(sle)

	def get_sle_for_target_warehouse(self, sl_entries, finished_item_row):
		for d in self.get('items'):
			if cstr(d.t_warehouse):
				sle = self.get_sl_entries(d, {
					"warehouse": cstr(d.t_warehouse),
					"actual_qty": flt(d.transfer_qty),
					"incoming_rate": flt(d.valuation_rate)
				})
				if cstr(d.s_warehouse) or (finished_item_row and d.name == finished_item_row.name):
					sle.recalculate_rate = 1

				sl_entries.append(sle)

	def get_gl_entries(self, warehouse_account):
		gl_entries = super(StockEntry, self).get_gl_entries(warehouse_account)

		if self.purpose in ("Repack", "Manufacture"):
			total_basic_amount = sum(flt(t.basic_amount) for t in self.get("items") if t.is_finished_item)
		else:
			total_basic_amount = sum(flt(t.basic_amount) for t in self.get("items") if t.t_warehouse)

		divide_based_on = total_basic_amount

		if self.get("additional_costs") and not total_basic_amount:
			# if total_basic_amount is 0, distribute additional charges based on qty
			divide_based_on = sum(item.qty for item in list(self.get("items")))

<<<<<<< HEAD
		total_basic_amount = sum([flt(t.basic_amount) for t in self.get("items") if t.t_warehouse])
		divide_based_on = total_basic_amount

		if self.get("additional_costs") and not total_basic_amount:
			# if total_basic_amount is 0, distribute additional charges based on qty
			divide_based_on = sum(item.qty for item in list(self.get("items")))

=======
>>>>>>> 540559d6
		item_account_wise_additional_cost = {}

		for t in self.get("additional_costs"):
			for d in self.get("items"):
<<<<<<< HEAD
				if d.t_warehouse:
					item_account_wise_additional_cost.setdefault((d.item_code, d.name), {})
					item_account_wise_additional_cost[(d.item_code, d.name)].setdefault(t.expense_account, 0.0)

					multiply_based_on = d.basic_amount if total_basic_amount else d.qty

					item_account_wise_additional_cost[(d.item_code, d.name)][t.expense_account] += \
						(t.amount * multiply_based_on) / divide_based_on
=======
				if self.purpose in ("Repack", "Manufacture") and not d.is_finished_item:
					continue
				elif not d.t_warehouse:
					continue

				item_account_wise_additional_cost.setdefault((d.item_code, d.name), {})
				item_account_wise_additional_cost[(d.item_code, d.name)].setdefault(t.expense_account, {
					"amount": 0.0,
					"base_amount": 0.0
				})

				multiply_based_on = d.basic_amount if total_basic_amount else d.qty

				item_account_wise_additional_cost[(d.item_code, d.name)][t.expense_account]["amount"] += \
					flt(t.amount * multiply_based_on) / divide_based_on

				item_account_wise_additional_cost[(d.item_code, d.name)][t.expense_account]["base_amount"] += \
					flt(t.base_amount * multiply_based_on) / divide_based_on
>>>>>>> 540559d6

		if item_account_wise_additional_cost:
			for d in self.get("items"):
				for account, amount in iteritems(item_account_wise_additional_cost.get((d.item_code, d.name), {})):
					if not amount: continue

					gl_entries.append(self.get_gl_dict({
						"account": account,
						"against": d.expense_account,
						"cost_center": d.cost_center,
						"remarks": self.get("remarks") or _("Accounting Entry for Stock"),
						"credit_in_account_currency": flt(amount["amount"]),
						"credit": flt(amount["base_amount"])
					}, item=d))

					gl_entries.append(self.get_gl_dict({
						"account": d.expense_account,
						"against": account,
						"cost_center": d.cost_center,
						"remarks": self.get("remarks") or _("Accounting Entry for Stock"),
						"credit": -1 * amount['base_amount'] # put it as negative credit instead of debit purposefully
					}, item=d))

		return process_gl_map(gl_entries)

	def update_work_order(self):
		def _validate_work_order(pro_doc):
			if flt(pro_doc.docstatus) != 1:
				frappe.throw(_("Work Order {0} must be submitted").format(self.work_order))

			if pro_doc.status == 'Stopped':
				frappe.throw(_("Transaction not allowed against stopped Work Order {0}").format(self.work_order))

		if self.job_card:
			job_doc = frappe.get_doc('Job Card', self.job_card)
			job_doc.set_transferred_qty(update_status=True)
			job_doc.set_transferred_qty_in_job_card(self)

		if self.work_order:
			pro_doc = frappe.get_doc("Work Order", self.work_order)
			_validate_work_order(pro_doc)
			pro_doc.run_method("update_status")

			if self.fg_completed_qty:
				pro_doc.run_method("update_work_order_qty")
				if self.purpose == "Manufacture":
					pro_doc.run_method("update_planned_qty")
					pro_doc.update_batch_produced_qty(self)

			if not pro_doc.operations:
				pro_doc.set_actual_dates()

	@frappe.whitelist()
	def get_item_details(self, args=None, for_update=False):
		item = frappe.db.sql("""select i.name, i.stock_uom, i.description, i.image, i.item_name, i.item_group,
				i.has_batch_no, i.sample_quantity, i.has_serial_no, i.allow_alternative_item,
				id.expense_account, id.buying_cost_center
			from `tabItem` i LEFT JOIN `tabItem Default` id ON i.name=id.parent and id.company=%s
			where i.name=%s
				and i.disabled=0
				and (i.end_of_life is null or i.end_of_life='0000-00-00' or i.end_of_life > %s)""",
			(self.company, args.get('item_code'), nowdate()), as_dict = 1)

		if not item:
			frappe.throw(_("Item {0} is not active or end of life has been reached").format(args.get("item_code")))

		item = item[0]
		item_group_defaults = get_item_group_defaults(item.name, self.company)
		brand_defaults = get_brand_defaults(item.name, self.company)

		ret = frappe._dict({
			'uom'			      	: item.stock_uom,
			'stock_uom'				: item.stock_uom,
			'description'		  	: item.description,
			'image'					: item.image,
			'item_name' 		  	: item.item_name,
			'cost_center'			: get_default_cost_center(args, item, item_group_defaults, brand_defaults, self.company),
			'qty'					: args.get("qty"),
			'transfer_qty'			: args.get('qty'),
			'conversion_factor'		: 1,
			'batch_no'				: '',
			'actual_qty'			: 0,
			'basic_rate'			: 0,
			'serial_no'				: '',
			'has_serial_no'			: item.has_serial_no,
			'has_batch_no'			: item.has_batch_no,
			'sample_quantity'		: item.sample_quantity,
			'expense_account'		: item.expense_account
		})

		if self.purpose == 'Send to Subcontractor':
			ret["allow_alternative_item"] = item.allow_alternative_item

		# update uom
		if args.get("uom") and for_update:
			ret.update(get_uom_details(args.get('item_code'), args.get('uom'), args.get('qty')))

		if self.purpose == 'Material Issue':
			ret["expense_account"] = (item.get("expense_account") or
				item_group_defaults.get("expense_account") or
				frappe.get_cached_value('Company',  self.company,  "default_expense_account"))

		for company_field, field in {'stock_adjustment_account': 'expense_account',
			'cost_center': 'cost_center'}.items():
			if not ret.get(field):
				ret[field] = frappe.get_cached_value('Company',  self.company,  company_field)

		args['posting_date'] = self.posting_date
		args['posting_time'] = self.posting_time

		stock_and_rate = get_warehouse_details(args) if args.get('warehouse') else {}
		ret.update(stock_and_rate)

		# automatically select batch for outgoing item
		if (args.get('s_warehouse', None) and args.get('qty') and
			ret.get('has_batch_no') and not args.get('batch_no')):
			args.batch_no = get_batch_no(args['item_code'], args['s_warehouse'], args['qty'])

		if self.purpose == "Send to Subcontractor" and self.get("purchase_order") and args.get('item_code'):
			subcontract_items = frappe.get_all("Purchase Order Item Supplied",
				{"parent": self.purchase_order, "rm_item_code": args.get('item_code')}, "main_item_code")

			if subcontract_items and len(subcontract_items) == 1:
				ret["subcontracted_item"] = subcontract_items[0].main_item_code

		return ret

	@frappe.whitelist()
	def set_items_for_stock_in(self):
		self.items = []

		if self.outgoing_stock_entry and self.purpose == 'Material Transfer':
			doc = frappe.get_doc('Stock Entry', self.outgoing_stock_entry)

			if doc.per_transferred == 100:
				frappe.throw(_("Goods are already received against the outward entry {0}")
					.format(doc.name))

			for d in doc.items:
				self.append('items', {
					's_warehouse': d.t_warehouse,
					'item_code': d.item_code,
					'qty': d.qty,
					'uom': d.uom,
					'against_stock_entry': d.parent,
					'ste_detail': d.name,
					'stock_uom': d.stock_uom,
					'conversion_factor': d.conversion_factor,
					'serial_no': d.serial_no,
					'batch_no': d.batch_no
				})

	@frappe.whitelist()
	def get_items(self):
		self.set('items', [])
		self.validate_work_order()

		if not self.posting_date or not self.posting_time:
			frappe.throw(_("Posting date and posting time is mandatory"))

		self.set_work_order_details()
		self.flags.backflush_based_on = frappe.db.get_single_value("Manufacturing Settings",
			"backflush_raw_materials_based_on")

		if self.bom_no:

			backflush_based_on = frappe.db.get_single_value("Manufacturing Settings",
				"backflush_raw_materials_based_on")

			if self.purpose in ["Material Issue", "Material Transfer", "Manufacture", "Repack",
					"Send to Subcontractor", "Material Transfer for Manufacture", "Material Consumption for Manufacture"]:

				if self.work_order and self.purpose == "Material Transfer for Manufacture":
					item_dict = self.get_pending_raw_materials(backflush_based_on)
					if self.to_warehouse and self.pro_doc:
						for item in itervalues(item_dict):
							item["to_warehouse"] = self.pro_doc.wip_warehouse
					self.add_to_stock_entry_detail(item_dict)

				elif (self.work_order and (self.purpose == "Manufacture"
						or self.purpose == "Material Consumption for Manufacture") and not self.pro_doc.skip_transfer
					and self.flags.backflush_based_on == "Material Transferred for Manufacture"):
					self.get_transfered_raw_materials()

				elif (self.work_order and (self.purpose == "Manufacture" or
					self.purpose == "Material Consumption for Manufacture") and self.flags.backflush_based_on== "BOM"
					and frappe.db.get_single_value("Manufacturing Settings", "material_consumption")== 1):
					self.get_unconsumed_raw_materials()
				else:
					if not self.fg_completed_qty:
						frappe.throw(_("Manufacturing Quantity is mandatory"))

					item_dict = self.get_bom_raw_materials(self.fg_completed_qty)

					#Get PO Supplied Items Details
					if self.purchase_order and self.purpose == "Send to Subcontractor":
						#Get PO Supplied Items Details
						item_wh = frappe._dict(frappe.db.sql("""
							SELECT
								rm_item_code, reserve_warehouse
							FROM
								`tabPurchase Order` po, `tabPurchase Order Item Supplied` poitemsup
							WHERE
								po.name = poitemsup.parent and po.name = %s """,self.purchase_order))

					for item in itervalues(item_dict):
						if self.pro_doc and cint(self.pro_doc.from_wip_warehouse):
							item["from_warehouse"] = self.pro_doc.wip_warehouse
						#Get Reserve Warehouse from PO
						if self.purchase_order and self.purpose=="Send to Subcontractor":
							item["from_warehouse"] = item_wh.get(item.item_code)
						item["to_warehouse"] = self.to_warehouse if self.purpose=="Send to Subcontractor" else ""

					self.add_to_stock_entry_detail(item_dict)

			# fetch the serial_no of the first stock entry for the second stock entry
			if self.work_order and self.purpose == "Manufacture":
				self.set_serial_nos(self.work_order)
				work_order = frappe.get_doc('Work Order', self.work_order)
				add_additional_cost(self, work_order)

			# add finished goods item
			if self.purpose in ("Manufacture", "Repack"):
				self.load_items_from_bom()

		self.set_scrap_items()
		self.set_actual_qty()
		self.update_items_for_process_loss()
		self.validate_customer_provided_item()
		self.calculate_rate_and_amount()

	def set_scrap_items(self):
		if self.purpose != "Send to Subcontractor" and self.purpose in ["Manufacture", "Repack"]:
			scrap_item_dict = self.get_bom_scrap_material(self.fg_completed_qty)
			for item in itervalues(scrap_item_dict):
				item.idx = ''
				if self.pro_doc and self.pro_doc.scrap_warehouse:
					item["to_warehouse"] = self.pro_doc.scrap_warehouse

			self.add_to_stock_entry_detail(scrap_item_dict, bom_no=self.bom_no)

	def set_scrap_items(self):
		if self.purpose != "Send to Subcontractor" and self.purpose in ["Manufacture", "Repack"]:
			scrap_item_dict = self.get_bom_scrap_material(self.fg_completed_qty)
			for item in itervalues(scrap_item_dict):
				item.idx = ''
				if self.pro_doc and self.pro_doc.scrap_warehouse:
					item["to_warehouse"] = self.pro_doc.scrap_warehouse

			self.add_to_stock_entry_detail(scrap_item_dict, bom_no=self.bom_no)

	def set_work_order_details(self):
		if not getattr(self, "pro_doc", None):
			self.pro_doc = frappe._dict()

		if self.work_order:
			# common validations
			if not self.pro_doc:
				self.pro_doc = frappe.get_doc('Work Order', self.work_order)

			if self.pro_doc:
				self.bom_no = self.pro_doc.bom_no
			else:
				# invalid work order
				self.work_order = None

	def load_items_from_bom(self):
		if self.work_order:
			item_code = self.pro_doc.production_item
			to_warehouse = self.pro_doc.fg_warehouse
		else:
			item_code = frappe.db.get_value("BOM", self.bom_no, "item")
			to_warehouse = self.to_warehouse

		item = get_item_defaults(item_code, self.company)

		if not self.work_order and not to_warehouse:
			# in case of BOM
			to_warehouse = item.get("default_warehouse")

		args = {
			"to_warehouse": to_warehouse,
			"from_warehouse": "",
			"qty": self.fg_completed_qty,
			"item_name": item.item_name,
			"description": item.description,
			"stock_uom": item.stock_uom,
			"expense_account": item.get("expense_account"),
			"cost_center": item.get("buying_cost_center"),
			"is_finished_item": 1
		}

		if self.work_order and self.pro_doc.has_batch_no and cint(frappe.db.get_single_value('Manufacturing Settings',
			'make_serial_no_batch_from_work_order', cache=True)):
			self.set_batchwise_finished_goods(args, item)
		else:
			self.add_finished_goods(args, item)

	def set_batchwise_finished_goods(self, args, item):
		filters = {
			"reference_name": self.pro_doc.name,
			"reference_doctype": self.pro_doc.doctype,
			"qty_to_produce": (">", 0)
		}

		fields = ["qty_to_produce as qty", "produced_qty", "name"]

		data = frappe.get_all("Batch", filters = filters, fields = fields, order_by="creation asc")

		if not data:
			self.add_finished_goods(args, item)
		else:
			self.add_batchwise_finished_good(data, args, item)

	def add_batchwise_finished_good(self, data, args, item):
		qty = flt(self.fg_completed_qty)

		for row in data:
			batch_qty = flt(row.qty) - flt(row.produced_qty)
			if not batch_qty:
				continue

			if qty <=0:
				break

			fg_qty = batch_qty
			if batch_qty >= qty:
				fg_qty = qty

			qty -= batch_qty
			args["qty"] = fg_qty
			args["batch_no"] = row.name

			self.add_finished_goods(args, item)

	def add_finished_goods(self, args, item):
		self.add_to_stock_entry_detail({
			item.name: args
		}, bom_no = self.bom_no)

	def get_bom_raw_materials(self, qty):
		from erpnext.manufacturing.doctype.bom.bom import get_bom_items_as_dict

		# item dict = { item_code: {qty, description, stock_uom} }
		item_dict = get_bom_items_as_dict(self.bom_no, self.company, qty=qty,
			fetch_exploded = self.use_multi_level_bom, fetch_qty_in_stock_uom=False)

		used_alternative_items = get_used_alternative_items(work_order = self.work_order)
		for item in itervalues(item_dict):
			# if source warehouse presents in BOM set from_warehouse as bom source_warehouse
			if item["allow_alternative_item"]:
				item["allow_alternative_item"] = frappe.db.get_value('Work Order',
					self.work_order, "allow_alternative_item")

			item.from_warehouse = self.from_warehouse or item.source_warehouse or item.default_warehouse
			if item.item_code in used_alternative_items:
				alternative_item_data = used_alternative_items.get(item.item_code)
				item.item_code = alternative_item_data.item_code
				item.item_name = alternative_item_data.item_name
				item.stock_uom = alternative_item_data.stock_uom
				item.uom = alternative_item_data.uom
				item.conversion_factor = alternative_item_data.conversion_factor
				item.description = alternative_item_data.description

		return item_dict

	def get_bom_scrap_material(self, qty):
		from erpnext.manufacturing.doctype.bom.bom import get_bom_items_as_dict

		# item dict = { item_code: {qty, description, stock_uom} }
		item_dict = get_bom_items_as_dict(self.bom_no, self.company, qty=qty,
			fetch_exploded = 0, fetch_scrap_items = 1) or {}

		for item in itervalues(item_dict):
			item.from_warehouse = ""
			item.is_scrap_item = 1

		for row in self.get_scrap_items_from_job_card():
			if row.stock_qty <= 0:
				continue

			item_row = item_dict.get(row.item_code)
			if not item_row:
				item_row = frappe._dict({})

			item_row.update({
				'uom': row.stock_uom,
				'from_warehouse': '',
				'qty': row.stock_qty + flt(item_row.stock_qty),
				'converison_factor': 1,
				'is_scrap_item': 1,
				'item_name': row.item_name,
				'description': row.description,
				'allow_zero_valuation_rate': 1
			})

			item_dict[row.item_code] = item_row

		return item_dict

	def get_scrap_items_from_job_card(self):
		if not self.pro_doc:
			self.set_work_order_details()

		if not self.pro_doc.operations:
			return []

		job_card = frappe.qb.DocType('Job Card')
		job_card_scrap_item = frappe.qb.DocType('Job Card Scrap Item')

		scrap_items = (
			frappe.qb.from_(job_card)
			.select(
				Sum(job_card_scrap_item.stock_qty).as_('stock_qty'),
				job_card_scrap_item.item_code, job_card_scrap_item.item_name,
				job_card_scrap_item.description, job_card_scrap_item.stock_uom)
			.join(job_card_scrap_item)
			.on(job_card_scrap_item.parent == job_card.name)
			.where(
				(job_card_scrap_item.item_code.isnotnull())
				& (job_card.work_order == self.work_order)
				& (job_card.docstatus == 1))
			.groupby(job_card_scrap_item.item_code)
		).run(as_dict=1)

		pending_qty = flt(self.get_completed_job_card_qty()) - flt(self.pro_doc.produced_qty)

		used_scrap_items = self.get_used_scrap_items()
		for row in scrap_items:
			row.stock_qty -= flt(used_scrap_items.get(row.item_code))
			row.stock_qty = (row.stock_qty) * flt(self.fg_completed_qty) / flt(pending_qty)

			if used_scrap_items.get(row.item_code):
				used_scrap_items[row.item_code] -= row.stock_qty

			if cint(frappe.get_cached_value('UOM', row.stock_uom, 'must_be_whole_number')):
				row.stock_qty = frappe.utils.ceil(row.stock_qty)

		return scrap_items

	def get_completed_job_card_qty(self):
		return flt(min([d.completed_qty for d in self.pro_doc.operations]))

	def get_used_scrap_items(self):
		used_scrap_items = defaultdict(float)
		data = frappe.get_all(
			'Stock Entry',
			fields = [
				'`tabStock Entry Detail`.`item_code`', '`tabStock Entry Detail`.`qty`'
			],
			filters = [
				['Stock Entry', 'work_order', '=', self.work_order],
				['Stock Entry Detail', 'is_scrap_item', '=', 1],
				['Stock Entry', 'docstatus', '=', 1],
				['Stock Entry', 'purpose', 'in', ['Repack', 'Manufacture']]
			]
		)

		for row in data:
			used_scrap_items[row.item_code] += row.qty

		return used_scrap_items

	def get_unconsumed_raw_materials(self):
		wo = frappe.get_doc("Work Order", self.work_order)
		wo_items = frappe.get_all('Work Order Item',
			filters={'parent': self.work_order},
			fields=["item_code", "source_warehouse", "required_qty", "consumed_qty", "transferred_qty"]
			)

		work_order_qty = wo.material_transferred_for_manufacturing or wo.qty
		for item in wo_items:
			item_account_details = get_item_defaults(item.item_code, self.company)
			# Take into account consumption if there are any.

			wo_item_qty = item.transferred_qty or item.required_qty

			wo_qty_consumed = flt(wo_item_qty) - flt(item.consumed_qty)
			wo_qty_to_produce = flt(work_order_qty) - flt(wo.produced_qty)

			req_qty_each = (wo_qty_consumed) / (wo_qty_to_produce or 1)

			qty = req_qty_each * flt(self.fg_completed_qty)

			if qty > 0:
				self.add_to_stock_entry_detail({
					item.item_code: {
						"from_warehouse": wo.wip_warehouse or item.source_warehouse,
						"to_warehouse": "",
						"qty": qty,
						"item_name": item.item_name,
						"description": item.description,
						"stock_uom": item_account_details.stock_uom,
						"expense_account": item_account_details.get("expense_account"),
						"cost_center": item_account_details.get("buying_cost_center"),
					}
				})

	def get_transfered_raw_materials(self):
		transferred_materials = frappe.db.sql("""
			select
				item_name, original_item, item_code, sum(qty) as qty, sed.t_warehouse as warehouse,
				description, stock_uom, expense_account, cost_center
			from `tabStock Entry` se,`tabStock Entry Detail` sed
			where
				se.name = sed.parent and se.docstatus=1 and se.purpose='Material Transfer for Manufacture'
				and se.work_order= %s and ifnull(sed.t_warehouse, '') != ''
			group by sed.item_code, sed.t_warehouse
		""", self.work_order, as_dict=1)

		materials_already_backflushed = frappe.db.sql("""
			select
				item_code, sed.s_warehouse as warehouse, sum(qty) as qty
			from
				`tabStock Entry` se, `tabStock Entry Detail` sed
			where
				se.name = sed.parent and se.docstatus=1
				and (se.purpose='Manufacture' or se.purpose='Material Consumption for Manufacture')
				and se.work_order= %s and ifnull(sed.s_warehouse, '') != ''
			group by sed.item_code, sed.s_warehouse
		""", self.work_order, as_dict=1)

		backflushed_materials= {}
		for d in materials_already_backflushed:
			backflushed_materials.setdefault(d.item_code,[]).append({d.warehouse: d.qty})

		po_qty = frappe.db.sql("""select qty, produced_qty, material_transferred_for_manufacturing from
			`tabWork Order` where name=%s""", self.work_order, as_dict=1)[0]

		manufacturing_qty = flt(po_qty.qty) or 1
		produced_qty = flt(po_qty.produced_qty)
		trans_qty = flt(po_qty.material_transferred_for_manufacturing) or 1

		for item in transferred_materials:
			qty= item.qty
			item_code = item.original_item or item.item_code
			req_items = frappe.get_all('Work Order Item',
				filters={'parent': self.work_order, 'item_code': item_code},
				fields=["required_qty", "consumed_qty"]
				)

			req_qty = flt(req_items[0].required_qty) if req_items else flt(4)
			req_qty_each = flt(req_qty / manufacturing_qty)
			consumed_qty = flt(req_items[0].consumed_qty) if req_items else 0

			if trans_qty and manufacturing_qty > (produced_qty + flt(self.fg_completed_qty)):
				if qty >= req_qty:
					qty = (req_qty/trans_qty) * flt(self.fg_completed_qty)
				else:
					qty = qty - consumed_qty

				if self.purpose == 'Manufacture':
					# If Material Consumption is booked, must pull only remaining components to finish product
					if consumed_qty != 0:
						remaining_qty = consumed_qty - (produced_qty * req_qty_each)
						exhaust_qty = req_qty_each * produced_qty
						if remaining_qty > exhaust_qty :
							if (remaining_qty/(req_qty_each * flt(self.fg_completed_qty))) >= 1:
								qty =0
							else:
								qty = (req_qty_each * flt(self.fg_completed_qty)) - remaining_qty
					else:
						if self.flags.backflush_based_on == "Material Transferred for Manufacture":
							qty = (item.qty/trans_qty) * flt(self.fg_completed_qty)
						else:
							qty = req_qty_each * flt(self.fg_completed_qty)

			elif backflushed_materials.get(item.item_code):
				precision = frappe.get_precision("Stock Entry Detail", "qty")
				for d in backflushed_materials.get(item.item_code):
					if d.get(item.warehouse) > 0:
						if (qty > req_qty):
<<<<<<< HEAD
							qty-= d.get(item.warehouse)
=======
							qty = ((flt(qty, precision) - flt(d.get(item.warehouse), precision))
								/ (flt(trans_qty, precision) - flt(produced_qty, precision))
							) * flt(self.fg_completed_qty)

							d[item.warehouse] -= qty

			if cint(frappe.get_cached_value('UOM', item.stock_uom, 'must_be_whole_number')):
				qty = frappe.utils.ceil(qty)
>>>>>>> 540559d6

			if qty > 0:
				self.add_to_stock_entry_detail({
					item.item_code: {
						"from_warehouse": item.warehouse,
						"to_warehouse": "",
						"qty": qty,
						"item_name": item.item_name,
						"description": item.description,
						"stock_uom": item.stock_uom,
						"expense_account": item.expense_account,
						"cost_center": item.buying_cost_center,
						"original_item": item.original_item
					}
				})

	def get_pending_raw_materials(self, backflush_based_on=None):
		"""
			issue (item quantity) that is pending to issue or desire to transfer,
			whichever is less
		"""
		item_dict = self.get_pro_order_required_items(backflush_based_on)

		max_qty = flt(self.pro_doc.qty)

		allow_overproduction = False
		overproduction_percentage = flt(frappe.db.get_single_value("Manufacturing Settings",
			"overproduction_percentage_for_work_order"))

		to_transfer_qty = flt(self.pro_doc.material_transferred_for_manufacturing) + flt(self.fg_completed_qty)
		transfer_limit_qty = max_qty + ((max_qty * overproduction_percentage) / 100)

		if transfer_limit_qty >= to_transfer_qty:
			allow_overproduction = True

		for item, item_details in iteritems(item_dict):
			pending_to_issue = flt(item_details.required_qty) - flt(item_details.transferred_qty)
			desire_to_transfer = flt(self.fg_completed_qty) * flt(item_details.required_qty) / max_qty

<<<<<<< HEAD
			if desire_to_transfer <= pending_to_issue or allow_overproduction:
=======
			if (desire_to_transfer <= pending_to_issue
				or (desire_to_transfer > 0 and backflush_based_on == "Material Transferred for Manufacture")
				or allow_overproduction):
>>>>>>> 540559d6
				item_dict[item]["qty"] = desire_to_transfer
			elif pending_to_issue > 0:
				item_dict[item]["qty"] = pending_to_issue
			else:
				item_dict[item]["qty"] = 0

		# delete items with 0 qty
		list_of_items = list(item_dict.keys())
		for item in list_of_items:
			if not item_dict[item]["qty"]:
				del item_dict[item]

		# show some message
		if not len(item_dict):
			frappe.msgprint(_("""All items have already been transferred for this Work Order."""))

		return item_dict

	def get_pro_order_required_items(self, backflush_based_on=None):
		"""
			Gets Work Order Required Items only if Stock Entry purpose is **Material Transferred for Manufacture**.
		"""
		item_dict, job_card_items = frappe._dict(), []
		work_order = frappe.get_doc("Work Order", self.work_order)

		consider_job_card = work_order.transfer_material_against == "Job Card" and self.get("job_card")
		if consider_job_card:
			job_card_items = self.get_job_card_item_codes(self.get("job_card"))

		if not frappe.db.get_value("Warehouse", work_order.wip_warehouse, "is_group"):
			wip_warehouse = work_order.wip_warehouse
		else:
			wip_warehouse = None

		for d in work_order.get("required_items"):
			if consider_job_card and (d.item_code not in job_card_items):
				continue

			transfer_pending = flt(d.required_qty) > flt(d.transferred_qty)
			can_transfer = transfer_pending or (backflush_based_on == "Material Transferred for Manufacture")

			if not can_transfer:
				continue

			if d.include_item_in_manufacturing:
				item_row = d.as_dict()
				item_row["idx"] = len(item_dict) + 1

				if consider_job_card:
					job_card_item = frappe.db.get_value(
						"Job Card Item",
						{
							"item_code": d.item_code,
							"parent": self.get("job_card")
						}
					)
					item_row["job_card_item"] = job_card_item or None

				if d.source_warehouse and not frappe.db.get_value("Warehouse", d.source_warehouse, "is_group"):
					item_row["from_warehouse"] = d.source_warehouse

				item_row["to_warehouse"] = wip_warehouse
				if item_row["allow_alternative_item"]:
					item_row["allow_alternative_item"] = work_order.allow_alternative_item

				item_dict.setdefault(d.item_code, item_row)

		return item_dict

	def get_job_card_item_codes(self, job_card=None):
		if not job_card:
			return []

		job_card_items = frappe.get_all(
			"Job Card Item",
			filters={
				"parent": job_card
			},
			fields=["item_code"],
			distinct=True
		)
		return [d.item_code for d in job_card_items]

	def add_to_stock_entry_detail(self, item_dict, bom_no=None):
		for d in item_dict:
			item_row = item_dict[d]
			stock_uom = item_row.get("stock_uom") or frappe.db.get_value("Item", d, "stock_uom")

			se_child = self.append('items')
<<<<<<< HEAD
			se_child.s_warehouse = item_dict[d].get("from_warehouse")
			se_child.t_warehouse = item_dict[d].get("to_warehouse")
			se_child.item_code = item_dict[d].get('item_code') or cstr(d)
			se_child.uom = item_dict[d]["uom"] if item_dict[d].get("uom") else stock_uom
			se_child.stock_uom = stock_uom
			se_child.qty = flt(item_dict[d]["qty"], se_child.precision("qty"))
			se_child.cost_center = item_dict[d].get("cost_center") or cost_center
			se_child.allow_alternative_item = item_dict[d].get("allow_alternative_item", 0)
			se_child.subcontracted_item = item_dict[d].get("main_item_code")

			for field in ["idx", "po_detail", "original_item",
				"expense_account", "description", "item_name"]:
				if item_dict[d].get(field):
					se_child.set(field, item_dict[d].get(field))
=======
			se_child.s_warehouse = item_row.get("from_warehouse")
			se_child.t_warehouse = item_row.get("to_warehouse")
			se_child.item_code = item_row.get('item_code') or cstr(d)
			se_child.uom = item_row["uom"] if item_row.get("uom") else stock_uom
			se_child.stock_uom = stock_uom
			se_child.qty = flt(item_row["qty"], se_child.precision("qty"))
			se_child.allow_alternative_item = item_row.get("allow_alternative_item", 0)
			se_child.subcontracted_item = item_row.get("main_item_code")
			se_child.cost_center = (item_row.get("cost_center") or
				get_default_cost_center(item_row, company = self.company))
			se_child.is_finished_item = item_row.get("is_finished_item", 0)
			se_child.is_scrap_item = item_row.get("is_scrap_item", 0)
			se_child.is_process_loss = item_row.get("is_process_loss", 0)

			for field in ["idx", "po_detail", "original_item", "expense_account",
				"description", "item_name", "serial_no", "batch_no", "allow_zero_valuation_rate"]:
				if item_row.get(field):
					se_child.set(field, item_row.get(field))
>>>>>>> 540559d6

			if se_child.s_warehouse==None:
				se_child.s_warehouse = self.from_warehouse
			if se_child.t_warehouse==None:
				se_child.t_warehouse = self.to_warehouse

			# in stock uom
			se_child.conversion_factor = flt(item_row.get("conversion_factor")) or 1
			se_child.transfer_qty = flt(item_row["qty"]*se_child.conversion_factor, se_child.precision("qty"))

			se_child.bom_no = bom_no # to be assigned for finished item
			se_child.job_card_item = item_row.get("job_card_item") if self.get("job_card") else None

	def validate_with_material_request(self):
		for item in self.get("items"):
			material_request = item.material_request or None
			material_request_item = item.material_request_item or None
			if self.purpose == 'Material Transfer' and self.outgoing_stock_entry:
				parent_se = frappe.get_value("Stock Entry Detail", item.ste_detail, ['material_request','material_request_item'],as_dict=True)
				if parent_se:
					material_request = parent_se.material_request
					material_request_item = parent_se.material_request_item

			if material_request:
				mreq_item = frappe.db.get_value("Material Request Item",
					{"name": material_request_item, "parent": material_request},
					["item_code", "warehouse", "idx"], as_dict=True)
				if mreq_item.item_code != item.item_code:
					frappe.throw(_("Item for row {0} does not match Material Request").format(item.idx),
						frappe.MappingMismatchError)
				elif self.purpose == "Material Transfer" and self.add_to_transit:
					continue

	def validate_batch(self):
		if self.purpose in ["Material Transfer for Manufacture", "Manufacture", "Repack", "Send to Subcontractor"]:
			for item in self.get("items"):
				if item.batch_no:
					disabled = frappe.db.get_value("Batch", item.batch_no, "disabled")
					if disabled == 0:
						expiry_date = frappe.db.get_value("Batch", item.batch_no, "expiry_date")
						if expiry_date:
							if getdate(self.posting_date) > getdate(expiry_date):
								frappe.throw(_("Batch {0} of Item {1} has expired.")
									.format(item.batch_no, item.item_code))
					else:
						frappe.throw(_("Batch {0} of Item {1} is disabled.")
							.format(item.batch_no, item.item_code))

	def update_purchase_order_supplied_items(self):
		if (self.purchase_order and
			(self.purpose in ['Send to Subcontractor', 'Material Transfer'] or self.is_return)):

			#Get PO Supplied Items Details
			item_wh = frappe._dict(frappe.db.sql("""
				select rm_item_code, reserve_warehouse
				from `tabPurchase Order` po, `tabPurchase Order Item Supplied` poitemsup
				where po.name = poitemsup.parent
				and po.name = %s""", self.purchase_order))

<<<<<<< HEAD
		frappe.db.sql("""UPDATE `tabPurchase Order Item Supplied` pos
			SET
				pos.supplied_qty = IFNULL((SELECT ifnull(sum(transfer_qty), 0)
					FROM
						`tabStock Entry Detail` sed, `tabStock Entry` se
					WHERE
						pos.name = sed.po_detail AND pos.rm_item_code = sed.item_code
						AND pos.parent = se.purchase_order AND sed.docstatus = 1
						AND se.name = sed.parent and se.purchase_order = %(po)s
				), 0)
			WHERE pos.docstatus = 1 and pos.parent = %(po)s""", {"po": self.purchase_order})
=======
			supplied_items = get_supplied_items(self.purchase_order)
			for name, item in supplied_items.items():
				frappe.db.set_value('Purchase Order Item Supplied', name, item)
>>>>>>> 540559d6

			#Update reserved sub contracted quantity in bin based on Supplied Item Details and
			for d in self.get("items"):
				item_code = d.get('original_item') or d.get('item_code')
				reserve_warehouse = item_wh.get(item_code)
				if not (reserve_warehouse and item_code):
					continue
				stock_bin = get_bin(item_code, reserve_warehouse)
				stock_bin.update_reserved_qty_for_sub_contracting()

	def update_so_in_serial_number(self):
		so_name, item_code = frappe.db.get_value("Work Order", self.work_order, ["sales_order", "production_item"])
		if so_name and item_code:
			qty_to_reserve = get_reserved_qty_for_so(so_name, item_code)
			if qty_to_reserve:
				reserved_qty = frappe.db.sql("""select count(name) from `tabSerial No` where item_code=%s and
					sales_order=%s""", (item_code, so_name))
				if reserved_qty and reserved_qty[0][0]:
					qty_to_reserve -= reserved_qty[0][0]
				if qty_to_reserve > 0:
					for item in self.items:
						has_serial_no = frappe.get_cached_value("Item", item.item_code, "has_serial_no")
						if item.item_code == item_code and has_serial_no:
							serial_nos = (item.serial_no).split("\n")
							for serial_no in serial_nos:
								if qty_to_reserve > 0:
									frappe.db.set_value("Serial No", serial_no, "sales_order", so_name)
									qty_to_reserve -=1

	def validate_reserved_serial_no_consumption(self):
		for item in self.items:
			if item.s_warehouse and not item.t_warehouse and item.serial_no:
				for sr in get_serial_nos(item.serial_no):
					sales_order = frappe.db.get_value("Serial No", sr, "sales_order")
					if sales_order:
						msg = (_("(Serial No: {0}) cannot be consumed as it's reserverd to fullfill Sales Order {1}.")
							.format(sr, sales_order))

						frappe.throw(_("Item {0} {1}").format(item.item_code, msg))

	def update_transferred_qty(self):
		if self.purpose == 'Material Transfer' and self.outgoing_stock_entry:
			stock_entries = {}
			stock_entries_child_list = []
			for d in self.items:
				if not (d.against_stock_entry and d.ste_detail):
					continue

				stock_entries_child_list.append(d.ste_detail)
				transferred_qty = frappe.get_all("Stock Entry Detail", fields = ["sum(qty) as qty"],
					filters = { 'against_stock_entry': d.against_stock_entry,
						'ste_detail': d.ste_detail,'docstatus': 1})

				stock_entries[(d.against_stock_entry, d.ste_detail)] = (transferred_qty[0].qty
					if transferred_qty and transferred_qty[0] else 0.0) or 0.0

			if not stock_entries: return None

			cond = ''
			for data, transferred_qty in stock_entries.items():
				cond += """ WHEN (parent = %s and name = %s) THEN %s
					""" %(frappe.db.escape(data[0]), frappe.db.escape(data[1]), transferred_qty)

			if stock_entries_child_list:
				frappe.db.sql(""" UPDATE `tabStock Entry Detail`
					SET
						transferred_qty = CASE {cond} END
					WHERE
						name in ({ste_details}) """.format(cond=cond,
					ste_details = ','.join(['%s'] * len(stock_entries_child_list))),
				tuple(stock_entries_child_list))

			args = {
				'source_dt': 'Stock Entry Detail',
				'target_field': 'transferred_qty',
				'target_ref_field': 'qty',
				'target_dt': 'Stock Entry Detail',
				'join_field': 'ste_detail',
				'target_parent_dt': 'Stock Entry',
				'target_parent_field': 'per_transferred',
				'source_field': 'qty',
				'percent_join_field': 'against_stock_entry'
			}

			self._update_percent_field_in_targets(args, update_modified=True)

	def update_quality_inspection(self):
		if self.inspection_required:
			reference_type = reference_name = ''
			if self.docstatus == 1:
				reference_name = self.name
				reference_type = 'Stock Entry'

			for d in self.items:
				if d.quality_inspection:
					frappe.db.set_value("Quality Inspection", d.quality_inspection, {
						'reference_type': reference_type,
						'reference_name': reference_name
					})
	def set_material_request_transfer_status(self, status):
		material_requests = []
		if self.outgoing_stock_entry:
			parent_se = frappe.get_value("Stock Entry", self.outgoing_stock_entry, 'add_to_transit')

		for item in self.items:
			material_request = item.material_request or None
			if self.purpose == "Material Transfer" and material_request not in material_requests:
				if self.outgoing_stock_entry and parent_se:
					material_request = frappe.get_value("Stock Entry Detail", item.ste_detail, 'material_request')

			if material_request and material_request not in material_requests:
				material_requests.append(material_request)
				frappe.db.set_value('Material Request', material_request, 'transfer_status', status)

	def update_items_for_process_loss(self):
		process_loss_dict = {}
		for d in self.get("items"):
			if not d.is_process_loss:
				continue

			scrap_warehouse = frappe.db.get_single_value("Manufacturing Settings", "default_scrap_warehouse")
			if scrap_warehouse is not None:
				d.t_warehouse = scrap_warehouse
			d.is_scrap_item = 0

			if d.item_code not in process_loss_dict:
				process_loss_dict[d.item_code] = [flt(0), flt(0)]
			process_loss_dict[d.item_code][0] += flt(d.transfer_qty)
			process_loss_dict[d.item_code][1] += flt(d.qty)

		for d in self.get("items"):
			if not d.is_finished_item or d.item_code not in process_loss_dict:
				continue
			# Assumption: 1 finished item has 1 row.
			d.transfer_qty -= process_loss_dict[d.item_code][0]
			d.qty -= process_loss_dict[d.item_code][1]


	def set_serial_no_batch_for_finished_good(self):
		args = {}
		if self.pro_doc.serial_no:
			self.get_serial_nos_for_fg(args)

		for row in self.items:
			if row.is_finished_item and row.item_code == self.pro_doc.production_item:
				if args.get("serial_no"):
					row.serial_no = '\n'.join(args["serial_no"][0: cint(row.qty)])

	def get_serial_nos_for_fg(self, args):
		fields = ["`tabStock Entry`.`name`", "`tabStock Entry Detail`.`qty`",
			"`tabStock Entry Detail`.`serial_no`", "`tabStock Entry Detail`.`batch_no`"]

		filters = [["Stock Entry","work_order","=",self.work_order], ["Stock Entry","purpose","=","Manufacture"],
			["Stock Entry","docstatus","=",1], ["Stock Entry Detail","item_code","=",self.pro_doc.production_item]]

		stock_entries = frappe.get_all("Stock Entry", fields=fields, filters=filters)

		if self.pro_doc.serial_no:
			args["serial_no"] = self.get_available_serial_nos(stock_entries)

	def get_available_serial_nos(self, stock_entries):
		used_serial_nos = []
		for row in stock_entries:
			if row.serial_no:
				used_serial_nos.extend(get_serial_nos(row.serial_no))

		return sorted(list(set(get_serial_nos(self.pro_doc.serial_no)) - set(used_serial_nos)))

	def set_title(self):
		if frappe.flags.in_import and self.title:
			# Allow updating title during data import/update
			return

		self.title = self.purpose


@frappe.whitelist()
def move_sample_to_retention_warehouse(company, items):
	if isinstance(items, string_types):
		items = json.loads(items)
	retention_warehouse = frappe.db.get_single_value('Stock Settings', 'sample_retention_warehouse')
	stock_entry = frappe.new_doc("Stock Entry")
	stock_entry.company = company
	stock_entry.purpose = "Material Transfer"
	stock_entry.set_stock_entry_type()
	for item in items:
		if item.get('sample_quantity') and item.get('batch_no'):
			sample_quantity = validate_sample_quantity(item.get('item_code'), item.get('sample_quantity'),
				item.get('transfer_qty') or item.get('qty'), item.get('batch_no'))
			if sample_quantity:
				sample_serial_nos = ''
				if item.get('serial_no'):
					serial_nos = (item.get('serial_no')).split()
					if serial_nos and len(serial_nos) > item.get('sample_quantity'):
						serial_no_list = serial_nos[:-(len(serial_nos)-item.get('sample_quantity'))]
						sample_serial_nos = '\n'.join(serial_no_list)

				stock_entry.append("items", {
					"item_code": item.get('item_code'),
					"s_warehouse": item.get('t_warehouse'),
					"t_warehouse": retention_warehouse,
					"qty": item.get('sample_quantity'),
					"basic_rate": item.get('valuation_rate'),
					'uom': item.get('uom'),
					'stock_uom': item.get('stock_uom'),
					"conversion_factor": 1.0,
					"serial_no": sample_serial_nos,
					'batch_no': item.get('batch_no')
				})
	if stock_entry.get('items'):
		return stock_entry.as_dict()

@frappe.whitelist()
def make_stock_in_entry(source_name, target_doc=None):

	def set_missing_values(source, target):
		target.set_stock_entry_type()

	def update_item(source_doc, target_doc, source_parent):
		target_doc.t_warehouse = ''

		if source_doc.material_request_item and source_doc.material_request :
			add_to_transit = frappe.db.get_value('Stock Entry', source_name, 'add_to_transit')
			if add_to_transit:
				warehouse = frappe.get_value('Material Request Item', source_doc.material_request_item, 'warehouse')
				target_doc.t_warehouse = warehouse

		target_doc.s_warehouse = source_doc.t_warehouse
		target_doc.qty = source_doc.qty - source_doc.transferred_qty

	doclist = get_mapped_doc("Stock Entry", source_name, 	{
		"Stock Entry": {
			"doctype": "Stock Entry",
			"field_map": {
				"name": "outgoing_stock_entry"
			},
			"validation": {
				"docstatus": ["=", 1]
			}
		},
		"Stock Entry Detail": {
			"doctype": "Stock Entry Detail",
			"field_map": {
				"name": "ste_detail",
				"parent": "against_stock_entry",
				"serial_no": "serial_no",
				"batch_no": "batch_no"
			},
			"postprocess": update_item,
			"condition": lambda doc: flt(doc.qty) - flt(doc.transferred_qty) > 0.01
		},
	}, target_doc, set_missing_values)

	return doclist

@frappe.whitelist()
def get_work_order_details(work_order, company):
	work_order = frappe.get_doc("Work Order", work_order)
	pending_qty_to_produce = flt(work_order.qty) - flt(work_order.produced_qty)

	return {
		"from_bom": 1,
		"bom_no": work_order.bom_no,
		"use_multi_level_bom": work_order.use_multi_level_bom,
		"wip_warehouse": work_order.wip_warehouse,
		"fg_warehouse": work_order.fg_warehouse,
		"fg_completed_qty": pending_qty_to_produce
	}

def get_operating_cost_per_unit(work_order=None, bom_no=None):
	operating_cost_per_unit = 0
	if work_order:
		if not bom_no:
			bom_no = work_order.bom_no

		for d in work_order.get("operations"):
			if flt(d.completed_qty):
				operating_cost_per_unit += flt(d.actual_operating_cost) / flt(d.completed_qty)
			elif work_order.qty:
				operating_cost_per_unit += flt(d.planned_operating_cost) / flt(work_order.qty)

	# Get operating cost from BOM if not found in work_order.
	if not operating_cost_per_unit and bom_no:
		bom = frappe.db.get_value("BOM", bom_no, ["operating_cost", "quantity"], as_dict=1)
		if bom.quantity:
			operating_cost_per_unit = flt(bom.operating_cost) / flt(bom.quantity)

	if work_order and work_order.produced_qty and cint(frappe.db.get_single_value('Manufacturing Settings',
		'add_corrective_operation_cost_in_finished_good_valuation')):
		operating_cost_per_unit += flt(work_order.corrective_operation_cost) / flt(work_order.produced_qty)

	return operating_cost_per_unit

def get_used_alternative_items(purchase_order=None, work_order=None):
	cond = ""

	if purchase_order:
		cond = "and ste.purpose = 'Send to Subcontractor' and ste.purchase_order = '{0}'".format(purchase_order)
	elif work_order:
		cond = "and ste.purpose = 'Material Transfer for Manufacture' and ste.work_order = '{0}'".format(work_order)

	if not cond: return {}

	used_alternative_items = {}
	data = frappe.db.sql(""" select sted.original_item, sted.uom, sted.conversion_factor,
			sted.item_code, sted.item_name, sted.conversion_factor,sted.stock_uom, sted.description
		from
			`tabStock Entry` ste, `tabStock Entry Detail` sted
		where
			sted.parent = ste.name and ste.docstatus = 1 and sted.original_item !=  sted.item_code
			{0} """.format(cond), as_dict=1)

	for d in data:
		used_alternative_items[d.original_item] = d

	return used_alternative_items

def get_valuation_rate_for_finished_good_entry(work_order):
	work_order_qty = flt(frappe.get_cached_value("Work Order",
		work_order, 'material_transferred_for_manufacturing'))

	field = "(SUM(total_outgoing_value) / %s) as valuation_rate" % (work_order_qty)

	stock_data = frappe.get_all("Stock Entry",
		fields = field,
		filters = {
			"docstatus": 1,
			"purpose": "Material Transfer for Manufacture",
			"work_order": work_order
		}
	)

	if stock_data:
		return stock_data[0].valuation_rate

@frappe.whitelist()
def get_uom_details(item_code, uom, qty):
	"""Returns dict `{"conversion_factor": [value], "transfer_qty": qty * [value]}`

	:param args: dict with `item_code`, `uom` and `qty`"""
	conversion_factor = get_conversion_factor(item_code, uom).get("conversion_factor")

	if not conversion_factor:
		frappe.msgprint(_("UOM coversion factor required for UOM: {0} in Item: {1}")
			.format(uom, item_code))
		ret = {'uom' : ''}
	else:
		ret = {
			'conversion_factor'		: flt(conversion_factor),
			'transfer_qty'			: flt(qty) * flt(conversion_factor)
		}
	return ret

@frappe.whitelist()
def get_expired_batch_items():
	return frappe.db.sql("""select b.item, sum(sle.actual_qty) as qty, sle.batch_no, sle.warehouse, sle.stock_uom\
	from `tabBatch` b, `tabStock Ledger Entry` sle
	where b.expiry_date <= %s
	and b.expiry_date is not NULL
	and b.batch_id = sle.batch_no and sle.is_cancelled = 0
	group by sle.warehouse, sle.item_code, sle.batch_no""",(nowdate()), as_dict=1)

@frappe.whitelist()
def get_warehouse_details(args):
	if isinstance(args, string_types):
		args = json.loads(args)

	args = frappe._dict(args)

	ret = {}
	if args.warehouse and args.item_code:
		args.update({
			"posting_date": args.posting_date,
			"posting_time": args.posting_time,
		})
		ret = {
			"actual_qty" : get_previous_sle(args).get("qty_after_transaction") or 0,
			"basic_rate" : get_incoming_rate(args)
		}
	return ret

@frappe.whitelist()
def validate_sample_quantity(item_code, sample_quantity, qty, batch_no = None):
	if cint(qty) < cint(sample_quantity):
		frappe.throw(_("Sample quantity {0} cannot be more than received quantity {1}").format(sample_quantity, qty))
	retention_warehouse = frappe.db.get_single_value('Stock Settings', 'sample_retention_warehouse')
	retainted_qty = 0
	if batch_no:
		retainted_qty = get_batch_qty(batch_no, retention_warehouse, item_code)
	max_retain_qty = frappe.get_value('Item', item_code, 'sample_quantity')
	if retainted_qty >= max_retain_qty:
		frappe.msgprint(_("Maximum Samples - {0} have already been retained for Batch {1} and Item {2} in Batch {3}.").
			format(retainted_qty, batch_no, item_code, batch_no), alert=True)
		sample_quantity = 0
	qty_diff = max_retain_qty-retainted_qty
	if cint(sample_quantity) > cint(qty_diff):
		frappe.msgprint(_("Maximum Samples - {0} can be retained for Batch {1} and Item {2}.").
			format(max_retain_qty, batch_no, item_code), alert=True)
		sample_quantity = qty_diff
	return sample_quantity

def get_supplied_items(purchase_order):
	fields = ['`tabStock Entry Detail`.`transfer_qty`', '`tabStock Entry`.`is_return`',
			'`tabStock Entry Detail`.`po_detail`', '`tabStock Entry Detail`.`item_code`']

	filters = [['Stock Entry', 'docstatus', '=', 1], ['Stock Entry', 'purchase_order', '=', purchase_order]]

	supplied_item_details = {}
	for row in frappe.get_all('Stock Entry', fields = fields, filters = filters):
		if not row.po_detail:
			continue

		key = row.po_detail
		if key not in supplied_item_details:
			supplied_item_details.setdefault(key,
				frappe._dict({'supplied_qty': 0, 'returned_qty':0, 'total_supplied_qty':0}))

		supplied_item = supplied_item_details[key]

		if row.is_return:
			supplied_item.returned_qty += row.transfer_qty
		else:
			supplied_item.supplied_qty += row.transfer_qty

		supplied_item.total_supplied_qty = flt(supplied_item.supplied_qty) - flt(supplied_item.returned_qty)

	return supplied_item_details<|MERGE_RESOLUTION|>--- conflicted
+++ resolved
@@ -110,10 +110,6 @@
 		else:
 			set_batch_nos(self, 's_warehouse')
 
-<<<<<<< HEAD
-		self.set_incoming_rate()
-=======
->>>>>>> 540559d6
 		self.validate_serialized_batch()
 		self.set_actual_qty()
 		self.calculate_rate_and_amount()
@@ -166,15 +162,12 @@
 		self.update_transferred_qty()
 		self.update_quality_inspection()
 		self.delete_auto_created_batches()
-<<<<<<< HEAD
-=======
 		self.delete_linked_stock_entry()
 
 		if self.purpose == 'Material Transfer' and self.add_to_transit:
 			self.set_material_request_transfer_status('Not Started')
 		if self.purpose == 'Material Transfer' and self.outgoing_stock_entry:
 			self.set_material_request_transfer_status('In Transit')
->>>>>>> 540559d6
 
 	def set_job_card_data(self):
 		if self.job_card and not self.work_order:
@@ -434,32 +427,12 @@
 					and item_code = %s
 					and ifnull(s_warehouse,'')='' """ % (", ".join(["%s" * len(other_ste)]), "%s"), args)[0][0]
 			if fg_qty_already_entered and fg_qty_already_entered >= qty:
-<<<<<<< HEAD
-				frappe.throw(_("Stock Entries already created for Work Order ")
-					+ self.work_order + ":" + ", ".join(other_ste), DuplicateEntryForWorkOrderError)
-
-	def set_incoming_rate(self):
-		if self.purpose == "Repack":
-			self.set_basic_rate_for_finished_goods()
-
-		for d in self.items:
-			if d.s_warehouse:
-				args = self.get_args_for_incoming_rate(d)
-				d.basic_rate = get_incoming_rate(args)
-			elif d.allow_zero_valuation_rate and not d.s_warehouse:
-				d.basic_rate = 0.0
-			elif d.t_warehouse and not d.basic_rate:
-				d.basic_rate = get_valuation_rate(d.item_code, d.t_warehouse,
-					self.doctype, self.name, d.allow_zero_valuation_rate,
-					currency=erpnext.get_company_currency(self.company), company=self.company)
-=======
 				frappe.throw(
 					_("Stock Entries already created for Work Order {0}: {1}").format(
 						self.work_order, ", ".join(other_ste)
 					),
 					DuplicateEntryForWorkOrderError,
 				)
->>>>>>> 540559d6
 
 	def set_actual_qty(self):
 		allow_negative_stock = cint(frappe.db.get_value("Stock Settings", None, "allow_negative_stock"))
@@ -575,33 +548,6 @@
 			"allow_zero_valuation": item.allow_zero_valuation_rate,
 		})
 
-<<<<<<< HEAD
-	def set_basic_rate_for_finished_goods(self, raw_material_cost=0, scrap_material_cost=0):
-		total_fg_qty = 0
-		if not raw_material_cost and self.get("items"):
-			raw_material_cost = sum([flt(row.basic_amount) for row in self.items
-				if row.s_warehouse and not row.t_warehouse])
-
-			total_fg_qty = sum([flt(row.qty) for row in self.items
-				if row.t_warehouse and not row.s_warehouse])
-
-		if self.purpose in ["Manufacture", "Repack"]:
-			for d in self.get("items"):
-				if (d.transfer_qty and (d.bom_no or d.t_warehouse)
-					and (getattr(self, "pro_doc", frappe._dict()).scrap_warehouse != d.t_warehouse)):
-
-					if (self.work_order and self.purpose == "Manufacture"
-						and frappe.db.get_single_value("Manufacturing Settings", "material_consumption")):
-						bom_items = self.get_bom_raw_materials(d.transfer_qty)
-						raw_material_cost = sum([flt(row.qty)*flt(row.rate) for row in bom_items.values()])
-
-					if raw_material_cost and self.purpose == "Manufacture":
-						d.basic_rate = flt((raw_material_cost - scrap_material_cost) / flt(d.transfer_qty), d.precision("basic_rate"))
-						d.basic_amount = flt((raw_material_cost - scrap_material_cost), d.precision("basic_amount"))
-					elif self.purpose == "Repack" and total_fg_qty and not d.set_basic_rate_manually:
-						d.basic_rate = flt(raw_material_cost) / flt(total_fg_qty)
-						d.basic_amount = d.basic_rate * flt(d.qty)
-=======
 	def get_basic_rate_for_repacked_items(self, finished_item_qty, outgoing_items_cost):
 		finished_items = [d.item_code for d in self.get("items") if d.is_finished_item]
 		if len(finished_items) == 1:
@@ -621,7 +567,6 @@
 			outgoing_items_cost = sum([flt(row.qty)*flt(row.rate) for row in bom_items.values()])
 
 		return flt((outgoing_items_cost - scrap_items_cost) / finished_item_qty)
->>>>>>> 540559d6
 
 	def distribute_additional_costs(self):
 		# If no incoming items, set additional costs blank
@@ -748,8 +693,6 @@
 				if not row.subcontracted_item:
 					frappe.throw(_("Row {0}: Subcontracted Item is mandatory for the raw material {1}")
 						.format(row.idx, frappe.bold(row.item_code)))
-<<<<<<< HEAD
-=======
 				elif not row.po_detail:
 					filters = {
 						"parent": self.purchase_order, "docstatus": 1,
@@ -759,7 +702,6 @@
 					po_detail = frappe.db.get_value("Purchase Order Item Supplied", filters, "name")
 					if po_detail:
 						row.db_set("po_detail", po_detail)
->>>>>>> 540559d6
 
 	def validate_bom(self):
 		for d in self.get('items'):
@@ -798,14 +740,6 @@
 		return finished_item
 
 	def validate_finished_goods(self):
-<<<<<<< HEAD
-		"""validation: finished good quantity should be same as manufacturing quantity"""
-		if not self.work_order: return
-
-		items_with_target_warehouse = []
-		allowance_percentage = flt(frappe.db.get_single_value("Manufacturing Settings",
-			"overproduction_percentage_for_work_order"))
-=======
 		"""
 			1. Check if FG exists (mfg, repack)
 			2. Check if Multiple FG Items are present (mfg)
@@ -818,24 +752,16 @@
 		)
 		if wo_details:
 			production_item, wo_qty = wo_details
->>>>>>> 540559d6
 
 		production_item, wo_qty = frappe.db.get_value("Work Order",
 			self.work_order, ["production_item", "qty"])
 
 		for d in self.get('items'):
-<<<<<<< HEAD
-			if (self.purpose != "Send to Subcontractor" and d.bom_no
-				and flt(d.transfer_qty) > flt(self.fg_completed_qty) and d.item_code == production_item):
-				frappe.throw(_("Quantity in row {0} ({1}) must be same as manufactured quantity {2}"). \
-					format(d.idx, d.transfer_qty, self.fg_completed_qty))
-=======
 			if d.is_finished_item:
 				if not self.work_order:
 					# Independent MFG Entry/ Repack Entry, no WO to match against
 					finished_items.append(d.item_code)
 					continue
->>>>>>> 540559d6
 
 				if d.item_code != production_item:
 					frappe.throw(_("Finished Item {0} does not match with Work Order {1}")
@@ -854,13 +780,6 @@
 				title=_("Missing Finished Good"), exc=FinishedGoodError
 			)
 
-<<<<<<< HEAD
-		if self.work_order and self.purpose == "Manufacture":
-			allowed_qty = wo_qty + (allowance_percentage/100 * wo_qty)
-			if self.fg_completed_qty > allowed_qty:
-				frappe.throw(_("For quantity {0} should not be grater than work order quantity {1}")
-					.format(flt(self.fg_completed_qty), wo_qty))
-=======
 		if self.purpose == "Manufacture":
 			if len(set(finished_items)) > 1:
 				frappe.throw(
@@ -874,7 +793,6 @@
 				)
 			)
 			allowed_qty = wo_qty + ((allowance_percentage/100) * wo_qty)
->>>>>>> 540559d6
 
 			# No work order could mean independent Manufacture entry, if so skip validation
 			if self.work_order and self.fg_completed_qty > allowed_qty:
@@ -950,30 +868,10 @@
 			# if total_basic_amount is 0, distribute additional charges based on qty
 			divide_based_on = sum(item.qty for item in list(self.get("items")))
 
-<<<<<<< HEAD
-		total_basic_amount = sum([flt(t.basic_amount) for t in self.get("items") if t.t_warehouse])
-		divide_based_on = total_basic_amount
-
-		if self.get("additional_costs") and not total_basic_amount:
-			# if total_basic_amount is 0, distribute additional charges based on qty
-			divide_based_on = sum(item.qty for item in list(self.get("items")))
-
-=======
->>>>>>> 540559d6
 		item_account_wise_additional_cost = {}
 
 		for t in self.get("additional_costs"):
 			for d in self.get("items"):
-<<<<<<< HEAD
-				if d.t_warehouse:
-					item_account_wise_additional_cost.setdefault((d.item_code, d.name), {})
-					item_account_wise_additional_cost[(d.item_code, d.name)].setdefault(t.expense_account, 0.0)
-
-					multiply_based_on = d.basic_amount if total_basic_amount else d.qty
-
-					item_account_wise_additional_cost[(d.item_code, d.name)][t.expense_account] += \
-						(t.amount * multiply_based_on) / divide_based_on
-=======
 				if self.purpose in ("Repack", "Manufacture") and not d.is_finished_item:
 					continue
 				elif not d.t_warehouse:
@@ -992,7 +890,6 @@
 
 				item_account_wise_additional_cost[(d.item_code, d.name)][t.expense_account]["base_amount"] += \
 					flt(t.base_amount * multiply_based_on) / divide_based_on
->>>>>>> 540559d6
 
 		if item_account_wise_additional_cost:
 			for d in self.get("items"):
@@ -1565,9 +1462,6 @@
 				for d in backflushed_materials.get(item.item_code):
 					if d.get(item.warehouse) > 0:
 						if (qty > req_qty):
-<<<<<<< HEAD
-							qty-= d.get(item.warehouse)
-=======
 							qty = ((flt(qty, precision) - flt(d.get(item.warehouse), precision))
 								/ (flt(trans_qty, precision) - flt(produced_qty, precision))
 							) * flt(self.fg_completed_qty)
@@ -1576,7 +1470,6 @@
 
 			if cint(frappe.get_cached_value('UOM', item.stock_uom, 'must_be_whole_number')):
 				qty = frappe.utils.ceil(qty)
->>>>>>> 540559d6
 
 			if qty > 0:
 				self.add_to_stock_entry_detail({
@@ -1616,13 +1509,9 @@
 			pending_to_issue = flt(item_details.required_qty) - flt(item_details.transferred_qty)
 			desire_to_transfer = flt(self.fg_completed_qty) * flt(item_details.required_qty) / max_qty
 
-<<<<<<< HEAD
-			if desire_to_transfer <= pending_to_issue or allow_overproduction:
-=======
 			if (desire_to_transfer <= pending_to_issue
 				or (desire_to_transfer > 0 and backflush_based_on == "Material Transferred for Manufacture")
 				or allow_overproduction):
->>>>>>> 540559d6
 				item_dict[item]["qty"] = desire_to_transfer
 			elif pending_to_issue > 0:
 				item_dict[item]["qty"] = pending_to_issue
@@ -1712,22 +1601,6 @@
 			stock_uom = item_row.get("stock_uom") or frappe.db.get_value("Item", d, "stock_uom")
 
 			se_child = self.append('items')
-<<<<<<< HEAD
-			se_child.s_warehouse = item_dict[d].get("from_warehouse")
-			se_child.t_warehouse = item_dict[d].get("to_warehouse")
-			se_child.item_code = item_dict[d].get('item_code') or cstr(d)
-			se_child.uom = item_dict[d]["uom"] if item_dict[d].get("uom") else stock_uom
-			se_child.stock_uom = stock_uom
-			se_child.qty = flt(item_dict[d]["qty"], se_child.precision("qty"))
-			se_child.cost_center = item_dict[d].get("cost_center") or cost_center
-			se_child.allow_alternative_item = item_dict[d].get("allow_alternative_item", 0)
-			se_child.subcontracted_item = item_dict[d].get("main_item_code")
-
-			for field in ["idx", "po_detail", "original_item",
-				"expense_account", "description", "item_name"]:
-				if item_dict[d].get(field):
-					se_child.set(field, item_dict[d].get(field))
-=======
 			se_child.s_warehouse = item_row.get("from_warehouse")
 			se_child.t_warehouse = item_row.get("to_warehouse")
 			se_child.item_code = item_row.get('item_code') or cstr(d)
@@ -1746,7 +1619,6 @@
 				"description", "item_name", "serial_no", "batch_no", "allow_zero_valuation_rate"]:
 				if item_row.get(field):
 					se_child.set(field, item_row.get(field))
->>>>>>> 540559d6
 
 			if se_child.s_warehouse==None:
 				se_child.s_warehouse = self.from_warehouse
@@ -1806,23 +1678,9 @@
 				where po.name = poitemsup.parent
 				and po.name = %s""", self.purchase_order))
 
-<<<<<<< HEAD
-		frappe.db.sql("""UPDATE `tabPurchase Order Item Supplied` pos
-			SET
-				pos.supplied_qty = IFNULL((SELECT ifnull(sum(transfer_qty), 0)
-					FROM
-						`tabStock Entry Detail` sed, `tabStock Entry` se
-					WHERE
-						pos.name = sed.po_detail AND pos.rm_item_code = sed.item_code
-						AND pos.parent = se.purchase_order AND sed.docstatus = 1
-						AND se.name = sed.parent and se.purchase_order = %(po)s
-				), 0)
-			WHERE pos.docstatus = 1 and pos.parent = %(po)s""", {"po": self.purchase_order})
-=======
 			supplied_items = get_supplied_items(self.purchase_order)
 			for name, item in supplied_items.items():
 				frappe.db.set_value('Purchase Order Item Supplied', name, item)
->>>>>>> 540559d6
 
 			#Update reserved sub contracted quantity in bin based on Supplied Item Details and
 			for d in self.get("items"):
