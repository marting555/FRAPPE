# Copyright (c) 2015, Frappe Technologies Pvt. Ltd. and Contributors
# License: GNU General Public License v3. See license.txt

from __future__ import unicode_literals
import frappe, erpnext
import frappe.defaults
from frappe import _
from frappe.utils import cstr, cint, flt, comma_or, getdate, nowdate, formatdate, format_time
from erpnext.stock.utils import get_incoming_rate
from erpnext.stock.stock_ledger import get_previous_sle, NegativeStockError, get_valuation_rate
from erpnext.stock.get_item_details import get_bin_details, get_default_cost_center, get_conversion_factor, get_reserved_qty_for_so
from erpnext.setup.doctype.item_group.item_group import get_item_group_defaults
from erpnext.setup.doctype.brand.brand import get_brand_defaults
from erpnext.stock.doctype.batch.batch import get_batch_no, set_batch_nos, get_batch_qty
from erpnext.stock.doctype.item.item import get_item_defaults
from erpnext.manufacturing.doctype.bom.bom import validate_bom_no, add_additional_cost
from erpnext.stock.utils import get_bin
from erpnext.stock.doctype.serial_no.serial_no import update_serial_nos_after_submit, get_serial_nos

import json

from six import string_types, itervalues, iteritems

class IncorrectValuationRateError(frappe.ValidationError): pass
class DuplicateEntryForWorkOrderError(frappe.ValidationError): pass
class OperationsNotCompleteError(frappe.ValidationError): pass
class MaxSampleAlreadyRetainedError(frappe.ValidationError): pass

from erpnext.controllers.stock_controller import StockController

form_grid_templates = {
	"items": "templates/form_grid/stock_entry_grid.html"
}

class StockEntry(StockController):
	def get_feed(self):
		return _("From {0} to {1}").format(self.from_warehouse, self.to_warehouse)

	def onload(self):
		for item in self.get("items"):
			item.update(get_bin_details(item.item_code, item.s_warehouse))

	def validate(self):
		self.pro_doc = frappe._dict()
		if self.work_order:
			self.pro_doc = frappe.get_doc('Work Order', self.work_order)

		self.validate_posting_time()
		self.validate_purpose()
		self.validate_item()
		self.validate_qty()
		self.set_transfer_qty()
		self.validate_uom_is_integer("uom", "qty")
		self.validate_uom_is_integer("stock_uom", "transfer_qty")
		self.validate_warehouse()
		self.validate_work_order()
		self.validate_bom()
		self.validate_finished_goods()
		self.validate_with_material_request()
		self.validate_batch()
		self.validate_inspection()
		self.validate_fg_completed_qty()
		self.set_job_card_data()

		if not self.from_bom:
			self.fg_completed_qty = 0.0

		if self._action == 'submit':
			self.make_batches('t_warehouse')
		else:
			set_batch_nos(self, 's_warehouse')

		self.set_incoming_rate()
		self.set_actual_qty()
		self.calculate_rate_and_amount(update_finished_item_rate=False)

	def on_submit(self):

		self.update_stock_ledger()

		update_serial_nos_after_submit(self, "items")
		self.update_work_order()
		self.validate_purchase_order()
		if self.purchase_order and self.purpose == "Subcontract":
			self.update_purchase_order_supplied_items()
		self.make_gl_entries()
		self.update_cost_in_project()
		self.validate_reserved_serial_no_consumption()
		if self.work_order and self.purpose == "Manufacture":
			self.update_so_in_serial_number()

	def on_cancel(self):

		if self.purchase_order and self.purpose == "Subcontract":
			self.update_purchase_order_supplied_items()

		if self.work_order and self.purpose == "Material Consumption for Manufacture":
			self.validate_work_order_status()
		else:
			self.update_work_order()

		self.update_stock_ledger()
		self.make_gl_entries_on_cancel()
		self.update_cost_in_project()

	def set_job_card_data(self):
		if self.job_card and not self.work_order:
			data = frappe.db.get_value('Job Card',
				self.job_card, ['for_quantity', 'work_order', 'bom_no'], as_dict=1)
			self.fg_completed_qty = data.for_quantity
			self.work_order = data.work_order
			self.from_bom = 1
			self.bom_no = data.bom_no

	def validate_work_order_status(self):
		pro_doc = frappe.get_doc("Work Order", self.work_order)
		if pro_doc.status == 'Completed':
			frappe.throw(_("Cannot cancel transaction for Completed Work Order."))

	def validate_purpose(self):
		valid_purposes = ["Material Issue", "Material Receipt", "Material Transfer", "Material Transfer for Manufacture",
			"Manufacture", "Repack", "Subcontract", "Material Consumption for Manufacture"]
		if self.purpose not in valid_purposes:
			frappe.throw(_("Purpose must be one of {0}").format(comma_or(valid_purposes)))

	def set_transfer_qty(self):
		for item in self.get("items"):
			if not flt(item.qty):
				frappe.throw(_("Row {0}: Qty is mandatory").format(item.idx))
			if not flt(item.conversion_factor):
				frappe.throw(_("Row {0}: UOM Conversion Factor is mandatory").format(item.idx))
			item.transfer_qty = flt(flt(item.qty) * flt(item.conversion_factor),
				self.precision("transfer_qty", item))

	def update_cost_in_project(self):
		if self.project:
			amount = frappe.db.sql(""" select ifnull(sum(sed.amount), 0)
				from
					`tabStock Entry` se, `tabStock Entry Detail` sed
				where
					se.docstatus = 1 and se.project = %s and sed.parent = se.name
					and (sed.t_warehouse is null or sed.t_warehouse = '')""", self.project, as_list=1)

			amount = amount[0][0] if amount else 0
			additional_costs = frappe.db.sql(""" select ifnull(sum(sed.amount), 0)
				from
					`tabStock Entry` se, `tabLanded Cost Taxes and Charges` sed
				where
					se.docstatus = 1 and se.project = %s and sed.parent = se.name
					and se.purpose = 'Manufacture'""", self.project, as_list=1)

			additional_cost_amt = additional_costs[0][0] if additional_costs else 0

			amount += additional_cost_amt
			frappe.db.set_value('Project', self.project, 'total_consumed_material_cost', amount)

	def validate_item(self):
		stock_items = self.get_stock_items()
		serialized_items = self.get_serialized_items()
		for item in self.get("items"):
			if item.item_code not in stock_items:
				frappe.throw(_("{0} is not a stock Item").format(item.item_code))

			item_details = self.get_item_details(frappe._dict(
				{"item_code": item.item_code, "company": self.company,
				"project": self.project, "uom": item.uom, 's_warehouse': item.s_warehouse}),
				for_update=True)

			for f in ("uom", "stock_uom", "description", "item_name", "expense_account",
				"cost_center", "conversion_factor"):
					if f in ["stock_uom", "conversion_factor"] or not item.get(f):
						item.set(f, item_details.get(f))

			if not item.transfer_qty and item.qty:
				item.transfer_qty = item.qty * item.conversion_factor

			if (self.purpose in ("Material Transfer", "Material Transfer for Manufacture")
				and not item.serial_no
				and item.item_code in serialized_items):
				frappe.throw(_("Row #{0}: Please specify Serial No for Item {1}").format(item.idx, item.item_code),
					frappe.MandatoryError)

	def validate_qty(self):
		manufacture_purpose = ["Manufacture", "Material Consumption for Manufacture"]

		if self.purpose in manufacture_purpose and self.work_order:
			if not frappe.get_value('Work Order', self.work_order, 'skip_transfer'):
				item_code = []
				for item in self.items:
					if cstr(item.t_warehouse) == '':
						req_items = frappe.get_all('Work Order Item',
										filters={'parent': self.work_order, 'item_code': item.item_code}, fields=["item_code"])

						transferred_materials = frappe.db.sql("""
									select
										sum(qty) as qty
									from `tabStock Entry` se,`tabStock Entry Detail` sed
									where
										se.name = sed.parent and se.docstatus=1 and
										(se.purpose='Material Transfer for Manufacture' or se.purpose='Manufacture')
										and sed.item_code=%s and se.work_order= %s and ifnull(sed.t_warehouse, '') != ''
								""", (item.item_code, self.work_order), as_dict=1)

						stock_qty = flt(item.qty)
						trans_qty = flt(transferred_materials[0].qty)
						if req_items:
							if stock_qty > trans_qty:
								item_code.append(item.item_code)

	def validate_fg_completed_qty(self):
		if self.purpose == "Manufacture" and self.work_order:
			production_item = frappe.get_value('Work Order', self.work_order, 'production_item')
			for item in self.items:
				if item.item_code == production_item and item.qty != self.fg_completed_qty:
					frappe.throw(_("Finished product quantity <b>{0}</b> and For Quantity <b>{1}</b> cannot be different").format(item.qty, self.fg_completed_qty))

	def validate_warehouse(self):
		"""perform various (sometimes conditional) validations on warehouse"""

		source_mandatory = ["Material Issue", "Material Transfer", "Subcontract", "Material Transfer for Manufacture",
							"Material Consumption for Manufacture"]
		target_mandatory = ["Material Receipt", "Material Transfer", "Subcontract", "Material Transfer for Manufacture",]

		validate_for_manufacture_repack = any([d.bom_no for d in self.get("items")])

		if self.purpose in source_mandatory and self.purpose not in target_mandatory:
			self.to_warehouse = None
			for d in self.get('items'):
				d.t_warehouse = None
		elif self.purpose in target_mandatory and self.purpose not in source_mandatory:
			self.from_warehouse = None
			for d in self.get('items'):
				d.s_warehouse = None

		for d in self.get('items'):
			if not d.s_warehouse and not d.t_warehouse:
				d.s_warehouse = self.from_warehouse
				d.t_warehouse = self.to_warehouse

			if not (d.s_warehouse or d.t_warehouse):
				frappe.throw(_("Atleast one warehouse is mandatory"))

			if self.purpose in source_mandatory and not d.s_warehouse:
				if self.from_warehouse:
					d.s_warehouse = self.from_warehouse
				else:
					frappe.throw(_("Source warehouse is mandatory for row {0}").format(d.idx))

			if self.purpose in target_mandatory and not d.t_warehouse:
				if self.to_warehouse:
					d.t_warehouse = self.to_warehouse
				else:
					frappe.throw(_("Target warehouse is mandatory for row {0}").format(d.idx))

			if self.purpose in ["Manufacture", "Repack"]:
				if validate_for_manufacture_repack:
					if d.bom_no:
						d.s_warehouse = None

						if not d.t_warehouse:
							frappe.throw(_("Target warehouse is mandatory for row {0}").format(d.idx))

						elif self.pro_doc and (cstr(d.t_warehouse) != self.pro_doc.fg_warehouse and cstr(d.t_warehouse) != self.pro_doc.scrap_warehouse):
							frappe.throw(_("Target warehouse in row {0} must be same as Work Order").format(d.idx))

					else:
						d.t_warehouse = None
						if not d.s_warehouse:
							frappe.throw(_("Source warehouse is mandatory for row {0}").format(d.idx))

			if cstr(d.s_warehouse) == cstr(d.t_warehouse) and not self.purpose == "Material Transfer for Manufacture":
				frappe.throw(_("Source and target warehouse cannot be same for row {0}").format(d.idx))

	def validate_work_order(self):
		if self.purpose in ("Manufacture", "Material Transfer for Manufacture", "Material Consumption for Manufacture"):
			# check if work order is entered

			if (self.purpose=="Manufacture" or self.purpose=="Material Consumption for Manufacture") \
					and self.work_order:
				if not self.fg_completed_qty:
					frappe.throw(_("For Quantity (Manufactured Qty) is mandatory"))
				self.check_if_operations_completed()
				self.check_duplicate_entry_for_work_order()
		elif self.purpose != "Material Transfer":
			self.work_order = None

	def check_if_operations_completed(self):
		"""Check if Time Sheets are completed against before manufacturing to capture operating costs."""
		prod_order = frappe.get_doc("Work Order", self.work_order)
		allowance_percentage = flt(frappe.db.get_single_value("Manufacturing Settings",
			"overproduction_percentage_for_work_order"))

		for d in prod_order.get("operations"):
			total_completed_qty = flt(self.fg_completed_qty) + flt(prod_order.produced_qty)
			completed_qty = d.completed_qty + (allowance_percentage/100 * d.completed_qty)
			if total_completed_qty > flt(completed_qty):
				frappe.throw(_("Row #{0}: Operation {1} is not completed for {2} qty of finished goods in Work Order # {3}. Please update operation status via Time Logs")
					.format(d.idx, d.operation, total_completed_qty, self.work_order), OperationsNotCompleteError)

	def check_duplicate_entry_for_work_order(self):
		other_ste = [t[0] for t in frappe.db.get_values("Stock Entry",  {
			"work_order": self.work_order,
			"purpose": self.purpose,
			"docstatus": ["!=", 2],
			"name": ["!=", self.name]
		}, "name")]

		if other_ste:
			production_item, qty = frappe.db.get_value("Work Order",
				self.work_order, ["production_item", "qty"])
			args = other_ste + [production_item]
			fg_qty_already_entered = frappe.db.sql("""select sum(transfer_qty)
				from `tabStock Entry Detail`
				where parent in (%s)
					and item_code = %s
					and ifnull(s_warehouse,'')='' """ % (", ".join(["%s" * len(other_ste)]), "%s"), args)[0][0]
			if fg_qty_already_entered and fg_qty_already_entered >= qty:
				frappe.throw(_("Stock Entries already created for Work Order ")
					+ self.work_order + ":" + ", ".join(other_ste), DuplicateEntryForWorkOrderError)

	def set_incoming_rate(self):
		for d in self.items:
			if d.s_warehouse:
				args = self.get_args_for_incoming_rate(d)
				d.basic_rate = get_incoming_rate(args)
			elif d.allow_zero_valuation_rate and not d.s_warehouse:
				d.basic_rate = 0.0
			elif d.t_warehouse and not d.basic_rate:
				d.basic_rate = get_valuation_rate(d.item_code, d.t_warehouse,
					self.doctype, d.name, d.allow_zero_valuation_rate,
					currency=erpnext.get_company_currency(self.company))

	def set_actual_qty(self):
		allow_negative_stock = cint(frappe.db.get_value("Stock Settings", None, "allow_negative_stock"))

		for d in self.get('items'):
			previous_sle = get_previous_sle({
				"item_code": d.item_code,
				"warehouse": d.s_warehouse or d.t_warehouse,
				"posting_date": self.posting_date,
				"posting_time": self.posting_time
			})

			# get actual stock at source warehouse
			d.actual_qty = previous_sle.get("qty_after_transaction") or 0

			# validate qty during submit
			if d.docstatus==1 and d.s_warehouse and not allow_negative_stock and flt(d.actual_qty, d.precision("actual_qty")) < flt(d.transfer_qty, d.precision("actual_qty")):
				frappe.throw(_("Row {0}: Qty not available for {4} in warehouse {1} at posting time of the entry ({2} {3})").format(d.idx,
					frappe.bold(d.s_warehouse), formatdate(self.posting_date),
					format_time(self.posting_time), frappe.bold(d.item_code))
					+ '<br><br>' + _("Available qty is {0}, you need {1}").format(frappe.bold(d.actual_qty),
						frappe.bold(d.transfer_qty)),
					NegativeStockError, title=_('Insufficient Stock'))

	def set_serial_nos(self, work_order):
		previous_se = frappe.db.get_value("Stock Entry", {"work_order": work_order,
				"purpose": "Material Transfer for Manufacture"}, "name")

		for d in self.get('items'):
			transferred_serial_no = frappe.db.get_value("Stock Entry Detail",{"parent": previous_se,
				"item_code": d.item_code}, "serial_no")

			if transferred_serial_no:
				d.serial_no = transferred_serial_no

	def get_stock_and_rate(self):
		self.set_work_order_details()
		self.set_transfer_qty()
		self.set_actual_qty()
		self.calculate_rate_and_amount()

	def calculate_rate_and_amount(self, force=False,
			update_finished_item_rate=True, raise_error_if_no_rate=True):
		self.set_basic_rate(force, update_finished_item_rate, raise_error_if_no_rate)
		self.distribute_additional_costs()
		self.update_valuation_rate()
		self.set_total_incoming_outgoing_value()
		self.set_total_amount()

	def set_basic_rate(self, force=False, update_finished_item_rate=True, raise_error_if_no_rate=True):
		"""get stock and incoming rate on posting date"""
		raw_material_cost = 0.0
		scrap_material_cost = 0.0
		fg_basic_rate = 0.0

		for d in self.get('items'):
			if d.t_warehouse: fg_basic_rate = flt(d.basic_rate)
			args = self.get_args_for_incoming_rate(d)

			# get basic rate
			if not d.bom_no:
				if (not flt(d.basic_rate) and not d.allow_zero_valuation_rate) or d.s_warehouse or force:
					basic_rate = flt(get_incoming_rate(args, raise_error_if_no_rate), self.precision("basic_rate", d))
					if basic_rate > 0:
						d.basic_rate = basic_rate

				d.basic_amount = flt(flt(d.transfer_qty) * flt(d.basic_rate), d.precision("basic_amount"))
				if not d.t_warehouse:
					raw_material_cost += flt(d.basic_amount)

			# get scrap items basic rate
			if d.bom_no:
				if not flt(d.basic_rate) and not d.allow_zero_valuation_rate and \
					getattr(self, "pro_doc", frappe._dict()).scrap_warehouse == d.t_warehouse:
					basic_rate = flt(get_incoming_rate(args, raise_error_if_no_rate),
						self.precision("basic_rate", d))
					if basic_rate > 0:
						d.basic_rate = basic_rate
					d.basic_amount = flt(flt(d.transfer_qty) * flt(d.basic_rate), d.precision("basic_amount"))

				if getattr(self, "pro_doc", frappe._dict()).scrap_warehouse == d.t_warehouse:

					scrap_material_cost += flt(d.basic_amount)

		number_of_fg_items = len([t.t_warehouse for t in self.get("items") if t.t_warehouse])
		if (fg_basic_rate == 0.0 and number_of_fg_items == 1) or update_finished_item_rate:
			self.set_basic_rate_for_finished_goods(raw_material_cost, scrap_material_cost)

	def get_args_for_incoming_rate(self, item):
		return frappe._dict({
			"item_code": item.item_code,
			"warehouse": item.s_warehouse or item.t_warehouse,
			"posting_date": self.posting_date,
			"posting_time": self.posting_time,
			"qty": item.s_warehouse and -1*flt(item.transfer_qty) or flt(item.transfer_qty),
			"serial_no": item.serial_no,
			"voucher_type": self.doctype,
			"voucher_no": item.name,
			"company": self.company,
			"allow_zero_valuation": item.allow_zero_valuation_rate,
		})

	def set_basic_rate_for_finished_goods(self, raw_material_cost, scrap_material_cost):
		if self.purpose in ["Manufacture", "Repack"]:
			for d in self.get("items"):
				if d.transfer_qty and (d.bom_no or d.t_warehouse) and (getattr(self, "pro_doc", frappe._dict()).scrap_warehouse != d.t_warehouse):
					d.basic_rate = flt((raw_material_cost - scrap_material_cost) / flt(d.transfer_qty), d.precision("basic_rate"))
					d.basic_amount = flt((raw_material_cost - scrap_material_cost), d.precision("basic_amount"))

	def distribute_additional_costs(self):
		if self.purpose == "Material Issue":
			self.additional_costs = []

		self.total_additional_costs = sum([flt(t.amount) for t in self.get("additional_costs")])
		total_basic_amount = sum([flt(t.basic_amount) for t in self.get("items") if t.t_warehouse])

		for d in self.get("items"):
			if d.t_warehouse and total_basic_amount:
				d.additional_cost = (flt(d.basic_amount) / total_basic_amount) * self.total_additional_costs
			else:
				d.additional_cost = 0

	def update_valuation_rate(self):
		for d in self.get("items"):
			if d.transfer_qty:
				d.amount = flt(flt(d.basic_amount) + flt(d.additional_cost), d.precision("amount"))
				d.valuation_rate = flt(flt(d.basic_rate) + (flt(d.additional_cost) / flt(d.transfer_qty)),
					d.precision("valuation_rate"))

	def set_total_incoming_outgoing_value(self):
		self.total_incoming_value = self.total_outgoing_value = 0.0
		for d in self.get("items"):
			if d.t_warehouse:
				self.total_incoming_value += flt(d.amount)
			if d.s_warehouse:
				self.total_outgoing_value += flt(d.amount)

		self.value_difference = self.total_incoming_value - self.total_outgoing_value

	def set_total_amount(self):
		self.total_amount = None
		if self.purpose not in ['Manufacture', 'Repack']:
			self.total_amount = sum([flt(item.amount) for item in self.get("items")])

	def validate_purchase_order(self):
		"""Throw exception if more raw material is transferred against Purchase Order than in
		the raw materials supplied table"""
		backflush_raw_materials_based_on = frappe.db.get_single_value("Buying Settings",
			"backflush_raw_materials_of_subcontract_based_on")

		if (self.purpose == "Subcontract" and self.purchase_order and
			backflush_raw_materials_based_on == 'BOM'):
			purchase_order = frappe.get_doc("Purchase Order", self.purchase_order)
			for se_item in self.items:
				item_code = se_item.original_item or se_item.item_code
				precision = cint(frappe.db.get_default("float_precision")) or 3
				total_allowed = sum([flt(d.required_qty) for d in purchase_order.supplied_items \
					if d.rm_item_code == item_code])
				if not total_allowed:
					frappe.throw(_("Item {0} not found in 'Raw Materials Supplied' table in Purchase Order {1}")
						.format(se_item.item_code, self.purchase_order))
				total_supplied = frappe.db.sql("""select sum(transfer_qty)
					from `tabStock Entry Detail`, `tabStock Entry`
					where `tabStock Entry`.purchase_order = %s
						and `tabStock Entry`.docstatus = 1
						and `tabStock Entry Detail`.item_code = %s
						and `tabStock Entry Detail`.parent = `tabStock Entry`.name""",
							(self.purchase_order, se_item.item_code))[0][0]

				if flt(total_supplied, precision) > flt(total_allowed, precision):
					frappe.throw(_("Row {0}# Item {1} cannot be transferred more than {2} against Purchase Order {3}")
						.format(se_item.idx, se_item.item_code, total_allowed, self.purchase_order))

	def validate_bom(self):
		for d in self.get('items'):
			if d.bom_no and (d.t_warehouse != getattr(self, "pro_doc", frappe._dict()).scrap_warehouse):
				item_code = d.original_item or d.item_code
				validate_bom_no(item_code, d.bom_no)

	def validate_finished_goods(self):
		"""validation: finished good quantity should be same as manufacturing quantity"""
		items_with_target_warehouse = []
		allowance_percentage = flt(frappe.db.get_single_value("Manufacturing Settings",
			"overproduction_percentage_for_work_order"))

		for d in self.get('items'):
			if self.purpose != "Subcontract" and d.bom_no and flt(d.transfer_qty) > flt(self.fg_completed_qty) and (d.t_warehouse != getattr(self, "pro_doc", frappe._dict()).scrap_warehouse):
				frappe.throw(_("Quantity in row {0} ({1}) must be same as manufactured quantity {2}"). \
					format(d.idx, d.transfer_qty, self.fg_completed_qty))

			if self.work_order and self.purpose == "Manufacture" and d.t_warehouse:
				items_with_target_warehouse.append(d.item_code)

		if self.work_order and self.purpose == "Manufacture":
			production_item, wo_qty = frappe.db.get_value("Work Order",
				self.work_order, ["production_item", "qty"])

			allowed_qty = wo_qty + (allowance_percentage/100 * wo_qty)
			if self.fg_completed_qty > allowed_qty:
				frappe.throw(_("For quantity {0} should not be grater than work order quantity {1}")
					.format(flt(self.fg_completed_qty), wo_qty))

			if production_item not in items_with_target_warehouse:
				frappe.throw(_("Finished Item {0} must be entered for Manufacture type entry")
					.format(production_item))

	def update_stock_ledger(self):
		sl_entries = []

		# make sl entries for source warehouse first, then do for target warehouse
		for d in self.get('items'):
			if cstr(d.s_warehouse):
				sl_entries.append(self.get_sl_entries(d, {
					"warehouse": cstr(d.s_warehouse),
					"actual_qty": -flt(d.transfer_qty),
					"incoming_rate": 0
				}))

		for d in self.get('items'):
			if cstr(d.t_warehouse):
				sl_entries.append(self.get_sl_entries(d, {
					"warehouse": cstr(d.t_warehouse),
					"actual_qty": flt(d.transfer_qty),
					"incoming_rate": flt(d.valuation_rate)
				}))

		# On cancellation, make stock ledger entry for
		# target warehouse first, to update serial no values properly

			# if cstr(d.s_warehouse) and self.docstatus == 2:
			# 	sl_entries.append(self.get_sl_entries(d, {
			# 		"warehouse": cstr(d.s_warehouse),
			# 		"actual_qty": -flt(d.transfer_qty),
			# 		"incoming_rate": 0
			# 	}))

		if self.docstatus == 2:
			sl_entries.reverse()

		self.make_sl_entries(sl_entries, self.amended_from and 'Yes' or 'No')

	def get_gl_entries(self, warehouse_account):
		expenses_included_in_valuation = self.get_company_default("expenses_included_in_valuation")

		gl_entries = super(StockEntry, self).get_gl_entries(warehouse_account)

		for d in self.get("items"):
			additional_cost = flt(d.additional_cost, d.precision("additional_cost"))
			if additional_cost:
				gl_entries.append(self.get_gl_dict({
					"account": expenses_included_in_valuation,
					"against": d.expense_account,
					"cost_center": d.cost_center,
					"remarks": self.get("remarks") or _("Accounting Entry for Stock"),
					"credit": additional_cost
				}))

				gl_entries.append(self.get_gl_dict({
					"account": d.expense_account,
					"against": expenses_included_in_valuation,
					"cost_center": d.cost_center,
					"remarks": self.get("remarks") or _("Accounting Entry for Stock"),
					"credit": -1 * additional_cost # put it as negative credit instead of debit purposefully
				}))

		return gl_entries

	def update_work_order(self):
		def _validate_work_order(pro_doc):
			if flt(pro_doc.docstatus) != 1:
				frappe.throw(_("Work Order {0} must be submitted").format(self.work_order))

			if pro_doc.status == 'Stopped':
				frappe.throw(_("Transaction not allowed against stopped Work Order {0}").format(self.work_order))

		if self.job_card:
			job_doc = frappe.get_doc('Job Card', self.job_card)
			job_doc.set_transferred_qty()

		if self.work_order:
			pro_doc = frappe.get_doc("Work Order", self.work_order)
			_validate_work_order(pro_doc)
			pro_doc.run_method("update_status")
			if self.fg_completed_qty:
				pro_doc.run_method("update_work_order_qty")
				if self.purpose == "Manufacture":
					pro_doc.run_method("update_planned_qty")

	def get_item_details(self, args=None, for_update=False):
		item = frappe.db.sql("""select i.name, i.stock_uom, i.description, i.image, i.item_name, i.item_group,
				i.has_batch_no, i.sample_quantity, i.has_serial_no,
				id.expense_account, id.buying_cost_center
			from `tabItem` i LEFT JOIN `tabItem Default` id ON i.name=id.parent and id.company=%s
			where i.name=%s
				and i.disabled=0
				and (i.end_of_life is null or i.end_of_life='0000-00-00' or i.end_of_life > %s)""",
			(self.company, args.get('item_code'), nowdate()), as_dict = 1)

		if not item:
			frappe.throw(_("Item {0} is not active or end of life has been reached").format(args.get("item_code")))

		item = item[0]
		item_group_defaults = get_item_group_defaults(item.name, self.company)
		brand_defaults = get_brand_defaults(item.name, self.company)

		ret = frappe._dict({
			'uom'			      	: item.stock_uom,
			'stock_uom'			: item.stock_uom,
			'description'		  	: item.description,
			'image'				: item.image,
			'item_name' 		  	: item.item_name,
			'expense_account'		: args.get("expense_account"),
<<<<<<< HEAD
			'cost_center'			: get_default_cost_center(args, item, item_group_defaults, brand_defaults),
			'qty'					: 0,
			'transfer_qty'			: 0,
=======
			'cost_center'			: get_default_cost_center(args, item, item_group_defaults),
			'qty'				: args.get("qty"),
			'transfer_qty'			: args.get('qty'),
>>>>>>> 64b4d987
			'conversion_factor'		: 1,
			'batch_no'			: '',
			'actual_qty'			: 0,
			'basic_rate'			: 0,
			'serial_no'			: '',
			'has_serial_no'			: item.has_serial_no,
			'has_batch_no'			: item.has_batch_no,
			'sample_quantity'		: item.sample_quantity
		})
		for d in [["Account", "expense_account", "default_expense_account"],
			["Cost Center", "cost_center", "cost_center"]]:
				company = frappe.db.get_value(d[0], ret.get(d[1]), "company")
				if not ret[d[1]] or (company and self.company != company):
					ret[d[1]] = frappe.get_cached_value('Company',  self.company,  d[2]) if d[2] else None

		# update uom
		if args.get("uom") and for_update:
			ret.update(get_uom_details(args.get('item_code'), args.get('uom'), args.get('qty')))

		if not ret["expense_account"]:
			ret["expense_account"] = frappe.get_cached_value('Company',  self.company,  "stock_adjustment_account")

		args['posting_date'] = self.posting_date
		args['posting_time'] = self.posting_time

		stock_and_rate = get_warehouse_details(args) if args.get('warehouse') else {}
		ret.update(stock_and_rate)

		# automatically select batch for outgoing item
		if (args.get('s_warehouse', None) and args.get('qty') and
			ret.get('has_batch_no') and not args.get('batch_no')):
			args.batch_no = get_batch_no(args['item_code'], args['s_warehouse'], args['qty'])

		return ret

	def get_items(self):
		self.set('items', [])
		self.validate_work_order()

		if not self.posting_date or not self.posting_time:
			frappe.throw(_("Posting date and posting time is mandatory"))

		self.set_work_order_details()

		if self.bom_no:

			if self.purpose in ["Material Issue", "Material Transfer", "Manufacture", "Repack",
					"Subcontract", "Material Transfer for Manufacture", "Material Consumption for Manufacture"]:

				if self.work_order and self.purpose == "Material Transfer for Manufacture":
					item_dict = self.get_pending_raw_materials()
					if self.to_warehouse and self.pro_doc:
						for item in itervalues(item_dict):
							item["to_warehouse"] = self.pro_doc.wip_warehouse
					self.add_to_stock_entry_detail(item_dict)

				elif (self.work_order and (self.purpose == "Manufacture" or self.purpose == "Material Consumption for Manufacture")
					and not self.pro_doc.skip_transfer and frappe.db.get_single_value("Manufacturing Settings",
					"backflush_raw_materials_based_on")== "Material Transferred for Manufacture"):
					self.get_transfered_raw_materials()

				elif self.work_order and (self.purpose == "Manufacture" or self.purpose == "Material Consumption for Manufacture") and \
					frappe.db.get_single_value("Manufacturing Settings", "backflush_raw_materials_based_on")== "BOM" and \
					frappe.db.get_single_value("Manufacturing Settings", "material_consumption")== 1:
					self.get_unconsumed_raw_materials()

				else:
					if not self.fg_completed_qty:
						frappe.throw(_("Manufacturing Quantity is mandatory"))

					item_dict = self.get_bom_raw_materials(self.fg_completed_qty)

					#Get PO Supplied Items Details
					if self.purchase_order and self.purpose == "Subcontract":
						#Get PO Supplied Items Details
						item_wh = frappe._dict(frappe.db.sql("""
							select rm_item_code, reserve_warehouse
							from `tabPurchase Order` po, `tabPurchase Order Item Supplied` poitemsup
							where po.name = poitemsup.parent
								and po.name = %s""",self.purchase_order))

					for item in itervalues(item_dict):
						if self.pro_doc and (cint(self.pro_doc.from_wip_warehouse) or not self.pro_doc.skip_transfer):
							item["from_warehouse"] = self.pro_doc.wip_warehouse
						#Get Reserve Warehouse from PO
						if self.purchase_order and self.purpose=="Subcontract":
							item["from_warehouse"] = item_wh.get(item.item_code)
						item["to_warehouse"] = self.to_warehouse if self.purpose=="Subcontract" else ""

					self.add_to_stock_entry_detail(item_dict)

					if self.purpose != "Subcontract":
						scrap_item_dict = self.get_bom_scrap_material(self.fg_completed_qty)
						for item in itervalues(scrap_item_dict):
							if self.pro_doc and self.pro_doc.scrap_warehouse:
								item["to_warehouse"] = self.pro_doc.scrap_warehouse

						self.add_to_stock_entry_detail(scrap_item_dict, bom_no=self.bom_no)

			# fetch the serial_no of the first stock entry for the second stock entry
			if self.work_order and self.purpose == "Manufacture":
				self.set_serial_nos(self.work_order)
				work_order = frappe.get_doc('Work Order', self.work_order)
				add_additional_cost(self, work_order)

			# add finished goods item
			if self.purpose in ("Manufacture", "Repack"):
				self.load_items_from_bom()

		self.set_actual_qty()
		self.calculate_rate_and_amount(raise_error_if_no_rate=False)

	def set_work_order_details(self):
		if not getattr(self, "pro_doc", None):
			self.pro_doc = frappe._dict()

		if self.work_order:
			# common validations
			if not self.pro_doc:
				self.pro_doc = frappe.get_doc('Work Order', self.work_order)

			if self.pro_doc:
				self.bom_no = self.pro_doc.bom_no
			else:
				# invalid work order
				self.work_order = None

	def load_items_from_bom(self):
		if self.work_order:
			item_code = self.pro_doc.production_item
			to_warehouse = self.pro_doc.fg_warehouse
		else:
			item_code = frappe.db.get_value("BOM", self.bom_no, "item")
			to_warehouse = self.to_warehouse

		item = get_item_defaults(item_code, self.company)

		if not self.work_order and not to_warehouse:
			# in case of BOM
			to_warehouse = item.get("default_warehouse")

		self.add_to_stock_entry_detail({
			item.name: {
				"to_warehouse": to_warehouse,
				"from_warehouse": "",
				"qty": self.fg_completed_qty,
				"item_name": item.item_name,
				"description": item.description,
				"stock_uom": item.stock_uom,
				"expense_account": item.get("expense_account"),
				"cost_center": item.get("buying_cost_center"),
			}
		}, bom_no = self.bom_no)

	def get_bom_raw_materials(self, qty):
		from erpnext.manufacturing.doctype.bom.bom import get_bom_items_as_dict

		# item dict = { item_code: {qty, description, stock_uom} }
		item_dict = get_bom_items_as_dict(self.bom_no, self.company, qty=qty,
			fetch_exploded = self.use_multi_level_bom)

		used_alternative_items = get_used_alternative_items(work_order = self.work_order)
		for item in itervalues(item_dict):
			# if source warehouse presents in BOM set from_warehouse as bom source_warehouse
			if item["allow_alternative_item"]:
				item["allow_alternative_item"] = frappe.db.get_value('Work Order',
					self.work_order, "allow_alternative_item")

			item.from_warehouse = self.from_warehouse or item.source_warehouse or item.default_warehouse
			if item.item_code in used_alternative_items:
				alternative_item_data = used_alternative_items.get(item.item_code)
				item.item_code = alternative_item_data.item_code
				item.item_name = alternative_item_data.item_name
				item.stock_uom = alternative_item_data.stock_uom
				item.uom = alternative_item_data.uom
				item.conversion_factor = alternative_item_data.conversion_factor
				item.description = alternative_item_data.description

		return item_dict

	def get_bom_scrap_material(self, qty):
		from erpnext.manufacturing.doctype.bom.bom import get_bom_items_as_dict

		# item dict = { item_code: {qty, description, stock_uom} }
		item_dict = get_bom_items_as_dict(self.bom_no, self.company, qty=qty,
			fetch_exploded = 0, fetch_scrap_items = 1)

		for item in itervalues(item_dict):
			item.from_warehouse = ""
		return item_dict

	def get_unconsumed_raw_materials(self):
		wo = frappe.get_doc("Work Order", self.work_order)
		wo_items = frappe.get_all('Work Order Item',
			filters={'parent': self.work_order},
			fields=["item_code", "required_qty", "consumed_qty"]
			)

		for item in wo_items:
			qty = item.required_qty

			item_account_details = get_item_defaults(item.item_code, self.company)
			# Take into account consumption if there are any.
			if self.purpose == 'Manufacture':
				req_qty_each = flt(item.required_qty / wo.qty)
				if (flt(item.consumed_qty) != 0):
					remaining_qty = flt(item.consumed_qty) - (flt(wo.produced_qty) * req_qty_each)
					exhaust_qty = req_qty_each * wo.produced_qty
					if remaining_qty > exhaust_qty :
						if (remaining_qty/(req_qty_each * flt(self.fg_completed_qty))) >= 1:
							qty =0
						else:
							qty = (req_qty_each * flt(self.fg_completed_qty)) - remaining_qty
				else:
					qty = req_qty_each * flt(self.fg_completed_qty)

			if qty > 0:
				self.add_to_stock_entry_detail({
					item.item_code: {
						"from_warehouse": wo.wip_warehouse,
						"to_warehouse": "",
						"qty": qty,
						"item_name": item.item_name,
						"description": item.description,
						"stock_uom": item_account_details.stock_uom,
						"expense_account": item_account_details.get("expense_account"),
						"cost_center": item_account_details.get("buying_cost_center"),
					}
				})

	def get_transfered_raw_materials(self):
		transferred_materials = frappe.db.sql("""
			select
				item_name, original_item, item_code, sum(qty) as qty, sed.t_warehouse as warehouse,
				description, stock_uom, expense_account, cost_center
			from `tabStock Entry` se,`tabStock Entry Detail` sed
			where
				se.name = sed.parent and se.docstatus=1 and se.purpose='Material Transfer for Manufacture'
				and se.work_order= %s and ifnull(sed.t_warehouse, '') != ''
			group by sed.item_code, sed.t_warehouse
		""", self.work_order, as_dict=1)

		materials_already_backflushed = frappe.db.sql("""
			select
				item_code, sed.s_warehouse as warehouse, sum(qty) as qty
			from
				`tabStock Entry` se, `tabStock Entry Detail` sed
			where
				se.name = sed.parent and se.docstatus=1
				and (se.purpose='Manufacture' or se.purpose='Material Consumption for Manufacture')
				and se.work_order= %s and ifnull(sed.s_warehouse, '') != ''
			group by sed.item_code, sed.s_warehouse
		""", self.work_order, as_dict=1)

		backflushed_materials= {}
		for d in materials_already_backflushed:
			backflushed_materials.setdefault(d.item_code,[]).append({d.warehouse: d.qty})

		po_qty = frappe.db.sql("""select qty, produced_qty, material_transferred_for_manufacturing from
			`tabWork Order` where name=%s""", self.work_order, as_dict=1)[0]

		manufacturing_qty = flt(po_qty.qty)
		produced_qty = flt(po_qty.produced_qty)
		trans_qty = flt(po_qty.material_transferred_for_manufacturing)

		for item in transferred_materials:
			qty= item.qty
			item_code = item.original_item or item.item_code
			req_items = frappe.get_all('Work Order Item',
				filters={'parent': self.work_order, 'item_code': item_code},
				fields=["required_qty", "consumed_qty"]
				)
			req_qty = flt(req_items[0].required_qty)
			req_qty_each = flt(req_qty / manufacturing_qty)
			consumed_qty = flt(req_items[0].consumed_qty)

			if trans_qty and manufacturing_qty >= (produced_qty + flt(self.fg_completed_qty)):
				if qty >= req_qty:
					qty = (req_qty/trans_qty) * flt(self.fg_completed_qty)
				else:
					qty = qty - consumed_qty

				if self.purpose == 'Manufacture':
					# If Material Consumption is booked, must pull only remaining components to finish product
					if consumed_qty != 0:
						remaining_qty = consumed_qty - (produced_qty * req_qty_each)
						exhaust_qty = req_qty_each * produced_qty
						if remaining_qty > exhaust_qty :
							if (remaining_qty/(req_qty_each * flt(self.fg_completed_qty))) >= 1:
								qty =0
							else:
								qty = (req_qty_each * flt(self.fg_completed_qty)) - remaining_qty
					else:
						qty = req_qty_each * flt(self.fg_completed_qty)


			elif backflushed_materials.get(item.item_code):
				for d in backflushed_materials.get(item.item_code):
					if d.get(item.warehouse):
						if (qty > req_qty):
							qty = req_qty
							qty-= d.get(item.warehouse)

			if qty > 0:
				self.add_to_stock_entry_detail({
					item.item_code: {
						"from_warehouse": item.warehouse,
						"to_warehouse": "",
						"qty": qty,
						"item_name": item.item_name,
						"description": item.description,
						"stock_uom": item.stock_uom,
						"expense_account": item.expense_account,
						"cost_center": item.buying_cost_center,
						"original_item": item.original_item
					}
				})

	def get_pending_raw_materials(self):
		"""
			issue (item quantity) that is pending to issue or desire to transfer,
			whichever is less
		"""
		item_dict = self.get_pro_order_required_items()
		max_qty = flt(self.pro_doc.qty)
		for item, item_details in iteritems(item_dict):
			pending_to_issue = flt(item_details.required_qty) - flt(item_details.transferred_qty)
			desire_to_transfer = flt(self.fg_completed_qty) * flt(item_details.required_qty) / max_qty

			if desire_to_transfer <= pending_to_issue:
				item_dict[item]["qty"] = desire_to_transfer
			elif pending_to_issue > 0:
				item_dict[item]["qty"] = pending_to_issue
			else:
				item_dict[item]["qty"] = 0

		# delete items with 0 qty
		for item in item_dict.keys():
			if not item_dict[item]["qty"]:
				del item_dict[item]

		# show some message
		if not len(item_dict):
			frappe.msgprint(_("""All items have already been transferred for this Work Order."""))

		return item_dict

	def get_pro_order_required_items(self):
		item_dict = frappe._dict()
		pro_order = frappe.get_doc("Work Order", self.work_order)
		if not frappe.db.get_value("Warehouse", pro_order.wip_warehouse, "is_group"):
			wip_warehouse = pro_order.wip_warehouse
		else:
			wip_warehouse = None

		for d in pro_order.get("required_items"):
			if (flt(d.required_qty) > flt(d.transferred_qty) and
				(d.allow_transfer_for_manufacture or self.purpose != "Material Transfer for Manufacture")):
				item_row = d.as_dict()
				if d.source_warehouse and not frappe.db.get_value("Warehouse", d.source_warehouse, "is_group"):
					item_row["from_warehouse"] = d.source_warehouse

				item_row["to_warehouse"] = wip_warehouse
				if item_row["allow_alternative_item"]:
					item_row["allow_alternative_item"] = pro_order.allow_alternative_item

				item_dict.setdefault(d.item_code, item_row)

		return item_dict

	def add_to_stock_entry_detail(self, item_dict, bom_no=None):
		expense_account, cost_center = frappe.db.get_values("Company", self.company, \
			["default_expense_account", "cost_center"])[0]

		for d in item_dict:
			stock_uom = item_dict[d].get("stock_uom") or frappe.db.get_value("Item", d, "stock_uom")

			se_child = self.append('items')
			se_child.s_warehouse = item_dict[d].get("from_warehouse")
			se_child.t_warehouse = item_dict[d].get("to_warehouse")
			se_child.item_code = item_dict[d].get('item_code') or cstr(d)
			se_child.item_name = item_dict[d]["item_name"]
			se_child.description = item_dict[d]["description"]
			se_child.uom = stock_uom
			se_child.stock_uom = stock_uom
			se_child.qty = flt(item_dict[d]["qty"], se_child.precision("qty"))
			se_child.expense_account = item_dict[d].get("expense_account") or expense_account
			se_child.cost_center = item_dict[d].get("cost_center") or cost_center
			se_child.allow_alternative_item = item_dict[d].get("allow_alternative_item", 0)
			se_child.subcontracted_item = item_dict[d].get("main_item_code")
			se_child.original_item = item_dict[d].get("original_item")

			if item_dict[d].get("idx"):
				se_child.idx = item_dict[d].get("idx")

			if se_child.s_warehouse==None:
				se_child.s_warehouse = self.from_warehouse
			if se_child.t_warehouse==None:
				se_child.t_warehouse = self.to_warehouse

			# in stock uom
			se_child.transfer_qty = flt(item_dict[d]["qty"], se_child.precision("qty"))
			se_child.conversion_factor = 1.00

			# to be assigned for finished item
			se_child.bom_no = bom_no

	def validate_with_material_request(self):
		for item in self.get("items"):
			if item.material_request:
				mreq_item = frappe.db.get_value("Material Request Item",
					{"name": item.material_request_item, "parent": item.material_request},
					["item_code", "warehouse", "idx"], as_dict=True)
				if mreq_item.item_code != item.item_code or \
				mreq_item.warehouse != (item.s_warehouse if self.purpose== "Material Issue" else item.t_warehouse):
					frappe.throw(_("Item or Warehouse for row {0} does not match Material Request").format(item.idx),
						frappe.MappingMismatchError)

	def validate_batch(self):
		if self.purpose in ["Material Transfer for Manufacture", "Manufacture", "Repack", "Subcontract", "Material Issue"]:
			for item in self.get("items"):
				if item.batch_no:
					disabled = frappe.db.get_value("Batch", item.batch_no, "disabled")
					if disabled == 0:
						expiry_date = frappe.db.get_value("Batch", item.batch_no, "expiry_date")
						if expiry_date:
							if getdate(self.posting_date) > getdate(expiry_date):
								frappe.throw(_("Batch {0} of Item {1} has expired.")
									.format(item.batch_no, item.item_code))
					else:
						frappe.throw(_("Batch {0} of Item {1} is disabled.")
							.format(item.batch_no, item.item_code))

	def update_purchase_order_supplied_items(self):
		#Get PO Supplied Items Details
		item_wh = frappe._dict(frappe.db.sql("""
			select rm_item_code, reserve_warehouse
			from `tabPurchase Order` po, `tabPurchase Order Item Supplied` poitemsup
			where po.name = poitemsup.parent
			and po.name = %s""", self.purchase_order))

		#Update reserved sub contracted quantity in bin based on Supplied Item Details
		for d in self.get("items"):
			item_code = d.get('original_item') or d.get('item_code')
			reserve_warehouse = item_wh.get(item_code)
			stock_bin = get_bin(item_code, reserve_warehouse)
			stock_bin.update_reserved_qty_for_sub_contracting()

	def update_so_in_serial_number(self):
		so_name, item_code = frappe.db.get_value("Work Order", self.work_order, ["sales_order", "production_item"])
		if so_name and item_code:
			qty_to_reserve = get_reserved_qty_for_so(so_name, item_code)
			if qty_to_reserve:
				reserved_qty = frappe.db.sql("""select count(name) from `tabSerial No` where item_code=%s and
					sales_order=%s""", (item_code, so_name))
				if reserved_qty and reserved_qty[0][0]:
					qty_to_reserve -= reserved_qty[0][0]
				if qty_to_reserve > 0:
					for item in self.items:
						if item.item_code == item_code:
							serial_nos = (item.serial_no).split("\n")
							for serial_no in serial_nos:
								if qty_to_reserve > 0:
									frappe.db.set_value("Serial No", serial_no, "sales_order", so_name)
									qty_to_reserve -=1

	def validate_reserved_serial_no_consumption(self):
		for item in self.items:
			if item.s_warehouse and not item.t_warehouse and item.serial_no:
				for sr in get_serial_nos(item.serial_no):
					sales_order = frappe.db.get_value("Serial No", sr, "sales_order")
					if sales_order:
						frappe.throw(_("Item {0} (Serial No: {1}) cannot be consumed as is reserverd\
						 to fullfill Sales Order {2}.").format(item.item_code, sr, sales_order))

@frappe.whitelist()
def move_sample_to_retention_warehouse(company, items):
	if isinstance(items, string_types):
		items = json.loads(items)
	retention_warehouse = frappe.db.get_single_value('Stock Settings', 'sample_retention_warehouse')
	stock_entry = frappe.new_doc("Stock Entry")
	stock_entry.company = company
	stock_entry.purpose = "Material Transfer"
	for item in items:
		if item.get('sample_quantity') and item.get('batch_no'):
			sample_quantity = validate_sample_quantity(item.get('item_code'), item.get('sample_quantity'),
				item.get('transfer_qty') or item.get('qty'), item.get('batch_no'))
			if sample_quantity:
				sample_serial_nos = ''
				if item.get('serial_no'):
					serial_nos = (item.get('serial_no')).split()
					if serial_nos and len(serial_nos) > item.get('sample_quantity'):
						serial_no_list = serial_nos[:-(len(serial_nos)-item.get('sample_quantity'))]
						sample_serial_nos = '\n'.join(serial_no_list)

				stock_entry.append("items", {
					"item_code": item.get('item_code'),
					"s_warehouse": item.get('t_warehouse'),
					"t_warehouse": retention_warehouse,
					"qty": item.get('sample_quantity'),
					"basic_rate": item.get('valuation_rate'),
					'uom': item.get('uom'),
					'stock_uom': item.get('stock_uom'),
					"conversion_factor": 1.0,
					"serial_no": sample_serial_nos,
					'batch_no': item.get('batch_no')
				})
	if stock_entry.get('items'):
		return stock_entry.as_dict()

@frappe.whitelist()
def get_work_order_details(work_order):
	work_order = frappe.get_doc("Work Order", work_order)
	pending_qty_to_produce = flt(work_order.qty) - flt(work_order.produced_qty)

	return {
		"from_bom": 1,
		"bom_no": work_order.bom_no,
		"use_multi_level_bom": work_order.use_multi_level_bom,
		"wip_warehouse": work_order.wip_warehouse,
		"fg_warehouse": work_order.fg_warehouse,
		"fg_completed_qty": pending_qty_to_produce,
		"additional_costs": get_additional_costs(work_order, fg_qty=pending_qty_to_produce)
	}

def get_additional_costs(work_order=None, bom_no=None, fg_qty=None):
	additional_costs = []
	operating_cost_per_unit = get_operating_cost_per_unit(work_order, bom_no)
	if operating_cost_per_unit:
		additional_costs.append({
			"description": "Operating Cost as per Work Order / BOM",
			"amount": operating_cost_per_unit * flt(fg_qty)
		})

	if work_order and work_order.additional_operating_cost and work_order.qty:
		additional_operating_cost_per_unit = \
			flt(work_order.additional_operating_cost) / flt(work_order.qty)

		additional_costs.append({
			"description": "Additional Operating Cost",
			"amount": additional_operating_cost_per_unit * flt(fg_qty)
		})

	return additional_costs

def get_operating_cost_per_unit(work_order=None, bom_no=None):
	operating_cost_per_unit = 0
	if work_order:
		if not bom_no:
			bom_no = work_order.bom_no

		for d in work_order.get("operations"):
			if flt(d.completed_qty):
				operating_cost_per_unit += flt(d.actual_operating_cost) / flt(d.completed_qty)
			elif work_order.qty:
				operating_cost_per_unit += flt(d.planned_operating_cost) / flt(work_order.qty)

	# Get operating cost from BOM if not found in work_order.
	if not operating_cost_per_unit and bom_no:
		bom = frappe.db.get_value("BOM", bom_no, ["operating_cost", "quantity"], as_dict=1)
		if bom.quantity:
			operating_cost_per_unit = flt(bom.operating_cost) / flt(bom.quantity)

	return operating_cost_per_unit

def get_used_alternative_items(purchase_order=None, work_order=None):
	cond = ""

	if purchase_order:
		cond = "and ste.purpose = 'Subcontract' and ste.purchase_order = '{0}'".format(purchase_order)
	elif work_order:
		cond = "and ste.purpose = 'Material Transfer for Manufacture' and ste.work_order = '{0}'".format(work_order)

	if not cond: return {}

	used_alternative_items = {}
	data = frappe.db.sql(""" select sted.original_item, sted.uom, sted.conversion_factor,
			sted.item_code, sted.item_name, sted.conversion_factor,sted.stock_uom, sted.description
		from
			`tabStock Entry` ste, `tabStock Entry Detail` sted
		where
			sted.parent = ste.name and ste.docstatus = 1 and sted.original_item !=  sted.item_code
			{0} """.format(cond), as_dict=1)

	for d in data:
		used_alternative_items[d.original_item] = d

	return used_alternative_items

@frappe.whitelist()
def get_uom_details(item_code, uom, qty):
	"""Returns dict `{"conversion_factor": [value], "transfer_qty": qty * [value]}`

	:param args: dict with `item_code`, `uom` and `qty`"""
	conversion_factor = get_conversion_factor(item_code, uom).get("conversion_factor")

	if not conversion_factor:
		frappe.msgprint(_("UOM coversion factor required for UOM: {0} in Item: {1}")
			.format(uom, item_code))
		ret = {'uom' : ''}
	else:
		ret = {
			'conversion_factor'		: flt(conversion_factor),
			'transfer_qty'			: flt(qty) * flt(conversion_factor)
		}
	return ret

@frappe.whitelist()
def get_expired_batch_items():
	return frappe.db.sql("""select b.item, sum(sle.actual_qty) as qty, sle.batch_no, sle.warehouse, sle.stock_uom\
	from `tabBatch` b, `tabStock Ledger Entry` sle
	where b.expiry_date <= %s
	and b.expiry_date is not NULL
	and b.batch_id = sle.batch_no
	group by sle.warehouse, sle.item_code, sle.batch_no""",(nowdate()), as_dict=1)

@frappe.whitelist()
def get_warehouse_details(args):
	if isinstance(args, string_types):
		args = json.loads(args)

	args = frappe._dict(args)

	ret = {}
	if args.warehouse and args.item_code:
		args.update({
			"posting_date": args.posting_date,
			"posting_time": args.posting_time,
		})
		ret = {
			"actual_qty" : get_previous_sle(args).get("qty_after_transaction") or 0,
			"basic_rate" : get_incoming_rate(args)
		}
	return ret

@frappe.whitelist()
def validate_sample_quantity(item_code, sample_quantity, qty, batch_no = None):
	if cint(qty) < cint(sample_quantity):
		frappe.throw(_("Sample quantity {0} cannot be more than received quantity {1}").format(sample_quantity, qty))
	retention_warehouse = frappe.db.get_single_value('Stock Settings', 'sample_retention_warehouse')
	retainted_qty = 0
	if batch_no:
		retainted_qty = get_batch_qty(batch_no, retention_warehouse, item_code)
	max_retain_qty = frappe.get_value('Item', item_code, 'sample_quantity')
	if retainted_qty >= max_retain_qty:
		frappe.msgprint(_("Maximum Samples - {0} have already been retained for Batch {1} and Item {2} in Batch {3}.").
			format(retainted_qty, batch_no, item_code, batch_no), alert=True)
		sample_quantity = 0
	qty_diff = max_retain_qty-retainted_qty
	if cint(sample_quantity) > cint(qty_diff):
		frappe.msgprint(_("Maximum Samples - {0} can be retained for Batch {1} and Item {2}.").
			format(max_retain_qty, batch_no, item_code), alert=True)
		sample_quantity = qty_diff
	return sample_quantity<|MERGE_RESOLUTION|>--- conflicted
+++ resolved
@@ -641,15 +641,9 @@
 			'image'				: item.image,
 			'item_name' 		  	: item.item_name,
 			'expense_account'		: args.get("expense_account"),
-<<<<<<< HEAD
-			'cost_center'			: get_default_cost_center(args, item, item_group_defaults, brand_defaults),
-			'qty'					: 0,
-			'transfer_qty'			: 0,
-=======
 			'cost_center'			: get_default_cost_center(args, item, item_group_defaults),
 			'qty'				: args.get("qty"),
 			'transfer_qty'			: args.get('qty'),
->>>>>>> 64b4d987
 			'conversion_factor'		: 1,
 			'batch_no'			: '',
 			'actual_qty'			: 0,
