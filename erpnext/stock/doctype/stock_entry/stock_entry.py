--- conflicted
+++ resolved
@@ -1288,24 +1288,7 @@
 		if not self.pro_doc:
 			self.set_work_order_details()
 
-<<<<<<< HEAD
-		scrap_items = frappe.db.sql('''
-			SELECT
-				JCSI.item_code, JCSI.item_name, SUM(JCSI.stock_qty) as stock_qty, JCSI.stock_uom, JCSI.description
-			FROM
-				`tabJob Card` JC, `tabJob Card Scrap Item` JCSI
-			WHERE
-				JCSI.parent = JC.name AND JC.docstatus = 1
-				AND JCSI.item_code IS NOT NULL AND JC.work_order = %s
-			GROUP BY
-				JCSI.item_code, JCSI.item_name, JCSI.stock_uom, JCSI.description
-		''', self.work_order, as_dict=1)
-
-		pending_qty = flt(self.pro_doc.qty) - flt(self.pro_doc.produced_qty)
-		if pending_qty <=0:
-=======
 		if not self.pro_doc.operations:
->>>>>>> eb8d08b4
 			return []
 
 		job_card = frappe.qb.DocType('Job Card')
