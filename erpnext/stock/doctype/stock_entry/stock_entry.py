# Copyright (c) 2015, Frappe Technologies Pvt. Ltd. and Contributors
# License: GNU General Public License v3. See license.txt


import json
from collections import defaultdict
from typing import List

import frappe
from frappe import _
from frappe.model.mapper import get_mapped_doc
from frappe.query_builder.functions import Sum
from frappe.utils import (
	cint,
	comma_or,
	cstr,
	flt,
	format_time,
	formatdate,
	getdate,
	month_diff,
	nowdate,
)

import erpnext
from erpnext.accounts.general_ledger import process_gl_map
from erpnext.controllers.taxes_and_totals import init_landed_taxes_and_totals
from erpnext.manufacturing.doctype.bom.bom import add_additional_cost, validate_bom_no
from erpnext.setup.doctype.brand.brand import get_brand_defaults
from erpnext.setup.doctype.item_group.item_group import get_item_group_defaults
from erpnext.stock.doctype.batch.batch import get_batch_qty
from erpnext.stock.doctype.item.item import get_item_defaults
from erpnext.stock.doctype.serial_no.serial_no import get_serial_nos
from erpnext.stock.doctype.stock_reconciliation.stock_reconciliation import (
	OpeningEntryAccountError,
)
from erpnext.stock.get_item_details import (
	get_bin_details,
	get_conversion_factor,
	get_default_cost_center,
)
from erpnext.stock.serial_batch_bundle import (
	SerialBatchCreation,
	get_empty_batches_based_work_order,
	get_serial_or_batch_items,
)
from erpnext.stock.stock_ledger import NegativeStockError, get_previous_sle, get_valuation_rate
from erpnext.stock.utils import get_bin, get_incoming_rate


class FinishedGoodError(frappe.ValidationError):
	pass


class IncorrectValuationRateError(frappe.ValidationError):
	pass


class DuplicateEntryForWorkOrderError(frappe.ValidationError):
	pass


class OperationsNotCompleteError(frappe.ValidationError):
	pass


class MaxSampleAlreadyRetainedError(frappe.ValidationError):
	pass


from erpnext.controllers.stock_controller import StockController

form_grid_templates = {"items": "templates/form_grid/stock_entry_grid.html"}


class StockEntry(StockController):
	def __init__(self, *args, **kwargs):
		super(StockEntry, self).__init__(*args, **kwargs)
		if self.purchase_order:
			self.subcontract_data = frappe._dict(
				{
					"order_doctype": "Purchase Order",
					"order_field": "purchase_order",
					"rm_detail_field": "po_detail",
					"order_supplied_items_field": "Purchase Order Item Supplied",
				}
			)
		else:
			self.subcontract_data = frappe._dict(
				{
					"order_doctype": "Subcontracting Order",
					"order_field": "subcontracting_order",
					"rm_detail_field": "sco_rm_detail",
					"order_supplied_items_field": "Subcontracting Order Supplied Item",
				}
			)

	def onload(self):
		for item in self.get("items"):
			item.update(get_bin_details(item.item_code, item.s_warehouse))

	def before_validate(self):
		from erpnext.stock.doctype.putaway_rule.putaway_rule import apply_putaway_rule

		apply_rule = self.apply_putaway_rule and (
			self.purpose in ["Material Transfer", "Material Receipt"]
		)

		if self.get("items") and apply_rule:
			apply_putaway_rule(self.doctype, self.get("items"), self.company, purpose=self.purpose)

	def validate(self):
		self.pro_doc = frappe._dict()
		if self.work_order:
			self.pro_doc = frappe.get_doc("Work Order", self.work_order)

		self.validate_posting_time()
		self.validate_purpose()
		self.validate_item()
		self.validate_customer_provided_item()
		self.validate_qty()
		self.set_transfer_qty()
		self.validate_uom_is_integer("uom", "qty")
		self.validate_uom_is_integer("stock_uom", "transfer_qty")
		self.validate_warehouse()
		self.validate_work_order()
		self.validate_bom()
		self.set_process_loss_qty()
		self.validate_purchase_order()
		self.validate_subcontracting_order()

		if self.purpose in ("Manufacture", "Repack"):
			self.mark_finished_and_scrap_items()
			self.validate_finished_goods()

		self.validate_with_material_request()
		self.validate_batch()
		self.validate_inspection()
		self.validate_fg_completed_qty()
		self.validate_difference_account()
		self.set_job_card_data()
		self.validate_job_card_item()
		self.set_purpose_for_stock_entry()
		self.clean_serial_nos()

		if not self.from_bom:
			self.fg_completed_qty = 0.0

		self.validate_serialized_batch()
		self.set_actual_qty()
		self.calculate_rate_and_amount()
		self.validate_putaway_capacity()

		if not self.get("purpose") == "Manufacture":
			# ignore scrap item wh difference and empty source/target wh
			# in Manufacture Entry
			self.reset_default_field_value("from_warehouse", "items", "s_warehouse")
			self.reset_default_field_value("to_warehouse", "items", "t_warehouse")

	def submit(self):
		if self.is_enqueue_action():
			frappe.msgprint(
				_(
<<<<<<< HEAD
					"The task has been enqueued as a background job. In case there is any issue on processing in background, the system will add a comment about the error on this Stock Reconciliation and revert to the Draft stage"
=======
					"The task has been enqueued as a background job. In case there is any issue on processing in background, the system will add a comment about the error on this Stock Entry and revert to the Draft stage"
>>>>>>> 44bad3bd
				)
			)
			self.queue_action("submit", timeout=2000)
		else:
			self._submit()

	def cancel(self):
		if self.is_enqueue_action():
			frappe.msgprint(
				_(
<<<<<<< HEAD
					"The task has been enqueued as a background job. In case there is any issue on processing in background, the system will add a comment about the error on this Stock Reconciliation and revert to the Submitted stage"
=======
					"The task has been enqueued as a background job. In case there is any issue on processing in background, the system will add a comment about the error on this Stock Entry and revert to the Submitted stage"
>>>>>>> 44bad3bd
				)
			)
			self.queue_action("cancel", timeout=2000)
		else:
			self._cancel()

	def is_enqueue_action(self, force=False) -> bool:
		if force:
			return True

		if frappe.flags.in_test:
			return False

		# If line items are more than 100 or record is older than 6 months
		if len(self.items) > 50 or month_diff(nowdate(), self.posting_date) > 6:
			return True

		return False

	def on_submit(self):
		self.update_stock_ledger()
		self.update_work_order()
		self.validate_subcontract_order()
		self.update_subcontract_order_supplied_items()
		self.update_subcontracting_order_status()
		self.update_pick_list_status()

		self.make_gl_entries()

		self.repost_future_sle_and_gle()
		self.update_cost_in_project()
		self.update_transferred_qty()
		self.update_quality_inspection()

		if self.purpose == "Material Transfer" and self.add_to_transit:
			self.set_material_request_transfer_status("In Transit")
		if self.purpose == "Material Transfer" and self.outgoing_stock_entry:
			self.set_material_request_transfer_status("Completed")

	def on_cancel(self):
		self.update_subcontract_order_supplied_items()
		self.update_subcontracting_order_status()

		if self.work_order and self.purpose == "Material Consumption for Manufacture":
			self.validate_work_order_status()

		self.update_work_order()
		self.update_stock_ledger()

		self.ignore_linked_doctypes = (
			"GL Entry",
			"Stock Ledger Entry",
			"Repost Item Valuation",
			"Serial and Batch Bundle",
		)

		self.make_gl_entries_on_cancel()
		self.repost_future_sle_and_gle()
		self.update_cost_in_project()
		self.update_transferred_qty()
		self.update_quality_inspection()
		self.delete_auto_created_batches()
		self.delete_linked_stock_entry()

		if self.purpose == "Material Transfer" and self.add_to_transit:
			self.set_material_request_transfer_status("Not Started")
		if self.purpose == "Material Transfer" and self.outgoing_stock_entry:
			self.set_material_request_transfer_status("In Transit")

	def before_save(self):
		self.make_serial_and_batch_bundle_for_outward()

	def on_update(self):
		self.set_serial_and_batch_bundle()

	def set_job_card_data(self):
		if self.job_card and not self.work_order:
			data = frappe.db.get_value(
				"Job Card", self.job_card, ["for_quantity", "work_order", "bom_no"], as_dict=1
			)
			self.fg_completed_qty = data.for_quantity
			self.work_order = data.work_order
			self.from_bom = 1
			self.bom_no = data.bom_no

	def validate_job_card_item(self):
		if not self.job_card:
			return

		if cint(frappe.db.get_single_value("Manufacturing Settings", "job_card_excess_transfer")):
			return

		for row in self.items:
			if row.job_card_item or not row.s_warehouse:
				continue

			msg = f"""Row #{row.idx}: The job card item reference
				is missing. Kindly create the stock entry
				from the job card. If you have added the row manually
				then you won't be able to add job card item reference."""

			frappe.throw(_(msg))

	def validate_work_order_status(self):
		pro_doc = frappe.get_doc("Work Order", self.work_order)
		if pro_doc.status == "Completed":
			frappe.throw(_("Cannot cancel transaction for Completed Work Order."))

	def validate_purpose(self):
		valid_purposes = [
			"Material Issue",
			"Material Receipt",
			"Material Transfer",
			"Material Transfer for Manufacture",
			"Manufacture",
			"Repack",
			"Send to Subcontractor",
			"Material Consumption for Manufacture",
		]

		if self.purpose not in valid_purposes:
			frappe.throw(_("Purpose must be one of {0}").format(comma_or(valid_purposes)))

		if self.job_card and self.purpose not in ["Material Transfer for Manufacture", "Repack"]:
			frappe.throw(
				_(
					"For job card {0}, you can only make the 'Material Transfer for Manufacture' type stock entry"
				).format(self.job_card)
			)

	def delete_linked_stock_entry(self):
		if self.purpose == "Send to Warehouse":
			for d in frappe.get_all(
				"Stock Entry",
				filters={"docstatus": 0, "outgoing_stock_entry": self.name, "purpose": "Receive at Warehouse"},
			):
				frappe.delete_doc("Stock Entry", d.name)

	def set_transfer_qty(self):
		for item in self.get("items"):
			if not flt(item.qty):
				frappe.throw(_("Row {0}: Qty is mandatory").format(item.idx), title=_("Zero quantity"))
			if not flt(item.conversion_factor):
				frappe.throw(_("Row {0}: UOM Conversion Factor is mandatory").format(item.idx))
			item.transfer_qty = flt(
				flt(item.qty) * flt(item.conversion_factor), self.precision("transfer_qty", item)
			)
			if not flt(item.transfer_qty):
				frappe.throw(
					_("Row {0}: Qty in Stock UOM can not be zero.").format(item.idx), title=_("Zero quantity")
				)

	def update_cost_in_project(self):
		if self.work_order and not frappe.db.get_value(
			"Work Order", self.work_order, "update_consumed_material_cost_in_project"
		):
			return

		if self.project:
			amount = frappe.db.sql(
				""" select ifnull(sum(sed.amount), 0)
				from
					`tabStock Entry` se, `tabStock Entry Detail` sed
				where
					se.docstatus = 1 and se.project = %s and sed.parent = se.name
					and (sed.t_warehouse is null or sed.t_warehouse = '')""",
				self.project,
				as_list=1,
			)

			amount = amount[0][0] if amount else 0
			additional_costs = frappe.db.sql(
				""" select ifnull(sum(sed.base_amount), 0)
				from
					`tabStock Entry` se, `tabLanded Cost Taxes and Charges` sed
				where
					se.docstatus = 1 and se.project = %s and sed.parent = se.name
					and se.purpose = 'Manufacture'""",
				self.project,
				as_list=1,
			)

			additional_cost_amt = additional_costs[0][0] if additional_costs else 0

			amount += additional_cost_amt
			frappe.db.set_value("Project", self.project, "total_consumed_material_cost", amount)

	def validate_item(self):
		stock_items = self.get_stock_items()
		for item in self.get("items"):
			if flt(item.qty) and flt(item.qty) < 0:
				frappe.throw(
					_("Row {0}: The item {1}, quantity must be positive number").format(
						item.idx, frappe.bold(item.item_code)
					)
				)

			if item.item_code not in stock_items:
				frappe.throw(_("{0} is not a stock Item").format(item.item_code))

			item_details = self.get_item_details(
				frappe._dict(
					{
						"item_code": item.item_code,
						"company": self.company,
						"project": self.project,
						"uom": item.uom,
						"s_warehouse": item.s_warehouse,
					}
				),
				for_update=True,
			)

			reset_fields = ("stock_uom", "item_name")
			for field in reset_fields:
				item.set(field, item_details.get(field))

			update_fields = ("uom", "description", "expense_account", "cost_center", "conversion_factor")

			for field in update_fields:
				if not item.get(field):
					item.set(field, item_details.get(field))
				if field == "conversion_factor" and item.uom == item_details.get("stock_uom"):
					item.set(field, item_details.get(field))

			if not item.transfer_qty and item.qty:
				item.transfer_qty = flt(
					flt(item.qty) * flt(item.conversion_factor), self.precision("transfer_qty", item)
				)

	def validate_qty(self):
		manufacture_purpose = ["Manufacture", "Material Consumption for Manufacture"]

		if self.purpose in manufacture_purpose and self.work_order:
			if not frappe.get_value("Work Order", self.work_order, "skip_transfer"):
				item_code = []
				for item in self.items:
					if cstr(item.t_warehouse) == "":
						req_items = frappe.get_all(
							"Work Order Item",
							filters={"parent": self.work_order, "item_code": item.item_code},
							fields=["item_code"],
						)

						transferred_materials = frappe.db.sql(
							"""
									select
										sum(sed.qty) as qty
									from `tabStock Entry` se,`tabStock Entry Detail` sed
									where
										se.name = sed.parent and se.docstatus=1 and
										(se.purpose='Material Transfer for Manufacture' or se.purpose='Manufacture')
										and sed.item_code=%s and se.work_order= %s and ifnull(sed.t_warehouse, '') != ''
								""",
							(item.item_code, self.work_order),
							as_dict=1,
						)

						stock_qty = flt(item.qty)
						trans_qty = flt(transferred_materials[0].qty)
						if req_items:
							if stock_qty > trans_qty:
								item_code.append(item.item_code)

	def validate_fg_completed_qty(self):
		item_wise_qty = {}
		if self.purpose == "Manufacture" and self.work_order:
			for d in self.items:
				if d.is_finished_item:
					if self.process_loss_qty:
						d.qty = self.fg_completed_qty - self.process_loss_qty

					item_wise_qty.setdefault(d.item_code, []).append(d.qty)

		precision = frappe.get_precision("Stock Entry Detail", "qty")
		for item_code, qty_list in item_wise_qty.items():
			total = flt(sum(qty_list), precision)

			if (self.fg_completed_qty - total) > 0 and not self.process_loss_qty:
				self.process_loss_qty = flt(self.fg_completed_qty - total, precision)
				self.process_loss_percentage = flt(self.process_loss_qty * 100 / self.fg_completed_qty)

			if self.process_loss_qty:
				total += flt(self.process_loss_qty, precision)

			if self.fg_completed_qty != total:
				frappe.throw(
					_("The finished product {0} quantity {1} and For Quantity {2} cannot be different").format(
						frappe.bold(item_code), frappe.bold(total), frappe.bold(self.fg_completed_qty)
					)
				)

	def validate_difference_account(self):
		if not cint(erpnext.is_perpetual_inventory_enabled(self.company)):
			return

		for d in self.get("items"):
			if not d.expense_account:
				frappe.throw(
					_(
						"Please enter <b>Difference Account</b> or set default <b>Stock Adjustment Account</b> for company {0}"
					).format(frappe.bold(self.company))
				)

			elif (
				self.is_opening == "Yes"
				and frappe.db.get_value("Account", d.expense_account, "report_type") == "Profit and Loss"
			):
				frappe.throw(
					_(
						"Difference Account must be a Asset/Liability type account, since this Stock Entry is an Opening Entry"
					),
					OpeningEntryAccountError,
				)

	def validate_warehouse(self):
		"""perform various (sometimes conditional) validations on warehouse"""

		source_mandatory = [
			"Material Issue",
			"Material Transfer",
			"Send to Subcontractor",
			"Material Transfer for Manufacture",
			"Material Consumption for Manufacture",
		]

		target_mandatory = [
			"Material Receipt",
			"Material Transfer",
			"Send to Subcontractor",
			"Material Transfer for Manufacture",
		]

		validate_for_manufacture = any([d.bom_no for d in self.get("items")])

		if self.purpose in source_mandatory and self.purpose not in target_mandatory:
			self.to_warehouse = None
			for d in self.get("items"):
				d.t_warehouse = None
		elif self.purpose in target_mandatory and self.purpose not in source_mandatory:
			self.from_warehouse = None
			for d in self.get("items"):
				d.s_warehouse = None

		for d in self.get("items"):
			if not d.s_warehouse and not d.t_warehouse:
				d.s_warehouse = self.from_warehouse
				d.t_warehouse = self.to_warehouse

			if self.purpose in source_mandatory and not d.s_warehouse:
				if self.from_warehouse:
					d.s_warehouse = self.from_warehouse
				else:
					frappe.throw(_("Source warehouse is mandatory for row {0}").format(d.idx))

			if self.purpose in target_mandatory and not d.t_warehouse:
				if self.to_warehouse:
					d.t_warehouse = self.to_warehouse
				else:
					frappe.throw(_("Target warehouse is mandatory for row {0}").format(d.idx))

			if self.purpose == "Manufacture":
				if validate_for_manufacture:
					if d.is_finished_item or d.is_scrap_item:
						d.s_warehouse = None
						if not d.t_warehouse:
							frappe.throw(_("Target warehouse is mandatory for row {0}").format(d.idx))
					else:
						d.t_warehouse = None
						if not d.s_warehouse:
							frappe.throw(_("Source warehouse is mandatory for row {0}").format(d.idx))

			if cstr(d.s_warehouse) == cstr(d.t_warehouse) and self.purpose not in [
				"Material Transfer for Manufacture",
				"Material Transfer",
			]:
				frappe.throw(_("Source and target warehouse cannot be same for row {0}").format(d.idx))

			if not (d.s_warehouse or d.t_warehouse):
				frappe.throw(_("Atleast one warehouse is mandatory"))

	def validate_work_order(self):
		if self.purpose in (
			"Manufacture",
			"Material Transfer for Manufacture",
			"Material Consumption for Manufacture",
		):
			# check if work order is entered

			if (
				self.purpose == "Manufacture" or self.purpose == "Material Consumption for Manufacture"
			) and self.work_order:
				if not self.fg_completed_qty:
					frappe.throw(_("For Quantity (Manufactured Qty) is mandatory"))
				self.check_if_operations_completed()
				self.check_duplicate_entry_for_work_order()
		elif self.purpose != "Material Transfer":
			self.work_order = None

	def check_if_operations_completed(self):
		"""Check if Time Sheets are completed against before manufacturing to capture operating costs."""
		prod_order = frappe.get_doc("Work Order", self.work_order)
		allowance_percentage = flt(
			frappe.db.get_single_value("Manufacturing Settings", "overproduction_percentage_for_work_order")
		)

		for d in prod_order.get("operations"):
			total_completed_qty = flt(self.fg_completed_qty) + flt(prod_order.produced_qty)
			completed_qty = (
				d.completed_qty + d.process_loss_qty + (allowance_percentage / 100 * d.completed_qty)
			)
			if total_completed_qty > flt(completed_qty):
				job_card = frappe.db.get_value("Job Card", {"operation_id": d.name}, "name")
				if not job_card:
					frappe.throw(
						_("Work Order {0}: Job Card not found for the operation {1}").format(
							self.work_order, d.operation
						)
					)

				work_order_link = frappe.utils.get_link_to_form("Work Order", self.work_order)
				job_card_link = frappe.utils.get_link_to_form("Job Card", job_card)
				frappe.throw(
					_(
						"Row #{0}: Operation {1} is not completed for {2} qty of finished goods in Work Order {3}. Please update operation status via Job Card {4}."
					).format(
						d.idx,
						frappe.bold(d.operation),
						frappe.bold(total_completed_qty),
						work_order_link,
						job_card_link,
					),
					OperationsNotCompleteError,
				)

	def check_duplicate_entry_for_work_order(self):
		other_ste = [
			t[0]
			for t in frappe.db.get_values(
				"Stock Entry",
				{
					"work_order": self.work_order,
					"purpose": self.purpose,
					"docstatus": ["!=", 2],
					"name": ["!=", self.name],
				},
				"name",
			)
		]

		if other_ste:
			production_item, qty = frappe.db.get_value(
				"Work Order", self.work_order, ["production_item", "qty"]
			)
			args = other_ste + [production_item]
			fg_qty_already_entered = frappe.db.sql(
				"""select sum(transfer_qty)
				from `tabStock Entry Detail`
				where parent in (%s)
					and item_code = %s
					and ifnull(s_warehouse,'')='' """
				% (", ".join(["%s" * len(other_ste)]), "%s"),
				args,
			)[0][0]
			if fg_qty_already_entered and fg_qty_already_entered >= qty:
				frappe.throw(
					_("Stock Entries already created for Work Order {0}: {1}").format(
						self.work_order, ", ".join(other_ste)
					),
					DuplicateEntryForWorkOrderError,
				)

	def set_actual_qty(self):
		from erpnext.stock.stock_ledger import is_negative_stock_allowed

		for d in self.get("items"):
			allow_negative_stock = is_negative_stock_allowed(item_code=d.item_code)
			previous_sle = get_previous_sle(
				{
					"item_code": d.item_code,
					"warehouse": d.s_warehouse or d.t_warehouse,
					"posting_date": self.posting_date,
					"posting_time": self.posting_time,
				}
			)

			# get actual stock at source warehouse
			d.actual_qty = previous_sle.get("qty_after_transaction") or 0

			# validate qty during submit
			if (
				d.docstatus == 1
				and d.s_warehouse
				and not allow_negative_stock
				and flt(d.actual_qty, d.precision("actual_qty"))
				< flt(d.transfer_qty, d.precision("actual_qty"))
			):
				frappe.throw(
					_(
						"Row {0}: Quantity not available for {4} in warehouse {1} at posting time of the entry ({2} {3})"
					).format(
						d.idx,
						frappe.bold(d.s_warehouse),
						formatdate(self.posting_date),
						format_time(self.posting_time),
						frappe.bold(d.item_code),
					)
					+ "<br><br>"
					+ _("Available quantity is {0}, you need {1}").format(
						frappe.bold(flt(d.actual_qty, d.precision("actual_qty"))), frappe.bold(d.transfer_qty)
					),
					NegativeStockError,
					title=_("Insufficient Stock"),
				)

	@frappe.whitelist()
	def get_stock_and_rate(self):
		"""
		Updates rate and availability of all the items.
		Called from Update Rate and Availability button.
		"""
		self.set_work_order_details()
		self.set_transfer_qty()
		self.set_actual_qty()
		self.calculate_rate_and_amount()

	def calculate_rate_and_amount(self, reset_outgoing_rate=True, raise_error_if_no_rate=True):
		self.set_basic_rate(reset_outgoing_rate, raise_error_if_no_rate)
		init_landed_taxes_and_totals(self)
		self.distribute_additional_costs()
		self.update_valuation_rate()
		self.set_total_incoming_outgoing_value()
		self.set_total_amount()

		if not reset_outgoing_rate:
			self.set_serial_and_batch_bundle()

	def set_basic_rate(self, reset_outgoing_rate=True, raise_error_if_no_rate=True):
		"""
		Set rate for outgoing, scrapped and finished items
		"""
		# Set rate for outgoing items
		outgoing_items_cost = self.set_rate_for_outgoing_items(
			reset_outgoing_rate, raise_error_if_no_rate
		)
		finished_item_qty = sum(d.transfer_qty for d in self.items if d.is_finished_item)

		items = []
		# Set basic rate for incoming items
		for d in self.get("items"):
			if d.s_warehouse or d.set_basic_rate_manually:
				continue

			if d.allow_zero_valuation_rate:
				d.basic_rate = 0.0
				items.append(d.item_code)

			elif d.is_finished_item:
				if self.purpose == "Manufacture":
					d.basic_rate = self.get_basic_rate_for_manufactured_item(
						finished_item_qty, outgoing_items_cost
					)
				elif self.purpose == "Repack":
					d.basic_rate = self.get_basic_rate_for_repacked_items(d.transfer_qty, outgoing_items_cost)

			if not d.basic_rate and not d.allow_zero_valuation_rate:
				if self.is_new():
					raise_error_if_no_rate = False

				d.basic_rate = get_valuation_rate(
					d.item_code,
					d.t_warehouse,
					self.doctype,
					self.name,
					d.allow_zero_valuation_rate,
					currency=erpnext.get_company_currency(self.company),
					company=self.company,
					raise_error_if_no_rate=raise_error_if_no_rate,
					serial_and_batch_bundle=d.serial_and_batch_bundle,
				)

			# do not round off basic rate to avoid precision loss
			d.basic_rate = flt(d.basic_rate)
			d.basic_amount = flt(flt(d.transfer_qty) * flt(d.basic_rate), d.precision("basic_amount"))

		if items:
			message = ""

			if len(items) > 1:
				message = _(
					"Items rate has been updated to zero as Allow Zero Valuation Rate is checked for the following items: {0}"
				).format(", ".join(frappe.bold(item) for item in items))
			else:
				message = _(
					"Item rate has been updated to zero as Allow Zero Valuation Rate is checked for item {0}"
				).format(frappe.bold(items[0]))

			frappe.msgprint(message, alert=True)

	def set_rate_for_outgoing_items(self, reset_outgoing_rate=True, raise_error_if_no_rate=True):
		outgoing_items_cost = 0.0
		for d in self.get("items"):
			if d.s_warehouse:
				if reset_outgoing_rate:
					args = self.get_args_for_incoming_rate(d)
					rate = get_incoming_rate(args, raise_error_if_no_rate)
					if rate > 0:
						d.basic_rate = rate

				d.basic_amount = flt(flt(d.transfer_qty) * flt(d.basic_rate), d.precision("basic_amount"))
				if not d.t_warehouse:
					outgoing_items_cost += flt(d.basic_amount)

		return outgoing_items_cost

	def get_args_for_incoming_rate(self, item):
		return frappe._dict(
			{
				"item_code": item.item_code,
				"warehouse": item.s_warehouse or item.t_warehouse,
				"posting_date": self.posting_date,
				"posting_time": self.posting_time,
				"qty": item.s_warehouse and -1 * flt(item.transfer_qty) or flt(item.transfer_qty),
				"voucher_type": self.doctype,
				"voucher_no": self.name,
				"company": self.company,
				"allow_zero_valuation": item.allow_zero_valuation_rate,
				"serial_and_batch_bundle": item.serial_and_batch_bundle,
			}
		)

	def get_basic_rate_for_repacked_items(self, finished_item_qty, outgoing_items_cost):
		finished_items = [d.item_code for d in self.get("items") if d.is_finished_item]
		if len(finished_items) == 1:
			return flt(outgoing_items_cost / finished_item_qty)
		else:
			unique_finished_items = set(finished_items)
			if len(unique_finished_items) == 1:
				total_fg_qty = sum([flt(d.transfer_qty) for d in self.items if d.is_finished_item])
				return flt(outgoing_items_cost / total_fg_qty)

	def get_basic_rate_for_manufactured_item(self, finished_item_qty, outgoing_items_cost=0) -> float:
		scrap_items_cost = sum([flt(d.basic_amount) for d in self.get("items") if d.is_scrap_item])

		# Get raw materials cost from BOM if multiple material consumption entries
		if not outgoing_items_cost and frappe.db.get_single_value(
			"Manufacturing Settings", "material_consumption", cache=True
		):
			bom_items = self.get_bom_raw_materials(finished_item_qty)
			outgoing_items_cost = sum([flt(row.qty) * flt(row.rate) for row in bom_items.values()])

		return flt((outgoing_items_cost - scrap_items_cost) / finished_item_qty)

	def distribute_additional_costs(self):
		# If no incoming items, set additional costs blank
		if not any(d.item_code for d in self.items if d.t_warehouse):
			self.additional_costs = []

		self.total_additional_costs = sum(flt(t.base_amount) for t in self.get("additional_costs"))

		if self.purpose in ("Repack", "Manufacture"):
			incoming_items_cost = sum(flt(t.basic_amount) for t in self.get("items") if t.is_finished_item)
		else:
			incoming_items_cost = sum(flt(t.basic_amount) for t in self.get("items") if t.t_warehouse)

		if not incoming_items_cost:
			return

		for d in self.get("items"):
			if self.purpose in ("Repack", "Manufacture") and not d.is_finished_item:
				d.additional_cost = 0
				continue
			elif not d.t_warehouse:
				d.additional_cost = 0
				continue
			d.additional_cost = (flt(d.basic_amount) / incoming_items_cost) * self.total_additional_costs

	def update_valuation_rate(self):
		for d in self.get("items"):
			if d.transfer_qty:
				d.amount = flt(flt(d.basic_amount) + flt(d.additional_cost), d.precision("amount"))
				# Do not round off valuation rate to avoid precision loss
				d.valuation_rate = flt(d.basic_rate) + (flt(d.additional_cost) / flt(d.transfer_qty))

	def set_total_incoming_outgoing_value(self):
		self.total_incoming_value = self.total_outgoing_value = 0.0
		for d in self.get("items"):
			if d.t_warehouse:
				self.total_incoming_value += flt(d.amount)
			if d.s_warehouse:
				self.total_outgoing_value += flt(d.amount)

		self.value_difference = self.total_incoming_value - self.total_outgoing_value

	def set_total_amount(self):
		self.total_amount = None
		if self.purpose not in ["Manufacture", "Repack"]:
			self.total_amount = sum([flt(item.amount) for item in self.get("items")])

	def set_stock_entry_type(self):
		if self.purpose:
			self.stock_entry_type = frappe.get_cached_value(
				"Stock Entry Type", {"purpose": self.purpose}, "name"
			)

	def set_purpose_for_stock_entry(self):
		if self.stock_entry_type and not self.purpose:
			self.purpose = frappe.get_cached_value("Stock Entry Type", self.stock_entry_type, "purpose")

	def make_serial_and_batch_bundle_for_outward(self):
		if self.docstatus == 1:
			return

		serial_or_batch_items = get_serial_or_batch_items(self.items)
		if not serial_or_batch_items:
			return

		already_picked_serial_nos = []

		for row in self.items:
			if not row.s_warehouse:
				continue

			if row.item_code not in serial_or_batch_items:
				continue

			bundle_doc = None
			if row.serial_and_batch_bundle and abs(row.qty) != abs(
				frappe.get_cached_value("Serial and Batch Bundle", row.serial_and_batch_bundle, "total_qty")
			):
				bundle_doc = SerialBatchCreation(
					{
						"item_code": row.item_code,
						"warehouse": row.s_warehouse,
						"serial_and_batch_bundle": row.serial_and_batch_bundle,
						"type_of_transaction": "Outward",
						"ignore_serial_nos": already_picked_serial_nos,
						"qty": row.qty * -1,
					}
				).update_serial_and_batch_entries()
			elif not row.serial_and_batch_bundle:
				bundle_doc = SerialBatchCreation(
					{
						"item_code": row.item_code,
						"warehouse": row.s_warehouse,
						"posting_date": self.posting_date,
						"posting_time": self.posting_time,
						"voucher_type": self.doctype,
						"voucher_detail_no": row.name,
						"qty": row.qty * -1,
						"ignore_serial_nos": already_picked_serial_nos,
						"type_of_transaction": "Outward",
						"company": self.company,
						"do_not_submit": True,
					}
				).make_serial_and_batch_bundle()

			if not bundle_doc:
				continue

			if self.docstatus == 0:
				for entry in bundle_doc.entries:
					if not entry.serial_no:
						continue

					already_picked_serial_nos.append(entry.serial_no)

			row.serial_and_batch_bundle = bundle_doc.name

	def validate_subcontract_order(self):
		"""Throw exception if more raw material is transferred against Subcontract Order than in
		the raw materials supplied table"""
		backflush_raw_materials_based_on = frappe.db.get_single_value(
			"Buying Settings", "backflush_raw_materials_of_subcontract_based_on"
		)

		qty_allowance = flt(frappe.db.get_single_value("Buying Settings", "over_transfer_allowance"))

		if not (self.purpose == "Send to Subcontractor" and self.get(self.subcontract_data.order_field)):
			return

		if backflush_raw_materials_based_on == "BOM":
			subcontract_order = frappe.get_doc(
				self.subcontract_data.order_doctype, self.get(self.subcontract_data.order_field)
			)
			for se_item in self.items:
				item_code = se_item.original_item or se_item.item_code
				precision = cint(frappe.db.get_default("float_precision")) or 3
				required_qty = sum(
					[flt(d.required_qty) for d in subcontract_order.supplied_items if d.rm_item_code == item_code]
				)

				total_allowed = required_qty + (required_qty * (qty_allowance / 100))

				if not required_qty:
					bom_no = frappe.db.get_value(
						f"{self.subcontract_data.order_doctype} Item",
						{
							"parent": self.get(self.subcontract_data.order_field),
							"item_code": se_item.subcontracted_item,
						},
						"bom",
					)

					if se_item.allow_alternative_item:
						original_item_code = frappe.get_value(
							"Item Alternative", {"alternative_item_code": item_code}, "item_code"
						)

						required_qty = sum(
							[
								flt(d.required_qty)
								for d in subcontract_order.supplied_items
								if d.rm_item_code == original_item_code
							]
						)

						total_allowed = required_qty + (required_qty * (qty_allowance / 100))

				if not required_qty:
					frappe.throw(
						_("Item {0} not found in 'Raw Materials Supplied' table in {1} {2}").format(
							se_item.item_code,
							self.subcontract_data.order_doctype,
							self.get(self.subcontract_data.order_field),
						)
					)

				se = frappe.qb.DocType("Stock Entry")
				se_detail = frappe.qb.DocType("Stock Entry Detail")
<<<<<<< HEAD

				total_supplied = (
					frappe.qb.from_(se)
					.inner_join(se_detail)
					.on(se.name == se_detail.parent)
					.select(Sum(se_detail.transfer_qty))
					.where(
						(se.purpose == "Send to Subcontractor")
						& (se.docstatus == 1)
						& (se_detail.item_code == se_item.item_code)
						& (
							(se.purchase_order == self.purchase_order)
							if self.subcontract_data.order_doctype == "Purchase Order"
							else (se.subcontracting_order == self.subcontracting_order)
						)
					)
				).run()[0][0]

				if flt(total_supplied, precision) > flt(total_allowed, precision):
=======

				total_supplied = (
					frappe.qb.from_(se)
					.inner_join(se_detail)
					.on(se.name == se_detail.parent)
					.select(Sum(se_detail.transfer_qty))
					.where(
						(se.purpose == "Send to Subcontractor")
						& (se.docstatus == 1)
						& (se_detail.item_code == se_item.item_code)
						& (
							((se.purchase_order == self.purchase_order) & (se_detail.po_detail == se_item.po_detail))
							if self.subcontract_data.order_doctype == "Purchase Order"
							else (
								(se.subcontracting_order == self.subcontracting_order)
								& (se_detail.sco_rm_detail == se_item.sco_rm_detail)
							)
						)
					)
				).run()[0][0] or 0

				total_returned = 0
				if self.subcontract_data.order_doctype == "Subcontracting Order":
					total_returned = (
						frappe.qb.from_(se)
						.inner_join(se_detail)
						.on(se.name == se_detail.parent)
						.select(Sum(se_detail.transfer_qty))
						.where(
							(se.purpose == "Material Transfer")
							& (se.docstatus == 1)
							& (se.is_return == 1)
							& (se_detail.item_code == se_item.item_code)
							& (se_detail.sco_rm_detail == se_item.sco_rm_detail)
							& (se.subcontracting_order == self.subcontracting_order)
						)
					).run()[0][0] or 0

				if flt(total_supplied - total_returned, precision) > flt(total_allowed, precision):
>>>>>>> 44bad3bd
					frappe.throw(
						_("Row {0}# Item {1} cannot be transferred more than {2} against {3} {4}").format(
							se_item.idx,
							se_item.item_code,
							total_allowed,
							self.subcontract_data.order_doctype,
							self.get(self.subcontract_data.order_field),
						)
					)
				elif not se_item.get(self.subcontract_data.rm_detail_field):
					filters = {
						"parent": self.get(self.subcontract_data.order_field),
						"docstatus": 1,
						"rm_item_code": se_item.item_code,
						"main_item_code": se_item.subcontracted_item,
					}

					order_rm_detail = frappe.db.get_value(
						self.subcontract_data.order_supplied_items_field, filters, "name"
					)
					if order_rm_detail:
						se_item.db_set(self.subcontract_data.rm_detail_field, order_rm_detail)
					else:
						if not se_item.allow_alternative_item:
							frappe.throw(
								_("Row {0}# Item {1} not found in 'Raw Materials Supplied' table in {2} {3}").format(
									se_item.idx,
									se_item.item_code,
									self.subcontract_data.order_doctype,
									self.get(self.subcontract_data.order_field),
								)
							)
		elif backflush_raw_materials_based_on == "Material Transferred for Subcontract":
			for row in self.items:
				if not row.subcontracted_item:
					frappe.throw(
						_("Row {0}: Subcontracted Item is mandatory for the raw material {1}").format(
							row.idx, frappe.bold(row.item_code)
						)
					)
				elif not row.get(self.subcontract_data.rm_detail_field):
					filters = {
						"parent": self.get(self.subcontract_data.order_field),
						"docstatus": 1,
						"rm_item_code": row.item_code,
						"main_item_code": row.subcontracted_item,
					}

					order_rm_detail = frappe.db.get_value(
						self.subcontract_data.order_supplied_items_field, filters, "name"
					)
					if order_rm_detail:
						row.db_set(self.subcontract_data.rm_detail_field, order_rm_detail)

	def validate_bom(self):
		for d in self.get("items"):
			if d.bom_no and d.is_finished_item:
				item_code = d.original_item or d.item_code
				validate_bom_no(item_code, d.bom_no)

	def validate_purchase_order(self):
		if self.purpose == "Send to Subcontractor" and self.get("purchase_order"):
			is_old_subcontracting_flow = frappe.db.get_value(
				"Purchase Order", self.purchase_order, "is_old_subcontracting_flow"
			)

			if not is_old_subcontracting_flow:
				frappe.throw(
					_("Please select Subcontracting Order instead of Purchase Order {0}").format(
						self.purchase_order
					)
				)

	def validate_subcontracting_order(self):
		if self.get("subcontracting_order") and self.purpose in [
			"Send to Subcontractor",
			"Material Transfer",
		]:
			sco_status = frappe.db.get_value("Subcontracting Order", self.subcontracting_order, "status")

			if sco_status == "Closed":
				frappe.throw(
					_("Cannot create Stock Entry against a closed Subcontracting Order {0}.").format(
						self.subcontracting_order
					)
				)

	def mark_finished_and_scrap_items(self):
		if self.purpose != "Repack" and any(
			[d.item_code for d in self.items if (d.is_finished_item and d.t_warehouse)]
		):
			return

		finished_item = self.get_finished_item()

		if not finished_item and self.purpose == "Manufacture":
			# In case of independent Manufacture entry, don't auto set
			# user must decide and set
			return

		for d in self.items:
			if d.t_warehouse and not d.s_warehouse:
				if self.purpose == "Repack" or d.item_code == finished_item:
					d.is_finished_item = 1
				else:
					d.is_scrap_item = 1
			else:
				d.is_finished_item = 0
				d.is_scrap_item = 0

	def get_finished_item(self):
		finished_item = None
		if self.work_order:
			finished_item = frappe.db.get_value("Work Order", self.work_order, "production_item")
		elif self.bom_no:
			finished_item = frappe.db.get_value("BOM", self.bom_no, "item")

		return finished_item

	def validate_finished_goods(self):
		"""
		1. Check if FG exists (mfg, repack)
		2. Check if Multiple FG Items are present (mfg)
		3. Check FG Item and Qty against WO if present (mfg)
		"""
		production_item, wo_qty, finished_items = None, 0, []

		wo_details = frappe.db.get_value("Work Order", self.work_order, ["production_item", "qty"])
		if wo_details:
			production_item, wo_qty = wo_details

		for d in self.get("items"):
			if d.is_finished_item:
				if not self.work_order:
					# Independent MFG Entry/ Repack Entry, no WO to match against
					finished_items.append(d.item_code)
					continue

				if d.item_code != production_item:
					frappe.throw(
						_("Finished Item {0} does not match with Work Order {1}").format(
							d.item_code, self.work_order
						)
					)
				elif flt(d.transfer_qty) > flt(self.fg_completed_qty):
					frappe.throw(
						_("Quantity in row {0} ({1}) must be same as manufactured quantity {2}").format(
							d.idx, d.transfer_qty, self.fg_completed_qty
						)
					)

				finished_items.append(d.item_code)

		if not finished_items:
			frappe.throw(
				msg=_("There must be atleast 1 Finished Good in this Stock Entry").format(self.name),
				title=_("Missing Finished Good"),
				exc=FinishedGoodError,
			)

		if self.purpose == "Manufacture":
			if len(set(finished_items)) > 1:
				frappe.throw(
					msg=_("Multiple items cannot be marked as finished item"),
					title=_("Note"),
					exc=FinishedGoodError,
				)

			allowance_percentage = flt(
				frappe.db.get_single_value(
					"Manufacturing Settings", "overproduction_percentage_for_work_order"
				)
			)
			allowed_qty = wo_qty + ((allowance_percentage / 100) * wo_qty)

			# No work order could mean independent Manufacture entry, if so skip validation
			if self.work_order and self.fg_completed_qty > allowed_qty:
				frappe.throw(
					_("For quantity {0} should not be greater than allowed quantity {1}").format(
						flt(self.fg_completed_qty), allowed_qty
					)
				)

	def update_stock_ledger(self):
		sl_entries = []
		finished_item_row = self.get_finished_item_row()

		# make sl entries for source warehouse first
		self.get_sle_for_source_warehouse(sl_entries, finished_item_row)

		# SLE for target warehouse
		self.get_sle_for_target_warehouse(sl_entries, finished_item_row)

		# reverse sl entries if cancel
		if self.docstatus == 2:
			sl_entries.reverse()

		self.make_sl_entries(sl_entries)

	def get_finished_item_row(self):
		finished_item_row = None
		if self.purpose in ("Manufacture", "Repack"):
			for d in self.get("items"):
				if d.is_finished_item:
					finished_item_row = d

		return finished_item_row

	def get_sle_for_source_warehouse(self, sl_entries, finished_item_row):
		for d in self.get("items"):
			if cstr(d.s_warehouse):
				sle = self.get_sl_entries(
					d, {"warehouse": cstr(d.s_warehouse), "actual_qty": -flt(d.transfer_qty), "incoming_rate": 0}
				)
				if cstr(d.t_warehouse):
					sle.dependant_sle_voucher_detail_no = d.name
				elif finished_item_row and (
					finished_item_row.item_code != d.item_code or finished_item_row.t_warehouse != d.s_warehouse
				):
					sle.dependant_sle_voucher_detail_no = finished_item_row.name

				sl_entries.append(sle)

	def make_serial_and_batch_bundle_for_transfer(self):
		ids = frappe._dict(
			frappe.get_all(
				"Stock Entry Detail",
				fields=["name", "serial_and_batch_bundle"],
				filters={"parent": self.outgoing_stock_entry, "serial_and_batch_bundle": ("is", "set")},
				as_list=1,
			)
		)

		if not ids:
			return

		for d in self.get("items"):
			serial_and_batch_bundle = ids.get(d.ste_detail)
			if not serial_and_batch_bundle:
				continue

			d.serial_and_batch_bundle = self.make_package_for_transfer(
				serial_and_batch_bundle, d.s_warehouse, "Outward", do_not_submit=True
			)

	def get_sle_for_target_warehouse(self, sl_entries, finished_item_row):
		for d in self.get("items"):
			if cstr(d.t_warehouse):
				sle = self.get_sl_entries(
					d,
					{
						"warehouse": cstr(d.t_warehouse),
						"actual_qty": flt(d.transfer_qty),
						"incoming_rate": flt(d.valuation_rate),
					},
				)

				if cstr(d.s_warehouse) or (finished_item_row and d.name == finished_item_row.name):
					sle.recalculate_rate = 1

				allowed_types = [
					"Material Transfer",
					"Send to Subcontractor",
					"Material Transfer for Manufacture",
				]

				if self.purpose in allowed_types and d.serial_and_batch_bundle and self.docstatus == 1:
					sle.serial_and_batch_bundle = self.make_package_for_transfer(
						d.serial_and_batch_bundle, d.t_warehouse
					)

				if sle.serial_and_batch_bundle and self.docstatus == 2:
					bundle_id = frappe.get_cached_value(
						"Serial and Batch Bundle",
						{
							"voucher_detail_no": d.name,
							"voucher_no": self.name,
							"is_cancelled": 0,
							"type_of_transaction": "Inward",
						},
						"name",
					)

					if sle.serial_and_batch_bundle != bundle_id:
						sle.serial_and_batch_bundle = bundle_id

				sl_entries.append(sle)

	def get_gl_entries(self, warehouse_account):
		gl_entries = super(StockEntry, self).get_gl_entries(warehouse_account)

		if self.purpose in ("Repack", "Manufacture"):
			total_basic_amount = sum(flt(t.basic_amount) for t in self.get("items") if t.is_finished_item)
		else:
			total_basic_amount = sum(flt(t.basic_amount) for t in self.get("items") if t.t_warehouse)

		divide_based_on = total_basic_amount

		if self.get("additional_costs") and not total_basic_amount:
			# if total_basic_amount is 0, distribute additional charges based on qty
			divide_based_on = sum(item.qty for item in list(self.get("items")))

		item_account_wise_additional_cost = {}

		for t in self.get("additional_costs"):
			for d in self.get("items"):
				if self.purpose in ("Repack", "Manufacture") and not d.is_finished_item:
					continue
				elif not d.t_warehouse:
					continue

				item_account_wise_additional_cost.setdefault((d.item_code, d.name), {})
				item_account_wise_additional_cost[(d.item_code, d.name)].setdefault(
					t.expense_account, {"amount": 0.0, "base_amount": 0.0}
				)

				multiply_based_on = d.basic_amount if total_basic_amount else d.qty

				item_account_wise_additional_cost[(d.item_code, d.name)][t.expense_account]["amount"] += (
					flt(t.amount * multiply_based_on) / divide_based_on
				)

				item_account_wise_additional_cost[(d.item_code, d.name)][t.expense_account]["base_amount"] += (
					flt(t.base_amount * multiply_based_on) / divide_based_on
				)

		if item_account_wise_additional_cost:
			for d in self.get("items"):
				for account, amount in item_account_wise_additional_cost.get(
					(d.item_code, d.name), {}
				).items():
					if not amount:
						continue

					gl_entries.append(
						self.get_gl_dict(
							{
								"account": account,
								"against": d.expense_account,
								"cost_center": d.cost_center,
								"remarks": self.get("remarks") or _("Accounting Entry for Stock"),
								"credit_in_account_currency": flt(amount["amount"]),
								"credit": flt(amount["base_amount"]),
							},
							item=d,
						)
					)

					gl_entries.append(
						self.get_gl_dict(
							{
								"account": d.expense_account,
								"against": account,
								"cost_center": d.cost_center,
								"remarks": self.get("remarks") or _("Accounting Entry for Stock"),
								"credit": -1
								* amount["base_amount"],  # put it as negative credit instead of debit purposefully
							},
							item=d,
						)
					)

		return process_gl_map(gl_entries)

	def update_work_order(self):
		def _validate_work_order(pro_doc):
			msg, title = "", ""
			if flt(pro_doc.docstatus) != 1:
				msg = f"Work Order {self.work_order} must be submitted"

			if pro_doc.status == "Stopped":
				msg = f"Transaction not allowed against stopped Work Order {self.work_order}"

			if self.is_return and pro_doc.status not in ["Completed", "Closed"]:
				title = _("Stock Return")
				msg = f"Work Order {self.work_order} must be completed or closed"

			if msg:
				frappe.throw(_(msg), title=title)

		if self.job_card:
			job_doc = frappe.get_doc("Job Card", self.job_card)
			job_doc.set_transferred_qty(update_status=True)
			job_doc.set_transferred_qty_in_job_card_item(self)

		if self.work_order:
			pro_doc = frappe.get_doc("Work Order", self.work_order)
			_validate_work_order(pro_doc)

			if self.fg_completed_qty:
				pro_doc.run_method("update_work_order_qty")
				if self.purpose == "Manufacture":
					pro_doc.run_method("update_planned_qty")

			pro_doc.run_method("update_status")
			if not pro_doc.operations:
				pro_doc.set_actual_dates()

	@frappe.whitelist()
	def get_item_details(self, args=None, for_update=False):
		item = frappe.db.sql(
			"""select i.name, i.stock_uom, i.description, i.image, i.item_name, i.item_group,
				i.has_batch_no, i.sample_quantity, i.has_serial_no, i.allow_alternative_item,
				id.expense_account, id.buying_cost_center
			from `tabItem` i LEFT JOIN `tabItem Default` id ON i.name=id.parent and id.company=%s
			where i.name=%s
				and i.disabled=0
				and (i.end_of_life is null or i.end_of_life<'1900-01-01' or i.end_of_life > %s)""",
			(self.company, args.get("item_code"), nowdate()),
			as_dict=1,
		)

		if not item:
			frappe.throw(
				_("Item {0} is not active or end of life has been reached").format(args.get("item_code"))
			)

		item = item[0]
		item_group_defaults = get_item_group_defaults(item.name, self.company)
		brand_defaults = get_brand_defaults(item.name, self.company)

		ret = frappe._dict(
			{
				"uom": item.stock_uom,
				"stock_uom": item.stock_uom,
				"description": item.description,
				"image": item.image,
				"item_name": item.item_name,
				"cost_center": get_default_cost_center(
					args, item, item_group_defaults, brand_defaults, self.company
				),
				"qty": args.get("qty"),
				"transfer_qty": args.get("qty"),
				"conversion_factor": 1,
				"actual_qty": 0,
				"basic_rate": 0,
				"has_serial_no": item.has_serial_no,
				"has_batch_no": item.has_batch_no,
				"sample_quantity": item.sample_quantity,
				"expense_account": item.expense_account,
			}
		)

		if self.purpose == "Send to Subcontractor":
			ret["allow_alternative_item"] = item.allow_alternative_item

		# update uom
		if args.get("uom") and for_update:
			ret.update(get_uom_details(args.get("item_code"), args.get("uom"), args.get("qty")))

		if self.purpose == "Material Issue":
			ret["expense_account"] = (
				item.get("expense_account")
				or item_group_defaults.get("expense_account")
				or frappe.get_cached_value("Company", self.company, "default_expense_account")
			)

		for company_field, field in {
			"stock_adjustment_account": "expense_account",
			"cost_center": "cost_center",
		}.items():
			if not ret.get(field):
				ret[field] = frappe.get_cached_value("Company", self.company, company_field)

		args["posting_date"] = self.posting_date
		args["posting_time"] = self.posting_time

		stock_and_rate = get_warehouse_details(args) if args.get("warehouse") else {}
		ret.update(stock_and_rate)

		if (
			self.purpose == "Send to Subcontractor"
			and self.get(self.subcontract_data.order_field)
			and args.get("item_code")
		):
			subcontract_items = frappe.get_all(
				self.subcontract_data.order_supplied_items_field,
				{"parent": self.get(self.subcontract_data.order_field), "rm_item_code": args.get("item_code")},
				"main_item_code",
			)

			if subcontract_items and len(subcontract_items) == 1:
				ret["subcontracted_item"] = subcontract_items[0].main_item_code

		return ret

	@frappe.whitelist()
	def set_items_for_stock_in(self):
		self.items = []

		if self.outgoing_stock_entry and self.purpose == "Material Transfer":
			doc = frappe.get_doc("Stock Entry", self.outgoing_stock_entry)

			if doc.per_transferred == 100:
				frappe.throw(_("Goods are already received against the outward entry {0}").format(doc.name))

			for d in doc.items:
				self.append(
					"items",
					{
						"s_warehouse": d.t_warehouse,
						"item_code": d.item_code,
						"qty": d.qty,
						"uom": d.uom,
						"against_stock_entry": d.parent,
						"ste_detail": d.name,
						"stock_uom": d.stock_uom,
						"conversion_factor": d.conversion_factor,
					},
				)

	@frappe.whitelist()
	def get_items(self):
		self.set("items", [])
		self.validate_work_order()

		if not self.posting_date or not self.posting_time:
			frappe.throw(_("Posting date and posting time is mandatory"))

		self.set_work_order_details()
		self.flags.backflush_based_on = frappe.db.get_single_value(
			"Manufacturing Settings", "backflush_raw_materials_based_on"
		)

		if self.bom_no:

			backflush_based_on = frappe.db.get_single_value(
				"Manufacturing Settings", "backflush_raw_materials_based_on"
			)

			if self.purpose in [
				"Material Issue",
				"Material Transfer",
				"Manufacture",
				"Repack",
				"Send to Subcontractor",
				"Material Transfer for Manufacture",
				"Material Consumption for Manufacture",
			]:

				if self.work_order and self.purpose == "Material Transfer for Manufacture":
					item_dict = self.get_pending_raw_materials(backflush_based_on)
					if self.to_warehouse and self.pro_doc:
						for item in item_dict.values():
							item["to_warehouse"] = self.pro_doc.wip_warehouse
					self.add_to_stock_entry_detail(item_dict)

				elif (
					self.work_order
					and (self.purpose == "Manufacture" or self.purpose == "Material Consumption for Manufacture")
					and not self.pro_doc.skip_transfer
					and self.flags.backflush_based_on == "Material Transferred for Manufacture"
				):
					self.add_transfered_raw_materials_in_items()

				elif (
					self.work_order
					and (self.purpose == "Manufacture" or self.purpose == "Material Consumption for Manufacture")
					and self.flags.backflush_based_on == "BOM"
					and frappe.db.get_single_value("Manufacturing Settings", "material_consumption") == 1
				):
					self.get_unconsumed_raw_materials()

				else:
					if not self.fg_completed_qty:
						frappe.throw(_("Manufacturing Quantity is mandatory"))

					item_dict = self.get_bom_raw_materials(self.fg_completed_qty)

					# Get Subcontract Order Supplied Items Details
					if self.get(self.subcontract_data.order_field) and self.purpose == "Send to Subcontractor":
						# Get Subcontract Order Supplied Items Details
						parent = frappe.qb.DocType(self.subcontract_data.order_doctype)
						child = frappe.qb.DocType(self.subcontract_data.order_supplied_items_field)

						item_wh = (
							frappe.qb.from_(parent)
							.inner_join(child)
							.on(parent.name == child.parent)
							.select(child.rm_item_code, child.reserve_warehouse)
							.where(parent.name == self.get(self.subcontract_data.order_field))
						).run(as_list=True)

						item_wh = frappe._dict(item_wh)

					for item in item_dict.values():
						if self.pro_doc and cint(self.pro_doc.from_wip_warehouse):
							item["from_warehouse"] = self.pro_doc.wip_warehouse
						# Get Reserve Warehouse from Subcontract Order
						if self.get(self.subcontract_data.order_field) and self.purpose == "Send to Subcontractor":
							item["from_warehouse"] = item_wh.get(item.item_code)
						item["to_warehouse"] = self.to_warehouse if self.purpose == "Send to Subcontractor" else ""

					self.add_to_stock_entry_detail(item_dict)

			# fetch the serial_no of the first stock entry for the second stock entry
			if self.work_order and self.purpose == "Manufacture":
				work_order = frappe.get_doc("Work Order", self.work_order)
				add_additional_cost(self, work_order)

			# add finished goods item
			if self.purpose in ("Manufacture", "Repack"):
				self.set_process_loss_qty()
				self.load_items_from_bom()

		self.set_scrap_items()
		self.set_actual_qty()
		self.validate_customer_provided_item()
		self.calculate_rate_and_amount(raise_error_if_no_rate=False)

	def set_scrap_items(self):
		if self.purpose != "Send to Subcontractor" and self.purpose in ["Manufacture", "Repack"]:
			scrap_item_dict = self.get_bom_scrap_material(self.fg_completed_qty)
			for item in scrap_item_dict.values():
				if self.pro_doc and self.pro_doc.scrap_warehouse:
					item["to_warehouse"] = self.pro_doc.scrap_warehouse

			self.add_to_stock_entry_detail(scrap_item_dict, bom_no=self.bom_no)

	def set_process_loss_qty(self):
		if self.purpose not in ("Manufacture", "Repack"):
			return

		precision = self.precision("process_loss_qty")
		if self.work_order:
			data = frappe.get_all(
				"Work Order Operation",
				filters={"parent": self.work_order},
				fields=["max(process_loss_qty) as process_loss_qty"],
			)

			if data and data[0].process_loss_qty is not None:
				process_loss_qty = data[0].process_loss_qty
				if flt(self.process_loss_qty, precision) != flt(process_loss_qty, precision):
					self.process_loss_qty = flt(process_loss_qty, precision)

					frappe.msgprint(
						_("The Process Loss Qty has reset as per job cards Process Loss Qty"), alert=True
					)

		if not self.process_loss_percentage and not self.process_loss_qty:
			self.process_loss_percentage = frappe.get_cached_value(
				"BOM", self.bom_no, "process_loss_percentage"
			)

		if self.process_loss_percentage and not self.process_loss_qty:
			self.process_loss_qty = flt(
				(flt(self.fg_completed_qty) * flt(self.process_loss_percentage)) / 100
			)
		elif self.process_loss_qty and not self.process_loss_percentage:
			self.process_loss_percentage = flt(
				(flt(self.process_loss_qty) / flt(self.fg_completed_qty)) * 100
			)

	def set_work_order_details(self):
		if not getattr(self, "pro_doc", None):
			self.pro_doc = frappe._dict()

		if self.work_order:
			# common validations
			if not self.pro_doc:
				self.pro_doc = frappe.get_doc("Work Order", self.work_order)

			if self.pro_doc:
				self.bom_no = self.pro_doc.bom_no
			else:
				# invalid work order
				self.work_order = None

	def load_items_from_bom(self):
		if self.work_order:
			item_code = self.pro_doc.production_item
			to_warehouse = self.pro_doc.fg_warehouse
		else:
			item_code = frappe.db.get_value("BOM", self.bom_no, "item")
			to_warehouse = self.to_warehouse

		item = get_item_defaults(item_code, self.company)

		if not self.work_order and not to_warehouse:
			# in case of BOM
			to_warehouse = item.get("default_warehouse")

		args = {
			"to_warehouse": to_warehouse,
			"from_warehouse": "",
			"qty": flt(self.fg_completed_qty) - flt(self.process_loss_qty),
			"item_name": item.item_name,
			"description": item.description,
			"stock_uom": item.stock_uom,
			"expense_account": item.get("expense_account"),
			"cost_center": item.get("buying_cost_center"),
			"is_finished_item": 1,
		}

		if (
			self.work_order
			and self.pro_doc.has_batch_no
			and not self.pro_doc.has_serial_no
			and cint(
				frappe.db.get_single_value(
					"Manufacturing Settings", "make_serial_no_batch_from_work_order", cache=True
				)
			)
		):
			self.set_batchwise_finished_goods(args, item)
		else:
			self.add_finished_goods(args, item)

	def set_batchwise_finished_goods(self, args, item):
<<<<<<< HEAD
		filters = {
			"reference_name": self.pro_doc.name,
			"reference_doctype": self.pro_doc.doctype,
			"qty_to_produce": (">", 0),
			"batch_qty": ("=", 0),
		}

		fields = ["qty_to_produce as qty", "produced_qty", "name"]
=======
		batches = get_empty_batches_based_work_order(self.work_order, self.pro_doc.production_item)
>>>>>>> 44bad3bd

		if not batches:
			self.add_finished_goods(args, item)
		else:
			self.add_batchwise_finished_good(batches, args, item)

	def add_batchwise_finished_good(self, batches, args, item):
		qty = flt(self.fg_completed_qty)
		row = frappe._dict({"batches_to_be_consume": defaultdict(float)})

		self.update_batches_to_be_consume(batches, row, qty)

		if not row.batches_to_be_consume:
			return

		id = create_serial_and_batch_bundle(
			row,
			frappe._dict(
				{
					"item_code": self.pro_doc.production_item,
					"warehouse": args.get("to_warehouse"),
				}
			),
		)

		args["serial_and_batch_bundle"] = id
		self.add_finished_goods(args, item)

	def add_finished_goods(self, args, item):
		self.add_to_stock_entry_detail({item.name: args}, bom_no=self.bom_no)

	def get_bom_raw_materials(self, qty):
		from erpnext.manufacturing.doctype.bom.bom import get_bom_items_as_dict

		# item dict = { item_code: {qty, description, stock_uom} }
		item_dict = get_bom_items_as_dict(
			self.bom_no,
			self.company,
			qty=qty,
			fetch_exploded=self.use_multi_level_bom,
			fetch_qty_in_stock_uom=False,
		)

		used_alternative_items = get_used_alternative_items(
			subcontract_order_field=self.subcontract_data.order_field, work_order=self.work_order
		)
		for item in item_dict.values():
			# if source warehouse presents in BOM set from_warehouse as bom source_warehouse
			if item["allow_alternative_item"]:
				item["allow_alternative_item"] = frappe.db.get_value(
					"Work Order", self.work_order, "allow_alternative_item"
				)

			item.from_warehouse = self.from_warehouse or item.source_warehouse or item.default_warehouse
			if item.item_code in used_alternative_items:
				alternative_item_data = used_alternative_items.get(item.item_code)
				item.item_code = alternative_item_data.item_code
				item.item_name = alternative_item_data.item_name
				item.stock_uom = alternative_item_data.stock_uom
				item.uom = alternative_item_data.uom
				item.conversion_factor = alternative_item_data.conversion_factor
				item.description = alternative_item_data.description

		return item_dict

	def get_bom_scrap_material(self, qty):
		from erpnext.manufacturing.doctype.bom.bom import get_bom_items_as_dict

		# item dict = { item_code: {qty, description, stock_uom} }
		item_dict = (
			get_bom_items_as_dict(self.bom_no, self.company, qty=qty, fetch_exploded=0, fetch_scrap_items=1)
			or {}
		)

		for item in item_dict.values():
			item.from_warehouse = ""
			item.is_scrap_item = 1

		for row in self.get_scrap_items_from_job_card():
			if row.stock_qty <= 0:
				continue

			item_row = item_dict.get(row.item_code)
			if not item_row:
				item_row = frappe._dict({})

			item_row.update(
				{
					"uom": row.stock_uom,
					"from_warehouse": "",
					"qty": row.stock_qty + flt(item_row.stock_qty),
					"converison_factor": 1,
					"is_scrap_item": 1,
					"item_name": row.item_name,
					"description": row.description,
					"allow_zero_valuation_rate": 1,
				}
			)

			item_dict[row.item_code] = item_row

		return item_dict

	def get_scrap_items_from_job_card(self):
		if not self.pro_doc:
			self.set_work_order_details()

		if not self.pro_doc.operations:
			return []

		job_card = frappe.qb.DocType("Job Card")
		job_card_scrap_item = frappe.qb.DocType("Job Card Scrap Item")

		scrap_items = (
			frappe.qb.from_(job_card)
			.select(
				Sum(job_card_scrap_item.stock_qty).as_("stock_qty"),
				job_card_scrap_item.item_code,
				job_card_scrap_item.item_name,
				job_card_scrap_item.description,
				job_card_scrap_item.stock_uom,
			)
			.join(job_card_scrap_item)
			.on(job_card_scrap_item.parent == job_card.name)
			.where(
				(job_card_scrap_item.item_code.isnotnull())
				& (job_card.work_order == self.work_order)
				& (job_card.docstatus == 1)
			)
			.groupby(job_card_scrap_item.item_code)
		).run(as_dict=1)

		pending_qty = flt(self.get_completed_job_card_qty()) - flt(self.pro_doc.produced_qty)

		used_scrap_items = self.get_used_scrap_items()
		for row in scrap_items:
			row.stock_qty -= flt(used_scrap_items.get(row.item_code))
			row.stock_qty = (row.stock_qty) * flt(self.fg_completed_qty) / flt(pending_qty)

			if used_scrap_items.get(row.item_code):
				used_scrap_items[row.item_code] -= row.stock_qty

			if cint(frappe.get_cached_value("UOM", row.stock_uom, "must_be_whole_number")):
				row.stock_qty = frappe.utils.ceil(row.stock_qty)

		return scrap_items

	def get_completed_job_card_qty(self):
		return flt(min([d.completed_qty for d in self.pro_doc.operations]))

	def get_used_scrap_items(self):
		used_scrap_items = defaultdict(float)
		data = frappe.get_all(
			"Stock Entry",
			fields=["`tabStock Entry Detail`.`item_code`", "`tabStock Entry Detail`.`qty`"],
			filters=[
				["Stock Entry", "work_order", "=", self.work_order],
				["Stock Entry Detail", "is_scrap_item", "=", 1],
				["Stock Entry", "docstatus", "=", 1],
				["Stock Entry", "purpose", "in", ["Repack", "Manufacture"]],
			],
		)

		for row in data:
			used_scrap_items[row.item_code] += row.qty

		return used_scrap_items

	def get_unconsumed_raw_materials(self):
		wo = frappe.get_doc("Work Order", self.work_order)
		wo_items = frappe.get_all(
			"Work Order Item",
			filters={"parent": self.work_order},
			fields=["item_code", "source_warehouse", "required_qty", "consumed_qty", "transferred_qty"],
		)

		work_order_qty = wo.material_transferred_for_manufacturing or wo.qty
		for item in wo_items:
			item_account_details = get_item_defaults(item.item_code, self.company)
			# Take into account consumption if there are any.

			wo_item_qty = item.transferred_qty or item.required_qty

			wo_qty_consumed = flt(wo_item_qty) - flt(item.consumed_qty)
			wo_qty_to_produce = flt(work_order_qty) - flt(wo.produced_qty)

			req_qty_each = (wo_qty_consumed) / (wo_qty_to_produce or 1)

			qty = req_qty_each * flt(self.fg_completed_qty)

			if qty > 0:
				self.add_to_stock_entry_detail(
					{
						item.item_code: {
							"from_warehouse": wo.wip_warehouse or item.source_warehouse,
							"to_warehouse": "",
							"qty": qty,
							"item_name": item.item_name,
							"description": item.description,
							"stock_uom": item_account_details.stock_uom,
							"expense_account": item_account_details.get("expense_account"),
							"cost_center": item_account_details.get("buying_cost_center"),
						}
					}
				)

	def add_transfered_raw_materials_in_items(self) -> None:
		available_materials = get_available_materials(self.work_order)

		wo_data = frappe.db.get_value(
			"Work Order",
			self.work_order,
			["qty", "produced_qty", "material_transferred_for_manufacturing as trans_qty"],
			as_dict=1,
		)

		for key, row in available_materials.items():
			remaining_qty_to_produce = flt(wo_data.trans_qty) - flt(wo_data.produced_qty)
			if remaining_qty_to_produce <= 0 and not self.is_return:
				continue

			qty = flt(row.qty)
			if not self.is_return:
				qty = (flt(row.qty) * flt(self.fg_completed_qty)) / remaining_qty_to_produce

			item = row.item_details
			if cint(frappe.get_cached_value("UOM", item.stock_uom, "must_be_whole_number")):
				qty = frappe.utils.ceil(qty)

			if row.batch_details:
				row.batches_to_be_consume = defaultdict(float)
				batches = row.batch_details
				self.update_batches_to_be_consume(batches, row, qty)

			elif row.serial_nos:
				serial_nos = row.serial_nos[0 : cint(qty)]
				row.serial_nos = serial_nos

			self.update_item_in_stock_entry_detail(row, item, qty)

	def update_batches_to_be_consume(self, batches, row, qty):
		qty_to_be_consumed = qty
		batches = sorted(batches.items(), key=lambda x: x[0])

		for batch_no, batch_qty in batches:
			if qty_to_be_consumed <= 0 or batch_qty <= 0:
				continue

			if batch_qty > qty_to_be_consumed:
				batch_qty = qty_to_be_consumed

			row.batches_to_be_consume[batch_no] += batch_qty

			if batch_no and row.serial_nos:
				serial_nos = self.get_serial_nos_based_on_transferred_batch(batch_no, row.serial_nos)
				serial_nos = serial_nos[0 : cint(batch_qty)]

				# remove consumed serial nos from list
				for sn in serial_nos:
					row.serial_nos.remove(sn)

			if "batch_details" in row:
				row.batch_details[batch_no] -= batch_qty

			qty_to_be_consumed -= batch_qty

	def update_item_in_stock_entry_detail(self, row, item, qty) -> None:
		if not qty:
			return

		ste_item_details = {
			"from_warehouse": item.warehouse,
			"to_warehouse": "",
			"qty": qty,
			"item_name": item.item_name,
			"serial_and_batch_bundle": create_serial_and_batch_bundle(row, item, "Outward"),
			"description": item.description,
			"stock_uom": item.stock_uom,
			"expense_account": item.expense_account,
			"cost_center": item.buying_cost_center,
			"original_item": item.original_item,
		}

		if self.is_return:
			ste_item_details["to_warehouse"] = item.s_warehouse
<<<<<<< HEAD

		if row.serial_nos:
			serial_nos = row.serial_nos
			if item.batch_no:
				serial_nos = self.get_serial_nos_based_on_transferred_batch(item.batch_no, row.serial_nos)

			serial_nos = serial_nos[0 : cint(qty)]
			ste_item_details["serial_no"] = "\n".join(serial_nos)

			# remove consumed serial nos from list
			for sn in serial_nos:
				row.serial_nos.remove(sn)
=======
>>>>>>> 44bad3bd

		self.add_to_stock_entry_detail({item.item_code: ste_item_details})

	@staticmethod
	def get_serial_nos_based_on_transferred_batch(batch_no, serial_nos) -> list:
		serial_nos = frappe.get_all(
			"Serial No",
			filters={"batch_no": batch_no, "name": ("in", serial_nos), "warehouse": ("is", "not set")},
			order_by="creation",
		)

		return [d.name for d in serial_nos]

	def get_pending_raw_materials(self, backflush_based_on=None):
		"""
		issue (item quantity) that is pending to issue or desire to transfer,
		whichever is less
		"""
		item_dict = self.get_pro_order_required_items(backflush_based_on)

		max_qty = flt(self.pro_doc.qty)

		allow_overproduction = False
		overproduction_percentage = flt(
			frappe.db.get_single_value("Manufacturing Settings", "overproduction_percentage_for_work_order")
		)

		to_transfer_qty = flt(self.pro_doc.material_transferred_for_manufacturing) + flt(
			self.fg_completed_qty
		)
		transfer_limit_qty = max_qty + ((max_qty * overproduction_percentage) / 100)

		if transfer_limit_qty >= to_transfer_qty:
			allow_overproduction = True

		for item, item_details in item_dict.items():
			pending_to_issue = flt(item_details.required_qty) - flt(item_details.transferred_qty)
			desire_to_transfer = flt(self.fg_completed_qty) * flt(item_details.required_qty) / max_qty

			if (
				desire_to_transfer <= pending_to_issue
				or (desire_to_transfer > 0 and backflush_based_on == "Material Transferred for Manufacture")
				or allow_overproduction
			):
				# "No need for transfer but qty still pending to transfer" case can occur
				# when transferring multiple RM in different Stock Entries
				item_dict[item]["qty"] = desire_to_transfer if (desire_to_transfer > 0) else pending_to_issue
			elif pending_to_issue > 0:
				item_dict[item]["qty"] = pending_to_issue
			else:
				item_dict[item]["qty"] = 0

		# delete items with 0 qty
		list_of_items = list(item_dict.keys())
		for item in list_of_items:
			if not item_dict[item]["qty"]:
				del item_dict[item]

		# show some message
		if not len(item_dict):
			frappe.msgprint(_("""All items have already been transferred for this Work Order."""))

		return item_dict

	def get_pro_order_required_items(self, backflush_based_on=None):
		"""
		Gets Work Order Required Items only if Stock Entry purpose is **Material Transferred for Manufacture**.
		"""
		item_dict, job_card_items = frappe._dict(), []
		work_order = frappe.get_doc("Work Order", self.work_order)

		consider_job_card = work_order.transfer_material_against == "Job Card" and self.get("job_card")
		if consider_job_card:
			job_card_items = self.get_job_card_item_codes(self.get("job_card"))

		if not frappe.db.get_value("Warehouse", work_order.wip_warehouse, "is_group"):
			wip_warehouse = work_order.wip_warehouse
		else:
			wip_warehouse = None

		for d in work_order.get("required_items"):
			if consider_job_card and (d.item_code not in job_card_items):
				continue

			transfer_pending = flt(d.required_qty) > flt(d.transferred_qty)
			can_transfer = transfer_pending or (
				backflush_based_on == "Material Transferred for Manufacture"
			)

			if not can_transfer:
				continue

			if d.include_item_in_manufacturing:
				item_row = d.as_dict()
				item_row["idx"] = len(item_dict) + 1

				if consider_job_card:
					job_card_item = frappe.db.get_value(
						"Job Card Item", {"item_code": d.item_code, "parent": self.get("job_card")}
					)
					item_row["job_card_item"] = job_card_item or None

				if d.source_warehouse and not frappe.db.get_value("Warehouse", d.source_warehouse, "is_group"):
					item_row["from_warehouse"] = d.source_warehouse

				item_row["to_warehouse"] = wip_warehouse
				if item_row["allow_alternative_item"]:
					item_row["allow_alternative_item"] = work_order.allow_alternative_item

				item_dict.setdefault(d.item_code, item_row)

		return item_dict

	def get_job_card_item_codes(self, job_card=None):
		if not job_card:
			return []

		job_card_items = frappe.get_all(
			"Job Card Item", filters={"parent": job_card}, fields=["item_code"], distinct=True
		)
		return [d.item_code for d in job_card_items]

	def add_to_stock_entry_detail(self, item_dict, bom_no=None):
		for d in item_dict:
			item_row = item_dict[d]
			stock_uom = item_row.get("stock_uom") or frappe.db.get_value("Item", d, "stock_uom")

			se_child = self.append("items")
			se_child.s_warehouse = item_row.get("from_warehouse")
			se_child.t_warehouse = item_row.get("to_warehouse")
			se_child.item_code = item_row.get("item_code") or cstr(d)
			se_child.uom = item_row["uom"] if item_row.get("uom") else stock_uom
			se_child.stock_uom = stock_uom
			se_child.qty = flt(item_row["qty"], se_child.precision("qty"))
			se_child.allow_alternative_item = item_row.get("allow_alternative_item", 0)
			se_child.subcontracted_item = item_row.get("main_item_code")
			se_child.cost_center = item_row.get("cost_center") or get_default_cost_center(
				item_row, company=self.company
			)
			se_child.is_finished_item = item_row.get("is_finished_item", 0)
			se_child.is_scrap_item = item_row.get("is_scrap_item", 0)
			se_child.po_detail = item_row.get("po_detail")
			se_child.sco_rm_detail = item_row.get("sco_rm_detail")

			for field in [
				self.subcontract_data.rm_detail_field,
				"original_item",
				"expense_account",
				"description",
				"item_name",
				"serial_and_batch_bundle",
				"allow_zero_valuation_rate",
			]:
				if item_row.get(field):
					se_child.set(field, item_row.get(field))

			if se_child.s_warehouse == None:
				se_child.s_warehouse = self.from_warehouse
			if se_child.t_warehouse == None:
				se_child.t_warehouse = self.to_warehouse

			# in stock uom
			se_child.conversion_factor = flt(item_row.get("conversion_factor")) or 1
			se_child.transfer_qty = flt(
				item_row["qty"] * se_child.conversion_factor, se_child.precision("qty")
			)

			se_child.bom_no = bom_no  # to be assigned for finished item
			se_child.job_card_item = item_row.get("job_card_item") if self.get("job_card") else None

	def validate_with_material_request(self):
		for item in self.get("items"):
			material_request = item.material_request or None
			material_request_item = item.material_request_item or None
			if self.purpose == "Material Transfer" and self.outgoing_stock_entry:
				parent_se = frappe.get_value(
					"Stock Entry Detail",
					item.ste_detail,
					["material_request", "material_request_item"],
					as_dict=True,
				)
				if parent_se:
					material_request = parent_se.material_request
					material_request_item = parent_se.material_request_item

			if material_request:
				mreq_item = frappe.db.get_value(
					"Material Request Item",
					{"name": material_request_item, "parent": material_request},
					["item_code", "warehouse", "idx"],
					as_dict=True,
				)
				if mreq_item.item_code != item.item_code:
					frappe.throw(
						_("Item for row {0} does not match Material Request").format(item.idx),
						frappe.MappingMismatchError,
					)
				elif self.purpose == "Material Transfer" and self.add_to_transit:
					continue

	def validate_batch(self):
		if self.purpose in [
			"Material Transfer for Manufacture",
			"Manufacture",
			"Repack",
			"Send to Subcontractor",
		]:
			for item in self.get("items"):
				if item.batch_no:
					disabled = frappe.db.get_value("Batch", item.batch_no, "disabled")
					if disabled == 0:
						expiry_date = frappe.db.get_value("Batch", item.batch_no, "expiry_date")
						if expiry_date:
							if getdate(self.posting_date) > getdate(expiry_date):
								frappe.throw(_("Batch {0} of Item {1} has expired.").format(item.batch_no, item.item_code))
					else:
						frappe.throw(_("Batch {0} of Item {1} is disabled.").format(item.batch_no, item.item_code))

	def update_subcontract_order_supplied_items(self):
		if self.get(self.subcontract_data.order_field) and (
			self.purpose in ["Send to Subcontractor", "Material Transfer"] or self.is_return
		):

			# Get Subcontract Order Supplied Items Details
			order_supplied_items = frappe.db.get_all(
				self.subcontract_data.order_supplied_items_field,
				filters={"parent": self.get(self.subcontract_data.order_field)},
				fields=["name", "rm_item_code", "reserve_warehouse"],
			)

			# Get Items Supplied in Stock Entries against Subcontract Order
			supplied_items = get_supplied_items(
				self.get(self.subcontract_data.order_field),
				self.subcontract_data.rm_detail_field,
				self.subcontract_data.order_field,
			)

			for row in order_supplied_items:
				key, item = row.name, {}
				if not supplied_items.get(key):
					# no stock transferred against Subcontract Order Supplied Items row
					item = {"supplied_qty": 0, "returned_qty": 0, "total_supplied_qty": 0}
				else:
					item = supplied_items.get(key)

				frappe.db.set_value(self.subcontract_data.order_supplied_items_field, row.name, item)

			# RM Item-Reserve Warehouse Dict
			item_wh = {x.get("rm_item_code"): x.get("reserve_warehouse") for x in order_supplied_items}

			for d in self.get("items"):
				# Update reserved sub contracted quantity in bin based on Supplied Item Details and
				item_code = d.get("original_item") or d.get("item_code")
				reserve_warehouse = item_wh.get(item_code)
				if not (reserve_warehouse and item_code):
					continue
				stock_bin = get_bin(item_code, reserve_warehouse)
				stock_bin.update_reserved_qty_for_sub_contracting()

	def update_transferred_qty(self):
		if self.purpose == "Material Transfer" and self.outgoing_stock_entry:
			stock_entries = {}
			stock_entries_child_list = []
			for d in self.items:
				if not (d.against_stock_entry and d.ste_detail):
					continue

				stock_entries_child_list.append(d.ste_detail)
				transferred_qty = frappe.get_all(
					"Stock Entry Detail",
					fields=["sum(qty) as qty"],
					filters={
						"against_stock_entry": d.against_stock_entry,
						"ste_detail": d.ste_detail,
						"docstatus": 1,
					},
				)

				stock_entries[(d.against_stock_entry, d.ste_detail)] = (
					transferred_qty[0].qty if transferred_qty and transferred_qty[0] else 0.0
				) or 0.0

			if not stock_entries:
				return None

			cond = ""
			for data, transferred_qty in stock_entries.items():
				cond += """ WHEN (parent = %s and name = %s) THEN %s
					""" % (
					frappe.db.escape(data[0]),
					frappe.db.escape(data[1]),
					transferred_qty,
				)

			if stock_entries_child_list:
				frappe.db.sql(
					""" UPDATE `tabStock Entry Detail`
					SET
						transferred_qty = CASE {cond} END
					WHERE
						name in ({ste_details}) """.format(
						cond=cond, ste_details=",".join(["%s"] * len(stock_entries_child_list))
					),
					tuple(stock_entries_child_list),
				)

			args = {
				"source_dt": "Stock Entry Detail",
				"target_field": "transferred_qty",
				"target_ref_field": "qty",
				"target_dt": "Stock Entry Detail",
				"join_field": "ste_detail",
				"target_parent_dt": "Stock Entry",
				"target_parent_field": "per_transferred",
				"source_field": "qty",
				"percent_join_field": "against_stock_entry",
			}

			self._update_percent_field_in_targets(args, update_modified=True)

	def update_quality_inspection(self):
		if self.inspection_required:
			reference_type = reference_name = ""
			if self.docstatus == 1:
				reference_name = self.name
				reference_type = "Stock Entry"

			for d in self.items:
				if d.quality_inspection:
					frappe.db.set_value(
						"Quality Inspection",
						d.quality_inspection,
						{"reference_type": reference_type, "reference_name": reference_name},
					)

	def set_material_request_transfer_status(self, status):
		material_requests = []
		if self.outgoing_stock_entry:
			parent_se = frappe.get_value("Stock Entry", self.outgoing_stock_entry, "add_to_transit")

		for item in self.items:
			material_request = item.material_request or None
			if self.purpose == "Material Transfer" and material_request not in material_requests:
				if self.outgoing_stock_entry and parent_se:
					material_request = frappe.get_value("Stock Entry Detail", item.ste_detail, "material_request")

			if material_request and material_request not in material_requests:
				material_requests.append(material_request)
				frappe.db.set_value("Material Request", material_request, "transfer_status", status)

	def set_serial_no_batch_for_finished_good(self):
<<<<<<< HEAD
		serial_nos = []
		if self.pro_doc.serial_no:
			serial_nos = self.get_serial_nos_for_fg() or []

		for row in self.items:
			if row.is_finished_item and row.item_code == self.pro_doc.production_item:
				if serial_nos:
					row.serial_no = "\n".join(serial_nos[0 : cint(row.qty)])

	def get_serial_nos_for_fg(self):
		fields = [
			"`tabStock Entry`.`name`",
			"`tabStock Entry Detail`.`qty`",
			"`tabStock Entry Detail`.`serial_no`",
			"`tabStock Entry Detail`.`batch_no`",
		]

		filters = [
			["Stock Entry", "work_order", "=", self.work_order],
			["Stock Entry", "purpose", "=", "Manufacture"],
			["Stock Entry", "docstatus", "<", 2],
			["Stock Entry Detail", "item_code", "=", self.pro_doc.production_item],
		]

		stock_entries = frappe.get_all("Stock Entry", fields=fields, filters=filters)
		return self.get_available_serial_nos(stock_entries)
=======
		if not (
			(self.pro_doc.has_serial_no or self.pro_doc.has_batch_no)
			and frappe.db.get_single_value("Manufacturing Settings", "make_serial_no_batch_from_work_order")
		):
			return

		for d in self.items:
			if (
				d.is_finished_item
				and d.item_code == self.pro_doc.production_item
				and not d.serial_and_batch_bundle
			):
				serial_nos = self.get_available_serial_nos()
				if serial_nos:
					row = frappe._dict({"serial_nos": serial_nos[0 : cint(d.qty)]})

					id = create_serial_and_batch_bundle(
						row,
						frappe._dict(
							{
								"item_code": d.item_code,
								"warehouse": d.t_warehouse,
							}
						),
					)

					d.serial_and_batch_bundle = id

	def get_available_serial_nos(self) -> List[str]:
		serial_nos = []
		data = frappe.get_all(
			"Serial No",
			filters={
				"item_code": self.pro_doc.production_item,
				"warehouse": ("is", "not set"),
				"status": "Inactive",
				"work_order": self.pro_doc.name,
			},
			fields=["name"],
			order_by="creation asc",
		)
>>>>>>> 44bad3bd

		for row in data:
			serial_nos.append(row.name)

		return serial_nos

	def update_subcontracting_order_status(self):
		if self.subcontracting_order and self.purpose in ["Send to Subcontractor", "Material Transfer"]:
			from erpnext.subcontracting.doctype.subcontracting_order.subcontracting_order import (
				update_subcontracting_order_status,
			)

			update_subcontracting_order_status(self.subcontracting_order)

	def update_pick_list_status(self):
		from erpnext.stock.doctype.pick_list.pick_list import update_pick_list_status

		update_pick_list_status(self.pick_list)

	def set_missing_values(self):
		"Updates rate and availability of all the items of mapped doc."
		self.set_transfer_qty()
		self.set_actual_qty()
		self.calculate_rate_and_amount()


@frappe.whitelist()
def move_sample_to_retention_warehouse(company, items):
	from erpnext.stock.doctype.serial_and_batch_bundle.test_serial_and_batch_bundle import (
		get_batch_from_bundle,
	)
	from erpnext.stock.serial_batch_bundle import SerialBatchCreation

	if isinstance(items, str):
		items = json.loads(items)
	retention_warehouse = frappe.db.get_single_value("Stock Settings", "sample_retention_warehouse")
	stock_entry = frappe.new_doc("Stock Entry")
	stock_entry.company = company
	stock_entry.purpose = "Material Transfer"
	stock_entry.set_stock_entry_type()
	for item in items:
		if item.get("sample_quantity") and item.get("serial_and_batch_bundle"):
			batch_no = get_batch_from_bundle(item.get("serial_and_batch_bundle"))
			sample_quantity = validate_sample_quantity(
				item.get("item_code"),
				item.get("sample_quantity"),
				item.get("transfer_qty") or item.get("qty"),
				batch_no,
			)

			if sample_quantity:
				cls_obj = SerialBatchCreation(
					{
						"type_of_transaction": "Outward",
						"serial_and_batch_bundle": item.get("serial_and_batch_bundle"),
						"item_code": item.get("item_code"),
					}
				)

				cls_obj.duplicate_package()

				stock_entry.append(
					"items",
					{
						"item_code": item.get("item_code"),
						"s_warehouse": item.get("t_warehouse"),
						"t_warehouse": retention_warehouse,
						"qty": item.get("sample_quantity"),
						"basic_rate": item.get("valuation_rate"),
						"uom": item.get("uom"),
						"stock_uom": item.get("stock_uom"),
						"conversion_factor": item.get("conversion_factor") or 1.0,
<<<<<<< HEAD
						"serial_no": sample_serial_nos,
						"batch_no": item.get("batch_no"),
=======
						"serial_and_batch_bundle": cls_obj.serial_and_batch_bundle,
>>>>>>> 44bad3bd
					},
				)
	if stock_entry.get("items"):
		return stock_entry.as_dict()


@frappe.whitelist()
def make_stock_in_entry(source_name, target_doc=None):
	def set_missing_values(source, target):
		target.stock_entry_type = "Material Transfer"
		target.set_missing_values()
		target.make_serial_and_batch_bundle_for_transfer()

	def update_item(source_doc, target_doc, source_parent):
		target_doc.t_warehouse = ""

		if source_doc.material_request_item and source_doc.material_request:
			add_to_transit = frappe.db.get_value("Stock Entry", source_name, "add_to_transit")
			if add_to_transit:
				warehouse = frappe.get_value(
					"Material Request Item", source_doc.material_request_item, "warehouse"
				)
				target_doc.t_warehouse = warehouse

		target_doc.s_warehouse = source_doc.t_warehouse
		target_doc.qty = source_doc.qty - source_doc.transferred_qty

	doclist = get_mapped_doc(
		"Stock Entry",
		source_name,
		{
			"Stock Entry": {
				"doctype": "Stock Entry",
				"field_map": {"name": "outgoing_stock_entry"},
				"validation": {"docstatus": ["=", 1]},
			},
			"Stock Entry Detail": {
				"doctype": "Stock Entry Detail",
				"field_map": {
					"name": "ste_detail",
					"parent": "against_stock_entry",
					"serial_no": "serial_no",
					"batch_no": "batch_no",
				},
				"postprocess": update_item,
				"condition": lambda doc: flt(doc.qty) - flt(doc.transferred_qty) > 0.01,
			},
		},
		target_doc,
		set_missing_values,
	)

	return doclist


@frappe.whitelist()
def get_work_order_details(work_order, company):
	work_order = frappe.get_doc("Work Order", work_order)
	pending_qty_to_produce = flt(work_order.qty) - flt(work_order.produced_qty)

	return {
		"from_bom": 1,
		"bom_no": work_order.bom_no,
		"use_multi_level_bom": work_order.use_multi_level_bom,
		"wip_warehouse": work_order.wip_warehouse,
		"fg_warehouse": work_order.fg_warehouse,
		"fg_completed_qty": pending_qty_to_produce,
	}


def get_operating_cost_per_unit(work_order=None, bom_no=None):
	operating_cost_per_unit = 0
	if work_order:
		if not bom_no:
			bom_no = work_order.bom_no

		for d in work_order.get("operations"):
			if flt(d.completed_qty):
				operating_cost_per_unit += flt(d.actual_operating_cost) / flt(d.completed_qty)
			elif work_order.qty:
				operating_cost_per_unit += flt(d.planned_operating_cost) / flt(work_order.qty)

	# Get operating cost from BOM if not found in work_order.
	if not operating_cost_per_unit and bom_no:
		bom = frappe.db.get_value("BOM", bom_no, ["operating_cost", "quantity"], as_dict=1)
		if bom.quantity:
			operating_cost_per_unit = flt(bom.operating_cost) / flt(bom.quantity)

	if (
		work_order
		and work_order.produced_qty
		and cint(
			frappe.db.get_single_value(
				"Manufacturing Settings", "add_corrective_operation_cost_in_finished_good_valuation"
			)
		)
	):
		operating_cost_per_unit += flt(work_order.corrective_operation_cost) / flt(
			work_order.produced_qty
		)

	return operating_cost_per_unit


def get_used_alternative_items(
	subcontract_order=None, subcontract_order_field="subcontracting_order", work_order=None
):
	cond = ""

	if subcontract_order:
		cond = f"and ste.purpose = 'Send to Subcontractor' and ste.{subcontract_order_field} = '{subcontract_order}'"
	elif work_order:
		cond = "and ste.purpose = 'Material Transfer for Manufacture' and ste.work_order = '{0}'".format(
			work_order
		)

	if not cond:
		return {}

	used_alternative_items = {}
	data = frappe.db.sql(
		""" select sted.original_item, sted.uom, sted.conversion_factor,
			sted.item_code, sted.item_name, sted.conversion_factor,sted.stock_uom, sted.description
		from
			`tabStock Entry` ste, `tabStock Entry Detail` sted
		where
			sted.parent = ste.name and ste.docstatus = 1 and sted.original_item !=  sted.item_code
			{0} """.format(
			cond
		),
		as_dict=1,
	)

	for d in data:
		used_alternative_items[d.original_item] = d

	return used_alternative_items


def get_valuation_rate_for_finished_good_entry(work_order):
	work_order_qty = flt(
		frappe.get_cached_value("Work Order", work_order, "material_transferred_for_manufacturing")
	)

	field = "(SUM(total_outgoing_value) / %s) as valuation_rate" % (work_order_qty)

	stock_data = frappe.get_all(
		"Stock Entry",
		fields=field,
		filters={
			"docstatus": 1,
			"purpose": "Material Transfer for Manufacture",
			"work_order": work_order,
		},
	)

	if stock_data:
		return stock_data[0].valuation_rate


@frappe.whitelist()
def get_uom_details(item_code, uom, qty):
	"""Returns dict `{"conversion_factor": [value], "transfer_qty": qty * [value]}`
	:param args: dict with `item_code`, `uom` and `qty`"""
	conversion_factor = get_conversion_factor(item_code, uom).get("conversion_factor")

	if not conversion_factor:
		frappe.msgprint(
			_("UOM conversion factor required for UOM: {0} in Item: {1}").format(uom, item_code)
		)
		ret = {"uom": ""}
	else:
		ret = {
			"conversion_factor": flt(conversion_factor),
			"transfer_qty": flt(qty) * flt(conversion_factor),
		}
	return ret


@frappe.whitelist()
def get_expired_batch_items():
	return frappe.db.sql(
		"""select b.item, sum(sle.actual_qty) as qty, sle.batch_no, sle.warehouse, sle.stock_uom\
	from `tabBatch` b, `tabStock Ledger Entry` sle
	where b.expiry_date <= %s
	and b.expiry_date is not NULL
	and b.batch_id = sle.batch_no and sle.is_cancelled = 0
	group by sle.warehouse, sle.item_code, sle.batch_no""",
		(nowdate()),
		as_dict=1,
	)


@frappe.whitelist()
def get_warehouse_details(args):
	if isinstance(args, str):
		args = json.loads(args)

	args = frappe._dict(args)

	ret = {}
	if args.warehouse and args.item_code:
		args.update(
			{
				"posting_date": args.posting_date,
				"posting_time": args.posting_time,
			}
		)
		ret = {
			"actual_qty": get_previous_sle(args).get("qty_after_transaction") or 0,
			"basic_rate": get_incoming_rate(args),
		}
	return ret


@frappe.whitelist()
def validate_sample_quantity(item_code, sample_quantity, qty, batch_no=None):
	if cint(qty) < cint(sample_quantity):
		frappe.throw(
			_("Sample quantity {0} cannot be more than received quantity {1}").format(sample_quantity, qty)
		)
	retention_warehouse = frappe.db.get_single_value("Stock Settings", "sample_retention_warehouse")
	retainted_qty = 0
	if batch_no:
		retainted_qty = get_batch_qty(batch_no, retention_warehouse, item_code)
	max_retain_qty = frappe.get_value("Item", item_code, "sample_quantity")
	if retainted_qty >= max_retain_qty:
		frappe.msgprint(
			_(
				"Maximum Samples - {0} have already been retained for Batch {1} and Item {2} in Batch {3}."
			).format(retainted_qty, batch_no, item_code, batch_no),
			alert=True,
		)
		sample_quantity = 0
	qty_diff = max_retain_qty - retainted_qty
	if cint(sample_quantity) > cint(qty_diff):
		frappe.msgprint(
			_("Maximum Samples - {0} can be retained for Batch {1} and Item {2}.").format(
				max_retain_qty, batch_no, item_code
			),
			alert=True,
		)
		sample_quantity = qty_diff
	return sample_quantity


def get_supplied_items(
	subcontract_order, rm_detail_field="sco_rm_detail", subcontract_order_field="subcontracting_order"
):
	fields = [
		"`tabStock Entry Detail`.`transfer_qty`",
		"`tabStock Entry`.`is_return`",
		f"`tabStock Entry Detail`.`{rm_detail_field}`",
		"`tabStock Entry Detail`.`item_code`",
	]

	filters = [
		["Stock Entry", "docstatus", "=", 1],
		["Stock Entry", subcontract_order_field, "=", subcontract_order],
	]

	supplied_item_details = {}
	for row in frappe.get_all("Stock Entry", fields=fields, filters=filters):
		if not row.get(rm_detail_field):
			continue

		key = row.get(rm_detail_field)
		if key not in supplied_item_details:
			supplied_item_details.setdefault(
				key, frappe._dict({"supplied_qty": 0, "returned_qty": 0, "total_supplied_qty": 0})
			)

		supplied_item = supplied_item_details[key]

		if row.is_return:
			supplied_item.returned_qty += row.transfer_qty
		else:
			supplied_item.supplied_qty += row.transfer_qty

		supplied_item.total_supplied_qty = flt(supplied_item.supplied_qty) - flt(
			supplied_item.returned_qty
		)

	return supplied_item_details


@frappe.whitelist()
def get_items_from_subcontract_order(source_name, target_doc=None):
	from erpnext.controllers.subcontracting_controller import make_rm_stock_entry
<<<<<<< HEAD

	if isinstance(target_doc, str):
		target_doc = frappe.get_doc(json.loads(target_doc))

=======

	if isinstance(target_doc, str):
		target_doc = frappe.get_doc(json.loads(target_doc))

>>>>>>> 44bad3bd
	order_doctype = "Purchase Order" if target_doc.purchase_order else "Subcontracting Order"
	target_doc = make_rm_stock_entry(
		subcontract_order=source_name, order_doctype=order_doctype, target_doc=target_doc
	)

	return target_doc


def get_available_materials(work_order) -> dict:
	data = get_stock_entry_data(work_order)

	available_materials = {}
	for row in data:
		key = (row.item_code, row.warehouse)
		if row.purpose != "Material Transfer for Manufacture":
			key = (row.item_code, row.s_warehouse)

		if key not in available_materials:
			available_materials.setdefault(
				key,
				frappe._dict(
					{"item_details": row, "batch_details": defaultdict(float), "qty": 0, "serial_nos": []}
				),
			)

		item_data = available_materials[key]

		if row.purpose == "Material Transfer for Manufacture":
			item_data.qty += row.qty
			if row.batch_no:
				item_data.batch_details[row.batch_no] += row.qty

			if row.batch_nos:
				for batch_no, qty in row.batch_nos.items():
					item_data.batch_details[batch_no] += qty

			if row.serial_no:
				item_data.serial_nos.extend(get_serial_nos(row.serial_no))
				item_data.serial_nos.sort()

			if row.serial_nos:
				item_data.serial_nos.extend(get_serial_nos(row.serial_nos))
				item_data.serial_nos.sort()
		else:
			# Consume raw material qty in case of 'Manufacture' or 'Material Consumption for Manufacture'

			item_data.qty -= row.qty
			if row.batch_no:
				item_data.batch_details[row.batch_no] -= row.qty

			if row.batch_nos:
				for batch_no, qty in row.batch_nos.items():
					item_data.batch_details[batch_no] += qty

			if row.serial_no:
				for serial_no in get_serial_nos(row.serial_no):
					item_data.serial_nos.remove(serial_no)

			if row.serial_nos:
				for serial_no in get_serial_nos(row.serial_nos):
					item_data.serial_nos.remove(serial_no)

	return available_materials


def get_stock_entry_data(work_order):
	from erpnext.stock.doctype.serial_and_batch_bundle.serial_and_batch_bundle import (
		get_voucher_wise_serial_batch_from_bundle,
	)

	stock_entry = frappe.qb.DocType("Stock Entry")
	stock_entry_detail = frappe.qb.DocType("Stock Entry Detail")

	data = (
		frappe.qb.from_(stock_entry)
		.from_(stock_entry_detail)
		.select(
			stock_entry_detail.item_name,
			stock_entry_detail.original_item,
			stock_entry_detail.item_code,
			stock_entry_detail.qty,
			(stock_entry_detail.t_warehouse).as_("warehouse"),
			(stock_entry_detail.s_warehouse).as_("s_warehouse"),
			stock_entry_detail.description,
			stock_entry_detail.stock_uom,
			stock_entry_detail.expense_account,
			stock_entry_detail.cost_center,
			stock_entry_detail.serial_and_batch_bundle,
			stock_entry_detail.batch_no,
			stock_entry_detail.serial_no,
			stock_entry.purpose,
			stock_entry.name,
		)
		.where(
			(stock_entry.name == stock_entry_detail.parent)
			& (stock_entry.work_order == work_order)
			& (stock_entry.docstatus == 1)
			& (stock_entry_detail.s_warehouse.isnotnull())
			& (
				stock_entry.purpose.isin(
					["Manufacture", "Material Consumption for Manufacture", "Material Transfer for Manufacture"]
				)
			)
		)
		.orderby(stock_entry.creation, stock_entry_detail.item_code, stock_entry_detail.idx)
	).run(as_dict=1)

	if not data:
		return []

	voucher_nos = [row.get("name") for row in data if row.get("name")]
	if voucher_nos:
		bundle_data = get_voucher_wise_serial_batch_from_bundle(voucher_no=voucher_nos)
		for row in data:
			key = (row.item_code, row.warehouse, row.name)
			if row.purpose != "Material Transfer for Manufacture":
				key = (row.item_code, row.s_warehouse, row.name)

			if bundle_data.get(key):
				row.update(bundle_data.get(key))

	return data


def create_serial_and_batch_bundle(row, child, type_of_transaction=None):
	item_details = frappe.get_cached_value(
		"Item", child.item_code, ["has_serial_no", "has_batch_no"], as_dict=1
	)

	if not (item_details.has_serial_no or item_details.has_batch_no):
		return

	if not type_of_transaction:
		type_of_transaction = "Inward"

	doc = frappe.get_doc(
		{
			"doctype": "Serial and Batch Bundle",
			"voucher_type": "Stock Entry",
			"item_code": child.item_code,
			"warehouse": child.warehouse,
			"type_of_transaction": type_of_transaction,
		}
	)

	if row.serial_nos and row.batches_to_be_consume:
		doc.has_serial_no = 1
		doc.has_batch_no = 1
		batchwise_serial_nos = get_batchwise_serial_nos(child.item_code, row)
		for batch_no, qty in row.batches_to_be_consume.items():

			while qty > 0:
				qty -= 1
				doc.append(
					"entries",
					{
						"batch_no": batch_no,
						"serial_no": batchwise_serial_nos.get(batch_no).pop(0),
						"warehouse": row.warehouse,
						"qty": -1,
					},
				)

	elif row.serial_nos:
		doc.has_serial_no = 1
		for serial_no in row.serial_nos:
			doc.append("entries", {"serial_no": serial_no, "warehouse": row.warehouse, "qty": -1})

	elif row.batches_to_be_consume:
		doc.has_batch_no = 1
		for batch_no, qty in row.batches_to_be_consume.items():
			doc.append("entries", {"batch_no": batch_no, "warehouse": row.warehouse, "qty": qty * -1})

	return doc.insert(ignore_permissions=True).name


def get_batchwise_serial_nos(item_code, row):
	batchwise_serial_nos = {}

	for batch_no in row.batches_to_be_consume:
		serial_nos = frappe.get_all(
			"Serial No",
			filters={"item_code": item_code, "batch_no": batch_no, "name": ("in", row.serial_nos)},
		)

		if serial_nos:
			batchwise_serial_nos[batch_no] = sorted([serial_no.name for serial_no in serial_nos])

	return batchwise_serial_nos<|MERGE_RESOLUTION|>--- conflicted
+++ resolved
@@ -161,11 +161,7 @@
 		if self.is_enqueue_action():
 			frappe.msgprint(
 				_(
-<<<<<<< HEAD
-					"The task has been enqueued as a background job. In case there is any issue on processing in background, the system will add a comment about the error on this Stock Reconciliation and revert to the Draft stage"
-=======
 					"The task has been enqueued as a background job. In case there is any issue on processing in background, the system will add a comment about the error on this Stock Entry and revert to the Draft stage"
->>>>>>> 44bad3bd
 				)
 			)
 			self.queue_action("submit", timeout=2000)
@@ -176,11 +172,7 @@
 		if self.is_enqueue_action():
 			frappe.msgprint(
 				_(
-<<<<<<< HEAD
-					"The task has been enqueued as a background job. In case there is any issue on processing in background, the system will add a comment about the error on this Stock Reconciliation and revert to the Submitted stage"
-=======
 					"The task has been enqueued as a background job. In case there is any issue on processing in background, the system will add a comment about the error on this Stock Entry and revert to the Submitted stage"
->>>>>>> 44bad3bd
 				)
 			)
 			self.queue_action("cancel", timeout=2000)
@@ -1011,27 +1003,6 @@
 
 				se = frappe.qb.DocType("Stock Entry")
 				se_detail = frappe.qb.DocType("Stock Entry Detail")
-<<<<<<< HEAD
-
-				total_supplied = (
-					frappe.qb.from_(se)
-					.inner_join(se_detail)
-					.on(se.name == se_detail.parent)
-					.select(Sum(se_detail.transfer_qty))
-					.where(
-						(se.purpose == "Send to Subcontractor")
-						& (se.docstatus == 1)
-						& (se_detail.item_code == se_item.item_code)
-						& (
-							(se.purchase_order == self.purchase_order)
-							if self.subcontract_data.order_doctype == "Purchase Order"
-							else (se.subcontracting_order == self.subcontracting_order)
-						)
-					)
-				).run()[0][0]
-
-				if flt(total_supplied, precision) > flt(total_allowed, precision):
-=======
 
 				total_supplied = (
 					frappe.qb.from_(se)
@@ -1071,7 +1042,6 @@
 					).run()[0][0] or 0
 
 				if flt(total_supplied - total_returned, precision) > flt(total_allowed, precision):
->>>>>>> 44bad3bd
 					frappe.throw(
 						_("Row {0}# Item {1} cannot be transferred more than {2} against {3} {4}").format(
 							se_item.idx,
@@ -1782,18 +1752,7 @@
 			self.add_finished_goods(args, item)
 
 	def set_batchwise_finished_goods(self, args, item):
-<<<<<<< HEAD
-		filters = {
-			"reference_name": self.pro_doc.name,
-			"reference_doctype": self.pro_doc.doctype,
-			"qty_to_produce": (">", 0),
-			"batch_qty": ("=", 0),
-		}
-
-		fields = ["qty_to_produce as qty", "produced_qty", "name"]
-=======
 		batches = get_empty_batches_based_work_order(self.work_order, self.pro_doc.production_item)
->>>>>>> 44bad3bd
 
 		if not batches:
 			self.add_finished_goods(args, item)
@@ -2079,21 +2038,6 @@
 
 		if self.is_return:
 			ste_item_details["to_warehouse"] = item.s_warehouse
-<<<<<<< HEAD
-
-		if row.serial_nos:
-			serial_nos = row.serial_nos
-			if item.batch_no:
-				serial_nos = self.get_serial_nos_based_on_transferred_batch(item.batch_no, row.serial_nos)
-
-			serial_nos = serial_nos[0 : cint(qty)]
-			ste_item_details["serial_no"] = "\n".join(serial_nos)
-
-			# remove consumed serial nos from list
-			for sn in serial_nos:
-				row.serial_nos.remove(sn)
-=======
->>>>>>> 44bad3bd
 
 		self.add_to_stock_entry_detail({item.item_code: ste_item_details})
 
@@ -2445,34 +2389,6 @@
 				frappe.db.set_value("Material Request", material_request, "transfer_status", status)
 
 	def set_serial_no_batch_for_finished_good(self):
-<<<<<<< HEAD
-		serial_nos = []
-		if self.pro_doc.serial_no:
-			serial_nos = self.get_serial_nos_for_fg() or []
-
-		for row in self.items:
-			if row.is_finished_item and row.item_code == self.pro_doc.production_item:
-				if serial_nos:
-					row.serial_no = "\n".join(serial_nos[0 : cint(row.qty)])
-
-	def get_serial_nos_for_fg(self):
-		fields = [
-			"`tabStock Entry`.`name`",
-			"`tabStock Entry Detail`.`qty`",
-			"`tabStock Entry Detail`.`serial_no`",
-			"`tabStock Entry Detail`.`batch_no`",
-		]
-
-		filters = [
-			["Stock Entry", "work_order", "=", self.work_order],
-			["Stock Entry", "purpose", "=", "Manufacture"],
-			["Stock Entry", "docstatus", "<", 2],
-			["Stock Entry Detail", "item_code", "=", self.pro_doc.production_item],
-		]
-
-		stock_entries = frappe.get_all("Stock Entry", fields=fields, filters=filters)
-		return self.get_available_serial_nos(stock_entries)
-=======
 		if not (
 			(self.pro_doc.has_serial_no or self.pro_doc.has_batch_no)
 			and frappe.db.get_single_value("Manufacturing Settings", "make_serial_no_batch_from_work_order")
@@ -2514,7 +2430,6 @@
 			fields=["name"],
 			order_by="creation asc",
 		)
->>>>>>> 44bad3bd
 
 		for row in data:
 			serial_nos.append(row.name)
@@ -2587,12 +2502,7 @@
 						"uom": item.get("uom"),
 						"stock_uom": item.get("stock_uom"),
 						"conversion_factor": item.get("conversion_factor") or 1.0,
-<<<<<<< HEAD
-						"serial_no": sample_serial_nos,
-						"batch_no": item.get("batch_no"),
-=======
 						"serial_and_batch_bundle": cls_obj.serial_and_batch_bundle,
->>>>>>> 44bad3bd
 					},
 				)
 	if stock_entry.get("items"):
@@ -2882,17 +2792,10 @@
 @frappe.whitelist()
 def get_items_from_subcontract_order(source_name, target_doc=None):
 	from erpnext.controllers.subcontracting_controller import make_rm_stock_entry
-<<<<<<< HEAD
 
 	if isinstance(target_doc, str):
 		target_doc = frappe.get_doc(json.loads(target_doc))
 
-=======
-
-	if isinstance(target_doc, str):
-		target_doc = frappe.get_doc(json.loads(target_doc))
-
->>>>>>> 44bad3bd
 	order_doctype = "Purchase Order" if target_doc.purchase_order else "Subcontracting Order"
 	target_doc = make_rm_stock_entry(
 		subcontract_order=source_name, order_doctype=order_doctype, target_doc=target_doc
