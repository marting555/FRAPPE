# Copyright (c) 2015, Frappe Technologies Pvt. Ltd. and Contributors
# License: GNU General Public License v3. See license.txt


import json
from collections import defaultdict

import frappe
from frappe import _
from frappe.model.mapper import get_mapped_doc
from frappe.query_builder.functions import Sum
from frappe.utils import cint, comma_or, cstr, flt, format_time, formatdate, getdate, nowdate

import erpnext
from erpnext.accounts.general_ledger import process_gl_map
from erpnext.controllers.taxes_and_totals import init_landed_taxes_and_totals
from erpnext.manufacturing.doctype.bom.bom import add_additional_cost, validate_bom_no
from erpnext.setup.doctype.brand.brand import get_brand_defaults
from erpnext.setup.doctype.item_group.item_group import get_item_group_defaults
from erpnext.stock.doctype.batch.batch import get_batch_no, get_batch_qty, set_batch_nos
from erpnext.stock.doctype.item.item import get_item_defaults
from erpnext.stock.doctype.serial_no.serial_no import (
	get_serial_nos,
	update_serial_nos_after_submit,
)
from erpnext.stock.doctype.stock_reconciliation.stock_reconciliation import (
	OpeningEntryAccountError,
)
from erpnext.stock.get_item_details import (
	get_bin_details,
	get_conversion_factor,
	get_default_cost_center,
	get_reserved_qty_for_so,
)
from erpnext.stock.stock_ledger import NegativeStockError, get_previous_sle, get_valuation_rate
from erpnext.stock.utils import get_bin, get_incoming_rate


class FinishedGoodError(frappe.ValidationError):
	pass


class IncorrectValuationRateError(frappe.ValidationError):
	pass


class DuplicateEntryForWorkOrderError(frappe.ValidationError):
	pass


class OperationsNotCompleteError(frappe.ValidationError):
	pass


class MaxSampleAlreadyRetainedError(frappe.ValidationError):
	pass


from erpnext.controllers.stock_controller import StockController

form_grid_templates = {"items": "templates/form_grid/stock_entry_grid.html"}


class StockEntry(StockController):
	def get_feed(self):
		return self.stock_entry_type

	def onload(self):
		for item in self.get("items"):
			item.update(get_bin_details(item.item_code, item.s_warehouse))

	def before_validate(self):
		from erpnext.stock.doctype.putaway_rule.putaway_rule import apply_putaway_rule

		apply_rule = self.apply_putaway_rule and (
			self.purpose in ["Material Transfer", "Material Receipt"]
		)

		if self.get("items") and apply_rule:
			apply_putaway_rule(self.doctype, self.get("items"), self.company, purpose=self.purpose)

	def validate(self):
		self.pro_doc = frappe._dict()
		if self.work_order:
			self.pro_doc = frappe.get_doc("Work Order", self.work_order)

		self.validate_posting_time()
		self.validate_purpose()
		self.validate_item()
		self.validate_customer_provided_item()
		self.validate_qty()
		self.set_transfer_qty()
		self.validate_uom_is_integer("uom", "qty")
		self.validate_uom_is_integer("stock_uom", "transfer_qty")
		self.validate_warehouse()
		self.validate_work_order()
		self.validate_bom()

		if self.purpose in ("Manufacture", "Repack"):
			self.mark_finished_and_scrap_items()
			self.validate_finished_goods()

		self.validate_with_material_request()
		self.validate_batch()
		self.validate_inspection()
		# self.validate_fg_completed_qty()
		self.validate_difference_account()
		self.set_job_card_data()
		self.set_purpose_for_stock_entry()
		self.clean_serial_nos()
		self.validate_duplicate_serial_no()

		if not self.from_bom:
			self.fg_completed_qty = 0.0

		if self._action == "submit":
			self.make_batches("t_warehouse")
		else:
			set_batch_nos(self, "s_warehouse")

		self.validate_serialized_batch()
		self.set_actual_qty()
		self.calculate_rate_and_amount()
		self.validate_putaway_capacity()

		if not self.get("purpose") == "Manufacture":
			# ignore scrap item wh difference and empty source/target wh
			# in Manufacture Entry
			self.reset_default_field_value("from_warehouse", "items", "s_warehouse")
			self.reset_default_field_value("to_warehouse", "items", "t_warehouse")

	def on_submit(self):
		self.update_stock_ledger()

		update_serial_nos_after_submit(self, "items")
		self.update_work_order()
		self.validate_subcontracting_order()
		self.update_subcontracting_order_supplied_items()

		self.make_gl_entries()

		self.repost_future_sle_and_gle()
		self.update_cost_in_project()
		self.validate_reserved_serial_no_consumption()
		self.update_transferred_qty()
		self.update_quality_inspection()

		if self.work_order and self.purpose == "Manufacture":
			self.update_so_in_serial_number()

		if self.purpose == "Material Transfer" and self.add_to_transit:
			self.set_material_request_transfer_status("In Transit")
		if self.purpose == "Material Transfer" and self.outgoing_stock_entry:
			self.set_material_request_transfer_status("Completed")

	def on_cancel(self):
		self.update_subcontracting_order_supplied_items()

		if self.work_order and self.purpose == "Material Consumption for Manufacture":
			self.validate_work_order_status()

		self.update_work_order()
		self.update_stock_ledger()

		self.ignore_linked_doctypes = ("GL Entry", "Stock Ledger Entry", "Repost Item Valuation")

		self.make_gl_entries_on_cancel()
		self.repost_future_sle_and_gle()
		self.update_cost_in_project()
		self.update_transferred_qty()
		self.update_quality_inspection()
		self.delete_auto_created_batches()
		self.delete_linked_stock_entry()

		if self.purpose == "Material Transfer" and self.add_to_transit:
			self.set_material_request_transfer_status("Not Started")
		if self.purpose == "Material Transfer" and self.outgoing_stock_entry:
			self.set_material_request_transfer_status("In Transit")

	def set_job_card_data(self):
		if self.job_card and not self.work_order:
			data = frappe.db.get_value(
				"Job Card", self.job_card, ["for_quantity", "work_order", "bom_no"], as_dict=1
			)
			self.fg_completed_qty = data.for_quantity
			self.work_order = data.work_order
			self.from_bom = 1
			self.bom_no = data.bom_no

	def validate_work_order_status(self):
		pro_doc = frappe.get_doc("Work Order", self.work_order)
		if pro_doc.status == "Completed":
			frappe.throw(_("Cannot cancel transaction for Completed Work Order."))

	def validate_purpose(self):
		valid_purposes = [
			"Material Issue",
			"Material Receipt",
			"Material Transfer",
			"Material Transfer for Manufacture",
			"Manufacture",
			"Repack",
			"Send to Subcontractor",
			"Material Consumption for Manufacture",
		]

		if self.purpose not in valid_purposes:
			frappe.throw(_("Purpose must be one of {0}").format(comma_or(valid_purposes)))

		if self.job_card and self.purpose not in ["Material Transfer for Manufacture", "Repack"]:
			frappe.throw(
				_(
					"For job card {0}, you can only make the 'Material Transfer for Manufacture' type stock entry"
				).format(self.job_card)
			)

	def delete_linked_stock_entry(self):
		if self.purpose == "Send to Warehouse":
			for d in frappe.get_all(
				"Stock Entry",
				filters={"docstatus": 0, "outgoing_stock_entry": self.name, "purpose": "Receive at Warehouse"},
			):
				frappe.delete_doc("Stock Entry", d.name)

	def set_transfer_qty(self):
		for item in self.get("items"):
			if not flt(item.qty):
				frappe.throw(_("Row {0}: Qty is mandatory").format(item.idx), title=_("Zero quantity"))
			if not flt(item.conversion_factor):
				frappe.throw(_("Row {0}: UOM Conversion Factor is mandatory").format(item.idx))
			item.transfer_qty = flt(
				flt(item.qty) * flt(item.conversion_factor), self.precision("transfer_qty", item)
			)
			if not flt(item.transfer_qty):
				frappe.throw(
					_("Row {0}: Qty in Stock UOM can not be zero.").format(item.idx), title=_("Zero quantity")
				)

	def update_cost_in_project(self):
		if self.work_order and not frappe.db.get_value(
			"Work Order", self.work_order, "update_consumed_material_cost_in_project"
		):
			return

		if self.project:
			amount = frappe.db.sql(
				""" select ifnull(sum(sed.amount), 0)
				from
					`tabStock Entry` se, `tabStock Entry Detail` sed
				where
					se.docstatus = 1 and se.project = %s and sed.parent = se.name
					and (sed.t_warehouse is null or sed.t_warehouse = '')""",
				self.project,
				as_list=1,
			)

			amount = amount[0][0] if amount else 0
			additional_costs = frappe.db.sql(
				""" select ifnull(sum(sed.base_amount), 0)
				from
					`tabStock Entry` se, `tabLanded Cost Taxes and Charges` sed
				where
					se.docstatus = 1 and se.project = %s and sed.parent = se.name
					and se.purpose = 'Manufacture'""",
				self.project,
				as_list=1,
			)

			additional_cost_amt = additional_costs[0][0] if additional_costs else 0

			amount += additional_cost_amt
			frappe.db.set_value("Project", self.project, "total_consumed_material_cost", amount)

	def validate_item(self):
		stock_items = self.get_stock_items()
		serialized_items = self.get_serialized_items()
		for item in self.get("items"):
			if flt(item.qty) and flt(item.qty) < 0:
				frappe.throw(
					_("Row {0}: The item {1}, quantity must be positive number").format(
						item.idx, frappe.bold(item.item_code)
					)
				)

			if item.item_code not in stock_items:
				frappe.throw(_("{0} is not a stock Item").format(item.item_code))

			item_details = self.get_item_details(
				frappe._dict(
					{
						"item_code": item.item_code,
						"company": self.company,
						"project": self.project,
						"uom": item.uom,
						"s_warehouse": item.s_warehouse,
					}
				),
				for_update=True,
			)

			for f in (
				"uom",
				"stock_uom",
				"description",
				"item_name",
				"expense_account",
				"cost_center",
				"conversion_factor",
			):
				if f == "stock_uom" or not item.get(f):
					item.set(f, item_details.get(f))
				if f == "conversion_factor" and item.uom == item_details.get("stock_uom"):
					item.set(f, item_details.get(f))

			if not item.transfer_qty and item.qty:
				item.transfer_qty = flt(
					flt(item.qty) * flt(item.conversion_factor), self.precision("transfer_qty", item)
				)

			if (
				self.purpose in ("Material Transfer", "Material Transfer for Manufacture")
				and not item.serial_no
				and item.item_code in serialized_items
			):
				frappe.throw(
					_("Row #{0}: Please specify Serial No for Item {1}").format(item.idx, item.item_code),
					frappe.MandatoryError,
				)

	def validate_qty(self):
		manufacture_purpose = ["Manufacture", "Material Consumption for Manufacture"]

		if self.purpose in manufacture_purpose and self.work_order:
			if not frappe.get_value("Work Order", self.work_order, "skip_transfer"):
				item_code = []
				for item in self.items:
					if cstr(item.t_warehouse) == "":
						req_items = frappe.get_all(
							"Work Order Item",
							filters={"parent": self.work_order, "item_code": item.item_code},
							fields=["item_code"],
						)

						transferred_materials = frappe.db.sql(
							"""
									select
										sum(qty) as qty
									from `tabStock Entry` se,`tabStock Entry Detail` sed
									where
										se.name = sed.parent and se.docstatus=1 and
										(se.purpose='Material Transfer for Manufacture' or se.purpose='Manufacture')
										and sed.item_code=%s and se.work_order= %s and ifnull(sed.t_warehouse, '') != ''
								""",
							(item.item_code, self.work_order),
							as_dict=1,
						)

						stock_qty = flt(item.qty)
						trans_qty = flt(transferred_materials[0].qty)
						if req_items:
							if stock_qty > trans_qty:
								item_code.append(item.item_code)

	def validate_fg_completed_qty(self):
		item_wise_qty = {}
		if self.purpose == "Manufacture" and self.work_order:
			for d in self.items:
				if d.is_finished_item or d.is_process_loss:
					item_wise_qty.setdefault(d.item_code, []).append(d.qty)

		for item_code, qty_list in item_wise_qty.items():
			total = flt(sum(qty_list), frappe.get_precision("Stock Entry Detail", "qty"))
			if self.fg_completed_qty != total:
				frappe.throw(
					_("The finished product {0} quantity {1} and For Quantity {2} cannot be different").format(
						frappe.bold(item_code), frappe.bold(total), frappe.bold(self.fg_completed_qty)
					)
				)

	def validate_difference_account(self):
		if not cint(erpnext.is_perpetual_inventory_enabled(self.company)):
			return

		for d in self.get("items"):
			if not d.expense_account:
				frappe.throw(
					_(
						"Please enter <b>Difference Account</b> or set default <b>Stock Adjustment Account</b> for company {0}"
					).format(frappe.bold(self.company))
				)

			elif (
				self.is_opening == "Yes"
				and frappe.db.get_value("Account", d.expense_account, "report_type") == "Profit and Loss"
			):
				frappe.throw(
					_(
						"Difference Account must be a Asset/Liability type account, since this Stock Entry is an Opening Entry"
					),
					OpeningEntryAccountError,
				)

	def validate_warehouse(self):
		"""perform various (sometimes conditional) validations on warehouse"""

		source_mandatory = [
			"Material Issue",
			"Material Transfer",
			"Send to Subcontractor",
			"Material Transfer for Manufacture",
			"Material Consumption for Manufacture",
		]

		target_mandatory = [
			"Material Receipt",
			"Material Transfer",
			"Send to Subcontractor",
			"Material Transfer for Manufacture",
		]

		validate_for_manufacture = any([d.bom_no for d in self.get("items")])

		if self.purpose in source_mandatory and self.purpose not in target_mandatory:
			self.to_warehouse = None
			for d in self.get("items"):
				d.t_warehouse = None
		elif self.purpose in target_mandatory and self.purpose not in source_mandatory:
			self.from_warehouse = None
			for d in self.get("items"):
				d.s_warehouse = None

		for d in self.get("items"):
			if not d.s_warehouse and not d.t_warehouse:
				d.s_warehouse = self.from_warehouse
				d.t_warehouse = self.to_warehouse

			if self.purpose in source_mandatory and not d.s_warehouse:
				if self.from_warehouse:
					d.s_warehouse = self.from_warehouse
				else:
					frappe.throw(_("Source warehouse is mandatory for row {0}").format(d.idx))

			if self.purpose in target_mandatory and not d.t_warehouse:
				if self.to_warehouse:
					d.t_warehouse = self.to_warehouse
				else:
					frappe.throw(_("Target warehouse is mandatory for row {0}").format(d.idx))

			if self.purpose == "Manufacture":
				if validate_for_manufacture:
					if d.is_finished_item or d.is_scrap_item or d.is_process_loss:
						d.s_warehouse = None
						if not d.t_warehouse:
							frappe.throw(_("Target warehouse is mandatory for row {0}").format(d.idx))
					else:
						d.t_warehouse = None
						if not d.s_warehouse:
							frappe.throw(_("Source warehouse is mandatory for row {0}").format(d.idx))

			if (
				cstr(d.s_warehouse) == cstr(d.t_warehouse)
				and not self.purpose == "Material Transfer for Manufacture"
			):
				frappe.throw(_("Source and target warehouse cannot be same for row {0}").format(d.idx))

			if not (d.s_warehouse or d.t_warehouse):
				frappe.throw(_("Atleast one warehouse is mandatory"))

	def validate_work_order(self):
		if self.purpose in (
			"Manufacture",
			"Material Transfer for Manufacture",
			"Material Consumption for Manufacture",
		):
			# check if work order is entered

			if (
				self.purpose == "Manufacture" or self.purpose == "Material Consumption for Manufacture"
			) and self.work_order:
				if not self.fg_completed_qty:
					frappe.throw(_("For Quantity (Manufactured Qty) is mandatory"))
				self.check_if_operations_completed()
				self.check_duplicate_entry_for_work_order()
		elif self.purpose != "Material Transfer":
			self.work_order = None

	def check_if_operations_completed(self):
		"""Check if Time Sheets are completed against before manufacturing to capture operating costs."""
		prod_order = frappe.get_doc("Work Order", self.work_order)
		allowance_percentage = flt(
			frappe.db.get_single_value("Manufacturing Settings", "overproduction_percentage_for_work_order")
		)

		for d in prod_order.get("operations"):
			total_completed_qty = flt(self.fg_completed_qty) + flt(prod_order.produced_qty)
			completed_qty = d.completed_qty + (allowance_percentage / 100 * d.completed_qty)
			if total_completed_qty > flt(completed_qty):
				job_card = frappe.db.get_value("Job Card", {"operation_id": d.name}, "name")
				if not job_card:
					frappe.throw(
						_("Work Order {0}: Job Card not found for the operation {1}").format(
							self.work_order, d.operation
						)
					)

				work_order_link = frappe.utils.get_link_to_form("Work Order", self.work_order)
				job_card_link = frappe.utils.get_link_to_form("Job Card", job_card)
				frappe.throw(
					_(
						"Row #{0}: Operation {1} is not completed for {2} qty of finished goods in Work Order {3}. Please update operation status via Job Card {4}."
					).format(
						d.idx,
						frappe.bold(d.operation),
						frappe.bold(total_completed_qty),
						work_order_link,
						job_card_link,
					),
					OperationsNotCompleteError,
				)

	def check_duplicate_entry_for_work_order(self):
		other_ste = [
			t[0]
			for t in frappe.db.get_values(
				"Stock Entry",
				{
					"work_order": self.work_order,
					"purpose": self.purpose,
					"docstatus": ["!=", 2],
					"name": ["!=", self.name],
				},
				"name",
			)
		]

		if other_ste:
			production_item, qty = frappe.db.get_value(
				"Work Order", self.work_order, ["production_item", "qty"]
			)
			args = other_ste + [production_item]
			fg_qty_already_entered = frappe.db.sql(
				"""select sum(transfer_qty)
				from `tabStock Entry Detail`
				where parent in (%s)
					and item_code = %s
					and ifnull(s_warehouse,'')='' """
				% (", ".join(["%s" * len(other_ste)]), "%s"),
				args,
			)[0][0]
			if fg_qty_already_entered and fg_qty_already_entered >= qty:
				frappe.throw(
					_("Stock Entries already created for Work Order {0}: {1}").format(
						self.work_order, ", ".join(other_ste)
					),
					DuplicateEntryForWorkOrderError,
				)

	def set_actual_qty(self):
		from erpnext.stock.stock_ledger import is_negative_stock_allowed

		for d in self.get("items"):
			allow_negative_stock = is_negative_stock_allowed(item_code=d.item_code)
			previous_sle = get_previous_sle(
				{
					"item_code": d.item_code,
					"warehouse": d.s_warehouse or d.t_warehouse,
					"posting_date": self.posting_date,
					"posting_time": self.posting_time,
				}
			)

			# get actual stock at source warehouse
			d.actual_qty = previous_sle.get("qty_after_transaction") or 0

			# validate qty during submit
			if (
				d.docstatus == 1
				and d.s_warehouse
				and not allow_negative_stock
				and flt(d.actual_qty, d.precision("actual_qty"))
				< flt(d.transfer_qty, d.precision("actual_qty"))
			):
				frappe.throw(
					_(
						"Row {0}: Quantity not available for {4} in warehouse {1} at posting time of the entry ({2} {3})"
					).format(
						d.idx,
						frappe.bold(d.s_warehouse),
						formatdate(self.posting_date),
						format_time(self.posting_time),
						frappe.bold(d.item_code),
					)
					+ "<br><br>"
					+ _("Available quantity is {0}, you need {1}").format(
						frappe.bold(d.actual_qty), frappe.bold(d.transfer_qty)
					),
					NegativeStockError,
					title=_("Insufficient Stock"),
				)

	def set_serial_nos(self, work_order):
		previous_se = frappe.db.get_value(
			"Stock Entry",
			{"work_order": work_order, "purpose": "Material Transfer for Manufacture"},
			"name",
		)

		for d in self.get("items"):
			transferred_serial_no = frappe.db.get_value(
				"Stock Entry Detail", {"parent": previous_se, "item_code": d.item_code}, "serial_no"
			)

			if transferred_serial_no:
				d.serial_no = transferred_serial_no

	@frappe.whitelist()
	def get_stock_and_rate(self):
		"""
		Updates rate and availability of all the items.
		Called from Update Rate and Availability button.
		"""
		self.set_work_order_details()
		self.set_transfer_qty()
		self.set_actual_qty()
		self.calculate_rate_and_amount()

	def calculate_rate_and_amount(self, reset_outgoing_rate=True, raise_error_if_no_rate=True):
		self.set_basic_rate(reset_outgoing_rate, raise_error_if_no_rate)
		init_landed_taxes_and_totals(self)
		self.distribute_additional_costs()
		self.update_valuation_rate()
		self.set_total_incoming_outgoing_value()
		self.set_total_amount()

	def set_basic_rate(self, reset_outgoing_rate=True, raise_error_if_no_rate=True):
		"""
		Set rate for outgoing, scrapped and finished items
		"""
		# Set rate for outgoing items
		outgoing_items_cost = self.set_rate_for_outgoing_items(
			reset_outgoing_rate, raise_error_if_no_rate
		)
		finished_item_qty = sum(
			d.transfer_qty for d in self.items if d.is_finished_item or d.is_process_loss
		)

		# Set basic rate for incoming items
		for d in self.get("items"):
			if d.s_warehouse or d.set_basic_rate_manually:
				continue

			if d.allow_zero_valuation_rate:
				d.basic_rate = 0.0
			elif d.is_finished_item:
				if self.purpose == "Manufacture":
					d.basic_rate = self.get_basic_rate_for_manufactured_item(
						finished_item_qty, outgoing_items_cost
					)
				elif self.purpose == "Repack":
					d.basic_rate = self.get_basic_rate_for_repacked_items(d.transfer_qty, outgoing_items_cost)

			if not d.basic_rate and not d.allow_zero_valuation_rate:
				d.basic_rate = get_valuation_rate(
					d.item_code,
					d.t_warehouse,
					self.doctype,
					self.name,
					d.allow_zero_valuation_rate,
					currency=erpnext.get_company_currency(self.company),
					company=self.company,
					raise_error_if_no_rate=raise_error_if_no_rate,
					batch_no=d.batch_no,
				)

			d.basic_rate = flt(d.basic_rate, d.precision("basic_rate"))
			if d.is_process_loss:
				d.basic_rate = flt(0.0)
			d.basic_amount = flt(flt(d.transfer_qty) * flt(d.basic_rate), d.precision("basic_amount"))

	def set_rate_for_outgoing_items(self, reset_outgoing_rate=True, raise_error_if_no_rate=True):
		outgoing_items_cost = 0.0
		for d in self.get("items"):
			if d.s_warehouse:
				if reset_outgoing_rate:
					args = self.get_args_for_incoming_rate(d)
					rate = get_incoming_rate(args, raise_error_if_no_rate)
					if rate > 0:
						d.basic_rate = rate

				d.basic_amount = flt(flt(d.transfer_qty) * flt(d.basic_rate), d.precision("basic_amount"))
				if not d.t_warehouse:
					outgoing_items_cost += flt(d.basic_amount)

		return outgoing_items_cost

	def get_args_for_incoming_rate(self, item):
		return frappe._dict(
			{
				"item_code": item.item_code,
				"warehouse": item.s_warehouse or item.t_warehouse,
				"posting_date": self.posting_date,
				"posting_time": self.posting_time,
				"qty": item.s_warehouse and -1 * flt(item.transfer_qty) or flt(item.transfer_qty),
				"serial_no": item.serial_no,
				"batch_no": item.batch_no,
				"voucher_type": self.doctype,
				"voucher_no": self.name,
				"company": self.company,
				"allow_zero_valuation": item.allow_zero_valuation_rate,
			}
		)

	def get_basic_rate_for_repacked_items(self, finished_item_qty, outgoing_items_cost):
		finished_items = [d.item_code for d in self.get("items") if d.is_finished_item]
		if len(finished_items) == 1:
			return flt(outgoing_items_cost / finished_item_qty)
		else:
			unique_finished_items = set(finished_items)
			if len(unique_finished_items) == 1:
				total_fg_qty = sum([flt(d.transfer_qty) for d in self.items if d.is_finished_item])
				return flt(outgoing_items_cost / total_fg_qty)

	def get_basic_rate_for_manufactured_item(self, finished_item_qty, outgoing_items_cost=0):
		scrap_items_cost = sum([flt(d.basic_amount) for d in self.get("items") if d.is_scrap_item])

		# Get raw materials cost from BOM if multiple material consumption entries
		if not outgoing_items_cost and frappe.db.get_single_value(
			"Manufacturing Settings", "material_consumption", cache=True
		):
			bom_items = self.get_bom_raw_materials(finished_item_qty)
			outgoing_items_cost = sum([flt(row.qty) * flt(row.rate) for row in bom_items.values()])

		return flt((outgoing_items_cost - scrap_items_cost) / finished_item_qty)

	def distribute_additional_costs(self):
		# If no incoming items, set additional costs blank
		if not any(d.item_code for d in self.items if d.t_warehouse):
			self.additional_costs = []

		self.total_additional_costs = sum(flt(t.base_amount) for t in self.get("additional_costs"))

		if self.purpose in ("Repack", "Manufacture"):
			incoming_items_cost = sum(flt(t.basic_amount) for t in self.get("items") if t.is_finished_item)
		else:
			incoming_items_cost = sum(flt(t.basic_amount) for t in self.get("items") if t.t_warehouse)

		if not incoming_items_cost:
			return

		for d in self.get("items"):
			if self.purpose in ("Repack", "Manufacture") and not d.is_finished_item:
				d.additional_cost = 0
				continue
			elif not d.t_warehouse:
				d.additional_cost = 0
				continue
			d.additional_cost = (flt(d.basic_amount) / incoming_items_cost) * self.total_additional_costs

	def update_valuation_rate(self):
		for d in self.get("items"):
			if d.transfer_qty:
				d.amount = flt(flt(d.basic_amount) + flt(d.additional_cost), d.precision("amount"))
				d.valuation_rate = flt(
					flt(d.basic_rate) + (flt(d.additional_cost) / flt(d.transfer_qty)),
					d.precision("valuation_rate"),
				)

	def set_total_incoming_outgoing_value(self):
		self.total_incoming_value = self.total_outgoing_value = 0.0
		for d in self.get("items"):
			if d.t_warehouse:
				self.total_incoming_value += flt(d.amount)
			if d.s_warehouse:
				self.total_outgoing_value += flt(d.amount)

		self.value_difference = self.total_incoming_value - self.total_outgoing_value

	def set_total_amount(self):
		self.total_amount = None
		if self.purpose not in ["Manufacture", "Repack"]:
			self.total_amount = sum([flt(item.amount) for item in self.get("items")])

	def set_stock_entry_type(self):
		if self.purpose:
			self.stock_entry_type = frappe.get_cached_value(
				"Stock Entry Type", {"purpose": self.purpose}, "name"
			)

	def set_purpose_for_stock_entry(self):
		if self.stock_entry_type and not self.purpose:
			self.purpose = frappe.get_cached_value("Stock Entry Type", self.stock_entry_type, "purpose")

	def validate_duplicate_serial_no(self):
		warehouse_wise_serial_nos = {}

		# In case of repack the source and target serial nos could be same
		for warehouse in ["s_warehouse", "t_warehouse"]:
			serial_nos = []
			for row in self.items:
				if not (row.serial_no and row.get(warehouse)):
					continue

				for sn in get_serial_nos(row.serial_no):
					if sn in serial_nos:
						frappe.throw(
							_("The serial no {0} has added multiple times in the stock entry {1}").format(
								frappe.bold(sn), self.name
							)
						)

					serial_nos.append(sn)

	def validate_subcontracting_order(self):
		"""Throw exception if more raw material is transferred against Subcontracting Order than in
		the raw materials supplied table"""
		backflush_raw_materials_based_on = frappe.db.get_single_value(
			"Buying Settings", "backflush_raw_materials_of_subcontract_based_on"
		)

		qty_allowance = flt(frappe.db.get_single_value("Buying Settings", "over_transfer_allowance"))

<<<<<<< HEAD
		if not (self.purpose == "Send to Subcontractor" and self.subcontracting_order): return

		if (backflush_raw_materials_based_on == 'BOM'):
			subcontracting_order = frappe.get_doc("Subcontracting Order", self.subcontracting_order)
			for se_item in self.items:
				item_code = se_item.original_item or se_item.item_code
				precision = cint(frappe.db.get_default("float_precision")) or 3
				required_qty = sum([flt(d.required_qty) for d in subcontracting_order.supplied_items \
					if d.rm_item_code == item_code])
=======
		if not (self.purpose == "Send to Subcontractor" and self.purchase_order):
			return

		if backflush_raw_materials_based_on == "BOM":
			purchase_order = frappe.get_doc("Purchase Order", self.purchase_order)
			for se_item in self.items:
				item_code = se_item.original_item or se_item.item_code
				precision = cint(frappe.db.get_default("float_precision")) or 3
				required_qty = sum(
					[flt(d.required_qty) for d in purchase_order.supplied_items if d.rm_item_code == item_code]
				)
>>>>>>> 96fc6ad5

				total_allowed = required_qty + (required_qty * (qty_allowance / 100))

				if not required_qty:
<<<<<<< HEAD
					bom_no = frappe.db.get_value("Subcontracting Order Finished Good Item",
						{"parent": self.subcontracting_order, "item_code": se_item.subcontracted_item},
						"bom")
=======
					bom_no = frappe.db.get_value(
						"Purchase Order Item",
						{"parent": self.purchase_order, "item_code": se_item.subcontracted_item},
						"bom",
					)
>>>>>>> 96fc6ad5

					if se_item.allow_alternative_item:
						original_item_code = frappe.get_value(
							"Item Alternative", {"alternative_item_code": item_code}, "item_code"
						)

<<<<<<< HEAD
						required_qty = sum([flt(d.required_qty) for d in subcontracting_order.supplied_items \
							if d.rm_item_code == original_item_code])
=======
						required_qty = sum(
							[
								flt(d.required_qty)
								for d in purchase_order.supplied_items
								if d.rm_item_code == original_item_code
							]
						)
>>>>>>> 96fc6ad5

						total_allowed = required_qty + (required_qty * (qty_allowance / 100))

				if not required_qty:
<<<<<<< HEAD
					frappe.throw(_("Item {0} not found in 'Raw Materials Supplied' table in Subcontracting Order {1}")
						.format(se_item.item_code, self.subcontracting_order))
				total_supplied = frappe.db.sql("""select sum(transfer_qty)
=======
					frappe.throw(
						_("Item {0} not found in 'Raw Materials Supplied' table in Purchase Order {1}").format(
							se_item.item_code, self.purchase_order
						)
					)
				total_supplied = frappe.db.sql(
					"""select sum(transfer_qty)
>>>>>>> 96fc6ad5
					from `tabStock Entry Detail`, `tabStock Entry`
					where `tabStock Entry`.subcontracting_order = %s
						and `tabStock Entry`.docstatus = 1
						and `tabStock Entry Detail`.item_code = %s
						and `tabStock Entry Detail`.parent = `tabStock Entry`.name""",
<<<<<<< HEAD
							(self.subcontracting_order, se_item.item_code))[0][0]

				if flt(total_supplied, precision) > flt(total_allowed, precision):
					frappe.throw(_("Row {0}# Item {1} cannot be transferred more than {2} against Subcontracting Order {3}")
						.format(se_item.idx, se_item.item_code, total_allowed, self.subcontracting_order))
		elif backflush_raw_materials_based_on == "Material Transferred for Subcontract":
			for row in self.items:
				if not row.subcontracted_item:
					frappe.throw(_("Row {0}: Subcontracted Item is mandatory for the raw material {1}")
						.format(row.idx, frappe.bold(row.item_code)))
				elif not row.sco_detail:
					filters = {
						"parent": self.subcontracting_order, "docstatus": 1,
						"rm_item_code": row.item_code, "main_item_code": row.subcontracted_item
=======
					(self.purchase_order, se_item.item_code),
				)[0][0]

				if flt(total_supplied, precision) > flt(total_allowed, precision):
					frappe.throw(
						_("Row {0}# Item {1} cannot be transferred more than {2} against Purchase Order {3}").format(
							se_item.idx, se_item.item_code, total_allowed, self.purchase_order
						)
					)
		elif backflush_raw_materials_based_on == "Material Transferred for Subcontract":
			for row in self.items:
				if not row.subcontracted_item:
					frappe.throw(
						_("Row {0}: Subcontracted Item is mandatory for the raw material {1}").format(
							row.idx, frappe.bold(row.item_code)
						)
					)
				elif not row.po_detail:
					filters = {
						"parent": self.purchase_order,
						"docstatus": 1,
						"rm_item_code": row.item_code,
						"main_item_code": row.subcontracted_item,
>>>>>>> 96fc6ad5
					}

					sco_detail = frappe.db.get_value("Subcontracting Order Supplied Item", filters, "name")
					if sco_detail:
						row.db_set("sco_detail", sco_detail)

	def validate_bom(self):
		for d in self.get("items"):
			if d.bom_no and d.is_finished_item:
				item_code = d.original_item or d.item_code
				validate_bom_no(item_code, d.bom_no)

	def mark_finished_and_scrap_items(self):
		if any([d.item_code for d in self.items if (d.is_finished_item and d.t_warehouse)]):
			return

		finished_item = self.get_finished_item()

		if not finished_item and self.purpose == "Manufacture":
			# In case of independent Manufacture entry, don't auto set
			# user must decide and set
			return

		for d in self.items:
			if d.t_warehouse and not d.s_warehouse:
				if self.purpose == "Repack" or d.item_code == finished_item:
					d.is_finished_item = 1
				else:
					d.is_scrap_item = 1
			else:
				d.is_finished_item = 0
				d.is_scrap_item = 0

	def get_finished_item(self):
		finished_item = None
		if self.work_order:
			finished_item = frappe.db.get_value("Work Order", self.work_order, "production_item")
		elif self.bom_no:
			finished_item = frappe.db.get_value("BOM", self.bom_no, "item")

		return finished_item

	def validate_finished_goods(self):
		"""
		1. Check if FG exists (mfg, repack)
		2. Check if Multiple FG Items are present (mfg)
		3. Check FG Item and Qty against WO if present (mfg)
		"""
		production_item, wo_qty, finished_items = None, 0, []

		wo_details = frappe.db.get_value("Work Order", self.work_order, ["production_item", "qty"])
		if wo_details:
			production_item, wo_qty = wo_details

		for d in self.get("items"):
			if d.is_finished_item:
				if not self.work_order:
					# Independent MFG Entry/ Repack Entry, no WO to match against
					finished_items.append(d.item_code)
					continue

				if d.item_code != production_item:
					frappe.throw(
						_("Finished Item {0} does not match with Work Order {1}").format(
							d.item_code, self.work_order
						)
					)
				elif flt(d.transfer_qty) > flt(self.fg_completed_qty):
					frappe.throw(
						_("Quantity in row {0} ({1}) must be same as manufactured quantity {2}").format(
							d.idx, d.transfer_qty, self.fg_completed_qty
						)
					)

				finished_items.append(d.item_code)

		if not finished_items:
			frappe.throw(
				msg=_("There must be atleast 1 Finished Good in this Stock Entry").format(self.name),
				title=_("Missing Finished Good"),
				exc=FinishedGoodError,
			)

		if self.purpose == "Manufacture":
			if len(set(finished_items)) > 1:
				frappe.throw(
					msg=_("Multiple items cannot be marked as finished item"),
					title=_("Note"),
					exc=FinishedGoodError,
				)

			allowance_percentage = flt(
				frappe.db.get_single_value(
					"Manufacturing Settings", "overproduction_percentage_for_work_order"
				)
			)
			allowed_qty = wo_qty + ((allowance_percentage / 100) * wo_qty)

			# No work order could mean independent Manufacture entry, if so skip validation
			if self.work_order and self.fg_completed_qty > allowed_qty:
				frappe.throw(
					_("For quantity {0} should not be greater than work order quantity {1}").format(
						flt(self.fg_completed_qty), wo_qty
					)
				)

	def update_stock_ledger(self):
		sl_entries = []
		finished_item_row = self.get_finished_item_row()

		# make sl entries for source warehouse first
		self.get_sle_for_source_warehouse(sl_entries, finished_item_row)

		# SLE for target warehouse
		self.get_sle_for_target_warehouse(sl_entries, finished_item_row)

		# reverse sl entries if cancel
		if self.docstatus == 2:
			sl_entries.reverse()

		self.make_sl_entries(sl_entries)

	def get_finished_item_row(self):
		finished_item_row = None
		if self.purpose in ("Manufacture", "Repack"):
			for d in self.get("items"):
				if d.is_finished_item:
					finished_item_row = d

		return finished_item_row

	def get_sle_for_source_warehouse(self, sl_entries, finished_item_row):
		for d in self.get("items"):
			if cstr(d.s_warehouse):
				sle = self.get_sl_entries(
					d, {"warehouse": cstr(d.s_warehouse), "actual_qty": -flt(d.transfer_qty), "incoming_rate": 0}
				)
				if cstr(d.t_warehouse):
					sle.dependant_sle_voucher_detail_no = d.name
				elif finished_item_row and (
					finished_item_row.item_code != d.item_code or finished_item_row.t_warehouse != d.s_warehouse
				):
					sle.dependant_sle_voucher_detail_no = finished_item_row.name

				sl_entries.append(sle)

	def get_sle_for_target_warehouse(self, sl_entries, finished_item_row):
		for d in self.get("items"):
			if cstr(d.t_warehouse):
				sle = self.get_sl_entries(
					d,
					{
						"warehouse": cstr(d.t_warehouse),
						"actual_qty": flt(d.transfer_qty),
						"incoming_rate": flt(d.valuation_rate),
					},
				)
				if cstr(d.s_warehouse) or (finished_item_row and d.name == finished_item_row.name):
					sle.recalculate_rate = 1

				sl_entries.append(sle)

	def get_gl_entries(self, warehouse_account):
		gl_entries = super(StockEntry, self).get_gl_entries(warehouse_account)

		if self.purpose in ("Repack", "Manufacture"):
			total_basic_amount = sum(flt(t.basic_amount) for t in self.get("items") if t.is_finished_item)
		else:
			total_basic_amount = sum(flt(t.basic_amount) for t in self.get("items") if t.t_warehouse)

		divide_based_on = total_basic_amount

		if self.get("additional_costs") and not total_basic_amount:
			# if total_basic_amount is 0, distribute additional charges based on qty
			divide_based_on = sum(item.qty for item in list(self.get("items")))

		item_account_wise_additional_cost = {}

		for t in self.get("additional_costs"):
			for d in self.get("items"):
				if self.purpose in ("Repack", "Manufacture") and not d.is_finished_item:
					continue
				elif not d.t_warehouse:
					continue

				item_account_wise_additional_cost.setdefault((d.item_code, d.name), {})
				item_account_wise_additional_cost[(d.item_code, d.name)].setdefault(
					t.expense_account, {"amount": 0.0, "base_amount": 0.0}
				)

				multiply_based_on = d.basic_amount if total_basic_amount else d.qty

				item_account_wise_additional_cost[(d.item_code, d.name)][t.expense_account]["amount"] += (
					flt(t.amount * multiply_based_on) / divide_based_on
				)

				item_account_wise_additional_cost[(d.item_code, d.name)][t.expense_account]["base_amount"] += (
					flt(t.base_amount * multiply_based_on) / divide_based_on
				)

		if item_account_wise_additional_cost:
			for d in self.get("items"):
				for account, amount in item_account_wise_additional_cost.get(
					(d.item_code, d.name), {}
				).items():
					if not amount:
						continue

					gl_entries.append(
						self.get_gl_dict(
							{
								"account": account,
								"against": d.expense_account,
								"cost_center": d.cost_center,
								"remarks": self.get("remarks") or _("Accounting Entry for Stock"),
								"credit_in_account_currency": flt(amount["amount"]),
								"credit": flt(amount["base_amount"]),
							},
							item=d,
						)
					)

					gl_entries.append(
						self.get_gl_dict(
							{
								"account": d.expense_account,
								"against": account,
								"cost_center": d.cost_center,
								"remarks": self.get("remarks") or _("Accounting Entry for Stock"),
								"credit": -1
								* amount["base_amount"],  # put it as negative credit instead of debit purposefully
							},
							item=d,
						)
					)

		return process_gl_map(gl_entries)

	def update_work_order(self):
		def _validate_work_order(pro_doc):
			if flt(pro_doc.docstatus) != 1:
				frappe.throw(_("Work Order {0} must be submitted").format(self.work_order))

			if pro_doc.status == "Stopped":
				frappe.throw(
					_("Transaction not allowed against stopped Work Order {0}").format(self.work_order)
				)

		if self.job_card:
			job_doc = frappe.get_doc("Job Card", self.job_card)
			job_doc.set_transferred_qty(update_status=True)
			job_doc.set_transferred_qty_in_job_card(self)

		if self.work_order:
			pro_doc = frappe.get_doc("Work Order", self.work_order)
			_validate_work_order(pro_doc)
			pro_doc.run_method("update_status")

			if self.fg_completed_qty:
				pro_doc.run_method("update_work_order_qty")
				if self.purpose == "Manufacture":
					pro_doc.run_method("update_planned_qty")
					pro_doc.update_batch_produced_qty(self)

			if not pro_doc.operations:
				pro_doc.set_actual_dates()

	@frappe.whitelist()
	def get_item_details(self, args=None, for_update=False):
		item = frappe.db.sql(
			"""select i.name, i.stock_uom, i.description, i.image, i.item_name, i.item_group,
				i.has_batch_no, i.sample_quantity, i.has_serial_no, i.allow_alternative_item,
				id.expense_account, id.buying_cost_center
			from `tabItem` i LEFT JOIN `tabItem Default` id ON i.name=id.parent and id.company=%s
			where i.name=%s
				and i.disabled=0
				and (i.end_of_life is null or i.end_of_life='0000-00-00' or i.end_of_life > %s)""",
			(self.company, args.get("item_code"), nowdate()),
			as_dict=1,
		)

		if not item:
			frappe.throw(
				_("Item {0} is not active or end of life has been reached").format(args.get("item_code"))
			)

		item = item[0]
		item_group_defaults = get_item_group_defaults(item.name, self.company)
		brand_defaults = get_brand_defaults(item.name, self.company)

		ret = frappe._dict(
			{
				"uom": item.stock_uom,
				"stock_uom": item.stock_uom,
				"description": item.description,
				"image": item.image,
				"item_name": item.item_name,
				"cost_center": get_default_cost_center(
					args, item, item_group_defaults, brand_defaults, self.company
				),
				"qty": args.get("qty"),
				"transfer_qty": args.get("qty"),
				"conversion_factor": 1,
				"batch_no": "",
				"actual_qty": 0,
				"basic_rate": 0,
				"serial_no": "",
				"has_serial_no": item.has_serial_no,
				"has_batch_no": item.has_batch_no,
				"sample_quantity": item.sample_quantity,
				"expense_account": item.expense_account,
			}
		)

		if self.purpose == "Send to Subcontractor":
			ret["allow_alternative_item"] = item.allow_alternative_item

		# update uom
		if args.get("uom") and for_update:
			ret.update(get_uom_details(args.get("item_code"), args.get("uom"), args.get("qty")))

		if self.purpose == "Material Issue":
			ret["expense_account"] = (
				item.get("expense_account")
				or item_group_defaults.get("expense_account")
				or frappe.get_cached_value("Company", self.company, "default_expense_account")
			)

		for company_field, field in {
			"stock_adjustment_account": "expense_account",
			"cost_center": "cost_center",
		}.items():
			if not ret.get(field):
				ret[field] = frappe.get_cached_value("Company", self.company, company_field)

		args["posting_date"] = self.posting_date
		args["posting_time"] = self.posting_time

		stock_and_rate = get_warehouse_details(args) if args.get("warehouse") else {}
		ret.update(stock_and_rate)

		# automatically select batch for outgoing item
		if (
			args.get("s_warehouse", None)
			and args.get("qty")
			and ret.get("has_batch_no")
			and not args.get("batch_no")
		):
			args.batch_no = get_batch_no(args["item_code"], args["s_warehouse"], args["qty"])

		if (
			self.purpose == "Send to Subcontractor" and self.get("purchase_order") and args.get("item_code")
		):
			subcontract_items = frappe.get_all(
				"Purchase Order Item Supplied",
				{"parent": self.purchase_order, "rm_item_code": args.get("item_code")},
				"main_item_code",
			)

			if subcontract_items and len(subcontract_items) == 1:
				ret["subcontracted_item"] = subcontract_items[0].main_item_code

		return ret

	@frappe.whitelist()
	def set_items_for_stock_in(self):
		self.items = []

		if self.outgoing_stock_entry and self.purpose == "Material Transfer":
			doc = frappe.get_doc("Stock Entry", self.outgoing_stock_entry)

			if doc.per_transferred == 100:
				frappe.throw(_("Goods are already received against the outward entry {0}").format(doc.name))

			for d in doc.items:
				self.append(
					"items",
					{
						"s_warehouse": d.t_warehouse,
						"item_code": d.item_code,
						"qty": d.qty,
						"uom": d.uom,
						"against_stock_entry": d.parent,
						"ste_detail": d.name,
						"stock_uom": d.stock_uom,
						"conversion_factor": d.conversion_factor,
						"serial_no": d.serial_no,
						"batch_no": d.batch_no,
					},
				)

	@frappe.whitelist()
	def get_items(self):
		self.set("items", [])
		self.validate_work_order()

		if not self.posting_date or not self.posting_time:
			frappe.throw(_("Posting date and posting time is mandatory"))

		self.set_work_order_details()
		self.flags.backflush_based_on = frappe.db.get_single_value(
			"Manufacturing Settings", "backflush_raw_materials_based_on"
		)

		if self.bom_no:

			backflush_based_on = frappe.db.get_single_value(
				"Manufacturing Settings", "backflush_raw_materials_based_on"
			)

			if self.purpose in [
				"Material Issue",
				"Material Transfer",
				"Manufacture",
				"Repack",
				"Send to Subcontractor",
				"Material Transfer for Manufacture",
				"Material Consumption for Manufacture",
			]:

				if self.work_order and self.purpose == "Material Transfer for Manufacture":
					item_dict = self.get_pending_raw_materials(backflush_based_on)
					if self.to_warehouse and self.pro_doc:
						for item in item_dict.values():
							item["to_warehouse"] = self.pro_doc.wip_warehouse
					self.add_to_stock_entry_detail(item_dict)

				elif (
					self.work_order
					and (self.purpose == "Manufacture" or self.purpose == "Material Consumption for Manufacture")
					and not self.pro_doc.skip_transfer
					and self.flags.backflush_based_on == "Material Transferred for Manufacture"
				):
					self.get_transfered_raw_materials()

				elif (
					self.work_order
					and (self.purpose == "Manufacture" or self.purpose == "Material Consumption for Manufacture")
					and self.flags.backflush_based_on == "BOM"
					and frappe.db.get_single_value("Manufacturing Settings", "material_consumption") == 1
				):
					self.get_unconsumed_raw_materials()

				else:
					if not self.fg_completed_qty:
						frappe.throw(_("Manufacturing Quantity is mandatory"))

					item_dict = self.get_bom_raw_materials(self.fg_completed_qty)

					# Get PO Supplied Items Details
					if self.purchase_order and self.purpose == "Send to Subcontractor":
						# Get PO Supplied Items Details
						item_wh = frappe._dict(
							frappe.db.sql(
								"""
							SELECT
								rm_item_code, reserve_warehouse
							FROM
								`tabPurchase Order` po, `tabPurchase Order Item Supplied` poitemsup
							WHERE
								po.name = poitemsup.parent and po.name = %s """,
								self.purchase_order,
							)
						)

					for item in item_dict.values():
						if self.pro_doc and cint(self.pro_doc.from_wip_warehouse):
							item["from_warehouse"] = self.pro_doc.wip_warehouse
						# Get Reserve Warehouse from PO
						if self.purchase_order and self.purpose == "Send to Subcontractor":
							item["from_warehouse"] = item_wh.get(item.item_code)
						item["to_warehouse"] = self.to_warehouse if self.purpose == "Send to Subcontractor" else ""

					self.add_to_stock_entry_detail(item_dict)

			# fetch the serial_no of the first stock entry for the second stock entry
			if self.work_order and self.purpose == "Manufacture":
				self.set_serial_nos(self.work_order)
				work_order = frappe.get_doc("Work Order", self.work_order)
				add_additional_cost(self, work_order)

			# add finished goods item
			if self.purpose in ("Manufacture", "Repack"):
				self.load_items_from_bom()

		self.set_scrap_items()
		self.set_actual_qty()
		self.update_items_for_process_loss()
		self.validate_customer_provided_item()
		self.calculate_rate_and_amount(raise_error_if_no_rate=False)

	def set_scrap_items(self):
		if self.purpose != "Send to Subcontractor" and self.purpose in ["Manufacture", "Repack"]:
			scrap_item_dict = self.get_bom_scrap_material(self.fg_completed_qty)
			for item in scrap_item_dict.values():
				if self.pro_doc and self.pro_doc.scrap_warehouse:
					item["to_warehouse"] = self.pro_doc.scrap_warehouse

			self.add_to_stock_entry_detail(scrap_item_dict, bom_no=self.bom_no)

	def set_work_order_details(self):
		if not getattr(self, "pro_doc", None):
			self.pro_doc = frappe._dict()

		if self.work_order:
			# common validations
			if not self.pro_doc:
				self.pro_doc = frappe.get_doc("Work Order", self.work_order)

			if self.pro_doc:
				self.bom_no = self.pro_doc.bom_no
			else:
				# invalid work order
				self.work_order = None

	def load_items_from_bom(self):
		if self.work_order:
			item_code = self.pro_doc.production_item
			to_warehouse = self.pro_doc.fg_warehouse
		else:
			item_code = frappe.db.get_value("BOM", self.bom_no, "item")
			to_warehouse = self.to_warehouse

		item = get_item_defaults(item_code, self.company)

		if not self.work_order and not to_warehouse:
			# in case of BOM
			to_warehouse = item.get("default_warehouse")

		args = {
			"to_warehouse": to_warehouse,
			"from_warehouse": "",
			"qty": self.fg_completed_qty,
			"item_name": item.item_name,
			"description": item.description,
			"stock_uom": item.stock_uom,
			"expense_account": item.get("expense_account"),
			"cost_center": item.get("buying_cost_center"),
			"is_finished_item": 1,
		}

		if (
			self.work_order
			and self.pro_doc.has_batch_no
			and cint(
				frappe.db.get_single_value(
					"Manufacturing Settings", "make_serial_no_batch_from_work_order", cache=True
				)
			)
		):
			self.set_batchwise_finished_goods(args, item)
		else:
			self.add_finished_goods(args, item)

	def set_batchwise_finished_goods(self, args, item):
		filters = {
			"reference_name": self.pro_doc.name,
			"reference_doctype": self.pro_doc.doctype,
			"qty_to_produce": (">", 0),
		}

		fields = ["qty_to_produce as qty", "produced_qty", "name"]

		data = frappe.get_all("Batch", filters=filters, fields=fields, order_by="creation asc")

		if not data:
			self.add_finished_goods(args, item)
		else:
			self.add_batchwise_finished_good(data, args, item)

	def add_batchwise_finished_good(self, data, args, item):
		qty = flt(self.fg_completed_qty)

		for row in data:
			batch_qty = flt(row.qty) - flt(row.produced_qty)
			if not batch_qty:
				continue

			if qty <= 0:
				break

			fg_qty = batch_qty
			if batch_qty >= qty:
				fg_qty = qty

			qty -= batch_qty
			args["qty"] = fg_qty
			args["batch_no"] = row.name

			self.add_finished_goods(args, item)

	def add_finished_goods(self, args, item):
		self.add_to_stock_entry_detail({item.name: args}, bom_no=self.bom_no)

	def get_bom_raw_materials(self, qty):
		from erpnext.manufacturing.doctype.bom.bom import get_bom_items_as_dict

		# item dict = { item_code: {qty, description, stock_uom} }
		item_dict = get_bom_items_as_dict(
			self.bom_no,
			self.company,
			qty=qty,
			fetch_exploded=self.use_multi_level_bom,
			fetch_qty_in_stock_uom=False,
		)

		used_alternative_items = get_used_alternative_items(work_order=self.work_order)
		for item in item_dict.values():
			# if source warehouse presents in BOM set from_warehouse as bom source_warehouse
			if item["allow_alternative_item"]:
				item["allow_alternative_item"] = frappe.db.get_value(
					"Work Order", self.work_order, "allow_alternative_item"
				)

			item.from_warehouse = self.from_warehouse or item.source_warehouse or item.default_warehouse
			if item.item_code in used_alternative_items:
				alternative_item_data = used_alternative_items.get(item.item_code)
				item.item_code = alternative_item_data.item_code
				item.item_name = alternative_item_data.item_name
				item.stock_uom = alternative_item_data.stock_uom
				item.uom = alternative_item_data.uom
				item.conversion_factor = alternative_item_data.conversion_factor
				item.description = alternative_item_data.description

		return item_dict

	def get_bom_scrap_material(self, qty):
		from erpnext.manufacturing.doctype.bom.bom import get_bom_items_as_dict

		# item dict = { item_code: {qty, description, stock_uom} }
		item_dict = (
			get_bom_items_as_dict(self.bom_no, self.company, qty=qty, fetch_exploded=0, fetch_scrap_items=1)
			or {}
		)

		for item in item_dict.values():
			item.from_warehouse = ""
			item.is_scrap_item = 1

		for row in self.get_scrap_items_from_job_card():
			if row.stock_qty <= 0:
				continue

			item_row = item_dict.get(row.item_code)
			if not item_row:
				item_row = frappe._dict({})

			item_row.update(
				{
					"uom": row.stock_uom,
					"from_warehouse": "",
					"qty": row.stock_qty + flt(item_row.stock_qty),
					"converison_factor": 1,
					"is_scrap_item": 1,
					"item_name": row.item_name,
					"description": row.description,
					"allow_zero_valuation_rate": 1,
				}
			)

			item_dict[row.item_code] = item_row

		return item_dict

	def get_scrap_items_from_job_card(self):
		if not self.pro_doc:
			self.set_work_order_details()

		if not self.pro_doc.operations:
			return []

		job_card = frappe.qb.DocType("Job Card")
		job_card_scrap_item = frappe.qb.DocType("Job Card Scrap Item")

		scrap_items = (
			frappe.qb.from_(job_card)
			.select(
				Sum(job_card_scrap_item.stock_qty).as_("stock_qty"),
				job_card_scrap_item.item_code,
				job_card_scrap_item.item_name,
				job_card_scrap_item.description,
				job_card_scrap_item.stock_uom,
			)
			.join(job_card_scrap_item)
			.on(job_card_scrap_item.parent == job_card.name)
			.where(
				(job_card_scrap_item.item_code.isnotnull())
				& (job_card.work_order == self.work_order)
				& (job_card.docstatus == 1)
			)
			.groupby(job_card_scrap_item.item_code)
		).run(as_dict=1)

		pending_qty = flt(self.get_completed_job_card_qty()) - flt(self.pro_doc.produced_qty)

		used_scrap_items = self.get_used_scrap_items()
		for row in scrap_items:
			row.stock_qty -= flt(used_scrap_items.get(row.item_code))
			row.stock_qty = (row.stock_qty) * flt(self.fg_completed_qty) / flt(pending_qty)

			if used_scrap_items.get(row.item_code):
				used_scrap_items[row.item_code] -= row.stock_qty

			if cint(frappe.get_cached_value("UOM", row.stock_uom, "must_be_whole_number")):
				row.stock_qty = frappe.utils.ceil(row.stock_qty)

		return scrap_items

	def get_completed_job_card_qty(self):
		return flt(min([d.completed_qty for d in self.pro_doc.operations]))

	def get_used_scrap_items(self):
		used_scrap_items = defaultdict(float)
		data = frappe.get_all(
			"Stock Entry",
			fields=["`tabStock Entry Detail`.`item_code`", "`tabStock Entry Detail`.`qty`"],
			filters=[
				["Stock Entry", "work_order", "=", self.work_order],
				["Stock Entry Detail", "is_scrap_item", "=", 1],
				["Stock Entry", "docstatus", "=", 1],
				["Stock Entry", "purpose", "in", ["Repack", "Manufacture"]],
			],
		)

		for row in data:
			used_scrap_items[row.item_code] += row.qty

		return used_scrap_items

	def get_unconsumed_raw_materials(self):
		wo = frappe.get_doc("Work Order", self.work_order)
		wo_items = frappe.get_all(
			"Work Order Item",
			filters={"parent": self.work_order},
			fields=["item_code", "source_warehouse", "required_qty", "consumed_qty", "transferred_qty"],
		)

		work_order_qty = wo.material_transferred_for_manufacturing or wo.qty
		for item in wo_items:
			item_account_details = get_item_defaults(item.item_code, self.company)
			# Take into account consumption if there are any.

			wo_item_qty = item.transferred_qty or item.required_qty

			wo_qty_consumed = flt(wo_item_qty) - flt(item.consumed_qty)
			wo_qty_to_produce = flt(work_order_qty) - flt(wo.produced_qty)

			req_qty_each = (wo_qty_consumed) / (wo_qty_to_produce or 1)

			qty = req_qty_each * flt(self.fg_completed_qty)

			if qty > 0:
				self.add_to_stock_entry_detail(
					{
						item.item_code: {
							"from_warehouse": wo.wip_warehouse or item.source_warehouse,
							"to_warehouse": "",
							"qty": qty,
							"item_name": item.item_name,
							"description": item.description,
							"stock_uom": item_account_details.stock_uom,
							"expense_account": item_account_details.get("expense_account"),
							"cost_center": item_account_details.get("buying_cost_center"),
						}
					}
				)

	def get_transfered_raw_materials(self):
		transferred_materials = frappe.db.sql(
			"""
			select
				item_name, original_item, item_code, sum(qty) as qty, sed.t_warehouse as warehouse,
				description, stock_uom, expense_account, cost_center
			from `tabStock Entry` se,`tabStock Entry Detail` sed
			where
				se.name = sed.parent and se.docstatus=1 and se.purpose='Material Transfer for Manufacture'
				and se.work_order= %s and ifnull(sed.t_warehouse, '') != ''
			group by sed.item_code, sed.t_warehouse
		""",
			self.work_order,
			as_dict=1,
		)

		materials_already_backflushed = frappe.db.sql(
			"""
			select
				item_code, sed.s_warehouse as warehouse, sum(qty) as qty
			from
				`tabStock Entry` se, `tabStock Entry Detail` sed
			where
				se.name = sed.parent and se.docstatus=1
				and (se.purpose='Manufacture' or se.purpose='Material Consumption for Manufacture')
				and se.work_order= %s and ifnull(sed.s_warehouse, '') != ''
			group by sed.item_code, sed.s_warehouse
		""",
			self.work_order,
			as_dict=1,
		)

		backflushed_materials = {}
		for d in materials_already_backflushed:
			backflushed_materials.setdefault(d.item_code, []).append({d.warehouse: d.qty})

		po_qty = frappe.db.sql(
			"""select qty, produced_qty, material_transferred_for_manufacturing from
			`tabWork Order` where name=%s""",
			self.work_order,
			as_dict=1,
		)[0]

		manufacturing_qty = flt(po_qty.qty) or 1
		produced_qty = flt(po_qty.produced_qty)
		trans_qty = flt(po_qty.material_transferred_for_manufacturing) or 1

		for item in transferred_materials:
			qty = item.qty
			item_code = item.original_item or item.item_code
			req_items = frappe.get_all(
				"Work Order Item",
				filters={"parent": self.work_order, "item_code": item_code},
				fields=["required_qty", "consumed_qty"],
			)

			req_qty = flt(req_items[0].required_qty) if req_items else flt(4)
			req_qty_each = flt(req_qty / manufacturing_qty)
			consumed_qty = flt(req_items[0].consumed_qty) if req_items else 0

			if trans_qty and manufacturing_qty > (produced_qty + flt(self.fg_completed_qty)):
				if qty >= req_qty:
					qty = (req_qty / trans_qty) * flt(self.fg_completed_qty)
				else:
					qty = qty - consumed_qty

				if self.purpose == "Manufacture":
					# If Material Consumption is booked, must pull only remaining components to finish product
					if consumed_qty != 0:
						remaining_qty = consumed_qty - (produced_qty * req_qty_each)
						exhaust_qty = req_qty_each * produced_qty
						if remaining_qty > exhaust_qty:
							if (remaining_qty / (req_qty_each * flt(self.fg_completed_qty))) >= 1:
								qty = 0
							else:
								qty = (req_qty_each * flt(self.fg_completed_qty)) - remaining_qty
					else:
						if self.flags.backflush_based_on == "Material Transferred for Manufacture":
							qty = (item.qty / trans_qty) * flt(self.fg_completed_qty)
						else:
							qty = req_qty_each * flt(self.fg_completed_qty)

			elif backflushed_materials.get(item.item_code):
				precision = frappe.get_precision("Stock Entry Detail", "qty")
				for d in backflushed_materials.get(item.item_code):
					if d.get(item.warehouse) > 0:
						if qty > req_qty:
							qty = (
								(flt(qty, precision) - flt(d.get(item.warehouse), precision))
								/ (flt(trans_qty, precision) - flt(produced_qty, precision))
							) * flt(self.fg_completed_qty)

							d[item.warehouse] -= qty

			if cint(frappe.get_cached_value("UOM", item.stock_uom, "must_be_whole_number")):
				qty = frappe.utils.ceil(qty)

			if qty > 0:
				self.add_to_stock_entry_detail(
					{
						item.item_code: {
							"from_warehouse": item.warehouse,
							"to_warehouse": "",
							"qty": qty,
							"item_name": item.item_name,
							"description": item.description,
							"stock_uom": item.stock_uom,
							"expense_account": item.expense_account,
							"cost_center": item.buying_cost_center,
							"original_item": item.original_item,
						}
					}
				)

	def get_pending_raw_materials(self, backflush_based_on=None):
		"""
		issue (item quantity) that is pending to issue or desire to transfer,
		whichever is less
		"""
		item_dict = self.get_pro_order_required_items(backflush_based_on)

		max_qty = flt(self.pro_doc.qty)

		allow_overproduction = False
		overproduction_percentage = flt(
			frappe.db.get_single_value("Manufacturing Settings", "overproduction_percentage_for_work_order")
		)

		to_transfer_qty = flt(self.pro_doc.material_transferred_for_manufacturing) + flt(
			self.fg_completed_qty
		)
		transfer_limit_qty = max_qty + ((max_qty * overproduction_percentage) / 100)

		if transfer_limit_qty >= to_transfer_qty:
			allow_overproduction = True

		for item, item_details in item_dict.items():
			pending_to_issue = flt(item_details.required_qty) - flt(item_details.transferred_qty)
			desire_to_transfer = flt(self.fg_completed_qty) * flt(item_details.required_qty) / max_qty

			if (
				desire_to_transfer <= pending_to_issue
				or (desire_to_transfer > 0 and backflush_based_on == "Material Transferred for Manufacture")
				or allow_overproduction
			):
				item_dict[item]["qty"] = desire_to_transfer
			elif pending_to_issue > 0:
				item_dict[item]["qty"] = pending_to_issue
			else:
				item_dict[item]["qty"] = 0

		# delete items with 0 qty
		list_of_items = list(item_dict.keys())
		for item in list_of_items:
			if not item_dict[item]["qty"]:
				del item_dict[item]

		# show some message
		if not len(item_dict):
			frappe.msgprint(_("""All items have already been transferred for this Work Order."""))

		return item_dict

	def get_pro_order_required_items(self, backflush_based_on=None):
		"""
		Gets Work Order Required Items only if Stock Entry purpose is **Material Transferred for Manufacture**.
		"""
		item_dict, job_card_items = frappe._dict(), []
		work_order = frappe.get_doc("Work Order", self.work_order)

		consider_job_card = work_order.transfer_material_against == "Job Card" and self.get("job_card")
		if consider_job_card:
			job_card_items = self.get_job_card_item_codes(self.get("job_card"))

		if not frappe.db.get_value("Warehouse", work_order.wip_warehouse, "is_group"):
			wip_warehouse = work_order.wip_warehouse
		else:
			wip_warehouse = None

		for d in work_order.get("required_items"):
			if consider_job_card and (d.item_code not in job_card_items):
				continue

			transfer_pending = flt(d.required_qty) > flt(d.transferred_qty)
			can_transfer = transfer_pending or (
				backflush_based_on == "Material Transferred for Manufacture"
			)

			if not can_transfer:
				continue

			if d.include_item_in_manufacturing:
				item_row = d.as_dict()
				item_row["idx"] = len(item_dict) + 1

				if consider_job_card:
					job_card_item = frappe.db.get_value(
						"Job Card Item", {"item_code": d.item_code, "parent": self.get("job_card")}
					)
					item_row["job_card_item"] = job_card_item or None

				if d.source_warehouse and not frappe.db.get_value("Warehouse", d.source_warehouse, "is_group"):
					item_row["from_warehouse"] = d.source_warehouse

				item_row["to_warehouse"] = wip_warehouse
				if item_row["allow_alternative_item"]:
					item_row["allow_alternative_item"] = work_order.allow_alternative_item

				item_dict.setdefault(d.item_code, item_row)

		return item_dict

	def get_job_card_item_codes(self, job_card=None):
		if not job_card:
			return []

		job_card_items = frappe.get_all(
			"Job Card Item", filters={"parent": job_card}, fields=["item_code"], distinct=True
		)
		return [d.item_code for d in job_card_items]

	def add_to_stock_entry_detail(self, item_dict, bom_no=None):
		for d in item_dict:
			item_row = item_dict[d]
			stock_uom = item_row.get("stock_uom") or frappe.db.get_value("Item", d, "stock_uom")

			se_child = self.append("items")
			se_child.s_warehouse = item_row.get("from_warehouse")
			se_child.t_warehouse = item_row.get("to_warehouse")
			se_child.item_code = item_row.get("item_code") or cstr(d)
			se_child.uom = item_row["uom"] if item_row.get("uom") else stock_uom
			se_child.stock_uom = stock_uom
			se_child.qty = flt(item_row["qty"], se_child.precision("qty"))
			se_child.allow_alternative_item = item_row.get("allow_alternative_item", 0)
			se_child.subcontracted_item = item_row.get("main_item_code")
			se_child.cost_center = item_row.get("cost_center") or get_default_cost_center(
				item_row, company=self.company
			)
			se_child.is_finished_item = item_row.get("is_finished_item", 0)
			se_child.is_scrap_item = item_row.get("is_scrap_item", 0)
			se_child.is_process_loss = item_row.get("is_process_loss", 0)

			for field in [
				"po_detail",
				"original_item",
				"expense_account",
				"description",
				"item_name",
				"serial_no",
				"batch_no",
				"allow_zero_valuation_rate",
			]:
				if item_row.get(field):
					se_child.set(field, item_row.get(field))

			if se_child.s_warehouse == None:
				se_child.s_warehouse = self.from_warehouse
			if se_child.t_warehouse == None:
				se_child.t_warehouse = self.to_warehouse

			# in stock uom
			se_child.conversion_factor = flt(item_row.get("conversion_factor")) or 1
			se_child.transfer_qty = flt(
				item_row["qty"] * se_child.conversion_factor, se_child.precision("qty")
			)

			se_child.bom_no = bom_no  # to be assigned for finished item
			se_child.job_card_item = item_row.get("job_card_item") if self.get("job_card") else None

	def validate_with_material_request(self):
		for item in self.get("items"):
			material_request = item.material_request or None
			material_request_item = item.material_request_item or None
			if self.purpose == "Material Transfer" and self.outgoing_stock_entry:
				parent_se = frappe.get_value(
					"Stock Entry Detail",
					item.ste_detail,
					["material_request", "material_request_item"],
					as_dict=True,
				)
				if parent_se:
					material_request = parent_se.material_request
					material_request_item = parent_se.material_request_item

			if material_request:
				mreq_item = frappe.db.get_value(
					"Material Request Item",
					{"name": material_request_item, "parent": material_request},
					["item_code", "warehouse", "idx"],
					as_dict=True,
				)
				if mreq_item.item_code != item.item_code:
					frappe.throw(
						_("Item for row {0} does not match Material Request").format(item.idx),
						frappe.MappingMismatchError,
					)
				elif self.purpose == "Material Transfer" and self.add_to_transit:
					continue

	def validate_batch(self):
		if self.purpose in [
			"Material Transfer for Manufacture",
			"Manufacture",
			"Repack",
			"Send to Subcontractor",
		]:
			for item in self.get("items"):
				if item.batch_no:
					disabled = frappe.db.get_value("Batch", item.batch_no, "disabled")
					if disabled == 0:
						expiry_date = frappe.db.get_value("Batch", item.batch_no, "expiry_date")
						if expiry_date:
							if getdate(self.posting_date) > getdate(expiry_date):
								frappe.throw(_("Batch {0} of Item {1} has expired.").format(item.batch_no, item.item_code))
					else:
						frappe.throw(_("Batch {0} of Item {1} is disabled.").format(item.batch_no, item.item_code))

<<<<<<< HEAD
	def update_subcontracting_order_supplied_items(self):
		if (self.subcontracting_order and
			(self.purpose in ['Send to Subcontractor', 'Material Transfer'] or self.is_return)):

			#Get SCO Supplied Items Details
			item_wh = frappe._dict(frappe.db.sql("""
				select rm_item_code, reserve_warehouse
				from `tabSubcontracting Order` sco, `tabSubcontracting Order Supplied Item` scoitemsup
				where sco.name = scoitemsup.parent
				and sco.name = %s""", self.subcontracting_order))
=======
	def update_purchase_order_supplied_items(self):
		if self.purchase_order and (
			self.purpose in ["Send to Subcontractor", "Material Transfer"] or self.is_return
		):

			# Get PO Supplied Items Details
			item_wh = frappe._dict(
				frappe.db.sql(
					"""
				select rm_item_code, reserve_warehouse
				from `tabPurchase Order` po, `tabPurchase Order Item Supplied` poitemsup
				where po.name = poitemsup.parent
				and po.name = %s""",
					self.purchase_order,
				)
			)
>>>>>>> 96fc6ad5

			supplied_items = get_supplied_items(self.subcontracting_order)
			for name, item in supplied_items.items():
				frappe.db.set_value("Purchase Order Item Supplied", name, item)

			# Update reserved sub contracted quantity in bin based on Supplied Item Details and
			for d in self.get("items"):
				item_code = d.get("original_item") or d.get("item_code")
				reserve_warehouse = item_wh.get(item_code)
				if not (reserve_warehouse and item_code):
					continue
				stock_bin = get_bin(item_code, reserve_warehouse)
				stock_bin.update_reserved_qty_for_sub_contracting()

	def update_so_in_serial_number(self):
		so_name, item_code = frappe.db.get_value(
			"Work Order", self.work_order, ["sales_order", "production_item"]
		)
		if so_name and item_code:
			qty_to_reserve = get_reserved_qty_for_so(so_name, item_code)
			if qty_to_reserve:
				reserved_qty = frappe.db.sql(
					"""select count(name) from `tabSerial No` where item_code=%s and
					sales_order=%s""",
					(item_code, so_name),
				)
				if reserved_qty and reserved_qty[0][0]:
					qty_to_reserve -= reserved_qty[0][0]
				if qty_to_reserve > 0:
					for item in self.items:
						has_serial_no = frappe.get_cached_value("Item", item.item_code, "has_serial_no")
						if item.item_code == item_code and has_serial_no:
							serial_nos = (item.serial_no).split("\n")
							for serial_no in serial_nos:
								if qty_to_reserve > 0:
									frappe.db.set_value("Serial No", serial_no, "sales_order", so_name)
									qty_to_reserve -= 1

	def validate_reserved_serial_no_consumption(self):
		for item in self.items:
			if item.s_warehouse and not item.t_warehouse and item.serial_no:
				for sr in get_serial_nos(item.serial_no):
					sales_order = frappe.db.get_value("Serial No", sr, "sales_order")
					if sales_order:
						msg = _(
							"(Serial No: {0}) cannot be consumed as it's reserverd to fullfill Sales Order {1}."
						).format(sr, sales_order)

						frappe.throw(_("Item {0} {1}").format(item.item_code, msg))

	def update_transferred_qty(self):
		if self.purpose == "Material Transfer" and self.outgoing_stock_entry:
			stock_entries = {}
			stock_entries_child_list = []
			for d in self.items:
				if not (d.against_stock_entry and d.ste_detail):
					continue

				stock_entries_child_list.append(d.ste_detail)
				transferred_qty = frappe.get_all(
					"Stock Entry Detail",
					fields=["sum(qty) as qty"],
					filters={
						"against_stock_entry": d.against_stock_entry,
						"ste_detail": d.ste_detail,
						"docstatus": 1,
					},
				)

				stock_entries[(d.against_stock_entry, d.ste_detail)] = (
					transferred_qty[0].qty if transferred_qty and transferred_qty[0] else 0.0
				) or 0.0

			if not stock_entries:
				return None

			cond = ""
			for data, transferred_qty in stock_entries.items():
				cond += """ WHEN (parent = %s and name = %s) THEN %s
					""" % (
					frappe.db.escape(data[0]),
					frappe.db.escape(data[1]),
					transferred_qty,
				)

			if stock_entries_child_list:
				frappe.db.sql(
					""" UPDATE `tabStock Entry Detail`
					SET
						transferred_qty = CASE {cond} END
					WHERE
						name in ({ste_details}) """.format(
						cond=cond, ste_details=",".join(["%s"] * len(stock_entries_child_list))
					),
					tuple(stock_entries_child_list),
				)

			args = {
				"source_dt": "Stock Entry Detail",
				"target_field": "transferred_qty",
				"target_ref_field": "qty",
				"target_dt": "Stock Entry Detail",
				"join_field": "ste_detail",
				"target_parent_dt": "Stock Entry",
				"target_parent_field": "per_transferred",
				"source_field": "qty",
				"percent_join_field": "against_stock_entry",
			}

			self._update_percent_field_in_targets(args, update_modified=True)

	def update_quality_inspection(self):
		if self.inspection_required:
			reference_type = reference_name = ""
			if self.docstatus == 1:
				reference_name = self.name
				reference_type = "Stock Entry"

			for d in self.items:
				if d.quality_inspection:
					frappe.db.set_value(
						"Quality Inspection",
						d.quality_inspection,
						{"reference_type": reference_type, "reference_name": reference_name},
					)

	def set_material_request_transfer_status(self, status):
		material_requests = []
		if self.outgoing_stock_entry:
			parent_se = frappe.get_value("Stock Entry", self.outgoing_stock_entry, "add_to_transit")

		for item in self.items:
			material_request = item.material_request or None
			if self.purpose == "Material Transfer" and material_request not in material_requests:
				if self.outgoing_stock_entry and parent_se:
					material_request = frappe.get_value("Stock Entry Detail", item.ste_detail, "material_request")

			if material_request and material_request not in material_requests:
				material_requests.append(material_request)
				frappe.db.set_value("Material Request", material_request, "transfer_status", status)

	def update_items_for_process_loss(self):
		process_loss_dict = {}
		for d in self.get("items"):
			if not d.is_process_loss:
				continue

			scrap_warehouse = frappe.db.get_single_value(
				"Manufacturing Settings", "default_scrap_warehouse"
			)
			if scrap_warehouse is not None:
				d.t_warehouse = scrap_warehouse
			d.is_scrap_item = 0

			if d.item_code not in process_loss_dict:
				process_loss_dict[d.item_code] = [flt(0), flt(0)]
			process_loss_dict[d.item_code][0] += flt(d.transfer_qty)
			process_loss_dict[d.item_code][1] += flt(d.qty)

		for d in self.get("items"):
			if not d.is_finished_item or d.item_code not in process_loss_dict:
				continue
			# Assumption: 1 finished item has 1 row.
			d.transfer_qty -= process_loss_dict[d.item_code][0]
			d.qty -= process_loss_dict[d.item_code][1]

	def set_serial_no_batch_for_finished_good(self):
		args = {}
		if self.pro_doc.serial_no:
			self.get_serial_nos_for_fg(args)

		for row in self.items:
			if row.is_finished_item and row.item_code == self.pro_doc.production_item:
				if args.get("serial_no"):
					row.serial_no = "\n".join(args["serial_no"][0 : cint(row.qty)])

	def get_serial_nos_for_fg(self, args):
		fields = [
			"`tabStock Entry`.`name`",
			"`tabStock Entry Detail`.`qty`",
			"`tabStock Entry Detail`.`serial_no`",
			"`tabStock Entry Detail`.`batch_no`",
		]

		filters = [
			["Stock Entry", "work_order", "=", self.work_order],
			["Stock Entry", "purpose", "=", "Manufacture"],
			["Stock Entry", "docstatus", "=", 1],
			["Stock Entry Detail", "item_code", "=", self.pro_doc.production_item],
		]

		stock_entries = frappe.get_all("Stock Entry", fields=fields, filters=filters)

		if self.pro_doc.serial_no:
			args["serial_no"] = self.get_available_serial_nos(stock_entries)

	def get_available_serial_nos(self, stock_entries):
		used_serial_nos = []
		for row in stock_entries:
			if row.serial_no:
				used_serial_nos.extend(get_serial_nos(row.serial_no))

		return sorted(list(set(get_serial_nos(self.pro_doc.serial_no)) - set(used_serial_nos)))


@frappe.whitelist()
def move_sample_to_retention_warehouse(company, items):
	if isinstance(items, str):
		items = json.loads(items)
	retention_warehouse = frappe.db.get_single_value("Stock Settings", "sample_retention_warehouse")
	stock_entry = frappe.new_doc("Stock Entry")
	stock_entry.company = company
	stock_entry.purpose = "Material Transfer"
	stock_entry.set_stock_entry_type()
	for item in items:
		if item.get("sample_quantity") and item.get("batch_no"):
			sample_quantity = validate_sample_quantity(
				item.get("item_code"),
				item.get("sample_quantity"),
				item.get("transfer_qty") or item.get("qty"),
				item.get("batch_no"),
			)
			if sample_quantity:
				sample_serial_nos = ""
				if item.get("serial_no"):
					serial_nos = (item.get("serial_no")).split()
					if serial_nos and len(serial_nos) > item.get("sample_quantity"):
						serial_no_list = serial_nos[: -(len(serial_nos) - item.get("sample_quantity"))]
						sample_serial_nos = "\n".join(serial_no_list)

				stock_entry.append(
					"items",
					{
						"item_code": item.get("item_code"),
						"s_warehouse": item.get("t_warehouse"),
						"t_warehouse": retention_warehouse,
						"qty": item.get("sample_quantity"),
						"basic_rate": item.get("valuation_rate"),
						"uom": item.get("uom"),
						"stock_uom": item.get("stock_uom"),
						"conversion_factor": 1.0,
						"serial_no": sample_serial_nos,
						"batch_no": item.get("batch_no"),
					},
				)
	if stock_entry.get("items"):
		return stock_entry.as_dict()


@frappe.whitelist()
def make_stock_in_entry(source_name, target_doc=None):
	def set_missing_values(source, target):
		target.set_stock_entry_type()

	def update_item(source_doc, target_doc, source_parent):
		target_doc.t_warehouse = ""

		if source_doc.material_request_item and source_doc.material_request:
			add_to_transit = frappe.db.get_value("Stock Entry", source_name, "add_to_transit")
			if add_to_transit:
				warehouse = frappe.get_value(
					"Material Request Item", source_doc.material_request_item, "warehouse"
				)
				target_doc.t_warehouse = warehouse

		target_doc.s_warehouse = source_doc.t_warehouse
		target_doc.qty = source_doc.qty - source_doc.transferred_qty

	doclist = get_mapped_doc(
		"Stock Entry",
		source_name,
		{
			"Stock Entry": {
				"doctype": "Stock Entry",
				"field_map": {"name": "outgoing_stock_entry"},
				"validation": {"docstatus": ["=", 1]},
			},
			"Stock Entry Detail": {
				"doctype": "Stock Entry Detail",
				"field_map": {
					"name": "ste_detail",
					"parent": "against_stock_entry",
					"serial_no": "serial_no",
					"batch_no": "batch_no",
				},
				"postprocess": update_item,
				"condition": lambda doc: flt(doc.qty) - flt(doc.transferred_qty) > 0.01,
			},
		},
		target_doc,
		set_missing_values,
	)

	return doclist


@frappe.whitelist()
def get_work_order_details(work_order, company):
	work_order = frappe.get_doc("Work Order", work_order)
	pending_qty_to_produce = flt(work_order.qty) - flt(work_order.produced_qty)

	return {
		"from_bom": 1,
		"bom_no": work_order.bom_no,
		"use_multi_level_bom": work_order.use_multi_level_bom,
		"wip_warehouse": work_order.wip_warehouse,
		"fg_warehouse": work_order.fg_warehouse,
		"fg_completed_qty": pending_qty_to_produce,
	}


def get_operating_cost_per_unit(work_order=None, bom_no=None):
	operating_cost_per_unit = 0
	if work_order:
		if not bom_no:
			bom_no = work_order.bom_no

		for d in work_order.get("operations"):
			if flt(d.completed_qty):
				operating_cost_per_unit += flt(d.actual_operating_cost) / flt(d.completed_qty)
			elif work_order.qty:
				operating_cost_per_unit += flt(d.planned_operating_cost) / flt(work_order.qty)

	# Get operating cost from BOM if not found in work_order.
	if not operating_cost_per_unit and bom_no:
		bom = frappe.db.get_value("BOM", bom_no, ["operating_cost", "quantity"], as_dict=1)
		if bom.quantity:
			operating_cost_per_unit = flt(bom.operating_cost) / flt(bom.quantity)

	if (
		work_order
		and work_order.produced_qty
		and cint(
			frappe.db.get_single_value(
				"Manufacturing Settings", "add_corrective_operation_cost_in_finished_good_valuation"
			)
		)
	):
		operating_cost_per_unit += flt(work_order.corrective_operation_cost) / flt(
			work_order.produced_qty
		)

	return operating_cost_per_unit


def get_used_alternative_items(purchase_order=None, work_order=None):
	cond = ""

	if purchase_order:
		cond = "and ste.purpose = 'Send to Subcontractor' and ste.purchase_order = '{0}'".format(
			purchase_order
		)
	elif work_order:
		cond = "and ste.purpose = 'Material Transfer for Manufacture' and ste.work_order = '{0}'".format(
			work_order
		)

	if not cond:
		return {}

	used_alternative_items = {}
	data = frappe.db.sql(
		""" select sted.original_item, sted.uom, sted.conversion_factor,
			sted.item_code, sted.item_name, sted.conversion_factor,sted.stock_uom, sted.description
		from
			`tabStock Entry` ste, `tabStock Entry Detail` sted
		where
			sted.parent = ste.name and ste.docstatus = 1 and sted.original_item !=  sted.item_code
			{0} """.format(
			cond
		),
		as_dict=1,
	)

	for d in data:
		used_alternative_items[d.original_item] = d

	return used_alternative_items


def get_valuation_rate_for_finished_good_entry(work_order):
	work_order_qty = flt(
		frappe.get_cached_value("Work Order", work_order, "material_transferred_for_manufacturing")
	)

	field = "(SUM(total_outgoing_value) / %s) as valuation_rate" % (work_order_qty)

	stock_data = frappe.get_all(
		"Stock Entry",
		fields=field,
		filters={
			"docstatus": 1,
			"purpose": "Material Transfer for Manufacture",
			"work_order": work_order,
		},
	)

	if stock_data:
		return stock_data[0].valuation_rate


@frappe.whitelist()
def get_uom_details(item_code, uom, qty):
	"""Returns dict `{"conversion_factor": [value], "transfer_qty": qty * [value]}`

	:param args: dict with `item_code`, `uom` and `qty`"""
	conversion_factor = get_conversion_factor(item_code, uom).get("conversion_factor")

	if not conversion_factor:
		frappe.msgprint(
			_("UOM coversion factor required for UOM: {0} in Item: {1}").format(uom, item_code)
		)
		ret = {"uom": ""}
	else:
		ret = {
			"conversion_factor": flt(conversion_factor),
			"transfer_qty": flt(qty) * flt(conversion_factor),
		}
	return ret


@frappe.whitelist()
def get_expired_batch_items():
	return frappe.db.sql(
		"""select b.item, sum(sle.actual_qty) as qty, sle.batch_no, sle.warehouse, sle.stock_uom\
	from `tabBatch` b, `tabStock Ledger Entry` sle
	where b.expiry_date <= %s
	and b.expiry_date is not NULL
	and b.batch_id = sle.batch_no and sle.is_cancelled = 0
	group by sle.warehouse, sle.item_code, sle.batch_no""",
		(nowdate()),
		as_dict=1,
	)


@frappe.whitelist()
def get_warehouse_details(args):
	if isinstance(args, str):
		args = json.loads(args)

	args = frappe._dict(args)

	ret = {}
	if args.warehouse and args.item_code:
		args.update(
			{
				"posting_date": args.posting_date,
				"posting_time": args.posting_time,
			}
		)
		ret = {
			"actual_qty": get_previous_sle(args).get("qty_after_transaction") or 0,
			"basic_rate": get_incoming_rate(args),
		}
	return ret


@frappe.whitelist()
def validate_sample_quantity(item_code, sample_quantity, qty, batch_no=None):
	if cint(qty) < cint(sample_quantity):
		frappe.throw(
			_("Sample quantity {0} cannot be more than received quantity {1}").format(sample_quantity, qty)
		)
	retention_warehouse = frappe.db.get_single_value("Stock Settings", "sample_retention_warehouse")
	retainted_qty = 0
	if batch_no:
		retainted_qty = get_batch_qty(batch_no, retention_warehouse, item_code)
	max_retain_qty = frappe.get_value("Item", item_code, "sample_quantity")
	if retainted_qty >= max_retain_qty:
		frappe.msgprint(
			_(
				"Maximum Samples - {0} have already been retained for Batch {1} and Item {2} in Batch {3}."
			).format(retainted_qty, batch_no, item_code, batch_no),
			alert=True,
		)
		sample_quantity = 0
	qty_diff = max_retain_qty - retainted_qty
	if cint(sample_quantity) > cint(qty_diff):
		frappe.msgprint(
			_("Maximum Samples - {0} can be retained for Batch {1} and Item {2}.").format(
				max_retain_qty, batch_no, item_code
			),
			alert=True,
		)
		sample_quantity = qty_diff
	return sample_quantity

<<<<<<< HEAD
def get_supplied_items(subcontracting_order):
	fields = ['`tabStock Entry Detail`.`transfer_qty`', '`tabStock Entry`.`is_return`',
			'`tabStock Entry Detail`.`sco_detail`', '`tabStock Entry Detail`.`item_code`']

	filters = [['Stock Entry', 'docstatus', '=', 1], ['Stock Entry', 'subcontracting_order', '=', subcontracting_order]]

	supplied_item_details = {}
	for row in frappe.get_all('Stock Entry', fields = fields, filters = filters):
		if not row.sco_detail:
=======

def get_supplied_items(purchase_order):
	fields = [
		"`tabStock Entry Detail`.`transfer_qty`",
		"`tabStock Entry`.`is_return`",
		"`tabStock Entry Detail`.`po_detail`",
		"`tabStock Entry Detail`.`item_code`",
	]

	filters = [
		["Stock Entry", "docstatus", "=", 1],
		["Stock Entry", "purchase_order", "=", purchase_order],
	]

	supplied_item_details = {}
	for row in frappe.get_all("Stock Entry", fields=fields, filters=filters):
		if not row.po_detail:
>>>>>>> 96fc6ad5
			continue

		key = row.sco_detail
		if key not in supplied_item_details:
			supplied_item_details.setdefault(
				key, frappe._dict({"supplied_qty": 0, "returned_qty": 0, "total_supplied_qty": 0})
			)

		supplied_item = supplied_item_details[key]

		if row.is_return:
			supplied_item.returned_qty += row.transfer_qty
		else:
			supplied_item.supplied_qty += row.transfer_qty

		supplied_item.total_supplied_qty = flt(supplied_item.supplied_qty) - flt(
			supplied_item.returned_qty
		)

	return supplied_item_details<|MERGE_RESOLUTION|>--- conflicted
+++ resolved
@@ -819,107 +819,68 @@
 
 		qty_allowance = flt(frappe.db.get_single_value("Buying Settings", "over_transfer_allowance"))
 
-<<<<<<< HEAD
-		if not (self.purpose == "Send to Subcontractor" and self.subcontracting_order): return
-
-		if (backflush_raw_materials_based_on == 'BOM'):
+		if not (self.purpose == "Send to Subcontractor" and self.subcontracting_order):
+			return
+
+		if backflush_raw_materials_based_on == "BOM":
 			subcontracting_order = frappe.get_doc("Subcontracting Order", self.subcontracting_order)
 			for se_item in self.items:
 				item_code = se_item.original_item or se_item.item_code
 				precision = cint(frappe.db.get_default("float_precision")) or 3
-				required_qty = sum([flt(d.required_qty) for d in subcontracting_order.supplied_items \
-					if d.rm_item_code == item_code])
-=======
-		if not (self.purpose == "Send to Subcontractor" and self.purchase_order):
-			return
-
-		if backflush_raw_materials_based_on == "BOM":
-			purchase_order = frappe.get_doc("Purchase Order", self.purchase_order)
-			for se_item in self.items:
-				item_code = se_item.original_item or se_item.item_code
-				precision = cint(frappe.db.get_default("float_precision")) or 3
 				required_qty = sum(
-					[flt(d.required_qty) for d in purchase_order.supplied_items if d.rm_item_code == item_code]
-				)
->>>>>>> 96fc6ad5
+					[
+						flt(d.required_qty)
+						for d in subcontracting_order.supplied_items
+						if d.rm_item_code == item_code
+					]
+				)
 
 				total_allowed = required_qty + (required_qty * (qty_allowance / 100))
 
 				if not required_qty:
-<<<<<<< HEAD
-					bom_no = frappe.db.get_value("Subcontracting Order Finished Good Item",
+					bom_no = frappe.db.get_value(
+						"Subcontracting Order Finished Good Item",
 						{"parent": self.subcontracting_order, "item_code": se_item.subcontracted_item},
-						"bom")
-=======
-					bom_no = frappe.db.get_value(
-						"Purchase Order Item",
-						{"parent": self.purchase_order, "item_code": se_item.subcontracted_item},
 						"bom",
 					)
->>>>>>> 96fc6ad5
 
 					if se_item.allow_alternative_item:
 						original_item_code = frappe.get_value(
 							"Item Alternative", {"alternative_item_code": item_code}, "item_code"
 						)
 
-<<<<<<< HEAD
-						required_qty = sum([flt(d.required_qty) for d in subcontracting_order.supplied_items \
-							if d.rm_item_code == original_item_code])
-=======
 						required_qty = sum(
 							[
 								flt(d.required_qty)
-								for d in purchase_order.supplied_items
+								for d in subcontracting_order.supplied_items
 								if d.rm_item_code == original_item_code
 							]
 						)
->>>>>>> 96fc6ad5
 
 						total_allowed = required_qty + (required_qty * (qty_allowance / 100))
 
 				if not required_qty:
-<<<<<<< HEAD
-					frappe.throw(_("Item {0} not found in 'Raw Materials Supplied' table in Subcontracting Order {1}")
-						.format(se_item.item_code, self.subcontracting_order))
-				total_supplied = frappe.db.sql("""select sum(transfer_qty)
-=======
 					frappe.throw(
-						_("Item {0} not found in 'Raw Materials Supplied' table in Purchase Order {1}").format(
-							se_item.item_code, self.purchase_order
+						_("Item {0} not found in 'Raw Materials Supplied' table in Subcontracting Order {1}").format(
+							se_item.item_code, self.subcontracting_order
 						)
 					)
 				total_supplied = frappe.db.sql(
 					"""select sum(transfer_qty)
->>>>>>> 96fc6ad5
 					from `tabStock Entry Detail`, `tabStock Entry`
 					where `tabStock Entry`.subcontracting_order = %s
 						and `tabStock Entry`.docstatus = 1
 						and `tabStock Entry Detail`.item_code = %s
 						and `tabStock Entry Detail`.parent = `tabStock Entry`.name""",
-<<<<<<< HEAD
-							(self.subcontracting_order, se_item.item_code))[0][0]
-
-				if flt(total_supplied, precision) > flt(total_allowed, precision):
-					frappe.throw(_("Row {0}# Item {1} cannot be transferred more than {2} against Subcontracting Order {3}")
-						.format(se_item.idx, se_item.item_code, total_allowed, self.subcontracting_order))
-		elif backflush_raw_materials_based_on == "Material Transferred for Subcontract":
-			for row in self.items:
-				if not row.subcontracted_item:
-					frappe.throw(_("Row {0}: Subcontracted Item is mandatory for the raw material {1}")
-						.format(row.idx, frappe.bold(row.item_code)))
-				elif not row.sco_detail:
-					filters = {
-						"parent": self.subcontracting_order, "docstatus": 1,
-						"rm_item_code": row.item_code, "main_item_code": row.subcontracted_item
-=======
-					(self.purchase_order, se_item.item_code),
+					(self.subcontracting_order, se_item.item_code),
 				)[0][0]
 
 				if flt(total_supplied, precision) > flt(total_allowed, precision):
 					frappe.throw(
-						_("Row {0}# Item {1} cannot be transferred more than {2} against Purchase Order {3}").format(
-							se_item.idx, se_item.item_code, total_allowed, self.purchase_order
+						_(
+							"Row {0}# Item {1} cannot be transferred more than {2} against Subcontracting Order {3}"
+						).format(
+							se_item.idx, se_item.item_code, total_allowed, self.subcontracting_order
 						)
 					)
 		elif backflush_raw_materials_based_on == "Material Transferred for Subcontract":
@@ -930,13 +891,12 @@
 							row.idx, frappe.bold(row.item_code)
 						)
 					)
-				elif not row.po_detail:
+				elif not row.sco_detail:
 					filters = {
-						"parent": self.purchase_order,
+						"parent": self.subcontracting_order,
 						"docstatus": 1,
 						"rm_item_code": row.item_code,
 						"main_item_code": row.subcontracted_item,
->>>>>>> 96fc6ad5
 					}
 
 					sco_detail = frappe.db.get_value("Subcontracting Order Supplied Item", filters, "name")
@@ -2021,35 +1981,22 @@
 					else:
 						frappe.throw(_("Batch {0} of Item {1} is disabled.").format(item.batch_no, item.item_code))
 
-<<<<<<< HEAD
 	def update_subcontracting_order_supplied_items(self):
-		if (self.subcontracting_order and
-			(self.purpose in ['Send to Subcontractor', 'Material Transfer'] or self.is_return)):
-
-			#Get SCO Supplied Items Details
-			item_wh = frappe._dict(frappe.db.sql("""
-				select rm_item_code, reserve_warehouse
-				from `tabSubcontracting Order` sco, `tabSubcontracting Order Supplied Item` scoitemsup
-				where sco.name = scoitemsup.parent
-				and sco.name = %s""", self.subcontracting_order))
-=======
-	def update_purchase_order_supplied_items(self):
-		if self.purchase_order and (
+		if self.subcontracting_order and (
 			self.purpose in ["Send to Subcontractor", "Material Transfer"] or self.is_return
 		):
 
-			# Get PO Supplied Items Details
+			# Get SCO Supplied Items Details
 			item_wh = frappe._dict(
 				frappe.db.sql(
 					"""
 				select rm_item_code, reserve_warehouse
-				from `tabPurchase Order` po, `tabPurchase Order Item Supplied` poitemsup
-				where po.name = poitemsup.parent
-				and po.name = %s""",
-					self.purchase_order,
-				)
-			)
->>>>>>> 96fc6ad5
+				from `tabSubcontracting Order` sco, `tabSubcontracting Order Supplied Item` scoitemsup
+				where sco.name = scoitemsup.parent
+				and sco.name = %s""",
+					self.subcontracting_order,
+				)
+			)
 
 			supplied_items = get_supplied_items(self.subcontracting_order)
 			for name, item in supplied_items.items():
@@ -2537,35 +2484,23 @@
 		sample_quantity = qty_diff
 	return sample_quantity
 
-<<<<<<< HEAD
+
 def get_supplied_items(subcontracting_order):
-	fields = ['`tabStock Entry Detail`.`transfer_qty`', '`tabStock Entry`.`is_return`',
-			'`tabStock Entry Detail`.`sco_detail`', '`tabStock Entry Detail`.`item_code`']
-
-	filters = [['Stock Entry', 'docstatus', '=', 1], ['Stock Entry', 'subcontracting_order', '=', subcontracting_order]]
-
-	supplied_item_details = {}
-	for row in frappe.get_all('Stock Entry', fields = fields, filters = filters):
-		if not row.sco_detail:
-=======
-
-def get_supplied_items(purchase_order):
 	fields = [
 		"`tabStock Entry Detail`.`transfer_qty`",
 		"`tabStock Entry`.`is_return`",
-		"`tabStock Entry Detail`.`po_detail`",
+		"`tabStock Entry Detail`.`sco_detail`",
 		"`tabStock Entry Detail`.`item_code`",
 	]
 
 	filters = [
 		["Stock Entry", "docstatus", "=", 1],
-		["Stock Entry", "purchase_order", "=", purchase_order],
+		["Stock Entry", "subcontracting_order", "=", subcontracting_order],
 	]
 
 	supplied_item_details = {}
 	for row in frappe.get_all("Stock Entry", fields=fields, filters=filters):
-		if not row.po_detail:
->>>>>>> 96fc6ad5
+		if not row.sco_detail:
 			continue
 
 		key = row.sco_detail
