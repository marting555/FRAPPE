# Copyright (c) 2015, Frappe Technologies Pvt. Ltd. and Contributors
# License: GNU General Public License v3. See license.txt

from __future__ import unicode_literals
import frappe, erpnext
import frappe.defaults
from frappe import _
from frappe.utils import cstr, cint, flt, comma_or, getdate, nowdate, formatdate, format_time
from erpnext.stock.utils import get_incoming_rate
from erpnext.stock.stock_ledger import get_previous_sle, NegativeStockError, get_valuation_rate
from erpnext.stock.get_item_details import get_bin_details, get_default_cost_center, get_conversion_factor, get_reserved_qty_for_so
from erpnext.setup.doctype.item_group.item_group import get_item_group_defaults
from erpnext.setup.doctype.brand.brand import get_brand_defaults
from erpnext.stock.doctype.batch.batch import get_batch_no, set_batch_nos, get_batch_qty
from erpnext.stock.doctype.item.item import get_item_defaults
from erpnext.manufacturing.doctype.bom.bom import validate_bom_no, add_additional_cost
from erpnext.stock.utils import get_bin
from frappe.model.mapper import get_mapped_doc
from erpnext.stock.doctype.serial_no.serial_no import update_serial_nos_after_submit, get_serial_nos
from erpnext.stock.doctype.stock_reconciliation.stock_reconciliation import OpeningEntryAccountError

import json

from six import string_types, itervalues, iteritems

class IncorrectValuationRateError(frappe.ValidationError): pass
class DuplicateEntryForWorkOrderError(frappe.ValidationError): pass
class OperationsNotCompleteError(frappe.ValidationError): pass
class MaxSampleAlreadyRetainedError(frappe.ValidationError): pass

from erpnext.controllers.stock_controller import StockController

form_grid_templates = {
	"items": "templates/form_grid/stock_entry_grid.html"
}

class StockEntry(StockController):
	def get_feed(self):
		return self.stock_entry_type

	def onload(self):
		for item in self.get("items"):
			item.update(get_bin_details(item.item_code, item.s_warehouse))

	def validate(self):
		self.pro_doc = frappe._dict()
		if self.work_order:
			self.pro_doc = frappe.get_doc('Work Order', self.work_order)

		self.validate_posting_time()
		self.validate_purpose()
		self.validate_item()
		self.validate_qty()
		self.set_transfer_qty()
		self.validate_uom_is_integer("uom", "qty")
		self.validate_uom_is_integer("stock_uom", "transfer_qty")
		self.validate_warehouse()
		self.validate_work_order()
		self.validate_bom()
		self.validate_finished_goods()
		self.validate_with_material_request()
		self.validate_batch()
		self.validate_inspection()
		self.validate_fg_completed_qty()
		self.validate_difference_account()
		self.set_job_card_data()
		self.set_purpose_for_stock_entry()

		if not self.from_bom:
			self.fg_completed_qty = 0.0

		if self._action == 'submit':
			self.make_batches('t_warehouse')
		else:
			set_batch_nos(self, 's_warehouse')

		self.set_incoming_rate()
		self.set_actual_qty()
		self.calculate_rate_and_amount(update_finished_item_rate=False)

	def on_submit(self):

		self.update_stock_ledger()

		update_serial_nos_after_submit(self, "items")
		self.update_work_order()
		self.validate_purchase_order()
		if self.purchase_order and self.purpose == "Send to Subcontractor":
			self.update_purchase_order_supplied_items()
		self.make_gl_entries()
		self.update_cost_in_project()
		self.validate_reserved_serial_no_consumption()
		self.update_transferred_qty()
		if self.work_order and self.purpose == "Manufacture":
			self.update_so_in_serial_number()

	def on_cancel(self):

		if self.purchase_order and self.purpose == "Send to Subcontractor":
			self.update_purchase_order_supplied_items()

		if self.work_order and self.purpose == "Material Consumption for Manufacture":
			self.validate_work_order_status()
		else:
			self.update_work_order()

		self.update_stock_ledger()
		self.make_gl_entries_on_cancel()
		self.update_cost_in_project()
		self.update_transferred_qty()

	def set_job_card_data(self):
		if self.job_card and not self.work_order:
			data = frappe.db.get_value('Job Card',
				self.job_card, ['for_quantity', 'work_order', 'bom_no'], as_dict=1)
			self.fg_completed_qty = data.for_quantity
			self.work_order = data.work_order
			self.from_bom = 1
			self.bom_no = data.bom_no

	def validate_work_order_status(self):
		pro_doc = frappe.get_doc("Work Order", self.work_order)
		if pro_doc.status == 'Completed':
			frappe.throw(_("Cannot cancel transaction for Completed Work Order."))

	def validate_purpose(self):
		valid_purposes = ["Material Issue", "Material Receipt", "Material Transfer",
			"Material Transfer for Manufacture", "Manufacture", "Repack", "Send to Subcontractor",
			"Material Consumption for Manufacture", "Send to Warehouse", "Receive at Warehouse"]

		if self.purpose not in valid_purposes:
			frappe.throw(_("Purpose must be one of {0}").format(comma_or(valid_purposes)))

		if self.job_card and self.purpose != 'Material Transfer for Manufacture':
			frappe.throw(_("For job card {0}, you can only make the 'Material Transfer for Manufacture' type stock entry")
				.format(self.job_card))

	def set_transfer_qty(self):
		for item in self.get("items"):
			if not flt(item.qty):
				frappe.throw(_("Row {0}: Qty is mandatory").format(item.idx))
			if not flt(item.conversion_factor):
				frappe.throw(_("Row {0}: UOM Conversion Factor is mandatory").format(item.idx))
			item.transfer_qty = flt(flt(item.qty) * flt(item.conversion_factor),
				self.precision("transfer_qty", item))

	def update_cost_in_project(self):
		if (self.work_order and not frappe.db.get_value("Work Order",
			self.work_order, "update_consumed_material_cost_in_project")):
			return

		if self.project:
			amount = frappe.db.sql(""" select ifnull(sum(sed.amount), 0)
				from
					`tabStock Entry` se, `tabStock Entry Detail` sed
				where
					se.docstatus = 1 and se.project = %s and sed.parent = se.name
					and (sed.t_warehouse is null or sed.t_warehouse = '')""", self.project, as_list=1)

			amount = amount[0][0] if amount else 0
			additional_costs = frappe.db.sql(""" select ifnull(sum(sed.amount), 0)
				from
					`tabStock Entry` se, `tabLanded Cost Taxes and Charges` sed
				where
					se.docstatus = 1 and se.project = %s and sed.parent = se.name
					and se.purpose = 'Manufacture'""", self.project, as_list=1)

			additional_cost_amt = additional_costs[0][0] if additional_costs else 0

			amount += additional_cost_amt
			frappe.db.set_value('Project', self.project, 'total_consumed_material_cost', amount)

	def validate_item(self):
		stock_items = self.get_stock_items()
		serialized_items = self.get_serialized_items()
		for item in self.get("items"):
			if item.item_code not in stock_items:
				frappe.throw(_("{0} is not a stock Item").format(item.item_code))

			item_details = self.get_item_details(frappe._dict(
				{"item_code": item.item_code, "company": self.company, 'batch_no': item.batch_no,
				"project": self.project, "uom": item.uom, 's_warehouse': item.s_warehouse}),
				for_update=True)

			for f in ("uom", "stock_uom", "description", "item_name", "expense_account",
				"cost_center", "conversion_factor"):
					if f in ["stock_uom", "conversion_factor"] or not item.get(f):
						item.set(f, item_details.get(f))

			if not item.transfer_qty and item.qty:
				item.transfer_qty = item.qty * item.conversion_factor

			if (self.purpose in ("Material Transfer", "Material Transfer for Manufacture")
				and not item.serial_no
				and item.item_code in serialized_items):
				frappe.throw(_("Row #{0}: Please specify Serial No for Item {1}").format(item.idx, item.item_code),
					frappe.MandatoryError)

			#Customer Provided parts will have zero valuation rate
			if frappe.db.get_value('Item', item.item_code, 'is_customer_provided_item'):
				item.allow_zero_valuation_rate = 1

	def validate_qty(self):
		manufacture_purpose = ["Manufacture", "Material Consumption for Manufacture"]

		if self.purpose in manufacture_purpose and self.work_order:
			if not frappe.get_value('Work Order', self.work_order, 'skip_transfer'):
				item_code = []
				for item in self.items:
					if cstr(item.t_warehouse) == '':
						req_items = frappe.get_all('Work Order Item',
										filters={'parent': self.work_order, 'item_code': item.item_code}, fields=["item_code"])

						transferred_materials = frappe.db.sql("""
									select
										sum(qty) as qty
									from `tabStock Entry` se,`tabStock Entry Detail` sed
									where
										se.name = sed.parent and se.docstatus=1 and
										(se.purpose='Material Transfer for Manufacture' or se.purpose='Manufacture')
										and sed.item_code=%s and se.work_order= %s and ifnull(sed.t_warehouse, '') != ''
								""", (item.item_code, self.work_order), as_dict=1)

						stock_qty = flt(item.qty)
						trans_qty = flt(transferred_materials[0].qty)
						if req_items:
							if stock_qty > trans_qty:
								item_code.append(item.item_code)

	def validate_fg_completed_qty(self):
		if self.purpose == "Manufacture" and self.work_order:
			production_item = frappe.get_value('Work Order', self.work_order, 'production_item')
			for item in self.items:
				if item.item_code == production_item and item.qty != self.fg_completed_qty:
					frappe.throw(_("Finished product quantity <b>{0}</b> and For Quantity <b>{1}</b> cannot be different")
						.format(item.qty, self.fg_completed_qty))

	def validate_difference_account(self):
		if not cint(erpnext.is_perpetual_inventory_enabled(self.company)):
			return

		for d in self.get("items"):
			if not d.expense_account:
				frappe.throw(_("Please enter Difference Account"))
			elif self.is_opening == "Yes" and frappe.db.get_value("Account", d.expense_account, "report_type") == "Profit and Loss":
				frappe.throw(_("Difference Account must be a Asset/Liability type account, since this Stock Entry is an Opening Entry"), OpeningEntryAccountError)

	def validate_warehouse(self):
		"""perform various (sometimes conditional) validations on warehouse"""

		source_mandatory = ["Material Issue", "Material Transfer", "Send to Subcontractor", "Material Transfer for Manufacture",
			"Material Consumption for Manufacture", "Send to Warehouse", "Receive at Warehouse"]

		target_mandatory = ["Material Receipt", "Material Transfer", "Send to Subcontractor",
			"Material Transfer for Manufacture", "Send to Warehouse", "Receive at Warehouse"]

		validate_for_manufacture_repack = any([d.bom_no for d in self.get("items")])

		if self.purpose in source_mandatory and self.purpose not in target_mandatory:
			self.to_warehouse = None
			for d in self.get('items'):
				d.t_warehouse = None
		elif self.purpose in target_mandatory and self.purpose not in source_mandatory:
			self.from_warehouse = None
			for d in self.get('items'):
				d.s_warehouse = None

		for d in self.get('items'):
			if not d.s_warehouse and not d.t_warehouse:
				d.s_warehouse = self.from_warehouse
				d.t_warehouse = self.to_warehouse

			if not (d.s_warehouse or d.t_warehouse):
				frappe.throw(_("Atleast one warehouse is mandatory"))

			if self.purpose in source_mandatory and not d.s_warehouse:
				if self.from_warehouse:
					d.s_warehouse = self.from_warehouse
				else:
					frappe.throw(_("Source warehouse is mandatory for row {0}").format(d.idx))

			if self.purpose in target_mandatory and not d.t_warehouse:
				if self.to_warehouse:
					d.t_warehouse = self.to_warehouse
				else:
					frappe.throw(_("Target warehouse is mandatory for row {0}").format(d.idx))

			if self.purpose in ["Manufacture", "Repack"]:
				if validate_for_manufacture_repack:
					if d.bom_no:
						d.s_warehouse = None

						if not d.t_warehouse:
							frappe.throw(_("Target warehouse is mandatory for row {0}").format(d.idx))

						elif self.pro_doc and (cstr(d.t_warehouse) != self.pro_doc.fg_warehouse and cstr(d.t_warehouse) != self.pro_doc.scrap_warehouse):
							frappe.throw(_("Target warehouse in row {0} must be same as Work Order").format(d.idx))

					else:
						d.t_warehouse = None
						if not d.s_warehouse:
							frappe.throw(_("Source warehouse is mandatory for row {0}").format(d.idx))

			if cstr(d.s_warehouse) == cstr(d.t_warehouse) and not self.purpose == "Material Transfer for Manufacture":
				frappe.throw(_("Source and target warehouse cannot be same for row {0}").format(d.idx))

	def validate_work_order(self):
		if self.purpose in ("Manufacture", "Material Transfer for Manufacture", "Material Consumption for Manufacture"):
			# check if work order is entered

			if (self.purpose=="Manufacture" or self.purpose=="Material Consumption for Manufacture") \
					and self.work_order:
				if not self.fg_completed_qty:
					frappe.throw(_("For Quantity (Manufactured Qty) is mandatory"))
				self.check_if_operations_completed()
				self.check_duplicate_entry_for_work_order()
		elif self.purpose != "Material Transfer":
			self.work_order = None

	def check_if_operations_completed(self):
		"""Check if Time Sheets are completed against before manufacturing to capture operating costs."""
		prod_order = frappe.get_doc("Work Order", self.work_order)
		allowance_percentage = flt(frappe.db.get_single_value("Manufacturing Settings",
			"overproduction_percentage_for_work_order"))

		for d in prod_order.get("operations"):
			total_completed_qty = flt(self.fg_completed_qty) + flt(prod_order.produced_qty)
			completed_qty = d.completed_qty + (allowance_percentage/100 * d.completed_qty)
			if total_completed_qty > flt(completed_qty):
				job_card = frappe.db.get_value('Job Card', {'operation_id': d.name}, 'name')
				work_order_link = frappe.utils.get_link_to_form('Work Order', self.work_order)
				job_card_link = frappe.utils.get_link_to_form('Job Card', job_card)
				frappe.throw(_("Row #{0}: Operation {1} is not completed for {2} qty of finished goods in Work Order {3}. Please update operation status via Job Card {4}.")
					.format(d.idx, frappe.bold(d.operation), frappe.bold(total_completed_qty), work_order_link, job_card_link), OperationsNotCompleteError)

	def check_duplicate_entry_for_work_order(self):
		other_ste = [t[0] for t in frappe.db.get_values("Stock Entry",  {
			"work_order": self.work_order,
			"purpose": self.purpose,
			"docstatus": ["!=", 2],
			"name": ["!=", self.name]
		}, "name")]

		if other_ste:
			production_item, qty = frappe.db.get_value("Work Order",
				self.work_order, ["production_item", "qty"])
			args = other_ste + [production_item]
			fg_qty_already_entered = frappe.db.sql("""select sum(transfer_qty)
				from `tabStock Entry Detail`
				where parent in (%s)
					and item_code = %s
					and ifnull(s_warehouse,'')='' """ % (", ".join(["%s" * len(other_ste)]), "%s"), args)[0][0]
			if fg_qty_already_entered and fg_qty_already_entered >= qty:
				frappe.throw(_("Stock Entries already created for Work Order ")
					+ self.work_order + ":" + ", ".join(other_ste), DuplicateEntryForWorkOrderError)

	def set_incoming_rate(self):
		for d in self.items:
			if d.s_warehouse:
				args = self.get_args_for_incoming_rate(d)
				d.basic_rate = get_incoming_rate(args)
			elif d.allow_zero_valuation_rate and not d.s_warehouse:
				d.basic_rate = 0.0
			elif d.t_warehouse and not d.basic_rate:
				d.basic_rate = get_valuation_rate(d.item_code, d.t_warehouse,
<<<<<<< HEAD
					self.doctype, self.name, d.allow_zero_valuation_rate,
=======
					self.doctype, d.name, d.batch_no, d.allow_zero_valuation_rate,
>>>>>>> e97622d1
					currency=erpnext.get_company_currency(self.company))

	def set_actual_qty(self):
		allow_negative_stock = cint(frappe.db.get_value("Stock Settings", None, "allow_negative_stock"))

		for d in self.get('items'):
			previous_sle = get_previous_sle({
				"item_code": d.item_code,
				"warehouse": d.s_warehouse or d.t_warehouse,
				"posting_date": self.posting_date,
				"posting_time": self.posting_time
			})

			# get actual stock at source warehouse
			d.actual_qty = previous_sle.get("qty_after_transaction") or 0

			# validate qty during submit
			if d.docstatus==1 and d.s_warehouse and not allow_negative_stock and flt(d.actual_qty, d.precision("actual_qty")) < flt(d.transfer_qty, d.precision("actual_qty")):
				frappe.throw(_("Row {0}: Quantity not available for {4} in warehouse {1} at posting time of the entry ({2} {3})").format(d.idx,
					frappe.bold(d.s_warehouse), formatdate(self.posting_date),
					format_time(self.posting_time), frappe.bold(d.item_code))
					+ '<br><br>' + _("Available quantity is {0}, you need {1}").format(frappe.bold(d.actual_qty),
						frappe.bold(d.transfer_qty)),
					NegativeStockError, title=_('Insufficient Stock'))

	def set_serial_nos(self, work_order):
		previous_se = frappe.db.get_value("Stock Entry", {"work_order": work_order,
				"purpose": "Material Transfer for Manufacture"}, "name")

		for d in self.get('items'):
			transferred_serial_no = frappe.db.get_value("Stock Entry Detail",{"parent": previous_se,
				"item_code": d.item_code}, "serial_no")

			if transferred_serial_no:
				d.serial_no = transferred_serial_no

	def get_stock_and_rate(self):
		self.set_work_order_details()
		self.set_transfer_qty()
		self.set_actual_qty()
		self.calculate_rate_and_amount()

	def calculate_rate_and_amount(self, force=False,
			update_finished_item_rate=True, raise_error_if_no_rate=True):
		self.set_basic_rate(force, update_finished_item_rate, raise_error_if_no_rate)
		self.distribute_additional_costs()
		self.update_valuation_rate()
		self.set_total_incoming_outgoing_value()
		self.set_total_amount()

	def set_basic_rate(self, force=False, update_finished_item_rate=True, raise_error_if_no_rate=True):
		"""get stock and incoming rate on posting date"""
		raw_material_cost = 0.0
		scrap_material_cost = 0.0
		fg_basic_rate = 0.0

		for d in self.get('items'):
			if d.t_warehouse: fg_basic_rate = flt(d.basic_rate)
			args = self.get_args_for_incoming_rate(d)

			# get basic rate
			if not d.bom_no:
				if (not flt(d.basic_rate) and not d.allow_zero_valuation_rate) or d.s_warehouse or force:
					basic_rate = flt(get_incoming_rate(args, raise_error_if_no_rate), self.precision("basic_rate", d))
					if basic_rate > 0:
						d.basic_rate = basic_rate

				d.basic_amount = flt(flt(d.transfer_qty) * flt(d.basic_rate), d.precision("basic_amount"))
				if not d.t_warehouse:
					raw_material_cost += flt(d.basic_amount)

			# get scrap items basic rate
			if d.bom_no:
				if not flt(d.basic_rate) and not d.allow_zero_valuation_rate and \
					getattr(self, "pro_doc", frappe._dict()).scrap_warehouse == d.t_warehouse:
					basic_rate = flt(get_incoming_rate(args, raise_error_if_no_rate),
						self.precision("basic_rate", d))
					if basic_rate > 0:
						d.basic_rate = basic_rate
					d.basic_amount = flt(flt(d.transfer_qty) * flt(d.basic_rate), d.precision("basic_amount"))

				if getattr(self, "pro_doc", frappe._dict()).scrap_warehouse == d.t_warehouse:

					scrap_material_cost += flt(d.basic_amount)

		number_of_fg_items = len([t.t_warehouse for t in self.get("items") if t.t_warehouse])
		if (fg_basic_rate == 0.0 and number_of_fg_items == 1) or update_finished_item_rate:
			self.set_basic_rate_for_finished_goods(raw_material_cost, scrap_material_cost)

	def get_args_for_incoming_rate(self, item):
		return frappe._dict({
			"item_code": item.item_code,
			"warehouse": item.s_warehouse or item.t_warehouse,
			"batch_no": item.batch_no,
			"posting_date": self.posting_date,
			"posting_time": self.posting_time,
			"qty": item.s_warehouse and -1*flt(item.transfer_qty) or flt(item.transfer_qty),
			"serial_no": item.serial_no,
			"voucher_type": self.doctype,
			"voucher_no": item.name,
			"company": self.company,
			"allow_zero_valuation": item.allow_zero_valuation_rate,
		})

	def set_basic_rate_for_finished_goods(self, raw_material_cost, scrap_material_cost):
		if self.purpose in ["Manufacture", "Repack"]:
			for d in self.get("items"):
				if d.transfer_qty and (d.bom_no or d.t_warehouse) and (getattr(self, "pro_doc", frappe._dict()).scrap_warehouse != d.t_warehouse):
					d.basic_rate = flt((raw_material_cost - scrap_material_cost) / flt(d.transfer_qty), d.precision("basic_rate"))
					d.basic_amount = flt((raw_material_cost - scrap_material_cost), d.precision("basic_amount"))

	def distribute_additional_costs(self):
		if self.purpose == "Material Issue":
			self.additional_costs = []

		self.total_additional_costs = sum([flt(t.amount) for t in self.get("additional_costs")])
		total_basic_amount = sum([flt(t.basic_amount) for t in self.get("items") if t.t_warehouse])

		for d in self.get("items"):
			if d.t_warehouse and total_basic_amount:
				d.additional_cost = (flt(d.basic_amount) / total_basic_amount) * self.total_additional_costs
			else:
				d.additional_cost = 0

	def update_valuation_rate(self):
		for d in self.get("items"):
			if d.transfer_qty:
				d.amount = flt(flt(d.basic_amount) + flt(d.additional_cost), d.precision("amount"))
				d.valuation_rate = flt(flt(d.basic_rate) + (flt(d.additional_cost) / flt(d.transfer_qty)),
					d.precision("valuation_rate"))

	def set_total_incoming_outgoing_value(self):
		self.total_incoming_value = self.total_outgoing_value = 0.0
		for d in self.get("items"):
			if d.t_warehouse:
				self.total_incoming_value += flt(d.amount)
			if d.s_warehouse:
				self.total_outgoing_value += flt(d.amount)

		self.value_difference = self.total_incoming_value - self.total_outgoing_value

	def set_total_amount(self):
		self.total_amount = None
		if self.purpose not in ['Manufacture', 'Repack']:
			self.total_amount = sum([flt(item.amount) for item in self.get("items")])

	def set_stock_entry_type(self):
		if self.purpose:
			self.stock_entry_type = frappe.get_cached_value('Stock Entry Type',
				{'purpose': self.purpose}, 'name')

	def set_purpose_for_stock_entry(self):
		if self.stock_entry_type and not self.purpose:
			self.purpose = frappe.get_cached_value('Stock Entry Type',
				self.stock_entry_type, 'purpose')

	def validate_purchase_order(self):
		"""Throw exception if more raw material is transferred against Purchase Order than in
		the raw materials supplied table"""
		backflush_raw_materials_based_on = frappe.db.get_single_value("Buying Settings",
			"backflush_raw_materials_of_subcontract_based_on")

		qty_allowance = flt(frappe.db.get_single_value("Buying Settings",
			"over_transfer_allowance"))

		if (self.purpose == "Send to Subcontractor" and self.purchase_order and
			backflush_raw_materials_based_on == 'BOM'):
			purchase_order = frappe.get_doc("Purchase Order", self.purchase_order)
			for se_item in self.items:
				item_code = se_item.original_item or se_item.item_code
				precision = cint(frappe.db.get_default("float_precision")) or 3
				required_qty = sum([flt(d.required_qty) for d in purchase_order.supplied_items \
					if d.rm_item_code == item_code])

				total_allowed = required_qty + (required_qty * (qty_allowance/100))

				if not required_qty:
					frappe.throw(_("Item {0} not found in 'Raw Materials Supplied' table in Purchase Order {1}")
						.format(se_item.item_code, self.purchase_order))
				total_supplied = frappe.db.sql("""select sum(transfer_qty)
					from `tabStock Entry Detail`, `tabStock Entry`
					where `tabStock Entry`.purchase_order = %s
						and `tabStock Entry`.docstatus = 1
						and `tabStock Entry Detail`.item_code = %s
						and `tabStock Entry Detail`.parent = `tabStock Entry`.name""",
							(self.purchase_order, se_item.item_code))[0][0]

				if flt(total_supplied, precision) > flt(total_allowed, precision):
					frappe.throw(_("Row {0}# Item {1} cannot be transferred more than {2} against Purchase Order {3}")
						.format(se_item.idx, se_item.item_code, total_allowed, self.purchase_order))

	def validate_bom(self):
		for d in self.get('items'):
			if d.bom_no and (d.t_warehouse != getattr(self, "pro_doc", frappe._dict()).scrap_warehouse):
				item_code = d.original_item or d.item_code
				validate_bom_no(item_code, d.bom_no)

	def validate_finished_goods(self):
		"""validation: finished good quantity should be same as manufacturing quantity"""
		items_with_target_warehouse = []
		allowance_percentage = flt(frappe.db.get_single_value("Manufacturing Settings",
			"overproduction_percentage_for_work_order"))

		for d in self.get('items'):
			if self.purpose != "Send to Subcontractor" and d.bom_no and flt(d.transfer_qty) > flt(self.fg_completed_qty) and (d.t_warehouse != getattr(self, "pro_doc", frappe._dict()).scrap_warehouse):
				frappe.throw(_("Quantity in row {0} ({1}) must be same as manufactured quantity {2}"). \
					format(d.idx, d.transfer_qty, self.fg_completed_qty))

			if self.work_order and self.purpose == "Manufacture" and d.t_warehouse:
				items_with_target_warehouse.append(d.item_code)

		if self.work_order and self.purpose == "Manufacture":
			production_item, wo_qty = frappe.db.get_value("Work Order",
				self.work_order, ["production_item", "qty"])

			allowed_qty = wo_qty + (allowance_percentage/100 * wo_qty)
			if self.fg_completed_qty > allowed_qty:
				frappe.throw(_("For quantity {0} should not be grater than work order quantity {1}")
					.format(flt(self.fg_completed_qty), wo_qty))

			if production_item not in items_with_target_warehouse:
				frappe.throw(_("Finished Item {0} must be entered for Manufacture type entry")
					.format(production_item))

	def update_stock_ledger(self):
		sl_entries = []

		# make sl entries for source warehouse first, then do for target warehouse
		for d in self.get('items'):
			if cstr(d.s_warehouse):
				sl_entries.append(self.get_sl_entries(d, {
					"warehouse": cstr(d.s_warehouse),
					"actual_qty": -flt(d.transfer_qty),
					"incoming_rate": 0
				}))

		for d in self.get('items'):
			if cstr(d.t_warehouse):
				sl_entries.append(self.get_sl_entries(d, {
					"warehouse": cstr(d.t_warehouse),
					"actual_qty": flt(d.transfer_qty),
					"incoming_rate": flt(d.valuation_rate)
				}))

		# On cancellation, make stock ledger entry for
		# target warehouse first, to update serial no values properly

			# if cstr(d.s_warehouse) and self.docstatus == 2:
			# 	sl_entries.append(self.get_sl_entries(d, {
			# 		"warehouse": cstr(d.s_warehouse),
			# 		"actual_qty": -flt(d.transfer_qty),
			# 		"incoming_rate": 0
			# 	}))

		if self.docstatus == 2:
			sl_entries.reverse()

		self.make_sl_entries(sl_entries, self.amended_from and 'Yes' or 'No')

	def get_gl_entries(self, warehouse_account):
		expenses_included_in_valuation = self.get_company_default("expenses_included_in_valuation")

		gl_entries = super(StockEntry, self).get_gl_entries(warehouse_account)

		for d in self.get("items"):
			additional_cost = flt(d.additional_cost, d.precision("additional_cost"))
			if additional_cost:
				gl_entries.append(self.get_gl_dict({
					"account": expenses_included_in_valuation,
					"against": d.expense_account,
					"cost_center": d.cost_center,
					"remarks": self.get("remarks") or _("Accounting Entry for Stock"),
					"credit": additional_cost
				}, item=d))

				gl_entries.append(self.get_gl_dict({
					"account": d.expense_account,
					"against": expenses_included_in_valuation,
					"cost_center": d.cost_center,
					"remarks": self.get("remarks") or _("Accounting Entry for Stock"),
					"credit": -1 * additional_cost # put it as negative credit instead of debit purposefully
				}, item=d))

		return gl_entries

	def update_work_order(self):
		def _validate_work_order(pro_doc):
			if flt(pro_doc.docstatus) != 1:
				frappe.throw(_("Work Order {0} must be submitted").format(self.work_order))

			if pro_doc.status == 'Stopped':
				frappe.throw(_("Transaction not allowed against stopped Work Order {0}").format(self.work_order))

		if self.job_card:
			job_doc = frappe.get_doc('Job Card', self.job_card)
			job_doc.set_transferred_qty(update_status=True)

		if self.work_order:
			pro_doc = frappe.get_doc("Work Order", self.work_order)
			_validate_work_order(pro_doc)
			pro_doc.run_method("update_status")
			if self.fg_completed_qty:
				pro_doc.run_method("update_work_order_qty")
				if self.purpose == "Manufacture":
					pro_doc.run_method("update_planned_qty")

	def get_item_details(self, args=None, for_update=False):
		item = frappe.db.sql("""select i.name, i.stock_uom, i.description, i.image, i.item_name, i.item_group,
				i.has_batch_no, i.sample_quantity, i.has_serial_no,
				id.expense_account, id.buying_cost_center
			from `tabItem` i LEFT JOIN `tabItem Default` id ON i.name=id.parent and id.company=%s
			where i.name=%s
				and i.disabled=0
				and (i.end_of_life is null or i.end_of_life='0000-00-00' or i.end_of_life > %s)""",
			(self.company, args.get('item_code'), nowdate()), as_dict = 1)

		if not item:
			frappe.throw(_("Item {0} is not active or end of life has been reached").format(args.get("item_code")))

		item = item[0]
		item_group_defaults = get_item_group_defaults(item.name, self.company)
		brand_defaults = get_brand_defaults(item.name, self.company)

		ret = frappe._dict({
			'uom'			      	: item.stock_uom,
			'stock_uom'				: item.stock_uom,
			'description'		  	: item.description,
			'image'					: item.image,
			'item_name' 		  	: item.item_name,
			'cost_center'			: get_default_cost_center(args, item, item_group_defaults, brand_defaults, self.company),
			'qty'					: args.get("qty"),
			'transfer_qty'			: args.get('qty'),
			'conversion_factor'		: 1,
			'batch_no'				: '',
			'actual_qty'			: 0,
			'basic_rate'			: 0,
			'serial_no'				: '',
			'has_serial_no'			: item.has_serial_no,
			'has_batch_no'			: item.has_batch_no,
			'sample_quantity'		: item.sample_quantity
		})

		# update uom
		if args.get("uom") and for_update:
			ret.update(get_uom_details(args.get('item_code'), args.get('uom'), args.get('qty')))

		if self.purpose == 'Material Issue':
			ret["expense_account"] = (item.get("expense_account") or
				item_group_defaults.get("expense_account") or
				frappe.get_cached_value('Company',  self.company,  "default_expense_account"))

		for company_field, field in {'stock_adjustment_account': 'expense_account',
			'cost_center': 'cost_center'}.items():
			if not ret.get(field):
				ret[field] = frappe.get_cached_value('Company',  self.company,  company_field)

		args['posting_date'] = self.posting_date
		args['posting_time'] = self.posting_time

		# automatically select batch for outgoing item
		if (args.get('s_warehouse', None) and args.get('qty') and
			ret.get('has_batch_no') and not args.get('batch_no')):
			args.batch_no = get_batch_no(args['item_code'], args['s_warehouse'], args['qty'])

		stock_and_rate = get_warehouse_details(args) if args.get('warehouse') else {}
		ret.update(stock_and_rate)

		return ret

	def set_items_for_stock_in(self):
		self.items = []

		if self.outgoing_stock_entry and self.purpose == 'Receive at Warehouse':
			doc = frappe.get_doc('Stock Entry', self.outgoing_stock_entry)

			if doc.per_transferred == 100:
				frappe.throw(_("Goods are already received against the outward entry {0}")
					.format(doc.name))

			for d in doc.items:
				self.append('items', {
					's_warehouse': d.t_warehouse,
					'item_code': d.item_code,
					'qty': d.qty,
					'uom': d.uom,
					'against_stock_entry': d.parent,
					'ste_detail': d.name,
					'stock_uom': d.stock_uom,
					'conversion_factor': d.conversion_factor,
					'serial_no': d.serial_no,
					'batch_no': d.batch_no
				})

	def get_items(self):
		self.set('items', [])
		self.validate_work_order()

		if not self.posting_date or not self.posting_time:
			frappe.throw(_("Posting date and posting time is mandatory"))

		self.set_work_order_details()

		if self.bom_no:

			if self.purpose in ["Material Issue", "Material Transfer", "Manufacture", "Repack",
					"Send to Subcontractor", "Material Transfer for Manufacture", "Material Consumption for Manufacture"]:

				if self.work_order and self.purpose == "Material Transfer for Manufacture":
					item_dict = self.get_pending_raw_materials()
					if self.to_warehouse and self.pro_doc:
						for item in itervalues(item_dict):
							item["to_warehouse"] = self.pro_doc.wip_warehouse
					self.add_to_stock_entry_detail(item_dict)

				elif (self.work_order and (self.purpose == "Manufacture" or self.purpose == "Material Consumption for Manufacture")
					and not self.pro_doc.skip_transfer and frappe.db.get_single_value("Manufacturing Settings",
					"backflush_raw_materials_based_on")== "Material Transferred for Manufacture"):
					self.get_transfered_raw_materials()

				elif self.work_order and (self.purpose == "Manufacture" or self.purpose == "Material Consumption for Manufacture") and \
					frappe.db.get_single_value("Manufacturing Settings", "backflush_raw_materials_based_on")== "BOM" and \
					frappe.db.get_single_value("Manufacturing Settings", "material_consumption")== 1:
					self.get_unconsumed_raw_materials()

				else:
					if not self.fg_completed_qty:
						frappe.throw(_("Manufacturing Quantity is mandatory"))

					item_dict = self.get_bom_raw_materials(self.fg_completed_qty)

					#Get PO Supplied Items Details
					if self.purchase_order and self.purpose == "Send to Subcontractor":
						#Get PO Supplied Items Details
						item_wh = frappe._dict(frappe.db.sql("""
							select rm_item_code, reserve_warehouse
							from `tabPurchase Order` po, `tabPurchase Order Item Supplied` poitemsup
							where po.name = poitemsup.parent
								and po.name = %s""",self.purchase_order))

					for item in itervalues(item_dict):
						if self.pro_doc and (cint(self.pro_doc.from_wip_warehouse) or not self.pro_doc.skip_transfer):
							item["from_warehouse"] = self.pro_doc.wip_warehouse
						#Get Reserve Warehouse from PO
						if self.purchase_order and self.purpose=="Send to Subcontractor":
							item["from_warehouse"] = item_wh.get(item.item_code)
						item["to_warehouse"] = self.to_warehouse if self.purpose=="Send to Subcontractor" else ""

					self.add_to_stock_entry_detail(item_dict)

				if self.purpose != "Send to Subcontractor" and self.purpose == "Manufacture":
					scrap_item_dict = self.get_bom_scrap_material(self.fg_completed_qty)
					for item in itervalues(scrap_item_dict):
						if self.pro_doc and self.pro_doc.scrap_warehouse:
							item["to_warehouse"] = self.pro_doc.scrap_warehouse

					self.add_to_stock_entry_detail(scrap_item_dict, bom_no=self.bom_no)

			# fetch the serial_no of the first stock entry for the second stock entry
			if self.work_order and self.purpose == "Manufacture":
				self.set_serial_nos(self.work_order)
				work_order = frappe.get_doc('Work Order', self.work_order)
				add_additional_cost(self, work_order)

			# add finished goods item
			if self.purpose in ("Manufacture", "Repack"):
				self.load_items_from_bom()

		self.set_actual_qty()
		self.calculate_rate_and_amount(raise_error_if_no_rate=False)

	def set_work_order_details(self):
		if not getattr(self, "pro_doc", None):
			self.pro_doc = frappe._dict()

		if self.work_order:
			# common validations
			if not self.pro_doc:
				self.pro_doc = frappe.get_doc('Work Order', self.work_order)

			if self.pro_doc:
				self.bom_no = self.pro_doc.bom_no
			else:
				# invalid work order
				self.work_order = None

	def load_items_from_bom(self):
		if self.work_order:
			item_code = self.pro_doc.production_item
			to_warehouse = self.pro_doc.fg_warehouse
		else:
			item_code = frappe.db.get_value("BOM", self.bom_no, "item")
			to_warehouse = self.to_warehouse

		item = get_item_defaults(item_code, self.company)

		if not self.work_order and not to_warehouse:
			# in case of BOM
			to_warehouse = item.get("default_warehouse")

		self.add_to_stock_entry_detail({
			item.name: {
				"to_warehouse": to_warehouse,
				"from_warehouse": "",
				"qty": self.fg_completed_qty,
				"item_name": item.item_name,
				"description": item.description,
				"stock_uom": item.stock_uom,
				"expense_account": item.get("expense_account"),
				"cost_center": item.get("buying_cost_center"),
			}
		}, bom_no = self.bom_no)

	def get_bom_raw_materials(self, qty):
		from erpnext.manufacturing.doctype.bom.bom import get_bom_items_as_dict

		# item dict = { item_code: {qty, description, stock_uom} }
		item_dict = get_bom_items_as_dict(self.bom_no, self.company, qty=qty,
			fetch_exploded = self.use_multi_level_bom, fetch_qty_in_stock_uom=False)

		used_alternative_items = get_used_alternative_items(work_order = self.work_order)
		for item in itervalues(item_dict):
			# if source warehouse presents in BOM set from_warehouse as bom source_warehouse
			if item["allow_alternative_item"]:
				item["allow_alternative_item"] = frappe.db.get_value('Work Order',
					self.work_order, "allow_alternative_item")

			item.from_warehouse = self.from_warehouse or item.source_warehouse or item.default_warehouse
			if item.item_code in used_alternative_items:
				alternative_item_data = used_alternative_items.get(item.item_code)
				item.item_code = alternative_item_data.item_code
				item.item_name = alternative_item_data.item_name
				item.stock_uom = alternative_item_data.stock_uom
				item.uom = alternative_item_data.uom
				item.conversion_factor = alternative_item_data.conversion_factor
				item.description = alternative_item_data.description

		return item_dict

	def get_bom_scrap_material(self, qty):
		from erpnext.manufacturing.doctype.bom.bom import get_bom_items_as_dict

		# item dict = { item_code: {qty, description, stock_uom} }
		item_dict = get_bom_items_as_dict(self.bom_no, self.company, qty=qty,
			fetch_exploded = 0, fetch_scrap_items = 1)

		for item in itervalues(item_dict):
			item.from_warehouse = ""
		return item_dict

	def get_unconsumed_raw_materials(self):
		wo = frappe.get_doc("Work Order", self.work_order)
		wo_items = frappe.get_all('Work Order Item',
			filters={'parent': self.work_order},
			fields=["item_code", "required_qty", "consumed_qty"]
			)

		for item in wo_items:
			qty = item.required_qty

			item_account_details = get_item_defaults(item.item_code, self.company)
			# Take into account consumption if there are any.
			if self.purpose == 'Manufacture':
				req_qty_each = flt(item.required_qty / wo.qty)
				if (flt(item.consumed_qty) != 0):
					remaining_qty = flt(item.consumed_qty) - (flt(wo.produced_qty) * req_qty_each)
					exhaust_qty = req_qty_each * wo.produced_qty
					if remaining_qty > exhaust_qty :
						if (remaining_qty/(req_qty_each * flt(self.fg_completed_qty))) >= 1:
							qty =0
						else:
							qty = (req_qty_each * flt(self.fg_completed_qty)) - remaining_qty
				else:
					qty = req_qty_each * flt(self.fg_completed_qty)

			if qty > 0:
				self.add_to_stock_entry_detail({
					item.item_code: {
						"from_warehouse": wo.wip_warehouse,
						"to_warehouse": "",
						"qty": qty,
						"item_name": item.item_name,
						"description": item.description,
						"stock_uom": item_account_details.stock_uom,
						"expense_account": item_account_details.get("expense_account"),
						"cost_center": item_account_details.get("buying_cost_center"),
					}
				})

	def get_transfered_raw_materials(self):
		transferred_materials = frappe.db.sql("""
			select
				item_name, original_item, item_code, sum(qty) as qty, sed.t_warehouse as warehouse,
				description, stock_uom, expense_account, cost_center
			from `tabStock Entry` se,`tabStock Entry Detail` sed
			where
				se.name = sed.parent and se.docstatus=1 and se.purpose='Material Transfer for Manufacture'
				and se.work_order= %s and ifnull(sed.t_warehouse, '') != ''
			group by sed.item_code, sed.t_warehouse
		""", self.work_order, as_dict=1)

		materials_already_backflushed = frappe.db.sql("""
			select
				item_code, sed.s_warehouse as warehouse, sum(qty) as qty
			from
				`tabStock Entry` se, `tabStock Entry Detail` sed
			where
				se.name = sed.parent and se.docstatus=1
				and (se.purpose='Manufacture' or se.purpose='Material Consumption for Manufacture')
				and se.work_order= %s and ifnull(sed.s_warehouse, '') != ''
			group by sed.item_code, sed.s_warehouse
		""", self.work_order, as_dict=1)

		backflushed_materials= {}
		for d in materials_already_backflushed:
			backflushed_materials.setdefault(d.item_code,[]).append({d.warehouse: d.qty})

		po_qty = frappe.db.sql("""select qty, produced_qty, material_transferred_for_manufacturing from
			`tabWork Order` where name=%s""", self.work_order, as_dict=1)[0]

		manufacturing_qty = flt(po_qty.qty)
		produced_qty = flt(po_qty.produced_qty)
		trans_qty = flt(po_qty.material_transferred_for_manufacturing)

		for item in transferred_materials:
			qty= item.qty
			item_code = item.original_item or item.item_code
			req_items = frappe.get_all('Work Order Item',
				filters={'parent': self.work_order, 'item_code': item_code},
				fields=["required_qty", "consumed_qty"]
				)
			if not req_items:
				frappe.msgprint(_("Did not found transfered item {0} in Work Order {1}, the item not added in Stock Entry")
					.format(item_code, self.work_order))
				continue

			req_qty = flt(req_items[0].required_qty)
			req_qty_each = flt(req_qty / manufacturing_qty)
			consumed_qty = flt(req_items[0].consumed_qty)

			if trans_qty and manufacturing_qty >= (produced_qty + flt(self.fg_completed_qty)):
				if qty >= req_qty:
					qty = (req_qty/trans_qty) * flt(self.fg_completed_qty)
				else:
					qty = qty - consumed_qty

				if self.purpose == 'Manufacture':
					# If Material Consumption is booked, must pull only remaining components to finish product
					if consumed_qty != 0:
						remaining_qty = consumed_qty - (produced_qty * req_qty_each)
						exhaust_qty = req_qty_each * produced_qty
						if remaining_qty > exhaust_qty :
							if (remaining_qty/(req_qty_each * flt(self.fg_completed_qty))) >= 1:
								qty =0
							else:
								qty = (req_qty_each * flt(self.fg_completed_qty)) - remaining_qty
					else:
						qty = req_qty_each * flt(self.fg_completed_qty)


			elif backflushed_materials.get(item.item_code):
				for d in backflushed_materials.get(item.item_code):
					if d.get(item.warehouse):
						if (qty > req_qty):
							qty = req_qty
							qty-= d.get(item.warehouse)

			if qty > 0:
				self.add_to_stock_entry_detail({
					item.item_code: {
						"from_warehouse": item.warehouse,
						"to_warehouse": "",
						"qty": qty,
						"item_name": item.item_name,
						"description": item.description,
						"stock_uom": item.stock_uom,
						"expense_account": item.expense_account,
						"cost_center": item.buying_cost_center,
						"original_item": item.original_item
					}
				})

	def get_pending_raw_materials(self):
		"""
			issue (item quantity) that is pending to issue or desire to transfer,
			whichever is less
		"""
		item_dict = self.get_pro_order_required_items()
		max_qty = flt(self.pro_doc.qty)
		for item, item_details in iteritems(item_dict):
			pending_to_issue = flt(item_details.required_qty) - flt(item_details.transferred_qty)
			desire_to_transfer = flt(self.fg_completed_qty) * flt(item_details.required_qty) / max_qty

			if desire_to_transfer <= pending_to_issue:
				item_dict[item]["qty"] = desire_to_transfer
			elif pending_to_issue > 0:
				item_dict[item]["qty"] = pending_to_issue
			else:
				item_dict[item]["qty"] = 0

		# delete items with 0 qty
		for item in item_dict.keys():
			if not item_dict[item]["qty"]:
				del item_dict[item]

		# show some message
		if not len(item_dict):
			frappe.msgprint(_("""All items have already been transferred for this Work Order."""))

		return item_dict

	def get_pro_order_required_items(self):
		item_dict = frappe._dict()
		pro_order = frappe.get_doc("Work Order", self.work_order)
		if not frappe.db.get_value("Warehouse", pro_order.wip_warehouse, "is_group"):
			wip_warehouse = pro_order.wip_warehouse
		else:
			wip_warehouse = None

		for d in pro_order.get("required_items"):
			if (flt(d.required_qty) > flt(d.transferred_qty) and
				(d.include_item_in_manufacturing or self.purpose != "Material Transfer for Manufacture")):
				item_row = d.as_dict()
				if d.source_warehouse and not frappe.db.get_value("Warehouse", d.source_warehouse, "is_group"):
					item_row["from_warehouse"] = d.source_warehouse

				item_row["to_warehouse"] = wip_warehouse
				if item_row["allow_alternative_item"]:
					item_row["allow_alternative_item"] = pro_order.allow_alternative_item

				item_dict.setdefault(d.item_code, item_row)

		return item_dict

	def add_to_stock_entry_detail(self, item_dict, bom_no=None):
		cost_center = frappe.db.get_value("Company", self.company, 'cost_center')

		for d in item_dict:
			stock_uom = item_dict[d].get("stock_uom") or frappe.db.get_value("Item", d, "stock_uom")

			se_child = self.append('items')
			se_child.s_warehouse = item_dict[d].get("from_warehouse")
			se_child.t_warehouse = item_dict[d].get("to_warehouse")
			se_child.item_code = item_dict[d].get('item_code') or cstr(d)
			se_child.item_name = item_dict[d]["item_name"]
			se_child.description = item_dict[d]["description"]
			se_child.uom = item_dict[d]["uom"] if item_dict[d].get("uom") else stock_uom
			se_child.stock_uom = stock_uom
			se_child.qty = flt(item_dict[d]["qty"], se_child.precision("qty"))
			se_child.expense_account = item_dict[d].get("expense_account")
			se_child.cost_center = item_dict[d].get("cost_center") or cost_center
			se_child.allow_alternative_item = item_dict[d].get("allow_alternative_item", 0)
			se_child.subcontracted_item = item_dict[d].get("main_item_code")
			se_child.original_item = item_dict[d].get("original_item")
			se_child.po_detail = item_dict[d].get("po_detail")

			if item_dict[d].get("idx"):
				se_child.idx = item_dict[d].get("idx")

			if se_child.s_warehouse==None:
				se_child.s_warehouse = self.from_warehouse
			if se_child.t_warehouse==None:
				se_child.t_warehouse = self.to_warehouse

			# in stock uom
			se_child.conversion_factor = flt(item_dict[d].get("conversion_factor")) or 1
			se_child.transfer_qty = flt(item_dict[d]["qty"]*se_child.conversion_factor, se_child.precision("qty"))


			# to be assigned for finished item
			se_child.bom_no = bom_no

	def validate_with_material_request(self):
		for item in self.get("items"):
			if item.material_request:
				mreq_item = frappe.db.get_value("Material Request Item",
					{"name": item.material_request_item, "parent": item.material_request},
					["item_code", "warehouse", "idx"], as_dict=True)
				if mreq_item.item_code != item.item_code or \
				mreq_item.warehouse != (item.s_warehouse if self.purpose== "Material Issue" else item.t_warehouse):
					frappe.throw(_("Item or Warehouse for row {0} does not match Material Request").format(item.idx),
						frappe.MappingMismatchError)

	def validate_batch(self):
		if self.purpose in ["Material Transfer for Manufacture", "Manufacture", "Repack", "Send to Subcontractor"]:
			for item in self.get("items"):
				if item.batch_no:
					disabled = frappe.db.get_value("Batch", item.batch_no, "disabled")
					if disabled == 0:
						expiry_date = frappe.db.get_value("Batch", item.batch_no, "expiry_date")
						if expiry_date:
							if getdate(self.posting_date) > getdate(expiry_date):
								frappe.throw(_("Batch {0} of Item {1} has expired.")
									.format(item.batch_no, item.item_code))
					else:
						frappe.throw(_("Batch {0} of Item {1} is disabled.")
							.format(item.batch_no, item.item_code))

	def update_purchase_order_supplied_items(self):
		#Get PO Supplied Items Details
		item_wh = frappe._dict(frappe.db.sql("""
			select rm_item_code, reserve_warehouse
			from `tabPurchase Order` po, `tabPurchase Order Item Supplied` poitemsup
			where po.name = poitemsup.parent
			and po.name = %s""", self.purchase_order))

		#Update Supplied Qty in PO Supplied Items

		frappe.db.sql("""UPDATE `tabPurchase Order Item Supplied` pos
			SET pos.supplied_qty = (SELECT ifnull(sum(transfer_qty), 0) FROM `tabStock Entry Detail` sed
			WHERE pos.name = sed.po_detail and sed.docstatus = 1)
			WHERE pos.docstatus = 1""")

		#Update reserved sub contracted quantity in bin based on Supplied Item Details and
		for d in self.get("items"):
			item_code = d.get('original_item') or d.get('item_code')
			reserve_warehouse = item_wh.get(item_code)
			stock_bin = get_bin(item_code, reserve_warehouse)
			stock_bin.update_reserved_qty_for_sub_contracting()

	def update_so_in_serial_number(self):
		so_name, item_code = frappe.db.get_value("Work Order", self.work_order, ["sales_order", "production_item"])
		if so_name and item_code:
			qty_to_reserve = get_reserved_qty_for_so(so_name, item_code)
			if qty_to_reserve:
				reserved_qty = frappe.db.sql("""select count(name) from `tabSerial No` where item_code=%s and
					sales_order=%s""", (item_code, so_name))
				if reserved_qty and reserved_qty[0][0]:
					qty_to_reserve -= reserved_qty[0][0]
				if qty_to_reserve > 0:
					for item in self.items:
						if item.item_code == item_code:
							serial_nos = (item.serial_no).split("\n")
							for serial_no in serial_nos:
								if qty_to_reserve > 0:
									frappe.db.set_value("Serial No", serial_no, "sales_order", so_name)
									qty_to_reserve -=1

	def validate_reserved_serial_no_consumption(self):
		for item in self.items:
			if item.s_warehouse and not item.t_warehouse and item.serial_no:
				for sr in get_serial_nos(item.serial_no):
					sales_order = frappe.db.get_value("Serial No", sr, "sales_order")
					if sales_order:
						frappe.throw(_("Item {0} (Serial No: {1}) cannot be consumed as is reserverd\
						 to fullfill Sales Order {2}.").format(item.item_code, sr, sales_order))

	def update_transferred_qty(self):
		if self.purpose == 'Receive at Warehouse':
			stock_entries = {}
			stock_entries_child_list = []
			for d in self.items:
				if not (d.against_stock_entry and d.ste_detail):
					continue

				stock_entries_child_list.append(d.ste_detail)
				transferred_qty = frappe.get_all("Stock Entry Detail", fields = ["sum(qty) as qty"],
					filters = { 'against_stock_entry': d.against_stock_entry,
						'ste_detail': d.ste_detail,'docstatus': 1})

				stock_entries[(d.against_stock_entry, d.ste_detail)] = (transferred_qty[0].qty
					if transferred_qty and transferred_qty[0] else 0.0) or 0.0

			if not stock_entries: return None

			cond = ''
			for data, transferred_qty in stock_entries.items():
				cond += """ WHEN (parent = %s and name = %s) THEN %s
					""" %(frappe.db.escape(data[0]), frappe.db.escape(data[1]), transferred_qty)

			if cond and stock_entries_child_list:
				frappe.db.sql(""" UPDATE `tabStock Entry Detail`
					SET
						transferred_qty = CASE {cond} END
					WHERE
						name in ({ste_details}) """.format(cond=cond,
					ste_details = ','.join(['%s'] * len(stock_entries_child_list))),
				tuple(stock_entries_child_list))

			args = {
				'source_dt': 'Stock Entry Detail',
				'target_field': 'transferred_qty',
				'target_ref_field': 'qty',
				'target_dt': 'Stock Entry Detail',
				'join_field': 'ste_detail',
				'target_parent_dt': 'Stock Entry',
				'target_parent_field': 'per_transferred',
				'source_field': 'qty',
				'percent_join_field': 'against_stock_entry'
			}

			self._update_percent_field_in_targets(args, update_modified=True)

@frappe.whitelist()
def move_sample_to_retention_warehouse(company, items):
	if isinstance(items, string_types):
		items = json.loads(items)
	retention_warehouse = frappe.db.get_single_value('Stock Settings', 'sample_retention_warehouse')
	stock_entry = frappe.new_doc("Stock Entry")
	stock_entry.company = company
	stock_entry.purpose = "Material Transfer"
	stock_entry.set_stock_entry_type()
	for item in items:
		if item.get('sample_quantity') and item.get('batch_no'):
			sample_quantity = validate_sample_quantity(item.get('item_code'), item.get('sample_quantity'),
				item.get('transfer_qty') or item.get('qty'), item.get('batch_no'))
			if sample_quantity:
				sample_serial_nos = ''
				if item.get('serial_no'):
					serial_nos = (item.get('serial_no')).split()
					if serial_nos and len(serial_nos) > item.get('sample_quantity'):
						serial_no_list = serial_nos[:-(len(serial_nos)-item.get('sample_quantity'))]
						sample_serial_nos = '\n'.join(serial_no_list)

				stock_entry.append("items", {
					"item_code": item.get('item_code'),
					"s_warehouse": item.get('t_warehouse'),
					"t_warehouse": retention_warehouse,
					"qty": item.get('sample_quantity'),
					"basic_rate": item.get('valuation_rate'),
					'uom': item.get('uom'),
					'stock_uom': item.get('stock_uom'),
					"conversion_factor": 1.0,
					"serial_no": sample_serial_nos,
					'batch_no': item.get('batch_no')
				})
	if stock_entry.get('items'):
		return stock_entry.as_dict()

@frappe.whitelist()
def make_stock_in_entry(source_name, target_doc=None):
	def set_missing_values(source, target):
		target.purpose = 'Receive at Warehouse'
		target.set_stock_entry_type()

	def update_item(source_doc, target_doc, source_parent):
		target_doc.t_warehouse = ''
		target_doc.s_warehouse = source_doc.t_warehouse
		target_doc.qty = source_doc.qty - source_doc.transferred_qty

	doclist = get_mapped_doc("Stock Entry", source_name, 	{
		"Stock Entry": {
			"doctype": "Stock Entry",
			"field_map": {
				"name": "outgoing_stock_entry"
			},
			"validation": {
				"docstatus": ["=", 1]
			}
		},
		"Stock Entry Detail": {
			"doctype": "Stock Entry Detail",
			"field_map": {
				"name": "ste_detail",
				"parent": "against_stock_entry",
				"serial_no": "serial_no",
				"batch_no": "batch_no"
			},
			"postprocess": update_item,
			"condition": lambda doc: flt(doc.qty) - flt(doc.transferred_qty) > 0.01
		},
	}, target_doc, set_missing_values)

	return doclist

@frappe.whitelist()
def get_work_order_details(work_order):
	work_order = frappe.get_doc("Work Order", work_order)
	pending_qty_to_produce = flt(work_order.qty) - flt(work_order.produced_qty)

	return {
		"from_bom": 1,
		"bom_no": work_order.bom_no,
		"use_multi_level_bom": work_order.use_multi_level_bom,
		"wip_warehouse": work_order.wip_warehouse,
		"fg_warehouse": work_order.fg_warehouse,
		"fg_completed_qty": pending_qty_to_produce,
		"additional_costs": get_additional_costs(work_order, fg_qty=pending_qty_to_produce)
	}

def get_additional_costs(work_order=None, bom_no=None, fg_qty=None):
	additional_costs = []
	operating_cost_per_unit = get_operating_cost_per_unit(work_order, bom_no)
	if operating_cost_per_unit:
		additional_costs.append({
			"description": "Operating Cost as per Work Order / BOM",
			"amount": operating_cost_per_unit * flt(fg_qty)
		})

	if work_order and work_order.additional_operating_cost and work_order.qty:
		additional_operating_cost_per_unit = \
			flt(work_order.additional_operating_cost) / flt(work_order.qty)

		additional_costs.append({
			"description": "Additional Operating Cost",
			"amount": additional_operating_cost_per_unit * flt(fg_qty)
		})

	return additional_costs

def get_operating_cost_per_unit(work_order=None, bom_no=None):
	operating_cost_per_unit = 0
	if work_order:
		if not bom_no:
			bom_no = work_order.bom_no

		for d in work_order.get("operations"):
			if flt(d.completed_qty):
				operating_cost_per_unit += flt(d.actual_operating_cost) / flt(d.completed_qty)
			elif work_order.qty:
				operating_cost_per_unit += flt(d.planned_operating_cost) / flt(work_order.qty)

	# Get operating cost from BOM if not found in work_order.
	if not operating_cost_per_unit and bom_no:
		bom = frappe.db.get_value("BOM", bom_no, ["operating_cost", "quantity"], as_dict=1)
		if bom.quantity:
			operating_cost_per_unit = flt(bom.operating_cost) / flt(bom.quantity)

	return operating_cost_per_unit

def get_used_alternative_items(purchase_order=None, work_order=None):
	cond = ""

	if purchase_order:
		cond = "and ste.purpose = 'Send to Subcontractor' and ste.purchase_order = '{0}'".format(purchase_order)
	elif work_order:
		cond = "and ste.purpose = 'Material Transfer for Manufacture' and ste.work_order = '{0}'".format(work_order)

	if not cond: return {}

	used_alternative_items = {}
	data = frappe.db.sql(""" select sted.original_item, sted.uom, sted.conversion_factor,
			sted.item_code, sted.item_name, sted.conversion_factor,sted.stock_uom, sted.description
		from
			`tabStock Entry` ste, `tabStock Entry Detail` sted
		where
			sted.parent = ste.name and ste.docstatus = 1 and sted.original_item !=  sted.item_code
			{0} """.format(cond), as_dict=1)

	for d in data:
		used_alternative_items[d.original_item] = d

	return used_alternative_items

@frappe.whitelist()
def get_uom_details(item_code, uom, qty):
	"""Returns dict `{"conversion_factor": [value], "transfer_qty": qty * [value]}`

	:param args: dict with `item_code`, `uom` and `qty`"""
	conversion_factor = get_conversion_factor(item_code, uom).get("conversion_factor")

	if not conversion_factor:
		frappe.msgprint(_("UOM coversion factor required for UOM: {0} in Item: {1}")
			.format(uom, item_code))
		ret = {'uom' : ''}
	else:
		ret = {
			'conversion_factor'		: flt(conversion_factor),
			'transfer_qty'			: flt(qty) * flt(conversion_factor)
		}
	return ret

@frappe.whitelist()
def get_expired_batch_items():
	return frappe.db.sql("""select b.item, sum(sle.actual_qty) as qty, sle.batch_no, sle.warehouse, sle.stock_uom\
	from `tabBatch` b, `tabStock Ledger Entry` sle
	where b.expiry_date <= %s
	and b.expiry_date is not NULL
	and b.batch_id = sle.batch_no
	group by sle.warehouse, sle.item_code, sle.batch_no""",(nowdate()), as_dict=1)

@frappe.whitelist()
def get_warehouse_details(args):
	if isinstance(args, string_types):
		args = json.loads(args)

	args = frappe._dict(args)

	ret = {}
	if args.warehouse and args.item_code:
		args.update({
			"posting_date": args.posting_date,
			"posting_time": args.posting_time,
		})
		ret = {
			"actual_qty" : get_previous_sle(args).get("qty_after_transaction") or 0,
			"basic_rate" : get_incoming_rate(args)
		}
	return ret

@frappe.whitelist()
def validate_sample_quantity(item_code, sample_quantity, qty, batch_no = None):
	if cint(qty) < cint(sample_quantity):
		frappe.throw(_("Sample quantity {0} cannot be more than received quantity {1}").format(sample_quantity, qty))
	retention_warehouse = frappe.db.get_single_value('Stock Settings', 'sample_retention_warehouse')
	retainted_qty = 0
	if batch_no:
		retainted_qty = get_batch_qty(batch_no, retention_warehouse, item_code)
	max_retain_qty = frappe.get_value('Item', item_code, 'sample_quantity')
	if retainted_qty >= max_retain_qty:
		frappe.msgprint(_("Maximum Samples - {0} have already been retained for Batch {1} and Item {2} in Batch {3}.").
			format(retainted_qty, batch_no, item_code, batch_no), alert=True)
		sample_quantity = 0
	qty_diff = max_retain_qty-retainted_qty
	if cint(sample_quantity) > cint(qty_diff):
		frappe.msgprint(_("Maximum Samples - {0} can be retained for Batch {1} and Item {2}.").
			format(max_retain_qty, batch_no, item_code), alert=True)
		sample_quantity = qty_diff
	return sample_quantity<|MERGE_RESOLUTION|>--- conflicted
+++ resolved
@@ -363,11 +363,7 @@
 				d.basic_rate = 0.0
 			elif d.t_warehouse and not d.basic_rate:
 				d.basic_rate = get_valuation_rate(d.item_code, d.t_warehouse,
-<<<<<<< HEAD
-					self.doctype, self.name, d.allow_zero_valuation_rate,
-=======
-					self.doctype, d.name, d.batch_no, d.allow_zero_valuation_rate,
->>>>>>> e97622d1
+					self.doctype, self.name, d.batch_no, d.allow_zero_valuation_rate,
 					currency=erpnext.get_company_currency(self.company))
 
 	def set_actual_qty(self):
