--- conflicted
+++ resolved
@@ -843,9 +843,8 @@
 					expiry_date = frappe.db.get_value("Batch", item.batch_no, "expiry_date")
 					if expiry_date:
 						if getdate(self.posting_date) > getdate(expiry_date):
-							frappe.throw(_("Batch {0} of Item {1} has expired.").format(item.batch_no, item.item_code))
-
-<<<<<<< HEAD
+							frappe.throw(_("Batch {0} of Item {1} has expired.")
+								.format(item.batch_no, item.item_code))
 
 @frappe.whitelist()
 def move_sample_to_retention_warehouse(company, items):
@@ -857,7 +856,8 @@
 	stock_entry.purpose = "Material Transfer"
 	for item in items:
 		if item.get('sample_quantity') and item.get('batch_no'):
-			sample_quantity = validate_sample_quantity(item.get('item_code'), item.get('sample_quantity'), item.get('transfer_qty') or item.get('qty'), item.get('batch_no'))
+			sample_quantity = validate_sample_quantity(item.get('item_code'), item.get('sample_quantity'),
+				item.get('transfer_qty') or item.get('qty'), item.get('batch_no'))
 			if sample_quantity:
 				sample_serial_nos = ''
 				if item.get('serial_no'):
@@ -865,6 +865,7 @@
 					if serial_nos and len(serial_nos) > item.get('sample_quantity'):
 						serial_no_list = serial_nos[:-(len(serial_nos)-item.get('sample_quantity'))]
 						sample_serial_nos = '\n'.join(serial_no_list)
+
 				stock_entry.append("items", {
 					"item_code": item.get('item_code'),
 					"s_warehouse": item.get('t_warehouse'),
@@ -879,7 +880,7 @@
 				})
 	if stock_entry.get('items'):
 		return stock_entry.as_dict()
-=======
+
 	def update_purchase_order_supplied_items(self):
 		#Get PO Supplied Items Details
 		item_wh = frappe._dict(frappe.db.sql("""select rm_item_code, reserve_warehouse 
@@ -891,7 +892,6 @@
 			reserve_warehouse = item_wh.get(item.item_code)
 			stock_bin = get_bin(d.item_code, reserve_warehouse)
 			stock_bin.update_reserved_qty_for_sub_contracting()
->>>>>>> 990277a0
 
 @frappe.whitelist()
 def get_production_order_details(production_order):
