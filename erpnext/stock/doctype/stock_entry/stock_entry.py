# Copyright (c) 2015, Frappe Technologies Pvt. Ltd. and Contributors
# License: GNU General Public License v3. See license.txt

from __future__ import unicode_literals
import frappe, erpnext
import frappe.defaults
from frappe import _
from frappe.utils import cstr, cint, flt, comma_or, getdate, nowdate, formatdate, format_time
from erpnext.stock.utils import get_incoming_rate
from erpnext.stock.stock_ledger import get_previous_sle, NegativeStockError, get_valuation_rate
from erpnext.stock.get_item_details import get_bin_details, get_default_cost_center, get_conversion_factor, get_reserved_qty_for_so
from erpnext.setup.doctype.item_group.item_group import get_item_group_defaults
from erpnext.setup.doctype.brand.brand import get_brand_defaults
from erpnext.stock.doctype.batch.batch import get_batch_no, set_batch_nos, get_batch_qty
from erpnext.stock.doctype.item.item import get_item_defaults
from erpnext.manufacturing.doctype.bom.bom import validate_bom_no, add_additional_cost
from erpnext.stock.utils import get_bin
from frappe.model.mapper import get_mapped_doc
from erpnext.stock.doctype.serial_no.serial_no import update_serial_nos_after_submit, get_serial_nos
from erpnext.stock.doctype.stock_reconciliation.stock_reconciliation import OpeningEntryAccountError

import json

from six import string_types, itervalues, iteritems

class IncorrectValuationRateError(frappe.ValidationError): pass
class DuplicateEntryForWorkOrderError(frappe.ValidationError): pass
class OperationsNotCompleteError(frappe.ValidationError): pass
class MaxSampleAlreadyRetainedError(frappe.ValidationError): pass

from erpnext.controllers.stock_controller import StockController

form_grid_templates = {
	"items": "templates/form_grid/stock_entry_grid.html"
}

class StockEntry(StockController):
	def get_feed(self):
		return self.stock_entry_type

	def onload(self):
		for item in self.get("items"):
			item.update(get_bin_details(item.item_code, item.s_warehouse))

	def validate(self):
		self.pro_doc = frappe._dict()
		if self.work_order:
			self.pro_doc = frappe.get_doc('Work Order', self.work_order)

		self.validate_posting_time()
		self.validate_purpose()
		self.validate_item()
		self.validate_customer_provided_item()
		self.validate_qty()
		self.set_transfer_qty()
		self.validate_uom_is_integer("uom", "qty")
		self.validate_uom_is_integer("stock_uom", "transfer_qty")
		self.validate_warehouse()
		self.validate_work_order()
		self.validate_bom()
		self.validate_finished_goods()
		self.validate_with_material_request()
		self.validate_batch()
		self.validate_inspection()
		self.validate_fg_completed_qty()
		self.validate_difference_account()
		self.set_job_card_data()
		self.set_purpose_for_stock_entry()

		if not self.from_bom:
			self.fg_completed_qty = 0.0

		if self._action == 'submit':
			self.make_batches('t_warehouse')
		else:
			set_batch_nos(self, 's_warehouse')

		self.set_incoming_rate()
		self.validate_serialized_batch()
		self.set_actual_qty()
		self.calculate_rate_and_amount(update_finished_item_rate=False)

	def on_submit(self):

		self.update_stock_ledger()

		update_serial_nos_after_submit(self, "items")
		self.update_work_order()
		self.validate_purchase_order()
		if self.purchase_order and self.purpose == "Send to Subcontractor":
			self.update_purchase_order_supplied_items()
		self.make_gl_entries()
		self.update_cost_in_project()
		self.validate_reserved_serial_no_consumption()
		self.update_transferred_qty()
		self.update_quality_inspection()
		if self.work_order and self.purpose == "Manufacture":
			self.update_so_in_serial_number()

	def on_cancel(self):

		if self.purchase_order and self.purpose == "Send to Subcontractor":
			self.update_purchase_order_supplied_items()

		if self.work_order and self.purpose == "Material Consumption for Manufacture":
			self.validate_work_order_status()

		self.update_work_order()
		self.update_stock_ledger()

		self.ignore_linked_doctypes = ('GL Entry', 'Stock Ledger Entry')

		self.make_gl_entries_on_cancel()
		self.update_cost_in_project()
		self.update_transferred_qty()
		self.update_quality_inspection()
		self.delete_auto_created_batches()

	def set_job_card_data(self):
		if self.job_card and not self.work_order:
			data = frappe.db.get_value('Job Card',
				self.job_card, ['for_quantity', 'work_order', 'bom_no'], as_dict=1)
			self.fg_completed_qty = data.for_quantity
			self.work_order = data.work_order
			self.from_bom = 1
			self.bom_no = data.bom_no

	def validate_work_order_status(self):
		pro_doc = frappe.get_doc("Work Order", self.work_order)
		if pro_doc.status == 'Completed':
			frappe.throw(_("Cannot cancel transaction for Completed Work Order."))

	def validate_purpose(self):
		valid_purposes = ["Material Issue", "Material Receipt", "Material Transfer",
			"Material Transfer for Manufacture", "Manufacture", "Repack", "Send to Subcontractor",
			"Material Consumption for Manufacture", "Send to Warehouse", "Receive at Warehouse"]

		if self.purpose not in valid_purposes:
			frappe.throw(_("Purpose must be one of {0}").format(comma_or(valid_purposes)))

		if self.job_card and self.purpose != 'Material Transfer for Manufacture':
			frappe.throw(_("For job card {0}, you can only make the 'Material Transfer for Manufacture' type stock entry")
				.format(self.job_card))

	def set_transfer_qty(self):
		for item in self.get("items"):
			if not flt(item.qty):
				frappe.throw(_("Row {0}: Qty is mandatory").format(item.idx))
			if not flt(item.conversion_factor):
				frappe.throw(_("Row {0}: UOM Conversion Factor is mandatory").format(item.idx))
			item.transfer_qty = flt(flt(item.qty) * flt(item.conversion_factor),
				self.precision("transfer_qty", item))

	def update_cost_in_project(self):
		if (self.work_order and not frappe.db.get_value("Work Order",
			self.work_order, "update_consumed_material_cost_in_project")):
			return

		if self.project:
			amount = frappe.db.sql(""" select ifnull(sum(sed.amount), 0)
				from
					`tabStock Entry` se, `tabStock Entry Detail` sed
				where
					se.docstatus = 1 and se.project = %s and sed.parent = se.name
					and (sed.t_warehouse is null or sed.t_warehouse = '')""", self.project, as_list=1)

			amount = amount[0][0] if amount else 0
			additional_costs = frappe.db.sql(""" select ifnull(sum(sed.amount), 0)
				from
					`tabStock Entry` se, `tabLanded Cost Taxes and Charges` sed
				where
					se.docstatus = 1 and se.project = %s and sed.parent = se.name
					and se.purpose = 'Manufacture'""", self.project, as_list=1)

			additional_cost_amt = additional_costs[0][0] if additional_costs else 0

			amount += additional_cost_amt
			frappe.db.set_value('Project', self.project, 'total_consumed_material_cost', amount)

	def validate_item(self):
		stock_items = self.get_stock_items()
		serialized_items = self.get_serialized_items()
		for item in self.get("items"):
			if flt(item.qty) and flt(item.qty) < 0:
				frappe.throw(_("Row {0}: The item {1}, quantity must be positive number")
					.format(item.idx, frappe.bold(item.item_code)))

			if item.item_code not in stock_items:
				frappe.throw(_("{0} is not a stock Item").format(item.item_code))

			item_details = self.get_item_details(frappe._dict(
				{"item_code": item.item_code, "company": self.company,
				"project": self.project, "uom": item.uom, 's_warehouse': item.s_warehouse}),
				for_update=True)

			for f in ("uom", "stock_uom", "description", "item_name", "expense_account",
				"cost_center", "conversion_factor"):
					if f in ["stock_uom", "conversion_factor"] or not item.get(f):
						item.set(f, item_details.get(f))

			if not item.transfer_qty and item.qty:
				item.transfer_qty = item.qty * item.conversion_factor

			if (self.purpose in ("Material Transfer", "Material Transfer for Manufacture")
				and not item.serial_no
				and item.item_code in serialized_items):
				frappe.throw(_("Row #{0}: Please specify Serial No for Item {1}").format(item.idx, item.item_code),
					frappe.MandatoryError)

	def validate_qty(self):
		manufacture_purpose = ["Manufacture", "Material Consumption for Manufacture"]

		if self.purpose in manufacture_purpose and self.work_order:
			if not frappe.get_value('Work Order', self.work_order, 'skip_transfer'):
				item_code = []
				for item in self.items:
					if cstr(item.t_warehouse) == '':
						req_items = frappe.get_all('Work Order Item',
										filters={'parent': self.work_order, 'item_code': item.item_code}, fields=["item_code"])

						transferred_materials = frappe.db.sql("""
									select
										sum(qty) as qty
									from `tabStock Entry` se,`tabStock Entry Detail` sed
									where
										se.name = sed.parent and se.docstatus=1 and
										(se.purpose='Material Transfer for Manufacture' or se.purpose='Manufacture')
										and sed.item_code=%s and se.work_order= %s and ifnull(sed.t_warehouse, '') != ''
								""", (item.item_code, self.work_order), as_dict=1)

						stock_qty = flt(item.qty)
						trans_qty = flt(transferred_materials[0].qty)
						if req_items:
							if stock_qty > trans_qty:
								item_code.append(item.item_code)

	def validate_fg_completed_qty(self):
		if self.purpose == "Manufacture" and self.work_order:
			production_item = frappe.get_value('Work Order', self.work_order, 'production_item')
			for item in self.items:
				if item.item_code == production_item and item.t_warehouse and item.qty != self.fg_completed_qty:
					frappe.throw(_("Finished product quantity <b>{0}</b> and For Quantity <b>{1}</b> cannot be different")
						.format(item.qty, self.fg_completed_qty))

	def validate_difference_account(self):
		if not cint(erpnext.is_perpetual_inventory_enabled(self.company)):
			return

		for d in self.get("items"):
			if not d.expense_account:
				frappe.throw(_("Please enter <b>Difference Account</b> or set default <b>Stock Adjustment Account</b> for company {0}")
					.format(frappe.bold(self.company)))

			elif self.is_opening == "Yes" and frappe.db.get_value("Account", d.expense_account, "report_type") == "Profit and Loss":
				frappe.throw(_("Difference Account must be a Asset/Liability type account, since this Stock Entry is an Opening Entry"), OpeningEntryAccountError)

	def validate_warehouse(self):
		"""perform various (sometimes conditional) validations on warehouse"""

		source_mandatory = ["Material Issue", "Material Transfer", "Send to Subcontractor", "Material Transfer for Manufacture",
			"Material Consumption for Manufacture", "Send to Warehouse", "Receive at Warehouse"]

		target_mandatory = ["Material Receipt", "Material Transfer", "Send to Subcontractor",
			"Material Transfer for Manufacture", "Send to Warehouse", "Receive at Warehouse"]

		validate_for_manufacture = any([d.bom_no for d in self.get("items")])

		if self.purpose in source_mandatory and self.purpose not in target_mandatory:
			self.to_warehouse = None
			for d in self.get('items'):
				d.t_warehouse = None
		elif self.purpose in target_mandatory and self.purpose not in source_mandatory:
			self.from_warehouse = None
			for d in self.get('items'):
				d.s_warehouse = None

		for d in self.get('items'):
			if not d.s_warehouse and not d.t_warehouse:
				d.s_warehouse = self.from_warehouse
				d.t_warehouse = self.to_warehouse

			if not (d.s_warehouse or d.t_warehouse):
				frappe.throw(_("Atleast one warehouse is mandatory"))

			if self.purpose in source_mandatory and not d.s_warehouse:
				if self.from_warehouse:
					d.s_warehouse = self.from_warehouse
				else:
					frappe.throw(_("Source warehouse is mandatory for row {0}").format(d.idx))

			if self.purpose in target_mandatory and not d.t_warehouse:
				if self.to_warehouse:
					d.t_warehouse = self.to_warehouse
				else:
					frappe.throw(_("Target warehouse is mandatory for row {0}").format(d.idx))

			if self.purpose == "Manufacture":
				if validate_for_manufacture:
					if d.bom_no:
						d.s_warehouse = None
						if not d.t_warehouse:
							frappe.throw(_("Target warehouse is mandatory for row {0}").format(d.idx))
					else:
						d.t_warehouse = None
						if not d.s_warehouse:
							frappe.throw(_("Source warehouse is mandatory for row {0}").format(d.idx))

			if cstr(d.s_warehouse) == cstr(d.t_warehouse) and not self.purpose == "Material Transfer for Manufacture":
				frappe.throw(_("Source and target warehouse cannot be same for row {0}").format(d.idx))

	def validate_work_order(self):
		if self.purpose in ("Manufacture", "Material Transfer for Manufacture", "Material Consumption for Manufacture"):
			# check if work order is entered

			if (self.purpose=="Manufacture" or self.purpose=="Material Consumption for Manufacture") \
					and self.work_order:
				if not self.fg_completed_qty:
					frappe.throw(_("For Quantity (Manufactured Qty) is mandatory"))
				self.check_if_operations_completed()
				self.check_duplicate_entry_for_work_order()
		elif self.purpose != "Material Transfer":
			self.work_order = None

	def check_if_operations_completed(self):
		"""Check if Time Sheets are completed against before manufacturing to capture operating costs."""
		prod_order = frappe.get_doc("Work Order", self.work_order)
		allowance_percentage = flt(frappe.db.get_single_value("Manufacturing Settings",
			"overproduction_percentage_for_work_order"))

		for d in prod_order.get("operations"):
			total_completed_qty = flt(self.fg_completed_qty) + flt(prod_order.produced_qty)
			completed_qty = d.completed_qty + (allowance_percentage/100 * d.completed_qty)
			if total_completed_qty > flt(completed_qty):
				job_card = frappe.db.get_value('Job Card', {'operation_id': d.name}, 'name')
				if not job_card:
					frappe.throw(_("Work Order {0}: Job Card not found for the operation {1}")
						.format(self.work_order, d.operation))

				work_order_link = frappe.utils.get_link_to_form('Work Order', self.work_order)
				job_card_link = frappe.utils.get_link_to_form('Job Card', job_card)
				frappe.throw(_("Row #{0}: Operation {1} is not completed for {2} qty of finished goods in Work Order {3}. Please update operation status via Job Card {4}.")
					.format(d.idx, frappe.bold(d.operation), frappe.bold(total_completed_qty), work_order_link, job_card_link), OperationsNotCompleteError)

	def check_duplicate_entry_for_work_order(self):
		other_ste = [t[0] for t in frappe.db.get_values("Stock Entry",  {
			"work_order": self.work_order,
			"purpose": self.purpose,
			"docstatus": ["!=", 2],
			"name": ["!=", self.name]
		}, "name")]

		if other_ste:
			production_item, qty = frappe.db.get_value("Work Order",
				self.work_order, ["production_item", "qty"])
			args = other_ste + [production_item]
			fg_qty_already_entered = frappe.db.sql("""select sum(transfer_qty)
				from `tabStock Entry Detail`
				where parent in (%s)
					and item_code = %s
					and ifnull(s_warehouse,'')='' """ % (", ".join(["%s" * len(other_ste)]), "%s"), args)[0][0]
			if fg_qty_already_entered and fg_qty_already_entered >= qty:
				frappe.throw(_("Stock Entries already created for Work Order ")
					+ self.work_order + ":" + ", ".join(other_ste), DuplicateEntryForWorkOrderError)

	def set_incoming_rate(self):
		if self.purpose == "Repack":
			self.set_basic_rate_for_finished_goods()

		for d in self.items:
			if d.s_warehouse:
				args = self.get_args_for_incoming_rate(d)
				d.basic_rate = get_incoming_rate(args)
			elif d.allow_zero_valuation_rate and not d.s_warehouse:
				d.basic_rate = 0.0
			elif d.t_warehouse and not d.basic_rate:
				d.basic_rate = get_valuation_rate(d.item_code, d.t_warehouse,
					self.doctype, self.name, d.allow_zero_valuation_rate,
					currency=erpnext.get_company_currency(self.company), company=self.company)

	def set_actual_qty(self):
		allow_negative_stock = cint(frappe.db.get_value("Stock Settings", None, "allow_negative_stock"))

		for d in self.get('items'):
			previous_sle = get_previous_sle({
				"item_code": d.item_code,
				"warehouse": d.s_warehouse or d.t_warehouse,
				"posting_date": self.posting_date,
				"posting_time": self.posting_time
			})

			# get actual stock at source warehouse
			d.actual_qty = previous_sle.get("qty_after_transaction") or 0

			# validate qty during submit
			if d.docstatus==1 and d.s_warehouse and not allow_negative_stock and flt(d.actual_qty, d.precision("actual_qty")) < flt(d.transfer_qty, d.precision("actual_qty")):
				frappe.throw(_("Row {0}: Quantity not available for {4} in warehouse {1} at posting time of the entry ({2} {3})").format(d.idx,
					frappe.bold(d.s_warehouse), formatdate(self.posting_date),
					format_time(self.posting_time), frappe.bold(d.item_code))
					+ '<br><br>' + _("Available quantity is {0}, you need {1}").format(frappe.bold(d.actual_qty),
						frappe.bold(d.transfer_qty)),
					NegativeStockError, title=_('Insufficient Stock'))

	def set_serial_nos(self, work_order):
		previous_se = frappe.db.get_value("Stock Entry", {"work_order": work_order,
				"purpose": "Material Transfer for Manufacture"}, "name")

		for d in self.get('items'):
			transferred_serial_no = frappe.db.get_value("Stock Entry Detail",{"parent": previous_se,
				"item_code": d.item_code}, "serial_no")

			if transferred_serial_no:
				d.serial_no = transferred_serial_no

	def get_stock_and_rate(self):
		self.set_work_order_details()
		self.set_transfer_qty()
		self.set_actual_qty()
		self.calculate_rate_and_amount()

	def calculate_rate_and_amount(self, force=False,
			update_finished_item_rate=True, raise_error_if_no_rate=True):
		self.set_basic_rate(force, update_finished_item_rate, raise_error_if_no_rate)
		self.distribute_additional_costs()
		self.update_valuation_rate()
		self.set_total_incoming_outgoing_value()
		self.set_total_amount()

	def set_basic_rate(self, force=False, update_finished_item_rate=True, raise_error_if_no_rate=True):
		"""get stock and incoming rate on posting date"""
		raw_material_cost = 0.0
		scrap_material_cost = 0.0
		fg_basic_rate = 0.0

		for d in self.get('items'):
			if d.t_warehouse: fg_basic_rate = flt(d.basic_rate)
			args = self.get_args_for_incoming_rate(d)

			# get basic rate
			if not d.bom_no:
				if (not flt(d.basic_rate) and not d.allow_zero_valuation_rate) or d.s_warehouse or force:
					basic_rate = flt(get_incoming_rate(args, raise_error_if_no_rate), self.precision("basic_rate", d))
					if basic_rate > 0:
						d.basic_rate = basic_rate

				d.basic_amount = flt(flt(d.transfer_qty) * flt(d.basic_rate), d.precision("basic_amount"))
				if not d.t_warehouse:
					raw_material_cost += flt(d.basic_amount)

			# get scrap items basic rate
			if d.bom_no:
				if not flt(d.basic_rate) and not d.allow_zero_valuation_rate and \
					getattr(self, "pro_doc", frappe._dict()).scrap_warehouse == d.t_warehouse:
					basic_rate = flt(get_incoming_rate(args, raise_error_if_no_rate),
						self.precision("basic_rate", d))
					if basic_rate > 0:
						d.basic_rate = basic_rate
					d.basic_amount = flt(flt(d.transfer_qty) * flt(d.basic_rate), d.precision("basic_amount"))

				if getattr(self, "pro_doc", frappe._dict()).scrap_warehouse == d.t_warehouse:

					scrap_material_cost += flt(d.basic_amount)

		number_of_fg_items = len([t.t_warehouse for t in self.get("items") if t.t_warehouse])
		if (fg_basic_rate == 0.0 and number_of_fg_items == 1) or update_finished_item_rate:
			self.set_basic_rate_for_finished_goods(raw_material_cost, scrap_material_cost)

	def get_args_for_incoming_rate(self, item):
		return frappe._dict({
			"item_code": item.item_code,
			"warehouse": item.s_warehouse or item.t_warehouse,
			"posting_date": self.posting_date,
			"posting_time": self.posting_time,
			"qty": item.s_warehouse and -1*flt(item.transfer_qty) or flt(item.transfer_qty),
			"serial_no": item.serial_no,
			"voucher_type": self.doctype,
			"voucher_no": self.name,
			"company": self.company,
			"allow_zero_valuation": item.allow_zero_valuation_rate,
		})

	def set_basic_rate_for_finished_goods(self, raw_material_cost=0, scrap_material_cost=0):
		total_fg_qty = 0
		if not raw_material_cost and self.get("items"):
			raw_material_cost = sum([flt(row.basic_amount) for row in self.items
				if row.s_warehouse and not row.t_warehouse])

			total_fg_qty = sum([flt(row.qty) for row in self.items
				if row.t_warehouse and not row.s_warehouse])

		if self.purpose in ["Manufacture", "Repack"]:
			for d in self.get("items"):
				if (d.transfer_qty and (d.bom_no or d.t_warehouse)
					and (getattr(self, "pro_doc", frappe._dict()).scrap_warehouse != d.t_warehouse)):

					if (self.work_order and self.purpose == "Manufacture"
						and frappe.db.get_single_value("Manufacturing Settings", "material_consumption")):
						bom_items = self.get_bom_raw_materials(d.transfer_qty)
						raw_material_cost = sum([flt(row.qty)*flt(row.rate) for row in bom_items.values()])

					if raw_material_cost and self.purpose == "Manufacture":
						d.basic_rate = flt((raw_material_cost - scrap_material_cost) / flt(d.transfer_qty), d.precision("basic_rate"))
						d.basic_amount = flt((raw_material_cost - scrap_material_cost), d.precision("basic_amount"))
					elif self.purpose == "Repack" and total_fg_qty and not d.set_basic_rate_manually:
						d.basic_rate = flt(raw_material_cost) / flt(total_fg_qty)
						d.basic_amount = d.basic_rate * d.qty

	def distribute_additional_costs(self):
		if self.purpose == "Material Issue":
			self.additional_costs = []

		self.total_additional_costs = sum([flt(t.amount) for t in self.get("additional_costs")])
		total_basic_amount = sum([flt(t.basic_amount) for t in self.get("items") if t.t_warehouse])

		for d in self.get("items"):
			if d.t_warehouse and total_basic_amount:
				d.additional_cost = (flt(d.basic_amount) / total_basic_amount) * self.total_additional_costs
			else:
				d.additional_cost = 0

	def update_valuation_rate(self):
		for d in self.get("items"):
			if d.transfer_qty:
				d.amount = flt(flt(d.basic_amount) + flt(d.additional_cost), d.precision("amount"))
				d.valuation_rate = flt(flt(d.basic_rate) + (flt(d.additional_cost) / flt(d.transfer_qty)),
					d.precision("valuation_rate"))

	def set_total_incoming_outgoing_value(self):
		self.total_incoming_value = self.total_outgoing_value = 0.0
		for d in self.get("items"):
			if d.t_warehouse:
				self.total_incoming_value += flt(d.amount)
			if d.s_warehouse:
				self.total_outgoing_value += flt(d.amount)

		self.value_difference = self.total_incoming_value - self.total_outgoing_value

	def set_total_amount(self):
		self.total_amount = None
		if self.purpose not in ['Manufacture', 'Repack']:
			self.total_amount = sum([flt(item.amount) for item in self.get("items")])

	def set_stock_entry_type(self):
		if self.purpose:
			self.stock_entry_type = frappe.get_cached_value('Stock Entry Type',
				{'purpose': self.purpose}, 'name')

	def set_purpose_for_stock_entry(self):
		if self.stock_entry_type and not self.purpose:
			self.purpose = frappe.get_cached_value('Stock Entry Type',
				self.stock_entry_type, 'purpose')

	def validate_purchase_order(self):
		"""Throw exception if more raw material is transferred against Purchase Order than in
		the raw materials supplied table"""
		backflush_raw_materials_based_on = frappe.db.get_single_value("Buying Settings",
			"backflush_raw_materials_of_subcontract_based_on")

		qty_allowance = flt(frappe.db.get_single_value("Buying Settings",
			"over_transfer_allowance"))

		if (self.purpose == "Send to Subcontractor" and self.purchase_order and
			backflush_raw_materials_based_on == 'BOM'):
			purchase_order = frappe.get_doc("Purchase Order", self.purchase_order)
			for se_item in self.items:
				item_code = se_item.original_item or se_item.item_code
				precision = cint(frappe.db.get_default("float_precision")) or 3
				required_qty = sum([flt(d.required_qty) for d in purchase_order.supplied_items \
					if d.rm_item_code == item_code])

				total_allowed = required_qty + (required_qty * (qty_allowance/100))

				if not required_qty:
					bom_no = frappe.db.get_value("Purchase Order Item",
						{"parent": self.purchase_order, "item_code": se_item.subcontracted_item},
						"bom")

					if se_item.allow_alternative_item:
						original_item_code = frappe.get_value("Item Alternative", {"alternative_item_code": item_code}, "item_code")

						required_qty = sum([flt(d.required_qty) for d in purchase_order.supplied_items \
							if d.rm_item_code == original_item_code])

						total_allowed = required_qty + (required_qty * (qty_allowance/100))

				if not required_qty:
					frappe.throw(_("Item {0} not found in 'Raw Materials Supplied' table in Purchase Order {1}")
						.format(se_item.item_code, self.purchase_order))
				total_supplied = frappe.db.sql("""select sum(transfer_qty)
					from `tabStock Entry Detail`, `tabStock Entry`
					where `tabStock Entry`.purchase_order = %s
						and `tabStock Entry`.docstatus = 1
						and `tabStock Entry Detail`.item_code = %s
						and `tabStock Entry Detail`.parent = `tabStock Entry`.name""",
							(self.purchase_order, se_item.item_code))[0][0]

				if flt(total_supplied, precision) > flt(total_allowed, precision):
					frappe.throw(_("Row {0}# Item {1} cannot be transferred more than {2} against Purchase Order {3}")
						.format(se_item.idx, se_item.item_code, total_allowed, self.purchase_order))

	def validate_bom(self):
		for d in self.get('items'):
			if d.bom_no and (d.t_warehouse != getattr(self, "pro_doc", frappe._dict()).scrap_warehouse):
				item_code = d.original_item or d.item_code
				validate_bom_no(item_code, d.bom_no)

	def validate_finished_goods(self):
		"""validation: finished good quantity should be same as manufacturing quantity"""
		if not self.work_order: return

		items_with_target_warehouse = []
		allowance_percentage = flt(frappe.db.get_single_value("Manufacturing Settings",
			"overproduction_percentage_for_work_order"))

		production_item, wo_qty = frappe.db.get_value("Work Order",
			self.work_order, ["production_item", "qty"])

		for d in self.get('items'):
			if (self.purpose != "Send to Subcontractor" and d.bom_no
				and flt(d.transfer_qty) > flt(self.fg_completed_qty) and d.item_code == production_item):
				frappe.throw(_("Quantity in row {0} ({1}) must be same as manufactured quantity {2}"). \
					format(d.idx, d.transfer_qty, self.fg_completed_qty))

			if self.work_order and self.purpose == "Manufacture" and d.t_warehouse:
				items_with_target_warehouse.append(d.item_code)

		if self.work_order and self.purpose == "Manufacture":
			allowed_qty = wo_qty + (allowance_percentage/100 * wo_qty)
			if self.fg_completed_qty > allowed_qty:
				frappe.throw(_("For quantity {0} should not be greater than work order quantity {1}")
					.format(flt(self.fg_completed_qty), wo_qty))

			if production_item not in items_with_target_warehouse:
				frappe.throw(_("Finished Item {0} must be entered for Manufacture type entry")
					.format(production_item))

	def update_stock_ledger(self):
		sl_entries = []

		# make sl entries for source warehouse first, then do for target warehouse
		for d in self.get('items'):
			if cstr(d.s_warehouse):
				sl_entries.append(self.get_sl_entries(d, {
					"warehouse": cstr(d.s_warehouse),
					"actual_qty": -flt(d.transfer_qty),
					"incoming_rate": 0
				}))

		for d in self.get('items'):
			if cstr(d.t_warehouse):
				sl_entries.append(self.get_sl_entries(d, {
					"warehouse": cstr(d.t_warehouse),
					"actual_qty": flt(d.transfer_qty),
					"incoming_rate": flt(d.valuation_rate)
				}))

		# On cancellation, make stock ledger entry for
		# target warehouse first, to update serial no values properly

			# if cstr(d.s_warehouse) and self.docstatus == 2:
			# 	sl_entries.append(self.get_sl_entries(d, {
			# 		"warehouse": cstr(d.s_warehouse),
			# 		"actual_qty": -flt(d.transfer_qty),
			# 		"incoming_rate": 0
			# 	}))

		if self.docstatus == 2:
			sl_entries.reverse()

		self.make_sl_entries(sl_entries)

	def get_gl_entries(self, warehouse_account):
		gl_entries = super(StockEntry, self).get_gl_entries(warehouse_account)

		total_basic_amount = sum([flt(t.basic_amount) for t in self.get("items") if t.t_warehouse])
		divide_based_on = total_basic_amount

		if self.get("additional_costs") and not total_basic_amount:
			# if total_basic_amount is 0, distribute additional charges based on qty
			divide_based_on = sum(item.qty for item in list(self.get("items")))

		item_account_wise_additional_cost = {}

		for t in self.get("additional_costs"):
			for d in self.get("items"):
				if d.t_warehouse:
					item_account_wise_additional_cost.setdefault((d.item_code, d.name), {})
					item_account_wise_additional_cost[(d.item_code, d.name)].setdefault(t.expense_account, 0.0)

					multiply_based_on = d.basic_amount if total_basic_amount else d.qty

					item_account_wise_additional_cost[(d.item_code, d.name)][t.expense_account] += \
<<<<<<< HEAD
						(t.amount * multiply_based_on) / divide_based_on
=======
						flt(t.amount * multiply_based_on) / divide_based_on
>>>>>>> 00175c96

		if item_account_wise_additional_cost:
			for d in self.get("items"):
				for account, amount in iteritems(item_account_wise_additional_cost.get((d.item_code, d.name), {})):
					if not amount: continue

					gl_entries.append(self.get_gl_dict({
						"account": account,
						"against": d.expense_account,
						"cost_center": d.cost_center,
						"remarks": self.get("remarks") or _("Accounting Entry for Stock"),
						"credit": amount
					}, item=d))

					gl_entries.append(self.get_gl_dict({
						"account": d.expense_account,
						"against": account,
						"cost_center": d.cost_center,
						"remarks": self.get("remarks") or _("Accounting Entry for Stock"),
						"credit": -1 * amount # put it as negative credit instead of debit purposefully
					}, item=d))

		return gl_entries

	def update_work_order(self):
		def _validate_work_order(pro_doc):
			if flt(pro_doc.docstatus) != 1:
				frappe.throw(_("Work Order {0} must be submitted").format(self.work_order))

			if pro_doc.status == 'Stopped':
				frappe.throw(_("Transaction not allowed against stopped Work Order {0}").format(self.work_order))

		if self.job_card:
			job_doc = frappe.get_doc('Job Card', self.job_card)
			job_doc.set_transferred_qty(update_status=True)

		if self.work_order:
			pro_doc = frappe.get_doc("Work Order", self.work_order)
			_validate_work_order(pro_doc)
			pro_doc.run_method("update_status")

			if self.fg_completed_qty:
				pro_doc.run_method("update_work_order_qty")
				if self.purpose == "Manufacture":
					pro_doc.run_method("update_planned_qty")

			if not pro_doc.operations:
				pro_doc.set_actual_dates()

	def get_item_details(self, args=None, for_update=False):
		item = frappe.db.sql("""select i.name, i.stock_uom, i.description, i.image, i.item_name, i.item_group,
				i.has_batch_no, i.sample_quantity, i.has_serial_no, i.allow_alternative_item,
				id.expense_account, id.buying_cost_center
			from `tabItem` i LEFT JOIN `tabItem Default` id ON i.name=id.parent and id.company=%s
			where i.name=%s
				and i.disabled=0
				and (i.end_of_life is null or i.end_of_life='0000-00-00' or i.end_of_life > %s)""",
			(self.company, args.get('item_code'), nowdate()), as_dict = 1)

		if not item:
			frappe.throw(_("Item {0} is not active or end of life has been reached").format(args.get("item_code")))

		item = item[0]
		item_group_defaults = get_item_group_defaults(item.name, self.company)
		brand_defaults = get_brand_defaults(item.name, self.company)

		ret = frappe._dict({
			'uom'			      	: item.stock_uom,
			'stock_uom'				: item.stock_uom,
			'description'		  	: item.description,
			'image'					: item.image,
			'item_name' 		  	: item.item_name,
			'cost_center'			: get_default_cost_center(args, item, item_group_defaults, brand_defaults, self.company),
			'qty'					: args.get("qty"),
			'transfer_qty'			: args.get('qty'),
			'conversion_factor'		: 1,
			'batch_no'				: '',
			'actual_qty'			: 0,
			'basic_rate'			: 0,
			'serial_no'				: '',
			'has_serial_no'			: item.has_serial_no,
			'has_batch_no'			: item.has_batch_no,
			'sample_quantity'		: item.sample_quantity,
			'expense_account'		: item.expense_account
		})

		if self.purpose == 'Send to Subcontractor':
			ret["allow_alternative_item"] = item.allow_alternative_item

		# update uom
		if args.get("uom") and for_update:
			ret.update(get_uom_details(args.get('item_code'), args.get('uom'), args.get('qty')))

		if self.purpose == 'Material Issue':
			ret["expense_account"] = (item.get("expense_account") or
				item_group_defaults.get("expense_account") or
				frappe.get_cached_value('Company',  self.company,  "default_expense_account"))

		for company_field, field in {'stock_adjustment_account': 'expense_account',
			'cost_center': 'cost_center'}.items():
			if not ret.get(field):
				ret[field] = frappe.get_cached_value('Company',  self.company,  company_field)

		args['posting_date'] = self.posting_date
		args['posting_time'] = self.posting_time

		stock_and_rate = get_warehouse_details(args) if args.get('warehouse') else {}
		ret.update(stock_and_rate)

		# automatically select batch for outgoing item
		if (args.get('s_warehouse', None) and args.get('qty') and
			ret.get('has_batch_no') and not args.get('batch_no')):
			args.batch_no = get_batch_no(args['item_code'], args['s_warehouse'], args['qty'])

		return ret

	def set_items_for_stock_in(self):
		self.items = []

		if self.outgoing_stock_entry and self.purpose == 'Receive at Warehouse':
			doc = frappe.get_doc('Stock Entry', self.outgoing_stock_entry)

			if doc.per_transferred == 100:
				frappe.throw(_("Goods are already received against the outward entry {0}")
					.format(doc.name))

			for d in doc.items:
				self.append('items', {
					's_warehouse': d.t_warehouse,
					'item_code': d.item_code,
					'qty': d.qty,
					'uom': d.uom,
					'against_stock_entry': d.parent,
					'ste_detail': d.name,
					'stock_uom': d.stock_uom,
					'conversion_factor': d.conversion_factor,
					'serial_no': d.serial_no,
					'batch_no': d.batch_no
				})

	def get_items(self):
		self.set('items', [])
		self.validate_work_order()

		if not self.posting_date or not self.posting_time:
			frappe.throw(_("Posting date and posting time is mandatory"))

		self.set_work_order_details()

		if self.bom_no:

			backflush_based_on = frappe.db.get_single_value("Manufacturing Settings",
				"backflush_raw_materials_based_on")

			if self.purpose in ["Material Issue", "Material Transfer", "Manufacture", "Repack",
					"Send to Subcontractor", "Material Transfer for Manufacture", "Material Consumption for Manufacture"]:

				if self.work_order and self.purpose == "Material Transfer for Manufacture":
					item_dict = self.get_pending_raw_materials(backflush_based_on)
					if self.to_warehouse and self.pro_doc:
						for item in itervalues(item_dict):
							item["to_warehouse"] = self.pro_doc.wip_warehouse
					self.add_to_stock_entry_detail(item_dict)

				elif (self.work_order and (self.purpose == "Manufacture" or self.purpose == "Material Consumption for Manufacture")
					and not self.pro_doc.skip_transfer and backflush_based_on == "Material Transferred for Manufacture"):
					self.get_transfered_raw_materials()

				elif (self.work_order and backflush_based_on== "BOM" and
					(self.purpose == "Manufacture" or self.purpose == "Material Consumption for Manufacture")
					and frappe.db.get_single_value("Manufacturing Settings", "material_consumption")== 1):
					self.get_unconsumed_raw_materials()
				else:
					if not self.fg_completed_qty:
						frappe.throw(_("Manufacturing Quantity is mandatory"))

					item_dict = self.get_bom_raw_materials(self.fg_completed_qty)

					#Get PO Supplied Items Details
					if self.purchase_order and self.purpose == "Send to Subcontractor":
						#Get PO Supplied Items Details
						item_wh = frappe._dict(frappe.db.sql("""
							select rm_item_code, reserve_warehouse
							from `tabPurchase Order` po, `tabPurchase Order Item Supplied` poitemsup
							where po.name = poitemsup.parent
								and po.name = %s""",self.purchase_order))

					for item in itervalues(item_dict):
						if self.pro_doc and cint(self.pro_doc.from_wip_warehouse):
							item["from_warehouse"] = self.pro_doc.wip_warehouse
						#Get Reserve Warehouse from PO
						if self.purchase_order and self.purpose=="Send to Subcontractor":
							item["from_warehouse"] = item_wh.get(item.item_code)
						item["to_warehouse"] = self.to_warehouse if self.purpose=="Send to Subcontractor" else ""

					self.add_to_stock_entry_detail(item_dict)

			# fetch the serial_no of the first stock entry for the second stock entry
			if self.work_order and self.purpose == "Manufacture":
				self.set_serial_nos(self.work_order)
				work_order = frappe.get_doc('Work Order', self.work_order)
				add_additional_cost(self, work_order)

			# add finished goods item
			if self.purpose in ("Manufacture", "Repack"):
				self.load_items_from_bom()

		self.set_scrap_items()
		self.set_actual_qty()
		self.calculate_rate_and_amount(raise_error_if_no_rate=False)

	def set_scrap_items(self):
		if self.purpose != "Send to Subcontractor" and self.purpose in ["Manufacture", "Repack"]:
			scrap_item_dict = self.get_bom_scrap_material(self.fg_completed_qty)
			for item in itervalues(scrap_item_dict):
				item.idx = ''
				if self.pro_doc and self.pro_doc.scrap_warehouse:
					item["to_warehouse"] = self.pro_doc.scrap_warehouse

			self.add_to_stock_entry_detail(scrap_item_dict, bom_no=self.bom_no)

	def set_work_order_details(self):
		if not getattr(self, "pro_doc", None):
			self.pro_doc = frappe._dict()

		if self.work_order:
			# common validations
			if not self.pro_doc:
				self.pro_doc = frappe.get_doc('Work Order', self.work_order)

			if self.pro_doc:
				self.bom_no = self.pro_doc.bom_no
			else:
				# invalid work order
				self.work_order = None

	def load_items_from_bom(self):
		if self.work_order:
			item_code = self.pro_doc.production_item
			to_warehouse = self.pro_doc.fg_warehouse
		else:
			item_code = frappe.db.get_value("BOM", self.bom_no, "item")
			to_warehouse = self.to_warehouse

		item = get_item_defaults(item_code, self.company)

		if not self.work_order and not to_warehouse:
			# in case of BOM
			to_warehouse = item.get("default_warehouse")

		self.add_to_stock_entry_detail({
			item.name: {
				"to_warehouse": to_warehouse,
				"from_warehouse": "",
				"qty": self.fg_completed_qty,
				"item_name": item.item_name,
				"description": item.description,
				"stock_uom": item.stock_uom,
				"expense_account": item.get("expense_account"),
				"cost_center": item.get("buying_cost_center"),
			}
		}, bom_no = self.bom_no)

	def get_bom_raw_materials(self, qty):
		from erpnext.manufacturing.doctype.bom.bom import get_bom_items_as_dict

		# item dict = { item_code: {qty, description, stock_uom} }
		item_dict = get_bom_items_as_dict(self.bom_no, self.company, qty=qty,
			fetch_exploded = self.use_multi_level_bom, fetch_qty_in_stock_uom=False)

		used_alternative_items = get_used_alternative_items(work_order = self.work_order)
		for item in itervalues(item_dict):
			# if source warehouse presents in BOM set from_warehouse as bom source_warehouse
			if item["allow_alternative_item"]:
				item["allow_alternative_item"] = frappe.db.get_value('Work Order',
					self.work_order, "allow_alternative_item")

			item.from_warehouse = self.from_warehouse or item.source_warehouse or item.default_warehouse
			if item.item_code in used_alternative_items:
				alternative_item_data = used_alternative_items.get(item.item_code)
				item.item_code = alternative_item_data.item_code
				item.item_name = alternative_item_data.item_name
				item.stock_uom = alternative_item_data.stock_uom
				item.uom = alternative_item_data.uom
				item.conversion_factor = alternative_item_data.conversion_factor
				item.description = alternative_item_data.description

		return item_dict

	def get_bom_scrap_material(self, qty):
		from erpnext.manufacturing.doctype.bom.bom import get_bom_items_as_dict

		# item dict = { item_code: {qty, description, stock_uom} }
		item_dict = get_bom_items_as_dict(self.bom_no, self.company, qty=qty,
			fetch_exploded = 0, fetch_scrap_items = 1)

		for item in itervalues(item_dict):
			item.from_warehouse = ""
		return item_dict

	def get_unconsumed_raw_materials(self):
		wo = frappe.get_doc("Work Order", self.work_order)
		wo_items = frappe.get_all('Work Order Item',
			filters={'parent': self.work_order},
			fields=["item_code", "required_qty", "consumed_qty"]
			)

		for item in wo_items:
			qty = item.required_qty

			item_account_details = get_item_defaults(item.item_code, self.company)
			# Take into account consumption if there are any.
			if self.purpose == 'Manufacture':
				req_qty_each = flt(item.required_qty / wo.qty)
				if (flt(item.consumed_qty) != 0):
					remaining_qty = flt(item.consumed_qty) - (flt(wo.produced_qty) * req_qty_each)
					exhaust_qty = req_qty_each * wo.produced_qty
					if remaining_qty > exhaust_qty :
						if (remaining_qty/(req_qty_each * flt(self.fg_completed_qty))) >= 1:
							qty =0
						else:
							qty = (req_qty_each * flt(self.fg_completed_qty)) - remaining_qty
				else:
					qty = req_qty_each * flt(self.fg_completed_qty)

			if qty > 0:
				self.add_to_stock_entry_detail({
					item.item_code: {
						"from_warehouse": wo.wip_warehouse,
						"to_warehouse": "",
						"qty": qty,
						"item_name": item.item_name,
						"description": item.description,
						"stock_uom": item_account_details.stock_uom,
						"expense_account": item_account_details.get("expense_account"),
						"cost_center": item_account_details.get("buying_cost_center"),
					}
				})

	def get_transfered_raw_materials(self):
		transferred_materials = frappe.db.sql("""
			select
				item_name, original_item, item_code, sum(qty) as qty, sed.t_warehouse as warehouse,
				description, stock_uom, expense_account, cost_center
			from `tabStock Entry` se,`tabStock Entry Detail` sed
			where
				se.name = sed.parent and se.docstatus=1 and se.purpose='Material Transfer for Manufacture'
				and se.work_order= %s and ifnull(sed.t_warehouse, '') != ''
			group by sed.item_code, sed.t_warehouse
		""", self.work_order, as_dict=1)

		materials_already_backflushed = frappe.db.sql("""
			select
				item_code, sed.s_warehouse as warehouse, sum(qty) as qty
			from
				`tabStock Entry` se, `tabStock Entry Detail` sed
			where
				se.name = sed.parent and se.docstatus=1
				and (se.purpose='Manufacture' or se.purpose='Material Consumption for Manufacture')
				and se.work_order= %s and ifnull(sed.s_warehouse, '') != ''
			group by sed.item_code, sed.s_warehouse
		""", self.work_order, as_dict=1)

		backflushed_materials= {}
		for d in materials_already_backflushed:
			backflushed_materials.setdefault(d.item_code,[]).append({d.warehouse: d.qty})

		po_qty = frappe.db.sql("""select qty, produced_qty, material_transferred_for_manufacturing from
			`tabWork Order` where name=%s""", self.work_order, as_dict=1)[0]

		manufacturing_qty = flt(po_qty.qty)
		produced_qty = flt(po_qty.produced_qty)
		trans_qty = flt(po_qty.material_transferred_for_manufacturing)

		for item in transferred_materials:
			qty= item.qty
			item_code = item.original_item or item.item_code
			req_items = frappe.get_all('Work Order Item',
				filters={'parent': self.work_order, 'item_code': item_code},
				fields=["required_qty", "consumed_qty"]
				)

			req_qty = flt(req_items[0].required_qty) if req_items else flt(4)
			req_qty_each = flt(req_qty / manufacturing_qty)
			consumed_qty = flt(req_items[0].consumed_qty) if req_items else 0

			if trans_qty and manufacturing_qty > (produced_qty + flt(self.fg_completed_qty)):
				if qty >= req_qty:
					qty = (req_qty/trans_qty) * flt(self.fg_completed_qty)
				else:
					qty = qty - consumed_qty

				if self.purpose == 'Manufacture':
					# If Material Consumption is booked, must pull only remaining components to finish product
					if consumed_qty != 0:
						remaining_qty = consumed_qty - (produced_qty * req_qty_each)
						exhaust_qty = req_qty_each * produced_qty
						if remaining_qty > exhaust_qty :
							if (remaining_qty/(req_qty_each * flt(self.fg_completed_qty))) >= 1:
								qty =0
							else:
								qty = (req_qty_each * flt(self.fg_completed_qty)) - remaining_qty
					else:
						qty = req_qty_each * flt(self.fg_completed_qty)


			elif backflushed_materials.get(item.item_code):
				for d in backflushed_materials.get(item.item_code):
					if d.get(item.warehouse):
						if (qty > req_qty):
							qty = req_qty
							qty-= d.get(item.warehouse)

			if qty > 0:
				self.add_to_stock_entry_detail({
					item.item_code: {
						"from_warehouse": item.warehouse,
						"to_warehouse": "",
						"qty": qty,
						"item_name": item.item_name,
						"description": item.description,
						"stock_uom": item.stock_uom,
						"expense_account": item.expense_account,
						"cost_center": item.buying_cost_center,
						"original_item": item.original_item
					}
				})

	def get_pending_raw_materials(self, backflush_based_on=None):
		"""
			issue (item quantity) that is pending to issue or desire to transfer,
			whichever is less
		"""
		item_dict = self.get_pro_order_required_items(backflush_based_on)

		max_qty = flt(self.pro_doc.qty)
		for item, item_details in iteritems(item_dict):
			pending_to_issue = flt(item_details.required_qty) - flt(item_details.transferred_qty)
			desire_to_transfer = flt(self.fg_completed_qty) * flt(item_details.required_qty) / max_qty

			if (desire_to_transfer <= pending_to_issue or
				(desire_to_transfer > 0 and backflush_based_on == "Material Transferred for Manufacture")):
				item_dict[item]["qty"] = desire_to_transfer
			elif pending_to_issue > 0:
				item_dict[item]["qty"] = pending_to_issue
			else:
				item_dict[item]["qty"] = 0

		# delete items with 0 qty
		for item in item_dict.keys():
			if not item_dict[item]["qty"]:
				del item_dict[item]

		# show some message
		if not len(item_dict):
			frappe.msgprint(_("""All items have already been transferred for this Work Order."""))

		return item_dict

	def get_pro_order_required_items(self, backflush_based_on=None):
		item_dict = frappe._dict()
		pro_order = frappe.get_doc("Work Order", self.work_order)
		if not frappe.db.get_value("Warehouse", pro_order.wip_warehouse, "is_group"):
			wip_warehouse = pro_order.wip_warehouse
		else:
			wip_warehouse = None

		for d in pro_order.get("required_items"):
			if ( ((flt(d.required_qty) > flt(d.transferred_qty)) or
				(backflush_based_on == "Material Transferred for Manufacture")) and
				(d.include_item_in_manufacturing or self.purpose != "Material Transfer for Manufacture")):
				item_row = d.as_dict()
				if d.source_warehouse and not frappe.db.get_value("Warehouse", d.source_warehouse, "is_group"):
					item_row["from_warehouse"] = d.source_warehouse

				item_row["to_warehouse"] = wip_warehouse
				if item_row["allow_alternative_item"]:
					item_row["allow_alternative_item"] = pro_order.allow_alternative_item

				item_dict.setdefault(d.item_code, item_row)

		return item_dict

	def add_to_stock_entry_detail(self, item_dict, bom_no=None):
		cost_center = frappe.db.get_value("Company", self.company, 'cost_center')

		for d in item_dict:
			stock_uom = item_dict[d].get("stock_uom") or frappe.db.get_value("Item", d, "stock_uom")

			se_child = self.append('items')
			se_child.s_warehouse = item_dict[d].get("from_warehouse")
			se_child.t_warehouse = item_dict[d].get("to_warehouse")
			se_child.item_code = item_dict[d].get('item_code') or cstr(d)
			se_child.uom = item_dict[d]["uom"] if item_dict[d].get("uom") else stock_uom
			se_child.stock_uom = stock_uom
			se_child.qty = flt(item_dict[d]["qty"], se_child.precision("qty"))
			se_child.cost_center = item_dict[d].get("cost_center") or cost_center
			se_child.allow_alternative_item = item_dict[d].get("allow_alternative_item", 0)
			se_child.subcontracted_item = item_dict[d].get("main_item_code")

			for field in ["idx", "po_detail", "original_item",
				"expense_account", "description", "item_name"]:
				if item_dict[d].get(field):
					se_child.set(field, item_dict[d].get(field))

			if se_child.s_warehouse==None:
				se_child.s_warehouse = self.from_warehouse
			if se_child.t_warehouse==None:
				se_child.t_warehouse = self.to_warehouse

			# in stock uom
			se_child.conversion_factor = flt(item_dict[d].get("conversion_factor")) or 1
			se_child.transfer_qty = flt(item_dict[d]["qty"]*se_child.conversion_factor, se_child.precision("qty"))


			# to be assigned for finished item
			se_child.bom_no = bom_no

	def validate_with_material_request(self):
		for item in self.get("items"):
			if item.material_request:
				mreq_item = frappe.db.get_value("Material Request Item",
					{"name": item.material_request_item, "parent": item.material_request},
					["item_code", "warehouse", "idx"], as_dict=True)
				if mreq_item.item_code != item.item_code or \
				mreq_item.warehouse != (item.s_warehouse if self.purpose== "Material Issue" else item.t_warehouse):
					frappe.throw(_("Item or Warehouse for row {0} does not match Material Request").format(item.idx),
						frappe.MappingMismatchError)

	def validate_batch(self):
		if self.purpose in ["Material Transfer for Manufacture", "Manufacture", "Repack", "Send to Subcontractor"]:
			for item in self.get("items"):
				if item.batch_no:
					disabled = frappe.db.get_value("Batch", item.batch_no, "disabled")
					if disabled == 0:
						expiry_date = frappe.db.get_value("Batch", item.batch_no, "expiry_date")
						if expiry_date:
							if getdate(self.posting_date) > getdate(expiry_date):
								frappe.throw(_("Batch {0} of Item {1} has expired.")
									.format(item.batch_no, item.item_code))
					else:
						frappe.throw(_("Batch {0} of Item {1} is disabled.")
							.format(item.batch_no, item.item_code))

	def update_purchase_order_supplied_items(self):
		#Get PO Supplied Items Details
		item_wh = frappe._dict(frappe.db.sql("""
			select rm_item_code, reserve_warehouse
			from `tabPurchase Order` po, `tabPurchase Order Item Supplied` poitemsup
			where po.name = poitemsup.parent
			and po.name = %s""", self.purchase_order))

		#Update Supplied Qty in PO Supplied Items

		frappe.db.sql("""UPDATE `tabPurchase Order Item Supplied` pos
			SET pos.supplied_qty = (SELECT ifnull(sum(transfer_qty), 0) FROM `tabStock Entry Detail` sed
			WHERE pos.name = sed.po_detail and sed.docstatus = 1)
			WHERE pos.docstatus = 1 and pos.parent = %s""", self.purchase_order)

		#Update reserved sub contracted quantity in bin based on Supplied Item Details and
		for d in self.get("items"):
			item_code = d.get('original_item') or d.get('item_code')
			reserve_warehouse = item_wh.get(item_code)
			stock_bin = get_bin(item_code, reserve_warehouse)
			stock_bin.update_reserved_qty_for_sub_contracting()

	def update_so_in_serial_number(self):
		so_name, item_code = frappe.db.get_value("Work Order", self.work_order, ["sales_order", "production_item"])
		if so_name and item_code:
			qty_to_reserve = get_reserved_qty_for_so(so_name, item_code)
			if qty_to_reserve:
				reserved_qty = frappe.db.sql("""select count(name) from `tabSerial No` where item_code=%s and
					sales_order=%s""", (item_code, so_name))
				if reserved_qty and reserved_qty[0][0]:
					qty_to_reserve -= reserved_qty[0][0]
				if qty_to_reserve > 0:
					for item in self.items:
						if item.item_code == item_code:
							serial_nos = (item.serial_no).split("\n")
							for serial_no in serial_nos:
								if qty_to_reserve > 0:
									frappe.db.set_value("Serial No", serial_no, "sales_order", so_name)
									qty_to_reserve -=1

	def validate_reserved_serial_no_consumption(self):
		for item in self.items:
			if item.s_warehouse and not item.t_warehouse and item.serial_no:
				for sr in get_serial_nos(item.serial_no):
					sales_order = frappe.db.get_value("Serial No", sr, "sales_order")
					if sales_order:
						frappe.throw(_("Item {0} (Serial No: {1}) cannot be consumed as is reserverd\
						 to fullfill Sales Order {2}.").format(item.item_code, sr, sales_order))

	def update_transferred_qty(self):
		if self.purpose == 'Receive at Warehouse':
			stock_entries = {}
			stock_entries_child_list = []
			for d in self.items:
				if not (d.against_stock_entry and d.ste_detail):
					continue

				stock_entries_child_list.append(d.ste_detail)
				transferred_qty = frappe.get_all("Stock Entry Detail", fields = ["sum(qty) as qty"],
					filters = { 'against_stock_entry': d.against_stock_entry,
						'ste_detail': d.ste_detail,'docstatus': 1})

				stock_entries[(d.against_stock_entry, d.ste_detail)] = (transferred_qty[0].qty
					if transferred_qty and transferred_qty[0] else 0.0) or 0.0

			if not stock_entries: return None

			cond = ''
			for data, transferred_qty in stock_entries.items():
				cond += """ WHEN (parent = %s and name = %s) THEN %s
					""" %(frappe.db.escape(data[0]), frappe.db.escape(data[1]), transferred_qty)

			if cond and stock_entries_child_list:
				frappe.db.sql(""" UPDATE `tabStock Entry Detail`
					SET
						transferred_qty = CASE {cond} END
					WHERE
						name in ({ste_details}) """.format(cond=cond,
					ste_details = ','.join(['%s'] * len(stock_entries_child_list))),
				tuple(stock_entries_child_list))

			args = {
				'source_dt': 'Stock Entry Detail',
				'target_field': 'transferred_qty',
				'target_ref_field': 'qty',
				'target_dt': 'Stock Entry Detail',
				'join_field': 'ste_detail',
				'target_parent_dt': 'Stock Entry',
				'target_parent_field': 'per_transferred',
				'source_field': 'qty',
				'percent_join_field': 'against_stock_entry'
			}

			self._update_percent_field_in_targets(args, update_modified=True)

	def update_quality_inspection(self):
		if self.inspection_required:
			reference_type = reference_name = ''
			if self.docstatus == 1:
				reference_name = self.name
				reference_type = 'Stock Entry'

			for d in self.items:
				if d.quality_inspection:
					frappe.db.set_value("Quality Inspection", d.quality_inspection, {
						'reference_type': reference_type,
						'reference_name': reference_name
					})

@frappe.whitelist()
def move_sample_to_retention_warehouse(company, items):
	if isinstance(items, string_types):
		items = json.loads(items)
	retention_warehouse = frappe.db.get_single_value('Stock Settings', 'sample_retention_warehouse')
	stock_entry = frappe.new_doc("Stock Entry")
	stock_entry.company = company
	stock_entry.purpose = "Material Transfer"
	stock_entry.set_stock_entry_type()
	for item in items:
		if item.get('sample_quantity') and item.get('batch_no'):
			sample_quantity = validate_sample_quantity(item.get('item_code'), item.get('sample_quantity'),
				item.get('transfer_qty') or item.get('qty'), item.get('batch_no'))
			if sample_quantity:
				sample_serial_nos = ''
				if item.get('serial_no'):
					serial_nos = (item.get('serial_no')).split()
					if serial_nos and len(serial_nos) > item.get('sample_quantity'):
						serial_no_list = serial_nos[:-(len(serial_nos)-item.get('sample_quantity'))]
						sample_serial_nos = '\n'.join(serial_no_list)

				stock_entry.append("items", {
					"item_code": item.get('item_code'),
					"s_warehouse": item.get('t_warehouse'),
					"t_warehouse": retention_warehouse,
					"qty": item.get('sample_quantity'),
					"basic_rate": item.get('valuation_rate'),
					'uom': item.get('uom'),
					'stock_uom': item.get('stock_uom'),
					"conversion_factor": 1.0,
					"serial_no": sample_serial_nos,
					'batch_no': item.get('batch_no')
				})
	if stock_entry.get('items'):
		return stock_entry.as_dict()

@frappe.whitelist()
def make_stock_in_entry(source_name, target_doc=None):
	def set_missing_values(source, target):
		target.purpose = 'Receive at Warehouse'
		target.set_stock_entry_type()

	def update_item(source_doc, target_doc, source_parent):
		target_doc.t_warehouse = ''
		target_doc.s_warehouse = source_doc.t_warehouse
		target_doc.qty = source_doc.qty - source_doc.transferred_qty

	doclist = get_mapped_doc("Stock Entry", source_name, 	{
		"Stock Entry": {
			"doctype": "Stock Entry",
			"field_map": {
				"name": "outgoing_stock_entry"
			},
			"validation": {
				"docstatus": ["=", 1]
			}
		},
		"Stock Entry Detail": {
			"doctype": "Stock Entry Detail",
			"field_map": {
				"name": "ste_detail",
				"parent": "against_stock_entry",
				"serial_no": "serial_no",
				"batch_no": "batch_no"
			},
			"postprocess": update_item,
			"condition": lambda doc: flt(doc.qty) - flt(doc.transferred_qty) > 0.01
		},
	}, target_doc, set_missing_values)

	return doclist

@frappe.whitelist()
def get_work_order_details(work_order, company):
	work_order = frappe.get_doc("Work Order", work_order)
	pending_qty_to_produce = flt(work_order.qty) - flt(work_order.produced_qty)

	return {
		"from_bom": 1,
		"bom_no": work_order.bom_no,
		"use_multi_level_bom": work_order.use_multi_level_bom,
		"wip_warehouse": work_order.wip_warehouse,
		"fg_warehouse": work_order.fg_warehouse,
		"fg_completed_qty": pending_qty_to_produce
	}

def get_operating_cost_per_unit(work_order=None, bom_no=None):
	operating_cost_per_unit = 0
	if work_order:
		if not bom_no:
			bom_no = work_order.bom_no

		for d in work_order.get("operations"):
			if flt(d.completed_qty):
				operating_cost_per_unit += flt(d.actual_operating_cost) / flt(d.completed_qty)
			elif work_order.qty:
				operating_cost_per_unit += flt(d.planned_operating_cost) / flt(work_order.qty)

	# Get operating cost from BOM if not found in work_order.
	if not operating_cost_per_unit and bom_no:
		bom = frappe.db.get_value("BOM", bom_no, ["operating_cost", "quantity"], as_dict=1)
		if bom.quantity:
			operating_cost_per_unit = flt(bom.operating_cost) / flt(bom.quantity)

	return operating_cost_per_unit

def get_used_alternative_items(purchase_order=None, work_order=None):
	cond = ""

	if purchase_order:
		cond = "and ste.purpose = 'Send to Subcontractor' and ste.purchase_order = '{0}'".format(purchase_order)
	elif work_order:
		cond = "and ste.purpose = 'Material Transfer for Manufacture' and ste.work_order = '{0}'".format(work_order)

	if not cond: return {}

	used_alternative_items = {}
	data = frappe.db.sql(""" select sted.original_item, sted.uom, sted.conversion_factor,
			sted.item_code, sted.item_name, sted.conversion_factor,sted.stock_uom, sted.description
		from
			`tabStock Entry` ste, `tabStock Entry Detail` sted
		where
			sted.parent = ste.name and ste.docstatus = 1 and sted.original_item !=  sted.item_code
			{0} """.format(cond), as_dict=1)

	for d in data:
		used_alternative_items[d.original_item] = d

	return used_alternative_items

def get_valuation_rate_for_finished_good_entry(work_order):
	work_order_qty = flt(frappe.get_cached_value("Work Order",
		work_order, 'material_transferred_for_manufacturing'))

	field = "(SUM(total_outgoing_value) / %s) as valuation_rate" % (work_order_qty)

	stock_data = frappe.get_all("Stock Entry",
		fields = field,
		filters = {
			"docstatus": 1,
			"purpose": "Material Transfer for Manufacture",
			"work_order": work_order
		}
	)

	if stock_data:
		return stock_data[0].valuation_rate

@frappe.whitelist()
def get_uom_details(item_code, uom, qty):
	"""Returns dict `{"conversion_factor": [value], "transfer_qty": qty * [value]}`

	:param args: dict with `item_code`, `uom` and `qty`"""
	conversion_factor = get_conversion_factor(item_code, uom).get("conversion_factor")

	if not conversion_factor:
		frappe.msgprint(_("UOM coversion factor required for UOM: {0} in Item: {1}")
			.format(uom, item_code))
		ret = {'uom' : ''}
	else:
		ret = {
			'conversion_factor'		: flt(conversion_factor),
			'transfer_qty'			: flt(qty) * flt(conversion_factor)
		}
	return ret

@frappe.whitelist()
def get_expired_batch_items():
	return frappe.db.sql("""select b.item, sum(sle.actual_qty) as qty, sle.batch_no, sle.warehouse, sle.stock_uom\
	from `tabBatch` b, `tabStock Ledger Entry` sle
	where b.expiry_date <= %s
	and b.expiry_date is not NULL
	and b.batch_id = sle.batch_no
	group by sle.warehouse, sle.item_code, sle.batch_no""",(nowdate()), as_dict=1)

@frappe.whitelist()
def get_warehouse_details(args):
	if isinstance(args, string_types):
		args = json.loads(args)

	args = frappe._dict(args)

	ret = {}
	if args.warehouse and args.item_code:
		args.update({
			"posting_date": args.posting_date,
			"posting_time": args.posting_time,
		})
		ret = {
			"actual_qty" : get_previous_sle(args).get("qty_after_transaction") or 0,
			"basic_rate" : get_incoming_rate(args)
		}
	return ret

@frappe.whitelist()
def validate_sample_quantity(item_code, sample_quantity, qty, batch_no = None):
	if cint(qty) < cint(sample_quantity):
		frappe.throw(_("Sample quantity {0} cannot be more than received quantity {1}").format(sample_quantity, qty))
	retention_warehouse = frappe.db.get_single_value('Stock Settings', 'sample_retention_warehouse')
	retainted_qty = 0
	if batch_no:
		retainted_qty = get_batch_qty(batch_no, retention_warehouse, item_code)
	max_retain_qty = frappe.get_value('Item', item_code, 'sample_quantity')
	if retainted_qty >= max_retain_qty:
		frappe.msgprint(_("Maximum Samples - {0} have already been retained for Batch {1} and Item {2} in Batch {3}.").
			format(retainted_qty, batch_no, item_code, batch_no), alert=True)
		sample_quantity = 0
	qty_diff = max_retain_qty-retainted_qty
	if cint(sample_quantity) > cint(qty_diff):
		frappe.msgprint(_("Maximum Samples - {0} can be retained for Batch {1} and Item {2}.").
			format(max_retain_qty, batch_no, item_code), alert=True)
		sample_quantity = qty_diff
	return sample_quantity<|MERGE_RESOLUTION|>--- conflicted
+++ resolved
@@ -689,11 +689,7 @@
 					multiply_based_on = d.basic_amount if total_basic_amount else d.qty
 
 					item_account_wise_additional_cost[(d.item_code, d.name)][t.expense_account] += \
-<<<<<<< HEAD
-						(t.amount * multiply_based_on) / divide_based_on
-=======
 						flt(t.amount * multiply_based_on) / divide_based_on
->>>>>>> 00175c96
 
 		if item_account_wise_additional_cost:
 			for d in self.get("items"):
