# Copyright (c) 2015, Frappe Technologies Pvt. Ltd. and Contributors
# License: GNU General Public License v3. See license.txt


import json
from collections import defaultdict

import frappe
from frappe import _
from frappe.model.mapper import get_mapped_doc
from frappe.query_builder.functions import Sum
from frappe.utils import cint, comma_or, cstr, flt, format_time, formatdate, getdate, nowdate
from six import iteritems, itervalues, string_types

import erpnext
from erpnext.accounts.general_ledger import process_gl_map
from erpnext.controllers.taxes_and_totals import init_landed_taxes_and_totals
from erpnext.manufacturing.doctype.bom.bom import add_additional_cost, validate_bom_no
from erpnext.setup.doctype.brand.brand import get_brand_defaults
from erpnext.setup.doctype.item_group.item_group import get_item_group_defaults
from erpnext.stock.doctype.batch.batch import get_batch_no, get_batch_qty, set_batch_nos
from erpnext.stock.doctype.item.item import get_item_defaults
from erpnext.stock.doctype.serial_no.serial_no import (
	get_serial_nos,
	update_serial_nos_after_submit,
)
from erpnext.stock.doctype.stock_reconciliation.stock_reconciliation import (
	OpeningEntryAccountError,
)
from erpnext.stock.get_item_details import (
	get_bin_details,
	get_conversion_factor,
	get_default_cost_center,
	get_reserved_qty_for_so,
)
from erpnext.stock.stock_ledger import NegativeStockError, get_previous_sle, get_valuation_rate
from erpnext.stock.utils import get_bin, get_incoming_rate


class FinishedGoodError(frappe.ValidationError):
	pass


class IncorrectValuationRateError(frappe.ValidationError):
	pass


class DuplicateEntryForWorkOrderError(frappe.ValidationError):
	pass


class OperationsNotCompleteError(frappe.ValidationError):
	pass


class MaxSampleAlreadyRetainedError(frappe.ValidationError):
	pass


from erpnext.controllers.stock_controller import StockController

form_grid_templates = {"items": "templates/form_grid/stock_entry_grid.html"}


class StockEntry(StockController):
	def get_feed(self):
		return self.stock_entry_type

	def onload(self):
		for item in self.get("items"):
			item.update(get_bin_details(item.item_code, item.s_warehouse))

	def before_validate(self):
		from erpnext.stock.doctype.putaway_rule.putaway_rule import apply_putaway_rule

		apply_rule = self.apply_putaway_rule and (
			self.purpose in ["Material Transfer", "Material Receipt"]
		)

		if self.get("items") and apply_rule:
			apply_putaway_rule(self.doctype, self.get("items"), self.company, purpose=self.purpose)

	def validate(self):
		self.pro_doc = frappe._dict()
		if self.work_order:
			self.pro_doc = frappe.get_doc("Work Order", self.work_order)

		self.validate_posting_time()
		self.validate_purpose()
		self.validate_item()
		self.validate_customer_provided_item()
		self.validate_qty()
		self.set_transfer_qty()
		self.validate_uom_is_integer("uom", "qty")
		self.validate_uom_is_integer("stock_uom", "transfer_qty")
		self.validate_warehouse()
		#self.validate_work_order()
		self.validate_bom()

		if self.purpose in ("Manufacture", "Repack"):
			self.mark_finished_and_scrap_items()
			self.validate_finished_goods()

		self.validate_with_material_request()
		self.validate_batch()
		self.validate_inspection()
		self.validate_fg_completed_qty()
		self.validate_difference_account()
		self.set_job_card_data()
		self.set_purpose_for_stock_entry()
		self.clean_serial_nos()
		self.validate_duplicate_serial_no()

		if not self.from_bom:
			self.fg_completed_qty = 0.0

		if self._action == "submit":
			self.make_batches("t_warehouse")
		else:
			set_batch_nos(self, "s_warehouse")

		self.validate_serialized_batch()
		self.set_actual_qty()
		self.calculate_rate_and_amount()
		self.validate_putaway_capacity()

		if not self.get("purpose") == "Manufacture":
			# ignore scrap item wh difference and empty source/target wh
			# in Manufacture Entry
			self.reset_default_field_value("from_warehouse", "items", "s_warehouse")
			self.reset_default_field_value("to_warehouse", "items", "t_warehouse")

	def on_submit(self):
		self.update_stock_ledger()

		update_serial_nos_after_submit(self, "items")
		self.update_work_order()
		self.validate_purchase_order()
		self.update_purchase_order_supplied_items()

		self.make_gl_entries()

		
		self.repost_future_sle_and_gle()
		self.update_cost_in_project()
		self.validate_reserved_serial_no_consumption()
		self.update_transferred_qty()
		self.update_quality_inspection()

		if self.work_order and self.purpose == "Manufacture":
			self.update_so_in_serial_number()
		
		# if self.work_order and self.stock_entry_type == "Manufacture":
		# 	self.scrap_qty()
			

		# if self.work_order and self.stock_entry_type == "Material Consumption for Manufacture":
		# 	self.set_work_order_total_cost()

		if self.purpose == "Material Transfer" and self.add_to_transit:
			self.set_material_request_transfer_status("In Transit")
		if self.purpose == "Material Transfer" and self.outgoing_stock_entry:
			self.set_material_request_transfer_status("Completed")

		
		manufacture = frappe.get_doc('Manufacturing Settings')
		if self.stock_entry_type == "Manufacture" and manufacture.batch_price_list:
			for item in self.items:
				doc = frappe.new_doc('Item Price')
				doc.item_code=item.item_code
				doc.item_name=item.item_name
				doc.price_list=manufacture.batch_price_list
				doc.price_list_rate=item.mrp
				doc.uom =item.uom
				doc.batch_no =item.batch_no
				doc.valid_from =""
					
				
				doc.insert()



	def on_cancel(self):
		self.update_purchase_order_supplied_items()

		if self.work_order and self.purpose == "Material Consumption for Manufacture":
			self.validate_work_order_status()

		self.update_work_order()
		self.update_stock_ledger()

		self.ignore_linked_doctypes = ("GL Entry", "Stock Ledger Entry", "Repost Item Valuation")

		self.make_gl_entries_on_cancel()
		self.repost_future_sle_and_gle()
		self.update_cost_in_project()
		self.update_transferred_qty()
		self.update_quality_inspection()
		self.delete_auto_created_batches()
		self.delete_linked_stock_entry()

		if self.purpose == "Material Transfer" and self.add_to_transit:
			self.set_material_request_transfer_status("Not Started")
		if self.purpose == "Material Transfer" and self.outgoing_stock_entry:
			self.set_material_request_transfer_status("In Transit")

	def set_job_card_data(self):
		if self.job_card and not self.work_order:
			data = frappe.db.get_value(
				"Job Card", self.job_card, ["for_quantity", "work_order", "bom_no"], as_dict=1
			)
			self.fg_completed_qty = data.for_quantity
			self.work_order = data.work_order
			self.from_bom = 1
			self.bom_no = data.bom_no

	# def set_work_order_total_cost(self):
	# 	if self.stock_entry_type=="Material Consumption for Manufacture" and self.work_order:
	# 		doc=frappe.get_doc("Work Order",{"name":self.work_order})
	# 		if not doc.work_order_total_cost:
	# 			doc.work_order_total_cost=self.total_outgoing_value
	# 		if doc.work_order_total_cost:
	# 			doc.work_order_total_cost=float(doc.work_order_total_cost) + float(self.total_outgoing_value)
	# 		doc.save(ignore_permissions=True)
	# 		doc.reload()

	def validate_work_order_status(self):
		pro_doc = frappe.get_doc("Work Order", self.work_order)
		if pro_doc.status == "Completed":
			frappe.throw(_("Cannot cancel transaction for Completed Work Order."))

	def validate_purpose(self):
		valid_purposes = [
			"Material Issue",
			"Material Receipt",
			"Material Transfer",
			"Material Transfer for Manufacture",
			"Manufacture",
			"Repack",
			"Send to Subcontractor",
			"Material Consumption for Manufacture",
		]

		if self.purpose not in valid_purposes:
			frappe.throw(_("Purpose must be one of {0}").format(comma_or(valid_purposes)))

		if self.job_card and self.purpose not in ["Material Transfer for Manufacture", "Repack"]:
			frappe.throw(
				_(
					"For job card {0}, you can only make the 'Material Transfer for Manufacture' type stock entry"
				).format(self.job_card)
			)

	def delete_linked_stock_entry(self):
		if self.purpose == "Send to Warehouse":
			for d in frappe.get_all(
				"Stock Entry",
				filters={"docstatus": 0, "outgoing_stock_entry": self.name, "purpose": "Receive at Warehouse"},
			):
				frappe.delete_doc("Stock Entry", d.name)

	def set_transfer_qty(self):
		for item in self.get("items"):
			if not flt(item.qty):
				frappe.throw(_("Row {0}: Qty is mandatory").format(item.idx), title=_("Zero quantity"))
			if not flt(item.conversion_factor):
				frappe.throw(_("Row {0}: UOM Conversion Factor is mandatory").format(item.idx))
			item.transfer_qty = flt(
				flt(item.qty) * flt(item.conversion_factor), self.precision("transfer_qty", item)
			)
			if not flt(item.transfer_qty):
				frappe.throw(
					_("Row {0}: Qty in Stock UOM can not be zero.").format(item.idx), title=_("Zero quantity")
				)

	def update_cost_in_project(self):
		if self.work_order and not frappe.db.get_value(
			"Work Order", self.work_order, "update_consumed_material_cost_in_project"
		):
			return

		if self.project:
			amount = frappe.db.sql(
				""" select ifnull(sum(sed.amount), 0)
				from
					`tabStock Entry` se, `tabStock Entry Detail` sed
				where
					se.docstatus = 1 and se.project = %s and sed.parent = se.name
					and (sed.t_warehouse is null or sed.t_warehouse = '')""",
				self.project,
				as_list=1,
			)

			amount = amount[0][0] if amount else 0
			additional_costs = frappe.db.sql(
				""" select ifnull(sum(sed.base_amount), 0)
				from
					`tabStock Entry` se, `tabLanded Cost Taxes and Charges` sed
				where
					se.docstatus = 1 and se.project = %s and sed.parent = se.name
					and se.purpose = 'Manufacture'""",
				self.project,
				as_list=1,
			)

			additional_cost_amt = additional_costs[0][0] if additional_costs else 0

			amount += additional_cost_amt
			frappe.db.set_value("Project", self.project, "total_consumed_material_cost", amount)

	def validate_item(self):
		stock_items = self.get_stock_items()
		serialized_items = self.get_serialized_items()
		for item in self.get("items"):
			if flt(item.qty) and flt(item.qty) < 0:
				frappe.throw(
					_("Row {0}: The item {1}, quantity must be positive number").format(
						item.idx, frappe.bold(item.item_code)
					)
				)

			if item.item_code not in stock_items:
				frappe.throw(_("{0} is not a stock Item").format(item.item_code))

			item_details = self.get_item_details(
				frappe._dict(
					{
						"item_code": item.item_code,
						"company": self.company,
						"project": self.project,
						"uom": item.uom,
						"s_warehouse": item.s_warehouse,
					}
				),
				for_update=True,
			)

			for f in (
				"uom",
				"stock_uom",
				"description",
				"item_name",
				"expense_account",
				"cost_center",
				"conversion_factor",
			):
				if f == "stock_uom" or not item.get(f):
					item.set(f, item_details.get(f))
				if f == "conversion_factor" and item.uom == item_details.get("stock_uom"):
					item.set(f, item_details.get(f))

			if not item.transfer_qty and item.qty:
				item.transfer_qty = flt(
					flt(item.qty) * flt(item.conversion_factor), self.precision("transfer_qty", item)
				)

			if (
				self.purpose in ("Material Transfer", "Material Transfer for Manufacture")
				and not item.serial_no
				and item.item_code in serialized_items
			):
				frappe.throw(
					_("Row #{0}: Please specify Serial No for Item {1}").format(item.idx, item.item_code),
					frappe.MandatoryError,
				)

	def validate_qty(self):
		manufacture_purpose = ["Manufacture", "Material Consumption for Manufacture"]

		if self.purpose in manufacture_purpose and self.work_order:
			if not frappe.get_value("Work Order", self.work_order, "skip_transfer"):
				item_code = []
				for item in self.items:
					if cstr(item.t_warehouse) == "":
						req_items = frappe.get_all(
							"Work Order Item",
							filters={"parent": self.work_order, "item_code": item.item_code},
							fields=["item_code"],
						)

						transferred_materials = frappe.db.sql(
							"""
									select
										sum(qty) as qty
									from `tabStock Entry` se,`tabStock Entry Detail` sed
									where
										se.name = sed.parent and se.docstatus=1 and
										(se.purpose='Material Transfer for Manufacture' or se.purpose='Manufacture')
										and sed.item_code=%s and se.work_order= %s and ifnull(sed.t_warehouse, '') != ''
								""",
							(item.item_code, self.work_order),
							as_dict=1,
						)

						stock_qty = flt(item.qty)
						trans_qty = flt(transferred_materials[0].qty)
						if req_items:
							if stock_qty > trans_qty:
								item_code.append(item.item_code)

	def validate_fg_completed_qty(self):
		item_wise_qty = {}
		if self.purpose == "Manufacture" and self.work_order:
			for d in self.items:
				if d.is_finished_item or d.is_process_loss:
					item_wise_qty.setdefault(d.item_code, []).append(d.qty)

		for item_code, qty_list in iteritems(item_wise_qty):
			total = flt(sum(qty_list), frappe.get_precision("Stock Entry Detail", "qty"))
			if self.fg_completed_qty != total:
				frappe.throw(
					_("The finished product {0} quantity {1} and For Quantity {2} cannot be different").format(
						frappe.bold(item_code), frappe.bold(total), frappe.bold(self.fg_completed_qty)
					)
				)

	def validate_difference_account(self):
		if not cint(erpnext.is_perpetual_inventory_enabled(self.company)):
			return

		for d in self.get("items"):
			if not d.expense_account:
				frappe.throw(
					_(
						"Please enter <b>Difference Account</b> or set default <b>Stock Adjustment Account</b> for company {0}"
					).format(frappe.bold(self.company))
				)

			elif (
				self.is_opening == "Yes"
				and frappe.db.get_value("Account", d.expense_account, "report_type") == "Profit and Loss"
			):
				frappe.throw(
					_(
						"Difference Account must be a Asset/Liability type account, since this Stock Entry is an Opening Entry"
					),
					OpeningEntryAccountError,
				)

	def validate_warehouse(self):
		"""perform various (sometimes conditional) validations on warehouse"""

		source_mandatory = [
			"Material Issue",
			"Material Transfer",
			"Send to Subcontractor",
			"Material Transfer for Manufacture",
			"Material Consumption for Manufacture",
		]

		target_mandatory = [
			"Material Receipt",
			"Material Transfer",
			"Send to Subcontractor",
			"Material Transfer for Manufacture",
		]

		validate_for_manufacture = any([d.bom_no for d in self.get("items")])

		if self.purpose in source_mandatory and self.purpose not in target_mandatory:
			self.to_warehouse = None
			for d in self.get("items"):
				d.t_warehouse = None
		elif self.purpose in target_mandatory and self.purpose not in source_mandatory:
			self.from_warehouse = None
			for d in self.get("items"):
				d.s_warehouse = None

		for d in self.get("items"):
			if not d.s_warehouse and not d.t_warehouse:
				d.s_warehouse = self.from_warehouse
				d.t_warehouse = self.to_warehouse

			if self.purpose in source_mandatory and not d.s_warehouse:
				if self.from_warehouse:
					d.s_warehouse = self.from_warehouse
				else:
					frappe.throw(_("Source warehouse is mandatory for row {0}").format(d.idx))

			if self.purpose in target_mandatory and not d.t_warehouse:
				if self.to_warehouse:
					d.t_warehouse = self.to_warehouse
				else:
					frappe.throw(_("Target warehouse is mandatory for row {0}").format(d.idx))

			if self.purpose == "Manufacture":
				if validate_for_manufacture:
					if d.is_finished_item or d.is_scrap_item or d.is_process_loss:
						d.s_warehouse = None
						if not d.t_warehouse:
							frappe.throw(_("Target warehouse is mandatory for row {0}").format(d.idx))
					else:
						d.t_warehouse = None
						if not d.s_warehouse:
							frappe.throw(_("Source warehouse is mandatory for row {0}").format(d.idx))

			if (
				cstr(d.s_warehouse) == cstr(d.t_warehouse)
				and not self.purpose == "Material Transfer for Manufacture"
			):
				frappe.throw(_("Source and target warehouse cannot be same for row {0}").format(d.idx))

			if not (d.s_warehouse or d.t_warehouse):
				frappe.throw(_("Atleast one warehouse is mandatory"))

	def validate_work_order(self):
		if self.purpose in (
			"Manufacture",
			"Material Transfer for Manufacture",
			"Material Consumption for Manufacture",
		):
			# check if work order is entered

			if (
				self.purpose == "Manufacture" or self.purpose == "Material Consumption for Manufacture"
			) and self.work_order:
				if not self.fg_completed_qty:
					frappe.throw(_("For Quantity (Manufactured Qty) is mandatory"))
				self.check_if_operations_completed()
				self.check_duplicate_entry_for_work_order()
		elif self.purpose != "Material Transfer":
			self.work_order = None

	def check_if_operations_completed(self):
		"""Check if Time Sheets are completed against before manufacturing to capture operating costs."""
		prod_order = frappe.get_doc("Work Order", self.work_order)
		allowance_percentage = flt(
			frappe.db.get_single_value("Manufacturing Settings", "overproduction_percentage_for_work_order")
		)

		for d in prod_order.get("operations"):
			total_completed_qty = flt(self.fg_completed_qty) + flt(prod_order.produced_qty)
			completed_qty = d.completed_qty + (allowance_percentage / 100 * d.completed_qty)
			if total_completed_qty > flt(completed_qty):
				job_card = frappe.db.get_value("Job Card", {"operation_id": d.name}, "name")
				if not job_card:
					frappe.throw(
						_("Work Order {0}: Job Card not found for the operation {1}").format(
							self.work_order, d.operation
						)
					)

				work_order_link = frappe.utils.get_link_to_form('Work Order', self.work_order)
				job_card_link = frappe.utils.get_link_to_form('Job Card', job_card)
				frappe.throw(_("Row #{0}: Operation {1} is not completed for {2} qty of finished goods in Work Order {3}. Please update operation status via Job Card {4}.")
					.format(d.idx, frappe.bold(d.operation), frappe.bold(total_completed_qty), work_order_link, job_card_link), OperationsNotCompleteError)
	@frappe.whitelist()
	def get_se_data(self):
		all_se = frappe.db.get_all("Stock Entry", {'docstatus':1,'work_order':self.work_order, 'stock_entry_type':'Material Transfer for Manufacture'}, 'name')
		
		total_weight = 0
		for se in self.items:
			doc = frappe.get_doc("Stock Entry", se.get('name'))
			for item in doc.get('items'):
				item_weight_per_unit = frappe.db.get_value("Item", {'item_code':item.get('item_code')}, 'weight_per_unit')
				item_weight = item_weight_per_unit * item.get('transfer_qty')
				total_weight += item_weight
		query = """update `tabWork Order` set material_transferred_for_manufacturing = {0} where name = '{1}';""".format(total_weight,self.work_order)
		frappe.db.sql(query)
		frappe.db.commit()
		return total_weight
	def check_duplicate_entry_for_work_order(self):
		other_ste = [
			t[0]
			for t in frappe.db.get_values(
				"Stock Entry",
				{
					"work_order": self.work_order,
					"purpose": self.purpose,
					"docstatus": ["!=", 2],
					"name": ["!=", self.name],
				},
				"name",
			)
		]

		if other_ste:
			production_item, qty = frappe.db.get_value(
				"Work Order", self.work_order, ["production_item", "qty"]
			)
			args = other_ste + [production_item]
			fg_qty_already_entered = frappe.db.sql(
				"""select sum(transfer_qty)
				from `tabStock Entry Detail`
				where parent in (%s)
					and item_code = %s
					and ifnull(s_warehouse,'')='' """
				% (", ".join(["%s" * len(other_ste)]), "%s"),
				args,
			)[0][0]
			if fg_qty_already_entered and fg_qty_already_entered >= qty:
				frappe.throw(
					_("Stock Entries already created for Work Order {0}: {1}").format(
						self.work_order, ", ".join(other_ste)
					),
					DuplicateEntryForWorkOrderError,
				)

	def set_actual_qty(self):
		allow_negative_stock = cint(frappe.db.get_single_value("Stock Settings", "allow_negative_stock"))

		for d in self.get("items"):
			previous_sle = get_previous_sle(
				{
					"item_code": d.item_code,
					"warehouse": d.s_warehouse or d.t_warehouse,
					"posting_date": self.posting_date,
					"posting_time": self.posting_time,
				}
			)

			# get actual stock at source warehouse
			d.actual_qty = previous_sle.get("qty_after_transaction") or 0

			# validate qty during submit
			if (
				d.docstatus == 1
				and d.s_warehouse
				and not allow_negative_stock
				and flt(d.actual_qty, d.precision("actual_qty"))
				< flt(d.transfer_qty, d.precision("actual_qty"))
			):
				frappe.throw(
					_(
						"Row {0}: Quantity not available for {4} in warehouse {1} at posting time of the entry ({2} {3})"
					).format(
						d.idx,
						frappe.bold(d.s_warehouse),
						formatdate(self.posting_date),
						format_time(self.posting_time),
						frappe.bold(d.item_code),
					)
					+ "<br><br>"
					+ _("Available quantity is {0}, you need {1}").format(
						frappe.bold(d.actual_qty), frappe.bold(d.transfer_qty)
					),
					NegativeStockError,
					title=_("Insufficient Stock"),
				)

	def set_serial_nos(self, work_order):
		previous_se = frappe.db.get_value(
			"Stock Entry",
			{"work_order": work_order, "purpose": "Material Transfer for Manufacture"},
			"name",
		)

		for d in self.get("items"):
			transferred_serial_no = frappe.db.get_value(
				"Stock Entry Detail", {"parent": previous_se, "item_code": d.item_code}, "serial_no"
			)

			if transferred_serial_no:
				d.serial_no = transferred_serial_no

	@frappe.whitelist()
	def get_stock_and_rate(self):
		"""
		Updates rate and availability of all the items.
		Called from Update Rate and Availability button.
		"""
		self.set_work_order_details()
		self.set_transfer_qty()
		self.set_actual_qty()
		self.calculate_rate_and_amount()

	def calculate_rate_and_amount(self, reset_outgoing_rate=True, raise_error_if_no_rate=True):
		self.set_basic_rate(reset_outgoing_rate, raise_error_if_no_rate)
		init_landed_taxes_and_totals(self)
		self.distribute_additional_costs()
		self.update_valuation_rate()
		self.set_total_incoming_outgoing_value()
		self.set_total_amount()

	def set_basic_rate(self, reset_outgoing_rate=True, raise_error_if_no_rate=True):
		"""
		Set rate for outgoing, scrapped and finished items
		"""
		# Set rate for outgoing items
		outgoing_items_cost = self.set_rate_for_outgoing_items(
			reset_outgoing_rate, raise_error_if_no_rate
		)
		finished_item_qty = sum(
			d.transfer_qty for d in self.items if d.is_finished_item or d.is_process_loss
		)

		# Set basic rate for incoming items
		for d in self.get("items"):
			if d.s_warehouse or d.set_basic_rate_manually:
				continue

			if d.allow_zero_valuation_rate:
				d.basic_rate = 0.0
			elif d.is_finished_item:
				if self.purpose == "Manufacture":
					d.basic_rate = self.get_basic_rate_for_manufactured_item(
						finished_item_qty, outgoing_items_cost
					)
				elif self.purpose == "Repack":
					d.basic_rate = self.get_basic_rate_for_repacked_items(d.transfer_qty, outgoing_items_cost)

			if not d.basic_rate and not d.allow_zero_valuation_rate:
				d.basic_rate = get_valuation_rate(
					d.item_code,
					d.t_warehouse,
					self.doctype,
					self.name,
					d.allow_zero_valuation_rate,
					currency=erpnext.get_company_currency(self.company),
					company=self.company,
					raise_error_if_no_rate=raise_error_if_no_rate,
				)

			# do not round off basic rate to avoid precision loss
			d.basic_rate = flt(d.basic_rate)
			if d.is_process_loss:
				d.basic_rate = flt(0.0)
			d.basic_amount = flt(flt(d.transfer_qty) * flt(d.basic_rate), d.precision("basic_amount"))

	def set_rate_for_outgoing_items(self, reset_outgoing_rate=True, raise_error_if_no_rate=True):
		outgoing_items_cost = 0.0
		for d in self.get("items"):
			if d.s_warehouse:
				if reset_outgoing_rate:
					args = self.get_args_for_incoming_rate(d)
					rate = get_incoming_rate(args, raise_error_if_no_rate)
					if rate > 0:
						d.basic_rate = rate

				d.basic_amount = flt(flt(d.transfer_qty) * flt(d.basic_rate), d.precision("basic_amount"))
				if not d.t_warehouse:
					outgoing_items_cost += flt(d.basic_amount)

		return outgoing_items_cost

	def get_args_for_incoming_rate(self, item):
		return frappe._dict(
			{
				"item_code": item.item_code,
				"warehouse": item.s_warehouse or item.t_warehouse,
				"posting_date": self.posting_date,
				"posting_time": self.posting_time,
				"qty": item.s_warehouse and -1 * flt(item.transfer_qty) or flt(item.transfer_qty),
				"serial_no": item.serial_no,
				"voucher_type": self.doctype,
				"voucher_no": self.name,
				"company": self.company,
				"allow_zero_valuation": item.allow_zero_valuation_rate,
			}
		)

	def get_basic_rate_for_repacked_items(self, finished_item_qty, outgoing_items_cost):
		finished_items = [d.item_code for d in self.get("items") if d.is_finished_item]
		if len(finished_items) == 1:
			return flt(outgoing_items_cost / finished_item_qty)
		else:
			unique_finished_items = set(finished_items)
			if len(unique_finished_items) == 1:
				total_fg_qty = sum([flt(d.transfer_qty) for d in self.items if d.is_finished_item])
				return flt(outgoing_items_cost / total_fg_qty)

	def get_basic_rate_for_manufactured_item(self, finished_item_qty, outgoing_items_cost=0) -> float:
		scrap_items_cost = sum([flt(d.basic_amount) for d in self.get("items") if d.is_scrap_item])

		# Get raw materials cost from BOM if multiple material consumption entries
		if not outgoing_items_cost and frappe.db.get_single_value(
			"Manufacturing Settings", "material_consumption", cache=True
		):
			bom_items = self.get_bom_raw_materials(finished_item_qty)
			outgoing_items_cost = sum([flt(row.qty) * flt(row.rate) for row in bom_items.values()])

		if frappe.db.get_single_value("Manufacturing Settings", "material_consumption") and self.material_produce:
			mp_doc = frappe.get_doc("Material Produce", self.material_produce)
			if mp_doc.partial_produce:
				outgoing_items_cost = flt(mp_doc.cost_of_rm_consumed, mp_doc.precision('cost_of_rm_consumed')) + flt(mp_doc.cost_of_operation_consumed, mp_doc.precision('cost_of_operation_consumed'))
			else:
				outgoing_items_cost = flt(mp_doc.amount, mp_doc.precision('amount')) - flt(mp_doc.cost_of_scrap, mp_doc.precision('cost_of_scrap'))
				
		return flt((outgoing_items_cost - scrap_items_cost) / finished_item_qty)

	def distribute_additional_costs(self):
		# If no incoming items, set additional costs blank
		if not any(d.item_code for d in self.items if d.t_warehouse):
			self.additional_costs = []

		self.total_additional_costs = sum(flt(t.base_amount) for t in self.get("additional_costs"))

		if self.purpose in ("Repack", "Manufacture"):
			incoming_items_cost = sum(flt(t.basic_amount) for t in self.get("items") if t.is_finished_item)
		else:
			incoming_items_cost = sum(flt(t.basic_amount) for t in self.get("items") if t.t_warehouse)

		if not incoming_items_cost:
			return

		for d in self.get("items"):
			if self.purpose in ("Repack", "Manufacture") and not d.is_finished_item:
				d.additional_cost = 0
				continue
			elif not d.t_warehouse:
				d.additional_cost = 0
				continue
			d.additional_cost = (flt(d.basic_amount) / incoming_items_cost) * self.total_additional_costs

	def update_valuation_rate(self):
		for d in self.get("items"):
			if d.transfer_qty:
				d.amount = flt(flt(d.basic_amount) + flt(d.additional_cost), d.precision("amount"))
				# Do not round off valuation rate to avoid precision loss
				d.valuation_rate = flt(d.basic_rate) + (flt(d.additional_cost) / flt(d.transfer_qty))

	def set_total_incoming_outgoing_value(self):
		self.total_incoming_value = self.total_outgoing_value = 0.0
		for d in self.get("items"):
			if d.t_warehouse:
				self.total_incoming_value += flt(d.amount)
			if d.s_warehouse:
				self.total_outgoing_value += flt(d.amount)

		self.value_difference = self.total_incoming_value - self.total_outgoing_value

	def set_total_amount(self):
		self.total_amount = None
		if self.purpose not in ["Manufacture", "Repack"]:
			self.total_amount = sum([flt(item.amount) for item in self.get("items")])

	def set_stock_entry_type(self):
		if self.purpose:
			self.stock_entry_type = frappe.get_cached_value(
				"Stock Entry Type", {"purpose": self.purpose}, "name"
			)

	def set_purpose_for_stock_entry(self):
		if self.stock_entry_type and not self.purpose:
			self.purpose = frappe.get_cached_value("Stock Entry Type", self.stock_entry_type, "purpose")

	def validate_duplicate_serial_no(self):
		warehouse_wise_serial_nos = {}

		# In case of repack the source and target serial nos could be same
		for warehouse in ["s_warehouse", "t_warehouse"]:
			serial_nos = []
			for row in self.items:
				if not (row.serial_no and row.get(warehouse)):
					continue

				for sn in get_serial_nos(row.serial_no):
					if sn in serial_nos:
						frappe.throw(
							_("The serial no {0} has added multiple times in the stock entry {1}").format(
								frappe.bold(sn), self.name
							)
						)

					serial_nos.append(sn)

	def validate_purchase_order(self):
		"""Throw exception if more raw material is transferred against Purchase Order than in
		the raw materials supplied table"""
		backflush_raw_materials_based_on = frappe.db.get_single_value(
			"Buying Settings", "backflush_raw_materials_of_subcontract_based_on"
		)

		qty_allowance = flt(frappe.db.get_single_value("Buying Settings", "over_transfer_allowance"))

		if not (self.purpose == "Send to Subcontractor" and self.purchase_order):
			return

		if backflush_raw_materials_based_on == "BOM":
			purchase_order = frappe.get_doc("Purchase Order", self.purchase_order)
			for se_item in self.items:
				item_code = se_item.original_item or se_item.item_code
				precision = cint(frappe.db.get_default("float_precision")) or 3
				required_qty = sum(
					[flt(d.required_qty) for d in purchase_order.supplied_items if d.rm_item_code == item_code]
				)

				total_allowed = required_qty + (required_qty * (qty_allowance / 100))

				if not required_qty:
					bom_no = frappe.db.get_value(
						"Purchase Order Item",
						{"parent": self.purchase_order, "item_code": se_item.subcontracted_item},
						"bom",
					)

					if se_item.allow_alternative_item:
						original_item_code = frappe.get_value(
							"Item Alternative", {"alternative_item_code": item_code}, "item_code"
						)

						required_qty = sum(
							[
								flt(d.required_qty)
								for d in purchase_order.supplied_items
								if d.rm_item_code == original_item_code
							]
						)

						total_allowed = required_qty + (required_qty * (qty_allowance / 100))

				if not required_qty:
					frappe.throw(
						_("Item {0} not found in 'Raw Materials Supplied' table in Purchase Order {1}").format(
							se_item.item_code, self.purchase_order
						)
					)
				total_supplied = frappe.db.sql(
					"""select sum(transfer_qty)
					from `tabStock Entry Detail`, `tabStock Entry`
					where `tabStock Entry`.purchase_order = %s
						and `tabStock Entry`.docstatus = 1
						and `tabStock Entry Detail`.item_code = %s
						and `tabStock Entry Detail`.parent = `tabStock Entry`.name""",
					(self.purchase_order, se_item.item_code),
				)[0][0]

				if flt(total_supplied, precision) > flt(total_allowed, precision):
					frappe.throw(
						_("Row {0}# Item {1} cannot be transferred more than {2} against Purchase Order {3}").format(
							se_item.idx, se_item.item_code, total_allowed, self.purchase_order
						)
					)
		elif backflush_raw_materials_based_on == "Material Transferred for Subcontract":
			for row in self.items:
				if not row.subcontracted_item:
					frappe.throw(
						_("Row {0}: Subcontracted Item is mandatory for the raw material {1}").format(
							row.idx, frappe.bold(row.item_code)
						)
					)
				elif not row.po_detail:
					filters = {
						"parent": self.purchase_order,
						"docstatus": 1,
						"rm_item_code": row.item_code,
						"main_item_code": row.subcontracted_item,
					}

					po_detail = frappe.db.get_value("Purchase Order Item Supplied", filters, "name")
					if po_detail:
						row.db_set("po_detail", po_detail)

	def validate_bom(self):
		for d in self.get("items"):
			if d.bom_no and d.is_finished_item:
				item_code = d.original_item or d.item_code
				validate_bom_no(item_code, d.bom_no)

	def mark_finished_and_scrap_items(self):
		if any([d.item_code for d in self.items if (d.is_finished_item and d.t_warehouse)]):
			return

		finished_item = self.get_finished_item()

		if not finished_item and self.purpose == "Manufacture":
			# In case of independent Manufacture entry, don't auto set
			# user must decide and set
			return

		for d in self.items:
			if d.t_warehouse and not d.s_warehouse:
				if self.purpose == "Repack" or d.item_code == finished_item:
					d.is_finished_item = 1
				else:
					d.is_scrap_item = 1
			else:
				d.is_finished_item = 0
				d.is_scrap_item = 0

	def get_finished_item(self):
		finished_item = None
		if self.work_order:
			finished_item = frappe.db.get_value("Work Order", self.work_order, "production_item")
		elif self.bom_no:
			finished_item = frappe.db.get_value("BOM", self.bom_no, "item")

		return finished_item

	def validate_finished_goods(self):
		"""
		1. Check if FG exists (mfg, repack)
		2. Check if Multiple FG Items are present (mfg)
		3. Check FG Item and Qty against WO if present (mfg)
		"""
		production_item, wo_qty, finished_items = None, 0, []

		wo_details = frappe.db.get_value("Work Order", self.work_order, ["production_item", "qty"])
		if wo_details:
			production_item, wo_qty = wo_details

		for d in self.get("items"):
			if d.is_finished_item:
				if not self.work_order:
					# Independent MFG Entry/ Repack Entry, no WO to match against
					finished_items.append(d.item_code)
					continue

				if d.item_code != production_item:
					frappe.throw(
						_("Finished Item {0} does not match with Work Order {1}").format(
							d.item_code, self.work_order
						)
					)
				elif flt(d.transfer_qty) > flt(self.fg_completed_qty):
					frappe.throw(
						_("Quantity in row {0} ({1}) must be same as manufactured quantity {2}").format(
							d.idx, d.transfer_qty, self.fg_completed_qty
						)
					)

				finished_items.append(d.item_code)

		if not finished_items:
			frappe.throw(
				msg=_("There must be atleast 1 Finished Good in this Stock Entry").format(self.name),
				title=_("Missing Finished Good"),
				exc=FinishedGoodError,
			)

		if self.purpose == "Manufacture":
			if len(set(finished_items)) > 1:
				frappe.throw(
					msg=_("Multiple items cannot be marked as finished item"),
					title=_("Note"),
					exc=FinishedGoodError,
				)

			allowance_percentage = flt(
				frappe.db.get_single_value(
					"Manufacturing Settings", "overproduction_percentage_for_work_order"
				)
			)
			allowed_qty = wo_qty + ((allowance_percentage / 100) * wo_qty)

			# No work order could mean independent Manufacture entry, if so skip validation
			if self.work_order and self.fg_completed_qty > allowed_qty:
				frappe.throw(
					_("For quantity {0} should not be greater than work order quantity {1}").format(
						flt(self.fg_completed_qty), wo_qty
					)
				)

	def update_stock_ledger(self):
		sl_entries = []
		finished_item_row = self.get_finished_item_row()

		# make sl entries for source warehouse first
		self.get_sle_for_source_warehouse(sl_entries, finished_item_row)

		# SLE for target warehouse
		self.get_sle_for_target_warehouse(sl_entries, finished_item_row)

		# reverse sl entries if cancel
		if self.docstatus == 2:
			sl_entries.reverse()

		self.make_sl_entries(sl_entries)

	def get_finished_item_row(self):
		finished_item_row = None
		if self.purpose in ("Manufacture", "Repack"):
			for d in self.get("items"):
				if d.is_finished_item:
					finished_item_row = d

		return finished_item_row

	def get_sle_for_source_warehouse(self, sl_entries, finished_item_row):
		for d in self.get("items"):
			if cstr(d.s_warehouse):
				sle = self.get_sl_entries(
					d, {"warehouse": cstr(d.s_warehouse), "actual_qty": -flt(d.transfer_qty), "incoming_rate": 0}
				)
				if cstr(d.t_warehouse):
					sle.dependant_sle_voucher_detail_no = d.name
				elif finished_item_row and (
					finished_item_row.item_code != d.item_code or finished_item_row.t_warehouse != d.s_warehouse
				):
					sle.dependant_sle_voucher_detail_no = finished_item_row.name

				sl_entries.append(sle)

	def get_sle_for_target_warehouse(self, sl_entries, finished_item_row):
		for d in self.get("items"):
			if cstr(d.t_warehouse):
				sle = self.get_sl_entries(
					d,
					{
						"warehouse": cstr(d.t_warehouse),
						"actual_qty": flt(d.transfer_qty),
						"incoming_rate": flt(d.valuation_rate),
					},
				)
				if cstr(d.s_warehouse) or (finished_item_row and d.name == finished_item_row.name):
					sle.recalculate_rate = 1

				sl_entries.append(sle)

	def get_gl_entries(self, warehouse_account):
		gl_entries = super(StockEntry, self).get_gl_entries(warehouse_account)

		if self.purpose in ("Repack", "Manufacture"):
			total_basic_amount = sum(flt(t.basic_amount) for t in self.get("items") if t.is_finished_item)
		else:
			total_basic_amount = sum(flt(t.basic_amount) for t in self.get("items") if t.t_warehouse)

		divide_based_on = total_basic_amount

		if self.get("additional_costs") and not total_basic_amount:
			# if total_basic_amount is 0, distribute additional charges based on qty
			divide_based_on = sum(item.qty for item in list(self.get("items")))

		item_account_wise_additional_cost = {}

		for t in self.get("additional_costs"):
			for d in self.get("items"):
				if self.purpose in ("Repack", "Manufacture") and not d.is_finished_item:
					continue
				elif not d.t_warehouse:
					continue

				item_account_wise_additional_cost.setdefault((d.item_code, d.name), {})
				item_account_wise_additional_cost[(d.item_code, d.name)].setdefault(
					t.expense_account, {"amount": 0.0, "base_amount": 0.0}
				)

				multiply_based_on = d.basic_amount if total_basic_amount else d.qty

				item_account_wise_additional_cost[(d.item_code, d.name)][t.expense_account]["amount"] += (
					flt(t.amount * multiply_based_on) / divide_based_on
				)

				item_account_wise_additional_cost[(d.item_code, d.name)][t.expense_account]["base_amount"] += (
					flt(t.base_amount * multiply_based_on) / divide_based_on
				)

		if item_account_wise_additional_cost:
			for d in self.get("items"):
				for account, amount in iteritems(
					item_account_wise_additional_cost.get((d.item_code, d.name), {})
				):
					if not amount:
						continue

					gl_entries.append(
						self.get_gl_dict(
							{
								"account": account,
								"against": d.expense_account,
								"cost_center": d.cost_center,
								"remarks": self.get("remarks") or _("Accounting Entry for Stock"),
								"credit_in_account_currency": flt(amount["amount"]),
								"credit": flt(amount["base_amount"]),
							},
							item=d,
						)
					)

					gl_entries.append(
						self.get_gl_dict(
							{
								"account": d.expense_account,
								"against": account,
								"cost_center": d.cost_center,
								"remarks": self.get("remarks") or _("Accounting Entry for Stock"),
								"credit": -1
								* amount["base_amount"],  # put it as negative credit instead of debit purposefully
							},
							item=d,
						)
					)

		return process_gl_map(gl_entries)

	def update_work_order(self):
		def _validate_work_order(pro_doc):
			if flt(pro_doc.docstatus) != 1:
				frappe.throw(_("Work Order {0} must be submitted").format(self.work_order))

			if pro_doc.status == "Stopped":
				frappe.throw(
					_("Transaction not allowed against stopped Work Order {0}").format(self.work_order)
				)

		if self.job_card:
			job_doc = frappe.get_doc("Job Card", self.job_card)
			job_doc.set_transferred_qty(update_status=True)
			job_doc.set_transferred_qty_in_job_card(self)

		if self.work_order:
			pro_doc = frappe.get_doc("Work Order", self.work_order)
			_validate_work_order(pro_doc)
			pro_doc.run_method("update_status")

			if self.fg_completed_qty:
				pro_doc.run_method("update_work_order_qty")
				if self.purpose == "Manufacture":
					pro_doc.run_method("update_planned_qty")
					pro_doc.update_batch_produced_qty(self)

			if not pro_doc.operations:
				pro_doc.set_actual_dates()

	@frappe.whitelist()
	def get_item_details(self, args=None, for_update=False):
		item = frappe.db.sql(
			"""select i.name, i.stock_uom, i.description, i.image, i.item_name, i.item_group,
				i.has_batch_no, i.sample_quantity, i.has_serial_no, i.allow_alternative_item,
				id.expense_account, id.buying_cost_center
			from `tabItem` i LEFT JOIN `tabItem Default` id ON i.name=id.parent and id.company=%s
			where i.name=%s
				and i.disabled=0
				and (i.end_of_life is null or i.end_of_life='0000-00-00' or i.end_of_life > %s)""",
			(self.company, args.get("item_code"), nowdate()),
			as_dict=1,
		)

		if not item:
			frappe.throw(
				_("Item {0} is not active or end of life has been reached").format(args.get("item_code"))
			)

		item = item[0]
		item_group_defaults = get_item_group_defaults(item.name, self.company)
		brand_defaults = get_brand_defaults(item.name, self.company)

		ret = frappe._dict(
			{
				"uom": item.stock_uom,
				"stock_uom": item.stock_uom,
				"description": item.description,
				"image": item.image,
				"item_name": item.item_name,
				"cost_center": get_default_cost_center(
					args, item, item_group_defaults, brand_defaults, self.company
				),
				"qty": args.get("qty"),
				"transfer_qty": args.get("qty"),
				"conversion_factor": 1,
				"batch_no": "",
				"actual_qty": 0,
				"basic_rate": 0,
				"serial_no": "",
				"has_serial_no": item.has_serial_no,
				"has_batch_no": item.has_batch_no,
				"sample_quantity": item.sample_quantity,
				"expense_account": item.expense_account,
			}
		)

		if self.purpose == "Send to Subcontractor":
			ret["allow_alternative_item"] = item.allow_alternative_item

		# update uom
		if args.get("uom") and for_update:
			ret.update(get_uom_details(args.get("item_code"), args.get("uom"), args.get("qty")))

		if self.purpose == "Material Issue":
			ret["expense_account"] = (
				item.get("expense_account")
				or item_group_defaults.get("expense_account")
				or frappe.get_cached_value("Company", self.company, "default_expense_account")
			)

		for company_field, field in {
			"stock_adjustment_account": "expense_account",
			"cost_center": "cost_center",
		}.items():
			if not ret.get(field):
				ret[field] = frappe.get_cached_value("Company", self.company, company_field)

		args["posting_date"] = self.posting_date
		args["posting_time"] = self.posting_time

		stock_and_rate = get_warehouse_details(args) if args.get("warehouse") else {}
		ret.update(stock_and_rate)

		# automatically select batch for outgoing item
		if (
			args.get("s_warehouse", None)
			and args.get("qty")
			and ret.get("has_batch_no")
			and not args.get("batch_no")
		):
			args.batch_no = get_batch_no(args["item_code"], args["s_warehouse"], args["qty"])

		if (
			self.purpose == "Send to Subcontractor" and self.get("purchase_order") and args.get("item_code")
		):
			subcontract_items = frappe.get_all(
				"Purchase Order Item Supplied",
				{"parent": self.purchase_order, "rm_item_code": args.get("item_code")},
				"main_item_code",
			)

			if subcontract_items and len(subcontract_items) == 1:
				ret["subcontracted_item"] = subcontract_items[0].main_item_code

		return ret

	@frappe.whitelist()
	def set_items_for_stock_in(self):
		self.items = []

		if self.outgoing_stock_entry and self.purpose == "Material Transfer":
			doc = frappe.get_doc("Stock Entry", self.outgoing_stock_entry)

			if doc.per_transferred == 100:
				frappe.throw(_("Goods are already received against the outward entry {0}").format(doc.name))

			for d in doc.items:
				self.append(
					"items",
					{
						"s_warehouse": d.t_warehouse,
						"item_code": d.item_code,
						"qty": d.qty,
						"uom": d.uom,
						"against_stock_entry": d.parent,
						"ste_detail": d.name,
						"stock_uom": d.stock_uom,
						"conversion_factor": d.conversion_factor,
						"serial_no": d.serial_no,
						"batch_no": d.batch_no,
					},
				)

	@frappe.whitelist()
	def get_items(self):
		self.set("items", [])
		self.validate_work_order()

		if not self.posting_date or not self.posting_time:
			frappe.throw(_("Posting date and posting time is mandatory"))

		self.set_work_order_details()
		self.flags.backflush_based_on = frappe.db.get_single_value(
			"Manufacturing Settings", "backflush_raw_materials_based_on"
		)

		if self.bom_no:

			backflush_based_on = frappe.db.get_single_value(
				"Manufacturing Settings", "backflush_raw_materials_based_on"
			)

			if self.purpose in [
				"Material Issue",
				"Material Transfer",
				"Manufacture",
				"Repack",
				"Send to Subcontractor",
				"Material Transfer for Manufacture",
				"Material Consumption for Manufacture",
			]:

				if self.work_order and self.purpose == "Material Transfer for Manufacture":
					item_dict = self.get_pending_raw_materials(backflush_based_on)
					if self.to_warehouse and self.pro_doc:
						for item in itervalues(item_dict):
							item["to_warehouse"] = self.pro_doc.wip_warehouse
					self.add_to_stock_entry_detail(item_dict)

				elif (
					self.work_order
					and (self.purpose == "Manufacture" or self.purpose == "Material Consumption for Manufacture")
					and not self.pro_doc.skip_transfer
					and self.flags.backflush_based_on == "Material Transferred for Manufacture"
				):
					self.get_transfered_raw_materials()

				elif (
					self.work_order
					and (self.purpose == "Manufacture" or self.purpose == "Material Consumption for Manufacture")
					and self.flags.backflush_based_on == "BOM"
					and frappe.db.get_single_value("Manufacturing Settings", "material_consumption") == 1
				):
					self.get_unconsumed_raw_materials()

				else:
					if not self.fg_completed_qty:
						frappe.throw(_("Manufacturing Quantity is mandatory"))

					item_dict = self.get_bom_raw_materials(self.fg_completed_qty)

					# Get PO Supplied Items Details
					if self.purchase_order and self.purpose == "Send to Subcontractor":
						# Get PO Supplied Items Details
						item_wh = frappe._dict(
							frappe.db.sql(
								"""
							SELECT
								rm_item_code, reserve_warehouse
							FROM
								`tabPurchase Order` po, `tabPurchase Order Item Supplied` poitemsup
							WHERE
								po.name = poitemsup.parent and po.name = %s """,
								self.purchase_order,
							)
						)

					for item in itervalues(item_dict):
						if self.pro_doc and cint(self.pro_doc.from_wip_warehouse):
							item["from_warehouse"] = self.pro_doc.wip_warehouse
						# Get Reserve Warehouse from PO
						if self.purchase_order and self.purpose == "Send to Subcontractor":
							item["from_warehouse"] = item_wh.get(item.item_code)
						item["to_warehouse"] = self.to_warehouse if self.purpose == "Send to Subcontractor" else ""

					self.add_to_stock_entry_detail(item_dict)

			# fetch the serial_no of the first stock entry for the second stock entry
			if self.work_order and self.purpose == "Manufacture":
				self.set_serial_nos(self.work_order)
				work_order = frappe.get_doc("Work Order", self.work_order)
				add_additional_cost(self, work_order)

			# add finished goods item
			if self.purpose in ("Manufacture", "Repack"):
				self.load_items_from_bom()

		self.set_scrap_items()
		self.set_actual_qty()
		self.update_items_for_process_loss()
		self.validate_customer_provided_item()
		self.calculate_rate_and_amount(raise_error_if_no_rate=False)

	def set_scrap_items(self):
		if self.purpose != "Send to Subcontractor" and self.purpose in ["Manufacture", "Repack"]:
			scrap_item_dict = self.get_bom_scrap_material(self.fg_completed_qty)

			for item in scrap_item_dict.values():
				if self.pro_doc and self.pro_doc.scrap_warehouse:
					item["to_warehouse"] = self.pro_doc.scrap_warehouse

			self.add_to_stock_entry_detail(scrap_item_dict, bom_no=self.bom_no)

	def set_work_order_details(self):
		if not getattr(self, "pro_doc", None):
			self.pro_doc = frappe._dict()

		if self.work_order:
			# common validations
			if not self.pro_doc:
				self.pro_doc = frappe.get_doc("Work Order", self.work_order)

			if self.pro_doc:
				self.bom_no = self.pro_doc.bom_no
			else:
				# invalid work order
				self.work_order = None

	def load_items_from_bom(self):
		if self.work_order:
			item_code = self.pro_doc.production_item
			to_warehouse = self.pro_doc.fg_warehouse
		else:
			item_code = frappe.db.get_value("BOM", self.bom_no, "item")
			to_warehouse = self.to_warehouse

		item = get_item_defaults(item_code, self.company)

		if not self.work_order and not to_warehouse:
			# in case of BOM
			to_warehouse = item.get("default_warehouse")

		args = {
			"to_warehouse": to_warehouse,
			"from_warehouse": "",
			"qty": self.fg_completed_qty,
			"item_name": item.item_name,
			"description": item.description,
			"stock_uom": item.stock_uom,
			"expense_account": item.get("expense_account"),
			"cost_center": item.get("buying_cost_center"),
			"is_finished_item": 1,
		}

		if (
			self.work_order
			and self.pro_doc.has_batch_no
			and cint(
				frappe.db.get_single_value(
					"Manufacturing Settings", "make_serial_no_batch_from_work_order", cache=True
				)
			)
		):
			self.set_batchwise_finished_goods(args, item)
		else:
			self.add_finished_goods(args, item)

	def set_batchwise_finished_goods(self, args, item):
		filters = {
			"reference_name": self.pro_doc.name,
			"reference_doctype": self.pro_doc.doctype,
			"qty_to_produce": (">", 0),
		}

		fields = ["qty_to_produce as qty", "produced_qty", "name"]

		data = frappe.get_all("Batch", filters=filters, fields=fields, order_by="creation asc")

		if not data:
			self.add_finished_goods(args, item)
		else:
			self.add_batchwise_finished_good(data, args, item)

	def add_batchwise_finished_good(self, data, args, item):
		qty = flt(self.fg_completed_qty)

		for row in data:
			batch_qty = flt(row.qty) - flt(row.produced_qty)
			if not batch_qty:
				continue

			if qty <= 0:
				break

			fg_qty = batch_qty
			if batch_qty >= qty:
				fg_qty = qty

			qty -= batch_qty
			args["qty"] = fg_qty
			args["batch_no"] = row.name

			self.add_finished_goods(args, item)

	def add_finished_goods(self, args, item):
		self.add_to_stock_entry_detail({item.name: args}, bom_no=self.bom_no)

	def get_bom_raw_materials(self, qty):
		from erpnext.manufacturing.doctype.bom.bom import get_bom_items_as_dict

		# item dict = { item_code: {qty, description, stock_uom} }
		item_dict = get_bom_items_as_dict(
			self.bom_no,
			self.company,
			qty=qty,
			fetch_exploded=self.use_multi_level_bom,
			fetch_qty_in_stock_uom=False,
		)

		used_alternative_items = get_used_alternative_items(work_order=self.work_order)
		for item in itervalues(item_dict):
			# if source warehouse presents in BOM set from_warehouse as bom source_warehouse
			if item["allow_alternative_item"]:
				item["allow_alternative_item"] = frappe.db.get_value(
					"Work Order", self.work_order, "allow_alternative_item"
				)

			item.from_warehouse = self.from_warehouse or item.source_warehouse or item.default_warehouse
			if item.item_code in used_alternative_items:
				alternative_item_data = used_alternative_items.get(item.item_code)
				item.item_code = alternative_item_data.item_code
				item.item_name = alternative_item_data.item_name
				item.stock_uom = alternative_item_data.stock_uom
				item.uom = alternative_item_data.uom
				item.conversion_factor = alternative_item_data.conversion_factor
				item.description = alternative_item_data.description

		return item_dict

	def get_bom_scrap_material(self, qty):
		from erpnext.manufacturing.doctype.bom.bom import get_bom_items_as_dict

		# item dict = { item_code: {qty, description, stock_uom} }
		item_dict = (
			get_bom_items_as_dict(self.bom_no, self.company, qty=qty, fetch_exploded=0, fetch_scrap_items=1)
			or {}
		)

		for item in itervalues(item_dict):
			item.from_warehouse = ""
			item.is_scrap_item = 1

		for row in self.get_scrap_items_from_job_card():
			if row.stock_qty <= 0:
				continue

			item_row = item_dict.get(row.item_code)
			if not item_row:
				item_row = frappe._dict({})

			item_row.update(
				{
					"uom": row.stock_uom,
					"from_warehouse": "",
					"qty": row.stock_qty + flt(item_row.stock_qty),
					"converison_factor": 1,
					"is_scrap_item": 1,
					"item_name": row.item_name,
					"description": row.description,
					"allow_zero_valuation_rate": 1,
				}
			)

			item_dict[row.item_code] = item_row

		return item_dict

	def get_scrap_items_from_job_card(self):
		if not self.pro_doc:
			self.set_work_order_details()

		if not self.pro_doc.operations:
			return []

		job_card = frappe.qb.DocType("Job Card")
		job_card_scrap_item = frappe.qb.DocType("Job Card Scrap Item")

		scrap_items = (
			frappe.qb.from_(job_card)
			.select(
				Sum(job_card_scrap_item.stock_qty).as_("stock_qty"),
				job_card_scrap_item.item_code,
				job_card_scrap_item.item_name,
				job_card_scrap_item.description,
				job_card_scrap_item.stock_uom,
			)
			.join(job_card_scrap_item)
			.on(job_card_scrap_item.parent == job_card.name)
			.where(
				(job_card_scrap_item.item_code.isnotnull())
				& (job_card.work_order == self.work_order)
				& (job_card.docstatus == 1)
			)
			.groupby(job_card_scrap_item.item_code)
		).run(as_dict=1)

		pending_qty = flt(self.get_completed_job_card_qty()) - flt(self.pro_doc.produced_qty)

		used_scrap_items = self.get_used_scrap_items()
		for row in scrap_items:
			row.stock_qty -= flt(used_scrap_items.get(row.item_code))
			row.stock_qty = (row.stock_qty) * flt(self.fg_completed_qty) / flt(pending_qty)

			if used_scrap_items.get(row.item_code):
				used_scrap_items[row.item_code] -= row.stock_qty

			if cint(frappe.get_cached_value("UOM", row.stock_uom, "must_be_whole_number")):
				row.stock_qty = frappe.utils.ceil(row.stock_qty)

		return scrap_items

	def get_completed_job_card_qty(self):
		return flt(min([d.completed_qty for d in self.pro_doc.operations]))

	def get_used_scrap_items(self):
		used_scrap_items = defaultdict(float)
		data = frappe.get_all(
			"Stock Entry",
			fields=["`tabStock Entry Detail`.`item_code`", "`tabStock Entry Detail`.`qty`"],
			filters=[
				["Stock Entry", "work_order", "=", self.work_order],
				["Stock Entry Detail", "is_scrap_item", "=", 1],
				["Stock Entry", "docstatus", "=", 1],
				["Stock Entry", "purpose", "in", ["Repack", "Manufacture"]],
			],
		)

		for row in data:
			used_scrap_items[row.item_code] += row.qty

		return used_scrap_items

	def get_unconsumed_raw_materials(self):
		wo = frappe.get_doc("Work Order", self.work_order)
		wo_items = frappe.get_all(
			"Work Order Item",
			filters={"parent": self.work_order},
			fields=["item_code", "source_warehouse", "required_qty", "consumed_qty", "transferred_qty"],
		)

		work_order_qty = wo.material_transferred_for_manufacturing or wo.qty
		for item in wo_items:
			item_account_details = get_item_defaults(item.item_code, self.company)
			# Take into account consumption if there are any.

			wo_item_qty = item.transferred_qty or item.required_qty

			wo_qty_consumed = flt(wo_item_qty) - flt(item.consumed_qty)
			wo_qty_to_produce = flt(work_order_qty) - flt(wo.produced_qty)

			req_qty_each = (wo_qty_consumed) / (wo_qty_to_produce or 1)

			qty = req_qty_each * flt(self.fg_completed_qty)

			if qty > 0:
				self.add_to_stock_entry_detail(
					{
						item.item_code: {
							"from_warehouse": wo.wip_warehouse or item.source_warehouse,
							"to_warehouse": "",
							"qty": qty,
							"item_name": item.item_name,
							"description": item.description,
							"stock_uom": item_account_details.stock_uom,
							"expense_account": item_account_details.get("expense_account"),
							"cost_center": item_account_details.get("buying_cost_center"),
						}
					}
				)

	def get_transfered_raw_materials(self):
		transferred_materials = frappe.db.sql(
			"""
			select
				item_name, original_item, item_code, sum(qty) as qty, sed.t_warehouse as warehouse,
				description, stock_uom, expense_account, cost_center
			from `tabStock Entry` se,`tabStock Entry Detail` sed
			where
				se.name = sed.parent and se.docstatus=1 and se.purpose='Material Transfer for Manufacture'
				and se.work_order= %s and ifnull(sed.t_warehouse, '') != ''
			group by sed.item_code, sed.t_warehouse
		""",
			self.work_order,
			as_dict=1,
		)

		materials_already_backflushed = frappe.db.sql(
			"""
			select
				item_code, sed.s_warehouse as warehouse, sum(qty) as qty
			from
				`tabStock Entry` se, `tabStock Entry Detail` sed
			where
				se.name = sed.parent and se.docstatus=1
				and (se.purpose='Manufacture' or se.purpose='Material Consumption for Manufacture')
				and se.work_order= %s and ifnull(sed.s_warehouse, '') != ''
			group by sed.item_code, sed.s_warehouse
		""",
			self.work_order,
			as_dict=1,
		)

		backflushed_materials = {}
		for d in materials_already_backflushed:
			backflushed_materials.setdefault(d.item_code, []).append({d.warehouse: d.qty})

		po_qty = frappe.db.sql(
			"""select qty, produced_qty, material_transferred_for_manufacturing from
			`tabWork Order` where name=%s""",
			self.work_order,
			as_dict=1,
		)[0]

		manufacturing_qty = flt(po_qty.qty) or 1
		produced_qty = flt(po_qty.produced_qty)
		trans_qty = flt(po_qty.material_transferred_for_manufacturing) or 1

		for item in transferred_materials:
			qty = item.qty
			item_code = item.original_item or item.item_code
			req_items = frappe.get_all(
				"Work Order Item",
				filters={"parent": self.work_order, "item_code": item_code},
				fields=["required_qty", "consumed_qty"],
			)

			req_qty = flt(req_items[0].required_qty) if req_items else flt(4)
			req_qty_each = flt(req_qty / manufacturing_qty)
			consumed_qty = flt(req_items[0].consumed_qty) if req_items else 0

			if trans_qty and manufacturing_qty > (produced_qty + flt(self.fg_completed_qty)):
				if qty >= req_qty:
					qty = (req_qty / trans_qty) * flt(self.fg_completed_qty)
				else:
					qty = qty - consumed_qty

				if self.purpose == "Manufacture":
					# If Material Consumption is booked, must pull only remaining components to finish product
					if consumed_qty != 0:
						remaining_qty = consumed_qty - (produced_qty * req_qty_each)
						exhaust_qty = req_qty_each * produced_qty
						if remaining_qty > exhaust_qty:
							if (remaining_qty / (req_qty_each * flt(self.fg_completed_qty))) >= 1:
								qty = 0
							else:
								qty = (req_qty_each * flt(self.fg_completed_qty)) - remaining_qty
					else:
						if self.flags.backflush_based_on == "Material Transferred for Manufacture":
							qty = (item.qty / trans_qty) * flt(self.fg_completed_qty)
						else:
							qty = req_qty_each * flt(self.fg_completed_qty)

			elif backflushed_materials.get(item.item_code):
				precision = frappe.get_precision("Stock Entry Detail", "qty")
				for d in backflushed_materials.get(item.item_code):
					if d.get(item.warehouse) > 0:
						if qty > req_qty:
							qty = (
								(flt(qty, precision) - flt(d.get(item.warehouse), precision))
								/ (flt(trans_qty, precision) - flt(produced_qty, precision))
							) * flt(self.fg_completed_qty)

							d[item.warehouse] -= qty

			if cint(frappe.get_cached_value("UOM", item.stock_uom, "must_be_whole_number")):
				qty = frappe.utils.ceil(qty)

			if qty > 0:
				self.add_to_stock_entry_detail(
					{
						item.item_code: {
							"from_warehouse": item.warehouse,
							"to_warehouse": "",
							"qty": qty,
							"item_name": item.item_name,
							"description": item.description,
							"stock_uom": item.stock_uom,
							"expense_account": item.expense_account,
							"cost_center": item.buying_cost_center,
							"original_item": item.original_item,
						}
					}
				)

	def get_pending_raw_materials(self, backflush_based_on=None):
		"""
		issue (item quantity) that is pending to issue or desire to transfer,
		whichever is less
		"""
		item_dict = self.get_pro_order_required_items(backflush_based_on)

		max_qty = flt(self.pro_doc.qty)

		allow_overproduction = False
		overproduction_percentage = flt(
			frappe.db.get_single_value("Manufacturing Settings", "overproduction_percentage_for_work_order")
		)

		to_transfer_qty = flt(self.pro_doc.material_transferred_for_manufacturing) + flt(
			self.fg_completed_qty
		)
		transfer_limit_qty = max_qty + ((max_qty * overproduction_percentage) / 100)

		if transfer_limit_qty >= to_transfer_qty:
			allow_overproduction = True

		for item, item_details in iteritems(item_dict):
			pending_to_issue = flt(item_details.required_qty) - flt(item_details.transferred_qty)
			desire_to_transfer = flt(self.fg_completed_qty) * flt(item_details.required_qty) / max_qty

			if (
				desire_to_transfer <= pending_to_issue
				or (desire_to_transfer > 0 and backflush_based_on == "Material Transferred for Manufacture")
				or allow_overproduction
			):
				# "No need for transfer but qty still pending to transfer" case can occur
				# when transferring multiple RM in different Stock Entries
				item_dict[item]["qty"] = desire_to_transfer if (desire_to_transfer > 0) else pending_to_issue
			elif pending_to_issue > 0:
				item_dict[item]["qty"] = pending_to_issue
			else:
				item_dict[item]["qty"] = 0

		# delete items with 0 qty
		list_of_items = list(item_dict.keys())
		for item in list_of_items:
			if not item_dict[item]["qty"]:
				del item_dict[item]

		# show some message
		if not len(item_dict):
			frappe.msgprint(_("""All items have already been transferred for this Work Order."""))

		return item_dict

	def get_pro_order_required_items(self, backflush_based_on=None):
		"""
		Gets Work Order Required Items only if Stock Entry purpose is **Material Transferred for Manufacture**.
		"""
		item_dict, job_card_items = frappe._dict(), []
		work_order = frappe.get_doc("Work Order", self.work_order)

		consider_job_card = work_order.transfer_material_against == "Job Card" and self.get("job_card")
		if consider_job_card:
			job_card_items = self.get_job_card_item_codes(self.get("job_card"))

		if not frappe.db.get_value("Warehouse", work_order.wip_warehouse, "is_group"):
			wip_warehouse = work_order.wip_warehouse
		else:
			wip_warehouse = None

		for d in work_order.get("required_items"):
			if consider_job_card and (d.item_code not in job_card_items):
				continue

			transfer_pending = flt(d.required_qty) > flt(d.transferred_qty)
			can_transfer = transfer_pending or (
				backflush_based_on == "Material Transferred for Manufacture"
			)

			if not can_transfer:
				continue

			if d.include_item_in_manufacturing:
				item_row = d.as_dict()
				item_row["idx"] = len(item_dict) + 1

				if consider_job_card:
					job_card_item = frappe.db.get_value(
						"Job Card Item", {"item_code": d.item_code, "parent": self.get("job_card")}
					)
					item_row["job_card_item"] = job_card_item or None

				if d.source_warehouse and not frappe.db.get_value("Warehouse", d.source_warehouse, "is_group"):
					item_row["from_warehouse"] = d.source_warehouse

				item_row["to_warehouse"] = wip_warehouse
				if item_row["allow_alternative_item"]:
					item_row["allow_alternative_item"] = work_order.allow_alternative_item

				item_dict.setdefault(d.item_code, item_row)

		return item_dict

	def get_job_card_item_codes(self, job_card=None):
		if not job_card:
			return []

		job_card_items = frappe.get_all(
			"Job Card Item", filters={"parent": job_card}, fields=["item_code"], distinct=True
		)
		return [d.item_code for d in job_card_items]

	def add_to_stock_entry_detail(self, item_dict, bom_no=None):
		for d in item_dict:
			item_row = item_dict[d]
			stock_uom = item_row.get("stock_uom") or frappe.db.get_value("Item", d, "stock_uom")

			se_child = self.append("items")
			se_child.s_warehouse = item_row.get("from_warehouse")
			se_child.t_warehouse = item_row.get("to_warehouse")
			se_child.item_code = item_row.get("item_code") or cstr(d)
			se_child.uom = item_row["uom"] if item_row.get("uom") else stock_uom
			se_child.stock_uom = stock_uom
			se_child.qty = flt(item_row["qty"], se_child.precision("qty"))
			se_child.allow_alternative_item = item_row.get("allow_alternative_item", 0)
			se_child.subcontracted_item = item_row.get("main_item_code")
			se_child.cost_center = item_row.get("cost_center") or get_default_cost_center(
				item_row, company=self.company
			)
			se_child.is_finished_item = item_row.get("is_finished_item", 0)
			se_child.is_scrap_item = item_row.get("is_scrap_item", 0)
			se_child.is_process_loss = item_row.get("is_process_loss", 0)

			for field in [
				"po_detail",
				"original_item",
				"expense_account",
				"description",
				"item_name",
				"serial_no",
				"batch_no",
				"allow_zero_valuation_rate",
			]:
				if item_row.get(field):
					se_child.set(field, item_row.get(field))

			if se_child.s_warehouse == None:
				se_child.s_warehouse = self.from_warehouse
			if se_child.t_warehouse == None:
				se_child.t_warehouse = self.to_warehouse

			# in stock uom
			se_child.conversion_factor = flt(item_row.get("conversion_factor")) or 1
			se_child.transfer_qty = flt(
				item_row["qty"] * se_child.conversion_factor, se_child.precision("qty")
			)

			se_child.bom_no = bom_no  # to be assigned for finished item
			se_child.job_card_item = item_row.get("job_card_item") if self.get("job_card") else None

	def validate_with_material_request(self):
		for item in self.get("items"):
			material_request = item.material_request or None
			material_request_item = item.material_request_item or None
			if self.purpose == "Material Transfer" and self.outgoing_stock_entry:
				parent_se = frappe.get_value(
					"Stock Entry Detail",
					item.ste_detail,
					["material_request", "material_request_item"],
					as_dict=True,
				)
				if parent_se:
					material_request = parent_se.material_request
					material_request_item = parent_se.material_request_item

			if material_request:
				mreq_item = frappe.db.get_value(
					"Material Request Item",
					{"name": material_request_item, "parent": material_request},
					["item_code", "warehouse", "idx"],
					as_dict=True,
				)
				if mreq_item.item_code != item.item_code:
					frappe.throw(
						_("Item for row {0} does not match Material Request").format(item.idx),
						frappe.MappingMismatchError,
					)
				elif self.purpose == "Material Transfer" and self.add_to_transit:
					continue

	def validate_batch(self):
		if self.purpose in [
			"Material Transfer for Manufacture",
			"Manufacture",
			"Repack",
			"Send to Subcontractor",
		]:
			for item in self.get("items"):
				if item.batch_no:
					disabled = frappe.db.get_value("Batch", item.batch_no, "disabled")
					if disabled == 0:
						expiry_date = frappe.db.get_value("Batch", item.batch_no, "expiry_date")
						if expiry_date:
							if getdate(self.posting_date) > getdate(expiry_date):
								frappe.throw(_("Batch {0} of Item {1} has expired.").format(item.batch_no, item.item_code))
					else:
						frappe.throw(_("Batch {0} of Item {1} is disabled.").format(item.batch_no, item.item_code))

	def update_purchase_order_supplied_items(self):
		if self.purchase_order and (
			self.purpose in ["Send to Subcontractor", "Material Transfer"] or self.is_return
		):

			# Get PO Supplied Items Details
			item_wh = frappe._dict(
				frappe.db.sql(
					"""
				select rm_item_code, reserve_warehouse
				from `tabPurchase Order` po, `tabPurchase Order Item Supplied` poitemsup
				where po.name = poitemsup.parent
				and po.name = %s""",
					self.purchase_order,
				)
			)

			supplied_items = get_supplied_items(self.purchase_order)
			for name, item in supplied_items.items():
				frappe.db.set_value("Purchase Order Item Supplied", name, item)

			# Update reserved sub contracted quantity in bin based on Supplied Item Details and
			for d in self.get("items"):
				item_code = d.get("original_item") or d.get("item_code")
				reserve_warehouse = item_wh.get(item_code)
				if not (reserve_warehouse and item_code):
					continue
				stock_bin = get_bin(item_code, reserve_warehouse)
				stock_bin.update_reserved_qty_for_sub_contracting()

	def update_so_in_serial_number(self):
		so_name, item_code = frappe.db.get_value(
			"Work Order", self.work_order, ["sales_order", "production_item"]
		)
		if so_name and item_code:
			qty_to_reserve = get_reserved_qty_for_so(so_name, item_code)
			if qty_to_reserve:
				reserved_qty = frappe.db.sql(
					"""select count(name) from `tabSerial No` where item_code=%s and
					sales_order=%s""",
					(item_code, so_name),
				)
				if reserved_qty and reserved_qty[0][0]:
					qty_to_reserve -= reserved_qty[0][0]
				if qty_to_reserve > 0:
					for item in self.items:
						has_serial_no = frappe.get_cached_value("Item", item.item_code, "has_serial_no")
						if item.item_code == item_code and has_serial_no:
							serial_nos = (item.serial_no).split("\n")
							for serial_no in serial_nos:
								if qty_to_reserve > 0:
									frappe.db.set_value("Serial No", serial_no, "sales_order", so_name)
									qty_to_reserve -= 1

	def validate_reserved_serial_no_consumption(self):
		for item in self.items:
			if item.s_warehouse and not item.t_warehouse and item.serial_no:
				for sr in get_serial_nos(item.serial_no):
					sales_order = frappe.db.get_value("Serial No", sr, "sales_order")
					if sales_order:
						msg = _(
							"(Serial No: {0}) cannot be consumed as it's reserverd to fullfill Sales Order {1}."
						).format(sr, sales_order)

						frappe.throw(_("Item {0} {1}").format(item.item_code, msg))

	def update_transferred_qty(self):
		if self.purpose == "Material Transfer" and self.outgoing_stock_entry:
			stock_entries = {}
			stock_entries_child_list = []
			for d in self.items:
				if not (d.against_stock_entry and d.ste_detail):
					continue

				stock_entries_child_list.append(d.ste_detail)
				transferred_qty = frappe.get_all(
					"Stock Entry Detail",
					fields=["sum(qty) as qty"],
					filters={
						"against_stock_entry": d.against_stock_entry,
						"ste_detail": d.ste_detail,
						"docstatus": 1,
					},
				)

				stock_entries[(d.against_stock_entry, d.ste_detail)] = (
					transferred_qty[0].qty if transferred_qty and transferred_qty[0] else 0.0
				) or 0.0

			if not stock_entries:
				return None

			cond = ""
			for data, transferred_qty in stock_entries.items():
				cond += """ WHEN (parent = %s and name = %s) THEN %s
					""" % (
					frappe.db.escape(data[0]),
					frappe.db.escape(data[1]),
					transferred_qty,
				)

			if stock_entries_child_list:
				frappe.db.sql(
					""" UPDATE `tabStock Entry Detail`
					SET
						transferred_qty = CASE {cond} END
					WHERE
						name in ({ste_details}) """.format(
						cond=cond, ste_details=",".join(["%s"] * len(stock_entries_child_list))
					),
					tuple(stock_entries_child_list),
				)

			args = {
				"source_dt": "Stock Entry Detail",
				"target_field": "transferred_qty",
				"target_ref_field": "qty",
				"target_dt": "Stock Entry Detail",
				"join_field": "ste_detail",
				"target_parent_dt": "Stock Entry",
				"target_parent_field": "per_transferred",
				"source_field": "qty",
				"percent_join_field": "against_stock_entry",
			}

			self._update_percent_field_in_targets(args, update_modified=True)
	
	def update_quality_inspection(self):
		if self.inspection_required:
			reference_type = reference_name = ""
			if self.docstatus == 1:
				reference_name = self.name
				reference_type = "Stock Entry"

			for d in self.items:
				if d.quality_inspection:
					frappe.db.set_value(
						"Quality Inspection",
						d.quality_inspection,
						{"reference_type": reference_type, "reference_name": reference_name},
					)

	def set_material_request_transfer_status(self, status):
		material_requests = []
		if self.outgoing_stock_entry:
			parent_se = frappe.get_value("Stock Entry", self.outgoing_stock_entry, "add_to_transit")

		for item in self.items:
			material_request = item.material_request or None
			if self.purpose == "Material Transfer" and material_request not in material_requests:
				if self.outgoing_stock_entry and parent_se:
					material_request = frappe.get_value("Stock Entry Detail", item.ste_detail, "material_request")

			if material_request and material_request not in material_requests:
				material_requests.append(material_request)
				frappe.db.set_value("Material Request", material_request, "transfer_status", status)

	def update_items_for_process_loss(self):
		process_loss_dict = {}
		for d in self.get("items"):
			if not d.is_process_loss:
				continue

			scrap_warehouse = frappe.db.get_single_value(
				"Manufacturing Settings", "default_scrap_warehouse"
			)
			if scrap_warehouse is not None:
				d.t_warehouse = scrap_warehouse
			d.is_scrap_item = 0

			if d.item_code not in process_loss_dict:
				process_loss_dict[d.item_code] = [flt(0), flt(0)]
			process_loss_dict[d.item_code][0] += flt(d.transfer_qty)
			process_loss_dict[d.item_code][1] += flt(d.qty)

		for d in self.get("items"):
			if not d.is_finished_item or d.item_code not in process_loss_dict:
				continue
			# Assumption: 1 finished item has 1 row.
			d.transfer_qty -= process_loss_dict[d.item_code][0]
			d.qty -= process_loss_dict[d.item_code][1]

	def set_serial_no_batch_for_finished_good(self):
		args = {}
		if self.pro_doc.serial_no:
			self.get_serial_nos_for_fg(args)

		for row in self.items:
			if row.is_finished_item and row.item_code == self.pro_doc.production_item:
				if args.get("serial_no"):
					row.serial_no = "\n".join(args["serial_no"][0 : cint(row.qty)])

	def get_serial_nos_for_fg(self, args):
		fields = [
			"`tabStock Entry`.`name`",
			"`tabStock Entry Detail`.`qty`",
			"`tabStock Entry Detail`.`serial_no`",
			"`tabStock Entry Detail`.`batch_no`",
		]

		filters = [
			["Stock Entry", "work_order", "=", self.work_order],
			["Stock Entry", "purpose", "=", "Manufacture"],
			["Stock Entry", "docstatus", "=", 1],
			["Stock Entry Detail", "item_code", "=", self.pro_doc.production_item],
		]

		stock_entries = frappe.get_all("Stock Entry", fields=fields, filters=filters)

		if self.pro_doc.serial_no:
			args["serial_no"] = self.get_available_serial_nos(stock_entries)

	def get_available_serial_nos(self, stock_entries):
		used_serial_nos = []
		for row in stock_entries:
			if row.serial_no:
				used_serial_nos.extend(get_serial_nos(row.serial_no))

		return sorted(list(set(get_serial_nos(self.pro_doc.serial_no)) - set(used_serial_nos)))

<<<<<<< HEAD
	def set_title(self):
		if frappe.flags.in_import and self.title:
			# Allow updating title during data import/update
			return

		self.title = self.purpose
=======
	def set_missing_values(self):
		"Updates rate and availability of all the items of mapped doc."
		self.set_transfer_qty()
		self.set_actual_qty()
		self.calculate_rate_and_amount()

>>>>>>> d9f76478

@frappe.whitelist()
def move_sample_to_retention_warehouse(company, items):
	if isinstance(items, string_types):
		items = json.loads(items)
	retention_warehouse = frappe.db.get_single_value("Stock Settings", "sample_retention_warehouse")
	stock_entry = frappe.new_doc("Stock Entry")
	stock_entry.company = company
	stock_entry.purpose = "Material Transfer"
	stock_entry.set_stock_entry_type()
	for item in items:
		if item.get("sample_quantity") and item.get("batch_no"):
			sample_quantity = validate_sample_quantity(
				item.get("item_code"),
				item.get("sample_quantity"),
				item.get("transfer_qty") or item.get("qty"),
				item.get("batch_no"),
			)
			if sample_quantity:
				sample_serial_nos = ""
				if item.get("serial_no"):
					serial_nos = (item.get("serial_no")).split()
					if serial_nos and len(serial_nos) > item.get("sample_quantity"):
						serial_no_list = serial_nos[: -(len(serial_nos) - item.get("sample_quantity"))]
						sample_serial_nos = "\n".join(serial_no_list)

				stock_entry.append(
					"items",
					{
						"item_code": item.get("item_code"),
						"s_warehouse": item.get("t_warehouse"),
						"t_warehouse": retention_warehouse,
						"qty": item.get("sample_quantity"),
						"basic_rate": item.get("valuation_rate"),
						"uom": item.get("uom"),
						"stock_uom": item.get("stock_uom"),
						"conversion_factor": 1.0,
						"serial_no": sample_serial_nos,
						"batch_no": item.get("batch_no"),
					},
				)
	if stock_entry.get("items"):
		return stock_entry.as_dict()


@frappe.whitelist()
def make_stock_in_entry(source_name, target_doc=None):
	def set_missing_values(source, target):
		target.set_stock_entry_type()
		target.set_missing_values()

	def update_item(source_doc, target_doc, source_parent):
		target_doc.t_warehouse = ""

		if source_doc.material_request_item and source_doc.material_request:
			add_to_transit = frappe.db.get_value("Stock Entry", source_name, "add_to_transit")
			if add_to_transit:
				warehouse = frappe.get_value(
					"Material Request Item", source_doc.material_request_item, "warehouse"
				)
				target_doc.t_warehouse = warehouse

		target_doc.s_warehouse = source_doc.t_warehouse
		target_doc.qty = source_doc.qty - source_doc.transferred_qty

	doclist = get_mapped_doc(
		"Stock Entry",
		source_name,
		{
			"Stock Entry": {
				"doctype": "Stock Entry",
				"field_map": {"name": "outgoing_stock_entry"},
				"validation": {"docstatus": ["=", 1]},
			},
			"Stock Entry Detail": {
				"doctype": "Stock Entry Detail",
				"field_map": {
					"name": "ste_detail",
					"parent": "against_stock_entry",
					"serial_no": "serial_no",
					"batch_no": "batch_no",
				},
				"postprocess": update_item,
				"condition": lambda doc: flt(doc.qty) - flt(doc.transferred_qty) > 0.01,
			},
		},
		target_doc,
		set_missing_values,
	)

	return doclist


@frappe.whitelist()
def referance_challan(reference_challan,name):
	doc=frappe.db.get_all("Stock Entry Detail",{"parent":reference_challan,"docstatus":1},
							['item_code','qty','subcontracted_item','uom','conversion_factor','stock_uom','transfer_qty','t_warehouse'])

	return doc
	

@frappe.whitelist()
def get_list(company):
	list=[]
	lst=[]
	doc=frappe.db.get_all("Stock Entry",{"stock_entry_type":"Send to Subcontractor","docstatus":1,"company":["!=", company],'posting_date': ['>=', '2021-07-08']},['name'])

	db=frappe.db.get_all("Stock Entry",{"stock_entry_type":"Material Receipt","docstatus":1},['reference_challan'])
	for i in db:
		if i.reference_challan:
			lst.append(i.reference_challan)
	for i in doc:
		if i.name not in lst:
			list.append(i.name)
	return list



@frappe.whitelist()
def get_work_order_details(work_order, company):
	work_order = frappe.get_doc("Work Order", work_order)
	pending_qty_to_produce = flt(work_order.qty) - flt(work_order.produced_qty)

	return {
		"from_bom": 1,
		"bom_no": work_order.bom_no,
		"use_multi_level_bom": work_order.use_multi_level_bom,
		"wip_warehouse": work_order.wip_warehouse,
		"fg_warehouse": work_order.fg_warehouse,
		"fg_completed_qty": pending_qty_to_produce,
	}


def get_operating_cost_per_unit(work_order=None, bom_no=None):
	operating_cost_per_unit = 0
	if work_order:
		if not bom_no:
			bom_no = work_order.bom_no

		for d in work_order.get("operations"):
			if flt(d.completed_qty):
				operating_cost_per_unit += flt(d.actual_operating_cost) / flt(d.completed_qty)
			elif work_order.qty:
				operating_cost_per_unit += flt(d.planned_operating_cost) / flt(work_order.qty)

	# Get operating cost from BOM if not found in work_order.
	if not operating_cost_per_unit and bom_no:
		bom = frappe.db.get_value("BOM", bom_no, ["operating_cost", "quantity"], as_dict=1)
		if bom.quantity:
			operating_cost_per_unit = flt(bom.operating_cost) / flt(bom.quantity)

	if (
		work_order
		and work_order.produced_qty
		and cint(
			frappe.db.get_single_value(
				"Manufacturing Settings", "add_corrective_operation_cost_in_finished_good_valuation"
			)
		)
	):
		operating_cost_per_unit += flt(work_order.corrective_operation_cost) / flt(
			work_order.produced_qty
		)

	return operating_cost_per_unit


def get_used_alternative_items(purchase_order=None, work_order=None):
	cond = ""

	if purchase_order:
		cond = "and ste.purpose = 'Send to Subcontractor' and ste.purchase_order = '{0}'".format(
			purchase_order
		)
	elif work_order:
		cond = "and ste.purpose = 'Material Transfer for Manufacture' and ste.work_order = '{0}'".format(
			work_order
		)

	if not cond:
		return {}

	used_alternative_items = {}
	data = frappe.db.sql(
		""" select sted.original_item, sted.uom, sted.conversion_factor,
			sted.item_code, sted.item_name, sted.conversion_factor,sted.stock_uom, sted.description
		from
			`tabStock Entry` ste, `tabStock Entry Detail` sted
		where
			sted.parent = ste.name and ste.docstatus = 1 and sted.original_item !=  sted.item_code
			{0} """.format(
			cond
		),
		as_dict=1,
	)

	for d in data:
		used_alternative_items[d.original_item] = d

	return used_alternative_items


def get_valuation_rate_for_finished_good_entry(work_order):
	work_order_qty = flt(
		frappe.get_cached_value("Work Order", work_order, "material_transferred_for_manufacturing")
	)

	field = "(SUM(total_outgoing_value) / %s) as valuation_rate" % (work_order_qty)

	stock_data = frappe.get_all(
		"Stock Entry",
		fields=field,
		filters={
			"docstatus": 1,
			"purpose": "Material Transfer for Manufacture",
			"work_order": work_order,
		},
	)

	if stock_data:
		return stock_data[0].valuation_rate


@frappe.whitelist()
def get_uom_details(item_code, uom, qty):
	"""Returns dict `{"conversion_factor": [value], "transfer_qty": qty * [value]}`

	:param args: dict with `item_code`, `uom` and `qty`"""
	conversion_factor = get_conversion_factor(item_code, uom).get("conversion_factor")

	if not conversion_factor:
		frappe.msgprint(
			_("UOM coversion factor required for UOM: {0} in Item: {1}").format(uom, item_code)
		)
		ret = {"uom": ""}
	else:
		ret = {
			"conversion_factor": flt(conversion_factor),
			"transfer_qty": flt(qty) * flt(conversion_factor),
		}
	return ret


@frappe.whitelist()
def get_expired_batch_items():
	return frappe.db.sql(
		"""select b.item, sum(sle.actual_qty) as qty, sle.batch_no, sle.warehouse, sle.stock_uom\
	from `tabBatch` b, `tabStock Ledger Entry` sle
	where b.expiry_date <= %s
	and b.expiry_date is not NULL
	and b.batch_id = sle.batch_no and sle.is_cancelled = 0
	group by sle.warehouse, sle.item_code, sle.batch_no""",
		(nowdate()),
		as_dict=1,
	)


@frappe.whitelist()
def get_warehouse_details(args):
	if isinstance(args, string_types):
		args = json.loads(args)

	args = frappe._dict(args)

	ret = {}
	if args.warehouse and args.item_code:
		args.update(
			{
				"posting_date": args.posting_date,
				"posting_time": args.posting_time,
			}
		)
		ret = {
			"actual_qty": get_previous_sle(args).get("qty_after_transaction") or 0,
			"basic_rate": get_incoming_rate(args),
		}
	return ret


@frappe.whitelist()
def validate_sample_quantity(item_code, sample_quantity, qty, batch_no=None):
	if cint(qty) < cint(sample_quantity):
		frappe.throw(
			_("Sample quantity {0} cannot be more than received quantity {1}").format(sample_quantity, qty)
		)
	retention_warehouse = frappe.db.get_single_value("Stock Settings", "sample_retention_warehouse")
	retainted_qty = 0
	if batch_no:
		retainted_qty = get_batch_qty(batch_no, retention_warehouse, item_code)
	max_retain_qty = frappe.get_value("Item", item_code, "sample_quantity")
	if retainted_qty >= max_retain_qty:
		frappe.msgprint(
			_(
				"Maximum Samples - {0} have already been retained for Batch {1} and Item {2} in Batch {3}."
			).format(retainted_qty, batch_no, item_code, batch_no),
			alert=True,
		)
		sample_quantity = 0
	qty_diff = max_retain_qty - retainted_qty
	if cint(sample_quantity) > cint(qty_diff):
		frappe.msgprint(
			_("Maximum Samples - {0} can be retained for Batch {1} and Item {2}.").format(
				max_retain_qty, batch_no, item_code
			),
			alert=True,
		)
		sample_quantity = qty_diff
	return sample_quantity


def get_supplied_items(purchase_order):
	fields = [
		"`tabStock Entry Detail`.`transfer_qty`",
		"`tabStock Entry`.`is_return`",
		"`tabStock Entry Detail`.`po_detail`",
		"`tabStock Entry Detail`.`item_code`",
	]

	filters = [
		["Stock Entry", "docstatus", "=", 1],
		["Stock Entry", "purchase_order", "=", purchase_order],
	]

	supplied_item_details = {}
	for row in frappe.get_all("Stock Entry", fields=fields, filters=filters):
		if not row.po_detail:
			continue

		key = row.po_detail
		if key not in supplied_item_details:
			supplied_item_details.setdefault(
				key, frappe._dict({"supplied_qty": 0, "returned_qty": 0, "total_supplied_qty": 0})
			)

		supplied_item = supplied_item_details[key]

		if row.is_return:
			supplied_item.returned_qty += row.transfer_qty
		else:
			supplied_item.supplied_qty += row.transfer_qty

		supplied_item.total_supplied_qty = flt(supplied_item.supplied_qty) - flt(
			supplied_item.returned_qty
		)

	return supplied_item_details<|MERGE_RESOLUTION|>--- conflicted
+++ resolved
@@ -2242,21 +2242,12 @@
 
 		return sorted(list(set(get_serial_nos(self.pro_doc.serial_no)) - set(used_serial_nos)))
 
-<<<<<<< HEAD
-	def set_title(self):
-		if frappe.flags.in_import and self.title:
-			# Allow updating title during data import/update
-			return
-
-		self.title = self.purpose
-=======
 	def set_missing_values(self):
 		"Updates rate and availability of all the items of mapped doc."
 		self.set_transfer_qty()
 		self.set_actual_qty()
 		self.calculate_rate_and_amount()
 
->>>>>>> d9f76478
 
 @frappe.whitelist()
 def move_sample_to_retention_warehouse(company, items):
