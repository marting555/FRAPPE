--- conflicted
+++ resolved
@@ -337,44 +337,6 @@
 	return ', '.join(address[:3])
 
 
-<<<<<<< HEAD
-def get_directions(route, optimize):
-	"""
-	Retrieve map directions for a given route and departure time.
-	If optimize is `True`, Google Maps will return an optimized
-	order for the intermediate waypoints.
-
-	NOTE: Google's API does take an additional `departure_time` key,
-	but it only works for routes without any waypoints.
-
-	Args:
-		route (list of str): Route addresses (origin -> waypoint(s), if any -> destination)
-		optimize (bool): `True` if route needs to be optimized, else `False`
-
-	Returns:
-		(dict): Route legs and, if `optimize` is `True`, optimized waypoint order
-	"""
-
-	settings = frappe.get_single("Google Maps Settings")
-	maps_client = settings.get_client()
-
-	directions_data = {
-		"origin": route[0],
-		"destination": route[-1],
-		"waypoints": route[1: -1],
-		"optimize_waypoints": optimize
-	}
-
-	try:
-		directions = maps_client.directions(**directions_data)
-	except Exception as e:
-		frappe.throw(_(e))
-
-	return directions[0] if directions else False
-
-
-=======
->>>>>>> 0c0604b7
 @frappe.whitelist()
 def notify_customers(delivery_trip):
 	delivery_trip = frappe.get_doc("Delivery Trip", delivery_trip)
