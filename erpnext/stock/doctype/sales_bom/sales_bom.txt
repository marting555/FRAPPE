# DocType, Sales BOM
[

	# These values are common in all dictionaries
	{
		'creation': '2012-07-03 13:30:44',
		'docstatus': 0,
<<<<<<< HEAD
		'modified': '2012-07-11 19:17:51',
=======
		'modified': '2012-07-12 18:00:16',
>>>>>>> 158e7751
		'modified_by': u'Administrator',
		'owner': u'Administrator'
	},

	# These values are common for all DocType
	{
		'_last_update': u'1322549701',
		'allow_trash': 1,
		'colour': u'White:FFF',
<<<<<<< HEAD
		'description': u'Aggregate group of **Items** into another **Item**. This is useful if you are bundling a certain **Items** into a package and you maintain stock of the packed **Items** and not the packed **Item**. \n\nThe package **Item** will have "Is Stock Item" as "No" and "Is Sales Item" as "Yes".\n\nFor Example: If you are selling Laptops and Backpacks separately and have a special price if the customer buys both, then the Laptop + Backpack will be a new Sales BOM Item.\n\nNote: BOM = Bill of Materials',
=======
		'description': u'Aggregate group of **Items** into another **Item**. This is useful if you are bundling a certain **Items** into a package and you maintain stock of the packed **Items** and not the aggregate **Item**. \n\nThe package **Item** will have "Is Stock Item" as "No" and "Is Sales Item" as "Yes".\n\nFor Example: If you are selling Laptops and Backpacks separately and have a special price if the customer buys both, then the Laptop + Backpack will be a new Sales BOM Item.\n\nNote: BOM = Bill of Materials',
>>>>>>> 158e7751
		'doctype': 'DocType',
		'document_type': u'Master',
		'is_submittable': 0,
		'module': u'Stock',
		'name': '__common__',
		'section_style': u'Simple',
		'server_code_error': u' ',
		'show_in_menu': 0,
		'version': 1
	},

	# These values are common for all DocField
	{
		'doctype': u'DocField',
		'name': '__common__',
		'parent': u'Sales BOM',
		'parentfield': u'fields',
		'parenttype': u'DocType',
		'permlevel': 0
	},

	# These values are common for all DocPerm
	{
		'amend': 0,
		'doctype': u'DocPerm',
		'name': '__common__',
		'parent': u'Sales BOM',
		'parentfield': u'permissions',
		'parenttype': u'DocType',
		'read': 1,
		'submit': 0
	},

	# DocType, Sales BOM
	{
		'doctype': 'DocType',
		'name': u'Sales BOM'
	},

	# DocPerm
	{
		'cancel': 0,
		'create': 1,
		'doctype': u'DocPerm',
		'permlevel': 1,
		'role': u'Material Manager',
		'write': 1
	},

	# DocPerm
	{
		'cancel': 1,
		'create': 1,
		'doctype': u'DocPerm',
		'permlevel': 0,
		'role': u'Material Manager',
		'write': 1
	},

	# DocPerm
	{
		'cancel': 0,
		'create': 0,
		'doctype': u'DocPerm',
		'permlevel': 1,
		'role': u'Material User',
		'write': 0
	},

	# DocPerm
	{
		'cancel': 0,
		'create': 0,
		'doctype': u'DocPerm',
		'permlevel': 0,
		'role': u'Material User',
		'write': 0
	},

	# DocPerm
	{
		'cancel': 1,
		'create': 1,
		'doctype': u'DocPerm',
		'permlevel': 0,
		'role': u'Sales User',
		'write': 1
	},

	# DocPerm
	{
		'cancel': 0,
		'create': 0,
		'doctype': u'DocPerm',
		'permlevel': 1,
		'role': u'Sales User',
		'write': 0
	},

	# DocField
	{
		'doctype': u'DocField',
		'fieldname': u'basic_section',
		'fieldtype': u'Section Break',
		'label': u'Sales BOM Item'
	},

	# DocField
	{
		'colour': u'White:FFF',
		'description': u'The Item that represents the Package. This Item must have "Is Stock Item" as "No" and "Is Sales Item" as "Yes"',
		'doctype': u'DocField',
		'fieldname': u'new_item_code',
		'fieldtype': u'Link',
		'label': u'Parent Item',
		'no_copy': 1,
		'oldfieldname': u'new_item_code',
		'oldfieldtype': u'Data',
		'options': u'Item',
		'reqd': 1
	},

	# DocField
	{
		'colour': u'White:FFF',
		'description': u'List items that form the package.',
		'doctype': u'DocField',
		'fieldname': u'item_section',
		'fieldtype': u'Section Break',
		'label': u'Package Items'
	},

	# DocField
	{
		'doctype': u'DocField',
		'fieldname': u'sales_bom_items',
		'fieldtype': u'Table',
		'label': u'Sales BOM Items',
		'oldfieldname': u'sales_bom_items',
		'oldfieldtype': u'Table',
		'options': u'Sales BOM Item',
		'reqd': 1
	}
]<|MERGE_RESOLUTION|>--- conflicted
+++ resolved
@@ -5,11 +5,7 @@
 	{
 		'creation': '2012-07-03 13:30:44',
 		'docstatus': 0,
-<<<<<<< HEAD
-		'modified': '2012-07-11 19:17:51',
-=======
 		'modified': '2012-07-12 18:00:16',
->>>>>>> 158e7751
 		'modified_by': u'Administrator',
 		'owner': u'Administrator'
 	},
@@ -19,11 +15,7 @@
 		'_last_update': u'1322549701',
 		'allow_trash': 1,
 		'colour': u'White:FFF',
-<<<<<<< HEAD
-		'description': u'Aggregate group of **Items** into another **Item**. This is useful if you are bundling a certain **Items** into a package and you maintain stock of the packed **Items** and not the packed **Item**. \n\nThe package **Item** will have "Is Stock Item" as "No" and "Is Sales Item" as "Yes".\n\nFor Example: If you are selling Laptops and Backpacks separately and have a special price if the customer buys both, then the Laptop + Backpack will be a new Sales BOM Item.\n\nNote: BOM = Bill of Materials',
-=======
 		'description': u'Aggregate group of **Items** into another **Item**. This is useful if you are bundling a certain **Items** into a package and you maintain stock of the packed **Items** and not the aggregate **Item**. \n\nThe package **Item** will have "Is Stock Item" as "No" and "Is Sales Item" as "Yes".\n\nFor Example: If you are selling Laptops and Backpacks separately and have a special price if the customer buys both, then the Laptop + Backpack will be a new Sales BOM Item.\n\nNote: BOM = Bill of Materials',
->>>>>>> 158e7751
 		'doctype': 'DocType',
 		'document_type': u'Master',
 		'is_submittable': 0,
