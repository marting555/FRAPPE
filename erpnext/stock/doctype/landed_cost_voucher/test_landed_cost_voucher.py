# Copyright (c) 2015, Frappe Technologies Pvt. Ltd. and Contributors
# License: GNU General Public License v3. See license.txt


from __future__ import unicode_literals
import unittest
import frappe
from frappe.utils import flt
from erpnext.stock.doctype.purchase_receipt.test_purchase_receipt \
	import set_perpetual_inventory, get_gl_entries, test_records as pr_test_records, make_purchase_receipt
from erpnext.accounts.doctype.purchase_invoice.test_purchase_invoice import make_purchase_invoice
from erpnext.accounts.doctype.account.test_account import get_inventory_account

class TestLandedCostVoucher(unittest.TestCase):
	def test_landed_cost_voucher(self):
		frappe.db.set_value("Buying Settings", None, "allow_multiple_items", 1)

		pr = make_purchase_receipt(company="_Test Company with perpetual inventory", warehouse = "Stores - TCP1", supplier_warehouse = "Work in Progress - TCP1", get_multiple_items = True, get_taxes_and_charges = True)


		last_sle = frappe.db.get_value("Stock Ledger Entry", {
				"voucher_type": pr.doctype,
				"voucher_no": pr.name,
				"item_code": "_Test Item",
				"warehouse": "Stores - TCP1"
			},
			fieldname=["qty_after_transaction", "stock_value"], as_dict=1)

		submit_landed_cost_voucher("Purchase Receipt", pr.name)

		pr_lc_value = frappe.db.get_value("Purchase Receipt Item", {"parent": pr.name}, "landed_cost_voucher_amount")
		self.assertEqual(pr_lc_value, 25.0)

		last_sle_after_landed_cost = frappe.db.get_value("Stock Ledger Entry", {
				"voucher_type": pr.doctype,
				"voucher_no": pr.name,
				"item_code": "_Test Item",
				"warehouse": "Stores - TCP1"
			},
			fieldname=["qty_after_transaction", "stock_value"], as_dict=1)

		self.assertEqual(last_sle.qty_after_transaction, last_sle_after_landed_cost.qty_after_transaction)

		self.assertEqual(last_sle_after_landed_cost.stock_value - last_sle.stock_value, 25.0)

		gl_entries = get_gl_entries("Purchase Receipt", pr.name)

		self.assertTrue(gl_entries)

		stock_in_hand_account = get_inventory_account(pr.company, pr.get("items")[0].warehouse)
		fixed_asset_account = get_inventory_account(pr.company, pr.get("items")[1].warehouse)

		if stock_in_hand_account == fixed_asset_account:
			expected_values = {
				stock_in_hand_account: [800.0, 0.0],
				"Stock Received But Not Billed - TCP1": [0.0, 500.0],
				"Expenses Included In Valuation - TCP1": [0.0, 50.0],
				"_Test Account Customs Duty - TCP1": [0.0, 150],
				"_Test Account Shipping Charges - TCP1": [0.0, 100.00]
			}
<<<<<<< HEAD

=======
>>>>>>> b500f2ce
		else:
			expected_values = {
				stock_in_hand_account: [400.0, 0.0],
				fixed_asset_account: [400.0, 0.0],
				"Stock Received But Not Billed - TCP1": [0.0, 500.0],
				"Expenses Included In Valuation - TCP1": [0.0, 300.0]
			}

		for gle in gl_entries:
			if not gle.get('is_cancelled'):
				self.assertEqual(expected_values[gle.account][0], gle.debit)
				self.assertEqual(expected_values[gle.account][1], gle.credit)

<<<<<<< HEAD
		set_perpetual_inventory(0)

	def test_landed_cost_voucher_against_purchase_invoice(self):
		set_perpetual_inventory(1)
=======

	def test_landed_cost_voucher_against_purchase_invoice(self):
>>>>>>> b500f2ce

		pi = make_purchase_invoice(update_stock=1, posting_date=frappe.utils.nowdate(),
			posting_time=frappe.utils.nowtime(), cash_bank_account="Cash - TCP1",
			company="_Test Company with perpetual inventory", supplier_warehouse="Work In Progress - TCP1",
			warehouse= "Stores - TCP1", cost_center = "Main - TCP1",
			expense_account ="_Test Account Cost for Goods Sold - TCP1")

		last_sle = frappe.db.get_value("Stock Ledger Entry", {
				"voucher_type": pi.doctype,
				"voucher_no": pi.name,
				"item_code": "_Test Item",
				"warehouse": "Stores - TCP1"
			},
			fieldname=["qty_after_transaction", "stock_value"], as_dict=1)

		submit_landed_cost_voucher("Purchase Invoice", pi.name)

		pi_lc_value = frappe.db.get_value("Purchase Invoice Item", {"parent": pi.name},
			"landed_cost_voucher_amount")

		self.assertEqual(pi_lc_value, 50.0)

		last_sle_after_landed_cost = frappe.db.get_value("Stock Ledger Entry", {
				"voucher_type": pi.doctype,
				"voucher_no": pi.name,
				"item_code": "_Test Item",
				"warehouse": "Stores - TCP1"
			},
			fieldname=["qty_after_transaction", "stock_value"], as_dict=1)

		self.assertEqual(last_sle.qty_after_transaction, last_sle_after_landed_cost.qty_after_transaction)

		self.assertEqual(last_sle_after_landed_cost.stock_value - last_sle.stock_value, 50.0)

		gl_entries = get_gl_entries("Purchase Invoice", pi.name)

		self.assertTrue(gl_entries)
		stock_in_hand_account = get_inventory_account(pi.company, pi.get("items")[0].warehouse)

		expected_values = {
			stock_in_hand_account: [300.0, 0.0],
			"Creditors - TCP1": [0.0, 250.0],
			"Expenses Included In Valuation - TCP1": [0.0, 50.0]
		}

		for gle in gl_entries:
			if not gle.get('is_cancelled'):
				self.assertEqual(expected_values[gle.account][0], gle.debit)
				self.assertEqual(expected_values[gle.account][1], gle.credit)

<<<<<<< HEAD
		set_perpetual_inventory(0)
=======
>>>>>>> b500f2ce

	def test_landed_cost_voucher_for_serialized_item(self):
		frappe.db.sql("delete from `tabSerial No` where name in ('SN001', 'SN002', 'SN003', 'SN004', 'SN005')")
		pr = make_purchase_receipt(company="_Test Company with perpetual inventory", warehouse = "Stores - TCP1",
		supplier_warehouse = "Work in Progress - TCP1", get_multiple_items = True,
		get_taxes_and_charges = True, do_not_submit = True)

		pr.items[0].item_code = "_Test Serialized Item"
		pr.items[0].serial_no = "SN001\nSN002\nSN003\nSN004\nSN005"
		pr.submit()

		serial_no_rate = frappe.db.get_value("Serial No", "SN001", "purchase_rate")

		submit_landed_cost_voucher("Purchase Receipt", pr.name)

		serial_no = frappe.db.get_value("Serial No", "SN001",
			["warehouse", "purchase_rate"], as_dict=1)

		self.assertEqual(serial_no.purchase_rate - serial_no_rate, 5.0)
		self.assertEqual(serial_no.warehouse, "Stores - TCP1")


	def test_landed_cost_voucher_for_odd_numbers (self):

		pr = make_purchase_receipt(company="_Test Company with perpetual inventory", warehouse = "Stores - TCP1", supplier_warehouse = "Work in Progress - TCP1", do_not_save=True)
		pr.items[0].cost_center = "Main - TCP1"
		for x in range(2):
			pr.append("items", {
				"item_code": "_Test Item",
				"warehouse": "Stores - TCP1",
				"cost_center": "Main - TCP1",
				"qty": 5,
				"rate": 50
			})
		pr.submit()

		lcv = submit_landed_cost_voucher("Purchase Receipt", pr.name, 123.22)

		self.assertEqual(lcv.items[0].applicable_charges, 41.07)
		self.assertEqual(lcv.items[2].applicable_charges, 41.08)

<<<<<<< HEAD
		set_perpetual_inventory(0)
=======
>>>>>>> b500f2ce

def submit_landed_cost_voucher(receipt_document_type, receipt_document, charges=50):
	ref_doc = frappe.get_doc(receipt_document_type, receipt_document)

	lcv = frappe.new_doc("Landed Cost Voucher")
	lcv.company = "_Test Company"
	lcv.distribute_charges_based_on = 'Amount'

	lcv.set("purchase_receipts", [{
		"receipt_document_type": receipt_document_type,
		"receipt_document": receipt_document,
		"supplier": ref_doc.supplier,
		"posting_date": ref_doc.posting_date,
		"grand_total": ref_doc.base_grand_total
	}])

	lcv.set("taxes", [{
		"description": "Insurance Charges",
		"expense_account": "Expenses Included In Valuation - TCP1",
		"amount": charges
	}])

	lcv.insert()

	distribute_landed_cost_on_items(lcv)

	lcv.submit()

	return lcv

def distribute_landed_cost_on_items(lcv):
	based_on = lcv.distribute_charges_based_on.lower()
	total = sum([flt(d.get(based_on)) for d in lcv.get("items")])

	for item in lcv.get("items"):
		item.applicable_charges = flt(item.get(based_on)) * flt(lcv.total_taxes_and_charges) / flt(total)
		item.applicable_charges = flt(item.applicable_charges, lcv.precision("applicable_charges", item))

test_records = frappe.get_test_records('Landed Cost Voucher')<|MERGE_RESOLUTION|>--- conflicted
+++ resolved
@@ -58,10 +58,6 @@
 				"_Test Account Customs Duty - TCP1": [0.0, 150],
 				"_Test Account Shipping Charges - TCP1": [0.0, 100.00]
 			}
-<<<<<<< HEAD
-
-=======
->>>>>>> b500f2ce
 		else:
 			expected_values = {
 				stock_in_hand_account: [400.0, 0.0],
@@ -75,15 +71,8 @@
 				self.assertEqual(expected_values[gle.account][0], gle.debit)
 				self.assertEqual(expected_values[gle.account][1], gle.credit)
 
-<<<<<<< HEAD
-		set_perpetual_inventory(0)
 
 	def test_landed_cost_voucher_against_purchase_invoice(self):
-		set_perpetual_inventory(1)
-=======
-
-	def test_landed_cost_voucher_against_purchase_invoice(self):
->>>>>>> b500f2ce
 
 		pi = make_purchase_invoice(update_stock=1, posting_date=frappe.utils.nowdate(),
 			posting_time=frappe.utils.nowtime(), cash_bank_account="Cash - TCP1",
@@ -134,10 +123,6 @@
 				self.assertEqual(expected_values[gle.account][0], gle.debit)
 				self.assertEqual(expected_values[gle.account][1], gle.credit)
 
-<<<<<<< HEAD
-		set_perpetual_inventory(0)
-=======
->>>>>>> b500f2ce
 
 	def test_landed_cost_voucher_for_serialized_item(self):
 		frappe.db.sql("delete from `tabSerial No` where name in ('SN001', 'SN002', 'SN003', 'SN004', 'SN005')")
@@ -179,10 +164,6 @@
 		self.assertEqual(lcv.items[0].applicable_charges, 41.07)
 		self.assertEqual(lcv.items[2].applicable_charges, 41.08)
 
-<<<<<<< HEAD
-		set_perpetual_inventory(0)
-=======
->>>>>>> b500f2ce
 
 def submit_landed_cost_voucher(receipt_document_type, receipt_document, charges=50):
 	ref_doc = frappe.get_doc(receipt_document_type, receipt_document)
