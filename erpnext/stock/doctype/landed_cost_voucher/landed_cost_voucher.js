// Copyright (c) 2015, Frappe Technologies Pvt. Ltd. and Contributors
// License: GNU General Public License v3. See license.txt

frappe.provide("erpnext.stock");

erpnext.stock.LandedCostVoucher = erpnext.stock.StockController.extend({
	setup: function(frm) {
		frm.custom_make_buttons = {
			'Payment Entry': 'Payment'
		};

		var me = this;
		this.frm.fields_dict.purchase_receipts.grid.get_field('receipt_document').get_query =
			function (doc, cdt, cdn) {
				var d = locals[cdt][cdn];

				var filters = [
					[d.receipt_document_type, 'docstatus', '=', '1'],
					[d.receipt_document_type, 'company', '=', me.frm.doc.company],
				];

				if (d.receipt_document_type == "Purchase Invoice") {
					filters.push(["Purchase Invoice", "update_stock", "=", "1"])
				}

				if (!me.frm.doc.company) frappe.msgprint(__("Please enter company first"));
				return {
					filters: filters
				}
			};

		this.frm.set_query("credit_to", function() {
			return {
				filters: {
					'account_type': 'Payable',
					'is_group': 0,
					'company': me.frm.doc.company
				}
			};
		});

		this.frm.set_query("cost_center", "items", function() {
			return {
				filters: {
					'company': me.frm.doc.company,
					"is_group": 0
				}
			}
		});

		this.frm.set_query("account_head", "taxes", function(doc) {
			var account_type = ["Tax", "Chargeable", "Expenses Included In Valuation"];
			return {
				query: "erpnext.controllers.queries.tax_account_query",
				filters: {
					"account_type": account_type,
					"company": doc.company
				}
			}
		});

		this.frm.add_fetch("receipt_document", "supplier", "supplier");
		this.frm.add_fetch("receipt_document", "posting_date", "posting_date");
		this.frm.add_fetch("receipt_document", "base_grand_total", "grand_total");
	},

<<<<<<< HEAD
	validate: function() {
		this.update_manual_distribution_json();
		this.calculate_taxes_and_totals();
=======
		this.frm.set_query("expense_account", "taxes", function() {
			return {
				query: "erpnext.controllers.queries.tax_account_query",
				filters: {
					"account_type": ["Tax", "Chargeable", "Income Account", "Expenses Included In Valuation", "Expenses Included In Asset Valuation"],
					"company": me.frm.doc.company
				}
			};
		});

>>>>>>> bd5b37db
	},

	refresh: function(doc) {
		erpnext.toggle_naming_series();
		erpnext.hide_company();
		this.set_dynamic_labels();

		this.show_general_ledger();

		if (doc.docstatus===1 && doc.outstanding_amount != 0 && frappe.model.can_create("Payment Entry")) {
			cur_frm.add_custom_button(__('Payment'), this.make_payment_entry, __("Make"));
			cur_frm.page.set_inner_btn_group_as_primary(__("Make"));
		}

		this.load_manual_distribution_data();
		this.update_manual_distribution();

		if (this.frm.doc.party && !this.frm.doc.credit_to) {
			this.party();
		}

		var help_content =
			`<br><br>
			<table class="table table-bordered" style="background-color: #f9f9f9;">
				<tr><td>
					<h4>
						<i class="fa fa-hand-right"></i>
						${__("Notes")}:
					</h4>
					<ul>
						<li>
							${__("Charges will be distributed proportionately based on item qty or amount, as per your selection")}
						</li>
						<li>
							${__("Remove item if charges is not applicable to that item")}
						</li>
						<li>
							${__("Charges are updated in Purchase Receipt against each item")}
						</li>
						<li>
							${__("Item valuation rate is recalculated considering landed cost voucher amount")}
						</li>
						<li>
							${__("Stock Ledger Entries and GL Entries are reposted for the selected Purchase Receipts")}
						</li>
					</ul>
				</td></tr>
			</table>`;

		set_field_options("landed_cost_help", help_content);
	},

	get_referenced_taxes: function() {
		var me = this;
		if(me.frm.doc.credit_to && me.frm.doc.party) {
			return frappe.call({
				method: "get_referenced_taxes",
				doc: me.frm.doc,
				callback: function(r) {
					if(r.message) {
						me.frm.doc.taxes = [];
						$.each(r.message, function(i, d) {
							var tax = me.frm.add_child("taxes");
							tax.remarks = d.remarks;
							tax.account_head = d.account_head;
							tax.amount = d.amount;
						});
						me.calculate_taxes_and_totals();
						me.update_manual_distribution();
					}
				}
			});
		}
	},

	allocate_advances_automatically: function() {
		if(this.frm.doc.allocate_advances_automatically) {
			this.get_advances();
		}
	},

	get_advances: function() {
		var me = this;
		return this.frm.call({
			method: "set_advances",
			doc: this.frm.doc,
			callback: function(r, rt) {
				refresh_field("advances");
				me.calculate_taxes_and_totals();
			}
		})
	},

	make_payment_entry: function() {
		return frappe.call({
			method: "erpnext.accounts.doctype.payment_entry.payment_entry.get_payment_entry",
			args: {
				"dt": cur_frm.doc.doctype,
				"dn": cur_frm.doc.name
			},
			callback: function(r) {
				var doclist = frappe.model.sync(r.message);
				frappe.set_route("Form", doclist[0].doctype, doclist[0].name);
			}
		});
	},

	get_items_from_purchase_receipts: function() {
		var me = this;
		if(!me.frm.doc.purchase_receipts.length) {
			frappe.msgprint(__("Please enter Purchase Receipt first"));
		} else {
			return me.frm.call({
				doc: me.frm.doc,
				method: "get_items_from_purchase_receipts",
				callback: function() {
					me.update_manual_distribution();
					me.calculate_taxes_and_totals();
					me.frm.dirty();
				}
			});
		}
	},

	amount: function(frm) {
		this.calculate_taxes_and_totals();
	},

	allocated_amount: function(frm) {
		this.calculate_taxes_and_totals();
	},

	weight: function(frm) {
		this.calculate_taxes_and_totals();
	},

	calculate_taxes_and_totals: function() {
		var me = this;

		var item_total_fields = ['qty', 'amount', 'weight'];
		$.each(item_total_fields || [], function(i, f) {
			me.frm.doc['total_' + f] = flt(frappe.utils.sum((me.frm.doc.items || []).map(d => flt(d[f]))),
				precision('total_' + f));
		});

		me.frm.doc.total_taxes_and_charges = 0;
		$.each(me.frm.doc.taxes || [], function(i, d) {
			d.amount = flt(d.amount, precision("amount", d));
			d.base_amount = flt(d.amount * me.frm.doc.conversion_rate, precision("base_amount", d));
			me.frm.doc.total_taxes_and_charges += d.amount;
		});
		me.frm.doc.total_taxes_and_charges = flt(me.frm.doc.total_taxes_and_charges, precision("total_taxes_and_charges"));
		me.frm.doc.base_total_taxes_and_charges = flt(me.frm.doc.total_taxes_and_charges * me.frm.doc.conversion_rate, precision("base_total_taxes_and_charges"));

		var total_allocated_amount = frappe.utils.sum($.map(me.frm.doc["advances"] || [], function(adv) {
			return flt(adv.allocated_amount, precision("allocated_amount", adv));
		}));

		if (me.frm.doc.party) {
			me.frm.doc.grand_total = flt(me.frm.doc.total_taxes_and_charges, precision("grand_total"));
			me.frm.doc.base_grand_total = flt(me.frm.doc.grand_total * me.frm.doc.conversion_rate, precision("base_grand_total"));
			me.frm.doc.total_advance = flt(total_allocated_amount, precision("total_advance"));
		} else {
			me.frm.doc.grand_total = 0;
			me.frm.doc.base_grand_total = 0;
			me.frm.doc.total_advance = 0;
		}

		var grand_total = me.frm.doc.party_account_currency == me.frm.doc.currency ? me.frm.doc.grand_total : me.frm.doc.base_grand_total;
		me.frm.doc.outstanding_amount = flt(grand_total - me.frm.doc.total_advance, "outstanding_amount");

		me.distribute_applicable_charges_for_item();

		me.frm.refresh_fields();
	},

	distribute_applicable_charges_for_item: function() {
		var me = this;
		var totals = {};
		var item_total_fields = ['qty', 'amount', 'weight'];
		$.each(item_total_fields || [], function(i, f) {
			totals[f] = flt(frappe.utils.sum((me.frm.doc.items || []).map(d => flt(d[f]))));
		});

		var charges_map = [];
		var manual_account_heads = new Set;
		var idx = 0;
		$.each(me.frm.doc.taxes || [], function(i, tax) {
			if (tax.base_amount) {
				var based_on = frappe.scrub(tax.distribution_criteria);

<<<<<<< HEAD
				if(based_on == "manual") {
					manual_account_heads.add(cstr(tax.account_head));
				} else {
					if(!totals[based_on]) {
						frappe.throw(__("Cannot distribute by {0} because total {0} is 0", [tax.distribution_criteria]));
					}

					charges_map[idx] = [];
					$.each(me.frm.doc.items || [], function(item_idx, item) {
						charges_map[idx][item_idx] = flt(tax.base_amount) * flt(item[based_on]) / flt(totals[based_on]);
					});
					++idx;
				}
			}
		});

		var accumulated_taxes = 0.0;
		$.each(me.frm.doc.items || [], function(item_idx, item) {
			if (item.item_code) {
				var item_total_tax = 0.0;
				for(var i = 0; i < charges_map.length; ++i) {
					item_total_tax += charges_map[i][item_idx];
				}

				Object.keys(item.manual_distribution_data).forEach(function(account_head) {
					if(manual_account_heads.has(account_head)) {
						item_total_tax += flt(item.manual_distribution_data[account_head]) * flt(me.frm.doc.conversion_rate);
					}
				});

				item.applicable_charges = item_total_tax;
				accumulated_taxes += item.applicable_charges;
			}
		});

		if (accumulated_taxes != me.frm.doc.base_total_taxes_and_charges) {
			var diff = me.frm.doc.base_total_taxes_and_charges - accumulated_taxes;
			me.frm.doc.items.slice(-1)[0].applicable_charges += diff;
		}

		refresh_field("items");
	},

	distribution_criteria: function() {
		this.update_manual_distribution();
		this.calculate_taxes_and_totals();
	},
	account_head: function() {
		this.update_manual_distribution();
	},
	taxes_add: function() {
		this.update_manual_distribution();
		this.calculate_taxes_and_totals();
	},
	taxes_remove: function() {
		this.update_manual_distribution();
		this.calculate_taxes_and_totals();
	},
	taxes_move: function() {
		this.update_manual_distribution();
	},
	items_add: function() {
		this.update_manual_distribution();
	},
	items_remove: function() {
		this.update_manual_distribution();
		this.calculate_taxes_and_totals();
	},
	items_move: function() {
		this.update_manual_distribution();
	},

	load_manual_distribution_data: function() {
		$.each(this.frm.doc.items || [], function(i, item) {
			item.manual_distribution_data = JSON.parse(item.manual_distribution || "{}");
		});
	},

	update_manual_distribution_json: function() {
		var me = this;
		$.each(me.frm.doc.items || [], function(i, item) {
			me.update_item_manual_distribution_json(i);
		});
	},

	update_item_manual_distribution_json: function(iItem) {
		//Get manual tax account heads
		var manual_taxes_cols = new Set;
		$.each(this.frm.doc.taxes || [], function(i, tax) {
			if(tax.distribution_criteria == "Manual" && tax.account_head) {
				manual_taxes_cols.add(tax.account_head);
			}
		});

		//Remove tax amounts for taxes not in manual tax set
		var item = this.frm.doc.items[iItem];
		var data = Object.assign({}, item.manual_distribution_data || {});
		Object.keys(data).forEach(function(account_head) {
			if(!manual_taxes_cols.has(account_head))
				delete data[account_head];
		});

		item.manual_distribution = JSON.stringify(data);
		this.frm.get_field("items").grid.grid_rows[iItem].refresh_field("manual_distribution");
	},

	update_manual_distribution: function() {
		var me = this;

		//Get manual tax account heads
		var manual_taxes_cols = new Set;
		$.each(me.frm.doc.taxes || [], function(i, tax) {
			if(tax.distribution_criteria == "Manual" && tax.account_head) {
				manual_taxes_cols.add(tax.account_head);
			}
		});

		//Make sure values are set in item.manual_distribution_data
		$.each(me.frm.doc.items || [], function(i, item) {
			if (manual_taxes_cols.size == 0) {
				item.manual_distribution_data = {};
			} else {
				manual_taxes_cols.forEach(function(account_head) {
					if(!item.manual_distribution_data)
						item.manual_distribution_data = {};
					if(!item.manual_distribution_data.hasOwnProperty(account_head)) {
						item.manual_distribution_data[account_head] = 0.0;
					}
				});
			}
		});

		//Get distribution data from items
		var account_heads = Array.from(manual_taxes_cols);
		var rows = [];
		var items = [];
		var row_totals = [];
		var col_totals = [];
		$.each(me.frm.doc.items || [], function(i, item) {
			if(item.item_code)
			{
				items[i] = item.item_code;
				row_totals[i] = 0.0;

				var rowdata = [];
				$.each(account_heads || [], function(j, account_head) {
					if(j >= col_totals.length)
						col_totals[j] = 0.0;

					rowdata[j] = item.manual_distribution_data[account_head];
					row_totals[i] += flt(rowdata[j]);
					col_totals[j] += flt(rowdata[j]);

					if(!rowdata[j])
						rowdata[j] = "";
				});
				rows[i] = rowdata;
			}
		});

		var editable = me.frm.doc.docstatus == 0;

		//Set table HTML
		if(account_heads.length == 0 || rows.length == 0) {
			$(me.frm.fields_dict.manual_tax_distribution.wrapper).html("");
		} else {
			var html = frappe.render_template('lcv_manual_distribution', {
				account_heads: account_heads, rows: rows, items: items, row_totals: row_totals, col_totals: col_totals,
				editable: editable
=======
		if(this.frm.doc.taxes.length) {

			var total_item_cost = 0.0;
			var based_on = this.frm.doc.distribute_charges_based_on.toLowerCase();
			$.each(this.frm.doc.items || [], function(i, d) {
				total_item_cost += flt(d[based_on])
>>>>>>> bd5b37db
			});
			$(me.frm.fields_dict.manual_tax_distribution.wrapper).html(html);
		}

		//Listen for changes
		if(editable) {
			$("input", me.frm.fields_dict.manual_tax_distribution.wrapper).change(function() {
				var row = $(this).data("row");
				var account = $(this).data("account");
				var row_total = 0.0;
				var col_total = 0.0;

				var val = flt($(this).val(), precision("applicable_charges", me.frm.doc.items[row]));
				me.frm.doc.items[row].manual_distribution_data[account] = val;
				me.update_item_manual_distribution_json(row);
				me.frm.dirty();

				if(!val)
					val = "";
				$(this).val(val);

				$("input[data-row=" + row + "]", me.frm.fields_dict.manual_tax_distribution.wrapper).each(function() {
					col_total += flt($(this).val());
				});
				$("td[data-row=" + row + "][data-account=total]", me.frm.fields_dict.manual_tax_distribution.wrapper).text(col_total);

				$("input[data-account='" + account + "']", me.frm.fields_dict.manual_tax_distribution.wrapper).each(function() {
					row_total += flt($(this).val());
				});
				$("td[data-row=total][data-account='" + account + "']", me.frm.fields_dict.manual_tax_distribution.wrapper).text(row_total);

<<<<<<< HEAD
				me.calculate_taxes_and_totals();
=======
			var total_charges = 0.0;
			$.each(this.frm.doc.items || [], function(i, item) {
				item.applicable_charges = flt(item[based_on]) * flt(me.frm.doc.total_taxes_and_charges) / flt(total_item_cost)
				item.applicable_charges = flt(item.applicable_charges, precision("applicable_charges", item))
				total_charges += item.applicable_charges
>>>>>>> bd5b37db
			});
		}
	},

	party: function() {
		var me = this;
		frappe.run_serially([
			() => {
				if(me.frm.doc.party && me.frm.doc.company) {
					return frappe.call({
						method: "erpnext.accounts.party.get_party_account",
						args: {
							company: me.frm.doc.company,
							party_type: me.frm.doc.party_type,
							party: me.frm.doc.party,
							include_currency: true
						},
						callback: function(r) {
							if(!r.exc && r.message) {
								me.frm.set_value("credit_to", r.message);
							}
						}
					});
				}
			},
			() => {
				if (me.frm.doc.party_type == "Supplier") {
					me.frm.call({
						method: "frappe.client.get_value",
						args: {
							doctype: "Supplier",
							fieldname: "default_currency",
							filters: {name: me.frm.doc.party},
						},
						callback: function(r, rt) {
							if(r.message) {
								me.frm.set_value("currency", r.message.default_currency);
								me.set_dynamic_labels();
							}
						}
					});
				} else {
					me.frm.set_value("currency", me.get_company_currency());
					me.set_dynamic_labels();
				}
			}
		]);
	},

	get_company_currency: function() {
		return erpnext.get_currency(this.frm.doc.company);
	},

	set_dynamic_labels: function() {
		var company_currency = this.get_company_currency();

		this.frm.set_currency_labels(["base_total_taxes_and_charges", "base_grand_total"], company_currency);
		this.frm.set_currency_labels(["total_taxes_and_charges", "grand_total"], this.frm.doc.currency);
		this.frm.set_currency_labels(["outstanding_amount", "total_advance"], this.frm.doc.party_account_currency);
		this.frm.set_currency_labels(["base_amount"], company_currency, "taxes");
		this.frm.set_currency_labels(["amount"], this.frm.doc.currency, "taxes");
		this.frm.set_currency_labels(["advance_amount", "allocated_amount"], this.frm.doc.party_account_currency, "advances");

		cur_frm.set_df_property("conversion_rate", "description", "1 " + this.frm.doc.currency
			+ " = [?] " + company_currency);

		this.frm.toggle_display(["conversion_rate", "base_total_taxes_and_charges"], this.frm.doc.currency != company_currency);
		this.frm.fields_dict["taxes"].grid.set_column_disp("base_amount", this.frm.doc.currency != company_currency);

		this.frm.refresh_fields();
	},

	currency: function() {
		var transaction_date = this.frm.doc.transaction_date || this.frm.doc.posting_date;
		var me = this;
		var company_currency = this.get_company_currency();
		if(this.frm.doc.currency && this.frm.doc.currency !== company_currency) {
			this.get_exchange_rate(transaction_date, this.frm.doc.currency, company_currency,
				function(exchange_rate) {
					me.frm.set_value("conversion_rate", exchange_rate);
				});
		} else {
			this.conversion_rate();
		}
	},
<<<<<<< HEAD
=======
	distribute_charges_based_on: function (frm) {
		this.set_applicable_charges_for_item();
	},

	items_remove: () => {
		this.trigger('set_applicable_charges_for_item');
	}
>>>>>>> bd5b37db

	posting_date: function() {
		this.currency();
	},

	conversion_rate: function() {
		if(this.frm.doc.currency === this.get_company_currency()) {
			this.frm.doc.conversion_rate = 1.0;
		}

		if(flt(this.frm.doc.conversion_rate) > 0.0) {
			this.calculate_taxes_and_totals();
		}

		// Make read only if Accounts Settings doesn't allow stale rates
		this.frm.set_df_property("conversion_rate", "read_only", erpnext.stale_rate_allowed() ? 0 : 1);
	},

	company: function() {
		var company_currency = this.get_company_currency();
		if (!this.frm.doc.currency) {
			this.frm.set_value("currency", company_currency);
		} else {
			this.currency();
		}
		this.set_dynamic_labels();
	},

	credit_to: function() {
		var me = this;
		if(this.frm.doc.credit_to) {
			me.frm.call({
				method: "frappe.client.get_value",
				args: {
					doctype: "Account",
					fieldname: "account_currency",
					filters: { name: me.frm.doc.credit_to },
				},
				callback: function(r, rt) {
					if(r.message) {
						me.frm.set_value("party_account_currency", r.message.account_currency);
						me.set_dynamic_labels();
					}
				}
			});
		}
	},

	get_exchange_rate: function(transaction_date, from_currency, to_currency, callback) {
		if (!transaction_date || !from_currency || !to_currency) return;
		return frappe.call({
			method: "erpnext.setup.utils.get_exchange_rate",
			args: {
				transaction_date: transaction_date,
				from_currency: from_currency,
				to_currency: to_currency,
				args: "for_buying"
			},
			callback: function(r) {
				callback(flt(r.message));
			}
		});
	},
});

cur_frm.script_manager.make(erpnext.stock.LandedCostVoucher);<|MERGE_RESOLUTION|>--- conflicted
+++ resolved
@@ -64,22 +64,9 @@
 		this.frm.add_fetch("receipt_document", "base_grand_total", "grand_total");
 	},
 
-<<<<<<< HEAD
 	validate: function() {
 		this.update_manual_distribution_json();
 		this.calculate_taxes_and_totals();
-=======
-		this.frm.set_query("expense_account", "taxes", function() {
-			return {
-				query: "erpnext.controllers.queries.tax_account_query",
-				filters: {
-					"account_type": ["Tax", "Chargeable", "Income Account", "Expenses Included In Valuation", "Expenses Included In Asset Valuation"],
-					"company": me.frm.doc.company
-				}
-			};
-		});
-
->>>>>>> bd5b37db
 	},
 
 	refresh: function(doc) {
@@ -271,7 +258,6 @@
 			if (tax.base_amount) {
 				var based_on = frappe.scrub(tax.distribution_criteria);
 
-<<<<<<< HEAD
 				if(based_on == "manual") {
 					manual_account_heads.add(cstr(tax.account_head));
 				} else {
@@ -441,14 +427,6 @@
 			var html = frappe.render_template('lcv_manual_distribution', {
 				account_heads: account_heads, rows: rows, items: items, row_totals: row_totals, col_totals: col_totals,
 				editable: editable
-=======
-		if(this.frm.doc.taxes.length) {
-
-			var total_item_cost = 0.0;
-			var based_on = this.frm.doc.distribute_charges_based_on.toLowerCase();
-			$.each(this.frm.doc.items || [], function(i, d) {
-				total_item_cost += flt(d[based_on])
->>>>>>> bd5b37db
 			});
 			$(me.frm.fields_dict.manual_tax_distribution.wrapper).html(html);
 		}
@@ -480,15 +458,7 @@
 				});
 				$("td[data-row=total][data-account='" + account + "']", me.frm.fields_dict.manual_tax_distribution.wrapper).text(row_total);
 
-<<<<<<< HEAD
 				me.calculate_taxes_and_totals();
-=======
-			var total_charges = 0.0;
-			$.each(this.frm.doc.items || [], function(i, item) {
-				item.applicable_charges = flt(item[based_on]) * flt(me.frm.doc.total_taxes_and_charges) / flt(total_item_cost)
-				item.applicable_charges = flt(item.applicable_charges, precision("applicable_charges", item))
-				total_charges += item.applicable_charges
->>>>>>> bd5b37db
 			});
 		}
 	},
@@ -574,16 +544,6 @@
 			this.conversion_rate();
 		}
 	},
-<<<<<<< HEAD
-=======
-	distribute_charges_based_on: function (frm) {
-		this.set_applicable_charges_for_item();
-	},
-
-	items_remove: () => {
-		this.trigger('set_applicable_charges_for_item');
-	}
->>>>>>> bd5b37db
 
 	posting_date: function() {
 		this.currency();
