// Copyright (c) 2015, Frappe Technologies Pvt. Ltd. and Contributors
// License: GNU General Public License v3. See license.txt

frappe.provide("erpnext.stock");

<<<<<<< HEAD
erpnext.stock.LandedCostVoucher = class LandedCostVoucher extends erpnext.stock.StockController {
	setup(frm) {
		frm.custom_make_buttons = {
=======
erpnext.stock.LandedCostVoucher = erpnext.stock.StockController.extend({
	setup: function() {
		this.frm.custom_make_buttons = {
>>>>>>> 27388579
			'Payment Entry': 'Payment'
		};

		this.setup_queries();
	},

	validate: function() {
		this.update_manual_distribution_json();
		this.calculate_taxes_and_totals();
	},

	refresh: function(doc) {
		erpnext.toggle_naming_series();
		erpnext.hide_company();
		this.set_dynamic_labels();
		this.setup_buttons();
		this.load_manual_distribution_data();
		this.update_manual_distribution();
		this.set_help_html();

		if (this.frm.doc.party && !this.frm.doc.credit_to) {
			this.party();
		}
	},

	setup_queries: function () {
		let me = this;

		me.frm.fields_dict.purchase_receipts.grid.get_field('receipt_document').get_query = function (doc, cdt, cdn) {
			let d = locals[cdt][cdn];

			let filters = {
				'docstatus': 1,
				'is_return': 0,
				'company': me.frm.doc.company,
			};

			if (d.receipt_document_type == "Purchase Invoice") {
				filters["update_stock"] = 1;
			}

			if (!me.frm.doc.company) {
				frappe.msgprint(__("Please enter company first"));
			}

			return {
				filters: filters
			}
		};

		me.frm.set_query("credit_to", function() {
			return {
				filters: {
					'account_type': 'Payable',
					'is_group': 0,
					'company': me.frm.doc.company
				}
			};
		});

		me.frm.set_query("cost_center", "items", function() {
			return {
				filters: {
					'company': me.frm.doc.company,
					"is_group": 0
				}
			}
		});

		me.frm.set_query("cost_center", function() {
			return {
				filters: {
					'company': me.frm.doc.company,
					"is_group": 0
				}
			}
		});

		me.frm.set_query("account_head", "taxes", function(doc) {
			let account_type = ["Tax", "Chargeable", "Expenses Included In Valuation"];
			return {
				query: "erpnext.controllers.queries.tax_account_query",
				filters: {
					"account_type": account_type,
					"company": doc.company
				}
			}
		});
<<<<<<< HEAD

		this.frm.add_fetch("receipt_document", "supplier", "supplier");
		this.frm.add_fetch("receipt_document", "posting_date", "posting_date");
		this.frm.add_fetch("receipt_document", "base_grand_total", "grand_total");
	}

	validate() {
		this.update_manual_distribution_json();
		this.calculate_taxes_and_totals();
	}

	refresh(doc) {
		erpnext.toggle_naming_series();
		erpnext.hide_company();
		this.set_dynamic_labels();
=======
	},

	setup_buttons: function () {
		let me = this;
>>>>>>> 27388579

		me.show_general_ledger();

		if (me.frm.doc.docstatus < 2 && !me.frm.doc.__islocal) {
			me.frm.add_custom_button(__('Costing Report'), () => {
				frappe.set_route('query-report', 'LC Costing', {
					landed_cost_voucher: me.frm.doc.name,
					from_date: me.frm.doc.posting_date,
					to_date: me.frm.doc.posting_date,
				});
			}, __("View"));
		}

		if (me.frm.doc.docstatus===1 && me.frm.doc.outstanding_amount != 0 && frappe.model.can_create("Payment Entry")) {
			me.frm.add_custom_button(__('Payment'), this.make_payment_entry, __("Make"));
			me.frm.page.set_inner_btn_group_as_primary(__("Make"));
		}
	},

	set_help_html: function () {
		var help_content =
			`
			<table class="table table-bordered" style="background-color: #f9f9f9;">
				<tr><td>
					<h4>
						<i class="fa fa-hand-right"></i>
						${__("Notes")}:
					</h4>
					<ul>
						<li>
							${__("Charges will be distributed proportionately based on item qty or amount, as per your selection")}
						</li>
						<li>
							${__("Remove item if charges is not applicable to that item")}
						</li>
						<li>
							${__("Charges are updated in Purchase Receipt against each item")}
						</li>
						<li>
							${__("Item valuation rate is recalculated considering landed cost voucher amount")}
						</li>
						<li>
							${__("Stock Ledger Entries and GL Entries are reposted for the selected Purchase Receipts")}
						</li>
					</ul>
				</td></tr>
			</table>`;

		set_field_options("landed_cost_help", help_content);
	}

<<<<<<< HEAD
	allocate_advances_automatically() {
		if(this.frm.doc.allocate_advances_automatically) {
=======
	allocate_advances_automatically: function() {
		if (this.frm.doc.allocate_advances_automatically) {
>>>>>>> 27388579
			this.get_advances();
		}
	}

<<<<<<< HEAD
	get_advances() {
		var me = this;
		return this.frm.call({
=======
	get_advances: function() {
		let me = this;
		return me.frm.call({
>>>>>>> 27388579
			method: "set_advances",
			doc: me.frm.doc,
			callback: function(r, rt) {
				refresh_field("advances");
				me.calculate_taxes_and_totals();
				me.frm.dirty();
			}
		})
	}

	make_payment_entry() {
		return frappe.call({
			method: "erpnext.accounts.doctype.payment_entry.payment_entry.get_payment_entry",
			args: {
				"dt": this.frm.doc.doctype,
				"dn": this.frm.doc.name
			},
			callback: function(r) {
				var doclist = frappe.model.sync(r.message);
				frappe.set_route("Form", doclist[0].doctype, doclist[0].name);
			}
		});
	}

<<<<<<< HEAD
	get_items_from_purchase_receipts() {
		var me = this;
		if(!me.frm.doc.purchase_receipts.length) {
			frappe.msgprint(__("Please enter Purchase Receipt first"));
=======
	get_purchase_receipts_from_letter_of_credit: function() {
		let me = this;

		if (me.frm.doc.party_type == "Letter of Credit" && me.frm.doc.party) {
			return me.frm.call({
				doc: me.frm.doc,
				method: "get_purchase_receipts_from_letter_of_credit",
				callback: function() {
					me.update_manual_distribution();
					me.calculate_taxes_and_totals();
					me.frm.dirty();
				}
			});
		}
	},

	get_items_from_purchase_receipts: function() {
		let me = this;

		if (!(me.frm.doc.purchase_receipts || []).filter(d => d.receipt_document_type && d.receipt_document).length) {
			frappe.msgprint(__("Please enter Purchase Receipt(s) first"));
>>>>>>> 27388579
		} else {
			return me.frm.call({
				doc: me.frm.doc,
				method: "get_items_from_purchase_receipts",
				callback: function() {
					me.update_manual_distribution();
					me.calculate_taxes_and_totals();
					me.frm.dirty();
				}
			});
		}
	}

<<<<<<< HEAD
	amount(frm) {
=======
	amount: function() {
>>>>>>> 27388579
		this.calculate_taxes_and_totals();
	}

<<<<<<< HEAD
	allocated_amount(frm) {
=======
	allocated_amount: function() {
>>>>>>> 27388579
		this.calculate_taxes_and_totals();
	}

<<<<<<< HEAD
	weight(frm) {
=======
	weight: function() {
>>>>>>> 27388579
		this.calculate_taxes_and_totals();
	}

<<<<<<< HEAD
	calculate_taxes_and_totals() {
		var me = this;
=======
	calculate_taxes_and_totals: function() {
		let me = this;
>>>>>>> 27388579

		let item_total_fields = ['qty', 'amount', 'weight'];
		$.each(item_total_fields || [], function(i, f) {
			me.frm.doc['total_' + f] = flt(frappe.utils.sum((me.frm.doc.items || []).map(d => flt(d[f]))),
				precision('total_' + f));
		});

		me.frm.doc.total_taxes_and_charges = 0;
		$.each(me.frm.doc.taxes || [], function(i, d) {
			d.amount = flt(d.amount, precision("amount", d));
			d.base_amount = flt(d.amount * me.frm.doc.conversion_rate, precision("base_amount", d));
			me.frm.doc.total_taxes_and_charges += d.amount;
		});
		me.frm.doc.total_taxes_and_charges = flt(me.frm.doc.total_taxes_and_charges, precision("total_taxes_and_charges"));
		me.frm.doc.base_total_taxes_and_charges = flt(me.frm.doc.total_taxes_and_charges * me.frm.doc.conversion_rate, precision("base_total_taxes_and_charges"));

		let total_allocated_amount = frappe.utils.sum($.map(me.frm.doc["advances"] || [], function(adv) {
			return flt(adv.allocated_amount, precision("allocated_amount", adv));
		}));

		if (me.frm.doc.is_payable) {
			me.frm.doc.grand_total = flt(me.frm.doc.total_taxes_and_charges, precision("grand_total"));
			me.frm.doc.base_grand_total = flt(me.frm.doc.grand_total * me.frm.doc.conversion_rate, precision("base_grand_total"));
			me.frm.doc.total_advance = flt(total_allocated_amount, precision("total_advance"));
		} else {
			me.frm.doc.grand_total = 0;
			me.frm.doc.base_grand_total = 0;
			me.frm.doc.total_advance = 0;
		}

		let grand_total = me.frm.doc.party_account_currency == me.frm.doc.currency ? me.frm.doc.grand_total : me.frm.doc.base_grand_total;
		me.frm.doc.outstanding_amount = flt(grand_total - me.frm.doc.total_advance, precision("outstanding_amount"));

		me.distribute_applicable_charges_for_item();

		me.frm.refresh_fields();
	}

<<<<<<< HEAD
	distribute_applicable_charges_for_item() {
		var me = this;
		var totals = {};
		var item_total_fields = ['qty', 'amount', 'weight'];
=======
	distribute_applicable_charges_for_item: function() {
		let me = this;

		let totals = {};
		let item_total_fields = ['qty', 'amount', 'weight'];
>>>>>>> 27388579
		$.each(item_total_fields || [], function(i, f) {
			totals[f] = flt(frappe.utils.sum((me.frm.doc.items || []).map(d => flt(d[f]))));
		});

		$.each(me.frm.doc.items || [], function(i, item) {
			item.item_tax_detail = {};
			let item_manual_distribution = JSON.parse(item.manual_distribution || '{}');
			$.each(me.frm.doc.taxes || [], function(i, tax) {
				item.item_tax_detail[tax.name] = 0;
				let distribution_amount = 0;
				let distribution_based_on = frappe.scrub(tax.distribution_criteria);
				if (distribution_based_on == 'manual') {
					distribution_amount = flt(item_manual_distribution[tax.account_head]);
				} else if (item.item_code) {
					if (!totals[distribution_based_on]) {
						frappe.throw(__("Cannot distribute by {0} because total {0} is 0", [tax.distribution_criteria]));
					}
					let ratio = flt(item[distribution_based_on]) / flt(totals[distribution_based_on]);
					distribution_amount = flt(tax.amount) * ratio;
				}
				item.item_tax_detail[tax.name] += distribution_amount * me.frm.doc.conversion_rate;
			});
		});

		let accumulated_taxes = 0
		$.each(me.frm.doc.items || [], function(i, item) {
			let item_tax_total = flt(frappe.utils.sum(Object.values(item.item_tax_detail)));
			item.item_tax_detail = JSON.stringify(item.item_tax_detail);
			item.applicable_charges = item_tax_total;
			accumulated_taxes += item_tax_total;
		});

		if (accumulated_taxes != me.frm.doc.base_total_taxes_and_charges && me.frm.doc.items && me.frm.doc.items.length) {
			let diff = me.frm.doc.base_total_taxes_and_charges - accumulated_taxes;
			me.frm.doc.items.slice(-1)[0].applicable_charges += diff;
		}
	}

	distribution_criteria() {
		this.update_manual_distribution();
		this.calculate_taxes_and_totals();
	}
	account_head() {
		this.update_manual_distribution();
	}
	taxes_add() {
		this.update_manual_distribution();
		this.calculate_taxes_and_totals();
	}
	taxes_remove() {
		this.update_manual_distribution();
		this.calculate_taxes_and_totals();
	}
	taxes_move() {
		this.update_manual_distribution();
	}
	items_add() {
		this.update_manual_distribution();
	}
	items_remove() {
		this.update_manual_distribution();
		this.calculate_taxes_and_totals();
	}
	items_move() {
		this.update_manual_distribution();
	}

	load_manual_distribution_data() {
		$.each(this.frm.doc.items || [], function(i, item) {
			item.manual_distribution_data = JSON.parse(item.manual_distribution || "{}");
		});
	}

<<<<<<< HEAD
	update_manual_distribution_json() {
		var me = this;
=======
	update_manual_distribution_json: function() {
		let me = this;
>>>>>>> 27388579
		$.each(me.frm.doc.items || [], function(i, item) {
			me.update_item_manual_distribution_json(i);
		});
	}

	update_item_manual_distribution_json(iItem) {
		//Get manual tax account heads
		let manual_taxes_cols = new Set;
		$.each(this.frm.doc.taxes || [], function(i, tax) {
			if(tax.distribution_criteria == "Manual" && tax.account_head) {
				manual_taxes_cols.add(tax.account_head);
			}
		});

		//Remove tax amounts for taxes not in manual tax set
		let item = this.frm.doc.items[iItem];
		let data = Object.assign({}, item.manual_distribution_data || {});
		Object.keys(data).forEach(function(account_head) {
			if(!manual_taxes_cols.has(account_head))
				delete data[account_head];
		});

		item.manual_distribution = JSON.stringify(data);
		this.frm.get_field("items").grid.grid_rows[iItem].refresh_field("manual_distribution");
	}

<<<<<<< HEAD
	update_manual_distribution() {
		var me = this;
=======
	update_manual_distribution: function() {
		let me = this;
>>>>>>> 27388579

		//Get manual tax account heads
		let manual_taxes_cols = new Set;
		$.each(me.frm.doc.taxes || [], function(i, tax) {
			if(tax.distribution_criteria == "Manual" && tax.account_head) {
				manual_taxes_cols.add(tax.account_head);
			}
		});

		//Make sure values are set in item.manual_distribution_data
		$.each(me.frm.doc.items || [], function(i, item) {
			if (manual_taxes_cols.size == 0) {
				item.manual_distribution_data = {};
			} else {
				manual_taxes_cols.forEach(function(account_head) {
					if(!item.manual_distribution_data)
						item.manual_distribution_data = {};
					if(!item.manual_distribution_data.hasOwnProperty(account_head)) {
						item.manual_distribution_data[account_head] = 0.0;
					}
				});
			}
		});

		//Get distribution data from items
		let account_heads = Array.from(manual_taxes_cols);
		let rows = [];
		let items = [];
		let row_totals = [];
		let col_totals = [];
		$.each(me.frm.doc.items || [], function(i, item) {
			if(item.item_code)
			{
				items[i] = item.item_code;
				row_totals[i] = 0.0;

				let rowdata = [];
				$.each(account_heads || [], function(j, account_head) {
					if(j >= col_totals.length)
						col_totals[j] = 0.0;

					rowdata[j] = item.manual_distribution_data[account_head];
					row_totals[i] += flt(rowdata[j]);
					col_totals[j] += flt(rowdata[j]);

					if(!rowdata[j])
						rowdata[j] = "";
				});
				rows[i] = rowdata;
			}
		});

		let editable = me.frm.doc.docstatus == 0;

		//Set table HTML
		if(account_heads.length == 0 || rows.length == 0) {
			$(me.frm.fields_dict.manual_tax_distribution.wrapper).html("");
		} else {
			var html = frappe.render_template('lcv_manual_distribution', {
				account_heads: account_heads, rows: rows, items: items, row_totals: row_totals, col_totals: col_totals,
				editable: editable
			});
			$(me.frm.fields_dict.manual_tax_distribution.wrapper).html(html);
		}

		//Listen for changes
		if(editable) {
			$("input", me.frm.fields_dict.manual_tax_distribution.wrapper).change(function() {
				var row = $(this).data("row");
				var account = $(this).data("account");
				var row_total = 0.0;
				var col_total = 0.0;

				var val = flt($(this).val(), precision("applicable_charges", me.frm.doc.items[row]));
				me.frm.doc.items[row].manual_distribution_data[account] = val;
				me.update_item_manual_distribution_json(row);
				me.frm.dirty();

				if(!val)
					val = "";
				$(this).val(val);

				$("input[data-row=" + row + "]", me.frm.fields_dict.manual_tax_distribution.wrapper).each(function() {
					col_total += flt($(this).val());
				});
				$("td[data-row=" + row + "][data-account=total]", me.frm.fields_dict.manual_tax_distribution.wrapper).text(col_total);

				$("input[data-account='" + account + "']", me.frm.fields_dict.manual_tax_distribution.wrapper).each(function() {
					row_total += flt($(this).val());
				});
				$("td[data-row=total][data-account='" + account + "']", me.frm.fields_dict.manual_tax_distribution.wrapper).text(row_total);

				me.calculate_taxes_and_totals();
			});
		}
	}

<<<<<<< HEAD
	party() {
		var me = this;
=======
	party: function() {
		let me = this;
>>>>>>> 27388579
		if (me.frm.doc.party_type && me.frm.doc.party) {
			frappe.call({
				method: "erpnext.stock.doctype.landed_cost_voucher.landed_cost_voucher.get_party_details",
				args: {
					party_type: me.frm.doc.party_type,
					party: me.frm.doc.party,
					company: me.frm.doc.company,
				},
				callback: function(r) {
					if(!r.exc && r.message) {
						me.frm.set_value(r.message);
						me.set_dynamic_labels();
					}
				}
			});
		}
	}

	party_type: function() {
<<<<<<< HEAD
		me.frm.set_value("party", '');
	}
=======
		this.frm.set_value("party", null);
	},

	is_payable: function () {
		this.calculate_taxes_and_totals();
	},
>>>>>>> 27388579

	get_company_currency() {
		return erpnext.get_currency(this.frm.doc.company);
	}

<<<<<<< HEAD
	set_dynamic_labels() {
		var company_currency = this.get_company_currency();
=======
	set_dynamic_labels: function() {
		let company_currency = this.get_company_currency();
>>>>>>> 27388579

		this.frm.set_currency_labels(["base_total_taxes_and_charges", "base_grand_total"], company_currency);
		this.frm.set_currency_labels(["total_taxes_and_charges", "grand_total"], this.frm.doc.currency);
		this.frm.set_currency_labels(["outstanding_amount", "total_advance"], this.frm.doc.party_account_currency);
		this.frm.set_currency_labels(["base_amount"], company_currency, "taxes");
		this.frm.set_currency_labels(["amount"], this.frm.doc.currency, "taxes");
		this.frm.set_currency_labels(["advance_amount", "allocated_amount"], this.frm.doc.party_account_currency, "advances");

		this.frm.set_df_property("conversion_rate", "description", "1 " + this.frm.doc.currency
			+ " = [?] " + company_currency);

		this.frm.toggle_display(["conversion_rate", "base_total_taxes_and_charges"], this.frm.doc.currency != company_currency);
		this.frm.fields_dict["taxes"].grid.set_column_disp("base_amount", this.frm.doc.currency != company_currency);

		this.frm.refresh_fields();
	}

<<<<<<< HEAD
	currency() {
		var transaction_date = this.frm.doc.transaction_date || this.frm.doc.posting_date;
		var me = this;
		var company_currency = this.get_company_currency();
		if(this.frm.doc.currency && this.frm.doc.currency !== company_currency) {
			this.get_exchange_rate(transaction_date, this.frm.doc.currency, company_currency,
=======
	currency: function() {
		let me = this;

		let transaction_date = me.frm.doc.transaction_date || me.frm.doc.posting_date;
		let company_currency = me.get_company_currency();
		if (me.frm.doc.currency && me.frm.doc.currency !== company_currency) {
			me.get_exchange_rate(transaction_date, me.frm.doc.currency, company_currency,
>>>>>>> 27388579
				function(exchange_rate) {
					me.frm.set_value("conversion_rate", exchange_rate);
				});
		} else {
			me.conversion_rate();
		}
		me.set_dynamic_labels();
	}

	posting_date() {
		this.currency();
	}

<<<<<<< HEAD
	conversion_rate() {
		if(this.frm.doc.currency === this.get_company_currency()) {
=======
	conversion_rate: function() {
		if (this.frm.doc.currency === this.get_company_currency()) {
>>>>>>> 27388579
			this.frm.doc.conversion_rate = 1.0;
		}

		if (flt(this.frm.doc.conversion_rate) > 0.0) {
			this.calculate_taxes_and_totals();
		}

		// Make read only if Accounts Settings doesn't allow stale rates
		this.frm.set_df_property("conversion_rate", "read_only", erpnext.stale_rate_allowed() ? 0 : 1);
	}

<<<<<<< HEAD
	company() {
		var company_currency = this.get_company_currency();
=======
	company: function() {
		let company_currency = this.get_company_currency();
>>>>>>> 27388579
		if (!this.frm.doc.currency) {
			this.frm.set_value("currency", company_currency);
		} else {
			this.currency();
		}
		this.set_dynamic_labels();
	}

<<<<<<< HEAD
	credit_to() {
		var me = this;
		if(this.frm.doc.credit_to) {
=======
	credit_to: function() {
		let me = this;

		if (me.frm.doc.credit_to) {
>>>>>>> 27388579
			me.frm.call({
				method: "frappe.client.get_value",
				args: {
					doctype: "Account",
					fieldname: "account_currency",
					filters: { name: me.frm.doc.credit_to },
				},
				callback: function(r) {
					if(r.message) {
						me.frm.set_value("party_account_currency", r.message.account_currency);
						me.set_dynamic_labels();
					}
				}
			});
		}
	}

	get_exchange_rate(transaction_date, from_currency, to_currency, callback) {
		if (!transaction_date || !from_currency || !to_currency) return;
		return frappe.call({
			method: "erpnext.setup.utils.get_exchange_rate",
			args: {
				transaction_date: transaction_date,
				from_currency: from_currency,
				to_currency: to_currency,
				args: "for_buying"
			},
			callback: function(r) {
				callback(flt(r.message));
			}
		});
	}
};

cur_frm.script_manager.make(erpnext.stock.LandedCostVoucher);<|MERGE_RESOLUTION|>--- conflicted
+++ resolved
@@ -3,27 +3,21 @@
 
 frappe.provide("erpnext.stock");
 
-<<<<<<< HEAD
 erpnext.stock.LandedCostVoucher = class LandedCostVoucher extends erpnext.stock.StockController {
-	setup(frm) {
-		frm.custom_make_buttons = {
-=======
-erpnext.stock.LandedCostVoucher = erpnext.stock.StockController.extend({
-	setup: function() {
+	setup() {
 		this.frm.custom_make_buttons = {
->>>>>>> 27388579
 			'Payment Entry': 'Payment'
 		};
 
 		this.setup_queries();
-	},
-
-	validate: function() {
+	}
+
+	validate() {
 		this.update_manual_distribution_json();
 		this.calculate_taxes_and_totals();
-	},
-
-	refresh: function(doc) {
+	}
+
+	refresh() {
 		erpnext.toggle_naming_series();
 		erpnext.hide_company();
 		this.set_dynamic_labels();
@@ -35,9 +29,9 @@
 		if (this.frm.doc.party && !this.frm.doc.credit_to) {
 			this.party();
 		}
-	},
-
-	setup_queries: function () {
+	}
+
+	setup_queries() {
 		let me = this;
 
 		me.frm.fields_dict.purchase_receipts.grid.get_field('receipt_document').get_query = function (doc, cdt, cdn) {
@@ -100,28 +94,10 @@
 				}
 			}
 		});
-<<<<<<< HEAD
-
-		this.frm.add_fetch("receipt_document", "supplier", "supplier");
-		this.frm.add_fetch("receipt_document", "posting_date", "posting_date");
-		this.frm.add_fetch("receipt_document", "base_grand_total", "grand_total");
-	}
-
-	validate() {
-		this.update_manual_distribution_json();
-		this.calculate_taxes_and_totals();
-	}
-
-	refresh(doc) {
-		erpnext.toggle_naming_series();
-		erpnext.hide_company();
-		this.set_dynamic_labels();
-=======
-	},
-
-	setup_buttons: function () {
-		let me = this;
->>>>>>> 27388579
+	}
+
+	setup_buttons() {
+		let me = this;
 
 		me.show_general_ledger();
 
@@ -139,9 +115,9 @@
 			me.frm.add_custom_button(__('Payment'), this.make_payment_entry, __("Make"));
 			me.frm.page.set_inner_btn_group_as_primary(__("Make"));
 		}
-	},
-
-	set_help_html: function () {
+	}
+
+	set_help_html() {
 		var help_content =
 			`
 			<table class="table table-bordered" style="background-color: #f9f9f9;">
@@ -173,26 +149,15 @@
 		set_field_options("landed_cost_help", help_content);
 	}
 
-<<<<<<< HEAD
 	allocate_advances_automatically() {
-		if(this.frm.doc.allocate_advances_automatically) {
-=======
-	allocate_advances_automatically: function() {
 		if (this.frm.doc.allocate_advances_automatically) {
->>>>>>> 27388579
 			this.get_advances();
 		}
 	}
 
-<<<<<<< HEAD
 	get_advances() {
-		var me = this;
-		return this.frm.call({
-=======
-	get_advances: function() {
 		let me = this;
 		return me.frm.call({
->>>>>>> 27388579
 			method: "set_advances",
 			doc: me.frm.doc,
 			callback: function(r, rt) {
@@ -217,13 +182,7 @@
 		});
 	}
 
-<<<<<<< HEAD
-	get_items_from_purchase_receipts() {
-		var me = this;
-		if(!me.frm.doc.purchase_receipts.length) {
-			frappe.msgprint(__("Please enter Purchase Receipt first"));
-=======
-	get_purchase_receipts_from_letter_of_credit: function() {
+	get_purchase_receipts_from_letter_of_credit() {
 		let me = this;
 
 		if (me.frm.doc.party_type == "Letter of Credit" && me.frm.doc.party) {
@@ -237,14 +196,13 @@
 				}
 			});
 		}
-	},
-
-	get_items_from_purchase_receipts: function() {
+	}
+
+	get_items_from_purchase_receipts() {
 		let me = this;
 
 		if (!(me.frm.doc.purchase_receipts || []).filter(d => d.receipt_document_type && d.receipt_document).length) {
 			frappe.msgprint(__("Please enter Purchase Receipt(s) first"));
->>>>>>> 27388579
 		} else {
 			return me.frm.call({
 				doc: me.frm.doc,
@@ -258,37 +216,20 @@
 		}
 	}
 
-<<<<<<< HEAD
-	amount(frm) {
-=======
-	amount: function() {
->>>>>>> 27388579
-		this.calculate_taxes_and_totals();
-	}
-
-<<<<<<< HEAD
-	allocated_amount(frm) {
-=======
-	allocated_amount: function() {
->>>>>>> 27388579
-		this.calculate_taxes_and_totals();
-	}
-
-<<<<<<< HEAD
-	weight(frm) {
-=======
-	weight: function() {
->>>>>>> 27388579
-		this.calculate_taxes_and_totals();
-	}
-
-<<<<<<< HEAD
+	amount() {
+		this.calculate_taxes_and_totals();
+	}
+
+	allocated_amount() {
+		this.calculate_taxes_and_totals();
+	}
+
+	weight() {
+		this.calculate_taxes_and_totals();
+	}
+
 	calculate_taxes_and_totals() {
-		var me = this;
-=======
-	calculate_taxes_and_totals: function() {
-		let me = this;
->>>>>>> 27388579
+		let me = this;
 
 		let item_total_fields = ['qty', 'amount', 'weight'];
 		$.each(item_total_fields || [], function(i, f) {
@@ -327,18 +268,11 @@
 		me.frm.refresh_fields();
 	}
 
-<<<<<<< HEAD
 	distribute_applicable_charges_for_item() {
-		var me = this;
-		var totals = {};
-		var item_total_fields = ['qty', 'amount', 'weight'];
-=======
-	distribute_applicable_charges_for_item: function() {
 		let me = this;
 
 		let totals = {};
 		let item_total_fields = ['qty', 'amount', 'weight'];
->>>>>>> 27388579
 		$.each(item_total_fields || [], function(i, f) {
 			totals[f] = flt(frappe.utils.sum((me.frm.doc.items || []).map(d => flt(d[f]))));
 		});
@@ -412,13 +346,8 @@
 		});
 	}
 
-<<<<<<< HEAD
 	update_manual_distribution_json() {
-		var me = this;
-=======
-	update_manual_distribution_json: function() {
-		let me = this;
->>>>>>> 27388579
+		let me = this;
 		$.each(me.frm.doc.items || [], function(i, item) {
 			me.update_item_manual_distribution_json(i);
 		});
@@ -445,13 +374,8 @@
 		this.frm.get_field("items").grid.grid_rows[iItem].refresh_field("manual_distribution");
 	}
 
-<<<<<<< HEAD
 	update_manual_distribution() {
-		var me = this;
-=======
-	update_manual_distribution: function() {
-		let me = this;
->>>>>>> 27388579
+		let me = this;
 
 		//Get manual tax account heads
 		let manual_taxes_cols = new Set;
@@ -549,13 +473,8 @@
 		}
 	}
 
-<<<<<<< HEAD
 	party() {
-		var me = this;
-=======
-	party: function() {
-		let me = this;
->>>>>>> 27388579
+		let me = this;
 		if (me.frm.doc.party_type && me.frm.doc.party) {
 			frappe.call({
 				method: "erpnext.stock.doctype.landed_cost_voucher.landed_cost_voucher.get_party_details",
@@ -574,30 +493,20 @@
 		}
 	}
 
-	party_type: function() {
-<<<<<<< HEAD
-		me.frm.set_value("party", '');
-	}
-=======
+	party_type() {
 		this.frm.set_value("party", null);
-	},
-
-	is_payable: function () {
-		this.calculate_taxes_and_totals();
-	},
->>>>>>> 27388579
+	}
+
+	is_payable() {
+		this.calculate_taxes_and_totals();
+	}
 
 	get_company_currency() {
 		return erpnext.get_currency(this.frm.doc.company);
 	}
 
-<<<<<<< HEAD
 	set_dynamic_labels() {
-		var company_currency = this.get_company_currency();
-=======
-	set_dynamic_labels: function() {
 		let company_currency = this.get_company_currency();
->>>>>>> 27388579
 
 		this.frm.set_currency_labels(["base_total_taxes_and_charges", "base_grand_total"], company_currency);
 		this.frm.set_currency_labels(["total_taxes_and_charges", "grand_total"], this.frm.doc.currency);
@@ -615,22 +524,13 @@
 		this.frm.refresh_fields();
 	}
 
-<<<<<<< HEAD
 	currency() {
-		var transaction_date = this.frm.doc.transaction_date || this.frm.doc.posting_date;
-		var me = this;
-		var company_currency = this.get_company_currency();
-		if(this.frm.doc.currency && this.frm.doc.currency !== company_currency) {
-			this.get_exchange_rate(transaction_date, this.frm.doc.currency, company_currency,
-=======
-	currency: function() {
 		let me = this;
 
 		let transaction_date = me.frm.doc.transaction_date || me.frm.doc.posting_date;
 		let company_currency = me.get_company_currency();
 		if (me.frm.doc.currency && me.frm.doc.currency !== company_currency) {
 			me.get_exchange_rate(transaction_date, me.frm.doc.currency, company_currency,
->>>>>>> 27388579
 				function(exchange_rate) {
 					me.frm.set_value("conversion_rate", exchange_rate);
 				});
@@ -644,13 +544,8 @@
 		this.currency();
 	}
 
-<<<<<<< HEAD
 	conversion_rate() {
-		if(this.frm.doc.currency === this.get_company_currency()) {
-=======
-	conversion_rate: function() {
 		if (this.frm.doc.currency === this.get_company_currency()) {
->>>>>>> 27388579
 			this.frm.doc.conversion_rate = 1.0;
 		}
 
@@ -662,13 +557,8 @@
 		this.frm.set_df_property("conversion_rate", "read_only", erpnext.stale_rate_allowed() ? 0 : 1);
 	}
 
-<<<<<<< HEAD
 	company() {
-		var company_currency = this.get_company_currency();
-=======
-	company: function() {
 		let company_currency = this.get_company_currency();
->>>>>>> 27388579
 		if (!this.frm.doc.currency) {
 			this.frm.set_value("currency", company_currency);
 		} else {
@@ -677,16 +567,10 @@
 		this.set_dynamic_labels();
 	}
 
-<<<<<<< HEAD
 	credit_to() {
-		var me = this;
-		if(this.frm.doc.credit_to) {
-=======
-	credit_to: function() {
 		let me = this;
 
 		if (me.frm.doc.credit_to) {
->>>>>>> 27388579
 			me.frm.call({
 				method: "frappe.client.get_value",
 				args: {
