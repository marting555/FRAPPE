--- conflicted
+++ resolved
@@ -118,21 +118,12 @@
 
 			if item.purchase_receipt:
 				if item.purchase_receipt not in receipt_documents:
-<<<<<<< HEAD
-					frappe.throw(_("Item Row {idx}: {doctype} {docname} does not exist in above '{doctype}' table")
-						.format(idx=item.idx, doctype="Purchase Receipt", docname=item.purchase_receipt))
-			elif item.purchase_invoice:
-				if item.purchase_invoice not in receipt_documents:
-					frappe.throw(_("Item Row {idx}: {doctype} {docname} does not exist in above '{doctype}' table")
-						.format(idx=item.idx, doctype="Purchase Invoice", docname=item.purchase_invoice))
-=======
 					frappe.throw(_("Item Row {0}: {1} {2} does not exist in above '{3}' table")
 						.format(item.idx, "Purchase Receipt", item.purchase_receipt), "Purchase Receipts")
 			elif item.purchase_invoice:
 				if item.purchase_invoice not in receipt_documents:
 					frappe.throw(_("Item Row {0}: {1} {2} does not exist in above '{3}' table")
 						.format(item.idx, "Purchase Invoice", item.purchase_invoice, "Purchase Receipts"))
->>>>>>> da9c5be5
 
 			if not item.cost_center:
 				frappe.throw(_("Item Row {0}: Cost center is not set for item {1}")
