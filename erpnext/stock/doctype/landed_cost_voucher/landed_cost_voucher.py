# Copyright (c) 2015, Frappe Technologies Pvt. Ltd. and Contributors
# For license information, please see license.txt

import frappe
import erpnext
from frappe import _, scrub
from frappe.utils import flt, fmt_money
from erpnext.controllers.accounts_controller import AccountsController
from erpnext.accounts.general_ledger import make_gl_entries, delete_voucher_gl_entries
from erpnext.accounts.doctype.account.account import get_account_currency
from erpnext.accounts.party import get_party_account
from erpnext.controllers.stock_controller import update_gl_entries_for_reposted_stock_vouchers
from six import string_types
import json


class LandedCostVoucher(AccountsController):
	def __init__(self, *args, **kwargs):
		super(LandedCostVoucher, self).__init__(*args, **kwargs)
		self.status_map = [
			["Draft", None],
			["Submitted", "eval:self.docstatus==1"],
			["Paid", "eval:self.grand_total and self.outstanding_amount <= 0 and self.docstatus==1"],
			["Unpaid", "eval:self.outstanding_amount > 0 and getdate(self.due_date) >= getdate(nowdate()) and self.docstatus==1"],
			["Overdue", "eval:self.outstanding_amount > 0 and getdate(self.due_date) < getdate(nowdate()) and self.docstatus==1"],
			["Cancelled", "eval:self.docstatus==2"],
		]

	def validate(self):
		super(LandedCostVoucher, self).validate()
		self.check_mandatory()
		self.validate_credit_to_account()
		self.validate_purchase_receipts()
		self.set_purchase_receipt_details()
		self.clear_advances_table_if_not_payable()
		self.clear_unallocated_advances("Landed Cost Voucher Advance", "advances")
		self.calculate_taxes_and_totals()
		self.validate_manual_distribution_totals()
		self.set_status()

	def before_submit(self):
		self.validate_manual_distribution_totals(throw=True)
		self.validate_asset_qty_and_status()

	def on_submit(self):
		self.validate_applicable_charges_for_item()
		self.update_against_document_in_jv()
		self.update_landed_cost()
		self.make_gl_entries()

	def on_cancel(self):
		from erpnext.accounts.utils import unlink_ref_doc_from_payment_entries
		unlink_ref_doc_from_payment_entries(self, validate_permission=True)
		self.update_landed_cost()
		self.make_gl_entries(cancel=True)

<<<<<<< HEAD
	@frappe.whitelist()
=======
	def get_purchase_receipts_from_letter_of_credit(self):
		if self.party_type != "Letter of Credit" or not self.party:
			frappe.throw(_("Please select Letter of Credit first"))

		self.set("purchase_receipts", [])
		precs = frappe.get_all("Purchase Receipt", {
			"company": self.company, "docstatus": 1, "is_return": 0, "letter_of_credit": self.party
		})

		for d in precs:
			self.append("purchase_receipts", {"receipt_document_type": "Purchase Receipt", "receipt_document": d.name})

		pinvs = frappe.get_all("Purchase Invoice", {
			"company": self.company, "docstatus": 1, "is_return": 0, "update_stock": 1, "letter_of_credit": self.party
		})

		for d in pinvs:
			self.append("purchase_receipts", {"receipt_document_type": "Purchase Invoice", "receipt_document": d.name})

		self.set_purchase_receipt_details()

	def set_purchase_receipt_details(self):
		for row in self.get('purchase_receipts'):
			if row.receipt_document_type and row.receipt_document:
				details = frappe.db.get_value(row.receipt_document_type, row.receipt_document,
					['posting_date', 'supplier', 'base_grand_total'], as_dict=1)

				if details:
					row.posting_date = details.posting_date
					row.supplier = details.supplier
					row.grand_total = details.base_grand_total
			else:
				row.posting_date = None
				row.supplier = None
				row.grand_total = None

>>>>>>> 27388579
	def get_items_from_purchase_receipts(self):
		self.set("items", [])

		filter_conditions = []
		filter_values = frappe._dict()
		if self.get("item_group"):
			item_groups = [self.item_group]
			child_item_groups = frappe.get_all("Item Group", filters={"name": ["descendants of", self.item_group]})
			item_groups += [d.name for d in child_item_groups]

			filter_conditions.append("i.item_group in %(item_groups)s")
			filter_values['item_groups'] = item_groups

		if self.get("brand"):
			filter_conditions.append("i.brand = %(brand)s")
			filter_values['brand'] = self.brand

		conditions = " and " + " and ".join(filter_conditions) if filter_conditions else ""

		for pr in self.get("purchase_receipts"):
			if pr.receipt_document_type and pr.receipt_document:
				filter_values['receipt_document'] = pr.receipt_document

				pr_items = frappe.db.sql("""
					select
						pr_item.name, pr_item.item_code, pr_item.item_name,
						pr_item.qty, pr_item.uom, pr_item.total_weight,
						pr_item.base_rate, pr_item.base_amount, pr_item.amount,
						pr_item.purchase_order_item, pr_item.purchase_order,
						pr_item.cost_center, pr_item.is_fixed_asset
					from `tab{doctype} Item` pr_item
					inner join tabItem i on i.name = pr_item.item_code and i.is_stock_item = 1
					where pr_item.parent = %(receipt_document)s {conditions}
				""".format(doctype=pr.receipt_document_type, conditions=conditions), filter_values, as_dict=True)

				for d in pr_items:
					item = self.append("items")
					item.item_code = d.item_code
					item.item_name = d.item_name
					item.qty = d.qty
					item.uom = d.uom
					item.weight = d.total_weight
					item.rate = d.base_rate
					item.cost_center = d.cost_center
					item.amount = d.base_amount
					item.is_fixed_asset = d.is_fixed_asset
					item.purchase_order = d.purchase_order
					item.purchase_order_item = d.purchase_order_item
					if pr.receipt_document_type == "Purchase Receipt":
						item.purchase_receipt = pr.receipt_document
						item.purchase_receipt_item = d.name
					elif pr.receipt_document_type == "Purchase Invoice":
						item.purchase_invoice = pr.receipt_document
						item.purchase_invoice_item = d.name

	def check_mandatory(self):
		if self.party_type not in ["Supplier", "Letter of Credit"]:
			frappe.throw(_("Party Type must be either Supplier or Letter of Credit"))

		if self.is_payable:
			if not self.party:
				frappe.throw(_("Party is mandatory for Payable Landed Cost Voucher"))
			if not self.credit_to:
				frappe.throw(_("Credit To is mandatory Payable Landed Cost Voucher"))

		if not self.get("purchase_receipts"):
			frappe.throw(_("Please enter Receipt Document"))

	def validate_purchase_receipts(self):
		receipt_documents = []

		for d in self.get("purchase_receipts"):
			fields = ["company", "docstatus", "is_return"]
			if d.receipt_document_type == "Purchase Invoice":
				fields.append("update_stock")

			details = frappe.db.get_value(d.receipt_document_type, d.receipt_document, fields, as_dict=1)

			if details is None:
				frappe.throw(_("Row #{0}: {1} {2} does not exist")
					.format(d.idx, d.receipt_document_type, d.receipt_document))

			if details.docstatus != 1:
				frappe.throw(_("Row #{0}: {1} {2} must be submitted")
					.format(d.idx, d.receipt_document_type, d.receipt_document))

			if details.is_return:
				frappe.throw(_("Row #{0}: {1} {2} must not be a return")
					.format(d.idx, d.receipt_document_type, d.receipt_document))

			if d.receipt_document_type == "Purchase Invoice" and not details.update_stock:
				frappe.throw(_("Row #{0}: {1} {2} does not update stock")
					.format(d.idx, d.receipt_document_type, d.receipt_document))

			if details.company != self.company:
				frappe.throw(_("Row #{0}: {1} {2} does not belong to Company {3}")
					.format(d.idx, d.receipt_document_type, d.receipt_document, self.company))

			receipt_documents.append(d.receipt_document)

		for item in self.get("items"):
			if (not item.purchase_receipt and not item.purchase_invoice) \
					or (item.purchase_receipt and item.purchase_invoice) \
					or (not item.purchase_receipt_item and not item.purchase_invoice_item) \
					or (item.purchase_receipt_item and item.purchase_invoice_item):
				frappe.throw(_("Item must be added using 'Get Items from Purchase Receipts' button"))

			if item.purchase_receipt:
				if item.purchase_receipt not in receipt_documents:
					frappe.throw(_("Item Row {0}: {1} {2} does not exist in above '{3}' table")
						.format(item.idx, "Purchase Receipt", item.purchase_receipt, "Purchase Receipts"))
			elif item.purchase_invoice:
				if item.purchase_invoice not in receipt_documents:
					frappe.throw(_("Item Row {0}: {1} {2} does not exist in above '{3}' table")
						.format(item.idx, "Purchase Invoice", item.purchase_invoice, "Purchase Receipts"))

	def clear_advances_table_if_not_payable(self):
		if not self.is_payable:
			self.advances = []
			self.allocate_advances_automatically = 0

	def validate_applicable_charges_for_item(self):
		if not self.total_taxes_and_charges:
			frappe.throw(_("Total Taxes and Charges can not be 0"))

		total_applicable_charges = sum([flt(d.applicable_charges) for d in self.get("items")])

		precision = self.precision("applicable_charges", "items")
		diff = flt(self.base_total_taxes_and_charges) - flt(total_applicable_charges)

		if abs(diff) > (2.0 / (10**precision)):
			frappe.throw(_("Total Applicable Charges in Purchase Receipt Items table must be same as Total Taxes and Charges"))

	def validate_manual_distribution_totals(self, throw=False):
		tax_account_totals = {}
		item_totals = {}

		for tax in self.taxes:
			if tax.distribution_criteria == "Manual" and tax.account_head:
				if tax.account_head not in tax_account_totals:
					tax_account_totals[tax.account_head] = 0.0
					item_totals[tax.account_head] = 0.0

				tax_account_totals[tax.account_head] += flt(tax.amount)

		for item in self.items:
			item_manual_distribution = item.manual_distribution or {}
			if isinstance(item_manual_distribution, string_types):
				item_manual_distribution = json.loads(item_manual_distribution)

			for account_head in item_manual_distribution.keys():
				if account_head in item_totals:
					item_totals[account_head] += flt(item_manual_distribution[account_head])

		for account_head in tax_account_totals.keys():
			digits = self.precision("total_taxes_and_charges")
			diff = flt(tax_account_totals[account_head]) - flt(item_totals[account_head])
			diff = flt(diff, digits)

			if abs(diff) > (2.0 / (10**digits)):
				frappe.msgprint(_("Tax amount for {} ({}) does not match the total in the manual distribution table ({})")
					.format(account_head,
						fmt_money(tax_account_totals[account_head], digits, self.currency),
						fmt_money(item_totals[account_head], digits, self.currency)), raise_exception=throw)

	def validate_credit_to_account(self):
		if self.credit_to:
			account = frappe.db.get_value("Account", self.credit_to,
				["account_type", "report_type", "company"], as_dict=True)

			self.party_account_currency = get_account_currency(self.credit_to)

			if account.report_type != "Balance Sheet":
				frappe.throw(_("Credit To account must be a Balance Sheet account"))

			if account.account_type != "Payable":
				frappe.throw(_("Credit To account must be a Payable account"))

			if account.company != self.company:
				frappe.throw(_("Credit To Account does not belong to Company {0}").format(self.company))

	def calculate_taxes_and_totals(self):
		item_total_fields = ['qty', 'amount', 'weight']
		for f in item_total_fields:
			self.set('total_' + f, flt(sum([flt(d.get(f)) for d in self.get("items")]), self.precision('total_' + f)))

		self.total_taxes_and_charges = 0
		for d in self.taxes:
			d.amount = flt(d.amount, d.precision("amount"))
			d.base_amount = flt(d.amount * self.conversion_rate, d.precision("base_amount"))
			self.total_taxes_and_charges += d.amount
		self.total_taxes_and_charges = flt(self.total_taxes_and_charges, self.precision("total_taxes_and_charges"))
		self.base_total_taxes_and_charges = flt(self.total_taxes_and_charges * self.conversion_rate, self.precision("base_total_taxes_and_charges"))

		total_allocated = sum([flt(d.allocated_amount, d.precision("allocated_amount")) for d in self.get("advances")])

		if self.is_payable:
			self.grand_total = flt(self.total_taxes_and_charges, self.precision("grand_total"))
			self.base_grand_total = flt(self.grand_total * self.conversion_rate, self.precision("base_grand_total"))
			self.total_advance = flt(total_allocated, self.precision("total_advance"))
		else:
			self.grand_total = 0
			self.base_grand_total = 0
			self.total_advance = 0

		grand_total = self.grand_total if self.party_account_currency == self.currency else self.base_grand_total
		if grand_total >= 0 and self.total_advance > grand_total:
			frappe.throw(_("Advance amount cannot be greater than {0}").format(grand_total))

		self.outstanding_amount = flt(grand_total - self.total_advance, self.precision("outstanding_amount"))

		self.distribute_applicable_charges_for_item()

	def distribute_applicable_charges_for_item(self):
		totals = {}
		item_total_fields = ['qty', 'amount', 'weight']
		for f in item_total_fields:
			totals[f] = flt(sum([flt(d.get(f)) for d in self.items]))

		for item in self.items:
			item.item_tax_detail = {}
			item_manual_distribution = item.manual_distribution or {}
			if isinstance(item.manual_distribution, string_types):
				item_manual_distribution = json.loads(item_manual_distribution)

			for tax in self.taxes:
				item.item_tax_detail.setdefault(tax.name, 0)
				distribution_based_on = scrub(tax.distribution_criteria)
				if distribution_based_on == 'manual':
					distribution_amount = flt(item_manual_distribution.get(tax.account_head))
				else:
					if not totals[distribution_based_on]:
						frappe.throw(_("Cannot distribute by {0} because total {0} is 0").format(tax.distribution_criteria))

					ratio = flt(item.get(distribution_based_on)) / flt(totals.get(distribution_based_on))
					distribution_amount = flt(tax.amount) * ratio

				item.item_tax_detail[tax.name] += distribution_amount * flt(self.conversion_rate)

		accumulated_taxes = 0
		for item in self.get("items"):
			item_tax_total = sum(item.item_tax_detail.values())
			item.applicable_charges = item_tax_total
			accumulated_taxes += item_tax_total
			item.item_tax_detail = json.dumps(item.item_tax_detail, separators=(',', ':'))

		if accumulated_taxes != self.base_total_taxes_and_charges:
			diff = self.base_total_taxes_and_charges - accumulated_taxes
			self.items[-1].applicable_charges += diff

	def update_landed_cost(self):
		docs = []
		for d in self.get("purchase_receipts"):
			doc = frappe.get_doc(d.receipt_document_type, d.receipt_document)
			docs.append(doc)

			doc.set_landed_cost_voucher_amount()
			doc.update_valuation_rate("items")
			for item in doc.get("items"):
				item.db_update()

		excluded_vouchers = []
		for doc in docs:
			# update stock & gl entries for cancelled state of PR
			doc.docstatus = 2
			doc.update_stock_ledger(allow_negative_stock=True, via_landed_cost_voucher=True)
			delete_voucher_gl_entries(doc.doctype, doc.name)

			# update stock & gl entries for submit state of PR
			doc.docstatus = 1
			doc.update_stock_ledger(allow_negative_stock=True, via_landed_cost_voucher=True)
			doc.make_gl_entries(repost_future_gle=False)

			excluded_vouchers.append((doc.doctype, doc.name))

		update_gl_entries_for_reposted_stock_vouchers(excluded_vouchers)

	def make_gl_entries(self, cancel=False):
		if flt(self.grand_total) > 0:
			gl_entries = self.get_gl_entries()
			make_gl_entries(gl_entries, cancel)

	def get_gl_entries(self):
		if not self.is_payable:
			return []

		gl_entry = []

		# payable entry
		if self.grand_total:
			grand_total_in_company_currency = flt(self.grand_total * self.conversion_rate,
				self.precision("grand_total"))
			gl_entry.append(
				self.get_gl_dict({
					"account": self.credit_to,
					"credit": grand_total_in_company_currency,
					"credit_in_account_currency": grand_total_in_company_currency
						if self.party_account_currency == self.company_currency else self.grand_total,
					"against": ", ".join(set([d.account_head for d in self.taxes])),
					"party_type": self.party_type,
					"party": self.party,
					"remarks": "Note: {0}".format(self.remarks) if self.remarks else ""
				}, self.party_account_currency)
			)

		# expense entries
		for tax in self.taxes:
			r = []
			if tax.remarks:
				r.append(tax.remarks)
			if self.remarks:
				r.append("Note: {0}".format(self.remarks))
			remarks = "\n".join(r)

			account_currency = get_account_currency(tax.account_head)

			gl_entry.append(
				self.get_gl_dict({
					"account": tax.account_head,
					"debit": tax.base_amount,
					"debit_in_account_currency": tax.base_amount \
						if account_currency == self.company_currency else tax.amount,
					"against": self.get('party_name') or self.party,
					"cost_center": tax.cost_center or self.get("cost_center"),
					"project": self.project,
					"remarks": remarks
				}, account_currency)
			)

		return gl_entry

	def validate_asset_qty_and_status(self):
		for item in self.get('items'):
			receipt_document = item.get('purchase_receipt') or item.get('purchase_invoice')
			if item.get('is_fixed_asset') and receipt_document:
				receipt_document_type = 'purchase_invoice' if item.purchase_invoice else 'purchase_receipt'
				assets = frappe.db.get_all('Asset', filters={
					receipt_document_type: item.receipt_document,
					'item_code': item.item_code
				}, fields=['name', 'docstatus'])

				if not assets or len(assets) != item.qty:
					frappe.throw(_('There are not enough asset created or linked to {0}. \
						Please create or link {1} Assets with respective document.').format(receipt_document, item.qty))

				for d in assets:
					if d.docstatus == 1:
						frappe.throw(_('{2} <b>{0}</b> has submitted Assets.\
							Remove Item <b>{1}</b> from table to continue.').format(
								receipt_document, item.item_code, item.receipt_document_type))


def get_purchase_landed_cost_gl_details(doc, item):
	filters = {
		"docstatus": 1,
		"applicable_charges": ["!=", 0]
	}
	if doc.doctype == "Purchase Receipt":
		filters["purchase_receipt"] = doc.name
		filters["purchase_receipt_item"] = item.name
	elif doc.doctype == "Purchase Invoice":
		filters["purchase_invoice"] = doc.name
		filters["purchase_invoice_item"] = item.name
	else:
		frappe.throw(_("Landed Cost Voucher not supported for DocType {0}").format(doc.doctype))

	landed_cost_items = frappe.get_all("Landed Cost Item", filters=filters, fields="name, parent, item_tax_detail")

	landed_cost_gl_details = []
	for lc_item in landed_cost_items:
		landed_cost_detail = json.loads(lc_item.item_tax_detail)
		for lc_tax_id, amount in landed_cost_detail.items():
			item_gl_details = frappe._dict()

			item_gl_details.landed_cost_voucher = lc_item.parent
			item_gl_details.landed_cost_voucher_item = lc_item.name
			item_gl_details.landed_cost_tax = lc_tax_id
			item_gl_details.amount = amount

			lc_tax_details = frappe.db.get_value("Landed Cost Taxes and Charges", lc_tax_id,
				('account_head', 'cost_center'), as_dict=1, cache=1)
			item_gl_details.update(lc_tax_details)

			if not item_gl_details.cost_center:
				item_gl_details.cost_center = frappe.db.get_value("Landed Cost Voucher", item_gl_details.landed_cost_voucher,
					"cost_center", cache=1)

			landed_cost_gl_details.append(item_gl_details)

	return landed_cost_gl_details


@frappe.whitelist()
def get_landed_cost_voucher(dt, dn):
	doc = frappe.get_doc(dt, dn)

	lcv = frappe.new_doc("Landed Cost Voucher")
	lcv.company = doc.company
	lcv.project = doc.get('project')
	lcv.append("purchase_receipts", {
		"receipt_document_type": dt,
		"receipt_document": dn,
		"supplier": doc.supplier,
		"posting_date": doc.posting_date,
		"grand_total": doc.base_grand_total,
	})

	if doc.get("letter_of_credit"):
		lcv.party_type = "Letter of Credit"
		lcv.party = doc.get("letter_of_credit")

	lcv.get_items_from_purchase_receipts()
	return lcv


@frappe.whitelist()
def get_party_details(party_type, party, company):
	out = frappe._dict()

	out.currency = erpnext.get_company_currency(company)
	out.credit_to = get_party_account(party_type, party, company)
	if party_type == 'Supplier':
		out.currency = frappe.db.get_value(party_type, party, 'default_currency') or out.currency

	return out<|MERGE_RESOLUTION|>--- conflicted
+++ resolved
@@ -54,9 +54,7 @@
 		self.update_landed_cost()
 		self.make_gl_entries(cancel=True)
 
-<<<<<<< HEAD
 	@frappe.whitelist()
-=======
 	def get_purchase_receipts_from_letter_of_credit(self):
 		if self.party_type != "Letter of Credit" or not self.party:
 			frappe.throw(_("Please select Letter of Credit first"))
@@ -93,7 +91,7 @@
 				row.supplier = None
 				row.grand_total = None
 
->>>>>>> 27388579
+	@frappe.whitelist()
 	def get_items_from_purchase_receipts(self):
 		self.set("items", [])
 
