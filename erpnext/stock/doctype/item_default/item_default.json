--- conflicted
+++ resolved
@@ -141,11 +141,7 @@
  ],
  "istable": 1,
  "links": [],
-<<<<<<< HEAD
  "modified": "2025-03-17 13:46:09.719105",
-=======
- "modified": "2025-03-31 20:28:39.409736",
->>>>>>> dd96e3c3
  "modified_by": "Administrator",
  "module": "Stock",
  "name": "Item Default",
