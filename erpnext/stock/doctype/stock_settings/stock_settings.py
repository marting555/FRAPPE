--- conflicted
+++ resolved
@@ -26,13 +26,10 @@
 			frappe.make_property_setter({'fieldname': name, 'property': 'hidden',
 				'value': 0 if self.show_barcode_field else 1})
 
-<<<<<<< HEAD
 		frappe.make_property_setter({'doctype': 'Item', 'fieldname': 'item_naming_by', 'property': 'default',
 			'value': self.item_naming_by})
 
-=======
 		self.validate_warehouses()
->>>>>>> fda7cbec
 		self.cant_change_valuation_method()
 		self.validate_clean_description_html()
 
