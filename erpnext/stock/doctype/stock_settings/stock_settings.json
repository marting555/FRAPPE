{
 "actions": [],
 "creation": "2013-06-24 16:37:54",
 "description": "Settings",
 "doctype": "DocType",
 "engine": "InnoDB",
 "field_order": [
  "item_naming_by",
  "item_group",
  "stock_uom",
  "default_warehouse",
  "sample_retention_warehouse",
  "column_break_4",
  "valuation_method",
  "over_delivery_receipt_allowance",
  "action_if_quality_inspection_is_not_submitted",
  "show_barcode_field",
  "clean_description_html",
  "section_break_7",
  "auto_insert_price_list_rate_if_missing",
  "allow_negative_stock",
  "column_break_10",
  "automatically_set_serial_nos_based_on_fifo",
  "set_qty_in_transactions_based_on_serial_no_input",
  "auto_material_request",
  "auto_indent",
  "reorder_email_notify",
  "inter_warehouse_transfer_settings_section",
  "allow_from_dn",
  "allow_from_pr",
  "control_historical_stock_transactions_section",
  "role_allowed_to_create_edit_back_dated_transactions",
  "column_break_26",
  "stock_frozen_upto",
  "stock_frozen_upto_days",
  "stock_auth_role",
  "batch_id_sb",
  "use_naming_series",
  "naming_series_prefix"
 ],
 "fields": [
  {
   "default": "Item Code",
   "fieldname": "item_naming_by",
   "fieldtype": "Select",
   "in_list_view": 1,
   "label": "Item Naming By",
   "options": "Item Code\nNaming Series"
  },
  {
   "fieldname": "item_group",
   "fieldtype": "Link",
   "in_list_view": 1,
   "label": "Default Item Group",
   "options": "Item Group"
  },
  {
   "fieldname": "stock_uom",
   "fieldtype": "Link",
   "in_list_view": 1,
   "label": "Default Stock UOM",
   "options": "UOM"
  },
  {
   "fieldname": "default_warehouse",
   "fieldtype": "Link",
   "label": "Default Warehouse",
   "options": "Warehouse"
  },
  {
   "fieldname": "sample_retention_warehouse",
   "fieldtype": "Link",
   "label": "Sample Retention Warehouse",
   "options": "Warehouse"
  },
  {
   "fieldname": "column_break_4",
   "fieldtype": "Column Break"
  },
  {
   "fieldname": "valuation_method",
   "fieldtype": "Select",
   "label": "Default Valuation Method",
   "options": "FIFO\nMoving Average"
  },
  {
   "description": "The percentage you are allowed to receive or deliver more against the quantity ordered. For example, if you have ordered 100 units, and your Allowance is 10%, then you are allowed to receive 110 units.",
   "fieldname": "over_delivery_receipt_allowance",
   "fieldtype": "Float",
   "label": "Over Delivery/Receipt Allowance (%)"
  },
  {
   "default": "Stop",
   "fieldname": "action_if_quality_inspection_is_not_submitted",
   "fieldtype": "Select",
   "label": "Action If Quality Inspection Is Not Submitted",
   "options": "Stop\nWarn"
  },
  {
   "default": "1",
   "fieldname": "show_barcode_field",
   "fieldtype": "Check",
   "label": "Show Barcode Field"
  },
  {
   "default": "1",
   "fieldname": "clean_description_html",
   "fieldtype": "Check",
   "label": "Convert Item Description to Clean HTML"
  },
  {
   "fieldname": "section_break_7",
   "fieldtype": "Section Break"
  },
  {
   "default": "0",
   "fieldname": "auto_insert_price_list_rate_if_missing",
   "fieldtype": "Check",
   "label": "Auto Insert Price List Rate If Missing"
  },
  {
   "default": "0",
   "fieldname": "allow_negative_stock",
   "fieldtype": "Check",
   "label": "Allow Negative Stock"
  },
  {
   "fieldname": "column_break_10",
   "fieldtype": "Column Break"
  },
  {
   "default": "1",
   "fieldname": "automatically_set_serial_nos_based_on_fifo",
   "fieldtype": "Check",
   "label": "Automatically Set Serial Nos Based on FIFO"
  },
  {
   "default": "1",
   "fieldname": "set_qty_in_transactions_based_on_serial_no_input",
   "fieldtype": "Check",
   "label": "Set Qty in Transactions Based on Serial No Input"
  },
  {
   "fieldname": "auto_material_request",
   "fieldtype": "Section Break",
   "label": "Auto Material Request"
  },
  {
   "default": "0",
   "fieldname": "auto_indent",
   "fieldtype": "Check",
   "label": "Raise Material Request When Stock Reaches Re-order Level"
  },
  {
   "default": "0",
   "fieldname": "reorder_email_notify",
   "fieldtype": "Check",
   "label": "Notify by Email on Creation of Automatic Material Request"
  },
  {
   "description": "No stock transactions can be created or modified before this date.",
   "fieldname": "stock_frozen_upto",
   "fieldtype": "Date",
   "label": "Stock Frozen Upto"
  },
  {
   "description": "Stock transactions that are older than the mentioned days cannot be modified.",
   "fieldname": "stock_frozen_upto_days",
   "fieldtype": "Int",
   "label": "Freeze Stocks Older Than (Days)"
  },
  {
   "depends_on": "eval:(doc.stock_frozen_upto || doc.stock_frozen_upto_days)",
   "description": "The users with this Role are allowed to create/modify a stock transaction, even though the transaction is frozen.",
   "fieldname": "stock_auth_role",
   "fieldtype": "Link",
   "label": "Role Allowed to Edit Frozen Stock",
   "options": "Role"
  },
  {
   "fieldname": "batch_id_sb",
   "fieldtype": "Section Break",
   "label": "Batch Identification"
  },
  {
   "default": "0",
   "fieldname": "use_naming_series",
   "fieldtype": "Check",
   "label": "Use Naming Series"
  },
  {
   "default": "BATCH-",
   "depends_on": "eval:doc.use_naming_series==1",
   "fieldname": "naming_series_prefix",
   "fieldtype": "Data",
   "label": "Naming Series Prefix"
  },
  {
   "fieldname": "inter_warehouse_transfer_settings_section",
   "fieldtype": "Section Break",
   "label": "Inter Warehouse Transfer Settings"
  },
  {
   "default": "0",
   "fieldname": "allow_from_dn",
   "fieldtype": "Check",
   "label": "Allow Material Transfer from Delivery Note to Sales Invoice"
  },
  {
   "default": "0",
   "fieldname": "allow_from_pr",
   "fieldtype": "Check",
   "label": "Allow Material Transfer from Purchase Receipt to Purchase Invoice"
  },
  {
   "description": "If mentioned, the system will allow only the users with this Role to create or modify any stock transaction earlier than the latest stock transaction for a specific item and warehouse. If set as blank, it allows all users to create/edit back-dated transactions.",
   "fieldname": "role_allowed_to_create_edit_back_dated_transactions",
   "fieldtype": "Link",
   "label": "Role Allowed to Create/Edit Back-dated Transactions",
<<<<<<< HEAD
   "options": "User"
=======
   "options": "Role"
>>>>>>> 16407912
  },
  {
   "fieldname": "column_break_26",
   "fieldtype": "Column Break"
  },
  {
   "fieldname": "control_historical_stock_transactions_section",
   "fieldtype": "Section Break",
   "label": "Control Historical Stock Transactions"
  }
 ],
 "icon": "icon-cog",
 "idx": 1,
 "index_web_pages_for_search": 1,
 "issingle": 1,
 "links": [],
<<<<<<< HEAD
 "modified": "2020-11-23 22:26:54.225608",
=======
 "modified": "2020-12-29 12:53:31.162247",
>>>>>>> 16407912
 "modified_by": "Administrator",
 "module": "Stock",
 "name": "Stock Settings",
 "owner": "Administrator",
 "permissions": [
  {
   "create": 1,
   "email": 1,
   "print": 1,
   "read": 1,
   "role": "Stock Manager",
   "share": 1,
   "write": 1
  }
 ],
 "quick_entry": 1,
 "sort_field": "modified",
 "sort_order": "ASC",
 "track_changes": 1
}<|MERGE_RESOLUTION|>--- conflicted
+++ resolved
@@ -217,11 +217,7 @@
    "fieldname": "role_allowed_to_create_edit_back_dated_transactions",
    "fieldtype": "Link",
    "label": "Role Allowed to Create/Edit Back-dated Transactions",
-<<<<<<< HEAD
-   "options": "User"
-=======
    "options": "Role"
->>>>>>> 16407912
   },
   {
    "fieldname": "column_break_26",
@@ -238,11 +234,7 @@
  "index_web_pages_for_search": 1,
  "issingle": 1,
  "links": [],
-<<<<<<< HEAD
- "modified": "2020-11-23 22:26:54.225608",
-=======
  "modified": "2020-12-29 12:53:31.162247",
->>>>>>> 16407912
  "modified_by": "Administrator",
  "module": "Stock",
  "name": "Stock Settings",
