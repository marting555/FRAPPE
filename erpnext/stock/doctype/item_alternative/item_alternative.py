# Copyright (c) 2018, Frappe Technologies Pvt. Ltd. and contributors
# For license information, please see license.txt


import frappe
from frappe import _
from frappe.model.document import Document


class ItemAlternative(Document):
	def validate(self):
		self.has_alternative_item()
		self.validate_alternative_item()
		self.validate_duplicate()

	def has_alternative_item(self):
		if (self.item_code and
			not frappe.db.get_value('Item', self.item_code, 'allow_alternative_item')):
			frappe.throw(_("Not allow to set alternative item for the item {0}").format(self.item_code))

	def validate_alternative_item(self):
		if self.item_code == self.alternative_item_code:
			frappe.throw(_("Alternative item must not be same as item code"))

		item_meta = frappe.get_meta("Item")
<<<<<<< HEAD
		fields = ["is_stock_item", "include_item_in_manufacturing","has_serial_no","has_batch_no"]
		item_data = frappe.db.get_values("Item", self.item_code, fields, as_dict=1)
		alternative_item_data = frappe.db.get_values("Item", self.alternative_item_code, fields, as_dict=1)

		for field in fields:
			if  item_data[0].get(field) != alternative_item_data[0].get(field):
=======
		fields = ["is_stock_item", "include_item_in_manufacturing","has_serial_no", "has_batch_no", "allow_alternative_item"]
		item_data = frappe.db.get_value("Item", self.item_code, fields, as_dict=1)
		alternative_item_data = frappe.db.get_value("Item", self.alternative_item_code, fields, as_dict=1)

		for field in fields:
			if  item_data.get(field) != alternative_item_data.get(field):
>>>>>>> 540559d6
				raise_exception, alert = [1, False] if field == "is_stock_item" else [0, True]

				frappe.msgprint(_("The value of {0} differs between Items {1} and {2}") \
					.format(frappe.bold(item_meta.get_label(field)),
							frappe.bold(self.alternative_item_code),
							frappe.bold(self.item_code)),
<<<<<<< HEAD
					alert=alert, raise_exception=raise_exception)
=======
					alert=alert, raise_exception=raise_exception, indicator="Orange")

		alternate_item_check_msg = _("Allow Alternative Item must be checked on Item {}")

		if not item_data.allow_alternative_item:
			frappe.throw(alternate_item_check_msg.format(self.item_code))
		if self.two_way and not alternative_item_data.allow_alternative_item:
			frappe.throw(alternate_item_check_msg.format(self.item_code))



>>>>>>> 540559d6

	def validate_duplicate(self):
		if frappe.db.get_value("Item Alternative", {'item_code': self.item_code,
			'alternative_item_code': self.alternative_item_code, 'name': ('!=', self.name)}):
			frappe.throw(_("Already record exists for the item {0}").format(self.item_code))

@frappe.whitelist()
@frappe.validate_and_sanitize_search_inputs
def get_alternative_items(doctype, txt, searchfield, start, page_len, filters):
	return frappe.db.sql(""" (select alternative_item_code from `tabItem Alternative`
			where item_code = %(item_code)s and alternative_item_code like %(txt)s)
		union
			(select item_code from `tabItem Alternative`
			where alternative_item_code = %(item_code)s and item_code like %(txt)s
			and two_way = 1) limit {0}, {1}
		""".format(start, page_len), {
			"item_code": filters.get('item_code'),
			"txt": '%' + txt + '%'
		})<|MERGE_RESOLUTION|>--- conflicted
+++ resolved
@@ -23,30 +23,18 @@
 			frappe.throw(_("Alternative item must not be same as item code"))
 
 		item_meta = frappe.get_meta("Item")
-<<<<<<< HEAD
-		fields = ["is_stock_item", "include_item_in_manufacturing","has_serial_no","has_batch_no"]
-		item_data = frappe.db.get_values("Item", self.item_code, fields, as_dict=1)
-		alternative_item_data = frappe.db.get_values("Item", self.alternative_item_code, fields, as_dict=1)
-
-		for field in fields:
-			if  item_data[0].get(field) != alternative_item_data[0].get(field):
-=======
 		fields = ["is_stock_item", "include_item_in_manufacturing","has_serial_no", "has_batch_no", "allow_alternative_item"]
 		item_data = frappe.db.get_value("Item", self.item_code, fields, as_dict=1)
 		alternative_item_data = frappe.db.get_value("Item", self.alternative_item_code, fields, as_dict=1)
 
 		for field in fields:
 			if  item_data.get(field) != alternative_item_data.get(field):
->>>>>>> 540559d6
 				raise_exception, alert = [1, False] if field == "is_stock_item" else [0, True]
 
 				frappe.msgprint(_("The value of {0} differs between Items {1} and {2}") \
 					.format(frappe.bold(item_meta.get_label(field)),
 							frappe.bold(self.alternative_item_code),
 							frappe.bold(self.item_code)),
-<<<<<<< HEAD
-					alert=alert, raise_exception=raise_exception)
-=======
 					alert=alert, raise_exception=raise_exception, indicator="Orange")
 
 		alternate_item_check_msg = _("Allow Alternative Item must be checked on Item {}")
@@ -58,7 +46,6 @@
 
 
 
->>>>>>> 540559d6
 
 	def validate_duplicate(self):
 		if frappe.db.get_value("Item Alternative", {'item_code': self.item_code,
