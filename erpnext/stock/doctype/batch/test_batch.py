# Copyright (c) 2015, Frappe Technologies Pvt. Ltd. and Contributors
# License: GNU General Public License v3. See license.txt
from __future__ import unicode_literals

import frappe
from frappe.exceptions import ValidationError
import unittest

from erpnext.stock.doctype.batch.batch import get_batch_qty, UnableToSelectBatchError, get_batch_no
<<<<<<< HEAD
from frappe.utils import cint, flt, getdate
from erpnext.stock.doctype.purchase_receipt.test_purchase_receipt import set_perpetual_inventory
=======
from frappe.utils import cint, flt
from erpnext.accounts.doctype.purchase_invoice.test_purchase_invoice import make_purchase_invoice
from erpnext.stock.get_item_details import get_item_details
>>>>>>> 72e8ec5e

class TestBatch(unittest.TestCase):
	def test_item_has_batch_enabled(self):
		self.assertRaises(ValidationError, frappe.get_doc({
			"doctype": "Batch",
			"name": "_test Batch",
			"item": "_Test Item"
		}).save)

	@classmethod
	def make_batch_item(cls, item_name):
		from erpnext.stock.doctype.item.test_item import make_item
		if not frappe.db.exists(item_name):
			return make_item(item_name, dict(has_batch_no = 1, create_new_batch = 1, is_stock_item=1))

	def test_purchase_receipt(self, batch_qty = 100):
		'''Test automated batch creation from Purchase Receipt'''
		self.make_batch_item('ITEM-BATCH-1')

		receipt = frappe.get_doc(dict(
			doctype='Purchase Receipt',
			supplier='_Test Supplier',
			company='_Test Company',
			items=[
				dict(
					item_code='ITEM-BATCH-1',
					qty=batch_qty,
					rate=10,
					warehouse= 'Stores - _TC'
				)
			]
		)).insert()
		receipt.submit()

		self.assertTrue(receipt.items[0].batch_no)
		self.assertEqual(get_batch_qty(receipt.items[0].batch_no,
			receipt.items[0].warehouse), batch_qty)

		return receipt

	def test_stock_entry_incoming(self):
		'''Test batch creation via Stock Entry (Work Order)'''

		self.make_batch_item('ITEM-BATCH-1')

		stock_entry = frappe.get_doc(dict(
			doctype = 'Stock Entry',
			purpose = 'Material Receipt',
			company = '_Test Company',
			items = [
				dict(
					item_code = 'ITEM-BATCH-1',
					qty = 90,
					t_warehouse = '_Test Warehouse - _TC',
					cost_center = 'Main - _TC',
					rate = 10
				)
			]
		))

		stock_entry.set_stock_entry_type()
		stock_entry.insert()
		stock_entry.submit()

		self.assertTrue(stock_entry.items[0].batch_no)
		self.assertEqual(get_batch_qty(stock_entry.items[0].batch_no, stock_entry.items[0].t_warehouse), 90)

	def test_delivery_note(self):
		'''Test automatic batch selection for outgoing items'''
		batch_qty = 15
		receipt = self.test_purchase_receipt(batch_qty)
		item_code = 'ITEM-BATCH-1'

		delivery_note = frappe.get_doc(dict(
			doctype='Delivery Note',
			customer='_Test Customer',
			company=receipt.company,
			items=[
				dict(
					item_code=item_code,
					qty=batch_qty,
					rate=10,
					warehouse=receipt.items[0].warehouse
				)
			]
		)).insert()
		delivery_note.submit()

		# shipped from FEFO batch
		self.assertEqual(
			delivery_note.items[0].batch_no,
			get_batch_no(item_code, receipt.items[0].warehouse, batch_qty)
		)

	def test_delivery_note_fail(self):
		'''Test automatic batch selection for outgoing items'''
		receipt = self.test_purchase_receipt(100)
		delivery_note = frappe.get_doc(dict(
			doctype = 'Delivery Note',
			customer = '_Test Customer',
			company = receipt.company,
			items = [
				dict(
					item_code = 'ITEM-BATCH-1',
					qty = 5000,
					rate = 10,
					warehouse = receipt.items[0].warehouse
				)
			]
		))
		self.assertRaises(UnableToSelectBatchError, delivery_note.insert)

	def test_stock_entry_outgoing(self):
		'''Test automatic batch selection for outgoing stock entry'''

		batch_qty = 16
		receipt = self.test_purchase_receipt(batch_qty)
		item_code = 'ITEM-BATCH-1'

		stock_entry = frappe.get_doc(dict(
			doctype='Stock Entry',
			purpose='Material Issue',
			company=receipt.company,
			items=[
				dict(
					item_code=item_code,
					qty=batch_qty,
					s_warehouse=receipt.items[0].warehouse,
				)
			]
		))

		stock_entry.set_stock_entry_type()
		stock_entry.insert()
		stock_entry.submit()

		# assert same batch is selected
		self.assertEqual(
			stock_entry.items[0].batch_no,
			get_batch_no(item_code, receipt.items[0].warehouse, batch_qty)
		)

	def test_batch_split(self):
		'''Test batch splitting'''
		receipt = self.test_purchase_receipt()
		from erpnext.stock.doctype.batch.batch import split_batch

		new_batch = split_batch(receipt.items[0].batch_no, 'ITEM-BATCH-1', receipt.items[0].warehouse, 22)

		self.assertEqual(get_batch_qty(receipt.items[0].batch_no, receipt.items[0].warehouse), 78)
		self.assertEqual(get_batch_qty(new_batch, receipt.items[0].warehouse), 22)

	def test_get_batch_qty(self):
		'''Test getting batch quantities by batch_numbers, item_code or warehouse'''
		self.make_batch_item('ITEM-BATCH-2')
		self.make_new_batch_and_entry('ITEM-BATCH-2', 'batch a', '_Test Warehouse - _TC')
		self.make_new_batch_and_entry('ITEM-BATCH-2', 'batch b', '_Test Warehouse - _TC')

		self.assertEqual(get_batch_qty(item_code = 'ITEM-BATCH-2', warehouse = '_Test Warehouse - _TC'),
			[{'batch_no': u'batch a', 'qty': 90.0}, {'batch_no': u'batch b', 'qty': 90.0}])

		self.assertEqual(get_batch_qty('batch a', '_Test Warehouse - _TC'), 90)

	def test_total_batch_qty(self):
		self.make_batch_item('ITEM-BATCH-3')
		existing_batch_qty = flt(frappe.db.get_value("Batch", "B100", "batch_qty"))
		stock_entry = self.make_new_batch_and_entry('ITEM-BATCH-3', 'B100', '_Test Warehouse - _TC')

		current_batch_qty = flt(frappe.db.get_value("Batch", "B100", "batch_qty"))
		self.assertEqual(current_batch_qty, existing_batch_qty + 90)

		stock_entry.cancel()
		current_batch_qty = flt(frappe.db.get_value("Batch", "B100", "batch_qty"))
		self.assertEqual(current_batch_qty, existing_batch_qty)

	@classmethod
	def make_new_batch_and_entry(cls, item_name, batch_name, warehouse):
		'''Make a new stock entry for given target warehouse and batch name of item'''

		if not frappe.db.exists("Batch", batch_name):
			batch = frappe.get_doc(dict(
				doctype = 'Batch',
				item = item_name,
				batch_id = batch_name
			)).insert(ignore_permissions=True)
			batch.save()

		stock_entry = frappe.get_doc(dict(
			doctype = 'Stock Entry',
			purpose = 'Material Receipt',
			company = '_Test Company',
			items = [
				dict(
					item_code = item_name,
					qty = 90,
					t_warehouse = warehouse,
					cost_center = 'Main - _TC',
					rate = 10,
					batch_no = batch_name,
					allow_zero_valuation_rate = 1
				)
			]
		))

		stock_entry.set_stock_entry_type()
		stock_entry.insert()
		stock_entry.submit()

		return stock_entry

	def test_batch_name_with_naming_series(self):
		stock_settings = frappe.get_single('Stock Settings')
		use_naming_series = cint(stock_settings.use_naming_series)

		if not use_naming_series:
			frappe.set_value('Stock Settings', 'Stock Settings', 'use_naming_series', 1)

		batch = self.make_new_batch('_Test Stock Item For Batch Test1')
		batch_name = batch.name

		self.assertTrue(batch_name.startswith('BATCH-'))

		batch.delete()
		batch = self.make_new_batch('_Test Stock Item For Batch Test2')

		self.assertEqual(batch_name, batch.name)

		# reset Stock Settings
		if not use_naming_series:
			frappe.set_value('Stock Settings', 'Stock Settings', 'use_naming_series', 0)

	def make_new_batch(self, item_name, batch_id=None, do_not_insert=0):
		batch = frappe.new_doc('Batch')
		item = self.make_batch_item(item_name)
		batch.item = item.name

		if batch_id:
			batch.batch_id = batch_id

		if not do_not_insert:
			batch.insert()

		return batch

	def test_batch_wise_item_price(self):
		if not frappe.db.get_value('Item', '_Test Batch Price Item'):
			frappe.get_doc({
				'doctype': 'Item',
				'is_stock_item': 1,
				'item_code': '_Test Batch Price Item',
				'item_group': 'Products',
				'has_batch_no': 1,
				'create_new_batch': 1
			}).insert(ignore_permissions=True)

<<<<<<< HEAD
		batch1 = create_batch('_Test Batch Price Item', 200)
		batch2 = create_batch('_Test Batch Price Item', 300)
		batch3 = create_batch('_Test Batch Price Item', 400)
=======
		batch1 = create_batch('_Test Batch Price Item', 200, 1)
		batch2 = create_batch('_Test Batch Price Item', 300, 1)
		batch3 = create_batch('_Test Batch Price Item', 400, 0)
>>>>>>> 72e8ec5e

		args = frappe._dict({
			"item_code": "_Test Batch Price Item",
			"company": "_Test Company with perpetual inventory",
			"price_list": "_Test Price List",
			"currency": "_Test Currency",
			"doctype": "Sales Invoice",
<<<<<<< HEAD
			"posting_date": getdate(),
			"qty": 1,
=======
>>>>>>> 72e8ec5e
			"conversion_rate": 1,
			"price_list_currency": "_Test Currency",
			"plc_conversion_rate": 1,
			"customer": "_Test Customer",
			"name": None
		})

		#test price for batch1
		args.update({'batch_no': batch1})
		details = get_item_details(args)
		self.assertEqual(details.get('price_list_rate'), 200)

		#test price for batch2
		args.update({'batch_no': batch2})
		details = get_item_details(args)
		self.assertEqual(details.get('price_list_rate'), 300)

		#test price for batch3
		args.update({'batch_no': batch3})
		details = get_item_details(args)
		self.assertEqual(details.get('price_list_rate'), 400)

<<<<<<< HEAD
def create_batch(item_code, rate):
=======
def create_batch(item_code, rate, create_item_price_for_batch):
>>>>>>> 72e8ec5e
	pi = make_purchase_invoice(company="_Test Company with perpetual inventory",
		warehouse= "Stores - TCP1", cost_center = "Main - TCP1", update_stock=1,
		expense_account ="_Test Account Cost for Goods Sold - TCP1", item_code=item_code)

<<<<<<< HEAD
	item_price = create_item_price_for_batch(item_code, rate)
	batch = frappe.db.get_value('Batch', {'item': item_code, 'reference_name': pi.name})
	frappe.db.set_value('Batch', batch, 'selling_price', item_price)

	return batch

def create_item_price_for_batch(item_code, rate):
	item_price = frappe.get_doc({
		'doctype': 'Item Price',
		'item_code': '_Test Batch Price Item',
		'price_list': '_Test Price List',
		'price_list_rate': rate
	}).insert()

	return item_price.name

=======
	batch = frappe.db.get_value('Batch', {'item': item_code, 'reference_name': pi.name})

	if not create_item_price_for_batch:
		create_price_list_for_batch(item_code, None, rate)
	else:
		create_price_list_for_batch(item_code, batch, rate)

	return batch

def create_price_list_for_batch(item_code, batch, rate):
	frappe.get_doc({
		'doctype': 'Item Price',
		'item_code': '_Test Batch Price Item',
		'price_list': '_Test Price List',
		'batch_no': batch,
		'price_list_rate': rate
	}).insert()

>>>>>>> 72e8ec5e
def make_new_batch(**args):
	args = frappe._dict(args)

	try:
		batch = frappe.get_doc({
			"doctype": "Batch",
			"batch_id": args.batch_id,
			"item": args.item_code,
		}).insert()

	except frappe.DuplicateEntryError:
		batch = frappe.get_doc("Batch", args.batch_id)

	return batch<|MERGE_RESOLUTION|>--- conflicted
+++ resolved
@@ -7,14 +7,9 @@
 import unittest
 
 from erpnext.stock.doctype.batch.batch import get_batch_qty, UnableToSelectBatchError, get_batch_no
-<<<<<<< HEAD
 from frappe.utils import cint, flt, getdate
-from erpnext.stock.doctype.purchase_receipt.test_purchase_receipt import set_perpetual_inventory
-=======
-from frappe.utils import cint, flt
 from erpnext.accounts.doctype.purchase_invoice.test_purchase_invoice import make_purchase_invoice
 from erpnext.stock.get_item_details import get_item_details
->>>>>>> 72e8ec5e
 
 class TestBatch(unittest.TestCase):
 	def test_item_has_batch_enabled(self):
@@ -270,15 +265,9 @@
 				'create_new_batch': 1
 			}).insert(ignore_permissions=True)
 
-<<<<<<< HEAD
 		batch1 = create_batch('_Test Batch Price Item', 200)
 		batch2 = create_batch('_Test Batch Price Item', 300)
 		batch3 = create_batch('_Test Batch Price Item', 400)
-=======
-		batch1 = create_batch('_Test Batch Price Item', 200, 1)
-		batch2 = create_batch('_Test Batch Price Item', 300, 1)
-		batch3 = create_batch('_Test Batch Price Item', 400, 0)
->>>>>>> 72e8ec5e
 
 		args = frappe._dict({
 			"item_code": "_Test Batch Price Item",
@@ -286,11 +275,8 @@
 			"price_list": "_Test Price List",
 			"currency": "_Test Currency",
 			"doctype": "Sales Invoice",
-<<<<<<< HEAD
 			"posting_date": getdate(),
 			"qty": 1,
-=======
->>>>>>> 72e8ec5e
 			"conversion_rate": 1,
 			"price_list_currency": "_Test Currency",
 			"plc_conversion_rate": 1,
@@ -313,16 +299,11 @@
 		details = get_item_details(args)
 		self.assertEqual(details.get('price_list_rate'), 400)
 
-<<<<<<< HEAD
 def create_batch(item_code, rate):
-=======
-def create_batch(item_code, rate, create_item_price_for_batch):
->>>>>>> 72e8ec5e
 	pi = make_purchase_invoice(company="_Test Company with perpetual inventory",
 		warehouse= "Stores - TCP1", cost_center = "Main - TCP1", update_stock=1,
 		expense_account ="_Test Account Cost for Goods Sold - TCP1", item_code=item_code)
 
-<<<<<<< HEAD
 	item_price = create_item_price_for_batch(item_code, rate)
 	batch = frappe.db.get_value('Batch', {'item': item_code, 'reference_name': pi.name})
 	frappe.db.set_value('Batch', batch, 'selling_price', item_price)
@@ -339,26 +320,6 @@
 
 	return item_price.name
 
-=======
-	batch = frappe.db.get_value('Batch', {'item': item_code, 'reference_name': pi.name})
-
-	if not create_item_price_for_batch:
-		create_price_list_for_batch(item_code, None, rate)
-	else:
-		create_price_list_for_batch(item_code, batch, rate)
-
-	return batch
-
-def create_price_list_for_batch(item_code, batch, rate):
-	frappe.get_doc({
-		'doctype': 'Item Price',
-		'item_code': '_Test Batch Price Item',
-		'price_list': '_Test Price List',
-		'batch_no': batch,
-		'price_list_rate': rate
-	}).insert()
-
->>>>>>> 72e8ec5e
 def make_new_batch(**args):
 	args = frappe._dict(args)
 
