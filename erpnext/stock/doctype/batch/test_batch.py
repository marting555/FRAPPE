# Copyright (c) 2015, Frappe Technologies Pvt. Ltd. and Contributors
# License: GNU General Public License v3. See license.txt
from __future__ import unicode_literals

import frappe
from frappe.exceptions import ValidationError
import unittest

from erpnext.stock.doctype.batch.batch import get_batch_qty, UnableToSelectBatchError, get_batch_no
from frappe.utils import cint, flt
from erpnext.accounts.doctype.purchase_invoice.test_purchase_invoice import make_purchase_invoice
from erpnext.stock.get_item_details import get_item_details

class TestBatch(unittest.TestCase):
	def test_item_has_batch_enabled(self):
		self.assertRaises(ValidationError, frappe.get_doc({
			"doctype": "Batch",
			"name": "_test Batch",
			"item": "_Test Item"
		}).save)

	@classmethod
	def make_batch_item(cls, item_name):
		from erpnext.stock.doctype.item.test_item import make_item
		if not frappe.db.exists(item_name):
			return make_item(item_name, dict(has_batch_no = 1, create_new_batch = 1, is_stock_item=1))

	def test_purchase_receipt(self, batch_qty = 100):
		'''Test automated batch creation from Purchase Receipt'''
		self.make_batch_item('ITEM-BATCH-1')

		receipt = frappe.get_doc(dict(
			doctype='Purchase Receipt',
			supplier='_Test Supplier',
			company='_Test Company',
			items=[
				dict(
					item_code='ITEM-BATCH-1',
					qty=batch_qty,
					rate=10,
					warehouse= 'Stores - _TC'
				)
			]
		)).insert()
		receipt.submit()

		self.assertTrue(receipt.items[0].batch_no)
		self.assertEqual(get_batch_qty(receipt.items[0].batch_no,
			receipt.items[0].warehouse), batch_qty)

		return receipt

	def test_stock_entry_incoming(self):
		'''Test batch creation via Stock Entry (Work Order)'''

		self.make_batch_item('ITEM-BATCH-1')

		stock_entry = frappe.get_doc(dict(
			doctype = 'Stock Entry',
			purpose = 'Material Receipt',
			company = '_Test Company',
			items = [
				dict(
					item_code = 'ITEM-BATCH-1',
					qty = 90,
					t_warehouse = '_Test Warehouse - _TC',
					cost_center = 'Main - _TC',
					rate = 10
				)
			]
		))

		stock_entry.set_stock_entry_type()
		stock_entry.insert()
		stock_entry.submit()

		self.assertTrue(stock_entry.items[0].batch_no)
		self.assertEqual(get_batch_qty(stock_entry.items[0].batch_no, stock_entry.items[0].t_warehouse), 90)

	def test_delivery_note(self):
		'''Test automatic batch selection for outgoing items'''
		batch_qty = 15
		receipt = self.test_purchase_receipt(batch_qty)
		item_code = 'ITEM-BATCH-1'

		delivery_note = frappe.get_doc(dict(
			doctype='Delivery Note',
			customer='_Test Customer',
			company=receipt.company,
			items=[
				dict(
					item_code=item_code,
					qty=batch_qty,
					rate=10,
					warehouse=receipt.items[0].warehouse
				)
			]
		)).insert()
		delivery_note.submit()

		# shipped from FEFO batch
		self.assertEqual(
			delivery_note.items[0].batch_no,
			get_batch_no(item_code, receipt.items[0].warehouse, batch_qty)
		)

	def test_delivery_note_fail(self):
		'''Test automatic batch selection for outgoing items'''
		receipt = self.test_purchase_receipt(100)
		delivery_note = frappe.get_doc(dict(
			doctype = 'Delivery Note',
			customer = '_Test Customer',
			company = receipt.company,
			items = [
				dict(
					item_code = 'ITEM-BATCH-1',
					qty = 5000,
					rate = 10,
					warehouse = receipt.items[0].warehouse
				)
			]
		))
		self.assertRaises(UnableToSelectBatchError, delivery_note.insert)

	def test_stock_entry_outgoing(self):
		'''Test automatic batch selection for outgoing stock entry'''

		batch_qty = 16
		receipt = self.test_purchase_receipt(batch_qty)
		item_code = 'ITEM-BATCH-1'

		stock_entry = frappe.get_doc(dict(
			doctype='Stock Entry',
			purpose='Material Issue',
			company=receipt.company,
			items=[
				dict(
					item_code=item_code,
					qty=batch_qty,
					s_warehouse=receipt.items[0].warehouse,
				)
			]
		))

		stock_entry.set_stock_entry_type()
		stock_entry.insert()
		stock_entry.submit()

		# assert same batch is selected
		self.assertEqual(
			stock_entry.items[0].batch_no,
			get_batch_no(item_code, receipt.items[0].warehouse, batch_qty)
		)

	def test_batch_split(self):
		'''Test batch splitting'''
		receipt = self.test_purchase_receipt()
		from erpnext.stock.doctype.batch.batch import split_batch

		new_batch = split_batch(receipt.items[0].batch_no, 'ITEM-BATCH-1', receipt.items[0].warehouse, 22)

		self.assertEqual(get_batch_qty(receipt.items[0].batch_no, receipt.items[0].warehouse), 78)
		self.assertEqual(get_batch_qty(new_batch, receipt.items[0].warehouse), 22)

	def test_get_batch_qty(self):
		'''Test getting batch quantities by batch_numbers, item_code or warehouse'''
		self.make_batch_item('ITEM-BATCH-2')
		self.make_new_batch_and_entry('ITEM-BATCH-2', 'batch a', '_Test Warehouse - _TC')
		self.make_new_batch_and_entry('ITEM-BATCH-2', 'batch b', '_Test Warehouse - _TC')

		self.assertEqual(get_batch_qty(item_code = 'ITEM-BATCH-2', warehouse = '_Test Warehouse - _TC'),
			[{'batch_no': u'batch a', 'qty': 90.0}, {'batch_no': u'batch b', 'qty': 90.0}])

		self.assertEqual(get_batch_qty('batch a', '_Test Warehouse - _TC'), 90)

	def test_total_batch_qty(self):
		self.make_batch_item('ITEM-BATCH-3')
		existing_batch_qty = flt(frappe.db.get_value("Batch", "B100", "batch_qty"))
		stock_entry = self.make_new_batch_and_entry('ITEM-BATCH-3', 'B100', '_Test Warehouse - _TC')

		current_batch_qty = flt(frappe.db.get_value("Batch", "B100", "batch_qty"))
		self.assertEqual(current_batch_qty, existing_batch_qty + 90)

		stock_entry.cancel()
		current_batch_qty = flt(frappe.db.get_value("Batch", "B100", "batch_qty"))
		self.assertEqual(current_batch_qty, existing_batch_qty)

	@classmethod
	def make_new_batch_and_entry(cls, item_name, batch_name, warehouse):
		'''Make a new stock entry for given target warehouse and batch name of item'''

		if not frappe.db.exists("Batch", batch_name):
			batch = frappe.get_doc(dict(
				doctype = 'Batch',
				item = item_name,
				batch_id = batch_name
			)).insert(ignore_permissions=True)
			batch.save()

		stock_entry = frappe.get_doc(dict(
			doctype = 'Stock Entry',
			purpose = 'Material Receipt',
			company = '_Test Company',
			items = [
				dict(
					item_code = item_name,
					qty = 90,
					t_warehouse = warehouse,
					cost_center = 'Main - _TC',
					rate = 10,
					batch_no = batch_name,
					allow_zero_valuation_rate = 1
				)
			]
		))

		stock_entry.set_stock_entry_type()
		stock_entry.insert()
		stock_entry.submit()

		return stock_entry

	def test_batch_name_with_naming_series(self):
		stock_settings = frappe.get_single('Stock Settings')
		use_naming_series = cint(stock_settings.use_naming_series)

		if not use_naming_series:
			frappe.set_value('Stock Settings', 'Stock Settings', 'use_naming_series', 1)

		batch = self.make_new_batch('_Test Stock Item For Batch Test1')
		batch_name = batch.name

		self.assertTrue(batch_name.startswith('BATCH-'))

		batch.delete()
		batch = self.make_new_batch('_Test Stock Item For Batch Test2')

		self.assertEqual(batch_name, batch.name)

		# reset Stock Settings
		if not use_naming_series:
			frappe.set_value('Stock Settings', 'Stock Settings', 'use_naming_series', 0)

	def make_new_batch(self, item_name, batch_id=None, do_not_insert=0):
		batch = frappe.new_doc('Batch')
		item = self.make_batch_item(item_name)
		batch.item = item.name

		if batch_id:
			batch.batch_id = batch_id

		if not do_not_insert:
			batch.insert()

		return batch

	def test_batch_wise_item_price(self):
		if not frappe.db.get_value('Item', '_Test Batch Price Item'):
			frappe.get_doc({
				'doctype': 'Item',
				'is_stock_item': 1,
				'item_code': '_Test Batch Price Item',
				'item_group': 'Products',
				'has_batch_no': 1,
				'create_new_batch': 1
			}).insert(ignore_permissions=True)

		batch1 = create_batch('_Test Batch Price Item', 200, 1)
		batch2 = create_batch('_Test Batch Price Item', 300, 1)
		batch3 = create_batch('_Test Batch Price Item', 400, 0)

		args = frappe._dict({
			"item_code": "_Test Batch Price Item",
			"company": "_Test Company with perpetual inventory",
			"price_list": "_Test Price List",
			"currency": "_Test Currency",
			"doctype": "Sales Invoice",
			"conversion_rate": 1,
			"price_list_currency": "_Test Currency",
			"plc_conversion_rate": 1,
			"customer": "_Test Customer",
			"name": None
		})

		#test price for batch1
		args.update({'batch_no': batch1})
		details = get_item_details(args)
		self.assertEqual(details.get('price_list_rate'), 200)

		#test price for batch2
		args.update({'batch_no': batch2})
		details = get_item_details(args)
		self.assertEqual(details.get('price_list_rate'), 300)

		#test price for batch3
		args.update({'batch_no': batch3})
		details = get_item_details(args)
		self.assertEqual(details.get('price_list_rate'), 400)

def create_batch(item_code, rate, create_item_price_for_batch):
<<<<<<< HEAD
	pi = make_purchase_invoice(company="_Test Company with perpetual inventory",
		warehouse= "Stores - TCP1", cost_center = "Main - TCP1", update_stock=1,
		expense_account ="_Test Account Cost for Goods Sold - TCP1", item_code=item_code)
=======
	pi = make_purchase_invoice(company="_Test Company",
		warehouse= "Stores - _TC", cost_center = "Main - _TC", update_stock=1,
		expense_account ="_Test Account Cost for Goods Sold - _TC", item_code=item_code)
>>>>>>> 202ef92f

	batch = frappe.db.get_value('Batch', {'item': item_code, 'reference_name': pi.name})

	if not create_item_price_for_batch:
		create_price_list_for_batch(item_code, None, rate)
	else:
		create_price_list_for_batch(item_code, batch, rate)

	return batch

def create_price_list_for_batch(item_code, batch, rate):
	frappe.get_doc({
		'doctype': 'Item Price',
		'item_code': '_Test Batch Price Item',
		'price_list': '_Test Price List',
		'batch_no': batch,
		'price_list_rate': rate
	}).insert()

def make_new_batch(**args):
	args = frappe._dict(args)

	try:
		batch = frappe.get_doc({
			"doctype": "Batch",
			"batch_id": args.batch_id,
			"item": args.item_code,
		}).insert()

	except frappe.DuplicateEntryError:
		batch = frappe.get_doc("Batch", args.batch_id)

	return batch<|MERGE_RESOLUTION|>--- conflicted
+++ resolved
@@ -298,15 +298,9 @@
 		self.assertEqual(details.get('price_list_rate'), 400)
 
 def create_batch(item_code, rate, create_item_price_for_batch):
-<<<<<<< HEAD
-	pi = make_purchase_invoice(company="_Test Company with perpetual inventory",
-		warehouse= "Stores - TCP1", cost_center = "Main - TCP1", update_stock=1,
-		expense_account ="_Test Account Cost for Goods Sold - TCP1", item_code=item_code)
-=======
 	pi = make_purchase_invoice(company="_Test Company",
 		warehouse= "Stores - _TC", cost_center = "Main - _TC", update_stock=1,
 		expense_account ="_Test Account Cost for Goods Sold - _TC", item_code=item_code)
->>>>>>> 202ef92f
 
 	batch = frappe.db.get_value('Batch', {'item': item_code, 'reference_name': pi.name})
 
