--- conflicted
+++ resolved
@@ -7,14 +7,9 @@
 import unittest
 
 from erpnext.stock.doctype.batch.batch import get_batch_qty, UnableToSelectBatchError, get_batch_no
-<<<<<<< HEAD
 from frappe.utils import cint, flt, getdate
-from erpnext.stock.doctype.purchase_receipt.test_purchase_receipt import set_perpetual_inventory
 from erpnext.accounts.doctype.purchase_invoice.test_purchase_invoice import make_purchase_invoice
 from erpnext.stock.get_item_details import get_item_details
-=======
-from frappe.utils import cint, flt
->>>>>>> b75f1986
 
 class TestBatch(unittest.TestCase):
 	def test_item_has_batch_enabled(self):
@@ -189,7 +184,7 @@
 		stock_entry.cancel()
 		current_batch_qty = flt(frappe.db.get_value("Batch", "B100", "batch_qty"))
 		self.assertEqual(current_batch_qty, existing_batch_qty)
-		
+
 	@classmethod
 	def make_new_batch_and_entry(cls, item_name, batch_name, warehouse):
 		'''Make a new stock entry for given target warehouse and batch name of item'''
@@ -259,7 +254,6 @@
 
 		return batch
 
-<<<<<<< HEAD
 	def test_batch_wise_item_price(self):
 		if not frappe.db.get_value('Item', '_Test Batch Price Item'):
 			frappe.get_doc({
@@ -326,8 +320,6 @@
 
 	return item_price.name
 
-=======
->>>>>>> b75f1986
 def make_new_batch(**args):
 	args = frappe._dict(args)
 
