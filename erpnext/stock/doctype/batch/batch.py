# Copyright (c) 2015, Frappe Technologies Pvt. Ltd. and Contributors
# License: GNU General Public License v3. See license.txt

from __future__ import unicode_literals
from six import text_type
import frappe
from frappe import _
from frappe.model.document import Document
from frappe.model.naming import make_autoname, revert_series_if_last
from frappe.utils import flt, cint, get_link_to_form
from frappe.utils.jinja import render_template
from frappe.utils.data import add_days
from six import string_types
import json

class UnableToSelectBatchError(frappe.ValidationError):
	pass


def get_name_from_hash():
	"""
	Get a name for a Batch by generating a unique hash.
	:return: The hash that was generated.
	"""
	temp = None
	while not temp:
		temp = frappe.generate_hash()[:7].upper()
		if frappe.db.exists('Batch', temp):
			temp = None

	return temp


def batch_uses_naming_series():
	"""
	Verify if the Batch is to be named using a naming series
	:return: bool
	"""
	use_naming_series = cint(frappe.db.get_single_value('Stock Settings', 'use_naming_series'))
	return bool(use_naming_series)


def _get_batch_prefix():
	"""
	Get the naming series prefix set in Stock Settings.

	It does not do any sanity checks so make sure to use it after checking if the Batch
	is set to use naming series.
	:return: The naming series.
	"""
	naming_series_prefix = frappe.db.get_single_value('Stock Settings', 'naming_series_prefix')
	if not naming_series_prefix:
		naming_series_prefix = 'BATCH-'

	return naming_series_prefix


def _make_naming_series_key(prefix):
	"""
	Make naming series key for a Batch.

	Naming series key is in the format [prefix].[#####]
	:param prefix: Naming series prefix gotten from Stock Settings
	:return: The derived key. If no prefix is given, an empty string is returned
	"""
	if not text_type(prefix):
		return ''
	else:
		return prefix.upper() + '.#####'


def get_batch_naming_series():
	"""
	Get naming series key for a Batch.

	Naming series key is in the format [prefix].[#####]
	:return: The naming series or empty string if not available
	"""
	series = ''
	if batch_uses_naming_series():
		prefix = _get_batch_prefix()
		key = _make_naming_series_key(prefix)
		series = key

	return series


class Batch(Document):
	def autoname(self):
		"""Generate random ID for batch if not specified"""
		if not self.batch_id:
			create_new_batch, batch_number_series = frappe.db.get_value('Item', self.item,
				['create_new_batch', 'batch_number_series'])

			if create_new_batch:
				if batch_number_series:
					self.batch_id = make_autoname(batch_number_series)
				elif batch_uses_naming_series():
					self.batch_id = self.get_name_from_naming_series()
				else:
					self.batch_id = get_name_from_hash()
			else:
				frappe.throw(_('Batch ID is mandatory'), frappe.MandatoryError)

		self.name = self.batch_id

	def onload(self):
		self.image = frappe.db.get_value('Item', self.item, 'image')

	def after_delete(self):
		revert_series_if_last(get_batch_naming_series(), self.name, self)

	def validate(self):
		self.item_has_batch_enabled()

	def item_has_batch_enabled(self):
		if frappe.db.get_value("Item", self.item, "has_batch_no") == 0:
			frappe.throw(_("The selected item cannot have Batch"))

	def before_save(self):
		has_expiry_date, shelf_life_in_days = frappe.db.get_value('Item', self.item, ['has_expiry_date', 'shelf_life_in_days'])
		if not self.expiry_date and has_expiry_date and shelf_life_in_days:
			self.expiry_date = add_days(self.manufacturing_date, shelf_life_in_days)

		if has_expiry_date and not self.expiry_date:
			frappe.throw(msg=_("Please set {0} for Batched Item {1}, which is used to set {2} on Submit.") \
				.format(frappe.bold("Shelf Life in Days"),
					get_link_to_form("Item", self.item),
					frappe.bold("Batch Expiry Date")),
				title=_("Expiry Date Mandatory"))

	def get_name_from_naming_series(self):
		"""
		Get a name generated for a Batch from the Batch's naming series.
		:return: The string that was generated.
		"""
		naming_series_prefix = _get_batch_prefix()
		# validate_template(naming_series_prefix)
		naming_series_prefix = render_template(str(naming_series_prefix), self.__dict__)
		key = _make_naming_series_key(naming_series_prefix)
		name = make_autoname(key)

		return name


@frappe.whitelist()
def get_batch_qty(batch_no=None, warehouse=None, item_code=None):
	"""Returns batch actual qty if warehouse is passed,
		or returns dict of qty by warehouse if warehouse is None

	The user must pass either batch_no or batch_no + warehouse or item_code + warehouse

	:param batch_no: Optional - give qty for this batch no
	:param warehouse: Optional - give qty for this warehouse
	:param item_code: Optional - give qty for this item"""

	out = 0
	if batch_no and warehouse:
		out = float(frappe.db.sql("""select sum(actual_qty)
			from `tabStock Ledger Entry`
			where warehouse=%s and batch_no=%s""",
			(warehouse, batch_no))[0][0] or 0)

	if batch_no and not warehouse:
		out = frappe.db.sql('''select warehouse, sum(actual_qty) as qty
			from `tabStock Ledger Entry`
			where batch_no=%s
			group by warehouse''', batch_no, as_dict=1)

	if not batch_no and item_code and warehouse:
		out = frappe.db.sql('''select batch_no, sum(actual_qty) as qty
			from `tabStock Ledger Entry`
			where item_code = %s and warehouse=%s
			group by batch_no''', (item_code, warehouse), as_dict=1)

	return out


@frappe.whitelist()
def get_batches_by_oldest(item_code, warehouse):
	"""Returns the oldest batch and qty for the given item_code and warehouse"""
	batches = get_batch_qty(item_code=item_code, warehouse=warehouse)
	batches_dates = [[batch, frappe.get_value('Batch', batch.batch_no, 'expiry_date')] for batch in batches]
	batches_dates.sort(key=lambda tup: tup[1])
	return batches_dates


@frappe.whitelist()
def split_batch(batch_no, item_code, warehouse, qty, new_batch_id=None):
	"""Split the batch into a new batch"""
	batch = frappe.get_doc(dict(doctype='Batch', item=item_code, batch_id=new_batch_id)).insert()

	company = frappe.db.get_value('Stock Ledger Entry', dict(
			item_code=item_code,
			batch_no=batch_no,
			warehouse=warehouse
		), ['company'])

	stock_entry = frappe.get_doc(dict(
		doctype='Stock Entry',
		purpose='Repack',
		company=company,
		items=[
			dict(
				item_code=item_code,
				qty=float(qty or 0),
				s_warehouse=warehouse,
				batch_no=batch_no
			),
			dict(
				item_code=item_code,
				qty=float(qty or 0),
				t_warehouse=warehouse,
				batch_no=batch.name
			),
		]
	))
	stock_entry.set_stock_entry_type()
	stock_entry.insert()
	stock_entry.submit()

	return batch.name


def set_batch_nos(doc, warehouse_field, throw=False):
	"""Automatically select `batch_no` for outgoing items in item table"""
	for d in doc.items:
		qty = d.get('stock_qty') or d.get('transfer_qty') or d.get('qty') or 0
		has_batch_no = frappe.db.get_value('Item', d.item_code, 'has_batch_no')
		warehouse = d.get(warehouse_field, None)
		if has_batch_no and warehouse and qty > 0:
			if not d.batch_no:
				d.batch_no = get_batch_no(d.item_code, warehouse, qty, throw, d.serial_no)
			else:
				batch_qty = get_batch_qty(batch_no=d.batch_no, warehouse=warehouse)
				if flt(batch_qty, d.precision("qty")) < flt(qty, d.precision("qty")):
					frappe.throw(_("Row #{0}: The batch {1} has only {2} qty. Please select another batch which has {3} qty available or split the row into multiple rows, to deliver/issue from multiple batches").format(d.idx, d.batch_no, batch_qty, qty))

@frappe.whitelist()
def get_batch_no(item_code, warehouse, qty=1, throw=False, sales_order_item=None):
	"""
	Get batch number using First Expiring First Out method.
	:param item_code: `item_code` of Item Document
	:param warehouse: name of Warehouse to check
	:param qty: quantity of Items
	:return: String represent batch number of batch with sufficient quantity else an empty String
	"""

	batch_no = None
	batches = get_batches(item_code, warehouse, sales_order_item=sales_order_item)

	for batch in batches:
		if flt(qty) <= flt(batch.qty):
			batch_no = batch.name
			break

	if not batch_no:
		frappe.msgprint(_('Please select a Batch for Item {0}. Unable to find a single batch that fulfills this requirement').format(frappe.bold(item_code)))
		if throw:
			raise UnableToSelectBatchError

	return batch_no

@frappe.whitelist()
def get_sufficient_batch_or_fifo(item_code, warehouse, qty=1, conversion_factor=1, exclude_batches=None, sales_order_item=None):
	if not warehouse or not qty:
		return []

	batches = get_batches(item_code, warehouse, sales_order_item=sales_order_item)
	selected_batches = []

	if isinstance(exclude_batches, string_types):
		json.loads(exclude_batches)
	if exclude_batches is None:
		exclude_batches = []

	qty = flt(qty)
	conversion_factor = flt(conversion_factor or 1)
	stock_qty = qty * conversion_factor
	remaining_qty = stock_qty

<<<<<<< HEAD
	for batch in batches:
		if batch.name in exclude_batches:
			continue

		if remaining_qty <= 0:
			break
		if stock_qty <= flt(batch.qty):
			return [{
				'batch_no': batch.name,
				'available_qty': batch.qty / conversion_factor,
				'selected_qty': qty
			}]

		selected_qty = min(remaining_qty, batch.qty)
		selected_batches.append({
			'batch_no': batch.name,
			'available_qty': batch.qty / conversion_factor,
			'selected_qty': selected_qty / conversion_factor
		})

		remaining_qty -= selected_qty

	if remaining_qty > 0:
		total_selected_qty = stock_qty - remaining_qty
		frappe.msgprint(_("Only {0} {1} found in {2}".format(total_selected_qty, item_code, warehouse)))

	return selected_batches


def get_batches(item_code, warehouse, sales_order_item=None):
	batches = frappe.db.sql("""
		select b.name, sum(sle.actual_qty) as qty, b.expiry_date,
			min(timestamp(sle.posting_date, sle.posting_time)) received_date
		from `tabBatch` b
		join `tabStock Ledger Entry` sle ignore index (item_code, warehouse) on b.name = sle.batch_no
		where sle.item_code = %s and sle.warehouse = %s and (b.expiry_date >= CURDATE() or b.expiry_date IS NULL)
		group by b.name
		having qty > 0
	""", (item_code, warehouse), as_dict=True)

	batches = sorted(batches, key=lambda d: (d.expiry_date, d.received_date))

	if sales_order_item:
		batches_purchased_against_so = frappe.db.sql_list("""
			select pr_item.batch_no
			from `tabPurchase Receipt Item` pr_item
			inner join `tabPurchase Order Item` po_item on po_item.name = pr_item.purchase_order_item
			where pr_item.docstatus = 1 and po_item.sales_order_item = %s
		""", sales_order_item)

		available_preferred_batches = [batch for batch in batches if batch.name in batches_purchased_against_so]
		unpreferred_batches = [batch for batch in batches if batch.name not in batches_purchased_against_so]
		batches = available_preferred_batches + unpreferred_batches

	return batches
=======
def get_batches(item_code, warehouse, qty=1, throw=False, serial_no=None):
	from erpnext.stock.doctype.serial_no.serial_no import get_serial_nos
	cond = ''
	if serial_no and frappe.get_cached_value('Item', item_code, 'has_batch_no'):
		serial_nos = get_serial_nos(serial_no)
		batch = frappe.get_all("Serial No",
			fields = ["distinct batch_no"],
			filters= {
				"item_code": item_code,
				"warehouse": warehouse,
				"name": ("in", serial_nos)
			}
		)

		if not batch:
			validate_serial_no_with_batch(serial_nos, item_code)

		if batch and len(batch) > 1:
			return []

		cond = " and `tabBatch`.name = %s" %(frappe.db.escape(batch[0].batch_no))

	return frappe.db.sql("""
		select batch_id, sum(`tabStock Ledger Entry`.actual_qty) as qty
		from `tabBatch`
			join `tabStock Ledger Entry` ignore index (item_code, warehouse)
				on (`tabBatch`.batch_id = `tabStock Ledger Entry`.batch_no )
		where `tabStock Ledger Entry`.item_code = %s and `tabStock Ledger Entry`.warehouse = %s
			and (`tabBatch`.expiry_date >= CURDATE() or `tabBatch`.expiry_date IS NULL) {0}
		group by batch_id
		order by `tabBatch`.expiry_date ASC, `tabBatch`.creation ASC
	""".format(cond), (item_code, warehouse), as_dict=True)

def validate_serial_no_with_batch(serial_nos, item_code):
	if frappe.get_cached_value("Serial No", serial_nos[0], "item_code") != item_code:
		frappe.throw(_("The serial no {0} does not belong to item {1}")
			.format(get_link_to_form("Serial No", serial_nos[0]), get_link_to_form("Item", item_code)))

	serial_no_link = ','.join([get_link_to_form("Serial No", sn) for sn in serial_nos])

	message = "Serial Nos" if len(serial_nos) > 1 else "Serial No"
	frappe.throw(_("There is no batch found against the {0}: {1}")
		.format(message, serial_no_link))
>>>>>>> fd30b8f4
<|MERGE_RESOLUTION|>--- conflicted
+++ resolved
@@ -279,7 +279,6 @@
 	stock_qty = qty * conversion_factor
 	remaining_qty = stock_qty
 
-<<<<<<< HEAD
 	for batch in batches:
 		if batch.name in exclude_batches:
 			continue
@@ -335,39 +334,6 @@
 		batches = available_preferred_batches + unpreferred_batches
 
 	return batches
-=======
-def get_batches(item_code, warehouse, qty=1, throw=False, serial_no=None):
-	from erpnext.stock.doctype.serial_no.serial_no import get_serial_nos
-	cond = ''
-	if serial_no and frappe.get_cached_value('Item', item_code, 'has_batch_no'):
-		serial_nos = get_serial_nos(serial_no)
-		batch = frappe.get_all("Serial No",
-			fields = ["distinct batch_no"],
-			filters= {
-				"item_code": item_code,
-				"warehouse": warehouse,
-				"name": ("in", serial_nos)
-			}
-		)
-
-		if not batch:
-			validate_serial_no_with_batch(serial_nos, item_code)
-
-		if batch and len(batch) > 1:
-			return []
-
-		cond = " and `tabBatch`.name = %s" %(frappe.db.escape(batch[0].batch_no))
-
-	return frappe.db.sql("""
-		select batch_id, sum(`tabStock Ledger Entry`.actual_qty) as qty
-		from `tabBatch`
-			join `tabStock Ledger Entry` ignore index (item_code, warehouse)
-				on (`tabBatch`.batch_id = `tabStock Ledger Entry`.batch_no )
-		where `tabStock Ledger Entry`.item_code = %s and `tabStock Ledger Entry`.warehouse = %s
-			and (`tabBatch`.expiry_date >= CURDATE() or `tabBatch`.expiry_date IS NULL) {0}
-		group by batch_id
-		order by `tabBatch`.expiry_date ASC, `tabBatch`.creation ASC
-	""".format(cond), (item_code, warehouse), as_dict=True)
 
 def validate_serial_no_with_batch(serial_nos, item_code):
 	if frappe.get_cached_value("Serial No", serial_nos[0], "item_code") != item_code:
@@ -378,5 +344,4 @@
 
 	message = "Serial Nos" if len(serial_nos) > 1 else "Serial No"
 	frappe.throw(_("There is no batch found against the {0}: {1}")
-		.format(message, serial_no_link))
->>>>>>> fd30b8f4
+		.format(message, serial_no_link))