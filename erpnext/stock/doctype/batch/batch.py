--- conflicted
+++ resolved
@@ -244,11 +244,7 @@
 	"""
 
 	batch_no = None
-<<<<<<< HEAD
-	batches = get_batches(item_code, warehouse, qty)
-=======
-	batches = get_batches(item_code, warehouse, qty, throw, serial_no)
->>>>>>> 7b8bf4f4
+	batches = get_batches(item_code, warehouse, qty, serial_no)
 
 	for batch in batches:
 		if cint(qty) <= cint(batch.qty):
@@ -263,8 +259,25 @@
 	return batch_no
 
 
-<<<<<<< HEAD
-def get_batches(item_code, warehouse, qty=1, as_dict=True):
+def get_batches(item_code, warehouse, qty=1, serial_no=None, as_dict=True):
+	from erpnext.stock.doctype.serial_no.serial_no import get_serial_nos
+
+	cond = ''
+	if serial_no:
+		batch = frappe.get_all("Serial No",
+			fields = ["distinct batch_no"],
+			filters= {
+				"item_code": item_code,
+				"warehouse": warehouse,
+				"name": ("in", get_serial_nos(serial_no))
+			}
+		)
+
+		if batch and len(batch) > 1:
+			return []
+
+		cond = " and batch.name = %s" %(frappe.db.escape(batch[0].batch_no))
+
 	batches = frappe.db.sql("""
 		SELECT
 			batch.batch_id,
@@ -278,6 +291,7 @@
 				AND sle.warehouse = %s
 				AND batch.disabled = 0
 				AND (batch.expiry_date >= CURDATE() or batch.expiry_date IS NULL)
+				{0}
 		GROUP BY
 			batch.batch_id
 		HAVING
@@ -285,39 +299,9 @@
 		ORDER BY
 			batch.expiry_date ASC,
 			batch.creation ASC
-		""",
+		""".format(cond),
 		(item_code, warehouse, qty),
 		as_dict=as_dict
 	)
 
-	return batches
-=======
-def get_batches(item_code, warehouse, qty=1, throw=False, serial_no=None):
-	from erpnext.stock.doctype.serial_no.serial_no import get_serial_nos
-	cond = ''
-	if serial_no:
-		batch = frappe.get_all("Serial No",
-			fields = ["distinct batch_no"],
-			filters= {
-				"item_code": item_code,
-				"warehouse": warehouse,
-				"name": ("in", get_serial_nos(serial_no))
-			}
-		)
-
-		if batch and len(batch) > 1:
-			return []
-
-		cond = " and `tabBatch`.name = %s" %(frappe.db.escape(batch[0].batch_no))
-
-	return frappe.db.sql("""
-		select batch_id, sum(`tabStock Ledger Entry`.actual_qty) as qty
-		from `tabBatch`
-			join `tabStock Ledger Entry` ignore index (item_code, warehouse)
-				on (`tabBatch`.batch_id = `tabStock Ledger Entry`.batch_no )
-		where `tabStock Ledger Entry`.item_code = %s and `tabStock Ledger Entry`.warehouse = %s
-			and (`tabBatch`.expiry_date >= CURDATE() or `tabBatch`.expiry_date IS NULL) {0}
-		group by batch_id
-		order by `tabBatch`.expiry_date ASC, `tabBatch`.creation ASC
-	""".format(cond), (item_code, warehouse), as_dict=True)
->>>>>>> 7b8bf4f4
+	return batches