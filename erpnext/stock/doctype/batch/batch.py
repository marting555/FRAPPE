# Copyright (c) 2015, Frappe Technologies Pvt. Ltd. and Contributors
# License: GNU General Public License v3. See license.txt

from __future__ import unicode_literals
from six import text_type
import frappe
from frappe import _
from frappe.model.document import Document
from frappe.model.naming import make_autoname, revert_series_if_last
from frappe.utils import flt, cint
from frappe.utils.jinja import render_template
from frappe.utils.data import add_days
from six import string_types

class UnableToSelectBatchError(frappe.ValidationError):
	pass


def get_name_from_hash():
	"""
	Get a name for a Batch by generating a unique hash.
	:return: The hash that was generated.
	"""
	temp = None
	while not temp:
		temp = frappe.generate_hash()[:7].upper()
		if frappe.db.exists('Batch', temp):
			temp = None

	return temp


def batch_uses_naming_series():
	"""
	Verify if the Batch is to be named using a naming series
	:return: bool
	"""
	use_naming_series = cint(frappe.db.get_single_value('Stock Settings', 'use_naming_series'))
	return bool(use_naming_series)


def _get_batch_prefix():
	"""
	Get the naming series prefix set in Stock Settings.

	It does not do any sanity checks so make sure to use it after checking if the Batch
	is set to use naming series.
	:return: The naming series.
	"""
	naming_series_prefix = frappe.db.get_single_value('Stock Settings', 'naming_series_prefix')
	if not naming_series_prefix:
		naming_series_prefix = 'BATCH-'

	return naming_series_prefix


def _make_naming_series_key(prefix):
	"""
	Make naming series key for a Batch.

	Naming series key is in the format [prefix].[#####]
	:param prefix: Naming series prefix gotten from Stock Settings
	:return: The derived key. If no prefix is given, an empty string is returned
	"""
<<<<<<< HEAD
	if not isinstance(prefix, string_types):
=======
	if not text_type(prefix):
>>>>>>> 0c0604b7
		return ''
	else:
		return prefix.upper() + '.#####'


def get_batch_naming_series():
	"""
	Get naming series key for a Batch.

	Naming series key is in the format [prefix].[#####]
	:return: The naming series or empty string if not available
	"""
	series = ''
	if batch_uses_naming_series():
		prefix = _get_batch_prefix()
		key = _make_naming_series_key(prefix)
		series = key

	return series


class Batch(Document):
	def autoname(self):
		"""Generate random ID for batch if not specified"""
		if not self.batch_id:
			create_new_batch, batch_number_series = frappe.db.get_value('Item', self.item,
				['create_new_batch', 'batch_number_series'])

			if create_new_batch:
				if batch_number_series:
					self.batch_id = make_autoname(batch_number_series)
				elif batch_uses_naming_series():
					self.batch_id = self.get_name_from_naming_series()
				else:
					self.batch_id = get_name_from_hash()
			else:
				frappe.throw(_('Batch ID is mandatory'), frappe.MandatoryError)

		self.name = self.batch_id

	def onload(self):
		self.image = frappe.db.get_value('Item', self.item, 'image')

	def after_delete(self):
		revert_series_if_last(get_batch_naming_series(), self.name, self)

	def validate(self):
		self.item_has_batch_enabled()

	def item_has_batch_enabled(self):
		if frappe.db.get_value("Item", self.item, "has_batch_no") == 0:
			frappe.throw(_("The selected item cannot have Batch"))

	def before_save(self):
		has_expiry_date, shelf_life_in_days = frappe.db.get_value('Item', self.item, ['has_expiry_date', 'shelf_life_in_days'])
		if not self.expiry_date and has_expiry_date and shelf_life_in_days:
			self.expiry_date = add_days(self.manufacturing_date, shelf_life_in_days)

		if has_expiry_date and not self.expiry_date:
			frappe.msgprint(_('Expiry date is mandatory for selected item.'))
			frappe.throw(_("Set item's shelf life in days, to set expiry based on manufacturing date plus shelf-life."))

	def get_name_from_naming_series(self):
		"""
		Get a name generated for a Batch from the Batch's naming series.
		:return: The string that was generated.
		"""
		naming_series_prefix = _get_batch_prefix()
		# validate_template(naming_series_prefix)
		naming_series_prefix = render_template(str(naming_series_prefix), self.__dict__)
		key = _make_naming_series_key(naming_series_prefix)
		name = make_autoname(key)

		return name


@frappe.whitelist()
def get_batch_qty(batch_no=None, warehouse=None, item_code=None):
	"""Returns batch actual qty if warehouse is passed,
		or returns dict of qty by warehouse if warehouse is None

	The user must pass either batch_no or batch_no + warehouse or item_code + warehouse

	:param batch_no: Optional - give qty for this batch no
	:param warehouse: Optional - give qty for this warehouse
	:param item_code: Optional - give qty for this item"""

	out = 0
	if batch_no and warehouse:
		out = float(frappe.db.sql("""select sum(actual_qty)
			from `tabStock Ledger Entry`
			where warehouse=%s and batch_no=%s""",
			(warehouse, batch_no))[0][0] or 0)

	if batch_no and not warehouse:
		out = frappe.db.sql('''select warehouse, sum(actual_qty) as qty
			from `tabStock Ledger Entry`
			where batch_no=%s
			group by warehouse''', batch_no, as_dict=1)

	if not batch_no and item_code and warehouse:
		out = frappe.db.sql('''select batch_no, sum(actual_qty) as qty
			from `tabStock Ledger Entry`
			where item_code = %s and warehouse=%s
			group by batch_no''', (item_code, warehouse), as_dict=1)

	return out


@frappe.whitelist()
def get_batches_by_oldest(item_code, warehouse):
	"""Returns the oldest batch and qty for the given item_code and warehouse"""
	batches = get_batch_qty(item_code=item_code, warehouse=warehouse)
	batches_dates = [[batch, frappe.get_value('Batch', batch.batch_no, 'expiry_date')] for batch in batches]
	batches_dates.sort(key=lambda tup: tup[1])
	return batches_dates


@frappe.whitelist()
def split_batch(batch_no, item_code, warehouse, qty, new_batch_id=None):
	"""Split the batch into a new batch"""
	batch = frappe.get_doc(dict(doctype='Batch', item=item_code, batch_id=new_batch_id)).insert()
	stock_entry = frappe.get_doc(dict(
		doctype='Stock Entry',
		purpose='Repack',
		items=[
			dict(
				item_code=item_code,
				qty=float(qty or 0),
				s_warehouse=warehouse,
				batch_no=batch_no
			),
			dict(
				item_code=item_code,
				qty=float(qty or 0),
				t_warehouse=warehouse,
				batch_no=batch.name
			),
		]
	))
	stock_entry.set_stock_entry_type()
	stock_entry.insert()
	stock_entry.submit()

	return batch.name


def set_batch_nos(doc, warehouse_field, throw=False):
	"""Automatically select `batch_no` for outgoing items in item table"""
	for d in doc.items:
		qty = d.get('stock_qty') or d.get('transfer_qty') or d.get('qty') or 0
		has_batch_no = frappe.db.get_value('Item', d.item_code, 'has_batch_no')
		warehouse = d.get(warehouse_field, None)
		if has_batch_no and warehouse and qty > 0:
			if not d.batch_no:
				d.batch_no = get_batch_no(d.item_code, warehouse, qty, throw)
			else:
				batch_qty = get_batch_qty(batch_no=d.batch_no, warehouse=warehouse)
				if flt(batch_qty, d.precision("qty")) < flt(qty, d.precision("qty")):
					frappe.throw(_("Row #{0}: The batch {1} has only {2} qty. Please select another batch which has {3} qty available or split the row into multiple rows, to deliver/issue from multiple batches").format(d.idx, d.batch_no, batch_qty, qty))



@frappe.whitelist()
def get_batch_no(item_code, warehouse, qty=1, throw=False):
	"""
	Get batch number using First Expiring First Out method.
	:param item_code: `item_code` of Item Document
	:param warehouse: name of Warehouse to check
	:param qty: quantity of Items
	:return: String represent batch number of batch with sufficient quantity else an empty String
	"""

	batch_no = None
	batches = get_batches(item_code, warehouse, qty, throw)

	for batch in batches:
		if cint(qty) <= cint(batch.qty):
			batch_no = batch.batch_id
			break

	if not batch_no:
		frappe.msgprint(_('Please select a Batch for Item {0}. Unable to find a single batch that fulfills this requirement').format(frappe.bold(item_code)))
		if throw:
			raise UnableToSelectBatchError

	return batch_no


def get_batches(item_code, warehouse, qty=1, throw=False):
	batches = frappe.db.sql(
		'select batch_id, sum(actual_qty) as qty from `tabBatch` join `tabStock Ledger Entry` ignore index (item_code, warehouse) '
		'on (`tabBatch`.batch_id = `tabStock Ledger Entry`.batch_no )'
		'where `tabStock Ledger Entry`.item_code = %s and  `tabStock Ledger Entry`.warehouse = %s '
		'and (`tabBatch`.expiry_date >= CURDATE() or `tabBatch`.expiry_date IS NULL)'
		'group by batch_id '
		'order by `tabBatch`.expiry_date ASC, `tabBatch`.creation ASC',
		(item_code, warehouse),
		as_dict=True
	)

	return batches<|MERGE_RESOLUTION|>--- conflicted
+++ resolved
@@ -62,11 +62,7 @@
 	:param prefix: Naming series prefix gotten from Stock Settings
 	:return: The derived key. If no prefix is given, an empty string is returned
 	"""
-<<<<<<< HEAD
-	if not isinstance(prefix, string_types):
-=======
 	if not text_type(prefix):
->>>>>>> 0c0604b7
 		return ''
 	else:
 		return prefix.upper() + '.#####'
