{
 "actions": [],
 "autoname": "naming_series:",
 "creation": "2013-03-28 10:35:31",
 "description": "This tool helps you to update or fix the quantity and valuation of stock in the system. It is typically used to synchronise the system values and what actually exists in your warehouses.",
 "doctype": "DocType",
 "document_type": "Document",
 "engine": "InnoDB",
 "field_order": [
  "naming_series",
  "company",
  "purpose",
  "col1",
  "posting_date",
  "posting_time",
  "set_posting_time",
  "sb9",
  "items",
  "section_break_9",
  "expense_account",
  "reconciliation_json",
  "column_break_13",
  "difference_amount",
  "amended_from",
  "accounting_dimensions_section",
  "cost_center",
  "dimension_col_break"
 ],
 "fields": [
  {
   "fieldname": "naming_series",
   "fieldtype": "Select",
   "label": "Series",
   "no_copy": 1,
   "options": "MAT-RECO-.YYYY.-",
   "print_hide": 1,
   "reqd": 1,
   "set_only_once": 1
  },
  {
   "fieldname": "company",
   "fieldtype": "Link",
   "label": "Company",
   "options": "Company",
   "remember_last_selected_value": 1,
   "reqd": 1
  },
  {
   "fieldname": "purpose",
   "fieldtype": "Select",
   "label": "Purpose",
   "options": "\nOpening Stock\nStock Reconciliation",
   "reqd": 1
  },
  {
   "fieldname": "col1",
   "fieldtype": "Column Break"
  },
  {
   "default": "Today",
   "fieldname": "posting_date",
   "fieldtype": "Date",
   "in_list_view": 1,
   "label": "Posting Date",
   "oldfieldname": "reconciliation_date",
   "oldfieldtype": "Date",
   "reqd": 1
  },
  {
   "fieldname": "posting_time",
   "fieldtype": "Time",
   "in_list_view": 1,
   "label": "Posting Time",
   "oldfieldname": "reconciliation_time",
   "oldfieldtype": "Time",
   "reqd": 1
  },
  {
   "default": "0",
   "fieldname": "set_posting_time",
   "fieldtype": "Check",
   "label": "Edit Posting Date and Time"
  },
  {
   "fieldname": "sb9",
   "fieldtype": "Section Break"
  },
  {
   "allow_bulk_edit": 1,
   "fieldname": "items",
   "fieldtype": "Table",
   "label": "Items",
   "options": "Stock Reconciliation Item",
   "reqd": 1
  },
  {
   "fieldname": "section_break_9",
   "fieldtype": "Section Break"
  },
  {
   "fieldname": "expense_account",
   "fieldtype": "Link",
   "in_standard_filter": 1,
   "label": "Difference Account",
   "options": "Account"
  },
  {
   "fieldname": "cost_center",
   "fieldtype": "Link",
   "in_standard_filter": 1,
   "label": "Cost Center",
   "options": "Cost Center"
  },
  {
   "fieldname": "reconciliation_json",
   "fieldtype": "Long Text",
   "hidden": 1,
   "label": "Reconciliation JSON",
   "no_copy": 1,
   "print_hide": 1,
   "read_only": 1
  },
  {
   "fieldname": "column_break_13",
   "fieldtype": "Column Break"
  },
  {
   "fieldname": "difference_amount",
   "fieldtype": "Currency",
   "label": "Difference Amount",
   "options": "Company:company:default_currency",
   "read_only": 1
  },
  {
   "fieldname": "amended_from",
   "fieldtype": "Link",
   "ignore_user_permissions": 1,
   "label": "Amended From",
   "no_copy": 1,
   "options": "Stock Reconciliation",
   "print_hide": 1,
   "read_only": 1
  },
  {
   "fieldname": "accounting_dimensions_section",
   "fieldtype": "Section Break",
   "label": "Accounting Dimensions"
  },
  {
   "fieldname": "dimension_col_break",
   "fieldtype": "Column Break"
  }
 ],
 "icon": "fa fa-upload-alt",
 "idx": 1,
 "is_submittable": 1,
<<<<<<< HEAD
 "max_attachments": 1,
 "modified": "2020-04-08 17:02:47.196206",
=======
 "links": [],
 "modified": "2021-11-30 01:33:51.437194",
>>>>>>> 540559d6
 "modified_by": "Administrator",
 "module": "Stock",
 "name": "Stock Reconciliation",
 "naming_rule": "By \"Naming Series\" field",
 "owner": "Administrator",
 "permissions": [
  {
   "amend": 1,
   "cancel": 1,
   "create": 1,
   "delete": 1,
   "read": 1,
   "report": 1,
   "role": "Stock Manager",
   "share": 1,
   "submit": 1,
   "write": 1
  }
 ],
 "search_fields": "posting_date",
 "show_name_in_global_search": 1,
 "sort_field": "modified",
 "sort_order": "DESC"
}<|MERGE_RESOLUTION|>--- conflicted
+++ resolved
@@ -154,13 +154,8 @@
  "icon": "fa fa-upload-alt",
  "idx": 1,
  "is_submittable": 1,
-<<<<<<< HEAD
- "max_attachments": 1,
- "modified": "2020-04-08 17:02:47.196206",
-=======
  "links": [],
  "modified": "2021-11-30 01:33:51.437194",
->>>>>>> 540559d6
  "modified_by": "Administrator",
  "module": "Stock",
  "name": "Stock Reconciliation",
