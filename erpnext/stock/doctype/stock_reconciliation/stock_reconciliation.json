--- conflicted
+++ resolved
@@ -154,12 +154,7 @@
  "idx": 1,
  "is_submittable": 1,
  "links": [],
-<<<<<<< HEAD
- "max_attachments": 1,
- "modified": "2021-09-16 14:35:00.753834",
-=======
  "modified": "2021-11-30 01:33:51.437194",
->>>>>>> 498d933e
  "modified_by": "Administrator",
  "module": "Stock",
  "name": "Stock Reconciliation",
