# Copyright (c) 2015, Frappe Technologies Pvt. Ltd. and Contributors
# License: GNU General Public License v3. See license.txt


import frappe
from frappe.model.document import Document
from frappe.query_builder import Case
from frappe.query_builder.functions import Coalesce, Sum
<<<<<<< HEAD
from frappe.utils import flt, nowdate
=======
from frappe.utils import flt
>>>>>>> 1008fcf9


class Bin(Document):
	def before_save(self):
		if self.get("__islocal") or not self.stock_uom:
			self.stock_uom = frappe.get_cached_value('Item', self.item_code, 'stock_uom')
		self.set_projected_qty()

	def set_projected_qty(self):
		self.projected_qty = (flt(self.actual_qty) + flt(self.ordered_qty)
			+ flt(self.indented_qty) + flt(self.planned_qty) - flt(self.reserved_qty)
			- flt(self.reserved_qty_for_production) - flt(self.reserved_qty_for_sub_contract))

	def get_first_sle(self):
		sle = frappe.qb.DocType("Stock Ledger Entry")
		first_sle = (
				frappe.qb.from_(sle)
					.select("*")
					.where((sle.item_code == self.item_code) & (sle.warehouse == self.warehouse))
					.orderby(sle.posting_date, sle.posting_time, sle.creation)
					.limit(1)
				).run(as_dict=True)

		return first_sle and first_sle[0] or None

	def update_reserved_qty_for_production(self):
		'''Update qty reserved for production from Production Item tables
			in open work orders'''

		wo = frappe.qb.DocType("Work Order")
		wo_item = frappe.qb.DocType("Work Order Item")

		self.reserved_qty_for_production = (
				frappe.qb
					.from_(wo)
					.from_(wo_item)
<<<<<<< HEAD
					.select(Case()
							.when(wo.skip_transfer == 0, Sum(wo_item.required_qty - wo_item.transferred_qty))
							.else_(Sum(wo_item.required_qty - wo_item.consumed_qty))
=======
					.select(Sum(Case()
							.when(wo.skip_transfer == 0, wo_item.required_qty - wo_item.transferred_qty)
							.else_(wo_item.required_qty - wo_item.consumed_qty))
>>>>>>> 1008fcf9
						)
					.where(
						(wo_item.item_code == self.item_code)
						& (wo_item.parent == wo.name)
						& (wo.docstatus == 1)
						& (wo_item.source_warehouse == self.warehouse)
						& (wo.status.notin(["Stopped", "Completed"]))
						& ((wo_item.required_qty > wo_item.transferred_qty)
							| (wo_item.required_qty > wo_item.consumed_qty))
					)
		).run()[0][0] or 0.0

		self.set_projected_qty()

		self.db_set('reserved_qty_for_production', flt(self.reserved_qty_for_production))
		self.db_set('projected_qty', self.projected_qty)

	def update_reserved_qty_for_sub_contracting(self):
		#reserved qty

		po = frappe.qb.DocType("Purchase Order")
		supplied_item = frappe.qb.DocType("Purchase Order Item Supplied")

		reserved_qty_for_sub_contract = (
				frappe.qb
					.from_(po)
					.from_(supplied_item)
					.select(Sum(Coalesce(supplied_item.required_qty, 0)))
					.where(
						(supplied_item.rm_item_code == self.item_code)
						& (po.name == supplied_item.parent)
						& (po.docstatus == 1)
						& (po.is_subcontracted == "Yes")
						& (po.status != "Closed")
						& (po.per_received < 100)
						& (supplied_item.reserve_warehouse == self.warehouse)
					)
				).run()[0][0] or 0.0

		se = frappe.qb.DocType("Stock Entry")
		se_item = frappe.qb.DocType("Stock Entry Detail")

		materials_transferred = (
				frappe.qb
					.from_(se)
					.from_(se_item)
					.from_(po)
					.select(Sum(
						Case()
							.when(se.is_return == 1, se_item.transfer_qty * -1)
							.else_(se_item.transfer_qty)
						))
					.where(
						(se.docstatus == 1)
						& (se.purpose == "Send to Subcontractor")
						& (Coalesce(se.purchase_order, "") != "")
						& ((se_item.item_code == self.item_code)
							| (se_item.original_item == self.item_code))
						& (se.name == se_item.parent)
						& (po.name == se.purchase_order)
						& (po.docstatus == 1)
						& (po.is_subcontracted == "Yes")
						& (po.status != "Closed")
						& (po.per_received < 100)
					)
				).run()[0][0] or 0.0

		if reserved_qty_for_sub_contract > materials_transferred:
			reserved_qty_for_sub_contract = reserved_qty_for_sub_contract - materials_transferred
		else:
			reserved_qty_for_sub_contract = 0

		self.db_set('reserved_qty_for_sub_contract', reserved_qty_for_sub_contract)
		self.set_projected_qty()
		self.db_set('projected_qty', self.projected_qty)

def on_doctype_update():
	frappe.db.add_index("Bin", ["item_code", "warehouse"])


def update_stock(bin_name, args, allow_negative_stock=False, via_landed_cost_voucher=False):
	"""WARNING: This function is deprecated. Inline this function instead of using it."""
	from erpnext.stock.stock_ledger import repost_current_voucher

	repost_current_voucher(args, allow_negative_stock, via_landed_cost_voucher)
	update_qty(bin_name, args)

def get_bin_details(bin_name):
	return frappe.db.get_value('Bin', bin_name, ['actual_qty', 'ordered_qty',
	'reserved_qty', 'indented_qty', 'planned_qty', 'reserved_qty_for_production',
	'reserved_qty_for_sub_contract'], as_dict=1)

def update_qty(bin_name, args):
	from erpnext.controllers.stock_controller import future_sle_exists

	bin_details = get_bin_details(bin_name)
	# actual qty is already updated by processing current voucher
	actual_qty = bin_details.actual_qty

	# actual qty is not up to date in case of backdated transaction
	if future_sle_exists(args):
		actual_qty = frappe.db.get_value("Stock Ledger Entry",
				filters={
					"item_code": args.get("item_code"),
					"warehouse": args.get("warehouse"),
					"is_cancelled": 0
				},
				fieldname="qty_after_transaction",
				order_by="posting_date desc, posting_time desc, creation desc",
			) or 0.0

	ordered_qty = flt(bin_details.ordered_qty) + flt(args.get("ordered_qty"))
	reserved_qty = flt(bin_details.reserved_qty) + flt(args.get("reserved_qty"))
	indented_qty = flt(bin_details.indented_qty) + flt(args.get("indented_qty"))
	planned_qty = flt(bin_details.planned_qty) + flt(args.get("planned_qty"))


	# compute projected qty
	projected_qty = (flt(actual_qty) + flt(ordered_qty)
		+ flt(indented_qty) + flt(planned_qty) - flt(reserved_qty)
		- flt(bin_details.reserved_qty_for_production) - flt(bin_details.reserved_qty_for_sub_contract))

	frappe.db.set_value('Bin', bin_name, {
		'actual_qty': actual_qty,
		'ordered_qty': ordered_qty,
		'reserved_qty': reserved_qty,
		'indented_qty': indented_qty,
		'planned_qty': planned_qty,
		'projected_qty': projected_qty
	})<|MERGE_RESOLUTION|>--- conflicted
+++ resolved
@@ -6,11 +6,7 @@
 from frappe.model.document import Document
 from frappe.query_builder import Case
 from frappe.query_builder.functions import Coalesce, Sum
-<<<<<<< HEAD
-from frappe.utils import flt, nowdate
-=======
 from frappe.utils import flt
->>>>>>> 1008fcf9
 
 
 class Bin(Document):
@@ -47,15 +43,9 @@
 				frappe.qb
 					.from_(wo)
 					.from_(wo_item)
-<<<<<<< HEAD
-					.select(Case()
-							.when(wo.skip_transfer == 0, Sum(wo_item.required_qty - wo_item.transferred_qty))
-							.else_(Sum(wo_item.required_qty - wo_item.consumed_qty))
-=======
 					.select(Sum(Case()
 							.when(wo.skip_transfer == 0, wo_item.required_qty - wo_item.transferred_qty)
 							.else_(wo_item.required_qty - wo_item.consumed_qty))
->>>>>>> 1008fcf9
 						)
 					.where(
 						(wo_item.item_code == self.item_code)
