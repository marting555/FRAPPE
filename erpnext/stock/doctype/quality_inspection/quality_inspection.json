--- conflicted
+++ resolved
@@ -245,11 +245,7 @@
  "index_web_pages_for_search": 1,
  "is_submittable": 1,
  "links": [],
-<<<<<<< HEAD
- "modified": "2022-10-04 22:00:13.995221",
-=======
  "modified": "2023-08-23 11:56:50.282878",
->>>>>>> 44bad3bd
  "modified_by": "Administrator",
  "module": "Stock",
  "name": "Quality Inspection",
