--- conflicted
+++ resolved
@@ -73,11 +73,7 @@
    "fieldname": "reference_type",
    "fieldtype": "Select",
    "label": "Reference Type",
-<<<<<<< HEAD
-   "options": "\nPurchase Receipt\nPurchase Invoice\nDelivery Note\nSales Invoice\nStock Entry",
-=======
    "options": "\nPurchase Receipt\nPurchase Invoice\nDelivery Note\nSales Invoice\nStock Entry\nJob Card",
->>>>>>> 540559d6
    "reqd": 1
   },
   {
@@ -242,11 +238,7 @@
  "index_web_pages_for_search": 1,
  "is_submittable": 1,
  "links": [],
-<<<<<<< HEAD
- "modified": "2020-09-12 16:11:31.910508",
-=======
  "modified": "2020-12-18 19:59:55.710300",
->>>>>>> 540559d6
  "modified_by": "Administrator",
  "module": "Stock",
  "name": "Quality Inspection",
