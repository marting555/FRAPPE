// Copyright (c) 2015, Frappe Technologies Pvt. Ltd. and Contributors
// License: GNU General Public License v3. See license.txt

cur_frm.cscript.refresh = cur_frm.cscript.inspection_type;

frappe.ui.form.on("Quality Inspection", {
<<<<<<< HEAD
	setup: function(frm) {
		frm.set_query("batch_no", function() {
			return {
				filters: {
					"item": frm.doc.item_code
				}
			};
		});

		// Serial No based on item_code
		frm.set_query("item_serial_no", function() {
			let filters = {};
			if (frm.doc.item_code) {
				filters = {
					'item_code': frm.doc.item_code
				};
			}
			return { filters: filters };
		});

		// item code based on GRN/DN
		frm.set_query("item_code", function(doc) {
			let doctype = doc.reference_type;

			if (doc.reference_type !== "Job Card") {
				doctype = (doc.reference_type == "Stock Entry") ?
					"Stock Entry Detail" : doc.reference_type + " Item";
			}

			if (doc.reference_type && doc.reference_name) {
				let filters = {
					"from": doctype,
					"inspection_type": doc.inspection_type
				};

				if (doc.reference_type == doctype)
					filters["reference_name"] = doc.reference_name;
				else
					filters["parent"] = doc.reference_name;

				return {
					query: "erpnext.stock.doctype.quality_inspection.quality_inspection.item_query",
					filters: filters
				};
			}
		});
=======
	refresh: function(frm) {
		// Ignore cancellation of reference doctype on cancel all.
		frm.ignore_doctypes_on_cancel_all = [frm.doc.reference_type];
>>>>>>> 72e8ec5e
	},

	item_code: function(frm) {
		if (frm.doc.item_code) {
			return frm.call({
				method: "get_quality_inspection_template",
				doc: frm.doc,
				callback: function() {
					refresh_field(['quality_inspection_template', 'readings']);
				}
			});
		}
	},

	quality_inspection_template: function(frm) {
		if (frm.doc.quality_inspection_template) {
			return frm.call({
				method: "get_item_specification_details",
				doc: frm.doc,
				callback: function() {
					refresh_field('readings');
				}
			});
		}
	},
});<|MERGE_RESOLUTION|>--- conflicted
+++ resolved
@@ -4,7 +4,7 @@
 cur_frm.cscript.refresh = cur_frm.cscript.inspection_type;
 
 frappe.ui.form.on("Quality Inspection", {
-<<<<<<< HEAD
+
 	setup: function(frm) {
 		frm.set_query("batch_no", function() {
 			return {
@@ -51,11 +51,10 @@
 				};
 			}
 		});
-=======
+
 	refresh: function(frm) {
 		// Ignore cancellation of reference doctype on cancel all.
 		frm.ignore_doctypes_on_cancel_all = [frm.doc.reference_type];
->>>>>>> 72e8ec5e
 	},
 
 	item_code: function(frm) {
