--- conflicted
+++ resolved
@@ -132,8 +132,6 @@
 				if not result: return False
 		return True
 
-<<<<<<< HEAD
-=======
 	def set_status_based_on_acceptance_formula(self, reading):
 		if not reading.acceptance_formula:
 			frappe.throw(_("Row #{0}: Acceptance Criteria Formula is required.").format(reading.idx),
@@ -180,7 +178,6 @@
 		actual_mean = mean(readings_list) if readings_list else 0
 		return actual_mean
 
->>>>>>> 540559d6
 @frappe.whitelist()
 @frappe.validate_and_sanitize_search_inputs
 def item_query(doctype, txt, searchfield, start, page_len, filters):
@@ -204,8 +201,6 @@
 			if filters.get('from') in ['Supplier Quotation Item']:
 				qi_condition = ""
 
-<<<<<<< HEAD
-=======
 			return frappe.db.sql("""
 					SELECT item_code
 					FROM `tab{doc}`
@@ -230,7 +225,6 @@
 					page_len = page_len, qi_condition = qi_condition),
 					{'reference_name': filters.get('reference_name'), 'txt': "%%%s%%" % txt})
 
->>>>>>> 540559d6
 @frappe.whitelist()
 @frappe.validate_and_sanitize_search_inputs
 def quality_inspection_query(doctype, txt, searchfield, start, page_len, filters):
