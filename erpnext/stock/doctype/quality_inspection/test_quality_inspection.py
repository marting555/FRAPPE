# Copyright (c) 2015, Frappe Technologies Pvt. Ltd. and Contributors and Contributors
# See license.txt

import frappe
from frappe.tests.utils import FrappeTestCase, change_settings
from frappe.utils import nowdate

from erpnext.controllers.stock_controller import (
	QualityInspectionNotSubmittedError,
	QualityInspectionRejectedError,
	QualityInspectionRequiredError,
	make_quality_inspections,
)
from erpnext.stock.doctype.delivery_note.test_delivery_note import create_delivery_note
from erpnext.stock.doctype.item.test_item import create_item
from erpnext.stock.doctype.stock_entry.stock_entry_utils import make_stock_entry
from erpnext.stock.doctype.purchase_receipt.test_purchase_receipt import make_purchase_receipt
from erpnext.accounts.doctype.purchase_invoice.test_purchase_invoice import make_purchase_invoice
from erpnext.accounts.doctype.sales_invoice.test_sales_invoice import create_sales_invoice
from erpnext.stock.doctype.warehouse.test_warehouse import create_warehouse

# test_records = frappe.get_test_records('Quality Inspection')


class TestQualityInspection(FrappeTestCase):
	def setUp(self):
		super().setUp()
		create_item("_Test Item with QA")
		frappe.db.set_value("Item", "_Test Item with QA", "inspection_required_before_delivery", 1)

	def test_qa_for_delivery(self):
		make_stock_entry(
			item_code="_Test Item with QA", target="_Test Warehouse - _TC", qty=1, basic_rate=100
		)
		dn = create_delivery_note(item_code="_Test Item with QA", do_not_submit=True)

		self.assertRaises(QualityInspectionRequiredError, dn.submit)

		qa = create_quality_inspection(
			reference_type="Delivery Note", reference_name=dn.name, status="Rejected"
		)
		dn.reload()
		self.assertRaises(QualityInspectionRejectedError, dn.submit)

		frappe.db.set_value("Quality Inspection", qa.name, "status", "Accepted")
		dn.reload()
		dn.submit()

		qa.reload()
		qa.cancel()
		dn.reload()
		dn.cancel()

	def test_qa_not_submit(self):
		dn = create_delivery_note(item_code="_Test Item with QA", do_not_submit=True)
		qa = create_quality_inspection(
			reference_type="Delivery Note", reference_name=dn.name, do_not_submit=True
		)
		dn.items[0].quality_inspection = qa.name
		self.assertRaises(QualityInspectionNotSubmittedError, dn.submit)

		qa.delete()
		dn.delete()

	def test_value_based_qi_readings(self):
		# Test QI based on acceptance values (Non formula)
		dn = create_delivery_note(item_code="_Test Item with QA", do_not_submit=True)
		readings = [
			{
				"specification": "Iron Content",  # numeric reading
				"min_value": 0.1,
				"max_value": 0.9,
				"reading_1": "0.4",
			},
			{
				"specification": "Particle Inspection Needed",  # non-numeric reading
				"numeric": 0,
				"value": "Yes",
				"reading_value": "Yes",
			},
		]

		qa = create_quality_inspection(
			reference_type="Delivery Note", reference_name=dn.name, readings=readings, do_not_save=True
		)

		qa.save()

		# status must be auto set as per formula
		self.assertEqual(qa.readings[0].status, "Accepted")
		self.assertEqual(qa.readings[1].status, "Accepted")

		qa.delete()
		dn.delete()

	def test_formula_based_qi_readings(self):
		dn = create_delivery_note(item_code="_Test Item with QA", do_not_submit=True)
		readings = [
			{
				"specification": "Iron Content",  # numeric reading
				"formula_based_criteria": 1,
				"acceptance_formula": "reading_1 > 0.35 and reading_1 < 0.50",
				"reading_1": "0.4",
			},
			{
				"specification": "Calcium Content",  # numeric reading
				"formula_based_criteria": 1,
				"acceptance_formula": "reading_1 > 0.20 and reading_1 < 0.50",
				"reading_1": "0.7",
			},
			{
				"specification": "Mg Content",  # numeric reading
				"formula_based_criteria": 1,
				"acceptance_formula": "mean < 0.9",
				"reading_1": "0.5",
				"reading_2": "0.7",
				"reading_3": "random text",  # check if random string input causes issues
			},
			{
				"specification": "Calcium Content",  # non-numeric reading
				"formula_based_criteria": 1,
				"numeric": 0,
				"acceptance_formula": "reading_value in ('Grade A', 'Grade B', 'Grade C')",
				"reading_value": "Grade B",
			},
		]

		qa = create_quality_inspection(
			reference_type="Delivery Note", reference_name=dn.name, readings=readings, do_not_save=True
		)

		qa.save()

		# status must be auto set as per formula
		self.assertEqual(qa.readings[0].status, "Accepted")
		self.assertEqual(qa.readings[1].status, "Rejected")
		self.assertEqual(qa.readings[2].status, "Accepted")
		self.assertEqual(qa.readings[3].status, "Accepted")

		qa.delete()
		dn.delete()

	def test_make_quality_inspections_from_linked_document(self):
		dn = create_delivery_note(item_code="_Test Item with QA", do_not_submit=True)
		for item in dn.items:
			item.sample_size = item.qty
		quality_inspections = make_quality_inspections(dn.doctype, dn.name, dn.items)
		self.assertEqual(len(dn.items), len(quality_inspections))

		# cleanup
		for qi in quality_inspections:
			frappe.delete_doc("Quality Inspection", qi)
		dn.delete()

	def test_rejected_qi_validation(self):
		"""Test if rejected QI blocks Stock Entry as per Stock Settings."""
		se = make_stock_entry(
			item_code="_Test Item with QA",
			target="_Test Warehouse - _TC",
			qty=1,
			basic_rate=100,
			inspection_required=True,
			do_not_submit=True,
		)

		readings = [{"specification": "Iron Content", "min_value": 0.1, "max_value": 0.9, "reading_1": "1.0"}]

		qa = create_quality_inspection(
			reference_type="Stock Entry", reference_name=se.name, readings=readings, status="Rejected"
		)

		frappe.db.set_single_value("Stock Settings", "action_if_quality_inspection_is_rejected", "Stop")
		se.reload()
		self.assertRaises(
			QualityInspectionRejectedError, se.submit
		)  # when blocked in Stock settings, block rejected QI

		frappe.db.set_single_value("Stock Settings", "action_if_quality_inspection_is_rejected", "Warn")
		se.reload()
		se.submit()  # when allowed in Stock settings, allow rejected QI

		# teardown
		qa.reload()
		qa.cancel()
		se.reload()
		se.cancel()
		frappe.db.set_single_value("Stock Settings", "action_if_quality_inspection_is_rejected", "Stop")

	def test_qi_status(self):
		make_stock_entry(
			item_code="_Test Item with QA", target="_Test Warehouse - _TC", qty=1, basic_rate=100
		)
		dn = create_delivery_note(item_code="_Test Item with QA", do_not_submit=True)
		qa = create_quality_inspection(
			reference_type="Delivery Note", reference_name=dn.name, status="Accepted", do_not_save=True
		)
		qa.readings[0].manual_inspection = 1
		qa.save()

		# Case - 1: When there are one or more readings with rejected status and parent manual inspection is unchecked, then parent status should be set to rejected.
		qa.status = "Accepted"
		qa.manual_inspection = 0
		qa.readings[0].status = "Rejected"
		qa.save()
		self.assertEqual(qa.status, "Rejected")

		# Case - 2: When all readings have accepted status and parent manual inspection is unchecked, then parent status should be set to accepted.
		qa.status = "Rejected"
		qa.manual_inspection = 0
		qa.readings[0].status = "Accepted"
		qa.save()
		self.assertEqual(qa.status, "Accepted")

		# Case - 3: When parent manual inspection is checked, then parent status should not be changed.
		qa.status = "Accepted"
		qa.manual_inspection = 1
		qa.readings[0].status = "Rejected"
		qa.save()
		self.assertEqual(qa.status, "Accepted")

	@change_settings("System Settings", {"number_format": "#.###,##"})
	def test_diff_number_format(self):
		self.assertEqual(frappe.db.get_default("number_format"), "#.###,##")  # sanity check

		# Test QI based on acceptance values (Non formula)
		dn = create_delivery_note(item_code="_Test Item with QA", do_not_submit=True)
		readings = [
			{
				"specification": "Iron Content",  # numeric reading
				"min_value": 60,
				"max_value": 100,
				"reading_1": "70,000",
			},
			{
				"specification": "Iron Content",  # numeric reading
				"min_value": 60,
				"max_value": 100,
				"reading_1": "1.100,00",
			},
		]

		qa = create_quality_inspection(
			reference_type="Delivery Note", reference_name=dn.name, readings=readings, do_not_save=True
		)

		qa.save()

		# status must be auto set as per formula
		self.assertEqual(qa.readings[0].status, "Accepted")
		self.assertEqual(qa.readings[1].status, "Rejected")

		qa.delete()
		dn.delete()

	def test_delete_quality_inspection_linked_with_stock_entry(self):
		item_code = create_item("_Test Cicuular Dependecy Item with QA").name

		se = make_stock_entry(
			item_code=item_code, target="_Test Warehouse - _TC", qty=1, basic_rate=100, do_not_submit=True
		)

		se.inspection_required = 1
		se.save()

		qa = create_quality_inspection(
			item_code=item_code, reference_type="Stock Entry", reference_name=se.name, do_not_submit=True
		)

		se.reload()
		se.items[0].quality_inspection = qa.name
		se.save()

		qa.delete()

		se.reload()

		qc = se.items[0].quality_inspection
		self.assertFalse(qc)

		se.delete()

	def test_qa_for_pr_TC_SCK_159(self):
		create_company()
		item_code = create_item("_Test Item with QA", valuation_rate=200).name
		pr = make_purchase_receipt(item_code = item_code, company = "_Test Company QA",do_not_submit=True)

		frappe.db.set_value("Item", "_Test Item with QA", "inspection_required_before_purchase", 1)

		qa = create_quality_inspection(
			reference_type="Purchase Receipt", reference_name=pr.name, status="Accepted", inspection_type="Incoming", do_not_submit=True
		)
		pr.reload()
		qa.reload()
		self.assertEqual(qa.docstatus, 0)
		qa.submit()
		qa.reload()
		pr.reload()
		pr.submit()
		self.assertEqual(qa.status, "Accepted")

		qa.reload()
		qa.cancel()
		pr.reload()
		pr.cancel()

	def test_qa_for_pi_TC_SCK_160(self):
		pr = make_purchase_invoice(item_code="_Test Item with QA")
		frappe.db.set_value("Item", "_Test Item with QA", "inspection_required_before_purchase", 1)

		qa = create_quality_inspection(
			reference_type="Purchase Invoice", reference_name=pr.name, status="Accepted", inspection_type="Incoming", do_not_submit=True
		)
		pr.reload()
		qa.reload()
		self.assertEqual(qa.docstatus, 0)
		qa.submit()
		qa.reload()
		self.assertEqual(qa.status, "Accepted")

		qa.reload()
		qa.cancel()
		pr.reload()
		pr.cancel()

	@change_settings("Stock Settings",{"allow_negative_stock": 1})
	def test_qa_for_dn_TC_SCK_161(self):
		dn = create_delivery_note(item_code="_Test Item with QA", do_not_submit=True)

		self.assertRaises(QualityInspectionRequiredError, dn.submit)

		qa = create_quality_inspection(
			reference_type="Delivery Note", reference_name=dn.name, status="Rejected"
		)
		dn.reload()
		self.assertRaises(QualityInspectionRejectedError, dn.submit)

		frappe.db.set_value("Quality Inspection", qa.name, "status", "Accepted")
		dn.reload()
		dn.submit()

		qa.reload()
		qa.cancel()
		dn.reload()
		dn.cancel()

	def test_qa_for_si_TC_SCK_163(self):
		si = create_sales_invoice(item_code="_Test Item with QA")

		qa = create_quality_inspection(
			reference_type="Sales Invoice", reference_name=si.name, status="Accepted", inspection_type="Incoming", do_not_submit=True
		)
		si.reload()
		qa.reload()
		self.assertEqual(qa.docstatus, 0)
		qa.submit()
		qa.reload()
		self.assertEqual(qa.status, "Accepted")

		qa.reload()
		qa.cancel()
		si.reload()
		si.cancel()

	def test_qa_for_pr_out_TC_SCK_162(self):
		create_company()
		item_code = create_item("_Test Item with QA", valuation_rate=200).name
<<<<<<< HEAD

  	pr = make_purchase_receipt(item_code = item_code, company = "_Test Company QA",do_not_submit=True)

=======
		pr = make_purchase_receipt(item_code = item_code, do_not_submit=True)
		pr = make_purchase_receipt(item_code = item_code, company = "_Test Company QA",do_not_submit=True)
>>>>>>> c2d6991a
		frappe.db.set_value("Item", "_Test Item with QA", "inspection_required_before_purchase", 1)
		qa = create_quality_inspection(
			reference_type="Purchase Receipt", reference_name=pr.name, status="Accepted", inspection_type="Outgoing", do_not_submit=True
		)
		pr.reload()
		qa.reload()
		self.assertEqual(qa.docstatus, 0)
		qa.submit()
		pr.reload()
		pr.submit()
		qa.reload()
		self.assertEqual(qa.status, "Accepted")
		
		qa.reload()
		qa.cancel()
		pr.reload()
		pr.cancel()

	def test_qa_for_se_inc_TC_SCK_164(self):
		item_code = create_item("_Test SE Item with QA").name
		create_company()
		warehouse = create_warehouse("_Test warehouse PO", company="_Test Company QA")

		se = make_stock_entry(
			item_code=item_code, target=warehouse, qty=1, basic_rate=100, do_not_submit=True
		)

		se.inspection_required = 1
		se.save()

		qa = create_quality_inspection(
			item_code=item_code, reference_type="Stock Entry", reference_name=se.name, inspection_type="Incoming", do_not_submit=True
		)

		se.reload()
		qa.reload()
		self.assertEqual(qa.docstatus, 0)
		qa.submit()
		qa.reload()
		self.assertEqual(qa.status, "Accepted")

		qa.reload()
		qa.cancel()

	def test_qa_for_se_out_TC_SCK_165(self):
		item_code = create_item("_Test SE Item with QA").name
		create_company()
		warehouse = create_warehouse("_Test warehouse PO", company="_Test Company QA")

		se = make_stock_entry(
			item_code=item_code, target=warehouse, qty=1, basic_rate=100, do_not_submit=True
		)

		se.inspection_required = 1
		se.save()

		qa = create_quality_inspection(
			item_code=item_code, reference_type="Stock Entry", reference_name=se.name, inspection_type="Outgoing", do_not_submit=True
		)

		se.reload()
		qa.reload()
		self.assertEqual(qa.docstatus, 0)
		qa.submit()
		qa.reload()
		self.assertEqual(qa.status, "Accepted")

		qa.reload()
		qa.cancel()

	def test_qa_for_pr_proc_TC_SCK_166(self):
		item_code = create_item("_Test Item with QA", valuation_rate=200).name
		pr = make_purchase_receipt(item_code = item_code, do_not_submit=True)
		frappe.db.set_value("Item", "_Test Item with QA", "inspection_required_before_purchase", 1)

		qa = create_quality_inspection(
			reference_type="Purchase Receipt", reference_name=pr.name, status="Accepted", inspection_type="In Process", do_not_submit=True
		)
		pr.reload()
		qa.reload()
		self.assertEqual(qa.docstatus, 0)
		qa.submit()
		qa.reload()
		pr.reload()
		pr.submit()
		self.assertEqual(qa.status, "Accepted")

		qa.reload()
		qa.cancel()
		pr.reload()
		pr.cancel()

	def test_qa_for_dn_prcs_TC_SCK_167(self):
		dn = create_delivery_note(item_code="_Test Item with QA", do_not_submit=True)
		self.assertRaises(QualityInspectionRequiredError, dn.submit)

		qa = create_quality_inspection(
			reference_type="Delivery Note", reference_name=dn.name, status="Rejected", inspection_type="In Process"
		)
		dn.reload()
		self.assertRaises(QualityInspectionRejectedError, dn.submit)
		frappe.db.set_value("Quality Inspection", qa.name, "status", "Accepted")
		qa.reload()
		qa.cancel()

	def test_qa_for_dn_out_TC_SCK_168(self):
		dn = create_delivery_note(item_code="_Test Item with QA", do_not_submit=True)
		self.assertRaises(QualityInspectionRequiredError, dn.submit)

		qa = create_quality_inspection(
			reference_type="Delivery Note", reference_name=dn.name, status="Rejected", inspection_type="Outgoing"
		)
		dn.reload()
		self.assertRaises(QualityInspectionRejectedError, dn.submit)
		frappe.db.set_value("Quality Inspection", qa.name, "status", "Accepted")
		qa.reload()
		qa.cancel()

def create_quality_inspection(**args):
	args = frappe._dict(args)
	qa = frappe.new_doc("Quality Inspection")
	qa.report_date = nowdate()
	qa.inspection_type = args.inspection_type or "Outgoing"
	qa.reference_type = args.reference_type
	qa.reference_name = args.reference_name
	qa.item_code = args.item_code or "_Test Item with QA"
	qa.sample_size = 1
	qa.inspected_by = frappe.session.user
	qa.status = args.status or "Accepted"

	if not args.readings:
		create_quality_inspection_parameter("Size")
		readings = {"specification": "Size", "min_value": 0, "max_value": 10}
		if args.status == "Rejected":
			readings["reading_1"] = "12"  # status is auto set in child on save
	else:
		readings = args.readings

	if isinstance(readings, list):
		for entry in readings:
			create_quality_inspection_parameter(entry["specification"])
			qa.append("readings", entry)
	else:
		qa.append("readings", readings)

	if not args.do_not_save:
		qa.save()
		if not args.do_not_submit:
			qa.submit()

	return qa


def create_quality_inspection_parameter(parameter):
	if not frappe.db.exists("Quality Inspection Parameter", parameter):
		frappe.get_doc(
			{"doctype": "Quality Inspection Parameter", "parameter": parameter, "description": parameter}
		).insert()

def create_company():
	company_name = "_Test Company QA"
	if not frappe.db.exists("Company", company_name):
		company = frappe.new_doc("Company")
		company.company_name = company_name
		company.country="India",
		company.default_currency= "INR",
		company.create_chart_of_accounts_based_on= "Standard Template",
		company.chart_of_accounts= "Standard",
		company = company.save()
		company.load_from_db()
	return company_name<|MERGE_RESOLUTION|>--- conflicted
+++ resolved
@@ -364,14 +364,9 @@
 	def test_qa_for_pr_out_TC_SCK_162(self):
 		create_company()
 		item_code = create_item("_Test Item with QA", valuation_rate=200).name
-<<<<<<< HEAD
 
   	pr = make_purchase_receipt(item_code = item_code, company = "_Test Company QA",do_not_submit=True)
 
-=======
-		pr = make_purchase_receipt(item_code = item_code, do_not_submit=True)
-		pr = make_purchase_receipt(item_code = item_code, company = "_Test Company QA",do_not_submit=True)
->>>>>>> c2d6991a
 		frappe.db.set_value("Item", "_Test Item with QA", "inspection_required_before_purchase", 1)
 		qa = create_quality_inspection(
 			reference_type="Purchase Receipt", reference_name=pr.name, status="Accepted", inspection_type="Outgoing", do_not_submit=True
