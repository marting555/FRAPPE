--- conflicted
+++ resolved
@@ -1,198 +1,194 @@
 {
- "actions": [],
- "creation": "2019-07-11 16:01:22.832885",
- "doctype": "DocType",
- "editable_grid": 1,
- "engine": "InnoDB",
- "field_order": [
-  "item_code",
-  "item_name",
-  "column_break_2",
-  "description",
-  "item_group",
-  "section_break_5",
-  "warehouse",
-  "quantity_section",
-  "qty",
-  "stock_qty",
-  "picked_qty",
-  "column_break_11",
-  "uom",
-  "conversion_factor",
-  "stock_uom",
-  "serial_no_and_batch_section",
-  "serial_no",
-  "column_break_20",
-  "batch_no",
-  "column_break_15",
-  "sales_order",
-  "sales_order_item",
-  "material_request",
-  "material_request_item"
- ],
- "fields": [
-  {
-   "default": "1",
-   "fieldname": "qty",
-   "fieldtype": "Float",
-   "in_list_view": 1,
-   "label": "Qty",
-   "reqd": 1
-  },
-  {
-   "fieldname": "picked_qty",
-   "fieldtype": "Float",
-   "in_list_view": 1,
-   "label": "Picked Qty"
-  },
-  {
-   "fieldname": "warehouse",
-   "fieldtype": "Link",
-   "in_list_view": 1,
-   "label": "Warehouse",
-   "options": "Warehouse",
-   "read_only": 1
-  },
-  {
-   "fetch_from": "item_code.item_name",
-   "fieldname": "item_name",
-   "fieldtype": "Data",
-   "label": "Item Name",
-   "read_only": 1
-  },
-  {
-   "fetch_from": "item_code.description",
-   "fieldname": "description",
-   "fieldtype": "Text",
-   "label": "Description",
-   "read_only": 1
-  },
-  {
-   "depends_on": "serial_no",
-   "fieldname": "serial_no",
-   "fieldtype": "Small Text",
-   "label": "Serial No"
-  },
-  {
-   "depends_on": "batch_no",
-   "fieldname": "batch_no",
-   "fieldtype": "Link",
-   "label": "Batch No",
-   "options": "Batch"
-  },
-  {
-   "fieldname": "column_break_2",
-   "fieldtype": "Column Break"
-  },
-  {
-   "fieldname": "section_break_5",
-   "fieldtype": "Section Break"
-  },
-  {
-   "fieldname": "stock_uom",
-   "fieldtype": "Link",
-   "label": "Stock UOM",
-   "options": "UOM",
-   "read_only": 1
-  },
-  {
-   "fieldname": "column_break_11",
-   "fieldtype": "Column Break"
-  },
-  {
-   "fieldname": "uom",
-   "fieldtype": "Link",
-   "label": "UOM",
-   "options": "UOM"
-  },
-  {
-   "fieldname": "conversion_factor",
-   "fieldtype": "Float",
-   "label": "UOM Conversion Factor",
-   "read_only": 1
-  },
-  {
-   "fieldname": "stock_qty",
-   "fieldtype": "Float",
-   "in_list_view": 1,
-   "label": "Stock Qty",
-   "read_only": 1
-  },
-  {
-   "fieldname": "item_code",
-   "fieldtype": "Link",
-   "in_list_view": 1,
-   "label": "Item",
-   "options": "Item",
-   "reqd": 1
-  },
-  {
-   "fieldname": "quantity_section",
-   "fieldtype": "Section Break",
-   "label": "Quantity"
-  },
-  {
-   "fieldname": "column_break_15",
-   "fieldtype": "Section Break",
-   "label": "Reference"
-  },
-  {
-   "fieldname": "sales_order",
-   "fieldtype": "Link",
-   "label": "Sales Order",
-   "options": "Sales Order",
-   "read_only": 1
-  },
-  {
-   "fieldname": "sales_order_item",
-   "fieldtype": "Data",
-   "label": "Sales Order Item",
-   "read_only": 1
-  },
-  {
-   "fieldname": "serial_no_and_batch_section",
-   "fieldtype": "Section Break",
-   "label": "Serial No and Batch"
-  },
-  {
-   "fieldname": "column_break_20",
-   "fieldtype": "Column Break"
-  },
-  {
-   "fieldname": "material_request",
-   "fieldtype": "Link",
-   "label": "Material Request",
-   "options": "Material Request",
-   "read_only": 1
-  },
-  {
-   "fieldname": "material_request_item",
-   "fieldtype": "Data",
-   "label": "Material Request Item",
-   "read_only": 1
-  },
-  {
-   "fetch_from": "item_code.item_group",
-   "fieldname": "item_group",
-   "fieldtype": "Data",
-   "label": "Item Group",
-   "read_only": 1
-  }
- ],
- "istable": 1,
- "links": [],
-<<<<<<< HEAD
- "modified": "2021-09-28 12:02:16.923056",
-=======
- "modified": "2021-10-01 15:37:38.631838",
->>>>>>> 3e052000
- "modified_by": "Administrator",
- "module": "Stock",
- "name": "Pick List Item",
- "owner": "Administrator",
- "permissions": [],
- "quick_entry": 1,
- "sort_field": "modified",
- "sort_order": "DESC",
- "track_changes": 1
+    "actions": [],
+    "creation": "2019-07-11 16:01:22.832885",
+    "doctype": "DocType",
+    "editable_grid": 1,
+    "engine": "InnoDB",
+    "field_order": [
+        "item_code",
+        "item_name",
+        "column_break_2",
+        "description",
+        "item_group",
+        "section_break_5",
+        "warehouse",
+        "quantity_section",
+        "qty",
+        "stock_qty",
+        "picked_qty",
+        "column_break_11",
+        "uom",
+        "conversion_factor",
+        "stock_uom",
+        "serial_no_and_batch_section",
+        "serial_no",
+        "column_break_20",
+        "batch_no",
+        "column_break_15",
+        "sales_order",
+        "sales_order_item",
+        "material_request",
+        "material_request_item"
+    ],
+    "fields": [
+        {
+            "default": "1",
+            "fieldname": "qty",
+            "fieldtype": "Float",
+            "in_list_view": 1,
+            "label": "Qty",
+            "reqd": 1
+        },
+        {
+            "fieldname": "picked_qty",
+            "fieldtype": "Float",
+            "in_list_view": 1,
+            "label": "Picked Qty"
+        },
+        {
+            "fieldname": "warehouse",
+            "fieldtype": "Link",
+            "in_list_view": 1,
+            "label": "Warehouse",
+            "options": "Warehouse",
+            "read_only": 1
+        },
+        {
+            "fetch_from": "item_code.item_name",
+            "fieldname": "item_name",
+            "fieldtype": "Data",
+            "label": "Item Name",
+            "read_only": 1
+        },
+        {
+            "fetch_from": "item_code.description",
+            "fieldname": "description",
+            "fieldtype": "Text",
+            "label": "Description",
+            "read_only": 1
+        },
+        {
+            "depends_on": "serial_no",
+            "fieldname": "serial_no",
+            "fieldtype": "Small Text",
+            "label": "Serial No"
+        },
+        {
+            "depends_on": "batch_no",
+            "fieldname": "batch_no",
+            "fieldtype": "Link",
+            "label": "Batch No",
+            "options": "Batch"
+        },
+        {
+            "fieldname": "column_break_2",
+            "fieldtype": "Column Break"
+        },
+        {
+            "fieldname": "section_break_5",
+            "fieldtype": "Section Break"
+        },
+        {
+            "fieldname": "stock_uom",
+            "fieldtype": "Link",
+            "label": "Stock UOM",
+            "options": "UOM",
+            "read_only": 1
+        },
+        {
+            "fieldname": "column_break_11",
+            "fieldtype": "Column Break"
+        },
+        {
+            "fieldname": "uom",
+            "fieldtype": "Link",
+            "label": "UOM",
+            "options": "UOM"
+        },
+        {
+            "fieldname": "conversion_factor",
+            "fieldtype": "Float",
+            "label": "UOM Conversion Factor",
+            "read_only": 1
+        },
+        {
+            "fieldname": "stock_qty",
+            "fieldtype": "Float",
+            "in_list_view": 1,
+            "label": "Stock Qty",
+            "read_only": 1
+        },
+        {
+            "fieldname": "item_code",
+            "fieldtype": "Link",
+            "in_list_view": 1,
+            "label": "Item",
+            "options": "Item",
+            "reqd": 1
+        },
+        {
+            "fieldname": "quantity_section",
+            "fieldtype": "Section Break",
+            "label": "Quantity"
+        },
+        {
+            "fieldname": "column_break_15",
+            "fieldtype": "Section Break",
+            "label": "Reference"
+        },
+        {
+            "fieldname": "sales_order",
+            "fieldtype": "Link",
+            "label": "Sales Order",
+            "options": "Sales Order",
+            "read_only": 1
+        },
+        {
+            "fieldname": "sales_order_item",
+            "fieldtype": "Data",
+            "label": "Sales Order Item",
+            "read_only": 1
+        },
+        {
+            "fieldname": "serial_no_and_batch_section",
+            "fieldtype": "Section Break",
+            "label": "Serial No and Batch"
+        },
+        {
+            "fieldname": "column_break_20",
+            "fieldtype": "Column Break"
+        },
+        {
+            "fieldname": "material_request",
+            "fieldtype": "Link",
+            "label": "Material Request",
+            "options": "Material Request",
+            "read_only": 1
+        },
+        {
+            "fieldname": "material_request_item",
+            "fieldtype": "Data",
+            "label": "Material Request Item",
+            "read_only": 1
+        },
+        {
+            "fetch_from": "item_code.item_group",
+            "fieldname": "item_group",
+            "fieldtype": "Data",
+            "label": "Item Group",
+            "read_only": 1
+        }
+    ],
+    "istable": 1,
+    "links": [],
+    "modified": "2021-10-01 15:37:38.631838",
+    "modified_by": "Administrator",
+    "module": "Stock",
+    "name": "Pick List Item",
+    "owner": "Administrator",
+    "permissions": [],
+    "quick_entry": 1,
+    "sort_field": "modified",
+    "sort_order": "DESC",
+    "track_changes": 1
 }