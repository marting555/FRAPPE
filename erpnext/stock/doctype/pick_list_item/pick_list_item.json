{
 "actions": [],
 "creation": "2019-07-11 16:01:22.832885",
 "doctype": "DocType",
 "editable_grid": 1,
 "engine": "InnoDB",
 "field_order": [
  "item_code",
  "item_name",
  "column_break_2",
  "description",
  "item_group",
  "section_break_5",
  "warehouse",
  "quantity_section",
  "qty",
  "stock_qty",
  "picked_qty",
  "stock_reserved_qty",
  "column_break_11",
  "uom",
  "conversion_factor",
  "stock_uom",
  "serial_no_and_batch_section",
  "pick_serial_and_batch",
  "serial_and_batch_bundle",
  "serial_no",
  "column_break_20",
  "batch_no",
  "column_break_15",
  "sales_order",
  "sales_order_item",
  "product_bundle_item",
  "material_request",
  "material_request_item"
 ],
 "fields": [
  {
   "default": "1",
   "fieldname": "qty",
   "fieldtype": "Float",
   "in_list_view": 1,
   "label": "Qty",
   "reqd": 1
  },
  {
   "fieldname": "picked_qty",
   "fieldtype": "Float",
   "in_list_view": 1,
   "label": "Picked Qty (in Stock UOM)"
  },
  {
   "fieldname": "warehouse",
   "fieldtype": "Link",
   "in_list_view": 1,
   "label": "Warehouse",
   "options": "Warehouse",
   "read_only": 1
  },
  {
   "fetch_from": "item_code.item_name",
   "fieldname": "item_name",
   "fieldtype": "Data",
   "label": "Item Name",
   "read_only": 1
  },
  {
   "fetch_from": "item_code.description",
   "fieldname": "description",
   "fieldtype": "Text",
   "label": "Description",
   "read_only": 1
  },
  {
   "depends_on": "serial_no",
   "fieldname": "serial_no",
   "fieldtype": "Small Text",
   "label": "Serial No",
   "read_only": 1
  },
  {
   "depends_on": "batch_no",
   "fieldname": "batch_no",
   "fieldtype": "Link",
   "label": "Batch No",
   "options": "Batch",
<<<<<<< HEAD
=======
   "read_only": 1,
>>>>>>> 44bad3bd
   "search_index": 1
  },
  {
   "fieldname": "column_break_2",
   "fieldtype": "Column Break"
  },
  {
   "fieldname": "section_break_5",
   "fieldtype": "Section Break"
  },
  {
   "fieldname": "stock_uom",
   "fieldtype": "Link",
   "label": "Stock UOM",
   "options": "UOM",
   "read_only": 1
  },
  {
   "fieldname": "column_break_11",
   "fieldtype": "Column Break"
  },
  {
   "fieldname": "uom",
   "fieldtype": "Link",
   "label": "UOM",
   "options": "UOM"
  },
  {
   "fieldname": "conversion_factor",
   "fieldtype": "Float",
   "label": "UOM Conversion Factor",
   "read_only": 1
  },
  {
   "fieldname": "stock_qty",
   "fieldtype": "Float",
   "in_list_view": 1,
   "label": "Stock Qty",
   "read_only": 1
  },
  {
   "fieldname": "item_code",
   "fieldtype": "Link",
   "in_list_view": 1,
   "label": "Item",
   "options": "Item",
   "reqd": 1
  },
  {
   "fieldname": "quantity_section",
   "fieldtype": "Section Break",
   "label": "Quantity"
  },
  {
   "fieldname": "column_break_15",
   "fieldtype": "Section Break",
   "label": "Reference"
  },
  {
   "fieldname": "sales_order",
   "fieldtype": "Link",
   "label": "Sales Order",
   "options": "Sales Order",
   "read_only": 1
  },
  {
   "fieldname": "sales_order_item",
   "fieldtype": "Data",
   "hidden": 1,
   "label": "Sales Order Item",
   "read_only": 1,
   "search_index": 1
  },
  {
   "fieldname": "serial_no_and_batch_section",
   "fieldtype": "Section Break",
   "label": "Serial No and Batch"
  },
  {
   "fieldname": "column_break_20",
   "fieldtype": "Column Break"
  },
  {
   "fieldname": "material_request",
   "fieldtype": "Link",
   "label": "Material Request",
   "options": "Material Request",
   "read_only": 1
  },
  {
   "fieldname": "material_request_item",
   "fieldtype": "Data",
   "label": "Material Request Item",
   "read_only": 1
  },
  {
   "fetch_from": "item_code.item_group",
   "fieldname": "item_group",
   "fieldtype": "Data",
   "label": "Item Group",
   "read_only": 1
  },
  {
   "description": "product bundle item row's name in sales order. Also indicates that picked item is to be used for a product bundle",
   "fieldname": "product_bundle_item",
   "fieldtype": "Data",
   "hidden": 1,
   "label": "Product Bundle Item",
   "read_only": 1
  },
  {
   "fieldname": "serial_and_batch_bundle",
   "fieldtype": "Link",
   "label": "Serial and Batch Bundle",
   "no_copy": 1,
   "options": "Serial and Batch Bundle",
   "print_hide": 1,
   "search_index": 1
  },
  {
   "fieldname": "pick_serial_and_batch",
   "fieldtype": "Button",
   "label": "Pick Serial / Batch No"
  },
  {
   "default": "0",
   "fieldname": "stock_reserved_qty",
   "fieldtype": "Float",
   "label": "Stock Reserved Qty (in Stock UOM)",
   "no_copy": 1,
   "non_negative": 1,
   "print_hide": 1,
   "read_only": 1,
   "report_hide": 1
  }
 ],
 "istable": 1,
 "links": [],
<<<<<<< HEAD
 "modified": "2023-07-25 11:56:23.361867",
=======
 "modified": "2023-07-26 12:54:15.785962",
>>>>>>> 44bad3bd
 "modified_by": "Administrator",
 "module": "Stock",
 "name": "Pick List Item",
 "owner": "Administrator",
 "permissions": [],
 "quick_entry": 1,
 "sort_field": "modified",
 "sort_order": "DESC",
 "states": [],
 "track_changes": 1
}<|MERGE_RESOLUTION|>--- conflicted
+++ resolved
@@ -84,10 +84,7 @@
    "fieldtype": "Link",
    "label": "Batch No",
    "options": "Batch",
-<<<<<<< HEAD
-=======
    "read_only": 1,
->>>>>>> 44bad3bd
    "search_index": 1
   },
   {
@@ -158,8 +155,7 @@
    "fieldtype": "Data",
    "hidden": 1,
    "label": "Sales Order Item",
-   "read_only": 1,
-   "search_index": 1
+   "read_only": 1
   },
   {
    "fieldname": "serial_no_and_batch_section",
@@ -226,11 +222,7 @@
  ],
  "istable": 1,
  "links": [],
-<<<<<<< HEAD
- "modified": "2023-07-25 11:56:23.361867",
-=======
  "modified": "2023-07-26 12:54:15.785962",
->>>>>>> 44bad3bd
  "modified_by": "Administrator",
  "module": "Stock",
  "name": "Pick List Item",
