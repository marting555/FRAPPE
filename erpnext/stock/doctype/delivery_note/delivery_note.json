{
 "allow_import": 1, 
 "autoname": "naming_series:", 
 "creation": "2013-05-24 19:29:09", 
 "docstatus": 0, 
 "doctype": "DocType", 
 "document_type": "Transaction", 
 "fields": [
  {
   "fieldname": "delivery_to_section", 
   "fieldtype": "Section Break", 
   "label": "Delivery To", 
   "options": "icon-user", 
   "permlevel": 0
  }, 
  {
   "fieldname": "column_break0", 
   "fieldtype": "Column Break", 
   "oldfieldtype": "Column Break", 
   "permlevel": 0, 
   "print_width": "50%", 
   "read_only": 0, 
   "width": "50%"
  }, 
  {
   "fieldname": "naming_series", 
   "fieldtype": "Select", 
   "label": "Series", 
   "no_copy": 1, 
   "oldfieldname": "naming_series", 
   "oldfieldtype": "Select", 
   "options": "DN-", 
   "permlevel": 0, 
   "print_hide": 1, 
   "read_only": 0, 
   "reqd": 1
  }, 
  {
   "fieldname": "customer", 
   "fieldtype": "Link", 
   "in_filter": 1, 
   "label": "Customer", 
   "oldfieldname": "customer", 
   "oldfieldtype": "Link", 
   "options": "Customer", 
   "permlevel": 0, 
   "print_hide": 1, 
   "read_only": 0, 
   "reqd": 1, 
   "search_index": 1
  }, 
  {
   "depends_on": "customer", 
   "fieldname": "customer_name", 
   "fieldtype": "Data", 
   "hidden": 0, 
   "in_list_view": 0, 
   "label": "Customer Name", 
   "permlevel": 0, 
   "read_only": 1
  }, 
  {
   "depends_on": "customer", 
   "fieldname": "customer_address", 
   "fieldtype": "Link", 
   "in_filter": 1, 
   "label": "Billing Address Name", 
   "options": "Address", 
   "permlevel": 0, 
   "print_hide": 1, 
   "read_only": 1
  }, 
  {
   "fieldname": "address_display", 
   "fieldtype": "Small Text", 
   "hidden": 1, 
   "label": "Billing Address", 
   "permlevel": 0, 
   "read_only": 1
  }, 
  {
   "fieldname": "shipping_address_name", 
   "fieldtype": "Link", 
   "label": "Shipping Address", 
   "options": "Address", 
   "permlevel": 0, 
   "print_hide": 1
  }, 
  {
   "fieldname": "shipping_address", 
   "fieldtype": "Small Text", 
   "hidden": 1, 
   "label": "Shipping Address", 
   "permlevel": 0, 
   "read_only": 1
  }, 
  {
   "fieldname": "contact_display", 
   "fieldtype": "Small Text", 
   "hidden": 1, 
   "label": "Contact", 
   "permlevel": 0, 
   "read_only": 1
  }, 
  {
   "fieldname": "contact_mobile", 
   "fieldtype": "Small Text", 
   "hidden": 1, 
   "label": "Mobile No", 
   "permlevel": 0, 
   "read_only": 1
  }, 
  {
   "fieldname": "contact_email", 
   "fieldtype": "Small Text", 
   "hidden": 1, 
   "label": "Contact Email", 
   "permlevel": 0, 
   "print_hide": 1, 
   "read_only": 1
  }, 
  {
   "fieldname": "column_break1", 
   "fieldtype": "Column Break", 
   "oldfieldtype": "Column Break", 
   "permlevel": 0, 
   "read_only": 0
  }, 
  {
   "allow_on_submit": 0, 
   "fieldname": "amended_from", 
   "fieldtype": "Link", 
   "ignore_user_permissions": 1, 
   "label": "Amended From", 
   "no_copy": 1, 
   "oldfieldname": "amended_from", 
   "oldfieldtype": "Data", 
   "options": "Delivery Note", 
   "permlevel": 0, 
   "print_hide": 1, 
   "print_width": "150px", 
   "read_only": 1, 
   "width": "150px"
  }, 
  {
   "description": "", 
   "fieldname": "company", 
   "fieldtype": "Link", 
   "in_filter": 1, 
   "label": "Company", 
   "oldfieldname": "company", 
   "oldfieldtype": "Link", 
   "options": "Company", 
   "permlevel": 0, 
   "print_hide": 1, 
   "print_width": "150px", 
   "read_only": 0, 
   "reqd": 1, 
   "search_index": 1, 
   "width": "150px"
  }, 
  {
   "default": "Today", 
   "fieldname": "posting_date", 
   "fieldtype": "Date", 
   "in_filter": 1, 
   "label": "Date", 
   "no_copy": 1, 
   "oldfieldname": "posting_date", 
   "oldfieldtype": "Date", 
   "permlevel": 0, 
   "print_hide": 0, 
   "print_width": "100px", 
   "read_only": 0, 
   "reqd": 1, 
   "search_index": 1, 
   "width": "100px"
  }, 
  {
   "fieldname": "po_no", 
   "fieldtype": "Data", 
   "hidden": 0, 
   "label": "Customer's Purchase Order No", 
   "no_copy": 0, 
   "oldfieldname": "po_no", 
   "oldfieldtype": "Data", 
   "permlevel": 0, 
   "print_hide": 1, 
   "print_width": "100px", 
   "read_only": 1, 
   "width": "100px"
  }, 
  {
   "depends_on": "eval:doc.po_no", 
   "fieldname": "po_date", 
   "fieldtype": "Date", 
   "hidden": 0, 
   "label": "Customer's Purchase Order Date", 
   "no_copy": 0, 
   "oldfieldname": "po_date", 
   "oldfieldtype": "Data", 
   "permlevel": 0, 
   "print_hide": 1, 
   "print_width": "100px", 
   "read_only": 1, 
   "width": "100px"
  }, 
  {
   "fieldname": "cusrrency_and_price_list", 
   "fieldtype": "Section Break", 
   "label": "", 
   "options": "icon-tag", 
   "permlevel": 0, 
   "read_only": 0
  }, 
  {
   "fieldname": "currency", 
   "fieldtype": "Link", 
   "label": "Currency", 
   "oldfieldname": "currency", 
   "oldfieldtype": "Select", 
   "options": "Currency", 
   "permlevel": 0, 
   "print_hide": 1, 
   "read_only": 0, 
   "reqd": 1
  }, 
  {
   "description": "Rate at which customer's currency is converted to company's base currency", 
   "fieldname": "conversion_rate", 
   "fieldtype": "Float", 
   "label": "Exchange Rate", 
   "no_copy": 0, 
   "oldfieldname": "conversion_rate", 
   "oldfieldtype": "Currency", 
   "permlevel": 0, 
   "precision": "9", 
   "print_hide": 1, 
   "read_only": 0, 
   "reqd": 1
  }, 
  {
   "fieldname": "col_break23", 
   "fieldtype": "Column Break", 
   "permlevel": 0, 
   "read_only": 0
  }, 
  {
   "fieldname": "selling_price_list", 
   "fieldtype": "Link", 
   "label": "Price List", 
   "oldfieldname": "price_list_name", 
   "oldfieldtype": "Select", 
   "options": "Price List", 
   "permlevel": 0, 
   "print_hide": 1, 
   "read_only": 0, 
   "reqd": 1
  }, 
  {
   "fieldname": "price_list_currency", 
   "fieldtype": "Link", 
   "label": "Price List Currency", 
   "options": "Currency", 
   "permlevel": 0, 
   "print_hide": 1, 
   "read_only": 1, 
   "reqd": 1
  }, 
  {
   "description": "Rate at which Price list currency is converted to company's base currency", 
   "fieldname": "plc_conversion_rate", 
   "fieldtype": "Float", 
   "label": "Price List Exchange Rate", 
   "permlevel": 0, 
   "precision": "9", 
   "print_hide": 1, 
   "read_only": 0, 
   "reqd": 1
  }, 
  {
   "fieldname": "ignore_pricing_rule", 
   "fieldtype": "Check", 
   "label": "Ignore Pricing Rule", 
   "no_copy": 1, 
   "permlevel": 1, 
   "print_hide": 1
  }, 
  {
   "fieldname": "items_section", 
   "fieldtype": "Section Break", 
   "label": "", 
   "oldfieldtype": "Section Break", 
   "options": "icon-shopping-cart", 
   "permlevel": 0, 
   "read_only": 0
  }, 
  {
   "allow_on_submit": 1, 
   "fieldname": "items", 
   "fieldtype": "Table", 
   "label": "Items", 
   "no_copy": 0, 
   "oldfieldname": "delivery_note_details", 
   "oldfieldtype": "Table", 
   "options": "Delivery Note Item", 
   "permlevel": 0, 
   "print_hide": 0, 
   "read_only": 0, 
   "reqd": 1
  }, 
  {
   "fieldname": "packing_list", 
   "fieldtype": "Section Break", 
   "label": "Packing List", 
   "oldfieldtype": "Section Break", 
   "options": "icon-suitcase", 
   "permlevel": 0, 
   "print_hide": 1, 
   "read_only": 0
  }, 
  {
   "fieldname": "packed_items", 
   "fieldtype": "Table", 
   "label": "Packed Items", 
   "oldfieldname": "packing_details", 
   "oldfieldtype": "Table", 
   "options": "Packed Item", 
   "permlevel": 0, 
   "print_hide": 1, 
   "read_only": 1
  }, 
  {
   "fieldname": "sales_bom_help", 
   "fieldtype": "HTML", 
   "label": "Sales BOM Help", 
   "permlevel": 0, 
   "print_hide": 1, 
   "read_only": 0
  }, 
  {
   "fieldname": "section_break_31", 
   "fieldtype": "Section Break", 
   "permlevel": 0
  }, 
  {
   "fieldname": "base_total", 
   "fieldtype": "Currency", 
   "label": "Total (Company Currency)", 
   "options": "Company:company:default_currency", 
   "permlevel": 0, 
   "precision": "", 
   "print_hide": 1, 
   "read_only": 1
  }, 
  {
   "fieldname": "base_net_total", 
   "fieldtype": "Currency", 
   "label": "Net Total (Company Currency)", 
   "no_copy": 0, 
   "oldfieldname": "net_total", 
   "oldfieldtype": "Currency", 
   "options": "Company:company:default_currency", 
   "permlevel": 0, 
   "print_hide": 1, 
   "print_width": "150px", 
   "read_only": 1, 
   "reqd": 0, 
   "width": "150px"
  }, 
  {
   "fieldname": "column_break_33", 
   "fieldtype": "Column Break", 
   "permlevel": 0
  }, 
  {
   "fieldname": "total", 
   "fieldtype": "Currency", 
   "label": "Total", 
   "options": "currency", 
   "permlevel": 0, 
   "precision": "", 
   "print_hide": 0, 
   "read_only": 1
  }, 
  {
   "fieldname": "net_total", 
   "fieldtype": "Currency", 
   "label": "Net Total", 
   "options": "currency", 
   "permlevel": 0, 
   "print_hide": 1, 
   "read_only": 1
  }, 
  {
   "fieldname": "taxes_section", 
   "fieldtype": "Section Break", 
   "label": "Taxes and Charges", 
   "oldfieldtype": "Section Break", 
   "options": "icon-money", 
   "permlevel": 0, 
   "read_only": 0
  }, 
  {
   "description": "If you have created a standard template in Sales Taxes and Charges Master, select one and click on the button below.", 
   "fieldname": "taxes_and_charges", 
   "fieldtype": "Link", 
   "label": "Taxes and Charges", 
   "oldfieldname": "charge", 
   "oldfieldtype": "Link", 
   "options": "Sales Taxes and Charges Master", 
   "permlevel": 0, 
   "print_hide": 1, 
   "read_only": 0
  }, 
  {
   "fieldname": "column_break_39", 
   "fieldtype": "Column Break", 
   "permlevel": 0
  }, 
  {
   "fieldname": "shipping_rule", 
   "fieldtype": "Link", 
   "label": "Shipping Rule", 
   "oldfieldtype": "Button", 
   "options": "Shipping Rule", 
   "permlevel": 0, 
   "print_hide": 1, 
   "read_only": 0
  }, 
  {
   "fieldname": "section_break_41", 
   "fieldtype": "Section Break", 
   "permlevel": 0
  }, 
  {
   "fieldname": "taxes", 
   "fieldtype": "Table", 
   "label": "Sales Taxes and Charges", 
   "no_copy": 0, 
   "oldfieldname": "other_charges", 
   "oldfieldtype": "Table", 
   "options": "Sales Taxes and Charges", 
   "permlevel": 0, 
   "read_only": 0
  }, 
  {
   "fieldname": "other_charges_calculation", 
   "fieldtype": "HTML", 
   "label": "Taxes and Charges Calculation", 
   "oldfieldtype": "HTML", 
   "permlevel": 0, 
   "print_hide": 1, 
   "read_only": 0
  }, 
  {
   "fieldname": "section_break_44", 
   "fieldtype": "Section Break", 
   "permlevel": 0
  }, 
  {
   "fieldname": "base_total_taxes_and_charges", 
   "fieldtype": "Currency", 
   "label": "Total Taxes and Charges (Company Currency)", 
   "oldfieldname": "other_charges_total", 
   "oldfieldtype": "Currency", 
   "options": "Company:company:default_currency", 
   "permlevel": 0, 
   "print_hide": 1, 
   "print_width": "150px", 
   "read_only": 1, 
   "width": "150px"
  }, 
  {
   "fieldname": "column_break_47", 
   "fieldtype": "Column Break", 
   "permlevel": 0, 
   "precision": ""
  }, 
  {
   "fieldname": "total_taxes_and_charges", 
   "fieldtype": "Currency", 
   "label": "Total Taxes and Charges", 
   "options": "currency", 
   "permlevel": 0, 
   "print_hide": 1, 
   "read_only": 1
  }, 
  {
   "fieldname": "section_break_49", 
   "fieldtype": "Section Break", 
   "permlevel": 0, 
   "precision": ""
  }, 
  {
   "default": "Grand Total", 
   "fieldname": "apply_discount_on", 
   "fieldtype": "Select", 
   "label": "Apply Discount On", 
   "options": "\nGrand Total\nNet Total", 
   "permlevel": 0, 
   "precision": ""
  }, 
  {
   "fieldname": "column_break_51", 
   "fieldtype": "Column Break", 
   "permlevel": 0
  }, 
  {
   "fieldname": "discount_amount", 
   "fieldtype": "Currency", 
   "label": "Discount Amount", 
   "options": "currency", 
   "permlevel": 0, 
   "print_hide": 1
  }, 
  {
   "fieldname": "base_discount_amount", 
   "fieldtype": "Currency", 
   "label": "Discount Amount (Company Currency)", 
   "options": "Company:company:default_currency", 
   "permlevel": 0, 
   "precision": "", 
   "print_hide": 1, 
   "read_only": 1
  }, 
  {
   "fieldname": "totals", 
   "fieldtype": "Section Break", 
   "label": "", 
   "oldfieldtype": "Section Break", 
   "options": "icon-money", 
   "permlevel": 0, 
   "print_hide": 0, 
   "read_only": 0
  }, 
  {
   "fieldname": "base_grand_total", 
   "fieldtype": "Currency", 
   "label": "Grand Total (Company Currency)", 
   "no_copy": 0, 
   "oldfieldname": "grand_total", 
   "oldfieldtype": "Currency", 
   "options": "Company:company:default_currency", 
   "permlevel": 0, 
   "print_hide": 1, 
   "print_width": "150px", 
   "read_only": 1, 
   "reqd": 0, 
   "width": "150px"
  }, 
  {
   "fieldname": "base_rounded_total", 
   "fieldtype": "Currency", 
   "label": "Rounded Total (Company Currency)", 
   "no_copy": 0, 
   "oldfieldname": "rounded_total", 
   "oldfieldtype": "Currency", 
   "options": "Company:company:default_currency", 
   "permlevel": 0, 
   "print_hide": 1, 
   "print_width": "150px", 
   "read_only": 1, 
   "width": "150px"
  }, 
  {
   "description": "In Words will be visible once you save the Delivery Note.", 
   "fieldname": "base_in_words", 
   "fieldtype": "Data", 
   "label": "In Words (Company Currency)", 
   "no_copy": 0, 
   "oldfieldname": "in_words", 
   "oldfieldtype": "Data", 
   "permlevel": 0, 
   "print_hide": 1, 
   "print_width": "200px", 
   "read_only": 1, 
   "width": "200px"
  }, 
  {
   "fieldname": "column_break3", 
   "fieldtype": "Column Break", 
   "oldfieldtype": "Column Break", 
   "permlevel": 0, 
   "read_only": 0
  }, 
  {
   "fieldname": "grand_total", 
   "fieldtype": "Currency", 
   "in_list_view": 1, 
   "label": "Grand Total", 
   "no_copy": 0, 
   "oldfieldname": "grand_total_export", 
   "oldfieldtype": "Currency", 
   "options": "currency", 
   "permlevel": 0, 
   "print_hide": 0, 
   "print_width": "150px", 
   "read_only": 1, 
   "reqd": 0, 
   "width": "150px"
  }, 
  {
   "fieldname": "rounded_total", 
   "fieldtype": "Currency", 
   "label": "Rounded Total", 
   "no_copy": 0, 
   "oldfieldname": "rounded_total_export", 
   "oldfieldtype": "Currency", 
   "options": "currency", 
   "permlevel": 0, 
   "print_hide": 0, 
   "print_width": "150px", 
   "read_only": 1, 
   "width": "150px"
  }, 
  {
   "description": "In Words (Export) will be visible once you save the Delivery Note.", 
   "fieldname": "in_words", 
   "fieldtype": "Data", 
   "label": "In Words", 
   "no_copy": 0, 
   "oldfieldname": "in_words_export", 
   "oldfieldtype": "Data", 
   "permlevel": 0, 
   "print_hide": 0, 
   "print_width": "150px", 
   "read_only": 1, 
   "width": "150px"
  }, 
  {
   "fieldname": "fold", 
   "fieldtype": "Fold", 
   "permlevel": 0
  }, 
  {
   "fieldname": "terms_section_break", 
   "fieldtype": "Section Break", 
   "label": "Terms and Conditions", 
   "oldfieldtype": "Section Break", 
   "options": "icon-legal", 
   "permlevel": 0, 
   "read_only": 0
  }, 
  {
   "fieldname": "tc_name", 
   "fieldtype": "Link", 
   "label": "Terms", 
   "oldfieldname": "tc_name", 
   "oldfieldtype": "Link", 
   "options": "Terms and Conditions", 
   "permlevel": 0, 
   "print_hide": 1, 
   "read_only": 0
  }, 
  {
   "fieldname": "terms", 
   "fieldtype": "Text Editor", 
   "label": "Terms and Conditions Details", 
   "oldfieldname": "terms", 
   "oldfieldtype": "Text Editor", 
   "permlevel": 0, 
   "read_only": 0
  }, 
  {
   "fieldname": "transporter_info", 
   "fieldtype": "Section Break", 
   "label": "Transporter Info", 
   "options": "icon-truck", 
   "permlevel": 0, 
   "print_hide": 1, 
   "read_only": 0
  }, 
  {
   "fieldname": "transporter_name", 
   "fieldtype": "Data", 
   "label": "Transporter Name", 
   "no_copy": 0, 
   "oldfieldname": "transporter_name", 
   "oldfieldtype": "Data", 
   "permlevel": 0, 
   "print_hide": 1, 
   "print_width": "150px", 
   "read_only": 0, 
   "reqd": 0, 
   "width": "150px"
  }, 
  {
   "fieldname": "col_break34", 
   "fieldtype": "Column Break", 
   "permlevel": 0, 
   "print_width": "50%", 
   "read_only": 0, 
   "width": "50%"
  }, 
  {
   "description": "Transporter lorry number", 
   "fieldname": "lr_no", 
   "fieldtype": "Data", 
   "label": "Vehicle No", 
   "no_copy": 0, 
   "oldfieldname": "lr_no", 
   "oldfieldtype": "Data", 
   "permlevel": 0, 
   "print_hide": 1, 
   "print_width": "100px", 
   "read_only": 0, 
   "reqd": 0, 
   "width": "100px"
  }, 
  {
   "default": "Today", 
   "description": "Date on which lorry started from your warehouse", 
   "fieldname": "lr_date", 
   "fieldtype": "Date", 
   "label": "Vehicle Dispatch Date", 
   "no_copy": 0, 
   "oldfieldname": "lr_date", 
   "oldfieldtype": "Date", 
   "permlevel": 0, 
   "print_hide": 1, 
   "print_width": "100px", 
   "read_only": 0, 
   "width": "100px"
  }, 
  {
   "depends_on": "customer", 
   "fieldname": "contact_info", 
   "fieldtype": "Section Break", 
   "label": "Contact Info", 
   "options": "icon-bullhorn", 
   "permlevel": 0, 
   "read_only": 0
  }, 
  {
   "description": "", 
   "fieldname": "territory", 
   "fieldtype": "Link", 
   "hidden": 0, 
   "in_filter": 1, 
   "label": "Territory", 
   "options": "Territory", 
   "permlevel": 0, 
   "print_hide": 1, 
   "read_only": 0, 
   "reqd": 1, 
   "search_index": 1
  }, 
  {
   "description": "", 
   "fieldname": "customer_group", 
   "fieldtype": "Link", 
   "in_filter": 1, 
   "label": "Customer Group", 
   "options": "Customer Group", 
   "permlevel": 0, 
   "print_hide": 1, 
   "read_only": 0, 
   "search_index": 1
  }, 
  {
   "fieldname": "col_break21", 
   "fieldtype": "Column Break", 
   "permlevel": 0, 
   "print_width": "50%", 
   "read_only": 0, 
   "width": "50%"
  }, 
  {
   "fieldname": "contact_person", 
   "fieldtype": "Link", 
   "in_filter": 1, 
   "label": "Contact Person", 
   "options": "Contact", 
   "permlevel": 0, 
   "print_hide": 1, 
   "read_only": 0
  }, 
  {
   "fieldname": "more_info", 
   "fieldtype": "Section Break", 
   "label": "More Info", 
   "oldfieldtype": "Section Break", 
   "options": "icon-file-text", 
   "permlevel": 0, 
   "print_hide": 1, 
   "read_only": 0
  }, 
  {
   "description": "Track this Delivery Note against any Project", 
   "fieldname": "project_name", 
   "fieldtype": "Link", 
   "in_filter": 1, 
   "label": "Project Name", 
   "oldfieldname": "project_name", 
   "oldfieldtype": "Link", 
   "options": "Project", 
   "permlevel": 0, 
   "read_only": 0, 
   "search_index": 1
  }, 
  {
   "depends_on": "eval:doc.source == 'Campaign'", 
   "fieldname": "campaign", 
   "fieldtype": "Link", 
   "label": "Campaign", 
   "oldfieldname": "campaign", 
   "oldfieldtype": "Link", 
   "options": "Campaign", 
   "permlevel": 0, 
   "print_hide": 1, 
   "read_only": 0
  }, 
  {
   "fieldname": "source", 
   "fieldtype": "Select", 
   "label": "Source", 
   "oldfieldname": "source", 
   "oldfieldtype": "Select", 
   "options": "\nExisting Customer\nReference\nAdvertisement\nCold Calling\nExhibition\nSupplier Reference\nMass Mailing\nCustomer's Vendor\nCampaign", 
   "permlevel": 0, 
   "print_hide": 1, 
   "read_only": 0
  }, 
  {
   "fieldname": "column_break5", 
   "fieldtype": "Column Break", 
   "oldfieldtype": "Column Break", 
   "permlevel": 0, 
   "print_hide": 1, 
   "print_width": "50%", 
   "read_only": 0, 
   "width": "50%"
  }, 
  {
   "description": "Time at which items were delivered from warehouse", 
   "fieldname": "posting_time", 
   "fieldtype": "Time", 
   "in_filter": 0, 
   "label": "Posting Time", 
   "oldfieldname": "posting_time", 
   "oldfieldtype": "Time", 
   "permlevel": 0, 
   "print_hide": 1, 
   "print_width": "100px", 
   "read_only": 0, 
   "reqd": 1, 
   "search_index": 0, 
   "width": "100px"
  }, 
  {
   "fieldname": "fiscal_year", 
   "fieldtype": "Link", 
   "in_filter": 1, 
   "label": "Fiscal Year", 
   "oldfieldname": "fiscal_year", 
   "oldfieldtype": "Select", 
   "options": "Fiscal Year", 
   "permlevel": 0, 
   "print_hide": 1, 
   "print_width": "150px", 
   "read_only": 0, 
   "reqd": 1, 
   "search_index": 1, 
   "width": "150px"
  }, 
  {
   "allow_on_submit": 1, 
   "fieldname": "letter_head", 
   "fieldtype": "Link", 
   "label": "Letter Head", 
   "oldfieldname": "letter_head", 
   "oldfieldtype": "Link", 
   "options": "Letter Head", 
   "permlevel": 0, 
   "print_hide": 1, 
   "read_only": 0
  }, 
  {
   "allow_on_submit": 1, 
   "fieldname": "select_print_heading", 
   "fieldtype": "Link", 
   "label": "Print Heading", 
   "no_copy": 1, 
   "oldfieldname": "select_print_heading", 
   "oldfieldtype": "Link", 
   "options": "Print Heading", 
   "permlevel": 0, 
   "print_hide": 1, 
   "read_only": 0, 
   "report_hide": 1
  }, 
  {
   "allow_on_submit": 1, 
   "fieldname": "print_without_amount", 
   "fieldtype": "Check", 
   "label": "Print Without Amount", 
   "oldfieldname": "print_without_amount", 
   "oldfieldtype": "Check", 
   "permlevel": 0, 
   "print_hide": 1, 
   "read_only": 0
  }, 
  {
   "fieldname": "section_break_83", 
   "fieldtype": "Section Break", 
   "permlevel": 0
  }, 
  {
   "default": "Draft", 
   "fieldname": "status", 
   "fieldtype": "Select", 
   "in_filter": 1, 
   "label": "Status", 
   "no_copy": 1, 
   "oldfieldname": "status", 
   "oldfieldtype": "Select", 
   "options": "\nDraft\nSubmitted\nCancelled", 
   "permlevel": 0, 
   "print_hide": 1, 
   "print_width": "150px", 
   "read_only": 1, 
   "reqd": 1, 
   "search_index": 1, 
   "width": "150px"
  }, 
  {
   "depends_on": "eval:!doc.__islocal", 
   "description": "% of materials delivered against this Delivery Note", 
   "fieldname": "per_installed", 
   "fieldtype": "Percent", 
   "in_filter": 1, 
   "in_list_view": 1, 
   "label": "% Installed", 
   "no_copy": 1, 
   "oldfieldname": "per_installed", 
   "oldfieldtype": "Currency", 
   "permlevel": 0, 
   "print_hide": 1, 
   "read_only": 1, 
   "search_index": 1
  }, 
  {
   "fieldname": "installation_status", 
   "fieldtype": "Select", 
   "hidden": 1, 
   "label": "Installation Status", 
   "permlevel": 0, 
   "print_hide": 1, 
   "read_only": 0
  }, 
  {
   "fieldname": "column_break_89", 
   "fieldtype": "Column Break", 
   "permlevel": 0
  }, 
  {
   "description": "Required only for sample item.", 
   "fieldname": "to_warehouse", 
   "fieldtype": "Link", 
   "hidden": 0, 
   "label": "To Warehouse", 
   "no_copy": 1, 
   "oldfieldname": "to_warehouse", 
   "oldfieldtype": "Link", 
   "options": "Warehouse", 
   "permlevel": 0, 
   "print_hide": 1, 
   "read_only": 0
  }, 
  {
   "fieldname": "excise_page", 
   "fieldtype": "Data", 
   "hidden": 1, 
   "label": "Excise Page Number", 
   "oldfieldname": "excise_page", 
   "oldfieldtype": "Data", 
   "permlevel": 0, 
   "print_hide": 1, 
   "read_only": 0
  }, 
  {
   "fieldname": "instructions", 
   "fieldtype": "Text", 
   "label": "Instructions", 
   "oldfieldname": "instructions", 
   "oldfieldtype": "Text", 
   "permlevel": 0, 
   "read_only": 0
  }, 
  {
   "fieldname": "sales_team_section_break", 
   "fieldtype": "Section Break", 
   "label": "Sales Team", 
   "oldfieldtype": "Section Break", 
   "options": "icon-group", 
   "permlevel": 0, 
   "print_hide": 1, 
   "read_only": 0
  }, 
  {
   "fieldname": "sales_partner", 
   "fieldtype": "Link", 
   "label": "Sales Partner", 
   "no_copy": 0, 
   "oldfieldname": "sales_partner", 
   "oldfieldtype": "Link", 
   "options": "Sales Partner", 
   "permlevel": 0, 
   "print_hide": 1, 
   "print_width": "150px", 
   "read_only": 0, 
   "width": "150px"
  }, 
  {
   "fieldname": "column_break7", 
   "fieldtype": "Column Break", 
   "permlevel": 0, 
   "print_hide": 1, 
   "print_width": "50%", 
   "read_only": 0, 
   "width": "50%"
  }, 
  {
   "fieldname": "commission_rate", 
   "fieldtype": "Float", 
   "label": "Commission Rate (%)", 
   "no_copy": 0, 
   "oldfieldname": "commission_rate", 
   "oldfieldtype": "Currency", 
   "permlevel": 0, 
   "print_hide": 1, 
   "print_width": "100px", 
   "read_only": 0, 
   "width": "100px"
  }, 
  {
   "fieldname": "total_commission", 
   "fieldtype": "Currency", 
   "label": "Total Commission", 
   "no_copy": 0, 
   "oldfieldname": "total_commission", 
   "oldfieldtype": "Currency", 
   "options": "Company:company:default_currency", 
   "permlevel": 0, 
   "print_hide": 1, 
   "read_only": 0
  }, 
  {
   "fieldname": "section_break1", 
   "fieldtype": "Section Break", 
   "permlevel": 0, 
   "print_hide": 1, 
   "read_only": 0
  }, 
  {
   "fieldname": "sales_team", 
   "fieldtype": "Table", 
   "label": "Sales Team1", 
   "oldfieldname": "sales_team", 
   "oldfieldtype": "Table", 
   "options": "Sales Team", 
   "permlevel": 0, 
   "print_hide": 1, 
   "read_only": 0
  }
 ], 
 "hide_toolbar": 0, 
 "icon": "icon-truck", 
 "idx": 1, 
 "in_create": 0, 
 "is_submittable": 1, 
<<<<<<< HEAD
 "modified": "2015-03-23 14:46:25.491139", 
=======
 "modified": "2015-04-07 00:12:12.119039", 
>>>>>>> 3b8682f5
 "modified_by": "Administrator", 
 "module": "Stock", 
 "name": "Delivery Note", 
 "owner": "Administrator", 
 "permissions": [
  {
   "amend": 1, 
   "apply_user_permissions": 1, 
   "cancel": 1, 
   "create": 1, 
   "delete": 1, 
   "email": 1, 
   "permlevel": 0, 
   "print": 1, 
   "read": 1, 
   "report": 1, 
   "role": "Material User", 
   "share": 1, 
   "submit": 1, 
   "write": 1
  }, 
  {
   "amend": 1, 
   "cancel": 1, 
   "create": 1, 
   "delete": 1, 
   "email": 1, 
   "permlevel": 0, 
   "print": 1, 
   "read": 1, 
   "report": 1, 
   "role": "Material Manager", 
   "share": 1, 
   "submit": 1, 
   "write": 1
  }, 
  {
   "amend": 1, 
   "apply_user_permissions": 1, 
   "cancel": 1, 
   "create": 1, 
   "delete": 1, 
   "email": 1, 
   "permlevel": 0, 
   "print": 1, 
   "read": 1, 
   "report": 1, 
   "role": "Sales User", 
   "share": 1, 
   "submit": 1, 
   "write": 1
  }, 
  {
   "apply_user_permissions": 1, 
   "cancel": 0, 
   "create": 0, 
   "delete": 0, 
   "email": 0, 
   "permlevel": 0, 
   "print": 0, 
   "read": 1, 
   "report": 1, 
   "role": "Accounts User", 
   "submit": 0, 
   "write": 0
  }, 
  {
   "apply_user_permissions": 1, 
   "cancel": 0, 
   "delete": 0, 
   "email": 1, 
   "permlevel": 0, 
   "print": 1, 
   "read": 1, 
   "report": 1, 
   "role": "Customer"
  }, 
  {
   "permlevel": 1, 
   "read": 1, 
   "role": "Material Manager", 
   "write": 1
  }
 ], 
 "read_only_onload": 1, 
 "search_fields": "status,customer,customer_name, territory,base_grand_total", 
 "sort_field": "modified", 
 "sort_order": "DESC", 
 "title_field": "customer_name"
}<|MERGE_RESOLUTION|>--- conflicted
+++ resolved
@@ -1070,11 +1070,7 @@
  "idx": 1, 
  "in_create": 0, 
  "is_submittable": 1, 
-<<<<<<< HEAD
- "modified": "2015-03-23 14:46:25.491139", 
-=======
  "modified": "2015-04-07 00:12:12.119039", 
->>>>>>> 3b8682f5
  "modified_by": "Administrator", 
  "module": "Stock", 
  "name": "Delivery Note", 
