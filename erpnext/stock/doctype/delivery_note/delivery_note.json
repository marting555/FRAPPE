{
 "actions": [],
 "allow_auto_repeat": 1,
 "allow_import": 1,
 "autoname": "naming_series:",
 "creation": "2013-05-24 19:29:09",
 "doctype": "DocType",
 "document_type": "Document",
 "engine": "InnoDB",
 "field_order": [
  "delivery_to_section",
  "column_break0",
  "title",
  "naming_series",
  "customer",
  "customer_name",
  "column_break1",
  "amended_from",
  "company",
  "posting_date",
  "posting_time",
  "set_posting_time",
  "is_return",
  "issue_credit_note",
  "return_against",
  "customer_po_details",
  "po_no",
  "column_break_17",
  "po_date",
  "section_break_18",
  "pick_list",
  "contact_info",
  "shipping_address_name",
  "shipping_address",
  "dispatch_address_name",
  "dispatch_address",
  "contact_person",
  "contact_display",
  "contact_mobile",
  "contact_email",
  "col_break21",
  "customer_address",
  "tax_id",
  "address_display",
  "company_address",
  "company_address_display",
  "currency_and_price_list",
  "currency",
  "conversion_rate",
  "col_break23",
  "selling_price_list",
  "price_list_currency",
  "plc_conversion_rate",
  "ignore_pricing_rule",
  "sec_warehouse",
  "set_warehouse",
  "col_break_warehouse",
  "set_target_warehouse",
  "items_section",
  "scan_barcode",
  "items",
  "pricing_rule_details",
  "pricing_rules",
  "packing_list",
  "packed_items",
  "product_bundle_help",
  "section_break_31",
  "total_qty",
  "base_total",
  "base_net_total",
  "column_break_33",
  "total_net_weight",
  "total",
  "net_total",
  "taxes_section",
  "tax_category",
  "column_break_39",
  "shipping_rule",
  "section_break_41",
  "taxes_and_charges",
  "taxes",
  "sec_tax_breakup",
  "other_charges_calculation",
  "section_break_44",
  "base_total_taxes_and_charges",
  "column_break_47",
  "total_taxes_and_charges",
  "section_break_49",
  "apply_discount_on",
  "base_discount_amount",
  "column_break_51",
  "additional_discount_percentage",
  "discount_amount",
  "totals",
  "base_grand_total",
  "base_rounding_adjustment",
  "base_rounded_total",
  "base_in_words",
  "column_break3",
  "grand_total",
  "rounding_adjustment",
  "rounded_total",
  "in_words",
  "disable_rounded_total",
  "terms_section_break",
  "tc_name",
  "terms",
  "transporter_info",
  "transporter",
  "driver",
  "lr_no",
  "vehicle_no",
  "col_break34",
  "transporter_name",
  "driver_name",
  "lr_date",
  "more_info",
  "project",
  "campaign",
  "source",
  "column_break5",
  "is_internal_customer",
  "represents_company",
  "inter_company_reference",
  "per_billed",
  "customer_group",
  "territory",
  "printing_details",
  "letter_head",
  "select_print_heading",
  "language",
  "column_break_88",
  "print_without_amount",
  "group_same_items",
  "section_break_83",
  "status",
  "per_installed",
  "installation_status",
  "column_break_89",
  "per_returned",
  "excise_page",
  "instructions",
  "subscription_section",
  "auto_repeat",
  "sales_team_section_break",
  "sales_partner",
  "commission_based_on_target_lines",
  "column_break7",
  "amount_eligible_for_commission",
  "commission_rate",
  "total_commission",
  "section_break1",
  "sales_team",
  "related_delivery_planning"
 ],
 "fields": [
  {
   "fieldname": "delivery_to_section",
   "fieldtype": "Section Break",
   "label": "Delivery To",
   "options": "fa fa-user"
  },
  {
   "fieldname": "column_break0",
   "fieldtype": "Column Break",
   "oldfieldtype": "Column Break",
   "print_width": "50%",
   "width": "50%"
  },
  {
   "allow_on_submit": 1,
   "default": "{customer_name}",
   "fieldname": "title",
   "fieldtype": "Data",
   "hidden": 1,
   "label": "Title",
   "no_copy": 1,
   "print_hide": 1
  },
  {
   "fieldname": "naming_series",
   "fieldtype": "Select",
   "label": "Series",
   "no_copy": 1,
   "oldfieldname": "naming_series",
   "oldfieldtype": "Select",
   "options": "MAT-DN-.YYYY.-\nMAT-DN-RET-.YYYY.-",
   "print_hide": 1,
   "reqd": 1,
   "set_only_once": 1
  },
  {
   "fieldname": "customer",
   "fieldtype": "Link",
   "in_global_search": 1,
   "in_standard_filter": 1,
   "label": "Customer",
   "oldfieldname": "customer",
   "oldfieldtype": "Link",
   "options": "Customer",
   "print_hide": 1,
   "reqd": 1,
   "search_index": 1
  },
  {
   "bold": 1,
   "depends_on": "customer",
   "fetch_from": "customer.customer_name",
   "fieldname": "customer_name",
   "fieldtype": "Data",
   "in_global_search": 1,
   "label": "Customer Name",
   "read_only": 1
  },
  {
   "fieldname": "column_break1",
   "fieldtype": "Column Break",
   "oldfieldtype": "Column Break"
  },
  {
   "fieldname": "amended_from",
   "fieldtype": "Link",
   "ignore_user_permissions": 1,
   "label": "Amended From",
   "no_copy": 1,
   "oldfieldname": "amended_from",
   "oldfieldtype": "Data",
   "options": "Delivery Note",
   "print_hide": 1,
   "print_width": "150px",
   "read_only": 1,
   "width": "150px"
  },
  {
   "fieldname": "company",
   "fieldtype": "Link",
   "in_standard_filter": 1,
   "label": "Company",
   "oldfieldname": "company",
   "oldfieldtype": "Link",
   "options": "Company",
   "print_hide": 1,
   "print_width": "150px",
   "remember_last_selected_value": 1,
   "reqd": 1,
   "width": "150px"
  },
  {
   "default": "Today",
   "fieldname": "posting_date",
   "fieldtype": "Date",
   "label": "Date",
   "no_copy": 1,
   "oldfieldname": "posting_date",
   "oldfieldtype": "Date",
   "print_width": "100px",
   "reqd": 1,
   "search_index": 1,
   "width": "100px"
  },
  {
   "fieldname": "posting_time",
   "fieldtype": "Time",
   "label": "Posting Time",
   "oldfieldname": "posting_time",
   "oldfieldtype": "Time",
   "print_hide": 1,
   "print_width": "100px",
   "reqd": 1,
   "width": "100px"
  },
  {
   "default": "0",
   "depends_on": "eval:doc.docstatus==0",
   "fieldname": "set_posting_time",
   "fieldtype": "Check",
   "label": "Edit Posting Date and Time",
   "print_hide": 1
  },
  {
   "default": "0",
   "fieldname": "is_return",
   "fieldtype": "Check",
   "label": "Is Return",
   "no_copy": 1,
   "print_hide": 1,
   "read_only": 1
  },
  {
   "default": "0",
   "depends_on": "is_return",
   "fieldname": "issue_credit_note",
   "fieldtype": "Check",
   "label": "Issue Credit Note"
  },
  {
   "depends_on": "is_return",
   "fieldname": "return_against",
   "fieldtype": "Link",
   "label": "Return Against Delivery Note",
   "no_copy": 1,
   "options": "Delivery Note",
   "print_hide": 1,
   "read_only": 1
  },
  {
   "collapsible": 1,
   "fieldname": "customer_po_details",
   "fieldtype": "Section Break",
   "label": "Customer PO Details"
  },
  {
   "allow_on_submit": 1,
   "fieldname": "po_no",
   "fieldtype": "Small Text",
   "label": "Customer's Purchase Order No",
   "no_copy": 1,
   "oldfieldname": "po_no",
   "oldfieldtype": "Data",
   "print_hide": 1,
   "print_width": "100px",
   "width": "100px"
  },
  {
   "fieldname": "column_break_17",
   "fieldtype": "Column Break"
  },
  {
   "fieldname": "po_date",
   "fieldtype": "Date",
   "label": "Customer's Purchase Order Date",
   "oldfieldname": "po_date",
   "oldfieldtype": "Data",
   "print_hide": 1,
   "print_width": "100px",
   "width": "100px"
  },
  {
   "collapsible": 1,
   "depends_on": "customer",
   "fieldname": "contact_info",
   "fieldtype": "Section Break",
   "label": "Address and Contact",
   "options": "fa fa-bullhorn"
  },
  {
   "fieldname": "shipping_address_name",
   "fieldtype": "Link",
   "label": "Shipping Address",
   "options": "Address",
   "print_hide": 1
  },
  {
   "fieldname": "shipping_address",
   "fieldtype": "Small Text",
   "label": "Shipping Address",
   "read_only": 1
  },
  {
   "fieldname": "contact_person",
   "fieldtype": "Link",
   "label": "Contact Person",
   "options": "Contact",
   "print_hide": 1
  },
  {
   "fieldname": "contact_display",
   "fieldtype": "Small Text",
   "in_global_search": 1,
   "label": "Contact",
   "read_only": 1
  },
  {
   "fieldname": "contact_mobile",
   "fieldtype": "Small Text",
   "hidden": 1,
   "label": "Mobile No",
   "read_only": 1
  },
  {
   "fieldname": "contact_email",
   "fieldtype": "Data",
   "hidden": 1,
   "label": "Contact Email",
   "options": "Email",
   "print_hide": 1,
   "read_only": 1
  },
  {
   "fieldname": "col_break21",
   "fieldtype": "Column Break",
   "print_width": "50%",
   "width": "50%"
  },
  {
   "depends_on": "customer",
   "fieldname": "customer_address",
   "fieldtype": "Link",
   "label": "Billing Address Name",
   "options": "Address",
   "print_hide": 1
  },
  {
   "fieldname": "tax_id",
   "fieldtype": "Data",
   "label": "Tax Id",
   "read_only": 1
  },
  {
   "fieldname": "address_display",
   "fieldtype": "Small Text",
   "label": "Billing Address",
   "read_only": 1
  },
  {
   "fieldname": "company_address",
   "fieldtype": "Link",
   "label": "Company Address Name",
   "options": "Address"
  },
  {
   "fieldname": "company_address_display",
   "fieldtype": "Small Text",
   "label": "Company Address",
   "read_only": 1
  },
  {
   "collapsible": 1,
   "fieldname": "currency_and_price_list",
   "fieldtype": "Section Break",
   "label": "Currency and Price List",
   "options": "fa fa-tag"
  },
  {
   "fieldname": "currency",
   "fieldtype": "Link",
   "label": "Currency",
   "oldfieldname": "currency",
   "oldfieldtype": "Select",
   "options": "Currency",
   "print_hide": 1,
   "reqd": 1
  },
  {
   "description": "Rate at which customer's currency is converted to company's base currency",
   "fieldname": "conversion_rate",
   "fieldtype": "Float",
   "label": "Exchange Rate",
   "oldfieldname": "conversion_rate",
   "oldfieldtype": "Currency",
   "precision": "9",
   "print_hide": 1,
   "reqd": 1
  },
  {
   "fieldname": "col_break23",
   "fieldtype": "Column Break"
  },
  {
   "fieldname": "selling_price_list",
   "fieldtype": "Link",
   "label": "Price List",
   "oldfieldname": "price_list_name",
   "oldfieldtype": "Select",
   "options": "Price List",
   "print_hide": 1,
   "reqd": 1
  },
  {
   "fieldname": "price_list_currency",
   "fieldtype": "Link",
   "label": "Price List Currency",
   "options": "Currency",
   "print_hide": 1,
   "read_only": 1,
   "reqd": 1
  },
  {
   "description": "Rate at which Price list currency is converted to company's base currency",
   "fieldname": "plc_conversion_rate",
   "fieldtype": "Float",
   "label": "Price List Exchange Rate",
   "precision": "9",
   "print_hide": 1,
   "reqd": 1
  },
  {
   "default": "0",
   "fieldname": "ignore_pricing_rule",
   "fieldtype": "Check",
   "label": "Ignore Pricing Rule",
   "no_copy": 1,
   "permlevel": 1,
   "print_hide": 1
  },
  {
   "fieldname": "sec_warehouse",
   "fieldtype": "Section Break"
  },
  {
   "fieldname": "set_warehouse",
   "fieldtype": "Link",
   "label": "Set Source Warehouse",
   "options": "Warehouse",
   "print_hide": 1
  },
  {
   "fieldname": "col_break_warehouse",
   "fieldtype": "Column Break"
  },
  {
   "fieldname": "items_section",
   "fieldtype": "Section Break",
   "oldfieldtype": "Section Break",
   "options": "fa fa-shopping-cart"
  },
  {
   "fieldname": "scan_barcode",
   "fieldtype": "Data",
   "label": "Scan Barcode",
   "options": "Barcode"
  },
  {
   "allow_bulk_edit": 1,
   "fieldname": "items",
   "fieldtype": "Table",
   "label": "Items",
   "oldfieldname": "delivery_note_details",
   "oldfieldtype": "Table",
   "options": "Delivery Note Item",
   "reqd": 1
  },
  {
   "fieldname": "pricing_rule_details",
   "fieldtype": "Section Break",
   "label": "Pricing Rules"
  },
  {
   "fieldname": "pricing_rules",
   "fieldtype": "Table",
   "label": "Pricing Rule Detail",
   "options": "Pricing Rule Detail",
   "read_only": 1
  },
  {
   "collapsible": 1,
   "collapsible_depends_on": "packed_items",
   "depends_on": "packed_items",
   "fieldname": "packing_list",
   "fieldtype": "Section Break",
   "label": "Packing List",
   "oldfieldtype": "Section Break",
   "options": "fa fa-suitcase",
   "print_hide": 1
  },
  {
   "depends_on": "packed_items",
   "fieldname": "packed_items",
   "fieldtype": "Table",
   "label": "Packed Items",
   "oldfieldname": "packing_details",
   "oldfieldtype": "Table",
   "options": "Packed Item",
   "print_hide": 1
  },
  {
   "fieldname": "product_bundle_help",
   "fieldtype": "HTML",
   "label": "Product Bundle Help",
   "print_hide": 1
  },
  {
   "fieldname": "section_break_31",
   "fieldtype": "Section Break"
  },
  {
   "fieldname": "total_qty",
   "fieldtype": "Float",
   "label": "Total Quantity",
   "read_only": 1
  },
  {
   "fieldname": "base_total",
   "fieldtype": "Currency",
   "label": "Total (Company Currency)",
   "options": "Company:company:default_currency",
   "print_hide": 1,
   "read_only": 1
  },
  {
   "fieldname": "base_net_total",
   "fieldtype": "Currency",
   "label": "Net Total (Company Currency)",
   "oldfieldname": "net_total",
   "oldfieldtype": "Currency",
   "options": "Company:company:default_currency",
   "print_hide": 1,
   "print_width": "150px",
   "read_only": 1,
   "width": "150px"
  },
  {
   "fieldname": "column_break_33",
   "fieldtype": "Column Break"
  },
  {
   "fieldname": "total",
   "fieldtype": "Currency",
   "label": "Total",
   "options": "currency",
   "read_only": 1
  },
  {
   "fieldname": "net_total",
   "fieldtype": "Currency",
   "label": "Net Total",
   "options": "currency",
   "print_hide": 1,
   "read_only": 1
  },
  {
   "fieldname": "total_net_weight",
   "fieldtype": "Float",
   "label": "Total Net Weight",
   "print_hide": 1,
   "read_only": 1
  },
  {
   "fieldname": "taxes_section",
   "fieldtype": "Section Break",
   "label": "Taxes and Charges",
   "oldfieldtype": "Section Break",
   "options": "fa fa-money"
  },
  {
   "fieldname": "tax_category",
   "fieldtype": "Link",
   "label": "Tax Category",
   "options": "Tax Category",
   "print_hide": 1
  },
  {
   "fieldname": "column_break_39",
   "fieldtype": "Column Break"
  },
  {
   "fieldname": "shipping_rule",
   "fieldtype": "Link",
   "label": "Shipping Rule",
   "oldfieldtype": "Button",
   "options": "Shipping Rule",
   "print_hide": 1
  },
  {
   "fieldname": "section_break_41",
   "fieldtype": "Section Break"
  },
  {
   "description": "If you have created a standard template in Sales Taxes and Charges Template, select one and click on the button below.",
   "fieldname": "taxes_and_charges",
   "fieldtype": "Link",
   "label": "Sales Taxes and Charges Template",
   "oldfieldname": "charge",
   "oldfieldtype": "Link",
   "options": "Sales Taxes and Charges Template",
   "print_hide": 1
  },
  {
   "fieldname": "taxes",
   "fieldtype": "Table",
   "label": "Sales Taxes and Charges",
   "oldfieldname": "other_charges",
   "oldfieldtype": "Table",
   "options": "Sales Taxes and Charges"
  },
  {
   "collapsible": 1,
   "fieldname": "sec_tax_breakup",
   "fieldtype": "Section Break",
   "label": "Tax Breakup"
  },
  {
   "fieldname": "other_charges_calculation",
   "fieldtype": "Long Text",
   "label": "Taxes and Charges Calculation",
   "no_copy": 1,
   "oldfieldtype": "HTML",
   "print_hide": 1,
   "read_only": 1
  },
  {
   "fieldname": "section_break_44",
   "fieldtype": "Section Break"
  },
  {
   "fieldname": "base_total_taxes_and_charges",
   "fieldtype": "Currency",
   "label": "Total Taxes and Charges (Company Currency)",
   "oldfieldname": "other_charges_total",
   "oldfieldtype": "Currency",
   "options": "Company:company:default_currency",
   "print_hide": 1,
   "print_width": "150px",
   "read_only": 1,
   "width": "150px"
  },
  {
   "fieldname": "column_break_47",
   "fieldtype": "Column Break"
  },
  {
   "fieldname": "total_taxes_and_charges",
   "fieldtype": "Currency",
   "label": "Total Taxes and Charges",
   "options": "currency",
   "print_hide": 1,
   "read_only": 1
  },
  {
   "collapsible": 1,
   "collapsible_depends_on": "discount_amount",
   "fieldname": "section_break_49",
   "fieldtype": "Section Break",
   "label": "Additional Discount"
  },
  {
   "default": "Grand Total",
   "fieldname": "apply_discount_on",
   "fieldtype": "Select",
   "label": "Apply Additional Discount On",
   "options": "\nGrand Total\nNet Total",
   "print_hide": 1
  },
  {
   "fieldname": "base_discount_amount",
   "fieldtype": "Currency",
   "label": "Additional Discount Amount (Company Currency)",
   "options": "Company:company:default_currency",
   "print_hide": 1,
   "read_only": 1
  },
  {
   "fieldname": "column_break_51",
   "fieldtype": "Column Break"
  },
  {
   "fieldname": "additional_discount_percentage",
   "fieldtype": "Float",
   "label": "Additional Discount Percentage",
   "print_hide": 1
  },
  {
   "fieldname": "discount_amount",
   "fieldtype": "Currency",
   "label": "Additional Discount Amount",
   "options": "currency",
   "print_hide": 1
  },
  {
   "fieldname": "totals",
   "fieldtype": "Section Break",
   "oldfieldtype": "Section Break",
   "options": "fa fa-money"
  },
  {
   "fieldname": "base_grand_total",
   "fieldtype": "Currency",
   "label": "Grand Total (Company Currency)",
   "oldfieldname": "grand_total",
   "oldfieldtype": "Currency",
   "options": "Company:company:default_currency",
   "print_hide": 1,
   "print_width": "150px",
   "read_only": 1,
   "width": "150px"
  },
  {
   "depends_on": "eval:!doc.disable_rounded_total",
   "fieldname": "base_rounding_adjustment",
   "fieldtype": "Currency",
   "label": "Rounding Adjustment (Company Currency)",
   "no_copy": 1,
   "options": "Company:company:default_currency",
   "print_hide": 1,
   "read_only": 1
  },
  {
   "depends_on": "eval:!doc.disable_rounded_total",
   "fieldname": "base_rounded_total",
   "fieldtype": "Currency",
   "hidden": 1,
   "label": "Rounded Total (Company Currency)",
   "oldfieldname": "rounded_total",
   "oldfieldtype": "Currency",
   "options": "Company:company:default_currency",
   "print_hide": 1,
   "print_width": "150px",
   "read_only": 1,
   "width": "150px"
  },
  {
   "description": "In Words will be visible once you save the Delivery Note.",
   "fieldname": "base_in_words",
   "fieldtype": "Data",
   "label": "In Words (Company Currency)",
   "length": 240,
   "oldfieldname": "in_words",
   "oldfieldtype": "Data",
   "print_hide": 1,
   "print_width": "200px",
   "read_only": 1,
   "width": "200px"
  },
  {
   "fieldname": "column_break3",
   "fieldtype": "Column Break",
   "oldfieldtype": "Column Break"
  },
  {
   "fieldname": "grand_total",
   "fieldtype": "Currency",
   "in_list_view": 1,
   "label": "Grand Total",
   "oldfieldname": "grand_total_export",
   "oldfieldtype": "Currency",
   "options": "currency",
   "print_width": "150px",
   "read_only": 1,
   "width": "150px"
  },
  {
   "depends_on": "eval:!doc.disable_rounded_total",
   "fieldname": "rounding_adjustment",
   "fieldtype": "Currency",
   "label": "Rounding Adjustment",
   "no_copy": 1,
   "options": "currency",
   "print_hide": 1,
   "read_only": 1
  },
  {
   "bold": 1,
   "depends_on": "eval:!doc.disable_rounded_total",
   "fieldname": "rounded_total",
   "fieldtype": "Currency",
   "label": "Rounded Total",
   "oldfieldname": "rounded_total_export",
   "oldfieldtype": "Currency",
   "options": "currency",
   "print_width": "150px",
   "read_only": 1,
   "width": "150px"
  },
  {
   "description": "In Words (Export) will be visible once you save the Delivery Note.",
   "fieldname": "in_words",
   "fieldtype": "Data",
   "label": "In Words",
   "length": 240,
   "oldfieldname": "in_words_export",
   "oldfieldtype": "Data",
   "print_hide": 1,
   "print_width": "150px",
   "read_only": 1,
   "width": "150px"
  },
  {
   "collapsible": 1,
   "collapsible_depends_on": "terms",
   "fieldname": "terms_section_break",
   "fieldtype": "Section Break",
   "label": "Terms and Conditions",
   "oldfieldtype": "Section Break",
   "options": "fa fa-legal"
  },
  {
   "fieldname": "tc_name",
   "fieldtype": "Link",
   "label": "Terms",
   "oldfieldname": "tc_name",
   "oldfieldtype": "Link",
   "options": "Terms and Conditions",
   "print_hide": 1
  },
  {
   "fieldname": "terms",
   "fieldtype": "Text Editor",
   "label": "Terms and Conditions Details",
   "oldfieldname": "terms",
   "oldfieldtype": "Text Editor"
  },
  {
   "collapsible": 1,
   "collapsible_depends_on": "transporter",
   "fieldname": "transporter_info",
   "fieldtype": "Section Break",
   "label": "Transporter Info",
   "options": "fa fa-truck",
   "print_hide": 1
  },
  {
   "fieldname": "transporter",
   "fieldtype": "Link",
   "label": "Transporter",
   "options": "Supplier",
   "print_hide": 1,
   "print_width": "150px",
   "width": "150px"
  },
  {
   "fieldname": "driver",
   "fieldtype": "Link",
   "label": "Driver",
   "options": "Driver",
   "print_hide": 1
  },
  {
   "fieldname": "lr_no",
   "fieldtype": "Data",
   "label": "Transport Receipt No",
   "oldfieldname": "lr_no",
   "oldfieldtype": "Data",
   "print_hide": 1,
   "print_width": "100px",
   "width": "100px"
  },
  {
   "fieldname": "vehicle_no",
   "fieldtype": "Data",
   "label": "Vehicle No",
   "print_hide": 1
  },
  {
   "fieldname": "col_break34",
   "fieldtype": "Column Break",
   "print_width": "50%",
   "width": "50%"
  },
  {
   "fetch_from": "transporter.name",
   "fieldname": "transporter_name",
   "fieldtype": "Data",
   "label": "Transporter Name",
   "print_hide": 1,
   "read_only": 1
  },
  {
   "fetch_from": "driver.full_name",
   "fieldname": "driver_name",
   "fieldtype": "Data",
   "label": "Driver Name",
   "print_hide": 1
  },
  {
   "default": "Today",
   "fieldname": "lr_date",
   "fieldtype": "Date",
   "label": "Transport Receipt Date",
   "oldfieldname": "lr_date",
   "oldfieldtype": "Date",
   "print_hide": 1,
   "print_width": "100px",
   "width": "100px"
  },
  {
   "collapsible": 1,
   "fieldname": "more_info",
   "fieldtype": "Section Break",
   "label": "More Information",
   "oldfieldtype": "Section Break",
   "options": "fa fa-file-text",
   "print_hide": 1
  },
  {
   "description": "Track this Delivery Note against any Project",
   "fieldname": "project",
   "fieldtype": "Link",
   "label": "Project",
   "oldfieldname": "project",
   "oldfieldtype": "Link",
   "options": "Project"
  },
  {
   "fieldname": "campaign",
   "fieldtype": "Link",
   "label": "Campaign",
   "oldfieldname": "campaign",
   "oldfieldtype": "Link",
   "options": "Campaign",
   "print_hide": 1
  },
  {
   "fieldname": "source",
   "fieldtype": "Link",
   "label": "Source",
   "oldfieldname": "source",
   "oldfieldtype": "Select",
   "options": "Lead Source",
   "print_hide": 1
  },
  {
   "fieldname": "column_break5",
   "fieldtype": "Column Break",
   "oldfieldtype": "Column Break",
   "print_hide": 1,
   "print_width": "50%",
   "width": "50%"
  },
  {
   "fieldname": "per_billed",
   "fieldtype": "Percent",
   "label": "% Amount Billed",
   "no_copy": 1,
   "print_hide": 1,
   "read_only": 1
  },
  {
   "fieldname": "customer_group",
   "fieldtype": "Link",
   "hidden": 1,
   "label": "Customer Group",
   "options": "Customer Group",
   "print_hide": 1
  },
  {
   "fieldname": "territory",
   "fieldtype": "Link",
   "label": "Territory",
   "options": "Territory",
   "print_hide": 1
  },
  {
   "collapsible": 1,
   "fieldname": "printing_details",
   "fieldtype": "Section Break",
   "label": "Print Settings"
  },
  {
   "allow_on_submit": 1,
   "fieldname": "letter_head",
   "fieldtype": "Link",
   "label": "Letter Head",
   "oldfieldname": "letter_head",
   "oldfieldtype": "Link",
   "options": "Letter Head",
   "print_hide": 1
  },
  {
   "allow_on_submit": 1,
   "fieldname": "select_print_heading",
   "fieldtype": "Link",
   "label": "Print Heading",
   "no_copy": 1,
   "oldfieldname": "select_print_heading",
   "oldfieldtype": "Link",
   "options": "Print Heading",
   "print_hide": 1,
   "report_hide": 1
  },
  {
   "fieldname": "language",
   "fieldtype": "Data",
   "label": "Print Language",
   "print_hide": 1,
   "read_only": 1
  },
  {
   "fieldname": "column_break_88",
   "fieldtype": "Column Break"
  },
  {
   "allow_on_submit": 1,
   "default": "0",
   "fieldname": "print_without_amount",
   "fieldtype": "Check",
   "label": "Print Without Amount",
   "oldfieldname": "print_without_amount",
   "oldfieldtype": "Check",
   "print_hide": 1
  },
  {
   "allow_on_submit": 1,
   "default": "0",
   "fieldname": "group_same_items",
   "fieldtype": "Check",
   "label": "Group same items",
   "print_hide": 1
  },
  {
   "collapsible": 1,
   "fieldname": "section_break_83",
   "fieldtype": "Section Break",
   "label": "Status"
  },
  {
   "default": "Draft",
   "fieldname": "status",
   "fieldtype": "Select",
   "in_standard_filter": 1,
   "label": "Status",
   "no_copy": 1,
   "oldfieldname": "status",
   "oldfieldtype": "Select",
   "options": "\nDraft\nTo Bill\nCompleted\nReturn Issued\nCancelled\nClosed",
   "print_hide": 1,
   "print_width": "150px",
   "read_only": 1,
   "reqd": 1,
   "search_index": 1,
   "width": "150px"
  },
  {
   "depends_on": "eval:!doc.__islocal",
   "description": "% of materials delivered against this Delivery Note",
   "fieldname": "per_installed",
   "fieldtype": "Percent",
   "in_list_view": 1,
   "label": "% Installed",
   "no_copy": 1,
   "oldfieldname": "per_installed",
   "oldfieldtype": "Currency",
   "print_hide": 1,
   "read_only": 1
  },
  {
   "fieldname": "installation_status",
   "fieldtype": "Select",
   "hidden": 1,
   "label": "Installation Status",
   "print_hide": 1
  },
  {
   "fieldname": "column_break_89",
   "fieldtype": "Column Break"
  },
  {
   "fieldname": "excise_page",
   "fieldtype": "Data",
   "hidden": 1,
   "label": "Excise Page Number",
   "oldfieldname": "excise_page",
   "oldfieldtype": "Data",
   "print_hide": 1
  },
  {
   "fieldname": "instructions",
   "fieldtype": "Text",
   "label": "Instructions",
   "oldfieldname": "instructions",
   "oldfieldtype": "Text"
  },
  {
   "fieldname": "subscription_section",
   "fieldtype": "Section Break",
   "label": "Subscription Section"
  },
  {
   "fieldname": "auto_repeat",
   "fieldtype": "Link",
   "label": "Auto Repeat",
   "no_copy": 1,
   "options": "Auto Repeat",
   "print_hide": 1,
   "read_only": 1
  },
  {
   "collapsible": 1,
   "collapsible_depends_on": "total_commission",
   "fieldname": "sales_team_section_break",
   "fieldtype": "Section Break",
   "label": "Commission",
   "oldfieldtype": "Section Break",
   "options": "fa fa-group",
   "print_hide": 1
  },
  {
   "fieldname": "sales_partner",
   "fieldtype": "Link",
   "label": "Sales Partner",
   "oldfieldname": "sales_partner",
   "oldfieldtype": "Link",
   "options": "Sales Partner",
   "print_hide": 1,
   "print_width": "150px",
   "width": "150px"
  },
  {
   "fieldname": "column_break7",
   "fieldtype": "Column Break",
   "print_hide": 1,
   "print_width": "50%",
   "width": "50%"
  },
  {
   "depends_on": "eval:!doc.commission_based_on_target_lines",
   "fieldname": "commission_rate",
   "fieldtype": "Float",
   "label": "Commission Rate (%)",
   "oldfieldname": "commission_rate",
   "oldfieldtype": "Currency",
   "print_hide": 1,
   "print_width": "100px",
   "width": "100px"
  },
  {
   "fieldname": "total_commission",
   "fieldtype": "Currency",
   "label": "Total Commission",
   "oldfieldname": "total_commission",
   "oldfieldtype": "Currency",
   "options": "Company:company:default_currency",
   "print_hide": 1
  },
  {
   "collapsible": 1,
   "collapsible_depends_on": "sales_team",
   "fieldname": "section_break1",
   "fieldtype": "Section Break",
   "label": "Sales Team",
   "print_hide": 1
  },
  {
   "allow_on_submit": 1,
   "fieldname": "sales_team",
   "fieldtype": "Table",
   "label": "Sales Team",
   "oldfieldname": "sales_team",
   "oldfieldtype": "Table",
   "options": "Sales Team",
   "print_hide": 1
  },
  {
   "fieldname": "pick_list",
   "fieldtype": "Link",
   "hidden": 1,
   "label": "Pick List",
   "options": "Pick List",
   "read_only": 1
  },
  {
   "fieldname": "section_break_18",
   "fieldtype": "Section Break"
  },
  {
   "default": "0",
   "fetch_from": "customer.is_internal_customer",
   "fieldname": "is_internal_customer",
   "fieldtype": "Check",
   "label": "Is Internal Customer",
   "read_only": 1
  },
  {
   "fieldname": "inter_company_reference",
   "fieldtype": "Link",
   "label": "Inter Company Reference",
   "options": "Purchase Receipt"
  },
  {
   "depends_on": "eval:!doc.__islocal",
   "fieldname": "per_returned",
   "fieldtype": "Percent",
   "label": "% Returned",
   "no_copy": 1,
   "print_hide": 1,
   "read_only": 1
  },
  {
   "depends_on": "eval: doc.is_internal_customer",
   "fieldname": "set_target_warehouse",
   "fieldtype": "Link",
   "in_standard_filter": 1,
   "label": "Set Target Warehouse",
   "no_copy": 1,
   "oldfieldname": "to_warehouse",
   "oldfieldtype": "Link",
   "options": "Warehouse",
   "print_hide": 1
  },
  {
   "description": "Company which internal customer represents.",
   "fetch_from": "customer.represents_company",
   "fieldname": "represents_company",
   "fieldtype": "Link",
   "ignore_user_permissions": 1,
   "label": "Represents Company",
   "options": "Company",
   "read_only": 1
  },
  {
   "default": "0",
   "depends_on": "grand_total",
   "fieldname": "disable_rounded_total",
   "fieldtype": "Check",
   "label": "Disable Rounded Total"
  },
  {
   "fieldname": "related_delivery_planning",
   "fieldtype": "Link",
   "hidden": 1,
   "label": "Related Delivery Planning",
   "options": "Delivery Planning",
   "read_only": 1
  },
  {
   "fieldname": "dispatch_address_name",
   "fieldtype": "Link",
   "label": "Dispatch Address Name",
   "options": "Address",
   "print_hide": 1
  },
  {
   "depends_on": "dispatch_address_name",
   "fieldname": "dispatch_address",
   "fieldtype": "Small Text",
   "label": "Dispatch Address",
   "print_hide": 1,
   "read_only": 1
  },
  {
<<<<<<< HEAD
   "default": "0",
   "fetch_from": "sales_partner.commission_based_on_target_lines",
   "fieldname": "commission_based_on_target_lines",
   "fieldtype": "Check",
   "hidden": 1,
   "label": "Commission Based on Target Lines",
=======
   "fieldname": "amount_eligible_for_commission",
   "fieldtype": "Currency",
   "label": "Amount Eligible for Commission",
>>>>>>> 498d933e
   "read_only": 1
  }
 ],
 "icon": "fa fa-truck",
 "idx": 146,
 "is_submittable": 1,
 "links": [],
 "modified": "2021-10-09 14:29:13.428984",
 "modified_by": "Administrator",
 "module": "Stock",
 "name": "Delivery Note",
 "naming_rule": "By \"Naming Series\" field",
 "owner": "Administrator",
 "permissions": [
  {
   "amend": 1,
   "cancel": 1,
   "create": 1,
   "delete": 1,
   "email": 1,
   "print": 1,
   "read": 1,
   "report": 1,
   "role": "Stock User",
   "share": 1,
   "submit": 1,
   "write": 1
  },
  {
   "amend": 1,
   "cancel": 1,
   "create": 1,
   "delete": 1,
   "email": 1,
   "print": 1,
   "read": 1,
   "report": 1,
   "role": "Stock Manager",
   "share": 1,
   "submit": 1,
   "write": 1
  },
  {
   "amend": 1,
   "cancel": 1,
   "create": 1,
   "delete": 1,
   "email": 1,
   "print": 1,
   "read": 1,
   "report": 1,
   "role": "Sales User",
   "share": 1,
   "submit": 1,
   "write": 1
  },
  {
   "read": 1,
   "report": 1,
   "role": "Accounts User"
  },
  {
   "permlevel": 1,
   "read": 1,
   "role": "Stock Manager",
   "write": 1
  }
 ],
 "search_fields": "status,customer,customer_name, territory,base_grand_total",
 "show_name_in_global_search": 1,
 "sort_field": "modified",
 "sort_order": "DESC",
 "timeline_field": "customer",
 "title_field": "title",
 "track_changes": 1,
 "track_seen": 1
}<|MERGE_RESOLUTION|>--- conflicted
+++ resolved
@@ -1317,18 +1317,17 @@
    "read_only": 1
   },
   {
-<<<<<<< HEAD
    "default": "0",
    "fetch_from": "sales_partner.commission_based_on_target_lines",
    "fieldname": "commission_based_on_target_lines",
    "fieldtype": "Check",
    "hidden": 1,
-   "label": "Commission Based on Target Lines",
-=======
+   "label": "Commission Based on Target Lines"
+  },
+  {
    "fieldname": "amount_eligible_for_commission",
    "fieldtype": "Currency",
    "label": "Amount Eligible for Commission",
->>>>>>> 498d933e
    "read_only": 1
   }
  ],
