{
 "actions": [],
 "allow_import": 1,
 "autoname": "naming_series:",
 "creation": "2013-05-24 19:29:09",
 "doctype": "DocType",
 "document_type": "Document",
 "engine": "InnoDB",
 "field_order": [
  "title",
  "naming_series",
  "customer",
  "customer_name",
  "po_no",
  "po_date",
  "column_break1",
  "remarks",
  "received_by_type",
  "received_by",
  "is_return",
  "reopen_order",
  "return_against",
  "column_break_17",
  "company",
  "posting_date",
  "posting_time",
  "set_posting_time",
  "amended_from",
  "more_info",
  "transaction_type",
  "order_type",
  "pick_list",
  "more_info_cb_1",
  "project",
  "more_info_cb_2",
  "campaign",
  "more_info_cb_3",
  "inter_company_reference",
  "source",
  "tax_id",
  "tax_cnic",
  "tax_strn",
  "section_break1",
  "sales_team",
  "sec_applies_to",
  "applies_to_variant_of",
  "applies_to_variant_of_name",
  "applies_to_item",
  "column_break_54",
  "applies_to_item_name",
  "currency_and_price_list",
  "currency",
  "conversion_rate",
  "col_break23",
  "selling_price_list",
  "price_list_currency",
  "plc_conversion_rate",
  "column_break_68",
  "ignore_pricing_rule",
  "sec_warehouse",
  "set_warehouse",
  "col_break_warehouse",
  "to_warehouse",
  "auto_select_batches",
  "items_section",
  "scan_barcode",
  "items",
  "packing_list",
  "packed_items",
  "product_bundle_help",
  "pricing_rule_details",
  "pricing_rules",
  "section_break_31",
  "total_qty",
  "column_break_84",
  "total_alt_uom_qty",
  "column_break_86",
  "total_net_weight",
  "section_break_84",
  "total",
  "base_total",
  "column_break_33",
  "total_before_discount",
  "base_total_before_discount",
  "column_break_90",
  "total_discount",
  "base_total_discount",
  "taxes_section",
  "taxes_and_charges",
  "has_stin",
  "column_break_91",
  "tax_category",
  "column_break_39",
  "shipping_rule",
  "section_break_41",
  "taxes",
  "sec_tax_breakup",
  "other_charges_calculation",
  "tax_exclusive_totals_section",
  "tax_exclusive_total",
  "base_tax_exclusive_total",
  "column_break_98",
  "tax_exclusive_total_before_discount",
  "base_tax_exclusive_total_before_discount",
  "column_break_101",
  "tax_exclusive_total_discount",
  "base_tax_exclusive_total_discount",
  "net_totals_section",
  "net_total",
  "base_net_total",
  "column_break_105",
  "taxable_total",
  "base_taxable_total",
  "section_break_44",
  "total_taxes_and_charges",
  "base_total_taxes_and_charges",
  "column_break_110",
  "total_discount_after_taxes",
  "base_total_discount_after_taxes",
  "column_break_47",
  "total_after_taxes",
  "base_total_after_taxes",
  "section_break_49",
  "apply_discount_on",
  "column_break_130",
  "additional_discount_percentage",
  "column_break_51",
  "discount_amount",
  "base_discount_amount",
  "totals",
  "grand_total",
  "base_grand_total",
  "column_break3",
  "rounded_total",
  "base_rounded_total",
  "section_break_128",
  "in_words",
  "base_in_words",
  "col_break_131",
  "rounding_adjustment",
  "base_rounding_adjustment",
  "address_and_contact_tab",
  "sec_address",
  "customer_address",
  "address_display",
  "cb_1",
  "shipping_address_name",
  "shipping_address",
  "customer_group",
  "territory",
  "cb_2",
  "company_address",
  "company_address_display",
  "sec_contact",
  "contact_person",
  "contact_display",
  "cb_3",
  "contact_phone",
  "contact_mobile",
  "contact_email",
  "terms_tab",
  "tc_name",
  "terms",
  "transporter_info_tab",
  "transporter",
  "transporter_name",
  "driver",
  "driver_name",
  "cb_4",
  "vehicle_no",
  "lr_no",
  "lr_date",
  "section_break_164",
  "instructions",
  "print_settings_tab",
  "letter_head",
  "group_same_items",
  "print_without_amount",
  "cb_6",
  "select_print_heading",
  "language",
  "status_tab",
  "status",
  "sec_billing",
  "per_completed",
  "cb_7",
  "per_billed",
  "per_returned",
  "sec_installation",
  "installation_status",
  "cb_8",
  "per_installed",
  "excise_page",
  "sec_subscription",
  "auto_repeat",
  "commission_tab",
  "sales_partner",
  "cb_9",
  "commission_rate",
  "cb_10",
  "total_commission"
 ],
 "fields": [
  {
   "allow_on_submit": 1,
   "default": "{customer_name}",
   "fieldname": "title",
   "fieldtype": "Data",
   "hidden": 1,
   "label": "Title",
   "no_copy": 1,
   "print_hide": 1
  },
  {
   "fieldname": "naming_series",
   "fieldtype": "Select",
   "hidden": 1,
   "label": "Series",
   "no_copy": 1,
   "oldfieldname": "naming_series",
   "oldfieldtype": "Select",
   "options": "DN-",
   "print_hide": 1,
   "set_only_once": 1
  },
  {
   "fieldname": "customer",
   "fieldtype": "Link",
   "in_global_search": 1,
   "in_standard_filter": 1,
   "label": "Customer",
   "oldfieldname": "customer",
   "oldfieldtype": "Link",
   "options": "Customer",
   "print_hide": 1,
   "reqd": 1,
   "search_index": 1
  },
  {
   "bold": 1,
   "depends_on": "eval:doc.customer && doc.customer_name != doc.customer",
   "fetch_from": "customer.customer_name",
   "fieldname": "customer_name",
   "fieldtype": "Data",
   "in_global_search": 1,
   "label": "Customer Name",
   "read_only": 1
  },
  {
   "fieldname": "column_break1",
   "fieldtype": "Column Break",
   "oldfieldtype": "Column Break"
  },
  {
   "fieldname": "amended_from",
   "fieldtype": "Link",
   "ignore_user_permissions": 1,
   "label": "Amended From",
   "no_copy": 1,
   "oldfieldname": "amended_from",
   "oldfieldtype": "Data",
   "options": "Delivery Note",
   "print_hide": 1,
   "print_width": "150px",
   "read_only": 1,
   "width": "150px"
  },
  {
   "fieldname": "company",
   "fieldtype": "Link",
   "in_standard_filter": 1,
   "label": "Company",
   "oldfieldname": "company",
   "oldfieldtype": "Link",
   "options": "Company",
   "print_hide": 1,
   "print_width": "150px",
   "remember_last_selected_value": 1,
   "reqd": 1,
   "width": "150px"
  },
  {
   "default": "Today",
   "fieldname": "posting_date",
   "fieldtype": "Date",
   "in_list_view": 1,
   "in_standard_filter": 1,
   "label": "Delivery Date",
   "no_copy": 1,
   "oldfieldname": "posting_date",
   "oldfieldtype": "Date",
   "print_width": "100px",
   "reqd": 1,
   "search_index": 1,
   "width": "100px"
  },
  {
   "default": "Now",
   "fieldname": "posting_time",
   "fieldtype": "Time",
   "label": "Delivery Time",
   "no_copy": 1,
   "oldfieldname": "posting_time",
   "oldfieldtype": "Time",
   "print_hide": 1,
   "print_width": "100px",
   "reqd": 1,
   "width": "100px"
  },
  {
   "default": "0",
   "depends_on": "eval:doc.docstatus==0",
   "fieldname": "set_posting_time",
   "fieldtype": "Check",
   "label": "Edit Posting Date and Time",
   "no_copy": 1,
   "print_hide": 1
  },
  {
   "default": "0",
   "fieldname": "is_return",
   "fieldtype": "Check",
   "in_standard_filter": 1,
   "label": "Is Return",
   "no_copy": 1,
   "print_hide": 1,
   "read_only": 1,
   "search_index": 1
  },
  {
   "depends_on": "is_return",
   "fieldname": "return_against",
   "fieldtype": "Link",
   "label": "Return Against Delivery Note",
   "no_copy": 1,
   "options": "Delivery Note",
   "print_hide": 1,
   "read_only": 1
  },
  {
   "allow_on_submit": 1,
   "fieldname": "po_no",
   "fieldtype": "Data",
   "in_standard_filter": 1,
   "label": "Customer's Purchase Order No",
   "no_copy": 1,
   "oldfieldname": "po_no",
   "oldfieldtype": "Data",
   "print_hide": 1,
   "print_width": "100px",
   "width": "100px"
  },
  {
   "fieldname": "column_break_17",
   "fieldtype": "Column Break"
  },
  {
   "allow_on_submit": 1,
   "depends_on": "po_no",
   "fieldname": "po_date",
   "fieldtype": "Date",
   "label": "Customer's Purchase Order Date",
   "oldfieldname": "po_date",
   "oldfieldtype": "Data",
   "print_hide": 1,
   "print_width": "100px",
   "width": "100px"
  },
  {
   "allow_on_submit": 1,
   "fieldname": "shipping_address_name",
   "fieldtype": "Link",
   "label": "Shipping Address Name",
   "options": "Address",
   "print_hide": 1
  },
  {
   "allow_on_submit": 1,
   "fieldname": "shipping_address",
   "fieldtype": "Small Text",
   "label": "Shipping Address",
   "print_hide": 1,
   "read_only": 1
  },
  {
   "allow_on_submit": 1,
   "fieldname": "contact_person",
   "fieldtype": "Link",
   "label": "Contact Person",
   "options": "Contact",
   "print_hide": 1
  },
  {
   "allow_on_submit": 1,
   "fieldname": "contact_display",
   "fieldtype": "Data",
   "in_global_search": 1,
   "label": "Contact Name",
   "read_only": 1
  },
  {
   "allow_on_submit": 1,
   "fieldname": "contact_mobile",
   "fieldtype": "Data",
   "label": "Mobile No",
   "read_only": 1
  },
  {
   "allow_on_submit": 1,
   "fieldname": "contact_email",
   "fieldtype": "Data",
   "label": "Contact Email",
   "options": "Email",
   "print_hide": 1,
   "read_only": 1
  },
  {
   "allow_on_submit": 1,
   "fieldname": "customer_address",
   "fieldtype": "Link",
   "label": "Billing Address Name",
   "options": "Address",
   "print_hide": 1
  },
  {
   "fetch_from": "customer.tax_id",
   "fieldname": "tax_id",
   "fieldtype": "Data",
   "hidden": 1,
   "label": "Tax Id",
   "read_only": 1
  },
  {
   "allow_on_submit": 1,
   "fieldname": "address_display",
   "fieldtype": "Small Text",
   "label": "Billing Address",
   "read_only": 1
  },
  {
   "allow_on_submit": 1,
   "fieldname": "company_address",
   "fieldtype": "Link",
   "label": "Company Address Name",
   "options": "Address"
  },
  {
   "allow_on_submit": 1,
   "fieldname": "company_address_display",
   "fieldtype": "Small Text",
   "label": "Company Address",
   "read_only": 1
  },
  {
   "collapsible": 1,
   "fieldname": "currency_and_price_list",
   "fieldtype": "Section Break",
   "label": "Currency and Price List",
   "options": "fa fa-tag"
  },
  {
   "fieldname": "currency",
   "fieldtype": "Link",
   "label": "Currency",
   "oldfieldname": "currency",
   "oldfieldtype": "Select",
   "options": "Currency",
   "print_hide": 1,
   "reqd": 1
  },
  {
   "description": "Rate at which customer's currency is converted to company's base currency",
   "fieldname": "conversion_rate",
   "fieldtype": "Float",
   "label": "Exchange Rate",
   "oldfieldname": "conversion_rate",
   "oldfieldtype": "Currency",
   "precision": "9",
   "print_hide": 1,
   "reqd": 1
  },
  {
   "fieldname": "col_break23",
   "fieldtype": "Column Break"
  },
  {
   "fieldname": "selling_price_list",
   "fieldtype": "Link",
   "label": "Price List",
   "oldfieldname": "price_list_name",
   "oldfieldtype": "Select",
   "options": "Price List",
   "print_hide": 1,
   "reqd": 1
  },
  {
   "fieldname": "price_list_currency",
   "fieldtype": "Link",
   "label": "Price List Currency",
   "options": "Currency",
   "print_hide": 1,
   "read_only": 1,
   "reqd": 1
  },
  {
   "description": "Rate at which Price list currency is converted to company's base currency",
   "fieldname": "plc_conversion_rate",
   "fieldtype": "Float",
   "label": "Price List Exchange Rate",
   "precision": "9",
   "print_hide": 1,
   "reqd": 1
  },
  {
   "default": "0",
   "fieldname": "ignore_pricing_rule",
   "fieldtype": "Check",
   "label": "Ignore Pricing Rule",
   "no_copy": 1,
   "permlevel": 1,
   "print_hide": 1
  },
  {
   "fieldname": "sec_warehouse",
   "fieldtype": "Section Break"
  },
  {
   "fieldname": "set_warehouse",
   "fieldtype": "Link",
   "ignore_user_permissions": 1,
   "label": "Set Source Warehouse",
   "options": "Warehouse",
   "print_hide": 1
  },
  {
   "fieldname": "col_break_warehouse",
   "fieldtype": "Column Break"
  },
  {
   "description": "Required only when delivering for demo purposes.",
   "fieldname": "to_warehouse",
   "fieldtype": "Link",
   "hidden": 1,
   "ignore_user_permissions": 1,
   "label": "Set Target Warehouse",
   "no_copy": 1,
   "oldfieldname": "to_warehouse",
   "oldfieldtype": "Link",
   "options": "Warehouse",
   "print_hide": 1
  },
  {
   "fieldname": "items_section",
   "fieldtype": "Section Break",
   "oldfieldtype": "Section Break",
   "options": "fa fa-shopping-cart"
  },
  {
   "fieldname": "scan_barcode",
   "fieldtype": "Data",
   "label": "Scan Barcode"
  },
  {
   "allow_bulk_edit": 1,
   "fieldname": "items",
   "fieldtype": "Table",
   "label": "Items",
   "oldfieldname": "delivery_note_details",
   "oldfieldtype": "Table",
   "options": "Delivery Note Item",
   "reqd": 1
  },
  {
   "collapsible": 1,
   "fieldname": "pricing_rule_details",
   "fieldtype": "Section Break",
   "label": "Pricing Rules"
  },
  {
   "fieldname": "pricing_rules",
   "fieldtype": "Table",
   "label": "Pricing Rule Detail",
   "options": "Pricing Rule Detail",
   "read_only": 1
  },
  {
   "collapsible": 1,
   "collapsible_depends_on": "packed_items",
   "fieldname": "packing_list",
   "fieldtype": "Section Break",
   "label": "Packing List",
   "oldfieldtype": "Section Break",
   "options": "fa fa-suitcase",
   "print_hide": 1
  },
  {
   "fieldname": "packed_items",
   "fieldtype": "Table",
   "label": "Packed Items",
   "oldfieldname": "packing_details",
   "oldfieldtype": "Table",
   "options": "Packed Item",
   "print_hide": 1,
   "read_only": 1
  },
  {
   "fieldname": "product_bundle_help",
   "fieldtype": "HTML",
   "label": "Product Bundle Help",
   "print_hide": 1
  },
  {
   "fieldname": "section_break_31",
   "fieldtype": "Section Break"
  },
  {
   "fieldname": "total_qty",
   "fieldtype": "Float",
   "in_list_view": 1,
   "label": "Total Quantity",
   "read_only": 1
  },
  {
   "fieldname": "base_total",
   "fieldtype": "Currency",
   "force_currency_symbol": 1,
   "label": "Total (Company Currency)",
   "options": "Company:company:default_currency",
   "print_hide": 1,
   "read_only": 1
  },
  {
   "depends_on": "eval:doc.net_total != doc.total",
   "fieldname": "base_net_total",
   "fieldtype": "Currency",
   "force_currency_symbol": 1,
   "label": "Net Total (Company Currency)",
   "oldfieldname": "net_total",
   "oldfieldtype": "Currency",
   "options": "Company:company:default_currency",
   "print_hide": 1,
   "print_width": "150px",
   "read_only": 1,
   "width": "150px"
  },
  {
   "fieldname": "column_break_33",
   "fieldtype": "Column Break"
  },
  {
   "fieldname": "total",
   "fieldtype": "Currency",
   "label": "Total",
   "options": "currency",
   "read_only": 1
  },
  {
   "depends_on": "eval:doc.net_total != doc.total",
   "fieldname": "net_total",
   "fieldtype": "Currency",
   "label": "Net Total",
   "options": "currency",
   "print_hide": 1,
   "read_only": 1
  },
  {
   "depends_on": "total_net_weight",
   "fieldname": "total_net_weight",
   "fieldtype": "Float",
   "label": "Total Net Weight",
   "print_hide": 1,
   "read_only": 1
  },
  {
   "fieldname": "taxes_section",
   "fieldtype": "Section Break",
   "label": "Taxes and Charges",
   "oldfieldtype": "Section Break",
   "options": "fa fa-money"
  },
  {
   "fieldname": "tax_category",
   "fieldtype": "Link",
   "label": "Tax Category",
   "options": "Tax Category",
   "print_hide": 1
  },
  {
   "fieldname": "column_break_39",
   "fieldtype": "Column Break"
  },
  {
   "fieldname": "shipping_rule",
   "fieldtype": "Link",
   "label": "Shipping Rule",
   "oldfieldtype": "Button",
   "options": "Shipping Rule",
   "print_hide": 1
  },
  {
   "fieldname": "section_break_41",
   "fieldtype": "Section Break"
  },
  {
   "fieldname": "taxes_and_charges",
   "fieldtype": "Link",
   "label": "Sales Taxes and Charges Template",
   "oldfieldname": "charge",
   "oldfieldtype": "Link",
   "options": "Sales Taxes and Charges Template",
   "print_hide": 1
  },
  {
   "fieldname": "taxes",
   "fieldtype": "Table",
   "label": "Sales Taxes and Charges",
   "oldfieldname": "other_charges",
   "oldfieldtype": "Table",
   "options": "Sales Taxes and Charges"
  },
  {
   "collapsible": 1,
   "fieldname": "sec_tax_breakup",
   "fieldtype": "Section Break",
   "label": "Tax Breakup"
  },
  {
   "fieldname": "other_charges_calculation",
   "fieldtype": "Long Text",
   "label": "Taxes and Charges Calculation",
   "no_copy": 1,
   "oldfieldtype": "HTML",
   "print_hide": 1,
   "read_only": 1
  },
  {
   "fieldname": "section_break_44",
   "fieldtype": "Section Break"
  },
  {
   "fieldname": "base_total_taxes_and_charges",
   "fieldtype": "Currency",
   "force_currency_symbol": 1,
   "label": "Total Taxes and Charges (Company Currency)",
   "oldfieldname": "other_charges_total",
   "oldfieldtype": "Currency",
   "options": "Company:company:default_currency",
   "print_hide": 1,
   "print_width": "150px",
   "read_only": 1,
   "width": "150px"
  },
  {
   "fieldname": "column_break_47",
   "fieldtype": "Column Break"
  },
  {
   "fieldname": "total_taxes_and_charges",
   "fieldtype": "Currency",
   "label": "Total Taxes and Charges",
   "options": "currency",
   "print_hide": 1,
   "read_only": 1
  },
  {
   "collapsible": 1,
   "collapsible_depends_on": "discount_amount",
   "fieldname": "section_break_49",
   "fieldtype": "Section Break",
   "label": "Additional Discount"
  },
  {
   "default": "Grand Total",
   "fieldname": "apply_discount_on",
   "fieldtype": "Select",
   "label": "Apply Additional Discount On",
   "options": "\nGrand Total\nNet Total",
   "print_hide": 1
  },
  {
   "fieldname": "base_discount_amount",
   "fieldtype": "Currency",
   "force_currency_symbol": 1,
   "label": "Additional Discount Amount (Company Currency)",
   "options": "Company:company:default_currency",
   "print_hide": 1,
   "read_only": 1
  },
  {
   "fieldname": "column_break_51",
   "fieldtype": "Column Break"
  },
  {
   "fieldname": "additional_discount_percentage",
   "fieldtype": "Percent",
   "label": "Additional Discount Percentage",
   "print_hide": 1
  },
  {
   "fieldname": "discount_amount",
   "fieldtype": "Currency",
   "label": "Additional Discount Amount",
   "options": "currency",
   "print_hide": 1
  },
  {
   "fieldname": "totals",
   "fieldtype": "Section Break",
   "oldfieldtype": "Section Break",
   "options": "fa fa-money"
  },
  {
   "fieldname": "base_grand_total",
   "fieldtype": "Currency",
   "force_currency_symbol": 1,
   "label": "Grand Total (Company Currency)",
   "oldfieldname": "grand_total",
   "oldfieldtype": "Currency",
   "options": "Company:company:default_currency",
   "print_hide": 1,
   "print_width": "150px",
   "read_only": 1,
   "width": "150px"
  },
  {
   "fieldname": "base_rounding_adjustment",
   "fieldtype": "Currency",
   "force_currency_symbol": 1,
   "label": "Rounding Adjustment (Company Currency)",
   "no_copy": 1,
   "options": "Company:company:default_currency",
   "print_hide": 1,
   "read_only": 1
  },
  {
   "fieldname": "base_rounded_total",
   "fieldtype": "Currency",
   "force_currency_symbol": 1,
   "label": "Rounded Total (Company Currency)",
   "oldfieldname": "rounded_total",
   "oldfieldtype": "Currency",
   "options": "Company:company:default_currency",
   "print_hide": 1,
   "print_width": "150px",
   "read_only": 1,
   "width": "150px"
  },
  {
   "fieldname": "base_in_words",
   "fieldtype": "Data",
   "label": "In Words (Company Currency)",
   "oldfieldname": "in_words",
   "oldfieldtype": "Data",
   "print_hide": 1,
   "print_width": "200px",
   "read_only": 1,
   "width": "200px"
  },
  {
   "fieldname": "column_break3",
   "fieldtype": "Column Break",
   "oldfieldtype": "Column Break"
  },
  {
   "fieldname": "grand_total",
   "fieldtype": "Currency",
   "label": "Grand Total",
   "oldfieldname": "grand_total_export",
   "oldfieldtype": "Currency",
   "options": "currency",
   "print_width": "150px",
   "read_only": 1,
   "width": "150px"
  },
  {
   "fieldname": "rounding_adjustment",
   "fieldtype": "Currency",
   "label": "Rounding Adjustment",
   "no_copy": 1,
   "options": "currency",
   "print_hide": 1,
   "read_only": 1
  },
  {
   "bold": 1,
   "fieldname": "rounded_total",
   "fieldtype": "Currency",
   "label": "Rounded Total",
   "oldfieldname": "rounded_total_export",
   "oldfieldtype": "Currency",
   "options": "currency",
   "print_width": "150px",
   "read_only": 1,
   "width": "150px"
  },
  {
   "fieldname": "in_words",
   "fieldtype": "Data",
   "label": "In Words",
   "oldfieldname": "in_words_export",
   "oldfieldtype": "Data",
   "print_hide": 1,
   "print_width": "150px",
   "read_only": 1,
   "width": "150px"
  },
  {
   "fieldname": "tc_name",
   "fieldtype": "Link",
   "label": "Terms",
   "options": "Terms and Conditions",
   "print_hide": 1
  },
  {
   "fieldname": "terms",
   "fieldtype": "Text Editor",
   "label": "Terms and Conditions"
  },
  {
   "fieldname": "transporter",
   "fieldtype": "Link",
   "ignore_user_permissions": 1,
   "label": "Transporter",
   "options": "Supplier",
   "print_hide": 1
  },
  {
   "fieldname": "driver",
   "fieldtype": "Link",
   "label": "Driver",
   "options": "Driver",
   "print_hide": 1
  },
  {
   "fieldname": "lr_no",
   "fieldtype": "Data",
   "label": "Transport Receipt No",
   "print_hide": 1
  },
  {
   "fieldname": "vehicle_no",
   "fieldtype": "Data",
   "label": "Vehicle No",
   "print_hide": 1
  },
  {
   "fetch_from": "transporter.name",
   "fieldname": "transporter_name",
   "fieldtype": "Data",
   "label": "Transporter Name",
   "print_hide": 1,
   "read_only": 1
  },
  {
   "fetch_from": "driver.full_name",
   "fieldname": "driver_name",
   "fieldtype": "Data",
   "label": "Driver Name",
   "print_hide": 1
  },
  {
   "fieldname": "lr_date",
   "fieldtype": "Date",
   "label": "Transport Receipt Date",
   "print_hide": 1
  },
  {
   "collapsible": 1,
   "fieldname": "more_info",
   "fieldtype": "Section Break",
   "label": "More Information",
   "oldfieldtype": "Section Break",
   "options": "fa fa-file-text",
   "print_hide": 1
  },
  {
   "fieldname": "project",
   "fieldtype": "Link",
   "label": "Project",
   "oldfieldname": "project",
   "oldfieldtype": "Link",
   "options": "Project",
   "search_index": 1
  },
  {
   "fieldname": "campaign",
   "fieldtype": "Link",
   "label": "Campaign",
   "oldfieldname": "campaign",
   "oldfieldtype": "Link",
   "options": "Campaign",
   "print_hide": 1,
   "read_only": 1
  },
  {
   "fieldname": "source",
   "fieldtype": "Link",
   "hidden": 1,
   "label": "Source",
   "oldfieldname": "source",
   "oldfieldtype": "Select",
   "options": "Lead Source",
   "print_hide": 1
  },
  {
   "fieldname": "per_billed",
   "fieldtype": "Percent",
   "label": "% Billed",
   "no_copy": 1,
   "print_hide": 1,
   "read_only": 1
  },
  {
   "fieldname": "customer_group",
   "fieldtype": "Link",
   "hidden": 1,
   "label": "Customer Group",
   "options": "Customer Group",
   "print_hide": 1
  },
  {
   "allow_on_submit": 1,
   "fieldname": "territory",
   "fieldtype": "Link",
   "hidden": 1,
   "label": "Territory",
   "options": "Territory",
   "print_hide": 1
  },
  {
   "allow_on_submit": 1,
   "fieldname": "letter_head",
   "fieldtype": "Link",
   "label": "Letter Head",
   "options": "Letter Head",
   "print_hide": 1
  },
  {
   "allow_on_submit": 1,
   "fieldname": "select_print_heading",
   "fieldtype": "Link",
   "label": "Print Heading",
   "no_copy": 1,
   "options": "Print Heading",
   "print_hide": 1,
   "report_hide": 1
  },
  {
   "fieldname": "language",
   "fieldtype": "Data",
   "label": "Print Language",
   "print_hide": 1,
   "read_only": 1
  },
  {
   "allow_on_submit": 1,
   "default": "0",
   "fieldname": "print_without_amount",
   "fieldtype": "Check",
   "label": "Print Without Amount",
   "print_hide": 1
  },
  {
   "allow_on_submit": 1,
   "default": "0",
   "fieldname": "group_same_items",
   "fieldtype": "Check",
   "label": "Group same items",
   "print_hide": 1
  },
  {
   "fieldname": "status",
   "fieldtype": "Select",
   "in_list_view": 1,
   "in_standard_filter": 1,
   "label": "Status",
   "no_copy": 1,
   "options": "Draft\nTo Bill\nCompleted\nReturn\nCancelled\nClosed",
   "print_hide": 1,
   "read_only": 1,
   "reqd": 1,
   "search_index": 1
  },
  {
   "fieldname": "per_installed",
   "fieldtype": "Percent",
   "label": "% Installed",
   "no_copy": 1,
   "print_hide": 1,
   "read_only": 1
  },
  {
   "fieldname": "installation_status",
   "fieldtype": "Select",
   "label": "Installation Status",
   "no_copy": 1,
   "options": "Not Installed\nInstalled",
   "print_hide": 1,
   "read_only": 1
  },
  {
   "fieldname": "excise_page",
   "fieldtype": "Data",
   "hidden": 1,
   "label": "Excise Page Number",
   "print_hide": 1
  },
  {
   "fieldname": "instructions",
   "fieldtype": "Text",
   "label": "Instructions"
  },
  {
   "fieldname": "auto_repeat",
   "fieldtype": "Link",
   "label": "Auto Repeat",
   "no_copy": 1,
   "options": "Auto Repeat",
   "print_hide": 1,
   "read_only": 1
  },
  {
   "fieldname": "sales_partner",
   "fieldtype": "Link",
   "label": "Sales Partner",
   "options": "Sales Partner",
   "print_hide": 1
  },
  {
   "fieldname": "commission_rate",
   "fieldtype": "Percent",
   "label": "Commission Rate (%)",
   "print_hide": 1
  },
  {
   "fieldname": "total_commission",
   "fieldtype": "Currency",
   "label": "Total Commission",
   "options": "Company:company:default_currency",
   "print_hide": 1
  },
  {
   "collapsible": 1,
   "collapsible_depends_on": "sales_team",
   "fieldname": "section_break1",
   "fieldtype": "Section Break",
   "label": "Sales Team",
   "print_hide": 1
  },
  {
   "allow_on_submit": 1,
   "fieldname": "sales_team",
   "fieldtype": "Table",
   "label": "Sales Team",
   "oldfieldname": "sales_team",
   "oldfieldtype": "Table",
   "options": "Sales Team",
   "print_hide": 1
  },
  {
   "fieldname": "pick_list",
   "fieldtype": "Link",
   "label": "Pick List",
   "options": "Pick List",
   "read_only": 1
  },
  {
   "fieldname": "remarks",
   "fieldtype": "Small Text",
   "in_global_search": 1,
   "in_standard_filter": 1,
   "label": "Remarks",
   "no_copy": 1,
   "print_hide": 1
  },
  {
   "default": "0",
   "depends_on": "is_return",
   "fieldname": "reopen_order",
   "fieldtype": "Check",
   "label": "Reopen Order",
   "search_index": 1
  },
  {
   "fieldname": "transaction_type",
   "fieldtype": "Link",
   "in_standard_filter": 1,
   "label": "Transaction Type",
   "options": "Transaction Type"
  },
  {
   "default": "Sales",
   "fetch_from": "transaction_type.order_type",
   "fieldname": "order_type",
   "fieldtype": "Select",
   "hidden": 1,
   "label": "Order Type",
   "options": "\nSales\nMaintenance\nShopping Cart",
   "print_hide": 1
  },
  {
   "fetch_from": "customer.tax_cnic",
   "fieldname": "tax_cnic",
   "fieldtype": "Data",
   "hidden": 1,
   "label": "CNIC",
   "read_only": 1
  },
  {
   "fetch_from": "customer.tax_strn",
   "fieldname": "tax_strn",
   "fieldtype": "Data",
   "hidden": 1,
   "label": "STRN",
   "read_only": 1
  },
  {
   "fieldname": "column_break_68",
   "fieldtype": "Column Break"
  },
  {
   "fieldname": "column_break_84",
   "fieldtype": "Column Break"
  },
  {
   "depends_on": "eval:doc.total_alt_uom_qty != doc.total_qty",
   "fieldname": "total_alt_uom_qty",
   "fieldtype": "Float",
   "label": "Total Contents Quantity",
   "read_only": 1
  },
  {
   "fieldname": "column_break_86",
   "fieldtype": "Column Break"
  },
  {
   "fieldname": "section_break_84",
   "fieldtype": "Section Break"
  },
  {
   "depends_on": "total_discount",
   "fieldname": "total_before_discount",
   "fieldtype": "Currency",
   "label": "Total Before Discount",
   "options": "currency",
   "print_hide": 1,
   "read_only": 1
  },
  {
   "depends_on": "total_discount",
   "fieldname": "base_total_before_discount",
   "fieldtype": "Currency",
   "force_currency_symbol": 1,
   "label": "Total Before Discount (Company Currency)",
   "options": "Company:company:default_currency",
   "print_hide": 1,
   "read_only": 1
  },
  {
   "fieldname": "column_break_90",
   "fieldtype": "Column Break"
  },
  {
   "depends_on": "total_discount",
   "fieldname": "total_discount",
   "fieldtype": "Currency",
   "label": "Total Discount",
   "options": "currency",
   "print_hide": 1,
   "read_only": 1
  },
  {
   "depends_on": "total_discount",
   "fieldname": "base_total_discount",
   "fieldtype": "Currency",
   "force_currency_symbol": 1,
   "label": "Total Discount (Company Currency)",
   "options": "Company:company:default_currency",
   "print_hide": 1,
   "read_only": 1
  },
  {
   "fieldname": "column_break_91",
   "fieldtype": "Column Break"
  },
  {
   "collapsible": 1,
   "fieldname": "tax_exclusive_totals_section",
   "fieldtype": "Section Break",
   "label": "Tax Exclusive Totals"
  },
  {
   "depends_on": "eval:doc.tax_exclusive_total != doc.total",
   "fieldname": "tax_exclusive_total",
   "fieldtype": "Currency",
   "label": "Tax Exclusive Total",
   "options": "currency",
   "print_hide": 1,
   "read_only": 1
  },
  {
   "depends_on": "eval:doc.tax_exclusive_total != doc.total",
   "fieldname": "base_tax_exclusive_total",
   "fieldtype": "Currency",
   "force_currency_symbol": 1,
   "label": "Tax Exclusive Total (Company Currency)",
   "options": "Company:company:default_currency",
   "print_hide": 1,
   "read_only": 1
  },
  {
   "fieldname": "column_break_98",
   "fieldtype": "Column Break"
  },
  {
   "depends_on": "total_discount",
   "fieldname": "tax_exclusive_total_before_discount",
   "fieldtype": "Currency",
   "label": "Tax Exclusive Total Before Discount",
   "options": "currency",
   "print_hide": 1,
   "read_only": 1
  },
  {
   "depends_on": "total_discount",
   "fieldname": "base_tax_exclusive_total_before_discount",
   "fieldtype": "Currency",
   "force_currency_symbol": 1,
   "label": "Tax Exclusive Total Before Discount (Company Currency)",
   "options": "Company:company:default_currency",
   "print_hide": 1,
   "read_only": 1
  },
  {
   "fieldname": "column_break_101",
   "fieldtype": "Column Break"
  },
  {
   "depends_on": "total_discount",
   "fieldname": "tax_exclusive_total_discount",
   "fieldtype": "Currency",
   "label": "Tax Exclusive Total Discount",
   "options": "currency",
   "print_hide": 1,
   "read_only": 1
  },
  {
   "depends_on": "total_discount",
   "fieldname": "base_tax_exclusive_total_discount",
   "fieldtype": "Currency",
   "force_currency_symbol": 1,
   "label": "Tax Exclusive Total Discount (Company Currency)",
   "options": "Company:company:default_currency",
   "print_hide": 1,
   "read_only": 1
  },
  {
   "collapsible": 1,
   "fieldname": "net_totals_section",
   "fieldtype": "Section Break",
   "label": "Net Totals"
  },
  {
   "fieldname": "column_break_105",
   "fieldtype": "Column Break"
  },
  {
   "depends_on": "eval:doc.taxable_total != doc.net_total",
   "fieldname": "taxable_total",
   "fieldtype": "Currency",
   "label": "Net Taxable Total",
   "options": "currency",
   "print_hide": 1,
   "read_only": 1
  },
  {
   "depends_on": "eval:doc.taxable_total != doc.net_total",
   "fieldname": "base_taxable_total",
   "fieldtype": "Currency",
   "force_currency_symbol": 1,
   "label": "Net Taxable Total (Company Currency)",
   "options": "Company:company:default_currency",
   "print_hide": 1,
   "read_only": 1
  },
  {
   "fieldname": "column_break_110",
   "fieldtype": "Column Break"
  },
  {
   "depends_on": "total_discount_after_taxes",
   "fieldname": "total_discount_after_taxes",
   "fieldtype": "Currency",
   "label": "Total Discount After Taxes",
   "options": "currency",
   "print_hide": 1,
   "read_only": 1
  },
  {
   "depends_on": "total_discount_after_taxes",
   "fieldname": "base_total_discount_after_taxes",
   "fieldtype": "Currency",
   "force_currency_symbol": 1,
   "label": "Total Discount After Taxes (Company Currency)",
   "options": "Company:company:default_currency",
   "print_hide": 1,
   "read_only": 1
  },
  {
   "depends_on": "total_discount_after_taxes",
   "fieldname": "total_after_taxes",
   "fieldtype": "Currency",
   "label": "Total After Taxes",
   "options": "currency",
   "print_hide": 1,
   "read_only": 1
  },
  {
   "depends_on": "total_discount_after_taxes",
   "fieldname": "base_total_after_taxes",
   "fieldtype": "Currency",
   "force_currency_symbol": 1,
   "label": "Total After Taxes (Company Currency)",
   "options": "Company:company:default_currency",
   "print_hide": 1,
   "read_only": 1
  },
  {
   "fieldname": "section_break_128",
   "fieldtype": "Section Break"
  },
  {
   "fieldname": "col_break_131",
   "fieldtype": "Column Break"
  },
  {
   "fieldname": "per_completed",
   "fieldtype": "Percent",
   "in_list_view": 1,
   "label": "% Billed + Returned",
   "no_copy": 1,
   "print_hide": 1,
   "read_only": 1
  },
  {
   "fieldname": "per_returned",
   "fieldtype": "Percent",
   "label": "% Returned",
   "no_copy": 1,
   "print_hide": 1,
   "read_only": 1
  },
  {
   "collapsible": 1,
   "collapsible_depends_on": "applies_to_item",
   "fieldname": "sec_applies_to",
   "fieldtype": "Section Break",
   "hidden": 1,
   "label": "Applies To"
  },
  {
   "depends_on": "eval:!doc.applies_to_item || doc.applies_to_item_name != doc.applies_to_item",
   "fetch_from": "applies_to_item.item_name",
   "fetch_if_empty": 1,
   "fieldname": "applies_to_item_name",
   "fieldtype": "Data",
   "label": "Applies to Item Name"
  },
  {
   "fieldname": "applies_to_item",
   "fieldtype": "Link",
   "in_standard_filter": 1,
   "label": "Applies to Item",
   "options": "Item"
  },
  {
   "fieldname": "more_info_cb_1",
   "fieldtype": "Column Break"
  },
  {
   "fieldname": "more_info_cb_2",
   "fieldtype": "Column Break"
  },
  {
   "allow_on_submit": 1,
   "depends_on": "eval:doc.received_by || doc.docstatus == 0",
   "fieldname": "received_by_type",
   "fieldtype": "Link",
   "hidden": 1,
   "label": "Received By Type",
   "options": "DocType"
  },
  {
   "allow_on_submit": 1,
   "depends_on": "received_by_type",
   "fieldname": "received_by",
   "fieldtype": "Dynamic Link",
   "hidden": 1,
   "label": "Received By",
   "options": "received_by_type"
  },
  {
   "allow_on_submit": 1,
   "fieldname": "contact_phone",
   "fieldtype": "Data",
   "label": "Phone No",
   "read_only": 1
  },
  {
   "depends_on": "eval: !doc.is_return && (doc.items || []).filter(d=>d.has_batch_no).length && doc.docstatus == 0",
   "fieldname": "auto_select_batches",
   "fieldtype": "Button",
   "label": "Auto Select Batches (FIFO)"
  },
  {
   "fieldname": "column_break_130",
   "fieldtype": "Column Break"
  },
  {
   "fieldname": "more_info_cb_3",
   "fieldtype": "Column Break"
  },
  {
   "fieldname": "column_break_54",
   "fieldtype": "Column Break"
  },
  {
   "default": "0",
   "fieldname": "has_stin",
   "fieldtype": "Check",
   "label": "Apply Taxes"
  },
  {
   "fetch_from": "applies_to_item.variant_of",
   "fieldname": "applies_to_variant_of",
   "fieldtype": "Link",
   "hidden": 1,
   "in_standard_filter": 1,
   "label": "Applies to Template",
   "options": "Item",
   "read_only": 1
  },
  {
   "fetch_from": "applies_to_variant_of.item_name",
   "fieldname": "applies_to_variant_of_name",
   "fieldtype": "Data",
   "hidden": 1,
   "label": "Applies to Template Name",
   "read_only": 1
  },
  {
   "fieldname": "inter_company_reference",
   "fieldtype": "Link",
   "label": "Inter Company Receipt Reference",
   "no_copy": 1,
   "options": "Purchase Receipt",
   "read_only": 1
  },
  {
   "fieldname": "address_and_contact_tab",
   "fieldtype": "Tab Break",
   "label": "Address and Contact"
  },
  {
   "fieldname": "sec_address",
   "fieldtype": "Section Break",
   "label": "Address"
  },
  {
   "fieldname": "cb_1",
   "fieldtype": "Column Break"
  },
  {
   "fieldname": "cb_2",
   "fieldtype": "Column Break"
  },
  {
   "fieldname": "sec_contact",
   "fieldtype": "Section Break",
   "label": "Contact"
  },
  {
   "fieldname": "cb_3",
   "fieldtype": "Column Break"
  },
  {
   "fieldname": "terms_tab",
   "fieldtype": "Tab Break",
   "label": "Terms"
  },
  {
   "fieldname": "transporter_info_tab",
   "fieldtype": "Tab Break",
   "label": "Transporter"
  },
  {
   "fieldname": "cb_4",
   "fieldtype": "Column Break"
  },
  {
   "fieldname": "print_settings_tab",
   "fieldtype": "Tab Break",
   "label": "Print Settings"
  },
  {
   "fieldname": "cb_6",
   "fieldtype": "Column Break"
  },
  {
   "fieldname": "status_tab",
   "fieldtype": "Tab Break",
   "label": "Status"
  },
  {
   "fieldname": "sec_billing",
   "fieldtype": "Section Break",
   "label": "Billing"
  },
  {
   "fieldname": "cb_7",
   "fieldtype": "Column Break"
  },
  {
   "fieldname": "sec_installation",
   "fieldtype": "Section Break",
   "label": "Installation"
  },
  {
   "fieldname": "cb_8",
   "fieldtype": "Column Break"
  },
  {
   "fieldname": "sec_subscription",
   "fieldtype": "Section Break",
   "label": "Subscription"
  },
  {
   "fieldname": "commission_tab",
   "fieldtype": "Tab Break",
   "hidden": 1,
   "label": "Commission",
   "print_hide": 1
  },
  {
   "fieldname": "cb_9",
   "fieldtype": "Column Break",
   "print_hide": 1
  },
  {
   "fieldname": "cb_10",
   "fieldtype": "Column Break",
   "print_hide": 1
  },
  {
   "fieldname": "section_break_164",
   "fieldtype": "Section Break"
  }
 ],
 "icon": "fa fa-truck",
 "idx": 146,
 "is_submittable": 1,
<<<<<<< HEAD
 "links": [],
 "modified": "2022-11-26 01:55:53.139437",
=======
 "modified": "2022-11-30 17:13:58.717554",
>>>>>>> 36678aba
 "modified_by": "Administrator",
 "module": "Stock",
 "name": "Delivery Note",
 "naming_rule": "By \"Naming Series\" field",
 "owner": "Administrator",
 "permissions": [
  {
   "amend": 1,
   "cancel": 1,
   "create": 1,
   "delete": 1,
   "email": 1,
   "export": 1,
   "print": 1,
   "read": 1,
   "report": 1,
   "role": "Delivery User",
   "share": 1,
   "submit": 1,
   "write": 1
  },
  {
   "amend": 1,
   "cancel": 1,
   "create": 1,
   "delete": 1,
   "email": 1,
   "print": 1,
   "read": 1,
   "report": 1,
   "role": "Stock User",
   "share": 1,
   "submit": 1,
   "write": 1
  },
  {
   "amend": 1,
   "cancel": 1,
   "create": 1,
   "delete": 1,
   "email": 1,
   "export": 1,
   "print": 1,
   "read": 1,
   "report": 1,
   "role": "Accounts User",
   "share": 1,
   "submit": 1,
   "write": 1
  },
  {
   "email": 1,
   "export": 1,
   "print": 1,
   "read": 1,
   "report": 1,
   "role": "Cashier",
   "share": 1
  },
  {
   "email": 1,
   "export": 1,
   "print": 1,
   "read": 1,
   "report": 1,
   "role": "Sales User (Read Only)",
   "share": 1
  },
  {
   "email": 1,
   "export": 1,
   "print": 1,
   "read": 1,
   "report": 1,
   "role": "Sales User",
   "share": 1
  },
  {
   "export": 1,
   "print": 1,
   "read": 1,
   "report": 1,
   "role": "Auditor"
  },
  {
   "permlevel": 1,
   "read": 1,
   "role": "Stock Manager",
   "write": 1
  },
  {
   "export": 1,
   "permlevel": 1,
   "read": 1,
   "role": "Accounts User",
   "write": 1
  }
 ],
 "search_fields": "status,customer,customer_name, territory,base_grand_total",
 "show_name_in_global_search": 1,
 "sort_field": "posting_date",
 "sort_order": "DESC",
 "states": [],
 "timeline_field": "customer",
 "title_field": "title",
 "track_changes": 1,
 "track_seen": 1
}<|MERGE_RESOLUTION|>--- conflicted
+++ resolved
@@ -1659,12 +1659,7 @@
  "icon": "fa fa-truck",
  "idx": 146,
  "is_submittable": 1,
-<<<<<<< HEAD
- "links": [],
- "modified": "2022-11-26 01:55:53.139437",
-=======
  "modified": "2022-11-30 17:13:58.717554",
->>>>>>> 36678aba
  "modified_by": "Administrator",
  "module": "Stock",
  "name": "Delivery Note",
