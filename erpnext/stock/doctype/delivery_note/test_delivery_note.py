# Copyright (c) 2015, Frappe Technologies Pvt. Ltd. and Contributors
# License: GNU General Public License v3. See license.txt


import json
from collections import defaultdict

import frappe
from frappe.tests.utils import FrappeTestCase
from frappe.utils import add_days, cstr, flt, getdate, nowdate, nowtime, today

from erpnext.accounts.doctype.account.test_account import get_inventory_account
from erpnext.accounts.utils import get_balance_on
from erpnext.selling.doctype.product_bundle.test_product_bundle import make_product_bundle
from erpnext.selling.doctype.sales_order.test_sales_order import (
	automatically_fetch_payment_terms,
	compare_payment_schedules,
	create_dn_against_so,
	make_sales_order,
)
from erpnext.stock.doctype.delivery_note.delivery_note import (
	make_delivery_trip,
	make_sales_invoice,
)
from erpnext.stock.doctype.item.test_item import make_item
from erpnext.stock.doctype.purchase_receipt.test_purchase_receipt import get_gl_entries
from erpnext.stock.doctype.serial_and_batch_bundle.test_serial_and_batch_bundle import (
	get_batch_from_bundle,
	get_serial_nos_from_bundle,
	make_serial_batch_bundle,
)
from erpnext.stock.doctype.stock_entry.test_stock_entry import (
	get_qty_after_transaction,
	make_serialized_item,
	make_stock_entry,
)
from erpnext.stock.doctype.stock_reconciliation.test_stock_reconciliation import (
	create_stock_reconciliation,
	set_valuation_method,
)
from erpnext.stock.doctype.warehouse.test_warehouse import get_warehouse
from erpnext.stock.stock_ledger import get_previous_sle


class TestDeliveryNote(FrappeTestCase):
	def test_over_billing_against_dn(self):
		frappe.db.set_single_value("Stock Settings", "allow_negative_stock", 1)

		dn = create_delivery_note(do_not_submit=True)
		self.assertRaises(frappe.ValidationError, make_sales_invoice, dn.name)

		dn.submit()
		si = make_sales_invoice(dn.name)
		self.assertEqual(len(si.get("items")), len(dn.get("items")))

		# modify amount
		si.get("items")[0].rate = 200
		self.assertRaises(frappe.ValidationError, frappe.get_doc(si).insert)

	def test_delivery_note_no_gl_entry(self):
		frappe.db.get_value("Warehouse", "_Test Warehouse - _TC", "company")
		make_stock_entry(target="_Test Warehouse - _TC", qty=5, basic_rate=100)

		stock_queue = json.loads(
			get_previous_sle(
				{
					"item_code": "_Test Item",
					"warehouse": "_Test Warehouse - _TC",
					"posting_date": nowdate(),
					"posting_time": nowtime(),
				}
			).stock_queue
			or "[]"
		)

		dn = create_delivery_note()

		sle = frappe.get_doc("Stock Ledger Entry", {"voucher_type": "Delivery Note", "voucher_no": dn.name})

		self.assertEqual(sle.stock_value_difference, flt(-1 * stock_queue[0][1], 2))

		self.assertFalse(get_gl_entries("Delivery Note", dn.name))

	def test_delivery_note_gl_entry_packing_item(self):
		frappe.db.get_value("Warehouse", "Stores - TCP1", "company")

		make_stock_entry(item_code="_Test Item", target="Stores - TCP1", qty=10, basic_rate=100)
		make_stock_entry(
			item_code="_Test Item Home Desktop 100", target="Stores - TCP1", qty=10, basic_rate=100
		)

		stock_in_hand_account = get_inventory_account("_Test Company with perpetual inventory")
		prev_bal = get_balance_on(stock_in_hand_account)

		dn = create_delivery_note(
			item_code="_Test Product Bundle Item",
			company="_Test Company with perpetual inventory",
			warehouse="Stores - TCP1",
			cost_center="Main - TCP1",
			expense_account="Cost of Goods Sold - TCP1",
		)

		stock_value_diff_rm1 = abs(
			frappe.db.get_value(
				"Stock Ledger Entry",
				{"voucher_type": "Delivery Note", "voucher_no": dn.name, "item_code": "_Test Item"},
				"stock_value_difference",
			)
		)

		stock_value_diff_rm2 = abs(
			frappe.db.get_value(
				"Stock Ledger Entry",
				{
					"voucher_type": "Delivery Note",
					"voucher_no": dn.name,
					"item_code": "_Test Item Home Desktop 100",
				},
				"stock_value_difference",
			)
		)

		stock_value_diff = stock_value_diff_rm1 + stock_value_diff_rm2

		gl_entries = get_gl_entries("Delivery Note", dn.name)
		self.assertTrue(gl_entries)

		expected_values = {
			stock_in_hand_account: [0.0, stock_value_diff],
			"Cost of Goods Sold - TCP1": [stock_value_diff, 0.0],
		}
		for _i, gle in enumerate(gl_entries):
			self.assertEqual([gle.debit, gle.credit], expected_values.get(gle.account))

		# check stock in hand balance
		bal = get_balance_on(stock_in_hand_account)
		self.assertEqual(flt(bal, 2), flt(prev_bal - stock_value_diff, 2))

		dn.cancel()

	def test_serialize_status(self):
		from frappe.model.naming import make_autoname

		serial_no = frappe.get_doc(
			{
				"doctype": "Serial No",
				"item_code": "_Test Serialized Item With Series",
				"serial_no": make_autoname("SRDD", "Serial No"),
			}
		)
		serial_no.save()

		bundle_id = make_serial_batch_bundle(
			frappe._dict(
				{
					"item_code": "_Test Serialized Item With Series",
					"warehouse": "_Test Warehouse - _TC",
					"qty": -1,
					"voucher_type": "Delivery Note",
					"serial_nos": [serial_no.name],
					"posting_date": today(),
					"posting_time": nowtime(),
					"type_of_transaction": "Outward",
					"do_not_save": True,
				}
			)
		)

		self.assertRaises(frappe.ValidationError, bundle_id.make_serial_and_batch_bundle)

	def check_serial_no_values(self, serial_no, field_values):
		serial_no = frappe.get_doc("Serial No", serial_no)
		for field, value in field_values.items():
			self.assertEqual(cstr(serial_no.get(field)), value)

	def test_delivery_note_return_against_denormalized_serial_no(self):
		from erpnext.stock.doctype.delivery_note.delivery_note import make_sales_return
		from erpnext.stock.doctype.serial_no.serial_no import get_serial_nos

		frappe.flags.ignore_serial_batch_bundle_validation = True
		sn_item = "Old Serial NO Item Return Test - 1"
		make_item(
			sn_item,
			{
				"has_serial_no": 1,
				"serial_no_series": "OSN-.####",
				"is_stock_item": 1,
			},
		)

		serial_nos = [
			"OSN-1",
			"OSN-2",
			"OSN-3",
			"OSN-4",
			"OSN-5",
			"OSN-6",
			"OSN-7",
			"OSN-8",
			"OSN-9",
			"OSN-10",
			"OSN-11",
			"OSN-12",
		]

		for sn in serial_nos:
			if not frappe.db.exists("Serial No", sn):
				sn_doc = frappe.get_doc(
					{
						"doctype": "Serial No",
						"item_code": sn_item,
						"serial_no": sn,
					}
				)
				sn_doc.insert()

		warehouse = "_Test Warehouse - _TC"
		company = frappe.db.get_value("Warehouse", warehouse, "company")
		se_doc = make_stock_entry(
			item_code=sn_item,
			company=company,
			target="_Test Warehouse - _TC",
			qty=12,
			basic_rate=100,
			do_not_submit=1,
		)

		se_doc.items[0].serial_no = "\n".join(serial_nos)

		frappe.flags.use_serial_and_batch_fields = True
		se_doc.submit()

		self.assertEqual(sorted(get_serial_nos(se_doc.items[0].serial_no)), sorted(serial_nos))

		dn = create_delivery_note(
			item_code=sn_item,
			qty=12,
			rate=500,
			warehouse=warehouse,
			company=company,
			expense_account="Cost of Goods Sold - _TC",
			cost_center="Main - _TC",
			do_not_submit=1,
		)

		dn.items[0].serial_no = "\n".join(serial_nos)
		dn.submit()
		dn.reload()

		self.assertTrue(dn.items[0].serial_no)

		frappe.flags.ignore_serial_batch_bundle_validation = False
		frappe.flags.use_serial_and_batch_fields = False

		# return entry
		dn1 = make_sales_return(dn.name)

		dn1.items[0].qty = -2
		dn1.items[0].serial_no = "\n".join(get_serial_nos(serial_nos)[0:2])
		dn1.submit()
		dn1.reload()

		returned_serial_nos1 = get_serial_nos_from_bundle(dn1.items[0].serial_and_batch_bundle)
		for serial_no in returned_serial_nos1:
			self.assertTrue(serial_no in serial_nos)

		dn2 = make_sales_return(dn.name)

		dn2.items[0].qty = -2
		dn2.items[0].serial_no = "\n".join(get_serial_nos(serial_nos)[2:4])
		dn2.submit()
		dn2.reload()

		returned_serial_nos2 = get_serial_nos_from_bundle(dn2.items[0].serial_and_batch_bundle)
		for serial_no in returned_serial_nos2:
			self.assertTrue(serial_no in serial_nos)
			self.assertFalse(serial_no in returned_serial_nos1)

	def test_sales_return_for_non_bundled_items_partial(self):
		company = frappe.db.get_value("Warehouse", "Stores - TCP1", "company")

		make_stock_entry(item_code="_Test Item", target="Stores - TCP1", qty=50, basic_rate=100)

		actual_qty_0 = get_qty_after_transaction(warehouse="Stores - TCP1")

		dn = create_delivery_note(
			qty=5,
			rate=500,
			warehouse="Stores - TCP1",
			company=company,
			expense_account="Cost of Goods Sold - TCP1",
			cost_center="Main - TCP1",
		)

		actual_qty_1 = get_qty_after_transaction(warehouse="Stores - TCP1")
		self.assertEqual(actual_qty_0 - 5, actual_qty_1)

		# outgoing_rate
		outgoing_rate = (
			frappe.db.get_value(
				"Stock Ledger Entry",
				{"voucher_type": "Delivery Note", "voucher_no": dn.name},
				"stock_value_difference",
			)
			/ 5
		)

		# return entry
		dn1 = create_delivery_note(
			is_return=1,
			return_against=dn.name,
			qty=-2,
			rate=500,
			company=company,
			warehouse="Stores - TCP1",
			expense_account="Cost of Goods Sold - TCP1",
			cost_center="Main - TCP1",
			do_not_submit=1,
		)
		dn1.items[0].dn_detail = dn.items[0].name
		dn1.submit()

		actual_qty_2 = get_qty_after_transaction(warehouse="Stores - TCP1")

		self.assertEqual(actual_qty_1 + 2, actual_qty_2)

		incoming_rate, stock_value_difference = frappe.db.get_value(
			"Stock Ledger Entry",
			{"voucher_type": "Delivery Note", "voucher_no": dn1.name},
			["incoming_rate", "stock_value_difference"],
		)

		self.assertEqual(flt(incoming_rate, 3), abs(flt(outgoing_rate, 3)))
		stock_in_hand_account = get_inventory_account(company, dn1.items[0].warehouse)

		gle_warehouse_amount = frappe.db.get_value(
			"GL Entry",
			{"voucher_type": "Delivery Note", "voucher_no": dn1.name, "account": stock_in_hand_account},
			"debit",
		)

		self.assertEqual(gle_warehouse_amount, stock_value_difference)

		# hack because new_doc isn't considering is_return portion of status_updater
		returned = frappe.get_doc("Delivery Note", dn1.name)
		returned.update_prevdoc_status()
		dn.load_from_db()

		# Check if Original DN updated
		self.assertEqual(dn.items[0].returned_qty, 2)
		self.assertEqual(dn.per_returned, 40)

		from erpnext.controllers.sales_and_purchase_return import make_return_doc

		return_dn_2 = make_return_doc("Delivery Note", dn.name)

		# Check if unreturned amount is mapped in 2nd return
		self.assertEqual(return_dn_2.items[0].qty, -3)

		si = make_sales_invoice(dn.name)
		si.submit()

		self.assertEqual(si.items[0].qty, 3)

		dn.load_from_db()
		# DN should be completed on billing all unreturned amount
		self.assertEqual(dn.items[0].billed_amt, 1500)
		self.assertEqual(dn.per_billed, 100)
		self.assertEqual(dn.status, "Completed")

		si.load_from_db()
		si.cancel()

		dn.load_from_db()
		self.assertEqual(dn.per_billed, 0)

		dn1.cancel()
		dn.cancel()

	def test_sales_return_for_non_bundled_items_full(self):
		company = frappe.db.get_value("Warehouse", "Stores - TCP1", "company")

		make_item("Box", {"is_stock_item": 1})

		make_stock_entry(item_code="Box", target="Stores - TCP1", qty=10, basic_rate=100)

		dn = create_delivery_note(
			item_code="Box",
			qty=5,
			rate=500,
			warehouse="Stores - TCP1",
			company=company,
			expense_account="Cost of Goods Sold - TCP1",
			cost_center="Main - TCP1",
		)

		# return entry
		dn1 = create_delivery_note(
			item_code="Box",
			is_return=1,
			return_against=dn.name,
			qty=-5,
			rate=500,
			company=company,
			warehouse="Stores - TCP1",
			expense_account="Cost of Goods Sold - TCP1",
			cost_center="Main - TCP1",
			do_not_submit=1,
		)
		dn1.items[0].dn_detail = dn.items[0].name
		dn1.submit()

		# hack because new_doc isn't considering is_return portion of status_updater
		returned = frappe.get_doc("Delivery Note", dn1.name)
		returned.update_prevdoc_status()
		dn.load_from_db()

		# Check if Original DN updated
		self.assertEqual(dn.items[0].returned_qty, 5)
		self.assertEqual(dn.per_returned, 100)
		self.assertEqual(dn.status, "Return Issued")

	def test_delivery_note_return_valuation_on_different_warehouse(self):
		from erpnext.stock.doctype.warehouse.test_warehouse import create_warehouse

		company = frappe.db.get_value("Warehouse", "Stores - TCP1", "company")
		item_code = "Test Return Valuation For DN"
		make_item("Test Return Valuation For DN", {"is_stock_item": 1})
		return_warehouse = create_warehouse("Returned Test Warehouse", company=company)

		make_stock_entry(item_code=item_code, target="Stores - TCP1", qty=5, basic_rate=150)

		dn = create_delivery_note(
			item_code=item_code,
			qty=5,
			rate=500,
			warehouse="Stores - TCP1",
			company=company,
			expense_account="Cost of Goods Sold - TCP1",
			cost_center="Main - TCP1",
		)

		dn.submit()
		self.assertEqual(dn.items[0].incoming_rate, 150)

		from erpnext.controllers.sales_and_purchase_return import make_return_doc

		return_dn = make_return_doc(dn.doctype, dn.name)
		return_dn.items[0].warehouse = return_warehouse
		return_dn.save().submit()

		self.assertEqual(return_dn.items[0].incoming_rate, 150)

	def test_sales_return_against_serial_batch_bundle(self):
		frappe.db.set_single_value(
			"Stock Settings", "do_not_update_serial_batch_on_creation_of_auto_bundle", 1
		)

		batch_item = make_item(
			"Test Sales Return Against Batch Item",
			properties={
				"has_batch_no": 1,
				"is_stock_item": 1,
				"create_new_batch": 1,
				"batch_number_series": "BATCH-TSRABII.#####",
			},
		).name

		serial_item = make_item(
			"Test Sales Return Against Serial NO Item",
			properties={
				"has_serial_no": 1,
				"is_stock_item": 1,
				"serial_no_series": "SN-TSRABII.#####",
			},
		).name

		make_stock_entry(item_code=batch_item, target="_Test Warehouse - _TC", qty=5, basic_rate=100)
		make_stock_entry(item_code=serial_item, target="_Test Warehouse - _TC", qty=5, basic_rate=100)

		dn = create_delivery_note(
			item_code=batch_item,
			qty=5,
			rate=500,
			warehouse="_Test Warehouse - _TC",
			expense_account="Cost of Goods Sold - _TC",
			cost_center="Main - _TC",
			use_serial_batch_fields=0,
			do_not_submit=1,
		)

		dn.append(
			"items",
			{
				"item_code": serial_item,
				"qty": 5,
				"rate": 500,
				"warehouse": "_Test Warehouse - _TC",
				"expense_account": "Cost of Goods Sold - _TC",
				"cost_center": "Main - _TC",
				"use_serial_batch_fields": 0,
			},
		)

		dn.save()
		for row in dn.items:
			self.assertFalse(row.use_serial_batch_fields)

		dn.submit()
		dn.reload()
		for row in dn.items:
			self.assertTrue(row.serial_and_batch_bundle)
			self.assertFalse(row.use_serial_batch_fields)
			self.assertFalse(row.serial_no)
			self.assertFalse(row.batch_no)

		from erpnext.controllers.sales_and_purchase_return import make_return_doc

		return_dn = make_return_doc(dn.doctype, dn.name)
		for row in return_dn.items:
			row.qty = -2
			row.use_serial_batch_fields = 0
		return_dn.save().submit()

		for row in return_dn.items:
			total_qty = frappe.db.get_value(
				"Serial and Batch Bundle", row.serial_and_batch_bundle, "total_qty"
			)

			self.assertEqual(total_qty, 2)

			doc = frappe.get_doc("Serial and Batch Bundle", row.serial_and_batch_bundle)
			if doc.has_serial_no:
				self.assertEqual(len(doc.entries), 2)

			for entry in doc.entries:
				if doc.has_batch_no:
					self.assertEqual(entry.qty, 2)
				else:
					self.assertEqual(entry.qty, 1)

		frappe.db.set_single_value(
			"Stock Settings", "do_not_update_serial_batch_on_creation_of_auto_bundle", 0
		)

	def test_return_single_item_from_bundled_items(self):
		company = frappe.db.get_value("Warehouse", "Stores - TCP1", "company")

		create_stock_reconciliation(
			item_code="_Test Item",
			warehouse="Stores - TCP1",
			qty=50,
			rate=100,
			company=company,
			expense_account="Stock Adjustment - TCP1",
		)
		create_stock_reconciliation(
			item_code="_Test Item Home Desktop 100",
			warehouse="Stores - TCP1",
			qty=50,
			rate=100,
			company=company,
			expense_account="Stock Adjustment - TCP1",
		)

		dn = create_delivery_note(
			item_code="_Test Product Bundle Item",
			qty=5,
			rate=500,
			company=company,
			warehouse="Stores - TCP1",
			expense_account="Cost of Goods Sold - TCP1",
			cost_center="Main - TCP1",
		)

		# Qty after delivery
		actual_qty_1 = get_qty_after_transaction(warehouse="Stores - TCP1")
		self.assertEqual(actual_qty_1, 25)

		# outgoing_rate
		outgoing_rate = (
			frappe.db.get_value(
				"Stock Ledger Entry",
				{"voucher_type": "Delivery Note", "voucher_no": dn.name, "item_code": "_Test Item"},
				"stock_value_difference",
			)
			/ 25
		)

		# return 'test item' from packed items
		dn1 = create_delivery_note(
			is_return=1,
			return_against=dn.name,
			qty=-10,
			rate=500,
			company=company,
			warehouse="Stores - TCP1",
			expense_account="Cost of Goods Sold - TCP1",
			cost_center="Main - TCP1",
		)

		# qty after return
		actual_qty_2 = get_qty_after_transaction(warehouse="Stores - TCP1")
		self.assertEqual(actual_qty_2, 35)

		# Check incoming rate for return entry
		incoming_rate, stock_value_difference = frappe.db.get_value(
			"Stock Ledger Entry",
			{"voucher_type": "Delivery Note", "voucher_no": dn1.name},
			["incoming_rate", "stock_value_difference"],
		)

		self.assertEqual(flt(incoming_rate, 3), abs(flt(outgoing_rate, 3)))
		stock_in_hand_account = get_inventory_account(company, dn1.items[0].warehouse)

		# Check gl entry for warehouse
		gle_warehouse_amount = frappe.db.get_value(
			"GL Entry",
			{"voucher_type": "Delivery Note", "voucher_no": dn1.name, "account": stock_in_hand_account},
			"debit",
		)

		self.assertEqual(gle_warehouse_amount, stock_value_difference)

	def test_return_entire_bundled_items(self):
		company = frappe.db.get_value("Warehouse", "Stores - TCP1", "company")

		create_stock_reconciliation(
			item_code="_Test Item",
			warehouse="Stores - TCP1",
			qty=50,
			rate=100,
			company=company,
			expense_account="Stock Adjustment - TCP1",
		)
		create_stock_reconciliation(
			item_code="_Test Item Home Desktop 100",
			warehouse="Stores - TCP1",
			qty=50,
			rate=100,
			company=company,
			expense_account="Stock Adjustment - TCP1",
		)

		actual_qty = get_qty_after_transaction(warehouse="Stores - TCP1")
		self.assertEqual(actual_qty, 50)

		dn = create_delivery_note(
			item_code="_Test Product Bundle Item",
			qty=5,
			rate=500,
			company=company,
			warehouse="Stores - TCP1",
			expense_account="Cost of Goods Sold - TCP1",
			cost_center="Main - TCP1",
		)

		# qty after return
		actual_qty = get_qty_after_transaction(warehouse="Stores - TCP1")
		self.assertEqual(actual_qty, 25)

		#  return bundled item
		dn1 = create_delivery_note(
			item_code="_Test Product Bundle Item",
			is_return=1,
			return_against=dn.name,
			qty=-2,
			rate=500,
			company=company,
			warehouse="Stores - TCP1",
			expense_account="Cost of Goods Sold - TCP1",
			cost_center="Main - TCP1",
		)

		# qty after return
		actual_qty = get_qty_after_transaction(warehouse="Stores - TCP1")
		self.assertEqual(actual_qty, 35)

		# Check incoming rate for return entry
		incoming_rate, stock_value_difference = frappe.db.get_value(
			"Stock Ledger Entry",
			{"voucher_type": "Delivery Note", "voucher_no": dn1.name},
			["incoming_rate", "stock_value_difference"],
		)

		self.assertEqual(incoming_rate, 100)
		stock_in_hand_account = get_inventory_account("_Test Company", dn1.items[0].warehouse)

		# Check gl entry for warehouse
		gle_warehouse_amount = frappe.db.get_value(
			"GL Entry",
			{"voucher_type": "Delivery Note", "voucher_no": dn1.name, "account": stock_in_hand_account},
			"debit",
		)

		self.assertEqual(gle_warehouse_amount, 1400)

	def test_bin_details_of_packed_item(self):
		from erpnext.selling.doctype.product_bundle.test_product_bundle import make_product_bundle
		from erpnext.stock.doctype.item.test_item import make_item

		# test Update Items with product bundle
		if not frappe.db.exists("Item", "_Test Product Bundle Item New"):
			bundle_item = make_item("_Test Product Bundle Item New", {"is_stock_item": 0})
			bundle_item.append(
				"item_defaults", {"company": "_Test Company", "default_warehouse": "_Test Warehouse - _TC"}
			)
			bundle_item.save(ignore_permissions=True)

		make_item("_Packed Item New 1", {"is_stock_item": 1})
		make_product_bundle("_Test Product Bundle Item New", ["_Packed Item New 1"], 2)

		si = create_delivery_note(
			item_code="_Test Product Bundle Item New",
			update_stock=1,
			warehouse="_Test Warehouse - _TC",
			transaction_date=add_days(nowdate(), -1),
			do_not_submit=1,
		)

		make_stock_entry(item="_Packed Item New 1", target="_Test Warehouse - _TC", qty=120, rate=100)

		bin_details = frappe.db.get_value(
			"Bin",
			{"item_code": "_Packed Item New 1", "warehouse": "_Test Warehouse - _TC"},
			["actual_qty", "projected_qty", "ordered_qty"],
			as_dict=1,
		)

		si.transaction_date = nowdate()
		si.save()

		packed_item = si.packed_items[0]
		self.assertEqual(flt(bin_details.actual_qty), flt(packed_item.actual_qty))
		self.assertEqual(flt(bin_details.projected_qty), flt(packed_item.projected_qty))
		self.assertEqual(flt(bin_details.ordered_qty), flt(packed_item.ordered_qty))

	def test_return_for_serialized_items(self):
		se = make_serialized_item()

		serial_no = [get_serial_nos_from_bundle(se.get("items")[0].serial_and_batch_bundle)[0]]

		dn = create_delivery_note(
			item_code="_Test Serialized Item With Series", rate=500, serial_no=serial_no
		)

		self.check_serial_no_values(serial_no, {"warehouse": ""})

		# return entry
		dn1 = create_delivery_note(
			item_code="_Test Serialized Item With Series",
			is_return=1,
			return_against=dn.name,
			qty=-1,
			rate=500,
			serial_no=serial_no,
		)

		self.check_serial_no_values(serial_no, {"warehouse": "_Test Warehouse - _TC"})

		dn1.cancel()

		self.check_serial_no_values(serial_no, {"warehouse": ""})

		dn.cancel()

		self.check_serial_no_values(
			serial_no,
			{"warehouse": "_Test Warehouse - _TC"},
		)

	def test_delivery_of_bundled_items_to_target_warehouse(self):
		from erpnext.selling.doctype.customer.test_customer import create_internal_customer

		company = frappe.db.get_value("Warehouse", "Stores - TCP1", "company")
		customer_name = create_internal_customer(
			customer_name="_Test Internal Customer 2",
			represents_company="_Test Company with perpetual inventory",
			allowed_to_interact_with="_Test Company with perpetual inventory",
		)

		set_valuation_method("_Test Item", "FIFO")
		set_valuation_method("_Test Item Home Desktop 100", "FIFO")

		target_warehouse = get_warehouse(
			company=company, abbr="TCP1", warehouse_name="_Test Customer Warehouse"
		).name

		for warehouse in ("Stores - TCP1", target_warehouse):
			create_stock_reconciliation(
				item_code="_Test Item",
				warehouse=warehouse,
				company=company,
				expense_account="Stock Adjustment - TCP1",
				qty=500,
				rate=100,
			)
			create_stock_reconciliation(
				item_code="_Test Item Home Desktop 100",
				company=company,
				expense_account="Stock Adjustment - TCP1",
				warehouse=warehouse,
				qty=500,
				rate=100,
			)

		dn = create_delivery_note(
			item_code="_Test Product Bundle Item",
			company="_Test Company with perpetual inventory",
			customer=customer_name,
			cost_center="Main - TCP1",
			expense_account="Cost of Goods Sold - TCP1",
			qty=5,
			rate=500,
			warehouse="Stores - TCP1",
			target_warehouse=target_warehouse,
		)

		# qty after delivery
		actual_qty_at_source = get_qty_after_transaction(warehouse="Stores - TCP1")
		self.assertEqual(actual_qty_at_source, 475)

		actual_qty_at_target = get_qty_after_transaction(warehouse=target_warehouse)
		self.assertEqual(actual_qty_at_target, 525)

		# stock value diff for source warehouse for "_Test Item"
		stock_value_difference = frappe.db.get_value(
			"Stock Ledger Entry",
			{
				"voucher_type": "Delivery Note",
				"voucher_no": dn.name,
				"item_code": "_Test Item",
				"warehouse": "Stores - TCP1",
			},
			"stock_value_difference",
		)

		# stock value diff for target warehouse
		stock_value_difference1 = frappe.db.get_value(
			"Stock Ledger Entry",
			{
				"voucher_type": "Delivery Note",
				"voucher_no": dn.name,
				"item_code": "_Test Item",
				"warehouse": target_warehouse,
			},
			"stock_value_difference",
		)

		self.assertEqual(abs(stock_value_difference), stock_value_difference1)

		# Check gl entries
		gl_entries = get_gl_entries("Delivery Note", dn.name)
		self.assertTrue(gl_entries)

		stock_value_difference = abs(
			frappe.db.sql(
				"""select sum(stock_value_difference)
			from `tabStock Ledger Entry` where voucher_type='Delivery Note' and voucher_no=%s
			and warehouse='Stores - TCP1'""",
				dn.name,
			)[0][0]
		)

		expected_values = {
			"Stock In Hand - TCP1": [0.0, stock_value_difference],
			target_warehouse: [stock_value_difference, 0.0],
		}
		for _i, gle in enumerate(gl_entries):
			self.assertEqual([gle.debit, gle.credit], expected_values.get(gle.account))

		# tear down
		frappe.db.rollback()

	def test_closed_delivery_note(self):
		from erpnext.stock.doctype.delivery_note.delivery_note import update_delivery_note_status

		make_stock_entry(target="Stores - TCP1", qty=5, basic_rate=100)

		dn = create_delivery_note(
			company="_Test Company with perpetual inventory",
			warehouse="Stores - TCP1",
			cost_center="Main - TCP1",
			expense_account="Cost of Goods Sold - TCP1",
			do_not_submit=True,
		)

		dn.submit()

		update_delivery_note_status(dn.name, "Closed")
		self.assertEqual(frappe.db.get_value("Delivery Note", dn.name, "Status"), "Closed")

		# Check cancelling closed delivery note
		dn.load_from_db()
		dn.cancel()
		self.assertEqual(dn.status, "Cancelled")

	def test_sales_order_reference_validation(self):
		so = make_sales_order(po_no="12345")
		dn = create_dn_against_so(so.name, delivered_qty=2, do_not_submit=True)
		dn.items[0].against_sales_order = None
		self.assertRaises(frappe.ValidationError, dn.save)
		dn.reload()
		dn.items[0].so_detail = None
		self.assertRaises(frappe.ValidationError, dn.save)

	def test_dn_billing_status_case1(self):
		# SO -> DN -> SI
		so = make_sales_order(po_no="12345")
		dn = create_dn_against_so(so.name, delivered_qty=2)

		self.assertEqual(dn.status, "To Bill")
		self.assertEqual(dn.per_billed, 0)

		# Testing if Customer's Purchase Order No was rightly copied
		self.assertEqual(dn.po_no, so.po_no)

		si = make_sales_invoice(dn.name)
		si.submit()

		# Testing if Customer's Purchase Order No was rightly copied
		self.assertEqual(dn.po_no, si.po_no)

		dn.load_from_db()
		self.assertEqual(dn.get("items")[0].billed_amt, 200)
		self.assertEqual(dn.per_billed, 100)
		self.assertEqual(dn.status, "Completed")

	def test_dn_billing_status_case2(self):
		# SO -> SI and SO -> DN1, DN2
		from erpnext.selling.doctype.sales_order.sales_order import (
			make_delivery_note,
			make_sales_invoice,
		)

		so = make_sales_order(po_no="12345")

		si = make_sales_invoice(so.name)
		si.get("items")[0].qty = 5
		si.insert()
		si.submit()

		# Testing if Customer's Purchase Order No was rightly copied
		self.assertEqual(so.po_no, si.po_no)

		frappe.db.set_single_value("Stock Settings", "allow_negative_stock", 1)

		dn1 = make_delivery_note(so.name)
		dn1.get("items")[0].qty = 2
		dn1.submit()

		# Testing if Customer's Purchase Order No was rightly copied
		self.assertEqual(so.po_no, dn1.po_no)

		dn2 = make_delivery_note(so.name)
		dn2.get("items")[0].qty = 3
		dn2.submit()

		# Testing if Customer's Purchase Order No was rightly copied
		self.assertEqual(so.po_no, dn2.po_no)

		dn1.load_from_db()
		self.assertEqual(dn1.get("items")[0].billed_amt, 200)
		self.assertEqual(dn1.per_billed, 100)
		self.assertEqual(dn1.status, "Completed")

		self.assertEqual(dn2.get("items")[0].billed_amt, 300)
		self.assertEqual(dn2.per_billed, 100)
		self.assertEqual(dn2.status, "Completed")

	def test_dn_billing_status_case3(self):
		# SO -> DN1 -> SI and SO -> SI and SO -> DN2
		from erpnext.selling.doctype.sales_order.sales_order import make_delivery_note
		from erpnext.selling.doctype.sales_order.sales_order import (
			make_sales_invoice as make_sales_invoice_from_so,
		)

		frappe.db.set_single_value("Stock Settings", "allow_negative_stock", 1)

		so = make_sales_order(po_no="12345")

		dn1 = make_delivery_note(so.name)
		dn1.get("items")[0].qty = 2
		dn1.submit()

		# Testing if Customer's Purchase Order No was rightly copied
		self.assertEqual(dn1.po_no, so.po_no)

		si1 = make_sales_invoice(dn1.name)
		si1.submit()

		# Testing if Customer's Purchase Order No was rightly copied
		self.assertEqual(dn1.po_no, si1.po_no)

		dn1.load_from_db()
		self.assertEqual(dn1.per_billed, 100)

		si2 = make_sales_invoice_from_so(so.name)
		si2.get("items")[0].qty = 4
		si2.submit()

		# Testing if Customer's Purchase Order No was rightly copied
		self.assertEqual(si2.po_no, so.po_no)

		dn2 = make_delivery_note(so.name)
		dn2.get("items")[0].qty = 5
		dn2.submit()

		# Testing if Customer's Purchase Order No was rightly copied
		self.assertEqual(dn2.po_no, so.po_no)

		dn1.load_from_db()
		self.assertEqual(dn1.get("items")[0].billed_amt, 200)
		self.assertEqual(dn1.per_billed, 100)
		self.assertEqual(dn1.status, "Completed")

		self.assertEqual(dn2.get("items")[0].billed_amt, 400)
		self.assertEqual(dn2.per_billed, 80)
		self.assertEqual(dn2.status, "To Bill")

	def test_dn_billing_status_case4(self):
		# SO -> SI -> DN
		from erpnext.accounts.doctype.sales_invoice.sales_invoice import make_delivery_note
		from erpnext.selling.doctype.sales_order.sales_order import make_sales_invoice

		so = make_sales_order(po_no="12345")

		si = make_sales_invoice(so.name)
		si.submit()

		# Testing if Customer's Purchase Order No was rightly copied
		self.assertEqual(so.po_no, si.po_no)

		dn = make_delivery_note(si.name)
		dn.submit()

		# Testing if Customer's Purchase Order No was rightly copied
		self.assertEqual(dn.po_no, si.po_no)

		self.assertEqual(dn.get("items")[0].billed_amt, 1000)
		self.assertEqual(dn.per_billed, 100)
		self.assertEqual(dn.status, "Completed")

	def test_delivery_trip(self):
		dn = create_delivery_note()
		dt = make_delivery_trip(dn.name)
		self.assertEqual(dn.name, dt.delivery_stops[0].delivery_note)

	def test_delivery_note_with_cost_center(self):
		from erpnext.accounts.doctype.cost_center.test_cost_center import create_cost_center

		cost_center = "_Test Cost Center for BS Account - TCP1"
		create_cost_center(
			cost_center_name="_Test Cost Center for BS Account",
			company="_Test Company with perpetual inventory",
		)

		set_valuation_method("_Test Item", "FIFO")

		make_stock_entry(target="Stores - TCP1", qty=5, basic_rate=100)

		stock_in_hand_account = get_inventory_account("_Test Company with perpetual inventory")
		dn = create_delivery_note(
			company="_Test Company with perpetual inventory",
			warehouse="Stores - TCP1",
			expense_account="Cost of Goods Sold - TCP1",
			cost_center=cost_center,
		)

		gl_entries = get_gl_entries("Delivery Note", dn.name)
		self.assertTrue(gl_entries)

		expected_values = {
			"Cost of Goods Sold - TCP1": {"cost_center": cost_center},
			stock_in_hand_account: {"cost_center": cost_center},
		}
		for _i, gle in enumerate(gl_entries):
			self.assertEqual(expected_values[gle.account]["cost_center"], gle.cost_center)

	def test_delivery_note_cost_center_with_balance_sheet_account(self):
		cost_center = "Main - TCP1"

		set_valuation_method("_Test Item", "FIFO")

		make_stock_entry(target="Stores - TCP1", qty=5, basic_rate=100)

		stock_in_hand_account = get_inventory_account("_Test Company with perpetual inventory")
		dn = create_delivery_note(
			company="_Test Company with perpetual inventory",
			warehouse="Stores - TCP1",
			cost_center="Main - TCP1",
			expense_account="Cost of Goods Sold - TCP1",
			do_not_submit=1,
		)

		dn.get("items")[0].cost_center = None
		dn.submit()

		gl_entries = get_gl_entries("Delivery Note", dn.name)

		self.assertTrue(gl_entries)
		expected_values = {
			"Cost of Goods Sold - TCP1": {"cost_center": cost_center},
			stock_in_hand_account: {"cost_center": cost_center},
		}
		for _i, gle in enumerate(gl_entries):
			self.assertEqual(expected_values[gle.account]["cost_center"], gle.cost_center)

	def test_make_sales_invoice_from_dn_for_returned_qty(self):
		from erpnext.selling.doctype.sales_order.sales_order import make_delivery_note
		from erpnext.stock.doctype.delivery_note.delivery_note import make_sales_invoice

		so = make_sales_order(qty=2)
		so.submit()

		dn = make_delivery_note(so.name)
		dn.submit()

		dn1 = create_delivery_note(is_return=1, return_against=dn.name, qty=-1, do_not_submit=True)
		dn1.items[0].against_sales_order = so.name
		dn1.items[0].so_detail = so.items[0].name
		dn1.items[0].dn_detail = dn.items[0].name
		dn1.submit()

		si = make_sales_invoice(dn.name)
		self.assertEqual(si.items[0].qty, 1)

	def test_make_sales_invoice_from_dn_with_returned_qty_duplicate_items(self):
		from erpnext.stock.doctype.delivery_note.delivery_note import make_sales_invoice

		dn = create_delivery_note(qty=8, do_not_submit=True)
		dn.append(
			"items",
			{
				"item_code": "_Test Item",
				"warehouse": "_Test Warehouse - _TC",
				"qty": 1,
				"rate": 100,
				"conversion_factor": 1.0,
				"expense_account": "Cost of Goods Sold - _TC",
				"cost_center": "_Test Cost Center - _TC",
			},
		)
		dn.submit()

		si1 = make_sales_invoice(dn.name)
		si1.items[0].qty = 4
		si1.items.pop(1)
		si1.save()
		si1.submit()

		dn1 = create_delivery_note(is_return=1, return_against=dn.name, qty=-2, do_not_submit=True)
		dn1.items[0].dn_detail = dn.items[0].name
		dn1.submit()

		si2 = make_sales_invoice(dn.name)
		self.assertEqual(si2.items[0].qty, 2)
		self.assertEqual(si2.items[1].qty, 1)

	def test_delivery_note_bundle_with_batched_item(self):
		frappe.db.set_single_value("Stock Settings", "use_serial_batch_fields", 0)

		batched_bundle = make_item("_Test Batched bundle", {"is_stock_item": 0})
		batched_item = make_item(
			"_Test Batched Item",
			{
				"is_stock_item": 1,
				"has_batch_no": 1,
				"create_new_batch": 1,
				"batch_number_series": "TESTBATCHIUU.#####",
			},
		)
		make_product_bundle(parent=batched_bundle.name, items=[batched_item.name])
		make_stock_entry(item_code=batched_item.name, target="_Test Warehouse - _TC", qty=10, basic_rate=42)

		dn = create_delivery_note(item_code=batched_bundle.name, qty=1)
		dn.load_from_db()

		batch_no = get_batch_from_bundle(dn.packed_items[0].serial_and_batch_bundle)
		packed_name = dn.packed_items[0].name
		self.assertTrue(batch_no)

		dn.cancel()

		# Cancel the reposting entry
		reposting_entries = frappe.get_all("Repost Item Valuation", filters={"docstatus": 1})
		for entry in reposting_entries:
			doc = frappe.get_doc("Repost Item Valuation", entry.name)
			doc.cancel()
			doc.delete()

		frappe.db.set_single_value("Accounts Settings", "delete_linked_ledger_entries", 1)

		dn.reload()
		dn.delete()

		bundle = frappe.db.get_value("Serial and Batch Bundle", {"voucher_detail_no": packed_name}, "name")
		self.assertFalse(bundle)

		frappe.db.set_single_value("Stock Settings", "use_serial_batch_fields", 1)
		frappe.db.set_single_value("Accounts Settings", "delete_linked_ledger_entries", 0)

	def test_payment_terms_are_fetched_when_creating_sales_invoice(self):
		from erpnext.accounts.doctype.payment_entry.test_payment_entry import (
			create_payment_terms_template,
		)
		from erpnext.accounts.doctype.sales_invoice.test_sales_invoice import create_sales_invoice

		automatically_fetch_payment_terms()

		so = make_sales_order(uom="Nos", do_not_save=1)
		create_payment_terms_template()
		so.payment_terms_template = "Test Receivable Template"
		so.submit()

		dn = create_dn_against_so(so.name, delivered_qty=10)

		si = create_sales_invoice(qty=10, do_not_save=1)
		si.items[0].delivery_note = dn.name
		si.items[0].dn_detail = dn.items[0].name
		si.items[0].sales_order = so.name
		si.items[0].so_detail = so.items[0].name

		si.insert()
		si.submit()

		self.assertEqual(so.payment_terms_template, si.payment_terms_template)
		compare_payment_schedules(self, so, si)

		automatically_fetch_payment_terms(enable=0)

	def test_returned_qty_in_return_dn(self):
		# SO ---> SI ---> DN
		#                 |
		#                 |---> DN(Partial Sales Return) ---> SI(Credit Note)
		#                 |
		#                 |---> DN(Partial Sales Return) ---> SI(Credit Note)

		from erpnext.accounts.doctype.sales_invoice.sales_invoice import make_delivery_note
		from erpnext.selling.doctype.sales_order.sales_order import make_sales_invoice

		so = make_sales_order(qty=10)
		si = make_sales_invoice(so.name)
		si.insert()
		si.submit()
		dn = make_delivery_note(si.name)
		dn.insert()
		dn.submit()
		self.assertEqual(dn.items[0].returned_qty, 0)
		self.assertEqual(dn.per_billed, 100)

		from erpnext.stock.doctype.delivery_note.delivery_note import make_sales_invoice

		dn1 = create_delivery_note(is_return=1, return_against=dn.name, qty=-3)
		si1 = make_sales_invoice(dn1.name)
		si1.update_billed_amount_in_delivery_note = True
		si1.insert()
		si1.submit()
		dn1.reload()
		self.assertEqual(dn1.items[0].returned_qty, 0)
		self.assertEqual(dn1.per_billed, 100)

		dn2 = create_delivery_note(is_return=1, return_against=dn.name, qty=-4)
		si2 = make_sales_invoice(dn2.name)
		si2.update_billed_amount_in_delivery_note = True
		si2.insert()
		si2.submit()
		dn2.reload()
		self.assertEqual(dn2.items[0].returned_qty, 0)
		self.assertEqual(dn2.per_billed, 100)

	def test_internal_transfer_with_valuation_only(self):
		from erpnext.selling.doctype.customer.test_customer import create_internal_customer

		item = make_item().name
		warehouse = "_Test Warehouse - _TC"
		target = "Stores - _TC"
		company = "_Test Company"
		customer = create_internal_customer(represents_company=company)
		rate = 42

		# Create item price and pricing rule
		frappe.get_doc(
			{
				"item_code": item,
				"price_list": "Standard Selling",
				"price_list_rate": 1000,
				"doctype": "Item Price",
			}
		).insert()

		frappe.get_doc(
			{
				"doctype": "Pricing Rule",
				"title": frappe.generate_hash(),
				"apply_on": "Item Code",
				"price_or_product_discount": "Price",
				"selling": 1,
				"company": company,
				"margin_type": "Percentage",
				"margin_rate_or_amount": 10,
				"apply_discount_on": "Grand Total",
				"items": [
					{
						"item_code": item,
					}
				],
			}
		).insert()

		make_stock_entry(target=warehouse, qty=5, basic_rate=rate, item_code=item)
		dn = create_delivery_note(
			item_code=item,
			company=company,
			customer=customer,
			qty=5,
			rate=500,
			warehouse=warehouse,
			target_warehouse=target,
			ignore_pricing_rule=0,
			do_not_save=True,
			do_not_submit=True,
		)

		dn.append(
			"taxes",
			{
				"charge_type": "On Net Total",
				"account_head": "_Test Account Service Tax - _TC",
				"description": "Tax 1",
				"rate": 14,
				"cost_center": "_Test Cost Center - _TC",
				"included_in_print_rate": 1,
			},
		)

		self.assertEqual(dn.items[0].rate, 500)  # haven't saved yet
		dn.save()
		self.assertEqual(dn.ignore_pricing_rule, 1)
		self.assertEqual(dn.taxes[0].included_in_print_rate, 0)

		# rate should reset to incoming rate
		self.assertEqual(dn.items[0].rate, rate)

		# rate should reset again if discounts are fiddled with
		dn.items[0].margin_type = "Amount"
		dn.items[0].margin_rate_or_amount = 50
		dn.save()

		self.assertEqual(dn.items[0].rate, rate)
		self.assertEqual(dn.items[0].net_rate, rate)

	def test_internal_transfer_precision_gle(self):
		from erpnext.selling.doctype.customer.test_customer import create_internal_customer

		item = make_item(properties={"valuation_method": "Moving Average"}).name
		company = "_Test Company with perpetual inventory"
		warehouse = "Stores - TCP1"
		target = "Finished Goods - TCP1"
		customer = create_internal_customer(represents_company=company)

		# average rate = 128.015
		rates = [101.45, 150.46, 138.25, 121.9]

		for rate in rates:
			make_stock_entry(item_code=item, target=warehouse, qty=1, rate=rate)

		dn = create_delivery_note(
			item_code=item,
			company=company,
			customer=customer,
			qty=4,
			warehouse=warehouse,
			target_warehouse=target,
		)
		self.assertFalse(frappe.db.exists("GL Entry", {"voucher_no": dn.name, "voucher_type": dn.doctype}))

	def test_batch_expiry_for_delivery_note(self):
		from erpnext.controllers.sales_and_purchase_return import make_return_doc
		from erpnext.stock.doctype.purchase_receipt.test_purchase_receipt import make_purchase_receipt

		item = make_item(
			"_Test Batch Item For Return Check",
			{
				"is_purchase_item": 1,
				"is_stock_item": 1,
				"has_batch_no": 1,
				"create_new_batch": 1,
				"batch_number_series": "TBIRC.#####",
			},
		)

		pi = make_purchase_receipt(qty=1, item_code=item.name)

		pr_batch_no = get_batch_from_bundle(pi.items[0].serial_and_batch_bundle)
		dn = create_delivery_note(qty=1, item_code=item.name, batch_no=pr_batch_no)

		dn.load_from_db()
		batch_no = get_batch_from_bundle(dn.items[0].serial_and_batch_bundle)
		self.assertTrue(batch_no)

		frappe.db.set_value("Batch", batch_no, "expiry_date", add_days(today(), -1))

		return_dn = make_return_doc(dn.doctype, dn.name)
		return_dn.save().submit()

		self.assertTrue(return_dn.docstatus == 1)

	def test_reserve_qty_on_sales_return(self):
		frappe.db.set_single_value("Selling Settings", "dont_reserve_sales_order_qty_on_sales_return", 0)
		self.reserved_qty_check()

	def test_dont_reserve_qty_on_sales_return(self):
		frappe.db.set_single_value("Selling Settings", "dont_reserve_sales_order_qty_on_sales_return", 1)
		self.reserved_qty_check()

	def reserved_qty_check(self):
		from erpnext.controllers.sales_and_purchase_return import make_return_doc
		from erpnext.selling.doctype.sales_order.sales_order import make_delivery_note
		from erpnext.stock.stock_balance import get_reserved_qty

		dont_reserve_qty = frappe.db.get_single_value(
			"Selling Settings", "dont_reserve_sales_order_qty_on_sales_return"
		)

		item = make_item().name
		warehouse = "_Test Warehouse - _TC"
		qty_to_reserve = 5

		so = make_sales_order(item_code=item, qty=qty_to_reserve)

		# Make qty avl for test.
		make_stock_entry(item_code=item, to_warehouse=warehouse, qty=10, basic_rate=100)

		# Test that item qty has been reserved on submit of sales order.
		self.assertEqual(get_reserved_qty(item, warehouse), qty_to_reserve)

		dn = make_delivery_note(so.name)
		dn.save().submit()

		# Test that item qty is no longer reserved since qty has been delivered.
		self.assertEqual(get_reserved_qty(item, warehouse), 0)

		dn_return = make_return_doc("Delivery Note", dn.name)
		dn_return.save().submit()

		returned = frappe.get_doc("Delivery Note", dn_return.name)
		returned.update_prevdoc_status()

		# Test that item qty is not reserved on sales return, if selling setting don't reserve qty is checked.
		self.assertEqual(get_reserved_qty(item, warehouse), 0 if dont_reserve_qty else qty_to_reserve)

	def tearDown(self):
		frappe.db.rollback()
		frappe.db.set_single_value("Selling Settings", "dont_reserve_sales_order_qty_on_sales_return", 0)

	def test_non_internal_transfer_delivery_note(self):
		from erpnext.stock.doctype.warehouse.test_warehouse import create_warehouse

		dn = create_delivery_note(do_not_submit=True)
		warehouse = create_warehouse("Internal Transfer Warehouse", company=dn.company)
		dn.items[0].db_set("target_warehouse", warehouse)

		dn.reload()

		self.assertEqual(dn.items[0].target_warehouse, warehouse)

		dn.save()
		dn.reload()
		self.assertFalse(dn.items[0].target_warehouse)

	def test_serial_no_status(self):
		from erpnext.stock.doctype.purchase_receipt.test_purchase_receipt import make_purchase_receipt

		item = make_item(
			"Test Serial Item For Status",
			{"has_serial_no": 1, "is_stock_item": 1, "serial_no_series": "TESTSERIAL.#####"},
		)

		item_code = item.name
		pi = make_purchase_receipt(qty=1, item_code=item.name)
		pi.reload()
		serial_no = get_serial_nos_from_bundle(pi.items[0].serial_and_batch_bundle)

		self.assertEqual(frappe.db.get_value("Serial No", serial_no, "status"), "Active")

		dn = create_delivery_note(qty=1, item_code=item_code, serial_no=serial_no)
		dn.reload()
		self.assertEqual(frappe.db.get_value("Serial No", serial_no, "status"), "Delivered")

	def test_sales_return_valuation_for_moving_average(self):
		item_code = make_item(
			"_Test Item Sales Return with MA", {"is_stock_item": 1, "valuation_method": "Moving Average"}
		).name

		make_stock_entry(
			item_code=item_code,
			target="_Test Warehouse - _TC",
			qty=5,
			basic_rate=100.0,
			posting_date=add_days(nowdate(), -5),
		)
		dn = create_delivery_note(item_code=item_code, qty=5, rate=500, posting_date=add_days(nowdate(), -4))
		self.assertEqual(dn.items[0].incoming_rate, 100.0)

		make_stock_entry(
			item_code=item_code,
			target="_Test Warehouse - _TC",
			qty=5,
			basic_rate=200.0,
			posting_date=add_days(nowdate(), -3),
		)
		make_stock_entry(
			item_code=item_code,
			target="_Test Warehouse - _TC",
			qty=5,
			basic_rate=300.0,
			posting_date=add_days(nowdate(), -2),
		)

		dn1 = create_delivery_note(
			is_return=1,
			item_code=item_code,
			return_against=dn.name,
			qty=-5,
			rate=500,
			company=dn.company,
			expense_account="Cost of Goods Sold - _TC",
			cost_center="Main - _TC",
			do_not_submit=1,
			posting_date=add_days(nowdate(), -1),
		)

		# (300 * 5) + (200 * 5) = 2500
		# 2500 / 10 = 250

		self.assertAlmostEqual(dn1.items[0].incoming_rate, 250.0)

	def test_sales_return_valuation_for_moving_average_case2(self):
		# Make DN return
		# Make Bakcdated Purchase Receipt and check DN return valuation rate
		# The rate should be recalculate based on the backdated purchase receipt
		frappe.flags.print_debug_messages = False
		item_code = make_item(
			"_Test Item Sales Return with MA Case2",
			{"is_stock_item": 1, "valuation_method": "Moving Average", "stock_uom": "Nos"},
		).name

		make_stock_entry(
			item_code=item_code,
			target="_Test Warehouse - _TC",
			qty=5,
			basic_rate=100.0,
			posting_date=add_days(nowdate(), -5),
		)

		dn = create_delivery_note(
			item_code=item_code,
			warehouse="_Test Warehouse - _TC",
			qty=5,
			rate=500,
			posting_date=add_days(nowdate(), -4),
		)

		returned_dn = create_delivery_note(
			is_return=1,
			item_code=item_code,
			return_against=dn.name,
			qty=-5,
			rate=500,
			company=dn.company,
			warehouse="_Test Warehouse - _TC",
			expense_account="Cost of Goods Sold - _TC",
			cost_center="Main - _TC",
			posting_date=add_days(nowdate(), -1),
		)

		self.assertAlmostEqual(returned_dn.items[0].incoming_rate, 100.0)

		# Make backdated purchase receipt
		make_stock_entry(
			item_code=item_code,
			target="_Test Warehouse - _TC",
			qty=5,
			basic_rate=200.0,
			posting_date=add_days(nowdate(), -3),
		)

		returned_dn.reload()
		self.assertAlmostEqual(returned_dn.items[0].incoming_rate, 200.0)

	def test_batch_with_non_stock_uom(self):
		frappe.db.set_single_value("Stock Settings", "auto_create_serial_and_batch_bundle_for_outward", 1)

		item = make_item(
			properties={
				"has_batch_no": 1,
				"create_new_batch": 1,
				"batch_number_series": "TESTBATCH.#####",
				"stock_uom": "Nos",
			}
		)
		if not frappe.db.exists("UOM Conversion Detail", {"parent": item.name, "uom": "Kg"}):
			item.append("uoms", {"uom": "Kg", "conversion_factor": 5.0})
			item.save()

		item_code = item.name

		make_stock_entry(item_code=item_code, target="_Test Warehouse - _TC", qty=5, basic_rate=100.0)
		dn = create_delivery_note(
			item_code=item_code, qty=1, rate=500, warehouse="_Test Warehouse - _TC", do_not_save=True
		)
		dn.items[0].uom = "Kg"
		dn.items[0].conversion_factor = 5.0

		dn.save()
		dn.submit()

		self.assertEqual(dn.items[0].stock_qty, 5.0)
		voucher_detail_no = dn.items[0].name
		delivered_batch_qty = frappe.db.get_value(
			"Serial and Batch Bundle", {"voucher_detail_no": voucher_detail_no}, "total_qty"
		)
		self.assertEqual(abs(delivered_batch_qty), 5.0)

		frappe.db.set_single_value("Stock Settings", "auto_create_serial_and_batch_bundle_for_outward", 0)

	def test_internal_transfer_for_non_stock_item(self):
		from erpnext.selling.doctype.customer.test_customer import create_internal_customer
		from erpnext.selling.doctype.sales_order.sales_order import make_delivery_note

		item = make_item(properties={"is_stock_item": 0}).name
		warehouse = "_Test Warehouse - _TC"
		target = "Stores - _TC"
		company = "_Test Company"
		customer = create_internal_customer(represents_company=company)
		rate = 100

		so = make_sales_order(item_code=item, qty=1, rate=rate, customer=customer, warehouse=warehouse)
		dn = make_delivery_note(so.name)
		dn.items[0].target_warehouse = target
		dn.save().submit()

		self.assertEqual(so.items[0].rate, rate)
		self.assertEqual(dn.items[0].rate, so.items[0].rate)

	def test_use_serial_batch_fields_for_packed_items(self):
		bundle_item = make_item("Test _Packed Product Bundle Item ", {"is_stock_item": 0})
		serial_item = make_item(
			"Test _Packed Serial Item ",
			{"is_stock_item": 1, "has_serial_no": 1, "serial_no_series": "SN-TESTSERIAL-.#####"},
		)
		batch_item = make_item(
			"Test _Packed Batch Item ",
			{
				"is_stock_item": 1,
				"has_batch_no": 1,
				"batch_number_series": "BATCH-TESTSERIAL-.#####",
				"create_new_batch": 1,
			},
		)
		make_product_bundle(parent=bundle_item.name, items=[serial_item.name, batch_item.name])

		item_details = {}
		for item in [serial_item, batch_item]:
			se = make_stock_entry(item_code=item.name, target="_Test Warehouse - _TC", qty=5, basic_rate=100)
			item_details[item.name] = se.items[0].serial_and_batch_bundle

		dn = create_delivery_note(item_code=bundle_item.name, qty=1, do_not_submit=True)
		serial_no = ""
		for row in dn.packed_items:
			row.use_serial_batch_fields = 1

			if row.item_code == serial_item.name:
				serial_and_batch_bundle = item_details[serial_item.name]
				row.serial_no = get_serial_nos_from_bundle(serial_and_batch_bundle)[3]
				serial_no = row.serial_no
			else:
				serial_and_batch_bundle = item_details[batch_item.name]
				row.batch_no = get_batch_from_bundle(serial_and_batch_bundle)

		dn.submit()
		dn.load_from_db()

		for row in dn.packed_items:
			self.assertTrue(row.serial_no or row.batch_no)
			self.assertTrue(row.serial_and_batch_bundle)

			if row.serial_no:
				self.assertEqual(row.serial_no, serial_no)

	def test_delivery_note_legacy_serial_no_valuation(self):
		from erpnext.stock.doctype.delivery_note.delivery_note import make_sales_return
		from erpnext.stock.doctype.serial_no.serial_no import get_serial_nos

		frappe.flags.ignore_serial_batch_bundle_validation = True
		sn_item = "Old Serial NO Item Valuation Test - 2"
		make_item(
			sn_item,
			{
				"has_serial_no": 1,
				"serial_no_series": "SN-SOVOSN-.####",
				"is_stock_item": 1,
			},
		)

		serial_nos = [
			"SN-SOVOSN-1234",
			"SN-SOVOSN-2234",
		]

		for sn in serial_nos:
			if not frappe.db.exists("Serial No", sn):
				sn_doc = frappe.get_doc(
					{
						"doctype": "Serial No",
						"item_code": sn_item,
						"serial_no": sn,
					}
				)
				sn_doc.insert()

		warehouse = "_Test Warehouse - _TC"
		company = frappe.db.get_value("Warehouse", warehouse, "company")
		se_doc = make_stock_entry(
			item_code=sn_item,
			company=company,
			target="_Test Warehouse - _TC",
			qty=2,
			basic_rate=150,
			do_not_submit=1,
			use_serial_batch_fields=0,
		)
		se_doc.submit()

		se_doc.items[0].db_set("serial_no", "\n".join(serial_nos))

		sle_data = frappe.get_all(
			"Stock Ledger Entry",
			filters={"voucher_no": se_doc.name, "voucher_type": "Stock Entry"},
		)[0]

		sle_doc = frappe.get_doc("Stock Ledger Entry", sle_data.name)
		self.assertFalse(sle_doc.serial_no)
		sle_doc.db_set("serial_no", "\n".join(serial_nos))
		sle_doc.reload()
		self.assertTrue(sle_doc.serial_no)
		self.assertFalse(sle_doc.is_cancelled)

		for sn in serial_nos:
			sn_doc = frappe.get_doc("Serial No", sn)
			sn_doc.db_set(
				{
					"status": "Active",
					"warehouse": warehouse,
				}
			)

		self.assertEqual(sorted(get_serial_nos(se_doc.items[0].serial_no)), sorted(serial_nos))
		frappe.flags.ignore_serial_batch_bundle_validation = False

		se_doc = make_stock_entry(
			item_code=sn_item,
			company=company,
			target="_Test Warehouse - _TC",
			qty=2,
			basic_rate=200,
		)

		serial_nos.extend(get_serial_nos_from_bundle(se_doc.items[0].serial_and_batch_bundle))

		dn = create_delivery_note(
			item_code=sn_item,
			qty=3,
			rate=500,
			warehouse=warehouse,
			company=company,
			expense_account="Cost of Goods Sold - _TC",
			cost_center="Main - _TC",
			use_serial_batch_fields=1,
			serial_no="\n".join(serial_nos[0:3]),
		)

		dn.reload()

		sle_data = frappe.get_all(
			"Stock Ledger Entry",
			filters={"voucher_no": dn.name, "voucher_type": "Delivery Note"},
			fields=["stock_value_difference", "actual_qty"],
		)[0]

		self.assertEqual(sle_data.actual_qty, 3 * -1)
		self.assertEqual(sle_data.stock_value_difference, 500.0 * -1)

		dn = create_delivery_note(
			item_code=sn_item,
			qty=1,
			rate=500,
			warehouse=warehouse,
			company=company,
			expense_account="Cost of Goods Sold - _TC",
			cost_center="Main - _TC",
			use_serial_batch_fields=1,
			serial_no=serial_nos[-1],
		)

		dn.reload()

		sle_data = frappe.get_all(
			"Stock Ledger Entry",
			filters={"voucher_no": dn.name, "voucher_type": "Delivery Note"},
			fields=["stock_value_difference", "actual_qty"],
		)[0]

		self.assertEqual(sle_data.actual_qty, 1 * -1)
		self.assertEqual(sle_data.stock_value_difference, 200.0 * -1)

	def test_sales_return_batch_no_for_batched_item_in_dn(self):
		from erpnext.stock.doctype.delivery_note.delivery_note import make_sales_return

		item_code = make_item(
			"Test Batched Item for Sales Return 11",
			properties={
				"has_batch_no": 1,
				"create_new_batch": 1,
				"batch_number_series": "B11-TESTBATCH.#####",
				"is_stock_item": 1,
			},
		).name

		se = make_stock_entry(item_code=item_code, target="_Test Warehouse - _TC", qty=5, basic_rate=100)

		batch_no = get_batch_from_bundle(se.items[0].serial_and_batch_bundle)
		dn = create_delivery_note(
			item_code=item_code,
			qty=5,
			rate=500,
			use_serial_batch_fields=0,
			batch_no=batch_no,
		)

		dn_return = make_sales_return(dn.name)
		dn_return.save().submit()
		returned_batch_no = get_batch_from_bundle(dn_return.items[0].serial_and_batch_bundle)
		self.assertEqual(batch_no, returned_batch_no)

	def test_partial_sales_return_batch_no_for_batched_item_in_dn(self):
		from erpnext.stock.doctype.delivery_note.delivery_note import make_sales_return

		item_code = make_item(
			"Test Partial Batched Item for Sales Return 11",
			properties={
				"has_batch_no": 1,
				"create_new_batch": 1,
				"batch_number_series": "BPART11-TESTBATCH.#####",
				"is_stock_item": 1,
			},
		).name

		se = make_stock_entry(item_code=item_code, target="_Test Warehouse - _TC", qty=5, basic_rate=100)

		batch_no = get_batch_from_bundle(se.items[0].serial_and_batch_bundle)
		dn = create_delivery_note(
			item_code=item_code,
			qty=5,
			rate=500,
			use_serial_batch_fields=0,
			batch_no=batch_no,
		)

		dn_return = make_sales_return(dn.name)
		dn_return.items[0].qty = 3 * -1
		dn_return.save().submit()

		returned_batch_no = get_batch_from_bundle(dn_return.items[0].serial_and_batch_bundle)
		self.assertEqual(batch_no, returned_batch_no)
		sabb_qty = frappe.db.get_value(
			"Serial and Batch Bundle", dn_return.items[0].serial_and_batch_bundle, "total_qty"
		)
		self.assertEqual(sabb_qty, 3)

		dn_return = make_sales_return(dn.name)
		dn_return.items[0].qty = 2 * -1
		dn_return.save().submit()

		returned_batch_no = get_batch_from_bundle(dn_return.items[0].serial_and_batch_bundle)
		self.assertEqual(batch_no, returned_batch_no)

		sabb_qty = frappe.db.get_value(
			"Serial and Batch Bundle", dn_return.items[0].serial_and_batch_bundle, "total_qty"
		)
		self.assertEqual(sabb_qty, 2)

	def test_sales_return_serial_no_for_serial_item_in_dn(self):
		from erpnext.stock.doctype.delivery_note.delivery_note import make_sales_return

		item_code = make_item(
			"Test Serial Item for Sales Return 11",
			properties={
				"has_serial_no": 1,
				"serial_no_series": "SNN11-TESTBATCH.#####",
				"is_stock_item": 1,
			},
		).name

		se = make_stock_entry(item_code=item_code, target="_Test Warehouse - _TC", qty=5, basic_rate=100)

		serial_nos = get_serial_nos_from_bundle(se.items[0].serial_and_batch_bundle)
		dn = create_delivery_note(
			item_code=item_code,
			qty=5,
			rate=500,
			use_serial_batch_fields=0,
			serial_no=serial_nos,
		)

		dn_return = make_sales_return(dn.name)
		dn_return.save().submit()
		returned_serial_nos = get_serial_nos_from_bundle(dn_return.items[0].serial_and_batch_bundle)
		self.assertEqual(serial_nos, returned_serial_nos)

	def test_same_posting_date_and_posting_time(self):
		item_code = make_item(
			"Test Same Posting Datetime Item",
			properties={
				"has_batch_no": 1,
				"create_new_batch": 1,
				"batch_number_series": "SS-ART11-TESTBATCH.#####",
				"is_stock_item": 1,
			},
		).name

		se = make_stock_entry(
			item_code=item_code,
			target="_Test Warehouse - _TC",
			qty=100,
			basic_rate=50,
			posting_date=add_days(nowdate(), -1),
		)

		batch_no = get_batch_from_bundle(se.items[0].serial_and_batch_bundle)

		posting_date = today()
		posting_time = nowtime()
		dn1 = create_delivery_note(
			posting_date=posting_date,
			posting_time=posting_time,
			item_code=item_code,
			rate=300,
			qty=25,
			batch_no=batch_no,
			use_serial_batch_fields=1,
		)

		dn2 = create_delivery_note(
			posting_date=posting_date,
			posting_time=posting_time,
			item_code=item_code,
			rate=300,
			qty=25,
			batch_no=batch_no,
			use_serial_batch_fields=1,
		)

		dn3 = create_delivery_note(
			posting_date=posting_date,
			posting_time=posting_time,
			item_code=item_code,
			rate=300,
			qty=25,
			batch_no=batch_no,
			use_serial_batch_fields=1,
		)

		dn4 = create_delivery_note(
			posting_date=posting_date,
			posting_time=posting_time,
			item_code=item_code,
			rate=300,
			qty=25,
			batch_no=batch_no,
			use_serial_batch_fields=1,
		)

		for dn in [dn1, dn2, dn3, dn4]:
			sles = frappe.get_all(
				"Stock Ledger Entry",
				fields=["stock_value_difference", "actual_qty"],
				filters={"is_cancelled": 0, "voucher_no": dn.name, "docstatus": 1},
			)

			for sle in sles:
				self.assertEqual(sle.actual_qty, 25.0 * -1)
				self.assertEqual(sle.stock_value_difference, 25.0 * 50 * -1)

		dn5 = create_delivery_note(
			posting_date=posting_date,
			posting_time=posting_time,
			item_code=item_code,
			rate=300,
			qty=25,
			batch_no=batch_no,
			use_serial_batch_fields=1,
			do_not_submit=True,
		)

		self.assertRaises(frappe.ValidationError, dn5.submit)

	def test_warranty_expiry_date_for_serial_item(self):
		item_code = make_item(
			"Test Warranty Expiry Date Item",
			properties={
				"has_serial_no": 1,
				"serial_no_series": "TWE.#####",
				"is_stock_item": 1,
				"warranty_period": 100,
			},
		).name

		se = make_stock_entry(
			item_code=item_code,
			target="_Test Warehouse - _TC",
			qty=2,
			basic_rate=50,
			posting_date=nowdate(),
		)

		serial_nos = get_serial_nos_from_bundle(se.items[0].serial_and_batch_bundle)
		create_delivery_note(
			item_code=item_code,
			qty=2,
			rate=300,
			use_serial_batch_fields=0,
			serial_no=serial_nos,
		)

		for row in serial_nos:
			sn = frappe.get_doc("Serial No", row)
			self.assertEqual(getdate(sn.warranty_expiry_date), getdate(add_days(nowdate(), 100)))
			self.assertEqual(sn.status, "Delivered")
			self.assertEqual(sn.warranty_period, 100)

	def test_batch_return_dn(self):
		from erpnext.stock.doctype.delivery_note.delivery_note import make_sales_return

		item_code = make_item(
			"Test Batch Return DN Item 1",
			properties={
				"has_batch_no": 1,
				"valuation_method": "Moving Average",
				"create_new_batch": 1,
				"batch_number_series": "TBRDN1-.#####",
				"is_stock_item": 1,
			},
		).name

		se = make_stock_entry(item_code=item_code, target="_Test Warehouse - _TC", qty=5, basic_rate=100)

		batch_no = get_batch_from_bundle(se.items[0].serial_and_batch_bundle)
		dn = create_delivery_note(
			item_code=item_code,
			qty=5,
			rate=500,
			use_serial_batch_fields=1,
			batch_no=batch_no,
		)

		dn_return = make_sales_return(dn.name)
		dn_return.save().submit()

		self.assertEqual(dn_return.items[0].qty, 5 * -1)

		returned_batch_no = get_batch_from_bundle(dn_return.items[0].serial_and_batch_bundle)
		self.assertEqual(batch_no, returned_batch_no)

		stock_value_difference = frappe.db.get_value(
			"Stock Ledger Entry",
			{"voucher_no": dn_return.name, "voucher_type": "Delivery Note"},
			"stock_value_difference",
		)

		self.assertEqual(stock_value_difference, 100.0 * 5)

	def test_delivery_note_return_valuation_without_use_serial_batch_field(self):
		from erpnext.stock.doctype.delivery_note.delivery_note import make_sales_return

		batch_item = make_item(
			"_Test Delivery Note Return Valuation Batch Item",
			properties={
				"has_batch_no": 1,
				"create_new_batch": 1,
				"is_stock_item": 1,
				"batch_number_series": "BRTN-DNN-BI-.#####",
			},
		).name

		serial_item = make_item(
			"_Test Delivery Note Return Valuation Serial Item",
			properties={"has_serial_no": 1, "is_stock_item": 1, "serial_no_series": "SRTN-DNN-TP-.#####"},
		).name

		batches = {}
		serial_nos = []
		for qty, rate in {3: 300, 2: 100}.items():
			se = make_stock_entry(
				item_code=batch_item, target="_Test Warehouse - _TC", qty=qty, basic_rate=rate
			)
			batches[get_batch_from_bundle(se.items[0].serial_and_batch_bundle)] = qty

		for qty, rate in {2: 100, 1: 50}.items():
			make_stock_entry(item_code=serial_item, target="_Test Warehouse - _TC", qty=qty, basic_rate=rate)
			serial_nos.extend(get_serial_nos_from_bundle(se.items[0].serial_and_batch_bundle))

		dn = create_delivery_note(
			item_code=batch_item,
			qty=5,
			rate=1000,
			use_serial_batch_fields=0,
			batches=batches,
			do_not_submit=True,
		)

		bundle_id = make_serial_batch_bundle(
			frappe._dict(
				{
					"item_code": serial_item,
					"warehouse": dn.items[0].warehouse,
					"qty": 3,
					"voucher_type": "Delivery Note",
					"serial_nos": serial_nos,
					"posting_date": dn.posting_date,
					"posting_time": dn.posting_time,
					"type_of_transaction": "Outward",
					"do_not_submit": True,
				}
			)
		).name

		dn.append(
			"items",
			{
				"item_code": serial_item,
				"qty": 3,
				"rate": 700,
				"base_rate": 700,
				"item_name": serial_item,
				"uom": "Nos",
				"stock_uom": "Nos",
				"conversion_factor": 1,
				"warehouse": dn.items[0].warehouse,
				"use_serial_batch_fields": 0,
				"serial_and_batch_bundle": bundle_id,
			},
		)

		dn.save()
		dn.submit()
		dn.reload()

		batch_no_valuation = defaultdict(float)
		serial_no_valuation = defaultdict(float)

		for row in dn.items:
			if row.serial_and_batch_bundle:
				bundle_data = frappe.get_all(
					"Serial and Batch Entry",
					filters={"parent": row.serial_and_batch_bundle},
					fields=["incoming_rate", "serial_no", "batch_no"],
				)

				for d in bundle_data:
					if d.batch_no:
						batch_no_valuation[d.batch_no] = d.incoming_rate
					elif d.serial_no:
						serial_no_valuation[d.serial_no] = d.incoming_rate

		return_entry = make_sales_return(dn.name)

		return_entry.save()
		return_entry.submit()
		return_entry.reload()

		for row in return_entry.items:
			if row.item_code == batch_item:
				bundle_data = frappe.get_all(
					"Serial and Batch Entry",
					filters={"parent": row.serial_and_batch_bundle},
					fields=["incoming_rate", "batch_no"],
				)

				for d in bundle_data:
					self.assertEqual(d.incoming_rate, batch_no_valuation[d.batch_no])
			else:
				bundle_data = frappe.get_all(
					"Serial and Batch Entry",
					filters={"parent": row.serial_and_batch_bundle},
					fields=["incoming_rate", "serial_no"],
				)

				for d in bundle_data:
					self.assertEqual(d.incoming_rate, serial_no_valuation[d.serial_no])

	def test_delivery_note_return_valuation_with_use_serial_batch_field(self):
		from erpnext.stock.doctype.delivery_note.delivery_note import make_sales_return

		batch_item = make_item(
			"_Test Delivery Note Return Valuation WITH Batch Item",
			properties={
				"has_batch_no": 1,
				"create_new_batch": 1,
				"is_stock_item": 1,
				"batch_number_series": "BRTN-DNN-BIW-.#####",
			},
		).name

		serial_item = make_item(
			"_Test Delivery Note Return Valuation WITH Serial Item",
			properties={"has_serial_no": 1, "is_stock_item": 1, "serial_no_series": "SRTN-DNN-TPW-.#####"},
		).name

		batches = []
		serial_nos = []
		for qty, rate in {3: 300, 2: 100}.items():
			se = make_stock_entry(
				item_code=batch_item, target="_Test Warehouse - _TC", qty=qty, basic_rate=rate
			)
			batches.append(get_batch_from_bundle(se.items[0].serial_and_batch_bundle))

		for qty, rate in {2: 100, 1: 50}.items():
			se = make_stock_entry(
				item_code=serial_item, target="_Test Warehouse - _TC", qty=qty, basic_rate=rate
			)
			serial_nos.extend(get_serial_nos_from_bundle(se.items[0].serial_and_batch_bundle))

		dn = create_delivery_note(
			item_code=batch_item,
			qty=3,
			rate=1000,
			use_serial_batch_fields=1,
			batch_no=batches[0],
			do_not_submit=True,
		)

		dn.append(
			"items",
			{
				"item_code": batch_item,
				"qty": 2,
				"rate": 1000,
				"base_rate": 1000,
				"item_name": batch_item,
				"uom": dn.items[0].uom,
				"stock_uom": dn.items[0].uom,
				"conversion_factor": 1,
				"warehouse": dn.items[0].warehouse,
				"use_serial_batch_fields": 1,
				"batch_no": batches[1],
			},
		)

		dn.append(
			"items",
			{
				"item_code": serial_item,
				"qty": 2,
				"rate": 700,
				"base_rate": 700,
				"item_name": serial_item,
				"uom": "Nos",
				"stock_uom": "Nos",
				"conversion_factor": 1,
				"warehouse": dn.items[0].warehouse,
				"use_serial_batch_fields": 1,
				"serial_no": "\n".join(serial_nos[0:2]),
			},
		)

		dn.append(
			"items",
			{
				"item_code": serial_item,
				"qty": 1,
				"rate": 700,
				"base_rate": 700,
				"item_name": serial_item,
				"uom": "Nos",
				"stock_uom": "Nos",
				"conversion_factor": 1,
				"warehouse": dn.items[0].warehouse,
				"use_serial_batch_fields": 1,
				"serial_no": serial_nos[-1],
			},
		)

		dn.save()
		dn.submit()
		dn.reload()

		batch_no_valuation = defaultdict(float)
		serial_no_valuation = defaultdict(float)

		for row in dn.items:
			if row.serial_and_batch_bundle:
				bundle_data = frappe.get_all(
					"Serial and Batch Entry",
					filters={"parent": row.serial_and_batch_bundle},
					fields=["incoming_rate", "serial_no", "batch_no"],
				)

				for d in bundle_data:
					if d.batch_no:
						batch_no_valuation[d.batch_no] = d.incoming_rate
					elif d.serial_no:
						serial_no_valuation[d.serial_no] = d.incoming_rate

		return_entry = make_sales_return(dn.name)

		return_entry.save()
		return_entry.submit()
		return_entry.reload()

		for row in return_entry.items:
			if row.item_code == batch_item:
				bundle_data = frappe.get_all(
					"Serial and Batch Entry",
					filters={"parent": row.serial_and_batch_bundle},
					fields=["incoming_rate", "batch_no"],
				)

				for d in bundle_data:
					self.assertEqual(d.incoming_rate, batch_no_valuation[d.batch_no])
			else:
				bundle_data = frappe.get_all(
					"Serial and Batch Entry",
					filters={"parent": row.serial_and_batch_bundle},
					fields=["incoming_rate", "serial_no"],
				)

				for d in bundle_data:
					self.assertEqual(d.incoming_rate, serial_no_valuation[d.serial_no])
<<<<<<< HEAD
     
	def test_delivery_note_with_shipping_rule(self):
		delivery_note = frappe.get_doc({
			"doctype": "Delivery Note",
			"customer": "CUS-12500",
			"company": "PP Ltd",
			"items": [
				{
					"item_code": "Monitor",
					"qty": 1,
					"rate": 5000,
					"warehouse": "Stores - PP Ltd"
				}
			],
			"shipping_rule": "New Jio Shipping Rule"
		})

		delivery_note.insert()
		delivery_note.submit()
  
		delivery_note = frappe.get_doc("Delivery Note", delivery_note.name)

		taxes = delivery_note.taxes
		self.assertTrue(
			any(
				tax.charge_type == "Actual" and tax.tax_amount == 500
				for tax in taxes
			),
			"Shipping charges are not applied correctly"
		)
		item_rate = delivery_note.items[0].get("net_rate")
  
		self.assertEqual(delivery_note.total, item_rate, "Net Total is incorrect")
		self.assertEqual(
			delivery_note.grand_total, 5500, "Grand Total is incorrect")

		sle_entries = frappe.get_all(
			"Stock Ledger Entry",
			filters={"voucher_no": delivery_note.name},
			fields=["warehouse", "actual_qty"]
		)
		self.assertTrue(
			any(
				sle["actual_qty"] == -1 and sle["warehouse"] == "Stores - PP Ltd"
				for sle in sle_entries
			),
			"Stock Ledger Entry not created correctly"
		)

		gl_entries = frappe.get_all(
			"GL Entry",
			filters={"voucher_no": delivery_note.name},
			fields=["account", "debit", "credit"]
		)
		self.assertTrue(
			any(
				entry["account"] == "Stock In Hand - PP Ltd" and entry["credit"] == 3000
				for entry in gl_entries
			),
			"Stock In Hand GL Entry not created correctly"
		)
		self.assertTrue(
			any(
				entry["account"] == "Cost of Goods Sold - PP Ltd" and entry["debit"] == 3000
				for entry in gl_entries
			),
			"Cost of Goods Sold GL Entry not created correctly"
		)

=======
>>>>>>> e4a9e2e0


def create_delivery_note(**args):
	dn = frappe.new_doc("Delivery Note")
	args = frappe._dict(args)
	dn.posting_date = args.posting_date or nowdate()
	dn.posting_time = args.posting_time or nowtime()
	dn.set_posting_time = 1

	dn.company = args.company or "_Test Company"
	dn.customer = args.customer or "_Test Customer"
	dn.currency = args.currency or "INR"
	dn.is_return = args.is_return
	dn.return_against = args.return_against

	bundle_id = None
	if not args.use_serial_batch_fields and (args.get("batch_no") or args.get("serial_no")):
		type_of_transaction = args.type_of_transaction or "Outward"

		if dn.is_return:
			type_of_transaction = "Inward"

		qty = args.get("qty") or 1
		qty *= -1 if type_of_transaction == "Outward" else 1
		batches = {}
		if args.get("batch_no"):
			batches = frappe._dict({args.batch_no: qty})

		if args.get("batches"):
			batches = frappe._dict(args.batches)

		bundle_id = make_serial_batch_bundle(
			frappe._dict(
				{
					"item_code": args.item or args.item_code or "_Test Item",
					"warehouse": args.warehouse or "_Test Warehouse - _TC",
					"qty": qty,
					"batches": batches,
					"voucher_type": "Delivery Note",
					"serial_nos": args.serial_no,
					"posting_date": dn.posting_date,
					"posting_time": dn.posting_time,
					"type_of_transaction": type_of_transaction,
					"do_not_submit": True,
				}
			)
		).name

	dn.append(
		"items",
		{
			"item_code": args.item or args.item_code or "_Test Item",
			"warehouse": args.warehouse or "_Test Warehouse - _TC",
			"qty": args.qty or 1,
			"rate": args.rate if args.get("rate") is not None else 100,
			"conversion_factor": 1.0,
			"serial_and_batch_bundle": bundle_id,
			"allow_zero_valuation_rate": args.allow_zero_valuation_rate or 1,
			"expense_account": args.expense_account or "Cost of Goods Sold - _TC",
			"cost_center": args.cost_center or "_Test Cost Center - _TC",
			"target_warehouse": args.target_warehouse,
			"use_serial_batch_fields": args.use_serial_batch_fields,
			"serial_no": args.serial_no if args.use_serial_batch_fields else None,
			"batch_no": args.batch_no if args.use_serial_batch_fields else None,
		},
	)

	if not args.do_not_save:
		dn.insert()
		if not args.do_not_submit:
			dn.submit()

		dn.load_from_db()

	return dn


test_dependencies = ["Product Bundle"]<|MERGE_RESOLUTION|>--- conflicted
+++ resolved
@@ -2338,7 +2338,6 @@
 
 				for d in bundle_data:
 					self.assertEqual(d.incoming_rate, serial_no_valuation[d.serial_no])
-<<<<<<< HEAD
      
 	def test_delivery_note_with_shipping_rule(self):
 		delivery_note = frappe.get_doc({
@@ -2407,9 +2406,6 @@
 			),
 			"Cost of Goods Sold GL Entry not created correctly"
 		)
-
-=======
->>>>>>> e4a9e2e0
 
 
 def create_delivery_note(**args):
