--- conflicted
+++ resolved
@@ -1170,18 +1170,11 @@
 
 		pi = make_purchase_receipt(qty=1, item_code=item.name)
 
-<<<<<<< HEAD
-		dn = create_delivery_note(qty=1, item_code=item.name, batch_no=pi.items[0].batch_no)
-
-		dn.load_from_db()
-		batch_no = dn.items[0].batch_no
-=======
 		pr_batch_no = get_batch_from_bundle(pi.items[0].serial_and_batch_bundle)
 		dn = create_delivery_note(qty=1, item_code=item.name, batch_no=pr_batch_no)
 
 		dn.load_from_db()
 		batch_no = get_batch_from_bundle(dn.items[0].serial_and_batch_bundle)
->>>>>>> 44bad3bd
 		self.assertTrue(batch_no)
 
 		frappe.db.set_value("Batch", batch_no, "expiry_date", add_days(today(), -1))
@@ -1191,35 +1184,6 @@
 
 		self.assertTrue(return_dn.docstatus == 1)
 
-<<<<<<< HEAD
-	def test_duplicate_serial_no_in_delivery_note(self):
-		# Step - 1: Create Serial Item
-		serial_item = make_item(
-			properties={
-				"is_stock_item": 1,
-				"has_serial_no": 1,
-				"serial_no_series": frappe.generate_hash("", 10) + ".###",
-			}
-		).name
-
-		# Step - 2: Inward Stock
-		se = make_stock_entry(item_code=serial_item, target="_Test Warehouse - _TC", qty=4)
-
-		# Step - 3: Create Delivery Note with Duplicare Serial Nos
-		serial_nos = se.items[0].serial_no.split("\n")
-		dn = create_delivery_note(
-			item_code=serial_item,
-			warehouse="_Test Warehouse - _TC",
-			qty=2,
-			do_not_save=True,
-		)
-		dn.items[0].serial_no = "\n".join(serial_nos[:2])
-		dn.append("items", dn.items[0].as_dict())
-		dn.save()
-
-		# Test - 1: ValidationError should be raised
-		self.assertRaises(frappe.ValidationError, dn.submit)
-=======
 	def test_reserve_qty_on_sales_return(self):
 		frappe.db.set_single_value("Selling Settings", "dont_reserve_sales_order_qty_on_sales_return", 0)
 		self.reserved_qty_check()
@@ -1263,14 +1227,11 @@
 
 		# Test that item qty is not reserved on sales return, if selling setting don't reserve qty is checked.
 		self.assertEqual(get_reserved_qty(item, warehouse), 0 if dont_reserve_qty else qty_to_reserve)
->>>>>>> 44bad3bd
 
 	def tearDown(self):
 		frappe.db.rollback()
 		frappe.db.set_single_value("Selling Settings", "dont_reserve_sales_order_qty_on_sales_return", 0)
 
-<<<<<<< HEAD
-=======
 	def test_non_internal_transfer_delivery_note(self):
 		from erpnext.stock.doctype.warehouse.test_warehouse import create_warehouse
 
@@ -1286,7 +1247,6 @@
 		dn.reload()
 		self.assertFalse(dn.items[0].target_warehouse)
 
->>>>>>> 44bad3bd
 
 def create_delivery_note(**args):
 	dn = frappe.new_doc("Delivery Note")
@@ -1343,11 +1303,6 @@
 			"allow_zero_valuation_rate": args.allow_zero_valuation_rate or 1,
 			"expense_account": args.expense_account or "Cost of Goods Sold - _TC",
 			"cost_center": args.cost_center or "_Test Cost Center - _TC",
-<<<<<<< HEAD
-			"serial_no": args.serial_no,
-			"batch_no": args.batch_no or None,
-=======
->>>>>>> 44bad3bd
 			"target_warehouse": args.target_warehouse,
 		},
 	)
