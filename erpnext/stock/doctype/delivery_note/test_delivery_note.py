--- conflicted
+++ resolved
@@ -450,13 +450,11 @@
 		})
 
 	def test_delivery_of_bundled_items_to_target_warehouse(self):
-<<<<<<< HEAD
+		from erpnext.selling.doctype.customer.test_customer import create_internal_customer
+
 		is_allow_neg = frappe.db.get_single_value('Stock Settings', 'allow_negative_stock')
 		frappe.db.set_value('Stock Settings', 'Stock Settings', 'allow_negative_stock', 1)
-=======
-		from erpnext.selling.doctype.customer.test_customer import create_internal_customer
-
->>>>>>> 19446a8d
+
 		company = frappe.db.get_value('Warehouse', 'Stores - TCP1', 'company')
 		customer_name = create_internal_customer(
 			customer_name="_Test Internal Customer 2",
