# Copyright (c) 2015, Frappe Technologies Pvt. Ltd. and Contributors
# License: GNU General Public License v3. See license.txt



import json

import frappe
from frappe.utils import cstr, flt, nowdate, nowtime

from erpnext.accounts.doctype.account.test_account import get_inventory_account
from erpnext.accounts.utils import get_balance_on
from erpnext.selling.doctype.product_bundle.test_product_bundle import make_product_bundle
from erpnext.selling.doctype.sales_order.test_sales_order import (
	automatically_fetch_payment_terms,
	compare_payment_schedules,
	create_dn_against_so,
	make_sales_order,
)
from erpnext.stock.doctype.delivery_note.delivery_note import (
	make_delivery_trip,
	make_sales_invoice,
)
from erpnext.stock.doctype.item.test_item import make_item
from erpnext.stock.doctype.purchase_receipt.test_purchase_receipt import get_gl_entries
from erpnext.stock.doctype.serial_no.serial_no import SerialNoWarehouseError, get_serial_nos
from erpnext.stock.doctype.stock_entry.test_stock_entry import (
	get_qty_after_transaction,
	make_serialized_item,
	make_stock_entry,
)
from erpnext.stock.doctype.stock_reconciliation.test_stock_reconciliation import (
	create_stock_reconciliation,
	set_valuation_method,
)
from erpnext.stock.doctype.warehouse.test_warehouse import get_warehouse
<<<<<<< HEAD
from erpnext.stock.doctype.item.test_item import create_item
=======
from erpnext.stock.stock_ledger import get_previous_sle
from erpnext.tests.utils import ERPNextTestCase
>>>>>>> 540559d6


class TestDeliveryNote(ERPNextTestCase):
	def test_over_billing_against_dn(self):
		frappe.db.set_value("Stock Settings", None, "allow_negative_stock", 1)

		dn = create_delivery_note(do_not_submit=True)
		self.assertRaises(frappe.ValidationError, make_sales_invoice, dn.name)

		dn.submit()
		si = make_sales_invoice(dn.name)
		self.assertEqual(len(si.get("items")), len(dn.get("items")))

		# modify amount
		si.get("items")[0].rate = 200
		self.assertRaises(frappe.ValidationError, frappe.get_doc(si).insert)

	def test_delivery_note_no_gl_entry(self):
		company = frappe.db.get_value('Warehouse', '_Test Warehouse - _TC', 'company')
		make_stock_entry(target="_Test Warehouse - _TC", qty=5, basic_rate=100)

		stock_queue = json.loads(get_previous_sle({
			"item_code": "_Test Item",
			"warehouse": "_Test Warehouse - _TC",
			"posting_date": nowdate(),
			"posting_time": nowtime()
		}).stock_queue or "[]")

		dn = create_delivery_note()

		sle = frappe.get_doc("Stock Ledger Entry", {"voucher_type": "Delivery Note", "voucher_no": dn.name})

		self.assertEqual(sle.stock_value_difference, flt(-1*stock_queue[0][1], 2))

		self.assertFalse(get_gl_entries("Delivery Note", dn.name))

	# def test_delivery_note_gl_entry(self):
	# 	company = frappe.db.get_value('Warehouse', 'Stores - TCP1', 'company')

	# 	set_valuation_method("_Test Item", "FIFO")

	# 	make_stock_entry(target="Stores - TCP1", qty=5, basic_rate=100)

	# 	stock_in_hand_account = get_inventory_account('_Test Company with perpetual inventory')
	# 	prev_bal = get_balance_on(stock_in_hand_account)

	# 	dn = create_delivery_note(company='_Test Company with perpetual inventory', warehouse='Stores - TCP1', cost_center = 'Main - TCP1', expense_account = "Cost of Goods Sold - TCP1")

	# 	gl_entries = get_gl_entries("Delivery Note", dn.name)
	# 	self.assertTrue(gl_entries)

	# 	stock_value_difference = abs(frappe.db.get_value("Stock Ledger Entry",
	# 		{"voucher_type": "Delivery Note", "voucher_no": dn.name}, "stock_value_difference"))

	# 	expected_values = {
	# 		stock_in_hand_account: [0.0, stock_value_difference],
	# 		"Cost of Goods Sold - TCP1": [stock_value_difference, 0.0]
	# 	}
	# 	for i, gle in enumerate(gl_entries):
	# 		self.assertEqual([gle.debit, gle.credit], expected_values.get(gle.account))

<<<<<<< HEAD
		# check stock in hand balance
		bal = get_balance_on(stock_in_hand_account)
		self.assertEqual(flt(bal, 2), flt(prev_bal - stock_value_difference, 2))
=======
	# 	# check stock in hand balance
	# 	bal = get_balance_on(stock_in_hand_account)
	# 	self.assertEqual(bal, prev_bal - stock_value_difference)
>>>>>>> 540559d6

	# 	# back dated incoming entry
	# 	make_stock_entry(posting_date=add_days(nowdate(), -2), target="Stores - TCP1",
	# 		qty=5, basic_rate=100)

	# 	gl_entries = get_gl_entries("Delivery Note", dn.name)
	# 	self.assertTrue(gl_entries)

	# 	stock_value_difference = abs(frappe.db.get_value("Stock Ledger Entry",
	# 		{"voucher_type": "Delivery Note", "voucher_no": dn.name}, "stock_value_difference"))

	# 	expected_values = {
	# 		stock_in_hand_account: [0.0, stock_value_difference],
	# 		"Cost of Goods Sold - TCP1": [stock_value_difference, 0.0]
	# 	}
	# 	for i, gle in enumerate(gl_entries):
	# 		self.assertEqual([gle.debit, gle.credit], expected_values.get(gle.account))

	# 	dn.cancel()
	# 	self.assertTrue(get_gl_entries("Delivery Note", dn.name))
	# 	set_perpetual_inventory(0, company)

	def test_delivery_note_gl_entry_packing_item(self):
		company = frappe.db.get_value('Warehouse', 'Stores - TCP1', 'company')

		make_stock_entry(item_code="_Test Item", target="Stores - TCP1", qty=10, basic_rate=100)
		make_stock_entry(item_code="_Test Item Home Desktop 100",
			target="Stores - TCP1", qty=10, basic_rate=100)

		stock_in_hand_account = get_inventory_account('_Test Company with perpetual inventory')
		prev_bal = get_balance_on(stock_in_hand_account)

		dn = create_delivery_note(item_code="_Test Product Bundle Item", company='_Test Company with perpetual inventory', warehouse='Stores - TCP1', cost_center = 'Main - TCP1', expense_account = "Cost of Goods Sold - TCP1")

		stock_value_diff_rm1 = abs(frappe.db.get_value("Stock Ledger Entry",
			{"voucher_type": "Delivery Note", "voucher_no": dn.name, "item_code": "_Test Item"},
			"stock_value_difference"))

		stock_value_diff_rm2 = abs(frappe.db.get_value("Stock Ledger Entry",
			{"voucher_type": "Delivery Note", "voucher_no": dn.name,
				"item_code": "_Test Item Home Desktop 100"}, "stock_value_difference"))

		stock_value_diff = stock_value_diff_rm1 + stock_value_diff_rm2

		gl_entries = get_gl_entries("Delivery Note", dn.name)
		self.assertTrue(gl_entries)

		expected_values = {
			stock_in_hand_account: [0.0, stock_value_diff],
			"Cost of Goods Sold - TCP1": [stock_value_diff, 0.0]
		}
		for i, gle in enumerate(gl_entries):
			self.assertEqual([gle.debit, gle.credit], expected_values.get(gle.account))

		# check stock in hand balance
		bal = get_balance_on(stock_in_hand_account)
		self.assertEqual(flt(bal, 2), flt(prev_bal - stock_value_diff, 2))

		dn.cancel()

	def test_serialized(self):
		se = make_serialized_item()
		serial_no = get_serial_nos(se.get("items")[0].serial_no)[0]

		dn = create_delivery_note(item_code="_Test Serialized Item With Series", serial_no=serial_no)

		self.check_serial_no_values(serial_no, {
			"warehouse": "",
			"delivery_document_no": dn.name
		})

		si = make_sales_invoice(dn.name)
		si.insert(ignore_permissions=True)
		self.assertEqual(dn.items[0].serial_no, si.items[0].serial_no)

		dn.cancel()

		self.check_serial_no_values(serial_no, {
			"warehouse": "_Test Warehouse - _TC",
			"delivery_document_no": ""
		})

	def test_serialized_partial_sales_invoice(self):
		se = make_serialized_item()
		serial_no = get_serial_nos(se.get("items")[0].serial_no)
		serial_no = '\n'.join(serial_no)

		dn = create_delivery_note(item_code="_Test Serialized Item With Series", qty=2, serial_no=serial_no)

		si = make_sales_invoice(dn.name)
		si.items[0].qty = 1
		si.submit()
		self.assertEqual(si.items[0].qty, 1)

		si = make_sales_invoice(dn.name)
		si.submit()
		self.assertEqual(si.items[0].qty, len(get_serial_nos(si.items[0].serial_no)))

	def test_serialize_status(self):
		from frappe.model.naming import make_autoname
		serial_no = frappe.get_doc({
			"doctype": "Serial No",
			"item_code": "_Test Serialized Item With Series",
			"serial_no": make_autoname("SR", "Serial No")
		})
		serial_no.save()

		dn = create_delivery_note(item_code="_Test Serialized Item With Series",
			serial_no=serial_no.name, do_not_submit=True)

		self.assertRaises(SerialNoWarehouseError, dn.submit)

	def check_serial_no_values(self, serial_no, field_values):
		serial_no = frappe.get_doc("Serial No", serial_no)
		for field, value in field_values.items():
			self.assertEqual(cstr(serial_no.get(field)), value)

	def test_sales_return_for_non_bundled_items_partial(self):
		company = frappe.db.get_value('Warehouse', 'Stores - TCP1', 'company')

		make_stock_entry(item_code="_Test Item", target="Stores - TCP1", qty=50, basic_rate=100)

		actual_qty_0 = get_qty_after_transaction(warehouse="Stores - TCP1")

		dn = create_delivery_note(qty=5, rate=500, warehouse="Stores - TCP1", company=company,
			expense_account="Cost of Goods Sold - TCP1", cost_center="Main - TCP1")

		actual_qty_1 = get_qty_after_transaction(warehouse="Stores - TCP1")
		self.assertEqual(actual_qty_0 - 5, actual_qty_1)

		# outgoing_rate
		outgoing_rate = frappe.db.get_value("Stock Ledger Entry", {"voucher_type": "Delivery Note",
			"voucher_no": dn.name}, "stock_value_difference") / 5

		# return entry
		dn1 = create_delivery_note(is_return=1, return_against=dn.name, qty=-2, rate=500,
			company=company, warehouse="Stores - TCP1", expense_account="Cost of Goods Sold - TCP1",
			cost_center="Main - TCP1", do_not_submit=1)
		dn1.items[0].dn_detail = dn.items[0].name
		dn1.submit()

		actual_qty_2 = get_qty_after_transaction(warehouse="Stores - TCP1")

		self.assertEqual(actual_qty_1 + 2, actual_qty_2)

		incoming_rate, stock_value_difference = frappe.db.get_value("Stock Ledger Entry",
			{"voucher_type": "Delivery Note", "voucher_no": dn1.name},
			["incoming_rate", "stock_value_difference"])

		self.assertEqual(flt(incoming_rate, 3), abs(flt(outgoing_rate, 3)))
		stock_in_hand_account = get_inventory_account(company, dn1.items[0].warehouse)

		gle_warehouse_amount = frappe.db.get_value("GL Entry", {"voucher_type": "Delivery Note",
			"voucher_no": dn1.name, "account": stock_in_hand_account}, "debit")

		self.assertEqual(gle_warehouse_amount, stock_value_difference)

		# hack because new_doc isn't considering is_return portion of status_updater
		returned = frappe.get_doc("Delivery Note", dn1.name)
		returned.update_prevdoc_status()
		dn.load_from_db()

		# Check if Original DN updated
		self.assertEqual(dn.items[0].returned_qty, 2)
		self.assertEqual(dn.per_returned, 40)

		from erpnext.controllers.sales_and_purchase_return import make_return_doc
		return_dn_2 = make_return_doc("Delivery Note", dn.name)

		# Check if unreturned amount is mapped in 2nd return
		self.assertEqual(return_dn_2.items[0].qty, -3)

		si = make_sales_invoice(dn.name)
		si.submit()

		self.assertEqual(si.items[0].qty, 3)

		dn.load_from_db()
		# DN should be completed on billing all unreturned amount
		self.assertEqual(dn.items[0].billed_amt, 1500)
		self.assertEqual(dn.per_billed, 100)
		self.assertEqual(dn.status, 'Completed')

		si.load_from_db()
		si.cancel()

		dn.load_from_db()
		self.assertEqual(dn.per_billed, 0)

		dn1.cancel()
		dn.cancel()

	def test_sales_return_for_non_bundled_items_full(self):
		company = frappe.db.get_value('Warehouse', 'Stores - TCP1', 'company')

		make_item("Box", {'is_stock_item': 1})

		make_stock_entry(item_code="Box", target="Stores - TCP1", qty=10, basic_rate=100)

		dn = create_delivery_note(item_code="Box", qty=5, rate=500, warehouse="Stores - TCP1", company=company,
			expense_account="Cost of Goods Sold - TCP1", cost_center="Main - TCP1")

		#return entry
		dn1 = create_delivery_note(item_code="Box", is_return=1, return_against=dn.name, qty=-5, rate=500,
			company=company, warehouse="Stores - TCP1", expense_account="Cost of Goods Sold - TCP1",
			cost_center="Main - TCP1", do_not_submit=1)
		dn1.items[0].dn_detail = dn.items[0].name
		dn1.submit()

		# hack because new_doc isn't considering is_return portion of status_updater
		returned = frappe.get_doc("Delivery Note", dn1.name)
		returned.update_prevdoc_status()
		dn.load_from_db()

		# Check if Original DN updated
		self.assertEqual(dn.items[0].returned_qty, 5)
		self.assertEqual(dn.per_returned, 100)
		self.assertEqual(dn.status, 'Return Issued')

	def test_return_single_item_from_bundled_items(self):
		company = frappe.db.get_value('Warehouse', 'Stores - TCP1', 'company')

		create_stock_reconciliation(item_code="_Test Item",
			warehouse="Stores - TCP1", qty=50, rate=100,
			company=company, expense_account = "Stock Adjustment - TCP1")
		create_stock_reconciliation(item_code="_Test Item Home Desktop 100",
			warehouse="Stores - TCP1", qty=50, rate=100,
			company=company, expense_account = "Stock Adjustment - TCP1")

		dn = create_delivery_note(item_code="_Test Product Bundle Item", qty=5, rate=500,
			company=company, warehouse="Stores - TCP1",
			expense_account="Cost of Goods Sold - TCP1", cost_center="Main - TCP1")

		# Qty after delivery
		actual_qty_1 = get_qty_after_transaction(warehouse="Stores - TCP1")
		self.assertEqual(actual_qty_1,  25)

		# outgoing_rate
		outgoing_rate = frappe.db.get_value("Stock Ledger Entry", {"voucher_type": "Delivery Note",
			"voucher_no": dn.name, "item_code": "_Test Item"}, "stock_value_difference") / 25

		# return 'test item' from packed items
		dn1 = create_delivery_note(is_return=1, return_against=dn.name, qty=-10, rate=500,
			company=company, warehouse="Stores - TCP1",
			expense_account="Cost of Goods Sold - TCP1", cost_center="Main - TCP1")

		# qty after return
		actual_qty_2 = get_qty_after_transaction(warehouse="Stores - TCP1")
		self.assertEqual(actual_qty_2, 35)

		# Check incoming rate for return entry
		incoming_rate, stock_value_difference = frappe.db.get_value("Stock Ledger Entry",
			{"voucher_type": "Delivery Note", "voucher_no": dn1.name},
			["incoming_rate", "stock_value_difference"])

		self.assertEqual(flt(incoming_rate, 3), abs(flt(outgoing_rate, 3)))
		stock_in_hand_account = get_inventory_account(company, dn1.items[0].warehouse)

		# Check gl entry for warehouse
		gle_warehouse_amount = frappe.db.get_value("GL Entry", {"voucher_type": "Delivery Note",
			"voucher_no": dn1.name, "account": stock_in_hand_account}, "debit")

		self.assertEqual(gle_warehouse_amount, stock_value_difference)


	def test_return_entire_bundled_items(self):
		company = frappe.db.get_value('Warehouse', 'Stores - TCP1', 'company')

		create_stock_reconciliation(item_code="_Test Item",
			warehouse="Stores - TCP1", qty=50, rate=100,
			company=company, expense_account = "Stock Adjustment - TCP1")
		create_stock_reconciliation(item_code="_Test Item Home Desktop 100",
			warehouse="Stores - TCP1", qty=50, rate=100,
			company=company, expense_account = "Stock Adjustment - TCP1")

		actual_qty = get_qty_after_transaction(warehouse="Stores - TCP1")
		self.assertEqual(actual_qty, 50)

		dn = create_delivery_note(item_code="_Test Product Bundle Item",
			qty=5, rate=500, company=company, warehouse="Stores - TCP1", expense_account="Cost of Goods Sold - TCP1", cost_center="Main - TCP1")

		# qty after return
		actual_qty = get_qty_after_transaction(warehouse="Stores - TCP1")
		self.assertEqual(actual_qty, 25)

		#  return bundled item
		dn1 = create_return_delivery_note(source_name=dn.name, rate=500, qty=-2)

		# qty after return
		actual_qty = get_qty_after_transaction(warehouse="Stores - TCP1")
		self.assertEqual(actual_qty, 35)

		# Check incoming rate for return entry
		incoming_rate, stock_value_difference = frappe.db.get_value("Stock Ledger Entry",
			{"voucher_type": "Delivery Note", "voucher_no": dn1.name},
			["incoming_rate", "stock_value_difference"])

		self.assertEqual(incoming_rate, 100)
		stock_in_hand_account = get_inventory_account('_Test Company', dn1.items[0].warehouse)

		# Check gl entry for warehouse
		gle_warehouse_amount = frappe.db.get_value("GL Entry", {"voucher_type": "Delivery Note",
			"voucher_no": dn1.name, "account": stock_in_hand_account}, "debit")

		self.assertEqual(gle_warehouse_amount, 1400)

	def test_return_for_serialized_items(self):
		se = make_serialized_item()
		serial_no = get_serial_nos(se.get("items")[0].serial_no)[0]

		dn = create_delivery_note(item_code="_Test Serialized Item With Series", rate=500, serial_no=serial_no)

		self.check_serial_no_values(serial_no, {
			"warehouse": "",
			"delivery_document_no": dn.name
		})

		# return entry
		dn1 = create_delivery_note(item_code="_Test Serialized Item With Series",
			is_return=1, return_against=dn.name, qty=-1, rate=500, serial_no=serial_no)

		self.check_serial_no_values(serial_no, {
			"warehouse": "_Test Warehouse - _TC",
			"delivery_document_no": ""
		})

		dn1.cancel()

		self.check_serial_no_values(serial_no, {
			"warehouse": "",
			"delivery_document_no": dn.name
		})

		dn.cancel()

		self.check_serial_no_values(serial_no, {
			"warehouse": "_Test Warehouse - _TC",
			"delivery_document_no": "",
			"purchase_document_no": se.name
		})

	def test_delivery_of_bundled_items_to_target_warehouse(self):
		from erpnext.selling.doctype.customer.test_customer import create_internal_customer

		company = frappe.db.get_value('Warehouse', 'Stores - TCP1', 'company')
		customer_name = create_internal_customer(
			customer_name="_Test Internal Customer 2",
			represents_company="_Test Company with perpetual inventory",
			allowed_to_interact_with="_Test Company with perpetual inventory"
		)

		set_valuation_method("_Test Item", "FIFO")
		set_valuation_method("_Test Item Home Desktop 100", "FIFO")

		target_warehouse = get_warehouse(company=company, abbr="TCP1",
			warehouse_name="_Test Customer Warehouse").name

		for warehouse in ("Stores - TCP1", target_warehouse):
			create_stock_reconciliation(item_code="_Test Item", warehouse=warehouse, company = company,
				expense_account = "Stock Adjustment - TCP1", qty=500, rate=100)
			create_stock_reconciliation(item_code="_Test Item Home Desktop 100", company = company,
				expense_account = "Stock Adjustment - TCP1", warehouse=warehouse, qty=500, rate=100)

		dn = create_delivery_note(
			item_code="_Test Product Bundle Item",
			company="_Test Company with perpetual inventory",
			customer=customer_name,
			cost_center = 'Main - TCP1',
			expense_account = "Cost of Goods Sold - TCP1",
			do_not_submit=True,
			qty=5, rate=500,
			warehouse="Stores - TCP1",
			target_warehouse=target_warehouse)

		dn.submit()

		# qty after delivery
		actual_qty_at_source = get_qty_after_transaction(warehouse="Stores - TCP1")
		self.assertEqual(actual_qty_at_source, 475)

		actual_qty_at_target = get_qty_after_transaction(warehouse=target_warehouse)
		self.assertEqual(actual_qty_at_target, 525)

		# stock value diff for source warehouse for "_Test Item"
		stock_value_difference = frappe.db.get_value("Stock Ledger Entry",
			{"voucher_type": "Delivery Note", "voucher_no": dn.name,
				"item_code": "_Test Item", "warehouse": "Stores - TCP1"},
			"stock_value_difference")

		# stock value diff for target warehouse
		stock_value_difference1 = frappe.db.get_value("Stock Ledger Entry",
			{"voucher_type": "Delivery Note", "voucher_no": dn.name,
				"item_code": "_Test Item", "warehouse": target_warehouse},
			"stock_value_difference")

		self.assertEqual(abs(stock_value_difference), stock_value_difference1)

		# Check gl entries
		gl_entries = get_gl_entries("Delivery Note", dn.name)
		self.assertTrue(gl_entries)

		stock_value_difference = abs(frappe.db.sql("""select sum(stock_value_difference)
			from `tabStock Ledger Entry` where voucher_type='Delivery Note' and voucher_no=%s
			and warehouse='Stores - TCP1'""", dn.name)[0][0])

		expected_values = {
			"Stock In Hand - TCP1": [0.0, stock_value_difference],
			target_warehouse: [stock_value_difference, 0.0]
		}
		for i, gle in enumerate(gl_entries):
			self.assertEqual([gle.debit, gle.credit], expected_values.get(gle.account))

		# tear down
		frappe.db.rollback()

	def test_closed_delivery_note(self):
		from erpnext.stock.doctype.delivery_note.delivery_note import update_delivery_note_status

		make_stock_entry(target="Stores - TCP1", qty=5, basic_rate=100)

		dn = create_delivery_note(company='_Test Company with perpetual inventory', warehouse='Stores - TCP1',
			cost_center = 'Main - TCP1', expense_account = "Cost of Goods Sold - TCP1", do_not_submit=True)

		dn.submit()

		update_delivery_note_status(dn.name, "Closed")
		self.assertEqual(frappe.db.get_value("Delivery Note", dn.name, "Status"), "Closed")

	def test_dn_billing_status_case1(self):
		# SO -> DN -> SI
		so = make_sales_order()
		dn = create_dn_against_so(so.name, delivered_qty=2)

		self.assertEqual(dn.status, "To Bill")
		self.assertEqual(dn.per_billed, 0)

		# Testing if Customer's Purchase Order No was rightly copied
		self.assertEqual(dn.po_no, so.po_no)

		si = make_sales_invoice(dn.name)
		si.submit()

		# Testing if Customer's Purchase Order No was rightly copied
		self.assertEqual(dn.po_no, si.po_no)

		dn.load_from_db()
		self.assertEqual(dn.get("items")[0].billed_amt, 200)
		self.assertEqual(dn.per_billed, 100)
		self.assertEqual(dn.status, "Completed")

	def test_dn_billing_status_case2(self):
		# SO -> SI and SO -> DN1, DN2
		from erpnext.selling.doctype.sales_order.sales_order import (
			make_delivery_note,
			make_sales_invoice,
		)

		so = make_sales_order()

		si = make_sales_invoice(so.name)
		si.get("items")[0].qty = 5
		si.insert()
		si.submit()

		# Testing if Customer's Purchase Order No was rightly copied
		self.assertEqual(so.po_no, si.po_no)

		frappe.db.set_value("Stock Settings", None, "allow_negative_stock", 1)

		dn1 = make_delivery_note(so.name)
		dn1.get("items")[0].qty = 2
		dn1.submit()

		# Testing if Customer's Purchase Order No was rightly copied
		self.assertEqual(so.po_no, dn1.po_no)

		dn2 = make_delivery_note(so.name)
		dn2.get("items")[0].qty = 3
		dn2.submit()

		# Testing if Customer's Purchase Order No was rightly copied
		self.assertEqual(so.po_no, dn2.po_no)

		dn1.load_from_db()
		self.assertEqual(dn1.get("items")[0].billed_amt, 200)
		self.assertEqual(dn1.per_billed, 100)
		self.assertEqual(dn1.status, "Completed")

		self.assertEqual(dn2.get("items")[0].billed_amt, 300)
		self.assertEqual(dn2.per_billed, 100)
		self.assertEqual(dn2.status, "Completed")

	def test_dn_billing_status_case3(self):
		# SO -> DN1 -> SI and SO -> SI and SO -> DN2
		from erpnext.selling.doctype.sales_order.sales_order import make_delivery_note
		from erpnext.selling.doctype.sales_order.sales_order import (
			make_sales_invoice as make_sales_invoice_from_so,
		)
		frappe.db.set_value("Stock Settings", None, "allow_negative_stock", 1)

		so = make_sales_order()

		dn1 = make_delivery_note(so.name)
		dn1.get("items")[0].qty = 2
		dn1.submit()

		# Testing if Customer's Purchase Order No was rightly copied
		self.assertEqual(dn1.po_no, so.po_no)

		si1 = make_sales_invoice(dn1.name)
		si1.submit()

		# Testing if Customer's Purchase Order No was rightly copied
		self.assertEqual(dn1.po_no, si1.po_no)

		dn1.load_from_db()
		self.assertEqual(dn1.per_billed, 100)

		si2 = make_sales_invoice_from_so(so.name)
		si2.get("items")[0].qty = 4
		si2.submit()

		# Testing if Customer's Purchase Order No was rightly copied
		self.assertEqual(si2.po_no, so.po_no)

		dn2 = make_delivery_note(so.name)
		dn2.get("items")[0].qty = 5
		dn2.submit()

		# Testing if Customer's Purchase Order No was rightly copied
		self.assertEqual(dn2.po_no, so.po_no)

		dn1.load_from_db()
		self.assertEqual(dn1.get("items")[0].billed_amt, 200)
		self.assertEqual(dn1.per_billed, 100)
		self.assertEqual(dn1.status, "Completed")

		self.assertEqual(dn2.get("items")[0].billed_amt, 400)
		self.assertEqual(dn2.per_billed, 80)
		self.assertEqual(dn2.status, "To Bill")

	def test_dn_billing_status_case4(self):
		# SO -> SI -> DN
		from erpnext.accounts.doctype.sales_invoice.sales_invoice import make_delivery_note
		from erpnext.selling.doctype.sales_order.sales_order import make_sales_invoice

		so = make_sales_order()

		si = make_sales_invoice(so.name)
		si.submit()

		# Testing if Customer's Purchase Order No was rightly copied
		self.assertEqual(so.po_no, si.po_no)

		dn = make_delivery_note(si.name)
		dn.submit()

		# Testing if Customer's Purchase Order No was rightly copied
		self.assertEqual(dn.po_no, si.po_no)

		self.assertEqual(dn.get("items")[0].billed_amt, 1000)
		self.assertEqual(dn.per_billed, 100)
		self.assertEqual(dn.status, "Completed")

	def test_delivery_trip(self):
		dn = create_delivery_note()
		dt = make_delivery_trip(dn.name)
		self.assertEqual(dn.name, dt.delivery_stops[0].delivery_note)

	def test_delivery_note_with_cost_center(self):
		from erpnext.accounts.doctype.cost_center.test_cost_center import create_cost_center
		cost_center = "_Test Cost Center for BS Account - TCP1"
		create_cost_center(cost_center_name="_Test Cost Center for BS Account", company="_Test Company with perpetual inventory")

		company = frappe.db.get_value('Warehouse', 'Stores - TCP1', 'company')

		set_valuation_method("_Test Item", "FIFO")

		make_stock_entry(target="Stores - TCP1", qty=5, basic_rate=100)

		stock_in_hand_account = get_inventory_account('_Test Company with perpetual inventory')
		dn = create_delivery_note(company='_Test Company with perpetual inventory', warehouse='Stores - TCP1',  expense_account = "Cost of Goods Sold - TCP1", cost_center=cost_center)

		gl_entries = get_gl_entries("Delivery Note", dn.name)
		self.assertTrue(gl_entries)

		expected_values = {
			"Cost of Goods Sold - TCP1": {
				"cost_center": cost_center
			},
			stock_in_hand_account: {
				"cost_center": cost_center
			}
		}
		for i, gle in enumerate(gl_entries):
			self.assertEqual(expected_values[gle.account]["cost_center"], gle.cost_center)

	def test_delivery_note_cost_center_with_balance_sheet_account(self):
		cost_center = "Main - TCP1"

		company = frappe.db.get_value('Warehouse', 'Stores - TCP1', 'company')

		set_valuation_method("_Test Item", "FIFO")

		make_stock_entry(target="Stores - TCP1", qty=5, basic_rate=100)

		stock_in_hand_account = get_inventory_account('_Test Company with perpetual inventory')
		dn = create_delivery_note(company='_Test Company with perpetual inventory', warehouse='Stores - TCP1', cost_center = 'Main - TCP1', expense_account = "Cost of Goods Sold - TCP1",
			do_not_submit=1)

		dn.get('items')[0].cost_center = None
		dn.submit()

		gl_entries = get_gl_entries("Delivery Note", dn.name)

		self.assertTrue(gl_entries)
		expected_values = {
			"Cost of Goods Sold - TCP1": {
				"cost_center": cost_center
			},
			stock_in_hand_account: {
				"cost_center": cost_center
			}
		}
		for i, gle in enumerate(gl_entries):
			self.assertEqual(expected_values[gle.account]["cost_center"], gle.cost_center)

	def test_make_sales_invoice_from_dn_for_returned_qty(self):
		from erpnext.selling.doctype.sales_order.sales_order import make_delivery_note
		from erpnext.stock.doctype.delivery_note.delivery_note import make_sales_invoice

		so = make_sales_order(qty=2)
		so.submit()

		dn = make_delivery_note(so.name)
		dn.submit()

		dn1 = create_delivery_note(is_return=1, return_against=dn.name, qty=-1, do_not_submit=True)
		dn1.items[0].against_sales_order = so.name
		dn1.items[0].so_detail = so.items[0].name
		dn1.items[0].dn_detail = dn.items[0].name
		dn1.submit()

		si = make_sales_invoice(dn.name)
		self.assertEqual(si.items[0].qty, 1)

	def test_make_sales_invoice_from_dn_with_returned_qty_duplicate_items(self):
		from erpnext.stock.doctype.delivery_note.delivery_note import make_sales_invoice

		dn = create_delivery_note(qty=8, do_not_submit=True)
		dn.append("items", {
			"item_code": "_Test Item",
			"warehouse": "_Test Warehouse - _TC",
			"qty": 1,
			"rate": 100,
			"conversion_factor": 1.0,
			"expense_account": "Cost of Goods Sold - _TC",
			"cost_center": "_Test Cost Center - _TC"
		})
		dn.submit()

		si1 = make_sales_invoice(dn.name)
		si1.items[0].qty = 4
		si1.items.pop(1)
		si1.save()
		si1.submit()

		dn1 = create_delivery_note(is_return=1, return_against=dn.name, qty=-2, do_not_submit=True)
		dn1.items[0].dn_detail = dn.items[0].name
		dn1.submit()

		si2 = make_sales_invoice(dn.name)
		self.assertEqual(si2.items[0].qty, 2)
		self.assertEqual(si2.items[1].qty, 1)


	def test_delivery_note_bundle_with_batched_item(self):
		batched_bundle = make_item("_Test Batched bundle", {"is_stock_item": 0})
		batched_item = make_item("_Test Batched Item",
				{"is_stock_item": 1, "has_batch_no": 1, "create_new_batch": 1, "batch_number_series": "TESTBATCH.#####"}
				)
		make_product_bundle(parent=batched_bundle.name, items=[batched_item.name])
		make_stock_entry(item_code=batched_item.name, target="_Test Warehouse - _TC", qty=10, basic_rate=42)

		try:
			dn = create_delivery_note(item_code=batched_bundle.name, qty=1)
		except frappe.ValidationError as e:
			if "batch" in str(e).lower():
				self.fail("Batch numbers not getting added to bundled items in DN.")
			raise e

		self.assertTrue("TESTBATCH" in dn.packed_items[0].batch_no, "Batch number not added in packed item")

	def test_payment_terms_are_fetched_when_creating_sales_invoice(self):
		from erpnext.accounts.doctype.payment_entry.test_payment_entry import (
			create_payment_terms_template,
		)
		from erpnext.accounts.doctype.sales_invoice.test_sales_invoice import create_sales_invoice

		automatically_fetch_payment_terms()

		so = make_sales_order(uom="Nos", do_not_save=1)
		create_payment_terms_template()
		so.payment_terms_template = 'Test Receivable Template'
		so.submit()

		dn = create_dn_against_so(so.name, delivered_qty=10)

		si = create_sales_invoice(qty=10, do_not_save=1)
		si.items[0].delivery_note= dn.name
		si.items[0].dn_detail = dn.items[0].name
		si.items[0].sales_order = so.name
		si.items[0].so_detail = so.items[0].name

		si.insert()
		si.submit()

		self.assertEqual(so.payment_terms_template, si.payment_terms_template)
		compare_payment_schedules(self, so, si)

		automatically_fetch_payment_terms(enable=0)

def create_return_delivery_note(**args):
	args = frappe._dict(args)
	from erpnext.controllers.sales_and_purchase_return import make_return_doc
	doc = make_return_doc("Delivery Note", args.source_name, None)
	doc.items[0].rate = args.rate
	doc.items[0].qty = args.qty
	doc.submit()
	return doc

def create_delivery_note(**args):
	dn = frappe.new_doc("Delivery Note")
	args = frappe._dict(args)
	dn.posting_date = args.posting_date or nowdate()
	dn.posting_time = args.posting_time or nowtime()
	dn.set_posting_time = 1

	dn.company = args.company or "_Test Company"
	dn.customer = args.customer or "_Test Customer"
	dn.currency = args.currency or "INR"
	dn.is_return = args.is_return
	dn.return_against = args.return_against

	dn.append("items", {
		"item_code": args.item or args.item_code or "_Test Item",
		"warehouse": args.warehouse or "_Test Warehouse - _TC",
		"qty": args.qty or 1,
		"rate": args.rate if args.get("rate") is not None else 100,
		"conversion_factor": 1.0,
		"allow_zero_valuation_rate": args.allow_zero_valuation_rate or 1,
		"expense_account": args.expense_account or "Cost of Goods Sold - _TC",
		"cost_center": args.cost_center or "_Test Cost Center - _TC",
		"serial_no": args.serial_no,
		"target_warehouse": args.target_warehouse
	})

	if not args.do_not_save:
		dn.insert()
		if not args.do_not_submit:
			dn.submit()
	return dn

test_dependencies = ["Product Bundle"]<|MERGE_RESOLUTION|>--- conflicted
+++ resolved
@@ -34,12 +34,8 @@
 	set_valuation_method,
 )
 from erpnext.stock.doctype.warehouse.test_warehouse import get_warehouse
-<<<<<<< HEAD
-from erpnext.stock.doctype.item.test_item import create_item
-=======
 from erpnext.stock.stock_ledger import get_previous_sle
 from erpnext.tests.utils import ERPNextTestCase
->>>>>>> 540559d6
 
 
 class TestDeliveryNote(ERPNextTestCase):
@@ -101,15 +97,9 @@
 	# 	for i, gle in enumerate(gl_entries):
 	# 		self.assertEqual([gle.debit, gle.credit], expected_values.get(gle.account))
 
-<<<<<<< HEAD
-		# check stock in hand balance
-		bal = get_balance_on(stock_in_hand_account)
-		self.assertEqual(flt(bal, 2), flt(prev_bal - stock_value_difference, 2))
-=======
 	# 	# check stock in hand balance
 	# 	bal = get_balance_on(stock_in_hand_account)
 	# 	self.assertEqual(bal, prev_bal - stock_value_difference)
->>>>>>> 540559d6
 
 	# 	# back dated incoming entry
 	# 	make_stock_entry(posting_date=add_days(nowdate(), -2), target="Stores - TCP1",
