# Copyright (c) 2015, Frappe Technologies Pvt. Ltd. and Contributors
# License: GNU General Public License v3. See license.txt


from __future__ import unicode_literals
import unittest
import frappe
import json
import frappe.defaults
from frappe.utils import cint, nowdate, nowtime, cstr, add_days, flt, today
from erpnext.stock.stock_ledger import get_previous_sle
from erpnext.accounts.utils import get_balance_on
from erpnext.stock.doctype.purchase_receipt.test_purchase_receipt \
	import get_gl_entries, set_perpetual_inventory
from erpnext.stock.doctype.delivery_note.delivery_note import make_sales_invoice, make_delivery_trip
from erpnext.stock.doctype.stock_entry.test_stock_entry \
	import make_stock_entry, make_serialized_item, get_qty_after_transaction
from erpnext.stock.doctype.serial_no.serial_no import get_serial_nos, SerialNoWarehouseError
from erpnext.stock.doctype.stock_reconciliation.test_stock_reconciliation \
	import create_stock_reconciliation, set_valuation_method
from erpnext.selling.doctype.sales_order.test_sales_order import make_sales_order, create_dn_against_so
from erpnext.accounts.doctype.account.test_account import get_inventory_account, create_account
from erpnext.stock.doctype.warehouse.test_warehouse import get_warehouse

class TestDeliveryNote(unittest.TestCase):
	def setUp(self):
		set_perpetual_inventory(0)

	def test_over_billing_against_dn(self):
		frappe.db.set_value("Stock Settings", None, "allow_negative_stock", 1)

		dn = create_delivery_note(do_not_submit=True)
		self.assertRaises(frappe.ValidationError, make_sales_invoice, dn.name)

		dn.submit()
		si = make_sales_invoice(dn.name)
		self.assertEqual(len(si.get("items")), len(dn.get("items")))

		# modify amount
		si.get("items")[0].rate = 200
		self.assertRaises(frappe.ValidationError, frappe.get_doc(si).insert)

	def test_delivery_note_no_gl_entry(self):
		company = frappe.db.get_value('Warehouse', '_Test Warehouse - _TC', 'company')
		set_perpetual_inventory(0, company)
		make_stock_entry(target="_Test Warehouse - _TC", qty=5, basic_rate=100)

		stock_queue = json.loads(get_previous_sle({
			"item_code": "_Test Item",
			"warehouse": "_Test Warehouse - _TC",
			"posting_date": nowdate(),
			"posting_time": nowtime()
		}).stock_queue or "[]")

		dn = create_delivery_note()

		sle = frappe.get_doc("Stock Ledger Entry", {"voucher_type": "Delivery Note", "voucher_no": dn.name})

		self.assertEqual(sle.stock_value_difference, -1*stock_queue[0][1])

		self.assertFalse(get_gl_entries("Delivery Note", dn.name))

	def test_delivery_note_gl_entry(self):
		company = frappe.db.get_value('Warehouse', 'Stores - TCP1', 'company')

		set_valuation_method("_Test Item", "FIFO")

		make_stock_entry(target="Stores - TCP1", qty=5, basic_rate=100)

		stock_in_hand_account = get_inventory_account('_Test Company with perpetual inventory')
		prev_bal = get_balance_on(stock_in_hand_account)

		dn = create_delivery_note(company='_Test Company with perpetual inventory', warehouse='Stores - TCP1', cost_center = 'Main - TCP1', expense_account = "Cost of Goods Sold - TCP1")

		gl_entries = get_gl_entries("Delivery Note", dn.name)
		self.assertTrue(gl_entries)

		stock_value_difference = abs(frappe.db.get_value("Stock Ledger Entry",
			{"voucher_type": "Delivery Note", "voucher_no": dn.name}, "stock_value_difference"))

		expected_values = {
			stock_in_hand_account: [0.0, stock_value_difference],
			"Cost of Goods Sold - TCP1": [stock_value_difference, 0.0]
		}
		for i, gle in enumerate(gl_entries):
			self.assertEqual([gle.debit, gle.credit], expected_values.get(gle.account))

		# check stock in hand balance
		bal = get_balance_on(stock_in_hand_account)
		self.assertEqual(bal, prev_bal - stock_value_difference)

<<<<<<< HEAD
		make_stock_entry(target="_Test Warehouse - _TC", qty=5, basic_rate=100)
=======
		# back dated incoming entry
		make_stock_entry(posting_date=add_days(nowdate(), -2), target="Stores - TCP1",
			qty=5, basic_rate=100)
>>>>>>> b500f2ce

		gl_entries = get_gl_entries("Delivery Note", dn.name)
		self.assertTrue(gl_entries)

		stock_value_difference = abs(frappe.db.get_value("Stock Ledger Entry",
			{"voucher_type": "Delivery Note", "voucher_no": dn.name}, "stock_value_difference"))

		expected_values = {
			stock_in_hand_account: [0.0, stock_value_difference],
			"Cost of Goods Sold - TCP1": [stock_value_difference, 0.0]
		}
		for i, gle in enumerate(gl_entries):
			self.assertEqual([gle.debit, gle.credit], expected_values.get(gle.account))

		dn.cancel()
<<<<<<< HEAD
		self.assertTrue(get_gl_entries("Delivery Note", dn.name))
		set_perpetual_inventory(0, company)
=======
		self.assertFalse(get_gl_entries("Delivery Note", dn.name))
>>>>>>> b500f2ce

	def test_delivery_note_gl_entry_packing_item(self):
		company = frappe.db.get_value('Warehouse', 'Stores - TCP1', 'company')

		make_stock_entry(item_code="_Test Item", target="Stores - TCP1", qty=10, basic_rate=100)
		make_stock_entry(item_code="_Test Item Home Desktop 100",
			target="Stores - TCP1", qty=10, basic_rate=100)

		stock_in_hand_account = get_inventory_account('_Test Company with perpetual inventory')
		prev_bal = get_balance_on(stock_in_hand_account)

		dn = create_delivery_note(item_code="_Test Product Bundle Item", company='_Test Company with perpetual inventory', warehouse='Stores - TCP1', cost_center = 'Main - TCP1', expense_account = "Cost of Goods Sold - TCP1")

		stock_value_diff_rm1 = abs(frappe.db.get_value("Stock Ledger Entry",
			{"voucher_type": "Delivery Note", "voucher_no": dn.name, "item_code": "_Test Item"},
			"stock_value_difference"))

		stock_value_diff_rm2 = abs(frappe.db.get_value("Stock Ledger Entry",
			{"voucher_type": "Delivery Note", "voucher_no": dn.name,
				"item_code": "_Test Item Home Desktop 100"}, "stock_value_difference"))

		stock_value_diff = stock_value_diff_rm1 + stock_value_diff_rm2

		gl_entries = get_gl_entries("Delivery Note", dn.name)
		self.assertTrue(gl_entries)

		expected_values = {
			stock_in_hand_account: [0.0, stock_value_diff],
			"Cost of Goods Sold - TCP1": [stock_value_diff, 0.0]
		}
		for i, gle in enumerate(gl_entries):
			self.assertEqual([gle.debit, gle.credit], expected_values.get(gle.account))

		# check stock in hand balance
		bal = get_balance_on(stock_in_hand_account)
		self.assertEqual(flt(bal, 2), flt(prev_bal - stock_value_diff, 2))

		dn.cancel()

	def test_serialized(self):
		se = make_serialized_item()
		serial_no = get_serial_nos(se.get("items")[0].serial_no)[0]

		dn = create_delivery_note(item_code="_Test Serialized Item With Series", serial_no=serial_no)

		self.check_serial_no_values(serial_no, {
			"warehouse": "",
			"delivery_document_no": dn.name
		})

		si = make_sales_invoice(dn.name)
		si.insert(ignore_permissions=True)
		self.assertEqual(dn.items[0].serial_no, si.items[0].serial_no)

		dn.cancel()

		self.check_serial_no_values(serial_no, {
			"warehouse": "_Test Warehouse - _TC",
			"delivery_document_no": ""
		})

	def test_serialized_partial_sales_invoice(self):
		se = make_serialized_item()
		serial_no = get_serial_nos(se.get("items")[0].serial_no)
		serial_no = '\n'.join(serial_no)

		dn = create_delivery_note(item_code="_Test Serialized Item With Series", qty=2, serial_no=serial_no)

		si = make_sales_invoice(dn.name)
		si.items[0].qty = 1
		si.submit()
		self.assertEqual(si.items[0].qty, 1)

		si = make_sales_invoice(dn.name)
		si.submit()
		self.assertEqual(si.items[0].qty, len(get_serial_nos(si.items[0].serial_no)))

	def test_serialize_status(self):
		from frappe.model.naming import make_autoname
		serial_no = frappe.get_doc({
			"doctype": "Serial No",
			"item_code": "_Test Serialized Item With Series",
			"serial_no": make_autoname("SR", "Serial No")
		})
		serial_no.save()

		dn = create_delivery_note(item_code="_Test Serialized Item With Series",
			serial_no=serial_no.name, do_not_submit=True)

		self.assertRaises(SerialNoWarehouseError, dn.submit)

	def check_serial_no_values(self, serial_no, field_values):
		serial_no = frappe.get_doc("Serial No", serial_no)
		for field, value in field_values.items():
			self.assertEqual(cstr(serial_no.get(field)), value)

	def test_sales_return_for_non_bundled_items(self):
		company = frappe.db.get_value('Warehouse', 'Stores - TCP1', 'company')

		make_stock_entry(item_code="_Test Item", target="Stores - TCP1", qty=50, basic_rate=100)

		actual_qty_0 = get_qty_after_transaction(warehouse="Stores - TCP1")

		dn = create_delivery_note(qty=5, rate=500, warehouse="Stores - TCP1", company=company,
			expense_account="Cost of Goods Sold - TCP1", cost_center="Main - TCP1")

		actual_qty_1 = get_qty_after_transaction(warehouse="Stores - TCP1")
		self.assertEqual(actual_qty_0 - 5, actual_qty_1)

		# outgoing_rate
		outgoing_rate = frappe.db.get_value("Stock Ledger Entry", {"voucher_type": "Delivery Note",
			"voucher_no": dn.name}, "stock_value_difference") / 5

		# return entry
		dn1 = create_delivery_note(is_return=1, return_against=dn.name, qty=-2, rate=500,
			company=company, warehouse="Stores - TCP1", expense_account="Cost of Goods Sold - TCP1", cost_center="Main - TCP1")

		actual_qty_2 = get_qty_after_transaction(warehouse="Stores - TCP1")

		self.assertEqual(actual_qty_1 + 2, actual_qty_2)

		incoming_rate, stock_value_difference = frappe.db.get_value("Stock Ledger Entry",
			{"voucher_type": "Delivery Note", "voucher_no": dn1.name},
			["incoming_rate", "stock_value_difference"])

		self.assertEqual(flt(incoming_rate, 3), abs(flt(outgoing_rate, 3)))
		stock_in_hand_account = get_inventory_account(company, dn1.items[0].warehouse)

		gle_warehouse_amount = frappe.db.get_value("GL Entry", {"voucher_type": "Delivery Note",
			"voucher_no": dn1.name, "account": stock_in_hand_account}, "debit")

		self.assertEqual(gle_warehouse_amount, stock_value_difference)

	def test_return_single_item_from_bundled_items(self):
		company = frappe.db.get_value('Warehouse', 'Stores - TCP1', 'company')

		create_stock_reconciliation(item_code="_Test Item",
			warehouse="Stores - TCP1", qty=50, rate=100,
			company=company, expense_account = "Stock Adjustment - TCP1")
		create_stock_reconciliation(item_code="_Test Item Home Desktop 100",
			warehouse="Stores - TCP1", qty=50, rate=100,
			company=company, expense_account = "Stock Adjustment - TCP1")

		dn = create_delivery_note(item_code="_Test Product Bundle Item", qty=5, rate=500,
			company=company, warehouse="Stores - TCP1",
			expense_account="Cost of Goods Sold - TCP1", cost_center="Main - TCP1")

		# Qty after delivery
		actual_qty_1 = get_qty_after_transaction(warehouse="Stores - TCP1")
		self.assertEqual(actual_qty_1,  25)

		# outgoing_rate
		outgoing_rate = frappe.db.get_value("Stock Ledger Entry", {"voucher_type": "Delivery Note",
			"voucher_no": dn.name, "item_code": "_Test Item"}, "stock_value_difference") / 25

		# return 'test item' from packed items
		dn1 = create_delivery_note(is_return=1, return_against=dn.name, qty=-10, rate=500,
			company=company, warehouse="Stores - TCP1",
			expense_account="Cost of Goods Sold - TCP1", cost_center="Main - TCP1")

		# qty after return
		actual_qty_2 = get_qty_after_transaction(warehouse="Stores - TCP1")
		self.assertEqual(actual_qty_2, 35)

		# Check incoming rate for return entry
		incoming_rate, stock_value_difference = frappe.db.get_value("Stock Ledger Entry",
			{"voucher_type": "Delivery Note", "voucher_no": dn1.name},
			["incoming_rate", "stock_value_difference"])

		self.assertEqual(flt(incoming_rate, 3), abs(flt(outgoing_rate, 3)))
		stock_in_hand_account = get_inventory_account(company, dn1.items[0].warehouse)

		# Check gl entry for warehouse
		gle_warehouse_amount = frappe.db.get_value("GL Entry", {"voucher_type": "Delivery Note",
			"voucher_no": dn1.name, "account": stock_in_hand_account}, "debit")

		self.assertEqual(gle_warehouse_amount, stock_value_difference)


	def test_return_entire_bundled_items(self):
		company = frappe.db.get_value('Warehouse', 'Stores - TCP1', 'company')

		create_stock_reconciliation(item_code="_Test Item",
			warehouse="Stores - TCP1", qty=50, rate=100,
			company=company, expense_account = "Stock Adjustment - TCP1")
		create_stock_reconciliation(item_code="_Test Item Home Desktop 100",
			warehouse="Stores - TCP1", qty=50, rate=100,
			company=company, expense_account = "Stock Adjustment - TCP1")

		actual_qty = get_qty_after_transaction(warehouse="Stores - TCP1")
		self.assertEqual(actual_qty, 50)

		dn = create_delivery_note(item_code="_Test Product Bundle Item",
			qty=5, rate=500, company=company, warehouse="Stores - TCP1", expense_account="Cost of Goods Sold - TCP1", cost_center="Main - TCP1")

		# qty after return
		actual_qty = get_qty_after_transaction(warehouse="Stores - TCP1")
		self.assertEqual(actual_qty, 25)

		#  return bundled item
		dn1 = create_delivery_note(item_code='_Test Product Bundle Item', is_return=1,
			return_against=dn.name, qty=-2, rate=500, company=company, warehouse="Stores - TCP1", expense_account="Cost of Goods Sold - TCP1", cost_center="Main - TCP1")

		# qty after return
		actual_qty = get_qty_after_transaction(warehouse="Stores - TCP1")
		self.assertEqual(actual_qty, 35)

		# Check incoming rate for return entry
		incoming_rate, stock_value_difference = frappe.db.get_value("Stock Ledger Entry",
			{"voucher_type": "Delivery Note", "voucher_no": dn1.name},
			["incoming_rate", "stock_value_difference"])

		self.assertEqual(incoming_rate, 100)
		stock_in_hand_account = get_inventory_account('_Test Company', dn1.items[0].warehouse)

		# Check gl entry for warehouse
		gle_warehouse_amount = frappe.db.get_value("GL Entry", {"voucher_type": "Delivery Note",
			"voucher_no": dn1.name, "account": stock_in_hand_account}, "debit")

		self.assertEqual(gle_warehouse_amount, 1400)

	def test_return_for_serialized_items(self):
		se = make_serialized_item()
		serial_no = get_serial_nos(se.get("items")[0].serial_no)[0]

		dn = create_delivery_note(item_code="_Test Serialized Item With Series", rate=500, serial_no=serial_no)

		self.check_serial_no_values(serial_no, {
			"warehouse": "",
			"delivery_document_no": dn.name
		})

		# return entry
		dn1 = create_delivery_note(item_code="_Test Serialized Item With Series",
			is_return=1, return_against=dn.name, qty=-1, rate=500, serial_no=serial_no)

		self.check_serial_no_values(serial_no, {
			"warehouse": "_Test Warehouse - _TC",
			"delivery_document_no": ""
		})

		dn1.cancel()

		self.check_serial_no_values(serial_no, {
			"warehouse": "",
			"delivery_document_no": dn.name
		})

		dn.cancel()

		self.check_serial_no_values(serial_no, {
			"warehouse": "_Test Warehouse - _TC",
			"delivery_document_no": "",
			"purchase_document_no": se.name
		})

	def test_delivery_of_bundled_items_to_target_warehouse(self):
		company = frappe.db.get_value('Warehouse', 'Stores - TCP1', 'company')

		set_valuation_method("_Test Item", "FIFO")
		set_valuation_method("_Test Item Home Desktop 100", "FIFO")

		target_warehouse=get_warehouse(company=company, abbr="TCP1",
			warehouse_name="_Test Customer Warehouse").name

		for warehouse in ("Stores - TCP1", target_warehouse):
			create_stock_reconciliation(item_code="_Test Item", warehouse=warehouse, company = company,
				expense_account = "Stock Adjustment - TCP1", qty=500, rate=100)
			create_stock_reconciliation(item_code="_Test Item Home Desktop 100", company = company,
				expense_account = "Stock Adjustment - TCP1", warehouse=warehouse, qty=500, rate=100)

		dn = create_delivery_note(item_code="_Test Product Bundle Item",
			company='_Test Company with perpetual inventory', cost_center = 'Main - TCP1',
			expense_account = "Cost of Goods Sold - TCP1", do_not_submit=True, qty=5, rate=500,
			warehouse="Stores - TCP1", target_warehouse=target_warehouse)

		dn.submit()

		# qty after delivery
		actual_qty_at_source = get_qty_after_transaction(warehouse="Stores - TCP1")
		self.assertEqual(actual_qty_at_source, 475)

		actual_qty_at_target = get_qty_after_transaction(warehouse=target_warehouse)
		self.assertEqual(actual_qty_at_target, 525)

		# stock value diff for source warehouse for "_Test Item"
		stock_value_difference = frappe.db.get_value("Stock Ledger Entry",
			{"voucher_type": "Delivery Note", "voucher_no": dn.name,
				"item_code": "_Test Item", "warehouse": "Stores - TCP1"},
			"stock_value_difference")

		# stock value diff for target warehouse
		stock_value_difference1 = frappe.db.get_value("Stock Ledger Entry",
			{"voucher_type": "Delivery Note", "voucher_no": dn.name,
				"item_code": "_Test Item", "warehouse": target_warehouse},
			"stock_value_difference")

		self.assertEqual(abs(stock_value_difference), stock_value_difference1)

		# Check gl entries
		gl_entries = get_gl_entries("Delivery Note", dn.name)
		self.assertTrue(gl_entries)

		stock_value_difference = abs(frappe.db.sql("""select sum(stock_value_difference)
			from `tabStock Ledger Entry` where voucher_type='Delivery Note' and voucher_no=%s
			and warehouse='Stores - TCP1'""", dn.name)[0][0])

		expected_values = {
			"Stock In Hand - TCP1": [0.0, stock_value_difference],
			target_warehouse: [stock_value_difference, 0.0]
		}
		for i, gle in enumerate(gl_entries):
			self.assertEqual([gle.debit, gle.credit], expected_values.get(gle.account))

	def test_closed_delivery_note(self):
		from erpnext.stock.doctype.delivery_note.delivery_note import update_delivery_note_status

		dn = create_delivery_note(company='_Test Company with perpetual inventory', warehouse='Stores - TCP1', cost_center = 'Main - TCP1', expense_account = "Cost of Goods Sold - TCP1", do_not_submit=True)

		dn.submit()

		update_delivery_note_status(dn.name, "Closed")
		self.assertEqual(frappe.db.get_value("Delivery Note", dn.name, "Status"), "Closed")

	def test_dn_billing_status_case1(self):
		# SO -> DN -> SI
		so = make_sales_order()
		dn = create_dn_against_so(so.name, delivered_qty=2)

		self.assertEqual(dn.status, "To Bill")
		self.assertEqual(dn.per_billed, 0)

		si = make_sales_invoice(dn.name)
		si.submit()

		dn.load_from_db()
		self.assertEqual(dn.get("items")[0].billed_amt, 200)
		self.assertEqual(dn.per_billed, 100)
		self.assertEqual(dn.status, "Completed")

	def test_dn_billing_status_case2(self):
		# SO -> SI and SO -> DN1, DN2
		from erpnext.selling.doctype.sales_order.sales_order import make_delivery_note, make_sales_invoice

		so = make_sales_order()

		si = make_sales_invoice(so.name)
		si.get("items")[0].qty = 5
		si.insert()
		si.submit()

		frappe.db.set_value("Stock Settings", None, "allow_negative_stock", 1)

		dn1 = make_delivery_note(so.name)
		dn1.get("items")[0].qty = 2
		dn1.submit()

		dn2 = make_delivery_note(so.name)
		dn2.get("items")[0].qty = 3
		dn2.submit()

		dn1.load_from_db()
		self.assertEqual(dn1.get("items")[0].billed_amt, 200)
		self.assertEqual(dn1.per_billed, 100)
		self.assertEqual(dn1.status, "Completed")

		self.assertEqual(dn2.get("items")[0].billed_amt, 300)
		self.assertEqual(dn2.per_billed, 100)
		self.assertEqual(dn2.status, "Completed")

	def test_dn_billing_status_case3(self):
		# SO -> DN1 -> SI and SO -> SI and SO -> DN2
		from erpnext.selling.doctype.sales_order.sales_order \
			import make_delivery_note, make_sales_invoice as make_sales_invoice_from_so
		frappe.db.set_value("Stock Settings", None, "allow_negative_stock", 1)

		so = make_sales_order()

		dn1 = make_delivery_note(so.name)
		dn1.get("items")[0].qty = 2
		dn1.submit()

		si1 = make_sales_invoice(dn1.name)
		si1.submit()

		dn1.load_from_db()
		self.assertEqual(dn1.per_billed, 100)

		si2 = make_sales_invoice_from_so(so.name)
		si2.get("items")[0].qty = 4
		si2.submit()

		dn2 = make_delivery_note(so.name)
		dn2.get("items")[0].qty = 5
		dn2.submit()

		dn1.load_from_db()
		self.assertEqual(dn1.get("items")[0].billed_amt, 200)
		self.assertEqual(dn1.per_billed, 100)
		self.assertEqual(dn1.status, "Completed")

		self.assertEqual(dn2.get("items")[0].billed_amt, 400)
		self.assertEqual(dn2.per_billed, 80)
		self.assertEqual(dn2.status, "To Bill")

	def test_dn_billing_status_case4(self):
		# SO -> SI -> DN
		from erpnext.selling.doctype.sales_order.sales_order import make_sales_invoice
		from erpnext.accounts.doctype.sales_invoice.sales_invoice import make_delivery_note

		so = make_sales_order()

		si = make_sales_invoice(so.name)
		si.submit()

		dn = make_delivery_note(si.name)
		dn.submit()

		self.assertEqual(dn.get("items")[0].billed_amt, 1000)
		self.assertEqual(dn.per_billed, 100)
		self.assertEqual(dn.status, "Completed")

	def test_delivery_trip(self):
		dn = create_delivery_note()
		dt = make_delivery_trip(dn.name)
		self.assertEqual(dn.name, dt.delivery_stops[0].delivery_note)

	def test_delivery_note_for_enable_allow_cost_center_in_entry_of_bs_account(self):
		from erpnext.accounts.doctype.cost_center.test_cost_center import create_cost_center
		accounts_settings = frappe.get_doc('Accounts Settings', 'Accounts Settings')
		accounts_settings.allow_cost_center_in_entry_of_bs_account = 1
		accounts_settings.save()
		cost_center = "_Test Cost Center for BS Account - TCP1"
		create_cost_center(cost_center_name="_Test Cost Center for BS Account", company="_Test Company with perpetual inventory")

		company = frappe.db.get_value('Warehouse', 'Stores - TCP1', 'company')

		set_valuation_method("_Test Item", "FIFO")

		make_stock_entry(target="Stores - TCP1", qty=5, basic_rate=100)

		stock_in_hand_account = get_inventory_account('_Test Company with perpetual inventory')
		dn = create_delivery_note(company='_Test Company with perpetual inventory', warehouse='Stores - TCP1',  expense_account = "Cost of Goods Sold - TCP1", cost_center=cost_center)

		gl_entries = get_gl_entries("Delivery Note", dn.name)
		self.assertTrue(gl_entries)

		expected_values = {
			"Cost of Goods Sold - TCP1": {
				"cost_center": cost_center
			},
			stock_in_hand_account: {
				"cost_center": cost_center
			}
		}
		for i, gle in enumerate(gl_entries):
			self.assertEqual(expected_values[gle.account]["cost_center"], gle.cost_center)
		accounts_settings.allow_cost_center_in_entry_of_bs_account = 0
		accounts_settings.save()

	def test_delivery_note_for_disable_allow_cost_center_in_entry_of_bs_account(self):
		accounts_settings = frappe.get_doc('Accounts Settings', 'Accounts Settings')
		accounts_settings.allow_cost_center_in_entry_of_bs_account = 0
		accounts_settings.save()
		cost_center = "Main - TCP1"

		company = frappe.db.get_value('Warehouse', 'Stores - TCP1', 'company')

		set_valuation_method("_Test Item", "FIFO")

		make_stock_entry(target="Stores - TCP1", qty=5, basic_rate=100)

		stock_in_hand_account = get_inventory_account('_Test Company with perpetual inventory')
		dn = create_delivery_note(company='_Test Company with perpetual inventory', warehouse='Stores - TCP1', cost_center = 'Main - TCP1', expense_account = "Cost of Goods Sold - TCP1")

		gl_entries = get_gl_entries("Delivery Note", dn.name)

		self.assertTrue(gl_entries)
		expected_values = {
			"Cost of Goods Sold - TCP1": {
				"cost_center": cost_center
			},
			stock_in_hand_account: {
				"cost_center": None
			}
		}
		for i, gle in enumerate(gl_entries):
			self.assertEqual(expected_values[gle.account]["cost_center"], gle.cost_center)

	def test_make_sales_invoice_from_dn_for_returned_qty(self):
		from erpnext.selling.doctype.sales_order.sales_order import make_delivery_note
		from erpnext.stock.doctype.delivery_note.delivery_note import make_sales_invoice

		so = make_sales_order(qty=2)
		so.submit()

		dn = make_delivery_note(so.name)
		dn.submit()

		dn1 = create_delivery_note(is_return=1, return_against=dn.name, qty=-1, do_not_submit=True)
		dn1.items[0].against_sales_order = so.name
		dn1.items[0].so_detail = so.items[0].name
		dn1.submit()

		si = make_sales_invoice(dn.name)
		self.assertEquals(si.items[0].qty, 1)

	def test_make_sales_invoice_from_dn_with_returned_qty_duplicate_items(self):
		from erpnext.stock.doctype.delivery_note.delivery_note import make_sales_invoice

		dn = create_delivery_note(qty=8, do_not_submit=True)
		dn.append("items", {
			"item_code": "_Test Item",
			"warehouse": "_Test Warehouse - _TC",
			"qty": 1,
			"rate": 100,
			"conversion_factor": 1.0,
			"expense_account": "Cost of Goods Sold - _TC",
			"cost_center": "_Test Cost Center - _TC"
		})
		dn.submit()

		si1 = make_sales_invoice(dn.name)
		si1.items[0].qty = 4
		si1.items.pop(1)
		si1.save()
		si1.submit()

		create_delivery_note(is_return=1, return_against=dn.name, qty=-2)

		si2 = make_sales_invoice(dn.name)
		self.assertEquals(si2.items[0].qty, 2)
		self.assertEquals(si2.items[1].qty, 1)

def create_delivery_note(**args):
	dn = frappe.new_doc("Delivery Note")
	args = frappe._dict(args)
	dn.posting_date = args.posting_date or nowdate()
	dn.posting_time = args.posting_time or nowtime()
	dn.set_posting_time = 1

	dn.company = args.company or "_Test Company"
	dn.customer = args.customer or "_Test Customer"
	dn.currency = args.currency or "INR"
	dn.is_return = args.is_return
	dn.return_against = args.return_against

	dn.append("items", {
		"item_code": args.item or args.item_code or "_Test Item",
		"warehouse": args.warehouse or "_Test Warehouse - _TC",
		"qty": args.qty or 1,
		"rate": args.rate or 100,
		"conversion_factor": 1.0,
		"allow_zero_valuation_rate": args.allow_zero_valuation_rate or 1,
		"expense_account": args.expense_account or "Cost of Goods Sold - _TC",
		"cost_center": args.cost_center or "_Test Cost Center - _TC",
		"serial_no": args.serial_no,
		"target_warehouse": args.target_warehouse
	})

	if not args.do_not_save:
		dn.insert()
		if not args.do_not_submit:
			dn.submit()
	return dn

test_dependencies = ["Product Bundle"]<|MERGE_RESOLUTION|>--- conflicted
+++ resolved
@@ -89,13 +89,9 @@
 		bal = get_balance_on(stock_in_hand_account)
 		self.assertEqual(bal, prev_bal - stock_value_difference)
 
-<<<<<<< HEAD
-		make_stock_entry(target="_Test Warehouse - _TC", qty=5, basic_rate=100)
-=======
 		# back dated incoming entry
 		make_stock_entry(posting_date=add_days(nowdate(), -2), target="Stores - TCP1",
 			qty=5, basic_rate=100)
->>>>>>> b500f2ce
 
 		gl_entries = get_gl_entries("Delivery Note", dn.name)
 		self.assertTrue(gl_entries)
@@ -111,12 +107,8 @@
 			self.assertEqual([gle.debit, gle.credit], expected_values.get(gle.account))
 
 		dn.cancel()
-<<<<<<< HEAD
 		self.assertTrue(get_gl_entries("Delivery Note", dn.name))
 		set_perpetual_inventory(0, company)
-=======
-		self.assertFalse(get_gl_entries("Delivery Note", dn.name))
->>>>>>> b500f2ce
 
 	def test_delivery_note_gl_entry_packing_item(self):
 		company = frappe.db.get_value('Warehouse', 'Stores - TCP1', 'company')
