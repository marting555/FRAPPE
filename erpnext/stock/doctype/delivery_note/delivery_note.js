--- conflicted
+++ resolved
@@ -92,7 +92,6 @@
 			}, __('Create'));
 			frm.page.set_inner_btn_group_as_primary(__('Create'));
 		}
-<<<<<<< HEAD
 
 		if (frm.doc.docstatus === 1 && frm.doc.is_internal_customer && !frm.doc.inter_company_reference) {
 			frm.add_custom_button(__('Purchase Receipt'), function() {
@@ -101,7 +100,7 @@
 					frm: frm,
 				})
 			}, __('Create'));
-=======
+		}
 	},
 
 	to_warehouse: function(frm) {
@@ -112,7 +111,6 @@
 						"target_warehouse", frm.doc.to_warehouse);
 				});
 			});
->>>>>>> 830b3165
 		}
 	}
 });
