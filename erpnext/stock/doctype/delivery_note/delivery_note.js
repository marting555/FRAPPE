// Copyright (c) 2015, Frappe Technologies Pvt. Ltd. and Contributors
// License: GNU General Public License v3. See license.txt

{% include 'erpnext/selling/sales_common.js' %};

frappe.provide("erpnext.stock");
frappe.provide("erpnext.stock.delivery_note");

frappe.ui.form.on("Delivery Note", {
	setup: function(frm) {
		frm.custom_make_buttons = {
			'Packing Slip': 'Packing Slip',
			'Installation Note': 'Installation Note',
			'Sales Invoice': 'Invoice',
			'Delivery Note': 'Sales Return',
		},
		frm.set_indicator_formatter('item_code',
			function(doc) {
				return (doc.docstatus==1 || doc.qty<=doc.actual_qty) ? "green" : "orange"
			})

		erpnext.queries.setup_queries(frm, "Warehouse", function() {
			return erpnext.queries.warehouse(frm.doc);
		});
		erpnext.queries.setup_warehouse_query(frm);

		frm.set_query('project', function(doc) {
			return {
				query: "erpnext.controllers.queries.get_project_name",
				filters: {
					'customer': doc.customer
				}
			}
		})

		frm.set_query('transporter', function() {
			return {
				filters: {
					'is_transporter': 1
				}
			}
		});

		frm.set_query('driver', function(doc) {
			return {
				filters: {
					'transporter': doc.transporter
				}
			}
		});


		frm.set_query('expense_account', 'items', function(doc, cdt, cdn) {
			if (erpnext.is_perpetual_inventory_enabled(doc.company)) {
				return {
					filters: {
						"report_type": "Profit and Loss",
						"company": doc.company,
						"is_group": 0
					}
				}
			}
		});

		frm.set_query('cost_center', 'items', function(doc, cdt, cdn) {
			if (erpnext.is_perpetual_inventory_enabled(doc.company)) {
				return {
					filters: {
						'company': doc.company,
						"is_group": 0
					}
				}
			}
		});


	},
	print_without_amount: function(frm) {
		erpnext.stock.delivery_note.set_print_hide(frm.doc);
	}
});

frappe.ui.form.on("Delivery Note Item", {
	expense_account: function(frm, dt, dn) {
		var d = locals[dt][dn];
		frm.update_in_all_rows('items', 'expense_account', d.expense_account);
	},
	cost_center: function(frm, dt, dn) {
		var d = locals[dt][dn];
		frm.update_in_all_rows('items', 'cost_center', d.cost_center);
	}
});

erpnext.stock.DeliveryNoteController = erpnext.selling.SellingController.extend({
	setup: function(doc) {
		this.setup_posting_date_time_check();
		this._super(doc);
	},
	refresh: function(doc, dt, dn) {
		var me = this;
		this._super();
		if ((!doc.is_return) && (doc.status!="Closed" || this.frm.is_new())) {
			if (this.frm.doc.docstatus===0) {
				this.frm.add_custom_button(__('Sales Order'),
					function() {
						erpnext.utils.map_current_doc({
							method: "erpnext.selling.doctype.sales_order.sales_order.make_delivery_note",
							source_doctype: "Sales Order",
							target: me.frm,
							setters: {
								customer: me.frm.doc.customer || undefined,
							},
							get_query_filters: {
								docstatus: 1,
								status: ["!=", "Closed"],
								per_delivered: ["<", 99.99],
								company: me.frm.doc.company,
								project: me.frm.doc.project || undefined,
							}
						})
					}, __("Get items from"));
			}
		}

		if(doc.docstatus==1 && !doc.is_return && doc.status!="Closed" && flt(doc.per_completed) < 100) {
			// show Make Invoice button only if Delivery Note is not created from Sales Invoice
			var from_sales_invoice = false;
			from_sales_invoice = me.frm.doc.items.some(function(item) {
				return item.against_sales_invoice ? true : false;
			});

			if(!from_sales_invoice) {
				this.frm.add_custom_button(__('Invoice'), function() { me.make_sales_invoice() },
					__("Make"));
			}
		}

		if (!doc.is_return && doc.status!="Closed") {
			if(flt(doc.per_installed, 2) < 100 && doc.docstatus==1)
				this.frm.add_custom_button(__('Installation Note'), function() {
					me.make_installation_note() }, __("Make"));

			if (doc.docstatus==1) {
				this.frm.add_custom_button(__('Sales Return'), function() {
					me.make_sales_return() }, __("Make"));
			}

			if (doc.docstatus==1) {
				this.frm.add_custom_button(__('Delivery Trip'), function() {
					me.make_delivery_trip() }, __("Make"));
			}

			if(doc.docstatus==0 && !doc.__islocal) {
				this.frm.add_custom_button(__('Packing Slip'), function() {
					frappe.model.open_mapped_doc({
						method: "erpnext.stock.doctype.delivery_note.delivery_note.make_packing_slip",
						frm: me.frm
					}) }, __("Make"));
			}

			if (!doc.__islocal && doc.docstatus==1) {
				this.frm.page.set_inner_btn_group_as_primary(__("Make"));
			}

			if (this.frm.doc.docstatus===0) {
				this.frm.add_custom_button(__('Sales Order'),
					function() {
						erpnext.utils.map_current_doc({
							method: "erpnext.selling.doctype.sales_order.sales_order.make_delivery_note",
							source_doctype: "Sales Order",
							target: me.frm,
							setters: {
								customer: me.frm.doc.customer || undefined,
							},
							get_query_filters: {
								docstatus: 1,
								status: ["!=", "Closed"],
								per_delivered: ["<", 99.99],
								company: me.frm.doc.company,
								project: me.frm.doc.project || undefined,
							}
						})
					}, __("Get items from"));
			}

			if (doc.docstatus == 0) {
				var item_childtable = me.frm.fields_dict["items"].$wrapper;
				var grid_buttons = $(item_childtable).find(".grid-buttons");
				if (!$(grid_buttons).find(".update-qty-from-availability").length) {
					$(grid_buttons).append(`
						<button class="update-qty-from-availability btn btn-xs btn-default" style="margin-left: 4px;">
							${__("Update Qty from Availability")}
						</button>
					`)
				}
				$(grid_buttons).find(".update-qty-from-availability").off().click(function() {
					me.update_item_qty_from_availability();
				});
			}
		}

		if (doc.docstatus==1) {
			this.show_stock_ledger();
			if (erpnext.is_perpetual_inventory_enabled(doc.company)) {
				this.show_general_ledger();
			}
			if (this.frm.has_perm("submit") && doc.status !== "Closed") {
				me.frm.add_custom_button(__("Close"), function() { me.close_delivery_note() },
					__("Status"))
			}
		}

<<<<<<< HEAD
=======
		if(doc.docstatus==1 && !doc.is_return && doc.status!="Closed" && flt(doc.per_billed) < 100) {
			// show Make Invoice button only if Delivery Note is not created from Sales Invoice
			var from_sales_invoice = false;
			from_sales_invoice = me.frm.doc.items.some(function(item) {
				return item.against_sales_invoice ? true : false;
			});

			if(!from_sales_invoice) {
				this.frm.add_custom_button(__('Sales Invoice'), function() { me.make_sales_invoice() },
					__("Make"));
			}
		}

>>>>>>> bfddc8ab
		if(doc.docstatus==1 && doc.status === "Closed" && this.frm.has_perm("submit")) {
			this.frm.add_custom_button(__('Reopen'), function() { me.reopen_delivery_note() },
				__("Status"))
		}
		erpnext.stock.delivery_note.set_print_hide(doc, dt, dn);

		if(doc.docstatus==1 && !doc.is_return && !doc.auto_repeat) {
			cur_frm.add_custom_button(__('Subscription'), function() {
				erpnext.utils.make_subscription(doc.doctype, doc.name)
			}, __("Make"))
		}
	},

	make_sales_invoice: function() {
		frappe.model.open_mapped_doc({
			method: "erpnext.stock.doctype.delivery_note.delivery_note.make_sales_invoice",
			frm: this.frm
		})
	},

	make_installation_note: function() {
		frappe.model.open_mapped_doc({
			method: "erpnext.stock.doctype.delivery_note.delivery_note.make_installation_note",
			frm: this.frm
		});
	},

	make_sales_return: function() {
		frappe.model.open_mapped_doc({
			method: "erpnext.stock.doctype.delivery_note.delivery_note.make_sales_return",
			frm: this.frm
		})
	},

	make_delivery_trip: function() {
		frappe.model.open_mapped_doc({
			method: "erpnext.stock.doctype.delivery_note.delivery_note.make_delivery_trip",
			frm: this.frm
		})
	},

	update_item_qty_from_availability: function() {
		var me = this;
		var items = [];
		$.each(me.frm.doc.items || [], function(i, d) {
			items.push({
				name: d.name,
				item_code: d.item_code,
				warehouse: d.warehouse,
				stock_qty: d.stock_qty,
				conversion_factor: d.conversion_factor
			});
		});

		if(items.length) {
			frappe.call({
				method: "erpnext.stock.doctype.delivery_note.delivery_note.update_item_qty_from_availability",
				args: {
					"items": items
				},
				freeze: true,
				callback: function(r) {
					if(!r.exc) {
						$.each(r.message || {}, function(cdn, row) {
							$.each(row || {}, function(fieldname, value) {
								frappe.model.set_value("Delivery Note Item", cdn, fieldname, value);
							});
						});
					}
				}
			});
		}
	},

	tc_name: function() {
		this.get_terms();
	},

	items_on_form_rendered: function(doc, grid_row) {
		erpnext.setup_serial_no();
	},

	packed_items_on_form_rendered: function(doc, grid_row) {
		erpnext.setup_serial_no();
	},

	close_delivery_note: function(doc){
		this.update_status("Closed")
	},

	reopen_delivery_note : function() {
		this.update_status("Submitted")
	},

	update_status: function(status) {
		var me = this;
		frappe.ui.form.is_saving = true;
		frappe.call({
			method:"erpnext.stock.doctype.delivery_note.delivery_note.update_delivery_note_status",
			args: {docname: me.frm.doc.name, status: status},
			callback: function(r){
				if(!r.exc)
					me.frm.reload_doc();
			},
			always: function(){
				frappe.ui.form.is_saving = false;
			}
		})
	}

});

$.extend(cur_frm.cscript, new erpnext.stock.DeliveryNoteController({frm: cur_frm}));

frappe.ui.form.on('Delivery Note', {
	setup: function(frm) {
		if(frm.doc.company) {
			frm.trigger("unhide_account_head");
		}
	},

	company: function(frm) {
		frm.trigger("unhide_account_head");
	},

	unhide_account_head: function(frm) {
		// unhide expense_account and cost_center if perpetual inventory is enabled in the company
		var aii_enabled = erpnext.is_perpetual_inventory_enabled(frm.doc.company)
		frm.fields_dict["items"].grid.set_column_disp(["expense_account", "cost_center"], aii_enabled);
	}
})


erpnext.stock.delivery_note.set_print_hide = function(doc, cdt, cdn){
	var dn_fields = frappe.meta.docfield_map['Delivery Note'];
	var dn_item_fields = frappe.meta.docfield_map['Delivery Note Item'];
	var dn_fields_copy = dn_fields;
	var dn_item_fields_copy = dn_item_fields;
	if (doc.print_without_amount) {
		dn_fields['currency'].print_hide = 1;
		dn_item_fields['rate'].print_hide = 1;
		dn_item_fields['discount_percentage'].print_hide = 1;
		dn_item_fields['price_list_rate'].print_hide = 1;
		dn_item_fields['amount'].print_hide = 1;
		dn_item_fields['discount_amount'].print_hide = 1;
		dn_fields['taxes'].print_hide = 1;
	} else {
		if (dn_fields_copy['currency'].print_hide != 1)
			dn_fields['currency'].print_hide = 0;
		if (dn_item_fields_copy['rate'].print_hide != 1)
			dn_item_fields['rate'].print_hide = 0;
		if (dn_item_fields_copy['amount'].print_hide != 1)
			dn_item_fields['amount'].print_hide = 0;
		if (dn_item_fields_copy['discount_amount'].print_hide != 1)
			dn_item_fields['discount_amount'].print_hide = 0;
		if (dn_fields_copy['taxes'].print_hide != 1)
			dn_fields['taxes'].print_hide = 0;
	}
}
<|MERGE_RESOLUTION|>--- conflicted
+++ resolved
@@ -11,7 +11,7 @@
 		frm.custom_make_buttons = {
 			'Packing Slip': 'Packing Slip',
 			'Installation Note': 'Installation Note',
-			'Sales Invoice': 'Invoice',
+			'Sales Invoice': 'Sales Invoice',
 			'Delivery Note': 'Sales Return',
 		},
 		frm.set_indicator_formatter('item_code',
@@ -122,19 +122,6 @@
 			}
 		}
 
-		if(doc.docstatus==1 && !doc.is_return && doc.status!="Closed" && flt(doc.per_completed) < 100) {
-			// show Make Invoice button only if Delivery Note is not created from Sales Invoice
-			var from_sales_invoice = false;
-			from_sales_invoice = me.frm.doc.items.some(function(item) {
-				return item.against_sales_invoice ? true : false;
-			});
-
-			if(!from_sales_invoice) {
-				this.frm.add_custom_button(__('Invoice'), function() { me.make_sales_invoice() },
-					__("Make"));
-			}
-		}
-
 		if (!doc.is_return && doc.status!="Closed") {
 			if(flt(doc.per_installed, 2) < 100 && doc.docstatus==1)
 				this.frm.add_custom_button(__('Installation Note'), function() {
@@ -210,9 +197,7 @@
 			}
 		}
 
-<<<<<<< HEAD
-=======
-		if(doc.docstatus==1 && !doc.is_return && doc.status!="Closed" && flt(doc.per_billed) < 100) {
+		if(doc.docstatus==1 && !doc.is_return && doc.status!="Closed" && flt(doc.per_completed) < 100) {
 			// show Make Invoice button only if Delivery Note is not created from Sales Invoice
 			var from_sales_invoice = false;
 			from_sales_invoice = me.frm.doc.items.some(function(item) {
@@ -225,7 +210,6 @@
 			}
 		}
 
->>>>>>> bfddc8ab
 		if(doc.docstatus==1 && doc.status === "Closed" && this.frm.has_perm("submit")) {
 			this.frm.add_custom_button(__('Reopen'), function() { me.reopen_delivery_note() },
 				__("Status"))
