--- conflicted
+++ resolved
@@ -423,7 +423,6 @@
 			dn_fields['taxes'].print_hide = 0;
 	}
 }
-<<<<<<< HEAD
 
 
 frappe.tour['Delivery Note'] = [
@@ -443,6 +442,4 @@
 		title: __("Edit Posting Date and Time"),
 		description: __("This option can be checked to edit the 'Posting Date' and 'Posting Time' fields.")
 	}
-]
-=======
->>>>>>> 81bc4391
+]