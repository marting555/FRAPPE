--- conflicted
+++ resolved
@@ -17,36 +17,6 @@
 			'Delivery Trip': 'Delivery Trip',
 		};
 
-<<<<<<< HEAD
-=======
-		frm.set_indicator_formatter('item_code', function(doc) {
-			if (doc.docstatus === 0) {
-				if (!doc.is_stock_item) {
-					return "blue";
-				} else if (!doc.actual_qty) {
-					return "red";
-				} else if (doc.actual_qty < doc.stock_qty) {
-					return "orange";
-				} else {
-					return "green";
-				}
-			} else if (doc.docstatus === 1) {
-				var completed_qty = flt(doc.billed_qty) + flt(doc.returned_qty);
-				if (!completed_qty) {
-					return "orange";
-				} else if (doc.returned_qty >= doc.qty) {
-					return "grey";
-				} else if (completed_qty < doc.qty) {
-					return "yellow";
-				} else if (doc.billed_qty < doc.qty) {
-					return "blue";
-				} else {
-					return "green";
-				}
-			}
-		});
-
->>>>>>> cc428144
 		erpnext.queries.setup_queries(frm, "Warehouse", function() {
 			return erpnext.queries.warehouse(frm.doc);
 		});
@@ -272,14 +242,16 @@
 				} else {
 					return "green";
 				}
-			} else {
+			} else if (doc.docstatus === 1) {
 				var completed_qty = flt(doc.billed_qty) + flt(doc.returned_qty);
 				if (!completed_qty) {
 					return "orange";
 				} else if (doc.returned_qty >= doc.qty) {
+					return "grey";
+				} else if (completed_qty < doc.qty) {
+					return "yellow";
+				} else if (doc.billed_qty < doc.qty) {
 					return "blue";
-				} else if (doc.billed_qty < doc.qty) {
-					return "yellow";
 				} else {
 					return "green";
 				}
