--- conflicted
+++ resolved
@@ -257,9 +257,6 @@
 				ps.cancel()
 			frappe.msgprint(_("Packing Slip(s) cancelled"))
 
-<<<<<<< HEAD
-=======
-
 	def update_stock_ledger(self):
 		sl_entries = []
 		for d in self.get_item_list():
@@ -278,7 +275,6 @@
 
 		self.make_sl_entries(sl_entries)
 
->>>>>>> 3c107cdb
 def get_list_context(context=None):
 	from erpnext.controllers.website_list_for_contact import get_list_context
 	list_context = get_list_context(context)
