# Copyright (c) 2015, Frappe Technologies Pvt. Ltd. and Contributors
# License: GNU General Public License v3. See license.txt


import frappe
from frappe import _
from frappe.contacts.doctype.address.address import get_company_address
from frappe.desk.notifications import clear_doctype_notifications
from frappe.model.mapper import get_mapped_doc
from frappe.model.utils import get_fetch_values
from frappe.utils import cint, flt

from erpnext.controllers.accounts_controller import get_taxes_and_charges
from erpnext.controllers.selling_controller import SellingController
from erpnext.stock.doctype.serial_no.serial_no import get_delivery_note_serial_no

form_grid_templates = {"items": "templates/form_grid/item_grid.html"}


class DeliveryNote(SellingController):
	def __init__(self, *args, **kwargs):
		super(DeliveryNote, self).__init__(*args, **kwargs)
		self.status_updater = [
			{
				"source_dt": "Delivery Note Item",
				"target_dt": "Sales Order Item",
				"join_field": "so_detail",
				"target_field": "delivered_qty",
				"target_parent_dt": "Sales Order",
				"target_parent_field": "per_delivered",
				"target_ref_field": "qty",
				"source_field": "qty",
				"percent_join_field": "against_sales_order",
				"status_field": "delivery_status",
				"keyword": "Delivered",
				"second_source_dt": "Sales Invoice Item",
				"second_source_field": "qty",
				"second_join_field": "so_detail",
				"overflow_type": "delivery",
				"second_source_extra_cond": """ and exists(select name from `tabSales Invoice`
				where name=`tabSales Invoice Item`.parent and update_stock = 1)""",
			},
			{
				"source_dt": "Delivery Note Item",
				"target_dt": "Sales Invoice Item",
				"join_field": "si_detail",
				"target_field": "delivered_qty",
				"target_parent_dt": "Sales Invoice",
				"target_ref_field": "qty",
				"source_field": "qty",
				"percent_join_field": "against_sales_invoice",
				"overflow_type": "delivery",
				"no_allowance": 1,
			},
		]
		if cint(self.is_return):
			self.status_updater.extend(
				[
					{
						"source_dt": "Delivery Note Item",
						"target_dt": "Sales Order Item",
						"join_field": "so_detail",
						"target_field": "returned_qty",
						"target_parent_dt": "Sales Order",
						"source_field": "-1 * qty",
						"second_source_dt": "Sales Invoice Item",
						"second_source_field": "-1 * qty",
						"second_join_field": "so_detail",
						"extra_cond": """ and exists (select name from `tabDelivery Note`
					where name=`tabDelivery Note Item`.parent and is_return=1)""",
						"second_source_extra_cond": """ and exists (select name from `tabSales Invoice`
					where name=`tabSales Invoice Item`.parent and is_return=1 and update_stock=1)""",
					},
					{
						"source_dt": "Delivery Note Item",
						"target_dt": "Delivery Note Item",
						"join_field": "dn_detail",
						"target_field": "returned_qty",
						"target_parent_dt": "Delivery Note",
						"target_parent_field": "per_returned",
						"target_ref_field": "stock_qty",
						"source_field": "-1 * stock_qty",
						"percent_join_field_parent": "return_against",
					},
				]
			)

	def onload(self):
		if self.docstatus == 0:
			self.set_onload("has_unpacked_items", self.has_unpacked_items())

	def before_print(self, settings=None):
		def toggle_print_hide(meta, fieldname):
			df = meta.get_field(fieldname)
			if self.get("print_without_amount"):
				df.set("__print_hide", 1)
			else:
				df.delete_key("__print_hide")

		item_meta = frappe.get_meta("Delivery Note Item")
		print_hide_fields = {
			"parent": ["grand_total", "rounded_total", "in_words", "currency", "total", "taxes"],
			"items": ["rate", "amount", "discount_amount", "price_list_rate", "discount_percentage"],
		}

		for key, fieldname in print_hide_fields.items():
			for f in fieldname:
				toggle_print_hide(self.meta if key == "parent" else item_meta, f)

		super(DeliveryNote, self).before_print(settings)

	def set_actual_qty(self):
		for d in self.get("items"):
			if d.item_code and d.warehouse:
				actual_qty = frappe.db.sql(
					"""select actual_qty from `tabBin`
					where item_code = %s and warehouse = %s""",
					(d.item_code, d.warehouse),
				)
				d.actual_qty = actual_qty and flt(actual_qty[0][0]) or 0

	def so_required(self):
		"""check in manage account if sales order required or not"""
		if frappe.db.get_single_value("Selling Settings", "so_required") == "Yes":
			for d in self.get("items"):
				if not d.against_sales_order:
					frappe.throw(_("Sales Order required for Item {0}").format(d.item_code))

	def validate(self):
		self.validate_posting_time()
		super(DeliveryNote, self).validate()
		self.set_status()
		self.so_required()
		self.validate_proj_cust()
		self.check_sales_order_on_hold_or_close("against_sales_order")
		self.validate_warehouse()
		self.validate_uom_is_integer("stock_uom", "stock_qty")
		self.validate_uom_is_integer("uom", "qty")
		self.validate_with_previous_doc()
		self.set_serial_and_batch_bundle_from_pick_list()

		if self.get("_action") == "submit":
			self.validate_duplicate_serial_nos()

		from erpnext.stock.doctype.packed_item.packed_item import make_packing_list

		make_packing_list(self)
		self.update_current_stock()

		if not self.installation_status:
			self.installation_status = "Not Installed"

		self.validate_against_stock_reservation_entries()
		self.reset_default_field_value("set_warehouse", "items", "warehouse")

	def validate_with_previous_doc(self):
		super(DeliveryNote, self).validate_with_previous_doc(
			{
				"Sales Order": {
					"ref_dn_field": "against_sales_order",
					"compare_fields": [["customer", "="], ["company", "="], ["project", "="], ["currency", "="]],
				},
				"Sales Order Item": {
					"ref_dn_field": "so_detail",
					"compare_fields": [["item_code", "="], ["uom", "="], ["conversion_factor", "="]],
					"is_child_table": True,
					"allow_duplicate_prev_row_id": True,
				},
				"Sales Invoice": {
					"ref_dn_field": "against_sales_invoice",
					"compare_fields": [["customer", "="], ["company", "="], ["project", "="], ["currency", "="]],
				},
				"Sales Invoice Item": {
					"ref_dn_field": "si_detail",
					"compare_fields": [["item_code", "="], ["uom", "="], ["conversion_factor", "="]],
					"is_child_table": True,
					"allow_duplicate_prev_row_id": True,
				},
			}
		)

		if (
			cint(frappe.db.get_single_value("Selling Settings", "maintain_same_sales_rate"))
			and not self.is_return
			and not self.is_internal_customer
		):
			self.validate_rate_with_reference_doc(
				[
					["Sales Order", "against_sales_order", "so_detail"],
					["Sales Invoice", "against_sales_invoice", "si_detail"],
				]
			)

	def set_serial_and_batch_bundle_from_pick_list(self):
		if not self.pick_list:
			return

		for item in self.items:
			if item.pick_list_item:
				filters = {
					"item_code": item.item_code,
					"voucher_type": "Pick List",
					"voucher_no": self.pick_list,
					"voucher_detail_no": item.pick_list_item,
				}

				bundle_id = frappe.db.get_value("Serial and Batch Bundle", filters, "name")

				if bundle_id:
					item.serial_and_batch_bundle = bundle_id

	def validate_proj_cust(self):
		"""check for does customer belong to same project as entered.."""
		if self.project and self.customer:
			res = frappe.db.sql(
				"""select name from `tabProject`
				where name = %s and (customer = %s or
					ifnull(customer,'')='')""",
				(self.project, self.customer),
			)
			if not res:
				frappe.throw(
					_("Customer {0} does not belong to project {1}").format(self.customer, self.project)
				)

	def validate_warehouse(self):
		super(DeliveryNote, self).validate_warehouse()

		for d in self.get_item_list():
			if not d["warehouse"] and frappe.get_cached_value("Item", d["item_code"], "is_stock_item") == 1:
				frappe.throw(_("Warehouse required for stock Item {0}").format(d["item_code"]))

	def update_current_stock(self):
		if self.get("_action") and self._action != "update_after_submit":
			for d in self.get("items"):
				d.actual_qty = frappe.db.get_value(
					"Bin", {"item_code": d.item_code, "warehouse": d.warehouse}, "actual_qty"
				)

			for d in self.get("packed_items"):
				bin_qty = frappe.db.get_value(
					"Bin",
					{"item_code": d.item_code, "warehouse": d.warehouse},
					["actual_qty", "projected_qty"],
					as_dict=True,
				)
				if bin_qty:
					d.actual_qty = flt(bin_qty.actual_qty)
					d.projected_qty = flt(bin_qty.projected_qty)

	def on_submit(self):
		self.validate_packed_qty()
		self.update_pick_list_status()

		# Check for Approving Authority
		frappe.get_doc("Authorization Control").validate_approving_authority(
			self.doctype, self.company, self.base_grand_total, self
		)

		# update delivered qty in sales order
		self.update_prevdoc_status()
		self.update_billing_status()

		self.update_stock_reservation_entries()

		if not self.is_return:
			self.check_credit_limit()
		elif self.issue_credit_note:
			self.make_return_invoice()
		# Updating stock ledger should always be called after updating prevdoc status,
		# because updating reserved qty in bin depends upon updated delivered qty in SO
		self.update_stock_ledger()
		self.make_gl_entries()
		self.repost_future_sle_and_gle()

	def on_cancel(self):
		super(DeliveryNote, self).on_cancel()

		self.check_sales_order_on_hold_or_close("against_sales_order")
		self.check_next_docstatus()

		self.update_prevdoc_status()
		self.update_billing_status()

		self.update_stock_reservation_entries()

		# Updating stock ledger should always be called after updating prevdoc status,
		# because updating reserved qty in bin depends upon updated delivered qty in SO
		self.update_stock_ledger()

		self.cancel_packing_slips()

		self.make_gl_entries_on_cancel()
		self.repost_future_sle_and_gle()
		self.ignore_linked_doctypes = (
			"GL Entry",
			"Stock Ledger Entry",
			"Repost Item Valuation",
			"Serial and Batch Bundle",
		)

	def update_stock_reservation_entries(self) -> None:
		"""Updates Delivered Qty in Stock Reservation Entries."""

		# Don't update Delivered Qty on Return.
		if self.is_return:
			return

		if self._action == "submit":
			for item in self.get("items"):
				# Skip if `Sales Order` or `Sales Order Item` reference is not set.
				if not item.against_sales_order or not item.so_detail:
					continue

				sre_list = frappe.db.get_all(
					"Stock Reservation Entry",
					{
						"docstatus": 1,
						"voucher_type": "Sales Order",
						"voucher_no": item.against_sales_order,
						"voucher_detail_no": item.so_detail,
						"warehouse": item.warehouse,
						"status": ["not in", ["Delivered", "Cancelled"]],
					},
					order_by="creation",
				)

				# Skip if no Stock Reservation Entries.
				if not sre_list:
					continue

				qty_to_deliver = item.stock_qty
				for sre in sre_list:
					if qty_to_deliver <= 0:
						break

					sre_doc = frappe.get_doc("Stock Reservation Entry", sre)

					qty_can_be_deliver = 0
					if sre_doc.reservation_based_on == "Serial and Batch":
						sbb = frappe.get_doc("Serial and Batch Bundle", item.serial_and_batch_bundle)
						if sre_doc.has_serial_no:
							delivered_serial_nos = [d.serial_no for d in sbb.entries]
							for entry in sre_doc.sb_entries:
								if entry.serial_no in delivered_serial_nos:
									entry.delivered_qty = 1  # Qty will always be 0 or 1 for Serial No.
									entry.db_update()
									qty_can_be_deliver += 1
									delivered_serial_nos.remove(entry.serial_no)
						else:
							delivered_batch_qty = {d.batch_no: -1 * d.qty for d in sbb.entries}
							for entry in sre_doc.sb_entries:
								if entry.batch_no in delivered_batch_qty:
									delivered_qty = min(
										(entry.qty - entry.delivered_qty), delivered_batch_qty[entry.batch_no]
									)
									entry.delivered_qty += delivered_qty
									entry.db_update()
									qty_can_be_deliver += delivered_qty
									delivered_batch_qty[entry.batch_no] -= delivered_qty
					else:
						# `Delivered Qty` should be less than or equal to `Reserved Qty`.
						qty_can_be_deliver = min((sre_doc.reserved_qty - sre_doc.delivered_qty), qty_to_deliver)

					sre_doc.delivered_qty += qty_can_be_deliver
					sre_doc.db_update()

					# Update Stock Reservation Entry `Status` based on `Delivered Qty`.
					sre_doc.update_status()

					# Update Reserved Stock in Bin.
					sre_doc.update_reserved_stock_in_bin()

					qty_to_deliver -= qty_can_be_deliver

		if self._action == "cancel":
			for item in self.get("items"):
				# Skip if `Sales Order` or `Sales Order Item` reference is not set.
				if not item.against_sales_order or not item.so_detail:
					continue

				sre_list = frappe.db.get_all(
					"Stock Reservation Entry",
					{
						"docstatus": 1,
						"voucher_type": "Sales Order",
						"voucher_no": item.against_sales_order,
						"voucher_detail_no": item.so_detail,
						"warehouse": item.warehouse,
						"status": ["in", ["Partially Delivered", "Delivered"]],
					},
					order_by="creation",
				)

				# Skip if no Stock Reservation Entries.
				if not sre_list:
					continue

				qty_to_undelivered = item.stock_qty
				for sre in sre_list:
					if qty_to_undelivered <= 0:
						break

					sre_doc = frappe.get_doc("Stock Reservation Entry", sre)

					qty_can_be_undelivered = 0
					if sre_doc.reservation_based_on == "Serial and Batch":
						sbb = frappe.get_doc("Serial and Batch Bundle", item.serial_and_batch_bundle)
						if sre_doc.has_serial_no:
							serial_nos_to_undelivered = [d.serial_no for d in sbb.entries]
							for entry in sre_doc.sb_entries:
								if entry.serial_no in serial_nos_to_undelivered:
									entry.delivered_qty = 0  # Qty will always be 0 or 1 for Serial No.
									entry.db_update()
									qty_can_be_undelivered += 1
									serial_nos_to_undelivered.remove(entry.serial_no)
						else:
							batch_qty_to_undelivered = {d.batch_no: -1 * d.qty for d in sbb.entries}
							for entry in sre_doc.sb_entries:
								if entry.batch_no in batch_qty_to_undelivered:
									undelivered_qty = min(entry.delivered_qty, batch_qty_to_undelivered[entry.batch_no])
									entry.delivered_qty -= undelivered_qty
									entry.db_update()
									qty_can_be_undelivered += undelivered_qty
									batch_qty_to_undelivered[entry.batch_no] -= undelivered_qty
					else:
						# `Qty to Undelivered` should be less than or equal to `Delivered Qty`.
						qty_can_be_undelivered = min(sre_doc.delivered_qty, qty_to_undelivered)

					sre_doc.delivered_qty -= qty_can_be_undelivered
					sre_doc.db_update()

					# Update Stock Reservation Entry `Status` based on `Delivered Qty`.
					sre_doc.update_status()

					# Update Reserved Stock in Bin.
					sre_doc.update_reserved_stock_in_bin()

					qty_to_undelivered -= qty_can_be_undelivered

	def validate_against_stock_reservation_entries(self):
		"""Validates if Stock Reservation Entries are available for the Sales Order Item reference."""

		from erpnext.stock.doctype.stock_reservation_entry.stock_reservation_entry import (
			get_sre_reserved_warehouses_for_voucher,
		)

		# Don't validate if Return
		if self.is_return:
			return

		for item in self.get("items"):
			# Skip if `Sales Order` or `Sales Order Item` reference is not set.
			if not item.against_sales_order or not item.so_detail:
				continue

			reserved_warehouses = get_sre_reserved_warehouses_for_voucher(
				"Sales Order", item.against_sales_order, item.so_detail
			)

			# Skip if stock is not reserved.
			if not reserved_warehouses:
				continue

			# Set `Warehouse` from SRE if not set.
			if not item.warehouse:
				item.warehouse = reserved_warehouses[0]
			else:
				# Throw if `Warehouse` not in Reserved Warehouses.
				if item.warehouse not in reserved_warehouses:
					msg = _("Row #{0}: Stock is reserved for item {1} in warehouse {2}.").format(
						item.idx,
						frappe.bold(item.item_code),
						frappe.bold(reserved_warehouses[0])
						if len(reserved_warehouses) == 1
						else _("{0} and {1}").format(
							frappe.bold(", ".join(reserved_warehouses[:-1])), frappe.bold(reserved_warehouses[-1])
						),
					)
					frappe.throw(msg, title=_("Stock Reservation Warehouse Mismatch"))

	def check_credit_limit(self):
		from erpnext.selling.doctype.customer.customer import check_credit_limit

		if self.per_billed == 100:
			return

		extra_amount = 0
		validate_against_credit_limit = False
		bypass_credit_limit_check_at_sales_order = cint(
			frappe.db.get_value(
				"Customer Credit Limit",
				filters={"parent": self.customer, "parenttype": "Customer", "company": self.company},
				fieldname="bypass_credit_limit_check",
			)
		)

		if bypass_credit_limit_check_at_sales_order:
			for d in self.get("items"):
				if not d.against_sales_invoice:
					validate_against_credit_limit = True
					extra_amount = self.base_grand_total
					break
		else:
			for d in self.get("items"):
				if not (d.against_sales_order or d.against_sales_invoice):
					validate_against_credit_limit = True
					break

		if validate_against_credit_limit:
			check_credit_limit(
				self.customer, self.company, bypass_credit_limit_check_at_sales_order, extra_amount
			)

	def validate_packed_qty(self):
		"""Validate that if packed qty exists, it should be equal to qty"""

		if frappe.db.exists("Packing Slip", {"docstatus": 1, "delivery_note": self.name}):
			product_bundle_list = self.get_product_bundle_list()
			for item in self.items + self.packed_items:
				if (
					item.item_code not in product_bundle_list
					and flt(item.packed_qty)
					and flt(item.packed_qty) != flt(item.qty)
				):
					frappe.throw(
						_("Row {0}: Packed Qty must be equal to {1} Qty.").format(
							item.idx, frappe.bold(item.doctype)
						)
					)

	def update_pick_list_status(self):
		from erpnext.stock.doctype.pick_list.pick_list import update_pick_list_status

		update_pick_list_status(self.pick_list)

	def check_next_docstatus(self):
		submit_rv = frappe.db.sql(
			"""select t1.name
			from `tabSales Invoice` t1,`tabSales Invoice Item` t2
			where t1.name = t2.parent and t2.delivery_note = %s and t1.docstatus = 1""",
			(self.name),
		)
		if submit_rv:
			frappe.throw(_("Sales Invoice {0} has already been submitted").format(submit_rv[0][0]))

		submit_in = frappe.db.sql(
			"""select t1.name
			from `tabInstallation Note` t1, `tabInstallation Note Item` t2
			where t1.name = t2.parent and t2.prevdoc_docname = %s and t1.docstatus = 1""",
			(self.name),
		)
		if submit_in:
			frappe.throw(_("Installation Note {0} has already been submitted").format(submit_in[0][0]))

	def cancel_packing_slips(self):
		"""
		Cancel submitted packing slips related to this delivery note
		"""
		res = frappe.db.sql(
			"""SELECT name FROM `tabPacking Slip` WHERE delivery_note = %s
			AND docstatus = 1""",
			self.name,
		)

		if res:
			for r in res:
				ps = frappe.get_doc("Packing Slip", r[0])
				ps.cancel()
			frappe.msgprint(_("Packing Slip(s) cancelled"))

	def update_status(self, status):
		self.set_status(update=True, status=status)
		self.notify_update()
		clear_doctype_notifications(self)

	def update_billing_status(self, update_modified=True):
		updated_delivery_notes = [self.name]
		for d in self.get("items"):
			if d.si_detail and not d.so_detail:
				d.db_set("billed_amt", d.amount, update_modified=update_modified)
			elif d.so_detail:
				updated_delivery_notes += update_billed_amount_based_on_so(d.so_detail, update_modified)

		for dn in set(updated_delivery_notes):
			dn_doc = self if (dn == self.name) else frappe.get_doc("Delivery Note", dn)
			dn_doc.update_billing_percentage(update_modified=update_modified)

		self.load_from_db()

	def make_return_invoice(self):
		try:
			return_invoice = make_sales_invoice(self.name)
			return_invoice.is_return = True
			return_invoice.save()
			return_invoice.submit()

			credit_note_link = frappe.utils.get_link_to_form("Sales Invoice", return_invoice.name)

			frappe.msgprint(_("Credit Note {0} has been created automatically").format(credit_note_link))
		except Exception:
			frappe.throw(
				_(
					"Could not create Credit Note automatically, please uncheck 'Issue Credit Note' and submit again"
				)
			)

	def has_unpacked_items(self):
		product_bundle_list = self.get_product_bundle_list()

		for item in self.items + self.packed_items:
			if item.item_code not in product_bundle_list and flt(item.packed_qty) < flt(item.qty):
				return True

		return False

	def get_product_bundle_list(self):
		items_list = [item.item_code for item in self.items]
		return frappe.db.get_all(
			"Product Bundle",
			filters={"new_item_code": ["in", items_list]},
			pluck="name",
		)

<<<<<<< HEAD
	def validate_duplicate_serial_nos(self):
		serial_nos = []
		for item in self.items:
			if not item.serial_no:
				continue

			for serial_no in item.serial_no.split("\n"):
				if serial_no in serial_nos:
					frappe.throw(
						_("Row #{0}: Serial No {1} is already selected.").format(item.idx, serial_no),
						title=_("Duplicate Serial No"),
					)
				else:
					serial_nos.append(serial_no)

=======
>>>>>>> 44bad3bd

def update_billed_amount_based_on_so(so_detail, update_modified=True):
	from frappe.query_builder.functions import Sum

	# Billed against Sales Order directly
	si_item = frappe.qb.DocType("Sales Invoice Item").as_("si_item")
	sum_amount = Sum(si_item.amount).as_("amount")

	billed_against_so = (
		frappe.qb.from_(si_item)
		.select(sum_amount)
		.where(
			(si_item.so_detail == so_detail)
			& ((si_item.dn_detail.isnull()) | (si_item.dn_detail == ""))
			& (si_item.docstatus == 1)
		)
		.run()
	)
	billed_against_so = billed_against_so and billed_against_so[0][0] or 0

	# Get all Delivery Note Item rows against the Sales Order Item row
	dn = frappe.qb.DocType("Delivery Note").as_("dn")
	dn_item = frappe.qb.DocType("Delivery Note Item").as_("dn_item")

	dn_details = (
		frappe.qb.from_(dn)
		.from_(dn_item)
		.select(dn_item.name, dn_item.amount, dn_item.si_detail, dn_item.parent)
		.where(
			(dn.name == dn_item.parent)
			& (dn_item.so_detail == so_detail)
			& (dn.docstatus == 1)
			& (dn.is_return == 0)
		)
		.orderby(dn.posting_date, dn.posting_time, dn.name)
		.run(as_dict=True)
	)

	updated_dn = []
	for dnd in dn_details:
		billed_amt_agianst_dn = 0

		# If delivered against Sales Invoice
		if dnd.si_detail:
			billed_amt_agianst_dn = flt(dnd.amount)
			billed_against_so -= billed_amt_agianst_dn
		else:
			# Get billed amount directly against Delivery Note
			billed_amt_agianst_dn = frappe.db.sql(
				"""select sum(amount) from `tabSales Invoice Item`
				where dn_detail=%s and docstatus=1""",
				dnd.name,
			)
			billed_amt_agianst_dn = billed_amt_agianst_dn and billed_amt_agianst_dn[0][0] or 0

		# Distribute billed amount directly against SO between DNs based on FIFO
		if billed_against_so and billed_amt_agianst_dn < dnd.amount:
			pending_to_bill = flt(dnd.amount) - billed_amt_agianst_dn
			if pending_to_bill <= billed_against_so:
				billed_amt_agianst_dn += pending_to_bill
				billed_against_so -= pending_to_bill
			else:
				billed_amt_agianst_dn += billed_against_so
				billed_against_so = 0

		frappe.db.set_value(
			"Delivery Note Item",
			dnd.name,
			"billed_amt",
			billed_amt_agianst_dn,
			update_modified=update_modified,
		)

		updated_dn.append(dnd.parent)

	return updated_dn


def get_list_context(context=None):
	from erpnext.controllers.website_list_for_contact import get_list_context

	list_context = get_list_context(context)
	list_context.update(
		{
			"show_sidebar": True,
			"show_search": True,
			"no_breadcrumbs": True,
			"title": _("Shipments"),
		}
	)
	return list_context


def get_invoiced_qty_map(delivery_note):
	"""returns a map: {dn_detail: invoiced_qty}"""
	invoiced_qty_map = {}

	for dn_detail, qty in frappe.db.sql(
		"""select dn_detail, qty from `tabSales Invoice Item`
		where delivery_note=%s and docstatus=1""",
		delivery_note,
	):
		if not invoiced_qty_map.get(dn_detail):
			invoiced_qty_map[dn_detail] = 0
		invoiced_qty_map[dn_detail] += qty

	return invoiced_qty_map


def get_returned_qty_map(delivery_note):
	"""returns a map: {so_detail: returned_qty}"""
	returned_qty_map = frappe._dict(
		frappe.db.sql(
			"""select dn_item.dn_detail, abs(dn_item.qty) as qty
		from `tabDelivery Note Item` dn_item, `tabDelivery Note` dn
		where dn.name = dn_item.parent
			and dn.docstatus = 1
			and dn.is_return = 1
			and dn.return_against = %s
	""",
			delivery_note,
		)
	)

	return returned_qty_map


@frappe.whitelist()
def make_sales_invoice(source_name, target_doc=None):
	doc = frappe.get_doc("Delivery Note", source_name)

	to_make_invoice_qty_map = {}
	returned_qty_map = get_returned_qty_map(source_name)
	invoiced_qty_map = get_invoiced_qty_map(source_name)

	def set_missing_values(source, target):
		target.run_method("set_missing_values")
		target.run_method("set_po_nos")

		if len(target.get("items")) == 0:
			frappe.throw(_("All these items have already been Invoiced/Returned"))

		target.run_method("calculate_taxes_and_totals")

		# set company address
		if source.company_address:
			target.update({"company_address": source.company_address})
		else:
			# set company address
			target.update(get_company_address(target.company))

		if target.company_address:
			target.update(get_fetch_values("Sales Invoice", "company_address", target.company_address))

	def update_item(source_doc, target_doc, source_parent):
		target_doc.qty = to_make_invoice_qty_map[source_doc.name]

		if source_doc.serial_no and source_parent.per_billed > 0 and not source_parent.is_return:
			target_doc.serial_no = get_delivery_note_serial_no(
				source_doc.item_code, target_doc.qty, source_parent.name
			)

	def get_pending_qty(item_row):
		pending_qty = item_row.qty - invoiced_qty_map.get(item_row.name, 0)

		returned_qty = 0
		if returned_qty_map.get(item_row.name, 0) > 0:
			returned_qty = flt(returned_qty_map.get(item_row.name, 0))
			returned_qty_map[item_row.name] -= pending_qty

		if returned_qty:
			if returned_qty >= pending_qty:
				pending_qty = 0
				returned_qty -= pending_qty
			else:
				pending_qty -= returned_qty
				returned_qty = 0

		to_make_invoice_qty_map[item_row.name] = pending_qty

		return pending_qty

	doc = get_mapped_doc(
		"Delivery Note",
		source_name,
		{
			"Delivery Note": {
				"doctype": "Sales Invoice",
				"field_map": {"is_return": "is_return"},
				"validation": {"docstatus": ["=", 1]},
			},
			"Delivery Note Item": {
				"doctype": "Sales Invoice Item",
				"field_map": {
					"name": "dn_detail",
					"parent": "delivery_note",
					"so_detail": "so_detail",
					"against_sales_order": "sales_order",
					"serial_no": "serial_no",
					"cost_center": "cost_center",
				},
				"postprocess": update_item,
				"filter": lambda d: get_pending_qty(d) <= 0
				if not doc.get("is_return")
				else get_pending_qty(d) > 0,
			},
			"Sales Taxes and Charges": {"doctype": "Sales Taxes and Charges", "add_if_empty": True},
			"Sales Team": {
				"doctype": "Sales Team",
				"field_map": {"incentives": "incentives"},
				"add_if_empty": True,
			},
		},
		target_doc,
		set_missing_values,
	)

	automatically_fetch_payment_terms = cint(
		frappe.db.get_single_value("Accounts Settings", "automatically_fetch_payment_terms")
	)
	if automatically_fetch_payment_terms:
		doc.set_payment_schedule()

	doc.set_onload("ignore_price_list", True)

	return doc


@frappe.whitelist()
def make_delivery_trip(source_name, target_doc=None):
	def update_stop_details(source_doc, target_doc, source_parent):
		target_doc.customer = source_parent.customer
		target_doc.address = source_parent.shipping_address_name
		target_doc.customer_address = source_parent.shipping_address
		target_doc.contact = source_parent.contact_person
		target_doc.customer_contact = source_parent.contact_display
		target_doc.grand_total = source_parent.grand_total

		# Append unique Delivery Notes in Delivery Trip
		delivery_notes.append(target_doc.delivery_note)

	delivery_notes = []

	doclist = get_mapped_doc(
		"Delivery Note",
		source_name,
		{
			"Delivery Note": {"doctype": "Delivery Trip", "validation": {"docstatus": ["=", 1]}},
			"Delivery Note Item": {
				"doctype": "Delivery Stop",
				"field_map": {"parent": "delivery_note"},
				"condition": lambda item: item.parent not in delivery_notes,
				"postprocess": update_stop_details,
			},
		},
		target_doc,
	)

	return doclist


@frappe.whitelist()
def make_installation_note(source_name, target_doc=None):
	def update_item(obj, target, source_parent):
		target.qty = flt(obj.qty) - flt(obj.installed_qty)
		target.serial_no = obj.serial_no

	doclist = get_mapped_doc(
		"Delivery Note",
		source_name,
		{
			"Delivery Note": {"doctype": "Installation Note", "validation": {"docstatus": ["=", 1]}},
			"Delivery Note Item": {
				"doctype": "Installation Note Item",
				"field_map": {
					"name": "prevdoc_detail_docname",
					"parent": "prevdoc_docname",
					"parenttype": "prevdoc_doctype",
				},
				"postprocess": update_item,
				"condition": lambda doc: doc.installed_qty < doc.qty,
			},
		},
		target_doc,
	)

	return doclist


@frappe.whitelist()
def make_packing_slip(source_name, target_doc=None):
	def set_missing_values(source, target):
		target.run_method("set_missing_values")

	def update_item(obj, target, source_parent):
		target.qty = flt(obj.qty) - flt(obj.packed_qty)

	doclist = get_mapped_doc(
		"Delivery Note",
		source_name,
		{
			"Delivery Note": {
				"doctype": "Packing Slip",
				"field_map": {"name": "delivery_note", "letter_head": "letter_head"},
				"validation": {"docstatus": ["=", 0]},
			},
			"Delivery Note Item": {
				"doctype": "Packing Slip Item",
				"field_map": {
					"item_code": "item_code",
					"item_name": "item_name",
					"batch_no": "batch_no",
<<<<<<< HEAD
					"description": "description",
					"qty": "qty",
					"stock_uom": "stock_uom",
					"name": "dn_detail",
				},
				"postprocess": update_item,
				"condition": lambda item: (
					not frappe.db.exists("Product Bundle", {"new_item_code": item.item_code})
					and flt(item.packed_qty) < flt(item.qty)
				),
			},
			"Packed Item": {
				"doctype": "Packing Slip Item",
				"field_map": {
					"item_code": "item_code",
					"item_name": "item_name",
					"batch_no": "batch_no",
					"description": "description",
					"qty": "qty",
					"name": "pi_detail",
				},
				"postprocess": update_item,
=======
					"description": "description",
					"qty": "qty",
					"stock_uom": "stock_uom",
					"name": "dn_detail",
				},
				"postprocess": update_item,
				"condition": lambda item: (
					not frappe.db.exists("Product Bundle", {"new_item_code": item.item_code})
					and flt(item.packed_qty) < flt(item.qty)
				),
			},
			"Packed Item": {
				"doctype": "Packing Slip Item",
				"field_map": {
					"item_code": "item_code",
					"item_name": "item_name",
					"batch_no": "batch_no",
					"description": "description",
					"qty": "qty",
					"name": "pi_detail",
				},
				"postprocess": update_item,
>>>>>>> 44bad3bd
				"condition": lambda item: (flt(item.packed_qty) < flt(item.qty)),
			},
		},
		target_doc,
		set_missing_values,
	)

	return doclist


@frappe.whitelist()
def make_shipment(source_name, target_doc=None):
	def postprocess(source, target):
		user = frappe.db.get_value(
			"User", frappe.session.user, ["email", "full_name", "phone", "mobile_no"], as_dict=1
		)
		target.pickup_contact_email = user.email
		pickup_contact_display = "{}".format(user.full_name)
		if user:
			if user.email:
				pickup_contact_display += "<br>" + user.email
			if user.phone:
				pickup_contact_display += "<br>" + user.phone
			if user.mobile_no and not user.phone:
				pickup_contact_display += "<br>" + user.mobile_no
		target.pickup_contact = pickup_contact_display

		# As we are using session user details in the pickup_contact then pickup_contact_person will be session user
		target.pickup_contact_person = frappe.session.user

		contact = frappe.db.get_value(
			"Contact", source.contact_person, ["email_id", "phone", "mobile_no"], as_dict=1
		)
		delivery_contact_display = "{}".format(source.contact_display)
		if contact:
			if contact.email_id:
				delivery_contact_display += "<br>" + contact.email_id
			if contact.phone:
				delivery_contact_display += "<br>" + contact.phone
			if contact.mobile_no and not contact.phone:
				delivery_contact_display += "<br>" + contact.mobile_no
		target.delivery_contact = delivery_contact_display

		if source.shipping_address_name:
			target.delivery_address_name = source.shipping_address_name
			target.delivery_address = source.shipping_address
		elif source.customer_address:
			target.delivery_address_name = source.customer_address
			target.delivery_address = source.address_display

	doclist = get_mapped_doc(
		"Delivery Note",
		source_name,
		{
			"Delivery Note": {
				"doctype": "Shipment",
				"field_map": {
					"grand_total": "value_of_goods",
					"company": "pickup_company",
					"company_address": "pickup_address_name",
					"company_address_display": "pickup_address",
					"customer": "delivery_customer",
					"contact_person": "delivery_contact_name",
					"contact_email": "delivery_contact_email",
				},
				"validation": {"docstatus": ["=", 1]},
			},
			"Delivery Note Item": {
				"doctype": "Shipment Delivery Note",
				"field_map": {
					"name": "prevdoc_detail_docname",
					"parent": "prevdoc_docname",
					"parenttype": "prevdoc_doctype",
					"base_amount": "grand_total",
				},
			},
		},
		target_doc,
		postprocess,
	)

	return doclist


@frappe.whitelist()
def make_sales_return(source_name, target_doc=None):
	from erpnext.controllers.sales_and_purchase_return import make_return_doc

	return make_return_doc("Delivery Note", source_name, target_doc)


@frappe.whitelist()
def update_delivery_note_status(docname, status):
	dn = frappe.get_doc("Delivery Note", docname)
	dn.update_status(status)


@frappe.whitelist()
def make_inter_company_purchase_receipt(source_name, target_doc=None):
	return make_inter_company_transaction("Delivery Note", source_name, target_doc)


def make_inter_company_transaction(doctype, source_name, target_doc=None):
	from erpnext.accounts.doctype.sales_invoice.sales_invoice import (
		get_inter_company_details,
		set_purchase_references,
		update_address,
		update_taxes,
		validate_inter_company_transaction,
	)

	if doctype == "Delivery Note":
		source_doc = frappe.get_doc(doctype, source_name)
		target_doctype = "Purchase Receipt"
		source_document_warehouse_field = "target_warehouse"
		target_document_warehouse_field = "from_warehouse"
	else:
		source_doc = frappe.get_doc(doctype, source_name)
		target_doctype = "Delivery Note"
		source_document_warehouse_field = "from_warehouse"
		target_document_warehouse_field = "target_warehouse"

	validate_inter_company_transaction(source_doc, doctype)
	details = get_inter_company_details(source_doc, doctype)

	def set_missing_values(source, target):
		target.run_method("set_missing_values")
		set_purchase_references(target)

		if target.doctype == "Purchase Receipt":
			master_doctype = "Purchase Taxes and Charges Template"
		else:
			master_doctype = "Sales Taxes and Charges Template"

		if not target.get("taxes") and target.get("taxes_and_charges"):
			for tax in get_taxes_and_charges(master_doctype, target.get("taxes_and_charges")):
				target.append("taxes", tax)

	def update_details(source_doc, target_doc, source_parent):
		target_doc.inter_company_invoice_reference = source_doc.name
		if target_doc.doctype == "Purchase Receipt":
			target_doc.company = details.get("company")
			target_doc.supplier = details.get("party")
			target_doc.buying_price_list = source_doc.selling_price_list
			target_doc.is_internal_supplier = 1
			target_doc.inter_company_reference = source_doc.name

			# Invert the address on target doc creation
			update_address(target_doc, "supplier_address", "address_display", source_doc.company_address)
			update_address(
				target_doc, "shipping_address", "shipping_address_display", source_doc.customer_address
			)
			update_address(
				target_doc, "billing_address", "billing_address_display", source_doc.customer_address
			)

			update_taxes(
				target_doc,
				party=target_doc.supplier,
				party_type="Supplier",
				company=target_doc.company,
				doctype=target_doc.doctype,
				party_address=target_doc.supplier_address,
				company_address=target_doc.shipping_address,
			)
		else:
			target_doc.company = details.get("company")
			target_doc.customer = details.get("party")
			target_doc.company_address = source_doc.supplier_address
			target_doc.selling_price_list = source_doc.buying_price_list
			target_doc.is_internal_customer = 1
			target_doc.inter_company_reference = source_doc.name

			# Invert the address on target doc creation
			update_address(
				target_doc, "company_address", "company_address_display", source_doc.supplier_address
			)
			update_address(
				target_doc, "shipping_address_name", "shipping_address", source_doc.shipping_address
			)
			update_address(target_doc, "customer_address", "address_display", source_doc.shipping_address)

			update_taxes(
				target_doc,
				party=target_doc.customer,
				party_type="Customer",
				company=target_doc.company,
				doctype=target_doc.doctype,
				party_address=target_doc.customer_address,
				company_address=target_doc.company_address,
				shipping_address_name=target_doc.shipping_address_name,
			)

	doclist = get_mapped_doc(
		doctype,
		source_name,
		{
			doctype: {
				"doctype": target_doctype,
				"postprocess": update_details,
				"field_no_map": ["taxes_and_charges", "set_warehouse"],
			},
			doctype
			+ " Item": {
				"doctype": target_doctype + " Item",
				"field_map": {
					source_document_warehouse_field: target_document_warehouse_field,
					"name": "delivery_note_item",
<<<<<<< HEAD
					"batch_no": "batch_no",
					"serial_no": "serial_no",
=======
>>>>>>> 44bad3bd
					"purchase_order": "purchase_order",
					"purchase_order_item": "purchase_order_item",
					"material_request": "material_request",
					"Material_request_item": "material_request_item",
				},
				"field_no_map": ["warehouse"],
			},
		},
		target_doc,
		set_missing_values,
	)

	return doclist


def on_doctype_update():
	frappe.db.add_index("Delivery Note", ["customer", "is_return", "return_against"])<|MERGE_RESOLUTION|>--- conflicted
+++ resolved
@@ -139,9 +139,6 @@
 		self.validate_with_previous_doc()
 		self.set_serial_and_batch_bundle_from_pick_list()
 
-		if self.get("_action") == "submit":
-			self.validate_duplicate_serial_nos()
-
 		from erpnext.stock.doctype.packed_item.packed_item import make_packing_list
 
 		make_packing_list(self)
@@ -622,24 +619,6 @@
 			pluck="name",
 		)
 
-<<<<<<< HEAD
-	def validate_duplicate_serial_nos(self):
-		serial_nos = []
-		for item in self.items:
-			if not item.serial_no:
-				continue
-
-			for serial_no in item.serial_no.split("\n"):
-				if serial_no in serial_nos:
-					frappe.throw(
-						_("Row #{0}: Serial No {1} is already selected.").format(item.idx, serial_no),
-						title=_("Duplicate Serial No"),
-					)
-				else:
-					serial_nos.append(serial_no)
-
-=======
->>>>>>> 44bad3bd
 
 def update_billed_amount_based_on_so(so_detail, update_modified=True):
 	from frappe.query_builder.functions import Sum
@@ -952,7 +931,6 @@
 					"item_code": "item_code",
 					"item_name": "item_name",
 					"batch_no": "batch_no",
-<<<<<<< HEAD
 					"description": "description",
 					"qty": "qty",
 					"stock_uom": "stock_uom",
@@ -975,30 +953,6 @@
 					"name": "pi_detail",
 				},
 				"postprocess": update_item,
-=======
-					"description": "description",
-					"qty": "qty",
-					"stock_uom": "stock_uom",
-					"name": "dn_detail",
-				},
-				"postprocess": update_item,
-				"condition": lambda item: (
-					not frappe.db.exists("Product Bundle", {"new_item_code": item.item_code})
-					and flt(item.packed_qty) < flt(item.qty)
-				),
-			},
-			"Packed Item": {
-				"doctype": "Packing Slip Item",
-				"field_map": {
-					"item_code": "item_code",
-					"item_name": "item_name",
-					"batch_no": "batch_no",
-					"description": "description",
-					"qty": "qty",
-					"name": "pi_detail",
-				},
-				"postprocess": update_item,
->>>>>>> 44bad3bd
 				"condition": lambda item: (flt(item.packed_qty) < flt(item.qty)),
 			},
 		},
@@ -1207,11 +1161,6 @@
 				"field_map": {
 					source_document_warehouse_field: target_document_warehouse_field,
 					"name": "delivery_note_item",
-<<<<<<< HEAD
-					"batch_no": "batch_no",
-					"serial_no": "serial_no",
-=======
->>>>>>> 44bad3bd
 					"purchase_order": "purchase_order",
 					"purchase_order_item": "purchase_order_item",
 					"material_request": "material_request",
