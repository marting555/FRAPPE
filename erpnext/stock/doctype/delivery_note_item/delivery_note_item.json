--- conflicted
+++ resolved
@@ -720,11 +720,7 @@
  "idx": 1,
  "istable": 1,
  "links": [],
-<<<<<<< HEAD
- "modified": "2020-03-11 12:25:06.177894",
-=======
  "modified": "2020-07-20 12:25:06.177894",
->>>>>>> b2fccc1d
  "modified_by": "Administrator",
  "module": "Stock",
  "name": "Delivery Note Item",
