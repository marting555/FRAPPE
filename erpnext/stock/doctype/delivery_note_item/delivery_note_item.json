{
 "actions": [],
 "autoname": "hash",
 "creation": "2013-04-22 13:15:44",
 "doctype": "DocType",
 "document_type": "Document",
 "editable_grid": 1,
 "engine": "InnoDB",
 "field_order": [
  "barcode",
  "sec_break_17",
  "item_code",
  "col_break1",
  "item_name",
  "customer_item_code",
  "section_break_6",
  "hide_item_code",
  "description",
  "brand",
  "item_group",
  "image_section",
  "image",
  "image_view",
  "quantity_and_rate",
  "qty",
  "uom",
  "col_break2",
  "conversion_factor",
  "stock_qty",
  "stock_uom",
  "column_break_37",
  "alt_uom_qty",
  "alt_uom_size",
  "alt_uom",
  "column_break_21",
  "weight_per_unit",
  "total_weight",
  "weight_uom",
  "section_break_17",
  "price_list_rate",
  "base_price_list_rate",
  "column_break_19",
  "margin_type",
  "margin_rate_or_amount",
  "rate_with_margin",
  "base_rate_with_margin",
  "column_break_53",
  "discount_percentage",
  "discount_amount",
  "apply_discount_after_taxes",
  "is_free_item",
  "pricing_rules",
  "section_break_1",
  "rate",
  "base_rate",
  "col_break3",
  "amount",
  "base_amount",
  "column_break_74",
  "amount_before_discount",
  "base_amount_before_discount",
  "column_break_73",
  "total_discount",
  "base_total_discount",
  "tax_exclusive_amounts_section",
  "tax_exclusive_price_list_rate",
  "base_tax_exclusive_price_list_rate",
  "column_break_66",
  "tax_exclusive_rate_with_margin",
  "base_tax_exclusive_rate_with_margin",
  "tax_exclusive_discount_amount",
  "column_break_70",
  "tax_exclusive_rate",
  "base_tax_exclusive_rate",
  "col_break_73",
  "tax_exclusive_amount",
  "base_tax_exclusive_amount",
  "column_break_76",
  "tax_exclusive_amount_before_discount",
  "base_tax_exclusive_amount_before_discount",
  "column_break_79",
  "tax_exclusive_total_discount",
  "base_tax_exclusive_total_discount",
  "tax_inclusive_amounts_section",
  "item_taxes_and_charges",
  "base_item_taxes_and_charges",
  "column_break_78",
  "tax_inclusive_rate",
  "base_tax_inclusive_rate",
  "column_break_81",
  "tax_inclusive_amount",
  "base_tax_inclusive_amount",
  "section_break_25",
  "net_rate",
  "base_net_rate",
  "column_break_28",
  "net_amount",
  "base_net_amount",
  "column_break_90",
  "taxable_rate",
  "base_taxable_rate",
  "column_break_93",
  "taxable_amount",
  "base_taxable_amount",
  "warehouse_and_reference",
  "warehouse",
  "quality_inspection",
  "against_sales_order",
  "so_detail",
  "against_sales_invoice",
  "si_detail",
  "dn_detail",
  "col_break4",
  "target_warehouse",
  "has_batch_no",
  "batch_no",
  "serial_no",
  "section_break_40",
  "actual_qty",
  "actual_batch_qty",
  "column_break_110",
  "billed_qty",
  "billed_amt",
  "column_break_115",
  "returned_qty",
  "installed_qty",
  "accounting_details_section",
  "expense_account",
  "allow_zero_valuation_rate",
  "column_break_71",
  "item_tax_template",
  "item_tax_rate",
  "accounting_dimensions_section",
  "cost_center",
  "dimension_col_break",
  "reason_for_return_section_break",
  "reason_for_return",
  "section_break_72",
  "page_break"
 ],
 "fields": [
  {
   "fieldname": "barcode",
   "fieldtype": "Data",
   "label": "Barcode",
   "print_hide": 1
  },
  {
   "fieldname": "item_code",
   "fieldtype": "Link",
   "in_global_search": 1,
   "in_list_view": 1,
   "label": "Item Code",
   "oldfieldname": "item_code",
   "oldfieldtype": "Link",
   "options": "Item",
   "print_width": "150px",
   "reqd": 1,
   "search_index": 1,
   "width": "150px"
  },
  {
   "fieldname": "item_name",
   "fieldtype": "Data",
   "in_global_search": 1,
   "label": "Item Name",
   "oldfieldname": "item_name",
   "oldfieldtype": "Data",
   "print_hide": 1,
   "print_width": "150px",
   "reqd": 1,
   "width": "150px"
  },
  {
   "fieldname": "col_break1",
   "fieldtype": "Column Break"
  },
  {
   "fieldname": "customer_item_code",
   "fieldtype": "Data",
   "hidden": 1,
   "label": "Customer's Item Code",
   "print_hide": 1,
   "read_only": 1
  },
  {
   "collapsible": 1,
   "fieldname": "section_break_6",
   "fieldtype": "Section Break",
   "label": "Description"
  },
  {
   "fieldname": "description",
   "fieldtype": "Text Editor",
   "label": "Description",
   "oldfieldname": "description",
   "oldfieldtype": "Small Text",
   "print_width": "300px",
   "reqd": 1,
   "width": "300px"
  },
  {
   "fieldname": "image",
   "fieldtype": "Attach",
   "hidden": 1,
   "label": "Image"
  },
  {
   "fieldname": "image_view",
   "fieldtype": "Image",
   "label": "Image View",
   "options": "image",
   "print_hide": 1
  },
  {
   "fieldname": "quantity_and_rate",
   "fieldtype": "Section Break",
   "label": "Quantity and Rate"
  },
  {
   "fieldname": "qty",
   "fieldtype": "Float",
   "in_list_view": 1,
   "label": "Quantity",
   "oldfieldname": "qty",
   "oldfieldtype": "Currency",
   "print_width": "100px",
   "reqd": 1,
   "width": "100px"
  },
  {
   "fieldname": "stock_uom",
   "fieldtype": "Link",
   "label": "Stock UOM",
   "oldfieldname": "stock_uom",
   "oldfieldtype": "Data",
   "options": "UOM",
   "print_hide": 1,
   "print_width": "50px",
   "read_only": 1,
   "reqd": 1,
   "width": "50px"
  },
  {
   "fieldname": "col_break2",
   "fieldtype": "Column Break"
  },
  {
   "fieldname": "uom",
   "fieldtype": "Link",
   "in_list_view": 1,
   "label": "UOM",
   "options": "UOM",
   "reqd": 1
  },
  {
   "fieldname": "conversion_factor",
   "fieldtype": "Float",
   "label": "UOM Conversion Factor",
   "precision": "9",
   "print_hide": 1,
   "read_only": 1,
   "reqd": 1
  },
  {
   "fieldname": "stock_qty",
   "fieldtype": "Float",
   "label": "Qty as per Stock UOM",
   "no_copy": 1,
   "print_hide": 1,
   "read_only": 1
  },
  {
   "fieldname": "section_break_17",
   "fieldtype": "Section Break"
  },
  {
   "fieldname": "price_list_rate",
   "fieldtype": "Currency",
   "label": "Price List Rate",
   "oldfieldname": "ref_rate",
   "oldfieldtype": "Currency",
   "options": "currency",
   "print_hide": 1,
   "print_width": "100px",
   "read_only": 1,
   "width": "100px"
  },
  {
   "fieldname": "base_price_list_rate",
   "fieldtype": "Currency",
   "force_currency_symbol": 1,
   "label": "Price List Rate (Company Currency)",
   "oldfieldname": "base_ref_rate",
   "oldfieldtype": "Currency",
   "options": "Company:company:default_currency",
   "print_hide": 1,
   "print_width": "100px",
   "read_only": 1,
   "width": "100px"
  },
  {
   "depends_on": "price_list_rate",
   "fieldname": "margin_type",
   "fieldtype": "Select",
   "label": "Margin Type",
   "options": "\nPercentage\nAmount",
   "print_hide": 1
  },
  {
   "depends_on": "eval:doc.margin_type && doc.price_list_rate",
   "fieldname": "margin_rate_or_amount",
   "fieldtype": "Float",
   "label": "Margin Rate or Amount",
   "print_hide": 1
  },
  {
   "depends_on": "eval:doc.margin_type && doc.price_list_rate && doc.margin_rate_or_amount",
   "fieldname": "rate_with_margin",
   "fieldtype": "Currency",
   "label": "Rate With Margin",
   "options": "currency",
   "print_hide": 1,
   "read_only": 1
  },
  {
   "fieldname": "column_break_19",
   "fieldtype": "Column Break"
  },
  {
   "depends_on": "price_list_rate",
   "fieldname": "discount_percentage",
   "fieldtype": "Float",
   "label": "Discount (%) on Price List Rate with Margin",
   "oldfieldname": "adj_rate",
   "oldfieldtype": "Float",
   "print_hide": 1,
   "print_width": "100px",
   "width": "100px"
  },
  {
   "depends_on": "price_list_rate",
   "fieldname": "discount_amount",
   "fieldtype": "Currency",
   "label": "Discount Amount",
   "options": "currency"
  },
  {
   "depends_on": "eval:doc.margin_type && doc.price_list_rate && doc.margin_rate_or_amount",
   "fieldname": "base_rate_with_margin",
   "fieldtype": "Currency",
   "force_currency_symbol": 1,
   "label": "Rate With Margin (Company Currency)",
   "options": "Company:company:default_currency",
   "print_hide": 1,
   "read_only": 1
  },
  {
   "fieldname": "section_break_1",
   "fieldtype": "Section Break"
  },
  {
   "fieldname": "rate",
   "fieldtype": "Currency",
   "in_list_view": 1,
   "label": "Rate",
   "oldfieldname": "export_rate",
   "oldfieldtype": "Currency",
   "options": "currency",
   "print_width": "150px",
   "width": "150px"
  },
  {
   "fieldname": "amount",
   "fieldtype": "Currency",
   "in_list_view": 1,
   "label": "Amount",
   "oldfieldname": "export_amount",
   "oldfieldtype": "Currency",
   "options": "currency",
   "print_width": "100px",
   "read_only": 1,
   "width": "100px"
  },
  {
   "fieldname": "col_break3",
   "fieldtype": "Column Break"
  },
  {
   "fieldname": "base_rate",
   "fieldtype": "Currency",
   "force_currency_symbol": 1,
   "label": "Rate (Company Currency)",
   "oldfieldname": "basic_rate",
   "oldfieldtype": "Currency",
   "options": "Company:company:default_currency",
   "print_hide": 1,
   "print_width": "150px",
   "read_only": 1,
   "width": "150px"
  },
  {
   "fieldname": "base_amount",
   "fieldtype": "Currency",
   "force_currency_symbol": 1,
   "label": "Amount (Company Currency)",
   "oldfieldname": "amount",
   "oldfieldtype": "Currency",
   "options": "Company:company:default_currency",
   "print_hide": 1,
   "print_width": "100px",
   "read_only": 1,
   "width": "100px"
  },
  {
   "fieldname": "pricing_rules",
   "fieldtype": "Small Text",
   "hidden": 1,
   "label": "Pricing Rules",
   "print_hide": 1,
   "read_only": 1
  },
  {
   "default": "0",
   "fieldname": "is_free_item",
   "fieldtype": "Check",
   "label": "Is Free Item",
   "print_hide": 1,
   "read_only": 1
  },
  {
   "collapsible": 1,
   "fieldname": "section_break_25",
   "fieldtype": "Section Break",
   "label": "Net Amounts"
  },
  {
   "fieldname": "net_rate",
   "fieldtype": "Currency",
   "label": "Net Rate",
   "options": "currency",
   "print_hide": 1,
   "read_only": 1
  },
  {
   "fieldname": "net_amount",
   "fieldtype": "Currency",
   "label": "Net Amount",
   "options": "currency",
   "print_hide": 1,
   "read_only": 1
  },
  {
   "fieldname": "column_break_28",
   "fieldtype": "Column Break"
  },
  {
   "fieldname": "base_net_rate",
   "fieldtype": "Currency",
   "force_currency_symbol": 1,
   "label": "Net Rate (Company Currency)",
   "options": "Company:company:default_currency",
   "print_hide": 1,
   "read_only": 1
  },
  {
   "fieldname": "base_net_amount",
   "fieldtype": "Currency",
   "force_currency_symbol": 1,
   "label": "Net Amount (Company Currency)",
   "options": "Company:company:default_currency",
   "print_hide": 1,
   "read_only": 1
  },
  {
   "fieldname": "weight_per_unit",
   "fieldtype": "Float",
   "label": "Weight Per Unit"
  },
  {
   "fieldname": "total_weight",
   "fieldtype": "Float",
   "label": "Total Weight",
   "read_only": 1
  },
  {
   "fieldname": "column_break_21",
   "fieldtype": "Column Break",
   "print_hide": 1
  },
  {
   "fieldname": "weight_uom",
   "fieldtype": "Link",
   "label": "Weight UOM",
   "options": "UOM"
  },
  {
   "fieldname": "warehouse_and_reference",
   "fieldtype": "Section Break",
   "label": "Warehouse and Reference"
  },
  {
   "fieldname": "warehouse",
   "fieldtype": "Link",
   "in_list_view": 1,
   "label": "From Warehouse",
   "oldfieldname": "warehouse",
   "oldfieldtype": "Link",
   "options": "Warehouse",
   "print_hide": 1,
   "print_width": "100px",
   "width": "100px"
  },
  {
   "fieldname": "target_warehouse",
   "fieldtype": "Link",
   "hidden": 1,
   "ignore_user_permissions": 1,
   "label": "Target Warehouse (Optional)",
   "no_copy": 1,
   "options": "Warehouse",
   "print_hide": 1
  },
  {
   "depends_on": "eval:!doc.__islocal",
   "fieldname": "quality_inspection",
   "fieldtype": "Link",
   "label": "Quality Inspection",
   "no_copy": 1,
   "options": "Quality Inspection",
   "print_hide": 1
  },
  {
   "fieldname": "section_break_40",
   "fieldtype": "Section Break"
  },
  {
   "fieldname": "batch_no",
   "fieldtype": "Link",
   "in_list_view": 1,
   "label": "Batch No",
   "oldfieldname": "batch_no",
   "oldfieldtype": "Link",
   "options": "Batch",
   "print_hide": 1
  },
  {
   "allow_on_submit": 1,
   "fieldname": "actual_qty",
   "fieldtype": "Float",
   "label": "In Stock",
   "no_copy": 1,
   "oldfieldname": "actual_qty",
   "oldfieldtype": "Currency",
   "print_hide": 1,
   "print_width": "150px",
   "read_only": 1,
   "width": "150px"
  },
  {
   "allow_on_submit": 1,
   "depends_on": "batch_no",
   "fieldname": "actual_batch_qty",
   "fieldtype": "Float",
   "label": "In Batch",
   "no_copy": 1,
   "print_hide": 1,
   "print_width": "150px",
   "read_only": 1,
   "width": "150px"
  },
  {
   "fieldname": "serial_no",
   "fieldtype": "Text",
   "in_list_view": 1,
   "label": "Serial No",
   "no_copy": 1,
   "oldfieldname": "serial_no",
   "oldfieldtype": "Text"
  },
  {
   "fieldname": "item_group",
   "fieldtype": "Link",
   "hidden": 1,
   "label": "Item Group",
   "oldfieldname": "item_group",
   "oldfieldtype": "Link",
   "options": "Item Group",
   "print_hide": 1,
   "read_only": 1
  },
  {
   "fieldname": "brand",
   "fieldtype": "Link",
   "hidden": 1,
   "label": "Brand Name",
   "oldfieldname": "brand",
   "oldfieldtype": "Link",
   "options": "Brand",
   "print_hide": 1,
   "print_width": "150px",
   "read_only": 1,
   "width": "150px"
  },
  {
   "fieldname": "item_tax_rate",
   "fieldtype": "Small Text",
   "hidden": 1,
   "label": "Item Tax Rate",
   "oldfieldname": "item_tax_rate",
   "oldfieldtype": "Small Text",
   "print_hide": 1,
   "read_only": 1
  },
  {
   "fieldname": "col_break4",
   "fieldtype": "Column Break"
  },
  {
   "fieldname": "expense_account",
   "fieldtype": "Link",
   "label": "Expense Account",
   "no_copy": 1,
   "options": "Account",
   "print_hide": 1,
   "width": "120px"
  },
  {
   "fieldname": "item_tax_template",
   "fieldtype": "Link",
   "label": "Item Tax Template",
   "options": "Item Tax Template",
   "print_hide": 1
  },
  {
   "default": ":Company",
   "fieldname": "cost_center",
   "fieldtype": "Link",
   "label": "Cost Center",
   "no_copy": 1,
   "options": "Cost Center",
   "print_hide": 1,
   "width": "120px"
  },
  {
   "default": "0",
   "fieldname": "allow_zero_valuation_rate",
   "fieldtype": "Check",
   "label": "Allow Zero Valuation Rate",
   "no_copy": 1,
   "print_hide": 1
  },
  {
   "fieldname": "against_sales_order",
   "fieldtype": "Link",
   "label": "Against Sales Order",
   "no_copy": 1,
   "options": "Sales Order",
   "print_hide": 1,
   "read_only": 1
  },
  {
   "fieldname": "against_sales_invoice",
   "fieldtype": "Link",
   "label": "Against Sales Invoice",
   "no_copy": 1,
   "options": "Sales Invoice",
   "print_hide": 1,
   "read_only": 1
  },
  {
   "fieldname": "so_detail",
   "fieldtype": "Data",
   "hidden": 1,
   "label": "Against Sales Order Item",
   "no_copy": 1,
   "oldfieldname": "prevdoc_detail_docname",
   "oldfieldtype": "Data",
   "print_hide": 1,
   "print_width": "150px",
   "read_only": 1,
   "search_index": 1,
   "width": "150px"
  },
  {
   "fieldname": "si_detail",
   "fieldtype": "Data",
   "hidden": 1,
   "label": "Against Sales Invoice Item",
   "no_copy": 1,
   "print_hide": 1,
   "read_only": 1
  },
  {
   "fieldname": "installed_qty",
   "fieldtype": "Float",
   "label": "Installed Qty",
   "no_copy": 1,
   "oldfieldname": "installed_qty",
   "oldfieldtype": "Currency",
   "print_hide": 1,
   "print_width": "150px",
   "read_only": 1,
   "width": "150px"
  },
  {
   "fieldname": "billed_amt",
   "fieldtype": "Currency",
   "label": "Billed Amount",
   "no_copy": 1,
   "options": "currency",
   "print_hide": 1,
   "read_only": 1
  },
  {
   "allow_on_submit": 1,
   "default": "0",
   "fieldname": "page_break",
   "fieldtype": "Check",
   "label": "Page Break",
   "oldfieldname": "page_break",
   "oldfieldtype": "Check",
   "print_hide": 1
  },
  {
   "fieldname": "accounting_details_section",
   "fieldtype": "Section Break",
   "label": "Accounting Details"
  },
  {
   "fieldname": "section_break_72",
   "fieldtype": "Section Break"
  },
  {
   "collapsible": 1,
   "fieldname": "image_section",
   "fieldtype": "Section Break",
   "label": "Image"
  },
  {
   "fieldname": "column_break_71",
   "fieldtype": "Column Break"
  },
  {
   "collapsible": 1,
   "fieldname": "accounting_dimensions_section",
   "fieldtype": "Section Break",
   "label": "Accounting Dimensions"
  },
  {
   "fieldname": "dimension_col_break",
   "fieldtype": "Column Break"
  },
  {
<<<<<<< HEAD
   "default": "0",
   "fieldname": "has_batch_no",
   "fieldtype": "Check",
   "hidden": 1,
   "label": "Has Batch No",
   "read_only": 1
  },
  {
   "fieldname": "base_item_taxes_and_charges",
   "fieldtype": "Currency",
   "force_currency_symbol": 1,
   "label": "Taxes and Charges (Company Currency)",
   "options": "Company:company:default_currency",
   "print_hide": 1,
   "read_only": 1
  },
  {
   "fieldname": "base_tax_inclusive_rate",
   "fieldtype": "Currency",
   "force_currency_symbol": 1,
   "label": "Tax Inclusive Rate (Company Currency)",
   "options": "Company:company:default_currency",
   "print_hide": 1,
   "read_only": 1
  },
  {
   "fieldname": "base_tax_inclusive_amount",
   "fieldtype": "Currency",
   "force_currency_symbol": 1,
   "label": "Tax Inclusive Amount (Company Currency)",
   "options": "Company:company:default_currency",
   "print_hide": 1,
   "read_only": 1
  },
  {
   "fieldname": "item_taxes_and_charges",
   "fieldtype": "Currency",
   "label": "Taxes and Charges",
   "options": "currency",
   "print_hide": 1,
   "read_only": 1
  },
  {
   "fieldname": "tax_inclusive_rate",
   "fieldtype": "Currency",
   "label": "Tax Inclusive Rate",
   "options": "currency",
   "print_hide": 1,
   "read_only": 1
  },
  {
   "fieldname": "tax_inclusive_amount",
   "fieldtype": "Currency",
   "label": "Tax Inclusive Amount",
   "options": "currency",
   "print_hide": 1,
   "read_only": 1
  },
  {
   "depends_on": "eval:doc.taxable_rate != doc.net_rate",
   "fieldname": "base_taxable_rate",
   "fieldtype": "Currency",
   "force_currency_symbol": 1,
   "label": "Net Taxable Rate (Company Currency)",
   "options": "Company:company:default_currency",
   "print_hide": 1,
   "read_only": 1
  },
  {
   "depends_on": "total_discount",
   "fieldname": "base_amount_before_discount",
   "fieldtype": "Currency",
   "force_currency_symbol": 1,
   "label": "Amount Before Discount (Company Currency)",
   "options": "Company:company:default_currency",
   "print_hide": 1,
   "read_only": 1
  },
  {
   "depends_on": "total_discount",
   "fieldname": "base_tax_exclusive_amount_before_discount",
   "fieldtype": "Currency",
   "force_currency_symbol": 1,
   "label": "Tax Exclusive Amount before Discount (Company Currency)",
   "options": "Company:company:default_currency",
   "print_hide": 1,
   "read_only": 1
  },
  {
   "depends_on": "total_discount",
   "fieldname": "base_total_discount",
   "fieldtype": "Currency",
   "force_currency_symbol": 1,
   "label": "Total Discount (Company Currency)",
   "options": "Company:company:default_currency",
   "print_hide": 1,
   "read_only": 1
  },
  {
   "depends_on": "total_discount",
   "fieldname": "base_tax_exclusive_total_discount",
   "fieldtype": "Currency",
   "force_currency_symbol": 1,
   "label": "Tax Exclusive Total Discount (Company Currency)",
   "options": "Company:company:default_currency",
   "print_hide": 1,
   "read_only": 1
  },
  {
   "depends_on": "total_discount",
   "fieldname": "amount_before_discount",
   "fieldtype": "Currency",
   "label": "Amount Before Discount",
   "options": "currency",
   "print_hide": 1,
   "read_only": 1
  },
  {
   "depends_on": "total_discount",
   "fieldname": "tax_exclusive_amount_before_discount",
   "fieldtype": "Currency",
   "label": "Tax Exclusive Amount Before Discount",
   "options": "currency",
   "print_hide": 1,
   "read_only": 1
  },
  {
   "depends_on": "total_discount",
   "fieldname": "total_discount",
   "fieldtype": "Currency",
   "label": "Total Discount",
   "options": "currency",
   "print_hide": 1,
   "read_only": 1
  },
  {
   "depends_on": "total_discount",
   "fieldname": "tax_exclusive_total_discount",
   "fieldtype": "Currency",
   "label": "Tax Exclusive Total Discount",
   "options": "currency",
   "print_hide": 1,
   "read_only": 1
  },
  {
   "depends_on": "alt_uom",
   "fieldname": "alt_uom_size",
   "fieldtype": "Float",
   "label": "Container Size",
   "print_hide": 1,
   "read_only": 1
  },
  {
   "depends_on": "alt_uom",
   "fieldname": "alt_uom_qty",
   "fieldtype": "Float",
   "label": "Contents Qty",
   "print_hide": 1,
   "read_only": 1
  },
  {
   "fieldname": "alt_uom",
   "fieldtype": "Link",
   "label": "Contents UOM",
   "options": "UOM",
   "print_hide": 1,
   "read_only": 1
  },
  {
   "default": "0",
   "fieldname": "hide_item_code",
   "fieldtype": "Check",
   "label": "Hide Item Code"
  },
  {
   "fieldname": "tax_exclusive_price_list_rate",
   "fieldtype": "Currency",
   "label": "Tax Exclusive Price List Rate",
   "options": "currency",
   "print_hide": 1,
   "read_only": 1
  },
  {
   "fieldname": "base_tax_exclusive_price_list_rate",
   "fieldtype": "Currency",
   "force_currency_symbol": 1,
   "label": "Tax Exclusive Price List Rate (Company Currency)",
   "options": "Company:company:default_currency",
   "print_hide": 1,
   "read_only": 1
  },
  {
   "depends_on": "eval:doc.margin_type && doc.price_list_rate && doc.margin_rate_or_amount",
   "fieldname": "tax_exclusive_rate_with_margin",
   "fieldtype": "Currency",
   "label": "Tax Exclusive Rate With Margin",
   "options": "currency",
   "print_hide": 1,
   "read_only": 1
  },
  {
   "depends_on": "discount_percentage",
   "fieldname": "tax_exclusive_discount_amount",
   "fieldtype": "Currency",
   "label": "Tax Exclusive Discount Amount",
   "options": "currency",
   "print_hide": 1,
   "read_only": 1
  },
  {
   "depends_on": "eval:doc.margin_type && doc.price_list_rate && doc.margin_rate_or_amount",
   "fieldname": "base_tax_exclusive_rate_with_margin",
   "fieldtype": "Currency",
   "force_currency_symbol": 1,
   "label": "Tax Exclusive Rate With Margin (Company Currency)",
   "options": "Company:company:default_currency",
   "print_hide": 1,
   "read_only": 1
  },
  {
   "default": "0",
   "depends_on": "price_list_rate",
   "fieldname": "apply_discount_after_taxes",
   "fieldtype": "Check",
   "label": "Apply Discount After Taxes",
   "print_hide": 1
  },
  {
   "fieldname": "tax_exclusive_rate",
   "fieldtype": "Currency",
   "label": "Tax Exclusive Rate",
   "options": "currency",
   "print_hide": 1
  },
  {
   "fieldname": "tax_exclusive_amount",
   "fieldtype": "Currency",
   "label": "Tax Exclusive Amount",
   "options": "currency",
   "print_hide": 1,
   "read_only": 1
  },
  {
   "fieldname": "base_tax_exclusive_rate",
   "fieldtype": "Currency",
   "force_currency_symbol": 1,
   "label": "Tax Exclusive Rate (Company Currency)",
   "options": "Company:company:default_currency",
   "print_hide": 1,
   "read_only": 1
  },
  {
   "fieldname": "base_tax_exclusive_amount",
   "fieldtype": "Currency",
   "force_currency_symbol": 1,
   "label": "Tax Exclusive Amount (Company Currency)",
   "options": "Company:company:default_currency",
   "print_hide": 1,
   "read_only": 1
  },
  {
   "depends_on": "eval:doc.taxable_rate != doc.net_rate",
   "fieldname": "taxable_rate",
   "fieldtype": "Currency",
   "label": "Net Taxable Rate",
   "options": "currency",
   "print_hide": 1,
   "read_only": 1
  },
  {
   "depends_on": "eval:doc.taxable_amount != doc.net_amount",
   "fieldname": "taxable_amount",
   "fieldtype": "Currency",
   "label": "Net Taxable Amount",
   "options": "currency",
   "print_hide": 1,
   "read_only": 1
  },
  {
   "depends_on": "eval:doc.taxable_amount != doc.net_amount",
   "fieldname": "base_taxable_amount",
   "fieldtype": "Currency",
   "force_currency_symbol": 1,
   "label": "Net Taxable Amount (Company Currency)",
   "options": "Company:company:default_currency",
   "print_hide": 1,
   "read_only": 1
  },
  {
   "fieldname": "billed_qty",
   "fieldtype": "Float",
   "label": "Billed Qty",
   "no_copy": 1,
   "print_hide": 1,
   "read_only": 1
  },
  {
   "fieldname": "returned_qty",
   "fieldtype": "Float",
   "label": "Returned Qty",
   "no_copy": 1,
   "print_hide": 1,
   "read_only": 1
  },
  {
   "fieldname": "dn_detail",
   "fieldtype": "Data",
   "hidden": 1,
   "label": "Against Delivery Note Item",
   "no_copy": 1,
   "print_hide": 1,
   "read_only": 1,
   "search_index": 1
  },
  {
   "fieldname": "sec_break_17",
   "fieldtype": "Section Break"
  },
  {
   "fieldname": "column_break_37",
   "fieldtype": "Column Break"
  },
  {
   "fieldname": "column_break_53",
   "fieldtype": "Column Break"
  },
  {
   "fieldname": "column_break_74",
   "fieldtype": "Column Break"
  },
  {
   "fieldname": "column_break_73",
   "fieldtype": "Column Break"
  },
  {
   "collapsible": 1,
   "fieldname": "tax_exclusive_amounts_section",
   "fieldtype": "Section Break",
   "label": "Tax Exclusive Amounts"
  },
  {
   "fieldname": "column_break_66",
   "fieldtype": "Column Break"
  },
  {
   "fieldname": "column_break_70",
   "fieldtype": "Column Break"
  },
  {
   "fieldname": "col_break_73",
   "fieldtype": "Column Break"
  },
  {
   "fieldname": "column_break_76",
   "fieldtype": "Column Break"
  },
  {
   "fieldname": "column_break_79",
   "fieldtype": "Column Break"
  },
  {
   "collapsible": 1,
   "fieldname": "tax_inclusive_amounts_section",
   "fieldtype": "Section Break",
   "label": "Tax Inclusive Amounts"
  },
  {
   "fieldname": "column_break_78",
   "fieldtype": "Column Break"
  },
  {
   "fieldname": "column_break_81",
   "fieldtype": "Column Break"
  },
  {
   "fieldname": "column_break_90",
   "fieldtype": "Column Break"
  },
  {
   "fieldname": "column_break_93",
   "fieldtype": "Column Break"
  },
  {
   "fieldname": "column_break_110",
   "fieldtype": "Column Break"
  },
  {
   "fieldname": "column_break_115",
   "fieldtype": "Column Break"
=======
   "depends_on": "eval:parent.is_return==1",
   "fieldname": "reason_for_return",
   "fieldtype": "Small Text",
   "label": "Reason for Return",
   "no_copy": 1
  },
  {
   "default": "0",
   "depends_on": "eval:parent.is_return==1",
   "fieldname": "reason_for_return_section_break",
   "fieldtype": "Section Break",
   "label": "Reason For Return"
>>>>>>> fd30b8f4
  }
 ],
 "idx": 1,
 "istable": 1,
<<<<<<< HEAD
 "modified": "2020-03-03 15:50:28.014269",
=======
 "links": [],
 "modified": "2020-03-06 14:18:33.131672",
>>>>>>> fd30b8f4
 "modified_by": "Administrator",
 "module": "Stock",
 "name": "Delivery Note Item",
 "owner": "Administrator",
 "permissions": [],
 "sort_field": "modified",
 "sort_order": "DESC"
}<|MERGE_RESOLUTION|>--- conflicted
+++ resolved
@@ -752,7 +752,6 @@
    "fieldtype": "Column Break"
   },
   {
-<<<<<<< HEAD
    "default": "0",
    "fieldname": "has_batch_no",
    "fieldtype": "Check",
@@ -1142,30 +1141,26 @@
   {
    "fieldname": "column_break_115",
    "fieldtype": "Column Break"
-=======
+  },
+  {
+   "default": "0",
+   "depends_on": "eval:parent.is_return==1",
+   "fieldname": "reason_for_return_section_break",
+   "fieldtype": "Section Break",
+   "label": "Reason For Return"
+  },
+  {
    "depends_on": "eval:parent.is_return==1",
    "fieldname": "reason_for_return",
    "fieldtype": "Small Text",
    "label": "Reason for Return",
    "no_copy": 1
-  },
-  {
-   "default": "0",
-   "depends_on": "eval:parent.is_return==1",
-   "fieldname": "reason_for_return_section_break",
-   "fieldtype": "Section Break",
-   "label": "Reason For Return"
->>>>>>> fd30b8f4
   }
  ],
  "idx": 1,
  "istable": 1,
-<<<<<<< HEAD
- "modified": "2020-03-03 15:50:28.014269",
-=======
  "links": [],
  "modified": "2020-03-06 14:18:33.131672",
->>>>>>> fd30b8f4
  "modified_by": "Administrator",
  "module": "Stock",
  "name": "Delivery Note Item",
