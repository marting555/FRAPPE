--- conflicted
+++ resolved
@@ -720,11 +720,7 @@
  "idx": 1,
  "istable": 1,
  "links": [],
-<<<<<<< HEAD
- "modified": "2020-03-03 23:37:32.080835",
-=======
- "modified": "2020-03-05 14:18:33.131672",
->>>>>>> 0dcd5a0f
+ "modified": "2020-03-06 14:18:33.131672",
  "modified_by": "Administrator",
  "module": "Stock",
  "name": "Delivery Note Item",
