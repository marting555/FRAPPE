{
 "actions": [],
 "autoname": "hash",
 "creation": "2013-04-22 13:15:44",
 "doctype": "DocType",
 "document_type": "Document",
 "editable_grid": 1,
 "engine": "InnoDB",
 "field_order": [
  "barcode",
  "item_code",
  "item_name",
  "col_break1",
  "customer_item_code",
  "section_break_6",
  "description",
  "brand",
  "item_group",
  "image_section",
  "image",
  "image_view",
  "quantity_and_rate",
  "qty",
  "stock_uom",
  "col_break2",
  "uom",
  "conversion_factor",
  "stock_qty",
  "section_break_17",
  "price_list_rate",
  "base_price_list_rate",
  "discount_and_margin",
  "margin_type",
  "margin_rate_or_amount",
  "rate_with_margin",
  "column_break_19",
  "discount_percentage",
  "discount_amount",
  "base_rate_with_margin",
  "section_break_1",
  "rate",
  "amount",
  "col_break3",
  "base_rate",
  "base_amount",
  "pricing_rules",
  "is_free_item",
  "section_break_25",
  "net_rate",
  "net_amount",
  "item_tax_template",
  "column_break_28",
  "base_net_rate",
  "base_net_amount",
  "billed_amt",
  "item_weight_details",
  "weight_per_unit",
  "total_weight",
  "column_break_21",
  "weight_uom",
  "warehouse_and_reference",
  "warehouse",
  "target_warehouse",
  "quality_inspection",
  "col_break4",
  "against_sales_order",
  "so_detail",
  "against_sales_invoice",
  "si_detail",
  "dn_detail",
  "section_break_40",
  "batch_no",
  "serial_no",
  "actual_batch_qty",
  "actual_qty",
  "installed_qty",
  "item_tax_rate",
  "accounting_details_section",
  "expense_account",
  "allow_zero_valuation_rate",
  "column_break_71",
  "accounting_dimensions_section",
  "cost_center",
  "dimension_col_break",
  "section_break_72",
  "page_break"
 ],
 "fields": [
  {
   "fieldname": "barcode",
   "fieldtype": "Data",
   "label": "Barcode",
   "print_hide": 1
  },
  {
   "fieldname": "item_code",
   "fieldtype": "Link",
   "in_global_search": 1,
   "in_list_view": 1,
   "label": "Item Code",
   "oldfieldname": "item_code",
   "oldfieldtype": "Link",
   "options": "Item",
   "print_width": "150px",
   "reqd": 1,
   "search_index": 1,
   "width": "150px"
  },
  {
   "fieldname": "item_name",
   "fieldtype": "Data",
   "in_global_search": 1,
   "label": "Item Name",
   "oldfieldname": "item_name",
   "oldfieldtype": "Data",
   "print_hide": 1,
   "print_width": "150px",
   "reqd": 1,
   "width": "150px"
  },
  {
   "fieldname": "col_break1",
   "fieldtype": "Column Break"
  },
  {
   "fieldname": "customer_item_code",
   "fieldtype": "Data",
   "hidden": 1,
   "label": "Customer's Item Code",
   "print_hide": 1,
   "read_only": 1
  },
  {
   "collapsible": 1,
   "fieldname": "section_break_6",
   "fieldtype": "Section Break",
   "label": "Description"
  },
  {
   "fieldname": "description",
   "fieldtype": "Text Editor",
   "label": "Description",
   "oldfieldname": "description",
   "oldfieldtype": "Small Text",
   "print_width": "300px",
   "reqd": 1,
   "width": "300px"
  },
  {
   "fieldname": "image",
   "fieldtype": "Attach",
   "hidden": 1,
   "label": "Image"
  },
  {
   "fieldname": "image_view",
   "fieldtype": "Image",
   "label": "Image View",
   "options": "image",
   "print_hide": 1
  },
  {
   "fieldname": "quantity_and_rate",
   "fieldtype": "Section Break",
   "label": "Quantity and Rate"
  },
  {
   "fieldname": "qty",
   "fieldtype": "Float",
   "in_list_view": 1,
   "label": "Quantity",
   "oldfieldname": "qty",
   "oldfieldtype": "Currency",
   "print_width": "100px",
   "reqd": 1,
   "width": "100px"
  },
  {
   "fieldname": "stock_uom",
   "fieldtype": "Link",
   "label": "Stock UOM",
   "oldfieldname": "stock_uom",
   "oldfieldtype": "Data",
   "options": "UOM",
   "print_hide": 1,
   "print_width": "50px",
   "read_only": 1,
   "reqd": 1,
   "width": "50px"
  },
  {
   "fieldname": "col_break2",
   "fieldtype": "Column Break"
  },
  {
   "fieldname": "uom",
   "fieldtype": "Link",
   "in_list_view": 1,
   "label": "UOM",
   "options": "UOM",
   "reqd": 1
  },
  {
   "fieldname": "conversion_factor",
   "fieldtype": "Float",
   "label": "UOM Conversion Factor",
   "print_hide": 1,
   "read_only": 1,
   "reqd": 1
  },
  {
   "fieldname": "stock_qty",
   "fieldtype": "Float",
   "label": "Qty as per Stock UOM",
   "no_copy": 1,
   "print_hide": 1,
   "read_only": 1
  },
  {
   "fieldname": "section_break_17",
   "fieldtype": "Section Break"
  },
  {
   "fieldname": "price_list_rate",
   "fieldtype": "Currency",
   "label": "Price List Rate",
   "oldfieldname": "ref_rate",
   "oldfieldtype": "Currency",
   "options": "currency",
   "print_hide": 1,
   "print_width": "100px",
   "read_only": 1,
   "width": "100px"
  },
  {
   "fieldname": "base_price_list_rate",
   "fieldtype": "Currency",
   "label": "Price List Rate (Company Currency)",
   "oldfieldname": "base_ref_rate",
   "oldfieldtype": "Currency",
   "options": "Company:company:default_currency",
   "print_hide": 1,
   "print_width": "100px",
   "read_only": 1,
   "width": "100px"
  },
  {
   "collapsible": 1,
   "fieldname": "discount_and_margin",
   "fieldtype": "Section Break",
   "label": "Discount and Margin"
  },
  {
   "depends_on": "price_list_rate",
   "fieldname": "margin_type",
   "fieldtype": "Select",
   "label": "Margin Type",
   "options": "\nPercentage\nAmount",
   "print_hide": 1
  },
  {
   "depends_on": "eval:doc.margin_type && doc.price_list_rate",
   "fieldname": "margin_rate_or_amount",
   "fieldtype": "Float",
   "label": "Margin Rate or Amount",
   "print_hide": 1
  },
  {
   "depends_on": "eval:doc.margin_type && doc.price_list_rate && doc.margin_rate_or_amount",
   "fieldname": "rate_with_margin",
   "fieldtype": "Currency",
   "label": "Rate With Margin",
   "options": "currency",
   "print_hide": 1,
   "read_only": 1
  },
  {
   "fieldname": "column_break_19",
   "fieldtype": "Column Break"
  },
  {
   "depends_on": "price_list_rate",
   "fieldname": "discount_percentage",
   "fieldtype": "Float",
   "label": "Discount (%) on Price List Rate with Margin",
   "oldfieldname": "adj_rate",
   "oldfieldtype": "Float",
   "print_hide": 1,
   "print_width": "100px",
   "width": "100px"
  },
  {
   "depends_on": "price_list_rate",
   "fieldname": "discount_amount",
   "fieldtype": "Currency",
   "label": "Discount Amount",
   "options": "currency"
  },
  {
   "depends_on": "eval:doc.margin_type && doc.price_list_rate && doc.margin_rate_or_amount",
   "fieldname": "base_rate_with_margin",
   "fieldtype": "Currency",
   "label": "Rate With Margin (Company Currency)",
   "options": "Company:company:default_currency",
   "print_hide": 1,
   "read_only": 1
  },
  {
   "fieldname": "section_break_1",
   "fieldtype": "Section Break"
  },
  {
   "fieldname": "rate",
   "fieldtype": "Currency",
   "in_list_view": 1,
   "label": "Rate",
   "oldfieldname": "export_rate",
   "oldfieldtype": "Currency",
   "options": "currency",
   "print_width": "150px",
   "width": "150px"
  },
  {
   "fieldname": "amount",
   "fieldtype": "Currency",
   "in_list_view": 1,
   "label": "Amount",
   "oldfieldname": "export_amount",
   "oldfieldtype": "Currency",
   "options": "currency",
   "print_width": "100px",
   "read_only": 1,
   "width": "100px"
  },
  {
   "fieldname": "col_break3",
   "fieldtype": "Column Break"
  },
  {
   "fieldname": "base_rate",
   "fieldtype": "Currency",
   "label": "Rate (Company Currency)",
   "oldfieldname": "basic_rate",
   "oldfieldtype": "Currency",
   "options": "Company:company:default_currency",
   "print_hide": 1,
   "print_width": "150px",
   "read_only": 1,
   "width": "150px"
  },
  {
   "fieldname": "base_amount",
   "fieldtype": "Currency",
   "label": "Amount (Company Currency)",
   "oldfieldname": "amount",
   "oldfieldtype": "Currency",
   "options": "Company:company:default_currency",
   "print_hide": 1,
   "print_width": "100px",
   "read_only": 1,
   "width": "100px"
  },
  {
   "fieldname": "pricing_rules",
   "fieldtype": "Small Text",
   "hidden": 1,
   "label": "Pricing Rules",
   "print_hide": 1,
   "read_only": 1
  },
  {
   "default": "0",
   "fieldname": "is_free_item",
   "fieldtype": "Check",
   "label": "Is Free Item",
   "print_hide": 1,
   "read_only": 1
  },
  {
   "fieldname": "section_break_25",
   "fieldtype": "Section Break"
  },
  {
   "fieldname": "net_rate",
   "fieldtype": "Currency",
   "label": "Net Rate",
   "options": "currency",
   "print_hide": 1,
   "read_only": 1
  },
  {
   "fieldname": "net_amount",
   "fieldtype": "Currency",
   "label": "Net Amount",
   "options": "currency",
   "print_hide": 1,
   "read_only": 1
  },
  {
   "fieldname": "column_break_28",
   "fieldtype": "Column Break"
  },
  {
   "fieldname": "base_net_rate",
   "fieldtype": "Currency",
   "label": "Net Rate (Company Currency)",
   "options": "Company:company:default_currency",
   "print_hide": 1,
   "read_only": 1
  },
  {
   "fieldname": "base_net_amount",
   "fieldtype": "Currency",
   "label": "Net Amount (Company Currency)",
   "options": "Company:company:default_currency",
   "print_hide": 1,
   "read_only": 1
  },
  {
   "collapsible": 1,
   "fieldname": "item_weight_details",
   "fieldtype": "Section Break",
   "label": "Item Weight Details"
  },
  {
   "fieldname": "weight_per_unit",
   "fieldtype": "Float",
   "label": "Weight Per Unit"
  },
  {
   "fieldname": "total_weight",
   "fieldtype": "Float",
   "label": "Total Weight",
   "read_only": 1
  },
  {
   "fieldname": "column_break_21",
   "fieldtype": "Column Break",
   "print_hide": 1
  },
  {
   "fieldname": "weight_uom",
   "fieldtype": "Link",
   "label": "Weight UOM",
   "options": "UOM"
  },
  {
   "fieldname": "warehouse_and_reference",
   "fieldtype": "Section Break",
   "label": "Warehouse and Reference"
  },
  {
   "fieldname": "warehouse",
   "fieldtype": "Link",
   "in_list_view": 1,
   "label": "From Warehouse",
   "oldfieldname": "warehouse",
   "oldfieldtype": "Link",
   "options": "Warehouse",
   "print_hide": 1,
   "print_width": "100px",
   "width": "100px"
  },
  {
   "fieldname": "target_warehouse",
   "fieldtype": "Link",
   "hidden": 1,
   "ignore_user_permissions": 1,
   "label": "Customer Warehouse (Optional)",
   "no_copy": 1,
   "options": "Warehouse",
   "print_hide": 1
  },
  {
   "depends_on": "eval:!doc.__islocal",
   "fieldname": "quality_inspection",
   "fieldtype": "Link",
   "label": "Quality Inspection",
   "no_copy": 1,
   "options": "Quality Inspection",
   "print_hide": 1
  },
  {
   "fieldname": "section_break_40",
   "fieldtype": "Section Break"
  },
  {
   "fieldname": "batch_no",
   "fieldtype": "Link",
   "in_list_view": 1,
   "label": "Batch No",
   "oldfieldname": "batch_no",
   "oldfieldtype": "Link",
   "options": "Batch",
   "print_hide": 1
  },
  {
   "allow_on_submit": 1,
   "fieldname": "actual_qty",
   "fieldtype": "Float",
   "label": "Available Qty at From Warehouse",
   "no_copy": 1,
   "oldfieldname": "actual_qty",
   "oldfieldtype": "Currency",
   "print_hide": 1,
   "print_width": "150px",
   "read_only": 1,
   "width": "150px"
  },
  {
   "allow_on_submit": 1,
   "depends_on": "batch_no",
   "fieldname": "actual_batch_qty",
   "fieldtype": "Float",
   "label": "Available Batch Qty at From Warehouse",
   "no_copy": 1,
   "print_hide": 1,
   "print_width": "150px",
   "read_only": 1,
   "width": "150px"
  },
  {
   "fieldname": "serial_no",
   "fieldtype": "Text",
   "in_list_view": 1,
   "label": "Serial No",
   "no_copy": 1,
   "oldfieldname": "serial_no",
   "oldfieldtype": "Text"
  },
  {
   "fieldname": "item_group",
   "fieldtype": "Link",
   "hidden": 1,
   "label": "Item Group",
   "oldfieldname": "item_group",
   "oldfieldtype": "Link",
   "options": "Item Group",
   "print_hide": 1,
   "read_only": 1
  },
  {
   "fieldname": "brand",
   "fieldtype": "Link",
   "hidden": 1,
   "label": "Brand Name",
   "oldfieldname": "brand",
   "oldfieldtype": "Link",
   "options": "Brand",
   "print_hide": 1,
   "print_width": "150px",
   "read_only": 1,
   "width": "150px"
  },
  {
   "fieldname": "item_tax_rate",
   "fieldtype": "Small Text",
   "hidden": 1,
   "label": "Item Tax Rate",
   "oldfieldname": "item_tax_rate",
   "oldfieldtype": "Small Text",
   "print_hide": 1,
   "read_only": 1
  },
  {
   "fieldname": "col_break4",
   "fieldtype": "Column Break"
  },
  {
   "fieldname": "expense_account",
   "fieldtype": "Link",
   "label": "Expense Account",
   "no_copy": 1,
   "options": "Account",
   "print_hide": 1,
   "width": "120px"
  },
  {
   "fieldname": "item_tax_template",
   "fieldtype": "Link",
   "label": "Item Tax Template",
   "options": "Item Tax Template",
   "print_hide": 1
  },
  {
   "default": ":Company",
   "fieldname": "cost_center",
   "fieldtype": "Link",
   "label": "Cost Center",
   "no_copy": 1,
   "options": "Cost Center",
   "print_hide": 1,
   "width": "120px"
  },
  {
   "default": "0",
   "fieldname": "allow_zero_valuation_rate",
   "fieldtype": "Check",
   "label": "Allow Zero Valuation Rate",
   "no_copy": 1,
   "print_hide": 1
  },
  {
   "fieldname": "against_sales_order",
   "fieldtype": "Link",
   "label": "Against Sales Order",
   "no_copy": 1,
   "options": "Sales Order",
   "print_hide": 1,
   "read_only": 1
  },
  {
   "fieldname": "against_sales_invoice",
   "fieldtype": "Link",
   "label": "Against Sales Invoice",
   "no_copy": 1,
   "options": "Sales Invoice",
   "print_hide": 1,
   "read_only": 1
  },
  {
   "fieldname": "so_detail",
   "fieldtype": "Data",
   "hidden": 1,
   "label": "Against Sales Order Item",
   "no_copy": 1,
   "oldfieldname": "prevdoc_detail_docname",
   "oldfieldtype": "Data",
   "print_hide": 1,
   "print_width": "150px",
   "read_only": 1,
   "search_index": 1,
   "width": "150px"
  },
  {
   "fieldname": "si_detail",
   "fieldtype": "Data",
   "hidden": 1,
   "label": "Against Sales Invoice Item",
   "no_copy": 1,
   "print_hide": 1,
   "read_only": 1
  },
  {
   "fieldname": "installed_qty",
   "fieldtype": "Float",
   "label": "Installed Qty",
   "no_copy": 1,
   "oldfieldname": "installed_qty",
   "oldfieldtype": "Currency",
   "print_hide": 1,
   "print_width": "150px",
   "read_only": 1,
   "width": "150px"
  },
  {
   "fieldname": "billed_amt",
   "fieldtype": "Currency",
   "label": "Billed Amt",
   "no_copy": 1,
   "options": "currency",
   "print_hide": 1,
   "read_only": 1
  },
  {
   "allow_on_submit": 1,
   "default": "0",
   "fieldname": "page_break",
   "fieldtype": "Check",
   "label": "Page Break",
   "oldfieldname": "page_break",
   "oldfieldtype": "Check",
   "print_hide": 1
  },
  {
   "fieldname": "accounting_details_section",
   "fieldtype": "Section Break",
   "label": "Accounting Details"
  },
  {
   "fieldname": "section_break_72",
   "fieldtype": "Section Break"
  },
  {
   "collapsible": 1,
   "fieldname": "image_section",
   "fieldtype": "Section Break",
   "label": "Image"
  },
  {
   "fieldname": "column_break_71",
   "fieldtype": "Column Break"
  },
  {
   "collapsible": 1,
   "fieldname": "accounting_dimensions_section",
   "fieldtype": "Section Break",
   "label": "Accounting Dimensions"
  },
  {
   "fieldname": "dimension_col_break",
   "fieldtype": "Column Break"
  },
  {
   "fieldname": "dn_detail",
   "fieldtype": "Data",
   "hidden": 1,
   "label": "Against Delivery Note Item",
   "no_copy": 1,
   "print_hide": 1,
   "read_only": 1
  }
 ],
 "idx": 1,
 "istable": 1,
 "links": [],
<<<<<<< HEAD
 "modified": "2020-02-27 13:37:07.656006",
=======
 "modified": "2020-03-05 14:18:33.131672",
>>>>>>> 8862be76
 "modified_by": "Administrator",
 "module": "Stock",
 "name": "Delivery Note Item",
 "owner": "Administrator",
 "permissions": [],
 "sort_field": "modified",
 "sort_order": "DESC"
}<|MERGE_RESOLUTION|>--- conflicted
+++ resolved
@@ -714,11 +714,7 @@
  "idx": 1,
  "istable": 1,
  "links": [],
-<<<<<<< HEAD
- "modified": "2020-02-27 13:37:07.656006",
-=======
  "modified": "2020-03-05 14:18:33.131672",
->>>>>>> 8862be76
  "modified_by": "Administrator",
  "module": "Stock",
  "name": "Delivery Note Item",
