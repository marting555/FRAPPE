{
 "actions": [],
 "autoname": "hash",
 "creation": "2013-04-22 13:15:44",
 "doctype": "DocType",
 "document_type": "Document",
 "editable_grid": 1,
 "engine": "InnoDB",
 "field_order": [
  "barcode",
  "item_code",
  "item_name",
  "col_break1",
  "customer_item_code",
  "section_break_6",
  "description",
  "brand",
  "item_group",
  "image_section",
  "image",
  "image_view",
  "quantity_and_rate",
  "qty",
  "stock_uom",
  "col_break2",
  "uom",
  "conversion_factor",
  "stock_qty",
  "section_break_17",
  "price_list_rate",
  "base_price_list_rate",
  "discount_and_margin",
  "margin_type",
  "margin_rate_or_amount",
  "rate_with_margin",
  "column_break_19",
  "discount_percentage",
  "discount_amount",
  "base_rate_with_margin",
  "section_break_1",
  "rate",
  "amount",
  "col_break3",
  "base_rate",
  "base_amount",
  "pricing_rules",
  "is_free_item",
  "section_break_25",
  "net_rate",
  "net_amount",
  "item_tax_template",
  "column_break_28",
  "base_net_rate",
  "base_net_amount",
  "billed_amt",
  "item_weight_details",
  "weight_per_unit",
  "total_weight",
  "column_break_21",
  "weight_uom",
  "warehouse_and_reference",
  "warehouse",
  "target_warehouse",
  "quality_inspection",
  "col_break4",
  "against_sales_order",
  "so_detail",
  "against_sales_invoice",
  "si_detail",
  "section_break_40",
  "batch_no",
  "serial_no",
  "actual_batch_qty",
  "actual_qty",
  "installed_qty",
  "item_tax_rate",
  "accounting_details_section",
  "expense_account",
  "allow_zero_valuation_rate",
  "column_break_71",
  "accounting_dimensions_section",
  "cost_center",
  "dimension_col_break",
  "sb_return",
  "reason_for_return",
  "cb_return",
  "section_break_72",
  "page_break"
 ],
 "fields": [
  {
   "fieldname": "barcode",
   "fieldtype": "Data",
   "label": "Barcode",
   "print_hide": 1
  },
  {
   "fieldname": "item_code",
   "fieldtype": "Link",
   "in_global_search": 1,
   "in_list_view": 1,
   "label": "Item Code",
   "oldfieldname": "item_code",
   "oldfieldtype": "Link",
   "options": "Item",
   "print_width": "150px",
   "reqd": 1,
   "search_index": 1,
   "width": "150px"
  },
  {
   "fieldname": "item_name",
   "fieldtype": "Data",
   "in_global_search": 1,
   "label": "Item Name",
   "oldfieldname": "item_name",
   "oldfieldtype": "Data",
   "print_hide": 1,
   "print_width": "150px",
   "reqd": 1,
   "width": "150px"
  },
  {
   "fieldname": "col_break1",
   "fieldtype": "Column Break"
  },
  {
   "fieldname": "customer_item_code",
   "fieldtype": "Data",
   "hidden": 1,
   "label": "Customer's Item Code",
   "print_hide": 1,
   "read_only": 1
  },
  {
   "collapsible": 1,
   "fieldname": "section_break_6",
   "fieldtype": "Section Break",
   "label": "Description"
  },
  {
   "fieldname": "description",
   "fieldtype": "Text Editor",
   "label": "Description",
   "oldfieldname": "description",
   "oldfieldtype": "Small Text",
   "print_width": "300px",
   "reqd": 1,
   "width": "300px"
  },
  {
   "fieldname": "image",
   "fieldtype": "Attach",
   "hidden": 1,
   "label": "Image"
  },
  {
   "fieldname": "image_view",
   "fieldtype": "Image",
   "label": "Image View",
   "options": "image",
   "print_hide": 1
  },
  {
   "fieldname": "quantity_and_rate",
   "fieldtype": "Section Break",
   "label": "Quantity and Rate"
  },
  {
   "fieldname": "qty",
   "fieldtype": "Float",
   "in_list_view": 1,
   "label": "Quantity",
   "oldfieldname": "qty",
   "oldfieldtype": "Currency",
   "print_width": "100px",
   "reqd": 1,
   "width": "100px"
  },
  {
   "fieldname": "stock_uom",
   "fieldtype": "Link",
   "label": "Stock UOM",
   "oldfieldname": "stock_uom",
   "oldfieldtype": "Data",
   "options": "UOM",
   "print_hide": 1,
   "print_width": "50px",
   "read_only": 1,
   "reqd": 1,
   "width": "50px"
  },
  {
   "fieldname": "col_break2",
   "fieldtype": "Column Break"
  },
  {
   "fieldname": "uom",
   "fieldtype": "Link",
   "in_list_view": 1,
   "label": "UOM",
   "options": "UOM",
   "reqd": 1
  },
  {
   "fieldname": "conversion_factor",
   "fieldtype": "Float",
   "label": "UOM Conversion Factor",
   "print_hide": 1,
   "read_only": 1,
   "reqd": 1
  },
  {
   "fieldname": "stock_qty",
   "fieldtype": "Float",
   "label": "Qty as per Stock UOM",
   "no_copy": 1,
   "print_hide": 1,
   "read_only": 1
  },
  {
   "fieldname": "section_break_17",
   "fieldtype": "Section Break"
  },
  {
   "fieldname": "price_list_rate",
   "fieldtype": "Currency",
   "label": "Price List Rate",
   "oldfieldname": "ref_rate",
   "oldfieldtype": "Currency",
   "options": "currency",
   "print_hide": 1,
   "print_width": "100px",
   "read_only": 1,
   "width": "100px"
  },
  {
   "fieldname": "base_price_list_rate",
   "fieldtype": "Currency",
   "label": "Price List Rate (Company Currency)",
   "oldfieldname": "base_ref_rate",
   "oldfieldtype": "Currency",
   "options": "Company:company:default_currency",
   "print_hide": 1,
   "print_width": "100px",
   "read_only": 1,
   "width": "100px"
  },
  {
   "collapsible": 1,
   "fieldname": "discount_and_margin",
   "fieldtype": "Section Break",
   "label": "Discount and Margin"
  },
  {
   "depends_on": "price_list_rate",
   "fieldname": "margin_type",
   "fieldtype": "Select",
   "label": "Margin Type",
   "options": "\nPercentage\nAmount",
   "print_hide": 1
  },
  {
   "depends_on": "eval:doc.margin_type && doc.price_list_rate",
   "fieldname": "margin_rate_or_amount",
   "fieldtype": "Float",
   "label": "Margin Rate or Amount",
   "print_hide": 1
  },
  {
   "depends_on": "eval:doc.margin_type && doc.price_list_rate && doc.margin_rate_or_amount",
   "fieldname": "rate_with_margin",
   "fieldtype": "Currency",
   "label": "Rate With Margin",
   "options": "currency",
   "print_hide": 1,
   "read_only": 1
  },
  {
   "fieldname": "column_break_19",
   "fieldtype": "Column Break"
  },
  {
   "depends_on": "price_list_rate",
   "fieldname": "discount_percentage",
   "fieldtype": "Float",
   "label": "Discount (%) on Price List Rate with Margin",
   "oldfieldname": "adj_rate",
   "oldfieldtype": "Float",
   "print_hide": 1,
   "print_width": "100px",
   "width": "100px"
  },
  {
   "depends_on": "price_list_rate",
   "fieldname": "discount_amount",
   "fieldtype": "Currency",
   "label": "Discount Amount",
   "options": "currency"
  },
  {
   "depends_on": "eval:doc.margin_type && doc.price_list_rate && doc.margin_rate_or_amount",
   "fieldname": "base_rate_with_margin",
   "fieldtype": "Currency",
   "label": "Rate With Margin (Company Currency)",
   "options": "Company:company:default_currency",
   "print_hide": 1,
   "read_only": 1
  },
  {
   "fieldname": "section_break_1",
   "fieldtype": "Section Break"
  },
  {
   "fieldname": "rate",
   "fieldtype": "Currency",
   "in_list_view": 1,
   "label": "Rate",
   "oldfieldname": "export_rate",
   "oldfieldtype": "Currency",
   "options": "currency",
   "print_width": "150px",
   "width": "150px"
  },
  {
   "fieldname": "amount",
   "fieldtype": "Currency",
   "in_list_view": 1,
   "label": "Amount",
   "oldfieldname": "export_amount",
   "oldfieldtype": "Currency",
   "options": "currency",
   "print_width": "100px",
   "read_only": 1,
   "width": "100px"
  },
  {
   "fieldname": "col_break3",
   "fieldtype": "Column Break"
  },
  {
   "fieldname": "base_rate",
   "fieldtype": "Currency",
   "label": "Rate (Company Currency)",
   "oldfieldname": "basic_rate",
   "oldfieldtype": "Currency",
   "options": "Company:company:default_currency",
   "print_hide": 1,
   "print_width": "150px",
   "read_only": 1,
   "width": "150px"
  },
  {
   "fieldname": "base_amount",
   "fieldtype": "Currency",
   "label": "Amount (Company Currency)",
   "oldfieldname": "amount",
   "oldfieldtype": "Currency",
   "options": "Company:company:default_currency",
   "print_hide": 1,
   "print_width": "100px",
   "read_only": 1,
   "width": "100px"
  },
  {
   "fieldname": "pricing_rules",
   "fieldtype": "Small Text",
   "hidden": 1,
   "label": "Pricing Rules",
   "print_hide": 1,
   "read_only": 1
  },
  {
   "default": "0",
   "fieldname": "is_free_item",
   "fieldtype": "Check",
   "label": "Is Free Item",
   "print_hide": 1,
   "read_only": 1
  },
  {
   "fieldname": "section_break_25",
   "fieldtype": "Section Break"
  },
  {
   "fieldname": "net_rate",
   "fieldtype": "Currency",
   "label": "Net Rate",
   "options": "currency",
   "print_hide": 1,
   "read_only": 1
  },
  {
   "fieldname": "net_amount",
   "fieldtype": "Currency",
   "label": "Net Amount",
   "options": "currency",
   "print_hide": 1,
   "read_only": 1
  },
  {
   "fieldname": "column_break_28",
   "fieldtype": "Column Break"
  },
  {
   "fieldname": "base_net_rate",
   "fieldtype": "Currency",
   "label": "Net Rate (Company Currency)",
   "options": "Company:company:default_currency",
   "print_hide": 1,
   "read_only": 1
  },
  {
   "fieldname": "base_net_amount",
   "fieldtype": "Currency",
   "label": "Net Amount (Company Currency)",
   "options": "Company:company:default_currency",
   "print_hide": 1,
   "read_only": 1
  },
  {
   "collapsible": 1,
   "fieldname": "item_weight_details",
   "fieldtype": "Section Break",
   "label": "Item Weight Details"
  },
  {
   "fieldname": "weight_per_unit",
   "fieldtype": "Float",
   "label": "Weight Per Unit"
  },
  {
   "fieldname": "total_weight",
   "fieldtype": "Float",
   "label": "Total Weight",
   "read_only": 1
  },
  {
   "fieldname": "column_break_21",
   "fieldtype": "Column Break",
   "print_hide": 1
  },
  {
   "fieldname": "weight_uom",
   "fieldtype": "Link",
   "label": "Weight UOM",
   "options": "UOM"
  },
  {
   "fieldname": "warehouse_and_reference",
   "fieldtype": "Section Break",
   "label": "Warehouse and Reference"
  },
  {
   "fieldname": "warehouse",
   "fieldtype": "Link",
   "in_list_view": 1,
   "label": "From Warehouse",
   "oldfieldname": "warehouse",
   "oldfieldtype": "Link",
   "options": "Warehouse",
   "print_hide": 1,
   "print_width": "100px",
   "width": "100px"
  },
  {
   "fieldname": "target_warehouse",
   "fieldtype": "Link",
   "hidden": 1,
   "ignore_user_permissions": 1,
   "label": "Customer Warehouse (Optional)",
   "no_copy": 1,
   "options": "Warehouse",
   "print_hide": 1
  },
  {
   "depends_on": "eval:!doc.__islocal",
   "fieldname": "quality_inspection",
   "fieldtype": "Link",
   "label": "Quality Inspection",
   "no_copy": 1,
   "options": "Quality Inspection",
   "print_hide": 1
  },
  {
   "fieldname": "section_break_40",
   "fieldtype": "Section Break"
  },
  {
   "fieldname": "batch_no",
   "fieldtype": "Link",
   "in_list_view": 1,
   "label": "Batch No",
   "oldfieldname": "batch_no",
   "oldfieldtype": "Link",
   "options": "Batch",
   "print_hide": 1
  },
  {
   "allow_on_submit": 1,
   "fieldname": "actual_qty",
   "fieldtype": "Float",
   "label": "Available Qty at From Warehouse",
   "no_copy": 1,
   "oldfieldname": "actual_qty",
   "oldfieldtype": "Currency",
   "print_hide": 1,
   "print_width": "150px",
   "read_only": 1,
   "width": "150px"
  },
  {
   "allow_on_submit": 1,
   "depends_on": "batch_no",
   "fieldname": "actual_batch_qty",
   "fieldtype": "Float",
   "label": "Available Batch Qty at From Warehouse",
   "no_copy": 1,
   "print_hide": 1,
   "print_width": "150px",
   "read_only": 1,
   "width": "150px"
  },
  {
   "fieldname": "serial_no",
   "fieldtype": "Text",
   "in_list_view": 1,
   "label": "Serial No",
   "no_copy": 1,
   "oldfieldname": "serial_no",
   "oldfieldtype": "Text"
  },
  {
   "fieldname": "item_group",
   "fieldtype": "Link",
   "hidden": 1,
   "label": "Item Group",
   "oldfieldname": "item_group",
   "oldfieldtype": "Link",
   "options": "Item Group",
   "print_hide": 1,
   "read_only": 1
  },
  {
   "fieldname": "brand",
   "fieldtype": "Link",
   "hidden": 1,
   "label": "Brand Name",
   "oldfieldname": "brand",
   "oldfieldtype": "Link",
   "options": "Brand",
   "print_hide": 1,
   "print_width": "150px",
   "read_only": 1,
   "width": "150px"
  },
  {
   "fieldname": "item_tax_rate",
   "fieldtype": "Small Text",
   "hidden": 1,
   "label": "Item Tax Rate",
   "oldfieldname": "item_tax_rate",
   "oldfieldtype": "Small Text",
   "print_hide": 1,
   "read_only": 1
  },
  {
   "fieldname": "col_break4",
   "fieldtype": "Column Break"
  },
  {
   "fieldname": "expense_account",
   "fieldtype": "Link",
   "label": "Expense Account",
   "no_copy": 1,
   "options": "Account",
   "print_hide": 1,
   "width": "120px"
  },
  {
   "fieldname": "item_tax_template",
   "fieldtype": "Link",
   "label": "Item Tax Template",
   "options": "Item Tax Template",
   "print_hide": 1
  },
  {
   "default": ":Company",
   "fieldname": "cost_center",
   "fieldtype": "Link",
   "label": "Cost Center",
   "no_copy": 1,
   "options": "Cost Center",
   "print_hide": 1,
   "width": "120px"
  },
  {
   "default": "0",
   "fieldname": "allow_zero_valuation_rate",
   "fieldtype": "Check",
   "label": "Allow Zero Valuation Rate",
   "no_copy": 1,
   "print_hide": 1
  },
  {
   "fieldname": "against_sales_order",
   "fieldtype": "Link",
   "label": "Against Sales Order",
   "no_copy": 1,
   "options": "Sales Order",
   "print_hide": 1,
   "read_only": 1
  },
  {
   "fieldname": "against_sales_invoice",
   "fieldtype": "Link",
   "label": "Against Sales Invoice",
   "no_copy": 1,
   "options": "Sales Invoice",
   "print_hide": 1,
   "read_only": 1
  },
  {
   "fieldname": "so_detail",
   "fieldtype": "Data",
   "hidden": 1,
   "label": "Against Sales Order Item",
   "no_copy": 1,
   "oldfieldname": "prevdoc_detail_docname",
   "oldfieldtype": "Data",
   "print_hide": 1,
   "print_width": "150px",
   "read_only": 1,
   "search_index": 1,
   "width": "150px"
  },
  {
   "fieldname": "si_detail",
   "fieldtype": "Data",
   "hidden": 1,
   "label": "Against Sales Invoice Item",
   "no_copy": 1,
   "print_hide": 1,
   "read_only": 1
  },
  {
   "fieldname": "installed_qty",
   "fieldtype": "Float",
   "label": "Installed Qty",
   "no_copy": 1,
   "oldfieldname": "installed_qty",
   "oldfieldtype": "Currency",
   "print_hide": 1,
   "print_width": "150px",
   "read_only": 1,
   "width": "150px"
  },
  {
   "fieldname": "billed_amt",
   "fieldtype": "Currency",
   "label": "Billed Amt",
   "no_copy": 1,
   "options": "currency",
   "print_hide": 1,
   "read_only": 1
  },
  {
   "allow_on_submit": 1,
   "default": "0",
   "fieldname": "page_break",
   "fieldtype": "Check",
   "label": "Page Break",
   "oldfieldname": "page_break",
   "oldfieldtype": "Check",
   "print_hide": 1
  },
  {
   "fieldname": "accounting_details_section",
   "fieldtype": "Section Break",
   "label": "Accounting Details"
  },
  {
   "fieldname": "section_break_72",
   "fieldtype": "Section Break"
  },
  {
   "collapsible": 1,
   "fieldname": "image_section",
   "fieldtype": "Section Break",
   "label": "Image"
  },
  {
   "fieldname": "column_break_71",
   "fieldtype": "Column Break"
  },
  {
   "collapsible": 1,
   "fieldname": "accounting_dimensions_section",
   "fieldtype": "Section Break",
   "label": "Accounting Dimensions"
  },
  {
   "fieldname": "dimension_col_break",
   "fieldtype": "Column Break"
  },
  {
   "collapsible": 1,
   "collapsible_depends_on": "eval:parent.is_return==1",
   "default": "0",
   "depends_on": "eval:parent.is_return==1",
   "fieldname": "sb_return",
   "fieldtype": "Section Break",
   "label": "Returns"
  },
  {
   "default": "0",
   "depends_on": "eval:parent.is_return==1;",
   "fieldname": "cb_return",
   "fieldtype": "Column Break",
   "in_standard_filter": 1
  },
  {
   "depends_on": "eval:parent.is_return==1;",
   "fieldname": "reason_for_return",
   "fieldtype": "Small Text",
   "label": "Reason For Return"
  }
 ],
 "idx": 1,
 "istable": 1,
 "links": [],
<<<<<<< HEAD
 "modified": "2020-03-22 22:21:21.117822",
=======
 "modified": "2020-03-05 14:18:33.131672",
>>>>>>> 7ea79933
 "modified_by": "Administrator",
 "module": "Stock",
 "name": "Delivery Note Item",
 "owner": "Administrator",
 "permissions": [],
 "sort_field": "modified",
 "sort_order": "DESC"
}<|MERGE_RESOLUTION|>--- conflicted
+++ resolved
@@ -729,11 +729,7 @@
  "idx": 1,
  "istable": 1,
  "links": [],
-<<<<<<< HEAD
  "modified": "2020-03-22 22:21:21.117822",
-=======
- "modified": "2020-03-05 14:18:33.131672",
->>>>>>> 7ea79933
  "modified_by": "Administrator",
  "module": "Stock",
  "name": "Delivery Note Item",
