{
 "actions": [],
 "autoname": "hash",
 "creation": "2013-04-22 13:15:44",
 "doctype": "DocType",
 "document_type": "Document",
 "editable_grid": 1,
 "engine": "InnoDB",
 "field_order": [
  "barcode",
  "has_item_scanned",
  "item_code",
  "item_name",
  "col_break1",
  "customer_item_code",
  "section_break_6",
  "description",
  "brand",
  "item_group",
  "image_section",
  "image",
  "image_view",
  "quantity_and_rate",
  "qty",
  "stock_uom",
  "col_break2",
  "uom",
  "conversion_factor",
  "stock_qty_sec_break",
  "stock_qty",
  "stock_qty_col_break",
  "returned_qty",
  "section_break_17",
  "price_list_rate",
  "base_price_list_rate",
  "discount_and_margin",
  "margin_type",
  "margin_rate_or_amount",
  "rate_with_margin",
  "column_break_19",
  "discount_percentage",
  "discount_amount",
  "base_rate_with_margin",
  "section_break_1",
  "rate",
  "amount",
  "col_break3",
  "base_rate",
  "base_amount",
  "pricing_rules",
  "stock_uom_rate",
  "is_free_item",
  "grant_commission",
  "section_break_25",
  "net_rate",
  "net_amount",
  "item_tax_template",
  "column_break_28",
  "base_net_rate",
  "base_net_amount",
  "billed_amt",
  "incoming_rate",
  "item_weight_details",
  "weight_per_unit",
  "total_weight",
  "column_break_21",
  "weight_uom",
  "warehouse_and_reference",
  "warehouse",
  "target_warehouse",
  "quality_inspection",
  "col_break4",
  "allow_zero_valuation_rate",
  "against_sales_order",
  "so_detail",
  "against_sales_invoice",
  "si_detail",
  "dn_detail",
  "pick_list_item",
  "section_break_40",
  "pick_serial_and_batch",
  "serial_and_batch_bundle",
  "column_break_eaoe",
  "serial_no",
  "batch_no",
  "available_qty_section",
  "actual_batch_qty",
  "actual_qty",
  "installed_qty",
  "item_tax_rate",
  "column_break_atna",
  "packed_qty",
  "received_qty",
  "accounting_details_section",
  "expense_account",
  "column_break_71",
  "internal_transfer_section",
  "material_request",
  "purchase_order",
  "column_break_82",
  "purchase_order_item",
  "material_request_item",
  "accounting_dimensions_section",
  "cost_center",
  "dimension_col_break",
  "project",
  "section_break_72",
  "page_break"
 ],
 "fields": [
  {
   "fieldname": "barcode",
   "fieldtype": "Data",
   "label": "Barcode",
   "print_hide": 1
  },
  {
   "fieldname": "item_code",
   "fieldtype": "Link",
   "in_global_search": 1,
   "in_list_view": 1,
   "label": "Item Code",
   "oldfieldname": "item_code",
   "oldfieldtype": "Link",
   "options": "Item",
   "print_width": "150px",
   "reqd": 1,
   "search_index": 1,
   "width": "150px"
  },
  {
   "fieldname": "item_name",
   "fieldtype": "Data",
   "in_global_search": 1,
   "label": "Item Name",
   "oldfieldname": "item_name",
   "oldfieldtype": "Data",
   "print_hide": 1,
   "print_width": "150px",
   "reqd": 1,
   "width": "150px"
  },
  {
   "fieldname": "col_break1",
   "fieldtype": "Column Break"
  },
  {
   "fieldname": "customer_item_code",
   "fieldtype": "Data",
   "hidden": 1,
   "label": "Customer's Item Code",
   "print_hide": 1,
   "read_only": 1
  },
  {
   "collapsible": 1,
   "fieldname": "section_break_6",
   "fieldtype": "Section Break",
   "label": "Description"
  },
  {
   "fieldname": "description",
   "fieldtype": "Text Editor",
   "label": "Description",
   "oldfieldname": "description",
   "oldfieldtype": "Small Text",
   "print_width": "300px",
   "width": "300px"
  },
  {
   "fieldname": "image",
   "fieldtype": "Attach",
   "hidden": 1,
   "label": "Image"
  },
  {
   "fieldname": "image_view",
   "fieldtype": "Image",
   "label": "Image View",
   "options": "image",
   "print_hide": 1
  },
  {
   "fieldname": "quantity_and_rate",
   "fieldtype": "Section Break",
   "label": "Quantity and Rate"
  },
  {
   "fieldname": "qty",
   "fieldtype": "Float",
   "in_list_view": 1,
   "label": "Quantity",
   "oldfieldname": "qty",
   "oldfieldtype": "Currency",
   "print_width": "100px",
   "reqd": 1,
   "width": "100px"
  },
  {
   "depends_on": "eval:doc.uom != doc.stock_uom",
   "fieldname": "stock_uom",
   "fieldtype": "Link",
   "label": "Stock UOM",
   "oldfieldname": "stock_uom",
   "oldfieldtype": "Data",
   "options": "UOM",
   "print_hide": 1,
   "print_width": "50px",
   "read_only": 1,
   "reqd": 1,
   "width": "50px"
  },
  {
   "fieldname": "col_break2",
   "fieldtype": "Column Break"
  },
  {
   "fieldname": "uom",
   "fieldtype": "Link",
   "in_list_view": 1,
   "label": "UOM",
   "options": "UOM",
   "reqd": 1
  },
  {
   "depends_on": "eval:doc.uom != doc.stock_uom",
   "fieldname": "conversion_factor",
   "fieldtype": "Float",
   "label": "UOM Conversion Factor",
   "print_hide": 1,
   "read_only": 1,
   "reqd": 1
  },
  {
   "depends_on": "eval:doc.uom != doc.stock_uom",
   "fieldname": "stock_qty",
   "fieldtype": "Float",
   "label": "Qty in Stock UOM",
   "no_copy": 1,
   "print_hide": 1,
   "read_only": 1
  },
  {
   "fieldname": "section_break_17",
   "fieldtype": "Section Break"
  },
  {
   "fieldname": "price_list_rate",
   "fieldtype": "Currency",
   "label": "Price List Rate",
   "oldfieldname": "ref_rate",
   "oldfieldtype": "Currency",
   "options": "currency",
   "print_hide": 1,
   "print_width": "100px",
   "read_only": 1,
   "width": "100px"
  },
  {
   "fieldname": "base_price_list_rate",
   "fieldtype": "Currency",
   "label": "Price List Rate (Company Currency)",
   "oldfieldname": "base_ref_rate",
   "oldfieldtype": "Currency",
   "options": "Company:company:default_currency",
   "print_hide": 1,
   "print_width": "100px",
   "read_only": 1,
   "width": "100px"
  },
  {
   "collapsible": 1,
   "collapsible_depends_on": "eval: doc.margin_type || doc.discount_amount",
   "fieldname": "discount_and_margin",
   "fieldtype": "Section Break",
   "label": "Discount and Margin"
  },
  {
   "depends_on": "price_list_rate",
   "fieldname": "margin_type",
   "fieldtype": "Select",
   "label": "Margin Type",
   "options": "\nPercentage\nAmount",
   "print_hide": 1
  },
  {
   "depends_on": "eval:doc.margin_type && doc.price_list_rate",
   "fieldname": "margin_rate_or_amount",
   "fieldtype": "Float",
   "label": "Margin Rate or Amount",
   "print_hide": 1
  },
  {
   "depends_on": "eval:doc.margin_type && doc.price_list_rate && doc.margin_rate_or_amount",
   "fieldname": "rate_with_margin",
   "fieldtype": "Currency",
   "label": "Rate With Margin",
   "options": "currency",
   "print_hide": 1,
   "read_only": 1
  },
  {
   "fieldname": "column_break_19",
   "fieldtype": "Column Break"
  },
  {
   "depends_on": "price_list_rate",
   "fieldname": "discount_percentage",
   "fieldtype": "Float",
   "label": "Discount (%) on Price List Rate with Margin",
   "oldfieldname": "adj_rate",
   "oldfieldtype": "Float",
   "print_hide": 1,
   "print_width": "100px",
   "width": "100px"
  },
  {
   "depends_on": "price_list_rate",
   "fieldname": "discount_amount",
   "fieldtype": "Currency",
   "label": "Discount Amount",
   "options": "currency"
  },
  {
   "depends_on": "eval:doc.margin_type && doc.price_list_rate && doc.margin_rate_or_amount",
   "fieldname": "base_rate_with_margin",
   "fieldtype": "Currency",
   "label": "Rate With Margin (Company Currency)",
   "options": "Company:company:default_currency",
   "print_hide": 1,
   "read_only": 1
  },
  {
   "fieldname": "section_break_1",
   "fieldtype": "Section Break"
  },
  {
   "fieldname": "rate",
   "fieldtype": "Currency",
   "in_list_view": 1,
   "label": "Rate",
   "oldfieldname": "export_rate",
   "oldfieldtype": "Currency",
   "options": "currency",
   "print_width": "150px",
   "width": "150px"
  },
  {
   "fieldname": "amount",
   "fieldtype": "Currency",
   "in_list_view": 1,
   "label": "Amount",
   "oldfieldname": "export_amount",
   "oldfieldtype": "Currency",
   "options": "currency",
   "print_width": "100px",
   "read_only": 1,
   "width": "100px"
  },
  {
   "fieldname": "col_break3",
   "fieldtype": "Column Break"
  },
  {
   "fieldname": "base_rate",
   "fieldtype": "Currency",
   "label": "Rate (Company Currency)",
   "oldfieldname": "basic_rate",
   "oldfieldtype": "Currency",
   "options": "Company:company:default_currency",
   "print_hide": 1,
   "print_width": "150px",
   "read_only": 1,
   "width": "150px"
  },
  {
   "fieldname": "base_amount",
   "fieldtype": "Currency",
   "label": "Amount (Company Currency)",
   "oldfieldname": "amount",
   "oldfieldtype": "Currency",
   "options": "Company:company:default_currency",
   "print_hide": 1,
   "print_width": "100px",
   "read_only": 1,
   "width": "100px"
  },
  {
   "fieldname": "pricing_rules",
   "fieldtype": "Small Text",
   "hidden": 1,
   "label": "Pricing Rules",
   "print_hide": 1,
   "read_only": 1
  },
  {
   "default": "0",
   "fieldname": "is_free_item",
   "fieldtype": "Check",
   "label": "Is Free Item",
   "print_hide": 1,
   "read_only": 1
  },
  {
   "fieldname": "section_break_25",
   "fieldtype": "Section Break"
  },
  {
   "fieldname": "net_rate",
   "fieldtype": "Currency",
   "label": "Net Rate",
   "options": "currency",
   "print_hide": 1,
   "read_only": 1
  },
  {
   "fieldname": "net_amount",
   "fieldtype": "Currency",
   "label": "Net Amount",
   "options": "currency",
   "print_hide": 1,
   "read_only": 1
  },
  {
   "fieldname": "column_break_28",
   "fieldtype": "Column Break"
  },
  {
   "fieldname": "base_net_rate",
   "fieldtype": "Currency",
   "label": "Net Rate (Company Currency)",
   "options": "Company:company:default_currency",
   "print_hide": 1,
   "read_only": 1
  },
  {
   "fieldname": "base_net_amount",
   "fieldtype": "Currency",
   "label": "Net Amount (Company Currency)",
   "options": "Company:company:default_currency",
   "print_hide": 1,
   "read_only": 1
  },
  {
   "collapsible": 1,
   "fieldname": "item_weight_details",
   "fieldtype": "Section Break",
   "label": "Item Weight Details"
  },
  {
   "fieldname": "weight_per_unit",
   "fieldtype": "Float",
   "label": "Weight Per Unit"
  },
  {
   "fieldname": "total_weight",
   "fieldtype": "Float",
   "label": "Total Weight",
   "read_only": 1
  },
  {
   "fieldname": "column_break_21",
   "fieldtype": "Column Break",
   "print_hide": 1
  },
  {
   "fieldname": "weight_uom",
   "fieldtype": "Link",
   "label": "Weight UOM",
   "options": "UOM"
  },
  {
   "fieldname": "warehouse_and_reference",
   "fieldtype": "Section Break",
   "label": "Warehouse and Reference"
  },
  {
   "fieldname": "warehouse",
   "fieldtype": "Link",
   "in_list_view": 1,
   "label": "Warehouse",
   "oldfieldname": "warehouse",
   "oldfieldtype": "Link",
   "options": "Warehouse",
   "print_hide": 1,
   "print_width": "100px",
   "width": "100px"
  },
  {
   "depends_on": "eval:parent.is_internal_customer || doc.target_warehouse",
   "fieldname": "target_warehouse",
   "fieldtype": "Link",
   "hidden": 1,
   "ignore_user_permissions": 1,
   "label": "Target Warehouse",
   "no_copy": 1,
   "options": "Warehouse",
   "print_hide": 1
  },
  {
   "depends_on": "eval:!doc.__islocal",
   "fieldname": "quality_inspection",
   "fieldtype": "Link",
   "label": "Quality Inspection",
   "no_copy": 1,
   "options": "Quality Inspection",
   "print_hide": 1
  },
  {
   "fieldname": "section_break_40",
<<<<<<< HEAD
   "fieldtype": "Section Break"
  },
  {
   "fieldname": "batch_no",
   "fieldtype": "Link",
   "in_list_view": 1,
   "label": "Batch No",
   "oldfieldname": "batch_no",
   "oldfieldtype": "Link",
   "options": "Batch",
   "print_hide": 1,
   "search_index": 1
=======
   "fieldtype": "Section Break",
   "label": "Serial and Batch No"
>>>>>>> 44bad3bd
  },
  {
   "allow_on_submit": 1,
   "fieldname": "actual_qty",
   "fieldtype": "Float",
   "label": "Available Qty at From Warehouse",
   "no_copy": 1,
   "oldfieldname": "actual_qty",
   "oldfieldtype": "Currency",
   "print_hide": 1,
   "print_width": "150px",
   "read_only": 1,
   "width": "150px"
  },
  {
   "allow_on_submit": 1,
   "depends_on": "batch_no",
   "fieldname": "actual_batch_qty",
   "fieldtype": "Float",
   "label": "Available Batch Qty at From Warehouse",
   "no_copy": 1,
   "print_hide": 1,
   "print_width": "150px",
   "read_only": 1,
   "width": "150px"
  },
  {
   "fieldname": "item_group",
   "fieldtype": "Link",
   "hidden": 1,
   "label": "Item Group",
   "oldfieldname": "item_group",
   "oldfieldtype": "Link",
   "options": "Item Group",
   "print_hide": 1,
   "read_only": 1
  },
  {
   "fieldname": "brand",
   "fieldtype": "Link",
   "hidden": 1,
   "label": "Brand Name",
   "oldfieldname": "brand",
   "oldfieldtype": "Link",
   "options": "Brand",
   "print_hide": 1,
   "print_width": "150px",
   "read_only": 1,
   "width": "150px"
  },
  {
   "fieldname": "item_tax_rate",
   "fieldtype": "Small Text",
   "hidden": 1,
   "label": "Item Tax Rate",
   "oldfieldname": "item_tax_rate",
   "oldfieldtype": "Small Text",
   "print_hide": 1,
   "read_only": 1
  },
  {
   "fieldname": "col_break4",
   "fieldtype": "Column Break"
  },
  {
   "fieldname": "expense_account",
   "fieldtype": "Link",
   "label": "Expense Account",
   "no_copy": 1,
   "options": "Account",
   "print_hide": 1,
   "width": "120px"
  },
  {
   "fieldname": "item_tax_template",
   "fieldtype": "Link",
   "label": "Item Tax Template",
   "options": "Item Tax Template",
   "print_hide": 1
  },
  {
   "default": ":Company",
   "fieldname": "cost_center",
   "fieldtype": "Link",
   "label": "Cost Center",
   "no_copy": 1,
   "options": "Cost Center",
   "print_hide": 1,
   "width": "120px"
  },
  {
   "default": "0",
   "fieldname": "allow_zero_valuation_rate",
   "fieldtype": "Check",
   "label": "Allow Zero Valuation Rate",
   "no_copy": 1,
   "print_hide": 1
  },
  {
   "fieldname": "against_sales_order",
   "fieldtype": "Link",
   "label": "Against Sales Order",
   "no_copy": 1,
   "options": "Sales Order",
   "print_hide": 1,
   "read_only": 1,
   "search_index": 1
  },
  {
   "fieldname": "against_sales_invoice",
   "fieldtype": "Link",
   "label": "Against Sales Invoice",
   "no_copy": 1,
   "options": "Sales Invoice",
   "print_hide": 1,
   "read_only": 1,
   "search_index": 1
  },
  {
   "fieldname": "so_detail",
   "fieldtype": "Data",
   "hidden": 1,
   "label": "Against Sales Order Item",
   "no_copy": 1,
   "oldfieldname": "prevdoc_detail_docname",
   "oldfieldtype": "Data",
   "print_hide": 1,
   "print_width": "150px",
   "read_only": 1,
   "search_index": 1,
   "width": "150px"
  },
  {
   "fieldname": "si_detail",
   "fieldtype": "Data",
   "hidden": 1,
   "label": "Against Sales Invoice Item",
   "no_copy": 1,
   "print_hide": 1,
   "read_only": 1,
   "search_index": 1
  },
  {
   "fieldname": "installed_qty",
   "fieldtype": "Float",
   "label": "Installed Qty",
   "no_copy": 1,
   "oldfieldname": "installed_qty",
   "oldfieldtype": "Currency",
   "print_hide": 1,
   "print_width": "150px",
   "read_only": 1,
   "width": "150px"
  },
  {
   "fieldname": "billed_amt",
   "fieldtype": "Currency",
   "label": "Billed Amt",
   "no_copy": 1,
   "options": "currency",
   "print_hide": 1,
   "read_only": 1
  },
  {
   "allow_on_submit": 1,
   "default": "0",
   "fieldname": "page_break",
   "fieldtype": "Check",
   "label": "Page Break",
   "oldfieldname": "page_break",
   "oldfieldtype": "Check",
   "print_hide": 1
  },
  {
   "fieldname": "accounting_details_section",
   "fieldtype": "Section Break",
   "label": "Accounting Details"
  },
  {
   "fieldname": "section_break_72",
   "fieldtype": "Section Break"
  },
  {
   "collapsible": 1,
   "fieldname": "image_section",
   "fieldtype": "Section Break",
   "label": "Image"
  },
  {
   "fieldname": "column_break_71",
   "fieldtype": "Column Break"
  },
  {
   "collapsible": 1,
   "fieldname": "accounting_dimensions_section",
   "fieldtype": "Section Break",
   "label": "Accounting Dimensions"
  },
  {
   "fieldname": "dimension_col_break",
   "fieldtype": "Column Break"
  },
  {
   "fieldname": "project",
   "fieldtype": "Link",
   "label": "Project",
   "options": "Project"
  },
  {
   "fieldname": "dn_detail",
   "fieldtype": "Data",
   "hidden": 1,
   "label": "Against Delivery Note Item",
   "no_copy": 1,
   "print_hide": 1,
   "read_only": 1,
   "search_index": 1
  },
  {
   "fieldname": "stock_qty_sec_break",
   "fieldtype": "Section Break"
  },
  {
   "fieldname": "stock_qty_col_break",
   "fieldtype": "Column Break"
  },
  {
   "depends_on": "returned_qty",
   "fieldname": "returned_qty",
   "fieldtype": "Float",
   "label": "Returned Qty in Stock UOM",
   "no_copy": 1,
   "read_only": 1
  },
  {
   "fieldname": "incoming_rate",
   "fieldtype": "Currency",
   "label": "Incoming Rate",
   "no_copy": 1,
   "precision": "6",
   "print_hide": 1,
   "read_only": 1
  },
  {
   "depends_on": "eval: doc.uom != doc.stock_uom",
   "fieldname": "stock_uom_rate",
   "fieldtype": "Currency",
   "label": "Rate of Stock UOM",
   "no_copy": 1,
   "options": "currency",
   "read_only": 1
  },
  {
   "default": "0",
   "fetch_from": "item_code.grant_commission",
   "fieldname": "grant_commission",
   "fieldtype": "Check",
   "label": "Grant Commission",
   "read_only": 1
  },
  {
   "fieldname": "pick_list_item",
   "fieldtype": "Data",
   "hidden": 1,
   "label": "Pick List Item",
   "no_copy": 1,
   "print_hide": 1,
   "read_only": 1
  },
  {
   "collapsible": 1,
   "depends_on": "eval:parent.is_internal_customer == 1",
   "fieldname": "internal_transfer_section",
   "fieldtype": "Section Break",
   "label": "Internal Transfer"
  },
  {
   "fieldname": "purchase_order",
   "fieldtype": "Link",
   "label": "Purchase Order",
   "options": "Purchase Order",
   "print_hide": 1,
   "read_only": 1
  },
  {
   "fieldname": "column_break_82",
   "fieldtype": "Column Break"
  },
  {
   "fieldname": "purchase_order_item",
   "fieldtype": "Data",
   "label": "Purchase Order Item",
   "print_hide": 1,
   "read_only": 1
  },
  {
   "default": "0",
   "depends_on": "barcode",
   "fieldname": "has_item_scanned",
   "fieldtype": "Check",
   "label": "Has Item Scanned",
   "read_only": 1
  },
  {
   "fieldname": "material_request",
   "fieldtype": "Link",
   "label": "Material Request",
   "options": "Material Request"
  },
  {
   "fieldname": "material_request_item",
   "fieldtype": "Data",
   "label": "Material Request Item"
  },
  {
   "fieldname": "column_break_atna",
   "fieldtype": "Column Break"
  },
  {
   "depends_on": "eval: parent.is_internal_customer",
   "fieldname": "received_qty",
   "fieldtype": "Float",
   "label": "Received Qty",
   "no_copy": 1,
   "print_hide": 1,
   "read_only": 1,
   "report_hide": 1
  },
  {
   "default": "0",
   "depends_on": "eval: doc.packed_qty",
   "fieldname": "packed_qty",
   "fieldtype": "Float",
   "label": "Packed Qty",
   "no_copy": 1,
   "non_negative": 1,
   "read_only": 1
<<<<<<< HEAD
=======
  },
  {
   "fieldname": "serial_and_batch_bundle",
   "fieldtype": "Link",
   "label": "Serial and Batch Bundle",
   "no_copy": 1,
   "options": "Serial and Batch Bundle",
   "print_hide": 1,
   "search_index": 1
  },
  {
   "fieldname": "pick_serial_and_batch",
   "fieldtype": "Button",
   "label": "Pick Serial / Batch No"
  },
  {
   "collapsible": 1,
   "fieldname": "available_qty_section",
   "fieldtype": "Section Break",
   "label": "Available Qty"
  },
  {
   "fieldname": "column_break_eaoe",
   "fieldtype": "Column Break"
  },
  {
   "fieldname": "serial_no",
   "fieldtype": "Text",
   "hidden": 1,
   "label": "Serial No",
   "read_only": 1
  },
  {
   "fieldname": "batch_no",
   "fieldtype": "Link",
   "hidden": 1,
   "label": "Batch No",
   "options": "Batch",
   "read_only": 1,
   "search_index": 1
>>>>>>> 44bad3bd
  }
 ],
 "idx": 1,
 "index_web_pages_for_search": 1,
 "istable": 1,
 "links": [],
<<<<<<< HEAD
 "modified": "2023-07-25 11:58:28.101919",
=======
 "modified": "2023-10-16 16:18:18.013379",
>>>>>>> 44bad3bd
 "modified_by": "Administrator",
 "module": "Stock",
 "name": "Delivery Note Item",
 "naming_rule": "Random",
 "owner": "Administrator",
 "permissions": [],
 "sort_field": "modified",
 "sort_order": "DESC",
 "states": []
}<|MERGE_RESOLUTION|>--- conflicted
+++ resolved
@@ -508,23 +508,8 @@
   },
   {
    "fieldname": "section_break_40",
-<<<<<<< HEAD
-   "fieldtype": "Section Break"
-  },
-  {
-   "fieldname": "batch_no",
-   "fieldtype": "Link",
-   "in_list_view": 1,
-   "label": "Batch No",
-   "oldfieldname": "batch_no",
-   "oldfieldtype": "Link",
-   "options": "Batch",
-   "print_hide": 1,
-   "search_index": 1
-=======
    "fieldtype": "Section Break",
    "label": "Serial and Batch No"
->>>>>>> 44bad3bd
   },
   {
    "allow_on_submit": 1,
@@ -862,8 +847,6 @@
    "no_copy": 1,
    "non_negative": 1,
    "read_only": 1
-<<<<<<< HEAD
-=======
   },
   {
    "fieldname": "serial_and_batch_bundle",
@@ -904,18 +887,13 @@
    "options": "Batch",
    "read_only": 1,
    "search_index": 1
->>>>>>> 44bad3bd
   }
  ],
  "idx": 1,
  "index_web_pages_for_search": 1,
  "istable": 1,
  "links": [],
-<<<<<<< HEAD
- "modified": "2023-07-25 11:58:28.101919",
-=======
  "modified": "2023-10-16 16:18:18.013379",
->>>>>>> 44bad3bd
  "modified_by": "Administrator",
  "module": "Stock",
  "name": "Delivery Note Item",
