{
 "actions": [],
 "autoname": "hash",
 "creation": "2013-04-22 13:15:44",
 "doctype": "DocType",
 "document_type": "Document",
 "editable_grid": 1,
 "engine": "InnoDB",
 "field_order": [
  "barcode",
  "item_code",
  "item_name",
  "col_break1",
  "customer_item_code",
  "section_break_6",
  "description",
  "brand",
  "item_group",
  "image_section",
  "image",
  "image_view",
  "quantity_and_rate",
  "qty",
  "stock_uom",
  "col_break2",
  "uom",
  "conversion_factor",
  "stock_qty",
  "section_break_17",
  "price_list_rate",
  "base_price_list_rate",
  "discount_and_margin",
  "margin_type",
  "margin_rate_or_amount",
  "rate_with_margin",
  "column_break_19",
  "discount_percentage",
  "discount_amount",
  "base_rate_with_margin",
  "section_break_1",
  "rate",
  "amount",
  "col_break3",
  "base_rate",
  "base_amount",
  "pricing_rules",
  "is_free_item",
  "section_break_25",
  "net_rate",
  "net_amount",
  "item_tax_template",
  "column_break_28",
  "base_net_rate",
  "base_net_amount",
  "billed_amt",
  "item_weight_details",
  "weight_per_unit",
  "total_weight",
  "column_break_21",
  "weight_uom",
  "warehouse_and_reference",
  "warehouse",
  "target_warehouse",
  "quality_inspection",
  "col_break4",
  "against_sales_order",
  "so_detail",
  "against_sales_invoice",
  "si_detail",
  "dn_detail",
  "section_break_40",
  "batch_no",
  "serial_no",
  "actual_batch_qty",
  "actual_qty",
  "installed_qty",
  "item_tax_rate",
  "accounting_details_section",
  "expense_account",
  "allow_zero_valuation_rate",
  "column_break_71",
  "accounting_dimensions_section",
  "cost_center",
  "dimension_col_break",
<<<<<<< HEAD
  "reason_for_return_section_break",
  "reason_for_return",
=======
  "project",
>>>>>>> 00175c96
  "section_break_72",
  "page_break"
 ],
 "fields": [
  {
   "fieldname": "barcode",
   "fieldtype": "Data",
   "label": "Barcode",
   "print_hide": 1
  },
  {
   "fieldname": "item_code",
   "fieldtype": "Link",
   "in_global_search": 1,
   "in_list_view": 1,
   "label": "Item Code",
   "oldfieldname": "item_code",
   "oldfieldtype": "Link",
   "options": "Item",
   "print_width": "150px",
   "reqd": 1,
   "search_index": 1,
   "width": "150px"
  },
  {
   "fieldname": "item_name",
   "fieldtype": "Data",
   "in_global_search": 1,
   "label": "Item Name",
   "oldfieldname": "item_name",
   "oldfieldtype": "Data",
   "print_hide": 1,
   "print_width": "150px",
   "reqd": 1,
   "width": "150px"
  },
  {
   "fieldname": "col_break1",
   "fieldtype": "Column Break"
  },
  {
   "fieldname": "customer_item_code",
   "fieldtype": "Data",
   "hidden": 1,
   "label": "Customer's Item Code",
   "print_hide": 1,
   "read_only": 1
  },
  {
   "collapsible": 1,
   "fieldname": "section_break_6",
   "fieldtype": "Section Break",
   "label": "Description"
  },
  {
   "fieldname": "description",
   "fieldtype": "Text Editor",
   "label": "Description",
   "oldfieldname": "description",
   "oldfieldtype": "Small Text",
   "print_width": "300px",
   "reqd": 1,
   "width": "300px"
  },
  {
   "fieldname": "image",
   "fieldtype": "Attach",
   "hidden": 1,
   "label": "Image"
  },
  {
   "fieldname": "image_view",
   "fieldtype": "Image",
   "label": "Image View",
   "options": "image",
   "print_hide": 1
  },
  {
   "fieldname": "quantity_and_rate",
   "fieldtype": "Section Break",
   "label": "Quantity and Rate"
  },
  {
   "fieldname": "qty",
   "fieldtype": "Float",
   "in_list_view": 1,
   "label": "Quantity",
   "oldfieldname": "qty",
   "oldfieldtype": "Currency",
   "print_width": "100px",
   "reqd": 1,
   "width": "100px"
  },
  {
   "fieldname": "stock_uom",
   "fieldtype": "Link",
   "label": "Stock UOM",
   "oldfieldname": "stock_uom",
   "oldfieldtype": "Data",
   "options": "UOM",
   "print_hide": 1,
   "print_width": "50px",
   "read_only": 1,
   "reqd": 1,
   "width": "50px"
  },
  {
   "fieldname": "col_break2",
   "fieldtype": "Column Break"
  },
  {
   "fieldname": "uom",
   "fieldtype": "Link",
   "in_list_view": 1,
   "label": "UOM",
   "options": "UOM",
   "reqd": 1
  },
  {
   "fieldname": "conversion_factor",
   "fieldtype": "Float",
   "label": "UOM Conversion Factor",
   "print_hide": 1,
   "read_only": 1,
   "reqd": 1
  },
  {
   "fieldname": "stock_qty",
   "fieldtype": "Float",
   "label": "Qty as per Stock UOM",
   "no_copy": 1,
   "print_hide": 1,
   "read_only": 1
  },
  {
   "fieldname": "section_break_17",
   "fieldtype": "Section Break"
  },
  {
   "fieldname": "price_list_rate",
   "fieldtype": "Currency",
   "label": "Price List Rate",
   "oldfieldname": "ref_rate",
   "oldfieldtype": "Currency",
   "options": "currency",
   "print_hide": 1,
   "print_width": "100px",
   "read_only": 1,
   "width": "100px"
  },
  {
   "fieldname": "base_price_list_rate",
   "fieldtype": "Currency",
   "label": "Price List Rate (Company Currency)",
   "oldfieldname": "base_ref_rate",
   "oldfieldtype": "Currency",
   "options": "Company:company:default_currency",
   "print_hide": 1,
   "print_width": "100px",
   "read_only": 1,
   "width": "100px"
  },
  {
   "collapsible": 1,
   "fieldname": "discount_and_margin",
   "fieldtype": "Section Break",
   "label": "Discount and Margin"
  },
  {
   "depends_on": "price_list_rate",
   "fieldname": "margin_type",
   "fieldtype": "Select",
   "label": "Margin Type",
   "options": "\nPercentage\nAmount",
   "print_hide": 1
  },
  {
   "depends_on": "eval:doc.margin_type && doc.price_list_rate",
   "fieldname": "margin_rate_or_amount",
   "fieldtype": "Float",
   "label": "Margin Rate or Amount",
   "print_hide": 1
  },
  {
   "depends_on": "eval:doc.margin_type && doc.price_list_rate && doc.margin_rate_or_amount",
   "fieldname": "rate_with_margin",
   "fieldtype": "Currency",
   "label": "Rate With Margin",
   "options": "currency",
   "print_hide": 1,
   "read_only": 1
  },
  {
   "fieldname": "column_break_19",
   "fieldtype": "Column Break"
  },
  {
   "depends_on": "price_list_rate",
   "fieldname": "discount_percentage",
   "fieldtype": "Float",
   "label": "Discount (%) on Price List Rate with Margin",
   "oldfieldname": "adj_rate",
   "oldfieldtype": "Float",
   "print_hide": 1,
   "print_width": "100px",
   "width": "100px"
  },
  {
   "depends_on": "price_list_rate",
   "fieldname": "discount_amount",
   "fieldtype": "Currency",
   "label": "Discount Amount",
   "options": "currency"
  },
  {
   "depends_on": "eval:doc.margin_type && doc.price_list_rate && doc.margin_rate_or_amount",
   "fieldname": "base_rate_with_margin",
   "fieldtype": "Currency",
   "label": "Rate With Margin (Company Currency)",
   "options": "Company:company:default_currency",
   "print_hide": 1,
   "read_only": 1
  },
  {
   "fieldname": "section_break_1",
   "fieldtype": "Section Break"
  },
  {
   "fieldname": "rate",
   "fieldtype": "Currency",
   "in_list_view": 1,
   "label": "Rate",
   "oldfieldname": "export_rate",
   "oldfieldtype": "Currency",
   "options": "currency",
   "print_width": "150px",
   "width": "150px"
  },
  {
   "fieldname": "amount",
   "fieldtype": "Currency",
   "in_list_view": 1,
   "label": "Amount",
   "oldfieldname": "export_amount",
   "oldfieldtype": "Currency",
   "options": "currency",
   "print_width": "100px",
   "read_only": 1,
   "width": "100px"
  },
  {
   "fieldname": "col_break3",
   "fieldtype": "Column Break"
  },
  {
   "fieldname": "base_rate",
   "fieldtype": "Currency",
   "label": "Rate (Company Currency)",
   "oldfieldname": "basic_rate",
   "oldfieldtype": "Currency",
   "options": "Company:company:default_currency",
   "print_hide": 1,
   "print_width": "150px",
   "read_only": 1,
   "width": "150px"
  },
  {
   "fieldname": "base_amount",
   "fieldtype": "Currency",
   "label": "Amount (Company Currency)",
   "oldfieldname": "amount",
   "oldfieldtype": "Currency",
   "options": "Company:company:default_currency",
   "print_hide": 1,
   "print_width": "100px",
   "read_only": 1,
   "width": "100px"
  },
  {
   "fieldname": "pricing_rules",
   "fieldtype": "Small Text",
   "hidden": 1,
   "label": "Pricing Rules",
   "print_hide": 1,
   "read_only": 1
  },
  {
   "default": "0",
   "fieldname": "is_free_item",
   "fieldtype": "Check",
   "label": "Is Free Item",
   "print_hide": 1,
   "read_only": 1
  },
  {
   "fieldname": "section_break_25",
   "fieldtype": "Section Break"
  },
  {
   "fieldname": "net_rate",
   "fieldtype": "Currency",
   "label": "Net Rate",
   "options": "currency",
   "print_hide": 1,
   "read_only": 1
  },
  {
   "fieldname": "net_amount",
   "fieldtype": "Currency",
   "label": "Net Amount",
   "options": "currency",
   "print_hide": 1,
   "read_only": 1
  },
  {
   "fieldname": "column_break_28",
   "fieldtype": "Column Break"
  },
  {
   "fieldname": "base_net_rate",
   "fieldtype": "Currency",
   "label": "Net Rate (Company Currency)",
   "options": "Company:company:default_currency",
   "print_hide": 1,
   "read_only": 1
  },
  {
   "fieldname": "base_net_amount",
   "fieldtype": "Currency",
   "label": "Net Amount (Company Currency)",
   "options": "Company:company:default_currency",
   "print_hide": 1,
   "read_only": 1
  },
  {
   "collapsible": 1,
   "fieldname": "item_weight_details",
   "fieldtype": "Section Break",
   "label": "Item Weight Details"
  },
  {
   "fieldname": "weight_per_unit",
   "fieldtype": "Float",
   "label": "Weight Per Unit"
  },
  {
   "fieldname": "total_weight",
   "fieldtype": "Float",
   "label": "Total Weight",
   "read_only": 1
  },
  {
   "fieldname": "column_break_21",
   "fieldtype": "Column Break",
   "print_hide": 1
  },
  {
   "fieldname": "weight_uom",
   "fieldtype": "Link",
   "label": "Weight UOM",
   "options": "UOM"
  },
  {
   "fieldname": "warehouse_and_reference",
   "fieldtype": "Section Break",
   "label": "Warehouse and Reference"
  },
  {
   "fieldname": "warehouse",
   "fieldtype": "Link",
   "in_list_view": 1,
   "label": "From Warehouse",
   "oldfieldname": "warehouse",
   "oldfieldtype": "Link",
   "options": "Warehouse",
   "print_hide": 1,
   "print_width": "100px",
   "width": "100px"
  },
  {
   "fieldname": "target_warehouse",
   "fieldtype": "Link",
   "hidden": 1,
   "ignore_user_permissions": 1,
   "label": "Customer Warehouse (Optional)",
   "no_copy": 1,
   "options": "Warehouse",
   "print_hide": 1
  },
  {
   "depends_on": "eval:!doc.__islocal",
   "fieldname": "quality_inspection",
   "fieldtype": "Link",
   "label": "Quality Inspection",
   "no_copy": 1,
   "options": "Quality Inspection",
   "print_hide": 1
  },
  {
   "fieldname": "section_break_40",
   "fieldtype": "Section Break"
  },
  {
   "fieldname": "batch_no",
   "fieldtype": "Link",
   "in_list_view": 1,
   "label": "Batch No",
   "oldfieldname": "batch_no",
   "oldfieldtype": "Link",
   "options": "Batch",
   "print_hide": 1
  },
  {
   "allow_on_submit": 1,
   "fieldname": "actual_qty",
   "fieldtype": "Float",
   "label": "Available Qty at From Warehouse",
   "no_copy": 1,
   "oldfieldname": "actual_qty",
   "oldfieldtype": "Currency",
   "print_hide": 1,
   "print_width": "150px",
   "read_only": 1,
   "width": "150px"
  },
  {
   "allow_on_submit": 1,
   "depends_on": "batch_no",
   "fieldname": "actual_batch_qty",
   "fieldtype": "Float",
   "label": "Available Batch Qty at From Warehouse",
   "no_copy": 1,
   "print_hide": 1,
   "print_width": "150px",
   "read_only": 1,
   "width": "150px"
  },
  {
   "fieldname": "serial_no",
   "fieldtype": "Text",
   "in_list_view": 1,
   "label": "Serial No",
   "no_copy": 1,
   "oldfieldname": "serial_no",
   "oldfieldtype": "Text"
  },
  {
   "fieldname": "item_group",
   "fieldtype": "Link",
   "hidden": 1,
   "label": "Item Group",
   "oldfieldname": "item_group",
   "oldfieldtype": "Link",
   "options": "Item Group",
   "print_hide": 1,
   "read_only": 1
  },
  {
   "fieldname": "brand",
   "fieldtype": "Link",
   "hidden": 1,
   "label": "Brand Name",
   "oldfieldname": "brand",
   "oldfieldtype": "Link",
   "options": "Brand",
   "print_hide": 1,
   "print_width": "150px",
   "read_only": 1,
   "width": "150px"
  },
  {
   "fieldname": "item_tax_rate",
   "fieldtype": "Small Text",
   "hidden": 1,
   "label": "Item Tax Rate",
   "oldfieldname": "item_tax_rate",
   "oldfieldtype": "Small Text",
   "print_hide": 1,
   "read_only": 1
  },
  {
   "fieldname": "col_break4",
   "fieldtype": "Column Break"
  },
  {
   "fieldname": "expense_account",
   "fieldtype": "Link",
   "label": "Expense Account",
   "no_copy": 1,
   "options": "Account",
   "print_hide": 1,
   "width": "120px"
  },
  {
   "fieldname": "item_tax_template",
   "fieldtype": "Link",
   "label": "Item Tax Template",
   "options": "Item Tax Template",
   "print_hide": 1
  },
  {
   "default": ":Company",
   "fieldname": "cost_center",
   "fieldtype": "Link",
   "label": "Cost Center",
   "no_copy": 1,
   "options": "Cost Center",
   "print_hide": 1,
   "width": "120px"
  },
  {
   "default": "0",
   "fieldname": "allow_zero_valuation_rate",
   "fieldtype": "Check",
   "label": "Allow Zero Valuation Rate",
   "no_copy": 1,
   "print_hide": 1
  },
  {
   "fieldname": "against_sales_order",
   "fieldtype": "Link",
   "label": "Against Sales Order",
   "no_copy": 1,
   "options": "Sales Order",
   "print_hide": 1,
   "read_only": 1
  },
  {
   "fieldname": "against_sales_invoice",
   "fieldtype": "Link",
   "label": "Against Sales Invoice",
   "no_copy": 1,
   "options": "Sales Invoice",
   "print_hide": 1,
   "read_only": 1
  },
  {
   "fieldname": "so_detail",
   "fieldtype": "Data",
   "hidden": 1,
   "label": "Against Sales Order Item",
   "no_copy": 1,
   "oldfieldname": "prevdoc_detail_docname",
   "oldfieldtype": "Data",
   "print_hide": 1,
   "print_width": "150px",
   "read_only": 1,
   "search_index": 1,
   "width": "150px"
  },
  {
   "fieldname": "si_detail",
   "fieldtype": "Data",
   "hidden": 1,
   "label": "Against Sales Invoice Item",
   "no_copy": 1,
   "print_hide": 1,
   "read_only": 1
  },
  {
   "fieldname": "installed_qty",
   "fieldtype": "Float",
   "label": "Installed Qty",
   "no_copy": 1,
   "oldfieldname": "installed_qty",
   "oldfieldtype": "Currency",
   "print_hide": 1,
   "print_width": "150px",
   "read_only": 1,
   "width": "150px"
  },
  {
   "fieldname": "billed_amt",
   "fieldtype": "Currency",
   "label": "Billed Amt",
   "no_copy": 1,
   "options": "currency",
   "print_hide": 1,
   "read_only": 1
  },
  {
   "allow_on_submit": 1,
   "default": "0",
   "fieldname": "page_break",
   "fieldtype": "Check",
   "label": "Page Break",
   "oldfieldname": "page_break",
   "oldfieldtype": "Check",
   "print_hide": 1
  },
  {
   "fieldname": "accounting_details_section",
   "fieldtype": "Section Break",
   "label": "Accounting Details"
  },
  {
   "fieldname": "section_break_72",
   "fieldtype": "Section Break"
  },
  {
   "collapsible": 1,
   "fieldname": "image_section",
   "fieldtype": "Section Break",
   "label": "Image"
  },
  {
   "fieldname": "column_break_71",
   "fieldtype": "Column Break"
  },
  {
   "collapsible": 1,
   "fieldname": "accounting_dimensions_section",
   "fieldtype": "Section Break",
   "label": "Accounting Dimensions"
  },
  {
   "fieldname": "dimension_col_break",
   "fieldtype": "Column Break"
  },
  {
<<<<<<< HEAD
   "depends_on": "eval:parent.is_return==1",
   "fieldname": "reason_for_return",
   "fieldtype": "Small Text",
   "label": "Reason for Return",
   "no_copy": 1
  },
  {
   "default": "0",
   "depends_on": "eval:parent.is_return==1",
   "fieldname": "reason_for_return_section_break",
   "fieldtype": "Section Break",
   "label": "Reason For Return"
=======
   "fieldname": "project",
   "fieldtype": "Link",
   "label": "Project",
   "options": "Project"
>>>>>>> 00175c96
  },
  {
   "fieldname": "dn_detail",
   "fieldtype": "Data",
   "hidden": 1,
   "label": "Against Delivery Note Item",
   "no_copy": 1,
   "print_hide": 1,
   "read_only": 1
  }
 ],
 "idx": 1,
 "istable": 1,
 "links": [],
<<<<<<< HEAD
 "modified": "2020-04-28 14:18:33.131672",
=======
 "modified": "2020-07-20 12:25:06.177894",
>>>>>>> 00175c96
 "modified_by": "Administrator",
 "module": "Stock",
 "name": "Delivery Note Item",
 "owner": "Administrator",
 "permissions": [],
 "sort_field": "modified",
 "sort_order": "DESC"
}<|MERGE_RESOLUTION|>--- conflicted
+++ resolved
@@ -82,12 +82,7 @@
   "accounting_dimensions_section",
   "cost_center",
   "dimension_col_break",
-<<<<<<< HEAD
-  "reason_for_return_section_break",
-  "reason_for_return",
-=======
   "project",
->>>>>>> 00175c96
   "section_break_72",
   "page_break"
  ],
@@ -708,25 +703,10 @@
    "fieldtype": "Column Break"
   },
   {
-<<<<<<< HEAD
-   "depends_on": "eval:parent.is_return==1",
-   "fieldname": "reason_for_return",
-   "fieldtype": "Small Text",
-   "label": "Reason for Return",
-   "no_copy": 1
-  },
-  {
-   "default": "0",
-   "depends_on": "eval:parent.is_return==1",
-   "fieldname": "reason_for_return_section_break",
-   "fieldtype": "Section Break",
-   "label": "Reason For Return"
-=======
    "fieldname": "project",
    "fieldtype": "Link",
    "label": "Project",
    "options": "Project"
->>>>>>> 00175c96
   },
   {
    "fieldname": "dn_detail",
@@ -741,11 +721,7 @@
  "idx": 1,
  "istable": 1,
  "links": [],
-<<<<<<< HEAD
- "modified": "2020-04-28 14:18:33.131672",
-=======
  "modified": "2020-07-20 12:25:06.177894",
->>>>>>> 00175c96
  "modified_by": "Administrator",
  "module": "Stock",
  "name": "Delivery Note Item",
