{
 "actions": [],
 "autoname": "hash",
 "creation": "2013-04-22 13:15:44",
 "doctype": "DocType",
 "document_type": "Document",
 "editable_grid": 1,
 "engine": "InnoDB",
 "field_order": [
  "barcode",
  "has_item_scanned",
  "item_code",
  "item_name",
  "col_break1",
  "customer_item_code",
  "section_break_6",
  "description",
  "brand",
  "item_group",
  "image_section",
  "image",
  "image_view",
  "quantity_and_rate",
  "qty",
  "stock_uom",
  "col_break2",
  "uom",
  "conversion_factor",
  "stock_qty_sec_break",
  "stock_qty",
  "stock_qty_col_break",
  "returned_qty",
  "section_break_17",
  "price_list_rate",
  "base_price_list_rate",
  "discount_and_margin",
  "margin_type",
  "margin_rate_or_amount",
  "rate_with_margin",
  "column_break_19",
  "discount_percentage",
  "discount_amount",
  "base_rate_with_margin",
  "section_break_1",
  "rate",
  "amount",
  "col_break3",
  "base_rate",
  "base_amount",
  "pricing_rules",
  "stock_uom_rate",
  "is_free_item",
  "grant_commission",
  "section_break_25",
  "net_rate",
  "net_amount",
  "item_tax_template",
  "column_break_28",
  "base_net_rate",
  "base_net_amount",
  "billed_amt",
  "incoming_rate",
  "item_weight_details",
  "weight_per_unit",
  "total_weight",
  "column_break_21",
  "weight_uom",
  "warehouse_and_reference",
  "warehouse",
  "target_warehouse",
  "quality_inspection",
  "col_break4",
  "against_sales_order",
  "so_detail",
  "against_sales_invoice",
  "si_detail",
  "dn_detail",
  "pick_list_item",
  "section_break_40",
  "batch_no",
  "serial_no",
  "actual_batch_qty",
  "actual_qty",
  "installed_qty",
  "item_tax_rate",
  "column_break_atna",
  "received_qty",
  "accounting_details_section",
  "expense_account",
  "allow_zero_valuation_rate",
  "column_break_71",
  "internal_transfer_section",
  "material_request",
  "purchase_order",
  "column_break_82",
  "purchase_order_item",
  "material_request_item",
  "accounting_dimensions_section",
  "cost_center",
  "dimension_col_break",
  "project",
  "section_break_72",
  "page_break"
 ],
 "fields": [
  {
   "fieldname": "barcode",
   "fieldtype": "Data",
   "label": "Barcode",
   "print_hide": 1
  },
  {
   "fieldname": "item_code",
   "fieldtype": "Link",
   "in_global_search": 1,
   "in_list_view": 1,
   "label": "Item Code",
   "oldfieldname": "item_code",
   "oldfieldtype": "Link",
   "options": "Item",
   "print_width": "150px",
   "reqd": 1,
   "search_index": 1,
   "width": "150px"
  },
  {
   "fieldname": "item_name",
   "fieldtype": "Data",
   "in_global_search": 1,
   "label": "Item Name",
   "oldfieldname": "item_name",
   "oldfieldtype": "Data",
   "print_hide": 1,
   "print_width": "150px",
   "reqd": 1,
   "width": "150px"
  },
  {
   "fieldname": "col_break1",
   "fieldtype": "Column Break"
  },
  {
   "fieldname": "customer_item_code",
   "fieldtype": "Data",
   "hidden": 1,
   "label": "Customer's Item Code",
   "print_hide": 1,
   "read_only": 1
  },
  {
   "collapsible": 1,
   "fieldname": "section_break_6",
   "fieldtype": "Section Break",
   "label": "Description"
  },
  {
   "fieldname": "description",
   "fieldtype": "Text Editor",
   "label": "Description",
   "oldfieldname": "description",
   "oldfieldtype": "Small Text",
   "print_width": "300px",
   "reqd": 1,
   "width": "300px"
  },
  {
   "fieldname": "image",
   "fieldtype": "Attach",
   "hidden": 1,
   "label": "Image"
  },
  {
   "fieldname": "image_view",
   "fieldtype": "Image",
   "label": "Image View",
   "options": "image",
   "print_hide": 1
  },
  {
   "fieldname": "quantity_and_rate",
   "fieldtype": "Section Break",
   "label": "Quantity and Rate"
  },
  {
   "fieldname": "qty",
   "fieldtype": "Float",
   "in_list_view": 1,
   "label": "Quantity",
   "oldfieldname": "qty",
   "oldfieldtype": "Currency",
   "print_width": "100px",
   "reqd": 1,
   "width": "100px"
  },
  {
   "depends_on": "eval:doc.uom != doc.stock_uom",
   "fieldname": "stock_uom",
   "fieldtype": "Link",
   "label": "Stock UOM",
   "oldfieldname": "stock_uom",
   "oldfieldtype": "Data",
   "options": "UOM",
   "print_hide": 1,
   "print_width": "50px",
   "read_only": 1,
   "reqd": 1,
   "width": "50px"
  },
  {
   "fieldname": "col_break2",
   "fieldtype": "Column Break"
  },
  {
   "fieldname": "uom",
   "fieldtype": "Link",
   "in_list_view": 1,
   "label": "UOM",
   "options": "UOM",
   "reqd": 1
  },
  {
   "depends_on": "eval:doc.uom != doc.stock_uom",
   "fieldname": "conversion_factor",
   "fieldtype": "Float",
   "label": "UOM Conversion Factor",
   "print_hide": 1,
   "read_only": 1,
   "reqd": 1
  },
  {
   "depends_on": "eval:doc.uom != doc.stock_uom",
   "fieldname": "stock_qty",
   "fieldtype": "Float",
   "label": "Qty in Stock UOM",
   "no_copy": 1,
   "print_hide": 1,
   "read_only": 1
  },
  {
   "fieldname": "section_break_17",
   "fieldtype": "Section Break"
  },
  {
   "fieldname": "price_list_rate",
   "fieldtype": "Currency",
   "label": "Price List Rate",
   "oldfieldname": "ref_rate",
   "oldfieldtype": "Currency",
   "options": "currency",
   "print_hide": 1,
   "print_width": "100px",
   "read_only": 1,
   "width": "100px"
  },
  {
   "fieldname": "base_price_list_rate",
   "fieldtype": "Currency",
   "label": "Price List Rate (Company Currency)",
   "oldfieldname": "base_ref_rate",
   "oldfieldtype": "Currency",
   "options": "Company:company:default_currency",
   "print_hide": 1,
   "print_width": "100px",
   "read_only": 1,
   "width": "100px"
  },
  {
   "collapsible": 1,
   "collapsible_depends_on": "eval: doc.margin_type || doc.discount_amount",
   "fieldname": "discount_and_margin",
   "fieldtype": "Section Break",
   "label": "Discount and Margin"
  },
  {
   "depends_on": "price_list_rate",
   "fieldname": "margin_type",
   "fieldtype": "Select",
   "label": "Margin Type",
   "options": "\nPercentage\nAmount",
   "print_hide": 1
  },
  {
   "depends_on": "eval:doc.margin_type && doc.price_list_rate",
   "fieldname": "margin_rate_or_amount",
   "fieldtype": "Float",
   "label": "Margin Rate or Amount",
   "print_hide": 1
  },
  {
   "depends_on": "eval:doc.margin_type && doc.price_list_rate && doc.margin_rate_or_amount",
   "fieldname": "rate_with_margin",
   "fieldtype": "Currency",
   "label": "Rate With Margin",
   "options": "currency",
   "print_hide": 1,
   "read_only": 1
  },
  {
   "fieldname": "column_break_19",
   "fieldtype": "Column Break"
  },
  {
   "depends_on": "price_list_rate",
   "fieldname": "discount_percentage",
   "fieldtype": "Float",
   "label": "Discount (%) on Price List Rate with Margin",
   "oldfieldname": "adj_rate",
   "oldfieldtype": "Float",
   "print_hide": 1,
   "print_width": "100px",
   "width": "100px"
  },
  {
   "depends_on": "price_list_rate",
   "fieldname": "discount_amount",
   "fieldtype": "Currency",
   "label": "Discount Amount",
   "options": "currency"
  },
  {
   "depends_on": "eval:doc.margin_type && doc.price_list_rate && doc.margin_rate_or_amount",
   "fieldname": "base_rate_with_margin",
   "fieldtype": "Currency",
   "label": "Rate With Margin (Company Currency)",
   "options": "Company:company:default_currency",
   "print_hide": 1,
   "read_only": 1
  },
  {
   "fieldname": "section_break_1",
   "fieldtype": "Section Break"
  },
  {
   "fieldname": "rate",
   "fieldtype": "Currency",
   "in_list_view": 1,
   "label": "Rate",
   "oldfieldname": "export_rate",
   "oldfieldtype": "Currency",
   "options": "currency",
   "print_width": "150px",
   "width": "150px"
  },
  {
   "fieldname": "amount",
   "fieldtype": "Currency",
   "in_list_view": 1,
   "label": "Amount",
   "oldfieldname": "export_amount",
   "oldfieldtype": "Currency",
   "options": "currency",
   "print_width": "100px",
   "read_only": 1,
   "width": "100px"
  },
  {
   "fieldname": "col_break3",
   "fieldtype": "Column Break"
  },
  {
   "fieldname": "base_rate",
   "fieldtype": "Currency",
   "label": "Rate (Company Currency)",
   "oldfieldname": "basic_rate",
   "oldfieldtype": "Currency",
   "options": "Company:company:default_currency",
   "print_hide": 1,
   "print_width": "150px",
   "read_only": 1,
   "width": "150px"
  },
  {
   "fieldname": "base_amount",
   "fieldtype": "Currency",
   "label": "Amount (Company Currency)",
   "oldfieldname": "amount",
   "oldfieldtype": "Currency",
   "options": "Company:company:default_currency",
   "print_hide": 1,
   "print_width": "100px",
   "read_only": 1,
   "width": "100px"
  },
  {
   "fieldname": "pricing_rules",
   "fieldtype": "Small Text",
   "hidden": 1,
   "label": "Pricing Rules",
   "print_hide": 1,
   "read_only": 1
  },
  {
   "default": "0",
   "fieldname": "is_free_item",
   "fieldtype": "Check",
   "label": "Is Free Item",
   "print_hide": 1,
   "read_only": 1
  },
  {
   "fieldname": "section_break_25",
   "fieldtype": "Section Break"
  },
  {
   "fieldname": "net_rate",
   "fieldtype": "Currency",
   "label": "Net Rate",
   "options": "currency",
   "print_hide": 1,
   "read_only": 1
  },
  {
   "fieldname": "net_amount",
   "fieldtype": "Currency",
   "label": "Net Amount",
   "options": "currency",
   "print_hide": 1,
   "read_only": 1
  },
  {
   "fieldname": "column_break_28",
   "fieldtype": "Column Break"
  },
  {
   "fieldname": "base_net_rate",
   "fieldtype": "Currency",
   "label": "Net Rate (Company Currency)",
   "options": "Company:company:default_currency",
   "print_hide": 1,
   "read_only": 1
  },
  {
   "fieldname": "base_net_amount",
   "fieldtype": "Currency",
   "label": "Net Amount (Company Currency)",
   "options": "Company:company:default_currency",
   "print_hide": 1,
   "read_only": 1
  },
  {
   "collapsible": 1,
   "fieldname": "item_weight_details",
   "fieldtype": "Section Break",
   "label": "Item Weight Details"
  },
  {
   "fieldname": "weight_per_unit",
   "fieldtype": "Float",
   "label": "Weight Per Unit"
  },
  {
   "fieldname": "total_weight",
   "fieldtype": "Float",
   "label": "Total Weight",
   "read_only": 1
  },
  {
   "fieldname": "column_break_21",
   "fieldtype": "Column Break",
   "print_hide": 1
  },
  {
   "fieldname": "weight_uom",
   "fieldtype": "Link",
   "label": "Weight UOM",
   "options": "UOM"
  },
  {
   "fieldname": "warehouse_and_reference",
   "fieldtype": "Section Break",
   "label": "Warehouse and Reference"
  },
  {
   "fieldname": "warehouse",
   "fieldtype": "Link",
   "in_list_view": 1,
   "label": "Warehouse",
   "oldfieldname": "warehouse",
   "oldfieldtype": "Link",
   "options": "Warehouse",
   "print_hide": 1,
   "print_width": "100px",
   "width": "100px"
  },
  {
   "depends_on": "eval:parent.is_internal_customer || doc.target_warehouse",
   "fieldname": "target_warehouse",
   "fieldtype": "Link",
   "hidden": 1,
   "ignore_user_permissions": 1,
   "label": "Target Warehouse",
   "no_copy": 1,
   "options": "Warehouse",
   "print_hide": 1
  },
  {
   "depends_on": "eval:!doc.__islocal",
   "fieldname": "quality_inspection",
   "fieldtype": "Link",
   "label": "Quality Inspection",
   "no_copy": 1,
   "options": "Quality Inspection",
   "print_hide": 1
  },
  {
   "fieldname": "section_break_40",
   "fieldtype": "Section Break"
  },
  {
   "fieldname": "batch_no",
   "fieldtype": "Link",
   "in_list_view": 1,
   "label": "Batch No",
   "oldfieldname": "batch_no",
   "oldfieldtype": "Link",
   "options": "Batch",
   "print_hide": 1
  },
  {
   "allow_on_submit": 1,
   "fieldname": "actual_qty",
   "fieldtype": "Float",
   "label": "Available Qty at From Warehouse",
   "no_copy": 1,
   "oldfieldname": "actual_qty",
   "oldfieldtype": "Currency",
   "print_hide": 1,
   "print_width": "150px",
   "read_only": 1,
   "width": "150px"
  },
  {
   "allow_on_submit": 1,
   "depends_on": "batch_no",
   "fieldname": "actual_batch_qty",
   "fieldtype": "Float",
   "label": "Available Batch Qty at From Warehouse",
   "no_copy": 1,
   "print_hide": 1,
   "print_width": "150px",
   "read_only": 1,
   "width": "150px"
  },
  {
   "fieldname": "serial_no",
   "fieldtype": "Text",
   "in_list_view": 1,
   "label": "Serial No",
   "no_copy": 1,
   "oldfieldname": "serial_no",
   "oldfieldtype": "Text"
  },
  {
   "fieldname": "item_group",
   "fieldtype": "Link",
   "hidden": 1,
   "label": "Item Group",
   "oldfieldname": "item_group",
   "oldfieldtype": "Link",
   "options": "Item Group",
   "print_hide": 1,
   "read_only": 1
  },
  {
   "fieldname": "brand",
   "fieldtype": "Link",
   "hidden": 1,
   "label": "Brand Name",
   "oldfieldname": "brand",
   "oldfieldtype": "Link",
   "options": "Brand",
   "print_hide": 1,
   "print_width": "150px",
   "read_only": 1,
   "width": "150px"
  },
  {
   "fieldname": "item_tax_rate",
   "fieldtype": "Small Text",
   "hidden": 1,
   "label": "Item Tax Rate",
   "oldfieldname": "item_tax_rate",
   "oldfieldtype": "Small Text",
   "print_hide": 1,
   "read_only": 1
  },
  {
   "fieldname": "col_break4",
   "fieldtype": "Column Break"
  },
  {
   "fieldname": "expense_account",
   "fieldtype": "Link",
   "label": "Expense Account",
   "no_copy": 1,
   "options": "Account",
   "print_hide": 1,
   "width": "120px"
  },
  {
   "fieldname": "item_tax_template",
   "fieldtype": "Link",
   "label": "Item Tax Template",
   "options": "Item Tax Template",
   "print_hide": 1
  },
  {
   "default": ":Company",
   "fieldname": "cost_center",
   "fieldtype": "Link",
   "label": "Cost Center",
   "no_copy": 1,
   "options": "Cost Center",
   "print_hide": 1,
   "width": "120px"
  },
  {
   "default": "0",
   "fieldname": "allow_zero_valuation_rate",
   "fieldtype": "Check",
   "label": "Allow Zero Valuation Rate",
   "no_copy": 1,
   "print_hide": 1
  },
  {
   "fieldname": "against_sales_order",
   "fieldtype": "Link",
   "label": "Against Sales Order",
   "no_copy": 1,
   "options": "Sales Order",
   "print_hide": 1,
   "read_only": 1
  },
  {
   "fieldname": "against_sales_invoice",
   "fieldtype": "Link",
   "label": "Against Sales Invoice",
   "no_copy": 1,
   "options": "Sales Invoice",
   "print_hide": 1,
   "read_only": 1,
   "search_index": 1
  },
  {
   "fieldname": "so_detail",
   "fieldtype": "Data",
   "hidden": 1,
   "label": "Against Sales Order Item",
   "no_copy": 1,
   "oldfieldname": "prevdoc_detail_docname",
   "oldfieldtype": "Data",
   "print_hide": 1,
   "print_width": "150px",
   "read_only": 1,
   "search_index": 1,
   "width": "150px"
  },
  {
   "fieldname": "si_detail",
   "fieldtype": "Data",
   "hidden": 1,
   "label": "Against Sales Invoice Item",
   "no_copy": 1,
   "print_hide": 1,
   "read_only": 1
  },
  {
   "fieldname": "installed_qty",
   "fieldtype": "Float",
   "label": "Installed Qty",
   "no_copy": 1,
   "oldfieldname": "installed_qty",
   "oldfieldtype": "Currency",
   "print_hide": 1,
   "print_width": "150px",
   "read_only": 1,
   "width": "150px"
  },
  {
   "fieldname": "billed_amt",
   "fieldtype": "Currency",
   "label": "Billed Amt",
   "no_copy": 1,
   "options": "currency",
   "print_hide": 1,
   "read_only": 1
  },
  {
   "allow_on_submit": 1,
   "default": "0",
   "fieldname": "page_break",
   "fieldtype": "Check",
   "label": "Page Break",
   "oldfieldname": "page_break",
   "oldfieldtype": "Check",
   "print_hide": 1
  },
  {
   "fieldname": "accounting_details_section",
   "fieldtype": "Section Break",
   "label": "Accounting Details"
  },
  {
   "fieldname": "section_break_72",
   "fieldtype": "Section Break"
  },
  {
   "collapsible": 1,
   "fieldname": "image_section",
   "fieldtype": "Section Break",
   "label": "Image"
  },
  {
   "fieldname": "column_break_71",
   "fieldtype": "Column Break"
  },
  {
   "collapsible": 1,
   "fieldname": "accounting_dimensions_section",
   "fieldtype": "Section Break",
   "label": "Accounting Dimensions"
  },
  {
   "fieldname": "dimension_col_break",
   "fieldtype": "Column Break"
  },
  {
   "fieldname": "project",
   "fieldtype": "Link",
   "label": "Project",
   "options": "Project"
  },
  {
   "fieldname": "dn_detail",
   "fieldtype": "Data",
   "hidden": 1,
   "label": "Against Delivery Note Item",
   "no_copy": 1,
   "print_hide": 1,
   "read_only": 1
  },
  {
   "fieldname": "stock_qty_sec_break",
   "fieldtype": "Section Break"
  },
  {
   "fieldname": "stock_qty_col_break",
   "fieldtype": "Column Break"
  },
  {
   "depends_on": "returned_qty",
   "fieldname": "returned_qty",
   "fieldtype": "Float",
   "label": "Returned Qty in Stock UOM",
   "no_copy": 1,
   "read_only": 1
  },
  {
   "fieldname": "incoming_rate",
   "fieldtype": "Currency",
   "label": "Incoming Rate",
   "no_copy": 1,
   "precision": "6",
   "print_hide": 1,
   "read_only": 1
  },
  {
   "depends_on": "eval: doc.uom != doc.stock_uom",
   "fieldname": "stock_uom_rate",
   "fieldtype": "Currency",
   "label": "Rate of Stock UOM",
   "no_copy": 1,
   "options": "currency",
   "read_only": 1
  },
  {
   "default": "0",
   "fetch_from": "item_code.grant_commission",
   "fieldname": "grant_commission",
   "fieldtype": "Check",
   "label": "Grant Commission",
   "read_only": 1
  },
  {
   "fieldname": "pick_list_item",
   "fieldtype": "Data",
   "hidden": 1,
   "label": "Pick List Item",
   "no_copy": 1,
   "print_hide": 1,
   "read_only": 1
  },
  {
   "collapsible": 1,
   "depends_on": "eval:parent.is_internal_customer == 1",
   "fieldname": "internal_transfer_section",
   "fieldtype": "Section Break",
   "label": "Internal Transfer"
  },
  {
   "fieldname": "purchase_order",
   "fieldtype": "Link",
   "label": "Purchase Order",
   "options": "Purchase Order",
   "print_hide": 1,
   "read_only": 1
  },
  {
   "fieldname": "column_break_82",
   "fieldtype": "Column Break"
  },
  {
   "fieldname": "purchase_order_item",
   "fieldtype": "Data",
   "label": "Purchase Order Item",
   "print_hide": 1,
   "read_only": 1
  },
  {
   "default": "0",
   "depends_on": "barcode",
   "fieldname": "has_item_scanned",
   "fieldtype": "Check",
   "label": "Has Item Scanned",
   "read_only": 1
  },
  {
   "fieldname": "material_request",
   "fieldtype": "Link",
   "label": "Material Request",
   "options": "Material Request"
  },
  {
   "fieldname": "material_request_item",
   "fieldtype": "Data",
   "label": "Material Request Item"
  },
  {
   "fieldname": "column_break_atna",
   "fieldtype": "Column Break"
  },
  {
   "depends_on": "eval: parent.is_internal_customer",
   "fieldname": "received_qty",
   "fieldtype": "Float",
   "label": "Received Qty",
   "no_copy": 1,
   "print_hide": 1,
   "read_only": 1,
   "report_hide": 1
  }
 ],
 "idx": 1,
 "index_web_pages_for_search": 1,
 "istable": 1,
 "links": [],
<<<<<<< HEAD
 "modified": "2023-03-30 23:27:30.943175",
=======
 "modified": "2023-04-06 09:28:29.182053",
>>>>>>> 934e1b4e
 "modified_by": "Administrator",
 "module": "Stock",
 "name": "Delivery Note Item",
 "naming_rule": "Random",
 "owner": "Administrator",
 "permissions": [],
 "sort_field": "modified",
 "sort_order": "DESC",
 "states": []
}<|MERGE_RESOLUTION|>--- conflicted
+++ resolved
@@ -854,11 +854,7 @@
  "index_web_pages_for_search": 1,
  "istable": 1,
  "links": [],
-<<<<<<< HEAD
- "modified": "2023-03-30 23:27:30.943175",
-=======
  "modified": "2023-04-06 09:28:29.182053",
->>>>>>> 934e1b4e
  "modified_by": "Administrator",
  "module": "Stock",
  "name": "Delivery Note Item",
