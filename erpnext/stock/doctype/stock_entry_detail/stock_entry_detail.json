--- conflicted
+++ resolved
@@ -570,8 +570,6 @@
    "fieldtype": "Check",
    "label": "Has Item Scanned",
    "read_only": 1
-<<<<<<< HEAD
-=======
   },
   {
    "fieldname": "add_serial_batch_bundle",
@@ -585,7 +583,6 @@
    "no_copy": 1,
    "options": "Serial and Batch Bundle",
    "print_hide": 1
->>>>>>> 44bad3bd
   }
  ],
  "idx": 1,
