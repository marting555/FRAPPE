--- conflicted
+++ resolved
@@ -498,7 +498,6 @@
    "read_only": 1
   },
   {
-<<<<<<< HEAD
    "depends_on": "alt_uom",
    "fieldname": "alt_uom_size",
    "fieldtype": "Float",
@@ -527,7 +526,8 @@
    "fieldname": "hide_item_code",
    "fieldtype": "Check",
    "label": "Hide Item Code"
-=======
+  },
+  {
    "default": "0",
    "depends_on": "eval:parent.purpose===\"Repack\" && doc.t_warehouse",
    "fieldname": "set_basic_rate_manually",
@@ -535,17 +535,12 @@
    "label": "Set Basic Rate Manually",
    "show_days": 1,
    "show_seconds": 1
->>>>>>> fd30b8f4
   }
  ],
  "idx": 1,
  "istable": 1,
-<<<<<<< HEAD
- "modified": "2020-03-03 15:50:32.438065",
-=======
  "links": [],
  "modified": "2020-06-08 12:57:03.172887",
->>>>>>> fd30b8f4
  "modified_by": "Administrator",
  "module": "Stock",
  "name": "Stock Entry Detail",
