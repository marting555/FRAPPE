--- conflicted
+++ resolved
@@ -498,7 +498,6 @@
    "label": "Set Basic Rate Manually"
   },
   {
-<<<<<<< HEAD
    "depends_on": "eval:in_list([\"Material Transfer\", \"Material Receipt\"], parent.purpose)",
    "fieldname": "putaway_rule",
    "fieldtype": "Link",
@@ -507,7 +506,8 @@
    "options": "Putaway Rule",
    "print_hide": 1,
    "read_only": 1
-=======
+  },
+  {
    "fieldname": "quantity_section",
    "fieldtype": "Section Break",
    "label": "Quantity"
@@ -532,18 +532,13 @@
    "fieldname": "is_finished_item",
    "fieldtype": "Check",
    "label": "Is Finished Item"
->>>>>>> 14931a0e
   }
  ],
  "idx": 1,
  "index_web_pages_for_search": 1,
  "istable": 1,
  "links": [],
-<<<<<<< HEAD
- "modified": "2020-12-07 15:00:44.489442",
-=======
- "modified": "2020-12-23 17:55:03.384138",
->>>>>>> 14931a0e
+ "modified": "2020-12-30 15:00:44.489442",
  "modified_by": "Administrator",
  "module": "Stock",
  "name": "Stock Entry Detail",
