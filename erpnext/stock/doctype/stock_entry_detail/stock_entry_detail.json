--- conflicted
+++ resolved
@@ -503,7 +503,6 @@
    "fieldname": "set_basic_rate_manually",
    "fieldtype": "Check",
    "label": "Set Basic Rate Manually"
-<<<<<<< HEAD
   },
   {
    "depends_on": "alt_uom",
@@ -534,17 +533,11 @@
    "fieldname": "hide_item_code",
    "fieldtype": "Check",
    "label": "Hide Item Code"
-=======
->>>>>>> 24e5a617
   }
  ],
  "idx": 1,
  "istable": 1,
-<<<<<<< HEAD
- "modified": "2020-06-08 12:57:03.172887",
-=======
  "modified": "2020-09-04 12:12:35.668198",
->>>>>>> 24e5a617
  "modified_by": "Administrator",
  "module": "Stock",
  "name": "Stock Entry Detail",
