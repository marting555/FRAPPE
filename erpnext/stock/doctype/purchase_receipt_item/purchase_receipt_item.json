--- conflicted
+++ resolved
@@ -1005,11 +1005,7 @@
  "idx": 1,
  "istable": 1,
  "links": [],
-<<<<<<< HEAD
  "modified": "2022-02-07 14:58:36.543960",
-=======
- "modified": "2022-02-01 11:32:27.980524",
->>>>>>> 35c19cb4
  "modified_by": "Administrator",
  "module": "Stock",
  "name": "Purchase Receipt Item",
