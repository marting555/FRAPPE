{
 "actions": [],
 "autoname": "hash",
 "creation": "2013-05-24 19:29:10",
 "doctype": "DocType",
 "document_type": "Document",
 "editable_grid": 1,
 "engine": "InnoDB",
 "field_order": [
  "barcode",
  "section_break_2",
  "item_code",
  "product_bundle",
  "supplier_part_no",
  "column_break_2",
  "item_name",
  "section_break_4",
  "description",
  "brand",
  "image_column",
  "item_group",
  "image",
  "image_view",
  "received_and_accepted",
  "received_qty",
  "qty",
  "rejected_qty",
  "col_break2",
  "uom",
  "stock_uom",
  "conversion_factor",
  "retain_sample",
  "sample_quantity",
  "tracking_section",
  "received_stock_qty",
  "stock_qty",
  "col_break_tracking_section",
  "returned_qty",
  "rate_and_amount",
  "price_list_rate",
  "col_break3",
  "base_price_list_rate",
  "discount_and_margin_section",
  "margin_type",
  "margin_rate_or_amount",
  "rate_with_margin",
  "column_break_37",
  "discount_percentage",
  "discount_amount",
  "base_rate_with_margin",
  "sec_break1",
  "rate",
  "amount",
  "col_break4",
  "base_rate",
  "base_amount",
  "pricing_rules",
  "stock_uom_rate",
  "is_free_item",
  "section_break_29",
  "net_rate",
  "net_amount",
  "item_tax_template",
  "column_break_32",
  "base_net_rate",
  "base_net_amount",
  "valuation_rate",
  "item_tax_amount",
  "rm_supp_cost",
  "landed_cost_voucher_amount",
  "billed_amt",
  "warehouse_and_reference",
  "warehouse",
  "rejected_warehouse",
  "from_warehouse",
  "material_request",
  "purchase_order",
  "purchase_invoice",
  "column_break_40",
  "is_fixed_asset",
  "asset_location",
  "asset_category",
  "schedule_date",
  "quality_inspection",
  "material_request_item",
<<<<<<< HEAD
  "purchase_receipt_item",
=======
  "purchase_order_item",
  "purchase_invoice_item",
  "purchase_receipt_item",
  "delivery_note_item",
  "putaway_rule",
>>>>>>> 540559d6
  "section_break_45",
  "allow_zero_valuation_rate",
  "bom",
  "serial_no",
  "col_break5",
  "include_exploded_items",
  "batch_no",
  "rejected_serial_no",
  "expense_account",
  "item_tax_rate",
  "item_weight_details",
  "weight_per_unit",
  "total_weight",
  "column_break_41",
  "weight_uom",
  "manufacture_details",
  "manufacturer",
  "column_break_16",
  "manufacturer_part_no",
  "accounting_dimensions_section",
  "project",
  "dimension_col_break",
  "cost_center",
  "section_break_80",
  "page_break"
 ],
 "fields": [
  {
   "fieldname": "barcode",
   "fieldtype": "Data",
   "label": "Barcode"
  },
  {
   "fieldname": "section_break_2",
   "fieldtype": "Section Break"
  },
  {
   "bold": 1,
   "columns": 3,
   "fieldname": "item_code",
   "fieldtype": "Link",
   "in_global_search": 1,
   "in_list_view": 1,
   "label": "Item Code",
   "oldfieldname": "item_code",
   "oldfieldtype": "Link",
   "options": "Item",
   "print_width": "100px",
   "reqd": 1,
   "search_index": 1,
   "width": "100px"
  },
  {
   "fieldname": "supplier_part_no",
   "fieldtype": "Data",
   "hidden": 1,
   "label": "Supplier Part Number",
   "read_only": 1
  },
  {
   "fieldname": "column_break_2",
   "fieldtype": "Column Break"
  },
  {
   "fieldname": "item_name",
   "fieldtype": "Data",
   "in_global_search": 1,
   "label": "Item Name",
   "oldfieldname": "item_name",
   "oldfieldtype": "Data",
   "print_hide": 1,
   "reqd": 1
  },
  {
   "collapsible": 1,
   "fieldname": "section_break_4",
   "fieldtype": "Section Break",
   "label": "Description"
  },
  {
   "fieldname": "description",
   "fieldtype": "Text Editor",
   "label": "Description",
   "oldfieldname": "description",
   "oldfieldtype": "Text",
   "print_width": "300px",
   "reqd": 1,
   "width": "300px"
  },
  {
   "fieldname": "image",
   "fieldtype": "Attach",
   "hidden": 1,
   "label": "Image"
  },
  {
   "fieldname": "image_view",
   "fieldtype": "Image",
   "label": "Image View",
   "options": "image",
   "print_hide": 1
  },
  {
   "fieldname": "received_and_accepted",
   "fieldtype": "Section Break",
   "label": "Received and Accepted"
  },
  {
   "bold": 1,
   "default": "0",
   "fieldname": "received_qty",
   "fieldtype": "Float",
   "label": "Received Quantity",
   "oldfieldname": "received_qty",
   "oldfieldtype": "Currency",
   "print_hide": 1,
   "print_width": "100px",
   "read_only": 1,
   "reqd": 1,
   "width": "100px"
  },
  {
   "columns": 2,
   "fieldname": "qty",
   "fieldtype": "Float",
   "in_list_view": 1,
   "label": "Accepted Quantity",
   "oldfieldname": "qty",
   "oldfieldtype": "Currency",
   "print_width": "100px",
   "width": "100px"
  },
  {
   "columns": 1,
   "fieldname": "rejected_qty",
   "fieldtype": "Float",
   "in_list_view": 1,
   "label": "Rejected Quantity",
   "oldfieldname": "rejected_qty",
   "oldfieldtype": "Currency",
   "print_hide": 1,
   "print_width": "100px",
   "width": "100px"
  },
  {
   "fieldname": "col_break2",
   "fieldtype": "Column Break",
   "print_hide": 1
  },
  {
   "fieldname": "uom",
   "fieldtype": "Link",
   "label": "UOM",
   "oldfieldname": "uom",
   "oldfieldtype": "Link",
   "options": "UOM",
   "print_width": "100px",
   "reqd": 1,
   "width": "100px"
  },
  {
   "fieldname": "stock_uom",
   "fieldtype": "Link",
   "label": "Stock UOM",
   "oldfieldname": "stock_uom",
   "oldfieldtype": "Data",
   "options": "UOM",
   "print_hide": 1,
   "print_width": "100px",
   "read_only": 1,
   "reqd": 1,
   "width": "100px"
  },
  {
   "fieldname": "conversion_factor",
   "fieldtype": "Float",
   "label": "Conversion Factor",
   "oldfieldname": "conversion_factor",
   "oldfieldtype": "Currency",
   "print_hide": 1,
   "print_width": "100px",
   "reqd": 1,
   "width": "100px"
  },
  {
   "default": "0",
   "fetch_from": "item_code.retain_sample",
   "fieldname": "retain_sample",
   "fieldtype": "Check",
   "label": "Retain Sample",
   "read_only": 1
  },
  {
   "depends_on": "retain_sample",
   "fetch_from": "item_code.sample_quantity",
   "fieldname": "sample_quantity",
   "fieldtype": "Int",
   "label": "Sample Quantity"
  },
  {
   "fieldname": "rate_and_amount",
   "fieldtype": "Section Break",
   "label": "Rate and Amount"
  },
  {
   "fieldname": "price_list_rate",
   "fieldtype": "Currency",
   "label": "Price List Rate",
   "options": "currency",
   "print_hide": 1
  },
  {
   "depends_on": "price_list_rate",
   "fieldname": "discount_percentage",
   "fieldtype": "Percent",
   "label": "Discount on Price List Rate (%)",
   "print_hide": 1
  },
  {
   "depends_on": "price_list_rate",
   "fieldname": "discount_amount",
   "fieldtype": "Currency",
   "label": "Discount Amount",
   "options": "currency"
  },
  {
   "fieldname": "col_break3",
   "fieldtype": "Column Break"
  },
  {
   "fieldname": "base_price_list_rate",
   "fieldtype": "Currency",
   "label": "Price List Rate (Company Currency)",
   "options": "Company:company:default_currency",
   "print_hide": 1,
   "read_only": 1
  },
  {
   "fieldname": "sec_break1",
   "fieldtype": "Section Break"
  },
  {
   "bold": 1,
   "columns": 2,
   "fieldname": "rate",
   "fieldtype": "Currency",
   "in_list_view": 1,
   "label": "Rate",
   "oldfieldname": "import_rate",
   "oldfieldtype": "Currency",
   "options": "currency",
   "print_width": "100px",
   "width": "100px"
  },
  {
   "fieldname": "amount",
   "fieldtype": "Currency",
   "in_list_view": 1,
   "label": "Amount",
   "oldfieldname": "import_amount",
   "oldfieldtype": "Currency",
   "options": "currency",
   "read_only": 1
  },
  {
   "fieldname": "col_break4",
   "fieldtype": "Column Break"
  },
  {
   "fieldname": "base_rate",
   "fieldtype": "Currency",
   "label": "Rate (Company Currency)",
   "oldfieldname": "purchase_rate",
   "oldfieldtype": "Currency",
   "options": "Company:company:default_currency",
   "print_hide": 1,
   "print_width": "100px",
   "read_only": 1,
   "reqd": 1,
   "width": "100px"
  },
  {
   "fieldname": "base_amount",
   "fieldtype": "Currency",
   "label": "Amount (Company Currency)",
   "oldfieldname": "amount",
   "oldfieldtype": "Currency",
   "options": "Company:company:default_currency",
   "print_hide": 1,
   "print_width": "100px",
   "read_only": 1,
   "width": "100px"
  },
  {
   "fieldname": "pricing_rules",
   "fieldtype": "Small Text",
   "hidden": 1,
   "label": "Pricing Rules",
   "print_hide": 1,
   "read_only": 1
  },
  {
   "default": "0",
   "fieldname": "is_free_item",
   "fieldtype": "Check",
   "label": "Is Free Item",
   "print_hide": 1,
   "read_only": 1
  },
  {
   "fieldname": "section_break_29",
   "fieldtype": "Section Break"
  },
  {
   "fieldname": "net_rate",
   "fieldtype": "Currency",
   "label": "Net Rate",
   "options": "currency",
   "print_hide": 1,
   "read_only": 1
  },
  {
   "columns": 2,
   "fieldname": "net_amount",
   "fieldtype": "Currency",
   "in_list_view": 1,
   "label": "Net Amount",
   "options": "currency",
   "print_hide": 1,
   "read_only": 1
  },
  {
   "fieldname": "column_break_32",
   "fieldtype": "Column Break"
  },
  {
   "fieldname": "base_net_rate",
   "fieldtype": "Currency",
   "label": "Net Rate (Company Currency)",
   "options": "Company:company:default_currency",
   "print_hide": 1,
   "read_only": 1
  },
  {
   "fieldname": "base_net_amount",
   "fieldtype": "Currency",
   "label": "Net Amount (Company Currency)",
   "options": "Company:company:default_currency",
   "print_hide": 1,
   "read_only": 1
  },
  {
   "collapsible": 1,
   "fieldname": "item_weight_details",
   "fieldtype": "Section Break",
   "label": "Item Weight Details"
  },
  {
   "fieldname": "weight_per_unit",
   "fieldtype": "Float",
   "label": "Weight Per Unit"
  },
  {
   "fieldname": "total_weight",
   "fieldtype": "Float",
   "label": "Total Weight",
   "read_only": 1
  },
  {
   "fieldname": "column_break_41",
   "fieldtype": "Column Break"
  },
  {
   "fieldname": "weight_uom",
   "fieldtype": "Link",
   "label": "Weight UOM",
   "options": "UOM"
  },
  {
   "fieldname": "warehouse_and_reference",
   "fieldtype": "Section Break",
   "label": "Warehouse and Reference"
  },
  {
   "bold": 1,
   "fieldname": "warehouse",
   "fieldtype": "Link",
   "in_list_view": 1,
   "label": "Accepted Warehouse",
   "oldfieldname": "warehouse",
   "oldfieldtype": "Link",
   "options": "Warehouse",
   "print_hide": 1,
   "print_width": "100px",
   "width": "100px"
  },
  {
   "fieldname": "rejected_warehouse",
   "fieldtype": "Link",
   "label": "Rejected Warehouse",
   "no_copy": 1,
   "oldfieldname": "rejected_warehouse",
   "oldfieldtype": "Link",
   "options": "Warehouse",
   "print_hide": 1,
   "print_width": "100px",
   "width": "100px"
  },
  {
   "depends_on": "eval:!doc.__islocal",
   "fieldname": "quality_inspection",
   "fieldtype": "Link",
   "label": "Quality Inspection",
   "no_copy": 1,
   "oldfieldname": "qa_no",
   "oldfieldtype": "Link",
   "options": "Quality Inspection",
   "print_hide": 1
  },
  {
   "fieldname": "column_break_40",
   "fieldtype": "Column Break"
  },
  {
   "default": "0",
   "fieldname": "is_fixed_asset",
   "fieldtype": "Check",
   "hidden": 1,
   "label": "Is Fixed Asset",
   "no_copy": 1,
   "print_hide": 1,
   "read_only": 1
  },
  {
   "fieldname": "purchase_order",
   "fieldtype": "Link",
   "label": "Purchase Order",
   "no_copy": 1,
   "oldfieldname": "prevdoc_docname",
   "oldfieldtype": "Link",
   "options": "Purchase Order",
   "print_width": "150px",
   "read_only": 1,
   "search_index": 1,
   "width": "150px"
  },
  {
   "fieldname": "schedule_date",
   "fieldtype": "Date",
   "label": "Required By",
   "oldfieldname": "schedule_date",
   "oldfieldtype": "Date",
   "print_hide": 1,
   "read_only": 1
  },
  {
   "fieldname": "stock_qty",
   "fieldtype": "Float",
   "label": "Accepted Qty in Stock UOM",
   "no_copy": 1,
   "oldfieldname": "stock_qty",
   "oldfieldtype": "Currency",
   "print_hide": 1,
   "print_width": "100px",
   "read_only": 1,
   "width": "100px"
  },
  {
   "fieldname": "section_break_45",
   "fieldtype": "Section Break"
  },
  {
   "depends_on": "eval:!doc.is_fixed_asset",
   "fieldname": "serial_no",
   "fieldtype": "Small Text",
   "in_list_view": 1,
   "label": "Serial No",
   "no_copy": 1,
   "oldfieldname": "serial_no",
   "oldfieldtype": "Text"
  },
  {
   "depends_on": "eval:!doc.is_fixed_asset",
   "fieldname": "batch_no",
   "fieldtype": "Link",
   "in_list_view": 1,
   "label": "Batch No",
   "no_copy": 1,
   "oldfieldname": "batch_no",
   "oldfieldtype": "Link",
   "options": "Batch",
   "print_hide": 1
  },
  {
   "depends_on": "eval:!doc.is_fixed_asset",
   "fieldname": "rejected_serial_no",
   "fieldtype": "Small Text",
   "label": "Rejected Serial No",
   "no_copy": 1,
   "print_hide": 1
  },
  {
   "fieldname": "item_tax_template",
   "fieldtype": "Link",
   "label": "Item Tax Template",
   "options": "Item Tax Template",
   "print_hide": 1
  },
  {
   "fieldname": "project",
   "fieldtype": "Link",
   "label": "Project",
   "options": "Project",
   "print_hide": 1
  },
  {
   "default": ":Company",
   "depends_on": "eval:cint(erpnext.is_perpetual_inventory_enabled(parent.company))",
   "fieldname": "cost_center",
   "fieldtype": "Link",
   "label": "Cost Center",
   "options": "Cost Center",
   "print_hide": 1
  },
  {
   "fieldname": "purchase_order_item",
   "fieldtype": "Data",
   "hidden": 1,
   "label": "Purchase Order Item",
   "no_copy": 1,
   "oldfieldname": "prevdoc_detail_docname",
   "oldfieldtype": "Data",
   "print_hide": 1,
   "print_width": "150px",
   "read_only": 1,
   "search_index": 1,
   "width": "150px"
  },
  {
   "fieldname": "col_break5",
   "fieldtype": "Column Break"
  },
  {
   "default": "0",
   "fieldname": "allow_zero_valuation_rate",
   "fieldtype": "Check",
   "label": "Allow Zero Valuation Rate",
   "no_copy": 1,
   "print_hide": 1
  },
  {
   "fieldname": "bom",
   "fieldtype": "Link",
   "label": "BOM",
   "no_copy": 1,
   "options": "BOM",
   "print_hide": 1
  },
  {
   "default": "0",
   "depends_on": "eval:parent.is_subcontracted == 'Yes'",
   "fieldname": "include_exploded_items",
   "fieldtype": "Check",
   "label": "Include Exploded Items",
   "print_hide": 1,
   "read_only": 1
  },
  {
   "fieldname": "billed_amt",
   "fieldtype": "Currency",
   "label": "Billed Amt",
   "no_copy": 1,
   "options": "currency",
   "print_hide": 1,
   "read_only": 1
  },
  {
   "allow_on_submit": 1,
   "fieldname": "landed_cost_voucher_amount",
   "fieldtype": "Currency",
   "label": "Landed Cost Voucher Amount",
   "no_copy": 1,
   "options": "Company:company:default_currency",
   "print_hide": 1,
   "read_only": 1
  },
  {
   "fetch_from": "item_code.brand",
   "fieldname": "brand",
   "fieldtype": "Link",
   "hidden": 1,
   "label": "Brand",
   "oldfieldname": "brand",
   "oldfieldtype": "Link",
   "options": "Brand",
   "print_hide": 1,
   "read_only": 1
  },
  {
   "fetch_from": "item_code.item_group",
   "fieldname": "item_group",
   "fieldtype": "Link",
   "label": "Item Group",
   "oldfieldname": "item_group",
   "oldfieldtype": "Link",
   "options": "Item Group",
   "print_hide": 1,
   "read_only": 1
  },
  {
   "fieldname": "rm_supp_cost",
   "fieldtype": "Currency",
   "hidden": 1,
   "label": "Raw Materials Supplied Cost",
   "no_copy": 1,
   "oldfieldname": "rm_supp_cost",
   "oldfieldtype": "Currency",
   "options": "Company:company:default_currency",
   "print_hide": 1,
   "print_width": "150px",
   "read_only": 1,
   "width": "150px"
  },
  {
   "fieldname": "item_tax_amount",
   "fieldtype": "Currency",
   "hidden": 1,
   "label": "Item Tax Amount Included in Value",
   "no_copy": 1,
   "oldfieldname": "item_tax_amount",
   "oldfieldtype": "Currency",
   "options": "Company:company:default_currency",
   "print_hide": 1,
   "print_width": "150px",
   "read_only": 1,
   "width": "150px"
  },
  {
   "allow_on_submit": 1,
   "fieldname": "valuation_rate",
   "fieldtype": "Currency",
   "hidden": 1,
   "label": "Valuation Rate",
   "no_copy": 1,
   "oldfieldname": "valuation_rate",
   "oldfieldtype": "Currency",
   "options": "Company:company:default_currency",
   "print_hide": 1,
   "print_width": "80px",
   "read_only": 1,
   "width": "80px"
  },
  {
   "description": "Tax detail table fetched from item master as a string and stored in this field.\nUsed for Taxes and Charges",
   "fieldname": "item_tax_rate",
   "fieldtype": "Code",
   "hidden": 1,
   "label": "Item Tax Rate",
   "oldfieldname": "item_tax_rate",
   "oldfieldtype": "Small Text",
   "print_hide": 1,
   "read_only": 1,
   "report_hide": 1
  },
  {
   "allow_on_submit": 1,
   "default": "0",
   "fieldname": "page_break",
   "fieldtype": "Check",
   "label": "Page Break",
   "oldfieldname": "page_break",
   "oldfieldtype": "Check",
   "print_hide": 1
  },
  {
   "fieldname": "section_break_80",
   "fieldtype": "Section Break"
  },
  {
   "fieldname": "material_request",
   "fieldtype": "Link",
   "label": "Material Request",
   "options": "Material Request",
   "read_only": 1
  },
  {
   "fieldname": "material_request_item",
   "fieldtype": "Data",
   "hidden": 1,
   "label": "Material Request Item",
   "read_only": 1
  },
  {
   "fieldname": "expense_account",
   "fieldtype": "Link",
   "hidden": 1,
   "label": "Expense Account",
   "options": "Account",
   "read_only": 1
  },
  {
   "fieldname": "accounting_dimensions_section",
   "fieldtype": "Section Break",
   "label": "Accounting Dimensions"
  },
  {
   "fieldname": "dimension_col_break",
   "fieldtype": "Column Break"
  },
  {
   "collapsible": 1,
   "fieldname": "manufacture_details",
   "fieldtype": "Section Break",
   "label": "Manufacture"
  },
  {
   "fieldname": "manufacturer",
   "fieldtype": "Link",
   "label": "Manufacturer",
   "options": "Manufacturer"
  },
  {
   "fieldname": "column_break_16",
   "fieldtype": "Column Break"
  },
  {
   "fieldname": "manufacturer_part_no",
   "fieldtype": "Data",
   "label": "Manufacturer Part Number"
  },
  {
   "depends_on": "is_fixed_asset",
   "fieldname": "asset_location",
   "fieldtype": "Link",
   "label": "Asset Location",
   "options": "Location"
  },
  {
   "depends_on": "is_fixed_asset",
   "fetch_from": "item_code.asset_category",
   "fieldname": "asset_category",
   "fieldtype": "Link",
   "label": "Asset Category",
   "options": "Asset Category",
   "read_only": 1
  },
  {
<<<<<<< HEAD
=======
   "depends_on": "eval:parent.is_internal_supplier",
   "fieldname": "from_warehouse",
   "fieldtype": "Link",
   "hidden": 1,
   "ignore_user_permissions": 1,
   "label": "From Warehouse",
   "options": "Warehouse"
  },
  {
>>>>>>> 540559d6
   "fieldname": "purchase_receipt_item",
   "fieldtype": "Data",
   "hidden": 1,
   "label": "Purchase Receipt Item",
   "no_copy": 1,
   "print_hide": 1,
   "read_only": 1
<<<<<<< HEAD
=======
  },
  {
   "collapsible": 1,
   "fieldname": "image_column",
   "fieldtype": "Column Break"
  },
  {
   "fieldname": "putaway_rule",
   "fieldtype": "Link",
   "label": "Putaway Rule",
   "no_copy": 1,
   "options": "Putaway Rule",
   "print_hide": 1,
   "read_only": 1
  },
  {
   "fieldname": "tracking_section",
   "fieldtype": "Section Break"
  },
  {
   "fieldname": "col_break_tracking_section",
   "fieldtype": "Column Break"
  },
  {
   "depends_on": "returned_qty",
   "fieldname": "returned_qty",
   "fieldtype": "Float",
   "label": "Returned Qty in Stock UOM",
   "no_copy": 1,
   "print_hide": 1,
   "read_only": 1
  },
  {
   "fieldname": "received_stock_qty",
   "fieldtype": "Float",
   "label": "Received Qty in Stock UOM",
   "no_copy": 1,
   "print_hide": 1,
   "read_only": 1
  },
  {
   "depends_on": "eval: doc.uom != doc.stock_uom",
   "fieldname": "stock_uom_rate",
   "fieldtype": "Currency",
   "label": "Rate of Stock UOM",
   "no_copy": 1,
   "options": "currency",
   "read_only": 1
  },
  {
   "fieldname": "delivery_note_item",
   "fieldtype": "Data",
   "label": "Delivery Note Item",
   "no_copy": 1,
   "print_hide": 1,
   "read_only": 1
  },
  {
   "collapsible": 1,
   "fieldname": "discount_and_margin_section",
   "fieldtype": "Section Break",
   "label": "Discount and Margin"
  },
  {
   "depends_on": "price_list_rate",
   "fieldname": "margin_type",
   "fieldtype": "Select",
   "label": "Margin Type",
   "options": "\nPercentage\nAmount",
   "print_hide": 1
  },
  {
   "depends_on": "eval:doc.margin_type && doc.price_list_rate",
   "fieldname": "margin_rate_or_amount",
   "fieldtype": "Float",
   "label": "Margin Rate or Amount",
   "print_hide": 1
  },
  {
   "depends_on": "eval:doc.margin_type && doc.price_list_rate && doc.margin_rate_or_amount",
   "fieldname": "rate_with_margin",
   "fieldtype": "Currency",
   "label": "Rate With Margin",
   "options": "currency",
   "print_hide": 1,
   "read_only": 1
  },
  {
   "fieldname": "column_break_37",
   "fieldtype": "Column Break"
  },
  {
   "depends_on": "eval:doc.margin_type && doc.price_list_rate && doc.margin_rate_or_amount",
   "fieldname": "base_rate_with_margin",
   "fieldtype": "Currency",
   "label": "Rate With Margin (Company Currency)",
   "options": "Company:company:default_currency"
  },
  {
   "fieldname": "purchase_invoice",
   "fieldtype": "Link",
   "label": "Purchase Invoice",
   "options": "Purchase Invoice",
   "read_only": 1
  },
  {
   "fieldname": "purchase_invoice_item",
   "fieldtype": "Data",
   "hidden": 1,
   "label": "Purchase Invoice Item",
   "no_copy": 1,
   "print_hide": 1,
   "read_only": 1
  },
  {
   "fieldname": "product_bundle",
   "fieldtype": "Link",
   "label": "Product Bundle",
   "options": "Product Bundle",
   "read_only": 1
>>>>>>> 540559d6
  }
 ],
 "idx": 1,
 "istable": 1,
 "links": [],
<<<<<<< HEAD
 "modified": "2020-06-20 18:49:16.824489",
=======
 "modified": "2022-02-01 11:32:27.980524",
>>>>>>> 540559d6
 "modified_by": "Administrator",
 "module": "Stock",
 "name": "Purchase Receipt Item",
 "naming_rule": "Random",
 "owner": "Administrator",
 "permissions": [],
 "quick_entry": 1,
 "sort_field": "modified",
 "sort_order": "DESC",
 "states": []
}<|MERGE_RESOLUTION|>--- conflicted
+++ resolved
@@ -83,15 +83,11 @@
   "schedule_date",
   "quality_inspection",
   "material_request_item",
-<<<<<<< HEAD
-  "purchase_receipt_item",
-=======
   "purchase_order_item",
   "purchase_invoice_item",
   "purchase_receipt_item",
   "delivery_note_item",
   "putaway_rule",
->>>>>>> 540559d6
   "section_break_45",
   "allow_zero_valuation_rate",
   "bom",
@@ -839,8 +835,6 @@
    "read_only": 1
   },
   {
-<<<<<<< HEAD
-=======
    "depends_on": "eval:parent.is_internal_supplier",
    "fieldname": "from_warehouse",
    "fieldtype": "Link",
@@ -850,7 +844,6 @@
    "options": "Warehouse"
   },
   {
->>>>>>> 540559d6
    "fieldname": "purchase_receipt_item",
    "fieldtype": "Data",
    "hidden": 1,
@@ -858,8 +851,6 @@
    "no_copy": 1,
    "print_hide": 1,
    "read_only": 1
-<<<<<<< HEAD
-=======
   },
   {
    "collapsible": 1,
@@ -980,17 +971,12 @@
    "label": "Product Bundle",
    "options": "Product Bundle",
    "read_only": 1
->>>>>>> 540559d6
   }
  ],
  "idx": 1,
  "istable": 1,
  "links": [],
-<<<<<<< HEAD
- "modified": "2020-06-20 18:49:16.824489",
-=======
  "modified": "2022-02-01 11:32:27.980524",
->>>>>>> 540559d6
  "modified_by": "Administrator",
  "module": "Stock",
  "name": "Purchase Receipt Item",
