--- conflicted
+++ resolved
@@ -1130,25 +1130,24 @@
    "print_hide": 1
   },
   {
-<<<<<<< HEAD
    "fieldname": "distributed_discount_amount",
    "fieldtype": "Currency",
    "label": "Distributed Discount Amount",
    "options": "currency"
-=======
+  },
+  {
    "fieldname": "amount_difference_with_purchase_invoice",
    "fieldtype": "Currency",
    "label": "Amount Difference with Purchase Invoice",
    "no_copy": 1,
    "print_hide": 1,
    "read_only": 1
->>>>>>> 16877fad
   }
  ],
  "idx": 1,
  "istable": 1,
  "links": [],
- "modified": "2025-03-12 17:10:42.780622",
+ "modified": "2025-03-12 17:10:43.780622",
  "modified_by": "Administrator",
  "module": "Stock",
  "name": "Purchase Receipt Item",
