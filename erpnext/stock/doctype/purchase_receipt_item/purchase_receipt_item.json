--- conflicted
+++ resolved
@@ -831,12 +831,8 @@
  ],
  "idx": 1,
  "istable": 1,
-<<<<<<< HEAD
  "links": [],
- "modified": "2020-04-28 19:01:21.154963",
-=======
  "modified": "2020-06-20 18:49:16.824489",
->>>>>>> e220be54
  "modified_by": "Administrator",
  "module": "Stock",
  "name": "Purchase Receipt Item",
