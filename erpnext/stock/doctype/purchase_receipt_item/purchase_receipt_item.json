--- conflicted
+++ resolved
@@ -1298,12 +1298,8 @@
  ],
  "idx": 1,
  "istable": 1,
-<<<<<<< HEAD
- "modified": "2020-03-03 15:50:27.316215",
-=======
  "links": [],
  "modified": "2020-04-07 18:38:21.141558",
->>>>>>> fd30b8f4
  "modified_by": "Administrator",
  "module": "Stock",
  "name": "Purchase Receipt Item",
