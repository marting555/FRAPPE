--- conflicted
+++ resolved
@@ -106,10 +106,6 @@
 		wbs_name: DF.Data | None
 		weight_per_unit: DF.Float
 		weight_uom: DF.Link | None
-<<<<<<< HEAD
-		wip_composite_asset: DF.Link | None
-=======
->>>>>>> e8131bcd
 		work_breakdown_structure: DF.Link | None
 	# end: auto-generated types
 
