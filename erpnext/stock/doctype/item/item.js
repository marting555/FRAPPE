--- conflicted
+++ resolved
@@ -565,11 +565,7 @@
 			let selected_attributes = {};
 			me.multiple_variant_dialog.$wrapper.find('.form-column').each((i, col) => {
 				if(i===0) return;
-<<<<<<< HEAD
-				let attribute_name = $(col).find('.control-label').html().trim();
-=======
 				let attribute_name = $(col).find('.column-label').html().trim();
->>>>>>> 44bad3bd
 				selected_attributes[attribute_name] = [];
 				let checked_opts = $(col).find('.checkbox input');
 				checked_opts.each((i, opt) => {
