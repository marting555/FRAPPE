--- conflicted
+++ resolved
@@ -344,18 +344,13 @@
   "website_warehouse": "_Test Warehouse Group-C1 - _TC"
  },
  {
-<<<<<<< HEAD
   "description": "_Test Item With Item Tax Template",
-=======
-  "description": "_Test Item Overbillable",
->>>>>>> 905bb9ad
-  "doctype": "Item",
-  "has_batch_no": 0,
-  "has_serial_no": 0,
-  "inspection_required": 0,
-  "is_stock_item": 1,
-  "is_sub_contracted_item": 0,
-<<<<<<< HEAD
+  "doctype": "Item",
+  "has_batch_no": 0,
+  "has_serial_no": 0,
+  "inspection_required": 0,
+  "is_stock_item": 1,
+  "is_sub_contracted_item": 0,
   "item_code": "_Test Item With Item Tax Template",
   "item_group": "_Test Item Group",
   "item_name": "_Test Item With Item Tax Template",
@@ -463,13 +458,20 @@
     "tax_category": "_Test Tax Category 1"
    }
   ]
-=======
+ },
+ {
+  "description": "_Test Item Overbillable",
+  "doctype": "Item",
+  "has_batch_no": 0,
+  "has_serial_no": 0,
+  "inspection_required": 0,
+  "is_stock_item": 1,
+  "is_sub_contracted_item": 0,
   "item_code": "_Test Item Overbillable",
   "item_group": "_Test Item Group",
   "item_name": "_Test Item Overbillable",
   "stock_uom": "_Test UOM",
   "website_warehouse": "_Test Warehouse - _TC",
   "tolerance": 100
->>>>>>> 905bb9ad
  }
 ]