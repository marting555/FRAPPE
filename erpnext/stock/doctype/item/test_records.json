[
 {
  "description": "_Test Item 1",
  "doctype": "Item",
  "has_batch_no": 0,
  "has_serial_no": 0,
  "inspection_required": 0,
  "is_stock_item": 1,
  "is_sub_contracted_item": 0,
  "item_code": "_Test Item",
  "item_group": "_Test Item Group",
  "item_name": "_Test Item",
  "apply_warehouse_wise_reorder_level": 1,
  "gst_hsn_code": "999800",
  "valuation_rate": 100,
  "item_defaults": [{
    "company": "_Test Company",
    "default_warehouse": "_Test Warehouse - _TC",
    "expense_account": "_Test Account Cost for Goods Sold - _TC",
    "buying_cost_center": "_Test Cost Center - _TC",
    "selling_cost_center": "_Test Cost Center - _TC",
    "income_account": "Sales - _TC"
  }],
  "reorder_levels": [
   {
    "material_request_type": "Purchase",
    "warehouse": "_Test Warehouse - _TC",
    "warehouse_reorder_level": 20,
    "warehouse_reorder_qty": 20
   }
  ],
  "uoms": [
    {
      "uom": "_Test UOM",
      "conversion_factor": 1.0
    },
    {
      "uom": "_Test UOM 1",
      "conversion_factor": 10.0
    }
  ],
  "stock_uom": "_Test UOM",
  "show_in_website": 1,
  "website_warehouse": "_Test Warehouse - _TC"
 },
 {
  "description": "_Test Item 2",
  "doctype": "Item",
  "has_batch_no": 0,
  "has_serial_no": 0,
  "inspection_required": 0,
  "is_stock_item": 1,
  "is_sub_contracted_item": 0,
  "item_code": "_Test Item 2",
  "item_group": "_Test Item Group",
  "item_name": "_Test Item 2",
  "stock_uom": "_Test UOM",
  "show_in_website": 1,
  "website_warehouse": "_Test Warehouse - _TC",
  "gst_hsn_code": "999800",
  "item_defaults": [{
    "company": "_Test Company",
    "default_warehouse": "_Test Warehouse - _TC",
    "expense_account": "_Test Account Cost for Goods Sold - _TC",
    "buying_cost_center": "_Test Cost Center - _TC",
    "selling_cost_center": "_Test Cost Center - _TC",
    "income_account": "Sales - _TC"
  }]
 },
 {
  "description": "_Test Item Home Desktop 100 3",
  "doctype": "Item",
  "has_batch_no": 0,
  "has_serial_no": 0,
  "inspection_required": 0,
  "is_stock_item": 1,
  "is_sub_contracted_item": 0,
  "item_code": "_Test Item Home Desktop 100",
  "item_group": "_Test Item Group Desktops",
  "item_name": "_Test Item Home Desktop 100",
  "valuation_rate": 100,
  "gst_hsn_code": "999800",
  "item_defaults": [{
    "company": "_Test Company",
    "default_warehouse": "_Test Warehouse - _TC",
    "expense_account": "_Test Account Cost for Goods Sold - _TC",
    "buying_cost_center": "_Test Cost Center - _TC",
    "selling_cost_center": "_Test Cost Center - _TC",
    "income_account": "Sales - _TC"
  }],
  "taxes": [
   {
    "doctype": "Item Tax",
    "parentfield": "taxes",
    "item_tax_template": "_Test Account Excise Duty @ 10",
    "tax_category": ""
   }
  ],
  "stock_uom": "_Test UOM 1"
 },
 {
  "description": "_Test Item Home Desktop 200 4",
  "doctype": "Item",
  "has_batch_no": 0,
  "has_serial_no": 0,
  "inspection_required": 0,
  "is_sub_contracted_item": 0,
  "item_code": "_Test Item Home Desktop 200",
  "item_group": "_Test Item Group Desktops",
  "item_name": "_Test Item Home Desktop 200",
  "stock_uom": "_Test UOM 1",
  "gst_hsn_code": "999800",
  "item_defaults": [{
    "company": "_Test Company",
    "default_warehouse": "_Test Warehouse - _TC",
    "expense_account": "_Test Account Cost for Goods Sold - _TC",
    "buying_cost_center": "_Test Cost Center - _TC",
    "selling_cost_center": "_Test Cost Center - _TC",
    "income_account": "Sales - _TC"
  }]
 },
 {
  "description": "_Test Product Bundle Item 5",
  "doctype": "Item",
  "has_batch_no": 0,
  "has_serial_no": 0,
  "inspection_required": 0,
  "is_stock_item": 0,
  "is_sub_contracted_item": 0,
  "item_code": "_Test Product Bundle Item",
  "item_group": "_Test Item Group Desktops",
  "item_name": "_Test Product Bundle Item",
  "stock_uom": "_Test UOM",
  "gst_hsn_code": "999800",
  "item_defaults": [{
    "company": "_Test Company",
    "default_warehouse": "_Test Warehouse - _TC",
    "expense_account": "_Test Account Cost for Goods Sold - _TC",
    "buying_cost_center": "_Test Cost Center - _TC",
    "selling_cost_center": "_Test Cost Center - _TC",
    "income_account": "Sales - _TC"
  }]
 },
 {
  "description": "_Test FG Item 6",
  "doctype": "Item",
  "has_batch_no": 0,
  "has_serial_no": 0,
  "inspection_required": 0,
  "is_stock_item": 1,
  "is_sub_contracted_item": 1,
  "item_code": "_Test FG Item",
  "item_group": "_Test Item Group Desktops",
  "item_name": "_Test FG Item",
  "stock_uom": "_Test UOM",
  "gst_hsn_code": "999800",
  "item_defaults": [{
    "company": "_Test Company",
    "default_warehouse": "_Test Warehouse - _TC",
    "expense_account": "_Test Account Cost for Goods Sold - _TC",
    "buying_cost_center": "_Test Cost Center - _TC",
    "selling_cost_center": "_Test Cost Center - _TC",
    "income_account": "Sales - _TC"
  }]
 },
 {
  "description": "_Test Non Stock Item 7",
  "doctype": "Item",
  "has_batch_no": 0,
  "has_serial_no": 0,
  "inspection_required": 0,
  "is_stock_item": 0,
  "is_sub_contracted_item": 0,
  "item_code": "_Test Non Stock Item",
  "item_group": "_Test Item Group Desktops",
  "item_name": "_Test Non Stock Item",
  "stock_uom": "_Test UOM",
  "gst_hsn_code": "999800",
  "item_defaults": [{
    "company": "_Test Company",
    "default_warehouse": "_Test Warehouse - _TC",
    "expense_account": "_Test Account Cost for Goods Sold - _TC",
    "buying_cost_center": "_Test Cost Center - _TC",
    "selling_cost_center": "_Test Cost Center - _TC",
    "income_account": "Sales - _TC"
  }]
 },
 {
  "description": "_Test Serialized Item 8",
  "doctype": "Item",
  "has_batch_no": 0,
  "has_serial_no": 1,
  "inspection_required": 0,
  "is_stock_item": 1,
  "is_sub_contracted_item": 0,
  "item_code": "_Test Serialized Item",
  "item_group": "_Test Item Group Desktops",
  "item_name": "_Test Serialized Item",
  "stock_uom": "_Test UOM",
  "gst_hsn_code": "999800",
  "item_defaults": [{
    "company": "_Test Company",
    "default_warehouse": "_Test Warehouse - _TC",
    "expense_account": "_Test Account Cost for Goods Sold - _TC",
    "buying_cost_center": "_Test Cost Center - _TC",
    "selling_cost_center": "_Test Cost Center - _TC",
    "income_account": "Sales - _TC"
  }]
 },
 {
  "description": "_Test Serialized Item 9",
  "doctype": "Item",
  "has_batch_no": 0,
  "has_serial_no": 1,
  "inspection_required": 0,
  "is_stock_item": 1,
  "is_sub_contracted_item": 0,
  "item_code": "_Test Serialized Item With Series",
  "item_group": "_Test Item Group Desktops",
  "item_name": "_Test Serialized Item With Series",
  "serial_no_series": "ABCD.#####",
  "stock_uom": "_Test UOM",
  "gst_hsn_code": "999800",
  "item_defaults": [{
    "company": "_Test Company",
    "default_warehouse": "_Test Warehouse - _TC",
    "expense_account": "_Test Account Cost for Goods Sold - _TC",
    "buying_cost_center": "_Test Cost Center - _TC",
    "selling_cost_center": "_Test Cost Center - _TC",
    "income_account": "Sales - _TC"
  }]
 },
 {
  "description": "_Test Item Home Desktop Manufactured 10",
  "doctype": "Item",
  "has_batch_no": 0,
  "has_serial_no": 0,
  "inspection_required": 0,
  "is_stock_item": 1,
  "is_sub_contracted_item": 0,
  "item_code": "_Test Item Home Desktop Manufactured",
  "item_group": "_Test Item Group Desktops",
  "item_name": "_Test Item Home Desktop Manufactured",
  "stock_uom": "_Test UOM",
  "gst_hsn_code": "999800",
  "item_defaults": [{
    "company": "_Test Company",
    "default_warehouse": "_Test Warehouse - _TC",
    "expense_account": "_Test Account Cost for Goods Sold - _TC",
    "buying_cost_center": "_Test Cost Center - _TC",
    "selling_cost_center": "_Test Cost Center - _TC",
    "income_account": "Sales - _TC"
  }]
 },
 {
  "description": "_Test FG Item 2 11",
  "doctype": "Item",
  "has_batch_no": 0,
  "has_serial_no": 0,
  "inspection_required": 0,
  "is_stock_item": 1,
  "is_sub_contracted_item": 1,
  "item_code": "_Test FG Item 2",
  "item_group": "_Test Item Group Desktops",
  "item_name": "_Test FG Item 2",
  "stock_uom": "_Test UOM",
  "gst_hsn_code": "999800",
  "item_defaults": [{
    "company": "_Test Company",
    "default_warehouse": "_Test Warehouse - _TC",
    "expense_account": "_Test Account Cost for Goods Sold - _TC",
    "buying_cost_center": "_Test Cost Center - _TC",
    "selling_cost_center": "_Test Cost Center - _TC",
    "income_account": "Sales - _TC"
  }]
 },
 {
  "description": "_Test Variant Item 12",
  "doctype": "Item",
  "has_batch_no": 0,
  "has_serial_no": 0,
  "inspection_required": 0,
  "is_stock_item": 1,
  "is_sub_contracted_item": 1,
  "item_code": "_Test Variant Item",
  "item_group": "_Test Item Group Desktops",
  "item_name": "_Test Variant Item",
  "stock_uom": "_Test UOM",
  "gst_hsn_code": "999800",
  "has_variants": 1,
  "item_defaults": [{
    "company": "_Test Company",
    "default_warehouse": "_Test Warehouse - _TC",
    "expense_account": "_Test Account Cost for Goods Sold - _TC",
    "buying_cost_center": "_Test Cost Center - _TC",
    "selling_cost_center": "_Test Cost Center - _TC",
    "income_account": "Sales - _TC"
  }],
  "attributes": [
	  {
	  	"attribute": "Test Size"
	  }
  ],
  "apply_warehouse_wise_reorder_level": 1,
  "reorder_levels": [
      {
       "material_request_type": "Purchase",
       "warehouse": "_Test Warehouse - _TC",
       "warehouse_reorder_level": 20,
       "warehouse_reorder_qty": 20
      }
  ]
 },
 {
  "description": "_Test Item 1",
  "doctype": "Item",
  "has_batch_no": 0,
  "has_serial_no": 0,
  "inspection_required": 0,
  "is_stock_item": 1,
  "is_sub_contracted_item": 0,
  "item_code": "_Test Item Warehouse Group Wise Reorder",
  "item_group": "_Test Item Group",
  "item_name": "_Test Item Warehouse Group Wise Reorder",
  "apply_warehouse_wise_reorder_level": 1,
  "gst_hsn_code": "999800",
  "item_defaults": [{
    "company": "_Test Company",
    "default_warehouse": "_Test Warehouse Group-C1 - _TC",
    "expense_account": "_Test Account Cost for Goods Sold - _TC",
    "buying_cost_center": "_Test Cost Center - _TC",
    "selling_cost_center": "_Test Cost Center - _TC",
    "income_account": "Sales - _TC"
  }],
  "reorder_levels": [
   {
	"warehouse_group": "_Test Warehouse Group - _TC",
    "material_request_type": "Purchase",
    "warehouse": "_Test Warehouse Group-C1 - _TC",
    "warehouse_reorder_level": 20,
    "warehouse_reorder_qty": 20
   }
  ],
  "stock_uom": "_Test UOM",
  "show_in_website": 1,
  "website_warehouse": "_Test Warehouse Group-C1 - _TC"
 },
 {
<<<<<<< HEAD
  "description": "_Test Item Overbillable",
=======
  "description": "_Test Item With Item Tax Template",
>>>>>>> ffb22b80
  "doctype": "Item",
  "has_batch_no": 0,
  "has_serial_no": 0,
  "inspection_required": 0,
  "is_stock_item": 1,
  "is_sub_contracted_item": 0,
<<<<<<< HEAD
  "item_code": "_Test Item Overbillable",
  "item_group": "_Test Item Group",
  "item_name": "_Test Item Overbillable",
  "stock_uom": "_Test UOM",
  "website_warehouse": "_Test Warehouse - _TC",
  "tolerance": 100
=======
  "item_code": "_Test Item With Item Tax Template",
  "item_group": "_Test Item Group",
  "item_name": "_Test Item With Item Tax Template",
  "stock_uom": "_Test UOM",
  "gst_hsn_code": "999800",
  "item_defaults": [{
    "company": "_Test Company",
    "default_warehouse": "_Test Warehouse - _TC",
    "expense_account": "_Test Account Cost for Goods Sold - _TC",
    "buying_cost_center": "_Test Cost Center - _TC",
    "selling_cost_center": "_Test Cost Center - _TC",
    "income_account": "Sales - _TC"
  }],
  "taxes": [
   {
    "doctype": "Item Tax",
    "parentfield": "taxes",
    "item_tax_template": "_Test Account Excise Duty @ 10",
    "tax_category": ""
   },
   {
    "doctype": "Item Tax",
    "parentfield": "taxes",
    "item_tax_template": "_Test Account Excise Duty @ 12",
    "tax_category": "_Test Tax Category 1"
   }
  ]
 },
 {
  "description": "_Test Item Inherit Group Item Tax Template 1",
  "doctype": "Item",
  "has_batch_no": 0,
  "has_serial_no": 0,
  "inspection_required": 0,
  "is_stock_item": 1,
  "is_sub_contracted_item": 0,
  "item_code": "_Test Item Inherit Group Item Tax Template 1",
  "item_group": "_Test Item Group Tax Parent",
  "item_name": "_Test Item Inherit Group Item Tax Template 1",
  "stock_uom": "_Test UOM",
  "gst_hsn_code": "999800",
  "item_defaults": [{
    "company": "_Test Company",
    "default_warehouse": "_Test Warehouse - _TC",
    "expense_account": "_Test Account Cost for Goods Sold - _TC",
    "buying_cost_center": "_Test Cost Center - _TC",
    "selling_cost_center": "_Test Cost Center - _TC",
    "income_account": "Sales - _TC"
  }]
 },
 {
  "description": "_Test Item Inherit Group Item Tax Template 2",
  "doctype": "Item",
  "has_batch_no": 0,
  "has_serial_no": 0,
  "inspection_required": 0,
  "is_stock_item": 1,
  "is_sub_contracted_item": 0,
  "item_code": "_Test Item Inherit Group Item Tax Template 2",
  "item_group": "_Test Item Group Tax Child Override",
  "item_name": "_Test Item Inherit Group Item Tax Template 2",
  "stock_uom": "_Test UOM",
  "gst_hsn_code": "999800",
  "item_defaults": [{
    "company": "_Test Company",
    "default_warehouse": "_Test Warehouse - _TC",
    "expense_account": "_Test Account Cost for Goods Sold - _TC",
    "buying_cost_center": "_Test Cost Center - _TC",
    "selling_cost_center": "_Test Cost Center - _TC",
    "income_account": "Sales - _TC"
  }]
 },
 {
  "description": "_Test Item Override Group Item Tax Template",
  "doctype": "Item",
  "has_batch_no": 0,
  "has_serial_no": 0,
  "inspection_required": 0,
  "is_stock_item": 1,
  "is_sub_contracted_item": 0,
  "item_code": "_Test Item Override Group Item Tax Template",
  "item_group": "_Test Item Group Tax Child Override",
  "item_name": "_Test Item Override Group Item Tax Template",
  "stock_uom": "_Test UOM",
  "gst_hsn_code": "999800",
  "item_defaults": [{
    "company": "_Test Company",
    "default_warehouse": "_Test Warehouse - _TC",
    "expense_account": "_Test Account Cost for Goods Sold - _TC",
    "buying_cost_center": "_Test Cost Center - _TC",
    "selling_cost_center": "_Test Cost Center - _TC",
    "income_account": "Sales - _TC"
  }],
  "taxes": [
   {
    "doctype": "Item Tax",
    "parentfield": "taxes",
    "item_tax_template": "_Test Account Excise Duty @ 20",
    "tax_category": ""
   },
   {
    "doctype": "Item Tax",
    "parentfield": "taxes",
    "item_tax_template": "_Test Item Tax Template 1",
    "tax_category": "_Test Tax Category 1"
   }
  ]
>>>>>>> ffb22b80
 }
]<|MERGE_RESOLUTION|>--- conflicted
+++ resolved
@@ -346,25 +346,28 @@
   "website_warehouse": "_Test Warehouse Group-C1 - _TC"
  },
  {
-<<<<<<< HEAD
   "description": "_Test Item Overbillable",
-=======
-  "description": "_Test Item With Item Tax Template",
->>>>>>> ffb22b80
-  "doctype": "Item",
-  "has_batch_no": 0,
-  "has_serial_no": 0,
-  "inspection_required": 0,
-  "is_stock_item": 1,
-  "is_sub_contracted_item": 0,
-<<<<<<< HEAD
+  "doctype": "Item",
+  "has_batch_no": 0,
+  "has_serial_no": 0,
+  "inspection_required": 0,
+  "is_stock_item": 1,
+  "is_sub_contracted_item": 0,
   "item_code": "_Test Item Overbillable",
   "item_group": "_Test Item Group",
   "item_name": "_Test Item Overbillable",
   "stock_uom": "_Test UOM",
   "website_warehouse": "_Test Warehouse - _TC",
   "tolerance": 100
-=======
+ },
+ {
+  "description": "_Test Item With Item Tax Template",
+  "doctype": "Item",
+  "has_batch_no": 0,
+  "has_serial_no": 0,
+  "inspection_required": 0,
+  "is_stock_item": 1,
+  "is_sub_contracted_item": 0,
   "item_code": "_Test Item With Item Tax Template",
   "item_group": "_Test Item Group",
   "item_name": "_Test Item With Item Tax Template",
@@ -472,6 +475,5 @@
     "tax_category": "_Test Tax Category 1"
    }
   ]
->>>>>>> ffb22b80
  }
 ]