--- conflicted
+++ resolved
@@ -344,18 +344,13 @@
   "website_warehouse": "_Test Warehouse Group-C1 - _TC"
  },
  {
-<<<<<<< HEAD
   "description": "_Test Item With Item Tax Template",
-=======
-  "description": "_Test Item With Contents UOM",
->>>>>>> d86d1ddf
-  "doctype": "Item",
-  "has_batch_no": 0,
-  "has_serial_no": 0,
-  "inspection_required": 0,
-  "is_stock_item": 1,
-  "is_sub_contracted_item": 0,
-<<<<<<< HEAD
+  "doctype": "Item",
+  "has_batch_no": 0,
+  "has_serial_no": 0,
+  "inspection_required": 0,
+  "is_stock_item": 1,
+  "is_sub_contracted_item": 0,
   "item_code": "_Test Item With Item Tax Template",
   "item_group": "_Test Item Group",
   "item_name": "_Test Item With Item Tax Template",
@@ -419,24 +414,14 @@
   "item_name": "_Test Item Inherit Group Item Tax Template 2",
   "stock_uom": "_Test UOM",
   "gst_hsn_code": "999800",
-=======
-  "item_code": "_Test Item With Contents UOM",
-  "item_group": "_Test Item Group",
-  "item_name": "_Test Item With Contents UOM",
-  "gst_hsn_code": "999800",
-  "stock_uom": "_Test UOM",
-  "alt_uom": "_Test UOM 1",
-  "alt_uom_size": "5",
->>>>>>> d86d1ddf
-  "item_defaults": [{
-    "company": "_Test Company",
-    "default_warehouse": "_Test Warehouse - _TC",
-    "expense_account": "_Test Account Cost for Goods Sold - _TC",
-    "buying_cost_center": "_Test Cost Center - _TC",
-    "selling_cost_center": "_Test Cost Center - _TC",
-    "income_account": "Sales - _TC"
-  }]
-<<<<<<< HEAD
+  "item_defaults": [{
+    "company": "_Test Company",
+    "default_warehouse": "_Test Warehouse - _TC",
+    "expense_account": "_Test Account Cost for Goods Sold - _TC",
+    "buying_cost_center": "_Test Cost Center - _TC",
+    "selling_cost_center": "_Test Cost Center - _TC",
+    "income_account": "Sales - _TC"
+  }]
  },
  {
   "description": "_Test Item Override Group Item Tax Template",
@@ -488,7 +473,29 @@
   "stock_uom": "_Test UOM",
   "website_warehouse": "_Test Warehouse - _TC",
   "tolerance": 100
-=======
->>>>>>> d86d1ddf
+ },
+ {
+  "description": "_Test Item With Contents UOM",
+  "doctype": "Item",
+  "has_batch_no": 0,
+  "has_serial_no": 0,
+  "inspection_required": 0,
+  "is_stock_item": 1,
+  "is_sub_contracted_item": 0,
+  "item_code": "_Test Item With Contents UOM",
+  "item_group": "_Test Item Group",
+  "item_name": "_Test Item With Contents UOM",
+  "gst_hsn_code": "999800",
+  "stock_uom": "_Test UOM",
+  "alt_uom": "_Test UOM 1",
+  "alt_uom_size": "5",
+  "item_defaults": [{
+    "company": "_Test Company",
+    "default_warehouse": "_Test Warehouse - _TC",
+    "expense_account": "_Test Account Cost for Goods Sold - _TC",
+    "buying_cost_center": "_Test Cost Center - _TC",
+    "selling_cost_center": "_Test Cost Center - _TC",
+    "income_account": "Sales - _TC"
+  }]
  }
 ]