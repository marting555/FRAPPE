[
 {
  "description": "_Test Item 1",
  "doctype": "Item",
  "has_batch_no": 0,
  "has_serial_no": 0,
  "inspection_required": 0,
  "is_stock_item": 1,
  "is_sub_contracted_item": 0,
  "item_code": "_Test Item",
  "item_group": "_Test Item Group",
  "item_name": "_Test Item",
  "apply_warehouse_wise_reorder_level": 1,
  "gst_hsn_code": "999800",
  "valuation_rate": 100,
  "item_defaults": [{
    "company": "_Test Company",
    "default_warehouse": "_Test Warehouse - _TC",
    "expense_account": "_Test Account Cost for Goods Sold - _TC",
    "buying_cost_center": "_Test Cost Center - _TC",
    "selling_cost_center": "_Test Cost Center - _TC",
    "income_account": "Sales - _TC"
  }],
  "reorder_levels": [
   {
    "material_request_type": "Purchase",
    "warehouse": "_Test Warehouse - _TC",
    "warehouse_reorder_level": 20,
    "warehouse_reorder_qty": 20
   }
  ],
  "uoms": [
    {
      "uom": "_Test UOM",
      "conversion_factor": 1.0
    },
    {
      "uom": "_Test UOM 1",
      "conversion_factor": 10.0
    }
  ],
  "stock_uom": "_Test UOM",
  "show_in_website": 1,
  "website_warehouse": "_Test Warehouse - _TC"
 },
 {
  "description": "_Test Item 2",
  "doctype": "Item",
  "has_batch_no": 0,
  "has_serial_no": 0,
  "inspection_required": 0,
  "is_stock_item": 1,
  "is_sub_contracted_item": 0,
  "item_code": "_Test Item 2",
  "item_group": "_Test Item Group",
  "item_name": "_Test Item 2",
  "stock_uom": "_Test UOM",
  "show_in_website": 1,
  "website_warehouse": "_Test Warehouse - _TC",
  "gst_hsn_code": "999800",
  "item_defaults": [{
    "company": "_Test Company",
    "default_warehouse": "_Test Warehouse - _TC",
    "expense_account": "_Test Account Cost for Goods Sold - _TC",
    "buying_cost_center": "_Test Cost Center - _TC",
    "selling_cost_center": "_Test Cost Center - _TC",
    "income_account": "Sales - _TC"
  }]
 },
 {
  "description": "_Test Item Home Desktop 100 3",
  "doctype": "Item",
  "has_batch_no": 0,
  "has_serial_no": 0,
  "inspection_required": 0,
  "is_stock_item": 1,
  "is_sub_contracted_item": 0,
  "item_code": "_Test Item Home Desktop 100",
  "item_group": "_Test Item Group Desktops",
  "item_name": "_Test Item Home Desktop 100",
  "valuation_rate": 100,
  "gst_hsn_code": "999800",
  "item_defaults": [{
    "company": "_Test Company",
    "default_warehouse": "_Test Warehouse - _TC",
    "expense_account": "_Test Account Cost for Goods Sold - _TC",
    "buying_cost_center": "_Test Cost Center - _TC",
    "selling_cost_center": "_Test Cost Center - _TC",
    "income_account": "Sales - _TC"
  }],
  "taxes": [
   {
    "doctype": "Item Tax",
    "parentfield": "taxes",
    "item_tax_template": "_Test Account Excise Duty @ 10",
    "tax_category": ""
   }
  ],
  "stock_uom": "_Test UOM 1"
 },
 {
  "description": "_Test Item Home Desktop 200 4",
  "doctype": "Item",
  "has_batch_no": 0,
  "has_serial_no": 0,
  "inspection_required": 0,
  "is_sub_contracted_item": 0,
  "item_code": "_Test Item Home Desktop 200",
  "item_group": "_Test Item Group Desktops",
  "item_name": "_Test Item Home Desktop 200",
  "stock_uom": "_Test UOM 1",
  "gst_hsn_code": "999800",
  "item_defaults": [{
    "company": "_Test Company",
    "default_warehouse": "_Test Warehouse - _TC",
    "expense_account": "_Test Account Cost for Goods Sold - _TC",
    "buying_cost_center": "_Test Cost Center - _TC",
    "selling_cost_center": "_Test Cost Center - _TC",
    "income_account": "Sales - _TC"
  }]
 },
 {
  "description": "_Test Product Bundle Item 5",
  "doctype": "Item",
  "has_batch_no": 0,
  "has_serial_no": 0,
  "inspection_required": 0,
  "is_stock_item": 0,
  "is_sub_contracted_item": 0,
  "item_code": "_Test Product Bundle Item",
  "item_group": "_Test Item Group Desktops",
  "item_name": "_Test Product Bundle Item",
  "stock_uom": "_Test UOM",
  "gst_hsn_code": "999800",
  "item_defaults": [{
    "company": "_Test Company",
    "default_warehouse": "_Test Warehouse - _TC",
    "expense_account": "_Test Account Cost for Goods Sold - _TC",
    "buying_cost_center": "_Test Cost Center - _TC",
    "selling_cost_center": "_Test Cost Center - _TC",
    "income_account": "Sales - _TC"
  }]
 },
 {
  "description": "_Test FG Item 6",
  "doctype": "Item",
  "has_batch_no": 0,
  "has_serial_no": 0,
  "inspection_required": 0,
  "is_stock_item": 1,
  "is_sub_contracted_item": 1,
  "item_code": "_Test FG Item",
  "item_group": "_Test Item Group Desktops",
  "item_name": "_Test FG Item",
  "stock_uom": "_Test UOM",
  "gst_hsn_code": "999800",
  "item_defaults": [{
    "company": "_Test Company",
    "default_warehouse": "_Test Warehouse - _TC",
    "expense_account": "_Test Account Cost for Goods Sold - _TC",
    "buying_cost_center": "_Test Cost Center - _TC",
    "selling_cost_center": "_Test Cost Center - _TC",
    "income_account": "Sales - _TC"
  }]
 },
 {
  "description": "_Test Non Stock Item 7",
  "doctype": "Item",
  "has_batch_no": 0,
  "has_serial_no": 0,
  "inspection_required": 0,
  "is_stock_item": 0,
  "is_sub_contracted_item": 0,
  "item_code": "_Test Non Stock Item",
  "item_group": "_Test Item Group Desktops",
  "item_name": "_Test Non Stock Item",
  "stock_uom": "_Test UOM",
  "gst_hsn_code": "999800",
  "item_defaults": [{
    "company": "_Test Company",
    "default_warehouse": "_Test Warehouse - _TC",
    "expense_account": "_Test Account Cost for Goods Sold - _TC",
    "buying_cost_center": "_Test Cost Center - _TC",
    "selling_cost_center": "_Test Cost Center - _TC",
    "income_account": "Sales - _TC"
  }]
 },
 {
  "description": "_Test Serialized Item 8",
  "doctype": "Item",
  "has_batch_no": 0,
  "has_serial_no": 1,
  "inspection_required": 0,
  "is_stock_item": 1,
  "is_sub_contracted_item": 0,
  "item_code": "_Test Serialized Item",
  "item_group": "_Test Item Group Desktops",
  "item_name": "_Test Serialized Item",
  "stock_uom": "_Test UOM",
  "gst_hsn_code": "999800",
  "item_defaults": [{
    "company": "_Test Company",
    "default_warehouse": "_Test Warehouse - _TC",
    "expense_account": "_Test Account Cost for Goods Sold - _TC",
    "buying_cost_center": "_Test Cost Center - _TC",
    "selling_cost_center": "_Test Cost Center - _TC",
    "income_account": "Sales - _TC"
  }]
 },
 {
  "description": "_Test Serialized Item 9",
  "doctype": "Item",
  "has_batch_no": 0,
  "has_serial_no": 1,
  "inspection_required": 0,
  "is_stock_item": 1,
  "is_sub_contracted_item": 0,
  "item_code": "_Test Serialized Item With Series",
  "item_group": "_Test Item Group Desktops",
  "item_name": "_Test Serialized Item With Series",
  "serial_no_series": "ABCD.#####",
  "stock_uom": "_Test UOM",
  "gst_hsn_code": "999800",
  "item_defaults": [{
    "company": "_Test Company",
    "default_warehouse": "_Test Warehouse - _TC",
    "expense_account": "_Test Account Cost for Goods Sold - _TC",
    "buying_cost_center": "_Test Cost Center - _TC",
    "selling_cost_center": "_Test Cost Center - _TC",
    "income_account": "Sales - _TC"
  }]
 },
 {
  "description": "_Test Item Home Desktop Manufactured 10",
  "doctype": "Item",
  "has_batch_no": 0,
  "has_serial_no": 0,
  "inspection_required": 0,
  "is_stock_item": 1,
  "is_sub_contracted_item": 0,
  "item_code": "_Test Item Home Desktop Manufactured",
  "item_group": "_Test Item Group Desktops",
  "item_name": "_Test Item Home Desktop Manufactured",
  "stock_uom": "_Test UOM",
  "gst_hsn_code": "999800",
  "item_defaults": [{
    "company": "_Test Company",
    "default_warehouse": "_Test Warehouse - _TC",
    "expense_account": "_Test Account Cost for Goods Sold - _TC",
    "buying_cost_center": "_Test Cost Center - _TC",
    "selling_cost_center": "_Test Cost Center - _TC",
    "income_account": "Sales - _TC"
  }]
 },
 {
  "description": "_Test FG Item 2 11",
  "doctype": "Item",
  "has_batch_no": 0,
  "has_serial_no": 0,
  "inspection_required": 0,
  "is_stock_item": 1,
  "is_sub_contracted_item": 1,
  "item_code": "_Test FG Item 2",
  "item_group": "_Test Item Group Desktops",
  "item_name": "_Test FG Item 2",
  "stock_uom": "_Test UOM",
  "gst_hsn_code": "999800",
  "item_defaults": [{
    "company": "_Test Company",
    "default_warehouse": "_Test Warehouse - _TC",
    "expense_account": "_Test Account Cost for Goods Sold - _TC",
    "buying_cost_center": "_Test Cost Center - _TC",
    "selling_cost_center": "_Test Cost Center - _TC",
    "income_account": "Sales - _TC"
  }]
 },
 {
  "description": "_Test Variant Item 12",
  "doctype": "Item",
  "has_batch_no": 0,
  "has_serial_no": 0,
  "inspection_required": 0,
  "is_stock_item": 1,
  "is_sub_contracted_item": 1,
  "item_code": "_Test Variant Item",
  "item_group": "_Test Item Group Desktops",
  "item_name": "_Test Variant Item",
  "stock_uom": "_Test UOM",
  "gst_hsn_code": "999800",
  "has_variants": 1,
  "item_defaults": [{
    "company": "_Test Company",
    "default_warehouse": "_Test Warehouse - _TC",
    "expense_account": "_Test Account Cost for Goods Sold - _TC",
    "buying_cost_center": "_Test Cost Center - _TC",
    "selling_cost_center": "_Test Cost Center - _TC",
    "income_account": "Sales - _TC"
  }],
  "attributes": [
	  {
	  	"attribute": "Test Size"
	  }
  ],
  "apply_warehouse_wise_reorder_level": 1,
  "reorder_levels": [
      {
       "material_request_type": "Purchase",
       "warehouse": "_Test Warehouse - _TC",
       "warehouse_reorder_level": 20,
       "warehouse_reorder_qty": 20
      }
  ],
  "show_in_website": 1
 },
 {
  "description": "_Test Item 1",
  "doctype": "Item",
  "has_batch_no": 0,
  "has_serial_no": 0,
  "inspection_required": 0,
  "is_stock_item": 1,
  "is_sub_contracted_item": 0,
  "item_code": "_Test Item Warehouse Group Wise Reorder",
  "item_group": "_Test Item Group",
  "item_name": "_Test Item Warehouse Group Wise Reorder",
  "apply_warehouse_wise_reorder_level": 1,
  "gst_hsn_code": "999800",
  "item_defaults": [{
    "company": "_Test Company",
    "default_warehouse": "_Test Warehouse Group-C1 - _TC",
    "expense_account": "_Test Account Cost for Goods Sold - _TC",
    "buying_cost_center": "_Test Cost Center - _TC",
    "selling_cost_center": "_Test Cost Center - _TC",
    "income_account": "Sales - _TC"
  }],
  "reorder_levels": [
   {
	"warehouse_group": "_Test Warehouse Group - _TC",
    "material_request_type": "Purchase",
    "warehouse": "_Test Warehouse Group-C1 - _TC",
    "warehouse_reorder_level": 20,
    "warehouse_reorder_qty": 20
   }
  ],
  "stock_uom": "_Test UOM",
  "show_in_website": 1,
  "website_warehouse": "_Test Warehouse Group-C1 - _TC"
 },
 {
<<<<<<< HEAD
  "description": "_Test Item With Item Tax Template",
  "doctype": "Item",
  "has_batch_no": 0,
  "has_serial_no": 0,
  "inspection_required": 0,
  "is_stock_item": 1,
  "is_sub_contracted_item": 0,
  "item_code": "_Test Item With Item Tax Template",
  "item_group": "_Test Item Group",
  "item_name": "_Test Item With Item Tax Template",
  "stock_uom": "_Test UOM",
  "gst_hsn_code": "999800",
  "item_defaults": [{
    "company": "_Test Company",
    "default_warehouse": "_Test Warehouse - _TC",
    "expense_account": "_Test Account Cost for Goods Sold - _TC",
    "buying_cost_center": "_Test Cost Center - _TC",
    "selling_cost_center": "_Test Cost Center - _TC",
    "income_account": "Sales - _TC"
  }],
  "taxes": [
   {
    "doctype": "Item Tax",
    "parentfield": "taxes",
    "item_tax_template": "_Test Account Excise Duty @ 10",
    "tax_category": ""
   },
   {
    "doctype": "Item Tax",
    "parentfield": "taxes",
    "item_tax_template": "_Test Account Excise Duty @ 12",
    "tax_category": "_Test Tax Category 1"
   }
  ]
 },
 {
  "description": "_Test Item Inherit Group Item Tax Template 1",
  "doctype": "Item",
  "has_batch_no": 0,
  "has_serial_no": 0,
  "inspection_required": 0,
  "is_stock_item": 1,
  "is_sub_contracted_item": 0,
  "item_code": "_Test Item Inherit Group Item Tax Template 1",
  "item_group": "_Test Item Group Tax Parent",
  "item_name": "_Test Item Inherit Group Item Tax Template 1",
  "stock_uom": "_Test UOM",
  "gst_hsn_code": "999800",
  "item_defaults": [{
    "company": "_Test Company",
    "default_warehouse": "_Test Warehouse - _TC",
    "expense_account": "_Test Account Cost for Goods Sold - _TC",
    "buying_cost_center": "_Test Cost Center - _TC",
    "selling_cost_center": "_Test Cost Center - _TC",
    "income_account": "Sales - _TC"
  }]
 },
 {
  "description": "_Test Item Inherit Group Item Tax Template 2",
  "doctype": "Item",
  "has_batch_no": 0,
  "has_serial_no": 0,
  "inspection_required": 0,
  "is_stock_item": 1,
  "is_sub_contracted_item": 0,
  "item_code": "_Test Item Inherit Group Item Tax Template 2",
  "item_group": "_Test Item Group Tax Child Override",
  "item_name": "_Test Item Inherit Group Item Tax Template 2",
  "stock_uom": "_Test UOM",
  "gst_hsn_code": "999800",
=======
  "description": "_Test Batch Wise Valuation Item",
  "doctype": "Item",
  "has_serial_no": 0,
  "has_batch_no": 1,
  "create_new_batch": 1,
  "batch_wise_valuation": "Yes",
  "valuation_method": "Moving Average",
  "inspection_required": 0,
  "is_stock_item": 1,
  "is_sub_contracted_item": 0,
  "item_code": "_Test Batch Wise Valuation Item",
  "item_group": "_Test Item Group",
  "item_name": "_Test Batch Wise Valuation Item",
  "stock_uom": "_Test UOM",
>>>>>>> 57204999
  "item_defaults": [{
    "company": "_Test Company",
    "default_warehouse": "_Test Warehouse - _TC",
    "expense_account": "_Test Account Cost for Goods Sold - _TC",
    "buying_cost_center": "_Test Cost Center - _TC",
    "selling_cost_center": "_Test Cost Center - _TC",
    "income_account": "Sales - _TC"
  }]
<<<<<<< HEAD
 },
 {
  "description": "_Test Item Override Group Item Tax Template",
  "doctype": "Item",
  "has_batch_no": 0,
  "has_serial_no": 0,
  "inspection_required": 0,
  "is_stock_item": 1,
  "is_sub_contracted_item": 0,
  "item_code": "_Test Item Override Group Item Tax Template",
  "item_group": "_Test Item Group Tax Child Override",
  "item_name": "_Test Item Override Group Item Tax Template",
  "stock_uom": "_Test UOM",
  "gst_hsn_code": "999800",
  "item_defaults": [{
    "company": "_Test Company",
    "default_warehouse": "_Test Warehouse - _TC",
    "expense_account": "_Test Account Cost for Goods Sold - _TC",
    "buying_cost_center": "_Test Cost Center - _TC",
    "selling_cost_center": "_Test Cost Center - _TC",
    "income_account": "Sales - _TC"
  }],
  "taxes": [
   {
    "doctype": "Item Tax",
    "parentfield": "taxes",
    "item_tax_template": "_Test Account Excise Duty @ 20",
    "tax_category": ""
   },
   {
    "doctype": "Item Tax",
    "parentfield": "taxes",
    "item_tax_template": "_Test Item Tax Template 1",
    "tax_category": "_Test Tax Category 1"
   }
  ]
=======
>>>>>>> 57204999
 }
]<|MERGE_RESOLUTION|>--- conflicted
+++ resolved
@@ -347,7 +347,6 @@
   "website_warehouse": "_Test Warehouse Group-C1 - _TC"
  },
  {
-<<<<<<< HEAD
   "description": "_Test Item With Item Tax Template",
   "doctype": "Item",
   "has_batch_no": 0,
@@ -418,31 +417,14 @@
   "item_name": "_Test Item Inherit Group Item Tax Template 2",
   "stock_uom": "_Test UOM",
   "gst_hsn_code": "999800",
-=======
-  "description": "_Test Batch Wise Valuation Item",
-  "doctype": "Item",
-  "has_serial_no": 0,
-  "has_batch_no": 1,
-  "create_new_batch": 1,
-  "batch_wise_valuation": "Yes",
-  "valuation_method": "Moving Average",
-  "inspection_required": 0,
-  "is_stock_item": 1,
-  "is_sub_contracted_item": 0,
-  "item_code": "_Test Batch Wise Valuation Item",
-  "item_group": "_Test Item Group",
-  "item_name": "_Test Batch Wise Valuation Item",
-  "stock_uom": "_Test UOM",
->>>>>>> 57204999
-  "item_defaults": [{
-    "company": "_Test Company",
-    "default_warehouse": "_Test Warehouse - _TC",
-    "expense_account": "_Test Account Cost for Goods Sold - _TC",
-    "buying_cost_center": "_Test Cost Center - _TC",
-    "selling_cost_center": "_Test Cost Center - _TC",
-    "income_account": "Sales - _TC"
-  }]
-<<<<<<< HEAD
+  "item_defaults": [{
+    "company": "_Test Company",
+    "default_warehouse": "_Test Warehouse - _TC",
+    "expense_account": "_Test Account Cost for Goods Sold - _TC",
+    "buying_cost_center": "_Test Cost Center - _TC",
+    "selling_cost_center": "_Test Cost Center - _TC",
+    "income_account": "Sales - _TC"
+  }]
  },
  {
   "description": "_Test Item Override Group Item Tax Template",
@@ -479,7 +461,29 @@
     "tax_category": "_Test Tax Category 1"
    }
   ]
-=======
->>>>>>> 57204999
+ },
+ {
+  "description": "_Test Batch Wise Valuation Item",
+  "doctype": "Item",
+  "has_serial_no": 0,
+  "has_batch_no": 1,
+  "create_new_batch": 1,
+  "batch_wise_valuation": "Yes",
+  "valuation_method": "Moving Average",
+  "inspection_required": 0,
+  "is_stock_item": 1,
+  "is_sub_contracted_item": 0,
+  "item_code": "_Test Batch Wise Valuation Item",
+  "item_group": "_Test Item Group",
+  "item_name": "_Test Batch Wise Valuation Item",
+  "stock_uom": "_Test UOM",
+  "item_defaults": [{
+    "company": "_Test Company",
+    "default_warehouse": "_Test Warehouse - _TC",
+    "expense_account": "_Test Account Cost for Goods Sold - _TC",
+    "buying_cost_center": "_Test Cost Center - _TC",
+    "selling_cost_center": "_Test Cost Center - _TC",
+    "income_account": "Sales - _TC"
+  }]
  }
 ]