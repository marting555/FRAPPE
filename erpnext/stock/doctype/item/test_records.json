[
 {
  "description": "_Test Item 1",
  "doctype": "Item",
  "has_batch_no": 0,
  "has_serial_no": 0,
  "inspection_required": 0,
  "is_stock_item": 1,
  "is_sub_contracted_item": 0,
  "item_code": "_Test Item",
  "item_group": "_Test Item Group",
  "item_name": "_Test Item",
  "apply_warehouse_wise_reorder_level": 1,
  "gst_hsn_code": "999800",
  "opening_stock": 10,
  "valuation_rate": 100,
  "item_defaults": [{
    "company": "_Test Company",
    "default_warehouse": "_Test Warehouse - _TC",
    "expense_account": "_Test Account Cost for Goods Sold - _TC",
    "buying_cost_center": "_Test Cost Center - _TC",
    "selling_cost_center": "_Test Cost Center - _TC",
    "income_account": "Sales - _TC"
  }],
  "reorder_levels": [
   {
    "material_request_type": "Purchase",
    "warehouse": "_Test Warehouse - _TC",
    "warehouse_reorder_level": 20,
    "warehouse_reorder_qty": 20
   }
  ],
  "uoms": [
    {
      "uom": "_Test UOM",
      "conversion_factor": 1.0
    },
    {
      "uom": "_Test UOM 1",
      "conversion_factor": 10.0
    }
  ],
  "stock_uom": "_Test UOM"
 },
 {
  "description": "_Test Item 2",
  "doctype": "Item",
  "has_batch_no": 0,
  "has_serial_no": 0,
  "inspection_required": 0,
  "is_stock_item": 1,
  "is_sub_contracted_item": 0,
  "item_code": "_Test Item 2",
  "item_group": "_Test Item Group",
  "item_name": "_Test Item 2",
  "stock_uom": "_Test UOM",
  "gst_hsn_code": "999800",
  "opening_stock": 10,
  "valuation_rate": 100,
  "item_defaults": [{
    "company": "_Test Company",
    "default_warehouse": "_Test Warehouse - _TC",
    "expense_account": "_Test Account Cost for Goods Sold - _TC",
    "buying_cost_center": "_Test Cost Center - _TC",
    "selling_cost_center": "_Test Cost Center - _TC",
    "income_account": "Sales - _TC"
  }]
 },
 {
  "description": "_Test Item Home Desktop 100 3",
  "doctype": "Item",
  "has_batch_no": 0,
  "has_serial_no": 0,
  "inspection_required": 0,
  "is_stock_item": 1,
  "is_sub_contracted_item": 0,
  "item_code": "_Test Item Home Desktop 100",
  "item_group": "_Test Item Group Desktops",
  "item_name": "_Test Item Home Desktop 100",
  "valuation_rate": 100,
  "gst_hsn_code": "999800",
  "item_defaults": [{
    "company": "_Test Company",
    "default_warehouse": "_Test Warehouse - _TC",
    "expense_account": "_Test Account Cost for Goods Sold - _TC",
    "buying_cost_center": "_Test Cost Center - _TC",
    "selling_cost_center": "_Test Cost Center - _TC",
    "income_account": "Sales - _TC"
  }],
  "taxes": [
   {
    "doctype": "Item Tax",
    "parentfield": "taxes",
<<<<<<< HEAD
    "item_tax_template": "_Test Account Excise Duty @ 10"
=======
    "item_tax_template": "_Test Account Excise Duty @ 10 - _TC"
>>>>>>> 540559d6
   }
  ],
  "stock_uom": "_Test UOM 1"
 },
 {
  "description": "_Test Item Home Desktop 200 4",
  "doctype": "Item",
  "has_batch_no": 0,
  "has_serial_no": 0,
  "inspection_required": 0,
  "is_sub_contracted_item": 0,
  "item_code": "_Test Item Home Desktop 200",
  "item_group": "_Test Item Group Desktops",
  "item_name": "_Test Item Home Desktop 200",
  "stock_uom": "_Test UOM 1",
  "gst_hsn_code": "999800",
  "item_defaults": [{
    "company": "_Test Company",
    "default_warehouse": "_Test Warehouse - _TC",
    "expense_account": "_Test Account Cost for Goods Sold - _TC",
    "buying_cost_center": "_Test Cost Center - _TC",
    "selling_cost_center": "_Test Cost Center - _TC",
    "income_account": "Sales - _TC"
  }]
 },
 {
  "description": "_Test Product Bundle Item 5",
  "doctype": "Item",
  "has_batch_no": 0,
  "has_serial_no": 0,
  "inspection_required": 0,
  "is_stock_item": 0,
  "is_sub_contracted_item": 0,
  "item_code": "_Test Product Bundle Item",
  "item_group": "_Test Item Group Desktops",
  "item_name": "_Test Product Bundle Item",
  "stock_uom": "_Test UOM",
  "gst_hsn_code": "999800",
  "item_defaults": [{
    "company": "_Test Company",
    "default_warehouse": "_Test Warehouse - _TC",
    "expense_account": "_Test Account Cost for Goods Sold - _TC",
    "buying_cost_center": "_Test Cost Center - _TC",
    "selling_cost_center": "_Test Cost Center - _TC",
    "income_account": "Sales - _TC"
  }]
 },
 {
  "description": "_Test FG Item 6",
  "doctype": "Item",
  "has_batch_no": 0,
  "has_serial_no": 0,
  "inspection_required": 0,
  "is_stock_item": 1,
  "is_sub_contracted_item": 1,
  "item_code": "_Test FG Item",
  "item_group": "_Test Item Group Desktops",
  "item_name": "_Test FG Item",
  "stock_uom": "_Test UOM",
  "gst_hsn_code": "999800",
  "item_defaults": [{
    "company": "_Test Company",
    "default_warehouse": "_Test Warehouse - _TC",
    "expense_account": "_Test Account Cost for Goods Sold - _TC",
    "buying_cost_center": "_Test Cost Center - _TC",
    "selling_cost_center": "_Test Cost Center - _TC",
    "income_account": "Sales - _TC"
  }]
 },
 {
  "description": "_Test Non Stock Item 7",
  "doctype": "Item",
  "has_batch_no": 0,
  "has_serial_no": 0,
  "inspection_required": 0,
  "is_stock_item": 0,
  "is_sub_contracted_item": 0,
  "item_code": "_Test Non Stock Item",
  "item_group": "_Test Item Group Desktops",
  "item_name": "_Test Non Stock Item",
  "stock_uom": "_Test UOM",
  "gst_hsn_code": "999800",
  "item_defaults": [{
    "company": "_Test Company",
    "default_warehouse": "_Test Warehouse - _TC",
    "expense_account": "_Test Account Cost for Goods Sold - _TC",
    "buying_cost_center": "_Test Cost Center - _TC",
    "selling_cost_center": "_Test Cost Center - _TC",
    "income_account": "Sales - _TC"
  }]
 },
 {
  "description": "_Test Serialized Item 8",
  "doctype": "Item",
  "has_batch_no": 0,
  "has_serial_no": 1,
  "inspection_required": 0,
  "is_stock_item": 1,
  "is_sub_contracted_item": 0,
  "item_code": "_Test Serialized Item",
  "item_group": "_Test Item Group Desktops",
  "item_name": "_Test Serialized Item",
  "stock_uom": "_Test UOM",
  "gst_hsn_code": "999800",
  "item_defaults": [{
    "company": "_Test Company",
    "default_warehouse": "_Test Warehouse - _TC",
    "expense_account": "_Test Account Cost for Goods Sold - _TC",
    "buying_cost_center": "_Test Cost Center - _TC",
    "selling_cost_center": "_Test Cost Center - _TC",
    "income_account": "Sales - _TC"
  }]
 },
 {
  "description": "_Test Serialized Item 9",
  "doctype": "Item",
  "has_batch_no": 0,
  "has_serial_no": 1,
  "inspection_required": 0,
  "is_stock_item": 1,
  "is_sub_contracted_item": 0,
  "item_code": "_Test Serialized Item With Series",
  "item_group": "_Test Item Group Desktops",
  "item_name": "_Test Serialized Item With Series",
  "serial_no_series": "ABCD.#####",
  "stock_uom": "_Test UOM",
  "gst_hsn_code": "999800",
  "item_defaults": [{
    "company": "_Test Company",
    "default_warehouse": "_Test Warehouse - _TC",
    "expense_account": "_Test Account Cost for Goods Sold - _TC",
    "buying_cost_center": "_Test Cost Center - _TC",
    "selling_cost_center": "_Test Cost Center - _TC",
    "income_account": "Sales - _TC"
  }]
 },
 {
  "description": "_Test Item Home Desktop Manufactured 10",
  "doctype": "Item",
  "has_batch_no": 0,
  "has_serial_no": 0,
  "inspection_required": 0,
  "is_stock_item": 1,
  "is_sub_contracted_item": 0,
  "item_code": "_Test Item Home Desktop Manufactured",
  "item_group": "_Test Item Group Desktops",
  "item_name": "_Test Item Home Desktop Manufactured",
  "stock_uom": "_Test UOM",
  "gst_hsn_code": "999800",
  "item_defaults": [{
    "company": "_Test Company",
    "default_warehouse": "_Test Warehouse - _TC",
    "expense_account": "_Test Account Cost for Goods Sold - _TC",
    "buying_cost_center": "_Test Cost Center - _TC",
    "selling_cost_center": "_Test Cost Center - _TC",
    "income_account": "Sales - _TC"
  }]
 },
 {
  "description": "_Test FG Item 2 11",
  "doctype": "Item",
  "has_batch_no": 0,
  "has_serial_no": 0,
  "inspection_required": 0,
  "is_stock_item": 1,
  "is_sub_contracted_item": 1,
  "item_code": "_Test FG Item 2",
  "item_group": "_Test Item Group Desktops",
  "item_name": "_Test FG Item 2",
  "stock_uom": "_Test UOM",
  "gst_hsn_code": "999800",
  "item_defaults": [{
    "company": "_Test Company",
    "default_warehouse": "_Test Warehouse - _TC",
    "expense_account": "_Test Account Cost for Goods Sold - _TC",
    "buying_cost_center": "_Test Cost Center - _TC",
    "selling_cost_center": "_Test Cost Center - _TC",
    "income_account": "Sales - _TC"
  }]
 },
 {
  "description": "_Test Variant Item 12",
  "doctype": "Item",
  "has_batch_no": 0,
  "has_serial_no": 0,
  "inspection_required": 0,
  "is_stock_item": 1,
  "is_sub_contracted_item": 1,
  "item_code": "_Test Variant Item",
  "item_group": "_Test Item Group Desktops",
  "item_name": "_Test Variant Item",
  "stock_uom": "_Test UOM",
  "gst_hsn_code": "999800",
  "has_variants": 1,
  "item_defaults": [{
    "company": "_Test Company",
    "default_warehouse": "_Test Warehouse - _TC",
    "expense_account": "_Test Account Cost for Goods Sold - _TC",
    "buying_cost_center": "_Test Cost Center - _TC",
    "selling_cost_center": "_Test Cost Center - _TC",
    "income_account": "Sales - _TC"
  }],
  "attributes": [
	  {
	  	"attribute": "Test Size"
	  }
  ],
  "apply_warehouse_wise_reorder_level": 1,
  "reorder_levels": [
      {
       "material_request_type": "Purchase",
       "warehouse": "_Test Warehouse - _TC",
       "warehouse_reorder_level": 20,
       "warehouse_reorder_qty": 20
      }
  ]
 },
 {
  "description": "_Test Item 1",
  "doctype": "Item",
  "has_batch_no": 0,
  "has_serial_no": 0,
  "inspection_required": 0,
  "is_stock_item": 1,
  "is_sub_contracted_item": 0,
  "item_code": "_Test Item Warehouse Group Wise Reorder",
  "item_group": "_Test Item Group",
  "item_name": "_Test Item Warehouse Group Wise Reorder",
  "apply_warehouse_wise_reorder_level": 1,
  "gst_hsn_code": "999800",
  "item_defaults": [{
    "company": "_Test Company",
    "default_warehouse": "_Test Warehouse Group-C1 - _TC",
    "expense_account": "_Test Account Cost for Goods Sold - _TC",
    "buying_cost_center": "_Test Cost Center - _TC",
    "selling_cost_center": "_Test Cost Center - _TC",
    "income_account": "Sales - _TC"
  }],
  "reorder_levels": [
   {
	"warehouse_group": "_Test Warehouse Group - _TC",
    "material_request_type": "Purchase",
    "warehouse": "_Test Warehouse Group-C1 - _TC",
    "warehouse_reorder_level": 20,
    "warehouse_reorder_qty": 20
   }
  ],
  "stock_uom": "_Test UOM"
 },
 {
  "description": "_Test Item With Item Tax Template",
  "doctype": "Item",
  "has_batch_no": 0,
  "has_serial_no": 0,
  "inspection_required": 0,
  "is_stock_item": 1,
  "is_sub_contracted_item": 0,
  "item_code": "_Test Item With Item Tax Template",
  "item_group": "_Test Item Group",
  "item_name": "_Test Item With Item Tax Template",
  "stock_uom": "_Test UOM",
  "gst_hsn_code": "999800",
  "item_defaults": [{
    "company": "_Test Company",
    "default_warehouse": "_Test Warehouse - _TC",
    "expense_account": "_Test Account Cost for Goods Sold - _TC",
    "buying_cost_center": "_Test Cost Center - _TC",
    "selling_cost_center": "_Test Cost Center - _TC",
    "income_account": "Sales - _TC"
  }],
  "taxes": [
   {
    "doctype": "Item Tax",
    "parentfield": "taxes",
<<<<<<< HEAD
    "item_tax_template": "_Test Account Excise Duty @ 10"
=======
    "item_tax_template": "_Test Account Excise Duty @ 10 - _TC"
>>>>>>> 540559d6
   },
   {
    "doctype": "Item Tax",
    "parentfield": "taxes",
    "item_tax_template": "_Test Account Excise Duty @ 12 - _TC",
    "tax_category": "_Test Tax Category 1"
   }
  ]
 },
 {
  "description": "_Test Item Inherit Group Item Tax Template 1",
  "doctype": "Item",
  "has_batch_no": 0,
  "has_serial_no": 0,
  "inspection_required": 0,
  "is_stock_item": 1,
  "is_sub_contracted_item": 0,
  "item_code": "_Test Item Inherit Group Item Tax Template 1",
  "item_group": "_Test Item Group Tax Parent",
  "item_name": "_Test Item Inherit Group Item Tax Template 1",
  "stock_uom": "_Test UOM",
  "gst_hsn_code": "999800",
  "item_defaults": [{
    "company": "_Test Company",
    "default_warehouse": "_Test Warehouse - _TC",
    "expense_account": "_Test Account Cost for Goods Sold - _TC",
    "buying_cost_center": "_Test Cost Center - _TC",
    "selling_cost_center": "_Test Cost Center - _TC",
    "income_account": "Sales - _TC"
  }]
 },
 {
  "description": "_Test Item Inherit Group Item Tax Template 2",
  "doctype": "Item",
  "has_batch_no": 0,
  "has_serial_no": 0,
  "inspection_required": 0,
  "is_stock_item": 1,
  "is_sub_contracted_item": 0,
  "item_code": "_Test Item Inherit Group Item Tax Template 2",
  "item_group": "_Test Item Group Tax Child Override",
  "item_name": "_Test Item Inherit Group Item Tax Template 2",
  "stock_uom": "_Test UOM",
  "gst_hsn_code": "999800",
  "item_defaults": [{
    "company": "_Test Company",
    "default_warehouse": "_Test Warehouse - _TC",
    "expense_account": "_Test Account Cost for Goods Sold - _TC",
    "buying_cost_center": "_Test Cost Center - _TC",
    "selling_cost_center": "_Test Cost Center - _TC",
    "income_account": "Sales - _TC"
  }]
 },
 {
  "description": "_Test Item Override Group Item Tax Template",
  "doctype": "Item",
  "has_batch_no": 0,
  "has_serial_no": 0,
  "inspection_required": 0,
  "is_stock_item": 1,
  "is_sub_contracted_item": 0,
  "item_code": "_Test Item Override Group Item Tax Template",
  "item_group": "_Test Item Group Tax Child Override",
  "item_name": "_Test Item Override Group Item Tax Template",
  "stock_uom": "_Test UOM",
  "gst_hsn_code": "999800",
  "item_defaults": [{
    "company": "_Test Company",
    "default_warehouse": "_Test Warehouse - _TC",
    "expense_account": "_Test Account Cost for Goods Sold - _TC",
    "buying_cost_center": "_Test Cost Center - _TC",
    "selling_cost_center": "_Test Cost Center - _TC",
    "income_account": "Sales - _TC"
  }],
  "taxes": [
   {
    "doctype": "Item Tax",
    "parentfield": "taxes",
<<<<<<< HEAD
    "item_tax_template": "_Test Account Excise Duty @ 20"
=======
    "item_tax_template": "_Test Account Excise Duty @ 20 - _TC"
>>>>>>> 540559d6
   },
   {
    "doctype": "Item Tax",
    "parentfield": "taxes",
    "tax_category": "_Test Tax Category 1",
<<<<<<< HEAD
    "item_tax_template": "_Test Item Tax Template 1"
=======
    "item_tax_template": "_Test Item Tax Template 1 - _TC"
>>>>>>> 540559d6
   }
  ]
 },
 {
  "description": "_Test",
  "doctype": "Item",
  "is_stock_item": 1,
  "item_code": "138-CMS Shoe",
  "item_group": "_Test Item Group",
  "item_name": "138-CMS Shoe",
  "stock_uom": "_Test UOM",
  "gst_hsn_code": "999800"
 }
]<|MERGE_RESOLUTION|>--- conflicted
+++ resolved
@@ -91,11 +91,7 @@
    {
     "doctype": "Item Tax",
     "parentfield": "taxes",
-<<<<<<< HEAD
-    "item_tax_template": "_Test Account Excise Duty @ 10"
-=======
     "item_tax_template": "_Test Account Excise Duty @ 10 - _TC"
->>>>>>> 540559d6
    }
   ],
   "stock_uom": "_Test UOM 1"
@@ -370,11 +366,7 @@
    {
     "doctype": "Item Tax",
     "parentfield": "taxes",
-<<<<<<< HEAD
-    "item_tax_template": "_Test Account Excise Duty @ 10"
-=======
     "item_tax_template": "_Test Account Excise Duty @ 10 - _TC"
->>>>>>> 540559d6
    },
    {
     "doctype": "Item Tax",
@@ -453,21 +445,13 @@
    {
     "doctype": "Item Tax",
     "parentfield": "taxes",
-<<<<<<< HEAD
-    "item_tax_template": "_Test Account Excise Duty @ 20"
-=======
     "item_tax_template": "_Test Account Excise Duty @ 20 - _TC"
->>>>>>> 540559d6
    },
    {
     "doctype": "Item Tax",
     "parentfield": "taxes",
     "tax_category": "_Test Tax Category 1",
-<<<<<<< HEAD
-    "item_tax_template": "_Test Item Tax Template 1"
-=======
     "item_tax_template": "_Test Item Tax Template 1 - _TC"
->>>>>>> 540559d6
    }
   ]
  },
