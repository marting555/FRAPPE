--- conflicted
+++ resolved
@@ -920,11 +920,7 @@
  "image_field": "image",
  "index_web_pages_for_search": 1,
  "links": [],
-<<<<<<< HEAD
  "modified": "2022-05-06 15:19:19.845913",
-=======
- "modified": "2022-04-28 04:52:10.272256",
->>>>>>> 3d96ad2a
  "modified_by": "Administrator",
  "module": "Stock",
  "name": "Item",
