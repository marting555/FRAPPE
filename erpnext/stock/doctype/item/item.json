--- conflicted
+++ resolved
@@ -1007,11 +1007,7 @@
  "image_field": "image",
  "index_web_pages_for_search": 1,
  "links": [],
-<<<<<<< HEAD
  "modified": "2022-05-01 21:47:49.294814",
-=======
- "modified": "2022-04-28 04:52:10.272256",
->>>>>>> d9f76478
  "modified_by": "Administrator",
  "module": "Stock",
  "name": "Item",
