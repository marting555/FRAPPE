{
 "actions": [],
 "allow_guest_to_view": 1,
 "allow_import": 1,
 "allow_rename": 1,
 "autoname": "field:item_code",
 "creation": "2013-05-03 10:45:46",
 "description": "A Product or a Service that is bought, sold or kept in stock.",
 "doctype": "DocType",
 "document_type": "Setup",
 "editable_grid": 1,
 "engine": "InnoDB",
 "field_order": [
  "name_and_description_section",
  "naming_series",
  "item_code",
  "variant_of",
  "item_name",
  "item_group",
  "stock_uom",
  "column_break0",
  "disabled",
  "allow_alternative_item",
  "is_stock_item",
  "include_item_in_manufacturing",
  "opening_stock",
  "valuation_rate",
  "standard_rate",
  "is_fixed_asset",
  "auto_create_assets",
  "asset_category",
  "asset_naming_series",
  "over_delivery_receipt_allowance",
  "over_billing_allowance",
  "image",
  "section_break_11",
  "brand",
  "description",
  "sb_barcodes",
  "barcodes",
  "inventory_section",
  "shelf_life_in_days",
  "end_of_life",
  "default_material_request_type",
  "valuation_method",
  "column_break1",
  "warranty_period",
  "weight_per_unit",
  "weight_uom",
  "reorder_section",
  "reorder_levels",
  "unit_of_measure_conversion",
  "uoms",
  "serial_nos_and_batches",
  "has_batch_no",
  "create_new_batch",
  "batch_number_series",
  "has_expiry_date",
  "retain_sample",
  "sample_quantity",
  "column_break_37",
  "has_serial_no",
  "serial_no_series",
  "variants_section",
  "has_variants",
  "variant_based_on",
  "attributes",
  "defaults",
  "item_defaults",
  "purchase_details",
  "is_purchase_item",
  "purchase_uom",
  "min_order_qty",
  "safety_stock",
  "purchase_details_cb",
  "lead_time_days",
  "last_purchase_rate",
  "is_customer_provided_item",
  "customer",
  "supplier_details",
  "delivered_by_supplier",
  "column_break2",
  "supplier_items",
  "foreign_trade_details",
  "country_of_origin",
  "column_break_59",
  "customs_tariff_number",
  "sales_details",
  "sales_uom",
  "is_sales_item",
  "grant_commission",
  "column_break3",
  "max_discount",
  "deferred_revenue",
  "deferred_revenue_account",
  "enable_deferred_revenue",
  "column_break_85",
  "no_of_months",
  "deferred_expense_section",
  "deferred_expense_account",
  "enable_deferred_expense",
  "column_break_88",
  "no_of_months_exp",
  "customer_details",
  "customer_items",
  "item_tax_section_break",
  "taxes",
  "inspection_criteria",
  "quality_inspection_template",
  "inspection_required_before_purchase",
  "inspection_required_before_delivery",
  "manufacturing",
  "default_bom",
  "is_sub_contracted_item",
  "column_break_74",
  "customer_code",
  "default_item_manufacturer",
  "default_manufacturer_part_no",
  "website_section",
  "show_in_website",
  "show_variant_in_website",
  "route",
  "weightage",
  "slideshow",
  "website_image",
  "website_image_alt",
  "thumbnail",
  "cb72",
  "website_warehouse",
  "website_item_groups",
  "set_meta_tags",
  "sb72",
  "copy_from_item_group",
  "website_specifications",
  "web_long_description",
  "website_content",
  "total_projected_qty"
 ],
 "fields": [
  {
   "fieldname": "name_and_description_section",
   "fieldtype": "Section Break",
   "oldfieldtype": "Section Break",
   "options": "fa fa-flag"
  },
  {
   "fieldname": "naming_series",
   "fieldtype": "Select",
   "label": "Series",
   "options": "STO-ITEM-.YYYY.-",
   "set_only_once": 1
  },
  {
   "bold": 1,
   "fieldname": "item_code",
   "fieldtype": "Data",
   "in_global_search": 1,
   "label": "Item Code",
   "oldfieldname": "item_code",
   "oldfieldtype": "Data",
   "reqd": 1,
   "unique": 1
  },
  {
   "depends_on": "variant_of",
   "description": "If item is a variant of another item then description, image, pricing, taxes etc will be set from the template unless explicitly specified",
   "fieldname": "variant_of",
   "fieldtype": "Link",
   "ignore_user_permissions": 1,
   "in_standard_filter": 1,
   "label": "Variant Of",
   "options": "Item",
   "read_only": 1,
   "search_index": 1,
   "set_only_once": 1
  },
  {
   "bold": 1,
   "fieldname": "item_name",
   "fieldtype": "Data",
   "in_global_search": 1,
   "label": "Item Name",
   "oldfieldname": "item_name",
   "oldfieldtype": "Data",
   "search_index": 1
  },
  {
   "fieldname": "item_group",
   "fieldtype": "Link",
   "in_list_view": 1,
   "in_preview": 1,
   "in_standard_filter": 1,
   "label": "Item Group",
   "oldfieldname": "item_group",
   "oldfieldtype": "Link",
   "options": "Item Group",
   "reqd": 1,
   "search_index": 1
  },
  {
   "fieldname": "stock_uom",
   "fieldtype": "Link",
   "ignore_user_permissions": 1,
   "label": "Default Unit of Measure",
   "oldfieldname": "stock_uom",
   "oldfieldtype": "Link",
   "options": "UOM",
   "reqd": 1
  },
  {
   "fieldname": "column_break0",
   "fieldtype": "Column Break"
  },
  {
   "default": "0",
   "fieldname": "disabled",
   "fieldtype": "Check",
   "label": "Disabled"
  },
  {
   "default": "0",
   "fieldname": "allow_alternative_item",
   "fieldtype": "Check",
   "label": "Allow Alternative Item"
  },
  {
   "bold": 1,
   "default": "1",
   "depends_on": "eval:!doc.is_fixed_asset",
   "fieldname": "is_stock_item",
   "fieldtype": "Check",
   "label": "Maintain Stock",
   "oldfieldname": "is_stock_item",
   "oldfieldtype": "Select"
  },
  {
   "default": "1",
   "depends_on": "eval:!doc.is_fixed_asset",
   "fieldname": "include_item_in_manufacturing",
   "fieldtype": "Check",
   "label": "Include Item In Manufacturing"
  },
  {
   "bold": 1,
   "depends_on": "eval:(doc.__islocal&&doc.is_stock_item && !doc.has_serial_no && !doc.has_batch_no)",
   "fieldname": "opening_stock",
   "fieldtype": "Float",
   "label": "Opening Stock"
  },
  {
   "depends_on": "is_stock_item",
   "fieldname": "valuation_rate",
   "fieldtype": "Currency",
   "label": "Valuation Rate"
  },
  {
   "bold": 1,
   "depends_on": "eval:doc.__islocal",
   "fieldname": "standard_rate",
   "fieldtype": "Currency",
   "label": "Standard Selling Rate"
  },
  {
   "default": "0",
   "fieldname": "is_fixed_asset",
   "fieldtype": "Check",
   "label": "Is Fixed Asset",
   "set_only_once": 1
  },
  {
   "depends_on": "is_fixed_asset",
   "fieldname": "asset_category",
   "fieldtype": "Link",
   "label": "Asset Category",
   "mandatory_depends_on": "is_fixed_asset",
   "options": "Asset Category"
  },
  {
   "depends_on": "is_fixed_asset",
   "fieldname": "asset_naming_series",
   "fieldtype": "Select",
   "label": "Asset Naming Series"
  },
  {
   "fieldname": "image",
   "fieldtype": "Attach Image",
   "hidden": 1,
   "in_preview": 1,
   "label": "Image",
   "options": "image",
   "print_hide": 1
  },
  {
   "collapsible": 1,
   "fieldname": "section_break_11",
   "fieldtype": "Section Break",
   "label": "Description"
  },
  {
   "fieldname": "brand",
   "fieldtype": "Link",
   "label": "Brand",
   "oldfieldname": "brand",
   "oldfieldtype": "Link",
   "options": "Brand",
   "print_hide": 1
  },
  {
   "fieldname": "description",
   "fieldtype": "Text Editor",
   "in_preview": 1,
   "label": "Description",
   "oldfieldname": "description",
   "oldfieldtype": "Text"
  },
  {
   "fieldname": "sb_barcodes",
   "fieldtype": "Section Break",
   "label": "Barcodes"
  },
  {
   "fieldname": "barcodes",
   "fieldtype": "Table",
   "label": "Barcodes",
   "options": "Item Barcode"
  },
  {
   "collapsible": 1,
   "collapsible_depends_on": "is_stock_item",
   "depends_on": "is_stock_item",
   "fieldname": "inventory_section",
   "fieldtype": "Section Break",
   "label": "Inventory",
   "oldfieldtype": "Section Break",
   "options": "fa fa-truck"
  },
  {
   "fieldname": "shelf_life_in_days",
   "fieldtype": "Int",
   "label": "Shelf Life In Days",
   "mandatory_depends_on": "eval:doc.has_batch_no && doc.has_expiry_date"
  },
  {
   "default": "2099-12-31",
   "depends_on": "is_stock_item",
   "fieldname": "end_of_life",
   "fieldtype": "Date",
   "label": "End of Life",
   "oldfieldname": "end_of_life",
   "oldfieldtype": "Date"
  },
  {
   "default": "Purchase",
   "fieldname": "default_material_request_type",
   "fieldtype": "Select",
   "label": "Default Material Request Type",
   "options": "Purchase\nMaterial Transfer\nMaterial Issue\nManufacture\nCustomer Provided"
  },
  {
   "depends_on": "is_stock_item",
   "fieldname": "valuation_method",
   "fieldtype": "Select",
   "label": "Valuation Method",
   "options": "\nFIFO\nMoving Average",
   "set_only_once": 1
  },
  {
   "depends_on": "is_stock_item",
   "fieldname": "column_break1",
   "fieldtype": "Column Break",
   "oldfieldtype": "Column Break",
   "width": "50%"
  },
  {
   "depends_on": "eval:doc.is_stock_item",
   "fieldname": "warranty_period",
   "fieldtype": "Data",
   "label": "Warranty Period (in days)",
   "oldfieldname": "warranty_period",
   "oldfieldtype": "Data"
  },
  {
   "depends_on": "is_stock_item",
   "fieldname": "weight_per_unit",
   "fieldtype": "Float",
   "label": "Weight Per Unit"
  },
  {
   "depends_on": "eval:doc.is_stock_item",
   "fieldname": "weight_uom",
   "fieldtype": "Link",
   "ignore_user_permissions": 1,
   "label": "Weight UOM",
   "options": "UOM"
  },
  {
   "collapsible": 1,
   "depends_on": "is_stock_item",
   "fieldname": "reorder_section",
   "fieldtype": "Section Break",
   "label": "Auto re-order",
   "options": "fa fa-rss"
  },
  {
   "description": "Will also apply for variants unless overrridden",
   "fieldname": "reorder_levels",
   "fieldtype": "Table",
   "label": "Reorder level based on Warehouse",
   "options": "Item Reorder"
  },
  {
   "collapsible": 1,
   "fieldname": "unit_of_measure_conversion",
   "fieldtype": "Section Break",
   "label": "Units of Measure"
  },
  {
   "description": "Will also apply for variants",
   "fieldname": "uoms",
   "fieldtype": "Table",
   "label": "UOMs",
   "oldfieldname": "uom_conversion_details",
   "oldfieldtype": "Table",
   "options": "UOM Conversion Detail"
  },
  {
   "collapsible": 1,
   "collapsible_depends_on": "eval:doc.has_batch_no || doc.has_serial_no",
   "depends_on": "eval:doc.is_stock_item",
   "fieldname": "serial_nos_and_batches",
   "fieldtype": "Section Break",
   "label": "Serial Nos and Batches"
  },
  {
   "default": "0",
   "depends_on": "eval:doc.is_stock_item",
   "fieldname": "has_batch_no",
   "fieldtype": "Check",
   "label": "Has Batch No",
   "no_copy": 1,
   "oldfieldname": "has_batch_no",
   "oldfieldtype": "Select"
  },
  {
   "default": "0",
   "depends_on": "has_batch_no",
   "fieldname": "create_new_batch",
   "fieldtype": "Check",
   "label": "Automatically Create New Batch"
  },
  {
   "depends_on": "eval:doc.has_batch_no==1 && doc.create_new_batch==1",
   "description": "Example: ABCD.#####. If series is set and Batch No is not mentioned in transactions, then automatic batch number will be created based on this series. If you always want to explicitly mention Batch No for this item, leave this blank. Note: this setting will take priority over the Naming Series Prefix in Stock Settings.",
   "fieldname": "batch_number_series",
   "fieldtype": "Data",
   "label": "Batch Number Series",
   "translatable": 1
  },
  {
   "default": "0",
   "depends_on": "has_batch_no",
   "fieldname": "has_expiry_date",
   "fieldtype": "Check",
   "label": "Has Expiry Date"
  },
  {
   "default": "0",
   "depends_on": "has_batch_no",
   "fieldname": "retain_sample",
   "fieldtype": "Check",
   "label": "Retain Sample"
  },
  {
   "depends_on": "eval: (doc.retain_sample && doc.has_batch_no)",
   "description": "Maximum sample quantity that can be retained",
   "fieldname": "sample_quantity",
   "fieldtype": "Int",
   "label": "Max Sample Quantity"
  },
  {
   "fieldname": "column_break_37",
   "fieldtype": "Column Break"
  },
  {
   "default": "0",
   "depends_on": "eval:doc.is_stock_item",
   "fieldname": "has_serial_no",
   "fieldtype": "Check",
   "label": "Has Serial No",
   "no_copy": 1,
   "oldfieldname": "has_serial_no",
   "oldfieldtype": "Select"
  },
  {
   "depends_on": "has_serial_no",
   "description": "Example: ABCD.#####\nIf series is set and Serial No is not mentioned in transactions, then automatic serial number will be created based on this series. If you always want to explicitly mention Serial Nos for this item. leave this blank.",
   "fieldname": "serial_no_series",
   "fieldtype": "Data",
   "label": "Serial Number Series"
  },
  {
   "collapsible": 1,
   "collapsible_depends_on": "attributes",
   "depends_on": "eval:!doc.is_fixed_asset",
   "fieldname": "variants_section",
   "fieldtype": "Section Break",
   "label": "Variants"
  },
  {
   "default": "0",
   "depends_on": "eval:!doc.variant_of",
   "description": "If this item has variants, then it cannot be selected in sales orders etc.",
   "fieldname": "has_variants",
   "fieldtype": "Check",
   "in_standard_filter": 1,
   "label": "Has Variants"
  },
  {
   "default": "Item Attribute",
   "depends_on": "has_variants",
   "fieldname": "variant_based_on",
   "fieldtype": "Select",
   "label": "Variant Based On",
   "options": "Item Attribute\nManufacturer"
  },
  {
   "depends_on": "eval:(doc.has_variants || doc.variant_of) && doc.variant_based_on==='Item Attribute'",
   "fieldname": "attributes",
   "fieldtype": "Table",
   "hidden": 1,
   "label": "Attributes",
   "options": "Item Variant Attribute"
  },
  {
   "depends_on": "eval:!doc.is_fixed_asset",
   "fieldname": "defaults",
   "fieldtype": "Section Break",
   "label": "Sales, Purchase, Accounting Defaults"
  },
  {
   "fieldname": "item_defaults",
   "fieldtype": "Table",
   "label": "Item Defaults",
   "options": "Item Default"
  },
  {
   "collapsible": 1,
   "fieldname": "purchase_details",
   "fieldtype": "Section Break",
   "label": "Purchase, Replenishment Details",
   "oldfieldtype": "Section Break",
   "options": "fa fa-shopping-cart"
  },
  {
   "default": "1",
   "fieldname": "is_purchase_item",
   "fieldtype": "Check",
   "label": "Is Purchase Item"
  },
  {
   "fieldname": "purchase_uom",
   "fieldtype": "Link",
   "label": "Default Purchase Unit of Measure",
   "options": "UOM"
  },
  {
   "default": "0.00",
   "depends_on": "is_stock_item",
   "description": "Minimum quantity should be as per Stock UOM",
   "fieldname": "min_order_qty",
   "fieldtype": "Float",
   "label": "Minimum Order Qty",
   "oldfieldname": "min_order_qty",
   "oldfieldtype": "Currency"
  },
  {
   "fieldname": "safety_stock",
   "fieldtype": "Float",
   "label": "Safety Stock"
  },
  {
   "fieldname": "purchase_details_cb",
   "fieldtype": "Column Break"
  },
  {
   "description": "Average time taken by the supplier to deliver",
   "fieldname": "lead_time_days",
   "fieldtype": "Int",
   "label": "Lead Time in days",
   "oldfieldname": "lead_time_days",
   "oldfieldtype": "Int"
  },
  {
   "fieldname": "last_purchase_rate",
   "fieldtype": "Float",
   "label": "Last Purchase Rate",
   "no_copy": 1,
   "oldfieldname": "last_purchase_rate",
   "oldfieldtype": "Currency",
   "read_only": 1
  },
  {
   "default": "0",
   "fieldname": "is_customer_provided_item",
   "fieldtype": "Check",
   "label": "Is Customer Provided Item"
  },
  {
   "depends_on": "eval:doc.is_customer_provided_item==1",
   "fieldname": "customer",
   "fieldtype": "Link",
   "label": "Customer",
   "options": "Customer"
  },
  {
   "collapsible": 1,
   "depends_on": "eval:!doc.is_fixed_asset",
   "fieldname": "supplier_details",
   "fieldtype": "Section Break",
   "label": "Supplier Details"
  },
  {
   "default": "0",
   "fieldname": "delivered_by_supplier",
   "fieldtype": "Check",
   "label": "Delivered by Supplier (Drop Ship)",
   "print_hide": 1
  },
  {
   "fieldname": "column_break2",
   "fieldtype": "Column Break",
   "oldfieldtype": "Column Break",
   "width": "50%"
  },
  {
   "fieldname": "supplier_items",
   "fieldtype": "Table",
   "label": "Supplier Items",
   "options": "Item Supplier"
  },
  {
   "collapsible": 1,
   "fieldname": "foreign_trade_details",
   "fieldtype": "Section Break",
   "label": "Foreign Trade Details"
  },
  {
   "fieldname": "country_of_origin",
   "fieldtype": "Link",
   "label": "Country of Origin",
   "options": "Country"
  },
  {
   "fieldname": "column_break_59",
   "fieldtype": "Column Break"
  },
  {
   "fieldname": "customs_tariff_number",
   "fieldtype": "Link",
   "label": "Customs Tariff Number",
   "options": "Customs Tariff Number"
  },
  {
   "collapsible": 1,
   "default": "eval:!doc.is_fixed_asset",
   "fieldname": "sales_details",
   "fieldtype": "Section Break",
   "label": "Sales Details",
   "oldfieldtype": "Section Break",
   "options": "fa fa-tag"
  },
  {
   "fieldname": "sales_uom",
   "fieldtype": "Link",
   "label": "Default Sales Unit of Measure",
   "options": "UOM"
  },
  {
   "default": "1",
   "fieldname": "is_sales_item",
   "fieldtype": "Check",
   "label": "Is Sales Item"
  },
  {
   "fieldname": "column_break3",
   "fieldtype": "Column Break",
   "oldfieldtype": "Column Break",
   "width": "50%"
  },
  {
   "fieldname": "max_discount",
   "fieldtype": "Float",
   "label": "Max Discount (%)",
   "oldfieldname": "max_discount",
   "oldfieldtype": "Currency"
  },
  {
   "collapsible": 1,
   "fieldname": "deferred_revenue",
   "fieldtype": "Section Break",
   "label": "Deferred Revenue"
  },
  {
   "depends_on": "enable_deferred_revenue",
   "fieldname": "deferred_revenue_account",
   "fieldtype": "Link",
   "ignore_user_permissions": 1,
   "label": "Deferred Revenue Account",
   "options": "Account"
  },
  {
   "default": "0",
   "fieldname": "enable_deferred_revenue",
   "fieldtype": "Check",
   "label": "Enable Deferred Revenue"
  },
  {
   "fieldname": "column_break_85",
   "fieldtype": "Column Break"
  },
  {
   "depends_on": "enable_deferred_revenue",
   "fieldname": "no_of_months",
   "fieldtype": "Int",
   "label": "No of Months"
  },
  {
   "collapsible": 1,
   "fieldname": "deferred_expense_section",
   "fieldtype": "Section Break",
   "label": "Deferred Expense"
  },
  {
   "depends_on": "enable_deferred_expense",
   "fieldname": "deferred_expense_account",
   "fieldtype": "Link",
   "ignore_user_permissions": 1,
   "label": "Deferred Expense Account",
   "options": "Account"
  },
  {
   "default": "0",
   "fieldname": "enable_deferred_expense",
   "fieldtype": "Check",
   "label": "Enable Deferred Expense"
  },
  {
   "fieldname": "column_break_88",
   "fieldtype": "Column Break"
  },
  {
   "depends_on": "enable_deferred_expense",
   "fieldname": "no_of_months_exp",
   "fieldtype": "Int",
   "label": "No of Months"
  },
  {
   "collapsible": 1,
   "depends_on": "eval:!doc.is_fixed_asset",
   "fieldname": "customer_details",
   "fieldtype": "Section Break",
   "label": "Customer Details"
  },
  {
   "fieldname": "customer_items",
   "fieldtype": "Table",
   "label": "Customer Items",
   "options": "Item Customer Detail"
  },
  {
   "collapsible": 1,
   "collapsible_depends_on": "taxes",
   "fieldname": "item_tax_section_break",
   "fieldtype": "Section Break",
   "label": "Item Tax",
   "oldfieldtype": "Section Break",
   "options": "fa fa-money"
  },
  {
   "description": "Will also apply for variants",
   "fieldname": "taxes",
   "fieldtype": "Table",
   "label": "Taxes",
   "oldfieldname": "item_tax",
   "oldfieldtype": "Table",
   "options": "Item Tax"
  },
  {
   "collapsible": 1,
   "depends_on": "eval:!doc.is_fixed_asset",
   "fieldname": "inspection_criteria",
   "fieldtype": "Section Break",
   "label": "Inspection Criteria",
   "oldfieldtype": "Section Break",
   "options": "fa fa-search"
  },
  {
   "default": "0",
   "fieldname": "inspection_required_before_purchase",
   "fieldtype": "Check",
   "label": "Inspection Required before Purchase",
   "oldfieldname": "inspection_required",
   "oldfieldtype": "Select"
  },
  {
   "default": "0",
   "fieldname": "inspection_required_before_delivery",
   "fieldtype": "Check",
   "label": "Inspection Required before Delivery"
  },
  {
   "fieldname": "quality_inspection_template",
   "fieldtype": "Link",
   "label": "Quality Inspection Template",
   "options": "Quality Inspection Template",
   "print_hide": 1
  },
  {
   "collapsible": 1,
   "depends_on": "is_stock_item",
   "fieldname": "manufacturing",
   "fieldtype": "Section Break",
   "label": "Manufacturing",
   "oldfieldtype": "Section Break",
   "options": "fa fa-cogs"
  },
  {
   "fieldname": "default_bom",
   "fieldtype": "Link",
   "ignore_user_permissions": 1,
   "label": "Default BOM",
   "no_copy": 1,
   "oldfieldname": "default_bom",
   "oldfieldtype": "Link",
   "options": "BOM",
   "read_only": 1
  },
  {
   "default": "0",
   "description": "If subcontracted to a vendor",
   "fieldname": "is_sub_contracted_item",
   "fieldtype": "Check",
   "label": "Supply Raw Materials for Purchase",
   "oldfieldname": "is_sub_contracted_item",
   "oldfieldtype": "Select"
  },
  {
   "fieldname": "column_break_74",
   "fieldtype": "Column Break"
  },
  {
   "fieldname": "customer_code",
   "fieldtype": "Data",
   "hidden": 1,
   "label": "Customer Code",
   "no_copy": 1,
   "print_hide": 1
  },
  {
   "collapsible": 1,
   "depends_on": "eval:!doc.is_fixed_asset",
   "fieldname": "website_section",
   "fieldtype": "Section Break",
   "label": "Website",
   "options": "fa fa-globe"
  },
  {
   "default": "0",
   "depends_on": "eval:!doc.variant_of",
   "fieldname": "show_in_website",
   "fieldtype": "Check",
   "label": "Show in Website",
   "search_index": 1
  },
  {
   "default": "0",
   "depends_on": "variant_of",
   "fieldname": "show_variant_in_website",
   "fieldtype": "Check",
   "label": "Show in Website (Variant)",
   "search_index": 1
  },
  {
   "depends_on": "eval: doc.show_in_website || doc.show_variant_in_website",
   "fieldname": "route",
   "fieldtype": "Small Text",
   "label": "Route",
   "no_copy": 1
  },
  {
   "depends_on": "eval: doc.show_in_website || doc.show_variant_in_website",
   "description": "Items with higher weightage will be shown higher",
   "fieldname": "weightage",
   "fieldtype": "Int",
   "label": "Weightage"
  },
  {
   "depends_on": "eval: doc.show_in_website || doc.show_variant_in_website",
   "description": "Show a slideshow at the top of the page",
   "fieldname": "slideshow",
   "fieldtype": "Link",
   "label": "Slideshow",
   "options": "Website Slideshow"
  },
  {
   "depends_on": "eval: doc.show_in_website || doc.show_variant_in_website",
   "description": "Item Image (if not slideshow)",
   "fieldname": "website_image",
   "fieldtype": "Attach",
   "label": "Website Image"
  },
  {
   "fieldname": "thumbnail",
   "fieldtype": "Data",
   "label": "Thumbnail",
   "read_only": 1
  },
  {
   "fieldname": "cb72",
   "fieldtype": "Column Break"
  },
  {
   "depends_on": "eval: doc.show_in_website || doc.show_variant_in_website",
   "description": "Show \"In Stock\" or \"Not in Stock\" based on stock available in this warehouse.",
   "fieldname": "website_warehouse",
   "fieldtype": "Link",
   "ignore_user_permissions": 1,
   "label": "Website Warehouse",
   "options": "Warehouse"
  },
  {
   "depends_on": "eval: doc.show_in_website || doc.show_variant_in_website",
   "description": "List this Item in multiple groups on the website.",
   "fieldname": "website_item_groups",
   "fieldtype": "Table",
   "label": "Website Item Groups",
   "options": "Website Item Group"
  },
  {
   "depends_on": "eval: doc.show_in_website || doc.show_variant_in_website",
   "fieldname": "set_meta_tags",
   "fieldtype": "Button",
   "label": "Set Meta Tags"
  },
  {
   "collapsible": 1,
   "collapsible_depends_on": "website_specifications",
   "depends_on": "eval: doc.show_in_website || doc.show_variant_in_website",
   "fieldname": "sb72",
   "fieldtype": "Section Break",
   "label": "Website Specifications"
  },
  {
   "depends_on": "eval: doc.show_in_website || doc.show_variant_in_website",
   "fieldname": "copy_from_item_group",
   "fieldtype": "Button",
   "label": "Copy From Item Group"
  },
  {
   "depends_on": "eval: doc.show_in_website || doc.show_variant_in_website",
   "fieldname": "website_specifications",
   "fieldtype": "Table",
   "label": "Website Specifications",
   "options": "Item Website Specification"
  },
  {
   "depends_on": "eval: doc.show_in_website || doc.show_variant_in_website",
   "fieldname": "web_long_description",
   "fieldtype": "Text Editor",
   "label": "Website Description"
  },
  {
   "description": "You can use any valid Bootstrap 4 markup in this field. It will be shown on your Item Page.",
   "fieldname": "website_content",
   "fieldtype": "HTML Editor",
   "label": "Website Content"
  },
  {
   "fieldname": "total_projected_qty",
   "fieldtype": "Float",
   "hidden": 1,
   "label": "Total Projected Qty",
   "print_hide": 1,
   "read_only": 1
  },
  {
   "depends_on": "eval:!doc.__islocal && !doc.is_fixed_asset",
   "fieldname": "over_delivery_receipt_allowance",
   "fieldtype": "Float",
   "label": "Over Delivery/Receipt Allowance (%)",
   "oldfieldname": "tolerance",
   "oldfieldtype": "Currency"
  },
  {
   "depends_on": "eval:!doc.__islocal && !doc.is_fixed_asset",
   "fieldname": "over_billing_allowance",
   "fieldtype": "Float",
   "label": "Over Billing Allowance (%)"
  },
  {
   "default": "0",
   "depends_on": "is_fixed_asset",
   "fieldname": "auto_create_assets",
   "fieldtype": "Check",
   "label": "Auto Create Assets on Purchase"
  },
  {
   "fieldname": "default_item_manufacturer",
   "fieldtype": "Data",
   "label": "Default Item Manufacturer",
   "read_only": 1
  },
  {
   "fieldname": "default_manufacturer_part_no",
   "fieldtype": "Data",
   "label": "Default Manufacturer Part No",
   "read_only": 1
  },
  {
   "depends_on": "eval: doc.show_in_website || doc.show_variant_in_website",
   "fieldname": "website_image_alt",
   "fieldtype": "Data",
   "label": "Image Description"
  },
  {
   "default": "1",
   "fieldname": "grant_commission",
   "fieldtype": "Check",
   "label": "Grant Commission"
  }
 ],
 "has_web_view": 1,
 "icon": "fa fa-tag",
 "idx": 2,
 "image_field": "image",
 "index_web_pages_for_search": 1,
 "links": [],
<<<<<<< HEAD
 "max_attachments": 1,
 "modified": "2021-10-28 21:04:00.324786",
=======
 "modified": "2021-11-30 01:33:06.572442",
>>>>>>> d0f4f03b
 "modified_by": "Administrator",
 "module": "Stock",
 "name": "Item",
 "naming_rule": "By fieldname",
 "owner": "Administrator",
 "permissions": [
  {
   "create": 1,
   "delete": 1,
   "email": 1,
   "export": 1,
   "import": 1,
   "print": 1,
   "read": 1,
   "report": 1,
   "role": "Item Manager",
   "share": 1,
   "write": 1
  },
  {
   "email": 1,
   "print": 1,
   "read": 1,
   "report": 1,
   "role": "Stock Manager"
  },
  {
   "email": 1,
   "print": 1,
   "read": 1,
   "report": 1,
   "role": "Stock User"
  },
  {
   "read": 1,
   "role": "Sales User"
  },
  {
   "read": 1,
   "role": "Purchase User"
  },
  {
   "read": 1,
   "role": "Maintenance User"
  },
  {
   "read": 1,
   "role": "Accounts User"
  },
  {
   "read": 1,
   "role": "Manufacturing User"
  },
  {
   "email": 1,
   "export": 1,
   "print": 1,
   "report": 1,
   "role": "All",
   "select": 1,
   "share": 1
  }
 ],
 "quick_entry": 1,
 "search_fields": "item_name,description,item_group,customer_code",
 "show_name_in_global_search": 1,
 "show_preview_popup": 1,
 "sort_field": "idx desc,modified desc",
 "sort_order": "DESC",
 "title_field": "item_name",
 "track_changes": 1
}<|MERGE_RESOLUTION|>--- conflicted
+++ resolved
@@ -1035,12 +1035,7 @@
  "image_field": "image",
  "index_web_pages_for_search": 1,
  "links": [],
-<<<<<<< HEAD
- "max_attachments": 1,
- "modified": "2021-10-28 21:04:00.324786",
-=======
- "modified": "2021-11-30 01:33:06.572442",
->>>>>>> d0f4f03b
+ "modified": "2021-11-30 02:33:06.572442",
  "modified_by": "Administrator",
  "module": "Stock",
  "name": "Item",
