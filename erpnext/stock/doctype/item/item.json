{
 "actions": [],
 "allow_guest_to_view": 1,
 "allow_import": 1,
 "allow_rename": 1,
 "autoname": "field:item_code",
 "creation": "2013-05-03 10:45:46",
 "description": "A Product or a Service that is bought, sold or kept in stock.",
 "doctype": "DocType",
 "document_type": "Setup",
 "editable_grid": 1,
 "engine": "InnoDB",
 "field_order": [
  "name_and_description_section",
  "naming_series",
  "item_code",
  "variant_of",
  "item_name",
  "item_group",
  "stock_uom",
  "column_break0",
  "disabled",
  "allow_alternative_item",
  "is_stock_item",
  "include_item_in_manufacturing",
  "opening_stock",
  "valuation_rate",
  "standard_rate",
  "is_fixed_asset",
  "auto_create_assets",
  "asset_category",
  "asset_naming_series",
  "over_delivery_receipt_allowance",
  "over_billing_allowance",
  "image",
  "section_break_11",
  "brand",
  "description",
  "sb_barcodes",
  "barcodes",
  "inventory_section",
  "shelf_life_in_days",
  "end_of_life",
  "default_material_request_type",
  "valuation_method",
  "column_break1",
  "warranty_period",
  "weight_per_unit",
  "weight_uom",
  "reorder_section",
  "reorder_levels",
  "unit_of_measure_conversion",
  "uoms",
  "serial_nos_and_batches",
  "has_batch_no",
  "create_new_batch",
  "batch_number_series",
  "has_expiry_date",
  "retain_sample",
  "sample_quantity",
  "column_break_37",
  "has_serial_no",
  "serial_no_series",
  "variants_section",
  "has_variants",
  "variant_based_on",
  "attributes",
  "defaults",
  "item_defaults",
  "purchase_details",
  "is_purchase_item",
  "purchase_uom",
  "min_order_qty",
  "safety_stock",
  "purchase_details_cb",
  "lead_time_days",
  "last_purchase_rate",
  "is_customer_provided_item",
  "customer",
  "supplier_details",
  "delivered_by_supplier",
  "column_break2",
  "supplier_items",
  "foreign_trade_details",
  "country_of_origin",
  "column_break_59",
  "customs_tariff_number",
  "sales_details",
  "sales_uom",
  "is_sales_item",
  "grant_commission",
  "column_break3",
  "max_discount",
  "deferred_revenue",
  "deferred_revenue_account",
  "enable_deferred_revenue",
  "column_break_85",
  "no_of_months",
  "deferred_expense_section",
  "deferred_expense_account",
  "enable_deferred_expense",
  "column_break_88",
  "no_of_months_exp",
  "customer_details",
  "customer_items",
  "item_tax_section_break",
  "taxes",
  "inspection_criteria",
  "quality_inspection_template",
  "inspection_required_before_purchase",
  "inspection_required_before_delivery",
  "manufacturing",
  "default_bom",
  "is_sub_contracted_item",
  "column_break_74",
  "customer_code",
  "default_item_manufacturer",
  "default_manufacturer_part_no",
  "website_section",
  "show_in_website",
  "show_variant_in_website",
  "route",
  "weightage",
  "slideshow",
  "website_image",
  "website_image_alt",
  "thumbnail",
  "cb72",
  "website_warehouse",
  "website_item_groups",
  "set_meta_tags",
  "sb72",
  "copy_from_item_group",
  "website_specifications",
  "web_long_description",
  "website_content",
  "total_projected_qty"
 ],
 "fields": [
  {
   "fieldname": "name_and_description_section",
   "fieldtype": "Section Break",
   "oldfieldtype": "Section Break",
   "options": "fa fa-flag"
  },
  {
   "fieldname": "naming_series",
   "fieldtype": "Select",
   "label": "Series",
   "options": "STO-ITEM-.YYYY.-",
   "set_only_once": 1
  },
  {
   "bold": 1,
   "fieldname": "item_code",
   "fieldtype": "Data",
   "in_global_search": 1,
   "label": "Item Code",
   "oldfieldname": "item_code",
   "oldfieldtype": "Data",
   "reqd": 1,
   "unique": 1
  },
  {
   "depends_on": "variant_of",
   "description": "If item is a variant of another item then description, image, pricing, taxes etc will be set from the template unless explicitly specified",
   "fieldname": "variant_of",
   "fieldtype": "Link",
   "ignore_user_permissions": 1,
   "in_standard_filter": 1,
   "label": "Variant Of",
   "options": "Item",
   "read_only": 1,
   "search_index": 1,
   "set_only_once": 1
  },
  {
   "bold": 1,
   "fieldname": "item_name",
   "fieldtype": "Data",
   "in_global_search": 1,
   "label": "Item Name",
   "oldfieldname": "item_name",
   "oldfieldtype": "Data",
   "search_index": 1
  },
  {
   "fieldname": "item_group",
   "fieldtype": "Link",
   "in_list_view": 1,
   "in_preview": 1,
   "in_standard_filter": 1,
   "label": "Item Group",
   "oldfieldname": "item_group",
   "oldfieldtype": "Link",
   "options": "Item Group",
   "reqd": 1,
   "search_index": 1
  },
  {
   "fieldname": "stock_uom",
   "fieldtype": "Link",
   "ignore_user_permissions": 1,
   "label": "Default Unit of Measure",
   "oldfieldname": "stock_uom",
   "oldfieldtype": "Link",
   "options": "UOM",
   "reqd": 1
  },
  {
   "fieldname": "column_break0",
   "fieldtype": "Column Break"
  },
  {
   "default": "0",
   "fieldname": "disabled",
   "fieldtype": "Check",
   "label": "Disabled"
  },
  {
   "default": "0",
   "fieldname": "allow_alternative_item",
   "fieldtype": "Check",
   "label": "Allow Alternative Item"
  },
  {
   "bold": 1,
   "default": "1",
   "depends_on": "eval:!doc.is_fixed_asset",
   "fieldname": "is_stock_item",
   "fieldtype": "Check",
   "label": "Maintain Stock",
   "oldfieldname": "is_stock_item",
   "oldfieldtype": "Select"
  },
  {
   "default": "1",
   "depends_on": "eval:!doc.is_fixed_asset",
   "fieldname": "include_item_in_manufacturing",
   "fieldtype": "Check",
   "label": "Include Item In Manufacturing"
  },
  {
   "bold": 1,
   "depends_on": "eval:(doc.__islocal&&doc.is_stock_item && !doc.has_serial_no && !doc.has_batch_no)",
   "fieldname": "opening_stock",
   "fieldtype": "Float",
   "label": "Opening Stock"
  },
  {
   "depends_on": "is_stock_item",
   "fieldname": "valuation_rate",
   "fieldtype": "Currency",
   "label": "Valuation Rate"
  },
  {
   "bold": 1,
   "depends_on": "eval:doc.__islocal",
   "fieldname": "standard_rate",
   "fieldtype": "Currency",
   "label": "Standard Selling Rate"
  },
  {
   "default": "0",
   "fieldname": "is_fixed_asset",
   "fieldtype": "Check",
   "label": "Is Fixed Asset",
   "set_only_once": 1
  },
  {
   "depends_on": "is_fixed_asset",
   "fieldname": "asset_category",
   "fieldtype": "Link",
   "label": "Asset Category",
   "mandatory_depends_on": "is_fixed_asset",
   "options": "Asset Category"
  },
  {
   "depends_on": "is_fixed_asset",
   "fieldname": "asset_naming_series",
   "fieldtype": "Select",
   "label": "Asset Naming Series"
  },
  {
   "fieldname": "image",
   "fieldtype": "Attach Image",
   "hidden": 1,
   "in_preview": 1,
   "label": "Image",
   "options": "image",
   "print_hide": 1
  },
  {
   "collapsible": 1,
   "fieldname": "section_break_11",
   "fieldtype": "Section Break",
   "label": "Description"
  },
  {
   "fieldname": "brand",
   "fieldtype": "Link",
   "label": "Brand",
   "oldfieldname": "brand",
   "oldfieldtype": "Link",
   "options": "Brand",
   "print_hide": 1
  },
  {
   "fieldname": "description",
   "fieldtype": "Text Editor",
   "in_preview": 1,
   "label": "Description",
   "oldfieldname": "description",
   "oldfieldtype": "Text"
  },
  {
   "fieldname": "sb_barcodes",
   "fieldtype": "Section Break",
   "label": "Barcodes"
  },
  {
   "fieldname": "barcodes",
   "fieldtype": "Table",
   "label": "Barcodes",
   "options": "Item Barcode"
  },
  {
   "collapsible": 1,
   "collapsible_depends_on": "is_stock_item",
   "depends_on": "is_stock_item",
   "fieldname": "inventory_section",
   "fieldtype": "Section Break",
   "label": "Inventory",
   "oldfieldtype": "Section Break",
   "options": "fa fa-truck"
  },
  {
   "fieldname": "shelf_life_in_days",
   "fieldtype": "Int",
   "label": "Shelf Life In Days",
   "mandatory_depends_on": "eval:doc.has_batch_no && doc.has_expiry_date"
  },
  {
   "default": "2099-12-31",
   "depends_on": "is_stock_item",
   "fieldname": "end_of_life",
   "fieldtype": "Date",
   "label": "End of Life",
   "oldfieldname": "end_of_life",
   "oldfieldtype": "Date"
  },
  {
   "default": "Purchase",
   "fieldname": "default_material_request_type",
   "fieldtype": "Select",
   "label": "Default Material Request Type",
   "options": "Purchase\nMaterial Transfer\nMaterial Issue\nManufacture\nCustomer Provided"
  },
  {
   "depends_on": "is_stock_item",
   "fieldname": "valuation_method",
   "fieldtype": "Select",
   "label": "Valuation Method",
   "options": "\nFIFO\nMoving Average",
   "set_only_once": 1
  },
  {
   "depends_on": "is_stock_item",
   "fieldname": "column_break1",
   "fieldtype": "Column Break",
   "oldfieldtype": "Column Break",
   "width": "50%"
  },
  {
   "depends_on": "eval:doc.is_stock_item",
   "fieldname": "warranty_period",
   "fieldtype": "Data",
   "label": "Warranty Period (in days)",
   "oldfieldname": "warranty_period",
   "oldfieldtype": "Data"
  },
  {
   "depends_on": "is_stock_item",
   "fieldname": "weight_per_unit",
   "fieldtype": "Float",
   "label": "Weight Per Unit"
  },
  {
   "depends_on": "eval:doc.is_stock_item",
   "fieldname": "weight_uom",
   "fieldtype": "Link",
   "ignore_user_permissions": 1,
   "label": "Weight UOM",
   "options": "UOM"
  },
  {
   "collapsible": 1,
   "depends_on": "is_stock_item",
   "fieldname": "reorder_section",
   "fieldtype": "Section Break",
   "label": "Auto re-order",
   "options": "fa fa-rss"
  },
  {
   "description": "Will also apply for variants unless overrridden",
   "fieldname": "reorder_levels",
   "fieldtype": "Table",
   "label": "Reorder level based on Warehouse",
   "options": "Item Reorder"
  },
  {
   "collapsible": 1,
   "fieldname": "unit_of_measure_conversion",
   "fieldtype": "Section Break",
   "label": "Units of Measure"
  },
  {
   "description": "Will also apply for variants",
   "fieldname": "uoms",
   "fieldtype": "Table",
   "label": "UOMs",
   "oldfieldname": "uom_conversion_details",
   "oldfieldtype": "Table",
   "options": "UOM Conversion Detail"
  },
  {
   "collapsible": 1,
   "collapsible_depends_on": "eval:doc.has_batch_no || doc.has_serial_no",
   "depends_on": "eval:doc.is_stock_item",
   "fieldname": "serial_nos_and_batches",
   "fieldtype": "Section Break",
   "label": "Serial Nos and Batches"
  },
  {
   "default": "0",
   "depends_on": "eval:doc.is_stock_item",
   "fieldname": "has_batch_no",
   "fieldtype": "Check",
   "label": "Has Batch No",
   "no_copy": 1,
   "oldfieldname": "has_batch_no",
   "oldfieldtype": "Select"
  },
  {
   "default": "0",
   "depends_on": "has_batch_no",
   "fieldname": "create_new_batch",
   "fieldtype": "Check",
   "label": "Automatically Create New Batch"
  },
  {
   "depends_on": "eval:doc.has_batch_no==1 && doc.create_new_batch==1",
   "description": "Example: ABCD.#####. If series is set and Batch No is not mentioned in transactions, then automatic batch number will be created based on this series. If you always want to explicitly mention Batch No for this item, leave this blank. Note: this setting will take priority over the Naming Series Prefix in Stock Settings.",
   "fieldname": "batch_number_series",
   "fieldtype": "Data",
   "label": "Batch Number Series",
   "translatable": 1
  },
  {
   "default": "0",
   "depends_on": "has_batch_no",
   "fieldname": "has_expiry_date",
   "fieldtype": "Check",
   "label": "Has Expiry Date"
  },
  {
   "default": "0",
   "depends_on": "has_batch_no",
   "fieldname": "retain_sample",
   "fieldtype": "Check",
   "label": "Retain Sample"
  },
  {
   "depends_on": "eval: (doc.retain_sample && doc.has_batch_no)",
   "description": "Maximum sample quantity that can be retained",
   "fieldname": "sample_quantity",
   "fieldtype": "Int",
   "label": "Max Sample Quantity"
  },
  {
   "fieldname": "column_break_37",
   "fieldtype": "Column Break"
  },
  {
   "default": "0",
   "depends_on": "eval:doc.is_stock_item",
   "fieldname": "has_serial_no",
   "fieldtype": "Check",
   "label": "Has Serial No",
   "no_copy": 1,
   "oldfieldname": "has_serial_no",
   "oldfieldtype": "Select"
  },
  {
   "depends_on": "has_serial_no",
   "description": "Example: ABCD.#####\nIf series is set and Serial No is not mentioned in transactions, then automatic serial number will be created based on this series. If you always want to explicitly mention Serial Nos for this item. leave this blank.",
   "fieldname": "serial_no_series",
   "fieldtype": "Data",
   "label": "Serial Number Series"
  },
  {
   "collapsible": 1,
   "collapsible_depends_on": "attributes",
   "depends_on": "eval:!doc.is_fixed_asset",
   "fieldname": "variants_section",
   "fieldtype": "Section Break",
   "label": "Variants"
  },
  {
   "default": "0",
   "depends_on": "eval:!doc.variant_of",
   "description": "If this item has variants, then it cannot be selected in sales orders etc.",
   "fieldname": "has_variants",
   "fieldtype": "Check",
   "in_standard_filter": 1,
   "label": "Has Variants"
  },
  {
   "default": "Item Attribute",
   "depends_on": "has_variants",
   "fieldname": "variant_based_on",
   "fieldtype": "Select",
   "label": "Variant Based On",
   "options": "Item Attribute\nManufacturer"
  },
  {
   "depends_on": "eval:(doc.has_variants || doc.variant_of) && doc.variant_based_on==='Item Attribute'",
   "fieldname": "attributes",
   "fieldtype": "Table",
   "hidden": 1,
   "label": "Attributes",
   "options": "Item Variant Attribute"
  },
  {
   "depends_on": "eval:!doc.is_fixed_asset",
   "fieldname": "defaults",
   "fieldtype": "Section Break",
   "label": "Sales, Purchase, Accounting Defaults"
  },
  {
   "fieldname": "item_defaults",
   "fieldtype": "Table",
   "label": "Item Defaults",
   "options": "Item Default"
  },
  {
   "collapsible": 1,
   "fieldname": "purchase_details",
   "fieldtype": "Section Break",
   "label": "Purchase, Replenishment Details",
   "oldfieldtype": "Section Break",
   "options": "fa fa-shopping-cart"
  },
  {
   "default": "1",
   "fieldname": "is_purchase_item",
   "fieldtype": "Check",
   "label": "Is Purchase Item"
  },
  {
   "fieldname": "purchase_uom",
   "fieldtype": "Link",
   "label": "Default Purchase Unit of Measure",
   "options": "UOM"
  },
  {
   "default": "0.00",
   "depends_on": "is_stock_item",
   "description": "Minimum quantity should be as per Stock UOM",
   "fieldname": "min_order_qty",
   "fieldtype": "Float",
   "label": "Minimum Order Qty",
   "oldfieldname": "min_order_qty",
   "oldfieldtype": "Currency"
  },
  {
   "fieldname": "safety_stock",
   "fieldtype": "Float",
   "label": "Safety Stock"
  },
  {
   "fieldname": "purchase_details_cb",
   "fieldtype": "Column Break"
  },
  {
   "description": "Average time taken by the supplier to deliver",
   "fieldname": "lead_time_days",
   "fieldtype": "Int",
   "label": "Lead Time in days",
   "oldfieldname": "lead_time_days",
   "oldfieldtype": "Int"
  },
  {
   "fieldname": "last_purchase_rate",
   "fieldtype": "Float",
   "label": "Last Purchase Rate",
   "no_copy": 1,
   "oldfieldname": "last_purchase_rate",
   "oldfieldtype": "Currency",
   "read_only": 1
  },
  {
   "default": "0",
   "fieldname": "is_customer_provided_item",
   "fieldtype": "Check",
   "label": "Is Customer Provided Item"
  },
  {
   "depends_on": "eval:doc.is_customer_provided_item==1",
   "fieldname": "customer",
   "fieldtype": "Link",
   "label": "Customer",
   "options": "Customer"
  },
  {
   "collapsible": 1,
   "depends_on": "eval:!doc.is_fixed_asset",
   "fieldname": "supplier_details",
   "fieldtype": "Section Break",
   "label": "Supplier Details"
  },
  {
   "default": "0",
   "fieldname": "delivered_by_supplier",
   "fieldtype": "Check",
   "label": "Delivered by Supplier (Drop Ship)",
   "print_hide": 1
  },
  {
   "fieldname": "column_break2",
   "fieldtype": "Column Break",
   "oldfieldtype": "Column Break",
   "width": "50%"
  },
  {
   "fieldname": "supplier_items",
   "fieldtype": "Table",
   "label": "Supplier Items",
   "options": "Item Supplier"
  },
  {
   "collapsible": 1,
   "fieldname": "foreign_trade_details",
   "fieldtype": "Section Break",
   "label": "Foreign Trade Details"
  },
  {
   "fieldname": "country_of_origin",
   "fieldtype": "Link",
   "label": "Country of Origin",
   "options": "Country"
  },
  {
   "fieldname": "column_break_59",
   "fieldtype": "Column Break"
  },
  {
   "fieldname": "customs_tariff_number",
   "fieldtype": "Link",
   "label": "Customs Tariff Number",
   "options": "Customs Tariff Number"
  },
  {
   "collapsible": 1,
   "default": "eval:!doc.is_fixed_asset",
   "fieldname": "sales_details",
   "fieldtype": "Section Break",
   "label": "Sales Details",
   "oldfieldtype": "Section Break",
   "options": "fa fa-tag"
  },
  {
   "fieldname": "sales_uom",
   "fieldtype": "Link",
   "label": "Default Sales Unit of Measure",
   "options": "UOM"
  },
  {
   "default": "1",
   "fieldname": "is_sales_item",
   "fieldtype": "Check",
   "label": "Is Sales Item"
  },
  {
   "fieldname": "column_break3",
   "fieldtype": "Column Break",
   "oldfieldtype": "Column Break",
   "width": "50%"
  },
  {
   "fieldname": "max_discount",
   "fieldtype": "Float",
   "label": "Max Discount (%)",
   "oldfieldname": "max_discount",
   "oldfieldtype": "Currency"
  },
  {
   "collapsible": 1,
   "fieldname": "deferred_revenue",
   "fieldtype": "Section Break",
   "label": "Deferred Revenue"
  },
  {
   "depends_on": "enable_deferred_revenue",
   "fieldname": "deferred_revenue_account",
   "fieldtype": "Link",
   "ignore_user_permissions": 1,
   "label": "Deferred Revenue Account",
   "options": "Account"
  },
  {
   "default": "0",
   "fieldname": "enable_deferred_revenue",
   "fieldtype": "Check",
   "label": "Enable Deferred Revenue"
  },
  {
   "fieldname": "column_break_85",
   "fieldtype": "Column Break"
  },
  {
   "depends_on": "enable_deferred_revenue",
   "fieldname": "no_of_months",
   "fieldtype": "Int",
   "label": "No of Months"
  },
  {
   "collapsible": 1,
   "fieldname": "deferred_expense_section",
   "fieldtype": "Section Break",
   "label": "Deferred Expense"
  },
  {
   "depends_on": "enable_deferred_expense",
   "fieldname": "deferred_expense_account",
   "fieldtype": "Link",
   "ignore_user_permissions": 1,
   "label": "Deferred Expense Account",
   "options": "Account"
  },
  {
   "default": "0",
   "fieldname": "enable_deferred_expense",
   "fieldtype": "Check",
   "label": "Enable Deferred Expense"
  },
  {
   "fieldname": "column_break_88",
   "fieldtype": "Column Break"
  },
  {
   "depends_on": "enable_deferred_expense",
   "fieldname": "no_of_months_exp",
   "fieldtype": "Int",
   "label": "No of Months"
  },
  {
   "collapsible": 1,
   "depends_on": "eval:!doc.is_fixed_asset",
   "fieldname": "customer_details",
   "fieldtype": "Section Break",
   "label": "Customer Details"
  },
  {
   "fieldname": "customer_items",
   "fieldtype": "Table",
   "label": "Customer Items",
   "options": "Item Customer Detail"
  },
  {
   "collapsible": 1,
   "collapsible_depends_on": "taxes",
   "fieldname": "item_tax_section_break",
   "fieldtype": "Section Break",
   "label": "Item Tax",
   "oldfieldtype": "Section Break",
   "options": "fa fa-money"
  },
  {
   "description": "Will also apply for variants",
   "fieldname": "taxes",
   "fieldtype": "Table",
   "label": "Taxes",
   "oldfieldname": "item_tax",
   "oldfieldtype": "Table",
   "options": "Item Tax"
  },
  {
   "collapsible": 1,
   "depends_on": "eval:!doc.is_fixed_asset",
   "fieldname": "inspection_criteria",
   "fieldtype": "Section Break",
   "label": "Inspection Criteria",
   "oldfieldtype": "Section Break",
   "options": "fa fa-search"
  },
  {
   "default": "0",
   "fieldname": "inspection_required_before_purchase",
   "fieldtype": "Check",
   "label": "Inspection Required before Purchase",
   "oldfieldname": "inspection_required",
   "oldfieldtype": "Select"
  },
  {
   "default": "0",
   "fieldname": "inspection_required_before_delivery",
   "fieldtype": "Check",
   "label": "Inspection Required before Delivery"
  },
  {
   "fieldname": "quality_inspection_template",
   "fieldtype": "Link",
   "label": "Quality Inspection Template",
   "options": "Quality Inspection Template",
   "print_hide": 1
  },
  {
   "collapsible": 1,
   "depends_on": "is_stock_item",
   "fieldname": "manufacturing",
   "fieldtype": "Section Break",
   "label": "Manufacturing",
   "oldfieldtype": "Section Break",
   "options": "fa fa-cogs"
  },
  {
   "fieldname": "default_bom",
   "fieldtype": "Link",
   "ignore_user_permissions": 1,
   "label": "Default BOM",
   "no_copy": 1,
   "oldfieldname": "default_bom",
   "oldfieldtype": "Link",
   "options": "BOM",
   "read_only": 1
  },
  {
   "default": "0",
   "description": "If subcontracted to a vendor",
   "fieldname": "is_sub_contracted_item",
   "fieldtype": "Check",
   "label": "Supply Raw Materials for Purchase",
   "oldfieldname": "is_sub_contracted_item",
   "oldfieldtype": "Select"
  },
  {
   "fieldname": "column_break_74",
   "fieldtype": "Column Break"
  },
  {
   "fieldname": "customer_code",
   "fieldtype": "Data",
   "hidden": 1,
   "label": "Customer Code",
   "no_copy": 1,
   "print_hide": 1
  },
  {
   "collapsible": 1,
   "depends_on": "eval:!doc.is_fixed_asset",
   "fieldname": "website_section",
   "fieldtype": "Section Break",
   "label": "Website",
   "options": "fa fa-globe"
  },
  {
   "default": "0",
   "depends_on": "eval:!doc.variant_of",
   "fieldname": "show_in_website",
   "fieldtype": "Check",
   "label": "Show in Website",
   "search_index": 1
  },
  {
   "default": "0",
   "depends_on": "variant_of",
   "fieldname": "show_variant_in_website",
   "fieldtype": "Check",
   "label": "Show in Website (Variant)",
   "search_index": 1
  },
  {
   "depends_on": "eval: doc.show_in_website || doc.show_variant_in_website",
   "fieldname": "route",
   "fieldtype": "Small Text",
   "label": "Route",
   "no_copy": 1
  },
  {
   "depends_on": "eval: doc.show_in_website || doc.show_variant_in_website",
   "description": "Items with higher weightage will be shown higher",
   "fieldname": "weightage",
   "fieldtype": "Int",
   "label": "Weightage"
  },
  {
   "depends_on": "eval: doc.show_in_website || doc.show_variant_in_website",
   "description": "Show a slideshow at the top of the page",
   "fieldname": "slideshow",
   "fieldtype": "Link",
   "label": "Slideshow",
   "options": "Website Slideshow"
  },
  {
   "depends_on": "eval: doc.show_in_website || doc.show_variant_in_website",
   "description": "Item Image (if not slideshow)",
   "fieldname": "website_image",
   "fieldtype": "Attach",
   "label": "Website Image"
  },
  {
   "fieldname": "thumbnail",
   "fieldtype": "Data",
   "label": "Thumbnail",
   "read_only": 1
  },
  {
   "fieldname": "cb72",
   "fieldtype": "Column Break"
  },
  {
   "depends_on": "eval: doc.show_in_website || doc.show_variant_in_website",
   "description": "Show \"In Stock\" or \"Not in Stock\" based on stock available in this warehouse.",
   "fieldname": "website_warehouse",
   "fieldtype": "Link",
   "ignore_user_permissions": 1,
   "label": "Website Warehouse",
   "options": "Warehouse"
  },
  {
   "depends_on": "eval: doc.show_in_website || doc.show_variant_in_website",
   "description": "List this Item in multiple groups on the website.",
   "fieldname": "website_item_groups",
   "fieldtype": "Table",
   "label": "Website Item Groups",
   "options": "Website Item Group"
  },
  {
   "depends_on": "eval: doc.show_in_website || doc.show_variant_in_website",
   "fieldname": "set_meta_tags",
   "fieldtype": "Button",
   "label": "Set Meta Tags"
  },
  {
   "collapsible": 1,
   "collapsible_depends_on": "website_specifications",
   "depends_on": "eval: doc.show_in_website || doc.show_variant_in_website",
   "fieldname": "sb72",
   "fieldtype": "Section Break",
   "label": "Website Specifications"
  },
  {
   "depends_on": "eval: doc.show_in_website || doc.show_variant_in_website",
   "fieldname": "copy_from_item_group",
   "fieldtype": "Button",
   "label": "Copy From Item Group"
  },
  {
   "depends_on": "eval: doc.show_in_website || doc.show_variant_in_website",
   "fieldname": "website_specifications",
   "fieldtype": "Table",
   "label": "Website Specifications",
   "options": "Item Website Specification"
  },
  {
   "depends_on": "eval: doc.show_in_website || doc.show_variant_in_website",
   "fieldname": "web_long_description",
   "fieldtype": "Text Editor",
   "label": "Website Description"
  },
  {
   "description": "You can use any valid Bootstrap 4 markup in this field. It will be shown on your Item Page.",
   "fieldname": "website_content",
   "fieldtype": "HTML Editor",
   "label": "Website Content"
  },
  {
   "fieldname": "total_projected_qty",
   "fieldtype": "Float",
   "hidden": 1,
   "label": "Total Projected Qty",
   "print_hide": 1,
   "read_only": 1
  },
  {
   "depends_on": "eval:!doc.__islocal && !doc.is_fixed_asset",
   "fieldname": "over_delivery_receipt_allowance",
   "fieldtype": "Float",
   "label": "Over Delivery/Receipt Allowance (%)",
   "oldfieldname": "tolerance",
   "oldfieldtype": "Currency"
  },
  {
   "depends_on": "eval:!doc.__islocal && !doc.is_fixed_asset",
   "fieldname": "over_billing_allowance",
   "fieldtype": "Float",
   "label": "Over Billing Allowance (%)"
  },
  {
   "default": "0",
   "depends_on": "is_fixed_asset",
   "fieldname": "auto_create_assets",
   "fieldtype": "Check",
   "label": "Auto Create Assets on Purchase"
  },
  {
   "fieldname": "default_item_manufacturer",
   "fieldtype": "Data",
   "label": "Default Item Manufacturer",
   "read_only": 1
  },
  {
   "fieldname": "default_manufacturer_part_no",
   "fieldtype": "Data",
   "label": "Default Manufacturer Part No",
   "read_only": 1
  },
  {
   "depends_on": "eval: doc.show_in_website || doc.show_variant_in_website",
   "fieldname": "website_image_alt",
   "fieldtype": "Data",
   "label": "Image Description"
  },
  {
   "default": "1",
   "fieldname": "grant_commission",
   "fieldtype": "Check",
   "label": "Grant Commission"
  }
 ],
 "has_web_view": 1,
 "icon": "fa fa-tag",
 "idx": 2,
 "image_field": "image",
 "index_web_pages_for_search": 1,
 "links": [],
 "max_attachments": 1,
<<<<<<< HEAD
 "modified": "2021-09-23 06:39:33.641540",
=======
 "modified": "2021-10-27 21:04:00.324786",
>>>>>>> b01635e1
 "modified_by": "Administrator",
 "module": "Stock",
 "name": "Item",
 "naming_rule": "By fieldname",
 "owner": "Administrator",
 "permissions": [
  {
   "create": 1,
   "delete": 1,
   "email": 1,
   "export": 1,
   "import": 1,
   "print": 1,
   "read": 1,
   "report": 1,
   "role": "Item Manager",
   "share": 1,
   "write": 1
  },
  {
   "email": 1,
   "print": 1,
   "read": 1,
   "report": 1,
   "role": "Stock Manager"
  },
  {
   "email": 1,
   "print": 1,
   "read": 1,
   "report": 1,
   "role": "Stock User"
  },
  {
   "read": 1,
   "role": "Sales User"
  },
  {
   "read": 1,
   "role": "Purchase User"
  },
  {
   "read": 1,
   "role": "Maintenance User"
  },
  {
   "read": 1,
   "role": "Accounts User"
  },
  {
   "read": 1,
   "role": "Manufacturing User"
  },
  {
   "email": 1,
   "export": 1,
   "print": 1,
   "report": 1,
   "role": "All",
   "select": 1,
   "share": 1
  }
 ],
 "quick_entry": 1,
 "search_fields": "item_name,description,item_group,customer_code",
 "show_name_in_global_search": 1,
 "show_preview_popup": 1,
 "sort_field": "idx desc,modified desc",
 "sort_order": "DESC",
 "title_field": "item_name",
 "track_changes": 1
}<|MERGE_RESOLUTION|>--- conflicted
+++ resolved
@@ -1036,11 +1036,7 @@
  "index_web_pages_for_search": 1,
  "links": [],
  "max_attachments": 1,
-<<<<<<< HEAD
- "modified": "2021-09-23 06:39:33.641540",
-=======
- "modified": "2021-10-27 21:04:00.324786",
->>>>>>> b01635e1
+ "modified": "2021-10-28 21:04:00.324786",
  "modified_by": "Administrator",
  "module": "Stock",
  "name": "Item",
