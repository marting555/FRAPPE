{
 "actions": [],
 "allow_guest_to_view": 1,
 "allow_import": 1,
 "allow_rename": 1,
 "autoname": "field:item_code",
 "creation": "2013-05-03 10:45:46",
 "description": "A Product or a Service that is bought, sold or kept in stock.",
 "doctype": "DocType",
 "document_type": "Setup",
 "editable_grid": 1,
 "engine": "InnoDB",
 "field_order": [
  "name_and_description_section",
  "naming_series",
  "item_code",
  "variant_of",
  "item_name",
  "item_group",
  "is_item_from_hub",
  "stock_uom",
  "column_break0",
  "disabled",
  "allow_alternative_item",
  "is_stock_item",
  "include_item_in_manufacturing",
  "opening_stock",
  "valuation_rate",
  "standard_rate",
  "is_fixed_asset",
  "auto_create_assets",
  "asset_category",
  "asset_naming_series",
  "over_delivery_receipt_allowance",
  "over_billing_allowance",
  "image",
  "section_break_11",
  "brand",
  "description",
  "sb_barcodes",
  "barcodes",
  "inventory_section",
  "shelf_life_in_days",
  "end_of_life",
  "default_material_request_type",
  "valuation_method",
  "column_break1",
  "warranty_period",
  "weight_per_unit",
  "weight_uom",
  "reorder_section",
  "reorder_levels",
  "unit_of_measure_conversion",
  "uoms",
  "serial_nos_and_batches",
  "has_batch_no",
  "create_new_batch",
  "batch_number_series",
  "has_expiry_date",
  "retain_sample",
  "sample_quantity",
  "column_break_37",
  "has_serial_no",
  "serial_no_series",
  "variants_section",
  "has_variants",
  "variant_based_on",
  "attributes",
  "defaults",
  "item_defaults",
  "purchase_details",
  "is_purchase_item",
  "purchase_uom",
  "min_order_qty",
  "safety_stock",
  "purchase_details_cb",
  "lead_time_days",
  "last_purchase_rate",
  "is_customer_provided_item",
  "customer",
  "supplier_details",
  "delivered_by_supplier",
  "column_break2",
  "supplier_items",
  "foreign_trade_details",
  "country_of_origin",
  "column_break_59",
  "customs_tariff_number",
  "sales_details",
  "sales_uom",
  "is_sales_item",
  "grant_commission",
  "column_break3",
  "max_discount",
  "deferred_revenue",
  "deferred_revenue_account",
  "enable_deferred_revenue",
  "column_break_85",
  "no_of_months",
  "deferred_expense_section",
  "deferred_expense_account",
  "enable_deferred_expense",
  "column_break_88",
  "no_of_months_exp",
  "customer_details",
  "customer_items",
  "item_tax_section_break",
  "taxes",
  "inspection_criteria",
  "quality_inspection_template",
  "inspection_required_before_purchase",
  "inspection_required_before_delivery",
  "manufacturing",
  "default_bom",
  "is_sub_contracted_item",
  "column_break_74",
  "customer_code",
  "default_item_manufacturer",
  "default_manufacturer_part_no",
<<<<<<< HEAD
  "website_section",
  "show_in_website",
  "show_variant_in_website",
  "route",
  "weightage",
  "slideshow",
  "website_image",
  "thumbnail",
  "cb72",
  "website_warehouse",
  "website_item_groups",
  "set_meta_tags",
  "sb72",
  "copy_from_item_group",
  "website_specifications",
  "web_long_description",
  "website_content",
  "total_projected_qty",
=======
>>>>>>> 540559d6
  "hub_publishing_sb",
  "publish_in_hub",
  "hub_category_to_publish",
  "hub_warehouse",
<<<<<<< HEAD
  "synced_with_hub"
=======
  "synced_with_hub",
  "more_information_section",
  "published_in_website",
  "total_projected_qty"
>>>>>>> 540559d6
 ],
 "fields": [
  {
   "fieldname": "name_and_description_section",
   "fieldtype": "Section Break",
   "oldfieldtype": "Section Break",
   "options": "fa fa-flag"
  },
  {
   "fieldname": "naming_series",
   "fieldtype": "Select",
   "label": "Series",
   "options": "STO-ITEM-.YYYY.-",
   "set_only_once": 1
  },
  {
   "bold": 1,
   "fieldname": "item_code",
   "fieldtype": "Data",
   "in_global_search": 1,
   "label": "Item Code",
   "oldfieldname": "item_code",
   "oldfieldtype": "Data",
   "reqd": 1,
   "unique": 1
  },
  {
   "depends_on": "variant_of",
   "description": "If item is a variant of another item then description, image, pricing, taxes etc will be set from the template unless explicitly specified",
   "fieldname": "variant_of",
   "fieldtype": "Link",
   "ignore_user_permissions": 1,
   "in_standard_filter": 1,
   "label": "Variant Of",
   "options": "Item",
   "read_only": 1,
   "search_index": 1,
   "set_only_once": 1
  },
  {
   "bold": 1,
   "fieldname": "item_name",
   "fieldtype": "Data",
   "in_global_search": 1,
   "label": "Item Name",
   "oldfieldname": "item_name",
   "oldfieldtype": "Data",
   "search_index": 1
  },
  {
   "fieldname": "item_group",
   "fieldtype": "Link",
   "in_list_view": 1,
   "in_preview": 1,
   "in_standard_filter": 1,
   "label": "Item Group",
   "oldfieldname": "item_group",
   "oldfieldtype": "Link",
   "options": "Item Group",
   "reqd": 1,
   "search_index": 1
  },
  {
   "default": "0",
   "depends_on": "eval:!doc.is_fixed_asset",
   "fieldname": "is_item_from_hub",
   "fieldtype": "Check",
   "label": "Is Item from Hub",
   "read_only": 1
  },
  {
   "fieldname": "stock_uom",
   "fieldtype": "Link",
   "ignore_user_permissions": 1,
   "label": "Default Unit of Measure",
   "oldfieldname": "stock_uom",
   "oldfieldtype": "Link",
   "options": "UOM",
   "reqd": 1
  },
  {
   "fieldname": "column_break0",
   "fieldtype": "Column Break"
  },
  {
   "default": "0",
   "fieldname": "disabled",
   "fieldtype": "Check",
   "label": "Disabled"
  },
  {
   "default": "0",
   "fieldname": "allow_alternative_item",
   "fieldtype": "Check",
   "label": "Allow Alternative Item"
  },
  {
   "bold": 1,
   "default": "1",
   "depends_on": "eval:!doc.is_fixed_asset",
   "fieldname": "is_stock_item",
   "fieldtype": "Check",
   "label": "Maintain Stock",
   "oldfieldname": "is_stock_item",
   "oldfieldtype": "Select"
  },
  {
   "default": "1",
   "depends_on": "eval:!doc.is_fixed_asset",
   "fieldname": "include_item_in_manufacturing",
   "fieldtype": "Check",
   "label": "Include Item In Manufacturing"
  },
  {
   "bold": 1,
   "depends_on": "eval:(doc.__islocal&&doc.is_stock_item && !doc.has_serial_no && !doc.has_batch_no)",
   "fieldname": "opening_stock",
   "fieldtype": "Float",
   "label": "Opening Stock"
  },
  {
   "depends_on": "is_stock_item",
   "fieldname": "valuation_rate",
   "fieldtype": "Currency",
   "label": "Valuation Rate"
  },
  {
   "bold": 1,
   "depends_on": "eval:doc.__islocal",
   "fieldname": "standard_rate",
   "fieldtype": "Currency",
   "label": "Standard Selling Rate"
  },
  {
   "default": "0",
   "fieldname": "is_fixed_asset",
   "fieldtype": "Check",
   "label": "Is Fixed Asset",
   "set_only_once": 1
  },
  {
   "depends_on": "is_fixed_asset",
   "fieldname": "asset_category",
   "fieldtype": "Link",
   "label": "Asset Category",
   "mandatory_depends_on": "is_fixed_asset",
   "options": "Asset Category"
  },
  {
   "depends_on": "is_fixed_asset",
   "fieldname": "asset_naming_series",
   "fieldtype": "Select",
   "label": "Asset Naming Series"
  },
  {
   "fieldname": "image",
   "fieldtype": "Attach Image",
   "hidden": 1,
   "in_preview": 1,
   "label": "Image",
   "options": "image",
   "print_hide": 1
  },
  {
   "collapsible": 1,
   "fieldname": "section_break_11",
   "fieldtype": "Section Break",
   "label": "Description"
  },
  {
   "fieldname": "brand",
   "fieldtype": "Link",
   "in_preview": 1,
   "label": "Brand",
   "oldfieldname": "brand",
   "oldfieldtype": "Link",
   "options": "Brand",
   "print_hide": 1
  },
  {
   "fieldname": "description",
   "fieldtype": "Text Editor",
   "label": "Description",
   "oldfieldname": "description",
   "oldfieldtype": "Text"
  },
  {
   "fieldname": "sb_barcodes",
   "fieldtype": "Section Break",
   "label": "Barcodes"
  },
  {
   "fieldname": "barcodes",
   "fieldtype": "Table",
   "label": "Barcodes",
   "options": "Item Barcode"
  },
  {
   "collapsible": 1,
   "collapsible_depends_on": "is_stock_item",
   "depends_on": "is_stock_item",
   "fieldname": "inventory_section",
   "fieldtype": "Section Break",
   "label": "Inventory",
   "oldfieldtype": "Section Break",
   "options": "fa fa-truck"
  },
  {
   "fieldname": "shelf_life_in_days",
   "fieldtype": "Int",
   "label": "Shelf Life In Days",
   "mandatory_depends_on": "eval:doc.has_batch_no && doc.has_expiry_date"
  },
  {
   "default": "2099-12-31",
   "depends_on": "is_stock_item",
   "fieldname": "end_of_life",
   "fieldtype": "Date",
   "label": "End of Life",
   "oldfieldname": "end_of_life",
   "oldfieldtype": "Date"
  },
  {
   "default": "Purchase",
   "fieldname": "default_material_request_type",
   "fieldtype": "Select",
   "label": "Default Material Request Type",
   "options": "Purchase\nMaterial Transfer\nMaterial Issue\nManufacture\nCustomer Provided"
  },
  {
   "depends_on": "is_stock_item",
   "fieldname": "valuation_method",
   "fieldtype": "Select",
   "label": "Valuation Method",
   "options": "\nFIFO\nMoving Average"
  },
  {
   "depends_on": "is_stock_item",
   "fieldname": "column_break1",
   "fieldtype": "Column Break",
   "oldfieldtype": "Column Break",
   "width": "50%"
  },
  {
   "depends_on": "eval:doc.is_stock_item",
   "fieldname": "warranty_period",
   "fieldtype": "Data",
   "label": "Warranty Period (in days)",
   "oldfieldname": "warranty_period",
   "oldfieldtype": "Data"
  },
  {
   "depends_on": "is_stock_item",
   "fieldname": "weight_per_unit",
   "fieldtype": "Float",
   "label": "Weight Per Unit"
  },
  {
   "depends_on": "eval:doc.is_stock_item",
   "fieldname": "weight_uom",
   "fieldtype": "Link",
   "ignore_user_permissions": 1,
   "label": "Weight UOM",
   "options": "UOM"
  },
  {
   "collapsible": 1,
   "depends_on": "is_stock_item",
   "fieldname": "reorder_section",
   "fieldtype": "Section Break",
   "label": "Auto re-order",
   "options": "fa fa-rss"
  },
  {
   "description": "Will also apply for variants unless overrridden",
   "fieldname": "reorder_levels",
   "fieldtype": "Table",
   "label": "Reorder level based on Warehouse",
   "options": "Item Reorder"
  },
  {
   "collapsible": 1,
   "fieldname": "unit_of_measure_conversion",
   "fieldtype": "Section Break",
   "label": "Units of Measure"
  },
  {
   "description": "Will also apply for variants",
   "fieldname": "uoms",
   "fieldtype": "Table",
   "label": "UOMs",
   "oldfieldname": "uom_conversion_details",
   "oldfieldtype": "Table",
   "options": "UOM Conversion Detail"
  },
  {
   "collapsible": 1,
   "collapsible_depends_on": "eval:doc.has_batch_no || doc.has_serial_no",
   "depends_on": "eval:doc.is_stock_item",
   "fieldname": "serial_nos_and_batches",
   "fieldtype": "Section Break",
   "label": "Serial Nos and Batches"
  },
  {
   "default": "0",
   "depends_on": "eval:doc.is_stock_item",
   "fieldname": "has_batch_no",
   "fieldtype": "Check",
   "label": "Has Batch No",
   "no_copy": 1,
   "oldfieldname": "has_batch_no",
   "oldfieldtype": "Select"
  },
  {
   "default": "0",
   "depends_on": "has_batch_no",
   "fieldname": "create_new_batch",
   "fieldtype": "Check",
   "label": "Automatically Create New Batch"
  },
  {
   "depends_on": "eval:doc.has_batch_no==1 && doc.create_new_batch==1",
   "description": "Example: ABCD.#####. If series is set and Batch No is not mentioned in transactions, then automatic batch number will be created based on this series. If you always want to explicitly mention Batch No for this item, leave this blank. Note: this setting will take priority over the Naming Series Prefix in Stock Settings.",
   "fieldname": "batch_number_series",
   "fieldtype": "Data",
   "label": "Batch Number Series",
   "translatable": 1
  },
  {
   "default": "0",
   "depends_on": "has_batch_no",
   "fieldname": "has_expiry_date",
   "fieldtype": "Check",
   "label": "Has Expiry Date"
  },
  {
   "default": "0",
   "depends_on": "has_batch_no",
   "fieldname": "retain_sample",
   "fieldtype": "Check",
   "label": "Retain Sample"
  },
  {
   "depends_on": "eval: (doc.retain_sample && doc.has_batch_no)",
   "description": "Maximum sample quantity that can be retained",
   "fieldname": "sample_quantity",
   "fieldtype": "Int",
   "label": "Max Sample Quantity"
  },
  {
   "fieldname": "column_break_37",
   "fieldtype": "Column Break"
  },
  {
   "default": "0",
   "depends_on": "eval:doc.is_stock_item",
   "fieldname": "has_serial_no",
   "fieldtype": "Check",
   "label": "Has Serial No",
   "no_copy": 1,
   "oldfieldname": "has_serial_no",
   "oldfieldtype": "Select"
  },
  {
   "depends_on": "has_serial_no",
   "description": "Example: ABCD.#####\nIf series is set and Serial No is not mentioned in transactions, then automatic serial number will be created based on this series. If you always want to explicitly mention Serial Nos for this item. leave this blank.",
   "fieldname": "serial_no_series",
   "fieldtype": "Data",
   "label": "Serial Number Series"
  },
  {
   "collapsible": 1,
   "collapsible_depends_on": "attributes",
   "depends_on": "eval:!doc.is_fixed_asset",
   "fieldname": "variants_section",
   "fieldtype": "Section Break",
   "label": "Variants"
  },
  {
   "default": "0",
   "depends_on": "eval:!doc.variant_of",
   "description": "If this item has variants, then it cannot be selected in sales orders etc.",
   "fieldname": "has_variants",
   "fieldtype": "Check",
   "in_standard_filter": 1,
   "label": "Has Variants"
  },
  {
   "default": "Item Attribute",
   "depends_on": "has_variants",
   "fieldname": "variant_based_on",
   "fieldtype": "Select",
   "label": "Variant Based On",
   "options": "Item Attribute\nManufacturer"
  },
  {
   "depends_on": "eval:(doc.has_variants || doc.variant_of) && doc.variant_based_on==='Item Attribute'",
   "fieldname": "attributes",
   "fieldtype": "Table",
   "hidden": 1,
   "label": "Attributes",
   "options": "Item Variant Attribute"
  },
  {
   "depends_on": "eval:!doc.is_fixed_asset",
   "fieldname": "defaults",
   "fieldtype": "Section Break",
   "label": "Sales, Purchase, Accounting Defaults"
  },
  {
   "fieldname": "item_defaults",
   "fieldtype": "Table",
   "label": "Item Defaults",
   "options": "Item Default"
  },
  {
   "collapsible": 1,
   "fieldname": "purchase_details",
   "fieldtype": "Section Break",
   "label": "Purchase, Replenishment Details",
   "oldfieldtype": "Section Break",
   "options": "fa fa-shopping-cart"
  },
  {
   "default": "1",
   "fieldname": "is_purchase_item",
   "fieldtype": "Check",
   "label": "Is Purchase Item"
  },
  {
   "fieldname": "purchase_uom",
   "fieldtype": "Link",
   "label": "Default Purchase Unit of Measure",
   "options": "UOM"
  },
  {
   "default": "0.00",
   "depends_on": "is_stock_item",
   "description": "Minimum quantity should be as per Stock UOM",
   "fieldname": "min_order_qty",
   "fieldtype": "Float",
   "label": "Minimum Order Qty",
   "oldfieldname": "min_order_qty",
   "oldfieldtype": "Currency"
  },
  {
   "fieldname": "safety_stock",
   "fieldtype": "Float",
   "label": "Safety Stock"
  },
  {
   "fieldname": "purchase_details_cb",
   "fieldtype": "Column Break"
  },
  {
   "description": "Average time taken by the supplier to deliver",
   "fieldname": "lead_time_days",
   "fieldtype": "Int",
   "label": "Lead Time in days",
   "oldfieldname": "lead_time_days",
   "oldfieldtype": "Int"
  },
  {
   "fieldname": "last_purchase_rate",
   "fieldtype": "Float",
   "label": "Last Purchase Rate",
   "no_copy": 1,
   "oldfieldname": "last_purchase_rate",
   "oldfieldtype": "Currency",
   "read_only": 1
  },
  {
   "default": "0",
   "fieldname": "is_customer_provided_item",
   "fieldtype": "Check",
   "label": "Is Customer Provided Item"
  },
  {
   "depends_on": "eval:doc.is_customer_provided_item==1",
   "fieldname": "customer",
   "fieldtype": "Link",
   "label": "Customer",
   "options": "Customer"
  },
  {
   "collapsible": 1,
   "depends_on": "eval:!doc.is_fixed_asset",
   "fieldname": "supplier_details",
   "fieldtype": "Section Break",
   "label": "Supplier Details"
  },
  {
   "default": "0",
   "fieldname": "delivered_by_supplier",
   "fieldtype": "Check",
   "label": "Delivered by Supplier (Drop Ship)",
   "print_hide": 1
  },
  {
   "fieldname": "column_break2",
   "fieldtype": "Column Break",
   "oldfieldtype": "Column Break",
   "width": "50%"
  },
  {
   "fieldname": "supplier_items",
   "fieldtype": "Table",
   "label": "Supplier Items",
   "options": "Item Supplier"
  },
  {
   "collapsible": 1,
   "fieldname": "foreign_trade_details",
   "fieldtype": "Section Break",
   "label": "Foreign Trade Details"
  },
  {
   "fieldname": "country_of_origin",
   "fieldtype": "Link",
   "label": "Country of Origin",
   "options": "Country"
  },
  {
   "fieldname": "column_break_59",
   "fieldtype": "Column Break"
  },
  {
   "fieldname": "customs_tariff_number",
   "fieldtype": "Link",
   "label": "Customs Tariff Number",
   "options": "Customs Tariff Number"
  },
  {
   "collapsible": 1,
   "default": "eval:!doc.is_fixed_asset",
   "fieldname": "sales_details",
   "fieldtype": "Section Break",
   "label": "Sales Details",
   "oldfieldtype": "Section Break",
   "options": "fa fa-tag"
  },
  {
   "fieldname": "sales_uom",
   "fieldtype": "Link",
   "label": "Default Sales Unit of Measure",
   "options": "UOM"
  },
  {
   "default": "1",
   "fieldname": "is_sales_item",
   "fieldtype": "Check",
   "label": "Is Sales Item"
  },
  {
   "fieldname": "column_break3",
   "fieldtype": "Column Break",
   "oldfieldtype": "Column Break",
   "width": "50%"
  },
  {
   "fieldname": "max_discount",
   "fieldtype": "Float",
   "label": "Max Discount (%)",
   "oldfieldname": "max_discount",
   "oldfieldtype": "Currency"
  },
  {
   "collapsible": 1,
   "fieldname": "deferred_revenue",
   "fieldtype": "Section Break",
   "label": "Deferred Revenue"
  },
  {
   "depends_on": "enable_deferred_revenue",
   "fieldname": "deferred_revenue_account",
   "fieldtype": "Link",
   "ignore_user_permissions": 1,
   "label": "Deferred Revenue Account",
   "options": "Account"
  },
  {
   "default": "0",
   "fieldname": "enable_deferred_revenue",
   "fieldtype": "Check",
   "label": "Enable Deferred Revenue"
  },
  {
   "fieldname": "column_break_85",
   "fieldtype": "Column Break"
  },
  {
   "depends_on": "enable_deferred_revenue",
   "fieldname": "no_of_months",
   "fieldtype": "Int",
   "label": "No of Months"
  },
  {
   "collapsible": 1,
   "fieldname": "deferred_expense_section",
   "fieldtype": "Section Break",
   "label": "Deferred Expense"
  },
  {
   "depends_on": "enable_deferred_expense",
   "fieldname": "deferred_expense_account",
   "fieldtype": "Link",
   "ignore_user_permissions": 1,
   "label": "Deferred Expense Account",
   "options": "Account"
  },
  {
   "default": "0",
   "fieldname": "enable_deferred_expense",
   "fieldtype": "Check",
   "label": "Enable Deferred Expense"
  },
  {
   "fieldname": "column_break_88",
   "fieldtype": "Column Break"
  },
  {
   "depends_on": "enable_deferred_expense",
   "fieldname": "no_of_months_exp",
   "fieldtype": "Int",
   "label": "No of Months"
  },
  {
   "collapsible": 1,
   "depends_on": "eval:!doc.is_fixed_asset",
   "fieldname": "customer_details",
   "fieldtype": "Section Break",
   "label": "Customer Details"
  },
  {
   "fieldname": "customer_items",
   "fieldtype": "Table",
   "label": "Customer Items",
   "options": "Item Customer Detail"
  },
  {
   "collapsible": 1,
   "collapsible_depends_on": "taxes",
   "fieldname": "item_tax_section_break",
   "fieldtype": "Section Break",
   "label": "Item Tax",
   "oldfieldtype": "Section Break",
   "options": "fa fa-money"
  },
  {
   "description": "Will also apply for variants",
   "fieldname": "taxes",
   "fieldtype": "Table",
   "label": "Taxes",
   "oldfieldname": "item_tax",
   "oldfieldtype": "Table",
   "options": "Item Tax"
  },
  {
   "collapsible": 1,
   "depends_on": "eval:!doc.is_fixed_asset",
   "fieldname": "inspection_criteria",
   "fieldtype": "Section Break",
   "label": "Inspection Criteria",
   "oldfieldtype": "Section Break",
   "options": "fa fa-search"
  },
  {
   "default": "0",
   "fieldname": "inspection_required_before_purchase",
   "fieldtype": "Check",
   "label": "Inspection Required before Purchase",
   "oldfieldname": "inspection_required",
   "oldfieldtype": "Select"
  },
  {
   "default": "0",
   "fieldname": "inspection_required_before_delivery",
   "fieldtype": "Check",
   "label": "Inspection Required before Delivery"
  },
  {
   "fieldname": "quality_inspection_template",
   "fieldtype": "Link",
   "label": "Quality Inspection Template",
   "options": "Quality Inspection Template",
   "print_hide": 1
  },
  {
   "collapsible": 1,
   "depends_on": "is_stock_item",
   "fieldname": "manufacturing",
   "fieldtype": "Section Break",
   "label": "Manufacturing",
   "oldfieldtype": "Section Break",
   "options": "fa fa-cogs"
  },
  {
   "fieldname": "default_bom",
   "fieldtype": "Link",
   "ignore_user_permissions": 1,
   "label": "Default BOM",
   "no_copy": 1,
   "oldfieldname": "default_bom",
   "oldfieldtype": "Link",
   "options": "BOM",
   "read_only": 1
  },
  {
   "default": "0",
   "description": "If subcontracted to a vendor",
   "fieldname": "is_sub_contracted_item",
   "fieldtype": "Check",
   "label": "Supply Raw Materials for Purchase",
   "oldfieldname": "is_sub_contracted_item",
   "oldfieldtype": "Select"
  },
  {
   "fieldname": "column_break_74",
   "fieldtype": "Column Break"
  },
  {
   "fieldname": "customer_code",
   "fieldtype": "Data",
   "hidden": 1,
   "label": "Customer Code",
   "no_copy": 1,
   "print_hide": 1
  },
  {
   "fieldname": "total_projected_qty",
   "fieldtype": "Float",
   "hidden": 1,
   "label": "Total Projected Qty",
   "print_hide": 1,
   "read_only": 1
  },
  {
   "collapsible": 1,
<<<<<<< HEAD
   "depends_on": "eval:(!doc.is_item_from_hub)",
=======
   "depends_on": "eval:(!doc.is_item_from_hub && !doc.is_fixed_asset)",
>>>>>>> 540559d6
   "fieldname": "hub_publishing_sb",
   "fieldtype": "Section Break",
   "label": "Hub Publishing Details"
  },
  {
   "default": "0",
   "description": "Publish Item to hub.erpnext.com",
   "fieldname": "publish_in_hub",
   "fieldtype": "Check",
   "label": "Publish in Hub"
  },
  {
   "fieldname": "hub_category_to_publish",
   "fieldtype": "Data",
   "label": "Hub Category to Publish",
   "read_only": 1
  },
  {
   "description": "Publish \"In Stock\" or \"Not in Stock\" on Hub based on stock available in this warehouse.",
   "fieldname": "hub_warehouse",
   "fieldtype": "Link",
   "ignore_user_permissions": 1,
   "label": "Hub Warehouse",
   "options": "Warehouse"
  },
  {
   "default": "0",
   "fieldname": "synced_with_hub",
   "fieldtype": "Check",
   "label": "Synced With Hub",
   "read_only": 1
  },
  {
<<<<<<< HEAD
   "depends_on": "eval:!doc.__islocal",
=======
   "depends_on": "eval:!doc.__islocal && !doc.is_fixed_asset",
>>>>>>> 540559d6
   "fieldname": "over_delivery_receipt_allowance",
   "fieldtype": "Float",
   "label": "Over Delivery/Receipt Allowance (%)",
   "oldfieldname": "tolerance",
   "oldfieldtype": "Currency"
  },
  {
   "depends_on": "eval:!doc.__islocal && !doc.is_fixed_asset",
   "fieldname": "over_billing_allowance",
   "fieldtype": "Float",
   "label": "Over Billing Allowance (%)"
  },
  {
   "default": "0",
   "depends_on": "is_fixed_asset",
   "fieldname": "auto_create_assets",
   "fieldtype": "Check",
   "label": "Auto Create Assets on Purchase"
  },
  {
   "fieldname": "default_item_manufacturer",
   "fieldtype": "Data",
   "label": "Default Item Manufacturer",
   "read_only": 1
  },
  {
   "fieldname": "default_manufacturer_part_no",
   "fieldtype": "Data",
   "label": "Default Manufacturer Part No",
   "read_only": 1
<<<<<<< HEAD
=======
  },
  {
   "collapsible": 1,
   "fieldname": "more_information_section",
   "fieldtype": "Section Break",
   "label": "More Information"
  },
  {
   "default": "0",
   "depends_on": "published_in_website",
   "fieldname": "published_in_website",
   "fieldtype": "Check",
   "label": "Published in Website",
   "read_only": 1
  },
  {
   "default": "1",
   "fieldname": "grant_commission",
   "fieldtype": "Check",
   "label": "Grant Commission"
>>>>>>> 540559d6
  }
 ],
 "icon": "fa fa-tag",
 "idx": 2,
 "image_field": "image",
<<<<<<< HEAD
 "max_attachments": 1,
 "modified": "2021-05-24 11:35:27.185136",
=======
 "index_web_pages_for_search": 1,
 "links": [],
 "modified": "2021-12-14 04:13:16.857534",
>>>>>>> 540559d6
 "modified_by": "Administrator",
 "module": "Stock",
 "name": "Item",
 "owner": "Administrator",
 "permissions": [
  {
   "create": 1,
   "delete": 1,
   "email": 1,
   "export": 1,
   "import": 1,
   "print": 1,
   "read": 1,
   "report": 1,
   "role": "Item Manager",
   "share": 1,
   "write": 1
  },
  {
   "email": 1,
   "print": 1,
   "read": 1,
   "report": 1,
   "role": "Stock Manager"
  },
  {
   "email": 1,
   "print": 1,
   "read": 1,
   "report": 1,
   "role": "Stock User"
  },
  {
   "read": 1,
   "role": "Sales User"
  },
  {
   "read": 1,
   "role": "Purchase User"
  },
  {
   "read": 1,
   "role": "Maintenance User"
  },
  {
   "read": 1,
   "role": "Accounts User"
  },
  {
   "read": 1,
   "role": "Manufacturing User"
  },
  {
   "email": 1,
   "export": 1,
   "print": 1,
   "report": 1,
   "role": "All",
   "select": 1,
   "share": 1
  }
 ],
 "quick_entry": 1,
 "search_fields": "item_name,description,item_group,customer_code",
 "show_name_in_global_search": 1,
 "show_preview_popup": 1,
 "sort_field": "modified",
 "sort_order": "DESC",
 "title_field": "item_name",
 "track_changes": 1
}<|MERGE_RESOLUTION|>--- conflicted
+++ resolved
@@ -117,39 +117,14 @@
   "customer_code",
   "default_item_manufacturer",
   "default_manufacturer_part_no",
-<<<<<<< HEAD
-  "website_section",
-  "show_in_website",
-  "show_variant_in_website",
-  "route",
-  "weightage",
-  "slideshow",
-  "website_image",
-  "thumbnail",
-  "cb72",
-  "website_warehouse",
-  "website_item_groups",
-  "set_meta_tags",
-  "sb72",
-  "copy_from_item_group",
-  "website_specifications",
-  "web_long_description",
-  "website_content",
-  "total_projected_qty",
-=======
->>>>>>> 540559d6
   "hub_publishing_sb",
   "publish_in_hub",
   "hub_category_to_publish",
   "hub_warehouse",
-<<<<<<< HEAD
-  "synced_with_hub"
-=======
   "synced_with_hub",
   "more_information_section",
   "published_in_website",
   "total_projected_qty"
->>>>>>> 540559d6
  ],
  "fields": [
   {
@@ -888,11 +863,7 @@
   },
   {
    "collapsible": 1,
-<<<<<<< HEAD
-   "depends_on": "eval:(!doc.is_item_from_hub)",
-=======
    "depends_on": "eval:(!doc.is_item_from_hub && !doc.is_fixed_asset)",
->>>>>>> 540559d6
    "fieldname": "hub_publishing_sb",
    "fieldtype": "Section Break",
    "label": "Hub Publishing Details"
@@ -926,11 +897,7 @@
    "read_only": 1
   },
   {
-<<<<<<< HEAD
-   "depends_on": "eval:!doc.__islocal",
-=======
    "depends_on": "eval:!doc.__islocal && !doc.is_fixed_asset",
->>>>>>> 540559d6
    "fieldname": "over_delivery_receipt_allowance",
    "fieldtype": "Float",
    "label": "Over Delivery/Receipt Allowance (%)",
@@ -961,8 +928,6 @@
    "fieldtype": "Data",
    "label": "Default Manufacturer Part No",
    "read_only": 1
-<<<<<<< HEAD
-=======
   },
   {
    "collapsible": 1,
@@ -983,20 +948,14 @@
    "fieldname": "grant_commission",
    "fieldtype": "Check",
    "label": "Grant Commission"
->>>>>>> 540559d6
   }
  ],
  "icon": "fa fa-tag",
  "idx": 2,
  "image_field": "image",
-<<<<<<< HEAD
- "max_attachments": 1,
- "modified": "2021-05-24 11:35:27.185136",
-=======
  "index_web_pages_for_search": 1,
  "links": [],
  "modified": "2021-12-14 04:13:16.857534",
->>>>>>> 540559d6
  "modified_by": "Administrator",
  "module": "Stock",
  "name": "Item",
