--- conflicted
+++ resolved
@@ -1044,7 +1044,6 @@
    "label": "Auto Create Assets on Purchase"
   },
   {
-<<<<<<< HEAD
    "allow_in_quick_entry": 1,
    "default": "Item Name",
    "depends_on": "eval:doc.__islocal",
@@ -1144,7 +1143,8 @@
   {
    "fieldname": "column_break_41",
    "fieldtype": "Column Break"
-=======
+  },
+  {
    "fieldname": "default_item_manufacturer",
    "fieldtype": "Data",
    "label": "Default Item Manufacturer",
@@ -1155,19 +1155,15 @@
    "fieldtype": "Data",
    "label": "Default Manufacturer Part No",
    "read_only": 1
->>>>>>> fd30b8f4
   }
  ],
  "has_web_view": 1,
  "icon": "fa fa-tag",
  "idx": 2,
  "image_field": "image",
+ "links": [],
  "max_attachments": 1,
-<<<<<<< HEAD
- "modified": "2020-03-06 12:36:44.720554",
-=======
  "modified": "2020-04-07 15:56:06.195722",
->>>>>>> fd30b8f4
  "modified_by": "Administrator",
  "module": "Stock",
  "name": "Item",
