{
 "actions": [],
 "allow_guest_to_view": 1,
 "allow_import": 1,
 "allow_rename": 1,
 "autoname": "field:item_code",
 "creation": "2013-05-03 10:45:46",
 "description": "A Product or a Service that is bought, sold or kept in stock.",
 "doctype": "DocType",
 "document_type": "Setup",
 "editable_grid": 1,
 "engine": "InnoDB",
 "field_order": [
  "details",
  "naming_series",
  "item_code",
  "variant_of",
  "item_name",
  "item_group",
  "stock_uom",
  "column_break0",
  "disabled",
  "allow_alternative_item",
  "is_stock_item",
  "include_item_in_manufacturing",
  "opening_stock",
  "valuation_rate",
  "standard_rate",
  "is_fixed_asset",
  "is_serialized_asset",
  "auto_create_assets",
  "asset_category",
  "asset_naming_series",
  "over_delivery_receipt_allowance",
  "over_billing_allowance",
  "image",
  "section_break_11",
  "description",
  "brand",
  "dashboard_tab",
  "inventory_section",
  "inventory_settings_section",
  "shelf_life_in_days",
  "end_of_life",
  "default_material_request_type",
  "valuation_method",
  "column_break1",
  "warranty_period",
  "weight_per_unit",
  "weight_uom",
  "allow_negative_stock",
  "sb_barcodes",
  "barcodes",
  "reorder_section",
  "reorder_levels",
  "unit_of_measure_conversion",
  "uoms",
  "serial_nos_and_batches",
  "has_batch_no",
  "create_new_batch",
  "batch_number_series",
  "has_expiry_date",
  "retain_sample",
  "sample_quantity",
  "column_break_37",
  "has_serial_no",
  "serial_no_series",
  "variants_section",
  "has_variants",
  "variant_based_on",
  "attributes",
  "accounting",
  "item_defaults",
  "purchasing_tab",
  "purchase_uom",
  "min_order_qty",
  "safety_stock",
  "is_purchase_item",
  "purchase_details_cb",
  "lead_time_days",
  "last_purchase_rate",
  "is_customer_provided_item",
  "customer",
  "supplier_details",
  "delivered_by_supplier",
  "column_break2",
  "supplier_items",
  "deferred_expense_section",
  "enable_deferred_expense",
  "deferred_expense_account",
  "no_of_months_exp",
  "foreign_trade_details",
  "country_of_origin",
  "column_break_59",
  "customs_tariff_number",
  "sales_details",
  "sales_uom",
  "grant_commission",
  "is_sales_item",
  "column_break3",
  "max_discount",
  "deferred_revenue",
  "enable_deferred_revenue",
  "deferred_revenue_account",
  "no_of_months",
  "customer_details",
  "customer_items",
  "item_tax_section_break",
  "taxes",
  "quality_tab",
  "inspection_required_before_purchase",
  "quality_inspection_template",
  "inspection_required_before_delivery",
  "manufacturing",
  "default_bom",
  "is_sub_contracted_item",
  "column_break_74",
  "customer_code",
  "default_item_manufacturer",
  "default_manufacturer_part_no",
  "published_in_website",
  "total_projected_qty"
 ],
 "fields": [
  {
   "fieldname": "naming_series",
   "fieldtype": "Select",
   "label": "Series",
   "options": "STO-ITEM-.YYYY.-",
   "set_only_once": 1
  },
  {
   "bold": 1,
   "fieldname": "item_code",
   "fieldtype": "Data",
   "in_global_search": 1,
   "label": "Item Code",
   "oldfieldname": "item_code",
   "oldfieldtype": "Data",
   "reqd": 1,
   "unique": 1
  },
  {
   "depends_on": "variant_of",
   "description": "If item is a variant of another item then description, image, pricing, taxes etc will be set from the template unless explicitly specified",
   "fieldname": "variant_of",
   "fieldtype": "Link",
   "ignore_user_permissions": 1,
   "in_standard_filter": 1,
   "label": "Variant Of",
   "options": "Item",
   "read_only": 1,
   "search_index": 1,
   "set_only_once": 1
  },
  {
   "bold": 1,
   "fieldname": "item_name",
   "fieldtype": "Data",
   "in_global_search": 1,
   "label": "Item Name",
   "oldfieldname": "item_name",
   "oldfieldtype": "Data",
   "search_index": 1
  },
  {
   "fieldname": "item_group",
   "fieldtype": "Link",
   "in_list_view": 1,
   "in_preview": 1,
   "in_standard_filter": 1,
   "label": "Item Group",
   "oldfieldname": "item_group",
   "oldfieldtype": "Link",
   "options": "Item Group",
   "reqd": 1,
   "search_index": 1
  },
  {
   "fieldname": "stock_uom",
   "fieldtype": "Link",
   "ignore_user_permissions": 1,
   "label": "Default Unit of Measure",
   "oldfieldname": "stock_uom",
   "oldfieldtype": "Link",
   "options": "UOM",
   "reqd": 1
  },
  {
   "fieldname": "column_break0",
   "fieldtype": "Column Break"
  },
  {
   "default": "0",
   "fieldname": "disabled",
   "fieldtype": "Check",
   "label": "Disabled"
  },
  {
   "default": "0",
   "fieldname": "allow_alternative_item",
   "fieldtype": "Check",
   "label": "Allow Alternative Item"
  },
  {
   "bold": 1,
   "default": "1",
   "depends_on": "eval:!doc.is_fixed_asset",
   "fieldname": "is_stock_item",
   "fieldtype": "Check",
   "label": "Maintain Stock",
   "oldfieldname": "is_stock_item",
   "oldfieldtype": "Select"
  },
  {
   "default": "1",
   "depends_on": "eval:!doc.is_fixed_asset",
   "fieldname": "include_item_in_manufacturing",
   "fieldtype": "Check",
   "label": "Include Item In Manufacturing"
  },
  {
   "bold": 1,
   "depends_on": "eval:(doc.__islocal&&doc.is_stock_item && !doc.has_serial_no && !doc.has_batch_no)",
   "fieldname": "opening_stock",
   "fieldtype": "Float",
   "label": "Opening Stock"
  },
  {
   "depends_on": "is_stock_item",
   "fieldname": "valuation_rate",
   "fieldtype": "Currency",
   "label": "Valuation Rate"
  },
  {
   "bold": 1,
   "depends_on": "eval:doc.__islocal",
   "fieldname": "standard_rate",
   "fieldtype": "Currency",
   "label": "Standard Selling Rate"
  },
  {
   "default": "0",
   "fieldname": "is_fixed_asset",
   "fieldtype": "Check",
   "label": "Is Fixed Asset",
   "set_only_once": 1
  },
  {
   "depends_on": "is_fixed_asset",
   "fieldname": "asset_category",
   "fieldtype": "Link",
   "label": "Asset Category",
   "mandatory_depends_on": "is_fixed_asset",
   "options": "Asset Category"
  },
  {
   "depends_on": "is_fixed_asset",
   "fieldname": "asset_naming_series",
   "fieldtype": "Select",
   "label": "Asset Naming Series"
  },
  {
   "fieldname": "image",
   "fieldtype": "Attach Image",
   "hidden": 1,
   "in_preview": 1,
   "label": "Image",
   "options": "image",
   "print_hide": 1
  },
  {
   "collapsible": 1,
   "fieldname": "section_break_11",
   "fieldtype": "Section Break",
   "label": "Description"
  },
  {
   "fieldname": "brand",
   "fieldtype": "Link",
   "label": "Brand",
   "oldfieldname": "brand",
   "oldfieldtype": "Link",
   "options": "Brand",
   "print_hide": 1
  },
  {
   "fieldname": "description",
   "fieldtype": "Text Editor",
   "in_preview": 1,
   "label": "Description",
   "oldfieldname": "description",
   "oldfieldtype": "Text"
  },
  {
   "fieldname": "sb_barcodes",
   "fieldtype": "Section Break",
   "label": "Barcodes"
  },
  {
   "fieldname": "barcodes",
   "fieldtype": "Table",
   "label": "Barcodes",
   "options": "Item Barcode"
  },
  {
   "collapsible": 1,
   "collapsible_depends_on": "is_stock_item",
   "depends_on": "is_stock_item",
   "fieldname": "inventory_section",
   "fieldtype": "Tab Break",
   "label": "Inventory",
   "oldfieldtype": "Section Break",
   "options": "fa fa-truck"
  },
  {
   "fieldname": "shelf_life_in_days",
   "fieldtype": "Int",
   "label": "Shelf Life In Days",
   "mandatory_depends_on": "eval:doc.has_batch_no && doc.has_expiry_date"
  },
  {
   "default": "2099-12-31",
   "depends_on": "is_stock_item",
   "fieldname": "end_of_life",
   "fieldtype": "Date",
   "label": "End of Life",
   "oldfieldname": "end_of_life",
   "oldfieldtype": "Date"
  },
  {
   "default": "Purchase",
   "fieldname": "default_material_request_type",
   "fieldtype": "Select",
   "label": "Default Material Request Type",
   "options": "Purchase\nMaterial Transfer\nMaterial Issue\nManufacture\nCustomer Provided"
  },
  {
   "depends_on": "is_stock_item",
   "fieldname": "valuation_method",
   "fieldtype": "Select",
   "label": "Valuation Method",
   "options": "\nFIFO\nMoving Average\nLIFO"
  },
  {
   "depends_on": "is_stock_item",
   "fieldname": "column_break1",
   "fieldtype": "Column Break",
   "oldfieldtype": "Column Break",
   "width": "50%"
  },
  {
   "depends_on": "eval:doc.is_stock_item",
   "fieldname": "warranty_period",
   "fieldtype": "Data",
   "label": "Warranty Period (in days)",
   "oldfieldname": "warranty_period",
   "oldfieldtype": "Data"
  },
  {
   "depends_on": "is_stock_item",
   "fieldname": "weight_per_unit",
   "fieldtype": "Float",
   "label": "Weight Per Unit"
  },
  {
   "depends_on": "eval:doc.is_stock_item",
   "fieldname": "weight_uom",
   "fieldtype": "Link",
   "ignore_user_permissions": 1,
   "label": "Weight UOM",
   "options": "UOM"
  },
  {
   "collapsible": 1,
   "depends_on": "is_stock_item",
   "fieldname": "reorder_section",
   "fieldtype": "Section Break",
   "label": "Auto re-order",
   "options": "fa fa-rss"
  },
  {
   "description": "Will also apply for variants unless overrridden",
   "fieldname": "reorder_levels",
   "fieldtype": "Table",
   "label": "Reorder level based on Warehouse",
   "options": "Item Reorder"
  },
  {
   "collapsible": 1,
   "fieldname": "unit_of_measure_conversion",
   "fieldtype": "Section Break",
   "label": "Units of Measure"
  },
  {
   "description": "Will also apply for variants",
   "fieldname": "uoms",
   "fieldtype": "Table",
   "label": "UOMs",
   "oldfieldname": "uom_conversion_details",
   "oldfieldtype": "Table",
   "options": "UOM Conversion Detail"
  },
  {
   "collapsible": 1,
   "collapsible_depends_on": "eval:doc.has_batch_no || doc.has_serial_no",
   "depends_on": "eval:doc.is_stock_item",
   "fieldname": "serial_nos_and_batches",
   "fieldtype": "Section Break",
   "label": "Serial Nos and Batches"
  },
  {
   "default": "0",
   "depends_on": "eval:doc.is_stock_item",
   "fieldname": "has_batch_no",
   "fieldtype": "Check",
   "label": "Has Batch No",
   "oldfieldname": "has_batch_no",
   "oldfieldtype": "Select"
  },
  {
   "default": "0",
   "depends_on": "has_batch_no",
   "fieldname": "create_new_batch",
   "fieldtype": "Check",
   "label": "Automatically Create New Batch"
  },
  {
   "depends_on": "eval:doc.has_batch_no==1 && doc.create_new_batch==1",
   "description": "Example: ABCD.#####. If series is set and Batch No is not mentioned in transactions, then automatic batch number will be created based on this series. If you always want to explicitly mention Batch No for this item, leave this blank. Note: this setting will take priority over the Naming Series Prefix in Stock Settings.",
   "fieldname": "batch_number_series",
   "fieldtype": "Data",
   "label": "Batch Number Series",
   "translatable": 1
  },
  {
   "default": "0",
   "depends_on": "has_batch_no",
   "fieldname": "has_expiry_date",
   "fieldtype": "Check",
   "label": "Has Expiry Date"
  },
  {
   "default": "0",
   "depends_on": "has_batch_no",
   "fieldname": "retain_sample",
   "fieldtype": "Check",
   "label": "Retain Sample"
  },
  {
   "depends_on": "eval: (doc.retain_sample && doc.has_batch_no)",
   "description": "Maximum sample quantity that can be retained",
   "fieldname": "sample_quantity",
   "fieldtype": "Int",
   "label": "Max Sample Quantity"
  },
  {
   "fieldname": "column_break_37",
   "fieldtype": "Column Break"
  },
  {
   "default": "0",
   "depends_on": "eval:doc.is_stock_item",
   "fieldname": "has_serial_no",
   "fieldtype": "Check",
   "label": "Has Serial No",
   "oldfieldname": "has_serial_no",
   "oldfieldtype": "Select"
  },
  {
   "depends_on": "has_serial_no",
   "description": "Example: ABCD.#####\nIf series is set and Serial No is not mentioned in transactions, then automatic serial number will be created based on this series. If you always want to explicitly mention Serial Nos for this item. leave this blank.",
   "fieldname": "serial_no_series",
   "fieldtype": "Data",
   "label": "Serial Number Series"
  },
  {
   "collapsible": 1,
   "collapsible_depends_on": "attributes",
   "depends_on": "eval:!doc.is_fixed_asset",
   "fieldname": "variants_section",
   "fieldtype": "Section Break",
   "label": "Variants"
  },
  {
   "default": "0",
   "depends_on": "eval:!doc.variant_of",
   "description": "If this item has variants, then it cannot be selected in sales orders etc.",
   "fieldname": "has_variants",
   "fieldtype": "Check",
   "in_standard_filter": 1,
   "label": "Has Variants"
  },
  {
   "default": "Item Attribute",
   "depends_on": "has_variants",
   "fieldname": "variant_based_on",
   "fieldtype": "Select",
   "label": "Variant Based On",
   "options": "Item Attribute\nManufacturer"
  },
  {
   "depends_on": "eval:(doc.has_variants || doc.variant_of) && doc.variant_based_on==='Item Attribute'",
   "fieldname": "attributes",
   "fieldtype": "Table",
   "hidden": 1,
   "label": "Attributes",
   "options": "Item Variant Attribute"
  },
  {
   "fieldname": "item_defaults",
   "fieldtype": "Table",
   "label": "Item Defaults",
   "options": "Item Default"
  },
  {
   "default": "1",
   "fieldname": "is_purchase_item",
   "fieldtype": "Check",
   "label": "Allow Purchase"
  },
  {
   "fieldname": "purchase_uom",
   "fieldtype": "Link",
   "label": "Default Purchase Unit of Measure",
   "options": "UOM"
  },
  {
   "default": "0.00",
   "depends_on": "is_stock_item",
   "description": "Minimum quantity should be as per Stock UOM",
   "fieldname": "min_order_qty",
   "fieldtype": "Float",
   "label": "Minimum Order Qty",
   "oldfieldname": "min_order_qty",
   "oldfieldtype": "Currency"
  },
  {
   "fieldname": "safety_stock",
   "fieldtype": "Float",
   "label": "Safety Stock"
  },
  {
   "fieldname": "purchase_details_cb",
   "fieldtype": "Column Break"
  },
  {
   "description": "Average time taken by the supplier to deliver",
   "fieldname": "lead_time_days",
   "fieldtype": "Int",
   "label": "Lead Time in days",
   "oldfieldname": "lead_time_days",
   "oldfieldtype": "Int"
  },
  {
   "fieldname": "last_purchase_rate",
   "fieldtype": "Float",
   "label": "Last Purchase Rate",
   "no_copy": 1,
   "oldfieldname": "last_purchase_rate",
   "oldfieldtype": "Currency",
   "read_only": 1
  },
  {
   "default": "0",
   "fieldname": "is_customer_provided_item",
   "fieldtype": "Check",
   "label": "Is Customer Provided Item"
  },
  {
   "depends_on": "eval:doc.is_customer_provided_item==1",
   "fieldname": "customer",
   "fieldtype": "Link",
   "label": "Customer",
   "options": "Customer"
  },
  {
   "collapsible": 1,
   "depends_on": "eval:!doc.is_fixed_asset",
   "fieldname": "supplier_details",
   "fieldtype": "Section Break",
   "label": "Supplier Details"
  },
  {
   "default": "0",
   "fieldname": "delivered_by_supplier",
   "fieldtype": "Check",
   "label": "Delivered by Supplier (Drop Ship)",
   "print_hide": 1
  },
  {
   "fieldname": "column_break2",
   "fieldtype": "Column Break",
   "oldfieldtype": "Column Break",
   "width": "50%"
  },
  {
   "fieldname": "supplier_items",
   "fieldtype": "Table",
   "label": "Supplier Items",
   "options": "Item Supplier"
  },
  {
   "collapsible": 1,
   "fieldname": "foreign_trade_details",
   "fieldtype": "Section Break",
   "label": "Foreign Trade Details"
  },
  {
   "fieldname": "country_of_origin",
   "fieldtype": "Link",
   "label": "Country of Origin",
   "options": "Country"
  },
  {
   "fieldname": "column_break_59",
   "fieldtype": "Column Break"
  },
  {
   "fieldname": "customs_tariff_number",
   "fieldtype": "Link",
   "label": "Customs Tariff Number",
   "options": "Customs Tariff Number"
  },
  {
   "collapsible": 1,
   "fieldname": "sales_details",
   "fieldtype": "Tab Break",
   "label": "Sales",
   "oldfieldtype": "Section Break",
   "options": "fa fa-tag"
  },
  {
   "fieldname": "sales_uom",
   "fieldtype": "Link",
   "label": "Default Sales Unit of Measure",
   "options": "UOM"
  },
  {
   "default": "1",
   "fieldname": "is_sales_item",
   "fieldtype": "Check",
   "label": "Allow Sales"
  },
  {
   "fieldname": "column_break3",
   "fieldtype": "Column Break",
   "oldfieldtype": "Column Break",
   "width": "50%"
  },
  {
   "fieldname": "max_discount",
   "fieldtype": "Float",
   "label": "Max Discount (%)",
   "oldfieldname": "max_discount",
   "oldfieldtype": "Currency"
  },
  {
   "collapsible": 1,
   "fieldname": "deferred_revenue",
   "fieldtype": "Section Break",
   "label": "Deferred Revenue"
  },
  {
   "depends_on": "enable_deferred_revenue",
   "fieldname": "deferred_revenue_account",
   "fieldtype": "Link",
   "ignore_user_permissions": 1,
   "label": "Deferred Revenue Account",
   "options": "Account"
  },
  {
   "default": "0",
   "fieldname": "enable_deferred_revenue",
   "fieldtype": "Check",
   "label": "Enable Deferred Revenue"
  },
  {
   "depends_on": "enable_deferred_revenue",
   "fieldname": "no_of_months",
   "fieldtype": "Int",
   "label": "No of Months"
  },
  {
   "collapsible": 1,
   "fieldname": "deferred_expense_section",
   "fieldtype": "Section Break",
   "label": "Deferred Expense"
  },
  {
   "depends_on": "enable_deferred_expense",
   "fieldname": "deferred_expense_account",
   "fieldtype": "Link",
   "ignore_user_permissions": 1,
   "label": "Deferred Expense Account",
   "options": "Account"
  },
  {
   "default": "0",
   "fieldname": "enable_deferred_expense",
   "fieldtype": "Check",
   "label": "Enable Deferred Expense"
  },
  {
   "depends_on": "enable_deferred_expense",
   "fieldname": "no_of_months_exp",
   "fieldtype": "Int",
   "label": "No of Months"
  },
  {
   "collapsible": 1,
   "depends_on": "eval:!doc.is_fixed_asset",
   "fieldname": "customer_details",
   "fieldtype": "Section Break",
   "label": "Customer Details"
  },
  {
   "fieldname": "customer_items",
   "fieldtype": "Table",
   "label": "Customer Items",
   "options": "Item Customer Detail"
  },
  {
   "collapsible": 1,
   "collapsible_depends_on": "taxes",
   "fieldname": "item_tax_section_break",
   "fieldtype": "Tab Break",
   "label": "Tax",
   "oldfieldtype": "Section Break",
   "options": "fa fa-money"
  },
  {
   "description": "Will also apply for variants",
   "fieldname": "taxes",
   "fieldtype": "Table",
   "label": "Taxes",
   "oldfieldname": "item_tax",
   "oldfieldtype": "Table",
   "options": "Item Tax"
  },
  {
   "default": "0",
   "fieldname": "inspection_required_before_purchase",
   "fieldtype": "Check",
   "label": "Inspection Required before Purchase",
   "oldfieldname": "inspection_required",
   "oldfieldtype": "Select"
  },
  {
   "default": "0",
   "fieldname": "inspection_required_before_delivery",
   "fieldtype": "Check",
   "label": "Inspection Required before Delivery"
  },
  {
   "fieldname": "quality_inspection_template",
   "fieldtype": "Link",
   "label": "Quality Inspection Template",
   "options": "Quality Inspection Template",
   "print_hide": 1
  },
  {
   "collapsible": 1,
   "depends_on": "is_stock_item",
   "fieldname": "manufacturing",
   "fieldtype": "Tab Break",
   "label": "Manufacturing",
   "oldfieldtype": "Section Break",
   "options": "fa fa-cogs"
  },
  {
   "fieldname": "default_bom",
   "fieldtype": "Link",
   "ignore_user_permissions": 1,
   "label": "Default BOM",
   "no_copy": 1,
   "oldfieldname": "default_bom",
   "oldfieldtype": "Link",
   "options": "BOM",
   "read_only": 1
  },
  {
   "default": "0",
   "description": "If subcontracted to a vendor",
   "fieldname": "is_sub_contracted_item",
   "fieldtype": "Check",
   "label": "Supply Raw Materials for Purchase",
   "oldfieldname": "is_sub_contracted_item",
   "oldfieldtype": "Select"
  },
  {
   "fieldname": "column_break_74",
   "fieldtype": "Column Break"
  },
  {
   "fieldname": "customer_code",
   "fieldtype": "Data",
   "hidden": 1,
   "label": "Customer Code",
   "no_copy": 1,
   "print_hide": 1
  },
  {
   "fieldname": "total_projected_qty",
   "fieldtype": "Float",
   "hidden": 1,
   "label": "Total Projected Qty",
   "print_hide": 1,
   "read_only": 1
  },
  {
   "depends_on": "eval:!doc.__islocal && !doc.is_fixed_asset",
   "fieldname": "over_delivery_receipt_allowance",
   "fieldtype": "Float",
   "label": "Over Delivery/Receipt Allowance (%)",
   "oldfieldname": "tolerance",
   "oldfieldtype": "Currency"
  },
  {
   "depends_on": "eval:!doc.__islocal && !doc.is_fixed_asset",
   "fieldname": "over_billing_allowance",
   "fieldtype": "Float",
   "label": "Over Billing Allowance (%)"
  },
  {
   "default": "0",
   "depends_on": "is_fixed_asset",
   "fieldname": "auto_create_assets",
   "fieldtype": "Check",
   "label": "Auto Create Assets on Purchase"
  },
  {
   "fieldname": "default_item_manufacturer",
   "fieldtype": "Link",
   "label": "Default Item Manufacturer",
   "options": "Manufacturer",
   "read_only": 1
  },
  {
   "fieldname": "default_manufacturer_part_no",
   "fieldtype": "Data",
   "label": "Default Manufacturer Part No",
   "read_only": 1
  },
  {
   "default": "0",
   "depends_on": "published_in_website",
   "fieldname": "published_in_website",
   "fieldtype": "Check",
   "label": "Published in Website",
   "read_only": 1
  },
  {
   "default": "1",
   "fieldname": "grant_commission",
   "fieldtype": "Check",
   "label": "Grant Commission"
  },
  {
   "default": "0",
   "fieldname": "allow_negative_stock",
   "fieldtype": "Check",
   "label": "Allow Negative Stock"
  },
  {
   "default": "0",
   "depends_on": "is_fixed_asset",
   "fieldname": "is_serialized_asset",
   "fieldtype": "Check",
<<<<<<< HEAD
   "label": "Is Serialized Asset",
   "mandatory_depends_on": "auto_create_assets"
=======
   "label": "Allow Negative Stock"
  },
  {
   "fieldname": "inventory_settings_section",
   "fieldtype": "Section Break",
   "label": "Inventory Settings"
  },
  {
   "fieldname": "purchasing_tab",
   "fieldtype": "Tab Break",
   "label": "Purchasing"
  },
  {
   "fieldname": "quality_tab",
   "fieldtype": "Tab Break",
   "label": "Quality"
  },
  {
   "fieldname": "details",
   "fieldtype": "Tab Break",
   "label": "Details",
   "oldfieldtype": "Section Break",
   "options": "fa fa-flag"
  },
  {
   "fieldname": "dashboard_tab",
   "fieldtype": "Tab Break",
   "label": "Dashboard",
   "show_dashboard": 1
  },
  {
   "depends_on": "eval:!doc.is_fixed_asset",
   "fieldname": "accounting",
   "fieldtype": "Tab Break",
   "label": "Accounting"
>>>>>>> 43bf327f
  }
 ],
 "icon": "fa fa-tag",
 "idx": 2,
 "image_field": "image",
 "index_web_pages_for_search": 1,
 "links": [],
<<<<<<< HEAD
 "modified": "2022-05-06 15:19:19.845913",
=======
 "modified": "2022-06-08 11:35:20.094546",
>>>>>>> 43bf327f
 "modified_by": "Administrator",
 "module": "Stock",
 "name": "Item",
 "naming_rule": "By fieldname",
 "owner": "Administrator",
 "permissions": [
  {
   "create": 1,
   "delete": 1,
   "email": 1,
   "export": 1,
   "import": 1,
   "print": 1,
   "read": 1,
   "report": 1,
   "role": "Item Manager",
   "share": 1,
   "write": 1
  },
  {
   "email": 1,
   "print": 1,
   "read": 1,
   "report": 1,
   "role": "Stock Manager"
  },
  {
   "email": 1,
   "print": 1,
   "read": 1,
   "report": 1,
   "role": "Stock User"
  },
  {
   "read": 1,
   "role": "Sales User"
  },
  {
   "read": 1,
   "role": "Purchase User"
  },
  {
   "read": 1,
   "role": "Maintenance User"
  },
  {
   "read": 1,
   "role": "Accounts User"
  },
  {
   "read": 1,
   "role": "Manufacturing User"
  },
  {
   "email": 1,
   "export": 1,
   "print": 1,
   "report": 1,
   "role": "All",
   "select": 1,
   "share": 1
  }
 ],
 "quick_entry": 1,
 "search_fields": "item_name,description,item_group,customer_code",
 "show_name_in_global_search": 1,
 "show_preview_popup": 1,
 "sort_field": "modified",
 "sort_order": "DESC",
 "states": [],
 "title_field": "item_name",
 "track_changes": 1
}<|MERGE_RESOLUTION|>--- conflicted
+++ resolved
@@ -867,11 +867,8 @@
    "depends_on": "is_fixed_asset",
    "fieldname": "is_serialized_asset",
    "fieldtype": "Check",
-<<<<<<< HEAD
    "label": "Is Serialized Asset",
    "mandatory_depends_on": "auto_create_assets"
-=======
-   "label": "Allow Negative Stock"
   },
   {
    "fieldname": "inventory_settings_section",
@@ -906,7 +903,6 @@
    "fieldname": "accounting",
    "fieldtype": "Tab Break",
    "label": "Accounting"
->>>>>>> 43bf327f
   }
  ],
  "icon": "fa fa-tag",
@@ -914,11 +910,7 @@
  "image_field": "image",
  "index_web_pages_for_search": 1,
  "links": [],
-<<<<<<< HEAD
- "modified": "2022-05-06 15:19:19.845913",
-=======
  "modified": "2022-06-08 11:35:20.094546",
->>>>>>> 43bf327f
  "modified_by": "Administrator",
  "module": "Stock",
  "name": "Item",
