--- conflicted
+++ resolved
@@ -555,7 +555,6 @@
 	def test_index_creation(self):
 		"check if index is getting created in db"
 
-<<<<<<< HEAD
 		indices = frappe.db.multisql({
 			'mariadb': "show index from tabItem",
 			'postgres': """select a.attname as "Column_name"
@@ -572,11 +571,7 @@
 							and t.relkind = 'r'
 						"""
 			}, as_dict=1)
-		expected_columns = {"item_code", "item_name", "item_group", "route"}
-=======
-		indices = frappe.db.sql("show index from tabItem", as_dict=1)
 		expected_columns = {"item_code", "item_name", "item_group"}
->>>>>>> 79ab8e64
 		for index in indices:
 			expected_columns.discard(index.get("Column_name"))
 
