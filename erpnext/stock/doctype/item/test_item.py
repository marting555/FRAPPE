--- conflicted
+++ resolved
@@ -1046,11 +1046,73 @@
 		if frappe.db.exists("Item Group", 'Software'):
 			frappe.delete_doc("Item Group", 'Software')
 	
-<<<<<<< HEAD
 	def test_cr_item_alternative_TC_SCK_150(self):
 		from erpnext.manufacturing.doctype.production_plan.test_production_plan import make_bom
 		from erpnext.manufacturing.doctype.work_order.test_work_order import make_wo_order_test_record
-=======
+		if not frappe.db.exists("Company", "_Test Company"):
+			company = frappe.new_doc("Company")
+			company.company_name = "_Test Company"
+			company.default_currency = "INR"
+			company.insert()
+		company = "_Test Company"
+		item_fields = {
+			"item_name": "_Test Item150",
+			"is_stock_item": 1,
+			"valuation_rate": 500,
+			"allow_alternative_item": 1
+		}
+		alt_item_fields = {
+			"item_name": "_Test Alt Item",
+			"is_stock_item": 1,
+			"valuation_rate": 500,
+			"allow_alternative_item": 1
+		}
+		bot_item_fields = {
+			"item_name": "_Test Bom Item",
+			"is_stock_item": 1,
+			"valuation_rate": 500,
+		}
+		item = make_item("_Test Item150", item_fields)
+		alt_item = make_item("_Test Alt Item", alt_item_fields)
+		bom_item = make_item("_Test Bom Item", bot_item_fields)
+
+		if not frappe.db.exists("Item Alternative", {"item_code": item.name, "alternative_item_code": alt_item.name}):
+			alt_1 = frappe.get_doc({
+				"doctype": "Item Alternative",
+				"item_code": item.name,
+				"alternative_item_code": alt_item.name,
+				"is_two_way": 1
+			})
+			alt_1.insert()
+
+		if not frappe.db.exists("Item Alternative", {"item_code": alt_item.name, "alternative_item_code": item.name}):
+			alt_2 = frappe.get_doc({
+				"doctype": "Item Alternative",
+				"item_code": alt_item.name,
+				"alternative_item_code": item.name,
+				"is_two_way": 1
+			})
+			alt_2.insert()
+
+		if not frappe.db.exists("BOM", {"item": item.name}):
+			bom = make_bom(
+			item=item.name,
+			company= company,
+			raw_materials=[bom_item.name, alt_item.name],
+			is_active=1,
+			is_default=1,
+			do_not_submit=True,
+		)
+		self.assertTrue(frappe.db.exists("BOM", bom.name))
+
+		wo = make_wo_order_test_record(company= company,production_item=item.name,bom_no=frappe.get_value("BOM", {"item": bom_item.name}, "name") ,qty=10)
+
+		wo.reload()
+		wo.alternate_item = alt_item.name
+		wo.save()
+
+		self.assertEqual(wo.alternate_item, alt_item.name, "Alternative item not found in Work Order")
+	
 	@change_settings("Stock Settings", {"valuation_method": "FIFO"})
 	def test_default_valuation_method_TC_SCK_180(self):
 		expected_valuation_method = "FIFO"
@@ -1060,7 +1122,6 @@
 	def test_create_stock_entry_with_batch_TC_SCK_155(self):
 		from datetime import datetime, timedelta
 		from erpnext.stock.doctype.warehouse.test_warehouse import create_warehouse
->>>>>>> 028e90ab
 		if not frappe.db.exists("Company", "_Test Company"):
 			company = frappe.new_doc("Company")
 			company.company_name = "_Test Company"
