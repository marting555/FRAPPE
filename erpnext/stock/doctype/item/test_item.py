# Copyright (c) 2015, Frappe Technologies Pvt. Ltd. and Contributors
# License: GNU General Public License v3. See license.txt

from __future__ import unicode_literals
import unittest
import frappe
import json

from frappe.test_runner import make_test_objects
from erpnext.controllers.item_variant import (create_variant, ItemVariantExistsError,
	InvalidItemAttributeValueError, get_variant)
from erpnext.stock.doctype.item.item import StockExistsForTemplate, InvalidBarcode
from erpnext.stock.doctype.item.item import get_uom_conv_factor
from frappe.model.rename_doc import rename_doc
from erpnext.stock.doctype.stock_entry.stock_entry_utils import make_stock_entry
from erpnext.stock.get_item_details import get_item_details

from six import iteritems

test_ignore = ["BOM"]
<<<<<<< HEAD
test_dependencies = ["Warehouse", "Item Group", "Item Tax Template"]
=======
test_dependencies = ["Warehouse", "Item Group", "Brand"]
>>>>>>> 05c8474d

def make_item(item_code, properties=None):
	if frappe.db.exists("Item", item_code):
		return frappe.get_doc("Item", item_code)

	item = frappe.get_doc({
		"doctype": "Item",
		"item_code": item_code,
		"item_name": item_code,
		"description": item_code,
		"item_group": "Products"
	})

	if properties:
		item.update(properties)

	if item.is_stock_item:
		for item_default in [doc for doc in item.get("item_defaults") if not doc.default_warehouse]:
			item_default.default_warehouse = "_Test Warehouse - _TC"
			item_default.company = "_Test Company"
	item.insert()

	return item

class TestItem(unittest.TestCase):
	def setUp(self):
		frappe.flags.attribute_values = None

	def get_item(self, idx):
		item_code = test_records[idx].get("item_code")
		if not frappe.db.exists("Item", item_code):
			item = frappe.copy_doc(test_records[idx])
			item.insert()
		else:
			item = frappe.get_doc("Item", item_code)
		return item

	def test_get_item_details(self):
		# delete modified item price record and make as per test_records
		frappe.db.sql("""delete from `tabItem Price`""")

		to_check = {
			"item_code": "_Test Item",
			"item_name": "_Test Item",
			"description": "_Test Item 1",
			"warehouse": "_Test Warehouse - _TC",
			"income_account": "Sales - _TC",
			"expense_account": "_Test Account Cost for Goods Sold - _TC",
			"cost_center": "_Test Cost Center - _TC",
			"qty": 1.0,
			"price_list_rate": 100.0,
			"base_price_list_rate": 0.0,
			"discount_percentage": 0.0,
			"rate": 0.0,
			"base_rate": 0.0,
			"amount": 0.0,
			"base_amount": 0.0,
			"batch_no": None,
			"uom": "_Test UOM",
			"conversion_factor": 1.0,
			"alt_uom": None,
			"alt_uom_size": 1,
			"alt_uom_qty": 1
		}

		make_test_objects("Item Price")

		details = get_item_details({
			"item_code": "_Test Item",
			"company": "_Test Company",
			"price_list": "_Test Price List",
			"currency": "_Test Currency",
			"doctype": "Sales Order",
			"conversion_rate": 1,
			"price_list_currency": "_Test Currency",
			"plc_conversion_rate": 1,
			"order_type": "Sales",
			"customer": "_Test Customer",
			"conversion_factor": 1,
			"price_list_uom_dependant": 1,
			"ignore_pricing_rule": 1
		})

		for key, value in iteritems(to_check):
			self.assertEqual(value, details.get(key))

	def test_item_defaults(self):
		frappe.delete_doc_if_exists("Item", "Test Item With Defaults", force=1)
		make_item("Test Item With Defaults", {
			"item_group": "_Test Item Group",
			"brand": "_Test Brand With Item Defaults",
			"item_defaults": [{
				"company": "_Test Company",
				"default_warehouse": "_Test Warehouse 2 - _TC",  # no override
				"expense_account": "_Test Account Stock Expenses - _TC",  # override brand default
				"buying_cost_center": "_Test Write Off Cost Center - _TC",  # override item group default
			}]
		})

		sales_item_check = {
			"item_code": "Test Item With Defaults",
			"warehouse": "_Test Warehouse 2 - _TC",  # from item
			"income_account": "_Test Account Sales - _TC",  # from brand
			"expense_account": "_Test Account Stock Expenses - _TC",  # from item
			"cost_center": "_Test Cost Center 2 - _TC",  # from item group
		}
		sales_item_details = get_item_details({
			"item_code": "Test Item With Defaults",
			"company": "_Test Company",
			"price_list": "_Test Price List",
			"currency": "_Test Currency",
			"doctype": "Sales Invoice",
			"conversion_rate": 1,
			"price_list_currency": "_Test Currency",
			"plc_conversion_rate": 1,
			"customer": "_Test Customer",
		})
		for key, value in iteritems(sales_item_check):
			self.assertEqual(value, sales_item_details.get(key))

		purchase_item_check = {
			"item_code": "Test Item With Defaults",
			"warehouse": "_Test Warehouse 2 - _TC",  # from item
			"expense_account": "_Test Account Stock Expenses - _TC",  # from item
			"income_account": "_Test Account Sales - _TC",  # from brand
			"cost_center": "_Test Write Off Cost Center - _TC"  # from item
		}
		purchase_item_details = get_item_details({
			"item_code": "Test Item With Defaults",
			"company": "_Test Company",
			"price_list": "_Test Price List",
			"currency": "_Test Currency",
			"doctype": "Purchase Invoice",
			"conversion_rate": 1,
			"price_list_currency": "_Test Currency",
			"plc_conversion_rate": 1,
			"supplier": "_Test Supplier",
		})
		for key, value in iteritems(purchase_item_check):
			self.assertEqual(value, purchase_item_details.get(key))

	def test_item_tax_template(self):
		expected_item_tax_template = [
			{"item_code": "_Test Item With Item Tax Template", "tax_category": "",
				"item_tax_template": "_Test Account Excise Duty @ 10"},
			{"item_code": "_Test Item With Item Tax Template", "tax_category": "_Test Tax Category 1",
				"item_tax_template": "_Test Account Excise Duty @ 12"},
			{"item_code": "_Test Item With Item Tax Template", "tax_category": "_Test Tax Category 2",
				"item_tax_template": None},

			{"item_code": "_Test Item Inherit Group Item Tax Template 1", "tax_category": "",
				"item_tax_template": "_Test Account Excise Duty @ 10"},
			{"item_code": "_Test Item Inherit Group Item Tax Template 1", "tax_category": "_Test Tax Category 1",
				"item_tax_template": "_Test Account Excise Duty @ 12"},
			{"item_code": "_Test Item Inherit Group Item Tax Template 1", "tax_category": "_Test Tax Category 2",
				"item_tax_template": None},

			{"item_code": "_Test Item Inherit Group Item Tax Template 2", "tax_category": "",
				"item_tax_template": "_Test Account Excise Duty @ 15"},
			{"item_code": "_Test Item Inherit Group Item Tax Template 2", "tax_category": "_Test Tax Category 1",
				"item_tax_template": "_Test Account Excise Duty @ 12"},
			{"item_code": "_Test Item Inherit Group Item Tax Template 2", "tax_category": "_Test Tax Category 2",
				"item_tax_template": None},

			{"item_code": "_Test Item Override Group Item Tax Template", "tax_category": "",
				"item_tax_template": "_Test Account Excise Duty @ 20"},
			{"item_code": "_Test Item Override Group Item Tax Template", "tax_category": "_Test Tax Category 1",
				"item_tax_template": "_Test Item Tax Template 1"},
			{"item_code": "_Test Item Override Group Item Tax Template", "tax_category": "_Test Tax Category 2",
				"item_tax_template": None},
		]

		expected_item_tax_map = {
			None: {},
			"_Test Account Excise Duty @ 10": {"_Test Account Excise Duty - _TC": 10},
			"_Test Account Excise Duty @ 12": {"_Test Account Excise Duty - _TC": 12},
			"_Test Account Excise Duty @ 15": {"_Test Account Excise Duty - _TC": 15},
			"_Test Account Excise Duty @ 20": {"_Test Account Excise Duty - _TC": 20},
			"_Test Item Tax Template 1": {"_Test Account Excise Duty - _TC": 5, "_Test Account Education Cess - _TC": 10,
				"_Test Account S&H Education Cess - _TC": 15}
		}

		for data in expected_item_tax_template:
			details = get_item_details({
				"item_code": data['item_code'],
				"tax_category": data['tax_category'],
				"company": "_Test Company",
				"price_list": "_Test Price List",
				"currency": "_Test Currency",
				"doctype": "Sales Order",
				"conversion_rate": 1,
				"price_list_currency": "_Test Currency",
				"plc_conversion_rate": 1,
				"order_type": "Sales",
				"customer": "_Test Customer",
				"conversion_factor": 1,
				"price_list_uom_dependant": 1,
				"ignore_pricing_rule": 1
			})

			self.assertEqual(details.item_tax_template, data['item_tax_template'])
			self.assertEqual(json.loads(details.item_tax_rate), expected_item_tax_map[details.item_tax_template])

	def test_get_item_details_alt_uom(self):
		to_check = {
			"item_code": "_Test Item With Contents UOM",
			"qty": 1.0,
			"alt_uom": "_Test UOM 1",
			"alt_uom_size": 5,
			"alt_uom_qty": 5
		}

		details = get_item_details({
			"item_code": "_Test Item With Contents UOM",
			"company": "_Test Company",
			"price_list": "_Test Price List",
			"currency": "_Test Currency",
			"doctype": "Sales Order",
			"conversion_rate": 1,
			"price_list_currency": "_Test Currency",
			"plc_conversion_rate": 1,
			"order_type": "Sales",
			"customer": "_Test Customer",
			"conversion_factor": 1,
			"price_list_uom_dependant": 1,
			"ignore_pricing_rule": 1
		})

		for key, value in iteritems(to_check):
			self.assertEqual(value, details.get(key))

	def test_item_attribute_change_after_variant(self):
		frappe.delete_doc_if_exists("Item", "_Test Variant Item-L", force=1)

		variant = create_variant("_Test Variant Item", {"Test Size": "Large"})
		variant.save()

		attribute = frappe.get_doc('Item Attribute', 'Test Size')
		attribute.item_attribute_values = []

		# reset flags
		frappe.flags.attribute_values = None

		self.assertRaises(InvalidItemAttributeValueError, attribute.save)
		frappe.db.rollback()

	def test_make_item_variant(self):
		frappe.delete_doc_if_exists("Item", "_Test Variant Item-L", force=1)

		variant = create_variant("_Test Variant Item", {"Test Size": "Large"})
		variant.save()

		# doing it again should raise error
		variant = create_variant("_Test Variant Item", {"Test Size": "Large"})
		variant.item_code = "_Test Variant Item-L-duplicate"
		self.assertRaises(ItemVariantExistsError, variant.save)

	def test_copy_fields_from_template_to_variants(self):
		frappe.delete_doc_if_exists("Item", "_Test Variant Item-XL", force=1)

		fields = [{'field_name': 'item_group'}, {'field_name': 'is_stock_item'}]
		allow_fields = [d.get('field_name') for d in fields]
		set_item_variant_settings(fields)

		if not frappe.db.get_value('Item Attribute Value',
			{'parent': 'Test Size', 'attribute_value': 'Extra Large'}, 'name'):
			item_attribute = frappe.get_doc('Item Attribute', 'Test Size')
			item_attribute.append('item_attribute_values', {
				'attribute_value' : 'Extra Large',
				'abbr': 'XL'
			})
			item_attribute.save()

		template = frappe.get_doc('Item', '_Test Variant Item')
		template.item_group = "_Test Item Group D"
		template.save()

		variant = create_variant("_Test Variant Item", {"Test Size": "Extra Large"})
		variant.item_code = "_Test Variant Item-XL"
		variant.item_name = "_Test Variant Item-XL"
		variant.save()

		variant = frappe.get_doc('Item', '_Test Variant Item-XL')
		for fieldname in allow_fields:
			self.assertEqual(template.get(fieldname), variant.get(fieldname))

		template = frappe.get_doc('Item', '_Test Variant Item')
		template.item_group = "_Test Item Group Desktops"
		template.save()

	def test_make_item_variant_with_numeric_values(self):
		# cleanup
		for d in frappe.db.get_all('Item', filters={'variant_of':
				'_Test Numeric Template Item'}):
			frappe.delete_doc_if_exists("Item", d.name)

		frappe.delete_doc_if_exists("Item", "_Test Numeric Template Item")
		frappe.delete_doc_if_exists("Item Attribute", "Test Item Length")

		frappe.db.sql('''delete from `tabItem Variant Attribute`
			where attribute="Test Item Length"''')

		frappe.flags.attribute_values = None

		# make item attribute
		frappe.get_doc({
			"doctype": "Item Attribute",
			"attribute_name": "Test Item Length",
			"numeric_values": 1,
			"from_range": 0.0,
			"to_range": 100.0,
			"increment": 0.5
		}).insert()

		# make template item
		make_item("_Test Numeric Template Item", {
			"attributes": [
				{
					"attribute": "Test Size"
				},
				{
					"attribute": "Test Item Length",
					"numeric_values": 1,
					"from_range": 0.0,
					"to_range": 100.0,
					"increment": 0.5
				}
			],
			"item_defaults": [
				{
					"default_warehouse": "_Test Warehouse - _TC",
					"company": "_Test Company"
				}
			],
			"has_variants": 1
		})

		variant = create_variant("_Test Numeric Template Item",
			{"Test Size": "Large", "Test Item Length": 1.1})
		self.assertEqual(variant.item_code, "_Test Numeric Template Item-L-1.1")
		variant.item_code = "_Test Numeric Variant-L-1.1"
		variant.item_name = "_Test Numeric Variant Large 1.1m"
		self.assertRaises(InvalidItemAttributeValueError, variant.save)

		variant = create_variant("_Test Numeric Template Item",
			{"Test Size": "Large", "Test Item Length": 1.5})
		self.assertEqual(variant.item_code, "_Test Numeric Template Item-L-1.5")
		variant.item_code = "_Test Numeric Variant-L-1.5"
		variant.item_name = "_Test Numeric Variant Large 1.5m"
		variant.save()

	def test_item_merging(self):
		create_item("Test Item for Merging 1")
		create_item("Test Item for Merging 2")

		make_stock_entry(item_code="Test Item for Merging 1", target="_Test Warehouse - _TC",
			qty=1, rate=100)
		make_stock_entry(item_code="Test Item for Merging 2", target="_Test Warehouse 1 - _TC",
			qty=1, rate=100)

		rename_doc("Item", "Test Item for Merging 1", "Test Item for Merging 2", merge=True)

		self.assertFalse(frappe.db.exists("Item", "Test Item for Merging 1"))

		self.assertTrue(frappe.db.get_value("Bin",
			{"item_code": "Test Item for Merging 2", "warehouse": "_Test Warehouse - _TC"}))

		self.assertTrue(frappe.db.get_value("Bin",
			{"item_code": "Test Item for Merging 2", "warehouse": "_Test Warehouse 1 - _TC"}))

	def test_uom_conversion_factor(self):
		if frappe.db.exists('Item', 'Test Item UOM'):
			frappe.delete_doc('Item', 'Test Item UOM')

		item_doc = make_item("Test Item UOM", {
			"stock_uom": "Gram",
			"uom_conversion_graph": [
				dict(from_qty=1, from_uom='Carat', to_uom='Gram', to_qty=get_uom_conv_factor('Carat', 'Gram')),
				dict(from_qty=1, from_uom='Kg', to_uom='Gram', to_qty=get_uom_conv_factor('Kg', 'Gram'))
			]
		})

		carat = filter(lambda d: d.uom == "Carat", item_doc.uoms)
		self.assertEqual(len(carat), 1)
		self.assertEqual(carat[0].conversion_factor, 0.2)

		kg = filter(lambda d: d.uom == "Kg", item_doc.uoms)
		self.assertEqual(len(kg), 1)
		self.assertEqual(kg[0].conversion_factor, 1000)

	def test_uom_conversion_graph(self):
		from item import ConflictingConversionFactors

		# Scenario 1
		#   Litre (5)
		#   (1)      \
		#    |        \
		#    |        (1)
		#    |    '_Test UOM (10)------(1) Box
		#    |
		#    |
		# (1000)
		#  Gram
		item_doc = make_item("Test Item UOM 2.1", {
			"stock_uom": "_Test UOM",
			"uom_conversion_graph": [
				dict(from_qty=1, from_uom='_Test UOM', to_uom='Litre', to_qty=5),
				dict(from_qty=1, from_uom='Litre', to_uom='Gram', to_qty=1000),
				dict(from_qty=1, from_uom='Box', to_uom='_Test UOM', to_qty=10)
			]
		})
		litre = filter(lambda d: d.uom == "Litre", item_doc.uoms)
		self.assertEqual(len(litre), 1)
		self.assertEqual(litre[0].conversion_factor, 0.2)
		gram = filter(lambda d: d.uom == "Gram", item_doc.uoms)
		self.assertEqual(len(gram), 1)
		self.assertEqual(gram[0].conversion_factor, 0.0002)
		box = filter(lambda d: d.uom == "Box", item_doc.uoms)
		self.assertEqual(len(box), 1)
		self.assertEqual(box[0].conversion_factor, 10)
		stock_uom = filter(lambda d: d.uom == "_Test UOM", item_doc.uoms)
		self.assertEqual(len(stock_uom), 1)
		self.assertEqual(stock_uom[0].conversion_factor, 1)

		# Scenario 2
		#   Litre (5)
		#   (2)      \
		#    |        \
		#    |        (2)
		#    |    '_Test UOM (10)------(4) Box
		#    |
		#    |
		# (1000)
		#  Gram
		item_doc = make_item("Test Item UOM 2.2", {
			"stock_uom": "_Test UOM",
			"uom_conversion_graph": [
				dict(from_qty=2, from_uom='_Test UOM', to_uom='Litre', to_qty=5),
				dict(from_qty=2, from_uom='Litre', to_uom='Gram', to_qty=1000),
				dict(from_qty=4, from_uom='Box', to_uom='_Test UOM', to_qty=10)
			]
		})
		litre = filter(lambda d: d.uom == "Litre", item_doc.uoms)
		self.assertEqual(len(litre), 1)
		self.assertEqual(litre[0].conversion_factor, 0.4)
		gram = filter(lambda d: d.uom == "Gram", item_doc.uoms)
		self.assertEqual(len(gram), 1)
		self.assertEqual(gram[0].conversion_factor, 0.0008)
		box = filter(lambda d: d.uom == "Box", item_doc.uoms)
		self.assertEqual(len(box), 1)
		self.assertEqual(box[0].conversion_factor, 2.5)
		stock_uom = filter(lambda d: d.uom == "_Test UOM", item_doc.uoms)
		self.assertEqual(len(stock_uom), 1)
		self.assertEqual(stock_uom[0].conversion_factor, 1)

		# From UOM and To UOM must not be the same
		self.assertRaises(frappe.ValidationError, make_item, item_code="Test Item UOM 3", properties={
			"stock_uom": "_Test UOM",
			"uom_conversion_graph": [
				dict(from_qty=1, from_uom='_Test UOM', to_uom='_Test UOM', to_qty=5)
			]
		})

		# From Qty and To Qty must not be 0
		self.assertRaises(frappe.ValidationError, make_item, item_code="Test Item UOM 4", properties={
			"stock_uom": "_Test UOM",
			"uom_conversion_graph": [
				dict(from_qty=1, from_uom='_Test UOM', to_uom='_Test UOM', to_qty=0)
			]
		})
		self.assertRaises(frappe.ValidationError, make_item, item_code="Test Item UOM 5", properties={
			"stock_uom": "_Test UOM",
			"uom_conversion_graph": [
				dict(from_qty=0, from_uom='_Test UOM', to_uom='_Test UOM', to_qty=1)
			]
		})

		# Override conversion factor it is already defined in UOM Conversion Factor DocType
		item_doc = make_item("Test Item UOM 6", {
			"stock_uom": "_Test UOM",
			"uom_conversion_graph": [
				dict(from_qty=1, from_uom='_Test UOM', to_uom='Gram', to_qty=1000),
				dict(from_qty=1, from_uom='Gram', to_uom='Kg', to_qty=333),  # this should be overriden
			]
		})
		gram = filter(lambda d: d.uom == "Gram", item_doc.uoms)
		self.assertEqual(len(gram), 1)
		self.assertEqual(gram[0].conversion_factor, 0.001)
		kg = filter(lambda d: d.uom == "Kg", item_doc.uoms)
		self.assertEqual(len(kg), 1)
		self.assertEqual(kg[0].conversion_factor, 1)

		# Do not allow conflicting conversion factors
		self.assertRaises(ConflictingConversionFactors, make_item, item_code="Test Item UOM 7", properties={
			"stock_uom": "_Test UOM",
			"uom_conversion_graph": [
				dict(from_qty=1, from_uom='_Test UOM', to_uom='Litre', to_qty=5),
				dict(from_qty=1, from_uom='_Test UOM', to_uom='Litre', to_qty=4)
			]
		})
		self.assertRaises(ConflictingConversionFactors, make_item, item_code="Test Item UOM 8", properties={
			"stock_uom": "_Test UOM",
			"uom_conversion_graph": [
				dict(from_qty=1, from_uom='_Test UOM', to_uom='Litre', to_qty=5),
				dict(from_qty=1, from_uom='Litre', to_uom='Millilitre', to_qty=1000),
				dict(from_qty=1, from_uom='_Test UOM', to_uom='Millilitre', to_qty=4000)
			]
		})

	def test_item_with_alt_uom(self):
		item = frappe.get_doc("Item", "_Test Item With Contents UOM")
		self.assertEqual(item.stock_uom, "_Test UOM")
		self.assertEqual(item.alt_uom, "_Test UOM 1")
		self.assertEqual(item.alt_uom_size, 5)

		alt_uom_conv = filter(lambda d: d.uom == "_Test UOM 1", item.uoms)
		self.assertEqual(len(alt_uom_conv), 1)
		self.assertEqual(alt_uom_conv[0].conversion_factor, 0.2)

		frappe.delete_doc_if_exists("Item", "_Test Item With Contents UOM 2")
		item2 = frappe.copy_doc(item)
		item2.item_code = "_Test Item With Contents UOM 2"
		item2.item_name = "_Test Item With Contents UOM 2"

		item2.insert()
		conv_row = filter(lambda d: d.from_uom == "_Test UOM" and d.to_uom == "_Test UOM 1", item2.uom_conversion_graph)
		self.assertEqual(len(conv_row), 1)
		conv_row[0].from_qty = 1
		conv_row[0].to_qty = 2
		item2.save()
		self.assertEqual(item2.alt_uom_size, 2)

	def test_item_variant_by_manufacturer(self):
		fields = [{'field_name': 'description'}, {'field_name': 'variant_based_on'}]
		set_item_variant_settings(fields)

		if frappe.db.exists('Item', '_Test Variant Mfg'):
			frappe.delete_doc('Item', '_Test Variant Mfg')
		if frappe.db.exists('Item', '_Test Variant Mfg-1'):
			frappe.delete_doc('Item', '_Test Variant Mfg-1')
		if frappe.db.exists('Manufacturer', 'MSG1'):
			frappe.delete_doc('Manufacturer', 'MSG1')

		template = frappe.get_doc(dict(
			doctype='Item',
			item_code='_Test Variant Mfg',
			has_variant=1,
			item_group='Products',
			variant_based_on='Manufacturer'
		)).insert()

		manufacturer = frappe.get_doc(dict(
			doctype='Manufacturer',
			short_name='MSG1'
		)).insert()

		variant = get_variant(template.name, manufacturer=manufacturer.name)
		self.assertEqual(variant.item_code, '_Test Variant Mfg-1')
		self.assertEqual(variant.description, '_Test Variant Mfg')
		self.assertEqual(variant.manufacturer, 'MSG1')
		variant.insert()

		variant = get_variant(template.name, manufacturer=manufacturer.name,
			manufacturer_part_no='007')
		self.assertEqual(variant.item_code, '_Test Variant Mfg-2')
		self.assertEqual(variant.description, '_Test Variant Mfg')
		self.assertEqual(variant.manufacturer, 'MSG1')
		self.assertEqual(variant.manufacturer_part_no, '007')

	def test_stock_exists_against_template_item(self):
		stock_item = frappe.get_all('Stock Ledger Entry', fields = ["item_code"], limit=1)
		if stock_item:
			item_code = stock_item[0].item_code

			item_doc = frappe.get_doc('Item', item_code)
			item_doc.has_variants = 1
			self.assertRaises(StockExistsForTemplate, item_doc.save)

	def test_add_item_barcode(self):
		# Clean up
		frappe.db.sql("""delete from `tabItem Barcode`""")
		item_code = "Test Item Barcode"
		if frappe.db.exists("Item", item_code):
			frappe.delete_doc("Item", item_code)

		# Create new item and add barcodes
		barcode_properties_list = [
			{
				"barcode": "0012345678905",
				"barcode_type": "EAN"
			},
			{
				"barcode": "012345678905",
				"barcode_type": "UAN"
			},
			{
				"barcode": "ARBITRARY_TEXT",
			}
		]
		create_item(item_code)
		for barcode_properties in barcode_properties_list:
			item_doc = frappe.get_doc('Item', item_code)
			new_barcode = item_doc.append('barcodes')
			new_barcode.update(barcode_properties)
			item_doc.save()

		# Check values saved correctly
		barcodes = frappe.get_list(
			'Item Barcode',
			fields=['barcode', 'barcode_type'],
			filters={'parent': item_code})

		for barcode_properties in barcode_properties_list:
			barcode_to_find = barcode_properties['barcode']
			matching_barcodes = [
				x for x in barcodes
				if x['barcode'] == barcode_to_find
			]
		self.assertEqual(len(matching_barcodes), 1)
		details = matching_barcodes[0]

		for key, value in iteritems(barcode_properties):
			self.assertEqual(value, details.get(key))

		# Add barcode again - should cause DuplicateEntryError
		item_doc = frappe.get_doc('Item', item_code)
		new_barcode = item_doc.append('barcodes')
		new_barcode.update(barcode_properties_list[0])
		self.assertRaises(frappe.DuplicateEntryError, item_doc.save)

		# Add invalid barcode - should cause InvalidBarcode
		item_doc = frappe.get_doc('Item', item_code)
		new_barcode = item_doc.append('barcodes')
		new_barcode.barcode = '9999999999999'
		new_barcode.barcode_type = 'EAN'
		self.assertRaises(InvalidBarcode, item_doc.save)

def set_item_variant_settings(fields):
	doc = frappe.get_doc('Item Variant Settings')
	doc.set('fields', fields)
	doc.save()

def make_item_variant():
	if not frappe.db.exists("Item", "_Test Variant Item-S"):
		variant = create_variant("_Test Variant Item", """{"Test Size": "Small"}""")
		variant.item_code = "_Test Variant Item-S"
		variant.item_name = "_Test Variant Item-S"
		variant.save()

test_records = frappe.get_test_records('Item')

def create_item(item_code, is_stock_item=None, valuation_rate=0, warehouse=None, opening_stock=None):
	if not frappe.db.exists("Item", item_code):
		item = frappe.new_doc("Item")
		item.item_code = item_code
		item.item_name = item_code
		item.description = item_code
		item.item_group = "All Item Groups"
		item.is_stock_item = is_stock_item or 1
		item.opening_stock = opening_stock or 0
		item.valuation_rate = valuation_rate or 0.0
		item.append("item_defaults", {
			"default_warehouse": warehouse or '_Test Warehouse - _TC',
			"company": "_Test Company"
		})
		item.save()
	else:
		item = frappe.get_doc("Item", item_code)
	return item<|MERGE_RESOLUTION|>--- conflicted
+++ resolved
@@ -18,11 +18,7 @@
 from six import iteritems
 
 test_ignore = ["BOM"]
-<<<<<<< HEAD
-test_dependencies = ["Warehouse", "Item Group", "Item Tax Template"]
-=======
-test_dependencies = ["Warehouse", "Item Group", "Brand"]
->>>>>>> 05c8474d
+test_dependencies = ["Warehouse", "Item Group", "Brand", "Item Tax Template"]
 
 def make_item(item_code, properties=None):
 	if frappe.db.exists("Item", item_code):
