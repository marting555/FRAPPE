--- conflicted
+++ resolved
@@ -105,7 +105,6 @@
 		for key, value in iteritems(to_check):
 			self.assertEqual(value, details.get(key))
 
-<<<<<<< HEAD
 	def test_item_defaults(self):
 		frappe.delete_doc_if_exists("Item", "Test Item With Defaults", force=1)
 		make_item("Test Item With Defaults", {
@@ -222,7 +221,7 @@
 
 			self.assertEqual(details.item_tax_template, data['item_tax_template'])
 			self.assertEqual(json.loads(details.item_tax_rate), expected_item_tax_map[details.item_tax_template])
-=======
+
 	def test_get_item_details_alt_uom(self):
 		to_check = {
 			"item_code": "_Test Item With Contents UOM",
@@ -250,7 +249,6 @@
 
 		for key, value in iteritems(to_check):
 			self.assertEqual(value, details.get(key))
->>>>>>> d86d1ddf
 
 	def test_item_attribute_change_after_variant(self):
 		frappe.delete_doc_if_exists("Item", "_Test Variant Item-L", force=1)
