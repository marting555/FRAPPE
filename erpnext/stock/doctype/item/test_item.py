# Copyright (c) 2015, Frappe Technologies Pvt. Ltd. and Contributors
# License: GNU General Public License v3. See license.txt


import json

import frappe
from frappe.custom.doctype.property_setter.property_setter import make_property_setter
from frappe.test_runner import make_test_objects
from frappe.tests.utils import FrappeTestCase, change_settings
from frappe.utils import add_days, today
import re
import random
from erpnext.stock.doctype.warehouse.warehouse import convert_to_group_or_ledger

from erpnext.controllers.item_variant import (
	InvalidItemAttributeValueError,
	ItemVariantExistsError,
	create_variant,
	get_variant,
)
from erpnext.stock.doctype.item.item import (
	DataValidationError,
	InvalidBarcode,
	StockExistsForTemplate,
	get_item_attribute,
	get_timeline_data,
	get_uom_conv_factor,
	validate_is_stock_item,
)
from erpnext.stock.doctype.stock_entry.stock_entry_utils import make_stock_entry
from erpnext.stock.get_item_details import get_item_details

test_ignore = ["BOM"]
test_dependencies = ["Warehouse", "Item Group", "Item Tax Template", "Brand", "Item Attribute"]


def make_item(item_code=None, properties=None, uoms=None, barcode=None):
	if not item_code:
		item_code = frappe.generate_hash(length=16)

	if frappe.db.exists("Item", item_code):
		return frappe.get_doc("Item", item_code)

	item = frappe.get_doc(
		{
			"doctype": "Item",
			"item_code": item_code,
			"item_name": item_code,
			"description": item_code,
			"item_group": "Products",
		}
	)

	if properties:
		item.update(properties)

	if item.is_stock_item:
		for item_default in [doc for doc in item.get("item_defaults") if not doc.default_warehouse]:
			item_default.default_warehouse = "_Test Warehouse - _TC"
			item_default.company = "_Test Company"

	if uoms:
		for uom in uoms:
			item.append("uoms", uom)

	if barcode:
		item.append(
			"barcodes",
			{
				"barcode": barcode,
			},
		)
	if 'india_compliance' in frappe.get_installed_apps():
		from india_compliance.gst_india.utils import get_hsn_settings
		valid_hsn_length = get_hsn_settings()

		gst_hsn_code = frappe.db.get_all("GST HSN Code", pluck = "name")
		for code in gst_hsn_code:
			if len(code) in valid_hsn_length[1]:
				item.gst_hsn_code = code
				break
	item.insert(ignore_permissions=True)

	return item


class TestItem(FrappeTestCase):
	def setUp(self):
		super().setUp()
		frappe.flags.attribute_values = None

	def get_item(self, idx):
		item_code = test_records[idx].get("item_code")
		if not frappe.db.exists("Item", item_code):
			item = frappe.copy_doc(test_records[idx])
			item.insert()
		else:
			item = frappe.get_doc("Item", item_code)
		return item

	def test_get_item_details(self):
		# delete modified item price record and make as per test_records
		frappe.db.sql("""delete from `tabItem Price`""")
		frappe.db.sql("""delete from `tabBin`""")

		to_check = {
			"item_code": "_Test Item",
			"item_name": "_Test Item",
			"description": "_Test Item 1",
			"warehouse": "_Test Warehouse - _TC",
			"income_account": "Sales - _TC",
			"expense_account": "_Test Account Cost for Goods Sold - _TC",
			"cost_center": "_Test Cost Center - _TC",
			"qty": 1.0,
			"price_list_rate": 100.0,
			"base_price_list_rate": 0.0,
			"discount_percentage": 0.0,
			"rate": 0.0,
			"base_rate": 0.0,
			"amount": 0.0,
			"base_amount": 0.0,
			"batch_no": None,
			"uom": "_Test UOM",
			"conversion_factor": 1.0,
			"reserved_qty": 1,
			"actual_qty": 5,
			"projected_qty": 14,
		}

		make_test_objects("Item Price")
		make_test_objects(
			"Bin",
			[
				{
					"item_code": "_Test Item",
					"warehouse": "_Test Warehouse - _TC",
					"reserved_qty": 1,
					"actual_qty": 5,
					"ordered_qty": 10,
					"projected_qty": 14,
				}
			],
		)

		company = "_Test Company"
		currency = frappe.get_cached_value("Company", company, "default_currency")

		details = get_item_details(
			{
				"item_code": "_Test Item",
				"company": company,
				"price_list": "_Test Price List",
				"currency": currency,
				"doctype": "Sales Order",
				"conversion_rate": 1,
				"price_list_currency": currency,
				"plc_conversion_rate": 1,
				"order_type": "Sales",
				"customer": "_Test Customer",
				"conversion_factor": 1,
				"price_list_uom_dependant": 1,
				"ignore_pricing_rule": 1,
			}
		)

		for key, value in to_check.items():
			self.assertEqual(value, details.get(key), key)

	def test_item_tax_template(self):
		expected_item_tax_template = [
			{
				"item_code": "_Test Item With Item Tax Template",
				"tax_category": "",
				"item_tax_template": "_Test Account Excise Duty @ 10 - _TC",
			},
			{
				"item_code": "_Test Item With Item Tax Template",
				"tax_category": "_Test Tax Category 1",
				"item_tax_template": "_Test Account Excise Duty @ 12 - _TC",
			},
			{
				"item_code": "_Test Item With Item Tax Template",
				"tax_category": "_Test Tax Category 2",
				"item_tax_template": None,
			},
			{
				"item_code": "_Test Item Inherit Group Item Tax Template 1",
				"tax_category": "",
				"item_tax_template": "_Test Account Excise Duty @ 10 - _TC",
			},
			{
				"item_code": "_Test Item Inherit Group Item Tax Template 1",
				"tax_category": "_Test Tax Category 1",
				"item_tax_template": "_Test Account Excise Duty @ 12 - _TC",
			},
			{
				"item_code": "_Test Item Inherit Group Item Tax Template 1",
				"tax_category": "_Test Tax Category 2",
				"item_tax_template": None,
			},
			{
				"item_code": "_Test Item Inherit Group Item Tax Template 2",
				"tax_category": "",
				"item_tax_template": "_Test Account Excise Duty @ 15 - _TC",
			},
			{
				"item_code": "_Test Item Inherit Group Item Tax Template 2",
				"tax_category": "_Test Tax Category 1",
				"item_tax_template": "_Test Account Excise Duty @ 12 - _TC",
			},
			{
				"item_code": "_Test Item Inherit Group Item Tax Template 2",
				"tax_category": "_Test Tax Category 2",
				"item_tax_template": None,
			},
			{
				"item_code": "_Test Item Override Group Item Tax Template",
				"tax_category": "",
				"item_tax_template": "_Test Account Excise Duty @ 20 - _TC",
			},
			{
				"item_code": "_Test Item Override Group Item Tax Template",
				"tax_category": "_Test Tax Category 1",
				"item_tax_template": "_Test Item Tax Template 1 - _TC",
			},
			{
				"item_code": "_Test Item Override Group Item Tax Template",
				"tax_category": "_Test Tax Category 2",
				"item_tax_template": None,
			},
		]

		expected_item_tax_map = {
			None: {},
			"_Test Account Excise Duty @ 10 - _TC": {"_Test Account Excise Duty - _TC": 10},
			"_Test Account Excise Duty @ 12 - _TC": {"_Test Account Excise Duty - _TC": 12},
			"_Test Account Excise Duty @ 15 - _TC": {"_Test Account Excise Duty - _TC": 15},
			"_Test Account Excise Duty @ 20 - _TC": {"_Test Account Excise Duty - _TC": 20},
			"_Test Item Tax Template 1 - _TC": {
				"_Test Account Excise Duty - _TC": 5,
				"_Test Account Education Cess - _TC": 10,
				"_Test Account S&H Education Cess - _TC": 15,
			},
		}

		for data in expected_item_tax_template:
			details = get_item_details(
				{
					"item_code": data["item_code"],
					"tax_category": data["tax_category"],
					"company": "_Test Company",
					"price_list": "_Test Price List",
					"currency": "_Test Currency",
					"doctype": "Sales Order",
					"conversion_rate": 1,
					"price_list_currency": "_Test Currency",
					"plc_conversion_rate": 1,
					"order_type": "Sales",
					"customer": "_Test Customer",
					"conversion_factor": 1,
					"price_list_uom_dependant": 1,
					"ignore_pricing_rule": 1,
				}
			)

			if details.item_tax_template:
				self.assertEqual(details.item_tax_template, data["item_tax_template"])
				self.assertEqual(
					json.loads(details.item_tax_rate), expected_item_tax_map[details.item_tax_template]
				)

	def test_item_defaults(self):
		frappe.delete_doc_if_exists("Item", "Test Item With Defaults", force=1)
		make_item(
			"Test Item With Defaults",
			{
				"item_group": "_Test Item Group",
				"brand": "_Test Brand With Item Defaults",
				"item_defaults": [
					{
						"company": "_Test Company",
						"default_warehouse": "_Test Warehouse 2 - _TC",  # no override
						"expense_account": "_Test Account Stock Expenses - _TC",  # override brand default
						"buying_cost_center": "_Test Write Off Cost Center - _TC",  # override item group default
					}
				],
			},
		)

		sales_item_check = {
			"item_code": "Test Item With Defaults",
			"warehouse": "_Test Warehouse 2 - _TC",  # from item
			"income_account": "_Test Account Sales - _TC",  # from brand
			"expense_account": "_Test Account Stock Expenses - _TC",  # from item
			"cost_center": "_Test Cost Center 2 - _TC",  # from item group
		}
		sales_item_details = get_item_details(
			{
				"item_code": "Test Item With Defaults",
				"company": "_Test Company",
				"price_list": "_Test Price List",
				"currency": "_Test Currency",
				"doctype": "Sales Invoice",
				"conversion_rate": 1,
				"price_list_currency": "_Test Currency",
				"plc_conversion_rate": 1,
				"customer": "_Test Customer",
			}
		)
		for key, value in sales_item_check.items():
			self.assertEqual(value, sales_item_details.get(key))

		purchase_item_check = {
			"item_code": "Test Item With Defaults",
			"warehouse": "_Test Warehouse 2 - _TC",  # from item
			"expense_account": "_Test Account Stock Expenses - _TC",  # from item
			"income_account": "_Test Account Sales - _TC",  # from brand
			"cost_center": "_Test Write Off Cost Center - _TC",  # from item
		}
		purchase_item_details = get_item_details(
			{
				"item_code": "Test Item With Defaults",
				"company": "_Test Company",
				"price_list": "_Test Price List",
				"currency": "_Test Currency",
				"doctype": "Purchase Invoice",
				"conversion_rate": 1,
				"price_list_currency": "_Test Currency",
				"plc_conversion_rate": 1,
				"supplier": "_Test Supplier",
			}
		)
		for key, value in purchase_item_check.items():
			self.assertEqual(value, purchase_item_details.get(key))

	def test_item_default_validations(self):
		with self.assertRaises(frappe.ValidationError) as ve:
			make_item(
				"Bad Item defaults",
				{
					"item_group": "_Test Item Group",
					"item_defaults": [
						{
							"company": "_Test Company 1",
							"default_warehouse": "_Test Warehouse - _TC",
							"expense_account": "Stock In Hand - _TC",
							"buying_cost_center": "_Test Cost Center - _TC",
							"selling_cost_center": "_Test Cost Center - _TC",
						}
					],
				},
			)

		self.assertTrue(
			"belong to company" in str(ve.exception).lower(),
			msg="Mismatching company entities in item defaults should not be allowed.",
		)

	def test_item_attribute_change_after_variant(self):
		frappe.delete_doc_if_exists("Item", "_Test Variant Item-L", force=1)

		variant = create_variant("_Test Variant Item", {"Test Size": "Large"})
		variant.save()

		attribute = frappe.get_doc("Item Attribute", "Test Size")
		attribute.item_attribute_values = []

		# reset flags
		frappe.flags.attribute_values = None

		self.assertRaises(InvalidItemAttributeValueError, attribute.save)
		frappe.db.rollback()

	def test_make_item_variant(self):
		frappe.delete_doc_if_exists("Item", "_Test Variant Item-L", force=1)

		variant = create_variant("_Test Variant Item", {"Test Size": "Large"})
		variant.save()

		# doing it again should raise error
		variant = create_variant("_Test Variant Item", {"Test Size": "Large"})
		variant.item_code = "_Test Variant Item-L-duplicate"
		self.assertRaises(ItemVariantExistsError, variant.save)

	def test_copy_fields_from_template_to_variants(self):
		frappe.delete_doc_if_exists("Item", "_Test Variant Item-XL", force=1)

		fields = [{"field_name": "item_group"}, {"field_name": "is_stock_item"}]
		allow_fields = [d.get("field_name") for d in fields]
		set_item_variant_settings(fields)

		if not frappe.db.get_value(
			"Item Attribute Value", {"parent": "Test Size", "attribute_value": "Extra Large"}, "name"
		):
			item_attribute = frappe.get_doc("Item Attribute", "Test Size")
			item_attribute.append("item_attribute_values", {"attribute_value": "Extra Large", "abbr": "XL"})
			item_attribute.save()

		template = frappe.get_doc("Item", "_Test Variant Item")
		template.item_group = "_Test Item Group D"
		template.save()

		variant = create_variant("_Test Variant Item", {"Test Size": "Extra Large"})
		variant.item_code = "_Test Variant Item-XL"
		variant.item_name = "_Test Variant Item-XL"
		variant.save()

		variant = frappe.get_doc("Item", "_Test Variant Item-XL")
		for fieldname in allow_fields:
			self.assertEqual(template.get(fieldname), variant.get(fieldname))

		template = frappe.get_doc("Item", "_Test Variant Item")
		template.item_group = "_Test Item Group Desktops"
		template.save()

	def test_make_item_variant_with_numeric_values(self):
		# cleanup
		for d in frappe.db.get_all("Item", filters={"variant_of": "_Test Numeric Template Item"}):
			frappe.delete_doc_if_exists("Item", d.name)

		frappe.delete_doc_if_exists("Item", "_Test Numeric Template Item")
		frappe.delete_doc_if_exists("Item Attribute", "Test Item Length")

		frappe.db.sql(
			"""delete from `tabItem Variant Attribute`
			where attribute='Test Item Length' """
		)

		frappe.flags.attribute_values = None

		# make item attribute
		frappe.get_doc(
			{
				"doctype": "Item Attribute",
				"attribute_name": "Test Item Length",
				"numeric_values": 1,
				"from_range": 0.0,
				"to_range": 100.0,
				"increment": 0.5,
			}
		).insert()

		# make template item
		make_item(
			"_Test Numeric Template Item",
			{
				"attributes": [
					{"attribute": "Test Size"},
					{
						"attribute": "Test Item Length",
						"numeric_values": 1,
						"from_range": 0.0,
						"to_range": 100.0,
						"increment": 0.5,
					},
				],
				"item_defaults": [{"default_warehouse": "_Test Warehouse - _TC", "company": "_Test Company"}],
				"has_variants": 1,
			},
		)

		variant = create_variant(
			"_Test Numeric Template Item", {"Test Size": "Large", "Test Item Length": 1.1}
		)
		self.assertEqual(variant.item_code, "_Test Numeric Template Item-L-1.1")
		variant.item_code = "_Test Numeric Variant-L-1.1"
		variant.item_name = "_Test Numeric Variant Large 1.1m"
		self.assertRaises(InvalidItemAttributeValueError, variant.save)

		variant = create_variant(
			"_Test Numeric Template Item", {"Test Size": "Large", "Test Item Length": 1.5}
		)
		self.assertEqual(variant.item_code, "_Test Numeric Template Item-L-1.5")
		variant.item_code = "_Test Numeric Variant-L-1.5"
		variant.item_name = "_Test Numeric Variant Large 1.5m"
		variant.save()

	def test_item_merging(self):
		old = create_item(frappe.generate_hash(length=20)).name
		new = create_item(frappe.generate_hash(length=20)).name

		make_stock_entry(item_code=old, target="_Test Warehouse - _TC", qty=1, rate=100)
		make_stock_entry(item_code=old, target="_Test Warehouse 1 - _TC", qty=1, rate=100)
		make_stock_entry(item_code=new, target="_Test Warehouse 1 - _TC", qty=1, rate=100)

		frappe.rename_doc("Item", old, new, merge=True)

		self.assertFalse(frappe.db.exists("Item", old))

		self.assertTrue(frappe.db.get_value("Bin", {"item_code": new, "warehouse": "_Test Warehouse - _TC"}))
		self.assertTrue(
			frappe.db.get_value("Bin", {"item_code": new, "warehouse": "_Test Warehouse 1 - _TC"})
		)

	def test_item_merging_with_product_bundle(self):
		from erpnext.selling.doctype.product_bundle.test_product_bundle import make_product_bundle

		create_item("Test Item Bundle Item 1", is_stock_item=False)
		create_item("Test Item Bundle Item 2", is_stock_item=False)
		create_item("Test Item inside Bundle")
		bundle_items = ["Test Item inside Bundle"]

		# make bundles for both items
		bundle1 = make_product_bundle("Test Item Bundle Item 1", bundle_items, qty=2)
		make_product_bundle("Test Item Bundle Item 2", bundle_items, qty=2)

		with self.assertRaises(DataValidationError):
			frappe.rename_doc("Item", "Test Item Bundle Item 1", "Test Item Bundle Item 2", merge=True)

		bundle1.delete()
		frappe.rename_doc("Item", "Test Item Bundle Item 1", "Test Item Bundle Item 2", merge=True)

		self.assertFalse(frappe.db.exists("Item", "Test Item Bundle Item 1"))

	def test_uom_conversion_factor(self):
		if frappe.db.exists("Item", "Test Item UOM"):
			frappe.delete_doc("Item", "Test Item UOM")

		item_doc = make_item(
			"Test Item UOM", {"stock_uom": "Gram", "uoms": [dict(uom="Carat"), dict(uom="Kg")]}
		)

		for d in item_doc.uoms:
			value = get_uom_conv_factor(d.uom, item_doc.stock_uom)
			d.conversion_factor = value

		self.assertEqual(item_doc.uoms[0].uom, "Carat")
		self.assertEqual(item_doc.uoms[0].conversion_factor, 0.2)
		self.assertEqual(item_doc.uoms[1].uom, "Kg")
		self.assertEqual(item_doc.uoms[1].conversion_factor, 1000)

	def test_uom_conv_intermediate(self):
		factor = get_uom_conv_factor("Pound", "Gram")
		self.assertAlmostEqual(factor, 453.592, 3)

	def test_uom_conv_base_case(self):
		factor = get_uom_conv_factor("m", "m")
		self.assertEqual(factor, 1.0)

	def test_item_variant_by_manufacturer(self):
		template = make_item(
			"_Test Item Variant By Manufacturer", {"has_variants": 1, "variant_based_on": "Manufacturer"}
		).name

		for manufacturer in ["DFSS", "DASA", "ASAAS"]:
			if not frappe.db.exists("Manufacturer", manufacturer):
				m_doc = frappe.new_doc("Manufacturer")
				m_doc.short_name = manufacturer
				m_doc.insert()

		self.assertFalse(frappe.db.exists("Item Manufacturer", {"manufacturer": "DFSS"}))
		variant = get_variant(template, manufacturer="DFSS", manufacturer_part_no="DFSS-123")

		item_manufacturer = frappe.db.exists(
			"Item Manufacturer", {"manufacturer": "DFSS", "item_code": variant.name}
		)
		self.assertTrue(item_manufacturer)

		frappe.delete_doc("Item Manufacturer", item_manufacturer)

	def test_stock_exists_against_template_item(self):
		stock_item = frappe.get_all("Stock Ledger Entry", fields=["item_code"], limit=1)
		if stock_item:
			item_code = stock_item[0].item_code

			item_doc = frappe.get_doc("Item", item_code)
			item_doc.has_variants = 1
			self.assertRaises(StockExistsForTemplate, item_doc.save)

	def test_add_item_barcode(self):
		# Clean up
		frappe.db.sql("""delete from `tabItem Barcode`""")
		item_code = "Test Item Barcode"
		if frappe.db.exists("Item", item_code):
			frappe.delete_doc("Item", item_code)

		# Create new item and add barcodes
		barcode_properties_list = [
			{"barcode": "0012345678905", "barcode_type": "EAN"},
			{"barcode": "012345678905", "barcode_type": "UAN"},
			{
				"barcode": "ARBITRARY_TEXT",
			},
			{"barcode": "72527273070", "barcode_type": "UPC-A"},
			{"barcode": "123456", "barcode_type": "CODE-39"},
			{"barcode": "401268452363", "barcode_type": "EAN"},
			{"barcode": "90311017", "barcode_type": "EAN"},
			{"barcode": "73513537", "barcode_type": "EAN"},
			{"barcode": "0123456789012", "barcode_type": "GS1"},
			{"barcode": "2211564566668", "barcode_type": "GTIN"},
			{"barcode": "0256480249", "barcode_type": "ISBN"},
			{"barcode": "0192552570", "barcode_type": "ISBN-10"},
			{"barcode": "9781234567897", "barcode_type": "ISBN-13"},
			{"barcode": "9771234567898", "barcode_type": "ISSN"},
			{"barcode": "4581171967072", "barcode_type": "JAN"},
			{"barcode": "12345678", "barcode_type": "PZN"},
			{"barcode": "725272730706", "barcode_type": "UPC"},
		]
		create_item(item_code)
		for barcode_properties in barcode_properties_list:
			item_doc = frappe.get_doc("Item", item_code)
			new_barcode = item_doc.append("barcodes")
			new_barcode.update(barcode_properties)
			item_doc.save()

		# Check values saved correctly
		barcodes = frappe.get_all(
			"Item Barcode", fields=["barcode", "barcode_type"], filters={"parent": item_code}
		)

		for barcode_properties in barcode_properties_list:
			barcode_to_find = barcode_properties["barcode"]
			matching_barcodes = [x for x in barcodes if x["barcode"] == barcode_to_find]
		self.assertEqual(len(matching_barcodes), 1)
		details = matching_barcodes[0]

		for key, value in barcode_properties.items():
			self.assertEqual(value, details.get(key))

		# Add barcode again - should cause DuplicateEntryError
		item_doc = frappe.get_doc("Item", item_code)
		new_barcode = item_doc.append("barcodes")
		new_barcode.update(barcode_properties_list[0])
		self.assertRaises(frappe.DuplicateEntryError, item_doc.save)

		# Add invalid barcode - should cause InvalidBarcode
		item_doc = frappe.get_doc("Item", item_code)
		new_barcode = item_doc.append("barcodes")
		new_barcode.barcode = "9999999999999"
		new_barcode.barcode_type = "EAN"
		self.assertRaises(InvalidBarcode, item_doc.save)

	def test_heatmap_data(self):
		import time

		data = get_timeline_data("Item", "_Test Item")
		self.assertTrue(isinstance(data, dict))

		now = time.time()
		one_year_ago = now - 366 * 24 * 60 * 60

		for timestamp, count in data.items():
			self.assertIsInstance(timestamp, int)
			self.assertTrue(one_year_ago <= timestamp <= now)
			self.assertIsInstance(count, int)
			self.assertTrue(count >= 0)

	def test_index_creation(self):
		"Check if specific columns have indexes in the database"

		# Query to retrieve all indexed columns for the `tabItem` table (converted to lowercase)
		indices = frappe.db.sql("""
			SELECT
				a.attname AS column_name
			FROM
				pg_index i
			JOIN
				pg_attribute a ON a.attnum = ANY(i.indkey)
			WHERE
				i.indrelid = '"tabItem"'::regclass
		""", as_dict=1)

		# Collect indexed columns
		indexed_columns = {index["column_name"] for index in indices}

		# Set of columns we expect to have indexes
		expected_columns = {"item_code", "item_name", "item_group"}

		# Check for missing indexes
		missing_columns = expected_columns - indexed_columns
		if missing_columns:
			self.fail(f"Expected database indexes on these columns: {', '.join(missing_columns)}")



	def test_attribute_completions(self):
		expected_attrs = {"Small", "Extra Small", "Extra Large", "Large", "2XL", "Medium"}

		attrs = get_item_attribute("Test Size")
		received_attrs = {attr.attribute_value for attr in attrs}
		self.assertEqual(received_attrs, expected_attrs)

		attrs = get_item_attribute("Test Size", attribute_value="extra")
		received_attrs = {attr.attribute_value for attr in attrs}
		self.assertEqual(received_attrs, {"Extra Small", "Extra Large"})

	def test_check_stock_uom_with_bin(self):
		# this item has opening stock and stock_uom set in test_records.
		item = frappe.get_doc("Item", "_Test Item")
		item.stock_uom = "Gram"
		self.assertRaises(frappe.ValidationError, item.save)

	def test_check_stock_uom_with_bin_no_sle(self):
		from erpnext.stock.stock_balance import update_bin_qty

		item = create_item("_Item with bin qty")
		item.stock_uom = "Gram"
		item.save()

		update_bin_qty(item.item_code, "_Test Warehouse - _TC", {"reserved_qty": 10})

		item.stock_uom = "Kilometer"
		self.assertRaises(frappe.ValidationError, item.save)

		update_bin_qty(item.item_code, "_Test Warehouse - _TC", {"reserved_qty": 0})

		item.load_from_db()
		item.stock_uom = "Kilometer"
		try:
			item.save()
		except frappe.ValidationError as e:
			self.fail(f"UoM change not allowed even though no SLE / BIN with positive qty exists: {e}")

	def test_erasure_of_old_conversions(self):
		item = create_item("_item change uom")
		item.stock_uom = "Gram"
		item.append("uoms", frappe._dict(uom="Box", conversion_factor=2))
		item.save()
		item.reload()
		item.stock_uom = "Nos"
		item.save()
		self.assertEqual(len(item.uoms), 1)

	def test_validate_stock_item(self):
		self.assertRaises(frappe.ValidationError, validate_is_stock_item, "_Test Non Stock Item")

		try:
			validate_is_stock_item("_Test Item")
		except frappe.ValidationError as e:
			self.fail(f"stock item considered non-stock item: {e}")

	@change_settings("Stock Settings", {"item_naming_by": "Naming Series"})
	def test_autoname_series(self):
		item = frappe.new_doc("Item")
		item.item_group = "All Item Groups"
		item.save()  # if item code saved without item_code then series worked

	@change_settings("Stock Settings", {"allow_negative_stock": 0})
	def test_item_wise_negative_stock(self):
		"""When global settings are disabled check that item that allows
		negative stock can still consume material in all known stock
		transactions that consume inventory."""
		from erpnext.stock.stock_ledger import is_negative_stock_allowed

		item = make_item("_TestNegativeItemSetting", {"allow_negative_stock": 1, "valuation_rate": 100})
		self.assertTrue(is_negative_stock_allowed(item_code=item.name))

		self.consume_item_code_with_differet_stock_transactions(item_code=item.name)

	@change_settings("Stock Settings", {"allow_negative_stock": 0})
	def test_backdated_negative_stock(self):
		"""same as test above but backdated entries"""
		from erpnext.stock.doctype.stock_entry.stock_entry_utils import make_stock_entry

		item = make_item("_TestNegativeItemSetting", {"allow_negative_stock": 1, "valuation_rate": 100})

		# create a future entry so all new entries are backdated
		make_stock_entry(
			qty=1, item_code=item.name, target="_Test Warehouse - _TC", posting_date=add_days(today(), 5)
		)
		self.consume_item_code_with_differet_stock_transactions(item_code=item.name)

	@change_settings("Stock Settings", {"sample_retention_warehouse": "_Test Warehouse - _TC"})
	def test_retain_sample(self):
		item = make_item("_TestRetainSample", {"has_batch_no": 1, "retain_sample": 1, "sample_quantity": 1})

		self.assertEqual(item.has_batch_no, 1)
		self.assertEqual(item.retain_sample, 1)
		self.assertEqual(item.sample_quantity, 1)

		item.has_batch_no = None
		item.save()
		self.assertEqual(item.retain_sample, False)
		self.assertEqual(item.sample_quantity, 0)
		item.delete()

	def consume_item_code_with_differet_stock_transactions(
		self, item_code, warehouse="_Test Warehouse - _TC"
	):
		from erpnext.accounts.doctype.sales_invoice.test_sales_invoice import create_sales_invoice
		from erpnext.stock.doctype.delivery_note.test_delivery_note import create_delivery_note
		from erpnext.stock.doctype.purchase_receipt.test_purchase_receipt import make_purchase_receipt
		from erpnext.stock.doctype.stock_entry.stock_entry_utils import make_stock_entry

		typical_args = {"item_code": item_code, "warehouse": warehouse}

		create_delivery_note(**typical_args)
		create_sales_invoice(update_stock=1, **typical_args)
		make_stock_entry(item_code=item_code, source=warehouse, qty=1, purpose="Material Issue")
		make_stock_entry(item_code=item_code, source=warehouse, target="Stores - _TC", qty=1)
		# standalone return
		make_purchase_receipt(is_return=True, qty=-1, **typical_args)

	def test_item_dashboard(self):
		from erpnext.stock.dashboard.item_dashboard import get_data

		self.assertTrue(get_data(item_code="_Test Item"))
		self.assertTrue(get_data(warehouse="_Test Warehouse - _TC"))
		self.assertTrue(get_data(item_group="All Item Groups"))

	def test_empty_description(self):
		item = make_item(properties={"description": "<p></p>"})
		self.assertEqual(item.description, item.item_name)
		item.description = ""
		item.save()
		self.assertEqual(item.description, item.item_name)

	def test_item_type_field_change(self):
		"""Check if critical fields like `is_stock_item`, `has_batch_no` are not changed if transactions exist."""
		from erpnext.accounts.doctype.purchase_invoice.test_purchase_invoice import make_purchase_invoice
		from erpnext.stock.doctype.delivery_note.test_delivery_note import create_delivery_note
		from erpnext.stock.doctype.purchase_receipt.test_purchase_receipt import make_purchase_receipt
		from erpnext.stock.doctype.stock_entry.stock_entry_utils import make_stock_entry

		transaction_creators = [
			lambda i: make_purchase_receipt(item_code=i),
			lambda i: make_purchase_invoice(item_code=i, update_stock=1),
			lambda i: make_stock_entry(item_code=i, qty=1, target="_Test Warehouse - _TC"),
			lambda i: create_delivery_note(item_code=i),
		]

		properties = {"has_batch_no": 0, "allow_negative_stock": 1, "valuation_rate": 10}
		for transaction_creator in transaction_creators:
			item = make_item(properties=properties)
			transaction = transaction_creator(item.name)
			item.has_batch_no = 1
			self.assertRaises(frappe.ValidationError, item.save)

			transaction.cancel()
			# should be allowed now
			item.reload()
			item.has_batch_no = 1
			item.save()

	def test_customer_codes_length(self):
		"""Check if item code with special characters are allowed."""
		item = make_item(properties={"item_code": "Test Item Code With Special Characters"})
		for _row in range(3):
			item.append("customer_items", {"ref_code": frappe.generate_hash("", 120)})
		item.save()
		self.assertTrue(len(item.customer_code) > 140)

	def test_update_is_stock_item(self):
		# Step - 1: Create an Item with Maintain Stock enabled
		item = make_item(properties={"is_stock_item": 1})

		# Step - 2: Disable Maintain Stock
		item.is_stock_item = 0
		item.save()
		item.reload()
		self.assertEqual(item.is_stock_item, 0)

		# Step - 3: Create Product Bundle
		pb = frappe.new_doc("Product Bundle")
		pb.new_item_code = item.name
		pb.flags.ignore_mandatory = True
		pb.save()

		# Step - 4: Try to enable Maintain Stock, should throw a validation error
		item.is_stock_item = 1
		self.assertRaises(frappe.ValidationError, item.save)
		item.reload()

		# Step - 5: Delete Product Bundle
		pb.delete()

		# Step - 6: Again try to enable Maintain Stock
		item.is_stock_item = 1
		item.save()
		item.reload()
		self.assertEqual(item.is_stock_item, 1)

	def test_serach_fields_for_item(self):
		from erpnext.controllers.queries import item_query

		make_property_setter("Item", None, "search_fields", "item_name", "Data", for_doctype="Doctype")

		item = make_item(properties={"item_name": "Test Item", "description": "Test Description"})
		data = item_query("Item", "Test Item", "", 0, 20, filters={"item_name": "Test Item"}, as_dict=True)
		self.assertEqual(data[0].name, item.name)
		self.assertEqual(data[0].item_name, item.item_name)
		self.assertTrue("description" not in data[0])

		make_property_setter(
			"Item", None, "search_fields", "item_name, description", "Data", for_doctype="Doctype"
		)
		data = item_query("Item", "Test Item", "", 0, 20, filters={"item_name": "Test Item"}, as_dict=True)
		self.assertEqual(data[0].name, item.name)
		self.assertEqual(data[0].item_name, item.item_name)
		self.assertEqual(data[0].description, item.description)
		self.assertTrue("description" in data[0])

	def test_group_warehouse_for_reorder_item(self):
		from erpnext.stock.doctype.warehouse.test_warehouse import create_warehouse

		item_doc = make_item("_Test Group Warehouse For Reorder Item", {"is_stock_item": 1})
		warehouse = create_warehouse("_Test Warehouse - _TC")
		warehouse_doc = frappe.get_doc("Warehouse", warehouse)
		warehouse_doc.db_set("parent_warehouse", "")

		item_doc.append(
			"reorder_levels",
			{
				"warehouse": warehouse,
				"warehouse_reorder_level": 10,
				"warehouse_reorder_qty": 100,
				"material_request_type": "Purchase",
				"warehouse_group": "_Test Warehouse Group - _TC",
			},
		)

		self.assertRaises(frappe.ValidationError, item_doc.save)

	def test_cr_item_TC_SCK_128(self):
		from frappe.utils import random_string
		item_fields1 = {
			"item_name": f"_Test-{random_string(5)}",
			"valuation_rate": 100,
			"has_batch_no": 1,
			"has_expiry_date": 1,
			"shelf_life_in_days": 30
		}
		item = make_item(item_fields1["item_name"], item_fields1)
		self.assertEqual(item.has_batch_no, 1)
		self.assertEqual(item.has_expiry_date, 1)
		self.assertEqual(item.shelf_life_in_days, 30)

	def test_create_variant_item_TC_SCK_125(self):
		item = make_item(
			"_Test Template Item",
			{
				"variant_based_on":"Item Attribute",
				"attributes": [
					{"attribute": "Test Size"}
				],
				"has_variants": 1,
			},
		)
		self.assertEqual(item.item_code, "_Test Template Item")
		self.assertEqual(item.has_variants, 1)
		self.assertEqual(item.attributes[0].attribute, "Test Size")

	def test_auto_reorder_item_TC_SCK_126(self):
		from erpnext.stock.doctype.warehouse.test_warehouse import create_warehouse
		group_warehouse = frappe.get_doc("Warehouse", create_warehouse("TestGroup"))
		convert_to_group_or_ledger(group_warehouse.name)
		group_warehouse.reload()
		self.assertEqual(group_warehouse.is_group, 1)
		item = make_item(
			"Test Auto Reorder Item",
			{
				"reorder_levels": [
					{
						"warehouse_group":group_warehouse.name,
						"warehouse":create_warehouse("Test Store", {"parent_warehouse":group_warehouse.name}),
						"warehouse_reorder_level":100,
						"warehouse_reorder_qty":200,
						"material_request_type":"Purchase"
					}
				]
			}
		)
		self.assertEqual(item.reorder_levels[0].warehouse_group, group_warehouse.name)
		self.assertEqual(item.reorder_levels[0].warehouse_reorder_level, 100)
		self.assertEqual(item.reorder_levels[0].warehouse_reorder_qty, 200)
		self.assertEqual(item.reorder_levels[0].material_request_type, "Purchase")

	def test_cr_item_TC_SCK_129(self):
		from frappe.utils import random_string
		item_fields1 = {
			"item_name": f"_Test-{random_string(5)}",
			"valuation_rate": 100,
			"has_serial_no": 1,
			"has_expiry_date": 1,
			"shelf_life_in_days": 30
		}
		item = make_item(item_fields1["item_name"], item_fields1)
		self.assertEqual(item.has_serial_no, 1)
		self.assertEqual(item.has_expiry_date, 1)
		self.assertEqual(item.shelf_life_in_days, 30)

	def test_cr_item_TC_SCK_130(self):
		from frappe.utils import random_string
		item_fields1 = {
			"item_name": f"_Test-{random_string(5)}",
			"is_stock_item": 0,
			"valuation_rate": 100,
			"shelf_life_in_days": 30
		}
		item = make_item(item_fields1["item_name"], item_fields1)
		self.assertEqual(item.is_stock_item, 0)
		self.assertEqual(item.shelf_life_in_days, 30)

	def test_create_item_with_opening_stock_TC_SCK_229(self):
		from erpnext.stock.doctype.warehouse.test_warehouse import create_warehouse
		from frappe.utils import random_string
		item_fields1 = {
			"item_name": f"_Test-{random_string(5)}",
			"is_stock_item": 1,
			"item_group":"Raw Material",
			"opening_stock":100,
			"valuation_rate": 200,
			"standard_rate":300,
			"item_defaults": [{'company': "_Test Company", 'default_warehouse': create_warehouse("Stores-test", properties=None, company="_Test Company")}],
		}
		item = make_item(item_fields1["item_name"], item_fields1)
		self.assertEqual(item.standard_rate, 300)		
		self.assertTrue(
			frappe.db.get_value("Stock Entry Detail", {"item_code": item.name}, "parent")
		)
		se = frappe.db.get_value("Stock Entry Detail", {"item_code": item.name}, "parent")
		self.assertEqual(frappe.db.get_value("Stock Ledger Entry", {"item_code": item.name, "voucher_no": se}, "actual_qty"), 100)
		self.assertEqual(frappe.db.get_value("Item Price", {"item_code": item.name}, "price_list_rate"), 300)

	def test_item_cr_TC_SCK_153(self):
		from erpnext.stock.doctype.warehouse.test_warehouse import create_warehouse
		if not frappe.db.exists("Company", "_Test Company"):
			company = frappe.new_doc("Company")
			company.company_name = "_Test Company"
			company.default_currency = "INR"
			company.insert()
		item_fields = {
			"item_name": "Ball point Pen1",
			"is_stock_item": 1,
			"stock_uom": "Box",
			"item_defaults": [{'company': "_Test Company", 'default_warehouse': create_warehouse("Stores-test", properties=None, company="_Test Company")}],
		}
		item = make_item("Ball point Pen1", item_fields)
		self.assertEqual(item.name, "Ball point Pen1")

	def test_item_group_cr_TC_SCK_154(self):
		parent_itm_grp = frappe.new_doc("Item Group")
		parent_itm_grp.item_group_name = "Test Parent Item Group"
		parent_itm_grp.is_group = 1
		parent_itm_grp.insert()
		itm_grp = frappe.new_doc("Item Group")
		itm_grp.item_group_name = "Test Item Group"
		itm_grp.parent_item_group = "Test Parent Item Group"
		itm_grp.insert()
		self.assertEqual(itm_grp.name, "Test Item Group")
		self.assertEqual(itm_grp.parent_item_group, "Test Parent Item Group")

	def tearDown(self):
        # Cleanup created price lists
		if frappe.db.exists("Item Group", 'Software'):
			frappe.delete_doc("Item Group", 'Software')
	
	def test_cr_item_alternative_TC_SCK_150(self):
		from erpnext.manufacturing.doctype.production_plan.test_production_plan import make_bom
		from erpnext.manufacturing.doctype.work_order.test_work_order import make_wo_order_test_record
		if not frappe.db.exists("Company", "_Test Company"):
			company = frappe.new_doc("Company")
			company.company_name = "_Test Company"
			company.default_currency = "INR"
			company.insert()
		company = "_Test Company"
		item_fields = {
			"item_name": "_Test Item150",
			"is_stock_item": 1,
			"valuation_rate": 500,
			"allow_alternative_item": 1
		}
		alt_item_fields = {
			"item_name": "_Test Alt Item",
			"is_stock_item": 1,
			"valuation_rate": 500,
			"allow_alternative_item": 1
		}
		bot_item_fields = {
			"item_name": "_Test Bom Item",
			"is_stock_item": 1,
			"valuation_rate": 500,
		}
		item = make_item("_Test Item150", item_fields)
		alt_item = make_item("_Test Alt Item", alt_item_fields)
		bom_item = make_item("_Test Bom Item", bot_item_fields)

		if not frappe.db.exists("Item Alternative", {"item_code": item.name, "alternative_item_code": alt_item.name}):
			alt_1 = frappe.get_doc({
				"doctype": "Item Alternative",
				"item_code": item.name,
				"alternative_item_code": alt_item.name,
				"is_two_way": 1
			})
			alt_1.insert()

		if not frappe.db.exists("Item Alternative", {"item_code": alt_item.name, "alternative_item_code": item.name}):
			alt_2 = frappe.get_doc({
				"doctype": "Item Alternative",
				"item_code": alt_item.name,
				"alternative_item_code": item.name,
				"is_two_way": 1
			})
			alt_2.insert()

		if not frappe.db.exists("BOM", {"item": item.name}):
			bom = make_bom(
			item=item.name,
			company= company,
			raw_materials=[bom_item.name, alt_item.name],
			is_active=1,
			is_default=1,
			do_not_submit=True,
		)
		self.assertTrue(frappe.db.exists("BOM", bom.name))

		wo = make_wo_order_test_record(company= company,production_item=item.name,bom_no=frappe.get_value("BOM", {"item": bom_item.name}, "name") ,qty=10)

		wo.reload()
		wo.alternate_item = alt_item.name
		wo.save()
<<<<<<< HEAD
=======

		self.assertEqual(wo.alternate_item, alt_item.name, "Alternative item not found in Work Order")
	
	@change_settings("Stock Settings", {"valuation_method": "FIFO"})
	def test_default_valuation_method_TC_SCK_180(self):
		expected_valuation_method = "FIFO"
		updated_stock_settings = frappe.get_doc("Stock Settings")
		self.assertEqual(updated_stock_settings.valuation_method, expected_valuation_method, "Valuation method not set correctly in Stock Settings")

	def test_create_stock_entry_with_batch_TC_SCK_155(self):
		from datetime import datetime, timedelta
		from erpnext.stock.doctype.warehouse.test_warehouse import create_warehouse
		if not frappe.db.exists("Company", "_Test Company"):
			company = frappe.new_doc("Company")
			company.company_name = "_Test Company"
			company.default_currency = "INR"
			company.insert()
		company = "_Test Company"
		item_fields = {
			"item_name": "_Test Item155",
			"is_stock_item": 1,
			"valuation_rate": 500,
			"has_batch_no": 1,
			"batch_number_series": "BATCH-Item-.####",
			"create_new_batch": 1,
			"has_expiry_date": 1,
			"shelf_life_in_days": 365
		}
		item = make_item("_Test Item155", item_fields)
		se = make_stock_entry(
			item_code=item.name, target=create_warehouse("_Test Stores", company="_Test Company"), qty=10, purpose="Material Receipt"
		)
		expiry = se.posting_date + timedelta(days=365)
		self.assertEqual(se.docstatus, 1, "Stock Entry not submitted successfully")
        # Fetch batch details
		batch = frappe.get_last_doc("Batch", filters={"item": item.name})
		self.assertIsNotNone(batch, "Batch not created")
		self.assertEqual(str(batch.expiry_date), str(expiry), "Expiry date mismatch in batch")

	def test_cr_item_alternative_TC_SCK_149(self):
		from erpnext.manufacturing.doctype.production_plan.test_production_plan import make_bom
		from erpnext.manufacturing.doctype.work_order.test_work_order import make_wo_order_test_record
		if not frappe.db.exists("Company", "_Test Company"):
			company = frappe.new_doc("Company")
			company.company_name = "_Test Company"
			company.default_currency = "INR"
			company.insert()
		company = "_Test Company"
		item_fields = {
			"item_name": "_Test Item",
			"is_stock_item": 1,
			"valuation_rate": 500,
		}
		alt_item_fields = {
			"item_name": "_Test Alt Item",
			"is_stock_item": 1,
			"valuation_rate": 500,
			"allow_alternative_item": 1
		}
		bot_item_fields = {
			"item_name": "_Test Bom Item",
			"is_stock_item": 1,
			"valuation_rate": 500,
		}
		item = make_item("_Test Item", item_fields)
		alt_item = make_item("_Test Alt Item", alt_item_fields)
		bom_item = make_item("_Test Bom Item", bot_item_fields)

		if not frappe.db.exists("BOM", {"item": item.name}):
			bom = make_bom(
			item=item.name,
			company= company,
			raw_materials=[bom_item.name, alt_item.name],
			is_active=1,
			is_default=1,
			do_not_submit=True,
		)
		self.assertTrue(frappe.db.exists("BOM", bom.name))
		bom = frappe.get_list("BOM", filters={"item": item.name, "is_active": 1}, limit_page_length=1)
		self.assertGreater(len(bom), 0, "BOM not found for the item")

		wo = make_wo_order_test_record(company= company,production_item=item.name,bom_no=bom[0].name ,qty=10)

		wo_items = frappe.get_doc("Work Order", wo.name).required_items
		alt_item_found = any(item.item_code == alt_item.name for item in wo_items)
		self.assertTrue(alt_item_found, "Alternative item not found in Work Order")

		wo.submit()
		self.assertTrue(frappe.db.exists("Work Order", wo.name))
>>>>>>> 7e684766

		self.assertEqual(wo.alternate_item, alt_item.name, "Alternative item not found in Work Order")

def set_item_variant_settings(fields):
	doc = frappe.get_doc("Item Variant Settings")
	doc.set("fields", fields)
	doc.save()


def make_item_variant():
	if not frappe.db.exists("Item", "_Test Variant Item-S"):
		variant = create_variant("_Test Variant Item", """{"Test Size": "Small"}""")
		variant.item_code = "_Test Variant Item-S"
		variant.item_name = "_Test Variant Item-S"
		variant.save()


test_records = frappe.get_test_records("Item")


def create_item(
	item_code,
	is_stock_item=1,
	valuation_rate=0,
	stock_uom="Nos",
	warehouse="_Test Warehouse - _TC",
	is_customer_provided_item=None,
	customer=None,
	is_purchase_item=None,
	opening_stock=0,
	is_fixed_asset=0,
	asset_category=None,
	buying_cost_center=None,
	selling_cost_center=None,
	company="_Test Company",
):
	if not frappe.db.exists("Item", item_code):
		item = frappe.new_doc("Item")
		item.item_code = item_code
		item.item_name = item_code
		item.description = item_code
		item.item_group = "All Item Groups"
		item.stock_uom = stock_uom
		item.is_stock_item = is_stock_item
		item.is_fixed_asset = is_fixed_asset
		item.asset_category = asset_category
		item.opening_stock = opening_stock
		item.valuation_rate = valuation_rate
		item.is_purchase_item = is_purchase_item
		item.is_customer_provided_item = is_customer_provided_item
		item.customer = customer or ""
		item.append(
			"item_defaults",
			{
				"default_warehouse": warehouse,
				"company": company,
				"selling_cost_center": selling_cost_center,
				"buying_cost_center": buying_cost_center,
			},
		)
		
		if 'india_compliance' in frappe.get_installed_apps():
			gst_hsn_code = "11112222"
			if not frappe.db.exists("GST HSN Code", gst_hsn_code):
				gst_hsn_code = frappe.new_doc("GST HSN Code")
				gst_hsn_code.hsn_code = "11112222"
				gst_hsn_code.save()
			item.gst_hsn_code = gst_hsn_code
		item.save()
	else:
		item = frappe.get_doc("Item", item_code)
	return item<|MERGE_RESOLUTION|>--- conflicted
+++ resolved
@@ -1110,9 +1110,6 @@
 		wo.reload()
 		wo.alternate_item = alt_item.name
 		wo.save()
-<<<<<<< HEAD
-=======
-
 		self.assertEqual(wo.alternate_item, alt_item.name, "Alternative item not found in Work Order")
 	
 	@change_settings("Stock Settings", {"valuation_method": "FIFO"})
@@ -1201,8 +1198,6 @@
 
 		wo.submit()
 		self.assertTrue(frappe.db.exists("Work Order", wo.name))
->>>>>>> 7e684766
-
 		self.assertEqual(wo.alternate_item, alt_item.name, "Alternative item not found in Work Order")
 
 def set_item_variant_settings(fields):
