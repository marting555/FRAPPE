--- conflicted
+++ resolved
@@ -999,46 +999,12 @@
 		if frappe.db.exists("Item Group", 'Software'):
 			frappe.delete_doc("Item Group", 'Software')
 	
-<<<<<<< HEAD
-	def test_create_stock_entry_with_batch_TC_SCK_155(self):
-		from datetime import datetime, timedelta
-		from erpnext.stock.doctype.warehouse.test_warehouse import create_warehouse
-		if not frappe.db.exists("Company", "_Test Company"):
-			company = frappe.new_doc("Company")
-			company.company_name = "_Test Company"
-			company.default_currency = "INR"
-			company.insert()
-		company = "_Test Company"
-		item_fields = {
-			"item_name": "_Test Item155",
-			"is_stock_item": 1,
-			"valuation_rate": 500,
-			"has_batch_no": 1,
-			"batch_number_series": "BATCH-Item-.####",
-			"create_new_batch": 1,
-			"has_expiry_date": 1,
-			"shelf_life_in_days": 365
-		}
-		item = make_item("_Test Item155", item_fields)
-		se = make_stock_entry(
-			item_code=item.name, target=create_warehouse("_Test Stores", company="_Test Company"), qty=10, purpose="Material Receipt"
-		)
-		expiry = se.posting_date + timedelta(days=365)
-		self.assertEqual(se.docstatus, 1, "Stock Entry not submitted successfully")
-
-        # Fetch batch details
-		batch = frappe.get_last_doc("Batch", filters={"item": item.name})
-		self.assertIsNotNone(batch, "Batch not created")
-		self.assertEqual(str(batch.expiry_date), str(expiry), "Expiry date mismatch in batch")
-=======
 	@change_settings("Stock Settings", {"valuation_method": "FIFO"})
 	def test_default_valuation_method_TC_SCK_180(self):
 		expected_valuation_method = "FIFO"
 		updated_stock_settings = frappe.get_doc("Stock Settings")
 		self.assertEqual(updated_stock_settings.valuation_method, expected_valuation_method, "Valuation method not set correctly in Stock Settings")
->>>>>>> c58d7a7c
-
-		# Check Stock Ledger for product bundle entry
+
 
 def set_item_variant_settings(fields):
 	doc = frappe.get_doc("Item Variant Settings")
