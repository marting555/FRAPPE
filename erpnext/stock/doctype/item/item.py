--- conflicted
+++ resolved
@@ -439,7 +439,6 @@
 				if not find_variant(combination):
 					context.disabled_attributes.setdefault(attr.attribute, []).append(combination[-1])
 
-<<<<<<< HEAD
 	def compute_uom_conversion_factors(self):
 		# Modified version of https://www.geeksforgeeks.org/find-paths-given-source-destination/
 		class Graph:
@@ -540,7 +539,21 @@
 				"uom": uom,
 				"conversion_factor": conv
 			})
-=======
+
+		# Set Stock UOM's conversion_factor 1
+		if self.stock_uom not in [d['uom'] for d in conv_factors]:
+			conv_factors.append({
+				"uom": self.stock_uom,
+				"conversion_factor": 1.0
+			})
+
+		# Only update conversion factors if something has changed
+		old_conv_factors = [{"uom": d.uom, "conversion_factor": d.conversion_factor} for d in self.uoms]
+		if cmp(conv_factors, old_conv_factors) != 0:
+			self.set("uoms", [])
+			for d in conv_factors:
+				self.append("uoms", d)
+
 	def set_metatags(self, context):
 		context.metatags = frappe._dict({})
 
@@ -565,28 +578,6 @@
 	def set_shopping_cart_data(self, context):
 		from erpnext.shopping_cart.product_info import get_product_info_for_website
 		context.shopping_cart = get_product_info_for_website(self.name)
-
-	def add_default_uom_in_conversion_factor_table(self):
-		uom_conv_list = [d.uom for d in self.get("uoms")]
-		if self.stock_uom not in uom_conv_list:
-			ch = self.append('uoms', {})
-			ch.uom = self.stock_uom
-			ch.conversion_factor = 1
->>>>>>> 079684f7
-
-		# Set Stock UOM's conversion_factor 1
-		if self.stock_uom not in [d['uom'] for d in conv_factors]:
-			conv_factors.append({
-				"uom": self.stock_uom,
-				"conversion_factor": 1.0
-			})
-
-		# Only update conversion factors if something has changed
-		old_conv_factors = [{"uom": d.uom, "conversion_factor": d.conversion_factor} for d in self.uoms]
-		if cmp(conv_factors, old_conv_factors) != 0:
-			self.set("uoms", [])
-			for d in conv_factors:
-				self.append("uoms", d)
 
 	def update_template_tables(self):
 		template = frappe.get_doc("Item", self.variant_of)
