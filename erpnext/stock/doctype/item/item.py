--- conflicted
+++ resolved
@@ -104,10 +104,7 @@
 
 		self.validate_uom()
 		self.validate_description()
-<<<<<<< HEAD
 		self.add_alt_uom_in_conversion_table()
-=======
->>>>>>> 0633fe08
 		self.compute_uom_conversion_factors()
 		self.validate_conversion_factor()
 		self.validate_item_type()
@@ -541,7 +538,6 @@
 				"uom": uom,
 				"conversion_factor": conv
 			})
-<<<<<<< HEAD
 
 		# Set Stock UOM's conversion_factor 1
 		if self.stock_uom not in [d['uom'] for d in conv_factors]:
@@ -556,6 +552,31 @@
 			self.set("uoms", [])
 			for d in conv_factors:
 				self.append("uoms", d)
+
+	def set_metatags(self, context):
+		context.metatags = frappe._dict({})
+
+		safe_description = frappe.utils.to_markdown(self.description)
+
+		context.metatags.url = frappe.utils.get_url() + '/' + context.route
+
+		if context.website_image:
+			if context.website_image.startswith('http'):
+				url = context.website_image
+			else:
+				url = frappe.utils.get_url() + context.website_image
+			context.metatags.image = url
+
+		context.metatags.description = safe_description[:300]
+
+		context.metatags.title = self.item_name or self.item_code
+
+		context.metatags['og:type'] = 'product'
+		context.metatags['og:site_name'] = 'ERPNext'
+
+	def set_shopping_cart_data(self, context):
+		from erpnext.shopping_cart.product_info import get_product_info_for_website
+		context.shopping_cart = get_product_info_for_website(self.name)
 
 	def add_alt_uom_in_conversion_table(self):
 		uom_conv_list = [(d.from_uom, d.to_uom) for d in self.get("uom_conversion_graph")]
@@ -568,47 +589,6 @@
 			ch.from_uom = self.stock_uom
 			ch.to_qty = flt(self.alt_uom_size)
 			ch.to_uom = self.alt_uom
-=======
-
-		# Set Stock UOM's conversion_factor 1
-		if self.stock_uom not in [d['uom'] for d in conv_factors]:
-			conv_factors.append({
-				"uom": self.stock_uom,
-				"conversion_factor": 1.0
-			})
-
-		# Only update conversion factors if something has changed
-		old_conv_factors = [{"uom": d.uom, "conversion_factor": d.conversion_factor} for d in self.uoms]
-		if cmp(conv_factors, old_conv_factors) != 0:
-			self.set("uoms", [])
-			for d in conv_factors:
-				self.append("uoms", d)
-
-	def set_metatags(self, context):
-		context.metatags = frappe._dict({})
-
-		safe_description = frappe.utils.to_markdown(self.description)
-
-		context.metatags.url = frappe.utils.get_url() + '/' + context.route
-
-		if context.website_image:
-			if context.website_image.startswith('http'):
-				url = context.website_image
-			else:
-				url = frappe.utils.get_url() + context.website_image
-			context.metatags.image = url
-
-		context.metatags.description = safe_description[:300]
-
-		context.metatags.title = self.item_name or self.item_code
-
-		context.metatags['og:type'] = 'product'
-		context.metatags['og:site_name'] = 'ERPNext'
-
-	def set_shopping_cart_data(self, context):
-		from erpnext.shopping_cart.product_info import get_product_info_for_website
-		context.shopping_cart = get_product_info_for_website(self.name)
->>>>>>> 0633fe08
 
 	def update_template_tables(self):
 		template = frappe.get_doc("Item", self.variant_of)
@@ -638,12 +618,9 @@
 			if d.uom and cstr(d.uom) == cstr(self.stock_uom) and flt(d.conversion_factor) != 1:
 				frappe.throw(
 					_("Conversion factor for default Unit of Measure must be 1"))
-<<<<<<< HEAD
 
 			if self.alt_uom and d.uom == self.alt_uom:
 				self.alt_uom_size = flt(1/flt(d.conversion_factor), self.precision("alt_uom_size"))
-=======
->>>>>>> 0633fe08
 
 	def validate_item_type(self):
 		if self.has_serial_no == 1 and self.is_stock_item == 0 and not self.is_fixed_asset:
@@ -915,16 +892,12 @@
 			template_uom = frappe.db.get_value("Item", self.variant_of, "stock_uom")
 			if template_uom != self.stock_uom:
 				frappe.throw(_("Default Unit of Measure for Variant '{0}' must be same as in Template '{1}'")
-<<<<<<< HEAD
 					.format(self.stock_uom, template_uom))
 
 		if self.alt_uom == self.stock_uom:
 			self.alt_uom = ""
 		if not self.alt_uom:
 			self.alt_uom_size = 1
-=======
-									.format(self.stock_uom, template_uom))
->>>>>>> 0633fe08
 
 	def validate_uom_conversion_factor(self):
 		if self.uoms:
