--- conflicted
+++ resolved
@@ -123,11 +123,7 @@
 		self.validate_fixed_asset()
 		self.validate_retain_sample()
 		self.validate_uom_conversion_factor()
-<<<<<<< HEAD
-=======
 		self.validate_item_defaults()
-		self.update_defaults_from_item_group()
->>>>>>> 3185b373
 
 		if not self.get("__islocal"):
 			self.old_item_group = frappe.db.get_value(self.doctype, self.name, "item_group")
@@ -692,36 +688,12 @@
 					template_item.flags.ignore_permissions = True
 					template_item.save()
 
-<<<<<<< HEAD
-=======
 	def validate_item_defaults(self):
 		companies = list(set([row.company for row in self.item_defaults]))
 
 		if len(companies) != len(self.item_defaults):
 			frappe.throw(_("Cannot set multiple Item Defaults for a company."))
 
-	def update_defaults_from_item_group(self):
-		"""Get defaults from Item Group"""
-		if self.item_group and not self.item_defaults:
-			item_defaults = frappe.db.get_values("Item Default", {"parent": self.item_group},
-				['company', 'default_warehouse','default_price_list','buying_cost_center','default_supplier',
-				'expense_account','selling_cost_center','income_account'], as_dict = 1)
-			if item_defaults:
-				for item in item_defaults:
-					self.append('item_defaults', {
-						'company': item.company,
-						'default_warehouse': item.default_warehouse,
-						'default_price_list': item.default_price_list,
-						'buying_cost_center': item.buying_cost_center,
-						'default_supplier': item.default_supplier,
-						'expense_account': item.expense_account,
-						'selling_cost_center': item.selling_cost_center,
-						'income_account': item.income_account
-					})
-			else:
-				self.append("item_defaults", {"company": frappe.defaults.get_defaults().company})
-
->>>>>>> 3185b373
 	def update_variants(self):
 		if self.flags.dont_update_variants or \
                         frappe.db.get_single_value('Item Variant Settings', 'do_not_update_variants'):
