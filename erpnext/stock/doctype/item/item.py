# Copyright (c) 2015, Frappe Technologies Pvt. Ltd. and Contributors
# License: GNU General Public License v3. See license.txt

from __future__ import unicode_literals

import itertools
import json
import erpnext
import frappe
import copy
from erpnext.controllers.item_variant import (ItemVariantExistsError,
		copy_attributes_to_variant, get_variant, make_variant_item_code, validate_item_variant_attributes)
from erpnext.setup.doctype.item_group.item_group import (get_parent_item_groups, invalidate_cache_for)
from frappe import _, msgprint
from frappe.utils import (cint, cstr, flt, formatdate, get_timestamp, getdate,
						  now_datetime, random_string, strip)
from frappe.utils.html_utils import clean_html
from frappe.website.doctype.website_slideshow.website_slideshow import \
	get_slideshow

from frappe.website.render import clear_cache
from frappe.website.website_generator import WebsiteGenerator

from six import iteritems


class DuplicateReorderRows(frappe.ValidationError):
	pass


class StockExistsForTemplate(frappe.ValidationError):
	pass


class InvalidBarcode(frappe.ValidationError):
	pass


class ConflictingConversionFactors(frappe.ValidationError):
	pass


class Item(WebsiteGenerator):
	website = frappe._dict(
		page_title_field="item_name",
		condition_field="show_in_website",
		template="templates/generators/item/item.html",
		no_cache=1
	)

	def onload(self):
		super(Item, self).onload()

		self.set_onload('stock_exists', self.stock_ledger_created())
		self.set_asset_naming_series()

	def set_asset_naming_series(self):
		if not hasattr(self, '_asset_naming_series'):
			from erpnext.assets.doctype.asset.asset import get_asset_naming_series
			self._asset_naming_series = get_asset_naming_series()

		self.set_onload('asset_naming_series', self._asset_naming_series)

	def autoname(self):
		override = get_override_naming_by(self.item_group, self.brand, self.item_naming_by)
		if override.override_naming_by:
			self.item_naming_by = override.override_naming_by
			if override.override_naming_series:
				self.naming_series = override.override_naming_series

		if self.item_naming_by == "Item Code" and not self.item_code:
			frappe.throw(_("Item Code is mandatory"))

		if self.item_naming_by == "Item Name" and not self.item_name:
			frappe.throw(_("Item Name is mandatory"))

		if self.item_naming_by == "Naming Series":
			if self.variant_of:
				if not self.item_code:
					template_item_name = frappe.db.get_value("Item", self.variant_of, "item_name")
					self.item_code = make_variant_item_code(self.variant_of, template_item_name, self)
			else:
				from frappe.model.naming import set_name_by_naming_series
				set_name_by_naming_series(self)
				self.item_code = self.name
<<<<<<< HEAD
		elif self.item_naming_by == "Item Code":
			self.item_code = self.clean_name(self.item_code)
			self.name = self.item_code
		elif self.item_naming_by == "Item Name":
			self.validate_item_name()
			self.name = self.item_code = self.item_name
=======

		self.item_code = strip(self.item_code)
		self.name = self.item_code
>>>>>>> 0c0604b7

	def before_insert(self):
		pass

	def after_insert(self):
		'''set opening stock and item price'''
		if self.standard_rate:
			for default in self.item_defaults or [frappe._dict()]:
				self.add_price(default.default_price_list)

		if self.opening_stock:
			self.set_opening_stock()

	def validate(self):
		super(Item, self).validate()

		self.validate_item_name()
		self.validate_uom()
		self.validate_description()
		self.add_alt_uom_in_conversion_table()
		self.compute_uom_conversion_factors()
		self.validate_conversion_factor()
		self.validate_item_type()
		self.check_for_active_boms()
		self.fill_customer_code()
		self.check_item_tax()
		self.validate_barcode()
		self.validate_warehouse_for_reorder()
		self.update_bom_item_desc()
		self.synced_with_hub = 0

		self.validate_has_variants()
		self.validate_stock_exists_for_template_item()
		self.validate_attributes()
		self.validate_variant_attributes()
		self.validate_variant_based_on_change()
		self.validate_website_image()
		self.make_thumbnail()
		self.validate_fixed_asset()
		self.validate_retain_sample()
		self.validate_uom_conversion_factor()
		self.validate_item_defaults()
<<<<<<< HEAD
		self.validate_stock_for_has_batch_and_has_serial()
		self.update_show_in_website()
=======
		self.validate_customer_provided_part()
		self.update_defaults_from_item_group()
		self.validate_auto_reorder_enabled_in_stock_settings()
		self.cant_change()
		self.update_show_in_website()
		self.validate_manufacturer()
>>>>>>> 0c0604b7

		if not self.get("__islocal"):
			self.old_item_group = frappe.db.get_value(self.doctype, self.name, "item_group")
			self.old_website_item_groups = frappe.db.sql_list("""select item_group
					from `tabWebsite Item Group`
					where parentfield='website_item_groups' and parenttype='Item' and parent=%s""", self.name)

	def on_update(self):
		invalidate_cache_for_item(self)
		self.validate_name_with_item_group()
		self.update_variants()
		self.update_item_price()
		self.update_template_item()

	def validate_description(self):
		'''Clean HTML description if set'''
		if cint(frappe.db.get_single_value('Stock Settings', 'clean_description_html')):
			self.description = clean_html(self.description)

	def validate_manufacturer(self):
		list_man = [(x.manufacturer, x.manufacturer_part_no) for x in self.get('manufacturers')]
		set_man = set(list_man)

		if len(list_man) != len(set_man):
			frappe.throw(_("Duplicate entry in Manufacturers table"))

	def validate_customer_provided_part(self):
		if self.is_customer_provided_item:
			if self.is_purchase_item:
				frappe.throw(_('"Customer Provided Item" cannot be Purchase Item also'))
			if self.valuation_rate:
				frappe.throw(_('"Customer Provided Item" cannot have Valuation Rate'))
			self.default_material_request_type = "Customer Provided"

	def add_price(self, price_list=None):
		'''Add a new price'''
		if not price_list:
			price_list = (frappe.db.get_single_value('Selling Settings', 'selling_price_list')
						or frappe.db.get_value('Price List', _('Standard Selling')))
		if price_list:
			item_price = frappe.get_doc({
				"doctype": "Item Price",
				"price_list": price_list,
				"item_code": self.name,
				"currency": erpnext.get_default_currency(),
				"price_list_rate": self.standard_rate,
				"valid_from": None
			})
			item_price.insert()

	def set_opening_stock(self):
		'''set opening stock'''
		if not self.is_stock_item or self.has_serial_no or self.has_batch_no:
			return

		if not self.valuation_rate:
			frappe.throw(_("Valuation Rate is mandatory if Opening Stock entered"))

		from erpnext.stock.doctype.stock_entry.stock_entry_utils import make_stock_entry

		# default warehouse, or Stores
		for default in self.item_defaults or [frappe._dict({'company': frappe.defaults.get_defaults().company})]:
			default_warehouse = (default.default_warehouse
					or frappe.db.get_single_value('Stock Settings', 'default_warehouse')
					or frappe.db.get_value('Warehouse', {'warehouse_name': _('Stores')}))

			if default_warehouse:
				stock_entry = make_stock_entry(item_code=self.name, target=default_warehouse, qty=self.opening_stock,
												rate=self.valuation_rate, company=default.company)

				stock_entry.add_comment("Comment", _("Opening Stock"))

	def make_route(self):
		if not self.route:
			return cstr(frappe.db.get_value('Item Group', self.item_group,
					'route')) + '/' + self.scrub((self.item_name if self.item_name else self.item_code) + '-' + random_string(5))

	def validate_website_image(self):
		if frappe.flags.in_import:
			return

		"""Validate if the website image is a public file"""
		auto_set_website_image = False
		if not self.website_image and self.image:
			auto_set_website_image = True
			self.website_image = self.image

		if not self.website_image:
			return

		# find if website image url exists as public
		file_doc = frappe.get_all("File", filters={
			"file_url": self.website_image
		}, fields=["name", "is_private"], order_by="is_private asc", limit_page_length=1)

		if file_doc:
			file_doc = file_doc[0]

		if not file_doc:
			if not auto_set_website_image:
				frappe.msgprint(_("Website Image {0} attached to Item {1} cannot be found").format(self.website_image, self.name))

			self.website_image = None

		elif file_doc.is_private:
			if not auto_set_website_image:
				frappe.msgprint(_("Website Image should be a public file or website URL"))

			self.website_image = None

	def make_thumbnail(self):
		if frappe.flags.in_import:
			return

		"""Make a thumbnail of `website_image`"""
		import requests.exceptions

		if not self.is_new() and self.website_image != frappe.db.get_value(self.doctype, self.name, "website_image"):
			self.thumbnail = None

		if self.website_image and not self.thumbnail:
			file_doc = None

			try:
				file_doc = frappe.get_doc("File", {
					"file_url": self.website_image,
					"attached_to_doctype": "Item",
					"attached_to_name": self.name
				})
			except frappe.DoesNotExistError:
				pass
				# cleanup
				frappe.local.message_log.pop()

			except requests.exceptions.HTTPError:
				frappe.msgprint(_("Warning: Invalid attachment {0}").format(self.website_image))
				self.website_image = None

			except requests.exceptions.SSLError:
				frappe.msgprint(
					_("Warning: Invalid SSL certificate on attachment {0}").format(self.website_image))
				self.website_image = None

			# for CSV import
			if self.website_image and not file_doc:
				try:
					file_doc = frappe.get_doc({
						"doctype": "File",
						"file_url": self.website_image,
						"attached_to_doctype": "Item",
						"attached_to_name": self.name
					}).save()

				except IOError:
					self.website_image = None

			if file_doc:
				if not file_doc.thumbnail_url:
					file_doc.make_thumbnail()

				self.thumbnail = file_doc.thumbnail_url

	def validate_fixed_asset(self):
		if self.is_fixed_asset:
			if self.is_stock_item:
				frappe.throw(_("Fixed Asset Item must be a non-stock item."))

			if not self.asset_category:
				frappe.throw(_("Asset Category is mandatory for Fixed Asset item"))

			if self.stock_ledger_created():
				frappe.throw(_("Cannot be a fixed asset item as Stock Ledger is created."))

		if not self.is_fixed_asset:
			asset = frappe.db.get_all("Asset", filters={"item_code": self.name, "docstatus": 1}, limit=1)
			if asset:
				frappe.throw(_('"Is Fixed Asset" cannot be unchecked, as Asset record exists against the item'))

	def validate_retain_sample(self):
		if self.retain_sample and not frappe.db.get_single_value('Stock Settings', 'sample_retention_warehouse'):
			frappe.throw(_("Please select Sample Retention Warehouse in Stock Settings first"))
		if self.retain_sample and not self.has_batch_no:
			frappe.throw(_(" {0} Retain Sample is based on batch, please check Has Batch No to retain sample of item").format(
				self.item_code))

	def get_context(self, context):
		context.show_search = True
		context.search_link = '/product_search'

		context.parents = get_parent_item_groups(self.item_group)

		self.set_variant_context(context)
		self.set_attribute_context(context)
		self.set_disabled_attributes(context)
		self.set_metatags(context)
		self.set_shopping_cart_data(context)

		return context

	def set_variant_context(self, context):
		if self.has_variants:
			context.no_cache = True

			# load variants
			# also used in set_attribute_context
			context.variants = frappe.get_all("Item",
				 filters={"variant_of": self.name, "show_variant_in_website": 1},
				 order_by="name asc")

			variant = frappe.form_dict.variant
			if not variant and context.variants:
				# the case when the item is opened for the first time from its list
				variant = context.variants[0]

			if variant:
				context.variant = frappe.get_doc("Item", variant)

				for fieldname in ("website_image", "web_long_description", "description",
										"website_specifications"):
					if context.variant.get(fieldname):
						value = context.variant.get(fieldname)
						if isinstance(value, list):
							value = [d.as_dict() for d in value]

						context[fieldname] = value

		if self.slideshow:
			if context.variant and context.variant.slideshow:
				context.update(get_slideshow(context.variant))
			else:
				context.update(get_slideshow(self))

	def set_attribute_context(self, context):
		if self.has_variants:
			attribute_values_available = {}
			context.attribute_values = {}
			context.selected_attributes = {}

			# load attributes
			for v in context.variants:
				v.attributes = frappe.get_all("Item Variant Attribute",
					  fields=["attribute", "attribute_value"],
					  filters={"parent": v.name})
				# make a map for easier access in templates
				v.attribute_map = frappe._dict({})
				for attr in v.attributes:
					v.attribute_map[attr.attribute] = attr.attribute_value

				for attr in v.attributes:
					values = attribute_values_available.setdefault(attr.attribute, [])
					if attr.attribute_value not in values:
						values.append(attr.attribute_value)

					if v.name == context.variant.name:
						context.selected_attributes[attr.attribute] = attr.attribute_value

			# filter attributes, order based on attribute table
			for attr in self.attributes:
				values = context.attribute_values.setdefault(attr.attribute, [])

				if cint(frappe.db.get_value("Item Attribute", attr.attribute, "numeric_values")):
					for val in sorted(attribute_values_available.get(attr.attribute, []), key=flt):
						values.append(val)

				else:
					# get list of values defined (for sequence)
					for attr_value in frappe.db.get_all("Item Attribute Value",
						fields=["attribute_value"],
						filters={"parent": attr.attribute}, order_by="idx asc"):

						if attr_value.attribute_value in attribute_values_available.get(attr.attribute, []):
							values.append(attr_value.attribute_value)

			context.variant_info = json.dumps(context.variants)

	def set_disabled_attributes(self, context):
		"""Disable selection options of attribute combinations that do not result in a variant"""
		if not self.attributes or not self.has_variants:
			return

		context.disabled_attributes = {}
		attributes = [attr.attribute for attr in self.attributes]

		def find_variant(combination):
			for variant in context.variants:
				if len(variant.attributes) < len(attributes):
					continue

				if "combination" not in variant:
					ref_combination = []

					for attr in variant.attributes:
						idx = attributes.index(attr.attribute)
						ref_combination.insert(idx, attr.attribute_value)

					variant["combination"] = ref_combination

				if not (set(combination) - set(variant["combination"])):
					# check if the combination is a subset of a variant combination
					# eg. [Blue, 0.5] is a possible combination if exists [Blue, Large, 0.5]
					return True

		for i, attr in enumerate(self.attributes):
			if i == 0:
				continue

			combination_source = []

			# loop through previous attributes
			for prev_attr in self.attributes[:i]:
				combination_source.append([context.selected_attributes.get(prev_attr.attribute)])

			combination_source.append(context.attribute_values[attr.attribute])

			for combination in itertools.product(*combination_source):
				if not find_variant(combination):
					context.disabled_attributes.setdefault(attr.attribute, []).append(combination[-1])

<<<<<<< HEAD
	def compute_uom_conversion_factors(self):
		# Modified version of https://www.geeksforgeeks.org/find-paths-given-source-destination/
		class Graph:
			def __init__(self, vertices):
				from collections import defaultdict
				self.V = vertices
				self.graph = defaultdict(list)

			def add_edge(self, src, dest, weight):
				self.graph[src].append((dest, weight))

			def get_all_paths_util(self, src, d, visited, path, all_paths, weight):
				# Mark the current node as visited and store in path
				visited[src] = True
				path.append((src, weight))

				# If current vertex is same as destination, then print current path[]
				if src == d:
					all_paths.append(path[:])
				else:  # If current vertex is not destination Recur for all the vertices adjacent to this vertex
					for i, weight in self.graph[src]:
						if not visited[i]:
							self.get_all_paths_util(i, d, visited, path, all_paths, weight)

				# Remove current vertex from path[] and mark it as unvisited
				path.pop()
				visited[src] = False

			def get_all_paths(self, s, d):
				visited = [False] * self.V
				all_paths = []
				path = []
				self.get_all_paths_util(s, d, visited, path, all_paths, 1.0)
				return all_paths

		# Get list of all UOMs, stock UOM being index 0
		uoms = [self.stock_uom]
		for d in self.uom_conversion_graph:
			if not d.from_qty:
				frappe.throw(_("Row {0}: UOM Conversion From Qty cannot be 0").format(d.idx))
			if not d.to_qty:
				frappe.throw(_("Row {0}: UOM Conversion To Qty cannot be 0").format(d.idx))
			if d.from_uom == d.to_uom:
				frappe.throw(_("Row {0}: From UOM and To UOM must not be the same").format(d.idx))

			predefined_conv_factor = get_uom_conv_factor(d.from_uom, d.to_uom)
			if predefined_conv_factor:
				input_conv_factor = flt(d.to_qty) / flt(d.from_qty)
				if abs(predefined_conv_factor - input_conv_factor) > 0.1/10**self.precision("conversion_factor", "uoms"):
					frappe.msgprint("Row {0}: Setting conversion quantities from {1} to {2} from UOM Conversion Factor"
						.format(d.idx, d.from_uom, d.to_uom), alert=True)
					if abs(predefined_conv_factor) >= 1:
						d.from_qty = 1
						d.to_qty = flt(predefined_conv_factor, self.precision("to_qty", "uom_conversion_graph"))
					else:
						d.from_qty = flt(1/flt(predefined_conv_factor), self.precision("from_qty", "uom_conversion_graph"))
						d.to_qty = 1

			if d.from_uom not in uoms:
				uoms.append(d.from_uom)
			if d.to_uom not in uoms:
				uoms.append(d.to_uom)

		# Create a graph of UOMs
		graph = Graph(len(uoms))
		for d in self.uom_conversion_graph:
			src = uoms.index(d.from_uom)
			dest = uoms.index(d.to_uom)
			w = flt(d.from_qty) / flt(d.to_qty)
			graph.add_edge(src, dest, 1/w)
			graph.add_edge(dest, src, w)

		# Get paths from all UOMs to stock UOM
		conv_factors = []
		for i in range(1, len(uoms)):
			uom = uoms[i]
			paths = graph.get_all_paths(i, 0)
			if not paths:
				frappe.throw(_("No conversion factor can be found from {0} to {1}").format(uom, self.stock_uom))

			# calculate the net conversion factor for each uom considering all paths
			weights = [1] * len(paths)
			for i, path in enumerate(paths):
				for d in path:
					weights[i] *= d[1]

			# if there are multiple paths, make sure their conversion_factors are the same
			conv = weights[0]
			for w in weights:
				if abs(w-conv) > 0.1/10**self.precision("conversion_factor", "uoms"):
					frappe.throw(_("Multiple conversion factors found from {0} to {1}")
						.format(uom, self.stock_uom), ConflictingConversionFactors)

			if not conv:
				frappe.throw(_("Conversion factor for UOM {0} is 0").format(uom))

			conv_factors.append({
				"uom": uom,
				"conversion_factor": conv
			})
=======
	def set_metatags(self, context):
		context.metatags = frappe._dict({})

		safe_description = frappe.utils.to_markdown(self.description)

		context.metatags.url = frappe.utils.get_url() + '/' + context.route

		if context.website_image:
			if context.website_image.startswith('http'):
				url = context.website_image
			else:
				url = frappe.utils.get_url() + context.website_image
			context.metatags.image = url

		context.metatags.description = safe_description[:300]

		context.metatags.title = self.item_name or self.item_code

		context.metatags['og:type'] = 'product'
		context.metatags['og:site_name'] = 'ERPNext'

	def set_shopping_cart_data(self, context):
		from erpnext.shopping_cart.product_info import get_product_info_for_website
		context.shopping_cart = get_product_info_for_website(self.name)

	def add_default_uom_in_conversion_factor_table(self):
		uom_conv_list = [d.uom for d in self.get("uoms")]
		if self.stock_uom not in uom_conv_list:
			ch = self.append('uoms', {})
			ch.uom = self.stock_uom
			ch.conversion_factor = 1
>>>>>>> 0c0604b7

		# Set Stock UOM's conversion_factor 1
		if self.stock_uom not in [d['uom'] for d in conv_factors]:
			conv_factors.append({
				"uom": self.stock_uom,
				"conversion_factor": 1.0
			})

		# Only update conversion factors if something has changed
		old_conv_factors = [{"uom": d.uom, "conversion_factor": d.conversion_factor} for d in self.uoms]
		if cmp(conv_factors, old_conv_factors) != 0:
			self.set("uoms", [])
			for d in conv_factors:
				self.append("uoms", d)

	def add_alt_uom_in_conversion_table(self):
		uom_conv_list = [(d.from_uom, d.to_uom) for d in self.get("uom_conversion_graph")]
		if self.alt_uom and self.alt_uom != self.stock_uom \
				and (self.stock_uom, self.alt_uom) not in uom_conv_list and (self.alt_uom, self.stock_uom) not in uom_conv_list:
			if not flt(self.alt_uom_size):
				frappe.throw(_("Container Size is invalid"))
			ch = self.append('uom_conversion_graph', {})
			ch.from_qty = 1.0
			ch.from_uom = self.stock_uom
			ch.to_qty = flt(self.alt_uom_size)
			ch.to_uom = self.alt_uom

	def update_show_in_website(self):
		if self.disabled:
			self.show_in_website = False

	def update_show_in_website(self):
		if self.disabled:
			self.show_in_website = False

	def update_template_tables(self):
		template = frappe.get_doc("Item", self.variant_of)

		# add item taxes from template
		for d in template.get("taxes"):
			self.append("taxes", {"item_tax_template": d.item_tax_template})

		# copy re-order table if empty
		if not self.get("reorder_levels"):
			for d in template.get("reorder_levels"):
				n = {}
				for k in ("warehouse", "warehouse_reorder_level",
					"warehouse_reorder_qty", "material_request_type"):
					n[k] = d.get(k)
				self.append("reorder_levels", n)

	def validate_conversion_factor(self):
		check_list = []
		for d in self.get('uoms'):
			if cstr(d.uom) in check_list:
				frappe.throw(
					_("Unit of Measure {0} has been entered more than once in Conversion Factor Table").format(d.uom))
			else:
				check_list.append(cstr(d.uom))

			if d.uom and cstr(d.uom) == cstr(self.stock_uom) and flt(d.conversion_factor) != 1:
				frappe.throw(
					_("Conversion factor for default Unit of Measure must be 1"))

			if self.alt_uom and d.uom == self.alt_uom:
				self.alt_uom_size = flt(1/flt(d.conversion_factor), self.precision("alt_uom_size"))

	def validate_item_type(self):
		if self.has_serial_no == 1 and self.is_stock_item == 0 and not self.is_fixed_asset:
			msgprint(_("'Has Serial No' can not be 'Yes' for non-stock item"), raise_exception=1)

		if self.has_serial_no == 0 and self.serial_no_series:
			self.serial_no_series = None

	def check_for_active_boms(self):
		if self.default_bom:
			bom_item = frappe.db.get_value("BOM", self.default_bom, "item")
			if bom_item not in (self.name, self.variant_of):
				frappe.throw(
					_("Default BOM ({0}) must be active for this item or its template").format(bom_item))

	def fill_customer_code(self):
		""" Append all the customer codes and insert into "customer_code" field of item table """
		cust_code = []
		for d in self.get('customer_items'):
			cust_code.append(d.ref_code)
		self.customer_code = ','.join(cust_code)

	def check_item_tax(self):
		"""Check whether Tax Rate is not entered twice for same Tax Type"""
		check_list = []
		for d in self.get('taxes'):
			if d.item_tax_template:
				if d.item_tax_template in check_list:
					frappe.throw(_("{0} entered twice in Item Tax").format(d.item_tax_template))
				else:
					check_list.append(d.item_tax_template)
<<<<<<< HEAD

	@staticmethod
	def clean_name(name):
		return strip(cstr(name)).replace(r'/\s\s+/g', ' ')

	def validate_item_name(self):
		if not self.item_name:
			self.item_name = self.item_code

		self.item_name = self.clean_name(self.item_name)

		if not self.description:
			self.description = self.item_name
=======
>>>>>>> 0c0604b7

	def validate_barcode(self):
		from stdnum import ean
		if len(self.barcodes) > 0:
			for item_barcode in self.barcodes:
				options = frappe.get_meta("Item Barcode").get_options("barcode_type").split('\n')
				if item_barcode.barcode:
					duplicate = frappe.db.sql(
						"""select parent from `tabItem Barcode` where barcode = %s and parent != %s""", (item_barcode.barcode, self.name))
					if duplicate:
						frappe.throw(_("Barcode {0} already used in Item {1}").format(
							item_barcode.barcode, duplicate[0][0]), frappe.DuplicateEntryError)

					item_barcode.barcode_type = "" if item_barcode.barcode_type not in options else item_barcode.barcode_type
					if item_barcode.barcode_type and item_barcode.barcode_type.upper() in ('EAN', 'UPC-A', 'EAN-13', 'EAN-8'):
						if not ean.is_valid(item_barcode.barcode):
							frappe.throw(_("Barcode {0} is not a valid {1} code").format(
								item_barcode.barcode, item_barcode.barcode_type), InvalidBarcode)

	def validate_warehouse_for_reorder(self):
		'''Validate Reorder level table for duplicate and conditional mandatory'''
		warehouse = []
		for d in self.get("reorder_levels"):
			if not d.warehouse_group:
				d.warehouse_group = d.warehouse
			if d.get("warehouse") and d.get("warehouse") not in warehouse:
				warehouse += [d.get("warehouse")]
			else:
				frappe.throw(_("Row {0}: An Reorder entry already exists for this warehouse {1}")
									.format(d.idx, d.warehouse), DuplicateReorderRows)

			if d.warehouse_reorder_level and not d.warehouse_reorder_qty:
				frappe.throw(_("Row #{0}: Please set reorder quantity").format(d.idx))

	def stock_ledger_created(self):
		if not hasattr(self, '_stock_ledger_created'):
			self._stock_ledger_created = len(frappe.db.sql("""select name from `tabStock Ledger Entry`
				where item_code = %s limit 1""", self.name))
		return self._stock_ledger_created

	def validate_name_with_item_group(self):
		# causes problem with tree build
		if frappe.db.exists("Item Group", self.name):
			frappe.throw(
				_("An Item Group exists with same name, please change the item name or rename the item group"))

	def update_item_price(self):
<<<<<<< HEAD
		frappe.db.sql("""
			update `tabItem Price` set item_name=%s, item_description=%s, item_group=%s, brand=%s
			where item_code=%s
		""", (self.item_name, self.description, self.item_group, self.brand, self.name))
=======
		frappe.db.sql("""update `tabItem Price` set item_name=%s,
			item_description=%s, brand=%s where item_code=%s""",
					(self.item_name, self.description, self.brand, self.name))
>>>>>>> 0c0604b7

	def on_trash(self):
		super(Item, self).on_trash()
		frappe.db.sql("""delete from tabBin where item_code=%s""", self.name)
		frappe.db.sql("delete from `tabItem Price` where item_code=%s", self.name)
		for variant_of in frappe.get_all("Item", filters={"variant_of": self.name}):
			frappe.delete_doc("Item", variant_of.name)

	def before_rename(self, old_name, new_name, merge=False):
		if self.item_name == old_name:
			frappe.db.set_value("Item", old_name, "item_name", new_name)

		if merge:
			# Validate properties before merging
			if not frappe.db.exists("Item", new_name):
				frappe.throw(_("Item {0} does not exist").format(new_name))

			field_list = ["stock_uom", "is_stock_item", "has_serial_no", "has_batch_no"]
			new_properties = [cstr(d) for d in frappe.db.get_value("Item", new_name, field_list)]
			if new_properties != [cstr(self.get(fld)) for fld in field_list]:
				frappe.throw(_("To merge, following properties must be same for both items")
									+ ": \n" + ", ".join([self.meta.get_label(fld) for fld in field_list]))

	def after_rename(self, old_name, new_name, merge):
		if self.route:
			invalidate_cache_for_item(self)
			clear_cache(self.route)

		frappe.db.set_value("Item", new_name, "item_code", new_name)

		if merge:
			self.set_last_purchase_rate(new_name)
			self.recalculate_bin_qty(new_name)

		for dt in ("Sales Taxes and Charges", "Purchase Taxes and Charges"):
			for d in frappe.db.sql("""select name, item_wise_tax_detail from `tab{0}`
					where ifnull(item_wise_tax_detail, '') != ''""".format(dt), as_dict=1):

				item_wise_tax_detail = json.loads(d.item_wise_tax_detail)
				if isinstance(item_wise_tax_detail, dict) and old_name in item_wise_tax_detail:
					item_wise_tax_detail[new_name] = item_wise_tax_detail[old_name]
					item_wise_tax_detail.pop(old_name)

					frappe.db.set_value(dt, d.name, "item_wise_tax_detail",
											json.dumps(item_wise_tax_detail), update_modified=False)

	def set_last_purchase_rate(self, new_name):
		last_purchase_rate = get_last_purchase_details(new_name).get("base_rate", 0)
		frappe.db.set_value("Item", new_name, "last_purchase_rate", last_purchase_rate)

	def recalculate_bin_qty(self, new_name):
		from erpnext.stock.stock_balance import repost_stock
		frappe.db.auto_commit_on_many_writes = 1
		existing_allow_negative_stock = frappe.db.get_value("Stock Settings", None, "allow_negative_stock")
		frappe.db.set_value("Stock Settings", None, "allow_negative_stock", 1)

		repost_stock_for_warehouses = frappe.db.sql_list("""select distinct warehouse
			from tabBin where item_code=%s""", new_name)

		# Delete all existing bins to avoid duplicate bins for the same item and warehouse
		frappe.db.sql("delete from `tabBin` where item_code=%s", new_name)

		for warehouse in repost_stock_for_warehouses:
			repost_stock(new_name, warehouse)

		frappe.db.set_value("Stock Settings", None, "allow_negative_stock", existing_allow_negative_stock)
		frappe.db.auto_commit_on_many_writes = 0

	def copy_specification_from_item_group(self):
		self.set("website_specifications", [])
		if self.item_group:
			for label, desc in frappe.db.get_values("Item Website Specification",
										   {"parent": self.item_group}, ["label", "description"]):
				row = self.append("website_specifications")
				row.label = label
				row.description = desc

	def update_bom_item_desc(self):
		if self.is_new():
			return

		if self.db_get('description') != self.description:
			frappe.db.sql("""
				update `tabBOM`
				set description = %s
				where item = %s and docstatus < 2
			""", (self.description, self.name))

			frappe.db.sql("""
				update `tabBOM Item`
				set description = %s
				where item_code = %s and docstatus < 2
			""", (self.description, self.name))

			frappe.db.sql("""
				update `tabBOM Explosion Item`
				set description = %s
				where item_code = %s and docstatus < 2
			""", (self.description, self.name))

	def update_template_item(self):
		"""Set Show in Website for Template Item if True for its Variant"""
		if self.variant_of:
			if self.show_in_website:
				self.show_variant_in_website = 1
				self.show_in_website = 0

			if self.show_variant_in_website:
				# show template
				template_item = frappe.get_doc("Item", self.variant_of)

				if not template_item.show_in_website:
					template_item.show_in_website = 1
					template_item.flags.dont_update_variants = True
					template_item.flags.ignore_permissions = True
					template_item.save()

	def validate_item_defaults(self):
		companies = list(set([row.company for row in self.item_defaults]))

		if len(companies) != len(self.item_defaults):
			frappe.throw(_("Cannot set multiple Item Defaults for a company."))

<<<<<<< HEAD
=======
	def update_defaults_from_item_group(self):
		"""Get defaults from Item Group"""
		if self.item_group and not self.item_defaults:
			item_defaults = frappe.db.get_values("Item Default", {"parent": self.item_group},
				['company', 'default_warehouse','default_price_list','buying_cost_center','default_supplier',
				'expense_account','selling_cost_center','income_account'], as_dict = 1)
			if item_defaults:
				for item in item_defaults:
					self.append('item_defaults', {
						'company': item.company,
						'default_warehouse': item.default_warehouse,
						'default_price_list': item.default_price_list,
						'buying_cost_center': item.buying_cost_center,
						'default_supplier': item.default_supplier,
						'expense_account': item.expense_account,
						'selling_cost_center': item.selling_cost_center,
						'income_account': item.income_account
					})
			else:
				warehouse = ''
				defaults = frappe.defaults.get_defaults() or {}

				# To check default warehouse is belong to the default company
				if defaults.get("default_warehouse") and frappe.db.exists("Warehouse",
					{'name': defaults.default_warehouse, 'company': defaults.company}):
					warehouse = defaults.default_warehouse

				self.append("item_defaults", {
					"company": defaults.get("company"),
					"default_warehouse": warehouse
				})

>>>>>>> 0c0604b7
	def update_variants(self):
		if self.flags.dont_update_variants or \
						frappe.db.get_single_value('Item Variant Settings', 'do_not_update_variants'):
			return
		if self.has_variants:
			variants = frappe.db.get_all("Item", fields=["item_code"], filters={"variant_of": self.name})
			if variants:
				if len(variants) <= 30:
					update_variants(variants, self, publish_progress=False)
					frappe.msgprint(_("Item Variants updated"))
				else:
					frappe.enqueue("erpnext.stock.doctype.item.item.update_variants",
						variants=variants, template=self, now=frappe.flags.in_test, timeout=600)

	def validate_has_variants(self):
		if not self.has_variants and frappe.db.get_value("Item", self.name, "has_variants"):
			if frappe.db.exists("Item", {"variant_of": self.name}):
				frappe.throw(_("Item has variants."))

	def validate_stock_exists_for_template_item(self):
		if self.stock_ledger_created() and self._doc_before_save:
			if (cint(self._doc_before_save.has_variants) != cint(self.has_variants)
				or self._doc_before_save.variant_of != self.variant_of):
				frappe.throw(_("Cannot change Variant properties after stock transaction. You will have to make a new Item to do this.").format(self.name),
					StockExistsForTemplate)

			if self.has_variants or self.variant_of:
				if not self.is_child_table_same('attributes'):
					frappe.throw(
						_('Cannot change Attributes after stock transaction. Make a new Item and transfer stock to the new Item'))

	def validate_variant_based_on_change(self):
		if not self.is_new() and (self.variant_of or (self.has_variants and frappe.get_all("Item", {"variant_of": self.name}))):
			if self.variant_based_on != frappe.db.get_value("Item", self.name, "variant_based_on"):
				frappe.throw(_("Variant Based On cannot be changed"))

	def validate_uom(self):
		if not self.get("__islocal"):
			check_stock_uom_with_bin(self.name, self.stock_uom)
		if self.has_variants:
			for d in frappe.db.get_all("Item", filters={"variant_of": self.name}):
				check_stock_uom_with_bin(d.name, self.stock_uom)
		if self.variant_of:
			template_uom = frappe.db.get_value("Item", self.variant_of, "stock_uom")
			if template_uom != self.stock_uom:
				frappe.throw(_("Default Unit of Measure for Variant '{0}' must be same as in Template '{1}'")
									.format(self.stock_uom, template_uom))
<<<<<<< HEAD

		if self.alt_uom == self.stock_uom:
			self.alt_uom = ""
		if not self.alt_uom:
			self.alt_uom_size = 1
=======
>>>>>>> 0c0604b7

	def validate_uom_conversion_factor(self):
		if self.uoms:
			for d in self.uoms:
				value = get_uom_conv_factor(d.uom, self.stock_uom)
				if value and abs(value - d.conversion_factor) > 0.1/10**self.precision("conversion_factor", "uoms"):
					frappe.msgprint("Setting conversion factor for UOM {0} from UOM Conversion Factor Master as {1}"
						.format(d.uom, value), alert=True)
					d.conversion_factor = value

	def validate_attributes(self):
		if not (self.has_variants or self.variant_of):
			return

		if not self.variant_based_on:
			self.variant_based_on = 'Item Attribute'

		if self.variant_based_on == 'Item Attribute':
			attributes = []
			if not self.attributes:
				frappe.throw(_("Attribute table is mandatory"))
			for d in self.attributes:
				if d.attribute in attributes:
					frappe.throw(
						_("Attribute {0} selected multiple times in Attributes Table".format(d.attribute)))
				else:
					attributes.append(d.attribute)

	def validate_variant_attributes(self):
		if self.is_new() and self.variant_of and self.variant_based_on == 'Item Attribute':
<<<<<<< HEAD
=======
			# remove attributes with no attribute_value set
			self.attributes = [d for d in self.attributes if cstr(d.attribute_value).strip()]

>>>>>>> 0c0604b7
			args = {}
			for i, d in enumerate(self.attributes):
				d.idx = i + 1
				args[d.attribute] = d.attribute_value

			variant = get_variant(self.variant_of, args, self.name)
			if variant:
				frappe.throw(_("Item variant {0} exists with same attributes")
					.format(variant), ItemVariantExistsError)

			validate_item_variant_attributes(self, args)

<<<<<<< HEAD
	def validate_stock_for_has_batch_and_has_serial(self):
		if self.stock_ledger_created():
			for value in ["has_batch_no", "has_serial_no"]:
				if frappe.db.get_value("Item", self.name, value) != self.get_value(value):
					frappe.throw(_("Cannot change {0} as Stock Transaction for Item {1} exist.".format(value, self.name)))
=======
			# copy variant_of value for each attribute row
			for d in self.attributes:
				d.variant_of = self.variant_of

	def cant_change(self):
		if not self.get("__islocal"):
			fields = ("has_serial_no", "is_stock_item", "valuation_method", "has_batch_no")

			values = frappe.db.get_value("Item", self.name, fields, as_dict=True)
			if not values.get('valuation_method') and self.get('valuation_method'):
				values['valuation_method'] = frappe.db.get_single_value("Stock Settings", "valuation_method") or "FIFO"

			if values:
				for field in fields:
					if cstr(self.get(field)) != cstr(values.get(field)):
						if not self.check_if_linked_document_exists(field):
							break # no linked document, allowed
						else:
							frappe.throw(_("As there are existing transactions against item {0}, you can not change the value of {1}").format(self.name, frappe.bold(self.meta.get_label(field))))

	def check_if_linked_document_exists(self, field):
		linked_doctypes = ["Delivery Note Item", "Sales Invoice Item", "Purchase Receipt Item",
			"Purchase Invoice Item", "Stock Entry Detail", "Stock Reconciliation Item"]

		# For "Is Stock Item", following doctypes is important
		# because reserved_qty, ordered_qty and requested_qty updated from these doctypes
		if field == "is_stock_item":
			linked_doctypes += ["Sales Order Item", "Purchase Order Item", "Material Request Item"]

		for doctype in linked_doctypes:
			if frappe.db.get_value(doctype, filters={"item_code": self.name, "docstatus": 1}) or \
				frappe.db.get_value("Production Order",
					filters={"production_item": self.name, "docstatus": 1}):
				return True

	def validate_auto_reorder_enabled_in_stock_settings(self):
		if self.reorder_levels:
			enabled = frappe.db.get_single_value('Stock Settings', 'auto_indent')
			if not enabled:
				frappe.msgprint(msg=_("You have to enable auto re-order in Stock Settings to maintain re-order levels."), title=_("Enable Auto Re-Order"), indicator="orange")
>>>>>>> 0c0604b7

def get_timeline_data(doctype, name):
	'''returns timeline data based on stock ledger entry'''
	out = {}
	items = dict(frappe.db.sql('''select posting_date, count(*)
		from `tabStock Ledger Entry` where item_code=%s
			and posting_date > date_sub(curdate(), interval 1 year)
			group by posting_date''', name))

	for date, count in iteritems(items):
		timestamp = get_timestamp(date)
		out.update({timestamp: count})

	return out


def validate_end_of_life(item_code, end_of_life=None, disabled=None, verbose=1):
	if (not end_of_life) or (disabled is None):
		end_of_life, disabled = frappe.db.get_value("Item", item_code, ["end_of_life", "disabled"])

	if end_of_life and end_of_life != "0000-00-00" and getdate(end_of_life) <= now_datetime().date():
		msg = _("Item {0} has reached its end of life on {1}").format(item_code, formatdate(end_of_life))
		_msgprint(msg, verbose)

	if disabled:
		_msgprint(_("Item {0} is disabled").format(item_code), verbose)


def validate_is_stock_item(item_code, is_stock_item=None, verbose=1):
	if not is_stock_item:
		is_stock_item = frappe.db.get_value("Item", item_code, "is_stock_item")

	if is_stock_item != 1:
		msg = _("Item {0} is not a stock Item").format(item_code)

		_msgprint(msg, verbose)


def validate_cancelled_item(item_code, docstatus=None, verbose=1):
	if docstatus is None:
		docstatus = frappe.db.get_value("Item", item_code, "docstatus")

	if docstatus == 2:
		msg = _("Item {0} is cancelled").format(item_code)
		_msgprint(msg, verbose)

def _msgprint(msg, verbose):
	if verbose:
		msgprint(msg, raise_exception=True)
	else:
		raise frappe.ValidationError(msg)


def get_last_purchase_details(item_code, doc_name=None, conversion_rate=1.0):
	"""returns last purchase details in stock uom"""
	# get last purchase order item details
	last_purchase_order = frappe.db.sql("""\
		select po.name, po.transaction_date, po.conversion_rate,
			po_item.conversion_factor, po_item.base_price_list_rate,
			po_item.discount_percentage, po_item.base_rate
		from `tabPurchase Order` po, `tabPurchase Order Item` po_item
		where po.docstatus = 1 and po_item.item_code = %s and po.name != %s and
			po.name = po_item.parent
		order by po.transaction_date desc, po.name desc
		limit 1""", (item_code, cstr(doc_name)), as_dict=1)

	# get last purchase receipt item details
	last_purchase_receipt = frappe.db.sql("""\
		select pr.name, pr.posting_date, pr.posting_time, pr.conversion_rate,
			pr_item.conversion_factor, pr_item.base_price_list_rate, pr_item.discount_percentage,
			pr_item.base_rate
		from `tabPurchase Receipt` pr, `tabPurchase Receipt Item` pr_item
		where pr.docstatus = 1 and pr_item.item_code = %s and pr.name != %s and
			pr.name = pr_item.parent
		order by pr.posting_date desc, pr.posting_time desc, pr.name desc
		limit 1""", (item_code, cstr(doc_name)), as_dict=1)

	purchase_order_date = getdate(last_purchase_order and last_purchase_order[0].transaction_date
							   or "1900-01-01")
	purchase_receipt_date = getdate(last_purchase_receipt and
								 last_purchase_receipt[0].posting_date or "1900-01-01")

	if (purchase_order_date > purchase_receipt_date) or \
				(last_purchase_order and not last_purchase_receipt):
		# use purchase order
		last_purchase = last_purchase_order[0]
		purchase_date = purchase_order_date

	elif (purchase_receipt_date > purchase_order_date) or \
				(last_purchase_receipt and not last_purchase_order):
		# use purchase receipt
		last_purchase = last_purchase_receipt[0]
		purchase_date = purchase_receipt_date

	else:
		return frappe._dict()

	conversion_factor = flt(last_purchase.conversion_factor)
	out = frappe._dict({
		"base_price_list_rate": flt(last_purchase.base_price_list_rate) / conversion_factor,
		"base_rate": flt(last_purchase.base_rate) / conversion_factor,
		"discount_percentage": flt(last_purchase.discount_percentage),
		"purchase_date": purchase_date
	})

	conversion_rate = flt(conversion_rate) or 1.0
	out.update({
		"price_list_rate": out.base_price_list_rate / conversion_rate,
		"rate": out.base_rate / conversion_rate,
		"base_rate": out.base_rate
	})

	return out


def invalidate_cache_for_item(doc):
	invalidate_cache_for(doc, doc.item_group)

	website_item_groups = list(set((doc.get("old_website_item_groups") or [])
								+ [d.item_group for d in doc.get({"doctype": "Website Item Group"}) if d.item_group]))

	for item_group in website_item_groups:
		invalidate_cache_for(doc, item_group)

	if doc.get("old_item_group") and doc.get("old_item_group") != doc.item_group:
		invalidate_cache_for(doc, doc.old_item_group)

	invalidate_item_variants_cache_for_website(doc)


def invalidate_item_variants_cache_for_website(doc):
	from erpnext.portal.product_configurator.item_variants_cache import ItemVariantsCacheManager

	item_code = None
	if doc.has_variants and doc.show_in_website:
		item_code = doc.name
	elif doc.variant_of and frappe.db.get_value('Item', doc.variant_of, 'show_in_website'):
		item_code = doc.variant_of

	if item_code:
		item_cache = ItemVariantsCacheManager(item_code)
		item_cache.clear_cache()


def check_stock_uom_with_bin(item, stock_uom):
	if stock_uom == frappe.db.get_value("Item", item, "stock_uom"):
		return

	matched = True
	ref_uom = frappe.db.get_value("Stock Ledger Entry",
							   {"item_code": item}, "stock_uom")

	if ref_uom:
		if cstr(ref_uom) != cstr(stock_uom):
			matched = False
	else:
		bin_list = frappe.db.sql("select * from tabBin where item_code=%s", item, as_dict=1)
		for bin in bin_list:
			if (bin.reserved_qty > 0 or bin.ordered_qty > 0 or bin.indented_qty > 0
								or bin.planned_qty > 0) and cstr(bin.stock_uom) != cstr(stock_uom):
				matched = False
				break

		if matched and bin_list:
			frappe.db.sql("""update tabBin set stock_uom=%s where item_code=%s""", (stock_uom, item))

	if not matched:
		frappe.throw(
			_("Default Unit of Measure for Item {0} cannot be changed directly because you have already made some transaction(s) with another UOM. You will need to create a new Item to use a different Default UOM.").format(item))

def get_item_defaults(item_code, company):
	item = frappe.get_cached_doc('Item', item_code)

	out = item.as_dict()

	for d in item.item_defaults:
		if d.company == company:
			row = copy.deepcopy(d.as_dict())
			row.pop("name")
			out.update(row)
	return out

def set_item_default(item_code, company, fieldname, value):
	item = frappe.get_cached_doc('Item', item_code)

	for d in item.item_defaults:
		if d.company == company:
			if not d.get(fieldname):
				frappe.db.set_value(d.doctype, d.name, fieldname, value)
			return

	# no row found, add a new row for the company
	d = item.append('item_defaults', {fieldname: value, "company": company})
	d.db_insert()
	item.clear_cache()

@frappe.whitelist()
def get_uom_conv_factor(uom, stock_uom):
	uoms = [uom, stock_uom]
	value = ""
	uom_details = frappe.db.sql("""select to_uom, from_uom, value from `tabUOM Conversion Factor`\
		where to_uom in ({0})
		""".format(', '.join([frappe.db.escape(i, percent=False) for i in uoms])), as_dict=True)

	for d in uom_details:
		if d.from_uom == stock_uom and d.to_uom == uom:
			value = 1/flt(d.value)
		elif d.from_uom == uom and d.to_uom == stock_uom:
			value = d.value

	if not value:
		uom_stock = frappe.db.get_value("UOM Conversion Factor", {"to_uom": stock_uom}, ["from_uom", "value"], as_dict=1)
		uom_row = frappe.db.get_value("UOM Conversion Factor", {"to_uom": uom}, ["from_uom", "value"], as_dict=1)

		if uom_stock and uom_row:
			if uom_stock.from_uom == uom_row.from_uom:
				value = flt(uom_stock.value) * 1/flt(uom_row.value)

	return value

@frappe.whitelist()
def convert_item_uom_for(value, item_code, from_uom=None, to_uom=None, conversion_factor=None, null_if_not_convertible=False):
	value = flt(value)
	conversion_factor = flt(conversion_factor)

	if cstr(from_uom) != cstr(to_uom):
		item = frappe.get_cached_doc("Item", item_code)
		uom_conversion_factors = dict([(c.uom, c.conversion_factor) for c in item.uoms])
		from_uom = from_uom or item.stock_uom

		if from_uom in uom_conversion_factors:
			value /= uom_conversion_factors.get(from_uom)
		elif null_if_not_convertible:
			return None

		if conversion_factor:
			value *= conversion_factor
		elif to_uom and to_uom in uom_conversion_factors:
			value *= uom_conversion_factors.get(to_uom)
		elif null_if_not_convertible:
			return None

	return value

@frappe.whitelist()
def get_item_attribute(parent, attribute_value=''):
	if not frappe.has_permission("Item"):
		frappe.msgprint(_("No Permission"), raise_exception=1)

	return frappe.get_all("Item Attribute Value", fields = ["attribute_value"],
		filters = {'parent': parent, 'attribute_value': ("like", "%%%s%%" % attribute_value)})

@frappe.whitelist()
def get_override_naming_by(item_group_name=None, brand_name=None, validate_item_naming_by=None):
	override_naming_by = None
	override_naming_series = None
	if brand_name:
		brand = frappe.get_cached_value("Brand", brand_name, ['item_naming_by', 'item_naming_series'], as_dict=1)
		if brand and brand.item_naming_by:
			if validate_item_naming_by and validate_item_naming_by != brand.item_naming_by:
				frappe.throw(_("Items of Brand {0} must be named by {1}").format(brand_name, brand.item_naming_by))
			if brand.item_naming_by == "Naming Series":
				override_naming_series = brand.item_naming_series
			override_naming_by = brand.item_naming_by

	while item_group_name and not override_naming_by:
		item_group = frappe.get_cached_value("Item Group", item_group_name,
			['item_naming_by', 'item_naming_series', 'parent_item_group'], as_dict=1)
		if item_group and item_group.item_naming_by:
			if validate_item_naming_by and validate_item_naming_by != item_group.item_naming_by:
				frappe.throw(_("Items under Item Group {0} must be named by {1}").format(item_group_name, item_group.item_naming_by))
			if item_group.item_naming_by == "Naming Series":
				override_naming_series = item_group.item_naming_series
			override_naming_by = item_group.item_naming_by
		item_group_name = item_group.parent_item_group

	return frappe._dict({
		"override_naming_by": override_naming_by,
		"override_naming_series": override_naming_series
	})

def update_variants(variants, template, publish_progress=True):
	count=0
	for d in variants:
		variant = frappe.get_doc("Item", d)
		copy_attributes_to_variant(template, variant)
		variant.save()
		count+=1
		if publish_progress:
				frappe.publish_progress(count*100/len(variants), title = _("Updating Variants..."))

def on_doctype_update():
	# since route is a Text column, it needs a length for indexing
	frappe.db.add_index("Item", ["route(500)"])<|MERGE_RESOLUTION|>--- conflicted
+++ resolved
@@ -83,18 +83,12 @@
 				from frappe.model.naming import set_name_by_naming_series
 				set_name_by_naming_series(self)
 				self.item_code = self.name
-<<<<<<< HEAD
 		elif self.item_naming_by == "Item Code":
 			self.item_code = self.clean_name(self.item_code)
 			self.name = self.item_code
 		elif self.item_naming_by == "Item Name":
 			self.validate_item_name()
 			self.name = self.item_code = self.item_name
-=======
-
-		self.item_code = strip(self.item_code)
-		self.name = self.item_code
->>>>>>> 0c0604b7
 
 	def before_insert(self):
 		pass
@@ -137,17 +131,12 @@
 		self.validate_retain_sample()
 		self.validate_uom_conversion_factor()
 		self.validate_item_defaults()
-<<<<<<< HEAD
-		self.validate_stock_for_has_batch_and_has_serial()
-		self.update_show_in_website()
-=======
 		self.validate_customer_provided_part()
 		self.update_defaults_from_item_group()
 		self.validate_auto_reorder_enabled_in_stock_settings()
 		self.cant_change()
 		self.update_show_in_website()
 		self.validate_manufacturer()
->>>>>>> 0c0604b7
 
 		if not self.get("__islocal"):
 			self.old_item_group = frappe.db.get_value(self.doctype, self.name, "item_group")
@@ -466,7 +455,27 @@
 				if not find_variant(combination):
 					context.disabled_attributes.setdefault(attr.attribute, []).append(combination[-1])
 
-<<<<<<< HEAD
+	def set_metatags(self, context):
+		context.metatags = frappe._dict({})
+
+		safe_description = frappe.utils.to_markdown(self.description)
+
+		context.metatags.url = frappe.utils.get_url() + '/' + context.route
+
+		if context.website_image:
+			if context.website_image.startswith('http'):
+				url = context.website_image
+			else:
+				url = frappe.utils.get_url() + context.website_image
+			context.metatags.image = url
+
+		context.metatags.description = safe_description[:300]
+
+		context.metatags.title = self.item_name or self.item_code
+
+		context.metatags['og:type'] = 'product'
+		context.metatags['og:site_name'] = 'ERPNext'
+
 	def compute_uom_conversion_factors(self):
 		# Modified version of https://www.geeksforgeeks.org/find-paths-given-source-destination/
 		class Graph:
@@ -567,39 +576,6 @@
 				"uom": uom,
 				"conversion_factor": conv
 			})
-=======
-	def set_metatags(self, context):
-		context.metatags = frappe._dict({})
-
-		safe_description = frappe.utils.to_markdown(self.description)
-
-		context.metatags.url = frappe.utils.get_url() + '/' + context.route
-
-		if context.website_image:
-			if context.website_image.startswith('http'):
-				url = context.website_image
-			else:
-				url = frappe.utils.get_url() + context.website_image
-			context.metatags.image = url
-
-		context.metatags.description = safe_description[:300]
-
-		context.metatags.title = self.item_name or self.item_code
-
-		context.metatags['og:type'] = 'product'
-		context.metatags['og:site_name'] = 'ERPNext'
-
-	def set_shopping_cart_data(self, context):
-		from erpnext.shopping_cart.product_info import get_product_info_for_website
-		context.shopping_cart = get_product_info_for_website(self.name)
-
-	def add_default_uom_in_conversion_factor_table(self):
-		uom_conv_list = [d.uom for d in self.get("uoms")]
-		if self.stock_uom not in uom_conv_list:
-			ch = self.append('uoms', {})
-			ch.uom = self.stock_uom
-			ch.conversion_factor = 1
->>>>>>> 0c0604b7
 
 		# Set Stock UOM's conversion_factor 1
 		if self.stock_uom not in [d['uom'] for d in conv_factors]:
@@ -631,10 +607,6 @@
 		if self.disabled:
 			self.show_in_website = False
 
-	def update_show_in_website(self):
-		if self.disabled:
-			self.show_in_website = False
-
 	def update_template_tables(self):
 		template = frappe.get_doc("Item", self.variant_of)
 
@@ -697,7 +669,6 @@
 					frappe.throw(_("{0} entered twice in Item Tax").format(d.item_tax_template))
 				else:
 					check_list.append(d.item_tax_template)
-<<<<<<< HEAD
 
 	@staticmethod
 	def clean_name(name):
@@ -711,8 +682,6 @@
 
 		if not self.description:
 			self.description = self.item_name
-=======
->>>>>>> 0c0604b7
 
 	def validate_barcode(self):
 		from stdnum import ean
@@ -760,16 +729,10 @@
 				_("An Item Group exists with same name, please change the item name or rename the item group"))
 
 	def update_item_price(self):
-<<<<<<< HEAD
 		frappe.db.sql("""
 			update `tabItem Price` set item_name=%s, item_description=%s, item_group=%s, brand=%s
 			where item_code=%s
 		""", (self.item_name, self.description, self.item_group, self.brand, self.name))
-=======
-		frappe.db.sql("""update `tabItem Price` set item_name=%s,
-			item_description=%s, brand=%s where item_code=%s""",
-					(self.item_name, self.description, self.brand, self.name))
->>>>>>> 0c0604b7
 
 	def on_trash(self):
 		super(Item, self).on_trash()
@@ -893,41 +856,6 @@
 		if len(companies) != len(self.item_defaults):
 			frappe.throw(_("Cannot set multiple Item Defaults for a company."))
 
-<<<<<<< HEAD
-=======
-	def update_defaults_from_item_group(self):
-		"""Get defaults from Item Group"""
-		if self.item_group and not self.item_defaults:
-			item_defaults = frappe.db.get_values("Item Default", {"parent": self.item_group},
-				['company', 'default_warehouse','default_price_list','buying_cost_center','default_supplier',
-				'expense_account','selling_cost_center','income_account'], as_dict = 1)
-			if item_defaults:
-				for item in item_defaults:
-					self.append('item_defaults', {
-						'company': item.company,
-						'default_warehouse': item.default_warehouse,
-						'default_price_list': item.default_price_list,
-						'buying_cost_center': item.buying_cost_center,
-						'default_supplier': item.default_supplier,
-						'expense_account': item.expense_account,
-						'selling_cost_center': item.selling_cost_center,
-						'income_account': item.income_account
-					})
-			else:
-				warehouse = ''
-				defaults = frappe.defaults.get_defaults() or {}
-
-				# To check default warehouse is belong to the default company
-				if defaults.get("default_warehouse") and frappe.db.exists("Warehouse",
-					{'name': defaults.default_warehouse, 'company': defaults.company}):
-					warehouse = defaults.default_warehouse
-
-				self.append("item_defaults", {
-					"company": defaults.get("company"),
-					"default_warehouse": warehouse
-				})
-
->>>>>>> 0c0604b7
 	def update_variants(self):
 		if self.flags.dont_update_variants or \
 						frappe.db.get_single_value('Item Variant Settings', 'do_not_update_variants'):
@@ -975,14 +903,11 @@
 			if template_uom != self.stock_uom:
 				frappe.throw(_("Default Unit of Measure for Variant '{0}' must be same as in Template '{1}'")
 									.format(self.stock_uom, template_uom))
-<<<<<<< HEAD
 
 		if self.alt_uom == self.stock_uom:
 			self.alt_uom = ""
 		if not self.alt_uom:
 			self.alt_uom_size = 1
-=======
->>>>>>> 0c0604b7
 
 	def validate_uom_conversion_factor(self):
 		if self.uoms:
@@ -1013,12 +938,9 @@
 
 	def validate_variant_attributes(self):
 		if self.is_new() and self.variant_of and self.variant_based_on == 'Item Attribute':
-<<<<<<< HEAD
-=======
 			# remove attributes with no attribute_value set
 			self.attributes = [d for d in self.attributes if cstr(d.attribute_value).strip()]
 
->>>>>>> 0c0604b7
 			args = {}
 			for i, d in enumerate(self.attributes):
 				d.idx = i + 1
@@ -1031,13 +953,6 @@
 
 			validate_item_variant_attributes(self, args)
 
-<<<<<<< HEAD
-	def validate_stock_for_has_batch_and_has_serial(self):
-		if self.stock_ledger_created():
-			for value in ["has_batch_no", "has_serial_no"]:
-				if frappe.db.get_value("Item", self.name, value) != self.get_value(value):
-					frappe.throw(_("Cannot change {0} as Stock Transaction for Item {1} exist.".format(value, self.name)))
-=======
 			# copy variant_of value for each attribute row
 			for d in self.attributes:
 				d.variant_of = self.variant_of
@@ -1078,7 +993,6 @@
 			enabled = frappe.db.get_single_value('Stock Settings', 'auto_indent')
 			if not enabled:
 				frappe.msgprint(msg=_("You have to enable auto re-order in Stock Settings to maintain re-order levels."), title=_("Enable Auto Re-Order"), indicator="orange")
->>>>>>> 0c0604b7
 
 def get_timeline_data(doctype, name):
 	'''returns timeline data based on stock ledger entry'''
