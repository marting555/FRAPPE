--- conflicted
+++ resolved
@@ -109,10 +109,7 @@
 
 		self.validate_uom()
 		self.validate_description()
-<<<<<<< HEAD
 		self.add_alt_uom_in_conversion_table()
-=======
->>>>>>> e7af5a0f
 		self.compute_uom_conversion_factors()
 		self.validate_conversion_factor()
 		self.validate_item_type()
@@ -544,7 +541,6 @@
 			self.set("uoms", [])
 			for d in conv_factors:
 				self.append("uoms", d)
-<<<<<<< HEAD
 
 	def add_alt_uom_in_conversion_table(self):
 		uom_conv_list = [(d.from_uom, d.to_uom) for d in self.get("uom_conversion_graph")]
@@ -557,8 +553,6 @@
 			ch.from_uom = self.stock_uom
 			ch.to_qty = flt(self.alt_uom_size)
 			ch.to_uom = self.alt_uom
-=======
->>>>>>> e7af5a0f
 
 	def update_template_tables(self):
 		template = frappe.get_doc("Item", self.variant_of)
@@ -588,12 +582,9 @@
 			if d.uom and cstr(d.uom) == cstr(self.stock_uom) and flt(d.conversion_factor) != 1:
 				frappe.throw(
 					_("Conversion factor for default Unit of Measure must be 1"))
-<<<<<<< HEAD
 
 			if self.alt_uom and d.uom == self.alt_uom:
 				self.alt_uom_size = flt(1/flt(d.conversion_factor), self.precision("alt_uom_size"))
-=======
->>>>>>> e7af5a0f
 
 	def validate_item_type(self):
 		if self.has_serial_no == 1 and self.is_stock_item == 0 and not self.is_fixed_asset:
