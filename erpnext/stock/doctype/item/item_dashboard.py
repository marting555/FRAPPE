--- conflicted
+++ resolved
@@ -40,13 +40,11 @@
 			{
 				'label': _('Manufacture'),
 				'items': ['Production Plan', 'Work Order', 'Item Manufacturer']
-<<<<<<< HEAD
 			},
 			{
 				'label': _('Pricing'),
 				'items': ['Item Price', 'Pricing Rule']
 			},
-=======
 			},
 			{
 				'label': _('Traceability'),
@@ -56,6 +54,5 @@
 				'label': _('Move'),
 				'items': ['Stock Entry']
 			}
->>>>>>> 540559d6
 		]
 	}