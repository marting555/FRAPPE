--- conflicted
+++ resolved
@@ -368,17 +368,13 @@
 
 		self.load_from_db()
 
-<<<<<<< HEAD
 	def set_title(self):
 		if self.letter_of_credit:
 			self.title = "{0}/{1}".format(self.letter_of_credit, self.supplier_name)
 		else:
 			self.title = self.supplier_name
 
-	def set_invoiced_item_tax_amount(self):
-=======
 	def set_billed_valuation_amount(self):
->>>>>>> 26fd7bab
 		for d in self.get("items"):
 			data = frappe.db.sql("""select sum(valuation_rate * qty), sum(qty)
 				from `tabPurchase Invoice Item`
