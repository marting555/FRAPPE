--- conflicted
+++ resolved
@@ -41,22 +41,7 @@
 			'extra_cond': """ and exists (select name from `tabPurchase Receipt`
 				where name=`tabPurchase Receipt Item`.parent and (is_return=0 or reopen_order=1))""",
 			'second_source_extra_cond': """ and exists(select name from `tabPurchase Invoice`
-<<<<<<< HEAD
 				where name=`tabPurchase Invoice Item`.parent and update_stock = 1 and (is_return=0 or reopen_order=1))"""
-=======
-				where name=`tabPurchase Invoice Item`.parent and update_stock = 1)"""
-		},
-		{
-			'source_dt': 'Purchase Receipt Item',
-			'target_dt': 'Material Request Item',
-			'join_field': 'material_request_item',
-			'target_field': 'received_qty',
-			'target_parent_dt': 'Material Request',
-			'target_parent_field': 'per_received',
-			'target_ref_field': 'stock_qty',
-			'source_field': 'stock_qty',
-			'percent_join_field': 'material_request'
->>>>>>> fd30b8f4
 		}]
 		if cint(self.is_return):
 			self.status_updater.append({
