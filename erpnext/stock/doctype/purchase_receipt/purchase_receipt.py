--- conflicted
+++ resolved
@@ -370,17 +370,13 @@
 
 		self.load_from_db()
 
-<<<<<<< HEAD
 	def set_title(self):
 		if self.letter_of_credit:
 			self.title = "{0}/{1}".format(self.letter_of_credit, self.supplier_name)
 		else:
 			self.title = self.supplier_name
 
-	def set_billed_valuation_amount(self):
-=======
 	def set_billed_valuation_amounts(self):
->>>>>>> cf1a7133
 		for d in self.get("items"):
 			data = frappe.db.sql("""select sum(base_net_amount), sum(item_tax_amount), sum(qty)
 				from `tabPurchase Invoice Item`
