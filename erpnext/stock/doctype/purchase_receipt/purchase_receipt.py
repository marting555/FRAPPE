# Copyright (c) 2015, Frappe Technologies Pvt. Ltd. and Contributors
# License: GNU General Public License v3. See license.txt


import frappe
from frappe import _, throw
from frappe.desk.notifications import clear_doctype_notifications
from frappe.model.mapper import get_mapped_doc
from frappe.query_builder.functions import CombineDatetime
from frappe.utils import cint, flt, getdate, nowdate
from pypika import functions as fn

import erpnext
from erpnext.accounts.utils import get_account_currency
from erpnext.assets.doctype.asset.asset import get_asset_account, is_cwip_accounting_enabled
from erpnext.buying.utils import check_on_hold_or_closed_status
from erpnext.controllers.buying_controller import BuyingController
from erpnext.stock.doctype.delivery_note.delivery_note import make_inter_company_transaction

form_grid_templates = {"items": "templates/form_grid/item_grid.html"}


class PurchaseReceipt(BuyingController):
	def __init__(self, *args, **kwargs):
		super(PurchaseReceipt, self).__init__(*args, **kwargs)
		self.status_updater = [
			{
				"target_dt": "Purchase Order Item",
				"join_field": "purchase_order_item",
				"target_field": "received_qty",
				"target_parent_dt": "Purchase Order",
				"target_parent_field": "per_received",
				"target_ref_field": "qty",
				"source_dt": "Purchase Receipt Item",
				"source_field": "received_qty",
				"second_source_dt": "Purchase Invoice Item",
				"second_source_field": "received_qty",
				"second_join_field": "po_detail",
				"percent_join_field": "purchase_order",
				"overflow_type": "receipt",
				"second_source_extra_cond": """ and exists(select name from `tabPurchase Invoice`
				where name=`tabPurchase Invoice Item`.parent and update_stock = 1)""",
			},
			{
				"source_dt": "Purchase Receipt Item",
				"target_dt": "Material Request Item",
				"join_field": "material_request_item",
				"target_field": "received_qty",
				"target_parent_dt": "Material Request",
				"target_parent_field": "per_received",
				"target_ref_field": "stock_qty",
				"source_field": "stock_qty",
				"percent_join_field": "material_request",
			},
			{
				"source_dt": "Purchase Receipt Item",
				"target_dt": "Purchase Invoice Item",
				"join_field": "purchase_invoice_item",
				"target_field": "received_qty",
				"target_parent_dt": "Purchase Invoice",
				"target_parent_field": "per_received",
				"target_ref_field": "qty",
				"source_field": "received_qty",
				"percent_join_field": "purchase_invoice",
				"overflow_type": "receipt",
			},
			{
				"source_dt": "Purchase Receipt Item",
				"target_dt": "Delivery Note Item",
				"join_field": "delivery_note_item",
				"source_field": "received_qty",
				"target_field": "received_qty",
				"target_parent_dt": "Delivery Note",
				"target_ref_field": "qty",
				"overflow_type": "receipt",
			},
		]

		if cint(self.is_return):
			self.status_updater.extend(
				[
					{
						"source_dt": "Purchase Receipt Item",
						"target_dt": "Purchase Order Item",
						"join_field": "purchase_order_item",
						"target_field": "returned_qty",
						"source_field": "-1 * qty",
						"second_source_dt": "Purchase Invoice Item",
						"second_source_field": "-1 * qty",
						"second_join_field": "po_detail",
						"extra_cond": """ and exists (select name from `tabPurchase Receipt`
						where name=`tabPurchase Receipt Item`.parent and is_return=1)""",
						"second_source_extra_cond": """ and exists (select name from `tabPurchase Invoice`
						where name=`tabPurchase Invoice Item`.parent and is_return=1 and update_stock=1)""",
					},
					{
						"source_dt": "Purchase Receipt Item",
						"target_dt": "Purchase Receipt Item",
						"join_field": "purchase_receipt_item",
						"target_field": "returned_qty",
						"target_parent_dt": "Purchase Receipt",
						"target_parent_field": "per_returned",
						"target_ref_field": "received_stock_qty",
						"source_field": "-1 * received_stock_qty",
						"percent_join_field_parent": "return_against",
					},
				]
			)

	def before_validate(self):
		from erpnext.stock.doctype.putaway_rule.putaway_rule import apply_putaway_rule

		if self.get("items") and self.apply_putaway_rule and not self.get("is_return"):
			apply_putaway_rule(self.doctype, self.get("items"), self.company)

	def validate(self):
		self.validate_posting_time()
		super(PurchaseReceipt, self).validate()

		if self._action != "submit":
			self.set_status()

		self.po_required()
		self.validate_items_quality_inspection()
		self.validate_with_previous_doc()
		self.validate_uom_is_integer("uom", ["qty", "received_qty"])
		self.validate_uom_is_integer("stock_uom", "stock_qty")
		self.validate_cwip_accounts()
		self.validate_provisional_expense_account()

		self.check_on_hold_or_closed_status()

		if getdate(self.posting_date) > getdate(nowdate()):
			throw(_("Posting Date cannot be future date"))

		self.get_current_stock()
		self.reset_default_field_value("set_warehouse", "items", "warehouse")
		self.reset_default_field_value("rejected_warehouse", "items", "rejected_warehouse")
		self.reset_default_field_value("set_from_warehouse", "items", "from_warehouse")

	def validate_cwip_accounts(self):
		for item in self.get("items"):
			if item.is_fixed_asset and is_cwip_accounting_enabled(item.asset_category):
				# check cwip accounts before making auto assets
				# Improves UX by not giving messages of "Assets Created" before throwing error of not finding arbnb account
				self.get_company_default("asset_received_but_not_billed")
				get_asset_account(
					"capital_work_in_progress_account", asset_category=item.asset_category, company=self.company
				)
				break

	def validate_provisional_expense_account(self):
		provisional_accounting_for_non_stock_items = cint(
			frappe.db.get_value(
				"Company", self.company, "enable_provisional_accounting_for_non_stock_items"
			)
		)

		if not provisional_accounting_for_non_stock_items:
			return

		default_provisional_account = self.get_company_default("default_provisional_account")
		for item in self.get("items"):
			if not item.get("provisional_expense_account"):
				item.provisional_expense_account = default_provisional_account

	def validate_with_previous_doc(self):
		super(PurchaseReceipt, self).validate_with_previous_doc(
			{
				"Purchase Order": {
					"ref_dn_field": "purchase_order",
					"compare_fields": [["supplier", "="], ["company", "="], ["currency", "="]],
				},
				"Purchase Order Item": {
					"ref_dn_field": "purchase_order_item",
					"compare_fields": [["project", "="], ["uom", "="], ["item_code", "="]],
					"is_child_table": True,
					"allow_duplicate_prev_row_id": True,
				},
			}
		)

		if (
			cint(frappe.db.get_single_value("Buying Settings", "maintain_same_rate"))
			and not self.is_return
			and not self.is_internal_supplier
		):
			self.validate_rate_with_reference_doc(
				[["Purchase Order", "purchase_order", "purchase_order_item"]]
			)

	def po_required(self):
		if frappe.db.get_value("Buying Settings", None, "po_required") == "Yes":
			for d in self.get("items"):
				if not d.purchase_order:
					frappe.throw(_("Purchase Order number required for Item {0}").format(d.item_code))

	def validate_items_quality_inspection(self):
		for item in self.get("items"):
			if item.quality_inspection:
				qi = frappe.db.get_value(
					"Quality Inspection",
					item.quality_inspection,
					["reference_type", "reference_name", "item_code"],
					as_dict=True,
				)

				if qi.reference_type != self.doctype or qi.reference_name != self.name:
					msg = f"""Row #{item.idx}: Please select a valid Quality Inspection with Reference Type
						{frappe.bold(self.doctype)} and Reference Name {frappe.bold(self.name)}."""
					frappe.throw(_(msg))

				if qi.item_code != item.item_code:
					msg = f"""Row #{item.idx}: Please select a valid Quality Inspection with Item Code
						{frappe.bold(item.item_code)}."""
					frappe.throw(_(msg))

	def get_already_received_qty(self, po, po_detail):
		qty = frappe.db.sql(
			"""select sum(qty) from `tabPurchase Receipt Item`
			where purchase_order_item = %s and docstatus = 1
			and purchase_order=%s
			and parent != %s""",
			(po_detail, po, self.name),
		)
		return qty and flt(qty[0][0]) or 0.0

	def get_po_qty_and_warehouse(self, po_detail):
		po_qty, po_warehouse = frappe.db.get_value(
			"Purchase Order Item", po_detail, ["qty", "warehouse"]
		)
		return po_qty, po_warehouse

	# Check for Closed status
	def check_on_hold_or_closed_status(self):
		check_list = []
		for d in self.get("items"):
			if (
				d.meta.get_field("purchase_order") and d.purchase_order and d.purchase_order not in check_list
			):
				check_list.append(d.purchase_order)
				check_on_hold_or_closed_status("Purchase Order", d.purchase_order)

	# on submit
	def on_submit(self):
		super(PurchaseReceipt, self).on_submit()

		# Check for Approving Authority
		frappe.get_doc("Authorization Control").validate_approving_authority(
			self.doctype, self.company, self.base_grand_total
		)

		self.update_prevdoc_status()
		if flt(self.per_billed) < 100:
			self.update_billing_status()
		else:
			self.db_set("status", "Completed")

		# Updating stock ledger should always be called after updating prevdoc status,
		# because updating ordered qty, reserved_qty_for_subcontract in bin
		# depends upon updated ordered qty in PO
		self.update_stock_ledger()
		self.make_gl_entries()
		self.repost_future_sle_and_gle()
		self.set_consumed_qty_in_subcontract_order()
		self.reserve_stock_for_sales_order()

	def check_next_docstatus(self):
		submit_rv = frappe.db.sql(
			"""select t1.name
			from `tabPurchase Invoice` t1,`tabPurchase Invoice Item` t2
			where t1.name = t2.parent and t2.purchase_receipt = %s and t1.docstatus = 1""",
			(self.name),
		)
		if submit_rv:
			frappe.throw(_("Purchase Invoice {0} is already submitted").format(self.submit_rv[0][0]))

	def on_cancel(self):
		super(PurchaseReceipt, self).on_cancel()

		self.check_on_hold_or_closed_status()
		# Check if Purchase Invoice has been submitted against current Purchase Order
		submitted = frappe.db.sql(
			"""select t1.name
			from `tabPurchase Invoice` t1,`tabPurchase Invoice Item` t2
			where t1.name = t2.parent and t2.purchase_receipt = %s and t1.docstatus = 1""",
			self.name,
		)
		if submitted:
			frappe.throw(_("Purchase Invoice {0} is already submitted").format(submitted[0][0]))

		self.update_prevdoc_status()
		self.update_billing_status()

		# Updating stock ledger should always be called after updating prevdoc status,
		# because updating ordered qty in bin depends upon updated ordered qty in PO
		self.update_stock_ledger()
		self.make_gl_entries_on_cancel()
		self.repost_future_sle_and_gle()
		self.ignore_linked_doctypes = (
			"GL Entry",
			"Stock Ledger Entry",
			"Repost Item Valuation",
			"Serial and Batch Bundle",
		)
		self.delete_auto_created_batches()
		self.set_consumed_qty_in_subcontract_order()

	def get_gl_entries(self, warehouse_account=None):
		from erpnext.accounts.general_ledger import process_gl_map

		gl_entries = []

		self.make_item_gl_entries(gl_entries, warehouse_account=warehouse_account)
		self.make_tax_gl_entries(gl_entries)
		update_regional_gl_entries(gl_entries, self)

		return process_gl_map(gl_entries)

	def make_item_gl_entries(self, gl_entries, warehouse_account=None):
		from erpnext.accounts.doctype.purchase_invoice.purchase_invoice import (
			get_purchase_document_details,
		)

		provisional_accounting_for_non_stock_items = cint(
			frappe.db.get_value(
				"Company", self.company, "enable_provisional_accounting_for_non_stock_items"
			)
		)

		exchange_rate_map, net_rate_map = get_purchase_document_details(self)

		def validate_account(account_type):
			frappe.throw(_("{0} account not found while submitting purchase receipt").format(account_type))

		def make_item_asset_inward_gl_entry(item, stock_value_diff, stock_asset_account_name):
			account_currency = get_account_currency(stock_asset_account_name)

			if not stock_asset_account_name:
				validate_account("Asset or warehouse account")

			self.add_gl_entry(
				gl_entries=gl_entries,
				account=stock_asset_account_name,
				cost_center=d.cost_center,
				debit=stock_value_diff,
				credit=0.0,
				remarks=remarks,
				against_account=stock_asset_rbnb,
				account_currency=account_currency,
				item=item,
			)

		def make_stock_received_but_not_billed_entry(item):
			account = (
				warehouse_account[item.from_warehouse]["account"] if item.from_warehouse else stock_asset_rbnb
			)
			account_currency = get_account_currency(account)

			# GL Entry for from warehouse or Stock Received but not billed
			# Intentionally passed negative debit amount to avoid incorrect GL Entry validation
			credit_amount = (
				flt(item.base_net_amount, item.precision("base_net_amount"))
				if account_currency == self.company_currency
				else flt(item.net_amount, item.precision("net_amount"))
			)

			outgoing_amount = item.base_net_amount
			if self.is_internal_transfer() and item.valuation_rate:
				outgoing_amount = abs(get_stock_value_difference(self.name, item.name, item.from_warehouse))
				credit_amount = outgoing_amount

			if credit_amount:
				if not account:
					validate_account("Stock or Asset Received But Not Billed")

				self.add_gl_entry(
					gl_entries=gl_entries,
					account=account,
					cost_center=item.cost_center,
					debit=-1 * flt(outgoing_amount, item.precision("base_net_amount")),
					credit=0.0,
					remarks=remarks,
					against_account=stock_asset_account_name,
					debit_in_account_currency=-1 * flt(outgoing_amount, item.precision("base_net_amount")),
					account_currency=account_currency,
					item=item,
				)

				# check if the exchange rate has changed
				if d.get("purchase_invoice"):
					if (
						exchange_rate_map[item.purchase_invoice]
						and self.conversion_rate != exchange_rate_map[item.purchase_invoice]
						and item.net_rate == net_rate_map[item.purchase_invoice_item]
					):

						discrepancy_caused_by_exchange_rate_difference = (item.qty * item.net_rate) * (
							exchange_rate_map[item.purchase_invoice] - self.conversion_rate
						)

						self.add_gl_entry(
							gl_entries=gl_entries,
							account=account,
							cost_center=item.cost_center,
							debit=0.0,
							credit=discrepancy_caused_by_exchange_rate_difference,
							remarks=remarks,
							against_account=self.supplier,
							debit_in_account_currency=-1 * discrepancy_caused_by_exchange_rate_difference,
							account_currency=account_currency,
							item=item,
						)

						self.add_gl_entry(
							gl_entries=gl_entries,
							account=self.get_company_default("exchange_gain_loss_account"),
							cost_center=d.cost_center,
							debit=discrepancy_caused_by_exchange_rate_difference,
							credit=0.0,
							remarks=remarks,
							against_account=self.supplier,
							debit_in_account_currency=-1 * discrepancy_caused_by_exchange_rate_difference,
							account_currency=account_currency,
							item=item,
						)

			return outgoing_amount

		def make_landed_cost_gl_entries(item):
			# Amount added through landed-cost-voucher
			if item.landed_cost_voucher_amount and landed_cost_entries:
				if (item.item_code, item.name) in landed_cost_entries:
					for account, amount in landed_cost_entries[(item.item_code, item.name)].items():
						account_currency = get_account_currency(account)
						credit_amount = (
							flt(amount["base_amount"])
							if (amount["base_amount"] or account_currency != self.company_currency)
							else flt(amount["amount"])
						)

						if not account:
							validate_account("Landed Cost Account")

						self.add_gl_entry(
							gl_entries=gl_entries,
							account=account,
							cost_center=item.cost_center,
							debit=0.0,
							credit=credit_amount,
							remarks=remarks,
							against_account=stock_asset_account_name,
							credit_in_account_currency=flt(amount["amount"]),
							account_currency=account_currency,
							project=item.project,
							item=item,
						)

		def make_rate_difference_entry(item):
			if item.rate_difference_with_purchase_invoice and stock_asset_rbnb:
				account_currency = get_account_currency(stock_asset_rbnb)
				self.add_gl_entry(
					gl_entries=gl_entries,
					account=stock_asset_rbnb,
					cost_center=item.cost_center,
					debit=0.0,
					credit=flt(item.rate_difference_with_purchase_invoice),
					remarks=_("Adjustment based on Purchase Invoice rate"),
					against_account=stock_asset_account_name,
					account_currency=account_currency,
					project=item.project,
					item=item,
				)

		def make_sub_contracting_gl_entries(item):
			# sub-contracting warehouse
			if flt(item.rm_supp_cost) and warehouse_account.get(self.supplier_warehouse):
				self.add_gl_entry(
					gl_entries=gl_entries,
					account=supplier_warehouse_account,
					cost_center=item.cost_center,
					debit=0.0,
					credit=flt(item.rm_supp_cost),
					remarks=remarks,
					against_account=stock_asset_account_name,
					account_currency=supplier_warehouse_account_currency,
					item=item,
				)

		def make_divisional_loss_gl_entry(item, outgoing_amount):
			if item.is_fixed_asset:
				return

			# divisional loss adjustment
			valuation_amount_as_per_doc = (
				flt(outgoing_amount, d.precision("base_net_amount"))
				+ flt(item.landed_cost_voucher_amount)
				+ flt(item.rm_supp_cost)
				+ flt(item.item_tax_amount)
				+ flt(item.rate_difference_with_purchase_invoice)
			)

			divisional_loss = flt(
				valuation_amount_as_per_doc - flt(stock_value_diff), item.precision("base_net_amount")
			)

			if divisional_loss:
				loss_account = (
					self.get_company_default("default_expense_account", ignore_validation=True)
					or stock_asset_rbnb
				)

				cost_center = item.cost_center or frappe.get_cached_value(
					"Company", self.company, "cost_center"
				)
				account_currency = get_account_currency(loss_account)
				self.add_gl_entry(
					gl_entries=gl_entries,
					account=loss_account,
					cost_center=cost_center,
					debit=divisional_loss,
					credit=0.0,
					remarks=remarks,
					against_account=stock_asset_account_name,
					account_currency=account_currency,
					project=item.project,
					item=item,
				)

		stock_items = self.get_stock_items()
		warehouse_with_no_account = []

		for d in self.get("items"):
			if (
				provisional_accounting_for_non_stock_items
				and d.item_code not in stock_items
				and flt(d.qty)
				and d.get("provisional_expense_account")
				and not d.is_fixed_asset
			):
				self.add_provisional_gl_entry(
					d, gl_entries, self.posting_date, d.get("provisional_expense_account")
				)
			elif flt(d.qty) and (flt(d.valuation_rate) or self.is_return):
				remarks = self.get("remarks") or _("Accounting Entry for {0}").format(
					"Asset" if d.is_fixed_asset else "Stock"
				)

				if not (
					(erpnext.is_perpetual_inventory_enabled(self.company) and d.item_code in stock_items)
					or d.is_fixed_asset
				):
					continue

				stock_asset_rbnb = (
					self.get_company_default("asset_received_but_not_billed")
					if d.is_fixed_asset
					else self.get_company_default("stock_received_but_not_billed")
				)
				landed_cost_entries = get_item_account_wise_additional_cost(self.name)

				if d.is_fixed_asset:
					account_type = (
						"capital_work_in_progress_account"
						if is_cwip_accounting_enabled(d.asset_category)
						else "fixed_asset_account"
					)

					stock_asset_account_name = get_asset_account(
						account_type, asset_category=d.asset_category, company=self.company
					)

					stock_value_diff = (
						flt(d.net_amount)
						+ flt(d.item_tax_amount / self.conversion_rate)
						+ flt(d.landed_cost_voucher_amount)
					)
				elif warehouse_account.get(d.warehouse):
					stock_value_diff = get_stock_value_difference(self.name, d.name, d.warehouse)
					stock_asset_account_name = warehouse_account[d.warehouse]["account"]
					supplier_warehouse_account = warehouse_account.get(self.supplier_warehouse, {}).get("account")
					supplier_warehouse_account_currency = warehouse_account.get(self.supplier_warehouse, {}).get(
						"account_currency"
					)

					# If PR is sub-contracted and fg item rate is zero
					# in that case if account for source and target warehouse are same,
					# then GL entries should not be posted
					if (
						flt(stock_value_diff) == flt(d.rm_supp_cost)
						and warehouse_account.get(self.supplier_warehouse)
						and stock_asset_account_name == supplier_warehouse_account
					):
						continue

				if (flt(d.valuation_rate) or self.is_return or d.is_fixed_asset) and flt(d.qty):
					make_item_asset_inward_gl_entry(d, stock_value_diff, stock_asset_account_name)
					outgoing_amount = make_stock_received_but_not_billed_entry(d)
					make_landed_cost_gl_entries(d)
					make_rate_difference_entry(d)
					make_sub_contracting_gl_entries(d)
					make_divisional_loss_gl_entry(d, outgoing_amount)
			elif (
				d.warehouse not in warehouse_with_no_account
				or d.rejected_warehouse not in warehouse_with_no_account
			):
				warehouse_with_no_account.append(d.warehouse)

			if d.is_fixed_asset:
				self.update_assets(d, d.valuation_rate)

		if warehouse_with_no_account:
			frappe.msgprint(
				_("No accounting entries for the following warehouses")
				+ ": \n"
				+ "\n".join(warehouse_with_no_account)
			)

	def add_provisional_gl_entry(
		self, item, gl_entries, posting_date, provisional_account, reverse=0
	):
		credit_currency = get_account_currency(provisional_account)
		expense_account = item.expense_account
		debit_currency = get_account_currency(item.expense_account)
		remarks = self.get("remarks") or _("Accounting Entry for Service")
		multiplication_factor = 1

		if reverse:
			multiplication_factor = -1
			expense_account = frappe.db.get_value(
				"Purchase Receipt Item", {"name": item.get("pr_detail")}, ["expense_account"]
			)

		self.add_gl_entry(
			gl_entries=gl_entries,
			account=provisional_account,
			cost_center=item.cost_center,
			debit=0.0,
			credit=multiplication_factor * item.base_amount,
			remarks=remarks,
			against_account=expense_account,
			account_currency=credit_currency,
			project=item.project,
			voucher_detail_no=item.name,
			item=item,
			posting_date=posting_date,
		)

		self.add_gl_entry(
			gl_entries=gl_entries,
			account=expense_account,
			cost_center=item.cost_center,
			debit=multiplication_factor * item.base_amount,
			credit=0.0,
			remarks=remarks,
			against_account=provisional_account,
			account_currency=debit_currency,
			project=item.project,
			voucher_detail_no=item.name,
			item=item,
			posting_date=posting_date,
		)

	def make_tax_gl_entries(self, gl_entries):
		negative_expense_to_be_booked = sum([flt(d.item_tax_amount) for d in self.get("items")])
		is_asset_pr = any(d.is_fixed_asset for d in self.get("items"))
		# Cost center-wise amount breakup for other charges included for valuation
		valuation_tax = {}
		for tax in self.get("taxes"):
			if tax.category in ("Valuation", "Valuation and Total") and flt(
				tax.base_tax_amount_after_discount_amount
			):
				if not tax.cost_center:
					frappe.throw(
						_("Cost Center is required in row {0} in Taxes table for type {1}").format(
							tax.idx, _(tax.category)
						)
					)
				valuation_tax.setdefault(tax.name, 0)
				valuation_tax[tax.name] += (tax.add_deduct_tax == "Add" and 1 or -1) * flt(
					tax.base_tax_amount_after_discount_amount
				)

		if negative_expense_to_be_booked and valuation_tax:
			# Backward compatibility:
			# and charges added via Landed Cost Voucher,
			# post valuation related charges on "Stock Received But Not Billed"
			against_account = ", ".join([d.account for d in gl_entries if flt(d.debit) > 0])
			total_valuation_amount = sum(valuation_tax.values())
			amount_including_divisional_loss = negative_expense_to_be_booked
			stock_rbnb = (
				self.get("asset_received_but_not_billed")
				if is_asset_pr
				else self.get_company_default("stock_received_but_not_billed")
			)
			i = 1
			for tax in self.get("taxes"):
				if valuation_tax.get(tax.name):
					negative_expense_booked_in_pi = frappe.db.sql(
						"""select name from `tabPurchase Invoice Item` pi
						where docstatus = 1 and purchase_receipt=%s
						and exists(select name from `tabGL Entry` where voucher_type='Purchase Invoice'
							and voucher_no=pi.parent and account=%s)""",
						(self.name, tax.account_head),
					)

					if negative_expense_booked_in_pi:
						account = stock_rbnb
					else:
						account = tax.account_head

					if i == len(valuation_tax):
						applicable_amount = amount_including_divisional_loss
					else:
						applicable_amount = negative_expense_to_be_booked * (
							valuation_tax[tax.name] / total_valuation_amount
						)
						amount_including_divisional_loss -= applicable_amount

					self.add_gl_entry(
						gl_entries=gl_entries,
						account=account,
						cost_center=tax.cost_center,
						debit=0.0,
						credit=applicable_amount,
						remarks=self.remarks or _("Accounting Entry for Stock"),
						against_account=against_account,
						item=tax,
					)

					i += 1

	def update_assets(self, item, valuation_rate):
		assets = frappe.db.get_all(
			"Asset", filters={"purchase_receipt": self.name, "item_code": item.item_code}
		)

		for asset in assets:
			frappe.db.set_value("Asset", asset.name, "gross_purchase_amount", flt(valuation_rate))
			frappe.db.set_value("Asset", asset.name, "purchase_receipt_amount", flt(valuation_rate))

	def update_status(self, status):
		self.set_status(update=True, status=status)
		self.notify_update()
		clear_doctype_notifications(self)

	def update_billing_status(self, update_modified=True):
		updated_pr = [self.name]
		po_details = []
		for d in self.get("items"):
			if d.get("purchase_invoice") and d.get("purchase_invoice_item"):
				d.db_set("billed_amt", d.amount, update_modified=update_modified)
			elif d.purchase_order_item:
				po_details.append(d.purchase_order_item)

		if po_details:
			updated_pr += update_billed_amount_based_on_po(po_details, update_modified, self)

		for pr in set(updated_pr):
			pr_doc = self if (pr == self.name) else frappe.get_doc("Purchase Receipt", pr)
			update_billing_percentage(pr_doc, update_modified=update_modified)

<<<<<<< HEAD
=======
		self.load_from_db()

	def reserve_stock_for_sales_order(self):
		if self.is_return or not cint(
			frappe.db.get_single_value("Stock Settings", "auto_reserve_stock_for_sales_order_on_purchase")
		):
			return

		self.reload()  # reload to get the Serial and Batch Bundle Details

		so_items_details_map = {}
		for item in self.items:
			if item.sales_order and item.sales_order_item:
				item_details = {
					"name": item.sales_order_item,
					"item_code": item.item_code,
					"warehouse": item.warehouse,
					"qty_to_reserve": item.stock_qty,
					"from_voucher_no": item.parent,
					"from_voucher_detail_no": item.name,
					"serial_and_batch_bundle": item.serial_and_batch_bundle,
				}
				so_items_details_map.setdefault(item.sales_order, []).append(item_details)

		if so_items_details_map:
			for so, items_details in so_items_details_map.items():
				so_doc = frappe.get_doc("Sales Order", so)
				so_doc.create_stock_reservation_entries(
					items_details=items_details,
					from_voucher_type="Purchase Receipt",
					notify=True,
				)

>>>>>>> cdbe1c87

def get_stock_value_difference(voucher_no, voucher_detail_no, warehouse):
	return frappe.db.get_value(
		"Stock Ledger Entry",
		{
			"voucher_type": "Purchase Receipt",
			"voucher_no": voucher_no,
			"voucher_detail_no": voucher_detail_no,
			"warehouse": warehouse,
			"is_cancelled": 0,
		},
		"stock_value_difference",
	)


def update_billed_amount_based_on_po(po_details, update_modified=True, pr_doc=None):
	po_billed_amt_details = get_billed_amount_against_po(po_details)

	# Get all Purchase Receipt Item rows against the Purchase Order Items
	pr_details = get_purchase_receipts_against_po_details(po_details)

	pr_items = [pr_detail.name for pr_detail in pr_details]
	pr_items_billed_amount = get_billed_amount_against_pr(pr_items)

	updated_pr = []
	for pr_item in pr_details:
		billed_against_po = flt(po_billed_amt_details.get(pr_item.purchase_order_item))

		# Get billed amount directly against Purchase Receipt
		billed_amt_agianst_pr = flt(pr_items_billed_amount.get(pr_item.name, 0))

		# Distribute billed amount directly against PO between PRs based on FIFO
		if billed_against_po and billed_amt_agianst_pr < pr_item.amount:
			pending_to_bill = flt(pr_item.amount) - billed_amt_agianst_pr
			if pending_to_bill <= billed_against_po:
				billed_amt_agianst_pr += pending_to_bill
				billed_against_po -= pending_to_bill
			else:
				billed_amt_agianst_pr += billed_against_po
				billed_against_po = 0

		po_billed_amt_details[pr_item.purchase_order_item] = billed_against_po

		if pr_item.billed_amt != billed_amt_agianst_pr:
			# update existing doc if possible
			if pr_doc and pr_item.parent == pr_doc.name:
				pr_item = next((item for item in pr_doc.items if item.name == pr_item.name), None)
				pr_item.db_set("billed_amt", billed_amt_agianst_pr, update_modified=update_modified)

			else:
				frappe.db.set_value(
					"Purchase Receipt Item",
					pr_item.name,
					"billed_amt",
					billed_amt_agianst_pr,
					update_modified=update_modified,
				)

			updated_pr.append(pr_item.parent)

	return updated_pr


def get_purchase_receipts_against_po_details(po_details):
	# Get Purchase Receipts against Purchase Order Items

	purchase_receipt = frappe.qb.DocType("Purchase Receipt")
	purchase_receipt_item = frappe.qb.DocType("Purchase Receipt Item")

	query = (
		frappe.qb.from_(purchase_receipt)
		.inner_join(purchase_receipt_item)
		.on(purchase_receipt.name == purchase_receipt_item.parent)
		.select(
			purchase_receipt_item.name,
			purchase_receipt_item.parent,
			purchase_receipt_item.amount,
			purchase_receipt_item.billed_amt,
			purchase_receipt_item.purchase_order_item,
		)
		.where(
			(purchase_receipt_item.purchase_order_item.isin(po_details))
			& (purchase_receipt.docstatus == 1)
			& (purchase_receipt.is_return == 0)
		)
		.orderby(CombineDatetime(purchase_receipt.posting_date, purchase_receipt.posting_time))
		.orderby(purchase_receipt.name)
	)

	return query.run(as_dict=True)


def get_billed_amount_against_pr(pr_items):
	# Get billed amount directly against Purchase Receipt

	if not pr_items:
		return {}

	purchase_invoice_item = frappe.qb.DocType("Purchase Invoice Item")

	query = (
		frappe.qb.from_(purchase_invoice_item)
		.select(fn.Sum(purchase_invoice_item.amount).as_("billed_amt"), purchase_invoice_item.pr_detail)
		.where((purchase_invoice_item.pr_detail.isin(pr_items)) & (purchase_invoice_item.docstatus == 1))
		.groupby(purchase_invoice_item.pr_detail)
	).run(as_dict=1)

	return {d.pr_detail: flt(d.billed_amt) for d in query}


def get_billed_amount_against_po(po_items):
	# Get billed amount directly against Purchase Order
	if not po_items:
		return {}

	purchase_invoice_item = frappe.qb.DocType("Purchase Invoice Item")

	query = (
		frappe.qb.from_(purchase_invoice_item)
		.select(fn.Sum(purchase_invoice_item.amount).as_("billed_amt"), purchase_invoice_item.po_detail)
		.where(
			(purchase_invoice_item.po_detail.isin(po_items))
			& (purchase_invoice_item.docstatus == 1)
			& (purchase_invoice_item.pr_detail.isnull())
		)
		.groupby(purchase_invoice_item.po_detail)
	).run(as_dict=1)

	return {d.po_detail: flt(d.billed_amt) for d in query}


def update_billing_percentage(pr_doc, update_modified=True, adjust_incoming_rate=False):
	# Update Billing % based on pending accepted qty
	total_amount, total_billed_amount = 0, 0
	item_wise_returned_qty = get_item_wise_returned_qty(pr_doc)

	for item in pr_doc.items:
		returned_qty = flt(item_wise_returned_qty.get(item.name))
		returned_amount = flt(returned_qty) * flt(item.rate)
		pending_amount = flt(item.amount) - returned_amount
		total_billable_amount = pending_amount if item.billed_amt <= pending_amount else item.billed_amt

		total_amount += total_billable_amount
		total_billed_amount += flt(item.billed_amt)

		if pr_doc.get("is_return") and not total_amount and total_billed_amount:
			total_amount = total_billed_amount

		if adjust_incoming_rate:
			adjusted_amt = 0.0
			if item.billed_amt and item.amount:
				adjusted_amt = flt(item.billed_amt) - flt(item.amount)

			item.db_set("rate_difference_with_purchase_invoice", adjusted_amt, update_modified=False)

	percent_billed = round(100 * (total_billed_amount / (total_amount or 1)), 6)
	pr_doc.db_set("per_billed", percent_billed)

	if update_modified:
		pr_doc.set_status(update=True)
		pr_doc.notify_update()

	if adjust_incoming_rate:
		adjust_incoming_rate_for_pr(pr_doc)


def adjust_incoming_rate_for_pr(doc):
	doc.update_valuation_rate(reset_outgoing_rate=False)

	for item in doc.get("items"):
		item.db_update()

	doc.docstatus = 2
	doc.update_stock_ledger(allow_negative_stock=True, via_landed_cost_voucher=True)
	doc.make_gl_entries_on_cancel()

	# update stock & gl entries for submit state of PR
	doc.docstatus = 1
	doc.update_stock_ledger(allow_negative_stock=True, via_landed_cost_voucher=True)
	doc.make_gl_entries()
	doc.repost_future_sle_and_gle()


def get_item_wise_returned_qty(pr_doc):
	items = [d.name for d in pr_doc.items]

	return frappe._dict(
		frappe.get_all(
			"Purchase Receipt",
			fields=[
				"`tabPurchase Receipt Item`.purchase_receipt_item",
				"sum(abs(`tabPurchase Receipt Item`.qty)) as qty",
			],
			filters=[
				["Purchase Receipt", "docstatus", "=", 1],
				["Purchase Receipt", "is_return", "=", 1],
				["Purchase Receipt Item", "purchase_receipt_item", "in", items],
			],
			group_by="`tabPurchase Receipt Item`.purchase_receipt_item",
			as_list=1,
		)
	)


@frappe.whitelist()
def make_purchase_invoice(source_name, target_doc=None):
	from erpnext.accounts.party import get_payment_terms_template

	doc = frappe.get_doc("Purchase Receipt", source_name)
	returned_qty_map = get_returned_qty_map(source_name)
	invoiced_qty_map = get_invoiced_qty_map(source_name)

	def set_missing_values(source, target):
		if len(target.get("items")) == 0:
			frappe.throw(_("All items have already been Invoiced/Returned"))

		doc = frappe.get_doc(target)
		doc.payment_terms_template = get_payment_terms_template(
			source.supplier, "Supplier", source.company
		)
		doc.run_method("onload")
		doc.run_method("set_missing_values")
		doc.run_method("calculate_taxes_and_totals")
		doc.set_payment_schedule()

	def update_item(source_doc, target_doc, source_parent):
		target_doc.qty, returned_qty = get_pending_qty(source_doc)
		if frappe.db.get_single_value(
			"Buying Settings", "bill_for_rejected_quantity_in_purchase_invoice"
		):
			target_doc.rejected_qty = 0
		target_doc.stock_qty = flt(target_doc.qty) * flt(
			target_doc.conversion_factor, target_doc.precision("conversion_factor")
		)
		returned_qty_map[source_doc.name] = returned_qty

	def get_pending_qty(item_row):
		qty = item_row.qty
		if frappe.db.get_single_value(
			"Buying Settings", "bill_for_rejected_quantity_in_purchase_invoice"
		):
			qty = item_row.received_qty
		pending_qty = qty - invoiced_qty_map.get(item_row.name, 0)
		returned_qty = flt(returned_qty_map.get(item_row.name, 0))
		if returned_qty:
			if returned_qty >= pending_qty:
				pending_qty = 0
				returned_qty -= pending_qty
			else:
				pending_qty -= returned_qty
				returned_qty = 0
		return pending_qty, returned_qty

	doclist = get_mapped_doc(
		"Purchase Receipt",
		source_name,
		{
			"Purchase Receipt": {
				"doctype": "Purchase Invoice",
				"field_map": {
					"supplier_warehouse": "supplier_warehouse",
					"is_return": "is_return",
					"bill_date": "bill_date",
				},
				"validation": {
					"docstatus": ["=", 1],
				},
			},
			"Purchase Receipt Item": {
				"doctype": "Purchase Invoice Item",
				"field_map": {
					"name": "pr_detail",
					"parent": "purchase_receipt",
					"purchase_order_item": "po_detail",
					"purchase_order": "purchase_order",
					"is_fixed_asset": "is_fixed_asset",
					"asset_location": "asset_location",
					"asset_category": "asset_category",
				},
				"postprocess": update_item,
				"filter": lambda d: get_pending_qty(d)[0] <= 0
				if not doc.get("is_return")
				else get_pending_qty(d)[0] > 0,
			},
			"Purchase Taxes and Charges": {"doctype": "Purchase Taxes and Charges", "add_if_empty": True},
		},
		target_doc,
		set_missing_values,
	)

	doclist.set_onload("ignore_price_list", True)
	return doclist


def get_invoiced_qty_map(purchase_receipt):
	"""returns a map: {pr_detail: invoiced_qty}"""
	invoiced_qty_map = {}

	for pr_detail, qty in frappe.db.sql(
		"""select pr_detail, qty from `tabPurchase Invoice Item`
		where purchase_receipt=%s and docstatus=1""",
		purchase_receipt,
	):
		if not invoiced_qty_map.get(pr_detail):
			invoiced_qty_map[pr_detail] = 0
		invoiced_qty_map[pr_detail] += qty

	return invoiced_qty_map


def get_returned_qty_map(purchase_receipt):
	"""returns a map: {so_detail: returned_qty}"""
	returned_qty_map = frappe._dict(
		frappe.db.sql(
			"""select pr_item.purchase_receipt_item, abs(pr_item.qty) as qty
		from `tabPurchase Receipt Item` pr_item, `tabPurchase Receipt` pr
		where pr.name = pr_item.parent
			and pr.docstatus = 1
			and pr.is_return = 1
			and pr.return_against = %s
	""",
			purchase_receipt,
		)
	)

	return returned_qty_map


@frappe.whitelist()
def make_purchase_return_against_rejected_warehouse(source_name):
	from erpnext.controllers.sales_and_purchase_return import make_return_doc

	return make_return_doc("Purchase Receipt", source_name, return_against_rejected_qty=True)


@frappe.whitelist()
def make_purchase_return(source_name, target_doc=None):
	from erpnext.controllers.sales_and_purchase_return import make_return_doc

	return make_return_doc("Purchase Receipt", source_name, target_doc)


@frappe.whitelist()
def update_purchase_receipt_status(docname, status):
	pr = frappe.get_doc("Purchase Receipt", docname)
	pr.update_status(status)


@frappe.whitelist()
def make_stock_entry(source_name, target_doc=None):
	def set_missing_values(source, target):
		target.stock_entry_type = "Material Transfer"
		target.purpose = "Material Transfer"
		target.set_missing_values()

	doclist = get_mapped_doc(
		"Purchase Receipt",
		source_name,
		{
			"Purchase Receipt": {
				"doctype": "Stock Entry",
			},
			"Purchase Receipt Item": {
				"doctype": "Stock Entry Detail",
				"field_map": {
					"warehouse": "s_warehouse",
					"parent": "reference_purchase_receipt",
					"batch_no": "batch_no",
				},
			},
		},
		target_doc,
		set_missing_values,
	)

	return doclist


@frappe.whitelist()
def make_inter_company_delivery_note(source_name, target_doc=None):
	return make_inter_company_transaction("Purchase Receipt", source_name, target_doc)


def get_item_account_wise_additional_cost(purchase_document):
	landed_cost_vouchers = frappe.get_all(
		"Landed Cost Purchase Receipt",
		fields=["parent"],
		filters={"receipt_document": purchase_document, "docstatus": 1},
	)

	if not landed_cost_vouchers:
		return

	item_account_wise_cost = {}

	for lcv in landed_cost_vouchers:
		landed_cost_voucher_doc = frappe.get_doc("Landed Cost Voucher", lcv.parent)

		# Use amount field for total item cost for manually cost distributed LCVs
		if landed_cost_voucher_doc.distribute_charges_based_on == "Distribute Manually":
			based_on_field = "amount"
		else:
			based_on_field = frappe.scrub(landed_cost_voucher_doc.distribute_charges_based_on)

		total_item_cost = 0

		for item in landed_cost_voucher_doc.items:
			total_item_cost += item.get(based_on_field)

		for item in landed_cost_voucher_doc.items:
			if item.receipt_document == purchase_document:
				for account in landed_cost_voucher_doc.taxes:
					item_account_wise_cost.setdefault((item.item_code, item.purchase_receipt_item), {})
					item_account_wise_cost[(item.item_code, item.purchase_receipt_item)].setdefault(
						account.expense_account, {"amount": 0.0, "base_amount": 0.0}
					)

					if total_item_cost > 0:
						item_account_wise_cost[(item.item_code, item.purchase_receipt_item)][
							account.expense_account
						]["amount"] += (
							account.amount * item.get(based_on_field) / total_item_cost
						)

						item_account_wise_cost[(item.item_code, item.purchase_receipt_item)][
							account.expense_account
						]["base_amount"] += (
							account.base_amount * item.get(based_on_field) / total_item_cost
						)
					else:
						item_account_wise_cost[(item.item_code, item.purchase_receipt_item)][
							account.expense_account
						]["amount"] += item.applicable_charges
						item_account_wise_cost[(item.item_code, item.purchase_receipt_item)][
							account.expense_account
						]["base_amount"] += item.applicable_charges

	return item_account_wise_cost


def on_doctype_update():
	frappe.db.add_index("Purchase Receipt", ["supplier", "is_return", "return_against"])


@erpnext.allow_regional
def update_regional_gl_entries(gl_list, doc):
	return<|MERGE_RESOLUTION|>--- conflicted
+++ resolved
@@ -760,10 +760,6 @@
 			pr_doc = self if (pr == self.name) else frappe.get_doc("Purchase Receipt", pr)
 			update_billing_percentage(pr_doc, update_modified=update_modified)
 
-<<<<<<< HEAD
-=======
-		self.load_from_db()
-
 	def reserve_stock_for_sales_order(self):
 		if self.is_return or not cint(
 			frappe.db.get_single_value("Stock Settings", "auto_reserve_stock_for_sales_order_on_purchase")
@@ -795,7 +791,6 @@
 					notify=True,
 				)
 
->>>>>>> cdbe1c87
 
 def get_stock_value_difference(voucher_no, voucher_detail_no, warehouse):
 	return frappe.db.get_value(
