# Copyright (c) 2015, Frappe Technologies Pvt. Ltd. and Contributors
# License: GNU General Public License v3. See license.txt


import frappe
from frappe import _, throw
from frappe.desk.notifications import clear_doctype_notifications
from frappe.model.mapper import get_mapped_doc
from frappe.utils import cint, flt, get_link_to_form, getdate, nowdate

import erpnext
from erpnext.accounts.utils import get_account_currency
from erpnext.assets.doctype.asset.asset import get_asset_account, is_cwip_accounting_enabled
from erpnext.assets.doctype.asset_category.asset_category import get_asset_category_account
from erpnext.buying.utils import check_on_hold_or_closed_status
from erpnext.controllers.buying_controller import BuyingController
from erpnext.stock.doctype.delivery_note.delivery_note import make_inter_company_transaction

form_grid_templates = {"items": "templates/form_grid/item_grid.html"}


class PurchaseReceipt(BuyingController):
	def __init__(self, *args, **kwargs):
		super(PurchaseReceipt, self).__init__(*args, **kwargs)
		self.status_updater = [
			{
				"target_dt": "Purchase Order Item",
				"join_field": "purchase_order_item",
				"target_field": "received_qty",
				"target_parent_dt": "Purchase Order",
				"target_parent_field": "per_received",
				"target_ref_field": "qty",
				"source_dt": "Purchase Receipt Item",
				"source_field": "received_qty",
				"second_source_dt": "Purchase Invoice Item",
				"second_source_field": "received_qty",
				"second_join_field": "po_detail",
				"percent_join_field": "purchase_order",
				"overflow_type": "receipt",
				"second_source_extra_cond": """ and exists(select name from `tabPurchase Invoice`
				where name=`tabPurchase Invoice Item`.parent and update_stock = 1)""",
			},
			{
				"source_dt": "Purchase Receipt Item",
				"target_dt": "Material Request Item",
				"join_field": "material_request_item",
				"target_field": "received_qty",
				"target_parent_dt": "Material Request",
				"target_parent_field": "per_received",
				"target_ref_field": "stock_qty",
				"source_field": "stock_qty",
				"percent_join_field": "material_request",
			},
			{
				"source_dt": "Purchase Receipt Item",
				"target_dt": "Purchase Invoice Item",
				"join_field": "purchase_invoice_item",
				"target_field": "received_qty",
				"target_parent_dt": "Purchase Invoice",
				"target_parent_field": "per_received",
				"target_ref_field": "qty",
				"source_field": "received_qty",
				"percent_join_field": "purchase_invoice",
				"overflow_type": "receipt",
			},
		]

		if cint(self.is_return):
			self.status_updater.extend(
				[
					{
						"source_dt": "Purchase Receipt Item",
						"target_dt": "Purchase Order Item",
						"join_field": "purchase_order_item",
						"target_field": "returned_qty",
						"source_field": "-1 * qty",
						"second_source_dt": "Purchase Invoice Item",
						"second_source_field": "-1 * qty",
						"second_join_field": "po_detail",
						"extra_cond": """ and exists (select name from `tabPurchase Receipt`
						where name=`tabPurchase Receipt Item`.parent and is_return=1)""",
						"second_source_extra_cond": """ and exists (select name from `tabPurchase Invoice`
						where name=`tabPurchase Invoice Item`.parent and is_return=1 and update_stock=1)""",
					},
					{
						"source_dt": "Purchase Receipt Item",
						"target_dt": "Purchase Receipt Item",
						"join_field": "purchase_receipt_item",
						"target_field": "returned_qty",
						"target_parent_dt": "Purchase Receipt",
						"target_parent_field": "per_returned",
						"target_ref_field": "received_stock_qty",
						"source_field": "-1 * received_stock_qty",
						"percent_join_field_parent": "return_against",
					},
				]
			)

	def before_validate(self):
		from erpnext.stock.doctype.putaway_rule.putaway_rule import apply_putaway_rule

		if self.get("items") and self.apply_putaway_rule and not self.get("is_return"):
			apply_putaway_rule(self.doctype, self.get("items"), self.company)

	def validate(self):
		self.validate_posting_time()
		super(PurchaseReceipt, self).validate()

		if self._action == "submit":
			self.make_batches("warehouse")
		else:
			self.set_status()

		self.po_required()
		self.validate_with_previous_doc()
		self.validate_uom_is_integer("uom", ["qty", "received_qty"])
		self.validate_uom_is_integer("stock_uom", "stock_qty")
		self.validate_cwip_accounts()
		self.validate_provisional_expense_account()

		self.check_on_hold_or_closed_status()

		if getdate(self.posting_date) > getdate(nowdate()):
			throw(_("Posting Date cannot be future date"))

		self.reset_default_field_value("set_warehouse", "items", "warehouse")
		self.reset_default_field_value("rejected_warehouse", "items", "rejected_warehouse")
		self.reset_default_field_value("set_from_warehouse", "items", "from_warehouse")

	def validate_cwip_accounts(self):
		for item in self.get("items"):
			if item.is_fixed_asset and is_cwip_accounting_enabled(item.asset_category):
				# check cwip accounts before making auto assets
				# Improves UX by not giving messages of "Assets Created" before throwing error of not finding arbnb account
				arbnb_account = self.get_company_default("asset_received_but_not_billed")
				cwip_account = get_asset_account(
					"capital_work_in_progress_account", asset_category=item.asset_category, company=self.company
				)
				break

	def validate_provisional_expense_account(self):
		provisional_accounting_for_non_stock_items = cint(
			frappe.db.get_value(
				"Company", self.company, "enable_provisional_accounting_for_non_stock_items"
			)
		)

		if provisional_accounting_for_non_stock_items:
			default_provisional_account = self.get_company_default("default_provisional_account")
			if not self.provisional_expense_account:
				self.provisional_expense_account = default_provisional_account

	def validate_with_previous_doc(self):
		super(PurchaseReceipt, self).validate_with_previous_doc(
			{
				"Purchase Order": {
					"ref_dn_field": "purchase_order",
					"compare_fields": [["supplier", "="], ["company", "="], ["currency", "="]],
				},
				"Purchase Order Item": {
					"ref_dn_field": "purchase_order_item",
					"compare_fields": [["project", "="], ["uom", "="], ["item_code", "="]],
					"is_child_table": True,
					"allow_duplicate_prev_row_id": True,
				},
			}
		)

		if (
			cint(frappe.db.get_single_value("Buying Settings", "maintain_same_rate")) and not self.is_return
		):
			self.validate_rate_with_reference_doc(
				[["Purchase Order", "purchase_order", "purchase_order_item"]]
			)

	def po_required(self):
		if frappe.db.get_value("Buying Settings", None, "po_required") == "Yes":
			for d in self.get("items"):
				if not d.purchase_order:
					from erpnext.accounts.utils import check_permissions_so_po_required
					perms = check_permissions_so_po_required('Purchase Order', 'Buying Settings')
					module_settings = get_link_to_form('Buying Settings', 'Buying Settings', 'Buying Settings') \
						if perms['perm_setting'] else frappe.bold('Buying Settings')
					msg = _("Purchase Order Required for item {}").format(frappe.bold(d.item_code))
					msg += "<br><br>"
					msg += _("To submit the receipt without purchase order please set {0} as {1} in {2}").format(
						frappe.bold(_('Purchase Order Required')), frappe.bold('No'), module_settings)

					frappe.msgprint(msg, title=_("Purchase Order Required"), primary_action={
						'label': _('Create Purchase Order'),
						'client_action': 'erpnext.route_to_new_purchase_order',
						'args': {"supplier": self.supplier, "perm": perms['perm_so_po']}
					}, raise_exception=1)

	def get_already_received_qty(self, po, po_detail):
		qty = frappe.db.sql(
			"""select sum(qty) from `tabPurchase Receipt Item`
			where purchase_order_item = %s and docstatus = 1
			and purchase_order=%s
			and parent != %s""",
			(po_detail, po, self.name),
		)
		return qty and flt(qty[0][0]) or 0.0

	def get_po_qty_and_warehouse(self, po_detail):
		po_qty, po_warehouse = frappe.db.get_value(
			"Purchase Order Item", po_detail, ["qty", "warehouse"]
		)
		return po_qty, po_warehouse

	# Check for Closed status
	def check_on_hold_or_closed_status(self):
		check_list = []
		for d in self.get("items"):
			if (
				d.meta.get_field("purchase_order") and d.purchase_order and d.purchase_order not in check_list
			):
				check_list.append(d.purchase_order)
				check_on_hold_or_closed_status("Purchase Order", d.purchase_order)

	# on submit
	def on_submit(self):
		super(PurchaseReceipt, self).on_submit()

		# Check for Approving Authority
		frappe.get_doc("Authorization Control").validate_approving_authority(
			self.doctype, self.company, self.base_grand_total
		)

		self.update_prevdoc_status()
		if flt(self.per_billed) < 100:
			self.update_billing_status()
		else:
			self.db_set("status", "Completed")

		# Updating stock ledger should always be called after updating prevdoc status,
		# because updating ordered qty, reserved_qty_for_subcontract in bin
		# depends upon updated ordered qty in PO
		self.update_stock_ledger()

		from erpnext.stock.doctype.serial_no.serial_no import update_serial_nos_after_submit

		update_serial_nos_after_submit(self, "items")

		self.make_gl_entries()
		self.repost_future_sle_and_gle()
		self.set_consumed_qty_in_po()

	def check_next_docstatus(self):
		submit_rv = frappe.db.sql(
			"""select t1.name
			from `tabPurchase Invoice` t1,`tabPurchase Invoice Item` t2
			where t1.name = t2.parent and t2.purchase_receipt = %s and t1.docstatus = 1""",
			(self.name),
		)
		if submit_rv:
			frappe.throw(_("Purchase Invoice {0} is already submitted").format(self.submit_rv[0][0]))

	def on_cancel(self):
		super(PurchaseReceipt, self).on_cancel()

		self.check_on_hold_or_closed_status()
		# Check if Purchase Invoice has been submitted against current Purchase Order
		submitted = frappe.db.sql(
			"""select t1.name
			from `tabPurchase Invoice` t1,`tabPurchase Invoice Item` t2
			where t1.name = t2.parent and t2.purchase_receipt = %s and t1.docstatus = 1""",
			self.name,
		)
		if submitted:
			frappe.throw(_("Purchase Invoice {0} is already submitted").format(submitted[0][0]))

		self.update_prevdoc_status()
		self.update_billing_status()

		# Updating stock ledger should always be called after updating prevdoc status,
		# because updating ordered qty in bin depends upon updated ordered qty in PO
		self.update_stock_ledger()
		self.make_gl_entries_on_cancel()
		self.repost_future_sle_and_gle()
		self.ignore_linked_doctypes = ("GL Entry", "Stock Ledger Entry", "Repost Item Valuation")
		self.delete_auto_created_batches()
		self.set_consumed_qty_in_po()

	@frappe.whitelist()
	def get_current_stock(self):
		for d in self.get("supplied_items"):
			if self.supplier_warehouse:
				bin = frappe.db.sql(
					"select actual_qty from `tabBin` where item_code = %s and warehouse = %s",
					(d.rm_item_code, self.supplier_warehouse),
					as_dict=1,
				)
				d.current_stock = bin and flt(bin[0]["actual_qty"]) or 0

	def get_gl_entries(self, warehouse_account=None):
		from erpnext.accounts.general_ledger import process_gl_map

		gl_entries = []

		self.make_item_gl_entries(gl_entries, warehouse_account=warehouse_account)
		self.make_tax_gl_entries(gl_entries)
		self.get_asset_gl_entry(gl_entries)

		return process_gl_map(gl_entries)

	def make_item_gl_entries(self, gl_entries, warehouse_account=None):
		from erpnext.accounts.doctype.purchase_invoice.purchase_invoice import (
			get_purchase_document_details,
		)

		if erpnext.is_perpetual_inventory_enabled(self.company):
			stock_rbnb = self.get_company_default("stock_received_but_not_billed")
			landed_cost_entries = get_item_account_wise_additional_cost(self.name)
			expenses_included_in_valuation = self.get_company_default("expenses_included_in_valuation")

		warehouse_with_no_account = []
		stock_items = self.get_stock_items()
		provisional_accounting_for_non_stock_items = cint(
			frappe.db.get_value(
				"Company", self.company, "enable_provisional_accounting_for_non_stock_items"
			)
		)

		exchange_rate_map, net_rate_map = get_purchase_document_details(self)

		for d in self.get("items"):
			if d.item_code in stock_items and flt(d.valuation_rate) and flt(d.qty):
				if warehouse_account.get(d.warehouse):
					stock_value_diff = frappe.db.get_value(
						"Stock Ledger Entry",
						{
							"voucher_type": "Purchase Receipt",
							"voucher_no": self.name,
							"voucher_detail_no": d.name,
							"warehouse": d.warehouse,
							"is_cancelled": 0,
						},
						"stock_value_difference",
					)

					warehouse_account_name = warehouse_account[d.warehouse]["account"]
					warehouse_account_currency = warehouse_account[d.warehouse]["account_currency"]
					supplier_warehouse_account = warehouse_account.get(self.supplier_warehouse, {}).get("account")
					supplier_warehouse_account_currency = warehouse_account.get(self.supplier_warehouse, {}).get(
						"account_currency"
					)
					remarks = self.get("remarks") or _("Accounting Entry for Stock")

					# If PR is sub-contracted and fg item rate is zero
					# in that case if account for source and target warehouse are same,
					# then GL entries should not be posted
					if (
						flt(stock_value_diff) == flt(d.rm_supp_cost)
						and warehouse_account.get(self.supplier_warehouse)
						and warehouse_account_name == supplier_warehouse_account
					):
						continue

					self.add_gl_entry(
						gl_entries=gl_entries,
						account=warehouse_account_name,
						cost_center=d.cost_center,
						debit=stock_value_diff,
						credit=0.0,
						remarks=remarks,
						against_account=stock_rbnb,
						account_currency=warehouse_account_currency,
						item=d,
					)

					# GL Entry for from warehouse or Stock Received but not billed
					# Intentionally passed negative debit amount to avoid incorrect GL Entry validation
					credit_currency = (
						get_account_currency(warehouse_account[d.from_warehouse]["account"])
						if d.from_warehouse
						else get_account_currency(stock_rbnb)
					)

					credit_amount = (
						flt(d.base_net_amount, d.precision("base_net_amount"))
						if credit_currency == self.company_currency
						else flt(d.net_amount, d.precision("net_amount"))
					)
					if credit_amount:
						account = warehouse_account[d.from_warehouse]["account"] if d.from_warehouse else stock_rbnb

						self.add_gl_entry(
							gl_entries=gl_entries,
							account=account,
							cost_center=d.cost_center,
							debit=-1 * flt(d.base_net_amount, d.precision("base_net_amount")),
							credit=0.0,
							remarks=remarks,
							against_account=warehouse_account_name,
							debit_in_account_currency=-1 * credit_amount,
							account_currency=credit_currency,
							item=d,
						)

						# check if the exchange rate has changed
						if d.get("purchase_invoice"):
							if (
								exchange_rate_map[d.purchase_invoice]
								and self.conversion_rate != exchange_rate_map[d.purchase_invoice]
								and d.net_rate == net_rate_map[d.purchase_invoice_item]
							):

								discrepancy_caused_by_exchange_rate_difference = (d.qty * d.net_rate) * (
									exchange_rate_map[d.purchase_invoice] - self.conversion_rate
								)

								self.add_gl_entry(
									gl_entries=gl_entries,
									account=account,
									cost_center=d.cost_center,
									debit=0.0,
									credit=discrepancy_caused_by_exchange_rate_difference,
									remarks=remarks,
									against_account=self.supplier,
									debit_in_account_currency=-1 * discrepancy_caused_by_exchange_rate_difference,
									account_currency=credit_currency,
									item=d,
								)

								self.add_gl_entry(
									gl_entries=gl_entries,
									account=self.get_company_default("exchange_gain_loss_account"),
									cost_center=d.cost_center,
									debit=discrepancy_caused_by_exchange_rate_difference,
									credit=0.0,
									remarks=remarks,
									against_account=self.supplier,
									debit_in_account_currency=-1 * discrepancy_caused_by_exchange_rate_difference,
									account_currency=credit_currency,
									item=d,
								)

					# Amount added through landed-cos-voucher
					if d.landed_cost_voucher_amount and landed_cost_entries:
						for account, amount in landed_cost_entries[(d.item_code, d.name)].items():
							account_currency = get_account_currency(account)
							credit_amount = (
								flt(amount["base_amount"])
								if (amount["base_amount"] or account_currency != self.company_currency)
								else flt(amount["amount"])
							)

							self.add_gl_entry(
								gl_entries=gl_entries,
								account=account,
								cost_center=d.cost_center,
								debit=0.0,
								credit=credit_amount,
								remarks=remarks,
								against_account=warehouse_account_name,
								credit_in_account_currency=flt(amount["amount"]),
								account_currency=account_currency,
								project=d.project,
								item=d,
							)

					# sub-contracting warehouse
					if flt(d.rm_supp_cost) and warehouse_account.get(self.supplier_warehouse):
						self.add_gl_entry(
							gl_entries=gl_entries,
							account=supplier_warehouse_account,
							cost_center=d.cost_center,
							debit=0.0,
							credit=flt(d.rm_supp_cost),
							remarks=remarks,
							against_account=warehouse_account_name,
							account_currency=supplier_warehouse_account_currency,
							item=d,
						)

					# divisional loss adjustment
					valuation_amount_as_per_doc = (
						flt(d.base_net_amount, d.precision("base_net_amount"))
						+ flt(d.landed_cost_voucher_amount)
						+ flt(d.rm_supp_cost)
						+ flt(d.item_tax_amount)
					)

					divisional_loss = flt(
						valuation_amount_as_per_doc - stock_value_diff, d.precision("base_net_amount")
					)

					if divisional_loss:
						if self.is_return or flt(d.item_tax_amount):
							loss_account = expenses_included_in_valuation
						else:
							loss_account = (
								self.get_company_default("default_expense_account", ignore_validation=True) or stock_rbnb
							)

						cost_center = d.cost_center or frappe.get_cached_value(
							"Company", self.company, "cost_center"
						)

						self.add_gl_entry(
							gl_entries=gl_entries,
							account=loss_account,
							cost_center=cost_center,
							debit=divisional_loss,
							credit=0.0,
							remarks=remarks,
							against_account=warehouse_account_name,
							account_currency=credit_currency,
							project=d.project,
							item=d,
						)

				elif (
					d.warehouse not in warehouse_with_no_account
					or d.rejected_warehouse not in warehouse_with_no_account
				):
					warehouse_with_no_account.append(d.warehouse)
			elif (
				d.item_code not in stock_items
				and not d.is_fixed_asset
				and flt(d.qty)
				and provisional_accounting_for_non_stock_items
			):
				self.add_provisional_gl_entry(d, gl_entries, self.posting_date)

		if warehouse_with_no_account:
			frappe.msgprint(
				_("No accounting entries for the following warehouses")
				+ ": \n"
				+ "\n".join(warehouse_with_no_account)
			)

	def add_provisional_gl_entry(self, item, gl_entries, posting_date, reverse=0):
		provisional_expense_account = self.get("provisional_expense_account")
		credit_currency = get_account_currency(provisional_expense_account)
		debit_currency = get_account_currency(item.expense_account)
		expense_account = item.expense_account
		remarks = self.get("remarks") or _("Accounting Entry for Service")
		multiplication_factor = 1

		if reverse:
			multiplication_factor = -1
			expense_account = frappe.db.get_value(
				"Purchase Receipt Item", {"name": item.get("pr_detail")}, ["expense_account"]
			)

		self.add_gl_entry(
			gl_entries=gl_entries,
			account=provisional_expense_account,
			cost_center=item.cost_center,
			debit=0.0,
			credit=multiplication_factor * item.amount,
			remarks=remarks,
			against_account=expense_account,
			account_currency=credit_currency,
			project=item.project,
			voucher_detail_no=item.name,
			item=item,
			posting_date=posting_date,
		)

		self.add_gl_entry(
			gl_entries=gl_entries,
			account=expense_account,
			cost_center=item.cost_center,
			debit=multiplication_factor * item.amount,
			credit=0.0,
			remarks=remarks,
			against_account=provisional_expense_account,
			account_currency=debit_currency,
			project=item.project,
			voucher_detail_no=item.name,
			item=item,
			posting_date=posting_date,
		)

	def make_tax_gl_entries(self, gl_entries):

		if erpnext.is_perpetual_inventory_enabled(self.company):
			expenses_included_in_valuation = self.get_company_default("expenses_included_in_valuation")

		negative_expense_to_be_booked = sum([flt(d.item_tax_amount) for d in self.get("items")])
		# Cost center-wise amount breakup for other charges included for valuation
		valuation_tax = {}
		for tax in self.get("taxes"):
			if tax.category in ("Valuation", "Valuation and Total") and flt(
				tax.base_tax_amount_after_discount_amount
			):
				if not tax.cost_center:
					frappe.throw(
						_("Cost Center is required in row {0} in Taxes table for type {1}").format(
							tax.idx, _(tax.category)
						)
					)
				valuation_tax.setdefault(tax.name, 0)
				valuation_tax[tax.name] += (tax.add_deduct_tax == "Add" and 1 or -1) * flt(
					tax.base_tax_amount_after_discount_amount
				)

		if negative_expense_to_be_booked and valuation_tax:
			# Backward compatibility:
			# If expenses_included_in_valuation account has been credited in against PI
			# and charges added via Landed Cost Voucher,
			# post valuation related charges on "Stock Received But Not Billed"
			# introduced in 2014 for backward compatibility of expenses already booked in expenses_included_in_valuation account

			negative_expense_booked_in_pi = frappe.db.sql(
				"""select name from `tabPurchase Invoice Item` pi
				where docstatus = 1 and purchase_receipt=%s
				and exists(select name from `tabGL Entry` where voucher_type='Purchase Invoice'
					and voucher_no=pi.parent and account=%s)""",
				(self.name, expenses_included_in_valuation),
			)

			against_account = ", ".join([d.account for d in gl_entries if flt(d.debit) > 0])
			total_valuation_amount = sum(valuation_tax.values())
			amount_including_divisional_loss = negative_expense_to_be_booked
			stock_rbnb = self.get_company_default("stock_received_but_not_billed")
			i = 1
			for tax in self.get("taxes"):
				if valuation_tax.get(tax.name):

					if negative_expense_booked_in_pi:
						account = stock_rbnb
					else:
						account = tax.account_head

					if i == len(valuation_tax):
						applicable_amount = amount_including_divisional_loss
					else:
						applicable_amount = negative_expense_to_be_booked * (
							valuation_tax[tax.name] / total_valuation_amount
						)
						amount_including_divisional_loss -= applicable_amount

					self.add_gl_entry(
						gl_entries=gl_entries,
						account=account,
						cost_center=tax.cost_center,
						debit=0.0,
						credit=applicable_amount,
						remarks=self.remarks or _("Accounting Entry for Stock"),
						against_account=against_account,
						item=tax,
					)

					i += 1

	def add_gl_entry(
		self,
		gl_entries,
		account,
		cost_center,
		debit,
		credit,
		remarks,
		against_account,
		debit_in_account_currency=None,
		credit_in_account_currency=None,
		account_currency=None,
		project=None,
		voucher_detail_no=None,
		item=None,
		posting_date=None,
	):

		gl_entry = {
			"account": account,
			"cost_center": cost_center,
			"debit": debit,
			"credit": credit,
			"against": against_account,
			"remarks": remarks,
		}

		if voucher_detail_no:
			gl_entry.update({"voucher_detail_no": voucher_detail_no})

		if debit_in_account_currency:
			gl_entry.update({"debit_in_account_currency": debit_in_account_currency})

		if credit_in_account_currency:
			gl_entry.update({"credit_in_account_currency": credit_in_account_currency})

		if posting_date:
			gl_entry.update({"posting_date": posting_date})

		gl_entries.append(self.get_gl_dict(gl_entry, item=item))

	def get_asset_gl_entry(self, gl_entries):
		for item in self.get("items"):
			if item.is_fixed_asset:
				if is_cwip_accounting_enabled(item.asset_category):
					self.add_asset_gl_entries(item, gl_entries)
				if flt(item.landed_cost_voucher_amount):
					self.add_lcv_gl_entries(item, gl_entries)
					# update assets gross amount by its valuation rate
					# valuation rate is total of net rate, raw mat supp cost, tax amount, lcv amount per item
					self.update_assets(item, item.valuation_rate)
		return gl_entries

	def add_asset_gl_entries(self, item, gl_entries):
		arbnb_account = self.get_company_default("asset_received_but_not_billed")
		# This returns category's cwip account if not then fallback to company's default cwip account
		cwip_account = get_asset_account(
			"capital_work_in_progress_account", asset_category=item.asset_category, company=self.company
		)

		asset_amount = flt(item.net_amount) + flt(item.item_tax_amount / self.conversion_rate)
		base_asset_amount = flt(item.base_net_amount + item.item_tax_amount)
		remarks = self.get("remarks") or _("Accounting Entry for Asset")

		cwip_account_currency = get_account_currency(cwip_account)
		# debit cwip account
		debit_in_account_currency = (
			base_asset_amount if cwip_account_currency == self.company_currency else asset_amount
		)

		self.add_gl_entry(
			gl_entries=gl_entries,
			account=cwip_account,
			cost_center=item.cost_center,
			debit=base_asset_amount,
			credit=0.0,
			remarks=remarks,
			against_account=arbnb_account,
			debit_in_account_currency=debit_in_account_currency,
			item=item,
		)

		asset_rbnb_currency = get_account_currency(arbnb_account)
		# credit arbnb account
		credit_in_account_currency = (
			base_asset_amount if asset_rbnb_currency == self.company_currency else asset_amount
		)

		self.add_gl_entry(
			gl_entries=gl_entries,
			account=arbnb_account,
			cost_center=item.cost_center,
			debit=0.0,
			credit=base_asset_amount,
			remarks=remarks,
			against_account=cwip_account,
			credit_in_account_currency=credit_in_account_currency,
			item=item,
		)

	def add_lcv_gl_entries(self, item, gl_entries):
		expenses_included_in_asset_valuation = self.get_company_default(
			"expenses_included_in_asset_valuation"
		)
		if not is_cwip_accounting_enabled(item.asset_category):
			asset_account = get_asset_category_account(
				asset_category=item.asset_category, fieldname="fixed_asset_account", company=self.company
			)
		else:
			# This returns company's default cwip account
			asset_account = get_asset_account("capital_work_in_progress_account", company=self.company)

		remarks = self.get("remarks") or _("Accounting Entry for Stock")

		self.add_gl_entry(
			gl_entries=gl_entries,
			account=expenses_included_in_asset_valuation,
			cost_center=item.cost_center,
			debit=0.0,
			credit=flt(item.landed_cost_voucher_amount),
			remarks=remarks,
			against_account=asset_account,
			project=item.project,
			item=item,
		)

		self.add_gl_entry(
			gl_entries=gl_entries,
			account=asset_account,
			cost_center=item.cost_center,
			debit=flt(item.landed_cost_voucher_amount),
			credit=0.0,
			remarks=remarks,
			against_account=expenses_included_in_asset_valuation,
			project=item.project,
			item=item,
		)

	def update_assets(self, item, valuation_rate):
		assets = frappe.db.get_all(
			"Asset", filters={"purchase_receipt": self.name, "item_code": item.item_code}
		)

		for asset in assets:
			frappe.db.set_value("Asset", asset.name, "gross_purchase_amount", flt(valuation_rate))
			frappe.db.set_value("Asset", asset.name, "purchase_receipt_amount", flt(valuation_rate))

	def update_status(self, status):
		self.set_status(update=True, status=status)
		self.notify_update()
		clear_doctype_notifications(self)

	def update_billing_status(self, update_modified=True):
		updated_pr = [self.name]
		for d in self.get("items"):
			if d.get("purchase_invoice") and d.get("purchase_invoice_item"):
				d.db_set("billed_amt", d.amount, update_modified=update_modified)
			elif d.purchase_order_item:
				updated_pr += update_billed_amount_based_on_po(d.purchase_order_item, update_modified)

		for pr in set(updated_pr):
			pr_doc = self if (pr == self.name) else frappe.get_doc("Purchase Receipt", pr)
			update_billing_percentage(pr_doc, update_modified=update_modified)

		self.load_from_db()


def update_billed_amount_based_on_po(po_detail, update_modified=True):
	# Billed against Sales Order directly
	billed_against_po = frappe.db.sql(
		"""select sum(amount) from `tabPurchase Invoice Item`
		where po_detail=%s and (pr_detail is null or pr_detail = '') and docstatus=1""",
		po_detail,
	)
	billed_against_po = billed_against_po and billed_against_po[0][0] or 0

	# Get all Purchase Receipt Item rows against the Purchase Order Item row
	pr_details = frappe.db.sql(
		"""select pr_item.name, pr_item.amount, pr_item.parent
		from `tabPurchase Receipt Item` pr_item, `tabPurchase Receipt` pr
		where pr.name=pr_item.parent and pr_item.purchase_order_item=%s
			and pr.docstatus=1 and pr.is_return = 0
		order by pr.posting_date asc, pr.posting_time asc, pr.name asc""",
		po_detail,
		as_dict=1,
	)

	updated_pr = []
	for pr_item in pr_details:
		# Get billed amount directly against Purchase Receipt
		billed_amt_agianst_pr = frappe.db.sql(
			"""select sum(amount) from `tabPurchase Invoice Item`
			where pr_detail=%s and docstatus=1""",
			pr_item.name,
		)
		billed_amt_agianst_pr = billed_amt_agianst_pr and billed_amt_agianst_pr[0][0] or 0

		# Distribute billed amount directly against PO between PRs based on FIFO
		if billed_against_po and billed_amt_agianst_pr < pr_item.amount:
			pending_to_bill = flt(pr_item.amount) - billed_amt_agianst_pr
			if pending_to_bill <= billed_against_po:
				billed_amt_agianst_pr += pending_to_bill
				billed_against_po -= pending_to_bill
			else:
				billed_amt_agianst_pr += billed_against_po
				billed_against_po = 0

		frappe.db.set_value(
			"Purchase Receipt Item",
			pr_item.name,
			"billed_amt",
			billed_amt_agianst_pr,
			update_modified=update_modified,
		)

		updated_pr.append(pr_item.parent)

	return updated_pr


def update_billing_percentage(pr_doc, update_modified=True):
	# Reload as billed amount was set in db directly
	pr_doc.load_from_db()

	# Update Billing % based on pending accepted qty
	total_amount, total_billed_amount = 0, 0
	for item in pr_doc.items:
		return_data = frappe.db.get_list(
			"Purchase Receipt",
			fields=["sum(abs(`tabPurchase Receipt Item`.qty)) as qty"],
			filters=[
				["Purchase Receipt", "docstatus", "=", 1],
				["Purchase Receipt", "is_return", "=", 1],
				["Purchase Receipt Item", "purchase_receipt_item", "=", item.name],
			],
		)

		returned_qty = return_data[0].qty if return_data else 0
		returned_amount = flt(returned_qty) * flt(item.rate)
		pending_amount = flt(item.amount) - returned_amount
		total_billable_amount = pending_amount if item.billed_amt <= pending_amount else item.billed_amt

		total_amount += total_billable_amount
		total_billed_amount += flt(item.billed_amt)

	percent_billed = round(100 * (total_billed_amount / (total_amount or 1)), 6)
	pr_doc.db_set("per_billed", percent_billed)
	pr_doc.load_from_db()

	if update_modified:
		pr_doc.set_status(update=True)
		pr_doc.notify_update()


@frappe.whitelist()
def make_purchase_invoice(source_name, target_doc=None):
	from erpnext.accounts.party import get_payment_terms_template

	doc = frappe.get_doc("Purchase Receipt", source_name)
	returned_qty_map = get_returned_qty_map(source_name)
	invoiced_qty_map = get_invoiced_qty_map(source_name)

	def set_missing_values(source, target):
		if len(target.get("items")) == 0:
			frappe.throw(_("All items have already been Invoiced/Returned"))

		doc = frappe.get_doc(target)
		doc.payment_terms_template = get_payment_terms_template(
			source.supplier, "Supplier", source.company
		)
		doc.run_method("onload")
		doc.run_method("set_missing_values")
		doc.run_method("calculate_taxes_and_totals")
		doc.set_payment_schedule()

	def update_item(source_doc, target_doc, source_parent):
		target_doc.qty, returned_qty = get_pending_qty(source_doc)
		if frappe.db.get_single_value(
			"Buying Settings", "bill_for_rejected_quantity_in_purchase_invoice"
		):
			target_doc.rejected_qty = 0
		target_doc.stock_qty = flt(target_doc.qty) * flt(
			target_doc.conversion_factor, target_doc.precision("conversion_factor")
		)
		returned_qty_map[source_doc.name] = returned_qty

	def get_pending_qty(item_row):
		qty = item_row.qty
		if frappe.db.get_single_value(
			"Buying Settings", "bill_for_rejected_quantity_in_purchase_invoice"
		):
			qty = item_row.received_qty
		pending_qty = qty - invoiced_qty_map.get(item_row.name, 0)
		returned_qty = flt(returned_qty_map.get(item_row.name, 0))
		if returned_qty:
			if returned_qty >= pending_qty:
				pending_qty = 0
				returned_qty -= pending_qty
			else:
				pending_qty -= returned_qty
				returned_qty = 0
		return pending_qty, returned_qty

	doclist = get_mapped_doc(
		"Purchase Receipt",
		source_name,
		{
			"Purchase Receipt": {
				"doctype": "Purchase Invoice",
				"field_map": {
					"supplier_warehouse": "supplier_warehouse",
					"is_return": "is_return",
					"bill_date": "bill_date",
				},
				"validation": {
					"docstatus": ["=", 1],
				},
			},
			"Purchase Receipt Item": {
				"doctype": "Purchase Invoice Item",
				"field_map": {
					"name": "pr_detail",
					"parent": "purchase_receipt",
					"purchase_order_item": "po_detail",
					"purchase_order": "purchase_order",
					"is_fixed_asset": "is_fixed_asset",
					"asset_location": "asset_location",
					"asset_category": "asset_category",
				},
				"postprocess": update_item,
				"filter": lambda d: get_pending_qty(d)[0] <= 0
				if not doc.get("is_return")
				else get_pending_qty(d)[0] > 0,
			},
			"Purchase Taxes and Charges": {"doctype": "Purchase Taxes and Charges", "add_if_empty": True},
		},
		target_doc,
		set_missing_values,
	)

	doclist.set_onload("ignore_price_list", True)
	return doclist


def get_invoiced_qty_map(purchase_receipt):
	"""returns a map: {pr_detail: invoiced_qty}"""
	invoiced_qty_map = {}

	for pr_detail, qty in frappe.db.sql(
		"""select pr_detail, qty from `tabPurchase Invoice Item`
		where purchase_receipt=%s and docstatus=1""",
		purchase_receipt,
	):
		if not invoiced_qty_map.get(pr_detail):
			invoiced_qty_map[pr_detail] = 0
		invoiced_qty_map[pr_detail] += qty

	return invoiced_qty_map


def get_returned_qty_map(purchase_receipt):
	"""returns a map: {so_detail: returned_qty}"""
	returned_qty_map = frappe._dict(
		frappe.db.sql(
			"""select pr_item.purchase_receipt_item, abs(pr_item.qty) as qty
		from `tabPurchase Receipt Item` pr_item, `tabPurchase Receipt` pr
		where pr.name = pr_item.parent
			and pr.docstatus = 1
			and pr.is_return = 1
			and pr.return_against = %s
	""",
			purchase_receipt,
		)
	)

	return returned_qty_map


@frappe.whitelist()
def make_purchase_return(source_name, target_doc=None):
	from erpnext.controllers.sales_and_purchase_return import make_return_doc

	return make_return_doc("Purchase Receipt", source_name, target_doc)


@frappe.whitelist()
def update_purchase_receipt_status(docname, status):
	pr = frappe.get_doc("Purchase Receipt", docname)
	pr.update_status(status)


@frappe.whitelist()
def make_stock_entry(source_name, target_doc=None):
	def set_missing_values(source, target):
		target.stock_entry_type = "Material Transfer"
		target.purpose = "Material Transfer"

	doclist = get_mapped_doc(
		"Purchase Receipt",
		source_name,
		{
			"Purchase Receipt": {
				"doctype": "Stock Entry",
			},
			"Purchase Receipt Item": {
				"doctype": "Stock Entry Detail",
				"field_map": {
					"warehouse": "s_warehouse",
					"parent": "reference_purchase_receipt",
					"batch_no": "batch_no",
				},
			},
		},
		target_doc,
		set_missing_values,
	)

	return doclist


@frappe.whitelist()
def make_inter_company_delivery_note(source_name, target_doc=None):
	return make_inter_company_transaction("Purchase Receipt", source_name, target_doc)


def get_item_account_wise_additional_cost(purchase_document):
	landed_cost_vouchers = frappe.get_all(
		"Landed Cost Purchase Receipt",
		fields=["parent"],
		filters={"receipt_document": purchase_document, "docstatus": 1},
	)

	if not landed_cost_vouchers:
		return

	item_account_wise_cost = {}

	for lcv in landed_cost_vouchers:
		landed_cost_voucher_doc = frappe.get_doc("Landed Cost Voucher", lcv.parent)

		# Use amount field for total item cost for manually cost distributed LCVs
		if landed_cost_voucher_doc.distribute_charges_based_on == "Distribute Manually":
			based_on_field = "amount"
		else:
			based_on_field = frappe.scrub(landed_cost_voucher_doc.distribute_charges_based_on)

		total_item_cost = 0

		for item in landed_cost_voucher_doc.items:
			total_item_cost += item.get(based_on_field)

		for item in landed_cost_voucher_doc.items:
			if item.receipt_document == purchase_document:
				for account in landed_cost_voucher_doc.taxes:
					item_account_wise_cost.setdefault((item.item_code, item.purchase_receipt_item), {})
					item_account_wise_cost[(item.item_code, item.purchase_receipt_item)].setdefault(
						account.expense_account, {"amount": 0.0, "base_amount": 0.0}
					)

					item_account_wise_cost[(item.item_code, item.purchase_receipt_item)][account.expense_account][
						"amount"
					] += (account.amount * item.get(based_on_field) / total_item_cost)

					item_account_wise_cost[(item.item_code, item.purchase_receipt_item)][account.expense_account][
						"base_amount"
					] += (account.base_amount * item.get(based_on_field) / total_item_cost)

	return item_account_wise_cost


<<<<<<< HEAD
	return item_account_wise_cost

@frappe.whitelist()
def make_purchase_order(source_name, target_doc = None):
	def update_reference(source, target, source_parent):
		target.purchase_receipt_reference = source.name

	return get_mapped_doc("Purchase Receipt", source_name, {
		"Purchase Receipt": {
			"doctype": "Purchase Order",
			"postprocess": update_reference
		},
		"Purchase Receipt Item": {
			"doctype": "Purchase Order Item",
			"condition": lambda row: not row.purchase_order_item
		}
	}, target_doc)
=======
def on_doctype_update():
	frappe.db.add_index("Purchase Receipt", ["supplier", "is_return", "return_against"])
>>>>>>> 25762350
<|MERGE_RESOLUTION|>--- conflicted
+++ resolved
@@ -1116,10 +1116,6 @@
 
 	return item_account_wise_cost
 
-
-<<<<<<< HEAD
-	return item_account_wise_cost
-
 @frappe.whitelist()
 def make_purchase_order(source_name, target_doc = None):
 	def update_reference(source, target, source_parent):
@@ -1135,7 +1131,6 @@
 			"condition": lambda row: not row.purchase_order_item
 		}
 	}, target_doc)
-=======
+
 def on_doctype_update():
-	frappe.db.add_index("Purchase Receipt", ["supplier", "is_return", "return_against"])
->>>>>>> 25762350
+	frappe.db.add_index("Purchase Receipt", ["supplier", "is_return", "return_against"])