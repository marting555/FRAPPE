--- conflicted
+++ resolved
@@ -367,13 +367,12 @@
 
 		self.load_from_db()
 
-<<<<<<< HEAD
 	def set_title(self):
 		if self.letter_of_credit:
 			self.title = self.letter_of_credit
 		else:
 			self.title = self.supplier_name
-=======
+
 	def set_invoiced_item_tax_amount(self):
 		for d in self.get("items"):
 			invoiced_tax_data = frappe.db.sql("""select sum(item_tax_amount), sum(qty)
@@ -381,7 +380,6 @@
 				where docstatus = 1 and pr_detail = %s""", d.name)
 			d.invoiced_item_tax_amount = invoiced_tax_data and invoiced_tax_data[0][0] or 0.0
 			d.invoiced_item_tax_portion = invoiced_tax_data and invoiced_tax_data[0][1] and min(1.0, invoiced_tax_data[0][1]/d.qty) or 0.0
->>>>>>> 67afe0f6
 
 def update_billed_amount_based_on_po(po_detail, update_modified=True):
 	# Billed against Sales Order directly
