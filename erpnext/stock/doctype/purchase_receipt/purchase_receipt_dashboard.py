from frappe import _


def get_data():
	return {
		"fieldname": "purchase_receipt_no",
		"non_standard_fieldnames": {
			"Purchase Invoice": "purchase_receipt",
			"Asset": "purchase_receipt",
			"Landed Cost Voucher": "receipt_document",
			"Auto Repeat": "reference_document",
			"Purchase Receipt": "return_against",
		},
<<<<<<< HEAD
		'internal_links': {
			'Purchase Order': ['items', 'purchase_order'],
			'Project': ['items', 'project'],
			'Quality Inspection': ['items', 'quality_inspection'],
			'Delivery Note':'inter_company_reference'
		},
		'transactions': [
			{
				'label': _('Related'),
				'items': ['Purchase Invoice', 'Landed Cost Voucher', 'Asset']
			},
			{
				'label': _('Reference'),
				'items': ['Purchase Order', 'Quality Inspection', 'Project','Delivery Note']
			},
			{
				'label': _('Returns'),
				'items': ['Purchase Receipt']
			},
			{
				'label': _('Subscription'),
				'items': ['Auto Repeat']
			},
		]
=======
		"internal_links": {
			"Material Request": ["items", "material_request"],
			"Purchase Order": ["items", "purchase_order"],
			"Project": ["items", "project"],
			"Quality Inspection": ["items", "quality_inspection"],
		},
		"transactions": [
			{"label": _("Related"), "items": ["Purchase Invoice", "Landed Cost Voucher", "Asset"]},
			{
				"label": _("Reference"),
				"items": ["Material Request", "Purchase Order", "Quality Inspection", "Project"],
			},
			{"label": _("Returns"), "items": ["Purchase Receipt"]},
			{"label": _("Subscription"), "items": ["Auto Repeat"]},
		],
>>>>>>> f3f6d35a
	}<|MERGE_RESOLUTION|>--- conflicted
+++ resolved
@@ -11,32 +11,6 @@
 			"Auto Repeat": "reference_document",
 			"Purchase Receipt": "return_against",
 		},
-<<<<<<< HEAD
-		'internal_links': {
-			'Purchase Order': ['items', 'purchase_order'],
-			'Project': ['items', 'project'],
-			'Quality Inspection': ['items', 'quality_inspection'],
-			'Delivery Note':'inter_company_reference'
-		},
-		'transactions': [
-			{
-				'label': _('Related'),
-				'items': ['Purchase Invoice', 'Landed Cost Voucher', 'Asset']
-			},
-			{
-				'label': _('Reference'),
-				'items': ['Purchase Order', 'Quality Inspection', 'Project','Delivery Note']
-			},
-			{
-				'label': _('Returns'),
-				'items': ['Purchase Receipt']
-			},
-			{
-				'label': _('Subscription'),
-				'items': ['Auto Repeat']
-			},
-		]
-=======
 		"internal_links": {
 			"Material Request": ["items", "material_request"],
 			"Purchase Order": ["items", "purchase_order"],
@@ -52,5 +26,4 @@
 			{"label": _("Returns"), "items": ["Purchase Receipt"]},
 			{"label": _("Subscription"), "items": ["Auto Repeat"]},
 		],
->>>>>>> f3f6d35a
 	}