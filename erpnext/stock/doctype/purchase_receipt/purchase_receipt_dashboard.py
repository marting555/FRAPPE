import frappe
from frappe import _


def get_data():
	non_standard_fieldnames = {
			"Purchase Invoice": "purchase_receipt",
			"Landed Cost Voucher": "receipt_document",
			"Auto Repeat": "reference_document",
			"Purchase Receipt": "return_against",
			"Stock Reservation Entry": "from_voucher_no",
		}
	transactions = [
		{
			"label": _("Related"),
			"items": ["Purchase Invoice", "Landed Cost Voucher", "Stock Reservation Entry"],
		},
		{
			"label": _("Reference"),
<<<<<<< HEAD
			"items": ["Material Request", "Purchase Order", "Quality Inspection", "Project"],
=======
			"items": ["Material Request", "Purchase Order", "Quality Inspection"],
>>>>>>> c930bc86
		},
		{"label": _("Returns"), "items": ["Purchase Receipt"]},
		{"label": _("Subscription"), "items": ["Auto Repeat"]},
	]

	if "assets" in frappe.get_installed_apps():
		non_standard_fieldnames.update({
			"Asset": "purchase_receipt"
		})
		transactions[0]["items"].insert(2, "Asset") 

	return {
		"fieldname": "purchase_receipt_no",
		"non_standard_fieldnames": non_standard_fieldnames,
		"internal_links": {
			"Material Request": ["items", "material_request"],
			"Purchase Order": ["items", "purchase_order"],
			"Quality Inspection": ["items", "quality_inspection"],
		},
		"transactions": transactions,
	}<|MERGE_RESOLUTION|>--- conflicted
+++ resolved
@@ -17,11 +17,7 @@
 		},
 		{
 			"label": _("Reference"),
-<<<<<<< HEAD
-			"items": ["Material Request", "Purchase Order", "Quality Inspection", "Project"],
-=======
 			"items": ["Material Request", "Purchase Order", "Quality Inspection"],
->>>>>>> c930bc86
 		},
 		{"label": _("Returns"), "items": ["Purchase Receipt"]},
 		{"label": _("Subscription"), "items": ["Auto Repeat"]},
