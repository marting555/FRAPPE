--- conflicted
+++ resolved
@@ -1,14 +1,8 @@
 frappe.listview_settings['Purchase Receipt'] = {
-<<<<<<< HEAD
-	add_fields: ["is_return", "grand_total", "status", "per_billed"],
-	get_indicator: function (doc) {
-		if (cint(doc.is_return) == 1) {
-=======
 	add_fields: ["supplier", "supplier_name", "base_grand_total", "is_subcontracted",
 		"transporter_name", "is_return", "status", "per_billed", "currency"],
 	get_indicator: function(doc) {
 		if(cint(doc.is_return)==1) {
->>>>>>> 23ee3c6f
 			return [__("Return"), "darkgrey", "is_return,=,Yes"];
 		} else if (doc.status === "Closed") {
 			return [__("Closed"), "green", "status,=,Closed"];
