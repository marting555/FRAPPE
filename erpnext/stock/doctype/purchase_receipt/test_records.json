[
 {
  "buying_price_list": "_Test Price List",
  "company": "_Test Company",
  "conversion_rate": 1.0,
  "currency": "INR",
  "doctype": "Purchase Receipt",
  "base_grand_total": 720.0,
  "naming_series": "_T-Purchase Receipt-",
  "base_net_total": 500.0,
  "taxes": [
   {
    "account_head": "_Test Account Shipping Charges - _TC",
    "add_deduct_tax": "Add",
    "category": "Valuation and Total",
    "charge_type": "Actual",
    "description": "Shipping Charges",
    "doctype": "Purchase Taxes and Charges",
    "parentfield": "taxes",
    "rate": 100.0,
    "tax_amount": 100.0,
	"cost_center": "Main - _TC"
   },
   {
    "account_head": "_Test Account VAT - _TC",
    "add_deduct_tax": "Add",
    "category": "Total",
    "charge_type": "Actual",
    "description": "VAT",
    "doctype": "Purchase Taxes and Charges",
    "parentfield": "taxes",
    "rate": 120.0,
    "tax_amount": 120.0,
	"cost_center": "Main - _TC"
   },
   {
    "account_head": "_Test Account Customs Duty - _TC",
    "add_deduct_tax": "Add",
    "category": "Valuation",
    "charge_type": "Actual",
    "description": "Customs Duty",
    "doctype": "Purchase Taxes and Charges",
    "parentfield": "taxes",
    "rate": 150.0,
    "tax_amount": 150.0,
	"cost_center": "Main - _TC"
   }
  ],
  "items": [
   {
    "base_amount": 250.0,
    "conversion_factor": 1.0,
    "description": "_Test Item",
    "doctype": "Purchase Receipt Item",
    "item_code": "_Test Item",
    "item_name": "_Test Item",
    "parentfield": "items",
    "qty": 5.0,
    "rate": 50.0,
    "received_qty": 5.0,
    "rejected_qty": 0.0,
    "stock_uom": "_Test UOM",
    "uom": "_Test UOM",
    "warehouse": "_Test Warehouse - _TC",
	"cost_center": "Main - _TC"
   },
   {
    "base_amount": 250.0,
    "conversion_factor": 1.0,
    "description": "_Test Item Home Desktop 100",
    "doctype": "Purchase Receipt Item",
    "item_code": "_Test Item Home Desktop 100",
    "item_name": "_Test Item Home Desktop 100",
    "parentfield": "items",
    "qty": 5.0,
    "rate": 50.0,
    "received_qty": 5.0,
    "rejected_qty": 0.0,
    "stock_uom": "_Test UOM",
    "uom": "_Test UOM",
    "warehouse": "_Test Warehouse 1 - _TC",
	"cost_center": "Main - _TC"
   }
  ],
  "supplier": "_Test Supplier"
<<<<<<< HEAD
 },


 {
  "buying_price_list": "_Test Price List",
  "company": "_Test Company",
  "conversion_rate": 1.0,
  "currency": "INR",
  "doctype": "Purchase Receipt",
  "base_grand_total": 5000.0,
  "is_subcontracted": "Yes",
  "base_net_total": 5000.0,
  "items": [
   {
    "base_amount": 5000.0,
    "conversion_factor": 1.0,
    "description": "_Test FG Item",
    "doctype": "Purchase Receipt Item",
    "item_code": "_Test FG Item",
    "item_name": "_Test FG Item",
    "parentfield": "items",
    "qty": 10.0,
    "rate": 500.0,
    "received_qty": 10.0,
    "rejected_qty": 0.0,
    "stock_uom": "_Test UOM",
    "uom": "_Test UOM",
    "warehouse": "_Test Warehouse - _TC",
	"cost_center": "Main - _TC"
   }
  ],
  "supplier": "_Test Supplier",
  "supplier_warehouse": "_Test Warehouse - _TC"
=======
>>>>>>> b500f2ce
 }
]<|MERGE_RESOLUTION|>--- conflicted
+++ resolved
@@ -83,9 +83,7 @@
    }
   ],
   "supplier": "_Test Supplier"
-<<<<<<< HEAD
  },
-
 
  {
   "buying_price_list": "_Test Price List",
@@ -117,7 +115,5 @@
   ],
   "supplier": "_Test Supplier",
   "supplier_warehouse": "_Test Warehouse - _TC"
-=======
->>>>>>> b500f2ce
  }
 ]