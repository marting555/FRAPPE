--- conflicted
+++ resolved
@@ -5,13 +5,10 @@
 from frappe.tests.utils import FrappeTestCase, change_settings
 from frappe.utils import add_days, cint, cstr, flt, get_datetime, getdate, nowtime, today
 from pypika import functions as fn
-<<<<<<< HEAD
-from erpnext.stock.utils import get_incoming_rate, get_stock_balance
-
-=======
 from erpnext.stock.doctype.stock_entry.stock_entry_utils import make_stock_entry
 from erpnext.stock.utils import get_stock_balance
->>>>>>> 453c815c
+from erpnext.stock.utils import get_incoming_rate, get_stock_balance
+
 import erpnext
 from erpnext.accounts.doctype.account.test_account import get_inventory_account
 from erpnext.buying.doctype.supplier.test_supplier import create_supplier
@@ -4822,69 +4819,12 @@
 
 		self.assertEqual(doc_pi_return.status, 'Return')
 
-<<<<<<< HEAD
-	def test_purchase_receipt_submission_TC_SCK_147(self):
-		"""Test Purchase Receipt Creation, Submission, and Stock Ledger Update"""
-
-		# Create Purchase Receipt
-
-=======
 	def test_stock_receipt_TC_SCK_223(self):
->>>>>>> 453c815c
 		if not frappe.db.exists("Company", "_Test Company"):
 			company = frappe.new_doc("Company")
 			company.company_name = "_Test Company"
 			company.default_currency = "INR"
 			company.insert()
-<<<<<<< HEAD
-
-		item_fields = {
-			"item_name": "Ball point Pen",
-			"is_stock_item": 1,
-			"stock_uom": "Box",
-			"uoms": [{'uom': "Pcs", 'conversion_factor': 20}],
-		}
-
-		pr_fields = {
-			'supplier' : "Test Supplier 1",
-			'posting_date':"03-01-2025",
-			'item_code': "Ball point Pen",
-			'qty': 5,
-			'uom': "Box",
-			'company': "_Test Company",
-			'set_warehouse': "Stores - PP Ltd"
-		}
-		pr_data = {
-			"company" : "_Test Company",
-			"item_code" : "Ball point Pen",
-			"warehouse" : create_warehouse("_Test Warehouse", properties=None, company=pr_fields['company']),
-			"supplier": "Test Supplier 1",
-            "schedule_date": "2025-02-03",
-			"qty" : 5,
-		}
-		
-		target_warehouse = create_warehouse("_Test Warehouse", properties=None, company=pr_fields['company'])
-		item = make_item("Ball point Pen", item_fields).name
-		# self.item_code = "Ball Point Pen"
-		supplier = create_supplier(
-			supplier_name="Test Supplier 1",
-			supplier_group="All Supplier Groups",
-			supplier_type="Company"
-		)
-		
-		doc_pr = make_purchase_receipt(**pr_data)
-
-		sle = frappe.get_doc("Stock Ledger Entry", {"voucher_no": doc_pr.name})
-
-		# Verify if stock ledger has the correct stock entry
-
-		self.assertEqual(sle.qty_after_transaction, 5, "Stock Ledger did not update correctly!")
-
-	def tearDown(self):
-		"""Clean up test data after running the test"""
-		frappe.db.rollback()  # Rollback changes to maintain a clean test environment
-
-=======
 		item_fields = {
 			"item_name": "_Test Book",
 			"is_stock_item": 1,
@@ -4956,7 +4896,64 @@
 		so.submit()
 		reserved_qty = frappe.db.get_value("Bin", {"item_code": self.item_code, "warehouse": self.warehouse}, "reserved_qty")
 		self.assertEqual(reserved_qty, self.qty_reserved)
->>>>>>> 453c815c
+
+	def test_purchase_receipt_submission_TC_SCK_147(self):
+		"""Test Purchase Receipt Creation, Submission, and Stock Ledger Update"""
+
+		# Create Purchase Receipt
+
+		if not frappe.db.exists("Company", "_Test Company"):
+			company = frappe.new_doc("Company")
+			company.company_name = "_Test Company"
+			company.default_currency = "INR"
+			company.insert()
+
+		item_fields = {
+			"item_name": "Ball point Pen",
+			"is_stock_item": 1,
+			"stock_uom": "Box",
+			"uoms": [{'uom': "Pcs", 'conversion_factor': 20}],
+		}
+
+		pr_fields = {
+			'supplier' : "Test Supplier 1",
+			'posting_date':"03-01-2025",
+			'item_code': "Ball point Pen",
+			'qty': 5,
+			'uom': "Box",
+			'company': "_Test Company",
+			'set_warehouse': "Stores - PP Ltd"
+		}
+		pr_data = {
+			"company" : "_Test Company",
+			"item_code" : "Ball point Pen",
+			"warehouse" : create_warehouse("_Test Warehouse", properties=None, company=pr_fields['company']),
+			"supplier": "Test Supplier 1",
+            "schedule_date": "2025-02-03",
+			"qty" : 5,
+		}
+		
+		target_warehouse = create_warehouse("_Test Warehouse", properties=None, company=pr_fields['company'])
+		item = make_item("Ball point Pen", item_fields).name
+		# self.item_code = "Ball Point Pen"
+		supplier = create_supplier(
+			supplier_name="Test Supplier 1",
+			supplier_group="All Supplier Groups",
+			supplier_type="Company"
+		)
+		
+		doc_pr = make_purchase_receipt(**pr_data)
+
+		sle = frappe.get_doc("Stock Ledger Entry", {"voucher_no": doc_pr.name})
+
+		# Verify if stock ledger has the correct stock entry
+
+		self.assertEqual(sle.qty_after_transaction, 5, "Stock Ledger did not update correctly!")
+
+	def tearDown(self):
+		"""Clean up test data after running the test"""
+		frappe.db.rollback()  # Rollback changes to maintain a clean test environment
+
 
 def prepare_data_for_internal_transfer():
 	from erpnext.accounts.doctype.sales_invoice.test_sales_invoice import create_internal_supplier
