# Copyright (c) 2015, Frappe Technologies Pvt. Ltd. and Contributors
# License: GNU General Public License v3. See license.txt

import frappe
from frappe.tests.utils import FrappeTestCase, change_settings
<<<<<<< HEAD
from frappe.utils import add_days, cint, cstr, flt, today
=======
from frappe.utils import add_days, cint, cstr, flt, nowtime, today
>>>>>>> 44bad3bd
from pypika import functions as fn

import erpnext
from erpnext.accounts.doctype.account.test_account import get_inventory_account
from erpnext.controllers.buying_controller import QtyMismatchError
from erpnext.stock.doctype.item.test_item import create_item, make_item
from erpnext.stock.doctype.purchase_receipt.purchase_receipt import make_purchase_invoice
from erpnext.stock.doctype.serial_and_batch_bundle.serial_and_batch_bundle import (
	SerialNoDuplicateError,
	SerialNoExistsInFutureTransactionError,
)
from erpnext.stock.doctype.serial_and_batch_bundle.test_serial_and_batch_bundle import (
	get_batch_from_bundle,
	get_serial_nos_from_bundle,
	make_serial_batch_bundle,
)
from erpnext.stock.doctype.serial_no.serial_no import get_serial_nos
from erpnext.stock.doctype.warehouse.test_warehouse import create_warehouse
from erpnext.stock.stock_ledger import SerialNoExistsInFutureTransaction


class TestPurchaseReceipt(FrappeTestCase):
	def setUp(self):
		frappe.db.set_single_value("Buying Settings", "allow_multiple_items", 1)

	def test_purchase_receipt_received_qty(self):
		"""
		1. Test if received qty is validated against accepted + rejected
		2. Test if received qty is auto set on save
		"""
		pr = make_purchase_receipt(
			qty=1, rejected_qty=1, received_qty=3, item_code="_Test Item Home Desktop 200", do_not_save=True
		)
		self.assertRaises(QtyMismatchError, pr.save)

		pr.items[0].received_qty = 0
		pr.save()
		self.assertEqual(pr.items[0].received_qty, 2)

		# teardown
		pr.delete()

	def test_reverse_purchase_receipt_sle(self):

		pr = make_purchase_receipt(qty=0.5, item_code="_Test Item Home Desktop 200")

		sl_entry = frappe.db.get_all(
			"Stock Ledger Entry",
			{"voucher_type": "Purchase Receipt", "voucher_no": pr.name},
			["actual_qty"],
		)

		self.assertEqual(len(sl_entry), 1)
		self.assertEqual(sl_entry[0].actual_qty, 0.5)

		pr.cancel()

		sl_entry_cancelled = frappe.db.get_all(
			"Stock Ledger Entry",
			{"voucher_type": "Purchase Receipt", "voucher_no": pr.name},
			["actual_qty"],
			order_by="creation",
		)

		self.assertEqual(len(sl_entry_cancelled), 2)
		self.assertEqual(sl_entry_cancelled[1].actual_qty, -0.5)

	def test_make_purchase_invoice(self):
		from erpnext.accounts.doctype.payment_entry.test_payment_entry import create_payment_term

		create_payment_term("_Test Payment Term 1 for Purchase Invoice")
		create_payment_term("_Test Payment Term 2 for Purchase Invoice")

		if not frappe.db.exists(
			"Payment Terms Template", "_Test Payment Terms Template For Purchase Invoice"
		):
			frappe.get_doc(
				{
					"doctype": "Payment Terms Template",
					"template_name": "_Test Payment Terms Template For Purchase Invoice",
					"allocate_payment_based_on_payment_terms": 1,
					"terms": [
						{
							"doctype": "Payment Terms Template Detail",
							"payment_term": "_Test Payment Term 1 for Purchase Invoice",
							"invoice_portion": 50.00,
							"credit_days_based_on": "Day(s) after invoice date",
							"credit_days": 00,
						},
						{
							"doctype": "Payment Terms Template Detail",
							"payment_term": "_Test Payment Term 2 for Purchase Invoice",
							"invoice_portion": 50.00,
							"credit_days_based_on": "Day(s) after invoice date",
							"credit_days": 30,
						},
					],
				}
			).insert()

		template = frappe.db.get_value(
			"Payment Terms Template", "_Test Payment Terms Template For Purchase Invoice"
		)
		old_template_in_supplier = frappe.db.get_value("Supplier", "_Test Supplier", "payment_terms")
		frappe.db.set_value("Supplier", "_Test Supplier", "payment_terms", template)

		pr = make_purchase_receipt(do_not_save=True)
		self.assertRaises(frappe.ValidationError, make_purchase_invoice, pr.name)
		pr.submit()

		pi = make_purchase_invoice(pr.name)

		self.assertEqual(pi.doctype, "Purchase Invoice")
		self.assertEqual(len(pi.get("items")), len(pr.get("items")))

		# test maintaining same rate throughout purchade cycle
		pi.get("items")[0].rate = 200
		self.assertRaises(frappe.ValidationError, frappe.get_doc(pi).submit)

		# test if payment terms are fetched and set in PI
		self.assertEqual(pi.payment_terms_template, template)
		self.assertEqual(pi.payment_schedule[0].payment_amount, flt(pi.grand_total) / 2)
		self.assertEqual(pi.payment_schedule[0].invoice_portion, 50)
		self.assertEqual(pi.payment_schedule[1].payment_amount, flt(pi.grand_total) / 2)
		self.assertEqual(pi.payment_schedule[1].invoice_portion, 50)

		# teardown
		pi.delete()  # draft PI
		pr.cancel()
		frappe.db.set_value("Supplier", "_Test Supplier", "payment_terms", old_template_in_supplier)
		frappe.get_doc(
			"Payment Terms Template", "_Test Payment Terms Template For Purchase Invoice"
		).delete()

	def test_purchase_receipt_no_gl_entry(self):
		from erpnext.stock.doctype.stock_entry.test_stock_entry import make_stock_entry

		existing_bin_qty, existing_bin_stock_value = frappe.db.get_value(
			"Bin",
			{"item_code": "_Test Item", "warehouse": "_Test Warehouse - _TC"},
			["actual_qty", "stock_value"],
		)

		if existing_bin_qty < 0:
			make_stock_entry(
				item_code="_Test Item", target="_Test Warehouse - _TC", qty=abs(existing_bin_qty)
			)

		existing_bin_qty, existing_bin_stock_value = frappe.db.get_value(
			"Bin",
			{"item_code": "_Test Item", "warehouse": "_Test Warehouse - _TC"},
			["actual_qty", "stock_value"],
		)

		pr = make_purchase_receipt()

		stock_value_difference = frappe.db.get_value(
			"Stock Ledger Entry",
			{
				"voucher_type": "Purchase Receipt",
				"voucher_no": pr.name,
				"item_code": "_Test Item",
				"warehouse": "_Test Warehouse - _TC",
			},
			"stock_value_difference",
		)

		self.assertEqual(stock_value_difference, 250)

		current_bin_stock_value = frappe.db.get_value(
			"Bin", {"item_code": "_Test Item", "warehouse": "_Test Warehouse - _TC"}, "stock_value"
		)
		self.assertEqual(current_bin_stock_value, existing_bin_stock_value + 250)

		self.assertFalse(get_gl_entries("Purchase Receipt", pr.name))

		pr.cancel()

	def test_batched_serial_no_purchase(self):
		item = frappe.db.exists("Item", {"item_name": "Batched Serialized Item"})
		if not item:
			item = create_item("Batched Serialized Item")
			item.has_batch_no = 1
			item.create_new_batch = 1
			item.has_serial_no = 1
			item.batch_number_series = "BS-BATCH-.##"
			item.serial_no_series = "BS-.####"
			item.save()
		else:
			item = frappe.get_doc("Item", {"item_name": "Batched Serialized Item"})

		pr = make_purchase_receipt(item_code=item.name, qty=5, rate=500)

		self.assertTrue(frappe.db.get_value("Batch", {"item": item.name, "reference_name": pr.name}))

		pr.load_from_db()
		pr.cancel()

	def test_duplicate_serial_nos(self):
		from erpnext.stock.doctype.delivery_note.test_delivery_note import create_delivery_note
		from erpnext.stock.serial_batch_bundle import SerialBatchCreation

		item = frappe.db.exists("Item", {"item_name": "Test Serialized Item 123"})
		if not item:
			item = create_item("Test Serialized Item 123")
			item.has_serial_no = 1
			item.serial_no_series = "TSI123-.####"
			item.save()
		else:
			item = frappe.get_doc("Item", {"item_name": "Test Serialized Item 123"})

		# First make purchase receipt
		pr = make_purchase_receipt(item_code=item.name, qty=2, rate=500)
		pr.load_from_db()

		bundle_id = frappe.db.get_value(
			"Stock Ledger Entry",
			{"voucher_type": "Purchase Receipt", "voucher_no": pr.name, "item_code": item.name},
			"serial_and_batch_bundle",
		)

		serial_nos = get_serial_nos_from_bundle(bundle_id)

		self.assertEquals(get_serial_nos_from_bundle(pr.items[0].serial_and_batch_bundle), serial_nos)

		bundle_id = make_serial_batch_bundle(
			frappe._dict(
				{
					"item_code": item.item_code,
					"warehouse": "_Test Warehouse 2 - _TC1",
					"company": "_Test Company 1",
					"qty": 2,
					"voucher_type": "Purchase Receipt",
					"serial_nos": serial_nos,
					"posting_date": today(),
					"posting_time": nowtime(),
					"do_not_save": True,
				}
			)
		)

		self.assertRaises(SerialNoDuplicateError, bundle_id.make_serial_and_batch_bundle)

		# Then made delivery note to remove the serial nos from stock
		dn = create_delivery_note(item_code=item.name, qty=2, rate=1500, serial_no=serial_nos)
		dn.load_from_db()
		self.assertEquals(get_serial_nos_from_bundle(dn.items[0].serial_and_batch_bundle), serial_nos)

		posting_date = add_days(today(), -3)

		# Try to receive same serial nos again in the same company with backdated.
		bundle_id = make_serial_batch_bundle(
			frappe._dict(
				{
					"item_code": item.item_code,
					"warehouse": "_Test Warehouse - _TC",
					"company": "_Test Company",
					"qty": 2,
					"rate": 500,
					"voucher_type": "Purchase Receipt",
					"serial_nos": serial_nos,
					"posting_date": posting_date,
					"posting_time": nowtime(),
					"do_not_save": True,
				}
			)
		)

		self.assertRaises(SerialNoExistsInFutureTransactionError, bundle_id.make_serial_and_batch_bundle)

		# Try to receive same serial nos with different company with backdated.
		bundle_id = make_serial_batch_bundle(
			frappe._dict(
				{
					"item_code": item.item_code,
					"warehouse": "_Test Warehouse 2 - _TC1",
					"company": "_Test Company 1",
					"qty": 2,
					"rate": 500,
					"voucher_type": "Purchase Receipt",
					"serial_nos": serial_nos,
					"posting_date": posting_date,
					"posting_time": nowtime(),
					"do_not_save": True,
				}
			)
		)

		self.assertRaises(SerialNoExistsInFutureTransactionError, bundle_id.make_serial_and_batch_bundle)

		# Receive the same serial nos after the delivery note posting date and time
		make_purchase_receipt(item_code=item.name, qty=2, rate=500, serial_no=serial_nos)

		# Raise the error for backdated deliver note entry cancel
		# self.assertRaises(SerialNoExistsInFutureTransactionError, dn.cancel)

	def test_purchase_receipt_gl_entry(self):
		pr = make_purchase_receipt(
			company="_Test Company with perpetual inventory",
			warehouse="Stores - TCP1",
			supplier_warehouse="Work In Progress - TCP1",
			get_multiple_items=True,
			get_taxes_and_charges=True,
		)

		self.assertEqual(cint(erpnext.is_perpetual_inventory_enabled(pr.company)), 1)

		gl_entries = get_gl_entries("Purchase Receipt", pr.name)

		self.assertTrue(gl_entries)

		stock_in_hand_account = get_inventory_account(pr.company, pr.items[0].warehouse)
		fixed_asset_account = get_inventory_account(pr.company, pr.items[1].warehouse)

		if stock_in_hand_account == fixed_asset_account:
			expected_values = {
				stock_in_hand_account: [750.0, 0.0],
				"Stock Received But Not Billed - TCP1": [0.0, 500.0],
				"_Test Account Shipping Charges - TCP1": [0.0, 100.0],
				"_Test Account Customs Duty - TCP1": [0.0, 150.0],
			}
		else:
			expected_values = {
				stock_in_hand_account: [375.0, 0.0],
				fixed_asset_account: [375.0, 0.0],
				"Stock Received But Not Billed - TCP1": [0.0, 500.0],
				"_Test Account Shipping Charges - TCP1": [0.0, 250.0],
			}
		for gle in gl_entries:
			self.assertEqual(expected_values[gle.account][0], gle.debit)
			self.assertEqual(expected_values[gle.account][1], gle.credit)

		pr.cancel()
		self.assertTrue(get_gl_entries("Purchase Receipt", pr.name))

	def test_serial_no_warehouse(self):
		pr = make_purchase_receipt(item_code="_Test Serialized Item With Series", qty=1)
		pr_row_1_serial_no = get_serial_nos_from_bundle(pr.get("items")[0].serial_and_batch_bundle)[0]

		self.assertEqual(
			frappe.db.get_value("Serial No", pr_row_1_serial_no, "warehouse"), pr.get("items")[0].warehouse
		)

		pr.cancel()
		self.assertFalse(frappe.db.get_value("Serial No", pr_row_1_serial_no, "warehouse"))

	def test_rejected_warehouse_filter(self):
		pr = frappe.copy_doc(test_records[0])
		pr.get("items")[0].item_code = "_Test Serialized Item With Series"
		pr.get("items")[0].qty = 3
		pr.get("items")[0].rejected_qty = 2
		pr.get("items")[0].received_qty = 5
		pr.get("items")[0].rejected_warehouse = pr.get("items")[0].warehouse
		self.assertRaises(frappe.ValidationError, pr.save)

	def test_rejected_serial_no(self):
		pr = frappe.copy_doc(test_records[0])
		pr.get("items")[0].item_code = "_Test Serialized Item With Series"
		pr.get("items")[0].qty = 3
		pr.get("items")[0].rejected_qty = 2
		pr.get("items")[0].received_qty = 5
		pr.get("items")[0].rejected_warehouse = "_Test Rejected Warehouse - _TC"
		pr.insert()
		pr.submit()
		pr.load_from_db()

		accepted_serial_nos = get_serial_nos_from_bundle(pr.get("items")[0].serial_and_batch_bundle)
		self.assertEqual(len(accepted_serial_nos), 3)
		for serial_no in accepted_serial_nos:
			self.assertEqual(
				frappe.db.get_value("Serial No", serial_no, "warehouse"), pr.get("items")[0].warehouse
			)

		rejected_serial_nos = get_serial_nos_from_bundle(
			pr.get("items")[0].rejected_serial_and_batch_bundle
		)
		self.assertEqual(len(rejected_serial_nos), 2)
		for serial_no in rejected_serial_nos:
			self.assertEqual(
				frappe.db.get_value("Serial No", serial_no, "warehouse"), pr.get("items")[0].rejected_warehouse
			)

		pr.cancel()

	def test_purchase_return_partial(self):
		pr = make_purchase_receipt(
			company="_Test Company with perpetual inventory",
			warehouse="Stores - TCP1",
			supplier_warehouse="Work In Progress - TCP1",
		)

		return_pr = make_purchase_receipt(
			company="_Test Company with perpetual inventory",
			warehouse="Stores - TCP1",
			supplier_warehouse="Work In Progress - TCP1",
			is_return=1,
			return_against=pr.name,
			qty=-2,
			do_not_submit=1,
		)
		return_pr.items[0].purchase_receipt_item = pr.items[0].name
		return_pr.submit()

		# check sle
		outgoing_rate = frappe.db.get_value(
			"Stock Ledger Entry",
			{"voucher_type": "Purchase Receipt", "voucher_no": return_pr.name},
			"outgoing_rate",
		)

		self.assertEqual(outgoing_rate, 50)

		# check gl entries for return
		gl_entries = get_gl_entries("Purchase Receipt", return_pr.name)

		self.assertTrue(gl_entries)
		stock_in_hand_account = get_inventory_account(return_pr.company)

		expected_values = {
			stock_in_hand_account: [0.0, 100.0],
			"Stock Received But Not Billed - TCP1": [100.0, 0.0],
		}

		for gle in gl_entries:
			self.assertEqual(expected_values[gle.account][0], gle.debit)
			self.assertEqual(expected_values[gle.account][1], gle.credit)

		# hack because new_doc isn't considering is_return portion of status_updater
		returned = frappe.get_doc("Purchase Receipt", return_pr.name)
		returned.update_prevdoc_status()
		pr.load_from_db()

		# Check if Original PR updated
		self.assertEqual(pr.items[0].returned_qty, 2)
		self.assertEqual(pr.per_returned, 40)

		from erpnext.controllers.sales_and_purchase_return import make_return_doc

		return_pr_2 = make_return_doc("Purchase Receipt", pr.name)

		# Check if unreturned amount is mapped in 2nd return
		self.assertEqual(return_pr_2.items[0].qty, -3)

		# Make PI against unreturned amount
		buying_settings = frappe.get_single("Buying Settings")
		buying_settings.bill_for_rejected_quantity_in_purchase_invoice = 0
		buying_settings.save()

		pi = make_purchase_invoice(pr.name)
		pi.submit()

		self.assertEqual(pi.items[0].qty, 3)

		buying_settings.bill_for_rejected_quantity_in_purchase_invoice = 1
		buying_settings.save()

		pr.load_from_db()
		# PR should be completed on billing all unreturned amount
		self.assertEqual(pr.items[0].billed_amt, 150)
		self.assertEqual(pr.per_billed, 100)
		self.assertEqual(pr.status, "Completed")

		pi.load_from_db()
		pi.cancel()

		pr.load_from_db()
		self.assertEqual(pr.per_billed, 0)

		return_pr.cancel()
		pr.cancel()

	def test_purchase_return_full(self):
		pr = make_purchase_receipt(
			company="_Test Company with perpetual inventory",
			warehouse="Stores - TCP1",
			supplier_warehouse="Work In Progress - TCP1",
		)

		return_pr = make_purchase_receipt(
			company="_Test Company with perpetual inventory",
			warehouse="Stores - TCP1",
			supplier_warehouse="Work In Progress - TCP1",
			is_return=1,
			return_against=pr.name,
			qty=-5,
			do_not_submit=1,
		)
		return_pr.items[0].purchase_receipt_item = pr.items[0].name
		return_pr.submit()

		# hack because new_doc isn't considering is_return portion of status_updater
		returned = frappe.get_doc("Purchase Receipt", return_pr.name)
		returned.update_prevdoc_status()
		pr.load_from_db()

		# Check if Original PR updated
		self.assertEqual(pr.items[0].returned_qty, 5)
		self.assertEqual(pr.per_returned, 100)
		self.assertEqual(pr.status, "Return Issued")

		return_pr.cancel()
		pr.cancel()

	def test_purchase_return_for_rejected_qty(self):
		from erpnext.stock.doctype.warehouse.test_warehouse import get_warehouse

		rejected_warehouse = "_Test Rejected Warehouse - TCP1"
		if not frappe.db.exists("Warehouse", rejected_warehouse):
			get_warehouse(
				company="_Test Company with perpetual inventory",
				abbr=" - TCP1",
				warehouse_name="_Test Rejected Warehouse",
			).name

		pr = make_purchase_receipt(
			company="_Test Company with perpetual inventory",
			warehouse="Stores - TCP1",
			supplier_warehouse="Work In Progress - TCP1",
			qty=2,
			rejected_qty=2,
			rejected_warehouse=rejected_warehouse,
		)

		return_pr = make_purchase_receipt(
			company="_Test Company with perpetual inventory",
			warehouse="Stores - TCP1",
			supplier_warehouse="Work In Progress - TCP1",
			is_return=1,
			return_against=pr.name,
			qty=-2,
			rejected_qty=-2,
			rejected_warehouse=rejected_warehouse,
		)

		actual_qty = frappe.db.get_value(
			"Stock Ledger Entry",
			{
				"voucher_type": "Purchase Receipt",
				"voucher_no": return_pr.name,
				"warehouse": return_pr.items[0].rejected_warehouse,
			},
			"actual_qty",
		)

		self.assertEqual(actual_qty, -2)

		return_pr.cancel()
		pr.cancel()

	def test_purchase_receipt_for_rejected_gle_without_accepted_warehouse(self):
		from erpnext.stock.doctype.warehouse.test_warehouse import get_warehouse

		rejected_warehouse = "_Test Rejected Warehouse - TCP1"
		if not frappe.db.exists("Warehouse", rejected_warehouse):
			get_warehouse(
				company="_Test Company with perpetual inventory",
				abbr=" - TCP1",
				warehouse_name="_Test Rejected Warehouse",
			).name

		pr = make_purchase_receipt(
			company="_Test Company with perpetual inventory",
			warehouse="Stores - TCP1",
			received_qty=2,
			rejected_qty=2,
			rejected_warehouse=rejected_warehouse,
			do_not_save=True,
		)

		pr.items[0].qty = 0.0
		pr.items[0].warehouse = ""
		pr.submit()

		actual_qty = frappe.db.get_value(
			"Stock Ledger Entry",
			{
				"voucher_type": "Purchase Receipt",
				"voucher_no": pr.name,
				"warehouse": pr.items[0].rejected_warehouse,
				"is_cancelled": 0,
			},
			"actual_qty",
		)

		self.assertEqual(actual_qty, 2)
		self.assertFalse(pr.items[0].warehouse)
		pr.cancel()

	def test_purchase_return_for_serialized_items(self):
		def _check_serial_no_values(serial_no, field_values):
			serial_no = frappe.get_doc("Serial No", serial_no)
			for field, value in field_values.items():
				self.assertEqual(cstr(serial_no.get(field)), value)

		from erpnext.stock.doctype.serial_no.serial_no import get_serial_nos

		pr = make_purchase_receipt(item_code="_Test Serialized Item With Series", qty=1)

		serial_no = get_serial_nos_from_bundle(pr.get("items")[0].serial_and_batch_bundle)[0]

		_check_serial_no_values(serial_no, {"warehouse": "_Test Warehouse - _TC"})

		return_pr = make_purchase_receipt(
			item_code="_Test Serialized Item With Series",
			qty=-1,
			is_return=1,
			return_against=pr.name,
			serial_no=[serial_no],
		)

		_check_serial_no_values(
			serial_no,
			{"warehouse": ""},
		)

		return_pr.cancel()
		pr.reload()
		pr.cancel()

	def test_purchase_return_for_multi_uom(self):
		item_code = "_Test Purchase Return For Multi-UOM"
		if not frappe.db.exists("Item", item_code):
			item = make_item(item_code, {"stock_uom": "Box"})
			row = item.append("uoms", {"uom": "Unit", "conversion_factor": 0.1})
			row.db_update()

		pr = make_purchase_receipt(item_code=item_code, qty=1, uom="Box", conversion_factor=1.0)
		return_pr = make_purchase_receipt(
			item_code=item_code,
			qty=-10,
			uom="Unit",
			stock_uom="Box",
			conversion_factor=0.1,
			is_return=1,
			return_against=pr.name,
		)

		self.assertEqual(abs(return_pr.items[0].stock_qty), 1.0)

		return_pr.cancel()
		pr.cancel()

	def test_closed_purchase_receipt(self):
		from erpnext.stock.doctype.purchase_receipt.purchase_receipt import (
			update_purchase_receipt_status,
		)

		item = make_item()

		pr = make_purchase_receipt(item_code=item.name)

		update_purchase_receipt_status(pr.name, "Closed")
		self.assertEqual(frappe.db.get_value("Purchase Receipt", pr.name, "status"), "Closed")

	def test_pr_billing_status(self):
		"""Flow:
		1. PO -> PR1 -> PI
		2. PO -> PI
		3. PO -> PR2.
		"""
		from erpnext.buying.doctype.purchase_order.purchase_order import (
			make_purchase_invoice as make_purchase_invoice_from_po,
		)
		from erpnext.buying.doctype.purchase_order.purchase_order import make_purchase_receipt
		from erpnext.buying.doctype.purchase_order.test_purchase_order import create_purchase_order

		po = create_purchase_order()

		pr1 = make_purchase_receipt(po.name)
		pr1.posting_date = today()
		pr1.posting_time = "10:00"
		pr1.get("items")[0].received_qty = 2
		pr1.get("items")[0].qty = 2
		pr1.submit()

		pi1 = make_purchase_invoice(pr1.name)
		pi1.submit()

		pr1.load_from_db()
		self.assertEqual(pr1.per_billed, 100)

		pi2 = make_purchase_invoice_from_po(po.name)
		pi2.get("items")[0].qty = 4
		pi2.submit()

		pr2 = make_purchase_receipt(po.name)
		pr2.posting_date = today()
		pr2.posting_time = "08:00"
		pr2.get("items")[0].received_qty = 5
		pr2.get("items")[0].qty = 5
		pr2.submit()

		pr1.load_from_db()
		self.assertEqual(pr1.get("items")[0].billed_amt, 1000)
		self.assertEqual(pr1.per_billed, 100)
		self.assertEqual(pr1.status, "Completed")

		pr2.load_from_db()
		self.assertEqual(pr2.get("items")[0].billed_amt, 2000)
		self.assertEqual(pr2.per_billed, 80)
		self.assertEqual(pr2.status, "To Bill")

		pr2.cancel()
		pi2.reload()
		pi2.cancel()
		pi1.reload()
		pi1.cancel()
		pr1.reload()
		pr1.cancel()
		po.reload()
		po.cancel()

	def test_serial_no_against_purchase_receipt(self):
		from erpnext.stock.doctype.serial_no.serial_no import get_serial_nos

		item_code = "Test Manual Created Serial No"
		if not frappe.db.exists("Item", item_code):
			make_item(item_code, dict(has_serial_no=1))

		serial_no = ["12903812901"]
		if not frappe.db.exists("Serial No", serial_no[0]):
			frappe.get_doc(
				{"doctype": "Serial No", "item_code": item_code, "serial_no": serial_no[0]}
			).insert()

		pr_doc = make_purchase_receipt(item_code=item_code, qty=1, serial_no=serial_no)
		pr_doc.load_from_db()

		bundle_id = pr_doc.items[0].serial_and_batch_bundle
		self.assertEqual(serial_no[0], get_serial_nos_from_bundle(bundle_id)[0])

		voucher_no = frappe.db.get_value("Serial and Batch Bundle", bundle_id, "voucher_no")

		self.assertEqual(voucher_no, pr_doc.name)
		pr_doc.cancel()

		# check for the auto created serial nos
		item_code = "Test Auto Created Serial No"
		if not frappe.db.exists("Item", item_code):
			make_item(item_code, dict(has_serial_no=1, serial_no_series="KLJL.###"))

		new_pr_doc = make_purchase_receipt(item_code=item_code, qty=1)
		new_pr_doc.load_from_db()

		bundle_id = new_pr_doc.items[0].serial_and_batch_bundle
		serial_no = get_serial_nos_from_bundle(bundle_id)[0]
		self.assertTrue(serial_no)

		voucher_no = frappe.db.get_value("Serial and Batch Bundle", bundle_id, "voucher_no")

		self.assertEqual(voucher_no, new_pr_doc.name)

		new_pr_doc.cancel()

	def test_auto_asset_creation(self):
		asset_item = "Test Asset Item"

		if not frappe.db.exists("Item", asset_item):
			asset_category = frappe.get_all("Asset Category")

			if asset_category:
				asset_category = asset_category[0].name

			if not asset_category:
				doc = frappe.get_doc(
					{
						"doctype": "Asset Category",
						"asset_category_name": "Test Asset Category",
						"depreciation_method": "Straight Line",
						"total_number_of_depreciations": 12,
						"frequency_of_depreciation": 1,
						"accounts": [
							{
								"company_name": "_Test Company",
								"fixed_asset_account": "_Test Fixed Asset - _TC",
								"accumulated_depreciation_account": "_Test Accumulated Depreciations - _TC",
								"depreciation_expense_account": "_Test Depreciations - _TC",
							}
						],
					}
				).insert()

				asset_category = doc.name

			item_data = make_item(
				asset_item,
				{
					"is_stock_item": 0,
					"stock_uom": "Box",
					"is_fixed_asset": 1,
					"auto_create_assets": 1,
					"asset_category": asset_category,
					"asset_naming_series": "ABC.###",
				},
			)
			asset_item = item_data.item_code

		pr = make_purchase_receipt(item_code=asset_item, qty=3)
		assets = frappe.db.get_all("Asset", filters={"purchase_receipt": pr.name})

		self.assertEqual(len(assets), 3)

		location = frappe.db.get_value("Asset", assets[0].name, "location")
		self.assertEqual(location, "Test Location")

		pr.cancel()

	def test_purchase_return_with_submitted_asset(self):
		from erpnext.stock.doctype.purchase_receipt.purchase_receipt import make_purchase_return

		pr = make_purchase_receipt(item_code="Test Asset Item", qty=1)

		asset = frappe.get_doc("Asset", {"purchase_receipt": pr.name})
		asset.available_for_use_date = frappe.utils.nowdate()
		asset.gross_purchase_amount = 50.0
		asset.append(
			"finance_books",
			{
				"expected_value_after_useful_life": 10,
				"depreciation_method": "Straight Line",
				"total_number_of_depreciations": 3,
				"frequency_of_depreciation": 1,
			},
		)
		asset.submit()

		pr_return = make_purchase_return(pr.name)
		self.assertRaises(frappe.exceptions.ValidationError, pr_return.submit)

		asset.load_from_db()
		asset.cancel()

		pr_return.submit()

		pr_return.cancel()
		pr.cancel()

	def test_purchase_receipt_cost_center(self):
		from erpnext.accounts.doctype.cost_center.test_cost_center import create_cost_center

		cost_center = "_Test Cost Center for BS Account - TCP1"
		create_cost_center(
			cost_center_name="_Test Cost Center for BS Account",
			company="_Test Company with perpetual inventory",
		)

		if not frappe.db.exists("Location", "Test Location"):
			frappe.get_doc({"doctype": "Location", "location_name": "Test Location"}).insert()

		pr = make_purchase_receipt(
			cost_center=cost_center,
			company="_Test Company with perpetual inventory",
			warehouse="Stores - TCP1",
			supplier_warehouse="Work In Progress - TCP1",
		)

		stock_in_hand_account = get_inventory_account(pr.company, pr.get("items")[0].warehouse)
		gl_entries = get_gl_entries("Purchase Receipt", pr.name)

		self.assertTrue(gl_entries)

		expected_values = {
			"Stock Received But Not Billed - TCP1": {"cost_center": cost_center},
			stock_in_hand_account: {"cost_center": cost_center},
		}
		for i, gle in enumerate(gl_entries):
			self.assertEqual(expected_values[gle.account]["cost_center"], gle.cost_center)

		pr.cancel()

	def test_purchase_receipt_cost_center_with_balance_sheet_account(self):
		if not frappe.db.exists("Location", "Test Location"):
			frappe.get_doc({"doctype": "Location", "location_name": "Test Location"}).insert()

		pr = make_purchase_receipt(
			company="_Test Company with perpetual inventory",
			warehouse="Stores - TCP1",
			supplier_warehouse="Work In Progress - TCP1",
		)

		stock_in_hand_account = get_inventory_account(pr.company, pr.get("items")[0].warehouse)
		gl_entries = get_gl_entries("Purchase Receipt", pr.name)

		self.assertTrue(gl_entries)
		cost_center = pr.get("items")[0].cost_center

		expected_values = {
			"Stock Received But Not Billed - TCP1": {"cost_center": cost_center},
			stock_in_hand_account: {"cost_center": cost_center},
		}
		for i, gle in enumerate(gl_entries):
			self.assertEqual(expected_values[gle.account]["cost_center"], gle.cost_center)

		pr.cancel()

	def test_make_purchase_invoice_from_pr_for_returned_qty(self):
		from erpnext.buying.doctype.purchase_order.test_purchase_order import (
			create_pr_against_po,
			create_purchase_order,
		)

		po = create_purchase_order()
		pr = create_pr_against_po(po.name)

		pr1 = make_purchase_receipt(qty=-1, is_return=1, return_against=pr.name, do_not_submit=True)
		pr1.items[0].purchase_order = po.name
		pr1.items[0].purchase_order_item = po.items[0].name
		pr1.items[0].purchase_receipt_item = pr.items[0].name
		pr1.submit()

		pi1 = make_purchase_invoice(pr.name)
		self.assertEqual(pi1.items[0].qty, 3)

		pr1.cancel()
		pr.reload()
		pr.cancel()
		po.reload()
		po.cancel()

	def test_make_purchase_invoice_from_pr_with_returned_qty_duplicate_items(self):
		pr1 = make_purchase_receipt(qty=8, do_not_submit=True)
		pr1.append(
			"items",
			{
				"item_code": "_Test Item",
				"warehouse": "_Test Warehouse - _TC",
				"qty": 1,
				"received_qty": 1,
				"rate": 100,
				"conversion_factor": 1.0,
			},
		)
		pr1.submit()

		pi1 = make_purchase_invoice(pr1.name)
		pi1.items[0].qty = 4
		pi1.items.pop(1)
		pi1.save()
		pi1.submit()

		pr2 = make_purchase_receipt(qty=-2, is_return=1, return_against=pr1.name, do_not_submit=True)
		pr2.items[0].purchase_receipt_item = pr1.items[0].name
		pr2.submit()

		pi2 = make_purchase_invoice(pr1.name)
		self.assertEqual(pi2.items[0].qty, 2)
		self.assertEqual(pi2.items[1].qty, 1)

		pr2.cancel()
		pi1.cancel()
		pr1.reload()
		pr1.cancel()

	def test_stock_transfer_from_purchase_receipt(self):
		from erpnext.stock.doctype.delivery_note.delivery_note import make_inter_company_purchase_receipt
		from erpnext.stock.doctype.delivery_note.test_delivery_note import create_delivery_note

		prepare_data_for_internal_transfer()

		customer = "_Test Internal Customer 2"
		company = "_Test Company with perpetual inventory"

		pr1 = make_purchase_receipt(
			warehouse="Stores - TCP1", company="_Test Company with perpetual inventory"
		)

		dn1 = create_delivery_note(
			item_code=pr1.items[0].item_code,
			company=company,
			customer=customer,
			cost_center="Main - TCP1",
			expense_account="Cost of Goods Sold - TCP1",
			qty=5,
			rate=500,
			warehouse="Stores - TCP1",
			target_warehouse="Work In Progress - TCP1",
		)

		pr = make_inter_company_purchase_receipt(dn1.name)
		pr.items[0].from_warehouse = "Work In Progress - TCP1"
		pr.items[0].warehouse = "Stores - TCP1"
		pr.submit()

		gl_entries = get_gl_entries("Purchase Receipt", pr.name)
		sl_entries = get_sl_entries("Purchase Receipt", pr.name)

		self.assertFalse(gl_entries)

		expected_sle = {"Work In Progress - TCP1": -5, "Stores - TCP1": 5}

		for sle in sl_entries:
			self.assertEqual(expected_sle[sle.warehouse], sle.actual_qty)

		pr.cancel()

	def test_stock_transfer_from_purchase_receipt_with_valuation(self):
		from erpnext.stock.doctype.delivery_note.delivery_note import make_inter_company_purchase_receipt
		from erpnext.stock.doctype.delivery_note.test_delivery_note import create_delivery_note

		prepare_data_for_internal_transfer()

		create_warehouse(
			"_Test Warehouse for Valuation",
			company="_Test Company with perpetual inventory",
			properties={"account": "_Test Account Stock In Hand - TCP1"},
		)

		pr1 = make_purchase_receipt(
			warehouse="Stores - TCP1",
			company="_Test Company with perpetual inventory",
		)

		customer = "_Test Internal Customer 2"
		company = "_Test Company with perpetual inventory"

		dn1 = create_delivery_note(
			item_code=pr1.items[0].item_code,
			company=company,
			customer=customer,
			cost_center="Main - TCP1",
			expense_account="Cost of Goods Sold - TCP1",
			qty=5,
			rate=50,
			warehouse="Stores - TCP1",
			target_warehouse="_Test Warehouse for Valuation - TCP1",
		)

		pr = make_inter_company_purchase_receipt(dn1.name)
		pr.items[0].from_warehouse = "_Test Warehouse for Valuation - TCP1"
		pr.items[0].warehouse = "Stores - TCP1"

		pr.append(
			"taxes",
			{
				"charge_type": "On Net Total",
				"account_head": "_Test Account Shipping Charges - TCP1",
				"category": "Valuation and Total",
				"cost_center": "Main - TCP1",
				"description": "Test",
				"rate": 9,
			},
		)

		pr.submit()

		gl_entries = get_gl_entries("Purchase Receipt", pr.name)
		sl_entries = get_sl_entries("Purchase Receipt", pr.name)

		expected_gle = [
			["Stock In Hand - TCP1", 272.5, 0.0],
			["_Test Account Stock In Hand - TCP1", 0.0, 250.0],
			["_Test Account Shipping Charges - TCP1", 0.0, 22.5],
		]

		expected_sle = {"_Test Warehouse for Valuation - TCP1": -5, "Stores - TCP1": 5}

		for sle in sl_entries:
			self.assertEqual(expected_sle[sle.warehouse], sle.actual_qty)

		for i, gle in enumerate(gl_entries):
			self.assertEqual(gle.account, expected_gle[i][0])
			self.assertEqual(gle.debit, expected_gle[i][1])
			self.assertEqual(gle.credit, expected_gle[i][2])

		pr.cancel()

	def test_po_to_pi_and_po_to_pr_worflow_full(self):
		"""Test following behaviour:
		- Create PO
		- Create PI from PO and submit
		- Create PR from PO and submit
		"""
		from erpnext.buying.doctype.purchase_order import purchase_order, test_purchase_order

		po = test_purchase_order.create_purchase_order()

		pi = purchase_order.make_purchase_invoice(po.name)
		pi.submit()

		pr = purchase_order.make_purchase_receipt(po.name)
		pr.submit()

		pr.load_from_db()

		self.assertEqual(pr.status, "Completed")
		self.assertEqual(pr.per_billed, 100)

	def test_po_to_pi_and_po_to_pr_worflow_partial(self):
		"""Test following behaviour:
		- Create PO
		- Create partial PI from PO and submit
		- Create PR from PO and submit
		"""
		from erpnext.buying.doctype.purchase_order import purchase_order, test_purchase_order

		po = test_purchase_order.create_purchase_order()

		pi = purchase_order.make_purchase_invoice(po.name)
		pi.items[0].qty /= 2  # roughly 50%, ^ this function only creates PI with 1 item.
		pi.submit()

		pr = purchase_order.make_purchase_receipt(po.name)
		pr.save()
		# per_billed is only updated after submission.
		self.assertEqual(flt(pr.per_billed), 0)

		pr.submit()

		pi.load_from_db()
		pr.load_from_db()

		self.assertEqual(pr.status, "To Bill")
		self.assertAlmostEqual(pr.per_billed, 50.0, places=2)

	def test_purchase_receipt_with_exchange_rate_difference(self):
		from erpnext.accounts.doctype.purchase_invoice.purchase_invoice import (
			make_purchase_receipt as create_purchase_receipt,
		)
		from erpnext.accounts.doctype.purchase_invoice.test_purchase_invoice import (
			make_purchase_invoice as create_purchase_invoice,
		)
		from erpnext.accounts.party import add_party_account

		add_party_account(
			"Supplier",
			"_Test Supplier USD",
			"_Test Company with perpetual inventory",
			"_Test Payable USD - TCP1",
		)

		pi = create_purchase_invoice(
			company="_Test Company with perpetual inventory",
			cost_center="Main - TCP1",
			warehouse="Stores - TCP1",
			expense_account="_Test Account Cost for Goods Sold - TCP1",
			currency="USD",
			conversion_rate=70,
			supplier="_Test Supplier USD",
		)

		pr = create_purchase_receipt(pi.name)
		pr.conversion_rate = 80
		pr.items[0].purchase_invoice = pi.name
		pr.items[0].purchase_invoice_item = pi.items[0].name

		pr.save()
		pr.submit()

		# Get exchnage gain and loss account
		exchange_gain_loss_account = frappe.db.get_value(
			"Company", pr.company, "exchange_gain_loss_account"
		)

		# fetching the latest GL Entry with exchange gain and loss account account
		amount = frappe.db.get_value(
			"GL Entry", {"account": exchange_gain_loss_account, "voucher_no": pr.name}, "credit"
		)
		discrepancy_caused_by_exchange_rate_diff = abs(
			pi.items[0].base_net_amount - pr.items[0].base_net_amount
		)

		self.assertEqual(discrepancy_caused_by_exchange_rate_diff, amount)

	def test_payment_terms_are_fetched_when_creating_purchase_invoice(self):
		from erpnext.accounts.doctype.payment_entry.test_payment_entry import (
			create_payment_terms_template,
		)
		from erpnext.accounts.doctype.purchase_invoice.test_purchase_invoice import make_purchase_invoice
		from erpnext.buying.doctype.purchase_order.test_purchase_order import (
			create_purchase_order,
			make_pr_against_po,
		)
		from erpnext.selling.doctype.sales_order.test_sales_order import (
			automatically_fetch_payment_terms,
			compare_payment_schedules,
		)

		automatically_fetch_payment_terms()

		po = create_purchase_order(qty=10, rate=100, do_not_save=1)
		create_payment_terms_template()
		po.payment_terms_template = "Test Receivable Template"
		po.submit()

		pr = make_pr_against_po(po.name, received_qty=10)

		pi = make_purchase_invoice(qty=10, rate=100, do_not_save=1)
		pi.items[0].purchase_receipt = pr.name
		pi.items[0].pr_detail = pr.items[0].name
		pi.items[0].purchase_order = po.name
		pi.items[0].po_detail = po.items[0].name
		pi.insert()

		# self.assertEqual(po.payment_terms_template, pi.payment_terms_template)
		compare_payment_schedules(self, po, pi)

		automatically_fetch_payment_terms(enable=0)

	@change_settings("Stock Settings", {"allow_negative_stock": 1})
	def test_neg_to_positive(self):
		from erpnext.stock.doctype.stock_entry.stock_entry_utils import make_stock_entry

		item_code = "_TestNegToPosItem"
		warehouse = "Stores - TCP1"
		company = "_Test Company with perpetual inventory"
		account = "Stock Received But Not Billed - TCP1"

		make_item(item_code)
		se = make_stock_entry(
			item_code=item_code, from_warehouse=warehouse, qty=50, do_not_save=True, rate=0
		)
		se.items[0].allow_zero_valuation_rate = 1
		se.save()
		se.submit()

		pr = make_purchase_receipt(
			qty=50,
			rate=1,
			item_code=item_code,
			warehouse=warehouse,
			get_taxes_and_charges=True,
			company=company,
		)
		gles = get_gl_entries(pr.doctype, pr.name)

		for gle in gles:
			if gle.account == account:
				self.assertEqual(gle.credit, 50)

	def test_backdated_transaction_for_internal_transfer(self):
		from erpnext.stock.doctype.delivery_note.delivery_note import make_inter_company_purchase_receipt
		from erpnext.stock.doctype.delivery_note.test_delivery_note import create_delivery_note

		prepare_data_for_internal_transfer()
		customer = "_Test Internal Customer 2"
		company = "_Test Company with perpetual inventory"

		from_warehouse = create_warehouse("_Test Internal From Warehouse New", company=company)
		to_warehouse = create_warehouse("_Test Internal To Warehouse New", company=company)
		item_doc = create_item("Test Internal Transfer Item")

		target_warehouse = create_warehouse("_Test Internal GIT Warehouse New", company=company)

		make_purchase_receipt(
			item_code=item_doc.name,
			company=company,
			posting_date=add_days(today(), -1),
			warehouse=from_warehouse,
			qty=1,
			rate=100,
		)

		dn1 = create_delivery_note(
			item_code=item_doc.name,
			company=company,
			customer=customer,
			cost_center="Main - TCP1",
			expense_account="Cost of Goods Sold - TCP1",
			qty=1,
			rate=500,
			warehouse=from_warehouse,
			target_warehouse=target_warehouse,
		)

		self.assertEqual(dn1.items[0].rate, 100)

		pr1 = make_inter_company_purchase_receipt(dn1.name)
		pr1.items[0].warehouse = to_warehouse
		self.assertEqual(pr1.items[0].rate, 100)
		pr1.submit()

		self.assertEqual(pr1.is_internal_supplier, 1)

		# Backdated purchase receipt entry, the valuation rate should be updated for DN1 and PR1
		make_purchase_receipt(
			item_code=item_doc.name,
			company=company,
			posting_date=add_days(today(), -2),
			warehouse=from_warehouse,
			qty=1,
			rate=200,
		)

		dn_value = frappe.db.get_value(
			"Stock Ledger Entry",
			{"voucher_type": "Delivery Note", "voucher_no": dn1.name, "warehouse": target_warehouse},
			"stock_value_difference",
		)

		self.assertEqual(abs(dn_value), 200.00)

		pr_value = frappe.db.get_value(
			"Stock Ledger Entry",
			{"voucher_type": "Purchase Receipt", "voucher_no": pr1.name, "warehouse": to_warehouse},
			"stock_value_difference",
		)

		self.assertEqual(abs(pr_value), 200.00)
		pr1.load_from_db()

		self.assertEqual(pr1.items[0].valuation_rate, 200)
		self.assertEqual(pr1.items[0].rate, 100)

		Gl = frappe.qb.DocType("GL Entry")

		query = (
			frappe.qb.from_(Gl)
			.select(
				(fn.Sum(Gl.debit) - fn.Sum(Gl.credit)).as_("value"),
			)
			.where((Gl.voucher_type == pr1.doctype) & (Gl.voucher_no == pr1.name))
		).run(as_dict=True)

		self.assertEqual(query[0].value, 0)

<<<<<<< HEAD
	def test_rejected_qty_for_internal_transfer(self):
		from erpnext.stock.doctype.delivery_note.delivery_note import make_inter_company_purchase_receipt
		from erpnext.stock.doctype.delivery_note.test_delivery_note import create_delivery_note

		prepare_data_for_internal_transfer()
		customer = "_Test Internal Customer 2"
		company = "_Test Company with perpetual inventory"

		from_warehouse = create_warehouse("_Test Internal From Warehouse New", company=company)
		to_warehouse = create_warehouse("_Test Internal To Warehouse New", company=company)
		rejected_warehouse = create_warehouse(
			"_Test Rejected Internal To Warehouse New", company=company
		)
		item_doc = make_item(
			"Test Internal Transfer Item DS",
			{
				"is_purchase_item": 1,
				"is_stock_item": 1,
				"has_serial_no": 1,
				"serial_no_series": "SBNS.#####",
			},
		)

		target_warehouse = create_warehouse("_Test Internal GIT Warehouse New", company=company)

		pr = make_purchase_receipt(
			item_code=item_doc.name,
			company=company,
			posting_date=add_days(today(), -1),
			warehouse=from_warehouse,
			qty=2,
			rate=100,
		)

		dn1 = create_delivery_note(
			item_code=item_doc.name,
			company=company,
			customer=customer,
			serial_no=pr.items[0].serial_no,
			cost_center="Main - TCP1",
			expense_account="Cost of Goods Sold - TCP1",
			qty=2,
			rate=500,
			warehouse=from_warehouse,
			target_warehouse=target_warehouse,
		)

		sns = get_serial_nos(dn1.items[0].serial_no)

		self.assertEqual(len(sns), 2)

		pr1 = make_inter_company_purchase_receipt(dn1.name)
		pr1.items[0].qty = 1.0
		pr1.items[0].rejected_qty = 1.0
		pr1.items[0].serial_no = sns[0]
		pr1.items[0].rejected_serial_no = sns[1]
		pr1.items[0].warehouse = to_warehouse
		pr1.items[0].rejected_warehouse = rejected_warehouse
		pr1.submit()

		rejected_serial_no_wh = frappe.get_cached_value("Serial No", sns[1], "warehouse")

		self.assertEqual(rejected_warehouse, rejected_serial_no_wh)

=======
>>>>>>> 44bad3bd
	def test_backdated_transaction_for_internal_transfer_in_trasit_warehouse_for_purchase_receipt(
		self,
	):
		from erpnext.stock.doctype.delivery_note.delivery_note import make_inter_company_purchase_receipt
		from erpnext.stock.doctype.delivery_note.test_delivery_note import create_delivery_note

		prepare_data_for_internal_transfer()
		customer = "_Test Internal Customer 2"
		company = "_Test Company with perpetual inventory"

		from_warehouse = create_warehouse("_Test Internal From Warehouse New", company=company)
		to_warehouse = create_warehouse("_Test Internal To Warehouse New", company=company)
		item_doc = create_item("Test Internal Transfer Item")

		target_warehouse = create_warehouse("_Test Internal GIT Warehouse New", company=company)

		make_purchase_receipt(
			item_code=item_doc.name,
			company=company,
			posting_date=add_days(today(), -1),
			warehouse=from_warehouse,
			qty=1,
			rate=100,
		)

		# Keep stock in advance and make sure that systen won't pick this stock while reposting backdated transaction
		for i in range(1, 4):
			make_purchase_receipt(
				item_code=item_doc.name,
				company=company,
				posting_date=add_days(today(), -1 * i),
				warehouse=target_warehouse,
				qty=1,
				rate=320 * i,
			)

		dn1 = create_delivery_note(
			item_code=item_doc.name,
			company=company,
			customer=customer,
			cost_center="Main - TCP1",
			expense_account="Cost of Goods Sold - TCP1",
			qty=1,
			rate=500,
			warehouse=from_warehouse,
			target_warehouse=target_warehouse,
		)

		self.assertEqual(dn1.items[0].rate, 100)

		pr1 = make_inter_company_purchase_receipt(dn1.name)
		pr1.items[0].warehouse = to_warehouse
		self.assertEqual(pr1.items[0].rate, 100)
		pr1.submit()

		stk_ledger = frappe.db.get_value(
			"Stock Ledger Entry",
			{"voucher_type": "Purchase Receipt", "voucher_no": pr1.name, "warehouse": target_warehouse},
			["stock_value_difference", "outgoing_rate"],
			as_dict=True,
		)

		self.assertEqual(abs(stk_ledger.stock_value_difference), 100)
		self.assertEqual(stk_ledger.outgoing_rate, 100)

		# Backdated purchase receipt entry, the valuation rate should be updated for DN1 and PR1
		make_purchase_receipt(
			item_code=item_doc.name,
			company=company,
			posting_date=add_days(today(), -2),
			warehouse=from_warehouse,
			qty=1,
			rate=200,
		)

		dn_value = frappe.db.get_value(
			"Stock Ledger Entry",
			{"voucher_type": "Delivery Note", "voucher_no": dn1.name, "warehouse": target_warehouse},
			"stock_value_difference",
		)

		self.assertEqual(abs(dn_value), 200.00)

		pr_value = frappe.db.get_value(
			"Stock Ledger Entry",
			{"voucher_type": "Purchase Receipt", "voucher_no": pr1.name, "warehouse": to_warehouse},
			"stock_value_difference",
		)

		self.assertEqual(abs(pr_value), 200.00)
		pr1.load_from_db()

		self.assertEqual(pr1.items[0].valuation_rate, 200)
		self.assertEqual(pr1.items[0].rate, 100)

		Gl = frappe.qb.DocType("GL Entry")

		query = (
			frappe.qb.from_(Gl)
			.select(
				(fn.Sum(Gl.debit) - fn.Sum(Gl.credit)).as_("value"),
			)
			.where((Gl.voucher_type == pr1.doctype) & (Gl.voucher_no == pr1.name))
		).run(as_dict=True)

		self.assertEqual(query[0].value, 0)

	def test_backdated_transaction_for_internal_transfer_in_trasit_warehouse_for_purchase_invoice(
		self,
	):
		from erpnext.accounts.doctype.purchase_invoice.test_purchase_invoice import (
			make_purchase_invoice as make_purchase_invoice_for_si,
		)
		from erpnext.accounts.doctype.sales_invoice.sales_invoice import (
			make_inter_company_purchase_invoice,
		)
		from erpnext.accounts.doctype.sales_invoice.test_sales_invoice import create_sales_invoice

		prepare_data_for_internal_transfer()
		customer = "_Test Internal Customer 2"
		company = "_Test Company with perpetual inventory"

		from_warehouse = create_warehouse("_Test Internal From Warehouse New", company=company)
		to_warehouse = create_warehouse("_Test Internal To Warehouse New", company=company)
		item_doc = create_item("Test Internal Transfer Item")

		target_warehouse = create_warehouse("_Test Internal GIT Warehouse New", company=company)

		make_purchase_invoice_for_si(
			item_code=item_doc.name,
			company=company,
			posting_date=add_days(today(), -1),
			warehouse=from_warehouse,
			qty=1,
			update_stock=1,
			expense_account="Cost of Goods Sold - TCP1",
			cost_center="Main - TCP1",
			rate=100,
		)

		# Keep stock in advance and make sure that systen won't pick this stock while reposting backdated transaction
		for i in range(1, 4):
			make_purchase_invoice_for_si(
				item_code=item_doc.name,
				company=company,
				posting_date=add_days(today(), -1 * i),
				warehouse=target_warehouse,
				update_stock=1,
				qty=1,
				expense_account="Cost of Goods Sold - TCP1",
				cost_center="Main - TCP1",
				rate=320 * i,
			)

		si1 = create_sales_invoice(
			item_code=item_doc.name,
			company=company,
			customer=customer,
			cost_center="Main - TCP1",
			income_account="Sales - TCP1",
			qty=1,
			rate=500,
			update_stock=1,
			warehouse=from_warehouse,
			target_warehouse=target_warehouse,
		)

		self.assertEqual(si1.items[0].rate, 100)

		pi1 = make_inter_company_purchase_invoice(si1.name)
		pi1.items[0].warehouse = to_warehouse
		self.assertEqual(pi1.items[0].rate, 100)
		pi1.update_stock = 1
		pi1.save()
		pi1.submit()

		stk_ledger = frappe.db.get_value(
			"Stock Ledger Entry",
			{"voucher_type": pi1.doctype, "voucher_no": pi1.name, "warehouse": target_warehouse},
			["stock_value_difference", "outgoing_rate"],
			as_dict=True,
		)

		self.assertEqual(abs(stk_ledger.stock_value_difference), 100)
		self.assertEqual(stk_ledger.outgoing_rate, 100)

		# Backdated purchase receipt entry, the valuation rate should be updated for si1 and pi1
		make_purchase_receipt(
			item_code=item_doc.name,
			company=company,
			posting_date=add_days(today(), -2),
			warehouse=from_warehouse,
			qty=1,
			rate=200,
		)

		si_value = frappe.db.get_value(
			"Stock Ledger Entry",
			{"voucher_type": si1.doctype, "voucher_no": si1.name, "warehouse": target_warehouse},
			"stock_value_difference",
		)

		self.assertEqual(abs(si_value), 200.00)

		pi_value = frappe.db.get_value(
			"Stock Ledger Entry",
			{"voucher_type": pi1.doctype, "voucher_no": pi1.name, "warehouse": to_warehouse},
			"stock_value_difference",
		)

		self.assertEqual(abs(pi_value), 200.00)
		pi1.load_from_db()

		self.assertEqual(pi1.items[0].valuation_rate, 200)
		self.assertEqual(pi1.items[0].rate, 100)

		Gl = frappe.qb.DocType("GL Entry")

		query = (
			frappe.qb.from_(Gl)
			.select(
				(fn.Sum(Gl.debit) - fn.Sum(Gl.credit)).as_("value"),
			)
			.where((Gl.voucher_type == pi1.doctype) & (Gl.voucher_no == pi1.name))
		).run(as_dict=True)

		self.assertEqual(query[0].value, 0)

	def test_batch_expiry_for_purchase_receipt(self):
		from erpnext.controllers.sales_and_purchase_return import make_return_doc

		item = make_item(
			"_Test Batch Item For Return Check",
			{
				"is_purchase_item": 1,
				"is_stock_item": 1,
				"has_batch_no": 1,
				"create_new_batch": 1,
				"batch_number_series": "TBIRC.#####",
			},
		)

		pi = make_purchase_receipt(
			qty=1,
			item_code=item.name,
			update_stock=True,
		)

		pi.load_from_db()
<<<<<<< HEAD
		batch_no = pi.items[0].batch_no
=======
		batch_no = get_batch_from_bundle(pi.items[0].serial_and_batch_bundle)
>>>>>>> 44bad3bd
		self.assertTrue(batch_no)

		frappe.db.set_value("Batch", batch_no, "expiry_date", add_days(today(), -1))

		return_pi = make_return_doc(pi.doctype, pi.name)
		return_pi.save().submit()

		self.assertTrue(return_pi.docstatus == 1)

	def test_disable_last_purchase_rate(self):
		from erpnext.stock.get_item_details import get_item_details

		item = make_item(
			"_Test Disable Last Purchase Rate",
			{"is_purchase_item": 1, "is_stock_item": 1},
		)

		frappe.db.set_single_value("Buying Settings", "disable_last_purchase_rate", 1)

		pr = make_purchase_receipt(
			qty=1,
			rate=100,
			item_code=item.name,
		)

		args = pr.items[0].as_dict()
		args.update(
			{
				"supplier": pr.supplier,
				"doctype": pr.doctype,
				"conversion_rate": pr.conversion_rate,
				"currency": pr.currency,
				"company": pr.company,
				"posting_date": pr.posting_date,
				"posting_time": pr.posting_time,
			}
		)

		res = get_item_details(args)
		self.assertEqual(res.get("last_purchase_rate"), 0)

		frappe.db.set_single_value("Buying Settings", "disable_last_purchase_rate", 0)

		pr = make_purchase_receipt(
			qty=1,
			rate=100,
			item_code=item.name,
		)

		res = get_item_details(args)
		self.assertEqual(res.get("last_purchase_rate"), 100)

	def test_validate_received_qty_for_internal_pr(self):
		prepare_data_for_internal_transfer()
		customer = "_Test Internal Customer 2"
		company = "_Test Company with perpetual inventory"
		from_warehouse = create_warehouse("_Test Internal From Warehouse New", company=company)
		target_warehouse = create_warehouse("_Test Internal GIT Warehouse New", company=company)
		to_warehouse = create_warehouse("_Test Internal To Warehouse New", company=company)

		# Step 1: Create Item
		item = make_item(properties={"is_stock_item": 1, "valuation_rate": 100})

		# Step 2: Create Stock Entry (Material Receipt)
		from erpnext.stock.doctype.stock_entry.test_stock_entry import make_stock_entry

		make_stock_entry(
			purpose="Material Receipt",
			item_code=item.name,
			qty=15,
			company=company,
			to_warehouse=from_warehouse,
		)

		# Step 3: Create Delivery Note with Internal Customer
		from erpnext.stock.doctype.delivery_note.test_delivery_note import create_delivery_note

		dn = create_delivery_note(
			item_code=item.name,
			company=company,
			customer=customer,
			cost_center="Main - TCP1",
			expense_account="Cost of Goods Sold - TCP1",
			qty=10,
			rate=100,
			warehouse=from_warehouse,
			target_warehouse=target_warehouse,
		)

		# Step 4: Create Internal Purchase Receipt
		from erpnext.controllers.status_updater import OverAllowanceError
		from erpnext.stock.doctype.delivery_note.delivery_note import make_inter_company_purchase_receipt

		pr = make_inter_company_purchase_receipt(dn.name)
		pr.items[0].qty = 15
		pr.items[0].from_warehouse = target_warehouse
		pr.items[0].warehouse = to_warehouse
		pr.items[0].rejected_warehouse = from_warehouse
		pr.save()

		self.assertRaises(OverAllowanceError, pr.submit)

		# Step 5: Test Over Receipt Allowance
		frappe.db.set_single_value("Stock Settings", "over_delivery_receipt_allowance", 50)

		make_stock_entry(
			purpose="Material Transfer",
			item_code=item.name,
			qty=5,
			company=company,
			from_warehouse=from_warehouse,
			to_warehouse=target_warehouse,
		)

		pr.submit()

		frappe.db.set_single_value("Stock Settings", "over_delivery_receipt_allowance", 0)

	def test_internal_pr_gl_entries(self):
		from erpnext.stock import get_warehouse_account_map
		from erpnext.stock.doctype.delivery_note.delivery_note import make_inter_company_purchase_receipt
		from erpnext.stock.doctype.delivery_note.test_delivery_note import create_delivery_note
		from erpnext.stock.doctype.stock_entry.test_stock_entry import make_stock_entry
		from erpnext.stock.doctype.stock_reconciliation.test_stock_reconciliation import (
			create_stock_reconciliation,
		)

		prepare_data_for_internal_transfer()
		customer = "_Test Internal Customer 2"
		company = "_Test Company with perpetual inventory"
		from_warehouse = create_warehouse("_Test Internal From Warehouse New", company=company)
		target_warehouse = create_warehouse("_Test Internal GIT Warehouse New", company=company)
		to_warehouse = create_warehouse("_Test Internal To Warehouse New", company=company)

		item = make_item(properties={"is_stock_item": 1, "valuation_rate": 100})
		make_stock_entry(
			purpose="Material Receipt",
			item_code=item.name,
			qty=10,
			company=company,
			to_warehouse=from_warehouse,
			posting_date=add_days(today(), -3),
		)

		# Step - 1: Create Delivery Note with Internal Customer
		dn = create_delivery_note(
			item_code=item.name,
			company=company,
			customer=customer,
			cost_center="Main - TCP1",
			expense_account="Cost of Goods Sold - TCP1",
			qty=10,
			rate=100,
			warehouse=from_warehouse,
			target_warehouse=target_warehouse,
			posting_date=add_days(today(), -2),
		)

		# Step - 2: Create Internal Purchase Receipt
		pr = make_inter_company_purchase_receipt(dn.name)
		pr.items[0].qty = 10
		pr.items[0].from_warehouse = target_warehouse
		pr.items[0].warehouse = to_warehouse
		pr.items[0].rejected_warehouse = from_warehouse
		pr.save()
		pr.submit()

		# Step - 3: Create back-date Stock Reconciliation [After DN and Before PR]
		create_stock_reconciliation(
<<<<<<< HEAD
			item_code=item.name,
=======
			item_code=item,
>>>>>>> 44bad3bd
			warehouse=target_warehouse,
			qty=10,
			rate=50,
			company=company,
			posting_date=add_days(today(), -1),
		)

		warehouse_account = get_warehouse_account_map(company)
		stock_account_value = frappe.db.get_value(
			"GL Entry",
			{
				"account": warehouse_account[target_warehouse]["account"],
				"voucher_type": "Purchase Receipt",
				"voucher_no": pr.name,
				"is_cancelled": 0,
			},
			fieldname=["credit"],
		)
		stock_diff = frappe.db.get_value(
			"Stock Ledger Entry",
			{
				"voucher_type": "Purchase Receipt",
				"voucher_no": pr.name,
				"is_cancelled": 0,
			},
			fieldname=["sum(stock_value_difference)"],
		)

		# Value of Stock Account should be equal to the sum of Stock Value Difference
		self.assertEqual(stock_account_value, stock_diff)

	def test_internal_pr_reference(self):
		item = make_item(properties={"is_stock_item": 1, "valuation_rate": 100})
		customer = "_Test Internal Customer 2"
		company = "_Test Company with perpetual inventory"
		from_warehouse = create_warehouse("_Test Internal From Warehouse New 1", company=company)
		target_warehouse = create_warehouse("_Test Internal GIT Warehouse New 1", company=company)
		to_warehouse = create_warehouse("_Test Internal To Warehouse New 1", company=company)

		# Step 2: Create Stock Entry (Material Receipt)
		from erpnext.stock.doctype.stock_entry.test_stock_entry import make_stock_entry

		make_stock_entry(
			purpose="Material Receipt",
			item_code=item.name,
			qty=15,
			company=company,
			to_warehouse=from_warehouse,
		)

		# Step 3: Create Delivery Note with Internal Customer
		from erpnext.stock.doctype.delivery_note.test_delivery_note import create_delivery_note

		dn = create_delivery_note(
			item_code=item.name,
			company=company,
			customer=customer,
			cost_center="Main - TCP1",
			expense_account="Cost of Goods Sold - TCP1",
			qty=10,
			rate=100,
			warehouse=from_warehouse,
			target_warehouse=target_warehouse,
		)

		# Step 4: Create Internal Purchase Receipt
		from erpnext.controllers.status_updater import OverAllowanceError
		from erpnext.stock.doctype.delivery_note.delivery_note import make_inter_company_purchase_receipt

		pr = make_inter_company_purchase_receipt(dn.name)
		pr.inter_company_reference = ""
		self.assertRaises(frappe.ValidationError, pr.save)

		pr.inter_company_reference = dn.name
		pr.items[0].qty = 10
		pr.items[0].from_warehouse = target_warehouse
		pr.items[0].warehouse = to_warehouse
		pr.items[0].rejected_warehouse = from_warehouse
		pr.save()

		delivery_note_item = pr.items[0].delivery_note_item
		pr.items[0].delivery_note_item = ""

		self.assertRaises(frappe.ValidationError, pr.save)

		pr.load_from_db()
		pr.items[0].delivery_note_item = delivery_note_item
		pr.save()

	def test_purchase_return_valuation_with_rejected_qty(self):
		item_code = "_Test Item Return Valuation"
		create_item(item_code)

		warehouse = create_warehouse("_Test Warehouse Return Valuation")
		rejected_warehouse = create_warehouse("_Test Rejected Warehouse Return Valuation")

		# Step 1: Create Purchase Receipt with valuation rate 100
		make_purchase_receipt(
			item_code=item_code,
			warehouse=warehouse,
			qty=10,
			rate=100,
			rejected_qty=2,
			rejected_warehouse=rejected_warehouse,
		)

		# Step 2: Create One more Purchase Receipt with valuation rate 200
		pr = make_purchase_receipt(
			item_code=item_code,
			warehouse=warehouse,
			qty=10,
			rate=200,
			rejected_qty=2,
			rejected_warehouse=rejected_warehouse,
		)

		# Step 3: Create Purchase Return for 2 qty
		from erpnext.stock.doctype.purchase_receipt.purchase_receipt import make_purchase_return

		pr_return = make_purchase_return(pr.name)
		pr_return.items[0].qty = 2 * -1
		pr_return.items[0].received_qty = 2 * -1
		pr_return.items[0].rejected_qty = 0
		pr_return.items[0].rejected_warehouse = ""
		pr_return.save()
		pr_return.submit()

		data = frappe.get_all(
			"Stock Ledger Entry",
			filters={"voucher_no": pr_return.name, "docstatus": 1},
			fields=["SUM(stock_value_difference) as stock_value_difference"],
		)[0]

		self.assertEqual(abs(data["stock_value_difference"]), 400.00)

<<<<<<< HEAD
=======
	def test_return_from_rejected_warehouse(self):
		from erpnext.stock.doctype.purchase_receipt.purchase_receipt import (
			make_purchase_return_against_rejected_warehouse,
		)

		item_code = "_Test Item Return from Rejected Warehouse"
		create_item(item_code)

		warehouse = create_warehouse("_Test Warehouse Return Qty Warehouse")
		rejected_warehouse = create_warehouse("_Test Rejected Warehouse Return Qty Warehouse")

		# Step 1: Create Purchase Receipt with valuation rate 100
		pr = make_purchase_receipt(
			item_code=item_code,
			warehouse=warehouse,
			qty=10,
			rate=100,
			rejected_qty=2,
			rejected_warehouse=rejected_warehouse,
		)

		pr_return = make_purchase_return_against_rejected_warehouse(pr.name)
		self.assertEqual(pr_return.items[0].warehouse, rejected_warehouse)
		self.assertEqual(pr_return.items[0].qty, 2.0 * -1)
		self.assertEqual(pr_return.items[0].rejected_qty, 0.0)
		self.assertEqual(pr_return.items[0].rejected_warehouse, "")

>>>>>>> 44bad3bd
	def test_purchase_receipt_with_backdated_landed_cost_voucher(self):
		from erpnext.controllers.sales_and_purchase_return import make_return_doc
		from erpnext.stock.doctype.landed_cost_voucher.test_landed_cost_voucher import (
			create_landed_cost_voucher,
		)
		from erpnext.stock.doctype.stock_entry.test_stock_entry import make_stock_entry

		item_code = "_Test Purchase Item With Landed Cost"
		create_item(item_code)

		warehouse = create_warehouse("_Test Purchase Warehouse With Landed Cost")
		warehouse1 = create_warehouse("_Test Purchase Warehouse With Landed Cost 1")
		warehouse2 = create_warehouse("_Test Purchase Warehouse With Landed Cost 2")
		warehouse3 = create_warehouse("_Test Purchase Warehouse With Landed Cost 3")

		pr = make_purchase_receipt(
			item_code=item_code,
			warehouse=warehouse,
			posting_date=add_days(today(), -10),
			posting_time="10:59:59",
			qty=100,
			rate=275.00,
		)

		pr_return = make_return_doc("Purchase Receipt", pr.name)
		pr_return.posting_date = add_days(today(), -9)
		pr_return.items[0].qty = 2 * -1
		pr_return.items[0].received_qty = 2 * -1
		pr_return.submit()

		ste1 = make_stock_entry(
			purpose="Material Transfer",
			posting_date=add_days(today(), -8),
			source=warehouse,
			target=warehouse1,
			item_code=item_code,
			qty=20,
			company=pr.company,
		)

		ste1.reload()
		self.assertEqual(ste1.items[0].valuation_rate, 275.00)

		ste2 = make_stock_entry(
			purpose="Material Transfer",
			posting_date=add_days(today(), -7),
			source=warehouse,
			target=warehouse2,
			item_code=item_code,
			qty=20,
			company=pr.company,
		)

		ste2.reload()
		self.assertEqual(ste2.items[0].valuation_rate, 275.00)

		ste3 = make_stock_entry(
			purpose="Material Transfer",
			posting_date=add_days(today(), -6),
			source=warehouse,
			target=warehouse3,
			item_code=item_code,
			qty=20,
			company=pr.company,
		)

		ste3.reload()
		self.assertEqual(ste3.items[0].valuation_rate, 275.00)

		ste4 = make_stock_entry(
			purpose="Material Transfer",
			posting_date=add_days(today(), -5),
			source=warehouse1,
			target=warehouse,
			item_code=item_code,
			qty=20,
			company=pr.company,
		)

		ste4.reload()
		self.assertEqual(ste4.items[0].valuation_rate, 275.00)

		ste5 = make_stock_entry(
			purpose="Material Transfer",
			posting_date=add_days(today(), -4),
			source=warehouse,
			target=warehouse1,
			item_code=item_code,
			qty=20,
			company=pr.company,
		)

		ste5.reload()
		self.assertEqual(ste5.items[0].valuation_rate, 275.00)

		ste6 = make_stock_entry(
			purpose="Material Transfer",
			posting_date=add_days(today(), -3),
			source=warehouse1,
			target=warehouse,
			item_code=item_code,
			qty=20,
			company=pr.company,
		)

		ste6.reload()
		self.assertEqual(ste6.items[0].valuation_rate, 275.00)

		ste7 = make_stock_entry(
			purpose="Material Transfer",
			posting_date=add_days(today(), -3),
			source=warehouse,
			target=warehouse1,
			item_code=item_code,
			qty=20,
			company=pr.company,
		)

		ste7.reload()
		self.assertEqual(ste7.items[0].valuation_rate, 275.00)

		create_landed_cost_voucher("Purchase Receipt", pr.name, pr.company, charges=2500 * -1)

		pr.reload()
		valuation_rate = pr.items[0].valuation_rate

		ste1.reload()
		self.assertEqual(ste1.items[0].valuation_rate, valuation_rate)

		ste2.reload()
		self.assertEqual(ste2.items[0].valuation_rate, valuation_rate)

		ste3.reload()
		self.assertEqual(ste3.items[0].valuation_rate, valuation_rate)

		ste4.reload()
		self.assertEqual(ste4.items[0].valuation_rate, valuation_rate)

		ste5.reload()
		self.assertEqual(ste5.items[0].valuation_rate, valuation_rate)

		ste6.reload()
		self.assertEqual(ste6.items[0].valuation_rate, valuation_rate)

		ste7.reload()
		self.assertEqual(ste7.items[0].valuation_rate, valuation_rate)

	def test_purchase_receipt_provisional_accounting(self):
		# Step - 1: Create Supplier with Default Currency as USD
		from erpnext.buying.doctype.supplier.test_supplier import create_supplier

		supplier = create_supplier(default_currency="USD")

		# Step - 2: Setup Company for Provisional Accounting
		from erpnext.accounts.doctype.account.test_account import create_account

		provisional_account = create_account(
			account_name="Provision Account",
			parent_account="Current Liabilities - _TC",
			company="_Test Company",
		)
		company = frappe.get_doc("Company", "_Test Company")
		company.enable_provisional_accounting_for_non_stock_items = 1
		company.default_provisional_account = provisional_account
		company.save()

		# Step - 3: Create Non-Stock Item
		item = make_item(properties={"is_stock_item": 0})

		# Step - 4: Create Purchase Receipt
		pr = make_purchase_receipt(
			qty=2,
			item_code=item.name,
			company=company.name,
			supplier=supplier.name,
			currency=supplier.default_currency,
		)

		# Test - 1: Total and Base Total should not be the same as the currency is different
		self.assertNotEqual(flt(pr.total, 2), flt(pr.base_total, 2))
		self.assertEqual(flt(pr.total * pr.conversion_rate, 2), flt(pr.base_total, 2))

		# Test - 2: Sum of Debit or Credit should be equal to Purchase Receipt Base Total
		amount = frappe.db.get_value("GL Entry", {"docstatus": 1, "voucher_no": pr.name}, ["sum(debit)"])
		expected_amount = pr.base_total
		self.assertEqual(amount, expected_amount)

		company.enable_provisional_accounting_for_non_stock_items = 0
		company.save()

<<<<<<< HEAD
=======
	def test_purchase_return_status_with_debit_note(self):
		pr = make_purchase_receipt(rejected_qty=10, received_qty=10, rate=100, do_not_save=1)
		pr.items[0].qty = 0
		pr.items[0].stock_qty = 0
		pr.submit()

		return_pr = make_purchase_receipt(
			is_return=1,
			return_against=pr.name,
			qty=0,
			rejected_qty=10 * -1,
			received_qty=10 * -1,
			do_not_save=1,
		)
		return_pr.items[0].qty = 0.0
		return_pr.items[0].stock_qty = 0.0
		return_pr.submit()

		self.assertEqual(return_pr.status, "To Bill")

		pi = make_purchase_invoice(return_pr.name)
		pi.submit()

		return_pr.reload()
		self.assertEqual(return_pr.status, "Completed")

	def test_purchase_return_with_zero_rate(self):
		company = "_Test Company with perpetual inventory"

		# Step - 1: Create Item
		item, warehouse = (
			make_item(properties={"is_stock_item": 1, "valuation_method": "Moving Average"}).name,
			"Stores - TCP1",
		)

		# Step - 2: Create Stock Entry (Material Receipt)
		from erpnext.stock.doctype.stock_entry.test_stock_entry import make_stock_entry

		se = make_stock_entry(
			purpose="Material Receipt",
			item_code=item,
			qty=100,
			basic_rate=100,
			to_warehouse=warehouse,
			company=company,
		)

		# Step - 3: Create Purchase Receipt
		pr = make_purchase_receipt(
			item_code=item,
			qty=5,
			rate=0,
			warehouse=warehouse,
			company=company,
		)

		# Step - 4: Create Purchase Return
		from erpnext.controllers.sales_and_purchase_return import make_return_doc

		pr_return = make_return_doc("Purchase Receipt", pr.name)
		pr_return.save()
		pr_return.submit()

		sl_entries = get_sl_entries(pr_return.doctype, pr_return.name)
		gl_entries = get_gl_entries(pr_return.doctype, pr_return.name)

		# Test - 1: SLE Stock Value Difference should be equal to Qty * Average Rate
		average_rate = (
			(se.items[0].qty * se.items[0].basic_rate) + (pr.items[0].qty * pr.items[0].rate)
		) / (se.items[0].qty + pr.items[0].qty)
		expected_stock_value_difference = pr_return.items[0].qty * average_rate
		self.assertEqual(
			flt(sl_entries[0].stock_value_difference, 2), flt(expected_stock_value_difference, 2)
		)

		# Test - 2: GL Entries should be created for Stock Value Difference
		self.assertEqual(len(gl_entries), 2)

		# Test - 3: SLE Stock Value Difference should be equal to Debit or Credit of GL Entries.
		for entry in gl_entries:
			self.assertEqual(abs(entry.debit + entry.credit), abs(sl_entries[0].stock_value_difference))

	def non_internal_transfer_purchase_receipt(self):
		from erpnext.stock.doctype.warehouse.test_warehouse import create_warehouse

		pr_doc = make_purchase_receipt(do_not_submit=True)
		warehouse = create_warehouse("Internal Transfer Warehouse", pr_doc.company)
		pr_doc.items[0].db_set("target_warehouse", "warehouse")

		pr_doc.reload()

		self.assertEqual(pr_doc.items[0].from_warehouse, warehouse.name)

		pr_doc.save()
		pr_doc.reload()
		self.assertFalse(pr_doc.items[0].from_warehouse)

>>>>>>> 44bad3bd

def prepare_data_for_internal_transfer():
	from erpnext.accounts.doctype.sales_invoice.test_sales_invoice import create_internal_supplier
	from erpnext.selling.doctype.customer.test_customer import create_internal_customer

	company = "_Test Company with perpetual inventory"

	create_internal_customer(
		"_Test Internal Customer 2",
		company,
		company,
	)

	create_internal_supplier(
		"_Test Internal Supplier 2",
		company,
		company,
	)

	if not frappe.db.get_value("Company", company, "unrealized_profit_loss_account"):
		account = "Unrealized Profit and Loss - TCP1"
		if not frappe.db.exists("Account", account):
			frappe.get_doc(
				{
					"doctype": "Account",
					"account_name": "Unrealized Profit and Loss",
					"parent_account": "Direct Income - TCP1",
					"company": company,
					"is_group": 0,
					"account_type": "Income Account",
				}
			).insert()

		frappe.db.set_value("Company", company, "unrealized_profit_loss_account", account)


def get_sl_entries(voucher_type, voucher_no):
	return frappe.db.sql(
		""" select actual_qty, warehouse, stock_value_difference
		from `tabStock Ledger Entry` where voucher_type=%s and voucher_no=%s
		order by posting_time desc""",
		(voucher_type, voucher_no),
		as_dict=1,
	)


def get_gl_entries(voucher_type, voucher_no):
	return frappe.db.sql(
		"""select account, debit, credit, cost_center, is_cancelled
		from `tabGL Entry` where voucher_type=%s and voucher_no=%s
		order by account desc""",
		(voucher_type, voucher_no),
		as_dict=1,
	)


def get_taxes(**args):

	args = frappe._dict(args)

	return [
		{
			"account_head": "_Test Account Shipping Charges - TCP1",
			"add_deduct_tax": "Add",
			"category": "Valuation and Total",
			"charge_type": "Actual",
			"cost_center": args.cost_center or "Main - TCP1",
			"description": "Shipping Charges",
			"doctype": "Purchase Taxes and Charges",
			"parentfield": "taxes",
			"rate": 100.0,
			"tax_amount": 100.0,
		},
		{
			"account_head": "_Test Account VAT - TCP1",
			"add_deduct_tax": "Add",
			"category": "Total",
			"charge_type": "Actual",
			"cost_center": args.cost_center or "Main - TCP1",
			"description": "VAT",
			"doctype": "Purchase Taxes and Charges",
			"parentfield": "taxes",
			"rate": 120.0,
			"tax_amount": 120.0,
		},
		{
			"account_head": "_Test Account Customs Duty - TCP1",
			"add_deduct_tax": "Add",
			"category": "Valuation",
			"charge_type": "Actual",
			"cost_center": args.cost_center or "Main - TCP1",
			"description": "Customs Duty",
			"doctype": "Purchase Taxes and Charges",
			"parentfield": "taxes",
			"rate": 150.0,
			"tax_amount": 150.0,
		},
	]


def get_items(**args):
	args = frappe._dict(args)
	return [
		{
			"base_amount": 250.0,
			"conversion_factor": 1.0,
			"description": "_Test Item",
			"doctype": "Purchase Receipt Item",
			"item_code": "_Test Item",
			"item_name": "_Test Item",
			"parentfield": "items",
			"qty": 5.0,
			"rate": 50.0,
			"received_qty": 5.0,
			"rejected_qty": 0.0,
			"stock_uom": "_Test UOM",
			"uom": "_Test UOM",
			"warehouse": args.warehouse or "_Test Warehouse - _TC",
			"cost_center": args.cost_center or "Main - _TC",
		},
		{
			"base_amount": 250.0,
			"conversion_factor": 1.0,
			"description": "_Test Item Home Desktop 100",
			"doctype": "Purchase Receipt Item",
			"item_code": "_Test Item Home Desktop 100",
			"item_name": "_Test Item Home Desktop 100",
			"parentfield": "items",
			"qty": 5.0,
			"rate": 50.0,
			"received_qty": 5.0,
			"rejected_qty": 0.0,
			"stock_uom": "_Test UOM",
			"uom": "_Test UOM",
			"warehouse": args.warehouse or "_Test Warehouse 1 - _TC",
			"cost_center": args.cost_center or "Main - _TC",
		},
	]


def make_purchase_receipt(**args):
	if not frappe.db.exists("Location", "Test Location"):
		frappe.get_doc({"doctype": "Location", "location_name": "Test Location"}).insert()

	frappe.db.set_single_value("Buying Settings", "allow_multiple_items", 1)
	pr = frappe.new_doc("Purchase Receipt")
	args = frappe._dict(args)
	pr.posting_date = args.posting_date or today()
	if args.posting_time:
		pr.posting_time = args.posting_time
	if args.posting_date or args.posting_time:
		pr.set_posting_time = 1
	pr.company = args.company or "_Test Company"
	pr.supplier = args.supplier or "_Test Supplier"
	pr.is_subcontracted = args.is_subcontracted or 0
	pr.supplier_warehouse = args.supplier_warehouse or "_Test Warehouse 1 - _TC"
	pr.currency = args.currency or "INR"
	pr.is_return = args.is_return
	pr.return_against = args.return_against
	pr.apply_putaway_rule = args.apply_putaway_rule
	qty = args.qty or 5
	rejected_qty = args.rejected_qty or 0
	received_qty = args.received_qty or flt(rejected_qty) + flt(qty)

	item_code = args.item or args.item_code or "_Test Item"
	uom = args.uom or frappe.db.get_value("Item", item_code, "stock_uom") or "_Test UOM"

	bundle_id = None
	if args.get("batch_no") or args.get("serial_no"):
		batches = {}
		if args.get("batch_no"):
			batches = frappe._dict({args.batch_no: qty})

		serial_nos = args.get("serial_no") or []

		bundle_id = make_serial_batch_bundle(
			frappe._dict(
				{
					"item_code": item_code,
					"warehouse": args.warehouse or "_Test Warehouse - _TC",
					"qty": qty,
					"batches": batches,
					"voucher_type": "Purchase Receipt",
					"serial_nos": serial_nos,
					"posting_date": args.posting_date or today(),
					"posting_time": args.posting_time,
				}
			)
		).name

	pr.append(
		"items",
		{
			"item_code": item_code,
			"warehouse": args.warehouse or "_Test Warehouse - _TC",
			"qty": qty,
			"received_qty": received_qty,
			"rejected_qty": rejected_qty,
			"rejected_warehouse": args.rejected_warehouse or "_Test Rejected Warehouse - _TC"
			if rejected_qty != 0
			else "",
			"rate": args.rate if args.rate != None else 50,
			"conversion_factor": args.conversion_factor or 1.0,
			"stock_qty": flt(qty) * (flt(args.conversion_factor) or 1.0),
			"serial_and_batch_bundle": bundle_id,
			"stock_uom": args.stock_uom or "_Test UOM",
			"uom": uom,
			"cost_center": args.cost_center
			or frappe.get_cached_value("Company", pr.company, "cost_center"),
			"asset_location": args.location or "Test Location",
		},
	)

	if args.get_multiple_items:
		pr.items = []

		company_cost_center = frappe.get_cached_value("Company", pr.company, "cost_center")
		cost_center = args.cost_center or company_cost_center

		for item in get_items(warehouse=args.warehouse, cost_center=cost_center):
			pr.append("items", item)

	if args.get_taxes_and_charges:
		for tax in get_taxes():
			pr.append("taxes", tax)

	if not args.do_not_save:
		pr.insert()
		if not args.do_not_submit:
			pr.submit()

		pr.load_from_db()

	return pr


test_dependencies = ["BOM", "Item Price", "Location"]
test_records = frappe.get_test_records("Purchase Receipt")<|MERGE_RESOLUTION|>--- conflicted
+++ resolved
@@ -3,11 +3,7 @@
 
 import frappe
 from frappe.tests.utils import FrappeTestCase, change_settings
-<<<<<<< HEAD
-from frappe.utils import add_days, cint, cstr, flt, today
-=======
 from frappe.utils import add_days, cint, cstr, flt, nowtime, today
->>>>>>> 44bad3bd
 from pypika import functions as fn
 
 import erpnext
@@ -1323,73 +1319,6 @@
 
 		self.assertEqual(query[0].value, 0)
 
-<<<<<<< HEAD
-	def test_rejected_qty_for_internal_transfer(self):
-		from erpnext.stock.doctype.delivery_note.delivery_note import make_inter_company_purchase_receipt
-		from erpnext.stock.doctype.delivery_note.test_delivery_note import create_delivery_note
-
-		prepare_data_for_internal_transfer()
-		customer = "_Test Internal Customer 2"
-		company = "_Test Company with perpetual inventory"
-
-		from_warehouse = create_warehouse("_Test Internal From Warehouse New", company=company)
-		to_warehouse = create_warehouse("_Test Internal To Warehouse New", company=company)
-		rejected_warehouse = create_warehouse(
-			"_Test Rejected Internal To Warehouse New", company=company
-		)
-		item_doc = make_item(
-			"Test Internal Transfer Item DS",
-			{
-				"is_purchase_item": 1,
-				"is_stock_item": 1,
-				"has_serial_no": 1,
-				"serial_no_series": "SBNS.#####",
-			},
-		)
-
-		target_warehouse = create_warehouse("_Test Internal GIT Warehouse New", company=company)
-
-		pr = make_purchase_receipt(
-			item_code=item_doc.name,
-			company=company,
-			posting_date=add_days(today(), -1),
-			warehouse=from_warehouse,
-			qty=2,
-			rate=100,
-		)
-
-		dn1 = create_delivery_note(
-			item_code=item_doc.name,
-			company=company,
-			customer=customer,
-			serial_no=pr.items[0].serial_no,
-			cost_center="Main - TCP1",
-			expense_account="Cost of Goods Sold - TCP1",
-			qty=2,
-			rate=500,
-			warehouse=from_warehouse,
-			target_warehouse=target_warehouse,
-		)
-
-		sns = get_serial_nos(dn1.items[0].serial_no)
-
-		self.assertEqual(len(sns), 2)
-
-		pr1 = make_inter_company_purchase_receipt(dn1.name)
-		pr1.items[0].qty = 1.0
-		pr1.items[0].rejected_qty = 1.0
-		pr1.items[0].serial_no = sns[0]
-		pr1.items[0].rejected_serial_no = sns[1]
-		pr1.items[0].warehouse = to_warehouse
-		pr1.items[0].rejected_warehouse = rejected_warehouse
-		pr1.submit()
-
-		rejected_serial_no_wh = frappe.get_cached_value("Serial No", sns[1], "warehouse")
-
-		self.assertEqual(rejected_warehouse, rejected_serial_no_wh)
-
-=======
->>>>>>> 44bad3bd
 	def test_backdated_transaction_for_internal_transfer_in_trasit_warehouse_for_purchase_receipt(
 		self,
 	):
@@ -1639,11 +1568,7 @@
 		)
 
 		pi.load_from_db()
-<<<<<<< HEAD
-		batch_no = pi.items[0].batch_no
-=======
 		batch_no = get_batch_from_bundle(pi.items[0].serial_and_batch_bundle)
->>>>>>> 44bad3bd
 		self.assertTrue(batch_no)
 
 		frappe.db.set_value("Batch", batch_no, "expiry_date", add_days(today(), -1))
@@ -1813,11 +1738,7 @@
 
 		# Step - 3: Create back-date Stock Reconciliation [After DN and Before PR]
 		create_stock_reconciliation(
-<<<<<<< HEAD
-			item_code=item.name,
-=======
 			item_code=item,
->>>>>>> 44bad3bd
 			warehouse=target_warehouse,
 			qty=10,
 			rate=50,
@@ -1953,8 +1874,6 @@
 
 		self.assertEqual(abs(data["stock_value_difference"]), 400.00)
 
-<<<<<<< HEAD
-=======
 	def test_return_from_rejected_warehouse(self):
 		from erpnext.stock.doctype.purchase_receipt.purchase_receipt import (
 			make_purchase_return_against_rejected_warehouse,
@@ -1982,7 +1901,6 @@
 		self.assertEqual(pr_return.items[0].rejected_qty, 0.0)
 		self.assertEqual(pr_return.items[0].rejected_warehouse, "")
 
->>>>>>> 44bad3bd
 	def test_purchase_receipt_with_backdated_landed_cost_voucher(self):
 		from erpnext.controllers.sales_and_purchase_return import make_return_doc
 		from erpnext.stock.doctype.landed_cost_voucher.test_landed_cost_voucher import (
@@ -2173,8 +2091,6 @@
 		company.enable_provisional_accounting_for_non_stock_items = 0
 		company.save()
 
-<<<<<<< HEAD
-=======
 	def test_purchase_return_status_with_debit_note(self):
 		pr = make_purchase_receipt(rejected_qty=10, received_qty=10, rate=100, do_not_save=1)
 		pr.items[0].qty = 0
@@ -2272,7 +2188,6 @@
 		pr_doc.reload()
 		self.assertFalse(pr_doc.items[0].from_warehouse)
 
->>>>>>> 44bad3bd
 
 def prepare_data_for_internal_transfer():
 	from erpnext.accounts.doctype.sales_invoice.test_sales_invoice import create_internal_supplier
