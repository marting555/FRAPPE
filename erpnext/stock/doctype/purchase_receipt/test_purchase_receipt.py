--- conflicted
+++ resolved
@@ -5,13 +5,10 @@
 from frappe.tests.utils import FrappeTestCase, change_settings
 from frappe.utils import add_days, cint, cstr, flt, get_datetime, getdate, nowtime, today
 from pypika import functions as fn
-<<<<<<< HEAD
-=======
 from erpnext.stock.doctype.stock_entry.stock_entry_utils import make_stock_entry
 from erpnext.stock.utils import get_stock_balance
 from erpnext.stock.utils import get_incoming_rate, get_stock_balance
 
->>>>>>> 657d3c87
 import erpnext
 from erpnext.stock.doctype.stock_entry.stock_entry_utils import make_stock_entry
 from erpnext.stock.utils import get_stock_balance
@@ -4826,10 +4823,6 @@
 
 		self.assertEqual(doc_pi_return.status, 'Return')
 
-<<<<<<< HEAD
-	def test_stock_reconciliation_TC_SCK_224(self):
-		# self.item_code = "Book"
-=======
 	def test_stock_receipt_TC_SCK_223(self):
 		if not frappe.db.exists("Company", "_Test Company"):
 			company = frappe.new_doc("Company")
@@ -4842,86 +4835,10 @@
 			"valuation_rate": 200
 		}
 		self.item_code = make_item("_Test Book", item_fields).name
->>>>>>> 657d3c87
 		self.warehouse = create_warehouse("Stores", properties=None, company="_Test Company")
 		self.qty_received = 10
 		self.qty_issued = 5
 		self.qty_reserved = 3
-<<<<<<< HEAD
-		self.qty_reconciled = 8
-		self.item_code = make_item("Book", {'item_name':"Book", "valuation_rate":500, "is_stock_item":1}).name
-		from erpnext.stock.doctype.stock_reconciliation.test_stock_reconciliation import (
-			create_stock_reconciliation,
-		)
-		sr = create_stock_reconciliation(item_code=self.item_code, warehouse=self.warehouse, qty=self.qty_reconciled, rate=500)
-		sr.submit()
-		stock_qty = get_stock_balance(self.item_code, self.warehouse)
-		self.assertEqual(stock_qty, self.qty_reconciled)
-
-	def test_stock_ledger_report_TC_SCK_225(self):
-		item = []
-		warehouse = []
-		date = []
-		from erpnext.stock.report.stock_ledger.stock_ledger import execute
-		filters = frappe._dict({  # Convert to allow dot notation
-        "from_date": "2024-01-13",
-        "to_date": "2024-12-18",
-        "item_code": "Air Freshner Cool Water",
-        "warehouse": "Stores - PP Ltd",
-    	})
-
-		columns, data = execute(filters)  # Unpacking the returned tuple
-
-		# print(data)  # Debugging: Check report structure
-
-		for i in range(1,len(data)):
-			item.append(data[i]['item_code'])
-			warehouse.append(data[i]['warehouse'])
-			date.append(data[i]['posting_date'])
-		item = set(item)
-		item = list(item)
-		warehouse = set(warehouse)
-		warehouse = list(warehouse)
-
-		self.assertTrue(filters["item_code"] == item[0], "Item tc failed")
-		self.assertTrue(filters["warehouse"] == warehouse[0], "Warehouse tc failed")
-		from_date = datetime.strptime(filters["from_date"], "%Y-%m-%d").date()
-		to_date = datetime.strptime(filters["to_date"], "%Y-%m-%d").date()
-		for i in date:
-			self.assertTrue(from_date <= i <= to_date)
-
-	def test_stock_ledger_report_TC_SCK_226(self):
-		item = []
-		warehouse = []
-		date = []
-		from erpnext.stock.report.stock_ledger.stock_ledger import execute
-		filters = frappe._dict({  # Convert to allow dot notation
-        "from_date": "2024-01-13",
-        "to_date": "2024-12-18",
-        "item_group": "Products",
-        "warehouse": "Stores - PP Ltd",
-    	})
-
-		columns, data = execute(filters)  # Unpacking the returned tuple
-
-		# print(data)  # Debugging: Check report structure
-
-		for i in range(1,len(data)):
-			item.append(data[i]['item_group'])
-			warehouse.append(data[i]['warehouse'])
-			date.append(data[i]['posting_date'])
-		item = set(item)
-		item = list(item)
-		warehouse = set(warehouse)
-		warehouse = list(warehouse)
-
-		self.assertTrue(filters["item_group"] == item[0], "Item tc failed")
-		self.assertTrue(filters["warehouse"] == warehouse[0], "Warehouse tc failed")
-		from_date = datetime.strptime(filters["from_date"], "%Y-%m-%d").date()
-		to_date = datetime.strptime(filters["to_date"], "%Y-%m-%d").date()
-		for i in date:
-			self.assertTrue(from_date <= i <= to_date)
-=======
 		self.company = "_Test Company"
 		pr = make_purchase_receipt(item_code=self.item_code, qty=self.qty_received, warehouse=self.warehouse)
 		pr.submit()
@@ -5041,7 +4958,86 @@
 		"""Clean up test data after running the test"""
 		frappe.db.rollback()  # Rollback changes to maintain a clean test environment
 
->>>>>>> 657d3c87
+
+	def test_stock_reconciliation_TC_SCK_224(self):
+		# self.item_code = "Book"
+		self.warehouse = create_warehouse("Stores", properties=None, company="_Test Company")
+		self.qty_received = 10
+		self.qty_issued = 5
+		self.qty_reserved = 3
+		self.qty_reconciled = 8
+		self.item_code = make_item("Book", {'item_name':"Book", "valuation_rate":500, "is_stock_item":1}).name
+		from erpnext.stock.doctype.stock_reconciliation.test_stock_reconciliation import (
+			create_stock_reconciliation,
+		)
+		sr = create_stock_reconciliation(item_code=self.item_code, warehouse=self.warehouse, qty=self.qty_reconciled, rate=500)
+		sr.submit()
+		stock_qty = get_stock_balance(self.item_code, self.warehouse)
+		self.assertEqual(stock_qty, self.qty_reconciled)
+
+	def test_stock_ledger_report_TC_SCK_225(self):
+		item = []
+		warehouse = []
+		date = []
+		from erpnext.stock.report.stock_ledger.stock_ledger import execute
+		filters = frappe._dict({  # Convert to allow dot notation
+        "from_date": "2024-01-13",
+        "to_date": "2024-12-18",
+        "item_code": "Air Freshner Cool Water",
+        "warehouse": "Stores - PP Ltd",
+    	})
+
+		columns, data = execute(filters)  # Unpacking the returned tuple
+
+		# print(data)  # Debugging: Check report structure
+
+		for i in range(1,len(data)):
+			item.append(data[i]['item_code'])
+			warehouse.append(data[i]['warehouse'])
+			date.append(data[i]['posting_date'])
+		item = set(item)
+		item = list(item)
+		warehouse = set(warehouse)
+		warehouse = list(warehouse)
+
+		self.assertTrue(filters["item_code"] == item[0], "Item tc failed")
+		self.assertTrue(filters["warehouse"] == warehouse[0], "Warehouse tc failed")
+		from_date = datetime.strptime(filters["from_date"], "%Y-%m-%d").date()
+		to_date = datetime.strptime(filters["to_date"], "%Y-%m-%d").date()
+		for i in date:
+			self.assertTrue(from_date <= i <= to_date)
+
+	def test_stock_ledger_report_TC_SCK_226(self):
+		item = []
+		warehouse = []
+		date = []
+		from erpnext.stock.report.stock_ledger.stock_ledger import execute
+		filters = frappe._dict({  # Convert to allow dot notation
+        "from_date": "2024-01-13",
+        "to_date": "2024-12-18",
+        "item_group": "Products",
+        "warehouse": "Stores - PP Ltd",
+    	})
+
+		columns, data = execute(filters)  # Unpacking the returned tuple
+
+		# print(data)  # Debugging: Check report structure
+
+		for i in range(1,len(data)):
+			item.append(data[i]['item_group'])
+			warehouse.append(data[i]['warehouse'])
+			date.append(data[i]['posting_date'])
+		item = set(item)
+		item = list(item)
+		warehouse = set(warehouse)
+		warehouse = list(warehouse)
+
+		self.assertTrue(filters["item_group"] == item[0], "Item tc failed")
+		self.assertTrue(filters["warehouse"] == warehouse[0], "Warehouse tc failed")
+		from_date = datetime.strptime(filters["from_date"], "%Y-%m-%d").date()
+		to_date = datetime.strptime(filters["to_date"], "%Y-%m-%d").date()
+		for i in date:
+			self.assertTrue(from_date <= i <= to_date)
 
 def prepare_data_for_internal_transfer():
 	from erpnext.accounts.doctype.sales_invoice.test_sales_invoice import create_internal_supplier
