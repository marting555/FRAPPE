--- conflicted
+++ resolved
@@ -4,22 +4,9 @@
 
 import json
 import unittest
-<<<<<<< HEAD
-import json
-import frappe, erpnext
-import frappe.defaults
-from frappe.utils import cint, flt, cstr, today, random_string
-from erpnext.stock.doctype.purchase_receipt.purchase_receipt import make_purchase_invoice
-from erpnext.stock.doctype.item.test_item import create_item
-from erpnext import set_perpetual_inventory
-from erpnext.stock.doctype.serial_no.serial_no import SerialNoDuplicateError
-from erpnext.accounts.doctype.account.test_account import get_inventory_account
-from erpnext.stock.doctype.item.test_item import make_item
-=======
 
 import frappe
 from frappe.utils import add_days, cint, cstr, flt, today
->>>>>>> 540559d6
 from six import iteritems
 
 import erpnext
@@ -201,11 +188,8 @@
 
 		self.assertFalse(get_gl_entries("Purchase Receipt", pr.name))
 
-<<<<<<< HEAD
-=======
-		pr.cancel()
-
->>>>>>> 540559d6
+		pr.cancel()
+
 	def test_batched_serial_no_purchase(self):
 		item = frappe.db.exists("Item", {'item_name': 'Batched Serialized Item'})
 		if not item:
@@ -221,23 +205,14 @@
 
 		pr = make_purchase_receipt(item_code=item.name, qty=5, rate=500)
 
-<<<<<<< HEAD
-		self.assertTrue(frappe.db.get_value('Batch', {'item': item.name, 'reference_name': pr.name}))
-=======
 		self.assertTrue(
 			frappe.db.get_value('Batch', {'item': item.name, 'reference_name': pr.name})
 		)
->>>>>>> 540559d6
 
 		pr.load_from_db()
 		batch_no = pr.items[0].batch_no
 		pr.cancel()
 
-<<<<<<< HEAD
-		self.assertFalse(frappe.db.get_value('Batch', {'item': item.name, 'reference_name': pr.name}))
-		self.assertFalse(frappe.db.get_all('Serial No', {'batch_no': batch_no}))
-
-=======
 		self.assertFalse(
 			frappe.db.get_value('Batch', {'item': item.name, 'reference_name': pr.name})
 		)
@@ -335,7 +310,6 @@
 		# Raise the error for backdated deliver note entry cancel
 		self.assertRaises(SerialNoExistsInFutureTransaction, dn.cancel)
 
->>>>>>> 540559d6
 	def test_purchase_receipt_gl_entry(self):
 		pr = make_purchase_receipt(company="_Test Company with perpetual inventory",
 			warehouse = "Stores - TCP1", supplier_warehouse = "Work in Progress - TCP1",
@@ -396,17 +370,6 @@
 		rm_supp_cost = sum(d.amount for d in pr.get("supplied_items"))
 		self.assertEqual(pr.get("items")[0].rm_supp_cost, flt(rm_supp_cost, 2))
 
-<<<<<<< HEAD
-	def test_subcontracting_gle_fg_item_rate_zero(self):
-		from erpnext.stock.doctype.stock_entry.test_stock_entry import make_stock_entry
-		set_perpetual_inventory()
-		frappe.db.set_value("Buying Settings", None, "backflush_raw_materials_of_subcontract_based_on", "BOM")
-		make_stock_entry(item_code="_Test Item", target="Work In Progress - TCP1", qty=100, basic_rate=100, company="_Test Company with perpetual inventory")
-		make_stock_entry(item_code="_Test Item Home Desktop 100", target="Work In Progress - TCP1",
-			qty=100, basic_rate=100, company="_Test Company with perpetual inventory")
-		pr = make_purchase_receipt(item_code="_Test FG Item", qty=10, rate=0, is_subcontracted="Yes",
-			company="_Test Company with perpetual inventory", warehouse='Stores - TCP1', supplier_warehouse='Work In Progress - TCP1')
-=======
 		pr.cancel()
 
 	def test_subcontracting_gle_fg_item_rate_zero(self):
@@ -438,19 +401,14 @@
 			warehouse="Stores - TCP1",
 			supplier_warehouse="Work In Progress - TCP1"
 		)
->>>>>>> 540559d6
 
 		gl_entries = get_gl_entries("Purchase Receipt", pr.name)
 
 		self.assertFalse(gl_entries)
 
-<<<<<<< HEAD
-		set_perpetual_inventory(0)
-=======
 		pr.cancel()
 		se1.cancel()
 		se2.cancel()
->>>>>>> 540559d6
 
 	def test_subcontracting_over_receipt(self):
 		"""
@@ -458,13 +416,6 @@
 				receive more than the required qty in the PO.
 			Expected Result: Error Raised for Over Receipt against PO.
 		"""
-<<<<<<< HEAD
-		from erpnext.stock.doctype.stock_entry.test_stock_entry import make_stock_entry
-		from erpnext.buying.doctype.purchase_order.test_purchase_order import (update_backflush_based_on,
-			make_subcontracted_item, create_purchase_order)
-		from erpnext.buying.doctype.purchase_order.purchase_order import (make_purchase_receipt,
-			make_rm_stock_entry as make_subcontract_transfer_entry)
-=======
 		from erpnext.buying.doctype.purchase_order.purchase_order import make_purchase_receipt
 		from erpnext.buying.doctype.purchase_order.purchase_order import (
 			make_rm_stock_entry as make_subcontract_transfer_entry,
@@ -475,24 +426,11 @@
 			update_backflush_based_on,
 		)
 		from erpnext.stock.doctype.stock_entry.test_stock_entry import make_stock_entry
->>>>>>> 540559d6
 
 		update_backflush_based_on("Material Transferred for Subcontract")
 		item_code = "_Test Subcontracted FG Item 1"
 		make_subcontracted_item(item_code=item_code)
 
-<<<<<<< HEAD
-		po = create_purchase_order(item_code=item_code, qty=1,
-			is_subcontracted="Yes", supplier_warehouse="_Test Warehouse 1 - _TC")
-
-		#stock raw materials in a warehouse before transfer
-		make_stock_entry(target="_Test Warehouse - _TC",
-			item_code="_Test Item Home Desktop 100", qty=1, basic_rate=100)
-		make_stock_entry(target="_Test Warehouse - _TC",
-			item_code = "Test Extra Item 1", qty=1, basic_rate=100)
-		make_stock_entry(target="_Test Warehouse - _TC",
-			item_code = "_Test Item", qty=1, basic_rate=100)
-=======
 		po = create_purchase_order(
 			item_code=item_code,
 			qty=1, include_exploded_items=0,
@@ -516,17 +454,12 @@
 			item_code="Test Extra Item 2",
 			qty=1, basic_rate=100
 		)
->>>>>>> 540559d6
 
 		rm_items = [
 			{
 				"item_code": item_code,
 				"rm_item_code": po.supplied_items[0].rm_item_code,
-<<<<<<< HEAD
-				"item_name": "_Test Item",
-=======
 				"item_name": "_Test FG Item",
->>>>>>> 540559d6
 				"qty": po.supplied_items[0].required_qty,
 				"warehouse": "_Test Warehouse - _TC",
 				"stock_uom": "Nos"
@@ -538,17 +471,6 @@
 				"qty": po.supplied_items[1].required_qty,
 				"warehouse": "_Test Warehouse - _TC",
 				"stock_uom": "Nos"
-<<<<<<< HEAD
-			},
-			{
-				"item_code": item_code,
-				"rm_item_code": po.supplied_items[2].rm_item_code,
-				"item_name": "_Test Item Home Desktop 100",
-				"qty": po.supplied_items[2].required_qty,
-				"warehouse": "_Test Warehouse - _TC",
-				"stock_uom": "Nos"
-=======
->>>>>>> 540559d6
 			}
 		]
 		rm_item_string = json.dumps(rm_items)
@@ -563,8 +485,6 @@
 		pr1.submit()
 		self.assertRaises(frappe.ValidationError, pr2.submit)
 
-<<<<<<< HEAD
-=======
 		pr1.cancel()
 		se.cancel()
 		se1.cancel()
@@ -580,7 +500,6 @@
 			po.load_from_db()
 			po.cancel()
 
->>>>>>> 540559d6
 	def test_serial_no_supplier(self):
 		pr = make_purchase_receipt(item_code="_Test Serialized Item With Series", qty=1)
 		pr_row_1_serial_no = pr.get("items")[0].serial_no
@@ -678,17 +597,8 @@
 		from erpnext.controllers.sales_and_purchase_return import make_return_doc
 		return_pr_2 = make_return_doc("Purchase Receipt", pr.name)
 
-<<<<<<< HEAD
-		rejected_warehouse="_Test Rejected Warehouse - TCP1"
-		if not frappe.db.exists("Warehouse", rejected_warehouse):
-			get_warehouse(company = "_Test Company with perpetual inventory",
-				abbr = " - TCP1", warehouse_name = "_Test Rejected Warehouse").name
-
-		pr = make_purchase_receipt(company="_Test Company with perpetual inventory", warehouse = "Stores - TCP1", supplier_warehouse = "Work in Progress - TCP1", received_qty=4, qty=2, rejected_warehouse=rejected_warehouse)
-=======
 		# Check if unreturned amount is mapped in 2nd return
 		self.assertEqual(return_pr_2.items[0].qty, -3)
->>>>>>> 540559d6
 
 		# Make PI against unreturned amount
 		buying_settings = frappe.get_single("Buying Settings")
@@ -927,49 +837,6 @@
 		self.assertEqual(pr2.per_billed, 80)
 		self.assertEqual(pr2.status, "To Bill")
 
-<<<<<<< HEAD
-	def test_serial_no_against_purchase_receipt(self):
-		from erpnext.stock.doctype.serial_no.serial_no import get_serial_nos
-
-		item_code = "Test Manual Created Serial No"
-		if not frappe.db.exists("Item", item_code):
-			item = make_item(item_code, dict(has_serial_no=1))
-
-		serial_no = "12903812901"
-		pr_doc = make_purchase_receipt(item_code=item_code,
-			qty=1, serial_no = serial_no)
-
-		self.assertEqual(serial_no, frappe.db.get_value("Serial No",
-			{"purchase_document_type": "Purchase Receipt", "purchase_document_no": pr_doc.name}, "name"))
-
-		pr_doc.cancel()
-
-		item_code = "Test Auto Created Serial No"
-		if not frappe.db.exists("Item", item_code):
-			item = make_item(item_code, dict(has_serial_no=1, serial_no_series="KLJL.###"))
-
-		new_pr_doc = make_purchase_receipt(item_code=item_code, qty=1)
-
-		serial_no = get_serial_nos(new_pr_doc.items[0].serial_no)[0]
-		self.assertEqual(serial_no, frappe.db.get_value("Serial No",
-			{"purchase_document_type": "Purchase Receipt", "purchase_document_no": new_pr_doc.name}, "name"))
-
-	def test_not_accept_duplicate_serial_no(self):
-		from erpnext.stock.doctype.stock_entry.test_stock_entry import make_stock_entry
-		from erpnext.stock.doctype.delivery_note.test_delivery_note import create_delivery_note
-
-		item_code = frappe.db.get_value('Item', {'has_serial_no': 1, 'is_fixed_asset': 0, "has_batch_no": 0})
-		if not item_code:
-			item = make_item("Test Serial Item 1", dict(has_serial_no=1, has_batch_no=0))
-			item_code = item.name
-
-		serial_no = random_string(5)
-		make_purchase_receipt(item_code=item_code, qty=1, serial_no=serial_no)
-		create_delivery_note(item_code=item_code, qty=1, serial_no=serial_no)
-
-		pr = make_purchase_receipt(item_code=item_code, qty=1, serial_no=serial_no, do_not_submit=True)
-		self.assertRaises(SerialNoDuplicateError, pr.submit)
-=======
 		pr2.cancel()
 		pi2.reload()
 		pi2.cancel()
@@ -982,7 +849,6 @@
 
 	def test_serial_no_against_purchase_receipt(self):
 		from erpnext.stock.doctype.serial_no.serial_no import get_serial_nos
->>>>>>> 540559d6
 
 		item_code = "Test Manual Created Serial No"
 		if not frappe.db.exists("Item", item_code):
@@ -1048,11 +914,7 @@
 						'company_name': '_Test Company',
 						'fixed_asset_account': '_Test Fixed Asset - _TC',
 						'accumulated_depreciation_account': '_Test Accumulated Depreciations - _TC',
-<<<<<<< HEAD
-						'depreciation_expense_account': '_Test Depreciation - _TC'
-=======
 						'depreciation_expense_account': '_Test Depreciations - _TC'
->>>>>>> 540559d6
 					}]
 				}).insert()
 
@@ -1078,14 +940,6 @@
 
 		pr = make_purchase_receipt(item_code="Test Asset Item", qty=1)
 
-<<<<<<< HEAD
-	def test_purchase_return_with_submitted_asset(self):
-		from erpnext.stock.doctype.purchase_receipt.purchase_receipt import make_purchase_return
-
-		pr = make_purchase_receipt(item_code="Test Asset Item", qty=1)
-
-=======
->>>>>>> 540559d6
 		asset = frappe.get_doc("Asset", {
 			'purchase_receipt': pr.name
 		})
@@ -1107,17 +961,12 @@
 
 		pr_return.submit()
 
-<<<<<<< HEAD
+		pr_return.cancel()
+		pr.cancel()
+
 	def test_purchase_receipt_cost_center(self):
 		from erpnext.accounts.doctype.cost_center.test_cost_center import create_cost_center
-=======
-		pr_return.cancel()
-		pr.cancel()
-
-	def test_purchase_receipt_cost_center(self):
-		from erpnext.accounts.doctype.cost_center.test_cost_center import create_cost_center
-
->>>>>>> 540559d6
+
 		cost_center = "_Test Cost Center for BS Account - TCP1"
 		create_cost_center(
 			cost_center_name="_Test Cost Center for BS Account",
@@ -1155,11 +1004,8 @@
 		for i, gle in enumerate(gl_entries):
 			self.assertEqual(expected_values[gle.account]["cost_center"], gle.cost_center)
 
-<<<<<<< HEAD
-=======
-		pr.cancel()
-
->>>>>>> 540559d6
+		pr.cancel()
+
 	def test_purchase_receipt_cost_center_with_balance_sheet_account(self):
 		if not frappe.db.exists('Location', 'Test Location'):
 			frappe.get_doc({
@@ -1240,15 +1086,11 @@
 		pi1.save()
 		pi1.submit()
 
-<<<<<<< HEAD
-		pr2 = make_purchase_receipt(is_return=1, return_against=pr1.name, qty=-2, do_not_submit=True)
-=======
 		pr2 = make_purchase_receipt(
 			qty=-2,
 			is_return=1, return_against=pr1.name,
 			do_not_submit=True
 		)
->>>>>>> 540559d6
 		pr2.items[0].purchase_receipt_item = pr1.items[0].name
 		pr2.submit()
 
