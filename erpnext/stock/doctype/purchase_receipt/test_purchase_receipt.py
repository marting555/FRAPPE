# Copyright (c) 2015, Frappe Technologies Pvt. Ltd. and Contributors
# License: GNU General Public License v3. See license.txt

from __future__ import unicode_literals
import unittest
import frappe, erpnext
import frappe.defaults
from frappe.utils import cint, flt, cstr, today, random_string
from erpnext.stock.doctype.purchase_receipt.purchase_receipt import make_purchase_invoice
from erpnext.stock.doctype.item.test_item import create_item
from erpnext import set_perpetual_inventory
from erpnext.stock.doctype.serial_no.serial_no import SerialNoDuplicateError
from erpnext.accounts.doctype.account.test_account import get_inventory_account
from erpnext.stock.doctype.item.test_item import make_item
from six import iteritems
class TestPurchaseReceipt(unittest.TestCase):
	def setUp(self):
		set_perpetual_inventory(0)
		frappe.db.set_value("Buying Settings", None, "allow_multiple_items", 1)

	def test_make_purchase_invoice(self):
		pr = make_purchase_receipt(do_not_save=True)
		self.assertRaises(frappe.ValidationError, make_purchase_invoice, pr.name)
		pr.submit()

		pi = make_purchase_invoice(pr.name)

		self.assertEqual(pi.doctype, "Purchase Invoice")
		self.assertEqual(len(pi.get("items")), len(pr.get("items")))

		# modify rate
		pi.get("items")[0].rate = 200
		self.assertRaises(frappe.ValidationError, frappe.get_doc(pi).submit)

	def test_purchase_receipt_no_gl_entry(self):
		company = frappe.db.get_value('Warehouse', '_Test Warehouse - _TC', 'company')

		existing_bin_stock_value = frappe.db.get_value("Bin", {"item_code": "_Test Item",
			"warehouse": "_Test Warehouse - _TC"}, "stock_value")

		pr = make_purchase_receipt()

		stock_value_difference = frappe.db.get_value("Stock Ledger Entry",
			{"voucher_type": "Purchase Receipt", "voucher_no": pr.name,
				"item_code": "_Test Item", "warehouse": "_Test Warehouse - _TC"}, "stock_value_difference")

		self.assertEqual(stock_value_difference, 250)

		current_bin_stock_value = frappe.db.get_value("Bin", {"item_code": "_Test Item",
			"warehouse": "_Test Warehouse - _TC"}, "stock_value")
		self.assertEqual(current_bin_stock_value, existing_bin_stock_value + 250)

		self.assertFalse(get_gl_entries("Purchase Receipt", pr.name))
	
	def test_batched_serial_no_purchase(self):
		item = frappe.db.exists("Item", {'item_name': 'Batched Serialized Item'})
		if not item:
			item = create_item("Batched Serialized Item")
			item.has_batch_no = 1
			item.create_new_batch = 1
			item.has_serial_no = 1
			item.batch_number_series = "BS-BATCH-.##"
			item.serial_no_series = "BS-.####"
			item.save()
		else:
			item = frappe.get_doc("Item", {'item_name': 'Batched Serialized Item'})

		pr = make_purchase_receipt(item_code=item.name, qty=5, rate=500)

		self.assertTrue(frappe.db.get_value('Batch', {'item': item.name, 'reference_name': pr.name}))
		
		pr.load_from_db()
		batch_no = pr.items[0].batch_no
		pr.cancel()

		self.assertFalse(frappe.db.get_value('Batch', {'item': item.name, 'reference_name': pr.name}))
		self.assertFalse(frappe.db.get_all('Serial No', {'batch_no': batch_no}))

	def test_batched_serial_no_purchase(self):
		item = frappe.db.exists("Item", {'item_name': 'Batched Serialized Item'})
		if not item:
			item = create_item("Batched Serialized Item")
			item.has_batch_no = 1
			item.create_new_batch = 1
			item.has_serial_no = 1
			item.batch_number_series = "BS-BATCH-.##"
			item.serial_no_series = "BS-.####"
			item.save()
		else:
			item = frappe.get_doc("Item", {'item_name': 'Batched Serialized Item'})

		pr = make_purchase_receipt(item_code=item.name, qty=5, rate=500)

		self.assertTrue(frappe.db.get_value('Batch', {'item': item.name, 'reference_name': pr.name}))

		pr.load_from_db()
		batch_no = pr.items[0].batch_no
		pr.cancel()

		self.assertFalse(frappe.db.get_value('Batch', {'item': item.name, 'reference_name': pr.name}))
		self.assertFalse(frappe.db.get_all('Serial No', {'batch_no': batch_no}))

	def test_purchase_receipt_gl_entry(self):
		pr = make_purchase_receipt(company="_Test Company with perpetual inventory", warehouse = "Stores - TCP1", supplier_warehouse = "Work in Progress - TCP1", get_multiple_items = True, get_taxes_and_charges = True)
		self.assertEqual(cint(erpnext.is_perpetual_inventory_enabled(pr.company)), 1)

		gl_entries = get_gl_entries("Purchase Receipt", pr.name)

		self.assertTrue(gl_entries)

		stock_in_hand_account = get_inventory_account(pr.company, pr.items[0].warehouse)
		fixed_asset_account = get_inventory_account(pr.company, pr.items[1].warehouse)

		if stock_in_hand_account == fixed_asset_account:
			expected_values = {
				stock_in_hand_account: [750.0, 0.0],
				"Stock Received But Not Billed - TCP1": [0.0, 500.0],
				"_Test Account Shipping Charges - TCP1": [0.0, 100.0],
				"_Test Account Customs Duty - TCP1": [0.0, 150.0]
			}
		else:
			expected_values = {
				stock_in_hand_account: [375.0, 0.0],
				fixed_asset_account: [375.0, 0.0],
				"Stock Received But Not Billed - TCP1": [0.0, 500.0],
				"_Test Account Shipping Charges - TCP1": [0.0, 250.0]
			}
		for gle in gl_entries:
			self.assertEqual(expected_values[gle.account][0], gle.debit)
			self.assertEqual(expected_values[gle.account][1], gle.credit)

		pr.cancel()
		self.assertTrue(get_gl_entries("Purchase Receipt", pr.name))

	def test_subcontracting(self):
		from erpnext.stock.doctype.stock_entry.test_stock_entry import make_stock_entry

		frappe.db.set_value("Buying Settings", None, "backflush_raw_materials_of_subcontract_based_on", "BOM")
		make_stock_entry(item_code="_Test Item", target="_Test Warehouse 1 - _TC", qty=100, basic_rate=100)
		make_stock_entry(item_code="_Test Item Home Desktop 100", target="_Test Warehouse 1 - _TC",
			qty=100, basic_rate=100)
		pr = make_purchase_receipt(item_code="_Test FG Item", qty=10, rate=500, is_subcontracted="Yes")
		self.assertEqual(len(pr.get("supplied_items")), 2)

		rm_supp_cost = sum([d.amount for d in pr.get("supplied_items")])
		self.assertEqual(pr.get("items")[0].rm_supp_cost, flt(rm_supp_cost, 2))

	def test_serial_no_supplier(self):
		pr = make_purchase_receipt(item_code="_Test Serialized Item With Series", qty=1)
		self.assertEqual(frappe.db.get_value("Serial No", pr.get("items")[0].serial_no, "supplier"),
			pr.supplier)

		pr.cancel()
		self.assertFalse(frappe.db.get_value("Serial No", pr.get("items")[0].serial_no, "warehouse"))

	def test_rejected_serial_no(self):
		pr = frappe.copy_doc(test_records[0])
		pr.get("items")[0].item_code = "_Test Serialized Item With Series"
		pr.get("items")[0].qty = 3
		pr.get("items")[0].rejected_qty = 2
		pr.get("items")[0].received_qty = 5
		pr.get("items")[0].rejected_warehouse = "_Test Rejected Warehouse - _TC"
		pr.insert()
		pr.submit()

		accepted_serial_nos = pr.get("items")[0].serial_no.split("\n")
		self.assertEqual(len(accepted_serial_nos), 3)
		for serial_no in accepted_serial_nos:
			self.assertEqual(frappe.db.get_value("Serial No", serial_no, "warehouse"),
				pr.get("items")[0].warehouse)

		rejected_serial_nos = pr.get("items")[0].rejected_serial_no.split("\n")
		self.assertEqual(len(rejected_serial_nos), 2)
		for serial_no in rejected_serial_nos:
			self.assertEqual(frappe.db.get_value("Serial No", serial_no, "warehouse"),
				pr.get("items")[0].rejected_warehouse)

	def test_purchase_return(self):

		pr = make_purchase_receipt(company="_Test Company with perpetual inventory", warehouse = "Stores - TCP1", supplier_warehouse = "Work in Progress - TCP1")

		return_pr = make_purchase_receipt(company="_Test Company with perpetual inventory", warehouse = "Stores - TCP1", supplier_warehouse = "Work in Progress - TCP1", is_return=1, return_against=pr.name, qty=-2)

		# check sle
		outgoing_rate = frappe.db.get_value("Stock Ledger Entry", {"voucher_type": "Purchase Receipt",
			"voucher_no": return_pr.name}, "outgoing_rate")

		self.assertEqual(outgoing_rate, 50)


		# check gl entries for return
		gl_entries = get_gl_entries("Purchase Receipt", return_pr.name)

		self.assertTrue(gl_entries)
		stock_in_hand_account = get_inventory_account(return_pr.company)

		expected_values = {
			stock_in_hand_account: [0.0, 100.0],
			"Stock Received But Not Billed - TCP1": [100.0, 0.0],
		}

		for gle in gl_entries:
			self.assertEqual(expected_values[gle.account][0], gle.debit)
			self.assertEqual(expected_values[gle.account][1], gle.credit)


	def test_purchase_return_for_rejected_qty(self):
		from erpnext.stock.doctype.warehouse.test_warehouse import get_warehouse

		rejected_warehouse="_Test Rejected Warehouse - TCP1"
		if not frappe.db.exists("Warehouse", rejected_warehouse):
			get_warehouse(company = "_Test Company with perpetual inventory",
				abbr = " - TCP1", warehouse_name = "_Test Rejected Warehouse").name

		pr = make_purchase_receipt(company="_Test Company with perpetual inventory", warehouse = "Stores - TCP1", supplier_warehouse = "Work in Progress - TCP1", received_qty=4, qty=2, rejected_warehouse=rejected_warehouse)

		return_pr = make_purchase_receipt(company="_Test Company with perpetual inventory", warehouse = "Stores - TCP1", supplier_warehouse = "Work in Progress - TCP1", is_return=1, return_against=pr.name, received_qty = -4, qty=-2, rejected_warehouse=rejected_warehouse)

		actual_qty = frappe.db.get_value("Stock Ledger Entry", {"voucher_type": "Purchase Receipt",
			"voucher_no": return_pr.name, 'warehouse': return_pr.items[0].rejected_warehouse}, "actual_qty")

		self.assertEqual(actual_qty, -2)


	def test_purchase_return_for_serialized_items(self):
		def _check_serial_no_values(serial_no, field_values):
			serial_no = frappe.get_doc("Serial No", serial_no)
			for field, value in iteritems(field_values):
				self.assertEqual(cstr(serial_no.get(field)), value)

		from erpnext.stock.doctype.serial_no.serial_no import get_serial_nos

		pr = make_purchase_receipt(item_code="_Test Serialized Item With Series", qty=1)

		serial_no = get_serial_nos(pr.get("items")[0].serial_no)[0]

		_check_serial_no_values(serial_no, {
			"warehouse": "_Test Warehouse - _TC",
			"purchase_document_no": pr.name
		})

		return_pr = make_purchase_receipt(item_code="_Test Serialized Item With Series", qty=-1,
			is_return=1, return_against=pr.name, serial_no=serial_no)

		_check_serial_no_values(serial_no, {
			"warehouse": "",
			"purchase_document_no": pr.name,
			"delivery_document_no": return_pr.name
		})

	def test_purchase_return_for_multi_uom(self):
		item_code = "_Test Purchase Return For Multi-UOM"
		if not frappe.db.exists('Item', item_code):
			item = make_item(item_code, {'stock_uom': 'Box'})
			row = item.append('uoms', {
				'uom': 'Unit',
				'conversion_factor': 0.1
			})
			row.db_update()

		pr = make_purchase_receipt(item_code=item_code, qty=1, uom="Box", conversion_factor=1.0)
		return_pr = make_purchase_receipt(item_code=item_code, qty=-10, uom="Unit",
			stock_uom="Box", conversion_factor=0.1, is_return=1, return_against=pr.name)

		self.assertEqual(abs(return_pr.items[0].stock_qty), 1.0)

	def test_closed_purchase_receipt(self):
		from erpnext.stock.doctype.purchase_receipt.purchase_receipt import update_purchase_receipt_status

		pr = make_purchase_receipt(do_not_submit=True)
		pr.submit()

		update_purchase_receipt_status(pr.name, "Closed")
		self.assertEqual(frappe.db.get_value("Purchase Receipt", pr.name, "status"), "Closed")

	def test_pr_billing_status(self):
		# PO -> PR1 -> PI and PO -> PI and PO -> PR2
		from erpnext.buying.doctype.purchase_order.test_purchase_order import create_purchase_order
		from erpnext.buying.doctype.purchase_order.purchase_order \
			import make_purchase_receipt, make_purchase_invoice as make_purchase_invoice_from_po

		po = create_purchase_order()

		pr1 = make_purchase_receipt(po.name)
		pr1.posting_date = today()
		pr1.posting_time = "10:00"
		pr1.get("items")[0].received_qty = 2
		pr1.get("items")[0].qty = 2
		pr1.submit()

		pi1 = make_purchase_invoice(pr1.name)
		pi1.submit()

		pr1.load_from_db()
		self.assertEqual(pr1.per_billed, 100)

		pi2 = make_purchase_invoice_from_po(po.name)
		pi2.get("items")[0].qty = 4
		pi2.submit()

		pr2 = make_purchase_receipt(po.name)
		pr2.posting_date = today()
		pr2.posting_time = "08:00"
		pr2.get("items")[0].received_qty = 5
		pr2.get("items")[0].qty = 5
		pr2.submit()

		pr1.load_from_db()
		self.assertEqual(pr1.get("items")[0].billed_amt, 1000)
		self.assertEqual(pr1.per_billed, 100)
		self.assertEqual(pr1.status, "Completed")

		self.assertEqual(pr2.get("items")[0].billed_amt, 2000)
		self.assertEqual(pr2.per_billed, 80)
		self.assertEqual(pr2.status, "To Bill")

	def test_serial_no_against_purchase_receipt(self):
		from erpnext.stock.doctype.serial_no.serial_no import get_serial_nos

		item_code = "Test Manual Created Serial No"
		if not frappe.db.exists("Item", item_code):
			item = make_item(item_code, dict(has_serial_no=1))

		serial_no = "12903812901"
		pr_doc = make_purchase_receipt(item_code=item_code,
			qty=1, serial_no = serial_no)

		self.assertEqual(serial_no, frappe.db.get_value("Serial No",
			{"purchase_document_type": "Purchase Receipt", "purchase_document_no": pr_doc.name}, "name"))

		pr_doc.cancel()

<<<<<<< HEAD
=======
		#check for the auto created serial nos
>>>>>>> 00175c96
		item_code = "Test Auto Created Serial No"
		if not frappe.db.exists("Item", item_code):
			item = make_item(item_code, dict(has_serial_no=1, serial_no_series="KLJL.###"))

		new_pr_doc = make_purchase_receipt(item_code=item_code, qty=1)

		serial_no = get_serial_nos(new_pr_doc.items[0].serial_no)[0]
		self.assertEqual(serial_no, frappe.db.get_value("Serial No",
			{"purchase_document_type": "Purchase Receipt", "purchase_document_no": new_pr_doc.name}, "name"))

	def test_not_accept_duplicate_serial_no(self):
		from erpnext.stock.doctype.stock_entry.test_stock_entry import make_stock_entry
		from erpnext.stock.doctype.delivery_note.test_delivery_note import create_delivery_note

		item_code = frappe.db.get_value('Item', {'has_serial_no': 1, 'is_fixed_asset': 0, "has_batch_no": 0})
		if not item_code:
			item = make_item("Test Serial Item 1", dict(has_serial_no=1, has_batch_no=0))
			item_code = item.name

		serial_no = random_string(5)
		make_purchase_receipt(item_code=item_code, qty=1, serial_no=serial_no)
		create_delivery_note(item_code=item_code, qty=1, serial_no=serial_no)

		pr = make_purchase_receipt(item_code=item_code, qty=1, serial_no=serial_no, do_not_submit=True)
		self.assertRaises(SerialNoDuplicateError, pr.submit)

		se = make_stock_entry(item_code=item_code, target="_Test Warehouse - _TC", qty=1,
			serial_no=serial_no, basic_rate=100, do_not_submit=True)
		self.assertRaises(SerialNoDuplicateError, se.submit)

	def test_auto_asset_creation(self):
		asset_item = "Test Asset Item"

		if not frappe.db.exists('Item', asset_item):
			asset_category = frappe.get_all('Asset Category')

			if asset_category:
				asset_category = asset_category[0].name

			if not asset_category:
				doc = frappe.get_doc({
					'doctype': 'Asset Category',
					'asset_category_name': 'Test Asset Category',
					'depreciation_method': 'Straight Line',
					'total_number_of_depreciations': 12,
					'frequency_of_depreciation': 1,
					'accounts': [{
						'company_name': '_Test Company',
						'fixed_asset_account': '_Test Fixed Asset - _TC',
						'accumulated_depreciation_account': '_Test Accumulated Depreciations - _TC',
						'depreciation_expense_account': '_Test Depreciation - _TC'
					}]
				}).insert()

				asset_category = doc.name

			item_data = make_item(asset_item, {'is_stock_item':0,
				'stock_uom': 'Box', 'is_fixed_asset': 1, 'auto_create_assets': 1,
				'asset_category': asset_category, 'asset_naming_series': 'ABC.###'})
			asset_item = item_data.item_code

		pr = make_purchase_receipt(item_code=asset_item, qty=3)
		assets = frappe.db.get_all('Asset', filters={'purchase_receipt': pr.name})

		self.assertEquals(len(assets), 3)

		location = frappe.db.get_value('Asset', assets[0].name, 'location')
		self.assertEquals(location, "Test Location")
	
	def test_purchase_return_with_submitted_asset(self):
		from erpnext.stock.doctype.purchase_receipt.purchase_receipt import make_purchase_return

		pr = make_purchase_receipt(item_code="Test Asset Item", qty=1)

		asset = frappe.get_doc("Asset", {
			'purchase_receipt': pr.name
		})
		asset.available_for_use_date = frappe.utils.nowdate()
		asset.gross_purchase_amount = 50.0
		asset.append("finance_books", {
			"expected_value_after_useful_life": 10,
			"depreciation_method": "Straight Line",
			"total_number_of_depreciations": 3,
			"frequency_of_depreciation": 1,
			"depreciation_start_date": frappe.utils.nowdate()
		})
		asset.submit()

		pr_return = make_purchase_return(pr.name)
		self.assertRaises(frappe.exceptions.ValidationError, pr_return.submit)
		
		asset.load_from_db()
		asset.cancel()
		
		pr_return.submit()

	def test_purchase_return_with_submitted_asset(self):
		from erpnext.stock.doctype.purchase_receipt.purchase_receipt import make_purchase_return

		pr = make_purchase_receipt(item_code="Test Asset Item", qty=1)

		asset = frappe.get_doc("Asset", {
			'purchase_receipt': pr.name
		})
		asset.available_for_use_date = frappe.utils.nowdate()
		asset.gross_purchase_amount = 50.0
		asset.append("finance_books", {
			"expected_value_after_useful_life": 10,
			"depreciation_method": "Straight Line",
			"total_number_of_depreciations": 3,
			"frequency_of_depreciation": 1,
			"depreciation_start_date": frappe.utils.nowdate()
		})
		asset.submit()

		pr_return = make_purchase_return(pr.name)
		self.assertRaises(frappe.exceptions.ValidationError, pr_return.submit)

		asset.load_from_db()
		asset.cancel()

		pr_return.submit()

	def test_purchase_receipt_cost_center(self):
		from erpnext.accounts.doctype.cost_center.test_cost_center import create_cost_center
		cost_center = "_Test Cost Center for BS Account - TCP1"
		create_cost_center(cost_center_name="_Test Cost Center for BS Account", company="_Test Company with perpetual inventory")

		if not frappe.db.exists('Location', 'Test Location'):
			frappe.get_doc({
				'doctype': 'Location',
				'location_name': 'Test Location'
			}).insert()

		pr = make_purchase_receipt(cost_center=cost_center, company="_Test Company with perpetual inventory", warehouse = "Stores - TCP1", supplier_warehouse = "Work in Progress - TCP1")

		stock_in_hand_account = get_inventory_account(pr.company, pr.get("items")[0].warehouse)
		gl_entries = get_gl_entries("Purchase Receipt", pr.name)

		self.assertTrue(gl_entries)

		expected_values = {
			"Stock Received But Not Billed - TCP1": {
				"cost_center": cost_center
			},
			stock_in_hand_account: {
				"cost_center": cost_center
			}
		}
		for i, gle in enumerate(gl_entries):
			self.assertEqual(expected_values[gle.account]["cost_center"], gle.cost_center)

	def test_purchase_receipt_cost_center_with_balance_sheet_account(self):
		if not frappe.db.exists('Location', 'Test Location'):
			frappe.get_doc({
				'doctype': 'Location',
				'location_name': 'Test Location'
			}).insert()
		pr = make_purchase_receipt(company="_Test Company with perpetual inventory", warehouse = "Stores - TCP1", supplier_warehouse = "Work in Progress - TCP1")

		stock_in_hand_account = get_inventory_account(pr.company, pr.get("items")[0].warehouse)
		gl_entries = get_gl_entries("Purchase Receipt", pr.name)

		self.assertTrue(gl_entries)
		cost_center = pr.get('items')[0].cost_center

		expected_values = {
			"Stock Received But Not Billed - TCP1": {
				"cost_center": cost_center
			},
			stock_in_hand_account: {
				"cost_center": cost_center
			}
		}
		for i, gle in enumerate(gl_entries):
			self.assertEqual(expected_values[gle.account]["cost_center"], gle.cost_center)

	def test_make_purchase_invoice_from_pr_for_returned_qty(self):
		from erpnext.buying.doctype.purchase_order.test_purchase_order import create_purchase_order, create_pr_against_po

		po = create_purchase_order()
		pr = create_pr_against_po(po.name)

		pr1 = make_purchase_receipt(is_return=1, return_against=pr.name, qty=-1, do_not_submit=True)
		pr1.items[0].purchase_order = po.name
		pr1.items[0].purchase_order_item = po.items[0].name
		pr1.items[0].purchase_receipt_item = pr.items[0].name
		pr1.submit()

		pi = make_purchase_invoice(pr.name)
		self.assertEquals(pi.items[0].qty, 3)

	def test_make_purchase_invoice_from_pr_with_returned_qty_duplicate_items(self):
		pr1 = make_purchase_receipt(qty=8, do_not_submit=True)
		pr1.append("items", {
			"item_code": "_Test Item",
			"warehouse": "_Test Warehouse - _TC",
			"qty": 1,
			"received_qty": 1,
			"rate": 100,
			"conversion_factor": 1.0,
		})
		pr1.submit()

		pi1 = make_purchase_invoice(pr1.name)
		pi1.items[0].qty = 4
		pi1.items.pop(1)
		pi1.save()
		pi1.submit()

		pr2 = make_purchase_receipt(is_return=1, return_against=pr1.name, qty=-2, do_not_submit=True)
		pr2.items[0].purchase_receipt_item = pr1.items[0].name
		pr2.submit()

		pi2 = make_purchase_invoice(pr1.name)
		self.assertEquals(pi2.items[0].qty, 2)
		self.assertEquals(pi2.items[1].qty, 1)

	def test_stock_transfer_from_purchase_receipt(self):
		pr1 = make_purchase_receipt(warehouse = 'Work In Progress - TCP1', company="_Test Company with perpetual inventory")

		pr = make_purchase_receipt(company="_Test Company with perpetual inventory",
			warehouse = "Stores - TCP1", do_not_save=1)

		pr.supplier_warehouse = ''
		pr.items[0].from_warehouse = 'Work In Progress - TCP1'

		pr.submit()

		gl_entries = get_gl_entries('Purchase Receipt', pr.name)
		sl_entries = get_sl_entries('Purchase Receipt', pr.name)

		self.assertFalse(gl_entries)

		expected_sle = {
			'Work In Progress - TCP1': -5,
			'Stores - TCP1': 5
		}

		for sle in sl_entries:
			self.assertEqual(expected_sle[sle.warehouse], sle.actual_qty)

	def test_stock_transfer_from_purchase_receipt_with_valuation(self):
		warehouse = frappe.get_doc('Warehouse', 'Work In Progress - TCP1')
		warehouse.account = '_Test Account Stock In Hand - TCP1'
		warehouse.save()

		pr1 = make_purchase_receipt(warehouse = 'Work In Progress - TCP1',
			company="_Test Company with perpetual inventory")

		pr = make_purchase_receipt(company="_Test Company with perpetual inventory",
			warehouse = "Stores - TCP1", do_not_save=1)

		pr.items[0].from_warehouse = 'Work In Progress - TCP1'
		pr.supplier_warehouse = ''


		pr.append('taxes', {
			'charge_type': 'On Net Total',
			'account_head': '_Test Account Shipping Charges - TCP1',
			'category': 'Valuation and Total',
			'cost_center': 'Main - TCP1',
			'description': 'Test',
			'rate': 9
		})

		pr.submit()

		gl_entries = get_gl_entries('Purchase Receipt', pr.name)
		sl_entries = get_sl_entries('Purchase Receipt', pr.name)

		expected_gle = [
			['Stock In Hand - TCP1', 272.5, 0.0],
			['_Test Account Stock In Hand - TCP1', 0.0, 250.0],
			['_Test Account Shipping Charges - TCP1', 0.0, 22.5]
		]

		expected_sle = {
			'Work In Progress - TCP1': -5,
			'Stores - TCP1': 5
		}

		for sle in sl_entries:
			self.assertEqual(expected_sle[sle.warehouse], sle.actual_qty)

		for i, gle in enumerate(gl_entries):
			self.assertEqual(gle.account, expected_gle[i][0])
			self.assertEqual(gle.debit, expected_gle[i][1])
			self.assertEqual(gle.credit, expected_gle[i][2])

		warehouse.account = ''
		warehouse.save()

def get_sl_entries(voucher_type, voucher_no):
	return frappe.db.sql(""" select actual_qty, warehouse, stock_value_difference
		from `tabStock Ledger Entry` where voucher_type=%s and voucher_no=%s
		order by posting_time desc""", (voucher_type, voucher_no), as_dict=1)

def get_gl_entries(voucher_type, voucher_no):
	return frappe.db.sql("""select account, debit, credit, cost_center, is_cancelled
		from `tabGL Entry` where voucher_type=%s and voucher_no=%s
		order by account desc""", (voucher_type, voucher_no), as_dict=1)

def get_taxes(**args):

	args = frappe._dict(args)

	return [{'account_head': '_Test Account Shipping Charges - TCP1',
			'add_deduct_tax': 'Add',
			'category': 'Valuation and Total',
			'charge_type': 'Actual',
			'cost_center': args.cost_center or 'Main - TCP1',
			'description': 'Shipping Charges',
			'doctype': 'Purchase Taxes and Charges',
			'parentfield': 'taxes',
			'rate': 100.0,
			'tax_amount': 100.0},
		{'account_head': '_Test Account VAT - TCP1',
			'add_deduct_tax': 'Add',
			'category': 'Total',
			'charge_type': 'Actual',
			'cost_center': args.cost_center or 'Main - TCP1',
			'description': 'VAT',
			'doctype': 'Purchase Taxes and Charges',
			'parentfield': 'taxes',
			'rate': 120.0,
			'tax_amount': 120.0},
		{'account_head': '_Test Account Customs Duty - TCP1',
			'add_deduct_tax': 'Add',
			'category': 'Valuation',
			'charge_type': 'Actual',
			'cost_center': args.cost_center or 'Main - TCP1',
			'description': 'Customs Duty',
			'doctype': 'Purchase Taxes and Charges',
			'parentfield': 'taxes',
			'rate': 150.0,
			'tax_amount': 150.0}]

def get_items(**args):
	args = frappe._dict(args)
	return [{
	"base_amount": 250.0,
	"conversion_factor": 1.0,
	"description": "_Test Item",
	"doctype": "Purchase Receipt Item",
	"item_code": "_Test Item",
	"item_name": "_Test Item",
	"parentfield": "items",
	"qty": 5.0,
	"rate": 50.0,
	"received_qty": 5.0,
	"rejected_qty": 0.0,
	"stock_uom": "_Test UOM",
	"uom": "_Test UOM",
	"warehouse": args.warehouse or "_Test Warehouse - _TC",
	"cost_center": args.cost_center or "Main - _TC"
	},
	{
	"base_amount": 250.0,
	"conversion_factor": 1.0,
	"description": "_Test Item Home Desktop 100",
	"doctype": "Purchase Receipt Item",
	"item_code": "_Test Item Home Desktop 100",
	"item_name": "_Test Item Home Desktop 100",
	"parentfield": "items",
	"qty": 5.0,
	"rate": 50.0,
	"received_qty": 5.0,
	"rejected_qty": 0.0,
	"stock_uom": "_Test UOM",
	"uom": "_Test UOM",
	"warehouse": args.warehouse or "_Test Warehouse 1 - _TC",
	"cost_center": args.cost_center or "Main - _TC"
	}]

def make_purchase_receipt(**args):
	if not frappe.db.exists('Location', 'Test Location'):
		frappe.get_doc({
			'doctype': 'Location',
			'location_name': 'Test Location'
		}).insert()

	frappe.db.set_value("Buying Settings", None, "allow_multiple_items", 1)
	pr = frappe.new_doc("Purchase Receipt")
	args = frappe._dict(args)
	pr.posting_date = args.posting_date or today()
	if args.posting_time:
		pr.posting_time = args.posting_time
	pr.company = args.company or "_Test Company"
	pr.supplier = args.supplier or "_Test Supplier"
	pr.is_subcontracted = args.is_subcontracted or "No"
	pr.supplier_warehouse = args.supplier_warehouse or "_Test Warehouse 1 - _TC"
	pr.currency = args.currency or "INR"
	pr.is_return = args.is_return
	pr.return_against = args.return_against
	qty = args.qty or 5
	received_qty = args.received_qty or qty
	rejected_qty = args.rejected_qty or flt(received_qty) - flt(qty)

	item_code = args.item or args.item_code or "_Test Item"
	uom = args.uom or frappe.db.get_value("Item", item_code, "stock_uom") or "_Test UOM"
	pr.append("items", {
		"item_code": item_code,
		"warehouse": args.warehouse or "_Test Warehouse - _TC",
		"qty": qty,
		"received_qty": received_qty,
		"rejected_qty": rejected_qty,
		"rejected_warehouse": args.rejected_warehouse or "_Test Rejected Warehouse - _TC" if rejected_qty != 0 else "",
		"rate": args.rate or 50,
		"conversion_factor": args.conversion_factor or 1.0,
		"serial_no": args.serial_no,
		"stock_uom": args.stock_uom or "_Test UOM",
		"uom": uom,
		"cost_center": args.cost_center or frappe.get_cached_value('Company',  pr.company,  'cost_center'),
		"asset_location": args.location or "Test Location"
	})

	if args.get_multiple_items:
		pr.items = []
		for item in get_items(warehouse= args.warehouse, cost_center = args.cost_center or frappe.get_cached_value('Company', pr.company, 'cost_center')):
			pr.append("items", item)


	if args.get_taxes_and_charges:
		for tax in get_taxes():
			pr.append("taxes", tax)

	if not args.do_not_save:
		pr.insert()
		if not args.do_not_submit:
			pr.submit()
	return pr


test_dependencies = ["BOM", "Item Price", "Location"]
test_records = frappe.get_test_records('Purchase Receipt')<|MERGE_RESOLUTION|>--- conflicted
+++ resolved
@@ -330,10 +330,7 @@
 
 		pr_doc.cancel()
 
-<<<<<<< HEAD
-=======
 		#check for the auto created serial nos
->>>>>>> 00175c96
 		item_code = "Test Auto Created Serial No"
 		if not frappe.db.exists("Item", item_code):
 			item = make_item(item_code, dict(has_serial_no=1, serial_no_series="KLJL.###"))
