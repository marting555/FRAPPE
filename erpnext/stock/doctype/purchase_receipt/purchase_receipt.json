{
 "actions": [],
 "allow_import": 1,
 "autoname": "naming_series:",
 "creation": "2013-05-21 16:16:39",
 "doctype": "DocType",
 "document_type": "Document",
 "editable_grid": 1,
 "engine": "InnoDB",
 "field_order": [
  "supplier_section",
  "column_break0",
  "title",
  "naming_series",
  "supplier",
  "supplier_name",
  "supplier_delivery_note",
  "column_break1",
  "posting_date",
  "posting_time",
  "set_posting_time",
  "company",
  "is_return",
  "return_against",
  "section_addresses",
  "supplier_address",
  "contact_person",
  "address_display",
  "contact_display",
  "contact_mobile",
  "contact_email",
  "col_break_address",
  "shipping_address",
  "shipping_address_display",
  "currency_and_price_list",
  "currency",
  "conversion_rate",
  "column_break2",
  "buying_price_list",
  "price_list_currency",
  "plc_conversion_rate",
  "ignore_pricing_rule",
  "sec_warehouse",
  "set_warehouse",
  "rejected_warehouse",
  "col_break_warehouse",
  "is_subcontracted",
  "supplier_warehouse",
  "items_section",
  "items",
  "pricing_rule_details",
  "pricing_rules",
  "get_current_stock",
  "raw_material_details",
  "supplied_items",
  "section_break0",
  "total_qty",
  "base_total",
  "base_net_total",
  "column_break_27",
  "total",
  "net_total",
  "total_net_weight",
  "taxes_charges_section",
  "tax_category",
  "shipping_col",
  "shipping_rule",
  "taxes_section",
  "taxes_and_charges",
  "taxes",
  "sec_tax_breakup",
  "other_charges_calculation",
  "totals",
  "base_taxes_and_charges_added",
  "base_taxes_and_charges_deducted",
  "base_total_taxes_and_charges",
  "column_break3",
  "taxes_and_charges_added",
  "taxes_and_charges_deducted",
  "total_taxes_and_charges",
  "section_break_42",
  "apply_discount_on",
  "base_discount_amount",
  "column_break_44",
  "additional_discount_percentage",
  "discount_amount",
  "section_break_46",
  "base_grand_total",
  "base_rounding_adjustment",
  "base_in_words",
  "base_rounded_total",
  "column_break_50",
  "grand_total",
  "rounding_adjustment",
  "rounded_total",
  "in_words",
  "disable_rounded_total",
  "terms_section_break",
  "tc_name",
  "terms",
  "bill_no",
  "bill_date",
  "more_info",
  "status",
  "amended_from",
  "range",
  "column_break4",
  "per_billed",
  "subscription_detail",
  "auto_repeat",
  "printing_settings",
  "letter_head",
  "select_print_heading",
  "language",
  "group_same_items",
  "column_break_97",
  "other_details",
  "instructions",
  "remarks",
  "transporter_info",
  "transporter_name",
  "column_break5",
  "lr_no",
  "lr_date"
 ],
 "fields": [
  {
   "fieldname": "supplier_section",
   "fieldtype": "Section Break",
   "options": "fa fa-user"
  },
  {
   "fieldname": "column_break0",
   "fieldtype": "Column Break",
   "oldfieldtype": "Column Break",
   "print_width": "50%",
   "width": "50%"
  },
  {
   "allow_on_submit": 1,
   "default": "{supplier_name}",
   "fieldname": "title",
   "fieldtype": "Data",
   "hidden": 1,
   "label": "Title",
   "no_copy": 1,
   "print_hide": 1
  },
  {
   "fieldname": "naming_series",
   "fieldtype": "Select",
   "label": "Series",
   "no_copy": 1,
   "oldfieldname": "naming_series",
   "oldfieldtype": "Select",
   "options": "MAT-PRE-.YYYY.-\nPOCC-2017082103-RCPT",
   "print_hide": 1,
   "reqd": 1,
   "set_only_once": 1
  },
  {
   "bold": 1,
   "fieldname": "supplier",
   "fieldtype": "Link",
   "in_global_search": 1,
   "label": "Supplier",
   "oldfieldname": "supplier",
   "oldfieldtype": "Link",
   "options": "Supplier",
   "print_hide": 1,
   "print_width": "150px",
   "reqd": 1,
   "search_index": 1,
   "width": "150px"
  },
  {
   "bold": 1,
   "depends_on": "supplier",
   "fetch_from": "supplier.supplier_name",
   "fieldname": "supplier_name",
   "fieldtype": "Data",
   "in_global_search": 1,
   "label": "Supplier Name",
   "read_only": 1
  },
  {
   "fieldname": "supplier_delivery_note",
   "fieldtype": "Data",
   "label": "Supplier Delivery Note"
  },
  {
   "fieldname": "column_break1",
   "fieldtype": "Column Break",
   "oldfieldtype": "Column Break",
   "print_width": "50%",
   "width": "50%"
  },
  {
   "default": "Today",
   "fieldname": "posting_date",
   "fieldtype": "Date",
   "in_list_view": 1,
   "label": "Date",
   "no_copy": 1,
   "oldfieldname": "posting_date",
   "oldfieldtype": "Date",
   "print_width": "100px",
   "reqd": 1,
   "search_index": 1,
   "width": "100px"
  },
  {
   "description": "Time at which materials were received",
   "fieldname": "posting_time",
   "fieldtype": "Time",
   "label": "Posting Time",
   "no_copy": 1,
   "oldfieldname": "posting_time",
   "oldfieldtype": "Time",
   "print_hide": 1,
   "print_width": "100px",
   "reqd": 1,
   "width": "100px"
  },
  {
   "default": "0",
   "depends_on": "eval:doc.docstatus==0",
   "fieldname": "set_posting_time",
   "fieldtype": "Check",
   "label": "Edit Posting Date and Time",
   "print_hide": 1
  },
  {
   "fieldname": "company",
   "fieldtype": "Link",
   "in_standard_filter": 1,
   "label": "Company",
   "oldfieldname": "company",
   "oldfieldtype": "Link",
   "options": "Company",
   "print_hide": 1,
   "print_width": "150px",
   "remember_last_selected_value": 1,
   "reqd": 1,
   "width": "150px"
  },
  {
   "default": "0",
   "fieldname": "is_return",
   "fieldtype": "Check",
   "label": "Is Return",
   "no_copy": 1,
   "print_hide": 1,
   "read_only": 1
  },
  {
   "depends_on": "is_return",
   "fieldname": "return_against",
   "fieldtype": "Link",
   "label": "Return Against Purchase Receipt",
   "no_copy": 1,
   "options": "Purchase Receipt",
   "print_hide": 1,
   "read_only": 1
  },
  {
   "collapsible": 1,
   "fieldname": "section_addresses",
   "fieldtype": "Section Break",
   "label": "Address and Contact"
  },
  {
   "fieldname": "supplier_address",
   "fieldtype": "Link",
   "label": "Select Supplier Address",
   "options": "Address",
   "print_hide": 1
  },
  {
   "fieldname": "contact_person",
   "fieldtype": "Link",
   "label": "Contact Person",
   "options": "Contact",
   "print_hide": 1
  },
  {
   "fieldname": "address_display",
   "fieldtype": "Small Text",
   "label": "Address",
   "read_only": 1
  },
  {
   "fieldname": "contact_display",
   "fieldtype": "Small Text",
   "in_global_search": 1,
   "label": "Contact",
   "read_only": 1
  },
  {
   "fieldname": "contact_mobile",
   "fieldtype": "Small Text",
   "label": "Mobile No",
   "read_only": 1
  },
  {
   "fieldname": "contact_email",
   "fieldtype": "Small Text",
   "label": "Contact Email",
   "options": "Email",
   "print_hide": 1,
   "read_only": 1
  },
  {
   "fieldname": "col_break_address",
   "fieldtype": "Column Break"
  },
  {
   "fieldname": "shipping_address",
   "fieldtype": "Link",
   "label": "Select Shipping Address",
   "options": "Address",
   "print_hide": 1
  },
  {
   "fieldname": "shipping_address_display",
   "fieldtype": "Small Text",
   "label": "Shipping Address",
   "print_hide": 1,
   "read_only": 1
  },
  {
   "collapsible": 1,
   "fieldname": "currency_and_price_list",
   "fieldtype": "Section Break",
   "label": "Currency and Price List",
   "options": "fa fa-tag"
  },
  {
   "fieldname": "currency",
   "fieldtype": "Link",
   "label": "Currency",
   "oldfieldname": "currency",
   "oldfieldtype": "Select",
   "options": "Currency",
   "print_hide": 1,
   "reqd": 1
  },
  {
   "description": "Rate at which supplier's currency is converted to company's base currency",
   "fieldname": "conversion_rate",
   "fieldtype": "Float",
   "label": "Exchange Rate",
   "oldfieldname": "conversion_rate",
   "oldfieldtype": "Currency",
   "precision": "9",
   "print_hide": 1,
   "reqd": 1
  },
  {
   "fieldname": "column_break2",
   "fieldtype": "Column Break",
   "oldfieldtype": "Column Break",
   "print_width": "50%",
   "width": "50%"
  },
  {
   "fieldname": "buying_price_list",
   "fieldtype": "Link",
   "label": "Price List",
   "options": "Price List",
   "print_hide": 1
  },
  {
   "depends_on": "buying_price_list",
   "fieldname": "price_list_currency",
   "fieldtype": "Link",
   "label": "Price List Currency",
   "options": "Currency",
   "print_hide": 1,
   "read_only": 1
  },
  {
   "depends_on": "buying_price_list",
   "fieldname": "plc_conversion_rate",
   "fieldtype": "Float",
   "label": "Price List Exchange Rate",
   "precision": "9",
   "print_hide": 1
  },
  {
   "default": "0",
   "fieldname": "ignore_pricing_rule",
   "fieldtype": "Check",
   "label": "Ignore Pricing Rule",
   "no_copy": 1,
   "permlevel": 1,
   "print_hide": 1
  },
  {
   "fieldname": "sec_warehouse",
   "fieldtype": "Section Break"
  },
  {
   "fieldname": "set_warehouse",
   "fieldtype": "Link",
   "label": "Set Accepted Warehouse",
   "options": "Warehouse",
   "print_hide": 1
  },
  {
   "description": "Warehouse where you are maintaining stock of rejected items",
   "fieldname": "rejected_warehouse",
   "fieldtype": "Link",
   "label": "Rejected Warehouse",
   "no_copy": 1,
   "oldfieldname": "rejected_warehouse",
   "oldfieldtype": "Link",
   "options": "Warehouse",
   "print_hide": 1
  },
  {
   "fieldname": "col_break_warehouse",
   "fieldtype": "Column Break"
  },
  {
   "default": "No",
   "fieldname": "is_subcontracted",
   "fieldtype": "Select",
   "label": "Raw Materials Supplied",
   "oldfieldname": "is_subcontracted",
   "oldfieldtype": "Select",
   "options": "No\nYes",
   "print_hide": 1
  },
  {
   "depends_on": "eval:doc.is_subcontracted==\"Yes\"",
   "fieldname": "supplier_warehouse",
   "fieldtype": "Link",
   "label": "Supplier Warehouse",
   "no_copy": 1,
   "oldfieldname": "supplier_warehouse",
   "oldfieldtype": "Link",
   "options": "Warehouse",
   "print_hide": 1,
   "print_width": "50px",
   "width": "50px"
  },
  {
   "fieldname": "items_section",
   "fieldtype": "Section Break",
   "oldfieldtype": "Section Break",
   "options": "fa fa-shopping-cart"
  },
  {
   "allow_bulk_edit": 1,
   "fieldname": "items",
   "fieldtype": "Table",
   "label": "Items",
   "oldfieldname": "purchase_receipt_details",
   "oldfieldtype": "Table",
   "options": "Purchase Receipt Item",
   "reqd": 1
  },
  {
   "fieldname": "pricing_rule_details",
   "fieldtype": "Section Break",
   "label": "Pricing Rules"
  },
  {
   "fieldname": "pricing_rules",
   "fieldtype": "Table",
   "label": "Pricing Rule Detail",
   "options": "Pricing Rule Detail",
   "read_only": 1
  },
  {
   "fieldname": "get_current_stock",
   "fieldtype": "Button",
   "label": "Get current stock",
   "oldfieldtype": "Button",
   "options": "get_current_stock",
   "print_hide": 1
  },
  {
   "collapsible": 1,
   "collapsible_depends_on": "supplied_items",
   "fieldname": "raw_material_details",
   "fieldtype": "Section Break",
   "label": "Raw Materials Supplied",
   "oldfieldtype": "Section Break",
   "options": "fa fa-table",
   "print_hide": 1,
   "read_only": 1
  },
  {
   "fieldname": "supplied_items",
   "fieldtype": "Table",
   "label": "Supplied Items",
   "no_copy": 1,
   "oldfieldname": "pr_raw_material_details",
   "oldfieldtype": "Table",
   "options": "Purchase Receipt Item Supplied",
   "print_hide": 1,
   "read_only": 1
  },
  {
   "fieldname": "section_break0",
   "fieldtype": "Section Break",
   "oldfieldtype": "Section Break"
  },
  {
   "fieldname": "total_qty",
   "fieldtype": "Float",
   "label": "Total Quantity",
   "read_only": 1
  },
  {
   "fieldname": "base_total",
   "fieldtype": "Currency",
   "label": "Total (Company Currency)",
   "options": "Company:company:default_currency",
   "print_hide": 1,
   "read_only": 1
  },
  {
   "fieldname": "base_net_total",
   "fieldtype": "Currency",
   "label": "Net Total (Company Currency)",
   "oldfieldname": "net_total",
   "oldfieldtype": "Currency",
   "options": "Company:company:default_currency",
   "print_hide": 1,
   "print_width": "150px",
   "read_only": 1,
   "reqd": 1,
   "width": "150px"
  },
  {
   "fieldname": "column_break_27",
   "fieldtype": "Column Break"
  },
  {
   "fieldname": "total",
   "fieldtype": "Currency",
   "label": "Total",
   "options": "currency",
   "read_only": 1
  },
  {
   "fieldname": "net_total",
   "fieldtype": "Currency",
   "label": "Net Total",
   "oldfieldname": "net_total_import",
   "oldfieldtype": "Currency",
   "options": "currency",
   "print_hide": 1,
   "read_only": 1
  },
  {
   "fieldname": "total_net_weight",
   "fieldtype": "Float",
   "label": "Total Net Weight",
   "print_hide": 1,
   "read_only": 1
  },
  {
   "description": "Add / Edit Taxes and Charges",
   "fieldname": "taxes_charges_section",
   "fieldtype": "Section Break",
   "oldfieldtype": "Section Break",
   "options": "fa fa-money"
  },
  {
   "fieldname": "tax_category",
   "fieldtype": "Link",
   "label": "Tax Category",
   "options": "Tax Category",
   "print_hide": 1
  },
  {
   "fieldname": "shipping_col",
   "fieldtype": "Column Break"
  },
  {
   "fieldname": "shipping_rule",
   "fieldtype": "Link",
   "label": "Shipping Rule",
   "options": "Shipping Rule"
  },
  {
   "fieldname": "taxes_section",
   "fieldtype": "Section Break"
  },
  {
   "fieldname": "taxes_and_charges",
   "fieldtype": "Link",
   "label": "Purchase Taxes and Charges Template",
   "oldfieldname": "purchase_other_charges",
   "oldfieldtype": "Link",
   "options": "Purchase Taxes and Charges Template",
   "print_hide": 1
  },
  {
   "fieldname": "taxes",
   "fieldtype": "Table",
   "label": "Purchase Taxes and Charges",
   "oldfieldname": "purchase_tax_details",
   "oldfieldtype": "Table",
   "options": "Purchase Taxes and Charges"
  },
  {
   "collapsible": 1,
   "fieldname": "sec_tax_breakup",
   "fieldtype": "Section Break",
   "label": "Tax Breakup"
  },
  {
   "fieldname": "other_charges_calculation",
   "fieldtype": "Long Text",
   "label": "Taxes and Charges Calculation",
   "no_copy": 1,
   "oldfieldtype": "HTML",
   "print_hide": 1,
   "read_only": 1
  },
  {
   "fieldname": "totals",
   "fieldtype": "Section Break",
   "oldfieldtype": "Section Break",
   "options": "fa fa-money"
  },
  {
   "fieldname": "base_taxes_and_charges_added",
   "fieldtype": "Currency",
   "label": "Taxes and Charges Added (Company Currency)",
   "oldfieldname": "other_charges_added",
   "oldfieldtype": "Currency",
   "options": "Company:company:default_currency",
   "print_hide": 1,
   "read_only": 1
  },
  {
   "fieldname": "base_taxes_and_charges_deducted",
   "fieldtype": "Currency",
   "label": "Taxes and Charges Deducted (Company Currency)",
   "oldfieldname": "other_charges_deducted",
   "oldfieldtype": "Currency",
   "options": "Company:company:default_currency",
   "print_hide": 1,
   "read_only": 1
  },
  {
   "fieldname": "base_total_taxes_and_charges",
   "fieldtype": "Currency",
   "label": "Total Taxes and Charges (Company Currency)",
   "oldfieldname": "total_tax",
   "oldfieldtype": "Currency",
   "options": "Company:company:default_currency",
   "print_hide": 1,
   "read_only": 1
  },
  {
   "fieldname": "column_break3",
   "fieldtype": "Column Break",
   "print_width": "50%",
   "width": "50%"
  },
  {
   "fieldname": "taxes_and_charges_added",
   "fieldtype": "Currency",
   "label": "Taxes and Charges Added",
   "oldfieldname": "other_charges_added_import",
   "oldfieldtype": "Currency",
   "options": "currency",
   "print_hide": 1,
   "read_only": 1
  },
  {
   "fieldname": "taxes_and_charges_deducted",
   "fieldtype": "Currency",
   "label": "Taxes and Charges Deducted",
   "oldfieldname": "other_charges_deducted_import",
   "oldfieldtype": "Currency",
   "options": "currency",
   "print_hide": 1,
   "read_only": 1
  },
  {
   "fieldname": "total_taxes_and_charges",
   "fieldtype": "Currency",
   "label": "Total Taxes and Charges",
   "options": "currency",
   "print_hide": 1,
   "read_only": 1
  },
  {
   "collapsible": 1,
   "collapsible_depends_on": "discount_amount",
   "fieldname": "section_break_42",
   "fieldtype": "Section Break",
   "label": "Additional Discount"
  },
  {
   "default": "Grand Total",
   "fieldname": "apply_discount_on",
   "fieldtype": "Select",
   "label": "Apply Additional Discount On",
   "options": "\nGrand Total\nNet Total",
   "print_hide": 1
  },
  {
   "fieldname": "base_discount_amount",
   "fieldtype": "Currency",
   "label": "Additional Discount Amount (Company Currency)",
   "options": "Company:company:default_currency",
   "print_hide": 1,
   "read_only": 1
  },
  {
   "fieldname": "column_break_44",
   "fieldtype": "Column Break"
  },
  {
   "fieldname": "additional_discount_percentage",
   "fieldtype": "Float",
   "label": "Additional Discount Percentage",
   "print_hide": 1
  },
  {
   "fieldname": "discount_amount",
   "fieldtype": "Currency",
   "label": "Additional Discount Amount",
   "options": "currency",
   "print_hide": 1
  },
  {
   "fieldname": "section_break_46",
   "fieldtype": "Section Break"
  },
  {
   "fieldname": "base_grand_total",
   "fieldtype": "Currency",
   "label": "Grand Total (Company Currency)",
   "oldfieldname": "grand_total",
   "oldfieldtype": "Currency",
   "options": "Company:company:default_currency",
   "print_hide": 1,
   "read_only": 1
  },
  {
   "fieldname": "base_rounding_adjustment",
   "fieldtype": "Currency",
   "label": "Rounding Adjustment (Company Currency)",
   "no_copy": 1,
   "options": "Company:company:default_currency",
   "print_hide": 1,
   "read_only": 1
  },
  {
   "fieldname": "base_in_words",
   "fieldtype": "Data",
   "label": "In Words (Company Currency)",
   "oldfieldname": "in_words",
   "oldfieldtype": "Data",
   "print_hide": 1,
   "read_only": 1
  },
  {
   "fieldname": "base_rounded_total",
   "fieldtype": "Currency",
   "label": "Rounded Total (Company Currency)",
   "oldfieldname": "rounded_total",
   "oldfieldtype": "Currency",
   "options": "Company:company:default_currency",
   "print_hide": 1,
   "read_only": 1
  },
  {
   "fieldname": "column_break_50",
   "fieldtype": "Column Break"
  },
  {
   "fieldname": "grand_total",
   "fieldtype": "Currency",
   "in_list_view": 1,
   "label": "Grand Total",
   "oldfieldname": "grand_total_import",
   "oldfieldtype": "Currency",
   "options": "currency",
   "read_only": 1
  },
  {
   "fieldname": "rounding_adjustment",
   "fieldtype": "Currency",
   "label": "Rounding Adjustment",
   "no_copy": 1,
   "options": "currency",
   "print_hide": 1,
   "read_only": 1
  },
  {
   "depends_on": "eval:!doc.disable_rounded_total",
   "fieldname": "rounded_total",
   "fieldtype": "Currency",
   "label": "Rounded Total",
   "no_copy": 1,
   "options": "currency",
   "print_hide": 1,
   "read_only": 1
  },
  {
   "fieldname": "in_words",
   "fieldtype": "Data",
   "label": "In Words",
   "oldfieldname": "in_words_import",
   "oldfieldtype": "Data",
   "print_hide": 1,
   "read_only": 1
  },
  {
   "default": "0",
   "fieldname": "disable_rounded_total",
   "fieldtype": "Check",
   "label": "Disable Rounded Total"
  },
  {
   "collapsible": 1,
   "collapsible_depends_on": "terms",
   "fieldname": "terms_section_break",
   "fieldtype": "Section Break",
   "label": "Terms and Conditions",
   "oldfieldtype": "Section Break",
   "options": "fa fa-legal"
  },
  {
   "fieldname": "tc_name",
   "fieldtype": "Link",
   "label": "Terms",
   "oldfieldname": "tc_name",
   "oldfieldtype": "Link",
   "options": "Terms and Conditions",
   "print_hide": 1
  },
  {
   "fieldname": "terms",
   "fieldtype": "Text Editor",
   "label": "Terms and Conditions",
   "oldfieldname": "terms",
   "oldfieldtype": "Text Editor"
  },
  {
   "fieldname": "bill_no",
   "fieldtype": "Data",
   "hidden": 1,
   "label": "Bill No",
   "oldfieldname": "bill_no",
   "oldfieldtype": "Data",
   "print_hide": 1
  },
  {
   "fieldname": "bill_date",
   "fieldtype": "Date",
   "hidden": 1,
   "label": "Bill Date",
   "oldfieldname": "bill_date",
   "oldfieldtype": "Date",
   "print_hide": 1
  },
  {
   "collapsible": 1,
   "fieldname": "more_info",
   "fieldtype": "Section Break",
   "label": "More Information",
   "oldfieldtype": "Section Break",
   "options": "fa fa-file-text"
  },
  {
   "default": "Draft",
   "fieldname": "status",
   "fieldtype": "Select",
   "in_standard_filter": 1,
   "label": "Status",
   "no_copy": 1,
   "oldfieldname": "status",
   "oldfieldtype": "Select",
   "options": "\nDraft\nTo Bill\nCompleted\nCancelled\nClosed",
   "print_hide": 1,
   "print_width": "150px",
   "read_only": 1,
   "reqd": 1,
   "search_index": 1,
   "width": "150px"
  },
  {
   "fieldname": "amended_from",
   "fieldtype": "Link",
   "hidden": 1,
   "ignore_user_permissions": 1,
   "label": "Amended From",
   "no_copy": 1,
   "oldfieldname": "amended_from",
   "oldfieldtype": "Data",
   "options": "Purchase Receipt",
   "print_hide": 1,
   "print_width": "150px",
   "read_only": 1,
   "width": "150px"
  },
  {
   "fieldname": "range",
   "fieldtype": "Data",
   "hidden": 1,
   "label": "Range",
   "oldfieldname": "range",
   "oldfieldtype": "Data",
   "print_hide": 1
  },
  {
   "fieldname": "column_break4",
   "fieldtype": "Column Break",
   "oldfieldtype": "Column Break",
   "print_hide": 1,
   "print_width": "50%",
   "width": "50%"
  },
  {
   "fieldname": "per_billed",
   "fieldtype": "Percent",
   "label": "% Amount Billed",
   "no_copy": 1,
   "print_hide": 1,
   "read_only": 1
  },
  {
   "fieldname": "subscription_detail",
   "fieldtype": "Section Break",
   "label": "Auto Repeat Detail"
  },
  {
   "fieldname": "auto_repeat",
   "fieldtype": "Link",
   "label": "Auto Repeat",
   "no_copy": 1,
   "options": "Auto Repeat",
   "print_hide": 1,
   "read_only": 1
  },
  {
   "collapsible": 1,
   "fieldname": "printing_settings",
   "fieldtype": "Section Break",
   "label": "Printing Settings"
  },
  {
   "allow_on_submit": 1,
   "fieldname": "letter_head",
   "fieldtype": "Link",
   "label": "Letter Head",
   "options": "Letter Head",
   "print_hide": 1
  },
  {
   "allow_on_submit": 1,
   "fieldname": "select_print_heading",
   "fieldtype": "Link",
   "label": "Print Heading",
   "no_copy": 1,
   "oldfieldname": "select_print_heading",
   "oldfieldtype": "Link",
   "options": "Print Heading",
   "print_hide": 1,
   "report_hide": 1
  },
  {
   "fieldname": "language",
   "fieldtype": "Data",
   "label": "Print Language",
   "read_only": 1
  },
  {
   "allow_on_submit": 1,
   "default": "0",
   "fieldname": "group_same_items",
   "fieldtype": "Check",
   "label": "Group same items",
   "print_hide": 1
  },
  {
   "fieldname": "column_break_97",
   "fieldtype": "Column Break"
  },
  {
   "fieldname": "other_details",
   "fieldtype": "HTML",
   "hidden": 1,
   "label": "Other Details",
   "oldfieldtype": "HTML",
   "options": "<div class=\"columnHeading\">Other Details</div>",
   "print_hide": 1,
   "print_width": "30%",
   "width": "30%"
  },
  {
   "fieldname": "instructions",
   "fieldtype": "Small Text",
   "label": "Instructions",
   "oldfieldname": "instructions",
   "oldfieldtype": "Text"
  },
  {
   "fieldname": "remarks",
   "fieldtype": "Small Text",
   "label": "Remarks",
   "print_hide": 1
  },
  {
   "collapsible": 1,
   "collapsible_depends_on": "transporter_name",
   "fieldname": "transporter_info",
   "fieldtype": "Section Break",
   "label": "Transporter Details",
   "options": "fa fa-truck"
  },
  {
   "fieldname": "transporter_name",
   "fieldtype": "Data",
   "label": "Transporter Name",
   "oldfieldname": "transporter_name",
   "oldfieldtype": "Data"
  },
  {
   "fieldname": "column_break5",
   "fieldtype": "Column Break",
   "print_width": "50%",
   "width": "50%"
  },
  {
   "fieldname": "lr_no",
   "fieldtype": "Data",
   "label": "Vehicle Number",
   "no_copy": 1,
   "oldfieldname": "lr_no",
   "oldfieldtype": "Data",
   "print_width": "100px",
   "width": "100px"
  },
  {
   "fieldname": "lr_date",
   "fieldtype": "Date",
   "label": "Vehicle Date",
   "no_copy": 1,
   "oldfieldname": "lr_date",
   "oldfieldtype": "Date",
   "print_width": "100px",
   "width": "100px"
  }
 ],
 "icon": "fa fa-truck",
 "idx": 261,
 "is_submittable": 1,
<<<<<<< HEAD
 "modified": "2019-10-10 07:38:51.443293",
=======
 "links": [],
 "modified": "2019-12-30 19:12:49.709711",
>>>>>>> 7ae11005
 "modified_by": "Administrator",
 "module": "Stock",
 "name": "Purchase Receipt",
 "owner": "Administrator",
 "permissions": [
  {
   "amend": 1,
   "cancel": 1,
   "create": 1,
   "delete": 1,
   "email": 1,
   "print": 1,
   "read": 1,
   "report": 1,
   "role": "Stock Manager",
   "share": 1,
   "submit": 1,
   "write": 1
  },
  {
   "amend": 1,
   "cancel": 1,
   "create": 1,
   "delete": 1,
   "email": 1,
   "print": 1,
   "read": 1,
   "report": 1,
   "role": "Stock User",
   "share": 1,
   "submit": 1,
   "write": 1
  },
  {
   "amend": 1,
   "cancel": 1,
   "create": 1,
   "delete": 1,
   "email": 1,
   "print": 1,
   "read": 1,
   "report": 1,
   "role": "Purchase User",
   "share": 1,
   "submit": 1,
   "write": 1
  },
  {
   "read": 1,
   "report": 1,
   "role": "Accounts User"
  },
  {
   "permlevel": 1,
   "read": 1,
   "role": "Stock Manager",
   "write": 1
  }
 ],
 "search_fields": "status, posting_date, supplier",
 "show_name_in_global_search": 1,
 "sort_field": "modified",
 "sort_order": "DESC",
 "timeline_field": "supplier",
 "title_field": "title",
 "track_changes": 1
}<|MERGE_RESOLUTION|>--- conflicted
+++ resolved
@@ -1058,12 +1058,8 @@
  "icon": "fa fa-truck",
  "idx": 261,
  "is_submittable": 1,
-<<<<<<< HEAD
- "modified": "2019-10-10 07:38:51.443293",
-=======
  "links": [],
  "modified": "2019-12-30 19:12:49.709711",
->>>>>>> 7ae11005
  "modified_by": "Administrator",
  "module": "Stock",
  "name": "Purchase Receipt",
