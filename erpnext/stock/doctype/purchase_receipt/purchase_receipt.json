--- conflicted
+++ resolved
@@ -163,7 +163,6 @@
   "terms_tab",
   "tc_name",
   "terms",
-<<<<<<< HEAD
   "transporter_info_tab",
   "transporter_name",
   "lr_no",
@@ -177,17 +176,14 @@
   "select_print_heading",
   "language",
   "status_tab",
-=======
-  "accounting_dimensions_section",
-  "dimension_col_break",
-  "billing_and_receiving_status_section",
->>>>>>> 27388579
   "status",
   "sec_billing",
   "per_completed",
   "cb_6",
   "per_billed",
   "per_returned",
+  "accounting_dimensions_section",
+  "dimension_col_break",
   "sec_subscription",
   "auto_repeat"
  ],
@@ -1451,7 +1447,6 @@
    "read_only": 1
   },
   {
-<<<<<<< HEAD
    "fieldname": "address_and_contact_tab",
    "fieldtype": "Tab Break",
    "label": "Address and Contact"
@@ -1531,7 +1526,8 @@
    "fieldname": "sec_subscription",
    "fieldtype": "Section Break",
    "label": "Auto Repeat"
-=======
+  },
+  {
    "collapsible": 1,
    "fieldname": "accounting_dimensions_section",
    "fieldtype": "Section Break",
@@ -1540,18 +1536,12 @@
   {
    "fieldname": "dimension_col_break",
    "fieldtype": "Column Break"
->>>>>>> 27388579
   }
  ],
  "icon": "fa fa-truck",
  "idx": 261,
  "is_submittable": 1,
-<<<<<<< HEAD
- "links": [],
- "modified": "2022-11-26 02:10:58.554606",
-=======
  "modified": "2022-12-05 13:08:15.989104",
->>>>>>> 27388579
  "modified_by": "Administrator",
  "module": "Stock",
  "name": "Purchase Receipt",
