--- conflicted
+++ resolved
@@ -1110,11 +1110,7 @@
  "idx": 261,
  "is_submittable": 1,
  "links": [],
-<<<<<<< HEAD
  "modified": "2020-07-18 05:19:12.148115",
-=======
- "modified": "2020-07-15 10:01:39.302238",
->>>>>>> 718870f4
  "modified_by": "Administrator",
  "module": "Stock",
  "name": "Purchase Receipt",
