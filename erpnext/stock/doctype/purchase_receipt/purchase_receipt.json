{
 "actions": [],
 "allow_auto_repeat": 1,
 "allow_import": 1,
 "autoname": "naming_series:",
 "creation": "2013-05-21 16:16:39",
 "doctype": "DocType",
 "document_type": "Document",
 "editable_grid": 1,
 "engine": "InnoDB",
 "field_order": [
  "supplier_section",
  "column_break0",
  "title",
  "naming_series",
  "supplier",
  "supplier_name",
  "supplier_delivery_note",
  "column_break1",
  "company",
  "posting_date",
  "posting_time",
  "set_posting_time",
  "apply_putaway_rule",
  "is_return",
  "return_against",
  "section_addresses",
  "supplier_address",
  "contact_person",
  "address_display",
  "contact_display",
  "contact_mobile",
  "contact_email",
  "col_break_address",
  "shipping_address",
  "shipping_address_display",
  "billing_address",
  "billing_address_display",
  "currency_and_price_list",
  "currency",
  "conversion_rate",
  "column_break2",
  "buying_price_list",
  "price_list_currency",
  "plc_conversion_rate",
  "ignore_pricing_rule",
  "sec_warehouse",
  "set_warehouse",
  "rejected_warehouse",
  "col_break_warehouse",
  "set_from_warehouse",
  "is_subcontracted",
  "supplier_warehouse",
  "items_section",
  "scan_barcode",
  "items",
  "section_break0",
  "total_qty",
  "base_total",
  "base_net_total",
  "column_break_27",
  "total_net_weight",
  "total",
  "net_total",
  "pricing_rule_details",
  "pricing_rules",
  "raw_material_details",
  "get_current_stock",
  "supplied_items",
  "taxes_charges_section",
  "tax_category",
  "shipping_col",
  "shipping_rule",
  "taxes_section",
  "taxes_and_charges",
  "taxes",
  "sec_tax_breakup",
  "other_charges_calculation",
  "totals",
  "base_taxes_and_charges_added",
  "base_taxes_and_charges_deducted",
  "base_total_taxes_and_charges",
  "column_break3",
  "taxes_and_charges_added",
  "taxes_and_charges_deducted",
  "total_taxes_and_charges",
  "section_break_42",
  "apply_discount_on",
  "base_discount_amount",
  "column_break_44",
  "additional_discount_percentage",
  "discount_amount",
  "section_break_46",
  "base_grand_total",
  "base_rounding_adjustment",
  "base_in_words",
  "base_rounded_total",
  "column_break_50",
  "grand_total",
  "rounding_adjustment",
  "rounded_total",
  "in_words",
  "disable_rounded_total",
  "terms_section_break",
  "tc_name",
  "terms",
  "bill_no",
  "bill_date",
  "more_info",
  "project",
  "status",
  "amended_from",
  "range",
  "column_break4",
  "per_billed",
  "per_returned",
  "is_internal_supplier",
  "inter_company_reference",
  "represents_company",
  "subscription_detail",
  "auto_repeat",
  "printing_settings",
  "letter_head",
  "language",
  "instructions",
  "column_break_97",
  "select_print_heading",
  "other_details",
  "remarks",
  "group_same_items",
  "transporter_info",
  "transporter_name",
  "column_break5",
  "lr_no",
  "lr_date"
 ],
 "fields": [
  {
   "fieldname": "supplier_section",
   "fieldtype": "Section Break",
   "options": "fa fa-user"
  },
  {
   "fieldname": "column_break0",
   "fieldtype": "Column Break",
   "oldfieldtype": "Column Break",
   "print_width": "50%",
   "width": "50%"
  },
  {
   "allow_on_submit": 1,
   "default": "{supplier_name}",
   "fieldname": "title",
   "fieldtype": "Data",
   "hidden": 1,
   "label": "Title",
   "no_copy": 1,
   "print_hide": 1
  },
  {
   "fieldname": "naming_series",
   "fieldtype": "Select",
   "label": "Series",
   "no_copy": 1,
   "oldfieldname": "naming_series",
   "oldfieldtype": "Select",
   "options": "MAT-PRE-.YYYY.-\nMAT-PR-RET-.YYYY.-",
   "print_hide": 1,
   "reqd": 1,
   "set_only_once": 1
  },
  {
   "bold": 1,
   "fieldname": "supplier",
   "fieldtype": "Link",
   "in_global_search": 1,
   "label": "Supplier",
   "oldfieldname": "supplier",
   "oldfieldtype": "Link",
   "options": "Supplier",
   "print_hide": 1,
   "print_width": "150px",
   "reqd": 1,
   "search_index": 1,
   "width": "150px"
  },
  {
   "bold": 1,
   "depends_on": "supplier",
   "fetch_from": "supplier.supplier_name",
   "fieldname": "supplier_name",
   "fieldtype": "Data",
   "in_global_search": 1,
   "label": "Supplier Name",
   "read_only": 1
  },
  {
   "fieldname": "supplier_delivery_note",
   "fieldtype": "Data",
   "label": "Supplier Delivery Note"
  },
  {
   "fieldname": "column_break1",
   "fieldtype": "Column Break",
   "oldfieldtype": "Column Break",
   "print_width": "50%",
   "width": "50%"
  },
  {
   "default": "Today",
   "fieldname": "posting_date",
   "fieldtype": "Date",
   "in_list_view": 1,
   "label": "Date",
   "no_copy": 1,
   "oldfieldname": "posting_date",
   "oldfieldtype": "Date",
   "print_width": "100px",
   "reqd": 1,
   "search_index": 1,
   "width": "100px"
  },
  {
   "description": "Time at which materials were received",
   "fieldname": "posting_time",
   "fieldtype": "Time",
   "label": "Posting Time",
   "no_copy": 1,
   "oldfieldname": "posting_time",
   "oldfieldtype": "Time",
   "print_hide": 1,
   "print_width": "100px",
   "reqd": 1,
   "width": "100px"
  },
  {
   "default": "0",
   "depends_on": "eval:doc.docstatus==0",
   "fieldname": "set_posting_time",
   "fieldtype": "Check",
   "label": "Edit Posting Date and Time",
   "print_hide": 1
  },
  {
   "fieldname": "company",
   "fieldtype": "Link",
   "in_standard_filter": 1,
   "label": "Company",
   "oldfieldname": "company",
   "oldfieldtype": "Link",
   "options": "Company",
   "print_hide": 1,
   "print_width": "150px",
   "remember_last_selected_value": 1,
   "reqd": 1,
   "width": "150px"
  },
  {
   "default": "0",
   "fieldname": "is_return",
   "fieldtype": "Check",
   "label": "Is Return",
   "no_copy": 1,
   "print_hide": 1,
   "read_only": 1
  },
  {
   "depends_on": "is_return",
   "fieldname": "return_against",
   "fieldtype": "Link",
   "label": "Return Against Purchase Receipt",
   "no_copy": 1,
   "options": "Purchase Receipt",
   "print_hide": 1,
   "read_only": 1
  },
  {
   "collapsible": 1,
   "fieldname": "section_addresses",
   "fieldtype": "Section Break",
   "label": "Address and Contact"
  },
  {
   "fieldname": "supplier_address",
   "fieldtype": "Link",
   "label": "Select Supplier Address",
   "options": "Address",
   "print_hide": 1
  },
  {
   "fieldname": "contact_person",
   "fieldtype": "Link",
   "label": "Contact Person",
   "options": "Contact",
   "print_hide": 1
  },
  {
   "fieldname": "address_display",
   "fieldtype": "Small Text",
   "label": "Address",
   "read_only": 1
  },
  {
   "fieldname": "contact_display",
   "fieldtype": "Small Text",
   "in_global_search": 1,
   "label": "Contact",
   "read_only": 1
  },
  {
   "fieldname": "contact_mobile",
   "fieldtype": "Small Text",
   "label": "Mobile No",
   "read_only": 1
  },
  {
   "fieldname": "contact_email",
   "fieldtype": "Small Text",
   "label": "Contact Email",
   "options": "Email",
   "print_hide": 1,
   "read_only": 1
  },
  {
   "fieldname": "col_break_address",
   "fieldtype": "Column Break"
  },
  {
   "fieldname": "shipping_address",
   "fieldtype": "Link",
   "label": "Select Shipping Address",
   "options": "Address",
   "print_hide": 1
  },
  {
   "fieldname": "shipping_address_display",
   "fieldtype": "Small Text",
   "label": "Shipping Address",
   "print_hide": 1,
   "read_only": 1
  },
  {
   "collapsible": 1,
   "fieldname": "currency_and_price_list",
   "fieldtype": "Section Break",
   "label": "Currency and Price List",
   "options": "fa fa-tag"
  },
  {
   "fieldname": "currency",
   "fieldtype": "Link",
   "label": "Currency",
   "oldfieldname": "currency",
   "oldfieldtype": "Select",
   "options": "Currency",
   "print_hide": 1,
   "reqd": 1
  },
  {
   "description": "Rate at which supplier's currency is converted to company's base currency",
   "fieldname": "conversion_rate",
   "fieldtype": "Float",
   "label": "Exchange Rate",
   "oldfieldname": "conversion_rate",
   "oldfieldtype": "Currency",
   "precision": "9",
   "print_hide": 1,
   "reqd": 1
  },
  {
   "fieldname": "column_break2",
   "fieldtype": "Column Break",
   "oldfieldtype": "Column Break",
   "print_width": "50%",
   "width": "50%"
  },
  {
   "fieldname": "buying_price_list",
   "fieldtype": "Link",
   "label": "Price List",
   "options": "Price List",
   "print_hide": 1
  },
  {
   "depends_on": "buying_price_list",
   "fieldname": "price_list_currency",
   "fieldtype": "Link",
   "label": "Price List Currency",
   "options": "Currency",
   "print_hide": 1,
   "read_only": 1
  },
  {
   "depends_on": "buying_price_list",
   "fieldname": "plc_conversion_rate",
   "fieldtype": "Float",
   "label": "Price List Exchange Rate",
   "precision": "9",
   "print_hide": 1
  },
  {
   "default": "0",
   "fieldname": "ignore_pricing_rule",
   "fieldtype": "Check",
   "label": "Ignore Pricing Rule",
   "no_copy": 1,
   "permlevel": 1,
   "print_hide": 1
  },
  {
   "fieldname": "sec_warehouse",
   "fieldtype": "Section Break"
  },
  {
   "description": "Sets 'Accepted Warehouse' in each row of the items table.",
   "fieldname": "set_warehouse",
   "fieldtype": "Link",
   "label": "Accepted Warehouse",
   "options": "Warehouse",
   "print_hide": 1
  },
  {
   "description": "Sets 'Rejected Warehouse' in each row of the items table.",
   "fieldname": "rejected_warehouse",
   "fieldtype": "Link",
   "label": "Rejected Warehouse",
   "no_copy": 1,
   "oldfieldname": "rejected_warehouse",
   "oldfieldtype": "Link",
   "options": "Warehouse",
   "print_hide": 1
  },
  {
   "fieldname": "col_break_warehouse",
   "fieldtype": "Column Break"
  },
  {
   "default": "No",
   "fieldname": "is_subcontracted",
   "fieldtype": "Select",
   "label": "Raw Materials Consumed",
   "oldfieldname": "is_subcontracted",
   "oldfieldtype": "Select",
   "options": "No\nYes",
   "print_hide": 1
  },
  {
   "depends_on": "eval:doc.is_subcontracted==\"Yes\"",
   "fieldname": "supplier_warehouse",
   "fieldtype": "Link",
   "label": "Supplier Warehouse",
   "no_copy": 1,
   "oldfieldname": "supplier_warehouse",
   "oldfieldtype": "Link",
   "options": "Warehouse",
   "print_hide": 1,
   "print_width": "50px",
   "width": "50px"
  },
  {
   "fieldname": "items_section",
   "fieldtype": "Section Break",
   "oldfieldtype": "Section Break",
   "options": "fa fa-shopping-cart"
  },
  {
   "allow_bulk_edit": 1,
   "fieldname": "items",
   "fieldtype": "Table",
   "label": "Items",
   "oldfieldname": "purchase_receipt_details",
   "oldfieldtype": "Table",
   "options": "Purchase Receipt Item",
   "reqd": 1
  },
  {
   "collapsible": 1,
   "fieldname": "pricing_rule_details",
   "fieldtype": "Section Break",
   "label": "Pricing Rules"
  },
  {
   "fieldname": "pricing_rules",
   "fieldtype": "Table",
   "label": "Pricing Rule Detail",
   "options": "Pricing Rule Detail",
   "read_only": 1
  },
  {
   "depends_on": "supplied_items",
   "fieldname": "get_current_stock",
   "fieldtype": "Button",
   "label": "Get Current Stock",
   "oldfieldtype": "Button",
   "options": "get_current_stock",
   "print_hide": 1
  },
  {
   "collapsible": 1,
   "collapsible_depends_on": "supplied_items",
   "fieldname": "raw_material_details",
   "fieldtype": "Section Break",
   "label": "Raw Materials Consumed",
   "oldfieldtype": "Section Break",
   "options": "fa fa-table",
   "print_hide": 1,
   "read_only": 1
  },
  {
   "allow_bulk_edit": 1,
   "fieldname": "supplied_items",
   "fieldtype": "Table",
   "label": "Consumed Items",
   "no_copy": 1,
   "oldfieldname": "pr_raw_material_details",
   "oldfieldtype": "Table",
   "options": "Purchase Receipt Item Supplied",
   "print_hide": 1
  },
  {
   "fieldname": "section_break0",
   "fieldtype": "Section Break",
   "oldfieldtype": "Section Break"
  },
  {
   "fieldname": "total_qty",
   "fieldtype": "Float",
   "label": "Total Quantity",
   "read_only": 1
  },
  {
   "fieldname": "base_total",
   "fieldtype": "Currency",
   "label": "Total (Company Currency)",
   "options": "Company:company:default_currency",
   "print_hide": 1,
   "read_only": 1
  },
  {
   "fieldname": "base_net_total",
   "fieldtype": "Currency",
   "label": "Net Total (Company Currency)",
   "oldfieldname": "net_total",
   "oldfieldtype": "Currency",
   "options": "Company:company:default_currency",
   "print_hide": 1,
   "print_width": "150px",
   "read_only": 1,
   "reqd": 1,
   "width": "150px"
  },
  {
   "fieldname": "column_break_27",
   "fieldtype": "Column Break"
  },
  {
   "fieldname": "total",
   "fieldtype": "Currency",
   "label": "Total",
   "options": "currency",
   "read_only": 1
  },
  {
   "fieldname": "net_total",
   "fieldtype": "Currency",
   "label": "Net Total",
   "oldfieldname": "net_total_import",
   "oldfieldtype": "Currency",
   "options": "currency",
   "print_hide": 1,
   "read_only": 1
  },
  {
   "fieldname": "total_net_weight",
   "fieldtype": "Float",
   "label": "Total Net Weight",
   "print_hide": 1,
   "read_only": 1
  },
  {
   "description": "Add / Edit Taxes and Charges",
   "fieldname": "taxes_charges_section",
   "fieldtype": "Section Break",
   "oldfieldtype": "Section Break",
   "options": "fa fa-money"
  },
  {
   "fieldname": "tax_category",
   "fieldtype": "Link",
   "label": "Tax Category",
   "options": "Tax Category",
   "print_hide": 1
  },
  {
   "fieldname": "shipping_col",
   "fieldtype": "Column Break"
  },
  {
   "fieldname": "shipping_rule",
   "fieldtype": "Link",
   "label": "Shipping Rule",
   "options": "Shipping Rule"
  },
  {
   "fieldname": "taxes_section",
   "fieldtype": "Section Break"
  },
  {
   "fieldname": "taxes_and_charges",
   "fieldtype": "Link",
   "label": "Purchase Taxes and Charges Template",
   "oldfieldname": "purchase_other_charges",
   "oldfieldtype": "Link",
   "options": "Purchase Taxes and Charges Template",
   "print_hide": 1
  },
  {
   "fieldname": "taxes",
   "fieldtype": "Table",
   "label": "Purchase Taxes and Charges",
   "oldfieldname": "purchase_tax_details",
   "oldfieldtype": "Table",
   "options": "Purchase Taxes and Charges"
  },
  {
   "collapsible": 1,
   "fieldname": "sec_tax_breakup",
   "fieldtype": "Section Break",
   "label": "Tax Breakup"
  },
  {
   "fieldname": "other_charges_calculation",
   "fieldtype": "Long Text",
   "label": "Taxes and Charges Calculation",
   "no_copy": 1,
   "oldfieldtype": "HTML",
   "print_hide": 1,
   "read_only": 1
  },
  {
   "fieldname": "totals",
   "fieldtype": "Section Break",
   "oldfieldtype": "Section Break",
   "options": "fa fa-money"
  },
  {
   "fieldname": "base_taxes_and_charges_added",
   "fieldtype": "Currency",
   "label": "Taxes and Charges Added (Company Currency)",
   "oldfieldname": "other_charges_added",
   "oldfieldtype": "Currency",
   "options": "Company:company:default_currency",
   "print_hide": 1,
   "read_only": 1
  },
  {
   "fieldname": "base_taxes_and_charges_deducted",
   "fieldtype": "Currency",
   "label": "Taxes and Charges Deducted (Company Currency)",
   "oldfieldname": "other_charges_deducted",
   "oldfieldtype": "Currency",
   "options": "Company:company:default_currency",
   "print_hide": 1,
   "read_only": 1
  },
  {
   "fieldname": "base_total_taxes_and_charges",
   "fieldtype": "Currency",
   "label": "Total Taxes and Charges (Company Currency)",
   "oldfieldname": "total_tax",
   "oldfieldtype": "Currency",
   "options": "Company:company:default_currency",
   "print_hide": 1,
   "read_only": 1
  },
  {
   "fieldname": "column_break3",
   "fieldtype": "Column Break",
   "print_width": "50%",
   "width": "50%"
  },
  {
   "fieldname": "taxes_and_charges_added",
   "fieldtype": "Currency",
   "label": "Taxes and Charges Added",
   "oldfieldname": "other_charges_added_import",
   "oldfieldtype": "Currency",
   "options": "currency",
   "print_hide": 1,
   "read_only": 1
  },
  {
   "fieldname": "taxes_and_charges_deducted",
   "fieldtype": "Currency",
   "label": "Taxes and Charges Deducted",
   "oldfieldname": "other_charges_deducted_import",
   "oldfieldtype": "Currency",
   "options": "currency",
   "print_hide": 1,
   "read_only": 1
  },
  {
   "fieldname": "total_taxes_and_charges",
   "fieldtype": "Currency",
   "label": "Total Taxes and Charges",
   "options": "currency",
   "print_hide": 1,
   "read_only": 1
  },
  {
   "collapsible": 1,
   "collapsible_depends_on": "discount_amount",
   "fieldname": "section_break_42",
   "fieldtype": "Section Break",
   "label": "Additional Discount"
  },
  {
   "default": "Grand Total",
   "fieldname": "apply_discount_on",
   "fieldtype": "Select",
   "label": "Apply Additional Discount On",
   "options": "\nGrand Total\nNet Total",
   "print_hide": 1
  },
  {
   "fieldname": "base_discount_amount",
   "fieldtype": "Currency",
   "label": "Additional Discount Amount (Company Currency)",
   "options": "Company:company:default_currency",
   "print_hide": 1,
   "read_only": 1
  },
  {
   "fieldname": "column_break_44",
   "fieldtype": "Column Break"
  },
  {
   "fieldname": "additional_discount_percentage",
   "fieldtype": "Float",
   "label": "Additional Discount Percentage",
   "print_hide": 1
  },
  {
   "fieldname": "discount_amount",
   "fieldtype": "Currency",
   "label": "Additional Discount Amount",
   "options": "currency",
   "print_hide": 1
  },
  {
   "fieldname": "section_break_46",
   "fieldtype": "Section Break"
  },
  {
   "fieldname": "base_grand_total",
   "fieldtype": "Currency",
   "label": "Grand Total (Company Currency)",
   "oldfieldname": "grand_total",
   "oldfieldtype": "Currency",
   "options": "Company:company:default_currency",
   "print_hide": 1,
   "read_only": 1
  },
  {
   "depends_on": "eval:!doc.disable_rounded_total",
   "fieldname": "base_rounding_adjustment",
   "fieldtype": "Currency",
   "label": "Rounding Adjustment (Company Currency)",
   "no_copy": 1,
   "options": "Company:company:default_currency",
   "print_hide": 1,
   "read_only": 1
  },
  {
   "fieldname": "base_in_words",
   "fieldtype": "Data",
   "label": "In Words (Company Currency)",
   "length": 240,
   "oldfieldname": "in_words",
   "oldfieldtype": "Data",
   "print_hide": 1,
   "read_only": 1
  },
  {
   "fieldname": "base_rounded_total",
   "fieldtype": "Currency",
   "label": "Rounded Total (Company Currency)",
   "oldfieldname": "rounded_total",
   "oldfieldtype": "Currency",
   "options": "Company:company:default_currency",
   "print_hide": 1,
   "read_only": 1
  },
  {
   "fieldname": "column_break_50",
   "fieldtype": "Column Break"
  },
  {
   "fieldname": "grand_total",
   "fieldtype": "Currency",
   "in_list_view": 1,
   "label": "Grand Total",
   "oldfieldname": "grand_total_import",
   "oldfieldtype": "Currency",
   "options": "currency",
   "read_only": 1
  },
  {
   "depends_on": "eval:!doc.disable_rounded_total",
   "fieldname": "rounding_adjustment",
   "fieldtype": "Currency",
   "label": "Rounding Adjustment",
   "no_copy": 1,
   "options": "currency",
   "print_hide": 1,
   "read_only": 1
  },
  {
   "depends_on": "eval:!doc.disable_rounded_total",
   "fieldname": "rounded_total",
   "fieldtype": "Currency",
   "label": "Rounded Total",
   "no_copy": 1,
   "options": "currency",
   "print_hide": 1,
   "read_only": 1
  },
  {
   "fieldname": "in_words",
   "fieldtype": "Data",
   "label": "In Words",
   "length": 240,
   "oldfieldname": "in_words_import",
   "oldfieldtype": "Data",
   "print_hide": 1,
   "read_only": 1
  },
  {
   "default": "0",
   "fieldname": "disable_rounded_total",
   "fieldtype": "Check",
   "label": "Disable Rounded Total"
  },
  {
   "collapsible": 1,
   "collapsible_depends_on": "terms",
   "fieldname": "terms_section_break",
   "fieldtype": "Section Break",
   "label": "Terms and Conditions",
   "oldfieldtype": "Section Break",
   "options": "fa fa-legal"
  },
  {
   "fieldname": "tc_name",
   "fieldtype": "Link",
   "label": "Terms",
   "oldfieldname": "tc_name",
   "oldfieldtype": "Link",
   "options": "Terms and Conditions",
   "print_hide": 1
  },
  {
   "fieldname": "terms",
   "fieldtype": "Text Editor",
   "label": "Terms and Conditions",
   "oldfieldname": "terms",
   "oldfieldtype": "Text Editor"
  },
  {
   "fieldname": "bill_no",
   "fieldtype": "Data",
   "hidden": 1,
   "label": "Bill No",
   "oldfieldname": "bill_no",
   "oldfieldtype": "Data",
   "print_hide": 1
  },
  {
   "fieldname": "bill_date",
   "fieldtype": "Date",
   "hidden": 1,
   "label": "Bill Date",
   "oldfieldname": "bill_date",
   "oldfieldtype": "Date",
   "print_hide": 1
  },
  {
   "collapsible": 1,
   "fieldname": "more_info",
   "fieldtype": "Section Break",
   "label": "More Information",
   "oldfieldtype": "Section Break",
   "options": "fa fa-file-text"
  },
  {
   "default": "Draft",
   "fieldname": "status",
   "fieldtype": "Select",
   "in_standard_filter": 1,
   "label": "Status",
   "no_copy": 1,
   "oldfieldname": "status",
   "oldfieldtype": "Select",
   "options": "\nDraft\nTo Bill\nCompleted\nReturn Issued\nCancelled\nClosed",
   "print_hide": 1,
   "print_width": "150px",
   "read_only": 1,
   "reqd": 1,
   "search_index": 1,
   "width": "150px"
  },
  {
   "fieldname": "amended_from",
   "fieldtype": "Link",
   "hidden": 1,
   "ignore_user_permissions": 1,
   "label": "Amended From",
   "no_copy": 1,
   "oldfieldname": "amended_from",
   "oldfieldtype": "Data",
   "options": "Purchase Receipt",
   "print_hide": 1,
   "print_width": "150px",
   "read_only": 1,
   "width": "150px"
  },
  {
   "fieldname": "range",
   "fieldtype": "Data",
   "hidden": 1,
   "label": "Range",
   "oldfieldname": "range",
   "oldfieldtype": "Data",
   "print_hide": 1
  },
  {
   "fieldname": "column_break4",
   "fieldtype": "Column Break",
   "oldfieldtype": "Column Break",
   "print_hide": 1,
   "print_width": "50%",
   "width": "50%"
  },
  {
   "description": "Track this Purchase Receipt against any Project",
   "fieldname": "project",
   "fieldtype": "Link",
   "label": "Project",
   "options": "Project"
  },
  {
   "fieldname": "per_billed",
   "fieldtype": "Percent",
   "label": "% Amount Billed",
   "no_copy": 1,
   "print_hide": 1,
   "read_only": 1
  },
  {
   "fieldname": "subscription_detail",
   "fieldtype": "Section Break",
   "label": "Auto Repeat Detail"
  },
  {
   "fieldname": "auto_repeat",
   "fieldtype": "Link",
   "label": "Auto Repeat",
   "no_copy": 1,
   "options": "Auto Repeat",
   "print_hide": 1,
   "read_only": 1
  },
  {
   "collapsible": 1,
   "fieldname": "printing_settings",
   "fieldtype": "Section Break",
   "label": "Printing Settings"
  },
  {
   "allow_on_submit": 1,
   "fieldname": "letter_head",
   "fieldtype": "Link",
   "label": "Letter Head",
   "options": "Letter Head",
   "print_hide": 1
  },
  {
   "allow_on_submit": 1,
   "fieldname": "select_print_heading",
   "fieldtype": "Link",
   "label": "Print Heading",
   "no_copy": 1,
   "oldfieldname": "select_print_heading",
   "oldfieldtype": "Link",
   "options": "Print Heading",
   "print_hide": 1,
   "report_hide": 1
  },
  {
   "fieldname": "language",
   "fieldtype": "Data",
   "label": "Print Language",
   "read_only": 1
  },
  {
   "allow_on_submit": 1,
   "default": "0",
   "fieldname": "group_same_items",
   "fieldtype": "Check",
   "label": "Group same items",
   "print_hide": 1
  },
  {
   "fieldname": "column_break_97",
   "fieldtype": "Column Break"
  },
  {
   "fieldname": "other_details",
   "fieldtype": "HTML",
   "hidden": 1,
   "label": "Other Details",
   "oldfieldtype": "HTML",
   "options": "<div class=\"columnHeading\">Other Details</div>",
   "print_hide": 1,
   "print_width": "30%",
   "width": "30%"
  },
  {
   "fieldname": "instructions",
   "fieldtype": "Small Text",
   "label": "Instructions",
   "oldfieldname": "instructions",
   "oldfieldtype": "Text"
  },
  {
   "fieldname": "remarks",
   "fieldtype": "Small Text",
   "label": "Remarks",
   "print_hide": 1
  },
  {
   "collapsible": 1,
   "collapsible_depends_on": "transporter_name",
   "fieldname": "transporter_info",
   "fieldtype": "Section Break",
   "label": "Transporter Details",
   "options": "fa fa-truck"
  },
  {
   "fieldname": "transporter_name",
   "fieldtype": "Data",
   "label": "Transporter Name",
   "oldfieldname": "transporter_name",
   "oldfieldtype": "Data"
  },
  {
   "fieldname": "column_break5",
   "fieldtype": "Column Break",
   "print_width": "50%",
   "width": "50%"
  },
  {
   "fieldname": "lr_no",
   "fieldtype": "Data",
   "label": "Vehicle Number",
   "no_copy": 1,
   "oldfieldname": "lr_no",
   "oldfieldtype": "Data",
   "print_width": "100px",
   "width": "100px"
  },
  {
   "fieldname": "lr_date",
   "fieldtype": "Date",
   "label": "Vehicle Date",
   "no_copy": 1,
   "oldfieldname": "lr_date",
   "oldfieldtype": "Date",
   "print_width": "100px",
   "width": "100px"
  },
  {
   "default": "0",
   "fetch_from": "supplier.is_internal_supplier",
   "fieldname": "is_internal_supplier",
   "fieldtype": "Check",
   "label": "Is Internal Supplier",
   "read_only": 1
  },
  {
   "fieldname": "inter_company_reference",
   "fieldtype": "Link",
   "label": "Inter Company Reference",
   "no_copy": 1,
   "options": "Delivery Note",
   "print_hide": 1,
   "read_only": 1
  },
  {
   "fieldname": "scan_barcode",
   "fieldtype": "Data",
   "label": "Scan Barcode"
  },
  {
   "fieldname": "billing_address",
   "fieldtype": "Link",
   "label": "Select Billing Address",
   "options": "Address"
  },
  {
   "fieldname": "billing_address_display",
   "fieldtype": "Small Text",
   "label": "Billing Address",
   "read_only": 1
  },
  {
   "default": "0",
   "fieldname": "apply_putaway_rule",
   "fieldtype": "Check",
   "label": "Apply Putaway Rule"
  },
  {
   "depends_on": "eval:!doc.__islocal",
   "fieldname": "per_returned",
   "fieldtype": "Percent",
   "label": "% Returned",
   "no_copy": 1,
   "print_hide": 1,
   "read_only": 1
  },
  {
   "depends_on": "eval: doc.is_internal_supplier",
   "description": "Sets 'From Warehouse' in each row of the items table.",
   "fieldname": "set_from_warehouse",
   "fieldtype": "Link",
   "label": "Set From Warehouse",
   "options": "Warehouse"
  },
  {
   "fetch_from": "supplier.represents_company",
   "fieldname": "represents_company",
   "fieldtype": "Link",
   "label": "Represents Company",
   "options": "Company",
   "read_only": 1
  }
 ],
 "icon": "fa fa-truck",
 "idx": 261,
 "is_submittable": 1,
 "links": [],
<<<<<<< HEAD
 "modified": "2021-06-03 18:07:39.515286",
=======
 "modified": "2021-04-19 01:01:00.754119",
>>>>>>> da3af327
 "modified_by": "Administrator",
 "module": "Stock",
 "name": "Purchase Receipt",
 "owner": "Administrator",
 "permissions": [
  {
   "amend": 1,
   "cancel": 1,
   "create": 1,
   "delete": 1,
   "email": 1,
   "print": 1,
   "read": 1,
   "report": 1,
   "role": "Stock Manager",
   "share": 1,
   "submit": 1,
   "write": 1
  },
  {
   "amend": 1,
   "cancel": 1,
   "create": 1,
   "delete": 1,
   "email": 1,
   "print": 1,
   "read": 1,
   "report": 1,
   "role": "Stock User",
   "share": 1,
   "submit": 1,
   "write": 1
  },
  {
   "amend": 1,
   "cancel": 1,
   "create": 1,
   "delete": 1,
   "email": 1,
   "print": 1,
   "read": 1,
   "report": 1,
   "role": "Purchase User",
   "share": 1,
   "submit": 1,
   "write": 1
  },
  {
   "read": 1,
   "report": 1,
   "role": "Accounts User"
  },
  {
   "permlevel": 1,
   "read": 1,
   "role": "Stock Manager",
   "write": 1
  }
 ],
 "search_fields": "status, posting_date, supplier",
 "show_name_in_global_search": 1,
 "sort_field": "modified",
 "sort_order": "DESC",
 "timeline_field": "supplier",
 "title_field": "title",
 "track_changes": 1
}<|MERGE_RESOLUTION|>--- conflicted
+++ resolved
@@ -1149,11 +1149,7 @@
  "idx": 261,
  "is_submittable": 1,
  "links": [],
-<<<<<<< HEAD
- "modified": "2021-06-03 18:07:39.515286",
-=======
  "modified": "2021-04-19 01:01:00.754119",
->>>>>>> da3af327
  "modified_by": "Administrator",
  "module": "Stock",
  "name": "Purchase Receipt",
