--- conflicted
+++ resolved
@@ -1150,11 +1150,11 @@
    "read_only": 1
   },
   {
-<<<<<<< HEAD
    "fieldname": "get_items",
    "fieldtype": "Button",
    "label": "Get Items"
-=======
+  },
+  {
    "collapsible": 1,
    "fieldname": "accounting_details_section",
    "fieldtype": "Section Break",
@@ -1166,18 +1166,13 @@
    "hidden": 1,
    "label": "Provisional Expense Account",
    "options": "Account"
->>>>>>> 35c19cb4
   }
  ],
  "icon": "fa fa-truck",
  "idx": 261,
  "is_submittable": 1,
  "links": [],
-<<<<<<< HEAD
  "modified": "2022-02-07 16:19:02.347034",
-=======
- "modified": "2022-02-01 11:40:52.690984",
->>>>>>> 35c19cb4
  "modified_by": "Administrator",
  "module": "Stock",
  "name": "Purchase Receipt",
