{
 "actions": [],
 "allow_auto_repeat": 1,
 "allow_import": 1,
 "autoname": "naming_series:",
 "creation": "2013-05-21 16:16:39",
 "doctype": "DocType",
 "document_type": "Document",
 "editable_grid": 1,
 "engine": "InnoDB",
 "field_order": [
  "supplier_section",
  "column_break0",
  "title",
  "naming_series",
  "supplier",
  "supplier_name",
  "supplier_delivery_note",
  "column_break1",
  "company",
  "posting_date",
  "posting_time",
  "set_posting_time",
  "apply_putaway_rule",
  "is_return",
  "return_against",
  "section_addresses",
  "supplier_address",
  "contact_person",
  "address_display",
  "contact_display",
  "contact_mobile",
  "contact_email",
  "col_break_address",
  "shipping_address",
  "shipping_address_display",
  "billing_address",
  "billing_address_display",
  "currency_and_price_list",
  "currency",
  "conversion_rate",
  "column_break2",
  "buying_price_list",
  "price_list_currency",
  "plc_conversion_rate",
  "ignore_pricing_rule",
  "sec_warehouse",
  "set_warehouse",
  "rejected_warehouse",
  "col_break_warehouse",
  "set_from_warehouse",
  "is_subcontracted",
  "supplier_warehouse",
  "items_section",
  "scan_barcode",
  "items",
  "section_break0",
  "total_qty",
  "base_total",
  "base_net_total",
  "column_break_27",
  "total_net_weight",
  "total",
  "net_total",
  "pricing_rule_details",
  "pricing_rules",
  "raw_material_details",
  "get_current_stock",
  "supplied_items",
  "taxes_charges_section",
  "tax_category",
  "shipping_col",
  "shipping_rule",
  "taxes_section",
  "taxes_and_charges",
  "taxes",
  "sec_tax_breakup",
  "other_charges_calculation",
  "totals",
  "base_taxes_and_charges_added",
  "base_taxes_and_charges_deducted",
  "base_total_taxes_and_charges",
  "column_break3",
  "taxes_and_charges_added",
  "taxes_and_charges_deducted",
  "total_taxes_and_charges",
  "section_break_42",
  "apply_discount_on",
  "base_discount_amount",
  "column_break_44",
  "additional_discount_percentage",
  "discount_amount",
  "section_break_46",
  "base_grand_total",
  "base_rounding_adjustment",
  "base_in_words",
  "base_rounded_total",
  "column_break_50",
  "grand_total",
  "rounding_adjustment",
  "rounded_total",
  "in_words",
  "disable_rounded_total",
  "terms_section_break",
  "tc_name",
  "terms",
  "bill_no",
  "bill_date",
  "accounting_details_section",
  "provisional_expense_account",
  "more_info",
  "project",
  "status",
  "amended_from",
  "range",
  "column_break4",
  "per_billed",
  "per_returned",
  "is_internal_supplier",
  "inter_company_reference",
  "represents_company",
  "subscription_detail",
  "auto_repeat",
  "printing_settings",
  "letter_head",
  "language",
  "instructions",
  "column_break_97",
  "select_print_heading",
  "other_details",
  "remarks",
  "group_same_items",
  "transporter_info",
  "transporter_name",
  "column_break5",
  "lr_no",
  "lr_date"
 ],
 "fields": [
  {
   "fieldname": "supplier_section",
   "fieldtype": "Section Break",
   "options": "fa fa-user"
  },
  {
   "fieldname": "column_break0",
   "fieldtype": "Column Break",
   "oldfieldtype": "Column Break",
   "print_width": "50%",
   "width": "50%"
  },
  {
   "allow_on_submit": 1,
   "default": "{supplier_name}",
   "fieldname": "title",
   "fieldtype": "Data",
   "hidden": 1,
   "label": "Title",
   "no_copy": 1,
   "print_hide": 1
  },
  {
   "fieldname": "naming_series",
   "fieldtype": "Select",
   "label": "Series",
   "no_copy": 1,
   "oldfieldname": "naming_series",
   "oldfieldtype": "Select",
   "options": "MAT-PRE-.YYYY.-\nMAT-PR-RET-.YYYY.-",
   "print_hide": 1,
   "reqd": 1,
   "set_only_once": 1
  },
  {
   "bold": 1,
   "fieldname": "supplier",
   "fieldtype": "Link",
   "in_global_search": 1,
   "label": "Supplier",
   "oldfieldname": "supplier",
   "oldfieldtype": "Link",
   "options": "Supplier",
   "print_hide": 1,
   "print_width": "150px",
   "reqd": 1,
   "search_index": 1,
   "width": "150px"
  },
  {
   "bold": 1,
   "depends_on": "supplier",
   "fetch_from": "supplier.supplier_name",
   "fieldname": "supplier_name",
   "fieldtype": "Data",
   "in_global_search": 1,
   "label": "Supplier Name",
   "read_only": 1
  },
  {
   "fieldname": "supplier_delivery_note",
   "fieldtype": "Data",
   "label": "Supplier Delivery Note"
  },
  {
   "fieldname": "column_break1",
   "fieldtype": "Column Break",
   "oldfieldtype": "Column Break",
   "print_width": "50%",
   "width": "50%"
  },
  {
   "default": "Today",
   "fieldname": "posting_date",
   "fieldtype": "Date",
   "in_list_view": 1,
   "label": "Date",
   "no_copy": 1,
   "oldfieldname": "posting_date",
   "oldfieldtype": "Date",
   "print_width": "100px",
   "reqd": 1,
   "search_index": 1,
   "width": "100px"
  },
  {
   "description": "Time at which materials were received",
   "fieldname": "posting_time",
   "fieldtype": "Time",
   "label": "Posting Time",
   "no_copy": 1,
   "oldfieldname": "posting_time",
   "oldfieldtype": "Time",
   "print_hide": 1,
   "print_width": "100px",
   "reqd": 1,
   "width": "100px"
  },
  {
   "default": "0",
   "depends_on": "eval:doc.docstatus==0",
   "fieldname": "set_posting_time",
   "fieldtype": "Check",
   "label": "Edit Posting Date and Time",
   "print_hide": 1
  },
  {
   "fieldname": "company",
   "fieldtype": "Link",
   "in_standard_filter": 1,
   "label": "Company",
   "oldfieldname": "company",
   "oldfieldtype": "Link",
   "options": "Company",
   "print_hide": 1,
   "print_width": "150px",
   "remember_last_selected_value": 1,
   "reqd": 1,
   "width": "150px"
  },
  {
   "default": "0",
   "fieldname": "is_return",
   "fieldtype": "Check",
   "label": "Is Return",
   "no_copy": 1,
   "print_hide": 1,
   "read_only": 1
  },
  {
   "depends_on": "is_return",
   "fieldname": "return_against",
   "fieldtype": "Link",
   "label": "Return Against Purchase Receipt",
   "no_copy": 1,
   "options": "Purchase Receipt",
   "print_hide": 1,
   "read_only": 1
  },
  {
   "collapsible": 1,
   "fieldname": "section_addresses",
   "fieldtype": "Section Break",
   "label": "Address and Contact"
  },
  {
   "fieldname": "supplier_address",
   "fieldtype": "Link",
   "label": "Select Supplier Address",
   "options": "Address",
   "print_hide": 1
  },
  {
   "fieldname": "contact_person",
   "fieldtype": "Link",
   "label": "Contact Person",
   "options": "Contact",
   "print_hide": 1
  },
  {
   "fieldname": "address_display",
   "fieldtype": "Small Text",
   "label": "Address",
   "read_only": 1
  },
  {
   "fieldname": "contact_display",
   "fieldtype": "Small Text",
   "in_global_search": 1,
   "label": "Contact",
   "read_only": 1
  },
  {
   "fieldname": "contact_mobile",
   "fieldtype": "Small Text",
   "label": "Mobile No",
   "read_only": 1
  },
  {
   "fieldname": "contact_email",
   "fieldtype": "Small Text",
   "label": "Contact Email",
   "options": "Email",
   "print_hide": 1,
   "read_only": 1
  },
  {
   "fieldname": "col_break_address",
   "fieldtype": "Column Break"
  },
  {
   "fieldname": "shipping_address",
   "fieldtype": "Link",
   "label": "Select Shipping Address",
   "options": "Address",
   "print_hide": 1
  },
  {
   "fieldname": "shipping_address_display",
   "fieldtype": "Small Text",
   "label": "Shipping Address",
   "print_hide": 1,
   "read_only": 1
  },
  {
   "collapsible": 1,
   "fieldname": "currency_and_price_list",
   "fieldtype": "Section Break",
   "label": "Currency and Price List",
   "options": "fa fa-tag"
  },
  {
   "fieldname": "currency",
   "fieldtype": "Link",
   "label": "Currency",
   "oldfieldname": "currency",
   "oldfieldtype": "Select",
   "options": "Currency",
   "print_hide": 1,
   "reqd": 1
  },
  {
   "description": "Rate at which supplier's currency is converted to company's base currency",
   "fieldname": "conversion_rate",
   "fieldtype": "Float",
   "label": "Exchange Rate",
   "oldfieldname": "conversion_rate",
   "oldfieldtype": "Currency",
   "precision": "9",
   "print_hide": 1,
   "reqd": 1
  },
  {
   "fieldname": "column_break2",
   "fieldtype": "Column Break",
   "oldfieldtype": "Column Break",
   "print_width": "50%",
   "width": "50%"
  },
  {
   "fieldname": "buying_price_list",
   "fieldtype": "Link",
   "label": "Price List",
   "options": "Price List",
   "print_hide": 1
  },
  {
   "depends_on": "buying_price_list",
   "fieldname": "price_list_currency",
   "fieldtype": "Link",
   "label": "Price List Currency",
   "options": "Currency",
   "print_hide": 1,
   "read_only": 1
  },
  {
   "depends_on": "buying_price_list",
   "fieldname": "plc_conversion_rate",
   "fieldtype": "Float",
   "label": "Price List Exchange Rate",
   "precision": "9",
   "print_hide": 1
  },
  {
   "default": "0",
   "fieldname": "ignore_pricing_rule",
   "fieldtype": "Check",
   "label": "Ignore Pricing Rule",
   "no_copy": 1,
   "permlevel": 1,
   "print_hide": 1
  },
  {
   "fieldname": "sec_warehouse",
   "fieldtype": "Section Break"
  },
  {
   "description": "Sets 'Accepted Warehouse' in each row of the items table.",
   "fieldname": "set_warehouse",
   "fieldtype": "Link",
   "label": "Accepted Warehouse",
   "options": "Warehouse",
   "print_hide": 1
  },
  {
   "description": "Sets 'Rejected Warehouse' in each row of the items table.",
   "fieldname": "rejected_warehouse",
   "fieldtype": "Link",
   "label": "Rejected Warehouse",
   "no_copy": 1,
   "oldfieldname": "rejected_warehouse",
   "oldfieldtype": "Link",
   "options": "Warehouse",
   "print_hide": 1
  },
  {
   "fieldname": "col_break_warehouse",
   "fieldtype": "Column Break"
  },
  {
   "default": "No",
   "fieldname": "is_subcontracted",
   "fieldtype": "Select",
   "label": "Raw Materials Consumed",
   "oldfieldname": "is_subcontracted",
   "oldfieldtype": "Select",
   "options": "No\nYes",
   "print_hide": 1
  },
  {
   "depends_on": "eval:doc.is_subcontracted==\"Yes\"",
   "fieldname": "supplier_warehouse",
   "fieldtype": "Link",
   "label": "Supplier Warehouse",
   "no_copy": 1,
   "oldfieldname": "supplier_warehouse",
   "oldfieldtype": "Link",
   "options": "Warehouse",
   "print_hide": 1,
   "print_width": "50px",
   "width": "50px"
  },
  {
   "fieldname": "items_section",
   "fieldtype": "Section Break",
   "oldfieldtype": "Section Break",
   "options": "fa fa-shopping-cart"
  },
  {
   "allow_bulk_edit": 1,
   "fieldname": "items",
   "fieldtype": "Table",
   "label": "Items",
   "oldfieldname": "purchase_receipt_details",
   "oldfieldtype": "Table",
   "options": "Purchase Receipt Item",
   "reqd": 1
  },
  {
   "collapsible": 1,
   "fieldname": "pricing_rule_details",
   "fieldtype": "Section Break",
   "label": "Pricing Rules"
  },
  {
   "fieldname": "pricing_rules",
   "fieldtype": "Table",
   "label": "Pricing Rule Detail",
   "options": "Pricing Rule Detail",
   "read_only": 1
  },
  {
   "depends_on": "supplied_items",
   "fieldname": "get_current_stock",
   "fieldtype": "Button",
   "label": "Get Current Stock",
   "oldfieldtype": "Button",
   "options": "get_current_stock",
   "print_hide": 1
  },
  {
   "collapsible": 1,
   "collapsible_depends_on": "supplied_items",
   "fieldname": "raw_material_details",
   "fieldtype": "Section Break",
   "label": "Raw Materials Consumed",
   "oldfieldtype": "Section Break",
   "options": "fa fa-table",
   "print_hide": 1,
   "read_only": 1
  },
  {
   "allow_bulk_edit": 1,
   "fieldname": "supplied_items",
   "fieldtype": "Table",
   "label": "Consumed Items",
   "no_copy": 1,
   "oldfieldname": "pr_raw_material_details",
   "oldfieldtype": "Table",
   "options": "Purchase Receipt Item Supplied",
   "print_hide": 1
  },
  {
   "fieldname": "section_break0",
   "fieldtype": "Section Break",
   "oldfieldtype": "Section Break"
  },
  {
   "fieldname": "total_qty",
   "fieldtype": "Float",
   "label": "Total Quantity",
   "read_only": 1
  },
  {
   "fieldname": "base_total",
   "fieldtype": "Currency",
   "label": "Total (Company Currency)",
   "options": "Company:company:default_currency",
   "print_hide": 1,
   "read_only": 1
  },
  {
   "fieldname": "base_net_total",
   "fieldtype": "Currency",
   "label": "Net Total (Company Currency)",
   "oldfieldname": "net_total",
   "oldfieldtype": "Currency",
   "options": "Company:company:default_currency",
   "print_hide": 1,
   "print_width": "150px",
   "read_only": 1,
   "reqd": 1,
   "width": "150px"
  },
  {
   "fieldname": "column_break_27",
   "fieldtype": "Column Break"
  },
  {
   "fieldname": "total",
   "fieldtype": "Currency",
   "label": "Total",
   "options": "currency",
   "read_only": 1
  },
  {
   "fieldname": "net_total",
   "fieldtype": "Currency",
   "label": "Net Total",
   "oldfieldname": "net_total_import",
   "oldfieldtype": "Currency",
   "options": "currency",
   "print_hide": 1,
   "read_only": 1
  },
  {
   "fieldname": "total_net_weight",
   "fieldtype": "Float",
   "label": "Total Net Weight",
   "print_hide": 1,
   "read_only": 1
  },
  {
   "description": "Add / Edit Taxes and Charges",
   "fieldname": "taxes_charges_section",
   "fieldtype": "Section Break",
   "oldfieldtype": "Section Break",
   "options": "fa fa-money"
  },
  {
   "fieldname": "tax_category",
   "fieldtype": "Link",
   "label": "Tax Category",
   "options": "Tax Category",
   "print_hide": 1
  },
  {
   "fieldname": "shipping_col",
   "fieldtype": "Column Break"
  },
  {
   "fieldname": "shipping_rule",
   "fieldtype": "Link",
   "label": "Shipping Rule",
   "options": "Shipping Rule"
  },
  {
   "fieldname": "taxes_section",
   "fieldtype": "Section Break"
  },
  {
   "fieldname": "taxes_and_charges",
   "fieldtype": "Link",
   "label": "Purchase Taxes and Charges Template",
   "oldfieldname": "purchase_other_charges",
   "oldfieldtype": "Link",
   "options": "Purchase Taxes and Charges Template",
   "print_hide": 1
  },
  {
   "fieldname": "taxes",
   "fieldtype": "Table",
   "label": "Purchase Taxes and Charges",
   "oldfieldname": "purchase_tax_details",
   "oldfieldtype": "Table",
   "options": "Purchase Taxes and Charges"
  },
  {
   "collapsible": 1,
   "fieldname": "sec_tax_breakup",
   "fieldtype": "Section Break",
   "label": "Tax Breakup"
  },
  {
   "fieldname": "other_charges_calculation",
   "fieldtype": "Long Text",
   "label": "Taxes and Charges Calculation",
   "no_copy": 1,
   "oldfieldtype": "HTML",
   "print_hide": 1,
   "read_only": 1
  },
  {
   "fieldname": "totals",
   "fieldtype": "Section Break",
   "oldfieldtype": "Section Break",
   "options": "fa fa-money"
  },
  {
   "fieldname": "base_taxes_and_charges_added",
   "fieldtype": "Currency",
   "label": "Taxes and Charges Added (Company Currency)",
   "oldfieldname": "other_charges_added",
   "oldfieldtype": "Currency",
   "options": "Company:company:default_currency",
   "print_hide": 1,
   "read_only": 1
  },
  {
   "fieldname": "base_taxes_and_charges_deducted",
   "fieldtype": "Currency",
   "label": "Taxes and Charges Deducted (Company Currency)",
   "oldfieldname": "other_charges_deducted",
   "oldfieldtype": "Currency",
   "options": "Company:company:default_currency",
   "print_hide": 1,
   "read_only": 1
  },
  {
   "fieldname": "base_total_taxes_and_charges",
   "fieldtype": "Currency",
   "label": "Total Taxes and Charges (Company Currency)",
   "oldfieldname": "total_tax",
   "oldfieldtype": "Currency",
   "options": "Company:company:default_currency",
   "print_hide": 1,
   "read_only": 1
  },
  {
   "fieldname": "column_break3",
   "fieldtype": "Column Break",
   "print_width": "50%",
   "width": "50%"
  },
  {
   "fieldname": "taxes_and_charges_added",
   "fieldtype": "Currency",
   "label": "Taxes and Charges Added",
   "oldfieldname": "other_charges_added_import",
   "oldfieldtype": "Currency",
   "options": "currency",
   "print_hide": 1,
   "read_only": 1
  },
  {
   "fieldname": "taxes_and_charges_deducted",
   "fieldtype": "Currency",
   "label": "Taxes and Charges Deducted",
   "oldfieldname": "other_charges_deducted_import",
   "oldfieldtype": "Currency",
   "options": "currency",
   "print_hide": 1,
   "read_only": 1
  },
  {
   "fieldname": "total_taxes_and_charges",
   "fieldtype": "Currency",
   "label": "Total Taxes and Charges",
   "options": "currency",
   "print_hide": 1,
   "read_only": 1
  },
  {
   "collapsible": 1,
   "collapsible_depends_on": "discount_amount",
   "fieldname": "section_break_42",
   "fieldtype": "Section Break",
   "label": "Additional Discount"
  },
  {
   "default": "Grand Total",
   "fieldname": "apply_discount_on",
   "fieldtype": "Select",
   "label": "Apply Additional Discount On",
   "options": "\nGrand Total\nNet Total",
   "print_hide": 1
  },
  {
   "fieldname": "base_discount_amount",
   "fieldtype": "Currency",
   "label": "Additional Discount Amount (Company Currency)",
   "options": "Company:company:default_currency",
   "print_hide": 1,
   "read_only": 1
  },
  {
   "fieldname": "column_break_44",
   "fieldtype": "Column Break"
  },
  {
   "fieldname": "additional_discount_percentage",
   "fieldtype": "Float",
   "label": "Additional Discount Percentage",
   "print_hide": 1
  },
  {
   "fieldname": "discount_amount",
   "fieldtype": "Currency",
   "label": "Additional Discount Amount",
   "options": "currency",
   "print_hide": 1
  },
  {
   "fieldname": "section_break_46",
   "fieldtype": "Section Break"
  },
  {
   "fieldname": "base_grand_total",
   "fieldtype": "Currency",
   "label": "Grand Total (Company Currency)",
   "oldfieldname": "grand_total",
   "oldfieldtype": "Currency",
   "options": "Company:company:default_currency",
   "print_hide": 1,
   "read_only": 1
  },
  {
   "depends_on": "eval:!doc.disable_rounded_total",
   "fieldname": "base_rounding_adjustment",
   "fieldtype": "Currency",
   "label": "Rounding Adjustment (Company Currency)",
   "no_copy": 1,
   "options": "Company:company:default_currency",
   "print_hide": 1,
   "read_only": 1
  },
  {
   "fieldname": "base_in_words",
   "fieldtype": "Data",
   "label": "In Words (Company Currency)",
   "length": 240,
   "oldfieldname": "in_words",
   "oldfieldtype": "Data",
   "print_hide": 1,
   "read_only": 1
  },
  {
   "fieldname": "base_rounded_total",
   "fieldtype": "Currency",
   "label": "Rounded Total (Company Currency)",
   "oldfieldname": "rounded_total",
   "oldfieldtype": "Currency",
   "options": "Company:company:default_currency",
   "print_hide": 1,
   "read_only": 1
  },
  {
   "fieldname": "column_break_50",
   "fieldtype": "Column Break"
  },
  {
   "fieldname": "grand_total",
   "fieldtype": "Currency",
   "in_list_view": 1,
   "label": "Grand Total",
   "oldfieldname": "grand_total_import",
   "oldfieldtype": "Currency",
   "options": "currency",
   "read_only": 1
  },
  {
   "depends_on": "eval:!doc.disable_rounded_total",
   "fieldname": "rounding_adjustment",
   "fieldtype": "Currency",
   "label": "Rounding Adjustment",
   "no_copy": 1,
   "options": "currency",
   "print_hide": 1,
   "read_only": 1
  },
  {
   "depends_on": "eval:!doc.disable_rounded_total",
   "fieldname": "rounded_total",
   "fieldtype": "Currency",
   "label": "Rounded Total",
   "no_copy": 1,
   "options": "currency",
   "print_hide": 1,
   "read_only": 1
  },
  {
   "fieldname": "in_words",
   "fieldtype": "Data",
   "label": "In Words",
   "length": 240,
   "oldfieldname": "in_words_import",
   "oldfieldtype": "Data",
   "print_hide": 1,
   "read_only": 1
  },
  {
   "default": "0",
   "fieldname": "disable_rounded_total",
   "fieldtype": "Check",
   "label": "Disable Rounded Total"
  },
  {
   "collapsible": 1,
   "collapsible_depends_on": "terms",
   "fieldname": "terms_section_break",
   "fieldtype": "Section Break",
   "label": "Terms and Conditions",
   "oldfieldtype": "Section Break",
   "options": "fa fa-legal"
  },
  {
   "fieldname": "tc_name",
   "fieldtype": "Link",
   "label": "Terms",
   "oldfieldname": "tc_name",
   "oldfieldtype": "Link",
   "options": "Terms and Conditions",
   "print_hide": 1
  },
  {
   "fieldname": "terms",
   "fieldtype": "Text Editor",
   "label": "Terms and Conditions",
   "oldfieldname": "terms",
   "oldfieldtype": "Text Editor"
  },
  {
   "fieldname": "bill_no",
   "fieldtype": "Data",
   "hidden": 1,
   "label": "Bill No",
   "oldfieldname": "bill_no",
   "oldfieldtype": "Data",
   "print_hide": 1
  },
  {
   "fieldname": "bill_date",
   "fieldtype": "Date",
   "hidden": 1,
   "label": "Bill Date",
   "oldfieldname": "bill_date",
   "oldfieldtype": "Date",
   "print_hide": 1
  },
  {
   "collapsible": 1,
   "fieldname": "more_info",
   "fieldtype": "Section Break",
   "label": "More Information",
   "oldfieldtype": "Section Break",
   "options": "fa fa-file-text"
  },
  {
   "default": "Draft",
   "fieldname": "status",
   "fieldtype": "Select",
   "in_standard_filter": 1,
   "label": "Status",
   "no_copy": 1,
   "oldfieldname": "status",
   "oldfieldtype": "Select",
   "options": "\nDraft\nTo Bill\nCompleted\nReturn Issued\nCancelled\nClosed",
   "print_hide": 1,
   "print_width": "150px",
   "read_only": 1,
   "reqd": 1,
   "search_index": 1,
   "width": "150px"
  },
  {
   "fieldname": "amended_from",
   "fieldtype": "Link",
   "hidden": 1,
   "ignore_user_permissions": 1,
   "label": "Amended From",
   "no_copy": 1,
   "oldfieldname": "amended_from",
   "oldfieldtype": "Data",
   "options": "Purchase Receipt",
   "print_hide": 1,
   "print_width": "150px",
   "read_only": 1,
   "width": "150px"
  },
  {
   "fieldname": "range",
   "fieldtype": "Data",
   "hidden": 1,
   "label": "Range",
   "oldfieldname": "range",
   "oldfieldtype": "Data",
   "print_hide": 1
  },
  {
   "fieldname": "column_break4",
   "fieldtype": "Column Break",
   "oldfieldtype": "Column Break",
   "print_hide": 1,
   "print_width": "50%",
   "width": "50%"
  },
  {
   "description": "Track this Purchase Receipt against any Project",
   "fieldname": "project",
   "fieldtype": "Link",
   "label": "Project",
   "options": "Project"
  },
  {
   "fieldname": "per_billed",
   "fieldtype": "Percent",
   "label": "% Amount Billed",
   "no_copy": 1,
   "print_hide": 1,
   "read_only": 1
  },
  {
   "fieldname": "subscription_detail",
   "fieldtype": "Section Break",
   "label": "Auto Repeat Detail"
  },
  {
   "fieldname": "auto_repeat",
   "fieldtype": "Link",
   "label": "Auto Repeat",
   "no_copy": 1,
   "options": "Auto Repeat",
   "print_hide": 1,
   "read_only": 1
  },
  {
   "collapsible": 1,
   "fieldname": "printing_settings",
   "fieldtype": "Section Break",
   "label": "Printing Settings"
  },
  {
   "allow_on_submit": 1,
   "fieldname": "letter_head",
   "fieldtype": "Link",
   "label": "Letter Head",
   "options": "Letter Head",
   "print_hide": 1
  },
  {
   "allow_on_submit": 1,
   "fieldname": "select_print_heading",
   "fieldtype": "Link",
   "label": "Print Heading",
   "no_copy": 1,
   "oldfieldname": "select_print_heading",
   "oldfieldtype": "Link",
   "options": "Print Heading",
   "print_hide": 1,
   "report_hide": 1
  },
  {
   "fieldname": "language",
   "fieldtype": "Data",
   "label": "Print Language",
   "read_only": 1
  },
  {
   "allow_on_submit": 1,
   "default": "0",
   "fieldname": "group_same_items",
   "fieldtype": "Check",
   "label": "Group same items",
   "print_hide": 1
  },
  {
   "fieldname": "column_break_97",
   "fieldtype": "Column Break"
  },
  {
   "fieldname": "other_details",
   "fieldtype": "HTML",
   "hidden": 1,
   "label": "Other Details",
   "oldfieldtype": "HTML",
   "options": "<div class=\"columnHeading\">Other Details</div>",
   "print_hide": 1,
   "print_width": "30%",
   "width": "30%"
  },
  {
   "fieldname": "instructions",
   "fieldtype": "Small Text",
   "label": "Instructions",
   "oldfieldname": "instructions",
   "oldfieldtype": "Text"
  },
  {
   "fieldname": "remarks",
   "fieldtype": "Small Text",
   "label": "Remarks",
   "print_hide": 1
  },
  {
   "collapsible": 1,
   "collapsible_depends_on": "transporter_name",
   "fieldname": "transporter_info",
   "fieldtype": "Section Break",
   "label": "Transporter Details",
   "options": "fa fa-truck"
  },
  {
   "fieldname": "transporter_name",
   "fieldtype": "Data",
   "label": "Transporter Name",
   "oldfieldname": "transporter_name",
   "oldfieldtype": "Data"
  },
  {
   "fieldname": "column_break5",
   "fieldtype": "Column Break",
   "print_width": "50%",
   "width": "50%"
  },
  {
   "fieldname": "lr_no",
   "fieldtype": "Data",
   "label": "Vehicle Number",
   "no_copy": 1,
   "oldfieldname": "lr_no",
   "oldfieldtype": "Data",
   "print_width": "100px",
   "width": "100px"
  },
  {
   "fieldname": "lr_date",
   "fieldtype": "Date",
   "label": "Vehicle Date",
   "no_copy": 1,
   "oldfieldname": "lr_date",
   "oldfieldtype": "Date",
   "print_width": "100px",
   "width": "100px"
  },
  {
   "default": "0",
   "fetch_from": "supplier.is_internal_supplier",
   "fieldname": "is_internal_supplier",
   "fieldtype": "Check",
   "label": "Is Internal Supplier",
   "read_only": 1
  },
  {
   "fieldname": "inter_company_reference",
   "fieldtype": "Link",
   "label": "Inter Company Reference",
   "no_copy": 1,
   "options": "Delivery Note",
   "print_hide": 1,
   "read_only": 1
  },
  {
   "fieldname": "scan_barcode",
   "fieldtype": "Data",
   "label": "Scan Barcode",
   "options": "Barcode"
  },
  {
   "fieldname": "billing_address",
   "fieldtype": "Link",
   "label": "Select Billing Address",
   "options": "Address"
  },
  {
   "fieldname": "billing_address_display",
   "fieldtype": "Small Text",
   "label": "Billing Address",
   "read_only": 1
  },
  {
   "default": "0",
   "fieldname": "apply_putaway_rule",
   "fieldtype": "Check",
   "label": "Apply Putaway Rule"
  },
  {
   "depends_on": "eval:!doc.__islocal",
   "fieldname": "per_returned",
   "fieldtype": "Percent",
   "label": "% Returned",
   "no_copy": 1,
   "print_hide": 1,
   "read_only": 1
  },
  {
   "depends_on": "eval: doc.is_internal_supplier",
   "description": "Sets 'From Warehouse' in each row of the items table.",
   "fieldname": "set_from_warehouse",
   "fieldtype": "Link",
   "label": "Set From Warehouse",
   "options": "Warehouse"
  },
  {
   "fetch_from": "supplier.represents_company",
   "fieldname": "represents_company",
   "fieldtype": "Link",
   "ignore_user_permissions": 1,
   "label": "Represents Company",
   "options": "Company",
   "read_only": 1
  },
  {
   "collapsible": 1,
   "fieldname": "accounting_details_section",
   "fieldtype": "Section Break",
   "label": "Accounting Details"
  },
  {
   "fieldname": "provisional_expense_account",
   "fieldtype": "Link",
   "hidden": 1,
   "label": "Provisional Expense Account",
   "options": "Account"
  }
 ],
 "icon": "fa fa-truck",
 "idx": 261,
 "is_submittable": 1,
 "links": [],
<<<<<<< HEAD
 "modified": "2022-01-07 15:42:31.317517",
=======
 "modified": "2022-02-01 11:40:52.690984",
>>>>>>> 9dec4a24
 "modified_by": "Administrator",
 "module": "Stock",
 "name": "Purchase Receipt",
 "naming_rule": "By \"Naming Series\" field",
 "owner": "Administrator",
 "permissions": [
  {
   "amend": 1,
   "cancel": 1,
   "create": 1,
   "delete": 1,
   "email": 1,
   "print": 1,
   "read": 1,
   "report": 1,
   "role": "Stock Manager",
   "share": 1,
   "submit": 1,
   "write": 1
  },
  {
   "amend": 1,
   "cancel": 1,
   "create": 1,
   "delete": 1,
   "email": 1,
   "print": 1,
   "read": 1,
   "report": 1,
   "role": "Stock User",
   "share": 1,
   "submit": 1,
   "write": 1
  },
  {
   "amend": 1,
   "cancel": 1,
   "create": 1,
   "delete": 1,
   "email": 1,
   "print": 1,
   "read": 1,
   "report": 1,
   "role": "Purchase User",
   "share": 1,
   "submit": 1,
   "write": 1
  },
  {
   "read": 1,
   "report": 1,
   "role": "Accounts User"
  },
  {
   "permlevel": 1,
   "read": 1,
   "role": "Stock Manager",
   "write": 1
  }
 ],
 "search_fields": "status, posting_date, supplier",
 "show_name_in_global_search": 1,
 "sort_field": "modified",
 "sort_order": "DESC",
 "states": [],
 "timeline_field": "supplier",
 "title_field": "title",
 "track_changes": 1
}<|MERGE_RESOLUTION|>--- conflicted
+++ resolved
@@ -1166,11 +1166,7 @@
  "idx": 261,
  "is_submittable": 1,
  "links": [],
-<<<<<<< HEAD
- "modified": "2022-01-07 15:42:31.317517",
-=======
  "modified": "2022-02-01 11:40:52.690984",
->>>>>>> 9dec4a24
  "modified_by": "Administrator",
  "module": "Stock",
  "name": "Purchase Receipt",
