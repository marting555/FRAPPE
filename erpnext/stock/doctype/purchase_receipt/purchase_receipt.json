--- conflicted
+++ resolved
@@ -57,15 +57,12 @@
   "total_net_weight",
   "total",
   "net_total",
-<<<<<<< HEAD
   "total_net_weight",
   "pricing_rule_details",
   "pricing_rules",
   "raw_material_details",
   "get_current_stock",
   "supplied_items",
-=======
->>>>>>> 34bbd5b6
   "taxes_charges_section",
   "tax_category",
   "shipping_col",
@@ -1089,11 +1086,7 @@
  "idx": 261,
  "is_submittable": 1,
  "links": [],
-<<<<<<< HEAD
- "modified": "2020-04-10 18:02:18.020763",
-=======
- "modified": "2020-04-17 13:06:26.970288",
->>>>>>> 34bbd5b6
+ "modified": "2020-04-18 18:02:18.020763",
  "modified_by": "Administrator",
  "module": "Stock",
  "name": "Purchase Receipt",
