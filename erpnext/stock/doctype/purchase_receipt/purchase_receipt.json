--- conflicted
+++ resolved
@@ -1120,11 +1120,7 @@
  "idx": 261,
  "is_submittable": 1,
  "links": [],
-<<<<<<< HEAD
- "modified": "2020-07-31 15:16:26.811384",
-=======
  "modified": "2020-08-03 23:20:26.381024",
->>>>>>> ca55791d
  "modified_by": "Administrator",
  "module": "Stock",
  "name": "Purchase Receipt",
