--- conflicted
+++ resolved
@@ -60,14 +60,11 @@
   "total_net_weight",
   "total",
   "net_total",
-<<<<<<< HEAD
-=======
   "pricing_rule_details",
   "pricing_rules",
   "raw_material_details",
   "get_current_stock",
   "supplied_items",
->>>>>>> 00175c96
   "taxes_charges_section",
   "tax_category",
   "shipping_col",
@@ -1077,11 +1074,6 @@
    "width": "100px"
   },
   {
-<<<<<<< HEAD
-   "fieldname": "scan_barcode",
-   "fieldtype": "Data",
-   "label": "Scan Barcode"
-=======
    "default": "0",
    "fetch_from": "supplier.is_internal_supplier",
    "fieldname": "is_internal_supplier",
@@ -1112,18 +1104,13 @@
    "fieldtype": "Small Text",
    "label": "Billing Address",
    "read_only": 1
->>>>>>> 00175c96
   }
  ],
  "icon": "fa fa-truck",
  "idx": 261,
  "is_submittable": 1,
  "links": [],
-<<<<<<< HEAD
- "modified": "2020-04-17 13:06:26.970288",
-=======
  "modified": "2020-07-18 05:19:12.148115",
->>>>>>> 00175c96
  "modified_by": "Administrator",
  "module": "Stock",
  "name": "Purchase Receipt",
