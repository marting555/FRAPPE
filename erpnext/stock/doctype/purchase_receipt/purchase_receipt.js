--- conflicted
+++ resolved
@@ -8,16 +8,10 @@
 frappe.ui.form.on("Purchase Receipt", {
 	setup: function(frm) {
 		frm.custom_make_buttons = {
-<<<<<<< HEAD
 			'Purchase Receipt': 'Purchase Return',
 			'Purchase Invoice': 'Purchase Invoice',
 			'Landed Cost Voucher': 'Landed Cost Voucher'
 		}
-=======
-			'Stock Entry': 'Return',
-			'Purchase Invoice': 'Invoice'
-		};
->>>>>>> 0c0604b7
 
 		frm.set_query("asset", "items", function() {
 			return {
@@ -46,7 +40,7 @@
 			frm.trigger("toggle_display_account_head");
 		}
 
-		if (frm.doc.docstatus === 1 && frm.doc.is_return === 1 && frm.doc.per_billed !== 100) {
+		if (frm.doc.docstatus === 1 && frm.doc.is_return === 1 && frm.doc.per_completed < 100) {
 			frm.add_custom_button(__('Debit Note'), function() {
 				frappe.model.open_mapped_doc({
 					method: "erpnext.stock.doctype.purchase_receipt.purchase_receipt.make_purchase_invoice",
@@ -122,19 +116,12 @@
 					cur_frm.add_custom_button(__("Close"), this.close_purchase_receipt, __("Status"))
 				}
 
-<<<<<<< HEAD
-				cur_frm.add_custom_button(__('Purchase Return'), this.make_purchase_return, __("Make"));
+				cur_frm.add_custom_button(__('Purchase Return'), this.make_purchase_return, __('Create'));
+
+				cur_frm.add_custom_button(__('Make Stock Entry'), cur_frm.cscript['Make Stock Entry'], __('Create'));
 
 				if(flt(this.frm.doc.per_completed) < 100) {
-					cur_frm.add_custom_button(__('Purchase Invoice'), this.make_purchase_invoice, __("Make"));
-=======
-				cur_frm.add_custom_button(__('Purchase Return'), this.make_purchase_return, __('Create'));
-
-				cur_frm.add_custom_button(__('Make Stock Entry'), cur_frm.cscript['Make Stock Entry'], __('Create'));
-
-				if(flt(this.frm.doc.per_billed) < 100) {
 					cur_frm.add_custom_button(__('Purchase Invoice'), this.make_purchase_invoice, __('Create'));
->>>>>>> 0c0604b7
 				}
 				cur_frm.add_custom_button(__('Retention Stock Entry'), this.make_retention_stock_entry, __('Create'));
 
@@ -144,13 +131,9 @@
 					}, __('Create'))
 				}
 
-<<<<<<< HEAD
 				cur_frm.add_custom_button(__('Landed Cost Voucher'), this.make_landed_cost_voucher, __("Make"));
 
-				cur_frm.page.set_inner_btn_group_as_primary(__("Make"));
-=======
 				cur_frm.page.set_inner_btn_group_as_primary(__('Create'));
->>>>>>> 0c0604b7
 			}
 		}
 
