// Copyright (c) 2015, Frappe Technologies Pvt. Ltd. and Contributors
// License: GNU General Public License v3. See license.txt

{% include 'erpnext/public/js/controllers/buying.js' %};

frappe.provide("erpnext.stock");

frappe.ui.form.on("Purchase Receipt", {
	setup: function(frm) {
		frm.custom_make_buttons = {
			'Stock Entry': 'Return',
			'Purchase Invoice': 'Invoice'
		}
	},
	onload: function(frm) {
		$.each(["warehouse", "rejected_warehouse"], function(i, field) {
			frm.set_query(field, "items", function() {
				return {
					filters: [
						["Warehouse", "company", "in", ["", cstr(frm.doc.company)]],
						["Warehouse", "is_group", "=", 0]
					]
				}
			})
		})

		frm.set_query("supplier_warehouse", function() {
			return {
				filters: [
					["Warehouse", "company", "in", ["", cstr(frm.doc.company)]],
					["Warehouse", "is_group", "=", 0]
				]
			}
		});

	},

	onload_post_render: function(frm) {
		frm.get_field("items").grid.set_multiple_add("item_code", "qty");
	},

	refresh: function(frm) {
		if(frm.doc.company) {
			frm.trigger("toggle_display_account_head");
		}
	},

	company: function(frm) {
		frm.trigger("toggle_display_account_head");
	},

	toggle_display_account_head: function(frm) {
		var enabled = erpnext.is_perpetual_inventory_enabled(frm.doc.company)
		frm.fields_dict["items"].grid.set_column_disp(["cost_center"], enabled);
	},
});

erpnext.stock.PurchaseReceiptController = erpnext.buying.BuyingController.extend({
	setup: function(doc) {
		this.setup_posting_date_time_check();
		this._super(doc);
	},

	refresh: function() {
		var me = this;
		this._super();
		if(this.frm.doc.docstatus===1) {
			this.show_stock_ledger();
<<<<<<< HEAD
			if (erpnext.is_perpetual_inventory_enabled(this.frm.doc.company)) {
				this.show_general_ledger();
			}
=======
			//removed for temporary
			this.show_general_ledger();
>>>>>>> 1cc7500b

			this.frm.add_custom_button(__('Asset'), function() {
				frappe.route_options = {
					purchase_receipt: me.frm.doc.name,
				};
				frappe.set_route("List", "Asset");
			}, __("View"));

			this.frm.add_custom_button(__('Asset Movement'), function() {
				frappe.route_options = {
					reference_name: me.frm.doc.name,
				};
				frappe.set_route("List", "Asset Movement");
			}, __("View"));
		}

		if(!this.frm.doc.is_return && this.frm.doc.status!="Closed") {
			if (this.frm.doc.docstatus == 0) {
				this.frm.add_custom_button(__('Purchase Order'),
					function () {
						erpnext.utils.map_current_doc({
							method: "erpnext.buying.doctype.purchase_order.purchase_order.make_purchase_receipt",
							source_doctype: "Purchase Order",
							target: me.frm,
							setters: {
								supplier: me.frm.doc.supplier || undefined,
							},
							get_query_filters: {
								docstatus: 1,
								status: ["!=", "Closed"],
								per_received: ["<", 99.99],
								company: me.frm.doc.company
							}
						})
					}, __("Get items from"));
			}

			if(this.frm.doc.docstatus == 1 && this.frm.doc.status!="Closed") {
				if (this.frm.has_perm("submit")) {
					cur_frm.add_custom_button(__("Close"), this.close_purchase_receipt, __("Status"))
				}

				cur_frm.add_custom_button(__('Return'), this.make_purchase_return, __("Make"));

				if(flt(this.frm.doc.per_billed) < 100) {
					cur_frm.add_custom_button(__('Invoice'), this.make_purchase_invoice, __("Make"));
				}
				cur_frm.add_custom_button(__('Retention Stock Entry'), this.make_retention_stock_entry, __("Make"));

				if(!this.frm.doc.subscription) {
					cur_frm.add_custom_button(__('Subscription'), function() {
						erpnext.utils.make_subscription(me.frm.doc.doctype, me.frm.doc.name)
					}, __("Make"))
				}

				cur_frm.page.set_inner_btn_group_as_primary(__("Make"));
			}
		}


		if(this.frm.doc.docstatus==1 && this.frm.doc.status === "Closed" && this.frm.has_perm("submit")) {
			cur_frm.add_custom_button(__('Reopen'), this.reopen_purchase_receipt, __("Status"))
		}

		this.frm.toggle_reqd("supplier_warehouse", this.frm.doc.is_subcontracted==="Yes");
	},

	make_purchase_invoice: function() {
		frappe.model.open_mapped_doc({
			method: "erpnext.stock.doctype.purchase_receipt.purchase_receipt.make_purchase_invoice",
			frm: cur_frm
		})
	},

	make_purchase_return: function() {
		frappe.model.open_mapped_doc({
			method: "erpnext.stock.doctype.purchase_receipt.purchase_receipt.make_purchase_return",
			frm: cur_frm
		})
	},

	close_purchase_receipt: function() {
		cur_frm.cscript.update_status("Closed");
	},

	reopen_purchase_receipt: function() {
		cur_frm.cscript.update_status("Submitted");
	},

	make_retention_stock_entry: function() {
		frappe.call({
			method: "erpnext.stock.doctype.stock_entry.stock_entry.move_sample_to_retention_warehouse",
			args:{
				"company": cur_frm.doc.company,
				"items": cur_frm.doc.items
			},
			callback: function (r) {
				if (r.message) {
					var doc = frappe.model.sync(r.message)[0];
					frappe.set_route("Form", doc.doctype, doc.name);
				}
				else {
					frappe.msgprint(__("Retention Stock Entry already created or Sample Quantity not provided"));
				}
			}
		});
	},

});

// for backward compatibility: combine new and previous states
$.extend(cur_frm.cscript, new erpnext.stock.PurchaseReceiptController({frm: cur_frm}));

cur_frm.cscript.update_status = function(status) {
	frappe.ui.form.is_saving = true;
	frappe.call({
		method:"erpnext.stock.doctype.purchase_receipt.purchase_receipt.update_purchase_receipt_status",
		args: {docname: cur_frm.doc.name, status: status},
		callback: function(r){
			if(!r.exc)
				cur_frm.reload_doc();
		},
		always: function(){
			frappe.ui.form.is_saving = false;
		}
	})
}

cur_frm.fields_dict['items'].grid.get_field('project').get_query = function(doc, cdt, cdn) {
	return {
		filters: [
			['Project', 'status', 'not in', 'Completed, Cancelled']
		]
	}
}

cur_frm.cscript.select_print_heading = function(doc, cdt, cdn) {
	if(doc.select_print_heading)
		cur_frm.pformat.print_heading = doc.select_print_heading;
	else
		cur_frm.pformat.print_heading = "Purchase Receipt";
}

cur_frm.fields_dict['select_print_heading'].get_query = function(doc, cdt, cdn) {
	return {
		filters: [
			['Print Heading', 'docstatus', '!=', '2']
		]
	}
}

cur_frm.fields_dict['items'].grid.get_field('bom').get_query = function(doc, cdt, cdn) {
	var d = locals[cdt][cdn]
	return {
		filters: [
			['BOM', 'item', '=', d.item_code],
			['BOM', 'is_active', '=', '1'],
			['BOM', 'docstatus', '=', '1']
		]
	}
}

frappe.provide("erpnext.buying");

frappe.ui.form.on("Purchase Receipt", "is_subcontracted", function(frm) {
	if (frm.doc.is_subcontracted === "Yes") {
		erpnext.buying.get_default_bom(frm);
	}
	frm.toggle_reqd("supplier_warehouse", frm.doc.is_subcontracted==="Yes");
});

frappe.ui.form.on('Purchase Receipt Item', {
	item_code: function(frm, cdt, cdn) {
		var d = locals[cdt][cdn];
		frappe.db.get_value('Item', {name: d.item_code}, 'sample_quantity', (r) => {
			frappe.model.set_value(cdt, cdn, "sample_quantity", r.sample_quantity);
		});
	},
	sample_quantity: function(frm, cdt, cdn) {
		validate_sample_quantity(frm, cdt, cdn);
	},
	batch_no: function(frm, cdt, cdn) {
		validate_sample_quantity(frm, cdt, cdn);
	},
});

var validate_sample_quantity = function(frm, cdt, cdn) {
	var d = locals[cdt][cdn];
	if (d.sample_quantity) {
		frappe.call({
			method: 'erpnext.stock.doctype.stock_entry.stock_entry.validate_sample_quantity',
			args: {
				batch_no: d.batch_no,
				item_code: d.item_code,
				sample_quantity: d.sample_quantity,
				qty: d.qty
			},
			callback: (r) => {
				frappe.model.set_value(cdt, cdn, "sample_quantity", r.message);
			}
		});
	}
};<|MERGE_RESOLUTION|>--- conflicted
+++ resolved
@@ -66,14 +66,8 @@
 		this._super();
 		if(this.frm.doc.docstatus===1) {
 			this.show_stock_ledger();
-<<<<<<< HEAD
-			if (erpnext.is_perpetual_inventory_enabled(this.frm.doc.company)) {
-				this.show_general_ledger();
-			}
-=======
 			//removed for temporary
 			this.show_general_ledger();
->>>>>>> 1cc7500b
 
 			this.frm.add_custom_button(__('Asset'), function() {
 				frappe.route_options = {
