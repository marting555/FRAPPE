--- conflicted
+++ resolved
@@ -145,20 +145,6 @@
 	}
 }
 
-<<<<<<< HEAD
-cur_frm.fields_dict['items'].grid.get_field('batch_no').get_query= function(doc, cdt, cdn) {
-	var d = locals[cdt][cdn];
-	if(d.item_code) {
-		return {
-			filters: {'item': d.item_code}
-		}
-	}
-	else
-		frappe.msgprint(__("Please enter Item Code."));
-}
-
-=======
->>>>>>> d428ec1a
 cur_frm.cscript.select_print_heading = function(doc, cdt, cdn) {
 	if(doc.select_print_heading)
 		cur_frm.pformat.print_heading = doc.select_print_heading;
