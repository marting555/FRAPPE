--- conflicted
+++ resolved
@@ -90,19 +90,12 @@
 				# total_weight += flt(row.qty)+flt(item_wt.weight_per_unit)
 				total_stock_weight += flt(row.stock_qty)+flt(item_wt.weight_per_unit)
 				total_picked_weight += flt(row.picked_qty)+flt(item_wt.weight_per_unit)
-<<<<<<< HEAD
-
-				item_wt = frappe.get_doc("Item", row.item_code)
-				total_stock_weight += flt(row.stock_qty)*flt(item_wt.weight_per_unit)
-				total_picked_weight += flt(row.picked_qty)*flt(item_wt.weight_per_unit)
-		self.total_weight = flt(total_weight, self.precision('total_weight'))
-=======
-				# self.total_weight = flt(total_weight, self.precision('total_weight'))
+
+        # self.total_weight = flt(total_weight, self.precision('total_weight'))
 				item_wt = frappe.get_doc("Item", row.item_code) 
 				total_stock_weight += flt(row.stock_qty)*flt(item_wt.weight_per_unit) 
 				total_picked_weight += flt(row.picked_qty)*flt(item_wt.weight_per_unit) 
-		
->>>>>>> 67bee2e4
+
 		self.total_stock_weight = flt(total_stock_weight, self.precision('total_stock_weight'))
 		self.total_picked_weight = flt(total_picked_weight, self.precision('total_picked_weight'))
 		if self.work_order:
