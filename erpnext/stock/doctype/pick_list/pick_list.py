--- conflicted
+++ resolved
@@ -11,12 +11,10 @@
 from frappe.model.document import Document
 from frappe.model.mapper import map_child_doc
 from frappe.utils import cint, floor, flt, today
-<<<<<<< HEAD
+
 from six import iteritems
 from frappe.model.meta import get_field_precision
-=======
-
->>>>>>> 751a6354f158a095ea0504317377fa622f657f57
+
 from erpnext.selling.doctype.sales_order.sales_order import (
 	make_delivery_note as create_delivery_note_from_sales_order,
 )
@@ -58,7 +56,7 @@
 			frappe.throw(_('For item {0} at row {1}, count of serial numbers does not match with the picked quantity')
 				.format(frappe.bold(item.item_code), frappe.bold(item.idx)), title=_("Quantity Mismatch"))
 
-<<<<<<< HEAD
+
 	
 	def weight_details(self):
 		total_weight = total_stock_weight = total_picked_weight =0
@@ -75,10 +73,7 @@
 		if self.work_order:
 			weight = frappe.db.get_value("Work Order", {'name':self.work_order}, 'planned_rm_weight')
 			self.planned_rm_weight = weight
-<<<<<<< HEAD
-=======
-=======
->>>>>>> ce38ca88
+
 	def before_cancel(self):
 		#update picked_qty in SO Item on cancel of PL
 		for item in self.get('locations'):
@@ -104,10 +99,6 @@
 		per_picked = total_picked_qty/total_so_qty * 100
 
 		so_doc.db_set("per_picked", flt(per_picked) ,update_modified=False)
-<<<<<<< HEAD
-=======
->>>>>>> 751a6354f158a095ea0504317377fa622f657f57
->>>>>>> ce38ca88
 
 	@frappe.whitelist()
 	def set_item_locations(self, save=False):
@@ -528,7 +519,6 @@
 			delivery_note.insert(ignore_mandatory = True)
 
 	return delivery_note
-<<<<<<< HEAD
 
 def map_pl_locations(pick_list,item_mapper,delivery_note,sales_order = None):
 
@@ -550,29 +540,6 @@
 				dn_item.batch_no = location.batch_no
 				dn_item.serial_no = location.serial_no
 
-=======
-
-def map_pl_locations(pick_list,item_mapper,delivery_note,sales_order = None):
-
-	for location in pick_list.locations:
-		if location.sales_order == sales_order:
-			if location.sales_order_item:
-				sales_order_item = frappe.get_cached_doc('Sales Order Item', {'name':location.sales_order_item})
-			else:
-				sales_order_item = None
-
-			source_doc, table_mapper = [sales_order_item, item_mapper] if sales_order_item \
-				else [location, item_mapper]
-
-			dn_item = map_child_doc(source_doc, delivery_note, table_mapper)
-
-			if dn_item:
-				dn_item.warehouse = location.warehouse
-				dn_item.qty = flt(location.picked_qty) / (flt(location.conversion_factor) or 1)
-				dn_item.batch_no = location.batch_no
-				dn_item.serial_no = location.serial_no
-
->>>>>>> ce38ca88
 				update_delivery_note_item(source_doc, dn_item, delivery_note)
 	set_delivery_note_missing_values(delivery_note)
 
