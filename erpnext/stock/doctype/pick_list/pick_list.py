# -*- coding: utf-8 -*-
# Copyright (c) 2019, Frappe Technologies Pvt. Ltd. and contributors
# For license information, please see license.txt

from __future__ import unicode_literals
import frappe
import json
from six import iteritems
from frappe.model.document import Document
from frappe import _
from collections import OrderedDict
from frappe.utils import floor, flt, today, cint
from frappe.model.mapper import get_mapped_doc, map_child_doc
from erpnext.stock.get_item_details import get_conversion_factor
from erpnext.selling.doctype.sales_order.sales_order import make_delivery_note as create_delivery_note_from_sales_order

# TODO: Prioritize SO or WO group warehouse

class PickList(Document):
	def before_save(self):
		self.set_item_locations()

	def before_submit(self):
		for item in self.locations:
			if not frappe.get_cached_value('Item', item.item_code, 'has_serial_no'):
				continue
			if not item.serial_no:
				frappe.throw(_("Row #{0}: {1} does not have any available serial numbers in {2}".format(
<<<<<<< HEAD
					frappe.bold(item.idx), frappe.bold(item.item_code), frappe.bold(item.warehouse))))
=======
					frappe.bold(item.idx), frappe.bold(item.item_code), frappe.bold(item.warehouse))),
					title=_("Serial Nos Required"))
>>>>>>> 00175c96
			if len(item.serial_no.split('\n')) == item.picked_qty:
				continue
			frappe.throw(_('For item {0} at row {1}, count of serial numbers does not match with the picked quantity')
				.format(frappe.bold(item.item_code), frappe.bold(item.idx)), title=_("Quantity Mismatch"))

	def set_item_locations(self, save=False):
		items = self.aggregate_item_qty()
		self.item_location_map = frappe._dict()

		from_warehouses = None
		if self.parent_warehouse:
			from_warehouses = frappe.db.get_descendants('Warehouse', self.parent_warehouse)

		# Create replica before resetting, to handle empty table on update after submit.
		locations_replica  = self.get('locations')

		# reset
		self.delete_key('locations')
		for item_doc in items:
			item_code = item_doc.item_code

			self.item_location_map.setdefault(item_code,
				get_available_item_locations(item_code, from_warehouses, self.item_count_map.get(item_code), self.company))

			locations = get_items_with_location_and_quantity(item_doc, self.item_location_map, self.docstatus)

			item_doc.idx = None
			item_doc.name = None

			for row in locations:
				row.update({
					'picked_qty': row.stock_qty
				})

				location = item_doc.as_dict()
				location.update(row)
				self.append('locations', location)

<<<<<<< HEAD
=======
		# If table is empty on update after submit, set stock_qty, picked_qty to 0 so that indicator is red
		# and give feedback to the user. This is to avoid empty Pick Lists.
		if not self.get('locations') and self.docstatus == 1:
			for location in locations_replica:
				location.stock_qty = 0
				location.picked_qty = 0
				self.append('locations', location)
			frappe.msgprint(_("Please Restock Items and Update the Pick List to continue. To discontinue, cancel the Pick List."),
				 title=_("Out of Stock"), indicator="red")

>>>>>>> 00175c96
		if save:
			self.save()

	def aggregate_item_qty(self):
		locations = self.get('locations')
		self.item_count_map = {}
		# aggregate qty for same item
		item_map = OrderedDict()
		for item in locations:
			if not item.item_code:
				frappe.throw("Row #{0}: Item Code is Mandatory".format(item.idx))
			item_code = item.item_code
			reference = item.sales_order_item or item.material_request_item
			key = (item_code, item.uom, reference)

			item.idx = None
			item.name = None

			if item_map.get(key):
				item_map[key].qty += item.qty
				item_map[key].stock_qty += flt(item.stock_qty)
			else:
				item_map[key] = item

			# maintain count of each item (useful to limit get query)
			self.item_count_map.setdefault(item_code, 0)
			self.item_count_map[item_code] += flt(item.stock_qty)

		return item_map.values()


def validate_item_locations(pick_list):
	if not pick_list.locations:
		frappe.throw(_("Add items in the Item Locations table"))

<<<<<<< HEAD
def get_items_with_location_and_quantity(item_doc, item_location_map):
=======
def get_items_with_location_and_quantity(item_doc, item_location_map, docstatus):
>>>>>>> 00175c96
	available_locations = item_location_map.get(item_doc.item_code)
	locations = []

	# if stock qty is zero on submitted entry, show positive remaining qty to recalculate in case of restock.
	remaining_stock_qty = item_doc.qty if (docstatus == 1 and item_doc.stock_qty == 0) else item_doc.stock_qty

	while remaining_stock_qty > 0 and available_locations:
		item_location = available_locations.pop(0)
		item_location = frappe._dict(item_location)

		stock_qty = remaining_stock_qty if item_location.qty >= remaining_stock_qty else item_location.qty
		qty = stock_qty / (item_doc.conversion_factor or 1)

		uom_must_be_whole_number = frappe.db.get_value('UOM', item_doc.uom, 'must_be_whole_number')
		if uom_must_be_whole_number:
			qty = floor(qty)
			stock_qty = qty * item_doc.conversion_factor
			if not stock_qty: break

		serial_nos = None
		if item_location.serial_no:
			serial_nos = '\n'.join(item_location.serial_no[0: cint(stock_qty)])

		auto_set_serial_no = frappe.db.get_single_value("Stock Settings", "automatically_set_serial_nos_based_on_fifo")

		locations.append(frappe._dict({
			'qty': qty,
			'stock_qty': stock_qty,
			'warehouse': item_location.warehouse,
			'serial_no': serial_nos if auto_set_serial_no else item_doc.serial_no,
			'batch_no': item_location.batch_no
		}))

		remaining_stock_qty -= stock_qty

		qty_diff = item_location.qty - stock_qty
		# if extra quantity is available push current warehouse to available locations
		if qty_diff > 0:
			item_location.qty = qty_diff
			if item_location.serial_no:
				# set remaining serial numbers
				item_location.serial_no = item_location.serial_no[-int(qty_diff):]
			available_locations = [item_location] + available_locations

	# update available locations for the item
	item_location_map[item_doc.item_code] = available_locations
	return locations

<<<<<<< HEAD
def get_available_item_locations(item_code, from_warehouses, required_qty, company):
	locations = []
	if frappe.get_cached_value('Item', item_code, 'has_serial_no'):
		locations = get_available_item_locations_for_serialized_item(item_code, from_warehouses, required_qty, company)
	elif frappe.get_cached_value('Item', item_code, 'has_batch_no'):
=======
def get_available_item_locations(item_code, from_warehouses, required_qty, company, ignore_validation=False):
	locations = []
	has_serial_no  = frappe.get_cached_value('Item', item_code, 'has_serial_no')
	has_batch_no = frappe.get_cached_value('Item', item_code, 'has_batch_no')

	if has_batch_no and has_serial_no:
		locations = get_available_item_locations_for_serial_and_batched_item(item_code, from_warehouses, required_qty, company)
	elif has_serial_no:
		locations = get_available_item_locations_for_serialized_item(item_code, from_warehouses, required_qty, company)
	elif has_batch_no:
>>>>>>> 00175c96
		locations = get_available_item_locations_for_batched_item(item_code, from_warehouses, required_qty, company)
	else:
		locations = get_available_item_locations_for_other_item(item_code, from_warehouses, required_qty, company)

	total_qty_available = sum(location.get('qty') for location in locations)

	remaining_qty = required_qty - total_qty_available

	if remaining_qty > 0 and not ignore_validation:
		frappe.msgprint(_('{0} units of Item {1} is not available.')
			.format(remaining_qty, frappe.get_desk_link('Item', item_code)),
			title=_("Insufficient Stock"))

	return locations


def get_available_item_locations_for_serialized_item(item_code, from_warehouses, required_qty, company):
	filters = frappe._dict({
		'item_code': item_code,
		'company': company,
		'warehouse': ['!=', '']
	})

	if from_warehouses:
		filters.warehouse = ['in', from_warehouses]

	serial_nos = frappe.get_all('Serial No',
		fields=['name', 'warehouse'],
		filters=filters,
		limit=required_qty,
		order_by='purchase_date',
		as_list=1)

	warehouse_serial_nos_map = frappe._dict()
	for serial_no, warehouse in serial_nos:
		warehouse_serial_nos_map.setdefault(warehouse, []).append(serial_no)

	locations = []
	for warehouse, serial_nos in iteritems(warehouse_serial_nos_map):
		locations.append({
			'qty': len(serial_nos),
			'warehouse': warehouse,
			'serial_no': serial_nos
		})

	return locations

def get_available_item_locations_for_batched_item(item_code, from_warehouses, required_qty, company):
	warehouse_condition = 'and warehouse in %(warehouses)s' if from_warehouses else ''
	batch_locations = frappe.db.sql("""
		SELECT
			sle.`warehouse`,
			sle.`batch_no`,
			SUM(sle.`actual_qty`) AS `qty`
		FROM
			`tabStock Ledger Entry` sle, `tabBatch` batch
		WHERE
			sle.batch_no = batch.name
			and sle.`item_code`=%(item_code)s
			and sle.`company` = %(company)s
			and batch.disabled = 0
			and IFNULL(batch.`expiry_date`, '2200-01-01') > %(today)s
			{warehouse_condition}
		GROUP BY
			`warehouse`,
			`batch_no`,
			`item_code`
		HAVING `qty` > 0
		ORDER BY IFNULL(batch.`expiry_date`, '2200-01-01'), batch.`creation`
	""".format(warehouse_condition=warehouse_condition), { #nosec
		'item_code': item_code,
		'company': company,
		'today': today(),
		'warehouses': from_warehouses
	}, as_dict=1)

	return batch_locations

<<<<<<< HEAD
=======
def get_available_item_locations_for_serial_and_batched_item(item_code, from_warehouses, required_qty, company):
	# Get batch nos by FIFO
	locations = get_available_item_locations_for_batched_item(item_code, from_warehouses, required_qty, company)

	filters = frappe._dict({
		'item_code': item_code,
		'company': company,
		'warehouse': ['!=', ''],
		'batch_no': ''
	})

	# Get Serial Nos by FIFO for Batch No
	for location in locations:
		filters.batch_no = location.batch_no
		filters.warehouse = location.warehouse
		location.qty = required_qty if location.qty > required_qty else location.qty # if extra qty in batch

		serial_nos = frappe.get_list('Serial No',
			fields=['name'],
			filters=filters,
			limit=location.qty,
			order_by='purchase_date')

		serial_nos = [sn.name for sn in serial_nos]
		location.serial_no = serial_nos

	return locations

>>>>>>> 00175c96
def get_available_item_locations_for_other_item(item_code, from_warehouses, required_qty, company):
	# gets all items available in different warehouses
	warehouses = [x.get('name') for x in frappe.get_list("Warehouse", {'company': company}, "name")]

	filters = frappe._dict({
		'item_code': item_code,
		'warehouse': ['in', warehouses],
		'actual_qty': ['>', 0]
	})

	if from_warehouses:
		filters.warehouse = ['in', from_warehouses]

	item_locations = frappe.get_all('Bin',
		fields=['warehouse', 'actual_qty as qty'],
		filters=filters,
		limit=required_qty,
		order_by='creation')

	return item_locations


@frappe.whitelist()
def create_delivery_note(source_name, target_doc=None):
	pick_list = frappe.get_doc('Pick List', source_name)
	validate_item_locations(pick_list)

	sales_orders = [d.sales_order for d in pick_list.locations if d.sales_order]
	sales_orders = set(sales_orders)

	delivery_note = None
	for sales_order in sales_orders:
		delivery_note = create_delivery_note_from_sales_order(sales_order,
			delivery_note, skip_item_mapping=True)

	# map rows without sales orders as well
	if not delivery_note:
		delivery_note = frappe.new_doc("Delivery Note")

	item_table_mapper = {
		'doctype': 'Delivery Note Item',
		'field_map': {
			'rate': 'rate',
			'name': 'so_detail',
			'parent': 'against_sales_order',
		},
		'condition': lambda doc: abs(doc.delivered_qty) < abs(doc.qty) and doc.delivered_by_supplier!=1
	}

	item_table_mapper_without_so = {
		'doctype': 'Delivery Note Item',
		'field_map': {
			'rate': 'rate',
			'name': 'name',
			'parent': '',
		}
	}

	for location in pick_list.locations:
		if location.sales_order_item:
			sales_order_item = frappe.get_cached_doc('Sales Order Item', {'name':location.sales_order_item})
		else:
			sales_order_item = None

		source_doc, table_mapper = [sales_order_item, item_table_mapper] if sales_order_item \
			else [location, item_table_mapper_without_so]

		dn_item = map_child_doc(source_doc, delivery_note, table_mapper)

		if dn_item:
			dn_item.warehouse = location.warehouse
			dn_item.qty = location.picked_qty
			dn_item.batch_no = location.batch_no
			dn_item.serial_no = location.serial_no

			update_delivery_note_item(source_doc, dn_item, delivery_note)

	set_delivery_note_missing_values(delivery_note)

	delivery_note.pick_list = pick_list.name
	delivery_note.customer = pick_list.customer if pick_list.customer else None

	return delivery_note

@frappe.whitelist()
def create_stock_entry(pick_list):
	pick_list = frappe.get_doc(json.loads(pick_list))
	validate_item_locations(pick_list)

	if stock_entry_exists(pick_list.get('name')):
		return frappe.msgprint(_('Stock Entry has been already created against this Pick List'))

	stock_entry = frappe.new_doc('Stock Entry')
	stock_entry.pick_list = pick_list.get('name')
	stock_entry.purpose = pick_list.get('purpose')
	stock_entry.set_stock_entry_type()

	if pick_list.get('work_order'):
		stock_entry = update_stock_entry_based_on_work_order(pick_list, stock_entry)
	elif pick_list.get('material_request'):
		stock_entry = update_stock_entry_based_on_material_request(pick_list, stock_entry)
	else:
		stock_entry = update_stock_entry_items_with_no_reference(pick_list, stock_entry)

	stock_entry.set_incoming_rate()
	stock_entry.set_actual_qty()
	stock_entry.calculate_rate_and_amount(update_finished_item_rate=False)

	return stock_entry.as_dict()

@frappe.whitelist()
def get_pending_work_orders(doctype, txt, searchfield, start, page_length, filters, as_dict):
	return frappe.db.sql("""
		SELECT
			`name`, `company`, `planned_start_date`
		FROM
			`tabWork Order`
		WHERE
			`status` not in ('Completed', 'Stopped')
			AND `qty` > `material_transferred_for_manufacturing`
			AND `docstatus` = 1
			AND `company` = %(company)s
			AND `name` like %(txt)s
		ORDER BY
			if(locate(%(_txt)s, name), locate(%(_txt)s, name), 99999), name
		LIMIT
			%(start)s, %(page_length)s""",
		{
			'txt': "%%%s%%" % txt,
			'_txt': txt.replace('%', ''),
			'start': start,
			'page_length': frappe.utils.cint(page_length),
			'company': filters.get('company')
		}, as_dict=as_dict)

@frappe.whitelist()
def target_document_exists(pick_list_name, purpose):
	if purpose == 'Delivery':
		return frappe.db.exists('Delivery Note', {
			'pick_list': pick_list_name
		})

	return stock_entry_exists(pick_list_name)

@frappe.whitelist()
def get_item_details(item_code, uom=None):
	details = frappe.db.get_value('Item', item_code, ['stock_uom', 'name'], as_dict=1)
	details.uom = uom or details.stock_uom
	if uom:
		details.update(get_conversion_factor(item_code, uom))

	return details


def update_delivery_note_item(source, target, delivery_note):
	cost_center = frappe.db.get_value('Project', delivery_note.project, 'cost_center')
	if not cost_center:
		cost_center = get_cost_center(source.item_code, 'Item', delivery_note.company)

	if not cost_center:
		cost_center = get_cost_center(source.item_group, 'Item Group', delivery_note.company)

	target.cost_center = cost_center

def get_cost_center(for_item, from_doctype, company):
	'''Returns Cost Center for Item or Item Group'''
	return frappe.db.get_value('Item Default',
		fieldname=['buying_cost_center'],
		filters={
			'parent': for_item,
			'parenttype': from_doctype,
			'company': company
		})

def set_delivery_note_missing_values(target):
	target.run_method('set_missing_values')
	target.run_method('set_po_nos')
	target.run_method('calculate_taxes_and_totals')

def stock_entry_exists(pick_list_name):
	return frappe.db.exists('Stock Entry', {
		'pick_list': pick_list_name
	})

def update_stock_entry_based_on_work_order(pick_list, stock_entry):
	work_order = frappe.get_doc("Work Order", pick_list.get('work_order'))

	stock_entry.work_order = work_order.name
	stock_entry.company = work_order.company
	stock_entry.from_bom = 1
	stock_entry.bom_no = work_order.bom_no
	stock_entry.use_multi_level_bom = work_order.use_multi_level_bom
	stock_entry.fg_completed_qty = pick_list.for_qty
	if work_order.bom_no:
		stock_entry.inspection_required = frappe.db.get_value('BOM',
			work_order.bom_no, 'inspection_required')

	is_wip_warehouse_group = frappe.db.get_value('Warehouse', work_order.wip_warehouse, 'is_group')
	if not (is_wip_warehouse_group and work_order.skip_transfer):
		wip_warehouse = work_order.wip_warehouse
	else:
		wip_warehouse = None
	stock_entry.to_warehouse = wip_warehouse

	stock_entry.project = work_order.project

	for location in pick_list.locations:
		item = frappe._dict()
		update_common_item_properties(item, location)
		item.t_warehouse = wip_warehouse

		stock_entry.append('items', item)

	return stock_entry

def update_stock_entry_based_on_material_request(pick_list, stock_entry):
	for location in pick_list.locations:
		target_warehouse = None
		if location.material_request_item:
			target_warehouse = frappe.get_value('Material Request Item',
				location.material_request_item, 'warehouse')
		item = frappe._dict()
		update_common_item_properties(item, location)
		item.t_warehouse = target_warehouse
		stock_entry.append('items', item)

	return stock_entry

def update_stock_entry_items_with_no_reference(pick_list, stock_entry):
	for location in pick_list.locations:
		item = frappe._dict()
		update_common_item_properties(item, location)

		stock_entry.append('items', item)

	return stock_entry

def update_common_item_properties(item, location):
	item.item_code = location.item_code
	item.s_warehouse = location.warehouse
	item.qty = location.picked_qty * location.conversion_factor
	item.transfer_qty = location.picked_qty
	item.uom = location.uom
	item.conversion_factor = location.conversion_factor
	item.stock_uom = location.stock_uom
	item.material_request = location.material_request
	item.serial_no = location.serial_no
	item.batch_no = location.batch_no
	item.material_request_item = location.material_request_item<|MERGE_RESOLUTION|>--- conflicted
+++ resolved
@@ -26,12 +26,8 @@
 				continue
 			if not item.serial_no:
 				frappe.throw(_("Row #{0}: {1} does not have any available serial numbers in {2}".format(
-<<<<<<< HEAD
-					frappe.bold(item.idx), frappe.bold(item.item_code), frappe.bold(item.warehouse))))
-=======
 					frappe.bold(item.idx), frappe.bold(item.item_code), frappe.bold(item.warehouse))),
 					title=_("Serial Nos Required"))
->>>>>>> 00175c96
 			if len(item.serial_no.split('\n')) == item.picked_qty:
 				continue
 			frappe.throw(_('For item {0} at row {1}, count of serial numbers does not match with the picked quantity')
@@ -70,8 +66,6 @@
 				location.update(row)
 				self.append('locations', location)
 
-<<<<<<< HEAD
-=======
 		# If table is empty on update after submit, set stock_qty, picked_qty to 0 so that indicator is red
 		# and give feedback to the user. This is to avoid empty Pick Lists.
 		if not self.get('locations') and self.docstatus == 1:
@@ -82,7 +76,6 @@
 			frappe.msgprint(_("Please Restock Items and Update the Pick List to continue. To discontinue, cancel the Pick List."),
 				 title=_("Out of Stock"), indicator="red")
 
->>>>>>> 00175c96
 		if save:
 			self.save()
 
@@ -118,11 +111,7 @@
 	if not pick_list.locations:
 		frappe.throw(_("Add items in the Item Locations table"))
 
-<<<<<<< HEAD
-def get_items_with_location_and_quantity(item_doc, item_location_map):
-=======
 def get_items_with_location_and_quantity(item_doc, item_location_map, docstatus):
->>>>>>> 00175c96
 	available_locations = item_location_map.get(item_doc.item_code)
 	locations = []
 
@@ -171,13 +160,6 @@
 	item_location_map[item_doc.item_code] = available_locations
 	return locations
 
-<<<<<<< HEAD
-def get_available_item_locations(item_code, from_warehouses, required_qty, company):
-	locations = []
-	if frappe.get_cached_value('Item', item_code, 'has_serial_no'):
-		locations = get_available_item_locations_for_serialized_item(item_code, from_warehouses, required_qty, company)
-	elif frappe.get_cached_value('Item', item_code, 'has_batch_no'):
-=======
 def get_available_item_locations(item_code, from_warehouses, required_qty, company, ignore_validation=False):
 	locations = []
 	has_serial_no  = frappe.get_cached_value('Item', item_code, 'has_serial_no')
@@ -188,7 +170,6 @@
 	elif has_serial_no:
 		locations = get_available_item_locations_for_serialized_item(item_code, from_warehouses, required_qty, company)
 	elif has_batch_no:
->>>>>>> 00175c96
 		locations = get_available_item_locations_for_batched_item(item_code, from_warehouses, required_qty, company)
 	else:
 		locations = get_available_item_locations_for_other_item(item_code, from_warehouses, required_qty, company)
@@ -267,8 +248,6 @@
 
 	return batch_locations
 
-<<<<<<< HEAD
-=======
 def get_available_item_locations_for_serial_and_batched_item(item_code, from_warehouses, required_qty, company):
 	# Get batch nos by FIFO
 	locations = get_available_item_locations_for_batched_item(item_code, from_warehouses, required_qty, company)
@@ -297,7 +276,6 @@
 
 	return locations
 
->>>>>>> 00175c96
 def get_available_item_locations_for_other_item(item_code, from_warehouses, required_qty, company):
 	# gets all items available in different warehouses
 	warehouses = [x.get('name') for x in frappe.get_list("Warehouse", {'company': company}, "name")]
