# Copyright (c) 2015, Frappe Technologies Pvt. Ltd. and Contributors
# License: GNU General Public License v3. See license.txt


import json
from typing import List, Optional, Union

import frappe
from frappe import ValidationError, _
from frappe.model.naming import make_autoname
from frappe.query_builder.functions import Coalesce
from frappe.utils import cint, cstr, getdate, nowdate, safe_json_loads

from erpnext.controllers.stock_controller import StockController


class SerialNoCannotCreateDirectError(ValidationError):
	pass


class SerialNoCannotCannotChangeError(ValidationError):
	pass


class SerialNoWarehouseError(ValidationError):
	pass


class SerialNo(StockController):
	def __init__(self, *args, **kwargs):
		super(SerialNo, self).__init__(*args, **kwargs)
		self.via_stock_ledger = False

	def validate(self):
		if self.get("__islocal") and self.warehouse and not self.via_stock_ledger:
			frappe.throw(
				_(
					"New Serial No cannot have Warehouse. Warehouse must be set by Stock Entry or Purchase Receipt"
				),
				SerialNoCannotCreateDirectError,
			)

		self.set_maintenance_status()
		self.validate_warehouse()

	def validate_warehouse(self):
		if not self.get("__islocal"):
			item_code, warehouse = frappe.db.get_value("Serial No", self.name, ["item_code", "warehouse"])
			if not self.via_stock_ledger and item_code != self.item_code:
				frappe.throw(_("Item Code cannot be changed for Serial No."), SerialNoCannotCannotChangeError)
			if not self.via_stock_ledger and warehouse != self.warehouse:
				frappe.throw(_("Warehouse cannot be changed for Serial No."), SerialNoCannotCannotChangeError)

	def set_maintenance_status(self):
		if not self.warranty_expiry_date and not self.amc_expiry_date:
			self.maintenance_status = None

		if self.warranty_expiry_date and getdate(self.warranty_expiry_date) < getdate(nowdate()):
			self.maintenance_status = "Out of Warranty"

		if self.amc_expiry_date and getdate(self.amc_expiry_date) < getdate(nowdate()):
			self.maintenance_status = "Out of AMC"

		if self.amc_expiry_date and getdate(self.amc_expiry_date) >= getdate(nowdate()):
			self.maintenance_status = "Under AMC"

		if self.warranty_expiry_date and getdate(self.warranty_expiry_date) >= getdate(nowdate()):
			self.maintenance_status = "Under Warranty"

	def on_trash(self):
		sl_entries = frappe.db.sql(
			"""select serial_no from `tabStock Ledger Entry`
			where serial_no like %s and item_code=%s and is_cancelled=0""",
			("%%%s%%" % self.name, self.item_code),
			as_dict=True,
		)

		# Find the exact match
		sle_exists = False
		for d in sl_entries:
			if self.name.upper() in get_serial_nos(d.serial_no):
				sle_exists = True
				break

		if sle_exists:
			frappe.throw(
				_("Cannot delete Serial No {0}, as it is used in stock transactions").format(self.name)
			)

<<<<<<< HEAD
	def update_serial_no_reference(self, serial_no=None):
		last_sle = self.get_last_sle(serial_no)
		self.set_purchase_details(last_sle.get("purchase_sle"))
		self.set_sales_details(last_sle.get("delivery_sle"))
		self.set_maintenance_status()
		self.set_status()


def process_serial_no(sle):
	item_det = get_item_details(sle.item_code)
	validate_serial_no(sle, item_det)
	update_serial_nos(sle, item_det)


def validate_serial_no(sle, item_det):
	serial_nos = get_serial_nos(sle.serial_no) if sle.serial_no else []
	validate_material_transfer_entry(sle)

	if item_det.has_serial_no == 0:
		if serial_nos:
			frappe.throw(
				_("Item {0} is not setup for Serial Nos. Column must be blank").format(sle.item_code),
				SerialNoNotRequiredError,
			)
	elif not sle.is_cancelled:
		if serial_nos:
			if cint(sle.actual_qty) != flt(sle.actual_qty):
				frappe.throw(
					_("Serial No {0} quantity {1} cannot be a fraction").format(sle.item_code, sle.actual_qty)
				)

			if len(serial_nos) and len(serial_nos) != abs(cint(sle.actual_qty)):
				frappe.throw(
					_("{0} Serial Numbers required for Item {1}. You have provided {2}.").format(
						abs(sle.actual_qty), sle.item_code, len(serial_nos)
					),
					SerialNoQtyError,
				)

			if len(serial_nos) != len(set(serial_nos)):
				frappe.throw(
					_("Duplicate Serial No entered for Item {0}").format(sle.item_code), SerialNoDuplicateError
				)

			allow_existing_serial_no = cint(
				frappe.get_cached_value("Stock Settings", "None", "allow_existing_serial_no")
			)

			work_order = None
			if sle.voucher_no and sle.voucher_type == "Stock Entry":
				work_order = frappe.get_cached_value("Stock Entry", sle.voucher_no, "work_order")

			for serial_no in serial_nos:
				if frappe.db.exists("Serial No", serial_no):
					sr = frappe.db.get_value(
						"Serial No",
						serial_no,
						[
							"name",
							"item_code",
							"batch_no",
							"sales_order",
							"delivery_document_no",
							"delivery_document_type",
							"warehouse",
							"purchase_document_type",
							"purchase_document_no",
							"company",
							"status",
							"work_order",
						],
						as_dict=1,
					)

					if sr.item_code != sle.item_code:
						if not allow_serial_nos_with_different_item(serial_no, sle):
							frappe.throw(
								_("Serial No {0} does not belong to Item {1}").format(serial_no, sle.item_code),
								SerialNoItemError,
							)

					if sr.work_order and work_order and sr.work_order == work_order:
						allow_existing_serial_no = True

					if not allow_existing_serial_no and sle.voucher_type in [
						"Stock Entry",
						"Purchase Receipt",
						"Purchase Invoice",
					]:
						msg = ""

						if sle.voucher_type == "Stock Entry":
							se_purpose = frappe.db.get_value("Stock Entry", sle.voucher_no, "purpose")
							if se_purpose in ["Manufacture", "Material Receipt"]:
								msg = f"Cannot create a {sle.voucher_type} ({se_purpose}) for the Item {frappe.bold(sle.item_code)} with the existing Serial No {frappe.bold(serial_no)}."
						else:
							msg = f"Cannot create a {sle.voucher_type} for the Item {frappe.bold(sle.item_code)} with the existing Serial No {frappe.bold(serial_no)}."

						if msg:
							frappe.throw(_(msg), SerialNoDuplicateError)

					if cint(sle.actual_qty) > 0 and has_serial_no_exists(sr, sle):
						doc_name = frappe.bold(get_link_to_form(sr.purchase_document_type, sr.purchase_document_no))
						frappe.throw(
							_("Serial No {0} has already been received in the {1} #{2}").format(
								frappe.bold(serial_no), sr.purchase_document_type, doc_name
							),
							SerialNoDuplicateError,
						)

					if (
						sr.delivery_document_no
						and sle.voucher_type not in ["Stock Entry", "Stock Reconciliation"]
						and sle.voucher_type == sr.delivery_document_type
					):
						return_against = frappe.db.get_value(sle.voucher_type, sle.voucher_no, "return_against")
						if return_against and return_against != sr.delivery_document_no:
							frappe.throw(_("Serial no {0} has been already returned").format(sr.name))

					if cint(sle.actual_qty) < 0:
						if sr.warehouse != sle.warehouse:
							frappe.throw(
								_("Serial No {0} does not belong to Warehouse {1}").format(serial_no, sle.warehouse),
								SerialNoWarehouseError,
							)

						if not sr.purchase_document_no:
							frappe.throw(_("Serial No {0} not in stock").format(serial_no), SerialNoNotExistsError)

						if sle.voucher_type in ("Delivery Note", "Sales Invoice"):

							if sr.batch_no and sr.batch_no != sle.batch_no:
								frappe.throw(
									_("Serial No {0} does not belong to Batch {1}").format(serial_no, sle.batch_no),
									SerialNoBatchError,
								)

							if not sle.is_cancelled and not sr.warehouse:
								frappe.throw(
									_("Serial No {0} does not belong to any Warehouse").format(serial_no),
									SerialNoWarehouseError,
								)

							# if Sales Order reference in Serial No validate the Delivery Note or Invoice is against the same
							if sr.sales_order:
								if sle.voucher_type == "Sales Invoice":
									if not frappe.db.exists(
										"Sales Invoice Item",
										{"parent": sle.voucher_no, "item_code": sle.item_code, "sales_order": sr.sales_order},
									):
										frappe.throw(
											_(
												"Cannot deliver Serial No {0} of item {1} as it is reserved to fullfill Sales Order {2}"
											).format(sr.name, sle.item_code, sr.sales_order)
										)
								elif sle.voucher_type == "Delivery Note":
									if not frappe.db.exists(
										"Delivery Note Item",
										{
											"parent": sle.voucher_no,
											"item_code": sle.item_code,
											"against_sales_order": sr.sales_order,
										},
									):
										invoice = frappe.db.get_value(
											"Delivery Note Item",
											{"parent": sle.voucher_no, "item_code": sle.item_code},
											"against_sales_invoice",
										)
										if not invoice or frappe.db.exists(
											"Sales Invoice Item",
											{"parent": invoice, "item_code": sle.item_code, "sales_order": sr.sales_order},
										):
											frappe.throw(
												_(
													"Cannot deliver Serial No {0} of item {1} as it is reserved to fullfill Sales Order {2}"
												).format(sr.name, sle.item_code, sr.sales_order)
											)
							# if Sales Order reference in Delivery Note or Invoice validate SO reservations for item
							if sle.voucher_type == "Sales Invoice":
								sales_order = frappe.db.get_value(
									"Sales Invoice Item",
									{"parent": sle.voucher_no, "item_code": sle.item_code},
									"sales_order",
								)
								if sales_order and get_reserved_qty_for_so(sales_order, sle.item_code):
									validate_so_serial_no(sr, sales_order)
							elif sle.voucher_type == "Delivery Note":
								sales_order = frappe.get_value(
									"Delivery Note Item",
									{"parent": sle.voucher_no, "item_code": sle.item_code},
									"against_sales_order",
								)
								if sales_order and get_reserved_qty_for_so(sales_order, sle.item_code):
									validate_so_serial_no(sr, sales_order)
								else:
									sales_invoice = frappe.get_value(
										"Delivery Note Item",
										{"parent": sle.voucher_no, "item_code": sle.item_code},
										"against_sales_invoice",
									)
									if sales_invoice:
										sales_order = frappe.db.get_value(
											"Sales Invoice Item",
											{"parent": sales_invoice, "item_code": sle.item_code},
											"sales_order",
										)
										if sales_order and get_reserved_qty_for_so(sales_order, sle.item_code):
											validate_so_serial_no(sr, sales_order)
				elif cint(sle.actual_qty) < 0:
					# transfer out
					frappe.throw(_("Serial No {0} not in stock").format(serial_no), SerialNoNotExistsError)
		elif cint(sle.actual_qty) < 0 or not item_det.serial_no_series:
			frappe.throw(
				_("Serial Nos Required for Serialized Item {0}").format(sle.item_code), SerialNoRequiredError
			)
	elif serial_nos:
		# SLE is being cancelled and has serial nos
		for serial_no in serial_nos:
			check_serial_no_validity_on_cancel(serial_no, sle)


def check_serial_no_validity_on_cancel(serial_no, sle):
	sr = frappe.db.get_value(
		"Serial No", serial_no, ["name", "warehouse", "company", "status"], as_dict=1
	)
	sr_link = frappe.utils.get_link_to_form("Serial No", serial_no)
	doc_link = frappe.utils.get_link_to_form(sle.voucher_type, sle.voucher_no)
	actual_qty = cint(sle.actual_qty)
	is_stock_reco = sle.voucher_type == "Stock Reconciliation"
	msg = None

	if sr and (actual_qty < 0 or is_stock_reco) and (sr.warehouse and sr.warehouse != sle.warehouse):
		# receipt(inward) is being cancelled
		msg = _("Cannot cancel {0} {1} as Serial No {2} does not belong to the warehouse {3}").format(
			sle.voucher_type, doc_link, sr_link, frappe.bold(sle.warehouse)
		)
	elif sr and actual_qty > 0 and not is_stock_reco:
		# delivery is being cancelled, check for warehouse.
		if sr.warehouse:
			# serial no is active in another warehouse/company.
			msg = _("Cannot cancel {0} {1} as Serial No {2} is active in warehouse {3}").format(
				sle.voucher_type, doc_link, sr_link, frappe.bold(sr.warehouse)
			)
		elif sr.company != sle.company and sr.status == "Delivered":
			# serial no is inactive (allowed) or delivered from another company (block).
			msg = _("Cannot cancel {0} {1} as Serial No {2} does not belong to the company {3}").format(
				sle.voucher_type, doc_link, sr_link, frappe.bold(sle.company)
			)

	if msg:
		frappe.throw(msg, title=_("Cannot cancel"))


def validate_material_transfer_entry(sle_doc):
	sle_doc.update({"skip_update_serial_no": False, "skip_serial_no_validaiton": False})

	if (
		sle_doc.voucher_type == "Stock Entry"
		and not sle_doc.is_cancelled
		and frappe.get_cached_value("Stock Entry", sle_doc.voucher_no, "purpose") == "Material Transfer"
	):
		if sle_doc.actual_qty < 0:
			sle_doc.skip_update_serial_no = True
		else:
			sle_doc.skip_serial_no_validaiton = True


def validate_so_serial_no(sr, sales_order):
	if not sr.sales_order or sr.sales_order != sales_order:
		msg = _(
			"Sales Order {0} has reservation for the item {1}, you can only deliver reserved {1} against {0}."
		).format(sales_order, sr.item_code)
=======
>>>>>>> 44bad3bd

def get_available_serial_nos(serial_no_series, qty) -> List[str]:
	serial_nos = []
	for i in range(cint(qty)):
		serial_nos.append(get_new_serial_number(serial_no_series))

	return serial_nos


def get_new_serial_number(series):
	sr_no = make_autoname(series, "Serial No")
	if frappe.db.exists("Serial No", sr_no):
		sr_no = get_new_serial_number(series)
	return sr_no


def get_items_html(serial_nos, item_code):
	body = ", ".join(serial_nos)
	return """<details><summary>
		<b>{0}:</b> {1} Serial Numbers <span class="caret"></span>
	</summary>
	<div class="small">{2}</div></details>
	""".format(
		item_code, len(serial_nos), body
	)


def get_serial_nos(serial_no):
	if isinstance(serial_no, list):
		return serial_no

	return [
		s.strip() for s in cstr(serial_no).strip().upper().replace(",", "\n").split("\n") if s.strip()
	]


def clean_serial_no_string(serial_no: str) -> str:
	if not serial_no:
		return ""

	serial_no_list = get_serial_nos(serial_no)
	return "\n".join(serial_no_list)


def update_maintenance_status():
	serial_nos = frappe.db.sql(
		"""select name from `tabSerial No` where (amc_expiry_date<%s or
		warranty_expiry_date<%s) and maintenance_status not in ('Out of Warranty', 'Out of AMC')""",
		(nowdate(), nowdate()),
	)
	for serial_no in serial_nos:
		doc = frappe.get_doc("Serial No", serial_no[0])
		doc.set_maintenance_status()
		frappe.db.set_value("Serial No", doc.name, "maintenance_status", doc.maintenance_status)


def get_delivery_note_serial_no(item_code, qty, delivery_note):
	serial_nos = ""
	dn_serial_nos = frappe.db.sql_list(
		""" select name from `tabSerial No`
		where item_code = %(item_code)s and delivery_document_no = %(delivery_note)s
		and sales_invoice is null limit {0}""".format(
			cint(qty)
		),
		{"item_code": item_code, "delivery_note": delivery_note},
	)

	if dn_serial_nos and len(dn_serial_nos) > 0:
		serial_nos = "\n".join(dn_serial_nos)

	return serial_nos


@frappe.whitelist()
def auto_fetch_serial_number(
	qty: int,
	item_code: str,
	warehouse: str,
	posting_date: Optional[str] = None,
	batch_nos: Optional[Union[str, List[str]]] = None,
	for_doctype: Optional[str] = None,
	exclude_sr_nos=None,
) -> List[str]:

	filters = frappe._dict({"item_code": item_code, "warehouse": warehouse})

	if exclude_sr_nos is None:
		exclude_sr_nos = []
	else:
		exclude_sr_nos = safe_json_loads(exclude_sr_nos)
		exclude_sr_nos = get_serial_nos(clean_serial_no_string("\n".join(exclude_sr_nos)))

	if batch_nos:
		batch_nos_list = safe_json_loads(batch_nos)
		if isinstance(batch_nos_list, list):
			filters.batch_no = batch_nos_list
		else:
			filters.batch_no = [batch_nos]

	if posting_date:
		filters.expiry_date = posting_date

	serial_numbers = []
	if for_doctype == "POS Invoice":
		exclude_sr_nos.extend(get_pos_reserved_serial_nos(filters))

	serial_numbers = fetch_serial_numbers(filters, qty, do_not_include=exclude_sr_nos)

	return sorted([d.get("name") for d in serial_numbers])


def get_delivered_serial_nos(serial_nos):
	"""
	Returns serial numbers that delivered from the list of serial numbers
	"""
	from frappe.query_builder.functions import Coalesce

	SerialNo = frappe.qb.DocType("Serial No")
	serial_nos = get_serial_nos(serial_nos)
	query = (
		frappe.qb.select(SerialNo.name)
		.from_(SerialNo)
		.where((SerialNo.name.isin(serial_nos)) & (Coalesce(SerialNo.delivery_document_type, "") != ""))
	)

	result = query.run()
	if result and len(result) > 0:
		delivered_serial_nos = [row[0] for row in result]
		return delivered_serial_nos


@frappe.whitelist()
def get_pos_reserved_serial_nos(filters):
	if isinstance(filters, str):
		filters = json.loads(filters)

	POSInvoice = frappe.qb.DocType("POS Invoice")
	POSInvoiceItem = frappe.qb.DocType("POS Invoice Item")
	query = (
		frappe.qb.from_(POSInvoice)
		.from_(POSInvoiceItem)
		.select(POSInvoice.is_return, POSInvoiceItem.serial_no)
		.where(
			(POSInvoice.name == POSInvoiceItem.parent)
			& (POSInvoice.docstatus == 1)
			& (POSInvoiceItem.docstatus == 1)
			& (POSInvoiceItem.item_code == filters.get("item_code"))
			& (POSInvoiceItem.warehouse == filters.get("warehouse"))
			& (POSInvoiceItem.serial_no.isnotnull())
			& (POSInvoiceItem.serial_no != "")
		)
	)

	pos_transacted_sr_nos = query.run(as_dict=True)

	reserved_sr_nos = set()
	returned_sr_nos = set()
	for d in pos_transacted_sr_nos:
		if d.is_return == 0:
			[reserved_sr_nos.add(x) for x in get_serial_nos(d.serial_no)]
		elif d.is_return == 1:
			[returned_sr_nos.add(x) for x in get_serial_nos(d.serial_no)]

	reserved_sr_nos = list(reserved_sr_nos - returned_sr_nos)

	return reserved_sr_nos


def fetch_serial_numbers(filters, qty, do_not_include=None):
	if do_not_include is None:
		do_not_include = []

	batch_nos = filters.get("batch_no")
	expiry_date = filters.get("expiry_date")
	serial_no = frappe.qb.DocType("Serial No")

	query = (
		frappe.qb.from_(serial_no)
		.select(serial_no.name)
		.where(
			(serial_no.item_code == filters["item_code"])
			& (serial_no.warehouse == filters["warehouse"])
			& (Coalesce(serial_no.sales_invoice, "") == "")
			& (Coalesce(serial_no.delivery_document_no, "") == "")
		)
		.orderby(serial_no.creation)
		.limit(qty or 1)
	)

	if do_not_include:
		query = query.where(serial_no.name.notin(do_not_include))

	if batch_nos:
		query = query.where(serial_no.batch_no.isin(batch_nos))

	if expiry_date:
		batch = frappe.qb.DocType("Batch")
		query = (
			query.left_join(batch)
			.on(serial_no.batch_no == batch.name)
			.where(Coalesce(batch.expiry_date, "4000-12-31") >= expiry_date)
		)

	serial_numbers = query.run(as_dict=True)
	return serial_numbers


def get_serial_nos_for_outward(kwargs):
	from erpnext.stock.doctype.serial_and_batch_bundle.serial_and_batch_bundle import (
		get_available_serial_nos,
	)

	serial_nos = get_available_serial_nos(kwargs)

	if not serial_nos:
		return []

	return [d.serial_no for d in serial_nos]<|MERGE_RESOLUTION|>--- conflicted
+++ resolved
@@ -87,282 +87,6 @@
 				_("Cannot delete Serial No {0}, as it is used in stock transactions").format(self.name)
 			)
 
-<<<<<<< HEAD
-	def update_serial_no_reference(self, serial_no=None):
-		last_sle = self.get_last_sle(serial_no)
-		self.set_purchase_details(last_sle.get("purchase_sle"))
-		self.set_sales_details(last_sle.get("delivery_sle"))
-		self.set_maintenance_status()
-		self.set_status()
-
-
-def process_serial_no(sle):
-	item_det = get_item_details(sle.item_code)
-	validate_serial_no(sle, item_det)
-	update_serial_nos(sle, item_det)
-
-
-def validate_serial_no(sle, item_det):
-	serial_nos = get_serial_nos(sle.serial_no) if sle.serial_no else []
-	validate_material_transfer_entry(sle)
-
-	if item_det.has_serial_no == 0:
-		if serial_nos:
-			frappe.throw(
-				_("Item {0} is not setup for Serial Nos. Column must be blank").format(sle.item_code),
-				SerialNoNotRequiredError,
-			)
-	elif not sle.is_cancelled:
-		if serial_nos:
-			if cint(sle.actual_qty) != flt(sle.actual_qty):
-				frappe.throw(
-					_("Serial No {0} quantity {1} cannot be a fraction").format(sle.item_code, sle.actual_qty)
-				)
-
-			if len(serial_nos) and len(serial_nos) != abs(cint(sle.actual_qty)):
-				frappe.throw(
-					_("{0} Serial Numbers required for Item {1}. You have provided {2}.").format(
-						abs(sle.actual_qty), sle.item_code, len(serial_nos)
-					),
-					SerialNoQtyError,
-				)
-
-			if len(serial_nos) != len(set(serial_nos)):
-				frappe.throw(
-					_("Duplicate Serial No entered for Item {0}").format(sle.item_code), SerialNoDuplicateError
-				)
-
-			allow_existing_serial_no = cint(
-				frappe.get_cached_value("Stock Settings", "None", "allow_existing_serial_no")
-			)
-
-			work_order = None
-			if sle.voucher_no and sle.voucher_type == "Stock Entry":
-				work_order = frappe.get_cached_value("Stock Entry", sle.voucher_no, "work_order")
-
-			for serial_no in serial_nos:
-				if frappe.db.exists("Serial No", serial_no):
-					sr = frappe.db.get_value(
-						"Serial No",
-						serial_no,
-						[
-							"name",
-							"item_code",
-							"batch_no",
-							"sales_order",
-							"delivery_document_no",
-							"delivery_document_type",
-							"warehouse",
-							"purchase_document_type",
-							"purchase_document_no",
-							"company",
-							"status",
-							"work_order",
-						],
-						as_dict=1,
-					)
-
-					if sr.item_code != sle.item_code:
-						if not allow_serial_nos_with_different_item(serial_no, sle):
-							frappe.throw(
-								_("Serial No {0} does not belong to Item {1}").format(serial_no, sle.item_code),
-								SerialNoItemError,
-							)
-
-					if sr.work_order and work_order and sr.work_order == work_order:
-						allow_existing_serial_no = True
-
-					if not allow_existing_serial_no and sle.voucher_type in [
-						"Stock Entry",
-						"Purchase Receipt",
-						"Purchase Invoice",
-					]:
-						msg = ""
-
-						if sle.voucher_type == "Stock Entry":
-							se_purpose = frappe.db.get_value("Stock Entry", sle.voucher_no, "purpose")
-							if se_purpose in ["Manufacture", "Material Receipt"]:
-								msg = f"Cannot create a {sle.voucher_type} ({se_purpose}) for the Item {frappe.bold(sle.item_code)} with the existing Serial No {frappe.bold(serial_no)}."
-						else:
-							msg = f"Cannot create a {sle.voucher_type} for the Item {frappe.bold(sle.item_code)} with the existing Serial No {frappe.bold(serial_no)}."
-
-						if msg:
-							frappe.throw(_(msg), SerialNoDuplicateError)
-
-					if cint(sle.actual_qty) > 0 and has_serial_no_exists(sr, sle):
-						doc_name = frappe.bold(get_link_to_form(sr.purchase_document_type, sr.purchase_document_no))
-						frappe.throw(
-							_("Serial No {0} has already been received in the {1} #{2}").format(
-								frappe.bold(serial_no), sr.purchase_document_type, doc_name
-							),
-							SerialNoDuplicateError,
-						)
-
-					if (
-						sr.delivery_document_no
-						and sle.voucher_type not in ["Stock Entry", "Stock Reconciliation"]
-						and sle.voucher_type == sr.delivery_document_type
-					):
-						return_against = frappe.db.get_value(sle.voucher_type, sle.voucher_no, "return_against")
-						if return_against and return_against != sr.delivery_document_no:
-							frappe.throw(_("Serial no {0} has been already returned").format(sr.name))
-
-					if cint(sle.actual_qty) < 0:
-						if sr.warehouse != sle.warehouse:
-							frappe.throw(
-								_("Serial No {0} does not belong to Warehouse {1}").format(serial_no, sle.warehouse),
-								SerialNoWarehouseError,
-							)
-
-						if not sr.purchase_document_no:
-							frappe.throw(_("Serial No {0} not in stock").format(serial_no), SerialNoNotExistsError)
-
-						if sle.voucher_type in ("Delivery Note", "Sales Invoice"):
-
-							if sr.batch_no and sr.batch_no != sle.batch_no:
-								frappe.throw(
-									_("Serial No {0} does not belong to Batch {1}").format(serial_no, sle.batch_no),
-									SerialNoBatchError,
-								)
-
-							if not sle.is_cancelled and not sr.warehouse:
-								frappe.throw(
-									_("Serial No {0} does not belong to any Warehouse").format(serial_no),
-									SerialNoWarehouseError,
-								)
-
-							# if Sales Order reference in Serial No validate the Delivery Note or Invoice is against the same
-							if sr.sales_order:
-								if sle.voucher_type == "Sales Invoice":
-									if not frappe.db.exists(
-										"Sales Invoice Item",
-										{"parent": sle.voucher_no, "item_code": sle.item_code, "sales_order": sr.sales_order},
-									):
-										frappe.throw(
-											_(
-												"Cannot deliver Serial No {0} of item {1} as it is reserved to fullfill Sales Order {2}"
-											).format(sr.name, sle.item_code, sr.sales_order)
-										)
-								elif sle.voucher_type == "Delivery Note":
-									if not frappe.db.exists(
-										"Delivery Note Item",
-										{
-											"parent": sle.voucher_no,
-											"item_code": sle.item_code,
-											"against_sales_order": sr.sales_order,
-										},
-									):
-										invoice = frappe.db.get_value(
-											"Delivery Note Item",
-											{"parent": sle.voucher_no, "item_code": sle.item_code},
-											"against_sales_invoice",
-										)
-										if not invoice or frappe.db.exists(
-											"Sales Invoice Item",
-											{"parent": invoice, "item_code": sle.item_code, "sales_order": sr.sales_order},
-										):
-											frappe.throw(
-												_(
-													"Cannot deliver Serial No {0} of item {1} as it is reserved to fullfill Sales Order {2}"
-												).format(sr.name, sle.item_code, sr.sales_order)
-											)
-							# if Sales Order reference in Delivery Note or Invoice validate SO reservations for item
-							if sle.voucher_type == "Sales Invoice":
-								sales_order = frappe.db.get_value(
-									"Sales Invoice Item",
-									{"parent": sle.voucher_no, "item_code": sle.item_code},
-									"sales_order",
-								)
-								if sales_order and get_reserved_qty_for_so(sales_order, sle.item_code):
-									validate_so_serial_no(sr, sales_order)
-							elif sle.voucher_type == "Delivery Note":
-								sales_order = frappe.get_value(
-									"Delivery Note Item",
-									{"parent": sle.voucher_no, "item_code": sle.item_code},
-									"against_sales_order",
-								)
-								if sales_order and get_reserved_qty_for_so(sales_order, sle.item_code):
-									validate_so_serial_no(sr, sales_order)
-								else:
-									sales_invoice = frappe.get_value(
-										"Delivery Note Item",
-										{"parent": sle.voucher_no, "item_code": sle.item_code},
-										"against_sales_invoice",
-									)
-									if sales_invoice:
-										sales_order = frappe.db.get_value(
-											"Sales Invoice Item",
-											{"parent": sales_invoice, "item_code": sle.item_code},
-											"sales_order",
-										)
-										if sales_order and get_reserved_qty_for_so(sales_order, sle.item_code):
-											validate_so_serial_no(sr, sales_order)
-				elif cint(sle.actual_qty) < 0:
-					# transfer out
-					frappe.throw(_("Serial No {0} not in stock").format(serial_no), SerialNoNotExistsError)
-		elif cint(sle.actual_qty) < 0 or not item_det.serial_no_series:
-			frappe.throw(
-				_("Serial Nos Required for Serialized Item {0}").format(sle.item_code), SerialNoRequiredError
-			)
-	elif serial_nos:
-		# SLE is being cancelled and has serial nos
-		for serial_no in serial_nos:
-			check_serial_no_validity_on_cancel(serial_no, sle)
-
-
-def check_serial_no_validity_on_cancel(serial_no, sle):
-	sr = frappe.db.get_value(
-		"Serial No", serial_no, ["name", "warehouse", "company", "status"], as_dict=1
-	)
-	sr_link = frappe.utils.get_link_to_form("Serial No", serial_no)
-	doc_link = frappe.utils.get_link_to_form(sle.voucher_type, sle.voucher_no)
-	actual_qty = cint(sle.actual_qty)
-	is_stock_reco = sle.voucher_type == "Stock Reconciliation"
-	msg = None
-
-	if sr and (actual_qty < 0 or is_stock_reco) and (sr.warehouse and sr.warehouse != sle.warehouse):
-		# receipt(inward) is being cancelled
-		msg = _("Cannot cancel {0} {1} as Serial No {2} does not belong to the warehouse {3}").format(
-			sle.voucher_type, doc_link, sr_link, frappe.bold(sle.warehouse)
-		)
-	elif sr and actual_qty > 0 and not is_stock_reco:
-		# delivery is being cancelled, check for warehouse.
-		if sr.warehouse:
-			# serial no is active in another warehouse/company.
-			msg = _("Cannot cancel {0} {1} as Serial No {2} is active in warehouse {3}").format(
-				sle.voucher_type, doc_link, sr_link, frappe.bold(sr.warehouse)
-			)
-		elif sr.company != sle.company and sr.status == "Delivered":
-			# serial no is inactive (allowed) or delivered from another company (block).
-			msg = _("Cannot cancel {0} {1} as Serial No {2} does not belong to the company {3}").format(
-				sle.voucher_type, doc_link, sr_link, frappe.bold(sle.company)
-			)
-
-	if msg:
-		frappe.throw(msg, title=_("Cannot cancel"))
-
-
-def validate_material_transfer_entry(sle_doc):
-	sle_doc.update({"skip_update_serial_no": False, "skip_serial_no_validaiton": False})
-
-	if (
-		sle_doc.voucher_type == "Stock Entry"
-		and not sle_doc.is_cancelled
-		and frappe.get_cached_value("Stock Entry", sle_doc.voucher_no, "purpose") == "Material Transfer"
-	):
-		if sle_doc.actual_qty < 0:
-			sle_doc.skip_update_serial_no = True
-		else:
-			sle_doc.skip_serial_no_validaiton = True
-
-
-def validate_so_serial_no(sr, sales_order):
-	if not sr.sales_order or sr.sales_order != sales_order:
-		msg = _(
-			"Sales Order {0} has reservation for the item {1}, you can only deliver reserved {1} against {0}."
-		).format(sales_order, sr.item_code)
-=======
->>>>>>> 44bad3bd
 
 def get_available_serial_nos(serial_no_series, qty) -> List[str]:
 	serial_nos = []
