# Copyright (c) 2015, Frappe Technologies Pvt. Ltd. and Contributors
# License: GNU General Public License v3. See license.txt

from __future__ import unicode_literals
import frappe

from frappe.model.naming import make_autoname
from frappe.utils import cint, cstr, flt, add_days, nowdate, getdate
from erpnext.stock.get_item_details import get_reserved_qty_for_so

from frappe import _, ValidationError

from erpnext.controllers.stock_controller import StockController
from six.moves import map
class SerialNoCannotCreateDirectError(ValidationError): pass
class SerialNoCannotCannotChangeError(ValidationError): pass
class SerialNoNotRequiredError(ValidationError): pass
class SerialNoRequiredError(ValidationError): pass
class SerialNoQtyError(ValidationError): pass
class SerialNoItemError(ValidationError): pass
class SerialNoWarehouseError(ValidationError): pass
class SerialNoBatchError(ValidationError): pass
class SerialNoNotExistsError(ValidationError): pass
class SerialNoDuplicateError(ValidationError): pass

class SerialNo(StockController):
	def __init__(self, *args, **kwargs):
		super(SerialNo, self).__init__(*args, **kwargs)
		self.via_stock_ledger = False

	def validate(self):
		if self.get("__islocal") and self.warehouse and not self.via_stock_ledger:
			frappe.throw(_("New Serial No cannot have Warehouse. Warehouse must be set by Stock Entry or Purchase Receipt"), SerialNoCannotCreateDirectError)

		self.set_maintenance_status()
		self.validate_warehouse()
		self.validate_item()

	def set_maintenance_status(self):
		if not self.warranty_expiry_date and not self.amc_expiry_date:
			self.maintenance_status = None

		if self.warranty_expiry_date and getdate(self.warranty_expiry_date) < getdate(nowdate()):
			self.maintenance_status = "Out of Warranty"

		if self.amc_expiry_date and getdate(self.amc_expiry_date) < getdate(nowdate()):
			self.maintenance_status = "Out of AMC"

		if self.amc_expiry_date and getdate(self.amc_expiry_date) >= getdate(nowdate()):
			self.maintenance_status = "Under AMC"

		if self.warranty_expiry_date and getdate(self.warranty_expiry_date) >= getdate(nowdate()):
			self.maintenance_status = "Under Warranty"

	def validate_warehouse(self):
		if not self.get("__islocal"):
			item_code, warehouse = frappe.db.get_value("Serial No",
				self.name, ["item_code", "warehouse"])
			if not self.via_stock_ledger and item_code != self.item_code:
				frappe.throw(_("Item Code cannot be changed for Serial No."),
					SerialNoCannotCannotChangeError)
			if not self.via_stock_ledger and warehouse != self.warehouse:
				frappe.throw(_("Warehouse cannot be changed for Serial No."),
					SerialNoCannotCannotChangeError)

	def validate_item(self):
		"""
			Validate whether serial no is required for this item
		"""
		item = frappe.get_cached_doc("Item", self.item_code)
		if item.has_serial_no!=1:
			frappe.throw(_("Item {0} is not setup for Serial Nos. Check Item master").format(self.item_code))

		self.item_group = item.item_group
		self.description = item.description
		self.item_name = item.item_name
		self.brand = item.brand
		self.warranty_period = item.warranty_period

	def set_purchase_details(self, purchase_sle):
		if purchase_sle:
			self.purchase_document_type = purchase_sle.voucher_type
			self.purchase_document_no = purchase_sle.voucher_no
			self.purchase_date = purchase_sle.posting_date
			self.purchase_time = purchase_sle.posting_time
			self.purchase_rate = purchase_sle.incoming_rate
			if purchase_sle.voucher_type in ("Purchase Receipt", "Purchase Invoice"):
				self.supplier, self.supplier_name = \
					frappe.db.get_value(purchase_sle.voucher_type, purchase_sle.voucher_no,
						["supplier", "supplier_name"])

			# If sales return entry
			if self.purchase_document_type == 'Delivery Note':
				self.sales_invoice = None
		else:
			for fieldname in ("purchase_document_type", "purchase_document_no",
				"purchase_date", "purchase_time", "purchase_rate", "supplier", "supplier_name"):
					self.set(fieldname, None)

	def set_sales_details(self, delivery_sle):
		if delivery_sle:
			self.delivery_document_type = delivery_sle.voucher_type
			self.delivery_document_no = delivery_sle.voucher_no
			self.delivery_date = delivery_sle.posting_date
			self.delivery_time = delivery_sle.posting_time
			if delivery_sle.voucher_type  in ("Delivery Note", "Sales Invoice"):
				self.customer, self.customer_name = \
					frappe.db.get_value(delivery_sle.voucher_type, delivery_sle.voucher_no,
						["customer", "customer_name"])
			if self.warranty_period:
				self.warranty_expiry_date	= add_days(cstr(delivery_sle.posting_date),
					cint(self.warranty_period))
		else:
			for fieldname in ("delivery_document_type", "delivery_document_no",
				"delivery_date", "delivery_time", "customer", "customer_name",
				"warranty_expiry_date"):
					self.set(fieldname, None)

	def get_last_sle(self, serial_no=None):
		entries = {}
		sle_dict = self.get_stock_ledger_entries(serial_no)
		if sle_dict:
			if sle_dict.get("incoming", []):
				entries["purchase_sle"] = sle_dict["incoming"][0]

			if len(sle_dict.get("incoming", [])) - len(sle_dict.get("outgoing", [])) > 0:
				entries["last_sle"] = sle_dict["incoming"][0]
			else:
				entries["last_sle"] = sle_dict["outgoing"][0]
				entries["delivery_sle"] = sle_dict["outgoing"][0]

		return entries

	def get_stock_ledger_entries(self, serial_no=None):
		sle_dict = {}
		if not serial_no:
			serial_no = self.name

		for sle in frappe.db.sql("""
			SELECT voucher_type, voucher_no,
				posting_date, posting_time, incoming_rate, actual_qty, serial_no
			FROM
				`tabStock Ledger Entry`
			WHERE
				item_code=%s AND company = %s AND ifnull(is_cancelled, 'No')='No'
				AND (serial_no = %s
					OR serial_no like %s
					OR serial_no like %s
					OR serial_no like %s
				)
			ORDER BY
				posting_date desc, posting_time desc, creation desc""",
			(self.item_code, self.company,
				serial_no, serial_no+'\n%', '%\n'+serial_no, '%\n'+serial_no+'\n%'), as_dict=1):
				if serial_no.upper() in get_serial_nos(sle.serial_no):
					if cint(sle.actual_qty) > 0:
						sle_dict.setdefault("incoming", []).append(sle)
					else:
						sle_dict.setdefault("outgoing", []).append(sle)

		return sle_dict

	def on_trash(self):
		sl_entries = frappe.db.sql("""select serial_no from `tabStock Ledger Entry`
			where serial_no like %s and item_code=%s and ifnull(is_cancelled, 'No')='No'""",
			("%%%s%%" % self.name, self.item_code), as_dict=True)

		# Find the exact match
		sle_exists = False
		for d in sl_entries:
			if self.name.upper() in get_serial_nos(d.serial_no):
				sle_exists = True
				break

		if sle_exists:
			frappe.throw(_("Cannot delete Serial No {0}, as it is used in stock transactions").format(self.name))

	def before_rename(self, old, new, merge=False):
		if merge:
			frappe.throw(_("Sorry, Serial Nos cannot be merged"))

	def after_rename(self, old, new, merge=False):
		"""rename serial_no text fields"""
		for dt in frappe.db.sql("""select parent from tabDocField
			where fieldname='serial_no' and fieldtype in ('Text', 'Small Text')"""):

			for item in frappe.db.sql("""select name, serial_no from `tab%s`
				where serial_no like %s""" % (dt[0], frappe.db.escape('%' + old + '%'))):

				serial_nos = map(lambda i: new if i.upper()==old.upper() else i, item[1].split('\n'))
				frappe.db.sql("""update `tab%s` set serial_no = %s
					where name=%s""" % (dt[0], '%s', '%s'),
					('\n'.join(list(serial_nos)), item[0]))

	def update_serial_no_reference(self, serial_no=None):
		last_sle = self.get_last_sle(serial_no)
		self.set_purchase_details(last_sle.get("purchase_sle"))
		self.set_sales_details(last_sle.get("delivery_sle"))
		self.set_maintenance_status()

def process_serial_no(sle):
	item_det = get_item_details(sle.item_code)
	validate_serial_no(sle, item_det)
	update_serial_nos(sle, item_det)

def validate_serial_no(sle, item_det):
	serial_nos = get_serial_nos(sle.serial_no) if sle.serial_no else []

	if item_det.has_serial_no==0:
		if serial_nos:
			frappe.throw(_("Item {0} is not setup for Serial Nos. Column must be blank").format(sle.item_code),
				SerialNoNotRequiredError)
	elif sle.is_cancelled == "No":
		if serial_nos:
			if cint(sle.actual_qty) != flt(sle.actual_qty):
				frappe.throw(_("Serial No {0} quantity {1} cannot be a fraction").format(sle.item_code, sle.actual_qty))

			if len(serial_nos) and len(serial_nos) != abs(cint(sle.actual_qty)):
				frappe.throw(_("{0} Serial Numbers required for Item {1}. You have provided {2}.").format(abs(sle.actual_qty), sle.item_code, len(serial_nos)),
					SerialNoQtyError)

			if len(serial_nos) != len(set(serial_nos)):
				frappe.throw(_("Duplicate Serial No entered for Item {0}").format(sle.item_code), SerialNoDuplicateError)

			for serial_no in serial_nos:
				if frappe.db.exists("Serial No", serial_no):
					sr = frappe.get_doc("Serial No", serial_no)

					if sr.item_code!=sle.item_code:
						if not allow_serial_nos_with_different_item(serial_no, sle):
							frappe.throw(_("Serial No {0} does not belong to Item {1}").format(serial_no,
								sle.item_code), SerialNoItemError)

					if cint(sle.actual_qty) > 0 and has_duplicate_serial_no(sr, sle):
						frappe.throw(_("Serial No {0} has already been received").format(serial_no),
							SerialNoDuplicateError)

					if (sr.delivery_document_no and sle.voucher_type not in ['Stock Entry', 'Stock Reconciliation']
						and sle.voucher_type == sr.delivery_document_type):
						return_against = frappe.db.get_value(sle.voucher_type, sle.voucher_no, 'return_against')
						if return_against and return_against != sr.delivery_document_no:
							frappe.throw(_("Serial no {0} has been already returned").format(sr.name))

					if cint(sle.actual_qty) < 0:
						if sr.warehouse!=sle.warehouse:
							frappe.throw(_("Serial No {0} does not belong to Warehouse {1}").format(serial_no,
								sle.warehouse), SerialNoWarehouseError)

						if sle.voucher_type in ("Delivery Note", "Sales Invoice"):

							if sr.batch_no and sr.batch_no != sle.batch_no:
								frappe.throw(_("Serial No {0} does not belong to Batch {1}").format(serial_no,
									sle.batch_no), SerialNoBatchError)

							if sle.is_cancelled=="No" and not sr.warehouse:
								frappe.throw(_("Serial No {0} does not belong to any Warehouse")
									.format(serial_no), SerialNoWarehouseError)

							# if Sales Order reference in Serial No validate the Delivery Note or Invoice is against the same
							if sr.sales_order:
								if sle.voucher_type == "Sales Invoice":
									if not frappe.db.exists("Sales Invoice Item", {"parent": sle.voucher_no,
										"item_code": sle.item_code, "sales_order": sr.sales_order}):
										frappe.throw(_("Cannot deliver Serial No {0} of item {1} as it is reserved \
											to fullfill Sales Order {2}").format(sr.name, sle.item_code, sr.sales_order))
								elif sle.voucher_type == "Delivery Note":
									if not frappe.db.exists("Delivery Note Item", {"parent": sle.voucher_no,
										"item_code": sle.item_code, "against_sales_order": sr.sales_order}):
										invoice = frappe.db.get_value("Delivery Note Item", {"parent": sle.voucher_no,
											"item_code": sle.item_code}, "against_sales_invoice")
										if not invoice or frappe.db.exists("Sales Invoice Item",
											{"parent": invoice, "item_code": sle.item_code,
											"sales_order": sr.sales_order}):
											frappe.throw(_("Cannot deliver Serial No {0} of item {1} as it is reserved to \
												fullfill Sales Order {2}").format(sr.name, sle.item_code, sr.sales_order))
							# if Sales Order reference in Delivery Note or Invoice validate SO reservations for item
							if sle.voucher_type == "Sales Invoice":
								sales_order = frappe.db.get_value("Sales Invoice Item", {"parent": sle.voucher_no,
									"item_code": sle.item_code}, "sales_order")
								if sales_order and get_reserved_qty_for_so(sales_order, sle.item_code):
									validate_so_serial_no(sr, sales_order)
							elif sle.voucher_type == "Delivery Note":
								sales_order = frappe.get_value("Delivery Note Item", {"parent": sle.voucher_no,
									"item_code": sle.item_code}, "against_sales_order")
								if sales_order and get_reserved_qty_for_so(sales_order, sle.item_code):
									validate_so_serial_no(sr, sales_order)
								else:
									sales_invoice = frappe.get_value("Delivery Note Item", {"parent": sle.voucher_no,
										"item_code": sle.item_code}, "against_sales_invoice")
									if sales_invoice:
										sales_order = frappe.db.get_value("Sales Invoice Item", {
											"parent": sales_invoice, "item_code": sle.item_code}, "sales_order")
										if sales_order and get_reserved_qty_for_so(sales_order, sle.item_code):
											validate_so_serial_no(sr, sales_order)
				elif cint(sle.actual_qty) < 0:
					# transfer out
					frappe.throw(_("Serial No {0} not in stock").format(serial_no), SerialNoNotExistsError)
		elif cint(sle.actual_qty) < 0 or not item_det.serial_no_series:
			frappe.throw(_("Serial Nos Required for Serialized Item {0}").format(sle.item_code),
				SerialNoRequiredError)
	elif serial_nos:
		for serial_no in serial_nos:
			sr = frappe.db.get_value("Serial No", serial_no, ["name", "warehouse"], as_dict=1)
			if sr and cint(sle.actual_qty) < 0 and sr.warehouse != sle.warehouse:
				frappe.throw(_("Cannot cancel {0} {1} because Serial No {2} does not belong to the warehouse {3}")
					.format(sle.voucher_type, sle.voucher_no, serial_no, sle.warehouse))

def validate_so_serial_no(sr, sales_order,):
	if not sr.sales_order or sr.sales_order!= sales_order:
		frappe.throw(_("""Sales Order {0} has reservation for item {1}, you can
		only deliver reserved {1} against {0}. Serial No {2} cannot
		be delivered""").format(sales_order, sr.item_code, sr.name))

def has_duplicate_serial_no(sn, sle):
	if sn.warehouse and sle.voucher_type != 'Stock Reconciliation':
		return True

	if sn.company != sle.company:
		return False

	status = False
	if sn.purchase_document_no:
		if sle.voucher_type in ['Purchase Receipt', 'Stock Entry', "Purchase Invoice"] and \
			sn.delivery_document_type not in ['Purchase Receipt', 'Stock Entry', "Purchase Invoice"]:
			status = True

		if status and sle.voucher_type == 'Stock Entry' and \
			frappe.db.get_value('Stock Entry', sle.voucher_no, 'purpose') != 'Material Receipt':
			status = False

	return status

def allow_serial_nos_with_different_item(sle_serial_no, sle):
	"""
		Allows same serial nos for raw materials and finished goods
		in Manufacture / Repack type Stock Entry
	"""
	allow_serial_nos = False
	if sle.voucher_type=="Stock Entry" and cint(sle.actual_qty) > 0:
		stock_entry = frappe.get_doc("Stock Entry", sle.voucher_no)
		if stock_entry.purpose in ("Repack", "Manufacture"):
			for d in stock_entry.get("items"):
				if d.serial_no and (d.s_warehouse if sle.is_cancelled=="No" else d.t_warehouse):
					serial_nos = get_serial_nos(d.serial_no)
					if sle_serial_no in serial_nos:
						allow_serial_nos = True

	return allow_serial_nos

def update_serial_nos(sle, item_det):
	if sle.is_cancelled == "No" and not sle.serial_no and cint(sle.actual_qty) > 0 \
			and item_det.has_serial_no == 1 and item_det.serial_no_series:
		serial_nos = get_auto_serial_nos(item_det.serial_no_series, sle.actual_qty)
		frappe.db.set(sle, "serial_no", serial_nos)
		validate_serial_no(sle, item_det)
	if sle.serial_no:
		auto_make_serial_nos(sle)

def get_auto_serial_nos(serial_no_series, qty):
	serial_nos = []
	for i in range(cint(qty)):
		serial_nos.append(make_autoname(serial_no_series, "Serial No"))

	return "\n".join(serial_nos)

def auto_make_serial_nos(args):
	serial_nos = get_serial_nos(args.get('serial_no'))
	created_numbers = []
	for serial_no in serial_nos:
		if frappe.db.exists("Serial No", serial_no):
			sr = frappe.get_doc("Serial No", serial_no)
			sr.via_stock_ledger = True
			sr.item_code = args.get('item_code')
			sr.warehouse = args.get('warehouse') if args.get('actual_qty', 0) > 0 else None
			sr.batch_no = args.get('batch_no')
			sr.location = args.get('location')
			sr.company = args.get('company')
			sr.supplier = args.get('supplier')
			if sr.sales_order and args.get('voucher_type') == "Stock Entry" \
				and not args.get('actual_qty', 0) > 0:
				sr.sales_order = None
			sr.update_serial_no_reference()
			sr.save(ignore_permissions=True)
		elif args.get('actual_qty', 0) > 0:
			created_numbers.append(make_serial_no(serial_no, args))

	form_links = list(map(lambda d: frappe.utils.get_link_to_form('Serial No', d), created_numbers))
	if len(form_links) == 1:
		frappe.msgprint(_("Serial No {0} created").format(form_links[0]))
	elif len(form_links) > 0:
		frappe.msgprint(_("The following serial numbers were created: <br> {0}").format(', '.join(form_links)))

def get_item_details(item_code):
	return frappe.db.sql("""select name, has_batch_no, docstatus,
		is_stock_item, has_serial_no, serial_no_series
		from tabItem where name=%s""", item_code, as_dict=True)[0]

def get_serial_nos(serial_no):
	return [s.strip() for s in cstr(serial_no).strip().upper().replace(',', '\n').split('\n')
		if s.strip()]

def make_serial_no(serial_no, args):
	sr = frappe.new_doc("Serial No")
	sr.serial_no = serial_no
	sr.item_code = args.get('item_code')
	sr.company = args.get('company')
	sr.batch_no = args.get('batch_no')
	sr.via_stock_ledger = args.get('via_stock_ledger') or True
<<<<<<< HEAD
	sr.asset = args.get('asset')
	sr.location = args.get('location')

	if args.get('purchase_document_type'):
		sr.purchase_document_type = args.get('purchase_document_type')
		sr.purchase_document_no = args.get('purchase_document_no')
		sr.supplier = args.get('supplier')
=======
	sr.warehouse = args.get('warehouse')
>>>>>>> b26fd048

	sr.validate_item()
	sr.update_serial_no_reference(serial_no)
	sr.db_insert()

	return sr.name

def update_serial_nos_after_submit(controller, parentfield):
	stock_ledger_entries = frappe.db.sql("""select voucher_detail_no, serial_no, actual_qty, warehouse
		from `tabStock Ledger Entry` where voucher_type=%s and voucher_no=%s""",
		(controller.doctype, controller.name), as_dict=True)

	if not stock_ledger_entries: return

	for d in controller.get(parentfield):
		if d.serial_no:
			continue

		update_rejected_serial_nos = True if (controller.doctype in ("Purchase Receipt", "Purchase Invoice")
			and d.rejected_qty) else False
		accepted_serial_nos_updated = False

		if controller.doctype == "Stock Entry":
			warehouse = d.t_warehouse
			qty = d.transfer_qty
		else:
			warehouse = d.warehouse
			qty = (d.qty if controller.doctype == "Stock Reconciliation"
				else d.stock_qty)
		for sle in stock_ledger_entries:
			if sle.voucher_detail_no==d.name:
				if not accepted_serial_nos_updated and qty and abs(sle.actual_qty)==qty \
					and sle.warehouse == warehouse and sle.serial_no != d.serial_no:
						d.serial_no = sle.serial_no
						frappe.db.set_value(d.doctype, d.name, "serial_no", sle.serial_no)
						accepted_serial_nos_updated = True
						if not update_rejected_serial_nos:
							break
				elif update_rejected_serial_nos and abs(sle.actual_qty)==d.rejected_qty \
					and sle.warehouse == d.rejected_warehouse and sle.serial_no != d.rejected_serial_no:
						d.rejected_serial_no = sle.serial_no
						frappe.db.set_value(d.doctype, d.name, "rejected_serial_no", sle.serial_no)
						update_rejected_serial_nos = False
						if accepted_serial_nos_updated:
							break

def update_maintenance_status():
	serial_nos = frappe.db.sql('''select name from `tabSerial No` where (amc_expiry_date<%s or
		warranty_expiry_date<%s) and maintenance_status not in ('Out of Warranty', 'Out of AMC')''',
		(nowdate(), nowdate()))
	for serial_no in serial_nos:
		doc = frappe.get_doc("Serial No", serial_no[0])
		doc.set_maintenance_status()
		frappe.db.set_value('Serial No', doc.name, 'maintenance_status', doc.maintenance_status)

def get_delivery_note_serial_no(item_code, qty, delivery_note):
	serial_nos = ''
	dn_serial_nos = frappe.db.sql_list(""" select name from `tabSerial No`
		where item_code = %(item_code)s and delivery_document_no = %(delivery_note)s
		and sales_invoice is null limit {0}""".format(cint(qty)), {
		'item_code': item_code,
		'delivery_note': delivery_note
	})

	if dn_serial_nos and len(dn_serial_nos)>0:
		serial_nos = '\n'.join(dn_serial_nos)

	return serial_nos

@frappe.whitelist()
def auto_fetch_serial_number(qty, item_code, warehouse, batch_no=None):
	serial_numbers = frappe.get_list("Serial No", filters={
		"item_code": item_code,
		"warehouse": warehouse,
		"batch_no": batch_no,
		"delivery_document_no": "",
		"sales_invoice": ""
	}, limit=qty, order_by="creation")
	return [item['name'] for item in serial_numbers]<|MERGE_RESOLUTION|>--- conflicted
+++ resolved
@@ -406,17 +406,7 @@
 	sr.company = args.get('company')
 	sr.batch_no = args.get('batch_no')
 	sr.via_stock_ledger = args.get('via_stock_ledger') or True
-<<<<<<< HEAD
-	sr.asset = args.get('asset')
-	sr.location = args.get('location')
-
-	if args.get('purchase_document_type'):
-		sr.purchase_document_type = args.get('purchase_document_type')
-		sr.purchase_document_no = args.get('purchase_document_no')
-		sr.supplier = args.get('supplier')
-=======
 	sr.warehouse = args.get('warehouse')
->>>>>>> b26fd048
 
 	sr.validate_item()
 	sr.update_serial_no_reference(serial_no)
