# Copyright (c) 2015, Frappe Technologies Pvt. Ltd. and Contributors
# License: GNU General Public License v3. See license.txt

from __future__ import unicode_literals
import frappe

from frappe.model.naming import make_autoname
from frappe.utils import cint, cstr, flt, add_days, nowdate, getdate
from erpnext.stock.get_item_details import get_reserved_qty_for_so

from frappe import _, ValidationError

from erpnext.controllers.stock_controller import StockController
from six.moves import map
class SerialNoCannotCreateDirectError(ValidationError): pass
class SerialNoCannotCannotChangeError(ValidationError): pass
class SerialNoNotRequiredError(ValidationError): pass
class SerialNoRequiredError(ValidationError): pass
class SerialNoQtyError(ValidationError): pass
class SerialNoItemError(ValidationError): pass
class SerialNoWarehouseError(ValidationError): pass
class SerialNoBatchError(ValidationError): pass
class SerialNoNotExistsError(ValidationError): pass
class SerialNoDuplicateError(ValidationError): pass

class SerialNo(StockController):
	def __init__(self, *args, **kwargs):
		super(SerialNo, self).__init__(*args, **kwargs)
		self.via_stock_ledger = False

	def validate(self):
		if self.get("__islocal") and self.warehouse and not self.via_stock_ledger:
			frappe.throw(_("New Serial No cannot have Warehouse. Warehouse must be set by Stock Entry or Purchase Receipt"), SerialNoCannotCreateDirectError)

		self.set_maintenance_status()
		self.validate_warehouse()
		self.validate_item()

	def set_maintenance_status(self):
		if not self.warranty_expiry_date and not self.amc_expiry_date:
			self.maintenance_status = None

		if self.warranty_expiry_date and getdate(self.warranty_expiry_date) < getdate(nowdate()):
			self.maintenance_status = "Out of Warranty"

		if self.amc_expiry_date and getdate(self.amc_expiry_date) < getdate(nowdate()):
			self.maintenance_status = "Out of AMC"

		if self.amc_expiry_date and getdate(self.amc_expiry_date) >= getdate(nowdate()):
			self.maintenance_status = "Under AMC"

		if self.warranty_expiry_date and getdate(self.warranty_expiry_date) >= getdate(nowdate()):
			self.maintenance_status = "Under Warranty"

	def validate_warehouse(self):
		if not self.get("__islocal"):
			item_code, warehouse = frappe.db.get_value("Serial No",
				self.name, ["item_code", "warehouse"])
			if not self.via_stock_ledger and item_code != self.item_code:
				frappe.throw(_("Item Code cannot be changed for Serial No."),
					SerialNoCannotCannotChangeError)
			if not self.via_stock_ledger and warehouse != self.warehouse:
				frappe.throw(_("Warehouse cannot be changed for Serial No."),
					SerialNoCannotCannotChangeError)

	def validate_item(self):
		"""
			Validate whether serial no is required for this item
		"""
		item = frappe.get_cached_doc("Item", self.item_code)
		if item.has_serial_no!=1:
			frappe.throw(_("Item {0} is not setup for Serial Nos. Check Item master").format(self.item_code))

		self.item_group = item.item_group
		self.description = item.description
		self.item_name = item.item_name
		self.brand = item.brand
		self.warranty_period = item.warranty_period

	def set_purchase_details(self, purchase_sle):
		if purchase_sle:
			self.purchase_document_type = purchase_sle.voucher_type
			self.purchase_document_no = purchase_sle.voucher_no
			self.purchase_date = purchase_sle.posting_date
			self.purchase_time = purchase_sle.posting_time
			self.purchase_rate = purchase_sle.incoming_rate
			if purchase_sle.voucher_type in ("Purchase Receipt", "Purchase Invoice"):
				self.supplier, self.supplier_name = \
					frappe.db.get_value(purchase_sle.voucher_type, purchase_sle.voucher_no,
						["supplier", "supplier_name"])

			# If sales return entry
			if self.purchase_document_type == 'Delivery Note':
				self.sales_invoice = None
		else:
			for fieldname in ("purchase_document_type", "purchase_document_no",
				"purchase_date", "purchase_time", "purchase_rate", "supplier", "supplier_name"):
					self.set(fieldname, None)

	def set_sales_details(self, delivery_sle):
		if delivery_sle:
			self.delivery_document_type = delivery_sle.voucher_type
			self.delivery_document_no = delivery_sle.voucher_no
			self.delivery_date = delivery_sle.posting_date
			self.delivery_time = delivery_sle.posting_time
			if delivery_sle.voucher_type  in ("Delivery Note", "Sales Invoice"):
				self.customer, self.customer_name = \
					frappe.db.get_value(delivery_sle.voucher_type, delivery_sle.voucher_no,
						["customer", "customer_name"])
			if self.warranty_period:
				self.warranty_expiry_date	= add_days(cstr(delivery_sle.posting_date),
					cint(self.warranty_period))
		else:
			for fieldname in ("delivery_document_type", "delivery_document_no",
				"delivery_date", "delivery_time", "customer", "customer_name",
				"warranty_expiry_date"):
					self.set(fieldname, None)

	def get_last_sle(self, serial_no=None):
		entries = {}
		sle_dict = self.get_stock_ledger_entries(serial_no)
		if sle_dict:
			if sle_dict.get("incoming", []):
				entries["purchase_sle"] = sle_dict["incoming"][0]

			if len(sle_dict.get("incoming", [])) - len(sle_dict.get("outgoing", [])) > 0:
				entries["last_sle"] = sle_dict["incoming"][0]
			else:
				entries["last_sle"] = sle_dict["outgoing"][0]
				entries["delivery_sle"] = sle_dict["outgoing"][0]

		return entries

	def get_stock_ledger_entries(self, serial_no=None):
		sle_dict = {}
		if not serial_no:
			serial_no = self.name

		for sle in frappe.db.sql("""
			SELECT voucher_type, voucher_no,
				posting_date, posting_time, incoming_rate, actual_qty, serial_no
			FROM
				`tabStock Ledger Entry`
			WHERE
				item_code=%s AND company = %s AND ifnull(is_cancelled, 'No')='No'
				AND (serial_no = %s
					OR serial_no like %s
					OR serial_no like %s
					OR serial_no like %s
				)
			ORDER BY
				posting_date desc, posting_time desc, creation desc""",
			(self.item_code, self.company,
				serial_no, serial_no+'\n%', '%\n'+serial_no, '%\n'+serial_no+'\n%'), as_dict=1):
				if serial_no.upper() in get_serial_nos(sle.serial_no):
					if cint(sle.actual_qty) > 0:
						sle_dict.setdefault("incoming", []).append(sle)
					else:
						sle_dict.setdefault("outgoing", []).append(sle)

		return sle_dict

	def on_trash(self):
		sl_entries = frappe.db.sql("""select serial_no from `tabStock Ledger Entry`
			where serial_no like %s and item_code=%s and ifnull(is_cancelled, 'No')='No'""",
			("%%%s%%" % self.name, self.item_code), as_dict=True)

		# Find the exact match
		sle_exists = False
		for d in sl_entries:
			if self.name.upper() in get_serial_nos(d.serial_no):
				sle_exists = True
				break

		if sle_exists:
			frappe.throw(_("Cannot delete Serial No {0}, as it is used in stock transactions").format(self.name))

	def before_rename(self, old, new, merge=False):
		if merge:
			frappe.throw(_("Sorry, Serial Nos cannot be merged"))

	def after_rename(self, old, new, merge=False):
		"""rename serial_no text fields"""
		for dt in frappe.db.sql("""select parent from tabDocField
			where fieldname='serial_no' and fieldtype in ('Text', 'Small Text')"""):

			for item in frappe.db.sql("""select name, serial_no from `tab%s`
				where serial_no like %s""" % (dt[0], frappe.db.escape('%' + old + '%'))):

				serial_nos = map(lambda i: new if i.upper()==old.upper() else i, item[1].split('\n'))
				frappe.db.sql("""update `tab%s` set serial_no = %s
					where name=%s""" % (dt[0], '%s', '%s'),
					('\n'.join(list(serial_nos)), item[0]))

	def update_serial_no_reference(self, serial_no=None):
		last_sle = self.get_last_sle(serial_no)
		self.set_purchase_details(last_sle.get("purchase_sle"))
		self.set_sales_details(last_sle.get("delivery_sle"))
		self.set_maintenance_status()

def process_serial_no(sle):
	item_det = get_item_details(sle.item_code)
	validate_serial_no(sle, item_det)
	update_serial_nos(sle, item_det)

def validate_serial_no(sle, item_det):
	serial_nos = get_serial_nos(sle.serial_no) if sle.serial_no else []

	if item_det.has_serial_no==0:
		if serial_nos:
			frappe.throw(_("Item {0} is not setup for Serial Nos. Column must be blank").format(sle.item_code),
				SerialNoNotRequiredError)
	elif sle.is_cancelled == "No":
		if serial_nos:
			if cint(sle.actual_qty) != flt(sle.actual_qty):
				frappe.throw(_("Serial No {0} quantity {1} cannot be a fraction").format(sle.item_code, sle.actual_qty))

			if len(serial_nos) and len(serial_nos) != abs(cint(sle.actual_qty)):
				frappe.throw(_("{0} Serial Numbers required for Item {1}. You have provided {2}.").format(abs(sle.actual_qty), sle.item_code, len(serial_nos)),
					SerialNoQtyError)

			if len(serial_nos) != len(set(serial_nos)):
				frappe.throw(_("Duplicate Serial No entered for Item {0}").format(sle.item_code), SerialNoDuplicateError)

			for serial_no in serial_nos:
				if frappe.db.exists("Serial No", serial_no):
					sr = frappe.get_doc("Serial No", serial_no)

					if sr.item_code!=sle.item_code:
						if not allow_serial_nos_with_different_item(serial_no, sle):
							frappe.throw(_("Serial No {0} does not belong to Item {1}").format(serial_no,
								sle.item_code), SerialNoItemError)

					if cint(sle.actual_qty) > 0 and has_duplicate_serial_no(sr, sle):
						frappe.throw(_("Serial No {0} has already been received").format(serial_no),
							SerialNoDuplicateError)

					if (sr.delivery_document_no and sle.voucher_type not in ['Stock Entry', 'Stock Reconciliation']
						and sle.voucher_type == sr.delivery_document_type):
						return_against = frappe.db.get_value(sle.voucher_type, sle.voucher_no, 'return_against')
						if return_against and return_against != sr.delivery_document_no:
							frappe.throw(_("Serial no {0} has been already returned").format(sr.name))

					if cint(sle.actual_qty) < 0:
						if sr.warehouse!=sle.warehouse:
							frappe.throw(_("Serial No {0} does not belong to Warehouse {1}").format(serial_no,
								sle.warehouse), SerialNoWarehouseError)

						if sle.voucher_type in ("Delivery Note", "Sales Invoice"):

							if sr.batch_no and sr.batch_no != sle.batch_no:
								frappe.throw(_("Serial No {0} does not belong to Batch {1}").format(serial_no,
									sle.batch_no), SerialNoBatchError)

							if sle.is_cancelled=="No" and not sr.warehouse:
								frappe.throw(_("Serial No {0} does not belong to any Warehouse")
									.format(serial_no), SerialNoWarehouseError)

							# if Sales Order reference in Serial No validate the Delivery Note or Invoice is against the same
							if sr.sales_order:
								if sle.voucher_type == "Sales Invoice":
									if not frappe.db.exists("Sales Invoice Item", {"parent": sle.voucher_no,
										"item_code": sle.item_code, "sales_order": sr.sales_order}):
										frappe.throw(_("Cannot deliver Serial No {0} of item {1} as it is reserved \
											to fullfill Sales Order {2}").format(sr.name, sle.item_code, sr.sales_order))
								elif sle.voucher_type == "Delivery Note":
									if not frappe.db.exists("Delivery Note Item", {"parent": sle.voucher_no,
										"item_code": sle.item_code, "against_sales_order": sr.sales_order}):
										invoice = frappe.db.get_value("Delivery Note Item", {"parent": sle.voucher_no,
											"item_code": sle.item_code}, "against_sales_invoice")
										if not invoice or frappe.db.exists("Sales Invoice Item",
											{"parent": invoice, "item_code": sle.item_code,
											"sales_order": sr.sales_order}):
											frappe.throw(_("Cannot deliver Serial No {0} of item {1} as it is reserved to \
												fullfill Sales Order {2}").format(sr.name, sle.item_code, sr.sales_order))
							# if Sales Order reference in Delivery Note or Invoice validate SO reservations for item
							if sle.voucher_type == "Sales Invoice":
								sales_order = frappe.db.get_value("Sales Invoice Item", {"parent": sle.voucher_no,
									"item_code": sle.item_code}, "sales_order")
								if sales_order and get_reserved_qty_for_so(sales_order, sle.item_code):
									validate_so_serial_no(sr, sales_order)
							elif sle.voucher_type == "Delivery Note":
								sales_order = frappe.get_value("Delivery Note Item", {"parent": sle.voucher_no,
									"item_code": sle.item_code}, "against_sales_order")
								if sales_order and get_reserved_qty_for_so(sales_order, sle.item_code):
									validate_so_serial_no(sr, sales_order)
								else:
									sales_invoice = frappe.get_value("Delivery Note Item", {"parent": sle.voucher_no,
										"item_code": sle.item_code}, "against_sales_invoice")
									if sales_invoice:
										sales_order = frappe.db.get_value("Sales Invoice Item", {
											"parent": sales_invoice, "item_code": sle.item_code}, "sales_order")
										if sales_order and get_reserved_qty_for_so(sales_order, sle.item_code):
											validate_so_serial_no(sr, sales_order)
				elif cint(sle.actual_qty) < 0:
					# transfer out
					frappe.throw(_("Serial No {0} not in stock").format(serial_no), SerialNoNotExistsError)
		elif cint(sle.actual_qty) < 0 or not item_det.serial_no_series:
			frappe.throw(_("Serial Nos Required for Serialized Item {0}").format(sle.item_code),
				SerialNoRequiredError)
	elif serial_nos:
		for serial_no in serial_nos:
			sr = frappe.db.get_value("Serial No", serial_no, ["name", "warehouse"], as_dict=1)
			if sr and cint(sle.actual_qty) < 0 and sr.warehouse != sle.warehouse:
				frappe.throw(_("Cannot cancel {0} {1} because Serial No {2} does not belong to the warehouse {3}")
					.format(sle.voucher_type, sle.voucher_no, serial_no, sle.warehouse))

def validate_so_serial_no(sr, sales_order,):
	if not sr.sales_order or sr.sales_order!= sales_order:
		frappe.throw(_("""Sales Order {0} has reservation for item {1}, you can
		only deliver reserved {1} against {0}. Serial No {2} cannot
		be delivered""").format(sales_order, sr.item_code, sr.name))

def has_duplicate_serial_no(sn, sle):
	if sn.warehouse and sle.voucher_type != 'Stock Reconciliation':
		return True

	if sn.company != sle.company:
		return False

	status = False
	if sn.purchase_document_no:
		if sle.voucher_type in ['Purchase Receipt', 'Stock Entry', "Purchase Invoice"] and \
			sn.delivery_document_type not in ['Purchase Receipt', 'Stock Entry', "Purchase Invoice"]:
			status = True

		if status and sle.voucher_type == 'Stock Entry':
			purpose, for_maintenance = frappe.db.get_value('Stock Entry', sle.voucher_no, ['purpose', 'for_maintenance'])
			if purpose != 'Material Receipt' or for_maintenance:
				status = False

	return status

def allow_serial_nos_with_different_item(sle_serial_no, sle):
	"""
		Allows same serial nos for raw materials and finished goods
		in Manufacture / Repack type Stock Entry
	"""
	allow_serial_nos = False
	if sle.voucher_type=="Stock Entry" and cint(sle.actual_qty) > 0:
		stock_entry = frappe.get_doc("Stock Entry", sle.voucher_no)
		if stock_entry.purpose in ("Repack", "Manufacture"):
			for d in stock_entry.get("items"):
				if d.serial_no and (d.s_warehouse if sle.is_cancelled=="No" else d.t_warehouse):
					serial_nos = get_serial_nos(d.serial_no)
					if sle_serial_no in serial_nos:
						allow_serial_nos = True

	return allow_serial_nos

def update_serial_nos(sle, item_det):
	if sle.is_cancelled == "No" and not sle.serial_no and cint(sle.actual_qty) > 0 \
			and item_det.has_serial_no == 1 and item_det.serial_no_series:
		serial_nos = get_auto_serial_nos(item_det.serial_no_series, sle.actual_qty)
		frappe.db.set(sle, "serial_no", serial_nos)
		validate_serial_no(sle, item_det)
	if sle.serial_no:
		auto_make_serial_nos(sle)

def get_auto_serial_nos(serial_no_series, qty):
	serial_nos = []
	for i in range(cint(qty)):
		serial_nos.append(make_autoname(serial_no_series, "Serial No"))

	return "\n".join(serial_nos)

def auto_make_serial_nos(args):
	serial_nos = get_serial_nos(args.get('serial_no'))
	created_numbers = []
	for serial_no in serial_nos:
		if frappe.db.exists("Serial No", serial_no):
			sr = frappe.get_doc("Serial No", serial_no)
			sr.via_stock_ledger = True
			sr.item_code = args.get('item_code')
			sr.warehouse = args.get('warehouse') if args.get('actual_qty', 0) > 0 else None
			sr.batch_no = args.get('batch_no')
			sr.location = args.get('location')
			sr.company = args.get('company')
			sr.supplier = args.get('supplier')
			if sr.sales_order and args.get('voucher_type') == "Stock Entry" \
				and not args.get('actual_qty', 0) > 0:
				sr.sales_order = None
			sr.update_serial_no_reference()
			sr.save(ignore_permissions=True)
		elif args.get('actual_qty', 0) > 0:
			created_numbers.append(make_serial_no(serial_no, args))

	form_links = list(map(lambda d: frappe.utils.get_link_to_form('Serial No', d), created_numbers))
	if len(form_links) == 1:
		frappe.msgprint(_("Serial No {0} created").format(form_links[0]))
	elif len(form_links) > 0:
		frappe.msgprint(_("The following serial numbers were created: <br> {0}").format(', '.join(form_links)))

def get_item_details(item_code):
	return frappe.db.sql("""select name, has_batch_no, docstatus,
		is_stock_item, has_serial_no, serial_no_series
		from tabItem where name=%s""", item_code, as_dict=True)[0]

def get_serial_nos(serial_no):
	return [s.strip() for s in cstr(serial_no).strip().upper().replace(',', '\n').split('\n')
		if s.strip()]

def make_serial_no(serial_no, args):
	sr = frappe.new_doc("Serial No")
	sr.serial_no = serial_no
	sr.item_code = args.get('item_code')
	sr.company = args.get('company')
	sr.batch_no = args.get('batch_no')
	sr.via_stock_ledger = args.get('via_stock_ledger') or True
	sr.warehouse = args.get('warehouse')

	sr.validate_item()
	sr.update_serial_no_reference(serial_no)
	sr.db_insert()

	return sr.name

def update_serial_nos_after_submit(controller, parentfield):
	stock_ledger_entries = frappe.db.sql("""select voucher_detail_no, serial_no, actual_qty, warehouse
		from `tabStock Ledger Entry` where voucher_type=%s and voucher_no=%s""",
		(controller.doctype, controller.name), as_dict=True)

	if not stock_ledger_entries: return

	for d in controller.get(parentfield):
		if d.serial_no:
			continue

		update_rejected_serial_nos = True if (controller.doctype in ("Purchase Receipt", "Purchase Invoice")
			and d.rejected_qty) else False
		accepted_serial_nos_updated = False

		if controller.doctype == "Stock Entry":
			warehouse = d.t_warehouse
			qty = d.transfer_qty
		else:
			warehouse = d.warehouse
			qty = (d.qty if controller.doctype == "Stock Reconciliation"
				else d.stock_qty)
		for sle in stock_ledger_entries:
			if sle.voucher_detail_no==d.name:
				if not accepted_serial_nos_updated and qty and abs(sle.actual_qty)==qty \
					and sle.warehouse == warehouse and sle.serial_no != d.serial_no:
						d.serial_no = sle.serial_no
						frappe.db.set_value(d.doctype, d.name, "serial_no", sle.serial_no)
						accepted_serial_nos_updated = True
						if not update_rejected_serial_nos:
							break
				elif update_rejected_serial_nos and abs(sle.actual_qty)==d.rejected_qty \
					and sle.warehouse == d.rejected_warehouse and sle.serial_no != d.rejected_serial_no:
						d.rejected_serial_no = sle.serial_no
						frappe.db.set_value(d.doctype, d.name, "rejected_serial_no", sle.serial_no)
						update_rejected_serial_nos = False
						if accepted_serial_nos_updated:
							break

def update_maintenance_status():
	serial_nos = frappe.db.sql('''select name from `tabSerial No` where (amc_expiry_date<%s or
		warranty_expiry_date<%s) and maintenance_status not in ('Out of Warranty', 'Out of AMC')''',
		(nowdate(), nowdate()))
	for serial_no in serial_nos:
		doc = frappe.get_doc("Serial No", serial_no[0])
		doc.set_maintenance_status()
		frappe.db.set_value('Serial No', doc.name, 'maintenance_status', doc.maintenance_status)

def get_delivery_note_serial_no(item_code, qty, delivery_note):
	serial_nos = ''
	dn_serial_nos = frappe.db.sql_list(""" select name from `tabSerial No`
		where item_code = %(item_code)s and delivery_document_no = %(delivery_note)s
		and sales_invoice is null limit {0}""".format(cint(qty)), {
		'item_code': item_code,
		'delivery_note': delivery_note
	})

	if dn_serial_nos and len(dn_serial_nos)>0:
		serial_nos = '\n'.join(dn_serial_nos)

	return serial_nos

@frappe.whitelist()
<<<<<<< HEAD
def get_serial_no_item_customer(serial_no):
	details = frappe.db.get_value("Serial No", serial_no, ['item_code', 'customer'], as_dict=1)
	return {
		"item_code": details.item_code,
		"item_name": frappe.db.get_value("Item", details.item_code, "item_name"),
		"customer": details.customer,
		"customer_name": frappe.db.get_value("Customer", details.customer, "customer_name") if details.customer else ""
	}

@frappe.whitelist()
def auto_fetch_serial_number(qty, item_code, warehouse, batch_no=None, sales_order_item=None):
	qty = cint(qty)
	filters = {
		"item_code": item_code,
		"warehouse": warehouse,
		"delivery_document_no": ['is', 'not set'],
		"sales_invoice": ['is', 'not set'],
		"purchase_date": ['is', 'set']
	}
	if batch_no:
		filters['batch_no'] = batch_no

	limit = None if sales_order_item else qty
	serial_numbers = frappe.get_list("Serial No", filters=filters, limit=limit,
		order_by="timestamp(purchase_date, purchase_time)")
	serial_numbers = [d['name'] for d in serial_numbers]

	if sales_order_item:
		batch_condition = "and pr_item.batch_no = %(batch_no)s" if batch_no else ""
		serial_nos_purchased_against_so = frappe.db.sql_list("""
			select pr_item.serial_no
			from `tabPurchase Receipt Item` pr_item
			inner join `tabPurchase Order Item` po_item on po_item.name = pr_item.purchase_order_item
			where pr_item.docstatus = 1 and po_item.sales_order_item = %(sales_order_item)s {0}
		""".format(batch_condition), {
			'sales_order_item': sales_order_item,
			'batch_no': batch_no
		})

		if serial_nos_purchased_against_so:
			preferred_serial_nos = []
			for serial_no_string in serial_nos_purchased_against_so:
				preferred_serial_nos += cstr(serial_no_string).split("\n")
			preferred_serial_nos = [serial_no for serial_no in preferred_serial_nos if serial_no]

			available_preferred_serial_nos = [serial_no for serial_no in serial_numbers if serial_no in preferred_serial_nos]
			unpreferred_serial_nos = [serial_no for serial_no in serial_numbers if serial_no not in available_preferred_serial_nos]

			serial_numbers = available_preferred_serial_nos + unpreferred_serial_nos

	return serial_numbers[:qty]
=======
def auto_fetch_serial_number(qty, item_code, warehouse, batch_no=None):
	serial_numbers = frappe.get_list("Serial No", filters={
		"item_code": item_code,
		"warehouse": warehouse,
		"batch_no": batch_no,
		"delivery_document_no": "",
		"sales_invoice": ""
	}, limit=qty, order_by="creation")
	return [item['name'] for item in serial_numbers]
>>>>>>> fda7cbec
<|MERGE_RESOLUTION|>--- conflicted
+++ resolved
@@ -478,7 +478,6 @@
 	return serial_nos
 
 @frappe.whitelist()
-<<<<<<< HEAD
 def get_serial_no_item_customer(serial_no):
 	details = frappe.db.get_value("Serial No", serial_no, ['item_code', 'customer'], as_dict=1)
 	return {
@@ -529,15 +528,4 @@
 
 			serial_numbers = available_preferred_serial_nos + unpreferred_serial_nos
 
-	return serial_numbers[:qty]
-=======
-def auto_fetch_serial_number(qty, item_code, warehouse, batch_no=None):
-	serial_numbers = frappe.get_list("Serial No", filters={
-		"item_code": item_code,
-		"warehouse": warehouse,
-		"batch_no": batch_no,
-		"delivery_document_no": "",
-		"sales_invoice": ""
-	}, limit=qty, order_by="creation")
-	return [item['name'] for item in serial_numbers]
->>>>>>> fda7cbec
+	return serial_numbers[:qty]