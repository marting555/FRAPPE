--- conflicted
+++ resolved
@@ -311,7 +311,6 @@
    "label": "Is Cancelled",
    "oldfieldname": "is_cancelled",
    "oldfieldtype": "Select",
-<<<<<<< HEAD
    "permlevel": 0,
    "print_hide": 0,
    "print_hide_if_no_value": 0,
@@ -323,10 +322,6 @@
    "set_only_once": 0,
    "translatable": 0,
    "unique": 0
-=======
-   "options": "\nYes\nNo",
-   "report_hide": 1
->>>>>>> 09ddc84c
   },
   {
    "fieldname": "column_break5",
@@ -439,17 +434,7 @@
  ],
  "icon": "fa fa-barcode",
  "idx": 1,
-<<<<<<< HEAD
- "image_view": 0,
- "in_create": 0,
- "is_submittable": 0,
- "issingle": 0,
- "istable": 0,
- "max_attachments": 0,
- "modified": "2019-07-12 12:38:34.448513",
-=======
  "modified": "2019-08-07 17:28:32.243280",
->>>>>>> 09ddc84c
  "modified_by": "Administrator",
  "module": "Stock",
  "name": "Serial No",
