{
 "actions": [],
 "allow_import": 1,
 "allow_rename": 1,
 "autoname": "field:serial_no",
 "creation": "2013-05-16 10:59:15",
 "description": "Distinct unit of an Item",
 "doctype": "DocType",
 "document_type": "Setup",
 "engine": "InnoDB",
 "field_order": [
  "details",
  "column_break0",
  "serial_no",
  "item_code",
  "warehouse",
  "batch_no",
  "column_break1",
  "item_name",
  "description",
  "item_group",
  "brand",
  "sales_order",
  "purchase_details",
  "column_break2",
  "purchase_document_type",
  "purchase_document_no",
  "purchase_date",
  "purchase_time",
  "purchase_rate",
  "column_break3",
  "supplier",
  "supplier_name",
  "asset_details",
  "asset",
  "asset_status",
  "column_break_24",
  "location",
  "employee",
  "delivery_details",
  "delivery_document_type",
  "delivery_document_no",
  "delivery_date",
  "delivery_time",
  "column_break5",
  "customer",
  "customer_name",
  "invoice_details",
  "sales_invoice",
  "warranty_amc_details",
  "column_break6",
  "warranty_expiry_date",
  "amc_expiry_date",
  "column_break7",
  "maintenance_status",
  "warranty_period",
  "more_info",
  "serial_no_details",
  "company",
  "status"
 ],
 "fields": [
  {
   "fieldname": "details",
   "fieldtype": "Section Break",
   "oldfieldtype": "Section Break"
  },
  {
   "fieldname": "column_break0",
   "fieldtype": "Column Break"
  },
  {
   "fieldname": "serial_no",
   "fieldtype": "Data",
   "label": "Serial No",
   "no_copy": 1,
   "oldfieldname": "serial_no",
   "oldfieldtype": "Data",
   "reqd": 1,
   "unique": 1
  },
  {
   "fieldname": "item_code",
   "fieldtype": "Link",
   "in_list_view": 1,
   "in_standard_filter": 1,
   "label": "Item Code",
   "oldfieldname": "item_code",
   "oldfieldtype": "Link",
   "options": "Item",
   "reqd": 1
  },
  {
   "description": "Warehouse can only be changed via Stock Entry / Delivery Note / Purchase Receipt",
   "fieldname": "warehouse",
   "fieldtype": "Link",
   "in_list_view": 1,
   "in_standard_filter": 1,
   "label": "Warehouse",
   "no_copy": 1,
   "oldfieldname": "warehouse",
   "oldfieldtype": "Link",
   "options": "Warehouse",
   "read_only": 1,
   "search_index": 1
  },
  {
   "fieldname": "batch_no",
   "fieldtype": "Link",
   "in_list_view": 1,
   "in_standard_filter": 1,
   "label": "Batch No",
   "options": "Batch",
   "read_only": 1
  },
  {
   "fieldname": "column_break1",
   "fieldtype": "Column Break"
  },
  {
   "fieldname": "item_name",
   "fieldtype": "Data",
   "label": "Item Name",
   "read_only": 1
  },
  {
   "fieldname": "description",
   "fieldtype": "Text",
   "label": "Description",
   "oldfieldname": "description",
   "oldfieldtype": "Text",
   "read_only": 1,
   "width": "300px"
  },
  {
   "fieldname": "item_group",
   "fieldtype": "Link",
   "label": "Item Group",
   "oldfieldname": "item_group",
   "oldfieldtype": "Link",
   "options": "Item Group",
   "read_only": 1
  },
  {
   "fieldname": "brand",
   "fieldtype": "Link",
   "label": "Brand",
   "oldfieldname": "brand",
   "oldfieldtype": "Link",
   "options": "Brand",
   "read_only": 1
  },
  {
   "fieldname": "sales_order",
   "fieldtype": "Link",
   "label": "Sales Order",
   "options": "Sales Order"
  },
  {
   "fieldname": "purchase_details",
   "fieldtype": "Section Break",
   "label": "Purchase / Manufacture Details"
  },
  {
   "fieldname": "column_break2",
   "fieldtype": "Column Break",
   "width": "50%"
  },
  {
   "fieldname": "purchase_document_type",
   "fieldtype": "Link",
   "label": "Creation Document Type",
   "no_copy": 1,
   "options": "DocType",
   "read_only": 1
  },
  {
   "fieldname": "purchase_document_no",
   "fieldtype": "Dynamic Link",
   "label": "Creation Document No",
   "no_copy": 1,
   "options": "purchase_document_type",
   "read_only": 1
  },
  {
   "fieldname": "purchase_date",
   "fieldtype": "Date",
   "label": "Creation Date",
   "no_copy": 1,
   "oldfieldname": "purchase_date",
   "oldfieldtype": "Date",
   "read_only": 1
  },
  {
   "fieldname": "purchase_time",
   "fieldtype": "Time",
   "label": "Creation Time",
   "no_copy": 1,
   "read_only": 1
  },
  {
   "fieldname": "purchase_rate",
   "fieldtype": "Currency",
   "label": "Incoming Rate",
   "no_copy": 1,
   "oldfieldname": "purchase_rate",
   "oldfieldtype": "Currency",
   "options": "Company:company:default_currency",
   "read_only": 1
  },
  {
   "fieldname": "column_break3",
   "fieldtype": "Column Break",
   "width": "50%"
  },
  {
   "fieldname": "supplier",
   "fieldtype": "Link",
   "label": "Supplier",
   "no_copy": 1,
   "options": "Supplier"
  },
  {
   "bold": 1,
   "fieldname": "supplier_name",
   "fieldtype": "Data",
   "label": "Supplier Name",
   "no_copy": 1,
   "read_only": 1
  },
  {
   "fieldname": "asset_details",
   "fieldtype": "Section Break",
   "label": "Asset Details"
  },
  {
   "fieldname": "asset",
   "fieldtype": "Link",
   "label": "Asset",
   "no_copy": 1,
   "options": "Asset",
   "print_hide": 1,
   "read_only": 1
  },
  {
   "depends_on": "asset",
   "fieldname": "asset_status",
   "fieldtype": "Select",
   "label": "Asset Status",
   "options": "\nIssue\nReceipt\nTransfer",
   "read_only": 1
  },
  {
   "fieldname": "column_break_24",
   "fieldtype": "Column Break"
  },
  {
   "fieldname": "location",
   "fieldtype": "Link",
   "label": "Location",
   "options": "Location",
   "read_only": 1
  },
  {
   "fieldname": "employee",
   "fieldtype": "Link",
   "ignore_user_permissions": 1,
   "label": "Employee",
   "options": "Employee",
   "read_only": 1
  },
  {
   "fieldname": "delivery_details",
   "fieldtype": "Section Break",
   "label": "Delivery Details",
   "oldfieldtype": "Column Break"
  },
  {
   "fieldname": "delivery_document_type",
   "fieldtype": "Link",
   "label": "Delivery Document Type",
   "no_copy": 1,
   "options": "DocType",
   "read_only": 1
  },
  {
   "fieldname": "delivery_document_no",
   "fieldtype": "Dynamic Link",
   "label": "Delivery Document No",
   "no_copy": 1,
   "options": "delivery_document_type",
   "read_only": 1
  },
  {
   "fieldname": "delivery_date",
   "fieldtype": "Date",
   "label": "Delivery Date",
   "no_copy": 1,
   "oldfieldname": "delivery_date",
   "oldfieldtype": "Date",
   "read_only": 1
  },
  {
   "fieldname": "delivery_time",
   "fieldtype": "Time",
   "label": "Delivery Time",
   "no_copy": 1,
   "read_only": 1
  },
  {
   "fieldname": "column_break5",
   "fieldtype": "Column Break",
   "width": "50%"
  },
  {
   "fieldname": "customer",
   "fieldtype": "Link",
   "label": "Customer",
   "no_copy": 1,
   "oldfieldname": "customer",
   "oldfieldtype": "Link",
   "options": "Customer",
   "print_hide": 1
  },
  {
   "bold": 1,
   "fieldname": "customer_name",
   "fieldtype": "Data",
   "label": "Customer Name",
   "no_copy": 1,
   "oldfieldname": "customer_name",
   "oldfieldtype": "Data",
   "read_only": 1
  },
  {
   "fieldname": "invoice_details",
   "fieldtype": "Section Break",
   "label": "Invoice Details"
  },
  {
   "fieldname": "sales_invoice",
   "fieldtype": "Link",
   "label": "Sales Invoice",
   "options": "Sales Invoice",
   "read_only": 1
  },
  {
   "fieldname": "warranty_amc_details",
   "fieldtype": "Section Break",
   "label": "Warranty / AMC Details"
  },
  {
   "fieldname": "column_break6",
   "fieldtype": "Column Break",
   "width": "50%"
  },
  {
   "fieldname": "maintenance_status",
   "fieldtype": "Select",
   "label": "Maintenance Status",
   "oldfieldname": "maintenance_status",
   "oldfieldtype": "Select",
   "options": "\nUnder Warranty\nOut of Warranty\nUnder AMC\nOut of AMC",
   "read_only": 1,
   "search_index": 1,
   "width": "150px"
  },
  {
   "fieldname": "warranty_period",
   "fieldtype": "Int",
   "label": "Warranty Period (Days)",
   "oldfieldname": "warranty_period",
   "oldfieldtype": "Int",
   "read_only": 1,
   "width": "150px"
  },
  {
   "fieldname": "column_break7",
   "fieldtype": "Column Break",
   "width": "50%"
  },
  {
   "fieldname": "warranty_expiry_date",
   "fieldtype": "Date",
   "label": "Warranty Expiry Date",
   "oldfieldname": "warranty_expiry_date",
   "oldfieldtype": "Date",
   "width": "150px"
  },
  {
   "fieldname": "amc_expiry_date",
   "fieldtype": "Date",
   "label": "AMC Expiry Date",
   "oldfieldname": "amc_expiry_date",
   "oldfieldtype": "Date",
   "width": "150px"
  },
  {
   "fieldname": "more_info",
   "fieldtype": "Section Break",
   "label": "More Information"
  },
  {
   "fieldname": "serial_no_details",
   "fieldtype": "Text Editor",
   "label": "Serial No Details"
  },
  {
   "fieldname": "company",
   "fieldtype": "Link",
   "label": "Company",
   "options": "Company",
   "read_only": 1,
   "remember_last_selected_value": 1,
   "reqd": 1,
   "search_index": 1
  },
  {
   "fieldname": "status",
   "fieldtype": "Select",
   "in_standard_filter": 1,
   "label": "Status",
   "options": "\nActive\nInactive\nDelivered\nExpired",
   "read_only": 1
  }
 ],
 "icon": "fa fa-barcode",
 "idx": 1,
<<<<<<< HEAD
 "modified": "2020-03-03 15:35:18.081811",
=======
 "links": [],
 "modified": "2020-05-21 19:29:58.517772",
>>>>>>> fd30b8f4
 "modified_by": "Administrator",
 "module": "Stock",
 "name": "Serial No",
 "owner": "Administrator",
 "permissions": [
  {
   "create": 1,
   "delete": 1,
   "email": 1,
   "print": 1,
   "read": 1,
   "report": 1,
   "role": "Item Manager",
   "share": 1,
   "write": 1
  },
  {
   "create": 1,
   "delete": 1,
   "email": 1,
   "export": 1,
   "import": 1,
   "print": 1,
   "read": 1,
   "report": 1,
   "role": "Stock Manager",
   "set_user_permissions": 1,
   "write": 1
  },
  {
   "email": 1,
   "print": 1,
   "read": 1,
   "report": 1,
   "role": "Stock User"
  }
 ],
 "search_fields": "item_code",
 "show_name_in_global_search": 1,
 "sort_field": "modified",
 "sort_order": "DESC",
 "track_changes": 1
}<|MERGE_RESOLUTION|>--- conflicted
+++ resolved
@@ -426,12 +426,8 @@
  ],
  "icon": "fa fa-barcode",
  "idx": 1,
-<<<<<<< HEAD
- "modified": "2020-03-03 15:35:18.081811",
-=======
  "links": [],
  "modified": "2020-05-21 19:29:58.517772",
->>>>>>> fd30b8f4
  "modified_by": "Administrator",
  "module": "Stock",
  "name": "Serial No",
