{
 "actions": [],
 "allow_import": 1,
 "autoname": "field:serial_no",
 "creation": "2013-05-16 10:59:15",
 "description": "Distinct unit of an Item",
 "doctype": "DocType",
 "document_type": "Setup",
 "engine": "InnoDB",
 "field_order": [
  "details",
  "column_break0",
  "serial_no",
  "item_code",
  "batch_no",
  "warehouse",
  "purchase_rate",
  "column_break1",
  "status",
  "item_name",
  "description",
  "item_group",
  "brand",
  "asset_details",
  "asset",
  "asset_status",
  "column_break_24",
  "location",
  "employee",
  "delivery_details",
  "delivery_document_type",
  "warranty_amc_details",
  "column_break6",
  "warranty_expiry_date",
  "amc_expiry_date",
  "column_break7",
  "maintenance_status",
  "warranty_period",
  "more_info",
  "company",
  "column_break_2cmm",
  "work_order"
 ],
 "fields": [
  {
   "fieldname": "details",
   "fieldtype": "Section Break",
   "oldfieldtype": "Section Break"
  },
  {
   "fieldname": "column_break0",
   "fieldtype": "Column Break"
  },
  {
   "fieldname": "serial_no",
   "fieldtype": "Data",
   "label": "Serial No",
   "no_copy": 1,
   "oldfieldname": "serial_no",
   "oldfieldtype": "Data",
   "reqd": 1,
   "unique": 1
  },
  {
   "fieldname": "item_code",
   "fieldtype": "Link",
   "in_list_view": 1,
   "in_standard_filter": 1,
   "label": "Item Code",
   "oldfieldname": "item_code",
   "oldfieldtype": "Link",
   "options": "Item",
   "reqd": 1
  },
  {
   "fieldname": "column_break1",
   "fieldtype": "Column Break"
  },
  {
   "fetch_from": "item_code.item_name",
   "fetch_if_empty": 1,
   "fieldname": "item_name",
   "fieldtype": "Data",
   "label": "Item Name",
   "read_only": 1
  },
  {
   "fetch_from": "item_code.description",
   "fieldname": "description",
   "fieldtype": "Text",
   "label": "Description",
   "oldfieldname": "description",
   "oldfieldtype": "Text",
   "read_only": 1,
   "width": "300px"
  },
  {
   "fieldname": "item_group",
   "fieldtype": "Link",
   "label": "Item Group",
   "oldfieldname": "item_group",
   "oldfieldtype": "Link",
   "options": "Item Group",
   "read_only": 1
  },
  {
   "fieldname": "brand",
   "fieldtype": "Link",
   "label": "Brand",
   "oldfieldname": "brand",
   "oldfieldtype": "Link",
   "options": "Brand",
   "read_only": 1
  },
  {
   "fieldname": "asset_details",
   "fieldtype": "Section Break",
   "label": "Asset Details"
  },
  {
   "fieldname": "asset",
   "fieldtype": "Link",
   "label": "Asset",
   "no_copy": 1,
   "options": "Asset",
   "print_hide": 1,
   "read_only": 1
  },
  {
   "depends_on": "asset",
   "fieldname": "asset_status",
   "fieldtype": "Select",
   "label": "Asset Status",
   "options": "\nIssue\nReceipt\nTransfer",
   "read_only": 1
  },
  {
   "fieldname": "column_break_24",
   "fieldtype": "Column Break"
  },
  {
   "fieldname": "location",
   "fieldtype": "Link",
   "label": "Location",
   "options": "Location",
   "read_only": 1
  },
  {
   "fieldname": "employee",
   "fieldtype": "Link",
   "ignore_user_permissions": 1,
   "label": "Employee",
   "options": "Employee",
   "read_only": 1
  },
  {
   "fieldname": "delivery_details",
   "fieldtype": "Section Break",
   "label": "Delivery Details",
   "oldfieldtype": "Column Break"
  },
  {
   "fieldname": "delivery_document_type",
   "fieldtype": "Link",
   "label": "Delivery Document Type",
   "no_copy": 1,
   "options": "DocType",
   "read_only": 1
  },
  {
   "fieldname": "warranty_amc_details",
   "fieldtype": "Section Break",
   "label": "Warranty / AMC Details"
  },
  {
   "fieldname": "column_break6",
   "fieldtype": "Column Break",
   "width": "50%"
  },
  {
   "fieldname": "maintenance_status",
   "fieldtype": "Select",
   "label": "Maintenance Status",
   "oldfieldname": "maintenance_status",
   "oldfieldtype": "Select",
   "options": "\nUnder Warranty\nOut of Warranty\nUnder AMC\nOut of AMC",
   "read_only": 1,
   "search_index": 1,
   "width": "150px"
  },
  {
   "fetch_from": "item_code.warranty_period",
   "fieldname": "warranty_period",
   "fieldtype": "Int",
   "label": "Warranty Period (Days)",
   "oldfieldname": "warranty_period",
   "oldfieldtype": "Int",
   "read_only": 1,
   "width": "150px"
  },
  {
   "fieldname": "column_break7",
   "fieldtype": "Column Break",
   "width": "50%"
  },
  {
   "fieldname": "warranty_expiry_date",
   "fieldtype": "Date",
   "label": "Warranty Expiry Date",
   "oldfieldname": "warranty_expiry_date",
   "oldfieldtype": "Date",
   "width": "150px"
  },
  {
   "fieldname": "amc_expiry_date",
   "fieldtype": "Date",
   "label": "AMC Expiry Date",
   "oldfieldname": "amc_expiry_date",
   "oldfieldtype": "Date",
   "width": "150px"
  },
  {
   "fieldname": "more_info",
   "fieldtype": "Section Break",
   "label": "More Information"
  },
  {
   "fieldname": "company",
   "fieldtype": "Link",
   "in_list_view": 1,
   "in_standard_filter": 1,
   "label": "Company",
   "options": "Company",
   "remember_last_selected_value": 1,
   "reqd": 1,
   "search_index": 1,
   "set_only_once": 1
<<<<<<< HEAD
=======
  },
  {
   "fieldname": "work_order",
   "fieldtype": "Link",
   "label": "Work Order",
   "options": "Work Order"
  },
  {
   "fieldname": "warehouse",
   "fieldtype": "Link",
   "in_list_view": 1,
   "label": "Warehouse",
   "options": "Warehouse",
   "read_only": 1
  },
  {
   "fieldname": "batch_no",
   "fieldtype": "Link",
   "label": "Batch No",
   "options": "Batch",
   "read_only": 1
  },
  {
   "fieldname": "purchase_rate",
   "fieldtype": "Float",
   "label": "Incoming Rate",
   "read_only": 1
>>>>>>> 44bad3bd
  },
  {
   "fieldname": "status",
   "fieldtype": "Select",
   "in_list_view": 1,
   "in_standard_filter": 1,
   "label": "Status",
   "options": "\nActive\nInactive\nExpired",
   "read_only": 1
  },
  {
   "fieldname": "column_break_2cmm",
   "fieldtype": "Column Break"
  }
 ],
 "icon": "fa fa-barcode",
 "idx": 1,
 "links": [],
<<<<<<< HEAD
 "modified": "2023-04-14 15:58:46.139887",
=======
 "modified": "2023-04-16 15:58:46.139887",
>>>>>>> 44bad3bd
 "modified_by": "Administrator",
 "module": "Stock",
 "name": "Serial No",
 "naming_rule": "By fieldname",
 "owner": "Administrator",
 "permissions": [
  {
   "create": 1,
   "delete": 1,
   "email": 1,
   "print": 1,
   "read": 1,
   "report": 1,
   "role": "Item Manager",
   "share": 1,
   "write": 1
  },
  {
   "create": 1,
   "delete": 1,
   "email": 1,
   "export": 1,
   "import": 1,
   "print": 1,
   "read": 1,
   "report": 1,
   "role": "Stock Manager",
   "write": 1
  },
  {
   "email": 1,
   "print": 1,
   "read": 1,
   "report": 1,
   "role": "Stock User"
  }
 ],
 "search_fields": "item_code",
 "show_name_in_global_search": 1,
 "sort_field": "modified",
 "sort_order": "DESC",
 "states": [],
 "track_changes": 1
}<|MERGE_RESOLUTION|>--- conflicted
+++ resolved
@@ -235,8 +235,6 @@
    "reqd": 1,
    "search_index": 1,
    "set_only_once": 1
-<<<<<<< HEAD
-=======
   },
   {
    "fieldname": "work_order",
@@ -264,7 +262,6 @@
    "fieldtype": "Float",
    "label": "Incoming Rate",
    "read_only": 1
->>>>>>> 44bad3bd
   },
   {
    "fieldname": "status",
@@ -283,11 +280,7 @@
  "icon": "fa fa-barcode",
  "idx": 1,
  "links": [],
-<<<<<<< HEAD
- "modified": "2023-04-14 15:58:46.139887",
-=======
  "modified": "2023-04-16 15:58:46.139887",
->>>>>>> 44bad3bd
  "modified_by": "Administrator",
  "module": "Stock",
  "name": "Serial No",
