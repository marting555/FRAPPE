--- conflicted
+++ resolved
@@ -79,16 +79,6 @@
 		if item_det.is_stock_item != 1:
 			frappe.throw(_("Item {0} must be a stock Item").format(self.item_code))
 
-<<<<<<< HEAD
-		# check if batch number is required
-		if self.voucher_type != 'Stock Reconciliation':
-			if item_det.has_batch_no ==1:
-				batch_item = self.item_code if self.item_code == item_det.item_name else self.item_code + ":" +  item_det.item_name
-				if not self.batch_no:
-					frappe.throw(_("Batch number is mandatory for Item {0}").format(batch_item))
-				elif not frappe.db.get_value("Batch",{"item": self.item_code, "name": self.batch_no}):
-					frappe.throw(_("{0} is not a valid Batch Number for Item {1}").format(self.batch_no, batch_item))
-=======
 		# check if batch number is valid
 		if item_det.has_batch_no == 1:
 			batch_item = self.item_code if self.item_code == item_det.item_name else self.item_code + ":" + item_det.item_name
@@ -96,7 +86,6 @@
 				frappe.throw(_("Batch number is mandatory for Item {0}").format(batch_item))
 			elif not frappe.db.get_value("Batch",{"item": self.item_code, "name": self.batch_no}):
 				frappe.throw(_("{0} is not a valid Batch Number for Item {1}").format(self.batch_no, batch_item))
->>>>>>> 540559d6
 
 		elif item_det.has_batch_no == 0 and self.batch_no and self.is_cancelled == 0:
 			frappe.throw(_("The Item {0} cannot have Batch").format(self.item_code))
