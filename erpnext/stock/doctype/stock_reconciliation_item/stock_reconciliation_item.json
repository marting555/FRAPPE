--- conflicted
+++ resolved
@@ -103,12 +103,8 @@
   {
    "fieldname": "serial_no",
    "fieldtype": "Long Text",
-<<<<<<< HEAD
-   "label": "Serial No"
-=======
    "label": "Serial No",
    "read_only": 1
->>>>>>> 44bad3bd
   },
   {
    "fieldname": "column_break_11",
@@ -177,10 +173,7 @@
    "fieldtype": "Link",
    "label": "Batch No",
    "options": "Batch",
-<<<<<<< HEAD
-=======
    "read_only": 1,
->>>>>>> 44bad3bd
    "search_index": 1
   },
   {
@@ -198,8 +191,6 @@
    "fieldtype": "Data",
    "label": "Has Item Scanned",
    "read_only": 1
-<<<<<<< HEAD
-=======
   },
   {
    "fieldname": "serial_and_batch_bundle",
@@ -221,16 +212,11 @@
    "fieldname": "add_serial_batch_bundle",
    "fieldtype": "Button",
    "label": "Add Serial / Batch No"
->>>>>>> 44bad3bd
   }
  ],
  "istable": 1,
  "links": [],
-<<<<<<< HEAD
- "modified": "2023-07-25 11:58:44.992419",
-=======
  "modified": "2023-07-26 12:54:34.011915",
->>>>>>> 44bad3bd
  "modified_by": "Administrator",
  "module": "Stock",
  "name": "Stock Reconciliation Item",
