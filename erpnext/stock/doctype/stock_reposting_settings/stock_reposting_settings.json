{
 "actions": [],
 "allow_rename": 1,
 "beta": 1,
 "creation": "2021-10-01 10:56:30.814787",
 "doctype": "DocType",
 "editable_grid": 1,
 "engine": "InnoDB",
 "field_order": [
  "scheduling_section",
  "limit_reposting_timeslot",
  "start_time",
  "end_time",
  "limits_dont_apply_on",
  "item_based_reposting",
  "errors_notification_section",
  "notify_reposting_error_to_role"
 ],
 "fields": [
  {
   "fieldname": "scheduling_section",
   "fieldtype": "Section Break",
   "label": "Scheduling"
  },
  {
   "depends_on": "limit_reposting_timeslot",
   "fieldname": "start_time",
   "fieldtype": "Time",
   "label": "Start Time",
   "mandatory_depends_on": "limit_reposting_timeslot"
  },
  {
   "depends_on": "limit_reposting_timeslot",
   "fieldname": "end_time",
   "fieldtype": "Time",
   "label": "End Time",
   "mandatory_depends_on": "limit_reposting_timeslot"
  },
  {
   "depends_on": "limit_reposting_timeslot",
   "fieldname": "limits_dont_apply_on",
   "fieldtype": "Select",
   "label": "Limits don't apply on",
   "options": "\nMonday\nTuesday\nWednesday\nThursday\nFriday\nSaturday\nSunday"
  },
  {
   "default": "0",
   "fieldname": "limit_reposting_timeslot",
   "fieldtype": "Check",
   "label": "Limit timeslot for Stock Reposting"
  },
  {
   "default": "1",
   "fieldname": "item_based_reposting",
   "fieldtype": "Check",
   "label": "Use Item based reposting"
  },
  {
   "fieldname": "notify_reposting_error_to_role",
   "fieldtype": "Link",
   "label": "Notify Reposting Error to Role",
   "options": "Role"
  },
  {
   "fieldname": "errors_notification_section",
   "fieldtype": "Section Break",
   "label": "Errors Notification"
  }
 ],
 "index_web_pages_for_search": 1,
 "issingle": 1,
 "links": [],
<<<<<<< HEAD
 "modified": "2023-05-04 16:14:29.080697",
=======
 "modified": "2023-11-01 16:14:29.080697",
>>>>>>> 44bad3bd
 "modified_by": "Administrator",
 "module": "Stock",
 "name": "Stock Reposting Settings",
 "owner": "Administrator",
 "permissions": [
  {
   "create": 1,
   "delete": 1,
   "email": 1,
   "print": 1,
   "read": 1,
   "role": "System Manager",
   "share": 1,
   "write": 1
  }
 ],
 "sort_field": "modified",
 "sort_order": "DESC",
 "states": [],
 "track_changes": 1
}<|MERGE_RESOLUTION|>--- conflicted
+++ resolved
@@ -70,11 +70,7 @@
  "index_web_pages_for_search": 1,
  "issingle": 1,
  "links": [],
-<<<<<<< HEAD
- "modified": "2023-05-04 16:14:29.080697",
-=======
  "modified": "2023-11-01 16:14:29.080697",
->>>>>>> 44bad3bd
  "modified_by": "Administrator",
  "module": "Stock",
  "name": "Stock Reposting Settings",
