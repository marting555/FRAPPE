{
 "actions": [],
 "creation": "2014-07-11 11:51:00.453717",
 "doctype": "DocType",
 "editable_grid": 1,
 "engine": "InnoDB",
 "field_order": [
  "expense_account",
  "account_currency",
  "exchange_rate",
  "description",
  "col_break3",
  "base_amount",
  "amount"
 ],
 "fields": [
  {
   "fieldname": "description",
   "fieldtype": "Small Text",
   "in_list_view": 1,
   "label": "Description",
   "reqd": 1
  },
  {
   "fieldname": "col_break3",
   "fieldtype": "Column Break",
   "width": "50%"
  },
  {
   "fieldname": "amount",
   "fieldtype": "Currency",
   "in_list_view": 1,
   "label": "Amount",
   "options": "account_currency",
   "reqd": 1
  },
  {
   "depends_on": "eval:cint(erpnext.is_perpetual_inventory_enabled(parent.company))",
   "fieldname": "expense_account",
   "fieldtype": "Link",
   "in_list_view": 1,
   "label": "Expense Account",
   "mandatory_depends_on": "eval:cint(erpnext.is_perpetual_inventory_enabled(parent.company))",
   "options": "Account",
<<<<<<< HEAD
   "reqd": 1
  },
  {
   "fieldname": "account_currency",
   "fieldtype": "Link",
   "label": "Account Currency",
   "options": "Currency",
   "read_only": 1,
   "reqd": 1
  },
  {
   "fieldname": "exchange_rate",
   "fieldtype": "Float",
   "label": "Exchange Rate",
   "precision": "9"
  },
  {
   "fieldname": "base_amount",
   "fieldtype": "Currency",
   "label": "Base Amount",
   "options": "Company:company:default_currency",
   "read_only": 1,
   "reqd": 1
=======
   "print_hide": 1
>>>>>>> a77b8c9f
  }
 ],
 "index_web_pages_for_search": 1,
 "istable": 1,
 "links": [],
<<<<<<< HEAD
 "modified": "2020-12-13 21:04:01.769989",
=======
 "modified": "2020-12-04 00:22:14.373312",
>>>>>>> a77b8c9f
 "modified_by": "Administrator",
 "module": "Stock",
 "name": "Landed Cost Taxes and Charges",
 "owner": "Administrator",
 "permissions": [],
 "sort_field": "modified",
 "sort_order": "DESC"
}<|MERGE_RESOLUTION|>--- conflicted
+++ resolved
@@ -42,7 +42,6 @@
    "label": "Expense Account",
    "mandatory_depends_on": "eval:cint(erpnext.is_perpetual_inventory_enabled(parent.company))",
    "options": "Account",
-<<<<<<< HEAD
    "reqd": 1
   },
   {
@@ -66,19 +65,12 @@
    "options": "Company:company:default_currency",
    "read_only": 1,
    "reqd": 1
-=======
-   "print_hide": 1
->>>>>>> a77b8c9f
   }
  ],
  "index_web_pages_for_search": 1,
  "istable": 1,
  "links": [],
-<<<<<<< HEAD
- "modified": "2020-12-13 21:04:01.769989",
-=======
  "modified": "2020-12-04 00:22:14.373312",
->>>>>>> a77b8c9f
  "modified_by": "Administrator",
  "module": "Stock",
  "name": "Landed Cost Taxes and Charges",
