// Copyright (c) 2015, Frappe Technologies Pvt. Ltd. and Contributors
// License: GNU General Public License v3. See license.txt

frappe.ui.form.on("Item Price", {
	setup(frm) {
		frm.set_query("item_code", function() {
			return {
				filters: {
<<<<<<< HEAD
					"disabled": 0,
=======
>>>>>>> 44bad3bd
					"has_variants": 0
				}
			};
		});
	},

	onload(frm) {
		// Fetch price list details
		frm.add_fetch("price_list", "buying", "buying");
		frm.add_fetch("price_list", "selling", "selling");
		frm.add_fetch("price_list", "currency", "currency");

		// Fetch item details
		frm.add_fetch("item_code", "item_name", "item_name");
		frm.add_fetch("item_code", "description", "item_description");
		frm.add_fetch("item_code", "stock_uom", "uom");

		frm.set_df_property("bulk_import_help", "options",
			'<a href="/app/data-import-tool/Item Price">' + __("Import in Bulk") + '</a>');

		frm.set_query('batch_no', function() {
			return {
				filters: {
					'item': frm.doc.item_code
				}
			};
		});
	}
});<|MERGE_RESOLUTION|>--- conflicted
+++ resolved
@@ -6,10 +6,6 @@
 		frm.set_query("item_code", function() {
 			return {
 				filters: {
-<<<<<<< HEAD
-					"disabled": 0,
-=======
->>>>>>> 44bad3bd
 					"has_variants": 0
 				}
 			};
