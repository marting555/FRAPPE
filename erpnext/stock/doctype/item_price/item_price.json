{
 "actions": [],
 "allow_import": 1,
 "creation": "2013-05-02 16:29:48",
 "description": "Multiple Item prices.",
 "doctype": "DocType",
 "document_type": "Setup",
 "engine": "InnoDB",
 "field_order": [
  "item_code",
  "uom",
  "packing_unit",
  "column_break_17",
  "item_name",
  "brand",
  "item_description",
  "price_list_details",
  "price_list",
  "customer",
  "supplier",
  "column_break_3",
  "buying",
  "selling",
  "item_details",
  "currency",
  "col_br_1",
  "price_list_rate",
  "section_break_15",
  "valid_from",
  "lead_time_days",
  "column_break_18",
  "valid_upto",
  "section_break_24",
  "note",
  "reference"
 ],
 "fields": [
  {
   "fieldname": "item_code",
   "fieldtype": "Link",
   "in_filter": 1,
   "in_global_search": 1,
   "in_list_view": 1,
   "in_standard_filter": 1,
   "label": "Item Code",
   "oldfieldname": "price_list_name",
   "oldfieldtype": "Select",
   "options": "Item",
   "reqd": 1,
   "search_index": 1
  },
  {
   "fieldname": "uom",
   "fieldtype": "Link",
   "label": "UOM",
   "options": "UOM"
  },
  {
   "default": "0",
   "description": "Quantity  that must be bought or sold per UOM",
   "fieldname": "packing_unit",
   "fieldtype": "Int",
   "label": "Packing Unit"
  },
  {
   "fieldname": "column_break_17",
   "fieldtype": "Column Break"
  },
  {
   "fieldname": "item_name",
   "fieldtype": "Data",
   "in_list_view": 1,
   "label": "Item Name",
   "read_only": 1
  },
  {
   "fetch_from": "item_code.brand",
   "fieldname": "brand",
   "fieldtype": "Read Only",
   "in_list_view": 1,
   "label": "Brand",
   "read_only": 1
  },
  {
   "fieldname": "item_description",
   "fieldtype": "Text",
   "label": "Item Description",
   "read_only": 1
  },
  {
   "fieldname": "price_list_details",
   "fieldtype": "Section Break",
   "label": "Price List",
   "options": "fa fa-tags"
  },
  {
   "fieldname": "price_list",
   "fieldtype": "Link",
   "in_global_search": 1,
   "in_standard_filter": 1,
   "label": "Price List",
   "options": "Price List",
   "reqd": 1
  },
  {
   "bold": 1,
   "depends_on": "eval:doc.selling == 1",
   "fieldname": "customer",
   "fieldtype": "Link",
   "label": "Customer",
   "options": "Customer"
  },
  {
   "depends_on": "eval:doc.buying == 1",
   "fieldname": "supplier",
   "fieldtype": "Link",
   "label": "Supplier",
   "options": "Supplier"
  },
  {
   "fieldname": "column_break_3",
   "fieldtype": "Column Break"
  },
  {
   "default": "0",
   "fieldname": "buying",
   "fieldtype": "Check",
   "label": "Buying",
   "read_only": 1
  },
  {
   "default": "0",
   "fieldname": "selling",
   "fieldtype": "Check",
   "label": "Selling",
   "read_only": 1
  },
  {
   "fieldname": "item_details",
   "fieldtype": "Section Break",
   "options": "fa fa-tag"
  },
  {
   "bold": 1,
   "fieldname": "currency",
   "fieldtype": "Link",
   "label": "Currency",
   "options": "Currency",
   "read_only": 1
  },
  {
   "fieldname": "col_br_1",
   "fieldtype": "Column Break"
  },
  {
   "fieldname": "price_list_rate",
   "fieldtype": "Currency",
   "in_filter": 1,
   "in_global_search": 1,
   "in_list_view": 1,
   "label": "Rate",
   "oldfieldname": "ref_rate",
   "oldfieldtype": "Currency",
   "options": "currency",
   "reqd": 1
  },
  {
   "fieldname": "section_break_15",
   "fieldtype": "Section Break"
  },
  {
   "default": "Today",
   "fieldname": "valid_from",
   "fieldtype": "Date",
<<<<<<< HEAD
   "label": "Valid From "
=======
   "label": "Valid From"
>>>>>>> 00175c96
  },
  {
   "default": "0",
   "fieldname": "lead_time_days",
   "fieldtype": "Int",
   "label": "Lead Time in days"
  },
  {
   "fieldname": "column_break_18",
   "fieldtype": "Column Break"
  },
  {
   "fieldname": "valid_upto",
   "fieldtype": "Date",
<<<<<<< HEAD
   "label": "Valid Upto "
=======
   "label": "Valid Upto"
>>>>>>> 00175c96
  },
  {
   "fieldname": "section_break_24",
   "fieldtype": "Section Break"
  },
  {
   "fieldname": "note",
   "fieldtype": "Text",
   "label": "Note"
  },
  {
   "fieldname": "reference",
   "fieldtype": "Data",
   "in_list_view": 1,
   "label": "Reference"
  }
 ],
 "icon": "fa fa-flag",
 "idx": 1,
 "links": [],
<<<<<<< HEAD
 "modified": "2020-02-28 14:21:25.580331",
=======
 "modified": "2020-07-06 22:31:32.943475",
>>>>>>> 00175c96
 "modified_by": "Administrator",
 "module": "Stock",
 "name": "Item Price",
 "name_case": "Title Case",
 "owner": "Administrator",
 "permissions": [
  {
   "create": 1,
   "delete": 1,
   "email": 1,
   "export": 1,
   "import": 1,
   "print": 1,
   "read": 1,
   "report": 1,
   "role": "Sales Master Manager",
   "share": 1,
   "write": 1
  },
  {
   "create": 1,
   "delete": 1,
   "email": 1,
   "export": 1,
   "import": 1,
   "print": 1,
   "read": 1,
   "report": 1,
   "role": "Purchase Master Manager",
   "share": 1,
   "write": 1
  }
 ],
 "quick_entry": 1,
 "sort_field": "modified",
 "sort_order": "ASC",
 "title_field": "item_name",
 "track_changes": 1
}<|MERGE_RESOLUTION|>--- conflicted
+++ resolved
@@ -172,11 +172,7 @@
    "default": "Today",
    "fieldname": "valid_from",
    "fieldtype": "Date",
-<<<<<<< HEAD
-   "label": "Valid From "
-=======
    "label": "Valid From"
->>>>>>> 00175c96
   },
   {
    "default": "0",
@@ -191,11 +187,7 @@
   {
    "fieldname": "valid_upto",
    "fieldtype": "Date",
-<<<<<<< HEAD
-   "label": "Valid Upto "
-=======
    "label": "Valid Upto"
->>>>>>> 00175c96
   },
   {
    "fieldname": "section_break_24",
@@ -216,11 +208,7 @@
  "icon": "fa fa-flag",
  "idx": 1,
  "links": [],
-<<<<<<< HEAD
- "modified": "2020-02-28 14:21:25.580331",
-=======
  "modified": "2020-07-06 22:31:32.943475",
->>>>>>> 00175c96
  "modified_by": "Administrator",
  "module": "Stock",
  "name": "Item Price",
