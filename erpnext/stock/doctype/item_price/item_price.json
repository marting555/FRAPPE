--- conflicted
+++ resolved
@@ -224,11 +224,7 @@
  "idx": 1,
  "index_web_pages_for_search": 1,
  "links": [],
-<<<<<<< HEAD
- "modified": "2024-03-21 12:08:00.560651",
-=======
- "modified": "2024-03-27 13:09:54.930834",
->>>>>>> c3b2ed57
+ "modified": "2024-04-02 22:18:00.450641",
  "modified_by": "Administrator",
  "module": "Stock",
  "name": "Item Price",
