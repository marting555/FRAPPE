# Copyright (c) 2015, Frappe Technologies Pvt. Ltd. and Contributors
# License: GNU General Public License v3. See license.txt

from __future__ import unicode_literals
import frappe
from frappe import _
from frappe.utils import getdate


class ItemPriceDuplicateItem(frappe.ValidationError): pass


from frappe.model.document import Document


class ItemPrice(Document):
	
	def validate(self):
		self.validate_item()
		self.validate_dates()
		self.update_price_list_details()
		self.update_item_details()
		self.check_duplicates()

	def validate_item(self):
		if not frappe.db.exists("Item", self.item_code):
			frappe.throw(_("Item {0} not found").format(self.item_code))

	def validate_dates(self):
		if self.valid_from and self.valid_upto:
			if getdate(self.valid_from) > getdate(self.valid_upto):
				frappe.throw(_("Valid From Date must be lesser than Valid Upto Date."))

	def update_price_list_details(self):
		if self.price_list:
			price_list_details = frappe.db.get_value("Price List",
				{"name": self.price_list, "enabled": 1},
				["buying", "selling", "currency"])

			if not price_list_details:
				link = frappe.utils.get_link_to_form('Price List', self.price_list)
				frappe.throw("The price list {0} does not exists or disabled".
					format(link))

			self.buying, self.selling, self.currency = price_list_details

	def update_item_details(self):
<<<<<<< HEAD
		self.item_name, self.item_description, self.item_group, self.brand = frappe.db.get_value("Item", self.item_code,
			["item_name", "description", "item_group", "brand"])
=======
		if self.item_code:
			self.item_name, self.item_description = frappe.db.get_value("Item",
				self.item_code,["item_name", "description"])
>>>>>>> bfddc8ab

	def check_duplicates(self):
		conditions = "where item_code=%(item_code)s and price_list=%(price_list)s and name != %(name)s"

		for field in ['uom', 'min_qty', 'valid_from',
			'valid_upto', 'packing_unit', 'customer', 'supplier']:
			if self.get(field):
				conditions += " and {0} = %({1})s".format(field, field)

		price_list_rate = frappe.db.sql("""
			SELECT price_list_rate
			FROM `tabItem Price`
			  {conditions} """.format(conditions=conditions), self.as_dict())

		if price_list_rate :
			frappe.throw(_("Item Price appears multiple times based on Price List, Supplier/Customer, Currency, Item, UOM, Qty and Dates."), ItemPriceDuplicateItem)

	def before_save(self):
		if self.selling:
			self.reference = self.customer
		if self.buying:
			self.reference = self.supplier<|MERGE_RESOLUTION|>--- conflicted
+++ resolved
@@ -45,14 +45,9 @@
 			self.buying, self.selling, self.currency = price_list_details
 
 	def update_item_details(self):
-<<<<<<< HEAD
-		self.item_name, self.item_description, self.item_group, self.brand = frappe.db.get_value("Item", self.item_code,
-			["item_name", "description", "item_group", "brand"])
-=======
 		if self.item_code:
-			self.item_name, self.item_description = frappe.db.get_value("Item",
-				self.item_code,["item_name", "description"])
->>>>>>> bfddc8ab
+			self.item_name, self.item_description, self.item_group, self.brand = frappe.db.get_value("Item", self.item_code,
+				["item_name", "description", "item_group", "brand"])
 
 	def check_duplicates(self):
 		conditions = "where item_code=%(item_code)s and price_list=%(price_list)s and name != %(name)s"
