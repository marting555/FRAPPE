# Copyright (c) 2015, Frappe Technologies Pvt. Ltd. and Contributors
# License: GNU General Public License v3. See license.txt

# ERPNext - web based ERP (http://erpnext.com)
# For license information, please see license.txt


import frappe
import json
from frappe.tests.utils import FrappeTestCase, change_settings
from frappe.utils import flt, today, add_days, nowdate, getdate
from datetime import date

from erpnext.stock.doctype.item.test_item import create_item
from erpnext.stock.doctype.material_request.material_request import (
	make_in_transit_stock_entry,
	make_purchase_order,
	make_stock_entry,
	make_supplier_quotation,
	raise_work_orders,
	make_request_for_quotation
)
from erpnext.stock.doctype.warehouse.test_warehouse import create_warehouse
from erpnext.stock.doctype.pick_list.pick_list import create_stock_entry as pl_stock_entry
from erpnext.buying.doctype.purchase_order.purchase_order import make_purchase_receipt
from erpnext.accounts.doctype.account.test_account import get_inventory_account
from erpnext.stock.doctype.warehouse.test_warehouse import create_warehouse
from erpnext.stock.doctype.item.test_item import create_item, make_item
from erpnext.buying.doctype.request_for_quotation.request_for_quotation import make_supplier_quotation_from_rfq
from erpnext.buying.doctype.supplier_quotation.supplier_quotation import make_purchase_order as create_po_aganist_sq
from erpnext.buying.doctype.purchase_order.purchase_order import make_purchase_receipt as make_purchase_receipt_aganist_mr
from erpnext.stock.doctype.purchase_receipt.purchase_receipt import make_purchase_invoice
from erpnext.buying.doctype.purchase_order.purchase_order import make_purchase_invoice as create_purchase_invoice
from erpnext.buying.doctype.supplier.test_supplier import create_supplier
from erpnext.stock.doctype.material_request.material_request import make_purchase_order_based_on_supplier
from erpnext.accounts.doctype.payment_entry.test_payment_entry import make_test_item
from erpnext.accounts.doctype.payment_entry.test_payment_entry import create_customer
from erpnext.accounts.doctype.payment_entry.payment_entry import get_payment_entry


class TestMaterialRequest(FrappeTestCase):
	def setUp(self):
		from erpnext.accounts.doctype.payment_entry.test_payment_entry import create_company,create_customer
		create_company()
		create_customer("_Test Customer")
		create_warehouse(
			warehouse_name="_Test Warehouse - _TC",
			properties={"parent_warehouse": "All Warehouses - _TC"},
			company="_Test Company",
		)
		

	def tearDown(self):
		frappe.db.rollback()

	def test_make_purchase_order(self):
		mr = frappe.copy_doc(test_records[0]).insert()

		self.assertRaises(frappe.ValidationError, make_purchase_order, mr.name)

		mr = frappe.get_doc("Material Request", mr.name)
		mr.submit()
		po = make_purchase_order(mr.name)

		self.assertEqual(po.doctype, "Purchase Order")
		self.assertEqual(len(po.get("items")), len(mr.get("items")))

	def test_make_supplier_quotation(self):
		mr = frappe.copy_doc(test_records[0]).insert()

		self.assertRaises(frappe.ValidationError, make_supplier_quotation, mr.name)

		mr = frappe.get_doc("Material Request", mr.name)
		mr.submit()
		sq = make_supplier_quotation(mr.name)

		self.assertEqual(sq.doctype, "Supplier Quotation")
		self.assertEqual(len(sq.get("items")), len(mr.get("items")))

	def test_make_stock_entry(self):
		mr = frappe.copy_doc(test_records[0]).insert()

		self.assertRaises(frappe.ValidationError, make_stock_entry, mr.name)

		mr = frappe.get_doc("Material Request", mr.name)
		mr.material_request_type = "Material Transfer"
		mr.submit()
		se = make_stock_entry(mr.name)

		self.assertEqual(se.stock_entry_type, "Material Transfer")
		self.assertEqual(se.purpose, "Material Transfer")
		self.assertEqual(se.doctype, "Stock Entry")
		self.assertEqual(len(se.get("items")), len(mr.get("items")))


	def test_partial_make_stock_entry(self):
		from erpnext.stock.doctype.stock_entry.stock_entry_utils import make_stock_entry as _make_stock_entry
		mr = frappe.copy_doc(test_records[0]).insert()
		source_wh = create_warehouse(
			warehouse_name="_Test Source Warehouse",
			properties={"parent_warehouse": "All Warehouses - _TC"},
			company="_Test Company",
		)
		mr = frappe.get_doc("Material Request", mr.name)
		mr.material_request_type = "Material Transfer"
		for row in mr.items:
			_make_stock_entry(
				item_code=row.item_code,
				qty=10,
				to_warehouse=source_wh,
				company="_Test Company",
				rate=100,
			)
			row.from_warehouse = source_wh
			row.qty = 10
		mr.save()
		mr.submit()
		se = make_stock_entry(mr.name)
		se.get("items")[0].qty = 5
		se.insert()
		se.submit()
		mr.reload()
		self.assertEqual(mr.status, "Partially Received")
		

	def test_in_transit_make_stock_entry(self):
		mr = frappe.copy_doc(test_records[0]).insert()

		self.assertRaises(frappe.ValidationError, make_stock_entry, mr.name)

		mr = frappe.get_doc("Material Request", mr.name)
		mr.material_request_type = "Material Transfer"
		mr.submit()

		in_transit_warehouse = get_in_transit_warehouse(mr.company)
		se = make_in_transit_stock_entry(mr.name, in_transit_warehouse)

		self.assertEqual(se.stock_entry_type, "Material Transfer")
		self.assertEqual(se.purpose, "Material Transfer")
		self.assertEqual(se.doctype, "Stock Entry")
		for row in se.get("items"):
			self.assertEqual(row.t_warehouse, in_transit_warehouse)

	def _insert_stock_entry(self, qty1, qty2, warehouse=None):
		se = frappe.get_doc(
			{
				"company": "_Test Company",
				"doctype": "Stock Entry",
				"posting_date": "2013-03-01",
				"posting_time": "00:00:00",
				"purpose": "Material Receipt",
				"items": [
					{
						"conversion_factor": 1.0,
						"doctype": "Stock Entry Detail",
						"item_code": "_Test Item Home Desktop 100",
						"parentfield": "items",
						"basic_rate": 100,
						"qty": qty1,
						"stock_uom": "_Test UOM 1",
						"transfer_qty": qty1,
						"uom": "_Test UOM 1",
						"t_warehouse": warehouse or "_Test Warehouse 1 - _TC",
						"cost_center": "_Test Cost Center - _TC",
					},
					{
						"conversion_factor": 1.0,
						"doctype": "Stock Entry Detail",
						"item_code": "_Test Item Home Desktop 200",
						"parentfield": "items",
						"basic_rate": 100,
						"qty": qty2,
						"stock_uom": "_Test UOM 1",
						"transfer_qty": qty2,
						"uom": "_Test UOM 1",
						"t_warehouse": warehouse or "_Test Warehouse 1 - _TC",
						"cost_center": "_Test Cost Center - _TC",
					},
				],
			}
		)

		se.set_stock_entry_type()
		se.insert()
		se.submit()

	def test_cannot_stop_cancelled_material_request(self):
		mr = frappe.copy_doc(test_records[0])
		mr.insert()
		mr.submit()

		mr.load_from_db()
		mr.cancel()
		self.assertRaises(frappe.ValidationError, mr.update_status, "Stopped")

	def test_mr_changes_from_stopped_to_pending_after_reopen(self):
		mr = frappe.copy_doc(test_records[0])
		mr.insert()
		mr.submit()
		self.assertEqual("Pending", mr.status)

		mr.update_status("Stopped")
		self.assertEqual("Stopped", mr.status)

		mr.update_status("Submitted")
		self.assertEqual("Pending", mr.status)

	def test_cannot_submit_cancelled_mr(self):
		mr = frappe.copy_doc(test_records[0])
		mr.insert()
		mr.submit()
		mr.load_from_db()
		mr.cancel()
		self.assertRaises(frappe.ValidationError, mr.submit)

	def test_mr_changes_from_pending_to_cancelled_after_cancel(self):
		mr = frappe.copy_doc(test_records[0])
		mr.insert()
		mr.submit()
		mr.cancel()
		self.assertEqual("Cancelled", mr.status)

	def test_cannot_change_cancelled_mr(self):
		mr = frappe.copy_doc(test_records[0])
		mr.insert()
		mr.submit()
		mr.load_from_db()
		mr.cancel()

		self.assertRaises(frappe.InvalidStatusError, mr.update_status, "Draft")
		self.assertRaises(frappe.InvalidStatusError, mr.update_status, "Stopped")
		self.assertRaises(frappe.InvalidStatusError, mr.update_status, "Ordered")
		self.assertRaises(frappe.InvalidStatusError, mr.update_status, "Issued")
		self.assertRaises(frappe.InvalidStatusError, mr.update_status, "Transferred")
		self.assertRaises(frappe.InvalidStatusError, mr.update_status, "Pending")

	def test_cannot_submit_deleted_material_request(self):
		mr = frappe.copy_doc(test_records[0])
		mr.insert()
		mr.delete()

		self.assertRaises(frappe.ValidationError, mr.submit)

	def test_cannot_delete_submitted_mr(self):
		mr = frappe.copy_doc(test_records[0])
		mr.insert()
		mr.submit()

		self.assertRaises(frappe.ValidationError, mr.delete)

	def test_stopped_mr_changes_to_pending_after_reopen(self):
		mr = frappe.copy_doc(test_records[0])
		mr.insert()
		mr.submit()
		mr.load_from_db()

		mr.update_status("Stopped")
		mr.update_status("Submitted")
		self.assertEqual(mr.status, "Pending")

	def test_pending_mr_changes_to_stopped_after_stop(self):
		mr = frappe.copy_doc(test_records[0])
		mr.insert()
		mr.submit()
		mr.load_from_db()

		mr.update_status("Stopped")
		self.assertEqual(mr.status, "Stopped")

	def test_cannot_stop_unsubmitted_mr(self):
		mr = frappe.copy_doc(test_records[0])
		mr.insert()
		self.assertRaises(frappe.InvalidStatusError, mr.update_status, "Stopped")

	def test_completed_qty_for_purchase(self):
		existing_requested_qty_item1 = self._get_requested_qty(
			"_Test Item Home Desktop 100", "_Test Warehouse - _TC"
		)
		existing_requested_qty_item2 = self._get_requested_qty(
			"_Test Item Home Desktop 200", "_Test Warehouse - _TC"
		)

		# submit material request of type Purchase
		mr = frappe.copy_doc(test_records[0])
		mr.insert()
		mr.submit()

		# map a purchase order
		po_doc = make_purchase_order(mr.name)
		po_doc.supplier = "_Test Supplier"
		po_doc.transaction_date = "2013-07-07"
		po_doc.schedule_date = "2013-07-09"
		po_doc.get("items")[0].qty = 27.0
		po_doc.get("items")[1].qty = 1.5
		po_doc.get("items")[0].schedule_date = "2013-07-09"
		po_doc.get("items")[1].schedule_date = "2013-07-09"

		# check for stopped status of Material Request
		po = frappe.copy_doc(po_doc)
		po.insert()
		po.load_from_db()
		mr.update_status("Stopped")
		self.assertRaises(frappe.InvalidStatusError, po.submit)
		po.db_set("docstatus", 1)
		self.assertRaises(frappe.InvalidStatusError, po.cancel)

		# resubmit and check for per complete
		mr.load_from_db()
		mr.update_status("Submitted")
		po = frappe.copy_doc(po_doc)
		po.insert()
		po.submit()

		# check if per complete is as expected
		mr.load_from_db()
		self.assertEqual(mr.per_ordered, 50)
		self.assertEqual(mr.get("items")[0].ordered_qty, 27.0)
		self.assertEqual(mr.get("items")[1].ordered_qty, 1.5)

		current_requested_qty_item1 = self._get_requested_qty(
			"_Test Item Home Desktop 100", "_Test Warehouse - _TC"
		)
		current_requested_qty_item2 = self._get_requested_qty(
			"_Test Item Home Desktop 200", "_Test Warehouse - _TC"
		)

		self.assertEqual(current_requested_qty_item1, existing_requested_qty_item1 + 27.0)
		self.assertEqual(current_requested_qty_item2, existing_requested_qty_item2 + 1.5)

		po.cancel()
		# check if per complete is as expected
		mr.load_from_db()
		self.assertEqual(mr.per_ordered, 0)
		self.assertEqual(mr.get("items")[0].ordered_qty, 0)
		self.assertEqual(mr.get("items")[1].ordered_qty, 0)

		current_requested_qty_item1 = self._get_requested_qty(
			"_Test Item Home Desktop 100", "_Test Warehouse - _TC"
		)
		current_requested_qty_item2 = self._get_requested_qty(
			"_Test Item Home Desktop 200", "_Test Warehouse - _TC"
		)

		self.assertEqual(current_requested_qty_item1, existing_requested_qty_item1 + 54.0)
		self.assertEqual(current_requested_qty_item2, existing_requested_qty_item2 + 3.0)

	def test_completed_qty_for_transfer(self):
		existing_requested_qty_item1 = self._get_requested_qty(
			"_Test Item Home Desktop 100", "_Test Warehouse - _TC"
		)
		existing_requested_qty_item2 = self._get_requested_qty(
			"_Test Item Home Desktop 200", "_Test Warehouse - _TC"
		)

		# submit material request of type Purchase
		mr = frappe.copy_doc(test_records[0])
		mr.material_request_type = "Material Transfer"
		mr.insert()
		mr.submit()

		# check if per complete is None
		mr.load_from_db()
		self.assertEqual(mr.per_ordered, 0)
		self.assertEqual(mr.get("items")[0].ordered_qty, 0)
		self.assertEqual(mr.get("items")[1].ordered_qty, 0)

		current_requested_qty_item1 = self._get_requested_qty(
			"_Test Item Home Desktop 100", "_Test Warehouse - _TC"
		)
		current_requested_qty_item2 = self._get_requested_qty(
			"_Test Item Home Desktop 200", "_Test Warehouse - _TC"
		)

		self.assertEqual(current_requested_qty_item1, existing_requested_qty_item1 + 54.0)
		self.assertEqual(current_requested_qty_item2, existing_requested_qty_item2 + 3.0)

		# map a stock entry
		se_doc = make_stock_entry(mr.name)
		se_doc.update(
			{
				"posting_date": "2013-03-01",
				"posting_time": "01:00",
				"fiscal_year": "_Test Fiscal Year 2013",
			}
		)
		se_doc.get("items")[0].update(
			{"qty": 27.0, "transfer_qty": 27.0, "s_warehouse": "_Test Warehouse 1 - _TC", "basic_rate": 1.0}
		)
		se_doc.get("items")[1].update(
			{"qty": 1.5, "transfer_qty": 1.5, "s_warehouse": "_Test Warehouse 1 - _TC", "basic_rate": 1.0}
		)

		# make available the qty in _Test Warehouse 1 before transfer
		self._insert_stock_entry(27.0, 1.5)

		# check for stopped status of Material Request
		se = frappe.copy_doc(se_doc)
		se.insert()
		mr.update_status("Stopped")
		self.assertRaises(frappe.InvalidStatusError, se.submit)

		mr.update_status("Submitted")

		se.flags.ignore_validate_update_after_submit = True
		se.submit()
		mr.update_status("Stopped")
		self.assertRaises(frappe.InvalidStatusError, se.cancel)

		mr.update_status("Submitted")
		se = frappe.copy_doc(se_doc)
		se.insert()
		se.submit()

		# check if per complete is as expected
		mr.load_from_db()
		self.assertEqual(mr.per_ordered, 50)
		self.assertEqual(mr.get("items")[0].ordered_qty, 27.0)
		self.assertEqual(mr.get("items")[1].ordered_qty, 1.5)

		current_requested_qty_item1 = self._get_requested_qty(
			"_Test Item Home Desktop 100", "_Test Warehouse - _TC"
		)
		current_requested_qty_item2 = self._get_requested_qty(
			"_Test Item Home Desktop 200", "_Test Warehouse - _TC"
		)

		self.assertEqual(current_requested_qty_item1, existing_requested_qty_item1 + 27.0)
		self.assertEqual(current_requested_qty_item2, existing_requested_qty_item2 + 1.5)

		# check if per complete is as expected for Stock Entry cancelled
		se.cancel()
		mr.load_from_db()
		self.assertEqual(mr.per_ordered, 0)
		self.assertEqual(mr.get("items")[0].ordered_qty, 0)
		self.assertEqual(mr.get("items")[1].ordered_qty, 0)

		current_requested_qty_item1 = self._get_requested_qty(
			"_Test Item Home Desktop 100", "_Test Warehouse - _TC"
		)
		current_requested_qty_item2 = self._get_requested_qty(
			"_Test Item Home Desktop 200", "_Test Warehouse - _TC"
		)

		self.assertEqual(current_requested_qty_item1, existing_requested_qty_item1 + 54.0)
		self.assertEqual(current_requested_qty_item2, existing_requested_qty_item2 + 3.0)

	def test_over_transfer_qty_allowance(self):
		mr = frappe.new_doc("Material Request")
		mr.company = "_Test Company"
		mr.scheduled_date = today()
		mr.append(
			"items",
			{
				"item_code": "_Test FG Item",
				"item_name": "_Test FG Item",
				"qty": 10,
				"schedule_date": today(),
				"uom": "_Test UOM 1",
				"warehouse": "_Test Warehouse - _TC",
			},
		)

		mr.material_request_type = "Material Transfer"
		mr.insert()
		mr.submit()

		frappe.db.set_single_value("Stock Settings", "mr_qty_allowance", 20)

		# map a stock entry

		se_doc = make_stock_entry(mr.name)
		se_doc.update(
			{
				"posting_date": today(),
				"posting_time": "00:00",
			}
		)
		se_doc.get("items")[0].update(
			{
				"qty": 13,
				"transfer_qty": 12.0,
				"s_warehouse": "_Test Warehouse - _TC",
				"t_warehouse": "_Test Warehouse 1 - _TC",
				"basic_rate": 1.0,
			}
		)

		# make available the qty in _Test Warehouse 1 before transfer
		sr = frappe.new_doc("Stock Reconciliation")
		sr.company = "_Test Company"
		sr.purpose = "Opening Stock"
		sr.append(
			"items",
			{
				"item_code": "_Test FG Item",
				"warehouse": "_Test Warehouse - _TC",
				"qty": 20,
				"valuation_rate": 0.01,
			},
		)
		sr.insert()
		sr.submit()
		se = frappe.copy_doc(se_doc)
		se.insert()
		self.assertRaises(frappe.ValidationError)
		se.items[0].qty = 12
		se.submit()

	def test_completed_qty_for_over_transfer(self):
		existing_requested_qty_item1 = self._get_requested_qty(
			"_Test Item Home Desktop 100", "_Test Warehouse - _TC"
		)
		existing_requested_qty_item2 = self._get_requested_qty(
			"_Test Item Home Desktop 200", "_Test Warehouse - _TC"
		)

		# submit material request of type Purchase
		mr = frappe.copy_doc(test_records[0])
		mr.material_request_type = "Material Transfer"
		mr.insert()
		mr.submit()

		# map a stock entry

		se_doc = make_stock_entry(mr.name)
		se_doc.update(
			{
				"posting_date": "2013-03-01",
				"posting_time": "00:00",
				"fiscal_year": "_Test Fiscal Year 2013",
			}
		)
		se_doc.get("items")[0].update(
			{"qty": 54.0, "transfer_qty": 54.0, "s_warehouse": "_Test Warehouse 1 - _TC", "basic_rate": 1.0}
		)
		se_doc.get("items")[1].update(
			{"qty": 3.0, "transfer_qty": 3.0, "s_warehouse": "_Test Warehouse 1 - _TC", "basic_rate": 1.0}
		)

		# make available the qty in _Test Warehouse 1 before transfer
		self._insert_stock_entry(60.0, 3.0)

		# check for stopped status of Material Request
		se = frappe.copy_doc(se_doc)
		se.set_stock_entry_type()
		se.insert()
		mr.update_status("Stopped")
		self.assertRaises(frappe.InvalidStatusError, se.submit)
		self.assertRaises(frappe.InvalidStatusError, se.cancel)

		mr.update_status("Submitted")
		se = frappe.copy_doc(se_doc)
		se.set_stock_entry_type()
		se.insert()
		se.submit()

		# check if per complete is as expected
		mr.load_from_db()

		self.assertEqual(mr.per_ordered, 100)
		self.assertEqual(mr.get("items")[0].ordered_qty, 54.0)
		self.assertEqual(mr.get("items")[1].ordered_qty, 3.0)

		current_requested_qty_item1 = self._get_requested_qty(
			"_Test Item Home Desktop 100", "_Test Warehouse - _TC"
		)
		current_requested_qty_item2 = self._get_requested_qty(
			"_Test Item Home Desktop 200", "_Test Warehouse - _TC"
		)

		self.assertEqual(current_requested_qty_item1, existing_requested_qty_item1)
		self.assertEqual(current_requested_qty_item2, existing_requested_qty_item2)

		# check if per complete is as expected for Stock Entry cancelled
		se.cancel()
		mr.load_from_db()
		self.assertEqual(mr.per_ordered, 0)
		self.assertEqual(mr.get("items")[0].ordered_qty, 0)
		self.assertEqual(mr.get("items")[1].ordered_qty, 0)

		current_requested_qty_item1 = self._get_requested_qty(
			"_Test Item Home Desktop 100", "_Test Warehouse - _TC"
		)
		current_requested_qty_item2 = self._get_requested_qty(
			"_Test Item Home Desktop 200", "_Test Warehouse - _TC"
		)

		self.assertEqual(current_requested_qty_item1, existing_requested_qty_item1 + 54.0)
		self.assertEqual(current_requested_qty_item2, existing_requested_qty_item2 + 3.0)

	def test_incorrect_mapping_of_stock_entry(self):
		# submit material request of type Transfer
		mr = frappe.copy_doc(test_records[0])
		mr.material_request_type = "Material Transfer"
		mr.insert()
		mr.submit()

		se_doc = make_stock_entry(mr.name)
		se_doc.update(
			{
				"posting_date": "2013-03-01",
				"posting_time": "00:00",
				"fiscal_year": "_Test Fiscal Year 2013",
			}
		)
		se_doc.get("items")[0].update(
			{
				"qty": 60.0,
				"transfer_qty": 60.0,
				"s_warehouse": "_Test Warehouse - _TC",
				"t_warehouse": "_Test Warehouse 1 - _TC",
				"basic_rate": 1.0,
			}
		)
		se_doc.get("items")[1].update(
			{
				"item_code": "_Test Item Home Desktop 100",
				"qty": 3.0,
				"transfer_qty": 3.0,
				"s_warehouse": "_Test Warehouse 1 - _TC",
				"basic_rate": 1.0,
			}
		)

		# check for stopped status of Material Request
		se = frappe.copy_doc(se_doc)
		self.assertRaises(frappe.MappingMismatchError, se.insert)

		# submit material request of type Transfer
		mr = frappe.copy_doc(test_records[0])
		mr.material_request_type = "Material Issue"
		mr.insert()
		mr.submit()

		se_doc = make_stock_entry(mr.name)
		self.assertEqual(se_doc.get("items")[0].s_warehouse, "_Test Warehouse - _TC")

	def test_warehouse_company_validation(self):
		from erpnext.stock.utils import InvalidWarehouseCompany

		mr = frappe.copy_doc(test_records[0])
		mr.company = "_Test Company 1"
		self.assertRaises(InvalidWarehouseCompany, mr.insert)

	def _get_requested_qty(self, item_code, warehouse):
		return flt(
			frappe.db.get_value("Bin", {"item_code": item_code, "warehouse": warehouse}, "indented_qty")
		)

	def test_make_stock_entry_for_material_issue(self):
		mr = frappe.copy_doc(test_records[0]).insert()

		self.assertRaises(frappe.ValidationError, make_stock_entry, mr.name)

		mr = frappe.get_doc("Material Request", mr.name)
		mr.material_request_type = "Material Issue"
		mr.submit()
		se = make_stock_entry(mr.name)

		self.assertEqual(se.doctype, "Stock Entry")
		self.assertEqual(len(se.get("items")), len(mr.get("items")))

	def test_completed_qty_for_issue(self):
		def _get_requested_qty():
			return flt(
				frappe.db.get_value(
					"Bin",
					{"item_code": "_Test Item Home Desktop 100", "warehouse": "_Test Warehouse - _TC"},
					"indented_qty",
				)
			)

		existing_requested_qty = _get_requested_qty()

		mr = frappe.copy_doc(test_records[0])
		mr.material_request_type = "Material Issue"
		mr.submit()
		frappe.db.value_cache = {}

		# testing bin value after material request is submitted
		self.assertEqual(_get_requested_qty(), existing_requested_qty - 54.0)

		# receive items to allow issue
		self._insert_stock_entry(60, 6, "_Test Warehouse - _TC")

		# make stock entry against MR

		se_doc = make_stock_entry(mr.name)
		se_doc.fiscal_year = "_Test Fiscal Year 2014"
		se_doc.get("items")[0].qty = 54.0
		se_doc.insert()
		se_doc.submit()

		# check if per complete is as expected
		mr.load_from_db()
		self.assertEqual(mr.get("items")[0].ordered_qty, 54.0)
		self.assertEqual(mr.get("items")[1].ordered_qty, 3.0)

		# testing bin requested qty after issuing stock against material request
		self.assertEqual(_get_requested_qty(), existing_requested_qty)

	def test_material_request_type_manufacture(self):
		mr = frappe.copy_doc(test_records[1]).insert()
		mr = frappe.get_doc("Material Request", mr.name)
		mr.submit()
		completed_qty = mr.items[0].ordered_qty
		requested_qty = frappe.db.sql(
			"""select indented_qty from `tabBin` where \
			item_code= %s and warehouse= %s """,
			(mr.items[0].item_code, mr.items[0].warehouse),
		)[0][0]

		prod_order = raise_work_orders(mr.name)
		po = frappe.get_doc("Work Order", prod_order[0])
		po.wip_warehouse = "_Test Warehouse 1 - _TC"
		po.submit()

		mr = frappe.get_doc("Material Request", mr.name)
		self.assertEqual(completed_qty + po.qty, mr.items[0].ordered_qty)

		new_requested_qty = frappe.db.sql(
			"""select indented_qty from `tabBin` where \
			item_code= %s and warehouse= %s """,
			(mr.items[0].item_code, mr.items[0].warehouse),
		)[0][0]

		self.assertEqual(requested_qty - po.qty, new_requested_qty)

		po.cancel()

		mr = frappe.get_doc("Material Request", mr.name)
		self.assertEqual(completed_qty, mr.items[0].ordered_qty)

		new_requested_qty = frappe.db.sql(
			"""select indented_qty from `tabBin` where \
			item_code= %s and warehouse= %s """,
			(mr.items[0].item_code, mr.items[0].warehouse),
		)[0][0]
		self.assertEqual(requested_qty, new_requested_qty)

	def test_requested_qty_multi_uom(self):
		existing_requested_qty = self._get_requested_qty("_Test FG Item", "_Test Warehouse - _TC")

		mr = make_material_request(
			item_code="_Test FG Item",
			material_request_type="Manufacture",
			uom="_Test UOM 1",
			conversion_factor=12,
		)

		requested_qty = self._get_requested_qty("_Test FG Item", "_Test Warehouse - _TC")

		self.assertEqual(requested_qty, existing_requested_qty + 120)

		work_order = raise_work_orders(mr.name)
		wo = frappe.get_doc("Work Order", work_order[0])
		wo.qty = 50
		wo.wip_warehouse = "_Test Warehouse 1 - _TC"
		wo.submit()

		requested_qty = self._get_requested_qty("_Test FG Item", "_Test Warehouse - _TC")
		self.assertEqual(requested_qty, existing_requested_qty + 70)

		wo.cancel()

		requested_qty = self._get_requested_qty("_Test FG Item", "_Test Warehouse - _TC")
		self.assertEqual(requested_qty, existing_requested_qty + 120)

		mr.reload()
		mr.cancel()
		requested_qty = self._get_requested_qty("_Test FG Item", "_Test Warehouse - _TC")
		self.assertEqual(requested_qty, existing_requested_qty)

	def test_multi_uom_for_purchase(self):
		mr = frappe.copy_doc(test_records[0])
		mr.material_request_type = "Purchase"
		item = mr.items[0]
		mr.schedule_date = today()

		if not frappe.db.get_value("UOM Conversion Detail", {"parent": item.item_code, "uom": "Kg"}):
			item_doc = frappe.get_doc("Item", item.item_code)
			item_doc.append("uoms", {"uom": "Kg", "conversion_factor": 5})
			item_doc.save(ignore_permissions=True)

		item.uom = "Kg"
		for item in mr.items:
			item.schedule_date = mr.schedule_date

		mr.insert()
		self.assertRaises(frappe.ValidationError, make_purchase_order, mr.name)

		mr = frappe.get_doc("Material Request", mr.name)
		mr.submit()
		item = mr.items[0]

		self.assertEqual(item.uom, "Kg")
		self.assertEqual(item.conversion_factor, 5.0)
		self.assertEqual(item.stock_qty, flt(item.qty * 5))

		po = make_purchase_order(mr.name)
		self.assertEqual(po.doctype, "Purchase Order")
		self.assertEqual(len(po.get("items")), len(mr.get("items")))

		po.supplier = "_Test Supplier"
		po.insert()
		po.submit()
		mr = frappe.get_doc("Material Request", mr.name)
		self.assertEqual(mr.per_ordered, 100)

	def test_customer_provided_parts_mr(self):
		create_item("CUST-0987", is_customer_provided_item=1, customer="_Test Customer", is_purchase_item=0)
		existing_requested_qty = self._get_requested_qty("_Test Customer", "_Test Warehouse - _TC")

		mr = make_material_request(item_code="CUST-0987", material_request_type="Customer Provided")
		se = make_stock_entry(mr.name)
		se.insert()
		se.submit()
		self.assertEqual(se.get("items")[0].amount, 0)
		self.assertEqual(se.get("items")[0].material_request, mr.name)
		mr = frappe.get_doc("Material Request", mr.name)
		mr.submit()
		current_requested_qty = self._get_requested_qty("_Test Customer", "_Test Warehouse - _TC")

		self.assertEqual(mr.per_ordered, 100)
		self.assertEqual(existing_requested_qty, current_requested_qty)

	def test_auto_email_users_with_company_user_permissions(self):
		from erpnext.stock.reorder_item import get_email_list

		comapnywise_users = {
			"_Test Company": "test_auto_email_@example.com",
			"_Test Company 1": "test_auto_email_1@example.com",
		}

		permissions = []

		for company, user in comapnywise_users.items():
			if not frappe.db.exists("User", user):
				frappe.get_doc(
					{
						"doctype": "User",
						"email": user,
						"first_name": user,
						"send_notifications": 0,
						"enabled": 1,
						"user_type": "System User",
						"roles": [{"role": "Purchase Manager"}],
					}
				).insert(ignore_permissions=True)

			if not frappe.db.exists(
				"User Permission", {"user": user, "allow": "Company", "for_value": company}
			):
				perm_doc = frappe.get_doc(
					{
						"doctype": "User Permission",
						"user": user,
						"allow": "Company",
						"for_value": company,
						"apply_to_all_doctypes": 1,
					}
				).insert(ignore_permissions=True)

				permissions.append(perm_doc)

		comapnywise_mr_list = frappe._dict({})
		mr1 = make_material_request()
		comapnywise_mr_list.setdefault(mr1.company, []).append(mr1.name)

		mr2 = make_material_request(
			company="_Test Company 1", warehouse="Stores - _TC1", cost_center="Main - _TC1"
		)
		comapnywise_mr_list.setdefault(mr2.company, []).append(mr2.name)

		for company, _mr_list in comapnywise_mr_list.items():
			emails = get_email_list(company)

			self.assertTrue(comapnywise_users[company] in emails)

		for perm in permissions:
			perm.delete()

	@change_settings("Stock Settings",{"allow_negative_stock": 1})
	def test_material_request_transfer_to_stock_entry(self):
		item = create_item("OP-MB-001")
		mr = frappe.new_doc("Material Request")
		mr.company = "_Test Company"
		mr.scheduled_date = today()
		from_warehouse = create_warehouse("Source Warehouse", properties=None, company=mr.company)
		target_warehouse = create_warehouse("Target Warehouse", properties=None, company=mr.company)
		mr.append(
			"items",
			{
				"item_code": item.item_code,
				"item_name": item.name,
				"qty": 10,
				"rate": 120,
				"schedule_date": today(),
				"uom": "Nos",
				"from_warehouse": from_warehouse,
				"warehouse": target_warehouse,
			},
		)
		mr.material_request_type = "Material Transfer"
		mr.insert()
		mr.submit()
		self.assertEqual(mr.status, "Pending")

		se = make_stock_entry(mr.name)
		se.insert()
		se.submit()
		mr.load_from_db()
		self.assertEqual(mr.status, "Transferred")
		
		from_warehouse_qty = frappe.db.get_value('Stock Ledger Entry',{'voucher_no':se.name, 'voucher_type':'Stock Entry','warehouse':from_warehouse},['qty_after_transaction'])
		target_warehouse_qty = frappe.db.get_value('Stock Ledger Entry',{'voucher_no':se.name, 'voucher_type':'Stock Entry','warehouse':target_warehouse},['qty_after_transaction'])
		self.assertEqual(from_warehouse_qty, -10)
		self.assertEqual(target_warehouse_qty, 10)

	@change_settings("Stock Settings",{"allow_negative_stock": 1})
	def test_material_request_issue_to_stock_entry(self):
		item = create_item("OP-MB-001")
		mr = frappe.new_doc("Material Request")
		mr.company = "_Test Company"
		mr.scheduled_date = today()
		target_warehouse = create_warehouse("Target Warehouse", properties=None, company=mr.company)
		mr.append(
			"items",
			{
				"item_code": item.item_code,
				"item_name": item.name,
				"qty": 5,
				"schedule_date": today(),
				"uom": "Nos",
				"warehouse": target_warehouse,
			},
		)
		mr.material_request_type = "Material Issue"
		mr.insert()
		mr.submit()
		self.assertEqual(mr.status, "Pending")

		se = make_stock_entry(mr.name)
		se.insert()
		se.submit()
		mr.load_from_db()
		self.assertEqual(mr.status, "Issued")
		
		warehouse_qty = frappe.db.get_value('Stock Ledger Entry',{'voucher_no':se.name},['qty_after_transaction'])
		self.assertEqual(warehouse_qty, -5)
		
	@change_settings("Stock Settings",{"allow_negative_stock": 1})
	def test_material_request_transfer_to_stock_entry_partial(self):
		item = create_item("OP-MB-001")
		mr = frappe.new_doc("Material Request")
		mr.company = "_Test Company"
		mr.scheduled_date = today()
		from_warehouse = create_warehouse("Source Warehouse", properties=None, company=mr.company)
		target_warehouse = create_warehouse("Target Warehouse", properties=None, company=mr.company)
		mr.append(
			"items",
			{
				"item_code": item.item_code,
				"item_name": item.name,
				"qty": 10,
				"rate": 120,
				"schedule_date": today(),
				"uom": "Nos",
				"from_warehouse": from_warehouse,
				"warehouse": target_warehouse,
			},
		)
		mr.material_request_type = "Material Transfer"
		mr.insert()
		mr.submit()
		self.assertEqual(mr.status, "Pending")

		se = make_stock_entry(mr.name)
		se.get("items")[0].update({"qty": 5.0})
		se.insert()
		se.submit()
		mr.load_from_db()
		self.assertEqual(mr.status, "Partially Received")

		from_warehouse_qty = frappe.db.get_value('Stock Ledger Entry',{'voucher_no':se.name, 'voucher_type':'Stock Entry','warehouse':from_warehouse},['qty_after_transaction'])
		target_warehouse_qty = frappe.db.get_value('Stock Ledger Entry',{'voucher_no':se.name, 'voucher_type':'Stock Entry','warehouse':target_warehouse},['qty_after_transaction'])
		self.assertEqual(from_warehouse_qty, -5.0)
		self.assertEqual(target_warehouse_qty, 5.0)

		se = make_stock_entry(mr.name)
		se.get("items")[0].update({"qty": 5.0})
		se.insert()
		se.submit()
		mr.load_from_db()
		self.assertEqual(mr.status, "Transferred")
		
		from_warehouse_qty = frappe.db.get_value('Stock Ledger Entry',{'voucher_no':se.name, 'voucher_type':'Stock Entry','warehouse':from_warehouse},['qty_after_transaction'])
		target_warehouse_qty = frappe.db.get_value('Stock Ledger Entry',{'voucher_no':se.name, 'voucher_type':'Stock Entry','warehouse':target_warehouse},['qty_after_transaction'])
		self.assertEqual(from_warehouse_qty, -10)
		self.assertEqual(target_warehouse_qty, 10)

	@change_settings("Stock Settings",{"allow_negative_stock": 1})
	def test_material_request_issue_to_stock_entry_partial(self):
		item = create_item("OP-MB-001")
		mr = frappe.new_doc("Material Request")
		mr.company = "_Test Company"
		mr.scheduled_date = today()
		target_warehouse = create_warehouse("Target Warehouse", properties=None, company=mr.company)
		mr.append(
			"items",
			{
				"item_code": item.item_code,
				"item_name": item.name,
				"qty": 10,
				"rate": 120,
				"schedule_date": today(),
				"uom": "Nos",
				"warehouse": target_warehouse,
			},
		)
		mr.material_request_type = "Material Issue"
		mr.insert()
		mr.submit()
		self.assertEqual(mr.status, "Pending")

		se = make_stock_entry(mr.name)
		se.get("items")[0].update({"qty": 5.0})
		se.insert()
		se.submit()
		mr.load_from_db()
		self.assertEqual(mr.status, "Partially Ordered")

		target_warehouse_qty = frappe.db.get_value('Stock Ledger Entry',{'voucher_no':se.name, 'voucher_type':'Stock Entry','warehouse':target_warehouse},['qty_after_transaction'])
		self.assertEqual(target_warehouse_qty, -5.0)

		se = make_stock_entry(mr.name)
		se.get("items")[0].update({"qty": 5.0})
		se.insert()
		se.submit()
		mr.load_from_db()
		self.assertEqual(mr.status, "Issued")
		
		target_warehouse_qty = frappe.db.get_value('Stock Ledger Entry',{'voucher_no':se.name, 'voucher_type':'Stock Entry','warehouse':target_warehouse},['qty_after_transaction'])
		self.assertEqual(target_warehouse_qty, -10)

	@change_settings("Stock Settings",{"allow_negative_stock": 1})
	def test_make_material_req_to_pick_list_to_stock_entry(self):
		item = create_item("OP-MB-001")
		mr = frappe.new_doc("Material Request")
		mr.company = "_Test Company"
		mr.scheduled_date = today()
		from_warehouse = create_warehouse("Source Warehouse", properties=None, company=mr.company)
		target_warehouse = create_warehouse("Target Warehouse", properties=None, company=mr.company)
		mr.append(
			"items",
			{
				"item_code": item.item_code,
				"item_name": item.name,
				"qty": 10,
				"rate": 120,
				"schedule_date": today(),
				"uom": "Nos",
				"from_warehouse": from_warehouse,
				"warehouse": target_warehouse,
			},
		)
		mr.material_request_type = "Material Transfer"
		mr.insert()
		mr.submit()
		self.assertEqual(mr.status, "Pending")

		pl = frappe.new_doc("Pick List")
		pl.purpose = "Material Transfer"
		pl.material_request = mr.name
		pl.company = mr.company
		pl.ignore_pricing_rule = 1
		pl.warehouse = from_warehouse
		pl.append("locations", {
			"item_code": item.item_code,
			"item_name": item.name,
			"qty": 10,
			"uom": "Nos",
			"warehouse": from_warehouse,
			"stock_qty": 10,
			"stock_reserved_qty": 10,
			"conversion_factor": 1,
			"stock_uom": "Nos",
			"use_serial_batch_fields":1,
			"material_request": mr.name,
			"material_request_item": mr.get("items")[0].name,
			"picked_qty": 0,
			"allow_zero_valuation_rate" : 1,
		})
		pl.submit()

		import json
		# Set valutaion rate of temporary test item 
		frappe.db.set_value("Item",item.name,"valuation_rate",10)
		se_data = pl_stock_entry(json.dumps(pl.as_dict()))
		se = frappe.get_doc(se_data)
		se.company = mr.company
		se.save()
		se.submit()
		mr.load_from_db()
		self.assertEqual(mr.status, "Transferred")
		
		from_warehouse_qty = frappe.db.get_value('Stock Ledger Entry',{'voucher_no':se.name, 'voucher_type':'Stock Entry','warehouse':se.get("items")[0].s_warehouse},['qty_after_transaction'])
		target_warehouse_qty = frappe.db.get_value('Stock Ledger Entry',{'voucher_no':se.name, 'voucher_type':'Stock Entry','warehouse':se.get("items")[0].t_warehouse},['qty_after_transaction'])
		self.assertEqual(from_warehouse_qty, -10)
		self.assertEqual(target_warehouse_qty, 10)

	def test_create_material_req_to_po_to_pr(self):
		mr = make_material_request()

		po = make_purchase_order(mr.name)
		po.supplier = "_Test Supplier"
		po.get("items")[0].rate = 100
		po.insert()
		po.submit()

		bin_qty = frappe.db.get_value("Bin", {"item_code": "_Test Item", "warehouse": "_Test Warehouse - _TC"}, "actual_qty")
		pr = make_purchase_receipt(po.name)
		pr.insert()
		pr.submit()
		
		sle = frappe.get_doc('Stock Ledger Entry',{'voucher_no':pr.name})
		self.assertEqual(sle.qty_after_transaction, bin_qty + 10)
		self.assertEqual(sle.warehouse, mr.get("items")[0].warehouse)
		
		#if account setup in company
		if frappe.db.exists('GL Entry',{'account': 'Stock Received But Not Billed - _TC'}):
			gl_temp_credit = frappe.db.get_value('GL Entry',{'voucher_no':pr.name, 'account': 'Stock Received But Not Billed - _TC'},'credit')
			self.assertEqual(gl_temp_credit, 1000)
		
		#if account setup in company
		if frappe.db.exists('GL Entry',{'account': 'Stock In Hand - _TC'}):
			gl_stock_debit = frappe.db.get_value('GL Entry',{'voucher_no':pr.name, 'account': 'Stock In Hand - _TC'},'debit')
			self.assertEqual(gl_stock_debit, 1000)

	def test_create_material_req_to_2po_to_2pr(self):
		mr = make_material_request()
		
		#partially qty
		po = make_purchase_order(mr.name)
		po.supplier = "_Test Supplier"
		po.get("items")[0].rate = 100
		po.get("items")[0].qty = 5
		po.insert()
		po.submit()

		bin_qty = frappe.db.get_value("Bin", {"item_code": "_Test Item", "warehouse": "_Test Warehouse - _TC"}, "actual_qty")
		pr = make_purchase_receipt(po.name)
		pr.insert()
		pr.submit()
		
		sle = frappe.get_doc('Stock Ledger Entry',{'voucher_no':pr.name})
		self.assertEqual(sle.qty_after_transaction, bin_qty + 5)
		self.assertEqual(sle.warehouse, mr.get("items")[0].warehouse)
		
		#if account setup in company
		if frappe.db.exists('GL Entry',{'account': 'Stock Received But Not Billed - _TC'}):
			gl_temp_credit = frappe.db.get_value('GL Entry',{'voucher_no':pr.name, 'account': 'Stock Received But Not Billed - _TC'},'credit')
			self.assertEqual(gl_temp_credit, 500)
		
		#if account setup in company
		if frappe.db.exists('GL Entry',{'account': 'Stock In Hand - _TC'}):
			gl_stock_debit = frappe.db.get_value('GL Entry',{'voucher_no':pr.name, 'account': 'Stock In Hand - _TC'},'debit')
			self.assertEqual(gl_stock_debit, 500)

		#remaining qty
		po = make_purchase_order(mr.name)
		po.supplier = "_Test Supplier"
		po.get("items")[0].rate = 100
		po.get("items")[0].qty = 5
		po.insert()
		po.submit()

		bin_qty = frappe.db.get_value("Bin", {"item_code": "_Test Item", "warehouse": "_Test Warehouse - _TC"}, "actual_qty")
		pr = make_purchase_receipt(po.name)
		pr.insert()
		pr.submit()
		
		sle = frappe.get_doc('Stock Ledger Entry',{'voucher_no':pr.name})
		self.assertEqual(sle.qty_after_transaction, bin_qty + 5)
		self.assertEqual(sle.warehouse, mr.get("items")[0].warehouse)
		
		#if account setup in company
		if frappe.db.exists('GL Entry',{'account': 'Stock Received But Not Billed - _TC'}):
			gl_temp_credit = frappe.db.get_value('GL Entry',{'voucher_no':pr.name, 'account': 'Stock Received But Not Billed - _TC'},'credit')
			self.assertEqual(gl_temp_credit, 500)
		
		#if account setup in company
		if frappe.db.exists('GL Entry',{'account': 'Stock In Hand - _TC'}):
			gl_stock_debit = frappe.db.get_value('GL Entry',{'voucher_no':pr.name, 'account': 'Stock In Hand - _TC'},'debit')
			self.assertEqual(gl_stock_debit, 500)

	def test_create_material_req_to_po_to_2pr(self):
		mr = make_material_request()
		
		#partially qty
		po = make_purchase_order(mr.name)
		po.supplier = "_Test Supplier"
		po.get("items")[0].rate = 100
		po.insert()
		po.submit()

		bin_qty = frappe.db.get_value("Bin", {"item_code": "_Test Item", "warehouse": "_Test Warehouse - _TC"}, "actual_qty")
		pr = make_purchase_receipt(po.name)
		pr.get("items")[0].qty = 5
		pr.insert()
		pr.submit()
		
		sle = frappe.get_doc('Stock Ledger Entry',{'voucher_no':pr.name})
		self.assertEqual(sle.qty_after_transaction, bin_qty + 5)
		self.assertEqual(sle.warehouse, mr.get("items")[0].warehouse)
		
		debit_act = frappe.db.get_value("Company",pr.company,"stock_received_but_not_billed")
		if debit_act:
			gl_temp_credit = frappe.db.get_value('GL Entry',{'voucher_no':pr.name, 'account': debit_act},'credit')
			self.assertEqual(gl_temp_credit, 500)
		
		gl_stock_debit = frappe.db.get_value('GL Entry',{'voucher_no':pr.name, 'account': 'Stock In Hand - _TC'},'debit')
		self.assertEqual(gl_stock_debit, 500)

		#remaining qty
		bin_qty = frappe.db.get_value("Bin", {"item_code": "_Test Item", "warehouse": "_Test Warehouse - _TC"}, "actual_qty")
		pr = make_purchase_receipt(po.name)
		pr.get("items")[0].qty = 5
		pr.insert()
		pr.submit()
		
		sle = frappe.get_doc('Stock Ledger Entry',{'voucher_no':pr.name})
		self.assertEqual(sle.qty_after_transaction, bin_qty + 5)
		self.assertEqual(sle.warehouse, mr.get("items")[0].warehouse)
		
		debit_act = frappe.db.get_value("Company",pr.company,"stock_received_but_not_billed")
		if debit_act:
			gl_temp_credit = frappe.db.get_value('GL Entry',{'voucher_no':pr.name, 'account': debit_act},'credit')
			self.assertEqual(gl_temp_credit, 500)
		
		gl_stock_debit = frappe.db.get_value('GL Entry',{'voucher_no':pr.name, 'account': 'Stock In Hand - _TC'},'debit')
		self.assertEqual(gl_stock_debit, 500)

	def test_create_material_req_to_2po_to_1pr(self):
		mr = make_material_request()
		
		#partially qty
		po = make_purchase_order(mr.name)
		po.supplier = "_Test Supplier"
		po.get("items")[0].rate = 100
		po.get("items")[0].qty = 5
		po.insert()
		po.submit()

		#remaining qty
		po1 = make_purchase_order(mr.name)
		po1.supplier = "_Test Supplier"
		po1.get("items")[0].rate = 100
		po1.get("items")[0].qty = 5
		po1.insert()
		po1.submit()

		pr = make_purchase_receipt(po.name)
		pr = make_purchase_receipt(po1.name, target_doc=pr)
		pr.submit()
		
		bin_qty = frappe.db.get_value("Bin", {"item_code": "_Test Item", "warehouse": "_Test Warehouse - _TC"}, "actual_qty")
		sle = frappe.get_doc('Stock Ledger Entry',{'voucher_no':pr.name})
		self.assertEqual(sle.qty_after_transaction, bin_qty)
		self.assertEqual(sle.warehouse, mr.get("items")[0].warehouse)
		
		#if account setup in company
		if frappe.db.exists('GL Entry',{'account': 'Stock Received But Not Billed - _TC'}):
			gl_temp_credit = frappe.db.get_value('GL Entry',{'voucher_no':pr.name, 'account': 'Stock Received But Not Billed - _TC'},'credit')
			self.assertEqual(gl_temp_credit, 1000)
		
		#if account setup in company
		if frappe.db.exists('GL Entry',{'account': 'Stock In Hand - _TC'}):
			gl_stock_debit = frappe.db.get_value('GL Entry',{'voucher_no':pr.name, 'account': 'Stock In Hand - _TC'},'debit')
			self.assertEqual(gl_stock_debit, 1000)

	def test_create_material_req_to_po_to_pr_return(self):
		mr = make_material_request()

		po = make_purchase_order(mr.name)
		po.supplier = "_Test Supplier"
		po.get("items")[0].rate = 100
		po.insert()
		po.submit()

		bin_qty = frappe.db.get_value("Bin", {"item_code": "_Test Item", "warehouse": "_Test Warehouse - _TC"}, "actual_qty")
		pr = make_purchase_receipt(po.name)
		pr.insert()
		pr.submit()
		
		sle = frappe.get_doc('Stock Ledger Entry',{'voucher_no':pr.name})
		self.assertEqual(sle.qty_after_transaction, bin_qty + 10)
		self.assertEqual(sle.warehouse, mr.get("items")[0].warehouse)
		
		#if account setup in company
		if frappe.db.exists('GL Entry',{'account': 'Stock Received But Not Billed - _TC'}):
			gl_temp_credit = frappe.db.get_value('GL Entry',{'voucher_no':pr.name, 'account': 'Stock Received But Not Billed - _TC'},'credit')
			self.assertEqual(gl_temp_credit, 1000)
		
		#if account setup in company
		if frappe.db.exists('GL Entry',{'account': 'Stock In Hand - _TC'}):
			gl_stock_debit = frappe.db.get_value('GL Entry',{'voucher_no':pr.name, 'account': 'Stock In Hand - _TC'},'debit')
			self.assertEqual(gl_stock_debit, 1000)

		pr.load_from_db()
		from erpnext.controllers.sales_and_purchase_return import make_return_doc
		return_pr = make_return_doc("Purchase Receipt", pr.name)
		return_pr.submit()

		bin_qty = frappe.db.get_value("Bin", {"item_code": "_Test Item", "warehouse": "_Test Warehouse - _TC"}, "actual_qty")
		sle = frappe.get_doc('Stock Ledger Entry',{'voucher_no':return_pr.name})
		self.assertEqual(sle.qty_after_transaction, bin_qty)
		self.assertEqual(sle.warehouse, mr.get("items")[0].warehouse)
		
		#if account setup in company
		if frappe.db.exists('GL Entry',{'account': 'Stock Received But Not Billed - _TC'}):
			gl_temp_credit = frappe.db.get_value('GL Entry',{'voucher_no':return_pr.name, 'account': 'Stock Received But Not Billed - _TC'},'debit')
			self.assertEqual(gl_temp_credit, 1000)
		
		#if account setup in company
		if frappe.db.exists('GL Entry',{'account': 'Stock In Hand - _TC'}):
			gl_stock_debit = frappe.db.get_value('GL Entry',{'voucher_no':return_pr.name, 'account': 'Stock In Hand - _TC'},'credit')
			self.assertEqual(gl_stock_debit, 1000)
		
	def test_mr_pi_TC_B_009(self):
		frappe.set_user("Administrator")
		item = make_test_item("Testing-31")
		# MR =>  PO => PR => 2PI
		mr_dict_list = [{
				"company" : "_Test Company",
				"item_code" : item.item_code,
				"warehouse" : "Stores - _TC",
				"qty" : 6,
				"rate" : 100,
			},
		]
		pi_recevied_qty_list = [4, 2]
		doc_mr = make_material_request(**mr_dict_list[0])
		self.assertEqual(doc_mr.docstatus, 1)

		doc_po = make_test_po(doc_mr.name)
		doc_pr = make_test_pr(doc_po.name)

		for received_qty in pi_recevied_qty_list:
			doc_pi = make_test_pi(doc_pr.name, received_qty)

		self.assertEqual(doc_pi.docstatus, 1)
		doc_mr.reload()
		self.assertEqual(doc_mr.status, "Received")

	def test_mr_pi_TC_B_010(self):
		# MR =>  PO => 2PR => 2PI
		frappe.set_user("Administrator")
		item = make_test_item("Testing-31")
		mr_dict_list = [{
				"company" : "_Test Company",
				"item_code" : item.item_code,
				"warehouse" : "Stores - _TC",
				"qty" : 6,
				"rate" : 100,
			},
		]
		pr_recevied_qty_list = [4, 2]
		doc_mr = make_material_request(**mr_dict_list[0])
		self.assertEqual(doc_mr.docstatus, 1)

		doc_po = make_test_po(doc_mr.name)

		for received_qty in pr_recevied_qty_list:
			doc_pr = make_test_pr(doc_po.name, received_qty)
			doc_pi = make_test_pi(doc_pr.name)

		self.assertEqual(doc_pi.docstatus, 1)
		doc_mr.reload()
		self.assertEqual(doc_mr.status, "Received")

	def test_mr_pi_TC_B_011(self):
		# MR =>  2PO => 2PR => 2PI
		frappe.set_user("Administrator")
		item = make_test_item("Testing-31")
		mr_dict_list = [{
				"company" : "_Test Company",
				"item_code" : item.item_code,
				"warehouse" : "Stores - _TC",
				"qty" : 6,
				"rate" : 100,
			},
		]
		po_recevied_qty_list = [4, 2]
		doc_mr = make_material_request(**mr_dict_list[0])
		self.assertEqual(doc_mr.docstatus, 1)

		for received_qty in po_recevied_qty_list:
			doc_po = make_test_po(doc_mr.name, received_qty = received_qty)
			doc_pr = make_test_pr(doc_po.name)
			doc_pi = make_test_pi(doc_pr.name)

		self.assertEqual(doc_pi.docstatus, 1)
		doc_mr.reload()
		self.assertEqual(doc_mr.status, "Received")

	def test_mr_pi_TC_B_013(self):
		# 2MR =>  2PO => 1PR => 1PI
		frappe.set_user("Administrator")
		item = make_test_item("Testing-31")
		mr_dict_list = [{
				"company" : "_Test Company",
				"item_code" : item.item_code,
				"warehouse" : "Stores - _TC",
				"qty" : 4,
				"rate" : 100,
			},
			{
				"company" : "_Test Company",
				"item_code" : item.item_code,
				"warehouse" : "Stores - _TC",
				"qty" : 2,
				"rate" : 100,
			}
		]
		po_name_list = []
		for mr_dict in mr_dict_list:
			doc_mr = make_material_request(**mr_dict)
			self.assertEqual(doc_mr.docstatus, 1)
			doc_po = make_test_po(doc_mr.name)
			po_name_list.append(doc_po.name)
		
		pr_item_dict = {
				"item_code" : item.item_code,
				"warehouse" : "Stores - _TC",
				"qty" : 2,
				"rate" : 100,
				"purchase_order" : po_name_list[1]

			}

		doc_pr = make_test_pr(po_name_list[0], item_dict=pr_item_dict)
		doc_pi = make_test_pi(doc_pr.name)

		self.assertEqual(doc_pi.docstatus, 1)

	def test_mr_pi_TC_B_012(self):
		# 2MR =>  1PO => 1PR => 1PI
		frappe.set_user("Administrator")
		item = make_test_item("Testing-31")
		mr_dict_list = [{
				"company" : "_Test Company",
				"item_code" : item.item_code,
				"warehouse" : "Stores - _TC",
				"qty" : 4,
				"rate" : 100,
			},
			{
				"company" : "_Test Company",
				"item_code" : item.item_code,
				"warehouse" : "Stores - _TC",
				"qty" : 2,
				"rate" : 100,
			}
		]
		mr_name_list = []
		for mr_dict in mr_dict_list:
			doc_mr = make_material_request(**mr_dict)
			self.assertEqual(doc_mr.docstatus, 1)
			mr_name_list.append(doc_mr.name)


		po_item_dict = {
			"item_code" : item.item_code,
			"warehouse" : "Stores - _TC",
			"qty" : 2,
			"rate" : 100,
			"purchase_order" : mr_name_list[1]
		}

		doc_po = make_test_po(mr_name_list[0], item_dict=po_item_dict)
		
		doc_pr = make_test_pr(doc_po.name)
		doc_pi = make_test_pi(doc_pr.name)

		self.assertEqual(doc_pi.docstatus, 1)

	def test_mr_pi_TC_B_014(self):
		# 2MR =>  2PO => 2PR => 1PI
		frappe.set_user("Administrator")
		item = make_test_item("Testing-31")
		mr_dict_list = [{
				"company" : "_Test Company",
				"item_code" : item.item_code,
				"warehouse" : "Stores - _TC",
				"qty" : 4,
				"rate" : 100,
			},
			{
				"company" : "_Test Company",
				"item_code" : item.item_code,
				"warehouse" : "Stores - _TC",
				"qty" : 2,
				"rate" : 100,
			}
		]
		pr_name_list = []
		for mr_dict in mr_dict_list:
			doc_mr = make_material_request(**mr_dict)
			self.assertEqual(doc_mr.docstatus, 1)
			
			doc_po = make_test_po(doc_mr.name)
			doc_pr = make_test_pr(doc_po.name)
			pr_name_list.append(doc_pr.name)

		pr_item_dict = {
				"item_code" : item.item_code,
				"warehouse" : "Stores - _TC",
				"qty" : 2,
				"rate" : 100,
				"purchase_receipt" : pr_name_list[1]

		}
		doc_pi = make_test_pi(pr_name_list[0], item_dict = pr_item_dict)

		self.assertEqual(doc_pi.docstatus, 1)

	def test_mr_pi_TC_B_015(self):
		# MR => RFQ => SQ => PO => 1PR => 2PI
		frappe.set_user("Administrator")
		item = make_test_item("Testing-31")
		mr_dict_list = [{
				"company" : "_Test Company",
				"item_code" : item.item_code,
				"warehouse" : "Stores - _TC",
				"qty" : 2,
				"rate" : 100,
			}
		]
		pi_received_qty = [1, 1]
		doc_mr = make_material_request(**mr_dict_list[0])
		self.assertEqual(doc_mr.docstatus, 1)
		
		doc_po = make_test_po(doc_mr.name)
		doc_pr = make_test_pr(doc_po.name)

		for received_qty in pi_received_qty :
			doc_pi = make_test_pi(doc_pr.name, received_qty= received_qty)

		self.assertEqual(doc_pi.docstatus, 1)
		doc_mr.reload()
		self.assertEqual(doc_mr.status, 'Received')

	def test_mr_to_partial_pi_TC_B_016(self):
		# MR => RFQ => SQ => PO => PR => 2PI
		frappe.set_user("Administrator")
		item = make_test_item("Testing-31")
		args = frappe._dict()
		args['mr'] = [{
				"company" : "_Test Company",
				"item_code" : item.item_code,
				"warehouse" : "Stores - _TC",
				"qty" : 2,
				"rate" : 100,
			},
		]

		args['pr'] = []
		args['pi'] = [1, 1]
		total_pi_qty = 0 

		doc_mr = make_material_request(**args['mr'][0])
		doc_rfq = make_test_rfq(doc_mr.name)
		doc_sq= make_test_sq(doc_rfq.name, 100)
		doc_po = make_test_po(doc_sq.name, type='Supplier Quotation')

		doc_pr = make_test_pr(doc_po.name)
		for pi_received_qty in args['pi']:
			doc_pi = make_test_pi(doc_pr.name, received_qty = pi_received_qty)
			total_pi_qty += doc_pi.items[0].qty

		self.assertEqual(doc_pi.docstatus, 1)
		self.assertEqual(doc_mr.items[0].qty, total_pi_qty)
		doc_mr.reload()
		self.assertEqual(doc_mr.status, "Received")

	def test_mr_to_partial_pr_TC_B_017(self):
		# MR => RFQ => SQ => PO => 2PR => 2PI
		frappe.set_user("Administrator")
		item = make_test_item("Testing-31")
		args = frappe._dict()
		args['mr'] = [{
				"company" : "_Test Company",
				"item_code" : item.item_code,
				"warehouse" : "Stores - _TC",
				"qty" : 2,
				"rate" : 100,
			},
		]

		args['pr'] = [1, 1]
		args['pi'] = []
		total_pi_qty = 0 

		doc_mr = make_material_request(**args['mr'][0])
		doc_rfq = make_test_rfq(doc_mr.name)
		doc_sq= make_test_sq(doc_rfq.name, 100)
		doc_po = make_test_po(doc_sq.name, type='Supplier Quotation')
		for pr_received_qty in args['pr']:
			doc_pr = make_test_pr(doc_po.name, received_qty=pr_received_qty)
			doc_pi = make_test_pi(doc_pr.name)
			total_pi_qty += doc_pi.items[0].qty

		self.assertEqual(doc_pi.docstatus, 1)
		self.assertEqual(doc_mr.items[0].qty, total_pi_qty)
		doc_mr.reload()
		self.assertEqual(doc_mr.status, "Received")

	def test_mr_to_partial_pr_TC_B_018(self):
		# MR => RFQ => 2SQ => 2PO => 2PR => 2PI
		frappe.set_user("Administrator")
		item = make_test_item("Testing-31")
		args = frappe._dict()
		args['mr'] = [{
				"company" : "_Test Company",
				"item_code" : item.item_code,
				"warehouse" : "Stores - _TC",
				"qty" : 20,
				"rate" : 100,
			},
		]

		args['sq'] = [10, 10]
		total_pi_qty = 0 

		doc_mr = make_material_request(**args['mr'][0])
		doc_rfq = make_test_rfq(doc_mr.name)
		
		for sq_received_qty in args['sq']:
			doc_sq= make_test_sq(doc_rfq.name, 100, received_qty=sq_received_qty)
			doc_po = make_test_po(doc_sq.name, type='Supplier Quotation')
		
			doc_pr = make_test_pr(doc_po.name)
			doc_pi = make_test_pi(doc_pr.name)
			total_pi_qty += doc_pi.items[0].qty

		self.assertEqual(doc_pi.docstatus, 1)
		self.assertEqual(doc_mr.items[0].qty, total_pi_qty)
		doc_mr.reload()
		self.assertEqual(doc_mr.status, "Received")

	def test_mr_to_partial_pr_TC_B_019(self):
		# MR => 2RFQ => 2SQ => 2PO => 2PR => 2PI
		frappe.set_user("Administrator")
		item = make_test_item("Testing-31")
		args = frappe._dict()
		args['mr'] = [{
				"company" : "_Test Company",
				"item_code" : item.item_code,
				"warehouse" : "Stores - _TC",
				"qty" : 20,
				"rate" : 100,
			},
		]

		args['rfq'] = [10, 10]
		total_pi_qty = 0 

		doc_mr = make_material_request(**args['mr'][0])
		for sq_received_qty in args['rfq']:
			doc_rfq = make_test_rfq(doc_mr.name, received_qty=sq_received_qty)
		
			doc_sq= make_test_sq(doc_rfq.name, 100)
			doc_po = make_test_po(doc_sq.name, type='Supplier Quotation')
		
			doc_pr = make_test_pr(doc_po.name)
			doc_pi = make_test_pi(doc_pr.name)
			total_pi_qty += doc_pi.items[0].qty

		self.assertEqual(doc_pi.docstatus, 1)
		self.assertEqual(doc_mr.items[0].qty, total_pi_qty)
		doc_mr.reload()
		self.assertEqual(doc_mr.status, "Received")

	def test_mr_to_partial_pi_TC_B_020(self):
		# MR => 2RFQ => 1SQ => 2PO => 2PR => 2PI
		from erpnext.accounts.doctype.sales_invoice.test_sales_invoice import create_company_and_supplier as create_data
		get_company_supplier = create_data()
		company = get_company_supplier.get("child_company")
		customer = get_company_supplier.get("customer")
		supplier = get_company_supplier.get("supplier")
		target_warehouse = "Stores - TC-3"
		item = make_test_item("_test_item")

		args = frappe._dict()
		args['mr'] = [{
				"company" : company,
				"item_code" : item.item_code,
				"warehouse" : target_warehouse,
				"qty" : 20,
				"rate" : 100,
				"customer": customer,
				"uom": "Nos",
				"cost_center": "Main - TC-3"
			},
		]

		args['rfq'] = [10, 10]
		total_pi_qty = 0 
		rfq_name_list = []
		po_received_qty = [10, 10]

		doc_mr = make_material_request(**args['mr'][0])
		for sq_received_qty in args['rfq']:
			doc_rfq = make_test_rfq(doc_mr.name, received_qty=sq_received_qty, supplier = supplier)
			rfq_name_list.append(doc_rfq.name)

		item_dict_sq = {
			"item_code" : item.item_code,
			"qty" : 20,
			"rate" : 200,
			"request_for_quotation" : rfq_name_list[1],
			"warehouse": target_warehouse
		}
		doc_sq= make_test_sq(rfq_name_list[0], 100, item_dict = item_dict_sq, supplier=supplier)

		for received_qty in po_received_qty:
			doc_po = make_test_po(doc_sq.name, type='Supplier Quotation', received_qty=received_qty)
			doc_pr = make_test_pr(doc_po.name, received_qty=received_qty)
			doc_pi = make_test_pi(doc_pr.name)
			total_pi_qty += doc_pi.items[0].qty

		self.assertEqual(doc_pi.docstatus, 1)
		self.assertEqual(doc_mr.items[0].qty, total_pi_qty)
		doc_mr.reload()
		self.assertEqual(doc_mr.status, "Received")

	def test_mr_to_partial_pi_TC_B_021(self):
		# MR => 2RFQ => 2SQ => 1PO => 2PR => 2PI
		from erpnext.buying.doctype.purchase_order.test_purchase_order import get_company_or_supplier
		get_or_create_data = get_company_or_supplier()
		company = get_or_create_data.get("company")
		supplier = get_or_create_data.get("supplier")
		customer = get_or_create_data.get("customer")
		item = make_test_item("Testing-31")
		args = frappe._dict()
		args['mr'] = [{
				"company" : company,
				"item_code" : item.item_code,
				"warehouse" : "Stores - TC-5",
				"qty" : 20,
				"rate" : 100,
				"uom":"Nos",
				"cost_center": "Main - TC-5",
				"customer": customer
			},
		]


		args['rfq'] = [10, 10]
		total_pi_qty = 0 
		sq_name_list = []
		pr_received_qty = [10, 10]

		doc_mr = make_material_request(**args['mr'][0])
		for sq_received_qty in args['rfq']:
			doc_rfq = make_test_rfq(doc_mr.name, received_qty=sq_received_qty, supplier = supplier)
			doc_sq= make_test_sq(doc_rfq.name, 100, supplier = supplier)
			sq_name_list.append(doc_sq.name)


		item_dict_sq = {
			"item_code" : item.item_code,
			"qty" : 10,
			"rate" : 100,
			"supplier_quotation" : sq_name_list[1],
			"material_request": doc_mr.name,
			"warehouse" : "Stores - TC-5"
		}

		doc_po = make_test_po(sq_name_list[0], type='Supplier Quotation', item_dict=item_dict_sq)

		
		index = 0
		while index < len(pr_received_qty):
			item_dict_pr = {
				"item_code" : item.item_code,
				"qty" : pr_received_qty[index],
				"rate" : 100,
				"warehouse" : "Stores - TC-5",
				"purchase_order" : doc_po.name,
				"material_request": doc_mr.name
			}
			doc_pr = make_test_pr(doc_po.name,  item_dict=item_dict_pr, remove_items = True)
			doc_pi = make_test_pi(doc_pr.name)
			total_pi_qty += doc_pi.total_qty
			
			index+=1


		self.assertEqual(doc_pi.docstatus, 1)
		self.assertEqual(doc_mr.items[0].qty, total_pi_qty)

	def test_mr_to_partial_pi_TC_B_022(self):
		# MR => 2RFQ => 2SQ => 2PO => 1PR => 1PI
		from erpnext.buying.doctype.purchase_order.test_purchase_order import get_company_or_supplier
		get_or_create_data = get_company_or_supplier()
		company = get_or_create_data.get("company")
		supplier = get_or_create_data.get("supplier")
		customer = get_or_create_data.get("customer")
		item = make_test_item("Testing-31")
		args = frappe._dict()

		args['mr'] = [{
				"company" : company,
				"item_code" : item.item_code,
				"warehouse" : "Stores - TC-5",
				"qty" : 20,
				"rate" : 100,
				"uom":"Nos",
				"cost_center": "Main - TC-5",
				"customer": customer
			},
		]

		args['rfq'] = [10, 10]
		total_pi_qty = 0 
		po_name_list = []

		doc_mr = make_material_request(**args['mr'][0])
		for sq_received_qty in args['rfq']:
			doc_rfq = make_test_rfq(doc_mr.name, received_qty=sq_received_qty, supplier = supplier)
			doc_sq= make_test_sq(doc_rfq.name, 100, supplier = supplier)
			doc_po = make_test_po(doc_sq.name, type='Supplier Quotation')
			self.assertEqual(doc_po.docstatus, 1)
			po_name_list.append(doc_po.name)
			total_pi_qty += doc_po.total_qty

		item_dict_po = {
			"item_code" : item.item_code,
			"qty" : 10,
			"rate" : 100,
			"warehouse" : "Stores - TC-5",
			"purchase_order" : po_name_list[1],
			"material_request": doc_mr.name,
		}
		doc_pr = make_test_pr(po_name_list[0],  item_dict=item_dict_po)
		doc_pi = make_test_pi(doc_pr.name)

		self.assertEqual(doc_pi.docstatus, 1)
		self.assertEqual(doc_mr.items[0].qty, total_pi_qty)

	def test_mr_to_partial_pi_TC_B_026(self):
		# 2MR => 2RFQ => 2SQ => 1PO => 1PR => 1PI
		frappe.set_user("Administrator")
		item = make_test_item("Testing-31")
		args = frappe._dict()
		args['mr'] = [{
				"company" : "_Test Company",
				"item_code" : item.item_code,
				"warehouse" : "Stores - _TC",
				"qty" : 10,
				"rate" : 100,
			},
			{
				"company" : "_Test Company",
				"item_code" : item.item_code,
				"warehouse" : "Stores - _TC",
				"qty" : 10,
				"rate" : 100,
			}
		]

		sq_name_list = []
		total_mr_qty = 0
		for mr_dict in args['mr']:
			doc_mr = make_material_request(**mr_dict)
			doc_rfq = make_test_rfq(doc_mr.name)
			self.assertEqual(doc_mr.docstatus, 1)
			total_mr_qty += doc_mr.items[0].qty
			
			doc_sq= make_test_sq(doc_rfq.name, 100)
			self.assertEqual(doc_sq.docstatus, 1)
			sq_name_list.append(doc_sq.name)
		
		item_dict = {
			"item_code" : item.item_code,
			"warehouse" : "Stores - _TC",
			"qty" : 10,
			"rate" : 100,
			"supplier_quotation" : sq_name_list[1]
		}
		doc_po = make_test_po(sq_name_list[0], type='Supplier Quotation', item_dict=item_dict)
		doc_pr = make_test_pr(doc_po.name)
		doc_pi = make_test_pi(doc_pr.name)
		
		self.assertEqual(doc_pi.docstatus, 1)


	def test_create_material_req_to_2po_to_2pr_return_TC_SCK_031(self):
		from erpnext.accounts.doctype.payment_entry.test_payment_entry import create_company
		create_company()
		create_customer(name="_Test Customer")
		create_supplier(supplier_name="_Test Supplier")
		create_item("_Test Item",warehouse="Stores - _TC")
		create_fiscal_year("_Test Company")
		cost_center = frappe.db.get_all('Cost Center',{'company':"_Test Company",'is_group':0},"name")
		mr = make_material_request(warehouse= 'Goods In Transit - _TC',uom = "Unit",cost_center = cost_center[0].name)
		
		#partially qty
		po = make_purchase_order(mr.name)
		po.supplier = "_Test Supplier"
		po.get("items")[0].rate = 100
		po.get("items")[0].qty = 5
		po.insert()
		po.submit()

		bin_qty = frappe.db.get_value("Bin", {"item_code": "_Test Item", "warehouse": "Goods In Transit - _TC"}, "actual_qty")
		pr = make_purchase_receipt(po.name)
		pr.insert()
		pr.submit()
		
		sle = frappe.get_doc('Stock Ledger Entry',{'voucher_no':pr.name})
		self.assertEqual(sle.qty_after_transaction, bin_qty + 5)
		self.assertEqual(sle.warehouse, mr.get("items")[0].warehouse)
		
		#if account setup in company
		if frappe.db.exists('GL Entry',{'account': 'Stock Received But Not Billed - _TC'}):
			gl_temp_credit = frappe.db.get_value('GL Entry',{'voucher_no':pr.name, 'account': 'Stock Received But Not Billed - _TC'},'credit')
			self.assertEqual(gl_temp_credit, 500)
		
		#if account setup in company
		if frappe.db.exists('GL Entry',{'account': 'Stock In Hand - _TC'}):
			gl_stock_debit = frappe.db.get_value('GL Entry',{'voucher_no':pr.name, 'account': 'Stock In Hand - _TC'},'debit')
			self.assertEqual(gl_stock_debit, 500)

		#remaining qty
		po1 = make_purchase_order(mr.name)
		po1.supplier = "_Test Supplier"
		po1.get("items")[0].rate = 100
		po1.get("items")[0].qty = 5
		po1.insert()
		po1.submit()

		bin_qty = frappe.db.get_value("Bin", {"item_code": "_Test Item", "warehouse": "Goods In Transit - _TC"}, "actual_qty")
		pr1 = make_purchase_receipt(po1.name)
		pr1.insert()
		pr1.submit()
		
		sle = frappe.get_doc('Stock Ledger Entry',{'voucher_no':pr1.name})
		self.assertEqual(sle.qty_after_transaction, bin_qty + 5)
		self.assertEqual(sle.warehouse, mr.get("items")[0].warehouse)
		
		#if account setup in company
		if frappe.db.exists('GL Entry',{'account': 'Stock Received But Not Billed - _TC'}):
			gl_temp_credit = frappe.db.get_value('GL Entry',{'voucher_no':pr1.name, 'account': 'Stock Received But Not Billed - _TC'},'credit')
			self.assertEqual(gl_temp_credit, 500)
		
		#if account setup in company
		if frappe.db.exists('GL Entry',{'account': 'Stock In Hand - _TC'}):
			gl_stock_debit = frappe.db.get_value('GL Entry',{'voucher_no':pr1.name, 'account': 'Stock In Hand - _TC'},'debit')
			self.assertEqual(gl_stock_debit, 500)
			
		from erpnext.controllers.sales_and_purchase_return import make_return_doc
		return_pr = make_return_doc("Purchase Receipt", pr.name)
		return_pr.submit()

		bin_qty = frappe.db.get_value("Bin", {"item_code": "_Test Item", "warehouse": "Goods In Transit - _TC"}, "actual_qty")
		sle = frappe.get_doc('Stock Ledger Entry',{'voucher_no':return_pr.name})
		self.assertEqual(sle.qty_after_transaction, bin_qty)
		self.assertEqual(sle.warehouse, mr.get("items")[0].warehouse)
		
		#if account setup in company
		if frappe.db.exists('GL Entry',{'account': 'Stock Received But Not Billed - _TC'}):
			gl_temp_credit = frappe.db.get_value('GL Entry',{'voucher_no':return_pr.name, 'account': 'Stock Received But Not Billed - _TC'},'debit')
			self.assertEqual(gl_temp_credit, 500)
		
		#if account setup in company
		if frappe.db.exists('GL Entry',{'account': 'Stock In Hand - _TC'}):
			gl_stock_debit = frappe.db.get_value('GL Entry',{'voucher_no':return_pr.name, 'account': 'Stock In Hand - _TC'},'credit')
			self.assertEqual(gl_stock_debit, 500)

		return_pr1 = make_return_doc("Purchase Receipt", pr1.name)
		return_pr1.submit()

		bin_qty = frappe.db.get_value("Bin", {"item_code": "_Test Item", "warehouse": "Goods In Transit - _TC"}, "actual_qty")
		sle = frappe.get_doc('Stock Ledger Entry',{'voucher_no':return_pr1.name})
		self.assertEqual(sle.qty_after_transaction, bin_qty)
		self.assertEqual(sle.warehouse, mr.get("items")[0].warehouse)
		
		#if account setup in company
		if frappe.db.exists('GL Entry',{'account': 'Stock Received But Not Billed - _TC'}):
			gl_temp_credit = frappe.db.get_value('GL Entry',{'voucher_no':return_pr1.name, 'account': 'Stock Received But Not Billed - _TC'},'debit')
			self.assertEqual(gl_temp_credit, 500)
		
		#if account setup in company
		if frappe.db.exists('GL Entry',{'account': 'Stock In Hand - _TC'}):
			gl_stock_debit = frappe.db.get_value('GL Entry',{'voucher_no':return_pr1.name, 'account': 'Stock In Hand - _TC'},'credit')
			self.assertEqual(gl_stock_debit, 500)

	def test_create_material_req_to_po_to_2pr_return_TC_SCK_032(self):
		mr = make_material_request()
		#partially qty
		po = make_purchase_order(mr.name)
		po.supplier = "_Test Supplier"
		po.get("items")[0].rate = 100
		po.insert()
		po.submit()

		bin_qty = frappe.db.get_value("Bin", {"item_code": "_Test Item", "warehouse": "Goods In Transit - _TC"}, "actual_qty") or 0
		pr = make_purchase_receipt(po.name)
		pr.get("items")[0].qty = 5
		pr.insert()
		pr.submit()
		
		sle = frappe.get_doc('Stock Ledger Entry',{'voucher_no':pr.name})
<<<<<<< HEAD
		self.assertEqual(sle.qty_after_transaction, bin_qty + 305)
=======
>>>>>>> 53a85999
		self.assertEqual(sle.warehouse, mr.get("items")[0].warehouse)
		
		debit_act = frappe.db.get_value("Company",pr.company,"stock_received_but_not_billed")
		gl_temp_credit = frappe.db.get_value('GL Entry',{'voucher_no':pr.name, 'account': debit_act},'credit')
		self.assertEqual(gl_temp_credit, 500)
		
<<<<<<< HEAD
		gl_stock_debit = frappe.db.get_value('GL Entry',{'voucher_no':pr.name, 'account': '_Test SWarehouse - _TC'},'debit')
		self.assertEqual(gl_stock_debit, 500)
=======
		#if account setup in company
		if frappe.db.exists('GL Entry',{'account': 'Stock In Hand - _TC'}):
			gl_stock_debit = frappe.db.get_value('GL Entry',{'voucher_no':pr.name, 'account': 'Stock In Hand - _TC'},'debit')
			self.assertEqual(gl_stock_debit, 500)
>>>>>>> 53a85999

		#remaining qty
		bin_qty = frappe.db.get_value("Bin", {"item_code": "_Test Item", "warehouse": "Goods In Transit - _TC"}, "actual_qty")
		pr1 = make_purchase_receipt(po.name)
		pr1.get("items")[0].qty = 5
		pr1.insert()
		pr1.submit()
		
		sle = frappe.get_doc('Stock Ledger Entry',{'voucher_no':pr1.name})
		self.assertEqual(sle.qty_after_transaction, bin_qty + 310)
		self.assertEqual(sle.warehouse, mr.get("items")[0].warehouse)
		
		debit_act = frappe.db.get_value("Company",pr.company,"stock_received_but_not_billed")
		gl_temp_credit = frappe.db.get_value('GL Entry',{'voucher_no':pr1.name, 'account': debit_act},'credit')
		self.assertEqual(gl_temp_credit, 500)
		
<<<<<<< HEAD
		gl_stock_debit = frappe.db.get_value('GL Entry',{'voucher_no':pr1.name, 'account': '_Test SWarehouse - _TC'},'debit')
		self.assertEqual(gl_stock_debit, 500)
=======
		#if account setup in company
		if frappe.db.exists('GL Entry',{'account': 'Stock In Hand - _TC'}):
			gl_stock_debit = frappe.db.get_value('GL Entry',{'voucher_no':pr1.name, 'account': 'Stock In Hand - _TC'},'debit')
			self.assertEqual(gl_stock_debit, 500)
>>>>>>> 53a85999

		from erpnext.controllers.sales_and_purchase_return import make_return_doc
		return_pr = make_return_doc("Purchase Receipt", pr.name)
		return_pr.submit()

		bin_qty = frappe.db.get_value("Bin", {"item_code": "_Test Item", "warehouse": "Goods In Transit - _TC"}, "actual_qty")
		sle = frappe.get_doc('Stock Ledger Entry',{'voucher_no':return_pr.name})
		self.assertEqual(sle.qty_after_transaction, bin_qty + 305)
		self.assertEqual(sle.warehouse, mr.get("items")[0].warehouse)
		
		#if account setup in company
		if frappe.db.exists('GL Entry',{'account': 'Stock Received But Not Billed - _TC'}):
			gl_temp_credit = frappe.db.get_value('GL Entry',{'voucher_no':return_pr.name, 'account': 'Stock Received But Not Billed - _TC'},'debit')
			self.assertEqual(gl_temp_credit, 500)
		
		#if account setup in company
		if frappe.db.exists('GL Entry',{'account': 'Stock In Hand - _TC'}):
			gl_stock_debit = frappe.db.get_value('GL Entry',{'voucher_no':return_pr.name, 'account': 'Stock In Hand - _TC'},'credit')
			self.assertEqual(gl_stock_debit, 500)

		return_pr1 = make_return_doc("Purchase Receipt", pr1.name)
		return_pr1.submit()

		bin_qty = frappe.db.get_value("Bin", {"item_code": "_Test Item", "warehouse": "Goods In Transit - _TC"}, "actual_qty")
		sle = frappe.get_doc('Stock Ledger Entry',{'voucher_no':return_pr1.name})
		self.assertEqual(sle.qty_after_transaction, bin_qty + 300)
		self.assertEqual(sle.warehouse, mr.get("items")[0].warehouse)
		
		#if account setup in company
		if frappe.db.exists('GL Entry',{'account': 'Stock Received But Not Billed - _TC'}):
			gl_temp_credit = frappe.db.get_value('GL Entry',{'voucher_no':return_pr1.name, 'account': 'Stock Received But Not Billed - _TC'},'debit')
			self.assertEqual(gl_temp_credit, 500)
		
		#if account setup in company
		if frappe.db.exists('GL Entry',{'account': 'Stock In Hand - _TC'}):
			gl_stock_debit = frappe.db.get_value('GL Entry',{'voucher_no':return_pr1.name, 'account': 'Stock In Hand - _TC'},'credit')
			self.assertEqual(gl_stock_debit, 500)

	def test_create_material_req_to_2po_to_1pr_return_TC_SCK_033(self):
		from erpnext.accounts.doctype.payment_entry.test_payment_entry import create_company
		create_company()
		create_customer(name="_Test Customer")
		create_supplier(supplier_name="_Test Supplier")
		create_item("_Test Item",warehouse="Stores - _TC")
		create_fiscal_year("_Test Company")
		cost_center = frappe.db.get_all('Cost Center',{'company':"_Test Company",'is_group':0},"name")
		mr = make_material_request(warehouse= 'Goods In Transit - _TC',uom = "Unit",cost_center = cost_center[0].name)
		
		#partially qty
		po = make_purchase_order(mr.name)
		po.supplier = "_Test Supplier"
		po.get("items")[0].rate = 100
		po.get("items")[0].qty = 5
		po.insert()
		po.submit()

		#remaining qty
		po1 = make_purchase_order(mr.name)
		po1.supplier = "_Test Supplier"
		po1.get("items")[0].rate = 100
		po1.get("items")[0].qty = 5
		po1.insert()
		po1.submit()

		pr = make_purchase_receipt(po.name)
		pr = make_purchase_receipt(po1.name, target_doc=pr)
		pr.submit()
		
		bin_qty = frappe.db.get_value("Bin", {"item_code": "_Test Item", "warehouse": "Goods In Transit - _TC"}, "actual_qty")
		sle = frappe.get_doc('Stock Ledger Entry',{'voucher_no':pr.name})
		self.assertEqual(sle.qty_after_transaction, bin_qty)
		self.assertEqual(sle.warehouse, mr.get("items")[0].warehouse)
		
		#if account setup in company
		if frappe.db.exists('GL Entry',{'account': 'Stock Received But Not Billed - _TC'}):
			gl_temp_credit = frappe.db.get_value('GL Entry',{'voucher_no':pr.name, 'account': 'Stock Received But Not Billed - _TC'},'credit')
			self.assertEqual(gl_temp_credit, 1000)
		
		#if account setup in company
		if frappe.db.exists('GL Entry',{'account': 'Stock In Hand - _TC'}):
			gl_stock_debit = frappe.db.get_value('GL Entry',{'voucher_no':pr.name, 'account': 'Stock In Hand - _TC'},'debit')
			self.assertEqual(gl_stock_debit, 1000)

		from erpnext.controllers.sales_and_purchase_return import make_return_doc
		return_pr = make_return_doc("Purchase Receipt", pr.name)
		return_pr.submit()

		bin_qty = frappe.db.get_value("Bin", {"item_code": "_Test Item", "warehouse": "Goods In Transit - _TC"}, "actual_qty")
		sle = frappe.get_doc('Stock Ledger Entry',{'voucher_no':return_pr.name})
		self.assertEqual(sle.qty_after_transaction, bin_qty)
		self.assertEqual(sle.warehouse, mr.get("items")[0].warehouse)
		
		#if account setup in company
		if frappe.db.exists('GL Entry',{'account': 'Stock Received But Not Billed - _TC'}):
			gl_temp_credit = frappe.db.get_value('GL Entry',{'voucher_no':return_pr.name, 'account': 'Stock Received But Not Billed - _TC'},'debit')
			self.assertEqual(gl_temp_credit, 1000)
		
		#if account setup in company
		if frappe.db.exists('GL Entry',{'account': 'Stock In Hand - _TC'}):
			gl_stock_debit = frappe.db.get_value('GL Entry',{'voucher_no':return_pr.name, 'account': 'Stock In Hand - _TC'},'credit')
			self.assertEqual(gl_stock_debit, 1000)

	def test_create_material_issue_and_check_status_and_TC_SCK_047(self):
		company = "_Test Company"
		qty = 10
		target_warehouse = create_warehouse("_Test Warehouse", properties=None, company=company)
		
		mr = make_material_request(material_request_type="Material Issue", qty=qty, warehouse=target_warehouse, item_code="_Test Item")
		self.assertEqual(mr.status, "Pending")
		
		frappe.db.set_value("Company", company,"enable_perpetual_inventory", 1)
		bin_qty = frappe.db.get_value("Bin", {"item_code": "_Test Item", "warehouse": target_warehouse}, "actual_qty") or 0
		stock_in_hand_account = get_inventory_account(company, target_warehouse)

		# Make stock entry against material request issue
		se = make_stock_entry(mr.name)
		se.items[0].expense_account = "Cost of Goods Sold - _TC"
		se.insert()
		se.submit()
		mr.load_from_db()
		self.assertEqual(mr.status, "Issued")

		sle = frappe.get_doc('Stock Ledger Entry',{'voucher_no': se.name})
		stock_value_diff = abs(
			frappe.db.get_value(
				"Stock Ledger Entry",
				{"voucher_type": "Stock Entry", "voucher_no": se.name},
				"stock_value_difference",
			)
		)
		gle = get_gle(company, se.name, stock_in_hand_account)
		gle1 = get_gle(company, se.name, "Cost of Goods Sold - _TC")
		self.assertEqual(sle.qty_after_transaction, bin_qty-qty)
		self.assertEqual(gle[1], stock_value_diff)
		self.assertEqual(gle1[0], stock_value_diff)
		se.cancel()
		mr.load_from_db()

		# After stock entry cancel
		current_bin_qty = frappe.db.get_value("Bin", {"item_code": "_Test Item", "warehouse": target_warehouse}, "actual_qty") or 0
		sh_gle = get_gle(company, se.name, stock_in_hand_account)
		cogs_gle = get_gle(company, se.name, "Cost of Goods Sold - _TC")
		
		self.assertEqual(sh_gle[0], sh_gle[1])
		self.assertEqual(cogs_gle[0], cogs_gle[1])
		self.assertEqual(current_bin_qty, bin_qty)
	
	def test_create_material_req_issue_to_2stock_entry_and_TC_SCK_049(self):
		from erpnext.stock.doctype.stock_entry.test_stock_entry import TestStockEntry as tse

		company = "_Test Company"
		target_warehouse = create_warehouse("_Test Warehouse", properties=None, company=company)
		mr = make_material_request(material_request_type="Material Issue", qty=10, warehouse=target_warehouse, item_code="_Test Item")
		self.assertEqual(mr.status, "Pending")
		
		frappe.db.set_value("Company", company,"enable_perpetual_inventory", 1)
		bin_qty = frappe.db.get_value("Bin", {"item_code": "_Test Item", "warehouse": target_warehouse}, "actual_qty") or 0
		stock_in_hand_account = get_inventory_account(company, target_warehouse)

		# Make two stock entry against material request issue
		se = make_stock_entry(mr.name)
		se.items[0].qty = 5
		se.items[0].expense_account = "Cost of Goods Sold - _TC"
		se.insert()
		se.submit()
		mr.load_from_db()
		sh_gle = get_gle(company, se.name, stock_in_hand_account)
		cogs_gle = get_gle(company, se.name, "Cost of Goods Sold - _TC")
		tse.check_stock_ledger_entries(self, "Stock Entry", se.name, [["_Test Item", target_warehouse, -5]])
		stock_value_diff = abs(
			frappe.db.get_value(
				"Stock Ledger Entry",
				{"voucher_type": "Stock Entry", "voucher_no": se.name},
				"stock_value_difference",
			)
		)
		self.assertEqual(mr.status, "Partially Ordered")
		self.assertEqual(sh_gle[1], stock_value_diff)
		self.assertEqual(cogs_gle[0], stock_value_diff)

		se1 = make_stock_entry(mr.name)
		se1.items[0].qty = 5
		se1.items[0].expense_account = "Cost of Goods Sold - _TC"
		se1.insert()
		se1.submit()
		mr.load_from_db()
		sh_gle1 = get_gle(company, se1.name, stock_in_hand_account)
		cogs_gle1 = get_gle(company, se1.name, "Cost of Goods Sold - _TC")
		tse.check_stock_ledger_entries(self, "Stock Entry", se1.name, [["_Test Item", target_warehouse, -5]])
		stock_value_diff1 = abs(
			frappe.db.get_value(
				"Stock Ledger Entry",
				{"voucher_type": "Stock Entry", "voucher_no": se1.name},
				"stock_value_difference",
			)
		)
		self.assertEqual(mr.status, "Issued")
		self.assertEqual(sh_gle1[1], stock_value_diff1)
		self.assertEqual(cogs_gle1[0], stock_value_diff1)

		# After stock entry cancel
		se.cancel()
		mr.load_from_db()
		sh_gle = get_gle(company, se.name, stock_in_hand_account)
		cogs_gle = get_gle(company, se.name, "Cost of Goods Sold - _TC")
		self.assertEqual(mr.status, "Partially Ordered")
		self.assertEqual(sh_gle[0], sh_gle[1])
		self.assertEqual(cogs_gle[0], cogs_gle[1])

		se1.cancel()
		mr.load_from_db()
		sh_gle1 = get_gle(company, se1.name, stock_in_hand_account)
		cogs_gle1 = get_gle(company, se1.name, "Cost of Goods Sold - _TC")
		self.assertEqual(mr.status, "Pending")
		self.assertEqual(sh_gle1[0], sh_gle1[1])
		self.assertEqual(cogs_gle1[0], cogs_gle1[1])

		current_bin_qty = frappe.db.get_value("Bin", {"item_code": "_Test Item", "warehouse": target_warehouse}, "actual_qty") or 0
		self.assertEqual(current_bin_qty, bin_qty)

	def test_material_transfer_pick_list_to_stock_and_TC_SCK_050(self):
		from erpnext.stock.doctype.stock_entry.stock_entry_utils import make_stock_entry as _make_stock_entry
		from erpnext.stock.doctype.stock_entry.test_stock_entry import TestStockEntry as tse
		from erpnext.stock.doctype.putaway_rule.test_putaway_rule import create_putaway_rule
		from erpnext.stock.doctype.material_request.material_request import create_pick_list

		item = create_item("OP-MB-001")
		source_warehouse = create_warehouse("_Test Source Warehouse", properties=None, company="_Test Company")
		t_warehouse = create_warehouse(warehouse_name="_Test Warehouse 1", properties=None, company="_Test Company")
		t_warehouse1 = create_warehouse(warehouse_name="_Test Warehouse 2", properties=None, company="_Test Company")
		create_putaway_rule(item_code=item.name, warehouse=t_warehouse, capacity=5, uom="Nos")
		create_putaway_rule(item_code=item.name, warehouse=t_warehouse1, capacity=5, uom="Nos")
		_make_stock_entry(
			item_code=item.name,
			qty=10,
			to_warehouse=source_warehouse,
			company="_Test Company",
			rate=120,
		)
		s_bin_qty = frappe.db.get_value("Bin", {"item_code": item.name, "warehouse": source_warehouse}, "actual_qty") or 0

		mr = make_material_request(material_request_type="Material Transfer", qty=10, warehouse=t_warehouse, from_warehouse=source_warehouse, item_code=item.name)
		self.assertEqual(mr.status, "Pending")
		pl = create_pick_list(mr.name)
		pl.save()
		pl.submit()

		se_data = pl_stock_entry(json.dumps(pl.as_dict()))
		se = frappe.get_doc(se_data)
		se.apply_putaway_rule = 1
		se.save()
		se.submit()
		tse.check_stock_ledger_entries(
			self, 
			"Stock Entry", 
			se.name, 
			[
				[item.name, t_warehouse, 5], 
				[item.name, source_warehouse, -5], 
				[item.name, t_warehouse1, 5], 
				[item.name, source_warehouse, -5]
			]
		)
		mr.load_from_db()
		self.assertEqual(mr.status, "Transferred")
		self.assertEqual(se.items[0].qty, 5)
		self.assertEqual(len(se.items), 2)

		se.cancel()
		mr.load_from_db()
		current_qty = frappe.db.get_value("Bin", {"item_code": item.name, "warehouse": source_warehouse}, "actual_qty") or 0
		self.assertEqual(current_qty, s_bin_qty)
		self.assertEqual(mr.status, "Pending")

	
	def test_mr_to_partial_pi_TC_B_027(self):
		# 2MR => 2RFQ => 2SQ => 2PO => 1PR => 1PI
		frappe.set_user("Administrator")
		item = make_test_item("Testing-31")
		args = frappe._dict()
		args['mr'] = [{
				"company" : "_Test Company",
				"item_code" : item.item_code,
				"warehouse" : "Stores - _TC",
				"qty" : 10,
				"rate" : 100,
			},
			{
				"company" : "_Test Company",
				"item_code" : item.item_code,
				"warehouse" : "Stores - _TC",
				"qty" : 10,
				"rate" : 100,
			}
		]

		po_name_list = []
		total_mr_qty = 0
		for mr_dict in args['mr']:
			doc_mr = make_material_request(**mr_dict)
			doc_rfq = make_test_rfq(doc_mr.name)
			self.assertEqual(doc_mr.docstatus, 1)
			total_mr_qty += doc_mr.items[0].qty
			
			doc_sq= make_test_sq(doc_rfq.name, 100)
			doc_po = make_test_po(doc_sq.name, type='Supplier Quotation')
			self.assertEqual(doc_po.docstatus, 1)
			po_name_list.append(doc_po.name)


		item_dict = {
			"item_code" : item.item_code,
			"warehouse" : "Stores - _TC",
			"qty" : 10,
			"rate" : 100,
			"purchase_order" : po_name_list[1]
		}
		
		doc_pr = make_test_pr(po_name_list[0], item_dict=item_dict)
		doc_pi = make_test_pi(doc_pr.name)
		
		self.assertEqual(doc_pi.docstatus, 1)
		self.assertEqual(doc_pi.total_qty, total_mr_qty)

	def test_mr_to_partial_pi_TC_B_028(self):
		# 2MR => 2RFQ => 2SQ => 2PO => 2PR => 1PI
		frappe.set_user("Administrator")
		item = make_test_item("Testing-31")
		args = frappe._dict()
		args['mr'] = [{
				"company" : "_Test Company",
				"item_code" : item.item_code,
				"warehouse" : "Stores - _TC",
				"qty" : 10,
				"rate" : 100,
			},
			{
				"company" : "_Test Company",
				"item_code" : item.item_code,
				"warehouse" : "Stores - _TC",
				"qty" : 10,
				"rate" : 100,
			}
		]

		pr_name_list = []
		total_mr_qty = 0
		for mr_dict in args['mr']:
			doc_mr = make_material_request(**mr_dict)
			doc_rfq = make_test_rfq(doc_mr.name)
			self.assertEqual(doc_mr.docstatus, 1)
			total_mr_qty += doc_mr.items[0].qty
			
			doc_sq= make_test_sq(doc_rfq.name, 100)
			doc_po = make_test_po(doc_sq.name, type='Supplier Quotation')
			doc_pr = make_test_pr(doc_po.name)
			self.assertEqual(doc_pr.docstatus, 1)
			pr_name_list.append(doc_pr.name)


		item_dict = {
			"item_code" : item.item_code,
			"warehouse" : "Stores - _TC",
			"qty" : 10,
			"rate" : 100,
			"purchase_receipt" : pr_name_list[1]
		}
		
		
		doc_pi = make_test_pi(pr_name_list[0], item_dict=item_dict)
		
		self.assertEqual(doc_pi.docstatus, 1)
		self.assertEqual(doc_pi.total_qty, total_mr_qty)
	
	def test_mr_to_partial_pi_TC_B_029(self):
		# 1MR => 1RFQ => 1SQ => 1PO => 1PR => 2PI
		frappe.set_user("Administrator")
		item = make_test_item("Testing-31")
		args = frappe._dict()
		args['mr'] = [{
				"company" : "_Test Company",
				"item_code" : item.item_code,
				"warehouse" : "Stores - _TC",
				"qty" : 20,
				"rate" : 100,
			}
		]

		pi_received_qty = [10, 10]
		total_pi_qty = 0
		
		doc_mr = make_material_request(**args['mr'][0])
		doc_rfq = make_test_rfq(doc_mr.name)
		self.assertEqual(doc_mr.docstatus, 1)
		
		doc_sq= make_test_sq(doc_rfq.name, 100)
		doc_po = make_test_po(doc_sq.name, type='Supplier Quotation')
		doc_pr = make_test_pr(doc_po.name)
		self.assertEqual(doc_pr.docstatus, 1)
		
		for received_qty in pi_received_qty:
			doc_pi = make_test_pi(doc_pr.name, received_qty=received_qty)
			total_pi_qty += doc_pi.total_qty
			self.assertEqual(doc_pi.docstatus, 1)

		self.assertEqual(doc_mr.items[0].qty, total_pi_qty)
		doc_mr.reload()
		self.assertEqual(doc_mr.status, 'Received')

	def test_create_material_req_to_po_to_2pr_return_TC_SCK_035(self):
		#batch item
		batch_item_code = make_item(
			"Test Batch No for Validation",
			{"has_batch_no": 1, "batch_number_series": "BT-TSNFVAL-.#####", "create_new_batch": 1},
		).name
		mr = make_material_request(item_code=batch_item_code)
		
		#partially qty
		po = make_purchase_order(mr.name)
		po.supplier = "_Test Supplier"
		po.get("items")[0].rate = 100
		po.insert()
		po.submit()

		bin_qty = frappe.db.get_value("Bin", {"item_code": batch_item_code, "warehouse": "_Test Warehouse - _TC"}, "actual_qty")
		pr = make_purchase_receipt(po.name)
		pr.get("items")[0].qty = 10
		pr.insert()
		pr.submit()
		
		sle = frappe.get_doc('Stock Ledger Entry',{'voucher_no':pr.name})
		self.assertEqual(sle.qty_after_transaction, bin_qty + 10)
		self.assertEqual(sle.warehouse, mr.get("items")[0].warehouse)
		
		debit_act = frappe.db.get_value("Company",pr.company,"stock_received_but_not_billed")
		gl_temp_credit = frappe.db.get_value('GL Entry',{'voucher_no':pr.name, 'account': debit_act},'credit')
		self.assertEqual(gl_temp_credit, 1000)
		
		gl_stock_debit = frappe.db.get_value('GL Entry',{'voucher_no':pr.name, 'account': 'Stock In Hand - _TC'},'debit')
		self.assertEqual(gl_stock_debit, 1000)

		from erpnext.controllers.sales_and_purchase_return import make_return_doc
		return_pr = make_return_doc("Purchase Receipt", pr.name)
		return_pr.items[0].qty = -5
		return_pr.items[0].received_qty = -5
		return_pr.submit()

		bin_qty = frappe.db.get_value("Bin", {"item_code": batch_item_code, "warehouse": "_Test Warehouse - _TC"}, "actual_qty")
		sle = frappe.get_doc('Stock Ledger Entry',{'voucher_no':return_pr.name})
		self.assertEqual(sle.qty_after_transaction, bin_qty)
		self.assertEqual(sle.warehouse, mr.get("items")[0].warehouse)
		
		#if account setup in company
		if frappe.db.exists('GL Entry',{'account': 'Stock Received But Not Billed - _TC'}):
			gl_temp_credit = frappe.db.get_value('GL Entry',{'voucher_no':return_pr.name, 'account': 'Stock Received But Not Billed - _TC'},'debit')
			self.assertEqual(gl_temp_credit, 500)
		
		#if account setup in company
		if frappe.db.exists('GL Entry',{'account': 'Stock In Hand - _TC'}):
			gl_stock_debit = frappe.db.get_value('GL Entry',{'voucher_no':return_pr.name, 'account': 'Stock In Hand - _TC'},'credit')
			self.assertEqual(gl_stock_debit, 500)

		return_pr1 = make_return_doc("Purchase Receipt", pr.name)
		return_pr.items[0].qty = -5
		return_pr.items[0].received_qty = -5
		return_pr1.submit()

		bin_qty = frappe.db.get_value("Bin", {"item_code": batch_item_code, "warehouse": "_Test Warehouse - _TC"}, "actual_qty")
		sle = frappe.get_doc('Stock Ledger Entry',{'voucher_no':return_pr1.name})
		self.assertEqual(sle.qty_after_transaction, bin_qty)
		self.assertEqual(sle.warehouse, mr.get("items")[0].warehouse)
		
		#if account setup in company
		if frappe.db.exists('GL Entry',{'account': 'Stock Received But Not Billed - _TC'}):
			gl_temp_credit = frappe.db.get_value('GL Entry',{'voucher_no':return_pr1.name, 'account': 'Stock Received But Not Billed - _TC'},'debit')
			self.assertEqual(gl_temp_credit, 500)
		
		# if account setup in company
		if frappe.db.exists('GL Entry',{'account': 'Stock In Hand - _TC'}):
			gl_stock_debit = frappe.db.get_value('GL Entry',{'voucher_no':return_pr1.name, 'account': 'Stock In Hand - _TC'},'credit')
			self.assertEqual(gl_stock_debit, 500)

	def test_create_material_req_to_2po_to_2pr_TC_SCK_040(self):
		from erpnext.accounts.doctype.payment_entry.test_payment_entry import create_company
		create_company()
		create_customer(name="_Test Customer")
		create_supplier(supplier_name="_Test Supplier")
		create_item("_Test Item",warehouse="Stores - _TC")
		create_fiscal_year("_Test Company")
		cost_center = frappe.db.get_all('Cost Center',{'company':"_Test Company",'is_group':0},"name")
		mr = make_material_request(warehouse= 'Goods In Transit - _TC',uom = "Unit",cost_center = cost_center[0].name)
		
		#partially qty
		po = make_purchase_order(mr.name)
		po.supplier = "_Test Supplier"
		po.get("items")[0].rate = 100
		po.get("items")[0].qty = 5
		po.insert()
		po.submit()

		bin_qty = frappe.db.get_value("Bin", {"item_code": "_Test Item", "warehouse": "Goods In Transit - _TC"}, "actual_qty")
		pr = make_purchase_receipt(po.name)
		pr.insert()
		pr.submit()
		
		sle = frappe.get_doc('Stock Ledger Entry',{'voucher_no':pr.name})
		self.assertEqual(sle.qty_after_transaction, bin_qty + 5)
		self.assertEqual(sle.warehouse, mr.get("items")[0].warehouse)
		
		#if account setup in company
		if frappe.db.exists('GL Entry',{'account': 'Stock Received But Not Billed - _TC'}):
			gl_temp_credit = frappe.db.get_value('GL Entry',{'voucher_no':pr.name, 'account': 'Stock Received But Not Billed - _TC'},'credit')
			self.assertEqual(gl_temp_credit, 500)
		
		#if account setup in company
		if frappe.db.exists('GL Entry',{'account': 'Stock In Hand - _TC'}):
			gl_stock_debit = frappe.db.get_value('GL Entry',{'voucher_no':pr.name, 'account': 'Stock In Hand - _TC'},'debit')
			self.assertEqual(gl_stock_debit, 500)

		#remaining qty
		po = make_purchase_order(mr.name)
		po.supplier = "_Test Supplier"
		po.get("items")[0].rate = 100
		po.get("items")[0].qty = 5
		po.insert()
		po.submit()

		bin_qty = frappe.db.get_value("Bin", {"item_code": "_Test Item", "warehouse": "Goods In Transit - _TC"}, "actual_qty")
		pr1 = make_purchase_receipt(po.name)
		pr1.insert()
		pr1.submit()
		
		sle = frappe.get_doc('Stock Ledger Entry',{'voucher_no':pr1.name})
		self.assertEqual(sle.qty_after_transaction, bin_qty + 5)
		self.assertEqual(sle.warehouse, mr.get("items")[0].warehouse)
		
		#if account setup in company
		if frappe.db.exists('GL Entry',{'account': 'Stock Received But Not Billed - _TC'}):
			gl_temp_credit = frappe.db.get_value('GL Entry',{'voucher_no':pr1.name, 'account': 'Stock Received But Not Billed - _TC'},'credit')
			self.assertEqual(gl_temp_credit, 500)
		
		#if account setup in company
		if frappe.db.exists('GL Entry',{'account': 'Stock In Hand - _TC'}):
			gl_stock_debit = frappe.db.get_value('GL Entry',{'voucher_no':pr1.name, 'account': 'Stock In Hand - _TC'},'debit')
			self.assertEqual(gl_stock_debit, 500)

		from erpnext.controllers.sales_and_purchase_return import make_return_doc
		return_pr = make_return_doc("Purchase Receipt", pr.name)
		return_pr.items[0].qty = -5
		return_pr.items[0].received_qty = -5
		return_pr.submit()

		bin_qty = frappe.db.get_value("Bin", {"item_code": "_Test Item", "warehouse": "Goods In Transit - _TC"}, "actual_qty")
		sle = frappe.get_doc('Stock Ledger Entry',{'voucher_no':return_pr.name})
		self.assertEqual(sle.qty_after_transaction, bin_qty)
		self.assertEqual(sle.warehouse, mr.get("items")[0].warehouse)
		
		#if account setup in company
		if frappe.db.exists('GL Entry',{'account': 'Stock Received But Not Billed - _TC'}):
			gl_temp_credit = frappe.db.get_value('GL Entry',{'voucher_no':return_pr.name, 'account': 'Stock Received But Not Billed - _TC'},'debit')
			self.assertEqual(gl_temp_credit, 500)
		
		#if account setup in company
		if frappe.db.exists('GL Entry',{'account': 'Stock In Hand - _TC'}):
			gl_stock_debit = frappe.db.get_value('GL Entry',{'voucher_no':return_pr.name, 'account': 'Stock In Hand - _TC'},'credit')
			self.assertEqual(gl_stock_debit, 500)

		return_pr1 = make_return_doc("Purchase Receipt", pr1.name)
		return_pr1.items[0].qty = -5
		return_pr1.items[0].received_qty = -5
		return_pr1.submit()

		bin_qty = frappe.db.get_value("Bin", {"item_code": "_Test Item", "warehouse": "Goods In Transit - _TC"}, "actual_qty")
		sle = frappe.get_doc('Stock Ledger Entry',{'voucher_no':return_pr1.name})
		self.assertEqual(sle.qty_after_transaction, bin_qty)
		self.assertEqual(sle.warehouse, mr.get("items")[0].warehouse)
		
		#if account setup in company
		if frappe.db.exists('GL Entry',{'account': 'Stock Received But Not Billed - _TC'}):
			gl_temp_credit = frappe.db.get_value('GL Entry',{'voucher_no':return_pr1.name, 'account': 'Stock Received But Not Billed - _TC'},'debit')
			self.assertEqual(gl_temp_credit, 500)
		
		# if account setup in company
		if frappe.db.exists('GL Entry',{'account': 'Stock In Hand - _TC'}):
			gl_stock_debit = frappe.db.get_value('GL Entry',{'voucher_no':return_pr1.name, 'account': 'Stock In Hand - _TC'},'credit')
			self.assertEqual(gl_stock_debit, 500)

	@change_settings("Stock Settings",{"over_delivery_receipt_allowance": 100})
	def test_mr_to_partial_pr_TC_B_023(self):
		# MR => 1RFQ => 2SQ => 2PO => 1PR => 1PI
		from erpnext.accounts.doctype.sales_invoice.test_sales_invoice import create_company_and_supplier as create_data
		get_company_supplier = create_data()
		company = get_company_supplier.get("child_company")
		supplier = get_company_supplier.get("supplier")
		customer = get_company_supplier.get("customer")
		warehouse = "Stores - TC-3"
		item = make_test_item("_test_item_partial_pr")
		args = frappe._dict()
		args['mr'] = [{
			"company": company,
			"item_code": item.item_code,
			"warehouse": warehouse,
			"qty": 20,
			"rate": 100,
			"customer": customer,
			"uom": "Nos",
			"cost_center": "Main - TC-3"
		}]
		args['sq'] = [10, 10]
		total_po_qty = sum(args['sq'])
		total_pi_qty = 0
		doc_mr = make_material_request(**args['mr'][0])
		doc_rfq = make_request_for_quotation(doc_mr.name)
		doc_rfq.append(
			"suppliers",
			{
				"supplier": supplier,
				"email_id": "123_testrfquser@example.com"
			}
		)
		doc_rfq.message_for_supplier = "Please supply the specified items at the best possible rates."
		doc_rfq.insert()
		doc_rfq.submit()
		for sq_qty in args['sq']:
			doc_sq = make_test_sq(doc_rfq.name, rate=100, received_qty=sq_qty, supplier = supplier)
			doc_po = make_test_po(doc_sq.name, type='Supplier Quotation', received_qty=sq_qty)
		doc_pr = make_test_pr(doc_po.name, received_qty=total_po_qty)
		doc_pi = make_purchase_invoice(doc_pr.name)
		doc_pi.bill_no = "test_bill_1122"
		doc_pi.insert()
		doc_pi.submit()
		total_pi_qty += doc_pi.items[0].qty
		self.assertEqual(doc_pi.docstatus, 1)
		self.assertEqual(doc_mr.items[0].qty, total_pi_qty)
		doc_mr.reload()
		self.assertEqual(doc_mr.status, "Received")

	def test_mr_to_partial_pi_TC_B_024(self):
		# 2MR => 1RFQ => 1SQ => 1PO => 1PR => 1PI
		frappe.set_user("Administrator")
		item = make_test_item("Testing-31")
		args = frappe._dict()
		args['mr'] = [
			{
				"company": "_Test Company",
				"item_code": item.item_code,
				"warehouse": "Stores - _TC",
				"qty": 10,
				"rate": 100,
			},
			{
				"company": "_Test Company",
				"item_code": item.item_code,
				"warehouse": "Stores - _TC",
				"qty": 15,
				"rate": 100,
			}
		]
		total_mr_qty = 0
		rfq_name = None
		for mr_dict in args['mr']:
			doc_mr = make_material_request(**mr_dict)
			self.assertEqual(doc_mr.docstatus, 1)
			total_mr_qty += doc_mr.items[0].qty

			if not rfq_name:
					doc_rfq = make_test_rfq(doc_mr.name)
					rfq_name = doc_rfq.name

		doc_sq = make_test_sq(rfq_name, 100)
		self.assertEqual(doc_sq.docstatus, 1)
		item_dict = {
			"item_code": item.item_code,
			"warehouse": "Stores - _TC",
			"qty": total_mr_qty,
			"rate": 100,
			"supplier_quotation": doc_sq.name
		}
		doc_po = make_test_po(doc_sq.name, type='Supplier Quotation', item_dict=item_dict)
		self.assertEqual(doc_po.docstatus, 1)

		doc_pr = make_test_pr(doc_po.name)
		self.assertEqual(doc_pr.docstatus, 1)

		doc_pi = make_test_pi(doc_pr.name)
		self.assertEqual(doc_pi.docstatus, 1)

	def test_mr_to_partial_pi_TC_B_025(self):
		# 2MR => 2RFQ => 1SQ => 1PO => 1PR => 1PI
		frappe.set_user("Administrator")
		item = make_test_item("Testing-31")
		args = frappe._dict()
		args['mr'] = [
			{
				"company": "_Test Company",
				"item_code": item.item_code,
				"warehouse": "Stores - _TC",
				"qty": 10,
				"rate": 100,
			},
			{
				"company": "_Test Company",
				"item_code": item.item_code,
				"warehouse": "Stores - _TC",
				"qty": 15,
				"rate": 100,
			}
		]

		rfq_name_list = []
		total_mr_qty = 0
		for mr_dict in args['mr']:
			doc_mr = make_material_request(**mr_dict)
			self.assertEqual(doc_mr.docstatus, 1)
			total_mr_qty += doc_mr.items[0].qty

			doc_rfq = make_test_rfq(doc_mr.name)
			self.assertEqual(doc_rfq.docstatus, 1)
			rfq_name_list.append(doc_rfq.name)

		doc_sq = make_test_sq(rfq_name_list, 100)
		self.assertEqual(doc_sq.docstatus, 1)

		item_dict = {
			"item_code": item.item_code,
			"warehouse": "Stores - _TC",
			"qty": total_mr_qty,
			"rate": 100,
			"supplier_quotation": doc_sq.name
		}
		doc_po = make_test_po(doc_sq.name, type='Supplier Quotation', item_dict=item_dict)
		self.assertEqual(doc_po.docstatus, 1)

		doc_pr = make_test_pr(doc_po.name)
		self.assertEqual(doc_pr.docstatus, 1)

		doc_pi = make_test_pi(doc_pr.name)
		self.assertEqual(doc_pi.docstatus, 1)

	def test_create_mr_to_po_to_pr_cancel_TC_SCK_055(self):
		mr = make_material_request()

		po = make_purchase_order(mr.name)
		po.supplier = "_Test Supplier"
		po.get("items")[0].rate = 100
		po.insert()
		po.submit()

		bin_qty = frappe.db.get_value("Bin", {"item_code": "_Test Item", "warehouse": "_Test Warehouse - _TC"}, "actual_qty")
		pr = make_purchase_receipt(po.name)
		pr.insert()
		pr.submit()
		
		sle = frappe.get_doc('Stock Ledger Entry',{'voucher_no':pr.name})
		self.assertEqual(sle.qty_after_transaction, bin_qty + 10)
		self.assertEqual(sle.warehouse, mr.get("items")[0].warehouse)
		
		#if account setup in company
		if frappe.db.exists('GL Entry',{'account': 'Stock Received But Not Billed - _TC'}):
			gl_temp_credit = frappe.db.get_value('GL Entry',{'voucher_no':pr.name, 'account': 'Stock Received But Not Billed - _TC'},'credit')
			self.assertEqual(gl_temp_credit, 1000)
		
		#if account setup in company
		if frappe.db.exists('GL Entry',{'account': 'Stock In Hand - _TC'}):
			gl_stock_debit = frappe.db.get_value('GL Entry',{'voucher_no':pr.name, 'account': 'Stock In Hand - _TC'},'debit')
			self.assertEqual(gl_stock_debit, 1000)

		#PR Cancel
		pr.cancel()
		
		sle = frappe.get_doc('Stock Ledger Entry',{'voucher_no':pr.name})
		self.assertEqual(sle.qty_after_transaction, 0)
		self.assertEqual(sle.warehouse, mr.get("items")[0].warehouse)
		
		#if account setup in company
		if frappe.db.exists('GL Entry',{'account': 'Stock Received But Not Billed - _TC'}):
			gl_temp_credit = frappe.db.get_value('GL Entry',{'voucher_no':pr.name, 'account': 'Stock Received But Not Billed - _TC'},'credit')
			self.assertEqual(gl_temp_credit, 0)
		
		#if account setup in company
		if frappe.db.exists('GL Entry',{'account': 'Stock In Hand - _TC'}):
			gl_stock_debit = frappe.db.get_value('GL Entry',{'voucher_no':pr.name, 'account': 'Stock In Hand - _TC'},'debit')
			self.assertEqual(gl_stock_debit, 0)

	def test_create_material_req_to_2po_to_2pr_cancel_TC_SCK_056(self):
		from erpnext.accounts.doctype.payment_entry.test_payment_entry import create_company
		create_company()
		create_customer(name="_Test Customer")
		create_supplier(supplier_name="_Test Supplier")
		create_item("_Test Item",warehouse="Stores - _TC")
		create_fiscal_year("_Test Company")
		cost_center = frappe.db.get_all('Cost Center',{'company':"_Test Company",'is_group':0},"name")
		mr = make_material_request(warehouse= 'Goods In Transit - _TC',uom = "Unit",cost_center = cost_center[0].name)
		
		#partially qty
		po = make_purchase_order(mr.name)
		po.supplier = "_Test Supplier"
		po.get("items")[0].rate = 100
		po.get("items")[0].qty = 5
		po.insert()
		po.submit()

		bin_qty = frappe.db.get_value("Bin", {"item_code": "_Test Item", "warehouse": "Goods In Transit - _TC"}, "actual_qty")
		pr = make_purchase_receipt(po.name)
		pr.insert()
		pr.submit()
		
		sle = frappe.get_doc('Stock Ledger Entry',{'voucher_no':pr.name})
		self.assertEqual(sle.qty_after_transaction, bin_qty + 5)
		self.assertEqual(sle.warehouse, mr.get("items")[0].warehouse)
		
		#if account setup in company
		if frappe.db.exists('GL Entry',{'account': 'Stock Received But Not Billed - _TC'}):
			gl_temp_credit = frappe.db.get_value('GL Entry',{'voucher_no':pr.name, 'account': 'Stock Received But Not Billed - _TC'},'credit')
			self.assertEqual(gl_temp_credit, 500)
		
		#if account setup in company
		if frappe.db.exists('GL Entry',{'account': 'Stock In Hand - _TC'}):
			gl_stock_debit = frappe.db.get_value('GL Entry',{'voucher_no':pr.name, 'account': 'Stock In Hand - _TC'},'debit')
			self.assertEqual(gl_stock_debit, 500)

		#remaining qty
		po = make_purchase_order(mr.name)
		po.supplier = "_Test Supplier"
		po.get("items")[0].rate = 100
		po.get("items")[0].qty = 5
		po.insert()
		po.submit()

		bin_qty = frappe.db.get_value("Bin", {"item_code": "_Test Item", "warehouse": "Goods In Transit - _TC"}, "actual_qty")
		pr1 = make_purchase_receipt(po.name)
		pr1.insert()
		pr1.submit()
		
		sle = frappe.get_doc('Stock Ledger Entry',{'voucher_no':pr1.name})
		self.assertEqual(sle.qty_after_transaction, bin_qty + 5)
		self.assertEqual(sle.warehouse, mr.get("items")[0].warehouse)
		
		#if account setup in company
		if frappe.db.exists('GL Entry',{'account': 'Stock Received But Not Billed - _TC'}):
			gl_temp_credit = frappe.db.get_value('GL Entry',{'voucher_no':pr1.name, 'account': 'Stock Received But Not Billed - _TC'},'credit')
			self.assertEqual(gl_temp_credit, 500)
		
		#if account setup in company
		if frappe.db.exists('GL Entry',{'account': 'Stock In Hand - _TC'}):
			gl_stock_debit = frappe.db.get_value('GL Entry',{'voucher_no':pr1.name, 'account': 'Stock In Hand - _TC'},'debit')
			self.assertEqual(gl_stock_debit, 500)

		#PR Cancel
		pr.cancel()
		
		sle = frappe.get_doc('Stock Ledger Entry',{'voucher_no':pr.name})
		self.assertEqual(sle.qty_after_transaction, 0)
		self.assertEqual(sle.warehouse, mr.get("items")[0].warehouse)
		
		#if account setup in company
		if frappe.db.exists('GL Entry',{'account': 'Stock Received But Not Billed - _TC'}):
			gl_temp_credit = frappe.db.get_value('GL Entry',{'voucher_no':pr.name, 'account': 'Stock Received But Not Billed - _TC'},'credit')
			self.assertEqual(gl_temp_credit, 0)
		
		#if account setup in company
		if frappe.db.exists('GL Entry',{'account': 'Stock In Hand - _TC'}):
			gl_stock_debit = frappe.db.get_value('GL Entry',{'voucher_no':pr.name, 'account': 'Stock In Hand - _TC'},'debit')
			self.assertEqual(gl_stock_debit, 0)

		#PR Cancel
		pr1.cancel()
		
		sle = frappe.get_doc('Stock Ledger Entry',{'voucher_no':pr1.name})
		self.assertEqual(sle.qty_after_transaction, 0)
		self.assertEqual(sle.warehouse, mr.get("items")[0].warehouse)
		
		#if account setup in company
		if frappe.db.exists('GL Entry',{'account': 'Stock Received But Not Billed - _TC'}):
			gl_temp_credit = frappe.db.get_value('GL Entry',{'voucher_no':pr1.name, 'account': 'Stock Received But Not Billed - _TC'},'credit')
			self.assertEqual(gl_temp_credit, 0)
		
		#if account setup in company
		if frappe.db.exists('GL Entry',{'account': 'Stock In Hand - _TC'}):
			gl_stock_debit = frappe.db.get_value('GL Entry',{'voucher_no':pr1.name, 'account': 'Stock In Hand - _TC'},'debit')
			self.assertEqual(gl_stock_debit, 0)

	def test_create_material_req_to_po_to_2pr_cancel_TC_SCK_057(self):
		from erpnext.accounts.doctype.payment_entry.test_payment_entry import create_company
		create_company()
		create_customer(name="_Test Customer")
		create_supplier(supplier_name="_Test Supplier")
		create_item("_Test Item",warehouse="Stores - _TC")
		create_fiscal_year("_Test Company")
		cost_center = frappe.db.get_all('Cost Center',{'company':"_Test Company",'is_group':0},"name")
		mr = make_material_request(warehouse= 'Goods In Transit - _TC',uom = "Unit",cost_center = cost_center[0].name)
		
		#partially qty
		po = make_purchase_order(mr.name)
		po.supplier = "_Test Supplier"
		po.get("items")[0].rate = 100
		po.insert()
		po.submit()

		bin_qty = frappe.db.get_value("Bin", {"item_code": "_Test Item", "warehouse": "Goods In Transit - _TC"}, "actual_qty")
		pr = make_purchase_receipt(po.name)
		pr.get("items")[0].qty = 5
		pr.insert()
		pr.submit()
		
		sle = frappe.get_doc('Stock Ledger Entry',{'voucher_no':pr.name})
		self.assertEqual(sle.qty_after_transaction, bin_qty + 5)
		self.assertEqual(sle.warehouse, mr.get("items")[0].warehouse)
		
		debit_act = frappe.db.get_value("Company",pr.company,"stock_received_but_not_billed")
		gl_temp_credit = frappe.db.get_value('GL Entry',{'voucher_no':pr.name, 'account': debit_act},'credit')
		self.assertEqual(gl_temp_credit, 500)
		
		#if account setup in company
		if frappe.db.exists('GL Entry',{'account': 'Stock In Hand - _TC'}):
			gl_stock_debit = frappe.db.get_value('GL Entry',{'voucher_no':pr.name, 'account': 'Stock In Hand - _TC'},'debit')
			self.assertEqual(gl_stock_debit, 500)

		#remaining qty
		bin_qty = frappe.db.get_value("Bin", {"item_code": "_Test Item", "warehouse": "Goods In Transit - _TC"}, "actual_qty")
		pr1 = make_purchase_receipt(po.name)
		pr1.get("items")[0].qty = 5
		pr1.insert()
		pr1.submit()
		
		sle = frappe.get_doc('Stock Ledger Entry',{'voucher_no':pr1.name})
		self.assertEqual(sle.qty_after_transaction, bin_qty + 5)
		self.assertEqual(sle.warehouse, mr.get("items")[0].warehouse)
		
		debit_act = frappe.db.get_value("Company",pr.company,"stock_received_but_not_billed")
		gl_temp_credit = frappe.db.get_value('GL Entry',{'voucher_no':pr1.name, 'account': debit_act},'credit')
		self.assertEqual(gl_temp_credit, 500)
		
		#if account setup in company
		if frappe.db.exists('GL Entry',{'account': 'Stock In Hand - _TC'}):
			gl_stock_debit = frappe.db.get_value('GL Entry',{'voucher_no':pr1.name, 'account': 'Stock In Hand - _TC'},'debit')
			self.assertEqual(gl_stock_debit, 500)

		pr.cancel()
		sle = frappe.get_doc('Stock Ledger Entry',{'voucher_no':pr.name})
		self.assertEqual(sle.qty_after_transaction, 0)

		pr1.cancel()
		sle = frappe.get_doc('Stock Ledger Entry',{'voucher_no':pr1.name})
		self.assertEqual(sle.qty_after_transaction, 0)

	def test_create_material_req_to_2po_to_1pr_cancel_TC_SCK_058(self):
		from erpnext.accounts.doctype.payment_entry.test_payment_entry import create_company
		create_company()
		create_customer(name="_Test Customer")
		create_supplier(supplier_name="_Test Supplier")
		create_item("_Test Item",warehouse="Stores - _TC")
		create_fiscal_year("_Test Company")
		cost_center = frappe.db.get_all('Cost Center',{'company':"_Test Company",'is_group':0},"name")
		mr = make_material_request(warehouse= 'Goods In Transit - _TC',uom = "Unit",cost_center = cost_center[0].name)
		
		#partially qty
		po = make_purchase_order(mr.name)
		po.supplier = "_Test Supplier"
		po.get("items")[0].rate = 100
		po.get("items")[0].qty = 5
		po.insert()
		po.submit()

		#remaining qty
		po1 = make_purchase_order(mr.name)
		po1.supplier = "_Test Supplier"
		po1.get("items")[0].rate = 100
		po1.get("items")[0].qty = 5
		po1.insert()
		po1.submit()

		pr = make_purchase_receipt(po.name)
		pr = make_purchase_receipt(po1.name, target_doc=pr)
		pr.submit()
		
		bin_qty = frappe.db.get_value("Bin", {"item_code": "_Test Item", "warehouse": "Goods In Transit - _TC"}, "actual_qty")
		sle = frappe.get_doc('Stock Ledger Entry',{'voucher_no':pr.name})
		self.assertEqual(sle.qty_after_transaction, bin_qty)
		self.assertEqual(sle.warehouse, mr.get("items")[0].warehouse)
		
		#if account setup in company
		if frappe.db.exists('GL Entry',{'account': 'Stock Received But Not Billed - _TC'}):
			gl_temp_credit = frappe.db.get_value('GL Entry',{'voucher_no':pr.name, 'account': 'Stock Received But Not Billed - _TC'},'credit')
			self.assertEqual(gl_temp_credit, 1000)
		
		#if account setup in company
		if frappe.db.exists('GL Entry',{'account': 'Stock In Hand - _TC'}):
			gl_stock_debit = frappe.db.get_value('GL Entry',{'voucher_no':pr.name, 'account': 'Stock In Hand - _TC'},'debit')
			self.assertEqual(gl_stock_debit, 1000)

		pr.cancel()
		sle = frappe.get_doc('Stock Ledger Entry',{'voucher_no':pr.name})
		self.assertEqual(sle.qty_after_transaction, 0)

	def test_create_mr_issue_to_stock_entry_with_batch_and_TC_SCK_062(self):
		from erpnext.stock.doctype.stock_entry.stock_entry_utils import make_stock_entry as _make_stock_entry
		from erpnext.buying.doctype.purchase_order.test_purchase_order import get_or_create_fiscal_year
		company = "_Test Company with perpetual inventory"
		create_company(company)
		get_or_create_fiscal_year(company)
		fields = {
			"has_batch_no": 1,
			"is_stock_item": 1,
   			"has_serial_no": 1,
			"create_new_batch": 1,
			"batch_naming_series": "Test-SBBTYT-NNS.#####",
			"serial_no_series": "Test-SABBMRP-Sno.#####",
			"company": company
		}

		if frappe.db.has_column("Item", "gst_hsn_code"):
			fields["gst_hsn_code"] = "01011010"

		qty = 10
		frappe.db.set_value("Company", company, "stock_adjustment_account", "Stock Adjustment - TCP1")
		default_warehouse = frappe.db.get_all('Warehouse',{'company':'_Test Company with perpetual inventory','is_group':0},['name'])[0].name
		target_warehouse = default_warehouse
		item = make_item("Test Use Serial and Batch Item SN Items", fields).name
		account =  frappe.db.get_value('Account',{'company':company,'account_currency':"INR","account_type":"Cash"},'name')
		new_stock = _make_stock_entry(
			item_code=item,
			qty=10,
			to_warehouse=target_warehouse,
			company=company,
			expense_account = account,
			rate=100,
		)
		self.assertTrue(new_stock.items[0].serial_and_batch_bundle)
		cost_center = frappe.db.get_value("Cost Center", {"company": company}, "name")
		mr = make_material_request(
			material_request_type="Material Issue",
   			qty=qty, 
      		warehouse=target_warehouse,
        	item_code=item,
         	company=company,
          	cost_center=cost_center,
			uom = "Box"
		)
		self.assertEqual(mr.status, "Pending")

		bin_qty = (
			frappe.db.get_value("Bin", {"item_code": item, "warehouse": target_warehouse}, "actual_qty") or 0
		)
		stock_in_hand_account = get_inventory_account(company, target_warehouse)

		# Make stock entry against material request issue
		se = make_stock_entry(mr.name)
		se.items[0].expense_account = account
		se.serial_and_batch_bundle = new_stock.items[0].serial_and_batch_bundle
		se.insert()
		se.submit()
		mr.load_from_db()
		self.assertEqual(mr.status, "Issued")

		sle = frappe.get_doc("Stock Ledger Entry", {"voucher_no": se.name})
		stock_value_diff = abs(
			frappe.db.get_value(
				"Stock Ledger Entry",
				{"voucher_type": "Stock Entry", "voucher_no": se.name},
				"stock_value_difference",
			)
		)
		gle = get_gle(company, se.name, stock_in_hand_account)

		gle1 = get_gle(company, se.name, account)
		self.assertEqual(sle.qty_after_transaction, bin_qty - qty)
		self.assertEqual(gle[1], stock_value_diff)
		self.assertEqual(gle1[0], stock_value_diff)
		se.cancel()
		mr.load_from_db()
  
		# After stock entry cancel
		current_bin_qty = (
			frappe.db.get_value("Bin", {"item_code": item, "warehouse": target_warehouse}, "actual_qty") or 0
		)
		sh_gle = get_gle(company, se.name, stock_in_hand_account)
		cogs_gle = get_gle(company, se.name, "_Test Company with perpetual inventory - TCP1")

		self.assertEqual(sh_gle[0], sh_gle[1])
		self.assertEqual(cogs_gle[0], cogs_gle[1])
		self.assertEqual(current_bin_qty, bin_qty)

	@change_settings("Stock Settings",{"allow_negative_stock": 1})
	def test_mr_transfer_to_se_cancel_TC_SCK_061(self):
		source_wh = create_warehouse(
			warehouse_name="_Test Source Warehouse",
			properties={"parent_warehouse": "All Warehouses - _TC"},
			company="_Test Company",
		)
		target_wh = create_warehouse(
			warehouse_name="_Test target Warehouse",
			properties={"parent_warehouse": "All Warehouses - _TC"},
			company="_Test Company",
		)
		mr = make_material_request(material_request_type="Material Transfer",do_not_submit=1)
		mr.items[0].from_warehouse = source_wh
		mr.items[0].warehouse = target_wh
		mr.submit()
		self.assertEqual(mr.status, "Pending")

		se = make_stock_entry(mr.name)
		se.insert()
		se.submit()
		mr.load_from_db()
		self.assertEqual(mr.status, "Transferred")

		from_warehouse_qty = frappe.db.get_value('Stock Ledger Entry',{'voucher_no':se.name, 'voucher_type':'Stock Entry','warehouse':source_wh},['qty_after_transaction'])
		target_warehouse_qty = frappe.db.get_value('Stock Ledger Entry',{'voucher_no':se.name, 'voucher_type':'Stock Entry','warehouse':target_wh},['qty_after_transaction'])
		self.assertEqual(from_warehouse_qty, -10)
		self.assertEqual(target_warehouse_qty, 10)

		se.cancel()
		from_warehouse_qty = frappe.db.get_value('Stock Ledger Entry',{'voucher_no':se.name, 'voucher_type':'Stock Entry','warehouse':source_wh},['qty_after_transaction'])
		target_warehouse_qty = frappe.db.get_value('Stock Ledger Entry',{'voucher_no':se.name, 'voucher_type':'Stock Entry','warehouse':target_wh},['qty_after_transaction'])
		self.assertEqual(from_warehouse_qty, 0)
		self.assertEqual(target_warehouse_qty, 0)

	def test_mr_po_pi_TC_SCK_082(self):
		# MR =>  PO => PI
		company = "_Test Company"
		make_company(company)
		item_fields = {
			"item_name" : "Testing-31",
			"is_stock_item": 1,
			"valuation_rate": 500
		}
		item = make_item("Testing-31", item_fields).name
		mr_dict_list = [{
				"company" : "_Test Company",
				"item_code" : item,
				"warehouse" : create_warehouse("Stores", company="_Test Company"),
				"qty" : 10,
				"rate" : 100,
			},
		]

		doc_mr = make_material_request(**mr_dict_list[0])
		self.assertEqual(doc_mr.docstatus, 1)

		doc_po = make_test_po(doc_mr.name)
		doc_pi = create_purchase_invoice(doc_po.name)
		doc_pi.submit()

		self.assertEqual(doc_pi.docstatus, 1)
		doc_mr.reload()
		self.assertEqual(doc_mr.status, "Ordered")

		#if account setup in company
		if frappe.db.exists('GL Entry',{'account': 'Stock Received But Not Billed - _TC'}):
			gl_temp_credit = frappe.db.get_value('GL Entry',{'voucher_no':doc_pi.name, 'account': 'Stock Received But Not Billed - _TC'},'debit')
			self.assertEqual(gl_temp_credit, 1000)

		#if account setup in company
		if frappe.db.exists('GL Entry',{'account': 'Creditors - _TC'}):
			gl_stock_debit = frappe.db.get_value('GL Entry',{'voucher_no':doc_pi.name, 'account': 'Creditors - _TC'},'credit')
			self.assertEqual(gl_stock_debit, 1000)

	def test_mr_po_2pi_TC_SCK_083(self):
		# MR =>  PO => 2PI
		item = make_test_item("_test_item_1")
		mr_dict_list = [{
				"company" : "_Test Company",
				"item_code" : item.item_code,
				"warehouse" : "Stores - _TC",
				"qty" : 10,
				"rate" : 100,
			},
		]

		doc_mr = make_material_request(**mr_dict_list[0])
		self.assertEqual(doc_mr.docstatus, 1)

		doc_po = make_test_po(doc_mr.name)
		doc_pi = create_purchase_invoice(doc_po.name)
		doc_pi.items[0].qty = 5
		doc_pi.submit()

		self.assertEqual(doc_pi.docstatus, 1)
		doc_mr.reload()
		self.assertEqual(doc_mr.status, "Ordered")

		#if account setup in company
		if frappe.db.exists('GL Entry',{'account': 'Stock Received But Not Billed - _TC'}):
			gl_temp_credit = frappe.db.get_value('GL Entry',{'voucher_no':doc_pi.name, 'account': 'Stock Received But Not Billed - _TC'},'debit')
			self.assertEqual(gl_temp_credit, 500)

		#if account setup in company
		if frappe.db.exists('GL Entry',{'account': 'Creditors - _TC'}):
			gl_stock_debit = frappe.db.get_value('GL Entry',{'voucher_no':doc_pi.name, 'account': 'Creditors - _TC'},'credit')
			self.assertEqual(gl_stock_debit, 500)

		doc_pi = create_purchase_invoice(doc_po.name)
		doc_pi.items[0].qty = 5
		doc_pi.submit()

		self.assertEqual(doc_pi.docstatus, 1)
		doc_mr.reload()
		self.assertEqual(doc_mr.status, "Ordered")

		#if account setup in company
		if frappe.db.exists('GL Entry',{'account': 'Stock Received But Not Billed - _TC'}):
			gl_temp_credit = frappe.db.get_value('GL Entry',{'voucher_no':doc_pi.name, 'account': 'Stock Received But Not Billed - _TC'},'debit')
			self.assertEqual(gl_temp_credit, 500)

		#if account setup in company
		if frappe.db.exists('GL Entry',{'account': 'Creditors - _TC'}):
			gl_stock_debit = frappe.db.get_value('GL Entry',{'voucher_no':doc_pi.name, 'account': 'Creditors - _TC'},'credit')
			self.assertEqual(gl_stock_debit, 500)

	def test_create_material_req_to_2po_to_2pi_TC_SCK_084(self):
		from erpnext.accounts.doctype.payment_entry.test_payment_entry import create_company
		create_company()
		create_customer(name="_Test Customer")
		create_supplier(supplier_name="_Test Supplier")
		create_item("_Test Item",warehouse="Stores - _TC")
		create_fiscal_year("_Test Company")
		cost_center = frappe.db.get_all('Cost Center',{'company':"_Test Company",'is_group':0},"name")
		mr = make_material_request(warehouse= 'Goods In Transit - _TC',uom = "Unit",cost_center = cost_center[0].name)
		
		#partially qty
		po = make_purchase_order(mr.name)
		po.supplier = "_Test Supplier"
		po.get("items")[0].rate = 100
		po.get("items")[0].qty = 5
		po.insert()
		po.submit()

		#remaining qty
		po1 = make_purchase_order(mr.name)
		po1.supplier = "_Test Supplier"
		po1.get("items")[0].rate = 100
		po1.get("items")[0].qty = 5
		po1.insert()
		po1.submit()

		pr = create_purchase_invoice(po.name)
		pr.submit()
		pr1 = create_purchase_invoice(po1.name)
		pr1.submit()

		#if account setup in company
		if frappe.db.exists('GL Entry',{'account': 'Stock Received But Not Billed - _TC'}):
			recive_account = frappe.db.get_value("Company",mr.company,"stock_received_but_not_billed")
			gl_temp_credit = frappe.db.get_value('GL Entry',{'voucher_no':pr.name, 'account': recive_account},'debit')
			self.assertEqual(gl_temp_credit, 500)
			gl_temp_credit = frappe.db.get_value('GL Entry',{'voucher_no':pr1.name, 'account': recive_account},'debit')
			self.assertEqual(gl_temp_credit, 500)

		#if account setup in company
		if frappe.db.exists('GL Entry',{'account': 'Creditors - _TC'}):
			payable_act = frappe.db.get_value("Company",mr.company,"default_payable_account")
			gl_stock_debit = frappe.db.get_value('GL Entry',{'voucher_no':pr.name, 'account': payable_act},'credit')
			self.assertEqual(gl_stock_debit, 500)
			gl_stock_debit = frappe.db.get_value('GL Entry',{'voucher_no':pr1.name, 'account': payable_act},'credit')
			self.assertEqual(gl_stock_debit, 500)

	def test_create_material_req_to_2po_to_1pi_TC_SCK_085(self):
		from erpnext.accounts.doctype.payment_entry.test_payment_entry import create_company
		create_company()
		create_customer(name="_Test Customer")
		create_supplier(supplier_name="_Test Supplier")
		create_item("_Test Item",warehouse="Stores - _TC")
		create_fiscal_year("_Test Company")
		cost_center = frappe.db.get_all('Cost Center',{'company':"_Test Company",'is_group':0},"name")
		mr = make_material_request(warehouse= 'Goods In Transit - _TC',uom = "Unit",cost_center = cost_center[0].name)

		#partially qty
		po = make_purchase_order(mr.name)
		po.supplier = "_Test Supplier"
		po.get("items")[0].rate = 100
		po.get("items")[0].qty = 5
		po.insert()
		po.submit()

		#remaining qty
		po1 = make_purchase_order(mr.name)
		po1.supplier = "_Test Supplier"
		po1.get("items")[0].rate = 100
		po1.get("items")[0].qty = 5
		po1.insert()
		po1.submit()

		pr = create_purchase_invoice(po.name)
		pr = create_purchase_invoice(po1.name, target_doc=pr)
		pr.submit()

		#if account setup in company
		if frappe.db.exists('GL Entry',{'account': 'Stock Received But Not Billed - _TC'}):
			recive_account = frappe.db.get_value("Company",mr.company,"stock_received_but_not_billed")
			gl_temp_credit = frappe.db.get_value('GL Entry',{'voucher_no':pr.name, 'account': recive_account},'debit')
			self.assertEqual(gl_temp_credit, 1000)

		#if account setup in company
		if frappe.db.exists('GL Entry',{'account': 'Creditors - _TC'}):
			payable_act = frappe.db.get_value("Company",mr.company,"default_payable_account")
			gl_stock_debit = frappe.db.get_value('GL Entry',{'voucher_no':pr.name, 'account': payable_act},'credit')
			self.assertEqual(gl_stock_debit, 1000)

	def test_mr_po_pi_cancel_TC_SCK_086(self):
		# MR =>  PO => PI => PI Cancel
		company = "_Test Company"
		make_company(company)
		item_fields = {
			"item_name" : "Testing-31",
			"is_stock_item": 1,
			"valuation_rate": 500
		}
		item = make_item("Testing-31", item_fields).name
		mr_dict_list = [{
				"company" : "_Test Company",
				"item_code" : item,
				"warehouse" : create_warehouse("Stores", company="_Test Company"),
				"qty" : 10,
				"rate" : 100,
			},
		]

		doc_mr = make_material_request(**mr_dict_list[0])
		self.assertEqual(doc_mr.docstatus, 1)

		doc_po = make_test_po(doc_mr.name)
		doc_pi = create_purchase_invoice(doc_po.name)
		doc_pi.submit()

		self.assertEqual(doc_pi.docstatus, 1)
		doc_pi.reload()
		doc_pi.load_from_db()
		self.assertEqual(doc_pi.status, "Unpaid")

		#if account setup in company
		if frappe.db.exists('GL Entry',{'account': 'Stock Received But Not Billed - _TC'}):
			gl_temp_credit = frappe.db.get_value('GL Entry',{'voucher_no':doc_pi.name, 'account': 'Stock Received But Not Billed - _TC'},'debit')
			self.assertEqual(gl_temp_credit, 1000)
		
		#if account setup in company
		if frappe.db.exists('GL Entry',{'account': 'Creditors - _TC'}):
			gl_stock_debit = frappe.db.get_value('GL Entry',{'voucher_no':doc_pi.name, 'account': 'Creditors - _TC'},'credit')
			self.assertEqual(gl_stock_debit, 1000)

		doc_pi.cancel()
		doc_pi.reload()
		#if account setup in company
		if frappe.db.exists('GL Entry',{'account': 'Stock Received But Not Billed - _TC'}):
			gl_temp_credit = frappe.db.get_value('GL Entry',{'voucher_no':doc_pi.name, 'account': 'Stock Received But Not Billed - _TC'},'credit')
			self.assertEqual(gl_temp_credit, 1000)
		
		#if account setup in company
		if frappe.db.exists('GL Entry',{'account': 'Creditors - _TC'}):
			gl_stock_debit = frappe.db.get_value('GL Entry',{'voucher_no':doc_pi.name, 'account': 'Creditors - _TC'},'debit')
			self.assertEqual(gl_stock_debit, 1000)

	def test_mr_po_2pi_cancel_TC_SCK_087(self):
		# MR =>  PO => 2PI => 2PI cancel
		item_fields = {
			"item_name" : "Testing-31",
			"is_stock_item": 1,
			"valuation_rate": 500
		}
		item = make_item("Testing-31", item_fields).name
		mr_dict_list = [{
				"company" : "_Test Company",
				"item_code" : item,
				"warehouse" : "Stores - _TC",
				"qty" : 10,
				"rate" : 100,
			},
		]

		doc_mr = make_material_request(**mr_dict_list[0])
		self.assertEqual(doc_mr.docstatus, 1)

		doc_po = make_test_po(doc_mr.name)
		doc_pi = create_purchase_invoice(doc_po.name)
		doc_pi.items[0].qty = 5
		doc_pi.submit()

		self.assertEqual(doc_pi.docstatus, 1)
		doc_mr.reload()
		self.assertEqual(doc_mr.status, "Ordered")

		#if account setup in company
		if frappe.db.exists('GL Entry',{'account': 'Stock Received But Not Billed - _TC'}):
			gl_temp_credit = frappe.db.get_value('GL Entry',{'voucher_no':doc_pi.name, 'account': 'Stock Received But Not Billed - _TC'},'debit')
			self.assertEqual(gl_temp_credit, 500)
		
		#if account setup in company
		if frappe.db.exists('GL Entry',{'account': 'Creditors - _TC'}):
			gl_stock_debit = frappe.db.get_value('GL Entry',{'voucher_no':doc_pi.name, 'account': 'Creditors - _TC'},'credit')
			self.assertEqual(gl_stock_debit, 500)

		doc_pi1 = create_purchase_invoice(doc_po.name)
		doc_pi1.items[0].qty = 5
		doc_pi1.submit()

		self.assertEqual(doc_pi1.docstatus, 1)
		doc_pi1.reload()
		self.assertEqual(doc_pi1.status, "Unpaid")

		#if account setup in company
		if frappe.db.exists('GL Entry',{'account': 'Stock Received But Not Billed - _TC'}):
			gl_temp_credit = frappe.db.get_value('GL Entry',{'voucher_no':doc_pi1.name, 'account': 'Stock Received But Not Billed - _TC'},'debit')
			self.assertEqual(gl_temp_credit, 500)
		
		#if account setup in company
		if frappe.db.exists('GL Entry',{'account': 'Creditors - _TC'}):
			gl_stock_debit = frappe.db.get_value('GL Entry',{'voucher_no':doc_pi1.name, 'account': 'Creditors - _TC'},'credit')
			self.assertEqual(gl_stock_debit, 500)

		#cancel PI's
		doc_pi.reload()
		doc_pi.cancel()
		doc_pi.reload()
		self.assertEqual(doc_pi.status, "Cancelled")

		#if account setup in company
		if frappe.db.exists('GL Entry',{'account': 'Stock Received But Not Billed - _TC'}):
			gl_temp_credit = frappe.db.get_value('GL Entry',{'voucher_no':doc_pi.name, 'account': 'Stock Received But Not Billed - _TC'},'credit')
			self.assertEqual(gl_temp_credit, 500)
		
		#if account setup in company
		if frappe.db.exists('GL Entry',{'account': 'Creditors - _TC'}):
			gl_stock_debit = frappe.db.get_value('GL Entry',{'voucher_no':doc_pi.name, 'account': 'Creditors - _TC'},'debit')
			self.assertEqual(gl_stock_debit, 500)

		doc_pi1.cancel()
		doc_pi1.reload()
		self.assertEqual(doc_pi1.status, "Cancelled")

		#if account setup in company
		if frappe.db.exists('GL Entry',{'account': 'Stock Received But Not Billed - _TC'}):
			gl_temp_credit = frappe.db.get_value('GL Entry',{'voucher_no':doc_pi1.name, 'account': 'Stock Received But Not Billed - _TC'},'credit')
			self.assertEqual(gl_temp_credit, 500)
		
		#if account setup in company
		if frappe.db.exists('GL Entry',{'account': 'Creditors - _TC'}):
			gl_stock_debit = frappe.db.get_value('GL Entry',{'voucher_no':doc_pi1.name, 'account': 'Creditors - _TC'},'debit')
			self.assertEqual(gl_stock_debit, 500)

	def test_create_material_req_to_2po_to_2pi_cancel_TC_SCK_088(self):
		from erpnext.accounts.doctype.payment_entry.test_payment_entry import create_company
		create_company()
		create_customer(name="_Test Customer")
		create_supplier(supplier_name="_Test Supplier")
		create_item("_Test Item",warehouse="Stores - _TC")
		create_fiscal_year("_Test Company")
		cost_center = frappe.db.get_all('Cost Center',{'company':"_Test Company",'is_group':0},"name")
		mr = make_material_request(warehouse= 'Goods In Transit - _TC',uom = "Unit",cost_center = cost_center[0].name)
		
		#partially qty
		po = make_purchase_order(mr.name)
		po.supplier = "_Test Supplier"
		po.get("items")[0].rate = 100
		po.get("items")[0].qty = 5
		po.insert()
		po.submit()

		#remaining qty
		po1 = make_purchase_order(mr.name)
		po1.supplier = "_Test Supplier"
		po1.get("items")[0].rate = 100
		po1.get("items")[0].qty = 5
		po1.insert()
		po1.submit()

		pr = create_purchase_invoice(po.name)
		pr.submit()
		pr1 = create_purchase_invoice(po1.name)
		pr1.submit()
		
		#if account setup in company
		if frappe.db.exists('GL Entry',{'account': 'Stock Received But Not Billed - _TC'}):
			recive_account = frappe.db.get_value("Company",mr.company,"stock_received_but_not_billed")
			gl_temp_credit = frappe.db.get_value('GL Entry',{'voucher_no':pr.name, 'account': recive_account},'debit')
			self.assertEqual(gl_temp_credit, 500)
			gl_temp_credit = frappe.db.get_value('GL Entry',{'voucher_no':pr1.name, 'account': recive_account},'debit')
			self.assertEqual(gl_temp_credit, 500)
		
		#if account setup in company
		if frappe.db.exists('GL Entry',{'account': 'Creditors - _TC'}):
			payable_act = frappe.db.get_value("Company",mr.company,"default_payable_account")
			gl_stock_debit = frappe.db.get_value('GL Entry',{'voucher_no':pr.name, 'account': payable_act},'credit')
			self.assertEqual(gl_stock_debit, 500)
			gl_stock_debit = frappe.db.get_value('GL Entry',{'voucher_no':pr1.name, 'account': payable_act},'credit')
			self.assertEqual(gl_stock_debit, 500)

		#cancel PI's
		pr.reload()
		pr.cancel()
		pr.reload()
		self.assertEqual(pr.status, "Cancelled")

		#if account setup in company
		if frappe.db.exists('GL Entry',{'account': 'Stock Received But Not Billed - _TC'}):
			gl_temp_credit = frappe.db.get_value('GL Entry',{'voucher_no':pr.name, 'account': 'Stock Received But Not Billed - _TC'},'credit')
			self.assertEqual(gl_temp_credit, 500)
		
		#if account setup in company
		if frappe.db.exists('GL Entry',{'account': 'Creditors - _TC'}):
			gl_stock_debit = frappe.db.get_value('GL Entry',{'voucher_no':pr.name, 'account': 'Creditors - _TC'},'debit')
			self.assertEqual(gl_stock_debit, 500)

		pr1.reload()
		pr1.cancel()
		pr1.reload()
		self.assertEqual(pr1.status, "Cancelled")

		#if account setup in company
		if frappe.db.exists('GL Entry',{'account': 'Stock Received But Not Billed - _TC'}):
			gl_temp_credit = frappe.db.get_value('GL Entry',{'voucher_no':pr1.name, 'account': 'Stock Received But Not Billed - _TC'},'credit')
			self.assertEqual(gl_temp_credit, 500)
		
		#if account setup in company
		if frappe.db.exists('GL Entry',{'account': 'Creditors - _TC'}):
			gl_stock_debit = frappe.db.get_value('GL Entry',{'voucher_no':pr1.name, 'account': 'Creditors - _TC'},'debit')
			self.assertEqual(gl_stock_debit, 500)
	
	def test_create_mr_material_transfer_to_stock_entry_TC_SCK_064(self):
		from erpnext.stock.doctype.stock_entry.stock_entry_utils import make_stock_entry as _make_stock_entry
		from erpnext.stock.doctype.stock_entry.test_stock_entry import TestStockEntry as tse

		item = create_item("_Test Item")
		source_warehouse = create_warehouse(
			"_Test Source Warehouse", properties=None, company="_Test Company"
		)
		t_warehouse = create_warehouse(
			warehouse_name="_Test Warehouse 1", properties=None, company="_Test Company"
		)
		_make_stock_entry(
			item_code=item.name,
			qty=10,
			to_warehouse=source_warehouse,
			company="_Test Company",
			rate=120,
		)
		s_bin_qty = (
			frappe.db.get_value("Bin", {"item_code": item.name, "warehouse": source_warehouse}, "actual_qty")
			or 0
		)

		# Create Material Request for Material Transfer
		mr = make_material_request(
			material_request_type="Material Transfer",
			qty=10,
			warehouse=t_warehouse,
			from_warehouse=source_warehouse,
			item_code=item.name,
		)
		self.assertEqual(mr.status, "Pending")

		# Create Stock Entry based on Material Request
		se = make_stock_entry(mr.name)
		se.save()
		se.submit()
		tse.check_stock_ledger_entries(
			self,
			"Stock Entry",
			se.name,
			[
				[item.name, t_warehouse, 10],
				[item.name, source_warehouse, -10],
			],
		)
		mr.load_from_db()
		self.assertEqual(mr.status, "Transferred")

		# Cancel Stock Entry and check qty in source warehouse
		se.cancel()
		mr.load_from_db()
		current_qty = (
			frappe.db.get_value("Bin", {"item_code": item.name, "warehouse": source_warehouse}, "actual_qty")
			or 0
		)
		self.assertEqual(current_qty, s_bin_qty)
		self.assertEqual(mr.status, "Pending")

	def test_create_mr_for_purchase_to_po_TC_SCK_019(self):
		from erpnext.buying.doctype.purchase_order.test_purchase_order import get_or_create_fiscal_year
		fields = {
			"has_batch_no": 1,
			"has_serial_no": 1,
			"is_stock_item": 1,
			"create_new_batch": 1,
			"batch_naming_series": "Test-SABBMRP-Bno.#####",
		}
		get_or_create_fiscal_year("_Test Company")
		if not frappe.db.exists('Supplier', '_Test Supplier'):
			create_supplier(supplier_name="_Test Supplier")
		if frappe.db.has_column("Item", "gst_hsn_code"):
			fields["gst_hsn_code"] = "01011010"
	
		item = make_item("Test Use Serial and Batch Item SN Item", fields).name
		cost_center = frappe.db.get_value("Cost Center", {"company": "_Test Company"}, "name")
		mr = make_material_request(
			material_request_type="Purchase",
			qty=2,
			item_code=item,
			rate=10000,
			cost_center = cost_center , 
			uom = "Box"
		)

		po = make_purchase_order(mr.name)
		po.supplier = "_Test Supplier"
		po.save()
		po.submit()

		pr = make_purchase_receipt(po.name)
		pr.items[0].use_serial_batch_fields = 1
		pr.items[0].serial_no = "Test-SABBMRP-Sno-001\nTest-SABBMRP-Sno-002"

		if not frappe.db.exists({"doctype": "Batch", "batch_id":"Test-SABBMRP-Bno-001"}):
			b_no = frappe.new_doc("Batch")
			b_no.batch_id = "Test-SABBMRP-Bno-001"
			b_no.item = item
			b_no.save()

		pr.items[0].batch_no = "Test-SABBMRP-Bno-001"
		pr.save()
		pr.submit()

		sl_entry = frappe.db.get_all(
			"Stock Ledger Entry",
			{"voucher_type": "Purchase Receipt", "voucher_no": pr.name},
			["actual_qty", "serial_and_batch_bundle"],
			order_by="creation",
		)

		sabb = frappe.get_doc("Serial and Batch Bundle", sl_entry[0].serial_and_batch_bundle)
		self.assertEqual(sl_entry[0].actual_qty, 2)
		self.assertEqual(sabb.entries[0].serial_no, "Test-SABBMRP-Sno-001")
		self.assertEqual(sabb.entries[1].serial_no, "Test-SABBMRP-Sno-002")
		self.assertEqual(sabb.entries[0].batch_no, "Test-SABBMRP-Bno-001")
	
	def test_create_mr_for_purchase_to_po_cancel_pr_TC_SCK_066(self):
		# Create Material Request for Purchase
		from erpnext.buying.doctype.purchase_order.test_purchase_order import get_or_create_fiscal_year
		from erpnext.accounts.doctype.payment_entry.test_payment_entry import create_customer,create_company
		create_company()
		create_customer("_Test Customer")
		get_or_create_fiscal_year("_Test Company")
		create_supplier(supplier_name = "_Test Supplier")
		create_warehouse(
			warehouse_name="_Test Warehouse - _TC",
			properties={"parent_warehouse": "All Warehouses - _TC"},
			company="_Test Company",
		)
		fields = {
			"has_batch_no": 1,
			"has_serial_no": 1,
			"is_stock_item": 1,
			"create_new_batch": 1,
			"batch_naming_series": "Test-SABBMRP-Bno.#####",
		}

		if frappe.db.has_column("Item", "gst_hsn_code"):
			fields["gst_hsn_code"] = "01011010"
		cost_center = frappe.db.get_value("Company","_Test Company","cost_center")
		item = make_item("Test Use Serial and Batch Item SN Item", fields).name
		mr = make_material_request(
			material_request_type="Purchase",
			qty=2,
			item_code=item,
			cost_center = cost_center,
			uom = 'Box',
			rate=10000
		)

		po = make_purchase_order(mr.name)
		po.supplier = "_Test Supplier"
		po.save()
		po.submit()

		pr = make_purchase_receipt(po.name)
		pr.items[0].use_serial_batch_fields = 1
		pr.items[0].serial_no = "Test-SABBMRP-Sno-003\nTest-SABBMRP-Sno-004"

		if not frappe.db.exists({"doctype": "Batch", "batch_id":"Test-SABBMRP-Bno-001"}):
			b_no = frappe.new_doc("Batch")
			b_no.batch_id = "Test-SABBMRP-Bno-001"
			b_no.item = item
			b_no.save()

		pr.items[0].batch_no = "Test-SABBMRP-Bno-001"
		pr.save()
		pr.submit()
		pr.cancel()

		sl_entry_cancelled = frappe.db.get_all(
			"Stock Ledger Entry",
			{"voucher_type": "Purchase Receipt", "voucher_no": pr.name},
			["actual_qty", "warehouse", "serial_and_batch_bundle"],
			order_by="creation",
		)

		warehouse_qty = {
			"_Test Warehouse - _TC": 0
		}

		for sle in sl_entry_cancelled:
			warehouse_qty[sle.get('warehouse')] += sle.get('actual_qty')
		
		self.assertEqual(warehouse_qty["_Test Warehouse - _TC"], 0)

	def test_create_mr_for_purchase_to_po_2pr_TC_SCK_020(self):
		fields = {
			"has_batch_no": 1,
			"has_serial_no": 1,
			"is_stock_item": 1,
			"create_new_batch": 1,
			"batch_naming_series": "Test-SABBMRP-Bno.#####",
		}

		if frappe.db.has_column("Item", "gst_hsn_code"):
			fields["gst_hsn_code"] = "01011010"

		item = make_item("Test Use Serial and Batch Item SN Item", fields).name

		# Create Material Request for Purchase
		mr = make_material_request(
			material_request_type="Purchase",
			qty=5,
			item_code=item,
			rate=10000,
			do_not_submit=True
		)
		mr.transaction_date = "01-08-2024"
		mr.schedule_date = "15-08-2024"
		mr.save()
		mr.submit()

		po = make_purchase_order(mr.name)
		po.posting_date = "05-08-2024"
		po.supplier = "_Test Supplier"
		po.save()
		po.submit()

		pr1 = make_purchase_receipt(po.name)
		pr1.posting_date = "05-08-2024"
		pr1.items[0].use_serial_batch_fields = 1
		pr1.items[0].qty = 3
		pr1.items[0].serial_no = "Test-SABBMRP-Sno-005\nTest-SABBMRP-Sno-006\nTest-SABBMRP-Sno-007"

		if not frappe.db.exists({"doctype": "Batch", "batch_id":"Test-SABBMRP-Bno-001"}):
			b_no = frappe.new_doc("Batch")
			b_no.batch_id = "Test-SABBMRP-Bno-001"
			b_no.item = item
			b_no.save()

		pr1.items[0].batch_no = "Test-SABBMRP-Bno-001"
		pr1.save()
		pr1.submit()

		sl_entry = frappe.db.get_all(
			"Stock Ledger Entry",
			{"voucher_type": "Purchase Receipt", "voucher_no": pr1.name},
			["actual_qty", "serial_and_batch_bundle"],
			order_by="creation",
		)

		sabb = frappe.get_doc("Serial and Batch Bundle", sl_entry[0].serial_and_batch_bundle)
		self.assertEqual(sl_entry[0].actual_qty, 3)
		self.assertEqual(sabb.entries[0].serial_no, "Test-SABBMRP-Sno-005")
		self.assertEqual(sabb.entries[0].batch_no, "Test-SABBMRP-Bno-001")

		pr2 = make_purchase_receipt(po.name)
		pr2.posting_date = "10-08-2024"
		pr2.items[0].use_serial_batch_fields = 1
		pr2.items[0].qty = 2
		pr2.items[0].serial_no = "Test-SABBMRP-Sno-008\nTest-SABBMRP-Sno-009"

		if not frappe.db.exists({"doctype": "Batch", "batch_id":"Test-SABBMRP-Bno-001"}):
			b_no = frappe.new_doc("Batch")
			b_no.batch_id = "Test-SABBMRP-Bno-001"
			b_no.item = item
			b_no.save()

		pr2.items[0].batch_no = "Test-SABBMRP-Bno-001"
		pr2.save()
		pr2.submit()

		sl_entry = frappe.db.get_all(
			"Stock Ledger Entry",
			{"voucher_type": "Purchase Receipt", "voucher_no": pr2.name},
			["actual_qty", "serial_and_batch_bundle"],
			order_by="creation",
		)

		sabb = frappe.get_doc("Serial and Batch Bundle", sl_entry[0].serial_and_batch_bundle)
		self.assertEqual(sl_entry[0].actual_qty, 2)
		self.assertEqual(sabb.entries[1].serial_no, "Test-SABBMRP-Sno-009")
		self.assertEqual(sabb.entries[1].batch_no, "Test-SABBMRP-Bno-001")

	def test_create_mr_for_purchase_to_po__cancel_2pr_TC_SCK_067(self):
		from erpnext.buying.doctype.purchase_order.test_purchase_order import get_or_create_fiscal_year
		from erpnext.accounts.doctype.payment_entry.test_payment_entry import create_customer,create_company
		create_company()
		create_customer("_Test Customer")
		get_or_create_fiscal_year("_Test Company")
		create_supplier(supplier_name = "_Test Supplier")
		create_warehouse(
			warehouse_name="_Test Warehouse - _TC",
			properties={"parent_warehouse": "All Warehouses - _TC"},
			company="_Test Company",
		)
		fields = {
			"has_batch_no": 1,
			"has_serial_no": 1,
			"is_stock_item": 1,
			"create_new_batch": 1,
			"batch_naming_series": "Test-SABBMRP-Bno.#####",
		}

		if frappe.db.has_column("Item", "gst_hsn_code"):
			fields["gst_hsn_code"] = "01011010"

		item = make_item("Test Use Serial and Batch Item SN Item", fields).name

		# Create Material Request for Purchase
		cost_center = frappe.db.get_value("Company","_Test Company","cost_center")
		mr = make_material_request(
			material_request_type="Purchase",
			qty=5,
			item_code=item,
			rate=10000,
			cost_center = cost_center,
			uom = 'Box',
			do_not_submit=True
		)
		mr.transaction_date = "01-08-2024"
		mr.schedule_date = "15-08-2024"
		mr.save()
		mr.submit()

		po = make_purchase_order(mr.name)
		po.posting_date = "05-08-2024"
		po.supplier = "_Test Supplier"
		po.save()
		po.submit()

		pr1 = make_purchase_receipt(po.name)
		pr1.posting_date = "05-08-2024"
		pr1.items[0].use_serial_batch_fields = 1
		pr1.items[0].qty = 3
		pr1.items[0].serial_no = "Test-SABBMRP-Sno-010\nTest-SABBMRP-Sno-011\nTest-SABBMRP-Sno-012"

		if not frappe.db.exists({"doctype": "Batch", "batch_id":"Test-SABBMRP-Bno-001"}):
			b_no = frappe.new_doc("Batch")
			b_no.batch_id = "Test-SABBMRP-Bno-001"
			b_no.item = item
			b_no.save()

		pr1.items[0].batch_no = "Test-SABBMRP-Bno-001"
		pr1.save()
		pr1.submit()

		sl_entry = frappe.db.get_all(
			"Stock Ledger Entry",
			{"voucher_type": "Purchase Receipt", "voucher_no": pr1.name},
			["actual_qty", "serial_and_batch_bundle"],
			order_by="creation",
		)

		sabb = frappe.get_doc("Serial and Batch Bundle", sl_entry[0].serial_and_batch_bundle)
		self.assertEqual(sl_entry[0].actual_qty, 3)
		self.assertEqual(sabb.entries[0].serial_no, "Test-SABBMRP-Sno-010")
		self.assertEqual(sabb.entries[0].batch_no, "Test-SABBMRP-Bno-001")

		pr2 = make_purchase_receipt(po.name)
		pr2.posting_date = "10-08-2024"
		pr2.items[0].use_serial_batch_fields = 1
		pr2.items[0].qty = 2
		pr2.items[0].serial_no = "Test-SABBMRP-Sno-013\nTest-SABBMRP-Sno-014"

		if not frappe.db.exists({"doctype": "Batch", "batch_id":"Test-SABBMRP-Bno-001"}):
			b_no = frappe.new_doc("Batch")
			b_no.batch_id = "Test-SABBMRP-Bno-001"
			b_no.item = item
			b_no.save()

		pr2.items[0].batch_no = "Test-SABBMRP-Bno-001"
		pr2.save()
		pr2.submit()
  
		pr1.cancel()
		pr2.cancel()

		sl_entry_cancelled = frappe.db.get_all(
			"Stock Ledger Entry",
			{"voucher_type": "Purchase Receipt", "voucher_no": ["in",[pr1.name, pr2.name]]},
			["actual_qty", "warehouse", "serial_and_batch_bundle"],
			order_by="creation",
		)

		warehouse_qty = {
			"_Test Warehouse - _TC": 0
		}

		for sle in sl_entry_cancelled:
			warehouse_qty[sle.get('warehouse')] += sle.get('actual_qty')
		
		self.assertEqual(warehouse_qty["_Test Warehouse - _TC"], 0)

	def test_create_material_req_to_2po_to_1pi_cancel_TC_SCK_089(self):
		from erpnext.accounts.doctype.payment_entry.test_payment_entry import create_company
		create_company()
		create_customer(name="_Test Customer")
		create_supplier(supplier_name="_Test Supplier")
		create_item("_Test Item",warehouse="Stores - _TC")
		create_fiscal_year("_Test Company")
		cost_center = frappe.db.get_all('Cost Center',{'company':"_Test Company",'is_group':0},"name")
		mr = make_material_request(warehouse= 'Goods In Transit - _TC',uom = "Unit",cost_center = cost_center[0].name)
		
		#partially qty
		po = make_purchase_order(mr.name)
		po.supplier = "_Test Supplier"
		po.get("items")[0].rate = 100
		po.get("items")[0].qty = 5
		po.insert()
		po.submit()

		#remaining qty
		po1 = make_purchase_order(mr.name)
		po1.supplier = "_Test Supplier"
		po1.get("items")[0].rate = 100
		po1.get("items")[0].qty = 5
		po1.insert()
		po1.submit()

		pr = create_purchase_invoice(po.name)
		pr = create_purchase_invoice(po1.name, target_doc=pr)
		pr.submit()
		
		#if account setup in company
		if frappe.db.exists('GL Entry',{'account': 'Stock Received But Not Billed - _TC'}):
			recive_account = frappe.db.get_value("Company",mr.company,"stock_received_but_not_billed")
			gl_temp_credit = frappe.db.get_value('GL Entry',{'voucher_no':pr.name, 'account': recive_account},'debit')
			self.assertEqual(gl_temp_credit, 1000)
		
		#if account setup in company
		if frappe.db.exists('GL Entry',{'account': 'Creditors - _TC'}):
			payable_act = frappe.db.get_value("Company",mr.company,"default_payable_account")
			gl_stock_debit = frappe.db.get_value('GL Entry',{'voucher_no':pr.name, 'account': payable_act},'credit')
			self.assertEqual(gl_stock_debit, 1000)

		pr.reload()
		pr.cancel()
		pr.reload()
		#if account setup in company
		if frappe.db.exists('GL Entry',{'account': 'Stock Received But Not Billed - _TC'}):
			gl_temp_credit = frappe.db.get_value('GL Entry',{'voucher_no':pr.name, 'account': 'Stock Received But Not Billed - _TC'},'credit')
			self.assertEqual(gl_temp_credit, 1000)
		
		#if account setup in company
		if frappe.db.exists('GL Entry',{'account': 'Creditors - _TC'}):
			gl_stock_debit = frappe.db.get_value('GL Entry',{'voucher_no':pr.name, 'account': 'Creditors - _TC'},'debit')
			self.assertEqual(gl_stock_debit, 1000)

	def test_mr_po_pi_return_TC_SCK_090(self):
		# MR =>  PO => PI => Return
		item = make_test_item("_test_item_1")
		mr_dict_list = [{
				"company" : "_Test Company",
				"item_code" : item.item_code,
				"warehouse" : "Stores - _TC",
				"qty" : 10,
				"rate" : 100,
			},
		]

		doc_mr = make_material_request(**mr_dict_list[0])
		self.assertEqual(doc_mr.docstatus, 1)

		doc_po = make_test_po(doc_mr.name)
		doc_pi = create_purchase_invoice(doc_po.name)
		doc_pi.submit()

		self.assertEqual(doc_pi.docstatus, 1)
		doc_mr.reload()
		self.assertEqual(doc_mr.status, "Ordered")

		#if account setup in company
		if frappe.db.exists('GL Entry',{'account': 'Stock Received But Not Billed - _TC'}):
			gl_temp_credit = frappe.db.get_value('GL Entry',{'voucher_no':doc_pi.name, 'account': 'Stock Received But Not Billed - _TC'},'debit')
			self.assertEqual(gl_temp_credit, 1000)
		
		#if account setup in company
		if frappe.db.exists('GL Entry',{'account': 'Creditors - _TC'}):
			gl_stock_debit = frappe.db.get_value('GL Entry',{'voucher_no':doc_pi.name, 'account': 'Creditors - _TC'},'credit')
			self.assertEqual(gl_stock_debit, 1000)

		doc_pi.load_from_db()
		from erpnext.controllers.sales_and_purchase_return import make_return_doc
		return_pi = make_return_doc("Purchase Invoice", doc_pi.name)
		return_pi.submit()

		#if account setup in company
		if frappe.db.exists('GL Entry',{'account': 'Stock Received But Not Billed - _TC'}):
			gl_temp_credit = frappe.db.get_value('GL Entry',{'voucher_no':return_pi.name, 'account': 'Stock Received But Not Billed - _TC'},'credit')
			self.assertEqual(gl_temp_credit, 1000)
		
		#if account setup in company
		payable_act = frappe.db.get_value("Company",doc_mr.company,"default_payable_account")
		if payable_act:
			gl_stock_debit = frappe.db.get_value('GL Entry',{'voucher_no':return_pi.name, 'account': payable_act},'debit')

	def test_mr_po_2pi_return_TC_SCK_101(self):
		# MR =>  PO => 2PI => 2PI return
		item_fields = {
			"item_name" : "Testing-31",
			"is_stock_item": 1,
			"valuation_rate": 500
		}
		item = make_item("Testing-31", item_fields).name
		mr_dict_list = [{
				"company" : "_Test Company",
				"item_code" : item,
				"warehouse" : "Stores - _TC",
				"qty" : 10,
				"rate" : 100,
			},
		]

		doc_mr = make_material_request(**mr_dict_list[0])
		self.assertEqual(doc_mr.docstatus, 1)

		doc_po = make_test_po(doc_mr.name)
		doc_pi = create_purchase_invoice(doc_po.name)
		doc_pi.items[0].qty = 5
		doc_pi.submit()

		self.assertEqual(doc_pi.docstatus, 1)
		doc_mr.reload()
		self.assertEqual(doc_mr.status, "Ordered")

		#if account setup in company
		if frappe.db.exists('GL Entry',{'account': 'Stock Received But Not Billed - _TC'}):
			gl_temp_credit = frappe.db.get_value('GL Entry',{'voucher_no':doc_pi.name, 'account': 'Stock Received But Not Billed - _TC'},'debit')
			self.assertEqual(gl_temp_credit, 500)
		
		#if account setup in company
		if frappe.db.exists('GL Entry',{'account': 'Creditors - _TC'}):
			gl_stock_debit = frappe.db.get_value('GL Entry',{'voucher_no':doc_pi.name, 'account': 'Creditors - _TC'},'credit')
			self.assertEqual(gl_stock_debit, 500)

		doc_pi1 = create_purchase_invoice(doc_po.name)
		doc_pi1.items[0].qty = 5
		doc_pi1.submit()

		self.assertEqual(doc_pi1.docstatus, 1)
		doc_pi1.reload()
		self.assertEqual(doc_pi1.status, "Unpaid")

		#if account setup in company
		if frappe.db.exists('GL Entry',{'account': 'Stock Received But Not Billed - _TC'}):
			gl_temp_credit = frappe.db.get_value('GL Entry',{'voucher_no':doc_pi1.name, 'account': 'Stock Received But Not Billed - _TC'},'debit')
			self.assertEqual(gl_temp_credit, 500)
		
		#if account setup in company
		if frappe.db.exists('GL Entry',{'account': 'Creditors - _TC'}):
			gl_stock_debit = frappe.db.get_value('GL Entry',{'voucher_no':doc_pi1.name, 'account': 'Creditors - _TC'},'credit')
			self.assertEqual(gl_stock_debit, 500)

		#Return PI's
		doc_pi.load_from_db()
		from erpnext.controllers.sales_and_purchase_return import make_return_doc
		return_pi = make_return_doc("Purchase Invoice", doc_pi.name)
		return_pi.submit()
		return_pi = make_return_doc("Purchase Invoice", doc_pi1.name)
		return_pi.submit()

		doc_pi.reload()
		doc_pi1.reload()

		#if account setup in company
		if frappe.db.exists('GL Entry',{'account': 'Stock Received But Not Billed - _TC'}):
			gl_temp_credit = frappe.db.get_value('GL Entry',{'voucher_no':doc_pi.name, 'account': 'Stock Received But Not Billed - _TC'},'debit')
			self.assertEqual(gl_temp_credit, 500)
			gl_temp_credit = frappe.db.get_value('GL Entry',{'voucher_no':doc_pi1.name, 'account': 'Stock Received But Not Billed - _TC'},'debit')
			self.assertEqual(gl_temp_credit, 500)
		
		#if account setup in company
		if frappe.db.exists('GL Entry',{'account': 'Creditors - _TC'}):
			gl_stock_debit = frappe.db.get_value('GL Entry',{'voucher_no':doc_pi.name, 'account': 'Creditors - _TC'},'credit')
			self.assertEqual(gl_stock_debit, 500)
			gl_stock_debit = frappe.db.get_value('GL Entry',{'voucher_no':doc_pi1.name, 'account': 'Creditors - _TC'},'credit')
			self.assertEqual(gl_stock_debit, 500)

	def test_create_material_req_to_2po_to_2pi_return_TC_SCK_102(self):
		from erpnext.accounts.doctype.payment_entry.test_payment_entry import create_company
		create_company()
		create_customer(name="_Test Customer")
		create_supplier(supplier_name="_Test Supplier")
		create_item("_Test Item",warehouse="Stores - _TC")
		create_fiscal_year("_Test Company")
		cost_center = frappe.db.get_all('Cost Center',{'company':"_Test Company",'is_group':0},"name")
		mr = make_material_request(warehouse= 'Goods In Transit - _TC',uom = "Unit",cost_center = cost_center[0].name)
		
		#partially qty
		po = make_purchase_order(mr.name)
		po.supplier = "_Test Supplier"
		po.get("items")[0].rate = 100
		po.get("items")[0].qty = 5
		po.insert()
		po.submit()

		#remaining qty
		po1 = make_purchase_order(mr.name)
		po1.supplier = "_Test Supplier"
		po1.get("items")[0].rate = 100
		po1.get("items")[0].qty = 5
		po1.insert()
		po1.submit()

		pr = create_purchase_invoice(po.name)
		pr.submit()
		pr1 = create_purchase_invoice(po1.name)
		pr1.submit()
		
		#if account setup in company
		if frappe.db.exists('GL Entry',{'account': 'Stock Received But Not Billed - _TC'}):
			recive_account = frappe.db.get_value("Company",mr.company,"stock_received_but_not_billed")
			gl_temp_credit = frappe.db.get_value('GL Entry',{'voucher_no':pr.name, 'account': recive_account},'debit')
			self.assertEqual(gl_temp_credit, 500)
			gl_temp_credit = frappe.db.get_value('GL Entry',{'voucher_no':pr1.name, 'account': recive_account},'debit')
			self.assertEqual(gl_temp_credit, 500)
		
		#if account setup in company
		if frappe.db.exists('GL Entry',{'account': 'Creditors - _TC'}):
			payable_act = frappe.db.get_value("Company",mr.company,"default_payable_account")
			gl_stock_debit = frappe.db.get_value('GL Entry',{'voucher_no':pr.name, 'account': payable_act},'credit')
			self.assertEqual(gl_stock_debit, 500)
			gl_stock_debit = frappe.db.get_value('GL Entry',{'voucher_no':pr1.name, 'account': payable_act},'credit')
			self.assertEqual(gl_stock_debit, 500)

		#Return PI's
		from erpnext.controllers.sales_and_purchase_return import make_return_doc
		return_pi = make_return_doc("Purchase Invoice", pr.name)
		return_pi.submit()
		return_pi1 = make_return_doc("Purchase Invoice", pr1.name)
		return_pi1.submit()

		pr.reload()
		pr1.reload()

		#if account setup in company
		if frappe.db.exists('GL Entry',{'account': 'Stock Received But Not Billed - _TC'}):
			gl_temp_credit = frappe.db.get_value('GL Entry',{'voucher_no':pr.name, 'account': 'Stock Received But Not Billed - _TC'},'debit')
			self.assertEqual(gl_temp_credit, 500)
			gl_temp_credit = frappe.db.get_value('GL Entry',{'voucher_no':pr1.name, 'account': 'Stock Received But Not Billed - _TC'},'debit')
			self.assertEqual(gl_temp_credit, 500)
		
		#if account setup in company
		if frappe.db.exists('GL Entry',{'account': 'Creditors - _TC'}):
			gl_stock_debit = frappe.db.get_value('GL Entry',{'voucher_no':pr.name, 'account': 'Creditors - _TC'},'credit')
			self.assertEqual(gl_stock_debit, 500)
			gl_stock_debit = frappe.db.get_value('GL Entry',{'voucher_no':pr1.name, 'account': 'Creditors - _TC'},'credit')
			self.assertEqual(gl_stock_debit, 500)

	def test_create_material_req_to_2po_to_1pi_return_TC_SCK_103(self):
		from erpnext.accounts.doctype.payment_entry.test_payment_entry import create_company
		create_company()
		create_customer(name="_Test Customer")
		create_supplier(supplier_name="_Test Supplier")
		create_item("_Test Item",warehouse="Stores - _TC")
		create_fiscal_year("_Test Company")
		cost_center = frappe.db.get_all('Cost Center',{'company':"_Test Company",'is_group':0},"name")
		mr = make_material_request(warehouse= 'Goods In Transit - _TC',uom = "Unit",cost_center = cost_center[0].name)
		
		#partially qty
		po = make_purchase_order(mr.name)
		po.supplier = "_Test Supplier"
		po.get("items")[0].rate = 100
		po.get("items")[0].qty = 5
		po.insert()
		po.submit()

		#remaining qty
		po1 = make_purchase_order(mr.name)
		po1.supplier = "_Test Supplier"
		po1.get("items")[0].rate = 100
		po1.get("items")[0].qty = 5
		po1.insert()
		po1.submit()

		pr = create_purchase_invoice(po.name)
		pr = create_purchase_invoice(po1.name, target_doc=pr)
		pr.submit()
		
		#if account setup in company
		if frappe.db.exists('GL Entry',{'account': 'Stock Received But Not Billed - _TC'}):
			recive_account = frappe.db.get_value("Company",mr.company,"stock_received_but_not_billed")
			gl_temp_credit = frappe.db.get_value('GL Entry',{'voucher_no':pr.name, 'account': recive_account},'debit')
			self.assertEqual(gl_temp_credit, 1000)
		
		#if account setup in company
		if frappe.db.exists('GL Entry',{'account': 'Creditors - _TC'}):
			payable_act = frappe.db.get_value("Company",mr.company,"default_payable_account")
			gl_stock_debit = frappe.db.get_value('GL Entry',{'voucher_no':pr.name, 'account': payable_act},'credit')
			self.assertEqual(gl_stock_debit, 1000)

		from erpnext.controllers.sales_and_purchase_return import make_return_doc
		return_pi = make_return_doc("Purchase Invoice", pr.name)
		return_pi.submit()
		pr.reload()

		#if account setup in company
		if frappe.db.exists('GL Entry',{'account': 'Stock Received But Not Billed - _TC'}):
			gl_temp_credit = frappe.db.get_value('GL Entry',{'voucher_no':pr.name, 'account': 'Stock Received But Not Billed - _TC'},'debit')
			self.assertEqual(gl_temp_credit, 1000)
		
		#if account setup in company
		payable_act = frappe.db.get_value("Company",mr.company,"default_payable_account")
		if payable_act:
			gl_stock_debit = frappe.db.get_value('GL Entry',{'voucher_no':pr.name, 'account': payable_act},'credit')

	def test_mr_po_pi_partial_return_TC_SCK_104(self):
		# MR =>  PO => PI => Return
		company = "_Test Company"
		make_company(company)
		item_fields = {
			"item_name" : "Testing-31",
			"is_stock_item": 1,
			"valuation_rate": 500
		}
		item = make_item("Testing-31", item_fields).name
		mr_dict_list = [{
				"company" : "_Test Company",
				"item_code" : item,
				"warehouse" : create_warehouse("Stores", company="_Test Company"),
				"qty" : 10,
				"rate" : 100,
			},
		]

		doc_mr = make_material_request(**mr_dict_list[0])
		self.assertEqual(doc_mr.docstatus, 1)

		doc_po = make_test_po(doc_mr.name)
		doc_pi = create_purchase_invoice(doc_po.name)
		doc_pi.submit()

		self.assertEqual(doc_pi.docstatus, 1)
		doc_mr.reload()
		self.assertEqual(doc_mr.status, "Ordered")

		#if account setup in company
		if frappe.db.exists('GL Entry',{'account': 'Stock Received But Not Billed - _TC'}):
			gl_temp_credit = frappe.db.get_value('GL Entry',{'voucher_no':doc_pi.name, 'account': 'Stock Received But Not Billed - _TC'},'debit')
			self.assertEqual(gl_temp_credit, 1000)
		
		#if account setup in company
		if frappe.db.exists('GL Entry',{'account': 'Creditors - _TC'}):
			gl_stock_debit = frappe.db.get_value('GL Entry',{'voucher_no':doc_pi.name, 'account': 'Creditors - _TC'},'credit')
			self.assertEqual(gl_stock_debit, 1000)

		doc_pi.load_from_db()
		from erpnext.controllers.sales_and_purchase_return import make_return_doc
		return_pi = make_return_doc("Purchase Invoice", doc_pi.name)
		return_pi.get("items")[0].qty = -5
		return_pi.submit()

		#if account setup in company
		if frappe.db.exists('GL Entry',{'account': 'Stock Received But Not Billed - _TC'}):
			gl_temp_credit = frappe.db.get_value('GL Entry',{'voucher_no':return_pi.name, 'account': 'Stock Received But Not Billed - _TC'},'credit')
			self.assertEqual(gl_temp_credit, 500)
		
		#if account setup in company
		payable_act = frappe.db.get_value("Company",doc_mr.company,"default_payable_account")
		if payable_act:
			gl_stock_debit = frappe.db.get_value('GL Entry',{'voucher_no':return_pi.name, 'account': payable_act},'credit')

	def test_mr_po_2pi_partial_return_TC_SCK_105(self):
		# MR =>  PO => 2PI => 2PI return
		item_fields = {
			"item_name" : "Testing-31",
			"is_stock_item": 1,
			"valuation_rate": 500
		}
		item = make_item("Testing-31", item_fields).name
		mr_dict_list = [{
				"company" : "_Test Company",
				"item_code" : item,
				"warehouse" : "Stores - _TC",
				"qty" : 10,
				"rate" : 100,
			},
		]

		doc_mr = make_material_request(**mr_dict_list[0])
		self.assertEqual(doc_mr.docstatus, 1)

		doc_po = make_test_po(doc_mr.name)
		doc_pi = create_purchase_invoice(doc_po.name)
		doc_pi.items[0].qty = 5
		doc_pi.submit()

		self.assertEqual(doc_pi.docstatus, 1)
		doc_mr.reload()
		self.assertEqual(doc_mr.status, "Ordered")

		#if account setup in company
		if frappe.db.exists('GL Entry',{'account': 'Stock Received But Not Billed - _TC'}):
			gl_temp_credit = frappe.db.get_value('GL Entry',{'voucher_no':doc_pi.name, 'account': 'Stock Received But Not Billed - _TC'},'debit')
			self.assertEqual(gl_temp_credit, 500)
		
		#if account setup in company
		if frappe.db.exists('GL Entry',{'account': 'Creditors - _TC'}):
			gl_stock_debit = frappe.db.get_value('GL Entry',{'voucher_no':doc_pi.name, 'account': 'Creditors - _TC'},'credit')
			self.assertEqual(gl_stock_debit, 500)

		doc_pi1 = create_purchase_invoice(doc_po.name)
		doc_pi1.items[0].qty = 5
		doc_pi1.submit()

		self.assertEqual(doc_pi1.docstatus, 1)
		doc_pi1.reload()
		self.assertEqual(doc_pi1.status, "Unpaid")

		#if account setup in company
		if frappe.db.exists('GL Entry',{'account': 'Stock Received But Not Billed - _TC'}):
			gl_temp_credit = frappe.db.get_value('GL Entry',{'voucher_no':doc_pi1.name, 'account': 'Stock Received But Not Billed - _TC'},'debit')
			self.assertEqual(gl_temp_credit, 500)
		
		#if account setup in company
		if frappe.db.exists('GL Entry',{'account': 'Creditors - _TC'}):
			gl_stock_debit = frappe.db.get_value('GL Entry',{'voucher_no':doc_pi1.name, 'account': 'Creditors - _TC'},'credit')
			self.assertEqual(gl_stock_debit, 500)

		#Return PI's
		doc_pi.load_from_db()
		from erpnext.controllers.sales_and_purchase_return import make_return_doc
		return_pi = make_return_doc("Purchase Invoice", doc_pi.name)
		return_pi.submit()

		doc_pi.reload()

		#if account setup in company
		if frappe.db.exists('GL Entry',{'account': 'Stock Received But Not Billed - _TC'}):
			gl_temp_credit = frappe.db.get_value('GL Entry',{'voucher_no':doc_pi.name, 'account': 'Stock Received But Not Billed - _TC'},'debit')
			self.assertEqual(gl_temp_credit, 500)
		
		#if account setup in company
		if frappe.db.exists('GL Entry',{'account': 'Creditors - _TC'}):
			gl_stock_debit = frappe.db.get_value('GL Entry',{'voucher_no':doc_pi.name, 'account': 'Creditors - _TC'},'credit')
			self.assertEqual(gl_stock_debit, 500)

	def test_create_material_req_to_2po_to_1pr_return_TC_SCK_036(self):
		from erpnext.accounts.doctype.payment_entry.test_payment_entry import create_company
		create_company()
		create_customer(name="_Test Customer")
		create_supplier(supplier_name="_Test Supplier")
		create_item("_Test Item",warehouse="Stores - _TC")
		create_fiscal_year("_Test Company")
		cost_center = frappe.db.get_all('Cost Center',{'company':"_Test Company",'is_group':0},"name")
		mr = make_material_request(warehouse= 'Goods In Transit - _TC',uom = "Unit",cost_center = cost_center[0].name)
		
		#partially qty
		po = make_purchase_order(mr.name)
		po.supplier = "_Test Supplier"
		po.get("items")[0].rate = 100
		po.get("items")[0].qty = 5
		po.insert()
		po.submit()

		#remaining qty
		po1 = make_purchase_order(mr.name)
		po1.supplier = "_Test Supplier"
		po1.get("items")[0].rate = 100
		po1.get("items")[0].qty = 5
		po1.insert()
		po1.submit()

		pr = make_purchase_receipt(po.name)
		pr = make_purchase_receipt(po1.name, target_doc=pr)
		pr.submit()
		
		bin_qty = frappe.db.get_value("Bin", {"item_code": "_Test Item", "warehouse": "Goods In Transit - _TC"}, "actual_qty")
		sle = frappe.get_doc('Stock Ledger Entry',{'voucher_no':pr.name})
		self.assertEqual(sle.qty_after_transaction, bin_qty)
		self.assertEqual(sle.warehouse, mr.get("items")[0].warehouse)
		
		#if account setup in company
		if frappe.db.exists('GL Entry',{'account': 'Stock Received But Not Billed - _TC'}):
			gl_temp_credit = frappe.db.get_value('GL Entry',{'voucher_no':pr.name, 'account': 'Stock Received But Not Billed - _TC'},'credit')
			self.assertEqual(gl_temp_credit, 1000)
		
		#if account setup in company
		if frappe.db.exists('GL Entry',{'account': 'Stock In Hand - _TC'}):
			gl_stock_debit = frappe.db.get_value('GL Entry',{'voucher_no':pr.name, 'account': 'Stock In Hand - _TC'},'debit')
			self.assertEqual(gl_stock_debit, 1000)

		#Return PI's
		pr.load_from_db()
		from erpnext.controllers.sales_and_purchase_return import make_return_doc
		return_pi = make_return_doc("Purchase Receipt", pr.name)
		return_pi.submit()

		pr.reload()
		#if account setup in company
		if frappe.db.exists('GL Entry',{'account': 'Stock Received But Not Billed - _TC'}):
			gl_temp_credit = frappe.db.get_value('GL Entry',{'voucher_no':return_pi.name, 'account': 'Stock Received But Not Billed - _TC'},'debit')
			self.assertEqual(gl_temp_credit, 1000)
		
		#if account setup in company
		if frappe.db.exists('GL Entry',{'account': 'Stock In Hand - _TC'}):
			gl_stock_debit = frappe.db.get_value('GL Entry',{'voucher_no':return_pi.name, 'account': 'Stock In Hand - _TC'},'credit')
			self.assertEqual(gl_stock_debit, 1000)

	def test_mr_po_pr_partial_return_TC_SCK_038(self):
		if not frappe.db.exists("Company", "_Test Company"):
			company = frappe.new_doc("Company")
			company.company_name = "_Test Company"
			company.default_currency = "INR"
			company.save()
		
		item_fields = {
			'item_name': "_Test Item",
			'is_stock_item': 1,
			'valuation_rate': 200
		}
		item = make_item("_Test Item", item_fields).name
		mr_dict_list = [{
				"company" : "_Test Company",
				"item_code" : item,
				"warehouse" : create_warehouse("Stores", company="_Test Company"),
				"qty" : 10,
				"rate" : 100,
			},
		]

		doc_mr = make_material_request(**mr_dict_list[0])
		self.assertEqual(doc_mr.docstatus, 1)

		doc_po = make_test_po(doc_mr.name)
		doc_pr = make_test_pr(doc_po.name)

		doc_mr.reload()
		self.assertEqual(doc_mr.status, "Received")
		doc_pr.load_from_db()
		from erpnext.controllers.sales_and_purchase_return import make_return_doc
		return_pi = make_return_doc("Purchase Receipt", doc_pr.name)
		return_pi.get("items")[0].qty = -5
		return_pi.get("items")[0].received_qty = -5
		return_pi.get("items")[0].warehouse = mr_dict_list[0]['warehouse']
		return_pi.insert()
		return_pi.submit()

		#if account setup in company
		if frappe.db.exists('GL Entry',{'account': 'Stock Received But Not Billed - _TC'}):
			gl_temp_credit = frappe.db.get_value('GL Entry',{'voucher_no':return_pi.name, 'account': 'Stock Received But Not Billed - _TC'},'debit')
			self.assertEqual(gl_temp_credit, 500)
		
		#if account setup in company
		if frappe.db.exists('GL Entry',{'account': 'Stock In Hand - _TC'}):
			gl_stock_debit = frappe.db.get_value('GL Entry',{'voucher_no':return_pi.name, 'account': 'Stock In Hand - _TC'},'credit')
			self.assertEqual(gl_stock_debit, 500)

	def test_mr_po_2pr_partial_return_TC_SCK_041(self):
		# MR =>  PO => 2PR => PR return
		if not frappe.db.exists("Company", "_Test Company"):
			company = frappe.new_doc("Company")
			company.company_name = "_Test Company"
			company.default_currency = "INR"
			company.insert()
		item_fields = {
			"item_name" : "Testing-31",
			"is_stock_item": 1,
			"valuation_rate": 500
		}
		item = make_item("Testing-31", item_fields).name
		mr_dict_list = [{
				"company" : "_Test Company",
				"item_code" : item,
				"warehouse" : create_warehouse("Stores", company="_Test Company"),
				"qty" : 10,
				"rate" : 100,
			},
		]

		doc_mr = make_material_request(**mr_dict_list[0])
		self.assertEqual(doc_mr.docstatus, 1)

		doc_po = make_test_po(doc_mr.name)
		doc_pr = make_test_pr(doc_po.name,received_qty = 5)
		doc_pr.submit()

		doc_mr.reload()
		self.assertEqual(doc_pr.status, "To Bill")

		#if account setup in company
		if frappe.db.exists('GL Entry',{'account': 'Stock Received But Not Billed - _TC'}):
			gl_temp_credit = frappe.db.get_value('GL Entry',{'voucher_no':doc_pr.name, 'account': 'Stock Received But Not Billed - _TC'},'credit')
			self.assertEqual(gl_temp_credit, 500)
		
		#if account setup in company
		if frappe.db.exists('GL Entry',{'account': 'Stock In Hand - _TC'}):
			gl_stock_debit = frappe.db.get_value('GL Entry',{'voucher_no':doc_pr.name, 'account': 'Stock In Hand - _TC'},'debit')
			self.assertEqual(gl_stock_debit, 500)

		doc_pr1 = make_test_pr(doc_po.name)
		doc_pr1.items[0].accepted_qty = 5
		doc_pr1.submit()

		self.assertEqual(doc_pr1.docstatus, 1)
		doc_pr1.reload()
		self.assertEqual(doc_pr1.status, "To Bill")

		#if account setup in company
		if frappe.db.exists('GL Entry',{'account': 'Stock Received But Not Billed - _TC'}):
			gl_temp_credit = frappe.db.get_value('GL Entry',{'voucher_no':doc_pr1.name, 'account': 'Stock Received But Not Billed - _TC'},'credit')
			self.assertEqual(gl_temp_credit, 500)
		
		#if account setup in company
		if frappe.db.exists('GL Entry',{'account': 'Stock In Hand - _TC'}):
			gl_stock_debit = frappe.db.get_value('GL Entry',{'voucher_no':doc_pr1.name, 'account': 'Stock In Hand - _TC'},'debit')
			self.assertEqual(gl_stock_debit, 500)

		#Return PI's
		doc_pr.load_from_db()
		from erpnext.controllers.sales_and_purchase_return import make_return_doc
		return_pr = make_return_doc("Purchase Receipt", doc_pr.name)
		return_pr.get("items")[0].received_qty = -5
		return_pr.submit()

		doc_pr.reload()

		#if account setup in company
		if frappe.db.exists('GL Entry',{'account': 'Stock Received But Not Billed - _TC'}):
			gl_temp_credit = frappe.db.get_value('GL Entry',{'voucher_no':doc_pr.name, 'account': 'Stock Received But Not Billed - _TC'},'credit')
			self.assertEqual(gl_temp_credit, 500)
		
		#if account setup in company
		if frappe.db.exists('GL Entry',{'account': 'Stock In Hand - _TC'}):
			gl_stock_debit = frappe.db.get_value('GL Entry',{'voucher_no':doc_pr.name, 'account': 'Stock In Hand - _TC'},'debit')
			self.assertEqual(gl_stock_debit, 500)

	def test_create_mr_to_2po_to_1pr_part_return_TC_SCK_042(self):
		mr = make_material_request()
		
		#partially qty
		po = make_purchase_order(mr.name)
		po.supplier = "_Test Supplier"
		po.get("items")[0].rate = 100
		po.get("items")[0].qty = 5
		po.insert()
		po.submit()

		#remaining qty
		po1 = make_purchase_order(mr.name)
		po1.supplier = "_Test Supplier"
		po1.get("items")[0].rate = 100
		po1.get("items")[0].qty = 5
		po1.insert()
		po1.submit()

		pr = make_purchase_receipt(po.name)
		pr = make_purchase_receipt(po1.name, target_doc=pr)
		pr.submit()
		
		bin_qty = frappe.db.get_value("Bin", {"item_code": "_Test Item", "warehouse": "_Test Warehouse - _TC"}, "actual_qty")
		sle = frappe.get_doc('Stock Ledger Entry',{'voucher_no':pr.name})
		self.assertEqual(sle.qty_after_transaction, bin_qty)
		self.assertEqual(sle.warehouse, mr.get("items")[0].warehouse)
		
		#if account setup in company
		if frappe.db.exists('GL Entry',{'account': 'Stock Received But Not Billed - _TC'}):
			gl_temp_credit = frappe.db.get_value('GL Entry',{'voucher_no':pr.name, 'account': 'Stock Received But Not Billed - _TC'},'credit')
			self.assertEqual(gl_temp_credit, 1000)
		
		#if account setup in company
		if frappe.db.exists('GL Entry',{'account': 'Stock In Hand - _TC'}):
			gl_stock_debit = frappe.db.get_value('GL Entry',{'voucher_no':pr.name, 'account': 'Stock In Hand - _TC'},'debit')
			self.assertEqual(gl_stock_debit, 1000)

		#Return PI's
		pr.load_from_db()
		from erpnext.controllers.sales_and_purchase_return import make_return_doc
		return_pi = make_return_doc("Purchase Receipt", pr.name)
		return_pi.items.pop(0)
		return_pi.items[0].received_qty = -5
		return_pi.submit()

		pr.reload()
		#if account setup in company
		if frappe.db.exists('GL Entry',{'account': 'Stock Received But Not Billed - _TC'}):
			gl_temp_credit = frappe.db.get_value('GL Entry',{'voucher_no':pr.name, 'account': 'Stock Received But Not Billed - _TC'},'credit')
			self.assertEqual(gl_temp_credit, 1000)
		
		#if account setup in company
		if frappe.db.exists('GL Entry',{'account': 'Stock In Hand - _TC'}):
			gl_stock_debit = frappe.db.get_value('GL Entry',{'voucher_no':pr.name, 'account': 'Stock In Hand - _TC'},'debit')
			self.assertEqual(gl_stock_debit, 1000)

	def test_create_mr_to_2po_to_2pi_partial_return_TC_SCK_106(self):
		mr = make_material_request()
		
		#partially qty
		po = make_purchase_order(mr.name)
		po.supplier = "_Test Supplier"
		po.get("items")[0].rate = 100
		po.get("items")[0].qty = 5
		po.insert()
		po.submit()

		#remaining qty
		po1 = make_purchase_order(mr.name)
		po1.supplier = "_Test Supplier"
		po1.get("items")[0].rate = 100
		po1.get("items")[0].qty = 5
		po1.insert()
		po1.submit()

		pr = create_purchase_invoice(po.name)
		pr.submit()
		pr1 = create_purchase_invoice(po1.name)
		pr1.submit()
		
		#if account setup in company
		if frappe.db.exists('GL Entry',{'account': 'Stock Received But Not Billed - _TC'}):
			recive_account = frappe.db.get_value("Company",mr.company,"stock_received_but_not_billed")
			gl_temp_credit = frappe.db.get_value('GL Entry',{'voucher_no':pr.name, 'account': recive_account},'debit')
			self.assertEqual(gl_temp_credit, 500)
			gl_temp_credit = frappe.db.get_value('GL Entry',{'voucher_no':pr1.name, 'account': recive_account},'debit')
			self.assertEqual(gl_temp_credit, 500)
		
		#if account setup in company
		if frappe.db.exists('GL Entry',{'account': 'Creditors - _TC'}):
			payable_act = frappe.db.get_value("Company",mr.company,"default_payable_account")
			gl_stock_debit = frappe.db.get_value('GL Entry',{'voucher_no':pr.name, 'account': payable_act},'credit')
			self.assertEqual(gl_stock_debit, 500)
			gl_stock_debit = frappe.db.get_value('GL Entry',{'voucher_no':pr1.name, 'account': payable_act},'credit')
			self.assertEqual(gl_stock_debit, 500)

		#Return PI's
		from erpnext.controllers.sales_and_purchase_return import make_return_doc
		return_pi = make_return_doc("Purchase Invoice", pr.name)
		return_pi.submit()

		pr.reload()

		#if account setup in company
		if frappe.db.exists('GL Entry',{'account': 'Stock Received But Not Billed - _TC'}):
			gl_temp_credit = frappe.db.get_value('GL Entry',{'voucher_no':pr.name, 'account': 'Stock Received But Not Billed - _TC'},'debit')
			self.assertEqual(gl_temp_credit, 500)
			gl_temp_credit = frappe.db.get_value('GL Entry',{'voucher_no':pr1.name, 'account': 'Stock Received But Not Billed - _TC'},'debit')
			self.assertEqual(gl_temp_credit, 500)
		
		#if account setup in company
		if frappe.db.exists('GL Entry',{'account': 'Creditors - _TC'}):
			gl_stock_debit = frappe.db.get_value('GL Entry',{'voucher_no':pr.name, 'account': 'Creditors - _TC'},'credit')
			self.assertEqual(gl_stock_debit, 500)
			gl_stock_debit = frappe.db.get_value('GL Entry',{'voucher_no':pr1.name, 'account': 'Creditors - _TC'},'credit')
			self.assertEqual(gl_stock_debit, 500)

	def test_create_mr_for_purchase_2po_to_1pr_TC_SCK_021(self):
		from erpnext.stock.doctype.purchase_receipt.test_purchase_receipt import get_sl_entries, get_gl_entries

		frappe.db.set_value("Company", "_Test Company", "enable_perpetual_inventory", 1)
		frappe.db.set_value("Company", "_Test Company", "stock_adjustment_account", "Stock Adjustment - _TC")
		frappe.db.set_value(
			"Company", "_Test Company", "stock_received_but_not_billed", "Stock Received But Not Billed - _TC"
		)
		mr = make_material_request(
			material_request_type="Purchase",
			qty=10,
			item_code="_Test Item",
			rate=100,
			do_not_submit=True
		)
		mr.transaction_date = "01-08-2024"
		mr.schedule_date = "02-08-2024"
		mr.save()
		mr.submit()

		po1 = make_purchase_order(mr.name)
		po1.transaction_date = "01-08-2024"
		po1.schedule_date = "02-08-2024"
		po1.supplier = "_Test Supplier"
		po1.items[0].qty = 5
		po1.save()
		po1.submit()

		po2 = make_purchase_order(mr.name)
		po2.transaction_date = "01-08-2024"
		po2.schedule_date = "02-08-2024"
		po2.supplier = "_Test Supplier"
		po2.items[0].qty = 5
		po2.save()
		po2.submit()

		pr = make_purchase_receipt(po1.name)
		pr = make_purchase_receipt(po2.name, target_doc=pr)
		pr.submit()

		stock_in_hand_account = get_inventory_account("_Test Company", "_Test Warehouse - _TC")
		
		# Validate sle
		sl_entries = get_sl_entries("Purchase Receipt", pr.name)
		expected_sle = {"_Test Warehouse - _TC": 5}
		for sle in sl_entries:
			self.assertEqual(expected_sle[sle.warehouse], sle.actual_qty)

		# check gl entries
		gl_entries = get_gl_entries("Purchase Receipt", pr.name)
		expected_values = {
			stock_in_hand_account: [1000.0, 0.0],
			"Stock Received But Not Billed - _TC": [0.0, 1000.0],
		}

		for gle in gl_entries:
			self.assertEqual(expected_values[gle.account][0], gle.debit)
			self.assertEqual(expected_values[gle.account][1], gle.credit)

	def test_fetching_item_from_open_mr_TC_B_096(self):
		#Scenario :Fetching Items from Open Material Requests
		item = create_item("_Test Item")
		supplier = create_supplier(supplier_name="_Test Supplier")
		company = "_Test Company"
		make_company(company)
		company = frappe.get_doc("Company", company) 
		frappe.db.set_value("Item Default", {"parent": item.item_code, "company": company.name}, "default_supplier", supplier.name)
		mr_dict_list = {
				"company" : company.name,
				"purpose":"Purchase",
				"item_code" : item.item_code,
				"warehouse" : create_warehouse("Stores - _TC", company=company.name),
				"qty" : 1,
				"rate" : 100,
			}
		mr = make_material_request(**mr_dict_list)
		po = make_purchase_order_based_on_supplier(source_name=mr.name, args={"supplier":supplier.name})
		po.warehouse = "Stores - _TC"
		po.items[0].rate = 100 if po.items[0].item_code == item.item_code else 0
		po.save()
		po.submit()
		self.assertEqual(po.items[0].material_request, mr.name)
		mr.reload()
		self.assertEqual(mr.status, "Ordered")
		pr = make_test_pr(po.name)
		self.assertEqual(pr.items[0].material_request, mr.name)
		self.assertEqual(pr.items[0].purchase_order, po.name)
		mr.reload()
		self.assertEqual(mr.status, "Received")	

	def test_po_additional_discount_TC_B_079(self):
		# Scenario : MR=> PO => PR => PI [With IGST TAX]
		from erpnext.buying.doctype.purchase_order.test_purchase_order import get_gl_entries, get_sle, get_company_or_supplier
		get_or_create_data = get_company_or_supplier()
		company = get_or_create_data.get("company")
		supplier = get_or_create_data.get("supplier")
		customer = get_or_create_data.get("customer")
		item = make_test_item("_test_item_1")

		mr_dict_list = {
				"company" : company,
				"purpose":"Purchase",
				"item_code" : item.item_code,
				"warehouse" : "Stores - TC-5",
				"qty" : 1,
				"rate" : 3000,
				"uom":"Nos",
				"cost_center": "Main - TC-5",
				"customer": customer
			}
		mr = make_material_request(**mr_dict_list)
		self.assertEqual(mr.status, "Pending")

		acc = frappe.new_doc("Account")
		acc.account_name = "Input Tax IGST"
		acc.parent_account = "Tax Assets - TC-5"
		acc.company = company
		account_name = frappe.db.exists("Account", {"account_name" : acc.account_name, "company": company})
		if not account_name:
			account_name = acc.insert()
		doc_po = make_purchase_order(mr.name)
		doc_po.supplier = supplier
		doc_po.currency = "INR"
		doc_po.append("taxes", {
                    "charge_type": "On Net Total",
                    "account_head": account_name,
                    "rate": 18,
                    "description": "Input GST",
                })
		doc_po.insert()
		doc_po.submit()
		self.assertEqual(doc_po.grand_total, 3540)
		self.assertEqual(doc_po.status, "To Receive and Bill")
		mr.reload()
		self.assertEqual(mr.status, "Ordered")
		args = {
			"mode_of_payment" : "Cash",
			"reference_no" : "For Testing"
		}
		pe = make_payment_entry(doc_po.doctype, doc_po.name, doc_po.grand_total, args)
		doc_po.reload()
		self.assertEqual(doc_po.advance_paid, 3540)
		pe_gl_entries = get_gl_entries(pe.name)
		for gl_entries in pe_gl_entries:
			if gl_entries['account'] == "Creditors - TC-5":
				self.assertEqual(gl_entries['debit'], 3540)
			elif gl_entries['account'] == "Cash - TC-5":
				self.assertEqual(gl_entries['credit'], 3540)

		pr = make_test_pr(doc_po.name)
		self.assertEqual(pr.status, "To Bill")
		pr_sle = get_sle(pr.name)
		self.assertEqual(pr_sle[0]['actual_qty'], 1)
		pr_gl_enties = get_gl_entries(pr.name)
		for gl_entries_pr in pr_gl_enties:
			if gl_entries_pr['account'] == "Stock In Hand - TC-5":
				self.assertEqual(gl_entries_pr['debit'], 3000)
			elif gl_entries_pr['account'] == "Stock Received But Not Billed - TC-5":
				self.assertEqual(gl_entries_pr['credit'], 3000)
		pi = make_test_pi(pr.name, args={"is_paid" : 1, "cash_bank_account" : pe.paid_from,"paid_amount" : 3540})
		pi.reload()
		self.assertEqual(pi.status, "Paid")
		doc_po.reload()
		pr.reload()
		self.assertEqual(doc_po.status, "Completed")
		self.assertEqual(pr.status, "Completed")

	def test_mr_to_pe_flow_TC_B_080(self):
		# Scenario : MR=>PO=> Partial PE=>PR=>PI=>Rm PE (With GST)
		from erpnext.buying.doctype.purchase_order.test_purchase_order import get_gl_entries, get_sle
		supplier = create_supplier(supplier_name="_Test Supplier")
		company = "_Test Company"
		item = create_item("_Test Item")
		make_company(company)
		company = frappe.get_doc("Company", company)
		mr_dict_list = {
				"company" : company.name,
				"purpose":"Purchase",
				"item_code" : item.item_code,
				"warehouse" : create_warehouse("Stores - _TC", company=company.name),
				"qty" : 4,
				"rate" : 3000,
				"uom":"Nos"
			}
		mr = make_material_request(**mr_dict_list)
		self.assertEqual(mr.status, "Pending")
		acc = frappe.new_doc("Account")
		acc.account_name = "Input Tax IGST"
		acc.parent_account = "Tax Assets - _TC"
		acc.company = "_Test Company"
		account_name = frappe.db.exists("Account", {"account_name" : "Input Tax IGST","company": "_Test Company" })
		if not account_name:
			account_name = acc.insert()
		doc_po = make_purchase_order(mr.name)
		doc_po.supplier = supplier.name
		doc_po.append("taxes", {
                    "charge_type": "On Net Total",
                    "account_head": account_name,
                    "rate": 18,
                    "description": "Input GST",
                })
		doc_po.insert()
		doc_po.submit()
		self.assertEqual(doc_po.grand_total, 14160)
		self.assertEqual(doc_po.status, "To Receive and Bill")
		mr.reload()
		self.assertEqual(mr.status, "Ordered")
		args = {
			"mode_of_payment" : "Cash",
			"reference_no" : "For Testing"
		}
		pe = make_payment_entry(doc_po.doctype, doc_po.name, 6000, args)
		doc_po.reload()
		self.assertEqual(doc_po.advance_paid, 6000)
		pe_gl_entries = get_gl_entries(pe.name)
		for gl_entries in pe_gl_entries:
			if gl_entries['account'] == "Cash - _TC":
				self.assertEqual(gl_entries['credit'], 6000)
		pr = make_test_pr(doc_po.name)
		self.assertEqual(pr.status, "To Bill")
		pr_sle = get_sle(pr.name)
		self.assertEqual(pr_sle[0]['actual_qty'], 4)
		pr_gl_enties = get_gl_entries(pr.name)
		for gl_entries_pr in pr_gl_enties:
			if gl_entries_pr['account'] == "Stock In Hand - _TC":
				self.assertEqual(gl_entries_pr['debit'], 12000)
			elif gl_entries_pr['account'] == "Stock Received But Not Billed - _TC":
				self.assertEqual(gl_entries_pr['credit'], 12000)
		pi = make_purchase_invoice(pr.name)
		pi.set_advances()
		for advance in pi.advances:
			advance.allocated_amount = 6000 if advance.reference_name == pe.name else 0
		self.assertEqual(pi.advances[0].allocated_amount, 6000)
		pi.save()
		pi.submit()
		self.assertEqual(pi.status, "Partly Paid")
		self.assertEqual(pi.outstanding_amount, pi.base_grand_total - 6000)
		doc_po.reload()
		pr.reload()
		self.assertEqual(doc_po.status, "Completed")
		self.assertEqual(pr.status, "Completed")
		args = {
			"mode_of_payment" : "Cash",
			"reference_no" : "For Testing"
		}
		make_payment_entry(pi.doctype, pi.name, pi.outstanding_amount, args)
		pi.reload()
		self.assertEqual(pi.status, "Paid")

	def test_purchase_flow_TC_B_068(self):
		#Scenario : MR=>PO=>PR=>PI [With Shipping Rule]
		frappe.set_user("Administrator")
		item = make_test_item("Testing-31")
		
		args = {
					"calculate_based_on" : "Fixed",
					"shipping_amount" : 200
				}
		shipping_rule_name = get_shipping_rule_name(args)
		mr_dict_list = {
				"company" : "_Test Company",
				"item_code" : item.item_code,
				"warehouse" : "Stores - _TC",
				"qty" : 4,
				"rate" : 3000,
			}

		doc_mr = make_material_request(**mr_dict_list)
		self.assertEqual(doc_mr.docstatus, 1)

		args = {
			"shipping_rule" :shipping_rule_name
		}
		doc_po = make_test_po(doc_mr.name, args = args)
		self.assertEqual(doc_po.base_total_taxes_and_charges, 200)


		doc_pr = make_test_pr(doc_po.name)
		doc_pi = make_test_pi(doc_pr.name, args = args)

		self.assertEqual(doc_pi.docstatus, 1)
		
		doc_po.reload()
		self.assertEqual(doc_po.status, 'Completed')

	def test_purchase_flow_TC_B_069(self):
		#Scenario: MR=>SQ=>PO=>PR=>PI [With SQ and Shipping Rule]
		frappe.set_user("Administrator")
		item = make_test_item("Testing-31")
		
		args = {
					"calculate_based_on" : "Fixed",
					"shipping_amount" : 200
				}
		shipping_rule_name = get_shipping_rule_name(args)
		mr_dict_list = {
				"company" : "_Test Company",
				"item_code" : item.item_code,
				"warehouse" : "Stores - _TC",
				"qty" : 4,
				"rate" : 3000,
			}

		doc_mr = make_material_request(**mr_dict_list)
		self.assertEqual(doc_mr.docstatus, 1)

		args = {
			"shipping_rule" :shipping_rule_name,
			"supplier" : "_Test Supplier"
		}
		mr_rate = doc_mr.items[0].amount
		doc_sq = make_test_sq(doc_mr.name, rate= mr_rate, type = "Material Request",args = args)
		self.assertEqual(doc_sq.base_total_taxes_and_charges, 200)

		doc_po = make_test_po(doc_sq.name, type="Supplier Quotation")
		self.assertEqual(doc_po.base_total_taxes_and_charges, 200)


		doc_pr = make_test_pr(doc_po.name)
		doc_pi = make_test_pi(doc_pr.name, args = args)

		self.assertEqual(doc_pi.docstatus, 1)
		
		doc_po.reload()
		self.assertEqual(doc_po.status, 'Completed')

	def setUp(self):
		from erpnext.accounts.doctype.payment_entry.test_payment_entry import create_company
		from erpnext.stock.doctype.warehouse.test_warehouse import create_warehouse
		create_company()
		create_warehouse(
			warehouse_name="_Test Warehouse 1 - _TC",
			properties={"parent_warehouse": "All Warehouses - _TC"},
			company="_Test Company",
		)
		
	def test_create_mr_to_2po_to_1pi_partial_return_TC_SCK_107(self):
		from erpnext.stock.doctype.warehouse.test_warehouse import create_warehouse
		from erpnext.buying.doctype.supplier.test_supplier import create_supplier
		from erpnext.selling.doctype.sales_order.test_sales_order import get_or_create_fiscal_year
		# from custom_crm.crm.doctype.lead.lead import make_customer
		"""Test Purchase Receipt Creation, Submission, and Stock Ledger Update"""
		from erpnext.accounts.doctype.payment_entry.test_payment_entry import create_company,create_customer
		create_company()
		create_customer("_Test Customer")
		get_or_create_fiscal_year("_Test Company")
		
		create_warehouse(
			warehouse_name="_Test Warehouse - _TC",
			properties={"parent_warehouse": "All Warehouses - _TC"},
			company="_Test Company",
		)
		warehouse = frappe.db.get_all('Warehouse',{'company':'_Test Company','is_group':0},['name'])[0].name
		create_supplier(supplier_name="_Test Supplier",default_currency = "INR")
		create_item("_Test Item",warehouse=warehouse)
		
		cost_center = frappe.db.get_all('Cost Center',{'company':'_Test Company'},['name'])
		mr = make_material_request(uom = "Box",cost_center = cost_center[1].name)
		
		
		#partially qty
		po = make_purchase_order(mr.name)
		po.supplier = "_Test Supplier"
		po.get("items")[0].rate = 100
		po.get("items")[0].qty = 5
		po.currency = "INR"
		po.insert()
		po.submit()
		

		#remaining qty
		po1 = make_purchase_order(mr.name)
		po1.supplier = "_Test Supplier"
		po1.get("items")[0].rate = 100
		po1.get("items")[0].qty = 5
		po1.currency = "INR"
		po1.insert()
		po1.submit()

		pr = create_purchase_invoice(po.name)
		pr = create_purchase_invoice(po1.name, target_doc=pr)
		pr.submit()
		
		#if account setup in company
		if frappe.db.exists('GL Entry',{'account': 'Stock Received But Not Billed - _TC'}):
			recive_account = frappe.db.get_value("Company",mr.company,"stock_received_but_not_billed")
			
			gl_temp_credit = frappe.db.get_value('GL Entry',{'voucher_no':pr.name, 'account': recive_account},'debit_in_transaction_currency')
			self.assertEqual(gl_temp_credit, 1000)
		
		#if account setup in company
		if frappe.db.exists('GL Entry',{'account': 'Creditors - _TC'}):
			payable_act = frappe.db.get_value("Company",mr.company,"default_payable_account")
			gl_stock_debit = frappe.db.get_value('GL Entry',{'voucher_no':pr.name, 'account': payable_act},'credit_in_transaction_currency')
			self.assertEqual(gl_stock_debit, 1000)

		pr.load_from_db()
		from erpnext.controllers.sales_and_purchase_return import make_return_doc
		return_pi = make_return_doc("Purchase Invoice",pr.name)
		return_pi.items = return_pi.items[1:]
		return_pi.submit()
		pr.reload()

		#if account setup in company
		credit_account = frappe.db.get_value("Company",return_pi.company,"stock_received_but_not_billed")
		gl_temp_credit = frappe.db.get_value('GL Entry',{'voucher_no':return_pi.name, 'account': credit_account},'credit_in_transaction_currency')
		self.assertEqual(gl_temp_credit, 500)
		
		debit_account = frappe.db.get_value("Company",return_pi.company,"default_payable_account")
		gl_stock_debit = frappe.db.get_value('GL Entry',{'voucher_no':return_pi.name, 'account': debit_account},'debit_in_transaction_currency')
		self.assertEqual(gl_stock_debit, 500)

	def test_mr_po_pi_serial_TC_SCK_092(self):
		from erpnext.buying.doctype.purchase_order.test_purchase_order import get_or_create_fiscal_year
		from erpnext.accounts.doctype.payment_entry.test_payment_entry import create_customer
		create_company("_Test Company MR")
		create_customer("_Test Customer")
		get_or_create_fiscal_year("_Test Company MR")
		supplier = create_supplier(supplier_name="_Test Supplier MR")
		if not frappe.db.exists('Supplier', '_Test Supplier'):
			create_supplier(supplier_name="_Test Supplier")
		default_warehouse = frappe.db.get_all('Warehouse',{'company':'_Test Company MR','is_group':0},['name'])[0].name
		warehouse = default_warehouse
		item = item_create("_Test MR",warehouse=default_warehouse)

		mr_dict_list = [{
				"company" : "_Test Company MR",
				"item_code" : item.item_code,
				"warehouse" : warehouse,
				"cost_center" : frappe.db.get_value("Company","_Test Company MR","cost_center"),
				"qty" : 2,
				"uom":"Box",
				"rate" : 100,
			},
		]
		doc_mr = make_material_request(**mr_dict_list[0])
		self.assertEqual(doc_mr.docstatus, 1)

		doc_po = make_test_po(doc_mr.name)
		doc_pi = create_purchase_invoice(doc_po.name)
		doc_pi.update_stock = 1
		doc_pi.has_serial_no = 1
		doc_pi.set_warehouse = warehouse
		doc_pi.items[0].serial_no = "011 - MR\n012 - MR\n"
		doc_pi.submit()

		self.assertEqual(doc_pi.docstatus, 1)
		doc_mr.reload()
		self.assertEqual(doc_mr.status, "Received")

		gl_temp_credit = frappe.db.get_value('GL Entry',{'voucher_no':doc_pi.name, 'account': doc_pi.items[0].expense_account},'debit')
		self.assertEqual(gl_temp_credit, 200)
		
		credit_account = frappe.db.get_value("Company","_Test Company MR","default_payable_account")
		gl_stock_debit = frappe.db.get_value('GL Entry',{'voucher_no':doc_pi.name, 'account': credit_account},'credit')
		self.assertEqual(gl_stock_debit, 200)

		serial_cnt = frappe.db.count('Serial No',{'purchase_document_no':doc_pi.name})
		self.assertEqual(serial_cnt, 2)
		frappe.db.rollback()

	def test_mr_po_2pi_serial_TC_SCK_093(self):
		# MR =>  PO => 2PI
		from erpnext.buying.doctype.purchase_order.test_purchase_order import get_or_create_fiscal_year
		from erpnext.accounts.doctype.payment_entry.test_payment_entry import create_customer
		create_company("_Test Company MR")
		create_customer("_Test Customer")
		get_or_create_fiscal_year("_Test Company MR")
		if not frappe.db.exists('Supplier', '_Test Supplier'):
			create_supplier(supplier_name="_Test Supplier")
		supplier = create_supplier(supplier_name="_Test Supplier MR")
		default_warehouse = frappe.db.get_all('Warehouse',{'company':'_Test Company MR','is_group':0},['name'])[0].name
		warehouse = default_warehouse
		item = item_create("_Test MR",warehouse=default_warehouse)

		mr_dict_list = [{
				"company" : "_Test Company MR",
				"item_code" : item.item_code,
				"warehouse" : warehouse,
				"cost_center" : frappe.db.get_value("Company","_Test Company MR","cost_center"),
				"qty" : 2,
				"rate" : 100,
				"uom":"Box"
			},
		]

		doc_mr = make_material_request(**mr_dict_list[0])
		self.assertEqual(doc_mr.docstatus, 1)

		doc_po = make_test_po(doc_mr.name)
		doc_pi = create_purchase_invoice(doc_po.name)
		doc_pi.update_stock = 1
		doc_pi.has_serial_no = 1
		doc_pi.set_warehouse = warehouse
		doc_pi.items[0].qty = 1
		doc_pi.items[0].serial_no = "013 - MR"
		doc_pi.submit()

		self.assertEqual(doc_pi.docstatus, 1)
		doc_mr.reload()
		self.assertEqual(doc_mr.status, "Partially Received")

		gl_temp_credit = frappe.db.get_value('GL Entry',{'voucher_no':doc_pi.name, 'account': doc_pi.items[0].expense_account},'debit')
		self.assertEqual(gl_temp_credit, 100)
		
		credit_account = frappe.db.get_value("Company","_Test Company MR","default_payable_account")
		gl_stock_debit = frappe.db.get_value('GL Entry',{'voucher_no':doc_pi.name, 'account': credit_account},'credit')
		self.assertEqual(gl_stock_debit, 100)

		serial_cnt = frappe.db.count('Serial No',{'purchase_document_no':doc_pi.name})
		self.assertEqual(serial_cnt, 1)

		doc_pi1 = create_purchase_invoice(doc_po.name)
		doc_pi1.update_stock = 1
		doc_pi1.has_serial_no = 1
		doc_pi1.set_warehouse = warehouse
		doc_pi1.items[0].qty = 1
		doc_pi1.items[0].serial_no = "014 - MR"
		doc_pi1.submit()

		self.assertEqual(doc_pi1.docstatus, 1)
		doc_mr.reload()
		self.assertEqual(doc_mr.status, "Received")

		gl_temp_credit = frappe.db.get_value('GL Entry',{'voucher_no':doc_pi1.name, 'account': doc_pi.items[0].expense_account},'debit')
		self.assertEqual(gl_temp_credit, 100)
		
		credit_account = frappe.db.get_value("Company","_Test Company MR","default_payable_account")
		gl_stock_debit = frappe.db.get_value('GL Entry',{'voucher_no':doc_pi1.name, 'account': credit_account},'credit')
		self.assertEqual(gl_stock_debit, 100)

		serial_cnt = frappe.db.count('Serial No',{'purchase_document_no':doc_pi1.name})
		self.assertEqual(serial_cnt, 1)
		frappe.db.rollback()

	def test_create_mr_to_2po_to_2pi_TC_SCK_094(self):
		from erpnext.buying.doctype.purchase_order.test_purchase_order import get_or_create_fiscal_year
		from erpnext.accounts.doctype.payment_entry.test_payment_entry import create_customer
		create_company("_Test Company MR")
		create_customer("_Test Customer")
		get_or_create_fiscal_year("_Test Company MR")
		supplier = create_supplier(supplier_name="_Test Supplier MR")
		if not any(row.company == "_Test Company MR" for row in supplier.companies):
			supplier.append("companies", {
				"company": "_Test Company MR",
			})
		supplier.submit()
		default_warehouse = frappe.db.get_all('Warehouse',{'company':'_Test Company MR','is_group':0},['name'])[0].name
		warehouse = default_warehouse
		item = item_create("_Test MR",warehouse=default_warehouse)
		cost_center = frappe.db.get_value("Company","_Test Company MR","cost_center")

		mr = make_material_request(company="_Test Company MR",qty=2,supplier=supplier,warehouse=warehouse,item_code=item.item_code,cost_center=cost_center,uom= 'Box')
	
		#partially qty
		po = make_purchase_order(mr.name)
		po.supplier = supplier
		po.get("items")[0].item_code = item.item_code
		po.get("items")[0].rate = 100
		po.get("items")[0].qty = 1
		po.insert()
		po.submit()

		#remaining qty
		po1 = make_purchase_order(mr.name)
		po1.supplier = supplier
		po1.get("items")[0].rate = 100
		po1.get("items")[0].qty = 1
		po1.insert()
		po1.submit()

		pr = create_purchase_invoice(po.name)
		pr.update_stock = 1
		pr.set_warehouse = warehouse
		pr.items[0].qty = 1
		pr.items[0].serial_no = "01 - MR"
		pr.submit()

		pr1 = create_purchase_invoice(po1.name)
		pr1.update_stock = 1
		pr1.set_warehouse = warehouse
		pr1.items[0].qty = 1
		pr1.items[0].serial_no = "013 - MR"
		pr1.submit()

		gl_temp_credit = frappe.db.get_value('GL Entry',{'voucher_no':pr.name, 'account': pr.items[0].expense_account},'debit')
		self.assertEqual(gl_temp_credit, 100)
		gl_temp_credit = frappe.db.get_value('GL Entry',{'voucher_no':pr1.name, 'account': pr.items[0].expense_account},'debit')
		self.assertEqual(gl_temp_credit, 100)

		#if account setup in company
		if frappe.db.exists('GL Entry',{'account': 'Creditors - _TC'}):
			payable_act = frappe.db.get_value("Company",mr.company,"default_payable_account")
			gl_stock_debit = frappe.db.get_value('GL Entry',{'voucher_no':pr.name, 'account': payable_act},'credit')
			self.assertEqual(gl_stock_debit, 100)
			gl_stock_debit = frappe.db.get_value('GL Entry',{'voucher_no':pr1.name, 'account': payable_act},'credit')
			self.assertEqual(gl_stock_debit, 100)

		serial_cnt = frappe.db.count('Serial No',{'purchase_document_no':pr.name})
		self.assertEqual(serial_cnt, 1)
		serial_cnt = frappe.db.count('Serial No',{'purchase_document_no':pr1.name})
		self.assertEqual(serial_cnt, 1)
		frappe.db.rollback()

	def test_create_material_req_to_2po_to_pi_TC_SCK_095(self):
		qty = 10
		rate = 100
		mr = make_material_request(
			qty=qty,
			material_request_type="Purchase",
   		)
		self.assertEqual(mr.docstatus, 1)

		po1 = make_purchase_order(mr.name)
		po1.supplier = "_Test Supplier"
		po1.items[0].qty = 5
		po1.items[0].rate = rate
		po1.currency ="INR"
		po1.insert()
		po1.submit()
		self.assertEqual(po1.docstatus, 1)

		po2 = make_purchase_order(mr.name)
		po2.supplier = "_Test Supplier"
		po2.items[0].qty = 5
		po2.items[0].rate = rate
		po2.currency ="INR"
		po2.insert()
		po2.submit()
		self.assertEqual(po2.docstatus, 1)

		pi = create_purchase_invoice(po1.name)
		pi = create_purchase_invoice(po2.name, target_doc=pi)
		pi.currency ="INR"
		pi.update_stock = 1
		pi.insert()
		pi.submit()
		self.assertEqual(pi.docstatus, 1)
		
		sle_entries = frappe.get_all("Stock Ledger Entry", filters={"voucher_no": pi.name})
		self.assertEqual(len(sle_entries), 2)

		stock_in_hand_debit = frappe.db.get_value('GL Entry',{'voucher_no':pi.name, 'account': pi.items[0].expense_account},'debit')
		self.assertEqual(stock_in_hand_debit, 1000)

		#if account setup in company
		if frappe.db.exists('GL Entry',{'account': 'Creditors - _CM'}):
			payable_act = frappe.db.get_value("Company",mr.company,"default_payable_account")
			creditors_credit = frappe.db.get_value('GL Entry',{'voucher_no':pi.name, 'account': payable_act},'credit')
			self.assertEqual(creditors_credit, 1000)

	def test_create_material_req_to_2po_to_pi_serial_TC_SCK_096(self):
		create_company()

		supplier = create_supplier(supplier_name="_Test Supplier MR")
		warehouse = create_warehouse("_Test warehouse PO", company="_Test Company MR")
		cost_center = frappe.db.get_value("Company","_Test Company MR","cost_center")
		item = item_create("Noise Smart watch")
		qty = 2
		rate = 10000

		mr = make_material_request(
			company="_Test Company MR",
			qty=qty,
			supplier=supplier,
			warehouse=warehouse,
			item_code=item.item_code,
			material_request_type="Purchase",
			cost_center=cost_center)
		self.assertEqual(mr.docstatus, 1)

		po1 = make_purchase_order(mr.name)
		po1.supplier = "_Test Supplier"
		po1.items[0].qty = 1
		po1.items[0].rate = rate
		po1.currency ="INR"
		po1.insert()
		po1.submit()
		self.assertEqual(po1.docstatus, 1)

		po2 = make_purchase_order(mr.name)
		po2.supplier = "_Test Supplier"
		po2.items[0].qty = 1
		po2.items[0].rate = rate
		po2.currency ="INR"
		po2.insert()
		po2.submit()
		self.assertEqual(po2.docstatus, 1)

		pi = create_purchase_invoice(po1.name)
		pi = create_purchase_invoice(po2.name, target_doc=pi)
		pi.set_warehouse = warehouse
		pi.update_stock = 1
		pi.items[0].serial_no = "SN-001"
		pi.items[1].serial_no = "SN-002"
		pi.currency ="INR"
		pi.insert()
		pi.submit()
		self.assertEqual(pi.docstatus, 1)

		sle_entries = frappe.get_all("Stock Ledger Entry", filters={"voucher_no": pi.name})
		self.assertEqual(len(sle_entries), 2)
		for sle in sle_entries:
			sle = frappe.db.get_value('Stock Ledger Entry',sle.name,["warehouse", 'actual_qty', 'valuation_rate'],as_dict=1)
			self.assertEqual(sle.warehouse, warehouse)
			self.assertEqual(sle.actual_qty, 1)
			self.assertEqual(sle.valuation_rate, rate)

		serial_nos = frappe.get_all("Serial No", filters={"purchase_document_no": pi.name})
		self.assertEqual(len(serial_nos), qty)

		pi.cancel()
		sle_entries = frappe.get_all("Stock Ledger Entry", filters={"voucher_no": pi.name,"is_cancelled": 0})
		self.assertEqual(len(sle_entries), 0)
		serial_nos = frappe.get_all("Serial No", filters={"purchase_document_no": pi.name,'status': 'Active'})
		self.assertEqual(len(serial_nos), 0)

	def test_mr_po_2pi_serial_cancel_TC_SCK_097(self):
		from erpnext.buying.doctype.purchase_order.test_purchase_order import get_or_create_fiscal_year
		from erpnext.accounts.doctype.payment_entry.test_payment_entry import create_customer
		create_company("_Test Company MR")
		create_customer("_Test Customer")
		get_or_create_fiscal_year("_Test Company MR")
		if not frappe.db.exists('Supplier', '_Test Supplier'):
			create_supplier(supplier_name="_Test Supplier")
		supplier = create_supplier(supplier_name="_Test Supplier MR")
		default_warehouse = frappe.db.get_all('Warehouse',{'company':'_Test Company MR','is_group':0},['name'])[0].name
		warehouse = default_warehouse

		item = item_create("_Test MR",warehouse=default_warehouse)

		mr_dict_list = [{
				"company" : "_Test Company MR",
				"item_code" : item.item_code,
				"warehouse" : warehouse,
				"cost_center" : frappe.db.get_value("Company","_Test Company MR","cost_center"),
				"qty" : 2,
				"rate" : 100,
				"uom":"Box"
			},
		]

		doc_mr = make_material_request(**mr_dict_list[0])
		self.assertEqual(doc_mr.docstatus, 1)

		doc_po = make_test_po(doc_mr.name)
		doc_pi = create_purchase_invoice(doc_po.name)
		doc_pi.update_stock = 1
		doc_pi.set_warehouse = warehouse
		doc_pi.items[0].qty = 1
		doc_pi.items[0].serial_no = "013 - MR"
		doc_pi.submit()

		self.assertEqual(doc_pi.docstatus, 1)
		doc_mr.reload()
		self.assertEqual(doc_mr.status, "Partially Received")

		gl_temp_credit = frappe.db.get_value('GL Entry',{'voucher_no':doc_pi.name, 'account': doc_pi.items[0].expense_account},'debit')
		self.assertEqual(gl_temp_credit, 100)
		
		credit_account = frappe.db.get_value("Company","_Test Company MR","default_payable_account")
		gl_stock_debit = frappe.db.get_value('GL Entry',{'voucher_no':doc_pi.name, 'account': credit_account},'credit')
		self.assertEqual(gl_stock_debit, 100)

		serial_cnt = frappe.db.count('Serial No',{'purchase_document_no':doc_pi.name})
		self.assertEqual(serial_cnt, 1)

		doc_pi1 = create_purchase_invoice(doc_po.name)
		doc_pi1.update_stock = 1
		doc_pi1.set_warehouse = warehouse
		doc_pi1.items[0].qty = 1
		doc_pi1.items[0].serial_no = "014 - MR"
		doc_pi1.submit()

		self.assertEqual(doc_pi1.docstatus, 1)
		doc_mr.reload()
		self.assertEqual(doc_mr.status, "Received")

		gl_temp_credit = frappe.db.get_value('GL Entry',{'voucher_no':doc_pi1.name, 'account': doc_pi.items[0].expense_account},'debit')
		self.assertEqual(gl_temp_credit, 100)
		
		credit_account = frappe.db.get_value("Company","_Test Company MR","default_payable_account")
		gl_stock_debit = frappe.db.get_value('GL Entry',{'voucher_no':doc_pi1.name, 'account': credit_account},'credit')
		self.assertEqual(gl_stock_debit, 100)

		serial_cnt = frappe.db.count('Serial No',{'purchase_document_no':doc_pi1.name})
		self.assertEqual(serial_cnt, 1)

		#cancel PI's
		doc_pi.reload()
		doc_pi.cancel()
		doc_pi.reload()
		self.assertEqual(doc_pi.status, "Cancelled")

		gl_temp_credit = frappe.db.get_value('GL Entry',{'voucher_no':doc_pi.name, 'account': doc_pi.items[0].expense_account},'credit')
		self.assertEqual(gl_temp_credit, 100)
		
		credit_account = frappe.db.get_value("Company","_Test Company MR","default_payable_account")
		gl_stock_debit = frappe.db.get_value('GL Entry',{'voucher_no':doc_pi.name, 'account':credit_account},'debit')
		self.assertEqual(gl_stock_debit, 100)

		doc_pi1.reload()
		doc_pi1.cancel()
		doc_pi1.reload()
		self.assertEqual(doc_pi1.status, "Cancelled")

		gl_temp_credit = frappe.db.get_value('GL Entry',{'voucher_no':doc_pi1.name, 'account': doc_pi.items[0].expense_account},'credit')
		self.assertEqual(gl_temp_credit, 100)
		gl_stock_debit = frappe.db.get_value('GL Entry',{'voucher_no':doc_pi1.name, 'account': credit_account},'debit')
		self.assertEqual(gl_stock_debit, 100)
		frappe.db.rollback()

	def test_mr_to_2po_to_2pi_serial_cancel_TC_SCK_098(self):
		from erpnext.buying.doctype.purchase_order.test_purchase_order import get_or_create_fiscal_year
		from erpnext.accounts.doctype.payment_entry.test_payment_entry import create_customer
		create_company("_Test Company MR")
		create_customer("_Test Customer")
		
		get_or_create_fiscal_year("_Test Company MR")
		supplier = create_supplier(supplier_name="_Test Supplier MR")
		if not any(row.company == "_Test Company MR" for row in supplier.companies):
			supplier.append("companies", {
				"company": "_Test Company MR",
			})
		supplier.submit()
		default_warehouse = frappe.db.get_all('Warehouse',{'company':'_Test Company MR','is_group':0},['name'])[0].name
		warehouse = default_warehouse
		item = item_create("_Test MR",warehouse=default_warehouse)
		cost_center = frappe.db.get_value("Company","_Test Company MR","cost_center")

		mr = make_material_request(company="_Test Company MR",qty=2,supplier=supplier,warehouse=warehouse,item_code=item.item_code,cost_center=cost_center,uom = "Box")
	
		#partially qty
		po = make_purchase_order(mr.name)
		po.supplier = supplier
		po.get("items")[0].item_code = item.item_code
		po.get("items")[0].rate = 100
		po.get("items")[0].qty = 1
		po.insert()
		po.submit()

		#remaining qty
		po1 = make_purchase_order(mr.name)
		po1.supplier = supplier
		po1.get("items")[0].rate = 100
		po1.get("items")[0].qty = 1
		po1.insert()
		po1.submit()

		pi = create_purchase_invoice(po.name)
		pi.update_stock = 1
		pi.set_warehouse = warehouse
		pi.items[0].qty = 1
		pi.items[0].serial_no = "01 - MR"
		pi.submit()

		pi1 = create_purchase_invoice(po1.name)
		pi1.update_stock = 1
		pi1.set_warehouse = warehouse
		pi1.items[0].qty = 1
		pi1.items[0].serial_no = "013 - MR"
		pi1.submit()

		gl_temp_credit = frappe.db.get_value('GL Entry',{'voucher_no':pi.name, 'account': pi.items[0].expense_account},'debit')
		self.assertEqual(gl_temp_credit, 100)
		gl_temp_credit = frappe.db.get_value('GL Entry',{'voucher_no':pi1.name, 'account': pi1.items[0].expense_account},'debit')
		self.assertEqual(gl_temp_credit, 100)

		#if account setup in company
		if frappe.db.exists('GL Entry',{'account': 'Creditors - _TC'}):
			payable_act = frappe.db.get_value("Company",mr.company,"default_payable_account")
			gl_stock_debit = frappe.db.get_value('GL Entry',{'voucher_no':pi.name, 'account': payable_act},'credit')
			self.assertEqual(gl_stock_debit, 100)
			gl_stock_debit = frappe.db.get_value('GL Entry',{'voucher_no':pi1.name, 'account': payable_act},'credit')
			self.assertEqual(gl_stock_debit, 100)

		serial_cnt = frappe.db.count('Serial No',{'purchase_document_no':pi.name})
		self.assertEqual(serial_cnt, 1)
		serial_cnt = frappe.db.count('Serial No',{'purchase_document_no':pi1.name})
		self.assertEqual(serial_cnt, 1)

		#cancel PI's
		pi.reload()
		pi.cancel()
		pi.reload()
		self.assertEqual(pi.status, "Cancelled")

		gl_temp_credit = frappe.db.get_value('GL Entry',{'voucher_no':pi.name, 'account': pi.items[0].expense_account},'credit')
		self.assertEqual(gl_temp_credit, 100)
		
		credit_account = frappe.db.get_value("Company","_Test Company MR","default_payable_account")
		gl_stock_debit = frappe.db.get_value('GL Entry',{'voucher_no':pi.name, 'account':credit_account},'debit')
		self.assertEqual(gl_stock_debit, 100)

		pi1.reload()
		pi1.cancel()
		pi1.reload()
		self.assertEqual(pi1.status, "Cancelled")

		gl_temp_credit = frappe.db.get_value('GL Entry',{'voucher_no':pi1.name, 'account': pi1.items[0].expense_account},'credit')
		self.assertEqual(gl_temp_credit, 100)
		gl_stock_debit = frappe.db.get_value('GL Entry',{'voucher_no':pi1.name, 'account': credit_account},'debit')
		self.assertEqual(gl_stock_debit, 100)
		frappe.db.rollback()

	def test_create_mr_to_2po_to_1pi_serial_cancel_TC_SCK_099(self):
		from erpnext.buying.doctype.purchase_order.test_purchase_order import get_or_create_fiscal_year
		from erpnext.accounts.doctype.payment_entry.test_payment_entry import create_customer
		create_company("_Test Company MR")
		create_customer("_Test Customer")
		get_or_create_fiscal_year("_Test Company MR")
		supplier = create_supplier(supplier_name="_Test Supplier MR")
		default_warehouse = frappe.db.get_all('Warehouse',{'company':'_Test Company MR','is_group':0},['name'])[0].name
		warehouse = default_warehouse
		item = item_create("_Test MR",warehouse=default_warehouse)
		cost_center = frappe.db.get_value("Company","_Test Company MR","cost_center")

		mr = make_material_request(company="_Test Company MR",qty=2,supplier=supplier,warehouse=warehouse,item_code=item.item_code,cost_center=cost_center,uom = "Box")
	
		#partially qty
		po = make_purchase_order(mr.name)
		po.supplier = supplier
		po.get("items")[0].item_code = item.item_code
		po.get("items")[0].rate = 100
		po.get("items")[0].qty = 1
		po.currency ="INR"
		po.insert()
		po.submit()

		#remaining qty
		po1 = make_purchase_order(mr.name)
		po1.supplier = supplier
		po1.get("items")[0].rate = 100
		po1.get("items")[0].qty = 1
		po1.currency ="INR"
		po1.insert()
		po1.submit()

		pi = create_purchase_invoice(po.name)
		pi = create_purchase_invoice(po1.name, target_doc=pi)
		pi.update_stock = 1
		pi.has_serial_no = 1
		pi.set_warehouse = warehouse
		pi.items[0].serial_no = "011 - MR"
		pi.items[1].serial_no = "012 - MR"
		pi.submit()
		
		gl_temp_credit = frappe.db.get_value('GL Entry',{'voucher_no':pi.name, 'account': pi.items[0].expense_account},'debit')
		self.assertEqual(gl_temp_credit, 200)
		
		payable_act = frappe.db.get_value("Company",mr.company,"default_payable_account")
		gl_stock_debit = frappe.db.get_value('GL Entry',{'voucher_no':pi.name, 'account': payable_act},'credit')
		self.assertEqual(gl_stock_debit, 200)

		serial_cnt = frappe.db.count('Serial No',{'purchase_document_no':pi.name})
		self.assertEqual(serial_cnt, 2)

		pi.reload()
		pi.cancel()
		pi.reload()
		gl_temp_credit = frappe.db.get_value('GL Entry',{'voucher_no':pi.name, 'account': pi.items[0].expense_account},'credit')
		self.assertEqual(gl_temp_credit, 200)
		
		payable_act = frappe.db.get_value("Company",mr.company,"default_payable_account")
		gl_stock_debit = frappe.db.get_value('GL Entry',{'voucher_no':pi.name, 'account': payable_act},'debit')
		self.assertEqual(gl_stock_debit, 200)

	def test_mr_po_pi_serial_return_TC_SCK_108(self):
		from erpnext.buying.doctype.purchase_order.test_purchase_order import get_or_create_fiscal_year
		from erpnext.accounts.doctype.payment_entry.test_payment_entry import create_customer
		create_company("_Test Company MR")
		create_customer("_Test Customer")
		get_or_create_fiscal_year("_Test Company MR")
		supplier = create_supplier(supplier_name="_Test Supplier MR")
		if not frappe.db.exists('Supplier', '_Test Supplier'):
			create_supplier(supplier_name="_Test Supplier")
		default_warehouse = frappe.db.get_all('Warehouse',{'company':'_Test Company MR','is_group':0},['name'])[0].name
		warehouse = default_warehouse
		item = item_create("_Test MR",warehouse=default_warehouse)

		mr_dict_list = [{
				"company" : "_Test Company MR",
				"item_code" : item.item_code,
				"warehouse" : warehouse,
				"cost_center" : frappe.db.get_value("Company","_Test Company MR","cost_center"),
				"qty" : 2,
				"uom":"Box",
				"rate" : 100,
			},
		]
		doc_mr = make_material_request(**mr_dict_list[0])
		self.assertEqual(doc_mr.docstatus, 1)

		doc_po = make_test_po(doc_mr.name)
		doc_pi = create_purchase_invoice(doc_po.name)
		doc_pi.update_stock = 1
		doc_pi.has_serial_no = 1
		doc_pi.set_warehouse = warehouse
		doc_pi.items[0].serial_no = "011 - MR\n012 - MR\n"
		doc_pi.submit()

		self.assertEqual(doc_pi.docstatus, 1)
		doc_mr.reload()
		self.assertEqual(doc_mr.status, "Received")

		gl_temp_credit = frappe.db.get_value('GL Entry',{'voucher_no':doc_pi.name, 'account': doc_pi.items[0].expense_account},'debit')
		self.assertEqual(gl_temp_credit, 200)
		
		credit_account = frappe.db.get_value("Company","_Test Company MR","default_payable_account")
		gl_stock_debit = frappe.db.get_value('GL Entry',{'voucher_no':doc_pi.name, 'account': credit_account},'credit')
		self.assertEqual(gl_stock_debit, 200)

		serial_cnt = frappe.db.count('Serial No',{'purchase_document_no':doc_pi.name})
		self.assertEqual(serial_cnt, 2)

		doc_pi.load_from_db()
		from erpnext.controllers.sales_and_purchase_return import make_return_doc
		return_pi = make_return_doc("Purchase Invoice", doc_pi.name)
		return_pi.submit()

		gl_temp_credit = frappe.db.get_value('GL Entry',{'voucher_no':return_pi.name, 'account': return_pi.items[0].expense_account},'credit')
		self.assertEqual(gl_temp_credit, 200)
		
		payable_act = frappe.db.get_value("Company",doc_pi.company,"default_payable_account")
		gl_stock_debit = frappe.db.get_value('GL Entry',{'voucher_no':return_pi.name, 'account': payable_act},'debit')
		self.assertEqual(gl_stock_debit, 200)
		frappe.db.rollback()

	def test_mr_po_2pi_serial_return_TC_SCK_109(self):
		from erpnext.buying.doctype.purchase_order.test_purchase_order import get_or_create_fiscal_year
		from erpnext.accounts.doctype.payment_entry.test_payment_entry import create_customer
		create_company("_Test Company MR")
		create_customer("_Test Customer")
		get_or_create_fiscal_year("_Test Company MR")
		supplier = create_supplier(supplier_name="_Test Supplier MR")
		if not frappe.db.exists('Supplier', '_Test Supplier'):
			create_supplier(supplier_name="_Test Supplier")
		default_warehouse = frappe.db.get_all('Warehouse',{'company':'_Test Company MR','is_group':0},['name'])[0].name
		warehouse = default_warehouse
		item = item_create("_Test MR",warehouse=default_warehouse)

		mr_dict_list = [{
				"company" : "_Test Company MR",
				"item_code" : item.item_code,
				"warehouse" : warehouse,
				"cost_center" : frappe.db.get_value("Company","_Test Company MR","cost_center"),
				"qty" : 2,
				"uom":"Box",
				"rate" : 100,
			},
		]

		doc_mr = make_material_request(**mr_dict_list[0])
		self.assertEqual(doc_mr.docstatus, 1)

		doc_po = make_test_po(doc_mr.name)
		doc_pi = create_purchase_invoice(doc_po.name)
		doc_pi.update_stock = 1
		doc_pi.has_serial_no = 1
		doc_pi.set_warehouse = warehouse
		doc_pi.items[0].qty = 1
		doc_pi.items[0].serial_no = "013 - MR"
		doc_pi.submit()

		self.assertEqual(doc_pi.docstatus, 1)
		doc_mr.reload()
		self.assertEqual(doc_mr.status, "Partially Received")

		gl_temp_credit = frappe.db.get_value('GL Entry',{'voucher_no':doc_pi.name, 'account': doc_pi.items[0].expense_account},'debit')
		self.assertEqual(gl_temp_credit, 100)
		
		credit_account = frappe.db.get_value("Company","_Test Company MR","default_payable_account")
		gl_stock_debit = frappe.db.get_value('GL Entry',{'voucher_no':doc_pi.name, 'account': credit_account},'credit')
		self.assertEqual(gl_stock_debit, 100)

		serial_cnt = frappe.db.count('Serial No',{'purchase_document_no':doc_pi.name})
		self.assertEqual(serial_cnt, 1)

		doc_pi1 = create_purchase_invoice(doc_po.name)
		doc_pi1.update_stock = 1
		doc_pi1.has_serial_no = 1
		doc_pi1.set_warehouse = warehouse
		doc_pi1.items[0].qty = 1
		doc_pi1.items[0].serial_no = "014 - MR"
		doc_pi1.submit()

		self.assertEqual(doc_pi1.docstatus, 1)
		doc_mr.reload()
		self.assertEqual(doc_mr.status, "Received")

		gl_temp_credit = frappe.db.get_value('GL Entry',{'voucher_no':doc_pi1.name, 'account': doc_pi.items[0].expense_account},'debit')
		self.assertEqual(gl_temp_credit, 100)
		
		credit_account = frappe.db.get_value("Company","_Test Company MR","default_payable_account")
		gl_stock_debit = frappe.db.get_value('GL Entry',{'voucher_no':doc_pi1.name, 'account': credit_account},'credit')
		self.assertEqual(gl_stock_debit, 100)

		serial_cnt = frappe.db.count('Serial No',{'purchase_document_no':doc_pi1.name})
		self.assertEqual(serial_cnt, 1)

		doc_pi.load_from_db()
		from erpnext.controllers.sales_and_purchase_return import make_return_doc
		return_pi = make_return_doc("Purchase Invoice", doc_pi.name)
		return_pi.submit()

		gl_temp_credit = frappe.db.get_value('GL Entry',{'voucher_no':return_pi.name, 'account': return_pi.items[0].expense_account},'credit')
		self.assertEqual(gl_temp_credit, 100)
		
		payable_act = frappe.db.get_value("Company",doc_pi.company,"default_payable_account")
		gl_stock_debit = frappe.db.get_value('GL Entry',{'voucher_no':return_pi.name, 'account': payable_act},'debit')
		self.assertEqual(gl_stock_debit, 100)

		doc_pi1.load_from_db()
		from erpnext.controllers.sales_and_purchase_return import make_return_doc
		return_pi1 = make_return_doc("Purchase Invoice", doc_pi1.name)
		return_pi1.submit()

		gl_temp_credit = frappe.db.get_value('GL Entry',{'voucher_no':return_pi1.name, 'account': return_pi1.items[0].expense_account},'credit')
		self.assertEqual(gl_temp_credit, 100)
		
		payable_act = frappe.db.get_value("Company",doc_pi1.company,"default_payable_account")
		gl_stock_debit = frappe.db.get_value('GL Entry',{'voucher_no':return_pi1.name, 'account': payable_act},'debit')
		self.assertEqual(gl_stock_debit, 100)
		frappe.db.rollback()

	def test_mr_to_2po_to_2pi_serial_return_TC_SCK_110(self):
		from erpnext.buying.doctype.purchase_order.test_purchase_order import get_or_create_fiscal_year
		from erpnext.accounts.doctype.payment_entry.test_payment_entry import create_customer
		create_company("_Test Company MR")
		create_customer("_Test Customer")
		
		get_or_create_fiscal_year("_Test Company MR")
		supplier = create_supplier(supplier_name="_Test Supplier MR")
		if not any(row.company == "_Test Company MR" for row in supplier.companies):
			supplier.append("companies", {
				"company": "_Test Company MR",
			})
		supplier.submit()
		
		
		default_warehouse = frappe.db.get_all('Warehouse',{'company':'_Test Company MR','is_group':0},['name'])[0].name
		warehouse = default_warehouse
		item = item_create("_Test MR",warehouse=default_warehouse)
		cost_center = frappe.db.get_value("Company","_Test Company MR","cost_center")

		mr = make_material_request(company="_Test Company MR",qty=2,supplier=supplier,warehouse=warehouse,item_code=item.item_code,cost_center=cost_center,uom = 'Box')
	
		#partially qty
		po = make_purchase_order(mr.name)
		po.supplier = supplier
		po.get("items")[0].item_code = item.item_code
		po.get("items")[0].rate = 100
		po.get("items")[0].qty = 1
		po.insert()
		po.submit()

		#remaining qty
		po1 = make_purchase_order(mr.name)
		po1.supplier = supplier
		po1.get("items")[0].rate = 100
		po1.get("items")[0].qty = 1
		po1.insert()
		po1.submit()

		pi = create_purchase_invoice(po.name)
		pi.update_stock = 1
		pi.set_warehouse = warehouse
		pi.items[0].qty = 1
		pi.items[0].serial_no = "01 - MR"
		pi.submit()

		pi1 = create_purchase_invoice(po1.name)
		pi1.update_stock = 1
		pi1.set_warehouse = warehouse
		pi1.items[0].qty = 1
		pi1.items[0].serial_no = "013 - MR"
		pi1.submit()

		gl_temp_credit = frappe.db.get_value('GL Entry',{'voucher_no':pi.name, 'account': pi.items[0].expense_account},'debit')
		self.assertEqual(gl_temp_credit, 100)
		gl_temp_credit = frappe.db.get_value('GL Entry',{'voucher_no':pi1.name, 'account': pi1.items[0].expense_account},'debit')
		self.assertEqual(gl_temp_credit, 100)

		#if account setup in company
		if frappe.db.exists('GL Entry',{'account': 'Creditors - _TC'}):
			payable_act = frappe.db.get_value("Company",mr.company,"default_payable_account")
			gl_stock_debit = frappe.db.get_value('GL Entry',{'voucher_no':pi.name, 'account': payable_act},'credit')
			self.assertEqual(gl_stock_debit, 100)
			gl_stock_debit = frappe.db.get_value('GL Entry',{'voucher_no':pi1.name, 'account': payable_act},'credit')
			self.assertEqual(gl_stock_debit, 100)

		serial_cnt = frappe.db.count('Serial No',{'purchase_document_no':pi.name})
		self.assertEqual(serial_cnt, 1)
		serial_cnt = frappe.db.count('Serial No',{'purchase_document_no':pi1.name})
		self.assertEqual(serial_cnt, 1)

		pi.load_from_db()
		from erpnext.controllers.sales_and_purchase_return import make_return_doc
		return_pi = make_return_doc("Purchase Invoice", pi.name)
		return_pi.submit()

		gl_temp_credit = frappe.db.get_value('GL Entry',{'voucher_no':return_pi.name, 'account': return_pi.items[0].expense_account},'credit')
		self.assertEqual(gl_temp_credit, 100)
		
		payable_act = frappe.db.get_value("Company",pi.company,"default_payable_account")
		gl_stock_debit = frappe.db.get_value('GL Entry',{'voucher_no':return_pi.name, 'account': payable_act},'debit')
		self.assertEqual(gl_stock_debit, 100)

		pi1.load_from_db()
		from erpnext.controllers.sales_and_purchase_return import make_return_doc
		return_pi1 = make_return_doc("Purchase Invoice", pi1.name)
		return_pi1.submit()

		gl_temp_credit = frappe.db.get_value('GL Entry',{'voucher_no':return_pi1.name, 'account': return_pi1.items[0].expense_account},'credit')
		self.assertEqual(gl_temp_credit, 100)
		
		payable_act = frappe.db.get_value("Company",pi1.company,"default_payable_account")
		gl_stock_debit = frappe.db.get_value('GL Entry',{'voucher_no':return_pi1.name, 'account': payable_act},'debit')
		self.assertEqual(gl_stock_debit, 100)
		frappe.db.rollback()

	def test_create_mr_to_2po_to_1pi_serial_return_TC_SCK_111(self):
		from erpnext.buying.doctype.purchase_order.test_purchase_order import get_or_create_fiscal_year
		from erpnext.accounts.doctype.payment_entry.test_payment_entry import create_customer
		create_company("_Test Company MR")
		create_customer("_Test Customer")
		get_or_create_fiscal_year("_Test Company MR")
		supplier = create_supplier(supplier_name="_Test Supplier MR")
		default_warehouse = frappe.db.get_all('Warehouse',{'company':'_Test Company MR','is_group':0},['name'])[0].name
		warehouse = default_warehouse
		item = item_create("_Test MR",warehouse=default_warehouse)
		cost_center = frappe.db.get_value("Company","_Test Company MR","cost_center")

		mr = make_material_request(company="_Test Company MR",qty=2,supplier=supplier,warehouse=warehouse,item_code=item.item_code,cost_center=cost_center,uom = "Box")
	
		#partially qty
		po = make_purchase_order(mr.name)
		po.supplier = supplier
		po.get("items")[0].item_code = item.item_code
		po.get("items")[0].rate = 100
		po.get("items")[0].qty = 1
		po.currency ="INR"
		po.insert()
		po.submit()

		#remaining qty
		po1 = make_purchase_order(mr.name)
		po1.supplier = supplier
		po1.get("items")[0].rate = 100
		po1.get("items")[0].qty = 1
		po1.currency ="INR"
		po1.insert()
		po1.submit()

		pi = create_purchase_invoice(po.name)
		pi = create_purchase_invoice(po1.name, target_doc=pi)
		pi.update_stock = 1
		pi.has_serial_no = 1
		pi.set_warehouse = warehouse
		pi.items[0].serial_no = "011 - MR"
		pi.items[1].serial_no = "012 - MR"
		pi.submit()
		
		gl_temp_credit = frappe.db.get_value('GL Entry',{'voucher_no':pi.name, 'account': pi.items[0].expense_account},'debit')
		self.assertEqual(gl_temp_credit, 200)
		
		payable_act = frappe.db.get_value("Company",mr.company,"default_payable_account")
		gl_stock_debit = frappe.db.get_value('GL Entry',{'voucher_no':pi.name, 'account': payable_act},'credit')
		self.assertEqual(gl_stock_debit, 200)

		serial_cnt = frappe.db.count('Serial No',{'purchase_document_no':pi.name})
		self.assertEqual(serial_cnt, 2)

		pi.load_from_db()
		from erpnext.controllers.sales_and_purchase_return import make_return_doc
		return_pi = make_return_doc("Purchase Invoice", pi.name)
		return_pi.submit()

		gl_temp_credit = frappe.db.get_value('GL Entry',{'voucher_no':return_pi.name, 'account': return_pi.items[0].expense_account},'credit')
		self.assertEqual(gl_temp_credit, 200)
		
		payable_act = frappe.db.get_value("Company",pi.company,"default_payable_account")
		gl_stock_debit = frappe.db.get_value('GL Entry',{'voucher_no':return_pi.name, 'account': payable_act},'debit')
		self.assertEqual(gl_stock_debit, 200)

	def test_mr_po_pi_serial_partial_return_TC_SCK_112(self):
		from erpnext.buying.doctype.purchase_order.test_purchase_order import get_or_create_fiscal_year
		from erpnext.accounts.doctype.payment_entry.test_payment_entry import create_customer
		create_company("_Test Company MR")
		create_customer("_Test Customer")
		get_or_create_fiscal_year("_Test Company MR")
		supplier = create_supplier(supplier_name="_Test Supplier MR")
		if not frappe.db.exists('Supplier', '_Test Supplier'):
			create_supplier(supplier_name="_Test Supplier")
		default_warehouse = frappe.db.get_all('Warehouse',{'company':'_Test Company MR','is_group':0},['name'])[0].name
		warehouse = default_warehouse

		item = item_create("_Test MR",warehouse=default_warehouse)

		mr_dict_list = [{
				"company" : "_Test Company MR",
				"item_code" : item.item_code,
				"warehouse" : warehouse,
				"cost_center" : frappe.db.get_value("Company","_Test Company MR","cost_center"),
				"qty" : 2,
				"uom":"Box",
				"rate" : 100,
			},
		]
		doc_mr = make_material_request(**mr_dict_list[0])
		self.assertEqual(doc_mr.docstatus, 1)

		doc_po = make_test_po(doc_mr.name)
		doc_pi = create_purchase_invoice(doc_po.name)
		doc_pi.update_stock = 1
		doc_pi.has_serial_no = 1
		doc_pi.set_warehouse = warehouse
		doc_pi.items[0].serial_no = "011 - MR\n012 - MR\n"
		doc_pi.submit()

		self.assertEqual(doc_pi.docstatus, 1)
		doc_mr.reload()
		self.assertEqual(doc_mr.status, "Received")

		gl_temp_credit = frappe.db.get_value('GL Entry',{'voucher_no':doc_pi.name, 'account': doc_pi.items[0].expense_account},'debit')
		self.assertEqual(gl_temp_credit, 200)
		
		credit_account = frappe.db.get_value("Company","_Test Company MR","default_payable_account")
		gl_stock_debit = frappe.db.get_value('GL Entry',{'voucher_no':doc_pi.name, 'account': credit_account},'credit')
		self.assertEqual(gl_stock_debit, 200)

		serial_cnt = frappe.db.count('Serial No',{'purchase_document_no':doc_pi.name})
		self.assertEqual(serial_cnt, 2)

		doc_pi.load_from_db()
		from erpnext.controllers.sales_and_purchase_return import make_return_doc
		return_pi = make_return_doc("Purchase Invoice", doc_pi.name)
		return_pi.get("items")[0].received_qty = -1
		return_pi.get("items")[0].qty = -1
		return_pi.submit()

		gl_temp_credit = frappe.db.get_value('GL Entry',{'voucher_no':return_pi.name, 'account': return_pi.items[0].expense_account},'credit')
		self.assertEqual(gl_temp_credit, 100)
		
		payable_act = frappe.db.get_value("Company",doc_pi.company,"default_payable_account")
		gl_stock_debit = frappe.db.get_value('GL Entry',{'voucher_no':return_pi.name, 'account': payable_act},'debit')
		self.assertEqual(gl_stock_debit, 100)
		frappe.db.rollback()

	def test_mr_po_2pi_serial_partial_return_TC_SCK_113(self):
		from erpnext.buying.doctype.purchase_order.test_purchase_order import get_or_create_fiscal_year
		from erpnext.accounts.doctype.payment_entry.test_payment_entry import create_customer
		create_company("_Test Company MR")
		create_customer("_Test Customer")
		get_or_create_fiscal_year("_Test Company MR")
		supplier = create_supplier(supplier_name="_Test Supplier MR")
		if not frappe.db.exists('Supplier', '_Test Supplier'):
			create_supplier(supplier_name="_Test Supplier")
		default_warehouse = frappe.db.get_all('Warehouse',{'company':'_Test Company MR','is_group':0},['name'])[0].name
		warehouse = default_warehouse
		item = item_create("_Test MR",warehouse=default_warehouse)

		mr_dict_list = [{
				"company" : "_Test Company MR",
				"item_code" : item.item_code,
				"warehouse" : warehouse,
				"cost_center" : frappe.db.get_value("Company","_Test Company MR","cost_center"),
				"qty" : 2,
				"uom":"Box",
				"rate" : 100,
			},
		]

		doc_mr = make_material_request(**mr_dict_list[0])
		self.assertEqual(doc_mr.docstatus, 1)

		doc_po = make_test_po(doc_mr.name)
		doc_pi = create_purchase_invoice(doc_po.name)
		doc_pi.update_stock = 1
		doc_pi.has_serial_no = 1
		doc_pi.set_warehouse = warehouse
		doc_pi.items[0].qty = 1
		doc_pi.items[0].serial_no = "013 - MR"
		doc_pi.submit()

		self.assertEqual(doc_pi.docstatus, 1)
		doc_mr.reload()
		self.assertEqual(doc_mr.status, "Partially Received")

		gl_temp_credit = frappe.db.get_value('GL Entry',{'voucher_no':doc_pi.name, 'account': doc_pi.items[0].expense_account},'debit')
		self.assertEqual(gl_temp_credit, 100)
		
		credit_account = frappe.db.get_value("Company","_Test Company MR","default_payable_account")
		gl_stock_debit = frappe.db.get_value('GL Entry',{'voucher_no':doc_pi.name, 'account': credit_account},'credit')
		self.assertEqual(gl_stock_debit, 100)

		serial_cnt = frappe.db.count('Serial No',{'purchase_document_no':doc_pi.name})
		self.assertEqual(serial_cnt, 1)

		doc_pi1 = create_purchase_invoice(doc_po.name)
		doc_pi1.update_stock = 1
		doc_pi1.has_serial_no = 1
		doc_pi1.set_warehouse = warehouse
		doc_pi1.items[0].qty = 1
		doc_pi1.items[0].serial_no = "014 - MR"
		doc_pi1.submit()

		self.assertEqual(doc_pi1.docstatus, 1)
		doc_mr.reload()
		self.assertEqual(doc_mr.status, "Received")

		gl_temp_credit = frappe.db.get_value('GL Entry',{'voucher_no':doc_pi1.name, 'account': doc_pi.items[0].expense_account},'debit')
		self.assertEqual(gl_temp_credit, 100)
		
		credit_account = frappe.db.get_value("Company","_Test Company MR","default_payable_account")
		gl_stock_debit = frappe.db.get_value('GL Entry',{'voucher_no':doc_pi1.name, 'account': credit_account},'credit')
		self.assertEqual(gl_stock_debit, 100)

		serial_cnt = frappe.db.count('Serial No',{'purchase_document_no':doc_pi1.name})
		self.assertEqual(serial_cnt, 1)

		doc_pi.load_from_db()
		from erpnext.controllers.sales_and_purchase_return import make_return_doc
		return_pi = make_return_doc("Purchase Invoice", doc_pi.name)
		return_pi.submit()

		gl_temp_credit = frappe.db.get_value('GL Entry',{'voucher_no':return_pi.name, 'account': return_pi.items[0].expense_account},'credit')
		self.assertEqual(gl_temp_credit, 100)
		
		payable_act = frappe.db.get_value("Company",doc_pi.company,"default_payable_account")
		gl_stock_debit = frappe.db.get_value('GL Entry',{'voucher_no':return_pi.name, 'account': payable_act},'debit')
		self.assertEqual(gl_stock_debit, 100)
		frappe.db.rollback()

	def test_mr_to_2po_to_2pi_sr_partail_return_TC_SCK_114(self):
		from erpnext.buying.doctype.purchase_order.test_purchase_order import get_or_create_fiscal_year
		from erpnext.accounts.doctype.payment_entry.test_payment_entry import create_customer
		create_company("_Test Company MR")
		create_customer("_Test Customer")
		
		get_or_create_fiscal_year("_Test Company MR")
		
		supplier = create_supplier(supplier_name="_Test Supplier MR")
		if not any(row.company == "_Test Company MR" for row in supplier.companies):
			supplier.append("companies", {
				"company": "_Test Company MR",
			})
		supplier.submit()
		default_warehouse = frappe.db.get_all('Warehouse',{'company':'_Test Company MR','is_group':0},['name'])[0].name
		warehouse = default_warehouse
		item = item_create("_Test MR",warehouse=default_warehouse)
		cost_center = frappe.db.get_value("Company","_Test Company MR","cost_center")
		
		mr = make_material_request(company="_Test Company MR",qty=2,supplier=supplier,item_code=item.item_code,cost_center=cost_center,uom = 'Box',warehouse = warehouse)
	
		#partially qty
		po = make_purchase_order(mr.name)
		po.supplier = supplier
		po.get("items")[0].item_code = item.item_code
		po.get("items")[0].rate = 100
		po.get("items")[0].qty = 1
		po.insert()
		po.submit()

		#remaining qty
		po1 = make_purchase_order(mr.name)
		po1.supplier = supplier
		po1.get("items")[0].rate = 100
		po1.get("items")[0].qty = 1
		po1.insert()
		po1.submit()

		pi = create_purchase_invoice(po.name)
		pi.update_stock = 1
		pi.set_warehouse = warehouse
		pi.items[0].qty = 1
		pi.items[0].serial_no = "01 - MR"
		pi.submit()

		pi1 = create_purchase_invoice(po1.name)
		pi1.update_stock = 1
		pi1.set_warehouse = warehouse
		pi1.items[0].qty = 1
		pi1.items[0].serial_no = "013 - MR"
		pi1.submit()

		gl_temp_credit = frappe.db.get_value('GL Entry',{'voucher_no':pi.name, 'account': pi.items[0].expense_account},'debit')
		self.assertEqual(gl_temp_credit, 100)
		gl_temp_credit = frappe.db.get_value('GL Entry',{'voucher_no':pi1.name, 'account': pi1.items[0].expense_account},'debit')
		self.assertEqual(gl_temp_credit, 100)

		#if account setup in company
		if frappe.db.exists('GL Entry',{'account': 'Creditors - _TC'}):
			payable_act = frappe.db.get_value("Company",mr.company,"default_payable_account")
			gl_stock_debit = frappe.db.get_value('GL Entry',{'voucher_no':pi.name, 'account': payable_act},'credit')
			self.assertEqual(gl_stock_debit, 100)
			gl_stock_debit = frappe.db.get_value('GL Entry',{'voucher_no':pi1.name, 'account': payable_act},'credit')
			self.assertEqual(gl_stock_debit, 100)

		serial_cnt = frappe.db.count('Serial No',{'purchase_document_no':pi.name})
		self.assertEqual(serial_cnt, 1)
		serial_cnt = frappe.db.count('Serial No',{'purchase_document_no':pi1.name})
		self.assertEqual(serial_cnt, 1)

		pi.load_from_db()
		from erpnext.controllers.sales_and_purchase_return import make_return_doc
		return_pi = make_return_doc("Purchase Invoice", pi.name)
		return_pi.submit()

		gl_temp_credit = frappe.db.get_value('GL Entry',{'voucher_no':return_pi.name, 'account': return_pi.items[0].expense_account},'credit')
		self.assertEqual(gl_temp_credit, 100)
		
		payable_act = frappe.db.get_value("Company",pi.company,"default_payable_account")
		gl_stock_debit = frappe.db.get_value('GL Entry',{'voucher_no':return_pi.name, 'account': payable_act},'debit')
		self.assertEqual(gl_stock_debit, 100)
		frappe.db.rollback()

	def test_create_mr_to_2po_to_1pi_sr_prtl_ret_TC_SCK_115(self):
		from erpnext.buying.doctype.purchase_order.test_purchase_order import get_or_create_fiscal_year
		from erpnext.accounts.doctype.payment_entry.test_payment_entry import create_customer
		create_company("_Test Company MR")
		create_customer("_Test Customer")
		get_or_create_fiscal_year("_Test Company MR")
		supplier = create_supplier(supplier_name="_Test Supplier MR")
		if not any(row.company == "_Test Company MR" for row in supplier.companies):
			supplier.append("companies", {
				"company": "_Test Company MR",
			})
		supplier.submit()
		
		default_warehouse = frappe.db.get_all('Warehouse',{'company':'_Test Company MR','is_group':0},['name'])[0].name
		warehouse = default_warehouse

		item = item_create("_Test MR",warehouse=default_warehouse)
		cost_center = frappe.db.get_value("Company","_Test Company MR","cost_center")

		mr = make_material_request(company="_Test Company MR",qty=2,supplier=supplier,warehouse=warehouse,item_code=item.item_code,cost_center=cost_center,uom="Box")
	
		#partially qty
		po = make_purchase_order(mr.name)
		po.supplier = supplier
		po.get("items")[0].item_code = item.item_code
		po.get("items")[0].rate = 100
		po.get("items")[0].qty = 1
		po.currency = "INR"
		po.insert()
		po.submit()

		#remaining qty
		po1 = make_purchase_order(mr.name)
		po1.supplier = supplier
		po1.get("items")[0].rate = 100
		po1.get("items")[0].qty = 1
		po1.currency = "INR"
		po1.insert()
		po1.submit()

		pi = create_purchase_invoice(po.name)
		pi = create_purchase_invoice(po1.name, target_doc=pi)
		pi.update_stock = 1
		pi.has_serial_no = 1
		pi.set_warehouse = warehouse
		pi.items[0].serial_no = "011 - MR"
		pi.items[1].serial_no = "012 - MR"
		pi.submit()
		
		gl_temp_credit = frappe.db.get_value('GL Entry',{'voucher_no':pi.name, 'account': pi.items[0].expense_account},'debit')
		self.assertEqual(gl_temp_credit, 200)
		
		payable_act = frappe.db.get_value("Company",mr.company,"default_payable_account")
		gl_stock_debit = frappe.db.get_value('GL Entry',{'voucher_no':pi.name, 'account': payable_act},'credit')
		self.assertEqual(gl_stock_debit, 200)

		serial_cnt = frappe.db.count('Serial No',{'purchase_document_no':pi.name})
		self.assertEqual(serial_cnt, 2)

		pi.load_from_db()
		from erpnext.controllers.sales_and_purchase_return import make_return_doc
		return_pi = make_return_doc("Purchase Invoice", pi.name)
		return_pi.items = return_pi.items[1:]
		return_pi.submit()

		gl_temp_credit = frappe.db.get_value('GL Entry',{'voucher_no':return_pi.name, 'account': return_pi.items[0].expense_account},'credit')
		self.assertEqual(gl_temp_credit, 100)
		
		payable_act = frappe.db.get_value("Company",pi.company,"default_payable_account")
		gl_stock_debit = frappe.db.get_value('GL Entry',{'voucher_no':return_pi.name, 'account': payable_act},'debit')
		self.assertEqual(gl_stock_debit, 100)
		frappe.db.rollback()

	def test_mr_to_po_pr_with_serial_no_TC_B_156(self):
		from erpnext.accounts.doctype.sales_invoice.test_sales_invoice import create_company_and_supplier as create_data
		get_company_supplier = create_data()
		company = get_company_supplier.get("child_company")
		supplier = get_company_supplier.get("supplier")
		warehouse = "Stores - TC-3"
		item = make_test_item("_Test Item With Serial No")
		item.has_serial_no = 1
		item.save()
		quantity = 2

		existing_serial_nos = frappe.get_all("Serial No", filters={"item_code": item.item_code}, pluck="name")
		for serial_no in existing_serial_nos:
			frappe.delete_doc("Serial No", serial_no, force=True)

		mr = frappe.get_doc({
			"doctype": "Material Request",
			"material_request_type": "Purchase",
			"transaction_date": today(),
			"company": company,
			"items": [{
				"item_code": item.item_code,
				"qty": quantity,
				"warehouse": warehouse,
				"schedule_date": today()
			}]
		})
		mr.insert()
		mr.submit()

		po = make_purchase_order(mr.name)
		po.supplier = supplier
		po.items[0].rate = 1000
		po.insert()
		po.submit()

		pr = make_purchase_receipt(po.name)
		pr.insert()

		serial_numbers = ["test_item_001", "test_item_002"]
		pr.items[0].serial_no = "\n".join(serial_numbers)
		pr.save()
		pr.submit()
		sle = frappe.db.get_all(
			"Stock Ledger Entry",
			filters={"voucher_no": pr.name, "item_code": item.item_code},
			fields=["actual_qty", "warehouse", "valuation_rate"]
		)

		self.assertEqual(len(sle), 1)
		self.assertEqual(sle[0]["actual_qty"], quantity)
		self.assertEqual(sle[0]["warehouse"], warehouse)
		self.assertEqual(sle[0]["valuation_rate"], 1000)

		for serial_no in serial_numbers:
			sn = frappe.get_doc("Serial No", serial_no)
			self.assertEqual(sn.warehouse, warehouse)
			self.assertEqual(sn.item_code, item.item_code)

	def test_mr_to_po_pr_with_multiple_serial_nos_TC_B_157(self):
		from erpnext.accounts.doctype.sales_invoice.test_sales_invoice import create_company_and_supplier as create_data
		get_company_supplier = create_data()
		company = get_company_supplier.get("child_company")
		supplier = get_company_supplier.get("supplier")
		warehouse = "Stores - TC-3"
		total_quantity = 5
		first_pr_quantity = 3
		second_pr_quantity = 2
		item = make_test_item("_Test Item With Serial No")
		item.has_serial_no = 1
		item.save()

		existing_serial_nos = frappe.get_all("Serial No", filters={"item_code": item.item_code}, pluck="name")
		for serial_no in existing_serial_nos:
			frappe.delete_doc("Serial No", serial_no, force=True)

		mr = frappe.get_doc({
			"doctype": "Material Request",
			"material_request_type": "Purchase",
			"transaction_date": today(),
			"company": company,
			"items": [{
				"item_code": item.item_code,
				"qty": total_quantity,
				"warehouse": warehouse,
				"schedule_date": today()
			}]
		})
		mr.insert()
		mr.submit()

		po = make_purchase_order(mr.name)
		po.supplier= supplier
		po.items[0].rate = 1000
		po.insert()
		po.submit()

		pr1 = make_purchase_receipt(po.name)
		pr1.items[0].qty = first_pr_quantity
		pr1.insert()
		serial_numbers1 = [f"test_item_00{i}" for i in range(1, first_pr_quantity + 1)]
		pr1.items[0].serial_no = "\n".join(serial_numbers1)
		pr1.save()
		pr1.submit()

		sle1 = frappe.db.get_all(
			"Stock Ledger Entry",
			filters={"voucher_no": pr1.name, "item_code": item.item_code},
			fields=["actual_qty", "warehouse", "valuation_rate"]
		)
		self.assertEqual(len(sle1), 1)
		self.assertEqual(sle1[0]["actual_qty"], first_pr_quantity)
		self.assertEqual(sle1[0]["warehouse"], warehouse)
		self.assertEqual(sle1[0]["valuation_rate"], 1000)

		for serial_no in serial_numbers1:
			sn = frappe.get_doc("Serial No", serial_no)
			self.assertEqual(sn.warehouse, warehouse)
			self.assertEqual(sn.item_code, item.item_code)

		second_date = add_days(today(), 1)
		pr2 = make_purchase_receipt(po.name)
		pr2.posting_date = second_date
		pr2.items[0].qty = second_pr_quantity
		pr2.insert()
		serial_numbers2 = [f"test_item_00{i}" for i in range(first_pr_quantity + 1, total_quantity + 1)]
		pr2.items[0].serial_no = "\n".join(serial_numbers2)
		pr2.save()
		pr2.submit()

		sle2 = frappe.db.get_all(
			"Stock Ledger Entry",
			filters={"voucher_no": pr2.name, "item_code": item.item_code},
			fields=["actual_qty", "warehouse", "valuation_rate"]
		)
		self.assertEqual(len(sle2), 1)
		self.assertEqual(sle2[0]["actual_qty"], second_pr_quantity)
		self.assertEqual(sle2[0]["warehouse"], warehouse)
		self.assertEqual(sle2[0]["valuation_rate"], 1000)

		for serial_no in serial_numbers2:
			sn = frappe.get_doc("Serial No", serial_no)
			self.assertEqual(sn.warehouse, warehouse)
			self.assertEqual(sn.item_code, item.item_code)

	def test_mr_to_po_pi_with_serial_nos_TC_B_158(self):
		from erpnext.accounts.doctype.sales_invoice.test_sales_invoice import create_company_and_supplier as create_data
		get_company_supplier = create_data()
		company = get_company_supplier.get("child_company")
		supplier = get_company_supplier.get("supplier")
		warehouse = "Stores - TC-3"
		quantity = 3
		item = make_test_item("_Test Item With Serial No")
		item.has_serial_no = 1
		item.save()

		existing_serial_nos = frappe.get_all("Serial No", filters={"item_code": item.item_code}, pluck="name")
		for serial_no in existing_serial_nos:
			frappe.delete_doc("Serial No", serial_no, force=True)

		mr = frappe.get_doc({
			"doctype": "Material Request",
			"material_request_type": "Purchase",
			"transaction_date": today(),
			"company": company,
			"items": [{
				"item_code": item.item_code,
				"qty": quantity,
				"warehouse": warehouse,
				"schedule_date": today()
			}]
		})
		mr.insert()
		mr.submit()

		po = make_purchase_order(mr.name)
		po.supplier = supplier
		po.items[0].rate = 1000
		po.insert()
		po.submit()

		pi = create_purchase_invoice(po.name)
		pi.bill_no = "test_bill_1122"
		pi.update_stock = 1
		pi.insert()
		serial_numbers = [f"test_item_00{i}" for i in range(1, quantity + 1)]
		pi.items[0].serial_no = "\n".join(serial_numbers)
		pi.save()
		pi.submit()

		sle = frappe.db.get_all(
			"Stock Ledger Entry",
			filters={"voucher_no": pi.name, "item_code": item.item_code},
			fields=["actual_qty", "warehouse", "valuation_rate", "posting_date"]
		)
		self.assertEqual(len(sle), 1)
		self.assertEqual(sle[0]["actual_qty"], quantity)
		self.assertEqual(sle[0]["warehouse"], warehouse)
		self.assertEqual(sle[0]["valuation_rate"], 1000)
		self.assertEqual(sle[0]["posting_date"], getdate(today()))

		for serial_no in serial_numbers:
			sn = frappe.get_doc("Serial No", serial_no)
			self.assertEqual(sn.warehouse, warehouse)
			self.assertEqual(sn.item_code, item.item_code)

	def test_mr_to_pi_with_PE_TC_B_076(self):
		# MR =>  PO => PE => PR => PI
		frappe.set_user("Administrator")
		item = make_test_item("Testing-31")
		mr_dict_list = {
				"company" : "_Test Company",
				"item_code" : item.item_code,
				"warehouse" : "Stores - _TC",
				"qty" : 1,
				"rate" : 3000,
			}

		doc_mr = make_material_request(**mr_dict_list)
		self.assertEqual(doc_mr.docstatus, 1)

		
		doc_po = make_test_po(doc_mr.name)
		args = {
			"mode_of_payment" : "Cash",
			"reference_no" : "For Testing"
		}

		doc_pe = make_payment_entry(doc_po.doctype, doc_po.name, doc_po.grand_total, args)

		doc_pr = make_test_pr(doc_po.name)

		args = {
			"is_paid" : 1,
			"mode_of_payment" : 'Cash',
			"cash_bank_account" : doc_pe.paid_from,
			"paid_amount" : doc_pe.base_received_amount
		}
		doc_pi = make_test_pi(doc_pr.name, args = args)
		self.assertEqual(doc_pi.docstatus, 1)
		self.assertEqual(doc_pi.items[0].qty, doc_po.items[0].qty)
		self.assertEqual(doc_pi.grand_total, doc_po.grand_total)
		
		doc_po.reload()
		self.assertEqual(doc_po.status, 'Completed')
		self.assertEqual(doc_pi.status, 'Paid')

	def test_mr_to_pi_with_partial_PE_TC_B_077(self):
		# MR =>  PO => [Partial]PE => PR => PI [PE with oustanding amount]
		from erpnext.accounts.doctype.sales_invoice.test_sales_invoice import create_company_and_supplier as create_data
		get_company_supplier = create_data()
		company = get_company_supplier.get("child_company")
		supplier = get_company_supplier.get("supplier")
		customer = get_company_supplier.get("customer")
		item = make_test_item("_test_item")
		warehouse = "Stores - TC-3"
		mr_dict_list = {
				"company" : company,
				"item_code" : item.item_code,
				"warehouse" : warehouse,
				"qty" : 4,
				"rate" : 3000,
				"customer": customer,
				"uom": "Nos",
				"cost_center": "Main - TC-3"
			}

		doc_mr = make_material_request(**mr_dict_list)
		self.assertEqual(doc_mr.docstatus, 1)

		
		doc_po = make_purchase_order(doc_mr.name)
		doc_po.supplier = supplier
		doc_po.insert()
		doc_po.submit()

		doc_pe = get_payment_entry(doc_po.doctype, doc_po.name, 6000)
		doc_pe.insert()
		doc_pe.submit()

		doc_pr = make_purchase_receipt(doc_po.name)
		doc_pr.insert()
		doc_pr.submit()

		doc_pi = make_purchase_invoice(doc_pr.name)
		doc_pi.bill_no = "test_bill_1122"
		doc_pi.insert()
		doc_pi.submit()

		doc_pe1 = get_payment_entry(doc_pi.doctype, doc_pi.name, doc_pi.outstanding_amount)
		doc_pe1.insert()
		doc_pe1.submit()

		self.assertEqual(doc_pi.docstatus, 1)
		self.assertEqual(doc_pi.items[0].qty, doc_po.items[0].qty)
		self.assertEqual(doc_pi.grand_total, doc_po.grand_total)
		
		doc_po.reload()
		doc_pi.reload()
		self.assertEqual(doc_po.status, 'Completed')
		self.assertEqual(doc_pi.status, 'Paid')

	def test_mr_to_pi_TC_B_078(self):
		#Scenario: MR=>SQ=>PO=>PE=>PR=>PI [With SQ, Shipping Rule and Shipping Rule]
		frappe.set_user("Administrator")
		item = make_test_item("Testing-31")
		
		args = {
					"calculate_based_on" : "Fixed",
					"shipping_amount" : 200
				}
		shipping_rule_name = get_shipping_rule_name(args)
		mr_dict_list = {
				"company" : "_Test Company",
				"item_code" : item.item_code,
				"warehouse" : "Stores - _TC",
				"qty" : 4,
				"rate" : 3000,
			}

		doc_mr = make_material_request(**mr_dict_list)
		self.assertEqual(doc_mr.docstatus, 1)

		args = {
			"shipping_rule" :shipping_rule_name,
			"supplier" : "_Test Supplier"
		}
		mr_rate = doc_mr.items[0].amount
		doc_sq = make_test_sq(doc_mr.name, rate= mr_rate,type = "Material Request",args = args)
		self.assertEqual(doc_sq.base_total_taxes_and_charges, 200)

		doc_po = make_test_po(doc_sq.name, type="Supplier Quotation")
		
		args = {
			"mode_of_payment" : "Cash",
			"reference_no" : "For Testing"
		}

		doc_pe = make_payment_entry(doc_po.doctype, doc_po.name, doc_po.grand_total, args)
		self.assertEqual(doc_po.base_total_taxes_and_charges, 200)

		doc_pr = make_test_pr(doc_po.name)

		args = {
			"is_paid" : 1,
			"mode_of_payment" : 'Cash',
			"cash_bank_account" : doc_pe.paid_from,
			"paid_amount" : doc_pe.base_received_amount
		}

		doc_pi = make_test_pi(doc_pr.name, args = args)

		self.assertEqual(doc_pi.docstatus, 1)
		
		doc_po.reload()
		self.assertEqual(doc_po.status, 'Completed')
		self.assertEqual(doc_pi.status, 'Paid')
		
	def test_create_material_req_serial_to_2po_to_2pr_TC_SCK_192(self):
		company = "_Test Company"
		warehouse = "Stores - _TC"
		supplier = "_Test Supplier 1"
		item_code = "_Test Item With Serial No"
		quantity = 3

		if not frappe.db.exists("Item", item_code):
			item = frappe.get_doc({
				"doctype": "Item",
				"item_code": item_code,
				"item_name": item_code,
				"stock_uom": "Nos",
				"is_stock_item": 1,
				"item_group": "_Test Item Group",
				"default_warehouse": warehouse,
				"company": company,
				"has_serial_no": 1
			})
			if 'india_compliance' in frappe.get_installed_apps():
				gst_hsn_code = "11112222"
				if not frappe.db.exists("GST HSN Code", gst_hsn_code):
					gst_hsn_code = frappe.new_doc("GST HSN Code")
					gst_hsn_code.hsn_code = "11112222"
					gst_hsn_code.save()
				item.gst_hsn_code = gst_hsn_code
			item.insert()
		mr = make_material_request(item_code=item_code)
		
		#partially qty
		po = make_purchase_order(mr.name)
		po.supplier = "_Test Supplier"
		po.get("items")[0].rate = 100
		po.get("items")[0].qty = 5
		po.insert()
		po.submit()

		bin_qty = frappe.db.get_value("Bin", {"item_code": item_code, "warehouse": "_Test Warehouse - _TC"}, "actual_qty")
		pr = make_purchase_receipt(po.name)
		serial_numbers = [f"test_item_00{i}" for i in range(1, int(po.get("items")[0].qty) + 1)]
		pr.items[0].serial_no = "\n".join(serial_numbers)
		pr.insert()
		pr.submit()
		
		sle = frappe.get_doc('Stock Ledger Entry',{'voucher_no':pr.name})
		self.assertEqual(sle.qty_after_transaction, bin_qty + 5)
		self.assertEqual(sle.warehouse, mr.get("items")[0].warehouse)
		
		#if account setup in company
		if frappe.db.exists('GL Entry',{'account': 'Stock Received But Not Billed - _TC'}):
			gl_temp_credit = frappe.db.get_value('GL Entry',{'voucher_no':pr.name, 'account': 'Stock Received But Not Billed - _TC'},'credit')
			self.assertEqual(gl_temp_credit, 500)
		
		#if account setup in company
		if frappe.db.exists('GL Entry',{'account': 'Stock In Hand - _TC'}):
			gl_stock_debit = frappe.db.get_value('GL Entry',{'voucher_no':pr.name, 'account': 'Stock In Hand - _TC'},'debit')
			self.assertEqual(gl_stock_debit, 500)

		#remaining qty
		po1 = make_purchase_order(mr.name)
		po1.supplier = "_Test Supplier"
		po1.get("items")[0].rate = 100
		po1.get("items")[0].qty = 5
		po1.insert()
		po1.submit()

		bin_qty = frappe.db.get_value("Bin", {"item_code": item_code, "warehouse": "_Test Warehouse - _TC"}, "actual_qty")
		pr1 = make_purchase_receipt(po1.name)
		serial_numbers = [f"test_item1_00{i}" for i in range(1, int(po1.get("items")[0].qty) + 1)]
		pr1.items[0].serial_no = "\n".join(serial_numbers)
		pr1.insert()
		pr1.submit()
		
		sle = frappe.get_doc('Stock Ledger Entry',{'voucher_no':pr1.name})
		self.assertEqual(sle.qty_after_transaction, bin_qty + 5)
		self.assertEqual(sle.warehouse, mr.get("items")[0].warehouse)
		
		#if account setup in company
		if frappe.db.exists('GL Entry',{'account': 'Stock Received But Not Billed - _TC'}):
			gl_temp_credit = frappe.db.get_value('GL Entry',{'voucher_no':pr.name, 'account': 'Stock Received But Not Billed - _TC'},'credit')
			self.assertEqual(gl_temp_credit, 500)
		
		#if account setup in company
		if frappe.db.exists('GL Entry',{'account': 'Stock In Hand - _TC'}):
			gl_stock_debit = frappe.db.get_value('GL Entry',{'voucher_no':pr.name, 'account': 'Stock In Hand - _TC'},'debit')
			self.assertEqual(gl_stock_debit, 500)

	def test_create_mr_to_2po_to_2pr_serial_return_TC_SCK_193(self):
		from erpnext.accounts.doctype.payment_entry.test_payment_entry import create_company
		from erpnext.buying.doctype.purchase_order.test_purchase_order import get_or_create_fiscal_year
		create_company()
		company = "_Test Company"
		warehouse = "Stores - _TC"
		supplier = "_Test Supplier 1"
		item_code = "_Test Item With Serial No"
		quantity = 3
		get_or_create_fiscal_year(company)
		if not frappe.db.exists('Supplier', '_Test Supplier'):
			create_supplier(supplier_name="_Test Supplier")
		if not frappe.db.exists("Item", item_code):
			item = frappe.get_doc({
				"doctype": "Item",
				"item_code": item_code,
				"item_name": item_code,
				"stock_uom": "Nos",
				"is_stock_item": 1,
				"item_group": "Services",
				"default_warehouse": warehouse,
				"company": company,
				"has_serial_no": 1
			})
			if 'india_compliance' in frappe.get_installed_apps():
				gst_hsn_code = "11112222"
				if not frappe.db.exists("GST HSN Code", gst_hsn_code):
					gst_hsn_code = frappe.new_doc("GST HSN Code")
					gst_hsn_code.hsn_code = "11112222"
					gst_hsn_code.save()
				item.gst_hsn_code = gst_hsn_code
			item.insert()
		cost_center = frappe.db.get_value("Cost Center", {"company": company}, "name")
		mr = make_material_request(item_code=item_code,uom ="Box",cost_center = cost_center,warehouse = warehouse)
		
		#partially qty
		po = make_purchase_order(mr.name)
		po.supplier = "_Test Supplier"
		po.get("items")[0].rate = 100
		po.get("items")[0].qty = 5
		po.insert()
		po.submit()

		bin_qty = frappe.db.get_value("Bin", {"item_code": item_code, "warehouse": warehouse}, "actual_qty")
		pr = make_purchase_receipt(po.name)
		serial_number = [f"test_item_00{i}" for i in range(1, int(po.get("items")[0].qty) + 1)]
		serial_numbers = [i for i in serial_number if i not in frappe.db.get_all("Serial No", pluck = 'name')]
		pr.items[0].serial_no = "\n".join(serial_numbers)
		pr.insert()
		pr.submit()
		
		sle = frappe.get_doc('Stock Ledger Entry',{'voucher_no':pr.name})
		self.assertEqual(sle.qty_after_transaction, bin_qty + 5)
		self.assertEqual(sle.warehouse, mr.get("items")[0].warehouse)
		
		#if account setup in company
		if frappe.db.exists('GL Entry',{'account': 'Stock Received But Not Billed - _TC'}):
			gl_temp_credit = frappe.db.get_value('GL Entry',{'voucher_no':pr.name, 'account': 'Stock Received But Not Billed - _TC'},'credit')
			self.assertEqual(gl_temp_credit, 500)
		
		#if account setup in company
		if frappe.db.exists('GL Entry',{'account': 'Stock In Hand - _TC'}):
			gl_stock_debit = frappe.db.get_value('GL Entry',{'voucher_no':pr.name, 'account': 'Stock In Hand - _TC'},'debit')
			self.assertEqual(gl_stock_debit, 500)

		pr.load_from_db()
		from erpnext.controllers.sales_and_purchase_return import make_return_doc
		return_pi = make_return_doc("Purchase Receipt", pr.name)
		return_pi.submit()
		
		debit_act = frappe.db.get_value("Company",return_pi.company,"stock_received_but_not_billed")
		gl_temp_credit = frappe.db.get_value('GL Entry',{'voucher_no':return_pi.name, 'account': debit_act},'debit')
		self.assertEqual(gl_temp_credit, 500)
		
		gl_stock_debit = frappe.db.get_value('GL Entry',{'voucher_no':return_pi.name, 'account': 'Stock In Hand - _TC'},'credit')
		self.assertEqual(gl_stock_debit, 500)

		#remaining qty
		po1 = make_purchase_order(mr.name)
		po1.supplier = "_Test Supplier"
		po1.get("items")[0].rate = 100
		po1.get("items")[0].qty = 5
		po1.insert()
		po1.submit()

		bin_qty = frappe.db.get_value("Bin", {"item_code": item_code, "warehouse": warehouse}, "actual_qty")
		pr1 = make_purchase_receipt(po1.name)
		serial_numbers = [f"test_item1_00{i}" for i in range(1, int(po1.get("items")[0].qty) + 1)]
		pr1.items[0].serial_no = "\n".join(serial_numbers)
		pr1.insert()
		pr1.submit()
		
		sle = frappe.get_doc('Stock Ledger Entry',{'voucher_no':pr1.name})
		self.assertEqual(sle.qty_after_transaction, bin_qty + 5)
		self.assertEqual(sle.warehouse, mr.get("items")[0].warehouse)
		
		#if account setup in company
		if frappe.db.exists('GL Entry',{'account': 'Stock Received But Not Billed - _TC'}):
			gl_temp_credit = frappe.db.get_value('GL Entry',{'voucher_no':pr.name, 'account': 'Stock Received But Not Billed - _TC'},'credit')
			self.assertEqual(gl_temp_credit, 500)
		
		#if account setup in company
		if frappe.db.exists('GL Entry',{'account': 'Stock In Hand - _TC'}):
			gl_stock_debit = frappe.db.get_value('GL Entry',{'voucher_no':pr.name, 'account': 'Stock In Hand - _TC'},'debit')
			self.assertEqual(gl_stock_debit, 500)

		pr1.load_from_db()
		from erpnext.controllers.sales_and_purchase_return import make_return_doc
		return_pi1 = make_return_doc("Purchase Receipt", pr1.name)
		return_pi1.submit()
		
		debit_act = frappe.db.get_value("Company",return_pi1.company,"stock_received_but_not_billed")
		gl_temp_credit = frappe.db.get_value('GL Entry',{'voucher_no':return_pi1.name, 'account': debit_act},'debit')
		self.assertEqual(gl_temp_credit, 500)
		
		gl_stock_debit = frappe.db.get_value('GL Entry',{'voucher_no':return_pi1.name, 'account': 'Stock In Hand - _TC'},'credit')
		self.assertEqual(gl_stock_debit, 500)

	def test_create_mr_to_2po_to_1pr_serial_return_TC_SCK_194(self):
		company = "_Test Company"
		warehouse = "Stores - _TC"
		supplier = "_Test Supplier 1"
		item_code = "_Test Item With Serial No"

		if not frappe.db.exists("Item", item_code):
			item = frappe.get_doc({
				"doctype": "Item",
				"item_code": item_code,
				"item_name": item_code,
				"stock_uom": "Nos",
				"is_stock_item": 1,
				"item_group": "_Test Item Group",
				"default_warehouse": warehouse,
				"company": company,
				"has_serial_no": 1
			})
			if 'india_compliance' in frappe.get_installed_apps():
				gst_hsn_code = "11112222"
				if not frappe.db.exists("GST HSN Code", gst_hsn_code):
					gst_hsn_code = frappe.new_doc("GST HSN Code")
					gst_hsn_code.hsn_code = "11112222"
					gst_hsn_code.save()
				item.gst_hsn_code = gst_hsn_code
			item.insert()
		mr = make_material_request(item_code=item_code)
		
		#partially qty
		po = make_purchase_order(mr.name)
		po.supplier = "_Test Supplier"
		po.get("items")[0].rate = 100
		po.get("items")[0].qty = 5
		po.insert()
		po.submit()

		#remaining qty
		po1 = make_purchase_order(mr.name)
		po1.supplier = "_Test Supplier"
		po1.get("items")[0].rate = 100
		po1.get("items")[0].qty = 5
		po1.insert()
		po1.submit()

		bin_qty = frappe.db.get_value("Bin", {"item_code": item_code, "warehouse": "_Test Warehouse - _TC"}, "actual_qty")
		pr1 = make_purchase_receipt(po.name)
		pr1 = make_purchase_receipt(po1.name, target_doc=pr1)
		serial_numbers = [f"test_item11_00{i}" for i in range(1, 5 + 1)]
		pr1.items[0].serial_no = "\n".join(serial_numbers)
		serial_numbers1 = [f"test_item12_00{i}" for i in range(1, 5 + 1)]
		pr1.items[1].serial_no = "\n".join(serial_numbers1)
		pr1.insert()
		pr1.submit()
		
		sle = frappe.get_doc('Stock Ledger Entry',{'voucher_no':pr1.name})
		self.assertEqual(sle.qty_after_transaction, bin_qty + 10)
		self.assertEqual(sle.warehouse, mr.get("items")[0].warehouse)
		
		#if account setup in company
		if frappe.db.exists('GL Entry',{'account': 'Stock Received But Not Billed - _TC'}):
			gl_temp_credit = frappe.db.get_value('GL Entry',{'voucher_no':pr1.name, 'account': 'Stock Received But Not Billed - _TC'},'credit')
			self.assertEqual(gl_temp_credit, 1000)
		
		#if account setup in company
		if frappe.db.exists('GL Entry',{'account': 'Stock In Hand - _TC'}):
			gl_stock_debit = frappe.db.get_value('GL Entry',{'voucher_no':pr1.name, 'account': 'Stock In Hand - _TC'},'debit')
			self.assertEqual(gl_stock_debit, 1000)

		pr1.load_from_db()
		from erpnext.controllers.sales_and_purchase_return import make_return_doc
		return_pi1 = make_return_doc("Purchase Receipt", pr1.name)

		serial_numbers = [f"test_item13_00{i}" for i in range(1, 5 + 1)]
		return_pi1.items[0].serial_no = "\n".join(serial_numbers)
		serial_numbers1 = [f"test_item14_00{i}" for i in range(1, 5 + 1)]
		return_pi1.items[1].serial_no = "\n".join(serial_numbers1)
		return_pi1.submit()
		
		debit_act = frappe.db.get_value("Company",return_pi1.company,"stock_received_but_not_billed")
		gl_temp_credit = frappe.db.get_value('GL Entry',{'voucher_no':return_pi1.name, 'account': debit_act},'debit')
		self.assertEqual(gl_temp_credit, 1000)
		
		gl_stock_debit = frappe.db.get_value('GL Entry',{'voucher_no':return_pi1.name, 'account': 'Stock In Hand - _TC'},'credit')
		self.assertEqual(gl_stock_debit, 1000)

	def test_make_mr_to_se_batc_expy_TC_SCK_183(self):
		from erpnext.stock.doctype.stock_entry.stock_entry_utils import make_stock_entry as _make_stock_entry

		fields = {
			"has_batch_no": 1,
			"is_stock_item": 1,
			"create_new_batch": 1,
			"has_expiry_date": 1,
			"warranty_period": 365,
			"shelf_life_in_days": 365,
			"batch_number_series": "Test-SBBTYT-NNS.#####",
		}

		if frappe.db.has_column("Item", "gst_hsn_code"):
			fields["gst_hsn_code"] = "01011010"

		company = "_Test Company"
		qty = 10
		frappe.db.set_value("Company", "_Test Company", "enable_perpetual_inventory", 1)
		frappe.db.set_value("Company", "_Test Company", "stock_adjustment_account", "Stock Adjustment - _TC")
		target_warehouse = create_warehouse("_Test Warehouse", properties=None, company=company)
		item = make_item("Test Batch Item SN Item", fields).name

		new_stock = _make_stock_entry(
			item_code=item,
			qty=10,
			to_warehouse=target_warehouse,
			company="_Test Company",
			rate=100,
		)
		self.assertTrue(new_stock.items[0].serial_and_batch_bundle)

		mr = make_material_request(
			material_request_type="Material Issue", qty=qty, warehouse=target_warehouse, item_code=item
		)
		self.assertEqual(mr.status, "Pending")

		bin_qty = (
			frappe.db.get_value("Bin", {"item_code": item, "warehouse": target_warehouse}, "actual_qty") or 0
		)
		stock_in_hand_account = get_inventory_account(company, target_warehouse)

		# Make stock entry against material request issue
		se = make_stock_entry(mr.name)
		se.items[0].qty = 5
		se.items[0].expense_account = "Cost of Goods Sold - _TC"
		se.serial_and_batch_bundle = new_stock.items[0].serial_and_batch_bundle
		se.insert()
		se.submit()
		mr.load_from_db()
		self.assertEqual(mr.status, "Partially Ordered")

		sle = frappe.get_doc("Stock Ledger Entry", {"voucher_no": se.name})
		stock_value_diff = abs(
			frappe.db.get_value(
				"Stock Ledger Entry",
				{"voucher_type": "Stock Entry", "voucher_no": se.name},
				"stock_value_difference",
			)
		)
		gle = get_gle(company, se.name, stock_in_hand_account)
		gle1 = get_gle(company, se.name, "Cost of Goods Sold - _TC")
		self.assertEqual(sle.qty_after_transaction, bin_qty - se.items[0].qty)
		self.assertEqual(gle[1], stock_value_diff)
		self.assertEqual(gle1[0], stock_value_diff)
		se.cancel()
		mr.load_from_db()

		#if account setup in company
		if frappe.db.exists('GL Entry',{'account': 'Cost of Goods Sold - _TC'}):
			gl_temp_credit = frappe.db.get_value('GL Entry',{'voucher_no':se.name, 'account': 'Cost of Goods Sold - _TC'},'credit')
			self.assertEqual(gl_temp_credit, 500)
		
		#if account setup in company
		if frappe.db.exists('GL Entry',{'account': 'Stock In Hand - _TC'}):
			gl_stock_debit = frappe.db.get_value('GL Entry',{'voucher_no':se.name, 'account': 'Stock In Hand - _TC'},'debit')
			self.assertEqual(gl_stock_debit, 500)
		
		# After stock entry cancel
		current_bin_qty = (
			frappe.db.get_value("Bin", {"item_code": item, "warehouse": target_warehouse}, "actual_qty") or 0
		)
		sh_gle = get_gle(company, se.name, stock_in_hand_account)
		cogs_gle = get_gle(company, se.name, "Cost of Goods Sold - _TC")

		self.assertEqual(sh_gle[0], sh_gle[1])
		self.assertEqual(cogs_gle[0], cogs_gle[1])
		self.assertEqual(current_bin_qty, bin_qty)

	def test_make_mr_to_se_serial_expy_TC_SCK_184(self):
		from erpnext.stock.doctype.stock_entry.stock_entry_utils import make_stock_entry as _make_stock_entry

		fields = {
			"has_serial_no": 1,
			"is_stock_item": 1,
			"has_expiry_date": 1,
			"warranty_period": 365,
			"shelf_life_in_days": 365,
			"serial_no_series": "Test-SABBMRP-Sno.#####",
		}

		if frappe.db.has_column("Item", "gst_hsn_code"):
			fields["gst_hsn_code"] = "01011010"

		company = "_Test Company"
		qty = 10
		frappe.db.set_value("Company", "_Test Company", "enable_perpetual_inventory", 1)
		frappe.db.set_value("Company", "_Test Company", "stock_adjustment_account", "Stock Adjustment - _TC")
		target_warehouse = create_warehouse("_Test Warehouse", properties=None, company=company)
		item = make_item("Test Batch Item SN Item", fields).name

		new_stock = _make_stock_entry(
			item_code=item,
			qty=10,
			to_warehouse=target_warehouse,
			company="_Test Company",
			rate=100,
			# serial_no = "Test-SABBMRP-Sno-001\nTest-SABBMRP-Sno-002\nTest-SABBMRP-Sno-003\nTest-SABBMRP-Sno-004\nTest-SABBMRP-Sno-005"
		
		)

		mr = make_material_request(
			material_request_type="Material Issue", qty=qty, warehouse=target_warehouse, item_code=item,do_not_submit=True
		)
		mr.items[0].use_serial_batch_fields = 1
		mr.items[0].serial_no = "Test-SABBMRP-Sno-001\nTest-SABBMRP-Sno-002\nTest-SABBMRP-Sno-003\nTest-SABBMRP-Sno-004\nTest-SABBMRP-Sno-005"
		mr.submit()
		self.assertEqual(mr.status, "Pending")

		bin_qty = (
			frappe.db.get_value("Bin", {"item_code": item, "warehouse": target_warehouse}, "actual_qty") or 0
		)
		stock_in_hand_account = get_inventory_account(company, target_warehouse)

		# Make stock entry against material request issue
		se = make_stock_entry(mr.name)
		se.items[0].qty = 5
		se.items[0].expense_account = "Cost of Goods Sold - _TC"
		se.insert()
		se.submit()
		mr.load_from_db()
		self.assertEqual(mr.status, "Partially Ordered")

		sle = frappe.get_doc("Stock Ledger Entry", {"voucher_no": se.name})
		stock_value_diff = abs(
			frappe.db.get_value(
				"Stock Ledger Entry",
				{"voucher_type": "Stock Entry", "voucher_no": se.name},
				"stock_value_difference",
			)
		)
		gle = get_gle(company, se.name, stock_in_hand_account)
		gle1 = get_gle(company, se.name, "Cost of Goods Sold - _TC")
		self.assertEqual(sle.qty_after_transaction, bin_qty - se.items[0].qty)
		self.assertEqual(gle[1], stock_value_diff)
		self.assertEqual(gle1[0], stock_value_diff)
		se.cancel()
		mr.load_from_db()

		#if account setup in company
		if frappe.db.exists('GL Entry',{'account': 'Cost of Goods Sold - _TC'}):
			gl_temp_credit = frappe.db.get_value('GL Entry',{'voucher_no':se.name, 'account': 'Cost of Goods Sold - _TC'},'credit')
			self.assertEqual(gl_temp_credit, 500)
		
		#if account setup in company
		if frappe.db.exists('GL Entry',{'account': 'Stock In Hand - _TC'}):
			gl_stock_debit = frappe.db.get_value('GL Entry',{'voucher_no':se.name, 'account': 'Stock In Hand - _TC'},'debit')
			self.assertEqual(gl_stock_debit, 500)
		
		# After stock entry cancel
		current_bin_qty = (
			frappe.db.get_value("Bin", {"item_code": item, "warehouse": target_warehouse}, "actual_qty") or 0
		)
		sh_gle = get_gle(company, se.name, stock_in_hand_account)
		cogs_gle = get_gle(company, se.name, "Cost of Goods Sold - _TC")

		self.assertEqual(sh_gle[0], sh_gle[1])
		self.assertEqual(cogs_gle[0], cogs_gle[1])
		self.assertEqual(current_bin_qty, bin_qty)

	def test_create_mr_po_pr_serl_part_retn_tc_sck_210(self):
		create_company()
		create_fiscal_year()
		company = "_Test Company MR"
		warehouse = create_warehouse("_Test warehouse PO", company="_Test Company MR")
		supplier = create_supplier(supplier_name="_Test Supplier MR")
		item_code = "_Test Item With Serial No"

		if not frappe.db.exists("Item", item_code):
			item = frappe.get_doc({
				"doctype": "Item",
				"item_code": item_code,
				"item_name": item_code,
				"stock_uom": "Nos",
				"is_stock_item": 1,
				"item_group": "_Test Item Group",
				"default_warehouse": warehouse,
				"company": company,
				"has_serial_no": 1
			})
			if 'india_compliance' in frappe.get_installed_apps():
				from india_compliance.gst_india.utils import get_hsn_settings
				valid_hsn_length = get_hsn_settings()

				gst_hsn_code = frappe.db.get_all("GST HSN Code", pluck = "name")
				for code in gst_hsn_code:
					if len(code) in valid_hsn_length[1]:
						item.gst_hsn_code = code
						break
			item.insert()
		mr = make_material_request(item_code=item_code)
		
		#partially qty
		po = make_purchase_order(mr.name)
		po.supplier = supplier
		po.get("items")[0].rate = 100
		po.get("items")[0].qty = 10
		po.insert()
		po.submit()

		bin_qty = frappe.db.get_value("Bin", {"item_code": item_code, "warehouse": "_Test Warehouse - _TC"}, "actual_qty") or 0
		pr1 = make_purchase_receipt(po.name)
		serial_numbers = [f"test_item11_00{i}" for i in range(1, 10 + 1)]
		pr1.items[0].serial_no = "\n".join(serial_numbers)
		pr1.insert()
		pr1.submit()
		
		sle = frappe.get_doc('Stock Ledger Entry',{'voucher_no':pr1.name})
		self.assertEqual(sle.qty_after_transaction, bin_qty + 10)
		self.assertEqual(sle.warehouse, mr.get("items")[0].warehouse)
		
		#if account setup in company
		if frappe.db.exists('GL Entry',{'account': 'Stock Received But Not Billed - _TC'}):
			gl_temp_credit = frappe.db.get_value('GL Entry',{'voucher_no':pr1.name, 'account': 'Stock Received But Not Billed - _TC'},'credit')
			self.assertEqual(gl_temp_credit, 1000)
		
		#if account setup in company
		if frappe.db.exists('GL Entry',{'account': 'Stock In Hand - _TC'}):
			gl_stock_debit = frappe.db.get_value('GL Entry',{'voucher_no':pr1.name, 'account': 'Stock In Hand - _TC'},'debit')
			self.assertEqual(gl_stock_debit, 1000)

		pr1.load_from_db()
		from erpnext.controllers.sales_and_purchase_return import make_return_doc
		return_pi1 = make_return_doc("Purchase Receipt", pr1.name)

		serial_numbers = [f"test_item13_00{i}" for i in range(1, 5 + 1)]
		return_pi1.items[0].serial_no = "\n".join(serial_numbers)
		return_pi1.get("items")[0].received_qty = -5
		return_pi1.get("items")[0].qty = -5
		return_pi1.submit()
		
		debit_act = frappe.db.get_value("Company",return_pi1.company,"stock_received_but_not_billed")
		gl_temp_credit = frappe.db.get_value('GL Entry',{'voucher_no':return_pi1.name, 'account': debit_act},'debit')
		self.assertEqual(gl_temp_credit, 500)
		
		gl_stock_debit = frappe.db.get_value('GL Entry',{'voucher_no':return_pi1.name, 'account': 'Stock In Hand - _TC'},'credit')
		self.assertEqual(gl_stock_debit, 500)

	def test_create_mr_po_2pr_serial_part_return_tc_sck_211(self):
		create_company()
		create_fiscal_year()
		company = "_Test Company MR"
		warehouse = create_warehouse("_Test warehouse PO", company="_Test Company MR")
		supplier = create_supplier(supplier_name="_Test Supplier MR")
		item_code = "_Test Item With Serial No"
		quantity = 3

		if not frappe.db.exists("Item", item_code):
			item = frappe.get_doc({
				"doctype": "Item",
				"item_code": item_code,
				"item_name": item_code,
				"stock_uom": "Nos",
				"is_stock_item": 1,
				"item_group": "_Test Item Group",
				"default_warehouse": warehouse,
				"company": company,
				"has_serial_no": 1
			})
			if 'india_compliance' in frappe.get_installed_apps():
				gst_hsn_code = "11112222"
				if not frappe.db.exists("GST HSN Code", gst_hsn_code):
					gst_hsn_code = frappe.new_doc("GST HSN Code")
					gst_hsn_code.hsn_code = "11112222"
					gst_hsn_code.save()
				item.gst_hsn_code = gst_hsn_code
			item.insert()
		mr = make_material_request(item_code=item_code)
		
		po = make_purchase_order(mr.name)
		po.supplier = supplier
		po.get("items")[0].rate = 100
		po.get("items")[0].qty = 10
		po.insert()
		po.submit()

		bin_qty = frappe.db.get_value("Bin", {"item_code": item_code, "warehouse": "_Test Warehouse - _TC"}, "actual_qty") or 0
		pr = make_purchase_receipt(po.name)
		serial_numbers = [f"test_item1_00{i}" for i in range(1, 5 + 1)]
		pr.items[0].serial_no = "\n".join(serial_numbers)
		pr.items[0].qty = 5
		pr.insert()
		pr.submit()
		
		sle = frappe.get_doc('Stock Ledger Entry',{'voucher_no':pr.name})
		self.assertEqual(sle.qty_after_transaction, bin_qty + 5)
		self.assertEqual(sle.warehouse, mr.get("items")[0].warehouse)
		
		#if account setup in company
		if frappe.db.exists('GL Entry',{'account': 'Stock Received But Not Billed - _TC'}):
			gl_temp_credit = frappe.db.get_value('GL Entry',{'voucher_no':pr.name, 'account': 'Stock Received But Not Billed - _TC'},'credit')
			self.assertEqual(gl_temp_credit, 500)
		
		#if account setup in company
		if frappe.db.exists('GL Entry',{'account': 'Stock In Hand - _TC'}):
			gl_stock_debit = frappe.db.get_value('GL Entry',{'voucher_no':pr.name, 'account': 'Stock In Hand - _TC'},'debit')
			self.assertEqual(gl_stock_debit, 500)

		bin_qty = frappe.db.get_value("Bin", {"item_code": item_code, "warehouse": "_Test Warehouse - _TC"}, "actual_qty")
		pr1 = make_purchase_receipt(po.name)
		serial_numbers = [f"test_item2_00{i}" for i in range(1, 5 + 1)]
		pr1.items[0].serial_no = "\n".join(serial_numbers)
		pr1.insert()
		pr1.submit()
		
		sle = frappe.get_doc('Stock Ledger Entry',{'voucher_no':pr1.name})
		self.assertEqual(sle.qty_after_transaction, bin_qty + 5)
		self.assertEqual(sle.warehouse, mr.get("items")[0].warehouse)
		
		#if account setup in company
		if frappe.db.exists('GL Entry',{'account': 'Stock Received But Not Billed - _TC'}):
			gl_temp_credit = frappe.db.get_value('GL Entry',{'voucher_no':pr1.name, 'account': 'Stock Received But Not Billed - _TC'},'credit')
			self.assertEqual(gl_temp_credit, 500)
		
		#if account setup in company
		if frappe.db.exists('GL Entry',{'account': 'Stock In Hand - _TC'}):
			gl_stock_debit = frappe.db.get_value('GL Entry',{'voucher_no':pr1.name, 'account': 'Stock In Hand - _TC'},'debit')
			self.assertEqual(gl_stock_debit, 500)

		pr1.load_from_db()
		from erpnext.controllers.sales_and_purchase_return import make_return_doc
		return_pi1 = make_return_doc("Purchase Receipt", pr1.name)
		return_pi1.submit()
		
		debit_act = frappe.db.get_value("Company",return_pi1.company,"stock_received_but_not_billed")
		gl_temp_credit = frappe.db.get_value('GL Entry',{'voucher_no':return_pi1.name, 'account': debit_act},'debit')
		self.assertEqual(gl_temp_credit, 500)
		
		gl_stock_debit = frappe.db.get_value('GL Entry',{'voucher_no':return_pi1.name, 'account': 'Stock In Hand - _TC'},'credit')
		self.assertEqual(gl_stock_debit, 500)

	def test_mr_2po_2pr_serl_part_retn_TC_SCK_212(self):
		create_company("_Test Company")
		create_fiscal_year("_Test Company")
		company = "_Test Company"
		warehouse = create_warehouse("_Test warehouse PO", company="_Test Company")
		supplier = create_supplier(supplier_name="_Test Supplier")
		if not any(row.company == "_Test Company" for row in supplier.companies):
			supplier.append("companies", {
				"company": "_Test Company",
			})
		supplier.submit()
		item_code = "_Test Item With Serial No"
		quantity = 3

		if not frappe.db.exists("Item", item_code):
			item = frappe.get_doc({
				"doctype": "Item",
				"item_code": item_code,
				"item_name": item_code,
				"stock_uom": "Nos",
				"is_stock_item": 1,
				"item_group": "_Test Item Group",
				"default_warehouse": warehouse,
				"company": company,
				"has_serial_no": 1
			})
			if 'india_compliance' in frappe.get_installed_apps():
				gst_hsn_code = "11112222"
				if not frappe.db.exists("GST HSN Code", gst_hsn_code):
					gst_hsn_code = frappe.new_doc("GST HSN Code")
					gst_hsn_code.hsn_code = "11112222"
					gst_hsn_code.save()
				item.gst_hsn_code = gst_hsn_code
			item.insert()
		mr = make_material_request(item_code=item_code)
		
		#partially qty
		po = make_purchase_order(mr.name)
		po.supplier = supplier
		po.get("items")[0].rate = 100
		po.get("items")[0].qty = 5
		po.insert()
		po.submit()

		bin_qty = frappe.db.get_value("Bin", {"item_code": item_code, "warehouse": "_Test Warehouse - _TC"}, "actual_qty") or 0
		pr = make_purchase_receipt(po.name)
		serial_numbers = [f"test_item_00{i}" for i in range(1, int(po.get("items")[0].qty) + 1)]
		pr.items[0].serial_no = "\n".join(serial_numbers)
		for serial_no in serial_numbers:
			if frappe.db.exists("Serial No", serial_no):
				frappe.db.sql(f''' delete from `tabSerial No` where name = '{serial_no}' ''')
			if frappe.db.exists("Serial and Batch Entry", {"serial_no":serial_no}):
				frappe.db.sql(f''' delete from `tabSerial and Batch Entry` where serial_no = '{serial_no}' ''')
		pr.insert()
		pr.submit()
		
		sle = frappe.get_doc('Stock Ledger Entry',{'voucher_no':pr.name})
		self.assertEqual(sle.qty_after_transaction, bin_qty + 5)
		self.assertEqual(sle.warehouse, mr.get("items")[0].warehouse)
		
		#if account setup in company
		if frappe.db.exists('GL Entry',{'account': 'Stock Received But Not Billed - _TC'}):
			gl_temp_credit = frappe.db.get_value('GL Entry',{'voucher_no':pr.name, 'account': 'Stock Received But Not Billed - _TC'},'credit')
			self.assertEqual(gl_temp_credit, 500)
		
		#if account setup in company
		if frappe.db.exists('GL Entry',{'account': 'Stock In Hand - _TC'}):
			gl_stock_debit = frappe.db.get_value('GL Entry',{'voucher_no':pr.name, 'account': 'Stock In Hand - _TC'},'debit')
			self.assertEqual(gl_stock_debit, 500)

		pr.load_from_db()
		from erpnext.controllers.sales_and_purchase_return import make_return_doc
		return_pi = make_return_doc("Purchase Receipt", pr.name)
		return_pi.submit()
		
		debit_act = frappe.db.get_value("Company",return_pi.company,"stock_received_but_not_billed")
		gl_temp_credit = frappe.db.get_value('GL Entry',{'voucher_no':return_pi.name, 'account': debit_act},'debit')
		self.assertEqual(gl_temp_credit, 500)
		
		#if account setup in company
		if frappe.db.exists('GL Entry',{'account': 'Stock In Hand - _TC'}):
			gl_stock_debit = frappe.db.get_value('GL Entry',{'voucher_no':return_pi.name, 'account': 'Stock In Hand - _TC'},'credit')
			self.assertEqual(gl_stock_debit, 500)

		#remaining qty
		po1 = make_purchase_order(mr.name)
		po1.supplier = "_Test Supplier"
		po1.get("items")[0].rate = 100
		po1.get("items")[0].qty = 5
		po1.insert()
		po1.submit()

		bin_qty = frappe.db.get_value("Bin", {"item_code": item_code, "warehouse": "_Test Warehouse - _TC"}, "actual_qty")
		pr1 = make_purchase_receipt(po1.name)
		serial_numbers = [f"test_item1_00{i}" for i in range(1, int(po1.get("items")[0].qty) + 1)]
		pr1.items[0].serial_no = "\n".join(serial_numbers)
		for serial_no in serial_numbers:
			if frappe.db.exists("Serial No", serial_no):
				frappe.db.sql(f''' delete from `tabSerial No` where name = '{serial_no}' ''')
			if frappe.db.exists("Serial and Batch Entry", {"serial_no":serial_no}):
				frappe.db.sql(f''' delete from `tabSerial and Batch Entry` where serial_no = '{serial_no}' ''')
		pr1.insert()
		pr1.submit()
		
		sle = frappe.get_doc('Stock Ledger Entry',{'voucher_no':pr1.name})
		self.assertEqual(sle.qty_after_transaction, bin_qty + 5)
		self.assertEqual(sle.warehouse, mr.get("items")[0].warehouse)
		
		#if account setup in company
		if frappe.db.exists('GL Entry',{'account': 'Stock Received But Not Billed - _TC'}):
			gl_temp_credit = frappe.db.get_value('GL Entry',{'voucher_no':pr.name, 'account': 'Stock Received But Not Billed - _TC'},'credit')
			self.assertEqual(gl_temp_credit, 500)
		
		#if account setup in company
		if frappe.db.exists('GL Entry',{'account': 'Stock In Hand - _TC'}):
			gl_stock_debit = frappe.db.get_value('GL Entry',{'voucher_no':pr.name, 'account': 'Stock In Hand - _TC'},'debit')
			self.assertEqual(gl_stock_debit, 500)
		frappe.db.rollback()

	def test_create_mr_to_2po_to_1pr_serl_part_retn_TC_SCK_213(self):
		create_company("_Test Company")
		create_fiscal_year("_Test Company")
		company = "_Test Company"
		warehouse = create_warehouse("_Test warehouse PO", company="_Test Company")
		supplier = create_supplier(supplier_name="_Test Supplier")
		item_code = "_Test Item With Serial No"

		if not frappe.db.exists("Item", item_code):
			item = frappe.get_doc({
				"doctype": "Item",
				"item_code": item_code,
				"item_name": item_code,
				"stock_uom": "Nos",
				"is_stock_item": 1,
				"item_group": "_Test Item Group",
				"default_warehouse": warehouse,
				"company": company,
				"has_serial_no": 1
			})
			if 'india_compliance' in frappe.get_installed_apps():
				gst_hsn_code = "11112222"
				if not frappe.db.exists("GST HSN Code", gst_hsn_code):
					gst_hsn_code = frappe.new_doc("GST HSN Code")
					gst_hsn_code.hsn_code = "11112222"
					gst_hsn_code.save()
				item.gst_hsn_code = gst_hsn_code
			item.insert()
		mr = make_material_request(item_code=item_code)
		
		#partially qty
		po = make_purchase_order(mr.name)
		po.supplier = "_Test Supplier"
		po.get("items")[0].rate = 100
		po.get("items")[0].qty = 5
		po.insert()
		po.submit()

		#remaining qty
		po1 = make_purchase_order(mr.name)
		po1.supplier = "_Test Supplier"
		po1.get("items")[0].rate = 100
		po1.get("items")[0].qty = 5
		po1.insert()
		po1.submit()

		bin_qty = frappe.db.get_value("Bin", {"item_code": item_code, "warehouse": "_Test Warehouse - _TC"}, "actual_qty") or 0
		pr1 = make_purchase_receipt(po.name)
		pr1 = make_purchase_receipt(po1.name, target_doc=pr1)
		serial_numbers = [f"test_item11_00{i}" for i in range(1, 5 + 1)]
		pr1.items[0].serial_no = "\n".join(serial_numbers)
		for serial_no in serial_numbers:
			if frappe.db.exists("Serial No", serial_no):
				frappe.db.sql(f''' delete from `tabSerial No` where name = '{serial_no}' ''')
			if frappe.db.exists("Serial and Batch Entry", {"serial_no":serial_no}):
				frappe.db.sql(f''' delete from `tabSerial and Batch Entry` where serial_no = '{serial_no}' ''')
		serial_numbers1 = [f"test_item12_00{i}" for i in range(1, 5 + 1)]
		pr1.items[1].serial_no = "\n".join(serial_numbers1)
		for serial_no in serial_numbers1:
			if frappe.db.exists("Serial No", serial_no):
				frappe.db.sql(f''' delete from `tabSerial No` where name = '{serial_no}' ''')
			if frappe.db.exists("Serial and Batch Entry", {"serial_no":serial_no}):
				frappe.db.sql(f''' delete from `tabSerial and Batch Entry` where serial_no = '{serial_no}' ''')
		pr1.insert()
		pr1.submit()
		
		sle = frappe.get_doc('Stock Ledger Entry',{'voucher_no':pr1.name})
		self.assertEqual(sle.qty_after_transaction, bin_qty + 10)
		self.assertEqual(sle.warehouse, mr.get("items")[0].warehouse)
		
		#if account setup in company
		if frappe.db.exists('GL Entry',{'account': 'Stock Received But Not Billed - _TC'}):
			gl_temp_credit = frappe.db.get_value('GL Entry',{'voucher_no':pr1.name, 'account': 'Stock Received But Not Billed - _TC'},'credit')
			self.assertEqual(gl_temp_credit, 1000)
		
		#if account setup in company
		if frappe.db.exists('GL Entry',{'account': 'Stock In Hand - _TC'}):
			gl_stock_debit = frappe.db.get_value('GL Entry',{'voucher_no':pr1.name, 'account': 'Stock In Hand - _TC'},'debit')
			self.assertEqual(gl_stock_debit, 1000)

		pr1.load_from_db()
		from erpnext.controllers.sales_and_purchase_return import make_return_doc
		return_pi1 = make_return_doc("Purchase Receipt", pr1.name)
		return_pi1.items = return_pi1.items[1:]
		return_pi1.items[0].received_qty = -5
		return_pi1.items[0].qty = -5
		serial_numbers = [f"test_item13_00{i}" for i in range(1, 5 + 1)]
		return_pi1.items[0].serial_no = "\n".join(serial_numbers)
		for serial_no in serial_numbers:
			if frappe.db.exists("Serial No", serial_no):
				frappe.db.sql(f''' delete from `tabSerial No` where name = '{serial_no}' ''')
			if frappe.db.exists("Serial and Batch Entry", {"serial_no":serial_no}):
				frappe.db.sql(f''' delete from `tabSerial and Batch Entry` where serial_no = '{serial_no}' ''')
		return_pi1.submit()
		
		debit_act = frappe.db.get_value("Company",return_pi1.company,"stock_received_but_not_billed")
		gl_temp_credit = frappe.db.get_value('GL Entry',{'voucher_no':return_pi1.name, 'account': debit_act},'debit')
		self.assertEqual(gl_temp_credit, 500)
		
		#if account setup in company
		if frappe.db.exists('GL Entry',{'account': 'Stock In Hand - _TC'}):
			gl_stock_debit = frappe.db.get_value('GL Entry',{'voucher_no':return_pi1.name, 'account': 'Stock In Hand - _TC'},'credit')
			self.assertEqual(gl_stock_debit, 500)
		frappe.db.rollback()

	def test_make_mr_TC_SCK_185(self):
			from erpnext.stock.doctype.stock_entry.stock_entry_utils import make_stock_entry as _make_stock_entry
			company = "_Test Company"
			make_company(company)

			fields = {
				"has_serial_no": 1,
				"has_batch_no": 1,
				"create_new_batch": 1,
				"is_stock_item": 1,
				"has_expiry_date": 1,
				"warranty_period": 365,
				"shelf_life_in_days": 365,
				"serial_no_series": "Test-SABBMRP-Sno.#####",
				"batch_number_series": "Test-SBBTYT-NNS.#####",
			}

			if frappe.db.has_column("Item", "gst_hsn_code"):
				fields["gst_hsn_code"] = "01011010"

			company = "_Test Company"
			qty = 10
			frappe.db.set_value("Company", "_Test Company", "enable_perpetual_inventory", 1)
			frappe.db.set_value("Company", "_Test Company", "stock_adjustment_account", "Stock Adjustment - _TC")
			target_warehouse = create_warehouse("_Test Warehouse", properties=None, company=company)
			item = make_item("Test Batch Item SN Item", fields).name

			new_stock = _make_stock_entry(
				item_code=item,
				qty=10,
				to_warehouse=target_warehouse,
				company="_Test Company",
				rate=100,
				# serial_no = "Test-SABBMRP-Sno-001\nTest-SABBMRP-Sno-002\nTest-SABBMRP-Sno-003\nTest-SABBMRP-Sno-004\nTest-SABBMRP-Sno-005"
			
			)

			mr = make_material_request(
				material_request_type="Material Issue", qty=qty, warehouse=target_warehouse, item_code=item,do_not_submit=True
			)
			mr.items[0].use_serial_batch_fields = 1
			mr.items[0].serial_no = "Test-SABBMRP-Sno-001\nTest-SABBMRP-Sno-002\nTest-SABBMRP-Sno-003\nTest-SABBMRP-Sno-004\nTest-SABBMRP-Sno-005"
			mr.submit()
			self.assertEqual(mr.status, "Pending")

			bin_qty = (
				frappe.db.get_value("Bin", {"item_code": item, "warehouse": target_warehouse}, "actual_qty") or 0
			)
			stock_in_hand_account = get_inventory_account(company, target_warehouse)

			# Make stock entry against material request issue
			se = make_stock_entry(mr.name)
			se.items[0].qty = 5
			se.items[0].expense_account = "Cost of Goods Sold - _TC"
			se.serial_and_batch_bundle = new_stock.items[0].serial_and_batch_bundle
			se.insert()
			se.submit()
			mr.load_from_db()
			self.assertEqual(mr.status, "Partially Ordered")

			sle = frappe.get_doc("Stock Ledger Entry", {"voucher_no": se.name})
			stock_value_diff = abs(
				frappe.db.get_value(
					"Stock Ledger Entry",
					{"voucher_type": "Stock Entry", "voucher_no": se.name},
					"stock_value_difference",
				)
			)
			gle = get_gle(company, se.name, stock_in_hand_account)
			gle1 = get_gle(company, se.name, "Cost of Goods Sold - _TC")
			self.assertEqual(sle.qty_after_transaction, bin_qty - se.items[0].qty)
			self.assertEqual(gle[1], stock_value_diff)
			self.assertEqual(gle1[0], stock_value_diff)
			se.cancel()
			mr.load_from_db()

			#if account setup in company
			if frappe.db.exists('GL Entry',{'account': 'Cost of Goods Sold - _TC'}):
				gl_temp_credit = frappe.db.get_value('GL Entry',{'voucher_no':se.name, 'account': 'Cost of Goods Sold - _TC'},'credit')
				self.assertEqual(gl_temp_credit, 500)
			
			#if account setup in company
			if frappe.db.exists('GL Entry',{'account': 'Stock In Hand - _TC'}):
				gl_stock_debit = frappe.db.get_value('GL Entry',{'voucher_no':se.name, 'account': 'Stock In Hand - _TC'},'debit')
				self.assertEqual(gl_stock_debit, 500)
			
			# After stock entry cancel
			current_bin_qty = (
				frappe.db.get_value("Bin", {"item_code": item, "warehouse": target_warehouse}, "actual_qty") or 0
			)
			sh_gle = get_gle(company, se.name, stock_in_hand_account)
			cogs_gle = get_gle(company, se.name, "Cost of Goods Sold - _TC")

			self.assertEqual(sh_gle[0], sh_gle[1])
			self.assertEqual(cogs_gle[0], cogs_gle[1])
			self.assertEqual(current_bin_qty, bin_qty)

	def test_make_mr_TC_SCK_186(self):
		from erpnext.stock.doctype.stock_entry.stock_entry_utils import make_stock_entry

		company = "_Test Company"
		make_company(company)

		fields = {
			"has_batch_no": 1,
			"is_stock_item": 1,
			"create_new_batch": 1,
			"has_expiry_date": 1,
			"warranty_period": 365,
			"shelf_life_in_days": 365,
			"batch_number_series": "Test-SBBTYT-NNS.#####",
		}

		if frappe.db.has_column("Item", "gst_hsn_code"):
			fields["gst_hsn_code"] = "01011010"

		company = "_Test Company"
		qty = 10
		frappe.db.set_value("Company", "_Test Company", "enable_perpetual_inventory", 1)
		frappe.db.set_value("Company", "_Test Company", "stock_adjustment_account", "Stock Adjustment - _TC")
		source_warehouse = create_warehouse("_Test SWarehouse", properties=None, company=company)
		target_warehouse = create_warehouse("_Test Warehouse", properties=None, company=company)
		# target_warehouse = create_warehouse("_Test Warehouse", properties=None, company=company)
		item = make_item("Test Batch Item SN Item", fields).name

		new_stock = make_stock_entry(
			item_code=item,
			qty=20,
			to_warehouse=target_warehouse,
			company="_Test Company",
			rate=100,
			purpose="Material Receipt"
		)
		self.assertTrue(new_stock.items[0].serial_and_batch_bundle)

		mr = make_material_request(
			material_request_type="Material Transfer", qty=qty, from_warehouse=target_warehouse ,warehouse=source_warehouse, item_code=item, company="_Test Company"
		)
		mr.items[0].use_serial_batch_fields = 1
		mr.submit()
		# mr.items[0].batch_no = "Test-SBBTYT-NNS00001"
		self.assertEqual(mr.status, "Pending")

		bin_qty = (
			frappe.db.get_value("Bin", {"item_code": item, "warehouse": target_warehouse}, "actual_qty") or 0
		)
		stock_in_hand_account = get_inventory_account(company, target_warehouse)

		# Make stock entry against material request issue
		se = frappe.new_doc("Stock Entry")
		se.stock_entry_type = "Material Issue"
		se.company = "_Test Company"
		se.append("items", {
			"item_code": item,
			"qty": 5,
			"s_warehouse": target_warehouse,
			"batch_no": new_stock.items[0].batch_no,
			"material_request": mr.name,
			"material_request_item": mr.items[0].name
		})
		se.insert()
		se.submit()
		mr = frappe.get_doc("Material Request", mr.name)
		# mr.load_from_db()
		self.assertEqual(mr.status, "Partially Received")

		sle = frappe.get_doc("Stock Ledger Entry", {"voucher_no": se.name})
		stock_value_diff = abs(
			frappe.db.get_value(
				"Stock Ledger Entry",
				{"voucher_type": "Stock Entry", "voucher_no": se.name},
				"stock_value_difference",
			)
		)
		
		self.assertEqual(sle.qty_after_transaction, bin_qty - se.items[0].qty)

		# After stock entry cancel
		current_bin_qty = (
			frappe.db.get_value("Bin", {"item_code": item, "warehouse": target_warehouse}, "actual_qty") or 0
		)
		sh_gle = get_gle(company, se.name, stock_in_hand_account)
		cogs_gle = get_gle(company, se.name, "Stock Adjustment - _TC")
		
		self.assertEqual(sh_gle[1], cogs_gle[0])
		self.assertEqual(sh_gle[0], cogs_gle[1])
		stock_entries = frappe.get_all("Stock Ledger Entry", filters={"item_code": item}, fields=["actual_qty", "warehouse"])
		self.assertTrue(any(entry["actual_qty"] == -5 for entry in stock_entries))


	def test_make_mr_TC_SCK_187(self):
		from erpnext.stock.doctype.stock_entry.stock_entry_utils import make_stock_entry

		company = "_Test Company"
		make_company(company)

		fields = {
			"has_serial_no": 1,
			"is_stock_item": 1,
			"has_expiry_date": 1,
			"warranty_period": 365,
			"shelf_life_in_days": 365,
			"serial_no_series": "Test-SABBMRP-Sno.#####",
		}

		if frappe.db.has_column("Item", "gst_hsn_code"):
			fields["gst_hsn_code"] = "01011010"

		company = "_Test Company"
		qty = 10
		frappe.db.set_value("Company", "_Test Company", "enable_perpetual_inventory", 1)
		frappe.db.set_value("Company", "_Test Company", "stock_adjustment_account", "Stock Adjustment - _TC")
		source_warehouse = create_warehouse("_Test SWarehouse", properties=None, company=company)
		target_warehouse = create_warehouse("_Test Warehouse", properties=None, company=company)
		item = make_item("Test Batch Item SN Item", fields).name

		new_stock = make_stock_entry(
		item_code=item,
		qty=20,
		to_warehouse=target_warehouse,
		company="_Test Company",
		rate=100,
		purpose="Material Receipt"
		)
		self.assertTrue(new_stock.items[0].serial_and_batch_bundle)

		mr = make_material_request(
			material_request_type="Material Transfer", qty=qty, from_warehouse=target_warehouse ,warehouse=source_warehouse, item_code=item, company="_Test Company"
		)
		mr.items[0].use_serial_batch_fields = 1
		mr.submit()
		# mr.items[0].batch_no = "Test-SBBTYT-NNS00001"
		self.assertEqual(mr.status, "Pending")

		bin_qty = (
			frappe.db.get_value("Bin", {"item_code": item, "warehouse": target_warehouse}, "actual_qty") or 0
		)
		stock_in_hand_account = get_inventory_account(company, target_warehouse)

		# Make stock entry against material request issue
		se = frappe.new_doc("Stock Entry")
		se.stock_entry_type = "Material Issue"
		se.company = "_Test Company"
		se.append("items", {
			"item_code": item,
			"qty": 5,
			"s_warehouse": target_warehouse,
			# "serial_no": new_stock.items[0].serial_no,
			"material_request": mr.name,
			"material_request_item": mr.items[0].name
		})
		se.insert()
		se.submit()
		mr = frappe.get_doc("Material Request", mr.name)
		# mr.load_from_db()
		self.assertEqual(mr.status, "Partially Received")

		sle = frappe.get_doc("Stock Ledger Entry", {"voucher_no": se.name})
		stock_value_diff = abs(
			frappe.db.get_value(
				"Stock Ledger Entry",
				{"voucher_type": "Stock Entry", "voucher_no": se.name},
				"stock_value_difference",
			)
		)
		
		self.assertEqual(sle.qty_after_transaction, bin_qty - se.items[0].qty)

		# After stock entry cancel
		current_bin_qty = (
			frappe.db.get_value("Bin", {"item_code": item, "warehouse": target_warehouse}, "actual_qty") or 0
		)
		sh_gle = get_gle(company, se.name, stock_in_hand_account)
		cogs_gle = get_gle(company, se.name, "Stock Adjustment - _TC")
		
		self.assertEqual(sh_gle[1], cogs_gle[0])
		self.assertEqual(sh_gle[0], cogs_gle[1])
		stock_entries = frappe.get_all("Stock Ledger Entry", filters={"item_code": item}, fields=["actual_qty", "warehouse"])
		self.assertTrue(any(entry["actual_qty"] == -5 for entry in stock_entries))

	def test_make_mr_TC_SCK_188(self):
			from erpnext.stock.doctype.stock_entry.stock_entry_utils import make_stock_entry as _make_stock_entry

			company = "_Test Company"
			make_company(company)

			fields = {
				"has_serial_no": 1,
				"has_batch_no": 1,
				"is_stock_item": 1,
				"create_new_batch": 1,
				"has_expiry_date": 1,
				"warranty_period": 365,
				"shelf_life_in_days": 365,
				"serial_no_series": "Test-SABBMRP-Sno.#####",
			}

			if frappe.db.has_column("Item", "gst_hsn_code"):
				fields["gst_hsn_code"] = "01011010"

			company = "_Test Company"
			qty = 10
			frappe.db.set_value("Company", "_Test Company", "enable_perpetual_inventory", 1)
			frappe.db.set_value("Company", "_Test Company", "stock_adjustment_account", "Stock Adjustment - _TC")
			target_warehouse = create_warehouse("_Test Warehouse", properties=None, company=company)
			item = make_item("Test Batch Item SN Item", fields).name

			new_stock = _make_stock_entry(
				item_code=item,
				qty=10,
				to_warehouse=target_warehouse,
				company="_Test Company",
				rate=100,
				# serial_no = "Test-SABBMRP-Sno-001\nTest-SABBMRP-Sno-002\nTest-SABBMRP-Sno-003\nTest-SABBMRP-Sno-004\nTest-SABBMRP-Sno-005"
			
			)

			mr = make_material_request(
				material_request_type="Material Issue", qty=qty, warehouse=target_warehouse, item_code=item,do_not_submit=True
			)
			mr.items[0].use_serial_batch_fields = 1
			mr.items[0].serial_no = "Test-SABBMRP-Sno-001\nTest-SABBMRP-Sno-002\nTest-SABBMRP-Sno-003\nTest-SABBMRP-Sno-004\nTest-SABBMRP-Sno-005"
			mr.submit()
			self.assertEqual(mr.status, "Pending")

			bin_qty = (
				frappe.db.get_value("Bin", {"item_code": item, "warehouse": target_warehouse}, "actual_qty") or 0
			)
			stock_in_hand_account = get_inventory_account(company, target_warehouse)

			# Make stock entry against material request issue
			se = make_stock_entry(mr.name)
			se.items[0].qty = 5
			se.items[0].expense_account = "Cost of Goods Sold - _TC"
			se.items[0].batch_no = new_stock.items[0].batch_no
			se.serial_and_batch_bundle = new_stock.items[0].serial_and_batch_bundle
			se.insert()
			se.submit()
			mr.load_from_db()
			self.assertEqual(mr.status, "Partially Ordered")

			sle = frappe.get_doc("Stock Ledger Entry", {"voucher_no": se.name})
			stock_value_diff = abs(
				frappe.db.get_value(
					"Stock Ledger Entry",
					{"voucher_type": "Stock Entry", "voucher_no": se.name},
					"stock_value_difference",
				)
			)
			gle = get_gle(company, se.name, stock_in_hand_account)
			gle1 = get_gle(company, se.name, "Cost of Goods Sold - _TC")
			self.assertEqual(sle.qty_after_transaction, bin_qty - se.items[0].qty)
			self.assertEqual(gle[1], stock_value_diff)
			self.assertEqual(gle1[0], stock_value_diff)
			se.cancel()
			mr.load_from_db()

			#if account setup in company
			if frappe.db.exists('GL Entry',{'account': 'Cost of Goods Sold - _TC'}):
				gl_temp_credit = frappe.db.get_value('GL Entry',{'voucher_no':se.name, 'account': 'Cost of Goods Sold - _TC'},'credit')
				self.assertEqual(gl_temp_credit, 500)
			
			#if account setup in company
			if frappe.db.exists('GL Entry',{'account': 'Stock In Hand - _TC'}):
				gl_stock_debit = frappe.db.get_value('GL Entry',{'voucher_no':se.name, 'account': 'Stock In Hand - _TC'},'debit')
				self.assertEqual(gl_stock_debit, 500)
			
			# After stock entry cancel
			current_bin_qty = (
				frappe.db.get_value("Bin", {"item_code": item, "warehouse": target_warehouse}, "actual_qty") or 0
			)
			sh_gle = get_gle(company, se.name, stock_in_hand_account)
			cogs_gle = get_gle(company, se.name, "Cost of Goods Sold - _TC")

			self.assertEqual(sh_gle[0], sh_gle[1])
			self.assertEqual(cogs_gle[0], cogs_gle[1])
			self.assertEqual(current_bin_qty, bin_qty)

def get_in_transit_warehouse(company):
	if not frappe.db.exists("Warehouse Type", "Transit"):
		frappe.get_doc(
			{
				"doctype": "Warehouse Type",
				"name": "Transit",
			}
		).insert()

	in_transit_warehouse = frappe.db.exists("Warehouse", {"warehouse_type": "Transit", "company": company})

	if not in_transit_warehouse:
		in_transit_warehouse = (
			frappe.get_doc(
				{
					"doctype": "Warehouse",
					"warehouse_name": "Transit",
					"warehouse_type": "Transit",
					"company": company,
				}
			)
			.insert()
			.name
		)

	return in_transit_warehouse


def get_gle(company, voucher_no, account):
	return(
			frappe.db.get_value(
				"GL Entry",
				{
					"company": company,
					"voucher_no": voucher_no,
					'account': account
				},
				["sum(debit)", "sum(credit)"],
				order_by=None
			)
			or 0.0
		)


def make_material_request(**args):
	args = frappe._dict(args)
	mr = frappe.new_doc("Material Request")
	mr.material_request_type = args.material_request_type or "Purchase"
	mr.company = args.company or "_Test Company"
	mr.customer = args.customer or "_Test Customer"
	mr.shipping_rule = args.shipping_rule or None
	mr.append(
		"items",
		{
			"item_code": args.item_code or "_Test Item",
			"qty": args.qty or 10,
			"uom": args.uom or "_Test UOM",
			"conversion_factor": args.conversion_factor or 1,
			"schedule_date": args.schedule_date or today(),
			"warehouse": args.warehouse or "_Test Warehouse - _TC",
			"cost_center": args.cost_center or "_Test Cost Center - _TC",
			"from_warehouse": args.from_warehouse or "",
			"rate" : args.rate or 0
		},
	)
	mr.insert()
	if not args.do_not_submit:
		mr.submit()
	return mr


test_dependencies = ["Currency Exchange", "BOM"]
test_records = frappe.get_test_records("Material Request")



def make_test_rfq(source_name, received_qty=0, supplier = None):
	doc_rfq = make_request_for_quotation(source_name)

	supplier_data=[
				{
					"supplier": supplier or "_Test Supplier",
					"email_id": "123_testrfquser@example.com",
				}
			]
	doc_rfq.append("suppliers", supplier_data[0])
	doc_rfq.message_for_supplier = "Please supply the specified items at the best possible rates."
		
	if received_qty:
		doc_rfq.items[0].qty = received_qty

	doc_rfq.insert()
	doc_rfq.submit()
	return doc_rfq


def make_test_sq(source_name, rate = 0, received_qty=0, item_dict = None, type = "RFQ", supplier = None, args = None):
	if type == "RFQ" : 
		doc_sq = make_supplier_quotation_from_rfq(source_name, for_supplier = supplier or "_Test Supplier")
	
	elif type == "Material Request" :
		from erpnext.stock.doctype.material_request.material_request import  make_supplier_quotation
		doc_sq = make_supplier_quotation(source_name)

	if received_qty:
		doc_sq.items[0].qty = received_qty

	doc_sq.items[0].rate = rate
		
	if item_dict is not None:
		doc_sq.append("items", item_dict)

	if args is not None:
		args = frappe._dict(args)
		doc_sq.update(args)

	doc_sq.insert()
	doc_sq.submit()
	return doc_sq


def make_test_po(source_name, type = "Material Request", received_qty = 0, item_dict = None, args = None):
	if type == "Material Request":
		doc_po = make_purchase_order(source_name)

	elif type == 'Supplier Quotation':
		doc_po = create_po_aganist_sq(source_name)

	if doc_po.supplier is None:
		doc_po.supplier = "_Test Supplier"

	if received_qty:
		doc_po.items[0].qty = received_qty
		
	if item_dict is not None:
		doc_po.append("items", item_dict)

	if args is not None:
		args = frappe._dict(args)
		doc_po.update(args)

	doc_po.currency = "INR"
	doc_po.insert()
	doc_po.submit()
	return doc_po


def make_test_pr(source_name, received_qty = None, item_dict = None, remove_items = False):
	doc_pr = make_purchase_receipt_aganist_mr(source_name)

	if received_qty is not None:
		doc_pr.items[0].qty = received_qty

	if remove_items:
		doc_pr.items = []

	if item_dict is not None:
		doc_pr.append("items", item_dict)

	doc_pr.insert()
	doc_pr.submit()
	return doc_pr


def make_test_pi(source_name, received_qty = None, item_dict = None, args = None):
	doc_pi = make_purchase_invoice(source_name)
	if received_qty is not None:
		doc_pi.items[0].qty = received_qty
		
	if item_dict is not None:
		doc_pi.append("items", item_dict)

	if args is not None:
		args = frappe._dict(args)
		doc_pi.update(args)
	doc_pi.bill_no = "test_bill_1122"
	doc_pi.insert()
	doc_pi.submit()
	return doc_pi


def create_mr_to_pi(**args):
	args = frappe._dict(args)
	for arg in args['mr']:
		doc_mr = make_material_request(**arg)
		source_name_rfq = make_test_rfq(doc_mr.name)
		source_name_sq= make_test_sq(source_name_rfq)
		source_name_po = make_test_po(source_name_sq)
		source_name_pr = make_test_pr(source_name_po)
		source_name_pi = make_test_pi(source_name_pr)
		return source_name_pi

def create_company(company= None):
	company = "_Test Company MR"
	if not frappe.db.exists("Company", company):
		company = frappe.new_doc("Company")
		company.company_name = company
		company.country="India",
		company.default_currency= "INR",
		company.chart_of_accounts= "Standard",
		company = company.save()
		company.load_from_db()
	return company
		
def create_fiscal_year(company=None):
	today = date.today()
	if today.month >= 4:  # Fiscal year starts in April
		start_date = date(today.year, 4, 1)
		end_date = date(today.year + 1, 3, 31)
	else:
		start_date = date(today.year - 1, 4, 1)
		end_date = date(today.year, 3, 31)
	if company != None:
		company = company
	else:
		create_company()
		company="_Test Company"
	fy_list = frappe.db.get_all("Fiscal Year", {"year_start_date":start_date, "year_end_date": end_date}, pluck='name')
	for i in fy_list:
		if frappe.db.get_value("Fiscal Year Company", {'parent': i}, 'company') == "_Test Company":
			frappe.msgprint(f"Fiscal Year already exists for {company}", alert=True)
			return
	
	existing_fiscal_years = frappe.db.sql(
			"""select name from `tabFiscal Year`
			where (
				(%(year_start_date)s between year_start_date and year_end_date)
				or (%(year_end_date)s between year_start_date and year_end_date)
				or (year_start_date between %(year_start_date)s and %(year_end_date)s)
				or (year_end_date between %(year_start_date)s and %(year_end_date)s)
			)""",
			{
				"year_start_date": start_date,
				"year_end_date": end_date,
			},
			as_dict=True,
		)
	
	#fix for overlapping fiscal year
	if existing_fiscal_years != []:
		for fiscal_years in existing_fiscal_years:
			fy_doc = frappe.get_doc("Fiscal Year",fiscal_years.get("name"))
			if not frappe.db.exists("Fiscal Year Company", {"company": company}):
				fy_doc.append("companies", {"company": company})
				fy_doc.save()
	else:
		fy_doc = frappe.new_doc("Fiscal Year")
		fy_doc.year = "2025 PO"
		fy_doc.year_start_date = start_date
		fy_doc.year_end_date = end_date
		fy_doc.append("companies", {"company": company})
		fy_doc.insert()
		fy_doc.submit()
	
def item_create(
	item_code,
	is_stock_item=1,
	valuation_rate=0,
	stock_uom="Nos",
	warehouse="_Test warehouse PO - _CM",
	is_customer_provided_item=None,
	customer=None,
	is_purchase_item=None,
	opening_stock=0,
	is_fixed_asset=0,
	asset_category=None,
	buying_cost_center=None,
	selling_cost_center=None,
	company="_Test Company MR",
	has_serial_no=1
):
	if not frappe.db.exists("Item", item_code):
		item = frappe.new_doc("Item")
		item.item_code = item_code
		item.item_name = item_code
		item.description = item_code
		item.item_group = "All Item Groups"
		item.stock_uom = stock_uom
		item.is_stock_item = is_stock_item
		item.is_fixed_asset = is_fixed_asset
		item.asset_category = asset_category
		item.opening_stock = opening_stock
		item.valuation_rate = valuation_rate
		item.is_purchase_item = is_purchase_item
		item.is_customer_provided_item = is_customer_provided_item
		item.customer = customer or ""
		item.has_serial_no = has_serial_no
		item.append(
			"item_defaults",
			{
				"default_warehouse": warehouse,
				"company": company,
				"selling_cost_center": selling_cost_center,
				"buying_cost_center": buying_cost_center,
			},
		)
		if 'india_compliance' in frappe.get_installed_apps():
			gst_hsn_code = "11112222"
			if not frappe.db.exists("GST HSN Code", gst_hsn_code):
				gst_hsn_code = frappe.new_doc("GST HSN Code")
				gst_hsn_code.hsn_code = "11112222"
				gst_hsn_code.save()
			item.gst_hsn_code = gst_hsn_code
		item.save()
	else:
		item = frappe.get_doc("Item", item_code)
	return item


def make_payment_entry(dt, dn, paid_amount, args = None):
	from erpnext.accounts.doctype.payment_entry.payment_entry import get_payment_entry
	doc_pe = get_payment_entry(dt, dn, paid_amount)
	
	args =  frappe._dict() if args is None else frappe._dict(args)
	doc_pe.mode_of_payment = args.mode_of_payment or None
	doc_pe.reference_no =  args.reference_no or "Test Reference"
	
	doc_pe.submit()
	return doc_pe


def get_shipping_rule_name(args = None):
	from erpnext.accounts.doctype.shipping_rule.test_shipping_rule import create_shipping_rule
	doc_shipping_rule = create_shipping_rule("Buying", "_Test Shipping Rule -TC", args)
	return doc_shipping_rule.name

def make_company(company):
	if not frappe.db.exists("Company", company):
		company = frappe.new_doc("Company")
		company.company_name = company
		company.default_currency = "INR"
		company.insert()


def create_fiscal_with_company(company):
	today = date.today()
	if today.month >= 4:  # Fiscal year starts in April
		start_date = date(today.year, 4, 1)
		end_date = date(today.year + 1, 3, 31)
	else:
		start_date = date(today.year - 1, 4, 1)
		end_date = date(today.year, 3, 31)

	fy_doc = frappe.new_doc("Fiscal Year")
	fy_doc.year = "2024-2025"
	fy_doc.year_start_date = start_date
	fy_doc.year_end_date = end_date
	fy_doc.append("companies", {"company": company})
	fy_doc.submit()


def get_fiscal_year(company):
	if frappe.db.exists("Fiscal Year", "2024-2025"):
		fiscal_year = frappe.get_doc('Fiscal Year', '2024-2025')
		fiscal_year.append("companies", {"company": company})
		fiscal_year.save()
	else:
		create_fiscal_with_company(company)

def create_company(company):
	if not frappe.db.exists("Company", company):
		company_doc = frappe.new_doc("Company")
		company_doc.company_name = company
		company_doc.country="India",
		company_doc.default_currency= "INR",
		company_doc.insert()<|MERGE_RESOLUTION|>--- conflicted
+++ resolved
@@ -2014,25 +2014,16 @@
 		pr.submit()
 		
 		sle = frappe.get_doc('Stock Ledger Entry',{'voucher_no':pr.name})
-<<<<<<< HEAD
-		self.assertEqual(sle.qty_after_transaction, bin_qty + 305)
-=======
->>>>>>> 53a85999
 		self.assertEqual(sle.warehouse, mr.get("items")[0].warehouse)
 		
 		debit_act = frappe.db.get_value("Company",pr.company,"stock_received_but_not_billed")
 		gl_temp_credit = frappe.db.get_value('GL Entry',{'voucher_no':pr.name, 'account': debit_act},'credit')
 		self.assertEqual(gl_temp_credit, 500)
 		
-<<<<<<< HEAD
-		gl_stock_debit = frappe.db.get_value('GL Entry',{'voucher_no':pr.name, 'account': '_Test SWarehouse - _TC'},'debit')
-		self.assertEqual(gl_stock_debit, 500)
-=======
 		#if account setup in company
 		if frappe.db.exists('GL Entry',{'account': 'Stock In Hand - _TC'}):
 			gl_stock_debit = frappe.db.get_value('GL Entry',{'voucher_no':pr.name, 'account': 'Stock In Hand - _TC'},'debit')
 			self.assertEqual(gl_stock_debit, 500)
->>>>>>> 53a85999
 
 		#remaining qty
 		bin_qty = frappe.db.get_value("Bin", {"item_code": "_Test Item", "warehouse": "Goods In Transit - _TC"}, "actual_qty")
@@ -2049,15 +2040,10 @@
 		gl_temp_credit = frappe.db.get_value('GL Entry',{'voucher_no':pr1.name, 'account': debit_act},'credit')
 		self.assertEqual(gl_temp_credit, 500)
 		
-<<<<<<< HEAD
-		gl_stock_debit = frappe.db.get_value('GL Entry',{'voucher_no':pr1.name, 'account': '_Test SWarehouse - _TC'},'debit')
-		self.assertEqual(gl_stock_debit, 500)
-=======
 		#if account setup in company
 		if frappe.db.exists('GL Entry',{'account': 'Stock In Hand - _TC'}):
 			gl_stock_debit = frappe.db.get_value('GL Entry',{'voucher_no':pr1.name, 'account': 'Stock In Hand - _TC'},'debit')
 			self.assertEqual(gl_stock_debit, 500)
->>>>>>> 53a85999
 
 		from erpnext.controllers.sales_and_purchase_return import make_return_doc
 		return_pr = make_return_doc("Purchase Receipt", pr.name)
