# Copyright (c) 2015, Frappe Technologies Pvt. Ltd. and Contributors
# License: GNU General Public License v3. See license.txt

# ERPNext - web based ERP (http://erpnext.com)
# For license information, please see license.txt


import frappe
import json
from frappe.tests.utils import FrappeTestCase, change_settings
from frappe.utils import flt, today, add_days, nowdate, getdate
from datetime import date

from erpnext.stock.doctype.item.test_item import create_item
from erpnext.stock.doctype.material_request.material_request import (
	make_in_transit_stock_entry,
	make_purchase_order,
	make_stock_entry,
	make_supplier_quotation,
	raise_work_orders,
	make_request_for_quotation
)
from erpnext.stock.doctype.warehouse.test_warehouse import create_warehouse
from erpnext.stock.doctype.pick_list.pick_list import create_stock_entry as pl_stock_entry
from erpnext.buying.doctype.purchase_order.purchase_order import make_purchase_receipt
from erpnext.accounts.doctype.account.test_account import get_inventory_account
from erpnext.stock.doctype.warehouse.test_warehouse import create_warehouse
from erpnext.stock.doctype.item.test_item import create_item, make_item
from erpnext.buying.doctype.request_for_quotation.request_for_quotation import make_supplier_quotation_from_rfq
from erpnext.buying.doctype.supplier_quotation.supplier_quotation import make_purchase_order as create_po_aganist_sq
from erpnext.buying.doctype.purchase_order.purchase_order import make_purchase_receipt as make_purchase_receipt_aganist_mr
from erpnext.stock.doctype.purchase_receipt.purchase_receipt import make_purchase_invoice
from erpnext.buying.doctype.purchase_order.purchase_order import make_purchase_invoice as create_purchase_invoice
from erpnext.buying.doctype.supplier.test_supplier import create_supplier
from erpnext.stock.doctype.material_request.material_request import make_purchase_order_based_on_supplier
from erpnext.accounts.doctype.payment_entry.test_payment_entry import make_test_item
from erpnext.accounts.doctype.payment_entry.test_payment_entry import create_customer
from erpnext.accounts.doctype.payment_entry.payment_entry import get_payment_entry


class TestMaterialRequest(FrappeTestCase):
	def setUp(self):
		from erpnext.accounts.doctype.payment_entry.test_payment_entry import create_company,create_customer
		create_company()
		create_customer("_Test Customer")
		create_warehouse(
			warehouse_name="_Test Warehouse - _TC",
			properties={"parent_warehouse": "All Warehouses - _TC"},
			company="_Test Company",
		)
		

	def tearDown(self):
		frappe.db.rollback()

	def test_make_purchase_order(self):
		mr = frappe.copy_doc(test_records[0]).insert()

		self.assertRaises(frappe.ValidationError, make_purchase_order, mr.name)

		mr = frappe.get_doc("Material Request", mr.name)
		mr.submit()
		po = make_purchase_order(mr.name)

		self.assertEqual(po.doctype, "Purchase Order")
		self.assertEqual(len(po.get("items")), len(mr.get("items")))

	def test_make_supplier_quotation(self):
		mr = frappe.copy_doc(test_records[0]).insert()

		self.assertRaises(frappe.ValidationError, make_supplier_quotation, mr.name)

		mr = frappe.get_doc("Material Request", mr.name)
		mr.submit()
		sq = make_supplier_quotation(mr.name)

		self.assertEqual(sq.doctype, "Supplier Quotation")
		self.assertEqual(len(sq.get("items")), len(mr.get("items")))

	def test_make_stock_entry(self):
		mr = frappe.copy_doc(test_records[0]).insert()

		self.assertRaises(frappe.ValidationError, make_stock_entry, mr.name)

		mr = frappe.get_doc("Material Request", mr.name)
		mr.material_request_type = "Material Transfer"
		mr.submit()
		se = make_stock_entry(mr.name)

		self.assertEqual(se.stock_entry_type, "Material Transfer")
		self.assertEqual(se.purpose, "Material Transfer")
		self.assertEqual(se.doctype, "Stock Entry")
		self.assertEqual(len(se.get("items")), len(mr.get("items")))


	def test_partial_make_stock_entry(self):
		from erpnext.stock.doctype.stock_entry.stock_entry_utils import make_stock_entry as _make_stock_entry
		mr = frappe.copy_doc(test_records[0]).insert()
		source_wh = create_warehouse(
			warehouse_name="_Test Source Warehouse",
			properties={"parent_warehouse": "All Warehouses - _TC"},
			company="_Test Company",
		)
		mr = frappe.get_doc("Material Request", mr.name)
		mr.material_request_type = "Material Transfer"
		for row in mr.items:
			_make_stock_entry(
				item_code=row.item_code,
				qty=10,
				to_warehouse=source_wh,
				company="_Test Company",
				rate=100,
			)
			row.from_warehouse = source_wh
			row.qty = 10
		mr.save()
		mr.submit()
		se = make_stock_entry(mr.name)
		se.get("items")[0].qty = 5
		se.insert()
		se.submit()
		mr.reload()
		self.assertEqual(mr.status, "Partially Received")
		

	def test_in_transit_make_stock_entry(self):
		mr = frappe.copy_doc(test_records[0]).insert()

		self.assertRaises(frappe.ValidationError, make_stock_entry, mr.name)

		mr = frappe.get_doc("Material Request", mr.name)
		mr.material_request_type = "Material Transfer"
		mr.submit()

		in_transit_warehouse = get_in_transit_warehouse(mr.company)
		se = make_in_transit_stock_entry(mr.name, in_transit_warehouse)

		self.assertEqual(se.stock_entry_type, "Material Transfer")
		self.assertEqual(se.purpose, "Material Transfer")
		self.assertEqual(se.doctype, "Stock Entry")
		for row in se.get("items"):
			self.assertEqual(row.t_warehouse, in_transit_warehouse)

	def _insert_stock_entry(self, qty1, qty2, warehouse=None):
		se = frappe.get_doc(
			{
				"company": "_Test Company",
				"doctype": "Stock Entry",
				"posting_date": "2013-03-01",
				"posting_time": "00:00:00",
				"purpose": "Material Receipt",
				"items": [
					{
						"conversion_factor": 1.0,
						"doctype": "Stock Entry Detail",
						"item_code": "_Test Item Home Desktop 100",
						"parentfield": "items",
						"basic_rate": 100,
						"qty": qty1,
						"stock_uom": "_Test UOM 1",
						"transfer_qty": qty1,
						"uom": "_Test UOM 1",
						"t_warehouse": warehouse or "_Test Warehouse 1 - _TC",
						"cost_center": "_Test Cost Center - _TC",
					},
					{
						"conversion_factor": 1.0,
						"doctype": "Stock Entry Detail",
						"item_code": "_Test Item Home Desktop 200",
						"parentfield": "items",
						"basic_rate": 100,
						"qty": qty2,
						"stock_uom": "_Test UOM 1",
						"transfer_qty": qty2,
						"uom": "_Test UOM 1",
						"t_warehouse": warehouse or "_Test Warehouse 1 - _TC",
						"cost_center": "_Test Cost Center - _TC",
					},
				],
			}
		)

		se.set_stock_entry_type()
		se.insert()
		se.submit()

	def test_cannot_stop_cancelled_material_request(self):
		mr = frappe.copy_doc(test_records[0])
		mr.insert()
		mr.submit()

		mr.load_from_db()
		mr.cancel()
		self.assertRaises(frappe.ValidationError, mr.update_status, "Stopped")

	def test_mr_changes_from_stopped_to_pending_after_reopen(self):
		mr = frappe.copy_doc(test_records[0])
		mr.insert()
		mr.submit()
		self.assertEqual("Pending", mr.status)

		mr.update_status("Stopped")
		self.assertEqual("Stopped", mr.status)

		mr.update_status("Submitted")
		self.assertEqual("Pending", mr.status)

	def test_cannot_submit_cancelled_mr(self):
		mr = frappe.copy_doc(test_records[0])
		mr.insert()
		mr.submit()
		mr.load_from_db()
		mr.cancel()
		self.assertRaises(frappe.ValidationError, mr.submit)

	def test_mr_changes_from_pending_to_cancelled_after_cancel(self):
		mr = frappe.copy_doc(test_records[0])
		mr.insert()
		mr.submit()
		mr.cancel()
		self.assertEqual("Cancelled", mr.status)

	def test_cannot_change_cancelled_mr(self):
		mr = frappe.copy_doc(test_records[0])
		mr.insert()
		mr.submit()
		mr.load_from_db()
		mr.cancel()

		self.assertRaises(frappe.InvalidStatusError, mr.update_status, "Draft")
		self.assertRaises(frappe.InvalidStatusError, mr.update_status, "Stopped")
		self.assertRaises(frappe.InvalidStatusError, mr.update_status, "Ordered")
		self.assertRaises(frappe.InvalidStatusError, mr.update_status, "Issued")
		self.assertRaises(frappe.InvalidStatusError, mr.update_status, "Transferred")
		self.assertRaises(frappe.InvalidStatusError, mr.update_status, "Pending")

	def test_cannot_submit_deleted_material_request(self):
		mr = frappe.copy_doc(test_records[0])
		mr.insert()
		mr.delete()

		self.assertRaises(frappe.ValidationError, mr.submit)

	def test_cannot_delete_submitted_mr(self):
		mr = frappe.copy_doc(test_records[0])
		mr.insert()
		mr.submit()

		self.assertRaises(frappe.ValidationError, mr.delete)

	def test_stopped_mr_changes_to_pending_after_reopen(self):
		mr = frappe.copy_doc(test_records[0])
		mr.insert()
		mr.submit()
		mr.load_from_db()

		mr.update_status("Stopped")
		mr.update_status("Submitted")
		self.assertEqual(mr.status, "Pending")

	def test_pending_mr_changes_to_stopped_after_stop(self):
		mr = frappe.copy_doc(test_records[0])
		mr.insert()
		mr.submit()
		mr.load_from_db()

		mr.update_status("Stopped")
		self.assertEqual(mr.status, "Stopped")

	def test_cannot_stop_unsubmitted_mr(self):
		mr = frappe.copy_doc(test_records[0])
		mr.insert()
		self.assertRaises(frappe.InvalidStatusError, mr.update_status, "Stopped")

	def test_completed_qty_for_purchase(self):
		existing_requested_qty_item1 = self._get_requested_qty(
			"_Test Item Home Desktop 100", "_Test Warehouse - _TC"
		)
		existing_requested_qty_item2 = self._get_requested_qty(
			"_Test Item Home Desktop 200", "_Test Warehouse - _TC"
		)

		# submit material request of type Purchase
		mr = frappe.copy_doc(test_records[0])
		mr.insert()
		mr.submit()

		# map a purchase order
		po_doc = make_purchase_order(mr.name)
		po_doc.supplier = "_Test Supplier"
		po_doc.transaction_date = "2013-07-07"
		po_doc.schedule_date = "2013-07-09"
		po_doc.get("items")[0].qty = 27.0
		po_doc.get("items")[1].qty = 1.5
		po_doc.get("items")[0].schedule_date = "2013-07-09"
		po_doc.get("items")[1].schedule_date = "2013-07-09"

		# check for stopped status of Material Request
		po = frappe.copy_doc(po_doc)
		po.insert()
		po.load_from_db()
		mr.update_status("Stopped")
		self.assertRaises(frappe.InvalidStatusError, po.submit)
		po.db_set("docstatus", 1)
		self.assertRaises(frappe.InvalidStatusError, po.cancel)

		# resubmit and check for per complete
		mr.load_from_db()
		mr.update_status("Submitted")
		po = frappe.copy_doc(po_doc)
		po.insert()
		po.submit()

		# check if per complete is as expected
		mr.load_from_db()
		self.assertEqual(mr.per_ordered, 50)
		self.assertEqual(mr.get("items")[0].ordered_qty, 27.0)
		self.assertEqual(mr.get("items")[1].ordered_qty, 1.5)

		current_requested_qty_item1 = self._get_requested_qty(
			"_Test Item Home Desktop 100", "_Test Warehouse - _TC"
		)
		current_requested_qty_item2 = self._get_requested_qty(
			"_Test Item Home Desktop 200", "_Test Warehouse - _TC"
		)

		self.assertEqual(current_requested_qty_item1, existing_requested_qty_item1 + 27.0)
		self.assertEqual(current_requested_qty_item2, existing_requested_qty_item2 + 1.5)

		po.cancel()
		# check if per complete is as expected
		mr.load_from_db()
		self.assertEqual(mr.per_ordered, 0)
		self.assertEqual(mr.get("items")[0].ordered_qty, 0)
		self.assertEqual(mr.get("items")[1].ordered_qty, 0)

		current_requested_qty_item1 = self._get_requested_qty(
			"_Test Item Home Desktop 100", "_Test Warehouse - _TC"
		)
		current_requested_qty_item2 = self._get_requested_qty(
			"_Test Item Home Desktop 200", "_Test Warehouse - _TC"
		)

		self.assertEqual(current_requested_qty_item1, existing_requested_qty_item1 + 54.0)
		self.assertEqual(current_requested_qty_item2, existing_requested_qty_item2 + 3.0)

	def test_completed_qty_for_transfer(self):
		existing_requested_qty_item1 = self._get_requested_qty(
			"_Test Item Home Desktop 100", "_Test Warehouse - _TC"
		)
		existing_requested_qty_item2 = self._get_requested_qty(
			"_Test Item Home Desktop 200", "_Test Warehouse - _TC"
		)

		# submit material request of type Purchase
		mr = frappe.copy_doc(test_records[0])
		mr.material_request_type = "Material Transfer"
		mr.insert()
		mr.submit()

		# check if per complete is None
		mr.load_from_db()
		self.assertEqual(mr.per_ordered, 0)
		self.assertEqual(mr.get("items")[0].ordered_qty, 0)
		self.assertEqual(mr.get("items")[1].ordered_qty, 0)

		current_requested_qty_item1 = self._get_requested_qty(
			"_Test Item Home Desktop 100", "_Test Warehouse - _TC"
		)
		current_requested_qty_item2 = self._get_requested_qty(
			"_Test Item Home Desktop 200", "_Test Warehouse - _TC"
		)

		self.assertEqual(current_requested_qty_item1, existing_requested_qty_item1 + 54.0)
		self.assertEqual(current_requested_qty_item2, existing_requested_qty_item2 + 3.0)

		# map a stock entry
		se_doc = make_stock_entry(mr.name)
		se_doc.update(
			{
				"posting_date": "2013-03-01",
				"posting_time": "01:00",
				"fiscal_year": "_Test Fiscal Year 2013",
			}
		)
		se_doc.get("items")[0].update(
			{"qty": 27.0, "transfer_qty": 27.0, "s_warehouse": "_Test Warehouse 1 - _TC", "basic_rate": 1.0}
		)
		se_doc.get("items")[1].update(
			{"qty": 1.5, "transfer_qty": 1.5, "s_warehouse": "_Test Warehouse 1 - _TC", "basic_rate": 1.0}
		)

		# make available the qty in _Test Warehouse 1 before transfer
		self._insert_stock_entry(27.0, 1.5)

		# check for stopped status of Material Request
		se = frappe.copy_doc(se_doc)
		se.insert()
		mr.update_status("Stopped")
		self.assertRaises(frappe.InvalidStatusError, se.submit)

		mr.update_status("Submitted")

		se.flags.ignore_validate_update_after_submit = True
		se.submit()
		mr.update_status("Stopped")
		self.assertRaises(frappe.InvalidStatusError, se.cancel)

		mr.update_status("Submitted")
		se = frappe.copy_doc(se_doc)
		se.insert()
		se.submit()

		# check if per complete is as expected
		mr.load_from_db()
		self.assertEqual(mr.per_ordered, 50)
		self.assertEqual(mr.get("items")[0].ordered_qty, 27.0)
		self.assertEqual(mr.get("items")[1].ordered_qty, 1.5)

		current_requested_qty_item1 = self._get_requested_qty(
			"_Test Item Home Desktop 100", "_Test Warehouse - _TC"
		)
		current_requested_qty_item2 = self._get_requested_qty(
			"_Test Item Home Desktop 200", "_Test Warehouse - _TC"
		)

		self.assertEqual(current_requested_qty_item1, existing_requested_qty_item1 + 27.0)
		self.assertEqual(current_requested_qty_item2, existing_requested_qty_item2 + 1.5)

		# check if per complete is as expected for Stock Entry cancelled
		se.cancel()
		mr.load_from_db()
		self.assertEqual(mr.per_ordered, 0)
		self.assertEqual(mr.get("items")[0].ordered_qty, 0)
		self.assertEqual(mr.get("items")[1].ordered_qty, 0)

		current_requested_qty_item1 = self._get_requested_qty(
			"_Test Item Home Desktop 100", "_Test Warehouse - _TC"
		)
		current_requested_qty_item2 = self._get_requested_qty(
			"_Test Item Home Desktop 200", "_Test Warehouse - _TC"
		)

		self.assertEqual(current_requested_qty_item1, existing_requested_qty_item1 + 54.0)
		self.assertEqual(current_requested_qty_item2, existing_requested_qty_item2 + 3.0)

	def test_over_transfer_qty_allowance(self):
		mr = frappe.new_doc("Material Request")
		mr.company = "_Test Company"
		mr.scheduled_date = today()
		mr.append(
			"items",
			{
				"item_code": "_Test FG Item",
				"item_name": "_Test FG Item",
				"qty": 10,
				"schedule_date": today(),
				"uom": "_Test UOM 1",
				"warehouse": "_Test Warehouse - _TC",
			},
		)

		mr.material_request_type = "Material Transfer"
		mr.insert()
		mr.submit()

		frappe.db.set_single_value("Stock Settings", "mr_qty_allowance", 20)

		# map a stock entry

		se_doc = make_stock_entry(mr.name)
		se_doc.update(
			{
				"posting_date": today(),
				"posting_time": "00:00",
			}
		)
		se_doc.get("items")[0].update(
			{
				"qty": 13,
				"transfer_qty": 12.0,
				"s_warehouse": "_Test Warehouse - _TC",
				"t_warehouse": "_Test Warehouse 1 - _TC",
				"basic_rate": 1.0,
			}
		)

		# make available the qty in _Test Warehouse 1 before transfer
		sr = frappe.new_doc("Stock Reconciliation")
		sr.company = "_Test Company"
		sr.purpose = "Opening Stock"
		sr.append(
			"items",
			{
				"item_code": "_Test FG Item",
				"warehouse": "_Test Warehouse - _TC",
				"qty": 20,
				"valuation_rate": 0.01,
			},
		)
		sr.insert()
		sr.submit()
		se = frappe.copy_doc(se_doc)
		se.insert()
		self.assertRaises(frappe.ValidationError)
		se.items[0].qty = 12
		se.submit()

	def test_completed_qty_for_over_transfer(self):
		existing_requested_qty_item1 = self._get_requested_qty(
			"_Test Item Home Desktop 100", "_Test Warehouse - _TC"
		)
		existing_requested_qty_item2 = self._get_requested_qty(
			"_Test Item Home Desktop 200", "_Test Warehouse - _TC"
		)

		# submit material request of type Purchase
		mr = frappe.copy_doc(test_records[0])
		mr.material_request_type = "Material Transfer"
		mr.insert()
		mr.submit()

		# map a stock entry

		se_doc = make_stock_entry(mr.name)
		se_doc.update(
			{
				"posting_date": "2013-03-01",
				"posting_time": "00:00",
				"fiscal_year": "_Test Fiscal Year 2013",
			}
		)
		se_doc.get("items")[0].update(
			{"qty": 54.0, "transfer_qty": 54.0, "s_warehouse": "_Test Warehouse 1 - _TC", "basic_rate": 1.0}
		)
		se_doc.get("items")[1].update(
			{"qty": 3.0, "transfer_qty": 3.0, "s_warehouse": "_Test Warehouse 1 - _TC", "basic_rate": 1.0}
		)

		# make available the qty in _Test Warehouse 1 before transfer
		self._insert_stock_entry(60.0, 3.0)

		# check for stopped status of Material Request
		se = frappe.copy_doc(se_doc)
		se.set_stock_entry_type()
		se.insert()
		mr.update_status("Stopped")
		self.assertRaises(frappe.InvalidStatusError, se.submit)
		self.assertRaises(frappe.InvalidStatusError, se.cancel)

		mr.update_status("Submitted")
		se = frappe.copy_doc(se_doc)
		se.set_stock_entry_type()
		se.insert()
		se.submit()

		# check if per complete is as expected
		mr.load_from_db()

		self.assertEqual(mr.per_ordered, 100)
		self.assertEqual(mr.get("items")[0].ordered_qty, 54.0)
		self.assertEqual(mr.get("items")[1].ordered_qty, 3.0)

		current_requested_qty_item1 = self._get_requested_qty(
			"_Test Item Home Desktop 100", "_Test Warehouse - _TC"
		)
		current_requested_qty_item2 = self._get_requested_qty(
			"_Test Item Home Desktop 200", "_Test Warehouse - _TC"
		)

		self.assertEqual(current_requested_qty_item1, existing_requested_qty_item1)
		self.assertEqual(current_requested_qty_item2, existing_requested_qty_item2)

		# check if per complete is as expected for Stock Entry cancelled
		se.cancel()
		mr.load_from_db()
		self.assertEqual(mr.per_ordered, 0)
		self.assertEqual(mr.get("items")[0].ordered_qty, 0)
		self.assertEqual(mr.get("items")[1].ordered_qty, 0)

		current_requested_qty_item1 = self._get_requested_qty(
			"_Test Item Home Desktop 100", "_Test Warehouse - _TC"
		)
		current_requested_qty_item2 = self._get_requested_qty(
			"_Test Item Home Desktop 200", "_Test Warehouse - _TC"
		)

		self.assertEqual(current_requested_qty_item1, existing_requested_qty_item1 + 54.0)
		self.assertEqual(current_requested_qty_item2, existing_requested_qty_item2 + 3.0)

	def test_incorrect_mapping_of_stock_entry(self):
		# submit material request of type Transfer
		mr = frappe.copy_doc(test_records[0])
		mr.material_request_type = "Material Transfer"
		mr.insert()
		mr.submit()

		se_doc = make_stock_entry(mr.name)
		se_doc.update(
			{
				"posting_date": "2013-03-01",
				"posting_time": "00:00",
				"fiscal_year": "_Test Fiscal Year 2013",
			}
		)
		se_doc.get("items")[0].update(
			{
				"qty": 60.0,
				"transfer_qty": 60.0,
				"s_warehouse": "_Test Warehouse - _TC",
				"t_warehouse": "_Test Warehouse 1 - _TC",
				"basic_rate": 1.0,
			}
		)
		se_doc.get("items")[1].update(
			{
				"item_code": "_Test Item Home Desktop 100",
				"qty": 3.0,
				"transfer_qty": 3.0,
				"s_warehouse": "_Test Warehouse 1 - _TC",
				"basic_rate": 1.0,
			}
		)

		# check for stopped status of Material Request
		se = frappe.copy_doc(se_doc)
		self.assertRaises(frappe.MappingMismatchError, se.insert)

		# submit material request of type Transfer
		mr = frappe.copy_doc(test_records[0])
		mr.material_request_type = "Material Issue"
		mr.insert()
		mr.submit()

		se_doc = make_stock_entry(mr.name)
		self.assertEqual(se_doc.get("items")[0].s_warehouse, "_Test Warehouse - _TC")

	def test_warehouse_company_validation(self):
		from erpnext.stock.utils import InvalidWarehouseCompany

		mr = frappe.copy_doc(test_records[0])
		mr.company = "_Test Company 1"
		self.assertRaises(InvalidWarehouseCompany, mr.insert)

	def _get_requested_qty(self, item_code, warehouse):
		return flt(
			frappe.db.get_value("Bin", {"item_code": item_code, "warehouse": warehouse}, "indented_qty")
		)

	def test_make_stock_entry_for_material_issue(self):
		mr = frappe.copy_doc(test_records[0]).insert()

		self.assertRaises(frappe.ValidationError, make_stock_entry, mr.name)

		mr = frappe.get_doc("Material Request", mr.name)
		mr.material_request_type = "Material Issue"
		mr.submit()
		se = make_stock_entry(mr.name)

		self.assertEqual(se.doctype, "Stock Entry")
		self.assertEqual(len(se.get("items")), len(mr.get("items")))

	def test_completed_qty_for_issue(self):
		def _get_requested_qty():
			return flt(
				frappe.db.get_value(
					"Bin",
					{"item_code": "_Test Item Home Desktop 100", "warehouse": "_Test Warehouse - _TC"},
					"indented_qty",
				)
			)

		existing_requested_qty = _get_requested_qty()

		mr = frappe.copy_doc(test_records[0])
		mr.material_request_type = "Material Issue"
		mr.submit()
		frappe.db.value_cache = {}

		# testing bin value after material request is submitted
		self.assertEqual(_get_requested_qty(), existing_requested_qty - 54.0)

		# receive items to allow issue
		self._insert_stock_entry(60, 6, "_Test Warehouse - _TC")

		# make stock entry against MR

		se_doc = make_stock_entry(mr.name)
		se_doc.fiscal_year = "_Test Fiscal Year 2014"
		se_doc.get("items")[0].qty = 54.0
		se_doc.insert()
		se_doc.submit()

		# check if per complete is as expected
		mr.load_from_db()
		self.assertEqual(mr.get("items")[0].ordered_qty, 54.0)
		self.assertEqual(mr.get("items")[1].ordered_qty, 3.0)

		# testing bin requested qty after issuing stock against material request
		self.assertEqual(_get_requested_qty(), existing_requested_qty)

	def test_material_request_type_manufacture(self):
		mr = frappe.copy_doc(test_records[1]).insert()
		mr = frappe.get_doc("Material Request", mr.name)
		mr.submit()
		completed_qty = mr.items[0].ordered_qty
		requested_qty = frappe.db.sql(
			"""select indented_qty from `tabBin` where \
			item_code= %s and warehouse= %s """,
			(mr.items[0].item_code, mr.items[0].warehouse),
		)[0][0]

		prod_order = raise_work_orders(mr.name)
		po = frappe.get_doc("Work Order", prod_order[0])
		po.wip_warehouse = "_Test Warehouse 1 - _TC"
		po.submit()

		mr = frappe.get_doc("Material Request", mr.name)
		self.assertEqual(completed_qty + po.qty, mr.items[0].ordered_qty)

		new_requested_qty = frappe.db.sql(
			"""select indented_qty from `tabBin` where \
			item_code= %s and warehouse= %s """,
			(mr.items[0].item_code, mr.items[0].warehouse),
		)[0][0]

		self.assertEqual(requested_qty - po.qty, new_requested_qty)

		po.cancel()

		mr = frappe.get_doc("Material Request", mr.name)
		self.assertEqual(completed_qty, mr.items[0].ordered_qty)

		new_requested_qty = frappe.db.sql(
			"""select indented_qty from `tabBin` where \
			item_code= %s and warehouse= %s """,
			(mr.items[0].item_code, mr.items[0].warehouse),
		)[0][0]
		self.assertEqual(requested_qty, new_requested_qty)

	def test_requested_qty_multi_uom(self):
		existing_requested_qty = self._get_requested_qty("_Test FG Item", "_Test Warehouse - _TC")

		mr = make_material_request(
			item_code="_Test FG Item",
			material_request_type="Manufacture",
			uom="_Test UOM 1",
			conversion_factor=12,
		)

		requested_qty = self._get_requested_qty("_Test FG Item", "_Test Warehouse - _TC")

		self.assertEqual(requested_qty, existing_requested_qty + 120)

		work_order = raise_work_orders(mr.name)
		wo = frappe.get_doc("Work Order", work_order[0])
		wo.qty = 50
		wo.wip_warehouse = "_Test Warehouse 1 - _TC"
		wo.submit()

		requested_qty = self._get_requested_qty("_Test FG Item", "_Test Warehouse - _TC")
		self.assertEqual(requested_qty, existing_requested_qty + 70)

		wo.cancel()

		requested_qty = self._get_requested_qty("_Test FG Item", "_Test Warehouse - _TC")
		self.assertEqual(requested_qty, existing_requested_qty + 120)

		mr.reload()
		mr.cancel()
		requested_qty = self._get_requested_qty("_Test FG Item", "_Test Warehouse - _TC")
		self.assertEqual(requested_qty, existing_requested_qty)

	def test_multi_uom_for_purchase(self):
		mr = frappe.copy_doc(test_records[0])
		mr.material_request_type = "Purchase"
		item = mr.items[0]
		mr.schedule_date = today()

		if not frappe.db.get_value("UOM Conversion Detail", {"parent": item.item_code, "uom": "Kg"}):
			item_doc = frappe.get_doc("Item", item.item_code)
			item_doc.append("uoms", {"uom": "Kg", "conversion_factor": 5})
			item_doc.save(ignore_permissions=True)

		item.uom = "Kg"
		for item in mr.items:
			item.schedule_date = mr.schedule_date

		mr.insert()
		self.assertRaises(frappe.ValidationError, make_purchase_order, mr.name)

		mr = frappe.get_doc("Material Request", mr.name)
		mr.submit()
		item = mr.items[0]

		self.assertEqual(item.uom, "Kg")
		self.assertEqual(item.conversion_factor, 5.0)
		self.assertEqual(item.stock_qty, flt(item.qty * 5))

		po = make_purchase_order(mr.name)
		self.assertEqual(po.doctype, "Purchase Order")
		self.assertEqual(len(po.get("items")), len(mr.get("items")))

		po.supplier = "_Test Supplier"
		po.insert()
		po.submit()
		mr = frappe.get_doc("Material Request", mr.name)
		self.assertEqual(mr.per_ordered, 100)

	def test_customer_provided_parts_mr(self):
		create_item("CUST-0987", is_customer_provided_item=1, customer="_Test Customer", is_purchase_item=0)
		existing_requested_qty = self._get_requested_qty("_Test Customer", "_Test Warehouse - _TC")

		mr = make_material_request(item_code="CUST-0987", material_request_type="Customer Provided")
		se = make_stock_entry(mr.name)
		se.insert()
		se.submit()
		self.assertEqual(se.get("items")[0].amount, 0)
		self.assertEqual(se.get("items")[0].material_request, mr.name)
		mr = frappe.get_doc("Material Request", mr.name)
		mr.submit()
		current_requested_qty = self._get_requested_qty("_Test Customer", "_Test Warehouse - _TC")

		self.assertEqual(mr.per_ordered, 100)
		self.assertEqual(existing_requested_qty, current_requested_qty)

	def test_auto_email_users_with_company_user_permissions(self):
		from erpnext.stock.reorder_item import get_email_list

		comapnywise_users = {
			"_Test Company": "test_auto_email_@example.com",
			"_Test Company 1": "test_auto_email_1@example.com",
		}

		permissions = []

		for company, user in comapnywise_users.items():
			if not frappe.db.exists("User", user):
				frappe.get_doc(
					{
						"doctype": "User",
						"email": user,
						"first_name": user,
						"send_notifications": 0,
						"enabled": 1,
						"user_type": "System User",
						"roles": [{"role": "Purchase Manager"}],
					}
				).insert(ignore_permissions=True)

			if not frappe.db.exists(
				"User Permission", {"user": user, "allow": "Company", "for_value": company}
			):
				perm_doc = frappe.get_doc(
					{
						"doctype": "User Permission",
						"user": user,
						"allow": "Company",
						"for_value": company,
						"apply_to_all_doctypes": 1,
					}
				).insert(ignore_permissions=True)

				permissions.append(perm_doc)

		comapnywise_mr_list = frappe._dict({})
		mr1 = make_material_request()
		comapnywise_mr_list.setdefault(mr1.company, []).append(mr1.name)

		mr2 = make_material_request(
			company="_Test Company 1", warehouse="Stores - _TC1", cost_center="Main - _TC1"
		)
		comapnywise_mr_list.setdefault(mr2.company, []).append(mr2.name)

		for company, _mr_list in comapnywise_mr_list.items():
			emails = get_email_list(company)

			self.assertTrue(comapnywise_users[company] in emails)

		for perm in permissions:
			perm.delete()

	@change_settings("Stock Settings",{"allow_negative_stock": 1})
	def test_material_request_transfer_to_stock_entry(self):
		item = create_item("OP-MB-001")
		mr = frappe.new_doc("Material Request")
		mr.company = "_Test Company"
		mr.scheduled_date = today()
		from_warehouse = create_warehouse("Source Warehouse", properties=None, company=mr.company)
		target_warehouse = create_warehouse("Target Warehouse", properties=None, company=mr.company)
		mr.append(
			"items",
			{
				"item_code": item.item_code,
				"item_name": item.name,
				"qty": 10,
				"rate": 120,
				"schedule_date": today(),
				"uom": "Nos",
				"from_warehouse": from_warehouse,
				"warehouse": target_warehouse,
			},
		)
		mr.material_request_type = "Material Transfer"
		mr.insert()
		mr.submit()
		self.assertEqual(mr.status, "Pending")

		se = make_stock_entry(mr.name)
		se.insert()
		se.submit()
		mr.load_from_db()
		self.assertEqual(mr.status, "Transferred")
		
		from_warehouse_qty = frappe.db.get_value('Stock Ledger Entry',{'voucher_no':se.name, 'voucher_type':'Stock Entry','warehouse':from_warehouse},['qty_after_transaction'])
		target_warehouse_qty = frappe.db.get_value('Stock Ledger Entry',{'voucher_no':se.name, 'voucher_type':'Stock Entry','warehouse':target_warehouse},['qty_after_transaction'])
		self.assertEqual(from_warehouse_qty, -10)
		self.assertEqual(target_warehouse_qty, 10)

	@change_settings("Stock Settings",{"allow_negative_stock": 1})
	def test_material_request_issue_to_stock_entry(self):
		item = create_item("OP-MB-001")
		mr = frappe.new_doc("Material Request")
		mr.company = "_Test Company"
		mr.scheduled_date = today()
		target_warehouse = create_warehouse("Target Warehouse", properties=None, company=mr.company)
		mr.append(
			"items",
			{
				"item_code": item.item_code,
				"item_name": item.name,
				"qty": 5,
				"schedule_date": today(),
				"uom": "Nos",
				"warehouse": target_warehouse,
			},
		)
		mr.material_request_type = "Material Issue"
		mr.insert()
		mr.submit()
		self.assertEqual(mr.status, "Pending")

		se = make_stock_entry(mr.name)
		se.insert()
		se.submit()
		mr.load_from_db()
		self.assertEqual(mr.status, "Issued")
		
		warehouse_qty = frappe.db.get_value('Stock Ledger Entry',{'voucher_no':se.name},['qty_after_transaction'])
		self.assertEqual(warehouse_qty, -5)
		
	@change_settings("Stock Settings",{"allow_negative_stock": 1})
	def test_material_request_transfer_to_stock_entry_partial(self):
		item = create_item("OP-MB-001")
		mr = frappe.new_doc("Material Request")
		mr.company = "_Test Company"
		mr.scheduled_date = today()
		from_warehouse = create_warehouse("Source Warehouse", properties=None, company=mr.company)
		target_warehouse = create_warehouse("Target Warehouse", properties=None, company=mr.company)
		mr.append(
			"items",
			{
				"item_code": item.item_code,
				"item_name": item.name,
				"qty": 10,
				"rate": 120,
				"schedule_date": today(),
				"uom": "Nos",
				"from_warehouse": from_warehouse,
				"warehouse": target_warehouse,
			},
		)
		mr.material_request_type = "Material Transfer"
		mr.insert()
		mr.submit()
		self.assertEqual(mr.status, "Pending")

		se = make_stock_entry(mr.name)
		se.get("items")[0].update({"qty": 5.0})
		se.insert()
		se.submit()
		mr.load_from_db()
		self.assertEqual(mr.status, "Partially Received")

		from_warehouse_qty = frappe.db.get_value('Stock Ledger Entry',{'voucher_no':se.name, 'voucher_type':'Stock Entry','warehouse':from_warehouse},['qty_after_transaction'])
		target_warehouse_qty = frappe.db.get_value('Stock Ledger Entry',{'voucher_no':se.name, 'voucher_type':'Stock Entry','warehouse':target_warehouse},['qty_after_transaction'])
		self.assertEqual(from_warehouse_qty, -5.0)
		self.assertEqual(target_warehouse_qty, 5.0)

		se = make_stock_entry(mr.name)
		se.get("items")[0].update({"qty": 5.0})
		se.insert()
		se.submit()
		mr.load_from_db()
		self.assertEqual(mr.status, "Transferred")
		
		from_warehouse_qty = frappe.db.get_value('Stock Ledger Entry',{'voucher_no':se.name, 'voucher_type':'Stock Entry','warehouse':from_warehouse},['qty_after_transaction'])
		target_warehouse_qty = frappe.db.get_value('Stock Ledger Entry',{'voucher_no':se.name, 'voucher_type':'Stock Entry','warehouse':target_warehouse},['qty_after_transaction'])
		self.assertEqual(from_warehouse_qty, -10)
		self.assertEqual(target_warehouse_qty, 10)

	@change_settings("Stock Settings",{"allow_negative_stock": 1})
	def test_material_request_issue_to_stock_entry_partial(self):
		item = create_item("OP-MB-001")
		mr = frappe.new_doc("Material Request")
		mr.company = "_Test Company"
		mr.scheduled_date = today()
		target_warehouse = create_warehouse("Target Warehouse", properties=None, company=mr.company)
		mr.append(
			"items",
			{
				"item_code": item.item_code,
				"item_name": item.name,
				"qty": 10,
				"rate": 120,
				"schedule_date": today(),
				"uom": "Nos",
				"warehouse": target_warehouse,
			},
		)
		mr.material_request_type = "Material Issue"
		mr.insert()
		mr.submit()
		self.assertEqual(mr.status, "Pending")

		se = make_stock_entry(mr.name)
		se.get("items")[0].update({"qty": 5.0})
		se.insert()
		se.submit()
		mr.load_from_db()
		self.assertEqual(mr.status, "Partially Ordered")

		target_warehouse_qty = frappe.db.get_value('Stock Ledger Entry',{'voucher_no':se.name, 'voucher_type':'Stock Entry','warehouse':target_warehouse},['qty_after_transaction'])
		self.assertEqual(target_warehouse_qty, -5.0)

		se = make_stock_entry(mr.name)
		se.get("items")[0].update({"qty": 5.0})
		se.insert()
		se.submit()
		mr.load_from_db()
		self.assertEqual(mr.status, "Issued")
		
		target_warehouse_qty = frappe.db.get_value('Stock Ledger Entry',{'voucher_no':se.name, 'voucher_type':'Stock Entry','warehouse':target_warehouse},['qty_after_transaction'])
		self.assertEqual(target_warehouse_qty, -10)

	@change_settings("Stock Settings",{"allow_negative_stock": 1})
	def test_make_material_req_to_pick_list_to_stock_entry(self):
		item = create_item("OP-MB-001")
		mr = frappe.new_doc("Material Request")
		mr.company = "_Test Company"
		mr.scheduled_date = today()
		from_warehouse = create_warehouse("Source Warehouse", properties=None, company=mr.company)
		target_warehouse = create_warehouse("Target Warehouse", properties=None, company=mr.company)
		mr.append(
			"items",
			{
				"item_code": item.item_code,
				"item_name": item.name,
				"qty": 10,
				"rate": 120,
				"schedule_date": today(),
				"uom": "Nos",
				"from_warehouse": from_warehouse,
				"warehouse": target_warehouse,
			},
		)
		mr.material_request_type = "Material Transfer"
		mr.insert()
		mr.submit()
		self.assertEqual(mr.status, "Pending")

		pl = frappe.new_doc("Pick List")
		pl.purpose = "Material Transfer"
		pl.material_request = mr.name
		pl.company = mr.company
		pl.ignore_pricing_rule = 1
		pl.warehouse = from_warehouse
		pl.append("locations", {
			"item_code": item.item_code,
			"item_name": item.name,
			"qty": 10,
			"uom": "Nos",
			"warehouse": from_warehouse,
			"stock_qty": 10,
			"stock_reserved_qty": 10,
			"conversion_factor": 1,
			"stock_uom": "Nos",
			"use_serial_batch_fields":1,
			"material_request": mr.name,
			"material_request_item": mr.get("items")[0].name,
			"picked_qty": 0,
			"allow_zero_valuation_rate" : 1,
		})
		pl.submit()

		import json
		# Set valutaion rate of temporary test item 
		frappe.db.set_value("Item",item.name,"valuation_rate",10)
		se_data = pl_stock_entry(json.dumps(pl.as_dict()))
		se = frappe.get_doc(se_data)
		se.company = mr.company
		se.save()
		se.submit()
		mr.load_from_db()
		self.assertEqual(mr.status, "Transferred")
		
		from_warehouse_qty = frappe.db.get_value('Stock Ledger Entry',{'voucher_no':se.name, 'voucher_type':'Stock Entry','warehouse':se.get("items")[0].s_warehouse},['qty_after_transaction'])
		target_warehouse_qty = frappe.db.get_value('Stock Ledger Entry',{'voucher_no':se.name, 'voucher_type':'Stock Entry','warehouse':se.get("items")[0].t_warehouse},['qty_after_transaction'])
		self.assertEqual(from_warehouse_qty, -10)
		self.assertEqual(target_warehouse_qty, 10)

	def test_create_material_req_to_po_to_pr(self):
		mr = make_material_request()

		po = make_purchase_order(mr.name)
		po.supplier = "_Test Supplier"
		po.get("items")[0].rate = 100
		po.insert()
		po.submit()

		bin_qty = frappe.db.get_value("Bin", {"item_code": "_Test Item", "warehouse": "_Test Warehouse - _TC"}, "actual_qty")
		pr = make_purchase_receipt(po.name)
		pr.insert()
		pr.submit()
		
		sle = frappe.get_doc('Stock Ledger Entry',{'voucher_no':pr.name})
		self.assertEqual(sle.qty_after_transaction, bin_qty + 10)
		self.assertEqual(sle.warehouse, mr.get("items")[0].warehouse)
		
		#if account setup in company
		if frappe.db.exists('GL Entry',{'account': 'Stock Received But Not Billed - _TC'}):
			gl_temp_credit = frappe.db.get_value('GL Entry',{'voucher_no':pr.name, 'account': 'Stock Received But Not Billed - _TC'},'credit')
			self.assertEqual(gl_temp_credit, 1000)
		
		#if account setup in company
		if frappe.db.exists('GL Entry',{'account': 'Stock In Hand - _TC'}):
			gl_stock_debit = frappe.db.get_value('GL Entry',{'voucher_no':pr.name, 'account': 'Stock In Hand - _TC'},'debit')
			self.assertEqual(gl_stock_debit, 1000)

	def test_create_material_req_to_2po_to_2pr(self):
		mr = make_material_request()
		
		#partially qty
		po = make_purchase_order(mr.name)
		po.supplier = "_Test Supplier"
		po.get("items")[0].rate = 100
		po.get("items")[0].qty = 5
		po.insert()
		po.submit()

		bin_qty = frappe.db.get_value("Bin", {"item_code": "_Test Item", "warehouse": "_Test Warehouse - _TC"}, "actual_qty")
		pr = make_purchase_receipt(po.name)
		pr.insert()
		pr.submit()
		
		sle = frappe.get_doc('Stock Ledger Entry',{'voucher_no':pr.name})
		self.assertEqual(sle.qty_after_transaction, bin_qty + 5)
		self.assertEqual(sle.warehouse, mr.get("items")[0].warehouse)
		
		#if account setup in company
		if frappe.db.exists('GL Entry',{'account': 'Stock Received But Not Billed - _TC'}):
			gl_temp_credit = frappe.db.get_value('GL Entry',{'voucher_no':pr.name, 'account': 'Stock Received But Not Billed - _TC'},'credit')
			self.assertEqual(gl_temp_credit, 500)
		
		#if account setup in company
		if frappe.db.exists('GL Entry',{'account': 'Stock In Hand - _TC'}):
			gl_stock_debit = frappe.db.get_value('GL Entry',{'voucher_no':pr.name, 'account': 'Stock In Hand - _TC'},'debit')
			self.assertEqual(gl_stock_debit, 500)

		#remaining qty
		po = make_purchase_order(mr.name)
		po.supplier = "_Test Supplier"
		po.get("items")[0].rate = 100
		po.get("items")[0].qty = 5
		po.insert()
		po.submit()

		bin_qty = frappe.db.get_value("Bin", {"item_code": "_Test Item", "warehouse": "_Test Warehouse - _TC"}, "actual_qty")
		pr = make_purchase_receipt(po.name)
		pr.insert()
		pr.submit()
		
		sle = frappe.get_doc('Stock Ledger Entry',{'voucher_no':pr.name})
		self.assertEqual(sle.qty_after_transaction, bin_qty + 5)
		self.assertEqual(sle.warehouse, mr.get("items")[0].warehouse)
		
		#if account setup in company
		if frappe.db.exists('GL Entry',{'account': 'Stock Received But Not Billed - _TC'}):
			gl_temp_credit = frappe.db.get_value('GL Entry',{'voucher_no':pr.name, 'account': 'Stock Received But Not Billed - _TC'},'credit')
			self.assertEqual(gl_temp_credit, 500)
		
		#if account setup in company
		if frappe.db.exists('GL Entry',{'account': 'Stock In Hand - _TC'}):
			gl_stock_debit = frappe.db.get_value('GL Entry',{'voucher_no':pr.name, 'account': 'Stock In Hand - _TC'},'debit')
			self.assertEqual(gl_stock_debit, 500)

	def test_create_material_req_to_po_to_2pr(self):
		mr = make_material_request()
		
		#partially qty
		po = make_purchase_order(mr.name)
		po.supplier = "_Test Supplier"
		po.get("items")[0].rate = 100
		po.insert()
		po.submit()

		bin_qty = frappe.db.get_value("Bin", {"item_code": "_Test Item", "warehouse": "_Test Warehouse - _TC"}, "actual_qty")
		pr = make_purchase_receipt(po.name)
		pr.get("items")[0].qty = 5
		pr.insert()
		pr.submit()
		
		sle = frappe.get_doc('Stock Ledger Entry',{'voucher_no':pr.name})
		self.assertEqual(sle.qty_after_transaction, bin_qty + 5)
		self.assertEqual(sle.warehouse, mr.get("items")[0].warehouse)
		
		debit_act = frappe.db.get_value("Company",pr.company,"stock_received_but_not_billed")
		if debit_act:
			gl_temp_credit = frappe.db.get_value('GL Entry',{'voucher_no':pr.name, 'account': debit_act},'credit')
			self.assertEqual(gl_temp_credit, 500)
		
		gl_stock_debit = frappe.db.get_value('GL Entry',{'voucher_no':pr.name, 'account': 'Stock In Hand - _TC'},'debit')
		self.assertEqual(gl_stock_debit, 500)

		#remaining qty
		bin_qty = frappe.db.get_value("Bin", {"item_code": "_Test Item", "warehouse": "_Test Warehouse - _TC"}, "actual_qty")
		pr = make_purchase_receipt(po.name)
		pr.get("items")[0].qty = 5
		pr.insert()
		pr.submit()
		
		sle = frappe.get_doc('Stock Ledger Entry',{'voucher_no':pr.name})
		self.assertEqual(sle.qty_after_transaction, bin_qty + 5)
		self.assertEqual(sle.warehouse, mr.get("items")[0].warehouse)
		
		debit_act = frappe.db.get_value("Company",pr.company,"stock_received_but_not_billed")
		if debit_act:
			gl_temp_credit = frappe.db.get_value('GL Entry',{'voucher_no':pr.name, 'account': debit_act},'credit')
			self.assertEqual(gl_temp_credit, 500)
		
		gl_stock_debit = frappe.db.get_value('GL Entry',{'voucher_no':pr.name, 'account': 'Stock In Hand - _TC'},'debit')
		self.assertEqual(gl_stock_debit, 500)

	def test_create_material_req_to_2po_to_1pr(self):
		mr = make_material_request()
		
		#partially qty
		po = make_purchase_order(mr.name)
		po.supplier = "_Test Supplier"
		po.get("items")[0].rate = 100
		po.get("items")[0].qty = 5
		po.insert()
		po.submit()

		#remaining qty
		po1 = make_purchase_order(mr.name)
		po1.supplier = "_Test Supplier"
		po1.get("items")[0].rate = 100
		po1.get("items")[0].qty = 5
		po1.insert()
		po1.submit()

		pr = make_purchase_receipt(po.name)
		pr = make_purchase_receipt(po1.name, target_doc=pr)
		pr.submit()
		
		bin_qty = frappe.db.get_value("Bin", {"item_code": "_Test Item", "warehouse": "_Test Warehouse - _TC"}, "actual_qty")
		sle = frappe.get_doc('Stock Ledger Entry',{'voucher_no':pr.name})
		self.assertEqual(sle.qty_after_transaction, bin_qty)
		self.assertEqual(sle.warehouse, mr.get("items")[0].warehouse)
		
		#if account setup in company
		if frappe.db.exists('GL Entry',{'account': 'Stock Received But Not Billed - _TC'}):
			gl_temp_credit = frappe.db.get_value('GL Entry',{'voucher_no':pr.name, 'account': 'Stock Received But Not Billed - _TC'},'credit')
			self.assertEqual(gl_temp_credit, 1000)
		
		#if account setup in company
		if frappe.db.exists('GL Entry',{'account': 'Stock In Hand - _TC'}):
			gl_stock_debit = frappe.db.get_value('GL Entry',{'voucher_no':pr.name, 'account': 'Stock In Hand - _TC'},'debit')
			self.assertEqual(gl_stock_debit, 1000)

	def test_create_material_req_to_po_to_pr_return(self):
		mr = make_material_request()

		po = make_purchase_order(mr.name)
		po.supplier = "_Test Supplier"
		po.get("items")[0].rate = 100
		po.insert()
		po.submit()

		bin_qty = frappe.db.get_value("Bin", {"item_code": "_Test Item", "warehouse": "_Test Warehouse - _TC"}, "actual_qty")
		pr = make_purchase_receipt(po.name)
		pr.insert()
		pr.submit()
		
		sle = frappe.get_doc('Stock Ledger Entry',{'voucher_no':pr.name})
		self.assertEqual(sle.qty_after_transaction, bin_qty + 10)
		self.assertEqual(sle.warehouse, mr.get("items")[0].warehouse)
		
		#if account setup in company
		if frappe.db.exists('GL Entry',{'account': 'Stock Received But Not Billed - _TC'}):
			gl_temp_credit = frappe.db.get_value('GL Entry',{'voucher_no':pr.name, 'account': 'Stock Received But Not Billed - _TC'},'credit')
			self.assertEqual(gl_temp_credit, 1000)
		
		#if account setup in company
		if frappe.db.exists('GL Entry',{'account': 'Stock In Hand - _TC'}):
			gl_stock_debit = frappe.db.get_value('GL Entry',{'voucher_no':pr.name, 'account': 'Stock In Hand - _TC'},'debit')
			self.assertEqual(gl_stock_debit, 1000)

		pr.load_from_db()
		from erpnext.controllers.sales_and_purchase_return import make_return_doc
		return_pr = make_return_doc("Purchase Receipt", pr.name)
		return_pr.submit()

		bin_qty = frappe.db.get_value("Bin", {"item_code": "_Test Item", "warehouse": "_Test Warehouse - _TC"}, "actual_qty")
		sle = frappe.get_doc('Stock Ledger Entry',{'voucher_no':return_pr.name})
		self.assertEqual(sle.qty_after_transaction, bin_qty)
		self.assertEqual(sle.warehouse, mr.get("items")[0].warehouse)
		
		#if account setup in company
		if frappe.db.exists('GL Entry',{'account': 'Stock Received But Not Billed - _TC'}):
			gl_temp_credit = frappe.db.get_value('GL Entry',{'voucher_no':return_pr.name, 'account': 'Stock Received But Not Billed - _TC'},'debit')
			self.assertEqual(gl_temp_credit, 1000)
		
		#if account setup in company
		if frappe.db.exists('GL Entry',{'account': 'Stock In Hand - _TC'}):
			gl_stock_debit = frappe.db.get_value('GL Entry',{'voucher_no':return_pr.name, 'account': 'Stock In Hand - _TC'},'credit')
			self.assertEqual(gl_stock_debit, 1000)
		
	def test_mr_pi_TC_B_009(self):
		frappe.set_user("Administrator")
		item = make_test_item("Testing-31")
		# MR =>  PO => PR => 2PI
		mr_dict_list = [{
				"company" : "_Test Company",
				"item_code" : item.item_code,
				"warehouse" : "Stores - _TC",
				"qty" : 6,
				"rate" : 100,
			},
		]
		pi_recevied_qty_list = [4, 2]
		doc_mr = make_material_request(**mr_dict_list[0])
		self.assertEqual(doc_mr.docstatus, 1)

		doc_po = make_test_po(doc_mr.name)
		doc_pr = make_test_pr(doc_po.name)

		for received_qty in pi_recevied_qty_list:
			doc_pi = make_test_pi(doc_pr.name, received_qty)

		self.assertEqual(doc_pi.docstatus, 1)
		doc_mr.reload()
		self.assertEqual(doc_mr.status, "Received")

	def test_mr_pi_TC_B_010(self):
		# MR =>  PO => 2PR => 2PI
		frappe.set_user("Administrator")
		item = make_test_item("Testing-31")
		mr_dict_list = [{
				"company" : "_Test Company",
				"item_code" : item.item_code,
				"warehouse" : "Stores - _TC",
				"qty" : 6,
				"rate" : 100,
			},
		]
		pr_recevied_qty_list = [4, 2]
		doc_mr = make_material_request(**mr_dict_list[0])
		self.assertEqual(doc_mr.docstatus, 1)

		doc_po = make_test_po(doc_mr.name)

		for received_qty in pr_recevied_qty_list:
			doc_pr = make_test_pr(doc_po.name, received_qty)
			doc_pi = make_test_pi(doc_pr.name)

		self.assertEqual(doc_pi.docstatus, 1)
		doc_mr.reload()
		self.assertEqual(doc_mr.status, "Received")

	def test_mr_pi_TC_B_011(self):
		# MR =>  2PO => 2PR => 2PI
		frappe.set_user("Administrator")
		item = make_test_item("Testing-31")
		mr_dict_list = [{
				"company" : "_Test Company",
				"item_code" : item.item_code,
				"warehouse" : "Stores - _TC",
				"qty" : 6,
				"rate" : 100,
			},
		]
		po_recevied_qty_list = [4, 2]
		doc_mr = make_material_request(**mr_dict_list[0])
		self.assertEqual(doc_mr.docstatus, 1)

		for received_qty in po_recevied_qty_list:
			doc_po = make_test_po(doc_mr.name, received_qty = received_qty)
			doc_pr = make_test_pr(doc_po.name)
			doc_pi = make_test_pi(doc_pr.name)

		self.assertEqual(doc_pi.docstatus, 1)
		doc_mr.reload()
		self.assertEqual(doc_mr.status, "Received")

	def test_mr_pi_TC_B_013(self):
		# 2MR =>  2PO => 1PR => 1PI
		frappe.set_user("Administrator")
		item = make_test_item("Testing-31")
		mr_dict_list = [{
				"company" : "_Test Company",
				"item_code" : item.item_code,
				"warehouse" : "Stores - _TC",
				"qty" : 4,
				"rate" : 100,
			},
			{
				"company" : "_Test Company",
				"item_code" : item.item_code,
				"warehouse" : "Stores - _TC",
				"qty" : 2,
				"rate" : 100,
			}
		]
		po_name_list = []
		for mr_dict in mr_dict_list:
			doc_mr = make_material_request(**mr_dict)
			self.assertEqual(doc_mr.docstatus, 1)
			doc_po = make_test_po(doc_mr.name)
			po_name_list.append(doc_po.name)
		
		pr_item_dict = {
				"item_code" : item.item_code,
				"warehouse" : "Stores - _TC",
				"qty" : 2,
				"rate" : 100,
				"purchase_order" : po_name_list[1]

			}

		doc_pr = make_test_pr(po_name_list[0], item_dict=pr_item_dict)
		doc_pi = make_test_pi(doc_pr.name)

		self.assertEqual(doc_pi.docstatus, 1)

	def test_mr_pi_TC_B_012(self):
		# 2MR =>  1PO => 1PR => 1PI
		frappe.set_user("Administrator")
		item = make_test_item("Testing-31")
		mr_dict_list = [{
				"company" : "_Test Company",
				"item_code" : item.item_code,
				"warehouse" : "Stores - _TC",
				"qty" : 4,
				"rate" : 100,
			},
			{
				"company" : "_Test Company",
				"item_code" : item.item_code,
				"warehouse" : "Stores - _TC",
				"qty" : 2,
				"rate" : 100,
			}
		]
		mr_name_list = []
		for mr_dict in mr_dict_list:
			doc_mr = make_material_request(**mr_dict)
			self.assertEqual(doc_mr.docstatus, 1)
			mr_name_list.append(doc_mr.name)


		po_item_dict = {
			"item_code" : item.item_code,
			"warehouse" : "Stores - _TC",
			"qty" : 2,
			"rate" : 100,
			"purchase_order" : mr_name_list[1]
		}

		doc_po = make_test_po(mr_name_list[0], item_dict=po_item_dict)
		
		doc_pr = make_test_pr(doc_po.name)
		doc_pi = make_test_pi(doc_pr.name)

		self.assertEqual(doc_pi.docstatus, 1)

	def test_mr_pi_TC_B_014(self):
		# 2MR =>  2PO => 2PR => 1PI
		frappe.set_user("Administrator")
		item = make_test_item("Testing-31")
		mr_dict_list = [{
				"company" : "_Test Company",
				"item_code" : item.item_code,
				"warehouse" : "Stores - _TC",
				"qty" : 4,
				"rate" : 100,
			},
			{
				"company" : "_Test Company",
				"item_code" : item.item_code,
				"warehouse" : "Stores - _TC",
				"qty" : 2,
				"rate" : 100,
			}
		]
		pr_name_list = []
		for mr_dict in mr_dict_list:
			doc_mr = make_material_request(**mr_dict)
			self.assertEqual(doc_mr.docstatus, 1)
			
			doc_po = make_test_po(doc_mr.name)
			doc_pr = make_test_pr(doc_po.name)
			pr_name_list.append(doc_pr.name)

		pr_item_dict = {
				"item_code" : item.item_code,
				"warehouse" : "Stores - _TC",
				"qty" : 2,
				"rate" : 100,
				"purchase_receipt" : pr_name_list[1]

		}
		doc_pi = make_test_pi(pr_name_list[0], item_dict = pr_item_dict)

		self.assertEqual(doc_pi.docstatus, 1)

	def test_mr_pi_TC_B_015(self):
		# MR => RFQ => SQ => PO => 1PR => 2PI
		frappe.set_user("Administrator")
		item = make_test_item("Testing-31")
		mr_dict_list = [{
				"company" : "_Test Company",
				"item_code" : item.item_code,
				"warehouse" : "Stores - _TC",
				"qty" : 2,
				"rate" : 100,
			}
		]
		pi_received_qty = [1, 1]
		doc_mr = make_material_request(**mr_dict_list[0])
		self.assertEqual(doc_mr.docstatus, 1)
		
		doc_po = make_test_po(doc_mr.name)
		doc_pr = make_test_pr(doc_po.name)

		for received_qty in pi_received_qty :
			doc_pi = make_test_pi(doc_pr.name, received_qty= received_qty)

		self.assertEqual(doc_pi.docstatus, 1)
		doc_mr.reload()
		self.assertEqual(doc_mr.status, 'Received')

	def test_mr_to_partial_pi_TC_B_016(self):
		# MR => RFQ => SQ => PO => PR => 2PI
		frappe.set_user("Administrator")
		item = make_test_item("Testing-31")
		args = frappe._dict()
		args['mr'] = [{
				"company" : "_Test Company",
				"item_code" : item.item_code,
				"warehouse" : "Stores - _TC",
				"qty" : 2,
				"rate" : 100,
			},
		]

		args['pr'] = []
		args['pi'] = [1, 1]
		total_pi_qty = 0 

		doc_mr = make_material_request(**args['mr'][0])
		doc_rfq = make_test_rfq(doc_mr.name)
		doc_sq= make_test_sq(doc_rfq.name, 100)
		doc_po = make_test_po(doc_sq.name, type='Supplier Quotation')

		doc_pr = make_test_pr(doc_po.name)
		for pi_received_qty in args['pi']:
			doc_pi = make_test_pi(doc_pr.name, received_qty = pi_received_qty)
			total_pi_qty += doc_pi.items[0].qty

		self.assertEqual(doc_pi.docstatus, 1)
		self.assertEqual(doc_mr.items[0].qty, total_pi_qty)
		doc_mr.reload()
		self.assertEqual(doc_mr.status, "Received")

	def test_mr_to_partial_pr_TC_B_017(self):
		# MR => RFQ => SQ => PO => 2PR => 2PI
		frappe.set_user("Administrator")
		item = make_test_item("Testing-31")
		args = frappe._dict()
		args['mr'] = [{
				"company" : "_Test Company",
				"item_code" : item.item_code,
				"warehouse" : "Stores - _TC",
				"qty" : 2,
				"rate" : 100,
			},
		]

		args['pr'] = [1, 1]
		args['pi'] = []
		total_pi_qty = 0 

		doc_mr = make_material_request(**args['mr'][0])
		doc_rfq = make_test_rfq(doc_mr.name)
		doc_sq= make_test_sq(doc_rfq.name, 100)
		doc_po = make_test_po(doc_sq.name, type='Supplier Quotation')
		for pr_received_qty in args['pr']:
			doc_pr = make_test_pr(doc_po.name, received_qty=pr_received_qty)
			doc_pi = make_test_pi(doc_pr.name)
			total_pi_qty += doc_pi.items[0].qty

		self.assertEqual(doc_pi.docstatus, 1)
		self.assertEqual(doc_mr.items[0].qty, total_pi_qty)
		doc_mr.reload()
		self.assertEqual(doc_mr.status, "Received")

	def test_mr_to_partial_pr_TC_B_018(self):
		# MR => RFQ => 2SQ => 2PO => 2PR => 2PI
		frappe.set_user("Administrator")
		item = make_test_item("Testing-31")
		args = frappe._dict()
		args['mr'] = [{
				"company" : "_Test Company",
				"item_code" : item.item_code,
				"warehouse" : "Stores - _TC",
				"qty" : 20,
				"rate" : 100,
			},
		]

		args['sq'] = [10, 10]
		total_pi_qty = 0 

		doc_mr = make_material_request(**args['mr'][0])
		doc_rfq = make_test_rfq(doc_mr.name)
		
		for sq_received_qty in args['sq']:
			doc_sq= make_test_sq(doc_rfq.name, 100, received_qty=sq_received_qty)
			doc_po = make_test_po(doc_sq.name, type='Supplier Quotation')
		
			doc_pr = make_test_pr(doc_po.name)
			doc_pi = make_test_pi(doc_pr.name)
			total_pi_qty += doc_pi.items[0].qty

		self.assertEqual(doc_pi.docstatus, 1)
		self.assertEqual(doc_mr.items[0].qty, total_pi_qty)
		doc_mr.reload()
		self.assertEqual(doc_mr.status, "Received")

	def test_mr_to_partial_pr_TC_B_019(self):
		# MR => 2RFQ => 2SQ => 2PO => 2PR => 2PI
		frappe.set_user("Administrator")
		item = make_test_item("Testing-31")
		args = frappe._dict()
		args['mr'] = [{
				"company" : "_Test Company",
				"item_code" : item.item_code,
				"warehouse" : "Stores - _TC",
				"qty" : 20,
				"rate" : 100,
			},
		]

		args['rfq'] = [10, 10]
		total_pi_qty = 0 

		doc_mr = make_material_request(**args['mr'][0])
		for sq_received_qty in args['rfq']:
			doc_rfq = make_test_rfq(doc_mr.name, received_qty=sq_received_qty)
		
			doc_sq= make_test_sq(doc_rfq.name, 100)
			doc_po = make_test_po(doc_sq.name, type='Supplier Quotation')
		
			doc_pr = make_test_pr(doc_po.name)
			doc_pi = make_test_pi(doc_pr.name)
			total_pi_qty += doc_pi.items[0].qty

		self.assertEqual(doc_pi.docstatus, 1)
		self.assertEqual(doc_mr.items[0].qty, total_pi_qty)
		doc_mr.reload()
		self.assertEqual(doc_mr.status, "Received")

	def test_mr_to_partial_pi_TC_B_020(self):
		# MR => 2RFQ => 1SQ => 2PO => 2PR => 2PI
		from erpnext.accounts.doctype.sales_invoice.test_sales_invoice import create_company_and_supplier as create_data
		get_company_supplier = create_data()
		company = get_company_supplier.get("child_company")
		customer = get_company_supplier.get("customer")
		supplier = get_company_supplier.get("supplier")
		target_warehouse = "Stores - TC-3"
		item = make_test_item("_test_item")

		args = frappe._dict()
		args['mr'] = [{
				"company" : company,
				"item_code" : item.item_code,
				"warehouse" : target_warehouse,
				"qty" : 20,
				"rate" : 100,
				"customer": customer,
				"uom": "Nos",
				"cost_center": "Main - TC-3"
			},
		]

		args['rfq'] = [10, 10]
		total_pi_qty = 0 
		rfq_name_list = []
		po_received_qty = [10, 10]

		doc_mr = make_material_request(**args['mr'][0])
		for sq_received_qty in args['rfq']:
			doc_rfq = make_test_rfq(doc_mr.name, received_qty=sq_received_qty, supplier = supplier)
			rfq_name_list.append(doc_rfq.name)

		item_dict_sq = {
			"item_code" : item.item_code,
			"qty" : 20,
			"rate" : 200,
			"request_for_quotation" : rfq_name_list[1],
			"warehouse": target_warehouse
		}
		doc_sq= make_test_sq(rfq_name_list[0], 100, item_dict = item_dict_sq, supplier=supplier)

		for received_qty in po_received_qty:
			doc_po = make_test_po(doc_sq.name, type='Supplier Quotation', received_qty=received_qty)
			doc_pr = make_test_pr(doc_po.name, received_qty=received_qty)
			doc_pi = make_test_pi(doc_pr.name)
			total_pi_qty += doc_pi.items[0].qty

		self.assertEqual(doc_pi.docstatus, 1)
		self.assertEqual(doc_mr.items[0].qty, total_pi_qty)
		doc_mr.reload()
		self.assertEqual(doc_mr.status, "Received")

	def test_mr_to_partial_pi_TC_B_021(self):
		# MR => 2RFQ => 2SQ => 1PO => 2PR => 2PI
		from erpnext.buying.doctype.purchase_order.test_purchase_order import get_company_or_supplier
		get_or_create_data = get_company_or_supplier()
		company = get_or_create_data.get("company")
		supplier = get_or_create_data.get("supplier")
		customer = get_or_create_data.get("customer")
		item = make_test_item("Testing-31")
		args = frappe._dict()
		args['mr'] = [{
				"company" : company,
				"item_code" : item.item_code,
				"warehouse" : "Stores - TC-5",
				"qty" : 20,
				"rate" : 100,
				"uom":"Nos",
				"cost_center": "Main - TC-5",
				"customer": customer
			},
		]


		args['rfq'] = [10, 10]
		total_pi_qty = 0 
		sq_name_list = []
		pr_received_qty = [10, 10]

		doc_mr = make_material_request(**args['mr'][0])
		for sq_received_qty in args['rfq']:
			doc_rfq = make_test_rfq(doc_mr.name, received_qty=sq_received_qty, supplier = supplier)
			doc_sq= make_test_sq(doc_rfq.name, 100, supplier = supplier)
			sq_name_list.append(doc_sq.name)


		item_dict_sq = {
			"item_code" : item.item_code,
			"qty" : 10,
			"rate" : 100,
			"supplier_quotation" : sq_name_list[1],
			"material_request": doc_mr.name,
			"warehouse" : "Stores - TC-5"
		}

		doc_po = make_test_po(sq_name_list[0], type='Supplier Quotation', item_dict=item_dict_sq)

		
		index = 0
		while index < len(pr_received_qty):
			item_dict_pr = {
				"item_code" : item.item_code,
				"qty" : pr_received_qty[index],
				"rate" : 100,
				"warehouse" : "Stores - TC-5",
				"purchase_order" : doc_po.name,
				"material_request": doc_mr.name
			}
			doc_pr = make_test_pr(doc_po.name,  item_dict=item_dict_pr, remove_items = True)
			doc_pi = make_test_pi(doc_pr.name)
			total_pi_qty += doc_pi.total_qty
			
			index+=1


		self.assertEqual(doc_pi.docstatus, 1)
		self.assertEqual(doc_mr.items[0].qty, total_pi_qty)

	def test_mr_to_partial_pi_TC_B_022(self):
		# MR => 2RFQ => 2SQ => 2PO => 1PR => 1PI
		from erpnext.buying.doctype.purchase_order.test_purchase_order import get_company_or_supplier
		get_or_create_data = get_company_or_supplier()
		company = get_or_create_data.get("company")
		supplier = get_or_create_data.get("supplier")
		customer = get_or_create_data.get("customer")
		item = make_test_item("Testing-31")
		args = frappe._dict()

		args['mr'] = [{
				"company" : company,
				"item_code" : item.item_code,
				"warehouse" : "Stores - TC-5",
				"qty" : 20,
				"rate" : 100,
				"uom":"Nos",
				"cost_center": "Main - TC-5",
				"customer": customer
			},
		]

		args['rfq'] = [10, 10]
		total_pi_qty = 0 
		po_name_list = []

		doc_mr = make_material_request(**args['mr'][0])
		for sq_received_qty in args['rfq']:
			doc_rfq = make_test_rfq(doc_mr.name, received_qty=sq_received_qty, supplier = supplier)
			doc_sq= make_test_sq(doc_rfq.name, 100, supplier = supplier)
			doc_po = make_test_po(doc_sq.name, type='Supplier Quotation')
			self.assertEqual(doc_po.docstatus, 1)
			po_name_list.append(doc_po.name)
			total_pi_qty += doc_po.total_qty

		item_dict_po = {
			"item_code" : item.item_code,
			"qty" : 10,
			"rate" : 100,
			"warehouse" : "Stores - TC-5",
			"purchase_order" : po_name_list[1],
			"material_request": doc_mr.name,
		}
		doc_pr = make_test_pr(po_name_list[0],  item_dict=item_dict_po)
		doc_pi = make_test_pi(doc_pr.name)

		self.assertEqual(doc_pi.docstatus, 1)
		self.assertEqual(doc_mr.items[0].qty, total_pi_qty)

	def test_mr_to_partial_pi_TC_B_026(self):
		# 2MR => 2RFQ => 2SQ => 1PO => 1PR => 1PI
		frappe.set_user("Administrator")
		item = make_test_item("Testing-31")
		args = frappe._dict()
		args['mr'] = [{
				"company" : "_Test Company",
				"item_code" : item.item_code,
				"warehouse" : "Stores - _TC",
				"qty" : 10,
				"rate" : 100,
			},
			{
				"company" : "_Test Company",
				"item_code" : item.item_code,
				"warehouse" : "Stores - _TC",
				"qty" : 10,
				"rate" : 100,
			}
		]

		sq_name_list = []
		total_mr_qty = 0
		for mr_dict in args['mr']:
			doc_mr = make_material_request(**mr_dict)
			doc_rfq = make_test_rfq(doc_mr.name)
			self.assertEqual(doc_mr.docstatus, 1)
			total_mr_qty += doc_mr.items[0].qty
			
			doc_sq= make_test_sq(doc_rfq.name, 100)
			self.assertEqual(doc_sq.docstatus, 1)
			sq_name_list.append(doc_sq.name)
		
		item_dict = {
			"item_code" : item.item_code,
			"warehouse" : "Stores - _TC",
			"qty" : 10,
			"rate" : 100,
			"supplier_quotation" : sq_name_list[1]
		}
		doc_po = make_test_po(sq_name_list[0], type='Supplier Quotation', item_dict=item_dict)
		doc_pr = make_test_pr(doc_po.name)
		doc_pi = make_test_pi(doc_pr.name)
		
		self.assertEqual(doc_pi.docstatus, 1)


	def test_create_material_req_to_2po_to_2pr_return_TC_SCK_031(self):
		from erpnext.accounts.doctype.payment_entry.test_payment_entry import create_company
		create_company()
		create_customer(name="_Test Customer")
		create_supplier(supplier_name="_Test Supplier")
		create_item("_Test Item",warehouse="Stores - _TC")
		create_fiscal_year("_Test Company")
		cost_center = frappe.db.get_all('Cost Center',{'company':"_Test Company",'is_group':0},"name")
		mr = make_material_request(warehouse= 'Goods In Transit - _TC',uom = "Unit",cost_center = cost_center[0].name)
		
		#partially qty
		po = make_purchase_order(mr.name)
		po.supplier = "_Test Supplier"
		po.get("items")[0].rate = 100
		po.get("items")[0].qty = 5
		po.insert()
		po.submit()

		bin_qty = frappe.db.get_value("Bin", {"item_code": "_Test Item", "warehouse": "Goods In Transit - _TC"}, "actual_qty")
		pr = make_purchase_receipt(po.name)
		pr.insert()
		pr.submit()
		
		sle = frappe.get_doc('Stock Ledger Entry',{'voucher_no':pr.name})
		self.assertEqual(sle.qty_after_transaction, bin_qty + 5)
		self.assertEqual(sle.warehouse, mr.get("items")[0].warehouse)
		
		#if account setup in company
		if frappe.db.exists('GL Entry',{'account': 'Stock Received But Not Billed - _TC'}):
			gl_temp_credit = frappe.db.get_value('GL Entry',{'voucher_no':pr.name, 'account': 'Stock Received But Not Billed - _TC'},'credit')
			self.assertEqual(gl_temp_credit, 500)
		
		#if account setup in company
		if frappe.db.exists('GL Entry',{'account': 'Stock In Hand - _TC'}):
			gl_stock_debit = frappe.db.get_value('GL Entry',{'voucher_no':pr.name, 'account': 'Stock In Hand - _TC'},'debit')
			self.assertEqual(gl_stock_debit, 500)

		#remaining qty
		po1 = make_purchase_order(mr.name)
		po1.supplier = "_Test Supplier"
		po1.get("items")[0].rate = 100
		po1.get("items")[0].qty = 5
		po1.insert()
		po1.submit()

		bin_qty = frappe.db.get_value("Bin", {"item_code": "_Test Item", "warehouse": "Goods In Transit - _TC"}, "actual_qty")
		pr1 = make_purchase_receipt(po1.name)
		pr1.insert()
		pr1.submit()
		
		sle = frappe.get_doc('Stock Ledger Entry',{'voucher_no':pr1.name})
		self.assertEqual(sle.qty_after_transaction, bin_qty + 5)
		self.assertEqual(sle.warehouse, mr.get("items")[0].warehouse)
		
		#if account setup in company
		if frappe.db.exists('GL Entry',{'account': 'Stock Received But Not Billed - _TC'}):
			gl_temp_credit = frappe.db.get_value('GL Entry',{'voucher_no':pr1.name, 'account': 'Stock Received But Not Billed - _TC'},'credit')
			self.assertEqual(gl_temp_credit, 500)
		
		#if account setup in company
		if frappe.db.exists('GL Entry',{'account': 'Stock In Hand - _TC'}):
			gl_stock_debit = frappe.db.get_value('GL Entry',{'voucher_no':pr1.name, 'account': 'Stock In Hand - _TC'},'debit')
			self.assertEqual(gl_stock_debit, 500)
			
		from erpnext.controllers.sales_and_purchase_return import make_return_doc
		return_pr = make_return_doc("Purchase Receipt", pr.name)
		return_pr.submit()

		bin_qty = frappe.db.get_value("Bin", {"item_code": "_Test Item", "warehouse": "Goods In Transit - _TC"}, "actual_qty")
		sle = frappe.get_doc('Stock Ledger Entry',{'voucher_no':return_pr.name})
		self.assertEqual(sle.qty_after_transaction, bin_qty)
		self.assertEqual(sle.warehouse, mr.get("items")[0].warehouse)
		
		#if account setup in company
		if frappe.db.exists('GL Entry',{'account': 'Stock Received But Not Billed - _TC'}):
			gl_temp_credit = frappe.db.get_value('GL Entry',{'voucher_no':return_pr.name, 'account': 'Stock Received But Not Billed - _TC'},'debit')
			self.assertEqual(gl_temp_credit, 500)
		
		#if account setup in company
		if frappe.db.exists('GL Entry',{'account': 'Stock In Hand - _TC'}):
			gl_stock_debit = frappe.db.get_value('GL Entry',{'voucher_no':return_pr.name, 'account': 'Stock In Hand - _TC'},'credit')
			self.assertEqual(gl_stock_debit, 500)

		return_pr1 = make_return_doc("Purchase Receipt", pr1.name)
		return_pr1.submit()

		bin_qty = frappe.db.get_value("Bin", {"item_code": "_Test Item", "warehouse": "Goods In Transit - _TC"}, "actual_qty")
		sle = frappe.get_doc('Stock Ledger Entry',{'voucher_no':return_pr1.name})
		self.assertEqual(sle.qty_after_transaction, bin_qty)
		self.assertEqual(sle.warehouse, mr.get("items")[0].warehouse)
		
		#if account setup in company
		if frappe.db.exists('GL Entry',{'account': 'Stock Received But Not Billed - _TC'}):
			gl_temp_credit = frappe.db.get_value('GL Entry',{'voucher_no':return_pr1.name, 'account': 'Stock Received But Not Billed - _TC'},'debit')
			self.assertEqual(gl_temp_credit, 500)
		
		#if account setup in company
		if frappe.db.exists('GL Entry',{'account': 'Stock In Hand - _TC'}):
			gl_stock_debit = frappe.db.get_value('GL Entry',{'voucher_no':return_pr1.name, 'account': 'Stock In Hand - _TC'},'credit')
			self.assertEqual(gl_stock_debit, 500)

	def test_create_material_req_to_po_to_2pr_return_TC_SCK_032(self):
		mr = make_material_request()
		#partially qty
		po = make_purchase_order(mr.name)
		po.supplier = "_Test Supplier"
		po.get("items")[0].rate = 100
		po.insert()
		po.submit()

		bin_qty = frappe.db.get_value("Bin", {"item_code": "_Test Item", "warehouse": "Goods In Transit - _TC"}, "actual_qty") or 0
		pr = make_purchase_receipt(po.name)
		pr.get("items")[0].qty = 5
		pr.insert()
		pr.submit()
		
		sle = frappe.get_doc('Stock Ledger Entry',{'voucher_no':pr.name})
		self.assertEqual(sle.warehouse, mr.get("items")[0].warehouse)
		
		debit_act = frappe.db.get_value("Company",pr.company,"stock_received_but_not_billed")
		gl_temp_credit = frappe.db.get_value('GL Entry',{'voucher_no':pr.name, 'account': debit_act},'credit')
		self.assertEqual(gl_temp_credit, 500)
		
		#if account setup in company
		if frappe.db.exists('GL Entry',{'account': 'Stock In Hand - _TC'}):
			gl_stock_debit = frappe.db.get_value('GL Entry',{'voucher_no':pr.name, 'account': 'Stock In Hand - _TC'},'debit')
			self.assertEqual(gl_stock_debit, 500)

		#remaining qty
		bin_qty = frappe.db.get_value("Bin", {"item_code": "_Test Item", "warehouse": "Goods In Transit - _TC"}, "actual_qty")
		pr1 = make_purchase_receipt(po.name)
		pr1.get("items")[0].qty = 5
		pr1.insert()
		pr1.submit()
		
		sle = frappe.get_doc('Stock Ledger Entry',{'voucher_no':pr1.name})
		self.assertEqual(sle.qty_after_transaction, bin_qty + 5)
		self.assertEqual(sle.warehouse, mr.get("items")[0].warehouse)
		
		debit_act = frappe.db.get_value("Company",pr.company,"stock_received_but_not_billed")
		gl_temp_credit = frappe.db.get_value('GL Entry',{'voucher_no':pr1.name, 'account': debit_act},'credit')
		self.assertEqual(gl_temp_credit, 500)
		
		#if account setup in company
		if frappe.db.exists('GL Entry',{'account': 'Stock In Hand - _TC'}):
			gl_stock_debit = frappe.db.get_value('GL Entry',{'voucher_no':pr1.name, 'account': 'Stock In Hand - _TC'},'debit')
			self.assertEqual(gl_stock_debit, 500)

		from erpnext.controllers.sales_and_purchase_return import make_return_doc
		return_pr = make_return_doc("Purchase Receipt", pr.name)
		return_pr.submit()

		bin_qty = frappe.db.get_value("Bin", {"item_code": "_Test Item", "warehouse": "Goods In Transit - _TC"}, "actual_qty")
		sle = frappe.get_doc('Stock Ledger Entry',{'voucher_no':return_pr.name})
		self.assertEqual(sle.qty_after_transaction, bin_qty)
		self.assertEqual(sle.warehouse, mr.get("items")[0].warehouse)
		
		#if account setup in company
		if frappe.db.exists('GL Entry',{'account': 'Stock Received But Not Billed - _TC'}):
			gl_temp_credit = frappe.db.get_value('GL Entry',{'voucher_no':return_pr.name, 'account': 'Stock Received But Not Billed - _TC'},'debit')
			self.assertEqual(gl_temp_credit, 500)
		
		#if account setup in company
		if frappe.db.exists('GL Entry',{'account': 'Stock In Hand - _TC'}):
			gl_stock_debit = frappe.db.get_value('GL Entry',{'voucher_no':return_pr.name, 'account': 'Stock In Hand - _TC'},'credit')
			self.assertEqual(gl_stock_debit, 500)

		return_pr1 = make_return_doc("Purchase Receipt", pr1.name)
		return_pr1.submit()

		bin_qty = frappe.db.get_value("Bin", {"item_code": "_Test Item", "warehouse": "Goods In Transit - _TC"}, "actual_qty")
		sle = frappe.get_doc('Stock Ledger Entry',{'voucher_no':return_pr1.name})
		self.assertEqual(sle.qty_after_transaction, bin_qty)
		self.assertEqual(sle.warehouse, mr.get("items")[0].warehouse)
		
		#if account setup in company
		if frappe.db.exists('GL Entry',{'account': 'Stock Received But Not Billed - _TC'}):
			gl_temp_credit = frappe.db.get_value('GL Entry',{'voucher_no':return_pr1.name, 'account': 'Stock Received But Not Billed - _TC'},'debit')
			self.assertEqual(gl_temp_credit, 500)
		
		#if account setup in company
		if frappe.db.exists('GL Entry',{'account': 'Stock In Hand - _TC'}):
			gl_stock_debit = frappe.db.get_value('GL Entry',{'voucher_no':return_pr1.name, 'account': 'Stock In Hand - _TC'},'credit')
			self.assertEqual(gl_stock_debit, 500)

	def test_create_material_req_to_2po_to_1pr_return_TC_SCK_033(self):
		from erpnext.accounts.doctype.payment_entry.test_payment_entry import create_company
		create_company()
		create_customer(name="_Test Customer")
		create_supplier(supplier_name="_Test Supplier")
		create_item("_Test Item",warehouse="Stores - _TC")
		create_fiscal_year("_Test Company")
		cost_center = frappe.db.get_all('Cost Center',{'company':"_Test Company",'is_group':0},"name")
		mr = make_material_request(warehouse= 'Goods In Transit - _TC',uom = "Unit",cost_center = cost_center[0].name)
		
		#partially qty
		po = make_purchase_order(mr.name)
		po.supplier = "_Test Supplier"
		po.get("items")[0].rate = 100
		po.get("items")[0].qty = 5
		po.insert()
		po.submit()

		#remaining qty
		po1 = make_purchase_order(mr.name)
		po1.supplier = "_Test Supplier"
		po1.get("items")[0].rate = 100
		po1.get("items")[0].qty = 5
		po1.insert()
		po1.submit()

		pr = make_purchase_receipt(po.name)
		pr = make_purchase_receipt(po1.name, target_doc=pr)
		pr.submit()
		
		bin_qty = frappe.db.get_value("Bin", {"item_code": "_Test Item", "warehouse": "Goods In Transit - _TC"}, "actual_qty")
		sle = frappe.get_doc('Stock Ledger Entry',{'voucher_no':pr.name})
		self.assertEqual(sle.qty_after_transaction, bin_qty)
		self.assertEqual(sle.warehouse, mr.get("items")[0].warehouse)
		
		#if account setup in company
		if frappe.db.exists('GL Entry',{'account': 'Stock Received But Not Billed - _TC'}):
			gl_temp_credit = frappe.db.get_value('GL Entry',{'voucher_no':pr.name, 'account': 'Stock Received But Not Billed - _TC'},'credit')
			self.assertEqual(gl_temp_credit, 1000)
		
		#if account setup in company
		if frappe.db.exists('GL Entry',{'account': 'Stock In Hand - _TC'}):
			gl_stock_debit = frappe.db.get_value('GL Entry',{'voucher_no':pr.name, 'account': 'Stock In Hand - _TC'},'debit')
			self.assertEqual(gl_stock_debit, 1000)

		from erpnext.controllers.sales_and_purchase_return import make_return_doc
		return_pr = make_return_doc("Purchase Receipt", pr.name)
		return_pr.submit()

		bin_qty = frappe.db.get_value("Bin", {"item_code": "_Test Item", "warehouse": "Goods In Transit - _TC"}, "actual_qty")
		sle = frappe.get_doc('Stock Ledger Entry',{'voucher_no':return_pr.name})
		self.assertEqual(sle.qty_after_transaction, bin_qty)
		self.assertEqual(sle.warehouse, mr.get("items")[0].warehouse)
		
		#if account setup in company
		if frappe.db.exists('GL Entry',{'account': 'Stock Received But Not Billed - _TC'}):
			gl_temp_credit = frappe.db.get_value('GL Entry',{'voucher_no':return_pr.name, 'account': 'Stock Received But Not Billed - _TC'},'debit')
			self.assertEqual(gl_temp_credit, 1000)
		
		#if account setup in company
		if frappe.db.exists('GL Entry',{'account': 'Stock In Hand - _TC'}):
			gl_stock_debit = frappe.db.get_value('GL Entry',{'voucher_no':return_pr.name, 'account': 'Stock In Hand - _TC'},'credit')
			self.assertEqual(gl_stock_debit, 1000)

	def test_create_material_issue_and_check_status_and_TC_SCK_047(self):
		company = "_Test Company"
		qty = 10
		target_warehouse = create_warehouse("_Test Warehouse", properties=None, company=company)
		
		mr = make_material_request(material_request_type="Material Issue", qty=qty, warehouse=target_warehouse, item_code="_Test Item")
		self.assertEqual(mr.status, "Pending")
		
		frappe.db.set_value("Company", company,"enable_perpetual_inventory", 1)
		bin_qty = frappe.db.get_value("Bin", {"item_code": "_Test Item", "warehouse": target_warehouse}, "actual_qty") or 0
		stock_in_hand_account = get_inventory_account(company, target_warehouse)

		# Make stock entry against material request issue
		se = make_stock_entry(mr.name)
		se.items[0].expense_account = "Cost of Goods Sold - _TC"
		se.insert()
		se.submit()
		mr.load_from_db()
		self.assertEqual(mr.status, "Issued")

		sle = frappe.get_doc('Stock Ledger Entry',{'voucher_no': se.name})
		stock_value_diff = abs(
			frappe.db.get_value(
				"Stock Ledger Entry",
				{"voucher_type": "Stock Entry", "voucher_no": se.name},
				"stock_value_difference",
			)
		)
		gle = get_gle(company, se.name, stock_in_hand_account)
		gle1 = get_gle(company, se.name, "Cost of Goods Sold - _TC")
		self.assertEqual(sle.qty_after_transaction, bin_qty-qty)
		self.assertEqual(gle[1], stock_value_diff)
		self.assertEqual(gle1[0], stock_value_diff)
		se.cancel()
		mr.load_from_db()

		# After stock entry cancel
		current_bin_qty = frappe.db.get_value("Bin", {"item_code": "_Test Item", "warehouse": target_warehouse}, "actual_qty") or 0
		sh_gle = get_gle(company, se.name, stock_in_hand_account)
		cogs_gle = get_gle(company, se.name, "Cost of Goods Sold - _TC")
		
		self.assertEqual(sh_gle[0], sh_gle[1])
		self.assertEqual(cogs_gle[0], cogs_gle[1])
		self.assertEqual(current_bin_qty, bin_qty)
	
	def test_create_material_req_issue_to_2stock_entry_and_TC_SCK_049(self):
		from erpnext.stock.doctype.stock_entry.test_stock_entry import TestStockEntry as tse

		company = "_Test Company"
		target_warehouse = create_warehouse("_Test Warehouse", properties=None, company=company)
		mr = make_material_request(material_request_type="Material Issue", qty=10, warehouse=target_warehouse, item_code="_Test Item")
		self.assertEqual(mr.status, "Pending")
		
		frappe.db.set_value("Company", company,"enable_perpetual_inventory", 1)
		bin_qty = frappe.db.get_value("Bin", {"item_code": "_Test Item", "warehouse": target_warehouse}, "actual_qty") or 0
		stock_in_hand_account = get_inventory_account(company, target_warehouse)

		# Make two stock entry against material request issue
		se = make_stock_entry(mr.name)
		se.items[0].qty = 5
		se.items[0].expense_account = "Cost of Goods Sold - _TC"
		se.insert()
		se.submit()
		mr.load_from_db()
		sh_gle = get_gle(company, se.name, stock_in_hand_account)
		cogs_gle = get_gle(company, se.name, "Cost of Goods Sold - _TC")
		tse.check_stock_ledger_entries(self, "Stock Entry", se.name, [["_Test Item", target_warehouse, -5]])
		stock_value_diff = abs(
			frappe.db.get_value(
				"Stock Ledger Entry",
				{"voucher_type": "Stock Entry", "voucher_no": se.name},
				"stock_value_difference",
			)
		)
		self.assertEqual(mr.status, "Partially Ordered")
		self.assertEqual(sh_gle[1], stock_value_diff)
		self.assertEqual(cogs_gle[0], stock_value_diff)

		se1 = make_stock_entry(mr.name)
		se1.items[0].qty = 5
		se1.items[0].expense_account = "Cost of Goods Sold - _TC"
		se1.insert()
		se1.submit()
		mr.load_from_db()
		sh_gle1 = get_gle(company, se1.name, stock_in_hand_account)
		cogs_gle1 = get_gle(company, se1.name, "Cost of Goods Sold - _TC")
		tse.check_stock_ledger_entries(self, "Stock Entry", se1.name, [["_Test Item", target_warehouse, -5]])
		stock_value_diff1 = abs(
			frappe.db.get_value(
				"Stock Ledger Entry",
				{"voucher_type": "Stock Entry", "voucher_no": se1.name},
				"stock_value_difference",
			)
		)
		self.assertEqual(mr.status, "Issued")
		self.assertEqual(sh_gle1[1], stock_value_diff1)
		self.assertEqual(cogs_gle1[0], stock_value_diff1)

		# After stock entry cancel
		se.cancel()
		mr.load_from_db()
		sh_gle = get_gle(company, se.name, stock_in_hand_account)
		cogs_gle = get_gle(company, se.name, "Cost of Goods Sold - _TC")
		self.assertEqual(mr.status, "Partially Ordered")
		self.assertEqual(sh_gle[0], sh_gle[1])
		self.assertEqual(cogs_gle[0], cogs_gle[1])

		se1.cancel()
		mr.load_from_db()
		sh_gle1 = get_gle(company, se1.name, stock_in_hand_account)
		cogs_gle1 = get_gle(company, se1.name, "Cost of Goods Sold - _TC")
		self.assertEqual(mr.status, "Pending")
		self.assertEqual(sh_gle1[0], sh_gle1[1])
		self.assertEqual(cogs_gle1[0], cogs_gle1[1])

		current_bin_qty = frappe.db.get_value("Bin", {"item_code": "_Test Item", "warehouse": target_warehouse}, "actual_qty") or 0
		self.assertEqual(current_bin_qty, bin_qty)

	def test_material_transfer_pick_list_to_stock_and_TC_SCK_050(self):
		from erpnext.stock.doctype.stock_entry.stock_entry_utils import make_stock_entry as _make_stock_entry
		from erpnext.stock.doctype.stock_entry.test_stock_entry import TestStockEntry as tse
		from erpnext.stock.doctype.putaway_rule.test_putaway_rule import create_putaway_rule
		from erpnext.stock.doctype.material_request.material_request import create_pick_list

		item = create_item("OP-MB-001")
		source_warehouse = create_warehouse("_Test Source Warehouse", properties=None, company="_Test Company")
		t_warehouse = create_warehouse(warehouse_name="_Test Warehouse 1", properties=None, company="_Test Company")
		t_warehouse1 = create_warehouse(warehouse_name="_Test Warehouse 2", properties=None, company="_Test Company")
		create_putaway_rule(item_code=item.name, warehouse=t_warehouse, capacity=5, uom="Nos")
		create_putaway_rule(item_code=item.name, warehouse=t_warehouse1, capacity=5, uom="Nos")
		_make_stock_entry(
			item_code=item.name,
			qty=10,
			to_warehouse=source_warehouse,
			company="_Test Company",
			rate=120,
		)
		s_bin_qty = frappe.db.get_value("Bin", {"item_code": item.name, "warehouse": source_warehouse}, "actual_qty") or 0

		mr = make_material_request(material_request_type="Material Transfer", qty=10, warehouse=t_warehouse, from_warehouse=source_warehouse, item_code=item.name)
		self.assertEqual(mr.status, "Pending")
		pl = create_pick_list(mr.name)
		pl.save()
		pl.submit()

		se_data = pl_stock_entry(json.dumps(pl.as_dict()))
		se = frappe.get_doc(se_data)
		se.apply_putaway_rule = 1
		se.save()
		se.submit()
		tse.check_stock_ledger_entries(
			self, 
			"Stock Entry", 
			se.name, 
			[
				[item.name, t_warehouse, 5], 
				[item.name, source_warehouse, -5], 
				[item.name, t_warehouse1, 5], 
				[item.name, source_warehouse, -5]
			]
		)
		mr.load_from_db()
		self.assertEqual(mr.status, "Transferred")
		self.assertEqual(se.items[0].qty, 5)
		self.assertEqual(len(se.items), 2)

		se.cancel()
		mr.load_from_db()
		current_qty = frappe.db.get_value("Bin", {"item_code": item.name, "warehouse": source_warehouse}, "actual_qty") or 0
		self.assertEqual(current_qty, s_bin_qty)
		self.assertEqual(mr.status, "Pending")

	
	def test_mr_to_partial_pi_TC_B_027(self):
		# 2MR => 2RFQ => 2SQ => 2PO => 1PR => 1PI
		frappe.set_user("Administrator")
		item = make_test_item("Testing-31")
		args = frappe._dict()
		args['mr'] = [{
				"company" : "_Test Company",
				"item_code" : item.item_code,
				"warehouse" : "Stores - _TC",
				"qty" : 10,
				"rate" : 100,
			},
			{
				"company" : "_Test Company",
				"item_code" : item.item_code,
				"warehouse" : "Stores - _TC",
				"qty" : 10,
				"rate" : 100,
			}
		]

		po_name_list = []
		total_mr_qty = 0
		for mr_dict in args['mr']:
			doc_mr = make_material_request(**mr_dict)
			doc_rfq = make_test_rfq(doc_mr.name)
			self.assertEqual(doc_mr.docstatus, 1)
			total_mr_qty += doc_mr.items[0].qty
			
			doc_sq= make_test_sq(doc_rfq.name, 100)
			doc_po = make_test_po(doc_sq.name, type='Supplier Quotation')
			self.assertEqual(doc_po.docstatus, 1)
			po_name_list.append(doc_po.name)


		item_dict = {
			"item_code" : item.item_code,
			"warehouse" : "Stores - _TC",
			"qty" : 10,
			"rate" : 100,
			"purchase_order" : po_name_list[1]
		}
		
		doc_pr = make_test_pr(po_name_list[0], item_dict=item_dict)
		doc_pi = make_test_pi(doc_pr.name)
		
		self.assertEqual(doc_pi.docstatus, 1)
		self.assertEqual(doc_pi.total_qty, total_mr_qty)

	def test_mr_to_partial_pi_TC_B_028(self):
		# 2MR => 2RFQ => 2SQ => 2PO => 2PR => 1PI
		frappe.set_user("Administrator")
		item = make_test_item("Testing-31")
		args = frappe._dict()
		args['mr'] = [{
				"company" : "_Test Company",
				"item_code" : item.item_code,
				"warehouse" : "Stores - _TC",
				"qty" : 10,
				"rate" : 100,
			},
			{
				"company" : "_Test Company",
				"item_code" : item.item_code,
				"warehouse" : "Stores - _TC",
				"qty" : 10,
				"rate" : 100,
			}
		]

		pr_name_list = []
		total_mr_qty = 0
		for mr_dict in args['mr']:
			doc_mr = make_material_request(**mr_dict)
			doc_rfq = make_test_rfq(doc_mr.name)
			self.assertEqual(doc_mr.docstatus, 1)
			total_mr_qty += doc_mr.items[0].qty
			
			doc_sq= make_test_sq(doc_rfq.name, 100)
			doc_po = make_test_po(doc_sq.name, type='Supplier Quotation')
			doc_pr = make_test_pr(doc_po.name)
			self.assertEqual(doc_pr.docstatus, 1)
			pr_name_list.append(doc_pr.name)


		item_dict = {
			"item_code" : item.item_code,
			"warehouse" : "Stores - _TC",
			"qty" : 10,
			"rate" : 100,
			"purchase_receipt" : pr_name_list[1]
		}
		
		
		doc_pi = make_test_pi(pr_name_list[0], item_dict=item_dict)
		
		self.assertEqual(doc_pi.docstatus, 1)
		self.assertEqual(doc_pi.total_qty, total_mr_qty)
	
	def test_mr_to_partial_pi_TC_B_029(self):
		# 1MR => 1RFQ => 1SQ => 1PO => 1PR => 2PI
		frappe.set_user("Administrator")
		item = make_test_item("Testing-31")
		args = frappe._dict()
		args['mr'] = [{
				"company" : "_Test Company",
				"item_code" : item.item_code,
				"warehouse" : "Stores - _TC",
				"qty" : 20,
				"rate" : 100,
			}
		]

		pi_received_qty = [10, 10]
		total_pi_qty = 0
		
		doc_mr = make_material_request(**args['mr'][0])
		doc_rfq = make_test_rfq(doc_mr.name)
		self.assertEqual(doc_mr.docstatus, 1)
		
		doc_sq= make_test_sq(doc_rfq.name, 100)
		doc_po = make_test_po(doc_sq.name, type='Supplier Quotation')
		doc_pr = make_test_pr(doc_po.name)
		self.assertEqual(doc_pr.docstatus, 1)
		
		for received_qty in pi_received_qty:
			doc_pi = make_test_pi(doc_pr.name, received_qty=received_qty)
			total_pi_qty += doc_pi.total_qty
			self.assertEqual(doc_pi.docstatus, 1)

		self.assertEqual(doc_mr.items[0].qty, total_pi_qty)
		doc_mr.reload()
		self.assertEqual(doc_mr.status, 'Received')

	def test_create_material_req_to_po_to_2pr_return_TC_SCK_035(self):
		#batch item
		batch_item_code = make_item(
			"Test Batch No for Validation",
			{"has_batch_no": 1, "batch_number_series": "BT-TSNFVAL-.#####", "create_new_batch": 1},
		).name
		mr = make_material_request(item_code=batch_item_code)
		
		#partially qty
		po = make_purchase_order(mr.name)
		po.supplier = "_Test Supplier"
		po.get("items")[0].rate = 100
		po.insert()
		po.submit()

		bin_qty = frappe.db.get_value("Bin", {"item_code": batch_item_code, "warehouse": "_Test Warehouse - _TC"}, "actual_qty")
		pr = make_purchase_receipt(po.name)
		pr.get("items")[0].qty = 10
		pr.insert()
		pr.submit()
		
		sle = frappe.get_doc('Stock Ledger Entry',{'voucher_no':pr.name})
		self.assertEqual(sle.qty_after_transaction, bin_qty + 10)
		self.assertEqual(sle.warehouse, mr.get("items")[0].warehouse)
		
		debit_act = frappe.db.get_value("Company",pr.company,"stock_received_but_not_billed")
		gl_temp_credit = frappe.db.get_value('GL Entry',{'voucher_no':pr.name, 'account': debit_act},'credit')
		self.assertEqual(gl_temp_credit, 1000)
		
		gl_stock_debit = frappe.db.get_value('GL Entry',{'voucher_no':pr.name, 'account': 'Stock In Hand - _TC'},'debit')
		self.assertEqual(gl_stock_debit, 1000)

		from erpnext.controllers.sales_and_purchase_return import make_return_doc
		return_pr = make_return_doc("Purchase Receipt", pr.name)
		return_pr.items[0].qty = -5
		return_pr.items[0].received_qty = -5
		return_pr.submit()

		bin_qty = frappe.db.get_value("Bin", {"item_code": batch_item_code, "warehouse": "_Test Warehouse - _TC"}, "actual_qty")
		sle = frappe.get_doc('Stock Ledger Entry',{'voucher_no':return_pr.name})
		self.assertEqual(sle.qty_after_transaction, bin_qty)
		self.assertEqual(sle.warehouse, mr.get("items")[0].warehouse)
		
		#if account setup in company
		if frappe.db.exists('GL Entry',{'account': 'Stock Received But Not Billed - _TC'}):
			gl_temp_credit = frappe.db.get_value('GL Entry',{'voucher_no':return_pr.name, 'account': 'Stock Received But Not Billed - _TC'},'debit')
			self.assertEqual(gl_temp_credit, 500)
		
		#if account setup in company
		if frappe.db.exists('GL Entry',{'account': 'Stock In Hand - _TC'}):
			gl_stock_debit = frappe.db.get_value('GL Entry',{'voucher_no':return_pr.name, 'account': 'Stock In Hand - _TC'},'credit')
			self.assertEqual(gl_stock_debit, 500)

		return_pr1 = make_return_doc("Purchase Receipt", pr.name)
		return_pr.items[0].qty = -5
		return_pr.items[0].received_qty = -5
		return_pr1.submit()

		bin_qty = frappe.db.get_value("Bin", {"item_code": batch_item_code, "warehouse": "_Test Warehouse - _TC"}, "actual_qty")
		sle = frappe.get_doc('Stock Ledger Entry',{'voucher_no':return_pr1.name})
		self.assertEqual(sle.qty_after_transaction, bin_qty)
		self.assertEqual(sle.warehouse, mr.get("items")[0].warehouse)
		
		#if account setup in company
		if frappe.db.exists('GL Entry',{'account': 'Stock Received But Not Billed - _TC'}):
			gl_temp_credit = frappe.db.get_value('GL Entry',{'voucher_no':return_pr1.name, 'account': 'Stock Received But Not Billed - _TC'},'debit')
			self.assertEqual(gl_temp_credit, 500)
		
		# if account setup in company
		if frappe.db.exists('GL Entry',{'account': 'Stock In Hand - _TC'}):
			gl_stock_debit = frappe.db.get_value('GL Entry',{'voucher_no':return_pr1.name, 'account': 'Stock In Hand - _TC'},'credit')
			self.assertEqual(gl_stock_debit, 500)

	def test_create_material_req_to_2po_to_2pr_TC_SCK_040(self):
		from erpnext.accounts.doctype.payment_entry.test_payment_entry import create_company
		create_company()
		create_customer(name="_Test Customer")
		create_supplier(supplier_name="_Test Supplier")
		create_item("_Test Item",warehouse="Stores - _TC")
		create_fiscal_year("_Test Company")
		cost_center = frappe.db.get_all('Cost Center',{'company':"_Test Company",'is_group':0},"name")
		mr = make_material_request(warehouse= 'Goods In Transit - _TC',uom = "Unit",cost_center = cost_center[0].name)
		
		#partially qty
		po = make_purchase_order(mr.name)
		po.supplier = "_Test Supplier"
		po.get("items")[0].rate = 100
		po.get("items")[0].qty = 5
		po.insert()
		po.submit()

		bin_qty = frappe.db.get_value("Bin", {"item_code": "_Test Item", "warehouse": "Goods In Transit - _TC"}, "actual_qty")
		pr = make_purchase_receipt(po.name)
		pr.insert()
		pr.submit()
		
		sle = frappe.get_doc('Stock Ledger Entry',{'voucher_no':pr.name})
		self.assertEqual(sle.qty_after_transaction, bin_qty + 5)
		self.assertEqual(sle.warehouse, mr.get("items")[0].warehouse)
		
		#if account setup in company
		if frappe.db.exists('GL Entry',{'account': 'Stock Received But Not Billed - _TC'}):
			gl_temp_credit = frappe.db.get_value('GL Entry',{'voucher_no':pr.name, 'account': 'Stock Received But Not Billed - _TC'},'credit')
			self.assertEqual(gl_temp_credit, 500)
		
		#if account setup in company
		if frappe.db.exists('GL Entry',{'account': 'Stock In Hand - _TC'}):
			gl_stock_debit = frappe.db.get_value('GL Entry',{'voucher_no':pr.name, 'account': 'Stock In Hand - _TC'},'debit')
			self.assertEqual(gl_stock_debit, 500)

		#remaining qty
		po = make_purchase_order(mr.name)
		po.supplier = "_Test Supplier"
		po.get("items")[0].rate = 100
		po.get("items")[0].qty = 5
		po.insert()
		po.submit()

		bin_qty = frappe.db.get_value("Bin", {"item_code": "_Test Item", "warehouse": "Goods In Transit - _TC"}, "actual_qty")
		pr1 = make_purchase_receipt(po.name)
		pr1.insert()
		pr1.submit()
		
		sle = frappe.get_doc('Stock Ledger Entry',{'voucher_no':pr1.name})
		self.assertEqual(sle.qty_after_transaction, bin_qty + 5)
		self.assertEqual(sle.warehouse, mr.get("items")[0].warehouse)
		
		#if account setup in company
		if frappe.db.exists('GL Entry',{'account': 'Stock Received But Not Billed - _TC'}):
			gl_temp_credit = frappe.db.get_value('GL Entry',{'voucher_no':pr1.name, 'account': 'Stock Received But Not Billed - _TC'},'credit')
			self.assertEqual(gl_temp_credit, 500)
		
		#if account setup in company
		if frappe.db.exists('GL Entry',{'account': 'Stock In Hand - _TC'}):
			gl_stock_debit = frappe.db.get_value('GL Entry',{'voucher_no':pr1.name, 'account': 'Stock In Hand - _TC'},'debit')
			self.assertEqual(gl_stock_debit, 500)

		from erpnext.controllers.sales_and_purchase_return import make_return_doc
		return_pr = make_return_doc("Purchase Receipt", pr.name)
		return_pr.items[0].qty = -5
		return_pr.items[0].received_qty = -5
		return_pr.submit()

		bin_qty = frappe.db.get_value("Bin", {"item_code": "_Test Item", "warehouse": "Goods In Transit - _TC"}, "actual_qty")
		sle = frappe.get_doc('Stock Ledger Entry',{'voucher_no':return_pr.name})
		self.assertEqual(sle.qty_after_transaction, bin_qty)
		self.assertEqual(sle.warehouse, mr.get("items")[0].warehouse)
		
		#if account setup in company
		if frappe.db.exists('GL Entry',{'account': 'Stock Received But Not Billed - _TC'}):
			gl_temp_credit = frappe.db.get_value('GL Entry',{'voucher_no':return_pr.name, 'account': 'Stock Received But Not Billed - _TC'},'debit')
			self.assertEqual(gl_temp_credit, 500)
		
		#if account setup in company
		if frappe.db.exists('GL Entry',{'account': 'Stock In Hand - _TC'}):
			gl_stock_debit = frappe.db.get_value('GL Entry',{'voucher_no':return_pr.name, 'account': 'Stock In Hand - _TC'},'credit')
			self.assertEqual(gl_stock_debit, 500)

		return_pr1 = make_return_doc("Purchase Receipt", pr1.name)
		return_pr1.items[0].qty = -5
		return_pr1.items[0].received_qty = -5
		return_pr1.submit()

		bin_qty = frappe.db.get_value("Bin", {"item_code": "_Test Item", "warehouse": "Goods In Transit - _TC"}, "actual_qty")
		sle = frappe.get_doc('Stock Ledger Entry',{'voucher_no':return_pr1.name})
		self.assertEqual(sle.qty_after_transaction, bin_qty)
		self.assertEqual(sle.warehouse, mr.get("items")[0].warehouse)
		
		#if account setup in company
		if frappe.db.exists('GL Entry',{'account': 'Stock Received But Not Billed - _TC'}):
			gl_temp_credit = frappe.db.get_value('GL Entry',{'voucher_no':return_pr1.name, 'account': 'Stock Received But Not Billed - _TC'},'debit')
			self.assertEqual(gl_temp_credit, 500)
		
		# if account setup in company
		if frappe.db.exists('GL Entry',{'account': 'Stock In Hand - _TC'}):
			gl_stock_debit = frappe.db.get_value('GL Entry',{'voucher_no':return_pr1.name, 'account': 'Stock In Hand - _TC'},'credit')
			self.assertEqual(gl_stock_debit, 500)

	@change_settings("Stock Settings",{"over_delivery_receipt_allowance": 100})
	def test_mr_to_partial_pr_TC_B_023(self):
		# MR => 1RFQ => 2SQ => 2PO => 1PR => 1PI
		from erpnext.accounts.doctype.sales_invoice.test_sales_invoice import create_company_and_supplier as create_data
		get_company_supplier = create_data()
		company = get_company_supplier.get("child_company")
		supplier = get_company_supplier.get("supplier")
		customer = get_company_supplier.get("customer")
		warehouse = "Stores - TC-3"
		item = make_test_item("_test_item_partial_pr")
		args = frappe._dict()
		args['mr'] = [{
			"company": company,
			"item_code": item.item_code,
			"warehouse": warehouse,
			"qty": 20,
			"rate": 100,
			"customer": customer,
			"uom": "Nos",
			"cost_center": "Main - TC-3"
		}]
		args['sq'] = [10, 10]
		total_po_qty = sum(args['sq'])
		total_pi_qty = 0
		doc_mr = make_material_request(**args['mr'][0])
		doc_rfq = make_request_for_quotation(doc_mr.name)
		doc_rfq.append(
			"suppliers",
			{
				"supplier": supplier,
				"email_id": "123_testrfquser@example.com"
			}
		)
		doc_rfq.message_for_supplier = "Please supply the specified items at the best possible rates."
		doc_rfq.insert()
		doc_rfq.submit()
		for sq_qty in args['sq']:
			doc_sq = make_test_sq(doc_rfq.name, rate=100, received_qty=sq_qty, supplier = supplier)
			doc_po = make_test_po(doc_sq.name, type='Supplier Quotation', received_qty=sq_qty)
		doc_pr = make_test_pr(doc_po.name, received_qty=total_po_qty)
		doc_pi = make_purchase_invoice(doc_pr.name)
		doc_pi.bill_no = "test_bill_1122"
		doc_pi.insert()
		doc_pi.submit()
		total_pi_qty += doc_pi.items[0].qty
		self.assertEqual(doc_pi.docstatus, 1)
		self.assertEqual(doc_mr.items[0].qty, total_pi_qty)
		doc_mr.reload()
		self.assertEqual(doc_mr.status, "Received")

	def test_mr_to_partial_pi_TC_B_024(self):
		# 2MR => 1RFQ => 1SQ => 1PO => 1PR => 1PI
		frappe.set_user("Administrator")
		item = make_test_item("Testing-31")
		args = frappe._dict()
		args['mr'] = [
			{
				"company": "_Test Company",
				"item_code": item.item_code,
				"warehouse": "Stores - _TC",
				"qty": 10,
				"rate": 100,
			},
			{
				"company": "_Test Company",
				"item_code": item.item_code,
				"warehouse": "Stores - _TC",
				"qty": 15,
				"rate": 100,
			}
		]
		total_mr_qty = 0
		rfq_name = None
		for mr_dict in args['mr']:
			doc_mr = make_material_request(**mr_dict)
			self.assertEqual(doc_mr.docstatus, 1)
			total_mr_qty += doc_mr.items[0].qty

			if not rfq_name:
					doc_rfq = make_test_rfq(doc_mr.name)
					rfq_name = doc_rfq.name

		doc_sq = make_test_sq(rfq_name, 100)
		self.assertEqual(doc_sq.docstatus, 1)
		item_dict = {
			"item_code": item.item_code,
			"warehouse": "Stores - _TC",
			"qty": total_mr_qty,
			"rate": 100,
			"supplier_quotation": doc_sq.name
		}
		doc_po = make_test_po(doc_sq.name, type='Supplier Quotation', item_dict=item_dict)
		self.assertEqual(doc_po.docstatus, 1)

		doc_pr = make_test_pr(doc_po.name)
		self.assertEqual(doc_pr.docstatus, 1)

		doc_pi = make_test_pi(doc_pr.name)
		self.assertEqual(doc_pi.docstatus, 1)

	def test_mr_to_partial_pi_TC_B_025(self):
		# 2MR => 2RFQ => 1SQ => 1PO => 1PR => 1PI
		frappe.set_user("Administrator")
		item = make_test_item("Testing-31")
		args = frappe._dict()
		args['mr'] = [
			{
				"company": "_Test Company",
				"item_code": item.item_code,
				"warehouse": "Stores - _TC",
				"qty": 10,
				"rate": 100,
			},
			{
				"company": "_Test Company",
				"item_code": item.item_code,
				"warehouse": "Stores - _TC",
				"qty": 15,
				"rate": 100,
			}
		]

		rfq_name_list = []
		total_mr_qty = 0
		for mr_dict in args['mr']:
			doc_mr = make_material_request(**mr_dict)
			self.assertEqual(doc_mr.docstatus, 1)
			total_mr_qty += doc_mr.items[0].qty

			doc_rfq = make_test_rfq(doc_mr.name)
			self.assertEqual(doc_rfq.docstatus, 1)
			rfq_name_list.append(doc_rfq.name)

		doc_sq = make_test_sq(rfq_name_list, 100)
		self.assertEqual(doc_sq.docstatus, 1)

		item_dict = {
			"item_code": item.item_code,
			"warehouse": "Stores - _TC",
			"qty": total_mr_qty,
			"rate": 100,
			"supplier_quotation": doc_sq.name
		}
		doc_po = make_test_po(doc_sq.name, type='Supplier Quotation', item_dict=item_dict)
		self.assertEqual(doc_po.docstatus, 1)

		doc_pr = make_test_pr(doc_po.name)
		self.assertEqual(doc_pr.docstatus, 1)

		doc_pi = make_test_pi(doc_pr.name)
		self.assertEqual(doc_pi.docstatus, 1)

	def test_create_mr_to_po_to_pr_cancel_TC_SCK_055(self):
		mr = make_material_request()

		po = make_purchase_order(mr.name)
		po.supplier = "_Test Supplier"
		po.get("items")[0].rate = 100
		po.insert()
		po.submit()

		bin_qty = frappe.db.get_value("Bin", {"item_code": "_Test Item", "warehouse": "_Test Warehouse - _TC"}, "actual_qty")
		pr = make_purchase_receipt(po.name)
		pr.insert()
		pr.submit()
		
		sle = frappe.get_doc('Stock Ledger Entry',{'voucher_no':pr.name})
		self.assertEqual(sle.qty_after_transaction, bin_qty + 10)
		self.assertEqual(sle.warehouse, mr.get("items")[0].warehouse)
		
		#if account setup in company
		if frappe.db.exists('GL Entry',{'account': 'Stock Received But Not Billed - _TC'}):
			gl_temp_credit = frappe.db.get_value('GL Entry',{'voucher_no':pr.name, 'account': 'Stock Received But Not Billed - _TC'},'credit')
			self.assertEqual(gl_temp_credit, 1000)
		
		#if account setup in company
		if frappe.db.exists('GL Entry',{'account': 'Stock In Hand - _TC'}):
			gl_stock_debit = frappe.db.get_value('GL Entry',{'voucher_no':pr.name, 'account': 'Stock In Hand - _TC'},'debit')
			self.assertEqual(gl_stock_debit, 1000)

		#PR Cancel
		pr.cancel()
		
		sle = frappe.get_doc('Stock Ledger Entry',{'voucher_no':pr.name})
		self.assertEqual(sle.qty_after_transaction, 0)
		self.assertEqual(sle.warehouse, mr.get("items")[0].warehouse)
		
		#if account setup in company
		if frappe.db.exists('GL Entry',{'account': 'Stock Received But Not Billed - _TC'}):
			gl_temp_credit = frappe.db.get_value('GL Entry',{'voucher_no':pr.name, 'account': 'Stock Received But Not Billed - _TC'},'credit')
			self.assertEqual(gl_temp_credit, 0)
		
		#if account setup in company
		if frappe.db.exists('GL Entry',{'account': 'Stock In Hand - _TC'}):
			gl_stock_debit = frappe.db.get_value('GL Entry',{'voucher_no':pr.name, 'account': 'Stock In Hand - _TC'},'debit')
			self.assertEqual(gl_stock_debit, 0)

	def test_create_material_req_to_2po_to_2pr_cancel_TC_SCK_056(self):
		from erpnext.accounts.doctype.payment_entry.test_payment_entry import create_company
		create_company()
		create_customer(name="_Test Customer")
		create_supplier(supplier_name="_Test Supplier")
		create_item("_Test Item",warehouse="Stores - _TC")
		create_fiscal_year("_Test Company")
		cost_center = frappe.db.get_all('Cost Center',{'company':"_Test Company",'is_group':0},"name")
		mr = make_material_request(warehouse= 'Goods In Transit - _TC',uom = "Unit",cost_center = cost_center[0].name)
		
		#partially qty
		po = make_purchase_order(mr.name)
		po.supplier = "_Test Supplier"
		po.get("items")[0].rate = 100
		po.get("items")[0].qty = 5
		po.insert()
		po.submit()

		bin_qty = frappe.db.get_value("Bin", {"item_code": "_Test Item", "warehouse": "Goods In Transit - _TC"}, "actual_qty")
		pr = make_purchase_receipt(po.name)
		pr.insert()
		pr.submit()
		
		sle = frappe.get_doc('Stock Ledger Entry',{'voucher_no':pr.name})
		self.assertEqual(sle.qty_after_transaction, bin_qty + 5)
		self.assertEqual(sle.warehouse, mr.get("items")[0].warehouse)
		
		#if account setup in company
		if frappe.db.exists('GL Entry',{'account': 'Stock Received But Not Billed - _TC'}):
			gl_temp_credit = frappe.db.get_value('GL Entry',{'voucher_no':pr.name, 'account': 'Stock Received But Not Billed - _TC'},'credit')
			self.assertEqual(gl_temp_credit, 500)
		
		#if account setup in company
		if frappe.db.exists('GL Entry',{'account': 'Stock In Hand - _TC'}):
			gl_stock_debit = frappe.db.get_value('GL Entry',{'voucher_no':pr.name, 'account': 'Stock In Hand - _TC'},'debit')
			self.assertEqual(gl_stock_debit, 500)

		#remaining qty
		po = make_purchase_order(mr.name)
		po.supplier = "_Test Supplier"
		po.get("items")[0].rate = 100
		po.get("items")[0].qty = 5
		po.insert()
		po.submit()

		bin_qty = frappe.db.get_value("Bin", {"item_code": "_Test Item", "warehouse": "Goods In Transit - _TC"}, "actual_qty")
		pr1 = make_purchase_receipt(po.name)
		pr1.insert()
		pr1.submit()
		
		sle = frappe.get_doc('Stock Ledger Entry',{'voucher_no':pr1.name})
		self.assertEqual(sle.qty_after_transaction, bin_qty + 5)
		self.assertEqual(sle.warehouse, mr.get("items")[0].warehouse)
		
		#if account setup in company
		if frappe.db.exists('GL Entry',{'account': 'Stock Received But Not Billed - _TC'}):
			gl_temp_credit = frappe.db.get_value('GL Entry',{'voucher_no':pr1.name, 'account': 'Stock Received But Not Billed - _TC'},'credit')
			self.assertEqual(gl_temp_credit, 500)
		
		#if account setup in company
		if frappe.db.exists('GL Entry',{'account': 'Stock In Hand - _TC'}):
			gl_stock_debit = frappe.db.get_value('GL Entry',{'voucher_no':pr1.name, 'account': 'Stock In Hand - _TC'},'debit')
			self.assertEqual(gl_stock_debit, 500)

		#PR Cancel
		pr.cancel()
		
		sle = frappe.get_doc('Stock Ledger Entry',{'voucher_no':pr.name})
		self.assertEqual(sle.qty_after_transaction, 0)
		self.assertEqual(sle.warehouse, mr.get("items")[0].warehouse)
		
		#if account setup in company
		if frappe.db.exists('GL Entry',{'account': 'Stock Received But Not Billed - _TC'}):
			gl_temp_credit = frappe.db.get_value('GL Entry',{'voucher_no':pr.name, 'account': 'Stock Received But Not Billed - _TC'},'credit')
			self.assertEqual(gl_temp_credit, 0)
		
		#if account setup in company
		if frappe.db.exists('GL Entry',{'account': 'Stock In Hand - _TC'}):
			gl_stock_debit = frappe.db.get_value('GL Entry',{'voucher_no':pr.name, 'account': 'Stock In Hand - _TC'},'debit')
			self.assertEqual(gl_stock_debit, 0)

		#PR Cancel
		pr1.cancel()
		
		sle = frappe.get_doc('Stock Ledger Entry',{'voucher_no':pr1.name})
		self.assertEqual(sle.qty_after_transaction, 0)
		self.assertEqual(sle.warehouse, mr.get("items")[0].warehouse)
		
		#if account setup in company
		if frappe.db.exists('GL Entry',{'account': 'Stock Received But Not Billed - _TC'}):
			gl_temp_credit = frappe.db.get_value('GL Entry',{'voucher_no':pr1.name, 'account': 'Stock Received But Not Billed - _TC'},'credit')
			self.assertEqual(gl_temp_credit, 0)
		
		#if account setup in company
		if frappe.db.exists('GL Entry',{'account': 'Stock In Hand - _TC'}):
			gl_stock_debit = frappe.db.get_value('GL Entry',{'voucher_no':pr1.name, 'account': 'Stock In Hand - _TC'},'debit')
			self.assertEqual(gl_stock_debit, 0)

	def test_create_material_req_to_po_to_2pr_cancel_TC_SCK_057(self):
		from erpnext.accounts.doctype.payment_entry.test_payment_entry import create_company
		create_company()
		create_customer(name="_Test Customer")
		create_supplier(supplier_name="_Test Supplier")
		create_item("_Test Item",warehouse="Stores - _TC")
		create_fiscal_year("_Test Company")
		cost_center = frappe.db.get_all('Cost Center',{'company':"_Test Company",'is_group':0},"name")
		mr = make_material_request(warehouse= 'Goods In Transit - _TC',uom = "Unit",cost_center = cost_center[0].name)
		
		#partially qty
		po = make_purchase_order(mr.name)
		po.supplier = "_Test Supplier"
		po.get("items")[0].rate = 100
		po.insert()
		po.submit()

		bin_qty = frappe.db.get_value("Bin", {"item_code": "_Test Item", "warehouse": "Goods In Transit - _TC"}, "actual_qty")
		pr = make_purchase_receipt(po.name)
		pr.get("items")[0].qty = 5
		pr.insert()
		pr.submit()
		
		sle = frappe.get_doc('Stock Ledger Entry',{'voucher_no':pr.name})
		self.assertEqual(sle.qty_after_transaction, bin_qty + 5)
		self.assertEqual(sle.warehouse, mr.get("items")[0].warehouse)
		
		debit_act = frappe.db.get_value("Company",pr.company,"stock_received_but_not_billed")
		gl_temp_credit = frappe.db.get_value('GL Entry',{'voucher_no':pr.name, 'account': debit_act},'credit')
		self.assertEqual(gl_temp_credit, 500)
		
		#if account setup in company
		if frappe.db.exists('GL Entry',{'account': 'Stock In Hand - _TC'}):
			gl_stock_debit = frappe.db.get_value('GL Entry',{'voucher_no':pr.name, 'account': 'Stock In Hand - _TC'},'debit')
			self.assertEqual(gl_stock_debit, 500)

		#remaining qty
		bin_qty = frappe.db.get_value("Bin", {"item_code": "_Test Item", "warehouse": "Goods In Transit - _TC"}, "actual_qty")
		pr1 = make_purchase_receipt(po.name)
		pr1.get("items")[0].qty = 5
		pr1.insert()
		pr1.submit()
		
		sle = frappe.get_doc('Stock Ledger Entry',{'voucher_no':pr1.name})
		self.assertEqual(sle.qty_after_transaction, bin_qty + 5)
		self.assertEqual(sle.warehouse, mr.get("items")[0].warehouse)
		
		debit_act = frappe.db.get_value("Company",pr.company,"stock_received_but_not_billed")
		gl_temp_credit = frappe.db.get_value('GL Entry',{'voucher_no':pr1.name, 'account': debit_act},'credit')
		self.assertEqual(gl_temp_credit, 500)
		
		#if account setup in company
		if frappe.db.exists('GL Entry',{'account': 'Stock In Hand - _TC'}):
			gl_stock_debit = frappe.db.get_value('GL Entry',{'voucher_no':pr1.name, 'account': 'Stock In Hand - _TC'},'debit')
			self.assertEqual(gl_stock_debit, 500)

		pr.cancel()
		sle = frappe.get_doc('Stock Ledger Entry',{'voucher_no':pr.name})
		self.assertEqual(sle.qty_after_transaction, 0)

		pr1.cancel()
		sle = frappe.get_doc('Stock Ledger Entry',{'voucher_no':pr1.name})
		self.assertEqual(sle.qty_after_transaction, 0)

	def test_create_material_req_to_2po_to_1pr_cancel_TC_SCK_058(self):
		from erpnext.accounts.doctype.payment_entry.test_payment_entry import create_company
		create_company()
		create_customer(name="_Test Customer")
		create_supplier(supplier_name="_Test Supplier")
		create_item("_Test Item",warehouse="Stores - _TC")
		create_fiscal_year("_Test Company")
		cost_center = frappe.db.get_all('Cost Center',{'company':"_Test Company",'is_group':0},"name")
		mr = make_material_request(warehouse= 'Goods In Transit - _TC',uom = "Unit",cost_center = cost_center[0].name)
		
		#partially qty
		po = make_purchase_order(mr.name)
		po.supplier = "_Test Supplier"
		po.get("items")[0].rate = 100
		po.get("items")[0].qty = 5
		po.insert()
		po.submit()

		#remaining qty
		po1 = make_purchase_order(mr.name)
		po1.supplier = "_Test Supplier"
		po1.get("items")[0].rate = 100
		po1.get("items")[0].qty = 5
		po1.insert()
		po1.submit()

		pr = make_purchase_receipt(po.name)
		pr = make_purchase_receipt(po1.name, target_doc=pr)
		pr.submit()
		
		bin_qty = frappe.db.get_value("Bin", {"item_code": "_Test Item", "warehouse": "Goods In Transit - _TC"}, "actual_qty")
		sle = frappe.get_doc('Stock Ledger Entry',{'voucher_no':pr.name})
		self.assertEqual(sle.qty_after_transaction, bin_qty)
		self.assertEqual(sle.warehouse, mr.get("items")[0].warehouse)
		
		#if account setup in company
		if frappe.db.exists('GL Entry',{'account': 'Stock Received But Not Billed - _TC'}):
			gl_temp_credit = frappe.db.get_value('GL Entry',{'voucher_no':pr.name, 'account': 'Stock Received But Not Billed - _TC'},'credit')
			self.assertEqual(gl_temp_credit, 1000)
		
		#if account setup in company
		if frappe.db.exists('GL Entry',{'account': 'Stock In Hand - _TC'}):
			gl_stock_debit = frappe.db.get_value('GL Entry',{'voucher_no':pr.name, 'account': 'Stock In Hand - _TC'},'debit')
			self.assertEqual(gl_stock_debit, 1000)

		pr.cancel()
		sle = frappe.get_doc('Stock Ledger Entry',{'voucher_no':pr.name})
		self.assertEqual(sle.qty_after_transaction, 0)

	def test_create_mr_issue_to_stock_entry_with_batch_and_TC_SCK_062(self):
		from erpnext.stock.doctype.stock_entry.stock_entry_utils import make_stock_entry as _make_stock_entry
		from erpnext.buying.doctype.purchase_order.test_purchase_order import get_or_create_fiscal_year
		company = "_Test Company with perpetual inventory"
		create_company(company)
		get_or_create_fiscal_year(company)
		fields = {
			"has_batch_no": 1,
			"is_stock_item": 1,
   			"has_serial_no": 1,
			"create_new_batch": 1,
			"batch_naming_series": "Test-SBBTYT-NNS.#####",
			"serial_no_series": "Test-SABBMRP-Sno.#####",
			"company": company
		}

		if frappe.db.has_column("Item", "gst_hsn_code"):
			fields["gst_hsn_code"] = "01011010"

		qty = 10
		# frappe.db.set_value("Company", "_Test Company", "enable_perpetual_inventory", 1)
		frappe.db.set_value("Company", company, "stock_adjustment_account", "Stock Adjustment - TCP1")
		default_warehouse = frappe.db.get_all('Warehouse',{'company':'_Test Company with perpetual inventory','is_group':0},['name'])[0].name
		target_warehouse = default_warehouse
		item = make_item("Test Use Serial and Batch Item SN Items", fields).name
		account =  frappe.db.get_value('Account',{'company':company},'name')
		new_stock = _make_stock_entry(
			item_code=item,
			qty=10,
			to_warehouse=target_warehouse,
			company=company,
			expense_account = account,
			rate=100,
		)
		self.assertTrue(new_stock.items[0].serial_and_batch_bundle)
		cost_center = frappe.db.get_value("Cost Center", {"company": company}, "name")
		mr = make_material_request(
			material_request_type="Material Issue",
   			qty=qty, 
      		warehouse=target_warehouse,
        	item_code=item,
         	company=company,
          	cost_center=cost_center,
			uom = "Box"
		)
		self.assertEqual(mr.status, "Pending")

		bin_qty = (
			frappe.db.get_value("Bin", {"item_code": item, "warehouse": target_warehouse}, "actual_qty") or 0
		)
		stock_in_hand_account = get_inventory_account(company, target_warehouse)

		# Make stock entry against material request issue
		se = make_stock_entry(mr.name)
		se.items[0].expense_account = account
		se.serial_and_batch_bundle = new_stock.items[0].serial_and_batch_bundle
		se.insert()
		se.submit()
		mr.load_from_db()
		self.assertEqual(mr.status, "Issued")

		sle = frappe.get_doc("Stock Ledger Entry", {"voucher_no": se.name})
		stock_value_diff = abs(
			frappe.db.get_value(
				"Stock Ledger Entry",
				{"voucher_type": "Stock Entry", "voucher_no": se.name},
				"stock_value_difference",
			)
		)
		gle = get_gle(company, se.name, stock_in_hand_account)

		gle1 = get_gle(company, se.name, account)
		self.assertEqual(sle.qty_after_transaction, bin_qty - qty)
		self.assertEqual(gle[1], stock_value_diff)
		self.assertEqual(gle1[0], stock_value_diff)
		se.cancel()
		mr.load_from_db()
  
		# After stock entry cancel
		current_bin_qty = (
			frappe.db.get_value("Bin", {"item_code": item, "warehouse": target_warehouse}, "actual_qty") or 0
		)
		sh_gle = get_gle(company, se.name, stock_in_hand_account)
		cogs_gle = get_gle(company, se.name, "_Test Company with perpetual inventory - TCP1")

		self.assertEqual(sh_gle[0], sh_gle[1])
		self.assertEqual(cogs_gle[0], cogs_gle[1])
		self.assertEqual(current_bin_qty, bin_qty)

	@change_settings("Stock Settings",{"allow_negative_stock": 1})
	def test_mr_transfer_to_se_cancel_TC_SCK_061(self):
		source_wh = create_warehouse(
			warehouse_name="_Test Source Warehouse",
			properties={"parent_warehouse": "All Warehouses - _TC"},
			company="_Test Company",
		)
		target_wh = create_warehouse(
			warehouse_name="_Test target Warehouse",
			properties={"parent_warehouse": "All Warehouses - _TC"},
			company="_Test Company",
		)
		mr = make_material_request(material_request_type="Material Transfer",do_not_submit=1)
		mr.items[0].from_warehouse = source_wh
		mr.items[0].warehouse = target_wh
		mr.submit()
		self.assertEqual(mr.status, "Pending")

		se = make_stock_entry(mr.name)
		se.insert()
		se.submit()
		mr.load_from_db()
		self.assertEqual(mr.status, "Transferred")

		from_warehouse_qty = frappe.db.get_value('Stock Ledger Entry',{'voucher_no':se.name, 'voucher_type':'Stock Entry','warehouse':source_wh},['qty_after_transaction'])
		target_warehouse_qty = frappe.db.get_value('Stock Ledger Entry',{'voucher_no':se.name, 'voucher_type':'Stock Entry','warehouse':target_wh},['qty_after_transaction'])
		self.assertEqual(from_warehouse_qty, -10)
		self.assertEqual(target_warehouse_qty, 10)

		se.cancel()
		from_warehouse_qty = frappe.db.get_value('Stock Ledger Entry',{'voucher_no':se.name, 'voucher_type':'Stock Entry','warehouse':source_wh},['qty_after_transaction'])
		target_warehouse_qty = frappe.db.get_value('Stock Ledger Entry',{'voucher_no':se.name, 'voucher_type':'Stock Entry','warehouse':target_wh},['qty_after_transaction'])
		self.assertEqual(from_warehouse_qty, 0)
		self.assertEqual(target_warehouse_qty, 0)

	def test_mr_po_pi_TC_SCK_082(self):
		# MR =>  PO => PI
		company = "_Test Company"
		make_company(company)
		item_fields = {
			"item_name" : "Testing-31",
			"is_stock_item": 1,
			"valuation_rate": 500
		}
		item = make_item("Testing-31", item_fields).name
		mr_dict_list = [{
				"company" : "_Test Company",
				"item_code" : item,
				"warehouse" : create_warehouse("Stores", company="_Test Company"),
				"qty" : 10,
				"rate" : 100,
			},
		]

		doc_mr = make_material_request(**mr_dict_list[0])
		self.assertEqual(doc_mr.docstatus, 1)

		doc_po = make_test_po(doc_mr.name)
		doc_pi = create_purchase_invoice(doc_po.name)
		doc_pi.submit()

		self.assertEqual(doc_pi.docstatus, 1)
		doc_mr.reload()
		self.assertEqual(doc_mr.status, "Ordered")

		#if account setup in company
		if frappe.db.exists('GL Entry',{'account': 'Stock Received But Not Billed - _TC'}):
			gl_temp_credit = frappe.db.get_value('GL Entry',{'voucher_no':doc_pi.name, 'account': 'Stock Received But Not Billed - _TC'},'debit')
			self.assertEqual(gl_temp_credit, 1000)

		#if account setup in company
		if frappe.db.exists('GL Entry',{'account': 'Creditors - _TC'}):
			gl_stock_debit = frappe.db.get_value('GL Entry',{'voucher_no':doc_pi.name, 'account': 'Creditors - _TC'},'credit')
			self.assertEqual(gl_stock_debit, 1000)

	def test_mr_po_2pi_TC_SCK_083(self):
		# MR =>  PO => 2PI
		mr_dict_list = [{
				"company" : "_Test Company",
				"item_code" : "Testing-31",
				"warehouse" : "Stores - _TC",
				"qty" : 10,
				"rate" : 100,
			},
		]

		doc_mr = make_material_request(**mr_dict_list[0])
		self.assertEqual(doc_mr.docstatus, 1)

		doc_po = make_test_po(doc_mr.name)
		doc_pi = create_purchase_invoice(doc_po.name)
		doc_pi.items[0].qty = 5
		doc_pi.submit()

		self.assertEqual(doc_pi.docstatus, 1)
		doc_mr.reload()
		self.assertEqual(doc_mr.status, "Ordered")

		#if account setup in company
		if frappe.db.exists('GL Entry',{'account': 'Stock Received But Not Billed - _TC'}):
			gl_temp_credit = frappe.db.get_value('GL Entry',{'voucher_no':doc_pi.name, 'account': 'Stock Received But Not Billed - _TC'},'debit')
			self.assertEqual(gl_temp_credit, 500)

		#if account setup in company
		if frappe.db.exists('GL Entry',{'account': 'Creditors - _TC'}):
			gl_stock_debit = frappe.db.get_value('GL Entry',{'voucher_no':doc_pi.name, 'account': 'Creditors - _TC'},'credit')
			self.assertEqual(gl_stock_debit, 500)

		doc_pi = create_purchase_invoice(doc_po.name)
		doc_pi.items[0].qty = 5
		doc_pi.submit()

		self.assertEqual(doc_pi.docstatus, 1)
		doc_mr.reload()
		self.assertEqual(doc_mr.status, "Ordered")

		#if account setup in company
		if frappe.db.exists('GL Entry',{'account': 'Stock Received But Not Billed - _TC'}):
			gl_temp_credit = frappe.db.get_value('GL Entry',{'voucher_no':doc_pi.name, 'account': 'Stock Received But Not Billed - _TC'},'debit')
			self.assertEqual(gl_temp_credit, 500)

		#if account setup in company
		if frappe.db.exists('GL Entry',{'account': 'Creditors - _TC'}):
			gl_stock_debit = frappe.db.get_value('GL Entry',{'voucher_no':doc_pi.name, 'account': 'Creditors - _TC'},'credit')
			self.assertEqual(gl_stock_debit, 500)

	def test_create_material_req_to_2po_to_2pi_TC_SCK_084(self):
		from erpnext.accounts.doctype.payment_entry.test_payment_entry import create_company
		create_company()
		create_customer(name="_Test Customer")
		create_supplier(supplier_name="_Test Supplier")
		create_item("_Test Item",warehouse="Stores - _TC")
		create_fiscal_year("_Test Company")
		cost_center = frappe.db.get_all('Cost Center',{'company':"_Test Company",'is_group':0},"name")
		mr = make_material_request(warehouse= 'Goods In Transit - _TC',uom = "Unit",cost_center = cost_center[0].name)
		
		#partially qty
		po = make_purchase_order(mr.name)
		po.supplier = "_Test Supplier"
		po.get("items")[0].rate = 100
		po.get("items")[0].qty = 5
		po.insert()
		po.submit()

		#remaining qty
		po1 = make_purchase_order(mr.name)
		po1.supplier = "_Test Supplier"
		po1.get("items")[0].rate = 100
		po1.get("items")[0].qty = 5
		po1.insert()
		po1.submit()

		pr = create_purchase_invoice(po.name)
		pr.submit()
		pr1 = create_purchase_invoice(po1.name)
		pr1.submit()

		#if account setup in company
		if frappe.db.exists('GL Entry',{'account': 'Stock Received But Not Billed - _TC'}):
			recive_account = frappe.db.get_value("Company",mr.company,"stock_received_but_not_billed")
			gl_temp_credit = frappe.db.get_value('GL Entry',{'voucher_no':pr.name, 'account': recive_account},'debit')
			self.assertEqual(gl_temp_credit, 500)
			gl_temp_credit = frappe.db.get_value('GL Entry',{'voucher_no':pr1.name, 'account': recive_account},'debit')
			self.assertEqual(gl_temp_credit, 500)

		#if account setup in company
		if frappe.db.exists('GL Entry',{'account': 'Creditors - _TC'}):
			payable_act = frappe.db.get_value("Company",mr.company,"default_payable_account")
			gl_stock_debit = frappe.db.get_value('GL Entry',{'voucher_no':pr.name, 'account': payable_act},'credit')
			self.assertEqual(gl_stock_debit, 500)
			gl_stock_debit = frappe.db.get_value('GL Entry',{'voucher_no':pr1.name, 'account': payable_act},'credit')
			self.assertEqual(gl_stock_debit, 500)

	def test_create_material_req_to_2po_to_1pi_TC_SCK_085(self):
		from erpnext.accounts.doctype.payment_entry.test_payment_entry import create_company
		create_company()
		create_customer(name="_Test Customer")
		create_supplier(supplier_name="_Test Supplier")
		create_item("_Test Item",warehouse="Stores - _TC")
		create_fiscal_year("_Test Company")
		cost_center = frappe.db.get_all('Cost Center',{'company':"_Test Company",'is_group':0},"name")
		mr = make_material_request(warehouse= 'Goods In Transit - _TC',uom = "Unit",cost_center = cost_center[0].name)

		#partially qty
		po = make_purchase_order(mr.name)
		po.supplier = "_Test Supplier"
		po.get("items")[0].rate = 100
		po.get("items")[0].qty = 5
		po.insert()
		po.submit()

		#remaining qty
		po1 = make_purchase_order(mr.name)
		po1.supplier = "_Test Supplier"
		po1.get("items")[0].rate = 100
		po1.get("items")[0].qty = 5
		po1.insert()
		po1.submit()

		pr = create_purchase_invoice(po.name)
		pr = create_purchase_invoice(po1.name, target_doc=pr)
		pr.submit()

		#if account setup in company
		if frappe.db.exists('GL Entry',{'account': 'Stock Received But Not Billed - _TC'}):
			recive_account = frappe.db.get_value("Company",mr.company,"stock_received_but_not_billed")
			gl_temp_credit = frappe.db.get_value('GL Entry',{'voucher_no':pr.name, 'account': recive_account},'debit')
			self.assertEqual(gl_temp_credit, 1000)

		#if account setup in company
		if frappe.db.exists('GL Entry',{'account': 'Creditors - _TC'}):
			payable_act = frappe.db.get_value("Company",mr.company,"default_payable_account")
			gl_stock_debit = frappe.db.get_value('GL Entry',{'voucher_no':pr.name, 'account': payable_act},'credit')
			self.assertEqual(gl_stock_debit, 1000)

	def test_mr_po_pi_cancel_TC_SCK_086(self):
		# MR =>  PO => PI => PI Cancel
		company = "_Test Company"
		make_company(company)
		item_fields = {
			"item_name" : "Testing-31",
			"is_stock_item": 1,
			"valuation_rate": 500
		}
		item = make_item("Testing-31", item_fields).name
		mr_dict_list = [{
				"company" : "_Test Company",
				"item_code" : item,
				"warehouse" : create_warehouse("Stores", company="_Test Company"),
				"qty" : 10,
				"rate" : 100,
			},
		]

		doc_mr = make_material_request(**mr_dict_list[0])
		self.assertEqual(doc_mr.docstatus, 1)

		doc_po = make_test_po(doc_mr.name)
		doc_pi = create_purchase_invoice(doc_po.name)
		doc_pi.submit()

		self.assertEqual(doc_pi.docstatus, 1)
		doc_pi.reload()
		doc_pi.load_from_db()
		self.assertEqual(doc_pi.status, "Unpaid")

		#if account setup in company
		if frappe.db.exists('GL Entry',{'account': 'Stock Received But Not Billed - _TC'}):
			gl_temp_credit = frappe.db.get_value('GL Entry',{'voucher_no':doc_pi.name, 'account': 'Stock Received But Not Billed - _TC'},'debit')
			self.assertEqual(gl_temp_credit, 1000)
		
		#if account setup in company
		if frappe.db.exists('GL Entry',{'account': 'Creditors - _TC'}):
			gl_stock_debit = frappe.db.get_value('GL Entry',{'voucher_no':doc_pi.name, 'account': 'Creditors - _TC'},'credit')
			self.assertEqual(gl_stock_debit, 1000)

		doc_pi.cancel()
		doc_pi.reload()
		#if account setup in company
		if frappe.db.exists('GL Entry',{'account': 'Stock Received But Not Billed - _TC'}):
			gl_temp_credit = frappe.db.get_value('GL Entry',{'voucher_no':doc_pi.name, 'account': 'Stock Received But Not Billed - _TC'},'credit')
			self.assertEqual(gl_temp_credit, 1000)
		
		#if account setup in company
		if frappe.db.exists('GL Entry',{'account': 'Creditors - _TC'}):
			gl_stock_debit = frappe.db.get_value('GL Entry',{'voucher_no':doc_pi.name, 'account': 'Creditors - _TC'},'debit')
			self.assertEqual(gl_stock_debit, 1000)

	def test_mr_po_2pi_cancel_TC_SCK_087(self):
		# MR =>  PO => 2PI => 2PI cancel
		item_fields = {
			"item_name" : "Testing-31",
			"is_stock_item": 1,
			"valuation_rate": 500
		}
		item = make_item("Testing-31", item_fields).name
		mr_dict_list = [{
				"company" : "_Test Company",
				"item_code" : item,
				"warehouse" : "Stores - _TC",
				"qty" : 10,
				"rate" : 100,
			},
		]

		doc_mr = make_material_request(**mr_dict_list[0])
		self.assertEqual(doc_mr.docstatus, 1)

		doc_po = make_test_po(doc_mr.name)
		doc_pi = create_purchase_invoice(doc_po.name)
		doc_pi.items[0].qty = 5
		doc_pi.submit()

		self.assertEqual(doc_pi.docstatus, 1)
		doc_mr.reload()
		self.assertEqual(doc_mr.status, "Ordered")

		#if account setup in company
		if frappe.db.exists('GL Entry',{'account': 'Stock Received But Not Billed - _TC'}):
			gl_temp_credit = frappe.db.get_value('GL Entry',{'voucher_no':doc_pi.name, 'account': 'Stock Received But Not Billed - _TC'},'debit')
			self.assertEqual(gl_temp_credit, 500)
		
		#if account setup in company
		if frappe.db.exists('GL Entry',{'account': 'Creditors - _TC'}):
			gl_stock_debit = frappe.db.get_value('GL Entry',{'voucher_no':doc_pi.name, 'account': 'Creditors - _TC'},'credit')
			self.assertEqual(gl_stock_debit, 500)

		doc_pi1 = create_purchase_invoice(doc_po.name)
		doc_pi1.items[0].qty = 5
		doc_pi1.submit()

		self.assertEqual(doc_pi1.docstatus, 1)
		doc_pi1.reload()
		self.assertEqual(doc_pi1.status, "Unpaid")

		#if account setup in company
		if frappe.db.exists('GL Entry',{'account': 'Stock Received But Not Billed - _TC'}):
			gl_temp_credit = frappe.db.get_value('GL Entry',{'voucher_no':doc_pi1.name, 'account': 'Stock Received But Not Billed - _TC'},'debit')
			self.assertEqual(gl_temp_credit, 500)
		
		#if account setup in company
		if frappe.db.exists('GL Entry',{'account': 'Creditors - _TC'}):
			gl_stock_debit = frappe.db.get_value('GL Entry',{'voucher_no':doc_pi1.name, 'account': 'Creditors - _TC'},'credit')
			self.assertEqual(gl_stock_debit, 500)

		#cancel PI's
		doc_pi.reload()
		doc_pi.cancel()
		doc_pi.reload()
		self.assertEqual(doc_pi.status, "Cancelled")

		#if account setup in company
		if frappe.db.exists('GL Entry',{'account': 'Stock Received But Not Billed - _TC'}):
			gl_temp_credit = frappe.db.get_value('GL Entry',{'voucher_no':doc_pi.name, 'account': 'Stock Received But Not Billed - _TC'},'credit')
			self.assertEqual(gl_temp_credit, 500)
		
		#if account setup in company
		if frappe.db.exists('GL Entry',{'account': 'Creditors - _TC'}):
			gl_stock_debit = frappe.db.get_value('GL Entry',{'voucher_no':doc_pi.name, 'account': 'Creditors - _TC'},'debit')
			self.assertEqual(gl_stock_debit, 500)

		doc_pi1.cancel()
		doc_pi1.reload()
		self.assertEqual(doc_pi1.status, "Cancelled")

		#if account setup in company
		if frappe.db.exists('GL Entry',{'account': 'Stock Received But Not Billed - _TC'}):
			gl_temp_credit = frappe.db.get_value('GL Entry',{'voucher_no':doc_pi1.name, 'account': 'Stock Received But Not Billed - _TC'},'credit')
			self.assertEqual(gl_temp_credit, 500)
		
		#if account setup in company
		if frappe.db.exists('GL Entry',{'account': 'Creditors - _TC'}):
			gl_stock_debit = frappe.db.get_value('GL Entry',{'voucher_no':doc_pi1.name, 'account': 'Creditors - _TC'},'debit')
			self.assertEqual(gl_stock_debit, 500)

	def test_create_material_req_to_2po_to_2pi_cancel_TC_SCK_088(self):
		from erpnext.accounts.doctype.payment_entry.test_payment_entry import create_company
		create_company()
		create_customer(name="_Test Customer")
		create_supplier(supplier_name="_Test Supplier")
		create_item("_Test Item",warehouse="Stores - _TC")
		create_fiscal_year("_Test Company")
		cost_center = frappe.db.get_all('Cost Center',{'company':"_Test Company",'is_group':0},"name")
		mr = make_material_request(warehouse= 'Goods In Transit - _TC',uom = "Unit",cost_center = cost_center[0].name)
		
		#partially qty
		po = make_purchase_order(mr.name)
		po.supplier = "_Test Supplier"
		po.get("items")[0].rate = 100
		po.get("items")[0].qty = 5
		po.insert()
		po.submit()

		#remaining qty
		po1 = make_purchase_order(mr.name)
		po1.supplier = "_Test Supplier"
		po1.get("items")[0].rate = 100
		po1.get("items")[0].qty = 5
		po1.insert()
		po1.submit()

		pr = create_purchase_invoice(po.name)
		pr.submit()
		pr1 = create_purchase_invoice(po1.name)
		pr1.submit()
		
		#if account setup in company
		if frappe.db.exists('GL Entry',{'account': 'Stock Received But Not Billed - _TC'}):
			recive_account = frappe.db.get_value("Company",mr.company,"stock_received_but_not_billed")
			gl_temp_credit = frappe.db.get_value('GL Entry',{'voucher_no':pr.name, 'account': recive_account},'debit')
			self.assertEqual(gl_temp_credit, 500)
			gl_temp_credit = frappe.db.get_value('GL Entry',{'voucher_no':pr1.name, 'account': recive_account},'debit')
			self.assertEqual(gl_temp_credit, 500)
		
		#if account setup in company
		if frappe.db.exists('GL Entry',{'account': 'Creditors - _TC'}):
			payable_act = frappe.db.get_value("Company",mr.company,"default_payable_account")
			gl_stock_debit = frappe.db.get_value('GL Entry',{'voucher_no':pr.name, 'account': payable_act},'credit')
			self.assertEqual(gl_stock_debit, 500)
			gl_stock_debit = frappe.db.get_value('GL Entry',{'voucher_no':pr1.name, 'account': payable_act},'credit')
			self.assertEqual(gl_stock_debit, 500)

		#cancel PI's
		pr.reload()
		pr.cancel()
		pr.reload()
		self.assertEqual(pr.status, "Cancelled")

		#if account setup in company
		if frappe.db.exists('GL Entry',{'account': 'Stock Received But Not Billed - _TC'}):
			gl_temp_credit = frappe.db.get_value('GL Entry',{'voucher_no':pr.name, 'account': 'Stock Received But Not Billed - _TC'},'credit')
			self.assertEqual(gl_temp_credit, 500)
		
		#if account setup in company
		if frappe.db.exists('GL Entry',{'account': 'Creditors - _TC'}):
			gl_stock_debit = frappe.db.get_value('GL Entry',{'voucher_no':pr.name, 'account': 'Creditors - _TC'},'debit')
			self.assertEqual(gl_stock_debit, 500)

		pr1.reload()
		pr1.cancel()
		pr1.reload()
		self.assertEqual(pr1.status, "Cancelled")

		#if account setup in company
		if frappe.db.exists('GL Entry',{'account': 'Stock Received But Not Billed - _TC'}):
			gl_temp_credit = frappe.db.get_value('GL Entry',{'voucher_no':pr1.name, 'account': 'Stock Received But Not Billed - _TC'},'credit')
			self.assertEqual(gl_temp_credit, 500)
		
		#if account setup in company
		if frappe.db.exists('GL Entry',{'account': 'Creditors - _TC'}):
			gl_stock_debit = frappe.db.get_value('GL Entry',{'voucher_no':pr1.name, 'account': 'Creditors - _TC'},'debit')
			self.assertEqual(gl_stock_debit, 500)
	
	def test_create_mr_material_transfer_to_stock_entry_TC_SCK_064(self):
		from erpnext.stock.doctype.stock_entry.stock_entry_utils import make_stock_entry as _make_stock_entry
		from erpnext.stock.doctype.stock_entry.test_stock_entry import TestStockEntry as tse

		item = create_item("_Test Item")
		source_warehouse = create_warehouse(
			"_Test Source Warehouse", properties=None, company="_Test Company"
		)
		t_warehouse = create_warehouse(
			warehouse_name="_Test Warehouse 1", properties=None, company="_Test Company"
		)
		_make_stock_entry(
			item_code=item.name,
			qty=10,
			to_warehouse=source_warehouse,
			company="_Test Company",
			rate=120,
		)
		s_bin_qty = (
			frappe.db.get_value("Bin", {"item_code": item.name, "warehouse": source_warehouse}, "actual_qty")
			or 0
		)

		# Create Material Request for Material Transfer
		mr = make_material_request(
			material_request_type="Material Transfer",
			qty=10,
			warehouse=t_warehouse,
			from_warehouse=source_warehouse,
			item_code=item.name,
		)
		self.assertEqual(mr.status, "Pending")

		# Create Stock Entry based on Material Request
		se = make_stock_entry(mr.name)
		se.save()
		se.submit()
		tse.check_stock_ledger_entries(
			self,
			"Stock Entry",
			se.name,
			[
				[item.name, t_warehouse, 10],
				[item.name, source_warehouse, -10],
			],
		)
		mr.load_from_db()
		self.assertEqual(mr.status, "Transferred")

		# Cancel Stock Entry and check qty in source warehouse
		se.cancel()
		mr.load_from_db()
		current_qty = (
			frappe.db.get_value("Bin", {"item_code": item.name, "warehouse": source_warehouse}, "actual_qty")
			or 0
		)
		self.assertEqual(current_qty, s_bin_qty)
		self.assertEqual(mr.status, "Pending")

	def test_create_mr_for_purchase_to_po_TC_SCK_019(self):
		from erpnext.buying.doctype.purchase_order.test_purchase_order import get_or_create_fiscal_year
		fields = {
			"has_batch_no": 1,
			"has_serial_no": 1,
			"is_stock_item": 1,
			"create_new_batch": 1,
			"batch_naming_series": "Test-SABBMRP-Bno.#####",
		}
		get_or_create_fiscal_year("_Test Company")
		if not frappe.db.exists('Supplier', '_Test Supplier'):
			create_supplier(supplier_name="_Test Supplier")
		if frappe.db.has_column("Item", "gst_hsn_code"):
			fields["gst_hsn_code"] = "01011010"
	
		item = make_item("Test Use Serial and Batch Item SN Item", fields).name
		cost_center = frappe.db.get_value("Cost Center", {"company": "_Test Company"}, "name")
		mr = make_material_request(
			material_request_type="Purchase",
			qty=2,
			item_code=item,
			rate=10000,
			cost_center = cost_center , 
			uom = "Box"
		)

		po = make_purchase_order(mr.name)
		po.supplier = "_Test Supplier"
		po.save()
		po.submit()

		pr = make_purchase_receipt(po.name)
		pr.items[0].use_serial_batch_fields = 1
		pr.items[0].serial_no = "Test-SABBMRP-Sno-001\nTest-SABBMRP-Sno-002"

		if not frappe.db.exists({"doctype": "Batch", "batch_id":"Test-SABBMRP-Bno-001"}):
			b_no = frappe.new_doc("Batch")
			b_no.batch_id = "Test-SABBMRP-Bno-001"
			b_no.item = item
			b_no.save()

		pr.items[0].batch_no = "Test-SABBMRP-Bno-001"
		pr.save()
		pr.submit()

		sl_entry = frappe.db.get_all(
			"Stock Ledger Entry",
			{"voucher_type": "Purchase Receipt", "voucher_no": pr.name},
			["actual_qty", "serial_and_batch_bundle"],
			order_by="creation",
		)

		sabb = frappe.get_doc("Serial and Batch Bundle", sl_entry[0].serial_and_batch_bundle)
		self.assertEqual(sl_entry[0].actual_qty, 2)
		self.assertEqual(sabb.entries[0].serial_no, "Test-SABBMRP-Sno-001")
		self.assertEqual(sabb.entries[1].serial_no, "Test-SABBMRP-Sno-002")
		self.assertEqual(sabb.entries[0].batch_no, "Test-SABBMRP-Bno-001")
	
	def test_create_mr_for_purchase_to_po_cancel_pr_TC_SCK_066(self):
		# Create Material Request for Purchase
		from erpnext.buying.doctype.purchase_order.test_purchase_order import get_or_create_fiscal_year
		from erpnext.accounts.doctype.payment_entry.test_payment_entry import create_customer,create_company
		create_company()
		create_customer("_Test Customer")
		get_or_create_fiscal_year("_Test Company")
		create_supplier(supplier_name = "_Test Supplier")
		create_warehouse(
			warehouse_name="_Test Warehouse - _TC",
			properties={"parent_warehouse": "All Warehouses - _TC"},
			company="_Test Company",
		)
		fields = {
			"has_batch_no": 1,
			"has_serial_no": 1,
			"is_stock_item": 1,
			"create_new_batch": 1,
			"batch_naming_series": "Test-SABBMRP-Bno.#####",
		}

		if frappe.db.has_column("Item", "gst_hsn_code"):
			fields["gst_hsn_code"] = "01011010"
		cost_center = frappe.db.get_value("Company","_Test Company","cost_center")
		item = make_item("Test Use Serial and Batch Item SN Item", fields).name
		mr = make_material_request(
			material_request_type="Purchase",
			qty=2,
			item_code=item,
			cost_center = cost_center,
			uom = 'Box',
			rate=10000
		)

		po = make_purchase_order(mr.name)
		po.supplier = "_Test Supplier"
		po.save()
		po.submit()

		pr = make_purchase_receipt(po.name)
		pr.items[0].use_serial_batch_fields = 1
		pr.items[0].serial_no = "Test-SABBMRP-Sno-003\nTest-SABBMRP-Sno-004"

		if not frappe.db.exists({"doctype": "Batch", "batch_id":"Test-SABBMRP-Bno-001"}):
			b_no = frappe.new_doc("Batch")
			b_no.batch_id = "Test-SABBMRP-Bno-001"
			b_no.item = item
			b_no.save()

		pr.items[0].batch_no = "Test-SABBMRP-Bno-001"
		pr.save()
		pr.submit()
		pr.cancel()

		sl_entry_cancelled = frappe.db.get_all(
			"Stock Ledger Entry",
			{"voucher_type": "Purchase Receipt", "voucher_no": pr.name},
			["actual_qty", "warehouse", "serial_and_batch_bundle"],
			order_by="creation",
		)

		warehouse_qty = {
			"_Test Warehouse - _TC": 0
		}

		for sle in sl_entry_cancelled:
			warehouse_qty[sle.get('warehouse')] += sle.get('actual_qty')
		
		self.assertEqual(warehouse_qty["_Test Warehouse - _TC"], 0)

	def test_create_mr_for_purchase_to_po_2pr_TC_SCK_020(self):
		fields = {
			"has_batch_no": 1,
			"has_serial_no": 1,
			"is_stock_item": 1,
			"create_new_batch": 1,
			"batch_naming_series": "Test-SABBMRP-Bno.#####",
		}

		if frappe.db.has_column("Item", "gst_hsn_code"):
			fields["gst_hsn_code"] = "01011010"

		item = make_item("Test Use Serial and Batch Item SN Item", fields).name

		# Create Material Request for Purchase
		mr = make_material_request(
			material_request_type="Purchase",
			qty=5,
			item_code=item,
			rate=10000,
			do_not_submit=True
		)
		mr.transaction_date = "01-08-2024"
		mr.schedule_date = "15-08-2024"
		mr.save()
		mr.submit()

		po = make_purchase_order(mr.name)
		po.posting_date = "05-08-2024"
		po.supplier = "_Test Supplier"
		po.save()
		po.submit()

		pr1 = make_purchase_receipt(po.name)
		pr1.posting_date = "05-08-2024"
		pr1.items[0].use_serial_batch_fields = 1
		pr1.items[0].qty = 3
		pr1.items[0].serial_no = "Test-SABBMRP-Sno-005\nTest-SABBMRP-Sno-006\nTest-SABBMRP-Sno-007"

		if not frappe.db.exists({"doctype": "Batch", "batch_id":"Test-SABBMRP-Bno-001"}):
			b_no = frappe.new_doc("Batch")
			b_no.batch_id = "Test-SABBMRP-Bno-001"
			b_no.item = item
			b_no.save()

		pr1.items[0].batch_no = "Test-SABBMRP-Bno-001"
		pr1.save()
		pr1.submit()

		sl_entry = frappe.db.get_all(
			"Stock Ledger Entry",
			{"voucher_type": "Purchase Receipt", "voucher_no": pr1.name},
			["actual_qty", "serial_and_batch_bundle"],
			order_by="creation",
		)

		sabb = frappe.get_doc("Serial and Batch Bundle", sl_entry[0].serial_and_batch_bundle)
		self.assertEqual(sl_entry[0].actual_qty, 3)
		self.assertEqual(sabb.entries[0].serial_no, "Test-SABBMRP-Sno-005")
		self.assertEqual(sabb.entries[0].batch_no, "Test-SABBMRP-Bno-001")

		pr2 = make_purchase_receipt(po.name)
		pr2.posting_date = "10-08-2024"
		pr2.items[0].use_serial_batch_fields = 1
		pr2.items[0].qty = 2
		pr2.items[0].serial_no = "Test-SABBMRP-Sno-008\nTest-SABBMRP-Sno-009"

		if not frappe.db.exists({"doctype": "Batch", "batch_id":"Test-SABBMRP-Bno-001"}):
			b_no = frappe.new_doc("Batch")
			b_no.batch_id = "Test-SABBMRP-Bno-001"
			b_no.item = item
			b_no.save()

		pr2.items[0].batch_no = "Test-SABBMRP-Bno-001"
		pr2.save()
		pr2.submit()

		sl_entry = frappe.db.get_all(
			"Stock Ledger Entry",
			{"voucher_type": "Purchase Receipt", "voucher_no": pr2.name},
			["actual_qty", "serial_and_batch_bundle"],
			order_by="creation",
		)

		sabb = frappe.get_doc("Serial and Batch Bundle", sl_entry[0].serial_and_batch_bundle)
		self.assertEqual(sl_entry[0].actual_qty, 2)
		self.assertEqual(sabb.entries[1].serial_no, "Test-SABBMRP-Sno-009")
		self.assertEqual(sabb.entries[1].batch_no, "Test-SABBMRP-Bno-001")

	def test_create_mr_for_purchase_to_po__cancel_2pr_TC_SCK_067(self):
		from erpnext.buying.doctype.purchase_order.test_purchase_order import get_or_create_fiscal_year
		from erpnext.accounts.doctype.payment_entry.test_payment_entry import create_customer,create_company
		create_company()
		create_customer("_Test Customer")
		get_or_create_fiscal_year("_Test Company")
		create_supplier(supplier_name = "_Test Supplier")
		create_warehouse(
			warehouse_name="_Test Warehouse - _TC",
			properties={"parent_warehouse": "All Warehouses - _TC"},
			company="_Test Company",
		)
		fields = {
			"has_batch_no": 1,
			"has_serial_no": 1,
			"is_stock_item": 1,
			"create_new_batch": 1,
			"batch_naming_series": "Test-SABBMRP-Bno.#####",
		}

		if frappe.db.has_column("Item", "gst_hsn_code"):
			fields["gst_hsn_code"] = "01011010"

		item = make_item("Test Use Serial and Batch Item SN Item", fields).name

		# Create Material Request for Purchase
		cost_center = frappe.db.get_value("Company","_Test Company","cost_center")
		mr = make_material_request(
			material_request_type="Purchase",
			qty=5,
			item_code=item,
			rate=10000,
			cost_center = cost_center,
			uom = 'Box',
			do_not_submit=True
		)
		mr.transaction_date = "01-08-2024"
		mr.schedule_date = "15-08-2024"
		mr.save()
		mr.submit()

		po = make_purchase_order(mr.name)
		po.posting_date = "05-08-2024"
		po.supplier = "_Test Supplier"
		po.save()
		po.submit()

		pr1 = make_purchase_receipt(po.name)
		pr1.posting_date = "05-08-2024"
		pr1.items[0].use_serial_batch_fields = 1
		pr1.items[0].qty = 3
		pr1.items[0].serial_no = "Test-SABBMRP-Sno-010\nTest-SABBMRP-Sno-011\nTest-SABBMRP-Sno-012"

		if not frappe.db.exists({"doctype": "Batch", "batch_id":"Test-SABBMRP-Bno-001"}):
			b_no = frappe.new_doc("Batch")
			b_no.batch_id = "Test-SABBMRP-Bno-001"
			b_no.item = item
			b_no.save()

		pr1.items[0].batch_no = "Test-SABBMRP-Bno-001"
		pr1.save()
		pr1.submit()

		sl_entry = frappe.db.get_all(
			"Stock Ledger Entry",
			{"voucher_type": "Purchase Receipt", "voucher_no": pr1.name},
			["actual_qty", "serial_and_batch_bundle"],
			order_by="creation",
		)

		sabb = frappe.get_doc("Serial and Batch Bundle", sl_entry[0].serial_and_batch_bundle)
		self.assertEqual(sl_entry[0].actual_qty, 3)
		self.assertEqual(sabb.entries[0].serial_no, "Test-SABBMRP-Sno-010")
		self.assertEqual(sabb.entries[0].batch_no, "Test-SABBMRP-Bno-001")

		pr2 = make_purchase_receipt(po.name)
		pr2.posting_date = "10-08-2024"
		pr2.items[0].use_serial_batch_fields = 1
		pr2.items[0].qty = 2
		pr2.items[0].serial_no = "Test-SABBMRP-Sno-013\nTest-SABBMRP-Sno-014"

		if not frappe.db.exists({"doctype": "Batch", "batch_id":"Test-SABBMRP-Bno-001"}):
			b_no = frappe.new_doc("Batch")
			b_no.batch_id = "Test-SABBMRP-Bno-001"
			b_no.item = item
			b_no.save()

		pr2.items[0].batch_no = "Test-SABBMRP-Bno-001"
		pr2.save()
		pr2.submit()
  
		pr1.cancel()
		pr2.cancel()

		sl_entry_cancelled = frappe.db.get_all(
			"Stock Ledger Entry",
			{"voucher_type": "Purchase Receipt", "voucher_no": ["in",[pr1.name, pr2.name]]},
			["actual_qty", "warehouse", "serial_and_batch_bundle"],
			order_by="creation",
		)

		warehouse_qty = {
			"_Test Warehouse - _TC": 0
		}

		for sle in sl_entry_cancelled:
			warehouse_qty[sle.get('warehouse')] += sle.get('actual_qty')
		
		self.assertEqual(warehouse_qty["_Test Warehouse - _TC"], 0)

	def test_create_material_req_to_2po_to_1pi_cancel_TC_SCK_089(self):
		from erpnext.accounts.doctype.payment_entry.test_payment_entry import create_company
		create_company()
		create_customer(name="_Test Customer")
		create_supplier(supplier_name="_Test Supplier")
		create_item("_Test Item",warehouse="Stores - _TC")
		create_fiscal_year("_Test Company")
		cost_center = frappe.db.get_all('Cost Center',{'company':"_Test Company",'is_group':0},"name")
		mr = make_material_request(warehouse= 'Goods In Transit - _TC',uom = "Unit",cost_center = cost_center[0].name)
		
		#partially qty
		po = make_purchase_order(mr.name)
		po.supplier = "_Test Supplier"
		po.get("items")[0].rate = 100
		po.get("items")[0].qty = 5
		po.insert()
		po.submit()

		#remaining qty
		po1 = make_purchase_order(mr.name)
		po1.supplier = "_Test Supplier"
		po1.get("items")[0].rate = 100
		po1.get("items")[0].qty = 5
		po1.insert()
		po1.submit()

		pr = create_purchase_invoice(po.name)
		pr = create_purchase_invoice(po1.name, target_doc=pr)
		pr.submit()
		
		#if account setup in company
		if frappe.db.exists('GL Entry',{'account': 'Stock Received But Not Billed - _TC'}):
			recive_account = frappe.db.get_value("Company",mr.company,"stock_received_but_not_billed")
			gl_temp_credit = frappe.db.get_value('GL Entry',{'voucher_no':pr.name, 'account': recive_account},'debit')
			self.assertEqual(gl_temp_credit, 1000)
		
		#if account setup in company
		if frappe.db.exists('GL Entry',{'account': 'Creditors - _TC'}):
			payable_act = frappe.db.get_value("Company",mr.company,"default_payable_account")
			gl_stock_debit = frappe.db.get_value('GL Entry',{'voucher_no':pr.name, 'account': payable_act},'credit')
			self.assertEqual(gl_stock_debit, 1000)

		pr.reload()
		pr.cancel()
		pr.reload()
		#if account setup in company
		if frappe.db.exists('GL Entry',{'account': 'Stock Received But Not Billed - _TC'}):
			gl_temp_credit = frappe.db.get_value('GL Entry',{'voucher_no':pr.name, 'account': 'Stock Received But Not Billed - _TC'},'credit')
			self.assertEqual(gl_temp_credit, 1000)
		
		#if account setup in company
		if frappe.db.exists('GL Entry',{'account': 'Creditors - _TC'}):
			gl_stock_debit = frappe.db.get_value('GL Entry',{'voucher_no':pr.name, 'account': 'Creditors - _TC'},'debit')
			self.assertEqual(gl_stock_debit, 1000)

	def test_mr_po_pi_return_TC_SCK_090(self):
		# MR =>  PO => PI => Return
		mr_dict_list = [{
				"company" : "_Test Company",
				"item_code" : "Testing-31",
				"warehouse" : "Stores - _TC",
				"qty" : 10,
				"rate" : 100,
			},
		]

		doc_mr = make_material_request(**mr_dict_list[0])
		self.assertEqual(doc_mr.docstatus, 1)

		doc_po = make_test_po(doc_mr.name)
		doc_pi = create_purchase_invoice(doc_po.name)
		doc_pi.submit()

		self.assertEqual(doc_pi.docstatus, 1)
		doc_mr.reload()
		self.assertEqual(doc_mr.status, "Ordered")

		#if account setup in company
		if frappe.db.exists('GL Entry',{'account': 'Stock Received But Not Billed - _TC'}):
			gl_temp_credit = frappe.db.get_value('GL Entry',{'voucher_no':doc_pi.name, 'account': 'Stock Received But Not Billed - _TC'},'debit')
			self.assertEqual(gl_temp_credit, 1000)
		
		#if account setup in company
		if frappe.db.exists('GL Entry',{'account': 'Creditors - _TC'}):
			gl_stock_debit = frappe.db.get_value('GL Entry',{'voucher_no':doc_pi.name, 'account': 'Creditors - _TC'},'credit')
			self.assertEqual(gl_stock_debit, 1000)

		doc_pi.load_from_db()
		from erpnext.controllers.sales_and_purchase_return import make_return_doc
		return_pi = make_return_doc("Purchase Invoice", doc_pi.name)
		return_pi.submit()

		#if account setup in company
		if frappe.db.exists('GL Entry',{'account': 'Stock Received But Not Billed - _TC'}):
			gl_temp_credit = frappe.db.get_value('GL Entry',{'voucher_no':return_pi.name, 'account': 'Stock Received But Not Billed - _TC'},'credit')
			self.assertEqual(gl_temp_credit, 1000)
		
		#if account setup in company
		payable_act = frappe.db.get_value("Company",doc_mr.company,"default_payable_account")
		if payable_act:
			gl_stock_debit = frappe.db.get_value('GL Entry',{'voucher_no':return_pi.name, 'account': payable_act},'debit')

	def test_mr_po_2pi_return_TC_SCK_101(self):
		# MR =>  PO => 2PI => 2PI return
		item_fields = {
			"item_name" : "Testing-31",
			"is_stock_item": 1,
			"valuation_rate": 500
		}
		item = make_item("Testing-31", item_fields).name
		mr_dict_list = [{
				"company" : "_Test Company",
				"item_code" : item,
				"warehouse" : "Stores - _TC",
				"qty" : 10,
				"rate" : 100,
			},
		]

		doc_mr = make_material_request(**mr_dict_list[0])
		self.assertEqual(doc_mr.docstatus, 1)

		doc_po = make_test_po(doc_mr.name)
		doc_pi = create_purchase_invoice(doc_po.name)
		doc_pi.items[0].qty = 5
		doc_pi.submit()

		self.assertEqual(doc_pi.docstatus, 1)
		doc_mr.reload()
		self.assertEqual(doc_mr.status, "Ordered")

		#if account setup in company
		if frappe.db.exists('GL Entry',{'account': 'Stock Received But Not Billed - _TC'}):
			gl_temp_credit = frappe.db.get_value('GL Entry',{'voucher_no':doc_pi.name, 'account': 'Stock Received But Not Billed - _TC'},'debit')
			self.assertEqual(gl_temp_credit, 500)
		
		#if account setup in company
		if frappe.db.exists('GL Entry',{'account': 'Creditors - _TC'}):
			gl_stock_debit = frappe.db.get_value('GL Entry',{'voucher_no':doc_pi.name, 'account': 'Creditors - _TC'},'credit')
			self.assertEqual(gl_stock_debit, 500)

		doc_pi1 = create_purchase_invoice(doc_po.name)
		doc_pi1.items[0].qty = 5
		doc_pi1.submit()

		self.assertEqual(doc_pi1.docstatus, 1)
		doc_pi1.reload()
		self.assertEqual(doc_pi1.status, "Unpaid")

		#if account setup in company
		if frappe.db.exists('GL Entry',{'account': 'Stock Received But Not Billed - _TC'}):
			gl_temp_credit = frappe.db.get_value('GL Entry',{'voucher_no':doc_pi1.name, 'account': 'Stock Received But Not Billed - _TC'},'debit')
			self.assertEqual(gl_temp_credit, 500)
		
		#if account setup in company
		if frappe.db.exists('GL Entry',{'account': 'Creditors - _TC'}):
			gl_stock_debit = frappe.db.get_value('GL Entry',{'voucher_no':doc_pi1.name, 'account': 'Creditors - _TC'},'credit')
			self.assertEqual(gl_stock_debit, 500)

		#Return PI's
		doc_pi.load_from_db()
		from erpnext.controllers.sales_and_purchase_return import make_return_doc
		return_pi = make_return_doc("Purchase Invoice", doc_pi.name)
		return_pi.submit()
		return_pi = make_return_doc("Purchase Invoice", doc_pi1.name)
		return_pi.submit()

		doc_pi.reload()
		doc_pi1.reload()

		#if account setup in company
		if frappe.db.exists('GL Entry',{'account': 'Stock Received But Not Billed - _TC'}):
			gl_temp_credit = frappe.db.get_value('GL Entry',{'voucher_no':doc_pi.name, 'account': 'Stock Received But Not Billed - _TC'},'debit')
			self.assertEqual(gl_temp_credit, 500)
			gl_temp_credit = frappe.db.get_value('GL Entry',{'voucher_no':doc_pi1.name, 'account': 'Stock Received But Not Billed - _TC'},'debit')
			self.assertEqual(gl_temp_credit, 500)
		
		#if account setup in company
		if frappe.db.exists('GL Entry',{'account': 'Creditors - _TC'}):
			gl_stock_debit = frappe.db.get_value('GL Entry',{'voucher_no':doc_pi.name, 'account': 'Creditors - _TC'},'credit')
			self.assertEqual(gl_stock_debit, 500)
			gl_stock_debit = frappe.db.get_value('GL Entry',{'voucher_no':doc_pi1.name, 'account': 'Creditors - _TC'},'credit')
			self.assertEqual(gl_stock_debit, 500)

	def test_create_material_req_to_2po_to_2pi_return_TC_SCK_102(self):
		from erpnext.accounts.doctype.payment_entry.test_payment_entry import create_company
		create_company()
		create_customer(name="_Test Customer")
		create_supplier(supplier_name="_Test Supplier")
		create_item("_Test Item",warehouse="Stores - _TC")
		create_fiscal_year("_Test Company")
		cost_center = frappe.db.get_all('Cost Center',{'company':"_Test Company",'is_group':0},"name")
		mr = make_material_request(warehouse= 'Goods In Transit - _TC',uom = "Unit",cost_center = cost_center[0].name)
		
		#partially qty
		po = make_purchase_order(mr.name)
		po.supplier = "_Test Supplier"
		po.get("items")[0].rate = 100
		po.get("items")[0].qty = 5
		po.insert()
		po.submit()

		#remaining qty
		po1 = make_purchase_order(mr.name)
		po1.supplier = "_Test Supplier"
		po1.get("items")[0].rate = 100
		po1.get("items")[0].qty = 5
		po1.insert()
		po1.submit()

		pr = create_purchase_invoice(po.name)
		pr.submit()
		pr1 = create_purchase_invoice(po1.name)
		pr1.submit()
		
		#if account setup in company
		if frappe.db.exists('GL Entry',{'account': 'Stock Received But Not Billed - _TC'}):
			recive_account = frappe.db.get_value("Company",mr.company,"stock_received_but_not_billed")
			gl_temp_credit = frappe.db.get_value('GL Entry',{'voucher_no':pr.name, 'account': recive_account},'debit')
			self.assertEqual(gl_temp_credit, 500)
			gl_temp_credit = frappe.db.get_value('GL Entry',{'voucher_no':pr1.name, 'account': recive_account},'debit')
			self.assertEqual(gl_temp_credit, 500)
		
		#if account setup in company
		if frappe.db.exists('GL Entry',{'account': 'Creditors - _TC'}):
			payable_act = frappe.db.get_value("Company",mr.company,"default_payable_account")
			gl_stock_debit = frappe.db.get_value('GL Entry',{'voucher_no':pr.name, 'account': payable_act},'credit')
			self.assertEqual(gl_stock_debit, 500)
			gl_stock_debit = frappe.db.get_value('GL Entry',{'voucher_no':pr1.name, 'account': payable_act},'credit')
			self.assertEqual(gl_stock_debit, 500)

		#Return PI's
		from erpnext.controllers.sales_and_purchase_return import make_return_doc
		return_pi = make_return_doc("Purchase Invoice", pr.name)
		return_pi.submit()
		return_pi1 = make_return_doc("Purchase Invoice", pr1.name)
		return_pi1.submit()

		pr.reload()
		pr1.reload()

		#if account setup in company
		if frappe.db.exists('GL Entry',{'account': 'Stock Received But Not Billed - _TC'}):
			gl_temp_credit = frappe.db.get_value('GL Entry',{'voucher_no':pr.name, 'account': 'Stock Received But Not Billed - _TC'},'debit')
			self.assertEqual(gl_temp_credit, 500)
			gl_temp_credit = frappe.db.get_value('GL Entry',{'voucher_no':pr1.name, 'account': 'Stock Received But Not Billed - _TC'},'debit')
			self.assertEqual(gl_temp_credit, 500)
		
		#if account setup in company
		if frappe.db.exists('GL Entry',{'account': 'Creditors - _TC'}):
			gl_stock_debit = frappe.db.get_value('GL Entry',{'voucher_no':pr.name, 'account': 'Creditors - _TC'},'credit')
			self.assertEqual(gl_stock_debit, 500)
			gl_stock_debit = frappe.db.get_value('GL Entry',{'voucher_no':pr1.name, 'account': 'Creditors - _TC'},'credit')
			self.assertEqual(gl_stock_debit, 500)

	def test_create_material_req_to_2po_to_1pi_return_TC_SCK_103(self):
		from erpnext.accounts.doctype.payment_entry.test_payment_entry import create_company
		create_company()
		create_customer(name="_Test Customer")
		create_supplier(supplier_name="_Test Supplier")
		create_item("_Test Item",warehouse="Stores - _TC")
		create_fiscal_year("_Test Company")
		cost_center = frappe.db.get_all('Cost Center',{'company':"_Test Company",'is_group':0},"name")
		mr = make_material_request(warehouse= 'Goods In Transit - _TC',uom = "Unit",cost_center = cost_center[0].name)
		
		#partially qty
		po = make_purchase_order(mr.name)
		po.supplier = "_Test Supplier"
		po.get("items")[0].rate = 100
		po.get("items")[0].qty = 5
		po.insert()
		po.submit()

		#remaining qty
		po1 = make_purchase_order(mr.name)
		po1.supplier = "_Test Supplier"
		po1.get("items")[0].rate = 100
		po1.get("items")[0].qty = 5
		po1.insert()
		po1.submit()

		pr = create_purchase_invoice(po.name)
		pr = create_purchase_invoice(po1.name, target_doc=pr)
		pr.submit()
		
		#if account setup in company
		if frappe.db.exists('GL Entry',{'account': 'Stock Received But Not Billed - _TC'}):
			recive_account = frappe.db.get_value("Company",mr.company,"stock_received_but_not_billed")
			gl_temp_credit = frappe.db.get_value('GL Entry',{'voucher_no':pr.name, 'account': recive_account},'debit')
			self.assertEqual(gl_temp_credit, 1000)
		
		#if account setup in company
		if frappe.db.exists('GL Entry',{'account': 'Creditors - _TC'}):
			payable_act = frappe.db.get_value("Company",mr.company,"default_payable_account")
			gl_stock_debit = frappe.db.get_value('GL Entry',{'voucher_no':pr.name, 'account': payable_act},'credit')
			self.assertEqual(gl_stock_debit, 1000)

		from erpnext.controllers.sales_and_purchase_return import make_return_doc
		return_pi = make_return_doc("Purchase Invoice", pr.name)
		return_pi.submit()
		pr.reload()

		#if account setup in company
		if frappe.db.exists('GL Entry',{'account': 'Stock Received But Not Billed - _TC'}):
			gl_temp_credit = frappe.db.get_value('GL Entry',{'voucher_no':pr.name, 'account': 'Stock Received But Not Billed - _TC'},'debit')
			self.assertEqual(gl_temp_credit, 1000)
		
		#if account setup in company
		payable_act = frappe.db.get_value("Company",mr.company,"default_payable_account")
		if payable_act:
			gl_stock_debit = frappe.db.get_value('GL Entry',{'voucher_no':pr.name, 'account': payable_act},'credit')

	def test_mr_po_pi_partial_return_TC_SCK_104(self):
		# MR =>  PO => PI => Return
		company = "_Test Company"
		make_company(company)
		item_fields = {
			"item_name" : "Testing-31",
			"is_stock_item": 1,
			"valuation_rate": 500
		}
		item = make_item("Testing-31", item_fields).name
		mr_dict_list = [{
				"company" : "_Test Company",
				"item_code" : item,
				"warehouse" : create_warehouse("Stores", company="_Test Company"),
				"qty" : 10,
				"rate" : 100,
			},
		]

		doc_mr = make_material_request(**mr_dict_list[0])
		self.assertEqual(doc_mr.docstatus, 1)

		doc_po = make_test_po(doc_mr.name)
		doc_pi = create_purchase_invoice(doc_po.name)
		doc_pi.submit()

		self.assertEqual(doc_pi.docstatus, 1)
		doc_mr.reload()
		self.assertEqual(doc_mr.status, "Ordered")

		#if account setup in company
		if frappe.db.exists('GL Entry',{'account': 'Stock Received But Not Billed - _TC'}):
			gl_temp_credit = frappe.db.get_value('GL Entry',{'voucher_no':doc_pi.name, 'account': 'Stock Received But Not Billed - _TC'},'debit')
			self.assertEqual(gl_temp_credit, 1000)
		
		#if account setup in company
		if frappe.db.exists('GL Entry',{'account': 'Creditors - _TC'}):
			gl_stock_debit = frappe.db.get_value('GL Entry',{'voucher_no':doc_pi.name, 'account': 'Creditors - _TC'},'credit')
			self.assertEqual(gl_stock_debit, 1000)

		doc_pi.load_from_db()
		from erpnext.controllers.sales_and_purchase_return import make_return_doc
		return_pi = make_return_doc("Purchase Invoice", doc_pi.name)
		return_pi.get("items")[0].qty = -5
		return_pi.submit()

		#if account setup in company
		if frappe.db.exists('GL Entry',{'account': 'Stock Received But Not Billed - _TC'}):
			gl_temp_credit = frappe.db.get_value('GL Entry',{'voucher_no':return_pi.name, 'account': 'Stock Received But Not Billed - _TC'},'credit')
			self.assertEqual(gl_temp_credit, 500)
		
		#if account setup in company
		payable_act = frappe.db.get_value("Company",doc_mr.company,"default_payable_account")
		if payable_act:
			gl_stock_debit = frappe.db.get_value('GL Entry',{'voucher_no':return_pi.name, 'account': payable_act},'credit')

	def test_mr_po_2pi_partial_return_TC_SCK_105(self):
		# MR =>  PO => 2PI => 2PI return
		item_fields = {
			"item_name" : "Testing-31",
			"is_stock_item": 1,
			"valuation_rate": 500
		}
		item = make_item("Testing-31", item_fields).name
		mr_dict_list = [{
				"company" : "_Test Company",
				"item_code" : item,
				"warehouse" : "Stores - _TC",
				"qty" : 10,
				"rate" : 100,
			},
		]

		doc_mr = make_material_request(**mr_dict_list[0])
		self.assertEqual(doc_mr.docstatus, 1)

		doc_po = make_test_po(doc_mr.name)
		doc_pi = create_purchase_invoice(doc_po.name)
		doc_pi.items[0].qty = 5
		doc_pi.submit()

		self.assertEqual(doc_pi.docstatus, 1)
		doc_mr.reload()
		self.assertEqual(doc_mr.status, "Ordered")

		#if account setup in company
		if frappe.db.exists('GL Entry',{'account': 'Stock Received But Not Billed - _TC'}):
			gl_temp_credit = frappe.db.get_value('GL Entry',{'voucher_no':doc_pi.name, 'account': 'Stock Received But Not Billed - _TC'},'debit')
			self.assertEqual(gl_temp_credit, 500)
		
		#if account setup in company
		if frappe.db.exists('GL Entry',{'account': 'Creditors - _TC'}):
			gl_stock_debit = frappe.db.get_value('GL Entry',{'voucher_no':doc_pi.name, 'account': 'Creditors - _TC'},'credit')
			self.assertEqual(gl_stock_debit, 500)

		doc_pi1 = create_purchase_invoice(doc_po.name)
		doc_pi1.items[0].qty = 5
		doc_pi1.submit()

		self.assertEqual(doc_pi1.docstatus, 1)
		doc_pi1.reload()
		self.assertEqual(doc_pi1.status, "Unpaid")

		#if account setup in company
		if frappe.db.exists('GL Entry',{'account': 'Stock Received But Not Billed - _TC'}):
			gl_temp_credit = frappe.db.get_value('GL Entry',{'voucher_no':doc_pi1.name, 'account': 'Stock Received But Not Billed - _TC'},'debit')
			self.assertEqual(gl_temp_credit, 500)
		
		#if account setup in company
		if frappe.db.exists('GL Entry',{'account': 'Creditors - _TC'}):
			gl_stock_debit = frappe.db.get_value('GL Entry',{'voucher_no':doc_pi1.name, 'account': 'Creditors - _TC'},'credit')
			self.assertEqual(gl_stock_debit, 500)

		#Return PI's
		doc_pi.load_from_db()
		from erpnext.controllers.sales_and_purchase_return import make_return_doc
		return_pi = make_return_doc("Purchase Invoice", doc_pi.name)
		return_pi.submit()

		doc_pi.reload()

		#if account setup in company
		if frappe.db.exists('GL Entry',{'account': 'Stock Received But Not Billed - _TC'}):
			gl_temp_credit = frappe.db.get_value('GL Entry',{'voucher_no':doc_pi.name, 'account': 'Stock Received But Not Billed - _TC'},'debit')
			self.assertEqual(gl_temp_credit, 500)
		
		#if account setup in company
		if frappe.db.exists('GL Entry',{'account': 'Creditors - _TC'}):
			gl_stock_debit = frappe.db.get_value('GL Entry',{'voucher_no':doc_pi.name, 'account': 'Creditors - _TC'},'credit')
			self.assertEqual(gl_stock_debit, 500)

	def test_create_material_req_to_2po_to_1pr_return_TC_SCK_036(self):
		from erpnext.accounts.doctype.payment_entry.test_payment_entry import create_company
		create_company()
		create_customer(name="_Test Customer")
		create_supplier(supplier_name="_Test Supplier")
		create_item("_Test Item",warehouse="Stores - _TC")
		create_fiscal_year("_Test Company")
		cost_center = frappe.db.get_all('Cost Center',{'company':"_Test Company",'is_group':0},"name")
		mr = make_material_request(warehouse= 'Goods In Transit - _TC',uom = "Unit",cost_center = cost_center[0].name)
		
		#partially qty
		po = make_purchase_order(mr.name)
		po.supplier = "_Test Supplier"
		po.get("items")[0].rate = 100
		po.get("items")[0].qty = 5
		po.insert()
		po.submit()

		#remaining qty
		po1 = make_purchase_order(mr.name)
		po1.supplier = "_Test Supplier"
		po1.get("items")[0].rate = 100
		po1.get("items")[0].qty = 5
		po1.insert()
		po1.submit()

		pr = make_purchase_receipt(po.name)
		pr = make_purchase_receipt(po1.name, target_doc=pr)
		pr.submit()
		
		bin_qty = frappe.db.get_value("Bin", {"item_code": "_Test Item", "warehouse": "Goods In Transit - _TC"}, "actual_qty")
		sle = frappe.get_doc('Stock Ledger Entry',{'voucher_no':pr.name})
		self.assertEqual(sle.qty_after_transaction, bin_qty)
		self.assertEqual(sle.warehouse, mr.get("items")[0].warehouse)
		
		#if account setup in company
		if frappe.db.exists('GL Entry',{'account': 'Stock Received But Not Billed - _TC'}):
			gl_temp_credit = frappe.db.get_value('GL Entry',{'voucher_no':pr.name, 'account': 'Stock Received But Not Billed - _TC'},'credit')
			self.assertEqual(gl_temp_credit, 1000)
		
		#if account setup in company
		if frappe.db.exists('GL Entry',{'account': 'Stock In Hand - _TC'}):
			gl_stock_debit = frappe.db.get_value('GL Entry',{'voucher_no':pr.name, 'account': 'Stock In Hand - _TC'},'debit')
			self.assertEqual(gl_stock_debit, 1000)

		#Return PI's
		pr.load_from_db()
		from erpnext.controllers.sales_and_purchase_return import make_return_doc
		return_pi = make_return_doc("Purchase Receipt", pr.name)
		return_pi.submit()

		pr.reload()
		#if account setup in company
		if frappe.db.exists('GL Entry',{'account': 'Stock Received But Not Billed - _TC'}):
			gl_temp_credit = frappe.db.get_value('GL Entry',{'voucher_no':return_pi.name, 'account': 'Stock Received But Not Billed - _TC'},'debit')
			self.assertEqual(gl_temp_credit, 1000)
		
		#if account setup in company
		if frappe.db.exists('GL Entry',{'account': 'Stock In Hand - _TC'}):
			gl_stock_debit = frappe.db.get_value('GL Entry',{'voucher_no':return_pi.name, 'account': 'Stock In Hand - _TC'},'credit')
			self.assertEqual(gl_stock_debit, 1000)

	def test_mr_po_pr_partial_return_TC_SCK_038(self):
		if not frappe.db.exists("Company", "_Test Company"):
			company = frappe.new_doc("Company")
			company.company_name = "_Test Company"
			company.default_currency = "INR"
			company.save()
		
		item_fields = {
			'item_name': "_Test Item",
			'is_stock_item': 1,
			'valuation_rate': 200
		}
		item = make_item("_Test Item", item_fields).name
		mr_dict_list = [{
				"company" : "_Test Company",
				"item_code" : item,
				"warehouse" : create_warehouse("Stores", company="_Test Company"),
				"qty" : 10,
				"rate" : 100,
			},
		]

		doc_mr = make_material_request(**mr_dict_list[0])
		self.assertEqual(doc_mr.docstatus, 1)

		doc_po = make_test_po(doc_mr.name)
		doc_pr = make_test_pr(doc_po.name)

		doc_mr.reload()
		self.assertEqual(doc_mr.status, "Received")
		doc_pr.load_from_db()
		from erpnext.controllers.sales_and_purchase_return import make_return_doc
		return_pi = make_return_doc("Purchase Receipt", doc_pr.name)
		return_pi.get("items")[0].qty = -5
		return_pi.get("items")[0].received_qty = -5
		return_pi.get("items")[0].warehouse = mr_dict_list[0]['warehouse']
		return_pi.insert()
		return_pi.submit()

		#if account setup in company
		if frappe.db.exists('GL Entry',{'account': 'Stock Received But Not Billed - _TC'}):
			gl_temp_credit = frappe.db.get_value('GL Entry',{'voucher_no':return_pi.name, 'account': 'Stock Received But Not Billed - _TC'},'debit')
			self.assertEqual(gl_temp_credit, 500)
		
		#if account setup in company
		if frappe.db.exists('GL Entry',{'account': 'Stock In Hand - _TC'}):
			gl_stock_debit = frappe.db.get_value('GL Entry',{'voucher_no':return_pi.name, 'account': 'Stock In Hand - _TC'},'credit')
			self.assertEqual(gl_stock_debit, 500)

	def test_mr_po_2pr_partial_return_TC_SCK_041(self):
		# MR =>  PO => 2PR => PR return
		if not frappe.db.exists("Company", "_Test Company"):
			company = frappe.new_doc("Company")
			company.company_name = "_Test Company"
			company.default_currency = "INR"
			company.insert()
		item_fields = {
			"item_name" : "Testing-31",
			"is_stock_item": 1,
			"valuation_rate": 500
		}
		item = make_item("Testing-31", item_fields).name
		mr_dict_list = [{
				"company" : "_Test Company",
				"item_code" : item,
				"warehouse" : create_warehouse("Stores", company="_Test Company"),
				"qty" : 10,
				"rate" : 100,
			},
		]

		doc_mr = make_material_request(**mr_dict_list[0])
		self.assertEqual(doc_mr.docstatus, 1)

		doc_po = make_test_po(doc_mr.name)
		doc_pr = make_test_pr(doc_po.name,received_qty = 5)
		doc_pr.submit()

		doc_mr.reload()
		self.assertEqual(doc_pr.status, "To Bill")

		#if account setup in company
		if frappe.db.exists('GL Entry',{'account': 'Stock Received But Not Billed - _TC'}):
			gl_temp_credit = frappe.db.get_value('GL Entry',{'voucher_no':doc_pr.name, 'account': 'Stock Received But Not Billed - _TC'},'credit')
			self.assertEqual(gl_temp_credit, 500)
		
		#if account setup in company
		if frappe.db.exists('GL Entry',{'account': 'Stock In Hand - _TC'}):
			gl_stock_debit = frappe.db.get_value('GL Entry',{'voucher_no':doc_pr.name, 'account': 'Stock In Hand - _TC'},'debit')
			self.assertEqual(gl_stock_debit, 500)

		doc_pr1 = make_test_pr(doc_po.name)
		doc_pr1.items[0].accepted_qty = 5
		doc_pr1.submit()

		self.assertEqual(doc_pr1.docstatus, 1)
		doc_pr1.reload()
		self.assertEqual(doc_pr1.status, "To Bill")

		#if account setup in company
		if frappe.db.exists('GL Entry',{'account': 'Stock Received But Not Billed - _TC'}):
			gl_temp_credit = frappe.db.get_value('GL Entry',{'voucher_no':doc_pr1.name, 'account': 'Stock Received But Not Billed - _TC'},'credit')
			self.assertEqual(gl_temp_credit, 500)
		
		#if account setup in company
		if frappe.db.exists('GL Entry',{'account': 'Stock In Hand - _TC'}):
			gl_stock_debit = frappe.db.get_value('GL Entry',{'voucher_no':doc_pr1.name, 'account': 'Stock In Hand - _TC'},'debit')
			self.assertEqual(gl_stock_debit, 500)

		#Return PI's
		doc_pr.load_from_db()
		from erpnext.controllers.sales_and_purchase_return import make_return_doc
		return_pr = make_return_doc("Purchase Receipt", doc_pr.name)
		return_pr.get("items")[0].received_qty = -5
		return_pr.submit()

		doc_pr.reload()

		#if account setup in company
		if frappe.db.exists('GL Entry',{'account': 'Stock Received But Not Billed - _TC'}):
			gl_temp_credit = frappe.db.get_value('GL Entry',{'voucher_no':doc_pr.name, 'account': 'Stock Received But Not Billed - _TC'},'credit')
			self.assertEqual(gl_temp_credit, 500)
		
		#if account setup in company
		if frappe.db.exists('GL Entry',{'account': 'Stock In Hand - _TC'}):
			gl_stock_debit = frappe.db.get_value('GL Entry',{'voucher_no':doc_pr.name, 'account': 'Stock In Hand - _TC'},'debit')
			self.assertEqual(gl_stock_debit, 500)

	def test_create_mr_to_2po_to_1pr_part_return_TC_SCK_042(self):
		mr = make_material_request()
		
		#partially qty
		po = make_purchase_order(mr.name)
		po.supplier = "_Test Supplier"
		po.get("items")[0].rate = 100
		po.get("items")[0].qty = 5
		po.insert()
		po.submit()

		#remaining qty
		po1 = make_purchase_order(mr.name)
		po1.supplier = "_Test Supplier"
		po1.get("items")[0].rate = 100
		po1.get("items")[0].qty = 5
		po1.insert()
		po1.submit()

		pr = make_purchase_receipt(po.name)
		pr = make_purchase_receipt(po1.name, target_doc=pr)
		pr.submit()
		
		bin_qty = frappe.db.get_value("Bin", {"item_code": "_Test Item", "warehouse": "_Test Warehouse - _TC"}, "actual_qty")
		sle = frappe.get_doc('Stock Ledger Entry',{'voucher_no':pr.name})
		self.assertEqual(sle.qty_after_transaction, bin_qty)
		self.assertEqual(sle.warehouse, mr.get("items")[0].warehouse)
		
		#if account setup in company
		if frappe.db.exists('GL Entry',{'account': 'Stock Received But Not Billed - _TC'}):
			gl_temp_credit = frappe.db.get_value('GL Entry',{'voucher_no':pr.name, 'account': 'Stock Received But Not Billed - _TC'},'credit')
			self.assertEqual(gl_temp_credit, 1000)
		
		#if account setup in company
		if frappe.db.exists('GL Entry',{'account': 'Stock In Hand - _TC'}):
			gl_stock_debit = frappe.db.get_value('GL Entry',{'voucher_no':pr.name, 'account': 'Stock In Hand - _TC'},'debit')
			self.assertEqual(gl_stock_debit, 1000)

		#Return PI's
		pr.load_from_db()
		from erpnext.controllers.sales_and_purchase_return import make_return_doc
		return_pi = make_return_doc("Purchase Receipt", pr.name)
		return_pi.items.pop(0)
		return_pi.items[0].received_qty = -5
		return_pi.submit()

		pr.reload()
		#if account setup in company
		if frappe.db.exists('GL Entry',{'account': 'Stock Received But Not Billed - _TC'}):
			gl_temp_credit = frappe.db.get_value('GL Entry',{'voucher_no':pr.name, 'account': 'Stock Received But Not Billed - _TC'},'credit')
			self.assertEqual(gl_temp_credit, 1000)
		
		#if account setup in company
		if frappe.db.exists('GL Entry',{'account': 'Stock In Hand - _TC'}):
			gl_stock_debit = frappe.db.get_value('GL Entry',{'voucher_no':pr.name, 'account': 'Stock In Hand - _TC'},'debit')
			self.assertEqual(gl_stock_debit, 1000)

	def test_create_mr_to_2po_to_2pi_partial_return_TC_SCK_106(self):
		mr = make_material_request()
		
		#partially qty
		po = make_purchase_order(mr.name)
		po.supplier = "_Test Supplier"
		po.get("items")[0].rate = 100
		po.get("items")[0].qty = 5
		po.insert()
		po.submit()

		#remaining qty
		po1 = make_purchase_order(mr.name)
		po1.supplier = "_Test Supplier"
		po1.get("items")[0].rate = 100
		po1.get("items")[0].qty = 5
		po1.insert()
		po1.submit()

		pr = create_purchase_invoice(po.name)
		pr.submit()
		pr1 = create_purchase_invoice(po1.name)
		pr1.submit()
		
		#if account setup in company
		if frappe.db.exists('GL Entry',{'account': 'Stock Received But Not Billed - _TC'}):
			recive_account = frappe.db.get_value("Company",mr.company,"stock_received_but_not_billed")
			gl_temp_credit = frappe.db.get_value('GL Entry',{'voucher_no':pr.name, 'account': recive_account},'debit')
			self.assertEqual(gl_temp_credit, 500)
			gl_temp_credit = frappe.db.get_value('GL Entry',{'voucher_no':pr1.name, 'account': recive_account},'debit')
			self.assertEqual(gl_temp_credit, 500)
		
		#if account setup in company
		if frappe.db.exists('GL Entry',{'account': 'Creditors - _TC'}):
			payable_act = frappe.db.get_value("Company",mr.company,"default_payable_account")
			gl_stock_debit = frappe.db.get_value('GL Entry',{'voucher_no':pr.name, 'account': payable_act},'credit')
			self.assertEqual(gl_stock_debit, 500)
			gl_stock_debit = frappe.db.get_value('GL Entry',{'voucher_no':pr1.name, 'account': payable_act},'credit')
			self.assertEqual(gl_stock_debit, 500)

		#Return PI's
		from erpnext.controllers.sales_and_purchase_return import make_return_doc
		return_pi = make_return_doc("Purchase Invoice", pr.name)
		return_pi.submit()

		pr.reload()

		#if account setup in company
		if frappe.db.exists('GL Entry',{'account': 'Stock Received But Not Billed - _TC'}):
			gl_temp_credit = frappe.db.get_value('GL Entry',{'voucher_no':pr.name, 'account': 'Stock Received But Not Billed - _TC'},'debit')
			self.assertEqual(gl_temp_credit, 500)
			gl_temp_credit = frappe.db.get_value('GL Entry',{'voucher_no':pr1.name, 'account': 'Stock Received But Not Billed - _TC'},'debit')
			self.assertEqual(gl_temp_credit, 500)
		
		#if account setup in company
		if frappe.db.exists('GL Entry',{'account': 'Creditors - _TC'}):
			gl_stock_debit = frappe.db.get_value('GL Entry',{'voucher_no':pr.name, 'account': 'Creditors - _TC'},'credit')
			self.assertEqual(gl_stock_debit, 500)
			gl_stock_debit = frappe.db.get_value('GL Entry',{'voucher_no':pr1.name, 'account': 'Creditors - _TC'},'credit')
			self.assertEqual(gl_stock_debit, 500)

	def test_create_mr_for_purchase_2po_to_1pr_TC_SCK_021(self):
		from erpnext.stock.doctype.purchase_receipt.test_purchase_receipt import get_sl_entries, get_gl_entries

		frappe.db.set_value("Company", "_Test Company", "enable_perpetual_inventory", 1)
		frappe.db.set_value("Company", "_Test Company", "stock_adjustment_account", "Stock Adjustment - _TC")
		frappe.db.set_value(
			"Company", "_Test Company", "stock_received_but_not_billed", "Stock Received But Not Billed - _TC"
		)
		mr = make_material_request(
			material_request_type="Purchase",
			qty=10,
			item_code="_Test Item",
			rate=100,
			do_not_submit=True
		)
		mr.transaction_date = "01-08-2024"
		mr.schedule_date = "02-08-2024"
		mr.save()
		mr.submit()

		po1 = make_purchase_order(mr.name)
		po1.transaction_date = "01-08-2024"
		po1.schedule_date = "02-08-2024"
		po1.supplier = "_Test Supplier"
		po1.items[0].qty = 5
		po1.save()
		po1.submit()

		po2 = make_purchase_order(mr.name)
		po2.transaction_date = "01-08-2024"
		po2.schedule_date = "02-08-2024"
		po2.supplier = "_Test Supplier"
		po2.items[0].qty = 5
		po2.save()
		po2.submit()

		pr = make_purchase_receipt(po1.name)
		pr = make_purchase_receipt(po2.name, target_doc=pr)
		pr.submit()

		stock_in_hand_account = get_inventory_account("_Test Company", "_Test Warehouse - _TC")
		
		# Validate sle
		sl_entries = get_sl_entries("Purchase Receipt", pr.name)
		expected_sle = {"_Test Warehouse - _TC": 5}
		for sle in sl_entries:
			self.assertEqual(expected_sle[sle.warehouse], sle.actual_qty)

		# check gl entries
		gl_entries = get_gl_entries("Purchase Receipt", pr.name)
		expected_values = {
			stock_in_hand_account: [1000.0, 0.0],
			"Stock Received But Not Billed - _TC": [0.0, 1000.0],
		}

		for gle in gl_entries:
			self.assertEqual(expected_values[gle.account][0], gle.debit)
			self.assertEqual(expected_values[gle.account][1], gle.credit)

	def test_fetching_item_from_open_mr_TC_B_096(self):
		#Scenario :Fetching Items from Open Material Requests
		item = create_item("_Test Item")
		supplier = create_supplier(supplier_name="_Test Supplier")
		company = "_Test Company"
		make_company(company)
		company = frappe.get_doc("Company", company) 
		frappe.db.set_value("Item Default", {"parent": item.item_code, "company": company.name}, "default_supplier", supplier.name)
		mr_dict_list = {
				"company" : company.name,
				"purpose":"Purchase",
				"item_code" : item.item_code,
				"warehouse" : create_warehouse("Stores - _TC", company=company.name),
				"qty" : 1,
				"rate" : 100,
			}
		mr = make_material_request(**mr_dict_list)
		po = make_purchase_order_based_on_supplier(source_name=mr.name, args={"supplier":supplier.name})
		po.warehouse = "Stores - _TC"
		po.items[0].rate = 100 if po.items[0].item_code == item.item_code else 0
		po.save()
		po.submit()
		self.assertEqual(po.items[0].material_request, mr.name)
		mr.reload()
		self.assertEqual(mr.status, "Ordered")
		pr = make_test_pr(po.name)
		self.assertEqual(pr.items[0].material_request, mr.name)
		self.assertEqual(pr.items[0].purchase_order, po.name)
		mr.reload()
		self.assertEqual(mr.status, "Received")	

	def test_po_additional_discount_TC_B_079(self):
		# Scenario : MR=> PO => PR => PI [With IGST TAX]
		from erpnext.buying.doctype.purchase_order.test_purchase_order import get_gl_entries, get_sle, get_company_or_supplier
		get_or_create_data = get_company_or_supplier()
		company = get_or_create_data.get("company")
		supplier = get_or_create_data.get("supplier")
		customer = get_or_create_data.get("customer")
		item = make_test_item("_Test Item")

		mr_dict_list = {
				"company" : company,
				"purpose":"Purchase",
				"item_code" : item.item_code,
				"warehouse" : "Stores - TC-5",
				"qty" : 1,
				"rate" : 3000,
				"uom":"Nos",
				"cost_center": "Main - TC-5",
				"customer": customer
			}
		mr = make_material_request(**mr_dict_list)
		self.assertEqual(mr.status, "Pending")

		acc = frappe.new_doc("Account")
		acc.account_name = "Input Tax IGST"
		acc.parent_account = "Tax Assets - TC-5"
		acc.company = company
		account_name = frappe.db.exists("Account", {"account_name" : acc.account_name, "company": company})
		if not account_name:
			account_name = acc.insert()
		doc_po = make_purchase_order(mr.name)
		doc_po.supplier = supplier
		doc_po.append("taxes", {
                    "charge_type": "On Net Total",
                    "account_head": account_name,
                    "rate": 18,
                    "description": "Input GST",
                })
		doc_po.insert()
		doc_po.submit()
		self.assertEqual(doc_po.grand_total, 3540)
		self.assertEqual(doc_po.status, "To Receive and Bill")
		mr.reload()
		self.assertEqual(mr.status, "Ordered")
		args = {
			"mode_of_payment" : "Cash",
			"reference_no" : "For Testing"
		}
		pe = make_payment_entry(doc_po.doctype, doc_po.name, doc_po.grand_total, args)
		doc_po.reload()
		self.assertEqual(doc_po.advance_paid, 3540)
		pe_gl_entries = get_gl_entries(pe.name)
		for gl_entries in pe_gl_entries:
			if gl_entries['account'] == "Creditors - TC-5":
				self.assertEqual(gl_entries['debit'], 3540)
			elif gl_entries['account'] == "Cash - TC-5":
				self.assertEqual(gl_entries['credit'], 3540)

		pr = make_test_pr(doc_po.name)
		self.assertEqual(pr.status, "To Bill")
		pr_sle = get_sle(pr.name)
		self.assertEqual(pr_sle[0]['actual_qty'], 1)
		pr_gl_enties = get_gl_entries(pr.name)
		for gl_entries_pr in pr_gl_enties:
			if gl_entries_pr['account'] == "Stock In Hand - TC-5":
				self.assertEqual(gl_entries_pr['debit'], 3000)
			elif gl_entries_pr['account'] == "Stock Received But Not Billed - TC-5":
				self.assertEqual(gl_entries_pr['credit'], 3000)
		pi = make_test_pi(pr.name, args={"is_paid" : 1, "cash_bank_account" : pe.paid_from,"paid_amount" : 3540})
		pi.reload()
		self.assertEqual(pi.status, "Paid")
		doc_po.reload()
		pr.reload()
		self.assertEqual(doc_po.status, "Completed")
		self.assertEqual(pr.status, "Completed")

	def test_mr_to_pe_flow_TC_B_080(self):
		# Scenario : MR=>PO=> Partial PE=>PR=>PI=>Rm PE (With GST)
		from erpnext.buying.doctype.purchase_order.test_purchase_order import get_gl_entries, get_sle
		supplier = create_supplier(supplier_name="_Test Supplier")
		company = "_Test Company"
		item = create_item("_Test Item")
		make_company(company)
		company = frappe.get_doc("Company", company)
		mr_dict_list = {
				"company" : company.name,
				"purpose":"Purchase",
				"item_code" : item.item_code,
				"warehouse" : create_warehouse("Stores - _TC", company=company.name),
				"qty" : 4,
				"rate" : 3000,
				"uom":"Nos"
			}
		mr = make_material_request(**mr_dict_list)
		self.assertEqual(mr.status, "Pending")
		acc = frappe.new_doc("Account")
		acc.account_name = "Input Tax IGST"
		acc.parent_account = "Tax Assets - _TC"
		acc.company = "_Test Company"
		account_name = frappe.db.exists("Account", {"account_name" : "Input Tax IGST","company": "_Test Company" })
		if not account_name:
			account_name = acc.insert()
		doc_po = make_purchase_order(mr.name)
		doc_po.supplier = supplier.name
		doc_po.append("taxes", {
                    "charge_type": "On Net Total",
                    "account_head": account_name,
                    "rate": 18,
                    "description": "Input GST",
                })
		doc_po.insert()
		doc_po.submit()
		self.assertEqual(doc_po.grand_total, 14160)
		self.assertEqual(doc_po.status, "To Receive and Bill")
		mr.reload()
		self.assertEqual(mr.status, "Ordered")
		args = {
			"mode_of_payment" : "Cash",
			"reference_no" : "For Testing"
		}
		pe = make_payment_entry(doc_po.doctype, doc_po.name, 6000, args)
		doc_po.reload()
		self.assertEqual(doc_po.advance_paid, 6000)
		pe_gl_entries = get_gl_entries(pe.name)
		for gl_entries in pe_gl_entries:
			if gl_entries['account'] == "Cash - _TC":
				self.assertEqual(gl_entries['credit'], 6000)
		pr = make_test_pr(doc_po.name)
		self.assertEqual(pr.status, "To Bill")
		pr_sle = get_sle(pr.name)
		self.assertEqual(pr_sle[0]['actual_qty'], 4)
		pr_gl_enties = get_gl_entries(pr.name)
		for gl_entries_pr in pr_gl_enties:
			if gl_entries_pr['account'] == "Stock In Hand - _TC":
				self.assertEqual(gl_entries_pr['debit'], 12000)
			elif gl_entries_pr['account'] == "Stock Received But Not Billed - _TC":
				self.assertEqual(gl_entries_pr['credit'], 12000)
		pi = make_purchase_invoice(pr.name)
		pi.set_advances()
		for advance in pi.advances:
			advance.allocated_amount = 6000 if advance.reference_name == pe.name else 0
		self.assertEqual(pi.advances[0].allocated_amount, 6000)
		pi.save()
		pi.submit()
		self.assertEqual(pi.status, "Partly Paid")
		self.assertEqual(pi.outstanding_amount, 8160)
		doc_po.reload()
		pr.reload()
		self.assertEqual(doc_po.status, "Completed")
		self.assertEqual(pr.status, "Completed")
		args = {
			"mode_of_payment" : "Cash",
			"reference_no" : "For Testing"
		}
		make_payment_entry(pi.doctype, pi.name, pi.outstanding_amount, args)
		pi.reload()
		self.assertEqual(pi.status, "Paid")

	def test_purchase_flow_TC_B_068(self):
		#Scenario : MR=>PO=>PR=>PI [With Shipping Rule]
		frappe.set_user("Administrator")
		item = make_test_item("Testing-31")
		
		args = {
					"calculate_based_on" : "Fixed",
					"shipping_amount" : 200
				}
		shipping_rule_name = get_shipping_rule_name(args)
		mr_dict_list = {
				"company" : "_Test Company",
				"item_code" : item.item_code,
				"warehouse" : "Stores - _TC",
				"qty" : 4,
				"rate" : 3000,
			}

		doc_mr = make_material_request(**mr_dict_list)
		self.assertEqual(doc_mr.docstatus, 1)

		args = {
			"shipping_rule" :shipping_rule_name
		}
		doc_po = make_test_po(doc_mr.name, args = args)
		self.assertEqual(doc_po.base_total_taxes_and_charges, 200)


		doc_pr = make_test_pr(doc_po.name)
		doc_pi = make_test_pi(doc_pr.name, args = args)

		self.assertEqual(doc_pi.docstatus, 1)
		
		doc_po.reload()
		self.assertEqual(doc_po.status, 'Completed')

	def test_purchase_flow_TC_B_069(self):
		#Scenario: MR=>SQ=>PO=>PR=>PI [With SQ and Shipping Rule]
		frappe.set_user("Administrator")
		item = make_test_item("Testing-31")
		
		args = {
					"calculate_based_on" : "Fixed",
					"shipping_amount" : 200
				}
		shipping_rule_name = get_shipping_rule_name(args)
		mr_dict_list = {
				"company" : "_Test Company",
				"item_code" : item.item_code,
				"warehouse" : "Stores - _TC",
				"qty" : 4,
				"rate" : 3000,
			}

		doc_mr = make_material_request(**mr_dict_list)
		self.assertEqual(doc_mr.docstatus, 1)

		args = {
			"shipping_rule" :shipping_rule_name,
			"supplier" : "_Test Supplier"
		}
		mr_rate = doc_mr.items[0].amount
		doc_sq = make_test_sq(doc_mr.name, rate= mr_rate, type = "Material Request",args = args)
		self.assertEqual(doc_sq.base_total_taxes_and_charges, 200)

		doc_po = make_test_po(doc_sq.name, type="Supplier Quotation")
		self.assertEqual(doc_po.base_total_taxes_and_charges, 200)


		doc_pr = make_test_pr(doc_po.name)
		doc_pi = make_test_pi(doc_pr.name, args = args)

		self.assertEqual(doc_pi.docstatus, 1)
		
		doc_po.reload()
		self.assertEqual(doc_po.status, 'Completed')

	def test_create_mr_to_2po_to_1pi_partial_return_TC_SCK_107(self):
		mr = make_material_request()
		
		#partially qty
		po = make_purchase_order(mr.name)
		po.supplier = "_Test Supplier"
		po.get("items")[0].rate = 100
		po.get("items")[0].qty = 5
		po.insert()
		po.submit()

		#remaining qty
		po1 = make_purchase_order(mr.name)
		po1.supplier = "_Test Supplier"
		po1.get("items")[0].rate = 100
		po1.get("items")[0].qty = 5
		po1.insert()
		po1.submit()

		pr = create_purchase_invoice(po.name)
		pr = create_purchase_invoice(po1.name, target_doc=pr)
		pr.submit()
		
		#if account setup in company
		if frappe.db.exists('GL Entry',{'account': 'Stock Received But Not Billed - _TC'}):
			recive_account = frappe.db.get_value("Company",mr.company,"stock_received_but_not_billed")
			gl_temp_credit = frappe.db.get_value('GL Entry',{'voucher_no':pr.name, 'account': recive_account},'debit')
			self.assertEqual(gl_temp_credit, 1000)
		
		#if account setup in company
		if frappe.db.exists('GL Entry',{'account': 'Creditors - _TC'}):
			payable_act = frappe.db.get_value("Company",mr.company,"default_payable_account")
			gl_stock_debit = frappe.db.get_value('GL Entry',{'voucher_no':pr.name, 'account': payable_act},'credit')
			self.assertEqual(gl_stock_debit, 1000)

		pr.load_from_db()
		from erpnext.controllers.sales_and_purchase_return import make_return_doc
		return_pi = make_return_doc("Purchase Invoice",pr.name)
		return_pi.items = return_pi.items[1:]
		return_pi.submit()
		pr.reload()

		#if account setup in company
		credit_account = frappe.db.get_value("Company",return_pi.company,"stock_received_but_not_billed")
		gl_temp_credit = frappe.db.get_value('GL Entry',{'voucher_no':return_pi.name, 'account': credit_account},'credit')
		self.assertEqual(gl_temp_credit, 500)
		
		debit_account = frappe.db.get_value("Company",return_pi.company,"default_payable_account")
		gl_stock_debit = frappe.db.get_value('GL Entry',{'voucher_no':return_pi.name, 'account': debit_account},'debit')
		self.assertEqual(gl_stock_debit, 500)

	def test_mr_po_pi_serial_TC_SCK_092(self):
		from erpnext.buying.doctype.purchase_order.test_purchase_order import get_or_create_fiscal_year
		from erpnext.accounts.doctype.payment_entry.test_payment_entry import create_customer
		create_company()
		create_customer("_Test Customer")
		get_or_create_fiscal_year("_Test Company MR")
		supplier = create_supplier(supplier_name="_Test Supplier MR")
		if not frappe.db.exists('Supplier', '_Test Supplier'):
			create_supplier(supplier_name="_Test Supplier")
		default_warehouse = frappe.db.get_all('Warehouse',{'company':'_Test Company MR','is_group':0},['name'])[0].name
		warehouse = default_warehouse
		item = item_create("_Test MR")

		mr_dict_list = [{
				"company" : "_Test Company MR",
				"item_code" : item.item_code,
				"warehouse" : warehouse,
				"cost_center" : frappe.db.get_value("Company","_Test Company MR","cost_center"),
				"qty" : 2,
				"uom":"Box",
				"rate" : 100,
			},
		]
		doc_mr = make_material_request(**mr_dict_list[0])
		self.assertEqual(doc_mr.docstatus, 1)

		doc_po = make_test_po(doc_mr.name)
		doc_pi = create_purchase_invoice(doc_po.name)
		doc_pi.update_stock = 1
		doc_pi.has_serial_no = 1
		doc_pi.set_warehouse = warehouse
		doc_pi.items[0].serial_no = "011 - MR\n012 - MR\n"
		doc_pi.submit()

		self.assertEqual(doc_pi.docstatus, 1)
		doc_mr.reload()
		self.assertEqual(doc_mr.status, "Received")

		gl_temp_credit = frappe.db.get_value('GL Entry',{'voucher_no':doc_pi.name, 'account': doc_pi.items[0].expense_account},'debit')
		self.assertEqual(gl_temp_credit, 200)
		
		credit_account = frappe.db.get_value("Company","_Test Company MR","default_payable_account")
		gl_stock_debit = frappe.db.get_value('GL Entry',{'voucher_no':doc_pi.name, 'account': credit_account},'credit')
		self.assertEqual(gl_stock_debit, 200)

		serial_cnt = frappe.db.count('Serial No',{'purchase_document_no':doc_pi.name})
		self.assertEqual(serial_cnt, 2)
		frappe.db.rollback()

	def test_mr_po_2pi_serial_TC_SCK_093(self):
		# MR =>  PO => 2PI
		from erpnext.buying.doctype.purchase_order.test_purchase_order import get_or_create_fiscal_year
		from erpnext.accounts.doctype.payment_entry.test_payment_entry import create_customer
		create_company()
		create_customer("_Test Customer")
		get_or_create_fiscal_year("_Test Company MR")
		if not frappe.db.exists('Supplier', '_Test Supplier'):
			create_supplier(supplier_name="_Test Supplier")
		supplier = create_supplier(supplier_name="_Test Supplier MR")
		default_warehouse = frappe.db.get_all('Warehouse',{'company':'_Test Company MR','is_group':0},['name'])[0].name
		warehouse = default_warehouse
		item = item_create("_Test MR")

		mr_dict_list = [{
				"company" : "_Test Company MR",
				"item_code" : item.item_code,
				"warehouse" : warehouse,
				"cost_center" : frappe.db.get_value("Company","_Test Company MR","cost_center"),
				"qty" : 2,
				"rate" : 100,
				"uom":"Box"
			},
		]

		doc_mr = make_material_request(**mr_dict_list[0])
		self.assertEqual(doc_mr.docstatus, 1)

		doc_po = make_test_po(doc_mr.name)
		doc_pi = create_purchase_invoice(doc_po.name)
		doc_pi.update_stock = 1
		doc_pi.has_serial_no = 1
		doc_pi.set_warehouse = warehouse
		doc_pi.items[0].qty = 1
		doc_pi.items[0].serial_no = "013 - MR"
		doc_pi.submit()

		self.assertEqual(doc_pi.docstatus, 1)
		doc_mr.reload()
		self.assertEqual(doc_mr.status, "Partially Received")

		gl_temp_credit = frappe.db.get_value('GL Entry',{'voucher_no':doc_pi.name, 'account': doc_pi.items[0].expense_account},'debit')
		self.assertEqual(gl_temp_credit, 100)
		
		credit_account = frappe.db.get_value("Company","_Test Company MR","default_payable_account")
		gl_stock_debit = frappe.db.get_value('GL Entry',{'voucher_no':doc_pi.name, 'account': credit_account},'credit')
		self.assertEqual(gl_stock_debit, 100)

		serial_cnt = frappe.db.count('Serial No',{'purchase_document_no':doc_pi.name})
		self.assertEqual(serial_cnt, 1)

		doc_pi1 = create_purchase_invoice(doc_po.name)
		doc_pi1.update_stock = 1
		doc_pi1.has_serial_no = 1
		doc_pi1.set_warehouse = warehouse
		doc_pi1.items[0].qty = 1
		doc_pi1.items[0].serial_no = "014 - MR"
		doc_pi1.submit()

		self.assertEqual(doc_pi1.docstatus, 1)
		doc_mr.reload()
		self.assertEqual(doc_mr.status, "Received")

		gl_temp_credit = frappe.db.get_value('GL Entry',{'voucher_no':doc_pi1.name, 'account': doc_pi.items[0].expense_account},'debit')
		self.assertEqual(gl_temp_credit, 100)
		
		credit_account = frappe.db.get_value("Company","_Test Company MR","default_payable_account")
		gl_stock_debit = frappe.db.get_value('GL Entry',{'voucher_no':doc_pi1.name, 'account': credit_account},'credit')
		self.assertEqual(gl_stock_debit, 100)

		serial_cnt = frappe.db.count('Serial No',{'purchase_document_no':doc_pi1.name})
		self.assertEqual(serial_cnt, 1)
		frappe.db.rollback()

	def test_create_mr_to_2po_to_2pi_TC_SCK_094(self):
		from erpnext.buying.doctype.purchase_order.test_purchase_order import get_or_create_fiscal_year
		from erpnext.accounts.doctype.payment_entry.test_payment_entry import create_customer
		create_company()
		create_customer("_Test Customer")
		get_or_create_fiscal_year("_Test Company MR")
		supplier = create_supplier(supplier_name="_Test Supplier MR")
		if not any(row.company == "_Test Company MR" for row in supplier.companies):
			supplier.append("companies", {
				"company": "_Test Company MR",
			})
		supplier.submit()
		default_warehouse = frappe.db.get_all('Warehouse',{'company':'_Test Company MR','is_group':0},['name'])[0].name
		warehouse = default_warehouse
		item = item_create("_Test MR")
		cost_center = frappe.db.get_value("Company","_Test Company MR","cost_center")

		mr = make_material_request(company="_Test Company MR",qty=2,supplier=supplier,warehouse=warehouse,item_code=item.item_code,cost_center=cost_center,uom= 'Box')
	
		#partially qty
		po = make_purchase_order(mr.name)
		po.supplier = supplier
		po.get("items")[0].item_code = item.item_code
		po.get("items")[0].rate = 100
		po.get("items")[0].qty = 1
		po.insert()
		po.submit()

		#remaining qty
		po1 = make_purchase_order(mr.name)
		po1.supplier = supplier
		po1.get("items")[0].rate = 100
		po1.get("items")[0].qty = 1
		po1.insert()
		po1.submit()

		pr = create_purchase_invoice(po.name)
		pr.update_stock = 1
		pr.set_warehouse = warehouse
		pr.items[0].qty = 1
		pr.items[0].serial_no = "01 - MR"
		pr.submit()

		pr1 = create_purchase_invoice(po1.name)
		pr1.update_stock = 1
		pr1.set_warehouse = warehouse
		pr1.items[0].qty = 1
		pr1.items[0].serial_no = "013 - MR"
		pr1.submit()

		gl_temp_credit = frappe.db.get_value('GL Entry',{'voucher_no':pr.name, 'account': pr.items[0].expense_account},'debit')
		self.assertEqual(gl_temp_credit, 100)
		gl_temp_credit = frappe.db.get_value('GL Entry',{'voucher_no':pr1.name, 'account': pr.items[0].expense_account},'debit')
		self.assertEqual(gl_temp_credit, 100)

		#if account setup in company
		if frappe.db.exists('GL Entry',{'account': 'Creditors - _TC'}):
			payable_act = frappe.db.get_value("Company",mr.company,"default_payable_account")
			gl_stock_debit = frappe.db.get_value('GL Entry',{'voucher_no':pr.name, 'account': payable_act},'credit')
			self.assertEqual(gl_stock_debit, 100)
			gl_stock_debit = frappe.db.get_value('GL Entry',{'voucher_no':pr1.name, 'account': payable_act},'credit')
			self.assertEqual(gl_stock_debit, 100)

		serial_cnt = frappe.db.count('Serial No',{'purchase_document_no':pr.name})
		self.assertEqual(serial_cnt, 1)
		serial_cnt = frappe.db.count('Serial No',{'purchase_document_no':pr1.name})
		self.assertEqual(serial_cnt, 1)
		frappe.db.rollback()

	def test_create_material_req_to_2po_to_pi_TC_SCK_095(self):
		qty = 10
		rate = 100
		mr = make_material_request(
			qty=qty,
			material_request_type="Purchase",
   		)
		self.assertEqual(mr.docstatus, 1)

		po1 = make_purchase_order(mr.name)
		po1.supplier = "_Test Supplier"
		po1.items[0].qty = 5
		po1.items[0].rate = rate
		po1.currency ="INR"
		po1.insert()
		po1.submit()
		self.assertEqual(po1.docstatus, 1)

		po2 = make_purchase_order(mr.name)
		po2.supplier = "_Test Supplier"
		po2.items[0].qty = 5
		po2.items[0].rate = rate
		po2.currency ="INR"
		po2.insert()
		po2.submit()
		self.assertEqual(po2.docstatus, 1)

		pi = create_purchase_invoice(po1.name)
		pi = create_purchase_invoice(po2.name, target_doc=pi)
		pi.currency ="INR"
		pi.update_stock = 1
		pi.insert()
		pi.submit()
		self.assertEqual(pi.docstatus, 1)
		
		sle_entries = frappe.get_all("Stock Ledger Entry", filters={"voucher_no": pi.name})
		self.assertEqual(len(sle_entries), 2)

		stock_in_hand_debit = frappe.db.get_value('GL Entry',{'voucher_no':pi.name, 'account': pi.items[0].expense_account},'debit')
		self.assertEqual(stock_in_hand_debit, 1000)

		#if account setup in company
		if frappe.db.exists('GL Entry',{'account': 'Creditors - _CM'}):
			payable_act = frappe.db.get_value("Company",mr.company,"default_payable_account")
			creditors_credit = frappe.db.get_value('GL Entry',{'voucher_no':pi.name, 'account': payable_act},'credit')
			self.assertEqual(creditors_credit, 1000)

	def test_create_material_req_to_2po_to_pi_serial_TC_SCK_096(self):
		create_company()

		supplier = create_supplier(supplier_name="_Test Supplier MR")
		warehouse = create_warehouse("_Test warehouse PO", company="_Test Company MR")
		cost_center = frappe.db.get_value("Company","_Test Company MR","cost_center")
		item = item_create("Noise Smart watch")
		qty = 2
		rate = 10000

		mr = make_material_request(
			company="_Test Company MR",
			qty=qty,
			supplier=supplier,
			warehouse=warehouse,
			item_code=item.item_code,
			material_request_type="Purchase",
			cost_center=cost_center)
		self.assertEqual(mr.docstatus, 1)

		po1 = make_purchase_order(mr.name)
		po1.supplier = "_Test Supplier"
		po1.items[0].qty = 1
		po1.items[0].rate = rate
		po1.currency ="INR"
		po1.insert()
		po1.submit()
		self.assertEqual(po1.docstatus, 1)

		po2 = make_purchase_order(mr.name)
		po2.supplier = "_Test Supplier"
		po2.items[0].qty = 1
		po2.items[0].rate = rate
		po2.currency ="INR"
		po2.insert()
		po2.submit()
		self.assertEqual(po2.docstatus, 1)

		pi = create_purchase_invoice(po1.name)
		pi = create_purchase_invoice(po2.name, target_doc=pi)
		pi.set_warehouse = warehouse
		pi.update_stock = 1
		pi.items[0].serial_no = "SN-001"
		pi.items[1].serial_no = "SN-002"
		pi.currency ="INR"
		pi.insert()
		pi.submit()
		self.assertEqual(pi.docstatus, 1)

		sle_entries = frappe.get_all("Stock Ledger Entry", filters={"voucher_no": pi.name})
		self.assertEqual(len(sle_entries), 2)
		for sle in sle_entries:
			sle = frappe.db.get_value('Stock Ledger Entry',sle.name,["warehouse", 'actual_qty', 'valuation_rate'],as_dict=1)
			self.assertEqual(sle.warehouse, warehouse)
			self.assertEqual(sle.actual_qty, 1)
			self.assertEqual(sle.valuation_rate, rate)

		serial_nos = frappe.get_all("Serial No", filters={"purchase_document_no": pi.name})
		self.assertEqual(len(serial_nos), qty)

		pi.cancel()
		sle_entries = frappe.get_all("Stock Ledger Entry", filters={"voucher_no": pi.name,"is_cancelled": 0})
		self.assertEqual(len(sle_entries), 0)
		serial_nos = frappe.get_all("Serial No", filters={"purchase_document_no": pi.name,'status': 'Active'})
		self.assertEqual(len(serial_nos), 0)

	def test_mr_po_2pi_serial_cancel_TC_SCK_097(self):
		from erpnext.buying.doctype.purchase_order.test_purchase_order import get_or_create_fiscal_year
		from erpnext.accounts.doctype.payment_entry.test_payment_entry import create_customer
		create_company()
		create_customer("_Test Customer")
		get_or_create_fiscal_year("_Test Company MR")
		if not frappe.db.exists('Supplier', '_Test Supplier'):
			create_supplier(supplier_name="_Test Supplier")
		supplier = create_supplier(supplier_name="_Test Supplier MR")
		default_warehouse = frappe.db.get_all('Warehouse',{'company':'_Test Company MR','is_group':0},['name'])[0].name
		warehouse = default_warehouse

		item = item_create("_Test MR")

		mr_dict_list = [{
				"company" : "_Test Company MR",
				"item_code" : item.item_code,
				"warehouse" : warehouse,
				"cost_center" : frappe.db.get_value("Company","_Test Company MR","cost_center"),
				"qty" : 2,
				"rate" : 100,
				"uom":"Box"
			},
		]

		doc_mr = make_material_request(**mr_dict_list[0])
		self.assertEqual(doc_mr.docstatus, 1)

		doc_po = make_test_po(doc_mr.name)
		doc_pi = create_purchase_invoice(doc_po.name)
		doc_pi.update_stock = 1
		doc_pi.set_warehouse = warehouse
		doc_pi.items[0].qty = 1
		doc_pi.items[0].serial_no = "013 - MR"
		doc_pi.submit()

		self.assertEqual(doc_pi.docstatus, 1)
		doc_mr.reload()
		self.assertEqual(doc_mr.status, "Partially Received")

		gl_temp_credit = frappe.db.get_value('GL Entry',{'voucher_no':doc_pi.name, 'account': doc_pi.items[0].expense_account},'debit')
		self.assertEqual(gl_temp_credit, 100)
		
		credit_account = frappe.db.get_value("Company","_Test Company MR","default_payable_account")
		gl_stock_debit = frappe.db.get_value('GL Entry',{'voucher_no':doc_pi.name, 'account': credit_account},'credit')
		self.assertEqual(gl_stock_debit, 100)

		serial_cnt = frappe.db.count('Serial No',{'purchase_document_no':doc_pi.name})
		self.assertEqual(serial_cnt, 1)

		doc_pi1 = create_purchase_invoice(doc_po.name)
		doc_pi1.update_stock = 1
		doc_pi1.set_warehouse = warehouse
		doc_pi1.items[0].qty = 1
		doc_pi1.items[0].serial_no = "014 - MR"
		doc_pi1.submit()

		self.assertEqual(doc_pi1.docstatus, 1)
		doc_mr.reload()
		self.assertEqual(doc_mr.status, "Received")

		gl_temp_credit = frappe.db.get_value('GL Entry',{'voucher_no':doc_pi1.name, 'account': doc_pi.items[0].expense_account},'debit')
		self.assertEqual(gl_temp_credit, 100)
		
		credit_account = frappe.db.get_value("Company","_Test Company MR","default_payable_account")
		gl_stock_debit = frappe.db.get_value('GL Entry',{'voucher_no':doc_pi1.name, 'account': credit_account},'credit')
		self.assertEqual(gl_stock_debit, 100)

		serial_cnt = frappe.db.count('Serial No',{'purchase_document_no':doc_pi1.name})
		self.assertEqual(serial_cnt, 1)

		#cancel PI's
		doc_pi.reload()
		doc_pi.cancel()
		doc_pi.reload()
		self.assertEqual(doc_pi.status, "Cancelled")

		gl_temp_credit = frappe.db.get_value('GL Entry',{'voucher_no':doc_pi.name, 'account': doc_pi.items[0].expense_account},'credit')
		self.assertEqual(gl_temp_credit, 100)
		
		credit_account = frappe.db.get_value("Company","_Test Company MR","default_payable_account")
		gl_stock_debit = frappe.db.get_value('GL Entry',{'voucher_no':doc_pi.name, 'account':credit_account},'debit')
		self.assertEqual(gl_stock_debit, 100)

		doc_pi1.reload()
		doc_pi1.cancel()
		doc_pi1.reload()
		self.assertEqual(doc_pi1.status, "Cancelled")

		gl_temp_credit = frappe.db.get_value('GL Entry',{'voucher_no':doc_pi1.name, 'account': doc_pi.items[0].expense_account},'credit')
		self.assertEqual(gl_temp_credit, 100)
		gl_stock_debit = frappe.db.get_value('GL Entry',{'voucher_no':doc_pi1.name, 'account': credit_account},'debit')
		self.assertEqual(gl_stock_debit, 100)
		frappe.db.rollback()

	def test_mr_to_2po_to_2pi_serial_cancel_TC_SCK_098(self):
		from erpnext.buying.doctype.purchase_order.test_purchase_order import get_or_create_fiscal_year
		from erpnext.accounts.doctype.payment_entry.test_payment_entry import create_customer
		create_company()
		create_customer("_Test Customer")
		
		get_or_create_fiscal_year("_Test Company MR")
		supplier = create_supplier(supplier_name="_Test Supplier MR")
		if not any(row.company == "_Test Company MR" for row in supplier.companies):
			supplier.append("companies", {
				"company": "_Test Company MR",
			})
		supplier.submit()
		default_warehouse = frappe.db.get_all('Warehouse',{'company':'_Test Company MR','is_group':0},['name'])[0].name
		warehouse = default_warehouse
		item = item_create("_Test MR")
		cost_center = frappe.db.get_value("Company","_Test Company MR","cost_center")

		mr = make_material_request(company="_Test Company MR",qty=2,supplier=supplier,warehouse=warehouse,item_code=item.item_code,cost_center=cost_center,uom = "Box")
	
		#partially qty
		po = make_purchase_order(mr.name)
		po.supplier = supplier
		po.get("items")[0].item_code = item.item_code
		po.get("items")[0].rate = 100
		po.get("items")[0].qty = 1
		po.insert()
		po.submit()

		#remaining qty
		po1 = make_purchase_order(mr.name)
		po1.supplier = supplier
		po1.get("items")[0].rate = 100
		po1.get("items")[0].qty = 1
		po1.insert()
		po1.submit()

		pi = create_purchase_invoice(po.name)
		pi.update_stock = 1
		pi.set_warehouse = warehouse
		pi.items[0].qty = 1
		pi.items[0].serial_no = "01 - MR"
		pi.submit()

		pi1 = create_purchase_invoice(po1.name)
		pi1.update_stock = 1
		pi1.set_warehouse = warehouse
		pi1.items[0].qty = 1
		pi1.items[0].serial_no = "013 - MR"
		pi1.submit()

		gl_temp_credit = frappe.db.get_value('GL Entry',{'voucher_no':pi.name, 'account': pi.items[0].expense_account},'debit')
		self.assertEqual(gl_temp_credit, 100)
		gl_temp_credit = frappe.db.get_value('GL Entry',{'voucher_no':pi1.name, 'account': pi1.items[0].expense_account},'debit')
		self.assertEqual(gl_temp_credit, 100)

		#if account setup in company
		if frappe.db.exists('GL Entry',{'account': 'Creditors - _TC'}):
			payable_act = frappe.db.get_value("Company",mr.company,"default_payable_account")
			gl_stock_debit = frappe.db.get_value('GL Entry',{'voucher_no':pi.name, 'account': payable_act},'credit')
			self.assertEqual(gl_stock_debit, 100)
			gl_stock_debit = frappe.db.get_value('GL Entry',{'voucher_no':pi1.name, 'account': payable_act},'credit')
			self.assertEqual(gl_stock_debit, 100)

		serial_cnt = frappe.db.count('Serial No',{'purchase_document_no':pi.name})
		self.assertEqual(serial_cnt, 1)
		serial_cnt = frappe.db.count('Serial No',{'purchase_document_no':pi1.name})
		self.assertEqual(serial_cnt, 1)

		#cancel PI's
		pi.reload()
		pi.cancel()
		pi.reload()
		self.assertEqual(pi.status, "Cancelled")

		gl_temp_credit = frappe.db.get_value('GL Entry',{'voucher_no':pi.name, 'account': pi.items[0].expense_account},'credit')
		self.assertEqual(gl_temp_credit, 100)
		
		credit_account = frappe.db.get_value("Company","_Test Company MR","default_payable_account")
		gl_stock_debit = frappe.db.get_value('GL Entry',{'voucher_no':pi.name, 'account':credit_account},'debit')
		self.assertEqual(gl_stock_debit, 100)

		pi1.reload()
		pi1.cancel()
		pi1.reload()
		self.assertEqual(pi1.status, "Cancelled")

		gl_temp_credit = frappe.db.get_value('GL Entry',{'voucher_no':pi1.name, 'account': pi1.items[0].expense_account},'credit')
		self.assertEqual(gl_temp_credit, 100)
		gl_stock_debit = frappe.db.get_value('GL Entry',{'voucher_no':pi1.name, 'account': credit_account},'debit')
		self.assertEqual(gl_stock_debit, 100)
		frappe.db.rollback()

	def test_create_mr_to_2po_to_1pi_serial_cancel_TC_SCK_099(self):
		from erpnext.buying.doctype.purchase_order.test_purchase_order import get_or_create_fiscal_year
		from erpnext.accounts.doctype.payment_entry.test_payment_entry import create_customer
		create_company()
		create_customer("_Test Customer")
		get_or_create_fiscal_year("_Test Company MR")
		supplier = create_supplier(supplier_name="_Test Supplier MR")
		default_warehouse = frappe.db.get_all('Warehouse',{'company':'_Test Company MR','is_group':0},['name'])[0].name
		warehouse = default_warehouse
		item = item_create("_Test MR")
		cost_center = frappe.db.get_value("Company","_Test Company MR","cost_center")

		mr = make_material_request(company="_Test Company MR",qty=2,supplier=supplier,warehouse=warehouse,item_code=item.item_code,cost_center=cost_center,uom = "Box")
	
		#partially qty
		po = make_purchase_order(mr.name)
		po.supplier = supplier
		po.get("items")[0].item_code = item.item_code
		po.get("items")[0].rate = 100
		po.get("items")[0].qty = 1
		po.currency ="INR"
		po.insert()
		po.submit()

		#remaining qty
		po1 = make_purchase_order(mr.name)
		po1.supplier = supplier
		po1.get("items")[0].rate = 100
		po1.get("items")[0].qty = 1
		po1.currency ="INR"
		po1.insert()
		po1.submit()

		pi = create_purchase_invoice(po.name)
		pi = create_purchase_invoice(po1.name, target_doc=pi)
		pi.update_stock = 1
		pi.has_serial_no = 1
		pi.set_warehouse = warehouse
		pi.items[0].serial_no = "011 - MR"
		pi.items[1].serial_no = "012 - MR"
		pi.submit()
		
		gl_temp_credit = frappe.db.get_value('GL Entry',{'voucher_no':pi.name, 'account': pi.items[0].expense_account},'debit')
		self.assertEqual(gl_temp_credit, 200)
		
		payable_act = frappe.db.get_value("Company",mr.company,"default_payable_account")
		gl_stock_debit = frappe.db.get_value('GL Entry',{'voucher_no':pi.name, 'account': payable_act},'credit')
		self.assertEqual(gl_stock_debit, 200)

		serial_cnt = frappe.db.count('Serial No',{'purchase_document_no':pi.name})
		self.assertEqual(serial_cnt, 2)

		pi.reload()
		pi.cancel()
		pi.reload()
		gl_temp_credit = frappe.db.get_value('GL Entry',{'voucher_no':pi.name, 'account': pi.items[0].expense_account},'credit')
		self.assertEqual(gl_temp_credit, 200)
		
		payable_act = frappe.db.get_value("Company",mr.company,"default_payable_account")
		gl_stock_debit = frappe.db.get_value('GL Entry',{'voucher_no':pi.name, 'account': payable_act},'debit')
		self.assertEqual(gl_stock_debit, 200)

	def test_mr_po_pi_serial_return_TC_SCK_108(self):
		from erpnext.buying.doctype.purchase_order.test_purchase_order import get_or_create_fiscal_year
		from erpnext.accounts.doctype.payment_entry.test_payment_entry import create_customer
		create_company()
		create_customer("_Test Customer")
		get_or_create_fiscal_year("_Test Company MR")
		supplier = create_supplier(supplier_name="_Test Supplier MR")
		if not frappe.db.exists('Supplier', '_Test Supplier'):
			create_supplier(supplier_name="_Test Supplier")
		default_warehouse = frappe.db.get_all('Warehouse',{'company':'_Test Company MR','is_group':0},['name'])[0].name
		warehouse = default_warehouse
		item = item_create("_Test MR")

		mr_dict_list = [{
				"company" : "_Test Company MR",
				"item_code" : item.item_code,
				"warehouse" : warehouse,
				"cost_center" : frappe.db.get_value("Company","_Test Company MR","cost_center"),
				"qty" : 2,
				"uom":"Box",
				"rate" : 100,
			},
		]
		doc_mr = make_material_request(**mr_dict_list[0])
		self.assertEqual(doc_mr.docstatus, 1)

		doc_po = make_test_po(doc_mr.name)
		doc_pi = create_purchase_invoice(doc_po.name)
		doc_pi.update_stock = 1
		doc_pi.has_serial_no = 1
		doc_pi.set_warehouse = warehouse
		doc_pi.items[0].serial_no = "011 - MR\n012 - MR\n"
		doc_pi.submit()

		self.assertEqual(doc_pi.docstatus, 1)
		doc_mr.reload()
		self.assertEqual(doc_mr.status, "Received")

		gl_temp_credit = frappe.db.get_value('GL Entry',{'voucher_no':doc_pi.name, 'account': doc_pi.items[0].expense_account},'debit')
		self.assertEqual(gl_temp_credit, 200)
		
		credit_account = frappe.db.get_value("Company","_Test Company MR","default_payable_account")
		gl_stock_debit = frappe.db.get_value('GL Entry',{'voucher_no':doc_pi.name, 'account': credit_account},'credit')
		self.assertEqual(gl_stock_debit, 200)

		serial_cnt = frappe.db.count('Serial No',{'purchase_document_no':doc_pi.name})
		self.assertEqual(serial_cnt, 2)

		doc_pi.load_from_db()
		from erpnext.controllers.sales_and_purchase_return import make_return_doc
		return_pi = make_return_doc("Purchase Invoice", doc_pi.name)
		return_pi.submit()

		gl_temp_credit = frappe.db.get_value('GL Entry',{'voucher_no':return_pi.name, 'account': return_pi.items[0].expense_account},'credit')
		self.assertEqual(gl_temp_credit, 200)
		
		payable_act = frappe.db.get_value("Company",doc_pi.company,"default_payable_account")
		gl_stock_debit = frappe.db.get_value('GL Entry',{'voucher_no':return_pi.name, 'account': payable_act},'debit')
		self.assertEqual(gl_stock_debit, 200)
		frappe.db.rollback()

	def test_mr_po_2pi_serial_return_TC_SCK_109(self):
		from erpnext.buying.doctype.purchase_order.test_purchase_order import get_or_create_fiscal_year
		from erpnext.accounts.doctype.payment_entry.test_payment_entry import create_customer
		create_company()
		create_customer("_Test Customer")
		get_or_create_fiscal_year("_Test Company MR")
		supplier = create_supplier(supplier_name="_Test Supplier MR")
		if not frappe.db.exists('Supplier', '_Test Supplier'):
			create_supplier(supplier_name="_Test Supplier")
		default_warehouse = frappe.db.get_all('Warehouse',{'company':'_Test Company MR','is_group':0},['name'])[0].name
		warehouse = default_warehouse
		item = item_create("_Test MR")

		mr_dict_list = [{
				"company" : "_Test Company MR",
				"item_code" : item.item_code,
				"warehouse" : warehouse,
				"cost_center" : frappe.db.get_value("Company","_Test Company MR","cost_center"),
				"qty" : 2,
				"uom":"Box",
				"rate" : 100,
			},
		]

		doc_mr = make_material_request(**mr_dict_list[0])
		self.assertEqual(doc_mr.docstatus, 1)

		doc_po = make_test_po(doc_mr.name)
		doc_pi = create_purchase_invoice(doc_po.name)
		doc_pi.update_stock = 1
		doc_pi.has_serial_no = 1
		doc_pi.set_warehouse = warehouse
		doc_pi.items[0].qty = 1
		doc_pi.items[0].serial_no = "013 - MR"
		doc_pi.submit()

		self.assertEqual(doc_pi.docstatus, 1)
		doc_mr.reload()
		self.assertEqual(doc_mr.status, "Partially Received")

		gl_temp_credit = frappe.db.get_value('GL Entry',{'voucher_no':doc_pi.name, 'account': doc_pi.items[0].expense_account},'debit')
		self.assertEqual(gl_temp_credit, 100)
		
		credit_account = frappe.db.get_value("Company","_Test Company MR","default_payable_account")
		gl_stock_debit = frappe.db.get_value('GL Entry',{'voucher_no':doc_pi.name, 'account': credit_account},'credit')
		self.assertEqual(gl_stock_debit, 100)

		serial_cnt = frappe.db.count('Serial No',{'purchase_document_no':doc_pi.name})
		self.assertEqual(serial_cnt, 1)

		doc_pi1 = create_purchase_invoice(doc_po.name)
		doc_pi1.update_stock = 1
		doc_pi1.has_serial_no = 1
		doc_pi1.set_warehouse = warehouse
		doc_pi1.items[0].qty = 1
		doc_pi1.items[0].serial_no = "014 - MR"
		doc_pi1.submit()

		self.assertEqual(doc_pi1.docstatus, 1)
		doc_mr.reload()
		self.assertEqual(doc_mr.status, "Received")

		gl_temp_credit = frappe.db.get_value('GL Entry',{'voucher_no':doc_pi1.name, 'account': doc_pi.items[0].expense_account},'debit')
		self.assertEqual(gl_temp_credit, 100)
		
		credit_account = frappe.db.get_value("Company","_Test Company MR","default_payable_account")
		gl_stock_debit = frappe.db.get_value('GL Entry',{'voucher_no':doc_pi1.name, 'account': credit_account},'credit')
		self.assertEqual(gl_stock_debit, 100)

		serial_cnt = frappe.db.count('Serial No',{'purchase_document_no':doc_pi1.name})
		self.assertEqual(serial_cnt, 1)

		doc_pi.load_from_db()
		from erpnext.controllers.sales_and_purchase_return import make_return_doc
		return_pi = make_return_doc("Purchase Invoice", doc_pi.name)
		return_pi.submit()

		gl_temp_credit = frappe.db.get_value('GL Entry',{'voucher_no':return_pi.name, 'account': return_pi.items[0].expense_account},'credit')
		self.assertEqual(gl_temp_credit, 100)
		
		payable_act = frappe.db.get_value("Company",doc_pi.company,"default_payable_account")
		gl_stock_debit = frappe.db.get_value('GL Entry',{'voucher_no':return_pi.name, 'account': payable_act},'debit')
		self.assertEqual(gl_stock_debit, 100)

		doc_pi1.load_from_db()
		from erpnext.controllers.sales_and_purchase_return import make_return_doc
		return_pi1 = make_return_doc("Purchase Invoice", doc_pi1.name)
		return_pi1.submit()

		gl_temp_credit = frappe.db.get_value('GL Entry',{'voucher_no':return_pi1.name, 'account': return_pi1.items[0].expense_account},'credit')
		self.assertEqual(gl_temp_credit, 100)
		
		payable_act = frappe.db.get_value("Company",doc_pi1.company,"default_payable_account")
		gl_stock_debit = frappe.db.get_value('GL Entry',{'voucher_no':return_pi1.name, 'account': payable_act},'debit')
		self.assertEqual(gl_stock_debit, 100)
		frappe.db.rollback()

	def test_mr_to_2po_to_2pi_serial_return_TC_SCK_110(self):
		from erpnext.buying.doctype.purchase_order.test_purchase_order import get_or_create_fiscal_year
		from erpnext.accounts.doctype.payment_entry.test_payment_entry import create_customer
		create_company()
		create_customer("_Test Customer")
		
		get_or_create_fiscal_year("_Test Company MR")
		supplier = create_supplier(supplier_name="_Test Supplier MR")
		if not any(row.company == "_Test Company MR" for row in supplier.companies):
			supplier.append("companies", {
				"company": "_Test Company MR",
			})
		supplier.submit()
		
		
		default_warehouse = frappe.db.get_all('Warehouse',{'company':'_Test Company MR','is_group':0},['name'])[0].name
		warehouse = default_warehouse
		item = item_create("_Test MR")
		cost_center = frappe.db.get_value("Company","_Test Company MR","cost_center")

		mr = make_material_request(company="_Test Company MR",qty=2,supplier=supplier,warehouse=warehouse,item_code=item.item_code,cost_center=cost_center,uom = 'Box')
	
		#partially qty
		po = make_purchase_order(mr.name)
		po.supplier = supplier
		po.get("items")[0].item_code = item.item_code
		po.get("items")[0].rate = 100
		po.get("items")[0].qty = 1
		po.insert()
		po.submit()

		#remaining qty
		po1 = make_purchase_order(mr.name)
		po1.supplier = supplier
		po1.get("items")[0].rate = 100
		po1.get("items")[0].qty = 1
		po1.insert()
		po1.submit()

		pi = create_purchase_invoice(po.name)
		pi.update_stock = 1
		pi.set_warehouse = warehouse
		pi.items[0].qty = 1
		pi.items[0].serial_no = "01 - MR"
		pi.submit()

		pi1 = create_purchase_invoice(po1.name)
		pi1.update_stock = 1
		pi1.set_warehouse = warehouse
		pi1.items[0].qty = 1
		pi1.items[0].serial_no = "013 - MR"
		pi1.submit()

		gl_temp_credit = frappe.db.get_value('GL Entry',{'voucher_no':pi.name, 'account': pi.items[0].expense_account},'debit')
		self.assertEqual(gl_temp_credit, 100)
		gl_temp_credit = frappe.db.get_value('GL Entry',{'voucher_no':pi1.name, 'account': pi1.items[0].expense_account},'debit')
		self.assertEqual(gl_temp_credit, 100)

		#if account setup in company
		if frappe.db.exists('GL Entry',{'account': 'Creditors - _TC'}):
			payable_act = frappe.db.get_value("Company",mr.company,"default_payable_account")
			gl_stock_debit = frappe.db.get_value('GL Entry',{'voucher_no':pi.name, 'account': payable_act},'credit')
			self.assertEqual(gl_stock_debit, 100)
			gl_stock_debit = frappe.db.get_value('GL Entry',{'voucher_no':pi1.name, 'account': payable_act},'credit')
			self.assertEqual(gl_stock_debit, 100)

		serial_cnt = frappe.db.count('Serial No',{'purchase_document_no':pi.name})
		self.assertEqual(serial_cnt, 1)
		serial_cnt = frappe.db.count('Serial No',{'purchase_document_no':pi1.name})
		self.assertEqual(serial_cnt, 1)

		pi.load_from_db()
		from erpnext.controllers.sales_and_purchase_return import make_return_doc
		return_pi = make_return_doc("Purchase Invoice", pi.name)
		return_pi.submit()

		gl_temp_credit = frappe.db.get_value('GL Entry',{'voucher_no':return_pi.name, 'account': return_pi.items[0].expense_account},'credit')
		self.assertEqual(gl_temp_credit, 100)
		
		payable_act = frappe.db.get_value("Company",pi.company,"default_payable_account")
		gl_stock_debit = frappe.db.get_value('GL Entry',{'voucher_no':return_pi.name, 'account': payable_act},'debit')
		self.assertEqual(gl_stock_debit, 100)

		pi1.load_from_db()
		from erpnext.controllers.sales_and_purchase_return import make_return_doc
		return_pi1 = make_return_doc("Purchase Invoice", pi1.name)
		return_pi1.submit()

		gl_temp_credit = frappe.db.get_value('GL Entry',{'voucher_no':return_pi1.name, 'account': return_pi1.items[0].expense_account},'credit')
		self.assertEqual(gl_temp_credit, 100)
		
		payable_act = frappe.db.get_value("Company",pi1.company,"default_payable_account")
		gl_stock_debit = frappe.db.get_value('GL Entry',{'voucher_no':return_pi1.name, 'account': payable_act},'debit')
		self.assertEqual(gl_stock_debit, 100)
		frappe.db.rollback()

	def test_create_mr_to_2po_to_1pi_serial_return_TC_SCK_111(self):
		from erpnext.buying.doctype.purchase_order.test_purchase_order import get_or_create_fiscal_year
		from erpnext.accounts.doctype.payment_entry.test_payment_entry import create_customer
		create_company()
		create_customer("_Test Customer")
		get_or_create_fiscal_year("_Test Company MR")
		supplier = create_supplier(supplier_name="_Test Supplier MR")
		default_warehouse = frappe.db.get_all('Warehouse',{'company':'_Test Company MR','is_group':0},['name'])[0].name
		warehouse = default_warehouse
		item = item_create("_Test MR")
		cost_center = frappe.db.get_value("Company","_Test Company MR","cost_center")

		mr = make_material_request(company="_Test Company MR",qty=2,supplier=supplier,warehouse=warehouse,item_code=item.item_code,cost_center=cost_center,uom = "Box")
	
		#partially qty
		po = make_purchase_order(mr.name)
		po.supplier = supplier
		po.get("items")[0].item_code = item.item_code
		po.get("items")[0].rate = 100
		po.get("items")[0].qty = 1
		po.currency ="INR"
		po.insert()
		po.submit()

		#remaining qty
		po1 = make_purchase_order(mr.name)
		po1.supplier = supplier
		po1.get("items")[0].rate = 100
		po1.get("items")[0].qty = 1
		po1.currency ="INR"
		po1.insert()
		po1.submit()

		pi = create_purchase_invoice(po.name)
		pi = create_purchase_invoice(po1.name, target_doc=pi)
		pi.update_stock = 1
		pi.has_serial_no = 1
		pi.set_warehouse = warehouse
		pi.items[0].serial_no = "011 - MR"
		pi.items[1].serial_no = "012 - MR"
		pi.submit()
		
		gl_temp_credit = frappe.db.get_value('GL Entry',{'voucher_no':pi.name, 'account': pi.items[0].expense_account},'debit')
		self.assertEqual(gl_temp_credit, 200)
		
		payable_act = frappe.db.get_value("Company",mr.company,"default_payable_account")
		gl_stock_debit = frappe.db.get_value('GL Entry',{'voucher_no':pi.name, 'account': payable_act},'credit')
		self.assertEqual(gl_stock_debit, 200)

		serial_cnt = frappe.db.count('Serial No',{'purchase_document_no':pi.name})
		self.assertEqual(serial_cnt, 2)

		pi.load_from_db()
		from erpnext.controllers.sales_and_purchase_return import make_return_doc
		return_pi = make_return_doc("Purchase Invoice", pi.name)
		return_pi.submit()

		gl_temp_credit = frappe.db.get_value('GL Entry',{'voucher_no':return_pi.name, 'account': return_pi.items[0].expense_account},'credit')
		self.assertEqual(gl_temp_credit, 200)
		
		payable_act = frappe.db.get_value("Company",pi.company,"default_payable_account")
		gl_stock_debit = frappe.db.get_value('GL Entry',{'voucher_no':return_pi.name, 'account': payable_act},'debit')
		self.assertEqual(gl_stock_debit, 200)

	def test_mr_po_pi_serial_partial_return_TC_SCK_112(self):
		from erpnext.buying.doctype.purchase_order.test_purchase_order import get_or_create_fiscal_year
		from erpnext.accounts.doctype.payment_entry.test_payment_entry import create_customer
		create_company()
		create_customer("_Test Customer")
		get_or_create_fiscal_year("_Test Company MR")
		supplier = create_supplier(supplier_name="_Test Supplier MR")
		if not frappe.db.exists('Supplier', '_Test Supplier'):
			create_supplier(supplier_name="_Test Supplier")
		default_warehouse = frappe.db.get_all('Warehouse',{'company':'_Test Company MR','is_group':0},['name'])[0].name
		warehouse = default_warehouse

		item = item_create("_Test MR")

		mr_dict_list = [{
				"company" : "_Test Company MR",
				"item_code" : item.item_code,
				"warehouse" : warehouse,
				"cost_center" : frappe.db.get_value("Company","_Test Company MR","cost_center"),
				"qty" : 2,
				"uom":"Box",
				"rate" : 100,
			},
		]
		doc_mr = make_material_request(**mr_dict_list[0])
		self.assertEqual(doc_mr.docstatus, 1)

		doc_po = make_test_po(doc_mr.name)
		doc_pi = create_purchase_invoice(doc_po.name)
		doc_pi.update_stock = 1
		doc_pi.has_serial_no = 1
		doc_pi.set_warehouse = warehouse
		doc_pi.items[0].serial_no = "011 - MR\n012 - MR\n"
		doc_pi.submit()

		self.assertEqual(doc_pi.docstatus, 1)
		doc_mr.reload()
		self.assertEqual(doc_mr.status, "Received")

		gl_temp_credit = frappe.db.get_value('GL Entry',{'voucher_no':doc_pi.name, 'account': doc_pi.items[0].expense_account},'debit')
		self.assertEqual(gl_temp_credit, 200)
		
		credit_account = frappe.db.get_value("Company","_Test Company MR","default_payable_account")
		gl_stock_debit = frappe.db.get_value('GL Entry',{'voucher_no':doc_pi.name, 'account': credit_account},'credit')
		self.assertEqual(gl_stock_debit, 200)

		serial_cnt = frappe.db.count('Serial No',{'purchase_document_no':doc_pi.name})
		self.assertEqual(serial_cnt, 2)

		doc_pi.load_from_db()
		from erpnext.controllers.sales_and_purchase_return import make_return_doc
		return_pi = make_return_doc("Purchase Invoice", doc_pi.name)
		return_pi.get("items")[0].received_qty = -1
		return_pi.get("items")[0].qty = -1
		return_pi.submit()

		gl_temp_credit = frappe.db.get_value('GL Entry',{'voucher_no':return_pi.name, 'account': return_pi.items[0].expense_account},'credit')
		self.assertEqual(gl_temp_credit, 100)
		
		payable_act = frappe.db.get_value("Company",doc_pi.company,"default_payable_account")
		gl_stock_debit = frappe.db.get_value('GL Entry',{'voucher_no':return_pi.name, 'account': payable_act},'debit')
		self.assertEqual(gl_stock_debit, 100)
		frappe.db.rollback()

	def test_mr_po_2pi_serial_partial_return_TC_SCK_113(self):
		from erpnext.buying.doctype.purchase_order.test_purchase_order import get_or_create_fiscal_year
		from erpnext.accounts.doctype.payment_entry.test_payment_entry import create_customer
		create_company()
		create_customer("_Test Customer")
		get_or_create_fiscal_year("_Test Company MR")
		supplier = create_supplier(supplier_name="_Test Supplier MR")
		if not frappe.db.exists('Supplier', '_Test Supplier'):
			create_supplier(supplier_name="_Test Supplier")
		default_warehouse = frappe.db.get_all('Warehouse',{'company':'_Test Company MR','is_group':0},['name'])[0].name
		warehouse = default_warehouse
		item = item_create("_Test MR")

		mr_dict_list = [{
				"company" : "_Test Company MR",
				"item_code" : item.item_code,
				"warehouse" : warehouse,
				"cost_center" : frappe.db.get_value("Company","_Test Company MR","cost_center"),
				"qty" : 2,
				"uom":"Box",
				"rate" : 100,
			},
		]

		doc_mr = make_material_request(**mr_dict_list[0])
		self.assertEqual(doc_mr.docstatus, 1)

		doc_po = make_test_po(doc_mr.name)
		doc_pi = create_purchase_invoice(doc_po.name)
		doc_pi.update_stock = 1
		doc_pi.has_serial_no = 1
		doc_pi.set_warehouse = warehouse
		doc_pi.items[0].qty = 1
		doc_pi.items[0].serial_no = "013 - MR"
		doc_pi.submit()

		self.assertEqual(doc_pi.docstatus, 1)
		doc_mr.reload()
		self.assertEqual(doc_mr.status, "Partially Received")

		gl_temp_credit = frappe.db.get_value('GL Entry',{'voucher_no':doc_pi.name, 'account': doc_pi.items[0].expense_account},'debit')
		self.assertEqual(gl_temp_credit, 100)
		
		credit_account = frappe.db.get_value("Company","_Test Company MR","default_payable_account")
		gl_stock_debit = frappe.db.get_value('GL Entry',{'voucher_no':doc_pi.name, 'account': credit_account},'credit')
		self.assertEqual(gl_stock_debit, 100)

		serial_cnt = frappe.db.count('Serial No',{'purchase_document_no':doc_pi.name})
		self.assertEqual(serial_cnt, 1)

		doc_pi1 = create_purchase_invoice(doc_po.name)
		doc_pi1.update_stock = 1
		doc_pi1.has_serial_no = 1
		doc_pi1.set_warehouse = warehouse
		doc_pi1.items[0].qty = 1
		doc_pi1.items[0].serial_no = "014 - MR"
		doc_pi1.submit()

		self.assertEqual(doc_pi1.docstatus, 1)
		doc_mr.reload()
		self.assertEqual(doc_mr.status, "Received")

		gl_temp_credit = frappe.db.get_value('GL Entry',{'voucher_no':doc_pi1.name, 'account': doc_pi.items[0].expense_account},'debit')
		self.assertEqual(gl_temp_credit, 100)
		
		credit_account = frappe.db.get_value("Company","_Test Company MR","default_payable_account")
		gl_stock_debit = frappe.db.get_value('GL Entry',{'voucher_no':doc_pi1.name, 'account': credit_account},'credit')
		self.assertEqual(gl_stock_debit, 100)

		serial_cnt = frappe.db.count('Serial No',{'purchase_document_no':doc_pi1.name})
		self.assertEqual(serial_cnt, 1)

		doc_pi.load_from_db()
		from erpnext.controllers.sales_and_purchase_return import make_return_doc
		return_pi = make_return_doc("Purchase Invoice", doc_pi.name)
		return_pi.submit()

		gl_temp_credit = frappe.db.get_value('GL Entry',{'voucher_no':return_pi.name, 'account': return_pi.items[0].expense_account},'credit')
		self.assertEqual(gl_temp_credit, 100)
		
		payable_act = frappe.db.get_value("Company",doc_pi.company,"default_payable_account")
		gl_stock_debit = frappe.db.get_value('GL Entry',{'voucher_no':return_pi.name, 'account': payable_act},'debit')
		self.assertEqual(gl_stock_debit, 100)
		frappe.db.rollback()

	def test_mr_to_2po_to_2pi_sr_partail_return_TC_SCK_114(self):
		from erpnext.buying.doctype.purchase_order.test_purchase_order import get_or_create_fiscal_year
		from erpnext.accounts.doctype.payment_entry.test_payment_entry import create_customer
		create_company()
		create_customer("_Test Customer")
		
		get_or_create_fiscal_year("_Test Company MR")
		
		supplier = create_supplier(supplier_name="_Test Supplier MR")
		if not any(row.company == "_Test Company MR" for row in supplier.companies):
			supplier.append("companies", {
				"company": "_Test Company MR",
			})
		supplier.submit()
		default_warehouse = frappe.db.get_all('Warehouse',{'company':'_Test Company MR','is_group':0},['name'])[0].name
		warehouse = default_warehouse
		item = item_create("_Test MR")
		cost_center = frappe.db.get_value("Company","_Test Company MR","cost_center")
		
		mr = make_material_request(company="_Test Company MR",qty=2,supplier=supplier,item_code=item.item_code,cost_center=cost_center,uom = 'Box',warehouse = warehouse)
	
		#partially qty
		po = make_purchase_order(mr.name)
		po.supplier = supplier
		po.get("items")[0].item_code = item.item_code
		po.get("items")[0].rate = 100
		po.get("items")[0].qty = 1
		po.insert()
		po.submit()

		#remaining qty
		po1 = make_purchase_order(mr.name)
		po1.supplier = supplier
		po1.get("items")[0].rate = 100
		po1.get("items")[0].qty = 1
		po1.insert()
		po1.submit()

		pi = create_purchase_invoice(po.name)
		pi.update_stock = 1
		pi.set_warehouse = warehouse
		pi.items[0].qty = 1
		pi.items[0].serial_no = "01 - MR"
		pi.submit()

		pi1 = create_purchase_invoice(po1.name)
		pi1.update_stock = 1
		pi1.set_warehouse = warehouse
		pi1.items[0].qty = 1
		pi1.items[0].serial_no = "013 - MR"
		pi1.submit()

		gl_temp_credit = frappe.db.get_value('GL Entry',{'voucher_no':pi.name, 'account': pi.items[0].expense_account},'debit')
		self.assertEqual(gl_temp_credit, 100)
		gl_temp_credit = frappe.db.get_value('GL Entry',{'voucher_no':pi1.name, 'account': pi1.items[0].expense_account},'debit')
		self.assertEqual(gl_temp_credit, 100)

		#if account setup in company
		if frappe.db.exists('GL Entry',{'account': 'Creditors - _TC'}):
			payable_act = frappe.db.get_value("Company",mr.company,"default_payable_account")
			gl_stock_debit = frappe.db.get_value('GL Entry',{'voucher_no':pi.name, 'account': payable_act},'credit')
			self.assertEqual(gl_stock_debit, 100)
			gl_stock_debit = frappe.db.get_value('GL Entry',{'voucher_no':pi1.name, 'account': payable_act},'credit')
			self.assertEqual(gl_stock_debit, 100)

		serial_cnt = frappe.db.count('Serial No',{'purchase_document_no':pi.name})
		self.assertEqual(serial_cnt, 1)
		serial_cnt = frappe.db.count('Serial No',{'purchase_document_no':pi1.name})
		self.assertEqual(serial_cnt, 1)

		pi.load_from_db()
		from erpnext.controllers.sales_and_purchase_return import make_return_doc
		return_pi = make_return_doc("Purchase Invoice", pi.name)
		return_pi.submit()

		gl_temp_credit = frappe.db.get_value('GL Entry',{'voucher_no':return_pi.name, 'account': return_pi.items[0].expense_account},'credit')
		self.assertEqual(gl_temp_credit, 100)
		
		payable_act = frappe.db.get_value("Company",pi.company,"default_payable_account")
		gl_stock_debit = frappe.db.get_value('GL Entry',{'voucher_no':return_pi.name, 'account': payable_act},'debit')
		self.assertEqual(gl_stock_debit, 100)
		frappe.db.rollback()

	def test_create_mr_to_2po_to_1pi_sr_prtl_ret_TC_SCK_115(self):
		from erpnext.buying.doctype.purchase_order.test_purchase_order import get_or_create_fiscal_year
		from erpnext.accounts.doctype.payment_entry.test_payment_entry import create_customer
		create_company()
		create_customer("_Test Customer")
		get_or_create_fiscal_year("_Test Company MR")
		supplier = create_supplier(supplier_name="_Test Supplier MR")
		if not any(row.company == "_Test Company MR" for row in supplier.companies):
			supplier.append("companies", {
				"company": "_Test Company MR",
			})
		supplier.submit()
		
		default_warehouse = frappe.db.get_all('Warehouse',{'company':'_Test Company MR','is_group':0},['name'])[0].name
		warehouse = default_warehouse

		item = item_create("_Test MR")
		cost_center = frappe.db.get_value("Company","_Test Company MR","cost_center")

		mr = make_material_request(company="_Test Company MR",qty=2,supplier=supplier,warehouse=warehouse,item_code=item.item_code,cost_center=cost_center,uom="Box")
	
		#partially qty
		po = make_purchase_order(mr.name)
		po.supplier = supplier
		po.get("items")[0].item_code = item.item_code
		po.get("items")[0].rate = 100
		po.get("items")[0].qty = 1
		po.currency = "INR"
		po.insert()
		po.submit()

		#remaining qty
		po1 = make_purchase_order(mr.name)
		po1.supplier = supplier
		po1.get("items")[0].rate = 100
		po1.get("items")[0].qty = 1
		po1.currency = "INR"
		po1.insert()
		po1.submit()

		pi = create_purchase_invoice(po.name)
		pi = create_purchase_invoice(po1.name, target_doc=pi)
		pi.update_stock = 1
		pi.has_serial_no = 1
		pi.set_warehouse = warehouse
		pi.items[0].serial_no = "011 - MR"
		pi.items[1].serial_no = "012 - MR"
		pi.submit()
		
		gl_temp_credit = frappe.db.get_value('GL Entry',{'voucher_no':pi.name, 'account': pi.items[0].expense_account},'debit')
		self.assertEqual(gl_temp_credit, 200)
		
		payable_act = frappe.db.get_value("Company",mr.company,"default_payable_account")
		gl_stock_debit = frappe.db.get_value('GL Entry',{'voucher_no':pi.name, 'account': payable_act},'credit')
		self.assertEqual(gl_stock_debit, 200)

		serial_cnt = frappe.db.count('Serial No',{'purchase_document_no':pi.name})
		self.assertEqual(serial_cnt, 2)

		pi.load_from_db()
		from erpnext.controllers.sales_and_purchase_return import make_return_doc
		return_pi = make_return_doc("Purchase Invoice", pi.name)
		return_pi.items = return_pi.items[1:]
		return_pi.submit()

		gl_temp_credit = frappe.db.get_value('GL Entry',{'voucher_no':return_pi.name, 'account': return_pi.items[0].expense_account},'credit')
		self.assertEqual(gl_temp_credit, 100)
		
		payable_act = frappe.db.get_value("Company",pi.company,"default_payable_account")
		gl_stock_debit = frappe.db.get_value('GL Entry',{'voucher_no':return_pi.name, 'account': payable_act},'debit')
		self.assertEqual(gl_stock_debit, 100)
		frappe.db.rollback()

	def test_mr_to_po_pr_with_serial_no_TC_B_156(self):
		from erpnext.accounts.doctype.sales_invoice.test_sales_invoice import create_company_and_supplier as create_data
		get_company_supplier = create_data()
		company = get_company_supplier.get("child_company")
		supplier = get_company_supplier.get("supplier")
		warehouse = "Stores - TC-3"
		item = make_test_item("_Test Item With Serial No")
		item.has_serial_no = 1
		item.save()
		quantity = 2

		existing_serial_nos = frappe.get_all("Serial No", filters={"item_code": item.item_code}, pluck="name")
		for serial_no in existing_serial_nos:
			frappe.delete_doc("Serial No", serial_no, force=True)

		mr = frappe.get_doc({
			"doctype": "Material Request",
			"material_request_type": "Purchase",
			"transaction_date": today(),
			"company": company,
			"items": [{
				"item_code": item.item_code,
				"qty": quantity,
				"warehouse": warehouse,
				"schedule_date": today()
			}]
		})
		mr.insert()
		mr.submit()

		po = make_purchase_order(mr.name)
		po.supplier = supplier
		po.items[0].rate = 1000
		po.insert()
		po.submit()

		pr = make_purchase_receipt(po.name)
		pr.insert()

		serial_numbers = ["test_item_001", "test_item_002"]
		pr.items[0].serial_no = "\n".join(serial_numbers)
		pr.save()
		pr.submit()
		sle = frappe.db.get_all(
			"Stock Ledger Entry",
			filters={"voucher_no": pr.name, "item_code": item.item_code},
			fields=["actual_qty", "warehouse", "valuation_rate"]
		)

		self.assertEqual(len(sle), 1)
		self.assertEqual(sle[0]["actual_qty"], quantity)
		self.assertEqual(sle[0]["warehouse"], warehouse)
		self.assertEqual(sle[0]["valuation_rate"], 1000)

		for serial_no in serial_numbers:
			sn = frappe.get_doc("Serial No", serial_no)
			self.assertEqual(sn.warehouse, warehouse)
			self.assertEqual(sn.item_code, item.item_code)

	def test_mr_to_po_pr_with_multiple_serial_nos_TC_B_157(self):
		from erpnext.accounts.doctype.sales_invoice.test_sales_invoice import create_company_and_supplier as create_data
		get_company_supplier = create_data()
		company = get_company_supplier.get("child_company")
		supplier = get_company_supplier.get("supplier")
		warehouse = "Stores - TC-3"
		total_quantity = 5
		first_pr_quantity = 3
		second_pr_quantity = 2
		item = make_test_item("_Test Item With Serial No")
		item.has_serial_no = 1
		item.save()

		existing_serial_nos = frappe.get_all("Serial No", filters={"item_code": item.item_code}, pluck="name")
		for serial_no in existing_serial_nos:
			frappe.delete_doc("Serial No", serial_no, force=True)

		mr = frappe.get_doc({
			"doctype": "Material Request",
			"material_request_type": "Purchase",
			"transaction_date": today(),
			"company": company,
			"items": [{
				"item_code": item.item_code,
				"qty": total_quantity,
				"warehouse": warehouse,
				"schedule_date": today()
			}]
		})
		mr.insert()
		mr.submit()

		po = make_purchase_order(mr.name)
		po.supplier= supplier
		po.items[0].rate = 1000
		po.insert()
		po.submit()

		pr1 = make_purchase_receipt(po.name)
		pr1.items[0].qty = first_pr_quantity
		pr1.insert()
		serial_numbers1 = [f"test_item_00{i}" for i in range(1, first_pr_quantity + 1)]
		pr1.items[0].serial_no = "\n".join(serial_numbers1)
		pr1.save()
		pr1.submit()

		sle1 = frappe.db.get_all(
			"Stock Ledger Entry",
			filters={"voucher_no": pr1.name, "item_code": item.item_code},
			fields=["actual_qty", "warehouse", "valuation_rate"]
		)
		self.assertEqual(len(sle1), 1)
		self.assertEqual(sle1[0]["actual_qty"], first_pr_quantity)
		self.assertEqual(sle1[0]["warehouse"], warehouse)
		self.assertEqual(sle1[0]["valuation_rate"], 1000)

		for serial_no in serial_numbers1:
			sn = frappe.get_doc("Serial No", serial_no)
			self.assertEqual(sn.warehouse, warehouse)
			self.assertEqual(sn.item_code, item.item_code)

		second_date = add_days(today(), 1)
		pr2 = make_purchase_receipt(po.name)
		pr2.posting_date = second_date
		pr2.items[0].qty = second_pr_quantity
		pr2.insert()
		serial_numbers2 = [f"test_item_00{i}" for i in range(first_pr_quantity + 1, total_quantity + 1)]
		pr2.items[0].serial_no = "\n".join(serial_numbers2)
		pr2.save()
		pr2.submit()

		sle2 = frappe.db.get_all(
			"Stock Ledger Entry",
			filters={"voucher_no": pr2.name, "item_code": item.item_code},
			fields=["actual_qty", "warehouse", "valuation_rate"]
		)
		self.assertEqual(len(sle2), 1)
		self.assertEqual(sle2[0]["actual_qty"], second_pr_quantity)
		self.assertEqual(sle2[0]["warehouse"], warehouse)
		self.assertEqual(sle2[0]["valuation_rate"], 1000)

		for serial_no in serial_numbers2:
			sn = frappe.get_doc("Serial No", serial_no)
			self.assertEqual(sn.warehouse, warehouse)
			self.assertEqual(sn.item_code, item.item_code)

	def test_mr_to_po_pi_with_serial_nos_TC_B_158(self):
		from erpnext.accounts.doctype.sales_invoice.test_sales_invoice import create_company_and_supplier as create_data
		get_company_supplier = create_data()
		company = get_company_supplier.get("child_company")
		supplier = get_company_supplier.get("supplier")
		warehouse = "Stores - TC-3"
		quantity = 3
		item = make_test_item("_Test Item With Serial No")
		item.has_serial_no = 1
		item.save()

		existing_serial_nos = frappe.get_all("Serial No", filters={"item_code": item.item_code}, pluck="name")
		for serial_no in existing_serial_nos:
			frappe.delete_doc("Serial No", serial_no, force=True)

		mr = frappe.get_doc({
			"doctype": "Material Request",
			"material_request_type": "Purchase",
			"transaction_date": today(),
			"company": company,
			"items": [{
				"item_code": item.item_code,
				"qty": quantity,
				"warehouse": warehouse,
				"schedule_date": today()
			}]
		})
		mr.insert()
		mr.submit()

		po = make_purchase_order(mr.name)
		po.supplier = supplier
		po.items[0].rate = 1000
		po.insert()
		po.submit()

		pi = create_purchase_invoice(po.name)
		pi.bill_no = "test_bill_1122"
		pi.update_stock = 1
		pi.insert()
		serial_numbers = [f"test_item_00{i}" for i in range(1, quantity + 1)]
		pi.items[0].serial_no = "\n".join(serial_numbers)
		pi.save()
		pi.submit()

		sle = frappe.db.get_all(
			"Stock Ledger Entry",
			filters={"voucher_no": pi.name, "item_code": item.item_code},
			fields=["actual_qty", "warehouse", "valuation_rate", "posting_date"]
		)
		self.assertEqual(len(sle), 1)
		self.assertEqual(sle[0]["actual_qty"], quantity)
		self.assertEqual(sle[0]["warehouse"], warehouse)
		self.assertEqual(sle[0]["valuation_rate"], 1000)
		self.assertEqual(sle[0]["posting_date"], getdate(today()))

		for serial_no in serial_numbers:
			sn = frappe.get_doc("Serial No", serial_no)
			self.assertEqual(sn.warehouse, warehouse)
			self.assertEqual(sn.item_code, item.item_code)

	def test_mr_to_pi_with_PE_TC_B_076(self):
		# MR =>  PO => PE => PR => PI
		frappe.set_user("Administrator")
		item = make_test_item("Testing-31")
		mr_dict_list = {
				"company" : "_Test Company",
				"item_code" : item.item_code,
				"warehouse" : "Stores - _TC",
				"qty" : 1,
				"rate" : 3000,
			}

		doc_mr = make_material_request(**mr_dict_list)
		self.assertEqual(doc_mr.docstatus, 1)

		
		doc_po = make_test_po(doc_mr.name)
		args = {
			"mode_of_payment" : "Cash",
			"reference_no" : "For Testing"
		}

		doc_pe = make_payment_entry(doc_po.doctype, doc_po.name, doc_po.grand_total, args)

		doc_pr = make_test_pr(doc_po.name)

		args = {
			"is_paid" : 1,
			"mode_of_payment" : 'Cash',
			"cash_bank_account" : doc_pe.paid_from,
			"paid_amount" : doc_pe.base_received_amount
		}
		doc_pi = make_test_pi(doc_pr.name, args = args)
		self.assertEqual(doc_pi.docstatus, 1)
		self.assertEqual(doc_pi.items[0].qty, doc_po.items[0].qty)
		self.assertEqual(doc_pi.grand_total, doc_po.grand_total)
		
		doc_po.reload()
		self.assertEqual(doc_po.status, 'Completed')
		self.assertEqual(doc_pi.status, 'Paid')

	def test_mr_to_pi_with_partial_PE_TC_B_077(self):
		# MR =>  PO => [Partial]PE => PR => PI [PE with oustanding amount]
		from erpnext.accounts.doctype.sales_invoice.test_sales_invoice import create_company_and_supplier as create_data
		get_company_supplier = create_data()
		company = get_company_supplier.get("child_company")
		supplier = get_company_supplier.get("supplier")
		customer = get_company_supplier.get("customer")
		item = make_test_item("_test_item")
		warehouse = "Stores - TC-3"
		mr_dict_list = {
				"company" : company,
				"item_code" : item.item_code,
				"warehouse" : warehouse,
				"qty" : 4,
				"rate" : 3000,
				"customer": customer,
				"uom": "Nos",
				"cost_center": "Main - TC-3"
			}

		doc_mr = make_material_request(**mr_dict_list)
		self.assertEqual(doc_mr.docstatus, 1)

		
		doc_po = make_purchase_order(doc_mr.name)
		doc_po.supplier = supplier
		doc_po.insert()
		doc_po.submit()

		doc_pe = get_payment_entry(doc_po.doctype, doc_po.name, 6000)
		doc_pe.insert()
		doc_pe.submit()

		doc_pr = make_purchase_receipt(doc_po.name)
		doc_pr.insert()
		doc_pr.submit()

		doc_pi = make_purchase_invoice(doc_pr.name)
		doc_pi.bill_no = "test_bill_1122"
		doc_pi.insert()
		doc_pi.submit()

		doc_pe1 = get_payment_entry(doc_pi.doctype, doc_pi.name, doc_pi.outstanding_amount)
		doc_pe1.insert()
		doc_pe1.submit()

		self.assertEqual(doc_pi.docstatus, 1)
		self.assertEqual(doc_pi.items[0].qty, doc_po.items[0].qty)
		self.assertEqual(doc_pi.grand_total, doc_po.grand_total)
		
		doc_po.reload()
		doc_pi.reload()
		self.assertEqual(doc_po.status, 'Completed')
		self.assertEqual(doc_pi.status, 'Paid')

	def test_mr_to_pi_TC_B_078(self):
		#Scenario: MR=>SQ=>PO=>PE=>PR=>PI [With SQ, Shipping Rule and Shipping Rule]
		frappe.set_user("Administrator")
		item = make_test_item("Testing-31")
		
		args = {
					"calculate_based_on" : "Fixed",
					"shipping_amount" : 200
				}
		shipping_rule_name = get_shipping_rule_name(args)
		mr_dict_list = {
				"company" : "_Test Company",
				"item_code" : item.item_code,
				"warehouse" : "Stores - _TC",
				"qty" : 4,
				"rate" : 3000,
			}

		doc_mr = make_material_request(**mr_dict_list)
		self.assertEqual(doc_mr.docstatus, 1)

		args = {
			"shipping_rule" :shipping_rule_name,
			"supplier" : "_Test Supplier"
		}
		mr_rate = doc_mr.items[0].amount
		doc_sq = make_test_sq(doc_mr.name, rate= mr_rate,type = "Material Request",args = args)
		self.assertEqual(doc_sq.base_total_taxes_and_charges, 200)

		doc_po = make_test_po(doc_sq.name, type="Supplier Quotation")
		
		args = {
			"mode_of_payment" : "Cash",
			"reference_no" : "For Testing"
		}

		doc_pe = make_payment_entry(doc_po.doctype, doc_po.name, doc_po.grand_total, args)
		self.assertEqual(doc_po.base_total_taxes_and_charges, 200)

		doc_pr = make_test_pr(doc_po.name)

		args = {
			"is_paid" : 1,
			"mode_of_payment" : 'Cash',
			"cash_bank_account" : doc_pe.paid_from,
			"paid_amount" : doc_pe.base_received_amount
		}

		doc_pi = make_test_pi(doc_pr.name, args = args)

		self.assertEqual(doc_pi.docstatus, 1)
		
		doc_po.reload()
		self.assertEqual(doc_po.status, 'Completed')
		self.assertEqual(doc_pi.status, 'Paid')
		
	def test_create_material_req_serial_to_2po_to_2pr_TC_SCK_192(self):
		company = "_Test Company"
		warehouse = "Stores - _TC"
		supplier = "_Test Supplier 1"
		item_code = "_Test Item With Serial No"
		quantity = 3

		if not frappe.db.exists("Item", item_code):
			item = frappe.get_doc({
				"doctype": "Item",
				"item_code": item_code,
				"item_name": item_code,
				"stock_uom": "Nos",
				"is_stock_item": 1,
				"item_group": "_Test Item Group",
				"default_warehouse": warehouse,
				"company": company,
				"has_serial_no": 1
			})
			if 'india_compliance' in frappe.get_installed_apps():
				gst_hsn_code = "11112222"
				if not frappe.db.exists("GST HSN Code", gst_hsn_code):
					gst_hsn_code = frappe.new_doc("GST HSN Code")
					gst_hsn_code.hsn_code = "11112222"
					gst_hsn_code.save()
				item.gst_hsn_code = gst_hsn_code
			item.insert()
		mr = make_material_request(item_code=item_code)
		
		#partially qty
		po = make_purchase_order(mr.name)
		po.supplier = "_Test Supplier"
		po.get("items")[0].rate = 100
		po.get("items")[0].qty = 5
		po.insert()
		po.submit()

		bin_qty = frappe.db.get_value("Bin", {"item_code": item_code, "warehouse": "_Test Warehouse - _TC"}, "actual_qty")
		pr = make_purchase_receipt(po.name)
		serial_numbers = [f"test_item_00{i}" for i in range(1, int(po.get("items")[0].qty) + 1)]
		pr.items[0].serial_no = "\n".join(serial_numbers)
		pr.insert()
		pr.submit()
		
		sle = frappe.get_doc('Stock Ledger Entry',{'voucher_no':pr.name})
		self.assertEqual(sle.qty_after_transaction, bin_qty + 5)
		self.assertEqual(sle.warehouse, mr.get("items")[0].warehouse)
		
		#if account setup in company
		if frappe.db.exists('GL Entry',{'account': 'Stock Received But Not Billed - _TC'}):
			gl_temp_credit = frappe.db.get_value('GL Entry',{'voucher_no':pr.name, 'account': 'Stock Received But Not Billed - _TC'},'credit')
			self.assertEqual(gl_temp_credit, 500)
		
		#if account setup in company
		if frappe.db.exists('GL Entry',{'account': 'Stock In Hand - _TC'}):
			gl_stock_debit = frappe.db.get_value('GL Entry',{'voucher_no':pr.name, 'account': 'Stock In Hand - _TC'},'debit')
			self.assertEqual(gl_stock_debit, 500)

		#remaining qty
		po1 = make_purchase_order(mr.name)
		po1.supplier = "_Test Supplier"
		po1.get("items")[0].rate = 100
		po1.get("items")[0].qty = 5
		po1.insert()
		po1.submit()

		bin_qty = frappe.db.get_value("Bin", {"item_code": item_code, "warehouse": "_Test Warehouse - _TC"}, "actual_qty")
		pr1 = make_purchase_receipt(po1.name)
		serial_numbers = [f"test_item1_00{i}" for i in range(1, int(po1.get("items")[0].qty) + 1)]
		pr1.items[0].serial_no = "\n".join(serial_numbers)
		pr1.insert()
		pr1.submit()
		
		sle = frappe.get_doc('Stock Ledger Entry',{'voucher_no':pr1.name})
		self.assertEqual(sle.qty_after_transaction, bin_qty + 5)
		self.assertEqual(sle.warehouse, mr.get("items")[0].warehouse)
		
		#if account setup in company
		if frappe.db.exists('GL Entry',{'account': 'Stock Received But Not Billed - _TC'}):
			gl_temp_credit = frappe.db.get_value('GL Entry',{'voucher_no':pr.name, 'account': 'Stock Received But Not Billed - _TC'},'credit')
			self.assertEqual(gl_temp_credit, 500)
		
		#if account setup in company
		if frappe.db.exists('GL Entry',{'account': 'Stock In Hand - _TC'}):
			gl_stock_debit = frappe.db.get_value('GL Entry',{'voucher_no':pr.name, 'account': 'Stock In Hand - _TC'},'debit')
			self.assertEqual(gl_stock_debit, 500)

	def test_create_mr_to_2po_to_2pr_serial_return_TC_SCK_193(self):
		from erpnext.accounts.doctype.payment_entry.test_payment_entry import create_company
		from erpnext.buying.doctype.purchase_order.test_purchase_order import get_or_create_fiscal_year
		create_company()
		company = "_Test Company"
		warehouse = "Stores - _TC"
		supplier = "_Test Supplier 1"
		item_code = "_Test Item With Serial No"
		quantity = 3
		get_or_create_fiscal_year(company)
		if not frappe.db.exists('Supplier', '_Test Supplier'):
			create_supplier(supplier_name="_Test Supplier")
		if not frappe.db.exists("Item", item_code):
			item = frappe.get_doc({
				"doctype": "Item",
				"item_code": item_code,
				"item_name": item_code,
				"stock_uom": "Nos",
				"is_stock_item": 1,
				"item_group": "Services",
				"default_warehouse": warehouse,
				"company": company,
				"has_serial_no": 1
			})
			if 'india_compliance' in frappe.get_installed_apps():
				gst_hsn_code = "11112222"
				if not frappe.db.exists("GST HSN Code", gst_hsn_code):
					gst_hsn_code = frappe.new_doc("GST HSN Code")
					gst_hsn_code.hsn_code = "11112222"
					gst_hsn_code.save()
				item.gst_hsn_code = gst_hsn_code
			item.insert()
		cost_center = frappe.db.get_value("Cost Center", {"company": company}, "name")
		mr = make_material_request(item_code=item_code,uom ="Box",cost_center = cost_center,warehouse = warehouse)
		
		#partially qty
		po = make_purchase_order(mr.name)
		po.supplier = "_Test Supplier"
		po.get("items")[0].rate = 100
		po.get("items")[0].qty = 5
		po.insert()
		po.submit()

		bin_qty = frappe.db.get_value("Bin", {"item_code": item_code, "warehouse": warehouse}, "actual_qty")
		pr = make_purchase_receipt(po.name)
		serial_numbers = [f"test_item_00{i}" for i in range(1, int(po.get("items")[0].qty) + 1)]
		pr.items[0].serial_no = "\n".join(serial_numbers)
		pr.insert()
		pr.submit()
		
		sle = frappe.get_doc('Stock Ledger Entry',{'voucher_no':pr.name})
		self.assertEqual(sle.qty_after_transaction, bin_qty + 5)
		self.assertEqual(sle.warehouse, mr.get("items")[0].warehouse)
		
		#if account setup in company
		if frappe.db.exists('GL Entry',{'account': 'Stock Received But Not Billed - _TC'}):
			gl_temp_credit = frappe.db.get_value('GL Entry',{'voucher_no':pr.name, 'account': 'Stock Received But Not Billed - _TC'},'credit')
			self.assertEqual(gl_temp_credit, 500)
		
		#if account setup in company
		if frappe.db.exists('GL Entry',{'account': 'Stock In Hand - _TC'}):
			gl_stock_debit = frappe.db.get_value('GL Entry',{'voucher_no':pr.name, 'account': 'Stock In Hand - _TC'},'debit')
			self.assertEqual(gl_stock_debit, 500)

		pr.load_from_db()
		from erpnext.controllers.sales_and_purchase_return import make_return_doc
		return_pi = make_return_doc("Purchase Receipt", pr.name)
		return_pi.submit()
		
		debit_act = frappe.db.get_value("Company",return_pi.company,"stock_received_but_not_billed")
		gl_temp_credit = frappe.db.get_value('GL Entry',{'voucher_no':return_pi.name, 'account': debit_act},'debit')
		self.assertEqual(gl_temp_credit, 500)
		
		gl_stock_debit = frappe.db.get_value('GL Entry',{'voucher_no':return_pi.name, 'account': 'Stock In Hand - _TC'},'credit')
		self.assertEqual(gl_stock_debit, 500)

		#remaining qty
		po1 = make_purchase_order(mr.name)
		po1.supplier = "_Test Supplier"
		po1.get("items")[0].rate = 100
		po1.get("items")[0].qty = 5
		po1.insert()
		po1.submit()

		bin_qty = frappe.db.get_value("Bin", {"item_code": item_code, "warehouse": warehouse}, "actual_qty")
		pr1 = make_purchase_receipt(po1.name)
		serial_numbers = [f"test_item1_00{i}" for i in range(1, int(po1.get("items")[0].qty) + 1)]
		pr1.items[0].serial_no = "\n".join(serial_numbers)
		pr1.insert()
		pr1.submit()
		
		sle = frappe.get_doc('Stock Ledger Entry',{'voucher_no':pr1.name})
		self.assertEqual(sle.qty_after_transaction, bin_qty + 5)
		self.assertEqual(sle.warehouse, mr.get("items")[0].warehouse)
		
		#if account setup in company
		if frappe.db.exists('GL Entry',{'account': 'Stock Received But Not Billed - _TC'}):
			gl_temp_credit = frappe.db.get_value('GL Entry',{'voucher_no':pr.name, 'account': 'Stock Received But Not Billed - _TC'},'credit')
			self.assertEqual(gl_temp_credit, 500)
		
		#if account setup in company
		if frappe.db.exists('GL Entry',{'account': 'Stock In Hand - _TC'}):
			gl_stock_debit = frappe.db.get_value('GL Entry',{'voucher_no':pr.name, 'account': 'Stock In Hand - _TC'},'debit')
			self.assertEqual(gl_stock_debit, 500)

		pr1.load_from_db()
		from erpnext.controllers.sales_and_purchase_return import make_return_doc
		return_pi1 = make_return_doc("Purchase Receipt", pr1.name)
		return_pi1.submit()
		
		debit_act = frappe.db.get_value("Company",return_pi1.company,"stock_received_but_not_billed")
		gl_temp_credit = frappe.db.get_value('GL Entry',{'voucher_no':return_pi1.name, 'account': debit_act},'debit')
		self.assertEqual(gl_temp_credit, 500)
		
		gl_stock_debit = frappe.db.get_value('GL Entry',{'voucher_no':return_pi1.name, 'account': 'Stock In Hand - _TC'},'credit')
		self.assertEqual(gl_stock_debit, 500)

	def test_create_mr_to_2po_to_1pr_serial_return_TC_SCK_194(self):
		company = "_Test Company"
		warehouse = "Stores - _TC"
		supplier = "_Test Supplier 1"
		item_code = "_Test Item With Serial No"

		if not frappe.db.exists("Item", item_code):
			item = frappe.get_doc({
				"doctype": "Item",
				"item_code": item_code,
				"item_name": item_code,
				"stock_uom": "Nos",
				"is_stock_item": 1,
				"item_group": "_Test Item Group",
				"default_warehouse": warehouse,
				"company": company,
				"has_serial_no": 1
			})
			if 'india_compliance' in frappe.get_installed_apps():
				gst_hsn_code = "11112222"
				if not frappe.db.exists("GST HSN Code", gst_hsn_code):
					gst_hsn_code = frappe.new_doc("GST HSN Code")
					gst_hsn_code.hsn_code = "11112222"
					gst_hsn_code.save()
				item.gst_hsn_code = gst_hsn_code
			item.insert()
		mr = make_material_request(item_code=item_code)
		
		#partially qty
		po = make_purchase_order(mr.name)
		po.supplier = "_Test Supplier"
		po.get("items")[0].rate = 100
		po.get("items")[0].qty = 5
		po.insert()
		po.submit()

		#remaining qty
		po1 = make_purchase_order(mr.name)
		po1.supplier = "_Test Supplier"
		po1.get("items")[0].rate = 100
		po1.get("items")[0].qty = 5
		po1.insert()
		po1.submit()

		bin_qty = frappe.db.get_value("Bin", {"item_code": item_code, "warehouse": "_Test Warehouse - _TC"}, "actual_qty")
		pr1 = make_purchase_receipt(po.name)
		pr1 = make_purchase_receipt(po1.name, target_doc=pr1)
		serial_numbers = [f"test_item11_00{i}" for i in range(1, 5 + 1)]
		pr1.items[0].serial_no = "\n".join(serial_numbers)
		serial_numbers1 = [f"test_item12_00{i}" for i in range(1, 5 + 1)]
		pr1.items[1].serial_no = "\n".join(serial_numbers1)
		pr1.insert()
		pr1.submit()
		
		sle = frappe.get_doc('Stock Ledger Entry',{'voucher_no':pr1.name})
		self.assertEqual(sle.qty_after_transaction, bin_qty + 10)
		self.assertEqual(sle.warehouse, mr.get("items")[0].warehouse)
		
		#if account setup in company
		if frappe.db.exists('GL Entry',{'account': 'Stock Received But Not Billed - _TC'}):
			gl_temp_credit = frappe.db.get_value('GL Entry',{'voucher_no':pr1.name, 'account': 'Stock Received But Not Billed - _TC'},'credit')
			self.assertEqual(gl_temp_credit, 1000)
		
		#if account setup in company
		if frappe.db.exists('GL Entry',{'account': 'Stock In Hand - _TC'}):
			gl_stock_debit = frappe.db.get_value('GL Entry',{'voucher_no':pr1.name, 'account': 'Stock In Hand - _TC'},'debit')
			self.assertEqual(gl_stock_debit, 1000)

		pr1.load_from_db()
		from erpnext.controllers.sales_and_purchase_return import make_return_doc
		return_pi1 = make_return_doc("Purchase Receipt", pr1.name)

		serial_numbers = [f"test_item13_00{i}" for i in range(1, 5 + 1)]
		return_pi1.items[0].serial_no = "\n".join(serial_numbers)
		serial_numbers1 = [f"test_item14_00{i}" for i in range(1, 5 + 1)]
		return_pi1.items[1].serial_no = "\n".join(serial_numbers1)
		return_pi1.submit()
		
		debit_act = frappe.db.get_value("Company",return_pi1.company,"stock_received_but_not_billed")
		gl_temp_credit = frappe.db.get_value('GL Entry',{'voucher_no':return_pi1.name, 'account': debit_act},'debit')
		self.assertEqual(gl_temp_credit, 1000)
		
		gl_stock_debit = frappe.db.get_value('GL Entry',{'voucher_no':return_pi1.name, 'account': 'Stock In Hand - _TC'},'credit')
		self.assertEqual(gl_stock_debit, 1000)

	def test_make_mr_to_se_batc_expy_TC_SCK_183(self):
		from erpnext.stock.doctype.stock_entry.stock_entry_utils import make_stock_entry as _make_stock_entry

		fields = {
			"has_batch_no": 1,
			"is_stock_item": 1,
			"create_new_batch": 1,
			"has_expiry_date": 1,
			"warranty_period": 365,
			"shelf_life_in_days": 365,
			"batch_number_series": "Test-SBBTYT-NNS.#####",
		}

		if frappe.db.has_column("Item", "gst_hsn_code"):
			fields["gst_hsn_code"] = "01011010"

		company = "_Test Company"
		qty = 10
		frappe.db.set_value("Company", "_Test Company", "enable_perpetual_inventory", 1)
		frappe.db.set_value("Company", "_Test Company", "stock_adjustment_account", "Stock Adjustment - _TC")
		target_warehouse = create_warehouse("_Test Warehouse", properties=None, company=company)
		item = make_item("Test Batch Item SN Item", fields).name

		new_stock = _make_stock_entry(
			item_code=item,
			qty=10,
			to_warehouse=target_warehouse,
			company="_Test Company",
			rate=100,
		)
		self.assertTrue(new_stock.items[0].serial_and_batch_bundle)

		mr = make_material_request(
			material_request_type="Material Issue", qty=qty, warehouse=target_warehouse, item_code=item
		)
		self.assertEqual(mr.status, "Pending")

		bin_qty = (
			frappe.db.get_value("Bin", {"item_code": item, "warehouse": target_warehouse}, "actual_qty") or 0
		)
		stock_in_hand_account = get_inventory_account(company, target_warehouse)

		# Make stock entry against material request issue
		se = make_stock_entry(mr.name)
		se.items[0].qty = 5
		se.items[0].expense_account = "Cost of Goods Sold - _TC"
		se.serial_and_batch_bundle = new_stock.items[0].serial_and_batch_bundle
		se.insert()
		se.submit()
		mr.load_from_db()
		self.assertEqual(mr.status, "Partially Ordered")

		sle = frappe.get_doc("Stock Ledger Entry", {"voucher_no": se.name})
		stock_value_diff = abs(
			frappe.db.get_value(
				"Stock Ledger Entry",
				{"voucher_type": "Stock Entry", "voucher_no": se.name},
				"stock_value_difference",
			)
		)
		gle = get_gle(company, se.name, stock_in_hand_account)
		gle1 = get_gle(company, se.name, "Cost of Goods Sold - _TC")
		self.assertEqual(sle.qty_after_transaction, bin_qty - se.items[0].qty)
		self.assertEqual(gle[1], stock_value_diff)
		self.assertEqual(gle1[0], stock_value_diff)
		se.cancel()
		mr.load_from_db()

		#if account setup in company
		if frappe.db.exists('GL Entry',{'account': 'Cost of Goods Sold - _TC'}):
			gl_temp_credit = frappe.db.get_value('GL Entry',{'voucher_no':se.name, 'account': 'Cost of Goods Sold - _TC'},'credit')
			self.assertEqual(gl_temp_credit, 500)
		
		#if account setup in company
		if frappe.db.exists('GL Entry',{'account': 'Stock In Hand - _TC'}):
			gl_stock_debit = frappe.db.get_value('GL Entry',{'voucher_no':se.name, 'account': 'Stock In Hand - _TC'},'debit')
			self.assertEqual(gl_stock_debit, 500)
		
		# After stock entry cancel
		current_bin_qty = (
			frappe.db.get_value("Bin", {"item_code": item, "warehouse": target_warehouse}, "actual_qty") or 0
		)
		sh_gle = get_gle(company, se.name, stock_in_hand_account)
		cogs_gle = get_gle(company, se.name, "Cost of Goods Sold - _TC")

		self.assertEqual(sh_gle[0], sh_gle[1])
		self.assertEqual(cogs_gle[0], cogs_gle[1])
		self.assertEqual(current_bin_qty, bin_qty)

	def test_make_mr_to_se_serial_expy_TC_SCK_184(self):
		from erpnext.stock.doctype.stock_entry.stock_entry_utils import make_stock_entry as _make_stock_entry

		fields = {
			"has_serial_no": 1,
			"is_stock_item": 1,
			"has_expiry_date": 1,
			"warranty_period": 365,
			"shelf_life_in_days": 365,
			"serial_no_series": "Test-SABBMRP-Sno.#####",
		}

		if frappe.db.has_column("Item", "gst_hsn_code"):
			fields["gst_hsn_code"] = "01011010"

		company = "_Test Company"
		qty = 10
		frappe.db.set_value("Company", "_Test Company", "enable_perpetual_inventory", 1)
		frappe.db.set_value("Company", "_Test Company", "stock_adjustment_account", "Stock Adjustment - _TC")
		target_warehouse = create_warehouse("_Test Warehouse", properties=None, company=company)
		item = make_item("Test Batch Item SN Item", fields).name

		new_stock = _make_stock_entry(
			item_code=item,
			qty=10,
			to_warehouse=target_warehouse,
			company="_Test Company",
			rate=100,
			# serial_no = "Test-SABBMRP-Sno-001\nTest-SABBMRP-Sno-002\nTest-SABBMRP-Sno-003\nTest-SABBMRP-Sno-004\nTest-SABBMRP-Sno-005"
		
		)

		mr = make_material_request(
			material_request_type="Material Issue", qty=qty, warehouse=target_warehouse, item_code=item,do_not_submit=True
		)
		mr.items[0].use_serial_batch_fields = 1
		mr.items[0].serial_no = "Test-SABBMRP-Sno-001\nTest-SABBMRP-Sno-002\nTest-SABBMRP-Sno-003\nTest-SABBMRP-Sno-004\nTest-SABBMRP-Sno-005"
		mr.submit()
		self.assertEqual(mr.status, "Pending")

		bin_qty = (
			frappe.db.get_value("Bin", {"item_code": item, "warehouse": target_warehouse}, "actual_qty") or 0
		)
		stock_in_hand_account = get_inventory_account(company, target_warehouse)

		# Make stock entry against material request issue
		se = make_stock_entry(mr.name)
		se.items[0].qty = 5
		se.items[0].expense_account = "Cost of Goods Sold - _TC"
		se.insert()
		se.submit()
		mr.load_from_db()
		self.assertEqual(mr.status, "Partially Ordered")

		sle = frappe.get_doc("Stock Ledger Entry", {"voucher_no": se.name})
		stock_value_diff = abs(
			frappe.db.get_value(
				"Stock Ledger Entry",
				{"voucher_type": "Stock Entry", "voucher_no": se.name},
				"stock_value_difference",
			)
		)
		gle = get_gle(company, se.name, stock_in_hand_account)
		gle1 = get_gle(company, se.name, "Cost of Goods Sold - _TC")
		self.assertEqual(sle.qty_after_transaction, bin_qty - se.items[0].qty)
		self.assertEqual(gle[1], stock_value_diff)
		self.assertEqual(gle1[0], stock_value_diff)
		se.cancel()
		mr.load_from_db()

		#if account setup in company
		if frappe.db.exists('GL Entry',{'account': 'Cost of Goods Sold - _TC'}):
			gl_temp_credit = frappe.db.get_value('GL Entry',{'voucher_no':se.name, 'account': 'Cost of Goods Sold - _TC'},'credit')
			self.assertEqual(gl_temp_credit, 500)
		
		#if account setup in company
		if frappe.db.exists('GL Entry',{'account': 'Stock In Hand - _TC'}):
			gl_stock_debit = frappe.db.get_value('GL Entry',{'voucher_no':se.name, 'account': 'Stock In Hand - _TC'},'debit')
			self.assertEqual(gl_stock_debit, 500)
		
		# After stock entry cancel
		current_bin_qty = (
			frappe.db.get_value("Bin", {"item_code": item, "warehouse": target_warehouse}, "actual_qty") or 0
		)
		sh_gle = get_gle(company, se.name, stock_in_hand_account)
		cogs_gle = get_gle(company, se.name, "Cost of Goods Sold - _TC")

		self.assertEqual(sh_gle[0], sh_gle[1])
		self.assertEqual(cogs_gle[0], cogs_gle[1])
		self.assertEqual(current_bin_qty, bin_qty)

	def test_create_mr_po_pr_serl_part_retn_tc_sck_210(self):
		create_company()
		create_fiscal_year()
		company = "_Test Company MR"
		warehouse = create_warehouse("_Test warehouse PO", company="_Test Company MR")
		supplier = create_supplier(supplier_name="_Test Supplier MR")
		item_code = "_Test Item With Serial No"

		if not frappe.db.exists("Item", item_code):
			item = frappe.get_doc({
				"doctype": "Item",
				"item_code": item_code,
				"item_name": item_code,
				"stock_uom": "Nos",
				"is_stock_item": 1,
				"item_group": "_Test Item Group",
				"default_warehouse": warehouse,
				"company": company,
				"has_serial_no": 1
			})
			if 'india_compliance' in frappe.get_installed_apps():
				from india_compliance.gst_india.utils import get_hsn_settings
				valid_hsn_length = get_hsn_settings()

				gst_hsn_code = frappe.db.get_all("GST HSN Code", pluck = "name")
				for code in gst_hsn_code:
					if len(code) in valid_hsn_length[1]:
						item.gst_hsn_code = code
						break
			item.insert()
		mr = make_material_request(item_code=item_code)
		
		#partially qty
		po = make_purchase_order(mr.name)
		po.supplier = supplier
		po.get("items")[0].rate = 100
		po.get("items")[0].qty = 10
		po.insert()
		po.submit()

		bin_qty = frappe.db.get_value("Bin", {"item_code": item_code, "warehouse": "_Test Warehouse - _TC"}, "actual_qty") or 0
		pr1 = make_purchase_receipt(po.name)
		serial_numbers = [f"test_item11_00{i}" for i in range(1, 10 + 1)]
		pr1.items[0].serial_no = "\n".join(serial_numbers)
		pr1.insert()
		pr1.submit()
		
		sle = frappe.get_doc('Stock Ledger Entry',{'voucher_no':pr1.name})
		self.assertEqual(sle.qty_after_transaction, bin_qty + 10)
		self.assertEqual(sle.warehouse, mr.get("items")[0].warehouse)
		
		#if account setup in company
		if frappe.db.exists('GL Entry',{'account': 'Stock Received But Not Billed - _TC'}):
			gl_temp_credit = frappe.db.get_value('GL Entry',{'voucher_no':pr1.name, 'account': 'Stock Received But Not Billed - _TC'},'credit')
			self.assertEqual(gl_temp_credit, 1000)
		
		#if account setup in company
		if frappe.db.exists('GL Entry',{'account': 'Stock In Hand - _TC'}):
			gl_stock_debit = frappe.db.get_value('GL Entry',{'voucher_no':pr1.name, 'account': 'Stock In Hand - _TC'},'debit')
			self.assertEqual(gl_stock_debit, 1000)

		pr1.load_from_db()
		from erpnext.controllers.sales_and_purchase_return import make_return_doc
		return_pi1 = make_return_doc("Purchase Receipt", pr1.name)

		serial_numbers = [f"test_item13_00{i}" for i in range(1, 5 + 1)]
		return_pi1.items[0].serial_no = "\n".join(serial_numbers)
		return_pi1.get("items")[0].received_qty = -5
		return_pi1.get("items")[0].qty = -5
		return_pi1.submit()
		
		debit_act = frappe.db.get_value("Company",return_pi1.company,"stock_received_but_not_billed")
		gl_temp_credit = frappe.db.get_value('GL Entry',{'voucher_no':return_pi1.name, 'account': debit_act},'debit')
		self.assertEqual(gl_temp_credit, 500)
		
		gl_stock_debit = frappe.db.get_value('GL Entry',{'voucher_no':return_pi1.name, 'account': 'Stock In Hand - _TC'},'credit')
		self.assertEqual(gl_stock_debit, 500)

	def test_create_mr_po_2pr_serial_part_return_tc_sck_211(self):
		create_company()
		create_fiscal_year()
		company = "_Test Company MR"
		warehouse = create_warehouse("_Test warehouse PO", company="_Test Company MR")
		supplier = create_supplier(supplier_name="_Test Supplier MR")
		item_code = "_Test Item With Serial No"
		quantity = 3

		if not frappe.db.exists("Item", item_code):
			item = frappe.get_doc({
				"doctype": "Item",
				"item_code": item_code,
				"item_name": item_code,
				"stock_uom": "Nos",
				"is_stock_item": 1,
				"item_group": "_Test Item Group",
				"default_warehouse": warehouse,
				"company": company,
				"has_serial_no": 1
			})
			if 'india_compliance' in frappe.get_installed_apps():
				gst_hsn_code = "11112222"
				if not frappe.db.exists("GST HSN Code", gst_hsn_code):
					gst_hsn_code = frappe.new_doc("GST HSN Code")
					gst_hsn_code.hsn_code = "11112222"
					gst_hsn_code.save()
				item.gst_hsn_code = gst_hsn_code
			item.insert()
		mr = make_material_request(item_code=item_code)
		
		po = make_purchase_order(mr.name)
		po.supplier = supplier
		po.get("items")[0].rate = 100
		po.get("items")[0].qty = 10
		po.insert()
		po.submit()

		bin_qty = frappe.db.get_value("Bin", {"item_code": item_code, "warehouse": "_Test Warehouse - _TC"}, "actual_qty") or 0
		pr = make_purchase_receipt(po.name)
		serial_numbers = [f"test_item1_00{i}" for i in range(1, 5 + 1)]
		pr.items[0].serial_no = "\n".join(serial_numbers)
		pr.items[0].qty = 5
		pr.insert()
		pr.submit()
		
		sle = frappe.get_doc('Stock Ledger Entry',{'voucher_no':pr.name})
		self.assertEqual(sle.qty_after_transaction, bin_qty + 5)
		self.assertEqual(sle.warehouse, mr.get("items")[0].warehouse)
		
		#if account setup in company
		if frappe.db.exists('GL Entry',{'account': 'Stock Received But Not Billed - _TC'}):
			gl_temp_credit = frappe.db.get_value('GL Entry',{'voucher_no':pr.name, 'account': 'Stock Received But Not Billed - _TC'},'credit')
			self.assertEqual(gl_temp_credit, 500)
		
		#if account setup in company
		if frappe.db.exists('GL Entry',{'account': 'Stock In Hand - _TC'}):
			gl_stock_debit = frappe.db.get_value('GL Entry',{'voucher_no':pr.name, 'account': 'Stock In Hand - _TC'},'debit')
			self.assertEqual(gl_stock_debit, 500)

		bin_qty = frappe.db.get_value("Bin", {"item_code": item_code, "warehouse": "_Test Warehouse - _TC"}, "actual_qty")
		pr1 = make_purchase_receipt(po.name)
		serial_numbers = [f"test_item2_00{i}" for i in range(1, 5 + 1)]
		pr1.items[0].serial_no = "\n".join(serial_numbers)
		pr1.insert()
		pr1.submit()
		
		sle = frappe.get_doc('Stock Ledger Entry',{'voucher_no':pr1.name})
		self.assertEqual(sle.qty_after_transaction, bin_qty + 5)
		self.assertEqual(sle.warehouse, mr.get("items")[0].warehouse)
		
		#if account setup in company
		if frappe.db.exists('GL Entry',{'account': 'Stock Received But Not Billed - _TC'}):
			gl_temp_credit = frappe.db.get_value('GL Entry',{'voucher_no':pr1.name, 'account': 'Stock Received But Not Billed - _TC'},'credit')
			self.assertEqual(gl_temp_credit, 500)
		
		#if account setup in company
		if frappe.db.exists('GL Entry',{'account': 'Stock In Hand - _TC'}):
			gl_stock_debit = frappe.db.get_value('GL Entry',{'voucher_no':pr1.name, 'account': 'Stock In Hand - _TC'},'debit')
			self.assertEqual(gl_stock_debit, 500)

		pr1.load_from_db()
		from erpnext.controllers.sales_and_purchase_return import make_return_doc
		return_pi1 = make_return_doc("Purchase Receipt", pr1.name)
		return_pi1.submit()
		
		debit_act = frappe.db.get_value("Company",return_pi1.company,"stock_received_but_not_billed")
		gl_temp_credit = frappe.db.get_value('GL Entry',{'voucher_no':return_pi1.name, 'account': debit_act},'debit')
		self.assertEqual(gl_temp_credit, 500)
		
		gl_stock_debit = frappe.db.get_value('GL Entry',{'voucher_no':return_pi1.name, 'account': 'Stock In Hand - _TC'},'credit')
		self.assertEqual(gl_stock_debit, 500)

	def test_mr_2po_2pr_serl_part_retn_TC_SCK_212(self):
		create_company()
		create_fiscal_year()
		company = "_Test Company MR"
		warehouse = create_warehouse("_Test warehouse PO", company="_Test Company MR")
		supplier = create_supplier(supplier_name="_Test Supplier MR")
		if not any(row.company == "_Test Company MR" for row in supplier.companies):
			supplier.append("companies", {
				"company": "_Test Company MR",
			})
		supplier.submit()
		item_code = "_Test Item With Serial No"
		quantity = 3

		if not frappe.db.exists("Item", item_code):
			item = frappe.get_doc({
				"doctype": "Item",
				"item_code": item_code,
				"item_name": item_code,
				"stock_uom": "Nos",
				"is_stock_item": 1,
				"item_group": "_Test Item Group",
				"default_warehouse": warehouse,
				"company": company,
				"has_serial_no": 1
			})
			if 'india_compliance' in frappe.get_installed_apps():
				gst_hsn_code = "11112222"
				if not frappe.db.exists("GST HSN Code", gst_hsn_code):
					gst_hsn_code = frappe.new_doc("GST HSN Code")
					gst_hsn_code.hsn_code = "11112222"
					gst_hsn_code.save()
				item.gst_hsn_code = gst_hsn_code
			item.insert()
		mr = make_material_request(item_code=item_code)
		
		#partially qty
		po = make_purchase_order(mr.name)
		po.supplier = supplier
		po.get("items")[0].rate = 100
		po.get("items")[0].qty = 5
		po.insert()
		po.submit()

		bin_qty = frappe.db.get_value("Bin", {"item_code": item_code, "warehouse": "_Test Warehouse - _TC"}, "actual_qty") or 0
		pr = make_purchase_receipt(po.name)
		serial_numbers = [f"test_item_00{i}" for i in range(1, int(po.get("items")[0].qty) + 1)]
		pr.items[0].serial_no = "\n".join(serial_numbers)
		for serial_no in serial_numbers:
			if frappe.db.exists("Serial No", serial_no):
				frappe.db.sql(f''' delete from `tabSerial No` where name = '{serial_no}' ''')
			if frappe.db.exists("Serial and Batch Entry", {"serial_no":serial_no}):
				frappe.db.sql(f''' delete from `tabSerial and Batch Entry` where serial_no = '{serial_no}' ''')
		pr.insert()
		pr.submit()
		
		sle = frappe.get_doc('Stock Ledger Entry',{'voucher_no':pr.name})
		self.assertEqual(sle.qty_after_transaction, bin_qty + 5)
		self.assertEqual(sle.warehouse, mr.get("items")[0].warehouse)
		
		#if account setup in company
		if frappe.db.exists('GL Entry',{'account': 'Stock Received But Not Billed - _TC'}):
			gl_temp_credit = frappe.db.get_value('GL Entry',{'voucher_no':pr.name, 'account': 'Stock Received But Not Billed - _TC'},'credit')
			self.assertEqual(gl_temp_credit, 500)
		
		#if account setup in company
		if frappe.db.exists('GL Entry',{'account': 'Stock In Hand - _TC'}):
			gl_stock_debit = frappe.db.get_value('GL Entry',{'voucher_no':pr.name, 'account': 'Stock In Hand - _TC'},'debit')
			self.assertEqual(gl_stock_debit, 500)

		pr.load_from_db()
		from erpnext.controllers.sales_and_purchase_return import make_return_doc
		return_pi = make_return_doc("Purchase Receipt", pr.name)
		return_pi.submit()
		
		debit_act = frappe.db.get_value("Company",return_pi.company,"stock_received_but_not_billed")
		gl_temp_credit = frappe.db.get_value('GL Entry',{'voucher_no':return_pi.name, 'account': debit_act},'debit')
		self.assertEqual(gl_temp_credit, 500)
		
		#if account setup in company
		if frappe.db.exists('GL Entry',{'account': 'Stock In Hand - _TC'}):
			gl_stock_debit = frappe.db.get_value('GL Entry',{'voucher_no':return_pi.name, 'account': 'Stock In Hand - _TC'},'credit')
			self.assertEqual(gl_stock_debit, 500)

		#remaining qty
		po1 = make_purchase_order(mr.name)
		po1.supplier = "_Test Supplier"
		po1.get("items")[0].rate = 100
		po1.get("items")[0].qty = 5
		po1.insert()
		po1.submit()

		bin_qty = frappe.db.get_value("Bin", {"item_code": item_code, "warehouse": "_Test Warehouse - _TC"}, "actual_qty")
		pr1 = make_purchase_receipt(po1.name)
		serial_numbers = [f"test_item1_00{i}" for i in range(1, int(po1.get("items")[0].qty) + 1)]
		pr1.items[0].serial_no = "\n".join(serial_numbers)
		for serial_no in serial_numbers:
			if frappe.db.exists("Serial No", serial_no):
				frappe.db.sql(f''' delete from `tabSerial No` where name = '{serial_no}' ''')
			if frappe.db.exists("Serial and Batch Entry", {"serial_no":serial_no}):
				frappe.db.sql(f''' delete from `tabSerial and Batch Entry` where serial_no = '{serial_no}' ''')
		pr1.insert()
		pr1.submit()
		
		sle = frappe.get_doc('Stock Ledger Entry',{'voucher_no':pr1.name})
		self.assertEqual(sle.qty_after_transaction, bin_qty + 5)
		self.assertEqual(sle.warehouse, mr.get("items")[0].warehouse)
		
		#if account setup in company
		if frappe.db.exists('GL Entry',{'account': 'Stock Received But Not Billed - _TC'}):
			gl_temp_credit = frappe.db.get_value('GL Entry',{'voucher_no':pr.name, 'account': 'Stock Received But Not Billed - _TC'},'credit')
			self.assertEqual(gl_temp_credit, 500)
		
		#if account setup in company
		if frappe.db.exists('GL Entry',{'account': 'Stock In Hand - _TC'}):
			gl_stock_debit = frappe.db.get_value('GL Entry',{'voucher_no':pr.name, 'account': 'Stock In Hand - _TC'},'debit')
			self.assertEqual(gl_stock_debit, 500)
		frappe.db.rollback()

	def test_create_mr_to_2po_to_1pr_serl_part_retn_TC_SCK_213(self):
		create_company()
		create_fiscal_year()
		company = "_Test Company MR"
		warehouse = create_warehouse("_Test warehouse PO", company="_Test Company MR")
		supplier = create_supplier(supplier_name="_Test Supplier MR")
		item_code = "_Test Item With Serial No"

		if not frappe.db.exists("Item", item_code):
			item = frappe.get_doc({
				"doctype": "Item",
				"item_code": item_code,
				"item_name": item_code,
				"stock_uom": "Nos",
				"is_stock_item": 1,
				"item_group": "_Test Item Group",
				"default_warehouse": warehouse,
				"company": company,
				"has_serial_no": 1
			})
			if 'india_compliance' in frappe.get_installed_apps():
				gst_hsn_code = "11112222"
				if not frappe.db.exists("GST HSN Code", gst_hsn_code):
					gst_hsn_code = frappe.new_doc("GST HSN Code")
					gst_hsn_code.hsn_code = "11112222"
					gst_hsn_code.save()
				item.gst_hsn_code = gst_hsn_code
			item.insert()
		mr = make_material_request(item_code=item_code)
		
		#partially qty
		po = make_purchase_order(mr.name)
		po.supplier = "_Test Supplier"
		po.get("items")[0].rate = 100
		po.get("items")[0].qty = 5
		po.insert()
		po.submit()

		#remaining qty
		po1 = make_purchase_order(mr.name)
		po1.supplier = "_Test Supplier"
		po1.get("items")[0].rate = 100
		po1.get("items")[0].qty = 5
		po1.insert()
		po1.submit()

		bin_qty = frappe.db.get_value("Bin", {"item_code": item_code, "warehouse": "_Test Warehouse - _TC"}, "actual_qty") or 0
		pr1 = make_purchase_receipt(po.name)
		pr1 = make_purchase_receipt(po1.name, target_doc=pr1)
		serial_numbers = [f"test_item11_00{i}" for i in range(1, 5 + 1)]
		pr1.items[0].serial_no = "\n".join(serial_numbers)
		for serial_no in serial_numbers:
			if frappe.db.exists("Serial No", serial_no):
				frappe.db.sql(f''' delete from `tabSerial No` where name = '{serial_no}' ''')
			if frappe.db.exists("Serial and Batch Entry", {"serial_no":serial_no}):
				frappe.db.sql(f''' delete from `tabSerial and Batch Entry` where serial_no = '{serial_no}' ''')
		serial_numbers1 = [f"test_item12_00{i}" for i in range(1, 5 + 1)]
		pr1.items[1].serial_no = "\n".join(serial_numbers1)
		for serial_no in serial_numbers1:
			if frappe.db.exists("Serial No", serial_no):
				frappe.db.sql(f''' delete from `tabSerial No` where name = '{serial_no}' ''')
			if frappe.db.exists("Serial and Batch Entry", {"serial_no":serial_no}):
				frappe.db.sql(f''' delete from `tabSerial and Batch Entry` where serial_no = '{serial_no}' ''')
		pr1.insert()
		pr1.submit()
		
		sle = frappe.get_doc('Stock Ledger Entry',{'voucher_no':pr1.name})
		self.assertEqual(sle.qty_after_transaction, bin_qty + 10)
		self.assertEqual(sle.warehouse, mr.get("items")[0].warehouse)
		
		#if account setup in company
		if frappe.db.exists('GL Entry',{'account': 'Stock Received But Not Billed - _TC'}):
			gl_temp_credit = frappe.db.get_value('GL Entry',{'voucher_no':pr1.name, 'account': 'Stock Received But Not Billed - _TC'},'credit')
			self.assertEqual(gl_temp_credit, 1000)
		
		#if account setup in company
		if frappe.db.exists('GL Entry',{'account': 'Stock In Hand - _TC'}):
			gl_stock_debit = frappe.db.get_value('GL Entry',{'voucher_no':pr1.name, 'account': 'Stock In Hand - _TC'},'debit')
			self.assertEqual(gl_stock_debit, 1000)

		pr1.load_from_db()
		from erpnext.controllers.sales_and_purchase_return import make_return_doc
		return_pi1 = make_return_doc("Purchase Receipt", pr1.name)
		return_pi1.items = return_pi1.items[1:]
		return_pi1.items[0].received_qty = -5
		return_pi1.items[0].qty = -5
		serial_numbers = [f"test_item13_00{i}" for i in range(1, 5 + 1)]
		return_pi1.items[0].serial_no = "\n".join(serial_numbers)
		for serial_no in serial_numbers:
			if frappe.db.exists("Serial No", serial_no):
				frappe.db.sql(f''' delete from `tabSerial No` where name = '{serial_no}' ''')
			if frappe.db.exists("Serial and Batch Entry", {"serial_no":serial_no}):
				frappe.db.sql(f''' delete from `tabSerial and Batch Entry` where serial_no = '{serial_no}' ''')
		return_pi1.submit()
		
		debit_act = frappe.db.get_value("Company",return_pi1.company,"stock_received_but_not_billed")
		gl_temp_credit = frappe.db.get_value('GL Entry',{'voucher_no':return_pi1.name, 'account': debit_act},'debit')
		self.assertEqual(gl_temp_credit, 500)
		
		#if account setup in company
		if frappe.db.exists('GL Entry',{'account': 'Stock In Hand - _TC'}):
			gl_stock_debit = frappe.db.get_value('GL Entry',{'voucher_no':return_pi1.name, 'account': 'Stock In Hand - _TC'},'credit')
			self.assertEqual(gl_stock_debit, 500)
		frappe.db.rollback()

	def test_make_mr_TC_SCK_185(self):
			from erpnext.stock.doctype.stock_entry.stock_entry_utils import make_stock_entry as _make_stock_entry
			company = "_Test Company"
			make_company(company)

			fields = {
				"has_serial_no": 1,
				"has_batch_no": 1,
				"create_new_batch": 1,
				"is_stock_item": 1,
				"has_expiry_date": 1,
				"warranty_period": 365,
				"shelf_life_in_days": 365,
				"serial_no_series": "Test-SABBMRP-Sno.#####",
				"batch_number_series": "Test-SBBTYT-NNS.#####",
			}

			if frappe.db.has_column("Item", "gst_hsn_code"):
				fields["gst_hsn_code"] = "01011010"

			company = "_Test Company"
			qty = 10
			frappe.db.set_value("Company", "_Test Company", "enable_perpetual_inventory", 1)
			frappe.db.set_value("Company", "_Test Company", "stock_adjustment_account", "Stock Adjustment - _TC")
			target_warehouse = create_warehouse("_Test Warehouse", properties=None, company=company)
			item = make_item("Test Batch Item SN Item", fields).name

			new_stock = _make_stock_entry(
				item_code=item,
				qty=10,
				to_warehouse=target_warehouse,
				company="_Test Company",
				rate=100,
				# serial_no = "Test-SABBMRP-Sno-001\nTest-SABBMRP-Sno-002\nTest-SABBMRP-Sno-003\nTest-SABBMRP-Sno-004\nTest-SABBMRP-Sno-005"
			
			)

			mr = make_material_request(
				material_request_type="Material Issue", qty=qty, warehouse=target_warehouse, item_code=item,do_not_submit=True
			)
			mr.items[0].use_serial_batch_fields = 1
			mr.items[0].serial_no = "Test-SABBMRP-Sno-001\nTest-SABBMRP-Sno-002\nTest-SABBMRP-Sno-003\nTest-SABBMRP-Sno-004\nTest-SABBMRP-Sno-005"
			mr.submit()
			self.assertEqual(mr.status, "Pending")

			bin_qty = (
				frappe.db.get_value("Bin", {"item_code": item, "warehouse": target_warehouse}, "actual_qty") or 0
			)
			stock_in_hand_account = get_inventory_account(company, target_warehouse)

			# Make stock entry against material request issue
			se = make_stock_entry(mr.name)
			se.items[0].qty = 5
			se.items[0].expense_account = "Cost of Goods Sold - _TC"
			se.serial_and_batch_bundle = new_stock.items[0].serial_and_batch_bundle
			se.insert()
			se.submit()
			mr.load_from_db()
			self.assertEqual(mr.status, "Partially Ordered")

			sle = frappe.get_doc("Stock Ledger Entry", {"voucher_no": se.name})
			stock_value_diff = abs(
				frappe.db.get_value(
					"Stock Ledger Entry",
					{"voucher_type": "Stock Entry", "voucher_no": se.name},
					"stock_value_difference",
				)
			)
			gle = get_gle(company, se.name, stock_in_hand_account)
			gle1 = get_gle(company, se.name, "Cost of Goods Sold - _TC")
			self.assertEqual(sle.qty_after_transaction, bin_qty - se.items[0].qty)
			self.assertEqual(gle[1], stock_value_diff)
			self.assertEqual(gle1[0], stock_value_diff)
			se.cancel()
			mr.load_from_db()

			#if account setup in company
			if frappe.db.exists('GL Entry',{'account': 'Cost of Goods Sold - _TC'}):
				gl_temp_credit = frappe.db.get_value('GL Entry',{'voucher_no':se.name, 'account': 'Cost of Goods Sold - _TC'},'credit')
				self.assertEqual(gl_temp_credit, 500)
			
			#if account setup in company
			if frappe.db.exists('GL Entry',{'account': 'Stock In Hand - _TC'}):
				gl_stock_debit = frappe.db.get_value('GL Entry',{'voucher_no':se.name, 'account': 'Stock In Hand - _TC'},'debit')
				self.assertEqual(gl_stock_debit, 500)
			
			# After stock entry cancel
			current_bin_qty = (
				frappe.db.get_value("Bin", {"item_code": item, "warehouse": target_warehouse}, "actual_qty") or 0
			)
			sh_gle = get_gle(company, se.name, stock_in_hand_account)
			cogs_gle = get_gle(company, se.name, "Cost of Goods Sold - _TC")

			self.assertEqual(sh_gle[0], sh_gle[1])
			self.assertEqual(cogs_gle[0], cogs_gle[1])
			self.assertEqual(current_bin_qty, bin_qty)

	def test_make_mr_TC_SCK_186(self):
		from erpnext.stock.doctype.stock_entry.stock_entry_utils import make_stock_entry

		company = "_Test Company"
		make_company(company)

		fields = {
			"has_batch_no": 1,
			"is_stock_item": 1,
			"create_new_batch": 1,
			"has_expiry_date": 1,
			"warranty_period": 365,
			"shelf_life_in_days": 365,
			"batch_number_series": "Test-SBBTYT-NNS.#####",
		}

		if frappe.db.has_column("Item", "gst_hsn_code"):
			fields["gst_hsn_code"] = "01011010"

		company = "_Test Company"
		qty = 10
		frappe.db.set_value("Company", "_Test Company", "enable_perpetual_inventory", 1)
		frappe.db.set_value("Company", "_Test Company", "stock_adjustment_account", "Stock Adjustment - _TC")
		source_warehouse = create_warehouse("_Test SWarehouse", properties=None, company=company)
		target_warehouse = create_warehouse("_Test Warehouse", properties=None, company=company)
		# target_warehouse = create_warehouse("_Test Warehouse", properties=None, company=company)
		item = make_item("Test Batch Item SN Item", fields).name

		new_stock = make_stock_entry(
			item_code=item,
			qty=20,
			to_warehouse=target_warehouse,
			company="_Test Company",
			rate=100,
			purpose="Material Receipt"
		)
		self.assertTrue(new_stock.items[0].serial_and_batch_bundle)

		mr = make_material_request(
			material_request_type="Material Transfer", qty=qty, from_warehouse=target_warehouse ,warehouse=source_warehouse, item_code=item, company="_Test Company"
		)
		mr.items[0].use_serial_batch_fields = 1
		mr.submit()
		# mr.items[0].batch_no = "Test-SBBTYT-NNS00001"
		self.assertEqual(mr.status, "Pending")

		bin_qty = (
			frappe.db.get_value("Bin", {"item_code": item, "warehouse": target_warehouse}, "actual_qty") or 0
		)
		stock_in_hand_account = get_inventory_account(company, target_warehouse)

		# Make stock entry against material request issue
		se = frappe.new_doc("Stock Entry")
		se.stock_entry_type = "Material Issue"
		se.company = "_Test Company"
		se.append("items", {
			"item_code": item,
			"qty": 5,
			"s_warehouse": target_warehouse,
			"batch_no": new_stock.items[0].batch_no,
			"material_request": mr.name,
			"material_request_item": mr.items[0].name
		})
		se.insert()
		se.submit()
		mr = frappe.get_doc("Material Request", mr.name)
		# mr.load_from_db()
		self.assertEqual(mr.status, "Partially Received")

		sle = frappe.get_doc("Stock Ledger Entry", {"voucher_no": se.name})
		stock_value_diff = abs(
			frappe.db.get_value(
				"Stock Ledger Entry",
				{"voucher_type": "Stock Entry", "voucher_no": se.name},
				"stock_value_difference",
			)
		)
		
		self.assertEqual(sle.qty_after_transaction, bin_qty - se.items[0].qty)

		# After stock entry cancel
		current_bin_qty = (
			frappe.db.get_value("Bin", {"item_code": item, "warehouse": target_warehouse}, "actual_qty") or 0
		)
		sh_gle = get_gle(company, se.name, stock_in_hand_account)
		cogs_gle = get_gle(company, se.name, "Stock Adjustment - _TC")
		
		self.assertEqual(sh_gle[1], cogs_gle[0])
		self.assertEqual(sh_gle[0], cogs_gle[1])
		stock_entries = frappe.get_all("Stock Ledger Entry", filters={"item_code": item}, fields=["actual_qty", "warehouse"])
		self.assertTrue(any(entry["actual_qty"] == -5 for entry in stock_entries))


	def test_make_mr_TC_SCK_187(self):
		from erpnext.stock.doctype.stock_entry.stock_entry_utils import make_stock_entry

		company = "_Test Company"
		make_company(company)

		fields = {
			"has_serial_no": 1,
			"is_stock_item": 1,
			"has_expiry_date": 1,
			"warranty_period": 365,
			"shelf_life_in_days": 365,
			"serial_no_series": "Test-SABBMRP-Sno.#####",
		}

		if frappe.db.has_column("Item", "gst_hsn_code"):
			fields["gst_hsn_code"] = "01011010"

		company = "_Test Company"
		qty = 10
		frappe.db.set_value("Company", "_Test Company", "enable_perpetual_inventory", 1)
		frappe.db.set_value("Company", "_Test Company", "stock_adjustment_account", "Stock Adjustment - _TC")
		source_warehouse = create_warehouse("_Test SWarehouse", properties=None, company=company)
		target_warehouse = create_warehouse("_Test Warehouse", properties=None, company=company)
		item = make_item("Test Batch Item SN Item", fields).name

		new_stock = make_stock_entry(
		item_code=item,
		qty=20,
		to_warehouse=target_warehouse,
		company="_Test Company",
		rate=100,
		purpose="Material Receipt"
		)
		self.assertTrue(new_stock.items[0].serial_and_batch_bundle)

		mr = make_material_request(
			material_request_type="Material Transfer", qty=qty, from_warehouse=target_warehouse ,warehouse=source_warehouse, item_code=item, company="_Test Company"
		)
		mr.items[0].use_serial_batch_fields = 1
		mr.submit()
		# mr.items[0].batch_no = "Test-SBBTYT-NNS00001"
		self.assertEqual(mr.status, "Pending")

		bin_qty = (
			frappe.db.get_value("Bin", {"item_code": item, "warehouse": target_warehouse}, "actual_qty") or 0
		)
		stock_in_hand_account = get_inventory_account(company, target_warehouse)

		# Make stock entry against material request issue
		se = frappe.new_doc("Stock Entry")
		se.stock_entry_type = "Material Issue"
		se.company = "_Test Company"
		se.append("items", {
			"item_code": item,
			"qty": 5,
			"s_warehouse": target_warehouse,
			# "serial_no": new_stock.items[0].serial_no,
			"material_request": mr.name,
			"material_request_item": mr.items[0].name
		})
		se.insert()
		se.submit()
		mr = frappe.get_doc("Material Request", mr.name)
		# mr.load_from_db()
		self.assertEqual(mr.status, "Partially Received")

		sle = frappe.get_doc("Stock Ledger Entry", {"voucher_no": se.name})
		stock_value_diff = abs(
			frappe.db.get_value(
				"Stock Ledger Entry",
				{"voucher_type": "Stock Entry", "voucher_no": se.name},
				"stock_value_difference",
			)
		)
		
		self.assertEqual(sle.qty_after_transaction, bin_qty - se.items[0].qty)

		# After stock entry cancel
		current_bin_qty = (
			frappe.db.get_value("Bin", {"item_code": item, "warehouse": target_warehouse}, "actual_qty") or 0
		)
		sh_gle = get_gle(company, se.name, stock_in_hand_account)
		cogs_gle = get_gle(company, se.name, "Stock Adjustment - _TC")
		
		self.assertEqual(sh_gle[1], cogs_gle[0])
		self.assertEqual(sh_gle[0], cogs_gle[1])
		stock_entries = frappe.get_all("Stock Ledger Entry", filters={"item_code": item}, fields=["actual_qty", "warehouse"])
		self.assertTrue(any(entry["actual_qty"] == -5 for entry in stock_entries))

	def test_make_mr_TC_SCK_188(self):
			from erpnext.stock.doctype.stock_entry.stock_entry_utils import make_stock_entry as _make_stock_entry

			company = "_Test Company"
			make_company(company)

			fields = {
				"has_serial_no": 1,
				"has_batch_no": 1,
				"is_stock_item": 1,
				"create_new_batch": 1,
				"has_expiry_date": 1,
				"warranty_period": 365,
				"shelf_life_in_days": 365,
				"serial_no_series": "Test-SABBMRP-Sno.#####",
			}

			if frappe.db.has_column("Item", "gst_hsn_code"):
				fields["gst_hsn_code"] = "01011010"

			company = "_Test Company"
			qty = 10
			frappe.db.set_value("Company", "_Test Company", "enable_perpetual_inventory", 1)
			frappe.db.set_value("Company", "_Test Company", "stock_adjustment_account", "Stock Adjustment - _TC")
			target_warehouse = create_warehouse("_Test Warehouse", properties=None, company=company)
			item = make_item("Test Batch Item SN Item", fields).name

			new_stock = _make_stock_entry(
				item_code=item,
				qty=10,
				to_warehouse=target_warehouse,
				company="_Test Company",
				rate=100,
				# serial_no = "Test-SABBMRP-Sno-001\nTest-SABBMRP-Sno-002\nTest-SABBMRP-Sno-003\nTest-SABBMRP-Sno-004\nTest-SABBMRP-Sno-005"
			
			)

			mr = make_material_request(
				material_request_type="Material Issue", qty=qty, warehouse=target_warehouse, item_code=item,do_not_submit=True
			)
			mr.items[0].use_serial_batch_fields = 1
			mr.items[0].serial_no = "Test-SABBMRP-Sno-001\nTest-SABBMRP-Sno-002\nTest-SABBMRP-Sno-003\nTest-SABBMRP-Sno-004\nTest-SABBMRP-Sno-005"
			mr.submit()
			self.assertEqual(mr.status, "Pending")

			bin_qty = (
				frappe.db.get_value("Bin", {"item_code": item, "warehouse": target_warehouse}, "actual_qty") or 0
			)
			stock_in_hand_account = get_inventory_account(company, target_warehouse)

			# Make stock entry against material request issue
			se = make_stock_entry(mr.name)
			se.items[0].qty = 5
			se.items[0].expense_account = "Cost of Goods Sold - _TC"
			se.items[0].batch_no = new_stock.items[0].batch_no
			se.serial_and_batch_bundle = new_stock.items[0].serial_and_batch_bundle
			se.insert()
			se.submit()
			mr.load_from_db()
			self.assertEqual(mr.status, "Partially Ordered")

			sle = frappe.get_doc("Stock Ledger Entry", {"voucher_no": se.name})
			stock_value_diff = abs(
				frappe.db.get_value(
					"Stock Ledger Entry",
					{"voucher_type": "Stock Entry", "voucher_no": se.name},
					"stock_value_difference",
				)
			)
			gle = get_gle(company, se.name, stock_in_hand_account)
			gle1 = get_gle(company, se.name, "Cost of Goods Sold - _TC")
			self.assertEqual(sle.qty_after_transaction, bin_qty - se.items[0].qty)
			self.assertEqual(gle[1], stock_value_diff)
			self.assertEqual(gle1[0], stock_value_diff)
			se.cancel()
			mr.load_from_db()

			#if account setup in company
			if frappe.db.exists('GL Entry',{'account': 'Cost of Goods Sold - _TC'}):
				gl_temp_credit = frappe.db.get_value('GL Entry',{'voucher_no':se.name, 'account': 'Cost of Goods Sold - _TC'},'credit')
				self.assertEqual(gl_temp_credit, 500)
			
			#if account setup in company
			if frappe.db.exists('GL Entry',{'account': 'Stock In Hand - _TC'}):
				gl_stock_debit = frappe.db.get_value('GL Entry',{'voucher_no':se.name, 'account': 'Stock In Hand - _TC'},'debit')
				self.assertEqual(gl_stock_debit, 500)
			
			# After stock entry cancel
			current_bin_qty = (
				frappe.db.get_value("Bin", {"item_code": item, "warehouse": target_warehouse}, "actual_qty") or 0
			)
			sh_gle = get_gle(company, se.name, stock_in_hand_account)
			cogs_gle = get_gle(company, se.name, "Cost of Goods Sold - _TC")

			self.assertEqual(sh_gle[0], sh_gle[1])
			self.assertEqual(cogs_gle[0], cogs_gle[1])
			self.assertEqual(current_bin_qty, bin_qty)

def get_in_transit_warehouse(company):
	if not frappe.db.exists("Warehouse Type", "Transit"):
		frappe.get_doc(
			{
				"doctype": "Warehouse Type",
				"name": "Transit",
			}
		).insert()

	in_transit_warehouse = frappe.db.exists("Warehouse", {"warehouse_type": "Transit", "company": company})

	if not in_transit_warehouse:
		in_transit_warehouse = (
			frappe.get_doc(
				{
					"doctype": "Warehouse",
					"warehouse_name": "Transit",
					"warehouse_type": "Transit",
					"company": company,
				}
			)
			.insert()
			.name
		)

	return in_transit_warehouse


def get_gle(company, voucher_no, account):
	return(
			frappe.db.get_value(
				"GL Entry",
				{
					"company": company,
					"voucher_no": voucher_no,
					'account': account
				},
				["sum(debit)", "sum(credit)"],
				order_by=None
			)
			or 0.0
		)


def make_material_request(**args):
	args = frappe._dict(args)
	mr = frappe.new_doc("Material Request")
	mr.material_request_type = args.material_request_type or "Purchase"
	mr.company = args.company or "_Test Company"
	mr.customer = args.customer or "_Test Customer"
	mr.shipping_rule = args.shipping_rule or None
	mr.append(
		"items",
		{
			"item_code": args.item_code or "_Test Item",
			"qty": args.qty or 10,
			"uom": args.uom or "_Test UOM",
			"conversion_factor": args.conversion_factor or 1,
			"schedule_date": args.schedule_date or today(),
			"warehouse": args.warehouse or "_Test Warehouse - _TC",
			"cost_center": args.cost_center or "_Test Cost Center - _TC",
			"from_warehouse": args.from_warehouse or "",
			"rate" : args.rate or 0
		},
	)
	mr.insert()
	if not args.do_not_submit:
		mr.submit()
	return mr


test_dependencies = ["Currency Exchange", "BOM"]
test_records = frappe.get_test_records("Material Request")



def make_test_rfq(source_name, received_qty=0, supplier = None):
	doc_rfq = make_request_for_quotation(source_name)

	supplier_data=[
				{
					"supplier": supplier or "_Test Supplier",
					"email_id": "123_testrfquser@example.com",
				}
			]
	doc_rfq.append("suppliers", supplier_data[0])
	doc_rfq.message_for_supplier = "Please supply the specified items at the best possible rates."
		
	if received_qty:
		doc_rfq.items[0].qty = received_qty

	doc_rfq.insert()
	doc_rfq.submit()
	return doc_rfq


def make_test_sq(source_name, rate = 0, received_qty=0, item_dict = None, type = "RFQ", supplier = None, args = None):
	if type == "RFQ" : 
		doc_sq = make_supplier_quotation_from_rfq(source_name, for_supplier = supplier or "_Test Supplier")
	
	elif type == "Material Request" :
		from erpnext.stock.doctype.material_request.material_request import  make_supplier_quotation
		doc_sq = make_supplier_quotation(source_name)

	if received_qty:
		doc_sq.items[0].qty = received_qty

	doc_sq.items[0].rate = rate
		
	if item_dict is not None:
		doc_sq.append("items", item_dict)

	if args is not None:
		args = frappe._dict(args)
		doc_sq.update(args)

	doc_sq.insert()
	doc_sq.submit()
	return doc_sq


def make_test_po(source_name, type = "Material Request", received_qty = 0, item_dict = None, args = None):
	if type == "Material Request":
		doc_po = make_purchase_order(source_name)

	elif type == 'Supplier Quotation':
		doc_po = create_po_aganist_sq(source_name)

	if doc_po.supplier is None:
		doc_po.supplier = "_Test Supplier"

	if received_qty:
		doc_po.items[0].qty = received_qty
		
	if item_dict is not None:
		doc_po.append("items", item_dict)

	if args is not None:
		args = frappe._dict(args)
		doc_po.update(args)

	doc_po.insert()
	doc_po.submit()
	return doc_po


def make_test_pr(source_name, received_qty = None, item_dict = None, remove_items = False):
	doc_pr = make_purchase_receipt_aganist_mr(source_name)

	if received_qty is not None:
		doc_pr.items[0].qty = received_qty

	if remove_items:
		doc_pr.items = []

	if item_dict is not None:
		doc_pr.append("items", item_dict)

	doc_pr.insert()
	doc_pr.submit()
	return doc_pr


def make_test_pi(source_name, received_qty = None, item_dict = None, args = None):
	doc_pi = make_purchase_invoice(source_name)
	if received_qty is not None:
		doc_pi.items[0].qty = received_qty
		
	if item_dict is not None:
		doc_pi.append("items", item_dict)

	if args is not None:
		args = frappe._dict(args)
		doc_pi.update(args)
	doc_pi.bill_no = "test_bill_1122"
	doc_pi.insert()
	doc_pi.submit()
	return doc_pi


def create_mr_to_pi(**args):
	args = frappe._dict(args)
	for arg in args['mr']:
		doc_mr = make_material_request(**arg)
		source_name_rfq = make_test_rfq(doc_mr.name)
		source_name_sq= make_test_sq(source_name_rfq)
		source_name_po = make_test_po(source_name_sq)
		source_name_pr = make_test_pr(source_name_po)
		source_name_pi = make_test_pi(source_name_pr)
		return source_name_pi

def create_company():
	company_name = "_Test Company MR"
	if not frappe.db.exists("Company", company_name):
		company = frappe.new_doc("Company")
		company.company_name = company_name
		company.country="India",
		company.default_currency= "INR",
		company.chart_of_accounts= "Standard",
		company = company.save()
		company.load_from_db()
	return company_name
		
def create_fiscal_year(company=None):
	today = date.today()
	if today.month >= 4:  # Fiscal year starts in April
		start_date = date(today.year, 4, 1)
		end_date = date(today.year + 1, 3, 31)
	else:
		start_date = date(today.year - 1, 4, 1)
		end_date = date(today.year, 3, 31)
	if company != None:
		company = company
	else:
		create_company()
		company="_Test Company MR"
	fy_list = frappe.db.get_all("Fiscal Year", {"year_start_date":start_date, "year_end_date": end_date}, pluck='name')
	for i in fy_list:
		if frappe.db.get_value("Fiscal Year Company", {'parent': i}, 'company') == "_Test Company MR":
			frappe.msgprint(f"Fiscal Year already exists for {company}", alert=True)
			return
	
	existing_fiscal_years = frappe.db.sql(
			"""select name from `tabFiscal Year`
			where (
				(%(year_start_date)s between year_start_date and year_end_date)
				or (%(year_end_date)s between year_start_date and year_end_date)
				or (year_start_date between %(year_start_date)s and %(year_end_date)s)
				or (year_end_date between %(year_start_date)s and %(year_end_date)s)
			)""",
			{
				"year_start_date": start_date,
				"year_end_date": end_date,
			},
			as_dict=True,
		)
	
	#fix for overlapping fiscal year
	if existing_fiscal_years != []:
		for fiscal_years in existing_fiscal_years:
			fy_doc = frappe.get_doc("Fiscal Year",fiscal_years.get("name"))
			if not frappe.db.exists("Fiscal Year Company", {"company": company}):
				fy_doc.append("companies", {"company": company})
<<<<<<< HEAD
				fy_doc.insert()
=======
				fy_doc.save()
>>>>>>> f32de6ba
	else:
		fy_doc = frappe.new_doc("Fiscal Year")
		fy_doc.year = "2025 PO"
		fy_doc.year_start_date = start_date
		fy_doc.year_end_date = end_date
		fy_doc.append("companies", {"company": company})
		fy_doc.insert()
		fy_doc.submit()
	
def item_create(
	item_code,
	is_stock_item=1,
	valuation_rate=0,
	stock_uom="Nos",
	warehouse="_Test warehouse PO - _CM",
	is_customer_provided_item=None,
	customer=None,
	is_purchase_item=None,
	opening_stock=0,
	is_fixed_asset=0,
	asset_category=None,
	buying_cost_center=None,
	selling_cost_center=None,
	company="_Test Company MR",
	has_serial_no=1
):
	if not frappe.db.exists("Item", item_code):
		item = frappe.new_doc("Item")
		item.item_code = item_code
		item.item_name = item_code
		item.description = item_code
		item.item_group = "All Item Groups"
		item.stock_uom = stock_uom
		item.is_stock_item = is_stock_item
		item.is_fixed_asset = is_fixed_asset
		item.asset_category = asset_category
		item.opening_stock = opening_stock
		item.valuation_rate = valuation_rate
		item.is_purchase_item = is_purchase_item
		item.is_customer_provided_item = is_customer_provided_item
		item.customer = customer or ""
		item.has_serial_no = has_serial_no
		item.append(
			"item_defaults",
			{
				"default_warehouse": warehouse,
				"company": company,
				"selling_cost_center": selling_cost_center,
				"buying_cost_center": buying_cost_center,
			},
		)
		if 'india_compliance' in frappe.get_installed_apps():
			gst_hsn_code = "11112222"
			if not frappe.db.exists("GST HSN Code", gst_hsn_code):
				gst_hsn_code = frappe.new_doc("GST HSN Code")
				gst_hsn_code.hsn_code = "11112222"
				gst_hsn_code.save()
			item.gst_hsn_code = gst_hsn_code
		item.save()
	else:
		item = frappe.get_doc("Item", item_code)
	return item


def make_payment_entry(dt, dn, paid_amount, args = None):
	from erpnext.accounts.doctype.payment_entry.payment_entry import get_payment_entry
	doc_pe = get_payment_entry(dt, dn, paid_amount)
	
	args =  frappe._dict() if args is None else frappe._dict(args)
	doc_pe.mode_of_payment = args.mode_of_payment or None
	doc_pe.reference_no =  args.reference_no or "Test Reference"
	
	doc_pe.submit()
	return doc_pe


def get_shipping_rule_name(args = None):
	from erpnext.accounts.doctype.shipping_rule.test_shipping_rule import create_shipping_rule
	doc_shipping_rule = create_shipping_rule("Buying", "_Test Shipping Rule -TC", args)
	return doc_shipping_rule.name

def make_company(company):
	if not frappe.db.exists("Company", company):
		company = frappe.new_doc("Company")
		company.company_name = company
		company.default_currency = "INR"
		company.insert()


def create_fiscal_with_company(company):
	today = date.today()
	if today.month >= 4:  # Fiscal year starts in April
		start_date = date(today.year, 4, 1)
		end_date = date(today.year + 1, 3, 31)
	else:
		start_date = date(today.year - 1, 4, 1)
		end_date = date(today.year, 3, 31)

	fy_doc = frappe.new_doc("Fiscal Year")
	fy_doc.year = "2024-2025"
	fy_doc.year_start_date = start_date
	fy_doc.year_end_date = end_date
	fy_doc.append("companies", {"company": company})
	fy_doc.submit()


def get_fiscal_year(company):
	if frappe.db.exists("Fiscal Year", "2024-2025"):
		fiscal_year = frappe.get_doc('Fiscal Year', '2024-2025')
		fiscal_year.append("companies", {"company": company})
		fiscal_year.save()
	else:
		create_fiscal_with_company(company)

def create_company(company):
	if not frappe.db.exists("Company", company):
		company_doc = frappe.new_doc("Company")
		company_doc.company_name = company
		company_doc.country="India",
		company_doc.default_currency= "INR",
		company_doc.insert()<|MERGE_RESOLUTION|>--- conflicted
+++ resolved
@@ -8095,11 +8095,7 @@
 			fy_doc = frappe.get_doc("Fiscal Year",fiscal_years.get("name"))
 			if not frappe.db.exists("Fiscal Year Company", {"company": company}):
 				fy_doc.append("companies", {"company": company})
-<<<<<<< HEAD
-				fy_doc.insert()
-=======
 				fy_doc.save()
->>>>>>> f32de6ba
 	else:
 		fy_doc = frappe.new_doc("Fiscal Year")
 		fy_doc.year = "2025 PO"
