# Copyright (c) 2015, Frappe Technologies Pvt. Ltd. and Contributors
# License: GNU General Public License v3. See license.txt

# ERPNext - web based ERP (http://erpnext.com)
# For license information, please see license.txt


import frappe
import json
from frappe.tests.utils import FrappeTestCase
from frappe.utils import flt, today, add_days, nowdate

from erpnext.stock.doctype.item.test_item import create_item
from erpnext.stock.doctype.material_request.material_request import (
	make_in_transit_stock_entry,
	make_purchase_order,
	make_stock_entry,
	make_supplier_quotation,
	raise_work_orders,
	make_request_for_quotation
)
from erpnext.stock.doctype.warehouse.test_warehouse import create_warehouse
from erpnext.stock.doctype.pick_list.pick_list import create_stock_entry as pl_stock_entry
from erpnext.buying.doctype.purchase_order.purchase_order import make_purchase_receipt
from erpnext.stock.doctype.warehouse.test_warehouse import create_warehouse
from erpnext.stock.doctype.item.test_item import create_item, make_item
from erpnext.buying.doctype.request_for_quotation.request_for_quotation import make_supplier_quotation_from_rfq
from erpnext.buying.doctype.supplier_quotation.supplier_quotation import make_purchase_order as create_po_aganist_sq
from erpnext.buying.doctype.purchase_order.purchase_order import make_purchase_receipt as make_purchase_receipt_aganist_mr
from erpnext.stock.doctype.purchase_receipt.purchase_receipt import make_purchase_invoice

class TestMaterialRequest(FrappeTestCase):
	def test_make_purchase_order(self):
		mr = frappe.copy_doc(test_records[0]).insert()

		self.assertRaises(frappe.ValidationError, make_purchase_order, mr.name)

		mr = frappe.get_doc("Material Request", mr.name)
		mr.submit()
		po = make_purchase_order(mr.name)

		self.assertEqual(po.doctype, "Purchase Order")
		self.assertEqual(len(po.get("items")), len(mr.get("items")))

	def test_make_supplier_quotation(self):
		mr = frappe.copy_doc(test_records[0]).insert()

		self.assertRaises(frappe.ValidationError, make_supplier_quotation, mr.name)

		mr = frappe.get_doc("Material Request", mr.name)
		mr.submit()
		sq = make_supplier_quotation(mr.name)

		self.assertEqual(sq.doctype, "Supplier Quotation")
		self.assertEqual(len(sq.get("items")), len(mr.get("items")))

	def test_make_stock_entry(self):
		mr = frappe.copy_doc(test_records[0]).insert()

		self.assertRaises(frappe.ValidationError, make_stock_entry, mr.name)

		mr = frappe.get_doc("Material Request", mr.name)
		mr.material_request_type = "Material Transfer"
		mr.submit()
		se = make_stock_entry(mr.name)

		self.assertEqual(se.stock_entry_type, "Material Transfer")
		self.assertEqual(se.purpose, "Material Transfer")
		self.assertEqual(se.doctype, "Stock Entry")
		self.assertEqual(len(se.get("items")), len(mr.get("items")))


	def test_partial_make_stock_entry(self):
		from erpnext.stock.doctype.stock_entry.stock_entry_utils import make_stock_entry as _make_stock_entry
		mr = frappe.copy_doc(test_records[0]).insert()
		source_wh = create_warehouse(
			warehouse_name="_Test Source Warehouse",
			properties={"parent_warehouse": "All Warehouses - _TC"},
			company="_Test Company",
		)
		mr = frappe.get_doc("Material Request", mr.name)
		mr.material_request_type = "Material Transfer"
		for row in mr.items:
			_make_stock_entry(
				item_code=row.item_code,
				qty=10,
				to_warehouse=source_wh,
				company="_Test Company",
				rate=100,
			)
			row.from_warehouse = source_wh
			row.qty = 10
		mr.save()
		mr.submit()
		se = make_stock_entry(mr.name)
		se.get("items")[0].qty = 5
		se.insert()
		se.submit()
		mr.reload()
		self.assertEqual(mr.status, "Partially Received")
		

	def test_in_transit_make_stock_entry(self):
		mr = frappe.copy_doc(test_records[0]).insert()

		self.assertRaises(frappe.ValidationError, make_stock_entry, mr.name)

		mr = frappe.get_doc("Material Request", mr.name)
		mr.material_request_type = "Material Transfer"
		mr.submit()

		in_transit_warehouse = get_in_transit_warehouse(mr.company)
		se = make_in_transit_stock_entry(mr.name, in_transit_warehouse)

		self.assertEqual(se.stock_entry_type, "Material Transfer")
		self.assertEqual(se.purpose, "Material Transfer")
		self.assertEqual(se.doctype, "Stock Entry")
		for row in se.get("items"):
			self.assertEqual(row.t_warehouse, in_transit_warehouse)

	def _insert_stock_entry(self, qty1, qty2, warehouse=None):
		se = frappe.get_doc(
			{
				"company": "_Test Company",
				"doctype": "Stock Entry",
				"posting_date": "2013-03-01",
				"posting_time": "00:00:00",
				"purpose": "Material Receipt",
				"items": [
					{
						"conversion_factor": 1.0,
						"doctype": "Stock Entry Detail",
						"item_code": "_Test Item Home Desktop 100",
						"parentfield": "items",
						"basic_rate": 100,
						"qty": qty1,
						"stock_uom": "_Test UOM 1",
						"transfer_qty": qty1,
						"uom": "_Test UOM 1",
						"t_warehouse": warehouse or "_Test Warehouse 1 - _TC",
						"cost_center": "_Test Cost Center - _TC",
					},
					{
						"conversion_factor": 1.0,
						"doctype": "Stock Entry Detail",
						"item_code": "_Test Item Home Desktop 200",
						"parentfield": "items",
						"basic_rate": 100,
						"qty": qty2,
						"stock_uom": "_Test UOM 1",
						"transfer_qty": qty2,
						"uom": "_Test UOM 1",
						"t_warehouse": warehouse or "_Test Warehouse 1 - _TC",
						"cost_center": "_Test Cost Center - _TC",
					},
				],
			}
		)

		se.set_stock_entry_type()
		se.insert()
		se.submit()

	def test_cannot_stop_cancelled_material_request(self):
		mr = frappe.copy_doc(test_records[0])
		mr.insert()
		mr.submit()

		mr.load_from_db()
		mr.cancel()
		self.assertRaises(frappe.ValidationError, mr.update_status, "Stopped")

	def test_mr_changes_from_stopped_to_pending_after_reopen(self):
		mr = frappe.copy_doc(test_records[0])
		mr.insert()
		mr.submit()
		self.assertEqual("Pending", mr.status)

		mr.update_status("Stopped")
		self.assertEqual("Stopped", mr.status)

		mr.update_status("Submitted")
		self.assertEqual("Pending", mr.status)

	def test_cannot_submit_cancelled_mr(self):
		mr = frappe.copy_doc(test_records[0])
		mr.insert()
		mr.submit()
		mr.load_from_db()
		mr.cancel()
		self.assertRaises(frappe.ValidationError, mr.submit)

	def test_mr_changes_from_pending_to_cancelled_after_cancel(self):
		mr = frappe.copy_doc(test_records[0])
		mr.insert()
		mr.submit()
		mr.cancel()
		self.assertEqual("Cancelled", mr.status)

	def test_cannot_change_cancelled_mr(self):
		mr = frappe.copy_doc(test_records[0])
		mr.insert()
		mr.submit()
		mr.load_from_db()
		mr.cancel()

		self.assertRaises(frappe.InvalidStatusError, mr.update_status, "Draft")
		self.assertRaises(frappe.InvalidStatusError, mr.update_status, "Stopped")
		self.assertRaises(frappe.InvalidStatusError, mr.update_status, "Ordered")
		self.assertRaises(frappe.InvalidStatusError, mr.update_status, "Issued")
		self.assertRaises(frappe.InvalidStatusError, mr.update_status, "Transferred")
		self.assertRaises(frappe.InvalidStatusError, mr.update_status, "Pending")

	def test_cannot_submit_deleted_material_request(self):
		mr = frappe.copy_doc(test_records[0])
		mr.insert()
		mr.delete()

		self.assertRaises(frappe.ValidationError, mr.submit)

	def test_cannot_delete_submitted_mr(self):
		mr = frappe.copy_doc(test_records[0])
		mr.insert()
		mr.submit()

		self.assertRaises(frappe.ValidationError, mr.delete)

	def test_stopped_mr_changes_to_pending_after_reopen(self):
		mr = frappe.copy_doc(test_records[0])
		mr.insert()
		mr.submit()
		mr.load_from_db()

		mr.update_status("Stopped")
		mr.update_status("Submitted")
		self.assertEqual(mr.status, "Pending")

	def test_pending_mr_changes_to_stopped_after_stop(self):
		mr = frappe.copy_doc(test_records[0])
		mr.insert()
		mr.submit()
		mr.load_from_db()

		mr.update_status("Stopped")
		self.assertEqual(mr.status, "Stopped")

	def test_cannot_stop_unsubmitted_mr(self):
		mr = frappe.copy_doc(test_records[0])
		mr.insert()
		self.assertRaises(frappe.InvalidStatusError, mr.update_status, "Stopped")

	def test_completed_qty_for_purchase(self):
		existing_requested_qty_item1 = self._get_requested_qty(
			"_Test Item Home Desktop 100", "_Test Warehouse - _TC"
		)
		existing_requested_qty_item2 = self._get_requested_qty(
			"_Test Item Home Desktop 200", "_Test Warehouse - _TC"
		)

		# submit material request of type Purchase
		mr = frappe.copy_doc(test_records[0])
		mr.insert()
		mr.submit()

		# map a purchase order
		po_doc = make_purchase_order(mr.name)
		po_doc.supplier = "_Test Supplier"
		po_doc.transaction_date = "2013-07-07"
		po_doc.schedule_date = "2013-07-09"
		po_doc.get("items")[0].qty = 27.0
		po_doc.get("items")[1].qty = 1.5
		po_doc.get("items")[0].schedule_date = "2013-07-09"
		po_doc.get("items")[1].schedule_date = "2013-07-09"

		# check for stopped status of Material Request
		po = frappe.copy_doc(po_doc)
		po.insert()
		po.load_from_db()
		mr.update_status("Stopped")
		self.assertRaises(frappe.InvalidStatusError, po.submit)
		po.db_set("docstatus", 1)
		self.assertRaises(frappe.InvalidStatusError, po.cancel)

		# resubmit and check for per complete
		mr.load_from_db()
		mr.update_status("Submitted")
		po = frappe.copy_doc(po_doc)
		po.insert()
		po.submit()

		# check if per complete is as expected
		mr.load_from_db()
		self.assertEqual(mr.per_ordered, 50)
		self.assertEqual(mr.get("items")[0].ordered_qty, 27.0)
		self.assertEqual(mr.get("items")[1].ordered_qty, 1.5)

		current_requested_qty_item1 = self._get_requested_qty(
			"_Test Item Home Desktop 100", "_Test Warehouse - _TC"
		)
		current_requested_qty_item2 = self._get_requested_qty(
			"_Test Item Home Desktop 200", "_Test Warehouse - _TC"
		)

		self.assertEqual(current_requested_qty_item1, existing_requested_qty_item1 + 27.0)
		self.assertEqual(current_requested_qty_item2, existing_requested_qty_item2 + 1.5)

		po.cancel()
		# check if per complete is as expected
		mr.load_from_db()
		self.assertEqual(mr.per_ordered, 0)
		self.assertEqual(mr.get("items")[0].ordered_qty, 0)
		self.assertEqual(mr.get("items")[1].ordered_qty, 0)

		current_requested_qty_item1 = self._get_requested_qty(
			"_Test Item Home Desktop 100", "_Test Warehouse - _TC"
		)
		current_requested_qty_item2 = self._get_requested_qty(
			"_Test Item Home Desktop 200", "_Test Warehouse - _TC"
		)

		self.assertEqual(current_requested_qty_item1, existing_requested_qty_item1 + 54.0)
		self.assertEqual(current_requested_qty_item2, existing_requested_qty_item2 + 3.0)

	def test_completed_qty_for_transfer(self):
		existing_requested_qty_item1 = self._get_requested_qty(
			"_Test Item Home Desktop 100", "_Test Warehouse - _TC"
		)
		existing_requested_qty_item2 = self._get_requested_qty(
			"_Test Item Home Desktop 200", "_Test Warehouse - _TC"
		)

		# submit material request of type Purchase
		mr = frappe.copy_doc(test_records[0])
		mr.material_request_type = "Material Transfer"
		mr.insert()
		mr.submit()

		# check if per complete is None
		mr.load_from_db()
		self.assertEqual(mr.per_ordered, 0)
		self.assertEqual(mr.get("items")[0].ordered_qty, 0)
		self.assertEqual(mr.get("items")[1].ordered_qty, 0)

		current_requested_qty_item1 = self._get_requested_qty(
			"_Test Item Home Desktop 100", "_Test Warehouse - _TC"
		)
		current_requested_qty_item2 = self._get_requested_qty(
			"_Test Item Home Desktop 200", "_Test Warehouse - _TC"
		)

		self.assertEqual(current_requested_qty_item1, existing_requested_qty_item1 + 54.0)
		self.assertEqual(current_requested_qty_item2, existing_requested_qty_item2 + 3.0)

		# map a stock entry
		se_doc = make_stock_entry(mr.name)
		se_doc.update(
			{
				"posting_date": "2013-03-01",
				"posting_time": "01:00",
				"fiscal_year": "_Test Fiscal Year 2013",
			}
		)
		se_doc.get("items")[0].update(
			{"qty": 27.0, "transfer_qty": 27.0, "s_warehouse": "_Test Warehouse 1 - _TC", "basic_rate": 1.0}
		)
		se_doc.get("items")[1].update(
			{"qty": 1.5, "transfer_qty": 1.5, "s_warehouse": "_Test Warehouse 1 - _TC", "basic_rate": 1.0}
		)

		# make available the qty in _Test Warehouse 1 before transfer
		self._insert_stock_entry(27.0, 1.5)

		# check for stopped status of Material Request
		se = frappe.copy_doc(se_doc)
		se.insert()
		mr.update_status("Stopped")
		self.assertRaises(frappe.InvalidStatusError, se.submit)

		mr.update_status("Submitted")

		se.flags.ignore_validate_update_after_submit = True
		se.submit()
		mr.update_status("Stopped")
		self.assertRaises(frappe.InvalidStatusError, se.cancel)

		mr.update_status("Submitted")
		se = frappe.copy_doc(se_doc)
		se.insert()
		se.submit()

		# check if per complete is as expected
		mr.load_from_db()
		self.assertEqual(mr.per_ordered, 50)
		self.assertEqual(mr.get("items")[0].ordered_qty, 27.0)
		self.assertEqual(mr.get("items")[1].ordered_qty, 1.5)

		current_requested_qty_item1 = self._get_requested_qty(
			"_Test Item Home Desktop 100", "_Test Warehouse - _TC"
		)
		current_requested_qty_item2 = self._get_requested_qty(
			"_Test Item Home Desktop 200", "_Test Warehouse - _TC"
		)

		self.assertEqual(current_requested_qty_item1, existing_requested_qty_item1 + 27.0)
		self.assertEqual(current_requested_qty_item2, existing_requested_qty_item2 + 1.5)

		# check if per complete is as expected for Stock Entry cancelled
		se.cancel()
		mr.load_from_db()
		self.assertEqual(mr.per_ordered, 0)
		self.assertEqual(mr.get("items")[0].ordered_qty, 0)
		self.assertEqual(mr.get("items")[1].ordered_qty, 0)

		current_requested_qty_item1 = self._get_requested_qty(
			"_Test Item Home Desktop 100", "_Test Warehouse - _TC"
		)
		current_requested_qty_item2 = self._get_requested_qty(
			"_Test Item Home Desktop 200", "_Test Warehouse - _TC"
		)

		self.assertEqual(current_requested_qty_item1, existing_requested_qty_item1 + 54.0)
		self.assertEqual(current_requested_qty_item2, existing_requested_qty_item2 + 3.0)

	def test_over_transfer_qty_allowance(self):
		mr = frappe.new_doc("Material Request")
		mr.company = "_Test Company"
		mr.scheduled_date = today()
		mr.append(
			"items",
			{
				"item_code": "_Test FG Item",
				"item_name": "_Test FG Item",
				"qty": 10,
				"schedule_date": today(),
				"uom": "_Test UOM 1",
				"warehouse": "_Test Warehouse - _TC",
			},
		)

		mr.material_request_type = "Material Transfer"
		mr.insert()
		mr.submit()

		frappe.db.set_single_value("Stock Settings", "mr_qty_allowance", 20)

		# map a stock entry

		se_doc = make_stock_entry(mr.name)
		se_doc.update(
			{
				"posting_date": today(),
				"posting_time": "00:00",
			}
		)
		se_doc.get("items")[0].update(
			{
				"qty": 13,
				"transfer_qty": 12.0,
				"s_warehouse": "_Test Warehouse - _TC",
				"t_warehouse": "_Test Warehouse 1 - _TC",
				"basic_rate": 1.0,
			}
		)

		# make available the qty in _Test Warehouse 1 before transfer
		sr = frappe.new_doc("Stock Reconciliation")
		sr.company = "_Test Company"
		sr.purpose = "Opening Stock"
		sr.append(
			"items",
			{
				"item_code": "_Test FG Item",
				"warehouse": "_Test Warehouse - _TC",
				"qty": 20,
				"valuation_rate": 0.01,
			},
		)
		sr.insert()
		sr.submit()
		se = frappe.copy_doc(se_doc)
		se.insert()
		self.assertRaises(frappe.ValidationError)
		se.items[0].qty = 12
		se.submit()

	def test_completed_qty_for_over_transfer(self):
		existing_requested_qty_item1 = self._get_requested_qty(
			"_Test Item Home Desktop 100", "_Test Warehouse - _TC"
		)
		existing_requested_qty_item2 = self._get_requested_qty(
			"_Test Item Home Desktop 200", "_Test Warehouse - _TC"
		)

		# submit material request of type Purchase
		mr = frappe.copy_doc(test_records[0])
		mr.material_request_type = "Material Transfer"
		mr.insert()
		mr.submit()

		# map a stock entry

		se_doc = make_stock_entry(mr.name)
		se_doc.update(
			{
				"posting_date": "2013-03-01",
				"posting_time": "00:00",
				"fiscal_year": "_Test Fiscal Year 2013",
			}
		)
		se_doc.get("items")[0].update(
			{"qty": 54.0, "transfer_qty": 54.0, "s_warehouse": "_Test Warehouse 1 - _TC", "basic_rate": 1.0}
		)
		se_doc.get("items")[1].update(
			{"qty": 3.0, "transfer_qty": 3.0, "s_warehouse": "_Test Warehouse 1 - _TC", "basic_rate": 1.0}
		)

		# make available the qty in _Test Warehouse 1 before transfer
		self._insert_stock_entry(60.0, 3.0)

		# check for stopped status of Material Request
		se = frappe.copy_doc(se_doc)
		se.set_stock_entry_type()
		se.insert()
		mr.update_status("Stopped")
		self.assertRaises(frappe.InvalidStatusError, se.submit)
		self.assertRaises(frappe.InvalidStatusError, se.cancel)

		mr.update_status("Submitted")
		se = frappe.copy_doc(se_doc)
		se.set_stock_entry_type()
		se.insert()
		se.submit()

		# check if per complete is as expected
		mr.load_from_db()

		self.assertEqual(mr.per_ordered, 100)
		self.assertEqual(mr.get("items")[0].ordered_qty, 54.0)
		self.assertEqual(mr.get("items")[1].ordered_qty, 3.0)

		current_requested_qty_item1 = self._get_requested_qty(
			"_Test Item Home Desktop 100", "_Test Warehouse - _TC"
		)
		current_requested_qty_item2 = self._get_requested_qty(
			"_Test Item Home Desktop 200", "_Test Warehouse - _TC"
		)

		self.assertEqual(current_requested_qty_item1, existing_requested_qty_item1)
		self.assertEqual(current_requested_qty_item2, existing_requested_qty_item2)

		# check if per complete is as expected for Stock Entry cancelled
		se.cancel()
		mr.load_from_db()
		self.assertEqual(mr.per_ordered, 0)
		self.assertEqual(mr.get("items")[0].ordered_qty, 0)
		self.assertEqual(mr.get("items")[1].ordered_qty, 0)

		current_requested_qty_item1 = self._get_requested_qty(
			"_Test Item Home Desktop 100", "_Test Warehouse - _TC"
		)
		current_requested_qty_item2 = self._get_requested_qty(
			"_Test Item Home Desktop 200", "_Test Warehouse - _TC"
		)

		self.assertEqual(current_requested_qty_item1, existing_requested_qty_item1 + 54.0)
		self.assertEqual(current_requested_qty_item2, existing_requested_qty_item2 + 3.0)

	def test_incorrect_mapping_of_stock_entry(self):
		# submit material request of type Transfer
		mr = frappe.copy_doc(test_records[0])
		mr.material_request_type = "Material Transfer"
		mr.insert()
		mr.submit()

		se_doc = make_stock_entry(mr.name)
		se_doc.update(
			{
				"posting_date": "2013-03-01",
				"posting_time": "00:00",
				"fiscal_year": "_Test Fiscal Year 2013",
			}
		)
		se_doc.get("items")[0].update(
			{
				"qty": 60.0,
				"transfer_qty": 60.0,
				"s_warehouse": "_Test Warehouse - _TC",
				"t_warehouse": "_Test Warehouse 1 - _TC",
				"basic_rate": 1.0,
			}
		)
		se_doc.get("items")[1].update(
			{
				"item_code": "_Test Item Home Desktop 100",
				"qty": 3.0,
				"transfer_qty": 3.0,
				"s_warehouse": "_Test Warehouse 1 - _TC",
				"basic_rate": 1.0,
			}
		)

		# check for stopped status of Material Request
		se = frappe.copy_doc(se_doc)
		self.assertRaises(frappe.MappingMismatchError, se.insert)

		# submit material request of type Transfer
		mr = frappe.copy_doc(test_records[0])
		mr.material_request_type = "Material Issue"
		mr.insert()
		mr.submit()

		se_doc = make_stock_entry(mr.name)
		self.assertEqual(se_doc.get("items")[0].s_warehouse, "_Test Warehouse - _TC")

	def test_warehouse_company_validation(self):
		from erpnext.stock.utils import InvalidWarehouseCompany

		mr = frappe.copy_doc(test_records[0])
		mr.company = "_Test Company 1"
		self.assertRaises(InvalidWarehouseCompany, mr.insert)

	def _get_requested_qty(self, item_code, warehouse):
		return flt(
			frappe.db.get_value("Bin", {"item_code": item_code, "warehouse": warehouse}, "indented_qty")
		)

	def test_make_stock_entry_for_material_issue(self):
		mr = frappe.copy_doc(test_records[0]).insert()

		self.assertRaises(frappe.ValidationError, make_stock_entry, mr.name)

		mr = frappe.get_doc("Material Request", mr.name)
		mr.material_request_type = "Material Issue"
		mr.submit()
		se = make_stock_entry(mr.name)

		self.assertEqual(se.doctype, "Stock Entry")
		self.assertEqual(len(se.get("items")), len(mr.get("items")))

	def test_completed_qty_for_issue(self):
		def _get_requested_qty():
			return flt(
				frappe.db.get_value(
					"Bin",
					{"item_code": "_Test Item Home Desktop 100", "warehouse": "_Test Warehouse - _TC"},
					"indented_qty",
				)
			)

		existing_requested_qty = _get_requested_qty()

		mr = frappe.copy_doc(test_records[0])
		mr.material_request_type = "Material Issue"
		mr.submit()
		frappe.db.value_cache = {}

		# testing bin value after material request is submitted
		self.assertEqual(_get_requested_qty(), existing_requested_qty - 54.0)

		# receive items to allow issue
		self._insert_stock_entry(60, 6, "_Test Warehouse - _TC")

		# make stock entry against MR

		se_doc = make_stock_entry(mr.name)
		se_doc.fiscal_year = "_Test Fiscal Year 2014"
		se_doc.get("items")[0].qty = 54.0
		se_doc.insert()
		se_doc.submit()

		# check if per complete is as expected
		mr.load_from_db()
		self.assertEqual(mr.get("items")[0].ordered_qty, 54.0)
		self.assertEqual(mr.get("items")[1].ordered_qty, 3.0)

		# testing bin requested qty after issuing stock against material request
		self.assertEqual(_get_requested_qty(), existing_requested_qty)

	def test_material_request_type_manufacture(self):
		mr = frappe.copy_doc(test_records[1]).insert()
		mr = frappe.get_doc("Material Request", mr.name)
		mr.submit()
		completed_qty = mr.items[0].ordered_qty
		requested_qty = frappe.db.sql(
			"""select indented_qty from `tabBin` where \
			item_code= %s and warehouse= %s """,
			(mr.items[0].item_code, mr.items[0].warehouse),
		)[0][0]

		prod_order = raise_work_orders(mr.name)
		po = frappe.get_doc("Work Order", prod_order[0])
		po.wip_warehouse = "_Test Warehouse 1 - _TC"
		po.submit()

		mr = frappe.get_doc("Material Request", mr.name)
		self.assertEqual(completed_qty + po.qty, mr.items[0].ordered_qty)

		new_requested_qty = frappe.db.sql(
			"""select indented_qty from `tabBin` where \
			item_code= %s and warehouse= %s """,
			(mr.items[0].item_code, mr.items[0].warehouse),
		)[0][0]

		self.assertEqual(requested_qty - po.qty, new_requested_qty)

		po.cancel()

		mr = frappe.get_doc("Material Request", mr.name)
		self.assertEqual(completed_qty, mr.items[0].ordered_qty)

		new_requested_qty = frappe.db.sql(
			"""select indented_qty from `tabBin` where \
			item_code= %s and warehouse= %s """,
			(mr.items[0].item_code, mr.items[0].warehouse),
		)[0][0]
		self.assertEqual(requested_qty, new_requested_qty)

	def test_requested_qty_multi_uom(self):
		existing_requested_qty = self._get_requested_qty("_Test FG Item", "_Test Warehouse - _TC")

		mr = make_material_request(
			item_code="_Test FG Item",
			material_request_type="Manufacture",
			uom="_Test UOM 1",
			conversion_factor=12,
		)

		requested_qty = self._get_requested_qty("_Test FG Item", "_Test Warehouse - _TC")

		self.assertEqual(requested_qty, existing_requested_qty + 120)

		work_order = raise_work_orders(mr.name)
		wo = frappe.get_doc("Work Order", work_order[0])
		wo.qty = 50
		wo.wip_warehouse = "_Test Warehouse 1 - _TC"
		wo.submit()

		requested_qty = self._get_requested_qty("_Test FG Item", "_Test Warehouse - _TC")
		self.assertEqual(requested_qty, existing_requested_qty + 70)

		wo.cancel()

		requested_qty = self._get_requested_qty("_Test FG Item", "_Test Warehouse - _TC")
		self.assertEqual(requested_qty, existing_requested_qty + 120)

		mr.reload()
		mr.cancel()
		requested_qty = self._get_requested_qty("_Test FG Item", "_Test Warehouse - _TC")
		self.assertEqual(requested_qty, existing_requested_qty)

	def test_multi_uom_for_purchase(self):
		mr = frappe.copy_doc(test_records[0])
		mr.material_request_type = "Purchase"
		item = mr.items[0]
		mr.schedule_date = today()

		if not frappe.db.get_value("UOM Conversion Detail", {"parent": item.item_code, "uom": "Kg"}):
			item_doc = frappe.get_doc("Item", item.item_code)
			item_doc.append("uoms", {"uom": "Kg", "conversion_factor": 5})
			item_doc.save(ignore_permissions=True)

		item.uom = "Kg"
		for item in mr.items:
			item.schedule_date = mr.schedule_date

		mr.insert()
		self.assertRaises(frappe.ValidationError, make_purchase_order, mr.name)

		mr = frappe.get_doc("Material Request", mr.name)
		mr.submit()
		item = mr.items[0]

		self.assertEqual(item.uom, "Kg")
		self.assertEqual(item.conversion_factor, 5.0)
		self.assertEqual(item.stock_qty, flt(item.qty * 5))

		po = make_purchase_order(mr.name)
		self.assertEqual(po.doctype, "Purchase Order")
		self.assertEqual(len(po.get("items")), len(mr.get("items")))

		po.supplier = "_Test Supplier"
		po.insert()
		po.submit()
		mr = frappe.get_doc("Material Request", mr.name)
		self.assertEqual(mr.per_ordered, 100)

	def test_customer_provided_parts_mr(self):
		create_item("CUST-0987", is_customer_provided_item=1, customer="_Test Customer", is_purchase_item=0)
		existing_requested_qty = self._get_requested_qty("_Test Customer", "_Test Warehouse - _TC")

		mr = make_material_request(item_code="CUST-0987", material_request_type="Customer Provided")
		se = make_stock_entry(mr.name)
		se.insert()
		se.submit()
		self.assertEqual(se.get("items")[0].amount, 0)
		self.assertEqual(se.get("items")[0].material_request, mr.name)
		mr = frappe.get_doc("Material Request", mr.name)
		mr.submit()
		current_requested_qty = self._get_requested_qty("_Test Customer", "_Test Warehouse - _TC")

		self.assertEqual(mr.per_ordered, 100)
		self.assertEqual(existing_requested_qty, current_requested_qty)

	def test_auto_email_users_with_company_user_permissions(self):
		from erpnext.stock.reorder_item import get_email_list

		comapnywise_users = {
			"_Test Company": "test_auto_email_@example.com",
			"_Test Company 1": "test_auto_email_1@example.com",
		}

		permissions = []

		for company, user in comapnywise_users.items():
			if not frappe.db.exists("User", user):
				frappe.get_doc(
					{
						"doctype": "User",
						"email": user,
						"first_name": user,
						"send_notifications": 0,
						"enabled": 1,
						"user_type": "System User",
						"roles": [{"role": "Purchase Manager"}],
					}
				).insert(ignore_permissions=True)

			if not frappe.db.exists(
				"User Permission", {"user": user, "allow": "Company", "for_value": company}
			):
				perm_doc = frappe.get_doc(
					{
						"doctype": "User Permission",
						"user": user,
						"allow": "Company",
						"for_value": company,
						"apply_to_all_doctypes": 1,
					}
				).insert(ignore_permissions=True)

				permissions.append(perm_doc)

		comapnywise_mr_list = frappe._dict({})
		mr1 = make_material_request()
		comapnywise_mr_list.setdefault(mr1.company, []).append(mr1.name)

		mr2 = make_material_request(
			company="_Test Company 1", warehouse="Stores - _TC1", cost_center="Main - _TC1"
		)
		comapnywise_mr_list.setdefault(mr2.company, []).append(mr2.name)

		for company, _mr_list in comapnywise_mr_list.items():
			emails = get_email_list(company)

			self.assertTrue(comapnywise_users[company] in emails)

		for perm in permissions:
			perm.delete()

	def test_material_request_transfer_to_stock_entry(self):
		item = create_item("OP-MB-001")
		mr = frappe.new_doc("Material Request")
		mr.company = "_Test Company"
		mr.scheduled_date = today()
		from_warehouse = create_warehouse("Source Warehouse", properties=None, company=mr.company)
		target_warehouse = create_warehouse("Target Warehouse", properties=None, company=mr.company)
		mr.append(
			"items",
			{
				"item_code": item.item_code,
				"item_name": item.name,
				"qty": 10,
				"rate": 120,
				"schedule_date": today(),
				"uom": "Nos",
				"from_warehouse": from_warehouse,
				"warehouse": target_warehouse,
			},
		)
		mr.material_request_type = "Material Transfer"
		mr.insert()
		mr.submit()
		self.assertEqual(mr.status, "Pending")

		se = make_stock_entry(mr.name)
		se.insert()
		se.submit()
		mr.load_from_db()
		self.assertEqual(mr.status, "Transferred")
		
		from_warehouse_qty = frappe.db.get_value('Stock Ledger Entry',{'voucher_no':se.name, 'voucher_type':'Stock Entry','warehouse':from_warehouse},['qty_after_transaction'])
		target_warehouse_qty = frappe.db.get_value('Stock Ledger Entry',{'voucher_no':se.name, 'voucher_type':'Stock Entry','warehouse':target_warehouse},['qty_after_transaction'])
		self.assertEqual(from_warehouse_qty, -10)
		self.assertEqual(target_warehouse_qty, 10)

	def test_material_request_issue_to_stock_entry(self):
		item = create_item("OP-MB-001")
		mr = frappe.new_doc("Material Request")
		mr.company = "_Test Company"
		mr.scheduled_date = today()
		target_warehouse = create_warehouse("Target Warehouse", properties=None, company=mr.company)
		mr.append(
			"items",
			{
				"item_code": item.item_code,
				"item_name": item.name,
				"qty": 5,
				"schedule_date": today(),
				"uom": "Nos",
				"warehouse": target_warehouse,
			},
		)
		mr.material_request_type = "Material Issue"
		mr.insert()
		mr.submit()
		self.assertEqual(mr.status, "Pending")

		se = make_stock_entry(mr.name)
		se.insert()
		se.submit()
		mr.load_from_db()
		self.assertEqual(mr.status, "Issued")
		
		warehouse_qty = frappe.db.get_value('Stock Ledger Entry',{'voucher_no':se.name},['qty_after_transaction'])
		self.assertEqual(warehouse_qty, -5)
		
	def test_material_request_transfer_to_stock_entry_partial(self):
		item = create_item("OP-MB-001")
		mr = frappe.new_doc("Material Request")
		mr.company = "_Test Company"
		mr.scheduled_date = today()
		from_warehouse = create_warehouse("Source Warehouse", properties=None, company=mr.company)
		target_warehouse = create_warehouse("Target Warehouse", properties=None, company=mr.company)
		mr.append(
			"items",
			{
				"item_code": item.item_code,
				"item_name": item.name,
				"qty": 10,
				"rate": 120,
				"schedule_date": today(),
				"uom": "Nos",
				"from_warehouse": from_warehouse,
				"warehouse": target_warehouse,
			},
		)
		mr.material_request_type = "Material Transfer"
		mr.insert()
		mr.submit()
		self.assertEqual(mr.status, "Pending")

		se = make_stock_entry(mr.name)
		se.get("items")[0].update({"qty": 5.0})
		se.insert()
		se.submit()
		mr.load_from_db()
		self.assertEqual(mr.status, "Partially Ordered")

		from_warehouse_qty = frappe.db.get_value('Stock Ledger Entry',{'voucher_no':se.name, 'voucher_type':'Stock Entry','warehouse':from_warehouse},['qty_after_transaction'])
		target_warehouse_qty = frappe.db.get_value('Stock Ledger Entry',{'voucher_no':se.name, 'voucher_type':'Stock Entry','warehouse':target_warehouse},['qty_after_transaction'])
		self.assertEqual(from_warehouse_qty, -5.0)
		self.assertEqual(target_warehouse_qty, 5.0)

		se = make_stock_entry(mr.name)
		se.get("items")[0].update({"qty": 5.0})
		se.insert()
		se.submit()
		mr.load_from_db()
		self.assertEqual(mr.status, "Transferred")
		
		from_warehouse_qty = frappe.db.get_value('Stock Ledger Entry',{'voucher_no':se.name, 'voucher_type':'Stock Entry','warehouse':from_warehouse},['qty_after_transaction'])
		target_warehouse_qty = frappe.db.get_value('Stock Ledger Entry',{'voucher_no':se.name, 'voucher_type':'Stock Entry','warehouse':target_warehouse},['qty_after_transaction'])
		self.assertEqual(from_warehouse_qty, -10)
		self.assertEqual(target_warehouse_qty, 10)

	def test_material_request_issue_to_stock_entry_partial(self):
		item = create_item("OP-MB-001")
		mr = frappe.new_doc("Material Request")
		mr.company = "_Test Company"
		mr.scheduled_date = today()
		target_warehouse = create_warehouse("Target Warehouse", properties=None, company=mr.company)
		mr.append(
			"items",
			{
				"item_code": item.item_code,
				"item_name": item.name,
				"qty": 10,
				"rate": 120,
				"schedule_date": today(),
				"uom": "Nos",
				"warehouse": target_warehouse,
			},
		)
		mr.material_request_type = "Material Issue"
		mr.insert()
		mr.submit()
		self.assertEqual(mr.status, "Pending")

		se = make_stock_entry(mr.name)
		se.get("items")[0].update({"qty": 5.0})
		se.insert()
		se.submit()
		mr.load_from_db()
		self.assertEqual(mr.status, "Partially Ordered")

		target_warehouse_qty = frappe.db.get_value('Stock Ledger Entry',{'voucher_no':se.name, 'voucher_type':'Stock Entry','warehouse':target_warehouse},['qty_after_transaction'])
		self.assertEqual(target_warehouse_qty, -5.0)

		se = make_stock_entry(mr.name)
		se.get("items")[0].update({"qty": 5.0})
		se.insert()
		se.submit()
		mr.load_from_db()
		self.assertEqual(mr.status, "Issued")
		
		target_warehouse_qty = frappe.db.get_value('Stock Ledger Entry',{'voucher_no':se.name, 'voucher_type':'Stock Entry','warehouse':target_warehouse},['qty_after_transaction'])
		self.assertEqual(target_warehouse_qty, -10)

	def test_make_material_req_to_pick_list_to_stock_entry(self):
		item = create_item("OP-MB-001")
		mr = frappe.new_doc("Material Request")
		mr.company = "_Test Company"
		mr.scheduled_date = today()
		from_warehouse = create_warehouse("Source Warehouse", properties=None, company=mr.company)
		target_warehouse = create_warehouse("Target Warehouse", properties=None, company=mr.company)
		mr.append(
			"items",
			{
				"item_code": item.item_code,
				"item_name": item.name,
				"qty": 10,
				"rate": 120,
				"schedule_date": today(),
				"uom": "Nos",
				"from_warehouse": from_warehouse,
				"warehouse": target_warehouse,
			},
		)
		mr.material_request_type = "Material Transfer"
		mr.insert()
		mr.submit()
		self.assertEqual(mr.status, "Pending")

		pl = frappe.new_doc("Pick List")
		pl.purpose = "Material Transfer"
		pl.material_request = mr.name
		pl.company = mr.company
		pl.ignore_pricing_rule = 1
		pl.warehouse = from_warehouse
		pl.append("locations", {
			"item_code": item.item_code,
			"item_name": item.name,
			"qty": 10,
			"uom": "Nos",
			"warehouse": from_warehouse,
			"stock_qty": 10,
			"stock_reserved_qty": 10,
			"conversion_factor": 1,
			"stock_uom": "Nos",
			"use_serial_batch_fields":1,
			"material_request": mr.name,
			"material_request_item": mr.get("items")[0].name,
			"picked_qty": 0,
			"allow_zero_valuation_rate" : 1,
		})
		pl.submit()

		import json
		# Set valutaion rate of temporary test item 
		frappe.db.set_value("Item",item.name,"valuation_rate",10)
		se_data = pl_stock_entry(json.dumps(pl.as_dict()))
		se = frappe.get_doc(se_data)
		se.company = mr.company
		se.save()
		se.submit()
		mr.load_from_db()
		self.assertEqual(mr.status, "Transferred")
		
		from_warehouse_qty = frappe.db.get_value('Stock Ledger Entry',{'voucher_no':se.name, 'voucher_type':'Stock Entry','warehouse':se.get("items")[0].s_warehouse},['qty_after_transaction'])
		target_warehouse_qty = frappe.db.get_value('Stock Ledger Entry',{'voucher_no':se.name, 'voucher_type':'Stock Entry','warehouse':se.get("items")[0].t_warehouse},['qty_after_transaction'])
		self.assertEqual(from_warehouse_qty, -10)
		self.assertEqual(target_warehouse_qty, 10)

	def test_create_material_req_to_po_to_pr(self):
		mr = make_material_request()

		po = make_purchase_order(mr.name)
		po.supplier = "_Test Supplier"
		po.get("items")[0].rate = 100
		po.insert()
		po.submit()

		bin_qty = frappe.db.get_value("Bin", {"item_code": "_Test Item", "warehouse": "_Test Warehouse - _TC"}, "actual_qty")
		pr = make_purchase_receipt(po.name)
		pr.insert()
		pr.submit()
		
		sle = frappe.get_doc('Stock Ledger Entry',{'voucher_no':pr.name})
		self.assertEqual(sle.qty_after_transaction, bin_qty + 10)
		self.assertEqual(sle.warehouse, mr.get("items")[0].warehouse)
		
		#if account setup in company
		if frappe.db.exists('GL Entry',{'account': 'Stock Received But Not Billed - _TC'}):
			gl_temp_credit = frappe.db.get_value('GL Entry',{'voucher_no':pr.name, 'account': 'Stock Received But Not Billed - _TC'},'credit')
			self.assertEqual(gl_temp_credit, 1000)
		
		#if account setup in company
		if frappe.db.exists('GL Entry',{'account': 'Stock In Hand - _TC'}):
			gl_stock_debit = frappe.db.get_value('GL Entry',{'voucher_no':pr.name, 'account': 'Stock In Hand - _TC'},'debit')
			self.assertEqual(gl_stock_debit, 1000)

	def test_create_material_req_to_2po_to_2pr(self):
		mr = make_material_request()
		
		#partially qty
		po = make_purchase_order(mr.name)
		po.supplier = "_Test Supplier"
		po.get("items")[0].rate = 100
		po.get("items")[0].qty = 5
		po.insert()
		po.submit()

		bin_qty = frappe.db.get_value("Bin", {"item_code": "_Test Item", "warehouse": "_Test Warehouse - _TC"}, "actual_qty")
		pr = make_purchase_receipt(po.name)
		pr.insert()
		pr.submit()
		
		sle = frappe.get_doc('Stock Ledger Entry',{'voucher_no':pr.name})
		self.assertEqual(sle.qty_after_transaction, bin_qty + 5)
		self.assertEqual(sle.warehouse, mr.get("items")[0].warehouse)
		
		#if account setup in company
		if frappe.db.exists('GL Entry',{'account': 'Stock Received But Not Billed - _TC'}):
			gl_temp_credit = frappe.db.get_value('GL Entry',{'voucher_no':pr.name, 'account': 'Stock Received But Not Billed - _TC'},'credit')
			self.assertEqual(gl_temp_credit, 500)
		
		#if account setup in company
		if frappe.db.exists('GL Entry',{'account': 'Stock In Hand - _TC'}):
			gl_stock_debit = frappe.db.get_value('GL Entry',{'voucher_no':pr.name, 'account': 'Stock In Hand - _TC'},'debit')
			self.assertEqual(gl_stock_debit, 500)

		#remaining qty
		po = make_purchase_order(mr.name)
		po.supplier = "_Test Supplier"
		po.get("items")[0].rate = 100
		po.get("items")[0].qty = 5
		po.insert()
		po.submit()

		bin_qty = frappe.db.get_value("Bin", {"item_code": "_Test Item", "warehouse": "_Test Warehouse - _TC"}, "actual_qty")
		pr = make_purchase_receipt(po.name)
		pr.insert()
		pr.submit()
		
		sle = frappe.get_doc('Stock Ledger Entry',{'voucher_no':pr.name})
		self.assertEqual(sle.qty_after_transaction, bin_qty + 5)
		self.assertEqual(sle.warehouse, mr.get("items")[0].warehouse)
		
		#if account setup in company
		if frappe.db.exists('GL Entry',{'account': 'Stock Received But Not Billed - _TC'}):
			gl_temp_credit = frappe.db.get_value('GL Entry',{'voucher_no':pr.name, 'account': 'Stock Received But Not Billed - _TC'},'credit')
			self.assertEqual(gl_temp_credit, 500)
		
		#if account setup in company
		if frappe.db.exists('GL Entry',{'account': 'Stock In Hand - _TC'}):
			gl_stock_debit = frappe.db.get_value('GL Entry',{'voucher_no':pr.name, 'account': 'Stock In Hand - _TC'},'debit')
			self.assertEqual(gl_stock_debit, 500)

	def test_create_material_req_to_po_to_2pr(self):
		mr = make_material_request()
		
		#partially qty
		po = make_purchase_order(mr.name)
		po.supplier = "_Test Supplier"
		po.get("items")[0].rate = 100
		po.insert()
		po.submit()

		bin_qty = frappe.db.get_value("Bin", {"item_code": "_Test Item", "warehouse": "_Test Warehouse - _TC"}, "actual_qty")
		pr = make_purchase_receipt(po.name)
		pr.get("items")[0].qty = 5
		pr.insert()
		pr.submit()
		
		sle = frappe.get_doc('Stock Ledger Entry',{'voucher_no':pr.name})
		self.assertEqual(sle.qty_after_transaction, bin_qty + 5)
		self.assertEqual(sle.warehouse, mr.get("items")[0].warehouse)
		
		gl_temp_credit = frappe.db.get_value('GL Entry',{'voucher_no':pr.name, 'account': 'Stock Received But Not Billed - _TC'},'credit')
		self.assertEqual(gl_temp_credit, 500)
		
		gl_stock_debit = frappe.db.get_value('GL Entry',{'voucher_no':pr.name, 'account': 'Stock In Hand - _TC'},'debit')
		self.assertEqual(gl_stock_debit, 500)

		#remaining qty
		bin_qty = frappe.db.get_value("Bin", {"item_code": "_Test Item", "warehouse": "_Test Warehouse - _TC"}, "actual_qty")
		pr = make_purchase_receipt(po.name)
		pr.get("items")[0].qty = 5
		pr.insert()
		pr.submit()
		
		sle = frappe.get_doc('Stock Ledger Entry',{'voucher_no':pr.name})
		self.assertEqual(sle.qty_after_transaction, bin_qty + 5)
		self.assertEqual(sle.warehouse, mr.get("items")[0].warehouse)
		
		gl_temp_credit = frappe.db.get_value('GL Entry',{'voucher_no':pr.name, 'account': 'Stock Received But Not Billed - _TC'},'credit')
		self.assertEqual(gl_temp_credit, 500)
		
		gl_stock_debit = frappe.db.get_value('GL Entry',{'voucher_no':pr.name, 'account': 'Stock In Hand - _TC'},'debit')
		self.assertEqual(gl_stock_debit, 500)

	def test_create_material_req_to_2po_to_1pr(self):
		mr = make_material_request()
		
		#partially qty
		po = make_purchase_order(mr.name)
		po.supplier = "_Test Supplier"
		po.get("items")[0].rate = 100
		po.get("items")[0].qty = 5
		po.insert()
		po.submit()

		#remaining qty
		po1 = make_purchase_order(mr.name)
		po1.supplier = "_Test Supplier"
		po1.get("items")[0].rate = 100
		po1.get("items")[0].qty = 5
		po1.insert()
		po1.submit()

		pr = make_purchase_receipt(po.name)
		pr = make_purchase_receipt(po1.name, target_doc=pr)
		pr.submit()
		
		bin_qty = frappe.db.get_value("Bin", {"item_code": "_Test Item", "warehouse": "_Test Warehouse - _TC"}, "actual_qty")
		sle = frappe.get_doc('Stock Ledger Entry',{'voucher_no':pr.name})
		self.assertEqual(sle.qty_after_transaction, bin_qty)
		self.assertEqual(sle.warehouse, mr.get("items")[0].warehouse)
		
		#if account setup in company
		if frappe.db.exists('GL Entry',{'account': 'Stock Received But Not Billed - _TC'}):
			gl_temp_credit = frappe.db.get_value('GL Entry',{'voucher_no':pr.name, 'account': 'Stock Received But Not Billed - _TC'},'credit')
			self.assertEqual(gl_temp_credit, 1000)
		
		#if account setup in company
		if frappe.db.exists('GL Entry',{'account': 'Stock In Hand - _TC'}):
			gl_stock_debit = frappe.db.get_value('GL Entry',{'voucher_no':pr.name, 'account': 'Stock In Hand - _TC'},'debit')
			self.assertEqual(gl_stock_debit, 1000)

	def test_create_material_req_to_po_to_pr_return(self):
		mr = make_material_request()

		po = make_purchase_order(mr.name)
		po.supplier = "_Test Supplier"
		po.get("items")[0].rate = 100
		po.insert()
		po.submit()

		bin_qty = frappe.db.get_value("Bin", {"item_code": "_Test Item", "warehouse": "_Test Warehouse - _TC"}, "actual_qty")
		pr = make_purchase_receipt(po.name)
		pr.insert()
		pr.submit()
		
		sle = frappe.get_doc('Stock Ledger Entry',{'voucher_no':pr.name})
		self.assertEqual(sle.qty_after_transaction, bin_qty + 10)
		self.assertEqual(sle.warehouse, mr.get("items")[0].warehouse)
		
		#if account setup in company
		if frappe.db.exists('GL Entry',{'account': 'Stock Received But Not Billed - _TC'}):
			gl_temp_credit = frappe.db.get_value('GL Entry',{'voucher_no':pr.name, 'account': 'Stock Received But Not Billed - _TC'},'credit')
			self.assertEqual(gl_temp_credit, 1000)
		
		#if account setup in company
		if frappe.db.exists('GL Entry',{'account': 'Stock In Hand - _TC'}):
			gl_stock_debit = frappe.db.get_value('GL Entry',{'voucher_no':pr.name, 'account': 'Stock In Hand - _TC'},'debit')
			self.assertEqual(gl_stock_debit, 1000)

		pr.load_from_db()
		from erpnext.controllers.sales_and_purchase_return import make_return_doc
		return_pr = make_return_doc("Purchase Receipt", pr.name)
		return_pr.submit()

		bin_qty = frappe.db.get_value("Bin", {"item_code": "_Test Item", "warehouse": "_Test Warehouse - _TC"}, "actual_qty")
		sle = frappe.get_doc('Stock Ledger Entry',{'voucher_no':return_pr.name})
		self.assertEqual(sle.qty_after_transaction, bin_qty)
		self.assertEqual(sle.warehouse, mr.get("items")[0].warehouse)
		
		#if account setup in company
		if frappe.db.exists('GL Entry',{'account': 'Stock Received But Not Billed - _TC'}):
			gl_temp_credit = frappe.db.get_value('GL Entry',{'voucher_no':return_pr.name, 'account': 'Stock Received But Not Billed - _TC'},'debit')
			self.assertEqual(gl_temp_credit, 1000)
		
		#if account setup in company
		if frappe.db.exists('GL Entry',{'account': 'Stock In Hand - _TC'}):
			gl_stock_debit = frappe.db.get_value('GL Entry',{'voucher_no':return_pr.name, 'account': 'Stock In Hand - _TC'},'credit')
			self.assertEqual(gl_stock_debit, 1000)
	
	def test_mr_pi_TC_B_002(self):
		# MR =>  PO => PR => PI
		mr_dict_list = [{
				"company" : "_Test Company",
				"item_code" : "Testing-31",
				"warehouse" : "Stores - _TC",
				"qty" : 6,
				"rate" : 100,
			},
		]

		doc_mr = make_material_request(**mr_dict_list[0])
		self.assertEqual(doc_mr.docstatus, 1)

		doc_po = make_test_po(doc_mr.name)
		doc_pr = make_test_pr(doc_po.name)
		doc_pi = make_test_pi(doc_pr.name)

		self.assertEqual(doc_pi.docstatus, 1)
		doc_mr.reload()
		self.assertEqual(doc_mr.status, "Received")
		
	def test_mr_pi_TC_B_009(self):
		# MR =>  PO => PR => 2PI
		mr_dict_list = [{
				"company" : "_Test Company",
				"item_code" : "Testing-31",
				"warehouse" : "Stores - _TC",
				"qty" : 6,
				"rate" : 100,
			},
		]
		pi_recevied_qty_list = [4, 2]
		doc_mr = make_material_request(**mr_dict_list[0])
		self.assertEqual(doc_mr.docstatus, 1)

		doc_po = make_test_po(doc_mr.name)
		doc_pr = make_test_pr(doc_po.name)

		for received_qty in pi_recevied_qty_list:
			doc_pi = make_test_pi(doc_pr.name, received_qty)

		self.assertEqual(doc_pi.docstatus, 1)
		doc_mr.reload()
		self.assertEqual(doc_mr.status, "Received")

	def test_mr_pi_TC_B_010(self):
		# MR =>  PO => 2PR => 2PI
		mr_dict_list = [{
				"company" : "_Test Company",
				"item_code" : "Testing-31",
				"warehouse" : "Stores - _TC",
				"qty" : 6,
				"rate" : 100,
			},
		]
		pr_recevied_qty_list = [4, 2]
		doc_mr = make_material_request(**mr_dict_list[0])
		self.assertEqual(doc_mr.docstatus, 1)

		doc_po = make_test_po(doc_mr.name)

		for received_qty in pr_recevied_qty_list:
			doc_pr = make_test_pr(doc_po.name, received_qty)
			doc_pi = make_test_pi(doc_pr.name)

		self.assertEqual(doc_pi.docstatus, 1)
		doc_mr.reload()
		self.assertEqual(doc_mr.status, "Received")

	def test_mr_pi_TC_B_011(self):
		# MR =>  2PO => 2PR => 2PI
		mr_dict_list = [{
				"company" : "_Test Company",
				"item_code" : "Testing-31",
				"warehouse" : "Stores - _TC",
				"qty" : 6,
				"rate" : 100,
			},
		]
		po_recevied_qty_list = [4, 2]
		doc_mr = make_material_request(**mr_dict_list[0])
		self.assertEqual(doc_mr.docstatus, 1)

		for received_qty in po_recevied_qty_list:
			doc_po = make_test_po(doc_mr.name, received_qty = received_qty)
			doc_pr = make_test_pr(doc_po.name)
			doc_pi = make_test_pi(doc_pr.name)

		self.assertEqual(doc_pi.docstatus, 1)
		doc_mr.reload()
		self.assertEqual(doc_mr.status, "Received")

	def test_mr_pi_TC_B_013(self):
		# 2MR =>  2PO => 1PR => 1PI
		mr_dict_list = [{
				"company" : "_Test Company",
				"item_code" : "Testing-31",
				"warehouse" : "Stores - _TC",
				"qty" : 4,
				"rate" : 100,
			},
			{
				"company" : "_Test Company",
				"item_code" : "Testing-31",
				"warehouse" : "Stores - _TC",
				"qty" : 2,
				"rate" : 100,
			}
		]
		po_name_list = []
		for mr_dict in mr_dict_list:
			doc_mr = make_material_request(**mr_dict)
			self.assertEqual(doc_mr.docstatus, 1)
			doc_po = make_test_po(doc_mr.name)
			po_name_list.append(doc_po.name)
		
		pr_item_dict = {
				"item_code" : "Testing-31",
				"warehouse" : "Stores - _TC",
				"qty" : 2,
				"rate" : 100,
				"purchase_order" : po_name_list[1]

			}

		doc_pr = make_test_pr(po_name_list[0], item_dict=pr_item_dict)
		doc_pi = make_test_pi(doc_pr.name)

		self.assertEqual(doc_pi.docstatus, 1)

	def test_mr_pi_TC_B_012(self):
		# 2MR =>  1PO => 1PR => 1PI
		mr_dict_list = [{
				"company" : "_Test Company",
				"item_code" : "Testing-31",
				"warehouse" : "Stores - _TC",
				"qty" : 4,
				"rate" : 100,
			},
			{
				"company" : "_Test Company",
				"item_code" : "Testing-31",
				"warehouse" : "Stores - _TC",
				"qty" : 2,
				"rate" : 100,
			}
		]
		mr_name_list = []
		for mr_dict in mr_dict_list:
			doc_mr = make_material_request(**mr_dict)
			self.assertEqual(doc_mr.docstatus, 1)
			mr_name_list.append(doc_mr.name)


		po_item_dict = {
				"item_code" : "Testing-31",
				"warehouse" : "Stores - _TC",
				"qty" : 2,
				"rate" : 100,
				"purchase_order" : mr_name_list[1]

		}

		doc_po = make_test_po(mr_name_list[0], item_dict=po_item_dict)
		
		doc_pr = make_test_pr(doc_po.name)
		doc_pi = make_test_pi(doc_pr.name)

		self.assertEqual(doc_pi.docstatus, 1)

	def test_mr_pi_TC_B_014(self):
		# 2MR =>  2PO => 2PR => 1PI
		mr_dict_list = [{
				"company" : "_Test Company",
				"item_code" : "Testing-31",
				"warehouse" : "Stores - _TC",
				"qty" : 4,
				"rate" : 100,
			},
			{
				"company" : "_Test Company",
				"item_code" : "Testing-31",
				"warehouse" : "Stores - _TC",
				"qty" : 2,
				"rate" : 100,
			}
		]
		pr_name_list = []
		for mr_dict in mr_dict_list:
			doc_mr = make_material_request(**mr_dict)
			self.assertEqual(doc_mr.docstatus, 1)
			
			doc_po = make_test_po(doc_mr.name)
			doc_pr = make_test_pr(doc_po.name)
			pr_name_list.append(doc_pr.name)

		pr_item_dict = {
				"item_code" : "Testing-31",
				"warehouse" : "Stores - _TC",
				"qty" : 2,
				"rate" : 100,
				"purchase_receipt" : pr_name_list[1]

		}
		doc_pi = make_test_pi(pr_name_list[0], item_dict = pr_item_dict)

		self.assertEqual(doc_pi.docstatus, 1)

	def test_mr_pi_TC_B_015(self):
		# MR => RFQ => SQ => PO => 1PR => 2PI

		mr_dict_list = [{
				"company" : "_Test Company",
				"item_code" : "Testing-31",
				"warehouse" : "Stores - _TC",
				"qty" : 2,
				"rate" : 100,
			}
		]
		pi_received_qty = [1, 1]
		doc_mr = make_material_request(**mr_dict_list[0])
		self.assertEqual(doc_mr.docstatus, 1)
		
		doc_po = make_test_po(doc_mr.name)
		doc_pr = make_test_pr(doc_po.name)

		for received_qty in pi_received_qty :
			doc_pi = make_test_pi(doc_pr.name, received_qty= received_qty)

		self.assertEqual(doc_pi.docstatus, 1)
		doc_mr.reload()
		self.assertEqual(doc_mr.status, 'Received')

	def test_mr_pi_TC_B_003(self):
		# MR => RFQ => SQ => PO => PR => PI
		args = frappe._dict()
		args['mr'] = [{
				"company" : "_Test Company",
				"item_code" : "Testing-31",
				"warehouse" : "Stores - _TC",
				"qty" : 2,
				"rate" : 100,
			},
		]

		doc_mr = make_material_request(**args['mr'][0])
		self.assertEqual(doc_mr.docstatus, 1)

		doc_rfq = make_test_rfq(doc_mr.name)
		doc_sq= make_test_sq(doc_rfq.name, 100)
		doc_po = make_test_po(doc_sq.name, type='Supplier Quotation')
		doc_pr = make_test_pr(doc_po.name)
		doc_pi = make_test_pi(doc_pr.name)

		self.assertEqual(doc_pi.docstatus, 1)
		doc_mr.reload()
		self.assertEqual(doc_mr.status, "Received")

	def test_mr_to_partial_pi_TC_B_016(self):
		# MR => RFQ => SQ => PO => PR => 2PI
		args = frappe._dict()
		args['mr'] = [{
				"company" : "_Test Company",
				"item_code" : "Testing-31",
				"warehouse" : "Stores - _TC",
				"qty" : 2,
				"rate" : 100,
			},
		]

		args['pr'] = []
		args['pi'] = [1, 1]
		total_pi_qty = 0 

		doc_mr = make_material_request(**args['mr'][0])
		doc_rfq = make_test_rfq(doc_mr.name)
		doc_sq= make_test_sq(doc_rfq.name, 100)
		doc_po = make_test_po(doc_sq.name, type='Supplier Quotation')

		doc_pr = make_test_pr(doc_po.name)
		for pi_received_qty in args['pi']:
			doc_pi = make_test_pi(doc_pr.name, received_qty = pi_received_qty)
			total_pi_qty += doc_pi.items[0].qty

		self.assertEqual(doc_pi.docstatus, 1)
		self.assertEqual(doc_mr.items[0].qty, total_pi_qty)
		doc_mr.reload()
		self.assertEqual(doc_mr.status, "Received")

	def test_mr_to_partial_pr_TC_B_017(self):
		# MR => RFQ => SQ => PO => 2PR => 2PI
		args = frappe._dict()
		args['mr'] = [{
				"company" : "_Test Company",
				"item_code" : "Testing-31",
				"warehouse" : "Stores - _TC",
				"qty" : 2,
				"rate" : 100,
			},
		]

		args['pr'] = [1, 1]
		args['pi'] = []
		total_pi_qty = 0 

		doc_mr = make_material_request(**args['mr'][0])
		doc_rfq = make_test_rfq(doc_mr.name)
		doc_sq= make_test_sq(doc_rfq.name, 100)
		doc_po = make_test_po(doc_sq.name, type='Supplier Quotation')
		for pr_received_qty in args['pr']:
			doc_pr = make_test_pr(doc_po.name, received_qty=pr_received_qty)
			doc_pi = make_test_pi(doc_pr.name)
			total_pi_qty += doc_pi.items[0].qty

		self.assertEqual(doc_pi.docstatus, 1)
		self.assertEqual(doc_mr.items[0].qty, total_pi_qty)
		doc_mr.reload()
		self.assertEqual(doc_mr.status, "Received")

	def test_mr_to_partial_pr_TC_B_018(self):
		# MR => RFQ => 2SQ => 2PO => 2PR => 2PI
		args = frappe._dict()
		args['mr'] = [{
				"company" : "_Test Company",
				"item_code" : "Testing-31",
				"warehouse" : "Stores - _TC",
				"qty" : 20,
				"rate" : 100,
			},
		]

		args['sq'] = [10, 10]
		total_pi_qty = 0 

		doc_mr = make_material_request(**args['mr'][0])
		doc_rfq = make_test_rfq(doc_mr.name)
		
		for sq_received_qty in args['sq']:
			doc_sq= make_test_sq(doc_rfq.name, 100, received_qty=sq_received_qty)
			doc_po = make_test_po(doc_sq.name, type='Supplier Quotation')
		
			doc_pr = make_test_pr(doc_po.name)
			doc_pi = make_test_pi(doc_pr.name)
			total_pi_qty += doc_pi.items[0].qty

		self.assertEqual(doc_pi.docstatus, 1)
		self.assertEqual(doc_mr.items[0].qty, total_pi_qty)
		doc_mr.reload()
		self.assertEqual(doc_mr.status, "Received")

	def test_mr_to_partial_pr_TC_B_019(self):
		# MR => 2RFQ => 2SQ => 2PO => 2PR => 2PI
		args = frappe._dict()
		args['mr'] = [{
				"company" : "_Test Company",
				"item_code" : "Testing-31",
				"warehouse" : "Stores - _TC",
				"qty" : 20,
				"rate" : 100,
			},
		]

		args['rfq'] = [10, 10]
		total_pi_qty = 0 

		doc_mr = make_material_request(**args['mr'][0])
		for sq_received_qty in args['rfq']:
			doc_rfq = make_test_rfq(doc_mr.name, received_qty=sq_received_qty)
		
			doc_sq= make_test_sq(doc_rfq.name, 100)
			doc_po = make_test_po(doc_sq.name, type='Supplier Quotation')
		
			doc_pr = make_test_pr(doc_po.name)
			doc_pi = make_test_pi(doc_pr.name)
			total_pi_qty += doc_pi.items[0].qty

		self.assertEqual(doc_pi.docstatus, 1)
		self.assertEqual(doc_mr.items[0].qty, total_pi_qty)
		doc_mr.reload()
		self.assertEqual(doc_mr.status, "Received")

	def test_mr_to_partial_pi_TC_B_020(self):
		# MR => 2RFQ => 1SQ => 2PO => 2PR => 2PI
		args = frappe._dict()
		args['mr'] = [{
				"company" : "_Test Company",
				"item_code" : "Testing-31",
				"warehouse" : "Stores - _TC",
				"qty" : 20,
				"rate" : 100,
			},
		]

		args['rfq'] = [10, 10]
		total_pi_qty = 0 
		rfq_name_list = []
		po_received_qty = [10, 10]

		doc_mr = make_material_request(**args['mr'][0])
		for sq_received_qty in args['rfq']:
			doc_rfq = make_test_rfq(doc_mr.name, received_qty=sq_received_qty)
			rfq_name_list.append(doc_rfq.name)

		item_dict_sq = {
			"item_code" : "Testing-31",
			"qty" : 20,
			"rate" : 200,
			"request_for_quotation" : rfq_name_list[1]
		}
		doc_sq= make_test_sq(rfq_name_list[0], 100, item_dict = item_dict_sq)

		for received_qty in po_received_qty:
			doc_po = make_test_po(doc_sq.name, type='Supplier Quotation', received_qty=received_qty)
			doc_pr = make_test_pr(doc_po.name, received_qty=received_qty)
			doc_pi = make_test_pi(doc_pr.name)
			total_pi_qty += doc_pi.items[0].qty

		self.assertEqual(doc_pi.docstatus, 1)
		self.assertEqual(doc_mr.items[0].qty, total_pi_qty)
		doc_mr.reload()
		self.assertEqual(doc_mr.status, "Received")

	def test_mr_to_partial_pi_TC_B_021(self):
		# MR => 2RFQ => 2SQ => 1PO => 2PR => 2PI
		args = frappe._dict()
		args['mr'] = [{
				"company" : "_Test Company",
				"item_code" : "Testing-31",
				"warehouse" : "Stores - _TC",
				"qty" : 20,
				"rate" : 100,
			},
		]

		args['rfq'] = [10, 10]
		total_pi_qty = 0 
		sq_name_list = []
		pr_received_qty = [10, 10]

		doc_mr = make_material_request(**args['mr'][0])
		for sq_received_qty in args['rfq']:
			doc_rfq = make_test_rfq(doc_mr.name, received_qty=sq_received_qty)
			doc_sq= make_test_sq(doc_rfq.name, 100)
			sq_name_list.append(doc_sq.name)


		item_dict_sq = {
			"item_code" : "Testing-31",
			"qty" : 10,
			"rate" : 100,
			"supplier_quotation" : sq_name_list[1],
			"material_request": doc_mr.name
		}

		doc_po = make_test_po(sq_name_list[0], type='Supplier Quotation', item_dict=item_dict_sq)

		
		index = 0
		while index < len(pr_received_qty):
			item_dict_pr = {
				"item_code" : "Testing-31",
				"qty" : pr_received_qty[index],
				"rate" : 100,
				"purchase_order" : doc_po.name,
				"material_request": doc_mr.name
			}
			doc_pr = make_test_pr(doc_po.name,  item_dict=item_dict_pr, remove_items = True)
			doc_pi = make_test_pi(doc_pr.name)
			total_pi_qty += doc_pi.total_qty
			
			index+=1


		self.assertEqual(doc_pi.docstatus, 1)
		self.assertEqual(doc_mr.items[0].qty, total_pi_qty)

	def test_mr_to_partial_pi_TC_B_022(self):
		# MR => 2RFQ => 2SQ => 2PO => 1PR => 1PI
		args = frappe._dict()
		args['mr'] = [{
				"company" : "_Test Company",
				"item_code" : "Testing-31",
				"warehouse" : "Stores - _TC",
				"qty" : 20,
				"rate" : 100,
			},
		]

		args['rfq'] = [10, 10]
		total_pi_qty = 0 
		po_name_list = []

		doc_mr = make_material_request(**args['mr'][0])
		for sq_received_qty in args['rfq']:
			doc_rfq = make_test_rfq(doc_mr.name, received_qty=sq_received_qty)
			doc_sq= make_test_sq(doc_rfq.name, 100)
			doc_po = make_test_po(doc_sq.name, type='Supplier Quotation')
			self.assertEqual(doc_po.docstatus, 1)
			po_name_list.append(doc_po.name)
			total_pi_qty += doc_po.total_qty

		item_dict_po = {
			"item_code" : "Testing-31",
			"qty" : 10,
			"rate" : 100,
			"purchase_order" : po_name_list[1],
			"material_request": doc_mr.name,
		}
		doc_pr = make_test_pr(po_name_list[0],  item_dict=item_dict_po)
		doc_pi = make_test_pi(doc_pr.name)

		self.assertEqual(doc_pi.docstatus, 1)
		self.assertEqual(doc_mr.items[0].qty, total_pi_qty)

	def test_mr_to_partial_pi_TC_B_026(self):
		# 2MR => 2RFQ => 2SQ => 1PO => 1PR => 1PI
		args = frappe._dict()
		args['mr'] = [{
				"company" : "_Test Company",
				"item_code" : "Testing-31",
				"warehouse" : "Stores - _TC",
				"qty" : 10,
				"rate" : 100,
			},
			{
				"company" : "_Test Company",
				"item_code" : "Testing-31",
				"warehouse" : "Stores - _TC",
				"qty" : 10,
				"rate" : 100,
			}
		]

		sq_name_list = []
		total_mr_qty = 0
		for mr_dict in args['mr']:
			doc_mr = make_material_request(**mr_dict)
			doc_rfq = make_test_rfq(doc_mr.name)
			self.assertEqual(doc_mr.docstatus, 1)
			total_mr_qty += doc_mr.items[0].qty
			
			doc_sq= make_test_sq(doc_rfq.name, 100)
			self.assertEqual(doc_sq.docstatus, 1)
			sq_name_list.append(doc_sq.name)
		
		item_dict = {
			"item_code" : "Testing-31",
			"warehouse" : "Stores - _TC",
			"qty" : 10,
			"rate" : 100,
			"supplier_quotation" : sq_name_list[1]
		}
		doc_po = make_test_po(sq_name_list[0], type='Supplier Quotation', item_dict=item_dict)
		doc_pr = make_test_pr(doc_po.name)
		doc_pi = make_test_pi(doc_pr.name)
		
		self.assertEqual(doc_pi.docstatus, 1)


	def test_create_material_req_to_2po_to_2pr_return_TC_SCK_031(self):
		mr = make_material_request()
		
		#partially qty
		po = make_purchase_order(mr.name)
		po.supplier = "_Test Supplier"
		po.get("items")[0].rate = 100
		po.get("items")[0].qty = 5
		po.insert()
		po.submit()

		bin_qty = frappe.db.get_value("Bin", {"item_code": "_Test Item", "warehouse": "_Test Warehouse - _TC"}, "actual_qty")
		pr = make_purchase_receipt(po.name)
		pr.insert()
		pr.submit()
		
		sle = frappe.get_doc('Stock Ledger Entry',{'voucher_no':pr.name})
		self.assertEqual(sle.qty_after_transaction, bin_qty + 5)
		self.assertEqual(sle.warehouse, mr.get("items")[0].warehouse)
		
		#if account setup in company
		if frappe.db.exists('GL Entry',{'account': 'Stock Received But Not Billed - _TC'}):
			gl_temp_credit = frappe.db.get_value('GL Entry',{'voucher_no':pr.name, 'account': 'Stock Received But Not Billed - _TC'},'credit')
			self.assertEqual(gl_temp_credit, 500)
		
		#if account setup in company
		if frappe.db.exists('GL Entry',{'account': 'Stock In Hand - _TC'}):
			gl_stock_debit = frappe.db.get_value('GL Entry',{'voucher_no':pr.name, 'account': 'Stock In Hand - _TC'},'debit')
			self.assertEqual(gl_stock_debit, 500)

		#remaining qty
		po1 = make_purchase_order(mr.name)
		po1.supplier = "_Test Supplier"
		po1.get("items")[0].rate = 100
		po1.get("items")[0].qty = 5
		po1.insert()
		po1.submit()

		bin_qty = frappe.db.get_value("Bin", {"item_code": "_Test Item", "warehouse": "_Test Warehouse - _TC"}, "actual_qty")
		pr1 = make_purchase_receipt(po1.name)
		pr1.insert()
		pr1.submit()
		
		sle = frappe.get_doc('Stock Ledger Entry',{'voucher_no':pr1.name})
		self.assertEqual(sle.qty_after_transaction, bin_qty + 5)
		self.assertEqual(sle.warehouse, mr.get("items")[0].warehouse)
		
		#if account setup in company
		if frappe.db.exists('GL Entry',{'account': 'Stock Received But Not Billed - _TC'}):
			gl_temp_credit = frappe.db.get_value('GL Entry',{'voucher_no':pr1.name, 'account': 'Stock Received But Not Billed - _TC'},'credit')
			self.assertEqual(gl_temp_credit, 500)
		
		#if account setup in company
		if frappe.db.exists('GL Entry',{'account': 'Stock In Hand - _TC'}):
			gl_stock_debit = frappe.db.get_value('GL Entry',{'voucher_no':pr1.name, 'account': 'Stock In Hand - _TC'},'debit')
			self.assertEqual(gl_stock_debit, 500)
			
		from erpnext.controllers.sales_and_purchase_return import make_return_doc
		return_pr = make_return_doc("Purchase Receipt", pr.name)
		return_pr.submit()

		bin_qty = frappe.db.get_value("Bin", {"item_code": "_Test Item", "warehouse": "_Test Warehouse - _TC"}, "actual_qty")
		sle = frappe.get_doc('Stock Ledger Entry',{'voucher_no':return_pr.name})
		self.assertEqual(sle.qty_after_transaction, bin_qty)
		self.assertEqual(sle.warehouse, mr.get("items")[0].warehouse)
		
		#if account setup in company
		if frappe.db.exists('GL Entry',{'account': 'Stock Received But Not Billed - _TC'}):
			gl_temp_credit = frappe.db.get_value('GL Entry',{'voucher_no':return_pr.name, 'account': 'Stock Received But Not Billed - _TC'},'debit')
			self.assertEqual(gl_temp_credit, 500)
		
		#if account setup in company
		if frappe.db.exists('GL Entry',{'account': 'Stock In Hand - _TC'}):
			gl_stock_debit = frappe.db.get_value('GL Entry',{'voucher_no':return_pr.name, 'account': 'Stock In Hand - _TC'},'credit')
			self.assertEqual(gl_stock_debit, 500)

		return_pr1 = make_return_doc("Purchase Receipt", pr1.name)
		return_pr1.submit()

		bin_qty = frappe.db.get_value("Bin", {"item_code": "_Test Item", "warehouse": "_Test Warehouse - _TC"}, "actual_qty")
		sle = frappe.get_doc('Stock Ledger Entry',{'voucher_no':return_pr1.name})
		self.assertEqual(sle.qty_after_transaction, bin_qty)
		self.assertEqual(sle.warehouse, mr.get("items")[0].warehouse)
		
		#if account setup in company
		if frappe.db.exists('GL Entry',{'account': 'Stock Received But Not Billed - _TC'}):
			gl_temp_credit = frappe.db.get_value('GL Entry',{'voucher_no':return_pr1.name, 'account': 'Stock Received But Not Billed - _TC'},'debit')
			self.assertEqual(gl_temp_credit, 500)
		
		#if account setup in company
		if frappe.db.exists('GL Entry',{'account': 'Stock In Hand - _TC'}):
			gl_stock_debit = frappe.db.get_value('GL Entry',{'voucher_no':return_pr1.name, 'account': 'Stock In Hand - _TC'},'credit')
			self.assertEqual(gl_stock_debit, 500)

	def test_create_material_req_to_po_to_2pr_return_TC_SCK_032(self):
		mr = make_material_request()
		
		#partially qty
		po = make_purchase_order(mr.name)
		po.supplier = "_Test Supplier"
		po.get("items")[0].rate = 100
		po.insert()
		po.submit()

		bin_qty = frappe.db.get_value("Bin", {"item_code": "_Test Item", "warehouse": "_Test Warehouse - _TC"}, "actual_qty")
		pr = make_purchase_receipt(po.name)
		pr.get("items")[0].qty = 5
		pr.insert()
		pr.submit()
		
		sle = frappe.get_doc('Stock Ledger Entry',{'voucher_no':pr.name})
		self.assertEqual(sle.qty_after_transaction, bin_qty + 5)
		self.assertEqual(sle.warehouse, mr.get("items")[0].warehouse)
		
		gl_temp_credit = frappe.db.get_value('GL Entry',{'voucher_no':pr.name, 'account': 'Stock Received But Not Billed - _TC'},'credit')
		self.assertEqual(gl_temp_credit, 500)
		
		gl_stock_debit = frappe.db.get_value('GL Entry',{'voucher_no':pr.name, 'account': 'Stock In Hand - _TC'},'debit')
		self.assertEqual(gl_stock_debit, 500)

		#remaining qty
		bin_qty = frappe.db.get_value("Bin", {"item_code": "_Test Item", "warehouse": "_Test Warehouse - _TC"}, "actual_qty")
		pr1 = make_purchase_receipt(po.name)
		pr1.get("items")[0].qty = 5
		pr1.insert()
		pr1.submit()
		
		sle = frappe.get_doc('Stock Ledger Entry',{'voucher_no':pr1.name})
		self.assertEqual(sle.qty_after_transaction, bin_qty + 5)
		self.assertEqual(sle.warehouse, mr.get("items")[0].warehouse)
		
		gl_temp_credit = frappe.db.get_value('GL Entry',{'voucher_no':pr1.name, 'account': 'Stock Received But Not Billed - _TC'},'credit')
		self.assertEqual(gl_temp_credit, 500)
		
		gl_stock_debit = frappe.db.get_value('GL Entry',{'voucher_no':pr1.name, 'account': 'Stock In Hand - _TC'},'debit')
		self.assertEqual(gl_stock_debit, 500)

		from erpnext.controllers.sales_and_purchase_return import make_return_doc
		return_pr = make_return_doc("Purchase Receipt", pr.name)
		return_pr.submit()

		bin_qty = frappe.db.get_value("Bin", {"item_code": "_Test Item", "warehouse": "_Test Warehouse - _TC"}, "actual_qty")
		sle = frappe.get_doc('Stock Ledger Entry',{'voucher_no':return_pr.name})
		self.assertEqual(sle.qty_after_transaction, bin_qty)
		self.assertEqual(sle.warehouse, mr.get("items")[0].warehouse)
		
		#if account setup in company
		if frappe.db.exists('GL Entry',{'account': 'Stock Received But Not Billed - _TC'}):
			gl_temp_credit = frappe.db.get_value('GL Entry',{'voucher_no':return_pr.name, 'account': 'Stock Received But Not Billed - _TC'},'debit')
			self.assertEqual(gl_temp_credit, 500)
		
		#if account setup in company
		if frappe.db.exists('GL Entry',{'account': 'Stock In Hand - _TC'}):
			gl_stock_debit = frappe.db.get_value('GL Entry',{'voucher_no':return_pr.name, 'account': 'Stock In Hand - _TC'},'credit')
			self.assertEqual(gl_stock_debit, 500)

		return_pr1 = make_return_doc("Purchase Receipt", pr1.name)
		return_pr1.submit()

		bin_qty = frappe.db.get_value("Bin", {"item_code": "_Test Item", "warehouse": "_Test Warehouse - _TC"}, "actual_qty")
		sle = frappe.get_doc('Stock Ledger Entry',{'voucher_no':return_pr1.name})
		self.assertEqual(sle.qty_after_transaction, bin_qty)
		self.assertEqual(sle.warehouse, mr.get("items")[0].warehouse)
		
		#if account setup in company
		if frappe.db.exists('GL Entry',{'account': 'Stock Received But Not Billed - _TC'}):
			gl_temp_credit = frappe.db.get_value('GL Entry',{'voucher_no':return_pr1.name, 'account': 'Stock Received But Not Billed - _TC'},'debit')
			self.assertEqual(gl_temp_credit, 500)
		
		#if account setup in company
		if frappe.db.exists('GL Entry',{'account': 'Stock In Hand - _TC'}):
			gl_stock_debit = frappe.db.get_value('GL Entry',{'voucher_no':return_pr1.name, 'account': 'Stock In Hand - _TC'},'credit')
			self.assertEqual(gl_stock_debit, 500)

	def test_create_material_req_to_2po_to_1pr_return_TC_SCK_033(self):
		mr = make_material_request()
		
		#partially qty
		po = make_purchase_order(mr.name)
		po.supplier = "_Test Supplier"
		po.get("items")[0].rate = 100
		po.get("items")[0].qty = 5
		po.insert()
		po.submit()

		#remaining qty
		po1 = make_purchase_order(mr.name)
		po1.supplier = "_Test Supplier"
		po1.get("items")[0].rate = 100
		po1.get("items")[0].qty = 5
		po1.insert()
		po1.submit()

		pr = make_purchase_receipt(po.name)
		pr = make_purchase_receipt(po1.name, target_doc=pr)
		pr.submit()
		
		bin_qty = frappe.db.get_value("Bin", {"item_code": "_Test Item", "warehouse": "_Test Warehouse - _TC"}, "actual_qty")
		sle = frappe.get_doc('Stock Ledger Entry',{'voucher_no':pr.name})
		self.assertEqual(sle.qty_after_transaction, bin_qty)
		self.assertEqual(sle.warehouse, mr.get("items")[0].warehouse)
		
		#if account setup in company
		if frappe.db.exists('GL Entry',{'account': 'Stock Received But Not Billed - _TC'}):
			gl_temp_credit = frappe.db.get_value('GL Entry',{'voucher_no':pr.name, 'account': 'Stock Received But Not Billed - _TC'},'credit')
			self.assertEqual(gl_temp_credit, 1000)
		
		#if account setup in company
		if frappe.db.exists('GL Entry',{'account': 'Stock In Hand - _TC'}):
			gl_stock_debit = frappe.db.get_value('GL Entry',{'voucher_no':pr.name, 'account': 'Stock In Hand - _TC'},'debit')
			self.assertEqual(gl_stock_debit, 1000)

		from erpnext.controllers.sales_and_purchase_return import make_return_doc
		return_pr = make_return_doc("Purchase Receipt", pr.name)
		return_pr.submit()

		bin_qty = frappe.db.get_value("Bin", {"item_code": "_Test Item", "warehouse": "_Test Warehouse - _TC"}, "actual_qty")
		sle = frappe.get_doc('Stock Ledger Entry',{'voucher_no':return_pr.name})
		self.assertEqual(sle.qty_after_transaction, bin_qty)
		self.assertEqual(sle.warehouse, mr.get("items")[0].warehouse)
		
		#if account setup in company
		if frappe.db.exists('GL Entry',{'account': 'Stock Received But Not Billed - _TC'}):
			gl_temp_credit = frappe.db.get_value('GL Entry',{'voucher_no':return_pr.name, 'account': 'Stock Received But Not Billed - _TC'},'debit')
			self.assertEqual(gl_temp_credit, 1000)
		
		#if account setup in company
		if frappe.db.exists('GL Entry',{'account': 'Stock In Hand - _TC'}):
			gl_stock_debit = frappe.db.get_value('GL Entry',{'voucher_no':return_pr.name, 'account': 'Stock In Hand - _TC'},'credit')
			self.assertEqual(gl_stock_debit, 1000)

<<<<<<< HEAD
	def test_mr_to_partial_pi_TC_B_027(self):
		# 2MR => 2RFQ => 2SQ => 2PO => 1PR => 1PI
		args = frappe._dict()
		args['mr'] = [{
				"company" : "_Test Company",
				"item_code" : "Testing-31",
				"warehouse" : "Stores - _TC",
				"qty" : 10,
				"rate" : 100,
			},
			{
				"company" : "_Test Company",
				"item_code" : "Testing-31",
				"warehouse" : "Stores - _TC",
				"qty" : 10,
				"rate" : 100,
			}
		]

		po_name_list = []
		total_mr_qty = 0
		for mr_dict in args['mr']:
			doc_mr = make_material_request(**mr_dict)
			doc_rfq = make_test_rfq(doc_mr.name)
			self.assertEqual(doc_mr.docstatus, 1)
			total_mr_qty += doc_mr.items[0].qty
			
			doc_sq= make_test_sq(doc_rfq.name, 100)
			doc_po = make_test_po(doc_sq.name, type='Supplier Quotation')
			self.assertEqual(doc_po.docstatus, 1)
			po_name_list.append(doc_po.name)


		item_dict = {
			"item_code" : "Testing-31",
			"warehouse" : "Stores - _TC",
			"qty" : 10,
			"rate" : 100,
			"purchase_order" : po_name_list[1]
		}
		
		doc_pr = make_test_pr(po_name_list[0], item_dict=item_dict)
		doc_pi = make_test_pi(doc_pr.name)
		
		self.assertEqual(doc_pi.docstatus, 1)
		self.assertEqual(doc_pi.total_qty, total_mr_qty)

	def test_mr_to_partial_pi_TC_B_028(self):
		# 2MR => 2RFQ => 2SQ => 2PO => 2PR => 1PI
		args = frappe._dict()
		args['mr'] = [{
				"company" : "_Test Company",
				"item_code" : "Testing-31",
				"warehouse" : "Stores - _TC",
				"qty" : 10,
				"rate" : 100,
			},
			{
				"company" : "_Test Company",
				"item_code" : "Testing-31",
				"warehouse" : "Stores - _TC",
				"qty" : 10,
				"rate" : 100,
			}
		]

		pr_name_list = []
		total_mr_qty = 0
		for mr_dict in args['mr']:
			doc_mr = make_material_request(**mr_dict)
			doc_rfq = make_test_rfq(doc_mr.name)
			self.assertEqual(doc_mr.docstatus, 1)
			total_mr_qty += doc_mr.items[0].qty
			
			doc_sq= make_test_sq(doc_rfq.name, 100)
			doc_po = make_test_po(doc_sq.name, type='Supplier Quotation')
			doc_pr = make_test_pr(doc_po.name)
			self.assertEqual(doc_pr.docstatus, 1)
			pr_name_list.append(doc_pr.name)


		item_dict = {
			"item_code" : "Testing-31",
			"warehouse" : "Stores - _TC",
			"qty" : 10,
			"rate" : 100,
			"purchase_receipt" : pr_name_list[1]
		}
		
		
		doc_pi = make_test_pi(pr_name_list[0], item_dict=item_dict)
		
		self.assertEqual(doc_pi.docstatus, 1)
		self.assertEqual(doc_pi.total_qty, total_mr_qty)
	
	def test_mr_to_partial_pi_TC_B_029(self):
		# 1MR => 1RFQ => 1SQ => 1PO => 1PR => 2PI
		args = frappe._dict()
		args['mr'] = [{
				"company" : "_Test Company",
				"item_code" : "Testing-31",
				"warehouse" : "Stores - _TC",
				"qty" : 20,
				"rate" : 100,
			}
		]

		pi_received_qty = [10, 10]
		total_pi_qty = 0
		
		doc_mr = make_material_request(**args['mr'][0])
		doc_rfq = make_test_rfq(doc_mr.name)
		self.assertEqual(doc_mr.docstatus, 1)
		
		doc_sq= make_test_sq(doc_rfq.name, 100)
		doc_po = make_test_po(doc_sq.name, type='Supplier Quotation')
		doc_pr = make_test_pr(doc_po.name)
		self.assertEqual(doc_pr.docstatus, 1)
		
		for received_qty in pi_received_qty:
			doc_pi = make_test_pi(doc_pr.name, received_qty=received_qty)
			total_pi_qty += doc_pi.total_qty
			self.assertEqual(doc_pi.docstatus, 1)

		self.assertEqual(doc_mr.items[0].qty, total_pi_qty)
		doc_mr.reload()
		self.assertEqual(doc_mr.status, 'Received')

=======
	def test_create_material_req_to_po_to_2pr_return_TC_SCK_035(self):
		#batch item
		batch_item_code = make_item(
			"Test Batch No for Validation",
			{"has_batch_no": 1, "batch_number_series": "BT-TSNFVAL-.#####", "create_new_batch": 1},
		).name
		mr = make_material_request(item_code=batch_item_code)
		
		#partially qty
		po = make_purchase_order(mr.name)
		po.supplier = "_Test Supplier"
		po.get("items")[0].rate = 100
		po.insert()
		po.submit()

		bin_qty = frappe.db.get_value("Bin", {"item_code": batch_item_code, "warehouse": "_Test Warehouse - _TC"}, "actual_qty")
		pr = make_purchase_receipt(po.name)
		pr.get("items")[0].qty = 10
		pr.insert()
		pr.submit()
		
		sle = frappe.get_doc('Stock Ledger Entry',{'voucher_no':pr.name})
		self.assertEqual(sle.qty_after_transaction, bin_qty + 10)
		self.assertEqual(sle.warehouse, mr.get("items")[0].warehouse)
		
		gl_temp_credit = frappe.db.get_value('GL Entry',{'voucher_no':pr.name, 'account': 'Stock Received But Not Billed - _TC'},'credit')
		self.assertEqual(gl_temp_credit, 1000)
		
		gl_stock_debit = frappe.db.get_value('GL Entry',{'voucher_no':pr.name, 'account': 'Stock In Hand - _TC'},'debit')
		self.assertEqual(gl_stock_debit, 1000)

		from erpnext.controllers.sales_and_purchase_return import make_return_doc
		return_pr = make_return_doc("Purchase Receipt", pr.name)
		return_pr.items[0].qty = -5
		return_pr.items[0].received_qty = -5
		return_pr.submit()

		bin_qty = frappe.db.get_value("Bin", {"item_code": batch_item_code, "warehouse": "_Test Warehouse - _TC"}, "actual_qty")
		sle = frappe.get_doc('Stock Ledger Entry',{'voucher_no':return_pr.name})
		self.assertEqual(sle.qty_after_transaction, bin_qty)
		self.assertEqual(sle.warehouse, mr.get("items")[0].warehouse)
		
		#if account setup in company
		if frappe.db.exists('GL Entry',{'account': 'Stock Received But Not Billed - _TC'}):
			gl_temp_credit = frappe.db.get_value('GL Entry',{'voucher_no':return_pr.name, 'account': 'Stock Received But Not Billed - _TC'},'debit')
			self.assertEqual(gl_temp_credit, 500)
		
		#if account setup in company
		if frappe.db.exists('GL Entry',{'account': 'Stock In Hand - _TC'}):
			gl_stock_debit = frappe.db.get_value('GL Entry',{'voucher_no':return_pr.name, 'account': 'Stock In Hand - _TC'},'credit')
			self.assertEqual(gl_stock_debit, 500)

		return_pr1 = make_return_doc("Purchase Receipt", pr.name)
		return_pr.items[0].qty = -5
		return_pr.items[0].received_qty = -5
		return_pr1.submit()

		bin_qty = frappe.db.get_value("Bin", {"item_code": batch_item_code, "warehouse": "_Test Warehouse - _TC"}, "actual_qty")
		sle = frappe.get_doc('Stock Ledger Entry',{'voucher_no':return_pr1.name})
		self.assertEqual(sle.qty_after_transaction, bin_qty)
		self.assertEqual(sle.warehouse, mr.get("items")[0].warehouse)
		
		#if account setup in company
		if frappe.db.exists('GL Entry',{'account': 'Stock Received But Not Billed - _TC'}):
			gl_temp_credit = frappe.db.get_value('GL Entry',{'voucher_no':return_pr1.name, 'account': 'Stock Received But Not Billed - _TC'},'debit')
			self.assertEqual(gl_temp_credit, 500)
		
		# if account setup in company
		if frappe.db.exists('GL Entry',{'account': 'Stock In Hand - _TC'}):
			gl_stock_debit = frappe.db.get_value('GL Entry',{'voucher_no':return_pr1.name, 'account': 'Stock In Hand - _TC'},'credit')
			self.assertEqual(gl_stock_debit, 500)

	def test_create_material_req_to_2po_to_2pr_TC_SCK_040(self):
		mr = make_material_request()
		
		#partially qty
		po = make_purchase_order(mr.name)
		po.supplier = "_Test Supplier"
		po.get("items")[0].rate = 100
		po.get("items")[0].qty = 5
		po.insert()
		po.submit()

		bin_qty = frappe.db.get_value("Bin", {"item_code": "_Test Item", "warehouse": "_Test Warehouse - _TC"}, "actual_qty")
		pr = make_purchase_receipt(po.name)
		pr.insert()
		pr.submit()
		
		sle = frappe.get_doc('Stock Ledger Entry',{'voucher_no':pr.name})
		self.assertEqual(sle.qty_after_transaction, bin_qty + 5)
		self.assertEqual(sle.warehouse, mr.get("items")[0].warehouse)
		
		#if account setup in company
		if frappe.db.exists('GL Entry',{'account': 'Stock Received But Not Billed - _TC'}):
			gl_temp_credit = frappe.db.get_value('GL Entry',{'voucher_no':pr.name, 'account': 'Stock Received But Not Billed - _TC'},'credit')
			self.assertEqual(gl_temp_credit, 500)
		
		#if account setup in company
		if frappe.db.exists('GL Entry',{'account': 'Stock In Hand - _TC'}):
			gl_stock_debit = frappe.db.get_value('GL Entry',{'voucher_no':pr.name, 'account': 'Stock In Hand - _TC'},'debit')
			self.assertEqual(gl_stock_debit, 500)

		#remaining qty
		po = make_purchase_order(mr.name)
		po.supplier = "_Test Supplier"
		po.get("items")[0].rate = 100
		po.get("items")[0].qty = 5
		po.insert()
		po.submit()

		bin_qty = frappe.db.get_value("Bin", {"item_code": "_Test Item", "warehouse": "_Test Warehouse - _TC"}, "actual_qty")
		pr1 = make_purchase_receipt(po.name)
		pr1.insert()
		pr1.submit()
		
		sle = frappe.get_doc('Stock Ledger Entry',{'voucher_no':pr1.name})
		self.assertEqual(sle.qty_after_transaction, bin_qty + 5)
		self.assertEqual(sle.warehouse, mr.get("items")[0].warehouse)
		
		#if account setup in company
		if frappe.db.exists('GL Entry',{'account': 'Stock Received But Not Billed - _TC'}):
			gl_temp_credit = frappe.db.get_value('GL Entry',{'voucher_no':pr1.name, 'account': 'Stock Received But Not Billed - _TC'},'credit')
			self.assertEqual(gl_temp_credit, 500)
		
		#if account setup in company
		if frappe.db.exists('GL Entry',{'account': 'Stock In Hand - _TC'}):
			gl_stock_debit = frappe.db.get_value('GL Entry',{'voucher_no':pr1.name, 'account': 'Stock In Hand - _TC'},'debit')
			self.assertEqual(gl_stock_debit, 500)

		from erpnext.controllers.sales_and_purchase_return import make_return_doc
		return_pr = make_return_doc("Purchase Receipt", pr.name)
		return_pr.items[0].qty = -5
		return_pr.items[0].received_qty = -5
		return_pr.submit()

		bin_qty = frappe.db.get_value("Bin", {"item_code": "_Test Item", "warehouse": "_Test Warehouse - _TC"}, "actual_qty")
		sle = frappe.get_doc('Stock Ledger Entry',{'voucher_no':return_pr.name})
		self.assertEqual(sle.qty_after_transaction, bin_qty)
		self.assertEqual(sle.warehouse, mr.get("items")[0].warehouse)
		
		#if account setup in company
		if frappe.db.exists('GL Entry',{'account': 'Stock Received But Not Billed - _TC'}):
			gl_temp_credit = frappe.db.get_value('GL Entry',{'voucher_no':return_pr.name, 'account': 'Stock Received But Not Billed - _TC'},'debit')
			self.assertEqual(gl_temp_credit, 500)
		
		#if account setup in company
		if frappe.db.exists('GL Entry',{'account': 'Stock In Hand - _TC'}):
			gl_stock_debit = frappe.db.get_value('GL Entry',{'voucher_no':return_pr.name, 'account': 'Stock In Hand - _TC'},'credit')
			self.assertEqual(gl_stock_debit, 500)

		return_pr1 = make_return_doc("Purchase Receipt", pr1.name)
		return_pr1.items[0].qty = -5
		return_pr1.items[0].received_qty = -5
		return_pr1.submit()

		bin_qty = frappe.db.get_value("Bin", {"item_code": "_Test Item", "warehouse": "_Test Warehouse - _TC"}, "actual_qty")
		sle = frappe.get_doc('Stock Ledger Entry',{'voucher_no':return_pr1.name})
		self.assertEqual(sle.qty_after_transaction, bin_qty)
		self.assertEqual(sle.warehouse, mr.get("items")[0].warehouse)
		
		#if account setup in company
		if frappe.db.exists('GL Entry',{'account': 'Stock Received But Not Billed - _TC'}):
			gl_temp_credit = frappe.db.get_value('GL Entry',{'voucher_no':return_pr1.name, 'account': 'Stock Received But Not Billed - _TC'},'debit')
			self.assertEqual(gl_temp_credit, 500)
		
		# if account setup in company
		if frappe.db.exists('GL Entry',{'account': 'Stock In Hand - _TC'}):
			gl_stock_debit = frappe.db.get_value('GL Entry',{'voucher_no':return_pr1.name, 'account': 'Stock In Hand - _TC'},'credit')
			self.assertEqual(gl_stock_debit, 500)

	def test_mr_to_partial_pr_TC_B_023(self):
		# MR => 1RFQ => 2SQ => 2PO => 1PR => 1PI
		args = frappe._dict()
		args['mr'] = [{
			"company": "_Test Company",
			"item_code": "Testing-31",
			"warehouse": "Stores - _TC",
			"qty": 20,
			"rate": 100,
		}]
		args['sq'] = [10, 10]
		total_po_qty = sum(args['sq'])
		total_pi_qty = 0
		doc_mr = make_material_request(**args['mr'][0])
		doc_rfq = make_test_rfq(doc_mr.name, received_qty=args['mr'][0]["qty"])
		for sq_qty in args['sq']:
			doc_sq = make_test_sq(doc_rfq.name, rate=100, received_qty=sq_qty)
			doc_po = make_test_po(doc_sq.name, type='Supplier Quotation', received_qty=sq_qty)
		doc_pr = make_test_pr(doc_po.name, received_qty=total_po_qty)
		doc_pi = make_test_pi(doc_pr.name, received_qty=total_po_qty)
		total_pi_qty += doc_pi.items[0].qty
		self.assertEqual(doc_pi.docstatus, 1)
		self.assertEqual(doc_mr.items[0].qty, total_pi_qty)
		doc_mr.reload()
		self.assertEqual(doc_mr.status, "Received")

	def test_mr_to_partial_pi_TC_B_024(self):
		# 2MR => 1RFQ => 1SQ => 1PO => 1PR => 1PI
		args = frappe._dict()
		args['mr'] = [
			{
				"company": "_Test Company",
				"item_code": "Testing-31",
				"warehouse": "Stores - _TC",
				"qty": 10,
				"rate": 100,
			},
			{
				"company": "_Test Company",
				"item_code": "Testing-31",
				"warehouse": "Stores - _TC",
				"qty": 15,
				"rate": 100,
			}
		]
		total_mr_qty = 0
		rfq_name = None
		for mr_dict in args['mr']:
			doc_mr = make_material_request(**mr_dict)
			self.assertEqual(doc_mr.docstatus, 1)
			total_mr_qty += doc_mr.items[0].qty

			if not rfq_name:
					doc_rfq = make_test_rfq(doc_mr.name)
					rfq_name = doc_rfq.name

		doc_sq = make_test_sq(rfq_name, 100)
		self.assertEqual(doc_sq.docstatus, 1)
		item_dict = {
			"item_code": "Testing-31",
			"warehouse": "Stores - _TC",
			"qty": total_mr_qty,
			"rate": 100,
			"supplier_quotation": doc_sq.name
		}
		doc_po = make_test_po(doc_sq.name, type='Supplier Quotation', item_dict=item_dict)
		self.assertEqual(doc_po.docstatus, 1)

		doc_pr = make_test_pr(doc_po.name)
		self.assertEqual(doc_pr.docstatus, 1)

		doc_pi = make_test_pi(doc_pr.name)
		self.assertEqual(doc_pi.docstatus, 1)

	def test_mr_to_partial_pi_TC_B_025(self):
		# 2MR => 2RFQ => 1SQ => 1PO => 1PR => 1PI
		args = frappe._dict()
		args['mr'] = [
			{
				"company": "_Test Company",
				"item_code": "Testing-31",
				"warehouse": "Stores - _TC",
				"qty": 10,
				"rate": 100,
			},
			{
				"company": "_Test Company",
				"item_code": "Testing-31",
				"warehouse": "Stores - _TC",
				"qty": 15,
				"rate": 100,
			}
		]

		rfq_name_list = []
		total_mr_qty = 0
		for mr_dict in args['mr']:
			doc_mr = make_material_request(**mr_dict)
			self.assertEqual(doc_mr.docstatus, 1)
			total_mr_qty += doc_mr.items[0].qty

			doc_rfq = make_test_rfq(doc_mr.name)
			self.assertEqual(doc_rfq.docstatus, 1)
			rfq_name_list.append(doc_rfq.name)

		doc_sq = make_test_sq(rfq_name_list, 100)
		self.assertEqual(doc_sq.docstatus, 1)

		item_dict = {
			"item_code": "Testing-31",
			"warehouse": "Stores - _TC",
			"qty": total_mr_qty,
			"rate": 100,
			"supplier_quotation": doc_sq.name
		}
		doc_po = make_test_po(doc_sq.name, type='Supplier Quotation', item_dict=item_dict)
		self.assertEqual(doc_po.docstatus, 1)

		doc_pr = make_test_pr(doc_po.name)
		self.assertEqual(doc_pr.docstatus, 1)

		doc_pi = make_test_pi(doc_pr.name)
		self.assertEqual(doc_pi.docstatus, 1)
>>>>>>> fa4407cc

def get_in_transit_warehouse(company):
	if not frappe.db.exists("Warehouse Type", "Transit"):
		frappe.get_doc(
			{
				"doctype": "Warehouse Type",
				"name": "Transit",
			}
		).insert()

	in_transit_warehouse = frappe.db.exists("Warehouse", {"warehouse_type": "Transit", "company": company})

	if not in_transit_warehouse:
		in_transit_warehouse = (
			frappe.get_doc(
				{
					"doctype": "Warehouse",
					"warehouse_name": "Transit",
					"warehouse_type": "Transit",
					"company": company,
				}
			)
			.insert()
			.name
		)

	return in_transit_warehouse


def make_material_request(**args):
	args = frappe._dict(args)
	mr = frappe.new_doc("Material Request")
	mr.material_request_type = args.material_request_type or "Purchase"
	mr.company = args.company or "_Test Company"
	mr.customer = args.customer or "_Test Customer"
	mr.append(
		"items",
		{
			"item_code": args.item_code or "_Test Item",
			"qty": args.qty or 10,
			"uom": args.uom or "_Test UOM",
			"conversion_factor": args.conversion_factor or 1,
			"schedule_date": args.schedule_date or today(),
			"warehouse": args.warehouse or "_Test Warehouse - _TC",
			"cost_center": args.cost_center or "_Test Cost Center - _TC",
			"rate" : args.rate or 0
		},
	)
	mr.insert()
	if not args.do_not_submit:
		mr.submit()
	return mr


test_dependencies = ["Currency Exchange", "BOM"]
test_records = frappe.get_test_records("Material Request")



def make_test_rfq(source_name, received_qty=0):
	doc_rfq = make_request_for_quotation(source_name)

	supplier_data=[
				{
					"supplier": "_Test Supplier",
					"email_id": "123_testrfquser@example.com",
				}
			]
	doc_rfq.append("suppliers", supplier_data[0])
	doc_rfq.message_for_supplier = "Please supply the specified items at the best possible rates."
		
	if received_qty:
		doc_rfq.items[0].qty = received_qty

	doc_rfq.insert()
	doc_rfq.submit()
	return doc_rfq


def make_test_sq(source_name, rate = 0, received_qty=0, item_dict = None):
	doc_sq = make_supplier_quotation_from_rfq(source_name, for_supplier = "_Test Supplier")
	
	if received_qty:
		doc_sq.items[0].qty = received_qty

	doc_sq.items[0].rate = rate
		
	if item_dict is not None:
		doc_sq.append("items", item_dict)

	doc_sq.insert()
	doc_sq.submit()
	return doc_sq


def make_test_po(source_name, type = "Material Request", received_qty = 0, item_dict = None):
	if type == "Material Request":
		doc_po = make_purchase_order(source_name)

	elif type == 'Supplier Quotation':
		doc_po = create_po_aganist_sq(source_name)

	if doc_po.supplier is None:
		doc_po.supplier = "_Test Supplier"

	if received_qty:
		doc_po.items[0].qty = received_qty
		
	if item_dict is not None:
		doc_po.append("items", item_dict)


	doc_po.insert()
	doc_po.submit()
	return doc_po


def make_test_pr(source_name, received_qty = None, item_dict = None, remove_items = False):
	doc_pr = make_purchase_receipt_aganist_mr(source_name)

	if received_qty is not None:
		doc_pr.items[0].qty = received_qty

	if remove_items:
		doc_pr.items = []

	if item_dict is not None:
		doc_pr.append("items", item_dict)

	doc_pr.insert()
	doc_pr.submit()
	return doc_pr


def make_test_pi(source_name, received_qty = None, item_dict = None):
	doc_pi = make_purchase_invoice(source_name)
	if received_qty is not None:
		doc_pi.items[0].qty = received_qty
		
	if item_dict is not None:
		doc_pi.append("items", item_dict)

	doc_pi.insert()
	doc_pi.submit()
	return doc_pi


def create_mr_to_pi(**args):
	args = frappe._dict(args)
	for arg in args['mr']:
		doc_mr = make_material_request(**arg)
		source_name_rfq = make_test_rfq(doc_mr.name)
		source_name_sq= make_test_sq(source_name_rfq)
		source_name_po = make_test_po(source_name_sq)
		source_name_pr = make_test_pr(source_name_po)
		source_name_pi = make_test_pi(source_name_pr)
		return source_name_pi<|MERGE_RESOLUTION|>--- conflicted
+++ resolved
@@ -2086,7 +2086,6 @@
 			gl_stock_debit = frappe.db.get_value('GL Entry',{'voucher_no':return_pr.name, 'account': 'Stock In Hand - _TC'},'credit')
 			self.assertEqual(gl_stock_debit, 1000)
 
-<<<<<<< HEAD
 	def test_mr_to_partial_pi_TC_B_027(self):
 		# 2MR => 2RFQ => 2SQ => 2PO => 1PR => 1PI
 		args = frappe._dict()
@@ -2215,7 +2214,6 @@
 		doc_mr.reload()
 		self.assertEqual(doc_mr.status, 'Received')
 
-=======
 	def test_create_material_req_to_po_to_2pr_return_TC_SCK_035(self):
 		#batch item
 		batch_item_code = make_item(
@@ -2509,7 +2507,6 @@
 
 		doc_pi = make_test_pi(doc_pr.name)
 		self.assertEqual(doc_pi.docstatus, 1)
->>>>>>> fa4407cc
 
 def get_in_transit_warehouse(company):
 	if not frappe.db.exists("Warehouse Type", "Transit"):
