# Copyright (c) 2015, Frappe Technologies Pvt. Ltd. and Contributors
# License: GNU General Public License v3. See license.txt

# ERPNext - web based ERP (http://erpnext.com)
# For license information, please see license.txt


import frappe
import json
from frappe.tests.utils import FrappeTestCase
from frappe.utils import flt, today, add_days, nowdate
from datetime import date

from erpnext.stock.doctype.item.test_item import create_item
from erpnext.stock.doctype.material_request.material_request import (
	make_in_transit_stock_entry,
	make_purchase_order,
	make_stock_entry,
	make_supplier_quotation,
	raise_work_orders,
	make_request_for_quotation
)
from erpnext.stock.doctype.warehouse.test_warehouse import create_warehouse
from erpnext.stock.doctype.pick_list.pick_list import create_stock_entry as pl_stock_entry
from erpnext.buying.doctype.purchase_order.purchase_order import make_purchase_receipt
from erpnext.accounts.doctype.account.test_account import get_inventory_account
from erpnext.stock.doctype.warehouse.test_warehouse import create_warehouse
from erpnext.stock.doctype.item.test_item import create_item, make_item
from erpnext.buying.doctype.request_for_quotation.request_for_quotation import make_supplier_quotation_from_rfq
from erpnext.buying.doctype.supplier_quotation.supplier_quotation import make_purchase_order as create_po_aganist_sq
from erpnext.buying.doctype.purchase_order.purchase_order import make_purchase_receipt as make_purchase_receipt_aganist_mr
from erpnext.stock.doctype.purchase_receipt.purchase_receipt import make_purchase_invoice
from erpnext.buying.doctype.purchase_order.purchase_order import make_purchase_invoice as create_purchase_invoice
from erpnext.buying.doctype.supplier.test_supplier import create_supplier

class TestMaterialRequest(FrappeTestCase):
	def test_make_purchase_order(self):
		mr = frappe.copy_doc(test_records[0]).insert()

		self.assertRaises(frappe.ValidationError, make_purchase_order, mr.name)

		mr = frappe.get_doc("Material Request", mr.name)
		mr.submit()
		po = make_purchase_order(mr.name)

		self.assertEqual(po.doctype, "Purchase Order")
		self.assertEqual(len(po.get("items")), len(mr.get("items")))

	def test_make_supplier_quotation(self):
		mr = frappe.copy_doc(test_records[0]).insert()

		self.assertRaises(frappe.ValidationError, make_supplier_quotation, mr.name)

		mr = frappe.get_doc("Material Request", mr.name)
		mr.submit()
		sq = make_supplier_quotation(mr.name)

		self.assertEqual(sq.doctype, "Supplier Quotation")
		self.assertEqual(len(sq.get("items")), len(mr.get("items")))

	def test_make_stock_entry(self):
		mr = frappe.copy_doc(test_records[0]).insert()

		self.assertRaises(frappe.ValidationError, make_stock_entry, mr.name)

		mr = frappe.get_doc("Material Request", mr.name)
		mr.material_request_type = "Material Transfer"
		mr.submit()
		se = make_stock_entry(mr.name)

		self.assertEqual(se.stock_entry_type, "Material Transfer")
		self.assertEqual(se.purpose, "Material Transfer")
		self.assertEqual(se.doctype, "Stock Entry")
		self.assertEqual(len(se.get("items")), len(mr.get("items")))


	def test_partial_make_stock_entry(self):
		from erpnext.stock.doctype.stock_entry.stock_entry_utils import make_stock_entry as _make_stock_entry
		mr = frappe.copy_doc(test_records[0]).insert()
		source_wh = create_warehouse(
			warehouse_name="_Test Source Warehouse",
			properties={"parent_warehouse": "All Warehouses - _TC"},
			company="_Test Company",
		)
		mr = frappe.get_doc("Material Request", mr.name)
		mr.material_request_type = "Material Transfer"
		for row in mr.items:
			_make_stock_entry(
				item_code=row.item_code,
				qty=10,
				to_warehouse=source_wh,
				company="_Test Company",
				rate=100,
			)
			row.from_warehouse = source_wh
			row.qty = 10
		mr.save()
		mr.submit()
		se = make_stock_entry(mr.name)
		se.get("items")[0].qty = 5
		se.insert()
		se.submit()
		mr.reload()
		self.assertEqual(mr.status, "Partially Received")
		

	def test_in_transit_make_stock_entry(self):
		mr = frappe.copy_doc(test_records[0]).insert()

		self.assertRaises(frappe.ValidationError, make_stock_entry, mr.name)

		mr = frappe.get_doc("Material Request", mr.name)
		mr.material_request_type = "Material Transfer"
		mr.submit()

		in_transit_warehouse = get_in_transit_warehouse(mr.company)
		se = make_in_transit_stock_entry(mr.name, in_transit_warehouse)

		self.assertEqual(se.stock_entry_type, "Material Transfer")
		self.assertEqual(se.purpose, "Material Transfer")
		self.assertEqual(se.doctype, "Stock Entry")
		for row in se.get("items"):
			self.assertEqual(row.t_warehouse, in_transit_warehouse)

	def _insert_stock_entry(self, qty1, qty2, warehouse=None):
		se = frappe.get_doc(
			{
				"company": "_Test Company",
				"doctype": "Stock Entry",
				"posting_date": "2013-03-01",
				"posting_time": "00:00:00",
				"purpose": "Material Receipt",
				"items": [
					{
						"conversion_factor": 1.0,
						"doctype": "Stock Entry Detail",
						"item_code": "_Test Item Home Desktop 100",
						"parentfield": "items",
						"basic_rate": 100,
						"qty": qty1,
						"stock_uom": "_Test UOM 1",
						"transfer_qty": qty1,
						"uom": "_Test UOM 1",
						"t_warehouse": warehouse or "_Test Warehouse 1 - _TC",
						"cost_center": "_Test Cost Center - _TC",
					},
					{
						"conversion_factor": 1.0,
						"doctype": "Stock Entry Detail",
						"item_code": "_Test Item Home Desktop 200",
						"parentfield": "items",
						"basic_rate": 100,
						"qty": qty2,
						"stock_uom": "_Test UOM 1",
						"transfer_qty": qty2,
						"uom": "_Test UOM 1",
						"t_warehouse": warehouse or "_Test Warehouse 1 - _TC",
						"cost_center": "_Test Cost Center - _TC",
					},
				],
			}
		)

		se.set_stock_entry_type()
		se.insert()
		se.submit()

	def test_cannot_stop_cancelled_material_request(self):
		mr = frappe.copy_doc(test_records[0])
		mr.insert()
		mr.submit()

		mr.load_from_db()
		mr.cancel()
		self.assertRaises(frappe.ValidationError, mr.update_status, "Stopped")

	def test_mr_changes_from_stopped_to_pending_after_reopen(self):
		mr = frappe.copy_doc(test_records[0])
		mr.insert()
		mr.submit()
		self.assertEqual("Pending", mr.status)

		mr.update_status("Stopped")
		self.assertEqual("Stopped", mr.status)

		mr.update_status("Submitted")
		self.assertEqual("Pending", mr.status)

	def test_cannot_submit_cancelled_mr(self):
		mr = frappe.copy_doc(test_records[0])
		mr.insert()
		mr.submit()
		mr.load_from_db()
		mr.cancel()
		self.assertRaises(frappe.ValidationError, mr.submit)

	def test_mr_changes_from_pending_to_cancelled_after_cancel(self):
		mr = frappe.copy_doc(test_records[0])
		mr.insert()
		mr.submit()
		mr.cancel()
		self.assertEqual("Cancelled", mr.status)

	def test_cannot_change_cancelled_mr(self):
		mr = frappe.copy_doc(test_records[0])
		mr.insert()
		mr.submit()
		mr.load_from_db()
		mr.cancel()

		self.assertRaises(frappe.InvalidStatusError, mr.update_status, "Draft")
		self.assertRaises(frappe.InvalidStatusError, mr.update_status, "Stopped")
		self.assertRaises(frappe.InvalidStatusError, mr.update_status, "Ordered")
		self.assertRaises(frappe.InvalidStatusError, mr.update_status, "Issued")
		self.assertRaises(frappe.InvalidStatusError, mr.update_status, "Transferred")
		self.assertRaises(frappe.InvalidStatusError, mr.update_status, "Pending")

	def test_cannot_submit_deleted_material_request(self):
		mr = frappe.copy_doc(test_records[0])
		mr.insert()
		mr.delete()

		self.assertRaises(frappe.ValidationError, mr.submit)

	def test_cannot_delete_submitted_mr(self):
		mr = frappe.copy_doc(test_records[0])
		mr.insert()
		mr.submit()

		self.assertRaises(frappe.ValidationError, mr.delete)

	def test_stopped_mr_changes_to_pending_after_reopen(self):
		mr = frappe.copy_doc(test_records[0])
		mr.insert()
		mr.submit()
		mr.load_from_db()

		mr.update_status("Stopped")
		mr.update_status("Submitted")
		self.assertEqual(mr.status, "Pending")

	def test_pending_mr_changes_to_stopped_after_stop(self):
		mr = frappe.copy_doc(test_records[0])
		mr.insert()
		mr.submit()
		mr.load_from_db()

		mr.update_status("Stopped")
		self.assertEqual(mr.status, "Stopped")

	def test_cannot_stop_unsubmitted_mr(self):
		mr = frappe.copy_doc(test_records[0])
		mr.insert()
		self.assertRaises(frappe.InvalidStatusError, mr.update_status, "Stopped")

	def test_completed_qty_for_purchase(self):
		existing_requested_qty_item1 = self._get_requested_qty(
			"_Test Item Home Desktop 100", "_Test Warehouse - _TC"
		)
		existing_requested_qty_item2 = self._get_requested_qty(
			"_Test Item Home Desktop 200", "_Test Warehouse - _TC"
		)

		# submit material request of type Purchase
		mr = frappe.copy_doc(test_records[0])
		mr.insert()
		mr.submit()

		# map a purchase order
		po_doc = make_purchase_order(mr.name)
		po_doc.supplier = "_Test Supplier"
		po_doc.transaction_date = "2013-07-07"
		po_doc.schedule_date = "2013-07-09"
		po_doc.get("items")[0].qty = 27.0
		po_doc.get("items")[1].qty = 1.5
		po_doc.get("items")[0].schedule_date = "2013-07-09"
		po_doc.get("items")[1].schedule_date = "2013-07-09"

		# check for stopped status of Material Request
		po = frappe.copy_doc(po_doc)
		po.insert()
		po.load_from_db()
		mr.update_status("Stopped")
		self.assertRaises(frappe.InvalidStatusError, po.submit)
		po.db_set("docstatus", 1)
		self.assertRaises(frappe.InvalidStatusError, po.cancel)

		# resubmit and check for per complete
		mr.load_from_db()
		mr.update_status("Submitted")
		po = frappe.copy_doc(po_doc)
		po.insert()
		po.submit()

		# check if per complete is as expected
		mr.load_from_db()
		self.assertEqual(mr.per_ordered, 50)
		self.assertEqual(mr.get("items")[0].ordered_qty, 27.0)
		self.assertEqual(mr.get("items")[1].ordered_qty, 1.5)

		current_requested_qty_item1 = self._get_requested_qty(
			"_Test Item Home Desktop 100", "_Test Warehouse - _TC"
		)
		current_requested_qty_item2 = self._get_requested_qty(
			"_Test Item Home Desktop 200", "_Test Warehouse - _TC"
		)

		self.assertEqual(current_requested_qty_item1, existing_requested_qty_item1 + 27.0)
		self.assertEqual(current_requested_qty_item2, existing_requested_qty_item2 + 1.5)

		po.cancel()
		# check if per complete is as expected
		mr.load_from_db()
		self.assertEqual(mr.per_ordered, 0)
		self.assertEqual(mr.get("items")[0].ordered_qty, 0)
		self.assertEqual(mr.get("items")[1].ordered_qty, 0)

		current_requested_qty_item1 = self._get_requested_qty(
			"_Test Item Home Desktop 100", "_Test Warehouse - _TC"
		)
		current_requested_qty_item2 = self._get_requested_qty(
			"_Test Item Home Desktop 200", "_Test Warehouse - _TC"
		)

		self.assertEqual(current_requested_qty_item1, existing_requested_qty_item1 + 54.0)
		self.assertEqual(current_requested_qty_item2, existing_requested_qty_item2 + 3.0)

	def test_completed_qty_for_transfer(self):
		existing_requested_qty_item1 = self._get_requested_qty(
			"_Test Item Home Desktop 100", "_Test Warehouse - _TC"
		)
		existing_requested_qty_item2 = self._get_requested_qty(
			"_Test Item Home Desktop 200", "_Test Warehouse - _TC"
		)

		# submit material request of type Purchase
		mr = frappe.copy_doc(test_records[0])
		mr.material_request_type = "Material Transfer"
		mr.insert()
		mr.submit()

		# check if per complete is None
		mr.load_from_db()
		self.assertEqual(mr.per_ordered, 0)
		self.assertEqual(mr.get("items")[0].ordered_qty, 0)
		self.assertEqual(mr.get("items")[1].ordered_qty, 0)

		current_requested_qty_item1 = self._get_requested_qty(
			"_Test Item Home Desktop 100", "_Test Warehouse - _TC"
		)
		current_requested_qty_item2 = self._get_requested_qty(
			"_Test Item Home Desktop 200", "_Test Warehouse - _TC"
		)

		self.assertEqual(current_requested_qty_item1, existing_requested_qty_item1 + 54.0)
		self.assertEqual(current_requested_qty_item2, existing_requested_qty_item2 + 3.0)

		# map a stock entry
		se_doc = make_stock_entry(mr.name)
		se_doc.update(
			{
				"posting_date": "2013-03-01",
				"posting_time": "01:00",
				"fiscal_year": "_Test Fiscal Year 2013",
			}
		)
		se_doc.get("items")[0].update(
			{"qty": 27.0, "transfer_qty": 27.0, "s_warehouse": "_Test Warehouse 1 - _TC", "basic_rate": 1.0}
		)
		se_doc.get("items")[1].update(
			{"qty": 1.5, "transfer_qty": 1.5, "s_warehouse": "_Test Warehouse 1 - _TC", "basic_rate": 1.0}
		)

		# make available the qty in _Test Warehouse 1 before transfer
		self._insert_stock_entry(27.0, 1.5)

		# check for stopped status of Material Request
		se = frappe.copy_doc(se_doc)
		se.insert()
		mr.update_status("Stopped")
		self.assertRaises(frappe.InvalidStatusError, se.submit)

		mr.update_status("Submitted")

		se.flags.ignore_validate_update_after_submit = True
		se.submit()
		mr.update_status("Stopped")
		self.assertRaises(frappe.InvalidStatusError, se.cancel)

		mr.update_status("Submitted")
		se = frappe.copy_doc(se_doc)
		se.insert()
		se.submit()

		# check if per complete is as expected
		mr.load_from_db()
		self.assertEqual(mr.per_ordered, 50)
		self.assertEqual(mr.get("items")[0].ordered_qty, 27.0)
		self.assertEqual(mr.get("items")[1].ordered_qty, 1.5)

		current_requested_qty_item1 = self._get_requested_qty(
			"_Test Item Home Desktop 100", "_Test Warehouse - _TC"
		)
		current_requested_qty_item2 = self._get_requested_qty(
			"_Test Item Home Desktop 200", "_Test Warehouse - _TC"
		)

		self.assertEqual(current_requested_qty_item1, existing_requested_qty_item1 + 27.0)
		self.assertEqual(current_requested_qty_item2, existing_requested_qty_item2 + 1.5)

		# check if per complete is as expected for Stock Entry cancelled
		se.cancel()
		mr.load_from_db()
		self.assertEqual(mr.per_ordered, 0)
		self.assertEqual(mr.get("items")[0].ordered_qty, 0)
		self.assertEqual(mr.get("items")[1].ordered_qty, 0)

		current_requested_qty_item1 = self._get_requested_qty(
			"_Test Item Home Desktop 100", "_Test Warehouse - _TC"
		)
		current_requested_qty_item2 = self._get_requested_qty(
			"_Test Item Home Desktop 200", "_Test Warehouse - _TC"
		)

		self.assertEqual(current_requested_qty_item1, existing_requested_qty_item1 + 54.0)
		self.assertEqual(current_requested_qty_item2, existing_requested_qty_item2 + 3.0)

	def test_over_transfer_qty_allowance(self):
		mr = frappe.new_doc("Material Request")
		mr.company = "_Test Company"
		mr.scheduled_date = today()
		mr.append(
			"items",
			{
				"item_code": "_Test FG Item",
				"item_name": "_Test FG Item",
				"qty": 10,
				"schedule_date": today(),
				"uom": "_Test UOM 1",
				"warehouse": "_Test Warehouse - _TC",
			},
		)

		mr.material_request_type = "Material Transfer"
		mr.insert()
		mr.submit()

		frappe.db.set_single_value("Stock Settings", "mr_qty_allowance", 20)

		# map a stock entry

		se_doc = make_stock_entry(mr.name)
		se_doc.update(
			{
				"posting_date": today(),
				"posting_time": "00:00",
			}
		)
		se_doc.get("items")[0].update(
			{
				"qty": 13,
				"transfer_qty": 12.0,
				"s_warehouse": "_Test Warehouse - _TC",
				"t_warehouse": "_Test Warehouse 1 - _TC",
				"basic_rate": 1.0,
			}
		)

		# make available the qty in _Test Warehouse 1 before transfer
		sr = frappe.new_doc("Stock Reconciliation")
		sr.company = "_Test Company"
		sr.purpose = "Opening Stock"
		sr.append(
			"items",
			{
				"item_code": "_Test FG Item",
				"warehouse": "_Test Warehouse - _TC",
				"qty": 20,
				"valuation_rate": 0.01,
			},
		)
		sr.insert()
		sr.submit()
		se = frappe.copy_doc(se_doc)
		se.insert()
		self.assertRaises(frappe.ValidationError)
		se.items[0].qty = 12
		se.submit()

	def test_completed_qty_for_over_transfer(self):
		existing_requested_qty_item1 = self._get_requested_qty(
			"_Test Item Home Desktop 100", "_Test Warehouse - _TC"
		)
		existing_requested_qty_item2 = self._get_requested_qty(
			"_Test Item Home Desktop 200", "_Test Warehouse - _TC"
		)

		# submit material request of type Purchase
		mr = frappe.copy_doc(test_records[0])
		mr.material_request_type = "Material Transfer"
		mr.insert()
		mr.submit()

		# map a stock entry

		se_doc = make_stock_entry(mr.name)
		se_doc.update(
			{
				"posting_date": "2013-03-01",
				"posting_time": "00:00",
				"fiscal_year": "_Test Fiscal Year 2013",
			}
		)
		se_doc.get("items")[0].update(
			{"qty": 54.0, "transfer_qty": 54.0, "s_warehouse": "_Test Warehouse 1 - _TC", "basic_rate": 1.0}
		)
		se_doc.get("items")[1].update(
			{"qty": 3.0, "transfer_qty": 3.0, "s_warehouse": "_Test Warehouse 1 - _TC", "basic_rate": 1.0}
		)

		# make available the qty in _Test Warehouse 1 before transfer
		self._insert_stock_entry(60.0, 3.0)

		# check for stopped status of Material Request
		se = frappe.copy_doc(se_doc)
		se.set_stock_entry_type()
		se.insert()
		mr.update_status("Stopped")
		self.assertRaises(frappe.InvalidStatusError, se.submit)
		self.assertRaises(frappe.InvalidStatusError, se.cancel)

		mr.update_status("Submitted")
		se = frappe.copy_doc(se_doc)
		se.set_stock_entry_type()
		se.insert()
		se.submit()

		# check if per complete is as expected
		mr.load_from_db()

		self.assertEqual(mr.per_ordered, 100)
		self.assertEqual(mr.get("items")[0].ordered_qty, 54.0)
		self.assertEqual(mr.get("items")[1].ordered_qty, 3.0)

		current_requested_qty_item1 = self._get_requested_qty(
			"_Test Item Home Desktop 100", "_Test Warehouse - _TC"
		)
		current_requested_qty_item2 = self._get_requested_qty(
			"_Test Item Home Desktop 200", "_Test Warehouse - _TC"
		)

		self.assertEqual(current_requested_qty_item1, existing_requested_qty_item1)
		self.assertEqual(current_requested_qty_item2, existing_requested_qty_item2)

		# check if per complete is as expected for Stock Entry cancelled
		se.cancel()
		mr.load_from_db()
		self.assertEqual(mr.per_ordered, 0)
		self.assertEqual(mr.get("items")[0].ordered_qty, 0)
		self.assertEqual(mr.get("items")[1].ordered_qty, 0)

		current_requested_qty_item1 = self._get_requested_qty(
			"_Test Item Home Desktop 100", "_Test Warehouse - _TC"
		)
		current_requested_qty_item2 = self._get_requested_qty(
			"_Test Item Home Desktop 200", "_Test Warehouse - _TC"
		)

		self.assertEqual(current_requested_qty_item1, existing_requested_qty_item1 + 54.0)
		self.assertEqual(current_requested_qty_item2, existing_requested_qty_item2 + 3.0)

	def test_incorrect_mapping_of_stock_entry(self):
		# submit material request of type Transfer
		mr = frappe.copy_doc(test_records[0])
		mr.material_request_type = "Material Transfer"
		mr.insert()
		mr.submit()

		se_doc = make_stock_entry(mr.name)
		se_doc.update(
			{
				"posting_date": "2013-03-01",
				"posting_time": "00:00",
				"fiscal_year": "_Test Fiscal Year 2013",
			}
		)
		se_doc.get("items")[0].update(
			{
				"qty": 60.0,
				"transfer_qty": 60.0,
				"s_warehouse": "_Test Warehouse - _TC",
				"t_warehouse": "_Test Warehouse 1 - _TC",
				"basic_rate": 1.0,
			}
		)
		se_doc.get("items")[1].update(
			{
				"item_code": "_Test Item Home Desktop 100",
				"qty": 3.0,
				"transfer_qty": 3.0,
				"s_warehouse": "_Test Warehouse 1 - _TC",
				"basic_rate": 1.0,
			}
		)

		# check for stopped status of Material Request
		se = frappe.copy_doc(se_doc)
		self.assertRaises(frappe.MappingMismatchError, se.insert)

		# submit material request of type Transfer
		mr = frappe.copy_doc(test_records[0])
		mr.material_request_type = "Material Issue"
		mr.insert()
		mr.submit()

		se_doc = make_stock_entry(mr.name)
		self.assertEqual(se_doc.get("items")[0].s_warehouse, "_Test Warehouse - _TC")

	def test_warehouse_company_validation(self):
		from erpnext.stock.utils import InvalidWarehouseCompany

		mr = frappe.copy_doc(test_records[0])
		mr.company = "_Test Company 1"
		self.assertRaises(InvalidWarehouseCompany, mr.insert)

	def _get_requested_qty(self, item_code, warehouse):
		return flt(
			frappe.db.get_value("Bin", {"item_code": item_code, "warehouse": warehouse}, "indented_qty")
		)

	def test_make_stock_entry_for_material_issue(self):
		mr = frappe.copy_doc(test_records[0]).insert()

		self.assertRaises(frappe.ValidationError, make_stock_entry, mr.name)

		mr = frappe.get_doc("Material Request", mr.name)
		mr.material_request_type = "Material Issue"
		mr.submit()
		se = make_stock_entry(mr.name)

		self.assertEqual(se.doctype, "Stock Entry")
		self.assertEqual(len(se.get("items")), len(mr.get("items")))

	def test_completed_qty_for_issue(self):
		def _get_requested_qty():
			return flt(
				frappe.db.get_value(
					"Bin",
					{"item_code": "_Test Item Home Desktop 100", "warehouse": "_Test Warehouse - _TC"},
					"indented_qty",
				)
			)

		existing_requested_qty = _get_requested_qty()

		mr = frappe.copy_doc(test_records[0])
		mr.material_request_type = "Material Issue"
		mr.submit()
		frappe.db.value_cache = {}

		# testing bin value after material request is submitted
		self.assertEqual(_get_requested_qty(), existing_requested_qty - 54.0)

		# receive items to allow issue
		self._insert_stock_entry(60, 6, "_Test Warehouse - _TC")

		# make stock entry against MR

		se_doc = make_stock_entry(mr.name)
		se_doc.fiscal_year = "_Test Fiscal Year 2014"
		se_doc.get("items")[0].qty = 54.0
		se_doc.insert()
		se_doc.submit()

		# check if per complete is as expected
		mr.load_from_db()
		self.assertEqual(mr.get("items")[0].ordered_qty, 54.0)
		self.assertEqual(mr.get("items")[1].ordered_qty, 3.0)

		# testing bin requested qty after issuing stock against material request
		self.assertEqual(_get_requested_qty(), existing_requested_qty)

	def test_material_request_type_manufacture(self):
		mr = frappe.copy_doc(test_records[1]).insert()
		mr = frappe.get_doc("Material Request", mr.name)
		mr.submit()
		completed_qty = mr.items[0].ordered_qty
		requested_qty = frappe.db.sql(
			"""select indented_qty from `tabBin` where \
			item_code= %s and warehouse= %s """,
			(mr.items[0].item_code, mr.items[0].warehouse),
		)[0][0]

		prod_order = raise_work_orders(mr.name)
		po = frappe.get_doc("Work Order", prod_order[0])
		po.wip_warehouse = "_Test Warehouse 1 - _TC"
		po.submit()

		mr = frappe.get_doc("Material Request", mr.name)
		self.assertEqual(completed_qty + po.qty, mr.items[0].ordered_qty)

		new_requested_qty = frappe.db.sql(
			"""select indented_qty from `tabBin` where \
			item_code= %s and warehouse= %s """,
			(mr.items[0].item_code, mr.items[0].warehouse),
		)[0][0]

		self.assertEqual(requested_qty - po.qty, new_requested_qty)

		po.cancel()

		mr = frappe.get_doc("Material Request", mr.name)
		self.assertEqual(completed_qty, mr.items[0].ordered_qty)

		new_requested_qty = frappe.db.sql(
			"""select indented_qty from `tabBin` where \
			item_code= %s and warehouse= %s """,
			(mr.items[0].item_code, mr.items[0].warehouse),
		)[0][0]
		self.assertEqual(requested_qty, new_requested_qty)

	def test_requested_qty_multi_uom(self):
		existing_requested_qty = self._get_requested_qty("_Test FG Item", "_Test Warehouse - _TC")

		mr = make_material_request(
			item_code="_Test FG Item",
			material_request_type="Manufacture",
			uom="_Test UOM 1",
			conversion_factor=12,
		)

		requested_qty = self._get_requested_qty("_Test FG Item", "_Test Warehouse - _TC")

		self.assertEqual(requested_qty, existing_requested_qty + 120)

		work_order = raise_work_orders(mr.name)
		wo = frappe.get_doc("Work Order", work_order[0])
		wo.qty = 50
		wo.wip_warehouse = "_Test Warehouse 1 - _TC"
		wo.submit()

		requested_qty = self._get_requested_qty("_Test FG Item", "_Test Warehouse - _TC")
		self.assertEqual(requested_qty, existing_requested_qty + 70)

		wo.cancel()

		requested_qty = self._get_requested_qty("_Test FG Item", "_Test Warehouse - _TC")
		self.assertEqual(requested_qty, existing_requested_qty + 120)

		mr.reload()
		mr.cancel()
		requested_qty = self._get_requested_qty("_Test FG Item", "_Test Warehouse - _TC")
		self.assertEqual(requested_qty, existing_requested_qty)

	def test_multi_uom_for_purchase(self):
		mr = frappe.copy_doc(test_records[0])
		mr.material_request_type = "Purchase"
		item = mr.items[0]
		mr.schedule_date = today()

		if not frappe.db.get_value("UOM Conversion Detail", {"parent": item.item_code, "uom": "Kg"}):
			item_doc = frappe.get_doc("Item", item.item_code)
			item_doc.append("uoms", {"uom": "Kg", "conversion_factor": 5})
			item_doc.save(ignore_permissions=True)

		item.uom = "Kg"
		for item in mr.items:
			item.schedule_date = mr.schedule_date

		mr.insert()
		self.assertRaises(frappe.ValidationError, make_purchase_order, mr.name)

		mr = frappe.get_doc("Material Request", mr.name)
		mr.submit()
		item = mr.items[0]

		self.assertEqual(item.uom, "Kg")
		self.assertEqual(item.conversion_factor, 5.0)
		self.assertEqual(item.stock_qty, flt(item.qty * 5))

		po = make_purchase_order(mr.name)
		self.assertEqual(po.doctype, "Purchase Order")
		self.assertEqual(len(po.get("items")), len(mr.get("items")))

		po.supplier = "_Test Supplier"
		po.insert()
		po.submit()
		mr = frappe.get_doc("Material Request", mr.name)
		self.assertEqual(mr.per_ordered, 100)

	def test_customer_provided_parts_mr(self):
		create_item("CUST-0987", is_customer_provided_item=1, customer="_Test Customer", is_purchase_item=0)
		existing_requested_qty = self._get_requested_qty("_Test Customer", "_Test Warehouse - _TC")

		mr = make_material_request(item_code="CUST-0987", material_request_type="Customer Provided")
		se = make_stock_entry(mr.name)
		se.insert()
		se.submit()
		self.assertEqual(se.get("items")[0].amount, 0)
		self.assertEqual(se.get("items")[0].material_request, mr.name)
		mr = frappe.get_doc("Material Request", mr.name)
		mr.submit()
		current_requested_qty = self._get_requested_qty("_Test Customer", "_Test Warehouse - _TC")

		self.assertEqual(mr.per_ordered, 100)
		self.assertEqual(existing_requested_qty, current_requested_qty)

	def test_auto_email_users_with_company_user_permissions(self):
		from erpnext.stock.reorder_item import get_email_list

		comapnywise_users = {
			"_Test Company": "test_auto_email_@example.com",
			"_Test Company 1": "test_auto_email_1@example.com",
		}

		permissions = []

		for company, user in comapnywise_users.items():
			if not frappe.db.exists("User", user):
				frappe.get_doc(
					{
						"doctype": "User",
						"email": user,
						"first_name": user,
						"send_notifications": 0,
						"enabled": 1,
						"user_type": "System User",
						"roles": [{"role": "Purchase Manager"}],
					}
				).insert(ignore_permissions=True)

			if not frappe.db.exists(
				"User Permission", {"user": user, "allow": "Company", "for_value": company}
			):
				perm_doc = frappe.get_doc(
					{
						"doctype": "User Permission",
						"user": user,
						"allow": "Company",
						"for_value": company,
						"apply_to_all_doctypes": 1,
					}
				).insert(ignore_permissions=True)

				permissions.append(perm_doc)

		comapnywise_mr_list = frappe._dict({})
		mr1 = make_material_request()
		comapnywise_mr_list.setdefault(mr1.company, []).append(mr1.name)

		mr2 = make_material_request(
			company="_Test Company 1", warehouse="Stores - _TC1", cost_center="Main - _TC1"
		)
		comapnywise_mr_list.setdefault(mr2.company, []).append(mr2.name)

		for company, _mr_list in comapnywise_mr_list.items():
			emails = get_email_list(company)

			self.assertTrue(comapnywise_users[company] in emails)

		for perm in permissions:
			perm.delete()

	def test_material_request_transfer_to_stock_entry(self):
		item = create_item("OP-MB-001")
		mr = frappe.new_doc("Material Request")
		mr.company = "_Test Company"
		mr.scheduled_date = today()
		from_warehouse = create_warehouse("Source Warehouse", properties=None, company=mr.company)
		target_warehouse = create_warehouse("Target Warehouse", properties=None, company=mr.company)
		mr.append(
			"items",
			{
				"item_code": item.item_code,
				"item_name": item.name,
				"qty": 10,
				"rate": 120,
				"schedule_date": today(),
				"uom": "Nos",
				"from_warehouse": from_warehouse,
				"warehouse": target_warehouse,
			},
		)
		mr.material_request_type = "Material Transfer"
		mr.insert()
		mr.submit()
		self.assertEqual(mr.status, "Pending")

		se = make_stock_entry(mr.name)
		se.insert()
		se.submit()
		mr.load_from_db()
		self.assertEqual(mr.status, "Transferred")
		
		from_warehouse_qty = frappe.db.get_value('Stock Ledger Entry',{'voucher_no':se.name, 'voucher_type':'Stock Entry','warehouse':from_warehouse},['qty_after_transaction'])
		target_warehouse_qty = frappe.db.get_value('Stock Ledger Entry',{'voucher_no':se.name, 'voucher_type':'Stock Entry','warehouse':target_warehouse},['qty_after_transaction'])
		self.assertEqual(from_warehouse_qty, -10)
		self.assertEqual(target_warehouse_qty, 10)

	def test_material_request_issue_to_stock_entry(self):
		item = create_item("OP-MB-001")
		mr = frappe.new_doc("Material Request")
		mr.company = "_Test Company"
		mr.scheduled_date = today()
		target_warehouse = create_warehouse("Target Warehouse", properties=None, company=mr.company)
		mr.append(
			"items",
			{
				"item_code": item.item_code,
				"item_name": item.name,
				"qty": 5,
				"schedule_date": today(),
				"uom": "Nos",
				"warehouse": target_warehouse,
			},
		)
		mr.material_request_type = "Material Issue"
		mr.insert()
		mr.submit()
		self.assertEqual(mr.status, "Pending")

		se = make_stock_entry(mr.name)
		se.insert()
		se.submit()
		mr.load_from_db()
		self.assertEqual(mr.status, "Issued")
		
		warehouse_qty = frappe.db.get_value('Stock Ledger Entry',{'voucher_no':se.name},['qty_after_transaction'])
		self.assertEqual(warehouse_qty, -5)
		
	def test_material_request_transfer_to_stock_entry_partial(self):
		item = create_item("OP-MB-001")
		mr = frappe.new_doc("Material Request")
		mr.company = "_Test Company"
		mr.scheduled_date = today()
		from_warehouse = create_warehouse("Source Warehouse", properties=None, company=mr.company)
		target_warehouse = create_warehouse("Target Warehouse", properties=None, company=mr.company)
		mr.append(
			"items",
			{
				"item_code": item.item_code,
				"item_name": item.name,
				"qty": 10,
				"rate": 120,
				"schedule_date": today(),
				"uom": "Nos",
				"from_warehouse": from_warehouse,
				"warehouse": target_warehouse,
			},
		)
		mr.material_request_type = "Material Transfer"
		mr.insert()
		mr.submit()
		self.assertEqual(mr.status, "Pending")

		se = make_stock_entry(mr.name)
		se.get("items")[0].update({"qty": 5.0})
		se.insert()
		se.submit()
		mr.load_from_db()
		self.assertEqual(mr.status, "Partially Ordered")

		from_warehouse_qty = frappe.db.get_value('Stock Ledger Entry',{'voucher_no':se.name, 'voucher_type':'Stock Entry','warehouse':from_warehouse},['qty_after_transaction'])
		target_warehouse_qty = frappe.db.get_value('Stock Ledger Entry',{'voucher_no':se.name, 'voucher_type':'Stock Entry','warehouse':target_warehouse},['qty_after_transaction'])
		self.assertEqual(from_warehouse_qty, -5.0)
		self.assertEqual(target_warehouse_qty, 5.0)

		se = make_stock_entry(mr.name)
		se.get("items")[0].update({"qty": 5.0})
		se.insert()
		se.submit()
		mr.load_from_db()
		self.assertEqual(mr.status, "Transferred")
		
		from_warehouse_qty = frappe.db.get_value('Stock Ledger Entry',{'voucher_no':se.name, 'voucher_type':'Stock Entry','warehouse':from_warehouse},['qty_after_transaction'])
		target_warehouse_qty = frappe.db.get_value('Stock Ledger Entry',{'voucher_no':se.name, 'voucher_type':'Stock Entry','warehouse':target_warehouse},['qty_after_transaction'])
		self.assertEqual(from_warehouse_qty, -10)
		self.assertEqual(target_warehouse_qty, 10)

	def test_material_request_issue_to_stock_entry_partial(self):
		item = create_item("OP-MB-001")
		mr = frappe.new_doc("Material Request")
		mr.company = "_Test Company"
		mr.scheduled_date = today()
		target_warehouse = create_warehouse("Target Warehouse", properties=None, company=mr.company)
		mr.append(
			"items",
			{
				"item_code": item.item_code,
				"item_name": item.name,
				"qty": 10,
				"rate": 120,
				"schedule_date": today(),
				"uom": "Nos",
				"warehouse": target_warehouse,
			},
		)
		mr.material_request_type = "Material Issue"
		mr.insert()
		mr.submit()
		self.assertEqual(mr.status, "Pending")

		se = make_stock_entry(mr.name)
		se.get("items")[0].update({"qty": 5.0})
		se.insert()
		se.submit()
		mr.load_from_db()
		self.assertEqual(mr.status, "Partially Ordered")

		target_warehouse_qty = frappe.db.get_value('Stock Ledger Entry',{'voucher_no':se.name, 'voucher_type':'Stock Entry','warehouse':target_warehouse},['qty_after_transaction'])
		self.assertEqual(target_warehouse_qty, -5.0)

		se = make_stock_entry(mr.name)
		se.get("items")[0].update({"qty": 5.0})
		se.insert()
		se.submit()
		mr.load_from_db()
		self.assertEqual(mr.status, "Issued")
		
		target_warehouse_qty = frappe.db.get_value('Stock Ledger Entry',{'voucher_no':se.name, 'voucher_type':'Stock Entry','warehouse':target_warehouse},['qty_after_transaction'])
		self.assertEqual(target_warehouse_qty, -10)

	def test_make_material_req_to_pick_list_to_stock_entry(self):
		item = create_item("OP-MB-001")
		mr = frappe.new_doc("Material Request")
		mr.company = "_Test Company"
		mr.scheduled_date = today()
		from_warehouse = create_warehouse("Source Warehouse", properties=None, company=mr.company)
		target_warehouse = create_warehouse("Target Warehouse", properties=None, company=mr.company)
		mr.append(
			"items",
			{
				"item_code": item.item_code,
				"item_name": item.name,
				"qty": 10,
				"rate": 120,
				"schedule_date": today(),
				"uom": "Nos",
				"from_warehouse": from_warehouse,
				"warehouse": target_warehouse,
			},
		)
		mr.material_request_type = "Material Transfer"
		mr.insert()
		mr.submit()
		self.assertEqual(mr.status, "Pending")

		pl = frappe.new_doc("Pick List")
		pl.purpose = "Material Transfer"
		pl.material_request = mr.name
		pl.company = mr.company
		pl.ignore_pricing_rule = 1
		pl.warehouse = from_warehouse
		pl.append("locations", {
			"item_code": item.item_code,
			"item_name": item.name,
			"qty": 10,
			"uom": "Nos",
			"warehouse": from_warehouse,
			"stock_qty": 10,
			"stock_reserved_qty": 10,
			"conversion_factor": 1,
			"stock_uom": "Nos",
			"use_serial_batch_fields":1,
			"material_request": mr.name,
			"material_request_item": mr.get("items")[0].name,
			"picked_qty": 0,
			"allow_zero_valuation_rate" : 1,
		})
		pl.submit()

		import json
		# Set valutaion rate of temporary test item 
		frappe.db.set_value("Item",item.name,"valuation_rate",10)
		se_data = pl_stock_entry(json.dumps(pl.as_dict()))
		se = frappe.get_doc(se_data)
		se.company = mr.company
		se.save()
		se.submit()
		mr.load_from_db()
		self.assertEqual(mr.status, "Transferred")
		
		from_warehouse_qty = frappe.db.get_value('Stock Ledger Entry',{'voucher_no':se.name, 'voucher_type':'Stock Entry','warehouse':se.get("items")[0].s_warehouse},['qty_after_transaction'])
		target_warehouse_qty = frappe.db.get_value('Stock Ledger Entry',{'voucher_no':se.name, 'voucher_type':'Stock Entry','warehouse':se.get("items")[0].t_warehouse},['qty_after_transaction'])
		self.assertEqual(from_warehouse_qty, -10)
		self.assertEqual(target_warehouse_qty, 10)

	def test_create_material_req_to_po_to_pr(self):
		mr = make_material_request()

		po = make_purchase_order(mr.name)
		po.supplier = "_Test Supplier"
		po.get("items")[0].rate = 100
		po.insert()
		po.submit()

		bin_qty = frappe.db.get_value("Bin", {"item_code": "_Test Item", "warehouse": "_Test Warehouse - _TC"}, "actual_qty")
		pr = make_purchase_receipt(po.name)
		pr.insert()
		pr.submit()
		
		sle = frappe.get_doc('Stock Ledger Entry',{'voucher_no':pr.name})
		self.assertEqual(sle.qty_after_transaction, bin_qty + 10)
		self.assertEqual(sle.warehouse, mr.get("items")[0].warehouse)
		
		#if account setup in company
		if frappe.db.exists('GL Entry',{'account': 'Stock Received But Not Billed - _TC'}):
			gl_temp_credit = frappe.db.get_value('GL Entry',{'voucher_no':pr.name, 'account': 'Stock Received But Not Billed - _TC'},'credit')
			self.assertEqual(gl_temp_credit, 1000)
		
		#if account setup in company
		if frappe.db.exists('GL Entry',{'account': 'Stock In Hand - _TC'}):
			gl_stock_debit = frappe.db.get_value('GL Entry',{'voucher_no':pr.name, 'account': 'Stock In Hand - _TC'},'debit')
			self.assertEqual(gl_stock_debit, 1000)

	def test_create_material_req_to_2po_to_2pr(self):
		mr = make_material_request()
		
		#partially qty
		po = make_purchase_order(mr.name)
		po.supplier = "_Test Supplier"
		po.get("items")[0].rate = 100
		po.get("items")[0].qty = 5
		po.insert()
		po.submit()

		bin_qty = frappe.db.get_value("Bin", {"item_code": "_Test Item", "warehouse": "_Test Warehouse - _TC"}, "actual_qty")
		pr = make_purchase_receipt(po.name)
		pr.insert()
		pr.submit()
		
		sle = frappe.get_doc('Stock Ledger Entry',{'voucher_no':pr.name})
		self.assertEqual(sle.qty_after_transaction, bin_qty + 5)
		self.assertEqual(sle.warehouse, mr.get("items")[0].warehouse)
		
		#if account setup in company
		if frappe.db.exists('GL Entry',{'account': 'Stock Received But Not Billed - _TC'}):
			gl_temp_credit = frappe.db.get_value('GL Entry',{'voucher_no':pr.name, 'account': 'Stock Received But Not Billed - _TC'},'credit')
			self.assertEqual(gl_temp_credit, 500)
		
		#if account setup in company
		if frappe.db.exists('GL Entry',{'account': 'Stock In Hand - _TC'}):
			gl_stock_debit = frappe.db.get_value('GL Entry',{'voucher_no':pr.name, 'account': 'Stock In Hand - _TC'},'debit')
			self.assertEqual(gl_stock_debit, 500)

		#remaining qty
		po = make_purchase_order(mr.name)
		po.supplier = "_Test Supplier"
		po.get("items")[0].rate = 100
		po.get("items")[0].qty = 5
		po.insert()
		po.submit()

		bin_qty = frappe.db.get_value("Bin", {"item_code": "_Test Item", "warehouse": "_Test Warehouse - _TC"}, "actual_qty")
		pr = make_purchase_receipt(po.name)
		pr.insert()
		pr.submit()
		
		sle = frappe.get_doc('Stock Ledger Entry',{'voucher_no':pr.name})
		self.assertEqual(sle.qty_after_transaction, bin_qty + 5)
		self.assertEqual(sle.warehouse, mr.get("items")[0].warehouse)
		
		#if account setup in company
		if frappe.db.exists('GL Entry',{'account': 'Stock Received But Not Billed - _TC'}):
			gl_temp_credit = frappe.db.get_value('GL Entry',{'voucher_no':pr.name, 'account': 'Stock Received But Not Billed - _TC'},'credit')
			self.assertEqual(gl_temp_credit, 500)
		
		#if account setup in company
		if frappe.db.exists('GL Entry',{'account': 'Stock In Hand - _TC'}):
			gl_stock_debit = frappe.db.get_value('GL Entry',{'voucher_no':pr.name, 'account': 'Stock In Hand - _TC'},'debit')
			self.assertEqual(gl_stock_debit, 500)

	def test_create_material_req_to_po_to_2pr(self):
		mr = make_material_request()
		
		#partially qty
		po = make_purchase_order(mr.name)
		po.supplier = "_Test Supplier"
		po.get("items")[0].rate = 100
		po.insert()
		po.submit()

		bin_qty = frappe.db.get_value("Bin", {"item_code": "_Test Item", "warehouse": "_Test Warehouse - _TC"}, "actual_qty")
		pr = make_purchase_receipt(po.name)
		pr.get("items")[0].qty = 5
		pr.insert()
		pr.submit()
		
		sle = frappe.get_doc('Stock Ledger Entry',{'voucher_no':pr.name})
		self.assertEqual(sle.qty_after_transaction, bin_qty + 5)
		self.assertEqual(sle.warehouse, mr.get("items")[0].warehouse)
		
		gl_temp_credit = frappe.db.get_value('GL Entry',{'voucher_no':pr.name, 'account': 'Stock Received But Not Billed - _TC'},'credit')
		self.assertEqual(gl_temp_credit, 500)
		
		gl_stock_debit = frappe.db.get_value('GL Entry',{'voucher_no':pr.name, 'account': 'Stock In Hand - _TC'},'debit')
		self.assertEqual(gl_stock_debit, 500)

		#remaining qty
		bin_qty = frappe.db.get_value("Bin", {"item_code": "_Test Item", "warehouse": "_Test Warehouse - _TC"}, "actual_qty")
		pr = make_purchase_receipt(po.name)
		pr.get("items")[0].qty = 5
		pr.insert()
		pr.submit()
		
		sle = frappe.get_doc('Stock Ledger Entry',{'voucher_no':pr.name})
		self.assertEqual(sle.qty_after_transaction, bin_qty + 5)
		self.assertEqual(sle.warehouse, mr.get("items")[0].warehouse)
		
		gl_temp_credit = frappe.db.get_value('GL Entry',{'voucher_no':pr.name, 'account': 'Stock Received But Not Billed - _TC'},'credit')
		self.assertEqual(gl_temp_credit, 500)
		
		gl_stock_debit = frappe.db.get_value('GL Entry',{'voucher_no':pr.name, 'account': 'Stock In Hand - _TC'},'debit')
		self.assertEqual(gl_stock_debit, 500)

	def test_create_material_req_to_2po_to_1pr(self):
		mr = make_material_request()
		
		#partially qty
		po = make_purchase_order(mr.name)
		po.supplier = "_Test Supplier"
		po.get("items")[0].rate = 100
		po.get("items")[0].qty = 5
		po.insert()
		po.submit()

		#remaining qty
		po1 = make_purchase_order(mr.name)
		po1.supplier = "_Test Supplier"
		po1.get("items")[0].rate = 100
		po1.get("items")[0].qty = 5
		po1.insert()
		po1.submit()

		pr = make_purchase_receipt(po.name)
		pr = make_purchase_receipt(po1.name, target_doc=pr)
		pr.submit()
		
		bin_qty = frappe.db.get_value("Bin", {"item_code": "_Test Item", "warehouse": "_Test Warehouse - _TC"}, "actual_qty")
		sle = frappe.get_doc('Stock Ledger Entry',{'voucher_no':pr.name})
		self.assertEqual(sle.qty_after_transaction, bin_qty)
		self.assertEqual(sle.warehouse, mr.get("items")[0].warehouse)
		
		#if account setup in company
		if frappe.db.exists('GL Entry',{'account': 'Stock Received But Not Billed - _TC'}):
			gl_temp_credit = frappe.db.get_value('GL Entry',{'voucher_no':pr.name, 'account': 'Stock Received But Not Billed - _TC'},'credit')
			self.assertEqual(gl_temp_credit, 1000)
		
		#if account setup in company
		if frappe.db.exists('GL Entry',{'account': 'Stock In Hand - _TC'}):
			gl_stock_debit = frappe.db.get_value('GL Entry',{'voucher_no':pr.name, 'account': 'Stock In Hand - _TC'},'debit')
			self.assertEqual(gl_stock_debit, 1000)

	def test_create_material_req_to_po_to_pr_return(self):
		mr = make_material_request()

		po = make_purchase_order(mr.name)
		po.supplier = "_Test Supplier"
		po.get("items")[0].rate = 100
		po.insert()
		po.submit()

		bin_qty = frappe.db.get_value("Bin", {"item_code": "_Test Item", "warehouse": "_Test Warehouse - _TC"}, "actual_qty")
		pr = make_purchase_receipt(po.name)
		pr.insert()
		pr.submit()
		
		sle = frappe.get_doc('Stock Ledger Entry',{'voucher_no':pr.name})
		self.assertEqual(sle.qty_after_transaction, bin_qty + 10)
		self.assertEqual(sle.warehouse, mr.get("items")[0].warehouse)
		
		#if account setup in company
		if frappe.db.exists('GL Entry',{'account': 'Stock Received But Not Billed - _TC'}):
			gl_temp_credit = frappe.db.get_value('GL Entry',{'voucher_no':pr.name, 'account': 'Stock Received But Not Billed - _TC'},'credit')
			self.assertEqual(gl_temp_credit, 1000)
		
		#if account setup in company
		if frappe.db.exists('GL Entry',{'account': 'Stock In Hand - _TC'}):
			gl_stock_debit = frappe.db.get_value('GL Entry',{'voucher_no':pr.name, 'account': 'Stock In Hand - _TC'},'debit')
			self.assertEqual(gl_stock_debit, 1000)

		pr.load_from_db()
		from erpnext.controllers.sales_and_purchase_return import make_return_doc
		return_pr = make_return_doc("Purchase Receipt", pr.name)
		return_pr.submit()

		bin_qty = frappe.db.get_value("Bin", {"item_code": "_Test Item", "warehouse": "_Test Warehouse - _TC"}, "actual_qty")
		sle = frappe.get_doc('Stock Ledger Entry',{'voucher_no':return_pr.name})
		self.assertEqual(sle.qty_after_transaction, bin_qty)
		self.assertEqual(sle.warehouse, mr.get("items")[0].warehouse)
		
		#if account setup in company
		if frappe.db.exists('GL Entry',{'account': 'Stock Received But Not Billed - _TC'}):
			gl_temp_credit = frappe.db.get_value('GL Entry',{'voucher_no':return_pr.name, 'account': 'Stock Received But Not Billed - _TC'},'debit')
			self.assertEqual(gl_temp_credit, 1000)
		
		#if account setup in company
		if frappe.db.exists('GL Entry',{'account': 'Stock In Hand - _TC'}):
			gl_stock_debit = frappe.db.get_value('GL Entry',{'voucher_no':return_pr.name, 'account': 'Stock In Hand - _TC'},'credit')
			self.assertEqual(gl_stock_debit, 1000)
	
	def test_mr_pi_TC_B_002(self):
		# MR =>  PO => PR => PI
		mr_dict_list = [{
				"company" : "_Test Company",
				"item_code" : "Testing-31",
				"warehouse" : "Stores - _TC",
				"qty" : 6,
				"rate" : 100,
			},
		]

		doc_mr = make_material_request(**mr_dict_list[0])
		self.assertEqual(doc_mr.docstatus, 1)

		doc_po = make_test_po(doc_mr.name)
		doc_pr = make_test_pr(doc_po.name)
		doc_pi = make_test_pi(doc_pr.name)

		self.assertEqual(doc_pi.docstatus, 1)
		doc_mr.reload()
		self.assertEqual(doc_mr.status, "Received")
		
	def test_mr_pi_TC_B_009(self):
		# MR =>  PO => PR => 2PI
		mr_dict_list = [{
				"company" : "_Test Company",
				"item_code" : "Testing-31",
				"warehouse" : "Stores - _TC",
				"qty" : 6,
				"rate" : 100,
			},
		]
		pi_recevied_qty_list = [4, 2]
		doc_mr = make_material_request(**mr_dict_list[0])
		self.assertEqual(doc_mr.docstatus, 1)

		doc_po = make_test_po(doc_mr.name)
		doc_pr = make_test_pr(doc_po.name)

		for received_qty in pi_recevied_qty_list:
			doc_pi = make_test_pi(doc_pr.name, received_qty)

		self.assertEqual(doc_pi.docstatus, 1)
		doc_mr.reload()
		self.assertEqual(doc_mr.status, "Received")

	def test_mr_pi_TC_B_010(self):
		# MR =>  PO => 2PR => 2PI
		mr_dict_list = [{
				"company" : "_Test Company",
				"item_code" : "Testing-31",
				"warehouse" : "Stores - _TC",
				"qty" : 6,
				"rate" : 100,
			},
		]
		pr_recevied_qty_list = [4, 2]
		doc_mr = make_material_request(**mr_dict_list[0])
		self.assertEqual(doc_mr.docstatus, 1)

		doc_po = make_test_po(doc_mr.name)

		for received_qty in pr_recevied_qty_list:
			doc_pr = make_test_pr(doc_po.name, received_qty)
			doc_pi = make_test_pi(doc_pr.name)

		self.assertEqual(doc_pi.docstatus, 1)
		doc_mr.reload()
		self.assertEqual(doc_mr.status, "Received")

	def test_mr_pi_TC_B_011(self):
		# MR =>  2PO => 2PR => 2PI
		mr_dict_list = [{
				"company" : "_Test Company",
				"item_code" : "Testing-31",
				"warehouse" : "Stores - _TC",
				"qty" : 6,
				"rate" : 100,
			},
		]
		po_recevied_qty_list = [4, 2]
		doc_mr = make_material_request(**mr_dict_list[0])
		self.assertEqual(doc_mr.docstatus, 1)

		for received_qty in po_recevied_qty_list:
			doc_po = make_test_po(doc_mr.name, received_qty = received_qty)
			doc_pr = make_test_pr(doc_po.name)
			doc_pi = make_test_pi(doc_pr.name)

		self.assertEqual(doc_pi.docstatus, 1)
		doc_mr.reload()
		self.assertEqual(doc_mr.status, "Received")

	def test_mr_pi_TC_B_013(self):
		# 2MR =>  2PO => 1PR => 1PI
		mr_dict_list = [{
				"company" : "_Test Company",
				"item_code" : "Testing-31",
				"warehouse" : "Stores - _TC",
				"qty" : 4,
				"rate" : 100,
			},
			{
				"company" : "_Test Company",
				"item_code" : "Testing-31",
				"warehouse" : "Stores - _TC",
				"qty" : 2,
				"rate" : 100,
			}
		]
		po_name_list = []
		for mr_dict in mr_dict_list:
			doc_mr = make_material_request(**mr_dict)
			self.assertEqual(doc_mr.docstatus, 1)
			doc_po = make_test_po(doc_mr.name)
			po_name_list.append(doc_po.name)
		
		pr_item_dict = {
				"item_code" : "Testing-31",
				"warehouse" : "Stores - _TC",
				"qty" : 2,
				"rate" : 100,
				"purchase_order" : po_name_list[1]

			}

		doc_pr = make_test_pr(po_name_list[0], item_dict=pr_item_dict)
		doc_pi = make_test_pi(doc_pr.name)

		self.assertEqual(doc_pi.docstatus, 1)

	def test_mr_pi_TC_B_012(self):
		# 2MR =>  1PO => 1PR => 1PI
		mr_dict_list = [{
				"company" : "_Test Company",
				"item_code" : "Testing-31",
				"warehouse" : "Stores - _TC",
				"qty" : 4,
				"rate" : 100,
			},
			{
				"company" : "_Test Company",
				"item_code" : "Testing-31",
				"warehouse" : "Stores - _TC",
				"qty" : 2,
				"rate" : 100,
			}
		]
		mr_name_list = []
		for mr_dict in mr_dict_list:
			doc_mr = make_material_request(**mr_dict)
			self.assertEqual(doc_mr.docstatus, 1)
			mr_name_list.append(doc_mr.name)


		po_item_dict = {
				"item_code" : "Testing-31",
				"warehouse" : "Stores - _TC",
				"qty" : 2,
				"rate" : 100,
				"purchase_order" : mr_name_list[1]

		}

		doc_po = make_test_po(mr_name_list[0], item_dict=po_item_dict)
		
		doc_pr = make_test_pr(doc_po.name)
		doc_pi = make_test_pi(doc_pr.name)

		self.assertEqual(doc_pi.docstatus, 1)

	def test_mr_pi_TC_B_014(self):
		# 2MR =>  2PO => 2PR => 1PI
		mr_dict_list = [{
				"company" : "_Test Company",
				"item_code" : "Testing-31",
				"warehouse" : "Stores - _TC",
				"qty" : 4,
				"rate" : 100,
			},
			{
				"company" : "_Test Company",
				"item_code" : "Testing-31",
				"warehouse" : "Stores - _TC",
				"qty" : 2,
				"rate" : 100,
			}
		]
		pr_name_list = []
		for mr_dict in mr_dict_list:
			doc_mr = make_material_request(**mr_dict)
			self.assertEqual(doc_mr.docstatus, 1)
			
			doc_po = make_test_po(doc_mr.name)
			doc_pr = make_test_pr(doc_po.name)
			pr_name_list.append(doc_pr.name)

		pr_item_dict = {
				"item_code" : "Testing-31",
				"warehouse" : "Stores - _TC",
				"qty" : 2,
				"rate" : 100,
				"purchase_receipt" : pr_name_list[1]

		}
		doc_pi = make_test_pi(pr_name_list[0], item_dict = pr_item_dict)

		self.assertEqual(doc_pi.docstatus, 1)

	def test_mr_pi_TC_B_015(self):
		# MR => RFQ => SQ => PO => 1PR => 2PI

		mr_dict_list = [{
				"company" : "_Test Company",
				"item_code" : "Testing-31",
				"warehouse" : "Stores - _TC",
				"qty" : 2,
				"rate" : 100,
			}
		]
		pi_received_qty = [1, 1]
		doc_mr = make_material_request(**mr_dict_list[0])
		self.assertEqual(doc_mr.docstatus, 1)
		
		doc_po = make_test_po(doc_mr.name)
		doc_pr = make_test_pr(doc_po.name)

		for received_qty in pi_received_qty :
			doc_pi = make_test_pi(doc_pr.name, received_qty= received_qty)

		self.assertEqual(doc_pi.docstatus, 1)
		doc_mr.reload()
		self.assertEqual(doc_mr.status, 'Received')

	def test_mr_pi_TC_B_003(self):
		# MR => RFQ => SQ => PO => PR => PI
		args = frappe._dict()
		args['mr'] = [{
				"company" : "_Test Company",
				"item_code" : "Testing-31",
				"warehouse" : "Stores - _TC",
				"qty" : 2,
				"rate" : 100,
			},
		]

		doc_mr = make_material_request(**args['mr'][0])
		self.assertEqual(doc_mr.docstatus, 1)

		doc_rfq = make_test_rfq(doc_mr.name)
		doc_sq= make_test_sq(doc_rfq.name, 100)
		doc_po = make_test_po(doc_sq.name, type='Supplier Quotation')
		doc_pr = make_test_pr(doc_po.name)
		doc_pi = make_test_pi(doc_pr.name)

		self.assertEqual(doc_pi.docstatus, 1)
		doc_mr.reload()
		self.assertEqual(doc_mr.status, "Received")

	def test_mr_to_partial_pi_TC_B_016(self):
		# MR => RFQ => SQ => PO => PR => 2PI
		args = frappe._dict()
		args['mr'] = [{
				"company" : "_Test Company",
				"item_code" : "Testing-31",
				"warehouse" : "Stores - _TC",
				"qty" : 2,
				"rate" : 100,
			},
		]

		args['pr'] = []
		args['pi'] = [1, 1]
		total_pi_qty = 0 

		doc_mr = make_material_request(**args['mr'][0])
		doc_rfq = make_test_rfq(doc_mr.name)
		doc_sq= make_test_sq(doc_rfq.name, 100)
		doc_po = make_test_po(doc_sq.name, type='Supplier Quotation')

		doc_pr = make_test_pr(doc_po.name)
		for pi_received_qty in args['pi']:
			doc_pi = make_test_pi(doc_pr.name, received_qty = pi_received_qty)
			total_pi_qty += doc_pi.items[0].qty

		self.assertEqual(doc_pi.docstatus, 1)
		self.assertEqual(doc_mr.items[0].qty, total_pi_qty)
		doc_mr.reload()
		self.assertEqual(doc_mr.status, "Received")

	def test_mr_to_partial_pr_TC_B_017(self):
		# MR => RFQ => SQ => PO => 2PR => 2PI
		args = frappe._dict()
		args['mr'] = [{
				"company" : "_Test Company",
				"item_code" : "Testing-31",
				"warehouse" : "Stores - _TC",
				"qty" : 2,
				"rate" : 100,
			},
		]

		args['pr'] = [1, 1]
		args['pi'] = []
		total_pi_qty = 0 

		doc_mr = make_material_request(**args['mr'][0])
		doc_rfq = make_test_rfq(doc_mr.name)
		doc_sq= make_test_sq(doc_rfq.name, 100)
		doc_po = make_test_po(doc_sq.name, type='Supplier Quotation')
		for pr_received_qty in args['pr']:
			doc_pr = make_test_pr(doc_po.name, received_qty=pr_received_qty)
			doc_pi = make_test_pi(doc_pr.name)
			total_pi_qty += doc_pi.items[0].qty

		self.assertEqual(doc_pi.docstatus, 1)
		self.assertEqual(doc_mr.items[0].qty, total_pi_qty)
		doc_mr.reload()
		self.assertEqual(doc_mr.status, "Received")

	def test_mr_to_partial_pr_TC_B_018(self):
		# MR => RFQ => 2SQ => 2PO => 2PR => 2PI
		args = frappe._dict()
		args['mr'] = [{
				"company" : "_Test Company",
				"item_code" : "Testing-31",
				"warehouse" : "Stores - _TC",
				"qty" : 20,
				"rate" : 100,
			},
		]

		args['sq'] = [10, 10]
		total_pi_qty = 0 

		doc_mr = make_material_request(**args['mr'][0])
		doc_rfq = make_test_rfq(doc_mr.name)
		
		for sq_received_qty in args['sq']:
			doc_sq= make_test_sq(doc_rfq.name, 100, received_qty=sq_received_qty)
			doc_po = make_test_po(doc_sq.name, type='Supplier Quotation')
		
			doc_pr = make_test_pr(doc_po.name)
			doc_pi = make_test_pi(doc_pr.name)
			total_pi_qty += doc_pi.items[0].qty

		self.assertEqual(doc_pi.docstatus, 1)
		self.assertEqual(doc_mr.items[0].qty, total_pi_qty)
		doc_mr.reload()
		self.assertEqual(doc_mr.status, "Received")

	def test_mr_to_partial_pr_TC_B_019(self):
		# MR => 2RFQ => 2SQ => 2PO => 2PR => 2PI
		args = frappe._dict()
		args['mr'] = [{
				"company" : "_Test Company",
				"item_code" : "Testing-31",
				"warehouse" : "Stores - _TC",
				"qty" : 20,
				"rate" : 100,
			},
		]

		args['rfq'] = [10, 10]
		total_pi_qty = 0 

		doc_mr = make_material_request(**args['mr'][0])
		for sq_received_qty in args['rfq']:
			doc_rfq = make_test_rfq(doc_mr.name, received_qty=sq_received_qty)
		
			doc_sq= make_test_sq(doc_rfq.name, 100)
			doc_po = make_test_po(doc_sq.name, type='Supplier Quotation')
		
			doc_pr = make_test_pr(doc_po.name)
			doc_pi = make_test_pi(doc_pr.name)
			total_pi_qty += doc_pi.items[0].qty

		self.assertEqual(doc_pi.docstatus, 1)
		self.assertEqual(doc_mr.items[0].qty, total_pi_qty)
		doc_mr.reload()
		self.assertEqual(doc_mr.status, "Received")

	def test_mr_to_partial_pi_TC_B_020(self):
		# MR => 2RFQ => 1SQ => 2PO => 2PR => 2PI
		args = frappe._dict()
		args['mr'] = [{
				"company" : "_Test Company",
				"item_code" : "Testing-31",
				"warehouse" : "Stores - _TC",
				"qty" : 20,
				"rate" : 100,
			},
		]

		args['rfq'] = [10, 10]
		total_pi_qty = 0 
		rfq_name_list = []
		po_received_qty = [10, 10]

		doc_mr = make_material_request(**args['mr'][0])
		for sq_received_qty in args['rfq']:
			doc_rfq = make_test_rfq(doc_mr.name, received_qty=sq_received_qty)
			rfq_name_list.append(doc_rfq.name)

		item_dict_sq = {
			"item_code" : "Testing-31",
			"qty" : 20,
			"rate" : 200,
			"request_for_quotation" : rfq_name_list[1]
		}
		doc_sq= make_test_sq(rfq_name_list[0], 100, item_dict = item_dict_sq)

		for received_qty in po_received_qty:
			doc_po = make_test_po(doc_sq.name, type='Supplier Quotation', received_qty=received_qty)
			doc_pr = make_test_pr(doc_po.name, received_qty=received_qty)
			doc_pi = make_test_pi(doc_pr.name)
			total_pi_qty += doc_pi.items[0].qty

		self.assertEqual(doc_pi.docstatus, 1)
		self.assertEqual(doc_mr.items[0].qty, total_pi_qty)
		doc_mr.reload()
		self.assertEqual(doc_mr.status, "Received")

	def test_mr_to_partial_pi_TC_B_021(self):
		# MR => 2RFQ => 2SQ => 1PO => 2PR => 2PI
		args = frappe._dict()
		args['mr'] = [{
				"company" : "_Test Company",
				"item_code" : "Testing-31",
				"warehouse" : "Stores - _TC",
				"qty" : 20,
				"rate" : 100,
			},
		]

		args['rfq'] = [10, 10]
		total_pi_qty = 0 
		sq_name_list = []
		pr_received_qty = [10, 10]

		doc_mr = make_material_request(**args['mr'][0])
		for sq_received_qty in args['rfq']:
			doc_rfq = make_test_rfq(doc_mr.name, received_qty=sq_received_qty)
			doc_sq= make_test_sq(doc_rfq.name, 100)
			sq_name_list.append(doc_sq.name)


		item_dict_sq = {
			"item_code" : "Testing-31",
			"qty" : 10,
			"rate" : 100,
			"supplier_quotation" : sq_name_list[1],
			"material_request": doc_mr.name
		}

		doc_po = make_test_po(sq_name_list[0], type='Supplier Quotation', item_dict=item_dict_sq)

		
		index = 0
		while index < len(pr_received_qty):
			item_dict_pr = {
				"item_code" : "Testing-31",
				"qty" : pr_received_qty[index],
				"rate" : 100,
				"purchase_order" : doc_po.name,
				"material_request": doc_mr.name
			}
			doc_pr = make_test_pr(doc_po.name,  item_dict=item_dict_pr, remove_items = True)
			doc_pi = make_test_pi(doc_pr.name)
			total_pi_qty += doc_pi.total_qty
			
			index+=1


		self.assertEqual(doc_pi.docstatus, 1)
		self.assertEqual(doc_mr.items[0].qty, total_pi_qty)

	def test_mr_to_partial_pi_TC_B_022(self):
		# MR => 2RFQ => 2SQ => 2PO => 1PR => 1PI
		args = frappe._dict()
		args['mr'] = [{
				"company" : "_Test Company",
				"item_code" : "Testing-31",
				"warehouse" : "Stores - _TC",
				"qty" : 20,
				"rate" : 100,
			},
		]

		args['rfq'] = [10, 10]
		total_pi_qty = 0 
		po_name_list = []

		doc_mr = make_material_request(**args['mr'][0])
		for sq_received_qty in args['rfq']:
			doc_rfq = make_test_rfq(doc_mr.name, received_qty=sq_received_qty)
			doc_sq= make_test_sq(doc_rfq.name, 100)
			doc_po = make_test_po(doc_sq.name, type='Supplier Quotation')
			self.assertEqual(doc_po.docstatus, 1)
			po_name_list.append(doc_po.name)
			total_pi_qty += doc_po.total_qty

		item_dict_po = {
			"item_code" : "Testing-31",
			"qty" : 10,
			"rate" : 100,
			"purchase_order" : po_name_list[1],
			"material_request": doc_mr.name,
		}
		doc_pr = make_test_pr(po_name_list[0],  item_dict=item_dict_po)
		doc_pi = make_test_pi(doc_pr.name)

		self.assertEqual(doc_pi.docstatus, 1)
		self.assertEqual(doc_mr.items[0].qty, total_pi_qty)

	def test_mr_to_partial_pi_TC_B_026(self):
		# 2MR => 2RFQ => 2SQ => 1PO => 1PR => 1PI
		args = frappe._dict()
		args['mr'] = [{
				"company" : "_Test Company",
				"item_code" : "Testing-31",
				"warehouse" : "Stores - _TC",
				"qty" : 10,
				"rate" : 100,
			},
			{
				"company" : "_Test Company",
				"item_code" : "Testing-31",
				"warehouse" : "Stores - _TC",
				"qty" : 10,
				"rate" : 100,
			}
		]

		sq_name_list = []
		total_mr_qty = 0
		for mr_dict in args['mr']:
			doc_mr = make_material_request(**mr_dict)
			doc_rfq = make_test_rfq(doc_mr.name)
			self.assertEqual(doc_mr.docstatus, 1)
			total_mr_qty += doc_mr.items[0].qty
			
			doc_sq= make_test_sq(doc_rfq.name, 100)
			self.assertEqual(doc_sq.docstatus, 1)
			sq_name_list.append(doc_sq.name)
		
		item_dict = {
			"item_code" : "Testing-31",
			"warehouse" : "Stores - _TC",
			"qty" : 10,
			"rate" : 100,
			"supplier_quotation" : sq_name_list[1]
		}
		doc_po = make_test_po(sq_name_list[0], type='Supplier Quotation', item_dict=item_dict)
		doc_pr = make_test_pr(doc_po.name)
		doc_pi = make_test_pi(doc_pr.name)
		
		self.assertEqual(doc_pi.docstatus, 1)


	def test_create_material_req_to_2po_to_2pr_return_TC_SCK_031(self):
		mr = make_material_request()
		
		#partially qty
		po = make_purchase_order(mr.name)
		po.supplier = "_Test Supplier"
		po.get("items")[0].rate = 100
		po.get("items")[0].qty = 5
		po.insert()
		po.submit()

		bin_qty = frappe.db.get_value("Bin", {"item_code": "_Test Item", "warehouse": "_Test Warehouse - _TC"}, "actual_qty")
		pr = make_purchase_receipt(po.name)
		pr.insert()
		pr.submit()
		
		sle = frappe.get_doc('Stock Ledger Entry',{'voucher_no':pr.name})
		self.assertEqual(sle.qty_after_transaction, bin_qty + 5)
		self.assertEqual(sle.warehouse, mr.get("items")[0].warehouse)
		
		#if account setup in company
		if frappe.db.exists('GL Entry',{'account': 'Stock Received But Not Billed - _TC'}):
			gl_temp_credit = frappe.db.get_value('GL Entry',{'voucher_no':pr.name, 'account': 'Stock Received But Not Billed - _TC'},'credit')
			self.assertEqual(gl_temp_credit, 500)
		
		#if account setup in company
		if frappe.db.exists('GL Entry',{'account': 'Stock In Hand - _TC'}):
			gl_stock_debit = frappe.db.get_value('GL Entry',{'voucher_no':pr.name, 'account': 'Stock In Hand - _TC'},'debit')
			self.assertEqual(gl_stock_debit, 500)

		#remaining qty
		po1 = make_purchase_order(mr.name)
		po1.supplier = "_Test Supplier"
		po1.get("items")[0].rate = 100
		po1.get("items")[0].qty = 5
		po1.insert()
		po1.submit()

		bin_qty = frappe.db.get_value("Bin", {"item_code": "_Test Item", "warehouse": "_Test Warehouse - _TC"}, "actual_qty")
		pr1 = make_purchase_receipt(po1.name)
		pr1.insert()
		pr1.submit()
		
		sle = frappe.get_doc('Stock Ledger Entry',{'voucher_no':pr1.name})
		self.assertEqual(sle.qty_after_transaction, bin_qty + 5)
		self.assertEqual(sle.warehouse, mr.get("items")[0].warehouse)
		
		#if account setup in company
		if frappe.db.exists('GL Entry',{'account': 'Stock Received But Not Billed - _TC'}):
			gl_temp_credit = frappe.db.get_value('GL Entry',{'voucher_no':pr1.name, 'account': 'Stock Received But Not Billed - _TC'},'credit')
			self.assertEqual(gl_temp_credit, 500)
		
		#if account setup in company
		if frappe.db.exists('GL Entry',{'account': 'Stock In Hand - _TC'}):
			gl_stock_debit = frappe.db.get_value('GL Entry',{'voucher_no':pr1.name, 'account': 'Stock In Hand - _TC'},'debit')
			self.assertEqual(gl_stock_debit, 500)
			
		from erpnext.controllers.sales_and_purchase_return import make_return_doc
		return_pr = make_return_doc("Purchase Receipt", pr.name)
		return_pr.submit()

		bin_qty = frappe.db.get_value("Bin", {"item_code": "_Test Item", "warehouse": "_Test Warehouse - _TC"}, "actual_qty")
		sle = frappe.get_doc('Stock Ledger Entry',{'voucher_no':return_pr.name})
		self.assertEqual(sle.qty_after_transaction, bin_qty)
		self.assertEqual(sle.warehouse, mr.get("items")[0].warehouse)
		
		#if account setup in company
		if frappe.db.exists('GL Entry',{'account': 'Stock Received But Not Billed - _TC'}):
			gl_temp_credit = frappe.db.get_value('GL Entry',{'voucher_no':return_pr.name, 'account': 'Stock Received But Not Billed - _TC'},'debit')
			self.assertEqual(gl_temp_credit, 500)
		
		#if account setup in company
		if frappe.db.exists('GL Entry',{'account': 'Stock In Hand - _TC'}):
			gl_stock_debit = frappe.db.get_value('GL Entry',{'voucher_no':return_pr.name, 'account': 'Stock In Hand - _TC'},'credit')
			self.assertEqual(gl_stock_debit, 500)

		return_pr1 = make_return_doc("Purchase Receipt", pr1.name)
		return_pr1.submit()

		bin_qty = frappe.db.get_value("Bin", {"item_code": "_Test Item", "warehouse": "_Test Warehouse - _TC"}, "actual_qty")
		sle = frappe.get_doc('Stock Ledger Entry',{'voucher_no':return_pr1.name})
		self.assertEqual(sle.qty_after_transaction, bin_qty)
		self.assertEqual(sle.warehouse, mr.get("items")[0].warehouse)
		
		#if account setup in company
		if frappe.db.exists('GL Entry',{'account': 'Stock Received But Not Billed - _TC'}):
			gl_temp_credit = frappe.db.get_value('GL Entry',{'voucher_no':return_pr1.name, 'account': 'Stock Received But Not Billed - _TC'},'debit')
			self.assertEqual(gl_temp_credit, 500)
		
		#if account setup in company
		if frappe.db.exists('GL Entry',{'account': 'Stock In Hand - _TC'}):
			gl_stock_debit = frappe.db.get_value('GL Entry',{'voucher_no':return_pr1.name, 'account': 'Stock In Hand - _TC'},'credit')
			self.assertEqual(gl_stock_debit, 500)

	def test_create_material_req_to_po_to_2pr_return_TC_SCK_032(self):
		mr = make_material_request()
		
		#partially qty
		po = make_purchase_order(mr.name)
		po.supplier = "_Test Supplier"
		po.get("items")[0].rate = 100
		po.insert()
		po.submit()

		bin_qty = frappe.db.get_value("Bin", {"item_code": "_Test Item", "warehouse": "_Test Warehouse - _TC"}, "actual_qty")
		pr = make_purchase_receipt(po.name)
		pr.get("items")[0].qty = 5
		pr.insert()
		pr.submit()
		
		sle = frappe.get_doc('Stock Ledger Entry',{'voucher_no':pr.name})
		self.assertEqual(sle.qty_after_transaction, bin_qty + 5)
		self.assertEqual(sle.warehouse, mr.get("items")[0].warehouse)
		
		gl_temp_credit = frappe.db.get_value('GL Entry',{'voucher_no':pr.name, 'account': 'Stock Received But Not Billed - _TC'},'credit')
		self.assertEqual(gl_temp_credit, 500)
		
		gl_stock_debit = frappe.db.get_value('GL Entry',{'voucher_no':pr.name, 'account': 'Stock In Hand - _TC'},'debit')
		self.assertEqual(gl_stock_debit, 500)

		#remaining qty
		bin_qty = frappe.db.get_value("Bin", {"item_code": "_Test Item", "warehouse": "_Test Warehouse - _TC"}, "actual_qty")
		pr1 = make_purchase_receipt(po.name)
		pr1.get("items")[0].qty = 5
		pr1.insert()
		pr1.submit()
		
		sle = frappe.get_doc('Stock Ledger Entry',{'voucher_no':pr1.name})
		self.assertEqual(sle.qty_after_transaction, bin_qty + 5)
		self.assertEqual(sle.warehouse, mr.get("items")[0].warehouse)
		
		gl_temp_credit = frappe.db.get_value('GL Entry',{'voucher_no':pr1.name, 'account': 'Stock Received But Not Billed - _TC'},'credit')
		self.assertEqual(gl_temp_credit, 500)
		
		gl_stock_debit = frappe.db.get_value('GL Entry',{'voucher_no':pr1.name, 'account': 'Stock In Hand - _TC'},'debit')
		self.assertEqual(gl_stock_debit, 500)

		from erpnext.controllers.sales_and_purchase_return import make_return_doc
		return_pr = make_return_doc("Purchase Receipt", pr.name)
		return_pr.submit()

		bin_qty = frappe.db.get_value("Bin", {"item_code": "_Test Item", "warehouse": "_Test Warehouse - _TC"}, "actual_qty")
		sle = frappe.get_doc('Stock Ledger Entry',{'voucher_no':return_pr.name})
		self.assertEqual(sle.qty_after_transaction, bin_qty)
		self.assertEqual(sle.warehouse, mr.get("items")[0].warehouse)
		
		#if account setup in company
		if frappe.db.exists('GL Entry',{'account': 'Stock Received But Not Billed - _TC'}):
			gl_temp_credit = frappe.db.get_value('GL Entry',{'voucher_no':return_pr.name, 'account': 'Stock Received But Not Billed - _TC'},'debit')
			self.assertEqual(gl_temp_credit, 500)
		
		#if account setup in company
		if frappe.db.exists('GL Entry',{'account': 'Stock In Hand - _TC'}):
			gl_stock_debit = frappe.db.get_value('GL Entry',{'voucher_no':return_pr.name, 'account': 'Stock In Hand - _TC'},'credit')
			self.assertEqual(gl_stock_debit, 500)

		return_pr1 = make_return_doc("Purchase Receipt", pr1.name)
		return_pr1.submit()

		bin_qty = frappe.db.get_value("Bin", {"item_code": "_Test Item", "warehouse": "_Test Warehouse - _TC"}, "actual_qty")
		sle = frappe.get_doc('Stock Ledger Entry',{'voucher_no':return_pr1.name})
		self.assertEqual(sle.qty_after_transaction, bin_qty)
		self.assertEqual(sle.warehouse, mr.get("items")[0].warehouse)
		
		#if account setup in company
		if frappe.db.exists('GL Entry',{'account': 'Stock Received But Not Billed - _TC'}):
			gl_temp_credit = frappe.db.get_value('GL Entry',{'voucher_no':return_pr1.name, 'account': 'Stock Received But Not Billed - _TC'},'debit')
			self.assertEqual(gl_temp_credit, 500)
		
		#if account setup in company
		if frappe.db.exists('GL Entry',{'account': 'Stock In Hand - _TC'}):
			gl_stock_debit = frappe.db.get_value('GL Entry',{'voucher_no':return_pr1.name, 'account': 'Stock In Hand - _TC'},'credit')
			self.assertEqual(gl_stock_debit, 500)

	def test_create_material_req_to_2po_to_1pr_return_TC_SCK_033(self):
		mr = make_material_request()
		
		#partially qty
		po = make_purchase_order(mr.name)
		po.supplier = "_Test Supplier"
		po.get("items")[0].rate = 100
		po.get("items")[0].qty = 5
		po.insert()
		po.submit()

		#remaining qty
		po1 = make_purchase_order(mr.name)
		po1.supplier = "_Test Supplier"
		po1.get("items")[0].rate = 100
		po1.get("items")[0].qty = 5
		po1.insert()
		po1.submit()

		pr = make_purchase_receipt(po.name)
		pr = make_purchase_receipt(po1.name, target_doc=pr)
		pr.submit()
		
		bin_qty = frappe.db.get_value("Bin", {"item_code": "_Test Item", "warehouse": "_Test Warehouse - _TC"}, "actual_qty")
		sle = frappe.get_doc('Stock Ledger Entry',{'voucher_no':pr.name})
		self.assertEqual(sle.qty_after_transaction, bin_qty)
		self.assertEqual(sle.warehouse, mr.get("items")[0].warehouse)
		
		#if account setup in company
		if frappe.db.exists('GL Entry',{'account': 'Stock Received But Not Billed - _TC'}):
			gl_temp_credit = frappe.db.get_value('GL Entry',{'voucher_no':pr.name, 'account': 'Stock Received But Not Billed - _TC'},'credit')
			self.assertEqual(gl_temp_credit, 1000)
		
		#if account setup in company
		if frappe.db.exists('GL Entry',{'account': 'Stock In Hand - _TC'}):
			gl_stock_debit = frappe.db.get_value('GL Entry',{'voucher_no':pr.name, 'account': 'Stock In Hand - _TC'},'debit')
			self.assertEqual(gl_stock_debit, 1000)

		from erpnext.controllers.sales_and_purchase_return import make_return_doc
		return_pr = make_return_doc("Purchase Receipt", pr.name)
		return_pr.submit()

		bin_qty = frappe.db.get_value("Bin", {"item_code": "_Test Item", "warehouse": "_Test Warehouse - _TC"}, "actual_qty")
		sle = frappe.get_doc('Stock Ledger Entry',{'voucher_no':return_pr.name})
		self.assertEqual(sle.qty_after_transaction, bin_qty)
		self.assertEqual(sle.warehouse, mr.get("items")[0].warehouse)
		
		#if account setup in company
		if frappe.db.exists('GL Entry',{'account': 'Stock Received But Not Billed - _TC'}):
			gl_temp_credit = frappe.db.get_value('GL Entry',{'voucher_no':return_pr.name, 'account': 'Stock Received But Not Billed - _TC'},'debit')
			self.assertEqual(gl_temp_credit, 1000)
		
		#if account setup in company
		if frappe.db.exists('GL Entry',{'account': 'Stock In Hand - _TC'}):
			gl_stock_debit = frappe.db.get_value('GL Entry',{'voucher_no':return_pr.name, 'account': 'Stock In Hand - _TC'},'credit')
			self.assertEqual(gl_stock_debit, 1000)

	def test_create_material_issue_and_check_status_and_TC_SCK_047(self):
		company = "_Test Company"
		qty = 10
		target_warehouse = create_warehouse("_Test Warehouse", properties=None, company=company)
		
		mr = make_material_request(material_request_type="Material Issue", qty=qty, warehouse=target_warehouse, item_code="_Test Item")
		self.assertEqual(mr.status, "Pending")
		
		frappe.db.set_value("Company", company,"enable_perpetual_inventory", 1)
		bin_qty = frappe.db.get_value("Bin", {"item_code": "_Test Item", "warehouse": target_warehouse}, "actual_qty") or 0
		stock_in_hand_account = get_inventory_account(company, target_warehouse)

		# Make stock entry against material request issue
		se = make_stock_entry(mr.name)
		se.items[0].expense_account = "Cost of Goods Sold - _TC"
		se.insert()
		se.submit()
		mr.load_from_db()
		self.assertEqual(mr.status, "Issued")

		sle = frappe.get_doc('Stock Ledger Entry',{'voucher_no': se.name})
		stock_value_diff = abs(
			frappe.db.get_value(
				"Stock Ledger Entry",
				{"voucher_type": "Stock Entry", "voucher_no": se.name},
				"stock_value_difference",
			)
		)
		gle = get_gle(company, se.name, stock_in_hand_account)
		gle1 = get_gle(company, se.name, "Cost of Goods Sold - _TC")
		self.assertEqual(sle.qty_after_transaction, bin_qty-qty)
		self.assertEqual(gle[1], stock_value_diff)
		self.assertEqual(gle1[0], stock_value_diff)
		se.cancel()
		mr.load_from_db()

		# After stock entry cancel
		current_bin_qty = frappe.db.get_value("Bin", {"item_code": "_Test Item", "warehouse": target_warehouse}, "actual_qty") or 0
		sh_gle = get_gle(company, se.name, stock_in_hand_account)
		cogs_gle = get_gle(company, se.name, "Cost of Goods Sold - _TC")
		
		self.assertEqual(sh_gle[0], sh_gle[1])
		self.assertEqual(cogs_gle[0], cogs_gle[1])
		self.assertEqual(current_bin_qty, bin_qty)
	
	def test_create_material_req_issue_to_2stock_entry_and_TC_SCK_049(self):
		from erpnext.stock.doctype.stock_entry.test_stock_entry import TestStockEntry as tse

		company = "_Test Company"
		target_warehouse = create_warehouse("_Test Warehouse", properties=None, company=company)
		mr = make_material_request(material_request_type="Material Issue", qty=10, warehouse=target_warehouse, item_code="_Test Item")
		self.assertEqual(mr.status, "Pending")
		
		frappe.db.set_value("Company", company,"enable_perpetual_inventory", 1)
		bin_qty = frappe.db.get_value("Bin", {"item_code": "_Test Item", "warehouse": target_warehouse}, "actual_qty") or 0
		stock_in_hand_account = get_inventory_account(company, target_warehouse)

		# Make two stock entry against material request issue
		se = make_stock_entry(mr.name)
		se.items[0].qty = 5
		se.items[0].expense_account = "Cost of Goods Sold - _TC"
		se.insert()
		se.submit()
		mr.load_from_db()
		sh_gle = get_gle(company, se.name, stock_in_hand_account)
		cogs_gle = get_gle(company, se.name, "Cost of Goods Sold - _TC")
		tse.check_stock_ledger_entries(self, "Stock Entry", se.name, [["_Test Item", target_warehouse, -5]])
		stock_value_diff = abs(
			frappe.db.get_value(
				"Stock Ledger Entry",
				{"voucher_type": "Stock Entry", "voucher_no": se.name},
				"stock_value_difference",
			)
		)
		self.assertEqual(mr.status, "Partially Ordered")
		self.assertEqual(sh_gle[1], stock_value_diff)
		self.assertEqual(cogs_gle[0], stock_value_diff)

		se1 = make_stock_entry(mr.name)
		se1.items[0].qty = 5
		se1.items[0].expense_account = "Cost of Goods Sold - _TC"
		se1.insert()
		se1.submit()
		mr.load_from_db()
		sh_gle1 = get_gle(company, se1.name, stock_in_hand_account)
		cogs_gle1 = get_gle(company, se1.name, "Cost of Goods Sold - _TC")
		tse.check_stock_ledger_entries(self, "Stock Entry", se1.name, [["_Test Item", target_warehouse, -5]])
		stock_value_diff1 = abs(
			frappe.db.get_value(
				"Stock Ledger Entry",
				{"voucher_type": "Stock Entry", "voucher_no": se1.name},
				"stock_value_difference",
			)
		)
		self.assertEqual(mr.status, "Issued")
		self.assertEqual(sh_gle1[1], stock_value_diff1)
		self.assertEqual(cogs_gle1[0], stock_value_diff1)

		# After stock entry cancel
		se.cancel()
		mr.load_from_db()
		sh_gle = get_gle(company, se.name, stock_in_hand_account)
		cogs_gle = get_gle(company, se.name, "Cost of Goods Sold - _TC")
		self.assertEqual(mr.status, "Partially Ordered")
		self.assertEqual(sh_gle[0], sh_gle[1])
		self.assertEqual(cogs_gle[0], cogs_gle[1])

		se1.cancel()
		mr.load_from_db()
		sh_gle1 = get_gle(company, se1.name, stock_in_hand_account)
		cogs_gle1 = get_gle(company, se1.name, "Cost of Goods Sold - _TC")
		self.assertEqual(mr.status, "Pending")
		self.assertEqual(sh_gle1[0], sh_gle1[1])
		self.assertEqual(cogs_gle1[0], cogs_gle1[1])

		current_bin_qty = frappe.db.get_value("Bin", {"item_code": "_Test Item", "warehouse": target_warehouse}, "actual_qty") or 0
		self.assertEqual(current_bin_qty, bin_qty)

	def test_material_transfer_pick_list_to_stock_and_TC_SCK_050(self):
		from erpnext.stock.doctype.stock_entry.stock_entry_utils import make_stock_entry as _make_stock_entry
		from erpnext.stock.doctype.stock_entry.test_stock_entry import TestStockEntry as tse
		from erpnext.stock.doctype.putaway_rule.test_putaway_rule import create_putaway_rule
		from erpnext.stock.doctype.material_request.material_request import create_pick_list

		item = create_item("OP-MB-001")
		source_warehouse = create_warehouse("_Test Source Warehouse", properties=None, company="_Test Company")
		t_warehouse = create_warehouse(warehouse_name="_Test Warehouse 1", properties=None, company="_Test Company")
		t_warehouse1 = create_warehouse(warehouse_name="_Test Warehouse 2", properties=None, company="_Test Company")
		create_putaway_rule(item_code=item.name, warehouse=t_warehouse, capacity=5, uom="Nos")
		create_putaway_rule(item_code=item.name, warehouse=t_warehouse1, capacity=5, uom="Nos")
		_make_stock_entry(
			item_code=item.name,
			qty=10,
			to_warehouse=source_warehouse,
			company="_Test Company",
			rate=120,
		)
		s_bin_qty = frappe.db.get_value("Bin", {"item_code": item.name, "warehouse": source_warehouse}, "actual_qty") or 0

		mr = make_material_request(material_request_type="Material Transfer", qty=10, warehouse=t_warehouse, from_warehouse=source_warehouse, item_code=item.name)
		self.assertEqual(mr.status, "Pending")
		pl = create_pick_list(mr.name)
		pl.save()
		pl.submit()

		se_data = pl_stock_entry(json.dumps(pl.as_dict()))
		se = frappe.get_doc(se_data)
		se.apply_putaway_rule = 1
		se.save()
		se.submit()
		tse.check_stock_ledger_entries(
			self, 
			"Stock Entry", 
			se.name, 
			[
				[item.name, t_warehouse, 5], 
				[item.name, source_warehouse, -5], 
				[item.name, t_warehouse1, 5], 
				[item.name, source_warehouse, -5]
			]
		)
		mr.load_from_db()
		self.assertEqual(mr.status, "Transferred")
		self.assertEqual(se.items[0].qty, 5)
		self.assertEqual(len(se.items), 2)

		se.cancel()
		mr.load_from_db()
		current_qty = frappe.db.get_value("Bin", {"item_code": item.name, "warehouse": source_warehouse}, "actual_qty") or 0
		self.assertEqual(current_qty, s_bin_qty)
		self.assertEqual(mr.status, "Pending")

	
	def test_mr_to_partial_pi_TC_B_027(self):
		# 2MR => 2RFQ => 2SQ => 2PO => 1PR => 1PI
		args = frappe._dict()
		args['mr'] = [{
				"company" : "_Test Company",
				"item_code" : "Testing-31",
				"warehouse" : "Stores - _TC",
				"qty" : 10,
				"rate" : 100,
			},
			{
				"company" : "_Test Company",
				"item_code" : "Testing-31",
				"warehouse" : "Stores - _TC",
				"qty" : 10,
				"rate" : 100,
			}
		]

		po_name_list = []
		total_mr_qty = 0
		for mr_dict in args['mr']:
			doc_mr = make_material_request(**mr_dict)
			doc_rfq = make_test_rfq(doc_mr.name)
			self.assertEqual(doc_mr.docstatus, 1)
			total_mr_qty += doc_mr.items[0].qty
			
			doc_sq= make_test_sq(doc_rfq.name, 100)
			doc_po = make_test_po(doc_sq.name, type='Supplier Quotation')
			self.assertEqual(doc_po.docstatus, 1)
			po_name_list.append(doc_po.name)


		item_dict = {
			"item_code" : "Testing-31",
			"warehouse" : "Stores - _TC",
			"qty" : 10,
			"rate" : 100,
			"purchase_order" : po_name_list[1]
		}
		
		doc_pr = make_test_pr(po_name_list[0], item_dict=item_dict)
		doc_pi = make_test_pi(doc_pr.name)
		
		self.assertEqual(doc_pi.docstatus, 1)
		self.assertEqual(doc_pi.total_qty, total_mr_qty)

	def test_mr_to_partial_pi_TC_B_028(self):
		# 2MR => 2RFQ => 2SQ => 2PO => 2PR => 1PI
		args = frappe._dict()
		args['mr'] = [{
				"company" : "_Test Company",
				"item_code" : "Testing-31",
				"warehouse" : "Stores - _TC",
				"qty" : 10,
				"rate" : 100,
			},
			{
				"company" : "_Test Company",
				"item_code" : "Testing-31",
				"warehouse" : "Stores - _TC",
				"qty" : 10,
				"rate" : 100,
			}
		]

		pr_name_list = []
		total_mr_qty = 0
		for mr_dict in args['mr']:
			doc_mr = make_material_request(**mr_dict)
			doc_rfq = make_test_rfq(doc_mr.name)
			self.assertEqual(doc_mr.docstatus, 1)
			total_mr_qty += doc_mr.items[0].qty
			
			doc_sq= make_test_sq(doc_rfq.name, 100)
			doc_po = make_test_po(doc_sq.name, type='Supplier Quotation')
			doc_pr = make_test_pr(doc_po.name)
			self.assertEqual(doc_pr.docstatus, 1)
			pr_name_list.append(doc_pr.name)


		item_dict = {
			"item_code" : "Testing-31",
			"warehouse" : "Stores - _TC",
			"qty" : 10,
			"rate" : 100,
			"purchase_receipt" : pr_name_list[1]
		}
		
		
		doc_pi = make_test_pi(pr_name_list[0], item_dict=item_dict)
		
		self.assertEqual(doc_pi.docstatus, 1)
		self.assertEqual(doc_pi.total_qty, total_mr_qty)
	
	def test_mr_to_partial_pi_TC_B_029(self):
		# 1MR => 1RFQ => 1SQ => 1PO => 1PR => 2PI
		args = frappe._dict()
		args['mr'] = [{
				"company" : "_Test Company",
				"item_code" : "Testing-31",
				"warehouse" : "Stores - _TC",
				"qty" : 20,
				"rate" : 100,
			}
		]

		pi_received_qty = [10, 10]
		total_pi_qty = 0
		
		doc_mr = make_material_request(**args['mr'][0])
		doc_rfq = make_test_rfq(doc_mr.name)
		self.assertEqual(doc_mr.docstatus, 1)
		
		doc_sq= make_test_sq(doc_rfq.name, 100)
		doc_po = make_test_po(doc_sq.name, type='Supplier Quotation')
		doc_pr = make_test_pr(doc_po.name)
		self.assertEqual(doc_pr.docstatus, 1)
		
		for received_qty in pi_received_qty:
			doc_pi = make_test_pi(doc_pr.name, received_qty=received_qty)
			total_pi_qty += doc_pi.total_qty
			self.assertEqual(doc_pi.docstatus, 1)

		self.assertEqual(doc_mr.items[0].qty, total_pi_qty)
		doc_mr.reload()
		self.assertEqual(doc_mr.status, 'Received')

	def test_create_material_req_to_po_to_2pr_return_TC_SCK_035(self):
		#batch item
		batch_item_code = make_item(
			"Test Batch No for Validation",
			{"has_batch_no": 1, "batch_number_series": "BT-TSNFVAL-.#####", "create_new_batch": 1},
		).name
		mr = make_material_request(item_code=batch_item_code)
		
		#partially qty
		po = make_purchase_order(mr.name)
		po.supplier = "_Test Supplier"
		po.get("items")[0].rate = 100
		po.insert()
		po.submit()

		bin_qty = frappe.db.get_value("Bin", {"item_code": batch_item_code, "warehouse": "_Test Warehouse - _TC"}, "actual_qty")
		pr = make_purchase_receipt(po.name)
		pr.get("items")[0].qty = 10
		pr.insert()
		pr.submit()
		
		sle = frappe.get_doc('Stock Ledger Entry',{'voucher_no':pr.name})
		self.assertEqual(sle.qty_after_transaction, bin_qty + 10)
		self.assertEqual(sle.warehouse, mr.get("items")[0].warehouse)
		
		gl_temp_credit = frappe.db.get_value('GL Entry',{'voucher_no':pr.name, 'account': 'Stock Received But Not Billed - _TC'},'credit')
		self.assertEqual(gl_temp_credit, 1000)
		
		gl_stock_debit = frappe.db.get_value('GL Entry',{'voucher_no':pr.name, 'account': 'Stock In Hand - _TC'},'debit')
		self.assertEqual(gl_stock_debit, 1000)

		from erpnext.controllers.sales_and_purchase_return import make_return_doc
		return_pr = make_return_doc("Purchase Receipt", pr.name)
		return_pr.items[0].qty = -5
		return_pr.items[0].received_qty = -5
		return_pr.submit()

		bin_qty = frappe.db.get_value("Bin", {"item_code": batch_item_code, "warehouse": "_Test Warehouse - _TC"}, "actual_qty")
		sle = frappe.get_doc('Stock Ledger Entry',{'voucher_no':return_pr.name})
		self.assertEqual(sle.qty_after_transaction, bin_qty)
		self.assertEqual(sle.warehouse, mr.get("items")[0].warehouse)
		
		#if account setup in company
		if frappe.db.exists('GL Entry',{'account': 'Stock Received But Not Billed - _TC'}):
			gl_temp_credit = frappe.db.get_value('GL Entry',{'voucher_no':return_pr.name, 'account': 'Stock Received But Not Billed - _TC'},'debit')
			self.assertEqual(gl_temp_credit, 500)
		
		#if account setup in company
		if frappe.db.exists('GL Entry',{'account': 'Stock In Hand - _TC'}):
			gl_stock_debit = frappe.db.get_value('GL Entry',{'voucher_no':return_pr.name, 'account': 'Stock In Hand - _TC'},'credit')
			self.assertEqual(gl_stock_debit, 500)

		return_pr1 = make_return_doc("Purchase Receipt", pr.name)
		return_pr.items[0].qty = -5
		return_pr.items[0].received_qty = -5
		return_pr1.submit()

		bin_qty = frappe.db.get_value("Bin", {"item_code": batch_item_code, "warehouse": "_Test Warehouse - _TC"}, "actual_qty")
		sle = frappe.get_doc('Stock Ledger Entry',{'voucher_no':return_pr1.name})
		self.assertEqual(sle.qty_after_transaction, bin_qty)
		self.assertEqual(sle.warehouse, mr.get("items")[0].warehouse)
		
		#if account setup in company
		if frappe.db.exists('GL Entry',{'account': 'Stock Received But Not Billed - _TC'}):
			gl_temp_credit = frappe.db.get_value('GL Entry',{'voucher_no':return_pr1.name, 'account': 'Stock Received But Not Billed - _TC'},'debit')
			self.assertEqual(gl_temp_credit, 500)
		
		# if account setup in company
		if frappe.db.exists('GL Entry',{'account': 'Stock In Hand - _TC'}):
			gl_stock_debit = frappe.db.get_value('GL Entry',{'voucher_no':return_pr1.name, 'account': 'Stock In Hand - _TC'},'credit')
			self.assertEqual(gl_stock_debit, 500)

	def test_create_material_req_to_2po_to_2pr_TC_SCK_040(self):
		mr = make_material_request()
		
		#partially qty
		po = make_purchase_order(mr.name)
		po.supplier = "_Test Supplier"
		po.get("items")[0].rate = 100
		po.get("items")[0].qty = 5
		po.insert()
		po.submit()

		bin_qty = frappe.db.get_value("Bin", {"item_code": "_Test Item", "warehouse": "_Test Warehouse - _TC"}, "actual_qty")
		pr = make_purchase_receipt(po.name)
		pr.insert()
		pr.submit()
		
		sle = frappe.get_doc('Stock Ledger Entry',{'voucher_no':pr.name})
		self.assertEqual(sle.qty_after_transaction, bin_qty + 5)
		self.assertEqual(sle.warehouse, mr.get("items")[0].warehouse)
		
		#if account setup in company
		if frappe.db.exists('GL Entry',{'account': 'Stock Received But Not Billed - _TC'}):
			gl_temp_credit = frappe.db.get_value('GL Entry',{'voucher_no':pr.name, 'account': 'Stock Received But Not Billed - _TC'},'credit')
			self.assertEqual(gl_temp_credit, 500)
		
		#if account setup in company
		if frappe.db.exists('GL Entry',{'account': 'Stock In Hand - _TC'}):
			gl_stock_debit = frappe.db.get_value('GL Entry',{'voucher_no':pr.name, 'account': 'Stock In Hand - _TC'},'debit')
			self.assertEqual(gl_stock_debit, 500)

		#remaining qty
		po = make_purchase_order(mr.name)
		po.supplier = "_Test Supplier"
		po.get("items")[0].rate = 100
		po.get("items")[0].qty = 5
		po.insert()
		po.submit()

		bin_qty = frappe.db.get_value("Bin", {"item_code": "_Test Item", "warehouse": "_Test Warehouse - _TC"}, "actual_qty")
		pr1 = make_purchase_receipt(po.name)
		pr1.insert()
		pr1.submit()
		
		sle = frappe.get_doc('Stock Ledger Entry',{'voucher_no':pr1.name})
		self.assertEqual(sle.qty_after_transaction, bin_qty + 5)
		self.assertEqual(sle.warehouse, mr.get("items")[0].warehouse)
		
		#if account setup in company
		if frappe.db.exists('GL Entry',{'account': 'Stock Received But Not Billed - _TC'}):
			gl_temp_credit = frappe.db.get_value('GL Entry',{'voucher_no':pr1.name, 'account': 'Stock Received But Not Billed - _TC'},'credit')
			self.assertEqual(gl_temp_credit, 500)
		
		#if account setup in company
		if frappe.db.exists('GL Entry',{'account': 'Stock In Hand - _TC'}):
			gl_stock_debit = frappe.db.get_value('GL Entry',{'voucher_no':pr1.name, 'account': 'Stock In Hand - _TC'},'debit')
			self.assertEqual(gl_stock_debit, 500)

		from erpnext.controllers.sales_and_purchase_return import make_return_doc
		return_pr = make_return_doc("Purchase Receipt", pr.name)
		return_pr.items[0].qty = -5
		return_pr.items[0].received_qty = -5
		return_pr.submit()

		bin_qty = frappe.db.get_value("Bin", {"item_code": "_Test Item", "warehouse": "_Test Warehouse - _TC"}, "actual_qty")
		sle = frappe.get_doc('Stock Ledger Entry',{'voucher_no':return_pr.name})
		self.assertEqual(sle.qty_after_transaction, bin_qty)
		self.assertEqual(sle.warehouse, mr.get("items")[0].warehouse)
		
		#if account setup in company
		if frappe.db.exists('GL Entry',{'account': 'Stock Received But Not Billed - _TC'}):
			gl_temp_credit = frappe.db.get_value('GL Entry',{'voucher_no':return_pr.name, 'account': 'Stock Received But Not Billed - _TC'},'debit')
			self.assertEqual(gl_temp_credit, 500)
		
		#if account setup in company
		if frappe.db.exists('GL Entry',{'account': 'Stock In Hand - _TC'}):
			gl_stock_debit = frappe.db.get_value('GL Entry',{'voucher_no':return_pr.name, 'account': 'Stock In Hand - _TC'},'credit')
			self.assertEqual(gl_stock_debit, 500)

		return_pr1 = make_return_doc("Purchase Receipt", pr1.name)
		return_pr1.items[0].qty = -5
		return_pr1.items[0].received_qty = -5
		return_pr1.submit()

		bin_qty = frappe.db.get_value("Bin", {"item_code": "_Test Item", "warehouse": "_Test Warehouse - _TC"}, "actual_qty")
		sle = frappe.get_doc('Stock Ledger Entry',{'voucher_no':return_pr1.name})
		self.assertEqual(sle.qty_after_transaction, bin_qty)
		self.assertEqual(sle.warehouse, mr.get("items")[0].warehouse)
		
		#if account setup in company
		if frappe.db.exists('GL Entry',{'account': 'Stock Received But Not Billed - _TC'}):
			gl_temp_credit = frappe.db.get_value('GL Entry',{'voucher_no':return_pr1.name, 'account': 'Stock Received But Not Billed - _TC'},'debit')
			self.assertEqual(gl_temp_credit, 500)
		
		# if account setup in company
		if frappe.db.exists('GL Entry',{'account': 'Stock In Hand - _TC'}):
			gl_stock_debit = frappe.db.get_value('GL Entry',{'voucher_no':return_pr1.name, 'account': 'Stock In Hand - _TC'},'credit')
			self.assertEqual(gl_stock_debit, 500)

	def test_mr_to_partial_pr_TC_B_023(self):
		# MR => 1RFQ => 2SQ => 2PO => 1PR => 1PI
		args = frappe._dict()
		args['mr'] = [{
			"company": "_Test Company",
			"item_code": "Testing-31",
			"warehouse": "Stores - _TC",
			"qty": 20,
			"rate": 100,
		}]
		args['sq'] = [10, 10]
		total_po_qty = sum(args['sq'])
		total_pi_qty = 0
		doc_mr = make_material_request(**args['mr'][0])
		doc_rfq = make_test_rfq(doc_mr.name, received_qty=args['mr'][0]["qty"])
		for sq_qty in args['sq']:
			doc_sq = make_test_sq(doc_rfq.name, rate=100, received_qty=sq_qty)
			doc_po = make_test_po(doc_sq.name, type='Supplier Quotation', received_qty=sq_qty)
		doc_pr = make_test_pr(doc_po.name, received_qty=total_po_qty)
		doc_pi = make_test_pi(doc_pr.name, received_qty=total_po_qty)
		total_pi_qty += doc_pi.items[0].qty
		self.assertEqual(doc_pi.docstatus, 1)
		self.assertEqual(doc_mr.items[0].qty, total_pi_qty)
		doc_mr.reload()
		self.assertEqual(doc_mr.status, "Received")

	def test_mr_to_partial_pi_TC_B_024(self):
		# 2MR => 1RFQ => 1SQ => 1PO => 1PR => 1PI
		args = frappe._dict()
		args['mr'] = [
			{
				"company": "_Test Company",
				"item_code": "Testing-31",
				"warehouse": "Stores - _TC",
				"qty": 10,
				"rate": 100,
			},
			{
				"company": "_Test Company",
				"item_code": "Testing-31",
				"warehouse": "Stores - _TC",
				"qty": 15,
				"rate": 100,
			}
		]
		total_mr_qty = 0
		rfq_name = None
		for mr_dict in args['mr']:
			doc_mr = make_material_request(**mr_dict)
			self.assertEqual(doc_mr.docstatus, 1)
			total_mr_qty += doc_mr.items[0].qty

			if not rfq_name:
					doc_rfq = make_test_rfq(doc_mr.name)
					rfq_name = doc_rfq.name

		doc_sq = make_test_sq(rfq_name, 100)
		self.assertEqual(doc_sq.docstatus, 1)
		item_dict = {
			"item_code": "Testing-31",
			"warehouse": "Stores - _TC",
			"qty": total_mr_qty,
			"rate": 100,
			"supplier_quotation": doc_sq.name
		}
		doc_po = make_test_po(doc_sq.name, type='Supplier Quotation', item_dict=item_dict)
		self.assertEqual(doc_po.docstatus, 1)

		doc_pr = make_test_pr(doc_po.name)
		self.assertEqual(doc_pr.docstatus, 1)

		doc_pi = make_test_pi(doc_pr.name)
		self.assertEqual(doc_pi.docstatus, 1)

	def test_mr_to_partial_pi_TC_B_025(self):
		# 2MR => 2RFQ => 1SQ => 1PO => 1PR => 1PI
		args = frappe._dict()
		args['mr'] = [
			{
				"company": "_Test Company",
				"item_code": "Testing-31",
				"warehouse": "Stores - _TC",
				"qty": 10,
				"rate": 100,
			},
			{
				"company": "_Test Company",
				"item_code": "Testing-31",
				"warehouse": "Stores - _TC",
				"qty": 15,
				"rate": 100,
			}
		]

		rfq_name_list = []
		total_mr_qty = 0
		for mr_dict in args['mr']:
			doc_mr = make_material_request(**mr_dict)
			self.assertEqual(doc_mr.docstatus, 1)
			total_mr_qty += doc_mr.items[0].qty

			doc_rfq = make_test_rfq(doc_mr.name)
			self.assertEqual(doc_rfq.docstatus, 1)
			rfq_name_list.append(doc_rfq.name)

		doc_sq = make_test_sq(rfq_name_list, 100)
		self.assertEqual(doc_sq.docstatus, 1)

		item_dict = {
			"item_code": "Testing-31",
			"warehouse": "Stores - _TC",
			"qty": total_mr_qty,
			"rate": 100,
			"supplier_quotation": doc_sq.name
		}
		doc_po = make_test_po(doc_sq.name, type='Supplier Quotation', item_dict=item_dict)
		self.assertEqual(doc_po.docstatus, 1)

		doc_pr = make_test_pr(doc_po.name)
		self.assertEqual(doc_pr.docstatus, 1)

		doc_pi = make_test_pi(doc_pr.name)
		self.assertEqual(doc_pi.docstatus, 1)

	def test_create_mr_to_po_to_pr_cancel_TC_SCK_055(self):
		mr = make_material_request()

		po = make_purchase_order(mr.name)
		po.supplier = "_Test Supplier"
		po.get("items")[0].rate = 100
		po.insert()
		po.submit()

		bin_qty = frappe.db.get_value("Bin", {"item_code": "_Test Item", "warehouse": "_Test Warehouse - _TC"}, "actual_qty")
		pr = make_purchase_receipt(po.name)
		pr.insert()
		pr.submit()
		
		sle = frappe.get_doc('Stock Ledger Entry',{'voucher_no':pr.name})
		self.assertEqual(sle.qty_after_transaction, bin_qty + 10)
		self.assertEqual(sle.warehouse, mr.get("items")[0].warehouse)
		
		#if account setup in company
		if frappe.db.exists('GL Entry',{'account': 'Stock Received But Not Billed - _TC'}):
			gl_temp_credit = frappe.db.get_value('GL Entry',{'voucher_no':pr.name, 'account': 'Stock Received But Not Billed - _TC'},'credit')
			self.assertEqual(gl_temp_credit, 1000)
		
		#if account setup in company
		if frappe.db.exists('GL Entry',{'account': 'Stock In Hand - _TC'}):
			gl_stock_debit = frappe.db.get_value('GL Entry',{'voucher_no':pr.name, 'account': 'Stock In Hand - _TC'},'debit')
			self.assertEqual(gl_stock_debit, 1000)

		#PR Cancel
		pr.cancel()
		
		sle = frappe.get_doc('Stock Ledger Entry',{'voucher_no':pr.name})
		self.assertEqual(sle.qty_after_transaction, 0)
		self.assertEqual(sle.warehouse, mr.get("items")[0].warehouse)
		
		#if account setup in company
		if frappe.db.exists('GL Entry',{'account': 'Stock Received But Not Billed - _TC'}):
			gl_temp_credit = frappe.db.get_value('GL Entry',{'voucher_no':pr.name, 'account': 'Stock Received But Not Billed - _TC'},'credit')
			self.assertEqual(gl_temp_credit, 0)
		
		#if account setup in company
		if frappe.db.exists('GL Entry',{'account': 'Stock In Hand - _TC'}):
			gl_stock_debit = frappe.db.get_value('GL Entry',{'voucher_no':pr.name, 'account': 'Stock In Hand - _TC'},'debit')
			self.assertEqual(gl_stock_debit, 0)

	def test_create_material_req_to_2po_to_2pr_cancel_TC_SCK_056(self):
		mr = make_material_request()
		
		#partially qty
		po = make_purchase_order(mr.name)
		po.supplier = "_Test Supplier"
		po.get("items")[0].rate = 100
		po.get("items")[0].qty = 5
		po.insert()
		po.submit()

		bin_qty = frappe.db.get_value("Bin", {"item_code": "_Test Item", "warehouse": "_Test Warehouse - _TC"}, "actual_qty")
		pr = make_purchase_receipt(po.name)
		pr.insert()
		pr.submit()
		
		sle = frappe.get_doc('Stock Ledger Entry',{'voucher_no':pr.name})
		self.assertEqual(sle.qty_after_transaction, bin_qty + 5)
		self.assertEqual(sle.warehouse, mr.get("items")[0].warehouse)
		
		#if account setup in company
		if frappe.db.exists('GL Entry',{'account': 'Stock Received But Not Billed - _TC'}):
			gl_temp_credit = frappe.db.get_value('GL Entry',{'voucher_no':pr.name, 'account': 'Stock Received But Not Billed - _TC'},'credit')
			self.assertEqual(gl_temp_credit, 500)
		
		#if account setup in company
		if frappe.db.exists('GL Entry',{'account': 'Stock In Hand - _TC'}):
			gl_stock_debit = frappe.db.get_value('GL Entry',{'voucher_no':pr.name, 'account': 'Stock In Hand - _TC'},'debit')
			self.assertEqual(gl_stock_debit, 500)

		#remaining qty
		po = make_purchase_order(mr.name)
		po.supplier = "_Test Supplier"
		po.get("items")[0].rate = 100
		po.get("items")[0].qty = 5
		po.insert()
		po.submit()

		bin_qty = frappe.db.get_value("Bin", {"item_code": "_Test Item", "warehouse": "_Test Warehouse - _TC"}, "actual_qty")
		pr1 = make_purchase_receipt(po.name)
		pr1.insert()
		pr1.submit()
		
		sle = frappe.get_doc('Stock Ledger Entry',{'voucher_no':pr1.name})
		self.assertEqual(sle.qty_after_transaction, bin_qty + 5)
		self.assertEqual(sle.warehouse, mr.get("items")[0].warehouse)
		
		#if account setup in company
		if frappe.db.exists('GL Entry',{'account': 'Stock Received But Not Billed - _TC'}):
			gl_temp_credit = frappe.db.get_value('GL Entry',{'voucher_no':pr1.name, 'account': 'Stock Received But Not Billed - _TC'},'credit')
			self.assertEqual(gl_temp_credit, 500)
		
		#if account setup in company
		if frappe.db.exists('GL Entry',{'account': 'Stock In Hand - _TC'}):
			gl_stock_debit = frappe.db.get_value('GL Entry',{'voucher_no':pr1.name, 'account': 'Stock In Hand - _TC'},'debit')
			self.assertEqual(gl_stock_debit, 500)

		#PR Cancel
		pr.cancel()
		
		sle = frappe.get_doc('Stock Ledger Entry',{'voucher_no':pr.name})
		self.assertEqual(sle.qty_after_transaction, 0)
		self.assertEqual(sle.warehouse, mr.get("items")[0].warehouse)
		
		#if account setup in company
		if frappe.db.exists('GL Entry',{'account': 'Stock Received But Not Billed - _TC'}):
			gl_temp_credit = frappe.db.get_value('GL Entry',{'voucher_no':pr.name, 'account': 'Stock Received But Not Billed - _TC'},'credit')
			self.assertEqual(gl_temp_credit, 0)
		
		#if account setup in company
		if frappe.db.exists('GL Entry',{'account': 'Stock In Hand - _TC'}):
			gl_stock_debit = frappe.db.get_value('GL Entry',{'voucher_no':pr.name, 'account': 'Stock In Hand - _TC'},'debit')
			self.assertEqual(gl_stock_debit, 0)

		#PR Cancel
		pr1.cancel()
		
		sle = frappe.get_doc('Stock Ledger Entry',{'voucher_no':pr1.name})
		self.assertEqual(sle.qty_after_transaction, 0)
		self.assertEqual(sle.warehouse, mr.get("items")[0].warehouse)
		
		#if account setup in company
		if frappe.db.exists('GL Entry',{'account': 'Stock Received But Not Billed - _TC'}):
			gl_temp_credit = frappe.db.get_value('GL Entry',{'voucher_no':pr1.name, 'account': 'Stock Received But Not Billed - _TC'},'credit')
			self.assertEqual(gl_temp_credit, 0)
		
		#if account setup in company
		if frappe.db.exists('GL Entry',{'account': 'Stock In Hand - _TC'}):
			gl_stock_debit = frappe.db.get_value('GL Entry',{'voucher_no':pr1.name, 'account': 'Stock In Hand - _TC'},'debit')
			self.assertEqual(gl_stock_debit, 0)

	def test_create_material_req_to_po_to_2pr_cancel_TC_SCK_057(self):
		mr = make_material_request()
		
		#partially qty
		po = make_purchase_order(mr.name)
		po.supplier = "_Test Supplier"
		po.get("items")[0].rate = 100
		po.insert()
		po.submit()

		bin_qty = frappe.db.get_value("Bin", {"item_code": "_Test Item", "warehouse": "_Test Warehouse - _TC"}, "actual_qty")
		pr = make_purchase_receipt(po.name)
		pr.get("items")[0].qty = 5
		pr.insert()
		pr.submit()
		
		sle = frappe.get_doc('Stock Ledger Entry',{'voucher_no':pr.name})
		self.assertEqual(sle.qty_after_transaction, bin_qty + 5)
		self.assertEqual(sle.warehouse, mr.get("items")[0].warehouse)
		
		gl_temp_credit = frappe.db.get_value('GL Entry',{'voucher_no':pr.name, 'account': 'Stock Received But Not Billed - _TC'},'credit')
		self.assertEqual(gl_temp_credit, 500)
		
		gl_stock_debit = frappe.db.get_value('GL Entry',{'voucher_no':pr.name, 'account': 'Stock In Hand - _TC'},'debit')
		self.assertEqual(gl_stock_debit, 500)

		#remaining qty
		bin_qty = frappe.db.get_value("Bin", {"item_code": "_Test Item", "warehouse": "_Test Warehouse - _TC"}, "actual_qty")
		pr1 = make_purchase_receipt(po.name)
		pr1.get("items")[0].qty = 5
		pr1.insert()
		pr1.submit()
		
		sle = frappe.get_doc('Stock Ledger Entry',{'voucher_no':pr1.name})
		self.assertEqual(sle.qty_after_transaction, bin_qty + 5)
		self.assertEqual(sle.warehouse, mr.get("items")[0].warehouse)
		
		gl_temp_credit = frappe.db.get_value('GL Entry',{'voucher_no':pr1.name, 'account': 'Stock Received But Not Billed - _TC'},'credit')
		self.assertEqual(gl_temp_credit, 500)
		
		gl_stock_debit = frappe.db.get_value('GL Entry',{'voucher_no':pr1.name, 'account': 'Stock In Hand - _TC'},'debit')
		self.assertEqual(gl_stock_debit, 500)

		pr.cancel()
		sle = frappe.get_doc('Stock Ledger Entry',{'voucher_no':pr.name})
		self.assertEqual(sle.qty_after_transaction, 0)

		pr1.cancel()
		sle = frappe.get_doc('Stock Ledger Entry',{'voucher_no':pr1.name})
		self.assertEqual(sle.qty_after_transaction, 0)

	def test_create_material_req_to_2po_to_1pr_cancel_TC_SCK_058(self):
		mr = make_material_request()
		
		#partially qty
		po = make_purchase_order(mr.name)
		po.supplier = "_Test Supplier"
		po.get("items")[0].rate = 100
		po.get("items")[0].qty = 5
		po.insert()
		po.submit()

		#remaining qty
		po1 = make_purchase_order(mr.name)
		po1.supplier = "_Test Supplier"
		po1.get("items")[0].rate = 100
		po1.get("items")[0].qty = 5
		po1.insert()
		po1.submit()

		pr = make_purchase_receipt(po.name)
		pr = make_purchase_receipt(po1.name, target_doc=pr)
		pr.submit()
		
		bin_qty = frappe.db.get_value("Bin", {"item_code": "_Test Item", "warehouse": "_Test Warehouse - _TC"}, "actual_qty")
		sle = frappe.get_doc('Stock Ledger Entry',{'voucher_no':pr.name})
		self.assertEqual(sle.qty_after_transaction, bin_qty)
		self.assertEqual(sle.warehouse, mr.get("items")[0].warehouse)
		
		#if account setup in company
		if frappe.db.exists('GL Entry',{'account': 'Stock Received But Not Billed - _TC'}):
			gl_temp_credit = frappe.db.get_value('GL Entry',{'voucher_no':pr.name, 'account': 'Stock Received But Not Billed - _TC'},'credit')
			self.assertEqual(gl_temp_credit, 1000)
		
		#if account setup in company
		if frappe.db.exists('GL Entry',{'account': 'Stock In Hand - _TC'}):
			gl_stock_debit = frappe.db.get_value('GL Entry',{'voucher_no':pr.name, 'account': 'Stock In Hand - _TC'},'debit')
			self.assertEqual(gl_stock_debit, 1000)

		pr.cancel()
		sle = frappe.get_doc('Stock Ledger Entry',{'voucher_no':pr.name})
		self.assertEqual(sle.qty_after_transaction, 0)

	def test_create_mr_issue_to_stock_entry_with_batch_and_TC_SCK_062(self):
		from erpnext.stock.doctype.stock_entry.stock_entry_utils import make_stock_entry as _make_stock_entry

		fields = {
			"has_batch_no": 1,
			"is_stock_item": 1,
			"create_new_batch": 1,
			"batch_naming_series": "Test-SBBTYT-NNS.#####",
		}

		if frappe.db.has_column("Item", "gst_hsn_code"):
			fields["gst_hsn_code"] = "01011010"

		company = "_Test Company"
		qty = 10
		frappe.db.set_value("Company", "_Test Company", "enable_perpetual_inventory", 1)
		frappe.db.set_value("Company", "_Test Company", "stock_adjustment_account", "Stock Adjustment - _TC")
		target_warehouse = create_warehouse("_Test Warehouse", properties=None, company=company)
		item = make_item("Test Use Serial and Batch Item SN Item", fields).name

		new_stock = _make_stock_entry(
			item_code=item,
			qty=10,
			to_warehouse=target_warehouse,
			company="_Test Company",
			rate=100,
		)
		self.assertTrue(new_stock.items[0].serial_and_batch_bundle)

		mr = make_material_request(
			material_request_type="Material Issue", qty=qty, warehouse=target_warehouse, item_code=item
		)
		self.assertEqual(mr.status, "Pending")

		bin_qty = (
			frappe.db.get_value("Bin", {"item_code": item, "warehouse": target_warehouse}, "actual_qty") or 0
		)
		stock_in_hand_account = get_inventory_account(company, target_warehouse)

		# Make stock entry against material request issue
		se = make_stock_entry(mr.name)
		se.items[0].expense_account = "Cost of Goods Sold - _TC"
		se.serial_and_batch_bundle = new_stock.items[0].serial_and_batch_bundle
		se.insert()
		se.submit()
		mr.load_from_db()
		self.assertEqual(mr.status, "Issued")

		sle = frappe.get_doc("Stock Ledger Entry", {"voucher_no": se.name})
		stock_value_diff = abs(
			frappe.db.get_value(
				"Stock Ledger Entry",
				{"voucher_type": "Stock Entry", "voucher_no": se.name},
				"stock_value_difference",
			)
		)
		gle = get_gle(company, se.name, stock_in_hand_account)
		gle1 = get_gle(company, se.name, "Cost of Goods Sold - _TC")
		self.assertEqual(sle.qty_after_transaction, bin_qty - qty)
		self.assertEqual(gle[1], stock_value_diff)
		self.assertEqual(gle1[0], stock_value_diff)
		se.cancel()
		mr.load_from_db()

		# After stock entry cancel
		current_bin_qty = (
			frappe.db.get_value("Bin", {"item_code": item, "warehouse": target_warehouse}, "actual_qty") or 0
		)
		sh_gle = get_gle(company, se.name, stock_in_hand_account)
		cogs_gle = get_gle(company, se.name, "Cost of Goods Sold - _TC")

		self.assertEqual(sh_gle[0], sh_gle[1])
		self.assertEqual(cogs_gle[0], cogs_gle[1])
		self.assertEqual(current_bin_qty, bin_qty)

	def test_mr_transfer_to_se_cancel_TC_SCK_061(self):
		source_wh = create_warehouse(
			warehouse_name="_Test Source Warehouse",
			properties={"parent_warehouse": "All Warehouses - _TC"},
			company="_Test Company",
		)
		target_wh = create_warehouse(
			warehouse_name="_Test target Warehouse",
			properties={"parent_warehouse": "All Warehouses - _TC"},
			company="_Test Company",
		)
		mr = make_material_request(material_request_type="Material Transfer",do_not_submit=1)
		mr.items[0].from_warehouse = source_wh
		mr.items[0].warehouse = target_wh
		mr.submit()
		self.assertEqual(mr.status, "Pending")

		se = make_stock_entry(mr.name)
		se.insert()
		se.submit()
		mr.load_from_db()
		self.assertEqual(mr.status, "Transferred")

		from_warehouse_qty = frappe.db.get_value('Stock Ledger Entry',{'voucher_no':se.name, 'voucher_type':'Stock Entry','warehouse':source_wh},['qty_after_transaction'])
		target_warehouse_qty = frappe.db.get_value('Stock Ledger Entry',{'voucher_no':se.name, 'voucher_type':'Stock Entry','warehouse':target_wh},['qty_after_transaction'])
		self.assertEqual(from_warehouse_qty, -10)
		self.assertEqual(target_warehouse_qty, 10)

		se.cancel()
		from_warehouse_qty = frappe.db.get_value('Stock Ledger Entry',{'voucher_no':se.name, 'voucher_type':'Stock Entry','warehouse':source_wh},['qty_after_transaction'])
		target_warehouse_qty = frappe.db.get_value('Stock Ledger Entry',{'voucher_no':se.name, 'voucher_type':'Stock Entry','warehouse':target_wh},['qty_after_transaction'])
		self.assertEqual(from_warehouse_qty, 0)
		self.assertEqual(target_warehouse_qty, 0)

	def test_mr_po_pi_TC_SCK_082(self):
		# MR =>  PO => PI
		mr_dict_list = [{
				"company" : "_Test Company",
				"item_code" : "Testing-31",
				"warehouse" : "Stores - _TC",
				"qty" : 10,
				"rate" : 100,
			},
		]

		doc_mr = make_material_request(**mr_dict_list[0])
		self.assertEqual(doc_mr.docstatus, 1)

		doc_po = make_test_po(doc_mr.name)
		doc_pi = create_purchase_invoice(doc_po.name)
		doc_pi.submit()

		self.assertEqual(doc_pi.docstatus, 1)
		doc_mr.reload()
		self.assertEqual(doc_mr.status, "Ordered")

		#if account setup in company
		if frappe.db.exists('GL Entry',{'account': 'Stock Received But Not Billed - _TC'}):
			gl_temp_credit = frappe.db.get_value('GL Entry',{'voucher_no':doc_pi.name, 'account': 'Stock Received But Not Billed - _TC'},'debit')
			self.assertEqual(gl_temp_credit, 1000)

		#if account setup in company
		if frappe.db.exists('GL Entry',{'account': 'Creditors - _TC'}):
			gl_stock_debit = frappe.db.get_value('GL Entry',{'voucher_no':doc_pi.name, 'account': 'Creditors - _TC'},'credit')
			self.assertEqual(gl_stock_debit, 1000)

	def test_mr_po_2pi_TC_SCK_083(self):
		# MR =>  PO => 2PI
		mr_dict_list = [{
				"company" : "_Test Company",
				"item_code" : "Testing-31",
				"warehouse" : "Stores - _TC",
				"qty" : 10,
				"rate" : 100,
			},
		]

		doc_mr = make_material_request(**mr_dict_list[0])
		self.assertEqual(doc_mr.docstatus, 1)

		doc_po = make_test_po(doc_mr.name)
		doc_pi = create_purchase_invoice(doc_po.name)
		doc_pi.items[0].qty = 5
		doc_pi.submit()

		self.assertEqual(doc_pi.docstatus, 1)
		doc_mr.reload()
		self.assertEqual(doc_mr.status, "Ordered")

		#if account setup in company
		if frappe.db.exists('GL Entry',{'account': 'Stock Received But Not Billed - _TC'}):
			gl_temp_credit = frappe.db.get_value('GL Entry',{'voucher_no':doc_pi.name, 'account': 'Stock Received But Not Billed - _TC'},'debit')
			self.assertEqual(gl_temp_credit, 500)

		#if account setup in company
		if frappe.db.exists('GL Entry',{'account': 'Creditors - _TC'}):
			gl_stock_debit = frappe.db.get_value('GL Entry',{'voucher_no':doc_pi.name, 'account': 'Creditors - _TC'},'credit')
			self.assertEqual(gl_stock_debit, 500)

		doc_pi = create_purchase_invoice(doc_po.name)
		doc_pi.items[0].qty = 5
		doc_pi.submit()

		self.assertEqual(doc_pi.docstatus, 1)
		doc_mr.reload()
		self.assertEqual(doc_mr.status, "Ordered")

		#if account setup in company
		if frappe.db.exists('GL Entry',{'account': 'Stock Received But Not Billed - _TC'}):
			gl_temp_credit = frappe.db.get_value('GL Entry',{'voucher_no':doc_pi.name, 'account': 'Stock Received But Not Billed - _TC'},'debit')
			self.assertEqual(gl_temp_credit, 500)

		#if account setup in company
		if frappe.db.exists('GL Entry',{'account': 'Creditors - _TC'}):
			gl_stock_debit = frappe.db.get_value('GL Entry',{'voucher_no':doc_pi.name, 'account': 'Creditors - _TC'},'credit')
			self.assertEqual(gl_stock_debit, 500)

	def test_create_material_req_to_2po_to_2pi_TC_SCK_084(self):
		mr = make_material_request()

		#partially qty
		po = make_purchase_order(mr.name)
		po.supplier = "_Test Supplier"
		po.get("items")[0].rate = 100
		po.get("items")[0].qty = 5
		po.insert()
		po.submit()

		#remaining qty
		po1 = make_purchase_order(mr.name)
		po1.supplier = "_Test Supplier"
		po1.get("items")[0].rate = 100
		po1.get("items")[0].qty = 5
		po1.insert()
		po1.submit()

		pr = create_purchase_invoice(po.name)
		pr.submit()
		pr1 = create_purchase_invoice(po1.name)
		pr1.submit()

		#if account setup in company
		if frappe.db.exists('GL Entry',{'account': 'Stock Received But Not Billed - _TC'}):
			recive_account = frappe.db.get_value("Company",mr.company,"stock_received_but_not_billed")
			gl_temp_credit = frappe.db.get_value('GL Entry',{'voucher_no':pr.name, 'account': recive_account},'debit')
			self.assertEqual(gl_temp_credit, 500)
			gl_temp_credit = frappe.db.get_value('GL Entry',{'voucher_no':pr1.name, 'account': recive_account},'debit')
			self.assertEqual(gl_temp_credit, 500)

		#if account setup in company
		if frappe.db.exists('GL Entry',{'account': 'Creditors - _TC'}):
			payable_act = frappe.db.get_value("Company",mr.company,"default_payable_account")
			gl_stock_debit = frappe.db.get_value('GL Entry',{'voucher_no':pr.name, 'account': payable_act},'credit')
			self.assertEqual(gl_stock_debit, 500)
			gl_stock_debit = frappe.db.get_value('GL Entry',{'voucher_no':pr1.name, 'account': payable_act},'credit')
			self.assertEqual(gl_stock_debit, 500)

	def test_create_material_req_to_2po_to_1pi_TC_SCK_085(self):
		mr = make_material_request()

		#partially qty
		po = make_purchase_order(mr.name)
		po.supplier = "_Test Supplier"
		po.get("items")[0].rate = 100
		po.get("items")[0].qty = 5
		po.insert()
		po.submit()

		#remaining qty
		po1 = make_purchase_order(mr.name)
		po1.supplier = "_Test Supplier"
		po1.get("items")[0].rate = 100
		po1.get("items")[0].qty = 5
		po1.insert()
		po1.submit()

		pr = create_purchase_invoice(po.name)
		pr = create_purchase_invoice(po1.name, target_doc=pr)
		pr.submit()

		#if account setup in company
		if frappe.db.exists('GL Entry',{'account': 'Stock Received But Not Billed - _TC'}):
			recive_account = frappe.db.get_value("Company",mr.company,"stock_received_but_not_billed")
			gl_temp_credit = frappe.db.get_value('GL Entry',{'voucher_no':pr.name, 'account': recive_account},'debit')
			self.assertEqual(gl_temp_credit, 1000)

		#if account setup in company
		if frappe.db.exists('GL Entry',{'account': 'Creditors - _TC'}):
			payable_act = frappe.db.get_value("Company",mr.company,"default_payable_account")
			gl_stock_debit = frappe.db.get_value('GL Entry',{'voucher_no':pr.name, 'account': payable_act},'credit')
			self.assertEqual(gl_stock_debit, 1000)

	def test_mr_po_pi_cancel_TC_SCK_086(self):
		# MR =>  PO => PI => PI Cancel
		mr_dict_list = [{
				"company" : "_Test Company",
				"item_code" : "Testing-31",
				"warehouse" : "Stores - _TC",
				"qty" : 10,
				"rate" : 100,
			},
		]

		doc_mr = make_material_request(**mr_dict_list[0])
		self.assertEqual(doc_mr.docstatus, 1)

		doc_po = make_test_po(doc_mr.name)
		doc_pi = create_purchase_invoice(doc_po.name)
		doc_pi.submit()

		self.assertEqual(doc_pi.docstatus, 1)
		doc_pi.reload()
		doc_pi.load_from_db()
		self.assertEqual(doc_pi.status, "Unpaid")

		#if account setup in company
		if frappe.db.exists('GL Entry',{'account': 'Stock Received But Not Billed - _TC'}):
			gl_temp_credit = frappe.db.get_value('GL Entry',{'voucher_no':doc_pi.name, 'account': 'Stock Received But Not Billed - _TC'},'debit')
			self.assertEqual(gl_temp_credit, 1000)
		
		#if account setup in company
		if frappe.db.exists('GL Entry',{'account': 'Creditors - _TC'}):
			gl_stock_debit = frappe.db.get_value('GL Entry',{'voucher_no':doc_pi.name, 'account': 'Creditors - _TC'},'credit')
			self.assertEqual(gl_stock_debit, 1000)

		doc_pi.cancel()
		doc_pi.reload()
		#if account setup in company
		if frappe.db.exists('GL Entry',{'account': 'Stock Received But Not Billed - _TC'}):
			gl_temp_credit = frappe.db.get_value('GL Entry',{'voucher_no':doc_pi.name, 'account': 'Stock Received But Not Billed - _TC'},'credit')
			self.assertEqual(gl_temp_credit, 1000)
		
		#if account setup in company
		if frappe.db.exists('GL Entry',{'account': 'Creditors - _TC'}):
			gl_stock_debit = frappe.db.get_value('GL Entry',{'voucher_no':doc_pi.name, 'account': 'Creditors - _TC'},'debit')
			self.assertEqual(gl_stock_debit, 1000)

	def test_mr_po_2pi_cancel_TC_SCK_087(self):
		# MR =>  PO => 2PI => 2PI cancel
		mr_dict_list = [{
				"company" : "_Test Company",
				"item_code" : "Testing-31",
				"warehouse" : "Stores - _TC",
				"qty" : 10,
				"rate" : 100,
			},
		]

		doc_mr = make_material_request(**mr_dict_list[0])
		self.assertEqual(doc_mr.docstatus, 1)

		doc_po = make_test_po(doc_mr.name)
		doc_pi = create_purchase_invoice(doc_po.name)
		doc_pi.items[0].qty = 5
		doc_pi.submit()

		self.assertEqual(doc_pi.docstatus, 1)
		doc_mr.reload()
		self.assertEqual(doc_mr.status, "Ordered")

		#if account setup in company
		if frappe.db.exists('GL Entry',{'account': 'Stock Received But Not Billed - _TC'}):
			gl_temp_credit = frappe.db.get_value('GL Entry',{'voucher_no':doc_pi.name, 'account': 'Stock Received But Not Billed - _TC'},'debit')
			self.assertEqual(gl_temp_credit, 500)
		
		#if account setup in company
		if frappe.db.exists('GL Entry',{'account': 'Creditors - _TC'}):
			gl_stock_debit = frappe.db.get_value('GL Entry',{'voucher_no':doc_pi.name, 'account': 'Creditors - _TC'},'credit')
			self.assertEqual(gl_stock_debit, 500)

		doc_pi1 = create_purchase_invoice(doc_po.name)
		doc_pi1.items[0].qty = 5
		doc_pi1.submit()

		self.assertEqual(doc_pi1.docstatus, 1)
		doc_pi1.reload()
		self.assertEqual(doc_pi1.status, "Unpaid")

		#if account setup in company
		if frappe.db.exists('GL Entry',{'account': 'Stock Received But Not Billed - _TC'}):
			gl_temp_credit = frappe.db.get_value('GL Entry',{'voucher_no':doc_pi1.name, 'account': 'Stock Received But Not Billed - _TC'},'debit')
			self.assertEqual(gl_temp_credit, 500)
		
		#if account setup in company
		if frappe.db.exists('GL Entry',{'account': 'Creditors - _TC'}):
			gl_stock_debit = frappe.db.get_value('GL Entry',{'voucher_no':doc_pi1.name, 'account': 'Creditors - _TC'},'credit')
			self.assertEqual(gl_stock_debit, 500)

		#cancel PI's
		doc_pi.reload()
		doc_pi.cancel()
		doc_pi.reload()
		self.assertEqual(doc_pi.status, "Cancelled")

		#if account setup in company
		if frappe.db.exists('GL Entry',{'account': 'Stock Received But Not Billed - _TC'}):
			gl_temp_credit = frappe.db.get_value('GL Entry',{'voucher_no':doc_pi.name, 'account': 'Stock Received But Not Billed - _TC'},'credit')
			self.assertEqual(gl_temp_credit, 500)
		
		#if account setup in company
		if frappe.db.exists('GL Entry',{'account': 'Creditors - _TC'}):
			gl_stock_debit = frappe.db.get_value('GL Entry',{'voucher_no':doc_pi.name, 'account': 'Creditors - _TC'},'debit')
			self.assertEqual(gl_stock_debit, 500)

		doc_pi1.cancel()
		doc_pi1.reload()
		self.assertEqual(doc_pi1.status, "Cancelled")

		#if account setup in company
		if frappe.db.exists('GL Entry',{'account': 'Stock Received But Not Billed - _TC'}):
			gl_temp_credit = frappe.db.get_value('GL Entry',{'voucher_no':doc_pi1.name, 'account': 'Stock Received But Not Billed - _TC'},'credit')
			self.assertEqual(gl_temp_credit, 500)
		
		#if account setup in company
		if frappe.db.exists('GL Entry',{'account': 'Creditors - _TC'}):
			gl_stock_debit = frappe.db.get_value('GL Entry',{'voucher_no':doc_pi1.name, 'account': 'Creditors - _TC'},'debit')
			self.assertEqual(gl_stock_debit, 500)

	def test_create_material_req_to_2po_to_2pi_cancel_TC_SCK_088(self):
		mr = make_material_request()
		
		#partially qty
		po = make_purchase_order(mr.name)
		po.supplier = "_Test Supplier"
		po.get("items")[0].rate = 100
		po.get("items")[0].qty = 5
		po.insert()
		po.submit()

		#remaining qty
		po1 = make_purchase_order(mr.name)
		po1.supplier = "_Test Supplier"
		po1.get("items")[0].rate = 100
		po1.get("items")[0].qty = 5
		po1.insert()
		po1.submit()

		pr = create_purchase_invoice(po.name)
		pr.submit()
		pr1 = create_purchase_invoice(po1.name)
		pr1.submit()
		
		#if account setup in company
		if frappe.db.exists('GL Entry',{'account': 'Stock Received But Not Billed - _TC'}):
			recive_account = frappe.db.get_value("Company",mr.company,"stock_received_but_not_billed")
			gl_temp_credit = frappe.db.get_value('GL Entry',{'voucher_no':pr.name, 'account': recive_account},'debit')
			self.assertEqual(gl_temp_credit, 500)
			gl_temp_credit = frappe.db.get_value('GL Entry',{'voucher_no':pr1.name, 'account': recive_account},'debit')
			self.assertEqual(gl_temp_credit, 500)
		
		#if account setup in company
		if frappe.db.exists('GL Entry',{'account': 'Creditors - _TC'}):
			payable_act = frappe.db.get_value("Company",mr.company,"default_payable_account")
			gl_stock_debit = frappe.db.get_value('GL Entry',{'voucher_no':pr.name, 'account': payable_act},'credit')
			self.assertEqual(gl_stock_debit, 500)
			gl_stock_debit = frappe.db.get_value('GL Entry',{'voucher_no':pr1.name, 'account': payable_act},'credit')
			self.assertEqual(gl_stock_debit, 500)

		#cancel PI's
		pr.reload()
		pr.cancel()
		pr.reload()
		self.assertEqual(pr.status, "Cancelled")

		#if account setup in company
		if frappe.db.exists('GL Entry',{'account': 'Stock Received But Not Billed - _TC'}):
			gl_temp_credit = frappe.db.get_value('GL Entry',{'voucher_no':pr.name, 'account': 'Stock Received But Not Billed - _TC'},'credit')
			self.assertEqual(gl_temp_credit, 500)
		
		#if account setup in company
		if frappe.db.exists('GL Entry',{'account': 'Creditors - _TC'}):
			gl_stock_debit = frappe.db.get_value('GL Entry',{'voucher_no':pr.name, 'account': 'Creditors - _TC'},'debit')
			self.assertEqual(gl_stock_debit, 500)

		pr1.reload()
		pr1.cancel()
		pr1.reload()
		self.assertEqual(pr1.status, "Cancelled")

		#if account setup in company
		if frappe.db.exists('GL Entry',{'account': 'Stock Received But Not Billed - _TC'}):
			gl_temp_credit = frappe.db.get_value('GL Entry',{'voucher_no':pr1.name, 'account': 'Stock Received But Not Billed - _TC'},'credit')
			self.assertEqual(gl_temp_credit, 500)
		
		#if account setup in company
		if frappe.db.exists('GL Entry',{'account': 'Creditors - _TC'}):
			gl_stock_debit = frappe.db.get_value('GL Entry',{'voucher_no':pr1.name, 'account': 'Creditors - _TC'},'debit')
			self.assertEqual(gl_stock_debit, 500)
	
	def test_create_mr_material_transfer_to_stock_entry_TC_SCK_064(self):
		from erpnext.stock.doctype.stock_entry.stock_entry_utils import make_stock_entry as _make_stock_entry
		from erpnext.stock.doctype.stock_entry.test_stock_entry import TestStockEntry as tse

		item = create_item("_Test Item")
		source_warehouse = create_warehouse(
			"_Test Source Warehouse", properties=None, company="_Test Company"
		)
		t_warehouse = create_warehouse(
			warehouse_name="_Test Warehouse 1", properties=None, company="_Test Company"
		)
		_make_stock_entry(
			item_code=item.name,
			qty=10,
			to_warehouse=source_warehouse,
			company="_Test Company",
			rate=120,
		)
		s_bin_qty = (
			frappe.db.get_value("Bin", {"item_code": item.name, "warehouse": source_warehouse}, "actual_qty")
			or 0
		)

		# Create Material Request for Material Transfer
		mr = make_material_request(
			material_request_type="Material Transfer",
			qty=10,
			warehouse=t_warehouse,
			from_warehouse=source_warehouse,
			item_code=item.name,
		)
		self.assertEqual(mr.status, "Pending")

		# Create Stock Entry based on Material Request
		se = make_stock_entry(mr.name)
		se.save()
		se.submit()
		tse.check_stock_ledger_entries(
			self,
			"Stock Entry",
			se.name,
			[
				[item.name, t_warehouse, 10],
				[item.name, source_warehouse, -10],
			],
		)
		mr.load_from_db()
		self.assertEqual(mr.status, "Transferred")

		# Cancel Stock Entry and check qty in source warehouse
		se.cancel()
		mr.load_from_db()
		current_qty = (
			frappe.db.get_value("Bin", {"item_code": item.name, "warehouse": source_warehouse}, "actual_qty")
			or 0
		)
		self.assertEqual(current_qty, s_bin_qty)
		self.assertEqual(mr.status, "Pending")

	def test_create_mr_for_purchase_to_po_TC_SCK_019(self):
		from erpnext.stock.doctype.stock_entry.test_stock_entry import TestStockEntry as tse

		# Create Material Request for Purchase
		fields = {
			"has_batch_no": 1,
			"has_serial_no": 1,
			"is_stock_item": 1,
			"create_new_batch": 1,
			"batch_naming_series": "Test-SABBMRP-Bno.#####",
		}

		if frappe.db.has_column("Item", "gst_hsn_code"):
			fields["gst_hsn_code"] = "01011010"

		item = make_item("Test Use Serial and Batch Item SN Item", fields).name
		mr = make_material_request(
			material_request_type="Purchase",
			qty=2,
			item_code=item,
			rate=10000
		)

		po = make_purchase_order(mr.name)
		po.supplier = "_Test Supplier"
		po.save()
		po.submit()

		pr = make_purchase_receipt(po.name)
		pr.items[0].use_serial_batch_fields = 1
		pr.items[0].serial_no = "Test-SABBMRP-Sno-001\nTest-SABBMRP-Sno-002"

		if not frappe.db.exists({"doctype": "Batch", "batch_id":"Test-SABBMRP-Bno-001"}):
			b_no = frappe.new_doc("Batch")
			b_no.batch_id = "Test-SABBMRP-Bno-001"
			b_no.item = item
			b_no.save()

		pr.items[0].batch_no = "Test-SABBMRP-Bno-001"
		pr.save()
		pr.submit()

		sl_entry = frappe.db.get_all(
			"Stock Ledger Entry",
			{"voucher_type": "Purchase Receipt", "voucher_no": pr.name},
			["actual_qty", "serial_and_batch_bundle"],
			order_by="creation",
		)

		sabb = frappe.get_doc("Serial and Batch Bundle", sl_entry[0].serial_and_batch_bundle)
		self.assertEqual(sl_entry[0].actual_qty, 2)
		self.assertEqual(sabb.entries[0].serial_no, "Test-SABBMRP-Sno-001")
		self.assertEqual(sabb.entries[1].serial_no, "Test-SABBMRP-Sno-002")
		self.assertEqual(sabb.entries[0].batch_no, "Test-SABBMRP-Bno-001")

	def test_create_mr_for_purchase_to_po_2pr_TC_SCK_020(self):
		fields = {
			"has_batch_no": 1,
			"has_serial_no": 1,
			"is_stock_item": 1,
			"create_new_batch": 1,
			"batch_naming_series": "Test-SABBMRP-Bno.#####",
		}

		if frappe.db.has_column("Item", "gst_hsn_code"):
			fields["gst_hsn_code"] = "01011010"

		item = make_item("Test Use Serial and Batch Item SN Item", fields).name

		# Create Material Request for Purchase
		mr = make_material_request(
			material_request_type="Purchase",
			qty=5,
			item_code=item,
			rate=10000,
			do_not_submit=True
		)
		mr.transaction_date = "01-08-2024"
		mr.schedule_date = "15-08-2024"
		mr.save()
		mr.submit()

		po = make_purchase_order(mr.name)
		po.posting_date = "05-08-2024"
		po.supplier = "_Test Supplier"
		po.save()
		po.submit()

		pr1 = make_purchase_receipt(po.name)
		pr1.posting_date = "05-08-2024"
		pr1.items[0].use_serial_batch_fields = 1
		pr1.items[0].qty = 3
		pr1.items[0].serial_no = "Test-SABBMRP-Sno-001\nTest-SABBMRP-Sno-002\nTest-SABBMRP-Sno-003"

		if not frappe.db.exists({"doctype": "Batch", "batch_id":"Test-SABBMRP-Bno-001"}):
			b_no = frappe.new_doc("Batch")
			b_no.batch_id = "Test-SABBMRP-Bno-001"
			b_no.item = item
			b_no.save()

		pr1.items[0].batch_no = "Test-SABBMRP-Bno-001"
		pr1.save()
		pr1.submit()

		sl_entry = frappe.db.get_all(
			"Stock Ledger Entry",
			{"voucher_type": "Purchase Receipt", "voucher_no": pr1.name},
			["actual_qty", "serial_and_batch_bundle"],
			order_by="creation",
		)

		sabb = frappe.get_doc("Serial and Batch Bundle", sl_entry[0].serial_and_batch_bundle)
		self.assertEqual(sl_entry[0].actual_qty, 3)
		self.assertEqual(sabb.entries[0].serial_no, "Test-SABBMRP-Sno-001")
		self.assertEqual(sabb.entries[0].batch_no, "Test-SABBMRP-Bno-001")

		pr2 = make_purchase_receipt(po.name)
		pr2.posting_date = "10-08-2024"
		pr2.items[0].use_serial_batch_fields = 1
		pr2.items[0].qty = 2
		pr2.items[0].serial_no = "Test-SABBMRP-Sno-004\nTest-SABBMRP-Sno-005"

		if not frappe.db.exists({"doctype": "Batch", "batch_id":"Test-SABBMRP-Bno-001"}):
			b_no = frappe.new_doc("Batch")
			b_no.batch_id = "Test-SABBMRP-Bno-001"
			b_no.item = item
			b_no.save()

		pr2.items[0].batch_no = "Test-SABBMRP-Bno-001"
		pr2.save()
		pr2.submit()

		sl_entry = frappe.db.get_all(
			"Stock Ledger Entry",
			{"voucher_type": "Purchase Receipt", "voucher_no": pr2.name},
			["actual_qty", "serial_and_batch_bundle"],
			order_by="creation",
		)

		sabb = frappe.get_doc("Serial and Batch Bundle", sl_entry[0].serial_and_batch_bundle)
		self.assertEqual(sl_entry[0].actual_qty, 2)
		self.assertEqual(sabb.entries[1].serial_no, "Test-SABBMRP-Sno-005")
		self.assertEqual(sabb.entries[1].batch_no, "Test-SABBMRP-Bno-001")
		

	def test_create_material_req_to_2po_to_1pi_cancel_TC_SCK_089(self):
		mr = make_material_request()
		
		#partially qty
		po = make_purchase_order(mr.name)
		po.supplier = "_Test Supplier"
		po.get("items")[0].rate = 100
		po.get("items")[0].qty = 5
		po.insert()
		po.submit()

		#remaining qty
		po1 = make_purchase_order(mr.name)
		po1.supplier = "_Test Supplier"
		po1.get("items")[0].rate = 100
		po1.get("items")[0].qty = 5
		po1.insert()
		po1.submit()

		pr = create_purchase_invoice(po.name)
		pr = create_purchase_invoice(po1.name, target_doc=pr)
		pr.submit()
		
		#if account setup in company
		if frappe.db.exists('GL Entry',{'account': 'Stock Received But Not Billed - _TC'}):
			recive_account = frappe.db.get_value("Company",mr.company,"stock_received_but_not_billed")
			gl_temp_credit = frappe.db.get_value('GL Entry',{'voucher_no':pr.name, 'account': recive_account},'debit')
			self.assertEqual(gl_temp_credit, 1000)
		
		#if account setup in company
		if frappe.db.exists('GL Entry',{'account': 'Creditors - _TC'}):
			payable_act = frappe.db.get_value("Company",mr.company,"default_payable_account")
			gl_stock_debit = frappe.db.get_value('GL Entry',{'voucher_no':pr.name, 'account': payable_act},'credit')
			self.assertEqual(gl_stock_debit, 1000)

		pr.reload()
		pr.cancel()
		pr.reload()
		#if account setup in company
		if frappe.db.exists('GL Entry',{'account': 'Stock Received But Not Billed - _TC'}):
			gl_temp_credit = frappe.db.get_value('GL Entry',{'voucher_no':pr.name, 'account': 'Stock Received But Not Billed - _TC'},'credit')
			self.assertEqual(gl_temp_credit, 1000)
		
		#if account setup in company
		if frappe.db.exists('GL Entry',{'account': 'Creditors - _TC'}):
			gl_stock_debit = frappe.db.get_value('GL Entry',{'voucher_no':pr.name, 'account': 'Creditors - _TC'},'debit')
			self.assertEqual(gl_stock_debit, 1000)

	def test_mr_po_pi_return_TC_SCK_090(self):
		# MR =>  PO => PI => Return
		mr_dict_list = [{
				"company" : "_Test Company",
				"item_code" : "Testing-31",
				"warehouse" : "Stores - _TC",
				"qty" : 10,
				"rate" : 100,
			},
		]

		doc_mr = make_material_request(**mr_dict_list[0])
		self.assertEqual(doc_mr.docstatus, 1)

		doc_po = make_test_po(doc_mr.name)
		doc_pi = create_purchase_invoice(doc_po.name)
		doc_pi.submit()

		self.assertEqual(doc_pi.docstatus, 1)
		doc_mr.reload()
		self.assertEqual(doc_mr.status, "Ordered")

		#if account setup in company
		if frappe.db.exists('GL Entry',{'account': 'Stock Received But Not Billed - _TC'}):
			gl_temp_credit = frappe.db.get_value('GL Entry',{'voucher_no':doc_pi.name, 'account': 'Stock Received But Not Billed - _TC'},'debit')
			self.assertEqual(gl_temp_credit, 1000)
		
		#if account setup in company
		if frappe.db.exists('GL Entry',{'account': 'Creditors - _TC'}):
			gl_stock_debit = frappe.db.get_value('GL Entry',{'voucher_no':doc_pi.name, 'account': 'Creditors - _TC'},'credit')
			self.assertEqual(gl_stock_debit, 1000)

		doc_pi.load_from_db()
		from erpnext.controllers.sales_and_purchase_return import make_return_doc
		return_pi = make_return_doc("Purchase Invoice", doc_pi.name)
		return_pi.submit()

		#if account setup in company
		if frappe.db.exists('GL Entry',{'account': 'Stock Received But Not Billed - _TC'}):
			gl_temp_credit = frappe.db.get_value('GL Entry',{'voucher_no':return_pi.name, 'account': 'Stock Received But Not Billed - _TC'},'credit')
			self.assertEqual(gl_temp_credit, 1000)
		
		#if account setup in company
		if frappe.db.exists('GL Entry',{'account': 'Stock In Hand - _TC'}):
			gl_stock_debit = frappe.db.get_value('GL Entry',{'voucher_no':return_pi.name, 'account': 'Stock In Hand - _TC'},'debit')
			self.assertEqual(gl_stock_debit, 1000)

	def test_mr_po_2pi_return_TC_SCK_101(self):
		# MR =>  PO => 2PI => 2PI return
		mr_dict_list = [{
				"company" : "_Test Company",
				"item_code" : "Testing-31",
				"warehouse" : "Stores - _TC",
				"qty" : 10,
				"rate" : 100,
			},
		]

		doc_mr = make_material_request(**mr_dict_list[0])
		self.assertEqual(doc_mr.docstatus, 1)

		doc_po = make_test_po(doc_mr.name)
		doc_pi = create_purchase_invoice(doc_po.name)
		doc_pi.items[0].qty = 5
		doc_pi.submit()

		self.assertEqual(doc_pi.docstatus, 1)
		doc_mr.reload()
		self.assertEqual(doc_mr.status, "Ordered")

		#if account setup in company
		if frappe.db.exists('GL Entry',{'account': 'Stock Received But Not Billed - _TC'}):
			gl_temp_credit = frappe.db.get_value('GL Entry',{'voucher_no':doc_pi.name, 'account': 'Stock Received But Not Billed - _TC'},'debit')
			self.assertEqual(gl_temp_credit, 500)
		
		#if account setup in company
		if frappe.db.exists('GL Entry',{'account': 'Creditors - _TC'}):
			gl_stock_debit = frappe.db.get_value('GL Entry',{'voucher_no':doc_pi.name, 'account': 'Creditors - _TC'},'credit')
			self.assertEqual(gl_stock_debit, 500)

		doc_pi1 = create_purchase_invoice(doc_po.name)
		doc_pi1.items[0].qty = 5
		doc_pi1.submit()

		self.assertEqual(doc_pi1.docstatus, 1)
		doc_pi1.reload()
		self.assertEqual(doc_pi1.status, "Unpaid")

		#if account setup in company
		if frappe.db.exists('GL Entry',{'account': 'Stock Received But Not Billed - _TC'}):
			gl_temp_credit = frappe.db.get_value('GL Entry',{'voucher_no':doc_pi1.name, 'account': 'Stock Received But Not Billed - _TC'},'debit')
			self.assertEqual(gl_temp_credit, 500)
		
		#if account setup in company
		if frappe.db.exists('GL Entry',{'account': 'Creditors - _TC'}):
			gl_stock_debit = frappe.db.get_value('GL Entry',{'voucher_no':doc_pi1.name, 'account': 'Creditors - _TC'},'credit')
			self.assertEqual(gl_stock_debit, 500)

		#Return PI's
		doc_pi.load_from_db()
		from erpnext.controllers.sales_and_purchase_return import make_return_doc
		return_pi = make_return_doc("Purchase Invoice", doc_pi.name)
		return_pi.submit()
		return_pi = make_return_doc("Purchase Invoice", doc_pi1.name)
		return_pi.submit()

		doc_pi.reload()
		doc_pi1.reload()

		#if account setup in company
		if frappe.db.exists('GL Entry',{'account': 'Stock Received But Not Billed - _TC'}):
			gl_temp_credit = frappe.db.get_value('GL Entry',{'voucher_no':doc_pi.name, 'account': 'Stock Received But Not Billed - _TC'},'debit')
			self.assertEqual(gl_temp_credit, 500)
			gl_temp_credit = frappe.db.get_value('GL Entry',{'voucher_no':doc_pi1.name, 'account': 'Stock Received But Not Billed - _TC'},'debit')
			self.assertEqual(gl_temp_credit, 500)
		
		#if account setup in company
		if frappe.db.exists('GL Entry',{'account': 'Creditors - _TC'}):
			gl_stock_debit = frappe.db.get_value('GL Entry',{'voucher_no':doc_pi.name, 'account': 'Creditors - _TC'},'credit')
			self.assertEqual(gl_stock_debit, 500)
			gl_stock_debit = frappe.db.get_value('GL Entry',{'voucher_no':doc_pi1.name, 'account': 'Creditors - _TC'},'credit')
			self.assertEqual(gl_stock_debit, 500)

	def test_create_material_req_to_2po_to_2pi_return_TC_SCK_102(self):
		mr = make_material_request()
		
		#partially qty
		po = make_purchase_order(mr.name)
		po.supplier = "_Test Supplier"
		po.get("items")[0].rate = 100
		po.get("items")[0].qty = 5
		po.insert()
		po.submit()

		#remaining qty
		po1 = make_purchase_order(mr.name)
		po1.supplier = "_Test Supplier"
		po1.get("items")[0].rate = 100
		po1.get("items")[0].qty = 5
		po1.insert()
		po1.submit()

		pr = create_purchase_invoice(po.name)
		pr.submit()
		pr1 = create_purchase_invoice(po1.name)
		pr1.submit()
		
		#if account setup in company
		if frappe.db.exists('GL Entry',{'account': 'Stock Received But Not Billed - _TC'}):
			recive_account = frappe.db.get_value("Company",mr.company,"stock_received_but_not_billed")
			gl_temp_credit = frappe.db.get_value('GL Entry',{'voucher_no':pr.name, 'account': recive_account},'debit')
			self.assertEqual(gl_temp_credit, 500)
			gl_temp_credit = frappe.db.get_value('GL Entry',{'voucher_no':pr1.name, 'account': recive_account},'debit')
			self.assertEqual(gl_temp_credit, 500)
		
		#if account setup in company
		if frappe.db.exists('GL Entry',{'account': 'Creditors - _TC'}):
			payable_act = frappe.db.get_value("Company",mr.company,"default_payable_account")
			gl_stock_debit = frappe.db.get_value('GL Entry',{'voucher_no':pr.name, 'account': payable_act},'credit')
			self.assertEqual(gl_stock_debit, 500)
			gl_stock_debit = frappe.db.get_value('GL Entry',{'voucher_no':pr1.name, 'account': payable_act},'credit')
			self.assertEqual(gl_stock_debit, 500)

		#Return PI's
		from erpnext.controllers.sales_and_purchase_return import make_return_doc
		return_pi = make_return_doc("Purchase Invoice", pr.name)
		return_pi.submit()
		return_pi1 = make_return_doc("Purchase Invoice", pr1.name)
		return_pi1.submit()

		pr.reload()
		pr1.reload()

		#if account setup in company
		if frappe.db.exists('GL Entry',{'account': 'Stock Received But Not Billed - _TC'}):
			gl_temp_credit = frappe.db.get_value('GL Entry',{'voucher_no':pr.name, 'account': 'Stock Received But Not Billed - _TC'},'debit')
			self.assertEqual(gl_temp_credit, 500)
			gl_temp_credit = frappe.db.get_value('GL Entry',{'voucher_no':pr1.name, 'account': 'Stock Received But Not Billed - _TC'},'debit')
			self.assertEqual(gl_temp_credit, 500)
		
		#if account setup in company
		if frappe.db.exists('GL Entry',{'account': 'Creditors - _TC'}):
			gl_stock_debit = frappe.db.get_value('GL Entry',{'voucher_no':pr.name, 'account': 'Creditors - _TC'},'credit')
			self.assertEqual(gl_stock_debit, 500)
			gl_stock_debit = frappe.db.get_value('GL Entry',{'voucher_no':pr1.name, 'account': 'Creditors - _TC'},'credit')
			self.assertEqual(gl_stock_debit, 500)

	def test_create_material_req_to_2po_to_1pi_return_TC_SCK_103(self):
		mr = make_material_request()
		
		#partially qty
		po = make_purchase_order(mr.name)
		po.supplier = "_Test Supplier"
		po.get("items")[0].rate = 100
		po.get("items")[0].qty = 5
		po.insert()
		po.submit()

		#remaining qty
		po1 = make_purchase_order(mr.name)
		po1.supplier = "_Test Supplier"
		po1.get("items")[0].rate = 100
		po1.get("items")[0].qty = 5
		po1.insert()
		po1.submit()

		pr = create_purchase_invoice(po.name)
		pr = create_purchase_invoice(po1.name, target_doc=pr)
		pr.submit()
		
		#if account setup in company
		if frappe.db.exists('GL Entry',{'account': 'Stock Received But Not Billed - _TC'}):
			recive_account = frappe.db.get_value("Company",mr.company,"stock_received_but_not_billed")
			gl_temp_credit = frappe.db.get_value('GL Entry',{'voucher_no':pr.name, 'account': recive_account},'debit')
			self.assertEqual(gl_temp_credit, 1000)
		
		#if account setup in company
		if frappe.db.exists('GL Entry',{'account': 'Creditors - _TC'}):
			payable_act = frappe.db.get_value("Company",mr.company,"default_payable_account")
			gl_stock_debit = frappe.db.get_value('GL Entry',{'voucher_no':pr.name, 'account': payable_act},'credit')
			self.assertEqual(gl_stock_debit, 1000)

		from erpnext.controllers.sales_and_purchase_return import make_return_doc
		return_pi = make_return_doc("Purchase Invoice", pr.name)
		return_pi.submit()
		pr.reload()

		#if account setup in company
		if frappe.db.exists('GL Entry',{'account': 'Stock Received But Not Billed - _TC'}):
			gl_temp_credit = frappe.db.get_value('GL Entry',{'voucher_no':pr.name, 'account': 'Stock Received But Not Billed - _TC'},'debit')
			self.assertEqual(gl_temp_credit, 1000)
		
		#if account setup in company
		if frappe.db.exists('GL Entry',{'account': 'Stock In Hand - _TC'}):
			gl_stock_debit = frappe.db.get_value('GL Entry',{'voucher_no':pr.name, 'account': 'Stock In Hand - _TC'},'credit')
			self.assertEqual(gl_stock_debit, 1000)

	def test_mr_po_pi_partial_return_TC_SCK_104(self):
		# MR =>  PO => PI => Return
		mr_dict_list = [{
				"company" : "_Test Company",
				"item_code" : "Testing-31",
				"warehouse" : "Stores - _TC",
				"qty" : 10,
				"rate" : 100,
			},
		]

		doc_mr = make_material_request(**mr_dict_list[0])
		self.assertEqual(doc_mr.docstatus, 1)

		doc_po = make_test_po(doc_mr.name)
		doc_pi = create_purchase_invoice(doc_po.name)
		doc_pi.submit()

		self.assertEqual(doc_pi.docstatus, 1)
		doc_mr.reload()
		self.assertEqual(doc_mr.status, "Ordered")

		#if account setup in company
		if frappe.db.exists('GL Entry',{'account': 'Stock Received But Not Billed - _TC'}):
			gl_temp_credit = frappe.db.get_value('GL Entry',{'voucher_no':doc_pi.name, 'account': 'Stock Received But Not Billed - _TC'},'debit')
			self.assertEqual(gl_temp_credit, 1000)
		
		#if account setup in company
		if frappe.db.exists('GL Entry',{'account': 'Creditors - _TC'}):
			gl_stock_debit = frappe.db.get_value('GL Entry',{'voucher_no':doc_pi.name, 'account': 'Creditors - _TC'},'credit')
			self.assertEqual(gl_stock_debit, 1000)

		doc_pi.load_from_db()
		from erpnext.controllers.sales_and_purchase_return import make_return_doc
		return_pi = make_return_doc("Purchase Invoice", doc_pi.name)
		return_pi.get("items")[0].qty = -5
		return_pi.submit()

		#if account setup in company
		if frappe.db.exists('GL Entry',{'account': 'Stock Received But Not Billed - _TC'}):
			gl_temp_credit = frappe.db.get_value('GL Entry',{'voucher_no':return_pi.name, 'account': 'Stock Received But Not Billed - _TC'},'credit')
			self.assertEqual(gl_temp_credit, 500)
		
		#if account setup in company
		if frappe.db.exists('GL Entry',{'account': 'Stock In Hand - _TC'}):
			gl_stock_debit = frappe.db.get_value('GL Entry',{'voucher_no':return_pi.name, 'account': 'Stock In Hand - _TC'},'debit')
			self.assertEqual(gl_stock_debit, 500)

	def test_mr_po_2pi_partial_return_TC_SCK_105(self):
		# MR =>  PO => 2PI => 2PI return
		mr_dict_list = [{
				"company" : "_Test Company",
				"item_code" : "Testing-31",
				"warehouse" : "Stores - _TC",
				"qty" : 10,
				"rate" : 100,
			},
		]

		doc_mr = make_material_request(**mr_dict_list[0])
		self.assertEqual(doc_mr.docstatus, 1)

		doc_po = make_test_po(doc_mr.name)
		doc_pi = create_purchase_invoice(doc_po.name)
		doc_pi.items[0].qty = 5
		doc_pi.submit()

		self.assertEqual(doc_pi.docstatus, 1)
		doc_mr.reload()
		self.assertEqual(doc_mr.status, "Ordered")

		#if account setup in company
		if frappe.db.exists('GL Entry',{'account': 'Stock Received But Not Billed - _TC'}):
			gl_temp_credit = frappe.db.get_value('GL Entry',{'voucher_no':doc_pi.name, 'account': 'Stock Received But Not Billed - _TC'},'debit')
			self.assertEqual(gl_temp_credit, 500)
		
		#if account setup in company
		if frappe.db.exists('GL Entry',{'account': 'Creditors - _TC'}):
			gl_stock_debit = frappe.db.get_value('GL Entry',{'voucher_no':doc_pi.name, 'account': 'Creditors - _TC'},'credit')
			self.assertEqual(gl_stock_debit, 500)

		doc_pi1 = create_purchase_invoice(doc_po.name)
		doc_pi1.items[0].qty = 5
		doc_pi1.submit()

		self.assertEqual(doc_pi1.docstatus, 1)
		doc_pi1.reload()
		self.assertEqual(doc_pi1.status, "Unpaid")

		#if account setup in company
		if frappe.db.exists('GL Entry',{'account': 'Stock Received But Not Billed - _TC'}):
			gl_temp_credit = frappe.db.get_value('GL Entry',{'voucher_no':doc_pi1.name, 'account': 'Stock Received But Not Billed - _TC'},'debit')
			self.assertEqual(gl_temp_credit, 500)
		
		#if account setup in company
		if frappe.db.exists('GL Entry',{'account': 'Creditors - _TC'}):
			gl_stock_debit = frappe.db.get_value('GL Entry',{'voucher_no':doc_pi1.name, 'account': 'Creditors - _TC'},'credit')
			self.assertEqual(gl_stock_debit, 500)

		#Return PI's
		doc_pi.load_from_db()
		from erpnext.controllers.sales_and_purchase_return import make_return_doc
		return_pi = make_return_doc("Purchase Invoice", doc_pi.name)
		return_pi.submit()

		doc_pi.reload()

		#if account setup in company
		if frappe.db.exists('GL Entry',{'account': 'Stock Received But Not Billed - _TC'}):
			gl_temp_credit = frappe.db.get_value('GL Entry',{'voucher_no':doc_pi.name, 'account': 'Stock Received But Not Billed - _TC'},'debit')
			self.assertEqual(gl_temp_credit, 500)
		
		#if account setup in company
		if frappe.db.exists('GL Entry',{'account': 'Creditors - _TC'}):
			gl_stock_debit = frappe.db.get_value('GL Entry',{'voucher_no':doc_pi.name, 'account': 'Creditors - _TC'},'credit')
			self.assertEqual(gl_stock_debit, 500)

	def test_create_material_req_to_2po_to_1pr_return_TC_SCK_036(self):
		mr = make_material_request()
		
		#partially qty
		po = make_purchase_order(mr.name)
		po.supplier = "_Test Supplier"
		po.get("items")[0].rate = 100
		po.get("items")[0].qty = 5
		po.insert()
		po.submit()

		#remaining qty
		po1 = make_purchase_order(mr.name)
		po1.supplier = "_Test Supplier"
		po1.get("items")[0].rate = 100
		po1.get("items")[0].qty = 5
		po1.insert()
		po1.submit()

		pr = make_purchase_receipt(po.name)
		pr = make_purchase_receipt(po1.name, target_doc=pr)
		pr.submit()
		
		bin_qty = frappe.db.get_value("Bin", {"item_code": "_Test Item", "warehouse": "_Test Warehouse - _TC"}, "actual_qty")
		sle = frappe.get_doc('Stock Ledger Entry',{'voucher_no':pr.name})
		self.assertEqual(sle.qty_after_transaction, bin_qty)
		self.assertEqual(sle.warehouse, mr.get("items")[0].warehouse)
		
		#if account setup in company
		if frappe.db.exists('GL Entry',{'account': 'Stock Received But Not Billed - _TC'}):
			gl_temp_credit = frappe.db.get_value('GL Entry',{'voucher_no':pr.name, 'account': 'Stock Received But Not Billed - _TC'},'credit')
			self.assertEqual(gl_temp_credit, 1000)
		
		#if account setup in company
		if frappe.db.exists('GL Entry',{'account': 'Stock In Hand - _TC'}):
			gl_stock_debit = frappe.db.get_value('GL Entry',{'voucher_no':pr.name, 'account': 'Stock In Hand - _TC'},'debit')
			self.assertEqual(gl_stock_debit, 1000)

		#Return PI's
		pr.load_from_db()
		from erpnext.controllers.sales_and_purchase_return import make_return_doc
		return_pi = make_return_doc("Purchase Receipt", pr.name)
		return_pi.submit()

		pr.reload()
		#if account setup in company
		if frappe.db.exists('GL Entry',{'account': 'Stock Received But Not Billed - _TC'}):
			gl_temp_credit = frappe.db.get_value('GL Entry',{'voucher_no':return_pi.name, 'account': 'Stock Received But Not Billed - _TC'},'debit')
			self.assertEqual(gl_temp_credit, 1000)
		
		#if account setup in company
		if frappe.db.exists('GL Entry',{'account': 'Stock In Hand - _TC'}):
			gl_stock_debit = frappe.db.get_value('GL Entry',{'voucher_no':return_pi.name, 'account': 'Stock In Hand - _TC'},'credit')
			self.assertEqual(gl_stock_debit, 1000)

	def test_mr_po_pr_partial_return_TC_SCK_038(self):
		mr_dict_list = [{
				"company" : "_Test Company",
				"item_code" : "_Test Item",
				"warehouse" : "Stores - _TC",
				"qty" : 10,
				"rate" : 100,
			},
		]

		doc_mr = make_material_request(**mr_dict_list[0])
		self.assertEqual(doc_mr.docstatus, 1)

		doc_po = make_test_po(doc_mr.name)
		doc_pr = make_test_pr(doc_po.name)

		doc_mr.reload()
		self.assertEqual(doc_mr.status, "Received")
		doc_pr.load_from_db()
		from erpnext.controllers.sales_and_purchase_return import make_return_doc
		return_pi = make_return_doc("Purchase Receipt", doc_pr.name)
		return_pi.get("items")[0].rejected_qty = -5
		return_pi.submit()

		#if account setup in company
		if frappe.db.exists('GL Entry',{'account': 'Stock Received But Not Billed - _TC'}):
			gl_temp_credit = frappe.db.get_value('GL Entry',{'voucher_no':return_pi.name, 'account': 'Stock Received But Not Billed - _TC'},'credit')
			self.assertEqual(gl_temp_credit, 500)
		
		#if account setup in company
		if frappe.db.exists('GL Entry',{'account': 'Stock In Hand - _TC'}):
			gl_stock_debit = frappe.db.get_value('GL Entry',{'voucher_no':return_pi.name, 'account': 'Stock In Hand - _TC'},'debit')
			self.assertEqual(gl_stock_debit, 500)

	def test_mr_po_2pr_partial_return_TC_SCK_041(self):
		# MR =>  PO => 2PR => PR return
		mr_dict_list = [{
				"company" : "_Test Company",
				"item_code" : "Testing-31",
				"warehouse" : "Stores - _TC",
				"qty" : 10,
				"rate" : 100,
			},
		]

		doc_mr = make_material_request(**mr_dict_list[0])
		self.assertEqual(doc_mr.docstatus, 1)

		doc_po = make_test_po(doc_mr.name)
		doc_pr = make_test_pr(doc_po.name,received_qty = 5)
		doc_pr.submit()

		doc_mr.reload()
		self.assertEqual(doc_pr.status, "To Bill")

		#if account setup in company
		if frappe.db.exists('GL Entry',{'account': 'Stock Received But Not Billed - _TC'}):
			gl_temp_credit = frappe.db.get_value('GL Entry',{'voucher_no':doc_pr.name, 'account': 'Stock Received But Not Billed - _TC'},'credit')
			self.assertEqual(gl_temp_credit, 500)
		
		#if account setup in company
		if frappe.db.exists('GL Entry',{'account': 'Stock In Hand - _TC'}):
			gl_stock_debit = frappe.db.get_value('GL Entry',{'voucher_no':doc_pr.name, 'account': 'Stock In Hand - _TC'},'debit')
			self.assertEqual(gl_stock_debit, 500)

		doc_pr1 = make_test_pr(doc_po.name)
		doc_pr1.items[0].accepted_qty = 5
		doc_pr1.submit()

		self.assertEqual(doc_pr1.docstatus, 1)
		doc_pr1.reload()
		self.assertEqual(doc_pr1.status, "To Bill")

		#if account setup in company
		if frappe.db.exists('GL Entry',{'account': 'Stock Received But Not Billed - _TC'}):
			gl_temp_credit = frappe.db.get_value('GL Entry',{'voucher_no':doc_pr1.name, 'account': 'Stock Received But Not Billed - _TC'},'credit')
			self.assertEqual(gl_temp_credit, 500)
		
		#if account setup in company
		if frappe.db.exists('GL Entry',{'account': 'Stock In Hand - _TC'}):
			gl_stock_debit = frappe.db.get_value('GL Entry',{'voucher_no':doc_pr1.name, 'account': 'Stock In Hand - _TC'},'debit')
			self.assertEqual(gl_stock_debit, 500)

		#Return PI's
		doc_pr.load_from_db()
		from erpnext.controllers.sales_and_purchase_return import make_return_doc
		return_pr = make_return_doc("Purchase Receipt", doc_pr.name)
		return_pr.get("items")[0].received_qty = -5
		return_pr.submit()

		doc_pr.reload()

		#if account setup in company
		if frappe.db.exists('GL Entry',{'account': 'Stock Received But Not Billed - _TC'}):
			gl_temp_credit = frappe.db.get_value('GL Entry',{'voucher_no':doc_pr.name, 'account': 'Stock Received But Not Billed - _TC'},'credit')
			self.assertEqual(gl_temp_credit, 500)
		
		#if account setup in company
		if frappe.db.exists('GL Entry',{'account': 'Stock In Hand - _TC'}):
			gl_stock_debit = frappe.db.get_value('GL Entry',{'voucher_no':doc_pr.name, 'account': 'Stock In Hand - _TC'},'debit')
			self.assertEqual(gl_stock_debit, 500)

	def test_create_mr_to_2po_to_1pr_part_return_TC_SCK_042(self):
		mr = make_material_request()
		
		#partially qty
		po = make_purchase_order(mr.name)
		po.supplier = "_Test Supplier"
		po.get("items")[0].rate = 100
		po.get("items")[0].qty = 5
		po.insert()
		po.submit()

		#remaining qty
		po1 = make_purchase_order(mr.name)
		po1.supplier = "_Test Supplier"
		po1.get("items")[0].rate = 100
		po1.get("items")[0].qty = 5
		po1.insert()
		po1.submit()

		pr = make_purchase_receipt(po.name)
		pr = make_purchase_receipt(po1.name, target_doc=pr)
		pr.submit()
		
		bin_qty = frappe.db.get_value("Bin", {"item_code": "_Test Item", "warehouse": "_Test Warehouse - _TC"}, "actual_qty")
		sle = frappe.get_doc('Stock Ledger Entry',{'voucher_no':pr.name})
		self.assertEqual(sle.qty_after_transaction, bin_qty)
		self.assertEqual(sle.warehouse, mr.get("items")[0].warehouse)
		
		#if account setup in company
		if frappe.db.exists('GL Entry',{'account': 'Stock Received But Not Billed - _TC'}):
			gl_temp_credit = frappe.db.get_value('GL Entry',{'voucher_no':pr.name, 'account': 'Stock Received But Not Billed - _TC'},'credit')
			self.assertEqual(gl_temp_credit, 1000)
		
		#if account setup in company
		if frappe.db.exists('GL Entry',{'account': 'Stock In Hand - _TC'}):
			gl_stock_debit = frappe.db.get_value('GL Entry',{'voucher_no':pr.name, 'account': 'Stock In Hand - _TC'},'debit')
			self.assertEqual(gl_stock_debit, 1000)

		#Return PI's
		pr.load_from_db()
		from erpnext.controllers.sales_and_purchase_return import make_return_doc
		return_pi = make_return_doc("Purchase Receipt", pr.name)
		return_pi.items.pop(0)
		return_pi.items[0].received_qty = -5
		return_pi.submit()

		pr.reload()
		#if account setup in company
		if frappe.db.exists('GL Entry',{'account': 'Stock Received But Not Billed - _TC'}):
			gl_temp_credit = frappe.db.get_value('GL Entry',{'voucher_no':pr.name, 'account': 'Stock Received But Not Billed - _TC'},'credit')
			self.assertEqual(gl_temp_credit, 1000)
		
		#if account setup in company
		if frappe.db.exists('GL Entry',{'account': 'Stock In Hand - _TC'}):
			gl_stock_debit = frappe.db.get_value('GL Entry',{'voucher_no':pr.name, 'account': 'Stock In Hand - _TC'},'debit')
			self.assertEqual(gl_stock_debit, 1000)

	def test_create_mr_to_2po_to_2pi_partial_return_TC_SCK_106(self):
		mr = make_material_request()
		
		#partially qty
		po = make_purchase_order(mr.name)
		po.supplier = "_Test Supplier"
		po.get("items")[0].rate = 100
		po.get("items")[0].qty = 5
		po.insert()
		po.submit()

		#remaining qty
		po1 = make_purchase_order(mr.name)
		po1.supplier = "_Test Supplier"
		po1.get("items")[0].rate = 100
		po1.get("items")[0].qty = 5
		po1.insert()
		po1.submit()

		pr = create_purchase_invoice(po.name)
		pr.submit()
		pr1 = create_purchase_invoice(po1.name)
		pr1.submit()
		
		#if account setup in company
		if frappe.db.exists('GL Entry',{'account': 'Stock Received But Not Billed - _TC'}):
			recive_account = frappe.db.get_value("Company",mr.company,"stock_received_but_not_billed")
			gl_temp_credit = frappe.db.get_value('GL Entry',{'voucher_no':pr.name, 'account': recive_account},'debit')
			self.assertEqual(gl_temp_credit, 500)
			gl_temp_credit = frappe.db.get_value('GL Entry',{'voucher_no':pr1.name, 'account': recive_account},'debit')
			self.assertEqual(gl_temp_credit, 500)
		
		#if account setup in company
		if frappe.db.exists('GL Entry',{'account': 'Creditors - _TC'}):
			payable_act = frappe.db.get_value("Company",mr.company,"default_payable_account")
			gl_stock_debit = frappe.db.get_value('GL Entry',{'voucher_no':pr.name, 'account': payable_act},'credit')
			self.assertEqual(gl_stock_debit, 500)
			gl_stock_debit = frappe.db.get_value('GL Entry',{'voucher_no':pr1.name, 'account': payable_act},'credit')
			self.assertEqual(gl_stock_debit, 500)

		#Return PI's
		from erpnext.controllers.sales_and_purchase_return import make_return_doc
		return_pi = make_return_doc("Purchase Invoice", pr.name)
		return_pi.submit()

		pr.reload()

		#if account setup in company
		if frappe.db.exists('GL Entry',{'account': 'Stock Received But Not Billed - _TC'}):
			gl_temp_credit = frappe.db.get_value('GL Entry',{'voucher_no':pr.name, 'account': 'Stock Received But Not Billed - _TC'},'debit')
			self.assertEqual(gl_temp_credit, 500)
			gl_temp_credit = frappe.db.get_value('GL Entry',{'voucher_no':pr1.name, 'account': 'Stock Received But Not Billed - _TC'},'debit')
			self.assertEqual(gl_temp_credit, 500)
		
		#if account setup in company
		if frappe.db.exists('GL Entry',{'account': 'Creditors - _TC'}):
			gl_stock_debit = frappe.db.get_value('GL Entry',{'voucher_no':pr.name, 'account': 'Creditors - _TC'},'credit')
			self.assertEqual(gl_stock_debit, 500)
			gl_stock_debit = frappe.db.get_value('GL Entry',{'voucher_no':pr1.name, 'account': 'Creditors - _TC'},'credit')
			self.assertEqual(gl_stock_debit, 500)

<<<<<<< HEAD
	def test_po_additional_discount_TC_B_079(self):
		# Scenario : MR=> PO => PR => PI [With IGST TAX]

		po_data = {
			"company" : "_Test Company",
			"item_code" : "_Test Item",
			"warehouse" : "Stores - _TC",
			"supplier": "_Test Supplier",
            "schedule_date": "2025-01-13",
			"qty" : 1,
			"rate" : 10000,
			"do_not_submit":1
		}

		acc = frappe.new_doc("Account")
		acc.account_name = "Input Tax IGST"
		acc.parent_account = "Tax Assets - _TC"
		acc.company = "_Test Company"
		account_name = frappe.db.exists("Account", {"account_name" : "Input Tax IGST","company": "_Test Company" })
		if not account_name:
			account_name = acc.insert()

		doc_mr = make_material_request(**po_data)
		doc_mr.append("taxes", {
                    "charge_type": "On Net Total",
                    "account_head": account_name,
                    "rate": 18,
                    "description": "Input GST",
                })
		doc_mr.submit()
		self.assertEqual(doc_mr.discount_amount, 1120)
		self.assertEqual(doc_mr.grand_total, 10080)

		doc_po = make_test_po(doc_mr.name)
		doc_pr = make_test_pr(doc_po.name)
		doc_pi = make_test_pi(doc_pr.name)

		self.assertEqual(doc_pi.discount_amount, 1120)
		self.assertEqual(doc_pi.grand_total, 10080)

		# Accounting Ledger Checks
		pi_gl_entries = frappe.get_all("GL Entry", filters={"voucher_no": doc_pi.name}, fields=["account", "debit", "credit"])

		# PI Ledger Validation
		pi_total = sum(entry["debit"] for entry in pi_gl_entries)
		self.assertEqual(pi_total, 10080) 

    def test_purchase_flow_TC_B_068(self):
        #Scenario : MR=>PO=>PR=>PI
        data_dict = {
            company :  "_Test Supplier",
            warehouse :  "_Test Warehouse 1 - _TC",
            item :  "_Test Item",
            uom :  "Nos",
            qty :  1,
            supplier :  "_Test Supplier",
            rate :  3000,
            shipping_rule :  "Ship-Buy",
            transaction_date :  "2025-01-17",
            received_date :  "2025-01-18",
            pr_status :  'To Bill',
            pi_status :  'Unpaid',
        }

        # Step 1: Create MR (Material Request)
        mr = frappe.get_doc({
            "doctype": "Material Request",
            "company": data_dict.get("company"),
            "purpose": "Purchase",
            "transaction_date": data_dict.get("transaction_date"),
            "items": [{
                "item_code": data_dict.get("item"),
                "qty": data_dict.get("qty"),
                "uom": data_dict.get("uom"),
                "warehouse": data_dict.get("warehouse")
            }]
        }).insert()
        
        mr.submit()

        # Verify MR Status
        self.assertEqual(mr.status, "Pending")
        
        # Step 2: Create PO (Purchase Order)


        po = frappe.get_doc({
            "doctype": "Purchase Order",
            "supplier": data_dict.get("supplier"),
            "transaction_date": data_dict.get("transaction_date"),
            "items": [{
                "item_code": data_dict.get("item"),
                "qty": data_dict.get("qty"),
                "uom": data_dict.get("uom"),
                "rate": data_dict.get("rate"),
                "cost_center": data_dict.get("cost_center"),
                "warehouse": data_dict.get("warehouse")
            }],
            "shipping_rule": data_dict.get("shipping_rule")
        }).insert()

        po.submit()

        # Verify PO Status and Grand Total Calculation
        self.assertEqual(po.status, "To Receive and Bill")
        self.assertEqual(po.grand_total, self.rate + 200)  # Shipping rule = 200
        self.assertEqual(mr.status, "Ordered")

        # Step 3: Create PR (Purchase Receipt) from PO
        pr = frappe.get_doc({
            "doctype": "Purchase Receipt",
            "purchase_order": po.name,
            "transaction_date": self.received_date,
            "items": [{
                "item_code": self.item,
                "qty": self.qty,
                "uom": self.uom,
                "warehouse": self.warehouse
            }]
        }).insert()

        pr.submit()

        # Verify PR Status and GL Entries
        self.assertEqual(pr.status, self.pr_status)
        # Verify GL Entries
        stock_in_hand_account = frappe.get_all('GL Entry', filters={'voucher_type': 'Purchase Receipt', 'voucher_no': pr.name, 'account': 'Stock in Hand - PP'}, fields=['debit'])
        self.assertEqual(stock_in_hand_account[0].debit, 3200)
        
        stock_received_not_billed = frappe.get_all('GL Entry', filters={'voucher_type': 'Purchase Receipt', 'voucher_no': pr.name, 'account': 'Stock Received But Not Billed - PP'}, fields=['credit'])
        self.assertEqual(stock_received_not_billed[0].credit, 3000)

        shipping_rule_account = frappe.get_all('GL Entry', filters={'voucher_type': 'Purchase Receipt', 'voucher_no': pr.name, 'account': 'Shipping Rule Account - PP'}, fields=['credit'])
        self.assertEqual(shipping_rule_account[0].credit, 200)

        # Step 4: Create PI (Purchase Invoice) from PR
        pi = frappe.get_doc({
            "doctype": "Purchase Invoice",
            "purchase_receipt": pr.name,
            "supplier": self.supplier,
            "posting_date": self.received_date,
            "items": [{
                "item_code": self.item,
                "qty": self.qty,
                "rate": self.rate,
                "uom": self.uom,
                "cost_center": self.cost_center
            }],
            "shipping_rule": self.shipping_rule
        }).insert()

        pi.submit()

        # Verify PI Status and GL Entries
        self.assertEqual(pi.status, self.pi_status)

        # Verify GL Entries for PI
        creditors_account = frappe.get_all('GL Entry', filters={'voucher_type': 'Purchase Invoice', 'voucher_no': pi.name, 'account': 'Creditors - PP'}, fields=['credit'])
        self.assertEqual(creditors_account[0].credit, 3200)

        stock_received_not_billed = frappe.get_all('GL Entry', filters={'voucher_type': 'Purchase Invoice', 'voucher_no': pi.name, 'account': 'Stock Received But Not Billed - PP'}, fields=['debit'])
        self.assertEqual(stock_received_not_billed[0].debit, 3000)

        shipping_rule_account = frappe.get_all('GL Entry', filters={'voucher_type': 'Purchase Invoice', 'voucher_no': pi.name, 'account': 'Shipping Rule Account - PP'}, fields=['debit'])
        self.assertEqual(shipping_rule_account[0].debit, 200)

        # Verify that MR, PO, PR, and PI are interlinked
        self.assertEqual(mr.status, "Ordered")
        self.assertEqual(po.status, "To Receive and Bill")
        self.assertEqual(pr.status, "To Bill")
        self.assertEqual(pi.status, "Unpaid")

    def test_purchase_flow_TC_B_069(self):
		#Scenario: MR=>SQ=>PO=>PR=>PI
        data_dict = {
            "company" : "_Test Company",
            "warehouse" : "_Test Warehouse 1 - _TC",
            "item" : "_Test Item",
            "uom" : "Nos",
            "qty" : 1,
            "supplier" : "_Test Supplier",
            "cost_center" : "Main PP",
            "rate" : 3000,
            "shipping_rule" : "Ship-Buy",
            "transaction_date" : "2025-01-17",
            "received_date" : "2025-01-18",
            "pr_status" : 'To Bill',
            "pi_status" : 'Unpaid',
        }
        
        # Step 1: Create MR (Material Request)
        mr = frappe.get_doc({
            "doctype": "Material Request",
            "company": self.company,
            "purpose": "Purchase",
            "transaction_date": self.transaction_date,
            "items": [{
                "item_code": self.item,
                "qty": self.qty,
                "uom": self.uom,
                "warehouse": self.warehouse
            }]
        }).insert()
        
        mr.submit()

        # Verify MR Status
        self.assertEqual(mr.status, "Pending")
        
        # Step 2: Create PO (Purchase Order)
        po = frappe.get_doc({
            "doctype": "Purchase Order",
            "supplier": self.supplier,
            "transaction_date": self.transaction_date,
            "items": [{
                "item_code": self.item,
                "qty": self.qty,
                "uom": self.uom,
                "rate": self.rate,
                "cost_center": self.cost_center,
                "warehouse": self.warehouse
            }],
            "shipping_rule": self.shipping_rule
        }).insert()

        po.submit()

        # Verify PO Status and Grand Total Calculation
        self.assertEqual(po.status, "To Receive and Bill")
        self.assertEqual(po.grand_total, self.rate + 200)  # Shipping rule = 200
        self.assertEqual(mr.status, "Ordered")

        # Step 3: Create PR (Purchase Receipt) from PO
        pr = frappe.get_doc({
            "doctype": "Purchase Receipt",
            "purchase_order": po.name,
            "transaction_date": self.received_date,
            "items": [{
                "item_code": self.item,
                "qty": self.qty,
                "uom": self.uom,
                "warehouse": self.warehouse
            }]
        }).insert()

        pr.submit()

        # Verify PR Status and GL Entries
        self.assertEqual(pr.status, self.pr_status)
        # Verify GL Entries
        stock_in_hand_account = frappe.get_all('GL Entry', filters={'voucher_type': 'Purchase Receipt', 'voucher_no': pr.name, 'account': 'Stock in Hand - PP'}, fields=['debit'])
        self.assertEqual(stock_in_hand_account[0].debit, 3200)
        
        stock_received_not_billed = frappe.get_all('GL Entry', filters={'voucher_type': 'Purchase Receipt', 'voucher_no': pr.name, 'account': 'Stock Received But Not Billed - PP'}, fields=['credit'])
        self.assertEqual(stock_received_not_billed[0].credit, 3000)

        shipping_rule_account = frappe.get_all('GL Entry', filters={'voucher_type': 'Purchase Receipt', 'voucher_no': pr.name, 'account': 'Shipping Rule Account - PP'}, fields=['credit'])
        self.assertEqual(shipping_rule_account[0].credit, 200)

        # Step 4: Create PI (Purchase Invoice) from PR
        pi = frappe.get_doc({
            "doctype": "Purchase Invoice",
            "purchase_receipt": pr.name,
            "supplier": self.supplier,
            "posting_date": self.received_date,
            "items": [{
                "item_code": self.item,
                "qty": self.qty,
                "rate": self.rate,
                "uom": self.uom,
                "cost_center": self.cost_center
            }],
            "shipping_rule": self.shipping_rule
        }).insert()

        pi.submit()

        # Verify PI Status and GL Entries
        self.assertEqual(pi.status, self.pi_status)

        # Verify GL Entries for PI
        creditors_account = frappe.get_all('GL Entry', filters={'voucher_type': 'Purchase Invoice', 'voucher_no': pi.name, 'account': 'Creditors - PP'}, fields=['credit'])
        self.assertEqual(creditors_account[0].credit, 3200)

        stock_received_not_billed = frappe.get_all('GL Entry', filters={'voucher_type': 'Purchase Invoice', 'voucher_no': pi.name, 'account': 'Stock Received But Not Billed - PP'}, fields=['debit'])
        self.assertEqual(stock_received_not_billed[0].debit, 3000)

        shipping_rule_account = frappe.get_all('GL Entry', filters={'voucher_type': 'Purchase Invoice', 'voucher_no': pi.name, 'account': 'Shipping Rule Account - PP'}, fields=['debit'])
        self.assertEqual(shipping_rule_account[0].debit, 200)

        # Verify that MR, PO, PR, and PI are interlinked
        self.assertEqual(mr.status, "Ordered")
        self.assertEqual(po.status, "To Receive and Bill")
        self.assertEqual(pr.status, "To Bill")
        self.assertEqual(pi.status, "Unpaid")

=======
	def test_create_mr_to_2po_to_1pi_partial_return_TC_SCK_107(self):
		mr = make_material_request()
		
		#partially qty
		po = make_purchase_order(mr.name)
		po.supplier = "_Test Supplier"
		po.get("items")[0].rate = 100
		po.get("items")[0].qty = 5
		po.insert()
		po.submit()

		#remaining qty
		po1 = make_purchase_order(mr.name)
		po1.supplier = "_Test Supplier"
		po1.get("items")[0].rate = 100
		po1.get("items")[0].qty = 5
		po1.insert()
		po1.submit()

		pr = create_purchase_invoice(po.name)
		pr = create_purchase_invoice(po1.name, target_doc=pr)
		pr.submit()
		
		#if account setup in company
		if frappe.db.exists('GL Entry',{'account': 'Stock Received But Not Billed - _TC'}):
			recive_account = frappe.db.get_value("Company",mr.company,"stock_received_but_not_billed")
			gl_temp_credit = frappe.db.get_value('GL Entry',{'voucher_no':pr.name, 'account': recive_account},'debit')
			self.assertEqual(gl_temp_credit, 1000)
		
		#if account setup in company
		if frappe.db.exists('GL Entry',{'account': 'Creditors - _TC'}):
			payable_act = frappe.db.get_value("Company",mr.company,"default_payable_account")
			gl_stock_debit = frappe.db.get_value('GL Entry',{'voucher_no':pr.name, 'account': payable_act},'credit')
			self.assertEqual(gl_stock_debit, 1000)

		pr.load_from_db()
		from erpnext.controllers.sales_and_purchase_return import make_return_doc
		return_pi = make_return_doc("Purchase Invoice",pr.name)
		return_pi.items = return_pi.items[1:]
		return_pi.submit()
		pr.reload()

		#if account setup in company
		credit_account = frappe.db.get_value("Company",return_pi.company,"stock_received_but_not_billed")
		gl_temp_credit = frappe.db.get_value('GL Entry',{'voucher_no':return_pi.name, 'account': credit_account},'credit')
		self.assertEqual(gl_temp_credit, 500)
		
		debit_account = frappe.db.get_value("Company",return_pi.company,"default_payable_account")
		gl_stock_debit = frappe.db.get_value('GL Entry',{'voucher_no':return_pi.name, 'account': debit_account},'debit')
		self.assertEqual(gl_stock_debit, 500)

	def test_mr_po_pi_serial_TC_SCK_092(self):
		create_company()
		create_fiscal_year()
		supplier = create_supplier(supplier_name="_Test Supplier MR")
		warehouse = create_warehouse("_Test warehouse - _PO", company="_Test Material Request")
		item = item_create("_Test MR")

		mr_dict_list = [{
				"company" : "_Test Material Request",
				"item_code" : item.item_code,
				"warehouse" : warehouse,
				"cost_center" : frappe.db.get_value("Company","_Test Material Request","cost_center"),
				"qty" : 2,
				"rate" : 100,
			},
		]
		doc_mr = make_material_request(**mr_dict_list[0])
		self.assertEqual(doc_mr.docstatus, 1)

		doc_po = make_test_po(doc_mr.name)
		doc_pi = create_purchase_invoice(doc_po.name)
		doc_pi.update_stock = 1
		doc_pi.has_serial_no = 1
		doc_pi.set_warehouse = warehouse
		doc_pi.items[0].serial_no = "011 - MR\n012 - MR\n"
		doc_pi.submit()

		self.assertEqual(doc_pi.docstatus, 1)
		doc_mr.reload()
		self.assertEqual(doc_mr.status, "Received")

		gl_temp_credit = frappe.db.get_value('GL Entry',{'voucher_no':doc_pi.name, 'account': '_Test warehouse - _PO - _MR'},'debit')
		self.assertEqual(gl_temp_credit, 200)
		
		credit_account = frappe.db.get_value("Company","_Test Material Request","default_payable_account")
		gl_stock_debit = frappe.db.get_value('GL Entry',{'voucher_no':doc_pi.name, 'account': credit_account},'credit')
		self.assertEqual(gl_stock_debit, 200)

		serial_cnt = frappe.db.count('Serial No',{'purchase_document_no':doc_pi.name})
		self.assertEqual(serial_cnt, 2)

	def test_mr_po_2pi_serial_TC_SCK_093(self):
		# MR =>  PO => 2PI
		create_company()
		create_fiscal_year()
		supplier = create_supplier(supplier_name="_Test Supplier MR")
		warehouse = create_warehouse("_Test warehouse - _PO", company="_Test Material Request")
		item = item_create("_Test MR")

		mr_dict_list = [{
				"company" : "_Test Material Request",
				"item_code" : item.item_code,
				"warehouse" : warehouse,
				"cost_center" : frappe.db.get_value("Company","_Test Material Request","cost_center"),
				"qty" : 2,
				"rate" : 100,
			},
		]

		doc_mr = make_material_request(**mr_dict_list[0])
		self.assertEqual(doc_mr.docstatus, 1)

		doc_po = make_test_po(doc_mr.name)
		doc_pi = create_purchase_invoice(doc_po.name)
		doc_pi.update_stock = 1
		doc_pi.has_serial_no = 1
		doc_pi.set_warehouse = warehouse
		doc_pi.items[0].qty = 1
		doc_pi.items[0].serial_no = "013 - MR"
		doc_pi.submit()

		self.assertEqual(doc_pi.docstatus, 1)
		doc_mr.reload()
		self.assertEqual(doc_mr.status, "Partially Received")

		gl_temp_credit = frappe.db.get_value('GL Entry',{'voucher_no':doc_pi.name, 'account': '_Test warehouse - _PO - _MR'},'debit')
		self.assertEqual(gl_temp_credit, 100)
		
		credit_account = frappe.db.get_value("Company","_Test Material Request","default_payable_account")
		gl_stock_debit = frappe.db.get_value('GL Entry',{'voucher_no':doc_pi.name, 'account': credit_account},'credit')
		self.assertEqual(gl_stock_debit, 100)

		serial_cnt = frappe.db.count('Serial No',{'purchase_document_no':doc_pi.name})
		self.assertEqual(serial_cnt, 1)

		doc_pi1 = create_purchase_invoice(doc_po.name)
		doc_pi1.update_stock = 1
		doc_pi1.has_serial_no = 1
		doc_pi1.set_warehouse = warehouse
		doc_pi1.items[0].qty = 1
		doc_pi1.items[0].serial_no = "014 - MR"
		doc_pi1.submit()

		self.assertEqual(doc_pi1.docstatus, 1)
		doc_mr.reload()
		self.assertEqual(doc_mr.status, "Received")

		gl_temp_credit = frappe.db.get_value('GL Entry',{'voucher_no':doc_pi1.name, 'account': '_Test warehouse - _PO - _MR'},'debit')
		self.assertEqual(gl_temp_credit, 100)
		
		credit_account = frappe.db.get_value("Company","_Test Material Request","default_payable_account")
		gl_stock_debit = frappe.db.get_value('GL Entry',{'voucher_no':doc_pi1.name, 'account': credit_account},'credit')
		self.assertEqual(gl_stock_debit, 100)

		serial_cnt = frappe.db.count('Serial No',{'purchase_document_no':doc_pi1.name})
		self.assertEqual(serial_cnt, 1)
>>>>>>> 4ef7678b

def get_in_transit_warehouse(company):
	if not frappe.db.exists("Warehouse Type", "Transit"):
		frappe.get_doc(
			{
				"doctype": "Warehouse Type",
				"name": "Transit",
			}
		).insert()

	in_transit_warehouse = frappe.db.exists("Warehouse", {"warehouse_type": "Transit", "company": company})

	if not in_transit_warehouse:
		in_transit_warehouse = (
			frappe.get_doc(
				{
					"doctype": "Warehouse",
					"warehouse_name": "Transit",
					"warehouse_type": "Transit",
					"company": company,
				}
			)
			.insert()
			.name
		)

	return in_transit_warehouse


def get_gle(company, voucher_no, account):
	return(
			frappe.db.get_value(
				"GL Entry",
				{
					"company": company,
					"voucher_no": voucher_no,
					'account': account
				},
				["sum(debit)", "sum(credit)"],
				order_by=None
			)
			or 0.0
		)


def make_material_request(**args):
	args = frappe._dict(args)
	mr = frappe.new_doc("Material Request")
	mr.material_request_type = args.material_request_type or "Purchase"
	mr.company = args.company or "_Test Company"
	mr.customer = args.customer or "_Test Customer"
	mr.append(
		"items",
		{
			"item_code": args.item_code or "_Test Item",
			"qty": args.qty or 10,
			"uom": args.uom or "_Test UOM",
			"conversion_factor": args.conversion_factor or 1,
			"schedule_date": args.schedule_date or today(),
			"warehouse": args.warehouse or "_Test Warehouse - _TC",
			"cost_center": args.cost_center or "_Test Cost Center - _TC",
			"from_warehouse": args.from_warehouse or "",
			"rate" : args.rate or 0
		},
	)
	mr.insert()
	if not args.do_not_submit:
		mr.submit()
	return mr


test_dependencies = ["Currency Exchange", "BOM"]
test_records = frappe.get_test_records("Material Request")



def make_test_rfq(source_name, received_qty=0):
	doc_rfq = make_request_for_quotation(source_name)

	supplier_data=[
				{
					"supplier": "_Test Supplier",
					"email_id": "123_testrfquser@example.com",
				}
			]
	doc_rfq.append("suppliers", supplier_data[0])
	doc_rfq.message_for_supplier = "Please supply the specified items at the best possible rates."
		
	if received_qty:
		doc_rfq.items[0].qty = received_qty

	doc_rfq.insert()
	doc_rfq.submit()
	return doc_rfq


def make_test_sq(source_name, rate = 0, received_qty=0, item_dict = None):
	doc_sq = make_supplier_quotation_from_rfq(source_name, for_supplier = "_Test Supplier")
	
	if received_qty:
		doc_sq.items[0].qty = received_qty

	doc_sq.items[0].rate = rate
		
	if item_dict is not None:
		doc_sq.append("items", item_dict)

	doc_sq.insert()
	doc_sq.submit()
	return doc_sq


def make_test_po(source_name, type = "Material Request", received_qty = 0, item_dict = None):
	if type == "Material Request":
		doc_po = make_purchase_order(source_name)

	elif type == 'Supplier Quotation':
		doc_po = create_po_aganist_sq(source_name)

	if doc_po.supplier is None:
		doc_po.supplier = "_Test Supplier"

	if received_qty:
		doc_po.items[0].qty = received_qty
		
	if item_dict is not None:
		doc_po.append("items", item_dict)


	doc_po.insert()
	doc_po.submit()
	return doc_po


def make_test_pr(source_name, received_qty = None, item_dict = None, remove_items = False):
	doc_pr = make_purchase_receipt_aganist_mr(source_name)

	if received_qty is not None:
		doc_pr.items[0].qty = received_qty

	if remove_items:
		doc_pr.items = []

	if item_dict is not None:
		doc_pr.append("items", item_dict)

	doc_pr.insert()
	doc_pr.submit()
	return doc_pr


def make_test_pi(source_name, received_qty = None, item_dict = None):
	doc_pi = make_purchase_invoice(source_name)
	if received_qty is not None:
		doc_pi.items[0].qty = received_qty
		
	if item_dict is not None:
		doc_pi.append("items", item_dict)

	doc_pi.insert()
	doc_pi.submit()
	return doc_pi


def create_mr_to_pi(**args):
	args = frappe._dict(args)
	for arg in args['mr']:
		doc_mr = make_material_request(**arg)
		source_name_rfq = make_test_rfq(doc_mr.name)
		source_name_sq= make_test_sq(source_name_rfq)
		source_name_po = make_test_po(source_name_sq)
		source_name_pr = make_test_pr(source_name_po)
		source_name_pi = make_test_pi(source_name_pr)
		return source_name_pi

def create_company():
	company_name = "_Test Material Request"
	if not frappe.db.exists("Company", company_name):
		company = frappe.new_doc("Company")
		company.company_name = company_name
		company.country="India",
		company.default_currency= "INR",
		company.create_chart_of_accounts_based_on= "Standard Template",
		company.chart_of_accounts= "Standard",
		company = company.save()
		company.load_from_db()
	return company_name
		
def create_fiscal_year():
	today = date.today()
	if today.month >= 4:  # Fiscal year starts in April
		start_date = date(today.year, 4, 1)
		end_date = date(today.year + 1, 3, 31)
	else:
		start_date = date(today.year - 1, 4, 1)
		end_date = date(today.year, 3, 31)

	company="_Test Material Request", 
	fy_doc = frappe.new_doc("Fiscal Year")
	fy_doc.year = "2025 PO"
	fy_doc.year_start_date = start_date
	fy_doc.year_end_date = end_date
	fy_doc.append("companies", {"company": company})
	fy_doc.submit()
	
def item_create(
	item_code,
	is_stock_item=1,
	valuation_rate=0,
	stock_uom="Nos",
	warehouse="_Test warehouse - _PO - _MR",
	is_customer_provided_item=None,
	customer=None,
	is_purchase_item=None,
	opening_stock=0,
	is_fixed_asset=0,
	asset_category=None,
	buying_cost_center=None,
	selling_cost_center=None,
	company="_Test Material Request",
	has_serial_no=1
):
	if not frappe.db.exists("Item", item_code):
		item = frappe.new_doc("Item")
		item.item_code = item_code
		item.item_name = item_code
		item.description = item_code
		item.item_group = "All Item Groups"
		item.stock_uom = stock_uom
		item.is_stock_item = is_stock_item
		item.is_fixed_asset = is_fixed_asset
		item.asset_category = asset_category
		item.opening_stock = opening_stock
		item.valuation_rate = valuation_rate
		item.is_purchase_item = is_purchase_item
		item.is_customer_provided_item = is_customer_provided_item
		item.customer = customer or ""
		item.has_serial_no = has_serial_no
		item.append(
			"item_defaults",
			{
				"default_warehouse": warehouse,
				"company": company,
				"selling_cost_center": selling_cost_center,
				"buying_cost_center": buying_cost_center,
			},
		)
		item.save()
	else:
		item = frappe.get_doc("Item", item_code)
	return item<|MERGE_RESOLUTION|>--- conflicted
+++ resolved
@@ -4259,7 +4259,6 @@
 			gl_stock_debit = frappe.db.get_value('GL Entry',{'voucher_no':pr1.name, 'account': 'Creditors - _TC'},'credit')
 			self.assertEqual(gl_stock_debit, 500)
 
-<<<<<<< HEAD
 	def test_po_additional_discount_TC_B_079(self):
 		# Scenario : MR=> PO => PR => PI [With IGST TAX]
 
@@ -4556,7 +4555,6 @@
         self.assertEqual(pr.status, "To Bill")
         self.assertEqual(pi.status, "Unpaid")
 
-=======
 	def test_create_mr_to_2po_to_1pi_partial_return_TC_SCK_107(self):
 		mr = make_material_request()
 		
@@ -4714,7 +4712,6 @@
 
 		serial_cnt = frappe.db.count('Serial No',{'purchase_document_no':doc_pi1.name})
 		self.assertEqual(serial_cnt, 1)
->>>>>>> 4ef7678b
 
 def get_in_transit_warehouse(company):
 	if not frappe.db.exists("Warehouse Type", "Transit"):
