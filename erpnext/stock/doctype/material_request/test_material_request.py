# Copyright (c) 2015, Frappe Technologies Pvt. Ltd. and Contributors
# License: GNU General Public License v3. See license.txt

# ERPNext - web based ERP (http://erpnext.com)
# For license information, please see license.txt


import frappe
from frappe.utils import flt, today
<<<<<<< HEAD
from erpnext.stock.doctype.material_request.material_request \
	import raise_work_orders, make_stock_entry, make_purchase_order, make_supplier_quotation
=======

>>>>>>> 540559d6
from erpnext.stock.doctype.item.test_item import create_item
from erpnext.stock.doctype.material_request.material_request import (
	make_purchase_order,
	make_stock_entry,
	make_supplier_quotation,
	raise_work_orders,
)
from erpnext.tests.utils import ERPNextTestCase


class TestMaterialRequest(ERPNextTestCase):
	def test_make_purchase_order(self):
		mr = frappe.copy_doc(test_records[0]).insert()

		self.assertRaises(frappe.ValidationError, make_purchase_order,
			mr.name)

		mr = frappe.get_doc("Material Request", mr.name)
		mr.submit()
		po = make_purchase_order(mr.name)

		self.assertEqual(po.doctype, "Purchase Order")
		self.assertEqual(len(po.get("items")), len(mr.get("items")))

	def test_make_supplier_quotation(self):
		mr = frappe.copy_doc(test_records[0]).insert()

		self.assertRaises(frappe.ValidationError, make_supplier_quotation, mr.name)

		mr = frappe.get_doc("Material Request", mr.name)
		mr.submit()
		sq = make_supplier_quotation(mr.name)

		self.assertEqual(sq.doctype, "Supplier Quotation")
		self.assertEqual(len(sq.get("items")), len(mr.get("items")))


	def test_make_stock_entry(self):
		mr = frappe.copy_doc(test_records[0]).insert()

		self.assertRaises(frappe.ValidationError, make_stock_entry, mr.name)

		mr = frappe.get_doc("Material Request", mr.name)
		mr.material_request_type = "Material Transfer"
		mr.submit()
		se = make_stock_entry(mr.name)

		self.assertEqual(se.doctype, "Stock Entry")
		self.assertEqual(len(se.get("items")), len(mr.get("items")))

	def _insert_stock_entry(self, qty1, qty2, warehouse = None ):
		se = frappe.get_doc({
			"company": "_Test Company",
			"doctype": "Stock Entry",
			"posting_date": "2013-03-01",
			"posting_time": "00:00:00",
			"purpose": "Material Receipt",
			"items": [
				{
					"conversion_factor": 1.0,
					"doctype": "Stock Entry Detail",
					"item_code": "_Test Item Home Desktop 100",
					"parentfield": "items",
					"basic_rate": 100,
					"qty": qty1,
					"stock_uom": "_Test UOM 1",
					"transfer_qty": qty1,
					"uom": "_Test UOM 1",
					"t_warehouse": warehouse or "_Test Warehouse 1 - _TC",
					"cost_center": "_Test Cost Center - _TC"
				},
				{
					"conversion_factor": 1.0,
					"doctype": "Stock Entry Detail",
					"item_code": "_Test Item Home Desktop 200",
					"parentfield": "items",
					"basic_rate": 100,
					"qty": qty2,
					"stock_uom": "_Test UOM 1",
					"transfer_qty": qty2,
					"uom": "_Test UOM 1",
					"t_warehouse": warehouse or "_Test Warehouse 1 - _TC",
					"cost_center": "_Test Cost Center - _TC"
				}
			]
		})

		se.set_stock_entry_type()
		se.insert()
		se.submit()

	def test_cannot_stop_cancelled_material_request(self):
		mr = frappe.copy_doc(test_records[0])
		mr.insert()
		mr.submit()

		mr.load_from_db()
		mr.cancel()
		self.assertRaises(frappe.ValidationError, mr.update_status, 'Stopped')

	def test_mr_changes_from_stopped_to_pending_after_reopen(self):
		mr = frappe.copy_doc(test_records[0])
		mr.insert()
		mr.submit()
		self.assertEqual('Pending', mr.status)

		mr.update_status('Stopped')
		self.assertEqual('Stopped', mr.status)

		mr.update_status('Submitted')
		self.assertEqual('Pending', mr.status)

	def test_cannot_submit_cancelled_mr(self):
		mr = frappe.copy_doc(test_records[0])
		mr.insert()
		mr.submit()
		mr.load_from_db()
		mr.cancel()
		self.assertRaises(frappe.ValidationError, mr.submit)

	def test_mr_changes_from_pending_to_cancelled_after_cancel(self):
		mr = frappe.copy_doc(test_records[0])
		mr.insert()
		mr.submit()
		mr.cancel()
		self.assertEqual('Cancelled', mr.status)

	def test_cannot_change_cancelled_mr(self):
		mr = frappe.copy_doc(test_records[0])
		mr.insert()
		mr.submit()
		mr.load_from_db()
		mr.cancel()

		self.assertRaises(frappe.InvalidStatusError, mr.update_status, 'Draft')
		self.assertRaises(frappe.InvalidStatusError, mr.update_status, 'Stopped')
		self.assertRaises(frappe.InvalidStatusError, mr.update_status, 'Ordered')
		self.assertRaises(frappe.InvalidStatusError, mr.update_status, 'Issued')
		self.assertRaises(frappe.InvalidStatusError, mr.update_status, 'Transferred')
		self.assertRaises(frappe.InvalidStatusError, mr.update_status, 'Pending')

	def test_cannot_submit_deleted_material_request(self):
		mr = frappe.copy_doc(test_records[0])
		mr.insert()
		mr.delete()

		self.assertRaises(frappe.ValidationError, mr.submit)

	def test_cannot_delete_submitted_mr(self):
		mr = frappe.copy_doc(test_records[0])
		mr.insert()
		mr.submit()

		self.assertRaises(frappe.ValidationError, mr.delete)

	def test_stopped_mr_changes_to_pending_after_reopen(self):
		mr = frappe.copy_doc(test_records[0])
		mr.insert()
		mr.submit()
		mr.load_from_db()

		mr.update_status('Stopped')
		mr.update_status('Submitted')
		self.assertEqual(mr.status, 'Pending')

	def test_pending_mr_changes_to_stopped_after_stop(self):
		mr = frappe.copy_doc(test_records[0])
		mr.insert()
		mr.submit()
		mr.load_from_db()

		mr.update_status('Stopped')
		self.assertEqual(mr.status, 'Stopped')

	def test_cannot_stop_unsubmitted_mr(self):
		mr = frappe.copy_doc(test_records[0])
		mr.insert()
		self.assertRaises(frappe.InvalidStatusError, mr.update_status, 'Stopped')

	def test_completed_qty_for_purchase(self):
		existing_requested_qty_item1 = self._get_requested_qty("_Test Item Home Desktop 100", "_Test Warehouse - _TC")
		existing_requested_qty_item2 = self._get_requested_qty("_Test Item Home Desktop 200", "_Test Warehouse - _TC")

		# submit material request of type Purchase
		mr = frappe.copy_doc(test_records[0])
		mr.insert()
		mr.submit()

		# map a purchase order
		po_doc = make_purchase_order(mr.name)
		po_doc.supplier = "_Test Supplier"
		po_doc.transaction_date = "2013-07-07"
		po_doc.schedule_date = "2013-07-09"
		po_doc.get("items")[0].qty = 27.0
		po_doc.get("items")[1].qty = 1.5
		po_doc.get("items")[0].schedule_date = "2013-07-09"
		po_doc.get("items")[1].schedule_date = "2013-07-09"


		# check for stopped status of Material Request
		po = frappe.copy_doc(po_doc)
		po.insert()
		po.load_from_db()
		mr.update_status('Stopped')
		self.assertRaises(frappe.InvalidStatusError, po.submit)
		frappe.db.set(po, "docstatus", 1)
		self.assertRaises(frappe.InvalidStatusError, po.cancel)

		# resubmit and check for per complete
		mr.load_from_db()
		mr.update_status('Submitted')
		po = frappe.copy_doc(po_doc)
		po.insert()
		po.submit()

		# check if per complete is as expected
		mr.load_from_db()
		self.assertEqual(mr.per_ordered, 50)
		self.assertEqual(mr.get("items")[0].ordered_qty, 27.0)
		self.assertEqual(mr.get("items")[1].ordered_qty, 1.5)

		current_requested_qty_item1 = self._get_requested_qty("_Test Item Home Desktop 100", "_Test Warehouse - _TC")
		current_requested_qty_item2 = self._get_requested_qty("_Test Item Home Desktop 200", "_Test Warehouse - _TC")

		self.assertEqual(current_requested_qty_item1, existing_requested_qty_item1 + 27.0)
		self.assertEqual(current_requested_qty_item2, existing_requested_qty_item2 + 1.5)

		po.cancel()
		# check if per complete is as expected
		mr.load_from_db()
		self.assertEqual(mr.per_ordered, 0)
		self.assertEqual(mr.get("items")[0].ordered_qty, 0)
		self.assertEqual(mr.get("items")[1].ordered_qty, 0)

		current_requested_qty_item1 = self._get_requested_qty("_Test Item Home Desktop 100", "_Test Warehouse - _TC")
		current_requested_qty_item2 = self._get_requested_qty("_Test Item Home Desktop 200", "_Test Warehouse - _TC")

		self.assertEqual(current_requested_qty_item1, existing_requested_qty_item1 + 54.0)
		self.assertEqual(current_requested_qty_item2, existing_requested_qty_item2 + 3.0)

	def test_completed_qty_for_transfer(self):
		existing_requested_qty_item1 = self._get_requested_qty("_Test Item Home Desktop 100", "_Test Warehouse - _TC")
		existing_requested_qty_item2 = self._get_requested_qty("_Test Item Home Desktop 200", "_Test Warehouse - _TC")

		# submit material request of type Purchase
		mr = frappe.copy_doc(test_records[0])
		mr.material_request_type = "Material Transfer"
		mr.insert()
		mr.submit()

		# check if per complete is None
		mr.load_from_db()
		self.assertEqual(mr.per_ordered, 0)
		self.assertEqual(mr.get("items")[0].ordered_qty, 0)
		self.assertEqual(mr.get("items")[1].ordered_qty, 0)

		current_requested_qty_item1 = self._get_requested_qty("_Test Item Home Desktop 100", "_Test Warehouse - _TC")
		current_requested_qty_item2 = self._get_requested_qty("_Test Item Home Desktop 200", "_Test Warehouse - _TC")

		self.assertEqual(current_requested_qty_item1, existing_requested_qty_item1 + 54.0)
		self.assertEqual(current_requested_qty_item2, existing_requested_qty_item2 + 3.0)

		# map a stock entry
		se_doc = make_stock_entry(mr.name)
		se_doc.update({
			"posting_date": "2013-03-01",
			"posting_time": "01:00",
			"fiscal_year": "_Test Fiscal Year 2013",
		})
		se_doc.get("items")[0].update({
			"qty": 27.0,
			"transfer_qty": 27.0,
			"s_warehouse": "_Test Warehouse 1 - _TC",
			"basic_rate": 1.0
		})
		se_doc.get("items")[1].update({
			"qty": 1.5,
			"transfer_qty": 1.5,
			"s_warehouse": "_Test Warehouse 1 - _TC",
			"basic_rate": 1.0
		})

		# make available the qty in _Test Warehouse 1 before transfer
		self._insert_stock_entry(27.0, 1.5)

		# check for stopped status of Material Request
		se = frappe.copy_doc(se_doc)
		se.insert()
		mr.update_status('Stopped')
		self.assertRaises(frappe.InvalidStatusError, se.submit)

		mr.update_status('Submitted')

		se.flags.ignore_validate_update_after_submit = True
		se.submit()
		mr.update_status('Stopped')
		self.assertRaises(frappe.InvalidStatusError, se.cancel)

		mr.update_status('Submitted')
		se = frappe.copy_doc(se_doc)
		se.insert()
		se.submit()

		# check if per complete is as expected
		mr.load_from_db()
		self.assertEqual(mr.per_ordered, 50)
		self.assertEqual(mr.get("items")[0].ordered_qty, 27.0)
		self.assertEqual(mr.get("items")[1].ordered_qty, 1.5)

		current_requested_qty_item1 = self._get_requested_qty("_Test Item Home Desktop 100", "_Test Warehouse - _TC")
		current_requested_qty_item2 = self._get_requested_qty("_Test Item Home Desktop 200", "_Test Warehouse - _TC")

		self.assertEqual(current_requested_qty_item1, existing_requested_qty_item1 + 27.0)
		self.assertEqual(current_requested_qty_item2, existing_requested_qty_item2 + 1.5)

		# check if per complete is as expected for Stock Entry cancelled
		se.cancel()
		mr.load_from_db()
		self.assertEqual(mr.per_ordered, 0)
		self.assertEqual(mr.get("items")[0].ordered_qty, 0)
		self.assertEqual(mr.get("items")[1].ordered_qty, 0)

		current_requested_qty_item1 = self._get_requested_qty("_Test Item Home Desktop 100", "_Test Warehouse - _TC")
		current_requested_qty_item2 = self._get_requested_qty("_Test Item Home Desktop 200", "_Test Warehouse - _TC")

		self.assertEqual(current_requested_qty_item1, existing_requested_qty_item1 + 54.0)
		self.assertEqual(current_requested_qty_item2, existing_requested_qty_item2 + 3.0)

	def test_over_transfer_qty_allowance(self):
		mr = frappe.new_doc('Material Request')
		mr.company = "_Test Company"
		mr.scheduled_date = today()
		mr.append('items',{
			"item_code": "_Test FG Item",
			"item_name": "_Test FG Item",
			"qty": 10,
			"schedule_date": today(),
			"uom": "_Test UOM 1",
			"warehouse": "_Test Warehouse - _TC"
		})

		mr.material_request_type = "Material Transfer"
		mr.insert()
		mr.submit()

		frappe.db.set_value('Stock Settings', None, 'mr_qty_allowance', 20)

		# map a stock entry

		se_doc = make_stock_entry(mr.name)
		se_doc.update({
			"posting_date": today(),
			"posting_time": "00:00",
		})
		se_doc.get("items")[0].update({
			"qty": 13,
			"transfer_qty": 12.0,
			"s_warehouse": "_Test Warehouse - _TC",
			"t_warehouse": "_Test Warehouse 1 - _TC",
			"basic_rate": 1.0
		})

		# make available the qty in _Test Warehouse 1 before transfer
		sr = frappe.new_doc("Stock Reconciliation")
		sr.company = "_Test Company"
		sr.purpose = "Opening Stock"
		sr.append('items', {
			"item_code": "_Test FG Item",
			"warehouse": "_Test Warehouse - _TC",
			"qty": 20,
			"valuation_rate": 0.01
		})
		sr.insert()
		sr.submit()
		se = frappe.copy_doc(se_doc)
		se.insert()
		self.assertRaises(frappe.ValidationError)
		se.items[0].qty = 12
		se.submit()

	def test_completed_qty_for_over_transfer(self):
		existing_requested_qty_item1 = self._get_requested_qty("_Test Item Home Desktop 100", "_Test Warehouse - _TC")
		existing_requested_qty_item2 = self._get_requested_qty("_Test Item Home Desktop 200", "_Test Warehouse - _TC")

		# submit material request of type Purchase
		mr = frappe.copy_doc(test_records[0])
		mr.material_request_type = "Material Transfer"
		mr.insert()
		mr.submit()

		# map a stock entry

		se_doc = make_stock_entry(mr.name)
		se_doc.update({
			"posting_date": "2013-03-01",
			"posting_time": "00:00",
			"fiscal_year": "_Test Fiscal Year 2013",
		})
		se_doc.get("items")[0].update({
			"qty": 54.0,
			"transfer_qty": 54.0,
			"s_warehouse": "_Test Warehouse 1 - _TC",
			"basic_rate": 1.0
		})
		se_doc.get("items")[1].update({
			"qty": 3.0,
			"transfer_qty": 3.0,
			"s_warehouse": "_Test Warehouse 1 - _TC",
			"basic_rate": 1.0
		})

		# make available the qty in _Test Warehouse 1 before transfer
		self._insert_stock_entry(60.0, 3.0)

		# check for stopped status of Material Request
		se = frappe.copy_doc(se_doc)
		se.set_stock_entry_type()
		se.insert()
		mr.update_status('Stopped')
		self.assertRaises(frappe.InvalidStatusError, se.submit)
		self.assertRaises(frappe.InvalidStatusError, se.cancel)

		mr.update_status('Submitted')
		se = frappe.copy_doc(se_doc)
		se.set_stock_entry_type()
		se.insert()
		se.submit()

		# check if per complete is as expected
		mr.load_from_db()

		self.assertEqual(mr.per_ordered, 100)
		self.assertEqual(mr.get("items")[0].ordered_qty, 54.0)
		self.assertEqual(mr.get("items")[1].ordered_qty, 3.0)

		current_requested_qty_item1 = self._get_requested_qty("_Test Item Home Desktop 100", "_Test Warehouse - _TC")
		current_requested_qty_item2 = self._get_requested_qty("_Test Item Home Desktop 200", "_Test Warehouse - _TC")

		self.assertEqual(current_requested_qty_item1, existing_requested_qty_item1)
		self.assertEqual(current_requested_qty_item2, existing_requested_qty_item2)

		# check if per complete is as expected for Stock Entry cancelled
		se.cancel()
		mr.load_from_db()
		self.assertEqual(mr.per_ordered, 0)
		self.assertEqual(mr.get("items")[0].ordered_qty, 0)
		self.assertEqual(mr.get("items")[1].ordered_qty, 0)

		current_requested_qty_item1 = self._get_requested_qty("_Test Item Home Desktop 100", "_Test Warehouse - _TC")
		current_requested_qty_item2 = self._get_requested_qty("_Test Item Home Desktop 200", "_Test Warehouse - _TC")

		self.assertEqual(current_requested_qty_item1, existing_requested_qty_item1 + 54.0)
		self.assertEqual(current_requested_qty_item2, existing_requested_qty_item2 + 3.0)

	def test_incorrect_mapping_of_stock_entry(self):
		# submit material request of type Transfer
		mr = frappe.copy_doc(test_records[0])
		mr.material_request_type = "Material Transfer"
		mr.insert()
		mr.submit()

		se_doc = make_stock_entry(mr.name)
		se_doc.update({
			"posting_date": "2013-03-01",
			"posting_time": "00:00",
			"fiscal_year": "_Test Fiscal Year 2013",
		})
		se_doc.get("items")[0].update({
			"qty": 60.0,
			"transfer_qty": 60.0,
			"s_warehouse": "_Test Warehouse - _TC",
			"t_warehouse": "_Test Warehouse 1 - _TC",
			"basic_rate": 1.0
		})
		se_doc.get("items")[1].update({
			"item_code": "_Test Item Home Desktop 100",
			"qty": 3.0,
			"transfer_qty": 3.0,
			"s_warehouse": "_Test Warehouse 1 - _TC",
			"basic_rate": 1.0
		})

		# check for stopped status of Material Request
		se = frappe.copy_doc(se_doc)
		self.assertRaises(frappe.MappingMismatchError, se.insert)

		# submit material request of type Transfer
		mr = frappe.copy_doc(test_records[0])
		mr.material_request_type = "Material Issue"
		mr.insert()
		mr.submit()

		se_doc = make_stock_entry(mr.name)
		self.assertEqual(se_doc.get("items")[0].s_warehouse, "_Test Warehouse - _TC")

	def test_warehouse_company_validation(self):
		from erpnext.stock.utils import InvalidWarehouseCompany
		mr = frappe.copy_doc(test_records[0])
		mr.company = "_Test Company 1"
		self.assertRaises(InvalidWarehouseCompany, mr.insert)

	def _get_requested_qty(self, item_code, warehouse):
		return flt(frappe.db.get_value("Bin", {"item_code": item_code, "warehouse": warehouse}, "indented_qty"))

	def test_make_stock_entry_for_material_issue(self):
		mr = frappe.copy_doc(test_records[0]).insert()

		self.assertRaises(frappe.ValidationError, make_stock_entry,
			mr.name)

		mr = frappe.get_doc("Material Request", mr.name)
		mr.material_request_type = "Material Issue"
		mr.submit()
		se = make_stock_entry(mr.name)

		self.assertEqual(se.doctype, "Stock Entry")
		self.assertEqual(len(se.get("items")), len(mr.get("items")))

	def test_completed_qty_for_issue(self):
		def _get_requested_qty():
			return flt(frappe.db.get_value("Bin", {"item_code": "_Test Item Home Desktop 100",
				"warehouse": "_Test Warehouse - _TC"}, "indented_qty"))

		existing_requested_qty = _get_requested_qty()

		mr = frappe.copy_doc(test_records[0])
		mr.material_request_type = "Material Issue"
		mr.submit()

		#testing bin value after material request is submitted
		self.assertEqual(_get_requested_qty(), existing_requested_qty - 54.0)

		# receive items to allow issue
		self._insert_stock_entry(60, 6, "_Test Warehouse - _TC")

		# make stock entry against MR

		se_doc = make_stock_entry(mr.name)
		se_doc.fiscal_year = "_Test Fiscal Year 2014"
		se_doc.get("items")[0].qty = 54.0
		se_doc.insert()
		se_doc.submit()

		# check if per complete is as expected
		mr.load_from_db()
		self.assertEqual(mr.get("items")[0].ordered_qty, 54.0)
		self.assertEqual(mr.get("items")[1].ordered_qty, 3.0)

		#testing bin requested qty after issuing stock against material request
		self.assertEqual(_get_requested_qty(), existing_requested_qty)

	def test_material_request_type_manufacture(self):
		mr = frappe.copy_doc(test_records[1]).insert()
		mr = frappe.get_doc("Material Request", mr.name)
		mr.submit()
		completed_qty = mr.items[0].ordered_qty
		requested_qty = frappe.db.sql("""select indented_qty from `tabBin` where \
			item_code= %s and warehouse= %s """, (mr.items[0].item_code, mr.items[0].warehouse))[0][0]

		prod_order = raise_work_orders(mr.name)
		po = frappe.get_doc("Work Order", prod_order[0])
		po.wip_warehouse = "_Test Warehouse 1 - _TC"
		po.submit()

		mr = frappe.get_doc("Material Request", mr.name)
		self.assertEqual(completed_qty + po.qty, mr.items[0].ordered_qty)

		new_requested_qty = frappe.db.sql("""select indented_qty from `tabBin` where \
			item_code= %s and warehouse= %s """, (mr.items[0].item_code, mr.items[0].warehouse))[0][0]

		self.assertEqual(requested_qty - po.qty, new_requested_qty)

		po.cancel()

		mr = frappe.get_doc("Material Request", mr.name)
		self.assertEqual(completed_qty, mr.items[0].ordered_qty)

		new_requested_qty = frappe.db.sql("""select indented_qty from `tabBin` where \
			item_code= %s and warehouse= %s """, (mr.items[0].item_code, mr.items[0].warehouse))[0][0]
		self.assertEqual(requested_qty, new_requested_qty)

	def test_requested_qty_multi_uom(self):
		existing_requested_qty = self._get_requested_qty('_Test FG Item', '_Test Warehouse - _TC')

		mr = make_material_request(item_code='_Test FG Item', material_request_type='Manufacture',
			uom="_Test UOM 1", conversion_factor=12)
<<<<<<< HEAD
		
=======

>>>>>>> 540559d6
		requested_qty = self._get_requested_qty('_Test FG Item', '_Test Warehouse - _TC')

		self.assertEqual(requested_qty, existing_requested_qty + 120)

		work_order = raise_work_orders(mr.name)
		wo = frappe.get_doc("Work Order", work_order[0])
		wo.qty = 50
		wo.wip_warehouse = "_Test Warehouse 1 - _TC"
		wo.submit()
<<<<<<< HEAD

		requested_qty = self._get_requested_qty('_Test FG Item', '_Test Warehouse - _TC')
		self.assertEqual(requested_qty, existing_requested_qty + 70)

=======

		requested_qty = self._get_requested_qty('_Test FG Item', '_Test Warehouse - _TC')
		self.assertEqual(requested_qty, existing_requested_qty + 70)

>>>>>>> 540559d6
		wo.cancel()

		requested_qty = self._get_requested_qty('_Test FG Item', '_Test Warehouse - _TC')
		self.assertEqual(requested_qty, existing_requested_qty + 120)

		mr.reload()
		mr.cancel()
		requested_qty = self._get_requested_qty('_Test FG Item', '_Test Warehouse - _TC')
		self.assertEqual(requested_qty, existing_requested_qty)


	def test_multi_uom_for_purchase(self):
		mr = frappe.copy_doc(test_records[0])
		mr.material_request_type = 'Purchase'
		item = mr.items[0]
		mr.schedule_date = today()

		if not frappe.db.get_value('UOM Conversion Detail',
			 {'parent': item.item_code, 'uom': 'Kg'}):
			 item_doc = frappe.get_doc('Item', item.item_code)
			 item_doc.append('uoms', {
				 'uom': 'Kg',
				 'conversion_factor': 5
			 })
			 item_doc.save(ignore_permissions=True)

		item.uom = 'Kg'
		for item in mr.items:
			item.schedule_date = mr.schedule_date

		mr.insert()
		self.assertRaises(frappe.ValidationError, make_purchase_order,
			mr.name)

		mr = frappe.get_doc("Material Request", mr.name)
		mr.submit()
		item = mr.items[0]

		self.assertEqual(item.uom, "Kg")
		self.assertEqual(item.conversion_factor, 5.0)
		self.assertEqual(item.stock_qty, flt(item.qty * 5))

		po = make_purchase_order(mr.name)
		self.assertEqual(po.doctype, "Purchase Order")
		self.assertEqual(len(po.get("items")), len(mr.get("items")))

		po.supplier = '_Test Supplier'
		po.insert()
		po.submit()
		mr = frappe.get_doc("Material Request", mr.name)
		self.assertEqual(mr.per_ordered, 100)

	def test_customer_provided_parts_mr(self):
		create_item('CUST-0987', is_customer_provided_item = 1, customer = '_Test Customer', is_purchase_item = 0)
		existing_requested_qty = self._get_requested_qty("_Test Customer", "_Test Warehouse - _TC")

		mr = make_material_request(item_code='CUST-0987', material_request_type='Customer Provided')
		se = make_stock_entry(mr.name)
		se.insert()
		se.submit()
		self.assertEqual(se.get("items")[0].amount, 0)
		self.assertEqual(se.get("items")[0].material_request, mr.name)
		mr = frappe.get_doc("Material Request", mr.name)
		mr.submit()
		current_requested_qty = self._get_requested_qty("_Test Customer", "_Test Warehouse - _TC")

		self.assertEqual(mr.per_ordered, 100)
		self.assertEqual(existing_requested_qty, current_requested_qty)

def make_material_request(**args):
	args = frappe._dict(args)
	mr = frappe.new_doc("Material Request")
	mr.material_request_type = args.material_request_type or "Purchase"
	mr.company = args.company or "_Test Company"
	mr.customer = args.customer or '_Test Customer'
	mr.append("items", {
		"item_code": args.item_code or "_Test Item",
		"qty": args.qty or 10,
		"uom": args.uom or "_Test UOM",
		"conversion_factor": args.conversion_factor or 1,
		"schedule_date": args.schedule_date or today(),
		"warehouse": args.warehouse or "_Test Warehouse - _TC",
		"cost_center": args.cost_center or "_Test Cost Center - _TC"
	})
	mr.insert()
	if not args.do_not_submit:
		mr.submit()
	return mr

test_dependencies = ["Currency Exchange", "BOM"]
test_records = frappe.get_test_records('Material Request')<|MERGE_RESOLUTION|>--- conflicted
+++ resolved
@@ -7,12 +7,6 @@
 
 import frappe
 from frappe.utils import flt, today
-<<<<<<< HEAD
-from erpnext.stock.doctype.material_request.material_request \
-	import raise_work_orders, make_stock_entry, make_purchase_order, make_supplier_quotation
-=======
-
->>>>>>> 540559d6
 from erpnext.stock.doctype.item.test_item import create_item
 from erpnext.stock.doctype.material_request.material_request import (
 	make_purchase_order,
@@ -599,11 +593,6 @@
 
 		mr = make_material_request(item_code='_Test FG Item', material_request_type='Manufacture',
 			uom="_Test UOM 1", conversion_factor=12)
-<<<<<<< HEAD
-		
-=======
-
->>>>>>> 540559d6
 		requested_qty = self._get_requested_qty('_Test FG Item', '_Test Warehouse - _TC')
 
 		self.assertEqual(requested_qty, existing_requested_qty + 120)
@@ -613,17 +602,10 @@
 		wo.qty = 50
 		wo.wip_warehouse = "_Test Warehouse 1 - _TC"
 		wo.submit()
-<<<<<<< HEAD
 
 		requested_qty = self._get_requested_qty('_Test FG Item', '_Test Warehouse - _TC')
 		self.assertEqual(requested_qty, existing_requested_qty + 70)
 
-=======
-
-		requested_qty = self._get_requested_qty('_Test FG Item', '_Test Warehouse - _TC')
-		self.assertEqual(requested_qty, existing_requested_qty + 70)
-
->>>>>>> 540559d6
 		wo.cancel()
 
 		requested_qty = self._get_requested_qty('_Test FG Item', '_Test Warehouse - _TC')
