--- conflicted
+++ resolved
@@ -22,15 +22,11 @@
 from erpnext.stock.doctype.warehouse.test_warehouse import create_warehouse
 from erpnext.stock.doctype.pick_list.pick_list import create_stock_entry as pl_stock_entry
 from erpnext.buying.doctype.purchase_order.purchase_order import make_purchase_receipt
-<<<<<<< HEAD
-from erpnext.stock.doctype.warehouse.test_warehouse import create_warehouse
 from erpnext.accounts.doctype.account.test_account import get_inventory_account
-=======
 from erpnext.buying.doctype.request_for_quotation.request_for_quotation import make_supplier_quotation_from_rfq
 from erpnext.buying.doctype.supplier_quotation.supplier_quotation import make_purchase_order as create_po_aganist_sq
 from erpnext.buying.doctype.purchase_order.purchase_order import make_purchase_receipt as make_purchase_receipt_aganist_mr
 from erpnext.stock.doctype.purchase_receipt.purchase_receipt import make_purchase_invoice
->>>>>>> 74ba9d85
 
 class TestMaterialRequest(FrappeTestCase):
 	def test_make_purchase_order(self):
@@ -1298,125 +1294,6 @@
 			gl_stock_debit = frappe.db.get_value('GL Entry',{'voucher_no':return_pr.name, 'account': 'Stock In Hand - _TC'},'credit')
 			self.assertEqual(gl_stock_debit, 1000)
 	
-<<<<<<< HEAD
-	def test_create_material_issue_and_check_status(self):
-		company = "_Test Company"
-		qty = 10
-		target_warehouse = create_warehouse("_Test Warehouse", properties=None, company=company)
-		
-		mr = make_material_request(material_request_type="Material Issue", qty=qty, warehouse=target_warehouse, item="_Test Item")
-		self.assertEqual(mr.status, "Pending")
-		
-		frappe.db.set_value("Company", company,"enable_perpetual_inventory", 1)
-		bin_qty = frappe.db.get_value("Bin", {"item_code": "_Test Item", "warehouse": target_warehouse}, "actual_qty") or 0
-		stock_in_hand_account = get_inventory_account(company, target_warehouse)
-
-		# Make stock entry against material request issue
-		se = make_stock_entry(mr.name)
-		se.items[0].expense_account = "Cost of Goods Sold - _TC"
-		se.insert()
-		se.submit()
-		mr.load_from_db()
-		self.assertEqual(mr.status, "Issued")
-
-		sle = frappe.get_doc('Stock Ledger Entry',{'voucher_no': se.name})
-		stock_value_diff = abs(
-			frappe.db.get_value(
-				"Stock Ledger Entry",
-				{"voucher_type": "Stock Entry", "voucher_no": se.name},
-				"stock_value_difference",
-			)
-		)
-		gle = get_gle(company, se.name, stock_in_hand_account)
-		gle1 = get_gle(company, se.name, "Cost of Goods Sold - _TC")
-		self.assertEqual(sle.qty_after_transaction, bin_qty-qty)
-		self.assertEqual(gle[1], stock_value_diff)
-		self.assertEqual(gle1[0], stock_value_diff)
-		se.cancel()
-		mr.load_from_db()
-
-		# After stock entry cancel
-		current_bin_qty = frappe.db.get_value("Bin", {"item_code": "_Test Item", "warehouse": target_warehouse}, "actual_qty") or 0
-		sh_gle = get_gle(company, se.name, stock_in_hand_account)
-		cogs_gle = get_gle(company, se.name, "Cost of Goods Sold - _TC")
-		
-		self.assertEqual(sh_gle[0], sh_gle[1])
-		self.assertEqual(cogs_gle[0], cogs_gle[1])
-		self.assertEqual(current_bin_qty, bin_qty)
-	
-	def test_create_material_req_issue_to_2stock_entry(self):
-		from erpnext.stock.doctype.stock_entry.test_stock_entry import TestStockEntry as tse
-
-		company = "_Test Company"
-		target_warehouse = create_warehouse("_Test Warehouse", properties=None, company=company)
-		mr = make_material_request(material_request_type="Material Issue", qty=10, warehouse=target_warehouse, item="_Test Item")
-		self.assertEqual(mr.status, "Pending")
-		
-		frappe.db.set_value("Company", company,"enable_perpetual_inventory", 1)
-		bin_qty = frappe.db.get_value("Bin", {"item_code": "_Test Item", "warehouse": target_warehouse}, "actual_qty") or 0
-		stock_in_hand_account = get_inventory_account(company, target_warehouse)
-
-		# Make two stock entry against material request issue
-		se = make_stock_entry(mr.name)
-		se.items[0].qty = 5
-		se.items[0].expense_account = "Cost of Goods Sold - _TC"
-		se.insert()
-		se.submit()
-		mr.load_from_db()
-		sh_gle = get_gle(company, se.name, stock_in_hand_account)
-		cogs_gle = get_gle(company, se.name, "Cost of Goods Sold - _TC")
-		tse.check_stock_ledger_entries(self, "Stock Entry", se.name, [["_Test Item", target_warehouse, -5]])
-		stock_value_diff = abs(
-			frappe.db.get_value(
-				"Stock Ledger Entry",
-				{"voucher_type": "Stock Entry", "voucher_no": se.name},
-				"stock_value_difference",
-			)
-		)
-		self.assertEqual(mr.status, "Partially Ordered")
-		self.assertEqual(sh_gle[1], stock_value_diff)
-		self.assertEqual(cogs_gle[0], stock_value_diff)
-
-		se1 = make_stock_entry(mr.name)
-		se1.items[0].qty = 5
-		se1.items[0].expense_account = "Cost of Goods Sold - _TC"
-		se1.insert()
-		se1.submit()
-		mr.load_from_db()
-		sh_gle1 = get_gle(company, se1.name, stock_in_hand_account)
-		cogs_gle1 = get_gle(company, se1.name, "Cost of Goods Sold - _TC")
-		tse.check_stock_ledger_entries(self, "Stock Entry", se1.name, [["_Test Item", target_warehouse, -5]])
-		stock_value_diff1 = abs(
-			frappe.db.get_value(
-				"Stock Ledger Entry",
-				{"voucher_type": "Stock Entry", "voucher_no": se1.name},
-				"stock_value_difference",
-			)
-		)
-		self.assertEqual(mr.status, "Issued")
-		self.assertEqual(sh_gle1[1], stock_value_diff1)
-		self.assertEqual(cogs_gle1[0], stock_value_diff1)
-
-		# After stock entry cancel
-		se.cancel()
-		mr.load_from_db()
-		sh_gle = get_gle(company, se.name, stock_in_hand_account)
-		cogs_gle = get_gle(company, se.name, "Cost of Goods Sold - _TC")
-		self.assertEqual(mr.status, "Partially Ordered")
-		self.assertEqual(sh_gle[0], sh_gle[1])
-		self.assertEqual(cogs_gle[0], cogs_gle[1])
-
-		se1.cancel()
-		mr.load_from_db()
-		sh_gle1 = get_gle(company, se1.name, stock_in_hand_account)
-		cogs_gle1 = get_gle(company, se1.name, "Cost of Goods Sold - _TC")
-		self.assertEqual(mr.status, "Pending")
-		self.assertEqual(sh_gle1[0], sh_gle1[1])
-		self.assertEqual(cogs_gle1[0], cogs_gle1[1])
-
-		current_bin_qty = frappe.db.get_value("Bin", {"item_code": "_Test Item", "warehouse": target_warehouse}, "actual_qty") or 0
-		self.assertEqual(current_bin_qty, bin_qty)
-=======
 	def test_mr_pi_TC_B_002(self):
 		# MR =>  PO => PR => PI
 		mr_dict_list = [{
@@ -2030,7 +1907,124 @@
 		if frappe.db.exists('GL Entry',{'account': 'Stock In Hand - _TC'}):
 			gl_stock_debit = frappe.db.get_value('GL Entry',{'voucher_no':return_pr.name, 'account': 'Stock In Hand - _TC'},'credit')
 			self.assertEqual(gl_stock_debit, 1000)
->>>>>>> 74ba9d85
+
+	def test_create_material_issue_and_check_status(self):
+		company = "_Test Company"
+		qty = 10
+		target_warehouse = create_warehouse("_Test Warehouse", properties=None, company=company)
+		
+		mr = make_material_request(material_request_type="Material Issue", qty=qty, warehouse=target_warehouse, item="_Test Item")
+		self.assertEqual(mr.status, "Pending")
+		
+		frappe.db.set_value("Company", company,"enable_perpetual_inventory", 1)
+		bin_qty = frappe.db.get_value("Bin", {"item_code": "_Test Item", "warehouse": target_warehouse}, "actual_qty") or 0
+		stock_in_hand_account = get_inventory_account(company, target_warehouse)
+
+		# Make stock entry against material request issue
+		se = make_stock_entry(mr.name)
+		se.items[0].expense_account = "Cost of Goods Sold - _TC"
+		se.insert()
+		se.submit()
+		mr.load_from_db()
+		self.assertEqual(mr.status, "Issued")
+
+		sle = frappe.get_doc('Stock Ledger Entry',{'voucher_no': se.name})
+		stock_value_diff = abs(
+			frappe.db.get_value(
+				"Stock Ledger Entry",
+				{"voucher_type": "Stock Entry", "voucher_no": se.name},
+				"stock_value_difference",
+			)
+		)
+		gle = get_gle(company, se.name, stock_in_hand_account)
+		gle1 = get_gle(company, se.name, "Cost of Goods Sold - _TC")
+		self.assertEqual(sle.qty_after_transaction, bin_qty-qty)
+		self.assertEqual(gle[1], stock_value_diff)
+		self.assertEqual(gle1[0], stock_value_diff)
+		se.cancel()
+		mr.load_from_db()
+
+		# After stock entry cancel
+		current_bin_qty = frappe.db.get_value("Bin", {"item_code": "_Test Item", "warehouse": target_warehouse}, "actual_qty") or 0
+		sh_gle = get_gle(company, se.name, stock_in_hand_account)
+		cogs_gle = get_gle(company, se.name, "Cost of Goods Sold - _TC")
+		
+		self.assertEqual(sh_gle[0], sh_gle[1])
+		self.assertEqual(cogs_gle[0], cogs_gle[1])
+		self.assertEqual(current_bin_qty, bin_qty)
+	
+	def test_create_material_req_issue_to_2stock_entry(self):
+		from erpnext.stock.doctype.stock_entry.test_stock_entry import TestStockEntry as tse
+
+		company = "_Test Company"
+		target_warehouse = create_warehouse("_Test Warehouse", properties=None, company=company)
+		mr = make_material_request(material_request_type="Material Issue", qty=10, warehouse=target_warehouse, item="_Test Item")
+		self.assertEqual(mr.status, "Pending")
+		
+		frappe.db.set_value("Company", company,"enable_perpetual_inventory", 1)
+		bin_qty = frappe.db.get_value("Bin", {"item_code": "_Test Item", "warehouse": target_warehouse}, "actual_qty") or 0
+		stock_in_hand_account = get_inventory_account(company, target_warehouse)
+
+		# Make two stock entry against material request issue
+		se = make_stock_entry(mr.name)
+		se.items[0].qty = 5
+		se.items[0].expense_account = "Cost of Goods Sold - _TC"
+		se.insert()
+		se.submit()
+		mr.load_from_db()
+		sh_gle = get_gle(company, se.name, stock_in_hand_account)
+		cogs_gle = get_gle(company, se.name, "Cost of Goods Sold - _TC")
+		tse.check_stock_ledger_entries(self, "Stock Entry", se.name, [["_Test Item", target_warehouse, -5]])
+		stock_value_diff = abs(
+			frappe.db.get_value(
+				"Stock Ledger Entry",
+				{"voucher_type": "Stock Entry", "voucher_no": se.name},
+				"stock_value_difference",
+			)
+		)
+		self.assertEqual(mr.status, "Partially Ordered")
+		self.assertEqual(sh_gle[1], stock_value_diff)
+		self.assertEqual(cogs_gle[0], stock_value_diff)
+
+		se1 = make_stock_entry(mr.name)
+		se1.items[0].qty = 5
+		se1.items[0].expense_account = "Cost of Goods Sold - _TC"
+		se1.insert()
+		se1.submit()
+		mr.load_from_db()
+		sh_gle1 = get_gle(company, se1.name, stock_in_hand_account)
+		cogs_gle1 = get_gle(company, se1.name, "Cost of Goods Sold - _TC")
+		tse.check_stock_ledger_entries(self, "Stock Entry", se1.name, [["_Test Item", target_warehouse, -5]])
+		stock_value_diff1 = abs(
+			frappe.db.get_value(
+				"Stock Ledger Entry",
+				{"voucher_type": "Stock Entry", "voucher_no": se1.name},
+				"stock_value_difference",
+			)
+		)
+		self.assertEqual(mr.status, "Issued")
+		self.assertEqual(sh_gle1[1], stock_value_diff1)
+		self.assertEqual(cogs_gle1[0], stock_value_diff1)
+
+		# After stock entry cancel
+		se.cancel()
+		mr.load_from_db()
+		sh_gle = get_gle(company, se.name, stock_in_hand_account)
+		cogs_gle = get_gle(company, se.name, "Cost of Goods Sold - _TC")
+		self.assertEqual(mr.status, "Partially Ordered")
+		self.assertEqual(sh_gle[0], sh_gle[1])
+		self.assertEqual(cogs_gle[0], cogs_gle[1])
+
+		se1.cancel()
+		mr.load_from_db()
+		sh_gle1 = get_gle(company, se1.name, stock_in_hand_account)
+		cogs_gle1 = get_gle(company, se1.name, "Cost of Goods Sold - _TC")
+		self.assertEqual(mr.status, "Pending")
+		self.assertEqual(sh_gle1[0], sh_gle1[1])
+		self.assertEqual(cogs_gle1[0], cogs_gle1[1])
+
+		current_bin_qty = frappe.db.get_value("Bin", {"item_code": "_Test Item", "warehouse": target_warehouse}, "actual_qty") or 0
+		self.assertEqual(current_bin_qty, bin_qty)
 
 	
 def get_in_transit_warehouse(company):
@@ -2093,11 +2087,8 @@
 			"schedule_date": args.schedule_date or today(),
 			"warehouse": args.warehouse or "_Test Warehouse - _TC",
 			"cost_center": args.cost_center or "_Test Cost Center - _TC",
-<<<<<<< HEAD
-			"from_warehouse": args.from_warehouse or ""
-=======
+			"from_warehouse": args.from_warehouse or "",
 			"rate" : args.rate or 0
->>>>>>> 74ba9d85
 		},
 	)
 	mr.insert()
