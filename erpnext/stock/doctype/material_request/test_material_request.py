--- conflicted
+++ resolved
@@ -23,11 +23,7 @@
 from erpnext.stock.doctype.pick_list.pick_list import create_stock_entry as pl_stock_entry
 from erpnext.buying.doctype.purchase_order.purchase_order import make_purchase_receipt
 from erpnext.buying.doctype.request_for_quotation.request_for_quotation import make_supplier_quotation_from_rfq
-<<<<<<< HEAD
 from erpnext.buying.doctype.supplier_quotation.supplier_quotation import make_purchase_order as create_po_aganist_sq
-=======
-from erpnext.buying.doctype.supplier_quotation.supplier_quotation import make_purchase_order
->>>>>>> a02407e3
 from erpnext.buying.doctype.purchase_order.purchase_order import make_purchase_receipt as make_purchase_receipt_aganist_mr
 from erpnext.stock.doctype.purchase_receipt.purchase_receipt import make_purchase_invoice
 
@@ -1297,7 +1293,6 @@
 			gl_stock_debit = frappe.db.get_value('GL Entry',{'voucher_no':return_pr.name, 'account': 'Stock In Hand - _TC'},'credit')
 			self.assertEqual(gl_stock_debit, 1000)
 	
-<<<<<<< HEAD
 	def test_mr_pi_TC_B_002(self):
 		# MR =>  PO => PR => PI
 		mr_dict_list = [{
@@ -1532,8 +1527,6 @@
 		doc_mr.reload()
 		self.assertEqual(doc_mr.status, 'Received')
 
-=======
->>>>>>> a02407e3
 	def test_mr_pi_TC_B_003(self):
 		# MR => RFQ => SQ => PO => PR => PI
 		args = frappe._dict()
@@ -1546,7 +1539,6 @@
 			},
 		]
 
-<<<<<<< HEAD
 		doc_mr = make_material_request(**args['mr'][0])
 		self.assertEqual(doc_mr.docstatus, 1)
 
@@ -1559,21 +1551,6 @@
 		self.assertEqual(doc_pi.docstatus, 1)
 		doc_mr.reload()
 		self.assertEqual(doc_mr.status, "Received")
-=======
-		args['pr'] = [3, 3]
-		args['pi'] = [6]
-
-		doc_mr = make_material_request(**args['mr'][0])
-		self.assertEqual(doc_mr.docstatus, 1)
-
-		source_name_rfq = make_test_rfq(doc_mr.name)
-		source_name_sq= make_test_sq(source_name_rfq)
-		source_name_po = make_test_po(source_name_sq)
-		source_name_pr = make_test_pr(source_name_po)
-		doc_pi = make_test_pi(source_name_pr)
-
-		self.assertEqual(doc_pi.docstatus, 1)
->>>>>>> a02407e3
 
 	def test_mr_to_partial_pi_TC_B_016(self):
 		# MR => RFQ => SQ => PO => PR => 2PI
@@ -1592,7 +1569,6 @@
 		total_pi_qty = 0 
 
 		doc_mr = make_material_request(**args['mr'][0])
-<<<<<<< HEAD
 		doc_rfq = make_test_rfq(doc_mr.name)
 		doc_sq= make_test_sq(doc_rfq.name, 100)
 		doc_po = make_test_po(doc_sq.name, type='Supplier Quotation')
@@ -1600,23 +1576,12 @@
 		doc_pr = make_test_pr(doc_po.name)
 		for pi_received_qty in args['pi']:
 			doc_pi = make_test_pi(doc_pr.name, received_qty = pi_received_qty)
-=======
-		source_name_rfq = make_test_rfq(doc_mr.name)
-		source_name_sq= make_test_sq(source_name_rfq)
-		source_name_po = make_test_po(source_name_sq)
-		source_name_pr = make_test_pr(source_name_po)
-		for pi_received_qty in args['pi']:
-			doc_pi = make_test_pi(source_name_pr, received_qty = pi_received_qty)
->>>>>>> a02407e3
 			total_pi_qty += doc_pi.items[0].qty
 
 		self.assertEqual(doc_pi.docstatus, 1)
 		self.assertEqual(doc_mr.items[0].qty, total_pi_qty)
-<<<<<<< HEAD
 		doc_mr.reload()
 		self.assertEqual(doc_mr.status, "Received")
-=======
->>>>>>> a02407e3
 
 	def test_mr_to_partial_pr_TC_B_017(self):
 		# MR => RFQ => SQ => PO => 2PR => 2PI
@@ -1635,7 +1600,6 @@
 		total_pi_qty = 0 
 
 		doc_mr = make_material_request(**args['mr'][0])
-<<<<<<< HEAD
 		doc_rfq = make_test_rfq(doc_mr.name)
 		doc_sq= make_test_sq(doc_rfq.name, 100)
 		doc_po = make_test_po(doc_sq.name, type='Supplier Quotation')
@@ -1704,23 +1668,12 @@
 		
 			doc_pr = make_test_pr(doc_po.name)
 			doc_pi = make_test_pi(doc_pr.name)
-=======
-		source_name_rfq = make_test_rfq(doc_mr.name)
-		source_name_sq= make_test_sq(source_name_rfq)
-		source_name_po = make_test_po(source_name_sq)
-		for pr_received_qty in args['pr']:
-			source_name_pr = make_test_pr(source_name_po, received_qty=pr_received_qty)
-			doc_pi = make_test_pi(source_name_pr)
->>>>>>> a02407e3
 			total_pi_qty += doc_pi.items[0].qty
 
 		self.assertEqual(doc_pi.docstatus, 1)
 		self.assertEqual(doc_mr.items[0].qty, total_pi_qty)
-<<<<<<< HEAD
 		doc_mr.reload()
 		self.assertEqual(doc_mr.status, "Received")
-=======
->>>>>>> a02407e3
 
 
 def get_in_transit_warehouse(company):
@@ -1781,28 +1734,17 @@
 
 
 
-<<<<<<< HEAD
 def make_test_rfq(source_name, received_qty=0):
-=======
-def make_test_rfq(source_name):
->>>>>>> a02407e3
 	doc_rfq = make_request_for_quotation(source_name)
 
 	supplier_data=[
 				{
-<<<<<<< HEAD
 					"supplier": "_Test Supplier",
 					"email_id": "123_testrfquser@example.com",
-=======
-					"supplier": "Shivank",
-					"supplier_name": "Shivank",
-					"email_id": "Shivankrfquser@example.com",
->>>>>>> a02407e3
 				}
 			]
 	doc_rfq.append("suppliers", supplier_data[0])
 	doc_rfq.message_for_supplier = "Please supply the specified items at the best possible rates."
-<<<<<<< HEAD
 		
 	if received_qty:
 		doc_rfq.items[0].qty = received_qty
@@ -1848,33 +1790,10 @@
 
 
 def make_test_pr(source_name, received_qty = None, item_dict = None):
-=======
-	doc_rfq.insert()
-	doc_rfq.submit()
-	return doc_rfq.name
-
-
-def make_test_sq(source_name):
-	doc_sq = make_supplier_quotation_from_rfq(source_name, for_supplier = "Shivank")
-	doc_sq.insert()
-	doc_sq.submit()
-	return doc_sq.name
-
-
-def make_test_po(source_name):
-	doc_po = make_purchase_order(source_name)
-	doc_po.insert()
-	doc_po.submit()
-	return doc_po.name
-
-
-def make_test_pr(source_name, received_qty = None):
->>>>>>> a02407e3
 	doc_pr = make_purchase_receipt_aganist_mr(source_name)
 
 	if received_qty is not None:
 		doc_pr.items[0].qty = received_qty
-<<<<<<< HEAD
 	
 	if item_dict is not None:
 		doc_pr.append("items", item_dict)
@@ -1892,18 +1811,6 @@
 	if item_dict is not None:
 		doc_pi.append("items", item_dict)
 
-=======
-
-	doc_pr.insert()
-	doc_pr.submit()
-	return doc_pr.name
-
-
-def make_test_pi(source_name, received_qty = None):
-	doc_pi = make_purchase_invoice(source_name)
-	if received_qty is not None:
-		doc_pi.items[0].qty = received_qty
->>>>>>> a02407e3
 	doc_pi.insert()
 	doc_pi.submit()
 	return doc_pi
@@ -1918,7 +1825,6 @@
 		source_name_po = make_test_po(source_name_sq)
 		source_name_pr = make_test_pr(source_name_po)
 		source_name_pi = make_test_pi(source_name_pr)
-<<<<<<< HEAD
 		return source_name_pi
 
 
@@ -1926,7 +1832,4 @@
 def run_test():
 	mr_test_obj = TestMaterialRequest()
 	mr_test_obj.test_mr_to_partial_pr_TC_B_019()
-	return 1
-=======
-		return source_name_pi
->>>>>>> a02407e3
+	return 1