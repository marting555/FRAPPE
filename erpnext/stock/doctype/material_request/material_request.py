# Copyright (c) 2013, Web Notes Technologies Pvt. Ltd. and Contributors
# License: GNU General Public License v3. See license.txt

# ERPNext - web based ERP (http://erpnext.com)
# For license information, please see license.txt

from __future__ import unicode_literals
<<<<<<< HEAD
import webnotes
from webnotes.utils import cstr, flt
from webnotes.model.utils import getlist
from webnotes.model.code import get_obj
from webnotes import msgprint, throw, _
=======
import frappe

from frappe.utils import cstr, flt
from frappe.model.utils import getlist
from frappe.model.code import get_obj
from frappe import msgprint, _
>>>>>>> da0a23e6

from erpnext.controllers.buying_controller import BuyingController
class DocType(BuyingController):
	def __init__(self, doc, doclist=[]):
		self.doc = doc
		self.doclist = doclist
		self.tname = 'Material Request Item'
		self.fname = 'indent_details'

	def check_if_already_pulled(self):
		pass#if self.[d.sales_order_no for d in getlist(self.doclist, 'indent_details')]

	def validate_qty_against_so(self):
		so_items = {} # Format --> {'SO/00001': {'Item/001': 120, 'Item/002': 24}}
		for d in getlist(self.doclist, 'indent_details'):
			if d.sales_order_no:
				if not so_items.has_key(d.sales_order_no):
					so_items[d.sales_order_no] = {d.item_code: flt(d.qty)}
				else:
					if not so_items[d.sales_order_no].has_key(d.item_code):
						so_items[d.sales_order_no][d.item_code] = flt(d.qty)
					else:
						so_items[d.sales_order_no][d.item_code] += flt(d.qty)
		
		for so_no in so_items.keys():
			for item in so_items[so_no].keys():
				already_indented = frappe.conn.sql("""select sum(ifnull(qty, 0)) 
					from `tabMaterial Request Item` 
					where item_code = %s and sales_order_no = %s and 
					docstatus = 1 and parent != %s""", (item, so_no, self.doc.name))
				already_indented = already_indented and flt(already_indented[0][0]) or 0
				
				actual_so_qty = frappe.conn.sql("""select sum(ifnull(qty, 0)) from `tabSales Order Item` 
					where parent = %s and item_code = %s and docstatus = 1""", (so_no, item))
				actual_so_qty = actual_so_qty and flt(actual_so_qty[0][0]) or 0
				
				if actual_so_qty and (flt(so_items[so_no][item]) + already_indented > actual_so_qty):
<<<<<<< HEAD
					throw("You can raise indent of maximum qty: %s for item: %s against sales order: %s\
=======
					frappe.throw("You can raise indent of maximum qty: %s for item: %s against sales order: %s\
>>>>>>> da0a23e6
						\n Anyway, you can add more qty in new row for the same item."
						% (actual_so_qty - already_indented, item, so_no))
				
	def validate_schedule_date(self):
		for d in getlist(self.doclist, 'indent_details'):
			if d.schedule_date < self.doc.transaction_date:
<<<<<<< HEAD
				throw(_("Expected Date cannot be before Material Request Date"))
=======
				frappe.throw(_("Expected Date cannot be before Material Request Date"))
>>>>>>> da0a23e6
				
	# Validate
	# ---------------------
	def validate(self):
		super(DocType, self).validate()
		
		self.validate_schedule_date()
		self.validate_uom_is_integer("uom", "qty")
		
		if not self.doc.status:
			self.doc.status = "Draft"

		from erpnext.utilities import validate_status
		validate_status(self.doc.status, ["Draft", "Submitted", "Stopped", "Cancelled"])
		
		self.validate_value("material_request_type", "in", ["Purchase", "Transfer"])

		pc_obj = get_obj(dt='Purchase Common')
		pc_obj.validate_for_items(self)
		
		# self.validate_qty_against_so()
		# NOTE: Since Item BOM and FG quantities are combined, using current data, it cannot be validated
		# Though the creation of Material Request from a Production Plan can be rethought to fix this
	
	def update_bin(self, is_submit, is_stopped):
		""" Update Quantity Requested for Purchase in Bin for Material Request of type 'Purchase'"""
		
		from erpnext.stock.utils import update_bin
		for d in getlist(self.doclist, 'indent_details'):
			if frappe.conn.get_value("Item", d.item_code, "is_stock_item") == "Yes":
				if not d.warehouse:
<<<<<<< HEAD
					throw("{enter} {item} {stock}".format(**{
						"enter": _("Please Enter Warehouse for Item"),
						"item": cstr(d.item_code),
						"stock": _("as it is stock item")
					}))
=======
					frappe.throw("Please Enter Warehouse for Item %s as it is stock item" 
						% cstr(d.item_code))
>>>>>>> da0a23e6
					
				qty =flt(d.qty)
				if is_stopped:
					qty = (d.qty > d.ordered_qty) and flt(flt(d.qty) - flt(d.ordered_qty)) or 0
			
				args = {
					"item_code": d.item_code,
					"warehouse": d.warehouse,
					"indented_qty": (is_submit and 1 or -1) * flt(qty),
					"posting_date": self.doc.transaction_date
				}
				update_bin(args)		
		
	def on_submit(self):
		frappe.conn.set(self.doc, 'status', 'Submitted')
		self.update_bin(is_submit = 1, is_stopped = 0)
	
	def check_modified_date(self):
		mod_db = frappe.conn.sql("""select modified from `tabMaterial Request` where name = %s""", 
			self.doc.name)
		date_diff = frappe.conn.sql("""select TIMEDIFF('%s', '%s')"""
			% (mod_db[0][0], cstr(self.doc.modified)))
		
		if date_diff and date_diff[0][0]:
			frappe.throw(cstr(self.doc.doctype) + " => " + cstr(self.doc.name) + " has been modified. Please Refresh.")

	def update_status(self, status):
		self.check_modified_date()
		# Step 1:=> Update Bin
		self.update_bin(is_submit = (status == 'Submitted') and 1 or 0, is_stopped = 1)

		# Step 2:=> Set status 
		frappe.conn.set(self.doc, 'status', cstr(status))
		
		# Step 3:=> Acknowledge User
		msgprint(self.doc.doctype + ": " + self.doc.name + " has been %s." % ((status == 'Submitted') and 'Unstopped' or cstr(status)))
 

	def on_cancel(self):
		# Step 1:=> Get Purchase Common Obj
		pc_obj = get_obj(dt='Purchase Common')
		
		# Step 2:=> Check for stopped status
		pc_obj.check_for_stopped_status(self.doc.doctype, self.doc.name)
		
		# Step 3:=> Check if Purchase Order has been submitted against current Material Request
		pc_obj.check_docstatus(check = 'Next', doctype = 'Purchase Order', docname = self.doc.name, detail_doctype = 'Purchase Order Item')
		# Step 4:=> Update Bin
		self.update_bin(is_submit = 0, is_stopped = (cstr(self.doc.status) == 'Stopped') and 1 or 0)
		
		# Step 5:=> Set Status
		frappe.conn.set(self.doc,'status','Cancelled')
		
	def update_completed_qty(self, mr_items=None):
		if self.doc.material_request_type != "Transfer":
			return
			
		item_doclist = self.doclist.get({"parentfield": "indent_details"})
		
		if not mr_items:
			mr_items = [d.name for d in item_doclist]
		
		per_ordered = 0.0
		for d in item_doclist:
			if d.name in mr_items:
				d.ordered_qty =  flt(frappe.conn.sql("""select sum(transfer_qty) 
					from `tabStock Entry Detail` where material_request = %s 
					and material_request_item = %s and docstatus = 1""", 
					(self.doc.name, d.name))[0][0])
				frappe.conn.set_value(d.doctype, d.name, "ordered_qty", d.ordered_qty)
				
			# note: if qty is 0, its row is still counted in len(item_doclist)
			# hence adding 1 to per_ordered
			if (d.ordered_qty > d.qty) or not d.qty:
				per_ordered += 1.0
			elif d.qty > 0:
				per_ordered += flt(d.ordered_qty / flt(d.qty))
		
		self.doc.per_ordered = flt((per_ordered / flt(len(item_doclist))) * 100.0, 2)
		frappe.conn.set_value(self.doc.doctype, self.doc.name, "per_ordered", self.doc.per_ordered)
		
def update_completed_qty(bean, method):
	if bean.doc.doctype == "Stock Entry":
		material_request_map = {}
		
		for d in bean.doclist.get({"parentfield": "mtn_details"}):
			if d.material_request:
				material_request_map.setdefault(d.material_request, []).append(d.material_request_item)
			
		for mr_name, mr_items in material_request_map.items():
			mr_obj = frappe.get_obj("Material Request", mr_name, with_children=1)
			mr_doctype = frappe.get_doctype("Material Request")
			
			if mr_obj.doc.status in ["Stopped", "Cancelled"]:
				frappe.throw(_("Material Request") + ": %s, " % mr_obj.doc.name 
					+ _(mr_doctype.get_label("status")) + " = %s. " % _(mr_obj.doc.status)
					+ _("Cannot continue."), exc=frappe.InvalidStatusError)
				
			_update_requested_qty(bean, mr_obj, mr_items)
			
			# update ordered percentage and qty
			mr_obj.update_completed_qty(mr_items)
			
def _update_requested_qty(bean, mr_obj, mr_items):
	"""update requested qty (before ordered_qty is updated)"""
	from erpnext.stock.utils import update_bin
	for mr_item_name in mr_items:
		mr_item = mr_obj.doclist.getone({"parentfield": "indent_details", "name": mr_item_name})
		se_detail = bean.doclist.getone({"parentfield": "mtn_details",
			"material_request": mr_obj.doc.name, "material_request_item": mr_item_name})
	
		mr_item.ordered_qty = flt(mr_item.ordered_qty)
		mr_item.qty = flt(mr_item.qty)
		se_detail.transfer_qty = flt(se_detail.transfer_qty)
	
		if se_detail.docstatus == 2 and mr_item.ordered_qty > mr_item.qty \
				and se_detail.transfer_qty == mr_item.ordered_qty:
			add_indented_qty = mr_item.qty
		elif se_detail.docstatus == 1 and \
				mr_item.ordered_qty + se_detail.transfer_qty > mr_item.qty:
			add_indented_qty = mr_item.qty - mr_item.ordered_qty
		else:
			add_indented_qty = se_detail.transfer_qty
	
		update_bin({
			"item_code": se_detail.item_code,
			"warehouse": se_detail.t_warehouse,
			"indented_qty": (se_detail.docstatus==2 and 1 or -1) * add_indented_qty,
			"posting_date": bean.doc.posting_date,
		})

def set_missing_values(source, target_doclist):
	po = frappe.bean(target_doclist)
	po.run_method("set_missing_values")
	
def update_item(obj, target, source_parent):
	target.conversion_factor = 1
	target.qty = flt(obj.qty) - flt(obj.ordered_qty)

@frappe.whitelist()
def make_purchase_order(source_name, target_doclist=None):
	from frappe.model.mapper import get_mapped_doclist

	doclist = get_mapped_doclist("Material Request", source_name, 	{
		"Material Request": {
			"doctype": "Purchase Order", 
			"validation": {
				"docstatus": ["=", 1],
				"material_request_type": ["=", "Purchase"]
			}
		}, 
		"Material Request Item": {
			"doctype": "Purchase Order Item", 
			"field_map": [
				["name", "prevdoc_detail_docname"], 
				["parent", "prevdoc_docname"], 
				["parenttype", "prevdoc_doctype"], 
				["uom", "stock_uom"],
				["uom", "uom"]
			],
			"postprocess": update_item
		}
	}, target_doclist, set_missing_values)

	return [d.fields for d in doclist]
	
@frappe.whitelist()
def make_purchase_order_based_on_supplier(source_name, target_doclist=None):
	from frappe.model.mapper import get_mapped_doclist
	if target_doclist:
		if isinstance(target_doclist, basestring):
			import json
			target_doclist = frappe.doclist(json.loads(target_doclist))
		target_doclist = target_doclist.get({"parentfield": ["!=", "po_details"]})
		
	material_requests, supplier_items = get_material_requests_based_on_supplier(source_name)
	
	def postprocess(source, target_doclist):
		target_doclist[0].supplier = source_name
		set_missing_values(source, target_doclist)
		
		po_items = target_doclist.get({"parentfield": "po_details"})
		target_doclist = target_doclist.get({"parentfield": ["!=", "po_details"]}) + \
			[d for d in po_items 
				if d.fields.get("item_code") in supplier_items and d.fields.get("qty") > 0]
		
		return target_doclist
		
	for mr in material_requests:
		target_doclist = get_mapped_doclist("Material Request", mr, 	{
			"Material Request": {
				"doctype": "Purchase Order", 
			}, 
			"Material Request Item": {
				"doctype": "Purchase Order Item", 
				"field_map": [
					["name", "prevdoc_detail_docname"], 
					["parent", "prevdoc_docname"], 
					["parenttype", "prevdoc_doctype"], 
					["uom", "stock_uom"],
					["uom", "uom"]
				],
				"postprocess": update_item
			}
		}, target_doclist, postprocess)
	
	return [d.fields for d in target_doclist]
	
def get_material_requests_based_on_supplier(supplier):
	supplier_items = [d[0] for d in frappe.conn.get_values("Item", 
		{"default_supplier": supplier})]
	material_requests = frappe.conn.sql_list("""select distinct mr.name 
		from `tabMaterial Request` mr, `tabMaterial Request Item` mr_item
		where mr.name = mr_item.parent
		and mr_item.item_code in (%s)
		and mr.material_request_type = 'Purchase'
		and ifnull(mr.per_ordered, 0) < 99.99
		and mr.docstatus = 1
		and mr.status != 'Stopped'""" % ', '.join(['%s']*len(supplier_items)),
		tuple(supplier_items))
	return material_requests, supplier_items
	
@frappe.whitelist()
def make_supplier_quotation(source_name, target_doclist=None):
	from frappe.model.mapper import get_mapped_doclist

	doclist = get_mapped_doclist("Material Request", source_name, {
		"Material Request": {
			"doctype": "Supplier Quotation", 
			"validation": {
				"docstatus": ["=", 1],
				"material_request_type": ["=", "Purchase"]
			}
		}, 
		"Material Request Item": {
			"doctype": "Supplier Quotation Item", 
			"field_map": {
				"name": "prevdoc_detail_docname", 
				"parent": "prevdoc_docname", 
				"parenttype": "prevdoc_doctype"
			}
		}
	}, target_doclist, set_missing_values)

	return [d.fields for d in doclist]
	
@frappe.whitelist()
def make_stock_entry(source_name, target_doclist=None):
	from frappe.model.mapper import get_mapped_doclist
	
	def update_item(obj, target, source_parent):
		target.conversion_factor = 1
		target.qty = flt(obj.qty) - flt(obj.ordered_qty)
		target.transfer_qty = flt(obj.qty) - flt(obj.ordered_qty)
	
	def set_missing_values(source, target):
		target[0].purpose = "Material Transfer"
		se = frappe.bean(target)
		se.run_method("get_stock_and_rate")

	doclist = get_mapped_doclist("Material Request", source_name, {
		"Material Request": {
			"doctype": "Stock Entry", 
			"validation": {
				"docstatus": ["=", 1],
				"material_request_type": ["=", "Transfer"]
			}
		}, 
		"Material Request Item": {
			"doctype": "Stock Entry Detail", 
			"field_map": {
				"name": "material_request_item", 
				"parent": "material_request", 
				"uom": "stock_uom", 
				"warehouse": "t_warehouse"
			},
			"postprocess": update_item
		}
	}, target_doclist, set_missing_values)

	return [d.fields for d in doclist]<|MERGE_RESOLUTION|>--- conflicted
+++ resolved
@@ -5,20 +5,11 @@
 # For license information, please see license.txt
 
 from __future__ import unicode_literals
-<<<<<<< HEAD
-import webnotes
-from webnotes.utils import cstr, flt
-from webnotes.model.utils import getlist
-from webnotes.model.code import get_obj
-from webnotes import msgprint, throw, _
-=======
 import frappe
-
 from frappe.utils import cstr, flt
 from frappe.model.utils import getlist
 from frappe.model.code import get_obj
-from frappe import msgprint, _
->>>>>>> da0a23e6
+from frappe import msgprint, throw, _
 
 from erpnext.controllers.buying_controller import BuyingController
 class DocType(BuyingController):
@@ -42,7 +33,7 @@
 						so_items[d.sales_order_no][d.item_code] = flt(d.qty)
 					else:
 						so_items[d.sales_order_no][d.item_code] += flt(d.qty)
-		
+
 		for so_no in so_items.keys():
 			for item in so_items[so_no].keys():
 				already_indented = frappe.conn.sql("""select sum(ifnull(qty, 0)) 
@@ -50,92 +41,77 @@
 					where item_code = %s and sales_order_no = %s and 
 					docstatus = 1 and parent != %s""", (item, so_no, self.doc.name))
 				already_indented = already_indented and flt(already_indented[0][0]) or 0
-				
+
 				actual_so_qty = frappe.conn.sql("""select sum(ifnull(qty, 0)) from `tabSales Order Item` 
 					where parent = %s and item_code = %s and docstatus = 1""", (so_no, item))
 				actual_so_qty = actual_so_qty and flt(actual_so_qty[0][0]) or 0
-				
+
 				if actual_so_qty and (flt(so_items[so_no][item]) + already_indented > actual_so_qty):
-<<<<<<< HEAD
 					throw("You can raise indent of maximum qty: %s for item: %s against sales order: %s\
-=======
-					frappe.throw("You can raise indent of maximum qty: %s for item: %s against sales order: %s\
->>>>>>> da0a23e6
 						\n Anyway, you can add more qty in new row for the same item."
 						% (actual_so_qty - already_indented, item, so_no))
-				
+
 	def validate_schedule_date(self):
 		for d in getlist(self.doclist, 'indent_details'):
 			if d.schedule_date < self.doc.transaction_date:
-<<<<<<< HEAD
 				throw(_("Expected Date cannot be before Material Request Date"))
-=======
-				frappe.throw(_("Expected Date cannot be before Material Request Date"))
->>>>>>> da0a23e6
-				
-	# Validate
-	# ---------------------
+
 	def validate(self):
 		super(DocType, self).validate()
-		
+
 		self.validate_schedule_date()
 		self.validate_uom_is_integer("uom", "qty")
-		
+
 		if not self.doc.status:
 			self.doc.status = "Draft"
 
 		from erpnext.utilities import validate_status
 		validate_status(self.doc.status, ["Draft", "Submitted", "Stopped", "Cancelled"])
-		
+
 		self.validate_value("material_request_type", "in", ["Purchase", "Transfer"])
 
 		pc_obj = get_obj(dt='Purchase Common')
 		pc_obj.validate_for_items(self)
-		
+
 		# self.validate_qty_against_so()
 		# NOTE: Since Item BOM and FG quantities are combined, using current data, it cannot be validated
 		# Though the creation of Material Request from a Production Plan can be rethought to fix this
-	
+
 	def update_bin(self, is_submit, is_stopped):
 		""" Update Quantity Requested for Purchase in Bin for Material Request of type 'Purchase'"""
-		
+
 		from erpnext.stock.utils import update_bin
 		for d in getlist(self.doclist, 'indent_details'):
 			if frappe.conn.get_value("Item", d.item_code, "is_stock_item") == "Yes":
 				if not d.warehouse:
-<<<<<<< HEAD
 					throw("{enter} {item} {stock}".format(**{
 						"enter": _("Please Enter Warehouse for Item"),
 						"item": cstr(d.item_code),
 						"stock": _("as it is stock item")
 					}))
-=======
-					frappe.throw("Please Enter Warehouse for Item %s as it is stock item" 
-						% cstr(d.item_code))
->>>>>>> da0a23e6
-					
+
 				qty =flt(d.qty)
 				if is_stopped:
 					qty = (d.qty > d.ordered_qty) and flt(flt(d.qty) - flt(d.ordered_qty)) or 0
-			
+
 				args = {
 					"item_code": d.item_code,
 					"warehouse": d.warehouse,
 					"indented_qty": (is_submit and 1 or -1) * flt(qty),
 					"posting_date": self.doc.transaction_date
 				}
-				update_bin(args)		
-		
+				update_bin(args)
+
 	def on_submit(self):
 		frappe.conn.set(self.doc, 'status', 'Submitted')
 		self.update_bin(is_submit = 1, is_stopped = 0)
-	
+
 	def check_modified_date(self):
 		mod_db = frappe.conn.sql("""select modified from `tabMaterial Request` where name = %s""", 
 			self.doc.name)
 		date_diff = frappe.conn.sql("""select TIMEDIFF('%s', '%s')"""
 			% (mod_db[0][0], cstr(self.doc.modified)))
-		
+
 		if date_diff and date_diff[0][0]:
 			frappe.throw(cstr(self.doc.doctype) + " => " + cstr(self.doc.name) + " has been modified. Please Refresh.")
 
@@ -149,32 +125,32 @@
 		
 		# Step 3:=> Acknowledge User
 		msgprint(self.doc.doctype + ": " + self.doc.name + " has been %s." % ((status == 'Submitted') and 'Unstopped' or cstr(status)))
- 
 
 	def on_cancel(self):
 		# Step 1:=> Get Purchase Common Obj
 		pc_obj = get_obj(dt='Purchase Common')
-		
+
 		# Step 2:=> Check for stopped status
 		pc_obj.check_for_stopped_status(self.doc.doctype, self.doc.name)
-		
+
 		# Step 3:=> Check if Purchase Order has been submitted against current Material Request
 		pc_obj.check_docstatus(check = 'Next', doctype = 'Purchase Order', docname = self.doc.name, detail_doctype = 'Purchase Order Item')
+
 		# Step 4:=> Update Bin
 		self.update_bin(is_submit = 0, is_stopped = (cstr(self.doc.status) == 'Stopped') and 1 or 0)
-		
+
 		# Step 5:=> Set Status
 		frappe.conn.set(self.doc,'status','Cancelled')
-		
+
 	def update_completed_qty(self, mr_items=None):
 		if self.doc.material_request_type != "Transfer":
 			return
-			
+
 		item_doclist = self.doclist.get({"parentfield": "indent_details"})
-		
+
 		if not mr_items:
 			mr_items = [d.name for d in item_doclist]
-		
+
 		per_ordered = 0.0
 		for d in item_doclist:
 			if d.name in mr_items:
@@ -183,39 +159,39 @@
 					and material_request_item = %s and docstatus = 1""", 
 					(self.doc.name, d.name))[0][0])
 				frappe.conn.set_value(d.doctype, d.name, "ordered_qty", d.ordered_qty)
-				
+
 			# note: if qty is 0, its row is still counted in len(item_doclist)
 			# hence adding 1 to per_ordered
 			if (d.ordered_qty > d.qty) or not d.qty:
 				per_ordered += 1.0
 			elif d.qty > 0:
 				per_ordered += flt(d.ordered_qty / flt(d.qty))
-		
+
 		self.doc.per_ordered = flt((per_ordered / flt(len(item_doclist))) * 100.0, 2)
 		frappe.conn.set_value(self.doc.doctype, self.doc.name, "per_ordered", self.doc.per_ordered)
-		
+
 def update_completed_qty(bean, method):
 	if bean.doc.doctype == "Stock Entry":
 		material_request_map = {}
-		
+
 		for d in bean.doclist.get({"parentfield": "mtn_details"}):
 			if d.material_request:
 				material_request_map.setdefault(d.material_request, []).append(d.material_request_item)
-			
+
 		for mr_name, mr_items in material_request_map.items():
 			mr_obj = frappe.get_obj("Material Request", mr_name, with_children=1)
 			mr_doctype = frappe.get_doctype("Material Request")
-			
+
 			if mr_obj.doc.status in ["Stopped", "Cancelled"]:
 				frappe.throw(_("Material Request") + ": %s, " % mr_obj.doc.name 
 					+ _(mr_doctype.get_label("status")) + " = %s. " % _(mr_obj.doc.status)
 					+ _("Cannot continue."), exc=frappe.InvalidStatusError)
-				
+
 			_update_requested_qty(bean, mr_obj, mr_items)
-			
+
 			# update ordered percentage and qty
 			mr_obj.update_completed_qty(mr_items)
-			
+
 def _update_requested_qty(bean, mr_obj, mr_items):
 	"""update requested qty (before ordered_qty is updated)"""
 	from erpnext.stock.utils import update_bin
@@ -223,11 +199,11 @@
 		mr_item = mr_obj.doclist.getone({"parentfield": "indent_details", "name": mr_item_name})
 		se_detail = bean.doclist.getone({"parentfield": "mtn_details",
 			"material_request": mr_obj.doc.name, "material_request_item": mr_item_name})
-	
+
 		mr_item.ordered_qty = flt(mr_item.ordered_qty)
 		mr_item.qty = flt(mr_item.qty)
 		se_detail.transfer_qty = flt(se_detail.transfer_qty)
-	
+
 		if se_detail.docstatus == 2 and mr_item.ordered_qty > mr_item.qty \
 				and se_detail.transfer_qty == mr_item.ordered_qty:
 			add_indented_qty = mr_item.qty
@@ -236,7 +212,7 @@
 			add_indented_qty = mr_item.qty - mr_item.ordered_qty
 		else:
 			add_indented_qty = se_detail.transfer_qty
-	
+
 		update_bin({
 			"item_code": se_detail.item_code,
 			"warehouse": se_detail.t_warehouse,
@@ -247,7 +223,7 @@
 def set_missing_values(source, target_doclist):
 	po = frappe.bean(target_doclist)
 	po.run_method("set_missing_values")
-	
+
 def update_item(obj, target, source_parent):
 	target.conversion_factor = 1
 	target.qty = flt(obj.qty) - flt(obj.ordered_qty)
@@ -278,7 +254,7 @@
 	}, target_doclist, set_missing_values)
 
 	return [d.fields for d in doclist]
-	
+
 @frappe.whitelist()
 def make_purchase_order_based_on_supplier(source_name, target_doclist=None):
 	from frappe.model.mapper import get_mapped_doclist
@@ -287,20 +263,20 @@
 			import json
 			target_doclist = frappe.doclist(json.loads(target_doclist))
 		target_doclist = target_doclist.get({"parentfield": ["!=", "po_details"]})
-		
+
 	material_requests, supplier_items = get_material_requests_based_on_supplier(source_name)
-	
+
 	def postprocess(source, target_doclist):
 		target_doclist[0].supplier = source_name
 		set_missing_values(source, target_doclist)
-		
+
 		po_items = target_doclist.get({"parentfield": "po_details"})
 		target_doclist = target_doclist.get({"parentfield": ["!=", "po_details"]}) + \
 			[d for d in po_items 
 				if d.fields.get("item_code") in supplier_items and d.fields.get("qty") > 0]
-		
+
 		return target_doclist
-		
+
 	for mr in material_requests:
 		target_doclist = get_mapped_doclist("Material Request", mr, 	{
 			"Material Request": {
@@ -318,9 +294,9 @@
 				"postprocess": update_item
 			}
 		}, target_doclist, postprocess)
-	
+
 	return [d.fields for d in target_doclist]
-	
+
 def get_material_requests_based_on_supplier(supplier):
 	supplier_items = [d[0] for d in frappe.conn.get_values("Item", 
 		{"default_supplier": supplier})]
@@ -334,7 +310,7 @@
 		and mr.status != 'Stopped'""" % ', '.join(['%s']*len(supplier_items)),
 		tuple(supplier_items))
 	return material_requests, supplier_items
-	
+
 @frappe.whitelist()
 def make_supplier_quotation(source_name, target_doclist=None):
 	from frappe.model.mapper import get_mapped_doclist
@@ -358,16 +334,16 @@
 	}, target_doclist, set_missing_values)
 
 	return [d.fields for d in doclist]
-	
+
 @frappe.whitelist()
 def make_stock_entry(source_name, target_doclist=None):
 	from frappe.model.mapper import get_mapped_doclist
-	
+
 	def update_item(obj, target, source_parent):
 		target.conversion_factor = 1
 		target.qty = flt(obj.qty) - flt(obj.ordered_qty)
 		target.transfer_qty = flt(obj.qty) - flt(obj.ordered_qty)
-	
+
 	def set_missing_values(source, target):
 		target[0].purpose = "Material Transfer"
 		se = frappe.bean(target)
