{
 "actions": [],
 "allow_import": 1,
 "autoname": "naming_series:",
 "creation": "2013-03-07 14:48:38",
 "doctype": "DocType",
 "document_type": "Document",
 "engine": "InnoDB",
 "field_order": [
  "type_section",
  "naming_series",
  "title",
  "material_request_type",
  "manufacturing_staging",
  "transfer_status",
  "customer",
  "status",
  "column_break_2",
  "transaction_date",
  "transaction_datenepali",
  "schedule_date",
  "required_bynepali",
  "company",
  "amended_from",
  "warehouse_section",
  "set_from_warehouse",
  "column_break5",
  "set_warehouse",
  "items_section",
  "scan_barcode",
  "items",
  "more_info",
  "per_ordered",
  "column_break2",
  "per_received",
  "printing_details",
  "letter_head",
  "select_print_heading",
  "terms_section_break",
  "tc_name",
  "terms",
  "reference",
  "job_card",
  "requesting_work_order",
  "work_order_details_section",
  "work_order_detail"
 ],
 "fields": [
  {
   "fieldname": "type_section",
   "fieldtype": "Section Break",
   "options": "fa fa-pushpin"
  },
  {
   "fieldname": "naming_series",
   "fieldtype": "Select",
   "label": "Series",
   "no_copy": 1,
   "oldfieldname": "naming_series",
   "oldfieldtype": "Select",
   "options": "MAT-MR-.YYYY.-",
   "print_hide": 1,
   "reqd": 1,
   "set_only_once": 1
  },
  {
   "allow_on_submit": 1,
   "default": "{material_request_type}",
   "fieldname": "title",
   "fieldtype": "Data",
   "hidden": 1,
   "label": "Title",
   "no_copy": 1,
   "print_hide": 1
  },
  {
   "fieldname": "material_request_type",
   "fieldtype": "Select",
   "in_list_view": 1,
   "in_standard_filter": 1,
   "label": "Purpose",
   "options": "Purchase\nMaterial Transfer\nMaterial Issue\nManufacture\nCustomer Provided",
   "reqd": 1
  },
  {
   "depends_on": "eval:doc.material_request_type==\"Customer Provided\"",
   "fieldname": "customer",
   "fieldtype": "Link",
   "label": "Customer",
   "options": "Customer",
   "print_hide": 1
  },
  {
   "fieldname": "column_break_2",
   "fieldtype": "Column Break"
  },
  {
   "allow_on_submit": 1,
   "fieldname": "schedule_date",
   "fieldtype": "Date",
   "in_list_view": 1,
   "label": "Required By"
  },
  {
   "fieldname": "company",
   "fieldtype": "Link",
   "in_standard_filter": 1,
   "label": "Company",
   "oldfieldname": "company",
   "oldfieldtype": "Link",
   "options": "Company",
   "print_hide": 1,
   "print_width": "150px",
   "remember_last_selected_value": 1,
   "reqd": 1,
   "search_index": 1,
   "width": "150px"
  },
  {
   "fieldname": "amended_from",
   "fieldtype": "Link",
   "ignore_user_permissions": 1,
   "label": "Amended From",
   "no_copy": 1,
   "oldfieldname": "amended_from",
   "oldfieldtype": "Data",
   "options": "Material Request",
   "print_hide": 1,
   "print_width": "150px",
   "read_only": 1,
   "width": "150px"
  },
  {
   "fieldname": "items_section",
   "fieldtype": "Section Break",
   "oldfieldtype": "Section Break",
   "options": "fa fa-shopping-cart"
  },
  {
   "fieldname": "scan_barcode",
   "fieldtype": "Data",
   "label": "Scan Barcode",
   "options": "Barcode"
  },
  {
   "allow_bulk_edit": 1,
   "fieldname": "items",
   "fieldtype": "Table",
   "label": "Items",
   "oldfieldname": "indent_details",
   "oldfieldtype": "Table",
   "options": "Material Request Item",
   "reqd": 1
  },
  {
   "collapsible": 1,
   "fieldname": "more_info",
   "fieldtype": "Section Break",
   "label": "More Information",
   "oldfieldtype": "Section Break",
   "options": "fa fa-file-text"
  },
  {
   "default": "Today",
   "fieldname": "transaction_date",
   "fieldtype": "Date",
   "label": "Transaction Date",
   "no_copy": 1,
   "oldfieldname": "transaction_date",
   "oldfieldtype": "Date",
   "print_width": "100px",
   "reqd": 1,
   "search_index": 1,
   "width": "100px"
  },
  {
   "fieldname": "column_break2",
   "fieldtype": "Column Break",
   "oldfieldtype": "Column Break",
   "print_width": "50%",
   "width": "50%"
  },
  {
   "fieldname": "status",
   "fieldtype": "Select",
   "in_standard_filter": 1,
   "label": "Status",
   "no_copy": 1,
   "oldfieldname": "status",
   "oldfieldtype": "Select",
   "options": "\nDraft\nSubmitted\nStopped\nCancelled\nPending\nPartially Ordered\nOrdered\nIssued\nTransferred\nReceived",
   "print_hide": 1,
   "print_width": "100px",
   "read_only": 1,
   "search_index": 1,
   "width": "100px"
  },
  {
   "depends_on": "eval:doc.per_ordered > 0",
   "fieldname": "per_ordered",
   "fieldtype": "Percent",
   "label": "% Ordered",
   "no_copy": 1,
   "oldfieldname": "per_ordered",
   "oldfieldtype": "Currency",
   "print_hide": 1,
   "read_only": 1
  },
  {
   "depends_on": "eval:doc.per_received > 0",
   "fieldname": "per_received",
   "fieldtype": "Percent",
   "label": "% Received",
   "no_copy": 1,
   "print_hide": 1,
   "read_only": 1
  },
  {
   "collapsible": 1,
   "fieldname": "printing_details",
   "fieldtype": "Section Break",
   "label": "Printing Details"
  },
  {
   "allow_on_submit": 1,
   "fieldname": "letter_head",
   "fieldtype": "Link",
   "label": "Letter Head",
   "oldfieldname": "letter_head",
   "oldfieldtype": "Select",
   "options": "Letter Head",
   "print_hide": 1
  },
  {
   "allow_on_submit": 1,
   "fieldname": "select_print_heading",
   "fieldtype": "Link",
   "label": "Print Heading",
   "options": "Print Heading",
   "print_hide": 1
  },
  {
   "collapsible": 1,
   "collapsible_depends_on": "terms",
   "fieldname": "terms_section_break",
   "fieldtype": "Section Break",
   "label": "Terms and Conditions",
   "oldfieldtype": "Section Break",
   "options": "fa fa-legal"
  },
  {
   "fieldname": "tc_name",
   "fieldtype": "Link",
   "label": "Terms",
   "oldfieldname": "tc_name",
   "oldfieldtype": "Link",
   "options": "Terms and Conditions",
   "print_hide": 1,
   "report_hide": 1
  },
  {
   "fieldname": "terms",
   "fieldtype": "Text Editor",
   "label": "Terms and Conditions Content",
   "oldfieldname": "terms",
   "oldfieldtype": "Text Editor"
  },
  {
   "collapsible": 1,
   "fieldname": "reference",
   "fieldtype": "Section Break",
   "label": "Reference"
  },
  {
   "fieldname": "job_card",
   "fieldtype": "Link",
   "label": "Job Card",
   "options": "Job Card",
   "print_hide": 1,
   "read_only": 1
  },
  {
   "fieldname": "warehouse_section",
   "fieldtype": "Section Break",
   "label": "Warehouse"
  },
  {
   "description": "Sets 'Target Warehouse' in each row of the Items table.",
   "fieldname": "set_warehouse",
   "fieldtype": "Link",
   "in_list_view": 1,
   "label": "Set Target Warehouse",
   "options": "Warehouse"
  },
  {
   "fieldname": "column_break5",
   "fieldtype": "Column Break",
   "oldfieldtype": "Column Break",
   "print_width": "50%",
   "width": "50%"
  },
  {
   "depends_on": "eval:doc.material_request_type == 'Material Transfer'",
   "description": "Sets 'Source Warehouse' in each row of the Items table.",
   "fieldname": "set_from_warehouse",
   "fieldtype": "Link",
   "label": "Set Source Warehouse",
   "options": "Warehouse"
  },
  {
   "allow_on_submit": 1,
   "depends_on": "eval:doc.add_to_transit == 1",
   "fieldname": "transfer_status",
   "fieldtype": "Select",
   "label": "Transfer Status",
   "options": "\nNot Started\nIn Transit\nCompleted",
   "read_only": 1
  },
  {
   "default": "0",
   "fieldname": "manufacturing_staging",
   "fieldtype": "Check",
   "label": "Manufacturing Staging"
  },
  {
   "fieldname": "requesting_work_order",
   "fieldtype": "Link",
   "label": "Requesting Work Order",
   "options": "Work Order",
   "read_only": 1
  },
  {
   "fieldname": "work_order_details_section",
   "fieldtype": "Section Break",
   "label": "Work Order Details",
   "read_only": 1
  },
  {
   "fieldname": "work_order_detail",
   "fieldtype": "Table",
   "label": "Work Order Detail",
   "options": "Material Request Work Order"
  },
  {
   "fieldname": "transaction_datenepali",
   "fieldtype": "Data",
   "label": "Transaction Date(Nepali)",
   "read_only": 1
  },
  {
   "fieldname": "required_bynepali",
   "fieldtype": "Data",
   "label": "Required By(Nepali)",
   "read_only": 1
  }
 ],
 "icon": "fa fa-ticket",
 "idx": 70,
 "is_submittable": 1,
 "links": [],
<<<<<<< HEAD
 "modified": "2021-08-17 20:16:12.737743",
=======
 "modified": "2021-07-15 13:55:39.886794",
>>>>>>> d617df58
 "modified_by": "Administrator",
 "module": "Stock",
 "name": "Material Request",
 "owner": "Administrator",
 "permissions": [
  {
   "amend": 1,
   "cancel": 1,
   "create": 1,
   "delete": 1,
   "email": 1,
   "export": 1,
   "import": 1,
   "print": 1,
   "read": 1,
   "report": 1,
   "role": "Purchase Manager",
   "set_user_permissions": 1,
   "share": 1,
   "submit": 1,
   "write": 1
  },
  {
   "amend": 1,
   "cancel": 1,
   "create": 1,
   "delete": 1,
   "email": 1,
   "print": 1,
   "read": 1,
   "report": 1,
   "role": "Stock Manager",
   "share": 1,
   "submit": 1,
   "write": 1
  },
  {
   "amend": 1,
   "cancel": 1,
   "create": 1,
   "delete": 1,
   "email": 1,
   "print": 1,
   "read": 1,
   "report": 1,
   "role": "Stock User",
   "share": 1,
   "submit": 1,
   "write": 1
  },
  {
   "amend": 1,
   "cancel": 1,
   "create": 1,
   "delete": 1,
   "email": 1,
   "print": 1,
   "read": 1,
   "report": 1,
   "role": "Purchase User",
   "share": 1,
   "submit": 1,
   "write": 1
  }
 ],
 "quick_entry": 1,
 "search_fields": "status,transaction_date",
 "show_name_in_global_search": 1,
 "sort_field": "modified",
 "sort_order": "DESC",
 "title_field": "title"
}<|MERGE_RESOLUTION|>--- conflicted
+++ resolved
@@ -358,11 +358,7 @@
  "idx": 70,
  "is_submittable": 1,
  "links": [],
-<<<<<<< HEAD
  "modified": "2021-08-17 20:16:12.737743",
-=======
- "modified": "2021-07-15 13:55:39.886794",
->>>>>>> d617df58
  "modified_by": "Administrator",
  "module": "Stock",
  "name": "Material Request",
