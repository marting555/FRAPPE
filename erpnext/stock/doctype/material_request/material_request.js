// Copyright (c) 2015, Frappe Technologies Pvt. Ltd. and Contributors
// License: GNU General Public License v3. See license.txt

{% include 'erpnext/public/js/controllers/buying.js' %};

frappe.ui.form.on('Material Request', {
	setup: function(frm) {
		frm.custom_make_buttons = {
			'Stock Entry': 'Issue Material',
			'Purchase Order': 'Purchase Order',
			'Request for Quotation': 'Request for Quotation',
			'Supplier Quotation': 'Supplier Quotation',
			'Work Order': 'Work Order'
		}

		// formatter for material request item
		frm.set_indicator_formatter('item_code',
			function(doc) { return (doc.qty<=doc.ordered_qty) ? "green" : "orange" })
	},
	onload: function(frm) {
		// add item, if previous view was item
		erpnext.utils.add_item(frm);

		//set schedule_date
		set_schedule_date(frm);
		frm.fields_dict["items"].grid.get_field("warehouse").get_query = function(doc, cdt, cdn){
			return{
				filters: {'company': doc.company}
			}
		}
	},
	get_item_data: function(frm, item) {
		frm.call({
			method: "erpnext.stock.get_item_details.get_item_details",
			child: item,
			args: {
				args: {
					item_code: item.item_code,
					warehouse: item.warehouse,
					doctype: frm.doc.doctype,
					buying_price_list: frappe.defaults.get_default('buying_price_list'),
					currency: frappe.defaults.get_default('Currency'),
					name: frm.doc.name,
					qty: item.qty || 1,
					stock_qty: item.stock_qty,
					company: frm.doc.company,
					conversion_rate: 1,
<<<<<<< HEAD
=======
					name: frm.doc.name,
					material_request_type: frm.doc.material_request_type,
>>>>>>> 1cc7500b
					plc_conversion_rate: 1,
					rate: item.rate,
					conversion_factor: item.conversion_factor
				}
			},
			callback: function(r) {
				const d = item;
				if(!r.exc) {
					$.each(r.message, function(k, v) {
						if(!d[k]) d[k] = v;
					});
<<<<<<< HEAD
					debugger
=======
>>>>>>> 1cc7500b
				}
			}
		});
	},
});

frappe.ui.form.on("Material Request Item", {
	qty: function (frm, doctype, name) {
		var d = locals[doctype][name];
		if (flt(d.qty) < flt(d.min_order_qty)) {
			frappe.msgprint(__("Warning: Material Requested Qty is less than Minimum Order Qty"));
		}

		const item = locals[doctype][name];
		frm.events.get_item_data(frm, item);
	},

	rate: function(frm, doctype, name) {
		const item = locals[doctype][name];
		frm.events.get_item_data(frm, item);
	},

	item_code: function(frm, doctype, name) {
		const item = locals[doctype][name];
		item.rate = 0
		set_schedule_date(frm);
		frm.events.get_item_data(frm, item);
	},

	schedule_date: function(frm, cdt, cdn) {
		var row = locals[cdt][cdn];
		if (row.schedule_date) {
			if(!frm.doc.schedule_date) {
				erpnext.utils.copy_value_in_all_row(frm.doc, cdt, cdn, "items", "schedule_date");
			} else {
				set_schedule_date(frm);
			}
		}
	}
});

erpnext.buying.MaterialRequestController = erpnext.buying.BuyingController.extend({
	onload: function(doc) {
		this._super();
		this.frm.set_query("item_code", "items", function() {
			return {
				query: "erpnext.controllers.queries.item_query"
			}
		});
	},

	refresh: function(doc) {
		var me = this;
		this._super();

		if(doc.docstatus==0) {
			cur_frm.add_custom_button(__("Get Items from BOM"),
				cur_frm.cscript.get_items_from_bom, "fa fa-sitemap", "btn-default");
		}

		if(doc.docstatus == 1 && doc.status != 'Stopped') {
			if(flt(doc.per_ordered, 2) < 100) {
				// make
				if(doc.material_request_type === "Material Transfer")
					cur_frm.add_custom_button(__("Transfer Material"),
					this.make_stock_entry, __("Make"));

				if(doc.material_request_type === "Material Issue")
					cur_frm.add_custom_button(__("Issue Material"),
					this.make_stock_entry, __("Make"));

				if(doc.material_request_type === "Purchase")
					cur_frm.add_custom_button(__('Purchase Order'),
						this.make_purchase_order, __("Make"));

				if(doc.material_request_type === "Purchase")
					cur_frm.add_custom_button(__("Request for Quotation"),
						this.make_request_for_quotation, __("Make"));

				if(doc.material_request_type === "Purchase")
					cur_frm.add_custom_button(__("Supplier Quotation"),
					this.make_supplier_quotation, __("Make"));

				if(doc.material_request_type === "Manufacture")
					cur_frm.add_custom_button(__("Work Order"),
					function() { me.raise_work_orders() }, __("Make"));

				cur_frm.page.set_inner_btn_group_as_primary(__("Make"));

				// stop
				cur_frm.add_custom_button(__('Stop'),
					cur_frm.cscript['Stop Material Request']);

			}
		}

		if (this.frm.doc.docstatus===0) {
			this.frm.add_custom_button(__('Sales Order'),
				function() {
					erpnext.utils.map_current_doc({
						method: "erpnext.selling.doctype.sales_order.sales_order.make_material_request",
						source_doctype: "Sales Order",
						target: me.frm,
						setters: {
							company: me.frm.doc.company
						},
						get_query_filters: {
							docstatus: 1,
							status: ["!=", "Closed"],
							per_delivered: ["<", 99.99],
						}
					})
				}, __("Get items from"));
		}

		if(doc.docstatus == 1 && doc.status == 'Stopped')
			cur_frm.add_custom_button(__('Re-open'),
				cur_frm.cscript['Unstop Material Request']);

	},

	get_items_from_bom: function() {
		var d = new frappe.ui.Dialog({
			title: __("Get Items from BOM"),
			fields: [
				{"fieldname":"bom", "fieldtype":"Link", "label":__("BOM"),
					options:"BOM", reqd: 1, get_query: function(){
						return {filters: { docstatus:1 }}
					}},
				{"fieldname":"warehouse", "fieldtype":"Link", "label":__("Warehouse"),
					options:"Warehouse", reqd: 1},
				{"fieldname":"fetch_exploded", "fieldtype":"Check",
					"label":__("Fetch exploded BOM (including sub-assemblies)"), "default":1},
				{fieldname:"fetch", "label":__("Get Items from BOM"), "fieldtype":"Button"}
			]
		});
		d.get_input("fetch").on("click", function() {
			var values = d.get_values();
			if(!values) return;
			values["company"] = cur_frm.doc.company;
			frappe.call({
				method: "erpnext.manufacturing.doctype.bom.bom.get_bom_items",
				args: values,
				callback: function(r) {
					if(!r.message) {
						frappe.throw(__("BOM does not contain any stock item"))
					} else {
						erpnext.utils.remove_empty_first_row(cur_frm, "items");
						$.each(r.message, function(i, item) {
							var d = frappe.model.add_child(cur_frm.doc, "Material Request Item", "items");
							d.item_code = item.item_code;
							d.item_name = item.item_name;
							d.description = item.description;
							d.warehouse = values.warehouse;
							d.uom = item.stock_uom;
							d.stock_uom = item.stock_uom;
							d.conversion_factor = 1;
							d.qty = item.qty;
						});
					}
					d.hide();
					refresh_field("items");
				}
			});
		});
		d.show();
	},

	tc_name: function() {
		this.get_terms();
	},

	item_code: function() {
		// to override item code trigger from transaction.js
	},

	validate_company_and_party: function(party_field) {
		return true;
	},

	calculate_taxes_and_totals: function() {
		return;
	},

	make_purchase_order: function() {
		frappe.model.open_mapped_doc({
			method: "erpnext.stock.doctype.material_request.material_request.make_purchase_order",
			frm: cur_frm,
			run_link_triggers: true
		});
	},

	make_request_for_quotation: function(){
		frappe.model.open_mapped_doc({
			method: "erpnext.stock.doctype.material_request.material_request.make_request_for_quotation",
			frm: cur_frm,
			run_link_triggers: true
		});
	},

	make_supplier_quotation: function() {
		frappe.model.open_mapped_doc({
			method: "erpnext.stock.doctype.material_request.material_request.make_supplier_quotation",
			frm: cur_frm
		});
	},

	make_stock_entry: function() {
		frappe.model.open_mapped_doc({
			method: "erpnext.stock.doctype.material_request.material_request.make_stock_entry",
			frm: cur_frm
		});
	},

	raise_work_orders: function() {
		var me = this;
		frappe.call({
			method:"erpnext.stock.doctype.material_request.material_request.raise_work_orders",
			args: {
				"material_request": me.frm.doc.name
			},
			callback: function(r) {
				if(r.message.length) {
					me.frm.reload_doc();
				}
			}
		});
	},

	validate: function() {
		set_schedule_date(this.frm);
	},

	items_add: function(doc, cdt, cdn) {
		var row = frappe.get_doc(cdt, cdn);
		if(doc.schedule_date) {
			row.schedule_date = doc.schedule_date;
			refresh_field("schedule_date", cdn, "items");
		} else {
			this.frm.script_manager.copy_from_first_row("items", row, ["schedule_date"]);
		}
	},

	items_on_form_rendered: function() {
		set_schedule_date(this.frm);
	},

	schedule_date: function() {
		set_schedule_date(this.frm);
	}
});

// for backward compatibility: combine new and previous states
$.extend(cur_frm.cscript, new erpnext.buying.MaterialRequestController({frm: cur_frm}));

cur_frm.cscript['Stop Material Request'] = function() {
	var doc = cur_frm.doc;
	$c('runserverobj', args={'method':'update_status', 'arg': 'Stopped', 'docs': doc}, function(r,rt) {
		cur_frm.refresh();
	});
};

cur_frm.cscript['Unstop Material Request'] = function(){
	var doc = cur_frm.doc;
	$c('runserverobj', args={'method':'update_status', 'arg': 'Submitted','docs': doc}, function(r,rt) {
		cur_frm.refresh();
	});
};

function set_schedule_date(frm) {
	if(frm.doc.schedule_date){
		erpnext.utils.copy_value_in_all_row(frm.doc, frm.doc.doctype, frm.doc.name, "items", "schedule_date");
	}
}<|MERGE_RESOLUTION|>--- conflicted
+++ resolved
@@ -45,11 +45,8 @@
 					stock_qty: item.stock_qty,
 					company: frm.doc.company,
 					conversion_rate: 1,
-<<<<<<< HEAD
-=======
 					name: frm.doc.name,
 					material_request_type: frm.doc.material_request_type,
->>>>>>> 1cc7500b
 					plc_conversion_rate: 1,
 					rate: item.rate,
 					conversion_factor: item.conversion_factor
@@ -61,10 +58,6 @@
 					$.each(r.message, function(k, v) {
 						if(!d[k]) d[k] = v;
 					});
-<<<<<<< HEAD
-					debugger
-=======
->>>>>>> 1cc7500b
 				}
 			}
 		});
