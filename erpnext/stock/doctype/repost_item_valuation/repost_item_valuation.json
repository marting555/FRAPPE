--- conflicted
+++ resolved
@@ -224,11 +224,7 @@
  "index_web_pages_for_search": 1,
  "is_submittable": 1,
  "links": [],
-<<<<<<< HEAD
- "modified": "2022-11-28 16:00:05.637440",
-=======
  "modified": "2023-05-31 12:48:57.138693",
->>>>>>> 44bad3bd
  "modified_by": "Administrator",
  "module": "Stock",
  "name": "Repost Item Valuation",
