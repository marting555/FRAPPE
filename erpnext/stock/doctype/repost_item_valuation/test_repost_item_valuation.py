# Copyright (c) 2021, Frappe Technologies Pvt. Ltd. and Contributors
# See license.txt


from unittest.mock import MagicMock, call

import frappe
<<<<<<< HEAD
from frappe.tests.utils import FrappeTestCase
=======
from frappe.tests.utils import FrappeTestCase, change_settings
>>>>>>> 44bad3bd
from frappe.utils import add_days, add_to_date, now, nowdate, today

from erpnext.accounts.doctype.sales_invoice.test_sales_invoice import create_sales_invoice
from erpnext.accounts.utils import repost_gle_for_stock_vouchers
from erpnext.controllers.stock_controller import create_item_wise_repost_entries
from erpnext.stock.doctype.item.test_item import make_item
from erpnext.stock.doctype.purchase_receipt.test_purchase_receipt import make_purchase_receipt
from erpnext.stock.doctype.repost_item_valuation.repost_item_valuation import (
	in_configured_timeslot,
)
from erpnext.stock.doctype.stock_entry.stock_entry_utils import make_stock_entry
from erpnext.stock.tests.test_utils import StockTestMixin
from erpnext.stock.utils import PendingRepostingError


class TestRepostItemValuation(FrappeTestCase, StockTestMixin):
	def tearDown(self):
		frappe.flags.dont_execute_stock_reposts = False

	def test_repost_time_slot(self):
		repost_settings = frappe.get_doc("Stock Reposting Settings")

		positive_cases = [
			{"limit_reposting_timeslot": 0},
			{
				"limit_reposting_timeslot": 1,
				"start_time": "18:00:00",
				"end_time": "09:00:00",
				"current_time": "20:00:00",
			},
			{
				"limit_reposting_timeslot": 1,
				"start_time": "09:00:00",
				"end_time": "18:00:00",
				"current_time": "12:00:00",
			},
			{
				"limit_reposting_timeslot": 1,
				"start_time": "23:00:00",
				"end_time": "09:00:00",
				"current_time": "2:00:00",
			},
		]

		for case in positive_cases:
			repost_settings.update(case)
			self.assertTrue(
				in_configured_timeslot(repost_settings, case.get("current_time")),
				msg=f"Exepcted true from : {case}",
			)

		negative_cases = [
			{
				"limit_reposting_timeslot": 1,
				"start_time": "18:00:00",
				"end_time": "09:00:00",
				"current_time": "09:01:00",
			},
			{
				"limit_reposting_timeslot": 1,
				"start_time": "09:00:00",
				"end_time": "18:00:00",
				"current_time": "19:00:00",
			},
			{
				"limit_reposting_timeslot": 1,
				"start_time": "23:00:00",
				"end_time": "09:00:00",
				"current_time": "22:00:00",
			},
		]

		for case in negative_cases:
			repost_settings.update(case)
			self.assertFalse(
				in_configured_timeslot(repost_settings, case.get("current_time")),
				msg=f"Exepcted false from : {case}",
			)

	def test_clear_old_logs(self):
		# create 10 logs
		for i in range(1, 20):
			repost_doc = frappe.get_doc(
				doctype="Repost Item Valuation",
				item_code="_Test Item",
				warehouse="_Test Warehouse - _TC",
				based_on="Item and Warehouse",
				posting_date=nowdate(),
				status="Skipped",
				posting_time="00:01:00",
			).insert(ignore_permissions=True)

			repost_doc.load_from_db()
			repost_doc.modified = add_days(now(), days=-i * 10)
			repost_doc.db_update_all()

		logs = frappe.get_all("Repost Item Valuation", filters={"status": "Skipped"})
		self.assertTrue(len(logs) > 10)

		from erpnext.stock.doctype.repost_item_valuation.repost_item_valuation import RepostItemValuation

		RepostItemValuation.clear_old_logs(days=1)

		logs = frappe.get_all("Repost Item Valuation", filters={"status": "Skipped"})
		self.assertTrue(len(logs) == 0)

	def test_create_item_wise_repost_item_valuation_entries(self):
		pr = make_purchase_receipt(
			company="_Test Company with perpetual inventory",
			warehouse="Stores - TCP1",
			get_multiple_items=True,
		)

		rivs = create_item_wise_repost_entries(pr.doctype, pr.name)
		self.assertGreaterEqual(len(rivs), 2)
		self.assertIn("_Test Item", [d.item_code for d in rivs])

		for riv in rivs:
			self.assertEqual(riv.company, "_Test Company with perpetual inventory")
			self.assertEqual(riv.warehouse, "Stores - TCP1")

	def test_deduplication(self):
		def _assert_status(doc, status):
			doc.load_from_db()
			self.assertEqual(doc.status, status)

		riv_args = frappe._dict(
			doctype="Repost Item Valuation",
			item_code="_Test Item",
			warehouse="_Test Warehouse - _TC",
			based_on="Item and Warehouse",
			voucher_type="Sales Invoice",
			voucher_no="SI-1",
			posting_date="2021-01-02",
			posting_time="00:01:00",
		)

		# new repost without any duplicates
		riv1 = frappe.get_doc(riv_args)
		riv1.flags.dont_run_in_test = True
		riv1.submit()
		_assert_status(riv1, "Queued")
		self.assertEqual(riv1.voucher_type, "Sales Invoice")  # traceability
		self.assertEqual(riv1.voucher_no, "SI-1")

		# newer than existing duplicate - riv1
		riv2 = frappe.get_doc(riv_args.update({"posting_date": "2021-01-03"}))
		riv2.flags.dont_run_in_test = True
		riv2.submit()
		riv1.deduplicate_similar_repost()
		_assert_status(riv2, "Skipped")

		# older than exisitng duplicate - riv1
		riv3 = frappe.get_doc(riv_args.update({"posting_date": "2021-01-01"}))
		riv3.flags.dont_run_in_test = True
		riv3.submit()
		riv3.deduplicate_similar_repost()
		_assert_status(riv3, "Queued")
		_assert_status(riv1, "Skipped")

		# unrelated reposts, shouldn't do anything to others.
		riv4 = frappe.get_doc(riv_args.update({"warehouse": "Stores - _TC"}))
		riv4.flags.dont_run_in_test = True
		riv4.submit()
		riv4.deduplicate_similar_repost()
		_assert_status(riv4, "Queued")
		_assert_status(riv3, "Queued")

		# to avoid breaking other tests accidentaly
		riv4.set_status("Skipped")
		riv3.set_status("Skipped")

	def test_stock_freeze_validation(self):

		today = nowdate()

		riv = frappe.get_doc(
			doctype="Repost Item Valuation",
			item_code="_Test Item",
			warehouse="_Test Warehouse - _TC",
			based_on="Item and Warehouse",
			posting_date=today,
			posting_time="00:01:00",
		)
		riv.flags.dont_run_in_test = True  # keep it queued
		riv.submit()

		stock_settings = frappe.get_doc("Stock Settings")
		stock_settings.stock_frozen_upto = today

		self.assertRaises(PendingRepostingError, stock_settings.save)

		riv.set_status("Skipped")

	@change_settings("Stock Reposting Settings", {"item_based_reposting": 0})
	def test_prevention_of_cancelled_transaction_riv(self):
		frappe.flags.dont_execute_stock_reposts = True

		item = make_item()
		warehouse = "_Test Warehouse - _TC"
		old = make_stock_entry(item_code=item.name, to_warehouse=warehouse, qty=2, rate=5)
		_new = make_stock_entry(item_code=item.name, to_warehouse=warehouse, qty=5, rate=10)

		old.cancel()

		riv = frappe.get_last_doc(
			"Repost Item Valuation", {"voucher_type": old.doctype, "voucher_no": old.name}
		)
		self.assertRaises(frappe.ValidationError, riv.cancel)

		riv.db_set("status", "Skipped")
		riv.reload()
		riv.cancel()  # it should cancel now

	def test_queue_progress_serialization(self):
		# Make sure set/tuple -> list behaviour is retained.
		self.assertEqual(
			[["a", "b"], ["c", "d"]],
			sorted(frappe.parse_json(frappe.as_json(set([("a", "b"), ("c", "d")])))),
		)

	def test_gl_repost_progress(self):
		from erpnext.accounts import utils

		# lower numbers to simplify test
		orig_chunk_size = utils.GL_REPOSTING_CHUNK
		utils.GL_REPOSTING_CHUNK = 1
		self.addCleanup(setattr, utils, "GL_REPOSTING_CHUNK", orig_chunk_size)

		doc = frappe.new_doc("Repost Item Valuation")
		doc.db_set = MagicMock()

		vouchers = []
		company = "_Test Company with perpetual inventory"
		posting_date = today()

		for _ in range(3):
			se = make_stock_entry(company=company, qty=1, rate=2, target="Stores - TCP1")
			vouchers.append((se.doctype, se.name))

		repost_gle_for_stock_vouchers(stock_vouchers=vouchers, posting_date=posting_date, repost_doc=doc)
		self.assertIn(call("gl_reposting_index", 1), doc.db_set.mock_calls)
		doc.db_set.reset_mock()

		doc.gl_reposting_index = 1
		repost_gle_for_stock_vouchers(stock_vouchers=vouchers, posting_date=posting_date, repost_doc=doc)

		self.assertNotIn(call("gl_reposting_index", 1), doc.db_set.mock_calls)

	def test_gl_complete_gl_reposting(self):
		from erpnext.accounts import utils

		# lower numbers to simplify test
		orig_chunk_size = utils.GL_REPOSTING_CHUNK
		utils.GL_REPOSTING_CHUNK = 2
		self.addCleanup(setattr, utils, "GL_REPOSTING_CHUNK", orig_chunk_size)

		item = self.make_item().name

		company = "_Test Company with perpetual inventory"

		for _ in range(10):
			make_stock_entry(item=item, company=company, qty=1, rate=10, target="Stores - TCP1")

		# consume
		consumption = make_stock_entry(item=item, company=company, qty=1, source="Stores - TCP1")

		self.assertGLEs(
			consumption,
			[{"credit": 10, "debit": 0}],
			gle_filters={"account": "Stock In Hand - TCP1"},
		)

		# backdated receipt
		backdated_receipt = make_stock_entry(
			item=item,
			company=company,
			qty=1,
			rate=50,
			target="Stores - TCP1",
			posting_date=add_to_date(today(), days=-1),
		)
		self.assertGLEs(
			backdated_receipt,
			[{"credit": 0, "debit": 50}],
			gle_filters={"account": "Stock In Hand - TCP1"},
		)

		# check that original consumption GLe is updated
		self.assertGLEs(
			consumption,
			[{"credit": 50, "debit": 0}],
			gle_filters={"account": "Stock In Hand - TCP1"},
		)

	def test_duplicate_ple_on_repost(self):
		from erpnext.accounts import utils

		# lower numbers to simplify test
		orig_chunk_size = utils.GL_REPOSTING_CHUNK
		utils.GL_REPOSTING_CHUNK = 2
		self.addCleanup(setattr, utils, "GL_REPOSTING_CHUNK", orig_chunk_size)

		rate = 100
		item = self.make_item()
		item.valuation_rate = 90
		item.allow_negative_stock = 1
		item.save()

		company = "_Test Company with perpetual inventory"

		# consume non-existing stock
		sinv = create_sales_invoice(
			company=company,
			posting_date=today(),
			debit_to="Debtors - TCP1",
			income_account="Sales - TCP1",
			expense_account="Cost of Goods Sold - TCP1",
			warehouse="Stores - TCP1",
			update_stock=1,
			currency="INR",
			item_code=item.name,
			cost_center="Main - TCP1",
			qty=1,
			rate=rate,
		)

		# backdated receipt triggers repost
		make_stock_entry(
			item=item.name,
			company=company,
			qty=5,
			rate=rate,
			target="Stores - TCP1",
			posting_date=add_to_date(today(), days=-1),
		)

		ple_entries = frappe.db.get_list(
			"Payment Ledger Entry",
			filters={"voucher_type": sinv.doctype, "voucher_no": sinv.name, "delinked": 0},
		)

		# assert successful deduplication on PLE
		self.assertEqual(len(ple_entries), 1)

		# outstanding should not be affected
		sinv.reload()
		self.assertEqual(sinv.outstanding_amount, 100)

	def test_account_freeze_validation(self):
		today = nowdate()

		riv = frappe.get_doc(
			doctype="Repost Item Valuation",
			item_code="_Test Item",
			warehouse="_Test Warehouse - _TC",
			based_on="Item and Warehouse",
			posting_date=today,
			posting_time="00:01:00",
		)
		riv.flags.dont_run_in_test = True  # keep it queued

		accounts_settings = frappe.get_doc("Accounts Settings")
		accounts_settings.acc_frozen_upto = today
		accounts_settings.frozen_accounts_modifier = ""
		accounts_settings.save()

		self.assertRaises(frappe.ValidationError, riv.save)

		accounts_settings.acc_frozen_upto = ""
		accounts_settings.save()

<<<<<<< HEAD
=======
	@change_settings("Stock Reposting Settings", {"item_based_reposting": 0})
>>>>>>> 44bad3bd
	def test_create_repost_entry_for_cancelled_document(self):
		pr = make_purchase_receipt(
			company="_Test Company with perpetual inventory",
			warehouse="Stores - TCP1",
			get_multiple_items=True,
		)

		self.assertTrue(pr.docstatus == 1)
		self.assertFalse(frappe.db.exists("Repost Item Valuation", {"voucher_no": pr.name}))

		pr.load_from_db()

		pr.cancel()
		self.assertTrue(pr.docstatus == 2)
		self.assertTrue(frappe.db.exists("Repost Item Valuation", {"voucher_no": pr.name}))

	def test_repost_item_valuation_for_closing_stock_balance(self):
		from erpnext.stock.doctype.closing_stock_balance.closing_stock_balance import (
			prepare_closing_stock_balance,
		)

		doc = frappe.new_doc("Closing Stock Balance")
		doc.company = "_Test Company"
		doc.from_date = today()
		doc.to_date = today()
		doc.submit()

		prepare_closing_stock_balance(doc.name)
		doc.load_from_db()
		self.assertEqual(doc.docstatus, 1)
		self.assertEqual(doc.status, "Completed")

		riv = frappe.new_doc("Repost Item Valuation")
		riv.update(
			{
				"item_code": "_Test Item",
				"warehouse": "_Test Warehouse - _TC",
				"based_on": "Item and Warehouse",
				"posting_date": today(),
				"posting_time": "00:01:00",
			}
		)

		self.assertRaises(frappe.ValidationError, riv.save)
		doc.cancel()<|MERGE_RESOLUTION|>--- conflicted
+++ resolved
@@ -5,11 +5,7 @@
 from unittest.mock import MagicMock, call
 
 import frappe
-<<<<<<< HEAD
-from frappe.tests.utils import FrappeTestCase
-=======
 from frappe.tests.utils import FrappeTestCase, change_settings
->>>>>>> 44bad3bd
 from frappe.utils import add_days, add_to_date, now, nowdate, today
 
 from erpnext.accounts.doctype.sales_invoice.test_sales_invoice import create_sales_invoice
@@ -382,10 +378,7 @@
 		accounts_settings.acc_frozen_upto = ""
 		accounts_settings.save()
 
-<<<<<<< HEAD
-=======
 	@change_settings("Stock Reposting Settings", {"item_based_reposting": 0})
->>>>>>> 44bad3bd
 	def test_create_repost_entry_for_cancelled_document(self):
 		pr = make_purchase_receipt(
 			company="_Test Company with perpetual inventory",
