{
 "action": "Create Entry",
 "creation": "2020-05-14 22:09:10.043554",
 "docstatus": 0,
 "doctype": "Onboarding Step",
 "idx": 0,
 "is_complete": 0,
 "is_mandatory": 0,
 "is_single": 0,
 "is_skipped": 0,
<<<<<<< HEAD
 "modified": "2020-06-29 16:36:53.948242",
=======
 "modified": "2020-10-14 14:53:00.120455",
>>>>>>> b5792872
 "modified_by": "Administrator",
 "name": "Create a Supplier",
 "owner": "Administrator",
 "reference_document": "Supplier",
 "show_full_form": 0,
 "title": "Create a Supplier",
 "validate_action": 1
}<|MERGE_RESOLUTION|>--- conflicted
+++ resolved
@@ -8,11 +8,7 @@
  "is_mandatory": 0,
  "is_single": 0,
  "is_skipped": 0,
-<<<<<<< HEAD
- "modified": "2020-06-29 16:36:53.948242",
-=======
  "modified": "2020-10-14 14:53:00.120455",
->>>>>>> b5792872
  "modified_by": "Administrator",
  "name": "Create a Supplier",
  "owner": "Administrator",
