--- conflicted
+++ resolved
@@ -77,50 +77,7 @@
 		{conditions}"""
 		.format(conditions=conditions), filters, as_dict=1)
 
-<<<<<<< HEAD
-	price_list_names = ",".join(['"' + frappe.db.escape(item['price_list_name']) + '"'
-		for item in item_results])
-
-	buying_price_map = get_buying_price_map(price_list_names)
-	selling_price_map = get_selling_price_map(price_list_names)
-
-	result = []
-	if item_results:
-		for item_dict in item_results:
-			data = {
-				'item_name': item_dict.item_name,
-				'warehouse': item_dict.warehouse,
-				'stock_available': item_dict.actual_qty or 0,
-				'buying_price_list': "",
-				'buying_rate': 0.0,
-				'selling_price_list': "",
-				'selling_rate': 0.0
-			}
-
-			price_list = item_dict["price_list_name"]
-			if buying_price_map.get(price_list):
-				data["buying_price_list"] = buying_price_map.get(price_list)["Buying Price List"] or ""
-				data["buying_rate"] = buying_price_map.get(price_list)["Buying Rate"] or 0
-			if selling_price_map.get(price_list):
-				data["selling_price_list"] = selling_price_map.get(price_list)["Selling Price List"] or ""
-				data["selling_rate"] = selling_price_map.get(price_list)["Selling Rate"] or 0
-
-			result.append(data)
-
-	return result
-
-def get_buying_price_map(price_list_names):
-	buying_price = frappe.db.sql("""
-		select
-			name,price_list,price_list_rate
-		from
-			`tabItem Price`
-		where
-			name in ({price_list_names}) and buying=1
-		""".format(price_list_names=price_list_names), as_dict=1)
-=======
 	price_list_names = list(set([frappe.db.escape(item.price_list_name) for item in item_results]))
->>>>>>> 7ac92c06
 
 	buying_price_map = get_price_map(price_list_names, buying=1)
 	selling_price_map = get_price_map(price_list_names, selling=1)
