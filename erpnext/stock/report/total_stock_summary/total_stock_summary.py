--- conflicted
+++ resolved
@@ -57,15 +57,4 @@
 			INNER JOIN `tabWarehouse` warehouse
 				ON warehouse.name = ledger.warehouse
 			WHERE
-<<<<<<< HEAD
-				actual_qty != 0 %s %s
-			""" % (columns, brand, conditions))
-
-def validate_filters(filters):
-	if filters.get("group_by") == 'Company' and \
-		filters.get("company"):
-
-		frappe.throw(_("Please set Company filter blank if Group By is 'Company'"))
-=======
-				ledger.actual_qty != 0 %s""" % (columns, conditions))
->>>>>>> 540559d6
+				ledger.actual_qty != 0 %s""" % (columns, conditions))