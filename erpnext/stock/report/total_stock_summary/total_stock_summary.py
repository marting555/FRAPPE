--- conflicted
+++ resolved
@@ -30,11 +30,7 @@
 
 	if filters.get("group_by") == "Warehouse":
 		if filters.get("company"):
-<<<<<<< HEAD
-			conditions += " AND warehouse.company = '%s'" % frappe.db.escape(filters.get("company"), percent=False)
-=======
 			conditions += " AND warehouse.company = %s" % frappe.db.escape(filters.get("company"), percent=False)
->>>>>>> 0c0604b7
 
 		conditions += " GROUP BY ledger.warehouse, item.item_code"
 		columns += "'' as company, ledger.warehouse"
