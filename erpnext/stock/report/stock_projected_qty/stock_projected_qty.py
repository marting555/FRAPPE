--- conflicted
+++ resolved
@@ -97,11 +97,7 @@
 	conditions = []
 
 	if filters.item_code:
-<<<<<<< HEAD
 		conditions.append("item_code = '%s' " % filters.item_code)
-=======
-		conditions.append("item_code = '%s' "%filters.item_code)
->>>>>>> fc86df64
 
 	if filters.warehouse:
 		warehouse_details = frappe.db.get_value("Warehouse", filters.warehouse, ["lft", "rgt"], as_dict=1)
