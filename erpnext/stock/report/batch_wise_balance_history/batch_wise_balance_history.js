// Copyright (c) 2015, Frappe Technologies Pvt. Ltd. and Contributors
// License: GNU General Public License v3. See license.txt

frappe.query_reports["Batch-Wise Balance History"] = {
	"filters": [
		{
			"fieldname":"company",
			"label": __("Company"),
			"fieldtype": "Link",
			"options": "Company",
			"default": frappe.defaults.get_user_default("Company"),
			"reqd": 1
		},
		{
			"fieldname":"from_date",
			"label": __("From Date"),
			"fieldtype": "Date",
			"width": "80",
			"default": frappe.sys_defaults.year_start_date,
			"reqd": 1
		},
		{
			"fieldname":"to_date",
			"label": __("To Date"),
			"fieldtype": "Date",
			"width": "80",
			"default": frappe.datetime.get_today(),
			"reqd": 1
		},
		{
			"fieldname":"item_code",
			"label": __("Item Code"),
			"fieldtype": "Link",
			"options": "Item",
			"get_query": function() {
				return {
					filters: {
						"has_batch_no": 1
					}
<<<<<<< HEAD
				}
=======
				};
>>>>>>> 540559d6
			}
		},
		{
			"fieldname":"warehouse",
			"label": __("Warehouse"),
			"fieldtype": "Link",
			"options": "Warehouse",
			"get_query": function() {
				let company = frappe.query_report.get_filter_value('company');
				return {
					filters: {
						"company": company
					}
<<<<<<< HEAD
				}
=======
				};
>>>>>>> 540559d6
			}
		},
		{
			"fieldname":"batch_no",
			"label": __("Batch No"),
			"fieldtype": "Link",
			"options": "Batch",
			"get_query": function() {
				let item_code = frappe.query_report.get_filter_value('item_code');
				return {
					filters: {
						"item": item_code
					}
<<<<<<< HEAD
				}
			}
		},
	]
=======
				};
			}
		},
	],
	"formatter": function (value, row, column, data, default_formatter) {
		if (column.fieldname == "Batch" && data && !!data["Batch"]) {
			value = data["Batch"];
			column.link_onclick = "frappe.query_reports['Batch-Wise Balance History'].set_batch_route_to_stock_ledger(" + JSON.stringify(data) + ")";
		}

		value = default_formatter(value, row, column, data);
		return value;
	},
	"set_batch_route_to_stock_ledger": function (data) {
		frappe.route_options = {
			"batch_no": data["Batch"]
		};

		frappe.set_route("query-report", "Stock Ledger");
	}
>>>>>>> 540559d6
}<|MERGE_RESOLUTION|>--- conflicted
+++ resolved
@@ -37,11 +37,7 @@
 					filters: {
 						"has_batch_no": 1
 					}
-<<<<<<< HEAD
-				}
-=======
 				};
->>>>>>> 540559d6
 			}
 		},
 		{
@@ -55,11 +51,7 @@
 					filters: {
 						"company": company
 					}
-<<<<<<< HEAD
-				}
-=======
 				};
->>>>>>> 540559d6
 			}
 		},
 		{
@@ -73,12 +65,6 @@
 					filters: {
 						"item": item_code
 					}
-<<<<<<< HEAD
-				}
-			}
-		},
-	]
-=======
 				};
 			}
 		},
@@ -99,5 +85,4 @@
 
 		frappe.set_route("query-report", "Stock Ledger");
 	}
->>>>>>> 540559d6
 }