# Copyright (c) 2015, Frappe Technologies Pvt. Ltd. and Contributors
# License: GNU General Public License v3. See license.txt


import frappe
from frappe import _
from frappe.utils import cint, flt, getdate
<<<<<<< HEAD
=======
from frappe.utils.deprecations import deprecated
>>>>>>> 44bad3bd
from pypika import functions as fn

from erpnext.stock.doctype.warehouse.warehouse import apply_warehouse_filter

SLE_COUNT_LIMIT = 10_000


def execute(filters=None):
	if not filters:
		filters = {}

	sle_count = frappe.db.count("Stock Ledger Entry")

	if sle_count > SLE_COUNT_LIMIT and not filters.get("item_code") and not filters.get("warehouse"):
		frappe.throw(_("Please select either the Item or Warehouse filter to generate the report."))

	if filters.from_date > filters.to_date:
		frappe.throw(_("From Date must be before To Date"))

	float_precision = cint(frappe.db.get_default("float_precision")) or 3

	columns = get_columns(filters)
	item_map = get_item_details(filters)
	iwb_map = get_item_warehouse_batch_map(filters, float_precision)

	data = []
	for item in sorted(iwb_map):
		if not filters.get("item") or filters.get("item") == item:
			for wh in sorted(iwb_map[item]):
				for batch in sorted(iwb_map[item][wh]):
					qty_dict = iwb_map[item][wh][batch]
					if qty_dict.opening_qty or qty_dict.in_qty or qty_dict.out_qty or qty_dict.bal_qty:
						data.append(
							[
								item,
								item_map[item]["item_name"],
								item_map[item]["description"],
								wh,
								batch,
								flt(qty_dict.opening_qty, float_precision),
								flt(qty_dict.in_qty, float_precision),
								flt(qty_dict.out_qty, float_precision),
								flt(qty_dict.bal_qty, float_precision),
								item_map[item]["stock_uom"],
							]
						)

	return columns, data


def get_columns(filters):
	"""return columns based on filters"""

	columns = (
		[_("Item") + ":Link/Item:100"]
		+ [_("Item Name") + "::150"]
		+ [_("Description") + "::150"]
		+ [_("Warehouse") + ":Link/Warehouse:100"]
		+ [_("Batch") + ":Link/Batch:100"]
		+ [_("Opening Qty") + ":Float:90"]
		+ [_("In Qty") + ":Float:80"]
		+ [_("Out Qty") + ":Float:80"]
		+ [_("Balance Qty") + ":Float:90"]
		+ [_("UOM") + "::90"]
	)

	return columns


<<<<<<< HEAD
# get all details
def get_stock_ledger_entries(filters):
=======
def get_stock_ledger_entries(filters):
	entries = get_stock_ledger_entries_for_batch_no(filters)

	entries += get_stock_ledger_entries_for_batch_bundle(filters)
	return entries


@deprecated
def get_stock_ledger_entries_for_batch_no(filters):
>>>>>>> 44bad3bd
	if not filters.get("from_date"):
		frappe.throw(_("'From Date' is required"))
	if not filters.get("to_date"):
		frappe.throw(_("'To Date' is required"))

	sle = frappe.qb.DocType("Stock Ledger Entry")
	query = (
		frappe.qb.from_(sle)
		.select(
			sle.item_code,
			sle.warehouse,
			sle.batch_no,
			sle.posting_date,
			fn.Sum(sle.actual_qty).as_("actual_qty"),
		)
		.where(
			(sle.docstatus < 2)
			& (sle.is_cancelled == 0)
<<<<<<< HEAD
			& (fn.IfNull(sle.batch_no, "") != "")
=======
			& (sle.batch_no != "")
>>>>>>> 44bad3bd
			& (sle.posting_date <= filters["to_date"])
		)
		.groupby(sle.voucher_no, sle.batch_no, sle.item_code, sle.warehouse)
		.orderby(sle.item_code, sle.warehouse)
	)
<<<<<<< HEAD
=======

	query = apply_warehouse_filter(query, sle, filters)
	for field in ["item_code", "batch_no", "company"]:
		if filters.get(field):
			query = query.where(sle[field] == filters.get(field))

	return query.run(as_dict=True) or []
>>>>>>> 44bad3bd

	query = apply_warehouse_filter(query, sle, filters)
	for field in ["item_code", "batch_no", "company"]:
		if filters.get(field):
			query = query.where(sle[field] == filters.get(field))

<<<<<<< HEAD
	return query.run(as_dict=True)
=======
def get_stock_ledger_entries_for_batch_bundle(filters):
	sle = frappe.qb.DocType("Stock Ledger Entry")
	batch_package = frappe.qb.DocType("Serial and Batch Entry")

	query = (
		frappe.qb.from_(sle)
		.inner_join(batch_package)
		.on(batch_package.parent == sle.serial_and_batch_bundle)
		.select(
			sle.item_code,
			sle.warehouse,
			batch_package.batch_no,
			sle.posting_date,
			fn.Sum(batch_package.qty).as_("actual_qty"),
		)
		.where(
			(sle.docstatus < 2)
			& (sle.is_cancelled == 0)
			& (sle.has_batch_no == 1)
			& (sle.posting_date <= filters["to_date"])
		)
		.groupby(batch_package.batch_no, batch_package.warehouse)
		.orderby(sle.item_code, sle.warehouse)
	)
>>>>>>> 44bad3bd

	query = apply_warehouse_filter(query, sle, filters)
	for field in ["item_code", "batch_no", "company"]:
		if filters.get(field):
			if field == "batch_no":
				query = query.where(batch_package[field] == filters.get(field))
			else:
				query = query.where(sle[field] == filters.get(field))

	return query.run(as_dict=True) or []


def get_item_warehouse_batch_map(filters, float_precision):
	sle = get_stock_ledger_entries(filters)
	iwb_map = {}

	from_date = getdate(filters["from_date"])
	to_date = getdate(filters["to_date"])

	for d in sle:
		iwb_map.setdefault(d.item_code, {}).setdefault(d.warehouse, {}).setdefault(
			d.batch_no, frappe._dict({"opening_qty": 0.0, "in_qty": 0.0, "out_qty": 0.0, "bal_qty": 0.0})
		)
		qty_dict = iwb_map[d.item_code][d.warehouse][d.batch_no]
		if d.posting_date < from_date:
			qty_dict.opening_qty = flt(qty_dict.opening_qty, float_precision) + flt(
				d.actual_qty, float_precision
			)
		elif d.posting_date >= from_date and d.posting_date <= to_date:
			if flt(d.actual_qty) > 0:
				qty_dict.in_qty = flt(qty_dict.in_qty, float_precision) + flt(d.actual_qty, float_precision)
			else:
				qty_dict.out_qty = flt(qty_dict.out_qty, float_precision) + abs(
					flt(d.actual_qty, float_precision)
				)

		qty_dict.bal_qty = flt(qty_dict.bal_qty, float_precision) + flt(d.actual_qty, float_precision)

	return iwb_map


def get_item_details(filters):
	item_map = {}
	for d in (frappe.qb.from_("Item").select("name", "item_name", "description", "stock_uom")).run(
		as_dict=1
	):
		item_map.setdefault(d.name, d)

	return item_map<|MERGE_RESOLUTION|>--- conflicted
+++ resolved
@@ -5,10 +5,7 @@
 import frappe
 from frappe import _
 from frappe.utils import cint, flt, getdate
-<<<<<<< HEAD
-=======
 from frappe.utils.deprecations import deprecated
->>>>>>> 44bad3bd
 from pypika import functions as fn
 
 from erpnext.stock.doctype.warehouse.warehouse import apply_warehouse_filter
@@ -78,10 +75,6 @@
 	return columns
 
 
-<<<<<<< HEAD
-# get all details
-def get_stock_ledger_entries(filters):
-=======
 def get_stock_ledger_entries(filters):
 	entries = get_stock_ledger_entries_for_batch_no(filters)
 
@@ -91,7 +84,6 @@
 
 @deprecated
 def get_stock_ledger_entries_for_batch_no(filters):
->>>>>>> 44bad3bd
 	if not filters.get("from_date"):
 		frappe.throw(_("'From Date' is required"))
 	if not filters.get("to_date"):
@@ -110,18 +102,12 @@
 		.where(
 			(sle.docstatus < 2)
 			& (sle.is_cancelled == 0)
-<<<<<<< HEAD
-			& (fn.IfNull(sle.batch_no, "") != "")
-=======
 			& (sle.batch_no != "")
->>>>>>> 44bad3bd
 			& (sle.posting_date <= filters["to_date"])
 		)
 		.groupby(sle.voucher_no, sle.batch_no, sle.item_code, sle.warehouse)
 		.orderby(sle.item_code, sle.warehouse)
 	)
-<<<<<<< HEAD
-=======
 
 	query = apply_warehouse_filter(query, sle, filters)
 	for field in ["item_code", "batch_no", "company"]:
@@ -129,16 +115,8 @@
 			query = query.where(sle[field] == filters.get(field))
 
 	return query.run(as_dict=True) or []
->>>>>>> 44bad3bd
 
-	query = apply_warehouse_filter(query, sle, filters)
-	for field in ["item_code", "batch_no", "company"]:
-		if filters.get(field):
-			query = query.where(sle[field] == filters.get(field))
 
-<<<<<<< HEAD
-	return query.run(as_dict=True)
-=======
 def get_stock_ledger_entries_for_batch_bundle(filters):
 	sle = frappe.qb.DocType("Stock Ledger Entry")
 	batch_package = frappe.qb.DocType("Serial and Batch Entry")
@@ -163,7 +141,6 @@
 		.groupby(batch_package.batch_no, batch_package.warehouse)
 		.orderby(sle.item_code, sle.warehouse)
 	)
->>>>>>> 44bad3bd
 
 	query = apply_warehouse_filter(query, sle, filters)
 	for field in ["item_code", "batch_no", "company"]:
