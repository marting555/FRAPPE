--- conflicted
+++ resolved
@@ -43,26 +43,6 @@
 				item_reorder_level = item_reorder_detail_map[item + warehouse]["warehouse_reorder_level"]
 				item_reorder_qty = item_reorder_detail_map[item + warehouse]["warehouse_reorder_qty"]
 
-<<<<<<< HEAD
-			report_data = [item_map[item]["item_name"],
-				item_map[item]["item_group"],
-				item_map[item]["brand"],
-				warehouse,
-				item_map[item]["alt_uom"] or item_map[item]["stock_uom"] if filters.qty_field == "Contents Qty" else item_map[item]["stock_uom"],
-				qty_dict.opening_qty * alt_uom_size,
-				qty_dict.opening_val,
-				qty_dict.in_qty * alt_uom_size,
-				qty_dict.in_val,
-				qty_dict.out_qty * alt_uom_size,
-				qty_dict.out_val,
-				qty_dict.bal_qty * alt_uom_size,
-				qty_dict.bal_val,
-				qty_dict.val_rate / alt_uom_size,
-				item_reorder_level * alt_uom_size,
-				item_reorder_qty * alt_uom_size,
-				company
-			]
-=======
 			report_data = {
 				"item_code": item,
 				"item_name": item_map[item]["item_name"],
@@ -92,7 +72,6 @@
 					"bal_val": qty_dict.bal_val,
 					"val_rate": qty_dict.val_rate / alt_uom_size,
 				})
->>>>>>> f8462cb1
 
 			if filters.get('show_variant_attributes', 0) == 1:
 				for i, v in enumerate(get_variants_attributes()):
@@ -114,12 +93,7 @@
 	"""return columns"""
 
 	columns = [
-<<<<<<< HEAD
-		{"label": _("Item"), "fieldname": "item_code", "fieldtype": "Link", "options": "Item", "width": 150},
-=======
 		{"label": _("Item"), "fieldname": "item_code", "fieldtype": "Link", "options": "Item", "width": 200},
-		{"label": _("Item Name"), "fieldname": "item_name", "width": 150},
->>>>>>> f8462cb1
 		{"label": _("Item Group"), "fieldname": "item_group", "fieldtype": "Link", "options": "Item Group", "width": 100},
 		{"label": _("Brand"), "fieldname": "brand", "fieldtype": "Link", "options": "Brand", "width": 90},
 		{"label": _("Warehouse"), "fieldname": "warehouse", "fieldtype": "Link", "options": "Warehouse", "width": 100},
