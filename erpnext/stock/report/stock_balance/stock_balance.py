# Copyright (c) 2015, Frappe Technologies Pvt. Ltd. and Contributors
# License: GNU General Public License v3. See license.txt

from __future__ import unicode_literals
import frappe
from frappe import _
from frappe.utils import flt, cint, getdate, now
from erpnext.stock.report.stock_ledger.stock_ledger import get_item_group_condition

from six import iteritems

def execute(filters=None):
	if not filters: filters = {}

	validate_filters(filters)

	columns = get_columns()
	items = get_items(filters)
	sle = get_stock_ledger_entries(filters, items)

	# if no stock ledger entry found return
	if not sle:
		return columns, []

	iwb_map = get_item_warehouse_map(filters, sle)
	item_map = get_item_details(items, sle, filters)
	item_reorder_detail_map = get_item_reorder_details(item_map.keys())

	data = []
	for (company, item, warehouse) in sorted(iwb_map):
<<<<<<< HEAD
		if item_map.get(item):
			qty_dict = iwb_map[(company, item, warehouse)]
			item_reorder_level = 0
			item_reorder_qty = 0
			if item + warehouse in item_reorder_detail_map:
				item_reorder_level = item_reorder_detail_map[item + warehouse]["warehouse_reorder_level"]
				item_reorder_qty = item_reorder_detail_map[item + warehouse]["warehouse_reorder_qty"]

			report_data = [item, item_map[item]["item_name"],
				item_map[item]["item_group"],
				item_map[item]["brand"],
				item_map[item]["description"], warehouse,
				item_map[item]["stock_uom"], qty_dict.opening_qty,
				qty_dict.opening_val, qty_dict.in_qty,
				qty_dict.in_val, qty_dict.out_qty,
				qty_dict.out_val, qty_dict.bal_qty,
				qty_dict.bal_val, qty_dict.val_rate,
				item_reorder_level,
				item_reorder_qty,
				company
			]

			if filters.get('show_variant_attributes', 0) == 1:
				variants_attributes = get_variants_attributes()
				report_data += [item_map[item].get(i) for i in variants_attributes]

			data.append(report_data)
=======
		qty_dict = iwb_map[(company, item, warehouse)]
		item_reorder_level = 0
		item_reorder_qty = 0
		if item + warehouse in item_reorder_detail_map:
			item_reorder_level = item_reorder_detail_map[item + warehouse]["warehouse_reorder_level"]
			item_reorder_qty = item_reorder_detail_map[item + warehouse]["warehouse_reorder_qty"]

		report_data = [item, item_map[item]["item_name"],
			item_map[item]["item_group"],
			item_map[item]["brand"],
			item_map[item]["description"], warehouse,
			item_map[item]["stock_uom"],
			qty_dict.opening_qty/flt(item_map[item]["conversion_factor"]),
			qty_dict.opening_val, qty_dict.in_qty/flt(item_map[item]["conversion_factor"]),
			qty_dict.in_val, qty_dict.out_qty/flt(item_map[item]["conversion_factor"]),
			qty_dict.out_val, qty_dict.bal_qty/flt(item_map[item]["conversion_factor"]),
			qty_dict.bal_val, qty_dict.val_rate,
			item_reorder_level,
			item_reorder_qty,
			company
		]

		if filters.get('show_variant_attributes', 0) == 1:
			variants_attributes = get_variants_attributes()
			report_data += [item_map[item].get(i) for i in variants_attributes]

		data.append(report_data)
>>>>>>> 9038e15d

	if filters.get('show_variant_attributes', 0) == 1:
		columns += ["{}:Data:100".format(i) for i in get_variants_attributes()]

	return columns, data

def get_columns(filters=None):
	"""return columns"""

	uom = filters.get('by_uom') or 'Stock UOM'
	columns = [
		_("Item")+":Link/Item:100",
		_("Item Name")+"::150",
		_("Item Group")+":Link/Item Group:100",
		_("Brand")+":Link/Brand:90",
		_("Description")+"::140",
		_("Warehouse")+":Link/Warehouse:100",
		uom + ":Link/UOM:90",
		_("Opening Qty")+":Float:100",
		_("Opening Value")+":Float:110",
		_("In Qty")+":Float:80",
		_("In Value")+":Float:80",
		_("Out Qty")+":Float:80",
		_("Out Value")+":Float:80",
		_("Balance Qty")+":Float:100",
		_("Balance Value")+":Float:100",
		_("Valuation Rate")+":Float:90",
		_("Reorder Level")+":Float:80",
		_("Reorder Qty")+":Float:80",
		_("Company")+":Link/Company:100"
	]

	return columns

def get_conditions(filters):
	conditions = ""
	if not filters.get("from_date"):
		frappe.throw(_("'From Date' is required"))

	if filters.get("to_date"):
		conditions += " and sle.posting_date <= '%s'" % frappe.db.escape(filters.get("to_date"))
	else:
		frappe.throw(_("'To Date' is required"))

	if filters.get("warehouse"):
		warehouse_details = frappe.db.get_value("Warehouse",
			filters.get("warehouse"), ["lft", "rgt"], as_dict=1)
		if warehouse_details:
			conditions += " and exists (select name from `tabWarehouse` wh \
				where wh.lft >= %s and wh.rgt <= %s and sle.warehouse = wh.name)"%(warehouse_details.lft,
				warehouse_details.rgt)

	return conditions

def get_stock_ledger_entries(filters, items):
	item_conditions_sql = ''
	if items:
		item_conditions_sql = ' and sle.item_code in ({})'\
			.format(', '.join(['"' + frappe.db.escape(i, percent=False) + '"' for i in items]))

	conditions = get_conditions(filters)

	return frappe.db.sql("""
		select
			sle.item_code, warehouse, sle.posting_date, sle.actual_qty, sle.valuation_rate,
			sle.company, sle.voucher_type, sle.qty_after_transaction, sle.stock_value_difference
		from
			`tabStock Ledger Entry` sle force index (posting_sort_index)
		where sle.docstatus < 2 %s %s
		order by sle.posting_date, sle.posting_time, sle.name""" %
		(item_conditions_sql, conditions), as_dict=1)

def get_item_warehouse_map(filters, sle):
	iwb_map = {}
	from_date = getdate(filters.get("from_date"))
	to_date = getdate(filters.get("to_date"))

	for d in sle:
		key = (d.company, d.item_code, d.warehouse)
		if key not in iwb_map:
			iwb_map[key] = frappe._dict({
				"opening_qty": 0.0, "opening_val": 0.0,
				"in_qty": 0.0, "in_val": 0.0,
				"out_qty": 0.0, "out_val": 0.0,
				"bal_qty": 0.0, "bal_val": 0.0,
				"val_rate": 0.0
			})

		qty_dict = iwb_map[(d.company, d.item_code, d.warehouse)]

		if d.voucher_type == "Stock Reconciliation":
			qty_diff = flt(d.qty_after_transaction) - qty_dict.bal_qty
		else:
			qty_diff = flt(d.actual_qty)

		value_diff = flt(d.stock_value_difference)

		if d.posting_date < from_date:
			qty_dict.opening_qty += qty_diff
			qty_dict.opening_val += value_diff

		elif d.posting_date >= from_date and d.posting_date <= to_date:
			if qty_diff > 0:
				qty_dict.in_qty += qty_diff
				qty_dict.in_val += value_diff
			else:
				qty_dict.out_qty += abs(qty_diff)
				qty_dict.out_val += abs(value_diff)

		qty_dict.val_rate = d.valuation_rate
		qty_dict.bal_qty += qty_diff
		qty_dict.bal_val += value_diff

	iwb_map = filter_items_with_no_transactions(iwb_map)

	return iwb_map

def filter_items_with_no_transactions(iwb_map):
	for (company, item, warehouse) in sorted(iwb_map):
		qty_dict = iwb_map[(company, item, warehouse)]

		no_transactions = True
		float_precision = cint(frappe.db.get_default("float_precision")) or 3
		for key, val in iteritems(qty_dict):
			val = flt(val, float_precision)
			qty_dict[key] = val
			if key != "val_rate" and val:
				no_transactions = False

		if no_transactions:
			iwb_map.pop((company, item, warehouse))

	return iwb_map

def get_items(filters):
	conditions = []
	if filters.get("item_code"):
		conditions.append("item.name=%(item_code)s")
	else:
		if filters.get("brand"):
			conditions.append("item.brand=%(brand)s")
		if filters.get("item_group"):
			conditions.append(get_item_group_condition(filters.get("item_group")))

	items = []
	if conditions:
		items = frappe.db.sql_list("""select name from `tabItem` item where {}"""
			.format(" and ".join(conditions)), filters)
	return items

def get_item_details(items, sle, filters):
	item_details = {}
	if not items:
		items = list(set([d.item_code for d in sle]))

	if items:
		for item in frappe.db.sql("""
			select name, item_name, description, item_group, brand, stock_uom
			from `tabItem`
			where name in ({0}) and ifnull(disabled, 0) = 0
			""".format(', '.join(['"' + frappe.db.escape(i, percent=False) + '"' for i in items])), as_dict=1):
				item_details.setdefault(item.name, item)

	if filters.get('show_variant_attributes', 0) == 1:
		variant_values = get_variant_values_for(list(item_details))
		item_details = {k: v.update(variant_values.get(k, {})) for k, v in iteritems(item_details)}

	return item_details

def get_item_reorder_details(items):
	item_reorder_details = frappe._dict()

	if items:
		item_reorder_details = frappe.db.sql("""
			select parent, warehouse, warehouse_reorder_qty, warehouse_reorder_level
			from `tabItem Reorder`
			where parent in ({0})
		""".format(', '.join(['"' + frappe.db.escape(i, percent=False) + '"' for i in items])), as_dict=1)

	return dict((d.parent + d.warehouse, d) for d in item_reorder_details)

def validate_filters(filters):
	if not (filters.get("item_code") or filters.get("warehouse")):
		sle_count = flt(frappe.db.sql("""select count(name) from `tabStock Ledger Entry`""")[0][0])
		if sle_count > 500000:
			frappe.throw(_("Please set filter based on Item or Warehouse"))

def get_variants_attributes():
	'''Return all item variant attributes.'''
	return [i.name for i in frappe.get_all('Item Attribute')]

def get_variant_values_for(items):
	'''Returns variant values for items.'''
	attribute_map = {}
	for attr in frappe.db.sql('''select parent, attribute, attribute_value
		from `tabItem Variant Attribute` where parent in (%s)
		''' % ", ".join(["%s"] * len(items)), tuple(items), as_dict=1):
			attribute_map.setdefault(attr['parent'], {})
			attribute_map[attr['parent']].update({attr['attribute']: attr['attribute_value']})

	return attribute_map<|MERGE_RESOLUTION|>--- conflicted
+++ resolved
@@ -28,35 +28,7 @@
 
 	data = []
 	for (company, item, warehouse) in sorted(iwb_map):
-<<<<<<< HEAD
-		if item_map.get(item):
-			qty_dict = iwb_map[(company, item, warehouse)]
-			item_reorder_level = 0
-			item_reorder_qty = 0
-			if item + warehouse in item_reorder_detail_map:
-				item_reorder_level = item_reorder_detail_map[item + warehouse]["warehouse_reorder_level"]
-				item_reorder_qty = item_reorder_detail_map[item + warehouse]["warehouse_reorder_qty"]
-
-			report_data = [item, item_map[item]["item_name"],
-				item_map[item]["item_group"],
-				item_map[item]["brand"],
-				item_map[item]["description"], warehouse,
-				item_map[item]["stock_uom"], qty_dict.opening_qty,
-				qty_dict.opening_val, qty_dict.in_qty,
-				qty_dict.in_val, qty_dict.out_qty,
-				qty_dict.out_val, qty_dict.bal_qty,
-				qty_dict.bal_val, qty_dict.val_rate,
-				item_reorder_level,
-				item_reorder_qty,
-				company
-			]
-
-			if filters.get('show_variant_attributes', 0) == 1:
-				variants_attributes = get_variants_attributes()
-				report_data += [item_map[item].get(i) for i in variants_attributes]
-
-			data.append(report_data)
-=======
+
 		qty_dict = iwb_map[(company, item, warehouse)]
 		item_reorder_level = 0
 		item_reorder_qty = 0
@@ -84,7 +56,6 @@
 			report_data += [item_map[item].get(i) for i in variants_attributes]
 
 		data.append(report_data)
->>>>>>> 9038e15d
 
 	if filters.get('show_variant_attributes', 0) == 1:
 		columns += ["{}:Data:100".format(i) for i in get_variants_attributes()]
