--- conflicted
+++ resolved
@@ -141,7 +141,7 @@
 				ProductBundleTemplate()
 				.set_item_code(args.item_code)
 				.set_price_list(args.price_list)
-				.validate()     
+				.validate()
 				.searchProductBundle()
 			)
 		if searcher is not None:
@@ -434,7 +434,7 @@
 
 	if args.get("batch_no") and item.name != frappe.get_cached_value("Batch", args.get("batch_no"), "item"):
 		args["batch_no"] = ""
-   
+
 	out = frappe._dict(
 		{
 			"item_code": item.name,
@@ -966,11 +966,6 @@
 			insert_item_price(args)
 
 		if price_list_rate is None:
-<<<<<<< HEAD
-=======
-			if args.price_list and args.rate and args.doctype not in ["Quotation", "Sales Order", "Delivery Note", "Sales Invoice"]:
-				insert_item_price(args)
->>>>>>> dd96e3c3
 			return out
 
 		out.price_list_rate = flt(price_list_rate) * flt(args.plc_conversion_rate) / flt(args.conversion_rate)
@@ -1444,12 +1439,7 @@
 def apply_price_list_on_item(args, doc=None):
 	item_doc = frappe.db.get_value("Item", args.item_code, ["name", "variant_of"], as_dict=1)
 	item_details = get_price_list_rate(args, item_doc)
-<<<<<<< HEAD
 	item_details.update(get_pricing_rule_for_item(args, doc=doc))
-
-=======
-	item_details.update(get_pricing_rule_for_item(args))
->>>>>>> dd96e3c3
 	return item_details
 
 
@@ -1617,6 +1607,6 @@
         searcher.set_item_code(item_code)
         item_details = frappe.get_doc("Item", item_code)
         item_price = searcher.get_item_price(item_details)
-        item_prices[item_code] = item_price  
+        item_prices[item_code] = item_price
 
     return item_prices
