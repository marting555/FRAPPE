--- conflicted
+++ resolved
@@ -74,16 +74,13 @@
 
 	update_party_blanket_order(args, out)
 
-<<<<<<< HEAD
+	out.update(get_price_list_rate(args, item))
 	# we do not send customer args for price list rate in case of purchase order but we save it for latter use
 	if doc and doc.get('doctype') == 'Purchase Order':
 		customer = args['customer']
 		args['customer'] = ''
 
 	get_price_list_rate(args, item, out)
-=======
-	out.update(get_price_list_rate(args, item))
->>>>>>> 5e428f04
 
 	# Can be use latter we set it again
 	if doc and doc.get('doctype') == 'Purchase Order':
