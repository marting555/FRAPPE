--- conflicted
+++ resolved
@@ -6,13 +6,6 @@
 
 import frappe
 from frappe import _, throw
-<<<<<<< HEAD
-from frappe.utils import flt, cint, add_days, cstr, add_months, getdate
-import json, copy
-from erpnext.accounts.doctype.pricing_rule.pricing_rule import get_pricing_rule_for_item, set_transaction_type
-from erpnext.setup.utils import get_exchange_rate
-=======
->>>>>>> 540559d6
 from frappe.model.meta import get_field_precision
 from frappe.utils import add_days, add_months, cint, cstr, flt, getdate
 from six import iteritems, string_types
@@ -30,14 +23,7 @@
 from erpnext.stock.doctype.item_manufacturer.item_manufacturer import get_item_manufacturer_part_no
 from erpnext.stock.doctype.price_list.price_list import get_price_list_details
 
-<<<<<<< HEAD
-from six import string_types, iteritems
-import pdb
-
-sales_doctypes = ['Quotation', 'Sales Order', 'Delivery Note', 'Sales Invoice']
-=======
 sales_doctypes = ['Quotation', 'Sales Order', 'Delivery Note', 'Sales Invoice', 'POS Invoice']
->>>>>>> 540559d6
 purchase_doctypes = ['Material Request', 'Supplier Quotation', 'Purchase Order', 'Purchase Receipt', 'Purchase Invoice']
 
 @frappe.whitelist()
@@ -314,10 +300,7 @@
 		"warehouse": warehouse,
 		"income_account": get_default_income_account(args, item_defaults, item_group_defaults, brand_defaults),
 		"expense_account": expense_account or get_default_expense_account(args, item_defaults, item_group_defaults, brand_defaults) ,
-<<<<<<< HEAD
-=======
 		"discount_account": get_default_discount_account(args, item_defaults),
->>>>>>> 540559d6
 		"cost_center": get_default_cost_center(args, item_defaults, item_group_defaults, brand_defaults),
 		'has_serial_no': item.has_serial_no,
 		'has_batch_no': item.has_batch_no,
@@ -406,11 +389,7 @@
 
 	return out
 
-<<<<<<< HEAD
-def get_item_warehouse(item, args, overwrite_warehouse, defaults={}):
-=======
 def get_item_warehouse(item, args, overwrite_warehouse, defaults=None):
->>>>>>> 540559d6
 	if not defaults:
 		defaults = frappe._dict({
 			'item_defaults' : get_item_defaults(item.name, args.company),
@@ -524,28 +503,13 @@
 			item_tax_template = _get_item_tax_template(args, item_group_doc.taxes, out)
 			item_group = item_group_doc.parent_item_group
 
-<<<<<<< HEAD
-def _get_item_tax_template(args, taxes, out={}, for_validate=False):
-=======
 def _get_item_tax_template(args, taxes, out=None, for_validate=False):
 	if out is None:
 		out = {}
->>>>>>> 540559d6
 	taxes_with_validity = []
 	taxes_with_no_validity = []
 
 	for tax in taxes:
-<<<<<<< HEAD
-		if tax.valid_from:
-			# In purchase Invoice first preference will be given to supplier invoice date
-			# if supplier date is not present then posting date
-			validation_date = args.get('transaction_date') or args.get('bill_date') or args.get('posting_date')
-
-			if getdate(tax.valid_from) <= getdate(validation_date):
-				taxes_with_validity.append(tax)
-		else:
-			taxes_with_no_validity.append(tax)
-=======
 		tax_company = frappe.get_cached_value("Item Tax Template", tax.item_tax_template, 'company')
 		if tax_company == args['company']:
 			if (tax.valid_from or tax.maximum_net_rate):
@@ -558,7 +522,6 @@
 					taxes_with_validity.append(tax)
 			else:
 				taxes_with_no_validity.append(tax)
->>>>>>> 540559d6
 
 	if taxes_with_validity:
 		taxes = sorted(taxes_with_validity, key = lambda i: i.valid_from, reverse=True)
@@ -573,14 +536,11 @@
 	if not taxes_with_validity and (not taxes_with_no_validity):
 		return None
 
-<<<<<<< HEAD
-=======
 	# do not change if already a valid template
 	if args.get('item_tax_template') in {t.item_tax_template for t in taxes}:
 		out["item_tax_template"] = args.get('item_tax_template')
 		return args.get('item_tax_template')
 
->>>>>>> 540559d6
 	for tax in taxes:
 		if cstr(tax.tax_category) == cstr(args.get("tax_category")):
 			out["item_tax_template"] = tax.item_tax_template
@@ -800,11 +760,7 @@
 
 	return frappe.db.sql(""" select name, price_list_rate, uom
 		from `tabItem Price` {conditions}
-<<<<<<< HEAD
-		order by valid_from desc, uom desc """.format(conditions=conditions), args)
-=======
 		order by valid_from desc, batch_no desc, uom desc """.format(conditions=conditions), args)
->>>>>>> 540559d6
 
 def get_price_list_rate_for(args, item_code):
 	"""
@@ -822,12 +778,8 @@
 			"supplier": args.get('supplier'),
 			"uom": args.get('uom'),
 			"transaction_date": args.get('transaction_date'),
-<<<<<<< HEAD
-			"posting_date": args.get('posting_date')
-=======
 			"posting_date": args.get('posting_date'),
 			"batch_no": args.get('batch_no')
->>>>>>> 540559d6
 	}
 
 	item_price_data = 0
