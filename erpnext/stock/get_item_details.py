# Copyright (c) 2015, Frappe Technologies Pvt. Ltd. and Contributors
# License: GNU General Public License v3. See license.txt

from __future__ import unicode_literals
import frappe
from frappe import _, throw
from frappe.utils import flt, cint, add_days, cstr
import json
from erpnext.accounts.doctype.pricing_rule.pricing_rule import get_pricing_rule_for_item, set_transaction_type
from erpnext.setup.utils import get_exchange_rate
from frappe.model.meta import get_field_precision

@frappe.whitelist()
def get_item_details(args):
	"""
		args = {
			"item_code": "",
			"warehouse": None,
			"customer": "",
			"conversion_rate": 1.0,
			"selling_price_list": None,
			"price_list_currency": None,
			"plc_conversion_rate": 1.0,
			"doctype": "",
			"name": "",
			"supplier": None,
			"transaction_date": None,
			"conversion_rate": 1.0,
			"buying_price_list": None,
			"is_subcontracted": "Yes" / "No",
			"ignore_pricing_rule": 0/1
			"project": ""
		}
	"""
	args = process_args(args)
	item_doc = frappe.get_doc("Item", args.item_code)
	item = item_doc

	validate_item_details(args, item)

	out = get_basic_details(args, item)

	get_party_item_code(args, item_doc, out)

<<<<<<< HEAD
	if out.get("warehouse"):
		out.update(get_bin_details(args.item_code, out.warehouse))

=======
>>>>>>> 74c56aff
	if frappe.db.exists("Product Bundle", args.item_code):
		valuation_rate = 0.0
		bundled_items = frappe.get_doc("Product Bundle", args.item_code)

		for bundle_item in bundled_items.items:
			valuation_rate += \
				flt(get_valuation_rate(bundle_item.item_code, out.get("warehouse")).get("valuation_rate") \
					* bundle_item.qty)

		out.update({
			"valuation_rate": valuation_rate
		})

	else:
		out.update(get_valuation_rate(args.item_code, out.get("warehouse")))

	get_price_list_rate(args, item_doc, out)

	if args.customer and cint(args.is_pos):
		out.update(get_pos_profile_item_details(args.company, args))
		
	if out.get("warehouse"):
		out.update(get_bin_details(args.item_code, out.warehouse))

	# update args with out, if key or value not exists
	for key, value in out.iteritems():
		if args.get(key) is None:
			args[key] = value

	out.update(get_pricing_rule_for_item(args))

	if args.get("doctype") in ("Sales Invoice", "Delivery Note"):
		out.serial_no = get_serial_no(out)

	if args.transaction_date and item.lead_time_days:
		out.schedule_date = out.lead_time_date = add_days(args.transaction_date,
			item.lead_time_days)

	if args.get("is_subcontracted") == "Yes":
		out.bom = get_default_bom(args.item_code)

	get_gross_profit(out)

	return out

def process_args(args):
	if isinstance(args, basestring):
		args = json.loads(args)

	args = frappe._dict(args)

	if not args.get("price_list"):
		args.price_list = args.get("selling_price_list") or args.get("buying_price_list")

	if args.barcode:
		args.item_code = get_item_code(barcode=args.barcode)
	elif not args.item_code and args.serial_no:
		args.item_code = get_item_code(serial_no=args.serial_no)

	set_transaction_type(args)
	return args

@frappe.whitelist()
def get_item_code(barcode=None, serial_no=None):
	if barcode:
		item_code = frappe.db.get_value("Item", {"barcode": barcode})
		if not item_code:
			frappe.throw(_("No Item with Barcode {0}").format(barcode))
	elif serial_no:
		item_code = frappe.db.get_value("Serial No", serial_no, "item_code")
		if not item_code:
			frappe.throw(_("No Item with Serial No {0}").format(serial_no))

	return item_code

def validate_item_details(args, item):
	if not args.company:
		throw(_("Please specify Company"))

	from erpnext.stock.doctype.item.item import validate_end_of_life
	validate_end_of_life(item.name, item.end_of_life, item.disabled)

	if args.transaction_type=="selling" and cint(item.has_variants):
		throw(_("Item {0} is a template, please select one of its variants").format(item.name))

	elif args.transaction_type=="buying" and args.doctype != "Material Request":
		if args.get("is_subcontracted") == "Yes" and item.is_sub_contracted_item != 1:
			throw(_("Item {0} must be a Sub-contracted Item").format(item.name))

def get_basic_details(args, item):
	if not item:
		item = frappe.get_doc("Item", args.get("item_code"))

	if item.variant_of:
		item.update_template_tables()

	from frappe.defaults import get_user_default_as_list
	user_default_warehouse_list = get_user_default_as_list('Warehouse')
	user_default_warehouse = user_default_warehouse_list[0] \
		if len(user_default_warehouse_list)==1 else ""

	warehouse = user_default_warehouse or item.default_warehouse or args.warehouse

	out = frappe._dict({
		"item_code": item.name,
		"item_name": item.item_name,
		"description": cstr(item.description).strip(),
		"image": cstr(item.image).strip(),
		"warehouse": warehouse,
		"income_account": get_default_income_account(args, item),
		"expense_account": get_default_expense_account(args, item),
		"cost_center": get_default_cost_center(args, item),
		"batch_no": None,
		"item_tax_rate": json.dumps(dict(([d.tax_type, d.tax_rate] for d in
			item.get("taxes")))),
		"uom": item.stock_uom,
		"min_order_qty": flt(item.min_order_qty) if args.doctype == "Material Request" else "",
		"conversion_factor": 1.0,
		"qty": args.qty or 1.0,
		"stock_qty": 1.0,
		"price_list_rate": 0.0,
		"base_price_list_rate": 0.0,
		"rate": 0.0,
		"base_rate": 0.0,
		"amount": 0.0,
		"base_amount": 0.0,
		"net_rate": 0.0,
		"net_amount": 0.0,
		"discount_percentage": 0.0,
		"supplier": item.default_supplier,
		"delivered_by_supplier": item.delivered_by_supplier if args.get("doctype") in ["Sales Order", "Sales Invoice"] else 0,
		"is_fixed_asset": item.is_fixed_asset
	})

	# if default specified in item is for another company, fetch from company
	for d in [["Account", "income_account", "default_income_account"],
		["Account", "expense_account", "default_expense_account"],
		["Cost Center", "cost_center", "cost_center"], ["Warehouse", "warehouse", ""]]:
			company = frappe.db.get_value(d[0], out.get(d[1]), "company")
			if not out[d[1]] or (company and args.company != company):
				out[d[1]] = frappe.db.get_value("Company", args.company, d[2]) if d[2] else None

	for fieldname in ("item_name", "item_group", "barcode", "brand", "stock_uom"):
		out[fieldname] = item.get(fieldname)

	return out

def get_default_income_account(args, item):
	return (item.income_account
		or args.income_account
		or frappe.db.get_value("Item Group", item.item_group, "default_income_account"))

def get_default_expense_account(args, item):
	return (item.expense_account
		or args.expense_account
		or frappe.db.get_value("Item Group", item.item_group, "default_expense_account"))

def get_default_cost_center(args, item):
	return (frappe.db.get_value("Project", args.get("project"), "cost_center")
		or (item.selling_cost_center if args.get("customer") else item.buying_cost_center)
		or frappe.db.get_value("Item Group", item.item_group, "default_cost_center")
		or args.get("cost_center"))

def get_price_list_rate(args, item_doc, out):
	meta = frappe.get_meta(args.parenttype or args.doctype)

	if meta.get_field("currency"):
		validate_price_list(args)
		validate_conversion_rate(args, meta)

		price_list_rate = get_price_list_rate_for(args.price_list, item_doc.name)

		# variant
		if not price_list_rate and item_doc.variant_of:
			price_list_rate = get_price_list_rate_for(args.price_list, item_doc.variant_of)

		# insert in database
		if not price_list_rate:
			if args.price_list and args.rate:
				insert_item_price(args)
			return {}

		out.price_list_rate = flt(price_list_rate) * flt(args.plc_conversion_rate) \
			/ flt(args.conversion_rate)

		if not out.price_list_rate and args.transaction_type=="buying":
			from erpnext.stock.doctype.item.item import get_last_purchase_details
			out.update(get_last_purchase_details(item_doc.name,
				args.name, args.conversion_rate))

def insert_item_price(args):
	"""Insert Item Price if Price List and Price List Rate are specified and currency is the same"""
	if frappe.db.get_value("Price List", args.price_list, "currency") == args.currency \
		and cint(frappe.db.get_single_value("Stock Settings", "auto_insert_price_list_rate_if_missing")):
		if frappe.has_permission("Item Price", "write"):
			price_list_rate = args.rate / args.conversion_factor \
				if args.get("conversion_factor") else args.rate

			item_price = frappe.get_doc({
				"doctype": "Item Price",
				"price_list": args.price_list,
				"item_code": args.item_code,
				"currency": args.currency,
				"price_list_rate": price_list_rate
			})

			name = frappe.db.get_value('Item Price', {'item_code': args.item_code, 'price_list': args.price_list, 'currency': args.currency}, 'name')

			if name:
				item_price = frappe.get_doc('Item Price', name)
				item_price.price_list_rate = price_list_rate
				item_price.save()
				frappe.msgprint(_("Item Price updated for {0} in Price List {1}").format(args.item_code,
					args.price_list))
			else:
				item_price.insert()
				frappe.msgprint(_("Item Price added for {0} in Price List {1}").format(args.item_code,
					args.price_list))

def get_price_list_rate_for(price_list, item_code):
	return frappe.db.get_value("Item Price",
			{"price_list": price_list, "item_code": item_code}, "price_list_rate")

def validate_price_list(args):
	if args.get("price_list"):
		if not frappe.db.get_value("Price List",
			{"name": args.price_list, args.transaction_type: 1, "enabled": 1}):
			throw(_("Price List {0} is disabled or does not exist").format(args.price_list))
	else:
		throw(_("Price List not selected"))

def validate_conversion_rate(args, meta):
	from erpnext.controllers.accounts_controller import validate_conversion_rate

	if (not args.conversion_rate
		and args.currency==frappe.db.get_value("Company", args.company, "default_currency")):
		args.conversion_rate = 1.0

	# validate currency conversion rate
	validate_conversion_rate(args.currency, args.conversion_rate,
		meta.get_label("conversion_rate"), args.company)

	args.conversion_rate = flt(args.conversion_rate,
		get_field_precision(meta.get_field("conversion_rate"),
			frappe._dict({"fields": args})))

	# validate price list currency conversion rate
	if not args.get("price_list_currency"):
		throw(_("Price List Currency not selected"))
	else:
		validate_conversion_rate(args.price_list_currency, args.plc_conversion_rate,
			meta.get_label("plc_conversion_rate"), args.company)

		args.plc_conversion_rate = flt(args.plc_conversion_rate,
			get_field_precision(meta.get_field("plc_conversion_rate"),
			frappe._dict({"fields": args})))

def get_party_item_code(args, item_doc, out):
	if args.transaction_type=="selling" and args.customer:
		customer_item_code = item_doc.get("customer_items", {"customer_name": args.customer})
		out.customer_item_code = customer_item_code[0].ref_code if customer_item_code else None

	if args.transaction_type=="buying" and args.supplier:
		item_supplier = item_doc.get("supplier_items", {"supplier": args.supplier})
		out.supplier_part_no = item_supplier[0].supplier_part_no if item_supplier else None

def get_pos_profile_item_details(company, args, pos_profile=None):
	res = frappe._dict()

	if not pos_profile:
		pos_profile = get_pos_profile(company)

	if pos_profile:
		for fieldname in ("income_account", "cost_center", "warehouse", "expense_account"):
			if not args.get(fieldname) and pos_profile.get(fieldname):
				res[fieldname] = pos_profile.get(fieldname)

		if res.get("warehouse"):
			res.actual_qty = get_bin_details(args.item_code,
				res.warehouse).get("actual_qty")

	return res

@frappe.whitelist()
def get_pos_profile(company):
	condition = "and company = '%s'"%(company) if company else ''
	pos_profile = frappe.db.sql("""select * from `tabPOS Profile` where user = %s
		{cond}""".format(cond=condition), (frappe.session['user']), as_dict=1)

	if not pos_profile and company:
		pos_profile = frappe.db.sql("""select * from `tabPOS Profile`
			where ifnull(user,'') = '' and company = %s""", company, as_dict=1)

	return pos_profile and pos_profile[0] or None


def get_serial_nos_by_fifo(args):
	if frappe.db.get_single_value("Stock Settings", "automatically_set_serial_nos_based_on_fifo"):
		return "\n".join(frappe.db.sql_list("""select name from `tabSerial No`
			where item_code=%(item_code)s and warehouse=%(warehouse)s
			order by timestamp(purchase_date, purchase_time) asc limit %(qty)s""", {
				"item_code": args.item_code,
				"warehouse": args.warehouse,
				"qty": abs(cint(args.qty))
			}))

def get_actual_batch_qty(batch_no,warehouse,item_code):
	actual_batch_qty = 0
	if batch_no:
		actual_batch_qty = flt(frappe.db.sql("""select sum(actual_qty)
			from `tabStock Ledger Entry`
			where warehouse=%s and item_code=%s and batch_no=%s""",
			(warehouse, item_code, batch_no))[0][0])
	return actual_batch_qty

@frappe.whitelist()
def get_conversion_factor(item_code, uom):
	variant_of = frappe.db.get_value("Item", item_code, "variant_of")
	filters = {"parent": item_code, "uom": uom}
	if variant_of:
		filters["parent"] = ("in", (item_code, variant_of))
	return {"conversion_factor": frappe.db.get_value("UOM Conversion Detail",
		filters, "conversion_factor")}

@frappe.whitelist()
def get_projected_qty(item_code, warehouse):
	return {"projected_qty": frappe.db.get_value("Bin",
		{"item_code": item_code, "warehouse": warehouse}, "projected_qty")}

@frappe.whitelist()
def get_bin_details(item_code, warehouse):
	return frappe.db.get_value("Bin", {"item_code": item_code, "warehouse": warehouse},
			["projected_qty", "actual_qty"], as_dict=True) \
			or {"projected_qty": 0, "actual_qty": 0}

@frappe.whitelist()
def get_serial_no_details(item_code, warehouse, qty, serial_no):
	args = frappe._dict({"item_code":item_code, "warehouse":warehouse, "qty":qty, "serial_no":serial_no})
	serial_no = get_serial_no(args)
	return {'serial_no': serial_no}

@frappe.whitelist()
def get_bin_details_and_serial_nos(item_code, warehouse, qty=None, serial_no=None):
	bin_details_and_serial_nos = {}
	bin_details_and_serial_nos.update(get_bin_details(item_code, warehouse))
	bin_details_and_serial_nos.update(get_serial_no_details(item_code, warehouse, qty, serial_no))
	return bin_details_and_serial_nos

@frappe.whitelist()
def get_batch_qty(batch_no,warehouse,item_code):
	actual_batch_qty = get_actual_batch_qty(batch_no,warehouse,item_code)
	if batch_no:
		return {'actual_batch_qty': actual_batch_qty}

@frappe.whitelist()
def apply_price_list(args, as_doc=False):
	"""Apply pricelist on a document-like dict object and return as
	{'parent': dict, 'children': list}

	:param args: See below
	:param as_doc: Updates value in the passed dict

		args = {
			"doctype": "",
			"name": "",
			"items": [{"doctype": "", "name": "", "item_code": "", "brand": "", "item_group": ""}, ...],
			"conversion_rate": 1.0,
			"selling_price_list": None,
			"price_list_currency": None,
			"plc_conversion_rate": 1.0,
			"doctype": "",
			"name": "",
			"supplier": None,
			"transaction_date": None,
			"conversion_rate": 1.0,
			"buying_price_list": None,
			"ignore_pricing_rule": 0/1
		}
	"""
	args = process_args(args)

	parent = get_price_list_currency_and_exchange_rate(args)
	children = []

	if "items" in args:
		item_list = args.get("items")
		args.update(parent)

		for item in item_list:
			args_copy = frappe._dict(args.copy())
			args_copy.update(item)
			item_details = apply_price_list_on_item(args_copy)
			children.append(item_details)

	if as_doc:
		args.price_list_currency = parent.price_list_currency
		args.plc_conversion_rate = parent.plc_conversion_rate
		if args.get('items'):
			for i, item in enumerate(args.get('items')):
				for fieldname in children[i]:
					# if the field exists in the original doc
					# update the value
					if fieldname in item and fieldname not in ("name", "doctype"):
						item[fieldname] = children[i][fieldname]
		return args
	else:
		return {
			"parent": parent,
			"children": children
		}

def apply_price_list_on_item(args):
	item_details = frappe._dict()
	item_doc = frappe.get_doc("Item", args.item_code)
	get_price_list_rate(args, item_doc, item_details)

	item_details.update(get_pricing_rule_for_item(args))

	return item_details

def get_price_list_currency(price_list):
	if price_list:
		result = frappe.db.get_value("Price List", {"name": price_list,
			"enabled": 1}, ["name", "currency"], as_dict=True)

		if not result:
			throw(_("Price List {0} is disabled or does not exist").format(price_list))

		return result.currency

def get_price_list_currency_and_exchange_rate(args):
	if not args.price_list:
		return {}

	price_list_currency = get_price_list_currency(args.price_list)
	plc_conversion_rate = args.plc_conversion_rate

	if (not plc_conversion_rate) or (price_list_currency and args.price_list_currency \
		and price_list_currency != args.price_list_currency):
        # cksgb 19/09/2016: added args.transaction_date as posting_date argument for get_exchange_rate
			plc_conversion_rate = get_exchange_rate(price_list_currency, args.currency,
				args.transaction_date) or plc_conversion_rate

	return frappe._dict({
		"price_list_currency": price_list_currency,
		"plc_conversion_rate": plc_conversion_rate
	})

@frappe.whitelist()
def get_default_bom(item_code=None):
	if item_code:
		bom = frappe.db.get_value("BOM", {"docstatus": 1, "is_default": 1, "is_active": 1, "item": item_code})
		if bom:
			return bom
		else:
			frappe.throw(_("No default BOM exists for Item {0}").format(item_code))

def get_valuation_rate(item_code, warehouse=None):
	item = frappe.get_doc("Item", item_code)
	if item.is_stock_item:
		if not warehouse:
			warehouse = item.default_warehouse

		return frappe.db.get_value("Bin", {"item_code": item_code, "warehouse": warehouse},
			["valuation_rate"], as_dict=True) or {"valuation_rate": 0}

	elif not item.is_stock_item:
		valuation_rate =frappe.db.sql("""select sum(base_net_amount) / sum(qty)
			from `tabPurchase Invoice Item`
			where item_code = %s and docstatus=1""", item_code)

		if valuation_rate:
			return {"valuation_rate": valuation_rate[0][0] or 0.0}
	else:
		return {"valuation_rate": 0.0}

def get_gross_profit(out):
	if out.valuation_rate:
		out.update({
			"gross_profit": ((out.base_rate - out.valuation_rate) * out.qty)
		})

	return out

@frappe.whitelist()
def get_serial_no(args):
	if isinstance(args, basestring):
		args = json.loads(args)
		args = frappe._dict(args)

	if args.get('warehouse') and args.get('qty') and args.get('item_code'):

		if frappe.get_value('Item', {'item_code': args.item_code}, "has_serial_no") == 1:
			args = json.dumps({"item_code": args.get('item_code'),"warehouse": args.get('warehouse'),"qty": args.get('qty')})
			args = process_args(args)
			serial_no = get_serial_nos_by_fifo(args)
			return serial_no<|MERGE_RESOLUTION|>--- conflicted
+++ resolved
@@ -42,12 +42,6 @@
 
 	get_party_item_code(args, item_doc, out)
 
-<<<<<<< HEAD
-	if out.get("warehouse"):
-		out.update(get_bin_details(args.item_code, out.warehouse))
-
-=======
->>>>>>> 74c56aff
 	if frappe.db.exists("Product Bundle", args.item_code):
 		valuation_rate = 0.0
 		bundled_items = frappe.get_doc("Product Bundle", args.item_code)
