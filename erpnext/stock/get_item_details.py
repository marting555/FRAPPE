# Copyright (c) 2015, Frappe Technologies Pvt. Ltd. and Contributors
# License: GNU General Public License v3. See license.txt

from __future__ import unicode_literals
import frappe
from frappe import _, throw
from frappe.utils import flt, cint, add_days, cstr, add_months
import json
from erpnext.accounts.doctype.pricing_rule.pricing_rule import get_pricing_rule_for_item, set_transaction_type
from erpnext.setup.utils import get_exchange_rate
from frappe.model.meta import get_field_precision
from erpnext.stock.doctype.batch.batch import get_batch_no
from erpnext import get_company_currency
from erpnext.stock.doctype.item.item import get_item_defaults, get_uom_conv_factor
from erpnext.setup.doctype.item_group.item_group import get_item_group_defaults
from erpnext.setup.doctype.brand.brand import get_brand_defaults

from six import string_types, iteritems

@frappe.whitelist()
def get_item_details(args):
	"""
		args = {
			"item_code": "",
			"warehouse": None,
			"customer": "",
			"conversion_rate": 1.0,
			"selling_price_list": None,
			"price_list_currency": None,
			"plc_conversion_rate": 1.0,
			"doctype": "",
			"name": "",
			"supplier": None,
			"transaction_date": None,
			"conversion_rate": 1.0,
			"buying_price_list": None,
			"is_subcontracted": "Yes" / "No",
			"ignore_pricing_rule": 0/1
			"project": ""
		}
	"""
	args = process_args(args)
	item = frappe.get_cached_doc("Item", args.item_code)
	validate_item_details(args, item)

	out = get_basic_details(args, item)

	get_party_item_code(args, item, out)

	set_valuation_rate(out, args)

	update_party_blanket_order(args, out)

	get_price_list_rate(args, item, out)

	if args.customer and cint(args.is_pos):
		out.update(get_pos_profile_item_details(args.company, args))

	if out.get("warehouse"):
		out.update(get_bin_details(args.item_code, out.warehouse))

	# update args with out, if key or value not exists
	for key, value in iteritems(out):
		if args.get(key) is None:
			args[key] = value

	out.update(get_pricing_rule_for_item(args))

	update_stock(args, out)

	if args.transaction_date and item.lead_time_days:
		out.schedule_date = out.lead_time_date = add_days(args.transaction_date,
			item.lead_time_days)

	if args.get("is_subcontracted") == "Yes":
		out.bom = args.get('bom') or get_default_bom(args.item_code)

	get_gross_profit(out)
	if args.doctype == 'Material Request':
		out.rate = args.rate or out.price_list_rate
		out.amount = flt(args.qty * out.rate)

	return out

def update_stock(args, out):
	if (args.get("doctype") == "Delivery Note" or
		(args.get("doctype") == "Sales Invoice" and args.get('update_stock'))) \
		and out.warehouse and out.stock_qty > 0:

		if out.has_batch_no and not args.get("batch_no"):
			out.batch_no = get_batch_no(out.item_code, out.warehouse, out.qty)
			actual_batch_qty = get_batch_qty(out.batch_no, out.warehouse, out.item_code)
			if actual_batch_qty:
				out.update(actual_batch_qty)

		if out.has_serial_no and args.get('batch_no'):
			reserved_so = get_so_reservation_for_item(args)
			out.batch_no = args.get('batch_no')
			out.serial_no = get_serial_no(out, args.serial_no, sales_order=reserved_so)

		elif out.has_serial_no:
			reserved_so = get_so_reservation_for_item(args)
			out.serial_no = get_serial_no(out, args.serial_no, sales_order=reserved_so)


def set_valuation_rate(out, args):
	if frappe.db.exists("Product Bundle", args.item_code, cache=True):
		valuation_rate = 0.0
		bundled_items = frappe.get_doc("Product Bundle", args.item_code)

		for bundle_item in bundled_items.items:
			valuation_rate += \
				flt(get_valuation_rate(bundle_item.item_code, args.company, out.get("warehouse")).get("valuation_rate") \
					* bundle_item.qty)

		out.update({
			"valuation_rate": valuation_rate
		})

	else:
		out.update(get_valuation_rate(args.item_code, args.company, out.get("warehouse")))


def process_args(args):
	if isinstance(args, string_types):
		args = json.loads(args)

	args = frappe._dict(args)

	if not args.get("price_list"):
		args.price_list = args.get("selling_price_list") or args.get("buying_price_list")

	if args.barcode:
		args.item_code = get_item_code(barcode=args.barcode)
	elif not args.item_code and args.serial_no:
		args.item_code = get_item_code(serial_no=args.serial_no)

	set_transaction_type(args)
	return args


@frappe.whitelist()
def get_item_code(barcode=None, serial_no=None):
	if barcode:
		item_code = frappe.db.get_value("Item Barcode", {"barcode": barcode}, fieldname=["parent"])
		if not item_code:
			frappe.throw(_("No Item with Barcode {0}").format(barcode))
	elif serial_no:
		item_code = frappe.db.get_value("Serial No", serial_no, "item_code")
		if not item_code:
			frappe.throw(_("No Item with Serial No {0}").format(serial_no))

	return item_code


def validate_item_details(args, item):
	if not args.company:
		throw(_("Please specify Company"))

	from erpnext.stock.doctype.item.item import validate_end_of_life
	validate_end_of_life(item.name, item.end_of_life, item.disabled)

	if args.transaction_type == "selling" and cint(item.has_variants):
		throw(_("Item {0} is a template, please select one of its variants").format(item.name))

	elif args.transaction_type == "buying" and args.doctype != "Material Request":
		if args.get("is_subcontracted") == "Yes" and item.is_sub_contracted_item != 1:
			throw(_("Item {0} must be a Sub-contracted Item").format(item.name))


def get_basic_details(args, item):
	"""
	:param args: {
			"item_code": "",
			"warehouse": None,
			"customer": "",
			"conversion_rate": 1.0,
			"selling_price_list": None,
			"price_list_currency": None,
			"price_list_uom_dependant": None,
			"plc_conversion_rate": 1.0,
			"doctype": "",
			"name": "",
			"supplier": None,
			"transaction_date": None,
			"conversion_rate": 1.0,
			"buying_price_list": None,
			"is_subcontracted": "Yes" / "No",
			"ignore_pricing_rule": 0/1
			"project": "",
			barcode: "",
			serial_no: "",
			warehouse: "",
			currency: "",
			update_stock: "",
			price_list: "",
			company: "",
			order_type: "",
			is_pos: "",
			project: "",
			qty: "",
			stock_qty: "",
			conversion_factor: ""
		}
	:param item: `item_code` of Item object
	:return: frappe._dict
	"""

	if not item:
		item = frappe.get_doc("Item", args.get("item_code"))

	if item.variant_of:
		item.update_template_tables()

	from frappe.defaults import get_user_default_as_list
	user_default_warehouse_list = get_user_default_as_list('Warehouse')
	user_default_warehouse = user_default_warehouse_list[0] \
		if len(user_default_warehouse_list) == 1 else ""

	item_defaults = get_item_defaults(item.name, args.company)
	item_group_defaults = get_item_group_defaults(item.name, args.company)
	brand_defaults = get_brand_defaults(item.name, args.company)

	warehouse = user_default_warehouse or item_defaults.get("default_warehouse") or\
		item_group_defaults.get("default_warehouse") or brand_defaults.get("default_warehouse") or args.warehouse

	if args.get('doctype') == "Material Request" and not args.get('material_request_type'):
		args['material_request_type'] = frappe.db.get_value('Material Request',
			args.get('name'), 'material_request_type', cache=True)

	#Set the UOM to the Default Sales UOM or Default Purchase UOM if configured in the Item Master
	if not args.uom:
		if args.get('doctype') in ['Quotation', 'Sales Order', 'Delivery Note', 'Sales Invoice']:
			args.uom = item.sales_uom if item.sales_uom else item.stock_uom
		elif (args.get('doctype') in ['Purchase Order', 'Purchase Receipt', 'Purchase Invoice']) or \
			(args.get('doctype') == 'Material Request' and args.get('material_request_type') == 'Purchase'):
			args.uom = item.purchase_uom if item.purchase_uom else item.stock_uom
		else:
			args.uom = item.stock_uom

	out = frappe._dict({
		"item_code": item.name,
		"item_name": item.item_name,
		"description": cstr(item.description).strip(),
		"image": cstr(item.image).strip(),
		"warehouse": warehouse,
		"income_account": get_default_income_account(args, item_defaults, item_group_defaults, brand_defaults),
		"expense_account": get_default_expense_account(args, item_defaults, item_group_defaults, brand_defaults),
		"cost_center": get_default_cost_center(args, item_defaults, item_group_defaults, brand_defaults),
		'has_serial_no': item.has_serial_no,
		'has_batch_no': item.has_batch_no,
		"batch_no": None,
		"item_tax_rate": json.dumps(dict(([d.tax_type, d.tax_rate] for d in
			item.get("taxes")))),
		"uom": args.uom,
		"min_order_qty": flt(item.min_order_qty) if args.doctype == "Material Request" else "",
		"qty": args.qty or 1.0,
		"stock_qty": args.qty or 1.0,
		"price_list_rate": 0.0,
		"base_price_list_rate": 0.0,
		"rate": 0.0,
		"base_rate": 0.0,
		"amount": 0.0,
		"base_amount": 0.0,
		"net_rate": 0.0,
		"net_amount": 0.0,
		"discount_percentage": 0.0,
		"supplier": get_default_supplier(args, item_defaults, item_group_defaults, brand_defaults),
		"update_stock": args.get("update_stock") if args.get('doctype') in ['Sales Invoice', 'Purchase Invoice'] else 0,
		"delivered_by_supplier": item.delivered_by_supplier if args.get("doctype") in ["Sales Order", "Sales Invoice"] else 0,
		"is_fixed_asset": item.is_fixed_asset,
		"weight_per_unit":item.weight_per_unit,
		"weight_uom":item.weight_uom,
		"last_purchase_rate": item.last_purchase_rate if args.get("doctype") in ["Purchase Order"] else 0,
		"transaction_date": args.get("transaction_date")
	})

	if item.enable_deferred_revenue:
		out.update(calculate_service_end_date(args, item))

	# calculate conversion factor
	if item.stock_uom == args.uom:
		out.conversion_factor = 1.0
	else:
		out.conversion_factor = args.conversion_factor or \
			get_conversion_factor(item.item_code, args.uom).get("conversion_factor") or 1.0

	args.conversion_factor = out.conversion_factor
	out.stock_qty = out.qty * out.conversion_factor

	# Contents UOM conversion factor and qty
	out.alt_uom = item.alt_uom
<<<<<<< HEAD
	out.alt_uom_size = item.alt_uom_size
=======
	out.alt_uom_size = item.alt_uom_size if out.alt_uom else 1.0
>>>>>>> 82b2b530
	out.alt_uom_qty = out.stock_qty * out.alt_uom_size

	# calculate last purchase rate
	from erpnext.buying.doctype.purchase_order.purchase_order import item_last_purchase_rate
	out.last_purchase_rate = item_last_purchase_rate(args.name, args.conversion_rate, item.item_code, out.conversion_factor)

	# if default specified in item is for another company, fetch from company
	for d in [
		["Account", "income_account", "default_income_account"],
		["Account", "expense_account", "default_expense_account"],
		["Cost Center", "cost_center", "cost_center"],
		["Warehouse", "warehouse", ""]]:
			if not out[d[1]]:
				out[d[1]] = frappe.get_cached_value('Company',  args.company,  d[2]) if d[2] else None

	for fieldname in ("item_name", "item_group", "barcodes", "brand", "stock_uom"):
		out[fieldname] = item.get(fieldname)

	return out

@frappe.whitelist()
def calculate_service_end_date(args, item=None):
	args = process_args(args)
	if not item:
		item = frappe.get_cached_doc("Item", args.item_code)

	enable_deferred = "enable_deferred_revenue" if args.doctype=="Sales Invoice" else "enable_deferred_expense"
	no_of_months = "no_of_months" if args.doctype=="Sales Invoice" else "no_of_months_exp"
	account = "deferred_revenue_account" if args.doctype=="Sales Invoice" else "deferred_expense_account"

	service_start_date = args.service_start_date if args.service_start_date else args.transaction_date
	service_end_date = add_months(service_start_date, item.get(no_of_months))
	deferred_detail = {
		"service_start_date": service_start_date,
		"service_end_date": service_end_date
	}
	deferred_detail[enable_deferred] = item.get(enable_deferred)
	deferred_detail[account] = get_default_deferred_account(args, item, fieldname=account)

	return deferred_detail

def get_default_income_account(args, item, item_group, brand):
	return (item.get("income_account")
		or item_group.get("income_account")
		or brand.get("income_account")
		or args.income_account)

def get_default_expense_account(args, item, item_group, brand):
	return (item.get("expense_account")
		or item_group.get("expense_account")
		or brand.get("expense_account")
		or args.expense_account)

def get_default_deferred_account(args, item, fieldname=None):
	if item.enable_deferred_revenue:
		return (item.get(fieldname)
			or args.get(fieldname)
			or frappe.get_cached_value('Company',  args.company,  "default_"+fieldname))
	else:
		return None

def get_default_cost_center(args, item, item_group, brand):
	cost_center = None
	if args.get('project'):
		cost_center = frappe.db.get_value("Project", args.get("project"), "cost_center", cache=True)

	if not cost_center:
		if args.get('customer'):
			cost_center = item.get('selling_cost_center') or item_group.get('selling_cost_center') or brand.get('selling_cost_center')
		else:
			cost_center = item.get('buying_cost_center') or item_group.get('buying_cost_center') or brand.get('buying_cost_center')

	return cost_center or args.get("cost_center")

def get_default_supplier(args, item, item_group, brand):
	return (item.get("default_supplier")
		or item_group.get("default_supplier")
		or brand.get("default_supplier"))

def get_price_list_rate(args, item_doc, out):
	meta = frappe.get_meta(args.parenttype or args.doctype)

	if meta.get_field("currency") or args.get('currency'):
		validate_price_list(args)
		if meta.get_field("currency") and args.price_list:
			validate_conversion_rate(args, meta)

		price_list_rate = get_price_list_rate_for(args, item_doc.name) or 0

		# insert in database
		if not price_list_rate:
			if args.price_list and args.rate:
				insert_item_price(args)
			return {}

		# variant
		if not price_list_rate and item_doc.variant_of:
			price_list_rate = get_price_list_rate_for(args, item_doc.variant_of)

		out.price_list_rate = flt(price_list_rate) * flt(args.plc_conversion_rate) \
			/ flt(args.conversion_rate)

		if not out.price_list_rate and args.transaction_type=="buying":
			from erpnext.stock.doctype.item.item import get_last_purchase_details
			out.update(get_last_purchase_details(item_doc.name,
				args.name, args.conversion_rate))

def insert_item_price(args):
	"""Insert Item Price if Price List and Price List Rate are specified and currency is the same"""
	if frappe.db.get_value("Price List", args.price_list, "currency", cache=True) == args.currency \
		and cint(frappe.db.get_single_value("Stock Settings", "auto_insert_price_list_rate_if_missing")):
		if frappe.has_permission("Item Price", "write"):
			price_list_rate = (args.rate / args.get('conversion_factor')
				if args.get("conversion_factor") else args.rate)

			item_price = frappe.db.get_value('Item Price',
				{'item_code': args.item_code, 'price_list': args.price_list, 'currency': args.currency},
				['name', 'price_list_rate'], as_dict=1)
			if item_price and item_price.name:
				if item_price.price_list_rate != price_list_rate:
					frappe.db.set_value('Item Price', item_price.name, "price_list_rate", price_list_rate)
					frappe.msgprint(_("Item Price updated for {0} in Price List {1}").format(args.item_code,
						args.price_list), alert=True)
			else:
				item_price = frappe.get_doc({
					"doctype": "Item Price",
					"price_list": args.price_list,
					"item_code": args.item_code,
					"currency": args.currency,
					"price_list_rate": price_list_rate
				})
				item_price.insert()
				frappe.msgprint(_("Item Price added for {0} in Price List {1}").format(args.item_code,
					args.price_list), alert=True)

def get_item_price(args, item_code):
	"""
		Get name, price_list_rate from Item Price based on conditions
			Check if the Derised qty is within the increment of the packing list.
		:param args: dict (or frappe._dict) with mandatory fields price_list, uom
			optional fields min_qty, transaction_date, customer, supplier
		:param item_code: str, Item Doctype field item_code
	"""

	args['item_code'] = item_code
	conditions = "where (customer is null or customer = '') and (supplier is null or supplier = '')"
	if args.get("customer"):
		conditions = "where customer=%(customer)s"

	if args.get("supplier"):
		conditions = "where supplier=%(supplier)s"

	conditions += """ and item_code=%(item_code)s
		and price_list=%(price_list)s
		and ifnull(uom, '') in ('', %(uom)s)"""

	if args.get('min_qty'):
		conditions += " and ifnull(min_qty, 0) <= %(min_qty)s"

	if args.get('transaction_date'):
		conditions += """ and %(transaction_date)s between
			ifnull(valid_from, '2000-01-01') and ifnull(valid_upto, '2500-12-31')"""

	return frappe.db.sql(""" select name, price_list_rate, uom
		from `tabItem Price` {conditions}
		order by uom desc, min_qty desc """.format(conditions=conditions), args)

def get_price_list_rate_for(args, item_code):
	"""
		Return Price Rate based on min_qty of each Item Price Rate.\
		For example, desired qty is 10 and Item Price Rates exists
		for min_qty 9 and min_qty 20. It returns Item Price Rate for qty 9 as
		the best fit in the range of avaliable min_qtyies

        :param customer: link to Customer DocType
        :param supplier: link to Supplier DocType
		:param price_list: str (Standard Buying or Standard Selling)
		:param item_code: str, Item Doctype field item_code
		:param qty: Derised Qty
		:param transaction_date: Date of the price
	"""
	item_price_args = {
			"item_code": item_code,
			"price_list": args.get('price_list'),
			"customer": args.get('customer'),
			"supplier": args.get('supplier'),
			"uom": args.get('uom'),
			"min_qty": args.get('qty'),
			"transaction_date": args.get('transaction_date'),
	}

	item_price_data = 0
	price_list_rate = get_item_price(item_price_args, item_code)
	if price_list_rate:
		desired_qty = args.get("qty")
		if check_packing_list(price_list_rate[0][0], desired_qty, item_code):
			item_price_data = price_list_rate
	else:
		for field in ["customer", "supplier", "min_qty"]:
			del item_price_args[field]

		general_price_list_rate = get_item_price(item_price_args, item_code)
		if not general_price_list_rate and args.get("uom") != args.get("stock_uom"):
			item_price_args["args"] = args.get("stock_uom")
			general_price_list_rate = get_item_price(item_price_args, item_code)

		if general_price_list_rate:
			item_price_data = general_price_list_rate

	if item_price_data:
		if item_price_data[0][2] == args.get("uom"):
			return item_price_data[0][1]
		elif not args.get('price_list_uom_dependant'):
			return flt(item_price_data[0][1] * flt(args.get("conversion_factor", 1)))
		else:
			return item_price_data[0][1]

def check_packing_list(price_list_rate_name, desired_qty, item_code):
	"""
		Check if the Derised qty is within the increment of the packing list.
		:param price_list_rate_name: Name of Item Price
        :param desired_qty: Derised Qt
		:param item_code: str, Item Doctype field item_code
		:param qty: Derised Qt
	"""

	item_price = frappe.get_doc("Item Price", price_list_rate_name)
	if desired_qty and item_price.packing_unit:
		packing_increment = desired_qty % item_price.packing_unit

		if packing_increment == 0:
			return True

def validate_price_list(args):
	if args.get("price_list"):
		if not frappe.db.get_value("Price List",
			{"name": args.price_list, args.transaction_type: 1, "enabled": 1}):
			throw(_("Price List {0} is disabled or does not exist").format(args.price_list))
	elif not args.get("supplier"):
		throw(_("Price List not selected"))

def validate_conversion_rate(args, meta):
	from erpnext.controllers.accounts_controller import validate_conversion_rate

	if (not args.conversion_rate
		and args.currency==frappe.get_cached_value('Company',  args.company,  "default_currency")):
		args.conversion_rate = 1.0

	# validate currency conversion rate
	validate_conversion_rate(args.currency, args.conversion_rate,
		meta.get_label("conversion_rate"), args.company)

	args.conversion_rate = flt(args.conversion_rate,
		get_field_precision(meta.get_field("conversion_rate"),
			frappe._dict({"fields": args})))

	if (not args.plc_conversion_rate
		and args.price_list_currency==frappe.db.get_value("Price List", args.price_list, "currency", cache=True)):
		args.plc_conversion_rate = 1.0

	# validate price list currency conversion rate
	if not args.get("price_list_currency"):
		throw(_("Price List Currency not selected"))
	else:
		validate_conversion_rate(args.price_list_currency, args.plc_conversion_rate,
			meta.get_label("plc_conversion_rate"), args.company)

		args.plc_conversion_rate = flt(args.plc_conversion_rate,
			get_field_precision(meta.get_field("plc_conversion_rate"),
			frappe._dict({"fields": args})))

def get_party_item_code(args, item_doc, out):
	if args.transaction_type=="selling" and args.customer:
		out.customer_item_code = None
		customer_item_code = item_doc.get("customer_items", {"customer_name": args.customer})

		if customer_item_code:
			out.customer_item_code = customer_item_code[0].ref_code
		else:
			customer_group = frappe.get_cached_value("Customer", args.customer, "customer_group")
			customer_group_item_code = item_doc.get("customer_items", {"customer_group": customer_group})
			if customer_group_item_code and not customer_group_item_code[0].customer_name:
				out.customer_item_code = customer_group_item_code[0].ref_code

	if args.transaction_type=="buying" and args.supplier:
		item_supplier = item_doc.get("supplier_items", {"supplier": args.supplier})
		out.supplier_part_no = item_supplier[0].supplier_part_no if item_supplier else None

def get_pos_profile_item_details(company, args, pos_profile=None, update_data=False):
	res = frappe._dict()

	if not frappe.flags.pos_profile and not pos_profile:
		pos_profile = frappe.flags.pos_profile = get_pos_profile(company, args.get('pos_profile'))

	if pos_profile:
		for fieldname in ("income_account", "cost_center", "warehouse", "expense_account"):
			if (not args.get(fieldname) or update_data) and pos_profile.get(fieldname):
				res[fieldname] = pos_profile.get(fieldname)

		if res.get("warehouse"):
			res.actual_qty = get_bin_details(args.item_code,
				res.warehouse).get("actual_qty")

	return res

@frappe.whitelist()
def get_pos_profile(company, pos_profile=None, user=None):
	if pos_profile:
		return frappe.get_cached_doc('POS Profile', pos_profile)

	if not user:
		user = frappe.session['user']

	pos_profile = frappe.db.sql("""SELECT pf.*
		FROM
			`tabPOS Profile` pf LEFT JOIN `tabPOS Profile User` pfu
		ON
				pf.name = pfu.parent
		WHERE
			(
				(pfu.user = %(user)s AND pf.company = %(company)s AND pfu.default=1)
				OR (pfu.user = %(user)s AND pfu.default=1)
				OR (ifnull(pfu.user, '') = '' AND pf.company = %(company)s)
			) AND pf.disabled = 0
	""", {
		'user': user,
		'company': company
	}, as_dict=1)

	return pos_profile and pos_profile[0] or None

def get_serial_nos_by_fifo(args, sales_order=None):
	if frappe.db.get_single_value("Stock Settings", "automatically_set_serial_nos_based_on_fifo"):
		return "\n".join(frappe.db.sql_list("""select name from `tabSerial No`
			where item_code=%(item_code)s and warehouse=%(warehouse)s and
			sales_order=IF(%(sales_order)s IS NULL, sales_order, %(sales_order)s)
			order by timestamp(purchase_date, purchase_time)
			asc limit %(qty)s""",
			{
				"item_code": args.item_code,
				"warehouse": args.warehouse,
				"qty": abs(cint(args.stock_qty)),
				"sales_order": sales_order
			}))

def get_serial_no_batchwise(args, sales_order=None):
	if frappe.db.get_single_value("Stock Settings", "automatically_set_serial_nos_based_on_fifo"):
		return "\n".join(frappe.db.sql_list("""select name from `tabSerial No`
			where item_code=%(item_code)s and warehouse=%(warehouse)s and
			sales_order=IF(%(sales_order)s IS NULL, sales_order, %(sales_order)s)
			and batch_no=IF(%(batch_no)s IS NULL, batch_no, %(batch_no)s) order
			by timestamp(purchase_date, purchase_time) asc limit %(qty)s""", {
				"item_code": args.item_code,
				"warehouse": args.warehouse,
				"batch_no": args.batch_no,
				"qty": abs(cint(args.stock_qty)),
				"sales_order": sales_order
			}))

@frappe.whitelist()
def get_conversion_factor(item_code, uom):
	variant_of = frappe.db.get_value("Item", item_code, "variant_of", cache=True)
	filters = {"parent": item_code, "uom": uom}
	if variant_of:
		filters["parent"] = ("in", (item_code, variant_of))
	conversion_factor = frappe.db.get_value("UOM Conversion Detail",
		filters, "conversion_factor")
	if not conversion_factor:
		stock_uom = frappe.db.get_value("Item", item_code, "stock_uom")
		conversion_factor = get_uom_conv_factor(uom, stock_uom)
	return {"conversion_factor": conversion_factor}

@frappe.whitelist()
def get_projected_qty(item_code, warehouse):
	return {"projected_qty": frappe.db.get_value("Bin",
		{"item_code": item_code, "warehouse": warehouse}, "projected_qty")}

@frappe.whitelist()
def get_bin_details(item_code, warehouse):
	return frappe.db.get_value("Bin", {"item_code": item_code, "warehouse": warehouse},
		["projected_qty", "actual_qty", "reserved_qty"], as_dict=True, cache=True) \
			or {"projected_qty": 0, "actual_qty": 0, "reserved_qty": 0}

@frappe.whitelist()
def get_serial_no_details(item_code, warehouse, stock_qty, serial_no):
	args = frappe._dict({"item_code":item_code, "warehouse":warehouse, "stock_qty":stock_qty, "serial_no":serial_no})
	serial_no = get_serial_no(args)
	return {'serial_no': serial_no}

@frappe.whitelist()
def get_bin_details_and_serial_nos(item_code, warehouse, has_batch_no, stock_qty=None, serial_no=None):
	bin_details_and_serial_nos = {}
	bin_details_and_serial_nos.update(get_bin_details(item_code, warehouse))
	if flt(stock_qty) > 0:
		if has_batch_no:
			args = frappe._dict({"item_code":item_code, "warehouse":warehouse, "stock_qty":stock_qty})
			serial_no = get_serial_no(args)
			bin_details_and_serial_nos.update({'serial_no': serial_no})
			return bin_details_and_serial_nos

		bin_details_and_serial_nos.update(get_serial_no_details(item_code, warehouse, stock_qty, serial_no))
	return bin_details_and_serial_nos

@frappe.whitelist()
def get_batch_qty_and_serial_no(batch_no, stock_qty, warehouse, item_code, has_serial_no):
	batch_qty_and_serial_no = {}
	batch_qty_and_serial_no.update(get_batch_qty(batch_no, warehouse, item_code))

	if (flt(batch_qty_and_serial_no.get('actual_batch_qty')) >= flt(stock_qty)) and has_serial_no:
		args = frappe._dict({"item_code":item_code, "warehouse":warehouse, "stock_qty":stock_qty, "batch_no":batch_no})
		serial_no = get_serial_no(args)
		batch_qty_and_serial_no.update({'serial_no': serial_no})
	return batch_qty_and_serial_no

@frappe.whitelist()
def get_batch_qty(batch_no, warehouse, item_code):
	from erpnext.stock.doctype.batch import batch
	if batch_no:
		return {'actual_batch_qty': batch.get_batch_qty(batch_no, warehouse)}

@frappe.whitelist()
def apply_price_list(args, as_doc=False):
	"""Apply pricelist on a document-like dict object and return as
	{'parent': dict, 'children': list}

	:param args: See below
	:param as_doc: Updates value in the passed dict

		args = {
			"doctype": "",
			"name": "",
			"items": [{"doctype": "", "name": "", "item_code": "", "brand": "", "item_group": ""}, ...],
			"conversion_rate": 1.0,
			"selling_price_list": None,
			"price_list_currency": None,
			"price_list_uom_dependant": None,
			"plc_conversion_rate": 1.0,
			"doctype": "",
			"name": "",
			"supplier": None,
			"transaction_date": None,
			"conversion_rate": 1.0,
			"buying_price_list": None,
			"ignore_pricing_rule": 0/1
		}
	"""
	args = process_args(args)

	parent = get_price_list_currency_and_exchange_rate(args)
	children = []

	if "items" in args:
		item_list = args.get("items")
		args.update(parent)

		for item in item_list:
			args_copy = frappe._dict(args.copy())
			args_copy.update(item)
			item_details = apply_price_list_on_item(args_copy)
			children.append(item_details)

	if as_doc:
		args.price_list_currency = parent.price_list_currency,
		args.plc_conversion_rate = parent.plc_conversion_rate
		if args.get('items'):
			for i, item in enumerate(args.get('items')):
				for fieldname in children[i]:
					# if the field exists in the original doc
					# update the value
					if fieldname in item and fieldname not in ("name", "doctype"):
						item[fieldname] = children[i][fieldname]
		return args
	else:
		return {
			"parent": parent,
			"children": children
		}

def apply_price_list_on_item(args):
	item_details = frappe._dict()
	item_doc = frappe.get_doc("Item", args.item_code)
	get_price_list_rate(args, item_doc, item_details)

	item_details.update(get_pricing_rule_for_item(args))

	return item_details

def get_price_list_currency(price_list):
	if price_list:
		result = frappe.db.get_value("Price List", {"name": price_list,
			"enabled": 1}, ["name", "currency"], as_dict=True)

		if not result:
			throw(_("Price List {0} is disabled or does not exist").format(price_list))

		return result.currency

def get_price_list_uom_dependant(price_list):
	if price_list:
		result = frappe.db.get_value("Price List", {"name": price_list,
			"enabled": 1}, ["name", "price_not_uom_dependant"], as_dict=True)

		if not result:
			throw(_("Price List {0} is disabled or does not exist").format(price_list))

		return result.price_not_uom_dependant


def get_price_list_currency_and_exchange_rate(args):
	if not args.price_list:
		return {}

	if args.doctype in ['Quotation', 'Sales Order', 'Delivery Note', 'Sales Invoice']:
		args.update({"exchange_rate": "for_selling"})
	elif args.doctype in ['Purchase Order', 'Purchase Receipt', 'Purchase Invoice']:
		args.update({"exchange_rate": "for_buying"})

	price_list_currency = get_price_list_currency(args.price_list)
	price_list_uom_dependant = get_price_list_uom_dependant(args.price_list)
	plc_conversion_rate = args.plc_conversion_rate
	company_currency = get_company_currency(args.company)

	if (not plc_conversion_rate) or (price_list_currency and args.price_list_currency \
		and price_list_currency != args.price_list_currency):
			# cksgb 19/09/2016: added args.transaction_date as posting_date argument for get_exchange_rate
			plc_conversion_rate = get_exchange_rate(price_list_currency, company_currency,
				args.transaction_date, args.exchange_rate) or plc_conversion_rate

	return frappe._dict({
		"price_list_currency": price_list_currency,
		"price_list_uom_dependant": price_list_uom_dependant,
		"plc_conversion_rate": plc_conversion_rate
	})

@frappe.whitelist()
def get_default_bom(item_code=None):
	if item_code:
		bom = frappe.db.get_value("BOM", {"docstatus": 1, "is_default": 1, "is_active": 1, "item": item_code})
		if bom:
			return bom

def get_valuation_rate(item_code, company, warehouse=None):
	item = get_item_defaults(item_code, company)
	item_group = get_item_group_defaults(item_code, company)
	brand = get_brand_defaults(item_code, company)
	# item = frappe.get_doc("Item", item_code)
	if item.get("is_stock_item"):
		if not warehouse:
			warehouse = item.get("default_warehouse") or item_group.get("default_warehouse") or brand.get("default_warehouse")

		return frappe.db.get_value("Bin", {"item_code": item_code, "warehouse": warehouse},
			["valuation_rate"], as_dict=True) or {"valuation_rate": 0}

	elif not item.get("is_stock_item"):
		valuation_rate =frappe.db.sql("""select sum(base_net_amount) / sum(qty*conversion_factor)
			from `tabPurchase Invoice Item`
			where item_code = %s and docstatus=1""", item_code)

		if valuation_rate:
			return {"valuation_rate": valuation_rate[0][0] or 0.0}
	else:
		return {"valuation_rate": 0.0}

def get_gross_profit(out):
	if out.valuation_rate:
		out.update({
			"gross_profit": ((out.base_rate - out.valuation_rate) * out.stock_qty)
		})

	return out

@frappe.whitelist()
def get_serial_no(args, serial_nos=None, sales_order=None):
	serial_no = None
	if isinstance(args, string_types):
		args = json.loads(args)
		args = frappe._dict(args)
	if args.get('doctype') == 'Sales Invoice' and not args.get('update_stock'):
		return ""
	if args.get('warehouse') and args.get('stock_qty') and args.get('item_code'):
		has_serial_no = frappe.get_value('Item', {'item_code': args.item_code}, "has_serial_no")
		if args.get('batch_no') and has_serial_no == 1:
			return get_serial_no_batchwise(args, sales_order)
		elif has_serial_no == 1:
			args = json.dumps({"item_code": args.get('item_code'),"warehouse": args.get('warehouse'),"stock_qty": args.get('stock_qty')})
			args = process_args(args)
			serial_no = get_serial_nos_by_fifo(args, sales_order)

	if not serial_no and serial_nos:
		# For POS
		serial_no = serial_nos

	return serial_no


def update_party_blanket_order(args, out):
	blanket_order_details = get_blanket_order_details(args)
	if blanket_order_details:
		out.update(blanket_order_details)

@frappe.whitelist()
def get_blanket_order_details(args):
	if isinstance(args, string_types):
		args = frappe._dict(json.loads(args))

	blanket_order_details = None
	condition = ''
	if args.item_code:
		if args.customer and args.doctype == "Sales Order":
			condition = ' and bo.customer=%(customer)s'
		elif args.supplier and args.doctype == "Purchase Order":
			condition = ' and bo.supplier=%(supplier)s'
		if args.blanket_order:
			condition += ' and bo.name =%(blanket_order)s'
		if args.transaction_date:
			condition += ' and bo.to_date>=%(transaction_date)s'

		blanket_order_details = frappe.db.sql('''
				select boi.rate as blanket_order_rate, bo.name as blanket_order
				from `tabBlanket Order` bo, `tabBlanket Order Item` boi
				where bo.company=%(company)s and boi.item_code=%(item_code)s
					and bo.docstatus=1 and bo.name = boi.parent {0}
			'''.format(condition), args, as_dict=True)

		blanket_order_details = blanket_order_details[0] if blanket_order_details else ''
	return blanket_order_details

def get_so_reservation_for_item(args):
	reserved_so = None
	if args.get('against_sales_order'):
		if get_reserved_qty_for_so(args.get('against_sales_order'), args.get('item_code')):
			reserved_so = args.get('against_sales_order')
	elif args.get('against_sales_invoice'):
		sales_order = frappe.db.sql("""select sales_order from `tabSales Invoice Item` where
		parent=%s and item_code=%s""", (args.get('against_sales_invoice'), args.get('item_code')))
		if sales_order and sales_order[0]:
			if get_reserved_qty_for_so(sales_order[0][0], args.get('item_code')):
				reserved_so = sales_order[0]
	elif args.get("sales_order"):
		if get_reserved_qty_for_so(args.get('sales_order'), args.get('item_code')):
			reserved_so = args.get('sales_order')
	return reserved_so

def get_reserved_qty_for_so(sales_order, item_code):
	reserved_qty = frappe.db.sql("""select sum(qty) from `tabSales Order Item`
	where parent=%s and item_code=%s and ensure_delivery_based_on_produced_serial_no=1
	""", (sales_order, item_code))
	if reserved_qty and reserved_qty[0][0]:
		return reserved_qty[0][0]
	else:
		return 0<|MERGE_RESOLUTION|>--- conflicted
+++ resolved
@@ -290,11 +290,7 @@
 
 	# Contents UOM conversion factor and qty
 	out.alt_uom = item.alt_uom
-<<<<<<< HEAD
-	out.alt_uom_size = item.alt_uom_size
-=======
 	out.alt_uom_size = item.alt_uom_size if out.alt_uom else 1.0
->>>>>>> 82b2b530
 	out.alt_uom_qty = out.stock_qty * out.alt_uom_size
 
 	# calculate last purchase rate
