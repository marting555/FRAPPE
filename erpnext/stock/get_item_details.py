--- conflicted
+++ resolved
@@ -465,12 +465,8 @@
 	taxes_with_no_validity = []
 
 	for tax in taxes:
-<<<<<<< HEAD
-		if tax.valid_from:
-=======
 		tax_company = frappe.get_value("Item Tax Template", tax.item_tax_template, 'company')
 		if tax.valid_from and tax_company == args['company']:
->>>>>>> 00175c96
 			# In purchase Invoice first preference will be given to supplier invoice date
 			# if supplier date is not present then posting date
 			validation_date = args.get('transaction_date') or args.get('bill_date') or args.get('posting_date')
@@ -478,12 +474,8 @@
 			if getdate(tax.valid_from) <= getdate(validation_date):
 				taxes_with_validity.append(tax)
 		else:
-<<<<<<< HEAD
-			taxes_with_no_validity.append(tax)
-=======
 			if tax_company == args['company']:
 				taxes_with_no_validity.append(tax)
->>>>>>> 00175c96
 
 	if taxes_with_validity:
 		taxes = sorted(taxes_with_validity, key = lambda i: i.valid_from, reverse=True)
