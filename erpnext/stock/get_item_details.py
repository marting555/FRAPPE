--- conflicted
+++ resolved
@@ -8,11 +8,7 @@
 from frappe import _, throw
 from frappe.model import child_table_fields, default_fields
 from frappe.model.meta import get_field_precision
-<<<<<<< HEAD
-from frappe.query_builder.functions import CombineDatetime, IfNull, Sum
-=======
 from frappe.query_builder.functions import IfNull, Sum
->>>>>>> 44bad3bd
 from frappe.utils import add_days, add_months, cint, cstr, flt, getdate
 
 from erpnext import get_company_currency
@@ -1090,7 +1086,6 @@
 
 	pf = frappe.qb.DocType("POS Profile")
 	pfu = frappe.qb.DocType("POS Profile User")
-<<<<<<< HEAD
 
 	query = (
 		frappe.qb.from_(pf)
@@ -1113,55 +1108,8 @@
 			.select(pf.star)
 			.where((pf.company == company) & (pf.disabled == 0))
 		).run(as_dict=True)
-=======
-
-	query = (
-		frappe.qb.from_(pf)
-		.left_join(pfu)
-		.on(pf.name == pfu.parent)
-		.select(pf.star)
-		.where((pfu.user == user) & (pfu.default == 1))
-	)
->>>>>>> 44bad3bd
-
-	if company:
-		query = query.where(pf.company == company)
-
-	pos_profile = query.run(as_dict=True)
-
-<<<<<<< HEAD
-def get_serial_nos_by_fifo(args, sales_order=None):
-	if frappe.db.get_single_value("Stock Settings", "automatically_set_serial_nos_based_on_fifo"):
-		sn = frappe.qb.DocType("Serial No")
-		query = (
-			frappe.qb.from_(sn)
-			.select(sn.name)
-			.where((sn.item_code == args.item_code) & (sn.warehouse == args.warehouse))
-			.orderby(CombineDatetime(sn.purchase_date, sn.purchase_time))
-			.limit(abs(cint(args.stock_qty)))
-		)
-
-		if sales_order:
-			query = query.where(sn.sales_order == sales_order)
-		if args.batch_no:
-			query = query.where(sn.batch_no == args.batch_no)
-
-		serial_nos = query.run(as_list=True)
-		serial_nos = [s[0] for s in serial_nos]
-
-		return "\n".join(serial_nos)
-=======
-	if not pos_profile and company:
-		pos_profile = (
-			frappe.qb.from_(pf)
-			.left_join(pfu)
-			.on(pf.name == pfu.parent)
-			.select(pf.star)
-			.where((pf.company == company) & (pf.disabled == 0))
-		).run(as_dict=True)
 
 	return pos_profile and pos_profile[0] or None
->>>>>>> 44bad3bd
 
 
 @frappe.whitelist()
@@ -1191,7 +1139,6 @@
 @frappe.whitelist()
 def get_bin_details(item_code, warehouse, company=None, include_child_warehouses=False):
 	bin_details = {"projected_qty": 0, "actual_qty": 0, "reserved_qty": 0}
-<<<<<<< HEAD
 
 	if warehouse:
 		from frappe.query_builder.functions import Coalesce, Sum
@@ -1215,13 +1162,8 @@
 		bin_details["company_total_stock"] = get_company_total_stock(item_code, company)
 
 	return bin_details
-=======
->>>>>>> 44bad3bd
-
-	if warehouse:
-		from frappe.query_builder.functions import Coalesce, Sum
-
-<<<<<<< HEAD
+
+
 def get_company_total_stock(item_code, company):
 	bin = frappe.qb.DocType("Bin")
 	wh = frappe.qb.DocType("Warehouse")
@@ -1233,83 +1175,6 @@
 		.select(Sum(bin.actual_qty))
 		.where((wh.company == company) & (bin.item_code == item_code))
 	).run()[0][0]
-=======
-		from erpnext.stock.doctype.warehouse.warehouse import get_child_warehouses
->>>>>>> 44bad3bd
-
-		warehouses = get_child_warehouses(warehouse) if include_child_warehouses else [warehouse]
-
-<<<<<<< HEAD
-@frappe.whitelist()
-def get_serial_no_details(item_code, warehouse, stock_qty, serial_no):
-	args = frappe._dict(
-		{"item_code": item_code, "warehouse": warehouse, "stock_qty": stock_qty, "serial_no": serial_no}
-	)
-	serial_no = get_serial_no(args)
-
-	return {"serial_no": serial_no}
-=======
-		bin = frappe.qb.DocType("Bin")
-		bin_details = (
-			frappe.qb.from_(bin)
-			.select(
-				Coalesce(Sum(bin.projected_qty), 0).as_("projected_qty"),
-				Coalesce(Sum(bin.actual_qty), 0).as_("actual_qty"),
-				Coalesce(Sum(bin.reserved_qty), 0).as_("reserved_qty"),
-			)
-			.where((bin.item_code == item_code) & (bin.warehouse.isin(warehouses)))
-		).run(as_dict=True)[0]
->>>>>>> 44bad3bd
-
-	if company:
-		bin_details["company_total_stock"] = get_company_total_stock(item_code, company)
-
-<<<<<<< HEAD
-@frappe.whitelist()
-def get_bin_details_and_serial_nos(
-	item_code, warehouse, has_batch_no=None, stock_qty=None, serial_no=None
-):
-	bin_details_and_serial_nos = {}
-	bin_details_and_serial_nos.update(get_bin_details(item_code, warehouse))
-	if flt(stock_qty) > 0:
-		if has_batch_no:
-			args = frappe._dict({"item_code": item_code, "warehouse": warehouse, "stock_qty": stock_qty})
-			serial_no = get_serial_no(args)
-			bin_details_and_serial_nos.update({"serial_no": serial_no})
-			return bin_details_and_serial_nos
-
-		bin_details_and_serial_nos.update(
-			get_serial_no_details(item_code, warehouse, stock_qty, serial_no)
-		)
-
-	return bin_details_and_serial_nos
-=======
-	return bin_details
->>>>>>> 44bad3bd
-
-
-def get_company_total_stock(item_code, company):
-	bin = frappe.qb.DocType("Bin")
-	wh = frappe.qb.DocType("Warehouse")
-
-<<<<<<< HEAD
-	if (flt(batch_qty_and_serial_no.get("actual_batch_qty")) >= flt(stock_qty)) and has_serial_no:
-		args = frappe._dict(
-			{"item_code": item_code, "warehouse": warehouse, "stock_qty": stock_qty, "batch_no": batch_no}
-		)
-		serial_no = get_serial_no(args)
-		batch_qty_and_serial_no.update({"serial_no": serial_no})
-
-	return batch_qty_and_serial_no
-=======
-	return (
-		frappe.qb.from_(bin)
-		.inner_join(wh)
-		.on(bin.warehouse == wh.name)
-		.select(Sum(bin.actual_qty))
-		.where((wh.company == company) & (bin.item_code == item_code))
-	).run()[0][0]
->>>>>>> 44bad3bd
 
 
 @frappe.whitelist()
@@ -1489,37 +1354,8 @@
 
 @frappe.whitelist()
 def get_serial_no(args, serial_nos=None, sales_order=None):
-<<<<<<< HEAD
-	serial_no = None
-	if isinstance(args, str):
-		args = json.loads(args)
-		args = frappe._dict(args)
-	if args.get("doctype") == "Sales Invoice" and not args.get("update_stock"):
-		return ""
-	if args.get("warehouse") and args.get("stock_qty") and args.get("item_code"):
-		has_serial_no = frappe.get_value("Item", {"item_code": args.item_code}, "has_serial_no")
-		if args.get("batch_no") and has_serial_no == 1:
-			return get_serial_nos_by_fifo(args, sales_order)
-		elif has_serial_no == 1:
-			args = json.dumps(
-				{
-					"item_code": args.get("item_code"),
-					"warehouse": args.get("warehouse"),
-					"stock_qty": args.get("stock_qty"),
-				}
-			)
-			args = process_args(args)
-			serial_no = get_serial_nos_by_fifo(args, sales_order)
-
-	if not serial_no and serial_nos:
-		# For POS
-		serial_no = serial_nos
-
-	return serial_no
-=======
 	serial_nos = serial_nos or []
 	return serial_nos
->>>>>>> 44bad3bd
 
 
 def update_party_blanket_order(args, out):
@@ -1564,46 +1400,4 @@
 		blanket_order_details = query.run(as_dict=True)
 		blanket_order_details = blanket_order_details[0] if blanket_order_details else ""
 
-<<<<<<< HEAD
-	return blanket_order_details
-
-
-def get_so_reservation_for_item(args):
-	reserved_so = None
-	if args.get("against_sales_order"):
-		if get_reserved_qty_for_so(args.get("against_sales_order"), args.get("item_code")):
-			reserved_so = args.get("against_sales_order")
-	elif args.get("against_sales_invoice"):
-		sales_order = frappe.db.get_all(
-			"Sales Invoice Item",
-			filters={
-				"parent": args.get("against_sales_invoice"),
-				"item_code": args.get("item_code"),
-				"docstatus": 1,
-			},
-			fields="sales_order",
-		)
-		if sales_order and sales_order[0]:
-			if get_reserved_qty_for_so(sales_order[0].sales_order, args.get("item_code")):
-				reserved_so = sales_order[0]
-	elif args.get("sales_order"):
-		if get_reserved_qty_for_so(args.get("sales_order"), args.get("item_code")):
-			reserved_so = args.get("sales_order")
-	return reserved_so
-
-
-def get_reserved_qty_for_so(sales_order, item_code):
-	reserved_qty = frappe.db.get_value(
-		"Sales Order Item",
-		filters={
-			"parent": sales_order,
-			"item_code": item_code,
-			"ensure_delivery_based_on_produced_serial_no": 1,
-		},
-		fieldname="sum(qty)",
-	)
-
-	return reserved_qty or 0
-=======
-	return blanket_order_details
->>>>>>> 44bad3bd
+	return blanket_order_details