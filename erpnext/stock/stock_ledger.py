# Copyright (c) 2015, Frappe Technologies Pvt. Ltd. and Contributors
# License: GNU General Public License v3. See license.txt

import copy
import json
from typing import Optional

import frappe
from frappe import _
from frappe.model.meta import get_field_precision
from frappe.query_builder.functions import Sum
from frappe.utils import cint, cstr, flt, get_link_to_form, getdate, now, nowdate
from pypika import CustomFunction

import erpnext
from erpnext.stock.doctype.bin.bin import update_qty as update_bin_qty
from erpnext.stock.utils import (
	get_incoming_outgoing_rate_for_cancel,
	get_or_make_bin,
	get_valuation_method,
)
from erpnext.stock.valuation import FIFOValuation, LIFOValuation, round_off_if_near_zero


class NegativeStockError(frappe.ValidationError): pass
class SerialNoExistsInFutureTransaction(frappe.ValidationError):
	pass


def make_sl_entries(sl_entries, allow_negative_stock=False, via_landed_cost_voucher=False):
	from erpnext.controllers.stock_controller import future_sle_exists
	if sl_entries:
		cancel = sl_entries[0].get("is_cancelled")
		if cancel:
			validate_cancellation(sl_entries)
			set_as_cancel(sl_entries[0].get('voucher_type'), sl_entries[0].get('voucher_no'))

		args = get_args_for_future_sle(sl_entries[0])
		future_sle_exists(args, sl_entries)

		for sle in sl_entries:
			if sle.serial_no:
				validate_serial_no(sle)

			if cancel:
				sle['actual_qty'] = -flt(sle.get('actual_qty'))

				if sle['actual_qty'] < 0 and not sle.get('outgoing_rate'):
					sle['outgoing_rate'] = get_incoming_outgoing_rate_for_cancel(sle.item_code,
						sle.voucher_type, sle.voucher_no, sle.voucher_detail_no)
					sle['incoming_rate'] = 0.0

				if sle['actual_qty'] > 0 and not sle.get('incoming_rate'):
					sle['incoming_rate'] = get_incoming_outgoing_rate_for_cancel(sle.item_code,
						sle.voucher_type, sle.voucher_no, sle.voucher_detail_no)
					sle['outgoing_rate'] = 0.0

			if sle.get("actual_qty") or sle.get("voucher_type")=="Stock Reconciliation":
				sle_doc = make_entry(sle, allow_negative_stock, via_landed_cost_voucher)

			args = sle_doc.as_dict()

			if sle.get("voucher_type") == "Stock Reconciliation":
				# preserve previous_qty_after_transaction for qty reposting
				args.previous_qty_after_transaction = sle.get("previous_qty_after_transaction")

			is_stock_item = frappe.get_cached_value('Item', args.get("item_code"), 'is_stock_item')
			if is_stock_item:
				bin_name = get_or_make_bin(args.get("item_code"), args.get("warehouse"))
				repost_current_voucher(args, allow_negative_stock, via_landed_cost_voucher)
				update_bin_qty(bin_name, args)
			else:
				frappe.msgprint(_("Item {0} ignored since it is not a stock item").format(args.get("item_code")))

def repost_current_voucher(args, allow_negative_stock=False, via_landed_cost_voucher=False):
	if args.get("actual_qty") or args.get("voucher_type") == "Stock Reconciliation":
		if not args.get("posting_date"):
			args["posting_date"] = nowdate()

		if args.get("is_cancelled") and via_landed_cost_voucher:
			return

		# Reposts only current voucher SL Entries
		# Updates valuation rate, stock value, stock queue for current transaction
		update_entries_after({
			"item_code": args.get('item_code'),
			"warehouse": args.get('warehouse'),
			"posting_date": args.get("posting_date"),
			"posting_time": args.get("posting_time"),
			"voucher_type": args.get("voucher_type"),
			"voucher_no": args.get("voucher_no"),
			"sle_id": args.get('name'),
			"creation": args.get('creation')
		}, allow_negative_stock=allow_negative_stock, via_landed_cost_voucher=via_landed_cost_voucher)

		# update qty in future sle and Validate negative qty
		update_qty_in_future_sle(args, allow_negative_stock)


def get_args_for_future_sle(row):
	return frappe._dict({
		'voucher_type': row.get('voucher_type'),
		'voucher_no': row.get('voucher_no'),
		'posting_date': row.get('posting_date'),
		'posting_time': row.get('posting_time')
	})

def validate_serial_no(sle):
	from erpnext.stock.doctype.serial_no.serial_no import get_serial_nos

	for sn in get_serial_nos(sle.serial_no):
		args = copy.deepcopy(sle)
		args.serial_no = sn
		args.warehouse = ''

		vouchers = []
		for row in get_stock_ledger_entries(args, '>'):
			voucher_type = frappe.bold(row.voucher_type)
			voucher_no = frappe.bold(get_link_to_form(row.voucher_type, row.voucher_no))
			vouchers.append(f'{voucher_type} {voucher_no}')

		if vouchers:
			serial_no = frappe.bold(sn)
			msg = (f'''The serial no {serial_no} has been used in the future transactions so you need to cancel them first.
				The list of the transactions are as below.''' + '<br><br><ul><li>')

			msg += '</li><li>'.join(vouchers)
			msg += '</li></ul>'

			title = 'Cannot Submit' if not sle.get('is_cancelled') else 'Cannot Cancel'
			frappe.throw(_(msg), title=_(title), exc=SerialNoExistsInFutureTransaction)

def validate_cancellation(args):
	if args[0].get("is_cancelled"):
		repost_entry = frappe.db.get_value("Repost Item Valuation", {
			'voucher_type': args[0].voucher_type,
			'voucher_no': args[0].voucher_no,
			'docstatus': 1
		}, ['name', 'status'], as_dict=1)

		if repost_entry:
			if repost_entry.status == 'In Progress':
				frappe.throw(_("Cannot cancel the transaction. Reposting of item valuation on submission is not completed yet."))
			if repost_entry.status == 'Queued':
				doc = frappe.get_doc("Repost Item Valuation", repost_entry.name)
				doc.flags.ignore_permissions = True
				doc.cancel()
				doc.delete()

def set_as_cancel(voucher_type, voucher_no):
	frappe.db.sql("""update `tabStock Ledger Entry` set is_cancelled=1,
		modified=%s, modified_by=%s
		where voucher_type=%s and voucher_no=%s and is_cancelled = 0""",
		(now(), frappe.session.user, voucher_type, voucher_no))

def make_entry(args, allow_negative_stock=False, via_landed_cost_voucher=False):
	args["doctype"] = "Stock Ledger Entry"
	sle = frappe.get_doc(args)
	sle.flags.ignore_permissions = 1
	sle.allow_negative_stock=allow_negative_stock
	sle.via_landed_cost_voucher = via_landed_cost_voucher
	sle.submit()
	return sle

def repost_future_sle(args=None, voucher_type=None, voucher_no=None, allow_negative_stock=None, via_landed_cost_voucher=False, doc=None):
	if not args and voucher_type and voucher_no:
		args = get_items_to_be_repost(voucher_type, voucher_no, doc)

	distinct_item_warehouses = get_distinct_item_warehouse(args, doc)

	i = get_current_index(doc) or 0
	while i < len(args):
		validate_item_warehouse(args[i])

		obj = update_entries_after({
			'item_code': args[i].get('item_code'),
			'warehouse': args[i].get('warehouse'),
			'posting_date': args[i].get('posting_date'),
			'posting_time': args[i].get('posting_time'),
			'creation': args[i].get('creation'),
			'distinct_item_warehouses': distinct_item_warehouses
		}, allow_negative_stock=allow_negative_stock, via_landed_cost_voucher=via_landed_cost_voucher)

		distinct_item_warehouses[(args[i].get('item_code'), args[i].get('warehouse'))].reposting_status = True

		if obj.new_items_found:
			for item_wh, data in distinct_item_warehouses.items():
				if ('args_idx' not in data and not data.reposting_status) or (data.sle_changed and data.reposting_status):
					data.args_idx = len(args)
					args.append(data.sle)
				elif data.sle_changed and not data.reposting_status:
					args[data.args_idx] = data.sle

				data.sle_changed = False
		i += 1

		if doc and i % 2 == 0:
			update_args_in_repost_item_valuation(doc, i, args, distinct_item_warehouses)

	if doc and args:
		update_args_in_repost_item_valuation(doc, i, args, distinct_item_warehouses)

def validate_item_warehouse(args):
	for field in ['item_code', 'warehouse', 'posting_date', 'posting_time']:
		if not args.get(field):
			validation_msg = f'The field {frappe.unscrub(args.get(field))} is required for the reposting'
			frappe.throw(_(validation_msg))

def update_args_in_repost_item_valuation(doc, index, args, distinct_item_warehouses):
	frappe.db.set_value(doc.doctype, doc.name, {
		'items_to_be_repost': json.dumps(args, default=str),
		'distinct_item_and_warehouse': json.dumps({str(k): v for k,v in distinct_item_warehouses.items()}, default=str),
		'current_index': index
	})

	frappe.db.commit()

	frappe.publish_realtime('item_reposting_progress', {
		'name': doc.name,
		'items_to_be_repost': json.dumps(args, default=str),
		'current_index': index
	})

def get_items_to_be_repost(voucher_type, voucher_no, doc=None):
	if doc and doc.items_to_be_repost:
		return json.loads(doc.items_to_be_repost) or []

	return frappe.db.get_all("Stock Ledger Entry",
		filters={"voucher_type": voucher_type, "voucher_no": voucher_no},
		fields=["item_code", "warehouse", "posting_date", "posting_time", "creation"],
		order_by="creation asc",
		group_by="item_code, warehouse, posting_date, posting_time, creation"
	)

def get_distinct_item_warehouse(args=None, doc=None):
	distinct_item_warehouses = {}
	if doc and doc.distinct_item_and_warehouse:
		distinct_item_warehouses = json.loads(doc.distinct_item_and_warehouse)
		distinct_item_warehouses = {frappe.safe_eval(k): frappe._dict(v) for k, v in distinct_item_warehouses.items()}
	else:
		for i, d in enumerate(args):
			distinct_item_warehouses.setdefault((d.item_code, d.warehouse), frappe._dict({
				"reposting_status": False,
				"sle": d,
				"args_idx": i
			}))

	return distinct_item_warehouses

def get_current_index(doc=None):
	if doc and doc.current_index:
		return doc.current_index

class update_entries_after(object):
	"""
		update valution rate and qty after transaction
		from the current time-bucket onwards

		:param args: args as dict

			args = {
				"item_code": "ABC",
				"warehouse": "XYZ",
				"posting_date": "2012-12-12",
				"posting_time": "12:00"
			}
	"""
	def __init__(self, args, allow_zero_rate=False, allow_negative_stock=None, via_landed_cost_voucher=False, verbose=1):
		self.exceptions = {}
		self.verbose = verbose
		self.allow_zero_rate = allow_zero_rate
		self.via_landed_cost_voucher = via_landed_cost_voucher
		self.item_code = args.get("item_code")
		self.allow_negative_stock = allow_negative_stock or is_negative_stock_allowed(item_code=self.item_code)

		self.args = frappe._dict(args)
		if self.args.sle_id:
			self.args['name'] = self.args.sle_id

		self.company = frappe.get_cached_value("Warehouse", self.args.warehouse, "company")
		self.get_precision()
		self.valuation_method = get_valuation_method(self.item_code)

		self.new_items_found = False
		self.distinct_item_warehouses = args.get("distinct_item_warehouses", frappe._dict())

		self.data = frappe._dict()
		self.initialize_previous_data(self.args)
		self.build()

	def get_precision(self):
		company_base_currency = frappe.get_cached_value('Company',  self.company,  "default_currency")
		self.precision = get_field_precision(frappe.get_meta("Stock Ledger Entry").get_field("stock_value"),
			currency=company_base_currency)

	def initialize_previous_data(self, args):
		"""
			Get previous sl entries for current item for each related warehouse
			and assigns into self.data dict

			:Data Structure:

			self.data = {
				warehouse1: {
					'previus_sle': {},
					'qty_after_transaction': 10,
					'valuation_rate': 100,
					'stock_value': 1000,
					'prev_stock_value': 1000,
					'stock_queue': '[[10, 100]]',
					'stock_value_difference': 1000
				}
			}

		"""
		self.data.setdefault(args.warehouse, frappe._dict())
		warehouse_dict = self.data[args.warehouse]
		previous_sle = get_previous_sle_of_current_voucher(args)
		warehouse_dict.previous_sle = previous_sle

		for key in ("qty_after_transaction", "valuation_rate", "stock_value"):
			setattr(warehouse_dict, key, flt(previous_sle.get(key)))

		warehouse_dict.update({
			"prev_stock_value": previous_sle.stock_value or 0.0,
			"stock_queue": json.loads(previous_sle.stock_queue or "[]"),
			"stock_value_difference": 0.0
		})

	def build(self):
		from erpnext.controllers.stock_controller import future_sle_exists

		if self.args.get("sle_id"):
			self.process_sle_against_current_timestamp()
			if not future_sle_exists(self.args):
				self.update_bin()
		else:
			entries_to_fix = self.get_future_entries_to_fix()

			i = 0
			while i < len(entries_to_fix):
				sle = entries_to_fix[i]
				i += 1

				self.process_sle(sle)

				if sle.dependant_sle_voucher_detail_no:
					entries_to_fix = self.get_dependent_entries_to_fix(entries_to_fix, sle)

			self.update_bin()

		if self.exceptions:
			self.raise_exceptions()

	def process_sle_against_current_timestamp(self):
		sl_entries = self.get_sle_against_current_voucher()
		for sle in sl_entries:
			self.process_sle(sle)

	def get_sle_against_current_voucher(self):
		self.args['time_format_mdb'] = '%H:%i:%s'
		self.args['time_format_pg'] = 'HH24:MI:SS'

		return frappe.db.multisql({
			'mariadb': """
			select
				*, timestamp(posting_date, posting_time) as "timestamp"
			from
				`tabStock Ledger Entry`
			where
				item_code = %(item_code)s
				and warehouse = %(warehouse)s
				and is_cancelled = 0
				and timestamp(posting_date, time_format(posting_time, %(time_format_mdb)s)) = timestamp(%(posting_date)s, time_format(%(posting_time)s, %(time_format_mdb)s))

			order by
				creation ASC
			for update
		""",
		'postgres': """
			select
				*, posting_date + posting_time as "timestamp"
			from
				`tabStock Ledger Entry`
			where
				item_code = %(item_code)s
				and warehouse = %(warehouse)s
				and is_cancelled = 0
				and (posting_date + to_char(posting_time, %(time_format_pg)s)::time) = (%(posting_date)s::date + to_char(%(posting_time)s::time, %(time_format_pg)s)::time)

			order by
				creation ASC
			for update
		"""}, self.args, as_dict=1)

	def get_future_entries_to_fix(self):
		# includes current entry!
		args = self.data[self.args.warehouse].previous_sle \
			or frappe._dict({"item_code": self.item_code, "warehouse": self.args.warehouse})

		return list(self.get_sle_after_datetime(args))

	def get_dependent_entries_to_fix(self, entries_to_fix, sle):
		dependant_sle = get_sle_by_voucher_detail_no(sle.dependant_sle_voucher_detail_no,
			excluded_sle=sle.name)

		if not dependant_sle:
			return entries_to_fix
		elif dependant_sle.item_code == self.item_code and dependant_sle.warehouse == self.args.warehouse:
			return entries_to_fix
		elif dependant_sle.item_code != self.item_code:
			self.update_distinct_item_warehouses(dependant_sle)
			return entries_to_fix
		elif dependant_sle.item_code == self.item_code and dependant_sle.warehouse in self.data:
			return entries_to_fix
		else:
			return self.append_future_sle_for_dependant(dependant_sle, entries_to_fix)

	def update_distinct_item_warehouses(self, dependant_sle):
		key = (dependant_sle.item_code, dependant_sle.warehouse)
		val = frappe._dict({
			"sle": dependant_sle
		})
		if key not in self.distinct_item_warehouses:
			self.distinct_item_warehouses[key] = val
			self.new_items_found = True
		else:
			existing_sle_posting_date = self.distinct_item_warehouses[key].get("sle", {}).get("posting_date")
			if getdate(dependant_sle.posting_date) < getdate(existing_sle_posting_date):
				val.sle_changed = True
				self.distinct_item_warehouses[key] = val
				self.new_items_found = True

	def append_future_sle_for_dependant(self, dependant_sle, entries_to_fix):
		self.initialize_previous_data(dependant_sle)

		args = self.data[dependant_sle.warehouse].previous_sle \
			or frappe._dict({"item_code": self.item_code, "warehouse": dependant_sle.warehouse})
		future_sle_for_dependant = list(self.get_sle_after_datetime(args))

		entries_to_fix.extend(future_sle_for_dependant)
		return sorted(entries_to_fix, key=lambda k: k['timestamp'])

	def process_sle(self, sle):
		from erpnext.stock.doctype.serial_no.serial_no import get_serial_nos

		# previous sle data for this warehouse
		self.wh_data = self.data[sle.warehouse]

		if (sle.serial_no and not self.via_landed_cost_voucher) or not cint(self.allow_negative_stock):
			# validate negative stock for serialized items, fifo valuation
			# or when negative stock is not allowed for moving average
			if not self.validate_negative_stock(sle):
				self.wh_data.qty_after_transaction += flt(sle.actual_qty)
				return

		# Get dynamic incoming/outgoing rate
		if not self.args.get("sle_id"):
			self.get_dynamic_incoming_outgoing_rate(sle)

		if get_serial_nos(sle.serial_no):
			self.get_serialized_values(sle)
			self.wh_data.qty_after_transaction += flt(sle.actual_qty)
			if sle.voucher_type == "Stock Reconciliation":
				self.wh_data.qty_after_transaction = sle.qty_after_transaction

			self.wh_data.stock_value = flt(self.wh_data.qty_after_transaction) * flt(self.wh_data.valuation_rate)
		elif sle.batch_no and frappe.db.get_value("Batch", sle.batch_no, "use_batchwise_valuation", cache=True):
			self.update_batched_values(sle)
		else:
			if sle.voucher_type=="Stock Reconciliation" and not sle.batch_no:
				# assert
				self.wh_data.valuation_rate = sle.valuation_rate
				self.wh_data.qty_after_transaction = sle.qty_after_transaction
				self.wh_data.stock_value = flt(self.wh_data.qty_after_transaction) * flt(self.wh_data.valuation_rate)
				if self.valuation_method != "Moving Average":
					self.wh_data.stock_queue = [[self.wh_data.qty_after_transaction, self.wh_data.valuation_rate]]
			else:
				if self.valuation_method == "Moving Average":
					self.get_moving_average_values(sle)
					self.wh_data.qty_after_transaction += flt(sle.actual_qty)
					self.wh_data.stock_value = flt(self.wh_data.qty_after_transaction) * flt(self.wh_data.valuation_rate)
				else:
					self.update_queue_values(sle)

		# rounding as per precision
		self.wh_data.stock_value = flt(self.wh_data.stock_value, self.precision)
		if not self.wh_data.qty_after_transaction:
			self.wh_data.stock_value = 0.0
		stock_value_difference = self.wh_data.stock_value - self.wh_data.prev_stock_value
		self.wh_data.prev_stock_value = self.wh_data.stock_value

		# update current sle
		sle.qty_after_transaction = self.wh_data.qty_after_transaction
		sle.valuation_rate = self.wh_data.valuation_rate
		sle.stock_value = self.wh_data.stock_value
		sle.stock_queue = json.dumps(self.wh_data.stock_queue)
		sle.stock_value_difference = stock_value_difference
		sle.doctype="Stock Ledger Entry"
		frappe.get_doc(sle).db_update()

		if not self.args.get("sle_id"):
			self.update_outgoing_rate_on_transaction(sle)


	def validate_negative_stock(self, sle):
		"""
			validate negative stock for entries current datetime onwards
			will not consider cancelled entries
		"""
		diff = self.wh_data.qty_after_transaction + flt(sle.actual_qty)

		if diff < 0 and abs(diff) > 0.0001:
			# negative stock!
			exc = sle.copy().update({"diff": diff})
			self.exceptions.setdefault(sle.warehouse, []).append(exc)
			return False
		else:
			return True

	def get_dynamic_incoming_outgoing_rate(self, sle):
		# Get updated incoming/outgoing rate from transaction
		if sle.recalculate_rate:
			rate = self.get_incoming_outgoing_rate_from_transaction(sle)

			if flt(sle.actual_qty) >= 0:
				sle.incoming_rate = rate
			else:
				sle.outgoing_rate = rate

	def get_incoming_outgoing_rate_from_transaction(self, sle):
		rate = 0
		# Material Transfer, Repack, Manufacturing
		if sle.voucher_type == "Stock Entry":
			self.recalculate_amounts_in_stock_entry(sle.voucher_no)
			rate = frappe.db.get_value("Stock Entry Detail", sle.voucher_detail_no, "valuation_rate")
		# Sales and Purchase Return
		elif sle.voucher_type in ("Purchase Receipt", "Purchase Invoice", "Delivery Note", "Sales Invoice"):
			if frappe.get_cached_value(sle.voucher_type, sle.voucher_no, "is_return"):
				from erpnext.controllers.sales_and_purchase_return import (
					get_rate_for_return,  # don't move this import to top
				)
				rate = get_rate_for_return(sle.voucher_type, sle.voucher_no, sle.item_code,
					voucher_detail_no=sle.voucher_detail_no, sle = sle)
			else:
				if sle.voucher_type in ("Purchase Receipt", "Purchase Invoice"):
					rate_field = "valuation_rate"
				else:
					rate_field = "incoming_rate"

				# check in item table
				item_code, incoming_rate = frappe.db.get_value(sle.voucher_type + " Item",
					sle.voucher_detail_no, ["item_code", rate_field])

				if item_code == sle.item_code:
					rate = incoming_rate
				else:
					if sle.voucher_type in ("Delivery Note", "Sales Invoice"):
						ref_doctype = "Packed Item"
					else:
						ref_doctype = "Purchase Receipt Item Supplied"

					rate = frappe.db.get_value(ref_doctype, {"parent_detail_docname": sle.voucher_detail_no,
						"item_code": sle.item_code}, rate_field)

		return rate

	def update_outgoing_rate_on_transaction(self, sle):
		"""
			Update outgoing rate in Stock Entry, Delivery Note, Sales Invoice and Sales Return
			In case of Stock Entry, also calculate FG Item rate and total incoming/outgoing amount
		"""
		if sle.actual_qty and sle.voucher_detail_no:
			outgoing_rate = abs(flt(sle.stock_value_difference)) / abs(sle.actual_qty)

			if flt(sle.actual_qty) < 0 and sle.voucher_type == "Stock Entry":
				self.update_rate_on_stock_entry(sle, outgoing_rate)
			elif sle.voucher_type in ("Delivery Note", "Sales Invoice"):
				self.update_rate_on_delivery_and_sales_return(sle, outgoing_rate)
			elif flt(sle.actual_qty) < 0 and sle.voucher_type in ("Purchase Receipt", "Purchase Invoice"):
				self.update_rate_on_purchase_receipt(sle, outgoing_rate)

	def update_rate_on_stock_entry(self, sle, outgoing_rate):
		frappe.db.set_value("Stock Entry Detail", sle.voucher_detail_no, "basic_rate", outgoing_rate)

		# Update outgoing item's rate, recalculate FG Item's rate and total incoming/outgoing amount
		if not sle.dependant_sle_voucher_detail_no:
			self.recalculate_amounts_in_stock_entry(sle.voucher_no)

	def recalculate_amounts_in_stock_entry(self, voucher_no):
		stock_entry = frappe.get_doc("Stock Entry", voucher_no, for_update=True)
		stock_entry.calculate_rate_and_amount(reset_outgoing_rate=False, raise_error_if_no_rate=False)
		stock_entry.db_update()
		for d in stock_entry.items:
			d.db_update()

	def update_rate_on_delivery_and_sales_return(self, sle, outgoing_rate):
		# Update item's incoming rate on transaction
		item_code = frappe.db.get_value(sle.voucher_type + " Item", sle.voucher_detail_no, "item_code")
		if item_code == sle.item_code:
			frappe.db.set_value(sle.voucher_type + " Item", sle.voucher_detail_no, "incoming_rate", outgoing_rate)
		else:
			# packed item
			frappe.db.set_value("Packed Item",
				{"parent_detail_docname": sle.voucher_detail_no, "item_code": sle.item_code},
				"incoming_rate", outgoing_rate)

	def update_rate_on_purchase_receipt(self, sle, outgoing_rate):
		if frappe.db.exists(sle.voucher_type + " Item", sle.voucher_detail_no):
			frappe.db.set_value(sle.voucher_type + " Item", sle.voucher_detail_no, "base_net_rate", outgoing_rate)
		else:
			frappe.db.set_value("Purchase Receipt Item Supplied", sle.voucher_detail_no, "rate", outgoing_rate)

		# Recalculate subcontracted item's rate in case of subcontracted purchase receipt/invoice
		if frappe.get_cached_value(sle.voucher_type, sle.voucher_no, "is_subcontracted") == 'Yes':
			doc = frappe.get_doc(sle.voucher_type, sle.voucher_no)
			doc.update_valuation_rate(reset_outgoing_rate=False)
			for d in (doc.items + doc.supplied_items):
				d.db_update()

	def get_serialized_values(self, sle):
		incoming_rate = flt(sle.incoming_rate)
		actual_qty = flt(sle.actual_qty)
		serial_nos = cstr(sle.serial_no).split("\n")

		if incoming_rate < 0:
			# wrong incoming rate
			incoming_rate = self.wh_data.valuation_rate

		stock_value_change = 0
		if actual_qty > 0:
			stock_value_change = actual_qty * incoming_rate
		else:
			# In case of delivery/stock issue, get average purchase rate
			# of serial nos of current entry
			if not sle.is_cancelled:
				outgoing_value = self.get_incoming_value_for_serial_nos(sle, serial_nos)
				stock_value_change = -1 * outgoing_value
			else:
				stock_value_change = actual_qty * sle.outgoing_rate

		new_stock_qty = self.wh_data.qty_after_transaction + actual_qty

		if new_stock_qty > 0:
			new_stock_value = (self.wh_data.qty_after_transaction * self.wh_data.valuation_rate) + stock_value_change
			if new_stock_value >= 0:
				# calculate new valuation rate only if stock value is positive
				# else it remains the same as that of previous entry
				self.wh_data.valuation_rate = new_stock_value / new_stock_qty

		if not self.wh_data.valuation_rate and sle.voucher_detail_no:
			allow_zero_rate = self.check_if_allow_zero_valuation_rate(sle.voucher_type, sle.voucher_detail_no)
			if not allow_zero_rate:
				self.wh_data.valuation_rate = self.get_fallback_rate(sle)

	def get_incoming_value_for_serial_nos(self, sle, serial_nos):
		# get rate from serial nos within same company
		all_serial_nos = frappe.get_all("Serial No",
			fields=["purchase_rate", "name", "company"],
			filters = {'name': ('in', serial_nos)})

		incoming_values = sum(flt(d.purchase_rate) for d in all_serial_nos if d.company==sle.company)

		# Get rate for serial nos which has been transferred to other company
		invalid_serial_nos = [d.name for d in all_serial_nos if d.company!=sle.company]
		for serial_no in invalid_serial_nos:
			incoming_rate = frappe.db.sql("""
				select incoming_rate
				from `tabStock Ledger Entry`
				where
					company = %s
					and actual_qty > 0
					and is_cancelled = 0
					and (serial_no = %s
						or serial_no like %s
						or serial_no like %s
						or serial_no like %s
					)
				order by posting_date desc
				limit 1
			""", (sle.company, serial_no, serial_no+'\n%', '%\n'+serial_no, '%\n'+serial_no+'\n%'))

			incoming_values += flt(incoming_rate[0][0]) if incoming_rate else 0

		return incoming_values

	def get_moving_average_values(self, sle):
		actual_qty = flt(sle.actual_qty)
		new_stock_qty = flt(self.wh_data.qty_after_transaction) + actual_qty
		if new_stock_qty >= 0:
			if actual_qty > 0:
				if flt(self.wh_data.qty_after_transaction) <= 0:
					self.wh_data.valuation_rate = sle.incoming_rate
				else:
					new_stock_value = (self.wh_data.qty_after_transaction * self.wh_data.valuation_rate) + \
						(actual_qty * sle.incoming_rate)

					self.wh_data.valuation_rate = new_stock_value / new_stock_qty

			elif sle.outgoing_rate:
				if new_stock_qty:
					new_stock_value = (self.wh_data.qty_after_transaction * self.wh_data.valuation_rate) + \
						(actual_qty * sle.outgoing_rate)

					self.wh_data.valuation_rate = new_stock_value / new_stock_qty
				else:
					self.wh_data.valuation_rate = sle.outgoing_rate
		else:
			if flt(self.wh_data.qty_after_transaction) >= 0 and sle.outgoing_rate:
				self.wh_data.valuation_rate = sle.outgoing_rate

			if not self.wh_data.valuation_rate and actual_qty > 0:
				self.wh_data.valuation_rate = sle.incoming_rate

			# Get valuation rate from previous SLE or Item master, if item does not have the
			# allow zero valuration rate flag set
			if not self.wh_data.valuation_rate and sle.voucher_detail_no:
				allow_zero_valuation_rate = self.check_if_allow_zero_valuation_rate(sle.voucher_type, sle.voucher_detail_no)
				if not allow_zero_valuation_rate:
					self.wh_data.valuation_rate = self.get_fallback_rate(sle)

	def update_queue_values(self, sle):
		incoming_rate = flt(sle.incoming_rate)
		actual_qty = flt(sle.actual_qty)
		outgoing_rate = flt(sle.outgoing_rate)

		self.wh_data.qty_after_transaction = round_off_if_near_zero(self.wh_data.qty_after_transaction + actual_qty)

		if self.valuation_method == "LIFO":
			stock_queue = LIFOValuation(self.wh_data.stock_queue)
		else:
			stock_queue = FIFOValuation(self.wh_data.stock_queue)

		_prev_qty, prev_stock_value = stock_queue.get_total_stock_and_value()

		if actual_qty > 0:
			stock_queue.add_stock(qty=actual_qty, rate=incoming_rate)
		else:
			def rate_generator() -> float:
				allow_zero_valuation_rate = self.check_if_allow_zero_valuation_rate(sle.voucher_type, sle.voucher_detail_no)
				if not allow_zero_valuation_rate:
					return self.get_fallback_rate(sle)
				else:
					return 0.0

			stock_queue.remove_stock(qty=abs(actual_qty), outgoing_rate=outgoing_rate, rate_generator=rate_generator)

		_qty, stock_value = stock_queue.get_total_stock_and_value()

		stock_value_difference = stock_value - prev_stock_value

		self.wh_data.stock_queue = stock_queue.state
		self.wh_data.stock_value = round_off_if_near_zero(self.wh_data.stock_value + stock_value_difference)

		if not self.wh_data.stock_queue:
			self.wh_data.stock_queue.append([0, sle.incoming_rate or sle.outgoing_rate or self.wh_data.valuation_rate])

		if self.wh_data.qty_after_transaction:
			self.wh_data.valuation_rate = self.wh_data.stock_value / self.wh_data.qty_after_transaction

	def update_batched_values(self, sle):
		incoming_rate = flt(sle.incoming_rate)
		actual_qty = flt(sle.actual_qty)

		self.wh_data.qty_after_transaction = round_off_if_near_zero(self.wh_data.qty_after_transaction + actual_qty)

		if actual_qty > 0:
			stock_value_difference = incoming_rate * actual_qty
		else:
			outgoing_rate = get_batch_incoming_rate(item_code=sle.item_code,
					warehouse=sle.warehouse, batch_no=sle.batch_no, posting_date=sle.posting_date,
					posting_time=sle.posting_time, creation=sle.creation)
			if outgoing_rate is None:
				# This can *only* happen if qty available for the batch is zero.
				# in such case fall back various other rates.
				# future entries will correct the overall accounting as each
				# batch individually uses moving average rates.
				outgoing_rate = self.get_fallback_rate(sle)
			stock_value_difference = outgoing_rate * actual_qty

		self.wh_data.stock_value = round_off_if_near_zero(self.wh_data.stock_value + stock_value_difference)
		if self.wh_data.qty_after_transaction:
			self.wh_data.valuation_rate = self.wh_data.stock_value / self.wh_data.qty_after_transaction

	def check_if_allow_zero_valuation_rate(self, voucher_type, voucher_detail_no):
		ref_item_dt = ""

		if voucher_type == "Stock Entry":
			ref_item_dt = voucher_type + " Detail"
		elif voucher_type in ["Purchase Invoice", "Sales Invoice", "Delivery Note", "Purchase Receipt"]:
			ref_item_dt = voucher_type + " Item"

		if ref_item_dt:
			return frappe.db.get_value(ref_item_dt, voucher_detail_no, "allow_zero_valuation_rate")
		else:
			return 0

	def get_fallback_rate(self, sle) -> float:
		"""When exact incoming rate isn't available use any of other "average" rates as fallback.
			This should only get used for negative stock."""
		return get_valuation_rate(sle.item_code, sle.warehouse,
			sle.voucher_type, sle.voucher_no, self.allow_zero_rate,
			currency=erpnext.get_company_currency(sle.company), company=sle.company, batch_no=sle.batch_no)

	def get_sle_before_datetime(self, args):
		"""get previous stock ledger entry before current time-bucket"""
		sle = get_stock_ledger_entries(args, "<", "desc", "limit 1", for_update=False)
		sle = sle[0] if sle else frappe._dict()
		return sle

	def get_sle_after_datetime(self, args):
		"""get Stock Ledger Entries after a particular datetime, for reposting"""
		return get_stock_ledger_entries(args, ">", "asc", for_update=True, check_serial_no=False)

	def raise_exceptions(self):
		msg_list = []
		for warehouse, exceptions in self.exceptions.items():
			deficiency = min(e["diff"] for e in exceptions)

			if ((exceptions[0]["voucher_type"], exceptions[0]["voucher_no"]) in
				frappe.local.flags.currently_saving):

				msg = _("{0} units of {1} needed in {2} to complete this transaction.").format(
					abs(deficiency), frappe.get_desk_link('Item', exceptions[0]["item_code"]),
					frappe.get_desk_link('Warehouse', warehouse))
			else:
				msg = _("{0} units of {1} needed in {2} on {3} {4} for {5} to complete this transaction.").format(
					abs(deficiency), frappe.get_desk_link('Item', exceptions[0]["item_code"]),
					frappe.get_desk_link('Warehouse', warehouse),
					exceptions[0]["posting_date"], exceptions[0]["posting_time"],
					frappe.get_desk_link(exceptions[0]["voucher_type"], exceptions[0]["voucher_no"]))

			if msg:
				msg_list.append(msg)

		if msg_list:
			message = "\n\n".join(msg_list)
			if self.verbose:
				frappe.throw(message, NegativeStockError, title='Insufficient Stock')
			else:
				raise NegativeStockError(message)

	def update_bin(self):
		# update bin for each warehouse
		for warehouse, data in self.data.items():
			bin_name = get_or_make_bin(self.item_code, warehouse)

			frappe.db.set_value('Bin', bin_name, {
				"valuation_rate": data.valuation_rate,
				"actual_qty": data.qty_after_transaction,
				"stock_value": data.stock_value
			})


def get_previous_sle_of_current_voucher(args, exclude_current_voucher=False):
	"""get stock ledger entries filtered by specific posting datetime conditions"""

	args['time_format_mdb'] = '%H:%i:%s'
	args['time_format_pg'] = 'HH24:MI:SS'
	if not args.get("posting_date"):
		args["posting_date"] = "1900-01-01"
	if not args.get("posting_time"):
		args["posting_time"] = "00:00"

	voucher_condition = ""
	if exclude_current_voucher:
		voucher_no = args.get("voucher_no")
		voucher_condition = f"and voucher_no != '{voucher_no}'"

	sle = frappe.db.multisql({
		'mariadb': """
		select *, timestamp(posting_date, posting_time) as "timestamp"
		from `tabStock Ledger Entry`
		where item_code = %(item_code)s
			and warehouse = %(warehouse)s
			and is_cancelled = 0
			{voucher_condition}
			and timestamp(posting_date, time_format(posting_time, %(time_format_mdb)s)) < timestamp(%(posting_date)s, time_format(%(posting_time)s, %(time_format_mdb)s))
		order by timestamp(posting_date, posting_time) desc, creation desc
		limit 1
		for update""".format(voucher_condition=voucher_condition),
		'postgres': """
		select *, posting_date + posting_time as "timestamp"
		from `tabStock Ledger Entry`
		where item_code = %(item_code)s
			and warehouse = %(warehouse)s
			and is_cancelled = 0
			{voucher_condition}
			and (posting_date + to_char(posting_time, %(time_format_pg)s)::time) < (%(posting_date)s::date + to_char(%(posting_time)s::time, %(time_format_pg)s)::time)
		order by (posting_date + posting_time) desc, creation desc
		limit 1
		for update""".format(voucher_condition=voucher_condition)
		}, args, as_dict=1)

	return sle[0] if sle else frappe._dict()

def get_previous_sle(args, for_update=False):
	"""
		get the last sle on or before the current time-bucket,
		to get actual qty before transaction, this function
		is called from various transaction like stock entry, reco etc

		args = {
			"item_code": "ABC",
			"warehouse": "XYZ",
			"posting_date": "2012-12-12",
			"posting_time": "12:00",
			"sle": "name of reference Stock Ledger Entry"
		}
	"""
	args["name"] = args.get("sle", None) or ""
	sle = get_stock_ledger_entries(args, "<=", "desc", "limit 1", for_update=for_update)
	return sle and sle[0] or {}

def get_stock_ledger_entries(previous_sle, operator=None,
	order="desc", limit=None, for_update=False, debug=False, check_serial_no=True):
	"""get stock ledger entries filtered by specific posting datetime conditions"""

	conditions = ""

	if previous_sle.get("warehouse"):
		conditions += " and warehouse = %(warehouse)s"
	elif previous_sle.get("warehouse_condition"):
		conditions += " and " + previous_sle.get("warehouse_condition")

	if check_serial_no and previous_sle.get("serial_no"):
		# conditions += " and serial_no like {}".format(frappe.db.escape('%{0}%'.format(previous_sle.get("serial_no"))))
		serial_no = previous_sle.get("serial_no")
		conditions += (""" and
			(
				serial_no = {0}
				or serial_no like {1}
				or serial_no like {2}
				or serial_no like {3}
			)
		""").format(frappe.db.escape(serial_no), frappe.db.escape('{}\n%'.format(serial_no)),
			frappe.db.escape('%\n{}'.format(serial_no)), frappe.db.escape('%\n{}\n%'.format(serial_no)))

	if not previous_sle.get("posting_date"):
		previous_sle["posting_date"] = "1900-01-01"
	if not previous_sle.get("posting_time"):
		previous_sle["posting_time"] = "00:00"

	if operator in (">", "<=") and previous_sle.get("name"):
		conditions += " and name!=%(name)s"

	mdb_conditions = conditions + " and timestamp(posting_date, posting_time) {0} timestamp(%(posting_date)s, %(posting_time)s)".format(operator)
	pg_conditions = conditions + " and cast(concat(posting_date, ' ', posting_time) as timestamp) {0} cast(concat(%(posting_date)s,' ', %(posting_time)s) as timestamp)".format(operator)

	return frappe.db.multisql({
		'mariadb': """
		select *, timestamp(posting_date, posting_time) as "timestamp"
		from `tabStock Ledger Entry`
		where item_code = %%(item_code)s
		and is_cancelled = 0
		%(conditions)s
		order by timestamp(posting_date, posting_time) %(order)s, creation %(order)s
		%(limit)s %(for_update)s""" % {
			"conditions": mdb_conditions,
			"limit": limit or "",
			"for_update": for_update and "for update" or "",
			"order": order
		},
		'postgres': """
		select *, (posting_date + posting_time) as "timestamp"
		from `tabStock Ledger Entry`
		where item_code = %%(item_code)s
		and is_cancelled = 0
		%(conditions)s
		order by (posting_date + posting_time) %(order)s, creation %(order)s
		%(limit)s %(for_update)s""" % {
			"conditions": pg_conditions,
			"limit": limit or "",
			"for_update": for_update and "for update" or "",
			"order": order
		}
		}, previous_sle, as_dict=1)

def get_sle_by_voucher_detail_no(voucher_detail_no, excluded_sle=None):
	return frappe.db.multisql({
		'mariadb': """select item_code, warehouse, posting_date, posting_time, timestamp(posting_date, posting_time) as timestamp from `tabStock Ledger Entry`
			where voucher_detail_no = '{voucher_detail_no}' and name != '{excluded_sle}'
			""".format(voucher_detail_no = voucher_detail_no, excluded_sle = excluded_sle),
		'postgres': """select item_code, warehouse, posting_date, posting_time, cast(concat(posting_date, ' ', posting_time) as timestamp) as timestamp from `tabStock Ledger Entry`
			where voucher_detail_no = '{voucher_detail_no}' and name != '{excluded_sle}'
			""".format(voucher_detail_no = voucher_detail_no, excluded_sle = excluded_sle),

	}, as_dict = 1)[0]

def get_batch_incoming_rate(item_code, warehouse, batch_no, posting_date, posting_time, creation=None):

	Timestamp = CustomFunction('timestamp', ['date', 'time'])

	sle = frappe.qb.DocType("Stock Ledger Entry")

	timestamp_condition = (Timestamp(sle.posting_date, sle.posting_time) < Timestamp(posting_date, posting_time))
	if creation:
		timestamp_condition |= (
				(Timestamp(sle.posting_date, sle.posting_time) == Timestamp(posting_date, posting_time))
				& (sle.creation < creation)
			)

	batch_details = (
		frappe.qb
			.from_(sle)
			.select(
				Sum(sle.stock_value_difference).as_("batch_value"),
				Sum(sle.actual_qty).as_("batch_qty")
			)
			.where(
				(sle.item_code == item_code)
				& (sle.warehouse == warehouse)
				& (sle.batch_no == batch_no)
				& (sle.is_cancelled == 0)
			)
			.where(timestamp_condition)
	).run(as_dict=True)

	if batch_details and batch_details[0].batch_qty:
		return batch_details[0].batch_value / batch_details[0].batch_qty


def get_valuation_rate(item_code, warehouse, voucher_type, voucher_no,
	allow_zero_rate=False, currency=None, company=None, raise_error_if_no_rate=True, batch_no=None):

	if not company:
		company =  frappe.get_cached_value("Warehouse", warehouse, "company")

	last_valuation_rate = None

	# Get moving average rate of a specific batch number
	if warehouse and batch_no and frappe.db.get_value("Batch", batch_no, "use_batchwise_valuation"):
		last_valuation_rate = frappe.db.sql("""
			select sum(stock_value_difference) / sum(actual_qty)
			from `tabStock Ledger Entry`
			where
				item_code = %s
				AND warehouse = %s
				AND batch_no = %s
				AND is_cancelled = 0
				AND NOT (voucher_no = %s AND voucher_type = %s)
			""",
			(item_code, warehouse, batch_no, voucher_no, voucher_type))

	# Get valuation rate from last sle for the same item and warehouse
<<<<<<< HEAD
	last_valuation_rate = frappe.db.multisql({
		'mariadb': """select valuation_rate
		from `tabStock Ledger Entry` force index (item_warehouse)
		where
			item_code = %s
			AND warehouse = %s
			AND valuation_rate >= 0
			AND is_cancelled = 0
			AND NOT (voucher_no = %s AND voucher_type = %s)
		order by posting_date desc, posting_time desc, name desc limit 1""",
		'postgres': """select valuation_rate
		from `tabStock Ledger Entry`
		where
			item_code = %s
			AND warehouse = %s
			AND valuation_rate >= 0
			AND NOT (voucher_no = %s AND voucher_type = %s)
		order by posting_date desc, posting_time desc, name desc limit 1"""
		}, (item_code, warehouse, voucher_no, voucher_type))
=======
	if not last_valuation_rate or last_valuation_rate[0][0] is None:
		last_valuation_rate = frappe.db.sql("""select valuation_rate
			from `tabStock Ledger Entry` force index (item_warehouse)
			where
				item_code = %s
				AND warehouse = %s
				AND valuation_rate >= 0
				AND is_cancelled = 0
				AND NOT (voucher_no = %s AND voucher_type = %s)
			order by posting_date desc, posting_time desc, name desc limit 1""", (item_code, warehouse, voucher_no, voucher_type))
>>>>>>> 4738367d

	if not last_valuation_rate:
		# Get valuation rate from last sle for the item against any warehouse
		last_valuation_rate = frappe.db.multisql({
			'mariadb': """select valuation_rate
			from `tabStock Ledger Entry` force index (item_code)
			where
				item_code = %s
				AND valuation_rate > 0
				AND is_cancelled = 0
				AND NOT(voucher_no = %s AND voucher_type = %s)
			order by posting_date desc, posting_time desc, name desc limit 1""",
			'postgres': """select valuation_rate
			from `tabStock Ledger Entry`
			where
				item_code = %s
				AND valuation_rate > 0
				AND NOT(voucher_no = %s AND voucher_type = %s)
			order by posting_date desc, posting_time desc, name desc limit 1"""
			}, (item_code, voucher_no, voucher_type))

	if last_valuation_rate:
		return flt(last_valuation_rate[0][0])

	# If negative stock allowed, and item delivered without any incoming entry,
	# system does not found any SLE, then take valuation rate from Item
	valuation_rate = frappe.db.get_value("Item", item_code, "valuation_rate")

	if not valuation_rate:
		# try Item Standard rate
		valuation_rate = frappe.db.get_value("Item", item_code, "standard_rate")

		if not valuation_rate:
			# try in price list
			valuation_rate = frappe.db.get_value('Item Price',
				dict(item_code=item_code, buying=1, currency=currency),
				'price_list_rate')

	if not allow_zero_rate and not valuation_rate and raise_error_if_no_rate \
			and cint(erpnext.is_perpetual_inventory_enabled(company)):
		frappe.local.message_log = []
		form_link = get_link_to_form("Item", item_code)

		message = _("Valuation Rate for the Item {0}, is required to do accounting entries for {1} {2}.").format(form_link, voucher_type, voucher_no)
		message += "<br><br>" + _("Here are the options to proceed:")
		solutions = "<li>" + _("If the item is transacting as a Zero Valuation Rate item in this entry, please enable 'Allow Zero Valuation Rate' in the {0} Item table.").format(voucher_type) + "</li>"
		solutions += "<li>" + _("If not, you can Cancel / Submit this entry") + " {0} ".format(frappe.bold("after")) + _("performing either one below:") + "</li>"
		sub_solutions = "<ul><li>" + _("Create an incoming stock transaction for the Item.") + "</li>"
		sub_solutions += "<li>" + _("Mention Valuation Rate in the Item master.") + "</li></ul>"
		msg = message + solutions + sub_solutions + "</li>"

		frappe.throw(msg=msg, title=_("Valuation Rate Missing"))

	return valuation_rate

def update_qty_in_future_sle(args, allow_negative_stock=False):
	"""Recalculate Qty after Transaction in future SLEs based on current SLE."""
	datetime_limit_condition_mdb = ""
	datetime_limit_condition_pg = ""
	qty_shift = args.actual_qty

	# find difference/shift in qty caused by stock reconciliation
	if args.voucher_type == "Stock Reconciliation":
		qty_shift = get_stock_reco_qty_shift(args)

	# find the next nearest stock reco so that we only recalculate SLEs till that point
	next_stock_reco_detail = get_next_stock_reco(args)
	if next_stock_reco_detail:
		detail = next_stock_reco_detail[0]
		# add condition to update SLEs before this date & time
		datetime_limit_condition_mdb = get_datetime_limit_condition_mdb(detail)
		datetime_limit_condition_pg = get_datetime_limit_condition_pg(detail)

	frappe.db.multisql({
		'mariadb':"""
		update `tabStock Ledger Entry`
		set qty_after_transaction = qty_after_transaction + {qty_shift}
		where
			item_code = %(item_code)s
			and warehouse = %(warehouse)s
			and voucher_no != %(voucher_no)s
			and is_cancelled = 0
			and (timestamp(posting_date, posting_time) > timestamp(%(posting_date)s, %(posting_time)s)
				or (
					timestamp(posting_date, posting_time) = timestamp(%(posting_date)s, %(posting_time)s)
					and creation > %(creation)s
				)
			)
		{datetime_limit_condition}
		""".format(qty_shift=qty_shift, datetime_limit_condition=datetime_limit_condition_mdb),
		'postgres':"""
		update `tabStock Ledger Entry`
		set qty_after_transaction = qty_after_transaction + {qty_shift}
		where
			item_code = %(item_code)s
			and warehouse = %(warehouse)s
			and voucher_no != %(voucher_no)s
			and is_cancelled = 0
			and ((posting_date + posting_time) > (%(posting_date)s::date + %(posting_time)s::time)
				or (
					(posting_date + posting_time) = (%(posting_date)s::date + %(posting_time)s::time)
					and creation > %(creation)s
				)
			)
		{datetime_limit_condition}
		""".format(qty_shift=qty_shift, datetime_limit_condition=datetime_limit_condition_pg)
		}, args)

	validate_negative_qty_in_future_sle(args, allow_negative_stock)

def get_stock_reco_qty_shift(args):
	stock_reco_qty_shift = 0
	if args.get("is_cancelled"):
		if args.get("previous_qty_after_transaction"):
			# get qty (balance) that was set at submission
			last_balance = args.get("previous_qty_after_transaction")
			stock_reco_qty_shift = flt(args.qty_after_transaction) - flt(last_balance)
		else:
			stock_reco_qty_shift = flt(args.actual_qty)
	else:
		# reco is being submitted
		last_balance = get_previous_sle_of_current_voucher(args,
			exclude_current_voucher=True).get("qty_after_transaction")

		if last_balance is not None:
			stock_reco_qty_shift = flt(args.qty_after_transaction) - flt(last_balance)
		else:
			stock_reco_qty_shift = args.qty_after_transaction

	return stock_reco_qty_shift

def get_next_stock_reco(args):
	"""Returns next nearest stock reconciliaton's details."""

	return frappe.db.multisql({
		'mariadb': """
		select
			name, posting_date, posting_time, creation, voucher_no
		from
			`tabStock Ledger Entry`
		where
			item_code = %(item_code)s
			and warehouse = %(warehouse)s
			and voucher_type = 'Stock Reconciliation'
			and voucher_no != %(voucher_no)s
			and is_cancelled = 0
			and (timestamp(posting_date, posting_time) > timestamp(%(posting_date)s, %(posting_time)s)
				or (
					timestamp(posting_date, posting_time) = timestamp(%(posting_date)s, %(posting_time)s)
					and creation > %(creation)s
				)
			)
		limit 1
	""",
	'postgres': """
		select
			name, posting_date, posting_time, creation, voucher_no
		from
			`tabStock Ledger Entry`
		where
			item_code = %(item_code)s
			and warehouse = %(warehouse)s
			and voucher_type = 'Stock Reconciliation'
			and voucher_no != %(voucher_no)s
			and is_cancelled = 0
			and ((posting_date + posting_time) > (%(posting_date)s::date + %(posting_time)s::time)
				or (
					(posting_date + posting_time) = (%(posting_date)s::date + %(posting_time)s::time)
					and creation > %(creation)s
				)
			)
		limit 1
	"""
	}, args, as_dict=1)

def get_datetime_limit_condition_mdb(detail):
	return f"""
		and
		(timestamp(posting_date, posting_time) < timestamp('{detail.posting_date}', '{detail.posting_time}')
			or (
				timestamp(posting_date, posting_time) = timestamp('{detail.posting_date}', '{detail.posting_time}')
				and creation < '{detail.creation}'
			)
		)"""

def get_datetime_limit_condition_pg(detail):
	return f"""
		and
		((posting_date + posting_time) < ('{detail.posting_date}'::date + '{detail.posting_time}'::time)
			or (
				(posting_date + posting_time) = ('{detail.posting_date}'::date + '{detail.posting_time}'::time)
				and creation < '{detail.creation}'
			)
		)"""

def validate_negative_qty_in_future_sle(args, allow_negative_stock=False):
<<<<<<< HEAD
	allow_negative_stock = cint(allow_negative_stock) \
		or cint(frappe.db.get_single_value("Stock Settings", "allow_negative_stock"))

	if allow_negative_stock:
    		return
=======
	if allow_negative_stock or is_negative_stock_allowed(item_code=args.item_code):
		return
>>>>>>> 4738367d
	if not (args.actual_qty < 0 or args.voucher_type == "Stock Reconciliation"):
		return

	neg_sle = get_future_sle_with_negative_qty(args)
	if neg_sle:
		message = _("{0} units of {1} needed in {2} on {3} {4} for {5} to complete this transaction.").format(
			abs(neg_sle[0]["qty_after_transaction"]),
			frappe.get_desk_link('Item', args.item_code),
			frappe.get_desk_link('Warehouse', args.warehouse),
			neg_sle[0]["posting_date"], neg_sle[0]["posting_time"],
			frappe.get_desk_link(neg_sle[0]["voucher_type"], neg_sle[0]["voucher_no"]))

		frappe.throw(message, NegativeStockError, title='Insufficient Stock')


	if not args.batch_no:
		return

	neg_batch_sle = get_future_sle_with_negative_batch_qty(args)
	if neg_batch_sle:
		message = _("{0} units of {1} needed in {2} on {3} {4} for {5} to complete this transaction.").format(
			abs(neg_batch_sle[0]["cumulative_total"]),
			frappe.get_desk_link('Batch', args.batch_no),
			frappe.get_desk_link('Warehouse', args.warehouse),
			neg_batch_sle[0]["posting_date"], neg_batch_sle[0]["posting_time"],
			frappe.get_desk_link(neg_batch_sle[0]["voucher_type"], neg_batch_sle[0]["voucher_no"]))
		frappe.throw(message, NegativeStockError, title="Insufficient Stock for Batch")


def get_future_sle_with_negative_qty(args):
	return frappe.db.multisql({
		'mariadb': """
		select
			qty_after_transaction, posting_date, posting_time,
			voucher_type, voucher_no
		from `tabStock Ledger Entry`
		where
			item_code = %(item_code)s
			and warehouse = %(warehouse)s
			and voucher_no != %(voucher_no)s
			and timestamp(posting_date, posting_time) >= timestamp(%(posting_date)s, %(posting_time)s)
			and is_cancelled = 0
			and qty_after_transaction < 0
		order by timestamp(posting_date, posting_time) asc
		limit 1
	""",
	'postgres': """
		select
			qty_after_transaction, posting_date, posting_time,
			voucher_type, voucher_no
		from `tabStock Ledger Entry`
		where
			item_code = %(item_code)s
			and warehouse = %(warehouse)s
			and voucher_no != %(voucher_no)s
			and (posting_date + posting_time) >= (%(posting_date)s::date + %(posting_time)s::time)
			and is_cancelled = 0
			and qty_after_transaction < 0
		order by (posting_date + posting_time) asc
		limit 1
	"""
	}, args, as_dict=1)


def get_future_sle_with_negative_batch_qty(args):
	return frappe.db.multisql( {
	'mariadb': """
		with batch_ledger as (
			select
				posting_date, posting_time, voucher_type, voucher_no,
				sum(actual_qty) over (order by posting_date, posting_time, creation) as cumulative_total
			from `tabStock Ledger Entry`
			where
				item_code = %(item_code)s
				and warehouse = %(warehouse)s
				and batch_no=%(batch_no)s
				and is_cancelled = 0
			order by posting_date, posting_time, creation
		)
		select * from batch_ledger
		where
			cumulative_total < 0.0
			and timestamp(posting_date, posting_time) >= timestamp(%(posting_date)s, %(posting_time)s)
		limit 1
<<<<<<< HEAD
	""",
	'postgres': """
		with batch_ledger as (
			select
				posting_date, posting_time, voucher_type, voucher_no,
				sum(actual_qty) over (order by posting_date, posting_time, creation) as cumulative_total
			from `tabStock Ledger Entry`
			where
				item_code = %(item_code)s
				and warehouse = %(warehouse)s
				and batch_no=%(batch_no)s
				and is_cancelled = 0
			order by posting_date, posting_time, creation
		)
		select * from batch_ledger
		where
			cumulative_total < 0.0
			and (posting_date + posting_time) >= (%(posting_date)s::date + %(posting_time)s::time)
		limit 1
	"""}, args, as_dict=1)


def _round_off_if_near_zero(number: float, precision: int = 6) -> float:
	""" Rounds off the number to zero only if number is close to zero for decimal
		specified in precision. Precision defaults to 6.
	"""
	if flt(number) < (1.0 / (10**precision)):
		return 0

	return flt(number)
=======
	""", args, as_dict=1)


def is_negative_stock_allowed(*, item_code: Optional[str] = None) -> bool:
	if cint(frappe.db.get_single_value("Stock Settings", "allow_negative_stock", cache=True)):
		return True
	if item_code and cint(frappe.db.get_value("Item", item_code, "allow_negative_stock", cache=True)):
		return True
	return False
>>>>>>> 4738367d
<|MERGE_RESOLUTION|>--- conflicted
+++ resolved
@@ -1043,8 +1043,8 @@
 			(item_code, warehouse, batch_no, voucher_no, voucher_type))
 
 	# Get valuation rate from last sle for the same item and warehouse
-<<<<<<< HEAD
-	last_valuation_rate = frappe.db.multisql({
+	if not last_valuation_rate or last_valuation_rate[0][0] is None:
+		last_valuation_rate = frappe.db.multisql({
 		'mariadb': """select valuation_rate
 		from `tabStock Ledger Entry` force index (item_warehouse)
 		where
@@ -1063,18 +1063,6 @@
 			AND NOT (voucher_no = %s AND voucher_type = %s)
 		order by posting_date desc, posting_time desc, name desc limit 1"""
 		}, (item_code, warehouse, voucher_no, voucher_type))
-=======
-	if not last_valuation_rate or last_valuation_rate[0][0] is None:
-		last_valuation_rate = frappe.db.sql("""select valuation_rate
-			from `tabStock Ledger Entry` force index (item_warehouse)
-			where
-				item_code = %s
-				AND warehouse = %s
-				AND valuation_rate >= 0
-				AND is_cancelled = 0
-				AND NOT (voucher_no = %s AND voucher_type = %s)
-			order by posting_date desc, posting_time desc, name desc limit 1""", (item_code, warehouse, voucher_no, voucher_type))
->>>>>>> 4738367d
 
 	if not last_valuation_rate:
 		# Get valuation rate from last sle for the item against any warehouse
@@ -1271,16 +1259,8 @@
 		)"""
 
 def validate_negative_qty_in_future_sle(args, allow_negative_stock=False):
-<<<<<<< HEAD
-	allow_negative_stock = cint(allow_negative_stock) \
-		or cint(frappe.db.get_single_value("Stock Settings", "allow_negative_stock"))
-
-	if allow_negative_stock:
-    		return
-=======
 	if allow_negative_stock or is_negative_stock_allowed(item_code=args.item_code):
 		return
->>>>>>> 4738367d
 	if not (args.actual_qty < 0 or args.voucher_type == "Stock Reconciliation"):
 		return
 
@@ -1365,7 +1345,6 @@
 			cumulative_total < 0.0
 			and timestamp(posting_date, posting_time) >= timestamp(%(posting_date)s, %(posting_time)s)
 		limit 1
-<<<<<<< HEAD
 	""",
 	'postgres': """
 		with batch_ledger as (
@@ -1387,23 +1366,9 @@
 		limit 1
 	"""}, args, as_dict=1)
 
-
-def _round_off_if_near_zero(number: float, precision: int = 6) -> float:
-	""" Rounds off the number to zero only if number is close to zero for decimal
-		specified in precision. Precision defaults to 6.
-	"""
-	if flt(number) < (1.0 / (10**precision)):
-		return 0
-
-	return flt(number)
-=======
-	""", args, as_dict=1)
-
-
 def is_negative_stock_allowed(*, item_code: Optional[str] = None) -> bool:
 	if cint(frappe.db.get_single_value("Stock Settings", "allow_negative_stock", cache=True)):
 		return True
 	if item_code and cint(frappe.db.get_value("Item", item_code, "allow_negative_stock", cache=True)):
 		return True
-	return False
->>>>>>> 4738367d
+	return False