# Copyright (c) 2015, Frappe Technologies Pvt. Ltd. and Contributors
# License: GNU General Public License v3. See license.txt

import copy
import json

import frappe
from frappe import _
from frappe.model.meta import get_field_precision
from frappe.utils import cint, cstr, flt, get_link_to_form, getdate, now, nowdate

import erpnext
from erpnext.stock.doctype.bin.bin import update_qty as update_bin_qty
from erpnext.stock.utils import (
	get_incoming_outgoing_rate_for_cancel,
	get_or_make_bin,
	get_valuation_method,
)
from erpnext.stock.valuation import FIFOValuation


class NegativeStockError(frappe.ValidationError): pass
class SerialNoExistsInFutureTransaction(frappe.ValidationError):
	pass

_exceptions = frappe.local('stockledger_exceptions')

def make_sl_entries(sl_entries, allow_negative_stock=False, via_landed_cost_voucher=False):
	from erpnext.controllers.stock_controller import future_sle_exists
	if sl_entries:
		cancel = sl_entries[0].get("is_cancelled")
		if cancel:
			validate_cancellation(sl_entries)
			set_as_cancel(sl_entries[0].get('voucher_type'), sl_entries[0].get('voucher_no'))

		args = get_args_for_future_sle(sl_entries[0])
		future_sle_exists(args, sl_entries)

		for sle in sl_entries:
			if sle.serial_no:
				validate_serial_no(sle)

			if cancel:
				sle['actual_qty'] = -flt(sle.get('actual_qty'))

				if sle['actual_qty'] < 0 and not sle.get('outgoing_rate'):
					sle['outgoing_rate'] = get_incoming_outgoing_rate_for_cancel(sle.item_code,
						sle.voucher_type, sle.voucher_no, sle.voucher_detail_no)
					sle['incoming_rate'] = 0.0

				if sle['actual_qty'] > 0 and not sle.get('incoming_rate'):
					sle['incoming_rate'] = get_incoming_outgoing_rate_for_cancel(sle.item_code,
						sle.voucher_type, sle.voucher_no, sle.voucher_detail_no)
					sle['outgoing_rate'] = 0.0

			if sle.get("actual_qty") or sle.get("voucher_type")=="Stock Reconciliation":
				sle_doc = make_entry(sle, allow_negative_stock, via_landed_cost_voucher)

			args = sle_doc.as_dict()

			if sle.get("voucher_type") == "Stock Reconciliation":
				# preserve previous_qty_after_transaction for qty reposting
				args.previous_qty_after_transaction = sle.get("previous_qty_after_transaction")

			is_stock_item = frappe.get_cached_value('Item', args.get("item_code"), 'is_stock_item')
			if is_stock_item:
				bin_name = get_or_make_bin(args.get("item_code"), args.get("warehouse"))
				update_bin_qty(bin_name, args)
				repost_current_voucher(args, allow_negative_stock, via_landed_cost_voucher)
			else:
				frappe.msgprint(_("Item {0} ignored since it is not a stock item").format(args.get("item_code")))

def repost_current_voucher(args, allow_negative_stock=False, via_landed_cost_voucher=False):
	if args.get("actual_qty") or args.get("voucher_type") == "Stock Reconciliation":
		if not args.get("posting_date"):
			args["posting_date"] = nowdate()

		if args.get("is_cancelled") and via_landed_cost_voucher:
			return

		args_for_repost = {
			"item_code": args.get('item_code'),
			"warehouse": args.get('warehouse'),
			"posting_date": args.get("posting_date"),
			"posting_time": args.get("posting_time"),
			"voucher_type": args.get("voucher_type"),
			"voucher_no": args.get("voucher_no"),
			"sle_id": args.get('name'),
			"creation": args.get('creation')
		}

		if args.get("batch_no"):
			args_for_repost.update({"batch_no":args.get("batch_no")})

		# Reposts only current voucher SL Entries
		# Updates valuation rate, stock value, stock queue for current transaction
		update_entries_after(args_for_repost, allow_negative_stock=allow_negative_stock, via_landed_cost_voucher=via_landed_cost_voucher)

		# update qty in future sle and Validate negative qty
		update_qty_in_future_sle(args, allow_negative_stock)


def get_args_for_future_sle(row):
	return frappe._dict({
		'voucher_type': row.get('voucher_type'),
		'voucher_no': row.get('voucher_no'),
		'posting_date': row.get('posting_date'),
		'posting_time': row.get('posting_time')
	})

def validate_serial_no(sle):
	from erpnext.stock.doctype.serial_no.serial_no import get_serial_nos
	for sn in get_serial_nos(sle.serial_no):
		args = copy.deepcopy(sle)
		args.serial_no = sn
		args.warehouse = ''

		vouchers = []
		for row in get_stock_ledger_entries(args, '>'):
			voucher_type = frappe.bold(row.voucher_type)
			voucher_no = frappe.bold(get_link_to_form(row.voucher_type, row.voucher_no))
			vouchers.append(f'{voucher_type} {voucher_no}')

		if vouchers:
			serial_no = frappe.bold(sn)
			msg = (f'''The serial no {serial_no} has been used in the future transactions so you need to cancel them first.
				The list of the transactions are as below.''' + '<br><br><ul><li>')

			msg += '</li><li>'.join(vouchers)
			msg += '</li></ul>'

			title = 'Cannot Submit' if not sle.get('is_cancelled') else 'Cannot Cancel'
			frappe.throw(_(msg), title=_(title), exc=SerialNoExistsInFutureTransaction)

def validate_cancellation(args):
	if args[0].get("is_cancelled"):
		repost_entry = frappe.db.get_value("Repost Item Valuation", {
			'voucher_type': args[0].voucher_type,
			'voucher_no': args[0].voucher_no,
			'docstatus': 1
		}, ['name', 'status'], as_dict=1)

		if repost_entry:
			if repost_entry.status == 'In Progress':
				frappe.throw(_("Cannot cancel the transaction. Reposting of item valuation on submission is not completed yet."))
			if repost_entry.status == 'Queued':
				doc = frappe.get_doc("Repost Item Valuation", repost_entry.name)
				doc.flags.ignore_permissions = True
				doc.cancel()
				doc.delete()

def set_as_cancel(voucher_type, voucher_no):
	frappe.db.sql("""update `tabStock Ledger Entry` set is_cancelled=1,
		modified=%s, modified_by=%s
		where voucher_type=%s and voucher_no=%s and is_cancelled = 0""",
		(now(), frappe.session.user, voucher_type, voucher_no))

def make_entry(args, allow_negative_stock=False, via_landed_cost_voucher=False):
	batch_no = args.get("batch_no")
	args.update({"use_batchwise_valuation": 0})
	if batch_no and frappe.db.get_value("Batch", batch_no, "use_batchwise_valuation"):
		args.update({"use_batchwise_valuation": 1})
	args.update({"doctype": "Stock Ledger Entry"})
	sle = frappe.get_doc(args)
	sle.flags.ignore_permissions = 1
	sle.allow_negative_stock=allow_negative_stock
	sle.via_landed_cost_voucher = via_landed_cost_voucher
	sle.submit()
	return sle

def repost_future_sle(args=None, voucher_type=None, voucher_no=None, allow_negative_stock=None, via_landed_cost_voucher=False, doc=None):
	if not args and voucher_type and voucher_no:
		args = get_items_to_be_repost(voucher_type, voucher_no, doc)

	distinct_item_warehouses = get_distinct_item_warehouse(args, doc)

	i = get_current_index(doc) or 0
	while i < len(args):
		validate_item_warehouse(args[i])

		args_for_update_after_entries = {
			"item_code": args[i].get('item_code'),
			"warehouse": args[i].get('warehouse'),
			"posting_date": args[i].get('posting_date'),
			"posting_time": args[i].get('posting_time'),
			"creation": args[i].get("creation"),
			"distinct_item_warehouses": distinct_item_warehouses
		}
		if args[i].get('batch_no'):
			args_for_update_after_entries.update({'batch_no': args[i].get('batch_no')})
		obj = update_entries_after(
			args_for_update_after_entries, allow_negative_stock=allow_negative_stock,
			via_landed_cost_voucher=via_landed_cost_voucher
		)

		distinct_item_warehouses[(args[i].get('item_code'), args[i].get('warehouse'))].reposting_status = True

		if obj.new_items_found:
			for item_wh, data in distinct_item_warehouses.items():
				if ('args_idx' not in data and not data.reposting_status) or (data.sle_changed and data.reposting_status):
					data.args_idx = len(args)
					args.append(data.sle)
				elif data.sle_changed and not data.reposting_status:
					args[data.args_idx] = data.sle

				data.sle_changed = False
		i += 1

		if doc and i % 2 == 0:
			update_args_in_repost_item_valuation(doc, i, args, distinct_item_warehouses)

	if doc and args:
		update_args_in_repost_item_valuation(doc, i, args, distinct_item_warehouses)

def validate_item_warehouse(args):
	for field in ['item_code', 'warehouse', 'posting_date', 'posting_time']:
		if not args.get(field):
			validation_msg = f'The field {frappe.unscrub(args.get(field))} is required for the reposting'
			frappe.throw(_(validation_msg))

def update_args_in_repost_item_valuation(doc, index, args, distinct_item_warehouses):
	frappe.db.set_value(doc.doctype, doc.name, {
		'items_to_be_repost': json.dumps(args, default=str),
		'distinct_item_and_warehouse': json.dumps({str(k): v for k,v in distinct_item_warehouses.items()}, default=str),
		'current_index': index
	})

	frappe.db.commit()

	frappe.publish_realtime('item_reposting_progress', {
		'name': doc.name,
		'items_to_be_repost': json.dumps(args, default=str),
		'current_index': index
	})

def get_items_to_be_repost(voucher_type, voucher_no, doc=None):
	if doc and doc.items_to_be_repost:
		return json.loads(doc.items_to_be_repost) or []

	return frappe.db.get_all("Stock Ledger Entry",
		filters={"voucher_type": voucher_type, "voucher_no": voucher_no},
		fields=["item_code", "warehouse", "posting_date", "posting_time", "creation", "batch_no"],
		order_by="creation asc",
		group_by="item_code, warehouse"
	)

def get_distinct_item_warehouse(args=None, doc=None):
	distinct_item_warehouses = {}
	if doc and doc.distinct_item_and_warehouse:
		distinct_item_warehouses = json.loads(doc.distinct_item_and_warehouse)
		distinct_item_warehouses = {frappe.safe_eval(k): frappe._dict(v) for k, v in distinct_item_warehouses.items()}
	else:
		for i, d in enumerate(args):
			distinct_item_warehouses.setdefault((d.item_code, d.warehouse), frappe._dict({
				"reposting_status": False,
				"sle": d,
				"args_idx": i
			}))

	return distinct_item_warehouses

def get_current_index(doc=None):
	if doc and doc.current_index:
		return doc.current_index

class update_entries_after(object):
	"""
		update valution rate and qty after transaction
		from the current time-bucket onwards

		:param args: args as dict

			args = {
				"item_code": "ABC",
				"warehouse": "XYZ",
				"posting_date": "2012-12-12",
				"posting_time": "12:00"
			}
	"""
	def __init__(self, args, allow_zero_rate=False, allow_negative_stock=None, via_landed_cost_voucher=False, verbose=1):
		self.exceptions = {}
		self.verbose = verbose
		self.allow_zero_rate = allow_zero_rate
		self.via_landed_cost_voucher = via_landed_cost_voucher
		self.allow_negative_stock = allow_negative_stock \
			or cint(frappe.db.get_single_value("Stock Settings", "allow_negative_stock"))

		self.args = frappe._dict(args)
		self.item_code = args.get("item_code")
		if self.args.sle_id:
			self.args['name'] = self.args.sle_id

		self.company = frappe.get_cached_value("Warehouse", self.args.warehouse, "company")
		self.get_precision()
		self.valuation_method = get_valuation_method(self.item_code)

		self.new_items_found = False
		self.distinct_item_warehouses = args.get("distinct_item_warehouses", frappe._dict())

		self.data = frappe._dict()
		self.initialize_previous_data(self.args)
		self.build()

	def get_precision(self):
		company_base_currency = frappe.get_cached_value('Company',  self.company,  "default_currency")
		self.precision = get_field_precision(frappe.get_meta("Stock Ledger Entry").get_field("stock_value"),
			currency=company_base_currency)

	def initialize_previous_data(self, args):
		"""
			Get previous sl entries for current item for each related warehouse
			and assigns into self.data dict

			:Data Structure:

			self.data = {
				warehouse1: {
					'previous_sle': {},
					'qty_after_transaction': 10,
					'valuation_rate': 100,
					'stock_value': 1000,
					'prev_stock_value': 1000,
					'stock_queue': '[[10, 100]]',
					'stock_value_difference': 1000
				}
			}

		"""
		self.data.setdefault(args.warehouse, frappe._dict())
		warehouse_dict = self.data[args.warehouse]
		previous_sle = get_previous_sle_of_current_voucher(args)
		warehouse_dict.previous_sle = previous_sle

		for key in ("qty_after_transaction", "valuation_rate", "stock_value"):
			setattr(warehouse_dict, key, flt(previous_sle.get(key)))

		warehouse_dict.update({
			"prev_stock_value": previous_sle.stock_value or 0.0,
			"stock_queue": json.loads(previous_sle.stock_queue or "[]"),
			"stock_value_difference": 0.0
		})

	def build(self):
		from erpnext.controllers.stock_controller import future_sle_exists

		if self.args.get("sle_id"):
			self.process_sle_against_current_timestamp()
			if not future_sle_exists(self.args):
				self.update_bin()
		else:
			entries_to_fix = self.get_future_entries_to_fix()

			i = 0
			while i < len(entries_to_fix):
				sle = entries_to_fix[i]
				i += 1

				self.process_sle(sle)

				if sle.dependant_sle_voucher_detail_no:
					entries_to_fix = self.get_dependent_entries_to_fix(entries_to_fix, sle)

			self.update_bin()

		if self.exceptions:
			self.raise_exceptions()

	def process_sle_against_current_timestamp(self):
		sl_entries = self.get_sle_against_current_voucher()
		for sle in sl_entries:
			self.process_sle(sle)

	def get_sle_against_current_voucher(self):
		self.args['time_format'] = '%H:%i:%s'
		batch_condition = get_batch_condition(self.args)

		return frappe.db.sql("""
			select
				*, timestamp(posting_date, posting_time) as "timestamp"
			from
				`tabStock Ledger Entry`
			where
				item_code = %(item_code)s
				and warehouse = %(warehouse)s
				and is_cancelled = 0
				{batch_condition}
				and timestamp(posting_date, time_format(posting_time, %(time_format)s)) = timestamp(%(posting_date)s, time_format(%(posting_time)s, %(time_format)s))
			order by
				creation ASC
			for update
		""".format(batch_condition=batch_condition), self.args, as_dict=1)

	def get_future_entries_to_fix(self):
		# includes current entry!
		args = self.data[self.args.warehouse].previous_sle
		if not args:
			args = frappe._dict({"item_code": self.item_code, "warehouse": self.args.warehouse})
			batch_no = self.args.get("batch_no")
			if batch_no:
				args.update({"batch_no":batch_no})

		return list(self.get_sle_after_datetime(args))

	def get_dependent_entries_to_fix(self, entries_to_fix, sle):
		dependant_sle = get_sle_by_voucher_detail_no(sle.dependant_sle_voucher_detail_no,
			excluded_sle=sle.name)

		if not dependant_sle:
			return entries_to_fix
		elif dependant_sle.item_code == self.item_code and dependant_sle.warehouse == self.args.warehouse:
			return entries_to_fix
		elif dependant_sle.item_code != self.item_code:
			self.update_distinct_item_warehouses(dependant_sle)
			return entries_to_fix
		elif dependant_sle.item_code == self.item_code and dependant_sle.warehouse in self.data:
			return entries_to_fix
		else:
			return self.append_future_sle_for_dependant(dependant_sle, entries_to_fix)

	def update_distinct_item_warehouses(self, dependant_sle):
		key = (dependant_sle.item_code, dependant_sle.warehouse)
		val = frappe._dict({
			"sle": dependant_sle
		})
		if key not in self.distinct_item_warehouses:
			self.distinct_item_warehouses[key] = val
			self.new_items_found = True
		else:
			existing_sle_posting_date = self.distinct_item_warehouses[key].get("sle", {}).get("posting_date")
			if getdate(dependant_sle.posting_date) < getdate(existing_sle_posting_date):
				val.sle_changed = True
				self.distinct_item_warehouses[key] = val
				self.new_items_found = True

	def append_future_sle_for_dependant(self, dependant_sle, entries_to_fix):
		self.initialize_previous_data(dependant_sle)

		args = self.data[dependant_sle.warehouse].previous_sle \
			or frappe._dict({"item_code": self.item_code, "warehouse": dependant_sle.warehouse})
		future_sle_for_dependant = list(self.get_sle_after_datetime(args))

		entries_to_fix.extend(future_sle_for_dependant)
		return sorted(entries_to_fix, key=lambda k: k['timestamp'])

	def process_sle(self, sle):
		# previous sle data for this warehouse
		self.wh_data = self.data[sle.warehouse]

		if (sle.serial_no and not self.via_landed_cost_voucher) or not cint(self.allow_negative_stock):
			# validate negative stock for serialized items, fifo valuation
			# or when negative stock is not allowed for moving average
			if not self.validate_negative_stock(sle):
				self.wh_data.qty_after_transaction += flt(sle.actual_qty)
				return

		# Get dynamic incoming/outgoing rate
		if not self.args.get("sle_id"):
			self.get_dynamic_incoming_outgoing_rate(sle)

		if sle.serial_no:
			self.get_serialized_values(sle)
			self.wh_data.qty_after_transaction += flt(sle.actual_qty)
			if sle.voucher_type == "Stock Reconciliation":
				self.wh_data.qty_after_transaction = sle.qty_after_transaction

			self.wh_data.stock_value = flt(self.wh_data.qty_after_transaction) * flt(self.wh_data.valuation_rate)
		else:
			if sle.voucher_type=="Stock Reconciliation" and not sle.batch_no:
				# assert
				self.wh_data.valuation_rate = sle.valuation_rate
				self.wh_data.qty_after_transaction = sle.qty_after_transaction
				self.wh_data.stock_queue = [[self.wh_data.qty_after_transaction, self.wh_data.valuation_rate]]
				self.wh_data.stock_value = flt(self.wh_data.qty_after_transaction) * flt(self.wh_data.valuation_rate)
			else:
				if self.valuation_method == "Moving Average":
					self.get_moving_average_values(sle)
					self.wh_data.qty_after_transaction += flt(sle.actual_qty)
					self.wh_data.stock_value = flt(self.wh_data.qty_after_transaction) * flt(self.wh_data.valuation_rate)
				else:
					self.update_fifo_values(sle)
					self.wh_data.qty_after_transaction += flt(sle.actual_qty)

		# rounding as per precision
		self.wh_data.stock_value = flt(self.wh_data.stock_value, self.precision)
		stock_value_difference = self.wh_data.stock_value - self.wh_data.prev_stock_value
		self.wh_data.prev_stock_value = self.wh_data.stock_value

		# update current sle
		sle.qty_after_transaction = self.wh_data.qty_after_transaction
		sle.valuation_rate = self.wh_data.valuation_rate
		sle.stock_value = self.wh_data.stock_value
		sle.stock_queue = json.dumps(self.wh_data.stock_queue)
		sle.stock_value_difference = stock_value_difference
		sle.doctype="Stock Ledger Entry"
		frappe.get_doc(sle).db_update()

		if not self.args.get("sle_id"):
			self.update_outgoing_rate_on_transaction(sle)

	def validate_negative_stock(self, sle):
		"""
			validate negative stock for entries current datetime onwards
			will not consider cancelled entries
		"""
		diff = self.wh_data.qty_after_transaction + flt(sle.actual_qty)

		if diff < 0 and abs(diff) > 0.0001:
			# negative stock!
			exc = sle.copy().update({"diff": diff})
			self.exceptions.setdefault(sle.warehouse, []).append(exc)
			return False
		else:
			return True

	def get_dynamic_incoming_outgoing_rate(self, sle):
		# Get updated incoming/outgoing rate from transaction
		if sle.recalculate_rate:
			rate = self.get_incoming_outgoing_rate_from_transaction(sle)

			if flt(sle.actual_qty) >= 0:
				sle.incoming_rate = rate
			else:
				sle.outgoing_rate = rate

	def get_incoming_outgoing_rate_from_transaction(self, sle):
		rate = 0
		# Material Transfer, Repack, Manufacturing
		if sle.voucher_type == "Stock Entry":
			self.recalculate_amounts_in_stock_entry(sle.voucher_no)
			rate = frappe.db.get_value("Stock Entry Detail", sle.voucher_detail_no, "valuation_rate")
		# Sales and Purchase Return
		elif sle.voucher_type in ("Purchase Receipt", "Purchase Invoice", "Delivery Note", "Sales Invoice"):
			if frappe.get_cached_value(sle.voucher_type, sle.voucher_no, "is_return"):
				from erpnext.controllers.sales_and_purchase_return import (
					get_rate_for_return,  # don't move this import to top
				)
				rate = get_rate_for_return(sle.voucher_type, sle.voucher_no, sle.item_code,
					voucher_detail_no=sle.voucher_detail_no, sle = sle)
			else:
				if sle.voucher_type in ("Purchase Receipt", "Purchase Invoice"):
					rate_field = "valuation_rate"
				else:
					rate_field = "incoming_rate"

				# check in item table
				item_code, incoming_rate = frappe.db.get_value(sle.voucher_type + " Item",
					sle.voucher_detail_no, ["item_code", rate_field])

				if item_code == sle.item_code:
					rate = incoming_rate
				else:
					if sle.voucher_type in ("Delivery Note", "Sales Invoice"):
						ref_doctype = "Packed Item"
					else:
						ref_doctype = "Purchase Receipt Item Supplied"

					rate = frappe.db.get_value(ref_doctype, {"parent_detail_docname": sle.voucher_detail_no,
						"item_code": sle.item_code}, rate_field)

		return rate

	def update_outgoing_rate_on_transaction(self, sle):
		"""
			Update outgoing rate in Stock Entry, Delivery Note, Sales Invoice and Sales Return
			In case of Stock Entry, also calculate FG Item rate and total incoming/outgoing amount
		"""
		if sle.actual_qty and sle.voucher_detail_no:
			outgoing_rate = abs(flt(sle.stock_value_difference)) / abs(sle.actual_qty)

			if flt(sle.actual_qty) < 0 and sle.voucher_type == "Stock Entry":
				self.update_rate_on_stock_entry(sle, outgoing_rate)
			elif sle.voucher_type in ("Delivery Note", "Sales Invoice"):
				self.update_rate_on_delivery_and_sales_return(sle, outgoing_rate)
			elif flt(sle.actual_qty) < 0 and sle.voucher_type in ("Purchase Receipt", "Purchase Invoice"):
				self.update_rate_on_purchase_receipt(sle, outgoing_rate)

	def update_rate_on_stock_entry(self, sle, outgoing_rate):
		frappe.db.set_value("Stock Entry Detail", sle.voucher_detail_no, "basic_rate", outgoing_rate)

		# Update outgoing item's rate, recalculate FG Item's rate and total incoming/outgoing amount
		if not sle.dependant_sle_voucher_detail_no:
			self.recalculate_amounts_in_stock_entry(sle.voucher_no)

	def recalculate_amounts_in_stock_entry(self, voucher_no):
		stock_entry = frappe.get_doc("Stock Entry", voucher_no, for_update=True)
		stock_entry.calculate_rate_and_amount(reset_outgoing_rate=False, raise_error_if_no_rate=False)
		stock_entry.db_update()
		for d in stock_entry.items:
			d.db_update()

	def update_rate_on_delivery_and_sales_return(self, sle, outgoing_rate):
		# Update item's incoming rate on transaction
		item_code = frappe.db.get_value(sle.voucher_type + " Item", sle.voucher_detail_no, "item_code")
		if item_code == sle.item_code:
			frappe.db.set_value(sle.voucher_type + " Item", sle.voucher_detail_no, "incoming_rate", outgoing_rate)
		else:
			# packed item
			frappe.db.set_value("Packed Item",
				{"parent_detail_docname": sle.voucher_detail_no, "item_code": sle.item_code},
				"incoming_rate", outgoing_rate)

	def update_rate_on_purchase_receipt(self, sle, outgoing_rate):
		if frappe.db.exists(sle.voucher_type + " Item", sle.voucher_detail_no):
			frappe.db.set_value(sle.voucher_type + " Item", sle.voucher_detail_no, "base_net_rate", outgoing_rate)
		else:
			frappe.db.set_value("Purchase Receipt Item Supplied", sle.voucher_detail_no, "rate", outgoing_rate)

		# Recalculate subcontracted item's rate in case of subcontracted purchase receipt/invoice
		if frappe.get_cached_value(sle.voucher_type, sle.voucher_no, "is_subcontracted") == 'Yes':
			doc = frappe.get_doc(sle.voucher_type, sle.voucher_no)
			doc.update_valuation_rate(reset_outgoing_rate=False)
			for d in (doc.items + doc.supplied_items):
				d.db_update()

	def get_serialized_values(self, sle):
		incoming_rate = flt(sle.incoming_rate)
		actual_qty = flt(sle.actual_qty)
		serial_nos = cstr(sle.serial_no).split("\n")

		if incoming_rate < 0:
			# wrong incoming rate
			incoming_rate = self.wh_data.valuation_rate

		stock_value_change = 0
		if incoming_rate:
			stock_value_change = actual_qty * incoming_rate
		elif actual_qty < 0:
			# In case of delivery/stock issue, get average purchase rate
			# of serial nos of current entry
			if not sle.is_cancelled:
				outgoing_value = self.get_incoming_value_for_serial_nos(sle, serial_nos)
				stock_value_change = -1 * outgoing_value
			else:
				stock_value_change = actual_qty * sle.outgoing_rate

		new_stock_qty = self.wh_data.qty_after_transaction + actual_qty

		if new_stock_qty > 0:
			new_stock_value = (self.wh_data.qty_after_transaction * self.wh_data.valuation_rate) + stock_value_change
			if new_stock_value >= 0:
				# calculate new valuation rate only if stock value is positive
				# else it remains the same as that of previous entry
				self.wh_data.valuation_rate = new_stock_value / new_stock_qty

		if not self.wh_data.valuation_rate and sle.voucher_detail_no:
			allow_zero_rate = self.check_if_allow_zero_valuation_rate(sle.voucher_type, sle.voucher_detail_no)
			if not allow_zero_rate:
				self.wh_data.valuation_rate = get_valuation_rate(sle.item_code, sle.warehouse,
					sle.voucher_type, sle.voucher_no, self.allow_zero_rate,
					currency=erpnext.get_company_currency(sle.company),
					company=sle.company,
					batch_no=sle.get("batch_no"))

	def get_incoming_value_for_serial_nos(self, sle, serial_nos):
		# get rate from serial nos within same company
		all_serial_nos = frappe.get_all("Serial No",
			fields=["purchase_rate", "name", "company"],
			filters = {'name': ('in', serial_nos)})

		incoming_values = sum(flt(d.purchase_rate) for d in all_serial_nos if d.company==sle.company)

		# Get rate for serial nos which has been transferred to other company
		invalid_serial_nos = [d.name for d in all_serial_nos if d.company!=sle.company]
		for serial_no in invalid_serial_nos:
			incoming_rate = frappe.db.sql("""
				select incoming_rate
				from `tabStock Ledger Entry`
				where
					company = %s
					and actual_qty > 0
					and (serial_no = %s
						or serial_no like %s
						or serial_no like %s
						or serial_no like %s
					)
				order by posting_date desc
				limit 1
			""", (sle.company, serial_no, serial_no+'\n%', '%\n'+serial_no, '%\n'+serial_no+'\n%'))

			incoming_values += flt(incoming_rate[0][0]) if incoming_rate else 0

		return incoming_values

	def get_moving_average_values(self, sle):
		actual_qty = flt(sle.actual_qty)
		new_stock_qty = flt(self.wh_data.qty_after_transaction) + actual_qty
		if new_stock_qty >= 0:
			if actual_qty > 0:
				if flt(self.wh_data.qty_after_transaction) <= 0:
					self.wh_data.valuation_rate = sle.incoming_rate
				else:
					new_stock_value = (self.wh_data.qty_after_transaction * self.wh_data.valuation_rate) + \
						(actual_qty * sle.incoming_rate)

					self.wh_data.valuation_rate = new_stock_value / new_stock_qty

			elif sle.outgoing_rate:
				if new_stock_qty:
					new_stock_value = (self.wh_data.qty_after_transaction * self.wh_data.valuation_rate) + \
						(actual_qty * sle.outgoing_rate)

					self.wh_data.valuation_rate = new_stock_value / new_stock_qty
				else:
					self.wh_data.valuation_rate = sle.outgoing_rate
		else:
			if flt(self.wh_data.qty_after_transaction) >= 0 and sle.outgoing_rate:
				self.wh_data.valuation_rate = sle.outgoing_rate

			if not self.wh_data.valuation_rate and actual_qty > 0:
				self.wh_data.valuation_rate = sle.incoming_rate

			# Get valuation rate from previous SLE or Item master, if item does not have the
			# allow zero valuration rate flag set
			if not self.wh_data.valuation_rate and sle.voucher_detail_no:
				allow_zero_valuation_rate = self.check_if_allow_zero_valuation_rate(sle.voucher_type, sle.voucher_detail_no)
				if not allow_zero_valuation_rate:
					self.wh_data.valuation_rate = get_valuation_rate(sle.item_code, sle.warehouse,
						sle.voucher_type, sle.voucher_no, self.allow_zero_rate,
						currency=erpnext.get_company_currency(sle.company),
						company=sle.company,
						batch_no=sle.get("batch_no"))

	def update_fifo_values(self, sle):
		incoming_rate = flt(sle.incoming_rate)
		actual_qty = flt(sle.actual_qty)
		outgoing_rate = flt(sle.outgoing_rate)

		fifo_queue = FIFOValuation(self.wh_data.stock_queue)
		if actual_qty > 0:
			fifo_queue.add_stock(qty=actual_qty, rate=incoming_rate)
		else:
<<<<<<< HEAD
			qty_to_pop = abs(actual_qty)
			while qty_to_pop:
				if not self.wh_data.stock_queue:
					# Get valuation rate from last sle if exists or from valuation rate field in item master
					allow_zero_valuation_rate = self.check_if_allow_zero_valuation_rate(sle.voucher_type, sle.voucher_detail_no)
					if not allow_zero_valuation_rate:
						_rate = get_valuation_rate(sle.item_code, sle.warehouse,
							sle.voucher_type, sle.voucher_no, self.allow_zero_rate,
							currency=erpnext.get_company_currency(sle.company),
							company=sle.company,
							batch_no=sle.get("batch_no"))
					else:
						_rate = 0

					self.wh_data.stock_queue.append([0, _rate])

				index = None
				if outgoing_rate > 0:
					# Find the entry where rate matched with outgoing rate
					for i, v in enumerate(self.wh_data.stock_queue):
						if v[1] == outgoing_rate:
							index = i
							break

					# If no entry found with outgoing rate, collapse stack
					if index is None:  # nosemgrep
						new_stock_value = sum(d[0]*d[1] for d in self.wh_data.stock_queue) - qty_to_pop*outgoing_rate
						new_stock_qty = sum(d[0] for d in self.wh_data.stock_queue) - qty_to_pop
						self.wh_data.stock_queue = [[new_stock_qty, new_stock_value/new_stock_qty if new_stock_qty > 0 else outgoing_rate]]
						break
=======
			def rate_generator() -> float:
				allow_zero_valuation_rate = self.check_if_allow_zero_valuation_rate(sle.voucher_type, sle.voucher_detail_no)
				if not allow_zero_valuation_rate:
					return get_valuation_rate(sle.item_code, sle.warehouse,
						sle.voucher_type, sle.voucher_no, self.allow_zero_rate,
						currency=erpnext.get_company_currency(sle.company), company=sle.company)
>>>>>>> c5c7777b
				else:
					return 0.0

			fifo_queue.remove_stock(qty=abs(actual_qty), outgoing_rate=outgoing_rate, rate_generator=rate_generator)

		stock_qty, stock_value = fifo_queue.get_total_stock_and_value()

		self.wh_data.stock_queue = fifo_queue.get_state()
		self.wh_data.stock_value = stock_value
		if stock_qty:
			self.wh_data.valuation_rate = stock_value / stock_qty


		if not self.wh_data.stock_queue:
			self.wh_data.stock_queue.append([0, sle.incoming_rate or sle.outgoing_rate or self.wh_data.valuation_rate])



	def check_if_allow_zero_valuation_rate(self, voucher_type, voucher_detail_no):
		ref_item_dt = ""

		if voucher_type == "Stock Entry":
			ref_item_dt = voucher_type + " Detail"
		elif voucher_type in ["Purchase Invoice", "Sales Invoice", "Delivery Note", "Purchase Receipt"]:
			ref_item_dt = voucher_type + " Item"

		if ref_item_dt:
			return frappe.db.get_value(ref_item_dt, voucher_detail_no, "allow_zero_valuation_rate")
		else:
			return 0

	def get_sle_before_datetime(self, args):
		"""get previous stock ledger entry before current time-bucket"""
		sle = get_stock_ledger_entries(args, "<", "desc", "limit 1", for_update=False)
		sle = sle[0] if sle else frappe._dict()
		return sle

	def get_sle_after_datetime(self, args):
		"""get Stock Ledger Entries after a particular datetime, for reposting"""
		return get_stock_ledger_entries(args, ">", "asc", for_update=True, check_serial_no=False)

	def raise_exceptions(self):
		msg_list = []
		for warehouse, exceptions in self.exceptions.items():
			deficiency = min(e["diff"] for e in exceptions)

			if ((exceptions[0]["voucher_type"], exceptions[0]["voucher_no"]) in
				frappe.local.flags.currently_saving):

				msg = _("{0} units of {1} needed in {2} to complete this transaction.").format(
					abs(deficiency), frappe.get_desk_link('Item', exceptions[0]["item_code"]),
					frappe.get_desk_link('Warehouse', warehouse))
			else:
				msg = _("{0} units of {1} needed in {2} on {3} {4} for {5} to complete this transaction.").format(
					abs(deficiency), frappe.get_desk_link('Item', exceptions[0]["item_code"]),
					frappe.get_desk_link('Warehouse', warehouse),
					exceptions[0]["posting_date"], exceptions[0]["posting_time"],
					frappe.get_desk_link(exceptions[0]["voucher_type"], exceptions[0]["voucher_no"]))

			if msg:
				msg_list.append(msg)

		if msg_list:
			message = "\n\n".join(msg_list)
			if self.verbose:
				frappe.throw(message, NegativeStockError, title='Insufficient Stock')
			else:
				raise NegativeStockError(message)

	def update_bin(self):
		# update bin for each warehouse
		for warehouse, data in self.data.items():
			bin_name = get_or_make_bin(self.item_code, warehouse)

			frappe.db.set_value('Bin', bin_name, {
				"valuation_rate": data.valuation_rate,
				"actual_qty": data.qty_after_transaction,
				"stock_value": data.stock_value
			})


def get_previous_sle_of_current_voucher(args, exclude_current_voucher=False):
	"""get stock ledger entries filtered by specific posting datetime conditions"""

	args['time_format'] = '%H:%i:%s'
	if not args.get("posting_date"):
		args["posting_date"] = "1900-01-01"
	if not args.get("posting_time"):
		args["posting_time"] = "00:00"

	voucher_condition = ""
	if exclude_current_voucher:
		voucher_no = args.get("voucher_no")
		voucher_condition = f"and voucher_no != '{voucher_no}'"

	batch_condition = get_batch_condition(args)

	sle = frappe.db.sql("""
		select *, timestamp(posting_date, posting_time) as "timestamp"
		from `tabStock Ledger Entry`
		where item_code = %(item_code)s
			{batch_condition}
			and warehouse = %(warehouse)s
			and is_cancelled = 0
			{voucher_condition}
			and timestamp(posting_date, time_format(posting_time, %(time_format)s)) < timestamp(%(posting_date)s, time_format(%(posting_time)s, %(time_format)s))
		order by timestamp(posting_date, posting_time) desc, creation desc
		limit 1
		for update""".format(
			voucher_condition=voucher_condition,
			batch_condition=batch_condition
		), args, as_dict=1)

	return sle[0] if sle else frappe._dict()

def get_previous_sle(args, for_update=False):
	"""
		get the last sle on or before the current time-bucket,
		to get actual qty before transaction, this function
		is called from various transaction like stock entry, reco etc

		args = {
			"item_code": "ABC",
			"warehouse": "XYZ",
			"posting_date": "2012-12-12",
			"posting_time": "12:00",
			"sle": "name of reference Stock Ledger Entry"
		}
	"""
	args["name"] = args.get("sle", None) or ""
	sle = get_stock_ledger_entries(args, "<=", "desc", "limit 1", for_update=for_update)
	return sle and sle[0] or {}

def get_stock_ledger_entries(previous_sle, operator=None,
	order="desc", limit=None, for_update=False, debug=False, check_serial_no=True):
	"""get stock ledger entries filtered by specific posting datetime conditions"""
	conditions = " and timestamp(posting_date, posting_time) {0} timestamp(%(posting_date)s, %(posting_time)s)".format(operator)
	if previous_sle.get("warehouse"):
		conditions += " and warehouse = %(warehouse)s"
	elif previous_sle.get("warehouse_condition"):
		conditions += " and " + previous_sle.get("warehouse_condition")

	conditions += get_batch_condition(previous_sle)

	if check_serial_no and previous_sle.get("serial_no"):
		# conditions += " and serial_no like {}".format(frappe.db.escape('%{0}%'.format(previous_sle.get("serial_no"))))
		serial_no = previous_sle.get("serial_no")
		conditions += (""" and
			(
				serial_no = {0}
				or serial_no like {1}
				or serial_no like {2}
				or serial_no like {3}
			)
		""").format(frappe.db.escape(serial_no), frappe.db.escape('{}\n%'.format(serial_no)),
			frappe.db.escape('%\n{}'.format(serial_no)), frappe.db.escape('%\n{}\n%'.format(serial_no)))

	if not previous_sle.get("posting_date"):
		previous_sle["posting_date"] = "1900-01-01"
	if not previous_sle.get("posting_time"):
		previous_sle["posting_time"] = "00:00"

	if operator in (">", "<=") and previous_sle.get("name"):
		conditions += " and name!=%(name)s"

	return frappe.db.sql("""
		select *, timestamp(posting_date, posting_time) as "timestamp"
		from `tabStock Ledger Entry`
		where item_code = %%(item_code)s
		and is_cancelled = 0
		%(conditions)s
		order by timestamp(posting_date, posting_time) %(order)s, creation %(order)s
		%(limit)s %(for_update)s""" % {
			"conditions": conditions,
			"limit": limit or "",
			"for_update": for_update and "for update" or "",
			"order": order
		}, previous_sle, as_dict=1, debug=debug)

def get_sle_by_voucher_detail_no(voucher_detail_no, excluded_sle=None):
	return frappe.db.get_value('Stock Ledger Entry',
		{'voucher_detail_no': voucher_detail_no, 'name': ['!=', excluded_sle]},
		['item_code', 'warehouse', 'posting_date', 'posting_time', 'timestamp(posting_date, posting_time) as timestamp'],
		as_dict=1)

def get_valuation_rate(item_code, warehouse=None, voucher_type=None,
	voucher_no=None, allow_zero_rate=False, currency=None, company=None,
	raise_error_if_no_rate=True, batch_no=None):
	"""
		Valuation rate of an item_code is fetched, in decreasing order of
		precedence, from the following places:

			1. Last SLE having matching item_code, batch_no, warehouse;
				field: valuation_rate

			2. Last SLE having matching item_code, warehouse;
				field: valuation_rate

			3. Last SLE having matching item_code;
				field: valuation_rate

			4. Item Master;
				field: valuation_rate

			5. Item Master;
				field: standard_rate

			6. Item Price Master, buying, having matching item_code;
				field: price_list_rate

		if it isn't found in the above list then return 0.0 if allow_zero_rate.
	"""
	if not company:
		company =  frappe.get_cached_value("Warehouse", warehouse, "company")

	voucher_condition = ""
	if voucher_no and voucher_type:
		voucher_condition = "AND NOT (voucher_no = %(voucher_no)s AND voucher_type = %(voucher_type)s)"

	query_args = dict(
		item_code=item_code,
		batch_no=batch_no,
		warehouse=warehouse,
		voucher_no=voucher_no,
		voucher_type=voucher_type
	)

	last_valuation_rate = None
	if batch_no and warehouse:
		# 1. Get valuation_rate from last SLE with matching batch_no, warehouse
		last_valuation_rate = frappe.db.sql("""SELECT valuation_rate
			FROM `tabStock Ledger Entry` FORCE INDEX (batch_no_item_code_warehouse_index)
			WHERE
				item_code = %(item_code)s
				AND batch_no = %(batch_no)s
				AND warehouse = %(warehouse)s
				AND valuation_rate >= 0
				{voucher_condition}
			ORDER BY posting_date DESC, posting_time DESC, name
			DESC LIMIT 1""".format(voucher_condition=voucher_condition),
			query_args)

	if not last_valuation_rate and warehouse:
		# 2. Get valuation_rate from last SLE with any batch_no, and matching warehouse
		last_valuation_rate = frappe.db.sql("""SELECT valuation_rate
			FROM `tabStock Ledger Entry` FORCE INDEX (item_warehouse)
			WHERE
				item_code = %(item_code)s
				AND warehouse = %(warehouse)s
				AND valuation_rate >= 0
				{voucher_condition}
			ORDER BY posting_date DESC, posting_time DESC, name
			DESC LIMIT 1""".format(voucher_condition=voucher_condition),
			query_args)

	if not last_valuation_rate:
		# 3. Get valuation rate from last sle for the item against any warehouse
		last_valuation_rate = frappe.db.sql("""select valuation_rate
			from `tabStock Ledger Entry` force index (item_code)
			where
				item_code = %(item_code)s
				AND valuation_rate > 0
				{voucher_condition}
			ORDER BY posting_date DESC, posting_time DESC, name
			DESC LIMIT 1""".format(voucher_condition=voucher_condition),
			query_args)

	if last_valuation_rate:
		return flt(last_valuation_rate[0][0])

	# 4. Get valuation_rate from Item.valuation_rate
	valuation_rate = frappe.db.get_value("Item", item_code, "valuation_rate")

	if not valuation_rate:
		# 5. Get valuation_rate from Item.standard_rate
		valuation_rate = frappe.db.get_value("Item", item_code, "standard_rate")

		if not valuation_rate:
			# 6. Get valuation_rate from Item Price.price_list_rate
			valuation_rate = frappe.db.get_value('Item Price',
				dict(item_code=item_code, buying=1, currency=currency),
				'price_list_rate')

	if not allow_zero_rate and not valuation_rate and raise_error_if_no_rate \
			and cint(erpnext.is_perpetual_inventory_enabled(company)):
		frappe.local.message_log = []
		form_link = get_link_to_form("Item", item_code)

		message = _("Valuation Rate for the Item {0}, is required to do accounting entries for {1} {2}.").format(form_link, voucher_type, voucher_no)
		message += "<br><br>" + _("Here are the options to proceed:")
		solutions = "<li>" + _("If the item is transacting as a Zero Valuation Rate item in this entry, please enable 'Allow Zero Valuation Rate' in the {0} Item table.").format(voucher_type) + "</li>"
		solutions += "<li>" + _("If not, you can Cancel / Submit this entry") + " {0} ".format(frappe.bold("after")) + _("performing either one below:") + "</li>"
		sub_solutions = "<ul><li>" + _("Create an incoming stock transaction for the Item.") + "</li>"
		sub_solutions += "<li>" + _("Mention Valuation Rate in the Item master.") + "</li></ul>"
		msg = message + solutions + sub_solutions + "</li>"

		frappe.throw(msg=msg, title=_("Valuation Rate Missing"))

	return flt(valuation_rate)

def update_qty_in_future_sle(args, allow_negative_stock=False):
	"""Recalculate Qty after Transaction in future SLEs based on current SLE."""
	datetime_limit_condition = ""
	qty_shift = args.actual_qty

	# find difference/shift in qty caused by stock reconciliation
	if args.voucher_type == "Stock Reconciliation":
		qty_shift = get_stock_reco_qty_shift(args)

	# find the next nearest stock reco so that we only recalculate SLEs till that point
	next_stock_reco_detail = get_next_stock_reco(args)
	if next_stock_reco_detail:
		detail = next_stock_reco_detail[0]
		# add condition to update SLEs before this date & time
		datetime_limit_condition = get_datetime_limit_condition(detail)

	frappe.db.sql("""
		update `tabStock Ledger Entry`
		set qty_after_transaction = qty_after_transaction + {qty_shift}
		where
			item_code = %(item_code)s
			and warehouse = %(warehouse)s
			{batch_condition}
			and voucher_no != %(voucher_no)s
			and is_cancelled = 0
			and (timestamp(posting_date, posting_time) > timestamp(%(posting_date)s, %(posting_time)s)
				or (
					timestamp(posting_date, posting_time) = timestamp(%(posting_date)s, %(posting_time)s)
					and creation > %(creation)s
				)
			)
		{datetime_limit_condition}
		""".format(
			qty_shift=qty_shift,
			datetime_limit_condition=datetime_limit_condition,
			batch_condition=get_batch_condition(args)
		), args)

	validate_negative_qty_in_future_sle(args, allow_negative_stock)

def get_stock_reco_qty_shift(args):
	stock_reco_qty_shift = 0
	if args.get("is_cancelled"):
		if args.get("previous_qty_after_transaction"):
			# get qty (balance) that was set at submission
			last_balance = args.get("previous_qty_after_transaction")
			stock_reco_qty_shift = flt(args.qty_after_transaction) - flt(last_balance)
		else:
			stock_reco_qty_shift = flt(args.actual_qty)
	else:
		# reco is being submitted
		last_balance = get_previous_sle_of_current_voucher(args,
			exclude_current_voucher=True).get("qty_after_transaction")

		if last_balance is not None:
			stock_reco_qty_shift = flt(args.qty_after_transaction) - flt(last_balance)
		else:
			stock_reco_qty_shift = args.qty_after_transaction

	return stock_reco_qty_shift

def get_next_stock_reco(args):
	"""Returns next nearest stock reconciliaton's details."""

	return frappe.db.sql("""
		select
			name, posting_date, posting_time, creation, voucher_no
		from
			`tabStock Ledger Entry`
		where
			item_code = %(item_code)s
			and warehouse = %(warehouse)s
			{batch_condition}
			and voucher_type = 'Stock Reconciliation'
			and voucher_no != %(voucher_no)s
			and is_cancelled = 0
			and (timestamp(posting_date, posting_time) > timestamp(%(posting_date)s, %(posting_time)s)
				or (
					timestamp(posting_date, posting_time) = timestamp(%(posting_date)s, %(posting_time)s)
					and creation > %(creation)s
				)
			)
		limit 1
	""".format(batch_condition=get_batch_condition(args)), args, as_dict=1)

def get_datetime_limit_condition(detail):
	return f"""
		and
		(timestamp(posting_date, posting_time) < timestamp('{detail.posting_date}', '{detail.posting_time}')
			or (
				timestamp(posting_date, posting_time) = timestamp('{detail.posting_date}', '{detail.posting_time}')
				and creation < '{detail.creation}'
			)
		)"""

def validate_negative_qty_in_future_sle(args, allow_negative_stock=False):
	allow_negative_stock = cint(allow_negative_stock) \
		or cint(frappe.db.get_single_value("Stock Settings", "allow_negative_stock"))

	if allow_negative_stock:
		return
	if not (args.actual_qty < 0 or args.voucher_type == "Stock Reconciliation"):
		return

	neg_sle = get_future_sle_with_negative_qty(args)
	if neg_sle:
		message = _("{0} units of {1} needed in {2} on {3} {4} for {5} to complete this transaction.").format(
			abs(neg_sle[0]["qty_after_transaction"]),
			frappe.get_desk_link('Item', args.item_code),
			frappe.get_desk_link('Warehouse', args.warehouse),
			neg_sle[0]["posting_date"], neg_sle[0]["posting_time"],
			frappe.get_desk_link(neg_sle[0]["voucher_type"], neg_sle[0]["voucher_no"]))

		frappe.throw(message, NegativeStockError, title='Insufficient Stock')


	if not args.batch_no:
		return

	neg_batch_sle = get_future_sle_with_negative_batch_qty(args)
	if neg_batch_sle:
		message = _("{0} units of {1} needed in {2} on {3} {4} for {5} to complete this transaction.").format(
			abs(neg_batch_sle[0]["cumulative_total"]),
			frappe.get_desk_link('Batch', args.batch_no),
			frappe.get_desk_link('Warehouse', args.warehouse),
			neg_batch_sle[0]["posting_date"], neg_batch_sle[0]["posting_time"],
			frappe.get_desk_link(neg_batch_sle[0]["voucher_type"], neg_batch_sle[0]["voucher_no"]))
		frappe.throw(message, NegativeStockError, title="Insufficient Stock for Batch")


def get_future_sle_with_negative_qty(args):
	return frappe.db.sql("""
		select
			qty_after_transaction, posting_date, posting_time,
			voucher_type, voucher_no
		from `tabStock Ledger Entry`
		where
			item_code = %(item_code)s
			and warehouse = %(warehouse)s
			{batch_condition}
			and voucher_no != %(voucher_no)s
			and timestamp(posting_date, posting_time) >= timestamp(%(posting_date)s, %(posting_time)s)
			and is_cancelled = 0
			and qty_after_transaction < 0
		order by timestamp(posting_date, posting_time) asc
		limit 1
	""".format(batch_condition=get_batch_condition(args)), args, as_dict=1)


def get_future_sle_with_negative_batch_qty(args):
	return frappe.db.sql("""
		with batch_ledger as (
			select
				posting_date, posting_time, voucher_type, voucher_no,
				sum(actual_qty) over (order by posting_date, posting_time, creation) as cumulative_total
			from `tabStock Ledger Entry`
			where
				item_code = %(item_code)s
				and warehouse = %(warehouse)s
				and batch_no=%(batch_no)s
				and is_cancelled = 0
			order by posting_date, posting_time, creation
		)
		select * from batch_ledger
		where
			cumulative_total < 0.0
			and timestamp(posting_date, posting_time) >= timestamp(%(posting_date)s, %(posting_time)s)
		limit 1
<<<<<<< HEAD
	""", args, as_dict=1)


def _round_off_if_near_zero(number: float, precision: int = 6) -> float:
	""" Rounds off the number to zero only if number is close to zero for decimal
		specified in precision. Precision defaults to 6.
	"""
	if flt(number) < (1.0 / (10**precision)):
		return 0

	return flt(number)

def get_batch_condition(args):
	batch_no = args.get("batch_no", "")
	batch_condition = ""
	if batch_no:
		if frappe.db.get_value("Batch", batch_no, "use_batchwise_valuation", cache=True):
			batch_condition = f"and batch_no = '{batch_no}' and use_batchwise_valuation = 1"
		else:
			batch_condition = "and use_batchwise_valuation = 0"
	return batch_condition
=======
	""", args, as_dict=1)
>>>>>>> c5c7777b
<|MERGE_RESOLUTION|>--- conflicted
+++ resolved
@@ -729,45 +729,12 @@
 		if actual_qty > 0:
 			fifo_queue.add_stock(qty=actual_qty, rate=incoming_rate)
 		else:
-<<<<<<< HEAD
-			qty_to_pop = abs(actual_qty)
-			while qty_to_pop:
-				if not self.wh_data.stock_queue:
-					# Get valuation rate from last sle if exists or from valuation rate field in item master
-					allow_zero_valuation_rate = self.check_if_allow_zero_valuation_rate(sle.voucher_type, sle.voucher_detail_no)
-					if not allow_zero_valuation_rate:
-						_rate = get_valuation_rate(sle.item_code, sle.warehouse,
-							sle.voucher_type, sle.voucher_no, self.allow_zero_rate,
-							currency=erpnext.get_company_currency(sle.company),
-							company=sle.company,
-							batch_no=sle.get("batch_no"))
-					else:
-						_rate = 0
-
-					self.wh_data.stock_queue.append([0, _rate])
-
-				index = None
-				if outgoing_rate > 0:
-					# Find the entry where rate matched with outgoing rate
-					for i, v in enumerate(self.wh_data.stock_queue):
-						if v[1] == outgoing_rate:
-							index = i
-							break
-
-					# If no entry found with outgoing rate, collapse stack
-					if index is None:  # nosemgrep
-						new_stock_value = sum(d[0]*d[1] for d in self.wh_data.stock_queue) - qty_to_pop*outgoing_rate
-						new_stock_qty = sum(d[0] for d in self.wh_data.stock_queue) - qty_to_pop
-						self.wh_data.stock_queue = [[new_stock_qty, new_stock_value/new_stock_qty if new_stock_qty > 0 else outgoing_rate]]
-						break
-=======
 			def rate_generator() -> float:
 				allow_zero_valuation_rate = self.check_if_allow_zero_valuation_rate(sle.voucher_type, sle.voucher_detail_no)
 				if not allow_zero_valuation_rate:
 					return get_valuation_rate(sle.item_code, sle.warehouse,
 						sle.voucher_type, sle.voucher_no, self.allow_zero_rate,
-						currency=erpnext.get_company_currency(sle.company), company=sle.company)
->>>>>>> c5c7777b
+						currency=erpnext.get_company_currency(sle.company), company=sle.company, batch_no=sle.get("batch_no"))
 				else:
 					return 0.0
 
@@ -1236,18 +1203,8 @@
 			cumulative_total < 0.0
 			and timestamp(posting_date, posting_time) >= timestamp(%(posting_date)s, %(posting_time)s)
 		limit 1
-<<<<<<< HEAD
 	""", args, as_dict=1)
 
-
-def _round_off_if_near_zero(number: float, precision: int = 6) -> float:
-	""" Rounds off the number to zero only if number is close to zero for decimal
-		specified in precision. Precision defaults to 6.
-	"""
-	if flt(number) < (1.0 / (10**precision)):
-		return 0
-
-	return flt(number)
 
 def get_batch_condition(args):
 	batch_no = args.get("batch_no", "")
@@ -1257,7 +1214,4 @@
 			batch_condition = f"and batch_no = '{batch_no}' and use_batchwise_valuation = 1"
 		else:
 			batch_condition = "and use_batchwise_valuation = 0"
-	return batch_condition
-=======
-	""", args, as_dict=1)
->>>>>>> c5c7777b
+	return batch_condition