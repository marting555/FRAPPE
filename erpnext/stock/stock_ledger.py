--- conflicted
+++ resolved
@@ -85,7 +85,6 @@
 				sle_doc = make_entry(sle, allow_negative_stock, via_landed_cost_voucher)
 
 			args = sle_doc.as_dict()
-			args["allow_zero_valuation_rate"] = sle.get("allow_zero_valuation_rate") or False
 
 			if sle.get("voucher_type") == "Stock Reconciliation":
 				# preserve previous_qty_after_transaction for qty reposting
@@ -123,7 +122,6 @@
 					"creation": args.get("creation"),
 					"reserved_stock": args.get("reserved_stock"),
 				},
-				allow_zero_rate=args.get("allow_zero_valuation_rate") or False,
 				allow_negative_stock=allow_negative_stock,
 				via_landed_cost_voucher=via_landed_cost_voucher,
 			)
@@ -212,11 +210,6 @@
 	sle.allow_negative_stock = allow_negative_stock
 	sle.via_landed_cost_voucher = via_landed_cost_voucher
 	sle.submit()
-
-	# Added to handle the case when the stock ledger entry is created from the repostig
-	if args.get("creation_time") and args.get("voucher_type") == "Stock Reconciliation":
-		sle.db_set("creation", args.get("creation_time"))
-
 	return sle
 
 
@@ -358,11 +351,6 @@
 
 	frappe.publish_realtime(
 		"item_reposting_progress",
-<<<<<<< HEAD
-		{"name": doc.name, "items_to_be_repost": json.dumps(args, default=str), "current_index": index},
-		doctype=doc.doctype,
-		docname=doc.name,
-=======
 		{
 			"name": doc.name,
 			"items_to_be_repost": json.dumps(args, default=str),
@@ -383,7 +371,6 @@
 			"attached_to_field": "reposting_data_file",
 		},
 		"name",
->>>>>>> 44bad3bd
 	)
 
 
@@ -684,15 +671,6 @@
 				self.new_items_found = True
 				val.dependent_voucher_detail_nos = dependent_voucher_detail_nos
 				self.distinct_item_warehouses[key] = val
-<<<<<<< HEAD
-
-	def get_dependent_voucher_detail_nos(self, key):
-		if "dependent_voucher_detail_nos" not in self.distinct_item_warehouses[key]:
-			self.distinct_item_warehouses[key].dependent_voucher_detail_nos = []
-
-		return self.distinct_item_warehouses[key].dependent_voucher_detail_nos
-=======
->>>>>>> 44bad3bd
 
 	def get_dependent_voucher_detail_nos(self, key):
 		if "dependent_voucher_detail_nos" not in self.distinct_item_warehouses[key]:
@@ -716,24 +694,6 @@
 		if not self.args.get("sle_id"):
 			self.get_dynamic_incoming_outgoing_rate(sle)
 
-<<<<<<< HEAD
-		if sle.voucher_type == "Stock Reconciliation" and sle.batch_no and sle.voucher_detail_no:
-			self.reset_actual_qty_for_stock_reco(sle)
-
-		if (
-			sle.voucher_type in ["Purchase Receipt", "Purchase Invoice"]
-			and sle.voucher_detail_no
-			and sle.actual_qty < 0
-			and is_internal_transfer(sle)
-		):
-			sle.outgoing_rate = get_incoming_rate_for_inter_company_transfer(sle)
-
-		if get_serial_nos(sle.serial_no):
-			self.get_serialized_values(sle)
-			self.wh_data.qty_after_transaction += flt(sle.actual_qty)
-			if sle.voucher_type == "Stock Reconciliation" and not sle.batch_no:
-				self.wh_data.qty_after_transaction = sle.qty_after_transaction
-=======
 		if (
 			sle.voucher_type == "Stock Reconciliation"
 			and (sle.batch_no or (sle.has_batch_no and sle.serial_and_batch_bundle))
@@ -741,7 +701,6 @@
 			and sle.actual_qty < 0
 		):
 			self.reset_actual_qty_for_stock_reco(sle)
->>>>>>> 44bad3bd
 
 		if (
 			sle.voucher_type in ["Purchase Receipt", "Purchase Invoice"]
@@ -802,17 +761,6 @@
 			self.update_outgoing_rate_on_transaction(sle)
 
 	def reset_actual_qty_for_stock_reco(self, sle):
-<<<<<<< HEAD
-		doc = frappe.get_cached_doc("Stock Reconciliation", sle.voucher_no)
-		doc.recalculate_current_qty(sle.voucher_detail_no, sle.creation, sle.actual_qty >= 0)
-
-		if sle.actual_qty < 0:
-			sle.actual_qty = (
-				flt(frappe.db.get_value("Stock Reconciliation Item", sle.voucher_detail_no, "current_qty"))
-				* -1
-			)
-
-=======
 		if sle.serial_and_batch_bundle:
 			current_qty = frappe.get_cached_value(
 				"Serial and Batch Bundle", sle.serial_and_batch_bundle, "total_qty"
@@ -842,7 +790,6 @@
 		if self.wh_data.qty_after_transaction:
 			self.wh_data.valuation_rate = self.wh_data.stock_value / self.wh_data.qty_after_transaction
 
->>>>>>> 44bad3bd
 	def validate_negative_stock(self, sle):
 		"""
 		validate negative stock for entries current datetime onwards
@@ -1017,47 +964,6 @@
 		scr.db_update()
 		for d in scr.items:
 			d.db_update()
-<<<<<<< HEAD
-
-	def update_rate_on_stock_reconciliation(self, sle):
-		if not sle.serial_no and not sle.batch_no:
-			sr = frappe.get_doc("Stock Reconciliation", sle.voucher_no, for_update=True)
-
-			for item in sr.items:
-				# Skip for Serial and Batch Items
-				if item.name != sle.voucher_detail_no or item.serial_no or item.batch_no:
-					continue
-
-				previous_sle = get_previous_sle(
-					{
-						"item_code": item.item_code,
-						"warehouse": item.warehouse,
-						"posting_date": sr.posting_date,
-						"posting_time": sr.posting_time,
-						"sle": sle.name,
-					}
-				)
-
-				item.current_qty = previous_sle.get("qty_after_transaction") or 0.0
-				item.current_valuation_rate = previous_sle.get("valuation_rate") or 0.0
-				item.current_amount = flt(item.current_qty) * flt(item.current_valuation_rate)
-
-				item.amount = flt(item.qty) * flt(item.valuation_rate)
-				item.quantity_difference = item.qty - item.current_qty
-				item.amount_difference = item.amount - item.current_amount
-			else:
-				sr.difference_amount = sum([item.amount_difference for item in sr.items])
-			sr.db_update()
-
-			for item in sr.items:
-				item.db_update()
-
-	def get_serialized_values(self, sle):
-		incoming_rate = flt(sle.incoming_rate)
-		actual_qty = flt(sle.actual_qty)
-		serial_nos = cstr(sle.serial_no).split("\n")
-=======
->>>>>>> 44bad3bd
 
 	def update_rate_on_stock_reconciliation(self, sle):
 		if not sle.serial_no and not sle.batch_no:
@@ -1583,9 +1489,6 @@
 			)
 		)
 
-<<<<<<< HEAD
-	if last_valuation_rate:
-=======
 		return batch_obj.get_incoming_rate()
 
 	# Get valuation rate from last sle for the same item and warehouse
@@ -1601,7 +1504,6 @@
 		order by posting_date desc, posting_time desc, name desc limit 1""",
 		(item_code, warehouse, voucher_no, voucher_type),
 	):
->>>>>>> 44bad3bd
 		return flt(last_valuation_rate[0][0])
 
 	# If negative stock allowed, and item delivered without any incoming entry,
@@ -1668,11 +1570,8 @@
 	next_stock_reco_detail = get_next_stock_reco(args)
 	if next_stock_reco_detail:
 		detail = next_stock_reco_detail[0]
-<<<<<<< HEAD
-=======
 		if detail.batch_no or (detail.serial_and_batch_bundle and detail.has_batch_no):
 			regenerate_sle_for_batch_stock_reco(detail)
->>>>>>> 44bad3bd
 
 		# add condition to update SLEs before this date & time
 		datetime_limit_condition = get_datetime_limit_condition(detail)
@@ -1749,13 +1648,9 @@
 			sle.voucher_no,
 			sle.item_code,
 			sle.batch_no,
-<<<<<<< HEAD
-			sle.actual_qty,
-=======
 			sle.serial_and_batch_bundle,
 			sle.actual_qty,
 			sle.has_batch_no,
->>>>>>> 44bad3bd
 		)
 		.where(
 			(sle.item_code == kwargs.get("item_code"))
