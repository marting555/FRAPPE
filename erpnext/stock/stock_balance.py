# Copyright (c) 2015, Frappe Technologies Pvt. Ltd. and Contributors
# License: GNU General Public License v3. See license.txt


import frappe
from frappe.query_builder import DocType
from frappe.query_builder.functions import Sum
from frappe.query_builder.utils import Table
from frappe.utils import cstr, flt, now, nowdate, nowtime
from pypika.queries import QueryBuilder

from erpnext.controllers.stock_controller import create_repost_item_valuation_entry


def repost(only_actual=False, allow_negative_stock=False, allow_zero_rate=False, only_bin=False):
	"""
	Repost everything!
	"""
	frappe.db.auto_commit_on_many_writes = 1

	if allow_negative_stock:
		existing_allow_negative_stock = frappe.db.get_value(
			"Stock Settings", None, "allow_negative_stock"
		)
		frappe.db.set_value("Stock Settings", None, "allow_negative_stock", 1)

	item_warehouses = frappe.db.sql(
		"""
		select distinct item_code, warehouse
		from
			(select item_code, warehouse from tabBin
			union
			select item_code, warehouse from `tabStock Ledger Entry`) a
	"""
	)
	for d in item_warehouses:
		try:
			repost_stock(d[0], d[1], allow_zero_rate, only_actual, only_bin, allow_negative_stock)
			frappe.db.commit()
		except Exception:
			frappe.db.rollback()

	if allow_negative_stock:
		frappe.db.set_value(
			"Stock Settings", None, "allow_negative_stock", existing_allow_negative_stock
		)
	frappe.db.auto_commit_on_many_writes = 0


def repost_stock(
	item_code,
	warehouse,
	allow_zero_rate=False,
	only_actual=False,
	only_bin=False,
	allow_negative_stock=False,
):

	if not only_bin:
		repost_actual_qty(item_code, warehouse, allow_zero_rate, allow_negative_stock)

	if item_code and warehouse and not only_actual:
		qty_dict = {
			"reserved_qty": get_reserved_qty(item_code, warehouse),
			"indented_qty": get_indented_qty(item_code, warehouse),
			"ordered_qty": get_ordered_qty(item_code, warehouse),
			"planned_qty": get_planned_qty(item_code, warehouse),
		}
		if only_bin:
			qty_dict.update({"actual_qty": get_balance_qty_from_sle(item_code, warehouse)})

		update_bin_qty(item_code, warehouse, qty_dict)


def repost_actual_qty(item_code, warehouse, allow_zero_rate=False, allow_negative_stock=False):
	create_repost_item_valuation_entry(
		{
			"item_code": item_code,
			"warehouse": warehouse,
			"posting_date": "1900-01-01",
			"posting_time": "00:01",
			"allow_negative_stock": allow_negative_stock,
			"allow_zero_rate": allow_zero_rate,
		}
	)


def get_balance_qty_from_sle(item_code, warehouse):
	balance_qty = frappe.db.sql(
		"""select qty_after_transaction from `tabStock Ledger Entry`
		where item_code=%s and warehouse=%s and is_cancelled=0
		order by posting_date desc, posting_time desc, creation desc
		limit 1""",
		(item_code, warehouse),
	)

	return flt(balance_qty[0][0]) if balance_qty else 0.0


def get_reserved_qty(item_code, warehouse):
	def append_open_so_query(q: QueryBuilder, child_table: Table) -> QueryBuilder:
		return (
			q.inner_join(SalesOrder)
			.on(SalesOrder.name == child_table.parent)
			.where(SalesOrder.docstatus == 1)
			.where(SalesOrder.status != "Closed")
		)

	SalesOrder = DocType("Sales Order")
	SalesOrderItem = DocType("Sales Order Item")
	PackedItem = DocType("Packed Item")

	dont_reserve_qty_on_sales_return = frappe.db.get_single_value(
		"Selling Settings", "dont_reserve_sales_order_qty_on_sales_return"
	)

	tab = (
		frappe.qb.from_(SalesOrderItem)
		.where(SalesOrderItem.item_code == item_code)
		.where(SalesOrderItem.warehouse == warehouse)
	)
	for field, cond in [
		(SalesOrderItem.stock_qty.as_("dnpi_qty"), 1),
		(SalesOrderItem.qty.as_("so_item_qty"), 1),
		(SalesOrderItem.delivered_qty.as_("so_item_delivered_qty"), 1),
		(SalesOrderItem.returned_qty.as_("so_item_returned_qty"), dont_reserve_qty_on_sales_return),
		(SalesOrderItem.parent, 1),
		(SalesOrderItem.name, 1),
	]:
		if cond:
			tab = tab.select(field)
	tab = append_open_so_query(tab, SalesOrderItem)

	dnpi = (
		frappe.qb.from_(PackedItem)
		.select(PackedItem.qty, PackedItem.parent_detail_docname, PackedItem.parent, PackedItem.name)
		.where(PackedItem.item_code == item_code)
		.where(PackedItem.warehouse == warehouse)
	)
	dnpi = append_open_so_query(dnpi, PackedItem)

	dnpi_parent = frappe.qb.from_(dnpi).select(dnpi.qty.as_("dnpi_qty"))
	for key, so_item_field, cond in [
		("so_item_qty", "qty", 1),
		("so_item_delivered_qty", "delivered_qty", 1),
		("so_item_returned_qty", "returned_qty", dont_reserve_qty_on_sales_return),
	]:
		if cond:
			dnpi_parent = dnpi_parent.select(
				(
<<<<<<< HEAD
					frappe.qb.from_(SalesOrderItem)
					.select(SalesOrderItem[so_item_field])
					.where(SalesOrderItem.name == dnpi.parent_detail_docname)
					.where(SalesOrderItem.delivered_by_supplier == 0)
				).as_(key)
			)
	dnpi_parent = dnpi_parent.select(dnpi.parent, dnpi.name)

	dnpi_parent = dnpi_parent + tab

	q = (
		frappe.qb.from_(dnpi_parent)
		.select(
			Sum(
				dnpi_parent.dnpi_qty
				* (
					(
						dnpi_parent.so_item_qty
						- dnpi_parent.so_item_delivered_qty
						- (dnpi_parent.so_item_returned_qty if dont_reserve_qty_on_sales_return else 0)
					)
					/ dnpi_parent.so_item_qty
				)
			)
		)
		.where(dnpi_parent.so_item_qty >= dnpi_parent.so_item_delivered_qty)
=======
					select qty, parent_detail_docname, parent, name
					from `tabPacked Item` dnpi_in
					where item_code = %s and warehouse = %s
					and parenttype='Sales Order'
					and item_code != parent_item
					and exists (select * from `tabSales Order` so
					where name = dnpi_in.parent and docstatus = 1 and status not in ('On Hold', 'Closed'))
				) dnpi)
			union
				(select stock_qty as dnpi_qty, qty as so_item_qty,
					delivered_qty as so_item_delivered_qty, parent, name
				from `tabSales Order Item` so_item
				where item_code = %s and warehouse = %s
				and (so_item.delivered_by_supplier is null or so_item.delivered_by_supplier = 0)
				and exists(select * from `tabSales Order` so
					where so.name = so_item.parent and so.docstatus = 1
					and so.status not in ('On Hold', 'Closed')))
			) tab
		where
			so_item_qty >= so_item_delivered_qty
	""",
		(item_code, warehouse, item_code, warehouse),
>>>>>>> e69ea17f
	)

	reserved_qty = q.run()
	return flt(reserved_qty[0][0]) if reserved_qty else 0


def get_indented_qty(item_code, warehouse):
	# Ordered Qty is always maintained in stock UOM
	inward_qty = frappe.db.sql(
		"""
		select sum(mr_item.stock_qty - mr_item.ordered_qty)
		from `tabMaterial Request Item` mr_item, `tabMaterial Request` mr
		where mr_item.item_code=%s and mr_item.warehouse=%s
			and mr.material_request_type in ('Purchase', 'Manufacture', 'Customer Provided', 'Material Transfer')
			and mr_item.stock_qty > mr_item.ordered_qty and mr_item.parent=mr.name
			and mr.status!='Stopped' and mr.docstatus=1
	""",
		(item_code, warehouse),
	)
	inward_qty = flt(inward_qty[0][0]) if inward_qty else 0

	outward_qty = frappe.db.sql(
		"""
		select sum(mr_item.stock_qty - mr_item.ordered_qty)
		from `tabMaterial Request Item` mr_item, `tabMaterial Request` mr
		where mr_item.item_code=%s and mr_item.warehouse=%s
			and mr.material_request_type = 'Material Issue'
			and mr_item.stock_qty > mr_item.ordered_qty and mr_item.parent=mr.name
			and mr.status!='Stopped' and mr.docstatus=1
	""",
		(item_code, warehouse),
	)
	outward_qty = flt(outward_qty[0][0]) if outward_qty else 0

	requested_qty = inward_qty - outward_qty

	return requested_qty


def get_ordered_qty(item_code, warehouse):
	ordered_qty = frappe.db.sql(
		"""
		select sum((po_item.qty - po_item.received_qty)*po_item.conversion_factor)
		from `tabPurchase Order Item` po_item, `tabPurchase Order` po
		where po_item.item_code=%s and po_item.warehouse=%s
		and po_item.qty > po_item.received_qty and po_item.parent=po.name
		and po.status not in ('Closed', 'Delivered') and po.docstatus=1
		and po_item.delivered_by_supplier = 0""",
		(item_code, warehouse),
	)

	return flt(ordered_qty[0][0]) if ordered_qty else 0


def get_planned_qty(item_code, warehouse):
	planned_qty = frappe.db.sql(
		"""
		select sum(qty - produced_qty) from `tabWork Order`
		where production_item = %s and fg_warehouse = %s and status not in ('Stopped', 'Completed', 'Closed')
		and docstatus=1 and qty > produced_qty""",
		(item_code, warehouse),
	)

	return flt(planned_qty[0][0]) if planned_qty else 0


def update_bin_qty(item_code, warehouse, qty_dict=None):
	from erpnext.stock.utils import get_bin

	bin = get_bin(item_code, warehouse)
	mismatch = False
	for field, value in qty_dict.items():
		if flt(bin.get(field)) != flt(value):
			bin.set(field, flt(value))
			mismatch = True

	bin.modified = now()
	if mismatch:
		bin.set_projected_qty()
		bin.db_update()
		bin.clear_cache()


def set_stock_balance_as_per_serial_no(
	item_code=None, posting_date=None, posting_time=None, fiscal_year=None
):
	if not posting_date:
		posting_date = nowdate()
	if not posting_time:
		posting_time = nowtime()

	condition = " and item.name='%s'" % item_code.replace("'", "'") if item_code else ""

	bin = frappe.db.sql(
		"""select bin.item_code, bin.warehouse, bin.actual_qty, item.stock_uom
		from `tabBin` bin, tabItem item
		where bin.item_code = item.name and item.has_serial_no = 1 %s"""
		% condition
	)

	for d in bin:
		serial_nos = frappe.db.sql(
			"""select count(name) from `tabSerial No`
			where item_code=%s and warehouse=%s and docstatus < 2""",
			(d[0], d[1]),
		)

		sle = frappe.db.sql(
			"""select valuation_rate, company from `tabStock Ledger Entry`
			where item_code = %s and warehouse = %s and is_cancelled = 0
			order by posting_date desc limit 1""",
			(d[0], d[1]),
		)

		sle_dict = {
			"doctype": "Stock Ledger Entry",
			"item_code": d[0],
			"warehouse": d[1],
			"transaction_date": nowdate(),
			"posting_date": posting_date,
			"posting_time": posting_time,
			"voucher_type": "Stock Reconciliation (Manual)",
			"voucher_no": "",
			"voucher_detail_no": "",
			"actual_qty": flt(serial_nos[0][0]) - flt(d[2]),
			"stock_uom": d[3],
			"incoming_rate": sle and flt(serial_nos[0][0]) > flt(d[2]) and flt(sle[0][0]) or 0,
			"company": sle and cstr(sle[0][1]) or 0,
			"batch_no": "",
			"serial_no": "",
		}

		sle_doc = frappe.get_doc(sle_dict)
		sle_doc.flags.ignore_validate = True
		sle_doc.flags.ignore_links = True
		sle_doc.insert()

		args = sle_dict.copy()
		args.update({"sle_id": sle_doc.name})

		create_repost_item_valuation_entry(
			{
				"item_code": d[0],
				"warehouse": d[1],
				"posting_date": posting_date,
				"posting_time": posting_time,
			}
		)


def reset_serial_no_status_and_warehouse(serial_nos=None):
	if not serial_nos:
		serial_nos = frappe.db.sql_list("""select name from `tabSerial No` where docstatus = 0""")
		for serial_no in serial_nos:
			try:
				sr = frappe.get_doc("Serial No", serial_no)
				last_sle = sr.get_last_sle()
				if flt(last_sle.actual_qty) > 0:
					sr.warehouse = last_sle.warehouse

				sr.via_stock_ledger = True
				sr.save()
			except Exception:
				pass<|MERGE_RESOLUTION|>--- conflicted
+++ resolved
@@ -103,7 +103,7 @@
 			q.inner_join(SalesOrder)
 			.on(SalesOrder.name == child_table.parent)
 			.where(SalesOrder.docstatus == 1)
-			.where(SalesOrder.status != "Closed")
+			.where(SalesOrder.status.notin(["On Hold", "Closed"]))
 		)
 
 	SalesOrder = DocType("Sales Order")
@@ -148,7 +148,6 @@
 		if cond:
 			dnpi_parent = dnpi_parent.select(
 				(
-<<<<<<< HEAD
 					frappe.qb.from_(SalesOrderItem)
 					.select(SalesOrderItem[so_item_field])
 					.where(SalesOrderItem.name == dnpi.parent_detail_docname)
@@ -175,30 +174,6 @@
 			)
 		)
 		.where(dnpi_parent.so_item_qty >= dnpi_parent.so_item_delivered_qty)
-=======
-					select qty, parent_detail_docname, parent, name
-					from `tabPacked Item` dnpi_in
-					where item_code = %s and warehouse = %s
-					and parenttype='Sales Order'
-					and item_code != parent_item
-					and exists (select * from `tabSales Order` so
-					where name = dnpi_in.parent and docstatus = 1 and status not in ('On Hold', 'Closed'))
-				) dnpi)
-			union
-				(select stock_qty as dnpi_qty, qty as so_item_qty,
-					delivered_qty as so_item_delivered_qty, parent, name
-				from `tabSales Order Item` so_item
-				where item_code = %s and warehouse = %s
-				and (so_item.delivered_by_supplier is null or so_item.delivered_by_supplier = 0)
-				and exists(select * from `tabSales Order` so
-					where so.name = so_item.parent and so.docstatus = 1
-					and so.status not in ('On Hold', 'Closed')))
-			) tab
-		where
-			so_item_qty >= so_item_delivered_qty
-	""",
-		(item_code, warehouse, item_code, warehouse),
->>>>>>> e69ea17f
 	)
 
 	reserved_qty = q.run()
