# Copyright (c) 2015, Frappe Technologies Pvt. Ltd. and Contributors
# License: GNU General Public License v3. See license.txt

from __future__ import print_function, unicode_literals
import frappe
from frappe.utils import flt, cstr, nowdate, nowtime
from erpnext.stock.utils import update_bin
from erpnext.stock.stock_ledger import update_entries_after

def repost(only_actual=False, allow_negative_stock=False, allow_zero_rate=False, only_bin=False):
	"""
	Repost everything!
	"""
	frappe.db.auto_commit_on_many_writes = 1

	if allow_negative_stock:
		existing_allow_negative_stock = frappe.db.get_value("Stock Settings", None, "allow_negative_stock")
		frappe.db.set_value("Stock Settings", None, "allow_negative_stock", 1)

	item_warehouses = frappe.db.sql("""
		select distinct item_code, warehouse
		from
			(select item_code, warehouse from tabBin
			union
			select item_code, warehouse from `tabStock Ledger Entry`) a
	""")
	for d in item_warehouses:
		try:
			repost_stock(d[0], d[1], allow_zero_rate, only_actual, only_bin, allow_negative_stock)
			frappe.db.commit()
		except:
			frappe.db.rollback()

	if allow_negative_stock:
		frappe.db.set_value("Stock Settings", None, "allow_negative_stock", existing_allow_negative_stock)
	frappe.db.auto_commit_on_many_writes = 0

def repost_stock(item_code, warehouse, allow_zero_rate=False,
	only_actual=False, only_bin=False, allow_negative_stock=False):

	if not only_bin:
		repost_actual_qty(item_code, warehouse, allow_zero_rate, allow_negative_stock)

	if item_code and warehouse and not only_actual:
		qty_dict = {
			"reserved_qty": get_reserved_qty(item_code, warehouse),
			"indented_qty": get_indented_qty(item_code, warehouse),
			"ordered_qty": get_ordered_qty(item_code, warehouse),
			"planned_qty": get_planned_qty(item_code, warehouse)
		}
		if only_bin:
			qty_dict.update({
				"actual_qty": get_balance_qty_from_sle(item_code, warehouse)
			})

		update_bin_qty(item_code, warehouse, qty_dict)

def repost_actual_qty(item_code, warehouse, allow_zero_rate=False, allow_negative_stock=False):
	update_entries_after({ "item_code": item_code, "warehouse": warehouse },
		allow_zero_rate=allow_zero_rate, allow_negative_stock=allow_negative_stock)

def get_balance_qty_from_sle(item_code, warehouse):
	balance_qty = frappe.db.sql("""select qty_after_transaction from `tabStock Ledger Entry`
		where item_code=%s and warehouse=%s
		order by posting_date desc, posting_time desc, creation desc
		limit 1""", (item_code, warehouse))

	return flt(balance_qty[0][0]) if balance_qty else 0.0

def get_reserved_qty(item_code, warehouse):
	reserved_qty = frappe.db.sql("""
		select
			sum(dnpi_qty * ((so_item_qty - so_item_delivered_qty) / so_item_qty))
		from
			(
				(select
					qty as dnpi_qty,
					(
						select qty from `tabSales Order Item`
						where name = dnpi.parent_detail_docname
						and (delivered_by_supplier is null or delivered_by_supplier = 0)
					) as so_item_qty,
					(
						select delivered_qty from `tabSales Order Item`
						where name = dnpi.parent_detail_docname
						and delivered_by_supplier = 0
					) as so_item_delivered_qty,
					parent, name
				from
				(
					select qty, parent_detail_docname, parent, name
					from `tabPacked Item` dnpi_in
					where item_code = %s and warehouse = %s
					and parenttype="Sales Order"
					and item_code != parent_item
					and exists (select * from `tabSales Order` so
					where name = dnpi_in.parent and docstatus = 1 and status != 'Closed')
				) dnpi)
			union
				(select stock_qty as dnpi_qty, qty as so_item_qty,
					delivered_qty as so_item_delivered_qty, parent, name
				from `tabSales Order Item` so_item
				where item_code = %s and warehouse = %s
				and (so_item.delivered_by_supplier is null or so_item.delivered_by_supplier = 0)
				and exists(select * from `tabSales Order` so
					where so.name = so_item.parent and so.docstatus = 1
					and so.status != 'Closed'))
			) tab
		where
			so_item_qty >= so_item_delivered_qty
	""", (item_code, warehouse, item_code, warehouse))

	return flt(reserved_qty[0][0]) if reserved_qty else 0

def get_indented_qty(item_code, warehouse):
	# Ordered Qty is always maintained in stock UOM
	inward_qty = frappe.db.sql("""
		select sum(mr_item.stock_qty - mr_item.ordered_qty)
		from `tabMaterial Request Item` mr_item, `tabMaterial Request` mr
		where mr_item.item_code=%s and mr_item.warehouse=%s
			and mr.material_request_type in ('Purchase', 'Manufacture', 'Customer Provided', 'Material Transfer')
			and mr_item.stock_qty > mr_item.ordered_qty and mr_item.parent=mr.name
			and mr.status!='Stopped' and mr.docstatus=1
	""", (item_code, warehouse))
	inward_qty = flt(inward_qty[0][0]) if inward_qty else 0

	outward_qty = frappe.db.sql("""
		select sum(mr_item.stock_qty - mr_item.ordered_qty)
		from `tabMaterial Request Item` mr_item, `tabMaterial Request` mr
		where mr_item.item_code=%s and mr_item.warehouse=%s
			and mr.material_request_type = 'Material Issue'
			and mr_item.stock_qty > mr_item.ordered_qty and mr_item.parent=mr.name
			and mr.status!='Stopped' and mr.docstatus=1
	""", (item_code, warehouse))
	outward_qty = flt(outward_qty[0][0]) if outward_qty else 0
<<<<<<< HEAD

	requested_qty = inward_qty - outward_qty

=======

	requested_qty = inward_qty - outward_qty

>>>>>>> 00175c96
	return requested_qty

def get_ordered_qty(item_code, warehouse):
	ordered_qty = frappe.db.sql("""
		select sum((po_item.qty - po_item.received_qty)*po_item.conversion_factor)
		from `tabPurchase Order Item` po_item, `tabPurchase Order` po
		where po_item.item_code=%s and po_item.warehouse=%s
		and po_item.qty > po_item.received_qty and po_item.parent=po.name
		and po.status not in ('Closed', 'Delivered') and po.docstatus=1
		and po_item.delivered_by_supplier = 0""", (item_code, warehouse))

	return flt(ordered_qty[0][0]) if ordered_qty else 0

def get_planned_qty(item_code, warehouse):
	planned_qty = frappe.db.sql("""
		select sum(qty - produced_qty) from `tabWork Order`
		where production_item = %s and fg_warehouse = %s and status not in ("Stopped", "Completed")
		and docstatus=1 and qty > produced_qty""", (item_code, warehouse))

	return flt(planned_qty[0][0]) if planned_qty else 0


def update_bin_qty(item_code, warehouse, qty_dict=None):
	from erpnext.stock.utils import get_bin
	bin = get_bin(item_code, warehouse)
	mismatch = False
	for field, value in qty_dict.items():
		if flt(bin.get(field)) != flt(value):
			bin.set(field, flt(value))
			mismatch = True

	if mismatch:
		bin.set_projected_qty()
		bin.db_update()
		bin.clear_cache()

def set_stock_balance_as_per_serial_no(item_code=None, posting_date=None, posting_time=None,
	 	fiscal_year=None):
	if not posting_date: posting_date = nowdate()
	if not posting_time: posting_time = nowtime()

	condition = " and item.name='%s'" % item_code.replace("'", "\'") if item_code else ""

	bin = frappe.db.sql("""select bin.item_code, bin.warehouse, bin.actual_qty, item.stock_uom
		from `tabBin` bin, tabItem item
		where bin.item_code = item.name and item.has_serial_no = 1 %s""" % condition)

	for d in bin:
		serial_nos = frappe.db.sql("""select count(name) from `tabSerial No`
			where item_code=%s and warehouse=%s and docstatus < 2""", (d[0], d[1]))

		if serial_nos and flt(serial_nos[0][0]) != flt(d[2]):
			print(d[0], d[1], d[2], serial_nos[0][0])

		sle = frappe.db.sql("""select valuation_rate, company from `tabStock Ledger Entry`
			where item_code = %s and warehouse = %s
			order by posting_date desc limit 1""", (d[0], d[1]))

		sle_dict = {
			'doctype'					: 'Stock Ledger Entry',
			'item_code'					: d[0],
			'warehouse'					: d[1],
			'transaction_date'	 		: nowdate(),
			'posting_date'				: posting_date,
			'posting_time'			 	: posting_time,
			'voucher_type'			 	: 'Stock Reconciliation (Manual)',
			'voucher_no'				: '',
			'voucher_detail_no'			: '',
			'actual_qty'				: flt(serial_nos[0][0]) - flt(d[2]),
			'stock_uom'					: d[3],
			'incoming_rate'				: sle and flt(serial_nos[0][0]) > flt(d[2]) and flt(sle[0][0]) or 0,
			'company'					: sle and cstr(sle[0][1]) or 0,
			'batch_no'					: '',
			'serial_no'					: ''
		}

		sle_doc = frappe.get_doc(sle_dict)
		sle_doc.flags.ignore_validate = True
		sle_doc.flags.ignore_links = True
		sle_doc.insert()

		args = sle_dict.copy()
		args.update({
			"sle_id": sle_doc.name
		})

		update_bin(args)
		update_entries_after({
			"item_code": d[0],
			"warehouse": d[1],
			"posting_date": posting_date,
			"posting_time": posting_time
		})

def reset_serial_no_status_and_warehouse(serial_nos=None):
	if not serial_nos:
		serial_nos = frappe.db.sql_list("""select name from `tabSerial No` where docstatus = 0""")
		for serial_no in serial_nos:
			try:
				sr = frappe.get_doc("Serial No", serial_no)
				last_sle = sr.get_last_sle()
				if flt(last_sle.actual_qty) > 0:
					sr.warehouse = last_sle.warehouse

				sr.via_stock_ledger = True
				sr.save()
			except:
				pass<|MERGE_RESOLUTION|>--- conflicted
+++ resolved
@@ -133,15 +133,9 @@
 			and mr.status!='Stopped' and mr.docstatus=1
 	""", (item_code, warehouse))
 	outward_qty = flt(outward_qty[0][0]) if outward_qty else 0
-<<<<<<< HEAD
 
 	requested_qty = inward_qty - outward_qty
 
-=======
-
-	requested_qty = inward_qty - outward_qty
-
->>>>>>> 00175c96
 	return requested_qty
 
 def get_ordered_qty(item_code, warehouse):
