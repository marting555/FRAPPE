--- conflicted
+++ resolved
@@ -188,11 +188,7 @@
 	bin_obj.flags.ignore_permissions = True
 	return bin_obj
 
-<<<<<<< HEAD
-def get_or_make_bin(item_code, warehouse):
-=======
 def get_or_make_bin(item_code, warehouse) -> str:
->>>>>>> 57b70ace
 	bin_record = frappe.db.get_value('Bin', {'item_code': item_code, 'warehouse': warehouse})
 
 	if not bin_record:
