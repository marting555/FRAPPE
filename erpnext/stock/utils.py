--- conflicted
+++ resolved
@@ -11,11 +11,8 @@
 
 class InvalidWarehouseCompany(frappe.ValidationError): pass
 
-<<<<<<< HEAD
-def get_stock_value_from_bin (warehouse=None, item_code=None):
-=======
+
 def get_stock_value (warehouse=None, item_code=None):
->>>>>>> 9038e15d
 
 	values = {}
 	conditions = ""
