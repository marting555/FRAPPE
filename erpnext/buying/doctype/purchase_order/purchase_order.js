--- conflicted
+++ resolved
@@ -323,11 +323,7 @@
 						cur_frm.add_custom_button(__('Purchase Invoice'),
 							this.make_purchase_invoice, __('Create'));
 
-<<<<<<< HEAD
-					if(flt(doc.per_billed) < 100 && doc.status != "Delivered") {
-=======
 					if(flt(doc.per_billed, 2) < 100 && doc.status != "Delivered") {
->>>>>>> 44bad3bd
 						this.frm.add_custom_button(
 							__('Payment'),
 							() => this.make_payment_entry(),
@@ -335,11 +331,7 @@
 						);
 					}
 
-<<<<<<< HEAD
-					if(flt(doc.per_billed) < 100) {
-=======
 					if(flt(doc.per_billed, 2) < 100) {
->>>>>>> 44bad3bd
 						this.frm.add_custom_button(__('Payment Request'),
 							function() { me.make_payment_request() }, __('Create'));
 					}
