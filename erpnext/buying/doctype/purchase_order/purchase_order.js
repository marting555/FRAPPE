--- conflicted
+++ resolved
@@ -28,6 +28,7 @@
 			}
 		});
 
+		erpnext.accounts.dimensions.setup_dimension_filters(frm, frm.doctype);
 	},
 
 	company: function(frm) {
@@ -43,7 +44,6 @@
 		erpnext.queries.setup_queries(frm, "Warehouse", function() {
 			return erpnext.queries.warehouse(frm.doc);
 		});
-<<<<<<< HEAD
 	},
 
 	apply_tds: function(frm) {
@@ -52,10 +52,6 @@
 		} else {
 			frm.set_value("tax_withholding_category", frm.supplier_tds);
 		}
-=======
-
-		erpnext.accounts.dimensions.setup_dimension_filters(frm, frm.doctype);
->>>>>>> 6f29f67a
 	}
 });
 
