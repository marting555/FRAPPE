// Copyright (c) 2015, Frappe Technologies Pvt. Ltd. and Contributors
// License: GNU General Public License v3. See license.txt

frappe.provide("erpnext.buying");

{% include 'erpnext/public/js/controllers/buying.js' %};

frappe.ui.form.on("Purchase Order", {
	setup: function(frm) {

		frm.set_query("reserve_warehouse", "supplied_items", function() {
			return {
				filters: {
					"company": frm.doc.company,
					"name": ['!=', frm.doc.supplier_warehouse],
					"is_group": 0
				}
			}
		});

		frm.set_indicator_formatter('item_code',
			function(doc) { return (doc.qty<=doc.received_qty) ? "green" : "orange" })

		frm.set_query("expense_account", "items", function() {
			return {
				query: "erpnext.controllers.queries.get_expense_account",
				filters: {'company': frm.doc.company}
			}
		});

	},

	onload: function(frm) {
		set_schedule_date(frm);
		if (!frm.doc.transaction_date){
			frm.set_value('transaction_date', frappe.datetime.get_today())
		}

		erpnext.queries.setup_queries(frm, "Warehouse", function() {
			return erpnext.queries.warehouse(frm.doc);
		});
	}
});

frappe.ui.form.on("Purchase Order Item", {
	schedule_date: function(frm, cdt, cdn) {
		var row = locals[cdt][cdn];
		if (row.schedule_date) {
			if(!frm.doc.schedule_date) {
				erpnext.utils.copy_value_in_all_rows(frm.doc, cdt, cdn, "items", "schedule_date");
			} else {
				set_schedule_date(frm);
			}
		}
	}
});

erpnext.buying.PurchaseOrderController = erpnext.buying.BuyingController.extend({
	setup: function() {
		this.frm.custom_make_buttons = {
			'Purchase Receipt': 'Receipt',
			'Purchase Invoice': 'Invoice',
			'Stock Entry': 'Material to Supplier',
			'Payment Entry': 'Payment',
		}

		this._super();

	},

	refresh: function(doc, cdt, cdn) {
		var me = this;
		this._super();
		var allow_receipt = false;
		var is_drop_ship = false;

		for (var i in cur_frm.doc.items) {
			var item = cur_frm.doc.items[i];
			if(item.delivered_by_supplier !== 1) {
				allow_receipt = true;
			} else {
				is_drop_ship = true;
			}

			if(is_drop_ship && allow_receipt) {
				break;
			}
		}

		this.frm.set_df_property("drop_ship", "hidden", !is_drop_ship);

		if(doc.docstatus == 1) {
			this.frm.fields_dict.items_section.wrapper.addClass("hide-border");
			if(!this.frm.doc.set_warehouse) {
				this.frm.fields_dict.items_section.wrapper.removeClass("hide-border");
			}

			if(!in_list(["Closed", "Delivered"], doc.status)) {
				if(this.frm.doc.status !== 'Closed' && flt(this.frm.doc.per_received) < 100 && flt(this.frm.doc.per_billed) < 100) {
					this.frm.add_custom_button(__('Update Items'), () => {
						erpnext.utils.update_child_items({
							frm: this.frm,
							child_docname: "items",
							child_doctype: "Purchase Order Detail",
							cannot_add_row: false,
						})
					});
				}
				if (this.frm.has_perm("submit")) {
					if(flt(doc.per_billed, 6) < 100 || flt(doc.per_received, 6) < 100) {
						if (doc.status != "On Hold") {
							this.frm.add_custom_button(__('Hold'), () => this.hold_purchase_order(), __("Status"));
						} else{
							this.frm.add_custom_button(__('Resume'), () => this.unhold_purchase_order(), __("Status"));
						}
						this.frm.add_custom_button(__('Close'), () => this.close_purchase_order(), __("Status"));
					}
				}

				if(is_drop_ship && doc.status!="Delivered") {
					this.frm.add_custom_button(__('Delivered'),
						this.delivered_by_supplier, __("Status"));

					this.frm.page.set_inner_btn_group_as_primary(__("Status"));
				}
			} else if(in_list(["Closed", "Delivered"], doc.status)) {
				if (this.frm.has_perm("submit")) {
					this.frm.add_custom_button(__('Re-open'), () => this.unclose_purchase_order(), __("Status"));
				}
			}
			if(doc.status != "Closed") {
				if (doc.status != "On Hold") {
					if(flt(doc.per_received) < 100 && allow_receipt) {
						cur_frm.add_custom_button(__('Purchase Receipt'), this.make_purchase_receipt, __('Create'));
						if(doc.is_subcontracted==="Yes" && me.has_unsupplied_items()) {
							cur_frm.add_custom_button(__('Material to Supplier'),
								function() { me.make_stock_entry(); }, __("Transfer"));
						}
					}
					if(flt(doc.per_billed) < 100)
						cur_frm.add_custom_button(__('Purchase Invoice'),
							this.make_purchase_invoice, __('Create'));

					if(flt(doc.per_billed)==0 && doc.status != "Delivered") {
						cur_frm.add_custom_button(__('Payment'), cur_frm.cscript.make_payment_entry, __('Create'));
					}

					if(flt(doc.per_billed)==0) {
						this.frm.add_custom_button(__('Payment Request'),
							function() { me.make_payment_request() }, __('Create'));
					}

					if(!doc.auto_repeat) {
						cur_frm.add_custom_button(__('Subscription'), function() {
							erpnext.utils.make_subscription(doc.doctype, doc.name)
						}, __('Create'))
					}

					if (doc.docstatus === 1 && !doc.inter_company_order_reference) {
						let me = this;
						frappe.model.with_doc("Supplier", me.frm.doc.supplier, () => {
							let supplier = frappe.model.get_doc("Supplier", me.frm.doc.supplier);
							let internal = supplier.is_internal_supplier;
							let disabled = supplier.disabled;
							if (internal === 1 && disabled === 0) {
								me.frm.add_custom_button("Inter Company Order", function() {
									me.make_inter_company_order(me.frm);
								}, __('Create'));
							}
						});
					}
				}

				cur_frm.page.set_inner_btn_group_as_primary(__('Create'));
			}
		} else if(doc.docstatus===0) {
			cur_frm.cscript.add_from_mappers();
		}
	},

	get_items_from_open_material_requests: function() {
		erpnext.utils.map_current_doc({
			method: "erpnext.stock.doctype.material_request.material_request.make_purchase_order_based_on_supplier",
			args: {
				supplier: this.frm.doc.supplier
			},
			source_doctype: "Material Request",
			source_name: this.frm.doc.supplier,
			target: this.frm,
			setters: {
				company: me.frm.doc.company
			},
			get_query_filters: {
				docstatus: ["!=", 2],
				supplier: this.frm.doc.supplier
			},
			get_query_method: "erpnext.stock.doctype.material_request.material_request.get_material_requests_based_on_supplier"
		});
	},

	validate: function() {
		set_schedule_date(this.frm);
	},

	has_unsupplied_items: function() {
		return this.frm.doc['supplied_items'].some(item => item.required_qty != item.supplied_qty)
	},

	make_stock_entry: function() {
		var items = $.map(cur_frm.doc.items, function(d) { return d.bom ? d.item_code : false; });
		var me = this;

		if(items.length >= 1){
			me.raw_material_data = [];
			me.show_dialog = 1;
			let title = __('Transfer Material to Supplier');
			let fields = [
			{fieldtype:'Section Break', label: __('Raw Materials')},
			{fieldname: 'sub_con_rm_items', fieldtype: 'Table', label: __('Items'),
				fields: [
					{
						fieldtype:'Data',
						fieldname:'item_code',
						label: __('Item'),
						read_only:1,
						in_list_view:1
					},
					{
						fieldtype:'Data',
						fieldname:'rm_item_code',
						label: __('Raw Material'),
						read_only:1,
						in_list_view:1
					},
					{
						fieldtype:'Float',
						read_only:1,
						fieldname:'qty',
						label: __('Quantity'),
						read_only:1,
						in_list_view:1
					},
					{
						fieldtype:'Data',
						read_only:1,
						fieldname:'warehouse',
						label: __('Reserve Warehouse'),
						in_list_view:1
					},
					{
						fieldtype:'Float',
						read_only:1,
						fieldname:'rate',
						label: __('Rate'),
						hidden:1
					},
					{
						fieldtype:'Float',
						read_only:1,
						fieldname:'amount',
						label: __('Amount'),
						hidden:1
					},
					{
						fieldtype:'Link',
						read_only:1,
						fieldname:'uom',
						label: __('UOM'),
						hidden:1
					}
				],
				data: me.raw_material_data,
				get_data: function() {
					return me.raw_material_data;
				}
			}
		]

		me.dialog = new frappe.ui.Dialog({
			title: title, fields: fields
		});

		if (me.frm.doc['supplied_items']) {
			me.frm.doc['supplied_items'].forEach((item, index) => {
			if (item.rm_item_code && item.main_item_code && item.required_qty - item.supplied_qty != 0) {
					me.raw_material_data.push ({
						'name':item.name,
						'item_code': item.main_item_code,
						'rm_item_code': item.rm_item_code,
						'item_name': item.rm_item_code,
						'qty': item.required_qty - item.supplied_qty,
						'warehouse':item.reserve_warehouse,
						'rate':item.rate,
						'amount':item.amount,
						'stock_uom':item.stock_uom
					});
					me.dialog.fields_dict.sub_con_rm_items.grid.refresh();
				}
			})
		}

		me.dialog.get_field('sub_con_rm_items').check_all_rows()

		me.dialog.show()
		this.dialog.set_primary_action(__('Transfer'), function() {
			me.values = me.dialog.get_values();
			if(me.values) {
				me.values.sub_con_rm_items.map((row,i) => {
					if (!row.item_code || !row.rm_item_code || !row.warehouse || !row.qty || row.qty === 0) {
						frappe.throw(__("Item Code, warehouse, quantity are required on row {0}", [i+1]));
					}
				})
				me._make_rm_stock_entry(me.dialog.fields_dict.sub_con_rm_items.grid.get_selected_children())
				me.dialog.hide()
				}
			});
		}

		me.dialog.get_close_btn().on('click', () => {
			me.dialog.hide();
		});

	},

	_make_rm_stock_entry: function(rm_items) {
		frappe.call({
			method:"erpnext.buying.doctype.purchase_order.purchase_order.make_rm_stock_entry",
			args: {
				purchase_order: cur_frm.doc.name,
				rm_items: rm_items
			}
			,
			callback: function(r) {
				var doclist = frappe.model.sync(r.message);
				frappe.set_route("Form", doclist[0].doctype, doclist[0].name);
			}
		});
	},

	make_inter_company_order: function(frm) {
		frappe.model.open_mapped_doc({
			method: "erpnext.buying.doctype.purchase_order.purchase_order.make_inter_company_sales_order",
			frm: frm
		});
	},

	make_purchase_receipt: function() {
		frappe.model.open_mapped_doc({
			method: "erpnext.buying.doctype.purchase_order.purchase_order.make_purchase_receipt",
			frm: cur_frm
		})
	},

	make_purchase_invoice: function() {
		frappe.model.open_mapped_doc({
			method: "erpnext.buying.doctype.purchase_order.purchase_order.make_purchase_invoice",
			frm: cur_frm
		})
	},

	add_from_mappers: function() {
		var me = this;
		this.frm.add_custom_button(__('Material Request'),
			function() {
				erpnext.utils.map_current_doc({
					method: "erpnext.stock.doctype.material_request.material_request.make_purchase_order",
					source_doctype: "Material Request",
					target: me.frm,
					setters: {
						schedule_date: undefined,
						status: undefined
					},
					get_query_filters: {
						material_request_type: "Purchase",
						docstatus: 1,
						status: ["!=", "Stopped"],
<<<<<<< HEAD
						per_ordered: ["<", 100],
=======
						per_ordered: ["<", 99.99],
						company: me.frm.doc.company
>>>>>>> 31ac7d98
					}
				})
			}, __("Get Items From"));

		this.frm.add_custom_button(__('Supplier Quotation'),
			function() {
				erpnext.utils.map_current_doc({
					method: "erpnext.buying.doctype.supplier_quotation.supplier_quotation.make_purchase_order",
					source_doctype: "Supplier Quotation",
					target: me.frm,
					setters: {
						supplier: me.frm.doc.supplier,
						valid_till: undefined
					},
					get_query_filters: {
						docstatus: 1,
						status: ["not in", ["Stopped", "Expired"]],
					}
				})
			}, __("Get Items From"));

		this.frm.add_custom_button(__('Update Rate as per Last Purchase'),
			function() {
				frappe.call({
					"method": "get_last_purchase_rate",
					"doc": me.frm.doc,
					callback: function(r, rt) {
						me.frm.dirty();
						me.frm.cscript.calculate_taxes_and_totals();
					}
				})
			}, __("Tools"));

		this.frm.add_custom_button(__('Link to Material Request'),
		function() {
			var my_items = [];
			for (var i in me.frm.doc.items) {
				if(!me.frm.doc.items[i].material_request){
					my_items.push(me.frm.doc.items[i].item_code);
				}
			}
			frappe.call({
				method: "erpnext.buying.utils.get_linked_material_requests",
				args:{
					items: my_items
				},
				callback: function(r) {
					if(r.exc) return;

					var i = 0;
					var item_length = me.frm.doc.items.length;
					while (i < item_length) {
						var qty = me.frm.doc.items[i].qty;
						(r.message[0] || []).forEach(function(d) {
							if (d.qty > 0 && qty > 0 && me.frm.doc.items[i].item_code == d.item_code && !me.frm.doc.items[i].material_request_item)
							{
								me.frm.doc.items[i].material_request = d.mr_name;
								me.frm.doc.items[i].material_request_item = d.mr_item;
								var my_qty = Math.min(qty, d.qty);
								qty = qty - my_qty;
								d.qty = d.qty  - my_qty;
								me.frm.doc.items[i].stock_qty = my_qty * me.frm.doc.items[i].conversion_factor;
								me.frm.doc.items[i].qty = my_qty;

								frappe.msgprint("Assigning " + d.mr_name + " to " + d.item_code + " (row " + me.frm.doc.items[i].idx + ")");
								if (qty > 0) {
									frappe.msgprint("Splitting " + qty + " units of " + d.item_code);
									var new_row = frappe.model.add_child(me.frm.doc, me.frm.doc.items[i].doctype, "items");
									item_length++;

									for (var key in me.frm.doc.items[i]) {
										new_row[key] = me.frm.doc.items[i][key];
									}

									new_row.idx = item_length;
									new_row["stock_qty"] = new_row.conversion_factor * qty;
									new_row["qty"] = qty;
									new_row["material_request"] = "";
									new_row["material_request_item"] = "";
								}
							}
						});
						i++;
					}
					refresh_field("items");
				}
			});
		}, __("Tools"));
	},

	tc_name: function() {
		this.get_terms();
	},

	items_add: function(doc, cdt, cdn) {
		var row = frappe.get_doc(cdt, cdn);
		if(doc.schedule_date) {
			row.schedule_date = doc.schedule_date;
			refresh_field("schedule_date", cdn, "items");
		} else {
			this.frm.script_manager.copy_from_first_row("items", row, ["schedule_date"]);
		}
	},

	unhold_purchase_order: function(){
		cur_frm.cscript.update_status("Resume", "Draft")
	},

	hold_purchase_order: function(){
		var me = this;
		var d = new frappe.ui.Dialog({
			title: __('Reason for Hold'),
			fields: [
				{
					"fieldname": "reason_for_hold",
					"fieldtype": "Text",
					"reqd": 1,
				}
			],
			primary_action: function() {
				var data = d.get_values();
				frappe.call({
					method: "frappe.desk.form.utils.add_comment",
					args: {
						reference_doctype: me.frm.doctype,
						reference_name: me.frm.docname,
						content: __('Reason for hold: ')+data.reason_for_hold,
						comment_email: frappe.session.user,
						comment_by: frappe.session.user_fullname
					},
					callback: function(r) {
						if(!r.exc) {
							me.update_status('Hold', 'On Hold')
							d.hide();
						}
					}
				});
			}
		});
		d.show();
	},

	unclose_purchase_order: function(){
		cur_frm.cscript.update_status('Re-open', 'Submitted')
	},

	close_purchase_order: function(){
		cur_frm.cscript.update_status('Close', 'Closed')
	},

	delivered_by_supplier: function(){
		cur_frm.cscript.update_status('Deliver', 'Delivered')
	},

	items_on_form_rendered: function() {
		set_schedule_date(this.frm);
	},

	schedule_date: function() {
		set_schedule_date(this.frm);
	}
});

// for backward compatibility: combine new and previous states
$.extend(cur_frm.cscript, new erpnext.buying.PurchaseOrderController({frm: cur_frm}));

cur_frm.cscript.update_status= function(label, status){
	frappe.call({
		method: "erpnext.buying.doctype.purchase_order.purchase_order.update_status",
		args: {status: status, name: cur_frm.doc.name},
		callback: function(r) {
			cur_frm.set_value("status", status);
			cur_frm.reload_doc();
		}
	})
}

cur_frm.fields_dict['items'].grid.get_field('project').get_query = function(doc, cdt, cdn) {
	return {
		filters:[
			['Project', 'status', 'not in', 'Completed, Cancelled']
		]
	}
}

cur_frm.fields_dict['items'].grid.get_field('bom').get_query = function(doc, cdt, cdn) {
	var d = locals[cdt][cdn]
	return {
		filters: [
			['BOM', 'item', '=', d.item_code],
			['BOM', 'is_active', '=', '1'],
			['BOM', 'docstatus', '=', '1'],
			['BOM', 'company', '=', doc.company]
		]
	}
}

function set_schedule_date(frm) {
	if(frm.doc.schedule_date){
		erpnext.utils.copy_value_in_all_rows(frm.doc, frm.doc.doctype, frm.doc.name, "items", "schedule_date");
	}
}

frappe.provide("erpnext.buying");

frappe.ui.form.on("Purchase Order", "is_subcontracted", function(frm) {
	if (frm.doc.is_subcontracted === "Yes") {
		erpnext.buying.get_default_bom(frm);
	}
});<|MERGE_RESOLUTION|>--- conflicted
+++ resolved
@@ -374,12 +374,8 @@
 						material_request_type: "Purchase",
 						docstatus: 1,
 						status: ["!=", "Stopped"],
-<<<<<<< HEAD
 						per_ordered: ["<", 100],
-=======
-						per_ordered: ["<", 99.99],
 						company: me.frm.doc.company
->>>>>>> 31ac7d98
 					}
 				})
 			}, __("Get Items From"));
