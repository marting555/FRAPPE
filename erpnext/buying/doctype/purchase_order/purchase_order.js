--- conflicted
+++ resolved
@@ -46,7 +46,7 @@
 
 	refresh: function(frm) {
 		if(frm.doc.docstatus === 1 && frm.doc.status !== 'Closed'
-			&& flt(frm.doc.per_received) < 100 && flt(frm.doc.per_billed) < 100) {
+			&& flt(frm.doc.per_received) < 100 && flt(frm.doc.per_completed) < 100) {
 			frm.add_custom_button(__('Update Items'), () => {
 				erpnext.utils.update_child_items({
 					frm: frm,
@@ -103,20 +103,12 @@
 			}
 		}
 
-<<<<<<< HEAD
-		cur_frm.set_df_property("drop_ship", "hidden", !is_drop_ship);
-
-		if(doc.docstatus == 1 && !in_list(["Closed", "Delivered"], doc.status)) {
-			if (this.frm.has_perm("submit")) {
-				if(flt(doc.per_completed, 6) < 100 || flt(doc.per_received, 6) < 100) {
-					cur_frm.add_custom_button(__('Close'), this.close_purchase_order, __("Status"));
-=======
 		this.frm.set_df_property("drop_ship", "hidden", !is_drop_ship);
 
 		if(doc.docstatus == 1) {
 			if(!in_list(["Closed", "Delivered"], doc.status)) {
 				if (this.frm.has_perm("submit")) {
-					if(flt(doc.per_billed, 6) < 100 || flt(doc.per_received, 6) < 100) {
+					if(flt(doc.per_completed, 6) < 100 || flt(doc.per_received, 6) < 100) {
 						if (doc.status != "On Hold") {
 							this.frm.add_custom_button(__('Hold'), () => this.hold_purchase_order(), __("Status"));
 						} else{
@@ -124,7 +116,6 @@
 						}
 						this.frm.add_custom_button(__('Close'), () => this.close_purchase_order(), __("Status"));
 					}
->>>>>>> 0c0604b7
 				}
 
 				if(is_drop_ship && doc.status!="Delivered") {
@@ -157,25 +148,6 @@
 						}, __('Create'))
 					}
 
-<<<<<<< HEAD
-			if(flt(doc.per_completed, 2) < 100)
-				cur_frm.add_custom_button(__('Invoice'),
-					this.make_purchase_invoice, __("Make"));
-
-			if(flt(doc.per_billed)==0 && doc.status != "Delivered" && flt(doc.per_completed, 2) < 100) {
-				cur_frm.add_custom_button(__('Payment'), cur_frm.cscript.make_payment_entry, __("Make"));
-			}
-
-			if(!doc.auto_repeat) {
-				cur_frm.add_custom_button(__('Subscription'), function() {
-					erpnext.utils.make_subscription(doc.doctype, doc.name)
-				}, __("Make"))
-			}
-
-			if(flt(doc.per_billed)==0 && flt(doc.per_completed, 2) < 100) {
-				this.frm.add_custom_button(__('Payment Request'),
-					function() { me.make_payment_request() }, __("Make"));
-=======
 					if (doc.docstatus === 1 && !doc.inter_company_order_reference) {
 						let me = this;
 						frappe.model.with_doc("Supplier", me.frm.doc.supplier, () => {
@@ -198,7 +170,6 @@
 					cur_frm.add_custom_button(__('Payment'), cur_frm.cscript.make_payment_entry, __('Create'));
 				}
 				cur_frm.page.set_inner_btn_group_as_primary(__('Create'));
->>>>>>> 0c0604b7
 			}
 		} else if(doc.docstatus===0) {
 			cur_frm.cscript.add_from_mappers();
