--- conflicted
+++ resolved
@@ -403,27 +403,12 @@
 		target.flags.ignore_permissions = ignore_permissions
 		set_missing_values(source, target)
 		#Get the advance paid Journal Entries in Purchase Invoice Advance
-<<<<<<< HEAD
-=======
 
 		if target.get("allocate_advances_automatically"):
 			target.set_advances()
->>>>>>> 0c0604b7
-
-		if target.get("allocate_advances_automatically"):
-			target.set_advances()
-
-<<<<<<< HEAD
+
 	def update_item(obj, target, source_parent):
 		target.qty = flt(obj.qty) - flt(obj.billed_qty) - flt(obj.returned_qty)
-=======
-		item = get_item_defaults(target.item_code, source_parent.company)
-		item_group = get_item_group_defaults(target.item_code, source_parent.company)
-		target.cost_center = (obj.cost_center
-			or frappe.db.get_value("Project", obj.project, "cost_center")
-			or item.get("buying_cost_center")
-			or item_group.get("buying_cost_center"))
->>>>>>> 0c0604b7
 
 	fields = {
 		"Purchase Order": {
@@ -456,21 +441,9 @@
 			"doctype": "Payment Schedule",
 			"add_if_empty": True
 		}
-<<<<<<< HEAD
-	}
-
-	if frappe.get_single("Accounts Settings").automatically_fetch_payment_terms == 1:
-		fields["Payment Schedule"] = {
-			"doctype": "Payment Schedule",
-			"add_if_empty": True
-		}
-
-	doc = get_mapped_doc("Purchase Order", source_name,	fields, target_doc, postprocess)
-=======
 
 	doc = get_mapped_doc("Purchase Order", source_name,	fields,
 		target_doc, postprocess, ignore_permissions=ignore_permissions)
->>>>>>> 0c0604b7
 
 	return doc
 
