{
 "actions": [],
 "allow_auto_repeat": 1,
 "allow_import": 1,
 "autoname": "naming_series:",
 "creation": "2013-05-21 16:16:39",
 "doctype": "DocType",
 "document_type": "Document",
 "engine": "InnoDB",
 "field_order": [
  "supplier_section",
  "title",
  "naming_series",
  "supplier",
  "get_items_from_open_material_requests",
  "supplier_name",
  "apply_tds",
  "tax_withholding_category",
  "column_break1",
  "company",
  "transaction_date",
  "schedule_date",
  "order_confirmation_no",
  "order_confirmation_date",
  "amended_from",
  "drop_ship",
  "customer",
  "customer_name",
  "column_break_19",
  "customer_contact_person",
  "customer_contact_display",
  "customer_contact_mobile",
  "customer_contact_email",
  "section_addresses",
  "supplier_address",
  "address_display",
  "contact_person",
  "contact_display",
  "contact_mobile",
  "contact_email",
  "col_break_address",
  "shipping_address",
  "shipping_address_display",
  "billing_address",
  "billing_address_display",
  "currency_and_price_list",
  "currency",
  "conversion_rate",
  "cb_price_list",
  "buying_price_list",
  "price_list_currency",
  "plc_conversion_rate",
  "ignore_pricing_rule",
  "sec_warehouse",
  "is_subcontracted",
  "col_break_warehouse",
  "supplier_warehouse",
  "before_items_section",
  "scan_barcode",
  "items_col_break",
  "set_warehouse",
  "items_section",
  "items",
<<<<<<< HEAD
  "section_break_48",
  "pricing_rules",
  "raw_material_details",
  "set_reserve_warehouse",
  "supplied_items",
=======
>>>>>>> 540559d6
  "sb_last_purchase",
  "total_qty",
  "base_total",
  "base_net_total",
  "column_break_26",
  "total_net_weight",
  "total",
  "net_total",
<<<<<<< HEAD
=======
  "section_break_48",
  "pricing_rules",
  "raw_material_details",
  "set_reserve_warehouse",
  "supplied_items",
>>>>>>> 540559d6
  "taxes_section",
  "tax_category",
  "column_break_50",
  "shipping_rule",
  "section_break_52",
  "taxes_and_charges",
  "taxes",
  "sec_tax_breakup",
  "other_charges_calculation",
  "totals",
  "base_taxes_and_charges_added",
  "base_taxes_and_charges_deducted",
  "base_total_taxes_and_charges",
  "column_break_39",
  "taxes_and_charges_added",
  "taxes_and_charges_deducted",
  "total_taxes_and_charges",
  "discount_section",
  "apply_discount_on",
  "base_discount_amount",
  "column_break_45",
  "additional_discount_percentage",
  "discount_amount",
  "totals_section",
  "base_grand_total",
  "base_rounding_adjustment",
  "base_in_words",
  "base_rounded_total",
  "column_break4",
  "grand_total",
  "rounding_adjustment",
  "rounded_total",
  "disable_rounded_total",
  "in_words",
  "advance_paid",
  "payment_schedule_section",
  "payment_terms_template",
  "payment_schedule",
  "tracking_section",
  "status",
  "column_break_75",
  "per_billed",
  "per_received",
  "terms_section_break",
  "tc_name",
  "terms",
  "column_break5",
  "letter_head",
  "select_print_heading",
  "column_break_86",
  "language",
  "group_same_items",
  "subscription_section",
  "from_date",
  "to_date",
  "column_break_97",
  "auto_repeat",
  "update_auto_repeat_reference",
  "more_info",
  "ref_sq",
  "column_break_74",
  "party_account_currency",
  "is_internal_supplier",
  "represents_company",
  "inter_company_order_reference"
 ],
 "fields": [
  {
   "fieldname": "supplier_section",
   "fieldtype": "Section Break",
   "options": "fa fa-user"
  },
  {
   "allow_on_submit": 1,
   "default": "{supplier_name}",
   "fieldname": "title",
   "fieldtype": "Data",
   "hidden": 1,
   "label": "Title",
   "no_copy": 1,
   "print_hide": 1
  },
  {
   "fieldname": "naming_series",
   "fieldtype": "Select",
   "label": "Series",
   "no_copy": 1,
   "oldfieldname": "naming_series",
   "oldfieldtype": "Select",
   "options": "PUR-ORD-.YYYY.-",
   "print_hide": 1,
   "reqd": 1,
   "set_only_once": 1
  },
  {
   "bold": 1,
   "fieldname": "supplier",
   "fieldtype": "Link",
   "in_global_search": 1,
   "in_standard_filter": 1,
   "label": "Supplier",
   "oldfieldname": "supplier",
   "oldfieldtype": "Link",
   "options": "Supplier",
   "print_hide": 1,
   "reqd": 1,
   "search_index": 1
  },
  {
   "depends_on": "eval:doc.supplier && doc.docstatus===0 && (!(doc.items && doc.items.length) || (doc.items.length==1 && !doc.items[0].item_code))",
   "description": "Fetch items based on Default Supplier.",
   "fieldname": "get_items_from_open_material_requests",
   "fieldtype": "Button",
   "label": "Get Items from Open Material Requests"
  },
  {
   "bold": 1,
   "fetch_from": "supplier.supplier_name",
   "fieldname": "supplier_name",
   "fieldtype": "Data",
   "in_global_search": 1,
   "label": "Supplier Name",
   "read_only": 1
  },
  {
   "fieldname": "company",
   "fieldtype": "Link",
   "in_standard_filter": 1,
   "label": "Company",
   "oldfieldname": "company",
   "oldfieldtype": "Link",
   "options": "Company",
   "print_hide": 1,
   "remember_last_selected_value": 1,
   "reqd": 1
  },
  {
   "fieldname": "column_break1",
   "fieldtype": "Column Break",
   "oldfieldtype": "Column Break",
   "print_width": "50%",
   "width": "50%"
  },
  {
   "default": "Today",
   "fieldname": "transaction_date",
   "fieldtype": "Date",
   "in_list_view": 1,
   "label": "Date",
   "oldfieldname": "transaction_date",
   "oldfieldtype": "Date",
   "reqd": 1,
   "search_index": 1
  },
  {
   "allow_on_submit": 1,
   "fieldname": "schedule_date",
   "fieldtype": "Date",
   "label": "Required By"
  },
  {
   "allow_on_submit": 1,
   "depends_on": "eval:doc.docstatus===1",
   "fieldname": "order_confirmation_no",
   "fieldtype": "Data",
   "label": "Order Confirmation No"
  },
  {
   "allow_on_submit": 1,
   "depends_on": "eval:doc.order_confirmation_no",
   "fieldname": "order_confirmation_date",
   "fieldtype": "Date",
   "label": "Order Confirmation Date"
  },
  {
   "fieldname": "amended_from",
   "fieldtype": "Link",
   "ignore_user_permissions": 1,
   "label": "Amended From",
   "no_copy": 1,
   "oldfieldname": "amended_from",
   "oldfieldtype": "Data",
   "options": "Purchase Order",
   "print_hide": 1,
   "read_only": 1
  },
  {
   "fieldname": "drop_ship",
   "fieldtype": "Section Break",
   "label": "Drop Ship"
  },
  {
   "fieldname": "customer",
   "fieldtype": "Link",
   "label": "Customer",
   "options": "Customer",
   "read_only": 1
  },
  {
   "bold": 1,
   "fieldname": "customer_name",
   "fieldtype": "Data",
   "label": "Customer Name",
   "print_hide": 1,
   "read_only": 1
  },
  {
   "fieldname": "column_break_19",
   "fieldtype": "Column Break"
  },
  {
   "fieldname": "customer_contact_person",
   "fieldtype": "Link",
   "label": "Customer Contact",
   "options": "Contact"
  },
  {
   "fieldname": "customer_contact_display",
   "fieldtype": "Small Text",
   "hidden": 1,
   "label": "Customer Contact",
   "print_hide": 1
  },
  {
   "fieldname": "customer_contact_mobile",
   "fieldtype": "Small Text",
   "hidden": 1,
   "label": "Customer Mobile No",
   "print_hide": 1
  },
  {
   "fieldname": "customer_contact_email",
   "fieldtype": "Code",
   "hidden": 1,
   "label": "Customer Contact Email",
   "options": "Email",
   "print_hide": 1
  },
  {
   "collapsible": 1,
   "fieldname": "section_addresses",
   "fieldtype": "Section Break",
   "label": "Address and Contact"
  },
  {
   "fieldname": "supplier_address",
   "fieldtype": "Link",
   "label": "Supplier Address",
   "options": "Address",
   "print_hide": 1
  },
  {
   "fieldname": "contact_person",
   "fieldtype": "Link",
   "label": "Supplier Contact",
   "options": "Contact",
   "print_hide": 1
  },
  {
   "fieldname": "address_display",
   "fieldtype": "Small Text",
   "label": "Supplier Address Details",
   "read_only": 1
  },
  {
   "fieldname": "contact_display",
   "fieldtype": "Small Text",
   "in_global_search": 1,
   "label": "Contact Name",
   "read_only": 1
  },
  {
   "fieldname": "contact_mobile",
   "fieldtype": "Small Text",
   "label": "Contact Mobile No",
   "read_only": 1
  },
  {
   "fieldname": "contact_email",
   "fieldtype": "Small Text",
   "label": "Contact Email",
   "options": "Email",
   "print_hide": 1,
   "read_only": 1
  },
  {
   "fieldname": "col_break_address",
   "fieldtype": "Column Break"
  },
  {
   "allow_on_submit": 1,
   "fieldname": "shipping_address",
   "fieldtype": "Link",
   "label": "Company Shipping Address",
   "options": "Address",
   "print_hide": 1
  },
  {
   "allow_on_submit": 1,
   "fieldname": "shipping_address_display",
   "fieldtype": "Small Text",
   "label": "Shipping Address Details",
   "print_hide": 1,
   "read_only": 1
  },
  {
   "collapsible": 1,
   "fieldname": "currency_and_price_list",
   "fieldtype": "Section Break",
   "label": "Currency and Price List",
   "options": "fa fa-tag"
  },
  {
   "fieldname": "currency",
   "fieldtype": "Link",
   "label": "Currency",
   "oldfieldname": "currency",
   "oldfieldtype": "Select",
   "options": "Currency",
   "print_hide": 1,
   "reqd": 1
  },
  {
   "fieldname": "conversion_rate",
   "fieldtype": "Float",
   "label": "Exchange Rate",
   "oldfieldname": "conversion_rate",
   "oldfieldtype": "Currency",
   "precision": "9",
   "print_hide": 1,
   "reqd": 1
  },
  {
   "fieldname": "cb_price_list",
   "fieldtype": "Column Break"
  },
  {
   "fieldname": "buying_price_list",
   "fieldtype": "Link",
   "label": "Price List",
   "options": "Price List",
   "print_hide": 1
  },
  {
   "fieldname": "price_list_currency",
   "fieldtype": "Link",
   "label": "Price List Currency",
   "options": "Currency",
   "print_hide": 1,
   "read_only": 1
  },
  {
   "fieldname": "plc_conversion_rate",
   "fieldtype": "Float",
   "label": "Price List Exchange Rate",
   "precision": "9",
   "print_hide": 1
  },
  {
   "default": "0",
   "fieldname": "ignore_pricing_rule",
   "fieldtype": "Check",
   "label": "Ignore Pricing Rule",
   "no_copy": 1,
   "permlevel": 1,
   "print_hide": 1
  },
  {
   "fieldname": "sec_warehouse",
   "fieldtype": "Section Break",
   "label": "Subcontracting"
  },
  {
   "description": "Sets 'Warehouse' in each row of the Items table.",
   "fieldname": "set_warehouse",
   "fieldtype": "Link",
   "label": "Set Target Warehouse",
   "options": "Warehouse",
   "print_hide": 1
  },
  {
   "fieldname": "col_break_warehouse",
   "fieldtype": "Column Break"
  },
  {
   "default": "No",
   "fieldname": "is_subcontracted",
   "fieldtype": "Select",
   "in_standard_filter": 1,
   "label": "Supply Raw Materials",
   "options": "No\nYes",
   "print_hide": 1
  },
  {
   "depends_on": "eval:doc.is_subcontracted==\"Yes\"",
   "fieldname": "supplier_warehouse",
   "fieldtype": "Link",
   "label": "Supplier Warehouse",
   "options": "Warehouse"
  },
  {
   "fieldname": "items_section",
   "fieldtype": "Section Break",
   "hide_border": 1,
   "oldfieldtype": "Section Break",
   "options": "fa fa-shopping-cart"
  },
  {
   "fieldname": "scan_barcode",
   "fieldtype": "Data",
   "label": "Scan Barcode",
   "options": "Barcode"
  },
  {
   "allow_bulk_edit": 1,
   "fieldname": "items",
   "fieldtype": "Table",
   "label": "Items",
   "oldfieldname": "po_details",
   "oldfieldtype": "Table",
   "options": "Purchase Order Item",
   "reqd": 1
  },
  {
   "collapsible": 1,
   "fieldname": "section_break_48",
   "fieldtype": "Section Break",
   "label": "Pricing Rules"
  },
  {
   "fieldname": "pricing_rules",
   "fieldtype": "Table",
   "label": "Purchase Order Pricing Rule",
   "options": "Pricing Rule Detail",
   "read_only": 1
  },
  {
   "collapsible_depends_on": "supplied_items",
   "fieldname": "raw_material_details",
   "fieldtype": "Section Break",
   "label": "Raw Materials Supplied"
  },
  {
   "fieldname": "supplied_items",
   "fieldtype": "Table",
   "label": "Supplied Items",
   "no_copy": 1,
   "oldfieldname": "po_raw_material_details",
   "oldfieldtype": "Table",
   "options": "Purchase Order Item Supplied",
   "print_hide": 1,
   "read_only": 1
  },
  {
   "fieldname": "sb_last_purchase",
   "fieldtype": "Section Break"
  },
  {
   "fieldname": "total_qty",
   "fieldtype": "Float",
   "label": "Total Quantity",
   "read_only": 1
  },
  {
   "fieldname": "base_total",
   "fieldtype": "Currency",
   "label": "Total (Company Currency)",
   "options": "Company:company:default_currency",
   "print_hide": 1,
   "read_only": 1
  },
  {
   "fieldname": "base_net_total",
   "fieldtype": "Currency",
   "label": "Net Total (Company Currency)",
   "no_copy": 1,
   "oldfieldname": "net_total",
   "oldfieldtype": "Currency",
   "options": "Company:company:default_currency",
   "print_hide": 1,
   "read_only": 1
  },
  {
   "fieldname": "column_break_26",
   "fieldtype": "Column Break"
  },
  {
   "fieldname": "total",
   "fieldtype": "Currency",
   "label": "Total",
   "options": "currency",
   "read_only": 1
  },
  {
   "fieldname": "net_total",
   "fieldtype": "Currency",
   "label": "Net Total",
   "oldfieldname": "net_total_import",
   "oldfieldtype": "Currency",
   "options": "currency",
   "print_hide": 1,
   "read_only": 1
  },
  {
   "fieldname": "total_net_weight",
   "fieldtype": "Float",
   "label": "Total Net Weight",
   "print_hide": 1,
   "read_only": 1
  },
  {
   "fieldname": "taxes_section",
   "fieldtype": "Section Break",
   "oldfieldtype": "Section Break",
   "options": "fa fa-money"
  },
  {
   "fieldname": "taxes_and_charges",
   "fieldtype": "Link",
   "label": "Purchase Taxes and Charges Template",
   "oldfieldname": "purchase_other_charges",
   "oldfieldtype": "Link",
   "options": "Purchase Taxes and Charges Template",
   "print_hide": 1
  },
  {
   "fieldname": "column_break_50",
   "fieldtype": "Column Break"
  },
  {
   "fieldname": "shipping_rule",
   "fieldtype": "Link",
   "label": "Shipping Rule",
   "options": "Shipping Rule",
   "print_hide": 1
  },
  {
   "fieldname": "section_break_52",
   "fieldtype": "Section Break",
   "hide_border": 1
  },
  {
   "fieldname": "taxes",
   "fieldtype": "Table",
   "label": "Purchase Taxes and Charges",
   "oldfieldname": "purchase_tax_details",
   "oldfieldtype": "Table",
   "options": "Purchase Taxes and Charges"
  },
  {
   "collapsible": 1,
   "fieldname": "sec_tax_breakup",
   "fieldtype": "Section Break",
   "label": "Tax Breakup"
  },
  {
   "fieldname": "other_charges_calculation",
   "fieldtype": "Long Text",
   "label": "Taxes and Charges Calculation",
   "no_copy": 1,
   "oldfieldtype": "HTML",
   "print_hide": 1,
   "read_only": 1
  },
  {
   "fieldname": "totals",
   "fieldtype": "Section Break",
   "label": "Taxes and Charges",
   "oldfieldtype": "Section Break",
   "options": "fa fa-money"
  },
  {
   "depends_on": "base_taxes_and_charges_added",
   "fieldname": "base_taxes_and_charges_added",
   "fieldtype": "Currency",
   "label": "Taxes and Charges Added (Company Currency)",
   "oldfieldname": "other_charges_added",
   "oldfieldtype": "Currency",
   "options": "Company:company:default_currency",
   "print_hide": 1,
   "read_only": 1
  },
  {
   "depends_on": "base_taxes_and_charges_deducted",
   "fieldname": "base_taxes_and_charges_deducted",
   "fieldtype": "Currency",
   "label": "Taxes and Charges Deducted (Company Currency)",
   "oldfieldname": "other_charges_deducted",
   "oldfieldtype": "Currency",
   "options": "Company:company:default_currency",
   "print_hide": 1,
   "read_only": 1
  },
  {
   "depends_on": "base_total_taxes_and_charges",
   "fieldname": "base_total_taxes_and_charges",
   "fieldtype": "Currency",
   "label": "Total Taxes and Charges (Company Currency)",
   "no_copy": 1,
   "oldfieldname": "total_tax",
   "oldfieldtype": "Currency",
   "options": "Company:company:default_currency",
   "print_hide": 1,
   "read_only": 1
  },
  {
   "fieldname": "column_break_39",
   "fieldtype": "Column Break"
  },
  {
   "depends_on": "taxes_and_charges_added",
   "fieldname": "taxes_and_charges_added",
   "fieldtype": "Currency",
   "label": "Taxes and Charges Added",
   "oldfieldname": "other_charges_added_import",
   "oldfieldtype": "Currency",
   "options": "currency",
   "print_hide": 1,
   "read_only": 1
  },
  {
   "depends_on": "taxes_and_charges_deducted",
   "fieldname": "taxes_and_charges_deducted",
   "fieldtype": "Currency",
   "label": "Taxes and Charges Deducted",
   "oldfieldname": "other_charges_deducted_import",
   "oldfieldtype": "Currency",
   "options": "currency",
   "print_hide": 1,
   "read_only": 1
  },
  {
   "depends_on": "total_taxes_and_charges",
   "fieldname": "total_taxes_and_charges",
   "fieldtype": "Currency",
   "label": "Total Taxes and Charges",
   "options": "currency",
   "print_hide": 1,
   "read_only": 1
  },
  {
   "collapsible": 1,
   "collapsible_depends_on": "apply_discount_on",
   "fieldname": "discount_section",
   "fieldtype": "Section Break",
   "label": "Additional Discount"
  },
  {
   "default": "Grand Total",
   "fieldname": "apply_discount_on",
   "fieldtype": "Select",
   "label": "Apply Additional Discount On",
   "options": "\nGrand Total\nNet Total",
   "print_hide": 1
  },
  {
   "fieldname": "base_discount_amount",
   "fieldtype": "Currency",
   "label": "Additional Discount Amount (Company Currency)",
   "options": "Company:company:default_currency",
   "print_hide": 1,
   "read_only": 1
  },
  {
   "fieldname": "column_break_45",
   "fieldtype": "Column Break"
  },
  {
   "fieldname": "additional_discount_percentage",
   "fieldtype": "Float",
   "label": "Additional Discount Percentage",
   "print_hide": 1
  },
  {
   "fieldname": "discount_amount",
   "fieldtype": "Currency",
   "label": "Additional Discount Amount",
   "options": "currency",
   "print_hide": 1
  },
  {
   "fieldname": "totals_section",
   "fieldtype": "Section Break",
   "label": "Totals"
  },
  {
   "fieldname": "base_grand_total",
   "fieldtype": "Currency",
   "label": "Grand Total (Company Currency)",
   "no_copy": 1,
   "oldfieldname": "grand_total",
   "oldfieldtype": "Currency",
   "options": "Company:company:default_currency",
   "print_hide": 1,
   "read_only": 1
  },
  {
   "depends_on": "eval:!doc.disable_rounded_total",
   "fieldname": "base_rounding_adjustment",
   "fieldtype": "Currency",
   "label": "Rounding Adjustment (Company Currency)",
   "no_copy": 1,
   "options": "Company:company:default_currency",
   "print_hide": 1,
   "read_only": 1
  },
  {
   "description": "In Words will be visible once you save the Purchase Order.",
   "fieldname": "base_in_words",
   "fieldtype": "Data",
   "label": "In Words (Company Currency)",
   "length": 240,
   "oldfieldname": "in_words",
   "oldfieldtype": "Data",
   "print_hide": 1,
   "read_only": 1
  },
  {
   "fieldname": "base_rounded_total",
   "fieldtype": "Currency",
   "label": "Rounded Total (Company Currency)",
   "oldfieldname": "rounded_total",
   "oldfieldtype": "Currency",
   "options": "Company:company:default_currency",
   "print_hide": 1,
   "read_only": 1
  },
  {
   "fieldname": "column_break4",
   "fieldtype": "Column Break",
   "oldfieldtype": "Column Break"
  },
  {
   "fieldname": "grand_total",
   "fieldtype": "Currency",
   "in_list_view": 1,
   "label": "Grand Total",
   "oldfieldname": "grand_total_import",
   "oldfieldtype": "Currency",
   "options": "currency",
   "read_only": 1
  },
  {
   "depends_on": "eval:!doc.disable_rounded_total",
   "fieldname": "rounding_adjustment",
   "fieldtype": "Currency",
   "label": "Rounding Adjustment",
   "no_copy": 1,
   "options": "currency",
   "print_hide": 1,
   "read_only": 1
  },
  {
   "fieldname": "rounded_total",
   "fieldtype": "Currency",
   "label": "Rounded Total",
   "options": "currency",
   "read_only": 1
  },
  {
   "default": "0",
   "fieldname": "disable_rounded_total",
   "fieldtype": "Check",
   "label": "Disable Rounded Total"
  },
  {
   "fieldname": "in_words",
   "fieldtype": "Data",
   "label": "In Words",
   "length": 240,
   "oldfieldname": "in_words_import",
   "oldfieldtype": "Data",
   "print_hide": 1,
   "read_only": 1
  },
  {
   "fieldname": "advance_paid",
   "fieldtype": "Currency",
   "label": "Advance Paid",
   "no_copy": 1,
   "options": "party_account_currency",
   "print_hide": 1,
   "read_only": 1
  },
  {
   "collapsible": 1,
   "fieldname": "payment_schedule_section",
   "fieldtype": "Section Break",
   "label": "Payment Terms"
  },
  {
   "fieldname": "payment_terms_template",
   "fieldtype": "Link",
   "label": "Payment Terms Template",
   "options": "Payment Terms Template"
  },
  {
   "fieldname": "payment_schedule",
   "fieldtype": "Table",
   "label": "Payment Schedule",
   "no_copy": 1,
   "options": "Payment Schedule",
   "print_hide": 1
  },
  {
   "collapsible": 1,
   "collapsible_depends_on": "terms",
   "fieldname": "terms_section_break",
   "fieldtype": "Section Break",
   "label": "Terms and Conditions",
   "oldfieldtype": "Section Break",
   "options": "fa fa-legal"
  },
  {
   "fieldname": "tc_name",
   "fieldtype": "Link",
   "label": "Terms",
   "oldfieldname": "tc_name",
   "oldfieldtype": "Link",
   "options": "Terms and Conditions",
   "print_hide": 1
  },
  {
   "fieldname": "terms",
   "fieldtype": "Text Editor",
   "label": "Terms and Conditions",
   "oldfieldname": "terms",
   "oldfieldtype": "Text Editor"
  },
  {
   "collapsible": 1,
   "fieldname": "more_info",
   "fieldtype": "Section Break",
   "label": "More Information",
   "oldfieldtype": "Section Break"
  },
  {
   "default": "Draft",
   "fieldname": "status",
   "fieldtype": "Select",
   "in_standard_filter": 1,
   "label": "Status",
   "no_copy": 1,
   "oldfieldname": "status",
   "oldfieldtype": "Select",
   "options": "\nDraft\nOn Hold\nTo Receive and Bill\nTo Bill\nTo Receive\nCompleted\nCancelled\nClosed\nDelivered",
   "print_hide": 1,
   "read_only": 1,
   "reqd": 1,
   "search_index": 1
  },
  {
   "fieldname": "ref_sq",
   "fieldtype": "Link",
   "label": "Supplier Quotation",
   "no_copy": 1,
   "oldfieldname": "ref_sq",
   "oldfieldtype": "Data",
   "options": "Supplier Quotation",
   "print_hide": 1,
   "read_only": 1
  },
  {
   "fieldname": "party_account_currency",
   "fieldtype": "Link",
   "hidden": 1,
   "label": "Party Account Currency",
   "no_copy": 1,
   "options": "Currency",
   "print_hide": 1,
   "read_only": 1
  },
  {
   "fieldname": "inter_company_order_reference",
   "fieldtype": "Link",
   "label": "Inter Company Order Reference",
   "options": "Sales Order",
   "read_only": 1
  },
  {
   "fieldname": "column_break_74",
   "fieldtype": "Column Break"
  },
  {
   "depends_on": "eval:!doc.__islocal",
   "fieldname": "per_received",
   "fieldtype": "Percent",
   "in_list_view": 1,
   "label": "% Received",
   "no_copy": 1,
   "print_hide": 1,
   "read_only": 1
  },
  {
   "depends_on": "eval:!doc.__islocal",
   "fieldname": "per_billed",
   "fieldtype": "Percent",
   "in_list_view": 1,
   "label": "% Billed",
   "no_copy": 1,
   "print_hide": 1,
   "read_only": 1
  },
  {
   "collapsible": 1,
   "fieldname": "column_break5",
   "fieldtype": "Section Break",
   "label": "Printing Settings",
   "oldfieldtype": "Column Break",
   "print_hide": 1,
   "print_width": "50%",
   "width": "50%"
  },
  {
   "allow_on_submit": 1,
   "fieldname": "letter_head",
   "fieldtype": "Link",
   "label": "Letter Head",
   "oldfieldname": "letter_head",
   "oldfieldtype": "Select",
   "options": "Letter Head",
   "print_hide": 1
  },
  {
   "allow_on_submit": 1,
   "fieldname": "select_print_heading",
   "fieldtype": "Link",
   "label": "Print Heading",
   "no_copy": 1,
   "oldfieldname": "select_print_heading",
   "oldfieldtype": "Link",
   "options": "Print Heading",
   "print_hide": 1,
   "report_hide": 1
  },
  {
   "fieldname": "column_break_86",
   "fieldtype": "Column Break"
  },
  {
   "allow_on_submit": 1,
   "default": "0",
   "fieldname": "group_same_items",
   "fieldtype": "Check",
   "label": "Group same items",
   "print_hide": 1
  },
  {
   "fieldname": "language",
   "fieldtype": "Data",
   "label": "Print Language",
   "print_hide": 1
  },
  {
   "collapsible": 1,
   "fieldname": "subscription_section",
   "fieldtype": "Section Break",
   "label": "Subscription Section"
  },
  {
   "allow_on_submit": 1,
   "fieldname": "from_date",
   "fieldtype": "Date",
   "label": "From Date",
   "no_copy": 1,
   "print_hide": 1
  },
  {
   "allow_on_submit": 1,
   "fieldname": "to_date",
   "fieldtype": "Date",
   "label": "To Date",
   "no_copy": 1,
   "print_hide": 1
  },
  {
   "fieldname": "column_break_97",
   "fieldtype": "Column Break"
  },
  {
   "fieldname": "auto_repeat",
   "fieldtype": "Link",
   "label": "Auto Repeat",
   "no_copy": 1,
   "options": "Auto Repeat",
   "print_hide": 1,
   "read_only": 1
  },
  {
   "allow_on_submit": 1,
   "depends_on": "eval: doc.auto_repeat",
   "fieldname": "update_auto_repeat_reference",
   "fieldtype": "Button",
   "label": "Update Auto Repeat Reference"
  },
  {
   "fieldname": "tax_category",
   "fieldtype": "Link",
   "label": "Tax Category",
   "options": "Tax Category"
  },
  {
   "depends_on": "supplied_items",
   "fieldname": "set_reserve_warehouse",
   "fieldtype": "Link",
   "label": "Set Reserve Warehouse",
   "options": "Warehouse"
<<<<<<< HEAD
=======
  },
  {
   "collapsible": 1,
   "fieldname": "tracking_section",
   "fieldtype": "Section Break",
   "label": "Order Status"
  },
  {
   "fieldname": "column_break_75",
   "fieldtype": "Column Break"
  },
  {
   "fieldname": "billing_address",
   "fieldtype": "Link",
   "label": "Company Billing Address",
   "options": "Address"
  },
  {
   "fieldname": "billing_address_display",
   "fieldtype": "Small Text",
   "label": "Billing Address Details",
   "read_only": 1
  },
  {
   "fieldname": "before_items_section",
   "fieldtype": "Section Break"
  },
  {
   "fieldname": "items_col_break",
   "fieldtype": "Column Break"
  },
  {
   "default": "0",
   "fetch_from": "supplier.is_internal_supplier",
   "fieldname": "is_internal_supplier",
   "fieldtype": "Check",
   "label": "Is Internal Supplier"
  },
  {
   "fetch_from": "supplier.represents_company",
   "fieldname": "represents_company",
   "fieldtype": "Link",
   "ignore_user_permissions": 1,
   "label": "Represents Company",
   "options": "Company",
   "read_only": 1
  },
  {
   "default": "0",
   "fieldname": "apply_tds",
   "fieldtype": "Check",
   "label": "Apply Tax Withholding Amount"
  },
  {
   "depends_on": "eval: doc.apply_tds",
   "fieldname": "tax_withholding_category",
   "fieldtype": "Link",
   "label": "Tax Withholding Category",
   "options": "Tax Withholding Category"
>>>>>>> 540559d6
  }
 ],
 "icon": "fa fa-file-text",
 "idx": 105,
 "is_submittable": 1,
<<<<<<< HEAD
 "modified": "2021-08-04 15:55:41.806811",
=======
 "links": [],
 "modified": "2021-09-28 13:10:47.955401",
>>>>>>> 540559d6
 "modified_by": "Administrator",
 "module": "Buying",
 "name": "Purchase Order",
 "owner": "Administrator",
 "permissions": [
  {
   "read": 1,
   "report": 1,
   "role": "Stock User"
  },
  {
   "amend": 1,
   "cancel": 1,
   "create": 1,
   "delete": 1,
   "email": 1,
   "print": 1,
   "read": 1,
   "report": 1,
   "role": "Purchase Manager",
   "share": 1,
   "submit": 1,
   "write": 1
  },
  {
   "amend": 1,
   "cancel": 1,
   "create": 1,
   "delete": 1,
   "email": 1,
   "print": 1,
   "read": 1,
   "report": 1,
   "role": "Purchase User",
   "share": 1,
   "submit": 1,
   "write": 1
  },
  {
   "permlevel": 1,
   "read": 1,
   "role": "Purchase Manager",
   "write": 1
  },
  {
   "email": 1,
   "print": 1,
   "read": 1,
   "role": "Accounts User"
  }
 ],
 "search_fields": "status, transaction_date, supplier, grand_total",
 "show_name_in_global_search": 1,
 "sort_field": "modified",
 "sort_order": "DESC",
 "timeline_field": "supplier",
<<<<<<< HEAD
 "title_field": "supplier",
=======
 "title_field": "supplier_name",
>>>>>>> 540559d6
 "track_changes": 1
}<|MERGE_RESOLUTION|>--- conflicted
+++ resolved
@@ -61,14 +61,6 @@
   "set_warehouse",
   "items_section",
   "items",
-<<<<<<< HEAD
-  "section_break_48",
-  "pricing_rules",
-  "raw_material_details",
-  "set_reserve_warehouse",
-  "supplied_items",
-=======
->>>>>>> 540559d6
   "sb_last_purchase",
   "total_qty",
   "base_total",
@@ -77,14 +69,11 @@
   "total_net_weight",
   "total",
   "net_total",
-<<<<<<< HEAD
-=======
   "section_break_48",
   "pricing_rules",
   "raw_material_details",
   "set_reserve_warehouse",
   "supplied_items",
->>>>>>> 540559d6
   "taxes_section",
   "tax_category",
   "column_break_50",
@@ -1092,8 +1081,6 @@
    "fieldtype": "Link",
    "label": "Set Reserve Warehouse",
    "options": "Warehouse"
-<<<<<<< HEAD
-=======
   },
   {
    "collapsible": 1,
@@ -1153,18 +1140,13 @@
    "fieldtype": "Link",
    "label": "Tax Withholding Category",
    "options": "Tax Withholding Category"
->>>>>>> 540559d6
   }
  ],
  "icon": "fa fa-file-text",
  "idx": 105,
  "is_submittable": 1,
-<<<<<<< HEAD
- "modified": "2021-08-04 15:55:41.806811",
-=======
  "links": [],
  "modified": "2021-09-28 13:10:47.955401",
->>>>>>> 540559d6
  "modified_by": "Administrator",
  "module": "Buying",
  "name": "Purchase Order",
@@ -1221,10 +1203,6 @@
  "sort_field": "modified",
  "sort_order": "DESC",
  "timeline_field": "supplier",
-<<<<<<< HEAD
- "title_field": "supplier",
-=======
  "title_field": "supplier_name",
->>>>>>> 540559d6
  "track_changes": 1
 }