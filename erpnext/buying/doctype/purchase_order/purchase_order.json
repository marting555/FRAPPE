--- conflicted
+++ resolved
@@ -1107,11 +1107,7 @@
  "idx": 105,
  "is_submittable": 1,
  "links": [],
-<<<<<<< HEAD
- "modified": "2020-10-30 11:39:37.388249",
-=======
  "modified": "2020-12-03 16:46:44.229351",
->>>>>>> 34fc5285
  "modified_by": "Administrator",
  "module": "Buying",
  "name": "Purchase Order",
