--- conflicted
+++ resolved
@@ -1056,11 +1056,7 @@
  "idx": 105,
  "is_submittable": 1,
  "links": [],
-<<<<<<< HEAD
- "modified": "2019-12-24 02:29:40.410967",
-=======
- "modified": "2019-12-24 12:44:13.137194",
->>>>>>> b2990262
+ "modified": "2019-12-25 12:44:13.137194",
  "modified_by": "Administrator",
  "module": "Buying",
  "name": "Purchase Order",
