{
 "actions": [],
 "allow_auto_repeat": 1,
 "allow_import": 1,
 "autoname": "naming_series:",
 "creation": "2013-05-21 16:16:39",
 "doctype": "DocType",
 "document_type": "Document",
 "engine": "InnoDB",
 "field_order": [
  "supplier_section",
  "title",
  "naming_series",
  "supplier",
  "supplier_name",
  "order_confirmation_no",
  "order_confirmation_date",
  "get_items_from_open_material_requests",
  "column_break_7",
  "transaction_date",
  "schedule_date",
  "column_break1",
  "company",
  "apply_tds",
  "tax_withholding_category",
  "is_subcontracted",
  "has_unit_price_items",
  "supplier_warehouse",
  "amended_from",
  "accounting_dimensions_section",
  "cost_center",
  "dimension_col_break",
  "project",
  "currency_and_price_list",
  "currency",
  "conversion_rate",
  "cb_price_list",
  "buying_price_list",
  "price_list_currency",
  "plc_conversion_rate",
  "ignore_pricing_rule",
  "before_items_section",
  "scan_barcode",
  "set_from_warehouse",
  "items_col_break",
  "set_warehouse",
  "items_section",
  "items",
  "sb_last_purchase",
  "total_qty",
  "total_net_weight",
  "column_break_40",
  "base_total",
  "base_net_total",
  "column_break_26",
  "total",
  "net_total",
  "tax_withholding_net_total",
  "base_tax_withholding_net_total",
  "section_break_48",
  "pricing_rules",
  "raw_material_details",
  "set_reserve_warehouse",
  "supplied_items",
  "taxes_section",
  "tax_category",
  "taxes_and_charges",
  "column_break_53",
  "shipping_rule",
  "column_break_50",
  "incoterm",
  "named_place",
  "section_break_52",
  "taxes",
  "totals",
  "base_taxes_and_charges_added",
  "base_taxes_and_charges_deducted",
  "base_total_taxes_and_charges",
  "column_break_39",
  "taxes_and_charges_added",
  "taxes_and_charges_deducted",
  "total_taxes_and_charges",
  "totals_section",
  "base_grand_total",
  "base_rounding_adjustment",
  "base_in_words",
  "base_rounded_total",
  "column_break4",
  "grand_total",
  "rounding_adjustment",
  "rounded_total",
  "disable_rounded_total",
  "in_words",
  "advance_paid",
  "discount_section",
  "apply_discount_on",
  "base_discount_amount",
  "column_break_45",
  "additional_discount_percentage",
  "discount_amount",
  "sec_tax_breakup",
  "other_charges_calculation",
  "address_and_contact_tab",
  "section_addresses",
  "supplier_address",
  "address_display",
  "col_break_address",
  "contact_person",
  "contact_display",
  "contact_mobile",
  "contact_email",
  "shipping_address_section",
  "dispatch_address",
  "dispatch_address_display",
  "column_break_99",
  "shipping_address",
  "shipping_address_display",
  "company_billing_address_section",
  "billing_address",
  "column_break_103",
  "billing_address_display",
  "drop_ship",
  "customer",
  "customer_name",
  "column_break_19",
  "customer_contact_person",
  "customer_contact_display",
  "customer_contact_mobile",
  "customer_contact_email",
  "terms_tab",
  "payment_schedule_section",
  "payment_terms_template",
  "payment_schedule",
  "terms_section_break",
  "tc_name",
  "terms",
  "more_info_tab",
  "tracking_section",
  "status",
  "advance_payment_status",
  "column_break_75",
  "per_billed",
  "per_received",
  "column_break5",
  "letter_head",
  "group_same_items",
  "column_break_86",
  "select_print_heading",
  "language",
  "subscription_section",
  "from_date",
  "to_date",
  "column_break_97",
  "auto_repeat",
  "update_auto_repeat_reference",
  "additional_info_section",
  "is_internal_supplier",
  "represents_company",
  "ref_sq",
  "column_break_74",
  "party_account_currency",
  "inter_company_order_reference",
  "is_old_subcontracting_flow",
  "connections_tab"
 ],
 "fields": [
  {
   "fieldname": "supplier_section",
   "fieldtype": "Section Break",
   "options": "fa fa-user"
  },
  {
   "allow_on_submit": 1,
   "default": "{supplier_name}",
   "fieldname": "title",
   "fieldtype": "Data",
   "hidden": 1,
   "label": "Title",
   "no_copy": 1,
   "print_hide": 1,
   "reqd": 1
  },
  {
   "fieldname": "naming_series",
   "fieldtype": "Select",
   "label": "Series",
   "no_copy": 1,
   "oldfieldname": "naming_series",
   "oldfieldtype": "Select",
   "options": "PUR-ORD-.YYYY.-",
   "print_hide": 1,
   "reqd": 1,
   "set_only_once": 1
  },
  {
   "bold": 1,
   "fieldname": "supplier",
   "fieldtype": "Link",
   "in_global_search": 1,
   "in_standard_filter": 1,
   "label": "Supplier",
   "oldfieldname": "supplier",
   "oldfieldtype": "Link",
   "options": "Supplier",
   "print_hide": 1,
   "reqd": 1,
   "search_index": 1
  },
  {
   "depends_on": "eval:doc.supplier && doc.docstatus===0 && (!(doc.items && doc.items.length) || (doc.items.length==1 && !doc.items[0].item_code))",
   "description": "Fetch items based on Default Supplier.",
   "fieldname": "get_items_from_open_material_requests",
   "fieldtype": "Button",
   "label": "Get Items from Open Material Requests"
  },
  {
   "bold": 1,
   "fetch_from": "supplier.supplier_name",
   "fieldname": "supplier_name",
   "fieldtype": "Data",
   "in_global_search": 1,
   "label": "Supplier Name",
   "read_only": 1
  },
  {
   "fieldname": "company",
   "fieldtype": "Link",
   "in_standard_filter": 1,
   "label": "Company",
   "oldfieldname": "company",
   "oldfieldtype": "Link",
   "options": "Company",
   "print_hide": 1,
   "remember_last_selected_value": 1,
   "reqd": 1
  },
  {
   "fieldname": "column_break1",
   "fieldtype": "Column Break",
   "oldfieldtype": "Column Break",
   "print_width": "50%",
   "width": "50%"
  },
  {
   "default": "Today",
   "fieldname": "transaction_date",
   "fieldtype": "Date",
   "in_list_view": 1,
   "label": "Date",
   "oldfieldname": "transaction_date",
   "oldfieldtype": "Date",
   "reqd": 1,
   "search_index": 1
  },
  {
   "allow_on_submit": 1,
   "fieldname": "schedule_date",
   "fieldtype": "Date",
   "label": "Required By"
  },
  {
   "allow_on_submit": 1,
   "depends_on": "eval:doc.docstatus===1",
   "fieldname": "order_confirmation_no",
   "fieldtype": "Data",
   "label": "Order Confirmation No"
  },
  {
   "allow_on_submit": 1,
   "depends_on": "eval:doc.order_confirmation_no",
   "fieldname": "order_confirmation_date",
   "fieldtype": "Date",
   "label": "Order Confirmation Date"
  },
  {
   "fieldname": "amended_from",
   "fieldtype": "Link",
   "ignore_user_permissions": 1,
   "label": "Amended From",
   "no_copy": 1,
   "oldfieldname": "amended_from",
   "oldfieldtype": "Data",
   "options": "Purchase Order",
   "print_hide": 1,
   "read_only": 1
  },
  {
   "depends_on": "eval:doc.customer",
   "fieldname": "drop_ship",
   "fieldtype": "Tab Break",
   "label": "Drop Ship"
  },
  {
   "fieldname": "customer",
   "fieldtype": "Link",
   "label": "Customer",
   "options": "Customer",
   "read_only": 1
  },
  {
   "bold": 1,
   "fieldname": "customer_name",
   "fieldtype": "Data",
   "label": "Customer Name",
   "print_hide": 1,
   "read_only": 1
  },
  {
   "fieldname": "column_break_19",
   "fieldtype": "Column Break"
  },
  {
   "fieldname": "customer_contact_person",
   "fieldtype": "Link",
   "label": "Customer Contact",
   "options": "Contact"
  },
  {
   "fieldname": "customer_contact_display",
   "fieldtype": "Small Text",
   "label": "Customer Contact",
   "print_hide": 1
  },
  {
   "fieldname": "customer_contact_mobile",
   "fieldtype": "Small Text",
   "hidden": 1,
   "label": "Customer Mobile No",
   "options": "Phone",
   "print_hide": 1
  },
  {
   "fieldname": "customer_contact_email",
   "fieldtype": "Code",
   "hidden": 1,
   "label": "Customer Contact Email",
   "options": "Email",
   "print_hide": 1
  },
  {
   "fieldname": "section_addresses",
   "fieldtype": "Section Break",
   "label": "Supplier Address"
  },
  {
   "fieldname": "supplier_address",
   "fieldtype": "Link",
   "label": "Supplier Address",
   "options": "Address",
   "print_hide": 1
  },
  {
   "fieldname": "contact_person",
   "fieldtype": "Link",
   "label": "Supplier Contact",
   "options": "Contact",
   "print_hide": 1
  },
  {
   "fieldname": "address_display",
   "fieldtype": "Text Editor",
   "label": "Supplier Address Details",
   "read_only": 1
  },
  {
   "fieldname": "contact_display",
   "fieldtype": "Small Text",
   "in_global_search": 1,
   "label": "Contact Name",
   "read_only": 1
  },
  {
   "fieldname": "contact_mobile",
   "fieldtype": "Small Text",
   "label": "Contact Mobile No",
   "options": "Phone",
   "read_only": 1
  },
  {
   "fieldname": "contact_email",
   "fieldtype": "Small Text",
   "label": "Contact Email",
   "options": "Email",
   "print_hide": 1,
   "read_only": 1
  },
  {
   "fieldname": "col_break_address",
   "fieldtype": "Column Break"
  },
  {
   "fieldname": "shipping_address",
   "fieldtype": "Link",
   "label": "Shipping Address",
   "options": "Address",
   "print_hide": 1
  },
  {
   "fieldname": "shipping_address_display",
   "fieldtype": "Text Editor",
   "label": "Shipping Address Details",
   "print_hide": 1,
   "read_only": 1
  },
  {
   "collapsible": 1,
   "fieldname": "currency_and_price_list",
   "fieldtype": "Section Break",
   "label": "Currency and Price List",
   "options": "fa fa-tag"
  },
  {
   "fieldname": "currency",
   "fieldtype": "Link",
   "label": "Currency",
   "oldfieldname": "currency",
   "oldfieldtype": "Select",
   "options": "Currency",
   "print_hide": 1,
   "reqd": 1
  },
  {
   "fieldname": "conversion_rate",
   "fieldtype": "Float",
   "label": "Exchange Rate",
   "oldfieldname": "conversion_rate",
   "oldfieldtype": "Currency",
   "precision": "9",
   "print_hide": 1,
   "reqd": 1
  },
  {
   "fieldname": "cb_price_list",
   "fieldtype": "Column Break"
  },
  {
   "fieldname": "buying_price_list",
   "fieldtype": "Link",
   "label": "Price List",
   "options": "Price List",
   "print_hide": 1
  },
  {
   "fieldname": "price_list_currency",
   "fieldtype": "Link",
   "label": "Price List Currency",
   "options": "Currency",
   "print_hide": 1,
   "read_only": 1
  },
  {
   "fieldname": "plc_conversion_rate",
   "fieldtype": "Float",
   "label": "Price List Exchange Rate",
   "precision": "9",
   "print_hide": 1
  },
  {
   "default": "0",
   "fieldname": "ignore_pricing_rule",
   "fieldtype": "Check",
   "label": "Ignore Pricing Rule",
   "permlevel": 1,
   "print_hide": 1
  },
  {
   "fieldname": "set_warehouse",
   "fieldtype": "Link",
   "label": "Set Target Warehouse",
   "options": "Warehouse",
   "print_hide": 1
  },
  {
   "default": "0",
   "fieldname": "is_subcontracted",
   "fieldtype": "Check",
   "label": "Is Subcontracted",
   "print_hide": 1
  },
  {
   "depends_on": "eval:doc.is_subcontracted",
   "fieldname": "supplier_warehouse",
   "fieldtype": "Link",
   "ignore_user_permissions": 1,
   "label": "Supplier Warehouse",
   "options": "Warehouse"
  },
  {
   "fieldname": "items_section",
   "fieldtype": "Section Break",
   "hide_border": 1,
   "oldfieldtype": "Section Break",
   "options": "fa fa-shopping-cart"
  },
  {
   "fieldname": "scan_barcode",
   "fieldtype": "Data",
   "label": "Scan Barcode",
   "options": "Barcode"
  },
  {
   "allow_bulk_edit": 1,
   "fieldname": "items",
   "fieldtype": "Table",
   "label": "Items",
   "oldfieldname": "po_details",
   "oldfieldtype": "Table",
   "options": "Purchase Order Item",
   "reqd": 1
  },
  {
   "collapsible": 1,
   "fieldname": "section_break_48",
   "fieldtype": "Section Break",
   "label": "Pricing Rules"
  },
  {
   "fieldname": "pricing_rules",
   "fieldtype": "Table",
   "label": "Purchase Order Pricing Rule",
   "options": "Pricing Rule Detail",
   "read_only": 1
  },
  {
   "collapsible_depends_on": "supplied_items",
   "fieldname": "raw_material_details",
   "fieldtype": "Section Break",
   "label": "Raw Materials Supplied"
  },
  {
   "fieldname": "supplied_items",
   "fieldtype": "Table",
   "label": "Supplied Items",
   "no_copy": 1,
   "oldfieldname": "po_raw_material_details",
   "oldfieldtype": "Table",
   "options": "Purchase Order Item Supplied",
   "print_hide": 1,
   "read_only": 1
  },
  {
   "fieldname": "sb_last_purchase",
   "fieldtype": "Section Break"
  },
  {
   "fieldname": "total_qty",
   "fieldtype": "Float",
   "label": "Total Quantity",
   "read_only": 1
  },
  {
   "fieldname": "base_total",
   "fieldtype": "Currency",
   "label": "Total (Company Currency)",
   "options": "Company:company:default_currency",
   "print_hide": 1,
   "read_only": 1
  },
  {
   "fieldname": "base_net_total",
   "fieldtype": "Currency",
   "label": "Net Total (Company Currency)",
   "no_copy": 1,
   "oldfieldname": "net_total",
   "oldfieldtype": "Currency",
   "options": "Company:company:default_currency",
   "print_hide": 1,
   "read_only": 1
  },
  {
   "fieldname": "column_break_26",
   "fieldtype": "Column Break"
  },
  {
   "fieldname": "total",
   "fieldtype": "Currency",
   "label": "Total",
   "options": "currency",
   "read_only": 1
  },
  {
   "fieldname": "net_total",
   "fieldtype": "Currency",
   "label": "Net Total",
   "oldfieldname": "net_total_import",
   "oldfieldtype": "Currency",
   "options": "currency",
   "print_hide": 1,
   "read_only": 1
  },
  {
   "depends_on": "total_net_weight",
   "fieldname": "total_net_weight",
   "fieldtype": "Float",
   "label": "Total Net Weight",
   "print_hide": 1,
   "read_only": 1
  },
  {
   "fieldname": "taxes_section",
   "fieldtype": "Section Break",
   "hide_border": 1,
   "label": "Taxes and Charges",
   "oldfieldtype": "Section Break",
   "options": "fa fa-money"
  },
  {
   "fieldname": "taxes_and_charges",
   "fieldtype": "Link",
   "label": "Purchase Taxes and Charges Template",
   "oldfieldname": "purchase_other_charges",
   "oldfieldtype": "Link",
   "options": "Purchase Taxes and Charges Template",
   "print_hide": 1
  },
  {
   "fieldname": "column_break_50",
   "fieldtype": "Column Break"
  },
  {
   "fieldname": "shipping_rule",
   "fieldtype": "Link",
   "label": "Shipping Rule",
   "options": "Shipping Rule",
   "print_hide": 1
  },
  {
   "fieldname": "section_break_52",
   "fieldtype": "Section Break",
   "hide_border": 1
  },
  {
   "fieldname": "taxes",
   "fieldtype": "Table",
   "label": "Purchase Taxes and Charges",
   "oldfieldname": "purchase_tax_details",
   "oldfieldtype": "Table",
   "options": "Purchase Taxes and Charges"
  },
  {
   "collapsible": 1,
   "fieldname": "sec_tax_breakup",
   "fieldtype": "Section Break",
   "label": "Tax Breakup"
  },
  {
   "fieldname": "other_charges_calculation",
   "fieldtype": "Text Editor",
   "label": "Taxes and Charges Calculation",
   "no_copy": 1,
   "oldfieldtype": "HTML",
   "print_hide": 1,
   "read_only": 1
  },
  {
   "fieldname": "totals",
   "fieldtype": "Section Break",
   "oldfieldtype": "Section Break",
   "options": "fa fa-money"
  },
  {
   "depends_on": "base_taxes_and_charges_added",
   "fieldname": "base_taxes_and_charges_added",
   "fieldtype": "Currency",
   "label": "Taxes and Charges Added (Company Currency)",
   "oldfieldname": "other_charges_added",
   "oldfieldtype": "Currency",
   "options": "Company:company:default_currency",
   "print_hide": 1,
   "read_only": 1
  },
  {
   "depends_on": "base_taxes_and_charges_deducted",
   "fieldname": "base_taxes_and_charges_deducted",
   "fieldtype": "Currency",
   "label": "Taxes and Charges Deducted (Company Currency)",
   "oldfieldname": "other_charges_deducted",
   "oldfieldtype": "Currency",
   "options": "Company:company:default_currency",
   "print_hide": 1,
   "read_only": 1
  },
  {
   "depends_on": "base_total_taxes_and_charges",
   "fieldname": "base_total_taxes_and_charges",
   "fieldtype": "Currency",
   "label": "Total Taxes and Charges (Company Currency)",
   "no_copy": 1,
   "oldfieldname": "total_tax",
   "oldfieldtype": "Currency",
   "options": "Company:company:default_currency",
   "print_hide": 1,
   "read_only": 1
  },
  {
   "fieldname": "column_break_39",
   "fieldtype": "Column Break"
  },
  {
   "depends_on": "taxes_and_charges_added",
   "fieldname": "taxes_and_charges_added",
   "fieldtype": "Currency",
   "label": "Taxes and Charges Added",
   "oldfieldname": "other_charges_added_import",
   "oldfieldtype": "Currency",
   "options": "currency",
   "print_hide": 1,
   "read_only": 1
  },
  {
   "depends_on": "taxes_and_charges_deducted",
   "fieldname": "taxes_and_charges_deducted",
   "fieldtype": "Currency",
   "label": "Taxes and Charges Deducted",
   "oldfieldname": "other_charges_deducted_import",
   "oldfieldtype": "Currency",
   "options": "currency",
   "print_hide": 1,
   "read_only": 1
  },
  {
   "fieldname": "total_taxes_and_charges",
   "fieldtype": "Currency",
   "label": "Total Taxes and Charges",
   "options": "currency",
   "print_hide": 1,
   "read_only": 1
  },
  {
   "collapsible": 1,
   "fieldname": "discount_section",
   "fieldtype": "Section Break",
   "label": "Additional Discount"
  },
  {
   "default": "Grand Total",
   "fieldname": "apply_discount_on",
   "fieldtype": "Select",
   "label": "Apply Additional Discount On",
   "options": "\nGrand Total\nNet Total",
   "print_hide": 1
  },
  {
   "fieldname": "base_discount_amount",
   "fieldtype": "Currency",
   "label": "Additional Discount Amount (Company Currency)",
   "options": "Company:company:default_currency",
   "print_hide": 1,
   "read_only": 1
  },
  {
   "fieldname": "column_break_45",
   "fieldtype": "Column Break"
  },
  {
   "fieldname": "additional_discount_percentage",
   "fieldtype": "Float",
   "label": "Additional Discount Percentage",
   "print_hide": 1
  },
  {
   "fieldname": "discount_amount",
   "fieldtype": "Currency",
   "label": "Additional Discount Amount",
   "options": "currency",
   "print_hide": 1
  },
  {
   "fieldname": "totals_section",
   "fieldtype": "Section Break",
   "label": "Totals"
  },
  {
   "fieldname": "base_grand_total",
   "fieldtype": "Currency",
   "label": "Grand Total (Company Currency)",
   "no_copy": 1,
   "oldfieldname": "grand_total",
   "oldfieldtype": "Currency",
   "options": "Company:company:default_currency",
   "print_hide": 1,
   "read_only": 1
  },
  {
   "depends_on": "eval:!doc.disable_rounded_total",
   "fieldname": "base_rounding_adjustment",
   "fieldtype": "Currency",
   "label": "Rounding Adjustment (Company Currency)",
   "no_copy": 1,
   "options": "Company:company:default_currency",
   "print_hide": 1,
   "read_only": 1
  },
  {
   "fieldname": "base_in_words",
   "fieldtype": "Data",
   "label": "In Words (Company Currency)",
   "length": 240,
   "oldfieldname": "in_words",
   "oldfieldtype": "Data",
   "print_hide": 1,
   "read_only": 1
  },
  {
   "fieldname": "base_rounded_total",
   "fieldtype": "Currency",
   "label": "Rounded Total (Company Currency)",
   "oldfieldname": "rounded_total",
   "oldfieldtype": "Currency",
   "options": "Company:company:default_currency",
   "print_hide": 1,
   "read_only": 1
  },
  {
   "fieldname": "column_break4",
   "fieldtype": "Column Break",
   "oldfieldtype": "Column Break"
  },
  {
   "fieldname": "grand_total",
   "fieldtype": "Currency",
   "in_list_view": 1,
   "label": "Grand Total",
   "oldfieldname": "grand_total_import",
   "oldfieldtype": "Currency",
   "options": "currency",
   "read_only": 1
  },
  {
   "depends_on": "eval:!doc.disable_rounded_total",
   "fieldname": "rounding_adjustment",
   "fieldtype": "Currency",
   "label": "Rounding Adjustment",
   "no_copy": 1,
   "options": "currency",
   "print_hide": 1,
   "read_only": 1
  },
  {
   "fieldname": "rounded_total",
   "fieldtype": "Currency",
   "label": "Rounded Total",
   "options": "currency",
   "read_only": 1
  },
  {
   "default": "0",
   "fieldname": "disable_rounded_total",
   "fieldtype": "Check",
   "label": "Disable Rounded Total"
  },
  {
   "fieldname": "in_words",
   "fieldtype": "Data",
   "label": "In Words",
   "length": 240,
   "oldfieldname": "in_words_import",
   "oldfieldtype": "Data",
   "print_hide": 1,
   "read_only": 1
  },
  {
   "fieldname": "advance_paid",
   "fieldtype": "Currency",
   "label": "Advance Paid",
   "no_copy": 1,
   "options": "party_account_currency",
   "print_hide": 1,
   "read_only": 1
  },
  {
   "fieldname": "payment_schedule_section",
   "fieldtype": "Section Break",
   "label": "Payment Terms"
  },
  {
   "fieldname": "payment_terms_template",
   "fieldtype": "Link",
   "label": "Payment Terms Template",
   "options": "Payment Terms Template"
  },
  {
   "fieldname": "payment_schedule",
   "fieldtype": "Table",
   "label": "Payment Schedule",
   "no_copy": 1,
   "options": "Payment Schedule",
   "print_hide": 1
  },
  {
   "collapsible_depends_on": "terms",
   "fieldname": "terms_section_break",
   "fieldtype": "Section Break",
   "label": "Terms & Conditions",
   "oldfieldtype": "Section Break",
   "options": "fa fa-legal"
  },
  {
   "fieldname": "tc_name",
   "fieldtype": "Link",
   "label": "Terms",
   "oldfieldname": "tc_name",
   "oldfieldtype": "Link",
   "options": "Terms and Conditions",
   "print_hide": 1
  },
  {
   "fieldname": "terms",
   "fieldtype": "Text Editor",
   "label": "Terms and Conditions",
   "oldfieldname": "terms",
   "oldfieldtype": "Text Editor"
  },
  {
   "default": "Draft",
   "fieldname": "status",
   "fieldtype": "Select",
   "in_standard_filter": 1,
   "label": "Status",
   "no_copy": 1,
   "oldfieldname": "status",
   "oldfieldtype": "Select",
   "options": "\nDraft\nOn Hold\nTo Receive and Bill\nTo Bill\nTo Receive\nCompleted\nCancelled\nClosed\nDelivered",
   "print_hide": 1,
   "read_only": 1,
   "reqd": 1,
   "search_index": 1
  },
  {
   "fieldname": "ref_sq",
   "fieldtype": "Link",
   "label": "Supplier Quotation",
   "no_copy": 1,
   "oldfieldname": "ref_sq",
   "oldfieldtype": "Data",
   "options": "Supplier Quotation",
   "print_hide": 1,
   "read_only": 1
  },
  {
   "fieldname": "party_account_currency",
   "fieldtype": "Link",
   "hidden": 1,
   "label": "Party Account Currency",
   "no_copy": 1,
   "options": "Currency",
   "print_hide": 1,
   "read_only": 1
  },
  {
   "fieldname": "inter_company_order_reference",
   "fieldtype": "Link",
   "label": "Inter Company Order Reference",
   "options": "Sales Order",
   "read_only": 1
  },
  {
   "fieldname": "column_break_74",
   "fieldtype": "Column Break"
  },
  {
   "depends_on": "eval:!doc.__islocal",
   "fieldname": "per_received",
   "fieldtype": "Percent",
   "in_list_view": 1,
   "label": "% Received",
   "no_copy": 1,
   "print_hide": 1,
   "read_only": 1
  },
  {
   "depends_on": "eval:!doc.__islocal",
   "fieldname": "per_billed",
   "fieldtype": "Percent",
   "in_list_view": 1,
   "label": "% Billed",
   "no_copy": 1,
   "print_hide": 1,
   "read_only": 1
  },
  {
   "collapsible": 1,
   "fieldname": "column_break5",
   "fieldtype": "Section Break",
   "label": "Printing Settings",
   "oldfieldtype": "Column Break",
   "print_hide": 1,
   "print_width": "50%",
   "width": "50%"
  },
  {
   "allow_on_submit": 1,
   "fieldname": "letter_head",
   "fieldtype": "Link",
   "label": "Letter Head",
   "oldfieldname": "letter_head",
   "oldfieldtype": "Select",
   "options": "Letter Head",
   "print_hide": 1
  },
  {
   "allow_on_submit": 1,
   "fieldname": "select_print_heading",
   "fieldtype": "Link",
   "label": "Print Heading",
   "no_copy": 1,
   "oldfieldname": "select_print_heading",
   "oldfieldtype": "Link",
   "options": "Print Heading",
   "print_hide": 1,
   "report_hide": 1
  },
  {
   "fieldname": "column_break_86",
   "fieldtype": "Column Break"
  },
  {
   "allow_on_submit": 1,
   "default": "0",
   "fieldname": "group_same_items",
   "fieldtype": "Check",
   "label": "Group same items",
   "print_hide": 1
  },
  {
   "fieldname": "language",
   "fieldtype": "Data",
   "label": "Print Language",
   "print_hide": 1
  },
  {
   "collapsible": 1,
   "fieldname": "subscription_section",
   "fieldtype": "Section Break",
   "label": "Auto Repeat"
  },
  {
   "allow_on_submit": 1,
   "fieldname": "from_date",
   "fieldtype": "Date",
   "label": "From Date",
   "no_copy": 1,
   "print_hide": 1
  },
  {
   "allow_on_submit": 1,
   "fieldname": "to_date",
   "fieldtype": "Date",
   "label": "To Date",
   "no_copy": 1,
   "print_hide": 1
  },
  {
   "fieldname": "column_break_97",
   "fieldtype": "Column Break"
  },
  {
   "fieldname": "auto_repeat",
   "fieldtype": "Link",
   "label": "Auto Repeat",
   "no_copy": 1,
   "options": "Auto Repeat",
   "print_hide": 1,
   "read_only": 1
  },
  {
   "allow_on_submit": 1,
   "depends_on": "eval: doc.auto_repeat",
   "fieldname": "update_auto_repeat_reference",
   "fieldtype": "Button",
   "label": "Update Auto Repeat Reference"
  },
  {
   "fieldname": "tax_category",
   "fieldtype": "Link",
   "label": "Tax Category",
   "options": "Tax Category"
  },
  {
   "depends_on": "supplied_items",
   "fieldname": "set_reserve_warehouse",
   "fieldtype": "Link",
   "label": "Set Reserve Warehouse",
   "options": "Warehouse"
  },
  {
   "collapsible": 1,
   "fieldname": "tracking_section",
   "fieldtype": "Section Break",
   "label": "Order Status"
  },
  {
   "fieldname": "column_break_75",
   "fieldtype": "Column Break"
  },
  {
   "fieldname": "billing_address",
   "fieldtype": "Link",
   "label": "Company Billing Address",
   "options": "Address"
  },
  {
   "fieldname": "billing_address_display",
   "fieldtype": "Text Editor",
   "label": "Billing Address Details",
   "read_only": 1
  },
  {
   "fieldname": "before_items_section",
   "fieldtype": "Section Break",
   "hide_border": 1
  },
  {
   "fieldname": "items_col_break",
   "fieldtype": "Column Break"
  },
  {
   "default": "0",
   "fetch_from": "supplier.is_internal_supplier",
   "fieldname": "is_internal_supplier",
   "fieldtype": "Check",
   "label": "Is Internal Supplier",
   "read_only": 1
  },
  {
   "fetch_from": "supplier.represents_company",
   "fieldname": "represents_company",
   "fieldtype": "Link",
   "ignore_user_permissions": 1,
   "label": "Represents Company",
   "options": "Company",
   "read_only": 1
  },
  {
   "default": "0",
   "fieldname": "apply_tds",
   "fieldtype": "Check",
   "label": "Apply Tax Withholding Amount"
  },
  {
   "depends_on": "eval: doc.apply_tds",
   "fieldname": "tax_withholding_category",
   "fieldtype": "Link",
   "label": "Tax Withholding Category",
   "options": "Tax Withholding Category"
  },
  {
   "collapsible": 1,
   "fieldname": "accounting_dimensions_section",
   "fieldtype": "Section Break",
   "label": "Accounting Dimensions "
  },
  {
   "fieldname": "cost_center",
   "fieldtype": "Link",
   "label": "Cost Center",
   "options": "Cost Center"
  },
  {
   "fieldname": "dimension_col_break",
   "fieldtype": "Column Break"
  },
  {
   "fieldname": "project",
   "fieldtype": "Link",
   "label": "Project",
   "options": "Project"
  },
  {
   "default": "0",
   "fieldname": "is_old_subcontracting_flow",
   "fieldtype": "Check",
   "hidden": 1,
   "label": "Is Old Subcontracting Flow",
   "read_only": 1
  },
  {
   "depends_on": "is_internal_supplier",
   "fieldname": "set_from_warehouse",
   "fieldtype": "Link",
   "ignore_user_permissions": 1,
   "label": "Set From Warehouse",
   "options": "Warehouse"
  },
  {
   "fieldname": "terms_tab",
   "fieldtype": "Tab Break",
   "label": "Terms"
  },
  {
   "fieldname": "more_info_tab",
   "fieldtype": "Tab Break",
   "label": "More Info"
  },
  {
   "fieldname": "column_break_7",
   "fieldtype": "Column Break"
  },
  {
   "fieldname": "column_break_40",
   "fieldtype": "Column Break"
  },
  {
   "fieldname": "column_break_53",
   "fieldtype": "Column Break"
  },
  {
   "fieldname": "address_and_contact_tab",
   "fieldtype": "Tab Break",
   "label": "Address & Contact"
  },
  {
   "fieldname": "company_billing_address_section",
   "fieldtype": "Section Break",
   "label": "Company Billing Address"
  },
  {
   "collapsible": 1,
   "fieldname": "additional_info_section",
   "fieldtype": "Section Break",
   "label": "Additional Info",
   "oldfieldtype": "Section Break"
  },
  {
   "default": "0",
   "depends_on": "apply_tds",
   "fieldname": "tax_withholding_net_total",
   "fieldtype": "Currency",
   "hidden": 1,
   "label": "Tax Withholding Net Total",
   "no_copy": 1,
   "options": "currency",
   "read_only": 1
  },
  {
   "depends_on": "apply_tds",
   "fieldname": "base_tax_withholding_net_total",
   "fieldtype": "Currency",
   "hidden": 1,
   "label": "Base Tax Withholding Net Total",
   "no_copy": 1,
   "options": "Company:company:default_currency",
   "print_hide": 1,
   "read_only": 1
  },
  {
   "fieldname": "column_break_99",
   "fieldtype": "Column Break"
  },
  {
   "fieldname": "column_break_103",
   "fieldtype": "Column Break"
  },
  {
   "fieldname": "incoterm",
   "fieldtype": "Link",
   "label": "Incoterm",
   "options": "Incoterm"
  },
  {
   "depends_on": "incoterm",
   "fieldname": "named_place",
   "fieldtype": "Data",
   "label": "Named Place"
  },
  {
   "fieldname": "shipping_address_section",
   "fieldtype": "Section Break",
   "label": "Shipping Address"
  },
  {
   "fieldname": "connections_tab",
   "fieldtype": "Tab Break",
   "label": "Connections",
   "show_dashboard": 1
  },
  {
   "fieldname": "advance_payment_status",
   "fieldtype": "Select",
   "hidden": 1,
   "in_standard_filter": 1,
   "label": "Advance Payment Status",
   "no_copy": 1,
   "oldfieldname": "status",
   "oldfieldtype": "Select",
   "options": "Not Initiated\nInitiated\nPartially Paid\nFully Paid",
   "print_hide": 1
  },
  {
<<<<<<< HEAD
   "default": "0",
   "fieldname": "has_unit_price_items",
   "fieldtype": "Check",
   "hidden": 1,
   "label": "Has Unit Price Items",
   "no_copy": 1
=======
   "fieldname": "dispatch_address",
   "fieldtype": "Link",
   "label": "Dispatch Address",
   "options": "Address",
   "print_hide": 1
  },
  {
   "fieldname": "dispatch_address_display",
   "fieldtype": "Text Editor",
   "label": "Dispatch Address Details",
   "print_hide": 1,
   "read_only": 1
>>>>>>> 9a7bcfe3
  }
 ],
 "grid_page_length": 50,
 "icon": "fa fa-file-text",
 "idx": 105,
 "is_submittable": 1,
 "links": [],
<<<<<<< HEAD
 "modified": "2025-03-03 16:48:08.697520",
=======
 "modified": "2025-04-09 16:54:08.836106",
>>>>>>> 9a7bcfe3
 "modified_by": "Administrator",
 "module": "Buying",
 "name": "Purchase Order",
 "naming_rule": "By \"Naming Series\" field",
 "owner": "Administrator",
 "permissions": [
  {
   "read": 1,
   "report": 1,
   "role": "Stock User"
  },
  {
   "amend": 1,
   "cancel": 1,
   "create": 1,
   "delete": 1,
   "email": 1,
   "print": 1,
   "read": 1,
   "report": 1,
   "role": "Purchase Manager",
   "share": 1,
   "submit": 1,
   "write": 1
  },
  {
   "amend": 1,
   "cancel": 1,
   "create": 1,
   "delete": 1,
   "email": 1,
   "print": 1,
   "read": 1,
   "report": 1,
   "role": "Purchase User",
   "share": 1,
   "submit": 1,
   "write": 1
  },
  {
   "permlevel": 1,
   "read": 1,
   "role": "Purchase Manager",
   "write": 1
  }
 ],
 "row_format": "Dynamic",
 "search_fields": "status, transaction_date, supplier, grand_total",
 "show_name_in_global_search": 1,
 "sort_field": "creation",
 "sort_order": "DESC",
 "states": [],
 "timeline_field": "supplier",
 "title_field": "supplier_name",
 "track_changes": 1
}<|MERGE_RESOLUTION|>--- conflicted
+++ resolved
@@ -1287,14 +1287,14 @@
    "print_hide": 1
   },
   {
-<<<<<<< HEAD
    "default": "0",
    "fieldname": "has_unit_price_items",
    "fieldtype": "Check",
    "hidden": 1,
    "label": "Has Unit Price Items",
    "no_copy": 1
-=======
+  },
+  {
    "fieldname": "dispatch_address",
    "fieldtype": "Link",
    "label": "Dispatch Address",
@@ -1307,7 +1307,6 @@
    "label": "Dispatch Address Details",
    "print_hide": 1,
    "read_only": 1
->>>>>>> 9a7bcfe3
   }
  ],
  "grid_page_length": 50,
@@ -1315,11 +1314,7 @@
  "idx": 105,
  "is_submittable": 1,
  "links": [],
-<<<<<<< HEAD
- "modified": "2025-03-03 16:48:08.697520",
-=======
  "modified": "2025-04-09 16:54:08.836106",
->>>>>>> 9a7bcfe3
  "modified_by": "Administrator",
  "module": "Buying",
  "name": "Purchase Order",
