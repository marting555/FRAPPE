# Copyright (c) 2015, Frappe Technologies Pvt. Ltd. and Contributors
# License: GNU General Public License v3. See license.txt


import json

import frappe
# import pandas as pd
from frappe.tests.utils import FrappeTestCase, change_settings
from frappe.utils import add_days, flt, getdate, nowdate, add_years, today, get_year_start, get_year_ending
from frappe.utils.data import today
from datetime import date

from erpnext.accounts.doctype.payment_entry.payment_entry import get_payment_entry
from erpnext.accounts.party import get_due_date_from_template
from erpnext.buying.doctype.purchase_order.purchase_order import (
	make_inter_company_sales_order,
	make_purchase_receipt,
)
from erpnext.buying.doctype.purchase_order.purchase_order import (
	make_purchase_invoice as make_pi_from_po,
)
from erpnext.controllers.accounts_controller import InvalidQtyError, update_child_qty_rate
from erpnext.manufacturing.doctype.blanket_order.test_blanket_order import make_blanket_order
from erpnext.stock.doctype.item.test_item import make_item
from erpnext.stock.doctype.material_request.material_request import (
	make_purchase_order,
	make_stock_entry,
	make_supplier_quotation,
	raise_work_orders,
	make_request_for_quotation
)
from erpnext.stock.doctype.material_request.test_material_request import make_material_request
from erpnext.stock.doctype.purchase_receipt.purchase_receipt import (
	make_purchase_invoice as make_pi_from_pr,
)
from erpnext.accounts.doctype.payment_request.payment_request import make_payment_request
from erpnext.stock.doctype.warehouse.test_warehouse import create_warehouse
from erpnext.stock.doctype.item.test_item import create_item
from erpnext.buying.doctype.supplier.test_supplier import create_supplier
from erpnext.buying.doctype.supplier_quotation.supplier_quotation import make_purchase_order as create_po_aganist_sq
from erpnext.buying.doctype.purchase_order.purchase_order import make_purchase_receipt as make_purchase_receipt_aganist_mr
from erpnext.stock.doctype.purchase_receipt.purchase_receipt import make_purchase_invoice
from erpnext.buying.doctype.request_for_quotation.request_for_quotation import make_supplier_quotation_from_rfq
from io import BytesIO

class TestPurchaseOrder(FrappeTestCase):
	def test_purchase_order_qty(self):
		po = create_purchase_order(qty=1, do_not_save=True)
		po.append(
			"items",
			{
				"item_code": "_Test Item",
				"qty": -1,
				"rate": 10,
			},
		)
		self.assertRaises(frappe.NonNegativeError, po.save)

		po.items[1].qty = 0
		self.assertRaises(InvalidQtyError, po.save)

	def test_make_purchase_receipt(self):
		po = create_purchase_order(do_not_submit=True)
		self.assertRaises(frappe.ValidationError, make_purchase_receipt, po.name)
		po.submit()

		pr = create_pr_against_po(po.name)
		self.assertEqual(len(pr.get("items")), 1)

	def test_ordered_qty(self):
		existing_ordered_qty = get_ordered_qty()

		po = create_purchase_order(do_not_submit=True)
		self.assertRaises(frappe.ValidationError, make_purchase_receipt, po.name)

		po.submit()
		self.assertEqual(get_ordered_qty(), existing_ordered_qty + 10)

		create_pr_against_po(po.name)
		self.assertEqual(get_ordered_qty(), existing_ordered_qty + 6)

		po.load_from_db()
		self.assertEqual(po.get("items")[0].received_qty, 4)

		frappe.db.set_value("Item", "_Test Item", "over_delivery_receipt_allowance", 50)

		pr = create_pr_against_po(po.name, received_qty=8)
		self.assertEqual(get_ordered_qty(), existing_ordered_qty)

		po.load_from_db()
		self.assertEqual(po.get("items")[0].received_qty, 12)

		pr.cancel()
		self.assertEqual(get_ordered_qty(), existing_ordered_qty + 6)

		po.load_from_db()
		self.assertEqual(po.get("items")[0].received_qty, 4)

	def test_ordered_qty_against_pi_with_update_stock(self):
		existing_ordered_qty = get_ordered_qty()
		po = create_purchase_order()

		self.assertEqual(get_ordered_qty(), existing_ordered_qty + 10)

		frappe.db.set_value("Item", "_Test Item", "over_delivery_receipt_allowance", 50)
		frappe.db.set_value("Item", "_Test Item", "over_billing_allowance", 20)

		pi = make_pi_from_po(po.name)
		pi.update_stock = 1
		pi.items[0].qty = 12
		pi.insert()
		pi.submit()

		self.assertEqual(get_ordered_qty(), existing_ordered_qty)

		po.load_from_db()
		self.assertEqual(po.get("items")[0].received_qty, 12)

		pi.cancel()
		self.assertEqual(get_ordered_qty(), existing_ordered_qty + 10)

		po.load_from_db()
		self.assertEqual(po.get("items")[0].received_qty, 0)

		frappe.db.set_value("Item", "_Test Item", "over_delivery_receipt_allowance", 0)
		frappe.db.set_value("Item", "_Test Item", "over_billing_allowance", 0)
		frappe.db.set_single_value("Accounts Settings", "over_billing_allowance", 0)

	def test_update_remove_child_linked_to_mr(self):
		"""Test impact on linked PO and MR on deleting/updating row."""
		mr = make_material_request(qty=10)
		po = make_purchase_order(mr.name)
		po.supplier = "_Test Supplier"
		po.save()
		po.submit()

		first_item_of_po = po.get("items")[0]
		existing_ordered_qty = get_ordered_qty()  # 10
		existing_requested_qty = get_requested_qty()  # 0

		# decrease ordered qty by 3 (10 -> 7) and add item
		trans_item = json.dumps(
			[
				{
					"item_code": first_item_of_po.item_code,
					"rate": first_item_of_po.rate,
					"qty": 7,
					"docname": first_item_of_po.name,
				},
				{"item_code": "_Test Item 2", "rate": 200, "qty": 2},
			]
		)
		update_child_qty_rate("Purchase Order", trans_item, po.name)
		mr.reload()

		# requested qty increases as ordered qty decreases
		self.assertEqual(get_requested_qty(), existing_requested_qty + 3)  # 3
		self.assertEqual(mr.items[0].ordered_qty, 7)

		self.assertEqual(get_ordered_qty(), existing_ordered_qty - 3)  # 7

		# delete first item linked to Material Request
		trans_item = json.dumps([{"item_code": "_Test Item 2", "rate": 200, "qty": 2}])
		update_child_qty_rate("Purchase Order", trans_item, po.name)
		mr.reload()

		# requested qty increases as ordered qty is 0 (deleted row)
		self.assertEqual(get_requested_qty(), existing_requested_qty + 10)  # 10
		self.assertEqual(mr.items[0].ordered_qty, 0)

		# ordered qty decreases as ordered qty is 0 (deleted row)
		self.assertEqual(get_ordered_qty(), existing_ordered_qty - 10)  # 0

	def test_update_child(self):
		mr = make_material_request(qty=10)
		po = make_purchase_order(mr.name)
		po.supplier = "_Test Supplier"
		po.items[0].qty = 4
		po.save()
		po.submit()

		create_pr_against_po(po.name)

		make_pi_from_po(po.name)

		existing_ordered_qty = get_ordered_qty()
		existing_requested_qty = get_requested_qty()

		trans_item = json.dumps(
			[{"item_code": "_Test Item", "rate": 200, "qty": 7, "docname": po.items[0].name}]
		)
		update_child_qty_rate("Purchase Order", trans_item, po.name)

		mr.reload()
		self.assertEqual(mr.items[0].ordered_qty, 7)
		self.assertEqual(mr.per_ordered, 70)
		self.assertEqual(get_requested_qty(), existing_requested_qty - 3)

		po.reload()
		self.assertEqual(po.get("items")[0].rate, 200)
		self.assertEqual(po.get("items")[0].qty, 7)
		self.assertEqual(po.get("items")[0].amount, 1400)
		self.assertEqual(get_ordered_qty(), existing_ordered_qty + 3)

	def test_update_child_adding_new_item(self):
		po = create_purchase_order(do_not_save=1)
		po.items[0].qty = 4
		po.save()
		po.submit()
		make_pr_against_po(po.name, 2)

		po.load_from_db()
		existing_ordered_qty = get_ordered_qty()
		first_item_of_po = po.get("items")[0]

		trans_item = json.dumps(
			[
				{
					"item_code": first_item_of_po.item_code,
					"rate": first_item_of_po.rate,
					"qty": first_item_of_po.qty,
					"docname": first_item_of_po.name,
				},
				{"item_code": "_Test Item", "rate": 200, "qty": 7},
			]
		)
		update_child_qty_rate("Purchase Order", trans_item, po.name)

		po.reload()
		self.assertEqual(len(po.get("items")), 2)
		self.assertEqual(po.status, "To Receive and Bill")
		# ordered qty should increase on row addition
		self.assertEqual(get_ordered_qty(), existing_ordered_qty + 7)

	def test_update_child_removing_item(self):
		po = create_purchase_order(do_not_save=1)
		po.items[0].qty = 4
		po.save()
		po.submit()
		make_pr_against_po(po.name, 2)

		po.reload()
		first_item_of_po = po.get("items")[0]
		existing_ordered_qty = get_ordered_qty()
		# add an item
		trans_item = json.dumps(
			[
				{
					"item_code": first_item_of_po.item_code,
					"rate": first_item_of_po.rate,
					"qty": first_item_of_po.qty,
					"docname": first_item_of_po.name,
				},
				{"item_code": "_Test Item", "rate": 200, "qty": 7},
			]
		)
		update_child_qty_rate("Purchase Order", trans_item, po.name)

		po.reload()

		# ordered qty should increase on row addition
		self.assertEqual(get_ordered_qty(), existing_ordered_qty + 7)

		# check if can remove received item
		trans_item = json.dumps(
			[{"item_code": "_Test Item", "rate": 200, "qty": 7, "docname": po.get("items")[1].name}]
		)
		self.assertRaises(
			frappe.ValidationError, update_child_qty_rate, "Purchase Order", trans_item, po.name
		)

		first_item_of_po = po.get("items")[0]
		trans_item = json.dumps(
			[
				{
					"item_code": first_item_of_po.item_code,
					"rate": first_item_of_po.rate,
					"qty": first_item_of_po.qty,
					"docname": first_item_of_po.name,
				}
			]
		)
		update_child_qty_rate("Purchase Order", trans_item, po.name)

		po.reload()
		self.assertEqual(len(po.get("items")), 1)
		self.assertEqual(po.status, "To Receive and Bill")

		# ordered qty should decrease (back to initial) on row deletion
		self.assertEqual(get_ordered_qty(), existing_ordered_qty)

	def test_update_child_perm(self):
		po = create_purchase_order(item_code="_Test Item", qty=4)

		user = "test@example.com"
		test_user = frappe.get_doc("User", user)
		test_user.add_roles("Accounts User")
		frappe.set_user(user)

		# update qty
		trans_item = json.dumps(
			[{"item_code": "_Test Item", "rate": 200, "qty": 7, "docname": po.items[0].name}]
		)
		self.assertRaises(
			frappe.ValidationError, update_child_qty_rate, "Purchase Order", trans_item, po.name
		)

		# add new item
		trans_item = json.dumps([{"item_code": "_Test Item", "rate": 100, "qty": 2}])
		self.assertRaises(
			frappe.ValidationError, update_child_qty_rate, "Purchase Order", trans_item, po.name
		)
		frappe.set_user("Administrator")

	def test_update_child_with_tax_template(self):
		"""
		Test Action: Create a PO with one item having its tax account head already in the PO.
		Add the same item + new item with tax template via Update Items.
		Expected result: First Item's tax row is updated. New tax row is added for second Item.
		"""
		if not frappe.db.exists("Item", "Test Item with Tax"):
			make_item(
				"Test Item with Tax",
				{
					"is_stock_item": 1,
				},
			)

		if not frappe.db.exists("Item Tax Template", {"title": "Test Update Items Template"}):
			frappe.get_doc(
				{
					"doctype": "Item Tax Template",
					"title": "Test Update Items Template",
					"company": "_Test Company",
					"taxes": [
						{
							"tax_type": "_Test Account Service Tax - _TC",
							"tax_rate": 10,
						}
					],
				}
			).insert()

		new_item_with_tax = frappe.get_doc("Item", "Test Item with Tax")

		if not frappe.db.exists(
			"Item Tax",
			{"item_tax_template": "Test Update Items Template - _TC", "parent": "Test Item with Tax"},
		):
			new_item_with_tax.append(
				"taxes", {"item_tax_template": "Test Update Items Template - _TC", "valid_from": nowdate()}
			)
			new_item_with_tax.save()

		tax_template = "_Test Account Excise Duty @ 10 - _TC"
		item = "_Test Item Home Desktop 100"
		if not frappe.db.exists("Item Tax", {"parent": item, "item_tax_template": tax_template}):
			item_doc = frappe.get_doc("Item", item)
			item_doc.append("taxes", {"item_tax_template": tax_template, "valid_from": nowdate()})
			item_doc.save()
		else:
			# update valid from
			frappe.db.sql(
				"""UPDATE `tabItem Tax` set valid_from = CURRENT_DATE
				where parent = %(item)s and item_tax_template = %(tax)s""",
				{"item": item, "tax": tax_template},
			)

		po = create_purchase_order(item_code=item, qty=1, do_not_save=1)

		po.append(
			"taxes",
			{
				"account_head": "_Test Account Excise Duty - _TC",
				"charge_type": "On Net Total",
				"cost_center": "_Test Cost Center - _TC",
				"description": "Excise Duty",
				"doctype": "Purchase Taxes and Charges",
				"rate": 10,
			},
		)
		po.insert()
		po.submit()

		self.assertEqual(po.taxes[0].tax_amount, 50)
		self.assertEqual(po.taxes[0].total, 550)

		items = json.dumps(
			[
				{"item_code": item, "rate": 500, "qty": 1, "docname": po.items[0].name},
				{
					"item_code": item,
					"rate": 100,
					"qty": 1,
				},  # added item whose tax account head already exists in PO
				{
					"item_code": new_item_with_tax.name,
					"rate": 100,
					"qty": 1,
				},  # added item whose tax account head  is missing in PO
			]
		)
		update_child_qty_rate("Purchase Order", items, po.name)

		po.reload()
		self.assertEqual(po.taxes[0].tax_amount, 70)
		self.assertEqual(po.taxes[0].total, 770)
		self.assertEqual(po.taxes[1].account_head, "_Test Account Service Tax - _TC")
		self.assertEqual(po.taxes[1].tax_amount, 70)
		self.assertEqual(po.taxes[1].total, 840)

		# teardown
		frappe.db.sql(
			"""UPDATE `tabItem Tax` set valid_from = NULL
			where parent = %(item)s and item_tax_template = %(tax)s""",
			{"item": item, "tax": tax_template},
		)
		po.cancel()
		po.delete()
		new_item_with_tax.delete()
		frappe.get_doc("Item Tax Template", "Test Update Items Template - _TC").delete()

	def test_update_qty(self):
		po = create_purchase_order()

		pr = make_pr_against_po(po.name, 2)

		po.load_from_db()
		self.assertEqual(po.get("items")[0].received_qty, 2)

		# Check received_qty after making PI from PR without update_stock checked
		pi1 = make_pi_from_pr(pr.name)
		pi1.get("items")[0].qty = 2
		pi1.insert()
		pi1.submit()

		po.load_from_db()
		self.assertEqual(po.get("items")[0].received_qty, 2)

		# Check received_qty after making PI from PO with update_stock checked
		pi2 = make_pi_from_po(po.name)
		pi2.set("update_stock", 1)
		pi2.get("items")[0].qty = 3
		pi2.insert()
		pi2.submit()

		po.load_from_db()
		self.assertEqual(po.get("items")[0].received_qty, 5)

		# Check received_qty after making PR from PO
		pr = make_pr_against_po(po.name, 1)

		po.load_from_db()
		self.assertEqual(po.get("items")[0].received_qty, 6)

	def test_return_against_purchase_order(self):
		po = create_purchase_order()

		pr = make_pr_against_po(po.name, 6)

		po.load_from_db()
		self.assertEqual(po.get("items")[0].received_qty, 6)

		pi2 = make_pi_from_po(po.name)
		pi2.set("update_stock", 1)
		pi2.get("items")[0].qty = 3
		pi2.insert()
		pi2.submit()

		po.load_from_db()
		self.assertEqual(po.get("items")[0].received_qty, 9)

		# Make return purchase receipt, purchase invoice and check quantity
		from erpnext.accounts.doctype.purchase_invoice.test_purchase_invoice import (
			make_purchase_invoice as make_purchase_invoice_return,
		)
		from erpnext.stock.doctype.purchase_receipt.test_purchase_receipt import (
			make_purchase_receipt as make_purchase_receipt_return,
		)

		pr1 = make_purchase_receipt_return(is_return=1, return_against=pr.name, qty=-3, do_not_submit=True)
		pr1.items[0].purchase_order = po.name
		pr1.items[0].purchase_order_item = po.items[0].name
		pr1.submit()

		pi1 = make_purchase_invoice_return(
			is_return=1, return_against=pi2.name, qty=-1, update_stock=1, do_not_submit=True
		)
		pi1.items[0].purchase_order = po.name
		pi1.items[0].po_detail = po.items[0].name
		pi1.submit()

		po.load_from_db()
		self.assertEqual(po.get("items")[0].received_qty, 5)

	def test_purchase_order_invoice_receipt_workflow(self):
		from erpnext.accounts.doctype.purchase_invoice.purchase_invoice import make_purchase_receipt

		po = create_purchase_order()
		pi = make_pi_from_po(po.name)

		pi.submit()

		pr = make_purchase_receipt(pi.name)
		pr.submit()

		pi.load_from_db()

		self.assertEqual(pi.per_received, 100.00)
		self.assertEqual(pi.items[0].qty, pi.items[0].received_qty)

		po.load_from_db()

		self.assertEqual(po.per_received, 100.00)
		self.assertEqual(po.per_billed, 100.00)

		pr.cancel()

		pi.load_from_db()
		pi.cancel()

		po.load_from_db()
		po.cancel()

	def test_make_purchase_invoice(self):
		po = create_purchase_order(do_not_submit=True)

		self.assertRaises(frappe.ValidationError, make_pi_from_po, po.name)

		po.submit()
		pi = make_pi_from_po(po.name)

		self.assertEqual(pi.doctype, "Purchase Invoice")
		self.assertEqual(len(pi.get("items", [])), 1)

	def test_purchase_order_on_hold(self):
		po = create_purchase_order(item_code="_Test Product Bundle Item")
		po.db_set("status", "On Hold")
		pi = make_pi_from_po(po.name)
		pr = make_purchase_receipt(po.name)
		self.assertRaises(frappe.ValidationError, pr.submit)
		self.assertRaises(frappe.ValidationError, pi.submit)

	def test_make_purchase_invoice_with_terms(self):
		from erpnext.selling.doctype.sales_order.test_sales_order import (
			automatically_fetch_payment_terms,
		)

		automatically_fetch_payment_terms()
		po = create_purchase_order(do_not_save=True)

		self.assertRaises(frappe.ValidationError, make_pi_from_po, po.name)

		po.update({"payment_terms_template": "_Test Payment Term Template"})

		po.save()
		po.submit()

		self.assertEqual(po.payment_schedule[0].payment_amount, 2500.0)
		self.assertEqual(getdate(po.payment_schedule[0].due_date), getdate(po.transaction_date))
		self.assertEqual(po.payment_schedule[1].payment_amount, 2500.0)
		self.assertEqual(getdate(po.payment_schedule[1].due_date), add_days(getdate(po.transaction_date), 30))
		pi = make_pi_from_po(po.name)
		pi.save()

		self.assertEqual(pi.doctype, "Purchase Invoice")
		self.assertEqual(len(pi.get("items", [])), 1)

		self.assertEqual(pi.payment_schedule[0].payment_amount, 2500.0)
		self.assertEqual(getdate(pi.payment_schedule[0].due_date), getdate(po.transaction_date))
		self.assertEqual(pi.payment_schedule[1].payment_amount, 2500.0)
		self.assertEqual(getdate(pi.payment_schedule[1].due_date), add_days(getdate(po.transaction_date), 30))
		automatically_fetch_payment_terms(enable=0)

	def test_warehouse_company_validation(self):
		from erpnext.stock.utils import InvalidWarehouseCompany

		po = create_purchase_order(company="_Test Company 1", do_not_save=True)
		self.assertRaises(InvalidWarehouseCompany, po.insert)

	def test_uom_integer_validation(self):
		from erpnext.utilities.transaction_base import UOMMustBeIntegerError

		po = create_purchase_order(qty=3.4, do_not_save=True)
		self.assertRaises(UOMMustBeIntegerError, po.insert)

	def test_ordered_qty_for_closing_po(self):
		bin = frappe.get_all(
			"Bin",
			filters={"item_code": "_Test Item", "warehouse": "_Test Warehouse - _TC"},
			fields=["ordered_qty"],
		)

		existing_ordered_qty = bin[0].ordered_qty if bin else 0.0

		po = create_purchase_order(item_code="_Test Item", qty=1)

		self.assertEqual(
			get_ordered_qty(item_code="_Test Item", warehouse="_Test Warehouse - _TC"),
			existing_ordered_qty + 1,
		)

		po.update_status("Closed")

		self.assertEqual(
			get_ordered_qty(item_code="_Test Item", warehouse="_Test Warehouse - _TC"), existing_ordered_qty
		)

	def test_group_same_items(self):
		frappe.db.set_single_value("Buying Settings", "allow_multiple_items", 1)
		frappe.get_doc(
			{
				"doctype": "Purchase Order",
				"company": "_Test Company",
				"supplier": "_Test Supplier",
				"is_subcontracted": 0,
				"schedule_date": add_days(nowdate(), 1),
				"currency": frappe.get_cached_value("Company", "_Test Company", "default_currency"),
				"conversion_factor": 1,
				"items": get_same_items(),
				"group_same_items": 1,
			}
		).insert(ignore_permissions=True)

	def test_make_po_without_terms(self):
		po = create_purchase_order(do_not_save=1)

		self.assertFalse(po.get("payment_schedule"))

		po.insert()

		self.assertTrue(po.get("payment_schedule"))

	def test_po_for_blocked_supplier_all(self):
		supplier = frappe.get_doc("Supplier", "_Test Supplier")
		supplier.on_hold = 1
		supplier.save()

		self.assertEqual(supplier.hold_type, "All")
		self.assertRaises(frappe.ValidationError, create_purchase_order)

		supplier.on_hold = 0
		supplier.save()

	def test_po_for_blocked_supplier_invoices(self):
		supplier = frappe.get_doc("Supplier", "_Test Supplier")
		supplier.on_hold = 1
		supplier.hold_type = "Invoices"
		supplier.save()

		self.assertRaises(frappe.ValidationError, create_purchase_order)

		supplier.on_hold = 0
		supplier.save()

	def test_po_for_blocked_supplier_payments(self):
		supplier = frappe.get_doc("Supplier", "_Test Supplier")
		supplier.on_hold = 1
		supplier.hold_type = "Payments"
		supplier.save()

		po = create_purchase_order()

		self.assertRaises(
			frappe.ValidationError,
			get_payment_entry,
			dt="Purchase Order",
			dn=po.name,
			bank_account="_Test Bank - _TC",
		)

		supplier.on_hold = 0
		supplier.save()

	def test_po_for_blocked_supplier_payments_with_today_date(self):
		supplier = frappe.get_doc("Supplier", "_Test Supplier")
		supplier.on_hold = 1
		supplier.release_date = nowdate()
		supplier.hold_type = "Payments"
		supplier.save()

		po = create_purchase_order()

		self.assertRaises(
			frappe.ValidationError,
			get_payment_entry,
			dt="Purchase Order",
			dn=po.name,
			bank_account="_Test Bank - _TC",
		)

		supplier.on_hold = 0
		supplier.save()

	def test_po_for_blocked_supplier_payments_past_date(self):
		# this test is meant to fail only if something fails in the try block
		with self.assertRaises(Exception):
			try:
				supplier = frappe.get_doc("Supplier", "_Test Supplier")
				supplier.on_hold = 1
				supplier.hold_type = "Payments"
				supplier.release_date = "2018-03-01"
				supplier.save()

				po = create_purchase_order()
				get_payment_entry("Purchase Order", po.name, bank_account="_Test Bank - _TC")

				supplier.on_hold = 0
				supplier.save()
			except Exception:
				pass
			else:
				raise Exception

	def test_default_payment_terms(self):
		due_date = get_due_date_from_template("_Test Payment Term Template 1", "2023-02-03", None).strftime(
			"%Y-%m-%d"
		)
		self.assertEqual(due_date, "2023-03-31")

	def test_terms_are_not_copied_if_automatically_fetch_payment_terms_is_unchecked(self):
		po = create_purchase_order(do_not_save=1)
		po.payment_terms_template = "_Test Payment Term Template"
		po.save()
		po.submit()

		frappe.db.set_value("Company", "_Test Company", "payment_terms", "_Test Payment Term Template 1")
		pi = make_pi_from_po(po.name)
		pi.save()

		self.assertEqual(pi.get("payment_terms_template"), "_Test Payment Term Template 1")
		frappe.db.set_value("Company", "_Test Company", "payment_terms", "")

	def test_terms_copied(self):
		po = create_purchase_order(do_not_save=1)
		po.payment_terms_template = "_Test Payment Term Template"
		po.insert()
		po.submit()
		self.assertTrue(po.get("payment_schedule"))

		pi = make_pi_from_po(po.name)
		pi.insert()
		self.assertTrue(pi.get("payment_schedule"))

	@change_settings("Accounts Settings", {"unlink_advance_payment_on_cancelation_of_order": 1})
	def test_advance_payment_entry_unlink_against_purchase_order(self):
		from erpnext.accounts.doctype.payment_entry.test_payment_entry import get_payment_entry

		po_doc = create_purchase_order()

		pe = get_payment_entry("Purchase Order", po_doc.name, bank_account="_Test Bank - _TC")
		pe.reference_no = "1"
		pe.reference_date = nowdate()
		pe.paid_from_account_currency = po_doc.currency
		pe.paid_to_account_currency = po_doc.currency
		pe.source_exchange_rate = 1
		pe.target_exchange_rate = 1
		pe.paid_amount = po_doc.grand_total
		pe.save(ignore_permissions=True)
		pe.submit()

		po_doc = frappe.get_doc("Purchase Order", po_doc.name)
		po_doc.cancel()

		pe_doc = frappe.get_doc("Payment Entry", pe.name)
		pe_doc.cancel()

	def create_account(self, account_name, company, currency, parent):
		if not frappe.db.get_value("Account", filters={"account_name": account_name, "company": company}):
			account = frappe.get_doc(
				{
					"doctype": "Account",
					"account_name": account_name,
					"parent_account": parent,
					"company": company,
					"account_currency": currency,
					"is_group": 0,
					"account_type": "Payable",
				}
			).insert()
		else:
			account = frappe.get_doc("Account", {"account_name": account_name, "company": company})

		return account

	def test_advance_payment_with_separate_party_account_enabled(self):
		"""
		Test "Advance Paid" on Purchase Order, when "Book Advance Payments in Separate Party Account" is enabled and
		the payment entry linked to the Order is allocated to Purchase Invoice.
		"""
		supplier = "_Test Supplier"
		company = "_Test Company"

		# Setup default 'Advance Paid' account
		account = self.create_account("Advance Paid", company, "INR", "Application of Funds (Assets) - _TC")
		company_doc = frappe.get_doc("Company", company)
		company_doc.book_advance_payments_in_separate_party_account = True
		company_doc.default_advance_paid_account = account.name
		company_doc.save()

		po_doc = create_purchase_order(supplier=supplier)

		from erpnext.accounts.doctype.payment_entry.test_payment_entry import get_payment_entry

		pe = get_payment_entry("Purchase Order", po_doc.name)
		pe.save().submit()

		po_doc.reload()
		self.assertEqual(po_doc.advance_paid, 5000)

		from erpnext.buying.doctype.purchase_order.purchase_order import make_purchase_invoice

		company_doc.book_advance_payments_in_separate_party_account = False
		company_doc.save()

	@change_settings("Accounts Settings", {"unlink_advance_payment_on_cancelation_of_order": 1})
	def test_advance_paid_upon_payment_entry_cancellation(self):
		from erpnext.accounts.doctype.payment_entry.test_payment_entry import get_payment_entry

		supplier = "_Test Supplier USD"
		company = "_Test Company"

		# Setup default USD payable account for Supplier
		account = self.create_account("Creditors USD", company, "USD", "Accounts Payable - _TC")
		supplier_doc = frappe.get_doc("Supplier", supplier)
		if not [x for x in supplier_doc.accounts if x.company == company]:
			supplier_doc.append("accounts", {"company": company, "account": account.name})
			supplier_doc.save()

		po_doc = create_purchase_order(supplier=supplier, currency="USD", do_not_submit=1)
		po_doc.conversion_rate = 80
		po_doc.submit()

		pe = get_payment_entry("Purchase Order", po_doc.name)
		pe.mode_of_payment = "Cash"
		pe.paid_from = "Cash - _TC"
		pe.source_exchange_rate = 1
		pe.target_exchange_rate = 80
		pe.paid_amount = po_doc.base_grand_total
		pe.save(ignore_permissions=True)
		pe.submit()

		po_doc.reload()
		self.assertEqual(po_doc.advance_paid, po_doc.grand_total)
		self.assertEqual(po_doc.party_account_currency, "USD")

		pe_doc = frappe.get_doc("Payment Entry", pe.name)
		pe_doc.cancel()

		po_doc.reload()
		self.assertEqual(po_doc.advance_paid, 0)
		self.assertEqual(po_doc.party_account_currency, "USD")

	def test_schedule_date(self):
		po = create_purchase_order(do_not_submit=True)
		po.schedule_date = None
		po.append(
			"items",
			{"item_code": "_Test Item", "qty": 1, "rate": 100, "schedule_date": add_days(nowdate(), 5)},
		)
		po.save()
		self.assertEqual(po.schedule_date, add_days(nowdate(), 1))

		po.items[0].schedule_date = add_days(nowdate(), 2)
		po.save()
		self.assertEqual(po.schedule_date, add_days(nowdate(), 2))

	def test_po_optional_blanket_order(self):
		"""
		Expected result: Blanket order Ordered Quantity should only be affected on Purchase Order with against_blanket_order = 1.
		Second Purchase Order should not add on to Blanket Orders Ordered Quantity.
		"""

		make_blanket_order(blanket_order_type="Purchasing", quantity=10, rate=10)

		po = create_purchase_order(item_code="_Test Item", qty=5, against_blanket_order=1)
		po_doc = frappe.get_doc("Purchase Order", po.get("name"))
		# To test if the PO has a Blanket Order
		self.assertTrue(po_doc.items[0].blanket_order)

		po = create_purchase_order(item_code="_Test Item", qty=5, against_blanket_order=0)
		po_doc = frappe.get_doc("Purchase Order", po.get("name"))
		# To test if the PO does NOT have a Blanket Order
		self.assertEqual(po_doc.items[0].blanket_order, None)

	def test_blanket_order_on_po_close_and_open(self):
		# Step - 1: Create Blanket Order
		bo = make_blanket_order(blanket_order_type="Purchasing", quantity=10, rate=10)

		# Step - 2: Create Purchase Order
		po = create_purchase_order(
			item_code="_Test Item", qty=5, against_blanket_order=1, against_blanket=bo.name
		)

		bo.load_from_db()
		self.assertEqual(bo.items[0].ordered_qty, 5)

		# Step - 3: Close Purchase Order
		po.update_status("Closed")

		bo.load_from_db()
		self.assertEqual(bo.items[0].ordered_qty, 0)

		# Step - 4: Re-Open Purchase Order
		po.update_status("Re-open")

		bo.load_from_db()
		self.assertEqual(bo.items[0].ordered_qty, 5)

	def test_payment_terms_are_fetched_when_creating_purchase_invoice(self):
		from erpnext.accounts.doctype.payment_entry.test_payment_entry import (
			create_payment_terms_template,
		)
		from erpnext.accounts.doctype.purchase_invoice.test_purchase_invoice import make_purchase_invoice
		from erpnext.selling.doctype.sales_order.test_sales_order import (
			automatically_fetch_payment_terms,
			compare_payment_schedules,
		)

		automatically_fetch_payment_terms()

		po = create_purchase_order(qty=10, rate=100, do_not_save=1)
		create_payment_terms_template()
		po.payment_terms_template = "Test Receivable Template"
		po.submit()

		pi = make_purchase_invoice(qty=10, rate=100, do_not_save=1)
		pi.items[0].purchase_order = po.name
		pi.items[0].po_detail = po.items[0].name
		pi.insert()

		# self.assertEqual(po.payment_terms_template, pi.payment_terms_template)
		compare_payment_schedules(self, po, pi)

		automatically_fetch_payment_terms(enable=0)

	def test_internal_transfer_flow(self):
		from erpnext.accounts.doctype.sales_invoice.sales_invoice import (
			make_inter_company_purchase_invoice,
		)
		from erpnext.selling.doctype.sales_order.sales_order import (
			make_delivery_note,
			make_sales_invoice,
		)
		from erpnext.stock.doctype.delivery_note.delivery_note import make_inter_company_purchase_receipt

		frappe.db.set_single_value("Selling Settings", "maintain_same_sales_rate", 1)
		frappe.db.set_single_value("Buying Settings", "maintain_same_rate", 1)

		prepare_data_for_internal_transfer()
		supplier = "_Test Internal Supplier 2"

		mr = make_material_request(
			qty=2, company="_Test Company with perpetual inventory", warehouse="Stores - TCP1"
		)

		po = create_purchase_order(
			company="_Test Company with perpetual inventory",
			supplier=supplier,
			warehouse="Stores - TCP1",
			from_warehouse="_Test Internal Warehouse New 1 - TCP1",
			qty=2,
			rate=1,
			material_request=mr.name,
			material_request_item=mr.items[0].name,
		)

		so = make_inter_company_sales_order(po.name)
		so.items[0].delivery_date = today()
		self.assertEqual(so.items[0].warehouse, "_Test Internal Warehouse New 1 - TCP1")
		self.assertTrue(so.items[0].purchase_order)
		self.assertTrue(so.items[0].purchase_order_item)
		so.submit()

		dn = make_delivery_note(so.name)
		dn.items[0].target_warehouse = "_Test Internal Warehouse GIT - TCP1"
		self.assertEqual(dn.items[0].warehouse, "_Test Internal Warehouse New 1 - TCP1")
		self.assertTrue(dn.items[0].purchase_order)
		self.assertTrue(dn.items[0].purchase_order_item)

		self.assertEqual(po.items[0].name, dn.items[0].purchase_order_item)
		dn.submit()

		pr = make_inter_company_purchase_receipt(dn.name)
		self.assertEqual(pr.items[0].warehouse, "Stores - TCP1")
		self.assertTrue(pr.items[0].purchase_order)
		self.assertTrue(pr.items[0].purchase_order_item)
		self.assertEqual(po.items[0].name, pr.items[0].purchase_order_item)
		pr.submit()

		si = make_sales_invoice(so.name)
		self.assertEqual(si.items[0].warehouse, "_Test Internal Warehouse New 1 - TCP1")
		self.assertTrue(si.items[0].purchase_order)
		self.assertTrue(si.items[0].purchase_order_item)
		si.submit()

		pi = make_inter_company_purchase_invoice(si.name)
		self.assertTrue(pi.items[0].purchase_order)
		self.assertTrue(pi.items[0].po_detail)
		pi.submit()
		mr.reload()

		po.load_from_db()
		self.assertEqual(po.status, "Completed")
		self.assertEqual(mr.status, "Received")

	def test_variant_item_po(self):
		po = create_purchase_order(item_code="_Test Variant Item", qty=1, rate=100, do_not_save=1)

		self.assertRaises(frappe.ValidationError, po.save)

	def test_update_items_for_subcontracting_purchase_order(self):
		from erpnext.controllers.tests.test_subcontracting_controller import (
			get_subcontracting_order,
			make_bom_for_subcontracted_items,
			make_raw_materials,
			make_service_items,
			make_subcontracted_items,
		)

		def update_items(po, qty):
			trans_items = [po.items[0].as_dict().update({"docname": po.items[0].name})]
			trans_items[0]["qty"] = qty
			trans_items[0]["fg_item_qty"] = qty
			trans_items = json.dumps(trans_items, default=str)

			return update_child_qty_rate(
				po.doctype,
				trans_items,
				po.name,
			)

		make_subcontracted_items()
		make_raw_materials()
		make_service_items()
		make_bom_for_subcontracted_items()

		service_items = [
			{
				"warehouse": "_Test Warehouse - _TC",
				"item_code": "Subcontracted Service Item 7",
				"qty": 10,
				"rate": 100,
				"fg_item": "Subcontracted Item SA7",
				"fg_item_qty": 10,
			},
		]
		po = create_purchase_order(
			rm_items=service_items,
			is_subcontracted=1,
			supplier_warehouse="_Test Warehouse 1 - _TC",
		)

		update_items(po, qty=20)
		po.reload()

		# Test - 1: Items should be updated as there is no Subcontracting Order against PO
		self.assertEqual(po.items[0].qty, 20)
		self.assertEqual(po.items[0].fg_item_qty, 20)

		sco = get_subcontracting_order(po_name=po.name, warehouse="_Test Warehouse - _TC")

		# Test - 2: ValidationError should be raised as there is Subcontracting Order against PO
		self.assertRaises(frappe.ValidationError, update_items, po=po, qty=30)

		sco.reload()
		sco.cancel()
		po.reload()

		update_items(po, qty=30)
		po.reload()

		# Test - 3: Items should be updated as the Subcontracting Order is cancelled
		self.assertEqual(po.items[0].qty, 30)
		self.assertEqual(po.items[0].fg_item_qty, 30)
	
	def test_new_sc_flow(self):
		from erpnext.buying.doctype.purchase_order.purchase_order import make_subcontracting_order
		
		po = create_po_for_sc_testing()
		sco = make_subcontracting_order(po.name)
		
		sco.items[0].qty = 5
		sco.items.pop(1)
		sco.items[1].qty = 25
		sco.save()
		sco.submit()

		# Test - 1: Quantity of Service Items should change based on change in Quantity of its corresponding Finished Goods Item
		self.assertEqual(sco.service_items[0].qty, 5)
		
		# Test - 2: Subcontracted Quantity for the PO Items of each line item should be updated accordingly
		po.reload()
		self.assertEqual(po.items[0].sco_qty, 5)
		self.assertEqual(po.items[1].sco_qty, 0)
		self.assertEqual(po.items[2].sco_qty, 12.5)
		
		# Test - 3: Amount for both FG Item and its Service Item should be updated correctly based on change in Quantity
		self.assertEqual(sco.items[0].amount, 2000)
		self.assertEqual(sco.service_items[0].amount, 500)
		
		# Test - 4: Service Items should be removed if its corresponding Finished Good line item is deleted
		self.assertEqual(len(sco.service_items), 2)
		
		# Test - 5: Service Item quantity calculation should be based upon conversion factor calculated from its corresponding PO Item
		self.assertEqual(sco.service_items[1].qty, 12.5)
		
		sco = make_subcontracting_order(po.name)
		
		sco.items[0].qty = 6
		
		# Test - 6: Saving document should not be allowed if Quantity exceeds available Subcontracting Quantity of any Purchase Order Item
		self.assertRaises(frappe.ValidationError, sco.save)
		
		sco.items[0].qty = 5
		sco.items.pop()
		sco.items.pop()
		sco.save()
		sco.submit()
		
		sco = make_subcontracting_order(po.name)
		
		# Test - 7: Since line item 1 is now fully subcontracted, new SCO should by default only have the remaining 2 line items
		self.assertEqual(len(sco.items), 2)
		
		sco.items.pop(0)
		sco.save()
		sco.submit()
		
		# Test - 8: Subcontracted Quantity for each PO Item should be subtracted if SCO gets cancelled
		po.reload()
		self.assertEqual(po.items[2].sco_qty, 25)
		sco.cancel()
		po.reload()
		self.assertEqual(po.items[2].sco_qty, 12.5)
		
		sco = make_subcontracting_order(po.name)
		sco.save()
		sco.submit()
		
		# Test - 8: Since this PO is now fully subcontracted, creating a new SCO from it should throw error
		self.assertRaises(frappe.ValidationError, make_subcontracting_order, po.name)

	@change_settings("Buying Settings", {"auto_create_subcontracting_order": 1})
	def test_auto_create_subcontracting_order(self):
		from erpnext.controllers.tests.test_subcontracting_controller import (
			make_bom_for_subcontracted_items,
			make_raw_materials,
			make_service_items,
			make_subcontracted_items,
		)

		make_subcontracted_items()
		make_raw_materials()
		make_service_items()
		make_bom_for_subcontracted_items()

		service_items = [
			{
				"warehouse": "_Test Warehouse - _TC",
				"item_code": "Subcontracted Service Item 7",
				"qty": 10,
				"rate": 100,
				"fg_item": "Subcontracted Item SA7",
				"fg_item_qty": 10,
			},
		]
		po = create_purchase_order(
			rm_items=service_items,
			is_subcontracted=1,
			supplier_warehouse="_Test Warehouse 1 - _TC",
		)

		self.assertTrue(frappe.db.get_value("Subcontracting Order", {"purchase_order": po.name}))

	def test_po_billed_amount_against_return_entry(self):
		from erpnext.accounts.doctype.purchase_invoice.purchase_invoice import make_debit_note

		# Create a Purchase Order and Fully Bill it
		po = create_purchase_order()
		pi = make_pi_from_po(po.name)
		pi.insert()
		pi.submit()

		# Debit Note - 50% Qty & enable updating PO billed amount
		pi_return = make_debit_note(pi.name)
		pi_return.items[0].qty = -5
		pi_return.update_billed_amount_in_purchase_order = 1
		pi_return.submit()

		# Check if the billed amount reduced
		po.reload()
		self.assertEqual(po.per_billed, 50)

		pi_return.reload()
		pi_return.cancel()

		# Debit Note - 50% Qty & disable updating PO billed amount
		pi_return = make_debit_note(pi.name)
		pi_return.items[0].qty = -5
		pi_return.update_billed_amount_in_purchase_order = 0
		pi_return.submit()

		# Check if the billed amount stayed the same
		po.reload()
		self.assertEqual(po.per_billed, 100)

	def test_create_purchase_receipt(self):
		po = create_purchase_order(rate=10000,qty=10)
		po.submit()

		pr = create_pr_against_po(po.name, received_qty=10)
		bin_qty = frappe.db.get_value("Bin", {"item_code": "_Test Item", "warehouse": "_Test Warehouse - _TC"}, "actual_qty")
		sle = frappe.get_doc('Stock Ledger Entry',{'voucher_no':pr.name})
		self.assertEqual(sle.qty_after_transaction, bin_qty)
		self.assertEqual(sle.warehouse, po.get("items")[0].warehouse)

		#if account setup in company
		if frappe.db.exists('GL Entry',{'account': 'Stock Received But Not Billed - _TC'}):
			gl_temp_credit = frappe.db.get_value('GL Entry',{'voucher_no':pr.name, 'account': 'Stock Received But Not Billed - _TC'},'credit')
			self.assertEqual(gl_temp_credit, 100000)

		#if account setup in company
		if frappe.db.exists('GL Entry',{'account': 'Stock In Hand - _TC'}):
			gl_stock_debit = frappe.db.get_value('GL Entry',{'voucher_no':pr.name, 'account': 'Stock In Hand - _TC'},'debit')
			self.assertEqual(gl_stock_debit, 100000)
	
	def test_single_po_pi_TC_B_001(self):
		# Scenario : PO => PR => 1PI
		args = frappe._dict()
		po_data = {
			"company" : "_Test Company",
			"item_code" : "_Test Item",
			"warehouse" : "Stores - _TC",
			"qty" : 6,
			"rate" : 100,
		}
		
		doc_po = create_purchase_order(**po_data)
		self.assertEqual(doc_po.docstatus, 1)
		
		doc_pr = make_pr_for_po(doc_po.name)
		self.assertEqual(doc_pr.docstatus, 1)

		doc_pi = make_pi_against_pr(doc_pr.name)
		self.assertEqual(doc_pi.docstatus, 1)
		self.assertEqual(doc_pi.items[0].qty, doc_po.items[0].qty)
		self.assertEqual(doc_pi.grand_total, doc_po.grand_total)
	
	def test_mr_pi_TC_B_002(self):
		# MR =>  PO => PR => PI
		mr_dict_list = [{
				"company" : "_Test Company",
				"item_code" : "Testing-31",
				"warehouse" : "Stores - _TC",
				"qty" : 6,
				"rate" : 100,
			},
		]

		doc_mr = make_material_request(**mr_dict_list[0])
		self.assertEqual(doc_mr.docstatus, 1)

		doc_po = make_test_po(doc_mr.name)
		doc_pr = make_test_pr(doc_po.name)
		doc_pi = make_test_pi(doc_pr.name)

		self.assertEqual(doc_pi.docstatus, 1)
		doc_mr.reload()
		self.assertEqual(doc_mr.status, "Received")

	def test_mr_pi_TC_B_003(self):
		# MR => RFQ => SQ => PO => PR => PI
		args = frappe._dict()
		args['mr'] = [{
				"company" : "_Test Company",
				"item_code" : "Testing-31",
				"warehouse" : "Stores - _TC",
				"qty" : 2,
				"rate" : 100,
			},
		]

		doc_mr = make_material_request(**args['mr'][0])
		self.assertEqual(doc_mr.docstatus, 1)

		doc_rfq = make_test_rfq(doc_mr.name)
		doc_sq= make_test_sq(doc_rfq.name, 100)
		doc_po = make_test_po(doc_sq.name, type='Supplier Quotation')
		doc_pr = make_test_pr(doc_po.name)
		doc_pi = make_test_pi(doc_pr.name)

		self.assertEqual(doc_pi.docstatus, 1)
		doc_mr.reload()
		self.assertEqual(doc_mr.status, "Received")

	def test_multi_po_pr_TC_B_008(self):
		# Scenario : 2PO => 2PR => 1PI
		args = frappe._dict()
		purchase_order_list = [{
			"company" : "_Test Company",
			"item_code" : "_Test Item",
			"warehouse" : "Stores - _TC",
			"qty" : 3,
			"rate" : 100,
		},
		{
			"company" : "_Test Company",
			"item_code" : "_Test Item",
			"warehouse" : "Stores - _TC",
			"qty" : 3,
			"rate" : 100,
		}]

		pur_receipt_name_list = []
		pur_order_dict = frappe._dict({
			"total_amount" : 0,
			"total_qty" : 0
		})

		for order in purchase_order_list:
			doc_po = create_purchase_order(**order)
			pur_order_dict.update({"total_amount" : pur_order_dict.total_amount + doc_po.grand_total })
			pur_order_dict.update({"total_qty" : pur_order_dict.total_qty + doc_po.total_qty })
			
			self.assertEqual(doc_po.docstatus, 1)

			doc_pr = make_pr_for_po(doc_po.name)
			self.assertEqual(doc_pr.docstatus, 1)
			self.assertEqual(doc_pr.grand_total, doc_po.grand_total)

			pur_receipt_name_list.append(doc_pr.name)

		item_dict = [
					{"item_code" : "_Test Item",
					"warehouse" : "Stores - _TC",
					"qty" : 3,
					"rate" : 100,
					"purchase_receipt":pur_receipt_name_list[1]
					}]
		
		doc_pi = make_pi_against_pr(pur_receipt_name_list[0], item_dict_list = item_dict)
		self.assertEqual(doc_pi.docstatus, 1)
		self.assertEqual(doc_pi.total_qty, pur_order_dict.total_qty)
		self.assertEqual(doc_pi.grand_total, pur_order_dict.total_amount)

	def test_multi_po_single_pr_pi_TC_B_007(self):
		# Scenario : 2PO => 1PR => 1PI
		args = frappe._dict()
		purchase_order_list = [{
			"company" : "_Test Company",
			"item_code" : "_Test Item",
			"warehouse" : "Stores - _TC",
			"qty" : 3,
			"rate" : 100,
		},
		{
			"company" : "_Test Company",
			"item_code" : "_Test Item",
			"warehouse" : "Stores - _TC",
			"qty" : 3,
			"rate" : 100,
		}]

		pur_order_name_list = []
		pur_order_dict = frappe._dict({
			"total_amount" : 0,
			"total_qty" : 0
		})

		for order in purchase_order_list:
			doc_po = create_purchase_order(**order)
			pur_order_dict.update({"total_amount" : pur_order_dict.total_amount + doc_po.grand_total })
			pur_order_dict.update({"total_qty" : pur_order_dict.total_qty + doc_po.total_qty })
			
			self.assertEqual(doc_po.docstatus, 1)
			pur_order_name_list.append(doc_po.name)

		item_dict = [
					{"item_code" : "_Test Item",
					"warehouse" : "Stores - _TC",
					"qty" : 3,
					"rate" : 100,
					"purchase_receipt":pur_order_name_list[1]
					}]

		doc_pr = make_pr_for_po(pur_order_name_list[0], item_dict_list = item_dict)

		doc_pi = make_pi_against_pr(doc_pr.name)
		self.assertEqual(doc_pi.docstatus, 1)
		self.assertEqual(doc_pi.total_qty, pur_order_dict.total_qty)
		self.assertEqual(doc_pi.grand_total, pur_order_dict.total_amount)
	
	def test_single_po_multi_pr_pi_TC_B_006(self):
		# Scenario : 1PO => 2PR => 2PI
		
		purchase_order_list = [{
			"company" : "_Test Company",
			"item_code" : "_Test Item",
			"warehouse" : "Stores - _TC",
			"qty" : 6,
			"rate" : 100,
		}]

		pur_invoice_dict = frappe._dict({
			"total_amount" : 0,
			"total_qty" : 0
		})
		pur_receipt_qty = [3, 3]
		doc_po = create_purchase_order(**purchase_order_list[0])
		self.assertEqual(doc_po.docstatus, 1)

		for received_qty in pur_receipt_qty:
			doc_pr = make_pr_for_po(doc_po.name, received_qty)
			self.assertEqual(doc_pr.docstatus, 1)
			
			doc_pi = make_pi_against_pr(doc_pr.name)
			self.assertEqual(doc_pi.docstatus, 1)

			pur_invoice_dict.update({"total_amount" : pur_invoice_dict.total_amount + doc_pi.grand_total })
			pur_invoice_dict.update({"total_qty" : pur_invoice_dict.total_qty + doc_pi.total_qty })
		
		self.assertEqual(doc_po.total_qty, pur_invoice_dict.total_qty)
		self.assertEqual(doc_po.grand_total, pur_invoice_dict.total_amount)
	
	def test_single_po_pi_multi_pr_TC_B_005(self):
		# Scenario : 1PO => 2PR => 1PI
		
		purchase_order_list = [{
			"company" : "_Test Company",
			"item_code" : "_Test Item",
			"warehouse" : "Stores - _TC",
			"qty" : 6,
			"rate" : 100,
		}]

		pur_receipt_qty = [3, 3]
		pur_receipt_name_list = []

		doc_po = create_purchase_order(**purchase_order_list[0])
		self.assertEqual(doc_po.docstatus, 1)

		for received_qty in pur_receipt_qty:
			doc_pr = make_pr_for_po(doc_po.name, received_qty)
			self.assertEqual(doc_pr.docstatus, 1)
			
			pur_receipt_name_list.append(doc_pr.name)
		
		item_dict = [
					{"item_code" : "_Test Item",
					"warehouse" : "Stores - _TC",
					"qty" : 3,
					"rate" : 100,
					"purchase_receipt":pur_receipt_name_list[1]
					}]
		
		doc_pi = make_pi_against_pr(pur_receipt_name_list[0], item_dict_list= item_dict)
		
		self.assertEqual(doc_pi.docstatus, 1)
		self.assertEqual(doc_po.total_qty, doc_pi.total_qty)
		self.assertEqual(doc_po.grand_total, doc_pi.grand_total)
	
	def test_create_purchase_receipt_partial_TC_SCK_037(self):
		po = create_purchase_order(rate=10000,qty=10)
		po.submit()

		pr = create_pr_against_po(po.name, received_qty=5)
		bin_qty = frappe.db.get_value("Bin", {"item_code": "_Test Item", "warehouse": "_Test Warehouse - _TC"}, "actual_qty")
		sle = frappe.get_doc('Stock Ledger Entry',{'voucher_no':pr.name})
		self.assertEqual(sle.qty_after_transaction, bin_qty)
		self.assertEqual(sle.warehouse, po.get("items")[0].warehouse)

		#if account setup in company
		if frappe.db.exists('GL Entry',{'account': 'Stock Received But Not Billed - _TC'}):
			gl_temp_credit = frappe.db.get_value('GL Entry',{'voucher_no':pr.name, 'account': 'Stock Received But Not Billed - _TC'},'credit')
			self.assertEqual(gl_temp_credit, 50000)

		#if account setup in company
		if frappe.db.exists('GL Entry',{'account': 'Stock In Hand - _TC'}):
			gl_stock_debit = frappe.db.get_value('GL Entry',{'voucher_no':pr.name, 'account': 'Stock In Hand - _TC'},'debit')
			self.assertEqual(gl_stock_debit, 50000)

	def test_pi_return_TC_B_043(self):
		from erpnext.accounts.doctype.purchase_invoice.purchase_invoice import make_debit_note
		from erpnext.accounts.doctype.purchase_invoice.test_purchase_invoice import check_gl_entries
		from erpnext.stock.doctype.stock_entry.test_stock_entry import get_qty_after_transaction

		po = create_purchase_order(		
			warehouse="Finished Goods - _TC",
			rate=130,
			qty=1,
		)
		self.assertEqual(po.status, "To Receive and Bill")
		actual_qty_0 = get_qty_after_transaction(warehouse="Finished Goods - _TC")

		pi = make_pi_from_po(po.name)
		pi.update_stock = 1
		pi.save()
		pi.submit()
		pi.load_from_db()
		self.assertEqual(pi.status, "Unpaid")
		expected_gle = [
			["Creditors - _TC", 0.0, 130, nowdate()],
			["_Test Account Cost for Goods Sold - _TC", 130, 0.0, nowdate()],
		]
		check_gl_entries(self, pi.name, expected_gle, nowdate())
		actual_qty_1 = get_qty_after_transaction(warehouse="Finished Goods - _TC")
		self.assertEqual(actual_qty_0 + 1, actual_qty_1)

		po_status = frappe.db.get_value("Purchase Order", po.name, "status")
		self.assertEqual(po_status, "Completed")

		pi_return = make_debit_note(pi.name)
		pi_return.update_outstanding_for_self = 0
		pi_return.update_billed_amount_in_purchase_receipt = 0
		pi_return.save()
		pi_return.submit()
		pi_return.load_from_db()
		self.assertEqual(pi_return.status, "Return")
		expected_gle = [
			["Creditors - _TC", 130, 0.0, nowdate()],
			["_Test Account Cost for Goods Sold - _TC", 0.0, 130, nowdate()],
		]
		check_gl_entries(self, pi_return.name, expected_gle, nowdate())
		actual_qty_2 = get_qty_after_transaction(warehouse="Finished Goods - _TC")
		self.assertEqual(actual_qty_1 - 1, actual_qty_2)

		pi_status = frappe.db.get_value("Purchase Invoice", pi.name, "status")
		self.assertEqual(pi_status, "Debit Note Issued")

	def test_payment_entry_TC_B_037(self):
		from erpnext.accounts.doctype.payment_entry.test_payment_entry import get_payment_entry
		from erpnext.accounts.doctype.purchase_invoice.test_purchase_invoice import check_gl_entries

		po = create_purchase_order(		
			warehouse="Finished Goods - _TC",
			rate=30,
			qty=1,
		)

		self.assertEqual(po.status, "To Receive and Bill")
		pi = make_pi_from_po(po.name)
		pi.update_stock = 1
		pi.save()
		pi.submit()
		pi.load_from_db()

		expected_gle = [
			["Creditors - _TC", 0.0, 30, nowdate()],
			["_Test Account Cost for Goods Sold - _TC", 30, 0.0, nowdate()],
		]
		check_gl_entries(self, pi.name, expected_gle, nowdate())

		pe = get_payment_entry("Purchase Invoice", pi.name)
		pe.save()
		pe.submit()
		pi_status = frappe.db.get_value("Purchase Invoice", pi.name, "status")
		self.assertEqual(pi_status, "Paid")
		expected_gle = [
			{"account": "Creditors - _TC", "debit": 30.0, "credit": 0.0},
			{"account": "Cash - _TC", "debit": 0.0, "credit": 30.0},
		]
		check_payment_gl_entries(self, pe.name, expected_gle)

	def test_purchase_invoice_cancellation_TC_B_041(self):
		from erpnext.stock.doctype.purchase_receipt.purchase_receipt import make_purchase_invoice

		po = create_purchase_order(		
			warehouse="Finished Goods - _TC",
			rate=130,
			qty=1,
		)
		self.assertEqual(po.status, "To Receive and Bill")

		pr = make_purchase_receipt(po.name)
		pr.save()
		pr.submit()
		self.assertEqual(pr.status, "To Bill")
		po_status = frappe.db.get_value("Purchase Order", po.name, "status")
		self.assertEqual(po_status, "To Bill")

		pi = make_purchase_invoice(pr.name)
		pi.save()
		pi.submit()
		self.assertEqual(pi.status, "Unpaid")
		po_status = frappe.db.get_value("Purchase Order", po.name, "status")
		self.assertEqual(po_status, "Completed")
		pr_status = frappe.db.get_value("Purchase Receipt", pr.name, "status")
		self.assertEqual(pr_status, "Completed")
		
		pi.cancel()
		self.assertEqual(pi.status, "Cancelled")
		po_status = frappe.db.get_value("Purchase Order", po.name, "status")
		self.assertEqual(po_status, "To Bill")
		pr_status = frappe.db.get_value("Purchase Receipt", pr.name, "status")
		self.assertEqual(pr_status, "To Bill")
	def test_purchase_invoice_return_TC_B_042(self):
		from erpnext.stock.doctype.purchase_receipt.purchase_receipt import make_purchase_invoice
		from erpnext.accounts.doctype.purchase_invoice.purchase_invoice import make_debit_note

		po = create_purchase_order(		
			warehouse="Finished Goods - _TC",
			rate=130,
			qty=1,
		)
		pr = make_purchase_receipt(po.name)
		pr.save()
		pr.submit()

		pi = make_purchase_invoice(pr.name)
		pi.save()
		pi.submit()
		
		pi_return = make_debit_note(pi.name)
		pi_return.update_outstanding_for_self = 0
		pi_return.update_billed_amount_in_purchase_receipt = 0
		pi_return.save()
		pi_return.submit()
		self.assertEqual(pi_return.status, "Return")
		pi_status = frappe.db.get_value("Purchase Invoice", pi.name, "status")
		self.assertEqual(pi_status, "Debit Note Issued")  

	def test_50_50_payment_terms_TC_B_044(self):
		from erpnext.stock.doctype.purchase_receipt.purchase_receipt import make_purchase_invoice
		from erpnext.accounts.doctype.payment_entry.test_payment_entry import get_payment_entry

		po = create_purchase_order(		
			warehouse="Finished Goods - _TC",
			rate=130,
			qty=1,
			do_not_save=1
		)
		po.payment_terms_template = "_Test Payment Term Template"
		po.save()
		po.submit()

		pe = get_payment_entry("Purchase Order", po.name, party_amount=po.grand_total/2)
		pe.save()
		pe.submit()
	
		po_advance_paid = frappe.db.get_value("Purchase Order", po.name, "advance_paid")
		self.assertTrue(po_advance_paid, po.grand_total/2)

		pr = make_purchase_receipt(po.name)
		pr.save()
		pr.submit()
		self.assertTrue(pr.status, "To Bill")

		pi = make_purchase_invoice(pr.name)
		pi.set_advances()
		pi.save()
		pi.submit()
		
		pe = get_payment_entry("Purchase Invoice", pi.name, party_amount=po.grand_total/2)
		pe.save()
		pe.submit()
		po_status = frappe.db.get_value("Purchase Order", po.name, "status")
		self.assertEqual(po_status, "Completed")

		pi_status = frappe.db.get_value("Purchase Invoice", pi.name, "status")
		self.assertEqual(pi_status, "Paid")

		frappe.db.commit()


	def test_status_po_on_pi_cancel_TC_B_038(self):
		from erpnext.accounts.doctype.payment_entry.test_payment_entry import create_payment_entry
		from erpnext.accounts.doctype.unreconcile_payment.unreconcile_payment import payment_reconciliation_record_on_unreconcile,create_unreconcile_doc_for_selection

		po = create_purchase_order()
		
		pi = make_pi_from_po(po.name)
		pi.update_stock = 1
		pi.insert()
		pi.submit()

		pe = create_payment_entry(
			company=f"{pi.company}",
			payment_type="Pay",
			party_type="Supplier",
			party=f"{pi.supplier}",
			paid_from="Cash - _TC",
			paid_to="Creditors - _TC",
			paid_amount=pi.grand_total,
		)
		
		pe.append('references',{
			"reference_doctype": "Purchase Invoice",
			"reference_name": pi.name,
			"allocated_amount":pi.grand_total
		})
		pe.save()
		pe.submit()

		before_pi_cancel_status = frappe.db.get_value("Purchase Order", po.name, "status")
		self.assertEqual(before_pi_cancel_status, "Completed")
		
		header = {
			"company":"_Test Company",
			"unreconcile":1,
			"clearing_date":"2025-01-07",
			"party_type":"Supplier",
			"party":"_Test Supplier"
		}
		selection = {"company":"_Test Company","voucher_type":"Payment Entry","voucher_no":f"{pe.name}","against_voucher_type":"Purchase Invoice","against_voucher_no":f"{pi.name}","allocated_amount":pi.rounded_total}
		allocation = [{"reference_type":"Payment Entry","reference_name":pe.name,"invoice_type":"Purchase Invoice","invoice_number":pi.name,"allocated_amount":pi.rounded_total}]
		payment_reconciliation_record_on_unreconcile(header=header,allocation=allocation)
		create_unreconcile_doc_for_selection(selections = json.dumps([selection]))
		
		pi.reload()
		pi.cancel()
		after_pi_cancel_status = frappe.db.get_value("Purchase Order", po.name, "status")
		self.assertEqual(after_pi_cancel_status, "To Receive and Bill")


	def test_full_payment_request_TC_B_030(self):
		# Scenario : PO => Payment Request
		
		po_data = {
			"company" : "_Test Company",
			"item_code" : "_Test Item",
			"warehouse" : "Stores - _TC",
			"qty" : 6,
			"rate" : 100,
		}
		
		doc_po = create_purchase_order(**po_data)
		self.assertEqual(doc_po.docstatus, 1)
		
		args = frappe._dict()
		args = {
				"dt": doc_po.doctype,
				"dn": doc_po.name,
				"recipient_id": doc_po.contact_email,
				"payment_request_type": 'Outward',
				"party_type":  "Supplier",
				"party":  doc_po.supplier,
				"party_name": doc_po.supplier_name
			}
		dict_pr = make_payment_request(**args)
		doc_pr = frappe.get_doc("Payment Request", dict_pr.name)
		doc_pr.submit()
		self.assertEqual(doc_pr.docstatus, 1)
		self.assertEqual(doc_pr.reference_name, doc_po.name)
		self.assertEqual(doc_pr.grand_total, doc_po.grand_total)
	def test_po_to_partial_pr_TC_B_031(self):
		po = frappe.get_doc({
			"doctype": "Purchase Order",
			"supplier": "_Test Supplier 1",
			"company": "_Test Company",
			"schedule_date": frappe.utils.nowdate(),
			"items": [
				{
					"item_code": "Testing-31",
					"qty": 6,
					"rate": 100,
					"warehouse": "Stores - _TC",
				}
			]
		})
		po.insert()
		po.submit()

		payment_request = frappe.get_doc({
			"doctype": "Payment Request",
			"reference_doctype": "Purchase Order",
			"reference_name": po.name,
			"payment_request_type": "Outward",
			"party_type": "Supplier",
			"party": po.supplier,
			"grand_total": 300,
		})

		payment_request.insert()
		payment_request.submit()

		self.assertEqual(payment_request.payment_request_type, "Outward")
		self.assertEqual(payment_request.grand_total, 300)
		self.assertEqual(payment_request.reference_name, po.name)
	
	def test_purchase_invoice_return_TC_B_032(self):
		company = "_Test Company"
		item_code = "Testing-31"
		target_warehouse = "Stores - _TC"
		supplier = "_Test Supplier 1"
		qty = 6
		rate = 100
		amount = qty * rate

		purchase_invoice = frappe.get_doc({
			"doctype": "Purchase Invoice",
			"company": company,
			"supplier": supplier,
			"items": [
				{
					"item_code": item_code,
					"warehouse": target_warehouse,
					"qty": qty,
					"rate": rate,
					"amount": amount,
				}
			],
			"update_stock": 1,
		})
		purchase_invoice.insert()
		purchase_invoice.submit()
		frappe.db.commit()

		purchase_invoice_return = frappe.get_doc({
			"doctype": "Purchase Invoice",
			"company": company,
			"supplier": supplier,
			"is_return": 1,
			"return_against": purchase_invoice.name,
			"items": [
				{
					"item_code": item_code,
					"warehouse": target_warehouse,
					"qty": -qty,
					"rate": rate,
					"amount": amount,
				}
			],
			"update_stock": 1,
		})
		purchase_invoice_return.insert()
		purchase_invoice_return.submit()
		frappe.db.commit()

		gl_entries = frappe.get_all(
			"GL Entry",
			filters={
				"voucher_type": "Purchase Invoice",
				"voucher_no": purchase_invoice_return.name,
				"company": company,
			},
			fields=["account", "debit", "credit"],
		)

		reversal_passed = False
		for entry in gl_entries:
			if "Stock In Hand" in entry["account"]:
				self.assertEqual(entry["credit"], amount)
				reversal_passed = True
			elif "Creditors" in entry["account"]:
				self.assertEqual(entry["debit"], amount)
				reversal_passed = True

		stock_ledger_entries = frappe.get_all(
			"Stock Ledger Entry",
			filters={
				"voucher_type": "Purchase Invoice",
				"voucher_no": purchase_invoice_return.name,
				"warehouse": target_warehouse,
			},
			fields=["actual_qty"],
		)

		stock_decrease_passed = False
		for entry in stock_ledger_entries:
			if entry["actual_qty"] == -qty:
				stock_decrease_passed = True

		self.assertTrue(reversal_passed)
		self.assertTrue(stock_decrease_passed)

	def test_partial_purchase_invoice_return_TC_B_033(self):
		company = "_Test Company"
		item_code = "Testing-31"
		target_warehouse = "Stores - _TC"
		supplier = "_Test Supplier 1"
		original_qty = 6
		return_qty = 3
		rate = 100
		amount = original_qty * rate
		return_amount = return_qty * rate

		purchase_invoice = frappe.get_doc({
			"doctype": "Purchase Invoice",
			"company": company,
			"supplier": supplier,
			"items": [
				{
					"item_code": item_code,
					"warehouse": target_warehouse,
					"qty": original_qty,
					"rate": rate,
					"amount": amount,
				}
			],
			"update_stock": 1,
		})
		purchase_invoice.insert()
		purchase_invoice.submit()
		frappe.db.commit()

		purchase_invoice_return = frappe.get_doc({
			"doctype": "Purchase Invoice",
			"company": company,
			"supplier": supplier,
			"is_return": 1,
			"return_against": purchase_invoice.name,
			"items": [
				{
					"item_code": item_code,
					"warehouse": target_warehouse,
					"qty": -return_qty,
					"rate": rate,
					"amount": return_amount,
				}
			],
			"update_stock": 1,
		})
		purchase_invoice_return.insert()
		purchase_invoice_return.submit()

		gl_entries = frappe.get_all(
			"GL Entry",
			filters={
				"voucher_type": "Purchase Invoice",
				"voucher_no": purchase_invoice_return.name,
				"company": company,
			},
			fields=["account", "debit", "credit"],
		)

		reversal_passed = False
		for entry in gl_entries:
			if "Stock In Hand" in entry["account"]:
				self.assertEqual(entry["credit"], return_amount)
				reversal_passed = True
			elif "Creditors" in entry["account"]:
				self.assertEqual(entry["debit"], return_amount)
				reversal_passed = True

		stock_ledger_entries = frappe.get_all(
			"Stock Ledger Entry",
			filters={
				"voucher_type": "Purchase Invoice",
				"voucher_no": purchase_invoice_return.name,
				"warehouse": target_warehouse,
			},
			fields=["actual_qty"],
		)

		stock_decrease_passed = False
		for entry in stock_ledger_entries:
			if entry["actual_qty"] == -return_qty:
				stock_decrease_passed = True

		# Assertions
		self.assertTrue(reversal_passed)
		self.assertTrue(stock_decrease_passed)

	def test_pr_to_lcv_add_value_to_stock_TC_B_034(self):
		frappe.db.set_value("Company", "_Test Company", {"enable_perpetual_inventory":1, "stock_received_but_not_billed": "_Test Account Excise Duty - _TC"})
		frappe.db.commit()

		# Step 1: Create Purchase Receipt
		doc_pr = frappe.get_doc({
			"doctype": "Purchase Receipt",
			"company": "_Test Company",
			"supplier": "_Test Supplier",
			"items": [
				{
					"item_code": "Testing-31",
					"warehouse": "Stores - _TC",
					"qty": 10,
					"rate": 100,
				}
			]
		})
		doc_pr.insert()
		doc_pr.submit()
		self.assertEqual(doc_pr.docstatus, 1)

		doc_lcv = frappe.get_doc({
			"doctype": "Landed Cost Voucher",
			"company": "_Test Company",
			"purchase_receipts": [
				{
					"receipt_document_type": "Purchase Receipt",
					"receipt_document": doc_pr.name,
					"supplier": doc_pr.supplier,
					"grand_total": doc_pr.grand_total
				}
			],
			"taxes": [
				{
					"expense_account": "_Test Account Education Cess - _TC",
					"amount": 500,
					"description": "test_description"
				}
			]
		})
		doc_lcv.insert()
		doc_lcv.submit()
		self.assertEqual(doc_lcv.docstatus, 1)

		# Validate Stock Ledger Entries
		stock_ledger_entries = frappe.get_all(
			"Stock Ledger Entry",
			filters={
				"voucher_no": doc_pr.name,
				"warehouse": "Stores - _TC",
				"item_code": "Testing-31"
			},
			fields=["valuation_rate"],
			order_by="creation desc"
		)
		self.assertGreater(len(stock_ledger_entries), 0)

		updated_valuation_rate = stock_ledger_entries[0]["valuation_rate"]
		self.assertGreater(updated_valuation_rate, 100)

		# Validate GL Entries
		gl_entries = frappe.get_all(
			"GL Entry",
			filters={"voucher_no": doc_pr.name},
			fields=["account", "debit", "credit"]
		)
		self.assertGreater(len(gl_entries), 0)

	def test_po_and_pi_with_pricing_rule_with_TC_B_048(self):
		company = "_Test Company"
		item_code = "Testing-31"
		target_warehouse = "Stores - _TC"
		supplier = "_Test Supplier 1"
		item_price = 130

		if not frappe.db.exists("Item", item_code):
			frappe.get_doc({
				"doctype": "Item",
				"item_code": item_code,
				"item_name": item_code,
				"is_stock_item": 1,
				"is_purchase_item": 1,
				"is_sales_item": 0,
				"company": company
			}).insert()

		item_price_doc = frappe.get_doc({
			"doctype": "Item Price",
			"price_list": "Standard Buying",
			"item_code": item_code,
			"price_list_rate": item_price
		}).insert()

		pricing_rule = frappe.get_doc({
			"doctype": "Pricing Rule",
			"title": "10% Discount",
			"company": company,
			"apply_on": "Item Code",
			"items":[
				{
					"item_code":item_code
				}
			],
			"rate_or_discount": "Discount Percentage",
			"discount_percentage": 10,
			"selling": 0,
			"buying": 1
		}).insert()

		po = frappe.get_doc({
			"doctype": "Purchase Order",
			"supplier": supplier,
			"company": company,
			"schedule_date":today(),
			"set_warehouse": target_warehouse,
			"items": [
				{
					"item_code": item_code,
					"warehouse": target_warehouse,
					"qty": 1
				}
			]
		})
		po.insert()
		po.submit()

		self.assertEqual(len(po.items), 1)
		self.assertEqual(po.items[0].rate, 117)
		self.assertEqual(po.items[0].discount_percentage, 10)

		pi = frappe.get_doc({
			"doctype": "Purchase Invoice",
			"supplier": supplier,
			"company": company,
			"items": [
				{
					"item_code": item_code,
					"purchase_order": po.name,
					"warehouse": target_warehouse,
					"qty": po.items[0].qty
				}
			]
		})
		pi.insert()
		pi.submit()

		self.assertEqual(len(pi.items), 1)
		self.assertEqual(pi.items[0].rate, 117)
		self.assertEqual(pi.items[0].discount_percentage, 10)
	def test_po_to_pr_with_gst_partly_paid_TC_B_085(self):
		# Scenario : PO => PR with GST Partly Paid

		purchase_tax = frappe.new_doc("Purchase Taxes and Charges Template")
		purchase_tax.title = "TEST"
		purchase_tax.company = "_Test Company"
		purchase_tax.tax_category = "_Test Tax Category 1"

		purchase_tax.append("taxes",{
			"category":"Total",
			"add_deduct_tax":"Add",
			"charge_type":"On Net Total",
			"account_head":"_Test Account Excise Duty - _TC",
			"_Test Account Excise Duty":"_Test Account Excise Duty",
			"rate":100,
			"description":"GST"
		})
		purchase_tax.save()
		po = create_purchase_order(do_not_submit=True)
		po.taxes_and_charges = purchase_tax.name
		po.save()
		po.submit()
		self.assertEqual(po.docstatus,1)

		args = {
				"dt": po.doctype,
				"dn": po.name,
				"payment_request_type": 'Outward',
				"party_type":  "Supplier",
				"party":  po.supplier,
				"party_name": po.supplier_name
			}
		partly_pr = make_payment_request(**args)
		doc_pr = frappe.get_doc("Payment Request", partly_pr.name)
		# set half amount to be paid
		doc_pr.grand_total = po.grand_total / 2
		doc_pr.submit()
		po_status = frappe.db.get_value("Purchase Order",po.name,'status')
		self.assertEqual(po_status,'To Receive and Bill')
	
	def test_po_to_pr_with_gst_fully_paid_TC_B_086(self):
		# Scenario : PO => PR with GST Fully Paid

		purchase_tax = frappe.new_doc("Purchase Taxes and Charges Template")
		purchase_tax.title = "TEST"
		purchase_tax.company = "_Test Company"
		purchase_tax.tax_category = "_Test Tax Category 1"

		purchase_tax.append("taxes",{
			"category":"Total",
			"add_deduct_tax":"Add",
			"charge_type":"On Net Total",
			"account_head":"_Test Account Excise Duty - _TC",
			"_Test Account Excise Duty":"_Test Account Excise Duty",
			"rate":100,
			"description":"GST"
		})
		purchase_tax.save()
		po = create_purchase_order(do_not_submit=True)
		po.taxes_and_charges = purchase_tax.name
		po.save()
		po.submit()
		self.assertEqual(po.docstatus,1)

		args = {
				"dt": po.doctype,
				"dn": po.name,
				"payment_request_type": 'Outward',
				"party_type":  "Supplier",
				"party":  po.supplier,
				"party_name": po.supplier_name
			}
		partly_pr = make_payment_request(**args)
		doc_pr = frappe.get_doc("Payment Request", partly_pr.name)
		doc_pr.grand_total = po.grand_total 
		doc_pr.submit()
		po_status = frappe.db.get_value("Purchase Order",po.name,'status')
		self.assertEqual(po_status,'To Receive and Bill')
	
	def test_po_to_pr_to_pi_fully_paid_TC_B_087(self):
		from erpnext.stock.doctype.purchase_receipt.purchase_receipt import make_purchase_invoice

		purchase_tax = frappe.new_doc("Purchase Taxes and Charges Template")
		purchase_tax.title = "TEST"
		purchase_tax.company = "_Test Company"
		purchase_tax.tax_category = "_Test Tax Category 1"

		purchase_tax.append("taxes",{
			"category":"Total",
			"add_deduct_tax":"Add",
			"charge_type":"On Net Total",
			"account_head":"_Test Account Excise Duty - _TC",
			"_Test Account Excise Duty":"_Test Account Excise Duty",
			"rate":100,
			"description":"GST"
		})

		purchase_tax.save()

		po = create_purchase_order(do_not_save=True)
		po.taxes_and_charges = purchase_tax.name
		po.save()
		po.submit()
		po_status_before = frappe.db.get_value("Purchase Order",po.name,'status')
		self.assertEqual(po_status_before,'To Receive and Bill')

		pr = make_purchase_receipt(po.name)
		pr.save()
		pr.submit()

		po_status_after_pr = frappe.db.get_value("Purchase Order",po.name,'status')
		self.assertEqual(po_status_after_pr,'To Bill')

		pi = make_purchase_invoice(pr.name)
		pi.is_paid = 1
		pi.mode_of_payment = "Cash"
		pi.cash_bank_account = "Cash - _TC"
		pi.paid_amount = pr.grand_total
		pi.save()
		pi.submit()

		pi_status = frappe.db.get_value("Purchase Invoice",pi.name,'status')
		self.assertEqual(pi_status,'Paid')

		po_status_after_paid =  frappe.db.get_value("Purchase Order",po.name,'status')
		self.assertEqual(po_status_after_paid,'Completed')
	
	def test_po_to_pr_to_pi_partly_paid_TC_B_089(self):
		from erpnext.stock.doctype.purchase_receipt.purchase_receipt import make_purchase_invoice
		purchase_tax = frappe.new_doc("Purchase Taxes and Charges Template")
		purchase_tax.title = "TEST"
		purchase_tax.company = "_Test Company"
		purchase_tax.tax_category = "_Test Tax Category 1"

		purchase_tax.append("taxes",{
			"category":"Total",
			"add_deduct_tax":"Add",
			"charge_type":"On Net Total",
			"account_head":"_Test Account Excise Duty - _TC",
			"_Test Account Excise Duty":"_Test Account Excise Duty",
			"rate":100,
			"description":"GST"
		})

		purchase_tax.save()

		po = create_purchase_order(do_not_save=True)
		po.taxes_and_charges = purchase_tax.name
		po.save()
		po.submit()
		po_status_before = frappe.db.get_value("Purchase Order",po.name,'status')
		self.assertEqual(po_status_before,'To Receive and Bill')

		pr = make_purchase_receipt(po.name)
		pr.save()
		pr.submit()

		po_status_after_pr = frappe.db.get_value("Purchase Order",po.name,'status')
		self.assertEqual(po_status_after_pr,'To Bill')

		pi = make_purchase_invoice(pr.name)
		pi.is_paid = 1
		pi.mode_of_payment = "Cash"
		pi.cash_bank_account = "Cash - _TC"
		pi.paid_amount = pr.grand_total / 2
		pi.save()
		pi.submit()

		pi_status = frappe.db.get_value("Purchase Invoice",pi.name,'status')
		self.assertEqual(pi_status,'Partly Paid')

		po_status_after_paid =  frappe.db.get_value("Purchase Order",po.name,'status')
		self.assertEqual(po_status_after_paid,'Completed')

	def test_po_return_TC_B_043(self):
		# Scenario : PO => PR => PI => PI(Return)
		args = frappe._dict()
		po_data = {
			"company" : "_Test Company",
			"item_code" : "_Test Item",
			"warehouse" : "Stores - _TC",
			"qty" : 6,
			"rate" : 100,
		}

		doc_po = create_purchase_order(**po_data)
		self.assertEqual(doc_po.docstatus, 1)

		doc_pr = make_pr_for_po(doc_po.name)
		self.assertEqual(doc_pr.docstatus, 1)

		doc_pi = make_pi_against_pr(doc_pr.name)
		self.assertEqual(doc_pi.docstatus, 1)
		self.assertEqual(doc_pi.items[0].qty, doc_po.items[0].qty)
		self.assertEqual(doc_pi.grand_total, doc_po.grand_total)

		doc_returned_pi = make_return_pi(doc_pi.name)
		self.assertEqual(doc_returned_pi.total_qty, -doc_po.total_qty)
		doc_pi.reload()
		self.assertEqual(doc_pi.status, 'Debit Note Issued')
		self.assertEqual(doc_returned_pi.status, 'Return')

	def test_po_full_payment_TC_B_045(self):
		# Scenario : PO => Payment Entry => PR => PI => PI(Return)

		po_data = {
			"company" : "_Test Company",
			"item_code" : "_Test Item",
			"warehouse" : "Stores - _TC",
			"qty" : 6,
			"rate" : 100,
		}

		doc_po = create_purchase_order(**po_data)
		self.assertEqual(doc_po.docstatus, 1)

		doc_pe = get_payment_entry("Purchase Order", doc_po.name, doc_po.grand_total)
		doc_pe.reference_no = "123"
		doc_pe.insert()
		doc_pe.submit()
		# doc_pe.paid_from = "Cash"

		doc_pr = make_pr_for_po(doc_po.name)
		self.assertEqual(doc_pr.docstatus, 1)

		doc_pi = make_pi_against_pr(doc_pr.name, args={"is_paid" : 1, "cash_bank_account" : doc_pe.paid_from})
		self.assertEqual(doc_pi.docstatus, 1)
		self.assertEqual(doc_pi.items[0].qty, doc_po.items[0].qty)
		self.assertEqual(doc_pi.grand_total, doc_po.grand_total)

		doc_pi.reload()
		doc_po.reload()
		self.assertEqual(doc_pi.status, 'Paid')
		self.assertEqual(doc_po.status, 'Completed')

	def test_po_with_pricing_rule_TC_B_046(self):
		# Scenario : PO => Pricing Rule => PR => PI

		po_data = {
			"company" : "_Test Company",
			"item_code" : "_Test Item",
			"warehouse" : "Stores - _TC",
			"supplier": "_Test Supplier",
            "schedule_date": "2025-01-13",
			"qty" : 1,
		}

		pricing_rule_record = {
			"doctype": "Pricing Rule",
			"title": "Discount on _Test Item",
			"apply_on": "Item Code",
			"items": [
				{
					"item_code": "_Test Item",
				}
				],
			"price_or_product_discount": "Price",
			"applicable_for": "Supplier",
			"supplier": "_Test Supplier",
			"buying": 1,
			"currency": "INR",

			"min_qty": 1,
			"min_amt": 100,
			"valid_from": "2025-01-01",
			"rate_or_discount": "Discount Percentage",
			"discount_percentage": 10,
			"price_list": "Standard Buying",
			"company" : "_Test Company",

		}
		rule = frappe.get_doc(pricing_rule_record)
		rule.insert()

		frappe.get_doc(
			{
				"doctype": "Item Price",
				"price_list": "Standard Buying",
				"item_code": "_Test Item",
				"price_list_rate": 130,
			}
		).insert()

		doc_po = create_purchase_order(**po_data)
		doc_po_item = doc_po.items[0]
		self.assertEqual(doc_po_item.discount_percentage, 10)
		self.assertEqual(doc_po_item.rate, 117)  
		self.assertEqual(doc_po_item.amount, 117)

		doc_pr = make_pr_for_po(doc_po.name)

		doc_pi = make_pi_against_pr(doc_pr.name)
		pi_item = doc_pi.items[0]
		self.assertEqual(pi_item.rate, 117)
		self.assertEqual(pi_item.amount, 117)

	def test_po_with_pricing_rule_TC_B_047(self):
		# Scenario : PO => Pricing Rule => PR 

		po_data = {
			"company" : "_Test Company",
			"item_code" : "_Test Item",
			"warehouse" : "Stores - _TC",
			"supplier": "_Test Supplier",
            "schedule_date": "2025-01-13",
			"qty" : 1,
		}

		pricing_rule_record = {
			"doctype": "Pricing Rule",
			"title": "Discount on _Test Item",
			"apply_on": "Item Code",
			"items": [
				{
					"item_code": "_Test Item",
				}
				],
			"price_or_product_discount": "Price",
			"applicable_for": "Supplier",
			"supplier": "_Test Supplier",
			"buying": 1,
			"currency": "INR",

			"min_qty": 1,
			"min_amt": 100,
			"valid_from": "2025-01-01",
			"rate_or_discount": "Discount Percentage",
			"discount_percentage": 10,
			"price_list": "Standard Buying",
			"company" : "_Test Company",

		}
		rule = frappe.get_doc(pricing_rule_record)
		rule.insert()

		frappe.get_doc(
			{
				"doctype": "Item Price",
				"price_list": "Standard Buying",
				"item_code": "_Test Item",
				"price_list_rate": 130,
			}
		).insert()

		doc_po = create_purchase_order(**po_data)
		po_item = doc_po.items[0]
		self.assertEqual(po_item.discount_percentage, 10)
		self.assertEqual(po_item.rate, 117)
		self.assertEqual(po_item.amount, 117)


		doc_pr = make_pr_for_po(doc_po.name)
		pr_item = doc_pr.items[0]
		self.assertEqual(pr_item.rate, 117) 
		self.assertEqual(pr_item.amount, 117)

	def test_po_additional_discount_TC_B_052(self):
		# Scenario : PO => PR => PI [With Additional Discount]

		po_data = {
			"company" : "_Test Company",
			"item_code" : "_Test Item",
			"warehouse" : "Stores - _TC",
			"supplier": "_Test Supplier",
            "schedule_date": "2025-01-13",
			"qty" : 1,
			"rate" : 10000,
			"apply_discount_on" : "Net Total",
			"additional_discount_percentage" :10 ,
			"do_not_submit":1
		}

		acc = frappe.new_doc("Account")
		acc.account_name = "Input Tax IGST"
		acc.parent_account = "Tax Assets - _TC"
		acc.company = "_Test Company"
		account_name = frappe.db.exists("Account", {"account_name" : "Input Tax IGST","company": "_Test Company" })
		if not account_name:
			account_name = acc.insert()

		doc_po = create_purchase_order(**po_data)
		doc_po.append("taxes", {
                    "charge_type": "On Net Total",
                    "account_head": account_name,
                    "rate": 12,
                    "description": "Input GST",
                })
		doc_po.submit()
		self.assertEqual(doc_po.discount_amount, 1000)
		self.assertEqual(doc_po.grand_total, 10080)

		doc_pr = make_pr_for_po(doc_po.name)
		doc_pi = make_pi_against_pr(doc_pr.name)

		self.assertEqual(doc_pi.discount_amount, 1000)
		self.assertEqual(doc_pi.grand_total, 10080)

		# Accounting Ledger Checks
		pi_gl_entries = frappe.get_all("GL Entry", filters={"voucher_no": doc_pi.name}, fields=["account", "debit", "credit"])

		# PI Ledger Validation
		pi_total = sum(entry["debit"] for entry in pi_gl_entries)
		self.assertEqual(pi_total, 10080) 

	def test_po_additional_discount_TC_B_055(self):
		# Scenario : PO => PI [With Additional Discount]

		po_data = {
			"company" : "_Test Company",
			"item_code" : "_Test Item",
			"warehouse" : "Stores - _TC",
			"supplier": "_Test Supplier",
            "schedule_date": "2025-01-13",
			"qty" : 1,
			"rate" : 10000,
			"apply_discount_on" : "Net Total",
			"additional_discount_percentage" :10 ,
			"do_not_submit":1
		}

		acc = frappe.new_doc("Account")
		acc.account_name = "Input Tax IGST"
		acc.parent_account = "Tax Assets - _TC"
		acc.company = "_Test Company"
		account_name = frappe.db.exists("Account", {"account_name" : "Input Tax IGST","company": "_Test Company" })
		if not account_name:
			account_name = acc.insert()

		doc_po = create_purchase_order(**po_data)
		doc_po.append("taxes", {
                    "charge_type": "On Net Total",
                    "account_head": account_name,
                    "rate": 12,
                    "description": "Input GST",
                })
		doc_po.submit()
		self.assertEqual(doc_po.discount_amount, 1000)
		self.assertEqual(doc_po.grand_total, 10080)

		doc_pi = make_pi_from_po(doc_po.name)
		doc_pi.insert()
		doc_pi.submit()
		self.assertEqual(doc_pi.discount_amount, 1000)
		self.assertEqual(doc_pi.grand_total, 10080)

		# Accounting Ledger Checks
		pi_gl_entries = frappe.get_all("GL Entry", filters={"voucher_no": doc_pi.name}, fields=["account", "debit", "credit"])

		# PI Ledger Validation
		pi_total = sum(entry["debit"] for entry in pi_gl_entries)
		self.assertEqual(pi_total, 10080) 

	def test_po_additional_discount_TC_B_058(self):
		# Scenario : PO => PR => PI [With Additional Discount on Grand Total]

		po_data = {
			"company" : "_Test Company",
			"item_code" : "_Test Item",
			"warehouse" : "Stores - _TC",
			"supplier": "_Test Supplier",
            "schedule_date": "2025-01-13",
			"qty" : 1,
			"rate" : 10000,
			"apply_discount_on" : "Grand Total",
			"additional_discount_percentage" :10 ,
			"do_not_submit":1
		}

		acc = frappe.new_doc("Account")
		acc.account_name = "Input Tax IGST"
		acc.parent_account = "Tax Assets - _TC"
		acc.company = "_Test Company"
		account_name = frappe.db.exists("Account", {"account_name" : "Input Tax IGST","company": "_Test Company" })
		if not account_name:
			account_name = acc.insert()

		doc_po = create_purchase_order(**po_data)
		doc_po.append("taxes", {
                    "charge_type": "On Net Total",
                    "account_head": account_name,
                    "rate": 12,
                    "description": "Input GST",
                })
		doc_po.submit()
		self.assertEqual(doc_po.discount_amount, 1120)
		self.assertEqual(doc_po.grand_total, 10080)

		doc_pr = make_pr_for_po(doc_po.name)
		doc_pi = make_pi_against_pr(doc_pr.name)

		self.assertEqual(doc_pi.discount_amount, 1120)
		self.assertEqual(doc_pi.grand_total, 10080)

		# Accounting Ledger Checks
		pi_gl_entries = frappe.get_all("GL Entry", filters={"voucher_no": doc_pi.name}, fields=["account", "debit", "credit"])

		# PI Ledger Validation
		pi_total = sum(entry["debit"] for entry in pi_gl_entries)
		self.assertEqual(pi_total, 10080) 

	def test_po_additional_discount_TC_B_061(self):
		# Scenario : PO => PI [With Additional Discount]

		po_data = {
			"company" : "_Test Company",
			"item_code" : "_Test Item",
			"warehouse" : "Stores - _TC",
			"supplier": "_Test Supplier",
            "schedule_date": "2025-01-13",
			"qty" : 1,
			"rate" : 10000,
			"apply_discount_on" : "Grand Total",
			"additional_discount_percentage" :10 ,
			"do_not_submit":1
		}

		acc = frappe.new_doc("Account")
		acc.account_name = "Input Tax IGST"
		acc.parent_account = "Tax Assets - _TC"
		acc.company = "_Test Company"
		account_name = frappe.db.exists("Account", {"account_name" : "Input Tax IGST","company": "_Test Company" })
		if not account_name:
			account_name = acc.insert()

		doc_po = create_purchase_order(**po_data)
		doc_po.append("taxes", {
                    "charge_type": "On Net Total",
                    "account_head": account_name,
                    "rate": 12,
                    "description": "Input GST",
                })
		doc_po.submit()
		self.assertEqual(doc_po.discount_amount, 1120)
		self.assertEqual(doc_po.grand_total, 10080)

		doc_pi = make_pi_from_po(doc_po.name)
		doc_pi.insert()
		doc_pi.submit()
		self.assertEqual(doc_pi.discount_amount, 1120)
		self.assertEqual(doc_pi.grand_total, 10080)

		# Accounting Ledger Checks
		pi_gl_entries = frappe.get_all("GL Entry", filters={"voucher_no": doc_pi.name}, fields=["account", "debit", "credit"])

		# PI Ledger Validation
		pi_total = sum(entry["debit"] for entry in pi_gl_entries)
		self.assertEqual(pi_total, 10080) 

	def test_po_additional_discount_TC_B_063(self):
		# Scenario : PO => PI [With Additional Discount]

		po_data = {
			"company" : "_Test Company",
			"item_code" : "_Test Item",
			"warehouse" : "Stores - _TC",
			"supplier": "_Test Supplier",
            "schedule_date": "2025-01-13",
			"qty" : 1,
			"rate" : 10000,
			"apply_discount_on" : "Grand Total",
			"additional_discount_percentage" :10 ,
			"do_not_submit":1
		}

		acc = frappe.new_doc("Account")
		acc.account_name = "Input Tax IGST"
		acc.parent_account = "Tax Assets - _TC"
		acc.company = "_Test Company"
		account_name = frappe.db.exists("Account", {"account_name" : "Input Tax IGST","company": "_Test Company" })
		if not account_name:
			account_name = acc.insert()

		doc_po = create_purchase_order(**po_data)
		doc_po.append("taxes", {
                    "charge_type": "On Net Total",
                    "account_head": account_name,
                    "rate": 12,
                    "description": "Input GST",
                })
		doc_po.submit()
		self.assertEqual(doc_po.discount_amount, 1120)
		self.assertEqual(doc_po.grand_total, 10080)

	def test_po_with_additional_discount_TC_B_057(self):
		company = "_Test Company"
		item_code = "Testing-31"
		target_warehouse = "Stores - _TC"
		supplier = "_Test Supplier 1"
		item_price = 10000
		if not frappe.db.exists("Item", item_code):
			frappe.get_doc({
				"doctype": "Item",
				"item_code": item_code,
				"item_name": item_code,
				"is_stock_item": 1,
				"is_purchase_item": 1,
				"is_sales_item": 0,
				"company": company
			}).insert()
		pi = frappe.get_doc({
			"doctype": "Purchase Order",
			"supplier": supplier,
			"company": company,
			"schedule_date": today(),
			"set_warehouse": target_warehouse,
			"items": [
				{
					"item_code": item_code,
					"warehouse": target_warehouse,
					"qty": 1,
					"rate": item_price
				}
			]
		})
		pi.insert()
		self.assertEqual(len(pi.items), 1)
		self.assertEqual(pi.items[0].rate, item_price)
		self.assertEqual(pi.net_total, item_price)
		pi.apply_discount_on = "Net Total"
		pi.additional_discount_percentage = 10
		pi.save()
		pi.submit()
		self.assertEqual(pi.discount_amount, 1000)
		self.assertEqual(pi.net_total, 9000)

	def test_partial_pr_pi_flow_TC_B_103(self):
		# 1. Create PO
		po_data = {
			"doctype": "Purchase Order",
			"supplier": "_Test Supplier",
			"company": "_Test Company",
			"items": [
				{
					"item_code": "_Test Item",
					"qty": 10,
					"rate": 100,
					"warehouse": "Stores - _TC",
					"schedule_date": "2025-01-09"
				},
				{
					"item_code": "Book",
					"qty": 5,
					"rate": 500,
					"warehouse": "Stores - _TC",
					"schedule_date": "2025-01-10"
				}
			],
		}
		purchase_order = frappe.get_doc(po_data)
		purchase_order.insert()
		tax_list = create_taxes_interstate()
		for tax in tax_list:
			purchase_order.append("taxes", tax)
		purchase_order.submit()

		# Validate PO Analytics
		po_status = frappe.get_doc("Purchase Order", purchase_order.name)
		self.assertEqual(po_status.status, "To Receive and Bill")
		self.assertEqual(po_status.items[0].received_qty, 0)
		self.assertEqual(po_status.items[0].billed_qty, 0)

		# 2. Create Partial PR
		pr_data = {
			"doctype": "Purchase Receipt",
			"supplier": "_Test Supplier",
			"company": "_Test Company",
			"items": [
				{
					"item_code": "_Test Item",
					"qty": 2,
					"warehouse": "Stores - _TC",
					"purchase_order": purchase_order.name
				},
				{
					"item_code": "Book",
					"qty": 5,
					"warehouse": "Stores - _TC",
					"purchase_order": purchase_order.name
				}
			]
		}
		purchase_receipt = frappe.get_doc(pr_data)
		purchase_receipt.insert()
		purchase_receipt.submit()

		# Validate PR Analytics
		po_status.reload()
		self.assertEqual(po_status.items[0].received_qty, 2)
		self.assertEqual(po_status.items[1].received_qty, 5)

		# 3. Create PI for Partial PR
		pi_data = {
			"doctype": "Purchase Invoice",
			"supplier": "_Test Supplier",
			"company": "_Test Company",
			"items": purchase_receipt.items,
			"taxes": purchase_order.taxes,
			"supplier_invoice_no": "INV-002"
		}
		purchase_invoice = frappe.get_doc(pi_data)
		purchase_invoice.insert()
		purchase_invoice.submit()

		# Validate PI Accounting Entries
		pi_gl_entries = frappe.get_all("GL Entry", filters={"voucher_no": purchase_invoice.name}, fields=["account", "debit", "credit"])
		self.assertTrue(any(entry["account"] == "Stock Received But Not Billed" and entry["debit"] == 1200 for entry in pi_gl_entries))
		self.assertTrue(any(entry["account"] == "CGST" and entry["debit"] == 54 for entry in pi_gl_entries))
		self.assertTrue(any(entry["account"] == "SGST" and entry["debit"] == 54 for entry in pi_gl_entries))
		self.assertTrue(any(entry["account"] == "Creditors" and entry["credit"] == 1308 for entry in pi_gl_entries))

	def test_po_with_uploader_TC_B_091(self):
		# Test Data
		po_data = {
			"doctype": "Purchase Order",
			"company": "_Test Company",
			"supplier": "_Test Supplier",
			"set_posting_time": 1,
			"posting_date": "2025-01-10",
			"update_stock": 1,
			"items": []
		}

		# Create PO Document
		po_doc = frappe.get_doc(po_data)
		
		# Create Excel Data
		excel_data = {
			"Item Code": ["_Test Item", "_Test Item Home Desktop 200"],
			"Warehouse": ["_Test Warehouse 1 - _TC", "_Test Warehouse 1 - _TC"],
			"Qty": [1, 1],
			"Rate": [2000, 1000]
		}

		# Create DataFrame and save to Excel
		df = pd.DataFrame(excel_data)
		with BytesIO() as output:
			with pd.ExcelWriter(output, engine="xlsxwriter") as writer:
				df.to_excel(writer, index=False)
			output.seek(0)
			# Simulate the upload
			# Assuming the item table is uploaded from an Excel file

		# Now, we would have the uploaded data in PO items table.
		for index, row in df.iterrows():
			po_doc.append("items", {
				"item_code": row['Item Code'],
				"warehouse": row['Warehouse'],
				"qty": row['Qty'],
				"rate": row['Rate']
			})
		
		# Insert and Submit PO
		po_doc.insert()
		po_doc.submit()

		# Assertions for PO Items table
		self.assertEqual(len(po_doc.items), 2, "All items should be added to the PO.")
		self.assertEqual(po_doc.items[0].item_code, "_Test Item", "First item code should be '_Test Item'.")
		self.assertEqual(po_doc.items[1].item_code, "_Test Item Home Desktop 200", "Second item code should be '_Test Item Home Desktop 200'.")
		self.assertEqual(po_doc.items[0].rate, 2000, "Rate for _Test Item should be 2000.")
		self.assertEqual(po_doc.items[1].rate, 1000, "Rate for _Test Item Home Desktop 200 should be 1000.")
		
		# Create PR and PI from PO
		pr_doc = frappe.get_doc({
			"doctype": "Purchase Receipt",
			"purchase_order": po_doc.name,
			"items": po_doc.items
		})
		pr_doc.insert()
		pr_doc.submit()

		pi_doc = frappe.get_doc({
			"doctype": "Purchase Invoice",
			"purchase_receipt": pr_doc.name,
			"items": pr_doc.items
		})
		pi_doc.insert()
		pi_doc.submit()

		# Assertions for Accounting Entries
		gle = frappe.get_all("GL Entry", filters={"voucher_no": pi_doc.name}, fields=["account", "debit", "credit"])
		self.assertGreater(len(gle), 0, "GL Entries should be created.")

		# Validate Stock Ledger
		sle = frappe.get_all("Stock Ledger Entry", filters={"voucher_no": pi_doc.name}, fields=["item_code", "actual_qty", "stock_value"])
		self.assertEqual(len(sle), 2, "Stock Ledger should have entries for both items.")
		self.assertEqual(sle[0]["item_code"], "_Test Item", "Stock Ledger should contain _Test Item.")
		self.assertEqual(sle[1]["item_code"], "_Test Item Home Desktop 200", "Stock Ledger should contain _Test Item Home Desktop 200.")
		self.assertEqual(sle[0]["actual_qty"], 1, "Quantity for _Test Item should be 1.")
		self.assertEqual(sle[1]["actual_qty"], 1, "Quantity for _Test Item Home Desktop 200 should be 1.")

		# Cleanup
		pi_doc.cancel()
		pr_doc.cancel()
		po_doc.cancel()

	def test_po_pr_pi_with_shipping_rule_TC_B_064(self):
		# Scenario : PO=>PR=>PI [With Shipping Rule]
		po = {
			"doctype": "Purchase Order",
			"company": "_Test Company",
			
			"supplier": "_Test Supplier",
			"set_posting_time": 1,
			"posting_date": "2025-01-15",
			"required_by_date": "2025-01-20",
			"shipping_rule": "Ship-Buy",
			"item_code": "_Test Item",
			"warehouse": "_Test Warehouse 1 - _TC",
			"qty": 1,
			"rate": 3000
		}
		doc_po = make_purchase_order(**po)
		doc_po.insert()
		doc_po.submit()

		self.assertEqual(doc_po.grand_total, 3200, "Grand Total should include Shipping Rule (3000 + 200 = 3200).")
		self.assertEqual(doc_po.status, "To Receive and Bill", "PO status should be 'To Receive and Bill'.")

		doc_pr = make_pr_for_po(po.name)

		sle = frappe.get_all("Stock Ledger Entry", filters={"voucher_no": doc_pr.name}, fields=["actual_qty", "item_code"])
		self.assertEqual(len(sle), 1, "Stock Ledger Entry should exist for the received item.")
		self.assertEqual(sle[0]["actual_qty"], 1, "Stock Ledger should reflect 1 qty received for _Test Item.")

		gl_entries_pr = frappe.get_all("GL Entry", filters={"voucher_no": doc_pr.name}, fields=["account", "debit", "credit"])
		self.assertTrue(any(entry["account"] == "Stock In Hand - _Test Company" and entry["debit"] == 3200 for entry in gl_entries_pr),
						"Stock In Hand account should be debited with 3200.")
		self.assertTrue(any(entry["account"] == "Stock Received But Not Billed - _Test Company" and entry["credit"] == 3000 for entry in gl_entries_pr),
						"Stock Received But Not Billed account should be credited with 3000.")
		self.assertTrue(any(entry["account"] == "Shipping Rule - _Test Company" and entry["credit"] == 200 for entry in gl_entries_pr),
						"Shipping Rule account should be credited with 200.")
		self.assertEqual(doc_pr.status, "To Bill", "PR status should be 'To Bill'.")

		doc_pi = make_pi_against_pr(doc_pr.name)

		gl_entries_pi = frappe.get_all("GL Entry", filters={"voucher_no": doc_pi.name}, fields=["account", "debit", "credit"])
		self.assertTrue(any(entry["account"] == "Stock Received But Not Billed - _Test Company" and entry["debit"] == 3000 for entry in gl_entries_pi),
						"Stock Received But Not Billed account should be debited with 3000.")
		self.assertTrue(any(entry["account"] == "Shipping Rule - _Test Company" and entry["debit"] == 200 for entry in gl_entries_pi),
						"Shipping Rule account should be debited with 200.")
		self.assertTrue(any(entry["account"] == "Creditors - _Test Company" and entry["credit"] == 3200 for entry in gl_entries_pi),
						"Creditors account should be credited with 3200.")
		self.assertEqual(doc_pi.status, "Unpaid", "PI status should be 'Unpaid'.")

		po.reload()
		doc_pr.reload()
		self.assertEqual(po.status, "Completed", "PO status should be 'Completed'.")
		self.assertEqual(doc_pr.status, "Completed", "PR status should be 'Completed'.")

		self.assertEqual(doc_pr.purchase_order, po.name, "PR should be linked to the PO.")
		self.assertEqual(doc_pi.purchase_receipt, doc_pr.name, "PI should be linked to the PR.")

		# Cleanup
		doc_pi.cancel()
		doc_pr.cancel()
		po.cancel()

	def test_po_pi_pr_flow_TC_B_067(self):
		# Scenario : PO => PI => PR [With Shipping Rule]
		
		args = {
					"calculate_based_on" : "Fixed",
					"shipping_amount" : 200
				}
		shipping_rule_name = get_shipping_rule_name(args)
		
		po_data = {
			"company" : "_Test Company",
			"item_code" : "_Test Item",
			"warehouse" : "Stores - _TC",
			"qty" : 1,
			"rate" : 3000,
			"shipping_rule" :shipping_rule_name

		}
		
		doc_po = create_purchase_order(**po_data)
		self.assertEqual(doc_po.docstatus, 1)

		doc_pi = make_pi_direct_aganist_po(doc_po.name)
		self.assertEqual(doc_pi.docstatus, 1)
		
		doc_pr = make_pr_form_pi(doc_pi.name)
		doc_po.reload()
		self.assertEqual(doc_po.status, 'Completed')
		self.assertEqual(doc_pr.status, 'Completed')

	def test_po_pr_multiple_pi_flow_TC_B_066(self):
		#Scenario : PO=>PR=>2PI 

		po = frappe.get_doc({
			"doctype": "Purchase Order",
			"company": "_Test Company",
			"supplier": "_Test Supplier",
			"set_posting_time": 1,
			"posting_date": "2025-01-15",
			"required_by_date": "2025-01-20",
			"shipping_rule": "Ship-Buy",
			"items": [
				{
					"item_code": "_Test Item",
					"warehouse": "_Test Warehouse 1 - _TC",
					"qty": 4,
					"rate": 3000
     }]
		})
	
	def test_inter_state_CGST_and_SGST_TC_B_097(self):
		po = create_purchase_order(qty=1,rate = 100,do_not_save=True)
		po.save()
		purchase_tax_and_value = frappe.db.get_value('Purchase Taxes and Charges Template',{'company':po.company,'tax_category':'In-State'},'name')
		po.taxes_and_charges = purchase_tax_and_value
		po.save()
		po.submit()
		po.reload()
	
		self.assertEqual(po.grand_total, 118)
	
		pr = make_purchase_receipt(po.name)
		pr.taxes_and_charges = purchase_tax_and_value
		pr.save()
		frappe.db.set_value('Company',pr.company,'enable_perpetual_inventory',1)
		frappe.db.set_value('Company',pr.company,'enable_provisional_accounting_for_non_stock_items',1)
		frappe.db.set_value('Company',pr.company,'stock_received_but_not_billed','Stock Received But Not Billed - _TC')
		frappe.db.set_value('Company',pr.company,'default_inventory_account','Stock In Hand - _TC')
		frappe.db.set_value('Company',pr.company,'default_provisional_account','Stock In Hand - _TC')
		pr.submit()
		pr.reload()
		account_entries = frappe.db.get_all('GL Entry',{'voucher_type':'Purchase Receipt','voucher_no':pr.name},['account','debit','credit'])
		for entries in account_entries:
			if entries.account == 'Stock In Hand - _TC':
				self.assertEqual(entries.debit, 100)
			if entries.account == 'Stock Received But Not Billed - _TC':
				self.assertEqual(entries.credit, 100)

		stock_entries = frappe.db.get_value('Stock Ledger Entry',{'voucher_no':pr.name},'item_code')
		self.assertEqual(stock_entries,pr.items[0].item_code)

		pi = make_pi_from_pr(pr.name)
		pi.save()
		pi.submit()

		account_entries_pi = frappe.db.get_all('GL Entry',{'voucher_no':pi.name},['account','debit','credit'])
		for entries in account_entries_pi:
			if entries.account == 'Input Tax SGST - _TC':
				self.assertEqual(entries.debit, 9)
			if entries.account == 'Input Tax CGST - _TC':
				self.assertEqual(entries.debit, 9)
			if entries.account == 'Stock Received But Not Billed - _TC':
				self.assertEqual(entries.debit,100)
			if entries.account == 'Creditors - _TC':
				self.assertEqual(entries.credit, 118.0)

	

	def test_outer_state_IGST_TC_B_098(self):
		po = create_purchase_order(supplier='_Test Registered Supplier',qty=1,rate = 100,do_not_save=True)
		po.save()
		purchase_tax_and_value = frappe.db.get_value('Purchase Taxes and Charges Template',{'company':po.company,'tax_category':'Out-State'},'name')
		po.taxes_and_charges = purchase_tax_and_value
		po.save()
		po.submit()
		po.reload()
		self.assertEqual(po.grand_total, 118)
		pr = make_purchase_receipt(po.name)
		pr.taxes_and_charges = purchase_tax_and_value
		pr.save()

		frappe.db.set_value('Company',pr.company,'enable_perpetual_inventory',1)
		frappe.db.set_value('Company',pr.company,'enable_provisional_accounting_for_non_stock_items',1)
		frappe.db.set_value('Company',pr.company,'stock_received_but_not_billed','Stock Received But Not Billed - _TC')
		frappe.db.set_value('Company',pr.company,'default_inventory_account','Stock In Hand - _TC')
		frappe.db.set_value('Company',pr.company,'default_provisional_account','Stock In Hand - _TC')

		pr.submit()
		pr.reload()
		
		account_entries = frappe.db.get_all('GL Entry',{'voucher_type':'Purchase Receipt','voucher_no':pr.name},['account','debit','credit'])
		for entries in account_entries:
			if entries.account == 'Stock In Hand - _TC':
				self.assertEqual(entries.debit, 100)
			if entries.account == 'Stock Received But Not Billed - _TC':
				self.assertEqual(entries.credit, 100)

		stock_entries = frappe.db.get_value('Stock Ledger Entry',{'voucher_no':pr.name},'item_code')
		self.assertEqual(stock_entries,pr.items[0].item_code)
		self.assertEqual(pr.status,'To Bill')
		pi = make_pi_from_pr(pr.name)
		pi.save()
		pi.submit()

		account_entries_pi = frappe.db.get_all('GL Entry',{'voucher_no':pi.name},['account','debit','credit'])
		for entries in account_entries_pi:
			if entries.account == 'Input Tax IGST - _TC':
				self.assertEqual(entries.debit, 18)
			if entries.account == 'Stock Received But Not Billed - _TC':
				self.assertEqual(entries.debit,100)
			if entries.account == 'Creditors - _TC':
				self.assertEqual(entries.credit, 118.0)
		pi.reload()
		self.assertEqual(pi.status,'Unpaid')

	def test_po_ignore_pricing_rule_TC_B_049(self):
		company = "_Test Company"
		item_code = "Testing-31"
		target_warehouse = "Stores - _TC"
		supplier = "_Test Supplier 1"
		item_price = 130

		if not frappe.db.exists("Item", item_code):
			frappe.get_doc({
				"doctype": "Item",
				"item_code": item_code,
				"item_name": item_code,
				"is_stock_item": 1,
				"is_purchase_item": 1,
				"is_sales_item": 0,
				"company": company
			}).insert()

		item_price_doc = frappe.get_doc({
			"doctype": "Item Price",
			"price_list": "Standard Buying",
			"item_code": item_code,
			"price_list_rate": item_price
		}).insert()

		pricing_rule = frappe.get_doc({
			"doctype": "Pricing Rule",
			"title": "10% Discount",
			"company": company,
			"apply_on": "Item Code",
			"items":[
				{
					"item_code":item_code
				}
			],
			"rate_or_discount": "Discount Percentage",
			"discount_percentage": 10,
			"selling": 0,
			"buying": 1
		}).insert()

		po = frappe.get_doc({
			"doctype": "Purchase Order",
			"supplier": supplier,
			"company": company,
			"schedule_date":today(),
			"set_warehouse": target_warehouse,
			"items": [
				{
					"item_code": item_code,
					"warehouse": target_warehouse,
					"qty": 1
				}
			]
		})
		po.insert()

		self.assertEqual(len(po.items), 1)
		self.assertEqual(po.items[0].rate, 117)
		self.assertEqual(po.items[0].discount_percentage, 10)
		po.ignore_pricing_rule = 1
		po.save()
		po.submit()
		self.assertEqual(po.items[0].rate, 130)

	def test_po_pr_pi_multiple_flow_TC_B_065(self):
		# Scenario : PO=>2PR=>2PI 
		po = frappe.get_doc({
			"doctype": "Purchase Order",
			"company": "_Test Company",
			"supplier": "_Test Supplier",
			"set_posting_time": 1,
			"posting_date": "2025-01-15",
			"required_by_date": "2025-01-20",
			"shipping_rule": "Ship-Buy",
			"items": [
				{
					"item_code": "_Test Item",
					"warehouse": "_Test Warehouse 1 - _TC",
					"qty": 4,
					"rate": 3000
				}
			]
		})
		po.insert()
		po.submit()

		self.assertEqual(po.grand_total, 12200, "Grand Total should include Shipping Rule (12000 + 200 = 12200).")
		self.assertEqual(po.status, "To Receive and Bill", "PO status should be 'To Receive and Bill'.")

		pr_1 = frappe.get_doc({
			"doctype": "Purchase Receipt",
			"purchase_order": po.name,
			"items": [
				{
					"item_code": "_Test Item",
					"warehouse": "_Test Warehouse 1 - _TC",
					"qty": 2,
					"rate": 3000
				}
			]
		})
		pr_1.insert()
		pr_1.submit()

		gl_entries_pr_1 = frappe.get_all("GL Entry", filters={"voucher_no": pr_1.name}, fields=["account", "debit", "credit"])
		self.assertTrue(any(entry["account"] == "Stock In Hand - _TCd" and entry["debit"] == 6200 for entry in gl_entries_pr_1),
						"Stock In Hand account should be debited with 6200.")
		self.assertTrue(any(entry["account"] == "Stock Received But Not Billed - _TCd" and entry["credit"] == 6000 for entry in gl_entries_pr_1),
						"Stock Received But Not Billed account should be credited with 6000.")
		self.assertTrue(any(entry["account"] == "Shipping Rule - _TCd" and entry["credit"] == 200 for entry in gl_entries_pr_1),
						"Shipping Rule account should be credited with 200.")
		self.assertEqual(pr_1.status, "To Bill", "1st PR status should be 'To Bill'.")

		pi_1 = frappe.get_doc({
			"doctype": "Purchase Invoice",
			"purchase_receipt": pr_1.name,
			"items": [
				{
					"item_code": "_Test Item",
					"qty": 2,
					"rate": 3000
				}
			]
		})
		pi_1.insert()
		pi_1.submit()

		gl_entries_pi_1 = frappe.get_all("GL Entry", filters={"voucher_no": pi_1.name}, fields=["account", "debit", "credit"])
		self.assertTrue(any(entry["account"] == "Stock Received But Not Billed - _TCd" and entry["debit"] == 6000 for entry in gl_entries_pi_1),
						"Stock Received But Not Billed account should be debited with 6000.")
		self.assertTrue(any(entry["account"] == "Shipping Rule - _TCd" and entry["debit"] == 200 for entry in gl_entries_pi_1),
						"Shipping Rule account should be debited with 200.")
		self.assertTrue(any(entry["account"] == "Creditors - _TCd" and entry["credit"] == 6200 for entry in gl_entries_pi_1),
						"Creditors account should be credited with 6200.")
		self.assertEqual(pi_1.status, "Unpaid", "1st PI status should be 'Unpaid'.")
		pr_1.reload()
		self.assertEqual(pr_1.status, "Completed", "1st PR status should be 'Completed' after 1st PI.")

		pr_2 = frappe.get_doc({
			"doctype": "Purchase Receipt",
			"purchase_order": po.name,
			"items": [
				{
					"item_code": "_Test Item",
					"warehouse": "_Test Warehouse 1 - _TC",
					"qty": 2,
					"rate": 3000
				}
			]
		})
		pr_2.insert()
		pr_2.submit()

		gl_entries_pr_2 = frappe.get_all("GL Entry", filters={"voucher_no": pr_2.name}, fields=["account", "debit", "credit"])
		self.assertTrue(any(entry["account"] == "Stock In Hand - _TCd" and entry["debit"] == 6200 for entry in gl_entries_pr_2),
						"Stock In Hand account should be debited with 6200.")
		self.assertTrue(any(entry["account"] == "Stock Received But Not Billed - _TCd" and entry["credit"] == 6000 for entry in gl_entries_pr_2),
						"Stock Received But Not Billed account should be credited with 6000.")
		self.assertTrue(any(entry["account"] == "Shipping Rule - _TCd" and entry["credit"] == 200 for entry in gl_entries_pr_2),
						"Shipping Rule account should be credited with 200.")
		self.assertEqual(pr_2.status, "To Bill", "2nd PR status should be 'To Bill'.")

		pi_2 = frappe.get_doc({
			"doctype": "Purchase Invoice",
			"purchase_receipt": pr_2.name,
			"items": [
				{
					"item_code": "_Test Item",
					"qty": 2,
					"rate": 3000
				}
			]
		})
		pi_2.insert()
		pi_2.submit()

		gl_entries_pi_2 = frappe.get_all("GL Entry", filters={"voucher_no": pi_2.name}, fields=["account", "debit", "credit"])
		self.assertTrue(any(entry["account"] == "Stock Received But Not Billed - _TCd" and entry["debit"] == 6000 for entry in gl_entries_pi_2),
						"Stock Received But Not Billed account should be debited with 6000.")
		self.assertTrue(any(entry["account"] == "Shipping Rule - _TCd" and entry["debit"] == 200 for entry in gl_entries_pi_2),
						"Shipping Rule account should be debited with 200.")
		self.assertTrue(any(entry["account"] == "Creditors - _TCd" and entry["credit"] == 6200 for entry in gl_entries_pi_2),
						"Creditors account should be credited with 6200.")
		self.assertEqual(pi_2.status, "Unpaid", "2nd PI status should be 'Unpaid'.")
		pr_2.reload()
		po.reload()
		self.assertEqual(pr_2.status, "Completed", "2nd PR status should be 'Completed' after 2nd PI.")
		self.assertEqual(po.status, "Completed", "PO status should be 'Completed' after 2nd PI.")

		self.assertEqual(pr_1.purchase_order, po.name, "1st PR should be linked to the PO.")
		self.assertEqual(pr_2.purchase_order, po.name, "2nd PR should be linked to the PO.")
		self.assertEqual(pi_1.purchase_receipt, pr_1.name, "1st PI should be linked to the 1st PR.")
		self.assertEqual(pi_2.purchase_receipt, pr_2.name, "2nd PI should be linked to the 2nd PR.")

		pi_2.cancel()
		pi_1.cancel()
		pr_2.cancel()
		pr_1.cancel()
		po.cancel()

		self.assertEqual(len(po.items), 1)
		self.assertEqual(po.items[0].rate, 117)
		self.assertEqual(po.items[0].discount_percentage, 10)
		po.ignore_pricing_rule = 1
		po.save()
		po.submit()
		self.assertEqual(po.items[0].rate, 130)


	def test_po_to_pi_with_deferred_expense_TC_B_094(self):
		company = '_Test Company'
		frappe.db.set_value('Company', company, 'default_deferred_expense_account', '_Test Account Excise Duty - _TC')
		item = frappe.get_doc({
			'doctype': 'Item',
			'item_code': 'test_expense',
			'item_name': 'Test Expense',
			'is_stock_item': 0,  # Not a stock item
			'enable_deferred_expense': 1,
			'gst_hsn_code': '01011010'
		})
		item.insert()
		po = frappe.get_doc({
			'doctype': 'Purchase Order',
			'supplier': '_Test Supplier 1',
			'company': company,
			'schedule_date': today(),
			'items': [{
				'item_code': item.item_code,
				'qty': 1,
				'rate': 1000  # Adjust the rate as needed
			}]
		})
		po.insert()
		po.submit()
		pi = frappe.get_doc({
			'doctype': 'Purchase Invoice',
			'supplier': po.supplier,
			'company': po.company,
			'credit_to': "_Test Creditors - _TC",
			'items': [{
				'item_code': item.item_code,
				'qty': 1,
				'rate': 1000  # Same as PO
			}]
		})
		pi.insert()
		item = frappe.get_doc('Item', item.item_code)
		pi.items[0].enable_deferred_expense = item.enable_deferred_expense
		pi.save()
		self.assertEqual(pi.items[0].enable_deferred_expense, 1)
		pi.submit()
		self.assertEqual(pi.docstatus, 1)

	def test_po_with_actual_account_type_TC_B_133(self):
		po = create_purchase_order(qty=10,rate = 1000, do_not_save=True)
		po.save()
		purchase_tax_and_value = frappe.db.get_value('Purchase Taxes and Charges Template',{'company':po.company,'tax_category':'In-State'},'name')
		po.taxes_and_charges = purchase_tax_and_value
		po.save()
		po.append('taxes',{
			'charge_type':'Actual',
			'account_head' : 'Freight and Forwarding Charges - _TC',
			'description': 'Freight and Forwarding Charges',
			'tax_amount' : 100
		})
		po.save()
		po.submit()
		self.assertEqual(po.grand_total, 11900)
		self.assertEqual(po.taxes_and_charges_added, 1900)

		pr = make_purchase_receipt(po.name)
		pr.save()

		frappe.db.set_value('Company',pr.company,'enable_perpetual_inventory',1)
		frappe.db.set_value('Company',pr.company,'enable_provisional_accounting_for_non_stock_items',1)
		frappe.db.set_value('Company',pr.company,'stock_received_but_not_billed','Stock Received But Not Billed - _TC')
		frappe.db.set_value('Company',pr.company,'default_inventory_account','Stock In Hand - _TC')
		frappe.db.set_value('Company',pr.company,'default_provisional_account','Stock In Hand - _TC')

		pr.submit()
		self.assertEqual(po.grand_total, po.grand_total)
		self.assertEqual(po.taxes_and_charges_added, po.taxes_and_charges_added)


		account_entries_pr = frappe.db.get_all('GL Entry',{'voucher_type':'Purchase Receipt','voucher_no':pr.name},['account','debit','credit'])
		for entries in account_entries_pr:
			if entries.account == 'Stock Received But Not Billed - _TC':
				self.assertEqual(entries.credit,pr.total)
			if entries.account == 'Stock In Hand - _TC':
				self.assertEqual(entries.debit,pr.total)

		stock_entries_item = frappe.db.get_value('Stock Ledger Entry',{'voucher_no':pr.name},'item_code')
		stock_entries_qty = frappe.db.get_value('Stock Ledger Entry',{'voucher_no':pr.name},'actual_qty')
		self.assertEqual(stock_entries_item,pr.items[0].item_code)
		self.assertEqual(stock_entries_qty,pr.items[0].qty)

		pi = make_pi_from_pr(pr.name)
		pi.save()
		pi.submit()

		account_entries_pi = frappe.db.get_all('GL Entry',{'voucher_no':pi.name},['account','debit','credit'])
		
		for entries in account_entries_pi:
			if entries.account == 'Freight and Forwarding Charges - _TC':
				self.assertEqual(entries.debit, 100)
			if entries.account == 'Input Tax SGST - _TC':
				self.assertEqual(entries.debit, 900)
			if entries.account == 'Input Tax CGST - _TC':
				self.assertEqual(entries.debit, 900)
			if entries.account == 'Stock Received But Not Billed - _TC':
				self.assertEqual(entries.debit,10000)
			if entries.account == 'Creditors - _TC':
				self.assertEqual(entries.credit,11900)

	def test_po_with_on_net_total_account_type_TC_B_134(self):
		parking_charges_account = create_new_account(account_name='Parking Charges Account',company='_Test Company',parent_account = 'Cash In Hand - _TC')
		po = create_purchase_order(qty=10,rate = 100, do_not_save=True)
		po.save()
		purchase_tax_and_value = frappe.db.get_value('Purchase Taxes and Charges Template',{'company':po.company,'tax_category':'In-State'},'name')
		po.taxes_and_charges = purchase_tax_and_value
		po.save()
		po.append('taxes',{
			'charge_type':'On Net Total',
			'account_head' : parking_charges_account,
			'description': parking_charges_account,
			'rate' : 5
		})
		po.save()
		po.submit()
		self.assertEqual(po.grand_total, 1230)
		self.assertEqual(po.taxes_and_charges_added, 230)
		pr = make_purchase_receipt(po.name)
		pr.save()
		frappe.db.set_value('Company',pr.company,'enable_perpetual_inventory',1)
		frappe.db.set_value('Company',pr.company,'enable_provisional_accounting_for_non_stock_items',1)
		frappe.db.set_value('Company',pr.company,'stock_received_but_not_billed','Stock Received But Not Billed - _TC')
		frappe.db.set_value('Company',pr.company,'default_inventory_account','Stock In Hand - _TC')
		frappe.db.set_value('Company',pr.company,'default_provisional_account','Stock In Hand - _TC')

		pr.submit()
		self.assertEqual(po.grand_total, po.grand_total)
		self.assertEqual(po.taxes_and_charges_added, po.taxes_and_charges_added)

		account_entries_pr = frappe.db.get_all('GL Entry',{'voucher_type':'Purchase Receipt','voucher_no':pr.name},['account','debit','credit'])

		for entries in account_entries_pr:
			if entries.account == 'Stock Received But Not Billed - _TC':
				self.assertEqual(entries.credit,1000)
			if entries.account == 'Stock In Hand - _TC':
				self.assertEqual(entries.debit,1000)
	

		stock_entries_item = frappe.db.get_value('Stock Ledger Entry',{'voucher_no':pr.name},'item_code')
		stock_entries_qty = frappe.db.get_value('Stock Ledger Entry',{'voucher_no':pr.name},'actual_qty')
		self.assertEqual(stock_entries_item,pr.items[0].item_code)
		self.assertEqual(stock_entries_qty,pr.items[0].qty)

		pi = make_pi_from_pr(pr.name)
		pi.save()
		pi.submit()

		account_entries_pi = frappe.db.get_all('GL Entry',{'voucher_no':pi.name},['account','debit','credit'])

		for entries in account_entries_pi:
			if entries.account == 'Parking Charges Account - _TC':
				self.assertEqual(entries.debit, 50)
			if entries.account == 'Input Tax SGST - _TC':
				self.assertEqual(entries.debit, 90)
			if entries.account == 'Input Tax CGST - _TC':
				self.assertEqual(entries.debit, 90)
			if entries.account == 'Stock Received But Not Billed - _TC':
				self.assertEqual(entries.debit,1000)
			if entries.account == 'Creditors - _TC':
				self.assertEqual(entries.credit,1230)
	
	def test_po_with_on_item_quntity_account_type_TC_B_135(self):
		transportation_chrages_account = create_new_account(account_name='Transportation Charges Account',company='_Test Company',parent_account = 'Cash In Hand - _TC')
		po = create_purchase_order(qty=10,rate = 100, do_not_save=True)
		po.save()
		po.append('items',{
			'item_code':'_Test Item 2',
			'qty':5,
			'rate':200
		})

		po.save()
		purchase_tax_and_value = frappe.db.get_value('Purchase Taxes and Charges Template',{'company':po.company,'tax_category':'In-State'},'name')
		po.taxes_and_charges = purchase_tax_and_value
		po.save()
		po.append('taxes',{
			'charge_type':'On Item Quantity',
			'account_head' : transportation_chrages_account,
			'description': transportation_chrages_account,
			'rate' : 20
		})
		po.save()
		po.submit()
		self.assertEqual(po.grand_total, 2660)
	
		pr = make_purchase_receipt(po.name)

		pr.save()

		frappe.db.set_value('Company',pr.company,'enable_perpetual_inventory',1)
		frappe.db.set_value('Company',pr.company,'enable_provisional_accounting_for_non_stock_items',1)
		frappe.db.set_value('Company',pr.company,'stock_received_but_not_billed','Stock Received But Not Billed - _TC')
		frappe.db.set_value('Company',pr.company,'default_inventory_account','Stock In Hand - _TC')
		frappe.db.set_value('Company',pr.company,'default_provisional_account','Stock In Hand - _TC')

		pr.submit()
		self.assertEqual(po.grand_total, po.grand_total)
		self.assertEqual(po.taxes_and_charges_added, po.taxes_and_charges_added)

		account_entries_pr = frappe.db.get_all('GL Entry',{'voucher_type':'Purchase Receipt','voucher_no':pr.name},['account','debit','credit'])

		for entries in account_entries_pr:
			if entries.account == 'Stock Received But Not Billed - _TC':
				self.assertEqual(entries.credit,2000)
			if entries.account == 'Stock In Hand - _TC':
				self.assertEqual(entries.debit,2000)
	
		stock_entries = frappe.db.get_all('Stock Ledger Entry',{'voucher_no':pr.name},['item_code','actual_qty'])
		for entries in stock_entries:
			if entries.item_code == pr.items[0].item_code:
				self.assertEqual(entries.actual_qty,pr.items[0].qty)
			if entries.item_code == pr.items[1].item_code:
				self.assertEqual(entries.actual_qty,pr.items[1].qty)
		
		pi = make_pi_from_pr(pr.name)
		pi.save()
		pi.submit()

		account_entries_pi = frappe.db.get_all('GL Entry',{'voucher_no':pi.name},['account','debit','credit'])

		for entries in account_entries_pi:
			if entries.account == 'Transportation Charges Account - _TC':
				self.assertEqual(entries.debit, 300)
			if entries.account == 'Input Tax SGST - _TC':
				self.assertEqual(entries.debit, 180)
			if entries.account == 'Input Tax CGST - _TC':
				self.assertEqual(entries.debit, 180)
			if entries.account == 'Stock Received But Not Billed - _TC':
				self.assertEqual(entries.debit,2000)
			if entries.account == 'Creditors - _TC':
				self.assertEqual(entries.credit,2660)
	
	def test_po_with_all_account_type_TC_B_136(self):
		parking_charges_account = create_new_account(account_name='Parking Charges Account',company='_Test Company',parent_account = 'Cash In Hand - _TC')
		transportation_chrages_account = create_new_account(account_name='Transportation Charges Account',company='_Test Company',parent_account = 'Cash In Hand - _TC')
		output_cess_account = create_new_account(account_name='Output Cess Account',company='_Test Company',parent_account = 'Cash In Hand - _TC')
		po = create_purchase_order(qty=10,rate = 100, do_not_save=True)
		po.save()
		po.append('items',{
			'item_code':'_Test Item 2',
			'qty':5,
			'rate':200
		})
		po.save()
		purchase_tax_and_value = frappe.db.get_value('Purchase Taxes and Charges Template',{'company':po.company,'tax_category':'In-State'},'name')
		po.taxes_and_charges = purchase_tax_and_value
		po.save()
		taxes = [
			{
			'charge_type':'Actual',
			'account_head' : 'Freight and Forwarding Charges - _TC',
			'description': 'Freight and Forwarding Charges',
			'tax_amount' : 100
			},
			{
			'charge_type':'On Net Total',
			'account_head' : parking_charges_account,
			'description': parking_charges_account,
			'rate' : 5
			},
			{
			'charge_type':'On Item Quantity',
			'account_head' : transportation_chrages_account,
			'description': transportation_chrages_account,
			'rate' : 20
			},
			{
			'charge_type':'On Previous Row Amount',
			'account_head' : output_cess_account,
			'description': output_cess_account,
			'rate' : 5,
			'row_id':5
			}
		]
		for tax in taxes:
			po.append('taxes',tax)
		po.save()
		po.submit()
		self.assertEqual(po.grand_total, 2875)
	
		pr = make_purchase_receipt(po.name)

		pr.save()

		frappe.db.set_value('Company',pr.company,'enable_perpetual_inventory',1)
		frappe.db.set_value('Company',pr.company,'enable_provisional_accounting_for_non_stock_items',1)
		frappe.db.set_value('Company',pr.company,'stock_received_but_not_billed','Stock Received But Not Billed - _TC')
		frappe.db.set_value('Company',pr.company,'default_inventory_account','Stock In Hand - _TC')
		frappe.db.set_value('Company',pr.company,'default_provisional_account','Stock In Hand - _TC')

		pr.submit()
		self.assertEqual(po.grand_total, po.grand_total)
		
		account_entries_pr = frappe.db.get_all('GL Entry',{'voucher_type':'Purchase Receipt','voucher_no':pr.name},['account','debit','credit'])

		for entries in account_entries_pr:
			if entries.account == 'Stock Received But Not Billed - _TC':
				self.assertEqual(entries.credit,2000)
			if entries.account == 'Stock In Hand - _TC':
				self.assertEqual(entries.debit,2000)
	
		stock_entries = frappe.db.get_all('Stock Ledger Entry',{'voucher_no':pr.name},['item_code','actual_qty'])
		for entries in stock_entries:
			if entries.item_code == pr.items[0].item_code:
				self.assertEqual(entries.actual_qty,pr.items[0].qty)
			if entries.item_code == pr.items[1].item_code:
				self.assertEqual(entries.actual_qty,pr.items[1].qty)
		
		pi = make_pi_from_pr(pr.name)
		pi.save()
		pi.submit()

		account_entries_pi = frappe.db.get_all('GL Entry',{'voucher_no':pi.name},['account','debit','credit'])
		
		for entries in account_entries_pi:
			if entries.account == 'Transportation Charges Account - _TC':
				self.assertEqual(entries.debit, 300)
			if entries.account == 'Output Cess Account - _TC':
				self.assertEqual(entries.debit, 15)
			if entries.account == 'Parking Charges Account - _TC':
				self.assertEqual(entries.debit, 100)
			if entries.account == 'Freight and Forwarding Charges - _TC':
				self.assertEqual(entries.debit, 100)
			if entries.account == 'Input Tax SGST - _TC':
				self.assertEqual(entries.debit, 180)
			if entries.account == 'Input Tax CGST - _TC':
				self.assertEqual(entries.debit, 180)
			if entries.account == 'Stock Received But Not Billed - _TC':
				self.assertEqual(entries.debit,2000)
			if entries.account == 'Creditors - _TC':
				self.assertEqual(entries.credit,2875)

	def test_create_po_pr_partial_TC_SCK_046(self):
		po = create_purchase_order(rate=10000,qty=10)
		po.submit()

		pr = create_pr_against_po(po.name, received_qty=5)
		bin_qty = frappe.db.get_value("Bin", {"item_code": "_Test Item", "warehouse": "_Test Warehouse - _TC"}, "actual_qty")
		sle = frappe.get_doc('Stock Ledger Entry',{'voucher_no':pr.name})
		self.assertEqual(sle.qty_after_transaction, bin_qty)
		self.assertEqual(sle.warehouse, po.get("items")[0].warehouse)

		#if account setup in company
		if frappe.db.exists('GL Entry',{'account': 'Stock Received But Not Billed - _TC'}):
			gl_temp_credit = frappe.db.get_value('GL Entry',{'voucher_no':pr.name, 'account': 'Stock Received But Not Billed - _TC'},'credit')
			self.assertEqual(gl_temp_credit, 50000)

		#if account setup in company
		if frappe.db.exists('GL Entry',{'account': 'Stock In Hand - _TC'}):
			gl_stock_debit = frappe.db.get_value('GL Entry',{'voucher_no':pr.name, 'account': 'Stock In Hand - _TC'},'debit')
			self.assertEqual(gl_stock_debit, 50000)


		from erpnext.controllers.sales_and_purchase_return import make_return_doc
		return_pr = make_return_doc("Purchase Receipt", pr.name)
		return_pr.get("items")[0].received_qty = -5
		return_pr.submit()

		bin_qty = frappe.db.get_value("Bin", {"item_code": "_Test Item", "warehouse": "_Test Warehouse - _TC"}, "actual_qty")
		sle = frappe.get_doc('Stock Ledger Entry',{'voucher_no':return_pr.name})
		self.assertEqual(sle.qty_after_transaction, bin_qty)

		#if account setup in company
		if frappe.db.exists('GL Entry',{'account': 'Stock Received But Not Billed - _TC'}):
			gl_temp_credit = frappe.db.get_value('GL Entry',{'voucher_no':pr.name, 'account': 'Stock Received But Not Billed - _TC'},'debit')
			self.assertEqual(gl_temp_credit, 500)

		#if account setup in company
		if frappe.db.exists('GL Entry',{'account': 'Stock In Hand - _TC'}):
			gl_stock_debit = frappe.db.get_value('GL Entry',{'voucher_no':return_pr.name, 'account': 'Stock In Hand - _TC'},'credit')
			self.assertEqual(gl_stock_debit, 500)

	def test_create_po_pr_TC_SCK_177(self):
		from erpnext.stock.doctype.warehouse.test_warehouse import create_warehouse

		po = create_purchase_order(qty=10)
		po.submit()

		frappe.db.set_value("Item", "_Test Item", "over_delivery_receipt_allowance", 10)
		pr = make_purchase_receipt(po.name)
		pr.company = "_Test Company"
		pr.set_warehouse = "All Warehouses - _TC"
		pr.rejected_warehouse = create_warehouse("_Test Warehouse8", company=pr.company)
		pr.get("items")[0].qty = 8
		pr.get("items")[0].rejected_qty = 2
		pr.insert()
		pr.submit()

		sle = frappe.get_doc('Stock Ledger Entry',{'voucher_no':pr.name})
		self.assertEqual(sle.qty_after_transaction, 2)

	def test_create_po_pr_return_pr_TC_SCK_178(self):
		create_company()
		create_fiscal_year()
		supplier = create_supplier(supplier_name="_Test Supplier PO")
		item = create_item("_Test PO")
		warehouse = create_warehouse("_Test warehouse - _PO", company="_Test Company PO")

		po = create_purchase_order(qty=10,company="_Test Company PO",supplier=supplier,item=item.item_code,warehouse=warehouse,do_not_save=1)
		po.save()
		po.submit()

		frappe.db.set_value("Item", "_Test PO", "over_delivery_receipt_allowance", 10)
		pr = make_purchase_receipt(po.name)
		pr.company = "_Test Company PO"
		pr.set_warehouse = warehouse
		pr.rejected_warehouse = create_warehouse("_Test Warehouse8", company=pr.company)
		pr.get("items")[0].qty = 8
		pr.get("items")[0].rejected_qty = 2
		pr.insert()
		pr.submit()

		sle = frappe.get_doc('Stock Ledger Entry',{'voucher_no':pr.name})
		self.assertEqual(sle.qty_after_transaction, 2)

		pr.load_from_db()
		from erpnext.controllers.sales_and_purchase_return import make_return_doc
		return_pi = make_return_doc("Purchase Receipt", pr.name,return_against_rejected_qty=True)
		return_pi.get("items")[0].qty = -2
		return_pi.submit()
		pr.reload()

		sle = frappe.get_doc('Stock Ledger Entry',{'voucher_no':return_pi.name})
		self.assertEqual(sle.actual_qty, -2)

	def test_tds_in_po_and_pi_TC_B_150(self):
		company = "_Test Company"
		tax_category = "test_tax_withholding_category"
		supplier = "_Test Supplier 1"
		item_code = "Testing-31"
		target_warehouse = "Stores - _TC"
		supplier = "_Test Supplier 1"
		if not frappe.db.exists("Tax Withholding Category", tax_category):
			doc = frappe.get_doc({
				"doctype": "Tax Withholding Category",
				"name": tax_category,
				"category_name": tax_category,
				"rates": [
					{
						"from_date": get_year_start(getdate()),
						"to_date": get_year_ending(getdate()),
						"tax_withholding_rate": 2,
						"single_threshold": 1000,
						"cumulative_threshold": 100000
					}
				],
				"accounts": [
					{
						"company": company,
						"account": 'Test TDS Payable - _TC',
					}
				]
			})
			doc.insert()
			tax_category = doc.name

		frappe.db.set_value("Supplier", supplier, "tax_withholding_category", tax_category)
		po = frappe.get_doc({
			"doctype": "Purchase Order",
			"supplier": supplier,
			"company": company,
			"apply_tds": 1,
			"schedule_date":today(),
			"set_warehouse": target_warehouse,
			"tax_withholding_category": tax_category,
			"items": [
				{
					"item_code": item_code,
					"warehouse": target_warehouse,
					"qty": 2,
					"rate": 500
				}
			]
		})
		po.insert()
		po.submit()
		self.assertEqual(po.docstatus, 1)
		self.assertEqual(po.taxes[0].tax_amount, 20)
		self.assertEqual(po.taxes_and_charges_deducted, 20)
		self.assertEqual(po.grand_total, 980)

		pi = frappe.get_doc({
			"doctype": "Purchase Invoice",
			"supplier": po.supplier,
			"company": po.company,
			"posting_date": today(),
			"apply_tds": po.apply_tds,
			"tax_withholding_category": po.tax_withholding_category,
			"items": [
				{
					"item_code": item.item_code,
					"qty": item.qty,
					"rate": item.rate,
					"warehouse": item.warehouse,
					"purchase_order": po.name,
					"po_detail": item.name
				} for item in po.items
			],
			"taxes": po.taxes
		})
		pi.insert()
		pi.submit()

		self.assertEqual(pi.taxes[0].tax_amount, 20)
		self.assertEqual(pi.taxes_and_charges_deducted, 20)
		self.assertEqual(pi.grand_total, 980)

		self.assertEqual(len(pi.items), len(po.items))
		self.assertEqual(pi.items[0].qty, 2)
		self.assertEqual(pi.items[0].rate, 500)

		gl_entries = frappe.get_all("GL Entry", filters={"voucher_no": pi.name, "company": company}, fields=["account", "debit", "credit"])

		tds_entry = next(entry for entry in gl_entries if entry["account"] == "Test TDS Payable - _TC")
		self.assertEqual(tds_entry["credit"], 20)
		self.assertEqual(tds_entry["debit"], 0)

		total_debit = sum(entry["debit"] for entry in gl_entries)
		total_credit = sum(entry["credit"] for entry in gl_entries)
		self.assertEqual(total_debit, total_credit)

	def test_po_with_tds_TC_B_152(self):
		company = "_Test Company"
		tax_category = "test_tax_withholding_category"
		supplier = "_Test Supplier 1"
		item_code = "Testing-31"
		target_warehouse = "Stores - _TC"
		supplier = "_Test Supplier 1"
		if not frappe.db.exists("Tax Withholding Category", tax_category):
			doc = frappe.get_doc({
				"doctype": "Tax Withholding Category",
				"name": tax_category,
				"category_name": tax_category,
				"rates": [
					{
						"from_date": get_year_start(getdate()),
						"to_date": get_year_ending(getdate()),
						"tax_withholding_rate": 2,
						"single_threshold": 1000,
						"cumulative_threshold": 100000
					}
				],
				"accounts": [
					{
						"company": company,
						"account": 'Test TDS Payable - _TC',
					}
				]
			})
			doc.insert()
			tax_category = doc.name
		frappe.db.set_value("Supplier", supplier, "tax_withholding_category", tax_category)
		po = frappe.get_doc({
			"doctype": "Purchase Order",
			"supplier": supplier,
			"company": company,
			"apply_tds": 1,
			"schedule_date":today(),
			"set_warehouse": target_warehouse,
			"tax_withholding_category": tax_category,
			"items": [
				{
					"item_code": item_code,
					"warehouse": target_warehouse,
					"qty": 2,
					"rate": 500
				}
			]
		})
		po.insert()
		po.submit()
		self.assertEqual(po.taxes[0].tax_amount, 20)
		self.assertEqual(po.taxes_and_charges_deducted, 20)
		self.assertEqual(po.grand_total, 980)

	def test_putaway_rule_with_po_pr_pi_TC_B_155(self):
		company = "_Test Company"
		warehouse = "Stores - _TC"
		overflow_warehouse = "Overflow Warehouse - _TC"
		supplier = "_Test Supplier 1"
		item_code = "Test Item with Putaway Rule"
		quantity = 30
		gst_hsn_code = "11112222"
		if not frappe.db.exists("GST HSN Code", gst_hsn_code):
			gst_hsn_code = frappe.new_doc("GST HSN Code")
			gst_hsn_code.hsn_code = "11112222"
			gst_hsn_code.save()

		if not frappe.db.exists("Item", item_code):
			item = frappe.get_doc({
				"doctype": "Item",
				"item_code": item_code,
				"item_name": item_code,
				"stock_uom": "Nos",
				"is_stock_item": 1,
				"item_group": "All Item Groups",
				"default_warehouse": warehouse,
				"company": company,
				"gst_hsn_code": gst_hsn_code
			})
			item.insert()

		if not frappe.db.exists("Putaway Rule", {"item_code": item_code, "warehouse": warehouse}):
			frappe.get_doc({
				"company": company,
				"doctype": "Putaway Rule",
				"item_code": item_code,
				"warehouse": warehouse,
				"capacity": 20,
				"priority": 1,
				"default_location": overflow_warehouse,
			}).insert()

		po = frappe.get_doc({
			"doctype": "Purchase Order",
			"supplier": supplier,
			"company": company,
			"schedule_date": today(),
			"items": [{
				"item_code": item_code,
				"qty": 30,
				"warehouse": warehouse,
			}],
		})
		po.insert()
		po.submit()
		self.assertEqual(po.docstatus, 1)

		pr = frappe.get_doc({
			"doctype": "Purchase Receipt",
			"supplier": po.supplier,
			"company": po.company,
			"items": [{
				"item_code": item_code,
				"qty": 20,
				"warehouse": warehouse,
			}],
			"apply_putaway_rule": 1
		})
		pr.insert()
		pr.submit()
		self.assertEqual(pr.docstatus,1)
		stock_ledger_entries = frappe.get_all("Stock Ledger Entry",
			filters={
				"voucher_no": pr.name
			},
			fields=[
				"warehouse",
				"actual_qty"
			]
		)

		warehouse_qty = sum(entry.actual_qty for entry in stock_ledger_entries if entry.warehouse == warehouse)
		self.assertEqual(warehouse_qty, 20)
		pi = frappe.get_doc({
			"doctype": "Purchase Invoice",
			"supplier": supplier,
			"company": company,
			"items": [{
				"item_code": item_code,
				"qty": pr.items[0].qty,
				"warehouse": warehouse,
			}],
		})
		pi.insert()
		pi.submit()
		self.assertEqual(pi.docstatus, 1)

	def test_shipping_rule_with_payment_entry_TC_B_070(self):
		# Scenario : PO => PE => PR => PI [With Shipping Rule]
		args = {
					"calculate_based_on" : "Fixed",
					"shipping_amount" : 200
				}
		shipping_rule_name = get_shipping_rule_name(args)
		
		po_data = {
			"company" : "_Test Company",
			"item_code" : "_Test Item",
			"warehouse" : "Stores - _TC",
			"qty" : 3,
			"rate" : 100,
			"shipping_rule" :shipping_rule_name

		}
		
		doc_po = create_purchase_order(**po_data)
		self.assertEqual(doc_po.docstatus, 1)

		args = {
			"mode_of_payment" : "Cash",
			"reference_no" : "For Testing"
		}

		doc_pe = make_payment_entry(doc_po.doctype, doc_po.name, doc_po.grand_total, args )
		
		doc_pr = make_pr_for_po(doc_po.name)
		self.assertEqual(doc_pr.docstatus, 1)

		args = {
			"is_paid" : 1,
			"mode_of_payment" : 'Cash',
			"cash_bank_account" : doc_pe.paid_from,
			"paid_amount" : doc_pe.base_received_amount
		}

		doc_pi = make_pi_against_pr(doc_pr.name, args=args)
		self.assertEqual(doc_pi.docstatus, 1)
		self.assertEqual(doc_pi.items[0].qty, doc_po.items[0].qty)
		self.assertEqual(doc_pi.grand_total, doc_po.grand_total)
		
		doc_po.reload()
		self.assertEqual(doc_po.status, 'Completed')
		self.assertEqual(doc_pi.status, 'Paid')
	
	def test_po_shipping_rule_partial_payment_entry_TC_B_071(self):
		# Scenario : PO => PE => PR => PI [With Shipping Rule]
		args = {
			"calculate_based_on" : "Fixed",
			"shipping_amount" : 200
		}
		shipping_rule_name = get_shipping_rule_name(args)
		
		po_data = {
			"company" : "_Test Company",
			"item_code" : "_Test Item",
			"warehouse" : "Stores - _TC",
			"qty" : 3,
			"rate" : 12000,
			"shipping_rule" :shipping_rule_name

		}
		
		doc_po = create_purchase_order(**po_data)
		self.assertEqual(doc_po.docstatus, 1)

		args = {
			"mode_of_payment" : "Cash",
			"reference_no" : "For Testing"
		}

		doc_pe = make_payment_entry(doc_po.doctype, doc_po.name, 6000, args )
		
		doc_pr = make_pr_for_po(doc_po.name)
		self.assertEqual(doc_pr.docstatus, 1)

		args = {
			"is_paid" : 1,
			"mode_of_payment" : 'Cash',
			"cash_bank_account" : doc_pe.paid_from,
			"paid_amount" : doc_pe.base_received_amount
		}

		doc_pi = make_pi_against_pr(doc_pr.name, args=args)
		make_payment_entry(doc_pi.doctype, doc_pi.name, doc_pi.outstanding_amount)
		
		self.assertEqual(doc_pi.docstatus, 1)
		self.assertEqual(doc_pi.items[0].qty, doc_po.items[0].qty)
		self.assertEqual(doc_pi.grand_total, doc_po.grand_total)
		
		doc_po.reload()
		doc_pi.reload()
		self.assertEqual(doc_po.status, 'Completed')
		self.assertEqual(doc_pi.status, 'Paid')
		self.assertEqual(doc_pi.outstanding_amount, 0)
	
	def test_po_to_pi_with_Adv_payment_entry_TC_B_072(self):
		# Scenario : PO => PE => PR => PI [With Adv Payment]

		po_data = {
			"company" : "_Test Company",
			"item_code" : "_Test Item",
			"warehouse" : "Stores - _TC",
			"qty" : 1,
			"rate" : 3000,

		}
		
		doc_po = create_purchase_order(**po_data)
		self.assertEqual(doc_po.docstatus, 1)

		args = {
			"mode_of_payment" : "Cash",
			"reference_no" : "For Testing"
		}

		doc_pe = make_payment_entry(doc_po.doctype, doc_po.name, doc_po.grand_total, args)
		
		doc_pr = make_pr_for_po(doc_po.name)
		self.assertEqual(doc_pr.docstatus, 1)

		args = {
			"is_paid" : 1,
			"mode_of_payment" : 'Cash',
			"cash_bank_account" : doc_pe.paid_from,
			"paid_amount" : doc_pe.base_received_amount
		}

		doc_pi = make_pi_against_pr(doc_pr.name, args=args)
		
		self.assertEqual(doc_pi.docstatus, 1)
		self.assertEqual(doc_pi.items[0].qty, doc_po.items[0].qty)
		self.assertEqual(doc_pi.grand_total, doc_po.grand_total)
		
		doc_po.reload()
		self.assertEqual(doc_po.status, 'Completed')
		self.assertEqual(doc_pi.status, 'Paid')
	
	def test_po_to_pi_with_partial_payment_entry_TC_B_073(self):
		# Scenario : PO => PE => PR => PI [With Adv Partial Payment]

		po_data = {
			"company" : "_Test Company",
			"item_code" : "_Test Item",
			"warehouse" : "Stores - _TC",
			"qty" : 4,
			"rate" : 3000,

		}
		
		doc_po = create_purchase_order(**po_data)
		self.assertEqual(doc_po.docstatus, 1)

		args = {
			"mode_of_payment" : "Cash",
			"reference_no" : "For Testing"
		}

		doc_pe = make_payment_entry(doc_po.doctype, doc_po.name, 6000, args)
		
		doc_pr = make_pr_for_po(doc_po.name)
		self.assertEqual(doc_pr.docstatus, 1)

		args = {
			"is_paid" : 1,
			"mode_of_payment" : 'Cash',
			"cash_bank_account" : doc_pe.paid_from,
			"paid_amount" : doc_pe.base_received_amount
		}

		doc_pi = make_pi_against_pr(doc_pr.name, args=args)
		make_payment_entry(doc_pi.doctype, doc_pi.name, doc_pi.outstanding_amount)

		self.assertEqual(doc_pi.docstatus, 1)
		self.assertEqual(doc_pi.items[0].qty, doc_po.items[0].qty)
		self.assertEqual(doc_pi.grand_total, doc_po.grand_total)
		
		doc_po.reload()
		doc_pi.reload()
		self.assertEqual(doc_po.status, 'Completed')
		self.assertEqual(doc_pi.status, 'Paid')
<<<<<<< HEAD
	
	def test_po_to_pi_with_Adv_payment_entry_n_tax_TC_B_074(self):
		# Scenario : PO => PE => PR => PI [With Adv Payment and Tax]

		po_data = {
			"company" : "_Test Company",
			"item_code" : "_Test Item",
			"warehouse" : "Stores - _TC",
			"qty" : 1,
			"rate" : 3000,
			"do_not_submit" : 1
		}
		
		acc = frappe.new_doc("Account")
		acc.account_name = "Input Tax IGST"
		acc.parent_account = "Tax Assets - _TC"
		acc.company = "_Test Company"
		account_name = frappe.db.exists("Account", {"account_name" : "Input Tax IGST","company": "_Test Company" })
		if not account_name:
			account_name = acc.insert()

		doc_po = create_purchase_order(**po_data)
		
		doc_po.append("taxes", {
                    "charge_type": "On Net Total",
                    "account_head": account_name,
                    "rate": 18,
                    "description": "Input GST",
                })
		doc_po.submit()

		self.assertEqual(doc_po.docstatus, 1)

		args = {
			"mode_of_payment" : "Cash",
			"reference_no" : "For Testing"
		}

		doc_pe = make_payment_entry(doc_po.doctype, doc_po.name, doc_po.grand_total, args)
		
		doc_pr = make_pr_for_po(doc_po.name)
		self.assertEqual(doc_pr.docstatus, 1)

		args = {
			"is_paid" : 1,
			"mode_of_payment" : 'Cash',
			"cash_bank_account" : doc_pe.paid_from,
			"paid_amount" : doc_pe.base_received_amount
		}

		doc_pi = make_pi_against_pr(doc_pr.name, args=args)
		
		self.assertEqual(doc_pi.docstatus, 1)
		self.assertEqual(doc_pi.items[0].qty, doc_po.items[0].qty)
		self.assertEqual(doc_pi.grand_total, doc_po.grand_total)
		
		doc_po.reload()
		self.assertEqual(doc_po.status, 'Completed')
		self.assertEqual(doc_pi.status, 'Paid')
	
	def test_po_to_pi_with_partial_payment_entry_TC_B_075(self):
		# Scenario : PO => PE => PR => PI [With Adv Partial Payment and Tax]

		po_data = {
			"company" : "_Test Company",
			"item_code" : "_Test Item",
			"warehouse" : "Stores - _TC",
			"qty" : 4,
			"rate" : 3000,
			"do_not_submit" : 1
		}
		
		
		acc = frappe.new_doc("Account")
		acc.account_name = "Input Tax IGST"
		acc.parent_account = "Tax Assets - _TC"
		acc.company = "_Test Company"
		account_name = frappe.db.exists("Account", {"account_name" : "Input Tax IGST","company": "_Test Company" })
		if not account_name:
			account_name = acc.insert()

		doc_po = create_purchase_order(**po_data)
		
		doc_po.append("taxes", {
                    "charge_type": "On Net Total",
                    "account_head": account_name,
                    "rate": 18,
                    "description": "Input GST",
                })
		doc_po.submit()

		self.assertEqual(doc_po.docstatus, 1)
		self.assertEqual(doc_po.base_taxes_and_charges_added, 2160)
		

		args = {
			"mode_of_payment" : "Cash",
			"reference_no" : "For Testing"
		}

		doc_pe = make_payment_entry(doc_po.doctype, doc_po.name, 6000, args)
		
		doc_pr = make_pr_for_po(doc_po.name)
		self.assertEqual(doc_pr.docstatus, 1)

		args = {
			"is_paid" : 1,
			"mode_of_payment" : 'Cash',
			"cash_bank_account" : doc_pe.paid_from,
			"paid_amount" : doc_pe.base_received_amount
		}

		doc_pi = make_pi_against_pr(doc_pr.name, args=args)
		make_payment_entry(doc_pi.doctype, doc_pi.name, doc_pi.outstanding_amount)

		self.assertEqual(doc_pi.docstatus, 1)
		self.assertEqual(doc_pi.items[0].qty, doc_po.items[0].qty)
		self.assertEqual(doc_pi.grand_total, doc_po.grand_total)
		
		doc_po.reload()
		doc_pi.reload()
		self.assertEqual(doc_po.status, 'Completed')
		self.assertEqual(doc_pi.status, 'Paid')
=======

	def test_default_uom_with_po_pr_pi_TC_B_105(self):
		# item as box => po => pr => pi with GST
		company = "_Test Company"
		warehouse = "Stores - _TC"
		supplier = "_Test Supplier 1"
		item_code = "_Test Item With Default Uom"
		gst_hsn_code = "11112222"
		if not frappe.db.exists("GST HSN Code", gst_hsn_code):
			frappe.get_doc({
				"doctype": "GST HSN Code",
				"hsn_code": gst_hsn_code,
				"taxes": [{
					"item_tax_template": "GST 18% - _TC"
				}]
			}).insert()

		if not frappe.db.exists("Item", item_code):
			frappe.get_doc({
				"doctype": "Item",
				"item_code": item_code,
				"item_name": item_code,
				"gst_hsn_code": gst_hsn_code,
				"is_stock_item": 1,
				"purchase_uom": "Box",
				"uoms": [
					{
						"uom": "Nos",
						"conversion_factor": 1
					},
					{
						"uom": "Box",
						"conversion_factor": 100
					}
				]
			}).insert()
>>>>>>> 138f9d90
		
		po = frappe.get_doc({
			"doctype": "Purchase Order",
			"company": company,
			"supplier": supplier,
			"schedule_date": today(),
			"set_warehouse": warehouse,
			"items": [{
				"item_code": item_code,
				"qty": 1,
				"rate": 100
			}],
			"taxes_and_charges": "Input GST In-state - _TC"
		})
		po.insert()
		po.submit()
		self.assertEqual(po.items[0].uom, "Box")
		self.assertEqual(po.taxes_and_charges_added, 18)
		self.assertEqual(po.grand_total, 118)

		pr = frappe.get_doc({
			"doctype": "Purchase Receipt",
			"supplier": po.supplier,
			"company": po.company,
			"set_warehouse": po.set_warehouse,
			"items": [{
				"item_code": po.items[0].item_code,
				"uom": po.items[0].uom,
				"qty": po.items[0].qty,
				"stock_uom": po.items[0].stock_uom,
				"conversion_factor": po.items[0].conversion_factor,
				"rate": po.items[0].rate,
				"purchase_order": po.name,
			}],
			"taxes_and_charges": "Input GST In-state - _TC"
		})
		pr.insert()
		pr.submit()
		self.assertEqual(pr.items[0].uom, "Box")
		self.assertEqual(pr.taxes_and_charges_added, 18)
		self.assertEqual(pr.grand_total, 118)

		get_pr_stock_ledger = frappe.db.get_all("Stock Ledger Entry",{"voucher_no": pr.name}, ['valuation_rate', 'actual_qty', 'warehouse'])

		for stock_led in get_pr_stock_ledger:
			self.assertEqual(stock_led.get('valuation_rate'), 1)
			self.assertEqual(stock_led.actual_qty, 100)
			self.assertEqual(stock_led.warehouse, warehouse)

		get_pr_gl_entries = frappe.db.get_all("GL Entry", {"voucher_no": pr.name})
		self.assertTrue(get_pr_gl_entries)

		pi = frappe.get_doc({
			"doctype": "Purchase Invoice",
			"supplier": pr.supplier,
			"company": pr.company,
			"credit_to": "_Test Creditors - _TC",
			"items": [{
				"item_code": pr.items[0].item_code,
				"qty": pr.items[0].qty,
				"uom": pr.items[0].uom,
				"conversion_factor": pr.items[0].conversion_factor,
				"rate": pr.items[0].rate,
				"apply_tds": pr.items[0].apply_tds,
				"purchase_order": po.name,
				"purchase_receipt": pr.name
			}],
			"taxes_and_charges": "Input GST In-state - _TC"
		})
		pi.insert()
		pi.submit()
		self.assertEqual(pi.docstatus, 1)
		self.assertEqual(pi.items[0].uom, "Box")
		self.assertEqual(pi.taxes_and_charges_added, 18)
		self.assertEqual(pi.grand_total, 118)

		gl_entries = frappe.get_all(
			"GL Entry",
			filters={
				"voucher_type": "Purchase Invoice",
				"voucher_no": pi.name,
				"is_cancelled": 0
			},
			fields=["account", "debit", "credit"]
		)

		expected_entries = [
			{"account": "Input Tax SGST - _TC", "debit": 9.0, "credit": 0.0},
			{"account": "Input Tax CGST - _TC", "debit": 9.0, "credit": 0.0},
			{"account": "_Test Account Excise Duty - _TC", "debit": 100.0, "credit": 0.0},
			{"account": "_Test Creditors - _TC", "debit": 0.0, "credit": 118.0},
		]

		for entry in expected_entries:
			matching_entry = next((gl for gl in gl_entries if gl["account"] == entry["account"]), None)
			assert matching_entry
			assert matching_entry["debit"] == entry["debit"]
			assert matching_entry["credit"] == entry["credit"]

	def test_shipping_rule_fixed_pr_pi_pe_TC_B_106(self):
		company = "_Test Company"
		warehouse = "Stores - _TC"
		supplier = "_Test Supplier 1"
		item_code = "test_item_with_fixed_shipping_rule"
		gst_hsn_code = "888890"

		# Ensure Item exists
		if not frappe.db.exists("Item", item_code):
			frappe.get_doc({
				"doctype": "Item",
				"item_code": item_code,
				"item_name": item_code,
				"gst_hsn_code": gst_hsn_code,
				"is_stock_item": 1
			}).insert()

		# Create Shipping Rule with Fixed Amount
		shipping_rule = frappe.get_doc({
			"doctype": "Shipping Rule",
			"company": company,
			"label": "Fixed Shipping Rule",
			"calculate_based_on": "Fixed",
			"shipping_rule_type": "Buying",
			"account": "_Test Account Service Tax - _TC",
			"cost_center": "Main - _TC",
			"shipping_amount": 500
		}).insert()

		# Create Purchase Order
		po = frappe.get_doc({
			"doctype": "Purchase Order",
			"supplier": supplier,
			"company": company,
			"schedule_date": today(),
			"set_warehouse": warehouse,
			"items": [
				{
					"item_code": item_code,
					"qty": 10,
					"rate": 100,
					"warehouse": warehouse,
				}
			],
			"shipping_rule": shipping_rule.name
		})
		po.insert()
		po.submit()
		self.assertEqual(po.docstatus, 1)
		self.assertEqual(po.total_taxes_and_charges, 500)
		self.assertEqual(po.grand_total, 1500)

		pr = frappe.get_doc({
			"doctype": "Purchase Receipt",
			"supplier": po.supplier,
			"company": po.company,
			"posting_date": today(),
			"set_warehouse": warehouse,
			"items": [
				{
					"item_code": item_code,
					"qty": 10,
					"rate": 100,
					"purchase_order": po.name
				}
			],
			"shipping_rule": shipping_rule.name
		})
		pr.insert()
		pr.submit()
		self.assertEqual(pr.docstatus, 1)
		get_pr_stock_ledger = frappe.db.get_all("Stock Ledger Entry",{"voucher_no": pr.name}, ['valuation_rate', 'actual_qty'])
		self.assertTrue(get_pr_stock_ledger)
		# Create Purchase Invoice from Purchase Receipt
		pi = frappe.get_doc({
			"doctype": "Purchase Invoice",
			"supplier": pr.supplier,
			"company": pr.company,
			"credit_to": "_Test Creditors - _TC",
			"items": [
				{
					"item_code": item_code,
					"qty": 10,
					"rate": 100,
					"purchase_receipt": pr.name
				}
			],
			"shipping_rule": shipping_rule.name,
		})
		pi.insert()
		pi.submit()
		self.assertEqual(pi.docstatus, 1)
		self.assertEqual(pi.taxes_and_charges_added, 500)
		self.assertEqual(pi.grand_total, 1500)

		pe = frappe.get_doc({
			"doctype": "Payment Entry",
			"payment_type": "Pay",
			"posting_date": today(),
			"company": pi.company,
			"mode_of_payment": "Cash",
			"party_type": "Supplier",
			"party": pi.supplier,
			"paid_from": "Cash - _TC",
			"paid_to": "_Test Creditors - _TC",
			"paid_from_account_currency": "INR",
			"paid_to_account_currency": "INR",
			"paid_amount": pi.grand_total,
			"references": [{
				"reference_doctype": "Purchase Invoice",
				"reference_name": pi.name,
				"total_amount": pi.grand_total,
				"allocated_amount": pi.grand_total,
				"outstanding_amount": 0,
				"exchange_rate": 1,
			}],
			"received_amount": pi.grand_total
		})
		pe.insert()
		pe.submit()
		self.assertEqual(pe.docstatus, 1)
		gl_entries_pr = frappe.get_all("GL Entry", filters={
			"voucher_type": "Purchase Receipt",
			"voucher_no": pr.name
		})
		self.assertTrue(gl_entries_pr)

		sle_pr = frappe.get_all("Stock Ledger Entry", filters={
			"voucher_type": "Purchase Receipt",
			"voucher_no": pr.name
		})
		self.assertTrue(sle_pr)
		gl_entries_pi = frappe.get_all("GL Entry", filters={
			"voucher_type": "Purchase Invoice",
			"voucher_no": pi.name
		})
		self.assertTrue(gl_entries_pi)
		pi_outstanding = frappe.db.get_value("Purchase Invoice", pi.name, "outstanding_amount")
		self.assertEqual(pi_outstanding, 0)
		gl_entries_pe = frappe.get_all("GL Entry", filters={
			"voucher_type": "Payment Entry",
			"voucher_no": pe.name
		})
		self.assertTrue(gl_entries_pe)

	def test_shipping_rule_net_total_pr_pi_pe_TC_B_107(self):
		company = "_Test Company"
		warehouse = "Stores - _TC"
		supplier = "_Test Supplier 1"
		item_code = "test_item_with_shipping_rule"
		gst_hsn_code = "888890"

		if not frappe.db.exists("Item", item_code):
			frappe.get_doc({
				"doctype": "Item",
				"item_code": item_code,
				"item_name": item_code,
				"gst_hsn_code": gst_hsn_code,
				"is_stock_item": 1
			}).insert()

		shipping_rule = frappe.get_doc({
			"doctype": "Shipping Rule",
			"company": company,
			"label": "Net Total Shipping Rule",
			"calculate_based_on": "Net Total",
			"shipping_rule_type": "Buying",
			"account": "_Test Account Service Tax - _TC",
			"cost_center": "Main - _TC",
			"conditions": [{
				"from_value": 500,
				"to_value": 2000,
				"shipping_amount": 500
			}]
		}).insert()

		po = frappe.get_doc({
			"doctype": "Purchase Order",
			"supplier": supplier,
			"company": company,
			"schedule_date": today(),
			"set_warehouse": warehouse,
			"items": [
				{
					"item_code": item_code,
					"qty": 10,
					"rate": 100,
					"warehouse": warehouse,
				}
			],
			"shipping_rule": shipping_rule.name
		})
		po.insert()
		po.submit()
		self.assertEqual(po.docstatus, 1)
		self.assertEqual(po.total_taxes_and_charges, 500)
		self.assertEqual(po.grand_total, 1500)

		pr = frappe.get_doc({
			"doctype": "Purchase Receipt",
			"supplier": po.supplier,
			"company": po.company,
			"posting_date": today(),
			"set_warehouse": warehouse,
			"items": [
				{
					"item_code": item_code,
					"qty": 10,
					"rate": 100,
					"purchase_order": po.name
				}
			],
			"shipping_rule": shipping_rule.name
		})
		pr.insert()
		pr.submit()
		self.assertEqual(pr.docstatus, 1)
		gl_entries_pr = frappe.get_all("GL Entry", filters={
			"voucher_type": "Purchase Receipt",
			"voucher_no": pr.name
		})
		self.assertTrue(gl_entries_pr)

		sle_pr = frappe.get_all("Stock Ledger Entry", filters={
			"voucher_type": "Purchase Receipt",
			"voucher_no": pr.name
		})
		self.assertTrue(sle_pr)

		pi = frappe.get_doc({
			"doctype": "Purchase Invoice",
			"supplier": pr.supplier,
			"company": pr.company,
			"credit_to": "_Test Creditors - _TC",
			"items": [
				{
					"item_code": item_code,
					"qty": 10,
					"rate": 100,
					"purchase_receipt": pr.name
				}
			],
			"shipping_rule": shipping_rule.name,
		})
		pi.insert()
		pi.submit()
		self.assertEqual(pi.docstatus, 1)
		self.assertEqual(pi.taxes_and_charges_added, 500)
		self.assertEqual(pi.grand_total, 1500)

		gl_entries_pi = frappe.get_all("GL Entry", filters={
			"voucher_type": "Purchase Invoice",
			"voucher_no": pi.name
		})
		self.assertTrue(gl_entries_pi)	

		pe = frappe.get_doc({
			"doctype": "Payment Entry",
			"payment_type": "Pay",
			"posting_date": today(),
			"company": pi.company,
			"mode_of_payment": "Cash",
			"party_type": "Supplier",
			"party": pi.supplier,
			"paid_from": "Cash - _TC",
			"paid_to": "_Test Creditors - _TC",
			"paid_from_account_currency": "INR",
			"paid_to_account_currency": "INR",
			"paid_amount": pi.grand_total,
			"references": [{
				"reference_doctype": "Purchase Invoice",
				"reference_name": pi.name,
				"total_amount": pi.grand_total,
				"allocated_amount": pi.grand_total,
				"outstanding_amount": 0,
				"exchange_rate": 1,
			}],
			"received_amount": pi.grand_total
		})
		pe.insert()
		pe.submit()
		self.assertEqual(pe.docstatus, 1)

		gl_entries_pe = frappe.get_all("GL Entry", filters={
			"voucher_type": "Payment Entry",
			"voucher_no": pe.name
		})
		self.assertTrue(gl_entries_pe)

		pi_outstanding = frappe.db.get_value("Purchase Invoice", pi.name, "outstanding_amount")
		self.assertEqual(pi_outstanding, 0)

	def test_shipping_rule_net_weight_pr_pi_pe_TC_B_108(self):
		company = "_Test Company"
		warehouse = "Stores - _TC"
		supplier = "_Test Supplier 1"
		item_code = "test_item_with_net_weight_shipping_rule"
		gst_hsn_code = "888890"

		# Ensure Item exists with weight specification
		if not frappe.db.exists("Item", item_code):
			frappe.get_doc({
				"doctype": "Item",
				"item_code": item_code,
				"item_name": item_code,
				"gst_hsn_code": gst_hsn_code,
				"is_stock_item": 1,
				"weight_per_unit": 2.5,  # Weight per unit
				"weight_uom": "Kg"
			}).insert()

		# Create Shipping Rule with calculation based on Net Weight
		shipping_rule = frappe.get_doc({
			"doctype": "Shipping Rule",
			"company": company,
			"label": "Net Weight Shipping Rule",
			"calculate_based_on": "Net Weight",
			"shipping_rule_type": "Buying",
			"account": "_Test Account Service Tax - _TC",
			"cost_center": "Main - _TC",
			"conditions": [{
				"from_value": 10,  # Net weight range
				"to_value": 50,
				"shipping_amount": 250
			}]
		}).insert()

		# Create Purchase Order
		po = frappe.get_doc({
			"doctype": "Purchase Order",
			"supplier": supplier,
			"company": company,
			"schedule_date": today(),
			"set_warehouse": warehouse,
			"items": [
				{
					"item_code": item_code,
					"qty": 10,  # Total weight = 10 * 2.5 = 25 Kg
					"rate": 100,
					"warehouse": warehouse,
				}
			],
			"shipping_rule": shipping_rule.name
		})
		po.insert()
		po.submit()
		self.assertEqual(po.docstatus, 1)
		self.assertEqual(po.total_taxes_and_charges, 250)  # Shipping amount based on net weight
		self.assertEqual(po.grand_total, 1250)

		# Create Purchase Receipt from Purchase Order
		pr = frappe.get_doc({
			"doctype": "Purchase Receipt",
			"supplier": po.supplier,
			"company": po.company,
			"posting_date": today(),
			"set_warehouse": warehouse,
			"items": [
				{
					"item_code": item_code,
					"qty": 10,  # Total weight = 10 * 2.5 = 25 Kg
					"rate": 100,
					"purchase_order": po.name
				}
			],
			"shipping_rule": shipping_rule.name
		})
		pr.insert()
		pr.submit()
		self.assertEqual(pr.docstatus, 1)

		# Create Purchase Invoice from Purchase Receipt
		pi = frappe.get_doc({
			"doctype": "Purchase Invoice",
			"supplier": pr.supplier,
			"company": pr.company,
			"credit_to": "_Test Creditors - _TC",
			"items": [
				{
					"item_code": item_code,
					"qty": 10,
					"rate": 100,
					"purchase_receipt": pr.name
				}
			],
			"shipping_rule": shipping_rule.name,
		})
		pi.insert()
		pi.submit()
		self.assertEqual(pi.docstatus, 1)
		self.assertEqual(pi.taxes_and_charges_added, 250)
		self.assertEqual(pi.grand_total, 1250)

		pe = frappe.get_doc({
			"doctype": "Payment Entry",
			"payment_type": "Pay",
			"posting_date": today(),
			"company": pi.company,
			"mode_of_payment": "Cash",
			"party_type": "Supplier",
			"party": pi.supplier,
			"paid_from": "Cash - _TC",
			"paid_to": "_Test Creditors - _TC",
			"paid_from_account_currency": "INR",
			"paid_to_account_currency": "INR",
			"paid_amount": pi.grand_total,
			"references": [{
				"reference_doctype": "Purchase Invoice",
				"reference_name": pi.name,
				"total_amount": pi.grand_total,
				"allocated_amount": pi.grand_total,
				"outstanding_amount": 0,
				"exchange_rate": 1,
			}],
			"received_amount": pi.grand_total
		})
		pe.insert()
		pe.submit()
		self.assertEqual(pe.docstatus, 1)

		gl_entries_pe = frappe.get_all("GL Entry", filters={
			"voucher_type": "Payment Entry",
			"voucher_no": pe.name
		},fields=["account", "debit", "credit", "posting_date"])
		self.assertTrue(gl_entries_pe)
		self.assertEqual(gl_entries_pe[0].get("account"), "Cash - _TC")
		self.assertEqual(gl_entries_pe[0].get('credit'), 1250)
		self.assertEqual(gl_entries_pe[1].get("account"), "_Test Creditors - _TC")
		self.assertEqual(gl_entries_pe[1].get("debit"), 1250)

	def test_shipping_rule_fixed_pr_pi_pe_with_gst_TC_B_109(self):
		company = "_Test Company"
		warehouse = "Stores - _TC"
		supplier = "_Test Supplier 1"
		item_code = "test_item_with_fixed_shipping_rule"
		gst_hsn_code = "888890"

		# Ensure Item exists
		if not frappe.db.exists("Item", item_code):
			frappe.get_doc({
				"doctype": "Item",
				"item_code": item_code,
				"item_name": item_code,
				"gst_hsn_code": gst_hsn_code,
				"is_stock_item": 1
			}).insert()

		# Create Shipping Rule with Fixed Amount
		shipping_rule = frappe.get_doc({
			"doctype": "Shipping Rule",
			"company": company,
			"label": "Fixed Shipping Rule",
			"calculate_based_on": "Fixed",
			"shipping_rule_type": "Buying",
			"account": "_Test Account Service Tax - _TC",
			"cost_center": "Main - _TC",
			"shipping_amount": 500
		}).insert()

		# Create Purchase Order
		po = frappe.get_doc({
			"doctype": "Purchase Order",
			"supplier": supplier,
			"company": company,
			"schedule_date": today(),
			"set_warehouse": warehouse,
			"items": [
				{
					"item_code": item_code,
					"qty": 10,
					"rate": 100,
					"warehouse": warehouse,
				}
			],
			"taxes_and_charges": "Input GST In-state - _TC",
			"shipping_rule": shipping_rule.name
		})
		po.insert()
		po.submit()
		self.assertEqual(po.docstatus, 1)
		self.assertEqual(po.total_taxes_and_charges, 680)
		self.assertEqual(po.grand_total, 1680)

		pr = frappe.get_doc({
			"doctype": "Purchase Receipt",
			"supplier": po.supplier,
			"company": po.company,
			"posting_date": today(),
			"set_warehouse": warehouse,
			"items": [
				{
					"item_code": item_code,
					"qty": 10,
					"rate": 100,
					"purchase_order": po.name
				}
			],
			"taxes_and_charges": "Input GST In-state - _TC",
			"shipping_rule": shipping_rule.name
		})
		pr.insert()
		pr.submit()
		self.assertEqual(pr.docstatus, 1)
		get_pr_stock_ledger = frappe.db.get_all("Stock Ledger Entry",{"voucher_no": pr.name}, ['valuation_rate', 'actual_qty'])
		self.assertTrue(get_pr_stock_ledger)
		# Create Purchase Invoice from Purchase Receipt
		pi = frappe.get_doc({
			"doctype": "Purchase Invoice",
			"supplier": pr.supplier,
			"company": pr.company,
			"credit_to": "_Test Creditors - _TC",
			"items": [
				{
					"item_code": item_code,
					"qty": 10,
					"rate": 100,
					"purchase_receipt": pr.name
				}
			],
			"taxes_and_charges": "Input GST In-state - _TC",
			"shipping_rule": shipping_rule.name,
		})
		pi.insert()
		pi.submit()
		self.assertEqual(pi.docstatus, 1)
		self.assertEqual(pi.taxes_and_charges_added, 680)
		self.assertEqual(pi.grand_total, 1680)

		pe = frappe.get_doc({
			"doctype": "Payment Entry",
			"payment_type": "Pay",
			"posting_date": today(),
			"company": pi.company,
			"mode_of_payment": "Cash",
			"party_type": "Supplier",
			"party": pi.supplier,
			"paid_from": "Cash - _TC",
			"paid_to": "_Test Creditors - _TC",
			"paid_from_account_currency": "INR",
			"paid_to_account_currency": "INR",
			"paid_amount": pi.grand_total,
			"references": [{
				"reference_doctype": "Purchase Invoice",
				"reference_name": pi.name,
				"total_amount": pi.grand_total,
				"allocated_amount": pi.grand_total,
				"outstanding_amount": 0,
				"exchange_rate": 1,
			}],
			"received_amount": pi.grand_total
		})
		pe.insert()
		pe.submit()
		self.assertEqual(pe.docstatus, 1)
		gl_entries_pr = frappe.get_all("GL Entry", filters={
			"voucher_type": "Purchase Receipt",
			"voucher_no": pr.name
		})
		self.assertTrue(gl_entries_pr)

		sle_pr = frappe.get_all("Stock Ledger Entry", filters={
			"voucher_type": "Purchase Receipt",
			"voucher_no": pr.name
		})
		self.assertTrue(sle_pr)
		gl_entries_pi = frappe.get_all("GL Entry", filters={
			"voucher_type": "Purchase Invoice",
			"voucher_no": pi.name
		})
		self.assertTrue(gl_entries_pi)
		pi_outstanding = frappe.db.get_value("Purchase Invoice", pi.name, "outstanding_amount")
		self.assertEqual(pi_outstanding, 0)
		gl_entries_pe = frappe.get_all("GL Entry", filters={
			"voucher_type": "Payment Entry",
			"voucher_no": pe.name
		})
		self.assertTrue(gl_entries_pe)

	def test_shipping_rule_net_total_pr_pi_pe_with_gst_TC_B_110(self):
		company = "_Test Company"
		warehouse = "Stores - _TC"
		supplier = "_Test Supplier 1"
		item_code = "test_item_with_shipping_rule"
		gst_hsn_code = "888890"

		if not frappe.db.exists("Item", item_code):
			frappe.get_doc({
				"doctype": "Item",
				"item_code": item_code,
				"item_name": item_code,
				"gst_hsn_code": gst_hsn_code,
				"is_stock_item": 1
			}).insert()

		shipping_rule = frappe.get_doc({
			"doctype": "Shipping Rule",
			"company": company,
			"label": "Net Total Shipping Rule",
			"calculate_based_on": "Net Total",
			"shipping_rule_type": "Buying",
			"account": "_Test Account Service Tax - _TC",
			"cost_center": "Main - _TC",
			"conditions": [{
				"from_value": 500,
				"to_value": 2000,
				"shipping_amount": 500
			}]
		}).insert()

		po = frappe.get_doc({
			"doctype": "Purchase Order",
			"supplier": supplier,
			"company": company,
			"schedule_date": today(),
			"set_warehouse": warehouse,
			"items": [
				{
					"item_code": item_code,
					"qty": 10,
					"rate": 100,
					"warehouse": warehouse,
				}
			],
			"taxes_and_charges": "Input GST In-state - _TC",
			"shipping_rule": shipping_rule.name
		})
		po.insert()
		po.submit()
		self.assertEqual(po.docstatus, 1)
		self.assertEqual(po.total_taxes_and_charges, 680)
		self.assertEqual(po.grand_total, 1680)

		pr = frappe.get_doc({
			"doctype": "Purchase Receipt",
			"supplier": po.supplier,
			"company": po.company,
			"posting_date": today(),
			"set_warehouse": warehouse,
			"items": [
				{
					"item_code": item_code,
					"qty": 10,
					"rate": 100,
					"purchase_order": po.name
				}
			],
			"taxes_and_charges": "Input GST In-state - _TC",
			"shipping_rule": shipping_rule.name
		})
		pr.insert()
		pr.submit()
		self.assertEqual(pr.docstatus, 1)
		gl_entries_pr = frappe.get_all("GL Entry", filters={
			"voucher_type": "Purchase Receipt",
			"voucher_no": pr.name
		})
		self.assertTrue(gl_entries_pr)

		sle_pr = frappe.get_all("Stock Ledger Entry", filters={
			"voucher_type": "Purchase Receipt",
			"voucher_no": pr.name
		})
		self.assertTrue(sle_pr)

		pi = frappe.get_doc({
			"doctype": "Purchase Invoice",
			"supplier": pr.supplier,
			"company": pr.company,
			"credit_to": "_Test Creditors - _TC",
			"items": [
				{
					"item_code": item_code,
					"qty": 10,
					"rate": 100,
					"purchase_receipt": pr.name
				}
			],
			"taxes_and_charges": "Input GST In-state - _TC",
			"shipping_rule": shipping_rule.name,
		})
		pi.insert()
		pi.submit()
		self.assertEqual(pi.docstatus, 1)
		self.assertEqual(pi.taxes_and_charges_added, 680)
		self.assertEqual(pi.grand_total, 1680)

		gl_entries_pi = frappe.get_all("GL Entry", filters={
			"voucher_type": "Purchase Invoice",
			"voucher_no": pi.name
		})
		self.assertTrue(gl_entries_pi)	

		pe = frappe.get_doc({
			"doctype": "Payment Entry",
			"payment_type": "Pay",
			"posting_date": today(),
			"company": pi.company,
			"mode_of_payment": "Cash",
			"party_type": "Supplier",
			"party": pi.supplier,
			"paid_from": "Cash - _TC",
			"paid_to": "_Test Creditors - _TC",
			"paid_from_account_currency": "INR",
			"paid_to_account_currency": "INR",
			"paid_amount": pi.grand_total,
			"references": [{
				"reference_doctype": "Purchase Invoice",
				"reference_name": pi.name,
				"total_amount": pi.grand_total,
				"allocated_amount": pi.grand_total,
				"outstanding_amount": 0,
				"exchange_rate": 1,
			}],
			"received_amount": pi.grand_total
		})
		pe.insert()
		pe.submit()
		self.assertEqual(pe.docstatus, 1)

		gl_entries_pe = frappe.get_all("GL Entry", filters={
			"voucher_type": "Payment Entry",
			"voucher_no": pe.name
		})
		self.assertTrue(gl_entries_pe)

		pi_outstanding = frappe.db.get_value("Purchase Invoice", pi.name, "outstanding_amount")
		self.assertEqual(pi_outstanding, 0)

	def test_shipping_rule_net_weight_pr_pi_pe_with_gst_TC_B_111(self):
		company = "_Test Company"
		warehouse = "Stores - _TC"
		supplier = "_Test Supplier 1"
		item_code = "test_item_with_net_weight_shipping_rule"
		gst_hsn_code = "888890"

		# Ensure Item exists with weight specification
		if not frappe.db.exists("Item", item_code):
			frappe.get_doc({
				"doctype": "Item",
				"item_code": item_code,
				"item_name": item_code,
				"gst_hsn_code": gst_hsn_code,
				"is_stock_item": 1,
				"weight_per_unit": 2.5,  # Weight per unit
				"weight_uom": "Kg"
			}).insert()

		# Create Shipping Rule with calculation based on Net Weight
		shipping_rule = frappe.get_doc({
			"doctype": "Shipping Rule",
			"company": company,
			"label": "Net Weight Shipping Rule",
			"calculate_based_on": "Net Weight",
			"shipping_rule_type": "Buying",
			"account": "_Test Account Service Tax - _TC",
			"cost_center": "Main - _TC",
			"conditions": [{
				"from_value": 10,  # Net weight range
				"to_value": 50,
				"shipping_amount": 250
			}]
		}).insert()

		# Create Purchase Order
		po = frappe.get_doc({
			"doctype": "Purchase Order",
			"supplier": supplier,
			"company": company,
			"schedule_date": today(),
			"set_warehouse": warehouse,
			"items": [
				{
					"item_code": item_code,
					"qty": 10,  # Total weight = 10 * 2.5 = 25 Kg
					"rate": 100,
					"warehouse": warehouse,
				}
			],
			"taxes_and_charges": "Input GST In-state - _TC",
			"shipping_rule": shipping_rule.name
		})
		po.insert()
		po.submit()
		self.assertEqual(po.docstatus, 1)
		self.assertEqual(po.total_taxes_and_charges, 430)  # Shipping amount based on net weight
		self.assertEqual(po.grand_total, 1430)

		# Create Purchase Receipt from Purchase Order
		pr = frappe.get_doc({
			"doctype": "Purchase Receipt",
			"supplier": po.supplier,
			"company": po.company,
			"posting_date": today(),
			"set_warehouse": warehouse,
			"items": [
				{
					"item_code": item_code,
					"qty": 10,  # Total weight = 10 * 2.5 = 25 Kg
					"rate": 100,
					"purchase_order": po.name
				}
			],
			"taxes_and_charges": "Input GST In-state - _TC",
			"shipping_rule": shipping_rule.name
		})
		pr.insert()
		pr.submit()
		self.assertEqual(pr.docstatus, 1)

		# Create Purchase Invoice from Purchase Receipt
		pi = frappe.get_doc({
			"doctype": "Purchase Invoice",
			"supplier": pr.supplier,
			"company": pr.company,
			"credit_to": "_Test Creditors - _TC",
			"items": [
				{
					"item_code": item_code,
					"qty": 10,
					"rate": 100,
					"purchase_receipt": pr.name
				}
			],
			"taxes_and_charges": "Input GST In-state - _TC",
			"shipping_rule": shipping_rule.name,
		})
		pi.insert()
		pi.submit()
		self.assertEqual(pi.docstatus, 1)
		self.assertEqual(pi.taxes_and_charges_added, 430)
		self.assertEqual(pi.grand_total, 1430)

		pe = frappe.get_doc({
			"doctype": "Payment Entry",
			"payment_type": "Pay",
			"posting_date": today(),
			"company": pi.company,
			"mode_of_payment": "Cash",
			"party_type": "Supplier",
			"party": pi.supplier,
			"paid_from": "Cash - _TC",
			"paid_to": "_Test Creditors - _TC",
			"paid_from_account_currency": "INR",
			"paid_to_account_currency": "INR",
			"paid_amount": pi.grand_total,
			"references": [{
				"reference_doctype": "Purchase Invoice",
				"reference_name": pi.name,
				"total_amount": pi.grand_total,
				"allocated_amount": pi.grand_total,
				"outstanding_amount": 0,
				"exchange_rate": 1,
			}],
			"received_amount": pi.grand_total
		})
		pe.insert()
		pe.submit()
		self.assertEqual(pe.docstatus, 1)

		gl_entries_pe = frappe.get_all("GL Entry", filters={
			"voucher_type": "Payment Entry",
			"voucher_no": pe.name
		},fields=["account", "debit", "credit", "posting_date"])
		self.assertTrue(gl_entries_pe)
		self.assertEqual(gl_entries_pe[0].get("account"), "Cash - _TC")
		self.assertEqual(gl_entries_pe[0].get('credit'), 1430)
		self.assertEqual(gl_entries_pe[1].get("account"), "_Test Creditors - _TC")
		self.assertEqual(gl_entries_pe[1].get("debit"), 1430)

def create_po_for_sc_testing():
	from erpnext.controllers.tests.test_subcontracting_controller import (
		make_bom_for_subcontracted_items,
		make_raw_materials,
		make_service_items,
		make_subcontracted_items,
	)

	make_subcontracted_items()
	make_raw_materials()
	make_service_items()
	make_bom_for_subcontracted_items()

	service_items = [
		{
			"warehouse": "_Test Warehouse - _TC",
			"item_code": "Subcontracted Service Item 1",
			"qty": 10,
			"rate": 100,
			"fg_item": "Subcontracted Item SA1",
			"fg_item_qty": 10,
		},
		{
			"warehouse": "_Test Warehouse - _TC",
			"item_code": "Subcontracted Service Item 2",
			"qty": 20,
			"rate": 25,
			"fg_item": "Subcontracted Item SA2",
			"fg_item_qty": 15,
		},
		{
			"warehouse": "_Test Warehouse - _TC",
			"item_code": "Subcontracted Service Item 3",
			"qty": 25,
			"rate": 10,
			"fg_item": "Subcontracted Item SA3",
			"fg_item_qty": 50,
		},
	]

	return create_purchase_order(
		rm_items=service_items,
		is_subcontracted=1,
		supplier_warehouse="_Test Warehouse 1 - _TC",
	)

def prepare_data_for_internal_transfer():
	from erpnext.accounts.doctype.sales_invoice.test_sales_invoice import create_internal_supplier
	from erpnext.selling.doctype.customer.test_customer import create_internal_customer
	from erpnext.stock.doctype.purchase_receipt.test_purchase_receipt import make_purchase_receipt
	from erpnext.stock.doctype.warehouse.test_warehouse import create_warehouse

	company = "_Test Company with perpetual inventory"

	create_internal_customer(
		"_Test Internal Customer 2",
		company,
		company,
	)

	create_internal_supplier(
		"_Test Internal Supplier 2",
		company,
		company,
	)

	warehouse = create_warehouse("_Test Internal Warehouse New 1", company=company)

	create_warehouse("_Test Internal Warehouse GIT", company=company)

	make_purchase_receipt(company=company, warehouse=warehouse, qty=2, rate=100)

	if not frappe.db.get_value("Company", company, "unrealized_profit_loss_account"):
		account = "Unrealized Profit and Loss - TCP1"
		if not frappe.db.exists("Account", account):
			frappe.get_doc(
				{
					"doctype": "Account",
					"account_name": "Unrealized Profit and Loss",
					"parent_account": "Direct Income - TCP1",
					"company": company,
					"is_group": 0,
					"account_type": "Income Account",
				}
			).insert()

		frappe.db.set_value("Company", company, "unrealized_profit_loss_account", account)


def make_pr_against_po(po, received_qty=0):
	pr = make_purchase_receipt(po)
	pr.get("items")[0].qty = received_qty or 5
	pr.insert()
	pr.submit()
	return pr

def make_return_pi(source_name):
	from erpnext.accounts.doctype.purchase_invoice.purchase_invoice import make_debit_note

	return_pi = make_debit_note(source_name)
	return_pi.update_outstanding_for_self = 0
	return_pi.insert()
	return_pi.submit()
	return return_pi

def get_same_items():
	return [
		{
			"item_code": "_Test FG Item",
			"warehouse": "_Test Warehouse - _TC",
			"qty": 1,
			"rate": 500,
			"schedule_date": add_days(nowdate(), 1),
		},
		{
			"item_code": "_Test FG Item",
			"warehouse": "_Test Warehouse - _TC",
			"qty": 4,
			"rate": 500,
			"schedule_date": add_days(nowdate(), 1),
		},
	]


def create_purchase_order(**args):
	po = frappe.new_doc("Purchase Order")
	args = frappe._dict(args)
	if args.transaction_date:
		po.transaction_date = args.transaction_date

	po.schedule_date = add_days(nowdate(), 1)
	po.company = args.company or "_Test Company"
	po.supplier = args.supplier or "_Test Supplier"
	po.is_subcontracted = args.is_subcontracted or 0
	po.currency = args.currency or frappe.get_cached_value("Company", po.company, "default_currency")
	po.conversion_factor = args.conversion_factor or 1
	po.supplier_warehouse = args.supplier_warehouse or None
	po.apply_discount_on = args.apply_discount_on or None
	po.additional_discount_percentage = args.additional_discount_percentage or None
	po.discount_amount = args.discount_amount or None
	po.shipping_rule = args.shipping_rule or None

	if args.rm_items:
		for row in args.rm_items:
			po.append("items", row)
	else:
		po.append(
			"items",
			{
				"item_code": args.item or args.item_code or "_Test Item",
				"warehouse": args.warehouse or "_Test Warehouse - _TC",
				"from_warehouse": args.from_warehouse,
				"qty": args.qty or 10,
				"rate": args.rate or 500,
				"schedule_date": add_days(nowdate(), 1),
				"include_exploded_items": args.get("include_exploded_items", 1),
				"against_blanket_order": args.against_blanket_order,
				"against_blanket": args.against_blanket,
				"material_request": args.material_request,
				"material_request_item": args.material_request_item,
			},
		)

	if not args.do_not_save:
		po.set_missing_values()
		po.insert()
		if not args.do_not_submit:
			if po.is_subcontracted:
				supp_items = po.get("supplied_items")
				for d in supp_items:
					if not d.reserve_warehouse:
						d.reserve_warehouse = args.warehouse or "_Test Warehouse - _TC"
			po.submit()

	return po


def create_pr_against_po(po, received_qty=4):
	pr = make_purchase_receipt(po)
	pr.get("items")[0].qty = received_qty
	pr.insert()
	pr.submit()
	return pr


def get_ordered_qty(item_code="_Test Item", warehouse="_Test Warehouse - _TC"):
	return flt(frappe.db.get_value("Bin", {"item_code": item_code, "warehouse": warehouse}, "ordered_qty"))


def get_requested_qty(item_code="_Test Item", warehouse="_Test Warehouse - _TC"):
	return flt(frappe.db.get_value("Bin", {"item_code": item_code, "warehouse": warehouse}, "indented_qty"))


test_dependencies = ["BOM", "Item Price"]

test_records = frappe.get_test_records("Purchase Order")

def make_pi_against_pr(source_name, received_qty=0, item_dict_list = None, args = None):

	doc_pi =  make_pi_from_pr(source_name)
	if received_qty != 0: doc_pi.get("items")[0].qty = received_qty
	
	if item_dict_list is not None:
		for item in item_dict_list:
			doc_pi.append("items", item)

	if args:
		args = frappe._dict(args)
		doc_pi.update(args)

	doc_pi.insert()
	doc_pi.submit()
	return doc_pi


def make_pr_for_po(source_name, received_qty=0, item_dict_list = None):
	doc_pr = make_purchase_receipt(source_name)
	if received_qty != 0: doc_pr.get("items")[0].qty = received_qty
	
	if item_dict_list is not None:
		for item in item_dict_list:
			doc_pr.append("items", item)

	
	doc_pr.insert()
	doc_pr.submit()
	return doc_pr

def check_payment_gl_entries(
	self,
	voucher_no,
	expected_gle,):
	gle = frappe.qb.DocType("GL Entry")
	gl_entries = (
		frappe.qb.from_(gle)
		.select(
			gle.account,
			gle.debit,
			gle.credit,
		)
		.where((gle.voucher_no == voucher_no) & (gle.is_cancelled == 0))
		.orderby(gle.account, gle.debit, gle.credit, order=frappe.qb.desc)
	).run(as_dict=True)
	for row in range(len(expected_gle)):
		for field in ["account", "debit", "credit"]:
			self.assertEqual(expected_gle[row][field], gl_entries[row][field])

def create_taxes_interstate():

		acc = frappe.new_doc("Account")
		acc.account_name = "Input Tax CGST"
		acc.parent_account = "Tax Assets - _TC"
		acc.company = "_Test Company"
		account_name_cgst = frappe.db.exists("Account", {"account_name" : "Input Tax CGST","company": "_Test Company" })
		if not account_name_cgst:
			account_name_cgst = acc.insert()

		
		acc = frappe.new_doc("Account")
		acc.account_name = "Input Tax SGST"
		acc.parent_account = "Tax Assets - _TC"
		acc.company = "_Test Company"
		account_name_sgst = frappe.db.exists("Account", {"account_name" : "Input Tax SGST","company": "_Test Company" })
		if not account_name_sgst:
			account_name_sgst = acc.insert()
		
		return [
			{
                    "charge_type": "On Net Total",
                    "account_head": account_name_cgst,
                    "rate": 9,
                    "description": "Input GST",
            },
			{
                    "charge_type": "On Net Total",
                    "account_head": account_name_sgst,
                    "rate": 9,
                    "description": "Input GST",
            }
		]
def create_new_account(account_name,company,parent_account):
		account =  frappe.new_doc('Account')
		account.account_name = account_name
		account.company	= company
		account.parent_account	= parent_account
		account.save()
		return account.name

def create_company():
	company_name = "_Test Company PO"
	if not frappe.db.exists("Company", company_name):
		company = frappe.new_doc("Company")
		company.company_name = company_name
		company.country="India",
		company.default_currency= "INR",
		company.create_chart_of_accounts_based_on= "Standard Template",
		company.chart_of_accounts= "Standard",
		company = company.save()
		company.load_from_db()

	return company_name

def create_fiscal_year():
	today = date.today()
	if today.month >= 4:  # Fiscal year starts in April
		start_date = date(today.year, 4, 1)
		end_date = date(today.year + 1, 3, 31)
	else:
		start_date = date(today.year - 1, 4, 1)
		end_date = date(today.year, 3, 31)

	company="_Test Company PO", 
	fy_doc = frappe.new_doc("Fiscal Year")
	fy_doc.year = "2025 PO"
	fy_doc.year_start_date = start_date
	fy_doc.year_end_date = end_date
	fy_doc.append("companies", {"company": company})
	fy_doc.submit()
	
def make_test_po(source_name, type = "Material Request", received_qty = 0, item_dict = None):
	if type == "Material Request":
		doc_po = make_purchase_order(source_name)

	if type == 'Supplier Quotation':
		doc_po = create_po_aganist_sq(source_name)

	if doc_po.supplier is None:
		doc_po.supplier = "_Test Supplier"

	if received_qty:
		doc_po.items[0].qty = received_qty

	if item_dict is not None:
		doc_po.append("items", item_dict)


	doc_po.insert()
	doc_po.submit()
	return doc_po

def make_test_pr(source_name, received_qty = None, item_dict = None):
	doc_pr = make_purchase_receipt_aganist_mr(source_name)

	if received_qty is not None:
		doc_pr.items[0].qty = received_qty

	if item_dict is not None:
		doc_pr.append("items", item_dict)

	doc_pr.insert()
	doc_pr.submit()
	return doc_pr

def make_test_pi(source_name, received_qty = None, item_dict = None):
	doc_pi = make_purchase_invoice(source_name)
	if received_qty is not None:
		doc_pi.items[0].qty = received_qty

	if item_dict is not None:
		doc_pi.append("items", item_dict)

	doc_pi.insert()
	doc_pi.submit()
	return doc_pi

def make_test_rfq(source_name, received_qty=0):
	doc_rfq = make_request_for_quotation(source_name)

	supplier_data=[
				{
					"supplier": "_Test Supplier",
					"email_id": "123_testrfquser@example.com",
				}
			]
	doc_rfq.append("suppliers", supplier_data[0])
	doc_rfq.message_for_supplier = "Please supply the specified items at the best possible rates."

	if received_qty:
		doc_rfq.items[0].qty = received_qty

	doc_rfq.insert()
	doc_rfq.submit()
	return doc_rfq

def make_test_sq(source_name, rate = 0, received_qty=0):
	doc_sq = make_supplier_quotation_from_rfq(source_name, for_supplier = "_Test Supplier")

	if received_qty:
		doc_sq.items[0].qty = received_qty

	doc_sq.items[0].rate = rate

	doc_sq.insert()
	doc_sq.submit()
	return doc_sq

def get_shipping_rule_name(args = None):
	from erpnext.accounts.doctype.shipping_rule.test_shipping_rule import create_shipping_rule
	doc_shipping_rule = create_shipping_rule("Buying", "_Test Shipping Rule -TC", args)
	return doc_shipping_rule.name

def make_payment_entry(dt, dn, paid_amount, args = None):

	doc_pe = get_payment_entry(dt, dn, paid_amount)
	
	args =  frappe._dict() if args is None else frappe._dict(args)
	doc_pe.mode_of_payment = args.mode_of_payment or None
	doc_pe.reference_no =  args.reference_no or "Test Reference"
	
	doc_pe.submit()
	return doc_pe

def make_pi_direct_aganist_po(source_name):
	doc_pi = make_pi_from_po(source_name)
	doc_pi.insert()
	doc_pi.submit()
	return doc_pi

def make_pr_form_pi(source_name):
	from erpnext.accounts.doctype.purchase_invoice.purchase_invoice import make_purchase_receipt
	doc_pi = make_purchase_receipt(source_name)
	doc_pi.insert()
	doc_pi.submit()
	return doc_pi
<|MERGE_RESOLUTION|>--- conflicted
+++ resolved
@@ -2812,92 +2812,6 @@
 		self.assertTrue(any(entry["account"] == "CGST" and entry["debit"] == 54 for entry in pi_gl_entries))
 		self.assertTrue(any(entry["account"] == "SGST" and entry["debit"] == 54 for entry in pi_gl_entries))
 		self.assertTrue(any(entry["account"] == "Creditors" and entry["credit"] == 1308 for entry in pi_gl_entries))
-
-	def test_po_with_uploader_TC_B_091(self):
-		# Test Data
-		po_data = {
-			"doctype": "Purchase Order",
-			"company": "_Test Company",
-			"supplier": "_Test Supplier",
-			"set_posting_time": 1,
-			"posting_date": "2025-01-10",
-			"update_stock": 1,
-			"items": []
-		}
-
-		# Create PO Document
-		po_doc = frappe.get_doc(po_data)
-		
-		# Create Excel Data
-		excel_data = {
-			"Item Code": ["_Test Item", "_Test Item Home Desktop 200"],
-			"Warehouse": ["_Test Warehouse 1 - _TC", "_Test Warehouse 1 - _TC"],
-			"Qty": [1, 1],
-			"Rate": [2000, 1000]
-		}
-
-		# Create DataFrame and save to Excel
-		df = pd.DataFrame(excel_data)
-		with BytesIO() as output:
-			with pd.ExcelWriter(output, engine="xlsxwriter") as writer:
-				df.to_excel(writer, index=False)
-			output.seek(0)
-			# Simulate the upload
-			# Assuming the item table is uploaded from an Excel file
-
-		# Now, we would have the uploaded data in PO items table.
-		for index, row in df.iterrows():
-			po_doc.append("items", {
-				"item_code": row['Item Code'],
-				"warehouse": row['Warehouse'],
-				"qty": row['Qty'],
-				"rate": row['Rate']
-			})
-		
-		# Insert and Submit PO
-		po_doc.insert()
-		po_doc.submit()
-
-		# Assertions for PO Items table
-		self.assertEqual(len(po_doc.items), 2, "All items should be added to the PO.")
-		self.assertEqual(po_doc.items[0].item_code, "_Test Item", "First item code should be '_Test Item'.")
-		self.assertEqual(po_doc.items[1].item_code, "_Test Item Home Desktop 200", "Second item code should be '_Test Item Home Desktop 200'.")
-		self.assertEqual(po_doc.items[0].rate, 2000, "Rate for _Test Item should be 2000.")
-		self.assertEqual(po_doc.items[1].rate, 1000, "Rate for _Test Item Home Desktop 200 should be 1000.")
-		
-		# Create PR and PI from PO
-		pr_doc = frappe.get_doc({
-			"doctype": "Purchase Receipt",
-			"purchase_order": po_doc.name,
-			"items": po_doc.items
-		})
-		pr_doc.insert()
-		pr_doc.submit()
-
-		pi_doc = frappe.get_doc({
-			"doctype": "Purchase Invoice",
-			"purchase_receipt": pr_doc.name,
-			"items": pr_doc.items
-		})
-		pi_doc.insert()
-		pi_doc.submit()
-
-		# Assertions for Accounting Entries
-		gle = frappe.get_all("GL Entry", filters={"voucher_no": pi_doc.name}, fields=["account", "debit", "credit"])
-		self.assertGreater(len(gle), 0, "GL Entries should be created.")
-
-		# Validate Stock Ledger
-		sle = frappe.get_all("Stock Ledger Entry", filters={"voucher_no": pi_doc.name}, fields=["item_code", "actual_qty", "stock_value"])
-		self.assertEqual(len(sle), 2, "Stock Ledger should have entries for both items.")
-		self.assertEqual(sle[0]["item_code"], "_Test Item", "Stock Ledger should contain _Test Item.")
-		self.assertEqual(sle[1]["item_code"], "_Test Item Home Desktop 200", "Stock Ledger should contain _Test Item Home Desktop 200.")
-		self.assertEqual(sle[0]["actual_qty"], 1, "Quantity for _Test Item should be 1.")
-		self.assertEqual(sle[1]["actual_qty"], 1, "Quantity for _Test Item Home Desktop 200 should be 1.")
-
-		# Cleanup
-		pi_doc.cancel()
-		pr_doc.cancel()
-		po_doc.cancel()
 
 	def test_po_pr_pi_with_shipping_rule_TC_B_064(self):
 		# Scenario : PO=>PR=>PI [With Shipping Rule]
@@ -4172,7 +4086,6 @@
 		doc_pi.reload()
 		self.assertEqual(doc_po.status, 'Completed')
 		self.assertEqual(doc_pi.status, 'Paid')
-<<<<<<< HEAD
 	
 	def test_po_to_pi_with_Adv_payment_entry_n_tax_TC_B_074(self):
 		# Scenario : PO => PE => PR => PI [With Adv Payment and Tax]
@@ -4296,7 +4209,6 @@
 		doc_pi.reload()
 		self.assertEqual(doc_po.status, 'Completed')
 		self.assertEqual(doc_pi.status, 'Paid')
-=======
 
 	def test_default_uom_with_po_pr_pi_TC_B_105(self):
 		# item as box => po => pr => pi with GST
@@ -4333,7 +4245,6 @@
 					}
 				]
 			}).insert()
->>>>>>> 138f9d90
 		
 		po = frappe.get_doc({
 			"doctype": "Purchase Order",
