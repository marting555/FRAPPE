# Copyright (c) 2015, Frappe Technologies Pvt. Ltd. and Contributors
# License: GNU General Public License v3. See license.txt


import json

import frappe
from frappe.tests.utils import FrappeTestCase, change_settings
from frappe.utils import add_days, flt, getdate, nowdate
from frappe.utils.data import today

from erpnext.accounts.doctype.payment_entry.payment_entry import get_payment_entry
from erpnext.accounts.party import get_due_date_from_template
from erpnext.buying.doctype.purchase_order.purchase_order import (
	make_inter_company_sales_order,
	make_purchase_receipt,
)
from erpnext.buying.doctype.purchase_order.purchase_order import (
	make_purchase_invoice as make_pi_from_po,
)
from erpnext.controllers.accounts_controller import InvalidQtyError, update_child_qty_rate
from erpnext.manufacturing.doctype.blanket_order.test_blanket_order import make_blanket_order
from erpnext.stock.doctype.item.test_item import make_item
from erpnext.stock.doctype.material_request.material_request import make_purchase_order
from erpnext.stock.doctype.material_request.test_material_request import make_material_request
from erpnext.stock.doctype.purchase_receipt.purchase_receipt import (
	make_purchase_invoice as make_pi_from_pr,
)


class TestPurchaseOrder(FrappeTestCase):
	def test_purchase_order_qty(self):
		po = create_purchase_order(qty=1, do_not_save=True)
		po.append(
			"items",
			{
				"item_code": "_Test Item",
				"qty": -1,
				"rate": 10,
			},
		)
		self.assertRaises(frappe.NonNegativeError, po.save)

		po.items[1].qty = 0
		self.assertRaises(InvalidQtyError, po.save)

	def test_make_purchase_receipt(self):
		po = create_purchase_order(do_not_submit=True)
		self.assertRaises(frappe.ValidationError, make_purchase_receipt, po.name)
		po.submit()

		pr = create_pr_against_po(po.name)
		self.assertEqual(len(pr.get("items")), 1)

	def test_ordered_qty(self):
		existing_ordered_qty = get_ordered_qty()

		po = create_purchase_order(do_not_submit=True)
		self.assertRaises(frappe.ValidationError, make_purchase_receipt, po.name)

		po.submit()
		self.assertEqual(get_ordered_qty(), existing_ordered_qty + 10)

		create_pr_against_po(po.name)
		self.assertEqual(get_ordered_qty(), existing_ordered_qty + 6)

		po.load_from_db()
		self.assertEqual(po.get("items")[0].received_qty, 4)

		frappe.db.set_value("Item", "_Test Item", "over_delivery_receipt_allowance", 50)

		pr = create_pr_against_po(po.name, received_qty=8)
		self.assertEqual(get_ordered_qty(), existing_ordered_qty)

		po.load_from_db()
		self.assertEqual(po.get("items")[0].received_qty, 12)

		pr.cancel()
		self.assertEqual(get_ordered_qty(), existing_ordered_qty + 6)

		po.load_from_db()
		self.assertEqual(po.get("items")[0].received_qty, 4)

	def test_ordered_qty_against_pi_with_update_stock(self):
		existing_ordered_qty = get_ordered_qty()
		po = create_purchase_order()

		self.assertEqual(get_ordered_qty(), existing_ordered_qty + 10)

		frappe.db.set_value("Item", "_Test Item", "over_delivery_receipt_allowance", 50)
		frappe.db.set_value("Item", "_Test Item", "over_billing_allowance", 20)

		pi = make_pi_from_po(po.name)
		pi.update_stock = 1
		pi.items[0].qty = 12
		pi.insert()
		pi.submit()

		self.assertEqual(get_ordered_qty(), existing_ordered_qty)

		po.load_from_db()
		self.assertEqual(po.get("items")[0].received_qty, 12)

		pi.cancel()
		self.assertEqual(get_ordered_qty(), existing_ordered_qty + 10)

		po.load_from_db()
		self.assertEqual(po.get("items")[0].received_qty, 0)

		frappe.db.set_value("Item", "_Test Item", "over_delivery_receipt_allowance", 0)
		frappe.db.set_value("Item", "_Test Item", "over_billing_allowance", 0)
		frappe.db.set_single_value("Accounts Settings", "over_billing_allowance", 0)

	def test_update_remove_child_linked_to_mr(self):
		"""Test impact on linked PO and MR on deleting/updating row."""
		mr = make_material_request(qty=10)
		po = make_purchase_order(mr.name)
		po.supplier = "_Test Supplier"
		po.save()
		po.submit()

		first_item_of_po = po.get("items")[0]
		existing_ordered_qty = get_ordered_qty()  # 10
		existing_requested_qty = get_requested_qty()  # 0

		# decrease ordered qty by 3 (10 -> 7) and add item
		trans_item = json.dumps(
			[
				{
					"item_code": first_item_of_po.item_code,
					"rate": first_item_of_po.rate,
					"qty": 7,
					"docname": first_item_of_po.name,
				},
				{"item_code": "_Test Item 2", "rate": 200, "qty": 2},
			]
		)
		update_child_qty_rate("Purchase Order", trans_item, po.name)
		mr.reload()

		# requested qty increases as ordered qty decreases
		self.assertEqual(get_requested_qty(), existing_requested_qty + 3)  # 3
		self.assertEqual(mr.items[0].ordered_qty, 7)

		self.assertEqual(get_ordered_qty(), existing_ordered_qty - 3)  # 7

		# delete first item linked to Material Request
		trans_item = json.dumps([{"item_code": "_Test Item 2", "rate": 200, "qty": 2}])
		update_child_qty_rate("Purchase Order", trans_item, po.name)
		mr.reload()

		# requested qty increases as ordered qty is 0 (deleted row)
		self.assertEqual(get_requested_qty(), existing_requested_qty + 10)  # 10
		self.assertEqual(mr.items[0].ordered_qty, 0)

		# ordered qty decreases as ordered qty is 0 (deleted row)
		self.assertEqual(get_ordered_qty(), existing_ordered_qty - 10)  # 0

	def test_update_child(self):
		mr = make_material_request(qty=10)
		po = make_purchase_order(mr.name)
		po.supplier = "_Test Supplier"
		po.items[0].qty = 4
		po.save()
		po.submit()

		create_pr_against_po(po.name)

		make_pi_from_po(po.name)

		existing_ordered_qty = get_ordered_qty()
		existing_requested_qty = get_requested_qty()

		trans_item = json.dumps(
			[{"item_code": "_Test Item", "rate": 200, "qty": 7, "docname": po.items[0].name}]
		)
		update_child_qty_rate("Purchase Order", trans_item, po.name)

		mr.reload()
		self.assertEqual(mr.items[0].ordered_qty, 7)
		self.assertEqual(mr.per_ordered, 70)
		self.assertEqual(get_requested_qty(), existing_requested_qty - 3)

		po.reload()
		self.assertEqual(po.get("items")[0].rate, 200)
		self.assertEqual(po.get("items")[0].qty, 7)
		self.assertEqual(po.get("items")[0].amount, 1400)
		self.assertEqual(get_ordered_qty(), existing_ordered_qty + 3)

	def test_update_child_adding_new_item(self):
		po = create_purchase_order(do_not_save=1)
		po.items[0].qty = 4
		po.save()
		po.submit()
		make_pr_against_po(po.name, 2)

		po.load_from_db()
		existing_ordered_qty = get_ordered_qty()
		first_item_of_po = po.get("items")[0]

		trans_item = json.dumps(
			[
				{
					"item_code": first_item_of_po.item_code,
					"rate": first_item_of_po.rate,
					"qty": first_item_of_po.qty,
					"docname": first_item_of_po.name,
				},
				{"item_code": "_Test Item", "rate": 200, "qty": 7},
			]
		)
		update_child_qty_rate("Purchase Order", trans_item, po.name)

		po.reload()
		self.assertEqual(len(po.get("items")), 2)
		self.assertEqual(po.status, "To Receive and Bill")
		# ordered qty should increase on row addition
		self.assertEqual(get_ordered_qty(), existing_ordered_qty + 7)

	def test_update_child_removing_item(self):
		po = create_purchase_order(do_not_save=1)
		po.items[0].qty = 4
		po.save()
		po.submit()
		make_pr_against_po(po.name, 2)

		po.reload()
		first_item_of_po = po.get("items")[0]
		existing_ordered_qty = get_ordered_qty()
		# add an item
		trans_item = json.dumps(
			[
				{
					"item_code": first_item_of_po.item_code,
					"rate": first_item_of_po.rate,
					"qty": first_item_of_po.qty,
					"docname": first_item_of_po.name,
				},
				{"item_code": "_Test Item", "rate": 200, "qty": 7},
			]
		)
		update_child_qty_rate("Purchase Order", trans_item, po.name)

		po.reload()

		# ordered qty should increase on row addition
		self.assertEqual(get_ordered_qty(), existing_ordered_qty + 7)

		# check if can remove received item
		trans_item = json.dumps(
			[{"item_code": "_Test Item", "rate": 200, "qty": 7, "docname": po.get("items")[1].name}]
		)
		self.assertRaises(
			frappe.ValidationError, update_child_qty_rate, "Purchase Order", trans_item, po.name
		)

		first_item_of_po = po.get("items")[0]
		trans_item = json.dumps(
			[
				{
					"item_code": first_item_of_po.item_code,
					"rate": first_item_of_po.rate,
					"qty": first_item_of_po.qty,
					"docname": first_item_of_po.name,
				}
			]
		)
		update_child_qty_rate("Purchase Order", trans_item, po.name)

		po.reload()
		self.assertEqual(len(po.get("items")), 1)
		self.assertEqual(po.status, "To Receive and Bill")

		# ordered qty should decrease (back to initial) on row deletion
		self.assertEqual(get_ordered_qty(), existing_ordered_qty)

	def test_update_child_perm(self):
		po = create_purchase_order(item_code="_Test Item", qty=4)

		user = "test@example.com"
		test_user = frappe.get_doc("User", user)
		test_user.add_roles("Accounts User")
		frappe.set_user(user)

		# update qty
		trans_item = json.dumps(
			[{"item_code": "_Test Item", "rate": 200, "qty": 7, "docname": po.items[0].name}]
		)
		self.assertRaises(
			frappe.ValidationError, update_child_qty_rate, "Purchase Order", trans_item, po.name
		)

		# add new item
		trans_item = json.dumps([{"item_code": "_Test Item", "rate": 100, "qty": 2}])
		self.assertRaises(
			frappe.ValidationError, update_child_qty_rate, "Purchase Order", trans_item, po.name
		)
		frappe.set_user("Administrator")

	def test_update_child_with_tax_template(self):
		"""
		Test Action: Create a PO with one item having its tax account head already in the PO.
		Add the same item + new item with tax template via Update Items.
		Expected result: First Item's tax row is updated. New tax row is added for second Item.
		"""
		if not frappe.db.exists("Item", "Test Item with Tax"):
			make_item(
				"Test Item with Tax",
				{
					"is_stock_item": 1,
				},
			)

		if not frappe.db.exists("Item Tax Template", {"title": "Test Update Items Template"}):
			frappe.get_doc(
				{
					"doctype": "Item Tax Template",
					"title": "Test Update Items Template",
					"company": "_Test Company",
					"taxes": [
						{
							"tax_type": "_Test Account Service Tax - _TC",
							"tax_rate": 10,
						}
					],
				}
			).insert()

		new_item_with_tax = frappe.get_doc("Item", "Test Item with Tax")

		if not frappe.db.exists(
			"Item Tax",
			{"item_tax_template": "Test Update Items Template - _TC", "parent": "Test Item with Tax"},
		):
			new_item_with_tax.append(
				"taxes", {"item_tax_template": "Test Update Items Template - _TC", "valid_from": nowdate()}
			)
			new_item_with_tax.save()

		tax_template = "_Test Account Excise Duty @ 10 - _TC"
		item = "_Test Item Home Desktop 100"
		if not frappe.db.exists("Item Tax", {"parent": item, "item_tax_template": tax_template}):
			item_doc = frappe.get_doc("Item", item)
			item_doc.append("taxes", {"item_tax_template": tax_template, "valid_from": nowdate()})
			item_doc.save()
		else:
			# update valid from
			frappe.db.sql(
				"""UPDATE `tabItem Tax` set valid_from = CURRENT_DATE
				where parent = %(item)s and item_tax_template = %(tax)s""",
				{"item": item, "tax": tax_template},
			)

		po = create_purchase_order(item_code=item, qty=1, do_not_save=1)

		po.append(
			"taxes",
			{
				"account_head": "_Test Account Excise Duty - _TC",
				"charge_type": "On Net Total",
				"cost_center": "_Test Cost Center - _TC",
				"description": "Excise Duty",
				"doctype": "Purchase Taxes and Charges",
				"rate": 10,
			},
		)
		po.insert()
		po.submit()

		self.assertEqual(po.taxes[0].tax_amount, 50)
		self.assertEqual(po.taxes[0].total, 550)

		items = json.dumps(
			[
				{"item_code": item, "rate": 500, "qty": 1, "docname": po.items[0].name},
				{
					"item_code": item,
					"rate": 100,
					"qty": 1,
				},  # added item whose tax account head already exists in PO
				{
					"item_code": new_item_with_tax.name,
					"rate": 100,
					"qty": 1,
				},  # added item whose tax account head  is missing in PO
			]
		)
		update_child_qty_rate("Purchase Order", items, po.name)

		po.reload()
		self.assertEqual(po.taxes[0].tax_amount, 70)
		self.assertEqual(po.taxes[0].total, 770)
		self.assertEqual(po.taxes[1].account_head, "_Test Account Service Tax - _TC")
		self.assertEqual(po.taxes[1].tax_amount, 70)
		self.assertEqual(po.taxes[1].total, 840)

		# teardown
		frappe.db.sql(
			"""UPDATE `tabItem Tax` set valid_from = NULL
			where parent = %(item)s and item_tax_template = %(tax)s""",
			{"item": item, "tax": tax_template},
		)
		po.cancel()
		po.delete()
		new_item_with_tax.delete()
		frappe.get_doc("Item Tax Template", "Test Update Items Template - _TC").delete()

	def test_update_qty(self):
		po = create_purchase_order()

		pr = make_pr_against_po(po.name, 2)

		po.load_from_db()
		self.assertEqual(po.get("items")[0].received_qty, 2)

		# Check received_qty after making PI from PR without update_stock checked
		pi1 = make_pi_from_pr(pr.name)
		pi1.get("items")[0].qty = 2
		pi1.insert()
		pi1.submit()

		po.load_from_db()
		self.assertEqual(po.get("items")[0].received_qty, 2)

		# Check received_qty after making PI from PO with update_stock checked
		pi2 = make_pi_from_po(po.name)
		pi2.set("update_stock", 1)
		pi2.get("items")[0].qty = 3
		pi2.insert()
		pi2.submit()

		po.load_from_db()
		self.assertEqual(po.get("items")[0].received_qty, 5)

		# Check received_qty after making PR from PO
		pr = make_pr_against_po(po.name, 1)

		po.load_from_db()
		self.assertEqual(po.get("items")[0].received_qty, 6)

	def test_return_against_purchase_order(self):
		po = create_purchase_order()

		pr = make_pr_against_po(po.name, 6)

		po.load_from_db()
		self.assertEqual(po.get("items")[0].received_qty, 6)

		pi2 = make_pi_from_po(po.name)
		pi2.set("update_stock", 1)
		pi2.get("items")[0].qty = 3
		pi2.insert()
		pi2.submit()

		po.load_from_db()
		self.assertEqual(po.get("items")[0].received_qty, 9)

		# Make return purchase receipt, purchase invoice and check quantity
		from erpnext.accounts.doctype.purchase_invoice.test_purchase_invoice import (
			make_purchase_invoice as make_purchase_invoice_return,
		)
		from erpnext.stock.doctype.purchase_receipt.test_purchase_receipt import (
			make_purchase_receipt as make_purchase_receipt_return,
		)

		pr1 = make_purchase_receipt_return(is_return=1, return_against=pr.name, qty=-3, do_not_submit=True)
		pr1.items[0].purchase_order = po.name
		pr1.items[0].purchase_order_item = po.items[0].name
		pr1.submit()

		pi1 = make_purchase_invoice_return(
			is_return=1, return_against=pi2.name, qty=-1, update_stock=1, do_not_submit=True
		)
		pi1.items[0].purchase_order = po.name
		pi1.items[0].po_detail = po.items[0].name
		pi1.submit()

		po.load_from_db()
		self.assertEqual(po.get("items")[0].received_qty, 5)

	def test_purchase_order_invoice_receipt_workflow(self):
		from erpnext.accounts.doctype.purchase_invoice.purchase_invoice import make_purchase_receipt

		po = create_purchase_order()
		pi = make_pi_from_po(po.name)

		pi.submit()

		pr = make_purchase_receipt(pi.name)
		pr.submit()

		pi.load_from_db()

		self.assertEqual(pi.per_received, 100.00)
		self.assertEqual(pi.items[0].qty, pi.items[0].received_qty)

		po.load_from_db()

		self.assertEqual(po.per_received, 100.00)
		self.assertEqual(po.per_billed, 100.00)

		pr.cancel()

		pi.load_from_db()
		pi.cancel()

		po.load_from_db()
		po.cancel()

	def test_make_purchase_invoice(self):
		po = create_purchase_order(do_not_submit=True)

		self.assertRaises(frappe.ValidationError, make_pi_from_po, po.name)

		po.submit()
		pi = make_pi_from_po(po.name)

		self.assertEqual(pi.doctype, "Purchase Invoice")
		self.assertEqual(len(pi.get("items", [])), 1)

	def test_purchase_order_on_hold(self):
		po = create_purchase_order(item_code="_Test Product Bundle Item")
		po.db_set("status", "On Hold")
		pi = make_pi_from_po(po.name)
		pr = make_purchase_receipt(po.name)
		self.assertRaises(frappe.ValidationError, pr.submit)
		self.assertRaises(frappe.ValidationError, pi.submit)

	def test_make_purchase_invoice_with_terms(self):
		from erpnext.selling.doctype.sales_order.test_sales_order import (
			automatically_fetch_payment_terms,
		)

		automatically_fetch_payment_terms()
		po = create_purchase_order(do_not_save=True)

		self.assertRaises(frappe.ValidationError, make_pi_from_po, po.name)

		po.update({"payment_terms_template": "_Test Payment Term Template"})

		po.save()
		po.submit()

		self.assertEqual(po.payment_schedule[0].payment_amount, 2500.0)
		self.assertEqual(getdate(po.payment_schedule[0].due_date), getdate(po.transaction_date))
		self.assertEqual(po.payment_schedule[1].payment_amount, 2500.0)
		self.assertEqual(getdate(po.payment_schedule[1].due_date), add_days(getdate(po.transaction_date), 30))
		pi = make_pi_from_po(po.name)
		pi.save()

		self.assertEqual(pi.doctype, "Purchase Invoice")
		self.assertEqual(len(pi.get("items", [])), 1)

		self.assertEqual(pi.payment_schedule[0].payment_amount, 2500.0)
		self.assertEqual(getdate(pi.payment_schedule[0].due_date), getdate(po.transaction_date))
		self.assertEqual(pi.payment_schedule[1].payment_amount, 2500.0)
		self.assertEqual(getdate(pi.payment_schedule[1].due_date), add_days(getdate(po.transaction_date), 30))
		automatically_fetch_payment_terms(enable=0)

	def test_warehouse_company_validation(self):
		from erpnext.stock.utils import InvalidWarehouseCompany

		po = create_purchase_order(company="_Test Company 1", do_not_save=True)
		self.assertRaises(InvalidWarehouseCompany, po.insert)

	def test_uom_integer_validation(self):
		from erpnext.utilities.transaction_base import UOMMustBeIntegerError

		po = create_purchase_order(qty=3.4, do_not_save=True)
		self.assertRaises(UOMMustBeIntegerError, po.insert)

	def test_ordered_qty_for_closing_po(self):
		bin = frappe.get_all(
			"Bin",
			filters={"item_code": "_Test Item", "warehouse": "_Test Warehouse - _TC"},
			fields=["ordered_qty"],
		)

		existing_ordered_qty = bin[0].ordered_qty if bin else 0.0

		po = create_purchase_order(item_code="_Test Item", qty=1)

		self.assertEqual(
			get_ordered_qty(item_code="_Test Item", warehouse="_Test Warehouse - _TC"),
			existing_ordered_qty + 1,
		)

		po.update_status("Closed")

		self.assertEqual(
			get_ordered_qty(item_code="_Test Item", warehouse="_Test Warehouse - _TC"), existing_ordered_qty
		)

	def test_group_same_items(self):
		frappe.db.set_single_value("Buying Settings", "allow_multiple_items", 1)
		frappe.get_doc(
			{
				"doctype": "Purchase Order",
				"company": "_Test Company",
				"supplier": "_Test Supplier",
				"is_subcontracted": 0,
				"schedule_date": add_days(nowdate(), 1),
				"currency": frappe.get_cached_value("Company", "_Test Company", "default_currency"),
				"conversion_factor": 1,
				"items": get_same_items(),
				"group_same_items": 1,
			}
		).insert(ignore_permissions=True)

	def test_make_po_without_terms(self):
		po = create_purchase_order(do_not_save=1)

		self.assertFalse(po.get("payment_schedule"))

		po.insert()

		self.assertTrue(po.get("payment_schedule"))

	def test_po_for_blocked_supplier_all(self):
		supplier = frappe.get_doc("Supplier", "_Test Supplier")
		supplier.on_hold = 1
		supplier.save()

		self.assertEqual(supplier.hold_type, "All")
		self.assertRaises(frappe.ValidationError, create_purchase_order)

		supplier.on_hold = 0
		supplier.save()

	def test_po_for_blocked_supplier_invoices(self):
		supplier = frappe.get_doc("Supplier", "_Test Supplier")
		supplier.on_hold = 1
		supplier.hold_type = "Invoices"
		supplier.save()

		self.assertRaises(frappe.ValidationError, create_purchase_order)

		supplier.on_hold = 0
		supplier.save()

	def test_po_for_blocked_supplier_payments(self):
		supplier = frappe.get_doc("Supplier", "_Test Supplier")
		supplier.on_hold = 1
		supplier.hold_type = "Payments"
		supplier.save()

		po = create_purchase_order()

		self.assertRaises(
			frappe.ValidationError,
			get_payment_entry,
			dt="Purchase Order",
			dn=po.name,
			bank_account="_Test Bank - _TC",
		)

		supplier.on_hold = 0
		supplier.save()

	def test_po_for_blocked_supplier_payments_with_today_date(self):
		supplier = frappe.get_doc("Supplier", "_Test Supplier")
		supplier.on_hold = 1
		supplier.release_date = nowdate()
		supplier.hold_type = "Payments"
		supplier.save()

		po = create_purchase_order()

		self.assertRaises(
			frappe.ValidationError,
			get_payment_entry,
			dt="Purchase Order",
			dn=po.name,
			bank_account="_Test Bank - _TC",
		)

		supplier.on_hold = 0
		supplier.save()

	def test_po_for_blocked_supplier_payments_past_date(self):
		# this test is meant to fail only if something fails in the try block
		with self.assertRaises(Exception):
			try:
				supplier = frappe.get_doc("Supplier", "_Test Supplier")
				supplier.on_hold = 1
				supplier.hold_type = "Payments"
				supplier.release_date = "2018-03-01"
				supplier.save()

				po = create_purchase_order()
				get_payment_entry("Purchase Order", po.name, bank_account="_Test Bank - _TC")

				supplier.on_hold = 0
				supplier.save()
			except Exception:
				pass
			else:
				raise Exception

	def test_default_payment_terms(self):
		due_date = get_due_date_from_template("_Test Payment Term Template 1", "2023-02-03", None).strftime(
			"%Y-%m-%d"
		)
		self.assertEqual(due_date, "2023-03-31")

	def test_terms_are_not_copied_if_automatically_fetch_payment_terms_is_unchecked(self):
		po = create_purchase_order(do_not_save=1)
		po.payment_terms_template = "_Test Payment Term Template"
		po.save()
		po.submit()

		frappe.db.set_value("Company", "_Test Company", "payment_terms", "_Test Payment Term Template 1")
		pi = make_pi_from_po(po.name)
		pi.save()

		self.assertEqual(pi.get("payment_terms_template"), "_Test Payment Term Template 1")
		frappe.db.set_value("Company", "_Test Company", "payment_terms", "")

	def test_terms_copied(self):
		po = create_purchase_order(do_not_save=1)
		po.payment_terms_template = "_Test Payment Term Template"
		po.insert()
		po.submit()
		self.assertTrue(po.get("payment_schedule"))

		pi = make_pi_from_po(po.name)
		pi.insert()
		self.assertTrue(pi.get("payment_schedule"))

	@change_settings("Accounts Settings", {"unlink_advance_payment_on_cancelation_of_order": 1})
	def test_advance_payment_entry_unlink_against_purchase_order(self):
		from erpnext.accounts.doctype.payment_entry.test_payment_entry import get_payment_entry

		po_doc = create_purchase_order()

		pe = get_payment_entry("Purchase Order", po_doc.name, bank_account="_Test Bank - _TC")
		pe.reference_no = "1"
		pe.reference_date = nowdate()
		pe.paid_from_account_currency = po_doc.currency
		pe.paid_to_account_currency = po_doc.currency
		pe.source_exchange_rate = 1
		pe.target_exchange_rate = 1
		pe.paid_amount = po_doc.grand_total
		pe.save(ignore_permissions=True)
		pe.submit()

		po_doc = frappe.get_doc("Purchase Order", po_doc.name)
		po_doc.cancel()

		pe_doc = frappe.get_doc("Payment Entry", pe.name)
		pe_doc.cancel()

	def create_account(self, account_name, company, currency, parent):
		if not frappe.db.get_value("Account", filters={"account_name": account_name, "company": company}):
			account = frappe.get_doc(
				{
					"doctype": "Account",
					"account_name": account_name,
					"parent_account": parent,
					"company": company,
					"account_currency": currency,
					"is_group": 0,
					"account_type": "Payable",
				}
			).insert()
		else:
			account = frappe.get_doc("Account", {"account_name": account_name, "company": company})

		return account

	def test_advance_payment_with_separate_party_account_enabled(self):
		"""
		Test "Advance Paid" on Purchase Order, when "Book Advance Payments in Separate Party Account" is enabled and
		the payment entry linked to the Order is allocated to Purchase Invoice.
		"""
		supplier = "_Test Supplier"
		company = "_Test Company"

		# Setup default 'Advance Paid' account
		account = self.create_account("Advance Paid", company, "INR", "Application of Funds (Assets) - _TC")
		company_doc = frappe.get_doc("Company", company)
		company_doc.book_advance_payments_in_separate_party_account = True
		company_doc.default_advance_paid_account = account.name
		company_doc.save()

		po_doc = create_purchase_order(supplier=supplier)

		from erpnext.accounts.doctype.payment_entry.test_payment_entry import get_payment_entry

		pe = get_payment_entry("Purchase Order", po_doc.name)
		pe.save().submit()

		po_doc.reload()
		self.assertEqual(po_doc.advance_paid, 5000)

		from erpnext.buying.doctype.purchase_order.purchase_order import make_purchase_invoice

		company_doc.book_advance_payments_in_separate_party_account = False
		company_doc.save()

	@change_settings("Accounts Settings", {"unlink_advance_payment_on_cancelation_of_order": 1})
	def test_advance_paid_upon_payment_entry_cancellation(self):
		from erpnext.accounts.doctype.payment_entry.test_payment_entry import get_payment_entry

		supplier = "_Test Supplier USD"
		company = "_Test Company"

		# Setup default USD payable account for Supplier
		account = self.create_account("Creditors USD", company, "USD", "Accounts Payable - _TC")
		supplier_doc = frappe.get_doc("Supplier", supplier)
		if not [x for x in supplier_doc.accounts if x.company == company]:
			supplier_doc.append("accounts", {"company": company, "account": account.name})
			supplier_doc.save()

		po_doc = create_purchase_order(supplier=supplier, currency="USD", do_not_submit=1)
		po_doc.conversion_rate = 80
		po_doc.submit()

		pe = get_payment_entry("Purchase Order", po_doc.name)
		pe.mode_of_payment = "Cash"
		pe.paid_from = "Cash - _TC"
		pe.source_exchange_rate = 1
		pe.target_exchange_rate = 80
		pe.paid_amount = po_doc.base_grand_total
		pe.save(ignore_permissions=True)
		pe.submit()

		po_doc.reload()
		self.assertEqual(po_doc.advance_paid, po_doc.grand_total)
		self.assertEqual(po_doc.party_account_currency, "USD")

		pe_doc = frappe.get_doc("Payment Entry", pe.name)
		pe_doc.cancel()

		po_doc.reload()
		self.assertEqual(po_doc.advance_paid, 0)
		self.assertEqual(po_doc.party_account_currency, "USD")

	def test_schedule_date(self):
		po = create_purchase_order(do_not_submit=True)
		po.schedule_date = None
		po.append(
			"items",
			{"item_code": "_Test Item", "qty": 1, "rate": 100, "schedule_date": add_days(nowdate(), 5)},
		)
		po.save()
		self.assertEqual(po.schedule_date, add_days(nowdate(), 1))

		po.items[0].schedule_date = add_days(nowdate(), 2)
		po.save()
		self.assertEqual(po.schedule_date, add_days(nowdate(), 2))

	def test_po_optional_blanket_order(self):
		"""
		Expected result: Blanket order Ordered Quantity should only be affected on Purchase Order with against_blanket_order = 1.
		Second Purchase Order should not add on to Blanket Orders Ordered Quantity.
		"""

		make_blanket_order(blanket_order_type="Purchasing", quantity=10, rate=10)

		po = create_purchase_order(item_code="_Test Item", qty=5, against_blanket_order=1)
		po_doc = frappe.get_doc("Purchase Order", po.get("name"))
		# To test if the PO has a Blanket Order
		self.assertTrue(po_doc.items[0].blanket_order)

		po = create_purchase_order(item_code="_Test Item", qty=5, against_blanket_order=0)
		po_doc = frappe.get_doc("Purchase Order", po.get("name"))
		# To test if the PO does NOT have a Blanket Order
		self.assertEqual(po_doc.items[0].blanket_order, None)

	def test_blanket_order_on_po_close_and_open(self):
		# Step - 1: Create Blanket Order
		bo = make_blanket_order(blanket_order_type="Purchasing", quantity=10, rate=10)

		# Step - 2: Create Purchase Order
		po = create_purchase_order(
			item_code="_Test Item", qty=5, against_blanket_order=1, against_blanket=bo.name
		)

		bo.load_from_db()
		self.assertEqual(bo.items[0].ordered_qty, 5)

		# Step - 3: Close Purchase Order
		po.update_status("Closed")

		bo.load_from_db()
		self.assertEqual(bo.items[0].ordered_qty, 0)

		# Step - 4: Re-Open Purchase Order
		po.update_status("Re-open")

		bo.load_from_db()
		self.assertEqual(bo.items[0].ordered_qty, 5)

	def test_payment_terms_are_fetched_when_creating_purchase_invoice(self):
		from erpnext.accounts.doctype.payment_entry.test_payment_entry import (
			create_payment_terms_template,
		)
		from erpnext.accounts.doctype.purchase_invoice.test_purchase_invoice import make_purchase_invoice
		from erpnext.selling.doctype.sales_order.test_sales_order import (
			automatically_fetch_payment_terms,
			compare_payment_schedules,
		)

		automatically_fetch_payment_terms()

		po = create_purchase_order(qty=10, rate=100, do_not_save=1)
		create_payment_terms_template()
		po.payment_terms_template = "Test Receivable Template"
		po.submit()

		pi = make_purchase_invoice(qty=10, rate=100, do_not_save=1)
		pi.items[0].purchase_order = po.name
		pi.items[0].po_detail = po.items[0].name
		pi.insert()

		# self.assertEqual(po.payment_terms_template, pi.payment_terms_template)
		compare_payment_schedules(self, po, pi)

		automatically_fetch_payment_terms(enable=0)

	def test_internal_transfer_flow(self):
		from erpnext.accounts.doctype.sales_invoice.sales_invoice import (
			make_inter_company_purchase_invoice,
		)
		from erpnext.selling.doctype.sales_order.sales_order import (
			make_delivery_note,
			make_sales_invoice,
		)
		from erpnext.stock.doctype.delivery_note.delivery_note import make_inter_company_purchase_receipt

		frappe.db.set_single_value("Selling Settings", "maintain_same_sales_rate", 1)
		frappe.db.set_single_value("Buying Settings", "maintain_same_rate", 1)

		prepare_data_for_internal_transfer()
		supplier = "_Test Internal Supplier 2"

		mr = make_material_request(
			qty=2, company="_Test Company with perpetual inventory", warehouse="Stores - TCP1"
		)

		po = create_purchase_order(
			company="_Test Company with perpetual inventory",
			supplier=supplier,
			warehouse="Stores - TCP1",
			from_warehouse="_Test Internal Warehouse New 1 - TCP1",
			qty=2,
			rate=1,
			material_request=mr.name,
			material_request_item=mr.items[0].name,
		)

		so = make_inter_company_sales_order(po.name)
		so.items[0].delivery_date = today()
		self.assertEqual(so.items[0].warehouse, "_Test Internal Warehouse New 1 - TCP1")
		self.assertTrue(so.items[0].purchase_order)
		self.assertTrue(so.items[0].purchase_order_item)
		so.submit()

		dn = make_delivery_note(so.name)
		dn.items[0].target_warehouse = "_Test Internal Warehouse GIT - TCP1"
		self.assertEqual(dn.items[0].warehouse, "_Test Internal Warehouse New 1 - TCP1")
		self.assertTrue(dn.items[0].purchase_order)
		self.assertTrue(dn.items[0].purchase_order_item)

		self.assertEqual(po.items[0].name, dn.items[0].purchase_order_item)
		dn.submit()

		pr = make_inter_company_purchase_receipt(dn.name)
		self.assertEqual(pr.items[0].warehouse, "Stores - TCP1")
		self.assertTrue(pr.items[0].purchase_order)
		self.assertTrue(pr.items[0].purchase_order_item)
		self.assertEqual(po.items[0].name, pr.items[0].purchase_order_item)
		pr.submit()

		si = make_sales_invoice(so.name)
		self.assertEqual(si.items[0].warehouse, "_Test Internal Warehouse New 1 - TCP1")
		self.assertTrue(si.items[0].purchase_order)
		self.assertTrue(si.items[0].purchase_order_item)
		si.submit()

		pi = make_inter_company_purchase_invoice(si.name)
		self.assertTrue(pi.items[0].purchase_order)
		self.assertTrue(pi.items[0].po_detail)
		pi.submit()
		mr.reload()

		po.load_from_db()
		self.assertEqual(po.status, "Completed")
		self.assertEqual(mr.status, "Received")

	def test_variant_item_po(self):
		po = create_purchase_order(item_code="_Test Variant Item", qty=1, rate=100, do_not_save=1)

		self.assertRaises(frappe.ValidationError, po.save)

	def test_update_items_for_subcontracting_purchase_order(self):
		from erpnext.controllers.tests.test_subcontracting_controller import (
			get_subcontracting_order,
			make_bom_for_subcontracted_items,
			make_raw_materials,
			make_service_items,
			make_subcontracted_items,
		)

		def update_items(po, qty):
			trans_items = [po.items[0].as_dict().update({"docname": po.items[0].name})]
			trans_items[0]["qty"] = qty
			trans_items[0]["fg_item_qty"] = qty
			trans_items = json.dumps(trans_items, default=str)

			return update_child_qty_rate(
				po.doctype,
				trans_items,
				po.name,
			)

		make_subcontracted_items()
		make_raw_materials()
		make_service_items()
		make_bom_for_subcontracted_items()

		service_items = [
			{
				"warehouse": "_Test Warehouse - _TC",
				"item_code": "Subcontracted Service Item 7",
				"qty": 10,
				"rate": 100,
				"fg_item": "Subcontracted Item SA7",
				"fg_item_qty": 10,
			},
		]
		po = create_purchase_order(
			rm_items=service_items,
			is_subcontracted=1,
			supplier_warehouse="_Test Warehouse 1 - _TC",
		)

		update_items(po, qty=20)
		po.reload()

		# Test - 1: Items should be updated as there is no Subcontracting Order against PO
		self.assertEqual(po.items[0].qty, 20)
		self.assertEqual(po.items[0].fg_item_qty, 20)

		sco = get_subcontracting_order(po_name=po.name, warehouse="_Test Warehouse - _TC")

		# Test - 2: ValidationError should be raised as there is Subcontracting Order against PO
		self.assertRaises(frappe.ValidationError, update_items, po=po, qty=30)

		sco.reload()
		sco.cancel()
		po.reload()

		update_items(po, qty=30)
		po.reload()

		# Test - 3: Items should be updated as the Subcontracting Order is cancelled
		self.assertEqual(po.items[0].qty, 30)
		self.assertEqual(po.items[0].fg_item_qty, 30)
	
	def test_new_sc_flow(self):
		from erpnext.buying.doctype.purchase_order.purchase_order import make_subcontracting_order
		
		po = create_po_for_sc_testing()
		sco = make_subcontracting_order(po.name)
		
		sco.items[0].qty = 5
		sco.items.pop(1)
		sco.items[1].qty = 25
		sco.save()
		sco.submit()

		# Test - 1: Quantity of Service Items should change based on change in Quantity of its corresponding Finished Goods Item
		self.assertEqual(sco.service_items[0].qty, 5)
		
		# Test - 2: Subcontracted Quantity for the PO Items of each line item should be updated accordingly
		po.reload()
		self.assertEqual(po.items[0].sco_qty, 5)
		self.assertEqual(po.items[1].sco_qty, 0)
		self.assertEqual(po.items[2].sco_qty, 12.5)
		
		# Test - 3: Amount for both FG Item and its Service Item should be updated correctly based on change in Quantity
		self.assertEqual(sco.items[0].amount, 2000)
		self.assertEqual(sco.service_items[0].amount, 500)
		
		# Test - 4: Service Items should be removed if its corresponding Finished Good line item is deleted
		self.assertEqual(len(sco.service_items), 2)
		
		# Test - 5: Service Item quantity calculation should be based upon conversion factor calculated from its corresponding PO Item
		self.assertEqual(sco.service_items[1].qty, 12.5)
		
		sco = make_subcontracting_order(po.name)
		
		sco.items[0].qty = 6
		
		# Test - 6: Saving document should not be allowed if Quantity exceeds available Subcontracting Quantity of any Purchase Order Item
		self.assertRaises(frappe.ValidationError, sco.save)
		
		sco.items[0].qty = 5
		sco.items.pop()
		sco.items.pop()
		sco.save()
		sco.submit()
		
		sco = make_subcontracting_order(po.name)
		
		# Test - 7: Since line item 1 is now fully subcontracted, new SCO should by default only have the remaining 2 line items
		self.assertEqual(len(sco.items), 2)
		
		sco.items.pop(0)
		sco.save()
		sco.submit()
		
		# Test - 8: Subcontracted Quantity for each PO Item should be subtracted if SCO gets cancelled
		po.reload()
		self.assertEqual(po.items[2].sco_qty, 25)
		sco.cancel()
		po.reload()
		self.assertEqual(po.items[2].sco_qty, 12.5)
		
		sco = make_subcontracting_order(po.name)
		sco.save()
		sco.submit()
		
		# Test - 8: Since this PO is now fully subcontracted, creating a new SCO from it should throw error
		self.assertRaises(frappe.ValidationError, make_subcontracting_order, po.name)

	@change_settings("Buying Settings", {"auto_create_subcontracting_order": 1})
	def test_auto_create_subcontracting_order(self):
		from erpnext.controllers.tests.test_subcontracting_controller import (
			make_bom_for_subcontracted_items,
			make_raw_materials,
			make_service_items,
			make_subcontracted_items,
		)

		make_subcontracted_items()
		make_raw_materials()
		make_service_items()
		make_bom_for_subcontracted_items()

		service_items = [
			{
				"warehouse": "_Test Warehouse - _TC",
				"item_code": "Subcontracted Service Item 7",
				"qty": 10,
				"rate": 100,
				"fg_item": "Subcontracted Item SA7",
				"fg_item_qty": 10,
			},
		]
		po = create_purchase_order(
			rm_items=service_items,
			is_subcontracted=1,
			supplier_warehouse="_Test Warehouse 1 - _TC",
		)

		self.assertTrue(frappe.db.get_value("Subcontracting Order", {"purchase_order": po.name}))

	def test_po_billed_amount_against_return_entry(self):
		from erpnext.accounts.doctype.purchase_invoice.purchase_invoice import make_debit_note

		# Create a Purchase Order and Fully Bill it
		po = create_purchase_order()
		pi = make_pi_from_po(po.name)
		pi.insert()
		pi.submit()

		# Debit Note - 50% Qty & enable updating PO billed amount
		pi_return = make_debit_note(pi.name)
		pi_return.items[0].qty = -5
		pi_return.update_billed_amount_in_purchase_order = 1
		pi_return.submit()

		# Check if the billed amount reduced
		po.reload()
		self.assertEqual(po.per_billed, 50)

		pi_return.reload()
		pi_return.cancel()

		# Debit Note - 50% Qty & disable updating PO billed amount
		pi_return = make_debit_note(pi.name)
		pi_return.items[0].qty = -5
		pi_return.update_billed_amount_in_purchase_order = 0
		pi_return.submit()

		# Check if the billed amount stayed the same
		po.reload()
		self.assertEqual(po.per_billed, 100)

	def test_create_purchase_receipt(self):
		po = create_purchase_order(rate=10000,qty=10)
		po.submit()

		pr = create_pr_against_po(po.name, received_qty=10)
		bin_qty = frappe.db.get_value("Bin", {"item_code": "_Test Item", "warehouse": "_Test Warehouse - _TC"}, "actual_qty")
		sle = frappe.get_doc('Stock Ledger Entry',{'voucher_no':pr.name})
		self.assertEqual(sle.qty_after_transaction, bin_qty)
		self.assertEqual(sle.warehouse, po.get("items")[0].warehouse)

		#if account setup in company
		if frappe.db.exists('GL Entry',{'account': 'Stock Received But Not Billed - _TC'}):
			gl_temp_credit = frappe.db.get_value('GL Entry',{'voucher_no':pr.name, 'account': 'Stock Received But Not Billed - _TC'},'credit')
			self.assertEqual(gl_temp_credit, 100000)

		#if account setup in company
		if frappe.db.exists('GL Entry',{'account': 'Stock In Hand - _TC'}):
			gl_stock_debit = frappe.db.get_value('GL Entry',{'voucher_no':pr.name, 'account': 'Stock In Hand - _TC'},'debit')
			self.assertEqual(gl_stock_debit, 100000)
	
	def test_single_po_pi_TC_B_001(self):
		# Scenario : PO => PR => 1PI
		args = frappe._dict()
		po_data = {
			"company" : "_Test Company",
			"item_code" : "_Test Item",
			"warehouse" : "Stores - _TC",
			"qty" : 6,
			"rate" : 100,
		}
		
		doc_po = create_purchase_order(**po_data)
		self.assertEqual(doc_po.docstatus, 1)
		
		doc_pr = make_pr_for_po(doc_po.name)
		self.assertEqual(doc_pr.docstatus, 1)

		doc_pi = make_pi_against_pr(doc_pr.name)
		self.assertEqual(doc_pi.docstatus, 1)
		self.assertEqual(doc_pi.items[0].qty, doc_po.items[0].qty)
		self.assertEqual(doc_pi.grand_total, doc_po.grand_total)
	
	def test_multi_po_pr_TC_B_008(self):
		# Scenario : 2PO => 2PR => 1PI
		args = frappe._dict()
		purchase_order_list = [{
			"company" : "_Test Company",
			"item_code" : "_Test Item",
			"warehouse" : "Stores - _TC",
			"qty" : 3,
			"rate" : 100,
		},
		{
			"company" : "_Test Company",
			"item_code" : "_Test Item",
			"warehouse" : "Stores - _TC",
			"qty" : 3,
			"rate" : 100,
		}]

		pur_receipt_name_list = []
		pur_order_dict = frappe._dict({
			"total_amount" : 0,
			"total_qty" : 0
		})

		for order in purchase_order_list:
			doc_po = create_purchase_order(**order)
			pur_order_dict.update({"total_amount" : pur_order_dict.total_amount + doc_po.grand_total })
			pur_order_dict.update({"total_qty" : pur_order_dict.total_qty + doc_po.total_qty })
			
			self.assertEqual(doc_po.docstatus, 1)

			doc_pr = make_pr_for_po(doc_po.name)
			self.assertEqual(doc_pr.docstatus, 1)
			self.assertEqual(doc_pr.grand_total, doc_po.grand_total)

			pur_receipt_name_list.append(doc_pr.name)

		item_dict = [
					{"item_code" : "_Test Item",
					"warehouse" : "Stores - _TC",
					"qty" : 3,
					"rate" : 100,
					"purchase_receipt":pur_receipt_name_list[1]
					}]
		
		doc_pi = make_pi_against_pr(pur_receipt_name_list[0], item_dict_list = item_dict)
		self.assertEqual(doc_pi.docstatus, 1)
		self.assertEqual(doc_pi.total_qty, pur_order_dict.total_qty)
		self.assertEqual(doc_pi.grand_total, pur_order_dict.total_amount)

	def test_multi_po_single_pr_pi_TC_B_007(self):
		# Scenario : 2PO => 1PR => 1PI
		args = frappe._dict()
		purchase_order_list = [{
			"company" : "_Test Company",
			"item_code" : "_Test Item",
			"warehouse" : "Stores - _TC",
			"qty" : 3,
			"rate" : 100,
		},
		{
			"company" : "_Test Company",
			"item_code" : "_Test Item",
			"warehouse" : "Stores - _TC",
			"qty" : 3,
			"rate" : 100,
		}]

		pur_order_name_list = []
		pur_order_dict = frappe._dict({
			"total_amount" : 0,
			"total_qty" : 0
		})

		for order in purchase_order_list:
			doc_po = create_purchase_order(**order)
			pur_order_dict.update({"total_amount" : pur_order_dict.total_amount + doc_po.grand_total })
			pur_order_dict.update({"total_qty" : pur_order_dict.total_qty + doc_po.total_qty })
			
			self.assertEqual(doc_po.docstatus, 1)
			pur_order_name_list.append(doc_po.name)

		item_dict = [
					{"item_code" : "_Test Item",
					"warehouse" : "Stores - _TC",
					"qty" : 3,
					"rate" : 100,
					"purchase_receipt":pur_order_name_list[1]
					}]

		doc_pr = make_pr_for_po(pur_order_name_list[0], item_dict_list = item_dict)

		doc_pi = make_pi_against_pr(doc_pr.name)
		self.assertEqual(doc_pi.docstatus, 1)
		self.assertEqual(doc_pi.total_qty, pur_order_dict.total_qty)
		self.assertEqual(doc_pi.grand_total, pur_order_dict.total_amount)
	
	def test_single_po_multi_pr_pi_TC_B_006(self):
		# Scenario : 1PO => 2PR => 2PI
		
		purchase_order_list = [{
			"company" : "_Test Company",
			"item_code" : "_Test Item",
			"warehouse" : "Stores - _TC",
			"qty" : 6,
			"rate" : 100,
		}]

		pur_invoice_dict = frappe._dict({
			"total_amount" : 0,
			"total_qty" : 0
		})
		pur_receipt_qty = [3, 3]
		doc_po = create_purchase_order(**purchase_order_list[0])
		self.assertEqual(doc_po.docstatus, 1)

		for received_qty in pur_receipt_qty:
			doc_pr = make_pr_for_po(doc_po.name, received_qty)
			self.assertEqual(doc_pr.docstatus, 1)
			
			doc_pi = make_pi_against_pr(doc_pr.name)
			self.assertEqual(doc_pi.docstatus, 1)

			pur_invoice_dict.update({"total_amount" : pur_invoice_dict.total_amount + doc_pi.grand_total })
			pur_invoice_dict.update({"total_qty" : pur_invoice_dict.total_qty + doc_pi.total_qty })
		
		self.assertEqual(doc_po.total_qty, pur_invoice_dict.total_qty)
		self.assertEqual(doc_po.grand_total, pur_invoice_dict.total_amount)
	
	def test_single_po_pi_multi_pr_TC_B_005(self):
		# Scenario : 1PO => 2PR => 1PI
		
		purchase_order_list = [{
			"company" : "_Test Company",
			"item_code" : "_Test Item",
			"warehouse" : "Stores - _TC",
			"qty" : 6,
			"rate" : 100,
		}]

		pur_receipt_qty = [3, 3]
		pur_receipt_name_list = []

		doc_po = create_purchase_order(**purchase_order_list[0])
		self.assertEqual(doc_po.docstatus, 1)

<<<<<<< HEAD
	def test_create_purchase_receipt_partial_TC_SCK_037(self):
		po = create_purchase_order(rate=10000,qty=10)
		po.submit()

		pr = create_pr_against_po(po.name, received_qty=5)
		bin_qty = frappe.db.get_value("Bin", {"item_code": "_Test Item", "warehouse": "_Test Warehouse - _TC"}, "actual_qty")
		sle = frappe.get_doc('Stock Ledger Entry',{'voucher_no':pr.name})
		self.assertEqual(sle.qty_after_transaction, bin_qty)
		self.assertEqual(sle.warehouse, po.get("items")[0].warehouse)

		#if account setup in company
		if frappe.db.exists('GL Entry',{'account': 'Stock Received But Not Billed - _TC'}):
			gl_temp_credit = frappe.db.get_value('GL Entry',{'voucher_no':pr.name, 'account': 'Stock Received But Not Billed - _TC'},'credit')
			self.assertEqual(gl_temp_credit, 50000)

		#if account setup in company
		if frappe.db.exists('GL Entry',{'account': 'Stock In Hand - _TC'}):
			gl_stock_debit = frappe.db.get_value('GL Entry',{'voucher_no':pr.name, 'account': 'Stock In Hand - _TC'},'debit')
			self.assertEqual(gl_stock_debit, 50000)

=======
		for received_qty in pur_receipt_qty:
			doc_pr = make_pr_for_po(doc_po.name, received_qty)
			self.assertEqual(doc_pr.docstatus, 1)
			
			pur_receipt_name_list.append(doc_pr.name)
		
		item_dict = [
					{"item_code" : "_Test Item",
					"warehouse" : "Stores - _TC",
					"qty" : 3,
					"rate" : 100,
					"purchase_receipt":pur_receipt_name_list[1]
					}]
		
		doc_pi = make_pi_against_pr(pur_receipt_name_list[0], item_dict_list= item_dict)
		
		self.assertEqual(doc_pi.docstatus, 1)
		self.assertEqual(doc_po.total_qty, doc_pi.total_qty)
		self.assertEqual(doc_po.grand_total, doc_pi.grand_total)
	
>>>>>>> 74ba9d85
	def test_pi_return_TC_B_043(self):
		from erpnext.accounts.doctype.purchase_invoice.purchase_invoice import make_debit_note
		from erpnext.accounts.doctype.purchase_invoice.test_purchase_invoice import check_gl_entries
		from erpnext.stock.doctype.stock_entry.test_stock_entry import get_qty_after_transaction

		po = create_purchase_order(		
			warehouse="Finished Goods - _TC",
			rate=130,
			qty=1,
		)
		self.assertEqual(po.status, "To Receive and Bill")
		actual_qty_0 = get_qty_after_transaction(warehouse="Finished Goods - _TC")

		pi = make_pi_from_po(po.name)
		pi.update_stock = 1
		pi.save()
		pi.submit()
		pi.load_from_db()
		self.assertEqual(pi.status, "Unpaid")
		expected_gle = [
			["Creditors - _TC", 0.0, 130, nowdate()],
			["_Test Account Cost for Goods Sold - _TC", 130, 0.0, nowdate()],
		]
		check_gl_entries(self, pi.name, expected_gle, nowdate())
		actual_qty_1 = get_qty_after_transaction(warehouse="Finished Goods - _TC")
		self.assertEqual(actual_qty_0 + 1, actual_qty_1)
  
		po_status = frappe.db.get_value("Purchase Order", po.name, "status")
		self.assertEqual(po_status, "Completed")
  
		pi_return = make_debit_note(pi.name)
		pi_return.update_outstanding_for_self = 0
		pi_return.update_billed_amount_in_purchase_receipt = 0
		pi_return.save()
		pi_return.submit()
		pi_return.load_from_db()
		self.assertEqual(pi_return.status, "Return")
		expected_gle = [
			["Creditors - _TC", 130, 0.0, nowdate()],
			["_Test Account Cost for Goods Sold - _TC", 0.0, 130, nowdate()],
		]
		check_gl_entries(self, pi_return.name, expected_gle, nowdate())
		actual_qty_2 = get_qty_after_transaction(warehouse="Finished Goods - _TC")
		self.assertEqual(actual_qty_1 - 1, actual_qty_2)
  
		pi_status = frappe.db.get_value("Purchase Invoice", pi.name, "status")
		self.assertEqual(pi_status, "Debit Note Issued")

	def test_payment_entry_TC_B_037(self):
		from erpnext.accounts.doctype.payment_entry.test_payment_entry import get_payment_entry
		from erpnext.accounts.doctype.purchase_invoice.test_purchase_invoice import check_gl_entries
  
		po = create_purchase_order(		
			warehouse="Finished Goods - _TC",
			rate=30,
			qty=1,
		)
  
		self.assertEqual(po.status, "To Receive and Bill")
		pi = make_pi_from_po(po.name)
		pi.update_stock = 1
		pi.save()
		pi.submit()
		pi.load_from_db()
  
		expected_gle = [
			["Creditors - _TC", 0.0, 30, nowdate()],
			["_Test Account Cost for Goods Sold - _TC", 30, 0.0, nowdate()],
		]
		check_gl_entries(self, pi.name, expected_gle, nowdate())

		pe = get_payment_entry("Purchase Invoice", pi.name)
		pe.save()
		pe.submit()
		pi_status = frappe.db.get_value("Purchase Invoice", pi.name, "status")
		self.assertEqual(pi_status, "Paid")
		expected_gle = [
			{"account": "Creditors - _TC", "debit": 30.0, "credit": 0.0},
			{"account": "Cash - _TC", "debit": 0.0, "credit": 30.0},
		]
		check_payment_gl_entries(self, pe.name, expected_gle)
  
	def test_purchase_invoice_cancellation_TC_B_041(self):
		from erpnext.stock.doctype.purchase_receipt.purchase_receipt import make_purchase_invoice
  
		po = create_purchase_order(		
			warehouse="Finished Goods - _TC",
			rate=130,
			qty=1,
		)
		self.assertEqual(po.status, "To Receive and Bill")
  
		pr = make_purchase_receipt(po.name)
		pr.save()
		pr.submit()
		self.assertEqual(pr.status, "To Bill")
		po_status = frappe.db.get_value("Purchase Order", po.name, "status")
		self.assertEqual(po_status, "To Bill")

		pi = make_purchase_invoice(pr.name)
		pi.save()
		pi.submit()
		self.assertEqual(pi.status, "Unpaid")
		po_status = frappe.db.get_value("Purchase Order", po.name, "status")
		self.assertEqual(po_status, "Completed")
		pr_status = frappe.db.get_value("Purchase Receipt", pr.name, "status")
		self.assertEqual(pr_status, "Completed")
		
		pi.cancel()
		self.assertEqual(pi.status, "Cancelled")
		po_status = frappe.db.get_value("Purchase Order", po.name, "status")
		self.assertEqual(po_status, "To Bill")
		pr_status = frappe.db.get_value("Purchase Receipt", pr.name, "status")
		self.assertEqual(pr_status, "To Bill")
    
	def test_purchase_invoice_return_TC_B_042(self):
		from erpnext.stock.doctype.purchase_receipt.purchase_receipt import make_purchase_invoice
		from erpnext.accounts.doctype.purchase_invoice.purchase_invoice import make_debit_note

		po = create_purchase_order(		
			warehouse="Finished Goods - _TC",
			rate=130,
			qty=1,
		)
		pr = make_purchase_receipt(po.name)
		pr.save()
		pr.submit()

		pi = make_purchase_invoice(pr.name)
		pi.save()
		pi.submit()
		
		pi_return = make_debit_note(pi.name)
		pi_return.update_outstanding_for_self = 0
		pi_return.update_billed_amount_in_purchase_receipt = 0
		pi_return.save()
		pi_return.submit()
		self.assertEqual(pi_return.status, "Return")
		pi_status = frappe.db.get_value("Purchase Invoice", pi.name, "status")
		self.assertEqual(pi_status, "Debit Note Issued")  
  
	def test_50_50_payment_terms_TC_B_045(self):
		from erpnext.stock.doctype.purchase_receipt.purchase_receipt import make_purchase_invoice
		from erpnext.accounts.doctype.payment_entry.test_payment_entry import get_payment_entry
  
		po = create_purchase_order(		
			warehouse="Finished Goods - _TC",
			rate=130,
			qty=1,
			do_not_save=1
		)
		po.payment_terms_template = "_Test Payment Term Template"
		po.save()
		po.submit()
  
		pe = get_payment_entry("Purchase Order", po.name, party_amount=po.grand_total/2)
		pe.save()
		pe.submit()
	
		po_advance_paid = frappe.db.get_value("Purchase Order", po.name, "advance_paid")
		self.assertTrue(po_advance_paid, po.grand_total/2)

		pr = make_purchase_receipt(po.name)
		pr.save()
		pr.submit()
		self.assertTrue(pr.status, "To Bill")

		pi = make_purchase_invoice(pr.name)
		pi.set_advances()
		pi.save()
		pi.submit()
		
		pe = get_payment_entry("Purchase Invoice", pi.name, party_amount=po.grand_total/2)
		pe.save()
		pe.submit()
		po_status = frappe.db.get_value("Purchase Order", po.name, "status")
		self.assertEqual(po_status, "Completed")
  
		pi_status = frappe.db.get_value("Purchase Invoice", pi.name, "status")
		self.assertEqual(pi_status, "Paid")

		frappe.db.commit()


def create_po_for_sc_testing():
	from erpnext.controllers.tests.test_subcontracting_controller import (
		make_bom_for_subcontracted_items,
		make_raw_materials,
		make_service_items,
		make_subcontracted_items,
	)

	make_subcontracted_items()
	make_raw_materials()
	make_service_items()
	make_bom_for_subcontracted_items()

	service_items = [
		{
			"warehouse": "_Test Warehouse - _TC",
			"item_code": "Subcontracted Service Item 1",
			"qty": 10,
			"rate": 100,
			"fg_item": "Subcontracted Item SA1",
			"fg_item_qty": 10,
		},
		{
			"warehouse": "_Test Warehouse - _TC",
			"item_code": "Subcontracted Service Item 2",
			"qty": 20,
			"rate": 25,
			"fg_item": "Subcontracted Item SA2",
			"fg_item_qty": 15,
		},
		{
			"warehouse": "_Test Warehouse - _TC",
			"item_code": "Subcontracted Service Item 3",
			"qty": 25,
			"rate": 10,
			"fg_item": "Subcontracted Item SA3",
			"fg_item_qty": 50,
		},
	]

	return create_purchase_order(
		rm_items=service_items,
		is_subcontracted=1,
		supplier_warehouse="_Test Warehouse 1 - _TC",
	)

def prepare_data_for_internal_transfer():
	from erpnext.accounts.doctype.sales_invoice.test_sales_invoice import create_internal_supplier
	from erpnext.selling.doctype.customer.test_customer import create_internal_customer
	from erpnext.stock.doctype.purchase_receipt.test_purchase_receipt import make_purchase_receipt
	from erpnext.stock.doctype.warehouse.test_warehouse import create_warehouse

	company = "_Test Company with perpetual inventory"

	create_internal_customer(
		"_Test Internal Customer 2",
		company,
		company,
	)

	create_internal_supplier(
		"_Test Internal Supplier 2",
		company,
		company,
	)

	warehouse = create_warehouse("_Test Internal Warehouse New 1", company=company)

	create_warehouse("_Test Internal Warehouse GIT", company=company)

	make_purchase_receipt(company=company, warehouse=warehouse, qty=2, rate=100)

	if not frappe.db.get_value("Company", company, "unrealized_profit_loss_account"):
		account = "Unrealized Profit and Loss - TCP1"
		if not frappe.db.exists("Account", account):
			frappe.get_doc(
				{
					"doctype": "Account",
					"account_name": "Unrealized Profit and Loss",
					"parent_account": "Direct Income - TCP1",
					"company": company,
					"is_group": 0,
					"account_type": "Income Account",
				}
			).insert()

		frappe.db.set_value("Company", company, "unrealized_profit_loss_account", account)


def make_pr_against_po(po, received_qty=0):
	pr = make_purchase_receipt(po)
	pr.get("items")[0].qty = received_qty or 5
	pr.insert()
	pr.submit()
	return pr


def get_same_items():
	return [
		{
			"item_code": "_Test FG Item",
			"warehouse": "_Test Warehouse - _TC",
			"qty": 1,
			"rate": 500,
			"schedule_date": add_days(nowdate(), 1),
		},
		{
			"item_code": "_Test FG Item",
			"warehouse": "_Test Warehouse - _TC",
			"qty": 4,
			"rate": 500,
			"schedule_date": add_days(nowdate(), 1),
		},
	]


def create_purchase_order(**args):
	po = frappe.new_doc("Purchase Order")
	args = frappe._dict(args)
	if args.transaction_date:
		po.transaction_date = args.transaction_date

	po.schedule_date = add_days(nowdate(), 1)
	po.company = args.company or "_Test Company"
	po.supplier = args.supplier or "_Test Supplier"
	po.is_subcontracted = args.is_subcontracted or 0
	po.currency = args.currency or frappe.get_cached_value("Company", po.company, "default_currency")
	po.conversion_factor = args.conversion_factor or 1
	po.supplier_warehouse = args.supplier_warehouse or None

	if args.rm_items:
		for row in args.rm_items:
			po.append("items", row)
	else:
		po.append(
			"items",
			{
				"item_code": args.item or args.item_code or "_Test Item",
				"warehouse": args.warehouse or "_Test Warehouse - _TC",
				"from_warehouse": args.from_warehouse,
				"qty": args.qty or 10,
				"rate": args.rate or 500,
				"schedule_date": add_days(nowdate(), 1),
				"include_exploded_items": args.get("include_exploded_items", 1),
				"against_blanket_order": args.against_blanket_order,
				"against_blanket": args.against_blanket,
				"material_request": args.material_request,
				"material_request_item": args.material_request_item,
			},
		)

	if not args.do_not_save:
		po.set_missing_values()
		po.insert()
		if not args.do_not_submit:
			if po.is_subcontracted:
				supp_items = po.get("supplied_items")
				for d in supp_items:
					if not d.reserve_warehouse:
						d.reserve_warehouse = args.warehouse or "_Test Warehouse - _TC"
			po.submit()

	return po


def create_pr_against_po(po, received_qty=4):
	pr = make_purchase_receipt(po)
	pr.get("items")[0].qty = received_qty
	pr.insert()
	pr.submit()
	return pr


def get_ordered_qty(item_code="_Test Item", warehouse="_Test Warehouse - _TC"):
	return flt(frappe.db.get_value("Bin", {"item_code": item_code, "warehouse": warehouse}, "ordered_qty"))


def get_requested_qty(item_code="_Test Item", warehouse="_Test Warehouse - _TC"):
	return flt(frappe.db.get_value("Bin", {"item_code": item_code, "warehouse": warehouse}, "indented_qty"))


test_dependencies = ["BOM", "Item Price"]

test_records = frappe.get_test_records("Purchase Order")

def make_pi_against_pr(source_name, received_qty=0, item_dict_list = None):
	doc_pi =  make_pi_from_pr(source_name)
	if received_qty != 0: doc_pi.get("items")[0].qty = received_qty
	
	if item_dict_list is not None:
		for item in item_dict_list:
			doc_pi.append("items", item)

	doc_pi.insert()
	doc_pi.submit()
	return doc_pi


def make_pr_for_po(source_name, received_qty=0, item_dict_list = None):
	doc_pr = make_purchase_receipt(source_name)
	if received_qty != 0: doc_pr.get("items")[0].qty = received_qty
	
	if item_dict_list is not None:
		for item in item_dict_list:
			doc_pr.append("items", item)

	
	doc_pr.insert()
	doc_pr.submit()
	return doc_pr

def check_payment_gl_entries(
    self,
	voucher_no,
	expected_gle,):
	gle = frappe.qb.DocType("GL Entry")
	gl_entries = (
		frappe.qb.from_(gle)
		.select(
			gle.account,
			gle.debit,
			gle.credit,
		)
		.where((gle.voucher_no == voucher_no) & (gle.is_cancelled == 0))
		.orderby(gle.account, gle.debit, gle.credit, order=frappe.qb.desc)
	).run(as_dict=True)
	for row in range(len(expected_gle)):
		for field in ["account", "debit", "credit"]:
			self.assertEqual(expected_gle[row][field], gl_entries[row][field])<|MERGE_RESOLUTION|>--- conflicted
+++ resolved
@@ -1378,28 +1378,6 @@
 		doc_po = create_purchase_order(**purchase_order_list[0])
 		self.assertEqual(doc_po.docstatus, 1)
 
-<<<<<<< HEAD
-	def test_create_purchase_receipt_partial_TC_SCK_037(self):
-		po = create_purchase_order(rate=10000,qty=10)
-		po.submit()
-
-		pr = create_pr_against_po(po.name, received_qty=5)
-		bin_qty = frappe.db.get_value("Bin", {"item_code": "_Test Item", "warehouse": "_Test Warehouse - _TC"}, "actual_qty")
-		sle = frappe.get_doc('Stock Ledger Entry',{'voucher_no':pr.name})
-		self.assertEqual(sle.qty_after_transaction, bin_qty)
-		self.assertEqual(sle.warehouse, po.get("items")[0].warehouse)
-
-		#if account setup in company
-		if frappe.db.exists('GL Entry',{'account': 'Stock Received But Not Billed - _TC'}):
-			gl_temp_credit = frappe.db.get_value('GL Entry',{'voucher_no':pr.name, 'account': 'Stock Received But Not Billed - _TC'},'credit')
-			self.assertEqual(gl_temp_credit, 50000)
-
-		#if account setup in company
-		if frappe.db.exists('GL Entry',{'account': 'Stock In Hand - _TC'}):
-			gl_stock_debit = frappe.db.get_value('GL Entry',{'voucher_no':pr.name, 'account': 'Stock In Hand - _TC'},'debit')
-			self.assertEqual(gl_stock_debit, 50000)
-
-=======
 		for received_qty in pur_receipt_qty:
 			doc_pr = make_pr_for_po(doc_po.name, received_qty)
 			self.assertEqual(doc_pr.docstatus, 1)
@@ -1420,7 +1398,26 @@
 		self.assertEqual(doc_po.total_qty, doc_pi.total_qty)
 		self.assertEqual(doc_po.grand_total, doc_pi.grand_total)
 	
->>>>>>> 74ba9d85
+  def test_create_purchase_receipt_partial_TC_SCK_037(self):
+		po = create_purchase_order(rate=10000,qty=10)
+		po.submit()
+
+		pr = create_pr_against_po(po.name, received_qty=5)
+		bin_qty = frappe.db.get_value("Bin", {"item_code": "_Test Item", "warehouse": "_Test Warehouse - _TC"}, "actual_qty")
+		sle = frappe.get_doc('Stock Ledger Entry',{'voucher_no':pr.name})
+		self.assertEqual(sle.qty_after_transaction, bin_qty)
+		self.assertEqual(sle.warehouse, po.get("items")[0].warehouse)
+
+		#if account setup in company
+		if frappe.db.exists('GL Entry',{'account': 'Stock Received But Not Billed - _TC'}):
+			gl_temp_credit = frappe.db.get_value('GL Entry',{'voucher_no':pr.name, 'account': 'Stock Received But Not Billed - _TC'},'credit')
+			self.assertEqual(gl_temp_credit, 50000)
+
+		#if account setup in company
+		if frappe.db.exists('GL Entry',{'account': 'Stock In Hand - _TC'}):
+			gl_stock_debit = frappe.db.get_value('GL Entry',{'voucher_no':pr.name, 'account': 'Stock In Hand - _TC'},'debit')
+			self.assertEqual(gl_stock_debit, 50000)
+      
 	def test_pi_return_TC_B_043(self):
 		from erpnext.accounts.doctype.purchase_invoice.purchase_invoice import make_debit_note
 		from erpnext.accounts.doctype.purchase_invoice.test_purchase_invoice import check_gl_entries
