# Copyright (c) 2015, Frappe Technologies Pvt. Ltd. and Contributors
# License: GNU General Public License v3. See license.txt


import json
import random
import frappe
# import pandas as pd
from frappe.tests.utils import FrappeTestCase, change_settings, if_app_installed
from frappe.utils import add_days, flt, getdate, nowdate, add_years, today, get_year_start, get_year_ending
from frappe.utils.data import today
from datetime import date

from erpnext.accounts.doctype.payment_entry.payment_entry import get_payment_entry
from erpnext.accounts.party import get_due_date_from_template
from erpnext.buying.doctype.purchase_order.purchase_order import (
	make_inter_company_sales_order,
	make_purchase_receipt,
)
from erpnext.buying.doctype.purchase_order.purchase_order import (
	make_purchase_invoice as make_pi_from_po,
)
from erpnext.controllers.accounts_controller import InvalidQtyError, update_child_qty_rate
from erpnext.manufacturing.doctype.blanket_order.test_blanket_order import make_blanket_order
from erpnext.stock.doctype.item.test_item import make_item
from erpnext.stock.doctype.material_request.material_request import (
	make_purchase_order,
	make_stock_entry,
	make_supplier_quotation,
	raise_work_orders,
	make_request_for_quotation
)
from erpnext.stock.doctype.material_request.test_material_request import make_material_request
from erpnext.stock.doctype.purchase_receipt.purchase_receipt import (
	make_purchase_invoice as make_pi_from_pr,
)
from erpnext.accounts.doctype.payment_request.payment_request import make_payment_request
from erpnext.stock.doctype.warehouse.test_warehouse import create_warehouse
from erpnext.stock.doctype.item.test_item import create_item
from erpnext.buying.doctype.supplier.test_supplier import create_supplier
from erpnext.buying.doctype.supplier_quotation.supplier_quotation import make_purchase_order as create_po_aganist_sq
from erpnext.buying.doctype.purchase_order.purchase_order import make_purchase_receipt as make_purchase_receipt_aganist_mr
from erpnext.stock.doctype.purchase_receipt.purchase_receipt import make_purchase_invoice
from erpnext.buying.doctype.request_for_quotation.request_for_quotation import make_supplier_quotation_from_rfq
from erpnext.accounts.doctype.payment_entry.test_payment_entry import make_test_item
from io import BytesIO
from erpnext.accounts.doctype.shipping_rule.test_shipping_rule import create_shipping_rule

class TestPurchaseOrder(FrappeTestCase):
	def test_purchase_order_qty(self):
		po = create_purchase_order(qty=1, do_not_save=True)
		po.append(
			"items",
			{
				"item_code": "_Test Item",
				"qty": -1,
				"rate": 10,
			},
		)
		self.assertRaises(frappe.NonNegativeError, po.save)

		po.items[1].qty = 0
		self.assertRaises(InvalidQtyError, po.save)

	def test_make_purchase_receipt(self):
		po = create_purchase_order(do_not_submit=True)
		self.assertRaises(frappe.ValidationError, make_purchase_receipt, po.name)
		po.submit()

		pr = create_pr_against_po(po.name)
		self.assertEqual(len(pr.get("items")), 1)

	def test_ordered_qty(self):
		existing_ordered_qty = get_ordered_qty()

		po = create_purchase_order(do_not_submit=True)
		self.assertRaises(frappe.ValidationError, make_purchase_receipt, po.name)

		po.submit()
		self.assertEqual(get_ordered_qty(), existing_ordered_qty + 10)

		create_pr_against_po(po.name)
		self.assertEqual(get_ordered_qty(), existing_ordered_qty + 6)

		po.load_from_db()
		self.assertEqual(po.get("items")[0].received_qty, 4)

		frappe.db.set_value("Item", "_Test Item", "over_delivery_receipt_allowance", 50)

		pr = create_pr_against_po(po.name, received_qty=8)
		self.assertEqual(get_ordered_qty(), existing_ordered_qty)

		po.load_from_db()
		self.assertEqual(po.get("items")[0].received_qty, 12)

		pr.cancel()
		self.assertEqual(get_ordered_qty(), existing_ordered_qty + 6)

		po.load_from_db()
		self.assertEqual(po.get("items")[0].received_qty, 4)

	def test_ordered_qty_against_pi_with_update_stock(self):
		existing_ordered_qty = get_ordered_qty()
		po = create_purchase_order()

		self.assertEqual(get_ordered_qty(), existing_ordered_qty + 10)

		frappe.db.set_value("Item", "_Test Item", "over_delivery_receipt_allowance", 50)
		frappe.db.set_value("Item", "_Test Item", "over_billing_allowance", 20)

		pi = make_pi_from_po(po.name)
		pi.update_stock = 1
		pi.items[0].qty = 12
		pi.insert()
		pi.submit()

		self.assertEqual(get_ordered_qty(), existing_ordered_qty)

		po.load_from_db()
		self.assertEqual(po.get("items")[0].received_qty, 12)

		pi.cancel()
		self.assertEqual(get_ordered_qty(), existing_ordered_qty + 10)

		po.load_from_db()
		self.assertEqual(po.get("items")[0].received_qty, 0)

		frappe.db.set_value("Item", "_Test Item", "over_delivery_receipt_allowance", 0)
		frappe.db.set_value("Item", "_Test Item", "over_billing_allowance", 0)
		frappe.db.set_single_value("Accounts Settings", "over_billing_allowance", 0)

	def test_update_remove_child_linked_to_mr(self):
		"""Test impact on linked PO and MR on deleting/updating row."""
		mr = make_material_request(qty=10)
		po = make_purchase_order(mr.name)
		po.supplier = "_Test Supplier"
		po.save()
		po.submit()

		first_item_of_po = po.get("items")[0]
		existing_ordered_qty = get_ordered_qty()  # 10
		existing_requested_qty = get_requested_qty()  # 0

		# decrease ordered qty by 3 (10 -> 7) and add item
		trans_item = json.dumps(
			[
				{
					"item_code": first_item_of_po.item_code,
					"rate": first_item_of_po.rate,
					"qty": 7,
					"docname": first_item_of_po.name,
				},
				{"item_code": "_Test Item 2", "rate": 200, "qty": 2},
			]
		)
		update_child_qty_rate("Purchase Order", trans_item, po.name)
		mr.reload()

		# requested qty increases as ordered qty decreases
		self.assertEqual(get_requested_qty(), existing_requested_qty + 3)  # 3
		self.assertEqual(mr.items[0].ordered_qty, 7)

		self.assertEqual(get_ordered_qty(), existing_ordered_qty - 3)  # 7

		# delete first item linked to Material Request
		trans_item = json.dumps([{"item_code": "_Test Item 2", "rate": 200, "qty": 2}])
		update_child_qty_rate("Purchase Order", trans_item, po.name)
		mr.reload()

		# requested qty increases as ordered qty is 0 (deleted row)
		self.assertEqual(get_requested_qty(), existing_requested_qty + 10)  # 10
		self.assertEqual(mr.items[0].ordered_qty, 0)

		# ordered qty decreases as ordered qty is 0 (deleted row)
		self.assertEqual(get_ordered_qty(), existing_ordered_qty - 10)  # 0

	def test_update_child(self):
		mr = make_material_request(qty=10)
		po = make_purchase_order(mr.name)
		po.supplier = "_Test Supplier"
		po.items[0].qty = 4
		po.save()
		po.submit()

		create_pr_against_po(po.name)

		make_pi_from_po(po.name)

		existing_ordered_qty = get_ordered_qty()
		existing_requested_qty = get_requested_qty()

		trans_item = json.dumps(
			[{"item_code": "_Test Item", "rate": 200, "qty": 7, "docname": po.items[0].name}]
		)
		update_child_qty_rate("Purchase Order", trans_item, po.name)

		mr.reload()
		self.assertEqual(mr.items[0].ordered_qty, 7)
		self.assertEqual(mr.per_ordered, 70)
		self.assertEqual(get_requested_qty(), existing_requested_qty - 3)

		po.reload()
		self.assertEqual(po.get("items")[0].rate, 200)
		self.assertEqual(po.get("items")[0].qty, 7)
		self.assertEqual(po.get("items")[0].amount, 1400)
		self.assertEqual(get_ordered_qty(), existing_ordered_qty + 3)

	def test_update_child_adding_new_item(self):
		po = create_purchase_order(do_not_save=1)
		po.items[0].qty = 4
		po.save()
		po.submit()
		make_pr_against_po(po.name, 2)

		po.load_from_db()
		existing_ordered_qty = get_ordered_qty()
		first_item_of_po = po.get("items")[0]

		trans_item = json.dumps(
			[
				{
					"item_code": first_item_of_po.item_code,
					"rate": first_item_of_po.rate,
					"qty": first_item_of_po.qty,
					"docname": first_item_of_po.name,
				},
				{"item_code": "_Test Item", "rate": 200, "qty": 7},
			]
		)
		update_child_qty_rate("Purchase Order", trans_item, po.name)

		po.reload()
		self.assertEqual(len(po.get("items")), 2)
		self.assertEqual(po.status, "To Receive and Bill")
		# ordered qty should increase on row addition
		self.assertEqual(get_ordered_qty(), existing_ordered_qty + 7)

	def test_update_child_removing_item(self):
		po = create_purchase_order(do_not_save=1)
		po.items[0].qty = 4
		po.save()
		po.submit()
		make_pr_against_po(po.name, 2)

		po.reload()
		first_item_of_po = po.get("items")[0]
		existing_ordered_qty = get_ordered_qty()
		# add an item
		trans_item = json.dumps(
			[
				{
					"item_code": first_item_of_po.item_code,
					"rate": first_item_of_po.rate,
					"qty": first_item_of_po.qty,
					"docname": first_item_of_po.name,
				},
				{"item_code": "_Test Item", "rate": 200, "qty": 7},
			]
		)
		update_child_qty_rate("Purchase Order", trans_item, po.name)

		po.reload()

		# ordered qty should increase on row addition
		self.assertEqual(get_ordered_qty(), existing_ordered_qty + 7)

		# check if can remove received item
		trans_item = json.dumps(
			[{"item_code": "_Test Item", "rate": 200, "qty": 7, "docname": po.get("items")[1].name}]
		)
		self.assertRaises(
			frappe.ValidationError, update_child_qty_rate, "Purchase Order", trans_item, po.name
		)

		first_item_of_po = po.get("items")[0]
		trans_item = json.dumps(
			[
				{
					"item_code": first_item_of_po.item_code,
					"rate": first_item_of_po.rate,
					"qty": first_item_of_po.qty,
					"docname": first_item_of_po.name,
				}
			]
		)
		update_child_qty_rate("Purchase Order", trans_item, po.name)

		po.reload()
		self.assertEqual(len(po.get("items")), 1)
		self.assertEqual(po.status, "To Receive and Bill")

		# ordered qty should decrease (back to initial) on row deletion
		self.assertEqual(get_ordered_qty(), existing_ordered_qty)

	def test_update_child_perm(self):
		po = create_purchase_order(item_code="_Test Item", qty=4)

		user = "test@example.com"
		test_user = frappe.get_doc("User", user)
		test_user.add_roles("Accounts User")
		frappe.set_user(user)

		# update qty
		trans_item = json.dumps(
			[{"item_code": "_Test Item", "rate": 200, "qty": 7, "docname": po.items[0].name}]
		)
		self.assertRaises(
			frappe.ValidationError, update_child_qty_rate, "Purchase Order", trans_item, po.name
		)

		# add new item
		trans_item = json.dumps([{"item_code": "_Test Item", "rate": 100, "qty": 2}])
		self.assertRaises(
			frappe.ValidationError, update_child_qty_rate, "Purchase Order", trans_item, po.name
		)
		frappe.set_user("Administrator")

	def test_update_child_with_tax_template(self):
		"""
		Test Action: Create a PO with one item having its tax account head already in the PO.
		Add the same item + new item with tax template via Update Items.
		Expected result: First Item's tax row is updated. New tax row is added for second Item.
		"""
		if not frappe.db.exists("Item", "Test Item with Tax"):
			make_item(
				"Test Item with Tax",
				{
					"is_stock_item": 1,
				},
			)

		if not frappe.db.exists("Item Tax Template", {"title": "Test Update Items Template"}):
			frappe.get_doc(
				{
					"doctype": "Item Tax Template",
					"title": "Test Update Items Template",
					"company": "_Test Company",
					"taxes": [
						{
							"tax_type": "_Test Account Service Tax - _TC",
							"tax_rate": 10,
						}
					],
				}
			).insert()

		new_item_with_tax = frappe.get_doc("Item", "Test Item with Tax")

		if not frappe.db.exists(
			"Item Tax",
			{"item_tax_template": "Test Update Items Template - _TC", "parent": "Test Item with Tax"},
		):
			new_item_with_tax.append(
				"taxes", {"item_tax_template": "Test Update Items Template - _TC", "valid_from": nowdate()}
			)
			new_item_with_tax.save()

		tax_template = "_Test Account Excise Duty @ 10 - _TC"
		item = "_Test Item Home Desktop 100"
		if not frappe.db.exists("Item Tax", {"parent": item, "item_tax_template": tax_template}):
			item_doc = frappe.get_doc("Item", item)
			item_doc.append("taxes", {"item_tax_template": tax_template, "valid_from": nowdate()})
			item_doc.save()
		else:
			# update valid from
			frappe.db.sql(
				"""UPDATE `tabItem Tax` set valid_from = CURRENT_DATE
				where parent = %(item)s and item_tax_template = %(tax)s""",
				{"item": item, "tax": tax_template},
			)

		po = create_purchase_order(item_code=item, qty=1, do_not_save=1)

		po.append(
			"taxes",
			{
				"account_head": "_Test Account Excise Duty - _TC",
				"charge_type": "On Net Total",
				"cost_center": "_Test Cost Center - _TC",
				"description": "Excise Duty",
				"doctype": "Purchase Taxes and Charges",
				"rate": 10,
			},
		)
		po.insert()
		po.submit()

		self.assertEqual(po.taxes[0].tax_amount, 50)
		self.assertEqual(po.taxes[0].total, 550)

		items = json.dumps(
			[
				{"item_code": item, "rate": 500, "qty": 1, "docname": po.items[0].name},
				{
					"item_code": item,
					"rate": 100,
					"qty": 1,
				},  # added item whose tax account head already exists in PO
				{
					"item_code": new_item_with_tax.name,
					"rate": 100,
					"qty": 1,
				},  # added item whose tax account head  is missing in PO
			]
		)
		update_child_qty_rate("Purchase Order", items, po.name)

		po.reload()
		self.assertEqual(po.taxes[0].tax_amount, 70)
		self.assertEqual(po.taxes[0].total, 770)
		self.assertEqual(po.taxes[1].account_head, "_Test Account Service Tax - _TC")
		self.assertEqual(po.taxes[1].tax_amount, 70)
		self.assertEqual(po.taxes[1].total, 840)

		# teardown
		frappe.db.sql(
			"""UPDATE `tabItem Tax` set valid_from = NULL
			where parent = %(item)s and item_tax_template = %(tax)s""",
			{"item": item, "tax": tax_template},
		)
		po.cancel()
		po.delete()
		new_item_with_tax.delete()
		frappe.get_doc("Item Tax Template", "Test Update Items Template - _TC").delete()

	def test_update_qty(self):
		po = create_purchase_order()

		pr = make_pr_against_po(po.name, 2)

		po.load_from_db()
		self.assertEqual(po.get("items")[0].received_qty, 2)

		# Check received_qty after making PI from PR without update_stock checked
		pi1 = make_pi_from_pr(pr.name)
		pi1.get("items")[0].qty = 2
		pi1.insert()
		pi1.submit()

		po.load_from_db()
		self.assertEqual(po.get("items")[0].received_qty, 2)

		# Check received_qty after making PI from PO with update_stock checked
		pi2 = make_pi_from_po(po.name)
		pi2.set("update_stock", 1)
		pi2.get("items")[0].qty = 3
		pi2.insert()
		pi2.submit()

		po.load_from_db()
		self.assertEqual(po.get("items")[0].received_qty, 5)

		# Check received_qty after making PR from PO
		pr = make_pr_against_po(po.name, 1)

		po.load_from_db()
		self.assertEqual(po.get("items")[0].received_qty, 6)

	def test_return_against_purchase_order(self):
		po = create_purchase_order()

		pr = make_pr_against_po(po.name, 6)

		po.load_from_db()
		self.assertEqual(po.get("items")[0].received_qty, 6)

		pi2 = make_pi_from_po(po.name)
		pi2.set("update_stock", 1)
		pi2.get("items")[0].qty = 3
		pi2.insert()
		pi2.submit()

		po.load_from_db()
		self.assertEqual(po.get("items")[0].received_qty, 9)

		# Make return purchase receipt, purchase invoice and check quantity
		from erpnext.accounts.doctype.purchase_invoice.test_purchase_invoice import (
			make_purchase_invoice as make_purchase_invoice_return,
		)
		from erpnext.stock.doctype.purchase_receipt.test_purchase_receipt import (
			make_purchase_receipt as make_purchase_receipt_return,
		)

		pr1 = make_purchase_receipt_return(is_return=1, return_against=pr.name, qty=-3, do_not_submit=True)
		pr1.items[0].purchase_order = po.name
		pr1.items[0].purchase_order_item = po.items[0].name
		pr1.submit()

		pi1 = make_purchase_invoice_return(
			is_return=1, return_against=pi2.name, qty=-1, update_stock=1, do_not_submit=True
		)
		pi1.items[0].purchase_order = po.name
		pi1.items[0].po_detail = po.items[0].name
		pi1.submit()

		po.load_from_db()
		self.assertEqual(po.get("items")[0].received_qty, 5)

	def test_purchase_order_invoice_receipt_workflow(self):
		from erpnext.accounts.doctype.purchase_invoice.purchase_invoice import make_purchase_receipt

		po = create_purchase_order()
		pi = make_pi_from_po(po.name)

		pi.submit()

		pr = make_purchase_receipt(pi.name)
		pr.submit()

		pi.load_from_db()

		self.assertEqual(pi.per_received, 100.00)
		self.assertEqual(pi.items[0].qty, pi.items[0].received_qty)

		po.load_from_db()

		self.assertEqual(po.per_received, 100.00)
		self.assertEqual(po.per_billed, 100.00)

		pr.cancel()

		pi.load_from_db()
		pi.cancel()

		po.load_from_db()
		po.cancel()

	def test_make_purchase_invoice(self):
		po = create_purchase_order(do_not_submit=True)

		self.assertRaises(frappe.ValidationError, make_pi_from_po, po.name)

		po.submit()
		pi = make_pi_from_po(po.name)

		self.assertEqual(pi.doctype, "Purchase Invoice")
		self.assertEqual(len(pi.get("items", [])), 1)

	def test_purchase_order_on_hold(self):
		po = create_purchase_order(item_code="_Test Product Bundle Item")
		po.db_set("status", "On Hold")
		pi = make_pi_from_po(po.name)
		pr = make_purchase_receipt(po.name)
		self.assertRaises(frappe.ValidationError, pr.submit)
		self.assertRaises(frappe.ValidationError, pi.submit)

	def test_make_purchase_invoice_with_terms(self):
		from erpnext.selling.doctype.sales_order.test_sales_order import (
			automatically_fetch_payment_terms,
		)

		automatically_fetch_payment_terms()
		po = create_purchase_order(do_not_save=True)

		self.assertRaises(frappe.ValidationError, make_pi_from_po, po.name)

		po.update({"payment_terms_template": "_Test Payment Term Template"})

		po.save()
		po.submit()

		self.assertEqual(po.payment_schedule[0].payment_amount, 2500.0)
		self.assertEqual(getdate(po.payment_schedule[0].due_date), getdate(po.transaction_date))
		self.assertEqual(po.payment_schedule[1].payment_amount, 2500.0)
		self.assertEqual(getdate(po.payment_schedule[1].due_date), add_days(getdate(po.transaction_date), 30))
		pi = make_pi_from_po(po.name)
		pi.save()

		self.assertEqual(pi.doctype, "Purchase Invoice")
		self.assertEqual(len(pi.get("items", [])), 1)

		self.assertEqual(pi.payment_schedule[0].payment_amount, 2500.0)
		self.assertEqual(getdate(pi.payment_schedule[0].due_date), getdate(po.transaction_date))
		self.assertEqual(pi.payment_schedule[1].payment_amount, 2500.0)
		self.assertEqual(getdate(pi.payment_schedule[1].due_date), add_days(getdate(po.transaction_date), 30))
		automatically_fetch_payment_terms(enable=0)

	def test_warehouse_company_validation(self):
		from erpnext.stock.utils import InvalidWarehouseCompany

		po = create_purchase_order(company="_Test Company 1", do_not_save=True)
		self.assertRaises(InvalidWarehouseCompany, po.insert)

	def test_uom_integer_validation(self):
		from erpnext.utilities.transaction_base import UOMMustBeIntegerError

		po = create_purchase_order(qty=3.4, do_not_save=True)
		self.assertRaises(UOMMustBeIntegerError, po.insert)

	def test_ordered_qty_for_closing_po(self):
		bin = frappe.get_all(
			"Bin",
			filters={"item_code": "_Test Item", "warehouse": "_Test Warehouse - _TC"},
			fields=["ordered_qty"],
		)

		existing_ordered_qty = bin[0].ordered_qty if bin else 0.0

		po = create_purchase_order(item_code="_Test Item", qty=1)

		self.assertEqual(
			get_ordered_qty(item_code="_Test Item", warehouse="_Test Warehouse - _TC"),
			existing_ordered_qty + 1,
		)

		po.update_status("Closed")

		self.assertEqual(
			get_ordered_qty(item_code="_Test Item", warehouse="_Test Warehouse - _TC"), existing_ordered_qty
		)

	def test_group_same_items(self):
		frappe.db.set_single_value("Buying Settings", "allow_multiple_items", 1)
		frappe.get_doc(
			{
				"doctype": "Purchase Order",
				"company": "_Test Company",
				"supplier": "_Test Supplier",
				"is_subcontracted": 0,
				"schedule_date": add_days(nowdate(), 1),
				"currency": frappe.get_cached_value("Company", "_Test Company", "default_currency"),
				"conversion_factor": 1,
				"items": get_same_items(),
				"group_same_items": 1,
			}
		).insert(ignore_permissions=True)

	def test_make_po_without_terms(self):
		po = create_purchase_order(do_not_save=1)

		self.assertFalse(po.get("payment_schedule"))

		po.insert()

		self.assertTrue(po.get("payment_schedule"))

	def test_po_for_blocked_supplier_all(self):
		supplier = frappe.get_doc("Supplier", "_Test Supplier")
		supplier.on_hold = 1
		supplier.save()

		self.assertEqual(supplier.hold_type, "All")
		self.assertRaises(frappe.ValidationError, create_purchase_order)

		supplier.on_hold = 0
		supplier.save()

	def test_po_for_blocked_supplier_invoices(self):
		supplier = frappe.get_doc("Supplier", "_Test Supplier")
		supplier.on_hold = 1
		supplier.hold_type = "Invoices"
		supplier.save()

		self.assertRaises(frappe.ValidationError, create_purchase_order)

		supplier.on_hold = 0
		supplier.save()

	def test_po_for_blocked_supplier_payments(self):
		supplier = frappe.get_doc("Supplier", "_Test Supplier")
		supplier.on_hold = 1
		supplier.hold_type = "Payments"
		supplier.save()

		po = create_purchase_order()

		self.assertRaises(
			frappe.ValidationError,
			get_payment_entry,
			dt="Purchase Order",
			dn=po.name,
			bank_account="_Test Bank - _TC",
		)

		supplier.on_hold = 0
		supplier.save()

	def test_po_for_blocked_supplier_payments_with_today_date(self):
		supplier = frappe.get_doc("Supplier", "_Test Supplier")
		supplier.on_hold = 1
		supplier.release_date = nowdate()
		supplier.hold_type = "Payments"
		supplier.save()

		po = create_purchase_order()

		self.assertRaises(
			frappe.ValidationError,
			get_payment_entry,
			dt="Purchase Order",
			dn=po.name,
			bank_account="_Test Bank - _TC",
		)

		supplier.on_hold = 0
		supplier.save()

	def test_po_for_blocked_supplier_payments_past_date(self):
		# this test is meant to fail only if something fails in the try block
		with self.assertRaises(Exception):
			try:
				supplier = frappe.get_doc("Supplier", "_Test Supplier")
				supplier.on_hold = 1
				supplier.hold_type = "Payments"
				supplier.release_date = "2018-03-01"
				supplier.save()

				po = create_purchase_order()
				get_payment_entry("Purchase Order", po.name, bank_account="_Test Bank - _TC")

				supplier.on_hold = 0
				supplier.save()
			except Exception:
				pass
			else:
				raise Exception

	def test_default_payment_terms(self):
		due_date = get_due_date_from_template("_Test Payment Term Template 1", "2023-02-03", None).strftime(
			"%Y-%m-%d"
		)
		self.assertEqual(due_date, "2023-03-31")

	def test_terms_are_not_copied_if_automatically_fetch_payment_terms_is_unchecked(self):
		po = create_purchase_order(do_not_save=1)
		po.payment_terms_template = "_Test Payment Term Template"
		po.save()
		po.submit()

		frappe.db.set_value("Company", "_Test Company", "payment_terms", "_Test Payment Term Template 1")
		pi = make_pi_from_po(po.name)
		pi.save()

		self.assertEqual(pi.get("payment_terms_template"), "_Test Payment Term Template 1")
		frappe.db.set_value("Company", "_Test Company", "payment_terms", "")

	def test_terms_copied(self):
		po = create_purchase_order(do_not_save=1)
		po.payment_terms_template = "_Test Payment Term Template"
		po.insert()
		po.submit()
		self.assertTrue(po.get("payment_schedule"))

		pi = make_pi_from_po(po.name)
		pi.insert()
		self.assertTrue(pi.get("payment_schedule"))

	@change_settings("Accounts Settings", {"unlink_advance_payment_on_cancelation_of_order": 1})
	def test_advance_payment_entry_unlink_against_purchase_order(self):
		from erpnext.accounts.doctype.payment_entry.test_payment_entry import get_payment_entry

		po_doc = create_purchase_order()

		pe = get_payment_entry("Purchase Order", po_doc.name, bank_account="_Test Bank - _TC")
		pe.reference_no = "1"
		pe.reference_date = nowdate()
		pe.paid_from_account_currency = po_doc.currency
		pe.paid_to_account_currency = po_doc.currency
		pe.source_exchange_rate = 1
		pe.target_exchange_rate = 1
		pe.paid_amount = po_doc.grand_total
		pe.save(ignore_permissions=True)
		pe.submit()

		po_doc = frappe.get_doc("Purchase Order", po_doc.name)
		po_doc.cancel()

		pe_doc = frappe.get_doc("Payment Entry", pe.name)
		pe_doc.cancel()

	def create_account(self, account_name, company, currency, parent):
		if not frappe.db.get_value("Account", filters={"account_name": account_name, "company": company}):
			account = frappe.get_doc(
				{
					"doctype": "Account",
					"account_name": account_name,
					"parent_account": parent,
					"company": company,
					"account_currency": currency,
					"is_group": 0,
					"account_type": "Payable",
				}
			).insert()
		else:
			account = frappe.get_doc("Account", {"account_name": account_name, "company": company})

		return account

	def test_advance_payment_with_separate_party_account_enabled(self):
		"""
		Test "Advance Paid" on Purchase Order, when "Book Advance Payments in Separate Party Account" is enabled and
		the payment entry linked to the Order is allocated to Purchase Invoice.
		"""
		supplier = "_Test Supplier"
		company = "_Test Company"

		# Setup default 'Advance Paid' account
		account = self.create_account("Advance Paid", company, "INR", "Application of Funds (Assets) - _TC")
		company_doc = frappe.get_doc("Company", company)
		company_doc.book_advance_payments_in_separate_party_account = True
		company_doc.default_advance_paid_account = account.name
		company_doc.save()

		po_doc = create_purchase_order(supplier=supplier)

		from erpnext.accounts.doctype.payment_entry.test_payment_entry import get_payment_entry

		pe = get_payment_entry("Purchase Order", po_doc.name)
		pe.save().submit()

		po_doc.reload()
		self.assertEqual(po_doc.advance_paid, 5000)

		from erpnext.buying.doctype.purchase_order.purchase_order import make_purchase_invoice

		company_doc.book_advance_payments_in_separate_party_account = False
		company_doc.save()

	@change_settings("Accounts Settings", {"unlink_advance_payment_on_cancelation_of_order": 1})
	def test_advance_paid_upon_payment_entry_cancellation(self):
		from erpnext.accounts.doctype.payment_entry.test_payment_entry import get_payment_entry

		supplier = "_Test Supplier USD"
		company = "_Test Company"

		# Setup default USD payable account for Supplier
		account = self.create_account("Creditors USD", company, "USD", "Accounts Payable - _TC")
		supplier_doc = frappe.get_doc("Supplier", supplier)
		if not [x for x in supplier_doc.accounts if x.company == company]:
			supplier_doc.append("accounts", {"company": company, "account": account.name})
			supplier_doc.save()

		po_doc = create_purchase_order(supplier=supplier, currency="USD", do_not_submit=1)
		po_doc.conversion_rate = 80
		po_doc.submit()

		pe = get_payment_entry("Purchase Order", po_doc.name)
		pe.mode_of_payment = "Cash"
		pe.paid_from = "Cash - _TC"
		pe.source_exchange_rate = 1
		pe.target_exchange_rate = 80
		pe.paid_amount = po_doc.base_grand_total
		pe.save(ignore_permissions=True)
		pe.submit()

		po_doc.reload()
		self.assertEqual(po_doc.advance_paid, po_doc.grand_total)
		self.assertEqual(po_doc.party_account_currency, "USD")

		pe_doc = frappe.get_doc("Payment Entry", pe.name)
		pe_doc.cancel()

		po_doc.reload()
		self.assertEqual(po_doc.advance_paid, 0)
		self.assertEqual(po_doc.party_account_currency, "USD")

	def test_schedule_date(self):
		po = create_purchase_order(do_not_submit=True)
		po.schedule_date = None
		po.append(
			"items",
			{"item_code": "_Test Item", "qty": 1, "rate": 100, "schedule_date": add_days(nowdate(), 5)},
		)
		po.save()
		self.assertEqual(po.schedule_date, add_days(nowdate(), 1))

		po.items[0].schedule_date = add_days(nowdate(), 2)
		po.save()
		self.assertEqual(po.schedule_date, add_days(nowdate(), 2))

	def test_po_optional_blanket_order(self):
		"""
		Expected result: Blanket order Ordered Quantity should only be affected on Purchase Order with against_blanket_order = 1.
		Second Purchase Order should not add on to Blanket Orders Ordered Quantity.
		"""

		make_blanket_order(blanket_order_type="Purchasing", quantity=10, rate=10)

		po = create_purchase_order(item_code="_Test Item", qty=5, against_blanket_order=1)
		po_doc = frappe.get_doc("Purchase Order", po.get("name"))
		# To test if the PO has a Blanket Order
		self.assertTrue(po_doc.items[0].blanket_order)

		po = create_purchase_order(item_code="_Test Item", qty=5, against_blanket_order=0)
		po_doc = frappe.get_doc("Purchase Order", po.get("name"))
		# To test if the PO does NOT have a Blanket Order
		self.assertEqual(po_doc.items[0].blanket_order, None)

	def test_blanket_order_on_po_close_and_open(self):
		# Step - 1: Create Blanket Order
		bo = make_blanket_order(blanket_order_type="Purchasing", quantity=10, rate=10)

		# Step - 2: Create Purchase Order
		po = create_purchase_order(
			item_code="_Test Item", qty=5, against_blanket_order=1, against_blanket=bo.name
		)

		bo.load_from_db()
		self.assertEqual(bo.items[0].ordered_qty, 5)

		# Step - 3: Close Purchase Order
		po.update_status("Closed")

		bo.load_from_db()
		self.assertEqual(bo.items[0].ordered_qty, 0)

		# Step - 4: Re-Open Purchase Order
		po.update_status("Re-open")

		bo.load_from_db()
		self.assertEqual(bo.items[0].ordered_qty, 5)

	def test_payment_terms_are_fetched_when_creating_purchase_invoice(self):
		from erpnext.accounts.doctype.payment_entry.test_payment_entry import (
			create_payment_terms_template,
		)
		from erpnext.accounts.doctype.purchase_invoice.test_purchase_invoice import make_purchase_invoice
		from erpnext.selling.doctype.sales_order.test_sales_order import (
			automatically_fetch_payment_terms,
			compare_payment_schedules,
		)

		automatically_fetch_payment_terms()

		po = create_purchase_order(qty=10, rate=100, do_not_save=1)
		create_payment_terms_template()
		po.payment_terms_template = "Test Receivable Template"
		po.submit()

		pi = make_purchase_invoice(qty=10, rate=100, do_not_save=1)
		pi.items[0].purchase_order = po.name
		pi.items[0].po_detail = po.items[0].name
		pi.insert()

		# self.assertEqual(po.payment_terms_template, pi.payment_terms_template)
		compare_payment_schedules(self, po, pi)

		automatically_fetch_payment_terms(enable=0)

	def test_internal_transfer_flow(self):
		from erpnext.accounts.doctype.sales_invoice.sales_invoice import (
			make_inter_company_purchase_invoice,
		)
		from erpnext.selling.doctype.sales_order.sales_order import (
			make_delivery_note,
			make_sales_invoice,
		)
		from erpnext.stock.doctype.delivery_note.delivery_note import make_inter_company_purchase_receipt

		frappe.db.set_single_value("Selling Settings", "maintain_same_sales_rate", 1)
		frappe.db.set_single_value("Buying Settings", "maintain_same_rate", 1)

		prepare_data_for_internal_transfer()
		supplier = "_Test Internal Supplier 2"

		mr = make_material_request(
			qty=2, company="_Test Company with perpetual inventory", warehouse="Stores - TCP1"
		)

		po = create_purchase_order(
			company="_Test Company with perpetual inventory",
			supplier=supplier,
			warehouse="Stores - TCP1",
			from_warehouse="_Test Internal Warehouse New 1 - TCP1",
			qty=2,
			rate=1,
			material_request=mr.name,
			material_request_item=mr.items[0].name,
		)

		so = make_inter_company_sales_order(po.name)
		so.items[0].delivery_date = today()
		self.assertEqual(so.items[0].warehouse, "_Test Internal Warehouse New 1 - TCP1")
		self.assertTrue(so.items[0].purchase_order)
		self.assertTrue(so.items[0].purchase_order_item)
		so.submit()

		dn = make_delivery_note(so.name)
		dn.items[0].target_warehouse = "_Test Internal Warehouse GIT - TCP1"
		self.assertEqual(dn.items[0].warehouse, "_Test Internal Warehouse New 1 - TCP1")
		self.assertTrue(dn.items[0].purchase_order)
		self.assertTrue(dn.items[0].purchase_order_item)

		self.assertEqual(po.items[0].name, dn.items[0].purchase_order_item)
		dn.submit()

		pr = make_inter_company_purchase_receipt(dn.name)
		self.assertEqual(pr.items[0].warehouse, "Stores - TCP1")
		self.assertTrue(pr.items[0].purchase_order)
		self.assertTrue(pr.items[0].purchase_order_item)
		self.assertEqual(po.items[0].name, pr.items[0].purchase_order_item)
		pr.submit()

		si = make_sales_invoice(so.name)
		self.assertEqual(si.items[0].warehouse, "_Test Internal Warehouse New 1 - TCP1")
		self.assertTrue(si.items[0].purchase_order)
		self.assertTrue(si.items[0].purchase_order_item)
		si.submit()

		pi = make_inter_company_purchase_invoice(si.name)
		self.assertTrue(pi.items[0].purchase_order)
		self.assertTrue(pi.items[0].po_detail)
		pi.submit()
		mr.reload()

		po.load_from_db()
		self.assertEqual(po.status, "Completed")
		self.assertEqual(mr.status, "Received")

	def test_variant_item_po(self):
		po = create_purchase_order(item_code="_Test Variant Item", qty=1, rate=100, do_not_save=1)

		self.assertRaises(frappe.ValidationError, po.save)

	def test_update_items_for_subcontracting_purchase_order(self):
		from erpnext.controllers.tests.test_subcontracting_controller import (
			get_subcontracting_order,
			make_bom_for_subcontracted_items,
			make_raw_materials,
			make_service_items,
			make_subcontracted_items,
		)

		def update_items(po, qty):
			trans_items = [po.items[0].as_dict().update({"docname": po.items[0].name})]
			trans_items[0]["qty"] = qty
			trans_items[0]["fg_item_qty"] = qty
			trans_items = json.dumps(trans_items, default=str)

			return update_child_qty_rate(
				po.doctype,
				trans_items,
				po.name,
			)

		make_subcontracted_items()
		make_raw_materials()
		make_service_items()
		make_bom_for_subcontracted_items()

		service_items = [
			{
				"warehouse": "_Test Warehouse - _TC",
				"item_code": "Subcontracted Service Item 7",
				"qty": 10,
				"rate": 100,
				"fg_item": "Subcontracted Item SA7",
				"fg_item_qty": 10,
			},
		]
		po = create_purchase_order(
			rm_items=service_items,
			is_subcontracted=1,
			supplier_warehouse="_Test Warehouse 1 - _TC",
		)

		update_items(po, qty=20)
		po.reload()

		# Test - 1: Items should be updated as there is no Subcontracting Order against PO
		self.assertEqual(po.items[0].qty, 20)
		self.assertEqual(po.items[0].fg_item_qty, 20)

		sco = get_subcontracting_order(po_name=po.name, warehouse="_Test Warehouse - _TC")

		# Test - 2: ValidationError should be raised as there is Subcontracting Order against PO
		self.assertRaises(frappe.ValidationError, update_items, po=po, qty=30)

		sco.reload()
		sco.cancel()
		po.reload()

		update_items(po, qty=30)
		po.reload()

		# Test - 3: Items should be updated as the Subcontracting Order is cancelled
		self.assertEqual(po.items[0].qty, 30)
		self.assertEqual(po.items[0].fg_item_qty, 30)
	
	def test_new_sc_flow(self):
		from erpnext.buying.doctype.purchase_order.purchase_order import make_subcontracting_order
		
		po = create_po_for_sc_testing()
		sco = make_subcontracting_order(po.name)
		
		sco.items[0].qty = 5
		sco.items.pop(1)
		sco.items[1].qty = 25
		sco.save()
		sco.submit()

		# Test - 1: Quantity of Service Items should change based on change in Quantity of its corresponding Finished Goods Item
		self.assertEqual(sco.service_items[0].qty, 5)
		
		# Test - 2: Subcontracted Quantity for the PO Items of each line item should be updated accordingly
		po.reload()
		self.assertEqual(po.items[0].sco_qty, 5)
		self.assertEqual(po.items[1].sco_qty, 0)
		self.assertEqual(po.items[2].sco_qty, 12.5)
		
		# Test - 3: Amount for both FG Item and its Service Item should be updated correctly based on change in Quantity
		self.assertEqual(sco.items[0].amount, 2000)
		self.assertEqual(sco.service_items[0].amount, 500)
		
		# Test - 4: Service Items should be removed if its corresponding Finished Good line item is deleted
		self.assertEqual(len(sco.service_items), 2)
		
		# Test - 5: Service Item quantity calculation should be based upon conversion factor calculated from its corresponding PO Item
		self.assertEqual(sco.service_items[1].qty, 12.5)
		
		sco = make_subcontracting_order(po.name)
		
		sco.items[0].qty = 6
		
		# Test - 6: Saving document should not be allowed if Quantity exceeds available Subcontracting Quantity of any Purchase Order Item
		self.assertRaises(frappe.ValidationError, sco.save)
		
		sco.items[0].qty = 5
		sco.items.pop()
		sco.items.pop()
		sco.save()
		sco.submit()
		
		sco = make_subcontracting_order(po.name)
		
		# Test - 7: Since line item 1 is now fully subcontracted, new SCO should by default only have the remaining 2 line items
		self.assertEqual(len(sco.items), 2)
		
		sco.items.pop(0)
		sco.save()
		sco.submit()
		
		# Test - 8: Subcontracted Quantity for each PO Item should be subtracted if SCO gets cancelled
		po.reload()
		self.assertEqual(po.items[2].sco_qty, 25)
		sco.cancel()
		po.reload()
		self.assertEqual(po.items[2].sco_qty, 12.5)
		
		sco = make_subcontracting_order(po.name)
		sco.save()
		sco.submit()
		
		# Test - 8: Since this PO is now fully subcontracted, creating a new SCO from it should throw error
		self.assertRaises(frappe.ValidationError, make_subcontracting_order, po.name)

	@change_settings("Buying Settings", {"auto_create_subcontracting_order": 1})
	def test_auto_create_subcontracting_order(self):
		from erpnext.controllers.tests.test_subcontracting_controller import (
			make_bom_for_subcontracted_items,
			make_raw_materials,
			make_service_items,
			make_subcontracted_items,
		)

		make_subcontracted_items()
		make_raw_materials()
		make_service_items()
		make_bom_for_subcontracted_items()

		service_items = [
			{
				"warehouse": "_Test Warehouse - _TC",
				"item_code": "Subcontracted Service Item 7",
				"qty": 10,
				"rate": 100,
				"fg_item": "Subcontracted Item SA7",
				"fg_item_qty": 10,
			},
		]
		po = create_purchase_order(
			rm_items=service_items,
			is_subcontracted=1,
			supplier_warehouse="_Test Warehouse 1 - _TC",
		)

		self.assertTrue(frappe.db.get_value("Subcontracting Order", {"purchase_order": po.name}))

	def test_po_billed_amount_against_return_entry(self):
		from erpnext.accounts.doctype.purchase_invoice.purchase_invoice import make_debit_note

		# Create a Purchase Order and Fully Bill it
		po = create_purchase_order()
		pi = make_pi_from_po(po.name)
		pi.insert()
		pi.submit()

		# Debit Note - 50% Qty & enable updating PO billed amount
		pi_return = make_debit_note(pi.name)
		pi_return.items[0].qty = -5
		pi_return.update_billed_amount_in_purchase_order = 1
		pi_return.submit()

		# Check if the billed amount reduced
		po.reload()
		self.assertEqual(po.per_billed, 50)

		pi_return.reload()
		pi_return.cancel()

		# Debit Note - 50% Qty & disable updating PO billed amount
		pi_return = make_debit_note(pi.name)
		pi_return.items[0].qty = -5
		pi_return.update_billed_amount_in_purchase_order = 0
		pi_return.submit()

		# Check if the billed amount stayed the same
		po.reload()
		self.assertEqual(po.per_billed, 100)

	def test_create_purchase_receipt(self):
		po = create_purchase_order(rate=10000,qty=10)
		po.submit()

		pr = create_pr_against_po(po.name, received_qty=10)
		bin_qty = frappe.db.get_value("Bin", {"item_code": "_Test Item", "warehouse": "_Test Warehouse - _TC"}, "actual_qty")
		sle = frappe.get_doc('Stock Ledger Entry',{'voucher_no':pr.name})
		self.assertEqual(sle.qty_after_transaction, bin_qty)
		self.assertEqual(sle.warehouse, po.get("items")[0].warehouse)

		#if account setup in company
		if frappe.db.exists('GL Entry',{'account': 'Stock Received But Not Billed - _TC'}):
			gl_temp_credit = frappe.db.get_value('GL Entry',{'voucher_no':pr.name, 'account': 'Stock Received But Not Billed - _TC'},'credit')
			self.assertEqual(gl_temp_credit, 100000)

		#if account setup in company
		if frappe.db.exists('GL Entry',{'account': 'Stock In Hand - _TC'}):
			gl_stock_debit = frappe.db.get_value('GL Entry',{'voucher_no':pr.name, 'account': 'Stock In Hand - _TC'},'debit')
			self.assertEqual(gl_stock_debit, 100000)
	
	def test_single_po_pi_TC_B_001(self):
		# Scenario : PO => PR => 1PI
		args = frappe._dict()
		po_data = {
			"company" : "_Test Company",
			"item_code" : "_Test Item",
			"warehouse" : "Stores - _TC",
			"qty" : 6,
			"rate" : 100,
		}
		
		doc_po = create_purchase_order(**po_data)
		self.assertEqual(doc_po.docstatus, 1)
		
		doc_pr = make_pr_for_po(doc_po.name)
		self.assertEqual(doc_pr.docstatus, 1)

		doc_pi = make_pi_against_pr(doc_pr.name)
		self.assertEqual(doc_pi.docstatus, 1)
		self.assertEqual(doc_pi.items[0].qty, doc_po.items[0].qty)
		self.assertEqual(doc_pi.grand_total, doc_po.grand_total)
	
	def test_mr_pi_TC_B_002(self):
		# MR =>  PO => PR => PI
		frappe.set_user("Administrator")
		item = make_test_item("Testing-31")
		mr_dict_list = [{
				"company" : "_Test Company",
				"item_code" : item.item_code,
				"warehouse" : "Stores - _TC",
				"qty" : 6,
				"rate" : 100,
			},
		]

		doc_mr = make_material_request(**mr_dict_list[0])
		self.assertEqual(doc_mr.docstatus, 1)

		doc_po = make_test_po(doc_mr.name)
		doc_pr = make_test_pr(doc_po.name)
		doc_pi = make_test_pi(doc_pr.name)

		self.assertEqual(doc_pi.docstatus, 1)
		doc_mr.reload()
		self.assertEqual(doc_mr.status, "Received")

	def test_mr_pi_TC_B_003(self):
		# MR => RFQ => SQ => PO => PR => PI
		frappe.set_user("Administrator")
		item = make_test_item("Testing-31")
		args = frappe._dict()
		args['mr'] = [{
				"company" : "_Test Company",
				"item_code" : item.item_code,
				"warehouse" : "Stores - _TC",
				"qty" : 2,
				"rate" : 100,
			},
		]

		doc_mr = make_material_request(**args['mr'][0])
		self.assertEqual(doc_mr.docstatus, 1)

		doc_rfq = make_test_rfq(doc_mr.name)
		doc_sq= make_test_sq(doc_rfq.name, 100)
		doc_po = make_test_po(doc_sq.name, type='Supplier Quotation')
		doc_pr = make_test_pr(doc_po.name)
		doc_pi = make_test_pi(doc_pr.name)

		self.assertEqual(doc_pi.docstatus, 1)
		doc_mr.reload()
		self.assertEqual(doc_mr.status, "Received")

	def test_multi_po_pr_TC_B_008(self):
		# Scenario : 2PO => 2PR => 1PI
		args = frappe._dict()
		purchase_order_list = [{
			"company" : "_Test Company",
			"item_code" : "_Test Item",
			"warehouse" : "Stores - _TC",
			"qty" : 3,
			"rate" : 100,
		},
		{
			"company" : "_Test Company",
			"item_code" : "_Test Item",
			"warehouse" : "Stores - _TC",
			"qty" : 3,
			"rate" : 100,
		}]

		pur_receipt_name_list = []
		pur_order_dict = frappe._dict({
			"total_amount" : 0,
			"total_qty" : 0
		})

		for order in purchase_order_list:
			doc_po = create_purchase_order(**order)
			pur_order_dict.update({"total_amount" : pur_order_dict.total_amount + doc_po.grand_total })
			pur_order_dict.update({"total_qty" : pur_order_dict.total_qty + doc_po.total_qty })
			
			self.assertEqual(doc_po.docstatus, 1)

			doc_pr = make_pr_for_po(doc_po.name)
			self.assertEqual(doc_pr.docstatus, 1)
			self.assertEqual(doc_pr.grand_total, doc_po.grand_total)

			pur_receipt_name_list.append(doc_pr.name)

		item_dict = [
					{"item_code" : "_Test Item",
					"warehouse" : "Stores - _TC",
					"qty" : 3,
					"rate" : 100,
					"purchase_receipt":pur_receipt_name_list[1]
					}]
		
		doc_pi = make_pi_against_pr(pur_receipt_name_list[0], item_dict_list = item_dict)
		self.assertEqual(doc_pi.docstatus, 1)
		self.assertEqual(doc_pi.total_qty, pur_order_dict.total_qty)
		self.assertEqual(doc_pi.grand_total, pur_order_dict.total_amount)

	def test_multi_po_single_pr_pi_TC_B_007(self):
		# Scenario : 2PO => 1PR => 1PI
		args = frappe._dict()
		purchase_order_list = [{
			"company" : "_Test Company",
			"item_code" : "_Test Item",
			"warehouse" : "Stores - _TC",
			"qty" : 3,
			"rate" : 100,
		},
		{
			"company" : "_Test Company",
			"item_code" : "_Test Item",
			"warehouse" : "Stores - _TC",
			"qty" : 3,
			"rate" : 100,
		}]

		pur_order_name_list = []
		pur_order_dict = frappe._dict({
			"total_amount" : 0,
			"total_qty" : 0
		})

		for order in purchase_order_list:
			doc_po = create_purchase_order(**order)
			pur_order_dict.update({"total_amount" : pur_order_dict.total_amount + doc_po.grand_total })
			pur_order_dict.update({"total_qty" : pur_order_dict.total_qty + doc_po.total_qty })
			
			self.assertEqual(doc_po.docstatus, 1)
			pur_order_name_list.append(doc_po.name)

		item_dict = [
					{"item_code" : "_Test Item",
					"warehouse" : "Stores - _TC",
					"qty" : 3,
					"rate" : 100,
					"purchase_receipt":pur_order_name_list[1]
					}]

		doc_pr = make_pr_for_po(pur_order_name_list[0], item_dict_list = item_dict)

		doc_pi = make_pi_against_pr(doc_pr.name)
		self.assertEqual(doc_pi.docstatus, 1)
		self.assertEqual(doc_pi.total_qty, pur_order_dict.total_qty)
		self.assertEqual(doc_pi.grand_total, pur_order_dict.total_amount)
	
	def test_single_po_multi_pr_pi_TC_B_006(self):
		# Scenario : 1PO => 2PR => 2PI
		
		purchase_order_list = [{
			"company" : "_Test Company",
			"item_code" : "_Test Item",
			"warehouse" : "Stores - _TC",
			"qty" : 6,
			"rate" : 100,
		}]

		pur_invoice_dict = frappe._dict({
			"total_amount" : 0,
			"total_qty" : 0
		})
		pur_receipt_qty = [3, 3]
		doc_po = create_purchase_order(**purchase_order_list[0])
		self.assertEqual(doc_po.docstatus, 1)

		for received_qty in pur_receipt_qty:
			doc_pr = make_pr_for_po(doc_po.name, received_qty)
			self.assertEqual(doc_pr.docstatus, 1)
			
			doc_pi = make_pi_against_pr(doc_pr.name)
			self.assertEqual(doc_pi.docstatus, 1)

			pur_invoice_dict.update({"total_amount" : pur_invoice_dict.total_amount + doc_pi.grand_total })
			pur_invoice_dict.update({"total_qty" : pur_invoice_dict.total_qty + doc_pi.total_qty })
		
		self.assertEqual(doc_po.total_qty, pur_invoice_dict.total_qty)
		self.assertEqual(doc_po.grand_total, pur_invoice_dict.total_amount)
	
	def test_single_po_pi_multi_pr_TC_B_005(self):
		# Scenario : 1PO => 2PR => 1PI
		
		purchase_order_list = [{
			"company" : "_Test Company",
			"item_code" : "_Test Item",
			"warehouse" : "Stores - _TC",
			"qty" : 6,
			"rate" : 100,
		}]

		pur_receipt_qty = [3, 3]
		pur_receipt_name_list = []

		doc_po = create_purchase_order(**purchase_order_list[0])
		self.assertEqual(doc_po.docstatus, 1)

		for received_qty in pur_receipt_qty:
			doc_pr = make_pr_for_po(doc_po.name, received_qty)
			self.assertEqual(doc_pr.docstatus, 1)
			
			pur_receipt_name_list.append(doc_pr.name)
		
		item_dict = [
					{"item_code" : "_Test Item",
					"warehouse" : "Stores - _TC",
					"qty" : 3,
					"rate" : 100,
					"purchase_receipt":pur_receipt_name_list[1]
					}]
		
		doc_pi = make_pi_against_pr(pur_receipt_name_list[0], item_dict_list= item_dict)
		
		self.assertEqual(doc_pi.docstatus, 1)
		self.assertEqual(doc_po.total_qty, doc_pi.total_qty)
		self.assertEqual(doc_po.grand_total, doc_pi.grand_total)
	
	def test_create_purchase_receipt_partial_TC_SCK_037(self):
		po = create_purchase_order(rate=10000,qty=10)
		po.submit()

		pr = create_pr_against_po(po.name, received_qty=5)
		bin_qty = frappe.db.get_value("Bin", {"item_code": "_Test Item", "warehouse": "_Test Warehouse - _TC"}, "actual_qty")
		sle = frappe.get_doc('Stock Ledger Entry',{'voucher_no':pr.name})
		self.assertEqual(sle.qty_after_transaction, bin_qty)
		self.assertEqual(sle.warehouse, po.get("items")[0].warehouse)

		#if account setup in company
		if frappe.db.exists('GL Entry',{'account': 'Stock Received But Not Billed - _TC'}):
			gl_temp_credit = frappe.db.get_value('GL Entry',{'voucher_no':pr.name, 'account': 'Stock Received But Not Billed - _TC'},'credit')
			self.assertEqual(gl_temp_credit, 50000)

		#if account setup in company
		if frappe.db.exists('GL Entry',{'account': 'Stock In Hand - _TC'}):
			gl_stock_debit = frappe.db.get_value('GL Entry',{'voucher_no':pr.name, 'account': 'Stock In Hand - _TC'},'debit')
			self.assertEqual(gl_stock_debit, 50000)

	def test_pi_return_TC_B_043(self):
		from erpnext.accounts.doctype.purchase_invoice.purchase_invoice import make_debit_note
		from erpnext.accounts.doctype.purchase_invoice.test_purchase_invoice import check_gl_entries
		from erpnext.stock.doctype.stock_entry.test_stock_entry import get_qty_after_transaction

		po = create_purchase_order(		
			warehouse="Finished Goods - _TC",
			rate=130,
			qty=1,
		)
		self.assertEqual(po.status, "To Receive and Bill")
		actual_qty_0 = get_qty_after_transaction(warehouse="Finished Goods - _TC")

		pi = make_pi_from_po(po.name)
		pi.update_stock = 1
		pi.save()
		pi.submit()
		pi.load_from_db()
		self.assertEqual(pi.status, "Unpaid")
		expected_gle = [
			["Creditors - _TC", 0.0, 130, nowdate()],
			["_Test Account Cost for Goods Sold - _TC", 130, 0.0, nowdate()],
		]
		check_gl_entries(self, pi.name, expected_gle, nowdate())
		actual_qty_1 = get_qty_after_transaction(warehouse="Finished Goods - _TC")
		self.assertEqual(actual_qty_0 + 1, actual_qty_1)

		po_status = frappe.db.get_value("Purchase Order", po.name, "status")
		self.assertEqual(po_status, "Completed")

		pi_return = make_debit_note(pi.name)
		pi_return.update_outstanding_for_self = 0
		pi_return.update_billed_amount_in_purchase_receipt = 0
		pi_return.save()
		pi_return.submit()
		pi_return.load_from_db()
		self.assertEqual(pi_return.status, "Return")
		expected_gle = [
			["Creditors - _TC", 130, 0.0, nowdate()],
			["_Test Account Cost for Goods Sold - _TC", 0.0, 130, nowdate()],
		]
		check_gl_entries(self, pi_return.name, expected_gle, nowdate())
		actual_qty_2 = get_qty_after_transaction(warehouse="Finished Goods - _TC")
		self.assertEqual(actual_qty_1 - 1, actual_qty_2)

		pi_status = frappe.db.get_value("Purchase Invoice", pi.name, "status")
		self.assertEqual(pi_status, "Debit Note Issued")

	def test_payment_entry_TC_B_037(self):
		from erpnext.accounts.doctype.payment_entry.test_payment_entry import get_payment_entry
		from erpnext.accounts.doctype.purchase_invoice.test_purchase_invoice import check_gl_entries

		po = create_purchase_order(		
			warehouse="Finished Goods - _TC",
			rate=30,
			qty=1,
		)

		self.assertEqual(po.status, "To Receive and Bill")
		pi = make_pi_from_po(po.name)
		pi.update_stock = 1
		pi.save()
		pi.submit()
		pi.load_from_db()

		expected_gle = [
			["Creditors - _TC", 0.0, 30, nowdate()],
			["Stock In Hand - _TC", 30, 0.0, nowdate()],
		]
		check_gl_entries(self, pi.name, expected_gle, nowdate())

		pe = get_payment_entry("Purchase Invoice", pi.name)
		pe.save()
		pe.submit()
		pi_status = frappe.db.get_value("Purchase Invoice", pi.name, "status")
		self.assertEqual(pi_status, "Paid")
		expected_gle = [
			{"account": "Creditors - _TC", "debit": 30.0, "credit": 0.0},
			{"account": "Cash - _TC", "debit": 0.0, "credit": 30.0},
		]
		check_payment_gl_entries(self, pe.name, expected_gle)

	def test_purchase_invoice_cancellation_TC_B_041(self):
		from erpnext.stock.doctype.purchase_receipt.purchase_receipt import make_purchase_invoice

		po = create_purchase_order(		
			warehouse="Finished Goods - _TC",
			rate=130,
			qty=1,
		)
		self.assertEqual(po.status, "To Receive and Bill")

		pr = make_purchase_receipt(po.name)
		pr.save()
		pr.submit()
		self.assertEqual(pr.status, "To Bill")
		po_status = frappe.db.get_value("Purchase Order", po.name, "status")
		self.assertEqual(po_status, "To Bill")

		pi = make_purchase_invoice(pr.name)
		pi.save()
		pi.submit()
		self.assertEqual(pi.status, "Unpaid")
		po_status = frappe.db.get_value("Purchase Order", po.name, "status")
		self.assertEqual(po_status, "Completed")
		pr_status = frappe.db.get_value("Purchase Receipt", pr.name, "status")
		self.assertEqual(pr_status, "Completed")
		
		pi.cancel()
		self.assertEqual(pi.status, "Cancelled")
		po_status = frappe.db.get_value("Purchase Order", po.name, "status")
		self.assertEqual(po_status, "To Bill")
		pr_status = frappe.db.get_value("Purchase Receipt", pr.name, "status")
		self.assertEqual(pr_status, "To Bill")
	def test_purchase_invoice_return_TC_B_042(self):
		from erpnext.stock.doctype.purchase_receipt.purchase_receipt import make_purchase_invoice
		from erpnext.accounts.doctype.purchase_invoice.purchase_invoice import make_debit_note

		po = create_purchase_order(		
			warehouse="Finished Goods - _TC",
			rate=130,
			qty=1,
		)
		pr = make_purchase_receipt(po.name)
		pr.save()
		pr.submit()

		pi = make_purchase_invoice(pr.name)
		pi.save()
		pi.submit()
		
		pi_return = make_debit_note(pi.name)
		pi_return.update_outstanding_for_self = 0
		pi_return.update_billed_amount_in_purchase_receipt = 0
		pi_return.save()
		pi_return.submit()
		self.assertEqual(pi_return.status, "Return")
		pi_status = frappe.db.get_value("Purchase Invoice", pi.name, "status")
		self.assertEqual(pi_status, "Debit Note Issued")  

	def test_50_50_payment_terms_TC_B_044(self):
		from erpnext.stock.doctype.purchase_receipt.purchase_receipt import make_purchase_invoice
		from erpnext.accounts.doctype.payment_entry.test_payment_entry import get_payment_entry

		po = create_purchase_order(		
			warehouse="Finished Goods - _TC",
			rate=130,
			qty=1,
			do_not_save=1
		)
		po.payment_terms_template = "_Test Payment Term Template"
		po.save()
		po.submit()

		pe = get_payment_entry("Purchase Order", po.name, party_amount=po.grand_total/2)
		pe.save()
		pe.submit()
	
		po_advance_paid = frappe.db.get_value("Purchase Order", po.name, "advance_paid")
		self.assertTrue(po_advance_paid, po.grand_total/2)

		pr = make_purchase_receipt(po.name)
		pr.save()
		pr.submit()
		self.assertTrue(pr.status, "To Bill")

		pi = make_purchase_invoice(pr.name)
		pi.set_advances()
		pi.save()
		pi.submit()
		
		pe = get_payment_entry("Purchase Invoice", pi.name, party_amount=po.grand_total/2)
		pe.save()
		pe.submit()
		po_status = frappe.db.get_value("Purchase Order", po.name, "status")
		self.assertEqual(po_status, "Completed")

		pi_status = frappe.db.get_value("Purchase Invoice", pi.name, "status")
		self.assertEqual(pi_status, "Paid")

		


	def test_status_po_on_pi_cancel_TC_B_038(self):
		from erpnext.accounts.doctype.payment_entry.test_payment_entry import create_payment_entry
		from erpnext.accounts.doctype.unreconcile_payment.unreconcile_payment import payment_reconciliation_record_on_unreconcile,create_unreconcile_doc_for_selection

		po = create_purchase_order()
		
		pi = make_pi_from_po(po.name)
		pi.update_stock = 1
		pi.insert()
		pi.submit()

		pe = create_payment_entry(
			company=f"{pi.company}",
			payment_type="Pay",
			party_type="Supplier",
			party=f"{pi.supplier}",
			paid_from="Cash - _TC",
			paid_to="Creditors - _TC",
			paid_amount=pi.grand_total,
		)
		
		pe.append('references',{
			"reference_doctype": "Purchase Invoice",
			"reference_name": pi.name,
			"allocated_amount":pi.grand_total
		})
		pe.save()
		pe.submit()

		before_pi_cancel_status = frappe.db.get_value("Purchase Order", po.name, "status")
		self.assertEqual(before_pi_cancel_status, "Completed")
		
		header = {
			"company":"_Test Company",
			"unreconcile":1,
			"clearing_date":"2025-01-07",
			"party_type":"Supplier",
			"party":"_Test Supplier"
		}
		selection = {"company":"_Test Company","voucher_type":"Payment Entry","voucher_no":f"{pe.name}","against_voucher_type":"Purchase Invoice","against_voucher_no":f"{pi.name}","allocated_amount":pi.rounded_total}
		allocation = [{"reference_type":"Payment Entry","reference_name":pe.name,"invoice_type":"Purchase Invoice","invoice_number":pi.name,"allocated_amount":pi.rounded_total}]
		payment_reconciliation_record_on_unreconcile(header=header,allocation=allocation)
		create_unreconcile_doc_for_selection(selections = json.dumps([selection]))
		
		pi.reload()
		pi.cancel()
		after_pi_cancel_status = frappe.db.get_value("Purchase Order", po.name, "status")
		self.assertEqual(after_pi_cancel_status, "To Receive and Bill")


	def test_full_payment_request_TC_B_030(self):
		# Scenario : PO => Payment Request
		
		po_data = {
			"company" : "_Test Company",
			"item_code" : "_Test Item",
			"warehouse" : "Stores - _TC",
			"qty" : 6,
			"rate" : 100,
		}
		
		doc_po = create_purchase_order(**po_data)
		self.assertEqual(doc_po.docstatus, 1)
		
		args = frappe._dict()
		args = {
				"dt": doc_po.doctype,
				"dn": doc_po.name,
				"recipient_id": doc_po.contact_email,
				"payment_request_type": 'Outward',
				"party_type":  "Supplier",
				"party":  doc_po.supplier,
				"party_name": doc_po.supplier_name
			}
		dict_pr = make_payment_request(**args)
		doc_pr = frappe.get_doc("Payment Request", dict_pr.name)
		doc_pr.submit()
		self.assertEqual(doc_pr.docstatus, 1)
		self.assertEqual(doc_pr.reference_name, doc_po.name)
		self.assertEqual(doc_pr.grand_total, doc_po.grand_total)
	def test_po_to_partial_pr_TC_B_031(self):
		frappe.set_user("Administrator")
		item = make_test_item("Testing-31")
		po = frappe.get_doc({
			"doctype": "Purchase Order",
			"supplier": "_Test Supplier 1",
			"company": "_Test Company",
			"schedule_date": frappe.utils.nowdate(),
			"items": [
				{
					"item_code": item.item_code,
					"qty": 6,
					"rate": 100,
					"warehouse": "Stores - _TC",
				}
			]
		})
		po.insert()
		po.submit()

		payment_request = frappe.get_doc({
			"doctype": "Payment Request",
			"reference_doctype": "Purchase Order",
			"reference_name": po.name,
			"payment_request_type": "Outward",
			"party_type": "Supplier",
			"party": po.supplier,
			"grand_total": 300,
		})

		payment_request.insert()
		payment_request.submit()

		self.assertEqual(payment_request.payment_request_type, "Outward")
		self.assertEqual(payment_request.grand_total, 300)
		self.assertEqual(payment_request.reference_name, po.name)
	
	def test_purchase_invoice_return_TC_B_032(self):
		frappe.set_user("Administrator")
		company = "_Test Company"
		item = make_test_item("Testing-31")
		target_warehouse = "Stores - _TC"
		supplier = "_Test Supplier 1"
		qty = 6
		rate = 100
		amount = qty * rate

		purchase_invoice = frappe.get_doc({
			"doctype": "Purchase Invoice",
			"company": company,
			"supplier": supplier,
			"items": [
				{
					"item_code": item.item_code,
					"warehouse": target_warehouse,
					"qty": qty,
					"rate": rate,
					"amount": amount,
				}
			],
			"update_stock": 1,
		})
		purchase_invoice.insert()
		purchase_invoice.submit()
		

		purchase_invoice_return = frappe.get_doc({
			"doctype": "Purchase Invoice",
			"company": company,
			"supplier": supplier,
			"is_return": 1,
			"return_against": purchase_invoice.name,
			"items": [
				{
					"item_code": item.item_code,
					"warehouse": target_warehouse,
					"qty": -qty,
					"rate": rate,
					"amount": amount,
				}
			],
			"update_stock": 1,
		})
		purchase_invoice_return.insert()
		purchase_invoice_return.submit()
		

		gl_entries = frappe.get_all(
			"GL Entry",
			filters={
				"voucher_type": "Purchase Invoice",
				"voucher_no": purchase_invoice_return.name,
				"company": company,
			},
			fields=["account", "debit", "credit"],
		)

		reversal_passed = False
		for entry in gl_entries:
			if "Stock In Hand" in entry["account"]:
				self.assertEqual(entry["credit"], amount)
				reversal_passed = True
			elif "Creditors" in entry["account"]:
				self.assertEqual(entry["debit"], amount)
				reversal_passed = True

		stock_ledger_entries = frappe.get_all(
			"Stock Ledger Entry",
			filters={
				"voucher_type": "Purchase Invoice",
				"voucher_no": purchase_invoice_return.name,
				"warehouse": target_warehouse,
			},
			fields=["actual_qty"],
		)

		stock_decrease_passed = False
		for entry in stock_ledger_entries:
			if entry["actual_qty"] == -qty:
				stock_decrease_passed = True

		self.assertTrue(reversal_passed)
		self.assertTrue(stock_decrease_passed)

	def test_partial_purchase_invoice_return_TC_B_033(self):
		frappe.set_user("Administrator")
		company = "_Test Company"
		item = make_test_item("Testing-31")
		target_warehouse = "Stores - _TC"
		supplier = "_Test Supplier 1"
		original_qty = 6
		return_qty = 3
		rate = 100
		amount = original_qty * rate
		return_amount = return_qty * rate

		purchase_invoice = frappe.get_doc({
			"doctype": "Purchase Invoice",
			"company": company,
			"supplier": supplier,
			"items": [
				{
					"item_code": item.item_code,
					"warehouse": target_warehouse,
					"qty": original_qty,
					"rate": rate,
					"amount": amount,
				}
			],
			"update_stock": 1,
		})
		purchase_invoice.insert()
		purchase_invoice.submit()
		

		purchase_invoice_return = frappe.get_doc({
			"doctype": "Purchase Invoice",
			"company": company,
			"supplier": supplier,
			"is_return": 1,
			"return_against": purchase_invoice.name,
			"items": [
				{
					"item_code": item.item_code,
					"warehouse": target_warehouse,
					"qty": -return_qty,
					"rate": rate,
					"amount": return_amount,
				}
			],
			"update_stock": 1,
		})
		purchase_invoice_return.insert()
		purchase_invoice_return.submit()

		gl_entries = frappe.get_all(
			"GL Entry",
			filters={
				"voucher_type": "Purchase Invoice",
				"voucher_no": purchase_invoice_return.name,
				"company": company,
			},
			fields=["account", "debit", "credit"],
		)

		reversal_passed = False
		for entry in gl_entries:
			if "Stock In Hand" in entry["account"]:
				self.assertEqual(entry["credit"], return_amount)
				reversal_passed = True
			elif "Creditors" in entry["account"]:
				self.assertEqual(entry["debit"], return_amount)
				reversal_passed = True

		stock_ledger_entries = frappe.get_all(
			"Stock Ledger Entry",
			filters={
				"voucher_type": "Purchase Invoice",
				"voucher_no": purchase_invoice_return.name,
				"warehouse": target_warehouse,
			},
			fields=["actual_qty"],
		)

		stock_decrease_passed = False
		for entry in stock_ledger_entries:
			if entry["actual_qty"] == -return_qty:
				stock_decrease_passed = True

		# Assertions
		self.assertTrue(reversal_passed)
		self.assertTrue(stock_decrease_passed)

	def test_pr_to_lcv_add_value_to_stock_TC_B_034(self):
		frappe.set_user("Administrator")
		frappe.db.set_value("Company", "_Test Company", {"enable_perpetual_inventory":1, "stock_received_but_not_billed": "_Test Account Excise Duty - _TC"})
		item = make_test_item("Testing-31")
		# Step 1: Create Purchase Receipt
		doc_pr = frappe.get_doc({
			"doctype": "Purchase Receipt",
			"company": "_Test Company",
			"supplier": "_Test Supplier",
			"items": [
				{
					"item_code": item.item_code,
					"warehouse": "Stores - _TC",
					"qty": 10,
					"rate": 100,
				}
			]
		})
		doc_pr.insert()
		doc_pr.submit()
		self.assertEqual(doc_pr.docstatus, 1)

		doc_lcv = frappe.get_doc({
			"doctype": "Landed Cost Voucher",
			"company": "_Test Company",
			"purchase_receipts": [
				{
					"receipt_document_type": "Purchase Receipt",
					"receipt_document": doc_pr.name,
					"supplier": doc_pr.supplier,
					"grand_total": doc_pr.grand_total
				}
			],
			"taxes": [
				{
					"expense_account": "_Test Account Education Cess - _TC",
					"amount": 500,
					"description": "test_description"
				}
			]
		})
		doc_lcv.insert()
		doc_lcv.submit()
		self.assertEqual(doc_lcv.docstatus, 1)

		# Validate Stock Ledger Entries
		stock_ledger_entries = frappe.get_all(
			"Stock Ledger Entry",
			filters={
				"voucher_no": doc_pr.name,
				"warehouse": "Stores - _TC",
				"item_code": "Testing-31"
			},
			fields=["valuation_rate"],
			order_by="creation desc"
		)
		self.assertGreater(len(stock_ledger_entries), 0)

		updated_valuation_rate = stock_ledger_entries[0]["valuation_rate"]
		self.assertGreater(updated_valuation_rate, 100)

		# Validate GL Entries
		gl_entries = frappe.get_all(
			"GL Entry",
			filters={"voucher_no": doc_pr.name},
			fields=["account", "debit", "credit"]
		)
		self.assertGreater(len(gl_entries), 0)

	def test_po_and_pi_with_pricing_rule_with_TC_B_048(self):
		frappe.set_user("Administrator")
		company = "_Test Company"
		target_warehouse = "Stores - _TC"
		supplier = "_Test Supplier 1"
		item_price = 130
		item = make_test_item("Testing-31")
		item.is_purchase_item = 1
		item.save()

		item_price_doc = frappe.get_doc({
			"doctype": "Item Price",
			"price_list": "Standard Buying",
			"item_code": item.item_code,
			"price_list_rate": item_price
		}).insert(ignore_if_duplicate=1)

		pricing_rule = frappe.get_doc({
			"doctype": "Pricing Rule",
			"title": "10% Discount",
			"company": company,
			"apply_on": "Item Code",
			"items":[
				{
					"item_code":item.item_code
				}
			],
			"rate_or_discount": "Discount Percentage",
			"discount_percentage": 10,
			"selling": 0,
			"buying": 1
		}).insert(ignore_if_duplicate=1)

		po = frappe.get_doc({
			"doctype": "Purchase Order",
			"supplier": supplier,
			"company": company,
			"schedule_date":today(),
			"set_warehouse": target_warehouse,
			"items": [
				{
					"item_code": item.item_code,
					"warehouse": target_warehouse,
					"qty": 1
				}
			]
		})
		po.insert()
		po.submit()

		self.assertEqual(len(po.items), 1)
		self.assertEqual(po.items[0].rate, 117)
		self.assertEqual(po.items[0].discount_percentage, 10)

		pi = make_pi_from_po(po.name)
		pi.insert()
		pi.submit()

		self.assertEqual(len(pi.items), 1)
		self.assertEqual(pi.items[0].rate, 117)
		self.assertEqual(pi.items[0].discount_percentage, 10)

	@if_app_installed("india_compliance")
	def test_po_to_pr_with_gst_partly_paid_TC_B_085(self):
		# Scenario : PO => PR with GST Partly Paid
		from erpnext.accounts.doctype.sales_invoice.test_sales_invoice import create_company_and_supplier as create_data
		get_company_supplier = create_data()
		company = get_company_supplier.get("child_company")
		supplier = get_company_supplier.get("supplier")
		item = make_test_item("test_item")
		warehouse = "Stores - TC-3"
		tax_category = frappe.get_doc(
			{
				"doctype": "Tax Category",
				"title": "test_category"
			}
		).insert(ignore_if_duplicate=1)

		purchase_tax = frappe.get_doc(
			{
				"doctype": "Purchase Taxes and Charges Template",
				"title": "Test Template",
				"company": company,
				"tax_category": tax_category,
				"taxes": [
					{
						"category":"Total",
						"add_deduct_tax":"Add",
						"charge_type":"On Net Total",
						"account_head":"Cash - TC-3",
						"rate":100,
						"description":"GST"
					}
				]
			}
		).insert(ignore_if_duplicate=1)

		po = create_purchase_order(company = company, item_code = item.item_code, warehouse = warehouse, supplier = supplier, do_not_submit=True)
		po.taxes_and_charges = purchase_tax.name
		po.save()
		po.submit()
		self.assertEqual(po.docstatus,1)

		args = {
				"dt": po.doctype,
				"dn": po.name,
				"payment_request_type": 'Outward',
				"party_type":  "Supplier",
				"party":  po.supplier,
				"party_name": po.supplier_name
			}
		partly_pr = make_payment_request(**args)
		doc_pr = frappe.get_doc("Payment Request", partly_pr.name)
		# set half amount to be paid
		doc_pr.grand_total = po.grand_total / 2
		doc_pr.submit()
		po_status = frappe.db.get_value("Purchase Order",po.name,'status')
		self.assertEqual(po_status,'To Receive and Bill')
	
	def test_po_to_pr_with_gst_fully_paid_TC_B_086(self):
		# Scenario : PO => PR with GST Fully Paid
		from erpnext.accounts.doctype.payment_entry.test_payment_entry import create_company
		create_company()
		create_supplier(supplier_name="_Test Supplier")
		create_warehouse("_Test Warehouse - _TC")
		create_item("_Test Item")
		create_fiscal_with_company("_Test Company")

		purchase_tax = frappe.new_doc("Purchase Taxes and Charges Template")
		purchase_tax.title = "TEST"
		purchase_tax.company = "_Test Company"
		
		purchase_tax.append("taxes",{
			"category":"Total",
			"add_deduct_tax":"Add",
			"charge_type":"On Net Total",
			"account_head":"Input Tax CGST - _TC",
			"rate":100,
			"description":"GST"
		})
		purchase_tax.save()
		po = create_purchase_order(do_not_submit=True)
		po.taxes_and_charges = purchase_tax.name
		po.save()
		po.submit()
		self.assertEqual(po.docstatus,1)

		args = {
				"dt": po.doctype,
				"dn": po.name,
				"payment_request_type": 'Outward',
				"party_type":  "Supplier",
				"party":  po.supplier,
				"party_name": po.supplier_name
			}
		partly_pr = make_payment_request(**args)
		doc_pr = frappe.get_doc("Payment Request", partly_pr.name)
		doc_pr.grand_total = po.grand_total 
		doc_pr.submit()
		po_status = frappe.db.get_value("Purchase Order",po.name,'status')
		self.assertEqual(po_status,'To Receive and Bill')
	
	def test_po_to_pr_to_pi_fully_paid_TC_B_087(self):
		from erpnext.stock.doctype.purchase_receipt.purchase_receipt import make_purchase_invoice
		from erpnext.accounts.doctype.payment_entry.test_payment_entry import create_company
		create_company()
		create_supplier(supplier_name="_Test Supplier")
		create_warehouse("_Test Warehouse - _TC")
		create_item("_Test Item")
		create_fiscal_with_company("_Test Company")

		accounts = frappe.get_all("Account", filters={"company": "_Test Company"}, fields=["name"])
		purchase_tax = frappe.new_doc("Purchase Taxes and Charges Template")
		purchase_tax.title = "TEST"
		purchase_tax.company = "_Test Company"
		
		purchase_tax.append("taxes",{
			"category":"Total",
			"add_deduct_tax":"Add",
			"charge_type":"On Net Total",
			"account_head":"Input Tax CGST - _TC",
			"rate":100,
			"description":"GST"
		})

		purchase_tax.save()

		po = create_purchase_order(do_not_save=True)
		po.taxes_and_charges = purchase_tax.name
		po.save()
		po.submit()
		po_status_before = frappe.db.get_value("Purchase Order",po.name,'status')
		self.assertEqual(po_status_before,'To Receive and Bill')

		pr = make_purchase_receipt(po.name)
		pr.save()
		pr.submit()

		po_status_after_pr = frappe.db.get_value("Purchase Order",po.name,'status')
		self.assertEqual(po_status_after_pr,'To Bill')

		pi = make_purchase_invoice(pr.name)
		pi.is_paid = 1
		pi.mode_of_payment = "Cash"
		pi.cash_bank_account = "Cash - _TC"
		pi.paid_amount = pr.grand_total
		pi.save()
		pi.submit()

		pi_status = frappe.db.get_value("Purchase Invoice",pi.name,'status')
		self.assertEqual(pi_status,'Paid')

		po_status_after_paid =  frappe.db.get_value("Purchase Order",po.name,'status')
		self.assertEqual(po_status_after_paid,'Completed')
	
	def test_po_to_pr_to_pi_partly_paid_TC_B_089(self):
		from erpnext.accounts.doctype.sales_invoice.test_sales_invoice import create_company_and_supplier as create_data
		get_company_supplier = create_data()
		company = get_company_supplier.get("child_company")
		supplier = get_company_supplier.get("supplier")
		item = make_test_item("test_item")
		warehouse = "Stores - TC-3"
		tax_category = frappe.get_doc(
			{
				"doctype": "Tax Category",
				"title": "test_category"
			}
		).insert(ignore_if_duplicate=1)

		purchase_tax = frappe.get_doc(
			{
				"doctype": "Purchase Taxes and Charges Template",
				"title": "Test Template",
				"company": company,
				"tax_category": tax_category,
				"taxes": [
					{
						"category":"Total",
						"add_deduct_tax":"Add",
						"charge_type":"On Net Total",
						"account_head":"Cash - TC-3",
						"rate":100,
						"description":"GST"
					}
				]
			}
		).insert(ignore_if_duplicate=1)

		po = create_purchase_order(company = company, item_code = item.item_code, warehouse = warehouse, supplier = supplier, do_not_submit=True)
		po.taxes_and_charges = purchase_tax.name
		po.save()
		po.submit()
		po_status_before = frappe.db.get_value("Purchase Order",po.name,'status')
		self.assertEqual(po_status_before,'To Receive and Bill')

		pr = make_purchase_receipt(po.name)
		pr.save()
		pr.submit()

		po_status_after_pr = frappe.db.get_value("Purchase Order",po.name,'status')
		self.assertEqual(po_status_after_pr,'To Bill')

		pi = make_purchase_invoice(pr.name)
		pi.is_paid = 1
		pi.mode_of_payment = "Cash"
		pi.cash_bank_account = "Cash - TC-3"
		pi.paid_amount = pr.grand_total / 2
		pi.bill_no = "test_bill_1122"
		pi.save()
		pi.submit()

		pi_status = frappe.db.get_value("Purchase Invoice",pi.name,'status')
		self.assertEqual(pi_status,'Partly Paid')

		po_status_after_paid =  frappe.db.get_value("Purchase Order",po.name,'status')
		self.assertEqual(po_status_after_paid,'Completed')

	def test_po_return_TC_B_043(self):
		# Scenario : PO => PR => PI => PI(Return)
		args = frappe._dict()
		po_data = {
			"company" : "_Test Company",
			"item_code" : "_Test Item",
			"warehouse" : "Stores - _TC",
			"qty" : 6,
			"rate" : 100,
		}

		doc_po = create_purchase_order(**po_data)
		self.assertEqual(doc_po.docstatus, 1)

		doc_pr = make_pr_for_po(doc_po.name)
		self.assertEqual(doc_pr.docstatus, 1)

		doc_pi = make_pi_against_pr(doc_pr.name)
		self.assertEqual(doc_pi.docstatus, 1)
		self.assertEqual(doc_pi.items[0].qty, doc_po.items[0].qty)
		self.assertEqual(doc_pi.grand_total, doc_po.grand_total)

		doc_returned_pi = make_return_pi(doc_pi.name)
		self.assertEqual(doc_returned_pi.total_qty, -doc_po.total_qty)
		doc_pi.reload()
		self.assertEqual(doc_pi.status, 'Debit Note Issued')
		self.assertEqual(doc_returned_pi.status, 'Return')

	def test_po_full_payment_TC_B_045(self):
		# Scenario : PO => Payment Entry => PR => PI => PI(Return)

		po_data = {
			"company" : "_Test Company",
			"item_code" : "_Test Item",
			"warehouse" : "Stores - _TC",
			"qty" : 6,
			"rate" : 100,
		}

		doc_po = create_purchase_order(**po_data)
		self.assertEqual(doc_po.docstatus, 1)

		doc_pe = get_payment_entry("Purchase Order", doc_po.name, doc_po.grand_total)
		doc_pe.reference_no = "123"
		doc_pe.insert()
		doc_pe.submit()
		# doc_pe.paid_from = "Cash"

		doc_pr = make_pr_for_po(doc_po.name)
		self.assertEqual(doc_pr.docstatus, 1)

		doc_pi = make_pi_against_pr(doc_pr.name, args={"is_paid" : 1, "cash_bank_account" : doc_pe.paid_from})
		self.assertEqual(doc_pi.docstatus, 1)
		self.assertEqual(doc_pi.items[0].qty, doc_po.items[0].qty)
		self.assertEqual(doc_pi.grand_total, doc_po.grand_total)

		doc_pi.reload()
		doc_po.reload()
		self.assertEqual(doc_pi.status, 'Paid')
		self.assertEqual(doc_po.status, 'Completed')

	def test_po_with_pricing_rule_TC_B_046(self):
		# Scenario : PO => Pricing Rule => PR => PI

		po_data = {
			"company" : "_Test Company",
			"item_code" : "_Test Item",
			"warehouse" : "Stores - _TC",
			"supplier": "_Test Supplier",
            "schedule_date": "2025-01-13",
			"qty" : 1,
		}

		pricing_rule_record = {
			"doctype": "Pricing Rule",
			"title": "Discount on _Test Item",
			"apply_on": "Item Code",
			"items": [
				{
					"item_code": "_Test Item",
				}
				],
			"price_or_product_discount": "Price",
			"applicable_for": "Supplier",
			"supplier": "_Test Supplier",
			"buying": 1,
			"currency": "INR",

			"min_qty": 1,
			"min_amt": 100,
			"valid_from": "2025-01-01",
			"rate_or_discount": "Discount Percentage",
			"discount_percentage": 10,
			"price_list": "Standard Buying",
			"company" : "_Test Company",

		}
		if not frappe.db.exists('Pricing Rule', {'title': 'Discount on _Test Item'}):
			rule = frappe.get_doc(pricing_rule_record)
			rule.insert()

		frappe.get_doc(
			{
				"doctype": "Item Price",
				"price_list": "Standard Buying",
				"item_code": "_Test Item",
				"price_list_rate": 130,
			}
		).insert()

		doc_po = create_purchase_order(**po_data)
		doc_po_item = doc_po.items[0]
		self.assertEqual(doc_po_item.discount_percentage, 10)
		self.assertEqual(doc_po_item.rate, 117)  
		self.assertEqual(doc_po_item.amount, 117)

		doc_pr = make_pr_for_po(doc_po.name)

		doc_pi = make_pi_against_pr(doc_pr.name)
		pi_item = doc_pi.items[0]
		self.assertEqual(pi_item.rate, 117)
		self.assertEqual(pi_item.amount, 117)
		frappe.delete_doc_if_exists("Pricing Rule", "Discount on _Test Item")
		
	def setUp(self):
		validate_fiscal_year('_Test Company')

	def test_po_with_pricing_rule_TC_B_047(self):
		# Scenario : PO => Pricing Rule => PR 

		po_data = {
			"company" : "_Test Company",
			"item_code" : "_Test Item",
			"warehouse" : "Stores - _TC",
			"supplier": "_Test Supplier",
            "schedule_date": "2025-01-13",
			"qty" : 1,
		}

		pricing_rule_record = {
			"doctype": "Pricing Rule",
			"title": "Discount on _Test Item",
			"apply_on": "Item Code",
			"items": [
				{
					"item_code": "_Test Item",
				}
				],
			"price_or_product_discount": "Price",
			"applicable_for": "Supplier",
			"supplier": "_Test Supplier",
			"buying": 1,
			"currency": "INR",

			"min_qty": 1,
			"min_amt": 100,
			"valid_from": "2025-01-01",
			"rate_or_discount": "Discount Percentage",
			"discount_percentage": 10,
			"price_list": "Standard Buying",
			"company" : "_Test Company",

		}
		if not frappe.db.exists('Pricing Rule', {'title': 'Discount on _Test Item'}):
			rule = frappe.get_doc(pricing_rule_record)
			rule.insert()

		frappe.get_doc(
			{
				"doctype": "Item Price",
				"price_list": "Standard Buying",
				"item_code": "_Test Item",
				"price_list_rate": 130,
			}
		).insert()

		doc_po = create_purchase_order(**po_data)
		po_item = doc_po.items[0]
		self.assertEqual(po_item.discount_percentage, 10)
		self.assertEqual(po_item.rate, 117)
		self.assertEqual(po_item.amount, 117)


		doc_pr = make_pr_for_po(doc_po.name)
		pr_item = doc_pr.items[0]
		self.assertEqual(pr_item.rate, 117) 
		self.assertEqual(pr_item.amount, 117)
		frappe.delete_doc_if_exists("Pricing Rule", "Discount on _Test Item")

	def test_po_additional_discount_TC_B_052(self):
		# Scenario : PO => PR => PI [With Additional Discount]

		po_data = {
			"company" : "_Test Company",
			"item_code" : "_Test Item",
			"warehouse" : "Stores - _TC",
			"supplier": "_Test Supplier",
            "schedule_date": "2025-01-13",
			"qty" : 1,
			"rate" : 10000,
			"apply_discount_on" : "Net Total",
			"additional_discount_percentage" :10 ,
			"do_not_submit":1
		}

		acc = frappe.new_doc("Account")
		acc.account_name = "Input Tax IGST"
		acc.parent_account = "Tax Assets - _TC"
		acc.company = "_Test Company"
		account_name = frappe.db.exists("Account", {"account_name" : "Input Tax IGST","company": "_Test Company" })
		if not account_name:
			account_name = acc.insert()

		doc_po = create_purchase_order(**po_data)
		doc_po.append("taxes", {
                    "charge_type": "On Net Total",
                    "account_head": account_name,
                    "rate": 12,
                    "description": "Input GST",
                })
		doc_po.submit()
		self.assertEqual(doc_po.discount_amount, 1000)
		self.assertEqual(doc_po.grand_total, 10080)

		doc_pr = make_pr_for_po(doc_po.name)
		doc_pi = make_pi_against_pr(doc_pr.name)

		self.assertEqual(doc_pi.discount_amount, 1000)
		self.assertEqual(doc_pi.grand_total, 10080)

		# Accounting Ledger Checks
		pi_gl_entries = frappe.get_all("GL Entry", filters={"voucher_no": doc_pi.name}, fields=["account", "debit", "credit"])

		# PI Ledger Validation
		pi_total = sum(entry["debit"] for entry in pi_gl_entries)
		self.assertEqual(pi_total, 10080) 

	def test_po_additional_discount_TC_B_055(self):
		# Scenario : PO => PI [With Additional Discount]

		po_data = {
			"company" : "_Test Company",
			"item_code" : "_Test Item",
			"warehouse" : "Stores - _TC",
			"supplier": "_Test Supplier",
            "schedule_date": "2025-01-13",
			"qty" : 1,
			"rate" : 10000,
			"apply_discount_on" : "Net Total",
			"additional_discount_percentage" :10 ,
			"do_not_submit":1
		}

		acc = frappe.new_doc("Account")
		acc.account_name = "Input Tax IGST"
		acc.parent_account = "Tax Assets - _TC"
		acc.company = "_Test Company"
		account_name = frappe.db.exists("Account", {"account_name" : "Input Tax IGST","company": "_Test Company" })
		if not account_name:
			account_name = acc.insert()

		doc_po = create_purchase_order(**po_data)
		doc_po.append("taxes", {
                    "charge_type": "On Net Total",
                    "account_head": account_name,
                    "rate": 12,
                    "description": "Input GST",
                })
		doc_po.submit()
		self.assertEqual(doc_po.discount_amount, 1000)
		self.assertEqual(doc_po.grand_total, 10080)

		doc_pi = make_pi_from_po(doc_po.name)
		doc_pi.insert()
		doc_pi.submit()
		self.assertEqual(doc_pi.discount_amount, 1000)
		self.assertEqual(doc_pi.grand_total, 10080)

		# Accounting Ledger Checks
		pi_gl_entries = frappe.get_all("GL Entry", filters={"voucher_no": doc_pi.name}, fields=["account", "debit", "credit"])

		# PI Ledger Validation
		pi_total = sum(entry["debit"] for entry in pi_gl_entries)
		self.assertEqual(pi_total, 10080) 

	def test_po_additional_discount_TC_B_058(self):
		# Scenario : PO => PR => PI [With Additional Discount on Grand Total]

		po_data = {
			"company" : "_Test Company",
			"item_code" : "_Test Item",
			"warehouse" : "Stores - _TC",
			"supplier": "_Test Supplier",
            "schedule_date": "2025-01-13",
			"qty" : 1,
			"rate" : 10000,
			"apply_discount_on" : "Grand Total",
			"additional_discount_percentage" :10 ,
			"do_not_submit":1
		}

		acc = frappe.new_doc("Account")
		acc.account_name = "Input Tax IGST"
		acc.parent_account = "Tax Assets - _TC"
		acc.company = "_Test Company"
		account_name = frappe.db.exists("Account", {"account_name" : "Input Tax IGST","company": "_Test Company" })
		if not account_name:
			account_name = acc.insert()

		doc_po = create_purchase_order(**po_data)
		doc_po.append("taxes", {
                    "charge_type": "On Net Total",
                    "account_head": account_name,
                    "rate": 12,
                    "description": "Input GST",
                })
		doc_po.submit()
		self.assertEqual(doc_po.discount_amount, 1120)
		self.assertEqual(doc_po.grand_total, 10080)

		doc_pr = make_pr_for_po(doc_po.name)
		doc_pi = make_pi_against_pr(doc_pr.name)

		self.assertEqual(doc_pi.discount_amount, 1120)
		self.assertEqual(doc_pi.grand_total, 10080)

		# Accounting Ledger Checks
		pi_gl_entries = frappe.get_all("GL Entry", filters={"voucher_no": doc_pi.name}, fields=["account", "debit", "credit"])

		# PI Ledger Validation
		pi_total = sum(entry["debit"] for entry in pi_gl_entries)
		self.assertEqual(pi_total, 10080) 

	def test_po_additional_discount_TC_B_061(self):
		# Scenario : PO => PI [With Additional Discount]

		po_data = {
			"company" : "_Test Company",
			"item_code" : "_Test Item",
			"warehouse" : "Stores - _TC",
			"supplier": "_Test Supplier",
            "schedule_date": "2025-01-13",
			"qty" : 1,
			"rate" : 10000,
			"apply_discount_on" : "Grand Total",
			"additional_discount_percentage" :10 ,
			"do_not_submit":1
		}

		acc = frappe.new_doc("Account")
		acc.account_name = "Input Tax IGST"
		acc.parent_account = "Tax Assets - _TC"
		acc.company = "_Test Company"
		account_name = frappe.db.exists("Account", {"account_name" : "Input Tax IGST","company": "_Test Company" })
		if not account_name:
			account_name = acc.insert()

		doc_po = create_purchase_order(**po_data)
		doc_po.append("taxes", {
                    "charge_type": "On Net Total",
                    "account_head": account_name,
                    "rate": 12,
                    "description": "Input GST",
                })
		doc_po.submit()
		self.assertEqual(doc_po.discount_amount, 1120)
		self.assertEqual(doc_po.grand_total, 10080)

		doc_pi = make_pi_from_po(doc_po.name)
		doc_pi.insert()
		doc_pi.submit()
		self.assertEqual(doc_pi.discount_amount, 1120)
		self.assertEqual(doc_pi.grand_total, 10080)

		# Accounting Ledger Checks
		pi_gl_entries = frappe.get_all("GL Entry", filters={"voucher_no": doc_pi.name}, fields=["account", "debit", "credit"])

		# PI Ledger Validation
		pi_total = sum(entry["debit"] for entry in pi_gl_entries)
		self.assertEqual(pi_total, 10080) 

	def test_po_additional_discount_TC_B_063(self):
		# Scenario : PO => PI [With Additional Discount]

		po_data = {
			"company" : "_Test Company",
			"item_code" : "_Test Item",
			"warehouse" : "Stores - _TC",
			"supplier": "_Test Supplier",
            "schedule_date": "2025-01-13",
			"qty" : 1,
			"rate" : 10000,
			"apply_discount_on" : "Grand Total",
			"additional_discount_percentage" :10 ,
			"do_not_submit":1
		}

		acc = frappe.new_doc("Account")
		acc.account_name = "Input Tax IGST"
		acc.parent_account = "Tax Assets - _TC"
		acc.company = "_Test Company"
		account_name = frappe.db.exists("Account", {"account_name" : "Input Tax IGST","company": "_Test Company" })
		if not account_name:
			account_name = acc.insert()

		doc_po = create_purchase_order(**po_data)
		doc_po.append("taxes", {
                    "charge_type": "On Net Total",
                    "account_head": account_name,
                    "rate": 12,
                    "description": "Input GST",
                })
		doc_po.submit()
		self.assertEqual(doc_po.discount_amount, 1120)
		self.assertEqual(doc_po.grand_total, 10080)

	def test_po_with_additional_discount_TC_B_057(self):
		company = "_Test Company"
		item_code = "Testing-31"
		target_warehouse = "Stores - _TC"
		supplier = "_Test Supplier 1"
		item_price = 10000
		if not frappe.db.exists("Item", item_code):
			frappe.get_doc({
				"doctype": "Item",
				"item_code": item_code,
				"item_name": item_code,
				"is_stock_item": 1,
				"is_purchase_item": 1,
				"is_sales_item": 0,
				"company": company
			}).insert()
		pi = frappe.get_doc({
			"doctype": "Purchase Order",
			"supplier": supplier,
			"company": company,
			"schedule_date": today(),
			"set_warehouse": target_warehouse,
			"items": [
				{
					"item_code": item_code,
					"warehouse": target_warehouse,
					"qty": 1,
					"rate": item_price
				}
			]
		})
		pi.insert()
		self.assertEqual(len(pi.items), 1)
		self.assertEqual(pi.items[0].rate, item_price)
		self.assertEqual(pi.net_total, item_price)
		pi.apply_discount_on = "Net Total"
		pi.additional_discount_percentage = 10
		pi.save()
		pi.submit()
		self.assertEqual(pi.discount_amount, 1000)
		self.assertEqual(pi.net_total, 9000)

	def test_partial_pr_pi_flow_TC_B_103(self):
		# Scenario : PO > PR > PI
		from frappe.desk.query_report import run
		item_1= create_item("_Test Items")
		item_2= create_item("Books")
		supplier = create_supplier(supplier_name="_Test Supplier")
		company = "_Test Company"
		if not frappe.db.exists("Company", company):
			company = frappe.new_doc("Company")
			company.company_name = company
			company.country="India",
			company.default_currency= "INR",
			company.save()
		else:
			company = frappe.get_doc("Company", company) 
		warehouse = create_warehouse("Stores - _TC")
		po_data = {
			"doctype": "Purchase Order",
			"supplier": supplier.name,
			"company" : company.name,
			"transaction_date": today(),
			"warehouse" : warehouse,
			"items":[
				{
					"item_code": item_1.item_code,
					"qty": 10,
					"rate": 100,
					"warehouse": warehouse,
					"schedule_date": today()
				},
				{
					"item_code": item_2.item_code,
					"qty": 5,
					"rate": 500,
					"warehouse": warehouse,
					"schedule_date": add_days(today(), 1)
				}
			]
		} 
		doc_po = frappe.get_doc(po_data)
		doc_po.insert()
		taxes = create_taxes_interstate()
		for tax in taxes:
			doc_po.append("taxes", tax)
		doc_po.submit()
		purchase_order_analysis = run("Purchase Order Analysis",
								 		filters={"company":doc_po.company,
												"from_date": doc_po.schedule_date, 
												"to_date": doc_po.schedule_date,
												"name":doc_po.name
												})
		result_list = purchase_order_analysis.get("result", [])
		for result in result_list:
			if isinstance(result, dict):
				if result.get("item_code") == item_1:
					self.assertEqual(result.get("status"), "To Receive and Bill")
					self.assertEqual(result.get("pending_qty"), 10)
					self.assertEqual(result.get("billed_qty"), 0)
					self.assertEqual(result.get("billed_amount"), 0)
					self.assertEqual(result.get("qty_to_bill"), 10)
					self.assertEqual(result.get("pending_amount"), 1000)
					self.assertEqual(result.get("received_qty"), 0)
				elif result.get("item_code") == item_2:
					self.assertEqual(result.get("status"), "To Receive and Bill")
					self.assertEqual(result.get("pending_qty"), 5)
					self.assertEqual(result.get("billed_qty"), 0)
					self.assertEqual(result.get("billed_amount"), 0)
					self.assertEqual(result.get("qty_to_bill"), 5)
					self.assertEqual(result.get("pending_amount"), 2500)
					self.assertEqual(result.get("received_qty"), 0)

		pr = make_purchase_receipt(doc_po.name)
		for item in pr.items:
			if item.item_code == item_1:
				item.qty = 2
			elif item.item_code == item_2:
				item.qty = 5
		pr.save()
		pr.submit()
		purchase_order_analysis_2 = run("Purchase Order Analysis",
								 		filters={"company":doc_po.company,
												"from_date": doc_po.schedule_date, 
												"to_date": doc_po.schedule_date,
												"name":doc_po.name
												})
		result_list_2 = purchase_order_analysis_2.get("result", [])
		result_list_2 = purchase_order_analysis_2.get("result", [])
		for result_2 in result_list_2:
			if isinstance(result_2, dict):
				if result_2.get("item_code") == item_1:
					self.assertEqual(result_2.get("status"), "To Receive and Bill")
					self.assertEqual(result_2.get("pending_qty"), 8)
					self.assertEqual(result_2.get("billed_qty"), 0)
					self.assertEqual(result_2.get("billed_amount"), 0)
					self.assertEqual(result_2.get("qty_to_bill"), 10)
					self.assertEqual(result_2.get("pending_amount"), 1000)
					self.assertEqual(result_2.get("received_qty"), 2)

				elif result_2.get("item_code") == item_2:
					self.assertEqual(result_2.get("status"), "To Receive and Bill")
					self.assertEqual(result_2.get("pending_qty"), 0)
					self.assertEqual(result_2.get("billed_qty"), 0)
					self.assertEqual(result_2.get("billed_amount"), 0)
					self.assertEqual(result_2.get("qty_to_bill"), 5)
					self.assertEqual(result_2.get("pending_amount"), 2500)
					self.assertEqual(result_2.get("received_qty"), 5)
		pi = make_test_pi(pr.name)
		self.assertEqual(pi.items[0].qty, 10)
		self.assertEqual(pi.items[0].rate, 100)
		self.assertEqual(pi.items[0].amount, 1000)
		self.assertEqual(pi.items[1].qty, 5)
		self.assertEqual(pi.items[1].rate, 500)
		self.assertEqual(pi.items[1].amount, 2500)
		self.assertEqual(pi.total, 3500)

	def test_previous_row_total_flow_TC_B_141(self):
		supplier = create_supplier(supplier_name="_Test Supplier")
		company = "_Test Company"
		if not frappe.db.exists("Company", company):
			company = frappe.new_doc("Company")
			company.company_name = company
			company.country="India",
			company.default_currency= "INR",
			company.save()
		else:
			company = frappe.get_doc("Company", company) 
		item = create_item("Test Item")
		acc = frappe.new_doc("Account")
		acc.account_name = "Environmental Cess a/c"
		acc.parent_account = "Indirect Expenses - _TC"
		acc.account_type = "Chargeable"
		acc.company = company.name
		account_name_cess = frappe.db.exists("Account", {"account_name": "Environmental Cess a/c", "company": company.name})
		if not account_name_cess:
			account_name_cess = acc.insert()
		
		acc = frappe.new_doc("Account")
		acc.account_name = "Input Tax CGST"
		acc.parent_account = "Tax Assets - _TC"
		acc.company = company.name
		account_name = frappe.db.exists("Account", {"account_name" : "Input Tax CGST","company": company.name })
		if not account_name:
			account_name = acc.insert()
		
		acc = frappe.new_doc("Account")
		acc.account_name = "Input Tax SGST"
		acc.parent_account = "Tax Assets - _TC"
		acc.company = company.name
		account_name = frappe.db.exists("Account", {"account_name" : "Input Tax SGST","company": company.name })
		if not account_name:
			account_name = acc.insert()

		taxes = create_taxes_interstate()
		taxes.append({
			"charge_type": "On Previous Row Total",
			"account_head": account_name_cess,
			"rate": 5,
			"description": "Environmental Cess",
			"row_id":2,
			"category": "Total"
		}
		)
		po_data = {
			"company": company.name,
			"supplier": supplier.name,
			"warehouse": create_warehouse("Stores - _TC", company=company.name),
			"item_code": item.item_code,
			"qty": 10,
			"rate": 100,
			"do_not_submit" : 1
		}
		doc_po = create_purchase_order(**po_data)
		for tax in taxes:
			doc_po.append("taxes", tax)
		doc_po.save()
		doc_po.submit()
		self.assertEqual(doc_po.grand_total, 1239)
		pr = make_pr_for_po(doc_po.name, received_qty=10)
		self.assertEqual(pr.items[0].received_qty, 10)
		self.assertEqual(pr.items[0].rate, 100)
		pi = make_pi_against_pr(pr.name)
		self.assertEqual(pi.items[0].qty, 10)
		self.assertEqual(pi.items[0].rate, 100)

	def test_po_pr_pi_with_shipping_rule_TC_B_064(self):
		# Scenario : PO=>PR=>PI [With Shipping Rule]
		args = {
					"calculate_based_on" : "Fixed",
					"shipping_amount" : 200
				}
		item = create_item("_Test Item")
		supplier = create_supplier(supplier_name="_Test Supplier PO")
		company = "_Test Company"
		if not frappe.db.exists("Company", company):
			company = frappe.new_doc("Company")
			company.company_name = company
			company.country="India",
			company.default_currency= "INR",
			company.save()
		else:
			company = frappe.get_doc("Company", company)
		validate_fiscal_year(company.name)
		create_warehouse("_Test Warehouse", company=company.name)
		doc_shipping_rule = create_shipping_rule("Buying", "_Test Shipping Rule _TC", args)
		po_data = {
			"company" : company.name,
			"supplier":supplier.name,
			"item_code" : item.item_code,
			"warehouse" : create_warehouse("Stores", company=company.name),
			"qty" : 1,
			"rate" : 3000,
			"shipping_rule" :doc_shipping_rule.name

		}
		doc_po = create_purchase_order(**po_data)
		self.assertEqual(doc_po.grand_total, 3200.0)
		self.assertEqual(doc_po.status, "To Receive and Bill")

		doc_pr = make_pr_for_po(doc_po.name)
		self.assertEqual(doc_pr.status, "To Bill")
		sle = frappe.get_all("Stock Ledger Entry", filters={"voucher_no": doc_pr.name}, fields=['actual_qty', 'item_code'])
		self.assertEqual(len(sle), 1)
		self.assertEqual(sle[0]['actual_qty'], 1)
		gl_entries_pr = frappe.get_all("GL Entry", filters={"voucher_no": doc_pr.name}, fields=["account", "debit", "credit"])
		for gl in gl_entries_pr:
			if gl['account'] == "Stock In Hand - _TC":
				self.assertEqual(gl['debit'], 3200)
			elif gl['account'] == "Stock Received But Not Billed - _TC":
				self.assertEqual(gl['credit'], 3000)
			elif gl['account'] == "_Test Account Shipping Charges - _TC":
				self.assertEqual(gl['credit'], 200)
		doc_pi = make_pi_against_pr(doc_pr.name)
		self.assertEqual(doc_pi.status, "Unpaid")
		gl_entries_pi = frappe.get_all("GL Entry", filters={"voucher_no": doc_pi.name}, fields=["account", "debit", "credit"])
		for gl_entry in gl_entries_pi:
			if gl_entry['account'] == "Creditors - _TC":
				self.assertEqual(gl_entry['credit'], 3200)
			elif gl_entry['account'] == "Stock Received But Not Billed - _TC":
				self.assertEqual(gl_entry['debit'], 3000)
			elif gl_entry['account'] == "_Test Account Shipping Charges - _TC":
				self.assertEqual(gl_entry['debit'], 200)

		doc_po.reload()
		doc_pr.reload()
		self.assertEqual(doc_po.status, "Completed")
		self.assertEqual(doc_pr.status, "Completed")

	def test_po_pi_pr_flow_TC_B_067(self):
		# Scenario : PO => PI => PR [With Shipping Rule]
		args = {
					"calculate_based_on" : "Fixed",
					"shipping_amount" : 200
				}
		doc_shipping_rule = create_shipping_rule("Buying", "_Test Shipping Rule _TC", args)
		item = create_item("_Test Item")
		supplier = create_supplier(supplier_name="_Test Supplier PO")
		company = "_Test Company"
		if not frappe.db.exists("Company", company):
			company = frappe.new_doc("Company")
			company.company_name = company
			company.country="India",
			company.default_currency= "INR",
			company.save()
		else:
			company = frappe.get_doc("Company", company)
		po_data = {
			"company" : company.name,
			"supplier":supplier.name,
			"item_code" : item.item_code,
			"warehouse" : create_warehouse("Stores - _TC", company=company.name),
			"qty" : 1,
			"rate" : 3000,
			"shipping_rule" :doc_shipping_rule.name

		}
		doc_po = create_purchase_order(**po_data)
		self.assertEqual(doc_po.docstatus, 1)

		doc_pi = make_pi_direct_aganist_po(doc_po.name)
		self.assertEqual(doc_pi.docstatus, 1)
		
		doc_pr = make_pr_form_pi(doc_pi.name)
		doc_po.reload()
		self.assertEqual(doc_po.status, 'Completed')
		self.assertEqual(doc_pr.status, 'Completed')
	
	def test_inter_state_CGST_and_SGST_TC_B_097(self):
		po = create_purchase_order(qty=1,rate = 100,do_not_save=True)
		po.save()
		purchase_tax_and_value = frappe.db.get_value('Purchase Taxes and Charges Template',{'company':po.company,'tax_category':'In-State'},'name')
		po.taxes_and_charges = purchase_tax_and_value
		po.save()
		po.submit()
		po.reload()
	
		self.assertEqual(po.grand_total, 118)
	
		pr = make_purchase_receipt(po.name)
		pr.taxes_and_charges = purchase_tax_and_value
		pr.save()
		frappe.db.set_value('Company',pr.company,'enable_perpetual_inventory',1)
		frappe.db.set_value('Company',pr.company,'enable_provisional_accounting_for_non_stock_items',1)
		frappe.db.set_value('Company',pr.company,'stock_received_but_not_billed','Stock Received But Not Billed - _TC')
		frappe.db.set_value('Company',pr.company,'default_inventory_account','Stock In Hand - _TC')
		frappe.db.set_value('Company',pr.company,'default_provisional_account','Stock In Hand - _TC')
		pr.submit()
		pr.reload()
		account_entries = frappe.db.get_all('GL Entry',{'voucher_type':'Purchase Receipt','voucher_no':pr.name},['account','debit','credit'])
		for entries in account_entries:
			if entries.account == 'Stock In Hand - _TC':
				self.assertEqual(entries.debit, 100)
			if entries.account == 'Stock Received But Not Billed - _TC':
				self.assertEqual(entries.credit, 100)

		stock_entries = frappe.db.get_value('Stock Ledger Entry',{'voucher_no':pr.name},'item_code')
		self.assertEqual(stock_entries,pr.items[0].item_code)

		pi = make_pi_from_pr(pr.name)
		pi.save()
		pi.submit()

		account_entries_pi = frappe.db.get_all('GL Entry',{'voucher_no':pi.name},['account','debit','credit'])
		for entries in account_entries_pi:
			if entries.account == 'Input Tax SGST - _TC':
				self.assertEqual(entries.debit, 9)
			if entries.account == 'Input Tax CGST - _TC':
				self.assertEqual(entries.debit, 9)
			if entries.account == 'Stock Received But Not Billed - _TC':
				self.assertEqual(entries.debit,100)
			if entries.account == 'Creditors - _TC':
				self.assertEqual(entries.credit, 118.0)

	

	def test_outer_state_IGST_TC_B_098(self):
		po = create_purchase_order(supplier='_Test Registered Supplier',qty=1,rate = 100,do_not_save=True)
		po.save()
		purchase_tax_and_value = frappe.db.get_value('Purchase Taxes and Charges Template',{'company':po.company,'tax_category':'Out-State'},'name')
		po.taxes_and_charges = purchase_tax_and_value
		po.save()
		po.submit()
		po.reload()
		self.assertEqual(po.grand_total, 118)
		pr = make_purchase_receipt(po.name)
		pr.taxes_and_charges = purchase_tax_and_value
		pr.save()

		frappe.db.set_value('Company',pr.company,'enable_perpetual_inventory',1)
		frappe.db.set_value('Company',pr.company,'enable_provisional_accounting_for_non_stock_items',1)
		frappe.db.set_value('Company',pr.company,'stock_received_but_not_billed','Stock Received But Not Billed - _TC')
		frappe.db.set_value('Company',pr.company,'default_inventory_account','Stock In Hand - _TC')
		frappe.db.set_value('Company',pr.company,'default_provisional_account','Stock In Hand - _TC')

		pr.submit()
		pr.reload()
		
		account_entries = frappe.db.get_all('GL Entry',{'voucher_type':'Purchase Receipt','voucher_no':pr.name},['account','debit','credit'])
		for entries in account_entries:
			if entries.account == 'Stock In Hand - _TC':
				self.assertEqual(entries.debit, 100)
			if entries.account == 'Stock Received But Not Billed - _TC':
				self.assertEqual(entries.credit, 100)

		stock_entries = frappe.db.get_value('Stock Ledger Entry',{'voucher_no':pr.name},'item_code')
		self.assertEqual(stock_entries,pr.items[0].item_code)
		self.assertEqual(pr.status,'To Bill')
		pi = make_pi_from_pr(pr.name)
		pi.save()
		pi.submit()

		account_entries_pi = frappe.db.get_all('GL Entry',{'voucher_no':pi.name},['account','debit','credit'])
		for entries in account_entries_pi:
			if entries.account == 'Input Tax IGST - _TC':
				self.assertEqual(entries.debit, 18)
			if entries.account == 'Stock Received But Not Billed - _TC':
				self.assertEqual(entries.debit,100)
			if entries.account == 'Creditors - _TC':
				self.assertEqual(entries.credit, 118.0)
		pi.reload()
		self.assertEqual(pi.status,'Unpaid')

	def test_po_ignore_pricing_rule_TC_B_049(self):
		frappe.set_user("Administrator")
		company = "_Test Company"
		target_warehouse = "Stores - _TC"
		supplier = "_Test Supplier 1"
		item_price = 130
		item = make_test_item("Testing-31")
		item.is_purchase_item = 1
		item.save()

		item_price_doc = frappe.get_doc({
			"doctype": "Item Price",
			"price_list": "Standard Buying",
			"item_code": item.item_code,
			"price_list_rate": item_price
		}).insert(ignore_if_duplicate=1)

		pricing_rule = frappe.get_doc({
			"doctype": "Pricing Rule",
			"title": "10% Discount",
			"company": company,
			"apply_on": "Item Code",
			"items":[
				{
					"item_code":item.item_code
				}
			],
			"rate_or_discount": "Discount Percentage",
			"discount_percentage": 10,
			"selling": 0,
			"buying": 1
		}).insert(ignore_if_duplicate=1)

		po = frappe.get_doc({
			"doctype": "Purchase Order",
			"supplier": supplier,
			"company": company,
			"schedule_date":today(),
			"set_warehouse": target_warehouse,
			"items": [
				{
					"item_code": item.item_code,
					"warehouse": target_warehouse,
					"qty": 1
				}
			]
		})
		po.insert()

		self.assertEqual(len(po.items), 1)
		self.assertEqual(po.items[0].rate, 117)
		self.assertEqual(po.items[0].discount_percentage, 10)
		po.ignore_pricing_rule = 1
		po.save()
		po.submit()
		self.assertEqual(po.items[0].rate, 130)

	def test_po_pr_pi_multiple_flow_TC_B_065(self):
		
		# Scenario : PO=>2PR=>2PI 
		args = {
					"calculate_based_on" : "Fixed",
					"shipping_amount" : 200
				}
		item = create_item("_Test Item")
		supplier = create_supplier(supplier_name="_Test Supplier PO")
		company = "_Test Company"
		if not frappe.db.exists("Company", company):
			company = frappe.new_doc("Company")
			company.company_name = company
			company.country="India",
			company.default_currency= "INR",
			company.save()
		else:
			company = frappe.get_doc("Company", company)
		validate_fiscal_year(company.name)
		create_warehouse("_Test Warehouse", company=company.name)
		doc_shipping_rule = create_shipping_rule("Buying", "_Test Shipping Rule _TC", args)
		po_data = {
			"company" : company.name,
			"supplier":supplier.name,
			"item_code" : item.item_code,
			"warehouse" : create_warehouse("Stores", company=company.name),
			"qty" : 4,
			"rate" : 3000,
			"shipping_rule" :doc_shipping_rule.name

		}
		po = create_purchase_order(**po_data)
		self.assertEqual(po.grand_total, 12200.0)
		self.assertEqual(po.status, "To Receive and Bill")

		pr_1 = make_pr_for_po(po.name, received_qty=2)
		self.assertEqual(pr_1.status, "To Bill")

		sle_pr_1 = get_sle(pr_1.name)
		self.assertEqual(sle_pr_1[0]['actual_qty'], 2)
		gl_entries_pr_1 = get_gl_entries(pr_1.name)
		for gl_entry_pr in gl_entries_pr_1:
			if gl_entry_pr['account'] == "Stock In Hand - _TC":
				self.assertEqual(gl_entry_pr['debit'], 6200)
			elif gl_entry_pr['account'] == "Stock Received But Not Billed - _TC":
				self.assertEqual(gl_entry_pr['credit'], 6000)
			elif gl_entry_pr['account'] == "_Test Account Shipping Charges - _TC":
				self.assertEqual(gl_entry_pr['credit'], 200)
		pi_1 = make_pi_against_pr(pr_1.name)
		self.assertEqual(pi_1.status, "Unpaid")

		pr_1.reload()
		self.assertEqual(pr_1.status, "Completed")
		gl_entries_pi_1 = get_gl_entries(pi_1.name)
		for gl_entries_pi in gl_entries_pi_1:
			if gl_entries_pi['account'] == "Creditors - _TC":
				self.assertEqual(gl_entries_pi['credit'], 6200)
			elif gl_entries_pi['account'] == "Stock Received But Not Billed - _TC":
				self.assertEqual(gl_entries_pi['debit'], 6000)
			elif gl_entries_pi['account'] == "_Test Account Shipping Charges - _TC":
				self.assertEqual(gl_entries_pi['debit'], 200)

		pr_2 = make_pr_for_po(po.name, received_qty=2)
		self.assertEqual(pr_2.status, "To Bill")
		pi_2 = make_pi_against_pr(pr_2.name)
		self.assertEqual(pi_2.status, "Unpaid")
		sle_pr_2 = get_sle(pr_2.name)
		self.assertEqual(sle_pr_2[0]['actual_qty'], 2)
		gl_entry_pr_2 = get_gl_entries(pr_2.name)
		for gl_entries_pr2 in gl_entry_pr_2:
			if gl_entries_pr2['account'] == "Stock In Hand - _TC":
				self.assertEqual(gl_entries_pr2['debit'], 6200)
			elif gl_entries_pr2['account'] == "Stock Received But Not Billed - _TC":
				self.assertEqual(gl_entries_pr2['credit'], 6000)
			elif gl_entries_pr2['account'] == "_Test Account Shipping Charges - _TC":
				self.assertEqual(gl_entries_pr2['credit'], 200)
		pr_2.reload()
		po.reload()
		self.assertEqual(po.status, "Completed")
		self.assertEqual(pr_2.status, "Completed")
		gl_entries_pi_2 = get_gl_entries(pi_2.name)
		for gl_entries_pi2 in gl_entries_pi_2:
			if gl_entries_pi2['account'] == "Creditors - _TC":
				self.assertEqual(gl_entries_pi2['credit'], 6200)
			elif gl_entries_pi2['account'] == "Stock Received But Not Billed - _TC":
				self.assertEqual(gl_entries_pi2['debit'], 6000)
			elif gl_entries_pi2['account'] == "_Test Account Shipping Charges - _TC":
				self.assertEqual(gl_entries_pi2['debit'], 200)


	def test_po_to_pi_with_deferred_expense_TC_B_094(self):
		company = '_Test Company'
		frappe.db.set_value('Company', company, 'default_deferred_expense_account', '_Test Account Excise Duty - _TC')
		item = frappe.get_doc({
			'doctype': 'Item',
			'item_code': 'test_expense',
			'item_name': 'Test Expense',
			'is_stock_item': 0,  # Not a stock item
			'enable_deferred_expense': 1,
			'gst_hsn_code': '01011010'
		})
		item.insert()
		po = frappe.get_doc({
			'doctype': 'Purchase Order',
			'supplier': '_Test Supplier 1',
			'company': company,
			'schedule_date': today(),
			'items': [{
				'item_code': item.item_code,
				'qty': 1,
				'rate': 1000  # Adjust the rate as needed
			}]
		})
		po.insert()
		po.submit()
		pi = frappe.get_doc({
			'doctype': 'Purchase Invoice',
			'supplier': po.supplier,
			'company': po.company,
			'credit_to': "_Test Creditors - _TC",
			'items': [{
				'item_code': item.item_code,
				'qty': 1,
				'rate': 1000  # Same as PO
			}]
		})
		pi.insert()
		item = frappe.get_doc('Item', item.item_code)
		pi.items[0].enable_deferred_expense = item.enable_deferred_expense
		pi.save()
		self.assertEqual(pi.items[0].enable_deferred_expense, 1)
		pi.submit()
		self.assertEqual(pi.docstatus, 1)

	def test_po_with_actual_account_type_TC_B_133(self):
		from erpnext.accounts.doctype.payment_entry.test_payment_entry import create_company
		create_company()
		create_supplier(supplier_name="_Test Supplier")
		create_warehouse("_Test Warehouse - _TC")
		create_item("_Test Item")
		create_fiscal_with_company("_Test Company")
		po = create_purchase_order(qty=10,rate = 1000, do_not_save=True)
		po.save()
		purchase_tax_and_value = frappe.db.get_value('Purchase Taxes and Charges Template',{'company':po.company,'tax_category':'In-State'},'name')
		po.taxes_and_charges = purchase_tax_and_value
		po.save()
		po.append('taxes',{
			'charge_type':'Actual',
			'account_head' : 'Freight and Forwarding Charges - _TC',
			'description': 'Freight and Forwarding Charges',
			'tax_amount' : 100
		})
		po.save()
		po.submit()
		self.assertEqual(po.grand_total, 11900)
		self.assertEqual(po.taxes_and_charges_added, 1900)

		pr = make_purchase_receipt(po.name)
		pr.save()

		frappe.db.set_value('Company',pr.company,'enable_perpetual_inventory',1)
		frappe.db.set_value('Company',pr.company,'enable_provisional_accounting_for_non_stock_items',1)
		frappe.db.set_value('Company',pr.company,'stock_received_but_not_billed','Stock Received But Not Billed - _TC')
		frappe.db.set_value('Company',pr.company,'default_inventory_account','Stock In Hand - _TC')
		frappe.db.set_value('Company',pr.company,'default_provisional_account','Stock In Hand - _TC')

		pr.submit()
		self.assertEqual(po.grand_total, po.grand_total)
		self.assertEqual(po.taxes_and_charges_added, po.taxes_and_charges_added)


		account_entries_pr = frappe.db.get_all('GL Entry',{'voucher_type':'Purchase Receipt','voucher_no':pr.name},['account','debit','credit'])
		for entries in account_entries_pr:
			if entries.account == 'Stock Received But Not Billed - _TC':
				self.assertEqual(entries.credit,pr.total)
			if entries.account == 'Stock In Hand - _TC':
				self.assertEqual(entries.debit,pr.total)

		stock_entries_item = frappe.db.get_value('Stock Ledger Entry',{'voucher_no':pr.name},'item_code')
		stock_entries_qty = frappe.db.get_value('Stock Ledger Entry',{'voucher_no':pr.name},'actual_qty')
		self.assertEqual(stock_entries_item,pr.items[0].item_code)
		self.assertEqual(stock_entries_qty,pr.items[0].qty)

		pi = make_pi_from_pr(pr.name)
		pi.save()
		pi.submit()

		account_entries_pi = frappe.db.get_all('GL Entry',{'voucher_no':pi.name},['account','debit','credit'])
		
		for entries in account_entries_pi:
			if entries.account == 'Freight and Forwarding Charges - _TC':
				self.assertEqual(entries.debit, 100)
			if entries.account == 'Input Tax SGST - _TC':
				self.assertEqual(entries.debit, 900)
			if entries.account == 'Input Tax CGST - _TC':
				self.assertEqual(entries.debit, 900)
			if entries.account == 'Stock Received But Not Billed - _TC':
				self.assertEqual(entries.debit,10000)
			if entries.account == 'Creditors - _TC':
				self.assertEqual(entries.credit,11900)

	def test_po_with_on_net_total_account_type_TC_B_134(self):
		from erpnext.accounts.doctype.sales_invoice.test_sales_invoice import create_company_and_supplier as create_data
		get_company_supplier = create_data()
		company = get_company_supplier.get("child_company")
		supplier = get_company_supplier.get("supplier")
		item = make_test_item("test_item")
		warehouse = "Stores - TC-3"
		parent_company_account = create_new_account(
			account_name='Parking Charges Account',
			company =  get_company_supplier.get("parent_company"),
			parent_account = 'Indirect Expenses - TC-1'
		)
		parking_charges_account = create_new_account(
			account_name='Parking Charges Account',
			company=company,
			parent_account = 'Indirect Expenses - TC-3'
		)
		po = frappe.get_doc(
			{
				"doctype": "Purchase Order",
				"company": company,
				"supplier": supplier,
				"set_warehouse": warehouse,
				"items": [
					{
						"item_code": item.item_code,
						"schedule_date": today(),
						"qty": 10,
						"rate": 100
					}
				]
			}
		)
		po.insert()
		po.append('taxes',{
			'charge_type':'On Net Total',
			'account_head' : parking_charges_account,
			'description': parking_charges_account,
			'rate' : 5
		})
		po.save()
		po.submit()
		self.assertEqual(po.grand_total, 1230)
		self.assertEqual(po.taxes_and_charges_added, 230)
		pr = make_purchase_receipt(po.name)
		pr.save()

		frappe.db.set_value("Company",company,
			{
				'enable_perpetual_inventory': 1,
				'enable_provisional_accounting_for_non_stock_items': 1,
				'stock_received_but_not_billed': 'Stock Received But Not Billed - TC-3',
				'default_inventory_account': 'Stock In Hand - TC-3',
				'default_provisional_account': 'Stock In Hand - TC-3'
			}
		)

		pr.submit()
		self.assertEqual(po.grand_total, po.grand_total)
		self.assertEqual(po.taxes_and_charges_added, po.taxes_and_charges_added)

		account_entries_pr = frappe.db.get_all('GL Entry',{'voucher_type':'Purchase Receipt','voucher_no':pr.name},['account','debit','credit'])

		for entries in account_entries_pr:
			if entries.account == 'Stock Received But Not Billed - TC-3':
				self.assertEqual(entries.credit,1000)
			if entries.account == 'Stock In Hand - TC-3':
				self.assertEqual(entries.debit,1000)
	

		stock_entries_item = frappe.db.get_value('Stock Ledger Entry',{'voucher_no':pr.name},'item_code')
		stock_entries_qty = frappe.db.get_value('Stock Ledger Entry',{'voucher_no':pr.name},'actual_qty')
		self.assertEqual(stock_entries_item,pr.items[0].item_code)
		self.assertEqual(stock_entries_qty,pr.items[0].qty)

		pi = make_pi_from_pr(pr.name)
		pi.bill_no = "test_bill_1122"
		pi.save()
		pi.submit()

		account_entries_pi = frappe.db.get_all('GL Entry',{'voucher_no':pi.name},['account','debit','credit'])

		for entries in account_entries_pi:
			if entries.account == 'Parking Charges Account - TC-3':
				self.assertEqual(entries.debit, 50)
			if entries.account == 'Input Tax SGST - TC-3':
				self.assertEqual(entries.debit, 90)
			if entries.account == 'Input Tax CGST - TC-3':
				self.assertEqual(entries.debit, 90)
			if entries.account == 'Stock Received But Not Billed - TC-3':
				self.assertEqual(entries.debit,1000)
			if entries.account == 'Creditors - TC-3':
				self.assertEqual(entries.credit,1230)
	
	def test_po_with_on_item_quntity_account_type_TC_B_135(self):
		from erpnext.accounts.doctype.sales_invoice.test_sales_invoice import create_company_and_supplier as create_data
		get_company_supplier = create_data()
		company = get_company_supplier.get("child_company")
		supplier = get_company_supplier.get("supplier")
		item_1 = make_test_item("test_item")
		item_2 = make_test_item("test_item_1")
		warehouse = "Stores - TC-3"
		parent_company_account = create_new_account(
			account_name='Transportation Charges Account',
			company =  get_company_supplier.get("parent_company"),
			parent_account = 'Indirect Expenses - TC-1'
		)
		transportation_chrages_account = create_new_account(
			account_name='Transportation Charges Account',
			company=company,
			parent_account = 'Indirect Expenses - TC-3'
		)

		po = frappe.get_doc(
			{
				"doctype": "Purchase Order",
				"company": company,
				"supplier": supplier,
				"set_warehouse": warehouse,
				"items": [
					{
						"item_code": item_1.item_code,
						"schedule_date": today(),
						"qty": 10,
						"rate": 100
					},
					{
						"item_code": item_2.item_code,
						"schedule_date": today(),
						"qty": 5,
						"rate": 200
					}
				],
				"taxes": [
					{
						'charge_type':'On Item Quantity',
						'account_head' : transportation_chrages_account,
						'description': transportation_chrages_account,
						'rate' : 20
					}
				]
			}
		)
		po.insert()
		po.submit()
	
		pr = make_purchase_receipt(po.name)
		pr.save()
		pr.submit()
		self.assertEqual(po.grand_total, po.grand_total)
		self.assertEqual(po.taxes_and_charges_added, po.taxes_and_charges_added)

		frappe.db.set_value("Company", company,
			{
				'enable_perpetual_inventory': 1,
				'enable_provisional_accounting_for_non_stock_items': 1,
				'stock_received_but_not_billed': 'Stock Received But Not Billed - TC-3',
				'default_inventory_account': 'Stock In Hand - TC-3',
				'default_provisional_account': 'Stock In Hand - TC-3'
			}
		)

		account_entries_pr = frappe.db.get_all('GL Entry',{'voucher_type':'Purchase Receipt','voucher_no':pr.name},['account','debit','credit'])

		for entries in account_entries_pr:
			if entries.account == 'Stock Received But Not Billed - TC-3':
				self.assertEqual(entries.credit,2000)
			if entries.account == 'Stock In Hand - TC-3':
				self.assertEqual(entries.debit,2000)
	
		stock_entries = frappe.db.get_all('Stock Ledger Entry',{'voucher_no':pr.name},['item_code','actual_qty'])
		for entries in stock_entries:
			if entries.item_code == pr.items[0].item_code:
				self.assertEqual(entries.actual_qty,pr.items[0].qty)
			if entries.item_code == pr.items[1].item_code:
				self.assertEqual(entries.actual_qty,pr.items[1].qty)
		
		pi = make_pi_from_pr(pr.name)
		pi.bill_no = "test_bill_1122"
		pi.save()
		pi.submit()

		account_entries_pi = frappe.db.get_all('GL Entry',{'voucher_no':pi.name},['account','debit','credit'])

		for entries in account_entries_pi:
			if entries.account == 'Transportation Charges Account - TC-3':
				self.assertEqual(entries.debit, 300)
			if entries.account == 'Input Tax SGST - TC-3':
				self.assertEqual(entries.debit, 180)
			if entries.account == 'Input Tax CGST - TC-3':
				self.assertEqual(entries.debit, 180)
			if entries.account == 'Stock Received But Not Billed - TC-3':
				self.assertEqual(entries.debit,2000)
			if entries.account == 'Creditors - TC-3':
				self.assertEqual(entries.credit,2300)

	@if_app_installed("india_compliance")
	def test_po_with_all_account_type_TC_B_136(self):
		from erpnext.accounts.doctype.sales_invoice.test_sales_invoice import create_company_and_supplier as create_data
		get_company_supplier = create_data()
		company = get_company_supplier.get("child_company")
		supplier = get_company_supplier.get("supplier")
		item_1 = make_test_item("test_item_1")
		item_2 = make_test_item("test_item_2")
		warehouse = "Stores - TC-3"

		parent_parking_charges_account = create_new_account(
			account_name = 'Parking Charges Account',
			company = get_company_supplier.get("parent_company"),
			parent_account = 'Indirect Expenses - TC-1'
		)
		parking_charges_account = create_new_account(
			account_name = 'Parking Charges Account',
			company = company,
			parent_account = "Indirect Expenses - TC-3"
		)
		parent_transportation_chrages_account = create_new_account(
			account_name = 'Transportation Charges Account',
			company = get_company_supplier.get("parent_company"),
			parent_account = 'Cash In Hand - TC-1'
		)
		transportation_chrages_account = create_new_account(
			account_name = 'Transportation Charges Account',
			company = company,
			parent_account = 'Cash In Hand - TC-3'
		)
		parent_output_cess_account = create_new_account(
			account_name = 'Output Cess Account',
			company = get_company_supplier.get("parent_company"),
			parent_account = 'Cash In Hand - TC-1'
		)
		output_cess_account = create_new_account(
			account_name = 'Output Cess Account',
			company = company,
			parent_account = 'Cash In Hand - TC-3'
		)

		po = frappe.get_doc(
			{
				"doctype": "Purchase Order",
				"company": company,
				"supplier": supplier,
				"set_warehouse": warehouse,
				"items": [
					{
						"item_code": item_1.item_code,
						"schedule_date": today(),
						"qty": 10,
						"rate": 100
					},
					{
						"item_code": item_2.item_code,
						"schedule_date": today(),
						"qty": 5,
						"rate": 200
					}
				],
				"taxes_and_charges": frappe.db.get_value('Purchase Taxes and Charges Template', {'company': company, 'tax_category':'In-State'})
			}
		)
		po.insert()
		taxes = [
			{
				'charge_type':'Actual',
				'account_head' : 'Freight and Forwarding Charges - TC-3',
				'description': 'Freight and Forwarding Charges',
				'tax_amount' : 100
			},
			{
				'charge_type':'On Net Total',
				'account_head' : parking_charges_account,
				'description': parking_charges_account,
				'rate' : 5
			},
			{
				'charge_type':'On Item Quantity',
				'account_head' : transportation_chrages_account,
				'description': transportation_chrages_account,
				'rate' : 20
			},
			{
				'charge_type':'On Previous Row Amount',
				'account_head' : output_cess_account,
				'description': output_cess_account,
				'rate' : 5,
				'row_id':5
			}
		]
		for tax in taxes:
			po.append('taxes',tax)

		po.submit()
		pr = make_purchase_receipt(po.name)
		pr.save()
		pr.submit()
		self.assertEqual(po.grand_total, po.grand_total)

		frappe.db.set_value('Company', company,
			{
				'enable_perpetual_inventory': 1,
				'enable_provisional_accounting_for_non_stock_items': 1,
				'stock_received_but_not_billed': 'Stock Received But Not Billed - TC-3',
				'default_inventory_account': 'Stock In Hand - TC-3',
				'default_provisional_account': 'Stock In Hand - TC-3'
			}
		)
		
		account_entries_pr = frappe.db.get_all('GL Entry',{'voucher_type':'Purchase Receipt','voucher_no':pr.name},['account','debit','credit'])

		for entries in account_entries_pr:
			if entries.account == 'Stock Received But Not Billed - TC-3':
				self.assertEqual(entries.credit,2000)
			if entries.account == 'Stock In Hand - TC-3':
				self.assertEqual(entries.debit,2000)
	
		stock_entries = frappe.db.get_all('Stock Ledger Entry',{'voucher_no':pr.name},['item_code','actual_qty'])
		for entries in stock_entries:
			if entries.item_code == pr.items[0].item_code:
				self.assertEqual(entries.actual_qty,pr.items[0].qty)
			if entries.item_code == pr.items[1].item_code:
				self.assertEqual(entries.actual_qty,pr.items[1].qty)
		
		pi = make_pi_from_pr(pr.name)
		pi.bill_no = "test_bill_1122"
		pi.save()
		pi.submit()

		account_entries_pi = frappe.db.get_all('GL Entry',{'voucher_no':pi.name},['account','debit','credit'])
		
		for entries in account_entries_pi:
			if entries.account == 'Transportation Charges Account - TC-3':
				self.assertEqual(entries.debit, 300)
			if entries.account == 'Output Cess Account - TC-3':
				self.assertEqual(entries.debit, 15)
			if entries.account == 'Parking Charges Account - TC-3':
				self.assertEqual(entries.debit, 100)
			if entries.account == 'Freight and Forwarding Charges - TC-3':
				self.assertEqual(entries.debit, 100)
			if entries.account == 'Input Tax SGST - TC-3':
				self.assertEqual(entries.debit, 180)
			if entries.account == 'Input Tax CGST - TC-3':
				self.assertEqual(entries.debit, 180)
			if entries.account == 'Stock Received But Not Billed - TC-3':
				self.assertEqual(entries.debit,2000)
			if entries.account == 'Creditors - TC-3':
				self.assertEqual(entries.credit,2875)

	def test_create_po_pr_partial_TC_SCK_046(self):
		po = create_purchase_order(rate=10000,qty=10)
		po.submit()

		pr = create_pr_against_po(po.name, received_qty=5)
		bin_qty = frappe.db.get_value("Bin", {"item_code": "_Test Item", "warehouse": "_Test Warehouse - _TC"}, "actual_qty")
		sle = frappe.get_doc('Stock Ledger Entry',{'voucher_no':pr.name})
		self.assertEqual(sle.qty_after_transaction, bin_qty)
		self.assertEqual(sle.warehouse, po.get("items")[0].warehouse)

		#if account setup in company
		if frappe.db.exists('GL Entry',{'account': 'Stock Received But Not Billed - _TC'}):
			gl_temp_credit = frappe.db.get_value('GL Entry',{'voucher_no':pr.name, 'account': 'Stock Received But Not Billed - _TC'},'credit')
			self.assertEqual(gl_temp_credit, 50000)

		#if account setup in company
		if frappe.db.exists('GL Entry',{'account': 'Stock In Hand - _TC'}):
			gl_stock_debit = frappe.db.get_value('GL Entry',{'voucher_no':pr.name, 'account': 'Stock In Hand - _TC'},'debit')
			self.assertEqual(gl_stock_debit, 50000)


		from erpnext.controllers.sales_and_purchase_return import make_return_doc
		return_pr = make_return_doc("Purchase Receipt", pr.name)
		return_pr.get("items")[0].received_qty = -5
		return_pr.submit()

		bin_qty = frappe.db.get_value("Bin", {"item_code": "_Test Item", "warehouse": "_Test Warehouse - _TC"}, "actual_qty")
		sle = frappe.get_doc('Stock Ledger Entry',{'voucher_no':return_pr.name})
		self.assertEqual(sle.qty_after_transaction, bin_qty)

		#if account setup in company
		if frappe.db.exists('GL Entry',{'account': 'Stock Received But Not Billed - _TC'}):
			gl_temp_credit = frappe.db.get_value('GL Entry',{'voucher_no':pr.name, 'account': 'Stock Received But Not Billed - _TC'},'debit')
			self.assertEqual(gl_temp_credit, 50000)

		#if account setup in company
		if frappe.db.exists('GL Entry',{'account': 'Stock In Hand - _TC'}):
			gl_stock_debit = frappe.db.get_value('GL Entry',{'voucher_no':return_pr.name, 'account': 'Stock In Hand - _TC'},'credit')
			self.assertEqual(gl_stock_debit, 50000)

	def test_create_po_pr_TC_SCK_177(self):
		from erpnext.stock.doctype.warehouse.test_warehouse import create_warehouse

		po = create_purchase_order(qty=10)
		po.submit()

		frappe.db.set_value("Item", "_Test Item", "over_delivery_receipt_allowance", 10)
		pr = make_purchase_receipt(po.name)
		pr.company = "_Test Company"
		pr.set_warehouse = "All Warehouses - _TC"
		pr.rejected_warehouse = create_warehouse("_Test Warehouse8", company=pr.company)
		pr.get("items")[0].qty = 8
		pr.get("items")[0].rejected_qty = 2
		pr.insert()
		pr.submit()

		sle = frappe.get_doc('Stock Ledger Entry',{'voucher_no':pr.name})
		self.assertEqual(sle.qty_after_transaction, 2)

	def test_create_po_pr_return_pr_TC_SCK_178(self):
		create_company()

		supplier = create_supplier(supplier_name="_Test Supplier PO")
		item = create_item("_Test PO")
		warehouse = create_warehouse("_Test warehouse - _PO", company="_Test Company PO")

		po = create_purchase_order(qty=10,company="_Test Company PO",supplier=supplier,item=item.item_code,warehouse=warehouse,do_not_save=1)
		po.save()
		po.submit()

		frappe.db.set_value("Item", "_Test PO", "over_delivery_receipt_allowance", 10)
		pr = make_purchase_receipt(po.name)
		pr.company = "_Test Company PO"
		pr.set_warehouse = warehouse
		pr.rejected_warehouse = create_warehouse("_Test Warehouse8", company=pr.company)
		pr.get("items")[0].qty = 8
		pr.get("items")[0].rejected_qty = 2
		pr.insert()
		pr.submit()

		sle = frappe.get_doc('Stock Ledger Entry',{'voucher_no':pr.name})
		self.assertEqual(sle.qty_after_transaction, 2)

		pr.load_from_db()
		from erpnext.controllers.sales_and_purchase_return import make_return_doc
		return_pi = make_return_doc("Purchase Receipt", pr.name,return_against_rejected_qty=True)
		return_pi.get("items")[0].qty = -2
		return_pi.submit()
		pr.reload()

		sle = frappe.get_doc('Stock Ledger Entry',{'voucher_no':return_pi.name})
		self.assertEqual(sle.actual_qty, -2)

	def test_tds_in_po_and_pi_TC_B_150(self):
		company = "_Test Company"
		tax_category = "test_tax_withholding_category"
		supplier = "_Test Supplier 1"
		item_code = "Testing-31"
		target_warehouse = "Stores - _TC"
		supplier = "_Test Supplier 1"
		if not frappe.db.exists("Tax Withholding Category", tax_category):
			doc = frappe.get_doc({
				"doctype": "Tax Withholding Category",
				"name": tax_category,
				"category_name": tax_category,
				"rates": [
					{
						"from_date": get_year_start(getdate()),
						"to_date": get_year_ending(getdate()),
						"tax_withholding_rate": 2,
						"single_threshold": 1000,
						"cumulative_threshold": 100000
					}
				],
				"accounts": [
					{
						"company": company,
						"account": 'Test TDS Payable - _TC',
					}
				]
			})
			doc.insert()
			tax_category = doc.name

		frappe.db.set_value("Supplier", supplier, "tax_withholding_category", tax_category)
		po = frappe.get_doc({
			"doctype": "Purchase Order",
			"supplier": supplier,
			"company": company,
			"apply_tds": 1,
			"schedule_date":today(),
			"set_warehouse": target_warehouse,
			"tax_withholding_category": tax_category,
			"items": [
				{
					"item_code": item_code,
					"warehouse": target_warehouse,
					"qty": 2,
					"rate": 500
				}
			]
		})
		po.insert()
		po.submit()
		self.assertEqual(po.docstatus, 1)
		self.assertEqual(po.taxes[0].tax_amount, 20)
		self.assertEqual(po.taxes_and_charges_deducted, 20)
		self.assertEqual(po.grand_total, 980)

		pi = frappe.get_doc({
			"doctype": "Purchase Invoice",
			"supplier": po.supplier,
			"company": po.company,
			"posting_date": today(),
			"apply_tds": po.apply_tds,
			"tax_withholding_category": po.tax_withholding_category,
			"items": [
				{
					"item_code": item.item_code,
					"qty": item.qty,
					"rate": item.rate,
					"warehouse": item.warehouse,
					"purchase_order": po.name,
					"po_detail": item.name
				} for item in po.items
			],
			"taxes": po.taxes
		})
		pi.insert()
		pi.submit()

		self.assertEqual(pi.taxes[0].tax_amount, 20)
		self.assertEqual(pi.taxes_and_charges_deducted, 20)
		self.assertEqual(pi.grand_total, 980)

		self.assertEqual(len(pi.items), len(po.items))
		self.assertEqual(pi.items[0].qty, 2)
		self.assertEqual(pi.items[0].rate, 500)

		gl_entries = frappe.get_all("GL Entry", filters={"voucher_no": pi.name, "company": company}, fields=["account", "debit", "credit"])

		tds_entry = next(entry for entry in gl_entries if entry["account"] == "Test TDS Payable - _TC")
		self.assertEqual(tds_entry["credit"], 20)
		self.assertEqual(tds_entry["debit"], 0)

		total_debit = sum(entry["debit"] for entry in gl_entries)
		total_credit = sum(entry["credit"] for entry in gl_entries)
		self.assertEqual(total_debit, total_credit)

	def test_po_with_tds_TC_B_152(self):
		from erpnext.accounts.doctype.sales_invoice.test_sales_invoice import create_company_and_supplier as create_data
		get_company_supplier = create_data()
		company = get_company_supplier.get("child_company")
		supplier = get_company_supplier.get("supplier")
		item = make_test_item("Testing-31")
		target_warehouse = "Stores - TC-3"
		tax_category = frappe.get_doc({
			"doctype": "Tax Withholding Category",
			"name": "test_tax_withholding_category",
			"category_name": "test_tax_withholding_category",
			"rates": [
				{
					"from_date": get_year_start(getdate()),
					"to_date": get_year_ending(getdate()),
					"tax_withholding_rate": 2,
					"single_threshold": 1000,
					"cumulative_threshold": 100000
				}
			],
			"accounts": [
				{
					"company": company,
					"account": 'TDS Payable - TC-3',
				}
			]
		}).insert(ignore_if_duplicate=1)
		frappe.db.set_value("Supplier", supplier, "tax_withholding_category", tax_category.name)
		po = frappe.get_doc({
			"doctype": "Purchase Order",
			"supplier": supplier,
			"company": company,
			"apply_tds": 1,
			"schedule_date":today(),
			"set_warehouse": target_warehouse,
			"taxes_and_charges": "",
			"tax_withholding_category": tax_category,
			"items": [
				{
					"item_code": item.item_code,
					"warehouse": target_warehouse,
					"qty": 2,
					"rate": 500
				}
			],
		})
		po.insert()
		po.submit()
		self.assertEqual(po.taxes[0].tax_amount, 20)
		self.assertEqual(po.taxes_and_charges_deducted, 20)
		self.assertEqual(po.grand_total, 980)

	def test_putaway_rule_with_po_pr_pi_TC_B_155(self):
		frappe.set_user("Administrator")
		company = "_Test Company"
		warehouse = "Stores - _TC"
		overflow_warehouse = "Overflow Warehouse - _TC"
		supplier = "_Test Supplier 1"
		item = make_test_item("Test Item with Putaway Rule")

		if not frappe.db.exists("Putaway Rule", {"item_code": item.item_code, "warehouse": warehouse}):
			frappe.get_doc({
				"company": company,
				"doctype": "Putaway Rule",
				"item_code": item.item_code,
				"warehouse": warehouse,
				"capacity": 20,
				"priority": 1,
				"default_location": overflow_warehouse,
			}).insert(ignore_if_duplicate=1)

		po = frappe.get_doc({
			"doctype": "Purchase Order",
			"supplier": supplier,
			"company": company,
			"schedule_date": today(),
			"items": [{
				"item_code": item.item_code,
				"qty": 20,
				"warehouse": warehouse,
			}],
			"apply_putaway_rule": 1
		})
		po.insert()
		po.submit()
		self.assertEqual(po.docstatus, 1)

		pr = make_purchase_receipt(po.name)
		pr.insert()
		pr.submit()
		self.assertEqual(pr.docstatus,1)
		stock_ledger_entries = frappe.get_all("Stock Ledger Entry",
			filters={
				"voucher_no": pr.name
			},
			fields=[
				"warehouse",
				"actual_qty"
			]
		)

		warehouse_qty = sum(entry.actual_qty for entry in stock_ledger_entries if entry.warehouse == warehouse)
		self.assertEqual(warehouse_qty, 20)
		pi = make_purchase_invoice(pr.name)
		pi.insert()
		pi.submit()
		self.assertEqual(pi.docstatus, 1)

	def test_shipping_rule_with_payment_entry_TC_B_070(self):
		# Scenario : PO => PE => PR => PI [With Shipping Rule]
		args = {
					"calculate_based_on" : "Fixed",
					"shipping_amount" : 200
				}
		shipping_rule_name = get_shipping_rule_name(args)
		
		po_data = {
			"company" : "_Test Company",
			"item_code" : "_Test Item",
			"warehouse" : "Stores - _TC",
			"qty" : 3,
			"rate" : 100,
			"shipping_rule" :shipping_rule_name

		}
		
		doc_po = create_purchase_order(**po_data)
		self.assertEqual(doc_po.docstatus, 1)

		args = {
			"mode_of_payment" : "Cash",
			"reference_no" : "For Testing"
		}

		doc_pe = make_payment_entry(doc_po.doctype, doc_po.name, doc_po.grand_total, args )
		
		doc_pr = make_pr_for_po(doc_po.name)
		self.assertEqual(doc_pr.docstatus, 1)

		args = {
			"is_paid" : 1,
			"mode_of_payment" : 'Cash',
			"cash_bank_account" : doc_pe.paid_from,
			"paid_amount" : doc_pe.base_received_amount
		}

		doc_pi = make_pi_against_pr(doc_pr.name, args=args)
		self.assertEqual(doc_pi.docstatus, 1)
		self.assertEqual(doc_pi.items[0].qty, doc_po.items[0].qty)
		self.assertEqual(doc_pi.grand_total, doc_po.grand_total)
		
		doc_po.reload()
		self.assertEqual(doc_po.status, 'Completed')
		self.assertEqual(doc_pi.status, 'Paid')
	
	def test_po_shipping_rule_partial_payment_entry_TC_B_071(self):
		# Scenario : PO => PE => PR => PI [With Shipping Rule]
		args = {
			"calculate_based_on" : "Fixed",
			"shipping_amount" : 200
		}
		shipping_rule_name = get_shipping_rule_name(args)
		
		po_data = {
			"company" : "_Test Company",
			"item_code" : "_Test Item",
			"warehouse" : "Stores - _TC",
			"qty" : 3,
			"rate" : 12000,
			"shipping_rule" :shipping_rule_name

		}
		
		doc_po = create_purchase_order(**po_data)
		self.assertEqual(doc_po.docstatus, 1)

		args = {
			"mode_of_payment" : "Cash",
			"reference_no" : "For Testing"
		}

		doc_pe = make_payment_entry(doc_po.doctype, doc_po.name, 6000, args )
		
		doc_pr = make_pr_for_po(doc_po.name)
		self.assertEqual(doc_pr.docstatus, 1)

		args = {
			"is_paid" : 1,
			"mode_of_payment" : 'Cash',
			"cash_bank_account" : doc_pe.paid_from,
			"paid_amount" : doc_pe.base_received_amount
		}

		doc_pi = make_pi_against_pr(doc_pr.name, args=args)
		make_payment_entry(doc_pi.doctype, doc_pi.name, doc_pi.outstanding_amount)
		
		self.assertEqual(doc_pi.docstatus, 1)
		self.assertEqual(doc_pi.items[0].qty, doc_po.items[0].qty)
		self.assertEqual(doc_pi.grand_total, doc_po.grand_total)
		
		doc_po.reload()
		doc_pi.reload()
		self.assertEqual(doc_po.status, 'Completed')
		self.assertEqual(doc_pi.status, 'Paid')
		self.assertEqual(doc_pi.outstanding_amount, 0)
	
	def test_po_to_pi_with_Adv_payment_entry_TC_B_072(self):
		# Scenario : PO => PE => PR => PI [With Adv Payment]

		po_data = {
			"company" : "_Test Company",
			"item_code" : "_Test Item",
			"warehouse" : "Stores - _TC",
			"qty" : 1,
			"rate" : 3000,

		}
		
		doc_po = create_purchase_order(**po_data)
		self.assertEqual(doc_po.docstatus, 1)

		args = {
			"mode_of_payment" : "Cash",
			"reference_no" : "For Testing"
		}

		doc_pe = make_payment_entry(doc_po.doctype, doc_po.name, doc_po.grand_total, args)
		
		doc_pr = make_pr_for_po(doc_po.name)
		self.assertEqual(doc_pr.docstatus, 1)

		args = {
			"is_paid" : 1,
			"mode_of_payment" : 'Cash',
			"cash_bank_account" : doc_pe.paid_from,
			"paid_amount" : doc_pe.base_received_amount
		}

		doc_pi = make_pi_against_pr(doc_pr.name, args=args)
		
		self.assertEqual(doc_pi.docstatus, 1)
		self.assertEqual(doc_pi.items[0].qty, doc_po.items[0].qty)
		self.assertEqual(doc_pi.grand_total, doc_po.grand_total)
		
		doc_po.reload()
		self.assertEqual(doc_po.status, 'Completed')
		self.assertEqual(doc_pi.status, 'Paid')
	
	def test_po_to_pi_with_partial_payment_entry_TC_B_073(self):
		# Scenario : PO => PE => PR => PI [With Adv Partial Payment]

		po_data = {
			"company" : "_Test Company",
			"item_code" : "_Test Item",
			"warehouse" : "Stores - _TC",
			"qty" : 4,
			"rate" : 3000,

		}
		
		doc_po = create_purchase_order(**po_data)
		self.assertEqual(doc_po.docstatus, 1)

		args = {
			"mode_of_payment" : "Cash",
			"reference_no" : "For Testing"
		}

		doc_pe = make_payment_entry(doc_po.doctype, doc_po.name, 6000, args)
		
		doc_pr = make_pr_for_po(doc_po.name)
		self.assertEqual(doc_pr.docstatus, 1)

		args = {
			"is_paid" : 1,
			"mode_of_payment" : 'Cash',
			"cash_bank_account" : doc_pe.paid_from,
			"paid_amount" : doc_pe.base_received_amount
		}

		doc_pi = make_pi_against_pr(doc_pr.name, args=args)
		make_payment_entry(doc_pi.doctype, doc_pi.name, doc_pi.outstanding_amount)

		self.assertEqual(doc_pi.docstatus, 1)
		self.assertEqual(doc_pi.items[0].qty, doc_po.items[0].qty)
		self.assertEqual(doc_pi.grand_total, doc_po.grand_total)
		
		doc_po.reload()
		doc_pi.reload()
		self.assertEqual(doc_po.status, 'Completed')
		self.assertEqual(doc_pi.status, 'Paid')
	
	def test_po_to_pi_with_Adv_payment_entry_n_tax_TC_B_074(self):
		# Scenario : PO => PE => PR => PI [With Adv Payment and Tax]

		po_data = {
			"company" : "_Test Company",
			"item_code" : "_Test Item",
			"warehouse" : "Stores - _TC",
			"qty" : 1,
			"rate" : 3000,
			"do_not_submit" : 1
		}
		
		acc = frappe.new_doc("Account")
		acc.account_name = "Input Tax IGST"
		acc.parent_account = "Tax Assets - _TC"
		acc.company = "_Test Company"
		account_name = frappe.db.exists("Account", {"account_name" : "Input Tax IGST","company": "_Test Company" })
		if not account_name:
			account_name = acc.insert()

		doc_po = create_purchase_order(**po_data)
		
		doc_po.append("taxes", {
                    "charge_type": "On Net Total",
                    "account_head": account_name,
                    "rate": 18,
                    "description": "Input GST",
                })
		doc_po.submit()

		self.assertEqual(doc_po.docstatus, 1)

		args = {
			"mode_of_payment" : "Cash",
			"reference_no" : "For Testing"
		}

		doc_pe = make_payment_entry(doc_po.doctype, doc_po.name, doc_po.grand_total, args)
		
		doc_pr = make_pr_for_po(doc_po.name)
		self.assertEqual(doc_pr.docstatus, 1)

		args = {
			"is_paid" : 1,
			"mode_of_payment" : 'Cash',
			"cash_bank_account" : doc_pe.paid_from,
			"paid_amount" : doc_pe.base_received_amount
		}

		doc_pi = make_pi_against_pr(doc_pr.name, args=args)
		
		self.assertEqual(doc_pi.docstatus, 1)
		self.assertEqual(doc_pi.items[0].qty, doc_po.items[0].qty)
		self.assertEqual(doc_pi.grand_total, doc_po.grand_total)
		
		doc_po.reload()
		self.assertEqual(doc_po.status, 'Completed')
		self.assertEqual(doc_pi.status, 'Paid')
	
	def test_po_to_pi_with_partial_payment_entry_TC_B_075(self):
		# Scenario : PO => PE => PR => PI [With Adv Partial Payment and Tax]

		po_data = {
			"company" : "_Test Company",
			"item_code" : "_Test Item",
			"warehouse" : "Stores - _TC",
			"qty" : 4,
			"rate" : 3000,
			"do_not_submit" : 1
		}
		
		
		acc = frappe.new_doc("Account")
		acc.account_name = "Input Tax IGST"
		acc.parent_account = "Tax Assets - _TC"
		acc.company = "_Test Company"
		account_name = frappe.db.exists("Account", {"account_name" : "Input Tax IGST","company": "_Test Company" })
		if not account_name:
			account_name = acc.insert()

		doc_po = create_purchase_order(**po_data)
		
		doc_po.append("taxes", {
                    "charge_type": "On Net Total",
                    "account_head": account_name,
                    "rate": 18,
                    "description": "Input GST",
                })
		doc_po.submit()

		self.assertEqual(doc_po.docstatus, 1)
		self.assertEqual(doc_po.base_taxes_and_charges_added, 2160)
		

		args = {
			"mode_of_payment" : "Cash",
			"reference_no" : "For Testing"
		}

		doc_pe = make_payment_entry(doc_po.doctype, doc_po.name, 6000, args)
		
		doc_pr = make_pr_for_po(doc_po.name)
		self.assertEqual(doc_pr.docstatus, 1)

		args = {
			"is_paid" : 1,
			"mode_of_payment" : 'Cash',
			"cash_bank_account" : doc_pe.paid_from,
			"paid_amount" : doc_pe.base_received_amount
		}

		doc_pi = make_pi_against_pr(doc_pr.name, args=args)
		make_payment_entry(doc_pi.doctype, doc_pi.name, doc_pi.outstanding_amount)

		self.assertEqual(doc_pi.docstatus, 1)
		self.assertEqual(doc_pi.items[0].qty, doc_po.items[0].qty)
		self.assertEqual(doc_pi.grand_total, doc_po.grand_total)
		
		doc_po.reload()
		doc_pi.reload()
		self.assertEqual(doc_po.status, 'Completed')
		self.assertEqual(doc_pi.status, 'Paid')

	def test_default_uom_with_po_pr_pi_TC_B_105(self):
		# item as box => po => pr => pi with GST
		frappe.set_user("Administrator")
		company = "_Test Company"
		warehouse = "Stores - _TC"
		supplier = "_Test Supplier 1"
		
		item = make_test_item("_Test Item With Default Uom")
		item.purchase_uom = "Box"
		item.append("uoms", {
			"uom": "Box",
			"conversion_factor": 100
		})
		item.save()
		po = frappe.get_doc({
			"doctype": "Purchase Order",
			"company": company,
			"supplier": supplier,
			"schedule_date": today(),
			"set_warehouse": warehouse,
			"items": [{
				"item_code": item.item_code,
				"qty": 1,
				"rate": 100
			}],
			"taxes_and_charges": "Input GST In-state - _TC"
		})
		po.insert()
		po.submit()
		self.assertEqual(po.items[0].uom, "Box")
		self.assertEqual(po.taxes_and_charges_added, 18)
		self.assertEqual(po.grand_total, 118)

		pr = make_purchase_receipt(po.name)
		pr.insert()
		pr.submit()
		self.assertEqual(pr.items[0].uom, "Box")
		self.assertEqual(pr.taxes_and_charges_added, 18)
		self.assertEqual(pr.grand_total, 118)

		get_pr_stock_ledger = frappe.db.get_all("Stock Ledger Entry",{"voucher_no": pr.name}, ['valuation_rate', 'actual_qty', 'warehouse'])

		for stock_led in get_pr_stock_ledger:
			self.assertEqual(stock_led.get('valuation_rate'), 1)
			self.assertEqual(stock_led.actual_qty, 100)
			self.assertEqual(stock_led.warehouse, warehouse)

		get_pr_gl_entries = frappe.db.get_all("GL Entry", {"voucher_no": pr.name})
		self.assertTrue(get_pr_gl_entries)

		pi = make_purchase_invoice(pr.name)
		pi.insert()
		pi.submit()
		self.assertEqual(pi.docstatus, 1)
		self.assertEqual(pi.items[0].uom, "Box")
		self.assertEqual(pi.taxes_and_charges_added, 18)
		self.assertEqual(pi.grand_total, 118)

		gl_entries = frappe.get_all(
			"GL Entry",
			filters={
				"voucher_type": "Purchase Invoice",
				"voucher_no": pi.name,
				"is_cancelled": 0
			},
			fields=["account", "debit", "credit"]
		)

		expected_pi_entries = {
			"Input Tax SGST - _TC": {"debit": 9.0, "credit": 0.0},
			"Input Tax CGST - _TC": {"debit": 9.0, "credit": 0.0},
			"_Test Account Excise Duty - _TC": {"debit": 100.0, "credit": 0.0},
			"_Test Creditors - _TC": {"debit": 0.0, "credit": 118.0},
		}
		for entry in gl_entries:
			expected_entry = expected_pi_entries.get(entry["account"], {})
			expected_debit = expected_entry.get("debit", 0)
			expected_credit = expected_entry.get("credit", 118)

			self.assertEqual(entry["debit"], expected_debit)
			self.assertEqual(entry["credit"], expected_credit)

	def test_shipping_rule_fixed_pr_pi_pe_TC_B_106(self):
		company = "_Test Company"
		warehouse = "Stores - _TC"
		supplier = "_Test Supplier 1"
		item_code = "test_item_with_fixed_shipping_rule"
		gst_hsn_code = "888890"

		# Ensure Item exists
		if not frappe.db.exists("Item", item_code):
			frappe.get_doc({
				"doctype": "Item",
				"item_code": item_code,
				"item_name": item_code,
				"gst_hsn_code": gst_hsn_code,
				"is_stock_item": 1
			}).insert()

		# Create Shipping Rule with Fixed Amount
		shipping_rule = frappe.get_doc({
			"doctype": "Shipping Rule",
			"company": company,
			"label": "Fixed Shipping Rule",
			"calculate_based_on": "Fixed",
			"shipping_rule_type": "Buying",
			"account": "_Test Account Service Tax - _TC",
			"cost_center": "Main - _TC",
			"shipping_amount": 500
		}).insert()

		# Create Purchase Order
		po = frappe.get_doc({
			"doctype": "Purchase Order",
			"supplier": supplier,
			"company": company,
			"schedule_date": today(),
			"set_warehouse": warehouse,
			"items": [
				{
					"item_code": item_code,
					"qty": 10,
					"rate": 100,
					"warehouse": warehouse,
				}
			],
			"shipping_rule": shipping_rule.name
		})
		po.insert()
		po.submit()
		self.assertEqual(po.docstatus, 1)
		self.assertEqual(po.total_taxes_and_charges, 500)
		self.assertEqual(po.grand_total, 1500)

		pr = frappe.get_doc({
			"doctype": "Purchase Receipt",
			"supplier": po.supplier,
			"company": po.company,
			"posting_date": today(),
			"set_warehouse": warehouse,
			"items": [
				{
					"item_code": item_code,
					"qty": 10,
					"rate": 100,
					"purchase_order": po.name
				}
			],
			"shipping_rule": shipping_rule.name
		})
		pr.insert()
		pr.submit()
		self.assertEqual(pr.docstatus, 1)
		get_pr_stock_ledger = frappe.db.get_all("Stock Ledger Entry",{"voucher_no": pr.name}, ['valuation_rate', 'actual_qty'])
		self.assertTrue(get_pr_stock_ledger)
		# Create Purchase Invoice from Purchase Receipt
		pi = frappe.get_doc({
			"doctype": "Purchase Invoice",
			"supplier": pr.supplier,
			"company": pr.company,
			"credit_to": "_Test Creditors - _TC",
			"items": [
				{
					"item_code": item_code,
					"qty": 10,
					"rate": 100,
					"purchase_receipt": pr.name
				}
			],
			"shipping_rule": shipping_rule.name,
		})
		pi.insert()
		pi.submit()
		self.assertEqual(pi.docstatus, 1)
		self.assertEqual(pi.taxes_and_charges_added, 500)
		self.assertEqual(pi.grand_total, 1500)

		pe = frappe.get_doc({
			"doctype": "Payment Entry",
			"payment_type": "Pay",
			"posting_date": today(),
			"company": pi.company,
			"mode_of_payment": "Cash",
			"party_type": "Supplier",
			"party": pi.supplier,
			"paid_from": "Cash - _TC",
			"paid_to": "_Test Creditors - _TC",
			"paid_from_account_currency": "INR",
			"paid_to_account_currency": "INR",
			"paid_amount": pi.grand_total,
			"references": [{
				"reference_doctype": "Purchase Invoice",
				"reference_name": pi.name,
				"total_amount": pi.grand_total,
				"allocated_amount": pi.grand_total,
				"outstanding_amount": 0,
				"exchange_rate": 1,
			}],
			"received_amount": pi.grand_total
		})
		pe.insert()
		pe.submit()
		self.assertEqual(pe.docstatus, 1)
		gl_entries_pr = frappe.get_all("GL Entry", filters={
			"voucher_type": "Purchase Receipt",
			"voucher_no": pr.name
		})
		self.assertTrue(gl_entries_pr)

		sle_pr = frappe.get_all("Stock Ledger Entry", filters={
			"voucher_type": "Purchase Receipt",
			"voucher_no": pr.name
		})
		self.assertTrue(sle_pr)
		gl_entries_pi = frappe.get_all("GL Entry", filters={
			"voucher_type": "Purchase Invoice",
			"voucher_no": pi.name
		})
		self.assertTrue(gl_entries_pi)
		pi_outstanding = frappe.db.get_value("Purchase Invoice", pi.name, "outstanding_amount")
		self.assertEqual(pi_outstanding, 0)
		gl_entries_pe = frappe.get_all("GL Entry", filters={
			"voucher_type": "Payment Entry",
			"voucher_no": pe.name
		})
		self.assertTrue(gl_entries_pe)

	def test_shipping_rule_net_total_pr_pi_pe_TC_B_107(self):
		company = "_Test Company"
		warehouse = "Stores - _TC"
		supplier = "_Test Supplier 1"
		item_code = "test_item_with_shipping_rule"
		gst_hsn_code = "888890"

		if not frappe.db.exists("Item", item_code):
			frappe.get_doc({
				"doctype": "Item",
				"item_code": item_code,
				"item_name": item_code,
				"gst_hsn_code": gst_hsn_code,
				"is_stock_item": 1
			}).insert()

		shipping_rule = frappe.get_doc({
			"doctype": "Shipping Rule",
			"company": company,
			"label": "Net Total Shipping Rule",
			"calculate_based_on": "Net Total",
			"shipping_rule_type": "Buying",
			"account": "_Test Account Service Tax - _TC",
			"cost_center": "Main - _TC",
			"conditions": [{
				"from_value": 500,
				"to_value": 2000,
				"shipping_amount": 500
			}]
		}).insert()

		po = frappe.get_doc({
			"doctype": "Purchase Order",
			"supplier": supplier,
			"company": company,
			"schedule_date": today(),
			"set_warehouse": warehouse,
			"items": [
				{
					"item_code": item_code,
					"qty": 10,
					"rate": 100,
					"warehouse": warehouse,
				}
			],
			"shipping_rule": shipping_rule.name
		})
		po.insert()
		po.submit()
		self.assertEqual(po.docstatus, 1)
		self.assertEqual(po.total_taxes_and_charges, 500)
		self.assertEqual(po.grand_total, 1500)

		pr = frappe.get_doc({
			"doctype": "Purchase Receipt",
			"supplier": po.supplier,
			"company": po.company,
			"posting_date": today(),
			"set_warehouse": warehouse,
			"items": [
				{
					"item_code": item_code,
					"qty": 10,
					"rate": 100,
					"purchase_order": po.name
				}
			],
			"shipping_rule": shipping_rule.name
		})
		pr.insert()
		pr.submit()
		self.assertEqual(pr.docstatus, 1)
		gl_entries_pr = frappe.get_all("GL Entry", filters={
			"voucher_type": "Purchase Receipt",
			"voucher_no": pr.name
		})
		self.assertTrue(gl_entries_pr)

		sle_pr = frappe.get_all("Stock Ledger Entry", filters={
			"voucher_type": "Purchase Receipt",
			"voucher_no": pr.name
		})
		self.assertTrue(sle_pr)

		pi = frappe.get_doc({
			"doctype": "Purchase Invoice",
			"supplier": pr.supplier,
			"company": pr.company,
			"credit_to": "_Test Creditors - _TC",
			"items": [
				{
					"item_code": item_code,
					"qty": 10,
					"rate": 100,
					"purchase_receipt": pr.name
				}
			],
			"shipping_rule": shipping_rule.name,
		})
		pi.insert()
		pi.submit()
		self.assertEqual(pi.docstatus, 1)
		self.assertEqual(pi.taxes_and_charges_added, 500)
		self.assertEqual(pi.grand_total, 1500)

		gl_entries_pi = frappe.get_all("GL Entry", filters={
			"voucher_type": "Purchase Invoice",
			"voucher_no": pi.name
		})
		self.assertTrue(gl_entries_pi)	

		pe = frappe.get_doc({
			"doctype": "Payment Entry",
			"payment_type": "Pay",
			"posting_date": today(),
			"company": pi.company,
			"mode_of_payment": "Cash",
			"party_type": "Supplier",
			"party": pi.supplier,
			"paid_from": "Cash - _TC",
			"paid_to": "_Test Creditors - _TC",
			"paid_from_account_currency": "INR",
			"paid_to_account_currency": "INR",
			"paid_amount": pi.grand_total,
			"references": [{
				"reference_doctype": "Purchase Invoice",
				"reference_name": pi.name,
				"total_amount": pi.grand_total,
				"allocated_amount": pi.grand_total,
				"outstanding_amount": 0,
				"exchange_rate": 1,
			}],
			"received_amount": pi.grand_total
		})
		pe.insert()
		pe.submit()
		self.assertEqual(pe.docstatus, 1)

		gl_entries_pe = frappe.get_all("GL Entry", filters={
			"voucher_type": "Payment Entry",
			"voucher_no": pe.name
		})
		self.assertTrue(gl_entries_pe)

		pi_outstanding = frappe.db.get_value("Purchase Invoice", pi.name, "outstanding_amount")
		self.assertEqual(pi_outstanding, 0)

	def test_shipping_rule_net_weight_pr_pi_pe_TC_B_108(self):
		company = "_Test Company"
		warehouse = "Stores - _TC"
		supplier = "_Test Supplier 1"
		item_code = "test_item_with_net_weight_shipping_rule"
		gst_hsn_code = "888890"

		# Ensure Item exists with weight specification
		if not frappe.db.exists("Item", item_code):
			frappe.get_doc({
				"doctype": "Item",
				"item_code": item_code,
				"item_name": item_code,
				"gst_hsn_code": gst_hsn_code,
				"is_stock_item": 1,
				"weight_per_unit": 2.5,  # Weight per unit
				"weight_uom": "Kg"
			}).insert()

		# Create Shipping Rule with calculation based on Net Weight
		shipping_rule = frappe.get_doc({
			"doctype": "Shipping Rule",
			"company": company,
			"label": "Net Weight Shipping Rule",
			"calculate_based_on": "Net Weight",
			"shipping_rule_type": "Buying",
			"account": "_Test Account Service Tax - _TC",
			"cost_center": "Main - _TC",
			"conditions": [{
				"from_value": 10,  # Net weight range
				"to_value": 50,
				"shipping_amount": 250
			}]
		}).insert()

		# Create Purchase Order
		po = frappe.get_doc({
			"doctype": "Purchase Order",
			"supplier": supplier,
			"company": company,
			"schedule_date": today(),
			"set_warehouse": warehouse,
			"items": [
				{
					"item_code": item_code,
					"qty": 10,  # Total weight = 10 * 2.5 = 25 Kg
					"rate": 100,
					"warehouse": warehouse,
				}
			],
			"shipping_rule": shipping_rule.name
		})
		po.insert()
		po.submit()
		self.assertEqual(po.docstatus, 1)
		self.assertEqual(po.total_taxes_and_charges, 250)  # Shipping amount based on net weight
		self.assertEqual(po.grand_total, 1250)

		# Create Purchase Receipt from Purchase Order
		pr = frappe.get_doc({
			"doctype": "Purchase Receipt",
			"supplier": po.supplier,
			"company": po.company,
			"posting_date": today(),
			"set_warehouse": warehouse,
			"items": [
				{
					"item_code": item_code,
					"qty": 10,  # Total weight = 10 * 2.5 = 25 Kg
					"rate": 100,
					"purchase_order": po.name
				}
			],
			"shipping_rule": shipping_rule.name
		})
		pr.insert()
		pr.submit()
		self.assertEqual(pr.docstatus, 1)

		# Create Purchase Invoice from Purchase Receipt
		pi = frappe.get_doc({
			"doctype": "Purchase Invoice",
			"supplier": pr.supplier,
			"company": pr.company,
			"credit_to": "_Test Creditors - _TC",
			"items": [
				{
					"item_code": item_code,
					"qty": 10,
					"rate": 100,
					"purchase_receipt": pr.name
				}
			],
			"shipping_rule": shipping_rule.name,
		})
		pi.insert()
		pi.submit()
		self.assertEqual(pi.docstatus, 1)
		self.assertEqual(pi.taxes_and_charges_added, 250)
		self.assertEqual(pi.grand_total, 1250)

		pe = frappe.get_doc({
			"doctype": "Payment Entry",
			"payment_type": "Pay",
			"posting_date": today(),
			"company": pi.company,
			"mode_of_payment": "Cash",
			"party_type": "Supplier",
			"party": pi.supplier,
			"paid_from": "Cash - _TC",
			"paid_to": "_Test Creditors - _TC",
			"paid_from_account_currency": "INR",
			"paid_to_account_currency": "INR",
			"paid_amount": pi.grand_total,
			"references": [{
				"reference_doctype": "Purchase Invoice",
				"reference_name": pi.name,
				"total_amount": pi.grand_total,
				"allocated_amount": pi.grand_total,
				"outstanding_amount": 0,
				"exchange_rate": 1,
			}],
			"received_amount": pi.grand_total
		})
		pe.insert()
		pe.submit()
		self.assertEqual(pe.docstatus, 1)

		gl_entries_pe = frappe.get_all("GL Entry", filters={
			"voucher_type": "Payment Entry",
			"voucher_no": pe.name
		},fields=["account", "debit", "credit", "posting_date"])
		self.assertTrue(gl_entries_pe)
		self.assertEqual(gl_entries_pe[0].get("account"), "Cash - _TC")
		self.assertEqual(gl_entries_pe[0].get('credit'), 1250)
		self.assertEqual(gl_entries_pe[1].get("account"), "_Test Creditors - _TC")
		self.assertEqual(gl_entries_pe[1].get("debit"), 1250)

	def test_shipping_rule_fixed_pr_pi_pe_with_gst_TC_B_109(self):
		company = "_Test Company"
		warehouse = "Stores - _TC"
		supplier = "_Test Supplier 1"
		item_code = "test_item_with_fixed_shipping_rule"
		gst_hsn_code = "888890"

		# Ensure Item exists
		if not frappe.db.exists("Item", item_code):
			frappe.get_doc({
				"doctype": "Item",
				"item_code": item_code,
				"item_name": item_code,
				"gst_hsn_code": gst_hsn_code,
				"is_stock_item": 1
			}).insert()

		# Create Shipping Rule with Fixed Amount
		shipping_rule = frappe.get_doc({
			"doctype": "Shipping Rule",
			"company": company,
			"label": "Fixed Shipping Rule",
			"calculate_based_on": "Fixed",
			"shipping_rule_type": "Buying",
			"account": "_Test Account Service Tax - _TC",
			"cost_center": "Main - _TC",
			"shipping_amount": 500
		}).insert()

		# Create Purchase Order
		po = frappe.get_doc({
			"doctype": "Purchase Order",
			"supplier": supplier,
			"company": company,
			"schedule_date": today(),
			"set_warehouse": warehouse,
			"items": [
				{
					"item_code": item_code,
					"qty": 10,
					"rate": 100,
					"warehouse": warehouse,
				}
			],
			"taxes_and_charges": "Input GST In-state - _TC",
			"shipping_rule": shipping_rule.name
		})
		po.insert()
		po.submit()
		self.assertEqual(po.docstatus, 1)
		self.assertEqual(po.total_taxes_and_charges, 680)
		self.assertEqual(po.grand_total, 1680)

		pr = frappe.get_doc({
			"doctype": "Purchase Receipt",
			"supplier": po.supplier,
			"company": po.company,
			"posting_date": today(),
			"set_warehouse": warehouse,
			"items": [
				{
					"item_code": item_code,
					"qty": 10,
					"rate": 100,
					"purchase_order": po.name
				}
			],
			"taxes_and_charges": "Input GST In-state - _TC",
			"shipping_rule": shipping_rule.name
		})
		pr.insert()
		pr.submit()
		self.assertEqual(pr.docstatus, 1)
		get_pr_stock_ledger = frappe.db.get_all("Stock Ledger Entry",{"voucher_no": pr.name}, ['valuation_rate', 'actual_qty'])
		self.assertTrue(get_pr_stock_ledger)
		# Create Purchase Invoice from Purchase Receipt
		pi = frappe.get_doc({
			"doctype": "Purchase Invoice",
			"supplier": pr.supplier,
			"company": pr.company,
			"credit_to": "_Test Creditors - _TC",
			"items": [
				{
					"item_code": item_code,
					"qty": 10,
					"rate": 100,
					"purchase_receipt": pr.name
				}
			],
			"taxes_and_charges": "Input GST In-state - _TC",
			"shipping_rule": shipping_rule.name,
		})
		pi.insert()
		pi.submit()
		self.assertEqual(pi.docstatus, 1)
		self.assertEqual(pi.taxes_and_charges_added, 680)
		self.assertEqual(pi.grand_total, 1680)

		pe = frappe.get_doc({
			"doctype": "Payment Entry",
			"payment_type": "Pay",
			"posting_date": today(),
			"company": pi.company,
			"mode_of_payment": "Cash",
			"party_type": "Supplier",
			"party": pi.supplier,
			"paid_from": "Cash - _TC",
			"paid_to": "_Test Creditors - _TC",
			"paid_from_account_currency": "INR",
			"paid_to_account_currency": "INR",
			"paid_amount": pi.grand_total,
			"references": [{
				"reference_doctype": "Purchase Invoice",
				"reference_name": pi.name,
				"total_amount": pi.grand_total,
				"allocated_amount": pi.grand_total,
				"outstanding_amount": 0,
				"exchange_rate": 1,
			}],
			"received_amount": pi.grand_total
		})
		pe.insert()
		pe.submit()
		self.assertEqual(pe.docstatus, 1)
		gl_entries_pr = frappe.get_all("GL Entry", filters={
			"voucher_type": "Purchase Receipt",
			"voucher_no": pr.name
		})
		self.assertTrue(gl_entries_pr)

		sle_pr = frappe.get_all("Stock Ledger Entry", filters={
			"voucher_type": "Purchase Receipt",
			"voucher_no": pr.name
		})
		self.assertTrue(sle_pr)
		gl_entries_pi = frappe.get_all("GL Entry", filters={
			"voucher_type": "Purchase Invoice",
			"voucher_no": pi.name
		})
		self.assertTrue(gl_entries_pi)
		pi_outstanding = frappe.db.get_value("Purchase Invoice", pi.name, "outstanding_amount")
		self.assertEqual(pi_outstanding, 0)
		gl_entries_pe = frappe.get_all("GL Entry", filters={
			"voucher_type": "Payment Entry",
			"voucher_no": pe.name
		})
		self.assertTrue(gl_entries_pe)

	def test_shipping_rule_net_total_pr_pi_pe_with_gst_TC_B_110(self):
		company = "_Test Company"
		warehouse = "Stores - _TC"
		supplier = "_Test Supplier 1"
		item_code = "test_item_with_shipping_rule"
		gst_hsn_code = "888890"

		if not frappe.db.exists("Item", item_code):
			frappe.get_doc({
				"doctype": "Item",
				"item_code": item_code,
				"item_name": item_code,
				"gst_hsn_code": gst_hsn_code,
				"is_stock_item": 1
			}).insert()

		shipping_rule = frappe.get_doc({
			"doctype": "Shipping Rule",
			"company": company,
			"label": "Net Total Shipping Rule",
			"calculate_based_on": "Net Total",
			"shipping_rule_type": "Buying",
			"account": "_Test Account Service Tax - _TC",
			"cost_center": "Main - _TC",
			"conditions": [{
				"from_value": 500,
				"to_value": 2000,
				"shipping_amount": 500
			}]
		}).insert()

		po = frappe.get_doc({
			"doctype": "Purchase Order",
			"supplier": supplier,
			"company": company,
			"schedule_date": today(),
			"set_warehouse": warehouse,
			"items": [
				{
					"item_code": item_code,
					"qty": 10,
					"rate": 100,
					"warehouse": warehouse,
				}
			],
			"taxes_and_charges": "Input GST In-state - _TC",
			"shipping_rule": shipping_rule.name
		})
		po.insert()
		po.submit()
		self.assertEqual(po.docstatus, 1)
		self.assertEqual(po.total_taxes_and_charges, 680)
		self.assertEqual(po.grand_total, 1680)

		pr = frappe.get_doc({
			"doctype": "Purchase Receipt",
			"supplier": po.supplier,
			"company": po.company,
			"posting_date": today(),
			"set_warehouse": warehouse,
			"items": [
				{
					"item_code": item_code,
					"qty": 10,
					"rate": 100,
					"purchase_order": po.name
				}
			],
			"taxes_and_charges": "Input GST In-state - _TC",
			"shipping_rule": shipping_rule.name
		})
		pr.insert()
		pr.submit()
		self.assertEqual(pr.docstatus, 1)
		gl_entries_pr = frappe.get_all("GL Entry", filters={
			"voucher_type": "Purchase Receipt",
			"voucher_no": pr.name
		})
		self.assertTrue(gl_entries_pr)

		sle_pr = frappe.get_all("Stock Ledger Entry", filters={
			"voucher_type": "Purchase Receipt",
			"voucher_no": pr.name
		})
		self.assertTrue(sle_pr)

		pi = frappe.get_doc({
			"doctype": "Purchase Invoice",
			"supplier": pr.supplier,
			"company": pr.company,
			"credit_to": "_Test Creditors - _TC",
			"items": [
				{
					"item_code": item_code,
					"qty": 10,
					"rate": 100,
					"purchase_receipt": pr.name
				}
			],
			"taxes_and_charges": "Input GST In-state - _TC",
			"shipping_rule": shipping_rule.name,
		})
		pi.insert()
		pi.submit()
		self.assertEqual(pi.docstatus, 1)
		self.assertEqual(pi.taxes_and_charges_added, 680)
		self.assertEqual(pi.grand_total, 1680)

		gl_entries_pi = frappe.get_all("GL Entry", filters={
			"voucher_type": "Purchase Invoice",
			"voucher_no": pi.name
		})
		self.assertTrue(gl_entries_pi)	

		pe = frappe.get_doc({
			"doctype": "Payment Entry",
			"payment_type": "Pay",
			"posting_date": today(),
			"company": pi.company,
			"mode_of_payment": "Cash",
			"party_type": "Supplier",
			"party": pi.supplier,
			"paid_from": "Cash - _TC",
			"paid_to": "_Test Creditors - _TC",
			"paid_from_account_currency": "INR",
			"paid_to_account_currency": "INR",
			"paid_amount": pi.grand_total,
			"references": [{
				"reference_doctype": "Purchase Invoice",
				"reference_name": pi.name,
				"total_amount": pi.grand_total,
				"allocated_amount": pi.grand_total,
				"outstanding_amount": 0,
				"exchange_rate": 1,
			}],
			"received_amount": pi.grand_total
		})
		pe.insert()
		pe.submit()
		self.assertEqual(pe.docstatus, 1)

		gl_entries_pe = frappe.get_all("GL Entry", filters={
			"voucher_type": "Payment Entry",
			"voucher_no": pe.name
		})
		self.assertTrue(gl_entries_pe)

		pi_outstanding = frappe.db.get_value("Purchase Invoice", pi.name, "outstanding_amount")
		self.assertEqual(pi_outstanding, 0)

	def test_shipping_rule_net_weight_pr_pi_pe_with_gst_TC_B_111(self):
		frappe.set_user("Administrator")
		company = "_Test Company"
		warehouse = "Stores - _TC"
		supplier = "_Test Supplier 1"
		item = make_test_item("test_item_with_net_weight_shipping_rule")
		item.weight_uom = "Kg",
		item.weight_per_unit = 2.5
		item.save()

		# Create Shipping Rule with calculation based on Net Weight
		shipping_rule = frappe.get_doc({
			"doctype": "Shipping Rule",
			"company": company,
			"label": "Net Weight Shipping Rule",
			"calculate_based_on": "Net Weight",
			"shipping_rule_type": "Buying",
			"account": "_Test Account Service Tax - _TC",
			"cost_center": "Main - _TC",
			"conditions": [{
				"from_value": 10,  # Net weight range
				"to_value": 50,
				"shipping_amount": 250
			}]
		}).insert()

		# Create Purchase Order
		po = frappe.get_doc({
			"doctype": "Purchase Order",
			"supplier": supplier,
			"company": company,
			"schedule_date": today(),
			"set_warehouse": warehouse,
			"items": [
				{
					"item_code": item.item_code,
					"qty": 10,  # Total weight = 10 * 2.5 = 25 Kg
					"rate": 100,
					"warehouse": warehouse,
				}
			],
			"taxes_and_charges": "Input GST In-state - _TC",
			"shipping_rule": shipping_rule.name
		})
		po.insert()
		po.submit()
		self.assertEqual(po.docstatus, 1)
		self.assertEqual(po.total_taxes_and_charges, 430)  # Shipping amount based on net weight
		self.assertEqual(po.grand_total, 1430)

		# Create Purchase Receipt from Purchase Order
		pr = make_purchase_receipt(po.name)
		pr.insert()
		pr.submit()
		self.assertEqual(pr.docstatus, 1)

		# Create Purchase Invoice from Purchase Receipt
		pi = make_purchase_invoice(pr.name)
		pi.insert()
		pi.submit()
		self.assertEqual(pi.docstatus, 1)
		self.assertEqual(pi.taxes_and_charges_added, 430)
		self.assertEqual(pi.grand_total, 1430)

		pe = get_payment_entry(pi.doctype, pi.name)
		pe.insert()
		pe.submit()
		self.assertEqual(pe.docstatus, 1)

		gl_entries_pe = frappe.get_all("GL Entry", filters={
			"voucher_type": "Payment Entry",
			"voucher_no": pe.name
		},fields=["account", "debit", "credit", "posting_date"])
		self.assertTrue(gl_entries_pe)
		self.assertEqual(gl_entries_pe[0].get("account"), "Cash - _TC")
		self.assertEqual(gl_entries_pe[0].get('credit'), 1430)
		self.assertEqual(gl_entries_pe[1].get("account"), "Creditors - _TC")
		self.assertEqual(gl_entries_pe[1].get("debit"), 1430)

	def test_shipping_rule_fixed_restricted_country_po_with_gst_TC_B_115(self):
		company = "_Test Company"
		warehouse = "Stores - _TC"
		supplier = "_Test Supplier 1"
		item_code = "test_item_with_fixed_shipping_rule"
		gst_hsn_code = "888890"

		# Ensure Item exists
		if not frappe.db.exists("Item", item_code):
			frappe.get_doc({
				"doctype": "Item",
				"item_code": item_code,
				"item_name": item_code,
				"gst_hsn_code": gst_hsn_code,
				"is_stock_item": 1
			}).insert()

		# Create Shipping Rule with Fixed Amount
		shipping_rule = frappe.get_doc({
			"doctype": "Shipping Rule",
			"company": company,
			"label": "test_shipping_rule_restricted_country",
			"calculate_based_on": "Fixed",
			"shipping_rule_type": "Buying",
			"account": "Creditors - _TC",
			"cost_center": "Main - _TC",
			"shipping_amount": 500,
			"countries":[
				{
					"country": "Australia"
				}
			]
		}).insert()

		# Create Purchase Order
		po = frappe.get_doc({
			"doctype": "Purchase Order",
			"supplier": supplier,
			"company": company,
			"schedule_date": today(),
			"set_warehouse": warehouse,
			"items": [
				{
					"item_code": item_code,
					"qty": 10,
					"rate": 100,
					"warehouse": warehouse,
				}
			],
			"taxes_and_charges": "Input GST In-state - _TC",
			"shipping_rule": shipping_rule.name
		})
		with self.assertRaises(frappe.exceptions.ValidationError) as cm:
			po.insert()
		self.assertEqual(str(cm.exception), "Shipping rule not applicable for country India in Shipping Address")

	def test_shipping_rule_net_total_restricted_country_po_with_gst_TC_B_116(self):
		company = "_Test Company"
		warehouse = "Stores - _TC"
		supplier = "_Test Supplier 1"
		item_code = "test_item_with_shipping_rule"
		gst_hsn_code = "888890"

		if not frappe.db.exists("Item", item_code):
			frappe.get_doc({
				"doctype": "Item",
				"item_code": item_code,
				"item_name": item_code,
				"gst_hsn_code": gst_hsn_code,
				"is_stock_item": 1
			}).insert()

		shipping_rule = frappe.get_doc({
			"doctype": "Shipping Rule",
			"company": company,
			"label": "test_shipping_rule_restricted_country",
			"calculate_based_on": "Net Total",
			"shipping_rule_type": "Buying",
			"account": "Creditors - _TC",
			"cost_center": "Main - _TC",
			"conditions": [{
				"from_value": 500,
				"to_value": 2000,
				"shipping_amount": 500
			}],
			"countries":[
				{
					"country": "Australia"
				}
			]
		}).insert()

		po = frappe.get_doc({
			"doctype": "Purchase Order",
			"supplier": supplier,
			"company": company,
			"schedule_date": today(),
			"set_warehouse": warehouse,
			"items": [
				{
					"item_code": item_code,
					"qty": 10,
					"rate": 100,
					"warehouse": warehouse,
				}
			],
			"taxes_and_charges": "Input GST In-state - _TC",
			"shipping_rule": shipping_rule.name
		})
		with self.assertRaises(frappe.exceptions.ValidationError) as cm:
			po.insert()
		self.assertEqual(str(cm.exception), "Shipping rule not applicable for country India in Shipping Address")

	def test_shipping_rule_net_weight_restricted_country_po_with_gst_TC_B_117(self):
		company = "_Test Company"
		warehouse = "Stores - _TC"
		supplier = "_Test Supplier 1"
		item_code = "test_item_with_net_weight_shipping_rule"
		gst_hsn_code = "888890"

		# Ensure Item exists with weight specification
		if not frappe.db.exists("Item", item_code):
			frappe.get_doc({
				"doctype": "Item",
				"item_code": item_code,
				"item_name": item_code,
				"gst_hsn_code": gst_hsn_code,
				"is_stock_item": 1,
				"weight_per_unit": 2.5,  # Weight per unit
				"weight_uom": "Kg"
			}).insert()

		# Create Shipping Rule with calculation based on Net Weight
		shipping_rule = frappe.get_doc({
			"doctype": "Shipping Rule",
			"company": company,
			"label": "test_shipping_rule_restricted_country",
			"calculate_based_on": "Net Weight",
			"shipping_rule_type": "Buying",
			"account": "Creditors - _TC",
			"cost_center": "Main - _TC",
			"conditions": [{
				"from_value": 10,  # Net weight range
				"to_value": 50,
				"shipping_amount": 250
			}],
			"countries":[
				{
					"country": "Australia"
				}
			]
		}).insert()

		# Create Purchase Order
		po = frappe.get_doc({
			"doctype": "Purchase Order",
			"supplier": supplier,
			"company": company,
			"schedule_date": today(),
			"set_warehouse": warehouse,
			"items": [
				{
					"item_code": item_code,
					"qty": 10,  # Total weight = 10 * 2.5 = 25 Kg
					"rate": 100,
					"warehouse": warehouse,
				}
			],
			"taxes_and_charges": "Input GST In-state - _TC",
			"shipping_rule": shipping_rule.name
		})
		with self.assertRaises(frappe.exceptions.ValidationError) as cm:
			po.insert()
		self.assertEqual(str(cm.exception), "Shipping rule not applicable for country India in Shipping Address")

	def test_closed_po_further_pi_pr_not_created_TC_B_131(self):
		from erpnext.buying.doctype.purchase_order.purchase_order import update_status
		from erpnext.accounts.doctype.payment_entry.test_payment_entry import create_company
		create_company()
		create_supplier(supplier_name="_Test Supplier")
		create_warehouse("_Test Warehouse - _TC")
		create_item("_Test Item")

		po = create_purchase_order(qty=10,Rate=1000, do_not_save=True)
		po.save()
		tax_template = frappe.db.get_value('Purchase Taxes and Charges Template',{'company':po.company,'tax_category':'In-State'},'name')
		po.taxes_and_charges = tax_template
		po.save()
		po.submit()
		self.assertEqual(po.docstatus, 1)
		update_status(status="Closed", name=po.name)
		po.reload()
		self.assertEqual(po.status, "Closed")

		if not frappe.db.exists("Purchase Order", {"name": po.name, "status": "Closed"}):
			pi = make_pi_from_po(po.name)
			pi.save()
			pi.submit()
			self.assertEqual(pi.docstatus, 1)
			pr = make_purchase_receipt(po.name)
			pr.save()
			pr.submit()
			self.assertEqual(pr.docstatus, 1)
	
	def test_closed_pr_further_pi_not_created_TC_B_132(self):
		from erpnext.stock.doctype.purchase_receipt.purchase_receipt import update_purchase_receipt_status
		from erpnext.accounts.doctype.payment_entry.test_payment_entry import create_company
		create_company()
		create_supplier(supplier_name="_Test Supplier")
		create_warehouse("_Test Warehouse - _TC")
		create_item("_Test Item")
		create_fiscal_with_company("_Test Company")
		po = create_purchase_order(qty=10,Rate=1000, do_not_save=True)
		po.save()
		tax_template = frappe.db.get_value('Purchase Taxes and Charges Template',{'company':po.company,'tax_category':'In-State'},'name')
		po.taxes_and_charges = tax_template
		po.save()
		po.submit()
		self.assertEqual(po.docstatus, 1)
		pr = make_purchase_receipt(po.name)
		pr.save()
		pr.submit()
		self.assertEqual(pr.docstatus, 1)
		update_purchase_receipt_status(docname = pr.name,status="Closed")
		pr.reload()
		self.assertEqual(pr.status, "Closed")
		if not frappe.db.exists("Purchase Receipt", {"name": pr.name, "status": "Closed"}):
			pi = make_pi_from_pr(pr.name)
			pi.save()
			pi.submit()

	def test_margin_percentage_discount_on_price_list_rate_po_pr_pi_TC_B_119(self):
		frappe.set_user("Administrator")
		company = "_Test Company"
		supplier = "_Test Supplier 1"
		item = make_test_item("Testing-31")
		target_warehouse = "Stores - _TC"

		po = frappe.get_doc({
			"doctype": "Purchase Order",
			"supplier": supplier,
			"company": company,
			"schedule_date": today(),
			"items": [
				{
					"item_code": item.item_code,
					"qty": 10,
					"rate": 100,
					"price_list_rate": 100,	
					"margin_type": "Percentage",
					"margin_rate_or_amount": 25,
					"discount_amount": 10
				}
			]
		})
		po.insert()
		po.submit()

		self.assertEqual(po.docstatus, 1)
		self.assertEqual(po.items[0].rate, 115)
		self.assertEqual(po.total, 1150)
		self.assertEqual(po.grand_total, 1150)

		pr = make_purchase_receipt(po.name)
		pr.insert()
		pr.submit()
		self.assertEqual(pr.docstatus, 1)
		self.assertEqual(pr.items[0].rate, 115)
		self.assertEqual(flt(pr.items[0].amount), 1150)

		gl_entries = frappe.get_all("GL Entry", filters={"voucher_no": pr.name}, fields=["account", "debit", "credit"])
		expected_pr_entries = {
			"Stock In Hand - _TC": 1150,
			"Stock Received But Not Billed - _TC": 1150
		}
		for entry in gl_entries:
			if entry["account"] in expected_pr_entries:
				if entry["debit"]:
					self.assertEqual(entry["debit"], expected_pr_entries[entry["account"]])
				if entry["credit"]:
					self.assertEqual(entry["credit"], expected_pr_entries[entry["account"]])

		pi = make_purchase_invoice(pr.name)
		pi.bill_no = "test_bill - 1122"
		pi.insert()
		pi.submit()
		self.assertEqual(pi.docstatus, 1)
		self.assertEqual(pi.items[0].rate, 115)
		self.assertEqual(flt(pi.items[0].amount), 1150)

		gl_entries = frappe.get_all("GL Entry", filters={"voucher_no": pi.name}, fields=["account", "debit", "credit"])
		expected_pi_entries = {
			"Stock Received But Not Billed - _TC": 1150,
			"Creditors - _TC": 1150
		}
		for entry in gl_entries:
			if entry["account"] in expected_pi_entries:
				if entry["debit"]:
					self.assertEqual(entry["debit"], expected_pi_entries[entry["account"]])
				if entry["credit"]:
					self.assertEqual(entry["credit"], expected_pi_entries[entry["account"]])

	def test_margin_as_amount_discount_percentage_on_price_list_rate_po_pr_pi_TC_B_120(self):
		frappe.set_user("Administrator")
		company = "_Test Company"
		supplier = "_Test Supplier 1"
		item = make_test_item("Testing-31")
		target_warehouse = "Stores - _TC"

		po = frappe.get_doc({
			"doctype": "Purchase Order",
			"supplier": supplier,
			"company": company,
			"schedule_date": today(),
			"items": [
				{
					"item_code": item.item_code,
					"qty": 10,
					"rate": 100,
					"price_list_rate": 100,	
					"margin_type": "Amount",
					"margin_rate_or_amount": 50,
					"discount_percentage": 10
				}
			]
		})
		po.insert()
		po.submit()

		# Validate PO submission and discount application
		self.assertEqual(po.docstatus, 1)  # Ensure PO is submitted
		self.assertEqual(po.items[0].rate, 135)
		self.assertEqual(po.total, 1350)
		self.assertEqual(po.grand_total, 1350)

		pr = make_purchase_receipt(po.name)
		pr.insert()
		pr.submit()

		# Validate PR submission and stock receipt
		self.assertEqual(pr.docstatus, 1)  # Ensure PR is submitted
		self.assertEqual(pr.items[0].rate, 135)
		self.assertEqual(flt(pr.items[0].amount), 1350)

		# Validate accounting entries for PR
		gl_entries = frappe.get_all("GL Entry", filters={"voucher_no": pr.name}, fields=["account", "debit", "credit"])
		expected_pr_entries = {
			"Stock In Hand - _TC": 1350,  # Debit
			"Stock Received But Not Billed - _TC": 1350  # Credit
		}
		for entry in gl_entries:
			if entry["account"] in expected_pr_entries:
				if entry["debit"]:
					self.assertEqual(entry["debit"], expected_pr_entries[entry["account"]])
				if entry["credit"]:
					self.assertEqual(entry["credit"], expected_pr_entries[entry["account"]])

		pi = make_purchase_invoice(pr.name)
		pi.insert()
		pi.submit()

		# Validate PI submission
		self.assertEqual(pi.docstatus, 1)
		self.assertEqual(pi.items[0].rate, 135)
		self.assertEqual(flt(pi.items[0].amount), 1350)

		# Validate accounting entries for PI
		gl_entries = frappe.get_all("GL Entry", filters={"voucher_no": pi.name}, fields=["account", "debit", "credit"])
		expected_pi_entries = {
			"Stock Received But Not Billed - _TC": 1350,  # Debit
			"Creditors - _TC": 1350  # Credit
		}
		for entry in gl_entries:
			if entry["account"] in expected_pi_entries:
				if entry["debit"]:
					self.assertEqual(entry["debit"], expected_pi_entries[entry["account"]])
				if entry["credit"]:
					self.assertEqual(entry["credit"], expected_pi_entries[entry["account"]])

	def test_margin_as_percentage_discount_as_percentage_on_price_list_rate_po_pr_pi_TC_B_121(self):
		frappe.set_user("Administrator")
		company = "_Test Company"
		supplier = "_Test Supplier 1"
		item = make_test_item("Testing-31")
		target_warehouse = "Stores - _TC"

		po = frappe.get_doc({
			"doctype": "Purchase Order",
			"supplier": supplier,
			"company": company,
			"schedule_date": today(),
			"items": [
				{
					"item_code": item.item_code,
					"qty": 10,
					"rate": 100,
					"price_list_rate": 100,	
					"margin_type": "Percentage",
					"margin_rate_or_amount": 30,
					"discount_percentage": 10
				}
			]
		})
		po.insert()
		po.submit()
		self.assertEqual(po.docstatus, 1)
		self.assertEqual(po.items[0].rate, 117)
		self.assertEqual(po.total, 1170)
		self.assertEqual(po.grand_total, 1170)

		pr = make_purchase_receipt(po.name)
		pr.insert()
		pr.submit()
		self.assertEqual(pr.docstatus, 1)
		self.assertEqual(pr.items[0].rate, 117)
		self.assertEqual(flt(pr.items[0].amount), 1170)

		gl_entries = frappe.get_all("GL Entry", filters={"voucher_no": pr.name}, fields=["account", "debit", "credit"])
		expected_pr_entries = {
			"Stock In Hand - _TC": 1170,
			"Stock Received But Not Billed - _TC": 1170
		}
		for entry in gl_entries:
			if entry["account"] in expected_pr_entries:
				if entry["debit"]:
					self.assertEqual(entry["debit"], expected_pr_entries[entry["account"]])
				if entry["credit"]:
					self.assertEqual(entry["credit"], expected_pr_entries[entry["account"]])

		pi = make_purchase_invoice(pr.name)
		pi.insert()
		pi.submit()
		self.assertEqual(pi.docstatus, 1)
		self.assertEqual(pi.items[0].rate, 117)
		self.assertEqual(flt(pi.items[0].amount), 1170)

		gl_entries = frappe.get_all("GL Entry", filters={"voucher_no": pi.name}, fields=["account", "debit", "credit"])
		expected_pi_entries = {
			"Stock Received But Not Billed - _TC": 1170,
			"Creditors - _TC": 1170
		}
		for entry in gl_entries:
			if entry["account"] in expected_pi_entries:
				if entry["debit"]:
					self.assertEqual(entry["debit"], expected_pi_entries[entry["account"]])
				if entry["credit"]:
					self.assertEqual(entry["credit"], expected_pi_entries[entry["account"]])

	def test_apply_only_margin_on_price_list_rate_po_pr_pi_TC_B_124(self):
		frappe.set_user("Administrator")
		company = "_Test Company"
		supplier = "_Test Supplier 1"
		item = make_test_item("Testing-31")
		target_warehouse = "Stores - _TC"

		po = frappe.get_doc({
			"doctype": "Purchase Order",
			"supplier": supplier,
			"company": company,
			"schedule_date": today(),
			"items": [
				{
					"item_code": item.item_code,
					"qty": 10,
					"rate": 100,
					"price_list_rate": 100,	
					"margin_type": "Percentage",
					"margin_rate_or_amount": 80
				}
			]
		})
		po.insert()
		po.submit()
		self.assertEqual(po.docstatus, 1)
		self.assertEqual(po.items[0].rate, 180)
		self.assertEqual(po.total, 1800)
		self.assertEqual(po.grand_total, 1800)

		pr = make_purchase_receipt(po.name)
		pr.insert()
		pr.submit()
		self.assertEqual(pr.docstatus, 1)
		self.assertEqual(pr.items[0].rate, 180)
		self.assertEqual(flt(pr.items[0].amount), 1800)

		gl_entries = frappe.get_all("GL Entry", filters={"voucher_no": pr.name}, fields=["account", "debit", "credit"])
		expected_pr_entries = {
			"Stock In Hand - _TC": 1800,
			"Stock Received But Not Billed - _TC": 1800
		}
		for entry in gl_entries:
			if entry["account"] in expected_pr_entries:
				if entry["debit"]:
					self.assertEqual(entry["debit"], expected_pr_entries[entry["account"]])
				if entry["credit"]:
					self.assertEqual(entry["credit"], expected_pr_entries[entry["account"]])

		pi = make_purchase_invoice(pr.name)
		pi.insert()
		pi.submit()
		self.assertEqual(pi.docstatus, 1)
		self.assertEqual(pi.items[0].rate, 180)
		self.assertEqual(flt(pi.items[0].amount), 1800)

		gl_entries = frappe.get_all("GL Entry", filters={"voucher_no": pi.name}, fields=["account", "debit", "credit"])
		expected_pi_entries = {
			"Stock Received But Not Billed - _TC": 1800,
			"Creditors - _TC": 1800
		}
		for entry in gl_entries:
			if entry["account"] in expected_pi_entries:
				if entry["debit"]:
					self.assertEqual(entry["debit"], expected_pi_entries[entry["account"]])
				if entry["credit"]:
					self.assertEqual(entry["credit"], expected_pi_entries[entry["account"]])


	def test_shipping_rule_fixed_rate_restricted_country_po_pr_pi_pe_TC_B_112(self):
		from erpnext.buying.doctype.purchase_order.purchase_order import make_purchase_receipt
		from erpnext.stock.doctype.purchase_receipt.purchase_receipt import make_purchase_invoice
		from erpnext.accounts.doctype.payment_entry.payment_entry import get_payment_entry
		from erpnext.accounts.doctype.payment_entry.test_payment_entry import make_test_item as make_item
		get_company_supplier = create_company_and_supplier()
		company = get_company_supplier.get("company")
		supplier = get_company_supplier.get("supplier")
		warehouse = "Stores - -TCNI_"
		item = make_item("test_item_with_fixed_shipping_rule")

		# Create Shipping Rule with Fixed Amount
		shipping_rule = frappe.get_doc({
			"doctype": "Shipping Rule",
			"company": company,
			"label": "_Test shipping rule wtih country address",
			"calculate_based_on": "Fixed",
			"shipping_rule_type": "Buying",
			"account": "TDS Payable - -TCNI_",
			"cost_center": "Main - -TCNI_",
			"shipping_amount": 500,
			"countries":[
				{
					"country": "Australia"
				}
			]
		}).insert()

		po = frappe.get_doc({
			"doctype": "Purchase Order",
			"supplier": supplier,
			"company": company,
			"schedule_date": today(),
			"set_warehouse": warehouse,
			"currency": "AUD",
			"conversion_rate": 53.352000000,
			"items": [
				{
					"item_code": item.item_code,
					"qty": 100,
					"rate": 100,
					"warehouse": warehouse,
				}
			],
			"shipping_rule": shipping_rule.name
		})
		po.insert()
		po.submit()
		self.assertEqual(po.docstatus, 1)
		self.assertEqual(po.taxes_and_charges_added, 9.37)
		self.assertEqual(po.grand_total, 10009.37)
		self.assertEqual(po.base_grand_total, 534019.91)

		pr = make_purchase_receipt(po.name)
		pr.insert()
		pr.submit()

		self.assertEqual(pr.docstatus, 1)
		self.assertEqual(pr.taxes_and_charges_added, 9.37)
		self.assertEqual(pr.grand_total, 10009.37)
		self.assertEqual(pr.base_grand_total, 534019.91)
		get_pr_stock_ledger = frappe.db.get_all("Stock Ledger Entry",{"voucher_no": pr.name}, ['valuation_rate', 'actual_qty'])
		self.assertTrue(get_pr_stock_ledger)

		pi = make_purchase_invoice(pr.name)
		pi.bill_no = "test_bill - 1122"
		pi.insert()
		pi.submit()

		self.assertEqual(pi.docstatus, 1)
		self.assertEqual(pi.taxes_and_charges_added, 9.37)
		self.assertEqual(pi.grand_total, 10009.37)
		self.assertEqual(pi.base_grand_total, 534019.91)

		pe = get_payment_entry(pi.doctype, pi.name)
		pe.insert()
		pe.submit()
		self.assertEqual(pe.docstatus, 1)
		gl_entries_pr = frappe.get_all("GL Entry", filters={
			"voucher_type": "Purchase Receipt",
			"voucher_no": pr.name
		})
		self.assertTrue(gl_entries_pr)

		sle_pr = frappe.get_all("Stock Ledger Entry", filters={
			"voucher_type": "Purchase Receipt",
			"voucher_no": pr.name
		})
		self.assertTrue(sle_pr)
		gl_entries_pi = frappe.get_all("GL Entry", filters={
			"voucher_type": "Purchase Invoice",
			"voucher_no": pi.name
		})
		self.assertTrue(gl_entries_pi)
		pi_outstanding = frappe.db.get_value("Purchase Invoice", pi.name, "outstanding_amount")
		self.assertEqual(pi_outstanding, 0)
		gl_entries_pe = frappe.get_all("GL Entry", filters={
			"voucher_type": "Payment Entry",
			"voucher_no": pe.name
		})
		self.assertTrue(gl_entries_pe)

	def test_shipping_rule_net_total_restricted_country_po_pr_pi_pe_TC_B_113(self):
		from erpnext.buying.doctype.purchase_order.purchase_order import make_purchase_receipt
		from erpnext.stock.doctype.purchase_receipt.purchase_receipt import make_purchase_invoice
		from erpnext.accounts.doctype.payment_entry.payment_entry import get_payment_entry
		from erpnext.accounts.doctype.payment_entry.test_payment_entry import make_test_item as make_item
		get_company_supplier = create_company_and_supplier()
		company = get_company_supplier.get("company")
		supplier = get_company_supplier.get("supplier")
		warehouse = "Stores - -TCNI_"
		item = make_item("test_item_with_fixed_shipping_rule")

		# Create Shipping Rule with Fixed Amount
		shipping_rule = frappe.get_doc({
			"doctype": "Shipping Rule",
			"company": company,
			"label": "_Test shipping rule wtih country address",
			"calculate_based_on": "Net Total",
			"shipping_rule_type": "Buying",
			"account": "TDS Payable - -TCNI_",
			"cost_center": "Main - -TCNI_",
			"conditions": [
				{
					"from_value": 1,
					"to_value": 99,
					"shipping_amount": 1500
				},
				{
					"from_value": 100,
					"to_value": 199,
					"shipping_amount": 1000
				},
				{
					"from_value": 200,
					"to_value": 9999,
					"shipping_amount": 500
				}
			],
			"countries":[
				{
					"country": "Australia"
				}
			]
		}).insert()

		po = frappe.get_doc({
			"doctype": "Purchase Order",
			"supplier": supplier,
			"company": company,
			"schedule_date": today(),
			"set_warehouse": warehouse,
			"currency": "AUD",
			"conversion_rate": 53.352000000,
			"items": [
				{
					"item_code": item.item_code,
					"qty": 1,
					"rate": 3,
					"warehouse": warehouse,
				}
			],
			"shipping_rule": shipping_rule.name
		})
		po.insert()
		po.submit()
		self.assertEqual(po.docstatus, 1)
		self.assertEqual(po.taxes_and_charges_added, 18.74)
		self.assertEqual(po.grand_total, 21.74)
		self.assertEqual(po.base_grand_total, 1159.87)

		pr = make_purchase_receipt(po.name)
		pr.insert()
		pr.submit()

		self.assertEqual(pr.docstatus, 1)
		self.assertEqual(pr.taxes_and_charges_added, 18.74)
		self.assertEqual(pr.grand_total, 21.74)
		self.assertEqual(pr.base_grand_total, 1159.87)
		get_pr_stock_ledger = frappe.db.get_all("Stock Ledger Entry",{"voucher_no": pr.name}, ['valuation_rate', 'actual_qty'])
		self.assertTrue(get_pr_stock_ledger)

		pi = make_purchase_invoice(pr.name)
		pi.bill_no = "test_bill - 1122"
		pi.insert()
		pi.submit()

		self.assertEqual(pi.docstatus, 1)
		self.assertEqual(pi.taxes_and_charges_added, 18.74)
		self.assertEqual(pi.grand_total, 21.74)
		self.assertEqual(pi.base_grand_total, 1159.87)

		pe = get_payment_entry(pi.doctype, pi.name)
		pe.insert()
		pe.submit()
		self.assertEqual(pe.docstatus, 1)
		gl_entries_pr = frappe.get_all("GL Entry", filters={
			"voucher_type": "Purchase Receipt",
			"voucher_no": pr.name
		})
		self.assertTrue(gl_entries_pr)

		sle_pr = frappe.get_all("Stock Ledger Entry", filters={
			"voucher_type": "Purchase Receipt",
			"voucher_no": pr.name
		})
		self.assertTrue(sle_pr)
		gl_entries_pi = frappe.get_all("GL Entry", filters={
			"voucher_type": "Purchase Invoice",
			"voucher_no": pi.name
		})
		self.assertTrue(gl_entries_pi)
		pi_outstanding = frappe.db.get_value("Purchase Invoice", pi.name, "outstanding_amount")
		self.assertEqual(pi_outstanding, 0)
		gl_entries_pe = frappe.get_all("GL Entry", filters={
			"voucher_type": "Payment Entry",
			"voucher_no": pe.name
		})
		self.assertTrue(gl_entries_pe)

	def test_shipping_rule_net_weight_restricted_country_po_pr_pi_pe_TC_B_114(self):
		from erpnext.buying.doctype.purchase_order.purchase_order import make_purchase_receipt
		from erpnext.stock.doctype.purchase_receipt.purchase_receipt import make_purchase_invoice
		from erpnext.accounts.doctype.payment_entry.payment_entry import get_payment_entry
		from erpnext.accounts.doctype.payment_entry.test_payment_entry import make_test_item as make_item
		get_company_supplier = create_company_and_supplier()
		company = get_company_supplier.get("company")
		supplier = get_company_supplier.get("supplier")
		warehouse = "Stores - -TCNI_"
		item = make_item("test_item_with_fixed_shipping_rule")

		# Create Shipping Rule with Fixed Amount
		shipping_rule = frappe.get_doc({
			"doctype": "Shipping Rule",
			"company": company,
			"label": "_Test shipping rule wtih country address",
			"calculate_based_on": "Net Weight",
			"shipping_rule_type": "Buying",
			"account": "TDS Payable - -TCNI_",
			"cost_center": "Main - -TCNI_",
			"conditions": [
				{
					"from_value": 1,
					"to_value": 9,
					"shipping_amount": 100
				},
				{
					"from_value": 10,
					"to_value": 0,
					"shipping_amount": 120
				}
			],
			"countries":[
				{
					"country": "Australia"
				}
			]
		}).insert()

		po = frappe.get_doc({
			"doctype": "Purchase Order",
			"supplier": supplier,
			"company": company,
			"schedule_date": today(),
			"set_warehouse": warehouse,
			"currency": "AUD",
			"conversion_rate": 53.352000000,
			"items": [
				{
					"item_code": item.item_code,
					"qty": 15,
					"rate": 1.87,
					"warehouse": warehouse,
				}
			],
			"shipping_rule": shipping_rule.name
		})
		po.insert()
		po.submit()
		self.assertEqual(po.docstatus, 1)
		self.assertEqual(po.taxes_and_charges_added, 2.25)
		self.assertEqual(po.grand_total, 30.30)
		self.assertEqual(po.base_grand_total,  1616.57)

		pr = make_purchase_receipt(po.name)
		pr.insert()
		pr.submit()
		self.assertEqual(pr.docstatus, 1)
		self.assertEqual(pr.taxes_and_charges_added, 2.25)
		self.assertEqual(pr.grand_total, 30.30)
		self.assertEqual(pr.base_grand_total,  1616.57)
		get_pr_stock_ledger = frappe.db.get_all("Stock Ledger Entry",{"voucher_no": pr.name}, ['valuation_rate', 'actual_qty'])
		self.assertTrue(get_pr_stock_ledger)
		# Create Purchase Invoice from Purchase Receipt
		pi = make_purchase_invoice(pr.name)
		pi.bill_no = "test_bill - 1122"
		pi.insert()
		pi.submit()
		self.assertEqual(pi.docstatus, 1)
		self.assertEqual(pi.taxes_and_charges_added, 2.25)
		self.assertEqual(pi.grand_total, 30.30)
		self.assertEqual(pi.base_grand_total,  1616.57)

		pe = get_payment_entry(pi.doctype, pi.name)
		pe.insert()
		pe.submit()
		self.assertEqual(pe.docstatus, 1)
		gl_entries_pr = frappe.get_all("GL Entry", filters={
			"voucher_type": "Purchase Receipt",
			"voucher_no": pr.name
		})
		self.assertTrue(gl_entries_pr)

		sle_pr = frappe.get_all("Stock Ledger Entry", filters={
			"voucher_type": "Purchase Receipt",
			"voucher_no": pr.name
		})
		self.assertTrue(sle_pr)
		gl_entries_pi = frappe.get_all("GL Entry", filters={
			"voucher_type": "Purchase Invoice",
			"voucher_no": pi.name
		})
		self.assertTrue(gl_entries_pi)
		pi_outstanding = frappe.db.get_value("Purchase Invoice", pi.name, "outstanding_amount")
		self.assertEqual(pi_outstanding, 0)
		gl_entries_pe = frappe.get_all("GL Entry", filters={
			"voucher_type": "Payment Entry",
			"voucher_no": pe.name
		})
		self.assertTrue(gl_entries_pe)

	def test_discount_price_list_with_po_pr_pi_TC_B_118(self):
		frappe.set_user("Administrator")
		company = "_Test Company"
		warehouse = "Stores - _TC"
		supplier = "_Test Supplier 1"
		item = make_test_item("test_item_with_discount")

		po = frappe.get_doc({
			"doctype": "Purchase Order",
			"supplier": supplier,
			"company": company,
			"schedule_date": today(),
			"set_warehouse": warehouse,
			"items": [
				{
					"item_code": item.item_code,
					"qty": 10,
					"price_list_rate": 100,
					"warehouse": warehouse,
					"rate": 100,
					"margin_type": "Amount",
					"margin_rate_or_amount": 50,
					"discount_amount": 10
				}
			],
		})
		po.insert()
		po.submit()
		self.assertEqual(po.docstatus, 1)
		self.assertEqual(po.total, 1400)
		self.assertEqual(po.items[0].rate, 140)

		pr = make_purchase_receipt(po.name)
		pr.insert()
		pr.submit()
		self.assertEqual(pr.docstatus, 1)
		self.assertEqual(pr.total, 1400)
		self.assertEqual(pr.items[0].rate, 140)

		pi = make_purchase_invoice(pr.name)
		pi.insert()
		pi.submit()
		self.assertEqual(pi.docstatus, 1)
		self.assertEqual(pi.total, 1400)
		self.assertEqual(pi.items[0].rate, 140)
		gl_entries_pe = frappe.get_all("GL Entry", filters={
			"voucher_type": "Purchase Invoice",
			"voucher_no": pi.name
		},fields=["account", "debit", "credit", "posting_date"])
		self.assertTrue(gl_entries_pe)
		self.assertEqual(gl_entries_pe[0].get("account"), "_Test Account Excise Duty - _TC")
		self.assertEqual(gl_entries_pe[0].get('debit'), 1400)
		self.assertEqual(gl_entries_pe[1].get("account"), "Creditors - _TC")
		self.assertEqual(gl_entries_pe[1].get("credit"), 1400)

	def test_get_item_from_po_to_pr_TC_B_147(self):
		supplier = create_supplier(supplier_name="_Test Supplier PO")
		company = "_Test Company"
		if not frappe.db.exists("Company", company):
			company = frappe.new_doc("Company")
			company.company_name = company
			company.country="India",
			company.default_currency= "INR",
			company.save()
		else:
			company = frappe.get_doc("Company", company)
		item = create_item("_Test Item")
		po_data = {
			"company" : company.name,
			"item_code" : item.item_code,
			"supplier": supplier.name,
			"warehouse" : create_warehouse("Stores - _TC", company=company.name),
			"qty" : 10,
			"rate" : 1000,
			"do_not_submit":True
		}
		doc_po = create_purchase_order(**po_data)
		acc = frappe.new_doc("Account")
		acc.account_name = "Input Tax CGST"
		acc.parent_account = "Tax Assets - _TC"
		acc.company = "_Test Company"
		account_name_cgst = frappe.db.exists("Account", {"account_name" : "Input Tax CGST","company": "_Test Company" })
		if not account_name_cgst:
			account_name_cgst = acc.insert()

		
		acc = frappe.new_doc("Account")
		acc.account_name = "Input Tax SGST"
		acc.parent_account = "Tax Assets - _TC"
		acc.company = "_Test Company"
		account_name_sgst = frappe.db.exists("Account", {"account_name" : "Input Tax SGST","company": "_Test Company" })
		if not account_name_sgst:
			account_name_sgst = acc.insert()
		
		taxes =  [
			{
                    "charge_type": "On Net Total",
                    "account_head": account_name_cgst,
                    "rate": 2.5,
                    "description": "Input GST",
            },
			{
                    "charge_type": "On Net Total",
                    "account_head": account_name_sgst,
                    "rate": 2.5,
                    "description": "Input GST",
            }
		]
		for tax in taxes:
			doc_po.append("taxes", tax)
		doc_po.save()
		doc_po.submit()
		self.assertEqual(doc_po.grand_total, 10500)
		doc_pr = make_test_pr(doc_po.name)
		self.assertEqual(doc_pr.items[0].qty, 10)
		self.assertEqual(doc_pr.items[0].rate, 1000)
		gl_entries_pr = frappe.get_all("GL Entry", filters={"voucher_no": doc_pr.name}, fields=["account", "debit", "credit"])
		for gl_entries in gl_entries_pr:
			if gl_entries['account'] == "Stock In Hand - _TC":
				self.assertEqual(gl_entries['debit'], 10000)
			elif gl_entries['account'] == "Stock Received But Not Billed - _TC":
				self.assertEqual(gl_entries['credit'], 10000)
		doc_pi= make_purchase_invoice(doc_pr.name)
		doc_pi.save()
		doc_pi.submit()

	def test_po_to_qi_to_pr_pi_TC_B_148(self):
		item = create_item("Testing Item QI")
		supplier = create_supplier(supplier_name="_Test Supplier PO")
		company = "_Test Company"
		if not frappe.db.exists("Company", company):
			company = frappe.new_doc("Company")
			company.company_name = company
			company.country="India",
			company.default_currency= "INR",
			company.save()
		else:
			company = frappe.get_doc("Company", company)
		item.inspection_required_before_purchase = 1
		template = "Syringe"
		if not frappe.db.exists("Quality Inspection Template", template):
			template = create_quality_inspection_template(template)
		item.inspection_required_before_delivery = 1
		item.quality_inspection_template = template
		item.opening_stock = 1000
		item.valuation_rate = 100
		item.save()

		po_data = {
			"company" : company.name,
			"supplier": supplier.name,
			"item_code" : item.item_code,
			"warehouse" : create_warehouse("_Test Warehouse 1 - _TC", company=company.name),
			"qty" : 5,
			"rate" : 200
		}
		po = create_purchase_order(**po_data)
		pr = make_purchase_receipt_aganist_mr(po.name)
		pr.save()
		readings = [
			{
				"specification": "Needle Shape",
				"reading_value": "OK",
			},
			{
				"specification": "Syringe Shape",
				"reading_value": "OK",
			},
			{
				"specification": "Plastic Clarity",
				"reading_value": "OK",
			},
			{
				"specification": "Syringe Length",
				"reading_value": 5,
			},
		]
		from erpnext.stock.doctype.quality_inspection.test_quality_inspection import create_quality_inspection
		qi = create_quality_inspection(reference_type=pr.doctype, reference_name=pr.name,inspection_type="Incoming", item_code=item.item_code, readings=readings, do_not_save=True)
		qi.save()
		qi.submit()
		self.assertEqual(qi.readings[0].status, "Accepted")
		self.assertEqual(qi.readings[1].status, "Accepted")
		self.assertEqual(qi.readings[2].status, "Accepted")
		self.assertEqual(qi.readings[3].status, "Accepted")
		pr.reload()
		pr.submit()
		self.assertEqual(pr.status, "To Bill")
		gl_entries_pr = frappe.get_all("GL Entry", filters={"voucher_no": pr.name}, fields=["account", "debit", "credit"])
		for gl_entries in gl_entries_pr:
			if gl_entries['account'] == "Stock In Hand - _TC":
				self.assertEqual(gl_entries['debit'], 1000)
			elif gl_entries['account'] == "Stock Received But Not Billed - _TC":
				self.assertEqual(gl_entries['credit'], 1000)
		doc_pi= make_purchase_invoice(pr.name)
		doc_pi.save()
		doc_pi.submit()
		self.assertEqual(doc_pi.status, "Unpaid")

	def test_apply_only_discount_amount_on_price_list_rate_po_pr_pi_TC_B_122(self):
		frappe.set_user("Administrator")
		company = "_Test Company"
		supplier = "_Test Supplier 1"
		item = make_test_item("Testing-31")
		target_warehouse = "Stores - _TC"

		po = frappe.get_doc({
			"doctype": "Purchase Order",
			"supplier": supplier,
			"company": company,
			"schedule_date": today(),
			"items": [
				{
					"item_code": item.item_code,
					"qty": 10,
					"price_list_rate": 100,
					"discount_amount": 10
				}
			]
		})
		po.items[0].rate = po.items[0].price_list_rate - po.items[0].discount_amount
		po.insert()
		po.submit()
		self.assertEqual(po.docstatus, 1)
		self.assertEqual(po.items[0].rate, 90)
		self.assertEqual(po.total, 900)
		self.assertEqual(po.grand_total, 900)

		pr = make_purchase_receipt(po.name)
		pr.insert()
		pr.submit()
		self.assertEqual(pr.docstatus, 1)
		self.assertEqual(pr.items[0].rate, 90)
		self.assertEqual(flt(pr.items[0].amount), 900)

		gl_entries = frappe.get_all("GL Entry", filters={"voucher_no": pr.name}, fields=["account", "debit", "credit"])
		expected_pr_entries = {
			"Stock In Hand - _TC": 900,
			"Stock Received But Not Billed - _TC": 900
		}
		for entry in gl_entries:
			if entry["account"] in expected_pr_entries:
				if entry["debit"]:
					self.assertEqual(entry["debit"], expected_pr_entries[entry["account"]])
				if entry["credit"]:
					self.assertEqual(entry["credit"], expected_pr_entries[entry["account"]])

		pi = make_purchase_invoice(pr.name)
		pi.insert()
		pi.submit()
		self.assertEqual(pi.docstatus, 1)
		self.assertEqual(pi.items[0].rate, 90)
		self.assertEqual(flt(pi.items[0].amount), 900)

		gl_entries = frappe.get_all("GL Entry", filters={"voucher_no": pi.name}, fields=["account", "debit", "credit"])
		expected_pi_entries = {
			"Stock Received But Not Billed - _TC": 900,
			"Creditors - _TC": 900
		}
		for entry in gl_entries:
			if entry["account"] in expected_pi_entries:
				if entry["debit"]:
					self.assertEqual(entry["debit"], expected_pi_entries[entry["account"]])
				if entry["credit"]:
					self.assertEqual(entry["credit"], expected_pi_entries[entry["account"]])

	def test_apply_discount_percentage_on_price_list_rate_po_pr_pi_TC_B_123(self):
		frappe.set_user("Administrator")
		company = "_Test Company"
		supplier = "_Test Supplier 1"
		item = make_test_item("Testing-31")
		target_warehouse = "Stores - _TC"

		po = frappe.get_doc({
			"doctype": "Purchase Order",
			"supplier": supplier,
			"company": company,
			"schedule_date": today(),
			"items": [
				{
					"item_code": item.item_code,
					"qty": 10,
					"price_list_rate": 100,
					"discount_percentage": 10
				}
			]
		})
		po.items[0].rate = po.items[0].price_list_rate - po.items[0].discount_percentage
		po.insert()
		po.submit()
		self.assertEqual(po.docstatus, 1)
		self.assertEqual(po.items[0].rate, 90)
		self.assertEqual(po.total, 900)
		self.assertEqual(po.grand_total, 900)

		pr = make_purchase_receipt(po.name)
		pr.insert()
		pr.submit()
		self.assertEqual(pr.docstatus, 1)
		self.assertEqual(pr.items[0].rate, 90)
		self.assertEqual(flt(pr.items[0].amount), 900)

		gl_entries = frappe.get_all("GL Entry", filters={"voucher_no": pr.name}, fields=["account", "debit", "credit"])
		expected_pr_entries = {
			"Stock In Hand - _TC": 900,
			"Stock Received But Not Billed - _TC": 900
		}
		for entry in gl_entries:
			if entry["account"] in expected_pr_entries:
				if entry["debit"]:
					self.assertEqual(entry["debit"], expected_pr_entries[entry["account"]])
				if entry["credit"]:
					self.assertEqual(entry["credit"], expected_pr_entries[entry["account"]])

		pi = make_purchase_invoice(pr.name)
		pi.insert()
		pi.submit()
		self.assertEqual(pi.docstatus, 1)
		self.assertEqual(pi.items[0].rate, 90)
		self.assertEqual(flt(pi.items[0].amount), 900)

		gl_entries = frappe.get_all("GL Entry", filters={"voucher_no": pi.name}, fields=["account", "debit", "credit"])
		expected_pi_entries = {
			"Stock Received But Not Billed - _TC": 900,
			"Creditors - _TC": 900
		}
		for entry in gl_entries:
			if entry["account"] in expected_pi_entries:
				if entry["debit"]:
					self.assertEqual(entry["debit"], expected_pi_entries[entry["account"]])
				if entry["credit"]:
					self.assertEqual(entry["credit"], expected_pi_entries[entry["account"]])

	def test_apply_only_margin_amount_rate_po_pr_pi_TC_B_125(self):
		frappe.set_user("Administrator")
		company = "_Test Company"
		supplier = "_Test Supplier 1"
		item = make_test_item("Testing-31")
		target_warehouse = "Stores - _TC"

		po = frappe.get_doc({
			"doctype": "Purchase Order",
			"supplier": supplier,
			"company": company,
			"schedule_date": today(),
			"items": [
				{
					"item_code": item.item_code,
					"qty": 10,
					"price_list_rate": 100,
					"margin_type": "Amount",
					"margin_rate_or_amount": 60
				}
			]
		})
		po.insert()
		po.submit()
		self.assertEqual(po.docstatus, 1)
		self.assertEqual(po.items[0].rate, 160)
		self.assertEqual(po.total, 1600)
		self.assertEqual(po.grand_total, 1600)

		pr = make_purchase_receipt(po.name)
		pr.insert()
		pr.submit()
		self.assertEqual(pr.docstatus, 1)
		self.assertEqual(pr.items[0].rate, 160)
		self.assertEqual(flt(pr.items[0].amount), 1600)

		gl_entries = frappe.get_all("GL Entry", filters={"voucher_no": pr.name}, fields=["account", "debit", "credit"])
		expected_pr_entries = {
			"Stock In Hand - _TC": 1600,
			"Stock Received But Not Billed - _TC": 1600
		}
		for entry in gl_entries:
			if entry["account"] in expected_pr_entries:
				if entry["debit"]:
					self.assertEqual(entry["debit"], expected_pr_entries[entry["account"]])
				if entry["credit"]:
					self.assertEqual(entry["credit"], expected_pr_entries[entry["account"]])

		pi = make_purchase_invoice(pr.name)
		pi.insert()
		pi.submit()
		self.assertEqual(pi.docstatus, 1)
		self.assertEqual(pi.items[0].rate, 160)
		self.assertEqual(flt(pi.items[0].amount), 1600)

		gl_entries = frappe.get_all("GL Entry", filters={"voucher_no": pi.name}, fields=["account", "debit", "credit"])
		expected_pi_entries = {
			"Stock Received But Not Billed - _TC": 1600,
			"Creditors - _TC": 1600
		}
		for entry in gl_entries:
			if entry["account"] in expected_pi_entries:
				if entry["debit"]:
					self.assertEqual(entry["debit"], expected_pi_entries[entry["account"]])
				if entry["credit"]:
					self.assertEqual(entry["credit"], expected_pi_entries[entry["account"]])

	def test_po_with_update_items_TC_B_128(self):
		from erpnext.accounts.doctype.sales_invoice.test_sales_invoice import create_company_and_supplier as create_data
		get_company_supplier = create_data()
		company = get_company_supplier.get("child_company")
		supplier = get_company_supplier.get("supplier")
		item = make_test_item("test_item_with_update_item")
		warehouse = "Stores - TC-3"

		po = frappe.get_doc({
			"doctype": "Purchase Order",
			"supplier": supplier,
			"company": company,
			"schedule_date": today(),
			"set_warehouse": warehouse,
			"items": [
				{
					"item_code": item.item_code,
					"qty": 1,
					"warehouse": warehouse,
					"rate": 1000,
				}
			],
			"taxes_and_charges": "Input GST In-state - TC-3"
		})
		po.insert()
		po.submit()
		self.assertEqual(po.docstatus, 1)
		self.assertEqual(po.items[0].qty, 1)
		self.assertEqual(po.items[0].rate, 1000)
		self.assertEqual(po.total_taxes_and_charges, 180)
		self.assertEqual(po.grand_total, 1180)

		trans_item = json.dumps(
			[{"item_code": po.items[0].item_code, "rate": 1500, "qty": 5, "docname": po.items[0].name}]
		)

		update_child_qty_rate("Purchase Order", trans_item, po.name)

		po.reload()

		self.assertEqual(po.docstatus, 1)
		self.assertEqual(po.items[0].qty, 5)
		self.assertEqual(po.items[0].rate, 1500)
		self.assertEqual(po.total_taxes_and_charges, 1350)
		self.assertEqual(po.grand_total, 8850)

	@if_app_installed("india_compliance")
	def test_po_with_partial_pr_and_update_items_TC_B_129(self):
		from erpnext.accounts.doctype.sales_invoice.test_sales_invoice import create_company_and_supplier as create_data
		get_company_supplier = create_data()
		company = get_company_supplier.get("child_company")
		supplier = get_company_supplier.get("supplier")
		item = make_test_item("test_item")
		warehouse = "Stores - TC-3"

		po = frappe.get_doc({
			"doctype": "Purchase Order",
			"supplier": supplier,
			"company": company,
			"schedule_date": today(),
			"set_warehouse": warehouse,
			"items": [
				{
					"item_code": item.item_code,
					"qty": 10,
					"warehouse": warehouse,
					"rate": 1000,
				}
			]
		})
		po.insert()
		po.submit()
		self.assertEqual(po.docstatus, 1)
		self.assertEqual(po.items[0].qty, 10)
		self.assertEqual(po.items[0].rate, 1000)
		self.assertEqual(po.total_taxes_and_charges, 1800)
		self.assertEqual(po.grand_total, 11800)

		pr = make_purchase_receipt(po.name)
		pr.items[0].qty = 2
		pr.insert()
		pr.submit()
		self.assertEqual(pr.docstatus, 1)
		self.assertEqual(pr.items[0].qty, 2)
		self.assertEqual(pr.total_taxes_and_charges, 360)
		self.assertEqual(pr.grand_total, 2360)

		trans_item = json.dumps(
			[{"item_code": po.items[0].item_code, "rate": 1000, "qty": 2, "docname": po.items[0].name}]
		)

		update_child_qty_rate("Purchase Order", trans_item, po.name)

		po.reload()

		self.assertEqual(po.docstatus, 1)
		self.assertEqual(po.items[0].qty, 2)
		self.assertEqual(po.items[0].rate, 1000)
		self.assertEqual(po.total_taxes_and_charges, 360)
		self.assertEqual(po.grand_total, 2360)
	
	@if_app_installed("india_compliance")
	def test_po_with_create_tax_template_5_pr_pi_2_TC_B_145(self):
		supplier = create_supplier(supplier_name="_Test Supplier PO")
		company = "_Test Company"
		if not frappe.db.exists("Company", company):
			company = frappe.new_doc("Company")
			company.company_name = company
			company.country="India",
			company.default_currency= "INR",
			company.save()
		else:
			company = frappe.get_doc("Company", company)
		tax_template = "GST 5% - TC-4"
		if not frappe.db.exists("Item Tax Template", tax_template):
			tax_template = get_tax_template(company.name, tax_template, 5)
		item_group = frappe.get_doc("Item Group", "Raw Material")
		item_group.append("taxes", {"item_tax_template": tax_template})
		item_group.save()
		item = create_item("_Test Items")
		item.item_group = "Raw Material"
		item.save()
		po_data = {
			"company": company.name,
			"supplier": supplier.name,
			"warehouse": create_warehouse("Stores - _TC", company=company.name),
			"item_code": item.item_code,
			"qty": 10,
			"rate": 1000
		}
		doc_po = create_purchase_order(**po_data)
		doc_pr = make_test_pr(doc_po.name)
		doc_pr.save()
		doc_pr.submit()
		self.assertEqual(doc_pr.items[0].qty, 10)
		self.assertEqual(doc_pr.items[0].rate, 1000)
		pr_gl_entries = frappe.get_all("GL Entry", filters={"voucher_no": doc_pr.name}, fields=["account", "debit", "credit"])
		for gl_entries in pr_gl_entries:
			if gl_entries['account'] == "Stock In Hand - _TC":
				self.assertEqual(gl_entries['debit'], 10000)
			elif gl_entries['account'] == "Stock Received But Not Billed - _TC":
				self.assertEqual(gl_entries['credit'], 10000)
		doc_pi = make_purchase_invoice(doc_pr.name)
		doc_pi.save()
		doc_pi.submit()
		self.assertEqual(doc_pi.items[0].qty, 10)
		self.assertEqual(doc_pi.items[0].rate, 1000)

	@if_app_installed("india_compliance")
	def test_po_with_partial_pi_and_update_items_TC_B_130(self):
		from erpnext.accounts.doctype.sales_invoice.test_sales_invoice import create_company_and_supplier as create_data
		get_company_supplier = create_data()
		company = get_company_supplier.get("child_company")
		supplier = get_company_supplier.get("supplier")
		item = make_test_item("test_item")
		warehouse = "Stores - TC-3"

		po = frappe.get_doc({
			"doctype": "Purchase Order",
			"supplier": supplier,
			"company": company,
			"schedule_date": today(),
			"set_warehouse": warehouse,
			"items": [
				{
					"item_code": item.item_code,
					"qty": 10,
					"warehouse": warehouse,
					"rate": 1000,
				}
			],
		})
		po.insert()
		po.submit()
		self.assertEqual(po.docstatus, 1)
		self.assertEqual(po.items[0].qty, 10)
		self.assertEqual(po.items[0].rate, 1000)
		self.assertEqual(po.total_taxes_and_charges, 1800)
		self.assertEqual(po.grand_total, 11800)

		pi_1 = make_pi_from_po(po.name)
		pi_1.bill_no = "test_bill - 1122"
		pi_1.items[0].qty = 3
		pi_1.update_stock = 1
		pi_1.insert()
		pi_1.submit()

		self.assertEqual(pi_1.docstatus, 1)
		self.assertEqual(pi_1.items[0].qty, 3)
		self.assertEqual(pi_1.items[0].rate, 1000)

		trans_item = json.dumps(
			[
				{
					"item_code": po.items[0].item_code,
					"rate": po.items[0].rate,
					"qty": 3,
					"docname": po.items[0].name,
				},
				{"item_code": item.item_code, "rate": 2000, "qty": 7},
			]
		)
		update_child_qty_rate("Purchase Order", trans_item, po.name)

		po.reload()

		pi_2 = make_pi_from_po(po.name)
		pi_2.update_stock = 1
		pi_2.bill_no = "test_bill - 1122"
		pi_2.save()
		pi_2.submit()

		self.assertEqual(pi_2.docstatus, 1)
		self.assertEqual(pi_2.items[0].qty, 7)
		self.assertEqual(pi_2.items[0].rate, 2000)

	def test_po_with_parking_charges_pr_pi_TC_B_137(self):
		from erpnext.buying.doctype.purchase_order.purchase_order import make_purchase_receipt
		from erpnext.stock.doctype.purchase_receipt.purchase_receipt import make_purchase_invoice
		from erpnext.accounts.doctype.sales_invoice.test_sales_invoice import create_company_and_supplier as create_data
		get_company_supplier = create_data()
		company = get_company_supplier.get("child_company")
		supplier = get_company_supplier.get("supplier")
		parking_charges_account = "Parking Charges Account - TC-1"
		item = make_item("test_item")
		if not frappe.db.exists("Account", parking_charges_account):
			frappe.get_doc(
				{
					"doctype": "Account",
					"account_name": "Parking Charges Account",
					"company": get_company_supplier.get("parent_company"),
					"parent_account": "Indirect Expenses - TC-1",
					"account_type": "Chargeable",
					"account_currency": "INR"
				}
			).insert()

		po = frappe.get_doc(
			{
				"doctype": "Purchase Order",
				"company": company,
				"supplier": supplier,
				"set_warehouse": "Stores - TC-3",
				"items": [
					{
						"item_code": item.item_code,
						"schedule_date": today(),
						"qty": 10,
						"rate": 1000
					}
				]
			}
		)
		po.insert()
		po.append("taxes", {
			"charge_type": "On Net Total",
			"account_head": "Parking Charges Account - TC-3",  # Replace with actual account
			"rate": 5,  # Replace with your required tax rate
			"category": "Valuation",
			"description": "Parking Charges Account"
		})
		po.save()
		po.submit()
		self.assertEqual(po.docstatus, 1)
		self.assertEqual(po.total_taxes_and_charges, 1800)
		self.assertEqual(po.grand_total, 11800)

		pr = make_purchase_receipt(po.name)
		pr.save()
		pr.submit()
		self.assertEqual(pr.docstatus, 1)
		self.assertEqual(pr.total_taxes_and_charges, 1800)
		self.assertEqual(pr.grand_total, 11800)

		get_pr_stock_ledger = frappe.get_all(
			"Stock Ledger Entry",
			{
				"voucher_type": "Purchase Receipt",
				"voucher_no": pr.name
			},
			[
				"warehouse",
				"actual_qty"
			]
		)
		self.assertEqual(get_pr_stock_ledger[0].get("warehouse"), "Stores - TC-3")
		self.assertEqual(get_pr_stock_ledger[0].get("actual_qty"), 10)

		pr_gle_entries = frappe.get_all("GL Entry", filters={"voucher_no": pr.name}, fields=["account", "debit", "credit"])
		expected_si_entries = {
			"Stock In Hand - TC-3": {"debit": 10500, "credit": 0},
			"Stock Received But Not Billed - TC-3": {"debit": 0, "credit": 10000},
			"Parking Charges Account - TC-3": {"debit": 0, "credit": 500},
		}
		for entry in pr_gle_entries:
			self.assertEqual(entry["debit"], expected_si_entries.get(entry["account"], {}).get("debit", 0))
			self.assertEqual(entry["credit"], expected_si_entries.get(entry["account"], {}).get("credit", 0))

		pi = make_purchase_invoice(pr.name)
		pi.bill_no = "test_bill - 1122"
		pi.insert()
		pi.submit()
		self.assertEqual(pi.docstatus, 1)
		self.assertEqual(pi.total_taxes_and_charges, 1800)
		self.assertEqual(pi.grand_total, 11800)

		pi_gle_entries = frappe.get_all("GL Entry", filters={"voucher_no": pi.name}, fields=["account", "debit", "credit"])
		expected_pi_entries = {
			"Stock Received But Not Billed - TC-3": {"debit": 10000, "credit": 0},
			"Input Tax CGST - TC-3": {"debit": 900, "credit": 0},
			"Input Tax SGST - TC-3": {"debit": 900, "credit": 0},
			"Creditors - TC-3": {"debit": 0, "credit": 11800},
		}
		for entry in pi_gle_entries:
			self.assertEqual(entry["debit"], expected_pi_entries.get(entry["account"], {}).get("debit", 0))
			self.assertEqual(entry["credit"], expected_pi_entries.get(entry["account"], {}).get("credit", 0))

	@if_app_installed("india_compliance")
	def test_po_with_create_tax_template_5_pr_pi_3_TC_B_146(self):
		supplier = create_supplier(supplier_name="_Test Supplier PO")
		company = "_Test Company"
		if not frappe.db.exists("Company", company):
			company = frappe.new_doc("Company")
			company.company_name = company
			company.country="India",
			company.default_currency= "INR",
			company.save()
		else:
			company = frappe.get_doc("Company", company)
		tax_template = "GST 12% - TC-5"
		if not frappe.db.exists("Item Tax Template", tax_template):
			tax_template = frappe.get_doc(
			{
				"doctype": "Item Tax Template",
				"title": f"GST 12%",
				"company": company,
				"gst_treatment": "Taxable",
				"gst_rate": 12,
				"taxes": [
					{
						"tax_type": "Input Tax CGST - _TC",
						"tax_rate": 12/2
					},
					{
						"tax_type": "Input Tax SGST - _TC",
						"tax_rate": 12/2
					},
				]
			}
			)
			tax_template.insert(ignore_if_duplicate=True)
		else:
			tax_template = frappe.get_doc("Item Tax Template", tax_template)
		item = create_item("_Test Item")
		item = frappe.get_doc("Item", item.item_code)
		gst_hsn = frappe.get_doc("GST HSN Code", item.gst_hsn_code)
		gst_hsn.append("taxes", {"item_tax_template":tax_template.name, "valid_from": today()})
		gst_hsn.save()
		warehouse = create_warehouse("Stores - _TC", company=company.name)
		po_data_1 = {
			"company": company.name,
			"supplier": supplier.name,
			"warehouse": warehouse,
			"item_code": item.item_code,
			"qty": 1,
			"rate": 100
		}
		doc_po_1 = create_purchase_order(**po_data_1)
		doc_pr_1 = make_test_pr(doc_po_1.name)
		doc_pr_1.save()
		doc_pr_1.submit()
		self.assertEqual(doc_pr_1.items[0].qty, 1)
		self.assertEqual(doc_pr_1.items[0].rate, 100)
		pr_gl_entries = frappe.get_all("GL Entry", filters={"voucher_no": doc_pr_1.name}, fields=["account", "debit", "credit"])
		for gl_entries in pr_gl_entries:
			if gl_entries['account'] == "Stock In Hand - _TC":
				self.assertEqual(gl_entries['debit'], 100)
			elif gl_entries['account'] == "Stock Received But Not Billed - _TC":
				self.assertEqual(gl_entries['credit'], 100)
		doc_pi_1= make_purchase_invoice(doc_pr_1.name)
		doc_pi_1.save()
		doc_pi_1.submit()
		po_data_2 = {
			"company": company.name,
			"supplier": supplier.name,
			"warehouse": warehouse,
			"item_code": item.item_code,
			"qty": 1,
			"rate": 100
		}
		doc_po_2 = create_purchase_order(**po_data_2)
		doc_pr_2 = make_test_pr(doc_po_2.name)
		doc_pr_2.save()
		doc_pr_2.submit()
		self.assertEqual(doc_pr_2.items[0].qty, 1)
		self.assertEqual(doc_pr_2.items[0].rate, 100)
		pr_gl_entries = frappe.get_all("GL Entry", filters={"voucher_no": doc_pr_2.name}, fields=["account", "debit", "credit"])
		for gl_entries in pr_gl_entries:
			if gl_entries['account'] == "Stock In Hand - _TC":
				self.assertEqual(gl_entries['debit'], 100)
			elif gl_entries['account'] == "Stock Received But Not Billed - _TC":
				self.assertEqual(gl_entries['credit'], 100)
		doc_pi_2= make_purchase_invoice(doc_pr_2.name)
		doc_pi_2.save()
		doc_pi_2.submit()
		self.assertEqual(doc_pi_2.items[0].qty, 1)
		self.assertEqual(doc_pi_2.items[0].rate, 100)

	def test_multicurrecy_TC_B_099(self):
		company = "_Test Company"
		if not frappe.db.exists("Company", company):
			company = frappe.new_doc("Company")
			company.company_name = company
			company.country="India",
			company.default_currency= "INR",
			company.save()
		else:
			company = frappe.get_doc("Company", company)
		warehouse = create_warehouse("Stores - _TC", company=company.name)
		supplier = create_supplier(supplier_name="_Test Supplier 123", default_currency="USD")
		account = self.create_account("Creditors USD 12", company.name, "USD", "Accounts Payable - _TC")
		if not [x for x in supplier.accounts if x.company == company.name]:
			supplier.append("accounts", {"company": company.name, "account": account.name})
			supplier.save()
		bank_name = "Bank Of America"
		bank = frappe.get_doc("Bank", bank_name) if frappe.db.exists("Bank", bank_name) else None
		if not bank:
			bank = frappe.new_doc("Bank")
			bank.bank_name = bank_name
			bank.insert()

		bank_account_name = f"{bank_name} - {bank_name}"
		if not frappe.db.exists("Bank Account", bank_account_name):
			bank_account = frappe.new_doc("Bank Account")
			bank_account.account_name = bank_name
			bank_account.bank = bank.name
			bank_account.account_type = "Current A/c"
			bank_account.company = company.name
			bank_account.is_company_account = 1
			bank_account.insert()
		else:
			bank_account = frappe.get_doc("Bank Account", bank_account_name)

		item = create_item("Testing-312")
		po_doc = create_purchase_order(qty=10,company=company.name,supplier=supplier.name,item=item.item_code, warehouse=warehouse,rate=1.59, currency="USD", do_not_save=1)
		po_doc.conversion_rate = 62.9
		po_doc.save()
		po_doc.submit()
		self.assertEqual(po_doc.base_total, 1000.11)
		pr = make_purchase_receipt(po_doc.name)
		pr.save()
		pr.submit()
		self.assertEqual(pr.items[0].received_qty, 10)
		self.assertEqual(pr.base_total, 1000.11) 
		pi = make_purchase_invoice(pr.name)
		pi.save()
		pi.submit()
		pr_gl_entries = frappe.get_all("GL Entry", filters={"voucher_no": pi.name}, fields=["account", "debit", "credit"])
		for gl_entries_pr in pr_gl_entries:
			if gl_entries_pr['account'] == "Stock In Hand - _TC":
				self.assertEqual(gl_entries_pr['debit'], 1000.11)
			elif gl_entries_pr['account'] == "Stock Received But Not Billed - _TC":
				self.assertEqual(gl_entries_pr['credit'], 1000.11)

		pe = get_payment_entry(pi.doctype, pi.name, bank_account=pi.credit_to)
		pe.mode_of_payment = "Bank Draft"
		pe.posting_date = add_days(today(), 1)
		pe.bank_account = bank_account.name
		pe.paid_from = "Cash - _TC"
		pe.paid_from_account_currency = "INR"
		pe.reference_no = "123"
		pe.reference_date = nowdate()
		pe.paid_to_account_currency = pi.currency
		pe.source_exchange_rate = 60
		pe.paid_amount = pi.grand_total
		pe.save(ignore_permissions=True)
		pe.submit()
	
		err = frappe.new_doc("Exchange Rate Revaluation")
		err.company = company.name
		err.posting_date = today()
		accounts = err.get_accounts_data()
		err.extend("accounts", accounts)
		row = err.accounts[0]
		row.new_exchange_rate = 60
		row.new_balance_in_base_currency = flt(row.new_exchange_rate * flt(row.balance_in_account_currency))
		row.gain_loss = row.new_balance_in_base_currency - flt(row.balance_in_base_currency)
		err.set_total_gain_loss()
		err = err.save().submit()

		# Create JV for ERR
		err_journals = err.make_jv_entries()
		je = frappe.get_doc("Journal Entry", err_journals.get("revaluation_jv"))
		je = je.submit()

		je.reload()
		self.assertEqual(je.voucher_type, "Exchange Rate Revaluation")
		self.assertEqual(je.total_debit, 1000.11)
		self.assertEqual(je.total_credit, 1000.11)

	@if_app_installed("india_compliance")
	def test_po_with_environmental_cess_pr_pi_TC_B_138(self):
		from erpnext.accounts.doctype.sales_invoice.test_sales_invoice import create_company_and_supplier as create_data
		get_company_supplier = create_data()
		company = get_company_supplier.get("child_company")
		supplier = get_company_supplier.get("supplier")
		item = make_test_item("test_item")

		parent_company_account = create_new_account(
			account_name='Environmental Cess',
			company =  get_company_supplier.get("parent_company"),
			parent_account = 'Indirect Expenses - TC-1'
		)
		environmental_cess = create_new_account(
			account_name='Environmental Cess',
			company=company,
			parent_account = 'Indirect Expenses - TC-3'
		)

		po = frappe.get_doc(
			{
				"doctype": "Purchase Order",
				"company": company,
				"supplier": supplier,
				"set_warehouse": "Stores - TC-3",
				"items": [
					{
						"item_code": item.item_code,
						"schedule_date": today(),
						"qty": 10,
						"rate": 1000
					}
				],
				"taxes_and_charges": frappe.db.get_value('Purchase Taxes and Charges Template',{'company': company,'tax_category': 'In-State'})
			}
		)
		po.insert()
		po.append("taxes", {
			"charge_type": "On Previous Row Total",
			"account_head": environmental_cess,
			"rate": 5,
			"category": "Total",
			"description": "Environmental Cess",
			"row_id":2
		})
		po.save()
		po.submit()
		self.assertEqual(po.docstatus, 1)
		self.assertEqual(po.total_taxes_and_charges, 2390)
		self.assertEqual(po.grand_total, 12390)

		pr = make_purchase_receipt(po.name)
		pr.save()
		pr.submit()
		self.assertEqual(pr.docstatus, 1)
		self.assertEqual(pr.total_taxes_and_charges, 2390)
		self.assertEqual(pr.grand_total, 12390)

		get_pr_stock_ledger = frappe.get_all(
			"Stock Ledger Entry",
			{
				"voucher_type": "Purchase Receipt",
				"voucher_no": pr.name
			},
			[
				"warehouse",
				"actual_qty"
			]
		)
		self.assertEqual(get_pr_stock_ledger[0].get("warehouse"), "Stores - TC-3")
		self.assertEqual(get_pr_stock_ledger[0].get("actual_qty"), 10)

		pr_gle_entries = frappe.get_all("GL Entry", filters={"voucher_no": pr.name}, fields=["account", "debit", "credit"])
		expected_si_entries = {
			"Stock In Hand - TC-3": {"debit": 10000, "credit": 0},
			"Stock Received But Not Billed - TC-3": {"debit": 0, "credit": 10000},
		}
		for entry in pr_gle_entries:
			self.assertEqual(entry["debit"], expected_si_entries.get(entry["account"], {}).get("debit", 0))
			self.assertEqual(entry["credit"], expected_si_entries.get(entry["account"], {}).get("credit", 0))

		pi = make_purchase_invoice(pr.name)
		pi.bill_no = "test_bill - 1122"
		pi.insert()
		pi.submit()
		self.assertEqual(pi.docstatus, 1)
		self.assertEqual(pi.total_taxes_and_charges, 2390)
		self.assertEqual(pi.grand_total, 12390)

		pi_gle_entries = frappe.get_all("GL Entry", filters={"voucher_no": pi.name}, fields=["account", "debit", "credit"])
		expected_pi_entries = {
			"Stock Received But Not Billed - TC-3": {"debit": 10000, "credit": 0},
			"Input Tax CGST - TC-3": {"debit": 900, "credit": 0},
			"Input Tax SGST - TC-3": {"debit": 900, "credit": 0},
			"Creditors - TC-3": {"debit": 0, "credit": 12390},
			"Environmental Cess - TC-3": {"debit": 590, "credit": 0},

		}
		for entry in pi_gle_entries:
			self.assertEqual(entry["debit"], expected_pi_entries.get(entry["account"], {}).get("debit", 0))
			self.assertEqual(entry["credit"], expected_pi_entries.get(entry["account"], {}).get("credit", 0))

	def test_po_with_transportation_charges_pr_pi_TC_B_139(self):
		from erpnext.accounts.doctype.sales_invoice.test_sales_invoice import create_company_and_supplier as create_data
		get_company_supplier = create_data()
		company = get_company_supplier.get("child_company")
		supplier = get_company_supplier.get("supplier")
		item = make_test_item("test_item")
		item_1 = make_test_item("test_item_1")

		transportation_charges_for_parent = frappe.get_doc(
			{
				"doctype": "Account",
				"account_name": "Transportation Charges",
				"company": get_company_supplier.get("parent_company"),
				"parent_account": "Indirect Expenses - TC-1",
				"account_type": "Chargeable",
				"account_currency": "INR"
			}
		).insert(ignore_if_duplicate=1)

		transportation_charges_for_child = frappe.get_doc(
			{
				"doctype": "Account",
				"account_name": "Transportation Charges",
				"company": get_company_supplier.get("child_company"),
				"parent_account": "Indirect Expenses - TC-3",
				"account_type": "Chargeable",
				"account_currency": "INR"
			}
		).insert(ignore_if_duplicate=1)

		po = frappe.get_doc(
			{
				"doctype": "Purchase Order",
				"company": company,
				"supplier": supplier,
				"set_warehouse": "Stores - TC-3",
				"items": [
					{
						"item_code": item.item_code,
						"schedule_date": today(),
						"qty": 10,
						"rate": 1000
					},
					{
						"item_code": item_1.item_code,
						"schedule_date": today(),
						"qty": 5,
						"rate": 200
					}
				]
			}
		)
		po.insert()
		po.append("taxes", {
			"charge_type": "On Item Quantity",
			"account_head": transportation_charges_for_child.name,
			"rate": 20,
			"category": "Valuation and Total",
			"description": "Transportation Charges",
		})
		po.save()
		po.submit()
		self.assertEqual(po.docstatus, 1)
		self.assertEqual(po.total_taxes_and_charges, 2280)
		self.assertEqual(po.grand_total, 13280)

		pr = make_purchase_receipt(po.name)
		pr.save()
		pr.submit()
		self.assertEqual(pr.docstatus, 1)
		self.assertEqual(pr.total_taxes_and_charges, 2280)
		self.assertEqual(pr.grand_total, 13280)

		get_pr_stock_ledger = frappe.get_all(
			"Stock Ledger Entry",
			{
				"voucher_type": "Purchase Receipt",
				"voucher_no": pr.name
			},
			[
				"warehouse",
				"actual_qty"
			]
		)
		self.assertEqual(get_pr_stock_ledger[0].get("warehouse"), "Stores - TC-3")
		self.assertEqual(get_pr_stock_ledger[0].get("actual_qty"), 5)
		self.assertEqual(get_pr_stock_ledger[1].get("warehouse"), "Stores - TC-3")
		self.assertEqual(get_pr_stock_ledger[1].get("actual_qty"), 10)

		pr_gle_entries = frappe.get_all("GL Entry", filters={"voucher_no": pr.name}, fields=["account", "debit", "credit"])
		expected_si_entries = {
			"Stock In Hand - TC-3": {"debit": 11300, "credit": 0},
			"Stock Received But Not Billed - TC-3": {"debit": 0, "credit": 11000},
			"Transportation Charges - TC-3": {"debit": 0, "credit": 300},
		}
		for entry in pr_gle_entries:
			self.assertEqual(entry["debit"], expected_si_entries.get(entry["account"], {}).get("debit", 0))
			self.assertEqual(entry["credit"], expected_si_entries.get(entry["account"], {}).get("credit", 0))

		pi = make_purchase_invoice(pr.name)
		pi.bill_no = "test_bill - 1122"
		pi.insert()
		pi.submit()
		self.assertEqual(pi.docstatus, 1)
		self.assertEqual(pi.total_taxes_and_charges, 2280)
		self.assertEqual(pi.grand_total, 13280)

		pi_gle_entries = frappe.get_all("GL Entry", filters={"voucher_no": pi.name}, fields=["account", "debit", "credit"])
		expected_pi_entries = {
			"Stock Received But Not Billed - TC-3": {"debit": 11000, "credit": 0},
			"Input Tax CGST - TC-3": {"debit": 990, "credit": 0},
			"Input Tax SGST - TC-3": {"debit": 990, "credit": 0},
			"Creditors - TC-3": {"debit": 0, "credit": 13280},
			"Transportation Charges - TC-3": {"debit": 300, "credit": 0},
		}
		for entry in pi_gle_entries:
			self.assertEqual(entry["debit"], expected_pi_entries.get(entry["account"], {}).get("debit", 0))
			self.assertEqual(entry["credit"], expected_pi_entries.get(entry["account"], {}).get("credit", 0))
	
	def test_stop_po_creation_when_value_exceeds_budget_TC_ACC_132(self):
		from erpnext.accounts.doctype.payment_entry.test_payment_entry import make_test_item
		from erpnext.accounts.utils import get_fiscal_year
		
		validate_fiscal_year("_Test Company")
		year = get_fiscal_year(date=nowdate(), company="_Test Company")[0]

		budget = frappe.get_doc({
			"doctype":"Budget",
			"budget_against":"Cost Center",
			"company":"_Test Company",
			"cost_center":"_Test Write Off Cost Center - _TC",
			"fiscal_year":year,
			"applicable_on_purchase_order":1,
			"action_if_annual_budget_exceeded_on_po": "Stop",
			"action_if_accumulated_monthly_budget_exceeded_on_po": "Stop",
			"applicable_on_booking_actual_expenses":1,
			"action_if_annual_budget_exceeded": "Stop",
			"action_if_accumulated_monthly_budget_exceeded": "Stop",
			"accounts":[{
				"account":"Administrative Expenses - _TC",
				"budget_amount":10000
			}]
		}).insert(ignore_permissions=1)
		budget.load_from_db()
		budget.submit()
  
		item = make_test_item("_Test Item")
		try:
			po = create_purchase_order(
				supplier = "_Test Supplier",
				company = "_Test Company",
				item_code=item.name,
				rate=11000,
				qty=1,
				do_not_save=True,
				do_not_submit=True
			)
	
			po.cost_center = "_Test Write Off Cost Center - _TC"
			po.items[0].expense_account = "Administrative Expenses - _TC"
			po.items[0].cost_center = "_Test Write Off Cost Center - _TC"
			po.flags.validate = False
			po.insert(ignore_permissions=True)
			po.load_from_db()
			self.assertRaises(frappe.ValidationError, po.submit)
		except Exception as e:
			pass

			# frappe.delete_doc("Budget", budget.name,force=1)
			# frappe.delete_doc("Purchase Order", po.name,force=1)
		
			
	def test_warn_po_creation_when_value_exceeds_budget_TC_ACC_144(self):
		from erpnext.accounts.doctype.payment_entry.test_payment_entry import make_test_item
		from erpnext.accounts.utils import get_fiscal_year
		validate_fiscal_year("_Test Company")
		year = get_fiscal_year(date=nowdate(), company="_Test Company")[0]
		if not frappe.get_value("Budget", {"company": "_Test Company", "fiscal_year": year,"cost_center": "_Test Write Off Cost Center - _TC"}, "name"):
			budget = frappe.get_doc({
				"doctype":"Budget",
				"budget_against":"Cost Center",
				"company":"_Test Company",
				"cost_center":"_Test Write Off Cost Center - _TC",
				"fiscal_year":year,
				"applicable_on_purchase_order":1,
				"action_if_annual_budget_exceeded_on_po": "Warn",
				"action_if_accumulated_monthly_budget_exceeded_on_po": "Warn",
				"applicable_on_booking_actual_expenses":1,
				"action_if_annual_budget_exceeded": "Warn",
				"action_if_accumulated_monthly_budget_exceeded": "Warn",
				"accounts":[{
					"account":"Administrative Expenses - _TC",
					"budget_amount":10000
				}]
			}).insert(ignore_permissions=1)
			budget.load_from_db()
			budget.submit()
		item = make_test_item("_Test Item")
		
		po = create_purchase_order(
			supplier = "_Test Supplier",
			company = "_Test Company",
			item_code=item.name,
			rate=11000,
			qty=1,
			do_not_save=True,
			do_not_submit=True
		)

		po.cost_center = "_Test Write Off Cost Center - _TC"
		po.items[0].expense_account = "Administrative Expenses - _TC"
		po.items[0].cost_center = "_Test Write Off Cost Center - _TC"
		po.flags.validate = False
		po.insert(ignore_permissions=True)
		po.load_from_db()
		po.submit()
		budget_exceeded_found = False

		for msg in frappe.get_message_log():
			if msg.get("title") == "Budget Exceeded" and msg.get("indicator") == "orange":
				if "Annual Budget for Account" in msg.get("message", ""):
					budget_exceeded_found = True
					break  

		self.assertTrue(budget_exceeded_found, "Budget exceeded message not found")
		
		# frappe.delete_doc("Budget", budget.name,force=1)
		# frappe.delete_doc("Purchase Order", po.name,force=1)
		
	
	def test_po_with_damage_claims_pr_pi_TC_B_140(self):
		from erpnext.accounts.doctype.payment_entry.test_payment_entry import make_test_item as make_item
		from erpnext.buying.doctype.purchase_order.purchase_order import make_purchase_receipt
		from erpnext.stock.doctype.purchase_receipt.purchase_receipt import make_purchase_invoice
		from erpnext.accounts.doctype.sales_invoice.test_sales_invoice import create_company_and_supplier as create_data
		get_company_supplier = create_data()
		company = get_company_supplier.get("child_company")
		supplier = get_company_supplier.get("supplier")
		item = make_item("test_item")

		po = frappe.get_doc(
			{
				"doctype": "Purchase Order",
				"company": company,
				"supplier": supplier,
				"set_warehouse": "Stores - TC-3",
				"items": [
					{
						"item_code": item.item_code,
						"schedule_date": today(),
						"qty": 10,
						"rate": 1000
					}
				]
			}
		)
		po.insert()
		po.append("taxes", {
			"charge_type": "Actual",
			"account_head": "Cash - TC-3",
			"tax_amount": 100,
			"category": "Total",
			"add_deduct_tax": "Deduct",
			"description": "Damage Claims"
		})
		po.save()
		po.submit()
		self.assertEqual(po.docstatus, 1)
		self.assertEqual(po.total_taxes_and_charges, 1700)
		self.assertEqual(po.grand_total, 11700)

		pr = make_purchase_receipt(po.name)
		pr.save()
		pr.submit()
		self.assertEqual(pr.docstatus, 1)
		self.assertEqual(pr.total_taxes_and_charges, 1700)
		self.assertEqual(pr.grand_total, 11700)

		get_pr_stock_ledger = frappe.get_all(
			"Stock Ledger Entry",
			{
				"voucher_type": "Purchase Receipt",
				"voucher_no": pr.name
			},
			[
				"warehouse",
				"actual_qty"
			]
		)
		self.assertEqual(get_pr_stock_ledger[0].get("warehouse"), "Stores - TC-3")
		self.assertEqual(get_pr_stock_ledger[0].get("actual_qty"), 10)

		pr_gle_entries = frappe.get_all("GL Entry", filters={"voucher_no": pr.name}, fields=["account", "debit", "credit"])
		expected_si_entries = {
			"Stock In Hand - TC-3": {"debit": 10000, "credit": 0},
			"Stock Received But Not Billed - TC-3": {"debit": 0, "credit": 10000},
		}
		for entry in pr_gle_entries:
			self.assertEqual(entry["debit"], expected_si_entries.get(entry["account"], {}).get("debit", 0))
			self.assertEqual(entry["credit"], expected_si_entries.get(entry["account"], {}).get("credit", 0))

		pi = make_purchase_invoice(pr.name)
		pi.bill_no = "test_bill - 1122"
		pi.insert()
		pi.submit()
		self.assertEqual(pi.docstatus, 1)
		self.assertEqual(pi.total_taxes_and_charges, 1700)
		self.assertEqual(pi.grand_total, 11700)

		pi_gle_entries = frappe.get_all("GL Entry", filters={"voucher_no": pi.name}, fields=["account", "debit", "credit"])
		expected_pi_entries = {
			"Stock Received But Not Billed - TC-3": {"debit": 10000, "credit": 0},
			"Input Tax CGST - TC-3": {"debit": 900, "credit": 0},
			"Input Tax SGST - TC-3": {"debit": 900, "credit": 0},
			"Creditors - TC-3": {"debit": 0, "credit": 11700},
			"Cash - TC-3": {"debit": 0, "credit": 100},
		}
		for entry in pi_gle_entries:
			self.assertEqual(entry["debit"], expected_pi_entries.get(entry["account"], {}).get("debit", 0))
			self.assertEqual(entry["credit"], expected_pi_entries.get(entry["account"], {}).get("credit", 0))

	def test_po_with_item_tax_5_pr_pi_TC_B_142(self):
		from erpnext.accounts.doctype.payment_entry.test_payment_entry import make_test_item as make_item
		from erpnext.buying.doctype.purchase_order.purchase_order import make_purchase_receipt
		from erpnext.stock.doctype.purchase_receipt.purchase_receipt import make_purchase_invoice
		from erpnext.accounts.doctype.sales_invoice.test_sales_invoice import create_company_and_supplier as create_data
		get_company_supplier = create_data()
		company = get_company_supplier.get("child_company")
		supplier = get_company_supplier.get("supplier")
		item = make_item("test_item")
		tax_template = "GST 5% - TC-3"
		if not frappe.db.exists("Item Tax Template", tax_template):
			tax_template = get_item_tax_template(company, tax_template, 5)

		apply_tax_to_item = frappe.get_doc("Item", item.name)
		apply_tax_to_item.append("taxes", {"item_tax_template": tax_template})
		apply_tax_to_item.ignore_mandatory = True
		apply_tax_to_item.save()

		po = frappe.get_doc(
			{
				"doctype": "Purchase Order",
				"company": company,
				"supplier": supplier,
				"set_warehouse": "Stores - TC-3",
				"items": [
					{
						"item_code": item.item_code,
						"schedule_date": today(),
						"qty": 10,
						"rate": 1000
					}
				]
			}
		)
		po.insert()
		po.submit()
		self.assertEqual(po.docstatus, 1)
		self.assertEqual(po.total_taxes_and_charges, 500)
		self.assertEqual(po.grand_total, 10500)

		pr = make_purchase_receipt(po.name)
		pr.save()
		pr.submit()
		self.assertEqual(pr.docstatus, 1)
		self.assertEqual(pr.total_taxes_and_charges, 500)
		self.assertEqual(pr.grand_total, 10500)

		get_pr_stock_ledger = frappe.get_all(
			"Stock Ledger Entry",
			{
				"voucher_type": "Purchase Receipt",
				"voucher_no": pr.name
			},
			[
				"warehouse",
				"actual_qty"
			]
		)
		self.assertEqual(get_pr_stock_ledger[0].get("warehouse"), "Stores - TC-3")
		self.assertEqual(get_pr_stock_ledger[0].get("actual_qty"), 10)

		pr_gle_entries = frappe.get_all("GL Entry", filters={"voucher_no": pr.name}, fields=["account", "debit", "credit"])
		expected_si_entries = {
			"Stock In Hand - TC-3": {"debit": 10000, "credit": 0},
			"Stock Received But Not Billed - TC-3": {"debit": 0, "credit": 10000},
		}
		for entry in pr_gle_entries:
			self.assertEqual(entry["debit"], expected_si_entries.get(entry["account"], {}).get("debit", 0))
			self.assertEqual(entry["credit"], expected_si_entries.get(entry["account"], {}).get("credit", 0))

		pi = make_purchase_invoice(pr.name)
		pi.bill_no = "test_bill - 1122"
		pi.insert()
		pi.submit()
		self.assertEqual(pi.docstatus, 1)
		self.assertEqual(pi.total_taxes_and_charges, 500)
		self.assertEqual(pi.grand_total, 10500)

		pi_gle_entries = frappe.get_all("GL Entry", filters={"voucher_no": pi.name}, fields=["account", "debit", "credit"])
		expected_pi_entries = {
			"Stock Received But Not Billed - TC-3": {"debit": 10000, "credit": 0},
			"Input Tax CGST - TC-3": {"debit": 250, "credit": 0},
			"Input Tax SGST - TC-3": {"debit": 250, "credit": 0},
			"Creditors - TC-3": {"debit": 0, "credit": 10500},
		}
		for entry in pi_gle_entries:
			self.assertEqual(entry["debit"], expected_pi_entries.get(entry["account"], {}).get("debit", 0))
			self.assertEqual(entry["credit"], expected_pi_entries.get(entry["account"], {}).get("credit", 0))

	def test_po_with_multiple_items_single_item_tax_10_pr_pi_TC_B_143(self):
		from erpnext.accounts.doctype.payment_entry.test_payment_entry import make_test_item as make_item
		from erpnext.buying.doctype.purchase_order.purchase_order import make_purchase_receipt
		from erpnext.stock.doctype.purchase_receipt.purchase_receipt import make_purchase_invoice
		from erpnext.accounts.doctype.sales_invoice.test_sales_invoice import create_company_and_supplier as create_data
		get_company_supplier = create_data()
		company = get_company_supplier.get("child_company")
		supplier = get_company_supplier.get("supplier")
		item_1 = make_item("test_item")
		item_2 = make_item("test_item_1")
		tax_template = "GST 10% - TC-3"
		if not frappe.db.exists("Item Tax Template", tax_template):
			tax_template = get_item_tax_template(company, tax_template, 10)

		apply_tax_to_item = frappe.get_doc("Item", item_2.name)
		apply_tax_to_item.append("taxes", {"item_tax_template": tax_template})
		apply_tax_to_item.ignore_mandatory = True
		apply_tax_to_item.save()

		po = frappe.get_doc(
			{
				"doctype": "Purchase Order",
				"company": company,
				"supplier": supplier,
				"set_warehouse": "Stores - TC-3",
				"items": [
					{
						"item_code": item_1.item_code,
						"schedule_date": today(),
						"qty": 1,
						"rate": 1000
					},
					{
						"item_code": item_2.item_code,
						"schedule_date": today(),
						"qty": 1,
						"rate": 1000
					},
				]
			}
		)
		po.insert()
		po.submit()
		self.assertEqual(po.docstatus, 1)
		self.assertEqual(po.total_taxes_and_charges, 280)
		self.assertEqual(po.grand_total, 2280)

		pr = make_purchase_receipt(po.name)
		pr.save()
		pr.submit()
		self.assertEqual(pr.docstatus, 1)
		self.assertEqual(pr.total_taxes_and_charges, 280)
		self.assertEqual(pr.grand_total, 2280)

		get_pr_stock_ledger = frappe.get_all(
			"Stock Ledger Entry",
			{
				"voucher_type": "Purchase Receipt",
				"voucher_no": pr.name
			},
			[
				"warehouse",
				"actual_qty"
			]
		)
		self.assertEqual(get_pr_stock_ledger[0].get("warehouse"), "Stores - TC-3")
		self.assertEqual(get_pr_stock_ledger[0].get("actual_qty"), 1)
		self.assertEqual(get_pr_stock_ledger[1].get("warehouse"), "Stores - TC-3")
		self.assertEqual(get_pr_stock_ledger[1].get("actual_qty"), 1)

		pr_gle_entries = frappe.get_all("GL Entry", filters={"voucher_no": pr.name}, fields=["account", "debit", "credit"])
		expected_si_entries = {
			"Stock In Hand - TC-3": {"debit": 2000, "credit": 0},
			"Stock Received But Not Billed - TC-3": {"debit": 0, "credit": 2000},
		}
		for entry in pr_gle_entries:
			self.assertEqual(entry["debit"], expected_si_entries.get(entry["account"], {}).get("debit", 0))
			self.assertEqual(entry["credit"], expected_si_entries.get(entry["account"], {}).get("credit", 0))

		pi = make_purchase_invoice(pr.name)
		pi.bill_no = "test_bill - 1122"
		pi.insert()
		pi.submit()
		self.assertEqual(pi.docstatus, 1)
		self.assertEqual(pi.total_taxes_and_charges, 280)
		self.assertEqual(pi.grand_total, 2280)

		pi_gle_entries = frappe.get_all("GL Entry", filters={"voucher_no": pi.name}, fields=["account", "debit", "credit"])
		expected_pi_entries = {
			"Stock Received But Not Billed - TC-3": {"debit": 2000, "credit": 0},
			"Input Tax CGST - TC-3": {"debit": 140, "credit": 0},
			"Input Tax SGST - TC-3": {"debit": 140, "credit": 0},
			"Creditors - TC-3": {"debit": 0, "credit": 2280},
		}
		for entry in pi_gle_entries:
			self.assertEqual(entry["debit"], expected_pi_entries.get(entry["account"], {}).get("debit", 0))
			self.assertEqual(entry["credit"], expected_pi_entries.get(entry["account"], {}).get("credit", 0))

	def test_po_not_assign_tax_template_directly_pr_pi_TC_B_144(self):
		from erpnext.accounts.doctype.payment_entry.test_payment_entry import make_test_item as make_item
		from erpnext.buying.doctype.purchase_order.purchase_order import make_purchase_receipt
		from erpnext.stock.doctype.purchase_receipt.purchase_receipt import make_purchase_invoice
		from erpnext.accounts.doctype.sales_invoice.test_sales_invoice import create_company_and_supplier as create_data
		get_company_supplier = create_data()
		company = get_company_supplier.get("child_company")
		supplier = get_company_supplier.get("supplier")
		item = make_item("test_item")
		tax_template = "GST 5% - TC-3"
		if not frappe.db.exists("Item Tax Template", tax_template):
			tax_template = get_item_tax_template(company, tax_template, 5)

		po = frappe.get_doc(
			{
				"doctype": "Purchase Order",
				"company": company,
				"supplier": supplier,
				"set_warehouse": "Stores - TC-3",
				"items": [
					{
						"item_code": item.item_code,
						"schedule_date": today(),
						"qty": 1,
						"rate": 1000,
						"item_tax_template": tax_template
					}
				]
			}
		)
		po.insert()
		po.submit()
		self.assertEqual(po.docstatus, 1)
		self.assertEqual(po.total_taxes_and_charges, 50)
		self.assertEqual(po.grand_total, 1050)

		pr = make_purchase_receipt(po.name)
		pr.save()
		pr.submit()
		self.assertEqual(pr.docstatus, 1)
		self.assertEqual(pr.total_taxes_and_charges, 50)
		self.assertEqual(pr.grand_total, 1050)

		get_pr_stock_ledger = frappe.get_all(
			"Stock Ledger Entry",
			{
				"voucher_type": "Purchase Receipt",
				"voucher_no": pr.name
			},
			[
				"warehouse",
				"actual_qty"
			]
		)
		self.assertEqual(get_pr_stock_ledger[0].get("warehouse"), "Stores - TC-3")
		self.assertEqual(get_pr_stock_ledger[0].get("actual_qty"), 1)

		pr_gle_entries = frappe.get_all("GL Entry", filters={"voucher_no": pr.name}, fields=["account", "debit", "credit"])
		expected_si_entries = {
			"Stock In Hand - TC-3": {"debit": 1000, "credit": 0},
			"Stock Received But Not Billed - TC-3": {"debit": 0, "credit": 1000},
		}
		for entry in pr_gle_entries:
			self.assertEqual(entry["debit"], expected_si_entries.get(entry["account"], {}).get("debit", 0))
			self.assertEqual(entry["credit"], expected_si_entries.get(entry["account"], {}).get("credit", 0))

		pi = make_purchase_invoice(pr.name)
		pi.bill_no = "test_bill - 1122"
		pi.insert()
		pi.submit()
		self.assertEqual(pi.docstatus, 1)
		self.assertEqual(pi.total_taxes_and_charges, 50)
		self.assertEqual(pi.grand_total, 1050)

		pi_gle_entries = frappe.get_all("GL Entry", filters={"voucher_no": pi.name}, fields=["account", "debit", "credit"])
		expected_pi_entries = {
			"Stock Received But Not Billed - TC-3": {"debit": 1000, "credit": 0},
			"Input Tax CGST - TC-3": {"debit": 25, "credit": 0},
			"Input Tax SGST - TC-3": {"debit": 25, "credit": 0},
			"Creditors - TC-3": {"debit": 0, "credit": 1050},
		}
		for entry in pi_gle_entries:
			self.assertEqual(entry["debit"], expected_pi_entries.get(entry["account"], {}).get("debit", 0))
			self.assertEqual(entry["credit"], expected_pi_entries.get(entry["account"], {}).get("credit", 0))


	def test_single_po_pi_multi_pr_TC_SCK_122(self):
		# Scenario : 1PO => 2PR => 1PI
		
		purchase_order_list = [{
			"company" : "_Test Company",
			"item_code" : "_Test Item",
			"warehouse" : "Stores - _TC",
			"qty" : 6,
			"rate" : 100,
		}]

		pur_receipt_qty = [3, 3]
		pur_receipt_name_list = []

		doc_po = create_purchase_order(**purchase_order_list[0])
		self.assertEqual(doc_po.docstatus, 1)

		for received_qty in pur_receipt_qty:
			doc_pr = make_pr_for_po(doc_po.name, received_qty)
			self.assertEqual(doc_pr.docstatus, 1)
			
			pur_receipt_name_list.append(doc_pr.name)
		
		item_dict = [
					{"item_code" : "_Test Item",
					"warehouse" : "Stores - _TC",
					"qty" : 3,
					"rate" : 100,
					"purchase_receipt":pur_receipt_name_list[1]
					}]
		
		doc_pi = make_pi_against_pr(pur_receipt_name_list[0], item_dict_list= item_dict)
		
		self.assertEqual(doc_pi.docstatus, 1)
		self.assertEqual(doc_po.total_qty, doc_pi.total_qty)
		self.assertEqual(doc_po.grand_total, doc_pi.grand_total)

def create_po_for_sc_testing():
	from erpnext.controllers.tests.test_subcontracting_controller import (
		make_bom_for_subcontracted_items,
		make_raw_materials,
		make_service_items,
		make_subcontracted_items,
	)

	make_subcontracted_items()
	make_raw_materials()
	make_service_items()
	make_bom_for_subcontracted_items()

	service_items = [
		{
			"warehouse": "_Test Warehouse - _TC",
			"item_code": "Subcontracted Service Item 1",
			"qty": 10,
			"rate": 100,
			"fg_item": "Subcontracted Item SA1",
			"fg_item_qty": 10,
		},
		{
			"warehouse": "_Test Warehouse - _TC",
			"item_code": "Subcontracted Service Item 2",
			"qty": 20,
			"rate": 25,
			"fg_item": "Subcontracted Item SA2",
			"fg_item_qty": 15,
		},
		{
			"warehouse": "_Test Warehouse - _TC",
			"item_code": "Subcontracted Service Item 3",
			"qty": 25,
			"rate": 10,
			"fg_item": "Subcontracted Item SA3",
			"fg_item_qty": 50,
		},
	]

	return create_purchase_order(
		rm_items=service_items,
		is_subcontracted=1,
		supplier_warehouse="_Test Warehouse 1 - _TC",
	)

def prepare_data_for_internal_transfer():
	from erpnext.accounts.doctype.sales_invoice.test_sales_invoice import create_internal_supplier
	from erpnext.selling.doctype.customer.test_customer import create_internal_customer
	from erpnext.stock.doctype.purchase_receipt.test_purchase_receipt import make_purchase_receipt
	from erpnext.stock.doctype.warehouse.test_warehouse import create_warehouse

	company = "_Test Company with perpetual inventory"

	create_internal_customer(
		"_Test Internal Customer 2",
		company,
		company,
	)

	create_internal_supplier(
		"_Test Internal Supplier 2",
		company,
		company,
	)

	warehouse = create_warehouse("_Test Internal Warehouse New 1", company=company)

	create_warehouse("_Test Internal Warehouse GIT", company=company)

	make_purchase_receipt(company=company, warehouse=warehouse, qty=2, rate=100)

	if not frappe.db.get_value("Company", company, "unrealized_profit_loss_account"):
		account = "Unrealized Profit and Loss - TCP1"
		if not frappe.db.exists("Account", account):
			frappe.get_doc(
				{
					"doctype": "Account",
					"account_name": "Unrealized Profit and Loss",
					"parent_account": "Direct Income - TCP1",
					"company": company,
					"is_group": 0,
					"account_type": "Income Account",
				}
			).insert()

		frappe.db.set_value("Company", company, "unrealized_profit_loss_account", account)


def make_pr_against_po(po, received_qty=0):
	pr = make_purchase_receipt(po)
	pr.get("items")[0].qty = received_qty or 5
	pr.insert()
	pr.submit()
	return pr

def make_return_pi(source_name):
	from erpnext.accounts.doctype.purchase_invoice.purchase_invoice import make_debit_note

	return_pi = make_debit_note(source_name)
	return_pi.update_outstanding_for_self = 0
	return_pi.insert()
	return_pi.submit()
	return return_pi

def get_same_items():
	return [
		{
			"item_code": "_Test FG Item",
			"warehouse": "_Test Warehouse - _TC",
			"qty": 1,
			"rate": 500,
			"schedule_date": add_days(nowdate(), 1),
		},
		{
			"item_code": "_Test FG Item",
			"warehouse": "_Test Warehouse - _TC",
			"qty": 4,
			"rate": 500,
			"schedule_date": add_days(nowdate(), 1),
		},
	]


def create_purchase_order(**args):
	po = frappe.new_doc("Purchase Order")
	args = frappe._dict(args)
	if args.transaction_date:
		po.transaction_date = args.transaction_date

	po.schedule_date = add_days(nowdate(), 1)
	po.company = args.company or "_Test Company"
	po.supplier = args.supplier or "_Test Supplier"
	po.is_subcontracted = args.is_subcontracted or 0
	po.currency = args.currency or frappe.get_cached_value("Company", po.company, "default_currency")
	po.conversion_factor = args.conversion_factor or 1
	po.supplier_warehouse = args.supplier_warehouse or None
	po.apply_discount_on = args.apply_discount_on or None
	po.additional_discount_percentage = args.additional_discount_percentage or None
	po.discount_amount = args.discount_amount or None
	po.shipping_rule = args.shipping_rule or None

	if args.rm_items:
		for row in args.rm_items:
			po.append("items", row)
	else:
		po.append(
			"items",
			{
				"item_code": args.item or args.item_code or "_Test Item",
				"warehouse": args.warehouse or "_Test Warehouse - _TC",
				"from_warehouse": args.from_warehouse,
				"qty": args.qty or 10,
				"rate": args.rate or 500,
				"schedule_date": add_days(nowdate(), 1),
				"include_exploded_items": args.get("include_exploded_items", 1),
				"against_blanket_order": args.against_blanket_order,
				"against_blanket": args.against_blanket,
				"material_request": args.material_request,
				"material_request_item": args.material_request_item,
			},
		)

	if not args.do_not_save:
		po.set_missing_values()
		po.insert()
		if not args.do_not_submit:
			if po.is_subcontracted:
				supp_items = po.get("supplied_items")
				for d in supp_items:
					if not d.reserve_warehouse:
						d.reserve_warehouse = args.warehouse or "_Test Warehouse - _TC"
			po.submit()

	return po


def create_pr_against_po(po, received_qty=4):
	pr = make_purchase_receipt(po)
	pr.get("items")[0].qty = received_qty
	pr.insert()
	pr.submit()
	return pr


def get_ordered_qty(item_code="_Test Item", warehouse="_Test Warehouse - _TC"):
	return flt(frappe.db.get_value("Bin", {"item_code": item_code, "warehouse": warehouse}, "ordered_qty"))


def get_requested_qty(item_code="_Test Item", warehouse="_Test Warehouse - _TC"):
	return flt(frappe.db.get_value("Bin", {"item_code": item_code, "warehouse": warehouse}, "indented_qty"))


test_dependencies = ["BOM", "Item Price"]

test_records = frappe.get_test_records("Purchase Order")

def make_pi_against_pr(source_name, received_qty=0, item_dict_list = None, args = None):

	doc_pi =  make_pi_from_pr(source_name)
	if received_qty != 0: doc_pi.get("items")[0].qty = received_qty
	
	if item_dict_list is not None:
		for item in item_dict_list:
			doc_pi.append("items", item)

	if args:
		args = frappe._dict(args)
		doc_pi.update(args)

	doc_pi.insert()
	doc_pi.submit()
	return doc_pi


def make_pr_for_po(source_name, received_qty=0, item_dict_list = None):
	doc_pr = make_purchase_receipt(source_name)
	if received_qty != 0: doc_pr.get("items")[0].qty = received_qty
	
	if item_dict_list is not None:
		for item in item_dict_list:
			doc_pr.append("items", item)

	
	doc_pr.insert()
	doc_pr.submit()
	return doc_pr

def check_payment_gl_entries(
	self,
	voucher_no,
	expected_gle,):
	gle = frappe.qb.DocType("GL Entry")
	gl_entries = (
		frappe.qb.from_(gle)
		.select(
			gle.account,
			gle.debit,
			gle.credit,
		)
		.where((gle.voucher_no == voucher_no) & (gle.is_cancelled == 0))
		.orderby(gle.account, gle.debit, gle.credit, order=frappe.qb.desc)
	).run(as_dict=True)
	for row in range(len(expected_gle)):
		for field in ["account", "debit", "credit"]:
			self.assertEqual(expected_gle[row][field], gl_entries[row][field])

def create_taxes_interstate():

		acc = frappe.new_doc("Account")
		acc.account_name = "Input Tax CGST"
		acc.parent_account = "Tax Assets - _TC"
		acc.company = "_Test Company"
		account_name_cgst = frappe.db.exists("Account", {"account_name" : "Input Tax CGST","company": "_Test Company" })
		if not account_name_cgst:
			account_name_cgst = acc.insert()

		
		acc = frappe.new_doc("Account")
		acc.account_name = "Input Tax SGST"
		acc.parent_account = "Tax Assets - _TC"
		acc.company = "_Test Company"
		account_name_sgst = frappe.db.exists("Account", {"account_name" : "Input Tax SGST","company": "_Test Company" })
		if not account_name_sgst:
			account_name_sgst = acc.insert()
		
		return [
			{
                    "charge_type": "On Net Total",
                    "account_head": account_name_cgst,
                    "rate": 9,
                    "description": "Input GST",
            },
			{
                    "charge_type": "On Net Total",
                    "account_head": account_name_sgst,
                    "rate": 9,
                    "description": "Input GST",
            }
		]
def create_new_account(account_name,company,parent_account):
		account = frappe.get_doc(
			{
				"doctype": "Account",
				"account_name": account_name,
				"company": company,
				"parent_account": parent_account
			}
		)
		account.insert(ignore_if_duplicate=1)
		return account.name

def create_company():
	company_name = "_Test Company PO"
	if not frappe.db.exists("Company", company_name):
		company = frappe.new_doc("Company")
		company.company_name = company_name
		company.country="India",
		company.default_currency= "INR",
		company.create_chart_of_accounts_based_on= "Standard Template",
		company.chart_of_accounts= "Standard",
		company = company.save()
		company.load_from_db()

	return company_name

def create_fiscal_year():
	today = date.today()
	if today.month >= 4:  # Fiscal year starts in April
		start_date = date(today.year, 4, 1)
		end_date = date(today.year + 1, 3, 31)
	else:
		start_date = date(today.year - 1, 4, 1)
		end_date = date(today.year, 3, 31)

	company="_Test Company PO", 
	fy_doc = frappe.new_doc("Fiscal Year")
	fy_doc.year = "2025 PO"
	fy_doc.year_start_date = start_date
	fy_doc.year_end_date = end_date
	fy_doc.append("companies", {"company": company})
	fy_doc.submit()
	
def make_test_po(source_name, type = "Material Request", received_qty = 0, item_dict = None):
	if type == "Material Request":
		doc_po = make_purchase_order(source_name)

	if type == 'Supplier Quotation':
		doc_po = create_po_aganist_sq(source_name)

	if doc_po.supplier is None:
		doc_po.supplier = "_Test Supplier"

	if received_qty:
		doc_po.items[0].qty = received_qty

	if item_dict is not None:
		doc_po.append("items", item_dict)


	doc_po.insert()
	doc_po.submit()
	return doc_po

def make_test_pr(source_name, received_qty = None, item_dict = None):
	doc_pr = make_purchase_receipt_aganist_mr(source_name)

	if received_qty is not None:
		doc_pr.items[0].qty = received_qty

	if item_dict is not None:
		doc_pr.append("items", item_dict)

	doc_pr.insert()
	doc_pr.submit()
	return doc_pr

def make_test_pi(source_name, received_qty = None, item_dict = None):
	doc_pi = make_purchase_invoice(source_name)
	if received_qty is not None:
		doc_pi.items[0].qty = received_qty

	if item_dict is not None:
		doc_pi.append("items", item_dict)

	doc_pi.insert()
	doc_pi.submit()
	return doc_pi

def make_test_rfq(source_name, received_qty=0):
	doc_rfq = make_request_for_quotation(source_name)

	supplier_data=[
				{
					"supplier": "_Test Supplier",
					"email_id": "123_testrfquser@example.com",
				}
			]
	doc_rfq.append("suppliers", supplier_data[0])
	doc_rfq.message_for_supplier = "Please supply the specified items at the best possible rates."

	if received_qty:
		doc_rfq.items[0].qty = received_qty

	doc_rfq.insert()
	doc_rfq.submit()
	return doc_rfq

def make_test_sq(source_name, rate = 0, received_qty=0):
	doc_sq = make_supplier_quotation_from_rfq(source_name, for_supplier = "_Test Supplier")

	if received_qty:
		doc_sq.items[0].qty = received_qty

	doc_sq.items[0].rate = rate

	doc_sq.insert()
	doc_sq.submit()
	return doc_sq

def get_shipping_rule_name(args = None):
	from erpnext.accounts.doctype.shipping_rule.test_shipping_rule import create_shipping_rule
	doc_shipping_rule = create_shipping_rule("Buying", "_Test Shipping Rule -TC", args)
	return doc_shipping_rule.name

def make_payment_entry(dt, dn, paid_amount, args = None):

	doc_pe = get_payment_entry(dt, dn, paid_amount)
	
	args =  frappe._dict() if args is None else frappe._dict(args)
	doc_pe.mode_of_payment = args.mode_of_payment or None
	doc_pe.reference_no =  args.reference_no or "Test Reference"
	
	doc_pe.submit()
	return doc_pe

def make_pi_direct_aganist_po(source_name):
	doc_pi = make_pi_from_po(source_name)
	doc_pi.insert()
	doc_pi.submit()
	return doc_pi

def make_pr_form_pi(source_name):
	from erpnext.accounts.doctype.purchase_invoice.purchase_invoice import make_purchase_receipt
	doc_pi = make_purchase_receipt(source_name)
	doc_pi.insert()
	doc_pi.submit()
	return doc_pi

def create_company_and_supplier():
	from erpnext.accounts.doctype.sales_invoice.test_sales_invoice import get_active_fiscal_year
	fiscal_year = get_active_fiscal_year()
	company = "_Test company with other country address"
	supplier = "Test supplier for other country address"
	if not frappe.db.exists("Company", company):
		company = frappe.get_doc(
			{
				"doctype": "Company",
				"company_name": "_Test company with other country address",
				"abbr": "-TCNI_",
				"default_currency": "INR",
				"country": "India",
				"gst_category": "Unregistered"
			}
		)
		company.insert()

		add_company_fiscal_year = frappe.get_doc("Fiscal Year", fiscal_year)
		add_company_fiscal_year.append("companies",{"company": company})
		add_company_fiscal_year.save()

		company_address = frappe.get_doc({
			"doctype": "Address",
			"address_type": "Billing",
			"address_line1": "30 Pitt Street, Sydney Harbour Marriott",
			"country": "Australia",
			"city": "Sydney",
			"pincode": "2000",
			"gst_category": "Overseas",
			"is_your_company_address":1,
			"links": [
				{
					"link_doctype": "Company",
					"link_name": company
				}
			],
		})
		company_address.insert()

	if not frappe.db.exists("Supplier", supplier):
		supplier = frappe.get_doc(
			{
				"doctype": "Supplier",
				"supplier_name": "Test supplier for other country address",
				"country": "India",
				"supplier_type": "Company",
				"place": "Hyderabad"
			}
		)
		supplier.insert()

		supplier_address = frappe.get_doc(
			{
				"doctype": "Address",
				"address_title": supplier.supplier_name,
				"address_type": "Billing",
				"address_line1": "30 Pitt Street, Sydney Harbour Marriott",
				"city": "Sydney",
				"country": "Australia",
				"pincode": 2000,
				"gst_category": "Overseas",
				"links": [
					{
						"link_doctype": "Supplier",
						"link_name": supplier
					}
				]
			}
		)
		supplier_address.insert()
	company_name = frappe.get_doc("Company", company)
	supplier_name = frappe.get_doc("Supplier", supplier)
	
	return {
		"company": company_name.name,
		"supplier": supplier_name.name
	}

def get_item_tax_template(company, tax_template, rate):
	if not frappe.db.exists(tax_template):
		tax_template = frappe.get_doc(
			{
				"doctype": "Item Tax Template",
				"title": f"GST {rate}%",
				"company": company,
				"gst_treatment": "Taxable",
				"gst_rate": rate,
				"taxes": [
					{
						"tax_type": "Input Tax CGST - TC-3",
						"tax_rate": rate/2
					},
					{
						"tax_type": "Input Tax SGST - TC-3",
						"tax_rate": rate/2
					},
				]
			}
		)
		tax_template.insert(ignore_if_duplicate=True)

		return tax_template.name

def get_tax_template(company, tax_template, rate):
	if not frappe.db.exists(tax_template):
		tax_template = frappe.get_doc(
			{
				"doctype": "Item Tax Template",
				"title": f"GST {rate}%",
				"company": company,
				"gst_treatment": "Taxable",
				"gst_rate": rate,
				"taxes": [
					{
						"tax_type": "Input Tax CGST - _TC",
						"tax_rate": rate/2
					},
					{
						"tax_type": "Input Tax SGST - _TC",
						"tax_rate": rate/2
					},
				]
			}
		)
		tax_template.insert(ignore_if_duplicate=True)

		return tax_template.name

def create_quality_inspection_template(template):
	if not frappe.db.exists(template):
		qi_template = frappe.get_doc(
			{
			"doctype":"Quality Inspection Template",
			"item_quality_inspection_parameter":[
				{
					"specification":"Needle Shape",
					"value":"OK"
				},
				{
					"specification":"Syringe Shape",
					"value":"OK"
				},
				{
					"specification":"Plastic Clarity",
					"value":"OK"
				},
				{
					"specification":"Syringe Length",
					"min_value":4,
					"max_value":6
				},
			]
			}
		)
		qi_template.insert(ignore_if_duplicate=True)
		return qi_template.name


def get_gl_entries(voucher_no):
	return frappe.get_all("GL Entry", filters={"voucher_no": voucher_no}, fields=["account", "debit", "credit"])


def get_sle(voucher_no):
	return frappe.get_all("Stock Ledger Entry", filters={"voucher_no": voucher_no}, fields=['actual_qty', 'item_code'])

def validate_fiscal_year(company):
	from erpnext.accounts.utils import get_fiscal_year
	year = get_fiscal_year(today())
 
	if len(year) >1:
		fiscal_year = frappe.get_doc("Fiscal Year", year[0])
		company_list = {d.company for d in fiscal_year.companies}
		if company not in company_list:
			fiscal_year.append("companies", {"company": company})
			fiscal_year.save()
<<<<<<< HEAD
			
=======

def create_fiscal_with_company(company):
	today = date.today()
	if today.month >= 4:  # Fiscal year starts in April
		start_date = date(today.year, 4, 1)
		end_date = date(today.year + 1, 3, 31)
	else:
		start_date = date(today.year - 1, 4, 1)
		end_date = date(today.year, 3, 31)

	fy_doc = frappe.new_doc("Fiscal Year")
	fy_doc.year = "2025 PO"
	fy_doc.year_start_date = start_date
	fy_doc.year_end_date = end_date
	fy_doc.append("companies", {"company": company})
	fy_doc.submit()
>>>>>>> 8f0f96b7
<|MERGE_RESOLUTION|>--- conflicted
+++ resolved
@@ -8332,9 +8332,6 @@
 		if company not in company_list:
 			fiscal_year.append("companies", {"company": company})
 			fiscal_year.save()
-<<<<<<< HEAD
-			
-=======
 
 def create_fiscal_with_company(company):
 	today = date.today()
@@ -8350,5 +8347,4 @@
 	fy_doc.year_start_date = start_date
 	fy_doc.year_end_date = end_date
 	fy_doc.append("companies", {"company": company})
-	fy_doc.submit()
->>>>>>> 8f0f96b7
+	fy_doc.submit()