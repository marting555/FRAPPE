--- conflicted
+++ resolved
@@ -1378,7 +1378,6 @@
 		doc_po = create_purchase_order(**purchase_order_list[0])
 		self.assertEqual(doc_po.docstatus, 1)
 
-<<<<<<< HEAD
 		for received_qty in pur_receipt_qty:
 			doc_pr = make_pr_for_po(doc_po.name, received_qty)
 			self.assertEqual(doc_pr.docstatus, 1)
@@ -1399,7 +1398,6 @@
 		self.assertEqual(doc_po.total_qty, doc_pi.total_qty)
 		self.assertEqual(doc_po.grand_total, doc_pi.grand_total)
 	
-=======
 	def test_pi_return_TC_B_043(self):
 		from erpnext.accounts.doctype.purchase_invoice.purchase_invoice import make_debit_note
 		from erpnext.accounts.doctype.purchase_invoice.test_purchase_invoice import check_gl_entries
@@ -1583,7 +1581,6 @@
 
 		frappe.db.commit()
 
->>>>>>> 1046143b
 
 def create_po_for_sc_testing():
 	from erpnext.controllers.tests.test_subcontracting_controller import (
@@ -1791,15 +1788,10 @@
 		for item in item_dict_list:
 			doc_pr.append("items", item)
 
-<<<<<<< HEAD
 	
 	doc_pr.insert()
 	doc_pr.submit()
 	return doc_pr
-=======
-			if len(pr_qty_list) > 1 and len(args['po']) >= len(pr_qty_list):
-				pi_qty_list.pop(0)
-				break
 
 def check_payment_gl_entries(
     self,
@@ -1818,5 +1810,4 @@
 	).run(as_dict=True)
 	for row in range(len(expected_gle)):
 		for field in ["account", "debit", "credit"]:
-			self.assertEqual(expected_gle[row][field], gl_entries[row][field])
->>>>>>> 1046143b
+			self.assertEqual(expected_gle[row][field], gl_entries[row][field])