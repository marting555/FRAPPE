# Copyright (c) 2015, Frappe Technologies Pvt. Ltd. and Contributors
# License: GNU General Public License v3. See license.txt


import json

import frappe
from frappe.tests.utils import FrappeTestCase, change_settings
from frappe.utils import add_days, flt, getdate, nowdate
from frappe.utils.data import today

from erpnext.accounts.doctype.payment_entry.payment_entry import get_payment_entry
from erpnext.accounts.party import get_due_date_from_template
from erpnext.buying.doctype.purchase_order.purchase_order import (
	make_inter_company_sales_order,
	make_purchase_receipt,
)
from erpnext.buying.doctype.purchase_order.purchase_order import (
	make_purchase_invoice as make_pi_from_po,
)
from erpnext.controllers.accounts_controller import InvalidQtyError, update_child_qty_rate
from erpnext.manufacturing.doctype.blanket_order.test_blanket_order import make_blanket_order
from erpnext.stock.doctype.item.test_item import make_item
from erpnext.stock.doctype.material_request.material_request import make_purchase_order
from erpnext.stock.doctype.material_request.test_material_request import make_material_request
from erpnext.stock.doctype.purchase_receipt.purchase_receipt import (
	make_purchase_invoice as make_pi_from_pr,
)
from erpnext.accounts.doctype.payment_request.payment_request import make_payment_request

class TestPurchaseOrder(FrappeTestCase):
	def test_purchase_order_qty(self):
		po = create_purchase_order(qty=1, do_not_save=True)
		po.append(
			"items",
			{
				"item_code": "_Test Item",
				"qty": -1,
				"rate": 10,
			},
		)
		self.assertRaises(frappe.NonNegativeError, po.save)

		po.items[1].qty = 0
		self.assertRaises(InvalidQtyError, po.save)

	def test_make_purchase_receipt(self):
		po = create_purchase_order(do_not_submit=True)
		self.assertRaises(frappe.ValidationError, make_purchase_receipt, po.name)
		po.submit()

		pr = create_pr_against_po(po.name)
		self.assertEqual(len(pr.get("items")), 1)

	def test_ordered_qty(self):
		existing_ordered_qty = get_ordered_qty()

		po = create_purchase_order(do_not_submit=True)
		self.assertRaises(frappe.ValidationError, make_purchase_receipt, po.name)

		po.submit()
		self.assertEqual(get_ordered_qty(), existing_ordered_qty + 10)

		create_pr_against_po(po.name)
		self.assertEqual(get_ordered_qty(), existing_ordered_qty + 6)

		po.load_from_db()
		self.assertEqual(po.get("items")[0].received_qty, 4)

		frappe.db.set_value("Item", "_Test Item", "over_delivery_receipt_allowance", 50)

		pr = create_pr_against_po(po.name, received_qty=8)
		self.assertEqual(get_ordered_qty(), existing_ordered_qty)

		po.load_from_db()
		self.assertEqual(po.get("items")[0].received_qty, 12)

		pr.cancel()
		self.assertEqual(get_ordered_qty(), existing_ordered_qty + 6)

		po.load_from_db()
		self.assertEqual(po.get("items")[0].received_qty, 4)

	def test_ordered_qty_against_pi_with_update_stock(self):
		existing_ordered_qty = get_ordered_qty()
		po = create_purchase_order()

		self.assertEqual(get_ordered_qty(), existing_ordered_qty + 10)

		frappe.db.set_value("Item", "_Test Item", "over_delivery_receipt_allowance", 50)
		frappe.db.set_value("Item", "_Test Item", "over_billing_allowance", 20)

		pi = make_pi_from_po(po.name)
		pi.update_stock = 1
		pi.items[0].qty = 12
		pi.insert()
		pi.submit()

		self.assertEqual(get_ordered_qty(), existing_ordered_qty)

		po.load_from_db()
		self.assertEqual(po.get("items")[0].received_qty, 12)

		pi.cancel()
		self.assertEqual(get_ordered_qty(), existing_ordered_qty + 10)

		po.load_from_db()
		self.assertEqual(po.get("items")[0].received_qty, 0)

		frappe.db.set_value("Item", "_Test Item", "over_delivery_receipt_allowance", 0)
		frappe.db.set_value("Item", "_Test Item", "over_billing_allowance", 0)
		frappe.db.set_single_value("Accounts Settings", "over_billing_allowance", 0)

	def test_update_remove_child_linked_to_mr(self):
		"""Test impact on linked PO and MR on deleting/updating row."""
		mr = make_material_request(qty=10)
		po = make_purchase_order(mr.name)
		po.supplier = "_Test Supplier"
		po.save()
		po.submit()

		first_item_of_po = po.get("items")[0]
		existing_ordered_qty = get_ordered_qty()  # 10
		existing_requested_qty = get_requested_qty()  # 0

		# decrease ordered qty by 3 (10 -> 7) and add item
		trans_item = json.dumps(
			[
				{
					"item_code": first_item_of_po.item_code,
					"rate": first_item_of_po.rate,
					"qty": 7,
					"docname": first_item_of_po.name,
				},
				{"item_code": "_Test Item 2", "rate": 200, "qty": 2},
			]
		)
		update_child_qty_rate("Purchase Order", trans_item, po.name)
		mr.reload()

		# requested qty increases as ordered qty decreases
		self.assertEqual(get_requested_qty(), existing_requested_qty + 3)  # 3
		self.assertEqual(mr.items[0].ordered_qty, 7)

		self.assertEqual(get_ordered_qty(), existing_ordered_qty - 3)  # 7

		# delete first item linked to Material Request
		trans_item = json.dumps([{"item_code": "_Test Item 2", "rate": 200, "qty": 2}])
		update_child_qty_rate("Purchase Order", trans_item, po.name)
		mr.reload()

		# requested qty increases as ordered qty is 0 (deleted row)
		self.assertEqual(get_requested_qty(), existing_requested_qty + 10)  # 10
		self.assertEqual(mr.items[0].ordered_qty, 0)

		# ordered qty decreases as ordered qty is 0 (deleted row)
		self.assertEqual(get_ordered_qty(), existing_ordered_qty - 10)  # 0

	def test_update_child(self):
		mr = make_material_request(qty=10)
		po = make_purchase_order(mr.name)
		po.supplier = "_Test Supplier"
		po.items[0].qty = 4
		po.save()
		po.submit()

		create_pr_against_po(po.name)

		make_pi_from_po(po.name)

		existing_ordered_qty = get_ordered_qty()
		existing_requested_qty = get_requested_qty()

		trans_item = json.dumps(
			[{"item_code": "_Test Item", "rate": 200, "qty": 7, "docname": po.items[0].name}]
		)
		update_child_qty_rate("Purchase Order", trans_item, po.name)

		mr.reload()
		self.assertEqual(mr.items[0].ordered_qty, 7)
		self.assertEqual(mr.per_ordered, 70)
		self.assertEqual(get_requested_qty(), existing_requested_qty - 3)

		po.reload()
		self.assertEqual(po.get("items")[0].rate, 200)
		self.assertEqual(po.get("items")[0].qty, 7)
		self.assertEqual(po.get("items")[0].amount, 1400)
		self.assertEqual(get_ordered_qty(), existing_ordered_qty + 3)

	def test_update_child_adding_new_item(self):
		po = create_purchase_order(do_not_save=1)
		po.items[0].qty = 4
		po.save()
		po.submit()
		make_pr_against_po(po.name, 2)

		po.load_from_db()
		existing_ordered_qty = get_ordered_qty()
		first_item_of_po = po.get("items")[0]

		trans_item = json.dumps(
			[
				{
					"item_code": first_item_of_po.item_code,
					"rate": first_item_of_po.rate,
					"qty": first_item_of_po.qty,
					"docname": first_item_of_po.name,
				},
				{"item_code": "_Test Item", "rate": 200, "qty": 7},
			]
		)
		update_child_qty_rate("Purchase Order", trans_item, po.name)

		po.reload()
		self.assertEqual(len(po.get("items")), 2)
		self.assertEqual(po.status, "To Receive and Bill")
		# ordered qty should increase on row addition
		self.assertEqual(get_ordered_qty(), existing_ordered_qty + 7)

	def test_update_child_removing_item(self):
		po = create_purchase_order(do_not_save=1)
		po.items[0].qty = 4
		po.save()
		po.submit()
		make_pr_against_po(po.name, 2)

		po.reload()
		first_item_of_po = po.get("items")[0]
		existing_ordered_qty = get_ordered_qty()
		# add an item
		trans_item = json.dumps(
			[
				{
					"item_code": first_item_of_po.item_code,
					"rate": first_item_of_po.rate,
					"qty": first_item_of_po.qty,
					"docname": first_item_of_po.name,
				},
				{"item_code": "_Test Item", "rate": 200, "qty": 7},
			]
		)
		update_child_qty_rate("Purchase Order", trans_item, po.name)

		po.reload()

		# ordered qty should increase on row addition
		self.assertEqual(get_ordered_qty(), existing_ordered_qty + 7)

		# check if can remove received item
		trans_item = json.dumps(
			[{"item_code": "_Test Item", "rate": 200, "qty": 7, "docname": po.get("items")[1].name}]
		)
		self.assertRaises(
			frappe.ValidationError, update_child_qty_rate, "Purchase Order", trans_item, po.name
		)

		first_item_of_po = po.get("items")[0]
		trans_item = json.dumps(
			[
				{
					"item_code": first_item_of_po.item_code,
					"rate": first_item_of_po.rate,
					"qty": first_item_of_po.qty,
					"docname": first_item_of_po.name,
				}
			]
		)
		update_child_qty_rate("Purchase Order", trans_item, po.name)

		po.reload()
		self.assertEqual(len(po.get("items")), 1)
		self.assertEqual(po.status, "To Receive and Bill")

		# ordered qty should decrease (back to initial) on row deletion
		self.assertEqual(get_ordered_qty(), existing_ordered_qty)

	def test_update_child_perm(self):
		po = create_purchase_order(item_code="_Test Item", qty=4)

		user = "test@example.com"
		test_user = frappe.get_doc("User", user)
		test_user.add_roles("Accounts User")
		frappe.set_user(user)

		# update qty
		trans_item = json.dumps(
			[{"item_code": "_Test Item", "rate": 200, "qty": 7, "docname": po.items[0].name}]
		)
		self.assertRaises(
			frappe.ValidationError, update_child_qty_rate, "Purchase Order", trans_item, po.name
		)

		# add new item
		trans_item = json.dumps([{"item_code": "_Test Item", "rate": 100, "qty": 2}])
		self.assertRaises(
			frappe.ValidationError, update_child_qty_rate, "Purchase Order", trans_item, po.name
		)
		frappe.set_user("Administrator")

	def test_update_child_with_tax_template(self):
		"""
		Test Action: Create a PO with one item having its tax account head already in the PO.
		Add the same item + new item with tax template via Update Items.
		Expected result: First Item's tax row is updated. New tax row is added for second Item.
		"""
		if not frappe.db.exists("Item", "Test Item with Tax"):
			make_item(
				"Test Item with Tax",
				{
					"is_stock_item": 1,
				},
			)

		if not frappe.db.exists("Item Tax Template", {"title": "Test Update Items Template"}):
			frappe.get_doc(
				{
					"doctype": "Item Tax Template",
					"title": "Test Update Items Template",
					"company": "_Test Company",
					"taxes": [
						{
							"tax_type": "_Test Account Service Tax - _TC",
							"tax_rate": 10,
						}
					],
				}
			).insert()

		new_item_with_tax = frappe.get_doc("Item", "Test Item with Tax")

		if not frappe.db.exists(
			"Item Tax",
			{"item_tax_template": "Test Update Items Template - _TC", "parent": "Test Item with Tax"},
		):
			new_item_with_tax.append(
				"taxes", {"item_tax_template": "Test Update Items Template - _TC", "valid_from": nowdate()}
			)
			new_item_with_tax.save()

		tax_template = "_Test Account Excise Duty @ 10 - _TC"
		item = "_Test Item Home Desktop 100"
		if not frappe.db.exists("Item Tax", {"parent": item, "item_tax_template": tax_template}):
			item_doc = frappe.get_doc("Item", item)
			item_doc.append("taxes", {"item_tax_template": tax_template, "valid_from": nowdate()})
			item_doc.save()
		else:
			# update valid from
			frappe.db.sql(
				"""UPDATE `tabItem Tax` set valid_from = CURRENT_DATE
				where parent = %(item)s and item_tax_template = %(tax)s""",
				{"item": item, "tax": tax_template},
			)

		po = create_purchase_order(item_code=item, qty=1, do_not_save=1)

		po.append(
			"taxes",
			{
				"account_head": "_Test Account Excise Duty - _TC",
				"charge_type": "On Net Total",
				"cost_center": "_Test Cost Center - _TC",
				"description": "Excise Duty",
				"doctype": "Purchase Taxes and Charges",
				"rate": 10,
			},
		)
		po.insert()
		po.submit()

		self.assertEqual(po.taxes[0].tax_amount, 50)
		self.assertEqual(po.taxes[0].total, 550)

		items = json.dumps(
			[
				{"item_code": item, "rate": 500, "qty": 1, "docname": po.items[0].name},
				{
					"item_code": item,
					"rate": 100,
					"qty": 1,
				},  # added item whose tax account head already exists in PO
				{
					"item_code": new_item_with_tax.name,
					"rate": 100,
					"qty": 1,
				},  # added item whose tax account head  is missing in PO
			]
		)
		update_child_qty_rate("Purchase Order", items, po.name)

		po.reload()
		self.assertEqual(po.taxes[0].tax_amount, 70)
		self.assertEqual(po.taxes[0].total, 770)
		self.assertEqual(po.taxes[1].account_head, "_Test Account Service Tax - _TC")
		self.assertEqual(po.taxes[1].tax_amount, 70)
		self.assertEqual(po.taxes[1].total, 840)

		# teardown
		frappe.db.sql(
			"""UPDATE `tabItem Tax` set valid_from = NULL
			where parent = %(item)s and item_tax_template = %(tax)s""",
			{"item": item, "tax": tax_template},
		)
		po.cancel()
		po.delete()
		new_item_with_tax.delete()
		frappe.get_doc("Item Tax Template", "Test Update Items Template - _TC").delete()

	def test_update_qty(self):
		po = create_purchase_order()

		pr = make_pr_against_po(po.name, 2)

		po.load_from_db()
		self.assertEqual(po.get("items")[0].received_qty, 2)

		# Check received_qty after making PI from PR without update_stock checked
		pi1 = make_pi_from_pr(pr.name)
		pi1.get("items")[0].qty = 2
		pi1.insert()
		pi1.submit()

		po.load_from_db()
		self.assertEqual(po.get("items")[0].received_qty, 2)

		# Check received_qty after making PI from PO with update_stock checked
		pi2 = make_pi_from_po(po.name)
		pi2.set("update_stock", 1)
		pi2.get("items")[0].qty = 3
		pi2.insert()
		pi2.submit()

		po.load_from_db()
		self.assertEqual(po.get("items")[0].received_qty, 5)

		# Check received_qty after making PR from PO
		pr = make_pr_against_po(po.name, 1)

		po.load_from_db()
		self.assertEqual(po.get("items")[0].received_qty, 6)

	def test_return_against_purchase_order(self):
		po = create_purchase_order()

		pr = make_pr_against_po(po.name, 6)

		po.load_from_db()
		self.assertEqual(po.get("items")[0].received_qty, 6)

		pi2 = make_pi_from_po(po.name)
		pi2.set("update_stock", 1)
		pi2.get("items")[0].qty = 3
		pi2.insert()
		pi2.submit()

		po.load_from_db()
		self.assertEqual(po.get("items")[0].received_qty, 9)

		# Make return purchase receipt, purchase invoice and check quantity
		from erpnext.accounts.doctype.purchase_invoice.test_purchase_invoice import (
			make_purchase_invoice as make_purchase_invoice_return,
		)
		from erpnext.stock.doctype.purchase_receipt.test_purchase_receipt import (
			make_purchase_receipt as make_purchase_receipt_return,
		)

		pr1 = make_purchase_receipt_return(is_return=1, return_against=pr.name, qty=-3, do_not_submit=True)
		pr1.items[0].purchase_order = po.name
		pr1.items[0].purchase_order_item = po.items[0].name
		pr1.submit()

		pi1 = make_purchase_invoice_return(
			is_return=1, return_against=pi2.name, qty=-1, update_stock=1, do_not_submit=True
		)
		pi1.items[0].purchase_order = po.name
		pi1.items[0].po_detail = po.items[0].name
		pi1.submit()

		po.load_from_db()
		self.assertEqual(po.get("items")[0].received_qty, 5)

	def test_purchase_order_invoice_receipt_workflow(self):
		from erpnext.accounts.doctype.purchase_invoice.purchase_invoice import make_purchase_receipt

		po = create_purchase_order()
		pi = make_pi_from_po(po.name)

		pi.submit()

		pr = make_purchase_receipt(pi.name)
		pr.submit()

		pi.load_from_db()

		self.assertEqual(pi.per_received, 100.00)
		self.assertEqual(pi.items[0].qty, pi.items[0].received_qty)

		po.load_from_db()

		self.assertEqual(po.per_received, 100.00)
		self.assertEqual(po.per_billed, 100.00)

		pr.cancel()

		pi.load_from_db()
		pi.cancel()

		po.load_from_db()
		po.cancel()

	def test_make_purchase_invoice(self):
		po = create_purchase_order(do_not_submit=True)

		self.assertRaises(frappe.ValidationError, make_pi_from_po, po.name)

		po.submit()
		pi = make_pi_from_po(po.name)

		self.assertEqual(pi.doctype, "Purchase Invoice")
		self.assertEqual(len(pi.get("items", [])), 1)

	def test_purchase_order_on_hold(self):
		po = create_purchase_order(item_code="_Test Product Bundle Item")
		po.db_set("status", "On Hold")
		pi = make_pi_from_po(po.name)
		pr = make_purchase_receipt(po.name)
		self.assertRaises(frappe.ValidationError, pr.submit)
		self.assertRaises(frappe.ValidationError, pi.submit)

	def test_make_purchase_invoice_with_terms(self):
		from erpnext.selling.doctype.sales_order.test_sales_order import (
			automatically_fetch_payment_terms,
		)

		automatically_fetch_payment_terms()
		po = create_purchase_order(do_not_save=True)

		self.assertRaises(frappe.ValidationError, make_pi_from_po, po.name)

		po.update({"payment_terms_template": "_Test Payment Term Template"})

		po.save()
		po.submit()

		self.assertEqual(po.payment_schedule[0].payment_amount, 2500.0)
		self.assertEqual(getdate(po.payment_schedule[0].due_date), getdate(po.transaction_date))
		self.assertEqual(po.payment_schedule[1].payment_amount, 2500.0)
		self.assertEqual(getdate(po.payment_schedule[1].due_date), add_days(getdate(po.transaction_date), 30))
		pi = make_pi_from_po(po.name)
		pi.save()

		self.assertEqual(pi.doctype, "Purchase Invoice")
		self.assertEqual(len(pi.get("items", [])), 1)

		self.assertEqual(pi.payment_schedule[0].payment_amount, 2500.0)
		self.assertEqual(getdate(pi.payment_schedule[0].due_date), getdate(po.transaction_date))
		self.assertEqual(pi.payment_schedule[1].payment_amount, 2500.0)
		self.assertEqual(getdate(pi.payment_schedule[1].due_date), add_days(getdate(po.transaction_date), 30))
		automatically_fetch_payment_terms(enable=0)

	def test_warehouse_company_validation(self):
		from erpnext.stock.utils import InvalidWarehouseCompany

		po = create_purchase_order(company="_Test Company 1", do_not_save=True)
		self.assertRaises(InvalidWarehouseCompany, po.insert)

	def test_uom_integer_validation(self):
		from erpnext.utilities.transaction_base import UOMMustBeIntegerError

		po = create_purchase_order(qty=3.4, do_not_save=True)
		self.assertRaises(UOMMustBeIntegerError, po.insert)

	def test_ordered_qty_for_closing_po(self):
		bin = frappe.get_all(
			"Bin",
			filters={"item_code": "_Test Item", "warehouse": "_Test Warehouse - _TC"},
			fields=["ordered_qty"],
		)

		existing_ordered_qty = bin[0].ordered_qty if bin else 0.0

		po = create_purchase_order(item_code="_Test Item", qty=1)

		self.assertEqual(
			get_ordered_qty(item_code="_Test Item", warehouse="_Test Warehouse - _TC"),
			existing_ordered_qty + 1,
		)

		po.update_status("Closed")

		self.assertEqual(
			get_ordered_qty(item_code="_Test Item", warehouse="_Test Warehouse - _TC"), existing_ordered_qty
		)

	def test_group_same_items(self):
		frappe.db.set_single_value("Buying Settings", "allow_multiple_items", 1)
		frappe.get_doc(
			{
				"doctype": "Purchase Order",
				"company": "_Test Company",
				"supplier": "_Test Supplier",
				"is_subcontracted": 0,
				"schedule_date": add_days(nowdate(), 1),
				"currency": frappe.get_cached_value("Company", "_Test Company", "default_currency"),
				"conversion_factor": 1,
				"items": get_same_items(),
				"group_same_items": 1,
			}
		).insert(ignore_permissions=True)

	def test_make_po_without_terms(self):
		po = create_purchase_order(do_not_save=1)

		self.assertFalse(po.get("payment_schedule"))

		po.insert()

		self.assertTrue(po.get("payment_schedule"))

	def test_po_for_blocked_supplier_all(self):
		supplier = frappe.get_doc("Supplier", "_Test Supplier")
		supplier.on_hold = 1
		supplier.save()

		self.assertEqual(supplier.hold_type, "All")
		self.assertRaises(frappe.ValidationError, create_purchase_order)

		supplier.on_hold = 0
		supplier.save()

	def test_po_for_blocked_supplier_invoices(self):
		supplier = frappe.get_doc("Supplier", "_Test Supplier")
		supplier.on_hold = 1
		supplier.hold_type = "Invoices"
		supplier.save()

		self.assertRaises(frappe.ValidationError, create_purchase_order)

		supplier.on_hold = 0
		supplier.save()

	def test_po_for_blocked_supplier_payments(self):
		supplier = frappe.get_doc("Supplier", "_Test Supplier")
		supplier.on_hold = 1
		supplier.hold_type = "Payments"
		supplier.save()

		po = create_purchase_order()

		self.assertRaises(
			frappe.ValidationError,
			get_payment_entry,
			dt="Purchase Order",
			dn=po.name,
			bank_account="_Test Bank - _TC",
		)

		supplier.on_hold = 0
		supplier.save()

	def test_po_for_blocked_supplier_payments_with_today_date(self):
		supplier = frappe.get_doc("Supplier", "_Test Supplier")
		supplier.on_hold = 1
		supplier.release_date = nowdate()
		supplier.hold_type = "Payments"
		supplier.save()

		po = create_purchase_order()

		self.assertRaises(
			frappe.ValidationError,
			get_payment_entry,
			dt="Purchase Order",
			dn=po.name,
			bank_account="_Test Bank - _TC",
		)

		supplier.on_hold = 0
		supplier.save()

	def test_po_for_blocked_supplier_payments_past_date(self):
		# this test is meant to fail only if something fails in the try block
		with self.assertRaises(Exception):
			try:
				supplier = frappe.get_doc("Supplier", "_Test Supplier")
				supplier.on_hold = 1
				supplier.hold_type = "Payments"
				supplier.release_date = "2018-03-01"
				supplier.save()

				po = create_purchase_order()
				get_payment_entry("Purchase Order", po.name, bank_account="_Test Bank - _TC")

				supplier.on_hold = 0
				supplier.save()
			except Exception:
				pass
			else:
				raise Exception

	def test_default_payment_terms(self):
		due_date = get_due_date_from_template("_Test Payment Term Template 1", "2023-02-03", None).strftime(
			"%Y-%m-%d"
		)
		self.assertEqual(due_date, "2023-03-31")

	def test_terms_are_not_copied_if_automatically_fetch_payment_terms_is_unchecked(self):
		po = create_purchase_order(do_not_save=1)
		po.payment_terms_template = "_Test Payment Term Template"
		po.save()
		po.submit()

		frappe.db.set_value("Company", "_Test Company", "payment_terms", "_Test Payment Term Template 1")
		pi = make_pi_from_po(po.name)
		pi.save()

		self.assertEqual(pi.get("payment_terms_template"), "_Test Payment Term Template 1")
		frappe.db.set_value("Company", "_Test Company", "payment_terms", "")

	def test_terms_copied(self):
		po = create_purchase_order(do_not_save=1)
		po.payment_terms_template = "_Test Payment Term Template"
		po.insert()
		po.submit()
		self.assertTrue(po.get("payment_schedule"))

		pi = make_pi_from_po(po.name)
		pi.insert()
		self.assertTrue(pi.get("payment_schedule"))

	@change_settings("Accounts Settings", {"unlink_advance_payment_on_cancelation_of_order": 1})
	def test_advance_payment_entry_unlink_against_purchase_order(self):
		from erpnext.accounts.doctype.payment_entry.test_payment_entry import get_payment_entry

		po_doc = create_purchase_order()

		pe = get_payment_entry("Purchase Order", po_doc.name, bank_account="_Test Bank - _TC")
		pe.reference_no = "1"
		pe.reference_date = nowdate()
		pe.paid_from_account_currency = po_doc.currency
		pe.paid_to_account_currency = po_doc.currency
		pe.source_exchange_rate = 1
		pe.target_exchange_rate = 1
		pe.paid_amount = po_doc.grand_total
		pe.save(ignore_permissions=True)
		pe.submit()

		po_doc = frappe.get_doc("Purchase Order", po_doc.name)
		po_doc.cancel()

		pe_doc = frappe.get_doc("Payment Entry", pe.name)
		pe_doc.cancel()

	def create_account(self, account_name, company, currency, parent):
		if not frappe.db.get_value("Account", filters={"account_name": account_name, "company": company}):
			account = frappe.get_doc(
				{
					"doctype": "Account",
					"account_name": account_name,
					"parent_account": parent,
					"company": company,
					"account_currency": currency,
					"is_group": 0,
					"account_type": "Payable",
				}
			).insert()
		else:
			account = frappe.get_doc("Account", {"account_name": account_name, "company": company})

		return account

	def test_advance_payment_with_separate_party_account_enabled(self):
		"""
		Test "Advance Paid" on Purchase Order, when "Book Advance Payments in Separate Party Account" is enabled and
		the payment entry linked to the Order is allocated to Purchase Invoice.
		"""
		supplier = "_Test Supplier"
		company = "_Test Company"

		# Setup default 'Advance Paid' account
		account = self.create_account("Advance Paid", company, "INR", "Application of Funds (Assets) - _TC")
		company_doc = frappe.get_doc("Company", company)
		company_doc.book_advance_payments_in_separate_party_account = True
		company_doc.default_advance_paid_account = account.name
		company_doc.save()

		po_doc = create_purchase_order(supplier=supplier)

		from erpnext.accounts.doctype.payment_entry.test_payment_entry import get_payment_entry

		pe = get_payment_entry("Purchase Order", po_doc.name)
		pe.save().submit()

		po_doc.reload()
		self.assertEqual(po_doc.advance_paid, 5000)

		from erpnext.buying.doctype.purchase_order.purchase_order import make_purchase_invoice

		company_doc.book_advance_payments_in_separate_party_account = False
		company_doc.save()

	@change_settings("Accounts Settings", {"unlink_advance_payment_on_cancelation_of_order": 1})
	def test_advance_paid_upon_payment_entry_cancellation(self):
		from erpnext.accounts.doctype.payment_entry.test_payment_entry import get_payment_entry

		supplier = "_Test Supplier USD"
		company = "_Test Company"

		# Setup default USD payable account for Supplier
		account = self.create_account("Creditors USD", company, "USD", "Accounts Payable - _TC")
		supplier_doc = frappe.get_doc("Supplier", supplier)
		if not [x for x in supplier_doc.accounts if x.company == company]:
			supplier_doc.append("accounts", {"company": company, "account": account.name})
			supplier_doc.save()

		po_doc = create_purchase_order(supplier=supplier, currency="USD", do_not_submit=1)
		po_doc.conversion_rate = 80
		po_doc.submit()

		pe = get_payment_entry("Purchase Order", po_doc.name)
		pe.mode_of_payment = "Cash"
		pe.paid_from = "Cash - _TC"
		pe.source_exchange_rate = 1
		pe.target_exchange_rate = 80
		pe.paid_amount = po_doc.base_grand_total
		pe.save(ignore_permissions=True)
		pe.submit()

		po_doc.reload()
		self.assertEqual(po_doc.advance_paid, po_doc.grand_total)
		self.assertEqual(po_doc.party_account_currency, "USD")

		pe_doc = frappe.get_doc("Payment Entry", pe.name)
		pe_doc.cancel()

		po_doc.reload()
		self.assertEqual(po_doc.advance_paid, 0)
		self.assertEqual(po_doc.party_account_currency, "USD")

	def test_schedule_date(self):
		po = create_purchase_order(do_not_submit=True)
		po.schedule_date = None
		po.append(
			"items",
			{"item_code": "_Test Item", "qty": 1, "rate": 100, "schedule_date": add_days(nowdate(), 5)},
		)
		po.save()
		self.assertEqual(po.schedule_date, add_days(nowdate(), 1))

		po.items[0].schedule_date = add_days(nowdate(), 2)
		po.save()
		self.assertEqual(po.schedule_date, add_days(nowdate(), 2))

	def test_po_optional_blanket_order(self):
		"""
		Expected result: Blanket order Ordered Quantity should only be affected on Purchase Order with against_blanket_order = 1.
		Second Purchase Order should not add on to Blanket Orders Ordered Quantity.
		"""

		make_blanket_order(blanket_order_type="Purchasing", quantity=10, rate=10)

		po = create_purchase_order(item_code="_Test Item", qty=5, against_blanket_order=1)
		po_doc = frappe.get_doc("Purchase Order", po.get("name"))
		# To test if the PO has a Blanket Order
		self.assertTrue(po_doc.items[0].blanket_order)

		po = create_purchase_order(item_code="_Test Item", qty=5, against_blanket_order=0)
		po_doc = frappe.get_doc("Purchase Order", po.get("name"))
		# To test if the PO does NOT have a Blanket Order
		self.assertEqual(po_doc.items[0].blanket_order, None)

	def test_blanket_order_on_po_close_and_open(self):
		# Step - 1: Create Blanket Order
		bo = make_blanket_order(blanket_order_type="Purchasing", quantity=10, rate=10)

		# Step - 2: Create Purchase Order
		po = create_purchase_order(
			item_code="_Test Item", qty=5, against_blanket_order=1, against_blanket=bo.name
		)

		bo.load_from_db()
		self.assertEqual(bo.items[0].ordered_qty, 5)

		# Step - 3: Close Purchase Order
		po.update_status("Closed")

		bo.load_from_db()
		self.assertEqual(bo.items[0].ordered_qty, 0)

		# Step - 4: Re-Open Purchase Order
		po.update_status("Re-open")

		bo.load_from_db()
		self.assertEqual(bo.items[0].ordered_qty, 5)

	def test_payment_terms_are_fetched_when_creating_purchase_invoice(self):
		from erpnext.accounts.doctype.payment_entry.test_payment_entry import (
			create_payment_terms_template,
		)
		from erpnext.accounts.doctype.purchase_invoice.test_purchase_invoice import make_purchase_invoice
		from erpnext.selling.doctype.sales_order.test_sales_order import (
			automatically_fetch_payment_terms,
			compare_payment_schedules,
		)

		automatically_fetch_payment_terms()

		po = create_purchase_order(qty=10, rate=100, do_not_save=1)
		create_payment_terms_template()
		po.payment_terms_template = "Test Receivable Template"
		po.submit()

		pi = make_purchase_invoice(qty=10, rate=100, do_not_save=1)
		pi.items[0].purchase_order = po.name
		pi.items[0].po_detail = po.items[0].name
		pi.insert()

		# self.assertEqual(po.payment_terms_template, pi.payment_terms_template)
		compare_payment_schedules(self, po, pi)

		automatically_fetch_payment_terms(enable=0)

	def test_internal_transfer_flow(self):
		from erpnext.accounts.doctype.sales_invoice.sales_invoice import (
			make_inter_company_purchase_invoice,
		)
		from erpnext.selling.doctype.sales_order.sales_order import (
			make_delivery_note,
			make_sales_invoice,
		)
		from erpnext.stock.doctype.delivery_note.delivery_note import make_inter_company_purchase_receipt

		frappe.db.set_single_value("Selling Settings", "maintain_same_sales_rate", 1)
		frappe.db.set_single_value("Buying Settings", "maintain_same_rate", 1)

		prepare_data_for_internal_transfer()
		supplier = "_Test Internal Supplier 2"

		mr = make_material_request(
			qty=2, company="_Test Company with perpetual inventory", warehouse="Stores - TCP1"
		)

		po = create_purchase_order(
			company="_Test Company with perpetual inventory",
			supplier=supplier,
			warehouse="Stores - TCP1",
			from_warehouse="_Test Internal Warehouse New 1 - TCP1",
			qty=2,
			rate=1,
			material_request=mr.name,
			material_request_item=mr.items[0].name,
		)

		so = make_inter_company_sales_order(po.name)
		so.items[0].delivery_date = today()
		self.assertEqual(so.items[0].warehouse, "_Test Internal Warehouse New 1 - TCP1")
		self.assertTrue(so.items[0].purchase_order)
		self.assertTrue(so.items[0].purchase_order_item)
		so.submit()

		dn = make_delivery_note(so.name)
		dn.items[0].target_warehouse = "_Test Internal Warehouse GIT - TCP1"
		self.assertEqual(dn.items[0].warehouse, "_Test Internal Warehouse New 1 - TCP1")
		self.assertTrue(dn.items[0].purchase_order)
		self.assertTrue(dn.items[0].purchase_order_item)

		self.assertEqual(po.items[0].name, dn.items[0].purchase_order_item)
		dn.submit()

		pr = make_inter_company_purchase_receipt(dn.name)
		self.assertEqual(pr.items[0].warehouse, "Stores - TCP1")
		self.assertTrue(pr.items[0].purchase_order)
		self.assertTrue(pr.items[0].purchase_order_item)
		self.assertEqual(po.items[0].name, pr.items[0].purchase_order_item)
		pr.submit()

		si = make_sales_invoice(so.name)
		self.assertEqual(si.items[0].warehouse, "_Test Internal Warehouse New 1 - TCP1")
		self.assertTrue(si.items[0].purchase_order)
		self.assertTrue(si.items[0].purchase_order_item)
		si.submit()

		pi = make_inter_company_purchase_invoice(si.name)
		self.assertTrue(pi.items[0].purchase_order)
		self.assertTrue(pi.items[0].po_detail)
		pi.submit()
		mr.reload()

		po.load_from_db()
		self.assertEqual(po.status, "Completed")
		self.assertEqual(mr.status, "Received")

	def test_variant_item_po(self):
		po = create_purchase_order(item_code="_Test Variant Item", qty=1, rate=100, do_not_save=1)

		self.assertRaises(frappe.ValidationError, po.save)

	def test_update_items_for_subcontracting_purchase_order(self):
		from erpnext.controllers.tests.test_subcontracting_controller import (
			get_subcontracting_order,
			make_bom_for_subcontracted_items,
			make_raw_materials,
			make_service_items,
			make_subcontracted_items,
		)

		def update_items(po, qty):
			trans_items = [po.items[0].as_dict().update({"docname": po.items[0].name})]
			trans_items[0]["qty"] = qty
			trans_items[0]["fg_item_qty"] = qty
			trans_items = json.dumps(trans_items, default=str)

			return update_child_qty_rate(
				po.doctype,
				trans_items,
				po.name,
			)

		make_subcontracted_items()
		make_raw_materials()
		make_service_items()
		make_bom_for_subcontracted_items()

		service_items = [
			{
				"warehouse": "_Test Warehouse - _TC",
				"item_code": "Subcontracted Service Item 7",
				"qty": 10,
				"rate": 100,
				"fg_item": "Subcontracted Item SA7",
				"fg_item_qty": 10,
			},
		]
		po = create_purchase_order(
			rm_items=service_items,
			is_subcontracted=1,
			supplier_warehouse="_Test Warehouse 1 - _TC",
		)

		update_items(po, qty=20)
		po.reload()

		# Test - 1: Items should be updated as there is no Subcontracting Order against PO
		self.assertEqual(po.items[0].qty, 20)
		self.assertEqual(po.items[0].fg_item_qty, 20)

		sco = get_subcontracting_order(po_name=po.name, warehouse="_Test Warehouse - _TC")

		# Test - 2: ValidationError should be raised as there is Subcontracting Order against PO
		self.assertRaises(frappe.ValidationError, update_items, po=po, qty=30)

		sco.reload()
		sco.cancel()
		po.reload()

		update_items(po, qty=30)
		po.reload()

		# Test - 3: Items should be updated as the Subcontracting Order is cancelled
		self.assertEqual(po.items[0].qty, 30)
		self.assertEqual(po.items[0].fg_item_qty, 30)
	
	def test_new_sc_flow(self):
		from erpnext.buying.doctype.purchase_order.purchase_order import make_subcontracting_order
		
		po = create_po_for_sc_testing()
		sco = make_subcontracting_order(po.name)
		
		sco.items[0].qty = 5
		sco.items.pop(1)
		sco.items[1].qty = 25
		sco.save()
		sco.submit()

		# Test - 1: Quantity of Service Items should change based on change in Quantity of its corresponding Finished Goods Item
		self.assertEqual(sco.service_items[0].qty, 5)
		
		# Test - 2: Subcontracted Quantity for the PO Items of each line item should be updated accordingly
		po.reload()
		self.assertEqual(po.items[0].sco_qty, 5)
		self.assertEqual(po.items[1].sco_qty, 0)
		self.assertEqual(po.items[2].sco_qty, 12.5)
		
		# Test - 3: Amount for both FG Item and its Service Item should be updated correctly based on change in Quantity
		self.assertEqual(sco.items[0].amount, 2000)
		self.assertEqual(sco.service_items[0].amount, 500)
		
		# Test - 4: Service Items should be removed if its corresponding Finished Good line item is deleted
		self.assertEqual(len(sco.service_items), 2)
		
		# Test - 5: Service Item quantity calculation should be based upon conversion factor calculated from its corresponding PO Item
		self.assertEqual(sco.service_items[1].qty, 12.5)
		
		sco = make_subcontracting_order(po.name)
		
		sco.items[0].qty = 6
		
		# Test - 6: Saving document should not be allowed if Quantity exceeds available Subcontracting Quantity of any Purchase Order Item
		self.assertRaises(frappe.ValidationError, sco.save)
		
		sco.items[0].qty = 5
		sco.items.pop()
		sco.items.pop()
		sco.save()
		sco.submit()
		
		sco = make_subcontracting_order(po.name)
		
		# Test - 7: Since line item 1 is now fully subcontracted, new SCO should by default only have the remaining 2 line items
		self.assertEqual(len(sco.items), 2)
		
		sco.items.pop(0)
		sco.save()
		sco.submit()
		
		# Test - 8: Subcontracted Quantity for each PO Item should be subtracted if SCO gets cancelled
		po.reload()
		self.assertEqual(po.items[2].sco_qty, 25)
		sco.cancel()
		po.reload()
		self.assertEqual(po.items[2].sco_qty, 12.5)
		
		sco = make_subcontracting_order(po.name)
		sco.save()
		sco.submit()
		
		# Test - 8: Since this PO is now fully subcontracted, creating a new SCO from it should throw error
		self.assertRaises(frappe.ValidationError, make_subcontracting_order, po.name)

	@change_settings("Buying Settings", {"auto_create_subcontracting_order": 1})
	def test_auto_create_subcontracting_order(self):
		from erpnext.controllers.tests.test_subcontracting_controller import (
			make_bom_for_subcontracted_items,
			make_raw_materials,
			make_service_items,
			make_subcontracted_items,
		)

		make_subcontracted_items()
		make_raw_materials()
		make_service_items()
		make_bom_for_subcontracted_items()

		service_items = [
			{
				"warehouse": "_Test Warehouse - _TC",
				"item_code": "Subcontracted Service Item 7",
				"qty": 10,
				"rate": 100,
				"fg_item": "Subcontracted Item SA7",
				"fg_item_qty": 10,
			},
		]
		po = create_purchase_order(
			rm_items=service_items,
			is_subcontracted=1,
			supplier_warehouse="_Test Warehouse 1 - _TC",
		)

		self.assertTrue(frappe.db.get_value("Subcontracting Order", {"purchase_order": po.name}))

	def test_po_billed_amount_against_return_entry(self):
		from erpnext.accounts.doctype.purchase_invoice.purchase_invoice import make_debit_note

		# Create a Purchase Order and Fully Bill it
		po = create_purchase_order()
		pi = make_pi_from_po(po.name)
		pi.insert()
		pi.submit()

		# Debit Note - 50% Qty & enable updating PO billed amount
		pi_return = make_debit_note(pi.name)
		pi_return.items[0].qty = -5
		pi_return.update_billed_amount_in_purchase_order = 1
		pi_return.submit()

		# Check if the billed amount reduced
		po.reload()
		self.assertEqual(po.per_billed, 50)

		pi_return.reload()
		pi_return.cancel()

		# Debit Note - 50% Qty & disable updating PO billed amount
		pi_return = make_debit_note(pi.name)
		pi_return.items[0].qty = -5
		pi_return.update_billed_amount_in_purchase_order = 0
		pi_return.submit()

		# Check if the billed amount stayed the same
		po.reload()
		self.assertEqual(po.per_billed, 100)

	def test_create_purchase_receipt(self):
		po = create_purchase_order(rate=10000,qty=10)
		po.submit()

		pr = create_pr_against_po(po.name, received_qty=10)
		bin_qty = frappe.db.get_value("Bin", {"item_code": "_Test Item", "warehouse": "_Test Warehouse - _TC"}, "actual_qty")
		sle = frappe.get_doc('Stock Ledger Entry',{'voucher_no':pr.name})
		self.assertEqual(sle.qty_after_transaction, bin_qty)
		self.assertEqual(sle.warehouse, po.get("items")[0].warehouse)

		#if account setup in company
		if frappe.db.exists('GL Entry',{'account': 'Stock Received But Not Billed - _TC'}):
			gl_temp_credit = frappe.db.get_value('GL Entry',{'voucher_no':pr.name, 'account': 'Stock Received But Not Billed - _TC'},'credit')
			self.assertEqual(gl_temp_credit, 100000)

		#if account setup in company
		if frappe.db.exists('GL Entry',{'account': 'Stock In Hand - _TC'}):
			gl_stock_debit = frappe.db.get_value('GL Entry',{'voucher_no':pr.name, 'account': 'Stock In Hand - _TC'},'debit')
			self.assertEqual(gl_stock_debit, 100000)
	
	def test_single_po_pi_TC_B_001(self):
		# Scenario : PO => PR => 1PI
		args = frappe._dict()
		po_data = {
			"company" : "_Test Company",
			"item_code" : "_Test Item",
			"warehouse" : "Stores - _TC",
			"qty" : 6,
			"rate" : 100,
		}
		
		doc_po = create_purchase_order(**po_data)
		self.assertEqual(doc_po.docstatus, 1)
		
		doc_pr = make_pr_for_po(doc_po.name)
		self.assertEqual(doc_pr.docstatus, 1)

		doc_pi = make_pi_against_pr(doc_pr.name)
		self.assertEqual(doc_pi.docstatus, 1)
		self.assertEqual(doc_pi.items[0].qty, doc_po.items[0].qty)
		self.assertEqual(doc_pi.grand_total, doc_po.grand_total)
	
	def test_multi_po_pr_TC_B_008(self):
		# Scenario : 2PO => 2PR => 1PI
		args = frappe._dict()
		purchase_order_list = [{
			"company" : "_Test Company",
			"item_code" : "_Test Item",
			"warehouse" : "Stores - _TC",
			"qty" : 3,
			"rate" : 100,
		},
		{
			"company" : "_Test Company",
			"item_code" : "_Test Item",
			"warehouse" : "Stores - _TC",
			"qty" : 3,
			"rate" : 100,
		}]

		pur_receipt_name_list = []
		pur_order_dict = frappe._dict({
			"total_amount" : 0,
			"total_qty" : 0
		})

		for order in purchase_order_list:
			doc_po = create_purchase_order(**order)
			pur_order_dict.update({"total_amount" : pur_order_dict.total_amount + doc_po.grand_total })
			pur_order_dict.update({"total_qty" : pur_order_dict.total_qty + doc_po.total_qty })
			
			self.assertEqual(doc_po.docstatus, 1)

			doc_pr = make_pr_for_po(doc_po.name)
			self.assertEqual(doc_pr.docstatus, 1)
			self.assertEqual(doc_pr.grand_total, doc_po.grand_total)

			pur_receipt_name_list.append(doc_pr.name)

		item_dict = [
					{"item_code" : "_Test Item",
					"warehouse" : "Stores - _TC",
					"qty" : 3,
					"rate" : 100,
					"purchase_receipt":pur_receipt_name_list[1]
					}]
		
		doc_pi = make_pi_against_pr(pur_receipt_name_list[0], item_dict_list = item_dict)
		self.assertEqual(doc_pi.docstatus, 1)
		self.assertEqual(doc_pi.total_qty, pur_order_dict.total_qty)
		self.assertEqual(doc_pi.grand_total, pur_order_dict.total_amount)

	def test_multi_po_single_pr_pi_TC_B_007(self):
		# Scenario : 2PO => 1PR => 1PI
		args = frappe._dict()
		purchase_order_list = [{
			"company" : "_Test Company",
			"item_code" : "_Test Item",
			"warehouse" : "Stores - _TC",
			"qty" : 3,
			"rate" : 100,
		},
		{
			"company" : "_Test Company",
			"item_code" : "_Test Item",
			"warehouse" : "Stores - _TC",
			"qty" : 3,
			"rate" : 100,
		}]

		pur_order_name_list = []
		pur_order_dict = frappe._dict({
			"total_amount" : 0,
			"total_qty" : 0
		})

		for order in purchase_order_list:
			doc_po = create_purchase_order(**order)
			pur_order_dict.update({"total_amount" : pur_order_dict.total_amount + doc_po.grand_total })
			pur_order_dict.update({"total_qty" : pur_order_dict.total_qty + doc_po.total_qty })
			
			self.assertEqual(doc_po.docstatus, 1)
			pur_order_name_list.append(doc_po.name)

		item_dict = [
					{"item_code" : "_Test Item",
					"warehouse" : "Stores - _TC",
					"qty" : 3,
					"rate" : 100,
					"purchase_receipt":pur_order_name_list[1]
					}]

		doc_pr = make_pr_for_po(pur_order_name_list[0], item_dict_list = item_dict)

		doc_pi = make_pi_against_pr(doc_pr.name)
		self.assertEqual(doc_pi.docstatus, 1)
		self.assertEqual(doc_pi.total_qty, pur_order_dict.total_qty)
		self.assertEqual(doc_pi.grand_total, pur_order_dict.total_amount)
	
	def test_single_po_multi_pr_pi_TC_B_006(self):
		# Scenario : 1PO => 2PR => 2PI
		
		purchase_order_list = [{
			"company" : "_Test Company",
			"item_code" : "_Test Item",
			"warehouse" : "Stores - _TC",
			"qty" : 6,
			"rate" : 100,
		}]

		pur_invoice_dict = frappe._dict({
			"total_amount" : 0,
			"total_qty" : 0
		})
		pur_receipt_qty = [3, 3]
		doc_po = create_purchase_order(**purchase_order_list[0])
		self.assertEqual(doc_po.docstatus, 1)

		for received_qty in pur_receipt_qty:
			doc_pr = make_pr_for_po(doc_po.name, received_qty)
			self.assertEqual(doc_pr.docstatus, 1)
			
			doc_pi = make_pi_against_pr(doc_pr.name)
			self.assertEqual(doc_pi.docstatus, 1)

			pur_invoice_dict.update({"total_amount" : pur_invoice_dict.total_amount + doc_pi.grand_total })
			pur_invoice_dict.update({"total_qty" : pur_invoice_dict.total_qty + doc_pi.total_qty })
		
		self.assertEqual(doc_po.total_qty, pur_invoice_dict.total_qty)
		self.assertEqual(doc_po.grand_total, pur_invoice_dict.total_amount)
	
	def test_single_po_pi_multi_pr_TC_B_005(self):
		# Scenario : 1PO => 2PR => 1PI
		
		purchase_order_list = [{
			"company" : "_Test Company",
			"item_code" : "_Test Item",
			"warehouse" : "Stores - _TC",
			"qty" : 6,
			"rate" : 100,
		}]

		pur_receipt_qty = [3, 3]
		pur_receipt_name_list = []

		doc_po = create_purchase_order(**purchase_order_list[0])
		self.assertEqual(doc_po.docstatus, 1)

		for received_qty in pur_receipt_qty:
			doc_pr = make_pr_for_po(doc_po.name, received_qty)
			self.assertEqual(doc_pr.docstatus, 1)
			
			pur_receipt_name_list.append(doc_pr.name)
		
		item_dict = [
					{"item_code" : "_Test Item",
					"warehouse" : "Stores - _TC",
					"qty" : 3,
					"rate" : 100,
					"purchase_receipt":pur_receipt_name_list[1]
					}]
		
		doc_pi = make_pi_against_pr(pur_receipt_name_list[0], item_dict_list= item_dict)
		
		self.assertEqual(doc_pi.docstatus, 1)
		self.assertEqual(doc_po.total_qty, doc_pi.total_qty)
		self.assertEqual(doc_po.grand_total, doc_pi.grand_total)
	
	def test_create_purchase_receipt_partial_TC_SCK_037(self):
		po = create_purchase_order(rate=10000,qty=10)
		po.submit()

		pr = create_pr_against_po(po.name, received_qty=5)
		bin_qty = frappe.db.get_value("Bin", {"item_code": "_Test Item", "warehouse": "_Test Warehouse - _TC"}, "actual_qty")
		sle = frappe.get_doc('Stock Ledger Entry',{'voucher_no':pr.name})
		self.assertEqual(sle.qty_after_transaction, bin_qty)
		self.assertEqual(sle.warehouse, po.get("items")[0].warehouse)

		#if account setup in company
		if frappe.db.exists('GL Entry',{'account': 'Stock Received But Not Billed - _TC'}):
			gl_temp_credit = frappe.db.get_value('GL Entry',{'voucher_no':pr.name, 'account': 'Stock Received But Not Billed - _TC'},'credit')
			self.assertEqual(gl_temp_credit, 50000)

		#if account setup in company
		if frappe.db.exists('GL Entry',{'account': 'Stock In Hand - _TC'}):
			gl_stock_debit = frappe.db.get_value('GL Entry',{'voucher_no':pr.name, 'account': 'Stock In Hand - _TC'},'debit')
			self.assertEqual(gl_stock_debit, 50000)

	def test_pi_return_TC_B_043(self):
		from erpnext.accounts.doctype.purchase_invoice.purchase_invoice import make_debit_note
		from erpnext.accounts.doctype.purchase_invoice.test_purchase_invoice import check_gl_entries
		from erpnext.stock.doctype.stock_entry.test_stock_entry import get_qty_after_transaction

		po = create_purchase_order(		
			warehouse="Finished Goods - _TC",
			rate=130,
			qty=1,
		)
		self.assertEqual(po.status, "To Receive and Bill")
		actual_qty_0 = get_qty_after_transaction(warehouse="Finished Goods - _TC")

		pi = make_pi_from_po(po.name)
		pi.update_stock = 1
		pi.save()
		pi.submit()
		pi.load_from_db()
		self.assertEqual(pi.status, "Unpaid")
		expected_gle = [
			["Creditors - _TC", 0.0, 130, nowdate()],
			["_Test Account Cost for Goods Sold - _TC", 130, 0.0, nowdate()],
		]
		check_gl_entries(self, pi.name, expected_gle, nowdate())
		actual_qty_1 = get_qty_after_transaction(warehouse="Finished Goods - _TC")
		self.assertEqual(actual_qty_0 + 1, actual_qty_1)

		po_status = frappe.db.get_value("Purchase Order", po.name, "status")
		self.assertEqual(po_status, "Completed")

		pi_return = make_debit_note(pi.name)
		pi_return.update_outstanding_for_self = 0
		pi_return.update_billed_amount_in_purchase_receipt = 0
		pi_return.save()
		pi_return.submit()
		pi_return.load_from_db()
		self.assertEqual(pi_return.status, "Return")
		expected_gle = [
			["Creditors - _TC", 130, 0.0, nowdate()],
			["_Test Account Cost for Goods Sold - _TC", 0.0, 130, nowdate()],
		]
		check_gl_entries(self, pi_return.name, expected_gle, nowdate())
		actual_qty_2 = get_qty_after_transaction(warehouse="Finished Goods - _TC")
		self.assertEqual(actual_qty_1 - 1, actual_qty_2)

		pi_status = frappe.db.get_value("Purchase Invoice", pi.name, "status")
		self.assertEqual(pi_status, "Debit Note Issued")

	def test_payment_entry_TC_B_037(self):
		from erpnext.accounts.doctype.payment_entry.test_payment_entry import get_payment_entry
		from erpnext.accounts.doctype.purchase_invoice.test_purchase_invoice import check_gl_entries

		po = create_purchase_order(		
			warehouse="Finished Goods - _TC",
			rate=30,
			qty=1,
		)

		self.assertEqual(po.status, "To Receive and Bill")
		pi = make_pi_from_po(po.name)
		pi.update_stock = 1
		pi.save()
		pi.submit()
		pi.load_from_db()

		expected_gle = [
			["Creditors - _TC", 0.0, 30, nowdate()],
			["_Test Account Cost for Goods Sold - _TC", 30, 0.0, nowdate()],
		]
		check_gl_entries(self, pi.name, expected_gle, nowdate())

		pe = get_payment_entry("Purchase Invoice", pi.name)
		pe.save()
		pe.submit()
		pi_status = frappe.db.get_value("Purchase Invoice", pi.name, "status")
		self.assertEqual(pi_status, "Paid")
		expected_gle = [
			{"account": "Creditors - _TC", "debit": 30.0, "credit": 0.0},
			{"account": "Cash - _TC", "debit": 0.0, "credit": 30.0},
		]
		check_payment_gl_entries(self, pe.name, expected_gle)

	def test_purchase_invoice_cancellation_TC_B_041(self):
		from erpnext.stock.doctype.purchase_receipt.purchase_receipt import make_purchase_invoice

		po = create_purchase_order(		
			warehouse="Finished Goods - _TC",
			rate=130,
			qty=1,
		)
		self.assertEqual(po.status, "To Receive and Bill")

		pr = make_purchase_receipt(po.name)
		pr.save()
		pr.submit()
		self.assertEqual(pr.status, "To Bill")
		po_status = frappe.db.get_value("Purchase Order", po.name, "status")
		self.assertEqual(po_status, "To Bill")

		pi = make_purchase_invoice(pr.name)
		pi.save()
		pi.submit()
		self.assertEqual(pi.status, "Unpaid")
		po_status = frappe.db.get_value("Purchase Order", po.name, "status")
		self.assertEqual(po_status, "Completed")
		pr_status = frappe.db.get_value("Purchase Receipt", pr.name, "status")
		self.assertEqual(pr_status, "Completed")
		
		pi.cancel()
		self.assertEqual(pi.status, "Cancelled")
		po_status = frappe.db.get_value("Purchase Order", po.name, "status")
		self.assertEqual(po_status, "To Bill")
		pr_status = frappe.db.get_value("Purchase Receipt", pr.name, "status")
		self.assertEqual(pr_status, "To Bill")
	def test_purchase_invoice_return_TC_B_042(self):
		from erpnext.stock.doctype.purchase_receipt.purchase_receipt import make_purchase_invoice
		from erpnext.accounts.doctype.purchase_invoice.purchase_invoice import make_debit_note

		po = create_purchase_order(		
			warehouse="Finished Goods - _TC",
			rate=130,
			qty=1,
		)
		pr = make_purchase_receipt(po.name)
		pr.save()
		pr.submit()

		pi = make_purchase_invoice(pr.name)
		pi.save()
		pi.submit()
		
		pi_return = make_debit_note(pi.name)
		pi_return.update_outstanding_for_self = 0
		pi_return.update_billed_amount_in_purchase_receipt = 0
		pi_return.save()
		pi_return.submit()
		self.assertEqual(pi_return.status, "Return")
		pi_status = frappe.db.get_value("Purchase Invoice", pi.name, "status")
		self.assertEqual(pi_status, "Debit Note Issued")  

	def test_50_50_payment_terms_TC_B_045(self):
		from erpnext.stock.doctype.purchase_receipt.purchase_receipt import make_purchase_invoice
		from erpnext.accounts.doctype.payment_entry.test_payment_entry import get_payment_entry

		po = create_purchase_order(		
			warehouse="Finished Goods - _TC",
			rate=130,
			qty=1,
			do_not_save=1
		)
		po.payment_terms_template = "_Test Payment Term Template"
		po.save()
		po.submit()

		pe = get_payment_entry("Purchase Order", po.name, party_amount=po.grand_total/2)
		pe.save()
		pe.submit()
	
		po_advance_paid = frappe.db.get_value("Purchase Order", po.name, "advance_paid")
		self.assertTrue(po_advance_paid, po.grand_total/2)

		pr = make_purchase_receipt(po.name)
		pr.save()
		pr.submit()
		self.assertTrue(pr.status, "To Bill")

		pi = make_purchase_invoice(pr.name)
		pi.set_advances()
		pi.save()
		pi.submit()
		
		pe = get_payment_entry("Purchase Invoice", pi.name, party_amount=po.grand_total/2)
		pe.save()
		pe.submit()
		po_status = frappe.db.get_value("Purchase Order", po.name, "status")
		self.assertEqual(po_status, "Completed")

		pi_status = frappe.db.get_value("Purchase Invoice", pi.name, "status")
		self.assertEqual(pi_status, "Paid")

		frappe.db.commit()


	def test_status_po_on_pi_cancel_TC_B_038(self):
		from erpnext.accounts.doctype.payment_entry.test_payment_entry import create_payment_entry
		from erpnext.accounts.doctype.unreconcile_payment.unreconcile_payment import payment_reconciliation_record_on_unreconcile,create_unreconcile_doc_for_selection

		po = create_purchase_order()
		
		pi = make_pi_from_po(po.name)
		pi.update_stock = 1
		pi.insert()
		pi.submit()

		pe = create_payment_entry(
			company=f"{pi.company}",
			payment_type="Pay",
			party_type="Supplier",
			party=f"{pi.supplier}",
			paid_from="Cash - _TC",
			paid_to="Creditors - _TC",
			paid_amount=pi.grand_total,
		)
		
		pe.append('references',{
			"reference_doctype": "Purchase Invoice",
			"reference_name": pi.name,
			"allocated_amount":pi.grand_total
		})
		pe.save()
		pe.submit()

		before_pi_cancel_status = frappe.db.get_value("Purchase Order", po.name, "status")
		self.assertEqual(before_pi_cancel_status, "Completed")
		
		header = {
			"company":"_Test Company",
			"unreconcile":1,
			"clearing_date":"2025-01-07",
			"party_type":"Supplier",
			"party":"_Test Supplier"
		}
		selection = {"company":"_Test Company","voucher_type":"Payment Entry","voucher_no":f"{pe.name}","against_voucher_type":"Purchase Invoice","against_voucher_no":f"{pi.name}","allocated_amount":pi.rounded_total}
		allocation = [{"reference_type":"Payment Entry","reference_name":pe.name,"invoice_type":"Purchase Invoice","invoice_number":pi.name,"allocated_amount":pi.rounded_total}]
		payment_reconciliation_record_on_unreconcile(header=header,allocation=allocation)
		create_unreconcile_doc_for_selection(selections = json.dumps([selection]))
		
		pi.reload()
		pi.cancel()
		after_pi_cancel_status = frappe.db.get_value("Purchase Order", po.name, "status")
		self.assertEqual(after_pi_cancel_status, "To Receive and Bill")


	def test_full_payment_request_TC_B_030(self):
		# Scenario : PO => Payment Request
		
		po_data = {
			"company" : "_Test Company",
			"item_code" : "_Test Item",
			"warehouse" : "Stores - _TC",
			"qty" : 6,
			"rate" : 100,
		}
		
		doc_po = create_purchase_order(**po_data)
		self.assertEqual(doc_po.docstatus, 1)
		
		args = frappe._dict()
		args = {
				"dt": doc_po.doctype,
				"dn": doc_po.name,
				"recipient_id": doc_po.contact_email,
				"payment_request_type": 'Outward',
				"party_type":  "Supplier",
				"party":  doc_po.supplier,
				"party_name": doc_po.supplier_name
			}
		dict_pr = make_payment_request(**args)
		doc_pr = frappe.get_doc("Payment Request", dict_pr.name)
		doc_pr.submit()
		self.assertEqual(doc_pr.docstatus, 1)
		self.assertEqual(doc_pr.reference_name, doc_po.name)
		self.assertEqual(doc_pr.grand_total, doc_po.grand_total)
	def test_po_to_partial_pr_TC_B_031(self):
		po = frappe.get_doc({
			"doctype": "Purchase Order",
			"supplier": "_Test Supplier 1",
			"company": "_Test Company",
			"schedule_date": frappe.utils.nowdate(),
			"items": [
				{
					"item_code": "Testing-31",
					"qty": 6,
					"rate": 100,
					"warehouse": "Stores - _TC",
				}
			]
		})
		po.insert()
		po.submit()

		payment_request = frappe.get_doc({
			"doctype": "Payment Request",
			"reference_doctype": "Purchase Order",
			"reference_name": po.name,
			"payment_request_type": "Outward",
			"party_type": "Supplier",
			"party": po.supplier,
			"grand_total": 300,
		})

		payment_request.insert()
		payment_request.submit()

		self.assertEqual(payment_request.payment_request_type, "Outward")
		self.assertEqual(payment_request.grand_total, 300)
		self.assertEqual(payment_request.reference_name, po.name)
	
	def test_purchase_invoice_return_TC_B_032(self):
		company = "_Test Company"
		item_code = "Testing-31"
		target_warehouse = "Stores - _TC"
		supplier = "_Test Supplier 1"
		qty = 6
		rate = 100
		amount = qty * rate

		purchase_invoice = frappe.get_doc({
			"doctype": "Purchase Invoice",
			"company": company,
			"supplier": supplier,
			"items": [
				{
					"item_code": item_code,
					"warehouse": target_warehouse,
					"qty": qty,
					"rate": rate,
					"amount": amount,
				}
			],
			"update_stock": 1,
		})
		purchase_invoice.insert()
		purchase_invoice.submit()
		frappe.db.commit()

		purchase_invoice_return = frappe.get_doc({
			"doctype": "Purchase Invoice",
			"company": company,
			"supplier": supplier,
			"is_return": 1,
			"return_against": purchase_invoice.name,
			"items": [
				{
					"item_code": item_code,
					"warehouse": target_warehouse,
					"qty": -qty,
					"rate": rate,
					"amount": amount,
				}
			],
			"update_stock": 1,
		})
		purchase_invoice_return.insert()
		purchase_invoice_return.submit()
		frappe.db.commit()

		gl_entries = frappe.get_all(
			"GL Entry",
			filters={
				"voucher_type": "Purchase Invoice",
				"voucher_no": purchase_invoice_return.name,
				"company": company,
			},
			fields=["account", "debit", "credit"],
		)

		reversal_passed = False
		for entry in gl_entries:
			if "Stock In Hand" in entry["account"]:
				self.assertEqual(entry["credit"], amount)
				reversal_passed = True
			elif "Creditors" in entry["account"]:
				self.assertEqual(entry["debit"], amount)
				reversal_passed = True

		stock_ledger_entries = frappe.get_all(
			"Stock Ledger Entry",
			filters={
				"voucher_type": "Purchase Invoice",
				"voucher_no": purchase_invoice_return.name,
				"warehouse": target_warehouse,
			},
			fields=["actual_qty"],
		)

		stock_decrease_passed = False
		for entry in stock_ledger_entries:
			if entry["actual_qty"] == -qty:
				stock_decrease_passed = True

		self.assertTrue(reversal_passed)
		self.assertTrue(stock_decrease_passed)

	def test_partial_purchase_invoice_return_TC_B_033(self):
		company = "_Test Company"
		item_code = "Testing-31"
		target_warehouse = "Stores - _TC"
		supplier = "_Test Supplier 1"
		original_qty = 6
		return_qty = 3
		rate = 100
		amount = original_qty * rate
		return_amount = return_qty * rate

		purchase_invoice = frappe.get_doc({
			"doctype": "Purchase Invoice",
			"company": company,
			"supplier": supplier,
			"items": [
				{
					"item_code": item_code,
					"warehouse": target_warehouse,
					"qty": original_qty,
					"rate": rate,
					"amount": amount,
				}
			],
			"update_stock": 1,
		})
		purchase_invoice.insert()
		purchase_invoice.submit()
		frappe.db.commit()

		purchase_invoice_return = frappe.get_doc({
			"doctype": "Purchase Invoice",
			"company": company,
			"supplier": supplier,
			"is_return": 1,
			"return_against": purchase_invoice.name,
			"items": [
				{
					"item_code": item_code,
					"warehouse": target_warehouse,
					"qty": -return_qty,
					"rate": rate,
					"amount": return_amount,
				}
			],
			"update_stock": 1,
		})
		purchase_invoice_return.insert()
		purchase_invoice_return.submit()

		gl_entries = frappe.get_all(
			"GL Entry",
			filters={
				"voucher_type": "Purchase Invoice",
				"voucher_no": purchase_invoice_return.name,
				"company": company,
			},
			fields=["account", "debit", "credit"],
		)

		reversal_passed = False
		for entry in gl_entries:
			if "Stock In Hand" in entry["account"]:
				self.assertEqual(entry["credit"], return_amount)
				reversal_passed = True
			elif "Creditors" in entry["account"]:
				self.assertEqual(entry["debit"], return_amount)
				reversal_passed = True

		stock_ledger_entries = frappe.get_all(
			"Stock Ledger Entry",
			filters={
				"voucher_type": "Purchase Invoice",
				"voucher_no": purchase_invoice_return.name,
				"warehouse": target_warehouse,
			},
			fields=["actual_qty"],
		)

		stock_decrease_passed = False
		for entry in stock_ledger_entries:
			if entry["actual_qty"] == -return_qty:
				stock_decrease_passed = True

		# Assertions
		self.assertTrue(reversal_passed)
		self.assertTrue(stock_decrease_passed)

	def test_pr_to_lcv_add_value_to_stock_TC_B_034(self):
		frappe.db.set_value("Company", "_Test Company", {"enable_perpetual_inventory":1, "stock_received_but_not_billed": "_Test Account Excise Duty - _TC"})
		frappe.db.commit()

		# Step 1: Create Purchase Receipt
		doc_pr = frappe.get_doc({
			"doctype": "Purchase Receipt",
			"company": "_Test Company",
			"supplier": "_Test Supplier",
			"items": [
				{
					"item_code": "Testing-31",
					"warehouse": "Stores - _TC",
					"qty": 10,
					"rate": 100,
				}
			]
		})
		doc_pr.insert()
		doc_pr.submit()
		self.assertEqual(doc_pr.docstatus, 1)

		doc_lcv = frappe.get_doc({
			"doctype": "Landed Cost Voucher",
			"company": "_Test Company",
			"purchase_receipts": [
				{
					"receipt_document_type": "Purchase Receipt",
					"receipt_document": doc_pr.name,
					"supplier": doc_pr.supplier,
					"grand_total": doc_pr.grand_total
				}
			],
			"taxes": [
				{
					"expense_account": "_Test Account Education Cess - _TC",
					"amount": 500,
					"description": "test_description"
				}
			]
		})
		doc_lcv.insert()
		doc_lcv.submit()
		self.assertEqual(doc_lcv.docstatus, 1)

		# Validate Stock Ledger Entries
		stock_ledger_entries = frappe.get_all(
			"Stock Ledger Entry",
			filters={
				"voucher_no": doc_pr.name,
				"warehouse": "Stores - _TC",
				"item_code": "Testing-31"
			},
			fields=["valuation_rate"],
			order_by="creation desc"
		)
		self.assertGreater(len(stock_ledger_entries), 0)

		updated_valuation_rate = stock_ledger_entries[0]["valuation_rate"]
		self.assertGreater(updated_valuation_rate, 100)

		# Validate GL Entries
		gl_entries = frappe.get_all(
			"GL Entry",
			filters={"voucher_no": doc_pr.name},
			fields=["account", "debit", "credit"]
		)
		self.assertGreater(len(gl_entries), 0)

	def test_po_to_pr_with_gst_partly_paid_TC_B_085(self):
		# Scenario : PO => PR with GST Partly Paid

		purchase_tax = frappe.new_doc("Purchase Taxes and Charges Template")
		purchase_tax.title = "TEST"
		purchase_tax.company = "_Test Company"
		purchase_tax.tax_category = "_Test Tax Category 1"

		purchase_tax.append("taxes",{
			"category":"Total",
			"add_deduct_tax":"Add",
			"charge_type":"On Net Total",
			"account_head":"_Test Account Excise Duty - _TC",
			"_Test Account Excise Duty":"_Test Account Excise Duty",
			"rate":100,
			"description":"GST"
		})
		purchase_tax.save()
		po = create_purchase_order(do_not_submit=True)
		po.taxes_and_charges = purchase_tax.name
		po.save()
		po.submit()
		self.assertEqual(po.docstatus,1)

		args = {
				"dt": po.doctype,
				"dn": po.name,
				"payment_request_type": 'Outward',
				"party_type":  "Supplier",
				"party":  po.supplier,
				"party_name": po.supplier_name
			}
		partly_pr = make_payment_request(**args)
		doc_pr = frappe.get_doc("Payment Request", partly_pr.name)
		# set half amount to be paid
		doc_pr.grand_total = po.grand_total / 2
		doc_pr.submit()
		po_status = frappe.db.get_value("Purchase Order",po.name,'status')
		self.assertEqual(po_status,'To Receive and Bill')
	
	def test_po_to_pr_with_gst_fully_paid_TC_B_086(self):
		# Scenario : PO => PR with GST Fully Paid

		purchase_tax = frappe.new_doc("Purchase Taxes and Charges Template")
		purchase_tax.title = "TEST"
		purchase_tax.company = "_Test Company"
		purchase_tax.tax_category = "_Test Tax Category 1"

		purchase_tax.append("taxes",{
			"category":"Total",
			"add_deduct_tax":"Add",
			"charge_type":"On Net Total",
			"account_head":"_Test Account Excise Duty - _TC",
			"_Test Account Excise Duty":"_Test Account Excise Duty",
			"rate":100,
			"description":"GST"
		})
		purchase_tax.save()
		po = create_purchase_order(do_not_submit=True)
		po.taxes_and_charges = purchase_tax.name
		po.save()
		po.submit()
		self.assertEqual(po.docstatus,1)

		args = {
				"dt": po.doctype,
				"dn": po.name,
				"payment_request_type": 'Outward',
				"party_type":  "Supplier",
				"party":  po.supplier,
				"party_name": po.supplier_name
			}
		partly_pr = make_payment_request(**args)
		doc_pr = frappe.get_doc("Payment Request", partly_pr.name)
		doc_pr.grand_total = po.grand_total 
		doc_pr.submit()
		po_status = frappe.db.get_value("Purchase Order",po.name,'status')
		self.assertEqual(po_status,'To Receive and Bill')
	
	def test_po_to_pr_to_pi_fully_paid_TC_B_087(self):
		from erpnext.stock.doctype.purchase_receipt.purchase_receipt import make_purchase_invoice

		purchase_tax = frappe.new_doc("Purchase Taxes and Charges Template")
		purchase_tax.title = "TEST"
		purchase_tax.company = "_Test Company"
		purchase_tax.tax_category = "_Test Tax Category 1"

		purchase_tax.append("taxes",{
			"category":"Total",
			"add_deduct_tax":"Add",
			"charge_type":"On Net Total",
			"account_head":"_Test Account Excise Duty - _TC",
			"_Test Account Excise Duty":"_Test Account Excise Duty",
			"rate":100,
			"description":"GST"
		})

		purchase_tax.save()

		po = create_purchase_order(do_not_save=True)
		po.taxes_and_charges = purchase_tax.name
		po.save()
		po.submit()
		po_status_before = frappe.db.get_value("Purchase Order",po.name,'status')
		self.assertEqual(po_status_before,'To Receive and Bill')

		pr = make_purchase_receipt(po.name)
		pr.save()
		pr.submit()

		po_status_after_pr = frappe.db.get_value("Purchase Order",po.name,'status')
		self.assertEqual(po_status_after_pr,'To Bill')

		pi = make_purchase_invoice(pr.name)
		pi.is_paid = 1
		pi.mode_of_payment = "Cash"
		pi.cash_bank_account = "Cash - _TC"
		pi.paid_amount = pr.grand_total
		pi.save()
		pi.submit()

		pi_status = frappe.db.get_value("Purchase Invoice",pi.name,'status')
		self.assertEqual(pi_status,'Paid')

		po_status_after_paid =  frappe.db.get_value("Purchase Order",po.name,'status')
		self.assertEqual(po_status_after_paid,'Completed')
	
	def test_po_to_pr_to_pi_partly_paid_TC_B_089(self):
		from erpnext.stock.doctype.purchase_receipt.purchase_receipt import make_purchase_invoice
		purchase_tax = frappe.new_doc("Purchase Taxes and Charges Template")
		purchase_tax.title = "TEST"
		purchase_tax.company = "_Test Company"
		purchase_tax.tax_category = "_Test Tax Category 1"

		purchase_tax.append("taxes",{
			"category":"Total",
			"add_deduct_tax":"Add",
			"charge_type":"On Net Total",
			"account_head":"_Test Account Excise Duty - _TC",
			"_Test Account Excise Duty":"_Test Account Excise Duty",
			"rate":100,
			"description":"GST"
		})

		purchase_tax.save()

		po = create_purchase_order(do_not_save=True)
		po.taxes_and_charges = purchase_tax.name
		po.save()
		po.submit()
		po_status_before = frappe.db.get_value("Purchase Order",po.name,'status')
		self.assertEqual(po_status_before,'To Receive and Bill')

		pr = make_purchase_receipt(po.name)
		pr.save()
		pr.submit()

		po_status_after_pr = frappe.db.get_value("Purchase Order",po.name,'status')
		self.assertEqual(po_status_after_pr,'To Bill')

		pi = make_purchase_invoice(pr.name)
		pi.is_paid = 1
		pi.mode_of_payment = "Cash"
		pi.cash_bank_account = "Cash - _TC"
		pi.paid_amount = pr.grand_total / 2
		pi.save()
		pi.submit()

		pi_status = frappe.db.get_value("Purchase Invoice",pi.name,'status')
		self.assertEqual(pi_status,'Partly Paid')

		po_status_after_paid =  frappe.db.get_value("Purchase Order",po.name,'status')
		self.assertEqual(po_status_after_paid,'Completed')

<<<<<<< HEAD
	def test_po_return_TC_B_043(self):
		# Scenario : PO => PR => PI => PI(Return)
		args = frappe._dict()
		po_data = {
			"company" : "_Test Company",
			"item_code" : "_Test Item",
			"warehouse" : "Stores - _TC",
			"qty" : 6,
			"rate" : 100,
		}

		doc_po = create_purchase_order(**po_data)
		self.assertEqual(doc_po.docstatus, 1)

		doc_pr = make_pr_for_po(doc_po.name)
		self.assertEqual(doc_pr.docstatus, 1)

		doc_pi = make_pi_against_pr(doc_pr.name)
		self.assertEqual(doc_pi.docstatus, 1)
		self.assertEqual(doc_pi.items[0].qty, doc_po.items[0].qty)
		self.assertEqual(doc_pi.grand_total, doc_po.grand_total)

		doc_returned_pi = make_return_pi(doc_pi.name)
		self.assertEqual(doc_returned_pi.total_qty, -doc_po.total_qty)
		doc_pi.reload()
		self.assertEqual(doc_pi.status, 'Debit Note Issued')
		self.assertEqual(doc_returned_pi.status, 'Return')

	def test_po_full_payment_TC_B_045(self):
		# Scenario : PO => Payment Entry => PR => PI => PI(Return)

		po_data = {
			"company" : "_Test Company",
			"item_code" : "_Test Item",
			"warehouse" : "Stores - _TC",
			"qty" : 6,
			"rate" : 100,
		}

		doc_po = create_purchase_order(**po_data)
		self.assertEqual(doc_po.docstatus, 1)

		doc_pe = get_payment_entry("Purchase Order", doc_po.name, doc_po.grand_total)
		doc_pe.insert()
		doc_pe.submit()
		# doc_pe.paid_from = "Cash"

		doc_pr = make_pr_for_po(doc_po.name)
		self.assertEqual(doc_pr.docstatus, 1)

		doc_pi = make_pi_against_pr(doc_pr.name, args={"is_paid" : 1, "cash_bank_account" : doc_pe.paid_from})
		self.assertEqual(doc_pi.docstatus, 1)
		self.assertEqual(doc_pi.items[0].qty, doc_po.items[0].qty)
		self.assertEqual(doc_pi.grand_total, doc_po.grand_total)

		doc_pi.reload()
		doc_po.reload()
		self.assertEqual(doc_pi.status, 'Paid')
		self.assertEqual(doc_po.status, 'Completed')

	def test_po_with_pricing_rule_TC_B_046(self):
		# Scenario : PO => Pricing Rule => PR => PI

		po_data = {
			"company" : "_Test Company",
			"item_code" : "_Test Item",
			"warehouse" : "Stores - _TC",
			"supplier": "_Test Supplier",
            "schedule_date": "2025-01-13",
			"qty" : 1,
		}

		pricing_rule_record = {
			"doctype": "Pricing Rule",
			"title": "Discount on _Test Item",
			"apply_on": "Item Code",
			"items": [
				{
					"item_code": "_Test Item",
				}
				],
			"price_or_product_discount": "Price",
			"applicable_for": "Supplier",
			"supplier": "_Test Supplier",
			"buying": 1,
			"currency": "INR",

			"min_qty": 1,
			"min_amt": 100,
			"valid_from": "2025-01-01",
			"rate_or_discount": "Discount Percentage",
			"discount_percentage": 10,
			"price_list": "Standard Buying",
			"company" : "_Test Company",

		}
		rule = frappe.get_doc(pricing_rule_record)
		rule.insert()

		frappe.get_doc(
			{
				"doctype": "Item Price",
				"price_list": "Standard Buying",
				"item_code": "_Test Item",
				"price_list_rate": 130,
			}
		).insert()

		doc_po = create_purchase_order(**po_data)
		doc_po_item = doc_po.items[0]
		self.assertEqual(doc_po_item.discount_percentage, 10)
		self.assertEqual(doc_po_item.rate, 117)  
		self.assertEqual(doc_po_item.amount, 117)

		doc_pr = make_pr_for_po(doc_po.name)

		doc_pi = make_pi_against_pr(doc_pr.name)
		pi_item = doc_pi.items[0]
		self.assertEqual(pi_item.rate, 117)
		self.assertEqual(pi_item.amount, 117)

	def test_po_with_pricing_rule_TC_B_047(self):
		# Scenario : PO => Pricing Rule => PR 

		po_data = {
			"company" : "_Test Company",
			"item_code" : "_Test Item",
			"warehouse" : "Stores - _TC",
			"supplier": "_Test Supplier",
            "schedule_date": "2025-01-13",
			"qty" : 1,
		}

		pricing_rule_record = {
			"doctype": "Pricing Rule",
			"title": "Discount on _Test Item",
			"apply_on": "Item Code",
			"items": [
				{
					"item_code": "_Test Item",
				}
				],
			"price_or_product_discount": "Price",
			"applicable_for": "Supplier",
			"supplier": "_Test Supplier",
			"buying": 1,
			"currency": "INR",

			"min_qty": 1,
			"min_amt": 100,
			"valid_from": "2025-01-01",
			"rate_or_discount": "Discount Percentage",
			"discount_percentage": 10,
			"price_list": "Standard Buying",
			"company" : "_Test Company",

		}
		rule = frappe.get_doc(pricing_rule_record)
		rule.insert()

		frappe.get_doc(
			{
				"doctype": "Item Price",
				"price_list": "Standard Buying",
				"item_code": "_Test Item",
				"price_list_rate": 130,
			}
		).insert()

		doc_po = create_purchase_order(**po_data)
		po_item = doc_po.items[0]
		self.assertEqual(po_item.discount_percentage, 10)
		self.assertEqual(po_item.rate, 117)
		self.assertEqual(po_item.amount, 117)


		doc_pr = make_pr_for_po(doc_po.name)
		pr_item = doc_pr.items[0]
		self.assertEqual(pr_item.rate, 117) 
		self.assertEqual(pr_item.amount, 117)

	def test_po_additional_discount_TC_B_052(self):
		# Scenario : PO => PR => PI [With Additional Discount]

		po_data = {
			"company" : "_Test Company",
			"item_code" : "_Test Item",
			"warehouse" : "Stores - _TC",
			"supplier": "_Test Supplier",
            "schedule_date": "2025-01-13",
			"qty" : 1,
			"rate" : 10000,
			"apply_discount_on" : "Net Total",
			"additional_discount_percentage" :10 ,
			"do_not_submit":1
		}

		acc = frappe.new_doc("Account")
		acc.account_name = "Input Tax IGST"
		acc.parent_account = "Tax Assets - _TC"
		acc.company = "_Test Company"
		account_name = frappe.db.exists("Account", {"account_name" : "Input Tax IGST","company": "_Test Company" })
		if not account_name:
			account_name = acc.insert()

		doc_po = create_purchase_order(**po_data)
		doc_po.append("taxes", {
                    "charge_type": "On Net Total",
                    "account_head": account_name,
                    "rate": 12,
                    "description": "Input GST",
                })
		doc_po.submit()
		self.assertEqual(doc_po.discount_amount, 1000)
		self.assertEqual(doc_po.grand_total, 10080)

		doc_pr = make_pr_for_po(doc_po.name)
		doc_pi = make_pi_against_pr(doc_pr.name)

		self.assertEqual(doc_pi.discount_amount, 1000)
		self.assertEqual(doc_pi.grand_total, 10080)

		# Accounting Ledger Checks
		pi_gl_entries = frappe.get_all("GL Entry", filters={"voucher_no": doc_pi.name}, fields=["account", "debit", "credit"])

		# PI Ledger Validation
		pi_total = sum(entry["debit"] for entry in pi_gl_entries)
		self.assertEqual(pi_total, 10080) 

	def test_po_additional_discount_TC_B_055(self):
		# Scenario : PO => PI [With Additional Discount]

		po_data = {
			"company" : "_Test Company",
			"item_code" : "_Test Item",
			"warehouse" : "Stores - _TC",
			"supplier": "_Test Supplier",
            "schedule_date": "2025-01-13",
			"qty" : 1,
			"rate" : 10000,
			"apply_discount_on" : "Net Total",
			"additional_discount_percentage" :10 ,
			"do_not_submit":1
		}

		acc = frappe.new_doc("Account")
		acc.account_name = "Input Tax IGST"
		acc.parent_account = "Tax Assets - _TC"
		acc.company = "_Test Company"
		account_name = frappe.db.exists("Account", {"account_name" : "Input Tax IGST","company": "_Test Company" })
		if not account_name:
			account_name = acc.insert()

		doc_po = create_purchase_order(**po_data)
		doc_po.append("taxes", {
                    "charge_type": "On Net Total",
                    "account_head": account_name,
                    "rate": 12,
                    "description": "Input GST",
                })
		doc_po.submit()
		self.assertEqual(doc_po.discount_amount, 1000)
		self.assertEqual(doc_po.grand_total, 10080)

		doc_pi = make_pi_from_po(doc_po.name)
		doc_pi.insert()
		doc_pi.submit()
		self.assertEqual(doc_pi.discount_amount, 1000)
		self.assertEqual(doc_pi.grand_total, 10080)

		# Accounting Ledger Checks
		pi_gl_entries = frappe.get_all("GL Entry", filters={"voucher_no": doc_pi.name}, fields=["account", "debit", "credit"])

		# PI Ledger Validation
		pi_total = sum(entry["debit"] for entry in pi_gl_entries)
		self.assertEqual(pi_total, 10080) 

	def test_po_additional_discount_TC_B_058(self):
		# Scenario : PO => PR => PI [With Additional Discount on Grand Total]

		po_data = {
			"company" : "_Test Company",
			"item_code" : "_Test Item",
			"warehouse" : "Stores - _TC",
			"supplier": "_Test Supplier",
            "schedule_date": "2025-01-13",
			"qty" : 1,
			"rate" : 10000,
			"apply_discount_on" : "Grand Total",
			"additional_discount_percentage" :10 ,
			"do_not_submit":1
		}

		acc = frappe.new_doc("Account")
		acc.account_name = "Input Tax IGST"
		acc.parent_account = "Tax Assets - _TC"
		acc.company = "_Test Company"
		account_name = frappe.db.exists("Account", {"account_name" : "Input Tax IGST","company": "_Test Company" })
		if not account_name:
			account_name = acc.insert()

		doc_po = create_purchase_order(**po_data)
		doc_po.append("taxes", {
                    "charge_type": "On Net Total",
                    "account_head": account_name,
                    "rate": 12,
                    "description": "Input GST",
                })
		doc_po.submit()
		self.assertEqual(doc_po.discount_amount, 1120)
		self.assertEqual(doc_po.grand_total, 10080)

		doc_pr = make_pr_for_po(doc_po.name)
		doc_pi = make_pi_against_pr(doc_pr.name)

		self.assertEqual(doc_pi.discount_amount, 1120)
		self.assertEqual(doc_pi.grand_total, 10080)

		# Accounting Ledger Checks
		pi_gl_entries = frappe.get_all("GL Entry", filters={"voucher_no": doc_pi.name}, fields=["account", "debit", "credit"])

		# PI Ledger Validation
		pi_total = sum(entry["debit"] for entry in pi_gl_entries)
		self.assertEqual(pi_total, 10080) 

	def test_po_additional_discount_TC_B_061(self):
		# Scenario : PO => PI [With Additional Discount]

		po_data = {
			"company" : "_Test Company",
			"item_code" : "_Test Item",
			"warehouse" : "Stores - _TC",
			"supplier": "_Test Supplier",
            "schedule_date": "2025-01-13",
			"qty" : 1,
			"rate" : 10000,
			"apply_discount_on" : "Grand Total",
			"additional_discount_percentage" :10 ,
			"do_not_submit":1
		}

		acc = frappe.new_doc("Account")
		acc.account_name = "Input Tax IGST"
		acc.parent_account = "Tax Assets - _TC"
		acc.company = "_Test Company"
		account_name = frappe.db.exists("Account", {"account_name" : "Input Tax IGST","company": "_Test Company" })
		if not account_name:
			account_name = acc.insert()

		doc_po = create_purchase_order(**po_data)
		doc_po.append("taxes", {
                    "charge_type": "On Net Total",
                    "account_head": account_name,
                    "rate": 12,
                    "description": "Input GST",
                })
		doc_po.submit()
		self.assertEqual(doc_po.discount_amount, 1120)
		self.assertEqual(doc_po.grand_total, 10080)

		doc_pi = make_pi_from_po(doc_po.name)
		doc_pi.insert()
		doc_pi.submit()
		self.assertEqual(doc_pi.discount_amount, 1120)
		self.assertEqual(doc_pi.grand_total, 10080)

		# Accounting Ledger Checks
		pi_gl_entries = frappe.get_all("GL Entry", filters={"voucher_no": doc_pi.name}, fields=["account", "debit", "credit"])

		# PI Ledger Validation
		pi_total = sum(entry["debit"] for entry in pi_gl_entries)
		self.assertEqual(pi_total, 10080) 

	def test_po_additional_discount_TC_B_063(self):
		# Scenario : PO => PI [With Additional Discount]

		po_data = {
			"company" : "_Test Company",
			"item_code" : "_Test Item",
			"warehouse" : "Stores - _TC",
			"supplier": "_Test Supplier",
            "schedule_date": "2025-01-13",
			"qty" : 1,
			"rate" : 10000,
			"apply_discount_on" : "Grand Total",
			"additional_discount_percentage" :10 ,
			"do_not_submit":1
		}

		acc = frappe.new_doc("Account")
		acc.account_name = "Input Tax IGST"
		acc.parent_account = "Tax Assets - _TC"
		acc.company = "_Test Company"
		account_name = frappe.db.exists("Account", {"account_name" : "Input Tax IGST","company": "_Test Company" })
		if not account_name:
			account_name = acc.insert()

		doc_po = create_purchase_order(**po_data)
		doc_po.append("taxes", {
                    "charge_type": "On Net Total",
                    "account_head": account_name,
                    "rate": 12,
                    "description": "Input GST",
                })
		doc_po.submit()
		self.assertEqual(doc_po.discount_amount, 1120)
		self.assertEqual(doc_po.grand_total, 10080)
=======
	def test_po_with_additional_discount_TC_B_057(self):
		company = "_Test Company"
		item_code = "Testing-31"
		target_warehouse = "Stores - _TC"
		supplier = "_Test Supplier 1"
		item_price = 10000
		if not frappe.db.exists("Item", item_code):
			frappe.get_doc({
				"doctype": "Item",
				"item_code": item_code,
				"item_name": item_code,
				"is_stock_item": 1,
				"is_purchase_item": 1,
				"is_sales_item": 0,
				"company": company
			}).insert()
		pi = frappe.get_doc({
			"doctype": "Purchase Order",
			"supplier": supplier,
			"company": company,
			"schedule_date": today(),
			"set_warehouse": target_warehouse,
			"items": [
				{
					"item_code": item_code,
					"warehouse": target_warehouse,
					"qty": 1,
					"rate": item_price
				}
			]
		})
		pi.insert()
		self.assertEqual(len(pi.items), 1)
		self.assertEqual(pi.items[0].rate, item_price)
		self.assertEqual(pi.net_total, item_price)
		pi.apply_discount_on = "Net Total"
		pi.additional_discount_percentage = 10
		pi.save()
		pi.submit()
		self.assertEqual(pi.discount_amount, 1000)
		self.assertEqual(pi.net_total, 9000)

>>>>>>> d6e44dfd

def create_po_for_sc_testing():
	from erpnext.controllers.tests.test_subcontracting_controller import (
		make_bom_for_subcontracted_items,
		make_raw_materials,
		make_service_items,
		make_subcontracted_items,
	)

	make_subcontracted_items()
	make_raw_materials()
	make_service_items()
	make_bom_for_subcontracted_items()

	service_items = [
		{
			"warehouse": "_Test Warehouse - _TC",
			"item_code": "Subcontracted Service Item 1",
			"qty": 10,
			"rate": 100,
			"fg_item": "Subcontracted Item SA1",
			"fg_item_qty": 10,
		},
		{
			"warehouse": "_Test Warehouse - _TC",
			"item_code": "Subcontracted Service Item 2",
			"qty": 20,
			"rate": 25,
			"fg_item": "Subcontracted Item SA2",
			"fg_item_qty": 15,
		},
		{
			"warehouse": "_Test Warehouse - _TC",
			"item_code": "Subcontracted Service Item 3",
			"qty": 25,
			"rate": 10,
			"fg_item": "Subcontracted Item SA3",
			"fg_item_qty": 50,
		},
	]

	return create_purchase_order(
		rm_items=service_items,
		is_subcontracted=1,
		supplier_warehouse="_Test Warehouse 1 - _TC",
	)

def prepare_data_for_internal_transfer():
	from erpnext.accounts.doctype.sales_invoice.test_sales_invoice import create_internal_supplier
	from erpnext.selling.doctype.customer.test_customer import create_internal_customer
	from erpnext.stock.doctype.purchase_receipt.test_purchase_receipt import make_purchase_receipt
	from erpnext.stock.doctype.warehouse.test_warehouse import create_warehouse

	company = "_Test Company with perpetual inventory"

	create_internal_customer(
		"_Test Internal Customer 2",
		company,
		company,
	)

	create_internal_supplier(
		"_Test Internal Supplier 2",
		company,
		company,
	)

	warehouse = create_warehouse("_Test Internal Warehouse New 1", company=company)

	create_warehouse("_Test Internal Warehouse GIT", company=company)

	make_purchase_receipt(company=company, warehouse=warehouse, qty=2, rate=100)

	if not frappe.db.get_value("Company", company, "unrealized_profit_loss_account"):
		account = "Unrealized Profit and Loss - TCP1"
		if not frappe.db.exists("Account", account):
			frappe.get_doc(
				{
					"doctype": "Account",
					"account_name": "Unrealized Profit and Loss",
					"parent_account": "Direct Income - TCP1",
					"company": company,
					"is_group": 0,
					"account_type": "Income Account",
				}
			).insert()

		frappe.db.set_value("Company", company, "unrealized_profit_loss_account", account)


def make_pr_against_po(po, received_qty=0):
	pr = make_purchase_receipt(po)
	pr.get("items")[0].qty = received_qty or 5
	pr.insert()
	pr.submit()
	return pr

def make_return_pi(source_name):
	from erpnext.accounts.doctype.purchase_invoice.purchase_invoice import make_debit_note

	return_pi = make_debit_note(source_name)
	return_pi.update_outstanding_for_self = 0
	return_pi.insert()
	return_pi.submit()
	return return_pi

def get_same_items():
	return [
		{
			"item_code": "_Test FG Item",
			"warehouse": "_Test Warehouse - _TC",
			"qty": 1,
			"rate": 500,
			"schedule_date": add_days(nowdate(), 1),
		},
		{
			"item_code": "_Test FG Item",
			"warehouse": "_Test Warehouse - _TC",
			"qty": 4,
			"rate": 500,
			"schedule_date": add_days(nowdate(), 1),
		},
	]


def create_purchase_order(**args):
	po = frappe.new_doc("Purchase Order")
	args = frappe._dict(args)
	if args.transaction_date:
		po.transaction_date = args.transaction_date

	po.schedule_date = add_days(nowdate(), 1)
	po.company = args.company or "_Test Company"
	po.supplier = args.supplier or "_Test Supplier"
	po.is_subcontracted = args.is_subcontracted or 0
	po.currency = args.currency or frappe.get_cached_value("Company", po.company, "default_currency")
	po.conversion_factor = args.conversion_factor or 1
	po.supplier_warehouse = args.supplier_warehouse or None
	po.apply_discount_on = args.apply_discount_on or None
	po.additional_discount_percentage = args.additional_discount_percentage or None
	po.discount_amount = args.discount_amount or None

	if args.rm_items:
		for row in args.rm_items:
			po.append("items", row)
	else:
		po.append(
			"items",
			{
				"item_code": args.item or args.item_code or "_Test Item",
				"warehouse": args.warehouse or "_Test Warehouse - _TC",
				"from_warehouse": args.from_warehouse,
				"qty": args.qty or 10,
				"rate": args.rate or 500,
				"schedule_date": add_days(nowdate(), 1),
				"include_exploded_items": args.get("include_exploded_items", 1),
				"against_blanket_order": args.against_blanket_order,
				"against_blanket": args.against_blanket,
				"material_request": args.material_request,
				"material_request_item": args.material_request_item,
			},
		)

	if not args.do_not_save:
		po.set_missing_values()
		po.insert()
		if not args.do_not_submit:
			if po.is_subcontracted:
				supp_items = po.get("supplied_items")
				for d in supp_items:
					if not d.reserve_warehouse:
						d.reserve_warehouse = args.warehouse or "_Test Warehouse - _TC"
			po.submit()

	return po


def create_pr_against_po(po, received_qty=4):
	pr = make_purchase_receipt(po)
	pr.get("items")[0].qty = received_qty
	pr.insert()
	pr.submit()
	return pr


def get_ordered_qty(item_code="_Test Item", warehouse="_Test Warehouse - _TC"):
	return flt(frappe.db.get_value("Bin", {"item_code": item_code, "warehouse": warehouse}, "ordered_qty"))


def get_requested_qty(item_code="_Test Item", warehouse="_Test Warehouse - _TC"):
	return flt(frappe.db.get_value("Bin", {"item_code": item_code, "warehouse": warehouse}, "indented_qty"))


test_dependencies = ["BOM", "Item Price"]

test_records = frappe.get_test_records("Purchase Order")

def make_pi_against_pr(source_name, received_qty=0, item_dict_list = None, args = None):
	doc_pi =  make_pi_from_pr(source_name)
	if received_qty != 0: doc_pi.get("items")[0].qty = received_qty
	
	if item_dict_list is not None:
		for item in item_dict_list:
			doc_pi.append("items", item)

	if args:
		args = frappe._dict(args)
		doc_pi.update(args)

	doc_pi.insert()
	doc_pi.submit()
	return doc_pi


def make_pr_for_po(source_name, received_qty=0, item_dict_list = None):
	doc_pr = make_purchase_receipt(source_name)
	if received_qty != 0: doc_pr.get("items")[0].qty = received_qty
	
	if item_dict_list is not None:
		for item in item_dict_list:
			doc_pr.append("items", item)

	
	doc_pr.insert()
	doc_pr.submit()
	return doc_pr

def check_payment_gl_entries(
	self,
	voucher_no,
	expected_gle,):
	gle = frappe.qb.DocType("GL Entry")
	gl_entries = (
		frappe.qb.from_(gle)
		.select(
			gle.account,
			gle.debit,
			gle.credit,
		)
		.where((gle.voucher_no == voucher_no) & (gle.is_cancelled == 0))
		.orderby(gle.account, gle.debit, gle.credit, order=frappe.qb.desc)
	).run(as_dict=True)
	for row in range(len(expected_gle)):
		for field in ["account", "debit", "credit"]:
			self.assertEqual(expected_gle[row][field], gl_entries[row][field])

@frappe.whitelist()
def run_tests():
	obj = TestPurchaseOrder()
	obj.test_po_additional_discount_TC_B_058()
	return 1<|MERGE_RESOLUTION|>--- conflicted
+++ resolved
@@ -2133,7 +2133,6 @@
 		po_status_after_paid =  frappe.db.get_value("Purchase Order",po.name,'status')
 		self.assertEqual(po_status_after_paid,'Completed')
 
-<<<<<<< HEAD
 	def test_po_return_TC_B_043(self):
 		# Scenario : PO => PR => PI => PI(Return)
 		args = frappe._dict()
@@ -2541,7 +2540,7 @@
 		doc_po.submit()
 		self.assertEqual(doc_po.discount_amount, 1120)
 		self.assertEqual(doc_po.grand_total, 10080)
-=======
+
 	def test_po_with_additional_discount_TC_B_057(self):
 		company = "_Test Company"
 		item_code = "Testing-31"
@@ -2584,7 +2583,6 @@
 		self.assertEqual(pi.discount_amount, 1000)
 		self.assertEqual(pi.net_total, 9000)
 
->>>>>>> d6e44dfd
 
 def create_po_for_sc_testing():
 	from erpnext.controllers.tests.test_subcontracting_controller import (
