# Copyright (c) 2015, Frappe Technologies Pvt. Ltd. and Contributors
# License: GNU General Public License v3. See license.txt

from __future__ import unicode_literals
import unittest
import frappe
import frappe.defaults
from frappe.utils import flt, add_days, nowdate
from erpnext.buying.doctype.purchase_order.purchase_order import (make_purchase_receipt, make_purchase_invoice, make_rm_stock_entry as make_subcontract_transfer_entry)
from erpnext.stock.doctype.stock_entry.test_stock_entry import make_stock_entry
import json

class TestPurchaseOrder(unittest.TestCase):
	def test_make_purchase_receipt(self):
		po = create_purchase_order(do_not_submit=True)
		self.assertRaises(frappe.ValidationError, make_purchase_receipt, po.name)
		po.submit()

		pr = create_pr_against_po(po.name)
		self.assertEqual(len(pr.get("items")), 1)

	def test_ordered_qty(self):
		existing_ordered_qty = get_ordered_qty()

		po = create_purchase_order(do_not_submit=True)
		self.assertRaises(frappe.ValidationError, make_purchase_receipt, po.name)

		po.submit()
		self.assertEqual(get_ordered_qty(), existing_ordered_qty + 10)

		create_pr_against_po(po.name)
		self.assertEqual(get_ordered_qty(), existing_ordered_qty + 6)

		po.load_from_db()
		self.assertEqual(po.get("items")[0].received_qty, 4)

		frappe.db.set_value('Item', '_Test Item', 'tolerance', 50)

		pr = create_pr_against_po(po.name, received_qty=8)
		self.assertEqual(get_ordered_qty(), existing_ordered_qty)

		po.load_from_db()
		self.assertEqual(po.get("items")[0].received_qty, 12)

		pr.cancel()
		self.assertEqual(get_ordered_qty(), existing_ordered_qty + 6)

		po.load_from_db()
		self.assertEqual(po.get("items")[0].received_qty, 4)
		
	def test_ordered_qty_against_pi_with_update_stock(self):
		existing_ordered_qty = get_ordered_qty()

		po = create_purchase_order()
		
		self.assertEqual(get_ordered_qty(), existing_ordered_qty + 10)

		frappe.db.set_value('Item', '_Test Item', 'tolerance', 50)

		pi = make_purchase_invoice(po.name)
		pi.update_stock = 1
		pi.items[0].qty = 12
		pi.insert()
		pi.submit()
		
		self.assertEqual(get_ordered_qty(), existing_ordered_qty)

		po.load_from_db()
		self.assertEqual(po.get("items")[0].received_qty, 12)

		pi.cancel()
		self.assertEqual(get_ordered_qty(), existing_ordered_qty + 10)

		po.load_from_db()
		self.assertEqual(po.get("items")[0].received_qty, 0)

	def test_make_purchase_invoice(self):
		po = create_purchase_order(do_not_submit=True)

		self.assertRaises(frappe.ValidationError, make_purchase_invoice, po.name)

		po.submit()
		pi = make_purchase_invoice(po.name)

		self.assertEqual(pi.doctype, "Purchase Invoice")
		self.assertEqual(len(pi.get("items", [])), 1)

	def test_make_purchase_invoice_with_terms(self):
		po = create_purchase_order(do_not_save=True)

		self.assertRaises(frappe.ValidationError, make_purchase_invoice, po.name)

		po.update(
			{"payment_terms_template": "_Test Payment Term Template"}
		)

		po.save()
		po.submit()

		self.assertEqual(po.payment_schedule[0].payment_amount, 2500.0)
		self.assertEqual(po.payment_schedule[0].due_date, po.transaction_date)
		self.assertEqual(po.payment_schedule[1].payment_amount, 2500.0)
		self.assertEqual(po.payment_schedule[1].due_date, add_days(po.transaction_date, 30))
		pi = make_purchase_invoice(po.name)
		pi.save()

		self.assertEqual(pi.doctype, "Purchase Invoice")
		self.assertEqual(len(pi.get("items", [])), 1)

		self.assertEqual(pi.payment_schedule[0].payment_amount, 2500.0)
		self.assertEqual(pi.payment_schedule[0].due_date, po.transaction_date)
		self.assertEqual(pi.payment_schedule[1].payment_amount, 2500.0)
		self.assertEqual(pi.payment_schedule[1].due_date, add_days(po.transaction_date, 30))

	def test_subcontracting(self):
		po = create_purchase_order(item_code="_Test FG Item", is_subcontracted="Yes")
		self.assertEqual(len(po.get("supplied_items")), 2)

	def test_warehouse_company_validation(self):
		from erpnext.stock.utils import InvalidWarehouseCompany
		po = create_purchase_order(company="_Test Company 1", do_not_save=True)
		self.assertRaises(InvalidWarehouseCompany, po.insert)

	def test_uom_integer_validation(self):
		from erpnext.utilities.transaction_base import UOMMustBeIntegerError
		po = create_purchase_order(qty=3.4, do_not_save=True)
		self.assertRaises(UOMMustBeIntegerError, po.insert)

	def test_ordered_qty_for_closing_po(self):
		bin = frappe.get_all("Bin", filters={"item_code": "_Test Item", "warehouse": "_Test Warehouse - _TC"},
			fields=["ordered_qty"])

		existing_ordered_qty = bin[0].ordered_qty if bin else 0.0

		po = create_purchase_order(item_code= "_Test Item", qty=1)

		self.assertEqual(get_ordered_qty(item_code= "_Test Item", warehouse="_Test Warehouse - _TC"), existing_ordered_qty+1)

		po.update_status("Closed")

		self.assertEqual(get_ordered_qty(item_code="_Test Item", warehouse="_Test Warehouse - _TC"), existing_ordered_qty)
		
	def test_group_same_items(self):
		frappe.db.set_value("Buying Settings", None, "allow_multiple_items", 1)
		frappe.get_doc({
			"doctype": "Purchase Order",
			"company": "_Test Company",
			"supplier" : "_Test Supplier",
			"is_subcontracted" : "No",
			"schedule_date": add_days(nowdate(), 1),
			"currency" : frappe.db.get_value("Company", "_Test Company", "default_currency"),
			"conversion_factor" : 1,
			"items" : get_same_items(),
			"group_same_items": 1
			}).insert(ignore_permissions=True)

	def test_make_po_without_terms(self):
		po = create_purchase_order(do_not_save=1)

		self.assertFalse(po.get('payment_schedule'))

		po.insert()

		self.assertTrue(po.get('payment_schedule'))

	def test_terms_does_not_copy(self):
		po = create_purchase_order()

		self.assertTrue(po.get('payment_schedule'))

		pi = make_purchase_invoice(po.name)

		self.assertFalse(pi.get('payment_schedule'))

	def test_terms_copied(self):
		po = create_purchase_order(do_not_save=1)
		po.payment_terms_template = '_Test Payment Term Template'
		po.insert()
		po.submit()
		self.assertTrue(po.get('payment_schedule'))

		pi = make_purchase_invoice(po.name)
		pi.insert()
		self.assertTrue(pi.get('payment_schedule'))

	def test_reserved_qty_subcontract_po(self):
		# Make stock available for raw materials
		make_stock_entry(target="_Test Warehouse - _TC", qty=10, basic_rate=100)
		make_stock_entry(target="_Test Warehouse - _TC", item_code="_Test Item Home Desktop 100",
			qty=20, basic_rate=100)

		bin1 = frappe.db.get_value("Bin",
			filters={"warehouse": "_Test Warehouse - _TC", "item_code": "_Test Item"},
			fieldname=["reserved_qty_for_sub_contract", "projected_qty"], as_dict=1)

		# Submit PO
		po = create_purchase_order(item_code="_Test FG Item", is_subcontracted="Yes")

		bin2 = frappe.db.get_value("Bin",
			filters={"warehouse": "_Test Warehouse - _TC", "item_code": "_Test Item"},
			fieldname=["reserved_qty_for_sub_contract", "projected_qty"], as_dict=1)
<<<<<<< HEAD
		self.assertEqual(bin2.reserved_qty_for_sub_contract, bin1.reserved_qty_for_sub_contract + 10)
		self.assertEqual(bin2.projected_qty, bin1.projected_qty - 10)
=======
		self.assertEquals(bin2.reserved_qty_for_sub_contract, bin1.reserved_qty_for_sub_contract + 10)
		self.assertEquals(bin2.projected_qty, bin1.projected_qty - 10)
>>>>>>> 09be5a74

		# Create stock transfer
		rm_item = [{"item_code":"_Test FG Item","rm_item_code":"_Test Item","item_name":"_Test Item",
					"qty":6,"warehouse":"_Test Warehouse - _TC","rate":100,"amount":600,"stock_uom":"Nos"}]
		rm_item_string = json.dumps(rm_item)
		se = frappe.get_doc(make_subcontract_transfer_entry(po.name, rm_item_string))
		se.to_warehouse = "_Test Warehouse 1 - _TC"
		se.save()
		se.submit()

		bin3 = frappe.db.get_value("Bin",
			filters={"warehouse": "_Test Warehouse - _TC", "item_code": "_Test Item"},
			fieldname="reserved_qty_for_sub_contract", as_dict=1)

<<<<<<< HEAD
		self.assertEqual(bin3.reserved_qty_for_sub_contract, bin2.reserved_qty_for_sub_contract - 6)
=======
		self.assertEquals(bin3.reserved_qty_for_sub_contract, bin2.reserved_qty_for_sub_contract - 6)
>>>>>>> 09be5a74

		# close PO
		po.update_status("Closed")
		bin4 = frappe.db.get_value("Bin",
			filters={"warehouse": "_Test Warehouse - _TC", "item_code": "_Test Item"},
			fieldname="reserved_qty_for_sub_contract", as_dict=1)

<<<<<<< HEAD
		self.assertEqual(bin4.reserved_qty_for_sub_contract, bin1.reserved_qty_for_sub_contract)
=======
		self.assertEquals(bin4.reserved_qty_for_sub_contract, bin1.reserved_qty_for_sub_contract)
>>>>>>> 09be5a74

		# Re-open PO
		po.update_status("Submitted")
		bin5 = frappe.db.get_value("Bin",
			filters={"warehouse": "_Test Warehouse - _TC", "item_code": "_Test Item"},
			fieldname="reserved_qty_for_sub_contract", as_dict=1)

<<<<<<< HEAD
		self.assertEqual(bin5.reserved_qty_for_sub_contract, bin2.reserved_qty_for_sub_contract - 6)
=======
		self.assertEquals(bin5.reserved_qty_for_sub_contract, bin2.reserved_qty_for_sub_contract - 6)
>>>>>>> 09be5a74

		# make Purchase Receipt against PO
		pr = make_purchase_receipt(po.name)
		pr.supplier_warehouse = "_Test Warehouse 1 - _TC"
		pr.save()
		pr.submit()

		bin6 = frappe.db.get_value("Bin",
			filters={"warehouse": "_Test Warehouse - _TC", "item_code": "_Test Item"},
			fieldname="reserved_qty_for_sub_contract", as_dict=1)

<<<<<<< HEAD
		self.assertEqual(bin6.reserved_qty_for_sub_contract, bin1.reserved_qty_for_sub_contract)
=======
		self.assertEquals(bin6.reserved_qty_for_sub_contract, bin1.reserved_qty_for_sub_contract)
>>>>>>> 09be5a74

		# Cancel PR
		pr.cancel()
		bin7 = frappe.db.get_value("Bin",
			filters={"warehouse": "_Test Warehouse - _TC", "item_code": "_Test Item"},
			fieldname="reserved_qty_for_sub_contract", as_dict=1)

<<<<<<< HEAD
		self.assertEqual(bin7.reserved_qty_for_sub_contract, bin2.reserved_qty_for_sub_contract - 6)
=======
		self.assertEquals(bin7.reserved_qty_for_sub_contract, bin2.reserved_qty_for_sub_contract - 6)
>>>>>>> 09be5a74

		# Make Purchase Invoice
		pi = make_purchase_invoice(po.name)
		pi.update_stock = 1
		pi.supplier_warehouse = "_Test Warehouse 1 - _TC"
		pi.insert()
		pi.submit()
		bin8 = frappe.db.get_value("Bin",
			filters={"warehouse": "_Test Warehouse - _TC", "item_code": "_Test Item"},
			fieldname="reserved_qty_for_sub_contract", as_dict=1)

<<<<<<< HEAD
		self.assertEqual(bin8.reserved_qty_for_sub_contract, bin1.reserved_qty_for_sub_contract)
=======
		self.assertEquals(bin8.reserved_qty_for_sub_contract, bin1.reserved_qty_for_sub_contract)
>>>>>>> 09be5a74

		# Cancel PR
		pi.cancel()
		bin9 = frappe.db.get_value("Bin",
			filters={"warehouse": "_Test Warehouse - _TC", "item_code": "_Test Item"},
			fieldname="reserved_qty_for_sub_contract", as_dict=1)

<<<<<<< HEAD
		self.assertEqual(bin9.reserved_qty_for_sub_contract, bin2.reserved_qty_for_sub_contract - 6)
=======
		self.assertEquals(bin9.reserved_qty_for_sub_contract, bin2.reserved_qty_for_sub_contract - 6)
>>>>>>> 09be5a74

		# Cancel Stock Entry
		se.cancel()
		bin10 = frappe.db.get_value("Bin",
			filters={"warehouse": "_Test Warehouse - _TC", "item_code": "_Test Item"},
			fieldname="reserved_qty_for_sub_contract", as_dict=1)
<<<<<<< HEAD
		self.assertEqual(bin10.reserved_qty_for_sub_contract, bin1.reserved_qty_for_sub_contract + 10)
=======
		self.assertEquals(bin10.reserved_qty_for_sub_contract, bin1.reserved_qty_for_sub_contract + 10)
>>>>>>> 09be5a74

		# Cancel PO
		po.reload()
		po.cancel()
		bin11 = frappe.db.get_value("Bin",
			filters={"warehouse": "_Test Warehouse - _TC", "item_code": "_Test Item"},
			fieldname="reserved_qty_for_sub_contract", as_dict=1)

<<<<<<< HEAD
		self.assertEqual(bin11.reserved_qty_for_sub_contract, bin1.reserved_qty_for_sub_contract)
=======
		self.assertEquals(bin11.reserved_qty_for_sub_contract, bin1.reserved_qty_for_sub_contract)
>>>>>>> 09be5a74

def get_same_items():
	return [
		{
			"item_code": "_Test FG Item",
			"warehouse": "_Test Warehouse - _TC",
			"qty": 1,
			"rate": 500,
			"schedule_date": add_days(nowdate(), 1)
		},
		{
			"item_code": "_Test FG Item",
			"warehouse": "_Test Warehouse - _TC",
			"qty": 4,
			"rate": 500,
			"schedule_date": add_days(nowdate(), 1)
		}
	]

def create_purchase_order(**args):
	po = frappe.new_doc("Purchase Order")
	args = frappe._dict(args)
	if args.transaction_date:
		po.transaction_date = args.transaction_date

	po.schedule_date = add_days(nowdate(), 1)
	po.company = args.company or "_Test Company"
	po.supplier = args.customer or "_Test Supplier"
	po.is_subcontracted = args.is_subcontracted or "No"
	po.currency = args.currency or frappe.db.get_value("Company", po.company, "default_currency")
	po.conversion_factor = args.conversion_factor or 1

	po.append("items", {
		"item_code": args.item or args.item_code or "_Test Item",
		"warehouse": args.warehouse or "_Test Warehouse - _TC",
		"qty": args.qty or 10,
		"rate": args.rate or 500,
		"schedule_date": add_days(nowdate(), 1)
	})
	if not args.do_not_save:
		po.insert()
		if not args.do_not_submit:
			if po.is_subcontracted == "Yes":
				supp_items = po.get("supplied_items")
				for d in supp_items:
					d.reserve_warehouse = args.warehouse or "_Test Warehouse - _TC"
			po.submit()

	return po

def create_pr_against_po(po, received_qty=4):
	pr = make_purchase_receipt(po)
	pr.get("items")[0].qty = received_qty
	pr.insert()
	pr.submit()
	return pr

def get_ordered_qty(item_code="_Test Item", warehouse="_Test Warehouse - _TC"):
	return flt(frappe.db.get_value("Bin", {"item_code": item_code, "warehouse": warehouse},
		"ordered_qty"))

test_dependencies = ["BOM", "Item Price"]

test_records = frappe.get_test_records('Purchase Order')<|MERGE_RESOLUTION|>--- conflicted
+++ resolved
@@ -199,13 +199,9 @@
 		bin2 = frappe.db.get_value("Bin",
 			filters={"warehouse": "_Test Warehouse - _TC", "item_code": "_Test Item"},
 			fieldname=["reserved_qty_for_sub_contract", "projected_qty"], as_dict=1)
-<<<<<<< HEAD
-		self.assertEqual(bin2.reserved_qty_for_sub_contract, bin1.reserved_qty_for_sub_contract + 10)
-		self.assertEqual(bin2.projected_qty, bin1.projected_qty - 10)
-=======
+
 		self.assertEquals(bin2.reserved_qty_for_sub_contract, bin1.reserved_qty_for_sub_contract + 10)
 		self.assertEquals(bin2.projected_qty, bin1.projected_qty - 10)
->>>>>>> 09be5a74
 
 		# Create stock transfer
 		rm_item = [{"item_code":"_Test FG Item","rm_item_code":"_Test Item","item_name":"_Test Item",
@@ -220,11 +216,7 @@
 			filters={"warehouse": "_Test Warehouse - _TC", "item_code": "_Test Item"},
 			fieldname="reserved_qty_for_sub_contract", as_dict=1)
 
-<<<<<<< HEAD
-		self.assertEqual(bin3.reserved_qty_for_sub_contract, bin2.reserved_qty_for_sub_contract - 6)
-=======
 		self.assertEquals(bin3.reserved_qty_for_sub_contract, bin2.reserved_qty_for_sub_contract - 6)
->>>>>>> 09be5a74
 
 		# close PO
 		po.update_status("Closed")
@@ -232,11 +224,7 @@
 			filters={"warehouse": "_Test Warehouse - _TC", "item_code": "_Test Item"},
 			fieldname="reserved_qty_for_sub_contract", as_dict=1)
 
-<<<<<<< HEAD
-		self.assertEqual(bin4.reserved_qty_for_sub_contract, bin1.reserved_qty_for_sub_contract)
-=======
 		self.assertEquals(bin4.reserved_qty_for_sub_contract, bin1.reserved_qty_for_sub_contract)
->>>>>>> 09be5a74
 
 		# Re-open PO
 		po.update_status("Submitted")
@@ -244,11 +232,7 @@
 			filters={"warehouse": "_Test Warehouse - _TC", "item_code": "_Test Item"},
 			fieldname="reserved_qty_for_sub_contract", as_dict=1)
 
-<<<<<<< HEAD
-		self.assertEqual(bin5.reserved_qty_for_sub_contract, bin2.reserved_qty_for_sub_contract - 6)
-=======
 		self.assertEquals(bin5.reserved_qty_for_sub_contract, bin2.reserved_qty_for_sub_contract - 6)
->>>>>>> 09be5a74
 
 		# make Purchase Receipt against PO
 		pr = make_purchase_receipt(po.name)
@@ -260,11 +244,7 @@
 			filters={"warehouse": "_Test Warehouse - _TC", "item_code": "_Test Item"},
 			fieldname="reserved_qty_for_sub_contract", as_dict=1)
 
-<<<<<<< HEAD
-		self.assertEqual(bin6.reserved_qty_for_sub_contract, bin1.reserved_qty_for_sub_contract)
-=======
 		self.assertEquals(bin6.reserved_qty_for_sub_contract, bin1.reserved_qty_for_sub_contract)
->>>>>>> 09be5a74
 
 		# Cancel PR
 		pr.cancel()
@@ -272,11 +252,7 @@
 			filters={"warehouse": "_Test Warehouse - _TC", "item_code": "_Test Item"},
 			fieldname="reserved_qty_for_sub_contract", as_dict=1)
 
-<<<<<<< HEAD
-		self.assertEqual(bin7.reserved_qty_for_sub_contract, bin2.reserved_qty_for_sub_contract - 6)
-=======
 		self.assertEquals(bin7.reserved_qty_for_sub_contract, bin2.reserved_qty_for_sub_contract - 6)
->>>>>>> 09be5a74
 
 		# Make Purchase Invoice
 		pi = make_purchase_invoice(po.name)
@@ -288,11 +264,7 @@
 			filters={"warehouse": "_Test Warehouse - _TC", "item_code": "_Test Item"},
 			fieldname="reserved_qty_for_sub_contract", as_dict=1)
 
-<<<<<<< HEAD
-		self.assertEqual(bin8.reserved_qty_for_sub_contract, bin1.reserved_qty_for_sub_contract)
-=======
 		self.assertEquals(bin8.reserved_qty_for_sub_contract, bin1.reserved_qty_for_sub_contract)
->>>>>>> 09be5a74
 
 		# Cancel PR
 		pi.cancel()
@@ -300,22 +272,15 @@
 			filters={"warehouse": "_Test Warehouse - _TC", "item_code": "_Test Item"},
 			fieldname="reserved_qty_for_sub_contract", as_dict=1)
 
-<<<<<<< HEAD
-		self.assertEqual(bin9.reserved_qty_for_sub_contract, bin2.reserved_qty_for_sub_contract - 6)
-=======
 		self.assertEquals(bin9.reserved_qty_for_sub_contract, bin2.reserved_qty_for_sub_contract - 6)
->>>>>>> 09be5a74
 
 		# Cancel Stock Entry
 		se.cancel()
 		bin10 = frappe.db.get_value("Bin",
 			filters={"warehouse": "_Test Warehouse - _TC", "item_code": "_Test Item"},
 			fieldname="reserved_qty_for_sub_contract", as_dict=1)
-<<<<<<< HEAD
-		self.assertEqual(bin10.reserved_qty_for_sub_contract, bin1.reserved_qty_for_sub_contract + 10)
-=======
+
 		self.assertEquals(bin10.reserved_qty_for_sub_contract, bin1.reserved_qty_for_sub_contract + 10)
->>>>>>> 09be5a74
 
 		# Cancel PO
 		po.reload()
@@ -324,11 +289,7 @@
 			filters={"warehouse": "_Test Warehouse - _TC", "item_code": "_Test Item"},
 			fieldname="reserved_qty_for_sub_contract", as_dict=1)
 
-<<<<<<< HEAD
-		self.assertEqual(bin11.reserved_qty_for_sub_contract, bin1.reserved_qty_for_sub_contract)
-=======
 		self.assertEquals(bin11.reserved_qty_for_sub_contract, bin1.reserved_qty_for_sub_contract)
->>>>>>> 09be5a74
 
 def get_same_items():
 	return [
