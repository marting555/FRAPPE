# Copyright (c) 2015, Frappe Technologies Pvt. Ltd. and Contributors
# License: GNU General Public License v3. See license.txt


import json

import frappe
import pandas as pd
from frappe.tests.utils import FrappeTestCase, change_settings
from frappe.utils import add_days, flt, getdate, nowdate
from frappe.utils.data import today

from erpnext.accounts.doctype.payment_entry.payment_entry import get_payment_entry
from erpnext.accounts.party import get_due_date_from_template
from erpnext.buying.doctype.purchase_order.purchase_order import (
	make_inter_company_sales_order,
	make_purchase_receipt,
)
from erpnext.buying.doctype.purchase_order.purchase_order import (
	make_purchase_invoice as make_pi_from_po,
)
from erpnext.controllers.accounts_controller import InvalidQtyError, update_child_qty_rate
from erpnext.manufacturing.doctype.blanket_order.test_blanket_order import make_blanket_order
from erpnext.stock.doctype.item.test_item import make_item
from erpnext.stock.doctype.material_request.material_request import make_purchase_order
from erpnext.stock.doctype.material_request.test_material_request import make_material_request
from erpnext.stock.doctype.purchase_receipt.purchase_receipt import (
	make_purchase_invoice as make_pi_from_pr,
)
from erpnext.accounts.doctype.payment_request.payment_request import make_payment_request
from io import BytesIO

class TestPurchaseOrder(FrappeTestCase):
	def test_purchase_order_qty(self):
		po = create_purchase_order(qty=1, do_not_save=True)
		po.append(
			"items",
			{
				"item_code": "_Test Item",
				"qty": -1,
				"rate": 10,
			},
		)
		self.assertRaises(frappe.NonNegativeError, po.save)

		po.items[1].qty = 0
		self.assertRaises(InvalidQtyError, po.save)

	def test_make_purchase_receipt(self):
		po = create_purchase_order(do_not_submit=True)
		self.assertRaises(frappe.ValidationError, make_purchase_receipt, po.name)
		po.submit()

		pr = create_pr_against_po(po.name)
		self.assertEqual(len(pr.get("items")), 1)

	def test_ordered_qty(self):
		existing_ordered_qty = get_ordered_qty()

		po = create_purchase_order(do_not_submit=True)
		self.assertRaises(frappe.ValidationError, make_purchase_receipt, po.name)

		po.submit()
		self.assertEqual(get_ordered_qty(), existing_ordered_qty + 10)

		create_pr_against_po(po.name)
		self.assertEqual(get_ordered_qty(), existing_ordered_qty + 6)

		po.load_from_db()
		self.assertEqual(po.get("items")[0].received_qty, 4)

		frappe.db.set_value("Item", "_Test Item", "over_delivery_receipt_allowance", 50)

		pr = create_pr_against_po(po.name, received_qty=8)
		self.assertEqual(get_ordered_qty(), existing_ordered_qty)

		po.load_from_db()
		self.assertEqual(po.get("items")[0].received_qty, 12)

		pr.cancel()
		self.assertEqual(get_ordered_qty(), existing_ordered_qty + 6)

		po.load_from_db()
		self.assertEqual(po.get("items")[0].received_qty, 4)

	def test_ordered_qty_against_pi_with_update_stock(self):
		existing_ordered_qty = get_ordered_qty()
		po = create_purchase_order()

		self.assertEqual(get_ordered_qty(), existing_ordered_qty + 10)

		frappe.db.set_value("Item", "_Test Item", "over_delivery_receipt_allowance", 50)
		frappe.db.set_value("Item", "_Test Item", "over_billing_allowance", 20)

		pi = make_pi_from_po(po.name)
		pi.update_stock = 1
		pi.items[0].qty = 12
		pi.insert()
		pi.submit()

		self.assertEqual(get_ordered_qty(), existing_ordered_qty)

		po.load_from_db()
		self.assertEqual(po.get("items")[0].received_qty, 12)

		pi.cancel()
		self.assertEqual(get_ordered_qty(), existing_ordered_qty + 10)

		po.load_from_db()
		self.assertEqual(po.get("items")[0].received_qty, 0)

		frappe.db.set_value("Item", "_Test Item", "over_delivery_receipt_allowance", 0)
		frappe.db.set_value("Item", "_Test Item", "over_billing_allowance", 0)
		frappe.db.set_single_value("Accounts Settings", "over_billing_allowance", 0)

	def test_update_remove_child_linked_to_mr(self):
		"""Test impact on linked PO and MR on deleting/updating row."""
		mr = make_material_request(qty=10)
		po = make_purchase_order(mr.name)
		po.supplier = "_Test Supplier"
		po.save()
		po.submit()

		first_item_of_po = po.get("items")[0]
		existing_ordered_qty = get_ordered_qty()  # 10
		existing_requested_qty = get_requested_qty()  # 0

		# decrease ordered qty by 3 (10 -> 7) and add item
		trans_item = json.dumps(
			[
				{
					"item_code": first_item_of_po.item_code,
					"rate": first_item_of_po.rate,
					"qty": 7,
					"docname": first_item_of_po.name,
				},
				{"item_code": "_Test Item 2", "rate": 200, "qty": 2},
			]
		)
		update_child_qty_rate("Purchase Order", trans_item, po.name)
		mr.reload()

		# requested qty increases as ordered qty decreases
		self.assertEqual(get_requested_qty(), existing_requested_qty + 3)  # 3
		self.assertEqual(mr.items[0].ordered_qty, 7)

		self.assertEqual(get_ordered_qty(), existing_ordered_qty - 3)  # 7

		# delete first item linked to Material Request
		trans_item = json.dumps([{"item_code": "_Test Item 2", "rate": 200, "qty": 2}])
		update_child_qty_rate("Purchase Order", trans_item, po.name)
		mr.reload()

		# requested qty increases as ordered qty is 0 (deleted row)
		self.assertEqual(get_requested_qty(), existing_requested_qty + 10)  # 10
		self.assertEqual(mr.items[0].ordered_qty, 0)

		# ordered qty decreases as ordered qty is 0 (deleted row)
		self.assertEqual(get_ordered_qty(), existing_ordered_qty - 10)  # 0

	def test_update_child(self):
		mr = make_material_request(qty=10)
		po = make_purchase_order(mr.name)
		po.supplier = "_Test Supplier"
		po.items[0].qty = 4
		po.save()
		po.submit()

		create_pr_against_po(po.name)

		make_pi_from_po(po.name)

		existing_ordered_qty = get_ordered_qty()
		existing_requested_qty = get_requested_qty()

		trans_item = json.dumps(
			[{"item_code": "_Test Item", "rate": 200, "qty": 7, "docname": po.items[0].name}]
		)
		update_child_qty_rate("Purchase Order", trans_item, po.name)

		mr.reload()
		self.assertEqual(mr.items[0].ordered_qty, 7)
		self.assertEqual(mr.per_ordered, 70)
		self.assertEqual(get_requested_qty(), existing_requested_qty - 3)

		po.reload()
		self.assertEqual(po.get("items")[0].rate, 200)
		self.assertEqual(po.get("items")[0].qty, 7)
		self.assertEqual(po.get("items")[0].amount, 1400)
		self.assertEqual(get_ordered_qty(), existing_ordered_qty + 3)

	def test_update_child_adding_new_item(self):
		po = create_purchase_order(do_not_save=1)
		po.items[0].qty = 4
		po.save()
		po.submit()
		make_pr_against_po(po.name, 2)

		po.load_from_db()
		existing_ordered_qty = get_ordered_qty()
		first_item_of_po = po.get("items")[0]

		trans_item = json.dumps(
			[
				{
					"item_code": first_item_of_po.item_code,
					"rate": first_item_of_po.rate,
					"qty": first_item_of_po.qty,
					"docname": first_item_of_po.name,
				},
				{"item_code": "_Test Item", "rate": 200, "qty": 7},
			]
		)
		update_child_qty_rate("Purchase Order", trans_item, po.name)

		po.reload()
		self.assertEqual(len(po.get("items")), 2)
		self.assertEqual(po.status, "To Receive and Bill")
		# ordered qty should increase on row addition
		self.assertEqual(get_ordered_qty(), existing_ordered_qty + 7)

	def test_update_child_removing_item(self):
		po = create_purchase_order(do_not_save=1)
		po.items[0].qty = 4
		po.save()
		po.submit()
		make_pr_against_po(po.name, 2)

		po.reload()
		first_item_of_po = po.get("items")[0]
		existing_ordered_qty = get_ordered_qty()
		# add an item
		trans_item = json.dumps(
			[
				{
					"item_code": first_item_of_po.item_code,
					"rate": first_item_of_po.rate,
					"qty": first_item_of_po.qty,
					"docname": first_item_of_po.name,
				},
				{"item_code": "_Test Item", "rate": 200, "qty": 7},
			]
		)
		update_child_qty_rate("Purchase Order", trans_item, po.name)

		po.reload()

		# ordered qty should increase on row addition
		self.assertEqual(get_ordered_qty(), existing_ordered_qty + 7)

		# check if can remove received item
		trans_item = json.dumps(
			[{"item_code": "_Test Item", "rate": 200, "qty": 7, "docname": po.get("items")[1].name}]
		)
		self.assertRaises(
			frappe.ValidationError, update_child_qty_rate, "Purchase Order", trans_item, po.name
		)

		first_item_of_po = po.get("items")[0]
		trans_item = json.dumps(
			[
				{
					"item_code": first_item_of_po.item_code,
					"rate": first_item_of_po.rate,
					"qty": first_item_of_po.qty,
					"docname": first_item_of_po.name,
				}
			]
		)
		update_child_qty_rate("Purchase Order", trans_item, po.name)

		po.reload()
		self.assertEqual(len(po.get("items")), 1)
		self.assertEqual(po.status, "To Receive and Bill")

		# ordered qty should decrease (back to initial) on row deletion
		self.assertEqual(get_ordered_qty(), existing_ordered_qty)

	def test_update_child_perm(self):
		po = create_purchase_order(item_code="_Test Item", qty=4)

		user = "test@example.com"
		test_user = frappe.get_doc("User", user)
		test_user.add_roles("Accounts User")
		frappe.set_user(user)

		# update qty
		trans_item = json.dumps(
			[{"item_code": "_Test Item", "rate": 200, "qty": 7, "docname": po.items[0].name}]
		)
		self.assertRaises(
			frappe.ValidationError, update_child_qty_rate, "Purchase Order", trans_item, po.name
		)

		# add new item
		trans_item = json.dumps([{"item_code": "_Test Item", "rate": 100, "qty": 2}])
		self.assertRaises(
			frappe.ValidationError, update_child_qty_rate, "Purchase Order", trans_item, po.name
		)
		frappe.set_user("Administrator")

	def test_update_child_with_tax_template(self):
		"""
		Test Action: Create a PO with one item having its tax account head already in the PO.
		Add the same item + new item with tax template via Update Items.
		Expected result: First Item's tax row is updated. New tax row is added for second Item.
		"""
		if not frappe.db.exists("Item", "Test Item with Tax"):
			make_item(
				"Test Item with Tax",
				{
					"is_stock_item": 1,
				},
			)

		if not frappe.db.exists("Item Tax Template", {"title": "Test Update Items Template"}):
			frappe.get_doc(
				{
					"doctype": "Item Tax Template",
					"title": "Test Update Items Template",
					"company": "_Test Company",
					"taxes": [
						{
							"tax_type": "_Test Account Service Tax - _TC",
							"tax_rate": 10,
						}
					],
				}
			).insert()

		new_item_with_tax = frappe.get_doc("Item", "Test Item with Tax")

		if not frappe.db.exists(
			"Item Tax",
			{"item_tax_template": "Test Update Items Template - _TC", "parent": "Test Item with Tax"},
		):
			new_item_with_tax.append(
				"taxes", {"item_tax_template": "Test Update Items Template - _TC", "valid_from": nowdate()}
			)
			new_item_with_tax.save()

		tax_template = "_Test Account Excise Duty @ 10 - _TC"
		item = "_Test Item Home Desktop 100"
		if not frappe.db.exists("Item Tax", {"parent": item, "item_tax_template": tax_template}):
			item_doc = frappe.get_doc("Item", item)
			item_doc.append("taxes", {"item_tax_template": tax_template, "valid_from": nowdate()})
			item_doc.save()
		else:
			# update valid from
			frappe.db.sql(
				"""UPDATE `tabItem Tax` set valid_from = CURRENT_DATE
				where parent = %(item)s and item_tax_template = %(tax)s""",
				{"item": item, "tax": tax_template},
			)

		po = create_purchase_order(item_code=item, qty=1, do_not_save=1)

		po.append(
			"taxes",
			{
				"account_head": "_Test Account Excise Duty - _TC",
				"charge_type": "On Net Total",
				"cost_center": "_Test Cost Center - _TC",
				"description": "Excise Duty",
				"doctype": "Purchase Taxes and Charges",
				"rate": 10,
			},
		)
		po.insert()
		po.submit()

		self.assertEqual(po.taxes[0].tax_amount, 50)
		self.assertEqual(po.taxes[0].total, 550)

		items = json.dumps(
			[
				{"item_code": item, "rate": 500, "qty": 1, "docname": po.items[0].name},
				{
					"item_code": item,
					"rate": 100,
					"qty": 1,
				},  # added item whose tax account head already exists in PO
				{
					"item_code": new_item_with_tax.name,
					"rate": 100,
					"qty": 1,
				},  # added item whose tax account head  is missing in PO
			]
		)
		update_child_qty_rate("Purchase Order", items, po.name)

		po.reload()
		self.assertEqual(po.taxes[0].tax_amount, 70)
		self.assertEqual(po.taxes[0].total, 770)
		self.assertEqual(po.taxes[1].account_head, "_Test Account Service Tax - _TC")
		self.assertEqual(po.taxes[1].tax_amount, 70)
		self.assertEqual(po.taxes[1].total, 840)

		# teardown
		frappe.db.sql(
			"""UPDATE `tabItem Tax` set valid_from = NULL
			where parent = %(item)s and item_tax_template = %(tax)s""",
			{"item": item, "tax": tax_template},
		)
		po.cancel()
		po.delete()
		new_item_with_tax.delete()
		frappe.get_doc("Item Tax Template", "Test Update Items Template - _TC").delete()

	def test_update_qty(self):
		po = create_purchase_order()

		pr = make_pr_against_po(po.name, 2)

		po.load_from_db()
		self.assertEqual(po.get("items")[0].received_qty, 2)

		# Check received_qty after making PI from PR without update_stock checked
		pi1 = make_pi_from_pr(pr.name)
		pi1.get("items")[0].qty = 2
		pi1.insert()
		pi1.submit()

		po.load_from_db()
		self.assertEqual(po.get("items")[0].received_qty, 2)

		# Check received_qty after making PI from PO with update_stock checked
		pi2 = make_pi_from_po(po.name)
		pi2.set("update_stock", 1)
		pi2.get("items")[0].qty = 3
		pi2.insert()
		pi2.submit()

		po.load_from_db()
		self.assertEqual(po.get("items")[0].received_qty, 5)

		# Check received_qty after making PR from PO
		pr = make_pr_against_po(po.name, 1)

		po.load_from_db()
		self.assertEqual(po.get("items")[0].received_qty, 6)

	def test_return_against_purchase_order(self):
		po = create_purchase_order()

		pr = make_pr_against_po(po.name, 6)

		po.load_from_db()
		self.assertEqual(po.get("items")[0].received_qty, 6)

		pi2 = make_pi_from_po(po.name)
		pi2.set("update_stock", 1)
		pi2.get("items")[0].qty = 3
		pi2.insert()
		pi2.submit()

		po.load_from_db()
		self.assertEqual(po.get("items")[0].received_qty, 9)

		# Make return purchase receipt, purchase invoice and check quantity
		from erpnext.accounts.doctype.purchase_invoice.test_purchase_invoice import (
			make_purchase_invoice as make_purchase_invoice_return,
		)
		from erpnext.stock.doctype.purchase_receipt.test_purchase_receipt import (
			make_purchase_receipt as make_purchase_receipt_return,
		)

		pr1 = make_purchase_receipt_return(is_return=1, return_against=pr.name, qty=-3, do_not_submit=True)
		pr1.items[0].purchase_order = po.name
		pr1.items[0].purchase_order_item = po.items[0].name
		pr1.submit()

		pi1 = make_purchase_invoice_return(
			is_return=1, return_against=pi2.name, qty=-1, update_stock=1, do_not_submit=True
		)
		pi1.items[0].purchase_order = po.name
		pi1.items[0].po_detail = po.items[0].name
		pi1.submit()

		po.load_from_db()
		self.assertEqual(po.get("items")[0].received_qty, 5)

	def test_purchase_order_invoice_receipt_workflow(self):
		from erpnext.accounts.doctype.purchase_invoice.purchase_invoice import make_purchase_receipt

		po = create_purchase_order()
		pi = make_pi_from_po(po.name)

		pi.submit()

		pr = make_purchase_receipt(pi.name)
		pr.submit()

		pi.load_from_db()

		self.assertEqual(pi.per_received, 100.00)
		self.assertEqual(pi.items[0].qty, pi.items[0].received_qty)

		po.load_from_db()

		self.assertEqual(po.per_received, 100.00)
		self.assertEqual(po.per_billed, 100.00)

		pr.cancel()

		pi.load_from_db()
		pi.cancel()

		po.load_from_db()
		po.cancel()

	def test_make_purchase_invoice(self):
		po = create_purchase_order(do_not_submit=True)

		self.assertRaises(frappe.ValidationError, make_pi_from_po, po.name)

		po.submit()
		pi = make_pi_from_po(po.name)

		self.assertEqual(pi.doctype, "Purchase Invoice")
		self.assertEqual(len(pi.get("items", [])), 1)

	def test_purchase_order_on_hold(self):
		po = create_purchase_order(item_code="_Test Product Bundle Item")
		po.db_set("status", "On Hold")
		pi = make_pi_from_po(po.name)
		pr = make_purchase_receipt(po.name)
		self.assertRaises(frappe.ValidationError, pr.submit)
		self.assertRaises(frappe.ValidationError, pi.submit)

	def test_make_purchase_invoice_with_terms(self):
		from erpnext.selling.doctype.sales_order.test_sales_order import (
			automatically_fetch_payment_terms,
		)

		automatically_fetch_payment_terms()
		po = create_purchase_order(do_not_save=True)

		self.assertRaises(frappe.ValidationError, make_pi_from_po, po.name)

		po.update({"payment_terms_template": "_Test Payment Term Template"})

		po.save()
		po.submit()

		self.assertEqual(po.payment_schedule[0].payment_amount, 2500.0)
		self.assertEqual(getdate(po.payment_schedule[0].due_date), getdate(po.transaction_date))
		self.assertEqual(po.payment_schedule[1].payment_amount, 2500.0)
		self.assertEqual(getdate(po.payment_schedule[1].due_date), add_days(getdate(po.transaction_date), 30))
		pi = make_pi_from_po(po.name)
		pi.save()

		self.assertEqual(pi.doctype, "Purchase Invoice")
		self.assertEqual(len(pi.get("items", [])), 1)

		self.assertEqual(pi.payment_schedule[0].payment_amount, 2500.0)
		self.assertEqual(getdate(pi.payment_schedule[0].due_date), getdate(po.transaction_date))
		self.assertEqual(pi.payment_schedule[1].payment_amount, 2500.0)
		self.assertEqual(getdate(pi.payment_schedule[1].due_date), add_days(getdate(po.transaction_date), 30))
		automatically_fetch_payment_terms(enable=0)

	def test_warehouse_company_validation(self):
		from erpnext.stock.utils import InvalidWarehouseCompany

		po = create_purchase_order(company="_Test Company 1", do_not_save=True)
		self.assertRaises(InvalidWarehouseCompany, po.insert)

	def test_uom_integer_validation(self):
		from erpnext.utilities.transaction_base import UOMMustBeIntegerError

		po = create_purchase_order(qty=3.4, do_not_save=True)
		self.assertRaises(UOMMustBeIntegerError, po.insert)

	def test_ordered_qty_for_closing_po(self):
		bin = frappe.get_all(
			"Bin",
			filters={"item_code": "_Test Item", "warehouse": "_Test Warehouse - _TC"},
			fields=["ordered_qty"],
		)

		existing_ordered_qty = bin[0].ordered_qty if bin else 0.0

		po = create_purchase_order(item_code="_Test Item", qty=1)

		self.assertEqual(
			get_ordered_qty(item_code="_Test Item", warehouse="_Test Warehouse - _TC"),
			existing_ordered_qty + 1,
		)

		po.update_status("Closed")

		self.assertEqual(
			get_ordered_qty(item_code="_Test Item", warehouse="_Test Warehouse - _TC"), existing_ordered_qty
		)

	def test_group_same_items(self):
		frappe.db.set_single_value("Buying Settings", "allow_multiple_items", 1)
		frappe.get_doc(
			{
				"doctype": "Purchase Order",
				"company": "_Test Company",
				"supplier": "_Test Supplier",
				"is_subcontracted": 0,
				"schedule_date": add_days(nowdate(), 1),
				"currency": frappe.get_cached_value("Company", "_Test Company", "default_currency"),
				"conversion_factor": 1,
				"items": get_same_items(),
				"group_same_items": 1,
			}
		).insert(ignore_permissions=True)

	def test_make_po_without_terms(self):
		po = create_purchase_order(do_not_save=1)

		self.assertFalse(po.get("payment_schedule"))

		po.insert()

		self.assertTrue(po.get("payment_schedule"))

	def test_po_for_blocked_supplier_all(self):
		supplier = frappe.get_doc("Supplier", "_Test Supplier")
		supplier.on_hold = 1
		supplier.save()

		self.assertEqual(supplier.hold_type, "All")
		self.assertRaises(frappe.ValidationError, create_purchase_order)

		supplier.on_hold = 0
		supplier.save()

	def test_po_for_blocked_supplier_invoices(self):
		supplier = frappe.get_doc("Supplier", "_Test Supplier")
		supplier.on_hold = 1
		supplier.hold_type = "Invoices"
		supplier.save()

		self.assertRaises(frappe.ValidationError, create_purchase_order)

		supplier.on_hold = 0
		supplier.save()

	def test_po_for_blocked_supplier_payments(self):
		supplier = frappe.get_doc("Supplier", "_Test Supplier")
		supplier.on_hold = 1
		supplier.hold_type = "Payments"
		supplier.save()

		po = create_purchase_order()

		self.assertRaises(
			frappe.ValidationError,
			get_payment_entry,
			dt="Purchase Order",
			dn=po.name,
			bank_account="_Test Bank - _TC",
		)

		supplier.on_hold = 0
		supplier.save()

	def test_po_for_blocked_supplier_payments_with_today_date(self):
		supplier = frappe.get_doc("Supplier", "_Test Supplier")
		supplier.on_hold = 1
		supplier.release_date = nowdate()
		supplier.hold_type = "Payments"
		supplier.save()

		po = create_purchase_order()

		self.assertRaises(
			frappe.ValidationError,
			get_payment_entry,
			dt="Purchase Order",
			dn=po.name,
			bank_account="_Test Bank - _TC",
		)

		supplier.on_hold = 0
		supplier.save()

	def test_po_for_blocked_supplier_payments_past_date(self):
		# this test is meant to fail only if something fails in the try block
		with self.assertRaises(Exception):
			try:
				supplier = frappe.get_doc("Supplier", "_Test Supplier")
				supplier.on_hold = 1
				supplier.hold_type = "Payments"
				supplier.release_date = "2018-03-01"
				supplier.save()

				po = create_purchase_order()
				get_payment_entry("Purchase Order", po.name, bank_account="_Test Bank - _TC")

				supplier.on_hold = 0
				supplier.save()
			except Exception:
				pass
			else:
				raise Exception

	def test_default_payment_terms(self):
		due_date = get_due_date_from_template("_Test Payment Term Template 1", "2023-02-03", None).strftime(
			"%Y-%m-%d"
		)
		self.assertEqual(due_date, "2023-03-31")

	def test_terms_are_not_copied_if_automatically_fetch_payment_terms_is_unchecked(self):
		po = create_purchase_order(do_not_save=1)
		po.payment_terms_template = "_Test Payment Term Template"
		po.save()
		po.submit()

		frappe.db.set_value("Company", "_Test Company", "payment_terms", "_Test Payment Term Template 1")
		pi = make_pi_from_po(po.name)
		pi.save()

		self.assertEqual(pi.get("payment_terms_template"), "_Test Payment Term Template 1")
		frappe.db.set_value("Company", "_Test Company", "payment_terms", "")

	def test_terms_copied(self):
		po = create_purchase_order(do_not_save=1)
		po.payment_terms_template = "_Test Payment Term Template"
		po.insert()
		po.submit()
		self.assertTrue(po.get("payment_schedule"))

		pi = make_pi_from_po(po.name)
		pi.insert()
		self.assertTrue(pi.get("payment_schedule"))

	@change_settings("Accounts Settings", {"unlink_advance_payment_on_cancelation_of_order": 1})
	def test_advance_payment_entry_unlink_against_purchase_order(self):
		from erpnext.accounts.doctype.payment_entry.test_payment_entry import get_payment_entry

		po_doc = create_purchase_order()

		pe = get_payment_entry("Purchase Order", po_doc.name, bank_account="_Test Bank - _TC")
		pe.reference_no = "1"
		pe.reference_date = nowdate()
		pe.paid_from_account_currency = po_doc.currency
		pe.paid_to_account_currency = po_doc.currency
		pe.source_exchange_rate = 1
		pe.target_exchange_rate = 1
		pe.paid_amount = po_doc.grand_total
		pe.save(ignore_permissions=True)
		pe.submit()

		po_doc = frappe.get_doc("Purchase Order", po_doc.name)
		po_doc.cancel()

		pe_doc = frappe.get_doc("Payment Entry", pe.name)
		pe_doc.cancel()

	def create_account(self, account_name, company, currency, parent):
		if not frappe.db.get_value("Account", filters={"account_name": account_name, "company": company}):
			account = frappe.get_doc(
				{
					"doctype": "Account",
					"account_name": account_name,
					"parent_account": parent,
					"company": company,
					"account_currency": currency,
					"is_group": 0,
					"account_type": "Payable",
				}
			).insert()
		else:
			account = frappe.get_doc("Account", {"account_name": account_name, "company": company})

		return account

	def test_advance_payment_with_separate_party_account_enabled(self):
		"""
		Test "Advance Paid" on Purchase Order, when "Book Advance Payments in Separate Party Account" is enabled and
		the payment entry linked to the Order is allocated to Purchase Invoice.
		"""
		supplier = "_Test Supplier"
		company = "_Test Company"

		# Setup default 'Advance Paid' account
		account = self.create_account("Advance Paid", company, "INR", "Application of Funds (Assets) - _TC")
		company_doc = frappe.get_doc("Company", company)
		company_doc.book_advance_payments_in_separate_party_account = True
		company_doc.default_advance_paid_account = account.name
		company_doc.save()

		po_doc = create_purchase_order(supplier=supplier)

		from erpnext.accounts.doctype.payment_entry.test_payment_entry import get_payment_entry

		pe = get_payment_entry("Purchase Order", po_doc.name)
		pe.save().submit()

		po_doc.reload()
		self.assertEqual(po_doc.advance_paid, 5000)

		from erpnext.buying.doctype.purchase_order.purchase_order import make_purchase_invoice

		company_doc.book_advance_payments_in_separate_party_account = False
		company_doc.save()

	@change_settings("Accounts Settings", {"unlink_advance_payment_on_cancelation_of_order": 1})
	def test_advance_paid_upon_payment_entry_cancellation(self):
		from erpnext.accounts.doctype.payment_entry.test_payment_entry import get_payment_entry

		supplier = "_Test Supplier USD"
		company = "_Test Company"

		# Setup default USD payable account for Supplier
		account = self.create_account("Creditors USD", company, "USD", "Accounts Payable - _TC")
		supplier_doc = frappe.get_doc("Supplier", supplier)
		if not [x for x in supplier_doc.accounts if x.company == company]:
			supplier_doc.append("accounts", {"company": company, "account": account.name})
			supplier_doc.save()

		po_doc = create_purchase_order(supplier=supplier, currency="USD", do_not_submit=1)
		po_doc.conversion_rate = 80
		po_doc.submit()

		pe = get_payment_entry("Purchase Order", po_doc.name)
		pe.mode_of_payment = "Cash"
		pe.paid_from = "Cash - _TC"
		pe.source_exchange_rate = 1
		pe.target_exchange_rate = 80
		pe.paid_amount = po_doc.base_grand_total
		pe.save(ignore_permissions=True)
		pe.submit()

		po_doc.reload()
		self.assertEqual(po_doc.advance_paid, po_doc.grand_total)
		self.assertEqual(po_doc.party_account_currency, "USD")

		pe_doc = frappe.get_doc("Payment Entry", pe.name)
		pe_doc.cancel()

		po_doc.reload()
		self.assertEqual(po_doc.advance_paid, 0)
		self.assertEqual(po_doc.party_account_currency, "USD")

	def test_schedule_date(self):
		po = create_purchase_order(do_not_submit=True)
		po.schedule_date = None
		po.append(
			"items",
			{"item_code": "_Test Item", "qty": 1, "rate": 100, "schedule_date": add_days(nowdate(), 5)},
		)
		po.save()
		self.assertEqual(po.schedule_date, add_days(nowdate(), 1))

		po.items[0].schedule_date = add_days(nowdate(), 2)
		po.save()
		self.assertEqual(po.schedule_date, add_days(nowdate(), 2))

	def test_po_optional_blanket_order(self):
		"""
		Expected result: Blanket order Ordered Quantity should only be affected on Purchase Order with against_blanket_order = 1.
		Second Purchase Order should not add on to Blanket Orders Ordered Quantity.
		"""

		make_blanket_order(blanket_order_type="Purchasing", quantity=10, rate=10)

		po = create_purchase_order(item_code="_Test Item", qty=5, against_blanket_order=1)
		po_doc = frappe.get_doc("Purchase Order", po.get("name"))
		# To test if the PO has a Blanket Order
		self.assertTrue(po_doc.items[0].blanket_order)

		po = create_purchase_order(item_code="_Test Item", qty=5, against_blanket_order=0)
		po_doc = frappe.get_doc("Purchase Order", po.get("name"))
		# To test if the PO does NOT have a Blanket Order
		self.assertEqual(po_doc.items[0].blanket_order, None)

	def test_blanket_order_on_po_close_and_open(self):
		# Step - 1: Create Blanket Order
		bo = make_blanket_order(blanket_order_type="Purchasing", quantity=10, rate=10)

		# Step - 2: Create Purchase Order
		po = create_purchase_order(
			item_code="_Test Item", qty=5, against_blanket_order=1, against_blanket=bo.name
		)

		bo.load_from_db()
		self.assertEqual(bo.items[0].ordered_qty, 5)

		# Step - 3: Close Purchase Order
		po.update_status("Closed")

		bo.load_from_db()
		self.assertEqual(bo.items[0].ordered_qty, 0)

		# Step - 4: Re-Open Purchase Order
		po.update_status("Re-open")

		bo.load_from_db()
		self.assertEqual(bo.items[0].ordered_qty, 5)

	def test_payment_terms_are_fetched_when_creating_purchase_invoice(self):
		from erpnext.accounts.doctype.payment_entry.test_payment_entry import (
			create_payment_terms_template,
		)
		from erpnext.accounts.doctype.purchase_invoice.test_purchase_invoice import make_purchase_invoice
		from erpnext.selling.doctype.sales_order.test_sales_order import (
			automatically_fetch_payment_terms,
			compare_payment_schedules,
		)

		automatically_fetch_payment_terms()

		po = create_purchase_order(qty=10, rate=100, do_not_save=1)
		create_payment_terms_template()
		po.payment_terms_template = "Test Receivable Template"
		po.submit()

		pi = make_purchase_invoice(qty=10, rate=100, do_not_save=1)
		pi.items[0].purchase_order = po.name
		pi.items[0].po_detail = po.items[0].name
		pi.insert()

		# self.assertEqual(po.payment_terms_template, pi.payment_terms_template)
		compare_payment_schedules(self, po, pi)

		automatically_fetch_payment_terms(enable=0)

	def test_internal_transfer_flow(self):
		from erpnext.accounts.doctype.sales_invoice.sales_invoice import (
			make_inter_company_purchase_invoice,
		)
		from erpnext.selling.doctype.sales_order.sales_order import (
			make_delivery_note,
			make_sales_invoice,
		)
		from erpnext.stock.doctype.delivery_note.delivery_note import make_inter_company_purchase_receipt

		frappe.db.set_single_value("Selling Settings", "maintain_same_sales_rate", 1)
		frappe.db.set_single_value("Buying Settings", "maintain_same_rate", 1)

		prepare_data_for_internal_transfer()
		supplier = "_Test Internal Supplier 2"

		mr = make_material_request(
			qty=2, company="_Test Company with perpetual inventory", warehouse="Stores - TCP1"
		)

		po = create_purchase_order(
			company="_Test Company with perpetual inventory",
			supplier=supplier,
			warehouse="Stores - TCP1",
			from_warehouse="_Test Internal Warehouse New 1 - TCP1",
			qty=2,
			rate=1,
			material_request=mr.name,
			material_request_item=mr.items[0].name,
		)

		so = make_inter_company_sales_order(po.name)
		so.items[0].delivery_date = today()
		self.assertEqual(so.items[0].warehouse, "_Test Internal Warehouse New 1 - TCP1")
		self.assertTrue(so.items[0].purchase_order)
		self.assertTrue(so.items[0].purchase_order_item)
		so.submit()

		dn = make_delivery_note(so.name)
		dn.items[0].target_warehouse = "_Test Internal Warehouse GIT - TCP1"
		self.assertEqual(dn.items[0].warehouse, "_Test Internal Warehouse New 1 - TCP1")
		self.assertTrue(dn.items[0].purchase_order)
		self.assertTrue(dn.items[0].purchase_order_item)

		self.assertEqual(po.items[0].name, dn.items[0].purchase_order_item)
		dn.submit()

		pr = make_inter_company_purchase_receipt(dn.name)
		self.assertEqual(pr.items[0].warehouse, "Stores - TCP1")
		self.assertTrue(pr.items[0].purchase_order)
		self.assertTrue(pr.items[0].purchase_order_item)
		self.assertEqual(po.items[0].name, pr.items[0].purchase_order_item)
		pr.submit()

		si = make_sales_invoice(so.name)
		self.assertEqual(si.items[0].warehouse, "_Test Internal Warehouse New 1 - TCP1")
		self.assertTrue(si.items[0].purchase_order)
		self.assertTrue(si.items[0].purchase_order_item)
		si.submit()

		pi = make_inter_company_purchase_invoice(si.name)
		self.assertTrue(pi.items[0].purchase_order)
		self.assertTrue(pi.items[0].po_detail)
		pi.submit()
		mr.reload()

		po.load_from_db()
		self.assertEqual(po.status, "Completed")
		self.assertEqual(mr.status, "Received")

	def test_variant_item_po(self):
		po = create_purchase_order(item_code="_Test Variant Item", qty=1, rate=100, do_not_save=1)

		self.assertRaises(frappe.ValidationError, po.save)

	def test_update_items_for_subcontracting_purchase_order(self):
		from erpnext.controllers.tests.test_subcontracting_controller import (
			get_subcontracting_order,
			make_bom_for_subcontracted_items,
			make_raw_materials,
			make_service_items,
			make_subcontracted_items,
		)

		def update_items(po, qty):
			trans_items = [po.items[0].as_dict().update({"docname": po.items[0].name})]
			trans_items[0]["qty"] = qty
			trans_items[0]["fg_item_qty"] = qty
			trans_items = json.dumps(trans_items, default=str)

			return update_child_qty_rate(
				po.doctype,
				trans_items,
				po.name,
			)

		make_subcontracted_items()
		make_raw_materials()
		make_service_items()
		make_bom_for_subcontracted_items()

		service_items = [
			{
				"warehouse": "_Test Warehouse - _TC",
				"item_code": "Subcontracted Service Item 7",
				"qty": 10,
				"rate": 100,
				"fg_item": "Subcontracted Item SA7",
				"fg_item_qty": 10,
			},
		]
		po = create_purchase_order(
			rm_items=service_items,
			is_subcontracted=1,
			supplier_warehouse="_Test Warehouse 1 - _TC",
		)

		update_items(po, qty=20)
		po.reload()

		# Test - 1: Items should be updated as there is no Subcontracting Order against PO
		self.assertEqual(po.items[0].qty, 20)
		self.assertEqual(po.items[0].fg_item_qty, 20)

		sco = get_subcontracting_order(po_name=po.name, warehouse="_Test Warehouse - _TC")

		# Test - 2: ValidationError should be raised as there is Subcontracting Order against PO
		self.assertRaises(frappe.ValidationError, update_items, po=po, qty=30)

		sco.reload()
		sco.cancel()
		po.reload()

		update_items(po, qty=30)
		po.reload()

		# Test - 3: Items should be updated as the Subcontracting Order is cancelled
		self.assertEqual(po.items[0].qty, 30)
		self.assertEqual(po.items[0].fg_item_qty, 30)
	
	def test_new_sc_flow(self):
		from erpnext.buying.doctype.purchase_order.purchase_order import make_subcontracting_order
		
		po = create_po_for_sc_testing()
		sco = make_subcontracting_order(po.name)
		
		sco.items[0].qty = 5
		sco.items.pop(1)
		sco.items[1].qty = 25
		sco.save()
		sco.submit()

		# Test - 1: Quantity of Service Items should change based on change in Quantity of its corresponding Finished Goods Item
		self.assertEqual(sco.service_items[0].qty, 5)
		
		# Test - 2: Subcontracted Quantity for the PO Items of each line item should be updated accordingly
		po.reload()
		self.assertEqual(po.items[0].sco_qty, 5)
		self.assertEqual(po.items[1].sco_qty, 0)
		self.assertEqual(po.items[2].sco_qty, 12.5)
		
		# Test - 3: Amount for both FG Item and its Service Item should be updated correctly based on change in Quantity
		self.assertEqual(sco.items[0].amount, 2000)
		self.assertEqual(sco.service_items[0].amount, 500)
		
		# Test - 4: Service Items should be removed if its corresponding Finished Good line item is deleted
		self.assertEqual(len(sco.service_items), 2)
		
		# Test - 5: Service Item quantity calculation should be based upon conversion factor calculated from its corresponding PO Item
		self.assertEqual(sco.service_items[1].qty, 12.5)
		
		sco = make_subcontracting_order(po.name)
		
		sco.items[0].qty = 6
		
		# Test - 6: Saving document should not be allowed if Quantity exceeds available Subcontracting Quantity of any Purchase Order Item
		self.assertRaises(frappe.ValidationError, sco.save)
		
		sco.items[0].qty = 5
		sco.items.pop()
		sco.items.pop()
		sco.save()
		sco.submit()
		
		sco = make_subcontracting_order(po.name)
		
		# Test - 7: Since line item 1 is now fully subcontracted, new SCO should by default only have the remaining 2 line items
		self.assertEqual(len(sco.items), 2)
		
		sco.items.pop(0)
		sco.save()
		sco.submit()
		
		# Test - 8: Subcontracted Quantity for each PO Item should be subtracted if SCO gets cancelled
		po.reload()
		self.assertEqual(po.items[2].sco_qty, 25)
		sco.cancel()
		po.reload()
		self.assertEqual(po.items[2].sco_qty, 12.5)
		
		sco = make_subcontracting_order(po.name)
		sco.save()
		sco.submit()
		
		# Test - 8: Since this PO is now fully subcontracted, creating a new SCO from it should throw error
		self.assertRaises(frappe.ValidationError, make_subcontracting_order, po.name)

	@change_settings("Buying Settings", {"auto_create_subcontracting_order": 1})
	def test_auto_create_subcontracting_order(self):
		from erpnext.controllers.tests.test_subcontracting_controller import (
			make_bom_for_subcontracted_items,
			make_raw_materials,
			make_service_items,
			make_subcontracted_items,
		)

		make_subcontracted_items()
		make_raw_materials()
		make_service_items()
		make_bom_for_subcontracted_items()

		service_items = [
			{
				"warehouse": "_Test Warehouse - _TC",
				"item_code": "Subcontracted Service Item 7",
				"qty": 10,
				"rate": 100,
				"fg_item": "Subcontracted Item SA7",
				"fg_item_qty": 10,
			},
		]
		po = create_purchase_order(
			rm_items=service_items,
			is_subcontracted=1,
			supplier_warehouse="_Test Warehouse 1 - _TC",
		)

		self.assertTrue(frappe.db.get_value("Subcontracting Order", {"purchase_order": po.name}))

	def test_po_billed_amount_against_return_entry(self):
		from erpnext.accounts.doctype.purchase_invoice.purchase_invoice import make_debit_note

		# Create a Purchase Order and Fully Bill it
		po = create_purchase_order()
		pi = make_pi_from_po(po.name)
		pi.insert()
		pi.submit()

		# Debit Note - 50% Qty & enable updating PO billed amount
		pi_return = make_debit_note(pi.name)
		pi_return.items[0].qty = -5
		pi_return.update_billed_amount_in_purchase_order = 1
		pi_return.submit()

		# Check if the billed amount reduced
		po.reload()
		self.assertEqual(po.per_billed, 50)

		pi_return.reload()
		pi_return.cancel()

		# Debit Note - 50% Qty & disable updating PO billed amount
		pi_return = make_debit_note(pi.name)
		pi_return.items[0].qty = -5
		pi_return.update_billed_amount_in_purchase_order = 0
		pi_return.submit()

		# Check if the billed amount stayed the same
		po.reload()
		self.assertEqual(po.per_billed, 100)

	def test_create_purchase_receipt(self):
		po = create_purchase_order(rate=10000,qty=10)
		po.submit()

		pr = create_pr_against_po(po.name, received_qty=10)
		bin_qty = frappe.db.get_value("Bin", {"item_code": "_Test Item", "warehouse": "_Test Warehouse - _TC"}, "actual_qty")
		sle = frappe.get_doc('Stock Ledger Entry',{'voucher_no':pr.name})
		self.assertEqual(sle.qty_after_transaction, bin_qty)
		self.assertEqual(sle.warehouse, po.get("items")[0].warehouse)

		#if account setup in company
		if frappe.db.exists('GL Entry',{'account': 'Stock Received But Not Billed - _TC'}):
			gl_temp_credit = frappe.db.get_value('GL Entry',{'voucher_no':pr.name, 'account': 'Stock Received But Not Billed - _TC'},'credit')
			self.assertEqual(gl_temp_credit, 100000)

		#if account setup in company
		if frappe.db.exists('GL Entry',{'account': 'Stock In Hand - _TC'}):
			gl_stock_debit = frappe.db.get_value('GL Entry',{'voucher_no':pr.name, 'account': 'Stock In Hand - _TC'},'debit')
			self.assertEqual(gl_stock_debit, 100000)
	
	def test_single_po_pi_TC_B_001(self):
		# Scenario : PO => PR => 1PI
		args = frappe._dict()
		po_data = {
			"company" : "_Test Company",
			"item_code" : "_Test Item",
			"warehouse" : "Stores - _TC",
			"qty" : 6,
			"rate" : 100,
		}
		
		doc_po = create_purchase_order(**po_data)
		self.assertEqual(doc_po.docstatus, 1)
		
		doc_pr = make_pr_for_po(doc_po.name)
		self.assertEqual(doc_pr.docstatus, 1)

		doc_pi = make_pi_against_pr(doc_pr.name)
		self.assertEqual(doc_pi.docstatus, 1)
		self.assertEqual(doc_pi.items[0].qty, doc_po.items[0].qty)
		self.assertEqual(doc_pi.grand_total, doc_po.grand_total)
	
	def test_multi_po_pr_TC_B_008(self):
		# Scenario : 2PO => 2PR => 1PI
		args = frappe._dict()
		purchase_order_list = [{
			"company" : "_Test Company",
			"item_code" : "_Test Item",
			"warehouse" : "Stores - _TC",
			"qty" : 3,
			"rate" : 100,
		},
		{
			"company" : "_Test Company",
			"item_code" : "_Test Item",
			"warehouse" : "Stores - _TC",
			"qty" : 3,
			"rate" : 100,
		}]

		pur_receipt_name_list = []
		pur_order_dict = frappe._dict({
			"total_amount" : 0,
			"total_qty" : 0
		})

		for order in purchase_order_list:
			doc_po = create_purchase_order(**order)
			pur_order_dict.update({"total_amount" : pur_order_dict.total_amount + doc_po.grand_total })
			pur_order_dict.update({"total_qty" : pur_order_dict.total_qty + doc_po.total_qty })
			
			self.assertEqual(doc_po.docstatus, 1)

			doc_pr = make_pr_for_po(doc_po.name)
			self.assertEqual(doc_pr.docstatus, 1)
			self.assertEqual(doc_pr.grand_total, doc_po.grand_total)

			pur_receipt_name_list.append(doc_pr.name)

		item_dict = [
					{"item_code" : "_Test Item",
					"warehouse" : "Stores - _TC",
					"qty" : 3,
					"rate" : 100,
					"purchase_receipt":pur_receipt_name_list[1]
					}]
		
		doc_pi = make_pi_against_pr(pur_receipt_name_list[0], item_dict_list = item_dict)
		self.assertEqual(doc_pi.docstatus, 1)
		self.assertEqual(doc_pi.total_qty, pur_order_dict.total_qty)
		self.assertEqual(doc_pi.grand_total, pur_order_dict.total_amount)

	def test_multi_po_single_pr_pi_TC_B_007(self):
		# Scenario : 2PO => 1PR => 1PI
		args = frappe._dict()
		purchase_order_list = [{
			"company" : "_Test Company",
			"item_code" : "_Test Item",
			"warehouse" : "Stores - _TC",
			"qty" : 3,
			"rate" : 100,
		},
		{
			"company" : "_Test Company",
			"item_code" : "_Test Item",
			"warehouse" : "Stores - _TC",
			"qty" : 3,
			"rate" : 100,
		}]

		pur_order_name_list = []
		pur_order_dict = frappe._dict({
			"total_amount" : 0,
			"total_qty" : 0
		})

		for order in purchase_order_list:
			doc_po = create_purchase_order(**order)
			pur_order_dict.update({"total_amount" : pur_order_dict.total_amount + doc_po.grand_total })
			pur_order_dict.update({"total_qty" : pur_order_dict.total_qty + doc_po.total_qty })
			
			self.assertEqual(doc_po.docstatus, 1)
			pur_order_name_list.append(doc_po.name)

		item_dict = [
					{"item_code" : "_Test Item",
					"warehouse" : "Stores - _TC",
					"qty" : 3,
					"rate" : 100,
					"purchase_receipt":pur_order_name_list[1]
					}]

		doc_pr = make_pr_for_po(pur_order_name_list[0], item_dict_list = item_dict)

		doc_pi = make_pi_against_pr(doc_pr.name)
		self.assertEqual(doc_pi.docstatus, 1)
		self.assertEqual(doc_pi.total_qty, pur_order_dict.total_qty)
		self.assertEqual(doc_pi.grand_total, pur_order_dict.total_amount)
	
	def test_single_po_multi_pr_pi_TC_B_006(self):
		# Scenario : 1PO => 2PR => 2PI
		
		purchase_order_list = [{
			"company" : "_Test Company",
			"item_code" : "_Test Item",
			"warehouse" : "Stores - _TC",
			"qty" : 6,
			"rate" : 100,
		}]

		pur_invoice_dict = frappe._dict({
			"total_amount" : 0,
			"total_qty" : 0
		})
		pur_receipt_qty = [3, 3]
		doc_po = create_purchase_order(**purchase_order_list[0])
		self.assertEqual(doc_po.docstatus, 1)

		for received_qty in pur_receipt_qty:
			doc_pr = make_pr_for_po(doc_po.name, received_qty)
			self.assertEqual(doc_pr.docstatus, 1)
			
			doc_pi = make_pi_against_pr(doc_pr.name)
			self.assertEqual(doc_pi.docstatus, 1)

			pur_invoice_dict.update({"total_amount" : pur_invoice_dict.total_amount + doc_pi.grand_total })
			pur_invoice_dict.update({"total_qty" : pur_invoice_dict.total_qty + doc_pi.total_qty })
		
		self.assertEqual(doc_po.total_qty, pur_invoice_dict.total_qty)
		self.assertEqual(doc_po.grand_total, pur_invoice_dict.total_amount)
	
	def test_single_po_pi_multi_pr_TC_B_005(self):
		# Scenario : 1PO => 2PR => 1PI
		
		purchase_order_list = [{
			"company" : "_Test Company",
			"item_code" : "_Test Item",
			"warehouse" : "Stores - _TC",
			"qty" : 6,
			"rate" : 100,
		}]

		pur_receipt_qty = [3, 3]
		pur_receipt_name_list = []

		doc_po = create_purchase_order(**purchase_order_list[0])
		self.assertEqual(doc_po.docstatus, 1)

		for received_qty in pur_receipt_qty:
			doc_pr = make_pr_for_po(doc_po.name, received_qty)
			self.assertEqual(doc_pr.docstatus, 1)
			
			pur_receipt_name_list.append(doc_pr.name)
		
		item_dict = [
					{"item_code" : "_Test Item",
					"warehouse" : "Stores - _TC",
					"qty" : 3,
					"rate" : 100,
					"purchase_receipt":pur_receipt_name_list[1]
					}]
		
		doc_pi = make_pi_against_pr(pur_receipt_name_list[0], item_dict_list= item_dict)
		
		self.assertEqual(doc_pi.docstatus, 1)
		self.assertEqual(doc_po.total_qty, doc_pi.total_qty)
		self.assertEqual(doc_po.grand_total, doc_pi.grand_total)
	
	def test_create_purchase_receipt_partial_TC_SCK_037(self):
		po = create_purchase_order(rate=10000,qty=10)
		po.submit()

		pr = create_pr_against_po(po.name, received_qty=5)
		bin_qty = frappe.db.get_value("Bin", {"item_code": "_Test Item", "warehouse": "_Test Warehouse - _TC"}, "actual_qty")
		sle = frappe.get_doc('Stock Ledger Entry',{'voucher_no':pr.name})
		self.assertEqual(sle.qty_after_transaction, bin_qty)
		self.assertEqual(sle.warehouse, po.get("items")[0].warehouse)

		#if account setup in company
		if frappe.db.exists('GL Entry',{'account': 'Stock Received But Not Billed - _TC'}):
			gl_temp_credit = frappe.db.get_value('GL Entry',{'voucher_no':pr.name, 'account': 'Stock Received But Not Billed - _TC'},'credit')
			self.assertEqual(gl_temp_credit, 50000)

		#if account setup in company
		if frappe.db.exists('GL Entry',{'account': 'Stock In Hand - _TC'}):
			gl_stock_debit = frappe.db.get_value('GL Entry',{'voucher_no':pr.name, 'account': 'Stock In Hand - _TC'},'debit')
			self.assertEqual(gl_stock_debit, 50000)

	def test_pi_return_TC_B_043(self):
		from erpnext.accounts.doctype.purchase_invoice.purchase_invoice import make_debit_note
		from erpnext.accounts.doctype.purchase_invoice.test_purchase_invoice import check_gl_entries
		from erpnext.stock.doctype.stock_entry.test_stock_entry import get_qty_after_transaction

		po = create_purchase_order(		
			warehouse="Finished Goods - _TC",
			rate=130,
			qty=1,
		)
		self.assertEqual(po.status, "To Receive and Bill")
		actual_qty_0 = get_qty_after_transaction(warehouse="Finished Goods - _TC")

		pi = make_pi_from_po(po.name)
		pi.update_stock = 1
		pi.save()
		pi.submit()
		pi.load_from_db()
		self.assertEqual(pi.status, "Unpaid")
		expected_gle = [
			["Creditors - _TC", 0.0, 130, nowdate()],
			["_Test Account Cost for Goods Sold - _TC", 130, 0.0, nowdate()],
		]
		check_gl_entries(self, pi.name, expected_gle, nowdate())
		actual_qty_1 = get_qty_after_transaction(warehouse="Finished Goods - _TC")
		self.assertEqual(actual_qty_0 + 1, actual_qty_1)

		po_status = frappe.db.get_value("Purchase Order", po.name, "status")
		self.assertEqual(po_status, "Completed")

		pi_return = make_debit_note(pi.name)
		pi_return.update_outstanding_for_self = 0
		pi_return.update_billed_amount_in_purchase_receipt = 0
		pi_return.save()
		pi_return.submit()
		pi_return.load_from_db()
		self.assertEqual(pi_return.status, "Return")
		expected_gle = [
			["Creditors - _TC", 130, 0.0, nowdate()],
			["_Test Account Cost for Goods Sold - _TC", 0.0, 130, nowdate()],
		]
		check_gl_entries(self, pi_return.name, expected_gle, nowdate())
		actual_qty_2 = get_qty_after_transaction(warehouse="Finished Goods - _TC")
		self.assertEqual(actual_qty_1 - 1, actual_qty_2)

		pi_status = frappe.db.get_value("Purchase Invoice", pi.name, "status")
		self.assertEqual(pi_status, "Debit Note Issued")

	def test_payment_entry_TC_B_037(self):
		from erpnext.accounts.doctype.payment_entry.test_payment_entry import get_payment_entry
		from erpnext.accounts.doctype.purchase_invoice.test_purchase_invoice import check_gl_entries

		po = create_purchase_order(		
			warehouse="Finished Goods - _TC",
			rate=30,
			qty=1,
		)

		self.assertEqual(po.status, "To Receive and Bill")
		pi = make_pi_from_po(po.name)
		pi.update_stock = 1
		pi.save()
		pi.submit()
		pi.load_from_db()

		expected_gle = [
			["Creditors - _TC", 0.0, 30, nowdate()],
			["_Test Account Cost for Goods Sold - _TC", 30, 0.0, nowdate()],
		]
		check_gl_entries(self, pi.name, expected_gle, nowdate())

		pe = get_payment_entry("Purchase Invoice", pi.name)
		pe.save()
		pe.submit()
		pi_status = frappe.db.get_value("Purchase Invoice", pi.name, "status")
		self.assertEqual(pi_status, "Paid")
		expected_gle = [
			{"account": "Creditors - _TC", "debit": 30.0, "credit": 0.0},
			{"account": "Cash - _TC", "debit": 0.0, "credit": 30.0},
		]
		check_payment_gl_entries(self, pe.name, expected_gle)

	def test_purchase_invoice_cancellation_TC_B_041(self):
		from erpnext.stock.doctype.purchase_receipt.purchase_receipt import make_purchase_invoice

		po = create_purchase_order(		
			warehouse="Finished Goods - _TC",
			rate=130,
			qty=1,
		)
		self.assertEqual(po.status, "To Receive and Bill")

		pr = make_purchase_receipt(po.name)
		pr.save()
		pr.submit()
		self.assertEqual(pr.status, "To Bill")
		po_status = frappe.db.get_value("Purchase Order", po.name, "status")
		self.assertEqual(po_status, "To Bill")

		pi = make_purchase_invoice(pr.name)
		pi.save()
		pi.submit()
		self.assertEqual(pi.status, "Unpaid")
		po_status = frappe.db.get_value("Purchase Order", po.name, "status")
		self.assertEqual(po_status, "Completed")
		pr_status = frappe.db.get_value("Purchase Receipt", pr.name, "status")
		self.assertEqual(pr_status, "Completed")
		
		pi.cancel()
		self.assertEqual(pi.status, "Cancelled")
		po_status = frappe.db.get_value("Purchase Order", po.name, "status")
		self.assertEqual(po_status, "To Bill")
		pr_status = frappe.db.get_value("Purchase Receipt", pr.name, "status")
		self.assertEqual(pr_status, "To Bill")
	def test_purchase_invoice_return_TC_B_042(self):
		from erpnext.stock.doctype.purchase_receipt.purchase_receipt import make_purchase_invoice
		from erpnext.accounts.doctype.purchase_invoice.purchase_invoice import make_debit_note

		po = create_purchase_order(		
			warehouse="Finished Goods - _TC",
			rate=130,
			qty=1,
		)
		pr = make_purchase_receipt(po.name)
		pr.save()
		pr.submit()

		pi = make_purchase_invoice(pr.name)
		pi.save()
		pi.submit()
		
		pi_return = make_debit_note(pi.name)
		pi_return.update_outstanding_for_self = 0
		pi_return.update_billed_amount_in_purchase_receipt = 0
		pi_return.save()
		pi_return.submit()
		self.assertEqual(pi_return.status, "Return")
		pi_status = frappe.db.get_value("Purchase Invoice", pi.name, "status")
		self.assertEqual(pi_status, "Debit Note Issued")  

	def test_50_50_payment_terms_TC_B_045(self):
		from erpnext.stock.doctype.purchase_receipt.purchase_receipt import make_purchase_invoice
		from erpnext.accounts.doctype.payment_entry.test_payment_entry import get_payment_entry

		po = create_purchase_order(		
			warehouse="Finished Goods - _TC",
			rate=130,
			qty=1,
			do_not_save=1
		)
		po.payment_terms_template = "_Test Payment Term Template"
		po.save()
		po.submit()

		pe = get_payment_entry("Purchase Order", po.name, party_amount=po.grand_total/2)
		pe.save()
		pe.submit()
	
		po_advance_paid = frappe.db.get_value("Purchase Order", po.name, "advance_paid")
		self.assertTrue(po_advance_paid, po.grand_total/2)

		pr = make_purchase_receipt(po.name)
		pr.save()
		pr.submit()
		self.assertTrue(pr.status, "To Bill")

		pi = make_purchase_invoice(pr.name)
		pi.set_advances()
		pi.save()
		pi.submit()
		
		pe = get_payment_entry("Purchase Invoice", pi.name, party_amount=po.grand_total/2)
		pe.save()
		pe.submit()
		po_status = frappe.db.get_value("Purchase Order", po.name, "status")
		self.assertEqual(po_status, "Completed")

		pi_status = frappe.db.get_value("Purchase Invoice", pi.name, "status")
		self.assertEqual(pi_status, "Paid")

		frappe.db.commit()


	def test_status_po_on_pi_cancel_TC_B_038(self):
		from erpnext.accounts.doctype.payment_entry.test_payment_entry import create_payment_entry
		from erpnext.accounts.doctype.unreconcile_payment.unreconcile_payment import payment_reconciliation_record_on_unreconcile,create_unreconcile_doc_for_selection

		po = create_purchase_order()
		
		pi = make_pi_from_po(po.name)
		pi.update_stock = 1
		pi.insert()
		pi.submit()

		pe = create_payment_entry(
			company=f"{pi.company}",
			payment_type="Pay",
			party_type="Supplier",
			party=f"{pi.supplier}",
			paid_from="Cash - _TC",
			paid_to="Creditors - _TC",
			paid_amount=pi.grand_total,
		)
		
		pe.append('references',{
			"reference_doctype": "Purchase Invoice",
			"reference_name": pi.name,
			"allocated_amount":pi.grand_total
		})
		pe.save()
		pe.submit()

		before_pi_cancel_status = frappe.db.get_value("Purchase Order", po.name, "status")
		self.assertEqual(before_pi_cancel_status, "Completed")
		
		header = {
			"company":"_Test Company",
			"unreconcile":1,
			"clearing_date":"2025-01-07",
			"party_type":"Supplier",
			"party":"_Test Supplier"
		}
		selection = {"company":"_Test Company","voucher_type":"Payment Entry","voucher_no":f"{pe.name}","against_voucher_type":"Purchase Invoice","against_voucher_no":f"{pi.name}","allocated_amount":pi.rounded_total}
		allocation = [{"reference_type":"Payment Entry","reference_name":pe.name,"invoice_type":"Purchase Invoice","invoice_number":pi.name,"allocated_amount":pi.rounded_total}]
		payment_reconciliation_record_on_unreconcile(header=header,allocation=allocation)
		create_unreconcile_doc_for_selection(selections = json.dumps([selection]))
		
		pi.reload()
		pi.cancel()
		after_pi_cancel_status = frappe.db.get_value("Purchase Order", po.name, "status")
		self.assertEqual(after_pi_cancel_status, "To Receive and Bill")


	def test_full_payment_request_TC_B_030(self):
		# Scenario : PO => Payment Request
		
		po_data = {
			"company" : "_Test Company",
			"item_code" : "_Test Item",
			"warehouse" : "Stores - _TC",
			"qty" : 6,
			"rate" : 100,
		}
		
		doc_po = create_purchase_order(**po_data)
		self.assertEqual(doc_po.docstatus, 1)
		
		args = frappe._dict()
		args = {
				"dt": doc_po.doctype,
				"dn": doc_po.name,
				"recipient_id": doc_po.contact_email,
				"payment_request_type": 'Outward',
				"party_type":  "Supplier",
				"party":  doc_po.supplier,
				"party_name": doc_po.supplier_name
			}
		dict_pr = make_payment_request(**args)
		doc_pr = frappe.get_doc("Payment Request", dict_pr.name)
		doc_pr.submit()
		self.assertEqual(doc_pr.docstatus, 1)
		self.assertEqual(doc_pr.reference_name, doc_po.name)
		self.assertEqual(doc_pr.grand_total, doc_po.grand_total)
	def test_po_to_partial_pr_TC_B_031(self):
		po = frappe.get_doc({
			"doctype": "Purchase Order",
			"supplier": "_Test Supplier 1",
			"company": "_Test Company",
			"schedule_date": frappe.utils.nowdate(),
			"items": [
				{
					"item_code": "Testing-31",
					"qty": 6,
					"rate": 100,
					"warehouse": "Stores - _TC",
				}
			]
		})
		po.insert()
		po.submit()

		payment_request = frappe.get_doc({
			"doctype": "Payment Request",
			"reference_doctype": "Purchase Order",
			"reference_name": po.name,
			"payment_request_type": "Outward",
			"party_type": "Supplier",
			"party": po.supplier,
			"grand_total": 300,
		})

		payment_request.insert()
		payment_request.submit()

		self.assertEqual(payment_request.payment_request_type, "Outward")
		self.assertEqual(payment_request.grand_total, 300)
		self.assertEqual(payment_request.reference_name, po.name)
	
	def test_purchase_invoice_return_TC_B_032(self):
		company = "_Test Company"
		item_code = "Testing-31"
		target_warehouse = "Stores - _TC"
		supplier = "_Test Supplier 1"
		qty = 6
		rate = 100
		amount = qty * rate

		purchase_invoice = frappe.get_doc({
			"doctype": "Purchase Invoice",
			"company": company,
			"supplier": supplier,
			"items": [
				{
					"item_code": item_code,
					"warehouse": target_warehouse,
					"qty": qty,
					"rate": rate,
					"amount": amount,
				}
			],
			"update_stock": 1,
		})
		purchase_invoice.insert()
		purchase_invoice.submit()
		frappe.db.commit()

		purchase_invoice_return = frappe.get_doc({
			"doctype": "Purchase Invoice",
			"company": company,
			"supplier": supplier,
			"is_return": 1,
			"return_against": purchase_invoice.name,
			"items": [
				{
					"item_code": item_code,
					"warehouse": target_warehouse,
					"qty": -qty,
					"rate": rate,
					"amount": amount,
				}
			],
			"update_stock": 1,
		})
		purchase_invoice_return.insert()
		purchase_invoice_return.submit()
		frappe.db.commit()

		gl_entries = frappe.get_all(
			"GL Entry",
			filters={
				"voucher_type": "Purchase Invoice",
				"voucher_no": purchase_invoice_return.name,
				"company": company,
			},
			fields=["account", "debit", "credit"],
		)

		reversal_passed = False
		for entry in gl_entries:
			if "Stock In Hand" in entry["account"]:
				self.assertEqual(entry["credit"], amount)
				reversal_passed = True
			elif "Creditors" in entry["account"]:
				self.assertEqual(entry["debit"], amount)
				reversal_passed = True

		stock_ledger_entries = frappe.get_all(
			"Stock Ledger Entry",
			filters={
				"voucher_type": "Purchase Invoice",
				"voucher_no": purchase_invoice_return.name,
				"warehouse": target_warehouse,
			},
			fields=["actual_qty"],
		)

		stock_decrease_passed = False
		for entry in stock_ledger_entries:
			if entry["actual_qty"] == -qty:
				stock_decrease_passed = True

		self.assertTrue(reversal_passed)
		self.assertTrue(stock_decrease_passed)

	def test_partial_purchase_invoice_return_TC_B_033(self):
		company = "_Test Company"
		item_code = "Testing-31"
		target_warehouse = "Stores - _TC"
		supplier = "_Test Supplier 1"
		original_qty = 6
		return_qty = 3
		rate = 100
		amount = original_qty * rate
		return_amount = return_qty * rate

		purchase_invoice = frappe.get_doc({
			"doctype": "Purchase Invoice",
			"company": company,
			"supplier": supplier,
			"items": [
				{
					"item_code": item_code,
					"warehouse": target_warehouse,
					"qty": original_qty,
					"rate": rate,
					"amount": amount,
				}
			],
			"update_stock": 1,
		})
		purchase_invoice.insert()
		purchase_invoice.submit()
		frappe.db.commit()

		purchase_invoice_return = frappe.get_doc({
			"doctype": "Purchase Invoice",
			"company": company,
			"supplier": supplier,
			"is_return": 1,
			"return_against": purchase_invoice.name,
			"items": [
				{
					"item_code": item_code,
					"warehouse": target_warehouse,
					"qty": -return_qty,
					"rate": rate,
					"amount": return_amount,
				}
			],
			"update_stock": 1,
		})
		purchase_invoice_return.insert()
		purchase_invoice_return.submit()

		gl_entries = frappe.get_all(
			"GL Entry",
			filters={
				"voucher_type": "Purchase Invoice",
				"voucher_no": purchase_invoice_return.name,
				"company": company,
			},
			fields=["account", "debit", "credit"],
		)

		reversal_passed = False
		for entry in gl_entries:
			if "Stock In Hand" in entry["account"]:
				self.assertEqual(entry["credit"], return_amount)
				reversal_passed = True
			elif "Creditors" in entry["account"]:
				self.assertEqual(entry["debit"], return_amount)
				reversal_passed = True

		stock_ledger_entries = frappe.get_all(
			"Stock Ledger Entry",
			filters={
				"voucher_type": "Purchase Invoice",
				"voucher_no": purchase_invoice_return.name,
				"warehouse": target_warehouse,
			},
			fields=["actual_qty"],
		)

		stock_decrease_passed = False
		for entry in stock_ledger_entries:
			if entry["actual_qty"] == -return_qty:
				stock_decrease_passed = True

		# Assertions
		self.assertTrue(reversal_passed)
		self.assertTrue(stock_decrease_passed)

	def test_pr_to_lcv_add_value_to_stock_TC_B_034(self):
		frappe.db.set_value("Company", "_Test Company", {"enable_perpetual_inventory":1, "stock_received_but_not_billed": "_Test Account Excise Duty - _TC"})
		frappe.db.commit()

		# Step 1: Create Purchase Receipt
		doc_pr = frappe.get_doc({
			"doctype": "Purchase Receipt",
			"company": "_Test Company",
			"supplier": "_Test Supplier",
			"items": [
				{
					"item_code": "Testing-31",
					"warehouse": "Stores - _TC",
					"qty": 10,
					"rate": 100,
				}
			]
		})
		doc_pr.insert()
		doc_pr.submit()
		self.assertEqual(doc_pr.docstatus, 1)

		doc_lcv = frappe.get_doc({
			"doctype": "Landed Cost Voucher",
			"company": "_Test Company",
			"purchase_receipts": [
				{
					"receipt_document_type": "Purchase Receipt",
					"receipt_document": doc_pr.name,
					"supplier": doc_pr.supplier,
					"grand_total": doc_pr.grand_total
				}
			],
			"taxes": [
				{
					"expense_account": "_Test Account Education Cess - _TC",
					"amount": 500,
					"description": "test_description"
				}
			]
		})
		doc_lcv.insert()
		doc_lcv.submit()
		self.assertEqual(doc_lcv.docstatus, 1)

		# Validate Stock Ledger Entries
		stock_ledger_entries = frappe.get_all(
			"Stock Ledger Entry",
			filters={
				"voucher_no": doc_pr.name,
				"warehouse": "Stores - _TC",
				"item_code": "Testing-31"
			},
			fields=["valuation_rate"],
			order_by="creation desc"
		)
		self.assertGreater(len(stock_ledger_entries), 0)

		updated_valuation_rate = stock_ledger_entries[0]["valuation_rate"]
		self.assertGreater(updated_valuation_rate, 100)

		# Validate GL Entries
		gl_entries = frappe.get_all(
			"GL Entry",
			filters={"voucher_no": doc_pr.name},
			fields=["account", "debit", "credit"]
		)
		self.assertGreater(len(gl_entries), 0)

	def test_po_and_pi_with_pricing_rule_with_TC_B_048(self):
		company = "_Test Company"
		item_code = "Testing-31"
		target_warehouse = "Stores - _TC"
		supplier = "_Test Supplier 1"
		item_price = 130

		if not frappe.db.exists("Item", item_code):
			frappe.get_doc({
				"doctype": "Item",
				"item_code": item_code,
				"item_name": item_code,
				"is_stock_item": 1,
				"is_purchase_item": 1,
				"is_sales_item": 0,
				"company": company
			}).insert()

		item_price_doc = frappe.get_doc({
			"doctype": "Item Price",
			"price_list": "Standard Buying",
			"item_code": item_code,
			"price_list_rate": item_price
		}).insert()

		pricing_rule = frappe.get_doc({
			"doctype": "Pricing Rule",
			"title": "10% Discount",
			"company": company,
			"apply_on": "Item Code",
			"items":[
				{
					"item_code":item_code
				}
			],
			"rate_or_discount": "Discount Percentage",
			"discount_percentage": 10,
			"selling": 0,
			"buying": 1
		}).insert()

		po = frappe.get_doc({
			"doctype": "Purchase Order",
			"supplier": supplier,
			"company": company,
			"schedule_date":today(),
			"set_warehouse": target_warehouse,
			"items": [
				{
					"item_code": item_code,
					"warehouse": target_warehouse,
					"qty": 1
				}
			]
		})
		po.insert()
		po.submit()

		self.assertEqual(len(po.items), 1)
		self.assertEqual(po.items[0].rate, 117)
		self.assertEqual(po.items[0].discount_percentage, 10)

		pi = frappe.get_doc({
			"doctype": "Purchase Invoice",
			"supplier": supplier,
			"company": company,
			"items": [
				{
					"item_code": item_code,
					"purchase_order": po.name,
					"warehouse": target_warehouse,
					"qty": po.items[0].qty
				}
			]
		})
		pi.insert()
		pi.submit()

		self.assertEqual(len(pi.items), 1)
		self.assertEqual(pi.items[0].rate, 117)
		self.assertEqual(pi.items[0].discount_percentage, 10)
	def test_po_to_pr_with_gst_partly_paid_TC_B_085(self):
		# Scenario : PO => PR with GST Partly Paid

		purchase_tax = frappe.new_doc("Purchase Taxes and Charges Template")
		purchase_tax.title = "TEST"
		purchase_tax.company = "_Test Company"
		purchase_tax.tax_category = "_Test Tax Category 1"

		purchase_tax.append("taxes",{
			"category":"Total",
			"add_deduct_tax":"Add",
			"charge_type":"On Net Total",
			"account_head":"_Test Account Excise Duty - _TC",
			"_Test Account Excise Duty":"_Test Account Excise Duty",
			"rate":100,
			"description":"GST"
		})
		purchase_tax.save()
		po = create_purchase_order(do_not_submit=True)
		po.taxes_and_charges = purchase_tax.name
		po.save()
		po.submit()
		self.assertEqual(po.docstatus,1)

		args = {
				"dt": po.doctype,
				"dn": po.name,
				"payment_request_type": 'Outward',
				"party_type":  "Supplier",
				"party":  po.supplier,
				"party_name": po.supplier_name
			}
		partly_pr = make_payment_request(**args)
		doc_pr = frappe.get_doc("Payment Request", partly_pr.name)
		# set half amount to be paid
		doc_pr.grand_total = po.grand_total / 2
		doc_pr.submit()
		po_status = frappe.db.get_value("Purchase Order",po.name,'status')
		self.assertEqual(po_status,'To Receive and Bill')
	
	def test_po_to_pr_with_gst_fully_paid_TC_B_086(self):
		# Scenario : PO => PR with GST Fully Paid

		purchase_tax = frappe.new_doc("Purchase Taxes and Charges Template")
		purchase_tax.title = "TEST"
		purchase_tax.company = "_Test Company"
		purchase_tax.tax_category = "_Test Tax Category 1"

		purchase_tax.append("taxes",{
			"category":"Total",
			"add_deduct_tax":"Add",
			"charge_type":"On Net Total",
			"account_head":"_Test Account Excise Duty - _TC",
			"_Test Account Excise Duty":"_Test Account Excise Duty",
			"rate":100,
			"description":"GST"
		})
		purchase_tax.save()
		po = create_purchase_order(do_not_submit=True)
		po.taxes_and_charges = purchase_tax.name
		po.save()
		po.submit()
		self.assertEqual(po.docstatus,1)

		args = {
				"dt": po.doctype,
				"dn": po.name,
				"payment_request_type": 'Outward',
				"party_type":  "Supplier",
				"party":  po.supplier,
				"party_name": po.supplier_name
			}
		partly_pr = make_payment_request(**args)
		doc_pr = frappe.get_doc("Payment Request", partly_pr.name)
		doc_pr.grand_total = po.grand_total 
		doc_pr.submit()
		po_status = frappe.db.get_value("Purchase Order",po.name,'status')
		self.assertEqual(po_status,'To Receive and Bill')
	
	def test_po_to_pr_to_pi_fully_paid_TC_B_087(self):
		from erpnext.stock.doctype.purchase_receipt.purchase_receipt import make_purchase_invoice

		purchase_tax = frappe.new_doc("Purchase Taxes and Charges Template")
		purchase_tax.title = "TEST"
		purchase_tax.company = "_Test Company"
		purchase_tax.tax_category = "_Test Tax Category 1"

		purchase_tax.append("taxes",{
			"category":"Total",
			"add_deduct_tax":"Add",
			"charge_type":"On Net Total",
			"account_head":"_Test Account Excise Duty - _TC",
			"_Test Account Excise Duty":"_Test Account Excise Duty",
			"rate":100,
			"description":"GST"
		})

		purchase_tax.save()

		po = create_purchase_order(do_not_save=True)
		po.taxes_and_charges = purchase_tax.name
		po.save()
		po.submit()
		po_status_before = frappe.db.get_value("Purchase Order",po.name,'status')
		self.assertEqual(po_status_before,'To Receive and Bill')

		pr = make_purchase_receipt(po.name)
		pr.save()
		pr.submit()

		po_status_after_pr = frappe.db.get_value("Purchase Order",po.name,'status')
		self.assertEqual(po_status_after_pr,'To Bill')

		pi = make_purchase_invoice(pr.name)
		pi.is_paid = 1
		pi.mode_of_payment = "Cash"
		pi.cash_bank_account = "Cash - _TC"
		pi.paid_amount = pr.grand_total
		pi.save()
		pi.submit()

		pi_status = frappe.db.get_value("Purchase Invoice",pi.name,'status')
		self.assertEqual(pi_status,'Paid')

		po_status_after_paid =  frappe.db.get_value("Purchase Order",po.name,'status')
		self.assertEqual(po_status_after_paid,'Completed')
	
	def test_po_to_pr_to_pi_partly_paid_TC_B_089(self):
		from erpnext.stock.doctype.purchase_receipt.purchase_receipt import make_purchase_invoice
		purchase_tax = frappe.new_doc("Purchase Taxes and Charges Template")
		purchase_tax.title = "TEST"
		purchase_tax.company = "_Test Company"
		purchase_tax.tax_category = "_Test Tax Category 1"

		purchase_tax.append("taxes",{
			"category":"Total",
			"add_deduct_tax":"Add",
			"charge_type":"On Net Total",
			"account_head":"_Test Account Excise Duty - _TC",
			"_Test Account Excise Duty":"_Test Account Excise Duty",
			"rate":100,
			"description":"GST"
		})

		purchase_tax.save()

		po = create_purchase_order(do_not_save=True)
		po.taxes_and_charges = purchase_tax.name
		po.save()
		po.submit()
		po_status_before = frappe.db.get_value("Purchase Order",po.name,'status')
		self.assertEqual(po_status_before,'To Receive and Bill')

		pr = make_purchase_receipt(po.name)
		pr.save()
		pr.submit()

		po_status_after_pr = frappe.db.get_value("Purchase Order",po.name,'status')
		self.assertEqual(po_status_after_pr,'To Bill')

		pi = make_purchase_invoice(pr.name)
		pi.is_paid = 1
		pi.mode_of_payment = "Cash"
		pi.cash_bank_account = "Cash - _TC"
		pi.paid_amount = pr.grand_total / 2
		pi.save()
		pi.submit()

		pi_status = frappe.db.get_value("Purchase Invoice",pi.name,'status')
		self.assertEqual(pi_status,'Partly Paid')

		po_status_after_paid =  frappe.db.get_value("Purchase Order",po.name,'status')
		self.assertEqual(po_status_after_paid,'Completed')

	def test_po_return_TC_B_043(self):
		# Scenario : PO => PR => PI => PI(Return)
		args = frappe._dict()
		po_data = {
			"company" : "_Test Company",
			"item_code" : "_Test Item",
			"warehouse" : "Stores - _TC",
			"qty" : 6,
			"rate" : 100,
		}

		doc_po = create_purchase_order(**po_data)
		self.assertEqual(doc_po.docstatus, 1)

		doc_pr = make_pr_for_po(doc_po.name)
		self.assertEqual(doc_pr.docstatus, 1)

		doc_pi = make_pi_against_pr(doc_pr.name)
		self.assertEqual(doc_pi.docstatus, 1)
		self.assertEqual(doc_pi.items[0].qty, doc_po.items[0].qty)
		self.assertEqual(doc_pi.grand_total, doc_po.grand_total)

		doc_returned_pi = make_return_pi(doc_pi.name)
		self.assertEqual(doc_returned_pi.total_qty, -doc_po.total_qty)
		doc_pi.reload()
		self.assertEqual(doc_pi.status, 'Debit Note Issued')
		self.assertEqual(doc_returned_pi.status, 'Return')

	def test_po_full_payment_TC_B_045(self):
		# Scenario : PO => Payment Entry => PR => PI => PI(Return)

		po_data = {
			"company" : "_Test Company",
			"item_code" : "_Test Item",
			"warehouse" : "Stores - _TC",
			"qty" : 6,
			"rate" : 100,
		}

		doc_po = create_purchase_order(**po_data)
		self.assertEqual(doc_po.docstatus, 1)

		doc_pe = get_payment_entry("Purchase Order", doc_po.name, doc_po.grand_total)
		doc_pe.insert()
		doc_pe.submit()
		# doc_pe.paid_from = "Cash"

		doc_pr = make_pr_for_po(doc_po.name)
		self.assertEqual(doc_pr.docstatus, 1)

		doc_pi = make_pi_against_pr(doc_pr.name, args={"is_paid" : 1, "cash_bank_account" : doc_pe.paid_from})
		self.assertEqual(doc_pi.docstatus, 1)
		self.assertEqual(doc_pi.items[0].qty, doc_po.items[0].qty)
		self.assertEqual(doc_pi.grand_total, doc_po.grand_total)

		doc_pi.reload()
		doc_po.reload()
		self.assertEqual(doc_pi.status, 'Paid')
		self.assertEqual(doc_po.status, 'Completed')

	def test_po_with_pricing_rule_TC_B_046(self):
		# Scenario : PO => Pricing Rule => PR => PI

		po_data = {
			"company" : "_Test Company",
			"item_code" : "_Test Item",
			"warehouse" : "Stores - _TC",
			"supplier": "_Test Supplier",
            "schedule_date": "2025-01-13",
			"qty" : 1,
		}

		pricing_rule_record = {
			"doctype": "Pricing Rule",
			"title": "Discount on _Test Item",
			"apply_on": "Item Code",
			"items": [
				{
					"item_code": "_Test Item",
				}
				],
			"price_or_product_discount": "Price",
			"applicable_for": "Supplier",
			"supplier": "_Test Supplier",
			"buying": 1,
			"currency": "INR",

			"min_qty": 1,
			"min_amt": 100,
			"valid_from": "2025-01-01",
			"rate_or_discount": "Discount Percentage",
			"discount_percentage": 10,
			"price_list": "Standard Buying",
			"company" : "_Test Company",

		}
		rule = frappe.get_doc(pricing_rule_record)
		rule.insert()

		frappe.get_doc(
			{
				"doctype": "Item Price",
				"price_list": "Standard Buying",
				"item_code": "_Test Item",
				"price_list_rate": 130,
			}
		).insert()

		doc_po = create_purchase_order(**po_data)
		doc_po_item = doc_po.items[0]
		self.assertEqual(doc_po_item.discount_percentage, 10)
		self.assertEqual(doc_po_item.rate, 117)  
		self.assertEqual(doc_po_item.amount, 117)

		doc_pr = make_pr_for_po(doc_po.name)

		doc_pi = make_pi_against_pr(doc_pr.name)
		pi_item = doc_pi.items[0]
		self.assertEqual(pi_item.rate, 117)
		self.assertEqual(pi_item.amount, 117)

	def test_po_with_pricing_rule_TC_B_047(self):
		# Scenario : PO => Pricing Rule => PR 

		po_data = {
			"company" : "_Test Company",
			"item_code" : "_Test Item",
			"warehouse" : "Stores - _TC",
			"supplier": "_Test Supplier",
            "schedule_date": "2025-01-13",
			"qty" : 1,
		}

		pricing_rule_record = {
			"doctype": "Pricing Rule",
			"title": "Discount on _Test Item",
			"apply_on": "Item Code",
			"items": [
				{
					"item_code": "_Test Item",
				}
				],
			"price_or_product_discount": "Price",
			"applicable_for": "Supplier",
			"supplier": "_Test Supplier",
			"buying": 1,
			"currency": "INR",

			"min_qty": 1,
			"min_amt": 100,
			"valid_from": "2025-01-01",
			"rate_or_discount": "Discount Percentage",
			"discount_percentage": 10,
			"price_list": "Standard Buying",
			"company" : "_Test Company",

		}
		rule = frappe.get_doc(pricing_rule_record)
		rule.insert()

		frappe.get_doc(
			{
				"doctype": "Item Price",
				"price_list": "Standard Buying",
				"item_code": "_Test Item",
				"price_list_rate": 130,
			}
		).insert()

		doc_po = create_purchase_order(**po_data)
		po_item = doc_po.items[0]
		self.assertEqual(po_item.discount_percentage, 10)
		self.assertEqual(po_item.rate, 117)
		self.assertEqual(po_item.amount, 117)


		doc_pr = make_pr_for_po(doc_po.name)
		pr_item = doc_pr.items[0]
		self.assertEqual(pr_item.rate, 117) 
		self.assertEqual(pr_item.amount, 117)

	def test_po_additional_discount_TC_B_052(self):
		# Scenario : PO => PR => PI [With Additional Discount]

		po_data = {
			"company" : "_Test Company",
			"item_code" : "_Test Item",
			"warehouse" : "Stores - _TC",
			"supplier": "_Test Supplier",
            "schedule_date": "2025-01-13",
			"qty" : 1,
			"rate" : 10000,
			"apply_discount_on" : "Net Total",
			"additional_discount_percentage" :10 ,
			"do_not_submit":1
		}

		acc = frappe.new_doc("Account")
		acc.account_name = "Input Tax IGST"
		acc.parent_account = "Tax Assets - _TC"
		acc.company = "_Test Company"
		account_name = frappe.db.exists("Account", {"account_name" : "Input Tax IGST","company": "_Test Company" })
		if not account_name:
			account_name = acc.insert()

		doc_po = create_purchase_order(**po_data)
		doc_po.append("taxes", {
                    "charge_type": "On Net Total",
                    "account_head": account_name,
                    "rate": 12,
                    "description": "Input GST",
                })
		doc_po.submit()
		self.assertEqual(doc_po.discount_amount, 1000)
		self.assertEqual(doc_po.grand_total, 10080)

		doc_pr = make_pr_for_po(doc_po.name)
		doc_pi = make_pi_against_pr(doc_pr.name)

		self.assertEqual(doc_pi.discount_amount, 1000)
		self.assertEqual(doc_pi.grand_total, 10080)

		# Accounting Ledger Checks
		pi_gl_entries = frappe.get_all("GL Entry", filters={"voucher_no": doc_pi.name}, fields=["account", "debit", "credit"])

		# PI Ledger Validation
		pi_total = sum(entry["debit"] for entry in pi_gl_entries)
		self.assertEqual(pi_total, 10080) 

	def test_po_additional_discount_TC_B_055(self):
		# Scenario : PO => PI [With Additional Discount]

		po_data = {
			"company" : "_Test Company",
			"item_code" : "_Test Item",
			"warehouse" : "Stores - _TC",
			"supplier": "_Test Supplier",
            "schedule_date": "2025-01-13",
			"qty" : 1,
			"rate" : 10000,
			"apply_discount_on" : "Net Total",
			"additional_discount_percentage" :10 ,
			"do_not_submit":1
		}

		acc = frappe.new_doc("Account")
		acc.account_name = "Input Tax IGST"
		acc.parent_account = "Tax Assets - _TC"
		acc.company = "_Test Company"
		account_name = frappe.db.exists("Account", {"account_name" : "Input Tax IGST","company": "_Test Company" })
		if not account_name:
			account_name = acc.insert()

		doc_po = create_purchase_order(**po_data)
		doc_po.append("taxes", {
                    "charge_type": "On Net Total",
                    "account_head": account_name,
                    "rate": 12,
                    "description": "Input GST",
                })
		doc_po.submit()
		self.assertEqual(doc_po.discount_amount, 1000)
		self.assertEqual(doc_po.grand_total, 10080)

		doc_pi = make_pi_from_po(doc_po.name)
		doc_pi.insert()
		doc_pi.submit()
		self.assertEqual(doc_pi.discount_amount, 1000)
		self.assertEqual(doc_pi.grand_total, 10080)

		# Accounting Ledger Checks
		pi_gl_entries = frappe.get_all("GL Entry", filters={"voucher_no": doc_pi.name}, fields=["account", "debit", "credit"])

		# PI Ledger Validation
		pi_total = sum(entry["debit"] for entry in pi_gl_entries)
		self.assertEqual(pi_total, 10080) 

	def test_po_additional_discount_TC_B_058(self):
		# Scenario : PO => PR => PI [With Additional Discount on Grand Total]

		po_data = {
			"company" : "_Test Company",
			"item_code" : "_Test Item",
			"warehouse" : "Stores - _TC",
			"supplier": "_Test Supplier",
            "schedule_date": "2025-01-13",
			"qty" : 1,
			"rate" : 10000,
			"apply_discount_on" : "Grand Total",
			"additional_discount_percentage" :10 ,
			"do_not_submit":1
		}

		acc = frappe.new_doc("Account")
		acc.account_name = "Input Tax IGST"
		acc.parent_account = "Tax Assets - _TC"
		acc.company = "_Test Company"
		account_name = frappe.db.exists("Account", {"account_name" : "Input Tax IGST","company": "_Test Company" })
		if not account_name:
			account_name = acc.insert()

		doc_po = create_purchase_order(**po_data)
		doc_po.append("taxes", {
                    "charge_type": "On Net Total",
                    "account_head": account_name,
                    "rate": 12,
                    "description": "Input GST",
                })
		doc_po.submit()
		self.assertEqual(doc_po.discount_amount, 1120)
		self.assertEqual(doc_po.grand_total, 10080)

		doc_pr = make_pr_for_po(doc_po.name)
		doc_pi = make_pi_against_pr(doc_pr.name)

		self.assertEqual(doc_pi.discount_amount, 1120)
		self.assertEqual(doc_pi.grand_total, 10080)

		# Accounting Ledger Checks
		pi_gl_entries = frappe.get_all("GL Entry", filters={"voucher_no": doc_pi.name}, fields=["account", "debit", "credit"])

		# PI Ledger Validation
		pi_total = sum(entry["debit"] for entry in pi_gl_entries)
		self.assertEqual(pi_total, 10080) 

	def test_po_additional_discount_TC_B_061(self):
		# Scenario : PO => PI [With Additional Discount]

		po_data = {
			"company" : "_Test Company",
			"item_code" : "_Test Item",
			"warehouse" : "Stores - _TC",
			"supplier": "_Test Supplier",
            "schedule_date": "2025-01-13",
			"qty" : 1,
			"rate" : 10000,
			"apply_discount_on" : "Grand Total",
			"additional_discount_percentage" :10 ,
			"do_not_submit":1
		}

		acc = frappe.new_doc("Account")
		acc.account_name = "Input Tax IGST"
		acc.parent_account = "Tax Assets - _TC"
		acc.company = "_Test Company"
		account_name = frappe.db.exists("Account", {"account_name" : "Input Tax IGST","company": "_Test Company" })
		if not account_name:
			account_name = acc.insert()

		doc_po = create_purchase_order(**po_data)
		doc_po.append("taxes", {
                    "charge_type": "On Net Total",
                    "account_head": account_name,
                    "rate": 12,
                    "description": "Input GST",
                })
		doc_po.submit()
		self.assertEqual(doc_po.discount_amount, 1120)
		self.assertEqual(doc_po.grand_total, 10080)

		doc_pi = make_pi_from_po(doc_po.name)
		doc_pi.insert()
		doc_pi.submit()
		self.assertEqual(doc_pi.discount_amount, 1120)
		self.assertEqual(doc_pi.grand_total, 10080)

		# Accounting Ledger Checks
		pi_gl_entries = frappe.get_all("GL Entry", filters={"voucher_no": doc_pi.name}, fields=["account", "debit", "credit"])

		# PI Ledger Validation
		pi_total = sum(entry["debit"] for entry in pi_gl_entries)
		self.assertEqual(pi_total, 10080) 

	def test_po_additional_discount_TC_B_063(self):
		# Scenario : PO => PI [With Additional Discount]

		po_data = {
			"company" : "_Test Company",
			"item_code" : "_Test Item",
			"warehouse" : "Stores - _TC",
			"supplier": "_Test Supplier",
            "schedule_date": "2025-01-13",
			"qty" : 1,
			"rate" : 10000,
			"apply_discount_on" : "Grand Total",
			"additional_discount_percentage" :10 ,
			"do_not_submit":1
		}

		acc = frappe.new_doc("Account")
		acc.account_name = "Input Tax IGST"
		acc.parent_account = "Tax Assets - _TC"
		acc.company = "_Test Company"
		account_name = frappe.db.exists("Account", {"account_name" : "Input Tax IGST","company": "_Test Company" })
		if not account_name:
			account_name = acc.insert()

		doc_po = create_purchase_order(**po_data)
		doc_po.append("taxes", {
                    "charge_type": "On Net Total",
                    "account_head": account_name,
                    "rate": 12,
                    "description": "Input GST",
                })
		doc_po.submit()
		self.assertEqual(doc_po.discount_amount, 1120)
		self.assertEqual(doc_po.grand_total, 10080)

	def test_po_with_additional_discount_TC_B_057(self):
		company = "_Test Company"
		item_code = "Testing-31"
		target_warehouse = "Stores - _TC"
		supplier = "_Test Supplier 1"
		item_price = 10000
		if not frappe.db.exists("Item", item_code):
			frappe.get_doc({
				"doctype": "Item",
				"item_code": item_code,
				"item_name": item_code,
				"is_stock_item": 1,
				"is_purchase_item": 1,
				"is_sales_item": 0,
				"company": company
			}).insert()
		pi = frappe.get_doc({
			"doctype": "Purchase Order",
			"supplier": supplier,
			"company": company,
			"schedule_date": today(),
			"set_warehouse": target_warehouse,
			"items": [
				{
					"item_code": item_code,
					"warehouse": target_warehouse,
					"qty": 1,
					"rate": item_price
				}
			]
		})
		pi.insert()
		self.assertEqual(len(pi.items), 1)
		self.assertEqual(pi.items[0].rate, item_price)
		self.assertEqual(pi.net_total, item_price)
		pi.apply_discount_on = "Net Total"
		pi.additional_discount_percentage = 10
		pi.save()
		pi.submit()
		self.assertEqual(pi.discount_amount, 1000)
		self.assertEqual(pi.net_total, 9000)
	
	def test_inter_state_CGST_and_SGST_TC_B_097(self):
		po = create_purchase_order(qty=1,rate = 100,do_not_save=True)
		po.save()
		purchase_tax_and_value = frappe.db.get_value('Purchase Taxes and Charges Template',{'company':po.company,'tax_category':'In-State'},'name')
		po.taxes_and_charges = purchase_tax_and_value
		po.save()
		po.submit()
		po.reload()
	
		self.assertEqual(po.grand_total, 118)
	
		pr = make_purchase_receipt(po.name)
		pr.taxes_and_charges = purchase_tax_and_value
		pr.save()
		frappe.db.set_value('Company',pr.company,'enable_perpetual_inventory',1)
		frappe.db.set_value('Company',pr.company,'enable_provisional_accounting_for_non_stock_items',1)
		frappe.db.set_value('Company',pr.company,'stock_received_but_not_billed','Stock Received But Not Billed - _TC')
		frappe.db.set_value('Company',pr.company,'default_inventory_account','Stock In Hand - _TC')
		frappe.db.set_value('Company',pr.company,'default_provisional_account','Stock In Hand - _TC')
		pr.submit()
		pr.reload()
		account_entries = frappe.db.get_all('GL Entry',{'voucher_type':'Purchase Receipt','voucher_no':pr.name},['account','debit','credit'])
		for entries in account_entries:
			if entries.account == 'Stock In Hand - _TC':
				self.assertEqual(entries.debit, 100)
			if entries.account == 'Stock Received But Not Billed - _TC':
				self.assertEqual(entries.credit, 100)

		stock_entries = frappe.db.get_value('Stock Ledger Entry',{'voucher_no':pr.name},'item_code')
		self.assertEqual(stock_entries,pr.items[0].item_code)

		pi = make_pi_from_pr(pr.name)
		pi.save()
		pi.submit()

		account_entries_pi = frappe.db.get_all('GL Entry',{'voucher_no':pi.name},['account','debit','credit'])
		for entries in account_entries_pi:
			if entries.account == 'Input Tax SGST - _TC':
				self.assertEqual(entries.debit, 9)
			if entries.account == 'Input Tax CGST - _TC':
				self.assertEqual(entries.debit, 9)
			if entries.account == 'Stock Received But Not Billed - _TC':
				self.assertEqual(entries.debit,100)
			if entries.account == 'Creditors - _TC':
				self.assertEqual(entries.credit, 118.0)

	

	def test_outer_state_IGST_TC_B_098(self):
		po = create_purchase_order(supplier='_Test Registered Supplier',qty=1,rate = 100,do_not_save=True)
		po.save()
		purchase_tax_and_value = frappe.db.get_value('Purchase Taxes and Charges Template',{'company':po.company,'tax_category':'Out-State'},'name')
		po.taxes_and_charges = purchase_tax_and_value
		po.save()
		po.submit()
		po.reload()
		self.assertEqual(po.grand_total, 118)
		pr = make_purchase_receipt(po.name)
		pr.taxes_and_charges = purchase_tax_and_value
		pr.save()

		frappe.db.set_value('Company',pr.company,'enable_perpetual_inventory',1)
		frappe.db.set_value('Company',pr.company,'enable_provisional_accounting_for_non_stock_items',1)
		frappe.db.set_value('Company',pr.company,'stock_received_but_not_billed','Stock Received But Not Billed - _TC')
		frappe.db.set_value('Company',pr.company,'default_inventory_account','Stock In Hand - _TC')
		frappe.db.set_value('Company',pr.company,'default_provisional_account','Stock In Hand - _TC')

		pr.submit()
		pr.reload()
		
		account_entries = frappe.db.get_all('GL Entry',{'voucher_type':'Purchase Receipt','voucher_no':pr.name},['account','debit','credit'])
		for entries in account_entries:
			if entries.account == 'Stock In Hand - _TC':
				self.assertEqual(entries.debit, 100)
			if entries.account == 'Stock Received But Not Billed - _TC':
				self.assertEqual(entries.credit, 100)

		stock_entries = frappe.db.get_value('Stock Ledger Entry',{'voucher_no':pr.name},'item_code')
		self.assertEqual(stock_entries,pr.items[0].item_code)
		self.assertEqual(pr.status,'To Bill')
		pi = make_pi_from_pr(pr.name)
		pi.save()
		pi.submit()

		account_entries_pi = frappe.db.get_all('GL Entry',{'voucher_no':pi.name},['account','debit','credit'])
		for entries in account_entries_pi:
			if entries.account == 'Input Tax IGST - _TC':
				self.assertEqual(entries.debit, 18)
			if entries.account == 'Stock Received But Not Billed - _TC':
				self.assertEqual(entries.debit,100)
			if entries.account == 'Creditors - _TC':
				self.assertEqual(entries.credit, 118.0)
		pi.reload()
		self.assertEqual(pi.status,'Unpaid')

	def test_po_ignore_pricing_rule_TC_B_049(self):
		company = "_Test Company"
		item_code = "Testing-31"
		target_warehouse = "Stores - _TC"
		supplier = "_Test Supplier 1"
		item_price = 130

		if not frappe.db.exists("Item", item_code):
			frappe.get_doc({
				"doctype": "Item",
				"item_code": item_code,
				"item_name": item_code,
				"is_stock_item": 1,
				"is_purchase_item": 1,
				"is_sales_item": 0,
				"company": company
			}).insert()

		item_price_doc = frappe.get_doc({
			"doctype": "Item Price",
			"price_list": "Standard Buying",
			"item_code": item_code,
			"price_list_rate": item_price
		}).insert()

		pricing_rule = frappe.get_doc({
			"doctype": "Pricing Rule",
			"title": "10% Discount",
			"company": company,
			"apply_on": "Item Code",
			"items":[
				{
					"item_code":item_code
				}
			],
			"rate_or_discount": "Discount Percentage",
			"discount_percentage": 10,
			"selling": 0,
			"buying": 1
		}).insert()

		po = frappe.get_doc({
			"doctype": "Purchase Order",
			"supplier": supplier,
			"company": company,
			"schedule_date":today(),
			"set_warehouse": target_warehouse,
			"items": [
				{
					"item_code": item_code,
					"warehouse": target_warehouse,
					"qty": 1
				}
			]
		})
		po.insert()

		self.assertEqual(len(po.items), 1)
		self.assertEqual(po.items[0].rate, 117)
		self.assertEqual(po.items[0].discount_percentage, 10)
		po.ignore_pricing_rule = 1
		po.save()
		po.submit()
		self.assertEqual(po.items[0].rate, 130)


	def test_po_to_pi_with_deferred_expense_TC_B_094(self):
		item = frappe.get_doc({
			'doctype': 'Item',
			'item_code': 'test_expense',
			'item_name': 'Test Expense',
			'is_stock_item': 0,  # Not a stock item
			'enable_deferred_expense': 1,
			'gst_hsn_code': '01011010'
		})
		item.insert()
		po = frappe.get_doc({
			'doctype': 'Purchase Order',
			'supplier': '_Test Supplier 1',
			'schedule_date': today(),
			'items': [{
				'item_code': item.item_code,
				'qty': 1,
				'rate': 1000  # Adjust the rate as needed
			}]
		})
		po.insert()
		po.submit()
		pi = frappe.get_doc({
			'doctype': 'Purchase Invoice',
			'supplier': po.supplier,
			'items': [{
				'item_code': item.item_code,
				'qty': 1,
				'rate': 1000  # Same as PO
			}]
		})
		pi.insert()
		item = frappe.get_doc('Item', item.item_code)
		pi.items[0].enable_deferred_expense = item.enable_deferred_expense
		pi.save()
		self.assertEqual(pi.items[0].enable_deferred_expense, 1)
		pi.submit()
		self.assertEqual(pi.docstatus, 1)

	def test_po_with_actual_account_type_TC_B_133(self):
		po = create_purchase_order(qty=10,rate = 1000, do_not_save=True)
		po.save()
		purchase_tax_and_value = frappe.db.get_value('Purchase Taxes and Charges Template',{'company':po.company,'tax_category':'In-State'},'name')
		po.taxes_and_charges = purchase_tax_and_value
		po.save()
		po.append('taxes',{
			'charge_type':'Actual',
			'account_head' : 'Freight and Forwarding Charges - _TC',
			'description': 'Freight and Forwarding Charges',
			'tax_amount' : 100
		})
		po.save()
		po.submit()
		self.assertEqual(po.grand_total, 11900)
		self.assertEqual(po.taxes_and_charges_added, 1900)

		pr = make_purchase_receipt(po.name)
		pr.save()

		frappe.db.set_value('Company',pr.company,'enable_perpetual_inventory',1)
		frappe.db.set_value('Company',pr.company,'enable_provisional_accounting_for_non_stock_items',1)
		frappe.db.set_value('Company',pr.company,'stock_received_but_not_billed','Stock Received But Not Billed - _TC')
		frappe.db.set_value('Company',pr.company,'default_inventory_account','Stock In Hand - _TC')
		frappe.db.set_value('Company',pr.company,'default_provisional_account','Stock In Hand - _TC')

		pr.submit()
		self.assertEqual(po.grand_total, po.grand_total)
		self.assertEqual(po.taxes_and_charges_added, po.taxes_and_charges_added)


		account_entries_pr = frappe.db.get_all('GL Entry',{'voucher_type':'Purchase Receipt','voucher_no':pr.name},['account','debit','credit'])
		for entries in account_entries_pr:
			if entries.account == 'Stock Received But Not Billed - _TC':
				self.assertEqual(entries.credit,pr.total)
			if entries.account == 'Stock In Hand - _TC':
				self.assertEqual(entries.debit,pr.total)

		stock_entries_item = frappe.db.get_value('Stock Ledger Entry',{'voucher_no':pr.name},'item_code')
		stock_entries_qty = frappe.db.get_value('Stock Ledger Entry',{'voucher_no':pr.name},'actual_qty')
		self.assertEqual(stock_entries_item,pr.items[0].item_code)
		self.assertEqual(stock_entries_qty,pr.items[0].qty)

		pi = make_pi_from_pr(pr.name)
		pi.save()
		pi.submit()

		account_entries_pi = frappe.db.get_all('GL Entry',{'voucher_no':pi.name},['account','debit','credit'])
		
		for entries in account_entries_pi:
			if entries.account == 'Freight and Forwarding Charges - _TC':
				self.assertEqual(entries.debit, 100)
			if entries.account == 'Input Tax SGST - _TC':
				self.assertEqual(entries.debit, 900)
			if entries.account == 'Input Tax CGST - _TC':
				self.assertEqual(entries.debit, 900)
			if entries.account == 'Stock Received But Not Billed - _TC':
				self.assertEqual(entries.debit,10000)
			if entries.account == 'Creditors - _TC':
				self.assertEqual(entries.credit,11900)

	def test_po_with_on_net_total_account_type_TC_B_134(self):
		parking_charges_account = create_new_account(account_name='Parking Charges Account',company='_Test Company',parent_account = 'Cash In Hand - _TC')
		po = create_purchase_order(qty=10,rate = 100, do_not_save=True)
		po.save()
		purchase_tax_and_value = frappe.db.get_value('Purchase Taxes and Charges Template',{'company':po.company,'tax_category':'In-State'},'name')
		po.taxes_and_charges = purchase_tax_and_value
		po.save()
		po.append('taxes',{
			'charge_type':'On Net Total',
			'account_head' : parking_charges_account,
			'description': parking_charges_account,
			'rate' : 5
		})
		po.save()
		po.submit()
		self.assertEqual(po.grand_total, 1230)
		self.assertEqual(po.taxes_and_charges_added, 230)
		pr = make_purchase_receipt(po.name)
		pr.save()
		frappe.db.set_value('Company',pr.company,'enable_perpetual_inventory',1)
		frappe.db.set_value('Company',pr.company,'enable_provisional_accounting_for_non_stock_items',1)
		frappe.db.set_value('Company',pr.company,'stock_received_but_not_billed','Stock Received But Not Billed - _TC')
		frappe.db.set_value('Company',pr.company,'default_inventory_account','Stock In Hand - _TC')
		frappe.db.set_value('Company',pr.company,'default_provisional_account','Stock In Hand - _TC')

		pr.submit()
		self.assertEqual(po.grand_total, po.grand_total)
		self.assertEqual(po.taxes_and_charges_added, po.taxes_and_charges_added)

		account_entries_pr = frappe.db.get_all('GL Entry',{'voucher_type':'Purchase Receipt','voucher_no':pr.name},['account','debit','credit'])

		for entries in account_entries_pr:
			if entries.account == 'Stock Received But Not Billed - _TC':
				self.assertEqual(entries.credit,1000)
			if entries.account == 'Stock In Hand - _TC':
				self.assertEqual(entries.debit,1000)
	

		stock_entries_item = frappe.db.get_value('Stock Ledger Entry',{'voucher_no':pr.name},'item_code')
		stock_entries_qty = frappe.db.get_value('Stock Ledger Entry',{'voucher_no':pr.name},'actual_qty')
		self.assertEqual(stock_entries_item,pr.items[0].item_code)
		self.assertEqual(stock_entries_qty,pr.items[0].qty)

		pi = make_pi_from_pr(pr.name)
		pi.save()
		pi.submit()

		account_entries_pi = frappe.db.get_all('GL Entry',{'voucher_no':pi.name},['account','debit','credit'])

		for entries in account_entries_pi:
			if entries.account == 'Parking Charges Account - _TC':
				self.assertEqual(entries.debit, 50)
			if entries.account == 'Input Tax SGST - _TC':
				self.assertEqual(entries.debit, 90)
			if entries.account == 'Input Tax CGST - _TC':
				self.assertEqual(entries.debit, 90)
			if entries.account == 'Stock Received But Not Billed - _TC':
				self.assertEqual(entries.debit,1000)
			if entries.account == 'Creditors - _TC':
				self.assertEqual(entries.credit,1230)
	
	def test_po_with_on_item_quntity_account_type_TC_B_135(self):
		transportation_chrages_account = create_new_account(account_name='Transportation Charges Account',company='_Test Company',parent_account = 'Cash In Hand - _TC')
		po = create_purchase_order(qty=10,rate = 100, do_not_save=True)
		po.save()
		po.append('items',{
			'item_code':'_Test Item 2',
			'qty':5,
			'rate':200
		})

		po.save()
		purchase_tax_and_value = frappe.db.get_value('Purchase Taxes and Charges Template',{'company':po.company,'tax_category':'In-State'},'name')
		po.taxes_and_charges = purchase_tax_and_value
		po.save()
		po.append('taxes',{
			'charge_type':'On Item Quantity',
			'account_head' : transportation_chrages_account,
			'description': transportation_chrages_account,
			'rate' : 20
		})
		po.save()
		po.submit()
		self.assertEqual(po.grand_total, 2660)
	
		pr = make_purchase_receipt(po.name)

		pr.save()

		frappe.db.set_value('Company',pr.company,'enable_perpetual_inventory',1)
		frappe.db.set_value('Company',pr.company,'enable_provisional_accounting_for_non_stock_items',1)
		frappe.db.set_value('Company',pr.company,'stock_received_but_not_billed','Stock Received But Not Billed - _TC')
		frappe.db.set_value('Company',pr.company,'default_inventory_account','Stock In Hand - _TC')
		frappe.db.set_value('Company',pr.company,'default_provisional_account','Stock In Hand - _TC')

		pr.submit()
		self.assertEqual(po.grand_total, po.grand_total)
		self.assertEqual(po.taxes_and_charges_added, po.taxes_and_charges_added)

		account_entries_pr = frappe.db.get_all('GL Entry',{'voucher_type':'Purchase Receipt','voucher_no':pr.name},['account','debit','credit'])

		for entries in account_entries_pr:
			if entries.account == 'Stock Received But Not Billed - _TC':
				self.assertEqual(entries.credit,2000)
			if entries.account == 'Stock In Hand - _TC':
				self.assertEqual(entries.debit,2000)
	
		stock_entries = frappe.db.get_all('Stock Ledger Entry',{'voucher_no':pr.name},['item_code','actual_qty'])
		for entries in stock_entries:
			if entries.item_code == pr.items[0].item_code:
				self.assertEqual(entries.actual_qty,pr.items[0].qty)
			if entries.item_code == pr.items[1].item_code:
				self.assertEqual(entries.actual_qty,pr.items[1].qty)
		
		pi = make_pi_from_pr(pr.name)
		pi.save()
		pi.submit()

		account_entries_pi = frappe.db.get_all('GL Entry',{'voucher_no':pi.name},['account','debit','credit'])

		for entries in account_entries_pi:
			if entries.account == 'Transportation Charges Account - _TC':
				self.assertEqual(entries.debit, 300)
			if entries.account == 'Input Tax SGST - _TC':
				self.assertEqual(entries.debit, 180)
			if entries.account == 'Input Tax CGST - _TC':
				self.assertEqual(entries.debit, 180)
			if entries.account == 'Stock Received But Not Billed - _TC':
				self.assertEqual(entries.debit,2000)
			if entries.account == 'Creditors - _TC':
				self.assertEqual(entries.credit,2660)
	
	def test_po_with_all_account_type_TC_B_136(self):
		parking_charges_account = create_new_account(account_name='Parking Charges Account',company='_Test Company',parent_account = 'Cash In Hand - _TC')
		transportation_chrages_account = create_new_account(account_name='Transportation Charges Account',company='_Test Company',parent_account = 'Cash In Hand - _TC')
		output_cess_account = create_new_account(account_name='Output Cess Account',company='_Test Company',parent_account = 'Cash In Hand - _TC')
		po = create_purchase_order(qty=10,rate = 100, do_not_save=True)
		po.save()
		po.append('items',{
			'item_code':'_Test Item 2',
			'qty':5,
			'rate':200
		})
		po.save()
		purchase_tax_and_value = frappe.db.get_value('Purchase Taxes and Charges Template',{'company':po.company,'tax_category':'In-State'},'name')
		po.taxes_and_charges = purchase_tax_and_value
		po.save()
		taxes = [
			{
			'charge_type':'Actual',
			'account_head' : 'Freight and Forwarding Charges - _TC',
			'description': 'Freight and Forwarding Charges',
			'tax_amount' : 100
			},
			{
			'charge_type':'On Net Total',
			'account_head' : parking_charges_account,
			'description': parking_charges_account,
			'rate' : 5
			},
			{
			'charge_type':'On Item Quantity',
			'account_head' : transportation_chrages_account,
			'description': transportation_chrages_account,
			'rate' : 20
			},
			{
			'charge_type':'On Previous Row Amount',
			'account_head' : output_cess_account,
			'description': output_cess_account,
			'rate' : 5,
			'row_id':5
			}
		]
		for tax in taxes:
			po.append('taxes',tax)
		po.save()
		po.submit()
		self.assertEqual(po.grand_total, 2875)
	
		pr = make_purchase_receipt(po.name)

		pr.save()

		frappe.db.set_value('Company',pr.company,'enable_perpetual_inventory',1)
		frappe.db.set_value('Company',pr.company,'enable_provisional_accounting_for_non_stock_items',1)
		frappe.db.set_value('Company',pr.company,'stock_received_but_not_billed','Stock Received But Not Billed - _TC')
		frappe.db.set_value('Company',pr.company,'default_inventory_account','Stock In Hand - _TC')
		frappe.db.set_value('Company',pr.company,'default_provisional_account','Stock In Hand - _TC')

		pr.submit()
		self.assertEqual(po.grand_total, po.grand_total)
		
		account_entries_pr = frappe.db.get_all('GL Entry',{'voucher_type':'Purchase Receipt','voucher_no':pr.name},['account','debit','credit'])

		for entries in account_entries_pr:
			if entries.account == 'Stock Received But Not Billed - _TC':
				self.assertEqual(entries.credit,2000)
			if entries.account == 'Stock In Hand - _TC':
				self.assertEqual(entries.debit,2000)
	
		stock_entries = frappe.db.get_all('Stock Ledger Entry',{'voucher_no':pr.name},['item_code','actual_qty'])
		for entries in stock_entries:
			if entries.item_code == pr.items[0].item_code:
				self.assertEqual(entries.actual_qty,pr.items[0].qty)
			if entries.item_code == pr.items[1].item_code:
				self.assertEqual(entries.actual_qty,pr.items[1].qty)
		
		pi = make_pi_from_pr(pr.name)
		pi.save()
		pi.submit()

		account_entries_pi = frappe.db.get_all('GL Entry',{'voucher_no':pi.name},['account','debit','credit'])
		
		for entries in account_entries_pi:
			if entries.account == 'Transportation Charges Account - _TC':
				self.assertEqual(entries.debit, 300)
			if entries.account == 'Output Cess Account - _TC':
				self.assertEqual(entries.debit, 15)
			if entries.account == 'Parking Charges Account - _TC':
				self.assertEqual(entries.debit, 100)
			if entries.account == 'Freight and Forwarding Charges - _TC':
				self.assertEqual(entries.debit, 100)
			if entries.account == 'Input Tax SGST - _TC':
				self.assertEqual(entries.debit, 180)
			if entries.account == 'Input Tax CGST - _TC':
				self.assertEqual(entries.debit, 180)
			if entries.account == 'Stock Received But Not Billed - _TC':
				self.assertEqual(entries.debit,2000)
			if entries.account == 'Creditors - _TC':
				self.assertEqual(entries.credit,2875)

	def test_partial_pr_pi_flow_TC_B_103(self):
		# 1. Create PO
		po_data = {
			"doctype": "Purchase Order",
			"supplier": "_Test Supplier",
			"company": "_Test Company",
			"items": [
				{
					"item_code": "_Test Item",
					"qty": 10,
					"rate": 100,
					"warehouse": "Stores - _TC",
					"schedule_date": "2025-01-09"
				},
				{
					"item_code": "Book",
					"qty": 5,
					"rate": 500,
					"warehouse": "Stores - _TC",
					"schedule_date": "2025-01-10"
				}
			],
		}
		purchase_order = frappe.get_doc(po_data)
		purchase_order.insert()
		tax_list = create_taxes_interstate()
		for tax in tax_list:
			purchase_order.append("taxes", tax)
		purchase_order.submit()

		# Validate PO Analytics
		po_status = frappe.get_doc("Purchase Order", purchase_order.name)
		self.assertEqual(po_status.status, "To Receive and Bill")
		self.assertEqual(po_status.items[0].received_qty, 0)
		self.assertEqual(po_status.items[0].billed_qty, 0)

		# 2. Create Partial PR
		pr_data = {
			"doctype": "Purchase Receipt",
			"supplier": "_Test Supplier",
			"company": "_Test Company",
			"items": [
				{
					"item_code": "_Test Item",
					"qty": 2,
					"warehouse": "Stores - _TC",
					"purchase_order": purchase_order.name
				},
				{
					"item_code": "Book",
					"qty": 5,
					"warehouse": "Stores - _TC",
					"purchase_order": purchase_order.name
				}
			]
		}
		purchase_receipt = frappe.get_doc(pr_data)
		purchase_receipt.insert()
		purchase_receipt.submit()

		# Validate PR Analytics
		po_status.reload()
		self.assertEqual(po_status.items[0].received_qty, 2)
		self.assertEqual(po_status.items[1].received_qty, 5)

		# 3. Create PI for Partial PR
		pi_data = {
			"doctype": "Purchase Invoice",
			"supplier": "_Test Supplier",
			"company": "_Test Company",
			"items": purchase_receipt.items,
			"taxes": purchase_order.taxes,
			"supplier_invoice_no": "INV-002"
		}
		purchase_invoice = frappe.get_doc(pi_data)
		purchase_invoice.insert()
		purchase_invoice.submit()

		# Validate PI Accounting Entries
		pi_gl_entries = frappe.get_all("GL Entry", filters={"voucher_no": purchase_invoice.name}, fields=["account", "debit", "credit"])
		self.assertTrue(any(entry["account"] == "Stock Received But Not Billed" and entry["debit"] == 1200 for entry in pi_gl_entries))
		self.assertTrue(any(entry["account"] == "CGST" and entry["debit"] == 54 for entry in pi_gl_entries))
		self.assertTrue(any(entry["account"] == "SGST" and entry["debit"] == 54 for entry in pi_gl_entries))
		self.assertTrue(any(entry["account"] == "Creditors" and entry["credit"] == 1308 for entry in pi_gl_entries))

	def test_po_with_uploader_TC_B_091(self):
		# Test Data
		po_data = {
			"doctype": "Purchase Order",
			"company": "_Test Company",
			"supplier": "_Test Supplier",
			"set_posting_time": 1,
			"posting_date": "2025-01-10",
			"update_stock": 1,
			"items": []
		}

		# Create PO Document
		po_doc = frappe.get_doc(po_data)
		
		# Create Excel Data
		excel_data = {
			"Item Code": ["_Test Item", "_Test Item Home Desktop 200"],
			"Warehouse": ["_Test Warehouse 1 - _TC", "_Test Warehouse 1 - _TC"],
			"Qty": [1, 1],
			"Rate": [2000, 1000]
		}

		# Create DataFrame and save to Excel
		df = pd.DataFrame(excel_data)
		with BytesIO() as output:
			with pd.ExcelWriter(output, engine="xlsxwriter") as writer:
				df.to_excel(writer, index=False)
			output.seek(0)
			# Simulate the upload
			# Assuming the item table is uploaded from an Excel file

		# Now, we would have the uploaded data in PO items table.
		for index, row in df.iterrows():
			po_doc.append("items", {
				"item_code": row['Item Code'],
				"warehouse": row['Warehouse'],
				"qty": row['Qty'],
				"rate": row['Rate']
			})
		
		# Insert and Submit PO
		po_doc.insert()
		po_doc.submit()

		# Assertions for PO Items table
		self.assertEqual(len(po_doc.items), 2, "All items should be added to the PO.")
		self.assertEqual(po_doc.items[0].item_code, "_Test Item", "First item code should be '_Test Item'.")
		self.assertEqual(po_doc.items[1].item_code, "_Test Item Home Desktop 200", "Second item code should be '_Test Item Home Desktop 200'.")
		self.assertEqual(po_doc.items[0].rate, 2000, "Rate for _Test Item should be 2000.")
		self.assertEqual(po_doc.items[1].rate, 1000, "Rate for _Test Item Home Desktop 200 should be 1000.")
		
		# Create PR and PI from PO
		pr_doc = frappe.get_doc({
			"doctype": "Purchase Receipt",
			"purchase_order": po_doc.name,
			"items": po_doc.items
		})
		pr_doc.insert()
		pr_doc.submit()

		pi_doc = frappe.get_doc({
			"doctype": "Purchase Invoice",
			"purchase_receipt": pr_doc.name,
			"items": pr_doc.items
		})
		pi_doc.insert()
		pi_doc.submit()

		# Assertions for Accounting Entries
		gle = frappe.get_all("GL Entry", filters={"voucher_no": pi_doc.name}, fields=["account", "debit", "credit"])
		self.assertGreater(len(gle), 0, "GL Entries should be created.")

		# Validate Stock Ledger
		sle = frappe.get_all("Stock Ledger Entry", filters={"voucher_no": pi_doc.name}, fields=["item_code", "actual_qty", "stock_value"])
		self.assertEqual(len(sle), 2, "Stock Ledger should have entries for both items.")
		self.assertEqual(sle[0]["item_code"], "_Test Item", "Stock Ledger should contain _Test Item.")
		self.assertEqual(sle[1]["item_code"], "_Test Item Home Desktop 200", "Stock Ledger should contain _Test Item Home Desktop 200.")
		self.assertEqual(sle[0]["actual_qty"], 1, "Quantity for _Test Item should be 1.")
		self.assertEqual(sle[1]["actual_qty"], 1, "Quantity for _Test Item Home Desktop 200 should be 1.")

		# Cleanup
		pi_doc.cancel()
		pr_doc.cancel()
		po_doc.cancel()

	def test_po_pr_pi_with_shipping_rule_TC_B_064(self):
		# Scenario : PO=>PR=>PI [With Shipping Rule]
		po = {
			"doctype": "Purchase Order",
			"company": "_Test Company",
			
			"supplier": "_Test Supplier",
			"set_posting_time": 1,
			"posting_date": "2025-01-15",
			"required_by_date": "2025-01-20",
			"shipping_rule": "Ship-Buy",
			"item_code": "_Test Item",
			"warehouse": "_Test Warehouse 1 - _TC",
			"qty": 1,
			"rate": 3000
		}
		doc_po = make_purchase_order(**po)
		doc_po.insert()
		doc_po.submit()

		self.assertEqual(doc_po.grand_total, 3200, "Grand Total should include Shipping Rule (3000 + 200 = 3200).")
		self.assertEqual(doc_po.status, "To Receive and Bill", "PO status should be 'To Receive and Bill'.")

		doc_pr = make_pr_for_po(po.name)

		sle = frappe.get_all("Stock Ledger Entry", filters={"voucher_no": doc_pr.name}, fields=["actual_qty", "item_code"])
		self.assertEqual(len(sle), 1, "Stock Ledger Entry should exist for the received item.")
		self.assertEqual(sle[0]["actual_qty"], 1, "Stock Ledger should reflect 1 qty received for _Test Item.")

		gl_entries_pr = frappe.get_all("GL Entry", filters={"voucher_no": doc_pr.name}, fields=["account", "debit", "credit"])
		self.assertTrue(any(entry["account"] == "Stock In Hand - _Test Company" and entry["debit"] == 3200 for entry in gl_entries_pr),
						"Stock In Hand account should be debited with 3200.")
		self.assertTrue(any(entry["account"] == "Stock Received But Not Billed - _Test Company" and entry["credit"] == 3000 for entry in gl_entries_pr),
						"Stock Received But Not Billed account should be credited with 3000.")
		self.assertTrue(any(entry["account"] == "Shipping Rule - _Test Company" and entry["credit"] == 200 for entry in gl_entries_pr),
						"Shipping Rule account should be credited with 200.")
		self.assertEqual(doc_pr.status, "To Bill", "PR status should be 'To Bill'.")

		doc_pi = make_pi_against_pr(doc_pr.name)

		gl_entries_pi = frappe.get_all("GL Entry", filters={"voucher_no": doc_pi.name}, fields=["account", "debit", "credit"])
		self.assertTrue(any(entry["account"] == "Stock Received But Not Billed - _Test Company" and entry["debit"] == 3000 for entry in gl_entries_pi),
						"Stock Received But Not Billed account should be debited with 3000.")
		self.assertTrue(any(entry["account"] == "Shipping Rule - _Test Company" and entry["debit"] == 200 for entry in gl_entries_pi),
						"Shipping Rule account should be debited with 200.")
		self.assertTrue(any(entry["account"] == "Creditors - _Test Company" and entry["credit"] == 3200 for entry in gl_entries_pi),
						"Creditors account should be credited with 3200.")
		self.assertEqual(doc_pi.status, "Unpaid", "PI status should be 'Unpaid'.")

		po.reload()
		doc_pr.reload()
		self.assertEqual(po.status, "Completed", "PO status should be 'Completed'.")
		self.assertEqual(doc_pr.status, "Completed", "PR status should be 'Completed'.")

		self.assertEqual(doc_pr.purchase_order, po.name, "PR should be linked to the PO.")
		self.assertEqual(doc_pi.purchase_receipt, doc_pr.name, "PI should be linked to the PR.")

		# Cleanup
		doc_pi.cancel()
		doc_pr.cancel()
		po.cancel()

	def test_po_pi_pr_flow_TC_B_067(self):
		# Scenario : PO=>PI=>PR [With Shipping Rule]
		po = {
			"doctype": "Purchase Order",
			"company": "_Test Company",
			"supplier": "_Test Supplier",
			"set_posting_time": 1,
			"posting_date": "2025-01-15",
			"required_by_date": "2025-01-20",
			"shipping_rule": "Ship-Buy",
			"item_code": "_Test Item",
			"warehouse": "_Test Warehouse 1 - _TC",
			"qty": 1,
			"rate": 3000
		}

		doc_po = create_purchase_order(**po)

		self.assertEqual(po.grand_total, 3200, "Grand Total should include Shipping Rule (3000 + 200 = 3200).")
		self.assertEqual(po.status, "To Receive and Bill", "PO status should be 'To Receive and Bill'.")

		pi = frappe.get_doc({
			"doctype": "Purchase Invoice",
			"purchase_order": doc_po.name,
			"items": [
				{
					"item_code": "_Test Item",
					"qty": 1,
					"rate": 3000
				}
			]
		})
		pi.insert()
		pi.submit()

		gl_entries_pi = frappe.get_all("GL Entry", filters={"voucher_no": pi.name}, fields=["account", "debit", "credit"])
		self.assertTrue(any(entry["account"] == "Stock Received But Not Billed -  - _TC" and entry["debit"] == 3000 for entry in gl_entries_pi),
						"Stock Received But Not Billed account should be debited with 3000.")
		self.assertTrue(any(entry["account"] == "Shipping Rule -  - _TC" and entry["debit"] == 200 for entry in gl_entries_pi),
						"Shipping Rule account should be debited with 200.")
		self.assertTrue(any(entry["account"] == "Creditors -  - _TC" and entry["credit"] == 3200 for entry in gl_entries_pi),
						"Creditors account should be credited with 3200.")
		self.assertEqual(pi.status, "Unpaid", "PI status should be 'Unpaid'.")
		doc_po.reload()
		self.assertEqual(doc_po.status, "To Receive", "doc_po status should update to 'To Receive' after PI submission.")

		pr = frappe.get_doc({
			"doctype": "Purchase Receipt",
			"purchase_invoice": pi.name,
			"items": [
				{
					"item_code": "_Test Item",
					"warehouse": "_Test Warehouse 1 - _TC",
					"qty": 1,
					"rate": 3000
				}
			]
		})
		pr.insert()
		pr.submit()

		sle = frappe.get_all("Stock Ledger Entry", filters={"voucher_no": pr.name}, fields=["actual_qty", "item_code"])
		self.assertEqual(len(sle), 1, "Stock Ledger Entry should exist for the received item.")
		self.assertEqual(sle[0]["actual_qty"], 1, "Stock Ledger should reflect 1 qty received for _Test Item.")

		gl_entries_pr = frappe.get_all("GL Entry", filters={"voucher_no": pr.name}, fields=["account", "debit", "credit"])
		self.assertTrue(any(entry["account"] == "Stock In Hand -  - _TC" and entry["debit"] == 3200 for entry in gl_entries_pr),
						"Stock In Hand account should be debited with 3200.")
		self.assertTrue(any(entry["account"] == "Stock Received But Not Billed -  - _TC" and entry["credit"] == 3000 for entry in gl_entries_pr),
						"Stock Received But Not Billed account should be credited with 3000.")
		self.assertTrue(any(entry["account"] == "Shipping Rule -  - _TC" and entry["credit"] == 200 for entry in gl_entries_pr),
						"Shipping Rule account should be credited with 200.")
		self.assertEqual(pr.status, "Completed", "PR status should be 'Completed'.")

		self.assertEqual(pr.purchase_invoice, pi.name, "PR should be linked to the PI.")
		self.assertEqual(pi.purchase_order, po.name, "PI should be linked to the PO.")
		po.reload()
		self.assertEqual(po.status, "Completed", "PO status should be 'Completed' after PR submission.")

		# Cleanup
		pr.cancel()
		pi.cancel()
		po.cancel()

	def test_po_pr_multiple_pi_flow_TC_B_066(self):
		#Scenario : PO=>PR=>2PI 

		po = frappe.get_doc({
			"doctype": "Purchase Order",
			"company": "_Test Company",
			"supplier": "_Test Supplier",
			"set_posting_time": 1,
			"posting_date": "2025-01-15",
			"required_by_date": "2025-01-20",
			"shipping_rule": "Ship-Buy",
			"items": [
				{
					"item_code": "_Test Item",
					"warehouse": "_Test Warehouse 1 - _TC",
					"qty": 4,
					"rate": 3000
				}
			]
		})
		po.insert()
		po.submit()

		
		self.assertEqual(po.grand_total, 12200, "Grand Total should include Shipping Rule (12000 + 200 = 12200).")
		self.assertEqual(po.status, "To Receive and Bill", "PO status should be 'To Receive and Bill'.")

		
		pr = frappe.get_doc({
			"doctype": "Purchase Receipt",
			"purchase_order": po.name,
			"items": [
				{
					"item_code": "_Test Item",
					"warehouse": "_Test Warehouse 1 - _TC",
					"qty": 4,
					"rate": 3000
				}
			]
		})
		pr.insert()
		pr.submit()

		
		sle = frappe.get_all("Stock Ledger Entry", filters={"voucher_no": pr.name}, fields=["actual_qty", "item_code"])
		self.assertEqual(len(sle), 1, "Stock Ledger Entry should exist for the received item.")
		self.assertEqual(sle[0]["actual_qty"], 4, "Stock Ledger should reflect 4 qty received for _Test Item.")

		gl_entries_pr = frappe.get_all("GL Entry", filters={"voucher_no": pr.name}, fields=["account", "debit", "credit"])
		self.assertTrue(any(entry["account"] == "Stock In Hand - _TC" and entry["debit"] == 12200 for entry in gl_entries_pr),
						"Stock In Hand account should be debited with 12200.")
		self.assertTrue(any(entry["account"] == "Stock Received But Not Billed - _TC" and entry["credit"] == 12000 for entry in gl_entries_pr),
						"Stock Received But Not Billed account should be credited with 12000.")
		self.assertTrue(any(entry["account"] == "Shipping Rule - _TC" and entry["credit"] == 200 for entry in gl_entries_pr),
						"Shipping Rule account should be credited with 200.")
		self.assertEqual(pr.status, "To Bill", "PR status should be 'To Bill'.")

		
		pi_1 = frappe.get_doc({
			"doctype": "Purchase Invoice",
			"purchase_receipt": pr.name,
			"items": [
				{
					"item_code": "_Test Item",
					"qty": 2,
					"rate": 3000
				}
			]
		})
		pi_1.insert()
		pi_1.submit()

		
		gl_entries_pi_1 = frappe.get_all("GL Entry", filters={"voucher_no": pi_1.name}, fields=["account", "debit", "credit"])
		self.assertTrue(any(entry["account"] == "Stock Received But Not Billed - _TC" and entry["debit"] == 6000 for entry in gl_entries_pi_1),
						"Stock Received But Not Billed account should be debited with 6000.")
		self.assertTrue(any(entry["account"] == "Shipping Rule - _TC" and entry["debit"] == 200 for entry in gl_entries_pi_1),
						"Shipping Rule account should be debited with 200.")
		self.assertTrue(any(entry["account"] == "Creditors - _TC" and entry["credit"] == 6200 for entry in gl_entries_pi_1),
						"Creditors account should be credited with 6200.")
		self.assertEqual(pi_1.status, "Unpaid", "1st PI status should be 'Unpaid'.")
		pr.reload()
		self.assertEqual(pr.status, "Partially Billed", "PR status should be 'Partially Billed' after 1st PI.")

		
		pi_2 = frappe.get_doc({
			"doctype": "Purchase Invoice",
			"purchase_receipt": pr.name,
			"items": [
				{
					"item_code": "_Test Item",
					"qty": 2,
					"rate": 3000
				}
			]
		})
		pi_2.insert()
		pi_2.submit()

		
		gl_entries_pi_2 = frappe.get_all("GL Entry", filters={"voucher_no": pi_2.name}, fields=["account", "debit", "credit"])
		self.assertTrue(any(entry["account"] == "Stock Received But Not Billed - _TC" and entry["debit"] == 6000 for entry in gl_entries_pi_2),
						"Stock Received But Not Billed account should be debited with 6000.")
		self.assertTrue(any(entry["account"] == "Shipping Rule - _TC" and entry["debit"] == 200 for entry in gl_entries_pi_2),
						"Shipping Rule account should be debited with 200.")
		self.assertTrue(any(entry["account"] == "Creditors - _TC" and entry["credit"] == 6200 for entry in gl_entries_pi_2),
						"Creditors account should be credited with 6200.")
		self.assertEqual(pi_2.status, "Unpaid", "2nd PI status should be 'Unpaid'.")
		pr.reload()
		po.reload()
		self.assertEqual(pr.status, "Completed", "PR status should be 'Completed' after 2nd PI.")
		self.assertEqual(po.status, "Completed", "PO status should be 'Completed' after 2nd PI.")

		
		self.assertEqual(pr.purchase_order, po.name, "PR should be linked to the PO.")
		self.assertEqual(pi_1.purchase_receipt, pr.name, "1st PI should be linked to the PR.")
		self.assertEqual(pi_2.purchase_receipt, pr.name, "2nd PI should be linked to the PR.")

		
		pi_2.cancel()
		pi_1.cancel()
		pr.cancel()
		po.cancel()

	def test_po_pr_pi_multiple_flow_TC_B_065(self):
		# Scenario : PO=>2PR=>2PI 
		po = frappe.get_doc({
			"doctype": "Purchase Order",
			"company": "_Test Company",
			"supplier": "_Test Supplier",
			"set_posting_time": 1,
			"posting_date": "2025-01-15",
			"required_by_date": "2025-01-20",
			"shipping_rule": "Ship-Buy",
			"items": [
				{
					"item_code": "_Test Item",
					"warehouse": "_Test Warehouse 1 - _TC",
					"qty": 4,
					"rate": 3000
				}
			]
		})
		po.insert()
		po.submit()

		self.assertEqual(po.grand_total, 12200, "Grand Total should include Shipping Rule (12000 + 200 = 12200).")
		self.assertEqual(po.status, "To Receive and Bill", "PO status should be 'To Receive and Bill'.")

		pr_1 = frappe.get_doc({
			"doctype": "Purchase Receipt",
			"purchase_order": po.name,
			"items": [
				{
					"item_code": "_Test Item",
					"warehouse": "_Test Warehouse 1 - _TC",
					"qty": 2,
					"rate": 3000
				}
			]
		})
		pr_1.insert()
		pr_1.submit()

		gl_entries_pr_1 = frappe.get_all("GL Entry", filters={"voucher_no": pr_1.name}, fields=["account", "debit", "credit"])
		self.assertTrue(any(entry["account"] == "Stock In Hand - _TCd" and entry["debit"] == 6200 for entry in gl_entries_pr_1),
						"Stock In Hand account should be debited with 6200.")
		self.assertTrue(any(entry["account"] == "Stock Received But Not Billed - _TCd" and entry["credit"] == 6000 for entry in gl_entries_pr_1),
						"Stock Received But Not Billed account should be credited with 6000.")
		self.assertTrue(any(entry["account"] == "Shipping Rule - _TCd" and entry["credit"] == 200 for entry in gl_entries_pr_1),
						"Shipping Rule account should be credited with 200.")
		self.assertEqual(pr_1.status, "To Bill", "1st PR status should be 'To Bill'.")

		pi_1 = frappe.get_doc({
			"doctype": "Purchase Invoice",
			"purchase_receipt": pr_1.name,
			"items": [
				{
					"item_code": "_Test Item",
					"qty": 2,
					"rate": 3000
				}
			]
		})
		pi_1.insert()
		pi_1.submit()

		gl_entries_pi_1 = frappe.get_all("GL Entry", filters={"voucher_no": pi_1.name}, fields=["account", "debit", "credit"])
		self.assertTrue(any(entry["account"] == "Stock Received But Not Billed - _TCd" and entry["debit"] == 6000 for entry in gl_entries_pi_1),
						"Stock Received But Not Billed account should be debited with 6000.")
		self.assertTrue(any(entry["account"] == "Shipping Rule - _TCd" and entry["debit"] == 200 for entry in gl_entries_pi_1),
						"Shipping Rule account should be debited with 200.")
		self.assertTrue(any(entry["account"] == "Creditors - _TCd" and entry["credit"] == 6200 for entry in gl_entries_pi_1),
						"Creditors account should be credited with 6200.")
		self.assertEqual(pi_1.status, "Unpaid", "1st PI status should be 'Unpaid'.")
		pr_1.reload()
		self.assertEqual(pr_1.status, "Completed", "1st PR status should be 'Completed' after 1st PI.")

		pr_2 = frappe.get_doc({
			"doctype": "Purchase Receipt",
			"purchase_order": po.name,
			"items": [
				{
					"item_code": "_Test Item",
					"warehouse": "_Test Warehouse 1 - _TC",
					"qty": 2,
					"rate": 3000
				}
			]
		})
		pr_2.insert()
		pr_2.submit()

		gl_entries_pr_2 = frappe.get_all("GL Entry", filters={"voucher_no": pr_2.name}, fields=["account", "debit", "credit"])
		self.assertTrue(any(entry["account"] == "Stock In Hand - _TCd" and entry["debit"] == 6200 for entry in gl_entries_pr_2),
						"Stock In Hand account should be debited with 6200.")
		self.assertTrue(any(entry["account"] == "Stock Received But Not Billed - _TCd" and entry["credit"] == 6000 for entry in gl_entries_pr_2),
						"Stock Received But Not Billed account should be credited with 6000.")
		self.assertTrue(any(entry["account"] == "Shipping Rule - _TCd" and entry["credit"] == 200 for entry in gl_entries_pr_2),
						"Shipping Rule account should be credited with 200.")
		self.assertEqual(pr_2.status, "To Bill", "2nd PR status should be 'To Bill'.")

		pi_2 = frappe.get_doc({
			"doctype": "Purchase Invoice",
			"purchase_receipt": pr_2.name,
			"items": [
				{
					"item_code": "_Test Item",
					"qty": 2,
					"rate": 3000
				}
			]
		})
		pi_2.insert()
		pi_2.submit()

		gl_entries_pi_2 = frappe.get_all("GL Entry", filters={"voucher_no": pi_2.name}, fields=["account", "debit", "credit"])
		self.assertTrue(any(entry["account"] == "Stock Received But Not Billed - _TCd" and entry["debit"] == 6000 for entry in gl_entries_pi_2),
						"Stock Received But Not Billed account should be debited with 6000.")
		self.assertTrue(any(entry["account"] == "Shipping Rule - _TCd" and entry["debit"] == 200 for entry in gl_entries_pi_2),
						"Shipping Rule account should be debited with 200.")
		self.assertTrue(any(entry["account"] == "Creditors - _TCd" and entry["credit"] == 6200 for entry in gl_entries_pi_2),
						"Creditors account should be credited with 6200.")
		self.assertEqual(pi_2.status, "Unpaid", "2nd PI status should be 'Unpaid'.")
		pr_2.reload()
		po.reload()
		self.assertEqual(pr_2.status, "Completed", "2nd PR status should be 'Completed' after 2nd PI.")
		self.assertEqual(po.status, "Completed", "PO status should be 'Completed' after 2nd PI.")

		self.assertEqual(pr_1.purchase_order, po.name, "1st PR should be linked to the PO.")
		self.assertEqual(pr_2.purchase_order, po.name, "2nd PR should be linked to the PO.")
		self.assertEqual(pi_1.purchase_receipt, pr_1.name, "1st PI should be linked to the 1st PR.")
		self.assertEqual(pi_2.purchase_receipt, pr_2.name, "2nd PI should be linked to the 2nd PR.")

		pi_2.cancel()
		pi_1.cancel()
		pr_2.cancel()
		pr_1.cancel()
		po.cancel()


def create_po_for_sc_testing():
	from erpnext.controllers.tests.test_subcontracting_controller import (
		make_bom_for_subcontracted_items,
		make_raw_materials,
		make_service_items,
		make_subcontracted_items,
	)

	make_subcontracted_items()
	make_raw_materials()
	make_service_items()
	make_bom_for_subcontracted_items()

	service_items = [
		{
			"warehouse": "_Test Warehouse - _TC",
			"item_code": "Subcontracted Service Item 1",
			"qty": 10,
			"rate": 100,
			"fg_item": "Subcontracted Item SA1",
			"fg_item_qty": 10,
		},
		{
			"warehouse": "_Test Warehouse - _TC",
			"item_code": "Subcontracted Service Item 2",
			"qty": 20,
			"rate": 25,
			"fg_item": "Subcontracted Item SA2",
			"fg_item_qty": 15,
		},
		{
			"warehouse": "_Test Warehouse - _TC",
			"item_code": "Subcontracted Service Item 3",
			"qty": 25,
			"rate": 10,
			"fg_item": "Subcontracted Item SA3",
			"fg_item_qty": 50,
		},
	]

	return create_purchase_order(
		rm_items=service_items,
		is_subcontracted=1,
		supplier_warehouse="_Test Warehouse 1 - _TC",
	)

def prepare_data_for_internal_transfer():
	from erpnext.accounts.doctype.sales_invoice.test_sales_invoice import create_internal_supplier
	from erpnext.selling.doctype.customer.test_customer import create_internal_customer
	from erpnext.stock.doctype.purchase_receipt.test_purchase_receipt import make_purchase_receipt
	from erpnext.stock.doctype.warehouse.test_warehouse import create_warehouse

	company = "_Test Company with perpetual inventory"

	create_internal_customer(
		"_Test Internal Customer 2",
		company,
		company,
	)

	create_internal_supplier(
		"_Test Internal Supplier 2",
		company,
		company,
	)

	warehouse = create_warehouse("_Test Internal Warehouse New 1", company=company)

	create_warehouse("_Test Internal Warehouse GIT", company=company)

	make_purchase_receipt(company=company, warehouse=warehouse, qty=2, rate=100)

	if not frappe.db.get_value("Company", company, "unrealized_profit_loss_account"):
		account = "Unrealized Profit and Loss - TCP1"
		if not frappe.db.exists("Account", account):
			frappe.get_doc(
				{
					"doctype": "Account",
					"account_name": "Unrealized Profit and Loss",
					"parent_account": "Direct Income - TCP1",
					"company": company,
					"is_group": 0,
					"account_type": "Income Account",
				}
			).insert()

		frappe.db.set_value("Company", company, "unrealized_profit_loss_account", account)


def make_pr_against_po(po, received_qty=0):
	pr = make_purchase_receipt(po)
	pr.get("items")[0].qty = received_qty or 5
	pr.insert()
	pr.submit()
	return pr

def make_return_pi(source_name):
	from erpnext.accounts.doctype.purchase_invoice.purchase_invoice import make_debit_note

	return_pi = make_debit_note(source_name)
	return_pi.update_outstanding_for_self = 0
	return_pi.insert()
	return_pi.submit()
	return return_pi

def get_same_items():
	return [
		{
			"item_code": "_Test FG Item",
			"warehouse": "_Test Warehouse - _TC",
			"qty": 1,
			"rate": 500,
			"schedule_date": add_days(nowdate(), 1),
		},
		{
			"item_code": "_Test FG Item",
			"warehouse": "_Test Warehouse - _TC",
			"qty": 4,
			"rate": 500,
			"schedule_date": add_days(nowdate(), 1),
		},
	]


def create_purchase_order(**args):
	po = frappe.new_doc("Purchase Order")
	args = frappe._dict(args)
	if args.transaction_date:
		po.transaction_date = args.transaction_date

	po.schedule_date = add_days(nowdate(), 1)
	po.company = args.company or "_Test Company"
	po.supplier = args.supplier or "_Test Supplier"
	po.is_subcontracted = args.is_subcontracted or 0
	po.currency = args.currency or frappe.get_cached_value("Company", po.company, "default_currency")
	po.conversion_factor = args.conversion_factor or 1
	po.supplier_warehouse = args.supplier_warehouse or None
	po.apply_discount_on = args.apply_discount_on or None
	po.additional_discount_percentage = args.additional_discount_percentage or None
	po.discount_amount = args.discount_amount or None

	if args.rm_items:
		for row in args.rm_items:
			po.append("items", row)
	else:
		po.append(
			"items",
			{
				"item_code": args.item or args.item_code or "_Test Item",
				"warehouse": args.warehouse or "_Test Warehouse - _TC",
				"from_warehouse": args.from_warehouse,
				"qty": args.qty or 10,
				"rate": args.rate or 500,
				"schedule_date": add_days(nowdate(), 1),
				"include_exploded_items": args.get("include_exploded_items", 1),
				"against_blanket_order": args.against_blanket_order,
				"against_blanket": args.against_blanket,
				"material_request": args.material_request,
				"material_request_item": args.material_request_item,
			},
		)

	if not args.do_not_save:
		po.set_missing_values()
		po.insert()
		if not args.do_not_submit:
			if po.is_subcontracted:
				supp_items = po.get("supplied_items")
				for d in supp_items:
					if not d.reserve_warehouse:
						d.reserve_warehouse = args.warehouse or "_Test Warehouse - _TC"
			po.submit()

	return po


def create_pr_against_po(po, received_qty=4):
	pr = make_purchase_receipt(po)
	pr.get("items")[0].qty = received_qty
	pr.insert()
	pr.submit()
	return pr


def get_ordered_qty(item_code="_Test Item", warehouse="_Test Warehouse - _TC"):
	return flt(frappe.db.get_value("Bin", {"item_code": item_code, "warehouse": warehouse}, "ordered_qty"))


def get_requested_qty(item_code="_Test Item", warehouse="_Test Warehouse - _TC"):
	return flt(frappe.db.get_value("Bin", {"item_code": item_code, "warehouse": warehouse}, "indented_qty"))


test_dependencies = ["BOM", "Item Price"]

test_records = frappe.get_test_records("Purchase Order")

def make_pi_against_pr(source_name, received_qty=0, item_dict_list = None, args = None):
	doc_pi =  make_pi_from_pr(source_name)
	if received_qty != 0: doc_pi.get("items")[0].qty = received_qty
	
	if item_dict_list is not None:
		for item in item_dict_list:
			doc_pi.append("items", item)

	if args:
		args = frappe._dict(args)
		doc_pi.update(args)

	doc_pi.insert()
	doc_pi.submit()
	return doc_pi


def make_pr_for_po(source_name, received_qty=0, item_dict_list = None):
	doc_pr = make_purchase_receipt(source_name)
	if received_qty != 0: doc_pr.get("items")[0].qty = received_qty
	
	if item_dict_list is not None:
		for item in item_dict_list:
			doc_pr.append("items", item)

	
	doc_pr.insert()
	doc_pr.submit()
	return doc_pr

def check_payment_gl_entries(
	self,
	voucher_no,
	expected_gle,):
	gle = frappe.qb.DocType("GL Entry")
	gl_entries = (
		frappe.qb.from_(gle)
		.select(
			gle.account,
			gle.debit,
			gle.credit,
		)
		.where((gle.voucher_no == voucher_no) & (gle.is_cancelled == 0))
		.orderby(gle.account, gle.debit, gle.credit, order=frappe.qb.desc)
	).run(as_dict=True)
	for row in range(len(expected_gle)):
		for field in ["account", "debit", "credit"]:
			self.assertEqual(expected_gle[row][field], gl_entries[row][field])

<<<<<<< HEAD
@frappe.whitelist()
def run_tests():
	obj = TestPurchaseOrder()
	obj.test_po_additional_discount_TC_B_058()
	return 1

def create_taxes_interstate():

		acc = frappe.new_doc("Account")
		acc.account_name = "Input Tax CGST"
		acc.parent_account = "Tax Assets - _TC"
		acc.company = "_Test Company"
		account_name_cgst = frappe.db.exists("Account", {"account_name" : "Input Tax CGST","company": "_Test Company" })
		if not account_name_cgst:
			account_name_cgst = acc.insert()

		
		acc = frappe.new_doc("Account")
		acc.account_name = "Input Tax SGST"
		acc.parent_account = "Tax Assets - _TC"
		acc.company = "_Test Company"
		account_name_sgst = frappe.db.exists("Account", {"account_name" : "Input Tax SGST","company": "_Test Company" })
		if not account_name_sgst:
			account_name_sgst = acc.insert()
		
		return [
			{
                    "charge_type": "On Net Total",
                    "account_head": account_name_cgst,
                    "rate": 9,
                    "description": "Input GST",
            },
			{
                    "charge_type": "On Net Total",
                    "account_head": account_name_sgst,
                    "rate": 9,
                    "description": "Input GST",
            }
		]
=======
def create_new_account(account_name,company,parent_account):
		account =  frappe.new_doc('Account')
		account.account_name = account_name
		account.company	= company
		account.parent_account	= parent_account
		account.save()
		return account.name
>>>>>>> 4ef7678b
<|MERGE_RESOLUTION|>--- conflicted
+++ resolved
@@ -2665,6 +2665,341 @@
 		pi.submit()
 		self.assertEqual(pi.discount_amount, 1000)
 		self.assertEqual(pi.net_total, 9000)
+
+	def test_partial_pr_pi_flow_TC_B_103(self):
+		# 1. Create PO
+		po_data = {
+			"doctype": "Purchase Order",
+			"supplier": "_Test Supplier",
+			"company": "_Test Company",
+			"items": [
+				{
+					"item_code": "_Test Item",
+					"qty": 10,
+					"rate": 100,
+					"warehouse": "Stores - _TC",
+					"schedule_date": "2025-01-09"
+				},
+				{
+					"item_code": "Book",
+					"qty": 5,
+					"rate": 500,
+					"warehouse": "Stores - _TC",
+					"schedule_date": "2025-01-10"
+				}
+			],
+		}
+		purchase_order = frappe.get_doc(po_data)
+		purchase_order.insert()
+		tax_list = create_taxes_interstate()
+		for tax in tax_list:
+			purchase_order.append("taxes", tax)
+		purchase_order.submit()
+
+		# Validate PO Analytics
+		po_status = frappe.get_doc("Purchase Order", purchase_order.name)
+		self.assertEqual(po_status.status, "To Receive and Bill")
+		self.assertEqual(po_status.items[0].received_qty, 0)
+		self.assertEqual(po_status.items[0].billed_qty, 0)
+
+		# 2. Create Partial PR
+		pr_data = {
+			"doctype": "Purchase Receipt",
+			"supplier": "_Test Supplier",
+			"company": "_Test Company",
+			"items": [
+				{
+					"item_code": "_Test Item",
+					"qty": 2,
+					"warehouse": "Stores - _TC",
+					"purchase_order": purchase_order.name
+				},
+				{
+					"item_code": "Book",
+					"qty": 5,
+					"warehouse": "Stores - _TC",
+					"purchase_order": purchase_order.name
+				}
+			]
+		}
+		purchase_receipt = frappe.get_doc(pr_data)
+		purchase_receipt.insert()
+		purchase_receipt.submit()
+
+		# Validate PR Analytics
+		po_status.reload()
+		self.assertEqual(po_status.items[0].received_qty, 2)
+		self.assertEqual(po_status.items[1].received_qty, 5)
+
+		# 3. Create PI for Partial PR
+		pi_data = {
+			"doctype": "Purchase Invoice",
+			"supplier": "_Test Supplier",
+			"company": "_Test Company",
+			"items": purchase_receipt.items,
+			"taxes": purchase_order.taxes,
+			"supplier_invoice_no": "INV-002"
+		}
+		purchase_invoice = frappe.get_doc(pi_data)
+		purchase_invoice.insert()
+		purchase_invoice.submit()
+
+		# Validate PI Accounting Entries
+		pi_gl_entries = frappe.get_all("GL Entry", filters={"voucher_no": purchase_invoice.name}, fields=["account", "debit", "credit"])
+		self.assertTrue(any(entry["account"] == "Stock Received But Not Billed" and entry["debit"] == 1200 for entry in pi_gl_entries))
+		self.assertTrue(any(entry["account"] == "CGST" and entry["debit"] == 54 for entry in pi_gl_entries))
+		self.assertTrue(any(entry["account"] == "SGST" and entry["debit"] == 54 for entry in pi_gl_entries))
+		self.assertTrue(any(entry["account"] == "Creditors" and entry["credit"] == 1308 for entry in pi_gl_entries))
+
+	def test_po_with_uploader_TC_B_091(self):
+		# Test Data
+		po_data = {
+			"doctype": "Purchase Order",
+			"company": "_Test Company",
+			"supplier": "_Test Supplier",
+			"set_posting_time": 1,
+			"posting_date": "2025-01-10",
+			"update_stock": 1,
+			"items": []
+		}
+
+		# Create PO Document
+		po_doc = frappe.get_doc(po_data)
+		
+		# Create Excel Data
+		excel_data = {
+			"Item Code": ["_Test Item", "_Test Item Home Desktop 200"],
+			"Warehouse": ["_Test Warehouse 1 - _TC", "_Test Warehouse 1 - _TC"],
+			"Qty": [1, 1],
+			"Rate": [2000, 1000]
+		}
+
+		# Create DataFrame and save to Excel
+		df = pd.DataFrame(excel_data)
+		with BytesIO() as output:
+			with pd.ExcelWriter(output, engine="xlsxwriter") as writer:
+				df.to_excel(writer, index=False)
+			output.seek(0)
+			# Simulate the upload
+			# Assuming the item table is uploaded from an Excel file
+
+		# Now, we would have the uploaded data in PO items table.
+		for index, row in df.iterrows():
+			po_doc.append("items", {
+				"item_code": row['Item Code'],
+				"warehouse": row['Warehouse'],
+				"qty": row['Qty'],
+				"rate": row['Rate']
+			})
+		
+		# Insert and Submit PO
+		po_doc.insert()
+		po_doc.submit()
+
+		# Assertions for PO Items table
+		self.assertEqual(len(po_doc.items), 2, "All items should be added to the PO.")
+		self.assertEqual(po_doc.items[0].item_code, "_Test Item", "First item code should be '_Test Item'.")
+		self.assertEqual(po_doc.items[1].item_code, "_Test Item Home Desktop 200", "Second item code should be '_Test Item Home Desktop 200'.")
+		self.assertEqual(po_doc.items[0].rate, 2000, "Rate for _Test Item should be 2000.")
+		self.assertEqual(po_doc.items[1].rate, 1000, "Rate for _Test Item Home Desktop 200 should be 1000.")
+		
+		# Create PR and PI from PO
+		pr_doc = frappe.get_doc({
+			"doctype": "Purchase Receipt",
+			"purchase_order": po_doc.name,
+			"items": po_doc.items
+		})
+		pr_doc.insert()
+		pr_doc.submit()
+
+		pi_doc = frappe.get_doc({
+			"doctype": "Purchase Invoice",
+			"purchase_receipt": pr_doc.name,
+			"items": pr_doc.items
+		})
+		pi_doc.insert()
+		pi_doc.submit()
+
+		# Assertions for Accounting Entries
+		gle = frappe.get_all("GL Entry", filters={"voucher_no": pi_doc.name}, fields=["account", "debit", "credit"])
+		self.assertGreater(len(gle), 0, "GL Entries should be created.")
+
+		# Validate Stock Ledger
+		sle = frappe.get_all("Stock Ledger Entry", filters={"voucher_no": pi_doc.name}, fields=["item_code", "actual_qty", "stock_value"])
+		self.assertEqual(len(sle), 2, "Stock Ledger should have entries for both items.")
+		self.assertEqual(sle[0]["item_code"], "_Test Item", "Stock Ledger should contain _Test Item.")
+		self.assertEqual(sle[1]["item_code"], "_Test Item Home Desktop 200", "Stock Ledger should contain _Test Item Home Desktop 200.")
+		self.assertEqual(sle[0]["actual_qty"], 1, "Quantity for _Test Item should be 1.")
+		self.assertEqual(sle[1]["actual_qty"], 1, "Quantity for _Test Item Home Desktop 200 should be 1.")
+
+		# Cleanup
+		pi_doc.cancel()
+		pr_doc.cancel()
+		po_doc.cancel()
+
+	def test_po_pr_pi_with_shipping_rule_TC_B_064(self):
+		# Scenario : PO=>PR=>PI [With Shipping Rule]
+		po = {
+			"doctype": "Purchase Order",
+			"company": "_Test Company",
+			
+			"supplier": "_Test Supplier",
+			"set_posting_time": 1,
+			"posting_date": "2025-01-15",
+			"required_by_date": "2025-01-20",
+			"shipping_rule": "Ship-Buy",
+			"item_code": "_Test Item",
+			"warehouse": "_Test Warehouse 1 - _TC",
+			"qty": 1,
+			"rate": 3000
+		}
+		doc_po = make_purchase_order(**po)
+		doc_po.insert()
+		doc_po.submit()
+
+		self.assertEqual(doc_po.grand_total, 3200, "Grand Total should include Shipping Rule (3000 + 200 = 3200).")
+		self.assertEqual(doc_po.status, "To Receive and Bill", "PO status should be 'To Receive and Bill'.")
+
+		doc_pr = make_pr_for_po(po.name)
+
+		sle = frappe.get_all("Stock Ledger Entry", filters={"voucher_no": doc_pr.name}, fields=["actual_qty", "item_code"])
+		self.assertEqual(len(sle), 1, "Stock Ledger Entry should exist for the received item.")
+		self.assertEqual(sle[0]["actual_qty"], 1, "Stock Ledger should reflect 1 qty received for _Test Item.")
+
+		gl_entries_pr = frappe.get_all("GL Entry", filters={"voucher_no": doc_pr.name}, fields=["account", "debit", "credit"])
+		self.assertTrue(any(entry["account"] == "Stock In Hand - _Test Company" and entry["debit"] == 3200 for entry in gl_entries_pr),
+						"Stock In Hand account should be debited with 3200.")
+		self.assertTrue(any(entry["account"] == "Stock Received But Not Billed - _Test Company" and entry["credit"] == 3000 for entry in gl_entries_pr),
+						"Stock Received But Not Billed account should be credited with 3000.")
+		self.assertTrue(any(entry["account"] == "Shipping Rule - _Test Company" and entry["credit"] == 200 for entry in gl_entries_pr),
+						"Shipping Rule account should be credited with 200.")
+		self.assertEqual(doc_pr.status, "To Bill", "PR status should be 'To Bill'.")
+
+		doc_pi = make_pi_against_pr(doc_pr.name)
+
+		gl_entries_pi = frappe.get_all("GL Entry", filters={"voucher_no": doc_pi.name}, fields=["account", "debit", "credit"])
+		self.assertTrue(any(entry["account"] == "Stock Received But Not Billed - _Test Company" and entry["debit"] == 3000 for entry in gl_entries_pi),
+						"Stock Received But Not Billed account should be debited with 3000.")
+		self.assertTrue(any(entry["account"] == "Shipping Rule - _Test Company" and entry["debit"] == 200 for entry in gl_entries_pi),
+						"Shipping Rule account should be debited with 200.")
+		self.assertTrue(any(entry["account"] == "Creditors - _Test Company" and entry["credit"] == 3200 for entry in gl_entries_pi),
+						"Creditors account should be credited with 3200.")
+		self.assertEqual(doc_pi.status, "Unpaid", "PI status should be 'Unpaid'.")
+
+		po.reload()
+		doc_pr.reload()
+		self.assertEqual(po.status, "Completed", "PO status should be 'Completed'.")
+		self.assertEqual(doc_pr.status, "Completed", "PR status should be 'Completed'.")
+
+		self.assertEqual(doc_pr.purchase_order, po.name, "PR should be linked to the PO.")
+		self.assertEqual(doc_pi.purchase_receipt, doc_pr.name, "PI should be linked to the PR.")
+
+		# Cleanup
+		doc_pi.cancel()
+		doc_pr.cancel()
+		po.cancel()
+
+	def test_po_pi_pr_flow_TC_B_067(self):
+		# Scenario : PO=>PI=>PR [With Shipping Rule]
+		po = {
+			"doctype": "Purchase Order",
+			"company": "_Test Company",
+			"supplier": "_Test Supplier",
+			"set_posting_time": 1,
+			"posting_date": "2025-01-15",
+			"required_by_date": "2025-01-20",
+			"shipping_rule": "Ship-Buy",
+			"item_code": "_Test Item",
+			"warehouse": "_Test Warehouse 1 - _TC",
+			"qty": 1,
+			"rate": 3000
+		}
+
+		doc_po = create_purchase_order(**po)
+
+		self.assertEqual(po.grand_total, 3200, "Grand Total should include Shipping Rule (3000 + 200 = 3200).")
+		self.assertEqual(po.status, "To Receive and Bill", "PO status should be 'To Receive and Bill'.")
+
+		pi = frappe.get_doc({
+			"doctype": "Purchase Invoice",
+			"purchase_order": doc_po.name,
+			"items": [
+				{
+					"item_code": "_Test Item",
+					"qty": 1,
+					"rate": 3000
+				}
+			]
+		})
+		pi.insert()
+		pi.submit()
+
+		gl_entries_pi = frappe.get_all("GL Entry", filters={"voucher_no": pi.name}, fields=["account", "debit", "credit"])
+		self.assertTrue(any(entry["account"] == "Stock Received But Not Billed -  - _TC" and entry["debit"] == 3000 for entry in gl_entries_pi),
+						"Stock Received But Not Billed account should be debited with 3000.")
+		self.assertTrue(any(entry["account"] == "Shipping Rule -  - _TC" and entry["debit"] == 200 for entry in gl_entries_pi),
+						"Shipping Rule account should be debited with 200.")
+		self.assertTrue(any(entry["account"] == "Creditors -  - _TC" and entry["credit"] == 3200 for entry in gl_entries_pi),
+						"Creditors account should be credited with 3200.")
+		self.assertEqual(pi.status, "Unpaid", "PI status should be 'Unpaid'.")
+		doc_po.reload()
+		self.assertEqual(doc_po.status, "To Receive", "doc_po status should update to 'To Receive' after PI submission.")
+
+		pr = frappe.get_doc({
+			"doctype": "Purchase Receipt",
+			"purchase_invoice": pi.name,
+			"items": [
+				{
+					"item_code": "_Test Item",
+					"warehouse": "_Test Warehouse 1 - _TC",
+					"qty": 1,
+					"rate": 3000
+				}
+			]
+		})
+		pr.insert()
+		pr.submit()
+
+		sle = frappe.get_all("Stock Ledger Entry", filters={"voucher_no": pr.name}, fields=["actual_qty", "item_code"])
+		self.assertEqual(len(sle), 1, "Stock Ledger Entry should exist for the received item.")
+		self.assertEqual(sle[0]["actual_qty"], 1, "Stock Ledger should reflect 1 qty received for _Test Item.")
+
+		gl_entries_pr = frappe.get_all("GL Entry", filters={"voucher_no": pr.name}, fields=["account", "debit", "credit"])
+		self.assertTrue(any(entry["account"] == "Stock In Hand -  - _TC" and entry["debit"] == 3200 for entry in gl_entries_pr),
+						"Stock In Hand account should be debited with 3200.")
+		self.assertTrue(any(entry["account"] == "Stock Received But Not Billed -  - _TC" and entry["credit"] == 3000 for entry in gl_entries_pr),
+						"Stock Received But Not Billed account should be credited with 3000.")
+		self.assertTrue(any(entry["account"] == "Shipping Rule -  - _TC" and entry["credit"] == 200 for entry in gl_entries_pr),
+						"Shipping Rule account should be credited with 200.")
+		self.assertEqual(pr.status, "Completed", "PR status should be 'Completed'.")
+
+		self.assertEqual(pr.purchase_invoice, pi.name, "PR should be linked to the PI.")
+		self.assertEqual(pi.purchase_order, po.name, "PI should be linked to the PO.")
+		po.reload()
+		self.assertEqual(po.status, "Completed", "PO status should be 'Completed' after PR submission.")
+
+		# Cleanup
+		pr.cancel()
+		pi.cancel()
+		po.cancel()
+
+	def test_po_pr_multiple_pi_flow_TC_B_066(self):
+		#Scenario : PO=>PR=>2PI 
+
+		po = frappe.get_doc({
+			"doctype": "Purchase Order",
+			"company": "_Test Company",
+			"supplier": "_Test Supplier",
+			"set_posting_time": 1,
+			"posting_date": "2025-01-15",
+			"required_by_date": "2025-01-20",
+			"shipping_rule": "Ship-Buy",
+			"items": [
+				{
+					"item_code": "_Test Item",
+					"warehouse": "_Test Warehouse 1 - _TC",
+					"qty": 4,
+					"rate": 3000
 	
 	def test_inter_state_CGST_and_SGST_TC_B_097(self):
 		po = create_purchase_order(qty=1,rate = 100,do_not_save=True)
@@ -2817,6 +3152,244 @@
 			]
 		})
 		po.insert()
+		po.submit()
+
+		
+		self.assertEqual(po.grand_total, 12200, "Grand Total should include Shipping Rule (12000 + 200 = 12200).")
+		self.assertEqual(po.status, "To Receive and Bill", "PO status should be 'To Receive and Bill'.")
+
+		
+		pr = frappe.get_doc({
+			"doctype": "Purchase Receipt",
+			"purchase_order": po.name,
+			"items": [
+				{
+					"item_code": "_Test Item",
+					"warehouse": "_Test Warehouse 1 - _TC",
+					"qty": 4,
+					"rate": 3000
+				}
+			]
+		})
+		pr.insert()
+		pr.submit()
+
+		
+		sle = frappe.get_all("Stock Ledger Entry", filters={"voucher_no": pr.name}, fields=["actual_qty", "item_code"])
+		self.assertEqual(len(sle), 1, "Stock Ledger Entry should exist for the received item.")
+		self.assertEqual(sle[0]["actual_qty"], 4, "Stock Ledger should reflect 4 qty received for _Test Item.")
+
+		gl_entries_pr = frappe.get_all("GL Entry", filters={"voucher_no": pr.name}, fields=["account", "debit", "credit"])
+		self.assertTrue(any(entry["account"] == "Stock In Hand - _TC" and entry["debit"] == 12200 for entry in gl_entries_pr),
+						"Stock In Hand account should be debited with 12200.")
+		self.assertTrue(any(entry["account"] == "Stock Received But Not Billed - _TC" and entry["credit"] == 12000 for entry in gl_entries_pr),
+						"Stock Received But Not Billed account should be credited with 12000.")
+		self.assertTrue(any(entry["account"] == "Shipping Rule - _TC" and entry["credit"] == 200 for entry in gl_entries_pr),
+						"Shipping Rule account should be credited with 200.")
+		self.assertEqual(pr.status, "To Bill", "PR status should be 'To Bill'.")
+
+		
+		pi_1 = frappe.get_doc({
+			"doctype": "Purchase Invoice",
+			"purchase_receipt": pr.name,
+			"items": [
+				{
+					"item_code": "_Test Item",
+					"qty": 2,
+					"rate": 3000
+				}
+			]
+		})
+		pi_1.insert()
+		pi_1.submit()
+
+		
+		gl_entries_pi_1 = frappe.get_all("GL Entry", filters={"voucher_no": pi_1.name}, fields=["account", "debit", "credit"])
+		self.assertTrue(any(entry["account"] == "Stock Received But Not Billed - _TC" and entry["debit"] == 6000 for entry in gl_entries_pi_1),
+						"Stock Received But Not Billed account should be debited with 6000.")
+		self.assertTrue(any(entry["account"] == "Shipping Rule - _TC" and entry["debit"] == 200 for entry in gl_entries_pi_1),
+						"Shipping Rule account should be debited with 200.")
+		self.assertTrue(any(entry["account"] == "Creditors - _TC" and entry["credit"] == 6200 for entry in gl_entries_pi_1),
+						"Creditors account should be credited with 6200.")
+		self.assertEqual(pi_1.status, "Unpaid", "1st PI status should be 'Unpaid'.")
+		pr.reload()
+		self.assertEqual(pr.status, "Partially Billed", "PR status should be 'Partially Billed' after 1st PI.")
+
+		
+		pi_2 = frappe.get_doc({
+			"doctype": "Purchase Invoice",
+			"purchase_receipt": pr.name,
+			"items": [
+				{
+					"item_code": "_Test Item",
+					"qty": 2,
+					"rate": 3000
+				}
+			]
+		})
+		pi_2.insert()
+		pi_2.submit()
+
+		
+		gl_entries_pi_2 = frappe.get_all("GL Entry", filters={"voucher_no": pi_2.name}, fields=["account", "debit", "credit"])
+		self.assertTrue(any(entry["account"] == "Stock Received But Not Billed - _TC" and entry["debit"] == 6000 for entry in gl_entries_pi_2),
+						"Stock Received But Not Billed account should be debited with 6000.")
+		self.assertTrue(any(entry["account"] == "Shipping Rule - _TC" and entry["debit"] == 200 for entry in gl_entries_pi_2),
+						"Shipping Rule account should be debited with 200.")
+		self.assertTrue(any(entry["account"] == "Creditors - _TC" and entry["credit"] == 6200 for entry in gl_entries_pi_2),
+						"Creditors account should be credited with 6200.")
+		self.assertEqual(pi_2.status, "Unpaid", "2nd PI status should be 'Unpaid'.")
+		pr.reload()
+		po.reload()
+		self.assertEqual(pr.status, "Completed", "PR status should be 'Completed' after 2nd PI.")
+		self.assertEqual(po.status, "Completed", "PO status should be 'Completed' after 2nd PI.")
+
+		
+		self.assertEqual(pr.purchase_order, po.name, "PR should be linked to the PO.")
+		self.assertEqual(pi_1.purchase_receipt, pr.name, "1st PI should be linked to the PR.")
+		self.assertEqual(pi_2.purchase_receipt, pr.name, "2nd PI should be linked to the PR.")
+
+		
+		pi_2.cancel()
+		pi_1.cancel()
+		pr.cancel()
+		po.cancel()
+
+	def test_po_pr_pi_multiple_flow_TC_B_065(self):
+		# Scenario : PO=>2PR=>2PI 
+		po = frappe.get_doc({
+			"doctype": "Purchase Order",
+			"company": "_Test Company",
+			"supplier": "_Test Supplier",
+			"set_posting_time": 1,
+			"posting_date": "2025-01-15",
+			"required_by_date": "2025-01-20",
+			"shipping_rule": "Ship-Buy",
+			"items": [
+				{
+					"item_code": "_Test Item",
+					"warehouse": "_Test Warehouse 1 - _TC",
+					"qty": 4,
+					"rate": 3000
+				}
+			]
+		})
+		po.insert()
+		po.submit()
+
+		self.assertEqual(po.grand_total, 12200, "Grand Total should include Shipping Rule (12000 + 200 = 12200).")
+		self.assertEqual(po.status, "To Receive and Bill", "PO status should be 'To Receive and Bill'.")
+
+		pr_1 = frappe.get_doc({
+			"doctype": "Purchase Receipt",
+			"purchase_order": po.name,
+			"items": [
+				{
+					"item_code": "_Test Item",
+					"warehouse": "_Test Warehouse 1 - _TC",
+					"qty": 2,
+					"rate": 3000
+				}
+			]
+		})
+		pr_1.insert()
+		pr_1.submit()
+
+		gl_entries_pr_1 = frappe.get_all("GL Entry", filters={"voucher_no": pr_1.name}, fields=["account", "debit", "credit"])
+		self.assertTrue(any(entry["account"] == "Stock In Hand - _TCd" and entry["debit"] == 6200 for entry in gl_entries_pr_1),
+						"Stock In Hand account should be debited with 6200.")
+		self.assertTrue(any(entry["account"] == "Stock Received But Not Billed - _TCd" and entry["credit"] == 6000 for entry in gl_entries_pr_1),
+						"Stock Received But Not Billed account should be credited with 6000.")
+		self.assertTrue(any(entry["account"] == "Shipping Rule - _TCd" and entry["credit"] == 200 for entry in gl_entries_pr_1),
+						"Shipping Rule account should be credited with 200.")
+		self.assertEqual(pr_1.status, "To Bill", "1st PR status should be 'To Bill'.")
+
+		pi_1 = frappe.get_doc({
+			"doctype": "Purchase Invoice",
+			"purchase_receipt": pr_1.name,
+			"items": [
+				{
+					"item_code": "_Test Item",
+					"qty": 2,
+					"rate": 3000
+				}
+			]
+		})
+		pi_1.insert()
+		pi_1.submit()
+
+		gl_entries_pi_1 = frappe.get_all("GL Entry", filters={"voucher_no": pi_1.name}, fields=["account", "debit", "credit"])
+		self.assertTrue(any(entry["account"] == "Stock Received But Not Billed - _TCd" and entry["debit"] == 6000 for entry in gl_entries_pi_1),
+						"Stock Received But Not Billed account should be debited with 6000.")
+		self.assertTrue(any(entry["account"] == "Shipping Rule - _TCd" and entry["debit"] == 200 for entry in gl_entries_pi_1),
+						"Shipping Rule account should be debited with 200.")
+		self.assertTrue(any(entry["account"] == "Creditors - _TCd" and entry["credit"] == 6200 for entry in gl_entries_pi_1),
+						"Creditors account should be credited with 6200.")
+		self.assertEqual(pi_1.status, "Unpaid", "1st PI status should be 'Unpaid'.")
+		pr_1.reload()
+		self.assertEqual(pr_1.status, "Completed", "1st PR status should be 'Completed' after 1st PI.")
+
+		pr_2 = frappe.get_doc({
+			"doctype": "Purchase Receipt",
+			"purchase_order": po.name,
+			"items": [
+				{
+					"item_code": "_Test Item",
+					"warehouse": "_Test Warehouse 1 - _TC",
+					"qty": 2,
+					"rate": 3000
+				}
+			]
+		})
+		pr_2.insert()
+		pr_2.submit()
+
+		gl_entries_pr_2 = frappe.get_all("GL Entry", filters={"voucher_no": pr_2.name}, fields=["account", "debit", "credit"])
+		self.assertTrue(any(entry["account"] == "Stock In Hand - _TCd" and entry["debit"] == 6200 for entry in gl_entries_pr_2),
+						"Stock In Hand account should be debited with 6200.")
+		self.assertTrue(any(entry["account"] == "Stock Received But Not Billed - _TCd" and entry["credit"] == 6000 for entry in gl_entries_pr_2),
+						"Stock Received But Not Billed account should be credited with 6000.")
+		self.assertTrue(any(entry["account"] == "Shipping Rule - _TCd" and entry["credit"] == 200 for entry in gl_entries_pr_2),
+						"Shipping Rule account should be credited with 200.")
+		self.assertEqual(pr_2.status, "To Bill", "2nd PR status should be 'To Bill'.")
+
+		pi_2 = frappe.get_doc({
+			"doctype": "Purchase Invoice",
+			"purchase_receipt": pr_2.name,
+			"items": [
+				{
+					"item_code": "_Test Item",
+					"qty": 2,
+					"rate": 3000
+				}
+			]
+		})
+		pi_2.insert()
+		pi_2.submit()
+
+		gl_entries_pi_2 = frappe.get_all("GL Entry", filters={"voucher_no": pi_2.name}, fields=["account", "debit", "credit"])
+		self.assertTrue(any(entry["account"] == "Stock Received But Not Billed - _TCd" and entry["debit"] == 6000 for entry in gl_entries_pi_2),
+						"Stock Received But Not Billed account should be debited with 6000.")
+		self.assertTrue(any(entry["account"] == "Shipping Rule - _TCd" and entry["debit"] == 200 for entry in gl_entries_pi_2),
+						"Shipping Rule account should be debited with 200.")
+		self.assertTrue(any(entry["account"] == "Creditors - _TCd" and entry["credit"] == 6200 for entry in gl_entries_pi_2),
+						"Creditors account should be credited with 6200.")
+		self.assertEqual(pi_2.status, "Unpaid", "2nd PI status should be 'Unpaid'.")
+		pr_2.reload()
+		po.reload()
+		self.assertEqual(pr_2.status, "Completed", "2nd PR status should be 'Completed' after 2nd PI.")
+		self.assertEqual(po.status, "Completed", "PO status should be 'Completed' after 2nd PI.")
+
+		self.assertEqual(pr_1.purchase_order, po.name, "1st PR should be linked to the PO.")
+		self.assertEqual(pr_2.purchase_order, po.name, "2nd PR should be linked to the PO.")
+		self.assertEqual(pi_1.purchase_receipt, pr_1.name, "1st PI should be linked to the 1st PR.")
+		self.assertEqual(pi_2.purchase_receipt, pr_2.name, "2nd PI should be linked to the 2nd PR.")
+
+		pi_2.cancel()
+		pi_1.cancel()
+		pr_2.cancel()
+		pr_1.cancel()
+		po.cancel()
 
 		self.assertEqual(len(po.items), 1)
 		self.assertEqual(po.items[0].rate, 117)
@@ -3159,583 +3732,6 @@
 			if entries.account == 'Creditors - _TC':
 				self.assertEqual(entries.credit,2875)
 
-	def test_partial_pr_pi_flow_TC_B_103(self):
-		# 1. Create PO
-		po_data = {
-			"doctype": "Purchase Order",
-			"supplier": "_Test Supplier",
-			"company": "_Test Company",
-			"items": [
-				{
-					"item_code": "_Test Item",
-					"qty": 10,
-					"rate": 100,
-					"warehouse": "Stores - _TC",
-					"schedule_date": "2025-01-09"
-				},
-				{
-					"item_code": "Book",
-					"qty": 5,
-					"rate": 500,
-					"warehouse": "Stores - _TC",
-					"schedule_date": "2025-01-10"
-				}
-			],
-		}
-		purchase_order = frappe.get_doc(po_data)
-		purchase_order.insert()
-		tax_list = create_taxes_interstate()
-		for tax in tax_list:
-			purchase_order.append("taxes", tax)
-		purchase_order.submit()
-
-		# Validate PO Analytics
-		po_status = frappe.get_doc("Purchase Order", purchase_order.name)
-		self.assertEqual(po_status.status, "To Receive and Bill")
-		self.assertEqual(po_status.items[0].received_qty, 0)
-		self.assertEqual(po_status.items[0].billed_qty, 0)
-
-		# 2. Create Partial PR
-		pr_data = {
-			"doctype": "Purchase Receipt",
-			"supplier": "_Test Supplier",
-			"company": "_Test Company",
-			"items": [
-				{
-					"item_code": "_Test Item",
-					"qty": 2,
-					"warehouse": "Stores - _TC",
-					"purchase_order": purchase_order.name
-				},
-				{
-					"item_code": "Book",
-					"qty": 5,
-					"warehouse": "Stores - _TC",
-					"purchase_order": purchase_order.name
-				}
-			]
-		}
-		purchase_receipt = frappe.get_doc(pr_data)
-		purchase_receipt.insert()
-		purchase_receipt.submit()
-
-		# Validate PR Analytics
-		po_status.reload()
-		self.assertEqual(po_status.items[0].received_qty, 2)
-		self.assertEqual(po_status.items[1].received_qty, 5)
-
-		# 3. Create PI for Partial PR
-		pi_data = {
-			"doctype": "Purchase Invoice",
-			"supplier": "_Test Supplier",
-			"company": "_Test Company",
-			"items": purchase_receipt.items,
-			"taxes": purchase_order.taxes,
-			"supplier_invoice_no": "INV-002"
-		}
-		purchase_invoice = frappe.get_doc(pi_data)
-		purchase_invoice.insert()
-		purchase_invoice.submit()
-
-		# Validate PI Accounting Entries
-		pi_gl_entries = frappe.get_all("GL Entry", filters={"voucher_no": purchase_invoice.name}, fields=["account", "debit", "credit"])
-		self.assertTrue(any(entry["account"] == "Stock Received But Not Billed" and entry["debit"] == 1200 for entry in pi_gl_entries))
-		self.assertTrue(any(entry["account"] == "CGST" and entry["debit"] == 54 for entry in pi_gl_entries))
-		self.assertTrue(any(entry["account"] == "SGST" and entry["debit"] == 54 for entry in pi_gl_entries))
-		self.assertTrue(any(entry["account"] == "Creditors" and entry["credit"] == 1308 for entry in pi_gl_entries))
-
-	def test_po_with_uploader_TC_B_091(self):
-		# Test Data
-		po_data = {
-			"doctype": "Purchase Order",
-			"company": "_Test Company",
-			"supplier": "_Test Supplier",
-			"set_posting_time": 1,
-			"posting_date": "2025-01-10",
-			"update_stock": 1,
-			"items": []
-		}
-
-		# Create PO Document
-		po_doc = frappe.get_doc(po_data)
-		
-		# Create Excel Data
-		excel_data = {
-			"Item Code": ["_Test Item", "_Test Item Home Desktop 200"],
-			"Warehouse": ["_Test Warehouse 1 - _TC", "_Test Warehouse 1 - _TC"],
-			"Qty": [1, 1],
-			"Rate": [2000, 1000]
-		}
-
-		# Create DataFrame and save to Excel
-		df = pd.DataFrame(excel_data)
-		with BytesIO() as output:
-			with pd.ExcelWriter(output, engine="xlsxwriter") as writer:
-				df.to_excel(writer, index=False)
-			output.seek(0)
-			# Simulate the upload
-			# Assuming the item table is uploaded from an Excel file
-
-		# Now, we would have the uploaded data in PO items table.
-		for index, row in df.iterrows():
-			po_doc.append("items", {
-				"item_code": row['Item Code'],
-				"warehouse": row['Warehouse'],
-				"qty": row['Qty'],
-				"rate": row['Rate']
-			})
-		
-		# Insert and Submit PO
-		po_doc.insert()
-		po_doc.submit()
-
-		# Assertions for PO Items table
-		self.assertEqual(len(po_doc.items), 2, "All items should be added to the PO.")
-		self.assertEqual(po_doc.items[0].item_code, "_Test Item", "First item code should be '_Test Item'.")
-		self.assertEqual(po_doc.items[1].item_code, "_Test Item Home Desktop 200", "Second item code should be '_Test Item Home Desktop 200'.")
-		self.assertEqual(po_doc.items[0].rate, 2000, "Rate for _Test Item should be 2000.")
-		self.assertEqual(po_doc.items[1].rate, 1000, "Rate for _Test Item Home Desktop 200 should be 1000.")
-		
-		# Create PR and PI from PO
-		pr_doc = frappe.get_doc({
-			"doctype": "Purchase Receipt",
-			"purchase_order": po_doc.name,
-			"items": po_doc.items
-		})
-		pr_doc.insert()
-		pr_doc.submit()
-
-		pi_doc = frappe.get_doc({
-			"doctype": "Purchase Invoice",
-			"purchase_receipt": pr_doc.name,
-			"items": pr_doc.items
-		})
-		pi_doc.insert()
-		pi_doc.submit()
-
-		# Assertions for Accounting Entries
-		gle = frappe.get_all("GL Entry", filters={"voucher_no": pi_doc.name}, fields=["account", "debit", "credit"])
-		self.assertGreater(len(gle), 0, "GL Entries should be created.")
-
-		# Validate Stock Ledger
-		sle = frappe.get_all("Stock Ledger Entry", filters={"voucher_no": pi_doc.name}, fields=["item_code", "actual_qty", "stock_value"])
-		self.assertEqual(len(sle), 2, "Stock Ledger should have entries for both items.")
-		self.assertEqual(sle[0]["item_code"], "_Test Item", "Stock Ledger should contain _Test Item.")
-		self.assertEqual(sle[1]["item_code"], "_Test Item Home Desktop 200", "Stock Ledger should contain _Test Item Home Desktop 200.")
-		self.assertEqual(sle[0]["actual_qty"], 1, "Quantity for _Test Item should be 1.")
-		self.assertEqual(sle[1]["actual_qty"], 1, "Quantity for _Test Item Home Desktop 200 should be 1.")
-
-		# Cleanup
-		pi_doc.cancel()
-		pr_doc.cancel()
-		po_doc.cancel()
-
-	def test_po_pr_pi_with_shipping_rule_TC_B_064(self):
-		# Scenario : PO=>PR=>PI [With Shipping Rule]
-		po = {
-			"doctype": "Purchase Order",
-			"company": "_Test Company",
-			
-			"supplier": "_Test Supplier",
-			"set_posting_time": 1,
-			"posting_date": "2025-01-15",
-			"required_by_date": "2025-01-20",
-			"shipping_rule": "Ship-Buy",
-			"item_code": "_Test Item",
-			"warehouse": "_Test Warehouse 1 - _TC",
-			"qty": 1,
-			"rate": 3000
-		}
-		doc_po = make_purchase_order(**po)
-		doc_po.insert()
-		doc_po.submit()
-
-		self.assertEqual(doc_po.grand_total, 3200, "Grand Total should include Shipping Rule (3000 + 200 = 3200).")
-		self.assertEqual(doc_po.status, "To Receive and Bill", "PO status should be 'To Receive and Bill'.")
-
-		doc_pr = make_pr_for_po(po.name)
-
-		sle = frappe.get_all("Stock Ledger Entry", filters={"voucher_no": doc_pr.name}, fields=["actual_qty", "item_code"])
-		self.assertEqual(len(sle), 1, "Stock Ledger Entry should exist for the received item.")
-		self.assertEqual(sle[0]["actual_qty"], 1, "Stock Ledger should reflect 1 qty received for _Test Item.")
-
-		gl_entries_pr = frappe.get_all("GL Entry", filters={"voucher_no": doc_pr.name}, fields=["account", "debit", "credit"])
-		self.assertTrue(any(entry["account"] == "Stock In Hand - _Test Company" and entry["debit"] == 3200 for entry in gl_entries_pr),
-						"Stock In Hand account should be debited with 3200.")
-		self.assertTrue(any(entry["account"] == "Stock Received But Not Billed - _Test Company" and entry["credit"] == 3000 for entry in gl_entries_pr),
-						"Stock Received But Not Billed account should be credited with 3000.")
-		self.assertTrue(any(entry["account"] == "Shipping Rule - _Test Company" and entry["credit"] == 200 for entry in gl_entries_pr),
-						"Shipping Rule account should be credited with 200.")
-		self.assertEqual(doc_pr.status, "To Bill", "PR status should be 'To Bill'.")
-
-		doc_pi = make_pi_against_pr(doc_pr.name)
-
-		gl_entries_pi = frappe.get_all("GL Entry", filters={"voucher_no": doc_pi.name}, fields=["account", "debit", "credit"])
-		self.assertTrue(any(entry["account"] == "Stock Received But Not Billed - _Test Company" and entry["debit"] == 3000 for entry in gl_entries_pi),
-						"Stock Received But Not Billed account should be debited with 3000.")
-		self.assertTrue(any(entry["account"] == "Shipping Rule - _Test Company" and entry["debit"] == 200 for entry in gl_entries_pi),
-						"Shipping Rule account should be debited with 200.")
-		self.assertTrue(any(entry["account"] == "Creditors - _Test Company" and entry["credit"] == 3200 for entry in gl_entries_pi),
-						"Creditors account should be credited with 3200.")
-		self.assertEqual(doc_pi.status, "Unpaid", "PI status should be 'Unpaid'.")
-
-		po.reload()
-		doc_pr.reload()
-		self.assertEqual(po.status, "Completed", "PO status should be 'Completed'.")
-		self.assertEqual(doc_pr.status, "Completed", "PR status should be 'Completed'.")
-
-		self.assertEqual(doc_pr.purchase_order, po.name, "PR should be linked to the PO.")
-		self.assertEqual(doc_pi.purchase_receipt, doc_pr.name, "PI should be linked to the PR.")
-
-		# Cleanup
-		doc_pi.cancel()
-		doc_pr.cancel()
-		po.cancel()
-
-	def test_po_pi_pr_flow_TC_B_067(self):
-		# Scenario : PO=>PI=>PR [With Shipping Rule]
-		po = {
-			"doctype": "Purchase Order",
-			"company": "_Test Company",
-			"supplier": "_Test Supplier",
-			"set_posting_time": 1,
-			"posting_date": "2025-01-15",
-			"required_by_date": "2025-01-20",
-			"shipping_rule": "Ship-Buy",
-			"item_code": "_Test Item",
-			"warehouse": "_Test Warehouse 1 - _TC",
-			"qty": 1,
-			"rate": 3000
-		}
-
-		doc_po = create_purchase_order(**po)
-
-		self.assertEqual(po.grand_total, 3200, "Grand Total should include Shipping Rule (3000 + 200 = 3200).")
-		self.assertEqual(po.status, "To Receive and Bill", "PO status should be 'To Receive and Bill'.")
-
-		pi = frappe.get_doc({
-			"doctype": "Purchase Invoice",
-			"purchase_order": doc_po.name,
-			"items": [
-				{
-					"item_code": "_Test Item",
-					"qty": 1,
-					"rate": 3000
-				}
-			]
-		})
-		pi.insert()
-		pi.submit()
-
-		gl_entries_pi = frappe.get_all("GL Entry", filters={"voucher_no": pi.name}, fields=["account", "debit", "credit"])
-		self.assertTrue(any(entry["account"] == "Stock Received But Not Billed -  - _TC" and entry["debit"] == 3000 for entry in gl_entries_pi),
-						"Stock Received But Not Billed account should be debited with 3000.")
-		self.assertTrue(any(entry["account"] == "Shipping Rule -  - _TC" and entry["debit"] == 200 for entry in gl_entries_pi),
-						"Shipping Rule account should be debited with 200.")
-		self.assertTrue(any(entry["account"] == "Creditors -  - _TC" and entry["credit"] == 3200 for entry in gl_entries_pi),
-						"Creditors account should be credited with 3200.")
-		self.assertEqual(pi.status, "Unpaid", "PI status should be 'Unpaid'.")
-		doc_po.reload()
-		self.assertEqual(doc_po.status, "To Receive", "doc_po status should update to 'To Receive' after PI submission.")
-
-		pr = frappe.get_doc({
-			"doctype": "Purchase Receipt",
-			"purchase_invoice": pi.name,
-			"items": [
-				{
-					"item_code": "_Test Item",
-					"warehouse": "_Test Warehouse 1 - _TC",
-					"qty": 1,
-					"rate": 3000
-				}
-			]
-		})
-		pr.insert()
-		pr.submit()
-
-		sle = frappe.get_all("Stock Ledger Entry", filters={"voucher_no": pr.name}, fields=["actual_qty", "item_code"])
-		self.assertEqual(len(sle), 1, "Stock Ledger Entry should exist for the received item.")
-		self.assertEqual(sle[0]["actual_qty"], 1, "Stock Ledger should reflect 1 qty received for _Test Item.")
-
-		gl_entries_pr = frappe.get_all("GL Entry", filters={"voucher_no": pr.name}, fields=["account", "debit", "credit"])
-		self.assertTrue(any(entry["account"] == "Stock In Hand -  - _TC" and entry["debit"] == 3200 for entry in gl_entries_pr),
-						"Stock In Hand account should be debited with 3200.")
-		self.assertTrue(any(entry["account"] == "Stock Received But Not Billed -  - _TC" and entry["credit"] == 3000 for entry in gl_entries_pr),
-						"Stock Received But Not Billed account should be credited with 3000.")
-		self.assertTrue(any(entry["account"] == "Shipping Rule -  - _TC" and entry["credit"] == 200 for entry in gl_entries_pr),
-						"Shipping Rule account should be credited with 200.")
-		self.assertEqual(pr.status, "Completed", "PR status should be 'Completed'.")
-
-		self.assertEqual(pr.purchase_invoice, pi.name, "PR should be linked to the PI.")
-		self.assertEqual(pi.purchase_order, po.name, "PI should be linked to the PO.")
-		po.reload()
-		self.assertEqual(po.status, "Completed", "PO status should be 'Completed' after PR submission.")
-
-		# Cleanup
-		pr.cancel()
-		pi.cancel()
-		po.cancel()
-
-	def test_po_pr_multiple_pi_flow_TC_B_066(self):
-		#Scenario : PO=>PR=>2PI 
-
-		po = frappe.get_doc({
-			"doctype": "Purchase Order",
-			"company": "_Test Company",
-			"supplier": "_Test Supplier",
-			"set_posting_time": 1,
-			"posting_date": "2025-01-15",
-			"required_by_date": "2025-01-20",
-			"shipping_rule": "Ship-Buy",
-			"items": [
-				{
-					"item_code": "_Test Item",
-					"warehouse": "_Test Warehouse 1 - _TC",
-					"qty": 4,
-					"rate": 3000
-				}
-			]
-		})
-		po.insert()
-		po.submit()
-
-		
-		self.assertEqual(po.grand_total, 12200, "Grand Total should include Shipping Rule (12000 + 200 = 12200).")
-		self.assertEqual(po.status, "To Receive and Bill", "PO status should be 'To Receive and Bill'.")
-
-		
-		pr = frappe.get_doc({
-			"doctype": "Purchase Receipt",
-			"purchase_order": po.name,
-			"items": [
-				{
-					"item_code": "_Test Item",
-					"warehouse": "_Test Warehouse 1 - _TC",
-					"qty": 4,
-					"rate": 3000
-				}
-			]
-		})
-		pr.insert()
-		pr.submit()
-
-		
-		sle = frappe.get_all("Stock Ledger Entry", filters={"voucher_no": pr.name}, fields=["actual_qty", "item_code"])
-		self.assertEqual(len(sle), 1, "Stock Ledger Entry should exist for the received item.")
-		self.assertEqual(sle[0]["actual_qty"], 4, "Stock Ledger should reflect 4 qty received for _Test Item.")
-
-		gl_entries_pr = frappe.get_all("GL Entry", filters={"voucher_no": pr.name}, fields=["account", "debit", "credit"])
-		self.assertTrue(any(entry["account"] == "Stock In Hand - _TC" and entry["debit"] == 12200 for entry in gl_entries_pr),
-						"Stock In Hand account should be debited with 12200.")
-		self.assertTrue(any(entry["account"] == "Stock Received But Not Billed - _TC" and entry["credit"] == 12000 for entry in gl_entries_pr),
-						"Stock Received But Not Billed account should be credited with 12000.")
-		self.assertTrue(any(entry["account"] == "Shipping Rule - _TC" and entry["credit"] == 200 for entry in gl_entries_pr),
-						"Shipping Rule account should be credited with 200.")
-		self.assertEqual(pr.status, "To Bill", "PR status should be 'To Bill'.")
-
-		
-		pi_1 = frappe.get_doc({
-			"doctype": "Purchase Invoice",
-			"purchase_receipt": pr.name,
-			"items": [
-				{
-					"item_code": "_Test Item",
-					"qty": 2,
-					"rate": 3000
-				}
-			]
-		})
-		pi_1.insert()
-		pi_1.submit()
-
-		
-		gl_entries_pi_1 = frappe.get_all("GL Entry", filters={"voucher_no": pi_1.name}, fields=["account", "debit", "credit"])
-		self.assertTrue(any(entry["account"] == "Stock Received But Not Billed - _TC" and entry["debit"] == 6000 for entry in gl_entries_pi_1),
-						"Stock Received But Not Billed account should be debited with 6000.")
-		self.assertTrue(any(entry["account"] == "Shipping Rule - _TC" and entry["debit"] == 200 for entry in gl_entries_pi_1),
-						"Shipping Rule account should be debited with 200.")
-		self.assertTrue(any(entry["account"] == "Creditors - _TC" and entry["credit"] == 6200 for entry in gl_entries_pi_1),
-						"Creditors account should be credited with 6200.")
-		self.assertEqual(pi_1.status, "Unpaid", "1st PI status should be 'Unpaid'.")
-		pr.reload()
-		self.assertEqual(pr.status, "Partially Billed", "PR status should be 'Partially Billed' after 1st PI.")
-
-		
-		pi_2 = frappe.get_doc({
-			"doctype": "Purchase Invoice",
-			"purchase_receipt": pr.name,
-			"items": [
-				{
-					"item_code": "_Test Item",
-					"qty": 2,
-					"rate": 3000
-				}
-			]
-		})
-		pi_2.insert()
-		pi_2.submit()
-
-		
-		gl_entries_pi_2 = frappe.get_all("GL Entry", filters={"voucher_no": pi_2.name}, fields=["account", "debit", "credit"])
-		self.assertTrue(any(entry["account"] == "Stock Received But Not Billed - _TC" and entry["debit"] == 6000 for entry in gl_entries_pi_2),
-						"Stock Received But Not Billed account should be debited with 6000.")
-		self.assertTrue(any(entry["account"] == "Shipping Rule - _TC" and entry["debit"] == 200 for entry in gl_entries_pi_2),
-						"Shipping Rule account should be debited with 200.")
-		self.assertTrue(any(entry["account"] == "Creditors - _TC" and entry["credit"] == 6200 for entry in gl_entries_pi_2),
-						"Creditors account should be credited with 6200.")
-		self.assertEqual(pi_2.status, "Unpaid", "2nd PI status should be 'Unpaid'.")
-		pr.reload()
-		po.reload()
-		self.assertEqual(pr.status, "Completed", "PR status should be 'Completed' after 2nd PI.")
-		self.assertEqual(po.status, "Completed", "PO status should be 'Completed' after 2nd PI.")
-
-		
-		self.assertEqual(pr.purchase_order, po.name, "PR should be linked to the PO.")
-		self.assertEqual(pi_1.purchase_receipt, pr.name, "1st PI should be linked to the PR.")
-		self.assertEqual(pi_2.purchase_receipt, pr.name, "2nd PI should be linked to the PR.")
-
-		
-		pi_2.cancel()
-		pi_1.cancel()
-		pr.cancel()
-		po.cancel()
-
-	def test_po_pr_pi_multiple_flow_TC_B_065(self):
-		# Scenario : PO=>2PR=>2PI 
-		po = frappe.get_doc({
-			"doctype": "Purchase Order",
-			"company": "_Test Company",
-			"supplier": "_Test Supplier",
-			"set_posting_time": 1,
-			"posting_date": "2025-01-15",
-			"required_by_date": "2025-01-20",
-			"shipping_rule": "Ship-Buy",
-			"items": [
-				{
-					"item_code": "_Test Item",
-					"warehouse": "_Test Warehouse 1 - _TC",
-					"qty": 4,
-					"rate": 3000
-				}
-			]
-		})
-		po.insert()
-		po.submit()
-
-		self.assertEqual(po.grand_total, 12200, "Grand Total should include Shipping Rule (12000 + 200 = 12200).")
-		self.assertEqual(po.status, "To Receive and Bill", "PO status should be 'To Receive and Bill'.")
-
-		pr_1 = frappe.get_doc({
-			"doctype": "Purchase Receipt",
-			"purchase_order": po.name,
-			"items": [
-				{
-					"item_code": "_Test Item",
-					"warehouse": "_Test Warehouse 1 - _TC",
-					"qty": 2,
-					"rate": 3000
-				}
-			]
-		})
-		pr_1.insert()
-		pr_1.submit()
-
-		gl_entries_pr_1 = frappe.get_all("GL Entry", filters={"voucher_no": pr_1.name}, fields=["account", "debit", "credit"])
-		self.assertTrue(any(entry["account"] == "Stock In Hand - _TCd" and entry["debit"] == 6200 for entry in gl_entries_pr_1),
-						"Stock In Hand account should be debited with 6200.")
-		self.assertTrue(any(entry["account"] == "Stock Received But Not Billed - _TCd" and entry["credit"] == 6000 for entry in gl_entries_pr_1),
-						"Stock Received But Not Billed account should be credited with 6000.")
-		self.assertTrue(any(entry["account"] == "Shipping Rule - _TCd" and entry["credit"] == 200 for entry in gl_entries_pr_1),
-						"Shipping Rule account should be credited with 200.")
-		self.assertEqual(pr_1.status, "To Bill", "1st PR status should be 'To Bill'.")
-
-		pi_1 = frappe.get_doc({
-			"doctype": "Purchase Invoice",
-			"purchase_receipt": pr_1.name,
-			"items": [
-				{
-					"item_code": "_Test Item",
-					"qty": 2,
-					"rate": 3000
-				}
-			]
-		})
-		pi_1.insert()
-		pi_1.submit()
-
-		gl_entries_pi_1 = frappe.get_all("GL Entry", filters={"voucher_no": pi_1.name}, fields=["account", "debit", "credit"])
-		self.assertTrue(any(entry["account"] == "Stock Received But Not Billed - _TCd" and entry["debit"] == 6000 for entry in gl_entries_pi_1),
-						"Stock Received But Not Billed account should be debited with 6000.")
-		self.assertTrue(any(entry["account"] == "Shipping Rule - _TCd" and entry["debit"] == 200 for entry in gl_entries_pi_1),
-						"Shipping Rule account should be debited with 200.")
-		self.assertTrue(any(entry["account"] == "Creditors - _TCd" and entry["credit"] == 6200 for entry in gl_entries_pi_1),
-						"Creditors account should be credited with 6200.")
-		self.assertEqual(pi_1.status, "Unpaid", "1st PI status should be 'Unpaid'.")
-		pr_1.reload()
-		self.assertEqual(pr_1.status, "Completed", "1st PR status should be 'Completed' after 1st PI.")
-
-		pr_2 = frappe.get_doc({
-			"doctype": "Purchase Receipt",
-			"purchase_order": po.name,
-			"items": [
-				{
-					"item_code": "_Test Item",
-					"warehouse": "_Test Warehouse 1 - _TC",
-					"qty": 2,
-					"rate": 3000
-				}
-			]
-		})
-		pr_2.insert()
-		pr_2.submit()
-
-		gl_entries_pr_2 = frappe.get_all("GL Entry", filters={"voucher_no": pr_2.name}, fields=["account", "debit", "credit"])
-		self.assertTrue(any(entry["account"] == "Stock In Hand - _TCd" and entry["debit"] == 6200 for entry in gl_entries_pr_2),
-						"Stock In Hand account should be debited with 6200.")
-		self.assertTrue(any(entry["account"] == "Stock Received But Not Billed - _TCd" and entry["credit"] == 6000 for entry in gl_entries_pr_2),
-						"Stock Received But Not Billed account should be credited with 6000.")
-		self.assertTrue(any(entry["account"] == "Shipping Rule - _TCd" and entry["credit"] == 200 for entry in gl_entries_pr_2),
-						"Shipping Rule account should be credited with 200.")
-		self.assertEqual(pr_2.status, "To Bill", "2nd PR status should be 'To Bill'.")
-
-		pi_2 = frappe.get_doc({
-			"doctype": "Purchase Invoice",
-			"purchase_receipt": pr_2.name,
-			"items": [
-				{
-					"item_code": "_Test Item",
-					"qty": 2,
-					"rate": 3000
-				}
-			]
-		})
-		pi_2.insert()
-		pi_2.submit()
-
-		gl_entries_pi_2 = frappe.get_all("GL Entry", filters={"voucher_no": pi_2.name}, fields=["account", "debit", "credit"])
-		self.assertTrue(any(entry["account"] == "Stock Received But Not Billed - _TCd" and entry["debit"] == 6000 for entry in gl_entries_pi_2),
-						"Stock Received But Not Billed account should be debited with 6000.")
-		self.assertTrue(any(entry["account"] == "Shipping Rule - _TCd" and entry["debit"] == 200 for entry in gl_entries_pi_2),
-						"Shipping Rule account should be debited with 200.")
-		self.assertTrue(any(entry["account"] == "Creditors - _TCd" and entry["credit"] == 6200 for entry in gl_entries_pi_2),
-						"Creditors account should be credited with 6200.")
-		self.assertEqual(pi_2.status, "Unpaid", "2nd PI status should be 'Unpaid'.")
-		pr_2.reload()
-		po.reload()
-		self.assertEqual(pr_2.status, "Completed", "2nd PR status should be 'Completed' after 2nd PI.")
-		self.assertEqual(po.status, "Completed", "PO status should be 'Completed' after 2nd PI.")
-
-		self.assertEqual(pr_1.purchase_order, po.name, "1st PR should be linked to the PO.")
-		self.assertEqual(pr_2.purchase_order, po.name, "2nd PR should be linked to the PO.")
-		self.assertEqual(pi_1.purchase_receipt, pr_1.name, "1st PI should be linked to the 1st PR.")
-		self.assertEqual(pi_2.purchase_receipt, pr_2.name, "2nd PI should be linked to the 2nd PR.")
-
-		pi_2.cancel()
-		pi_1.cancel()
-		pr_2.cancel()
-		pr_1.cancel()
-		po.cancel()
-
 
 def create_po_for_sc_testing():
 	from erpnext.controllers.tests.test_subcontracting_controller import (
@@ -3934,6 +3930,7 @@
 test_records = frappe.get_test_records("Purchase Order")
 
 def make_pi_against_pr(source_name, received_qty=0, item_dict_list = None, args = None):
+
 	doc_pi =  make_pi_from_pr(source_name)
 	if received_qty != 0: doc_pi.get("items")[0].qty = received_qty
 	
@@ -3981,13 +3978,6 @@
 	for row in range(len(expected_gle)):
 		for field in ["account", "debit", "credit"]:
 			self.assertEqual(expected_gle[row][field], gl_entries[row][field])
-
-<<<<<<< HEAD
-@frappe.whitelist()
-def run_tests():
-	obj = TestPurchaseOrder()
-	obj.test_po_additional_discount_TC_B_058()
-	return 1
 
 def create_taxes_interstate():
 
@@ -4022,12 +4012,10 @@
                     "description": "Input GST",
             }
 		]
-=======
 def create_new_account(account_name,company,parent_account):
 		account =  frappe.new_doc('Account')
 		account.account_name = account_name
 		account.company	= company
 		account.parent_account	= parent_account
 		account.save()
-		return account.name
->>>>>>> 4ef7678b
+		return account.name