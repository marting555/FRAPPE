# Copyright (c) 2015, Frappe Technologies Pvt. Ltd. and Contributors
# License: GNU General Public License v3. See license.txt


import json

import frappe
from frappe.tests.utils import FrappeTestCase, change_settings
from frappe.utils import add_days, flt, getdate, nowdate
from frappe.utils.data import today

from erpnext.accounts.doctype.payment_entry.payment_entry import get_payment_entry
from erpnext.accounts.party import get_due_date_from_template
from erpnext.buying.doctype.purchase_order.purchase_order import (
	make_inter_company_sales_order,
	make_purchase_receipt,
)
from erpnext.buying.doctype.purchase_order.purchase_order import (
	make_purchase_invoice as make_pi_from_po,
)
from erpnext.controllers.accounts_controller import InvalidQtyError, update_child_qty_rate
from erpnext.manufacturing.doctype.blanket_order.test_blanket_order import make_blanket_order
from erpnext.stock.doctype.item.test_item import make_item
from erpnext.stock.doctype.material_request.material_request import make_purchase_order
from erpnext.stock.doctype.material_request.test_material_request import make_material_request
from erpnext.stock.doctype.purchase_receipt.purchase_receipt import (
	make_purchase_invoice as make_pi_from_pr,
)
from erpnext.accounts.doctype.payment_request.payment_request import make_payment_request

class TestPurchaseOrder(FrappeTestCase):
	def test_purchase_order_qty(self):
		po = create_purchase_order(qty=1, do_not_save=True)
		po.append(
			"items",
			{
				"item_code": "_Test Item",
				"qty": -1,
				"rate": 10,
			},
		)
		self.assertRaises(frappe.NonNegativeError, po.save)

		po.items[1].qty = 0
		self.assertRaises(InvalidQtyError, po.save)

	def test_make_purchase_receipt(self):
		po = create_purchase_order(do_not_submit=True)
		self.assertRaises(frappe.ValidationError, make_purchase_receipt, po.name)
		po.submit()

		pr = create_pr_against_po(po.name)
		self.assertEqual(len(pr.get("items")), 1)

	def test_ordered_qty(self):
		existing_ordered_qty = get_ordered_qty()

		po = create_purchase_order(do_not_submit=True)
		self.assertRaises(frappe.ValidationError, make_purchase_receipt, po.name)

		po.submit()
		self.assertEqual(get_ordered_qty(), existing_ordered_qty + 10)

		create_pr_against_po(po.name)
		self.assertEqual(get_ordered_qty(), existing_ordered_qty + 6)

		po.load_from_db()
		self.assertEqual(po.get("items")[0].received_qty, 4)

		frappe.db.set_value("Item", "_Test Item", "over_delivery_receipt_allowance", 50)

		pr = create_pr_against_po(po.name, received_qty=8)
		self.assertEqual(get_ordered_qty(), existing_ordered_qty)

		po.load_from_db()
		self.assertEqual(po.get("items")[0].received_qty, 12)

		pr.cancel()
		self.assertEqual(get_ordered_qty(), existing_ordered_qty + 6)

		po.load_from_db()
		self.assertEqual(po.get("items")[0].received_qty, 4)

	def test_ordered_qty_against_pi_with_update_stock(self):
		existing_ordered_qty = get_ordered_qty()
		po = create_purchase_order()

		self.assertEqual(get_ordered_qty(), existing_ordered_qty + 10)

		frappe.db.set_value("Item", "_Test Item", "over_delivery_receipt_allowance", 50)
		frappe.db.set_value("Item", "_Test Item", "over_billing_allowance", 20)

		pi = make_pi_from_po(po.name)
		pi.update_stock = 1
		pi.items[0].qty = 12
		pi.insert()
		pi.submit()

		self.assertEqual(get_ordered_qty(), existing_ordered_qty)

		po.load_from_db()
		self.assertEqual(po.get("items")[0].received_qty, 12)

		pi.cancel()
		self.assertEqual(get_ordered_qty(), existing_ordered_qty + 10)

		po.load_from_db()
		self.assertEqual(po.get("items")[0].received_qty, 0)

		frappe.db.set_value("Item", "_Test Item", "over_delivery_receipt_allowance", 0)
		frappe.db.set_value("Item", "_Test Item", "over_billing_allowance", 0)
		frappe.db.set_single_value("Accounts Settings", "over_billing_allowance", 0)

	def test_update_remove_child_linked_to_mr(self):
		"""Test impact on linked PO and MR on deleting/updating row."""
		mr = make_material_request(qty=10)
		po = make_purchase_order(mr.name)
		po.supplier = "_Test Supplier"
		po.save()
		po.submit()

		first_item_of_po = po.get("items")[0]
		existing_ordered_qty = get_ordered_qty()  # 10
		existing_requested_qty = get_requested_qty()  # 0

		# decrease ordered qty by 3 (10 -> 7) and add item
		trans_item = json.dumps(
			[
				{
					"item_code": first_item_of_po.item_code,
					"rate": first_item_of_po.rate,
					"qty": 7,
					"docname": first_item_of_po.name,
				},
				{"item_code": "_Test Item 2", "rate": 200, "qty": 2},
			]
		)
		update_child_qty_rate("Purchase Order", trans_item, po.name)
		mr.reload()

		# requested qty increases as ordered qty decreases
		self.assertEqual(get_requested_qty(), existing_requested_qty + 3)  # 3
		self.assertEqual(mr.items[0].ordered_qty, 7)

		self.assertEqual(get_ordered_qty(), existing_ordered_qty - 3)  # 7

		# delete first item linked to Material Request
		trans_item = json.dumps([{"item_code": "_Test Item 2", "rate": 200, "qty": 2}])
		update_child_qty_rate("Purchase Order", trans_item, po.name)
		mr.reload()

		# requested qty increases as ordered qty is 0 (deleted row)
		self.assertEqual(get_requested_qty(), existing_requested_qty + 10)  # 10
		self.assertEqual(mr.items[0].ordered_qty, 0)

		# ordered qty decreases as ordered qty is 0 (deleted row)
		self.assertEqual(get_ordered_qty(), existing_ordered_qty - 10)  # 0

	def test_update_child(self):
		mr = make_material_request(qty=10)
		po = make_purchase_order(mr.name)
		po.supplier = "_Test Supplier"
		po.items[0].qty = 4
		po.save()
		po.submit()

		create_pr_against_po(po.name)

		make_pi_from_po(po.name)

		existing_ordered_qty = get_ordered_qty()
		existing_requested_qty = get_requested_qty()

		trans_item = json.dumps(
			[{"item_code": "_Test Item", "rate": 200, "qty": 7, "docname": po.items[0].name}]
		)
		update_child_qty_rate("Purchase Order", trans_item, po.name)

		mr.reload()
		self.assertEqual(mr.items[0].ordered_qty, 7)
		self.assertEqual(mr.per_ordered, 70)
		self.assertEqual(get_requested_qty(), existing_requested_qty - 3)

		po.reload()
		self.assertEqual(po.get("items")[0].rate, 200)
		self.assertEqual(po.get("items")[0].qty, 7)
		self.assertEqual(po.get("items")[0].amount, 1400)
		self.assertEqual(get_ordered_qty(), existing_ordered_qty + 3)

	def test_update_child_adding_new_item(self):
		po = create_purchase_order(do_not_save=1)
		po.items[0].qty = 4
		po.save()
		po.submit()
		make_pr_against_po(po.name, 2)

		po.load_from_db()
		existing_ordered_qty = get_ordered_qty()
		first_item_of_po = po.get("items")[0]

		trans_item = json.dumps(
			[
				{
					"item_code": first_item_of_po.item_code,
					"rate": first_item_of_po.rate,
					"qty": first_item_of_po.qty,
					"docname": first_item_of_po.name,
				},
				{"item_code": "_Test Item", "rate": 200, "qty": 7},
			]
		)
		update_child_qty_rate("Purchase Order", trans_item, po.name)

		po.reload()
		self.assertEqual(len(po.get("items")), 2)
		self.assertEqual(po.status, "To Receive and Bill")
		# ordered qty should increase on row addition
		self.assertEqual(get_ordered_qty(), existing_ordered_qty + 7)

	def test_update_child_removing_item(self):
		po = create_purchase_order(do_not_save=1)
		po.items[0].qty = 4
		po.save()
		po.submit()
		make_pr_against_po(po.name, 2)

		po.reload()
		first_item_of_po = po.get("items")[0]
		existing_ordered_qty = get_ordered_qty()
		# add an item
		trans_item = json.dumps(
			[
				{
					"item_code": first_item_of_po.item_code,
					"rate": first_item_of_po.rate,
					"qty": first_item_of_po.qty,
					"docname": first_item_of_po.name,
				},
				{"item_code": "_Test Item", "rate": 200, "qty": 7},
			]
		)
		update_child_qty_rate("Purchase Order", trans_item, po.name)

		po.reload()

		# ordered qty should increase on row addition
		self.assertEqual(get_ordered_qty(), existing_ordered_qty + 7)

		# check if can remove received item
		trans_item = json.dumps(
			[{"item_code": "_Test Item", "rate": 200, "qty": 7, "docname": po.get("items")[1].name}]
		)
		self.assertRaises(
			frappe.ValidationError, update_child_qty_rate, "Purchase Order", trans_item, po.name
		)

		first_item_of_po = po.get("items")[0]
		trans_item = json.dumps(
			[
				{
					"item_code": first_item_of_po.item_code,
					"rate": first_item_of_po.rate,
					"qty": first_item_of_po.qty,
					"docname": first_item_of_po.name,
				}
			]
		)
		update_child_qty_rate("Purchase Order", trans_item, po.name)

		po.reload()
		self.assertEqual(len(po.get("items")), 1)
		self.assertEqual(po.status, "To Receive and Bill")

		# ordered qty should decrease (back to initial) on row deletion
		self.assertEqual(get_ordered_qty(), existing_ordered_qty)

	def test_update_child_perm(self):
		po = create_purchase_order(item_code="_Test Item", qty=4)

		user = "test@example.com"
		test_user = frappe.get_doc("User", user)
		test_user.add_roles("Accounts User")
		frappe.set_user(user)

		# update qty
		trans_item = json.dumps(
			[{"item_code": "_Test Item", "rate": 200, "qty": 7, "docname": po.items[0].name}]
		)
		self.assertRaises(
			frappe.ValidationError, update_child_qty_rate, "Purchase Order", trans_item, po.name
		)

		# add new item
		trans_item = json.dumps([{"item_code": "_Test Item", "rate": 100, "qty": 2}])
		self.assertRaises(
			frappe.ValidationError, update_child_qty_rate, "Purchase Order", trans_item, po.name
		)
		frappe.set_user("Administrator")

	def test_update_child_with_tax_template(self):
		"""
		Test Action: Create a PO with one item having its tax account head already in the PO.
		Add the same item + new item with tax template via Update Items.
		Expected result: First Item's tax row is updated. New tax row is added for second Item.
		"""
		if not frappe.db.exists("Item", "Test Item with Tax"):
			make_item(
				"Test Item with Tax",
				{
					"is_stock_item": 1,
				},
			)

		if not frappe.db.exists("Item Tax Template", {"title": "Test Update Items Template"}):
			frappe.get_doc(
				{
					"doctype": "Item Tax Template",
					"title": "Test Update Items Template",
					"company": "_Test Company",
					"taxes": [
						{
							"tax_type": "_Test Account Service Tax - _TC",
							"tax_rate": 10,
						}
					],
				}
			).insert()

		new_item_with_tax = frappe.get_doc("Item", "Test Item with Tax")

		if not frappe.db.exists(
			"Item Tax",
			{"item_tax_template": "Test Update Items Template - _TC", "parent": "Test Item with Tax"},
		):
			new_item_with_tax.append(
				"taxes", {"item_tax_template": "Test Update Items Template - _TC", "valid_from": nowdate()}
			)
			new_item_with_tax.save()

		tax_template = "_Test Account Excise Duty @ 10 - _TC"
		item = "_Test Item Home Desktop 100"
		if not frappe.db.exists("Item Tax", {"parent": item, "item_tax_template": tax_template}):
			item_doc = frappe.get_doc("Item", item)
			item_doc.append("taxes", {"item_tax_template": tax_template, "valid_from": nowdate()})
			item_doc.save()
		else:
			# update valid from
			frappe.db.sql(
				"""UPDATE `tabItem Tax` set valid_from = CURRENT_DATE
				where parent = %(item)s and item_tax_template = %(tax)s""",
				{"item": item, "tax": tax_template},
			)

		po = create_purchase_order(item_code=item, qty=1, do_not_save=1)

		po.append(
			"taxes",
			{
				"account_head": "_Test Account Excise Duty - _TC",
				"charge_type": "On Net Total",
				"cost_center": "_Test Cost Center - _TC",
				"description": "Excise Duty",
				"doctype": "Purchase Taxes and Charges",
				"rate": 10,
			},
		)
		po.insert()
		po.submit()

		self.assertEqual(po.taxes[0].tax_amount, 50)
		self.assertEqual(po.taxes[0].total, 550)

		items = json.dumps(
			[
				{"item_code": item, "rate": 500, "qty": 1, "docname": po.items[0].name},
				{
					"item_code": item,
					"rate": 100,
					"qty": 1,
				},  # added item whose tax account head already exists in PO
				{
					"item_code": new_item_with_tax.name,
					"rate": 100,
					"qty": 1,
				},  # added item whose tax account head  is missing in PO
			]
		)
		update_child_qty_rate("Purchase Order", items, po.name)

		po.reload()
		self.assertEqual(po.taxes[0].tax_amount, 70)
		self.assertEqual(po.taxes[0].total, 770)
		self.assertEqual(po.taxes[1].account_head, "_Test Account Service Tax - _TC")
		self.assertEqual(po.taxes[1].tax_amount, 70)
		self.assertEqual(po.taxes[1].total, 840)

		# teardown
		frappe.db.sql(
			"""UPDATE `tabItem Tax` set valid_from = NULL
			where parent = %(item)s and item_tax_template = %(tax)s""",
			{"item": item, "tax": tax_template},
		)
		po.cancel()
		po.delete()
		new_item_with_tax.delete()
		frappe.get_doc("Item Tax Template", "Test Update Items Template - _TC").delete()

	def test_update_qty(self):
		po = create_purchase_order()

		pr = make_pr_against_po(po.name, 2)

		po.load_from_db()
		self.assertEqual(po.get("items")[0].received_qty, 2)

		# Check received_qty after making PI from PR without update_stock checked
		pi1 = make_pi_from_pr(pr.name)
		pi1.get("items")[0].qty = 2
		pi1.insert()
		pi1.submit()

		po.load_from_db()
		self.assertEqual(po.get("items")[0].received_qty, 2)

		# Check received_qty after making PI from PO with update_stock checked
		pi2 = make_pi_from_po(po.name)
		pi2.set("update_stock", 1)
		pi2.get("items")[0].qty = 3
		pi2.insert()
		pi2.submit()

		po.load_from_db()
		self.assertEqual(po.get("items")[0].received_qty, 5)

		# Check received_qty after making PR from PO
		pr = make_pr_against_po(po.name, 1)

		po.load_from_db()
		self.assertEqual(po.get("items")[0].received_qty, 6)

	def test_return_against_purchase_order(self):
		po = create_purchase_order()

		pr = make_pr_against_po(po.name, 6)

		po.load_from_db()
		self.assertEqual(po.get("items")[0].received_qty, 6)

		pi2 = make_pi_from_po(po.name)
		pi2.set("update_stock", 1)
		pi2.get("items")[0].qty = 3
		pi2.insert()
		pi2.submit()

		po.load_from_db()
		self.assertEqual(po.get("items")[0].received_qty, 9)

		# Make return purchase receipt, purchase invoice and check quantity
		from erpnext.accounts.doctype.purchase_invoice.test_purchase_invoice import (
			make_purchase_invoice as make_purchase_invoice_return,
		)
		from erpnext.stock.doctype.purchase_receipt.test_purchase_receipt import (
			make_purchase_receipt as make_purchase_receipt_return,
		)

		pr1 = make_purchase_receipt_return(is_return=1, return_against=pr.name, qty=-3, do_not_submit=True)
		pr1.items[0].purchase_order = po.name
		pr1.items[0].purchase_order_item = po.items[0].name
		pr1.submit()

		pi1 = make_purchase_invoice_return(
			is_return=1, return_against=pi2.name, qty=-1, update_stock=1, do_not_submit=True
		)
		pi1.items[0].purchase_order = po.name
		pi1.items[0].po_detail = po.items[0].name
		pi1.submit()

		po.load_from_db()
		self.assertEqual(po.get("items")[0].received_qty, 5)

	def test_purchase_order_invoice_receipt_workflow(self):
		from erpnext.accounts.doctype.purchase_invoice.purchase_invoice import make_purchase_receipt

		po = create_purchase_order()
		pi = make_pi_from_po(po.name)

		pi.submit()

		pr = make_purchase_receipt(pi.name)
		pr.submit()

		pi.load_from_db()

		self.assertEqual(pi.per_received, 100.00)
		self.assertEqual(pi.items[0].qty, pi.items[0].received_qty)

		po.load_from_db()

		self.assertEqual(po.per_received, 100.00)
		self.assertEqual(po.per_billed, 100.00)

		pr.cancel()

		pi.load_from_db()
		pi.cancel()

		po.load_from_db()
		po.cancel()

	def test_make_purchase_invoice(self):
		po = create_purchase_order(do_not_submit=True)

		self.assertRaises(frappe.ValidationError, make_pi_from_po, po.name)

		po.submit()
		pi = make_pi_from_po(po.name)

		self.assertEqual(pi.doctype, "Purchase Invoice")
		self.assertEqual(len(pi.get("items", [])), 1)

	def test_purchase_order_on_hold(self):
		po = create_purchase_order(item_code="_Test Product Bundle Item")
		po.db_set("status", "On Hold")
		pi = make_pi_from_po(po.name)
		pr = make_purchase_receipt(po.name)
		self.assertRaises(frappe.ValidationError, pr.submit)
		self.assertRaises(frappe.ValidationError, pi.submit)

	def test_make_purchase_invoice_with_terms(self):
		from erpnext.selling.doctype.sales_order.test_sales_order import (
			automatically_fetch_payment_terms,
		)

		automatically_fetch_payment_terms()
		po = create_purchase_order(do_not_save=True)

		self.assertRaises(frappe.ValidationError, make_pi_from_po, po.name)

		po.update({"payment_terms_template": "_Test Payment Term Template"})

		po.save()
		po.submit()

		self.assertEqual(po.payment_schedule[0].payment_amount, 2500.0)
		self.assertEqual(getdate(po.payment_schedule[0].due_date), getdate(po.transaction_date))
		self.assertEqual(po.payment_schedule[1].payment_amount, 2500.0)
		self.assertEqual(getdate(po.payment_schedule[1].due_date), add_days(getdate(po.transaction_date), 30))
		pi = make_pi_from_po(po.name)
		pi.save()

		self.assertEqual(pi.doctype, "Purchase Invoice")
		self.assertEqual(len(pi.get("items", [])), 1)

		self.assertEqual(pi.payment_schedule[0].payment_amount, 2500.0)
		self.assertEqual(getdate(pi.payment_schedule[0].due_date), getdate(po.transaction_date))
		self.assertEqual(pi.payment_schedule[1].payment_amount, 2500.0)
		self.assertEqual(getdate(pi.payment_schedule[1].due_date), add_days(getdate(po.transaction_date), 30))
		automatically_fetch_payment_terms(enable=0)

	def test_warehouse_company_validation(self):
		from erpnext.stock.utils import InvalidWarehouseCompany

		po = create_purchase_order(company="_Test Company 1", do_not_save=True)
		self.assertRaises(InvalidWarehouseCompany, po.insert)

	def test_uom_integer_validation(self):
		from erpnext.utilities.transaction_base import UOMMustBeIntegerError

		po = create_purchase_order(qty=3.4, do_not_save=True)
		self.assertRaises(UOMMustBeIntegerError, po.insert)

	def test_ordered_qty_for_closing_po(self):
		bin = frappe.get_all(
			"Bin",
			filters={"item_code": "_Test Item", "warehouse": "_Test Warehouse - _TC"},
			fields=["ordered_qty"],
		)

		existing_ordered_qty = bin[0].ordered_qty if bin else 0.0

		po = create_purchase_order(item_code="_Test Item", qty=1)

		self.assertEqual(
			get_ordered_qty(item_code="_Test Item", warehouse="_Test Warehouse - _TC"),
			existing_ordered_qty + 1,
		)

		po.update_status("Closed")

		self.assertEqual(
			get_ordered_qty(item_code="_Test Item", warehouse="_Test Warehouse - _TC"), existing_ordered_qty
		)

	def test_group_same_items(self):
		frappe.db.set_single_value("Buying Settings", "allow_multiple_items", 1)
		frappe.get_doc(
			{
				"doctype": "Purchase Order",
				"company": "_Test Company",
				"supplier": "_Test Supplier",
				"is_subcontracted": 0,
				"schedule_date": add_days(nowdate(), 1),
				"currency": frappe.get_cached_value("Company", "_Test Company", "default_currency"),
				"conversion_factor": 1,
				"items": get_same_items(),
				"group_same_items": 1,
			}
		).insert(ignore_permissions=True)

	def test_make_po_without_terms(self):
		po = create_purchase_order(do_not_save=1)

		self.assertFalse(po.get("payment_schedule"))

		po.insert()

		self.assertTrue(po.get("payment_schedule"))

	def test_po_for_blocked_supplier_all(self):
		supplier = frappe.get_doc("Supplier", "_Test Supplier")
		supplier.on_hold = 1
		supplier.save()

		self.assertEqual(supplier.hold_type, "All")
		self.assertRaises(frappe.ValidationError, create_purchase_order)

		supplier.on_hold = 0
		supplier.save()

	def test_po_for_blocked_supplier_invoices(self):
		supplier = frappe.get_doc("Supplier", "_Test Supplier")
		supplier.on_hold = 1
		supplier.hold_type = "Invoices"
		supplier.save()

		self.assertRaises(frappe.ValidationError, create_purchase_order)

		supplier.on_hold = 0
		supplier.save()

	def test_po_for_blocked_supplier_payments(self):
		supplier = frappe.get_doc("Supplier", "_Test Supplier")
		supplier.on_hold = 1
		supplier.hold_type = "Payments"
		supplier.save()

		po = create_purchase_order()

		self.assertRaises(
			frappe.ValidationError,
			get_payment_entry,
			dt="Purchase Order",
			dn=po.name,
			bank_account="_Test Bank - _TC",
		)

		supplier.on_hold = 0
		supplier.save()

	def test_po_for_blocked_supplier_payments_with_today_date(self):
		supplier = frappe.get_doc("Supplier", "_Test Supplier")
		supplier.on_hold = 1
		supplier.release_date = nowdate()
		supplier.hold_type = "Payments"
		supplier.save()

		po = create_purchase_order()

		self.assertRaises(
			frappe.ValidationError,
			get_payment_entry,
			dt="Purchase Order",
			dn=po.name,
			bank_account="_Test Bank - _TC",
		)

		supplier.on_hold = 0
		supplier.save()

	def test_po_for_blocked_supplier_payments_past_date(self):
		# this test is meant to fail only if something fails in the try block
		with self.assertRaises(Exception):
			try:
				supplier = frappe.get_doc("Supplier", "_Test Supplier")
				supplier.on_hold = 1
				supplier.hold_type = "Payments"
				supplier.release_date = "2018-03-01"
				supplier.save()

				po = create_purchase_order()
				get_payment_entry("Purchase Order", po.name, bank_account="_Test Bank - _TC")

				supplier.on_hold = 0
				supplier.save()
			except Exception:
				pass
			else:
				raise Exception

	def test_default_payment_terms(self):
		due_date = get_due_date_from_template("_Test Payment Term Template 1", "2023-02-03", None).strftime(
			"%Y-%m-%d"
		)
		self.assertEqual(due_date, "2023-03-31")

	def test_terms_are_not_copied_if_automatically_fetch_payment_terms_is_unchecked(self):
		po = create_purchase_order(do_not_save=1)
		po.payment_terms_template = "_Test Payment Term Template"
		po.save()
		po.submit()

		frappe.db.set_value("Company", "_Test Company", "payment_terms", "_Test Payment Term Template 1")
		pi = make_pi_from_po(po.name)
		pi.save()

		self.assertEqual(pi.get("payment_terms_template"), "_Test Payment Term Template 1")
		frappe.db.set_value("Company", "_Test Company", "payment_terms", "")

	def test_terms_copied(self):
		po = create_purchase_order(do_not_save=1)
		po.payment_terms_template = "_Test Payment Term Template"
		po.insert()
		po.submit()
		self.assertTrue(po.get("payment_schedule"))

		pi = make_pi_from_po(po.name)
		pi.insert()
		self.assertTrue(pi.get("payment_schedule"))

	@change_settings("Accounts Settings", {"unlink_advance_payment_on_cancelation_of_order": 1})
	def test_advance_payment_entry_unlink_against_purchase_order(self):
		from erpnext.accounts.doctype.payment_entry.test_payment_entry import get_payment_entry

		po_doc = create_purchase_order()

		pe = get_payment_entry("Purchase Order", po_doc.name, bank_account="_Test Bank - _TC")
		pe.reference_no = "1"
		pe.reference_date = nowdate()
		pe.paid_from_account_currency = po_doc.currency
		pe.paid_to_account_currency = po_doc.currency
		pe.source_exchange_rate = 1
		pe.target_exchange_rate = 1
		pe.paid_amount = po_doc.grand_total
		pe.save(ignore_permissions=True)
		pe.submit()

		po_doc = frappe.get_doc("Purchase Order", po_doc.name)
		po_doc.cancel()

		pe_doc = frappe.get_doc("Payment Entry", pe.name)
		pe_doc.cancel()

	def create_account(self, account_name, company, currency, parent):
		if not frappe.db.get_value("Account", filters={"account_name": account_name, "company": company}):
			account = frappe.get_doc(
				{
					"doctype": "Account",
					"account_name": account_name,
					"parent_account": parent,
					"company": company,
					"account_currency": currency,
					"is_group": 0,
					"account_type": "Payable",
				}
			).insert()
		else:
			account = frappe.get_doc("Account", {"account_name": account_name, "company": company})

		return account

	def test_advance_payment_with_separate_party_account_enabled(self):
		"""
		Test "Advance Paid" on Purchase Order, when "Book Advance Payments in Separate Party Account" is enabled and
		the payment entry linked to the Order is allocated to Purchase Invoice.
		"""
		supplier = "_Test Supplier"
		company = "_Test Company"

		# Setup default 'Advance Paid' account
		account = self.create_account("Advance Paid", company, "INR", "Application of Funds (Assets) - _TC")
		company_doc = frappe.get_doc("Company", company)
		company_doc.book_advance_payments_in_separate_party_account = True
		company_doc.default_advance_paid_account = account.name
		company_doc.save()

		po_doc = create_purchase_order(supplier=supplier)

		from erpnext.accounts.doctype.payment_entry.test_payment_entry import get_payment_entry

		pe = get_payment_entry("Purchase Order", po_doc.name)
		pe.save().submit()

		po_doc.reload()
		self.assertEqual(po_doc.advance_paid, 5000)

		from erpnext.buying.doctype.purchase_order.purchase_order import make_purchase_invoice

		company_doc.book_advance_payments_in_separate_party_account = False
		company_doc.save()

	@change_settings("Accounts Settings", {"unlink_advance_payment_on_cancelation_of_order": 1})
	def test_advance_paid_upon_payment_entry_cancellation(self):
		from erpnext.accounts.doctype.payment_entry.test_payment_entry import get_payment_entry

		supplier = "_Test Supplier USD"
		company = "_Test Company"

		# Setup default USD payable account for Supplier
		account = self.create_account("Creditors USD", company, "USD", "Accounts Payable - _TC")
		supplier_doc = frappe.get_doc("Supplier", supplier)
		if not [x for x in supplier_doc.accounts if x.company == company]:
			supplier_doc.append("accounts", {"company": company, "account": account.name})
			supplier_doc.save()

		po_doc = create_purchase_order(supplier=supplier, currency="USD", do_not_submit=1)
		po_doc.conversion_rate = 80
		po_doc.submit()

		pe = get_payment_entry("Purchase Order", po_doc.name)
		pe.mode_of_payment = "Cash"
		pe.paid_from = "Cash - _TC"
		pe.source_exchange_rate = 1
		pe.target_exchange_rate = 80
		pe.paid_amount = po_doc.base_grand_total
		pe.save(ignore_permissions=True)
		pe.submit()

		po_doc.reload()
		self.assertEqual(po_doc.advance_paid, po_doc.grand_total)
		self.assertEqual(po_doc.party_account_currency, "USD")

		pe_doc = frappe.get_doc("Payment Entry", pe.name)
		pe_doc.cancel()

		po_doc.reload()
		self.assertEqual(po_doc.advance_paid, 0)
		self.assertEqual(po_doc.party_account_currency, "USD")

	def test_schedule_date(self):
		po = create_purchase_order(do_not_submit=True)
		po.schedule_date = None
		po.append(
			"items",
			{"item_code": "_Test Item", "qty": 1, "rate": 100, "schedule_date": add_days(nowdate(), 5)},
		)
		po.save()
		self.assertEqual(po.schedule_date, add_days(nowdate(), 1))

		po.items[0].schedule_date = add_days(nowdate(), 2)
		po.save()
		self.assertEqual(po.schedule_date, add_days(nowdate(), 2))

	def test_po_optional_blanket_order(self):
		"""
		Expected result: Blanket order Ordered Quantity should only be affected on Purchase Order with against_blanket_order = 1.
		Second Purchase Order should not add on to Blanket Orders Ordered Quantity.
		"""

		make_blanket_order(blanket_order_type="Purchasing", quantity=10, rate=10)

		po = create_purchase_order(item_code="_Test Item", qty=5, against_blanket_order=1)
		po_doc = frappe.get_doc("Purchase Order", po.get("name"))
		# To test if the PO has a Blanket Order
		self.assertTrue(po_doc.items[0].blanket_order)

		po = create_purchase_order(item_code="_Test Item", qty=5, against_blanket_order=0)
		po_doc = frappe.get_doc("Purchase Order", po.get("name"))
		# To test if the PO does NOT have a Blanket Order
		self.assertEqual(po_doc.items[0].blanket_order, None)

	def test_blanket_order_on_po_close_and_open(self):
		# Step - 1: Create Blanket Order
		bo = make_blanket_order(blanket_order_type="Purchasing", quantity=10, rate=10)

		# Step - 2: Create Purchase Order
		po = create_purchase_order(
			item_code="_Test Item", qty=5, against_blanket_order=1, against_blanket=bo.name
		)

		bo.load_from_db()
		self.assertEqual(bo.items[0].ordered_qty, 5)

		# Step - 3: Close Purchase Order
		po.update_status("Closed")

		bo.load_from_db()
		self.assertEqual(bo.items[0].ordered_qty, 0)

		# Step - 4: Re-Open Purchase Order
		po.update_status("Re-open")

		bo.load_from_db()
		self.assertEqual(bo.items[0].ordered_qty, 5)

	def test_payment_terms_are_fetched_when_creating_purchase_invoice(self):
		from erpnext.accounts.doctype.payment_entry.test_payment_entry import (
			create_payment_terms_template,
		)
		from erpnext.accounts.doctype.purchase_invoice.test_purchase_invoice import make_purchase_invoice
		from erpnext.selling.doctype.sales_order.test_sales_order import (
			automatically_fetch_payment_terms,
			compare_payment_schedules,
		)

		automatically_fetch_payment_terms()

		po = create_purchase_order(qty=10, rate=100, do_not_save=1)
		create_payment_terms_template()
		po.payment_terms_template = "Test Receivable Template"
		po.submit()

		pi = make_purchase_invoice(qty=10, rate=100, do_not_save=1)
		pi.items[0].purchase_order = po.name
		pi.items[0].po_detail = po.items[0].name
		pi.insert()

		# self.assertEqual(po.payment_terms_template, pi.payment_terms_template)
		compare_payment_schedules(self, po, pi)

		automatically_fetch_payment_terms(enable=0)

	def test_internal_transfer_flow(self):
		from erpnext.accounts.doctype.sales_invoice.sales_invoice import (
			make_inter_company_purchase_invoice,
		)
		from erpnext.selling.doctype.sales_order.sales_order import (
			make_delivery_note,
			make_sales_invoice,
		)
		from erpnext.stock.doctype.delivery_note.delivery_note import make_inter_company_purchase_receipt

		frappe.db.set_single_value("Selling Settings", "maintain_same_sales_rate", 1)
		frappe.db.set_single_value("Buying Settings", "maintain_same_rate", 1)

		prepare_data_for_internal_transfer()
		supplier = "_Test Internal Supplier 2"

		mr = make_material_request(
			qty=2, company="_Test Company with perpetual inventory", warehouse="Stores - TCP1"
		)

		po = create_purchase_order(
			company="_Test Company with perpetual inventory",
			supplier=supplier,
			warehouse="Stores - TCP1",
			from_warehouse="_Test Internal Warehouse New 1 - TCP1",
			qty=2,
			rate=1,
			material_request=mr.name,
			material_request_item=mr.items[0].name,
		)

		so = make_inter_company_sales_order(po.name)
		so.items[0].delivery_date = today()
		self.assertEqual(so.items[0].warehouse, "_Test Internal Warehouse New 1 - TCP1")
		self.assertTrue(so.items[0].purchase_order)
		self.assertTrue(so.items[0].purchase_order_item)
		so.submit()

		dn = make_delivery_note(so.name)
		dn.items[0].target_warehouse = "_Test Internal Warehouse GIT - TCP1"
		self.assertEqual(dn.items[0].warehouse, "_Test Internal Warehouse New 1 - TCP1")
		self.assertTrue(dn.items[0].purchase_order)
		self.assertTrue(dn.items[0].purchase_order_item)

		self.assertEqual(po.items[0].name, dn.items[0].purchase_order_item)
		dn.submit()

		pr = make_inter_company_purchase_receipt(dn.name)
		self.assertEqual(pr.items[0].warehouse, "Stores - TCP1")
		self.assertTrue(pr.items[0].purchase_order)
		self.assertTrue(pr.items[0].purchase_order_item)
		self.assertEqual(po.items[0].name, pr.items[0].purchase_order_item)
		pr.submit()

		si = make_sales_invoice(so.name)
		self.assertEqual(si.items[0].warehouse, "_Test Internal Warehouse New 1 - TCP1")
		self.assertTrue(si.items[0].purchase_order)
		self.assertTrue(si.items[0].purchase_order_item)
		si.submit()

		pi = make_inter_company_purchase_invoice(si.name)
		self.assertTrue(pi.items[0].purchase_order)
		self.assertTrue(pi.items[0].po_detail)
		pi.submit()
		mr.reload()

		po.load_from_db()
		self.assertEqual(po.status, "Completed")
		self.assertEqual(mr.status, "Received")

	def test_variant_item_po(self):
		po = create_purchase_order(item_code="_Test Variant Item", qty=1, rate=100, do_not_save=1)

		self.assertRaises(frappe.ValidationError, po.save)

	def test_update_items_for_subcontracting_purchase_order(self):
		from erpnext.controllers.tests.test_subcontracting_controller import (
			get_subcontracting_order,
			make_bom_for_subcontracted_items,
			make_raw_materials,
			make_service_items,
			make_subcontracted_items,
		)

		def update_items(po, qty):
			trans_items = [po.items[0].as_dict().update({"docname": po.items[0].name})]
			trans_items[0]["qty"] = qty
			trans_items[0]["fg_item_qty"] = qty
			trans_items = json.dumps(trans_items, default=str)

			return update_child_qty_rate(
				po.doctype,
				trans_items,
				po.name,
			)

		make_subcontracted_items()
		make_raw_materials()
		make_service_items()
		make_bom_for_subcontracted_items()

		service_items = [
			{
				"warehouse": "_Test Warehouse - _TC",
				"item_code": "Subcontracted Service Item 7",
				"qty": 10,
				"rate": 100,
				"fg_item": "Subcontracted Item SA7",
				"fg_item_qty": 10,
			},
		]
		po = create_purchase_order(
			rm_items=service_items,
			is_subcontracted=1,
			supplier_warehouse="_Test Warehouse 1 - _TC",
		)

		update_items(po, qty=20)
		po.reload()

		# Test - 1: Items should be updated as there is no Subcontracting Order against PO
		self.assertEqual(po.items[0].qty, 20)
		self.assertEqual(po.items[0].fg_item_qty, 20)

		sco = get_subcontracting_order(po_name=po.name, warehouse="_Test Warehouse - _TC")

		# Test - 2: ValidationError should be raised as there is Subcontracting Order against PO
		self.assertRaises(frappe.ValidationError, update_items, po=po, qty=30)

		sco.reload()
		sco.cancel()
		po.reload()

		update_items(po, qty=30)
		po.reload()

		# Test - 3: Items should be updated as the Subcontracting Order is cancelled
		self.assertEqual(po.items[0].qty, 30)
		self.assertEqual(po.items[0].fg_item_qty, 30)
	
	def test_new_sc_flow(self):
		from erpnext.buying.doctype.purchase_order.purchase_order import make_subcontracting_order
		
		po = create_po_for_sc_testing()
		sco = make_subcontracting_order(po.name)
		
		sco.items[0].qty = 5
		sco.items.pop(1)
		sco.items[1].qty = 25
		sco.save()
		sco.submit()

		# Test - 1: Quantity of Service Items should change based on change in Quantity of its corresponding Finished Goods Item
		self.assertEqual(sco.service_items[0].qty, 5)
		
		# Test - 2: Subcontracted Quantity for the PO Items of each line item should be updated accordingly
		po.reload()
		self.assertEqual(po.items[0].sco_qty, 5)
		self.assertEqual(po.items[1].sco_qty, 0)
		self.assertEqual(po.items[2].sco_qty, 12.5)
		
		# Test - 3: Amount for both FG Item and its Service Item should be updated correctly based on change in Quantity
		self.assertEqual(sco.items[0].amount, 2000)
		self.assertEqual(sco.service_items[0].amount, 500)
		
		# Test - 4: Service Items should be removed if its corresponding Finished Good line item is deleted
		self.assertEqual(len(sco.service_items), 2)
		
		# Test - 5: Service Item quantity calculation should be based upon conversion factor calculated from its corresponding PO Item
		self.assertEqual(sco.service_items[1].qty, 12.5)
		
		sco = make_subcontracting_order(po.name)
		
		sco.items[0].qty = 6
		
		# Test - 6: Saving document should not be allowed if Quantity exceeds available Subcontracting Quantity of any Purchase Order Item
		self.assertRaises(frappe.ValidationError, sco.save)
		
		sco.items[0].qty = 5
		sco.items.pop()
		sco.items.pop()
		sco.save()
		sco.submit()
		
		sco = make_subcontracting_order(po.name)
		
		# Test - 7: Since line item 1 is now fully subcontracted, new SCO should by default only have the remaining 2 line items
		self.assertEqual(len(sco.items), 2)
		
		sco.items.pop(0)
		sco.save()
		sco.submit()
		
		# Test - 8: Subcontracted Quantity for each PO Item should be subtracted if SCO gets cancelled
		po.reload()
		self.assertEqual(po.items[2].sco_qty, 25)
		sco.cancel()
		po.reload()
		self.assertEqual(po.items[2].sco_qty, 12.5)
		
		sco = make_subcontracting_order(po.name)
		sco.save()
		sco.submit()
		
		# Test - 8: Since this PO is now fully subcontracted, creating a new SCO from it should throw error
		self.assertRaises(frappe.ValidationError, make_subcontracting_order, po.name)

	@change_settings("Buying Settings", {"auto_create_subcontracting_order": 1})
	def test_auto_create_subcontracting_order(self):
		from erpnext.controllers.tests.test_subcontracting_controller import (
			make_bom_for_subcontracted_items,
			make_raw_materials,
			make_service_items,
			make_subcontracted_items,
		)

		make_subcontracted_items()
		make_raw_materials()
		make_service_items()
		make_bom_for_subcontracted_items()

		service_items = [
			{
				"warehouse": "_Test Warehouse - _TC",
				"item_code": "Subcontracted Service Item 7",
				"qty": 10,
				"rate": 100,
				"fg_item": "Subcontracted Item SA7",
				"fg_item_qty": 10,
			},
		]
		po = create_purchase_order(
			rm_items=service_items,
			is_subcontracted=1,
			supplier_warehouse="_Test Warehouse 1 - _TC",
		)

		self.assertTrue(frappe.db.get_value("Subcontracting Order", {"purchase_order": po.name}))

	def test_po_billed_amount_against_return_entry(self):
		from erpnext.accounts.doctype.purchase_invoice.purchase_invoice import make_debit_note

		# Create a Purchase Order and Fully Bill it
		po = create_purchase_order()
		pi = make_pi_from_po(po.name)
		pi.insert()
		pi.submit()

		# Debit Note - 50% Qty & enable updating PO billed amount
		pi_return = make_debit_note(pi.name)
		pi_return.items[0].qty = -5
		pi_return.update_billed_amount_in_purchase_order = 1
		pi_return.submit()

		# Check if the billed amount reduced
		po.reload()
		self.assertEqual(po.per_billed, 50)

		pi_return.reload()
		pi_return.cancel()

		# Debit Note - 50% Qty & disable updating PO billed amount
		pi_return = make_debit_note(pi.name)
		pi_return.items[0].qty = -5
		pi_return.update_billed_amount_in_purchase_order = 0
		pi_return.submit()

		# Check if the billed amount stayed the same
		po.reload()
		self.assertEqual(po.per_billed, 100)

	def test_create_purchase_receipt(self):
		po = create_purchase_order(rate=10000,qty=10)
		po.submit()

		pr = create_pr_against_po(po.name, received_qty=10)
		bin_qty = frappe.db.get_value("Bin", {"item_code": "_Test Item", "warehouse": "_Test Warehouse - _TC"}, "actual_qty")
		sle = frappe.get_doc('Stock Ledger Entry',{'voucher_no':pr.name})
		self.assertEqual(sle.qty_after_transaction, bin_qty)
		self.assertEqual(sle.warehouse, po.get("items")[0].warehouse)

		#if account setup in company
		if frappe.db.exists('GL Entry',{'account': 'Stock Received But Not Billed - _TC'}):
			gl_temp_credit = frappe.db.get_value('GL Entry',{'voucher_no':pr.name, 'account': 'Stock Received But Not Billed - _TC'},'credit')
			self.assertEqual(gl_temp_credit, 100000)

		#if account setup in company
		if frappe.db.exists('GL Entry',{'account': 'Stock In Hand - _TC'}):
			gl_stock_debit = frappe.db.get_value('GL Entry',{'voucher_no':pr.name, 'account': 'Stock In Hand - _TC'},'debit')
			self.assertEqual(gl_stock_debit, 100000)
	
	def test_single_po_pi_TC_B_001(self):
		# Scenario : PO => PR => 1PI
		args = frappe._dict()
		po_data = {
			"company" : "_Test Company",
			"item_code" : "_Test Item",
			"warehouse" : "Stores - _TC",
			"qty" : 6,
			"rate" : 100,
		}
		
		doc_po = create_purchase_order(**po_data)
		self.assertEqual(doc_po.docstatus, 1)
		
		doc_pr = make_pr_for_po(doc_po.name)
		self.assertEqual(doc_pr.docstatus, 1)

		doc_pi = make_pi_against_pr(doc_pr.name)
		self.assertEqual(doc_pi.docstatus, 1)
		self.assertEqual(doc_pi.items[0].qty, doc_po.items[0].qty)
		self.assertEqual(doc_pi.grand_total, doc_po.grand_total)
	
	def test_multi_po_pr_TC_B_008(self):
		# Scenario : 2PO => 2PR => 1PI
		args = frappe._dict()
		purchase_order_list = [{
			"company" : "_Test Company",
			"item_code" : "_Test Item",
			"warehouse" : "Stores - _TC",
			"qty" : 3,
			"rate" : 100,
		},
		{
			"company" : "_Test Company",
			"item_code" : "_Test Item",
			"warehouse" : "Stores - _TC",
			"qty" : 3,
			"rate" : 100,
		}]

		pur_receipt_name_list = []
		pur_order_dict = frappe._dict({
			"total_amount" : 0,
			"total_qty" : 0
		})

		for order in purchase_order_list:
			doc_po = create_purchase_order(**order)
			pur_order_dict.update({"total_amount" : pur_order_dict.total_amount + doc_po.grand_total })
			pur_order_dict.update({"total_qty" : pur_order_dict.total_qty + doc_po.total_qty })
			
			self.assertEqual(doc_po.docstatus, 1)

			doc_pr = make_pr_for_po(doc_po.name)
			self.assertEqual(doc_pr.docstatus, 1)
			self.assertEqual(doc_pr.grand_total, doc_po.grand_total)

			pur_receipt_name_list.append(doc_pr.name)

		item_dict = [
					{"item_code" : "_Test Item",
					"warehouse" : "Stores - _TC",
					"qty" : 3,
					"rate" : 100,
					"purchase_receipt":pur_receipt_name_list[1]
					}]
		
		doc_pi = make_pi_against_pr(pur_receipt_name_list[0], item_dict_list = item_dict)
		self.assertEqual(doc_pi.docstatus, 1)
		self.assertEqual(doc_pi.total_qty, pur_order_dict.total_qty)
		self.assertEqual(doc_pi.grand_total, pur_order_dict.total_amount)

	def test_multi_po_single_pr_pi_TC_B_007(self):
		# Scenario : 2PO => 1PR => 1PI
		args = frappe._dict()
		purchase_order_list = [{
			"company" : "_Test Company",
			"item_code" : "_Test Item",
			"warehouse" : "Stores - _TC",
			"qty" : 3,
			"rate" : 100,
		},
		{
			"company" : "_Test Company",
			"item_code" : "_Test Item",
			"warehouse" : "Stores - _TC",
			"qty" : 3,
			"rate" : 100,
		}]

		pur_order_name_list = []
		pur_order_dict = frappe._dict({
			"total_amount" : 0,
			"total_qty" : 0
		})

		for order in purchase_order_list:
			doc_po = create_purchase_order(**order)
			pur_order_dict.update({"total_amount" : pur_order_dict.total_amount + doc_po.grand_total })
			pur_order_dict.update({"total_qty" : pur_order_dict.total_qty + doc_po.total_qty })
			
			self.assertEqual(doc_po.docstatus, 1)
			pur_order_name_list.append(doc_po.name)

		item_dict = [
					{"item_code" : "_Test Item",
					"warehouse" : "Stores - _TC",
					"qty" : 3,
					"rate" : 100,
					"purchase_receipt":pur_order_name_list[1]
					}]

		doc_pr = make_pr_for_po(pur_order_name_list[0], item_dict_list = item_dict)

		doc_pi = make_pi_against_pr(doc_pr.name)
		self.assertEqual(doc_pi.docstatus, 1)
		self.assertEqual(doc_pi.total_qty, pur_order_dict.total_qty)
		self.assertEqual(doc_pi.grand_total, pur_order_dict.total_amount)
	
	def test_single_po_multi_pr_pi_TC_B_006(self):
		# Scenario : 1PO => 2PR => 2PI
		
		purchase_order_list = [{
			"company" : "_Test Company",
			"item_code" : "_Test Item",
			"warehouse" : "Stores - _TC",
			"qty" : 6,
			"rate" : 100,
		}]

		pur_invoice_dict = frappe._dict({
			"total_amount" : 0,
			"total_qty" : 0
		})
		pur_receipt_qty = [3, 3]
		doc_po = create_purchase_order(**purchase_order_list[0])
		self.assertEqual(doc_po.docstatus, 1)

		for received_qty in pur_receipt_qty:
			doc_pr = make_pr_for_po(doc_po.name, received_qty)
			self.assertEqual(doc_pr.docstatus, 1)
			
			doc_pi = make_pi_against_pr(doc_pr.name)
			self.assertEqual(doc_pi.docstatus, 1)

			pur_invoice_dict.update({"total_amount" : pur_invoice_dict.total_amount + doc_pi.grand_total })
			pur_invoice_dict.update({"total_qty" : pur_invoice_dict.total_qty + doc_pi.total_qty })
		
		self.assertEqual(doc_po.total_qty, pur_invoice_dict.total_qty)
		self.assertEqual(doc_po.grand_total, pur_invoice_dict.total_amount)
	
	def test_single_po_pi_multi_pr_TC_B_005(self):
		# Scenario : 1PO => 2PR => 1PI
		
		purchase_order_list = [{
			"company" : "_Test Company",
			"item_code" : "_Test Item",
			"warehouse" : "Stores - _TC",
			"qty" : 6,
			"rate" : 100,
		}]

		pur_receipt_qty = [3, 3]
		pur_receipt_name_list = []

		doc_po = create_purchase_order(**purchase_order_list[0])
		self.assertEqual(doc_po.docstatus, 1)

		for received_qty in pur_receipt_qty:
			doc_pr = make_pr_for_po(doc_po.name, received_qty)
			self.assertEqual(doc_pr.docstatus, 1)
			
			pur_receipt_name_list.append(doc_pr.name)
		
		item_dict = [
					{"item_code" : "_Test Item",
					"warehouse" : "Stores - _TC",
					"qty" : 3,
					"rate" : 100,
					"purchase_receipt":pur_receipt_name_list[1]
					}]
		
		doc_pi = make_pi_against_pr(pur_receipt_name_list[0], item_dict_list= item_dict)
		
		self.assertEqual(doc_pi.docstatus, 1)
		self.assertEqual(doc_po.total_qty, doc_pi.total_qty)
		self.assertEqual(doc_po.grand_total, doc_pi.grand_total)
	
	def test_create_purchase_receipt_partial_TC_SCK_037(self):
<<<<<<< HEAD
			po = create_purchase_order(rate=10000,qty=10)
			po.submit()
=======
		po = create_purchase_order(rate=10000,qty=10)
		po.submit()

		pr = create_pr_against_po(po.name, received_qty=5)
		bin_qty = frappe.db.get_value("Bin", {"item_code": "_Test Item", "warehouse": "_Test Warehouse - _TC"}, "actual_qty")
		sle = frappe.get_doc('Stock Ledger Entry',{'voucher_no':pr.name})
		self.assertEqual(sle.qty_after_transaction, bin_qty)
		self.assertEqual(sle.warehouse, po.get("items")[0].warehouse)

		#if account setup in company
		if frappe.db.exists('GL Entry',{'account': 'Stock Received But Not Billed - _TC'}):
			gl_temp_credit = frappe.db.get_value('GL Entry',{'voucher_no':pr.name, 'account': 'Stock Received But Not Billed - _TC'},'credit')
			self.assertEqual(gl_temp_credit, 50000)
>>>>>>> 44f9d23d

			pr = create_pr_against_po(po.name, received_qty=5)
			bin_qty = frappe.db.get_value("Bin", {"item_code": "_Test Item", "warehouse": "_Test Warehouse - _TC"}, "actual_qty")
			sle = frappe.get_doc('Stock Ledger Entry',{'voucher_no':pr.name})
			self.assertEqual(sle.qty_after_transaction, bin_qty)
			self.assertEqual(sle.warehouse, po.get("items")[0].warehouse)

			#if account setup in company
			if frappe.db.exists('GL Entry',{'account': 'Stock Received But Not Billed - _TC'}):
				gl_temp_credit = frappe.db.get_value('GL Entry',{'voucher_no':pr.name, 'account': 'Stock Received But Not Billed - _TC'},'credit')
				self.assertEqual(gl_temp_credit, 50000)

			#if account setup in company
			if frappe.db.exists('GL Entry',{'account': 'Stock In Hand - _TC'}):
				gl_stock_debit = frappe.db.get_value('GL Entry',{'voucher_no':pr.name, 'account': 'Stock In Hand - _TC'},'debit')
				self.assertEqual(gl_stock_debit, 50000)
		
	def test_pi_return_TC_B_043(self):
		from erpnext.accounts.doctype.purchase_invoice.purchase_invoice import make_debit_note
		from erpnext.accounts.doctype.purchase_invoice.test_purchase_invoice import check_gl_entries
		from erpnext.stock.doctype.stock_entry.test_stock_entry import get_qty_after_transaction

		po = create_purchase_order(		
			warehouse="Finished Goods - _TC",
			rate=130,
			qty=1,
		)
		self.assertEqual(po.status, "To Receive and Bill")
		actual_qty_0 = get_qty_after_transaction(warehouse="Finished Goods - _TC")

		pi = make_pi_from_po(po.name)
		pi.update_stock = 1
		pi.save()
		pi.submit()
		pi.load_from_db()
		self.assertEqual(pi.status, "Unpaid")
		expected_gle = [
			["Creditors - _TC", 0.0, 130, nowdate()],
			["_Test Account Cost for Goods Sold - _TC", 130, 0.0, nowdate()],
		]
		check_gl_entries(self, pi.name, expected_gle, nowdate())
		actual_qty_1 = get_qty_after_transaction(warehouse="Finished Goods - _TC")
		self.assertEqual(actual_qty_0 + 1, actual_qty_1)

		po_status = frappe.db.get_value("Purchase Order", po.name, "status")
		self.assertEqual(po_status, "Completed")

		pi_return = make_debit_note(pi.name)
		pi_return.update_outstanding_for_self = 0
		pi_return.update_billed_amount_in_purchase_receipt = 0
		pi_return.save()
		pi_return.submit()
		pi_return.load_from_db()
		self.assertEqual(pi_return.status, "Return")
		expected_gle = [
			["Creditors - _TC", 130, 0.0, nowdate()],
			["_Test Account Cost for Goods Sold - _TC", 0.0, 130, nowdate()],
		]
		check_gl_entries(self, pi_return.name, expected_gle, nowdate())
		actual_qty_2 = get_qty_after_transaction(warehouse="Finished Goods - _TC")
		self.assertEqual(actual_qty_1 - 1, actual_qty_2)

		pi_status = frappe.db.get_value("Purchase Invoice", pi.name, "status")
		self.assertEqual(pi_status, "Debit Note Issued")

	def test_payment_entry_TC_B_037(self):
		from erpnext.accounts.doctype.payment_entry.test_payment_entry import get_payment_entry
		from erpnext.accounts.doctype.purchase_invoice.test_purchase_invoice import check_gl_entries

		po = create_purchase_order(		
			warehouse="Finished Goods - _TC",
			rate=30,
			qty=1,
		)

		self.assertEqual(po.status, "To Receive and Bill")
		pi = make_pi_from_po(po.name)
		pi.update_stock = 1
		pi.save()
		pi.submit()
		pi.load_from_db()

		expected_gle = [
			["Creditors - _TC", 0.0, 30, nowdate()],
			["_Test Account Cost for Goods Sold - _TC", 30, 0.0, nowdate()],
		]
		check_gl_entries(self, pi.name, expected_gle, nowdate())

		pe = get_payment_entry("Purchase Invoice", pi.name)
		pe.save()
		pe.submit()
		pi_status = frappe.db.get_value("Purchase Invoice", pi.name, "status")
		self.assertEqual(pi_status, "Paid")
		expected_gle = [
			{"account": "Creditors - _TC", "debit": 30.0, "credit": 0.0},
			{"account": "Cash - _TC", "debit": 0.0, "credit": 30.0},
		]
		check_payment_gl_entries(self, pe.name, expected_gle)

	def test_purchase_invoice_cancellation_TC_B_041(self):
		from erpnext.stock.doctype.purchase_receipt.purchase_receipt import make_purchase_invoice

		po = create_purchase_order(		
			warehouse="Finished Goods - _TC",
			rate=130,
			qty=1,
		)
		self.assertEqual(po.status, "To Receive and Bill")

		pr = make_purchase_receipt(po.name)
		pr.save()
		pr.submit()
		self.assertEqual(pr.status, "To Bill")
		po_status = frappe.db.get_value("Purchase Order", po.name, "status")
		self.assertEqual(po_status, "To Bill")

		pi = make_purchase_invoice(pr.name)
		pi.save()
		pi.submit()
		self.assertEqual(pi.status, "Unpaid")
		po_status = frappe.db.get_value("Purchase Order", po.name, "status")
		self.assertEqual(po_status, "Completed")
		pr_status = frappe.db.get_value("Purchase Receipt", pr.name, "status")
		self.assertEqual(pr_status, "Completed")
		
		pi.cancel()
		self.assertEqual(pi.status, "Cancelled")
		po_status = frappe.db.get_value("Purchase Order", po.name, "status")
		self.assertEqual(po_status, "To Bill")
		pr_status = frappe.db.get_value("Purchase Receipt", pr.name, "status")
		self.assertEqual(pr_status, "To Bill")
	
	def test_purchase_invoice_return_TC_B_042(self):
		from erpnext.stock.doctype.purchase_receipt.purchase_receipt import make_purchase_invoice
		from erpnext.accounts.doctype.purchase_invoice.purchase_invoice import make_debit_note

		po = create_purchase_order(		
			warehouse="Finished Goods - _TC",
			rate=130,
			qty=1,
		)
		pr = make_purchase_receipt(po.name)
		pr.save()
		pr.submit()

		pi = make_purchase_invoice(pr.name)
		pi.save()
		pi.submit()
		
		pi_return = make_debit_note(pi.name)
		pi_return.update_outstanding_for_self = 0
		pi_return.update_billed_amount_in_purchase_receipt = 0
		pi_return.save()
		pi_return.submit()
		self.assertEqual(pi_return.status, "Return")
		pi_status = frappe.db.get_value("Purchase Invoice", pi.name, "status")
		self.assertEqual(pi_status, "Debit Note Issued")  

	def test_50_50_payment_terms_TC_B_045(self):
		from erpnext.stock.doctype.purchase_receipt.purchase_receipt import make_purchase_invoice
		from erpnext.accounts.doctype.payment_entry.test_payment_entry import get_payment_entry

		po = create_purchase_order(		
			warehouse="Finished Goods - _TC",
			rate=130,
			qty=1,
			do_not_save=1
		)
		po.payment_terms_template = "_Test Payment Term Template"
		po.save()
		po.submit()

		pe = get_payment_entry("Purchase Order", po.name, party_amount=po.grand_total/2)
		pe.save()
		pe.submit()
	
		po_advance_paid = frappe.db.get_value("Purchase Order", po.name, "advance_paid")
		self.assertTrue(po_advance_paid, po.grand_total/2)

		pr = make_purchase_receipt(po.name)
		pr.save()
		pr.submit()
		self.assertTrue(pr.status, "To Bill")

		pi = make_purchase_invoice(pr.name)
		pi.set_advances()
		pi.save()
		pi.submit()
		
		pe = get_payment_entry("Purchase Invoice", pi.name, party_amount=po.grand_total/2)
		pe.save()
		pe.submit()
		po_status = frappe.db.get_value("Purchase Order", po.name, "status")
		self.assertEqual(po_status, "Completed")

		pi_status = frappe.db.get_value("Purchase Invoice", pi.name, "status")
		self.assertEqual(pi_status, "Paid")

		frappe.db.commit()

	def test_full_payment_request_TC_B_030(self):
		# Scenario : PO => Payment Request
		
		po_data = {
			"company" : "_Test Company",
			"item_code" : "_Test Item",
			"warehouse" : "Stores - _TC",
			"qty" : 6,
			"rate" : 100,
		}
		
		doc_po = create_purchase_order(**po_data)
		self.assertEqual(doc_po.docstatus, 1)
		
		args = frappe._dict()
		args = {
				"dt": doc_po.doctype,
				"dn": doc_po.name,
				"recipient_id": doc_po.contact_email,
				"payment_request_type": 'Outward',
				"party_type":  "Supplier",
				"party":  doc_po.supplier,
				"party_name": doc_po.supplier_name
			}
		dict_pr = make_payment_request(**args)
		doc_pr = frappe.get_doc("Payment Request", dict_pr.name)
		doc_pr.submit()
		self.assertEqual(doc_pr.docstatus, 1)
		self.assertEqual(doc_pr.reference_name, doc_po.name)
		self.assertEqual(doc_pr.grand_total, doc_po.grand_total)

def create_po_for_sc_testing():
	from erpnext.controllers.tests.test_subcontracting_controller import (
		make_bom_for_subcontracted_items,
		make_raw_materials,
		make_service_items,
		make_subcontracted_items,
	)

	make_subcontracted_items()
	make_raw_materials()
	make_service_items()
	make_bom_for_subcontracted_items()

	service_items = [
		{
			"warehouse": "_Test Warehouse - _TC",
			"item_code": "Subcontracted Service Item 1",
			"qty": 10,
			"rate": 100,
			"fg_item": "Subcontracted Item SA1",
			"fg_item_qty": 10,
		},
		{
			"warehouse": "_Test Warehouse - _TC",
			"item_code": "Subcontracted Service Item 2",
			"qty": 20,
			"rate": 25,
			"fg_item": "Subcontracted Item SA2",
			"fg_item_qty": 15,
		},
		{
			"warehouse": "_Test Warehouse - _TC",
			"item_code": "Subcontracted Service Item 3",
			"qty": 25,
			"rate": 10,
			"fg_item": "Subcontracted Item SA3",
			"fg_item_qty": 50,
		},
	]

	return create_purchase_order(
		rm_items=service_items,
		is_subcontracted=1,
		supplier_warehouse="_Test Warehouse 1 - _TC",
	)

def prepare_data_for_internal_transfer():
	from erpnext.accounts.doctype.sales_invoice.test_sales_invoice import create_internal_supplier
	from erpnext.selling.doctype.customer.test_customer import create_internal_customer
	from erpnext.stock.doctype.purchase_receipt.test_purchase_receipt import make_purchase_receipt
	from erpnext.stock.doctype.warehouse.test_warehouse import create_warehouse

	company = "_Test Company with perpetual inventory"

	create_internal_customer(
		"_Test Internal Customer 2",
		company,
		company,
	)

	create_internal_supplier(
		"_Test Internal Supplier 2",
		company,
		company,
	)

	warehouse = create_warehouse("_Test Internal Warehouse New 1", company=company)

	create_warehouse("_Test Internal Warehouse GIT", company=company)

	make_purchase_receipt(company=company, warehouse=warehouse, qty=2, rate=100)

	if not frappe.db.get_value("Company", company, "unrealized_profit_loss_account"):
		account = "Unrealized Profit and Loss - TCP1"
		if not frappe.db.exists("Account", account):
			frappe.get_doc(
				{
					"doctype": "Account",
					"account_name": "Unrealized Profit and Loss",
					"parent_account": "Direct Income - TCP1",
					"company": company,
					"is_group": 0,
					"account_type": "Income Account",
				}
			).insert()

		frappe.db.set_value("Company", company, "unrealized_profit_loss_account", account)


def make_pr_against_po(po, received_qty=0):
	pr = make_purchase_receipt(po)
	pr.get("items")[0].qty = received_qty or 5
	pr.insert()
	pr.submit()
	return pr


def get_same_items():
	return [
		{
			"item_code": "_Test FG Item",
			"warehouse": "_Test Warehouse - _TC",
			"qty": 1,
			"rate": 500,
			"schedule_date": add_days(nowdate(), 1),
		},
		{
			"item_code": "_Test FG Item",
			"warehouse": "_Test Warehouse - _TC",
			"qty": 4,
			"rate": 500,
			"schedule_date": add_days(nowdate(), 1),
		},
	]


def create_purchase_order(**args):
	po = frappe.new_doc("Purchase Order")
	args = frappe._dict(args)
	if args.transaction_date:
		po.transaction_date = args.transaction_date

	po.schedule_date = add_days(nowdate(), 1)
	po.company = args.company or "_Test Company"
	po.supplier = args.supplier or "_Test Supplier"
	po.is_subcontracted = args.is_subcontracted or 0
	po.currency = args.currency or frappe.get_cached_value("Company", po.company, "default_currency")
	po.conversion_factor = args.conversion_factor or 1
	po.supplier_warehouse = args.supplier_warehouse or None

	if args.rm_items:
		for row in args.rm_items:
			po.append("items", row)
	else:
		po.append(
			"items",
			{
				"item_code": args.item or args.item_code or "_Test Item",
				"warehouse": args.warehouse or "_Test Warehouse - _TC",
				"from_warehouse": args.from_warehouse,
				"qty": args.qty or 10,
				"rate": args.rate or 500,
				"schedule_date": add_days(nowdate(), 1),
				"include_exploded_items": args.get("include_exploded_items", 1),
				"against_blanket_order": args.against_blanket_order,
				"against_blanket": args.against_blanket,
				"material_request": args.material_request,
				"material_request_item": args.material_request_item,
			},
		)

	if not args.do_not_save:
		po.set_missing_values()
		po.insert()
		if not args.do_not_submit:
			if po.is_subcontracted:
				supp_items = po.get("supplied_items")
				for d in supp_items:
					if not d.reserve_warehouse:
						d.reserve_warehouse = args.warehouse or "_Test Warehouse - _TC"
			po.submit()

	return po


def create_pr_against_po(po, received_qty=4):
	pr = make_purchase_receipt(po)
	pr.get("items")[0].qty = received_qty
	pr.insert()
	pr.submit()
	return pr


def get_ordered_qty(item_code="_Test Item", warehouse="_Test Warehouse - _TC"):
	return flt(frappe.db.get_value("Bin", {"item_code": item_code, "warehouse": warehouse}, "ordered_qty"))


def get_requested_qty(item_code="_Test Item", warehouse="_Test Warehouse - _TC"):
	return flt(frappe.db.get_value("Bin", {"item_code": item_code, "warehouse": warehouse}, "indented_qty"))


test_dependencies = ["BOM", "Item Price"]

test_records = frappe.get_test_records("Purchase Order")

def make_pi_against_pr(source_name, received_qty=0, item_dict_list = None):
	doc_pi =  make_pi_from_pr(source_name)
	if received_qty != 0: doc_pi.get("items")[0].qty = received_qty
	
	if item_dict_list is not None:
		for item in item_dict_list:
			doc_pi.append("items", item)

	doc_pi.insert()
	doc_pi.submit()
	return doc_pi


def make_pr_for_po(source_name, received_qty=0, item_dict_list = None):
	doc_pr = make_purchase_receipt(source_name)
	if received_qty != 0: doc_pr.get("items")[0].qty = received_qty
	
	if item_dict_list is not None:
		for item in item_dict_list:
			doc_pr.append("items", item)

	
	doc_pr.insert()
	doc_pr.submit()
	return doc_pr

def check_payment_gl_entries(
    self,
	voucher_no,
	expected_gle,):
	gle = frappe.qb.DocType("GL Entry")
	gl_entries = (
		frappe.qb.from_(gle)
		.select(
			gle.account,
			gle.debit,
			gle.credit,
		)
		.where((gle.voucher_no == voucher_no) & (gle.is_cancelled == 0))
		.orderby(gle.account, gle.debit, gle.credit, order=frappe.qb.desc)
	).run(as_dict=True)
	for row in range(len(expected_gle)):
		for field in ["account", "debit", "credit"]:
			self.assertEqual(expected_gle[row][field], gl_entries[row][field])<|MERGE_RESOLUTION|>--- conflicted
+++ resolved
@@ -1399,24 +1399,8 @@
 		self.assertEqual(doc_po.grand_total, doc_pi.grand_total)
 	
 	def test_create_purchase_receipt_partial_TC_SCK_037(self):
-<<<<<<< HEAD
-			po = create_purchase_order(rate=10000,qty=10)
-			po.submit()
-=======
 		po = create_purchase_order(rate=10000,qty=10)
 		po.submit()
-
-		pr = create_pr_against_po(po.name, received_qty=5)
-		bin_qty = frappe.db.get_value("Bin", {"item_code": "_Test Item", "warehouse": "_Test Warehouse - _TC"}, "actual_qty")
-		sle = frappe.get_doc('Stock Ledger Entry',{'voucher_no':pr.name})
-		self.assertEqual(sle.qty_after_transaction, bin_qty)
-		self.assertEqual(sle.warehouse, po.get("items")[0].warehouse)
-
-		#if account setup in company
-		if frappe.db.exists('GL Entry',{'account': 'Stock Received But Not Billed - _TC'}):
-			gl_temp_credit = frappe.db.get_value('GL Entry',{'voucher_no':pr.name, 'account': 'Stock Received But Not Billed - _TC'},'credit')
-			self.assertEqual(gl_temp_credit, 50000)
->>>>>>> 44f9d23d
 
 			pr = create_pr_against_po(po.name, received_qty=5)
 			bin_qty = frappe.db.get_value("Bin", {"item_code": "_Test Item", "warehouse": "_Test Warehouse - _TC"}, "actual_qty")
