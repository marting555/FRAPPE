--- conflicted
+++ resolved
@@ -9,12 +9,8 @@
 		'fieldname': 'supplier',
 		'non_standard_fieldnames': {
 			'Payment Entry': 'party_name',
-<<<<<<< HEAD
 			'Bank Account': 'party',
 			'Journal Entry': 'party'
-=======
-			'Bank Account': 'party'
->>>>>>> 540559d6
 		},
 		'transactions': [
 			{
@@ -27,15 +23,11 @@
 			},
 			{
 				'label': _('Payments'),
-<<<<<<< HEAD
 				'items': ['Payment Entry', 'Journal Entry']
 			},
 			{
 				'label': _('Bank'),
 				'items': ['Bank Account']
-=======
-				'items': ['Payment Entry', 'Bank Account']
->>>>>>> 540559d6
 			},
 			{
 				'label': _('Pricing'),
