{
 "actions": [],
 "allow_events_in_timeline": 1,
 "allow_import": 1,
 "allow_rename": 1,
 "autoname": "naming_series:",
 "creation": "2013-01-10 16:34:11",
 "description": "Supplier of Goods or Services.",
 "doctype": "DocType",
 "document_type": "Setup",
 "engine": "InnoDB",
 "field_order": [
  "naming_series",
  "supplier_name",
  "country",
  "column_break0",
  "supplier_group",
  "supplier_type",
  "is_transporter",
  "image",
  "defaults_section",
  "default_currency",
  "default_bank_account",
  "column_break_10",
  "default_price_list",
  "internal_supplier_section",
  "is_internal_supplier",
  "represents_company",
  "column_break_16",
  "companies",
  "column_break2",
  "supplier_details",
  "column_break_30",
  "website",
  "language",
  "dashboard_tab",
  "tax_tab",
  "tax_id",
  "column_break_27",
  "tax_category",
  "tax_withholding_category",
  "contact_and_address_tab",
  "address_contacts",
  "address_html",
  "column_break1",
  "contact_html",
  "primary_address_and_contact_detail_section",
  "column_break_44",
  "supplier_primary_address",
  "primary_address",
  "column_break_mglr",
  "supplier_primary_contact",
  "mobile_no",
  "email_id",
  "accounting_tab",
  "payment_terms",
  "default_accounts_section",
  "accounts",
  "settings_tab",
  "allow_purchase_invoice_creation_without_purchase_order",
  "allow_purchase_invoice_creation_without_purchase_receipt",
  "column_break_54",
  "is_frozen",
  "disabled",
  "warn_rfqs",
  "warn_pos",
  "prevent_rfqs",
  "prevent_pos",
  "block_supplier_section",
  "on_hold",
  "hold_type",
  "column_break_59",
  "release_date",
  "portal_users_tab",
  "portal_users",
  "column_break_1mqv"
 ],
 "fields": [
  {
   "fieldname": "naming_series",
   "fieldtype": "Select",
   "label": "Series",
   "no_copy": 1,
   "oldfieldname": "naming_series",
   "oldfieldtype": "Select",
   "options": "SUP-.YYYY.-",
   "set_only_once": 1
  },
  {
   "bold": 1,
   "fieldname": "supplier_name",
   "fieldtype": "Data",
   "in_global_search": 1,
   "label": "Supplier Name",
   "no_copy": 1,
   "oldfieldname": "supplier_name",
   "oldfieldtype": "Data",
   "reqd": 1
  },
  {
   "fieldname": "country",
   "fieldtype": "Link",
   "label": "Country",
   "options": "Country"
  },
  {
   "fieldname": "default_bank_account",
   "fieldtype": "Link",
   "label": "Default Company Bank Account",
   "options": "Bank Account"
  },
  {
   "fieldname": "tax_id",
   "fieldtype": "Data",
   "label": "Tax ID"
  },
  {
   "fieldname": "tax_category",
   "fieldtype": "Link",
   "label": "Tax Category",
   "options": "Tax Category"
  },
  {
   "fieldname": "tax_withholding_category",
   "fieldtype": "Link",
   "label": "Tax Withholding Category",
   "options": "Tax Withholding Category"
  },
  {
   "default": "0",
   "fieldname": "is_transporter",
   "fieldtype": "Check",
   "label": "Is Transporter"
  },
  {
   "default": "0",
   "fieldname": "is_internal_supplier",
   "fieldtype": "Check",
   "label": "Is Internal Supplier"
  },
  {
   "depends_on": "is_internal_supplier",
   "fieldname": "represents_company",
   "fieldtype": "Link",
   "ignore_user_permissions": 1,
   "label": "Represents Company",
   "options": "Company"
  },
  {
   "fieldname": "image",
   "fieldtype": "Attach Image",
   "hidden": 1,
   "label": "Image",
   "no_copy": 1,
   "print_hide": 1
  },
  {
   "fieldname": "column_break0",
   "fieldtype": "Column Break",
   "width": "50%"
  },
  {
   "fieldname": "supplier_group",
   "fieldtype": "Link",
   "in_list_view": 1,
   "in_standard_filter": 1,
   "label": "Supplier Group",
   "oldfieldname": "supplier_type",
   "oldfieldtype": "Link",
   "options": "Supplier Group"
  },
  {
   "default": "Company",
   "fieldname": "supplier_type",
   "fieldtype": "Select",
   "label": "Supplier Type",
   "options": "Company\nIndividual",
   "reqd": 1
  },
  {
   "fieldname": "language",
   "fieldtype": "Link",
   "label": "Print Language",
   "options": "Language"
  },
  {
   "bold": 1,
   "default": "0",
   "fieldname": "disabled",
   "fieldtype": "Check",
   "label": "Disabled"
  },
  {
   "default": "0",
   "fieldname": "warn_rfqs",
   "fieldtype": "Check",
   "hidden": 1,
   "label": "Warn RFQs",
   "read_only": 1
  },
  {
   "default": "0",
   "fieldname": "warn_pos",
   "fieldtype": "Check",
   "hidden": 1,
   "label": "Warn POs",
   "read_only": 1
  },
  {
   "default": "0",
   "fieldname": "prevent_rfqs",
   "fieldtype": "Check",
   "hidden": 1,
   "label": "Prevent RFQs",
   "read_only": 1
  },
  {
   "default": "0",
   "fieldname": "prevent_pos",
   "fieldtype": "Check",
   "hidden": 1,
   "label": "Prevent POs",
   "read_only": 1
  },
  {
   "depends_on": "represents_company",
   "fieldname": "companies",
   "fieldtype": "Table",
   "label": "Allowed To Transact With",
   "options": "Allowed To Transact With"
  },
  {
   "fieldname": "default_currency",
   "fieldtype": "Link",
   "ignore_user_permissions": 1,
   "label": "Billing Currency",
   "no_copy": 1,
   "options": "Currency"
  },
  {
   "fieldname": "column_break_10",
   "fieldtype": "Column Break"
  },
  {
   "fieldname": "default_price_list",
   "fieldtype": "Link",
   "ignore_user_permissions": 1,
   "label": "Price List",
   "options": "Price List"
  },
  {
   "fieldname": "payment_terms",
   "fieldtype": "Link",
   "label": "Default Payment Terms Template",
   "options": "Payment Terms Template"
  },
  {
   "default": "0",
   "fieldname": "on_hold",
   "fieldtype": "Check",
   "label": "Block Supplier"
  },
  {
   "depends_on": "eval:doc.on_hold",
   "fieldname": "hold_type",
   "fieldtype": "Select",
   "label": "Hold Type",
   "options": "\nAll\nInvoices\nPayments"
  },
  {
   "depends_on": "eval:doc.on_hold",
   "description": "Leave blank if the Supplier is blocked indefinitely",
   "fieldname": "release_date",
   "fieldtype": "Date",
   "label": "Release Date"
  },
  {
   "depends_on": "eval:!doc.__islocal",
   "fieldname": "address_contacts",
   "fieldtype": "Section Break",
   "label": "Address and Contacts",
   "oldfieldtype": "Column Break",
   "options": "fa fa-map-marker"
  },
  {
   "fieldname": "address_html",
   "fieldtype": "HTML",
   "label": "Address HTML",
   "read_only": 1
  },
  {
   "fieldname": "column_break1",
   "fieldtype": "Column Break",
   "width": "50%"
  },
  {
   "fieldname": "contact_html",
   "fieldtype": "HTML",
   "label": "Contact HTML",
   "read_only": 1
  },
  {
   "description": "Mention if non-standard payable account",
   "fieldname": "accounts",
   "fieldtype": "Table",
   "label": "Accounts",
   "options": "Party Account"
  },
  {
   "collapsible": 1,
   "collapsible_depends_on": "supplier_details",
   "fieldname": "column_break2",
   "fieldtype": "Section Break",
   "label": "More Information",
   "width": "50%"
  },
  {
   "fieldname": "website",
   "fieldtype": "Data",
   "label": "Website",
   "oldfieldname": "website",
   "oldfieldtype": "Data"
  },
  {
   "description": "Statutory info and other general information about your Supplier",
   "fieldname": "supplier_details",
   "fieldtype": "Text",
   "label": "Supplier Details",
   "oldfieldname": "supplier_details",
   "oldfieldtype": "Code"
  },
  {
   "fieldname": "column_break_30",
   "fieldtype": "Column Break"
  },
  {
   "default": "0",
   "fieldname": "is_frozen",
   "fieldtype": "Check",
   "label": "Is Frozen"
  },
  {
   "default": "0",
   "fieldname": "allow_purchase_invoice_creation_without_purchase_order",
   "fieldtype": "Check",
   "label": "Allow Purchase Invoice Creation Without Purchase Order"
  },
  {
   "default": "0",
   "fieldname": "allow_purchase_invoice_creation_without_purchase_receipt",
   "fieldtype": "Check",
   "label": "Allow Purchase Invoice Creation Without Purchase Receipt"
  },
  {
   "fieldname": "primary_address_and_contact_detail_section",
   "fieldtype": "Section Break",
   "label": "Primary Address and Contact"
  },
  {
   "description": "Reselect, if the chosen contact is edited after save",
   "fieldname": "supplier_primary_contact",
   "fieldtype": "Link",
   "label": "Supplier Primary Contact",
   "options": "Contact"
  },
  {
   "fetch_from": "supplier_primary_contact.mobile_no",
   "fieldname": "mobile_no",
   "fieldtype": "Read Only",
   "label": "Mobile No"
  },
  {
   "fetch_from": "supplier_primary_contact.email_id",
   "fieldname": "email_id",
   "fieldtype": "Read Only",
   "label": "Email Id"
  },
  {
   "fieldname": "column_break_44",
   "fieldtype": "Column Break"
  },
  {
   "fieldname": "primary_address",
   "fieldtype": "Text",
   "label": "Primary Address",
   "read_only": 1
  },
  {
   "description": "Reselect, if the chosen address is edited after save",
   "fieldname": "supplier_primary_address",
   "fieldtype": "Link",
   "label": "Supplier Primary Address",
   "options": "Address"
  },
  {
   "fieldname": "dashboard_tab",
   "fieldtype": "Tab Break",
   "label": "Dashboard",
   "show_dashboard": 1
  },
  {
   "fieldname": "settings_tab",
   "fieldtype": "Tab Break",
   "label": "Settings"
  },
  {
   "fieldname": "contact_and_address_tab",
   "fieldtype": "Tab Break",
   "label": "Contact & Address"
  },
  {
   "fieldname": "accounting_tab",
   "fieldtype": "Tab Break",
   "label": "Accounting"
  },
  {
   "fieldname": "defaults_section",
   "fieldtype": "Section Break",
   "label": "Defaults"
  },
  {
   "fieldname": "tax_tab",
   "fieldtype": "Tab Break",
   "label": "Tax"
  },
  {
   "collapsible": 1,
   "fieldname": "internal_supplier_section",
   "fieldtype": "Section Break",
   "label": "Internal Supplier"
  },
  {
   "fieldname": "column_break_16",
   "fieldtype": "Column Break"
  },
  {
   "fieldname": "column_break_27",
   "fieldtype": "Column Break"
  },
  {
   "fieldname": "column_break_54",
   "fieldtype": "Column Break"
  },
  {
   "fieldname": "block_supplier_section",
   "fieldtype": "Section Break",
   "label": "Block Supplier"
  },
  {
   "fieldname": "column_break_59",
   "fieldtype": "Column Break"
  },
  {
   "fieldname": "default_accounts_section",
   "fieldtype": "Section Break",
   "label": "Default Accounts"
  },
  {
   "fieldname": "portal_users_tab",
   "fieldtype": "Tab Break",
   "label": "Portal Users"
  },
  {
   "fieldname": "portal_users",
   "fieldtype": "Table",
   "label": "Supplier Portal Users",
   "options": "Portal User"
  },
  {
   "fieldname": "column_break_1mqv",
   "fieldtype": "Column Break"
  },
  {
   "fieldname": "column_break_mglr",
   "fieldtype": "Column Break"
  }
 ],
 "icon": "fa fa-user",
 "idx": 370,
 "image_field": "image",
 "links": [
  {
   "group": "Allowed Items",
   "link_doctype": "Party Specific Item",
   "link_fieldname": "party"
  }
 ],
<<<<<<< HEAD
 "modified": "2023-09-25 12:48:21.869563",
=======
 "modified": "2023-09-21 12:24:20.398889",
>>>>>>> ee178ff2
 "modified_by": "Administrator",
 "module": "Buying",
 "name": "Supplier",
 "naming_rule": "By \"Naming Series\" field",
 "owner": "Administrator",
 "permissions": [
  {
   "email": 1,
   "print": 1,
   "read": 1,
   "report": 1,
   "role": "Purchase User"
  },
  {
   "email": 1,
   "print": 1,
   "read": 1,
   "report": 1,
   "role": "Purchase Manager",
   "write": 1
  },
  {
   "create": 1,
   "delete": 1,
   "email": 1,
   "export": 1,
   "import": 1,
   "print": 1,
   "read": 1,
   "report": 1,
   "role": "Purchase Master Manager",
   "share": 1,
   "write": 1
  },
  {
   "read": 1,
   "role": "Stock User"
  },
  {
   "email": 1,
   "print": 1,
   "read": 1,
   "report": 1,
   "role": "Stock Manager"
  },
  {
   "read": 1,
   "role": "Accounts User"
  },
  {
   "email": 1,
   "print": 1,
   "read": 1,
   "report": 1,
   "role": "Accounts Manager"
  }
 ],
 "quick_entry": 1,
 "search_fields": "supplier_name, supplier_group",
 "show_name_in_global_search": 1,
 "sort_field": "modified",
 "sort_order": "ASC",
 "states": [],
 "title_field": "supplier_name",
 "track_changes": 1
}<|MERGE_RESOLUTION|>--- conflicted
+++ resolved
@@ -485,11 +485,7 @@
    "link_fieldname": "party"
   }
  ],
-<<<<<<< HEAD
  "modified": "2023-09-25 12:48:21.869563",
-=======
- "modified": "2023-09-21 12:24:20.398889",
->>>>>>> ee178ff2
  "modified_by": "Administrator",
  "module": "Buying",
  "name": "Supplier",
