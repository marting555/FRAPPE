--- conflicted
+++ resolved
@@ -1529,11 +1529,7 @@
  "issingle": 0, 
  "istable": 0, 
  "max_attachments": 0, 
-<<<<<<< HEAD
- "modified": "2018-11-23 16:15:44.497406", 
-=======
- "modified": "2019-01-17 13:58:08.597792", 
->>>>>>> f74e28bc
+ "modified": "2019-01-17 13:58:08.597793", 
  "modified_by": "Administrator", 
  "module": "Buying", 
  "name": "Supplier", 
