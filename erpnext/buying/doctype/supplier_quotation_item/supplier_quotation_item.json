--- conflicted
+++ resolved
@@ -560,11 +560,7 @@
  "index_web_pages_for_search": 1,
  "istable": 1,
  "links": [],
-<<<<<<< HEAD
- "modified": "2020-04-07 18:35:51.175947",
-=======
  "modified": "2020-10-19 12:36:26.913211",
->>>>>>> 540559d6
  "modified_by": "Administrator",
  "module": "Buying",
  "name": "Supplier Quotation Item",
