{
 "actions": [],
 "autoname": "hash",
 "creation": "2013-05-22 12:43:10",
 "doctype": "DocType",
 "document_type": "Document",
 "editable_grid": 1,
 "engine": "InnoDB",
 "field_order": [
  "item_code",
  "supplier_part_no",
  "item_name",
  "column_break_3",
  "lead_time_days",
  "expected_delivery_date",
  "is_free_item",
  "section_break_5",
  "description",
  "item_group",
  "brand",
  "col_break1",
  "image",
  "image_view",
  "quantity_and_rate",
  "qty",
  "stock_uom",
  "col_break2",
  "uom",
  "conversion_factor",
  "stock_qty",
  "sec_break_price_list",
  "price_list_rate",
  "discount_percentage",
  "discount_amount",
  "distributed_discount_amount",
  "col_break_price_list",
  "base_price_list_rate",
  "sec_break1",
  "rate",
  "amount",
  "item_tax_template",
  "col_break3",
  "base_rate",
  "base_amount",
  "pricing_rules",
  "section_break_24",
  "net_rate",
  "net_amount",
  "column_break_27",
  "base_net_rate",
  "base_net_amount",
  "item_weight_details",
  "weight_per_unit",
  "total_weight",
  "column_break_23",
  "weight_uom",
  "warehouse_and_reference",
  "warehouse",
  "prevdoc_doctype",
  "material_request",
  "sales_order",
  "request_for_quotation",
  "col_break4",
  "material_request_item",
  "request_for_quotation_item",
  "item_tax_rate",
  "manufacture_details",
  "manufacturer",
  "column_break_15",
  "manufacturer_part_no",
  "ad_sec_break",
  "cost_center",
  "dimension_col_break",
  "project",
  "section_break_44",
  "page_break"
 ],
 "fields": [
  {
   "bold": 1,
   "columns": 2,
   "fieldname": "item_code",
   "fieldtype": "Link",
   "in_list_view": 1,
   "label": "Item Code",
   "oldfieldname": "item_code",
   "oldfieldtype": "Link",
   "options": "Item",
   "reqd": 1,
   "search_index": 1
  },
  {
   "fieldname": "supplier_part_no",
   "fieldtype": "Data",
   "hidden": 1,
   "label": "Supplier Part Number",
   "print_hide": 1,
   "read_only": 1
  },
  {
   "fieldname": "item_name",
   "fieldtype": "Data",
   "in_global_search": 1,
   "label": "Item Name",
   "oldfieldname": "item_name",
   "oldfieldtype": "Data",
   "print_hide": 1,
   "search_index": 1
  },
  {
   "fieldname": "column_break_3",
   "fieldtype": "Column Break"
  },
  {
   "fieldname": "lead_time_days",
   "fieldtype": "Int",
   "label": "Supplier Lead Time (days)"
  },
  {
   "collapsible": 1,
   "fieldname": "section_break_5",
   "fieldtype": "Section Break",
   "label": "Description"
  },
  {
   "fieldname": "description",
   "fieldtype": "Text Editor",
   "label": "Description",
   "oldfieldname": "description",
   "oldfieldtype": "Small Text",
   "print_width": "300px",
   "width": "300px"
  },
  {
   "fieldname": "col_break1",
   "fieldtype": "Column Break"
  },
  {
   "fieldname": "image",
   "fieldtype": "Attach",
   "hidden": 1,
   "label": "Image"
  },
  {
   "fieldname": "image_view",
   "fieldtype": "Image",
   "label": "Image View",
   "options": "image",
   "print_hide": 1
  },
  {
   "fieldname": "quantity_and_rate",
   "fieldtype": "Section Break",
   "label": "Quantity and Rate"
  },
  {
   "bold": 1,
   "fieldname": "qty",
   "fieldtype": "Float",
   "in_list_view": 1,
   "label": "Quantity",
   "oldfieldname": "qty",
   "oldfieldtype": "Currency",
   "print_width": "60px",
   "reqd": 1,
   "width": "60px"
  },
  {
   "fieldname": "stock_uom",
   "fieldtype": "Link",
   "label": "Stock UOM",
   "options": "UOM",
   "print_hide": 1,
   "read_only": 1,
   "reqd": 1
  },
  {
   "fieldname": "price_list_rate",
   "fieldtype": "Currency",
   "label": "Price List Rate",
   "options": "currency",
   "print_hide": 1
  },
  {
   "depends_on": "price_list_rate",
   "fieldname": "discount_percentage",
   "fieldtype": "Percent",
   "label": "Discount on Price List Rate (%)"
  },
  {
   "depends_on": "price_list_rate",
   "fieldname": "discount_amount",
   "fieldtype": "Currency",
   "label": "Discount Amount",
   "options": "currency"
  },
  {
   "fieldname": "col_break2",
   "fieldtype": "Column Break"
  },
  {
   "fieldname": "uom",
   "fieldtype": "Link",
   "in_list_view": 1,
   "label": "UOM",
   "options": "UOM",
   "print_hide": 1,
   "print_width": "100px",
   "reqd": 1,
   "width": "100px"
  },
  {
   "fieldname": "conversion_factor",
   "fieldtype": "Float",
   "label": "UOM Conversion Factor",
   "print_hide": 1,
   "read_only": 1,
   "reqd": 1
  },
  {
   "fieldname": "stock_qty",
   "fieldtype": "Float",
   "label": "Qty as per Stock UOM",
   "no_copy": 1,
   "print_hide": 1,
   "read_only": 1
  },
  {
   "fieldname": "base_price_list_rate",
   "fieldtype": "Currency",
   "label": "Price List Rate (Company Currency)",
   "options": "Company:company:default_currency",
   "print_hide": 1,
   "read_only": 1
  },
  {
   "fieldname": "sec_break1",
   "fieldtype": "Section Break"
  },
  {
   "bold": 1,
   "columns": 2,
   "fieldname": "rate",
   "fieldtype": "Currency",
   "in_list_view": 1,
   "label": "Rate",
   "oldfieldname": "import_rate",
   "oldfieldtype": "Currency",
   "options": "currency"
  },
  {
   "columns": 2,
   "fieldname": "amount",
   "fieldtype": "Currency",
   "in_list_view": 1,
   "label": "Amount",
   "oldfieldname": "import_amount",
   "oldfieldtype": "Currency",
   "options": "currency",
   "read_only": 1
  },
  {
   "fieldname": "col_break3",
   "fieldtype": "Column Break"
  },
  {
   "fieldname": "base_rate",
   "fieldtype": "Currency",
   "label": "Rate (Company Currency)",
   "oldfieldname": "purchase_rate",
   "oldfieldtype": "Currency",
   "options": "Company:company:default_currency",
   "print_hide": 1,
   "print_width": "100px",
   "read_only": 1,
   "reqd": 1,
   "width": "100px"
  },
  {
   "fieldname": "base_amount",
   "fieldtype": "Currency",
   "label": "Amount (Company Currency)",
   "oldfieldname": "amount",
   "oldfieldtype": "Currency",
   "options": "Company:company:default_currency",
   "print_hide": 1,
   "read_only": 1,
   "reqd": 1
  },
  {
   "fieldname": "pricing_rules",
   "fieldtype": "Small Text",
   "hidden": 1,
   "label": "Pricing Rules",
   "print_hide": 1,
   "read_only": 1
  },
  {
   "fieldname": "section_break_24",
   "fieldtype": "Section Break"
  },
  {
   "fieldname": "net_rate",
   "fieldtype": "Currency",
   "label": "Net Rate",
   "print_hide": 1,
   "read_only": 1
  },
  {
   "fieldname": "net_amount",
   "fieldtype": "Currency",
   "label": "Net Amount",
   "options": "currency",
   "print_hide": 1,
   "read_only": 1
  },
  {
   "fieldname": "column_break_27",
   "fieldtype": "Column Break"
  },
  {
   "fieldname": "base_net_rate",
   "fieldtype": "Currency",
   "label": "Net Rate (Company Currency)",
   "options": "Company:company:default_currency",
   "print_hide": 1,
   "read_only": 1
  },
  {
   "fieldname": "base_net_amount",
   "fieldtype": "Currency",
   "label": "Net Amount (Company Currency)",
   "options": "Company:company:default_currency",
   "print_hide": 1,
   "read_only": 1
  },
  {
   "collapsible": 1,
   "fieldname": "item_weight_details",
   "fieldtype": "Section Break",
   "label": "Item Weight Details"
  },
  {
   "fieldname": "weight_per_unit",
   "fieldtype": "Float",
   "label": "Weight Per Unit",
   "read_only": 1
  },
  {
   "fieldname": "total_weight",
   "fieldtype": "Float",
   "label": "Total Weight",
   "read_only": 1
  },
  {
   "fieldname": "column_break_23",
   "fieldtype": "Column Break",
   "print_hide": 1
  },
  {
   "fieldname": "weight_uom",
   "fieldtype": "Link",
   "label": "Weight UOM",
   "options": "UOM",
   "read_only": 1
  },
  {
   "fieldname": "warehouse_and_reference",
   "fieldtype": "Section Break",
   "label": "Warehouse and Reference"
  },
  {
   "fieldname": "warehouse",
   "fieldtype": "Link",
   "in_list_view": 1,
   "label": "Warehouse",
   "oldfieldname": "warehouse",
   "oldfieldtype": "Link",
   "options": "Warehouse",
   "print_hide": 1
  },
  {
   "fieldname": "project",
   "fieldtype": "Link",
   "label": "Project",
   "options": "Project",
   "print_hide": 1
  },
  {
   "fieldname": "prevdoc_doctype",
   "fieldtype": "Data",
   "hidden": 1,
   "label": "Reference Document Type",
   "no_copy": 1,
   "oldfieldname": "prevdoc_doctype",
   "oldfieldtype": "Data",
   "print_hide": 1,
   "read_only": 1
  },
  {
   "fieldname": "material_request",
   "fieldtype": "Link",
   "label": "Material Request",
   "oldfieldname": "prevdoc_docname",
   "oldfieldtype": "Link",
   "options": "Material Request",
   "print_hide": 1,
   "print_width": "120px",
   "read_only": 1,
   "search_index": 1,
   "width": "120px"
  },
  {
   "fieldname": "sales_order",
   "fieldtype": "Link",
   "label": "Sales Order",
   "options": "Sales Order",
   "print_hide": 1,
   "read_only": 1,
   "search_index": 1
  },
  {
   "fieldname": "request_for_quotation",
   "fieldtype": "Link",
   "label": "Request for Quotation",
   "no_copy": 1,
   "options": "Request for Quotation",
   "print_hide": 1,
   "read_only": 1
  },
  {
   "fieldname": "col_break4",
   "fieldtype": "Column Break"
  },
  {
   "fieldname": "item_tax_template",
   "fieldtype": "Link",
   "label": "Item Tax Template",
   "options": "Item Tax Template",
   "print_hide": 1
  },
  {
   "fieldname": "material_request_item",
   "fieldtype": "Data",
   "hidden": 1,
   "label": "Material Request Item",
   "oldfieldname": "prevdoc_detail_docname",
   "oldfieldtype": "Data",
   "print_hide": 1,
   "read_only": 1,
   "search_index": 1
  },
  {
   "fieldname": "request_for_quotation_item",
   "fieldtype": "Data",
   "hidden": 1,
   "label": "Request for Quotation Item",
   "no_copy": 1,
   "print_hide": 1,
   "read_only": 1
  },
  {
   "fieldname": "brand",
   "fieldtype": "Link",
   "label": "Brand",
   "oldfieldname": "brand",
   "oldfieldtype": "Link",
   "options": "Brand",
   "print_hide": 1,
   "read_only": 1
  },
  {
   "fieldname": "item_group",
   "fieldtype": "Link",
   "label": "Item Group",
   "oldfieldname": "item_group",
   "oldfieldtype": "Link",
   "options": "Item Group",
   "print_hide": 1,
   "read_only": 1
  },
  {
   "description": "Tax detail table fetched from item master as a string and stored in this field.\nUsed for Taxes and Charges",
   "fieldname": "item_tax_rate",
   "fieldtype": "Code",
   "hidden": 1,
   "label": "Item Tax Rate",
   "oldfieldname": "item_tax_rate",
   "oldfieldtype": "Small Text",
   "print_hide": 1,
   "read_only": 1,
   "report_hide": 1
  },
  {
   "fieldname": "section_break_44",
   "fieldtype": "Section Break"
  },
  {
   "allow_on_submit": 1,
   "default": "0",
   "fieldname": "page_break",
   "fieldtype": "Check",
   "label": "Page Break",
   "no_copy": 1,
   "oldfieldname": "page_break",
   "oldfieldtype": "Check",
   "print_hide": 1
  },
  {
   "collapsible": 1,
   "fieldname": "manufacture_details",
   "fieldtype": "Section Break",
   "label": "Manufacture"
  },
  {
   "fieldname": "manufacturer",
   "fieldtype": "Link",
   "label": "Manufacturer",
   "options": "Manufacturer"
  },
  {
   "fieldname": "manufacturer_part_no",
   "fieldtype": "Data",
   "label": "Manufacturer Part Number"
  },
  {
   "fieldname": "column_break_15",
   "fieldtype": "Column Break"
  },
  {
   "fieldname": "sec_break_price_list",
   "fieldtype": "Section Break"
  },
  {
   "fieldname": "col_break_price_list",
   "fieldtype": "Column Break"
  },
  {
   "collapsible": 1,
   "fieldname": "ad_sec_break",
   "fieldtype": "Section Break",
   "label": "Accounting Dimensions"
  },
  {
   "default": "0",
   "depends_on": "is_free_item",
   "fieldname": "is_free_item",
   "fieldtype": "Check",
   "label": "Is Free Item",
   "print_hide": 1,
   "read_only": 1
  },
  {
   "allow_on_submit": 1,
   "bold": 1,
   "fieldname": "expected_delivery_date",
   "fieldtype": "Date",
   "label": "Expected Delivery Date"
  },
  {
   "fieldname": "cost_center",
   "fieldtype": "Link",
   "label": "Cost Center",
   "options": "Cost Center"
  },
  {
   "fieldname": "dimension_col_break",
   "fieldtype": "Column Break"
  },
  {
   "fieldname": "distributed_discount_amount",
   "fieldtype": "Currency",
   "label": "Distributed Discount Amount",
   "options": "currency"
  }
 ],
 "idx": 1,
 "index_web_pages_for_search": 1,
 "istable": 1,
 "links": [],
<<<<<<< HEAD
 "modified": "2023-11-17 12:25:26.235367",
=======
 "modified": "2024-06-02 06:22:17.864822",
>>>>>>> 0bab6f34c1 (fix: distributed discounts on si)
 "modified_by": "Administrator",
 "module": "Buying",
 "name": "Supplier Quotation Item",
 "naming_rule": "Random",
 "owner": "Administrator",
 "permissions": [],
 "sort_field": "modified",
 "sort_order": "DESC",
 "states": [],
 "track_changes": 1
}<|MERGE_RESOLUTION|>--- conflicted
+++ resolved
@@ -578,11 +578,7 @@
  "index_web_pages_for_search": 1,
  "istable": 1,
  "links": [],
-<<<<<<< HEAD
- "modified": "2023-11-17 12:25:26.235367",
-=======
- "modified": "2024-06-02 06:22:17.864822",
->>>>>>> 0bab6f34c1 (fix: distributed discounts on si)
+ "modified": "2024-06-02 06:22:18.864822",
  "modified_by": "Administrator",
  "module": "Buying",
  "name": "Supplier Quotation Item",
