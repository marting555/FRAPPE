{
 "actions": [],
 "creation": "2013-06-25 11:04:03",
 "description": "Settings for Buying Module",
 "doctype": "DocType",
 "document_type": "Other",
 "engine": "InnoDB",
 "field_order": [
  "supplier_and_price_defaults_section",
  "supp_master_name",
  "supplier_group",
  "buying_price_list",
  "column_break_4",
  "maintain_same_rate_action",
  "role_to_override_stop_action",
  "transaction_settings_section",
  "po_required",
  "pr_required",
<<<<<<< HEAD
  "over_order_allowance",
=======
  "blanket_order_allowance",
>>>>>>> 44bad3bd
  "column_break_12",
  "maintain_same_rate",
  "set_landed_cost_based_on_purchase_invoice_rate",
  "allow_multiple_items",
  "bill_for_rejected_quantity_in_purchase_invoice",
  "disable_last_purchase_rate",
  "show_pay_button",
<<<<<<< HEAD
=======
  "use_transaction_date_exchange_rate",
>>>>>>> 44bad3bd
  "subcontract",
  "backflush_raw_materials_of_subcontract_based_on",
  "column_break_11",
  "over_transfer_allowance"
 ],
 "fields": [
  {
   "default": "Supplier Name",
   "fieldname": "supp_master_name",
   "fieldtype": "Select",
   "label": "Supplier Naming By",
   "options": "Supplier Name\nNaming Series\nAuto Name"
  },
  {
   "fieldname": "supplier_group",
   "fieldtype": "Link",
   "label": "Default Supplier Group",
   "options": "Supplier Group"
  },
  {
   "fieldname": "buying_price_list",
   "fieldtype": "Link",
   "label": "Default Buying Price List",
   "options": "Price List"
  },
  {
   "fieldname": "po_required",
   "fieldtype": "Select",
   "label": "Is Purchase Order Required for Purchase Invoice & Receipt Creation?",
   "options": "No\nYes"
  },
  {
   "fieldname": "pr_required",
   "fieldtype": "Select",
   "label": "Is Purchase Receipt Required for Purchase Invoice Creation?",
   "options": "No\nYes"
  },
  {
   "default": "0",
   "fieldname": "maintain_same_rate",
   "fieldtype": "Check",
   "label": "Maintain Same Rate Throughout the Purchase Cycle"
  },
  {
   "default": "0",
   "fieldname": "allow_multiple_items",
   "fieldtype": "Check",
   "label": "Allow Item To Be Added Multiple Times in a Transaction"
  },
  {
   "fieldname": "subcontract",
   "fieldtype": "Tab Break",
   "label": "Subcontracting Settings"
  },
  {
   "default": "BOM",
   "fieldname": "backflush_raw_materials_of_subcontract_based_on",
   "fieldtype": "Select",
   "label": "Backflush Raw Materials of Subcontract Based On",
   "options": "BOM\nMaterial Transferred for Subcontract"
  },
  {
   "depends_on": "eval:doc.backflush_raw_materials_of_subcontract_based_on == \"BOM\"",
   "description": "Percentage you are allowed to transfer more against the quantity ordered. For example: If you have ordered 100 units. and your Allowance is 10% then you are allowed to transfer 110 units.",
   "fieldname": "over_transfer_allowance",
   "fieldtype": "Float",
   "label": "Over Transfer Allowance (%)"
  },
  {
   "fieldname": "column_break_11",
   "fieldtype": "Column Break"
  },
  {
   "default": "Stop",
   "depends_on": "maintain_same_rate",
   "description": "Configure the action to stop the transaction or just warn if the same rate is not maintained.",
   "fieldname": "maintain_same_rate_action",
   "fieldtype": "Select",
   "label": "Action If Same Rate is Not Maintained",
   "mandatory_depends_on": "maintain_same_rate",
   "options": "Stop\nWarn"
  },
  {
   "depends_on": "eval:doc.maintain_same_rate_action == 'Stop'",
   "fieldname": "role_to_override_stop_action",
   "fieldtype": "Link",
   "label": "Role Allowed to Override Stop Action",
   "options": "Role"
  },
  {
   "default": "1",
   "description": "If checked, Rejected Quantity will be included while making Purchase Invoice from Purchase Receipt.",
   "fieldname": "bill_for_rejected_quantity_in_purchase_invoice",
   "fieldtype": "Check",
   "label": "Bill for Rejected Quantity in Purchase Invoice"
  },
  {
   "fieldname": "supplier_and_price_defaults_section",
   "fieldtype": "Tab Break",
   "label": "Naming Series and Price Defaults"
  },
  {
   "fieldname": "column_break_4",
   "fieldtype": "Column Break"
  },
  {
   "fieldname": "transaction_settings_section",
   "fieldtype": "Tab Break",
   "label": "Transaction Settings"
  },
  {
   "fieldname": "column_break_12",
   "fieldtype": "Column Break"
  },
  {
   "default": "0",
   "fieldname": "disable_last_purchase_rate",
   "fieldtype": "Check",
   "label": "Disable Last Purchase Rate"
  },
  {
   "default": "1",
   "fieldname": "show_pay_button",
   "fieldtype": "Check",
   "label": "Show Pay Button in Purchase Order Portal"
  },
  {
   "default": "0",
   "depends_on": "eval: !doc.maintain_same_rate",
   "description": "Users can enable the checkbox If they want to adjust the incoming rate (set using purchase receipt) based on the purchase invoice rate.",
   "fieldname": "set_landed_cost_based_on_purchase_invoice_rate",
<<<<<<< HEAD
   "fieldtype": "Check",
   "label": "Set Landed Cost Based on Purchase Invoice Rate"
  },
  {
   "default": "0",
   "description": "Percentage you are allowed to order more against the Blanket Order Quantity. For example: If you have a Blanket Order of Quantity 100 units. and your Allowance is 10% then you are allowed to order 110 units.",
   "fieldname": "over_order_allowance",
   "fieldtype": "Float",
   "label": "Over Order Allowance (%)"
=======
   "fieldtype": "Check",
   "label": "Set Landed Cost Based on Purchase Invoice Rate"
  },
  {
   "default": "0",
   "description": "While making Purchase Invoice from Purchase Order, use Exchange Rate on Invoice's transaction date rather than inheriting it from Purchase Order. Only applies for Purchase Invoice.",
   "fieldname": "use_transaction_date_exchange_rate",
   "fieldtype": "Check",
   "label": "Use Transaction Date Exchange Rate"
  },
  {
   "default": "0",
   "description": "Percentage you are allowed to order beyond the Blanket Order quantity.",
   "fieldname": "blanket_order_allowance",
   "fieldtype": "Float",
   "label": "Blanket Order Allowance (%)"
>>>>>>> 44bad3bd
  }
 ],
 "icon": "fa fa-cog",
 "idx": 1,
 "index_web_pages_for_search": 1,
 "issingle": 1,
 "links": [],
<<<<<<< HEAD
 "modified": "2023-03-02 17:02:14.404622",
=======
 "modified": "2023-10-25 14:03:32.520418",
>>>>>>> 44bad3bd
 "modified_by": "Administrator",
 "module": "Buying",
 "name": "Buying Settings",
 "owner": "Administrator",
 "permissions": [
  {
   "create": 1,
   "email": 1,
   "print": 1,
   "read": 1,
   "role": "System Manager",
   "share": 1,
   "write": 1
  },
  {
   "create": 1,
   "email": 1,
   "export": 1,
   "print": 1,
   "read": 1,
   "role": "Purchase Manager",
   "share": 1,
   "write": 1
  }
 ],
 "sort_field": "modified",
 "sort_order": "DESC",
 "states": [],
 "track_changes": 1
}<|MERGE_RESOLUTION|>--- conflicted
+++ resolved
@@ -16,11 +16,7 @@
   "transaction_settings_section",
   "po_required",
   "pr_required",
-<<<<<<< HEAD
-  "over_order_allowance",
-=======
   "blanket_order_allowance",
->>>>>>> 44bad3bd
   "column_break_12",
   "maintain_same_rate",
   "set_landed_cost_based_on_purchase_invoice_rate",
@@ -28,10 +24,7 @@
   "bill_for_rejected_quantity_in_purchase_invoice",
   "disable_last_purchase_rate",
   "show_pay_button",
-<<<<<<< HEAD
-=======
   "use_transaction_date_exchange_rate",
->>>>>>> 44bad3bd
   "subcontract",
   "backflush_raw_materials_of_subcontract_based_on",
   "column_break_11",
@@ -163,17 +156,6 @@
    "depends_on": "eval: !doc.maintain_same_rate",
    "description": "Users can enable the checkbox If they want to adjust the incoming rate (set using purchase receipt) based on the purchase invoice rate.",
    "fieldname": "set_landed_cost_based_on_purchase_invoice_rate",
-<<<<<<< HEAD
-   "fieldtype": "Check",
-   "label": "Set Landed Cost Based on Purchase Invoice Rate"
-  },
-  {
-   "default": "0",
-   "description": "Percentage you are allowed to order more against the Blanket Order Quantity. For example: If you have a Blanket Order of Quantity 100 units. and your Allowance is 10% then you are allowed to order 110 units.",
-   "fieldname": "over_order_allowance",
-   "fieldtype": "Float",
-   "label": "Over Order Allowance (%)"
-=======
    "fieldtype": "Check",
    "label": "Set Landed Cost Based on Purchase Invoice Rate"
   },
@@ -190,7 +172,6 @@
    "fieldname": "blanket_order_allowance",
    "fieldtype": "Float",
    "label": "Blanket Order Allowance (%)"
->>>>>>> 44bad3bd
   }
  ],
  "icon": "fa fa-cog",
@@ -198,11 +179,7 @@
  "index_web_pages_for_search": 1,
  "issingle": 1,
  "links": [],
-<<<<<<< HEAD
- "modified": "2023-03-02 17:02:14.404622",
-=======
  "modified": "2023-10-25 14:03:32.520418",
->>>>>>> 44bad3bd
  "modified_by": "Administrator",
  "module": "Buying",
  "name": "Buying Settings",
