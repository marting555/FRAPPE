{
 "actions": [],
 "allow_import": 1,
 "autoname": "naming_series:",
 "creation": "2016-02-25 01:24:07.224790",
 "doctype": "DocType",
 "document_type": "Document",
 "engine": "InnoDB",
 "field_order": [
  "naming_series",
  "company",
  "vendor",
  "column_break1",
  "transaction_date",
  "status",
  "amended_from",
  "suppliers_section",
  "suppliers",
  "items_section",
  "items",
  "supplier_response_section",
  "salutation",
  "email_template",
  "col_break_email_1",
  "subject",
  "preview",
  "sec_break_email_2",
  "message_for_supplier",
  "terms_section_break",
  "tc_name",
  "terms",
  "printing_settings",
  "select_print_heading",
  "letter_head"
 ],
 "fields": [
  {
   "fieldname": "naming_series",
   "fieldtype": "Select",
   "in_list_view": 1,
   "label": "Series",
   "no_copy": 1,
   "oldfieldname": "naming_series",
   "oldfieldtype": "Select",
   "options": "PUR-RFQ-.YYYY.-",
   "print_hide": 1,
   "reqd": 1,
   "set_only_once": 1
  },
  {
   "fieldname": "company",
   "fieldtype": "Link",
   "in_list_view": 1,
   "label": "Company",
   "oldfieldname": "company",
   "oldfieldtype": "Link",
   "options": "Company",
   "print_hide": 1,
   "remember_last_selected_value": 1,
   "reqd": 1,
   "search_index": 1
  },
  {
   "description": "For individual supplier",
   "fieldname": "vendor",
   "fieldtype": "Link",
   "hidden": 1,
   "in_standard_filter": 1,
   "label": "Supplier",
   "no_copy": 1,
   "options": "Supplier",
   "read_only": 1
  },
  {
   "fieldname": "column_break1",
   "fieldtype": "Column Break",
   "oldfieldtype": "Column Break",
   "print_width": "50%",
   "width": "50%"
  },
  {
   "default": "Today",
   "fieldname": "transaction_date",
   "fieldtype": "Date",
   "in_list_view": 1,
   "label": "Date",
   "oldfieldname": "transaction_date",
   "oldfieldtype": "Date",
   "reqd": 1,
   "search_index": 1
  },
  {
   "fieldname": "suppliers_section",
   "fieldtype": "Section Break"
  },
  {
   "fieldname": "suppliers",
   "fieldtype": "Table",
   "label": "Suppliers",
   "options": "Request for Quotation Supplier",
   "print_hide": 1,
   "reqd": 1
  },
  {
   "fieldname": "items_section",
   "fieldtype": "Section Break",
   "oldfieldtype": "Section Break",
   "options": "fa fa-shopping-cart"
  },
  {
   "fieldname": "items",
   "fieldtype": "Table",
   "label": "Items",
   "oldfieldname": "po_details",
   "oldfieldtype": "Table",
   "options": "Request for Quotation Item",
   "reqd": 1
  },
  {
   "fieldname": "supplier_response_section",
   "fieldtype": "Section Break",
   "label": "Email Details"
  },
  {
   "fieldname": "email_template",
   "fieldtype": "Link",
   "label": "Email Template",
   "options": "Email Template",
   "print_hide": 1
  },
  {
   "allow_on_submit": 1,
   "fetch_from": "email_template.response",
   "fetch_if_empty": 1,
   "fieldname": "message_for_supplier",
   "fieldtype": "Text Editor",
   "in_list_view": 1,
   "label": "Message for Supplier",
   "print_hide": 1,
   "reqd": 1
  },
  {
   "collapsible": 1,
   "collapsible_depends_on": "terms",
   "fieldname": "terms_section_break",
   "fieldtype": "Section Break",
   "label": "Terms and Conditions",
   "oldfieldtype": "Section Break",
   "options": "fa fa-legal"
  },
  {
   "fieldname": "tc_name",
   "fieldtype": "Link",
   "label": "Terms",
   "oldfieldname": "tc_name",
   "oldfieldtype": "Link",
   "options": "Terms and Conditions",
   "print_hide": 1
  },
  {
   "fieldname": "terms",
   "fieldtype": "Text Editor",
   "label": "Terms and Conditions",
   "oldfieldname": "terms",
   "oldfieldtype": "Text Editor"
  },
  {
   "collapsible": 1,
   "fieldname": "printing_settings",
   "fieldtype": "Section Break",
   "label": "Printing Settings"
  },
  {
   "allow_on_submit": 1,
   "fieldname": "select_print_heading",
   "fieldtype": "Link",
   "label": "Print Heading",
   "no_copy": 1,
   "oldfieldname": "select_print_heading",
   "oldfieldtype": "Link",
   "options": "Print Heading",
   "print_hide": 1,
   "report_hide": 1
  },
  {
   "allow_on_submit": 1,
   "fieldname": "letter_head",
   "fieldtype": "Link",
   "label": "Letter Head",
   "oldfieldname": "letter_head",
   "oldfieldtype": "Select",
   "options": "Letter Head",
   "print_hide": 1
  },
  {
   "fieldname": "status",
   "fieldtype": "Select",
   "label": "Status",
   "no_copy": 1,
   "oldfieldname": "status",
   "oldfieldtype": "Select",
   "options": "\nDraft\nSubmitted\nCancelled",
   "print_hide": 1,
   "read_only": 1,
   "reqd": 1,
   "search_index": 1
  },
  {
   "fieldname": "amended_from",
   "fieldtype": "Link",
   "label": "Amended From",
   "no_copy": 1,
   "options": "Request for Quotation",
   "print_hide": 1,
   "read_only": 1
  },
  {
   "fetch_from": "email_template.subject",
   "fetch_if_empty": 1,
   "fieldname": "subject",
   "fieldtype": "Data",
   "label": "Subject",
   "print_hide": 1
  },
  {
   "description": "Select a greeting for the receiver. E.g. Mr., Ms., etc.",
   "fieldname": "salutation",
   "fieldtype": "Link",
   "label": "Salutation",
   "no_copy": 1,
   "options": "Salutation",
   "print_hide": 1
  },
  {
   "fieldname": "col_break_email_1",
   "fieldtype": "Column Break"
  },
  {
   "depends_on": "eval:!doc.docstatus==1",
   "fieldname": "preview",
   "fieldtype": "Button",
   "label": "Preview Email"
  },
  {
   "depends_on": "eval:!doc.__islocal",
   "fieldname": "sec_break_email_2",
   "fieldtype": "Section Break",
   "hide_border": 1
  }
 ],
 "icon": "fa fa-shopping-cart",
 "index_web_pages_for_search": 1,
 "is_submittable": 1,
 "links": [],
<<<<<<< HEAD
 "modified": "2020-10-16 13:53:56.066616",
=======
 "modified": "2020-10-16 17:49:09.561929",
>>>>>>> 3ad9393f
 "modified_by": "Administrator",
 "module": "Buying",
 "name": "Request for Quotation",
 "owner": "Administrator",
 "permissions": [
  {
   "amend": 1,
   "cancel": 1,
   "create": 1,
   "delete": 1,
   "email": 1,
   "print": 1,
   "read": 1,
   "report": 1,
   "role": "Manufacturing Manager",
   "share": 1,
   "submit": 1,
   "write": 1
  },
  {
   "amend": 1,
   "cancel": 1,
   "create": 1,
   "delete": 1,
   "email": 1,
   "print": 1,
   "read": 1,
   "report": 1,
   "role": "Purchase Manager",
   "share": 1,
   "submit": 1,
   "write": 1
  },
  {
   "amend": 1,
   "create": 1,
   "email": 1,
   "print": 1,
   "read": 1,
   "report": 1,
   "role": "Purchase User",
   "share": 1,
   "write": 1
  },
  {
   "email": 1,
   "print": 1,
   "read": 1,
   "report": 1,
   "role": "Stock User"
  },
  {
   "permlevel": 1,
   "read": 1,
   "role": "Purchase Manager",
   "write": 1
  },
  {
   "permlevel": 1,
   "read": 1,
   "role": "All"
  }
 ],
 "search_fields": "status, transaction_date",
 "show_name_in_global_search": 1,
 "sort_field": "modified",
 "sort_order": "DESC"
}<|MERGE_RESOLUTION|>--- conflicted
+++ resolved
@@ -252,11 +252,7 @@
  "index_web_pages_for_search": 1,
  "is_submittable": 1,
  "links": [],
-<<<<<<< HEAD
- "modified": "2020-10-16 13:53:56.066616",
-=======
- "modified": "2020-10-16 17:49:09.561929",
->>>>>>> 3ad9393f
+ "modified": "2020-10-23 13:53:56.066616",
  "modified_by": "Administrator",
  "module": "Buying",
  "name": "Request for Quotation",
