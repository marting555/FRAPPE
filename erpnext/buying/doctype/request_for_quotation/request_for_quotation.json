--- conflicted
+++ resolved
@@ -22,12 +22,9 @@
   "supplier_response_section",
   "email_template",
   "preview",
-<<<<<<< HEAD
   "col_break_email_1",
   "html_llwp",
-=======
   "send_attached_files",
->>>>>>> 58819600
   "sec_break_email_2",
   "message_for_supplier",
   "terms_section_break",
@@ -273,29 +270,24 @@
    "label": "Named Place"
   },
   {
-<<<<<<< HEAD
    "fieldname": "html_llwp",
    "fieldtype": "HTML",
    "options": "<p>In your <b>Email Template</b>, you can use the following special variables:\n</p>\n<ul>\n        <li>\n            <code>{{ update_password_link }}</code>: A link where your supplier can set a new password to log into your portal.\n        </li>\n        <li>\n            <code>{{ portal_link }}</code>: A link to this RFQ in your supplier portal.\n        </li>\n        <li>\n            <code>{{ supplier_name }}</code>: The company name of your supplier.\n        </li>\n        <li>\n            <code>{{ contact.salutation }} {{ contact.last_name }}</code>: The contact person of your supplier.\n        </li><li>\n            <code>{{ user_fullname }}</code>: Your full name.\n        </li>\n    </ul>\n<p></p>\n<p>Apart from these, you can access all values in this RFQ, like <code>{{ message_for_supplier }}</code> or <code>{{ terms }}</code>.</p>",
    "read_only": 1
-=======
+  },
+  {
    "default": "1",
    "description": "If enabled, all files attached to this document will be attached to each email",
    "fieldname": "send_attached_files",
    "fieldtype": "Check",
    "label": "Send Attached Files"
->>>>>>> 58819600
   }
  ],
  "icon": "fa fa-shopping-cart",
  "index_web_pages_for_search": 1,
  "is_submittable": 1,
  "links": [],
-<<<<<<< HEAD
- "modified": "2023-07-27 14:01:14.534594",
-=======
- "modified": "2023-07-27 16:41:48.468873",
->>>>>>> 58819600
+ "modified": "2023-07-27 16:42:48.468873",
  "modified_by": "Administrator",
  "module": "Buying",
  "name": "Request for Quotation",
