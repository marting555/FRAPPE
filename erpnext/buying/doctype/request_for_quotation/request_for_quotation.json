{
 "actions": [],
 "allow_import": 1,
 "autoname": "naming_series:",
 "creation": "2016-02-25 01:24:07.224790",
 "doctype": "DocType",
 "document_type": "Document",
 "engine": "InnoDB",
 "field_order": [
  "naming_series",
  "company",
  "vendor",
  "column_break1",
  "transaction_date",
  "status",
  "amended_from",
  "suppliers_section",
  "suppliers",
  "items_section",
  "items",
  "supplier_response_section",
  "salutation",
  "subject",
  "col_break_email_1",
  "email_template",
  "preview",
  "sec_break_email_2",
  "message_for_supplier",
  "terms_section_break",
  "tc_name",
  "terms",
  "printing_settings",
  "select_print_heading",
  "letter_head"
 ],
 "fields": [
  {
   "fieldname": "naming_series",
   "fieldtype": "Select",
   "in_list_view": 1,
   "label": "Series",
   "no_copy": 1,
   "oldfieldname": "naming_series",
   "oldfieldtype": "Select",
   "options": "PUR-RFQ-.YYYY.-",
   "print_hide": 1,
   "reqd": 1,
   "set_only_once": 1
  },
  {
   "fieldname": "company",
   "fieldtype": "Link",
   "in_list_view": 1,
   "label": "Company",
   "oldfieldname": "company",
   "oldfieldtype": "Link",
   "options": "Company",
   "print_hide": 1,
   "remember_last_selected_value": 1,
   "reqd": 1,
   "search_index": 1
  },
  {
   "description": "For individual supplier",
   "fieldname": "vendor",
   "fieldtype": "Link",
   "hidden": 1,
   "in_standard_filter": 1,
   "label": "Supplier",
   "no_copy": 1,
   "options": "Supplier",
   "read_only": 1
  },
  {
   "fieldname": "column_break1",
   "fieldtype": "Column Break",
   "oldfieldtype": "Column Break",
   "print_width": "50%",
   "width": "50%"
  },
  {
   "default": "Today",
   "fieldname": "transaction_date",
   "fieldtype": "Date",
   "in_list_view": 1,
   "label": "Date",
   "oldfieldname": "transaction_date",
   "oldfieldtype": "Date",
   "reqd": 1,
   "search_index": 1
  },
  {
   "fieldname": "suppliers_section",
   "fieldtype": "Section Break"
  },
  {
   "fieldname": "suppliers",
   "fieldtype": "Table",
   "label": "Suppliers",
   "options": "Request for Quotation Supplier",
   "print_hide": 1,
   "reqd": 1
  },
  {
   "fieldname": "items_section",
   "fieldtype": "Section Break",
   "oldfieldtype": "Section Break",
   "options": "fa fa-shopping-cart"
  },
  {
   "fieldname": "items",
   "fieldtype": "Table",
   "label": "Items",
   "oldfieldname": "po_details",
   "oldfieldtype": "Table",
   "options": "Request for Quotation Item",
   "reqd": 1
  },
  {
   "fieldname": "supplier_response_section",
   "fieldtype": "Section Break",
   "label": "Email Details"
  },
  {
   "fieldname": "email_template",
   "fieldtype": "Link",
   "label": "Email Template",
   "options": "Email Template",
   "print_hide": 1
  },
  {
   "allow_on_submit": 1,
   "fetch_from": "email_template.response",
   "fetch_if_empty": 1,
   "fieldname": "message_for_supplier",
   "fieldtype": "Text Editor",
   "in_list_view": 1,
   "label": "Message for Supplier",
   "print_hide": 1,
   "reqd": 1
  },
  {
   "collapsible": 1,
   "collapsible_depends_on": "terms",
   "fieldname": "terms_section_break",
   "fieldtype": "Section Break",
   "label": "Terms and Conditions",
   "oldfieldtype": "Section Break",
   "options": "fa fa-legal"
  },
  {
   "fieldname": "tc_name",
   "fieldtype": "Link",
   "label": "Terms",
   "oldfieldname": "tc_name",
   "oldfieldtype": "Link",
   "options": "Terms and Conditions",
   "print_hide": 1
  },
  {
   "fieldname": "terms",
   "fieldtype": "Text Editor",
   "label": "Terms and Conditions",
   "oldfieldname": "terms",
   "oldfieldtype": "Text Editor"
  },
  {
   "collapsible": 1,
   "fieldname": "printing_settings",
   "fieldtype": "Section Break",
   "label": "Printing Settings"
  },
  {
   "allow_on_submit": 1,
   "fieldname": "select_print_heading",
   "fieldtype": "Link",
   "label": "Print Heading",
   "no_copy": 1,
   "oldfieldname": "select_print_heading",
   "oldfieldtype": "Link",
   "options": "Print Heading",
   "print_hide": 1,
   "report_hide": 1
  },
  {
   "allow_on_submit": 1,
   "fieldname": "letter_head",
   "fieldtype": "Link",
   "label": "Letter Head",
   "oldfieldname": "letter_head",
   "oldfieldtype": "Select",
   "options": "Letter Head",
   "print_hide": 1
  },
  {
   "fieldname": "status",
   "fieldtype": "Select",
   "label": "Status",
   "no_copy": 1,
   "oldfieldname": "status",
   "oldfieldtype": "Select",
   "options": "\nDraft\nSubmitted\nCancelled",
   "print_hide": 1,
   "read_only": 1,
   "reqd": 1,
   "search_index": 1
  },
  {
   "fieldname": "amended_from",
   "fieldtype": "Link",
   "label": "Amended From",
   "no_copy": 1,
   "options": "Request for Quotation",
   "print_hide": 1,
   "read_only": 1
  },
  {
   "fetch_from": "email_template.subject",
   "fetch_if_empty": 1,
   "fieldname": "subject",
   "fieldtype": "Data",
   "label": "Subject",
   "print_hide": 1
  },
  {
   "description": "Select a greeting for the receiver. E.g. Mr., Ms., etc.",
   "fieldname": "salutation",
   "fieldtype": "Link",
   "label": "Salutation",
   "no_copy": 1,
   "options": "Salutation",
   "print_hide": 1
  },
  {
   "fieldname": "col_break_email_1",
   "fieldtype": "Column Break"
  },
  {
   "depends_on": "eval:!doc.docstatus==1",
   "fieldname": "preview",
   "fieldtype": "Button",
   "label": "Preview Email"
  },
  {
   "depends_on": "eval:!doc.__islocal",
   "fieldname": "sec_break_email_2",
   "fieldtype": "Section Break",
   "hide_border": 1
  }
 ],
 "icon": "fa fa-shopping-cart",
 "index_web_pages_for_search": 1,
 "is_submittable": 1,
 "links": [],
<<<<<<< HEAD
 "modified": "2020-11-04 22:04:29.017134",
=======
 "modified": "2020-11-05 22:04:29.017134",
>>>>>>> f17ea2cc
 "modified_by": "Administrator",
 "module": "Buying",
 "name": "Request for Quotation",
 "owner": "Administrator",
 "permissions": [
  {
   "amend": 1,
   "cancel": 1,
   "create": 1,
   "delete": 1,
   "email": 1,
   "print": 1,
   "read": 1,
   "report": 1,
   "role": "Manufacturing Manager",
   "share": 1,
   "submit": 1,
   "write": 1
  },
  {
   "amend": 1,
   "cancel": 1,
   "create": 1,
   "delete": 1,
   "email": 1,
   "print": 1,
   "read": 1,
   "report": 1,
   "role": "Purchase Manager",
   "share": 1,
   "submit": 1,
   "write": 1
  },
  {
   "amend": 1,
   "create": 1,
   "email": 1,
   "print": 1,
   "read": 1,
   "report": 1,
   "role": "Purchase User",
   "share": 1,
   "write": 1
  },
  {
   "email": 1,
   "print": 1,
   "read": 1,
   "report": 1,
   "role": "Stock User"
  },
  {
   "permlevel": 1,
   "read": 1,
   "role": "Purchase Manager",
   "write": 1
  },
  {
   "permlevel": 1,
   "read": 1,
   "role": "All"
  }
 ],
 "search_fields": "status, transaction_date",
 "show_name_in_global_search": 1,
 "sort_field": "modified",
 "sort_order": "DESC"
}<|MERGE_RESOLUTION|>--- conflicted
+++ resolved
@@ -252,11 +252,7 @@
  "index_web_pages_for_search": 1,
  "is_submittable": 1,
  "links": [],
-<<<<<<< HEAD
- "modified": "2020-11-04 22:04:29.017134",
-=======
  "modified": "2020-11-05 22:04:29.017134",
->>>>>>> f17ea2cc
  "modified_by": "Administrator",
  "module": "Buying",
  "name": "Request for Quotation",
