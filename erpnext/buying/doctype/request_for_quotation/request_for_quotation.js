// Copyright (c) 2015, Frappe Technologies Pvt. Ltd. and Contributors
// License: GNU General Public License v3. See license.txt


{% include 'erpnext/public/js/controllers/buying.js' %};

cur_frm.add_fetch('contact', 'email_id', 'email_id')

frappe.ui.form.on("Request for Quotation",{
	setup: function(frm) {
		frm.custom_make_buttons = {
			'Supplier Quotation': 'Create'
		}

		frm.fields_dict["suppliers"].grid.get_field("contact").get_query = function(doc, cdt, cdn) {
			let d = locals[cdt][cdn];
			return {
				query: "erpnext.buying.doctype.request_for_quotation.request_for_quotation.get_supplier_contacts",
				filters: {'supplier': d.supplier}
			}
		}
	},

	onload: function(frm) {
		if(!frm.doc.message_for_supplier) {
			frm.set_value("message_for_supplier", __("Please supply the specified items at the best possible rates"))
		}
	},

	refresh: function(frm, cdt, cdn) {
		if (frm.doc.docstatus === 1) {

			frm.add_custom_button(__('Supplier Quotation'),
				function(){ frm.trigger("make_suppplier_quotation") }, __("Create"));


			frm.add_custom_button(__("Send Emails to Suppliers"), function() {
				frappe.call({
					method: 'erpnext.buying.doctype.request_for_quotation.request_for_quotation.send_supplier_emails',
					freeze: true,
					args: {
						rfq_name: frm.doc.name
					},
					callback: function(r){
						frm.reload_doc();
					}
				});
			}, __("Tools"));

			frm.add_custom_button(__('Download PDF'), () => {
				var suppliers = [];
				const fields = [{
					fieldtype: 'Link',
					label: __('Select a Supplier'),
					fieldname: 'supplier',
					options: 'Supplier',
					reqd: 1,
					get_query: () => {
						return {
							filters: [
								["Supplier", "name", "in", frm.doc.suppliers.map((row) => {return row.supplier;})]
							]
						}
					}
				}];

				frappe.prompt(fields, data => {
					var child = locals[cdt][cdn]

					var w = window.open(
						frappe.urllib.get_full_url("/api/method/erpnext.buying.doctype.request_for_quotation.request_for_quotation.get_pdf?"
						+"doctype="+encodeURIComponent(frm.doc.doctype)
						+"&name="+encodeURIComponent(frm.doc.name)
						+"&supplier="+encodeURIComponent(data.supplier)
						+"&no_letterhead=0"));
					if(!w) {
						frappe.msgprint(__("Please enable pop-ups")); return;
					}
				},
				'Download PDF for Supplier',
				'Download');
			},
			__("Tools"));

			frm.page.set_inner_btn_group_as_primary(__('Create'));
		}

	},

	make_suppplier_quotation: function(frm) {
		var doc = frm.doc;
		var dialog = new frappe.ui.Dialog({
			title: __("Create Supplier Quotation"),
			fields: [
				{	"fieldtype": "Select", "label": __("Supplier"),
					"fieldname": "supplier",
					"options": doc.suppliers.map(d => d.supplier),
					"reqd": 1,
					"default": doc.suppliers.length === 1 ? doc.suppliers[0].supplier_name : "" },
			],
			primary_action_label: __("Create"),
			primary_action: (args) => {
				if(!args) return;
				dialog.hide();

<<<<<<< HEAD
				return frappe.call({
					type: "GET",
					method: "erpnext.buying.doctype.request_for_quotation.request_for_quotation.make_supplier_quotation",
					args: {
						"source_name": doc.name,
						"for_supplier": args.supplier
					},
					freeze: true,
					callback: function(r) {
						if(!r.exc) {
							var doc = frappe.model.sync(r.message);
							frappe.set_route("Form", r.message.doctype, r.message.name);
						}
=======
		dialog.fields_dict.make_supplier_quotation.$input.click(function() {
			var args = dialog.get_values();
			if(!args) return;
			dialog.hide();
			return frappe.call({
				type: "GET",
				method: "erpnext.buying.doctype.request_for_quotation.request_for_quotation.make_supplier_quotation_from_rfq",
				args: {
					"source_name": doc.name,
					"for_supplier": args.supplier
				},
				freeze: true,
				callback: function(r) {
					if(!r.exc) {
						var doc = frappe.model.sync(r.message);
						frappe.set_route("Form", r.message.doctype, r.message.name);
>>>>>>> 2f71927a
					}
				});
			}
		});

		dialog.show()
	},

	preview: (frm) => {
		let dialog = new frappe.ui.Dialog({
			title: __('Preview Email'),
			fields: [
				{
					label: __('Supplier'),
					fieldtype: 'Select',
					fieldname: 'supplier',
					options: frm.doc.suppliers.map(row => row.supplier),
					reqd: 1
				},
				{
					fieldtype: 'Column Break',
					fieldname: 'col_break_1',
				},
				{
					label: __('Subject'),
					fieldtype: 'Data',
					fieldname: 'subject',
					read_only: 1,
					depends_on: 'subject'
				},
				{
					fieldtype: 'Section Break',
					fieldname: 'sec_break_1',
					hide_border: 1
				},
				{
					label: __('Email'),
					fieldtype: 'HTML',
					fieldname: 'email_preview'
				},
				{
					fieldtype: 'Section Break',
					fieldname: 'sec_break_2'
				},
				{
					label: __('Note'),
					fieldtype: 'HTML',
					fieldname: 'note'
				}
			]
		});

		dialog.fields_dict['supplier'].df.onchange = () => {
			var supplier = dialog.get_value('supplier');
			frm.call('get_supplier_email_preview', {supplier: supplier}).then(result => {
				dialog.fields_dict.email_preview.$wrapper.empty();
				dialog.fields_dict.email_preview.$wrapper.append(result.message);
			});

		}

		dialog.fields_dict.note.$wrapper.append(`<p class="small text-muted">This is a preview of the email to be sent. A PDF of the document will
			automatically be attached with the email.</p>`);

		dialog.set_value("subject", frm.doc.subject);
		dialog.show();
	}
})

frappe.ui.form.on("Request for Quotation Supplier",{
	supplier: function(frm, cdt, cdn) {
		var d = locals[cdt][cdn]
		frappe.call({
			method:"erpnext.accounts.party.get_party_details",
			args:{
				party: d.supplier,
				party_type: 'Supplier'
			},
			callback: function(r){
				if(r.message){
					frappe.model.set_value(cdt, cdn, 'contact', r.message.contact_person)
					frappe.model.set_value(cdt, cdn, 'email_id', r.message.contact_email)
				}
			}
		})
	},

})

erpnext.buying.RequestforQuotationController = erpnext.buying.BuyingController.extend({
	refresh: function() {
		var me = this;
		this._super();
		if (this.frm.doc.docstatus===0) {
			this.frm.add_custom_button(__('Material Request'),
				function() {
					erpnext.utils.map_current_doc({
						method: "erpnext.stock.doctype.material_request.material_request.make_request_for_quotation",
						source_doctype: "Material Request",
						target: me.frm,
						setters: {
							company: me.frm.doc.company
						},
						get_query_filters: {
							material_request_type: "Purchase",
							docstatus: 1,
							status: ["!=", "Stopped"],
							per_ordered: ["<", 99.99]
						}
					})
				}, __("Get Items From"));

			// Get items from Opportunity
			this.frm.add_custom_button(__('Opportunity'),
				function() {
					erpnext.utils.map_current_doc({
						method: "erpnext.crm.doctype.opportunity.opportunity.make_request_for_quotation",
						source_doctype: "Opportunity",
						target: me.frm,
						setters: {
							company: me.frm.doc.company
						},
					})
				}, __("Get Items From"));

			// Get items from open Material Requests based on supplier
			this.frm.add_custom_button(__('Possible Supplier'), function() {
				// Create a dialog window for the user to pick their supplier
				var d = new frappe.ui.Dialog({
					title: __('Select Possible Supplier'),
					fields: [
					{fieldname: 'supplier', fieldtype:'Link', options:'Supplier', label:'Supplier', reqd:1},
					{fieldname: 'ok_button', fieldtype:'Button', label:'Get Items from Material Requests'},
					]
				});

				// On the user clicking the ok button
				d.fields_dict.ok_button.input.onclick = function() {
					var btn = d.fields_dict.ok_button.input;
					var v = d.get_values();
					if(v) {
						$(btn).set_working();

						erpnext.utils.map_current_doc({
							method: "erpnext.buying.doctype.request_for_quotation.request_for_quotation.get_item_from_material_requests_based_on_supplier",
							source_name: v.supplier,
							target: me.frm,
							setters: {
								company: me.frm.doc.company
							},
							get_query_filters: {
								material_request_type: "Purchase",
								docstatus: 1,
								status: ["!=", "Stopped"],
								per_ordered: ["<", 99.99]
							}
						});
						$(btn).done_working();
						d.hide();
					}
				}
				d.show();
			}, __("Get Items From"));

			// Get Suppliers
			this.frm.add_custom_button(__('Get Suppliers'),
				function() {
					me.get_suppliers_button(me.frm);
				});
		}
	},

	calculate_taxes_and_totals: function() {
		return;
	},

	tc_name: function() {
		this.get_terms();
	},

	get_suppliers_button: function (frm) {
		var doc = frm.doc;
		var dialog = new frappe.ui.Dialog({
			title: __("Get Suppliers"),
			fields: [
				{
					"fieldtype": "Select", "label": __("Get Suppliers By"),
					"fieldname": "search_type",
					"options": ["Tag","Supplier Group"],
					"reqd": 1,
					onchange() {
						if(dialog.get_value('search_type') == 'Tag'){
							frappe.call({
								method: 'erpnext.buying.doctype.request_for_quotation.request_for_quotation.get_supplier_tag',
							}).then(r => {
								dialog.set_df_property("tag", "options", r.message)
						});
						}
					}
				},
				{
					"fieldtype": "Link", "label": __("Supplier Group"),
					"fieldname": "supplier_group",
					"options": "Supplier Group",
					"reqd": 0,
					"depends_on": "eval:doc.search_type == 'Supplier Group'"
				},
				{
					"fieldtype": "Select", "label": __("Tag"),
					"fieldname": "tag",
					"reqd": 0,
					"depends_on": "eval:doc.search_type == 'Tag'",
				}
			],
			primary_action_label: __("Add Suppliers"),
			primary_action : (args) => {
				if(!args) return;
				dialog.hide();

				//Remove blanks
				for (var j = 0; j < frm.doc.suppliers.length; j++) {
					if(!frm.doc.suppliers[j].hasOwnProperty("supplier")) {
						frm.get_field("suppliers").grid.grid_rows[j].remove();
					}
				}

				function load_suppliers(r) {
					if(r.message) {
						for (var i = 0; i < r.message.length; i++) {
							var exists = false;
							if (r.message[i].constructor === Array){
								var supplier = r.message[i][0];
							} else {
								var supplier = r.message[i].name;
							}

							for (var j = 0; j < doc.suppliers.length;j++) {
								if (supplier === doc.suppliers[j].supplier) {
									exists = true;
								}
							}
							if(!exists) {
								var d = frm.add_child('suppliers');
								d.supplier = supplier;
								frm.script_manager.trigger("supplier", d.doctype, d.name);
							}
						}
					}
					frm.refresh_field("suppliers");
				}

				if (args.search_type === "Tag" && args.tag) {
					return frappe.call({
						type: "GET",
						method: "frappe.desk.doctype.tag.tag.get_tagged_docs",
						args: {
							"doctype": "Supplier",
							"tag": args.tag
						},
						callback: load_suppliers
					});
				} else if (args.supplier_group) {
					return frappe.call({
						method: "frappe.client.get_list",
						args: {
							doctype: "Supplier",
							order_by: "name",
							fields: ["name"],
							filters: [["Supplier", "supplier_group", "=", args.supplier_group]]

						},
						callback: load_suppliers
					});
				}
			}
		});

		dialog.show();
	},
});

// for backward compatibility: combine new and previous states
$.extend(cur_frm.cscript, new erpnext.buying.RequestforQuotationController({frm: cur_frm}));<|MERGE_RESOLUTION|>--- conflicted
+++ resolved
@@ -103,10 +103,9 @@
 				if(!args) return;
 				dialog.hide();
 
-<<<<<<< HEAD
 				return frappe.call({
 					type: "GET",
-					method: "erpnext.buying.doctype.request_for_quotation.request_for_quotation.make_supplier_quotation",
+					method: "erpnext.buying.doctype.request_for_quotation.request_for_quotation.make_supplier_quotation_from_rfq",
 					args: {
 						"source_name": doc.name,
 						"for_supplier": args.supplier
@@ -117,24 +116,6 @@
 							var doc = frappe.model.sync(r.message);
 							frappe.set_route("Form", r.message.doctype, r.message.name);
 						}
-=======
-		dialog.fields_dict.make_supplier_quotation.$input.click(function() {
-			var args = dialog.get_values();
-			if(!args) return;
-			dialog.hide();
-			return frappe.call({
-				type: "GET",
-				method: "erpnext.buying.doctype.request_for_quotation.request_for_quotation.make_supplier_quotation_from_rfq",
-				args: {
-					"source_name": doc.name,
-					"for_supplier": args.supplier
-				},
-				freeze: true,
-				callback: function(r) {
-					if(!r.exc) {
-						var doc = frappe.model.sync(r.message);
-						frappe.set_route("Form", r.message.doctype, r.message.name);
->>>>>>> 2f71927a
 					}
 				});
 			}
