--- conflicted
+++ resolved
@@ -190,47 +190,6 @@
 
 		dialog.set_value("subject", frm.doc.subject);
 		dialog.show();
-<<<<<<< HEAD
-
-	},
-	make_suppplier_quotation: function(frm) {
-		var doc = frm.doc;
-		var dialog = new frappe.ui.Dialog({
-			title: __("For Supplier"),
-			fields: [
-				{	"fieldtype": "Select", "label": __("Supplier"),
-					"fieldname": "supplier",
-					"options": doc.suppliers.map(d => d.supplier),
-					"reqd": 1,
-					"default": doc.suppliers.length === 1 ? doc.suppliers[0].supplier_name : "" },
-				{	"fieldtype": "Button", "label": __('Create Supplier Quotation'),
-					"fieldname": "make_supplier_quotation", "cssClass": "btn-primary" },
-			]
-		});
-
-		dialog.fields_dict.make_supplier_quotation.$input.click(function() {
-			var args = dialog.get_values();
-			if(!args) return;
-			dialog.hide();
-			return frappe.call({
-				type: "GET",
-				method: "erpnext.buying.doctype.request_for_quotation.request_for_quotation.make_supplier_quotation",
-				args: {
-					"source_name": doc.name,
-					"for_supplier": args.supplier
-				},
-				freeze: true,
-				callback: function(r) {
-					if(!r.exc) {
-						var doc = frappe.model.sync(r.message);
-						frappe.set_route("Form", r.message.doctype, r.message.name);
-					}
-				}
-			});
-		});
-		dialog.show()
-=======
->>>>>>> 540559d6
 	}
 })
 frappe.ui.form.on("Request for Quotation Item", {
