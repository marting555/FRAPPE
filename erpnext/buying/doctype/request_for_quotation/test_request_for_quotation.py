--- conflicted
+++ resolved
@@ -113,8 +113,6 @@
 
 		self.assertEqual(supplier_quotation.items[0].qty, 5)
 		self.assertEqual(supplier_quotation.items[0].stock_qty, 10)
-<<<<<<< HEAD
-=======
 
 	def test_make_rfq_from_opportunity(self):
 		opportunity = make_opportunity(with_items=1)
@@ -132,7 +130,6 @@
 
 		rfq.status = 'Draft'
 		rfq.submit()
->>>>>>> 540559d6
 
 def make_request_for_quotation(**args):
 	"""
