--- conflicted
+++ resolved
@@ -22,8 +22,17 @@
 
 
 class TestRequestforQuotation(FrappeTestCase):
-<<<<<<< HEAD
-	def test_rfq_zero_qty(self):
+	def test_rfq_qty(self):
+		rfq = make_request_for_quotation(qty=0, do_not_save=True)
+		with self.assertRaises(InvalidQtyError):
+			rfq.save()
+
+		# No error with qty=1
+		rfq.items[0].qty = 1
+		rfq.save()
+		self.assertEqual(rfq.items[0].qty, 1)
+  
+  def test_rfq_zero_qty(self):
 		"""
 		Test if RFQ with zero qty (Unit Price Item) is conditionally allowed.
 		"""
@@ -32,17 +41,6 @@
 		with change_settings("Buying Settings", {"allow_zero_qty_in_request_for_quotation": 1}):
 			rfq.save()
 			self.assertEqual(rfq.items[0].qty, 0)
-=======
-	def test_rfq_qty(self):
-		rfq = make_request_for_quotation(qty=0, do_not_save=True)
-		with self.assertRaises(InvalidQtyError):
-			rfq.save()
-
-		# No error with qty=1
-		rfq.items[0].qty = 1
-		rfq.save()
-		self.assertEqual(rfq.items[0].qty, 1)
->>>>>>> 2960d0dc
 
 	def test_quote_status(self):
 		rfq = make_request_for_quotation()
