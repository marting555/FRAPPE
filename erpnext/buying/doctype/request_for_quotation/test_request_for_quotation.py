# Copyright (c) 2015, Frappe Technologies Pvt. Ltd. and Contributors
# See license.txt


import frappe
from frappe.tests.utils import FrappeTestCase
from frappe.utils import nowdate

from erpnext.buying.doctype.request_for_quotation.request_for_quotation import (
	create_supplier_quotation,
	make_supplier_quotation_from_rfq,
)
from erpnext.crm.doctype.opportunity.opportunity import make_request_for_quotation as make_rfq
from erpnext.crm.doctype.opportunity.test_opportunity import make_opportunity
from erpnext.stock.doctype.item.test_item import make_item
from erpnext.templates.pages.rfq import check_supplier_has_docname_access


class TestRequestforQuotation(FrappeTestCase):
	def test_quote_status(self):
		rfq = make_request_for_quotation()

		self.assertEqual(rfq.get("suppliers")[0].quote_status, "Pending")
		self.assertEqual(rfq.get("suppliers")[1].quote_status, "Pending")

		# Submit the first supplier quotation
		sq = make_supplier_quotation_from_rfq(rfq.name, for_supplier=rfq.get("suppliers")[0].supplier)
		sq.submit()

		rfq.update_rfq_supplier_status()  # rfq.get('suppliers')[1].supplier)

		self.assertEqual(rfq.get("suppliers")[0].quote_status, "Received")
		self.assertEqual(rfq.get("suppliers")[1].quote_status, "Pending")

	def test_make_supplier_quotation(self):
		rfq = make_request_for_quotation()

		sq = make_supplier_quotation_from_rfq(rfq.name, for_supplier=rfq.get("suppliers")[0].supplier)
		sq.submit()

		sq1 = make_supplier_quotation_from_rfq(rfq.name, for_supplier=rfq.get("suppliers")[1].supplier)
		sq1.submit()

		self.assertEqual(sq.supplier, rfq.get("suppliers")[0].supplier)
		self.assertEqual(sq.get("items")[0].request_for_quotation, rfq.name)
		self.assertEqual(sq.get("items")[0].item_code, "_Test Item")
		self.assertEqual(sq.get("items")[0].qty, 5)

		self.assertEqual(sq1.supplier, rfq.get("suppliers")[1].supplier)
		self.assertEqual(sq1.get("items")[0].request_for_quotation, rfq.name)
		self.assertEqual(sq1.get("items")[0].item_code, "_Test Item")
		self.assertEqual(sq1.get("items")[0].qty, 5)

	def test_make_supplier_quotation_with_special_characters(self):
		frappe.delete_doc_if_exists("Supplier", "_Test Supplier '1", force=1)
		supplier = frappe.new_doc("Supplier")
		supplier.supplier_name = "_Test Supplier '1"
		supplier.supplier_group = "_Test Supplier Group"
		supplier.insert()

		rfq = make_request_for_quotation(supplier_data=supplier_wt_appos)

		sq = make_supplier_quotation_from_rfq(
			rfq.name, for_supplier=supplier_wt_appos[0].get("supplier")
		)
		sq.submit()

<<<<<<< HEAD
		frappe.local.form_dict.name = rfq.name
=======
		frappe.form_dict.name = rfq.name
>>>>>>> d890ee94

		self.assertEqual(check_supplier_has_docname_access(supplier_wt_appos[0].get("supplier")), True)

		# reset form_dict
		frappe.form_dict.name = None

	def test_make_supplier_quotation_from_portal(self):
		rfq = make_request_for_quotation()
		rfq.get("items")[0].rate = 100
		rfq.supplier = rfq.suppliers[0].supplier
		supplier_quotation_name = create_supplier_quotation(rfq)

		supplier_quotation_doc = frappe.get_doc("Supplier Quotation", supplier_quotation_name)

		self.assertEqual(supplier_quotation_doc.supplier, rfq.get("suppliers")[0].supplier)
		self.assertEqual(supplier_quotation_doc.get("items")[0].request_for_quotation, rfq.name)
		self.assertEqual(supplier_quotation_doc.get("items")[0].item_code, "_Test Item")
		self.assertEqual(supplier_quotation_doc.get("items")[0].qty, 5)
		self.assertEqual(supplier_quotation_doc.get("items")[0].amount, 500)

	def test_make_multi_uom_supplier_quotation(self):
		item_code = "_Test Multi UOM RFQ Item"
		if not frappe.db.exists("Item", item_code):
			item = make_item(item_code, {"stock_uom": "_Test UOM"})
			row = item.append("uoms", {"uom": "Kg", "conversion_factor": 2})
			row.db_update()

		rfq = make_request_for_quotation(
			item_code="_Test Multi UOM RFQ Item", uom="Kg", conversion_factor=2
		)
		rfq.get("items")[0].rate = 100
		rfq.supplier = rfq.suppliers[0].supplier

		self.assertEqual(rfq.items[0].stock_qty, 10)

		supplier_quotation_name = create_supplier_quotation(rfq)
		supplier_quotation = frappe.get_doc("Supplier Quotation", supplier_quotation_name)

		self.assertEqual(supplier_quotation.items[0].qty, 5)
		self.assertEqual(supplier_quotation.items[0].stock_qty, 10)

	def test_make_rfq_from_opportunity(self):
		opportunity = make_opportunity(with_items=1)
		supplier_data = get_supplier_data()
		rfq = make_rfq(opportunity.name)

		self.assertEqual(len(rfq.get("items")), len(opportunity.get("items")))
		rfq.message_for_supplier = "Please supply the specified items at the best possible rates."

		for item in rfq.items:
			item.warehouse = "_Test Warehouse - _TC"

		for data in supplier_data:
			rfq.append("suppliers", data)

		rfq.status = "Draft"
		rfq.submit()


def make_request_for_quotation(**args):
	"""
	:param supplier_data: List containing supplier data
	"""
	args = frappe._dict(args)
	supplier_data = args.get("supplier_data") if args.get("supplier_data") else get_supplier_data()
	rfq = frappe.new_doc("Request for Quotation")
	rfq.transaction_date = nowdate()
	rfq.status = "Draft"
	rfq.company = "_Test Company"
	rfq.message_for_supplier = "Please supply the specified items at the best possible rates."

	for data in supplier_data:
		rfq.append("suppliers", data)

	rfq.append(
		"items",
		{
			"item_code": args.item_code or "_Test Item",
			"description": "_Test Item",
			"uom": args.uom or "_Test UOM",
			"stock_uom": args.stock_uom or "_Test UOM",
			"qty": args.qty or 5,
			"conversion_factor": args.conversion_factor or 1.0,
			"warehouse": args.warehouse or "_Test Warehouse - _TC",
			"schedule_date": nowdate(),
		},
	)

	rfq.submit()

	return rfq


def get_supplier_data():
	return [
		{"supplier": "_Test Supplier", "supplier_name": "_Test Supplier"},
		{"supplier": "_Test Supplier 1", "supplier_name": "_Test Supplier 1"},
	]


supplier_wt_appos = [
	{
		"supplier": "_Test Supplier '1",
		"supplier_name": "_Test Supplier '1",
	}
]<|MERGE_RESOLUTION|>--- conflicted
+++ resolved
@@ -65,11 +65,7 @@
 		)
 		sq.submit()
 
-<<<<<<< HEAD
-		frappe.local.form_dict.name = rfq.name
-=======
 		frappe.form_dict.name = rfq.name
->>>>>>> d890ee94
 
 		self.assertEqual(check_supplier_has_docname_access(supplier_wt_appos[0].get("supplier")), True)
 
