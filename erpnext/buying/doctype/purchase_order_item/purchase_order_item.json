{
 "actions": [],
 "autoname": "hash",
 "creation": "2013-05-24 19:29:06",
 "doctype": "DocType",
 "document_type": "Document",
 "editable_grid": 1,
 "engine": "InnoDB",
 "field_order": [
  "fg_item",
  "fg_item_qty",
  "item_code",
  "supplier_part_no",
  "item_name",
  "brand",
  "product_bundle",
  "column_break_4",
  "schedule_date",
  "expected_delivery_date",
  "item_group",
  "section_break_5",
  "description",
  "col_break1",
  "image",
  "image_view",
  "quantity_and_rate",
  "qty",
  "stock_uom",
  "col_break2",
  "uom",
  "conversion_factor",
  "stock_qty",
  "sec_break1",
  "price_list_rate",
  "last_purchase_rate",
  "col_break3",
  "base_price_list_rate",
  "discount_and_margin_section",
  "margin_type",
  "margin_rate_or_amount",
  "rate_with_margin",
  "column_break_28",
  "discount_percentage",
  "discount_amount",
  "base_rate_with_margin",
  "sec_break2",
  "rate",
  "amount",
  "item_tax_template",
  "col_break4",
  "base_rate",
  "base_amount",
  "pricing_rules",
  "stock_uom_rate",
  "is_free_item",
  "apply_tds",
  "section_break_29",
  "net_rate",
  "net_amount",
  "column_break_32",
  "base_net_rate",
  "base_net_amount",
  "warehouse_and_reference",
  "from_warehouse",
  "warehouse",
  "column_break_54",
  "actual_qty",
  "company_total_stock",
  "references_section",
  "material_request",
  "material_request_item",
  "sales_order",
  "sales_order_item",
  "sales_order_packed_item",
  "supplier_quotation",
  "supplier_quotation_item",
  "col_break5",
  "delivered_by_supplier",
  "against_blanket_order",
  "blanket_order",
  "blanket_order_rate",
  "section_break_56",
  "received_qty",
  "returned_qty",
  "column_break_60",
  "billed_amt",
  "accounting_details",
  "expense_account",
  "column_break_fyqr",
  "manufacture_details",
  "manufacturer",
  "manufacturer_part_no",
  "column_break_14",
  "bom",
  "include_exploded_items",
  "item_weight_details",
  "weight_per_unit",
  "total_weight",
  "column_break_40",
  "weight_uom",
  "accounting_dimensions_section",
<<<<<<< HEAD
  "project",
  "work_breakdown_structure",
=======
  "dimension_col_break",
>>>>>>> b04c2941
  "cost_center",
  "dimension_col_break",
  "project_name",
  "wbs_name",
  "more_info_section_break",
  "item_tax_rate",
  "section_break_72",
  "production_plan",
  "production_plan_item",
  "production_plan_sub_assembly_item",
  "page_break"
 ],
 "fields": [
  {
   "bold": 1,
   "columns": 2,
   "fieldname": "item_code",
   "fieldtype": "Link",
   "in_list_view": 1,
   "label": "Item Code",
   "oldfieldname": "item_code",
   "oldfieldtype": "Link",
   "options": "Item",
   "reqd": 1
  },
  {
   "fieldname": "supplier_part_no",
   "fieldtype": "Data",
   "hidden": 1,
   "label": "Supplier Part Number",
   "print_hide": 1,
   "read_only": 1
  },
  {
   "fieldname": "item_name",
   "fieldtype": "Data",
   "in_global_search": 1,
   "label": "Item Name",
   "oldfieldname": "item_name",
   "oldfieldtype": "Data",
   "print_hide": 1,
   "reqd": 1
  },
  {
   "fieldname": "column_break_4",
   "fieldtype": "Column Break"
  },
  {
   "allow_on_submit": 1,
   "bold": 1,
   "columns": 2,
   "fieldname": "schedule_date",
   "fieldtype": "Date",
   "in_list_view": 1,
   "label": "Required By",
   "oldfieldname": "schedule_date",
   "oldfieldtype": "Date",
   "print_hide": 1,
   "reqd": 1
  },
  {
   "allow_on_submit": 1,
   "bold": 1,
   "fieldname": "expected_delivery_date",
   "fieldtype": "Date",
   "label": "Expected Delivery Date",
   "search_index": 1
  },
  {
   "collapsible": 1,
   "fieldname": "section_break_5",
   "fieldtype": "Section Break",
   "label": "Description"
  },
  {
   "fieldname": "description",
   "fieldtype": "Text Editor",
   "label": "Description",
   "oldfieldname": "description",
   "oldfieldtype": "Small Text",
   "print_width": "300px",
   "width": "300px"
  },
  {
   "fieldname": "col_break1",
   "fieldtype": "Column Break"
  },
  {
   "fetch_from": "item_code.image",
   "fieldname": "image",
   "fieldtype": "Attach",
   "hidden": 1,
   "label": "Image"
  },
  {
   "fieldname": "image_view",
   "fieldtype": "Image",
   "label": "Image View",
   "options": "image",
   "print_hide": 1
  },
  {
   "fieldname": "quantity_and_rate",
   "fieldtype": "Section Break",
   "label": "Quantity and Rate"
  },
  {
   "bold": 1,
   "columns": 1,
   "fieldname": "qty",
   "fieldtype": "Float",
   "in_list_view": 1,
   "label": "Quantity",
   "non_negative": 1,
   "oldfieldname": "qty",
   "oldfieldtype": "Currency",
   "print_width": "60px",
   "reqd": 1,
   "width": "60px"
  },
  {
   "depends_on": "eval:doc.uom != doc.stock_uom",
   "fieldname": "stock_uom",
   "fieldtype": "Link",
   "label": "Stock UOM",
   "oldfieldname": "stock_uom",
   "oldfieldtype": "Data",
   "options": "UOM",
   "print_width": "100px",
   "read_only": 1,
   "reqd": 1,
   "width": "100px"
  },
  {
   "fieldname": "col_break2",
   "fieldtype": "Column Break",
   "print_hide": 1
  },
  {
   "columns": 1,
   "fieldname": "uom",
   "fieldtype": "Link",
   "in_list_view": 1,
   "label": "UOM",
   "oldfieldname": "uom",
   "oldfieldtype": "Link",
   "options": "UOM",
   "print_width": "100px",
   "reqd": 1
  },
  {
   "depends_on": "eval:doc.uom != doc.stock_uom",
   "fieldname": "conversion_factor",
   "fieldtype": "Float",
   "label": "UOM Conversion Factor",
   "oldfieldname": "conversion_factor",
   "oldfieldtype": "Currency",
   "print_hide": 1,
   "print_width": "100px",
   "reqd": 1,
   "width": "100px"
  },
  {
   "fieldname": "sec_break1",
   "fieldtype": "Section Break"
  },
  {
   "fieldname": "price_list_rate",
   "fieldtype": "Currency",
   "label": "Price List Rate",
   "options": "currency",
   "print_hide": 1
  },
  {
   "depends_on": "price_list_rate",
   "fieldname": "discount_percentage",
   "fieldtype": "Percent",
   "label": "Discount on Price List Rate (%)"
  },
  {
   "depends_on": "price_list_rate",
   "fieldname": "discount_amount",
   "fieldtype": "Currency",
   "label": "Discount Amount",
   "options": "currency"
  },
  {
   "fieldname": "col_break3",
   "fieldtype": "Column Break"
  },
  {
   "fieldname": "last_purchase_rate",
   "fieldtype": "Currency",
   "label": "Last Purchase Rate",
   "options": "currency",
   "print_hide": 1,
   "read_only": 1
  },
  {
   "fieldname": "base_price_list_rate",
   "fieldtype": "Currency",
   "label": "Price List Rate (Company Currency)",
   "options": "Company:company:default_currency",
   "print_hide": 1,
   "read_only": 1
  },
  {
   "fieldname": "sec_break2",
   "fieldtype": "Section Break"
  },
  {
   "bold": 1,
   "columns": 2,
   "fieldname": "rate",
   "fieldtype": "Currency",
   "in_list_view": 1,
   "label": "Rate",
   "oldfieldname": "import_rate",
   "oldfieldtype": "Currency",
   "options": "currency"
  },
  {
   "columns": 2,
   "fieldname": "amount",
   "fieldtype": "Currency",
   "in_list_view": 1,
   "label": "Amount",
   "oldfieldname": "import_amount",
   "oldfieldtype": "Currency",
   "options": "currency",
   "read_only": 1
  },
  {
   "fieldname": "col_break4",
   "fieldtype": "Column Break"
  },
  {
   "fieldname": "base_rate",
   "fieldtype": "Currency",
   "label": "Rate (Company Currency)",
   "oldfieldname": "purchase_rate",
   "oldfieldtype": "Currency",
   "options": "Company:company:default_currency",
   "print_hide": 1,
   "print_width": "100px",
   "read_only": 1,
   "reqd": 1,
   "width": "100px"
  },
  {
   "fieldname": "base_amount",
   "fieldtype": "Currency",
   "label": "Amount (Company Currency)",
   "oldfieldname": "amount",
   "oldfieldtype": "Currency",
   "options": "Company:company:default_currency",
   "print_hide": 1,
   "read_only": 1,
   "reqd": 1
  },
  {
   "fieldname": "pricing_rules",
   "fieldtype": "Small Text",
   "hidden": 1,
   "label": "Pricing Rules",
   "read_only": 1
  },
  {
   "default": "0",
   "depends_on": "is_free_item",
   "fieldname": "is_free_item",
   "fieldtype": "Check",
   "label": "Is Free Item",
   "read_only": 1
  },
  {
   "fieldname": "section_break_29",
   "fieldtype": "Section Break"
  },
  {
   "fieldname": "net_rate",
   "fieldtype": "Currency",
   "label": "Net Rate",
   "options": "currency",
   "print_hide": 1,
   "read_only": 1
  },
  {
   "fieldname": "net_amount",
   "fieldtype": "Currency",
   "label": "Net Amount",
   "options": "currency",
   "print_hide": 1,
   "read_only": 1
  },
  {
   "fieldname": "column_break_32",
   "fieldtype": "Column Break"
  },
  {
   "fieldname": "base_net_rate",
   "fieldtype": "Currency",
   "label": "Net Rate (Company Currency)",
   "options": "Company:company:default_currency",
   "print_hide": 1,
   "read_only": 1
  },
  {
   "fieldname": "base_net_amount",
   "fieldtype": "Currency",
   "label": "Net Amount (Company Currency)",
   "options": "Company:company:default_currency",
   "print_hide": 1,
   "read_only": 1
  },
  {
   "collapsible": 1,
   "fieldname": "item_weight_details",
   "fieldtype": "Section Break",
   "label": "Item Weight Details"
  },
  {
   "fieldname": "weight_per_unit",
   "fieldtype": "Float",
   "label": "Weight Per Unit",
   "read_only": 1
  },
  {
   "fieldname": "total_weight",
   "fieldtype": "Float",
   "label": "Total Weight",
   "print_hide": 1,
   "read_only": 1
  },
  {
   "fieldname": "column_break_40",
   "fieldtype": "Column Break"
  },
  {
   "fieldname": "weight_uom",
   "fieldtype": "Link",
   "label": "Weight UOM",
   "options": "UOM",
   "read_only": 1
  },
  {
   "fieldname": "warehouse_and_reference",
   "fieldtype": "Section Break",
   "label": "Warehouse Settings"
  },
  {
   "fieldname": "warehouse",
   "fieldtype": "Link",
   "in_list_view": 1,
   "label": "Target Warehouse",
   "oldfieldname": "warehouse",
   "oldfieldtype": "Link",
   "options": "Warehouse",
   "print_hide": 1
  },
  {
   "fieldname": "material_request",
   "fieldtype": "Link",
   "label": "Material Request",
   "mandatory_depends_on": "eval: doc.material_request_item",
   "no_copy": 1,
   "oldfieldname": "prevdoc_docname",
   "oldfieldtype": "Link",
   "options": "Material Request",
   "print_hide": 1,
   "print_width": "120px",
   "read_only": 1,
   "search_index": 1,
   "width": "120px"
  },
  {
   "fieldname": "material_request_item",
   "fieldtype": "Data",
   "hidden": 1,
   "label": "Material Request Item",
   "mandatory_depends_on": "eval: doc.material_request",
   "no_copy": 1,
   "oldfieldname": "prevdoc_detail_docname",
   "oldfieldtype": "Data",
   "print_hide": 1,
   "read_only": 1,
   "search_index": 1
  },
  {
   "fieldname": "sales_order",
   "fieldtype": "Link",
   "label": "Sales Order",
   "no_copy": 1,
   "options": "Sales Order",
   "print_hide": 1,
   "search_index": 1
  },
  {
   "fieldname": "sales_order_item",
   "fieldtype": "Data",
   "hidden": 1,
   "label": "Sales Order Item",
   "no_copy": 1,
   "print_hide": 1,
   "read_only": 1,
   "search_index": 1
  },
  {
   "fieldname": "supplier_quotation",
   "fieldtype": "Link",
   "label": "Supplier Quotation",
   "no_copy": 1,
   "options": "Supplier Quotation",
   "read_only": 1
  },
  {
   "fieldname": "supplier_quotation_item",
   "fieldtype": "Link",
   "hidden": 1,
   "label": "Supplier Quotation Item",
   "no_copy": 1,
   "options": "Supplier Quotation Item",
   "read_only": 1
  },
  {
   "default": "0",
   "depends_on": "delivered_by_supplier",
   "fieldname": "delivered_by_supplier",
   "fieldtype": "Check",
   "label": "To be Delivered to Customer",
   "print_hide": 1,
   "read_only": 1
  },
  {
   "depends_on": "eval:doc.against_blanket_order",
   "fieldname": "blanket_order",
   "fieldtype": "Link",
   "label": "Blanket Order",
   "options": "Blanket Order"
  },
  {
   "depends_on": "eval:doc.against_blanket_order",
   "fieldname": "blanket_order_rate",
   "fieldtype": "Currency",
   "label": "Blanket Order Rate",
   "print_hide": 1,
   "read_only": 1
  },
  {
   "fieldname": "col_break5",
   "fieldtype": "Column Break"
  },
  {
   "fieldname": "item_group",
   "fieldtype": "Link",
   "hidden": 1,
   "label": "Item Group",
   "oldfieldname": "item_group",
   "oldfieldtype": "Link",
   "options": "Item Group",
   "print_hide": 1,
   "read_only": 1
  },
  {
   "fieldname": "brand",
   "fieldtype": "Link",
   "hidden": 1,
   "label": "Brand",
   "oldfieldname": "brand",
   "oldfieldtype": "Link",
   "options": "Brand",
   "print_hide": 1,
   "read_only": 1
  },
  {
   "depends_on": "eval:parent.is_old_subcontracting_flow",
   "fieldname": "bom",
   "fieldtype": "Link",
   "label": "BOM",
   "options": "BOM",
   "print_hide": 1,
   "read_only": 1,
   "read_only_depends_on": "eval:!parent.is_old_subcontracting_flow"
  },
  {
   "default": "0",
   "depends_on": "eval:parent.is_old_subcontracting_flow",
   "fieldname": "include_exploded_items",
   "fieldtype": "Check",
   "label": "Include Exploded Items",
   "print_hide": 1
  },
  {
   "fieldname": "section_break_56",
   "fieldtype": "Section Break",
   "label": "Billed, Received & Returned"
  },
  {
   "depends_on": "eval:doc.uom != doc.stock_uom",
   "fieldname": "stock_qty",
   "fieldtype": "Float",
   "label": "Qty in Stock UOM",
   "no_copy": 1,
   "print_hide": 1,
   "print_width": "100px",
   "read_only": 1,
   "width": "100px"
  },
  {
   "depends_on": "received_qty",
   "fieldname": "received_qty",
   "fieldtype": "Float",
   "label": "Received Qty",
   "no_copy": 1,
   "oldfieldname": "received_qty",
   "oldfieldtype": "Currency",
   "print_hide": 1,
   "read_only": 1
  },
  {
   "depends_on": "returned_qty",
   "fieldname": "returned_qty",
   "fieldtype": "Float",
   "label": "Returned Qty",
   "no_copy": 1,
   "print_hide": 1,
   "read_only": 1
  },
  {
   "fieldname": "column_break_60",
   "fieldtype": "Column Break"
  },
  {
   "depends_on": "billed_amt",
   "fieldname": "billed_amt",
   "fieldtype": "Currency",
   "label": "Billed Amount",
   "no_copy": 1,
   "options": "currency",
   "print_hide": 1,
   "read_only": 1
  },
  {
   "description": "Tax detail table fetched from item master as a string and stored in this field.\nUsed for Taxes and Charges",
   "fieldname": "item_tax_rate",
   "fieldtype": "Code",
   "hidden": 1,
   "label": "Item Tax Rate",
   "oldfieldname": "item_tax_rate",
   "oldfieldtype": "Small Text",
   "print_hide": 1,
   "read_only": 1,
   "report_hide": 1
  },
  {
   "collapsible": 1,
   "fieldname": "accounting_details",
   "fieldtype": "Section Break",
   "label": "Accounting Details"
  },
  {
   "fieldname": "expense_account",
   "fieldtype": "Link",
   "label": "Expense Account",
   "options": "Account",
   "print_hide": 1
  },
  {
   "fieldname": "cost_center",
   "fieldtype": "Link",
   "label": "Cost Center",
   "options": "Cost Center",
   "print_hide": 1
  },
  {
   "allow_on_submit": 1,
   "default": "0",
   "fieldname": "page_break",
   "fieldtype": "Check",
   "label": "Page Break",
   "no_copy": 1,
   "oldfieldname": "page_break",
   "oldfieldtype": "Check",
   "print_hide": 1
  },
  {
   "fieldname": "item_tax_template",
   "fieldtype": "Link",
   "label": "Item Tax Template",
   "options": "Item Tax Template"
  },
  {
   "fieldname": "section_break_72",
   "fieldtype": "Section Break"
  },
  {
   "collapsible": 1,
   "fieldname": "accounting_dimensions_section",
   "fieldtype": "Section Break",
   "label": "Accounting Dimensions "
  },
  {
   "fieldname": "dimension_col_break",
   "fieldtype": "Column Break"
  },
  {
   "collapsible": 1,
   "fieldname": "manufacture_details",
   "fieldtype": "Section Break",
   "label": "Manufacture"
  },
  {
   "fieldname": "manufacturer",
   "fieldtype": "Link",
   "label": "Manufacturer",
   "options": "Manufacturer"
  },
  {
   "fieldname": "column_break_14",
   "fieldtype": "Column Break"
  },
  {
   "fieldname": "manufacturer_part_no",
   "fieldtype": "Data",
   "label": "Manufacturer Part Number"
  },
  {
   "default": "0",
   "fieldname": "against_blanket_order",
   "fieldtype": "Check",
   "label": "Against Blanket Order"
  },
  {
   "fieldname": "more_info_section_break",
   "fieldtype": "Section Break",
   "label": "More Information"
  },
  {
   "depends_on": "eval: doc.uom != doc.stock_uom",
   "fieldname": "stock_uom_rate",
   "fieldtype": "Currency",
   "label": "Rate of Stock UOM",
   "no_copy": 1,
   "options": "currency",
   "read_only": 1
  },
  {
   "allow_on_submit": 1,
   "fieldname": "actual_qty",
   "fieldtype": "Float",
   "label": "Available Qty at Target Warehouse",
   "print_hide": 1,
   "read_only": 1
  },
  {
   "allow_on_submit": 1,
   "fieldname": "company_total_stock",
   "fieldtype": "Float",
   "label": "Available Qty at Company",
   "no_copy": 1,
   "read_only": 1
  },
  {
   "collapsible": 1,
   "collapsible_depends_on": "eval: doc.margin_type || doc.discount_amount",
   "fieldname": "discount_and_margin_section",
   "fieldtype": "Section Break",
   "label": "Discount and Margin"
  },
  {
   "depends_on": "price_list_rate",
   "fieldname": "margin_type",
   "fieldtype": "Select",
   "label": "Margin Type",
   "options": "\nPercentage\nAmount",
   "print_hide": 1
  },
  {
   "depends_on": "eval:doc.margin_type && doc.price_list_rate",
   "fieldname": "margin_rate_or_amount",
   "fieldtype": "Float",
   "label": "Margin Rate or Amount",
   "print_hide": 1
  },
  {
   "depends_on": "eval:doc.margin_type && doc.price_list_rate && doc.margin_rate_or_amount",
   "fieldname": "rate_with_margin",
   "fieldtype": "Currency",
   "label": "Rate With Margin",
   "options": "currency",
   "print_hide": 1,
   "read_only": 1
  },
  {
   "fieldname": "column_break_28",
   "fieldtype": "Column Break"
  },
  {
   "depends_on": "eval:doc.margin_type && doc.price_list_rate && doc.margin_rate_or_amount",
   "fieldname": "base_rate_with_margin",
   "fieldtype": "Currency",
   "label": "Rate With Margin (Company Currency)",
   "options": "Company:company:default_currency",
   "print_hide": 1,
   "read_only": 1
  },
  {
   "fieldname": "production_plan",
   "fieldtype": "Link",
   "label": "Production Plan",
   "options": "Production Plan",
   "print_hide": 1,
   "read_only": 1
  },
  {
   "fieldname": "production_plan_item",
   "fieldtype": "Data",
   "hidden": 1,
   "label": "Production Plan Item",
   "no_copy": 1,
   "read_only": 1
  },
  {
   "fieldname": "production_plan_sub_assembly_item",
   "fieldtype": "Data",
   "hidden": 1,
   "label": "Production Plan Sub Assembly Item",
   "no_copy": 1,
   "read_only": 1
  },
  {
   "fieldname": "product_bundle",
   "fieldtype": "Link",
   "label": "Product Bundle",
   "options": "Product Bundle",
   "read_only": 1
  },
  {
   "fieldname": "sales_order_packed_item",
   "fieldtype": "Data",
   "label": "Sales Order Packed Item",
   "no_copy": 1,
   "print_hide": 1
  },
  {
   "depends_on": "eval:parent.is_subcontracted && !parent.is_old_subcontracting_flow",
   "fieldname": "fg_item",
   "fieldtype": "Link",
   "label": "Finished Good",
   "mandatory_depends_on": "eval:parent.is_subcontracted && !parent.is_old_subcontracting_flow",
   "options": "Item"
  },
  {
   "default": "1",
   "depends_on": "eval:parent.is_subcontracted && !parent.is_old_subcontracting_flow",
   "fieldname": "fg_item_qty",
   "fieldtype": "Float",
   "label": "Finished Good Qty",
   "mandatory_depends_on": "eval:parent.is_subcontracted && !parent.is_old_subcontracting_flow"
  },
  {
   "depends_on": "eval:parent.is_internal_supplier",
   "fieldname": "from_warehouse",
   "fieldtype": "Link",
   "ignore_user_permissions": 1,
   "label": "From Warehouse",
   "options": "Warehouse"
  },
  {
   "collapsible": 1,
   "fieldname": "references_section",
   "fieldtype": "Section Break",
   "label": "References"
  },
  {
   "fieldname": "column_break_54",
   "fieldtype": "Column Break"
  },
  {
   "default": "1",
   "fieldname": "apply_tds",
   "fieldtype": "Check",
   "label": "Apply TDS"
  },
  {
   "fieldname": "column_break_fyqr",
   "fieldtype": "Column Break"
  },
  {
   "fieldname": "work_breakdown_structure",
   "fieldtype": "Link",
   "label": "Work Breakdown Structure",
   "options": "Work Breakdown Structure"
  },
  {
   "fieldname": "project_name",
   "fieldtype": "Data",
   "label": "Project Name",
   "read_only": 1
  },
  {
   "fieldname": "wbs_name",
   "fieldtype": "Data",
   "label": "WBS Name",
   "read_only": 1
  }
 ],
 "idx": 1,
 "index_web_pages_for_search": 1,
 "istable": 1,
 "links": [],
 "modified": "2024-11-10 22:33:38.686968",
 "modified_by": "Administrator",
 "module": "Buying",
 "name": "Purchase Order Item",
 "naming_rule": "Random",
 "owner": "Administrator",
 "permissions": [],
 "quick_entry": 1,
 "search_fields": "item_name",
 "sort_field": "modified",
 "sort_order": "DESC",
 "states": [],
 "track_changes": 1
}<|MERGE_RESOLUTION|>--- conflicted
+++ resolved
@@ -99,12 +99,8 @@
   "column_break_40",
   "weight_uom",
   "accounting_dimensions_section",
-<<<<<<< HEAD
   "project",
   "work_breakdown_structure",
-=======
-  "dimension_col_break",
->>>>>>> b04c2941
   "cost_center",
   "dimension_col_break",
   "project_name",
