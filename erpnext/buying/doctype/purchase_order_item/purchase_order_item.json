--- conflicted
+++ resolved
@@ -911,28 +911,12 @@
   {
    "fieldname": "column_break_fyqr",
    "fieldtype": "Column Break"
-<<<<<<< HEAD
-<<<<<<< HEAD
-=======
-  },
-  {
-   "fieldname": "column_break_pjyo",
-   "fieldtype": "Column Break"
-  },
-  {
-   "fieldname": "job_card",
-   "fieldtype": "Link",
-   "label": "Job Card",
-   "options": "Job Card",
-   "search_index": 1
   },
   {
    "fieldname": "distributed_discount_amount",
    "fieldtype": "Currency",
    "label": "Distributed Discount Amount",
    "options": "currency"
->>>>>>> 0bab6f34c1 (fix: distributed discounts on si)
-=======
   },
   {
    "allow_on_submit": 1,
@@ -943,7 +927,6 @@
    "no_copy": 1,
    "non_negative": 1,
    "read_only": 1
->>>>>>> 16877fad
   }
  ],
  "grid_page_length": 50,
@@ -951,15 +934,7 @@
  "index_web_pages_for_search": 1,
  "istable": 1,
  "links": [],
-<<<<<<< HEAD
-<<<<<<< HEAD
- "modified": "2024-02-05 11:23:24.859435",
-=======
- "modified": "2024-06-02 06:20:10.508290",
->>>>>>> 0bab6f34c1 (fix: distributed discounts on si)
-=======
- "modified": "2025-03-13 17:27:43.468602",
->>>>>>> 16877fad
+ "modified": "2025-03-13 17:27:44.468602",
  "modified_by": "Administrator",
  "module": "Buying",
  "name": "Purchase Order Item",
