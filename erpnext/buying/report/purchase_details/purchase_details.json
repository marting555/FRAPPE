--- conflicted
+++ resolved
@@ -6,14 +6,8 @@
  "docstatus": 0, 
  "doctype": "Report", 
  "idx": 0, 
-<<<<<<< HEAD
- "is_standard": "Yes", 
- "letter_head": "Techno Automotive Refinish", 
- "modified": "2019-04-05 01:29:09.306270", 
-=======
  "is_standard": "Yes",
  "modified": "2019-03-25 15:25:54.566163", 
->>>>>>> 8cd1eb5c
  "modified_by": "Administrator", 
  "module": "Buying", 
  "name": "Purchase Details", 
