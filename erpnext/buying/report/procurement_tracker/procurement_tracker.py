--- conflicted
+++ resolved
@@ -5,10 +5,6 @@
 import frappe
 from frappe import _
 from frappe.utils import flt
-<<<<<<< HEAD
-=======
-
->>>>>>> 540559d6
 
 def execute(filters=None):
 	columns = get_columns(filters)
