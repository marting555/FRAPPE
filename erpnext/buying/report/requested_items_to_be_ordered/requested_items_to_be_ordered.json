{
<<<<<<< HEAD
 "add_total_row": 1, 
 "creation": "2013-05-13 16:10:02", 
 "disable_prepared_report": 0, 
 "disabled": 0, 
 "docstatus": 0, 
 "doctype": "Report", 
 "idx": 3, 
 "is_standard": "Yes", 
 "modified": "2019-04-19 14:54:49.123836", 
 "modified_by": "Administrator", 
 "module": "Buying", 
 "name": "Requested Items To Be Ordered", 
 "owner": "Administrator", 
 "prepared_report": 0, 
 "query": "select \n    mr.name as \"Material Request:Link/Material Request:120\",\n\tmr.transaction_date as \"Date:Date:100\",\n\tmr_item.item_code as \"Item Code:Link/Item:120\",\n\tsum(ifnull(mr_item.stock_qty, 0)) as \"Qty:Float:100\",\n\tifnull(mr_item.stock_uom, '') as \"UOM:Link/UOM:100\",\n\tsum(ifnull(mr_item.ordered_qty, 0)) as \"Ordered Qty:Float:100\", \n\t(sum(mr_item.stock_qty) - sum(ifnull(mr_item.ordered_qty, 0))) as \"Qty to Order:Float:100\",\n\tmr_item.item_name as \"Item Name::150\",\n\tmr_item.description as \"Description::200\",\n\tmr.company as \"Company:Link/Company:\"\nfrom\n\t`tabMaterial Request` mr, `tabMaterial Request Item` mr_item\nwhere\n\tmr_item.parent = mr.name\n\tand mr.material_request_type = \"Purchase\"\n\tand mr.docstatus = 1\n\tand mr.status != \"Stopped\"\ngroup by mr.name, mr_item.item_code\nhaving\n\tsum(ifnull(mr_item.ordered_qty, 0)) < sum(ifnull(mr_item.stock_qty, 0))\norder by mr.transaction_date asc", 
 "ref_doctype": "Purchase Order", 
 "report_name": "Requested Items To Be Ordered", 
 "report_type": "Query Report", 
 "roles": [
  {
   "role": "Stock User"
  }, 
  {
   "role": "Purchase Manager"
  }, 
  {
   "role": "Purchase User"
  }
 ]
}
=======
    "add_total_row": 1,
    "creation": "2013-05-13 16:10:02",
    "disable_prepared_report": 0,
    "disabled": 0,
    "docstatus": 0,
    "doctype": "Report",
    "idx": 3,
    "is_standard": "Yes",
    "modified": "2019-04-18 19:02:03.099422",
    "modified_by": "Administrator",
    "module": "Buying",
    "name": "Requested Items To Be Ordered",
    "owner": "Administrator",
    "prepared_report": 0,
    "query": "select \n    mr.name as \"Material Request:Link/Material Request:120\",\n\tmr.transaction_date as \"Date:Date:100\",\n\tmr_item.item_code as \"Item Code:Link/Item:120\",\n\tsum(ifnull(mr_item.stock_qty, 0)) as \"Qty:Float:100\",\n\tifnull(mr_item.stock_uom, '') as \"UOM:Link/UOM:100\",\n\tsum(ifnull(mr_item.ordered_qty, 0)) as \"Ordered Qty:Float:100\", \n\t(sum(mr_item.stock_qty) - sum(ifnull(mr_item.ordered_qty, 0))) as \"Qty to Order:Float:100\",\n\tmr_item.item_name as \"Item Name::150\",\n\tmr_item.description as \"Description::200\",\n\tmr.company as \"Company:Link/Company:\"\nfrom\n\t`tabMaterial Request` mr, `tabMaterial Request Item` mr_item\nwhere\n\tmr_item.parent = mr.name\n\tand mr.material_request_type = \"Purchase\"\n\tand mr.docstatus = 1\n\tand mr.status != \"Stopped\"\ngroup by mr.name, mr_item.item_code\nhaving\n\tsum(ifnull(mr_item.ordered_qty, 0)) < sum(ifnull(mr_item.stock_qty, 0))\norder by mr.transaction_date asc",
    "ref_doctype": "Purchase Order",
    "report_name": "Requested Items To Be Ordered",
    "report_type": "Query Report",
    "roles": [
     {
      "role": "Stock User"
     },
     {
      "role": "Purchase Manager"
     },
     {
      "role": "Purchase User"
     }
    ]
   }
>>>>>>> 0c0604b7
<|MERGE_RESOLUTION|>--- conflicted
+++ resolved
@@ -1,36 +1,4 @@
 {
-<<<<<<< HEAD
- "add_total_row": 1, 
- "creation": "2013-05-13 16:10:02", 
- "disable_prepared_report": 0, 
- "disabled": 0, 
- "docstatus": 0, 
- "doctype": "Report", 
- "idx": 3, 
- "is_standard": "Yes", 
- "modified": "2019-04-19 14:54:49.123836", 
- "modified_by": "Administrator", 
- "module": "Buying", 
- "name": "Requested Items To Be Ordered", 
- "owner": "Administrator", 
- "prepared_report": 0, 
- "query": "select \n    mr.name as \"Material Request:Link/Material Request:120\",\n\tmr.transaction_date as \"Date:Date:100\",\n\tmr_item.item_code as \"Item Code:Link/Item:120\",\n\tsum(ifnull(mr_item.stock_qty, 0)) as \"Qty:Float:100\",\n\tifnull(mr_item.stock_uom, '') as \"UOM:Link/UOM:100\",\n\tsum(ifnull(mr_item.ordered_qty, 0)) as \"Ordered Qty:Float:100\", \n\t(sum(mr_item.stock_qty) - sum(ifnull(mr_item.ordered_qty, 0))) as \"Qty to Order:Float:100\",\n\tmr_item.item_name as \"Item Name::150\",\n\tmr_item.description as \"Description::200\",\n\tmr.company as \"Company:Link/Company:\"\nfrom\n\t`tabMaterial Request` mr, `tabMaterial Request Item` mr_item\nwhere\n\tmr_item.parent = mr.name\n\tand mr.material_request_type = \"Purchase\"\n\tand mr.docstatus = 1\n\tand mr.status != \"Stopped\"\ngroup by mr.name, mr_item.item_code\nhaving\n\tsum(ifnull(mr_item.ordered_qty, 0)) < sum(ifnull(mr_item.stock_qty, 0))\norder by mr.transaction_date asc", 
- "ref_doctype": "Purchase Order", 
- "report_name": "Requested Items To Be Ordered", 
- "report_type": "Query Report", 
- "roles": [
-  {
-   "role": "Stock User"
-  }, 
-  {
-   "role": "Purchase Manager"
-  }, 
-  {
-   "role": "Purchase User"
-  }
- ]
-}
-=======
     "add_total_row": 1,
     "creation": "2013-05-13 16:10:02",
     "disable_prepared_report": 0,
@@ -60,5 +28,4 @@
       "role": "Purchase User"
      }
     ]
-   }
->>>>>>> 0c0604b7
+   }