--- conflicted
+++ resolved
@@ -35,11 +35,6 @@
 				return {
 					filters: {
 						docstatus: 1,
-<<<<<<< HEAD
-
-=======
-						is_subcontracted: 1,
->>>>>>> 5edd1dbb
 						company: frappe.query_report.get_filter_value('company')
 					}
 				}
