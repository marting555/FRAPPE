# Copyright (c) 2013, Frappe Technologies Pvt. Ltd. and contributors
# For license information, please see license.txt


from collections import defaultdict

import frappe
from frappe import _
from frappe.utils import cint, flt

from erpnext.setup.utils import get_exchange_rate


def execute(filters=None):
	if not filters:
		return [], []

	columns = get_columns(filters)
	supplier_quotation_data = get_data(filters)

	data, chart_data = prepare_data(supplier_quotation_data, filters)
	message = get_message()

	return columns, data, message, chart_data


def get_data(filters):
	sq = frappe.qb.DocType("Supplier Quotation")
	sq_item = frappe.qb.DocType("Supplier Quotation Item")

	query = (
		frappe.qb.from_(sq_item)
		.from_(sq)
		.select(
			sq_item.parent,
			sq_item.item_code,
			sq_item.qty,
<<<<<<< HEAD
			sq_item.stock_qty,
			sq_item.amount,
=======
			sq.currency,
			sq_item.stock_qty,
			sq_item.amount,
			sq_item.base_rate,
			sq_item.base_amount,
			sq.price_list_currency,
>>>>>>> 44bad3bd
			sq_item.uom,
			sq_item.stock_uom,
			sq_item.request_for_quotation,
			sq_item.lead_time_days,
			sq.supplier.as_("supplier_name"),
			sq.valid_till,
		)
		.where(
			(sq_item.parent == sq.name)
			& (sq_item.docstatus < 2)
			& (sq.company == filters.get("company"))
			& (sq.transaction_date.between(filters.get("from_date"), filters.get("to_date")))
		)
		.orderby(sq.transaction_date, sq_item.item_code)
	)

	if filters.get("item_code"):
		query = query.where(sq_item.item_code == filters.get("item_code"))

	if filters.get("supplier_quotation"):
		query = query.where(sq_item.parent.isin(filters.get("supplier_quotation")))

	if filters.get("request_for_quotation"):
		query = query.where(sq_item.request_for_quotation == filters.get("request_for_quotation"))

	if filters.get("supplier"):
		query = query.where(sq.supplier.isin(filters.get("supplier")))

	if not filters.get("include_expired"):
		query = query.where(sq.status != "Expired")

	supplier_quotation_data = query.run(as_dict=True)

	return supplier_quotation_data


def prepare_data(supplier_quotation_data, filters):
	out, groups, qty_list, suppliers, chart_data = [], [], [], [], []
	group_wise_map = defaultdict(list)
	supplier_qty_price_map = {}

	group_by_field = (
		"supplier_name" if filters.get("group_by") == "Group by Supplier" else "item_code"
	)
	company_currency = frappe.db.get_default("currency")
	float_precision = cint(frappe.db.get_default("float_precision")) or 2

	for data in supplier_quotation_data:
		group = data.get(group_by_field)  # get item or supplier value for this row

		supplier_currency = frappe.db.get_value(
			"Supplier", data.get("supplier_name"), "default_currency"
		)

		if supplier_currency:
			exchange_rate = get_exchange_rate(supplier_currency, company_currency)
		else:
			exchange_rate = 1

		row = {
			"item_code": ""
			if group_by_field == "item_code"
			else data.get("item_code"),  # leave blank if group by field
			"supplier_name": "" if group_by_field == "supplier_name" else data.get("supplier_name"),
			"quotation": data.get("parent"),
			"qty": data.get("qty"),
			"price": flt(data.get("amount") * exchange_rate, float_precision),
			"uom": data.get("uom"),
			"price_list_currency": data.get("price_list_currency"),
			"currency": data.get("currency"),
			"stock_uom": data.get("stock_uom"),
			"base_amount": flt(data.get("base_amount"), float_precision),
			"base_rate": flt(data.get("base_rate"), float_precision),
			"request_for_quotation": data.get("request_for_quotation"),
			"valid_till": data.get("valid_till"),
			"lead_time_days": data.get("lead_time_days"),
		}
		row["price_per_unit"] = flt(row["price"]) / (flt(data.get("stock_qty")) or 1)

		# map for report view of form {'supplier1'/'item1':[{},{},...]}
		group_wise_map[group].append(row)

		# map for chart preparation of the form {'supplier1': {'qty': 'price'}}
		supplier = data.get("supplier_name")
		if filters.get("item_code"):
			if not supplier in supplier_qty_price_map:
				supplier_qty_price_map[supplier] = {}
			supplier_qty_price_map[supplier][row["qty"]] = row["price"]

		groups.append(group)
		suppliers.append(supplier)
		qty_list.append(data.get("qty"))

	groups = list(set(groups))
	suppliers = list(set(suppliers))
	qty_list = list(set(qty_list))

	highlight_min_price = group_by_field == "item_code" or filters.get("item_code")

	# final data format for report view
	for group in groups:
		group_entries = group_wise_map[group]  # all entries pertaining to item/supplier
		group_entries[0].update({group_by_field: group})  # Add item/supplier name in first group row

		if highlight_min_price:
			prices = [group_entry["price_per_unit"] for group_entry in group_entries]
			min_price = min(prices)

		for entry in group_entries:
			if highlight_min_price and entry["price_per_unit"] == min_price:
				entry["min"] = 1
			out.append(entry)

	if filters.get("item_code"):
		# render chart only for one item comparison
		chart_data = prepare_chart_data(suppliers, qty_list, supplier_qty_price_map)

	return out, chart_data


def prepare_chart_data(suppliers, qty_list, supplier_qty_price_map):
	data_points_map = {}
	qty_list.sort()

	# create qty wise values map of the form {'qty1':[value1, value2]}
	for supplier in suppliers:
		entry = supplier_qty_price_map[supplier]
		for qty in qty_list:
			if not qty in data_points_map:
				data_points_map[qty] = []
			if qty in entry:
				data_points_map[qty].append(entry[qty])
			else:
				data_points_map[qty].append(None)

	dataset = []
	currency_symbol = frappe.db.get_value("Currency", frappe.db.get_default("currency"), "symbol")
	for qty in qty_list:
		datapoints = {
			"name": currency_symbol + " (Qty " + str(qty) + " )",
			"values": data_points_map[qty],
		}
		dataset.append(datapoints)

	chart_data = {"data": {"labels": suppliers, "datasets": dataset}, "type": "bar"}

	return chart_data


def get_columns(filters):
	currency = frappe.get_cached_value("Company", filters.get("company"), "default_currency")

	group_by_columns = [
		{
			"fieldname": "supplier_name",
			"label": _("Supplier"),
			"fieldtype": "Link",
			"options": "Supplier",
			"width": 150,
		},
		{
			"fieldname": "item_code",
			"label": _("Item"),
			"fieldtype": "Link",
			"options": "Item",
			"width": 150,
		},
	]

	columns = [
		{"fieldname": "uom", "label": _("UOM"), "fieldtype": "Link", "options": "UOM", "width": 90},
		{"fieldname": "qty", "label": _("Quantity"), "fieldtype": "Float", "width": 80},
		{
			"fieldname": "currency",
			"label": _("Currency"),
			"fieldtype": "Link",
			"options": "Currency",
			"width": 110,
		},
		{
			"fieldname": "price",
			"label": _("Price"),
			"fieldtype": "Currency",
			"options": "currency",
			"width": 110,
		},
		{
			"fieldname": "stock_uom",
			"label": _("Stock UOM"),
			"fieldtype": "Link",
			"options": "UOM",
			"width": 90,
		},
		{
			"fieldname": "price_per_unit",
			"label": _("Price per Unit (Stock UOM)"),
			"fieldtype": "Currency",
			"options": "currency",
			"width": 120,
		},
		{
			"fieldname": "base_amount",
			"label": _("Price ({0})").format(currency),
			"fieldtype": "Currency",
			"options": "price_list_currency",
			"width": 180,
		},
		{
			"fieldname": "base_rate",
			"label": _("Price Per Unit ({0})").format(currency),
			"fieldtype": "Currency",
			"options": "price_list_currency",
			"width": 180,
		},
		{
			"fieldname": "quotation",
			"label": _("Supplier Quotation"),
			"fieldtype": "Link",
			"options": "Supplier Quotation",
			"width": 200,
		},
		{"fieldname": "valid_till", "label": _("Valid Till"), "fieldtype": "Date", "width": 100},
		{
			"fieldname": "lead_time_days",
			"label": _("Lead Time (Days)"),
			"fieldtype": "Int",
			"width": 100,
		},
		{
			"fieldname": "request_for_quotation",
			"label": _("Request for Quotation"),
			"fieldtype": "Link",
			"options": "Request for Quotation",
			"width": 150,
		},
	]

	if filters.get("group_by") == "Group by Item":
		group_by_columns.reverse()

	columns[0:0] = group_by_columns  # add positioned group by columns to the report
	return columns


def get_message():
	return """<span class="indicator">
		Valid till : &nbsp;&nbsp;
		</span>
		<span class="indicator orange">
		Expires in a week or less
		</span>
		&nbsp;&nbsp;
		<span class="indicator red">
		Expires today / Already Expired
		</span>"""<|MERGE_RESOLUTION|>--- conflicted
+++ resolved
@@ -35,17 +35,12 @@
 			sq_item.parent,
 			sq_item.item_code,
 			sq_item.qty,
-<<<<<<< HEAD
-			sq_item.stock_qty,
-			sq_item.amount,
-=======
 			sq.currency,
 			sq_item.stock_qty,
 			sq_item.amount,
 			sq_item.base_rate,
 			sq_item.base_amount,
 			sq.price_list_currency,
->>>>>>> 44bad3bd
 			sq_item.uom,
 			sq_item.stock_uom,
 			sq_item.request_for_quotation,
