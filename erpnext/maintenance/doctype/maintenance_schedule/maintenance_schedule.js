// Copyright (c) 2015, Frappe Technologies Pvt. Ltd. and Contributors
// License: GNU General Public License v3. See license.txt

frappe.provide("erpnext.maintenance");

erpnext.maintenance.MaintenanceSchedule = frappe.ui.form.Controller.extend({
	onload: function() {
		this.setup_queries();
	},

<<<<<<< HEAD
// TODO commonify this code
erpnext.maintenance.MaintenanceSchedule = class MaintenanceSchedule extends frappe.ui.form.Controller {
	refresh() {
		frappe.dynamic_link = {doc: this.frm.doc, fieldname: 'customer', doctype: 'Customer'}

		var me = this;

		if (this.frm.doc.docstatus === 0) {
			this.frm.add_custom_button(__('Sales Order'),
				function() {
					erpnext.utils.map_current_doc({
						method: "erpnext.selling.doctype.sales_order.sales_order.make_maintenance_schedule",
						source_doctype: "Sales Order",
						target: me.frm,
						setters: {
							customer: me.frm.doc.customer || undefined
						},
						get_query_filters: {
							docstatus: 1,
							company: me.frm.doc.company
						}
					});
				}, __("Get Items From"));
		} else if (this.frm.doc.docstatus === 1) {
			this.frm.add_custom_button(__('Create Maintenance Visit'), function() {
				frappe.model.open_mapped_doc({
					method: "erpnext.maintenance.doctype.maintenance_schedule.maintenance_schedule.make_maintenance_visit",
					source_name: me.frm.doc.name,
					frm: me.frm
				});
			}, __('Create'));
		}
	}

	start_date(doc, cdt, cdn) {
		this.set_no_of_visits(doc, cdt, cdn);
	}

	end_date(doc, cdt, cdn) {
		this.set_no_of_visits(doc, cdt, cdn);
	}

	periodicity(doc, cdt, cdn) {
		this.set_no_of_visits(doc, cdt, cdn);
	}

	set_no_of_visits(doc, cdt, cdn) {
		var item = frappe.get_doc(cdt, cdn);

		if (item.start_date && item.end_date && item.periodicity) {
			if(item.start_date > item.end_date) {
				frappe.msgprint(__("Row {0}:Start Date must be before End Date", [item.idx]));
				return;
=======
	refresh: function() {
		erpnext.hide_company()
		this.set_dynamic_link();
	},

	set_dynamic_link: function () {
		frappe.dynamic_link = {doc: this.frm.doc, fieldname: 'customer', doctype: 'Customer'};
	},

	setup_queries: function() {
		this.frm.set_query('customer', erpnext.queries.customer);
		this.frm.set_query('contact_person', erpnext.queries.contact_query)

		this.frm.set_query("item_code", function() {
			return {
				query: "erpnext.controllers.queries.item_query",
				filters: {'is_sales_item': 1}
			};
		});
	},

	serial_no: function() {
		var me = this;
		frappe.call({
			method: "erpnext.stock.doctype.serial_no.serial_no.get_serial_no_item_customer",
			args: {
				serial_no: me.frm.doc.serial_no
			},
			callback: function (r) {
				if (r.message) {
					me.frm.set_value(r.message);
				}
>>>>>>> 2ac065c2
			}
		});
	},

	customer: function() {
		return erpnext.utils.get_party_details(this.frm)
	},

<<<<<<< HEAD
			var no_of_visits = cint(date_diff / days_in_period[item.periodicity]);
			frappe.model.set_value(item.doctype, item.name, "no_of_visits", no_of_visits);
		}
	}
};

extend_cscript(cur_frm.cscript, new erpnext.maintenance.MaintenanceSchedule({frm: cur_frm}));
=======
	contact_person: function() {
		return erpnext.utils.get_contact_details(this.frm);
	},
});

$.extend(cur_frm.cscript, new erpnext.maintenance.MaintenanceSchedule({frm: cur_frm}));
>>>>>>> 2ac065c2
<|MERGE_RESOLUTION|>--- conflicted
+++ resolved
@@ -8,61 +8,6 @@
 		this.setup_queries();
 	},
 
-<<<<<<< HEAD
-// TODO commonify this code
-erpnext.maintenance.MaintenanceSchedule = class MaintenanceSchedule extends frappe.ui.form.Controller {
-	refresh() {
-		frappe.dynamic_link = {doc: this.frm.doc, fieldname: 'customer', doctype: 'Customer'}
-
-		var me = this;
-
-		if (this.frm.doc.docstatus === 0) {
-			this.frm.add_custom_button(__('Sales Order'),
-				function() {
-					erpnext.utils.map_current_doc({
-						method: "erpnext.selling.doctype.sales_order.sales_order.make_maintenance_schedule",
-						source_doctype: "Sales Order",
-						target: me.frm,
-						setters: {
-							customer: me.frm.doc.customer || undefined
-						},
-						get_query_filters: {
-							docstatus: 1,
-							company: me.frm.doc.company
-						}
-					});
-				}, __("Get Items From"));
-		} else if (this.frm.doc.docstatus === 1) {
-			this.frm.add_custom_button(__('Create Maintenance Visit'), function() {
-				frappe.model.open_mapped_doc({
-					method: "erpnext.maintenance.doctype.maintenance_schedule.maintenance_schedule.make_maintenance_visit",
-					source_name: me.frm.doc.name,
-					frm: me.frm
-				});
-			}, __('Create'));
-		}
-	}
-
-	start_date(doc, cdt, cdn) {
-		this.set_no_of_visits(doc, cdt, cdn);
-	}
-
-	end_date(doc, cdt, cdn) {
-		this.set_no_of_visits(doc, cdt, cdn);
-	}
-
-	periodicity(doc, cdt, cdn) {
-		this.set_no_of_visits(doc, cdt, cdn);
-	}
-
-	set_no_of_visits(doc, cdt, cdn) {
-		var item = frappe.get_doc(cdt, cdn);
-
-		if (item.start_date && item.end_date && item.periodicity) {
-			if(item.start_date > item.end_date) {
-				frappe.msgprint(__("Row {0}:Start Date must be before End Date", [item.idx]));
-				return;
-=======
 	refresh: function() {
 		erpnext.hide_company()
 		this.set_dynamic_link();
@@ -95,7 +40,6 @@
 				if (r.message) {
 					me.frm.set_value(r.message);
 				}
->>>>>>> 2ac065c2
 			}
 		});
 	},
@@ -104,19 +48,9 @@
 		return erpnext.utils.get_party_details(this.frm)
 	},
 
-<<<<<<< HEAD
-			var no_of_visits = cint(date_diff / days_in_period[item.periodicity]);
-			frappe.model.set_value(item.doctype, item.name, "no_of_visits", no_of_visits);
-		}
-	}
-};
-
-extend_cscript(cur_frm.cscript, new erpnext.maintenance.MaintenanceSchedule({frm: cur_frm}));
-=======
 	contact_person: function() {
 		return erpnext.utils.get_contact_details(this.frm);
 	},
 });
 
-$.extend(cur_frm.cscript, new erpnext.maintenance.MaintenanceSchedule({frm: cur_frm}));
->>>>>>> 2ac065c2
+extend_cscript(cur_frm.cscript, new erpnext.maintenance.MaintenanceSchedule({frm: cur_frm}));