# Copyright (c) 2015, Frappe Technologies Pvt. Ltd. and Contributors
# License: GNU General Public License v3. See license.txt

import frappe
from frappe import _, throw
from frappe.utils import add_days, cint, cstr, date_diff, formatdate, getdate

from erpnext.setup.doctype.employee.employee import get_holiday_list_for_employee
from erpnext.stock.doctype.serial_no.serial_no import get_serial_nos
from erpnext.utilities.transaction_base import TransactionBase, delete_events


class MaintenanceSchedule(TransactionBase):
	@frappe.whitelist()
	def generate_schedule(self):
		if self.docstatus != 0:
			return
		self.set("schedules", [])
		count = 1
		for d in self.get("items"):
			self.validate_maintenance_detail()
			s_list = []
			s_list = self.create_schedule_list(d.start_date, d.end_date, d.no_of_visits, d.sales_person)
			for i in range(d.no_of_visits):
				child = self.append("schedules")
				child.item_code = d.item_code
				child.item_name = d.item_name
				child.scheduled_date = s_list[i].strftime("%Y-%m-%d")
				if d.serial_no:
					child.serial_no = d.serial_no
				child.idx = count
				count = count + 1
				child.sales_person = d.sales_person
				child.completion_status = "Pending"
				child.item_reference = d.name

	@frappe.whitelist()
	def validate_end_date_visits(self):
		days_in_period = {"Weekly": 7, "Monthly": 30, "Quarterly": 91, "Half Yearly": 182, "Yearly": 365}
		for item in self.items:
			if item.periodicity and item.periodicity != "Random" and item.start_date:
				if not item.end_date:
					if item.no_of_visits:
						item.end_date = add_days(
							item.start_date, item.no_of_visits * days_in_period[item.periodicity]
						)
					else:
						item.end_date = add_days(item.start_date, days_in_period[item.periodicity])

				diff = date_diff(item.end_date, item.start_date) + 1
				no_of_visits = cint(diff / days_in_period[item.periodicity])

				if not item.no_of_visits or item.no_of_visits == 0:
					item.end_date = add_days(item.start_date, days_in_period[item.periodicity])
					diff = date_diff(item.end_date, item.start_date) + 1
					item.no_of_visits = cint(diff / days_in_period[item.periodicity])

				elif item.no_of_visits > no_of_visits:
					item.end_date = add_days(
						item.start_date, item.no_of_visits * days_in_period[item.periodicity]
					)

				elif item.no_of_visits < no_of_visits:
					item.end_date = add_days(
						item.start_date, item.no_of_visits * days_in_period[item.periodicity]
					)

	def on_submit(self):
		if not self.get("schedules"):
			throw(_("Please click on 'Generate Schedule' to get schedule"))
		self.check_serial_no_added()
		self.validate_schedule()

		email_map = {}
		for d in self.get("items"):
			if d.serial_and_batch_bundle:
				serial_nos = frappe.get_doc(
					"Serial and Batch Bundle", d.serial_and_batch_bundle
				).get_serial_nos()

				if serial_nos:
					self.validate_serial_no(d.item_code, serial_nos, d.start_date)
					self.update_amc_date(serial_nos, d.end_date)

			no_email_sp = []
			if d.sales_person not in email_map:
				sp = frappe.get_doc("Sales Person", d.sales_person)
				try:
					email_map[d.sales_person] = sp.get_email_id()
				except frappe.ValidationError:
					no_email_sp.append(d.sales_person)

			if no_email_sp:
				frappe.msgprint(
					_(
						"Setting Events to {0}, since the Employee attached to the below Sales Persons does not have a User ID{1}"
					).format(self.owner, "<br>" + "<br>".join(no_email_sp))
				)

			scheduled_date = frappe.db.sql(
				"""select scheduled_date from
				`tabMaintenance Schedule Detail` where sales_person=%s and item_code=%s and
				parent=%s""",
				(d.sales_person, d.item_code, self.name),
				as_dict=1,
			)

			for key in scheduled_date:
				description = frappe._("Reference: {0}, Item Code: {1} and Customer: {2}").format(
					self.name, d.item_code, self.customer
				)
				event = frappe.get_doc(
					{
						"doctype": "Event",
						"owner": email_map.get(d.sales_person, self.owner),
						"subject": description,
						"description": description,
						"starts_on": cstr(key["scheduled_date"]) + " 10:00:00",
						"event_type": "Private",
					}
				)
				event.add_participant(self.doctype, self.name)
				event.insert(ignore_permissions=1)

		self.db_set("status", "Submitted")

	def create_schedule_list(self, start_date, end_date, no_of_visit, sales_person):
		schedule_list = []
		start_date_copy = start_date
		date_diff = (getdate(end_date) - getdate(start_date)).days
		add_by = date_diff / no_of_visit

		for visit in range(cint(no_of_visit)):
			if getdate(start_date_copy) < getdate(end_date):
				start_date_copy = add_days(start_date_copy, add_by)
				if len(schedule_list) < no_of_visit:
					schedule_date = self.validate_schedule_date_for_holiday_list(
						getdate(start_date_copy), sales_person
					)
					if schedule_date > getdate(end_date):
						schedule_date = getdate(end_date)
					schedule_list.append(schedule_date)

		return schedule_list

	def validate_schedule_date_for_holiday_list(self, schedule_date, sales_person):
		validated = False

		employee = frappe.db.get_value("Sales Person", sales_person, "employee")
		if employee:
			holiday_list = get_holiday_list_for_employee(employee)
		else:
			holiday_list = frappe.get_cached_value("Company", self.company, "default_holiday_list")

		holidays = frappe.db.sql_list(
			"""select holiday_date from `tabHoliday` where parent=%s""", holiday_list
		)

		if not validated and holidays:

			# max iterations = len(holidays)
			for i in range(len(holidays)):
				if schedule_date in holidays:
					schedule_date = add_days(schedule_date, -1)
				else:
					validated = True
					break

		return schedule_date

	def validate_dates_with_periodicity(self):
		for d in self.get("items"):
			if d.start_date and d.end_date and d.periodicity and d.periodicity != "Random":
				date_diff = (getdate(d.end_date) - getdate(d.start_date)).days + 1
				days_in_period = {
					"Weekly": 7,
					"Monthly": 30,
					"Quarterly": 90,
					"Half Yearly": 180,
					"Yearly": 365,
				}

				if date_diff < days_in_period[d.periodicity]:
					throw(
						_(
							"Row {0}: To set {1} periodicity, difference between from and to date must be greater than or equal to {2}"
						).format(d.idx, d.periodicity, days_in_period[d.periodicity])
					)

	def validate_maintenance_detail(self):
		if not self.get("items"):
			throw(_("Please enter Maintaince Details first"))

		for d in self.get("items"):
			if not d.item_code:
				throw(_("Please select item code"))
			elif not d.start_date or not d.end_date:
				throw(_("Please select Start Date and End Date for Item {0}").format(d.item_code))
			elif not d.no_of_visits:
				throw(_("Please mention no of visits required"))
			elif not d.sales_person:
				throw(_("Please select a Sales Person for item: {0}").format(d.item_name))

			if getdate(d.start_date) >= getdate(d.end_date):
				throw(_("Start date should be less than end date for Item {0}").format(d.item_code))

	def validate_sales_order(self):
		for d in self.get("items"):
			if d.sales_order:
				chk = frappe.db.sql(
					"""select ms.name from `tabMaintenance Schedule` ms,
					`tabMaintenance Schedule Item` msi where msi.parent=ms.name and
					msi.sales_order=%s and ms.docstatus=1""",
					d.sales_order,
				)
				if chk:
					throw(_("Maintenance Schedule {0} exists against {1}").format(chk[0][0], d.sales_order))

	def validate_items_table_change(self):
		doc_before_save = self.get_doc_before_save()
		if not doc_before_save:
			return
		for prev_item, item in zip(doc_before_save.items, self.items):
			fields = [
				"item_code",
				"start_date",
				"end_date",
				"periodicity",
				"sales_person",
				"no_of_visits",
				"serial_no",
			]
			for field in fields:
				b_doc = prev_item.as_dict()
				doc = item.as_dict()
				if cstr(b_doc[field]) != cstr(doc[field]):
					return True

	def validate_no_of_visits(self):
		return len(self.schedules) != sum(d.no_of_visits for d in self.items)

	def validate(self):
		self.validate_end_date_visits()
		self.validate_maintenance_detail()
		self.validate_dates_with_periodicity()
		self.validate_sales_order()
		self.validate_serial_no_bundle()
		if not self.schedules or self.validate_items_table_change() or self.validate_no_of_visits():
			self.generate_schedule()

	def validate_serial_no_bundle(self):
		ids = [d.serial_and_batch_bundle for d in self.items if d.serial_and_batch_bundle]

		if not ids:
			return

		voucher_nos = frappe.get_all(
			"Serial and Batch Bundle", fields=["name", "voucher_type"], filters={"name": ("in", ids)}
		)

		for row in voucher_nos:
			if row.voucher_type != "Maintenance Schedule":
				msg = f"""Serial and Batch Bundle {row.name}
					should have voucher type as 'Maintenance Schedule'"""

				frappe.throw(_(msg))

	def on_update(self):
		self.db_set("status", "Draft")

	def update_amc_date(self, serial_nos, amc_expiry_date=None):
		for serial_no in serial_nos:
			serial_no_doc = frappe.get_doc("Serial No", serial_no)
			serial_no_doc.amc_expiry_date = amc_expiry_date
			serial_no_doc.save()

	def validate_serial_no(self, item_code, serial_nos, amc_start_date):
		for serial_no in serial_nos:
			sr_details = frappe.db.get_value(
				"Serial No",
				serial_no,
				["warranty_expiry_date", "amc_expiry_date", "warehouse", "delivery_date", "item_code"],
				as_dict=1,
			)

			if not sr_details:
				frappe.throw(_("Serial No {0} not found").format(serial_no))

			if sr_details.get("item_code") != item_code:
				frappe.throw(
					_("Serial No {0} does not belong to Item {1}").format(
						frappe.bold(serial_no), frappe.bold(item_code)
					),
					title=_("Invalid"),
				)

			if sr_details.warranty_expiry_date and getdate(sr_details.warranty_expiry_date) >= getdate(
				amc_start_date
			):
				throw(
					_("Serial No {0} is under warranty upto {1}").format(
						serial_no, sr_details.warranty_expiry_date
					)
				)

			if sr_details.amc_expiry_date and getdate(sr_details.amc_expiry_date) >= getdate(
				amc_start_date
			):
				throw(
					_("Serial No {0} is under maintenance contract upto {1}").format(
						serial_no, sr_details.amc_expiry_date
					)
				)

			if (
				not sr_details.warehouse
				and sr_details.delivery_date
				and getdate(sr_details.delivery_date) >= getdate(amc_start_date)
			):
				throw(
					_("Maintenance start date can not be before delivery date for Serial No {0}").format(
						serial_no
					)
				)

	def validate_schedule(self):
		item_lst1 = []
		item_lst2 = []
		for d in self.get("items"):
			if d.item_code not in item_lst1:
				item_lst1.append(d.item_code)

		for m in self.get("schedules"):
			if m.item_code not in item_lst2:
				item_lst2.append(m.item_code)

		if len(item_lst1) != len(item_lst2):
			throw(
				_(
					"Maintenance Schedule is not generated for all the items. Please click on 'Generate Schedule'"
				)
			)
		else:
			for x in item_lst1:
				if x not in item_lst2:
					throw(_("Please click on 'Generate Schedule'"))

	def check_serial_no_added(self):
		serial_present = []
		for d in self.get("items"):
			if d.serial_no:
				serial_present.append(d.item_code)

		for m in self.get("schedules"):
			if serial_present:
				if m.item_code in serial_present and not m.serial_no:
					throw(
						_("Please click on 'Generate Schedule' to fetch Serial No added for Item {0}").format(
							m.item_code
						)
					)

	def on_cancel(self):
		for d in self.get("items"):
<<<<<<< HEAD
			if d.serial_no:
				serial_nos = get_valid_serial_nos(d.serial_no)
				self.update_amc_date(serial_nos)
=======
			if d.serial_and_batch_bundle:
				serial_nos = frappe.get_doc(
					"Serial and Batch Bundle", d.serial_and_batch_bundle
				).get_serial_nos()

				if serial_nos:
					self.update_amc_date(serial_nos)

>>>>>>> 44bad3bd
		self.db_set("status", "Cancelled")
		delete_events(self.doctype, self.name)

	def on_trash(self):
		delete_events(self.doctype, self.name)

	@frappe.whitelist()
	def get_pending_data(self, data_type, s_date=None, item_name=None):
		if data_type == "date":
			dates = ""
			for schedule in self.schedules:
				if schedule.item_name == item_name and schedule.completion_status == "Pending":
					dates = dates + "\n" + formatdate(schedule.scheduled_date, "dd-MM-yyyy")
			return dates
		elif data_type == "items":
			items = ""
			for item in self.items:
				for schedule in self.schedules:
					if item.item_name == schedule.item_name and schedule.completion_status == "Pending":
						items = items + "\n" + item.item_name
						break
			return items
		elif data_type == "id":
			for schedule in self.schedules:
				if schedule.item_name == item_name and s_date == formatdate(
					schedule.scheduled_date, "dd-mm-yyyy"
				):
					return schedule.name


@frappe.whitelist()
def get_serial_nos_from_schedule(item_code, schedule=None):
	serial_nos = []
	if schedule:
		serial_nos = frappe.db.get_value(
			"Maintenance Schedule Item", {"parent": schedule, "item_code": item_code}, "serial_no"
		)

	if serial_nos:
		serial_nos = get_serial_nos(serial_nos)

	return serial_nos


@frappe.whitelist()
def make_maintenance_visit(source_name, target_doc=None, item_name=None, s_id=None):
	from frappe.model.mapper import get_mapped_doc

	def update_status_and_detail(source, target, parent):
		target.maintenance_type = "Scheduled"
		target.maintenance_schedule_detail = s_id

	def update_serial(source, target, parent):
		if source.serial_and_batch_bundle:
			serial_nos = frappe.get_doc(
				"Serial and Batch Bundle", source.serial_and_batch_bundle
			).get_serial_nos()

			if len(serial_nos) == 1:
				target.serial_no = serial_nos[0]
			else:
				target.serial_no = ""

	doclist = get_mapped_doc(
		"Maintenance Schedule",
		source_name,
		{
			"Maintenance Schedule": {
				"doctype": "Maintenance Visit",
				"field_map": {"name": "maintenance_schedule"},
				"validation": {"docstatus": ["=", 1]},
				"postprocess": update_status_and_detail,
			},
			"Maintenance Schedule Item": {
				"doctype": "Maintenance Visit Purpose",
				"condition": lambda doc: doc.item_name == item_name if item_name else True,
				"field_map": {"sales_person": "service_person"},
				"postprocess": update_serial,
			},
		},
		target_doc,
	)

	return doclist<|MERGE_RESOLUTION|>--- conflicted
+++ resolved
@@ -362,11 +362,6 @@
 
 	def on_cancel(self):
 		for d in self.get("items"):
-<<<<<<< HEAD
-			if d.serial_no:
-				serial_nos = get_valid_serial_nos(d.serial_no)
-				self.update_amc_date(serial_nos)
-=======
 			if d.serial_and_batch_bundle:
 				serial_nos = frappe.get_doc(
 					"Serial and Batch Bundle", d.serial_and_batch_bundle
@@ -375,7 +370,6 @@
 				if serial_nos:
 					self.update_amc_date(serial_nos)
 
->>>>>>> 44bad3bd
 		self.db_set("status", "Cancelled")
 		delete_events(self.doctype, self.name)
 
