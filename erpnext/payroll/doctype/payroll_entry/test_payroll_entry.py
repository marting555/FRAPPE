# Copyright (c) 2015, Frappe Technologies Pvt. Ltd. and Contributors
# License: GNU General Public License v3. See license.txt

import unittest

import frappe
from dateutil.relativedelta import relativedelta
from frappe.utils import add_months

import erpnext
from erpnext.accounts.utils import get_fiscal_year, getdate, nowdate
from erpnext.hr.doctype.employee.test_employee import make_employee
from erpnext.loan_management.doctype.loan.test_loan import (
	create_loan,
	create_loan_accounts,
	create_loan_type,
	make_loan_disbursement_entry,
)
from erpnext.loan_management.doctype.process_loan_interest_accrual.process_loan_interest_accrual import (
	process_loan_interest_accrual_for_term_loans,
)
from erpnext.payroll.doctype.payroll_entry.payroll_entry import get_end_date, get_start_end_dates
from erpnext.payroll.doctype.salary_slip.test_salary_slip import (
	create_account,
	get_salary_component_account,
	make_deduction_salary_component,
	make_earning_salary_component,
	make_employee_salary_slip,
)
from erpnext.payroll.doctype.salary_structure.test_salary_structure import (
	create_salary_structure_assignment,
	make_salary_structure,
)

test_dependencies = ['Holiday List']

class TestPayrollEntry(unittest.TestCase):
	@classmethod
	def setUpClass(cls):
		frappe.db.set_value("Company", erpnext.get_default_company(), "default_holiday_list", '_Test Holiday List')

	def setUp(self):
		for dt in ["Salary Slip", "Salary Component", "Salary Component Account",
			"Payroll Entry", "Salary Structure", "Salary Structure Assignment", "Payroll Employee Detail", "Additional Salary"]:
				frappe.db.sql("delete from `tab%s`" % dt)

		make_earning_salary_component(setup=True, company_list=["_Test Company"])
		make_deduction_salary_component(setup=True, test_tax=False, company_list=["_Test Company"])

		frappe.db.set_value("Payroll Settings", None, "email_salary_slip_to_employee", 0)

	def test_payroll_entry(self): # pylint: disable=no-self-use
		company = erpnext.get_default_company()
		for data in frappe.get_all('Salary Component', fields = ["name"]):
			if not frappe.db.get_value('Salary Component Account',
				{'parent': data.name, 'company': company}, 'name'):
				get_salary_component_account(data.name)

		employee = frappe.db.get_value("Employee", {'company': company})
		company_doc = frappe.get_doc('Company', company)
		make_salary_structure("_Test Salary Structure", "Monthly", employee, company=company, currency=company_doc.default_currency)
		dates = get_start_end_dates('Monthly', nowdate())
		if not frappe.db.get_value("Salary Slip", {"start_date": dates.start_date, "end_date": dates.end_date}):
			make_payroll_entry(start_date=dates.start_date, end_date=dates.end_date, payable_account=company_doc.default_payroll_payable_account,
				currency=company_doc.default_currency)

	def test_multi_currency_payroll_entry(self): # pylint: disable=no-self-use
		company = erpnext.get_default_company()
		employee = make_employee("test_muti_currency_employee@payroll.com", company=company)
		for data in frappe.get_all('Salary Component', fields = ["name"]):
			if not frappe.db.get_value('Salary Component Account',
				{'parent': data.name, 'company': company}, 'name'):
				get_salary_component_account(data.name)

		company_doc = frappe.get_doc('Company', company)
		salary_structure = make_salary_structure("_Test Multi Currency Salary Structure", "Monthly", company=company, currency='USD')
		create_salary_structure_assignment(employee, salary_structure.name, company=company, currency='USD')
		frappe.db.sql("""delete from `tabSalary Slip` where employee=%s""",(frappe.db.get_value("Employee", {"user_id": "test_muti_currency_employee@payroll.com"})))
		salary_slip = get_salary_slip("test_muti_currency_employee@payroll.com", "Monthly", "_Test Multi Currency Salary Structure")
		dates = get_start_end_dates('Monthly', nowdate())
		payroll_entry = make_payroll_entry(start_date=dates.start_date, end_date=dates.end_date,
			payable_account=company_doc.default_payroll_payable_account, currency='USD', exchange_rate=70)
		payroll_entry.make_payment_entry()

		salary_slip.load_from_db()

		payroll_je = salary_slip.journal_entry
		if payroll_je:
			payroll_je_doc = frappe.get_doc('Journal Entry', payroll_je)

			self.assertEqual(salary_slip.base_gross_pay, payroll_je_doc.total_debit)
			self.assertEqual(salary_slip.base_gross_pay, payroll_je_doc.total_credit)

		payment_entry = frappe.db.sql('''
			Select coalesce(sum(je.total_debit),0) as total_debit, coalesce(sum(je.total_credit),0) as total_credit from `tabJournal Entry` je, `tabJournal Entry Account` jea
			Where je.name = jea.parent
			And jea.reference_name = %s
			''', (payroll_entry.name), as_dict=1)

		self.assertEqual(salary_slip.base_net_pay, payment_entry[0].total_debit)
		self.assertEqual(salary_slip.base_net_pay, payment_entry[0].total_credit)

	def test_payroll_entry_with_employee_cost_center(self): # pylint: disable=no-self-use
		for data in frappe.get_all('Salary Component', fields = ["name"]):
			if not frappe.db.get_value('Salary Component Account',
				{'parent': data.name, 'company': "_Test Company"}, 'name'):
				get_salary_component_account(data.name)

		if not frappe.db.exists('Department', "cc - _TC"):
			frappe.get_doc({
				'doctype': 'Department',
				'department_name': "cc",
				"company": "_Test Company"
			}).insert()

		frappe.db.sql("""delete from `tabEmployee` where employee_name='test_employee1@example.com' """)
		frappe.db.sql("""delete from `tabEmployee` where employee_name='test_employee2@example.com' """)
		frappe.db.sql("""delete from `tabSalary Structure` where name='_Test Salary Structure 1' """)
		frappe.db.sql("""delete from `tabSalary Structure` where name='_Test Salary Structure 2' """)

		employee1 = make_employee("test_employee1@example.com", payroll_cost_center="_Test Cost Center - _TC",
			department="cc - _TC", company="_Test Company")
		employee2 = make_employee("test_employee2@example.com", department="cc - _TC", company="_Test Company")

		if not frappe.db.exists("Account", "_Test Payroll Payable - _TC"):
				create_account(account_name="_Test Payroll Payable",
					company="_Test Company", parent_account="Current Liabilities - _TC")

		if not frappe.db.get_value("Company", "_Test Company", "default_payroll_payable_account") or \
			frappe.db.get_value("Company", "_Test Company", "default_payroll_payable_account") != "_Test Payroll Payable - _TC":
				frappe.db.set_value("Company", "_Test Company", "default_payroll_payable_account",
					"_Test Payroll Payable - _TC")
		currency=frappe.db.get_value("Company", "_Test Company", "default_currency")

		make_salary_structure("_Test Salary Structure 1", "Monthly", employee1, company="_Test Company", currency=currency, test_tax=False)
		ss = make_salary_structure("_Test Salary Structure 2", "Monthly", employee2, company="_Test Company", currency=currency, test_tax=False)

		# update cost centers in salary structure assignment for employee2
		ssa = frappe.db.get_value("Salary Structure Assignment",
			{"employee": employee2, "salary_structure": ss.name, "docstatus": 1}, 'name')

		ssa_doc = frappe.get_doc("Salary Structure Assignment", ssa)
		ssa_doc.payroll_cost_centers = []
		ssa_doc.append("payroll_cost_centers", {
			"cost_center": "_Test Cost Center - _TC",
			"percentage": 60
		})
		ssa_doc.append("payroll_cost_centers", {
			"cost_center": "_Test Cost Center 2 - _TC",
			"percentage": 40
		})

		ssa_doc.save()

		dates = get_start_end_dates('Monthly', nowdate())
		if not frappe.db.get_value("Salary Slip", {"start_date": dates.start_date, "end_date": dates.end_date}):
			pe = make_payroll_entry(start_date=dates.start_date, end_date=dates.end_date, payable_account="_Test Payroll Payable - _TC",
				currency=frappe.db.get_value("Company", "_Test Company", "default_currency"), department="cc - _TC", company="_Test Company", payment_account="Cash - _TC", cost_center="Main - _TC")
			je = frappe.db.get_value("Salary Slip", {"payroll_entry": pe.name}, "journal_entry")
			je_entries = frappe.db.sql("""
				select account, cost_center, debit, credit
				from `tabJournal Entry Account`
				where parent=%s
				order by replace(replace(replace(account, '_', ''), '-', ''), ' ', ''), replace(replace(replace(cost_center, '_', ''), '-', ''), ' ', '')
			""", je)
<<<<<<< HEAD
			expected_je = [
				('Salary Deductions - _TC', '_Test Cost Center 2 - _TC', 0.0, 200.0),
				('Salary Deductions - _TC', '_Test Cost Center - _TC', 0.0, 200.0),
				('Salary - _TC', '_Test Cost Center 2 - _TC', 78000.0, 0.0),
				('Salary - _TC', '_Test Cost Center - _TC', 78000.0, 0.0),
				('_Test Payroll Payable - _TC', 'Main - _TC', 0.0, 155600.0)
			]
=======
			expected_je = (
				('_Test Payroll Payable - _TC', 'Main - _TC', 0.0, 155600.0),
				('Salary - _TC', '_Test Cost Center - _TC', 124800.0, 0.0),
				('Salary - _TC', '_Test Cost Center 2 - _TC', 31200.0, 0.0),
				('Salary Deductions - _TC', '_Test Cost Center - _TC', 0.0, 320.0),
				('Salary Deductions - _TC', '_Test Cost Center 2 - _TC', 0.0, 80.0)
			)
>>>>>>> b1d88155

			self.assertEqual(list(je_entries), expected_je)

	def test_get_end_date(self):
		self.assertEqual(get_end_date('2017-01-01', 'monthly'), {'end_date': '2017-01-31'})
		self.assertEqual(get_end_date('2017-02-01', 'monthly'), {'end_date': '2017-02-28'})
		self.assertEqual(get_end_date('2017-02-01', 'fortnightly'), {'end_date': '2017-02-14'})
		self.assertEqual(get_end_date('2017-02-01', 'bimonthly'), {'end_date': ''})
		self.assertEqual(get_end_date('2017-01-01', 'bimonthly'), {'end_date': ''})
		self.assertEqual(get_end_date('2020-02-15', 'bimonthly'), {'end_date': ''})
		self.assertEqual(get_end_date('2017-02-15', 'monthly'), {'end_date': '2017-03-14'})
		self.assertEqual(get_end_date('2017-02-15', 'daily'), {'end_date': '2017-02-15'})

	def test_loan(self):
		branch = "Test Employee Branch"
		applicant = make_employee("test_employee@loan.com", company="_Test Company")
		company = "_Test Company"
		holiday_list = make_holiday("test holiday for loan")

		company_doc = frappe.get_doc('Company', company)
		if not company_doc.default_payroll_payable_account:
			company_doc.default_payroll_payable_account = frappe.db.get_value('Account',
				{'company': company, 'root_type': 'Liability', 'account_type': ''}, 'name')
			company_doc.save()

		if not frappe.db.exists('Branch', branch):
			frappe.get_doc({
				'doctype': 'Branch',
				'branch': branch
			}).insert()

		employee_doc = frappe.get_doc('Employee', applicant)
		employee_doc.branch = branch
		employee_doc.holiday_list = holiday_list
		employee_doc.save()

		salary_structure = "Test Salary Structure for Loan"
		make_salary_structure(salary_structure, "Monthly", employee=employee_doc.name, company="_Test Company", currency=company_doc.default_currency)

		if not frappe.db.exists("Loan Type", "Car Loan"):
			create_loan_accounts()
			create_loan_type("Car Loan", 500000, 8.4,
				is_term_loan=1,
				mode_of_payment='Cash',
				payment_account='Payment Account - _TC',
				loan_account='Loan Account - _TC',
				interest_income_account='Interest Income Account - _TC',
				penalty_income_account='Penalty Income Account - _TC')

		loan = create_loan(applicant, "Car Loan", 280000, "Repay Over Number of Periods", 20, posting_date=add_months(nowdate(), -1))
		loan.repay_from_salary = 1
		loan.submit()

		make_loan_disbursement_entry(loan.name, loan.loan_amount, disbursement_date=add_months(nowdate(), -1))
		process_loan_interest_accrual_for_term_loans(posting_date=nowdate())

		dates = get_start_end_dates('Monthly', nowdate())
		make_payroll_entry(company="_Test Company", start_date=dates.start_date, payable_account=company_doc.default_payroll_payable_account,
			currency=company_doc.default_currency, end_date=dates.end_date, branch=branch, cost_center="Main - _TC", payment_account="Cash - _TC")

		name = frappe.db.get_value('Salary Slip',
			{'posting_date': nowdate(), 'employee': applicant}, 'name')

		salary_slip = frappe.get_doc('Salary Slip', name)
		for row in salary_slip.loans:
			if row.loan == loan.name:
				interest_amount = (280000 * 8.4)/(12*100)
				principal_amount = loan.monthly_repayment_amount - interest_amount
				self.assertEqual(row.interest_amount, interest_amount)
				self.assertEqual(row.principal_amount, principal_amount)
				self.assertEqual(row.total_payment,
					interest_amount + principal_amount)

		if salary_slip.docstatus == 0:
			frappe.delete_doc('Salary Slip', name)


def make_payroll_entry(**args):
	args = frappe._dict(args)

	payroll_entry = frappe.new_doc("Payroll Entry")
	payroll_entry.company = args.company or erpnext.get_default_company()
	payroll_entry.start_date = args.start_date or "2016-11-01"
	payroll_entry.end_date = args.end_date or "2016-11-30"
	payroll_entry.payment_account = get_payment_account()
	payroll_entry.posting_date = nowdate()
	payroll_entry.payroll_frequency = "Monthly"
	payroll_entry.branch = args.branch or None
	payroll_entry.department = args.department or None
	payroll_entry.payroll_payable_account = args.payable_account
	payroll_entry.currency = args.currency
	payroll_entry.exchange_rate = args.exchange_rate or 1

	if args.cost_center:
		payroll_entry.cost_center = args.cost_center

	if args.payment_account:
		payroll_entry.payment_account = args.payment_account

	payroll_entry.fill_employee_details()
	payroll_entry.save()
	payroll_entry.create_salary_slips()
	payroll_entry.submit_salary_slips()
	if payroll_entry.get_sal_slip_list(ss_status = 1):
		payroll_entry.make_payment_entry()

	return payroll_entry

def get_payment_account():
	return frappe.get_value('Account',
		{'account_type': 'Cash', 'company': erpnext.get_default_company(),'is_group':0}, "name")

def make_holiday(holiday_list_name):
	if not frappe.db.exists('Holiday List', holiday_list_name):
		current_fiscal_year = get_fiscal_year(nowdate(), as_dict=True)
		dt = getdate(nowdate())

		new_year = dt + relativedelta(month=1, day=1, year=dt.year)
		republic_day = dt + relativedelta(month=1, day=26, year=dt.year)
		test_holiday = dt + relativedelta(month=2, day=2, year=dt.year)

		frappe.get_doc({
			'doctype': 'Holiday List',
			'from_date': current_fiscal_year.year_start_date,
			'to_date': current_fiscal_year.year_end_date,
			'holiday_list_name': holiday_list_name,
			'holidays': [{
				'holiday_date': new_year,
				'description': 'New Year'
			}, {
				'holiday_date': republic_day,
				'description': 'Republic Day'
			}, {
				'holiday_date': test_holiday,
				'description': 'Test Holiday'
			}]
		}).insert()

	return holiday_list_name

def get_salary_slip(user, period, salary_structure):
	salary_slip = make_employee_salary_slip(user, period, salary_structure)
	salary_slip.exchange_rate = 70
	salary_slip.calculate_net_pay()
	salary_slip.db_update()

	return salary_slip<|MERGE_RESOLUTION|>--- conflicted
+++ resolved
@@ -163,15 +163,7 @@
 				where parent=%s
 				order by replace(replace(replace(account, '_', ''), '-', ''), ' ', ''), replace(replace(replace(cost_center, '_', ''), '-', ''), ' ', '')
 			""", je)
-<<<<<<< HEAD
-			expected_je = [
-				('Salary Deductions - _TC', '_Test Cost Center 2 - _TC', 0.0, 200.0),
-				('Salary Deductions - _TC', '_Test Cost Center - _TC', 0.0, 200.0),
-				('Salary - _TC', '_Test Cost Center 2 - _TC', 78000.0, 0.0),
-				('Salary - _TC', '_Test Cost Center - _TC', 78000.0, 0.0),
-				('_Test Payroll Payable - _TC', 'Main - _TC', 0.0, 155600.0)
-			]
-=======
+      
 			expected_je = (
 				('_Test Payroll Payable - _TC', 'Main - _TC', 0.0, 155600.0),
 				('Salary - _TC', '_Test Cost Center - _TC', 124800.0, 0.0),
@@ -179,7 +171,6 @@
 				('Salary Deductions - _TC', '_Test Cost Center - _TC', 0.0, 320.0),
 				('Salary Deductions - _TC', '_Test Cost Center 2 - _TC', 0.0, 80.0)
 			)
->>>>>>> b1d88155
 
 			self.assertEqual(list(je_entries), expected_je)
 
