--- conflicted
+++ resolved
@@ -600,35 +600,7 @@
 				and additional_salary.name == d.additional_salary)
 			):
 				component_row = d
-<<<<<<< HEAD
-
-		if not component_row or (struct_row.get("is_additional_component") and not overwrite):
-			if amount:
-				self.append(key, {
-					'amount': amount,
-					'default_amount': amount if not struct_row.get("is_additional_component") else 0,
-					'depends_on_payment_days' : struct_row.depends_on_payment_days,
-					'salary_component' : struct_row.salary_component,
-					'abbr' : struct_row.abbr or struct_row.get("salary_component_abbr"),
-					'additional_salary': additional_salary,
-					'do_not_include_in_total' : struct_row.do_not_include_in_total,
-					'is_tax_applicable': struct_row.is_tax_applicable,
-					'is_flexible_benefit': struct_row.is_flexible_benefit,
-					'variable_based_on_taxable_salary': struct_row.variable_based_on_taxable_salary,
-					'deduct_full_tax_on_selected_payroll_date': struct_row.deduct_full_tax_on_selected_payroll_date,
-					'additional_amount': amount if struct_row.get("is_additional_component") else 0,
-					'exempted_from_income_tax': struct_row.exempted_from_income_tax
-				})
-		else:
-			if struct_row.get("is_additional_component"):
-				if overwrite:
-					component_row.additional_amount = amount - component_row.get("default_amount", 0)
-					component_row.additional_salary = additional_salary
-				else:
-					component_row.additional_amount = amount
-=======
 				break
->>>>>>> 07306d64
 
 		if additional_salary and additional_salary.overwrite:
 			# Additional Salary with overwrite checked, remove default rows of same component
