# Copyright (c) 2015, Frappe Technologies Pvt. Ltd. and Contributors
# License: GNU General Public License v3. See license.txt

from __future__ import unicode_literals
<<<<<<< HEAD
import frappe, erpnext
import datetime, math
import calendar
from datetime import datetime, timedelta
from frappe.utils import add_days, cint, cstr, flt, getdate, rounded, date_diff, money_in_words, formatdate, get_first_day
=======

import datetime
import math

import frappe
from frappe import _, msgprint
>>>>>>> 79d1cf16
from frappe.model.naming import make_autoname
from frappe.utils import (
	add_days,
	cint,
	cstr,
	date_diff,
	flt,
	formatdate,
	get_first_day,
	getdate,
	money_in_words,
	rounded,
)
from frappe.utils.background_jobs import enqueue
from six import iteritems

import erpnext
from erpnext.accounts.utils import get_fiscal_year
from erpnext.hr.utils import get_holiday_dates_for_employee, validate_active_employee
from erpnext.loan_management.doctype.loan_repayment.loan_repayment import (
	calculate_amounts,
	create_repayment_entry,
)
from erpnext.payroll.doctype.additional_salary.additional_salary import get_additional_salaries
from erpnext.payroll.doctype.employee_benefit_application.employee_benefit_application import (
	get_benefit_component_amount,
)
from erpnext.payroll.doctype.employee_benefit_claim.employee_benefit_claim import (
	get_benefit_claim_amount,
	get_last_payroll_period_benefits,
)
from erpnext.payroll.doctype.payroll_entry.payroll_entry import get_start_end_dates
from erpnext.payroll.doctype.payroll_period.payroll_period import (
	get_payroll_period,
	get_period_factor,
)
from erpnext.utilities.transaction_base import TransactionBase
<<<<<<< HEAD
from frappe.utils.background_jobs import enqueue
from frappe.utils import today
from erpnext.payroll.doctype.additional_salary.additional_salary import get_additional_salaries
from erpnext.payroll.doctype.payroll_period.payroll_period import get_period_factor, get_payroll_period
from erpnext.payroll.doctype.employee_benefit_application.employee_benefit_application import get_benefit_component_amount
from erpnext.payroll.doctype.employee_benefit_claim.employee_benefit_claim import get_benefit_claim_amount, get_last_payroll_period_benefits
from erpnext.loan_management.doctype.loan_repayment.loan_repayment import calculate_amounts, create_repayment_entry
from erpnext.accounts.utils import get_fiscal_year
from erpnext.hr.utils import validate_active_employee
from six import iteritems
=======

>>>>>>> 79d1cf16

class SalarySlip(TransactionBase):
	def __init__(self, *args, **kwargs):
		super(SalarySlip, self).__init__(*args, **kwargs)
		self.series = 'Sal Slip/{0}/.#####'.format(self.employee)
		self.whitelisted_globals = {
			"int": int,
			"float": float,
			"long": int,
			"round": round,
			"date": datetime.date,
			"getdate": getdate
		}

	def autoname(self):
		self.name = make_autoname(self.series)

		
	
	def validate(self):
		self.status = self.get_status()
		validate_active_employee(self.employee)
		self.validate_dates()
		self.check_existing()
		if not self.salary_slip_based_on_timesheet:
			self.get_date_details()

		if not (len(self.get("earnings")) or len(self.get("deductions"))):
			# get details from salary structure
			self.get_emp_and_working_day_details()
		else:
			self.get_working_days_details(lwp = self.leave_without_pay)

		self.calculate_net_pay()
		self.compute_year_to_date()
		self.compute_month_to_date()
		self.compute_component_wise_year_to_date()
		self.add_leave_balances()

		if frappe.db.get_single_value("Payroll Settings", "max_working_hours_against_timesheet"):
			max_working_hours = frappe.db.get_single_value("Payroll Settings", "max_working_hours_against_timesheet")
			if self.salary_slip_based_on_timesheet and (self.total_working_hours > int(max_working_hours)):
				frappe.msgprint(_("Total working hours should not be greater than max working hours {0}").
								format(max_working_hours), alert=True)

	def set_net_total_in_words(self):
		doc_currency = self.currency
		company_currency = erpnext.get_company_currency(self.company)
		total = self.net_pay if self.is_rounding_total_disabled() else self.rounded_total
		base_total = self.base_net_pay if self.is_rounding_total_disabled() else self.base_rounded_total
		self.total_in_words = money_in_words(total, doc_currency)
		self.base_total_in_words = money_in_words(base_total, company_currency)

	def on_submit(self):
		if self.net_pay < 0:
			frappe.throw(_("Net Pay cannot be less than 0"))
		else:
			self.set_status()
			self.update_status(self.name)
			self.make_loan_repayment_entry()
			if (frappe.db.get_single_value("Payroll Settings", "email_salary_slip_to_employee")) and not frappe.flags.via_payroll_entry:
				self.email_salary_slip()

		self.update_payment_status_for_gratuity()

	def update_payment_status_for_gratuity(self):
		add_salary = frappe.db.get_all("Additional Salary",
			filters = {
				"payroll_date": ("BETWEEN", [self.start_date, self.end_date]),
				"employee": self.employee,
				"ref_doctype": "Gratuity",
				"docstatus": 1,
			}, fields = ["ref_docname", "name"], limit=1)

		if len(add_salary):
			status = "Paid" if self.docstatus == 1 else "Unpaid"
			if add_salary[0].name in [data.additional_salary for data in self.earnings]:
				frappe.db.set_value("Gratuity", add_salary.ref_docname, "status", status)

	def on_cancel(self):
		self.set_status()
		self.update_status()
		self.update_payment_status_for_gratuity()
		self.cancel_loan_repayment_entry()

	def on_trash(self):
		from frappe.model.naming import revert_series_if_last
		revert_series_if_last(self.series, self.name)

	def get_status(self):
		if self.docstatus == 0:
			status = "Draft"
		elif self.docstatus == 1:
			status = "Submitted"
		elif self.docstatus == 2:
			status = "Cancelled"
		return status

	def validate_dates(self, joining_date=None, relieving_date=None):
		if date_diff(self.end_date, self.start_date) < 0:
			frappe.throw(_("To date cannot be before From date"))

		if not joining_date:
			joining_date, relieving_date = frappe.get_cached_value(
				"Employee",
				self.employee,
				("date_of_joining", "relieving_date")
			)

		if date_diff(self.end_date, joining_date) < 0:
			frappe.throw(_("Cannot create Salary Slip for Employee joining after Payroll Period"))

		if relieving_date and date_diff(relieving_date, self.start_date) < 0:
			frappe.throw(_("Cannot create Salary Slip for Employee who has left before Payroll Period"))

	def is_rounding_total_disabled(self):
		return cint(frappe.db.get_single_value("Payroll Settings", "disable_rounded_total"))

	def check_existing(self):
		if not self.salary_slip_based_on_timesheet:
			cond = ""
			if self.payroll_entry:
				cond += "and payroll_entry = '{0}'".format(self.payroll_entry)
			ret_exist = frappe.db.sql("""select name from `tabSalary Slip`
						where start_date = %s and end_date = %s and docstatus != 2
						and employee = %s and name != %s {0}""".format(cond),
						(self.start_date, self.end_date, self.employee, self.name))
			if ret_exist:
				self.employee = ''
				frappe.throw(_("Salary Slip of employee {0} already created for this period").format(self.employee))
		else:
			for data in self.timesheets:
				if frappe.db.get_value('Timesheet', data.time_sheet, 'status') == 'Payrolled':
					frappe.throw(_("Salary Slip of employee {0} already created for time sheet {1}").format(self.employee, data.time_sheet))

	def get_date_details(self):
		if not self.end_date:
			date_details = get_start_end_dates(self.payroll_frequency, self.start_date or self.posting_date)
			self.start_date = date_details.start_date
			self.end_date = date_details.end_date

	@frappe.whitelist()
	def get_emp_and_working_day_details(self):
		'''First time, load all the components from salary structure'''
		if self.employee:
			self.set("earnings", [])
			self.set("deductions", [])

			if not self.salary_slip_based_on_timesheet:
				self.get_date_details()

			joining_date, relieving_date = frappe.get_cached_value(
				"Employee",
				self.employee,
				("date_of_joining", "relieving_date")
			)

			self.validate_dates(joining_date, relieving_date)

			#getin leave details
			self.get_working_days_details(joining_date, relieving_date)
			struct = self.check_sal_struct(joining_date, relieving_date)

			if struct:
				self._salary_structure_doc = frappe.get_doc('Salary Structure', struct)
				self.salary_slip_based_on_timesheet = self._salary_structure_doc.salary_slip_based_on_timesheet or 0
				self.set_time_sheet()
				self.pull_sal_struct()
				ps = frappe.db.get_value("Payroll Settings", None, ["payroll_based_on","consider_unmarked_attendance_as"], as_dict=1)
				return [ps.payroll_based_on, ps.consider_unmarked_attendance_as]

	def set_time_sheet(self):
		if self.salary_slip_based_on_timesheet:
			self.set("timesheets", [])
			timesheets = frappe.db.sql(""" select * from `tabTimesheet` where employee = %(employee)s and start_date BETWEEN %(start_date)s AND %(end_date)s and (status = 'Submitted' or
				status = 'Billed')""", {'employee': self.employee, 'start_date': self.start_date, 'end_date': self.end_date}, as_dict=1)

			for data in timesheets:
				self.append('timesheets', {
					'time_sheet': data.name,
					'working_hours': data.total_hours
				})

	def check_sal_struct(self, joining_date, relieving_date):
		cond = """and sa.employee=%(employee)s and (sa.from_date <= %(start_date)s or
				sa.from_date <= %(end_date)s or sa.from_date <= %(joining_date)s)"""
		if self.payroll_frequency:
			cond += """and ss.payroll_frequency = '%(payroll_frequency)s'""" % {"payroll_frequency": self.payroll_frequency}

		st_name = frappe.db.sql("""
			select sa.salary_structure
			from `tabSalary Structure Assignment` sa join `tabSalary Structure` ss
			where sa.salary_structure=ss.name
				and sa.docstatus = 1 and ss.docstatus = 1 and ss.is_active ='Yes' %s
			order by sa.from_date desc
			limit 1
		""" %cond, {'employee': self.employee, 'start_date': self.start_date,
			'end_date': self.end_date, 'joining_date': joining_date})

		if st_name:
			self.salary_structure = st_name[0][0]
			return self.salary_structure

		else:
			self.salary_structure = None
			frappe.msgprint(_("No active or default Salary Structure found for employee {0} for the given dates")
				.format(self.employee), title=_('Salary Structure Missing'))

	def pull_sal_struct(self):
		from erpnext.payroll.doctype.salary_structure.salary_structure import make_salary_slip

		if self.salary_slip_based_on_timesheet:
			self.salary_structure = self._salary_structure_doc.name
			self.hour_rate = self._salary_structure_doc.hour_rate
			self.base_hour_rate = flt(self.hour_rate) * flt(self.exchange_rate)
			self.total_working_hours = sum([d.working_hours or 0.0 for d in self.timesheets]) or 0.0
			wages_amount = self.hour_rate * self.total_working_hours

			self.add_earning_for_hourly_wages(self, self._salary_structure_doc.salary_component, wages_amount)

		make_salary_slip(self._salary_structure_doc.name, self)

	def get_working_days_details(self, joining_date=None, relieving_date=None, lwp=None, for_preview=0):
		payroll_based_on = frappe.db.get_value("Payroll Settings", None, "payroll_based_on")
		include_holidays_in_total_working_days = frappe.db.get_single_value("Payroll Settings", "include_holidays_in_total_working_days")

		working_days = date_diff(self.end_date, self.start_date) + 1
		if for_preview:
			self.total_working_days = working_days
			self.payment_days = working_days
			return

		holidays = self.get_holidays_for_employee(self.start_date, self.end_date)

		if not cint(include_holidays_in_total_working_days):
			working_days -= len(holidays)
			if working_days < 0:
				frappe.throw(_("There are more holidays than working days this month."))

		if not payroll_based_on:
			frappe.throw(_("Please set Payroll based on in Payroll settings"))

		if payroll_based_on == "Attendance":
			actual_lwp, absent = self.calculate_lwp_ppl_and_absent_days_based_on_attendance(holidays)
			self.absent_days = absent
		else:
			actual_lwp = self.calculate_lwp_or_ppl_based_on_leave_application(holidays, working_days)

		if not lwp:
			lwp = actual_lwp
		elif lwp != actual_lwp:
			frappe.msgprint(_("Leave Without Pay does not match with approved {} records")
				.format(payroll_based_on))

		self.leave_without_pay = lwp
		self.total_working_days = working_days

		payment_days = self.get_payment_days(joining_date,
			relieving_date, include_holidays_in_total_working_days)

		if flt(payment_days) > flt(lwp):
			self.payment_days = flt(payment_days) - flt(lwp)

			if payroll_based_on == "Attendance":
				self.payment_days -= flt(absent)

			unmarked_days = self.get_unmarked_days()
			consider_unmarked_attendance_as = frappe.db.get_value("Payroll Settings", None, "consider_unmarked_attendance_as") or "Present"

			if payroll_based_on == "Attendance" and consider_unmarked_attendance_as =="Absent":
				self.absent_days += unmarked_days #will be treated as absent
				self.payment_days -= unmarked_days
				if include_holidays_in_total_working_days:
					for holiday in holidays:
						if not frappe.db.exists("Attendance", {"employee": self.employee, "attendance_date": holiday, "docstatus": 1 }):
							self.payment_days += 1
		else:
			self.payment_days = 0

	def get_unmarked_days(self):
		marked_days = frappe.get_all("Attendance", filters = {
					"attendance_date": ["between", [self.start_date, self.end_date]],
					"employee": self.employee,
					"docstatus": 1
				}, fields = ["COUNT(*) as marked_days"])[0].marked_days

		return self.total_working_days - marked_days


	def get_payment_days(self, joining_date, relieving_date, include_holidays_in_total_working_days):
		if not joining_date:
			joining_date, relieving_date = frappe.get_cached_value("Employee", self.employee,
				["date_of_joining", "relieving_date"])

		start_date = getdate(self.start_date)
		if joining_date:
			if getdate(self.start_date) <= joining_date <= getdate(self.end_date):
				start_date = joining_date
			elif joining_date > getdate(self.end_date):
				return

		end_date = getdate(self.end_date)
		if relieving_date:
			if getdate(self.start_date) <= relieving_date <= getdate(self.end_date):
				end_date = relieving_date
			elif relieving_date < getdate(self.start_date):
				frappe.throw(_("Employee relieved on {0} must be set as 'Left'")
					.format(relieving_date))

		payment_days = date_diff(end_date, start_date) + 1

		if not cint(include_holidays_in_total_working_days):
			holidays = self.get_holidays_for_employee(start_date, end_date)
			payment_days -= len(holidays)

		return payment_days

	def get_holidays_for_employee(self, start_date, end_date):
		return get_holiday_dates_for_employee(self.employee, start_date, end_date)

	@frappe.whitelist()
	def get_payroll(self):
		from datetime import date
		doc=frappe.get_doc("Payroll Period",{"company":self.company})
		lst=frappe.get_doc("Employee",{"employee":self.employee})
		a=self.end_date
		if doc.start_date < lst.date_of_joining <= doc.end_date and self.payroll_frequency=="Monthly":
			end_date = getdate(a)
			start_date = getdate(lst.date_of_joining)
			num_months = (end_date.year - start_date.year) * 12 + (end_date.month+1 - start_date.month)
			return num_months
		elif doc.start_date < lst.date_of_joining <= doc.end_date and self.payroll_frequency=="Weekly":
			end_date = getdate(a)
			start_date = getdate(lst.date_of_joining)
			days = abs(start_date-end_date).days
			num_months=flt(days/7,precision=0)
			return num_months
		a=self.end_date
		b = doc.start_date
		if self.payroll_frequency=="Monthly":
			if not doc.start_date < lst.date_of_joining <= doc.end_date:
				end_date = getdate(a)
				start_date = getdate(b)
				num_months = (end_date.year - start_date.year) * 12 + (end_date.month+1 - start_date.month)
				return num_months
		if self.payroll_frequency=="Weekly":
			if not doc.start_date < lst.date_of_joining <= doc.end_date:
				end_date = getdate(a)
				start_date = getdate(b)
				days = abs(start_date-end_date).days
				num_months=flt(days/7,precision=0)
				return num_months
			


	def calculate_lwp_or_ppl_based_on_leave_application(self, holidays, working_days):
		lwp = 0
		holidays = "','".join(holidays)
		daily_wages_fraction_for_half_day = \
			flt(frappe.db.get_value("Payroll Settings", None, "daily_wages_fraction_for_half_day")) or 0.5

		for d in range(working_days):
			dt = add_days(cstr(getdate(self.start_date)), d)
			leave = frappe.db.sql("""
				SELECT t1.name,
					CASE WHEN (t1.half_day_date = %(dt)s or t1.to_date = t1.from_date)
					THEN t1.half_day else 0 END,
					t2.is_ppl,
					t2.fraction_of_daily_salary_per_leave
				FROM `tabLeave Application` t1, `tabLeave Type` t2
				WHERE t2.name = t1.leave_type
				AND (t2.is_lwp = 1 or t2.is_ppl = 1)
				AND t1.docstatus = 1
				AND t1.employee = %(employee)s
				AND ifnull(t1.salary_slip, '') = ''
				AND CASE
					WHEN t2.include_holiday != 1
						THEN %(dt)s not in ('{0}') and %(dt)s between from_date and to_date
					WHEN t2.include_holiday
						THEN %(dt)s between from_date and to_date
					END
				""".format(holidays), {"employee": self.employee, "dt": dt})

			if leave:
				equivalent_lwp_count = 0
				is_half_day_leave = cint(leave[0][1])
				is_partially_paid_leave = cint(leave[0][2])
				fraction_of_daily_salary_per_leave = flt(leave[0][3])

				equivalent_lwp_count =  (1 - daily_wages_fraction_for_half_day) if is_half_day_leave else 1

				if is_partially_paid_leave:
					equivalent_lwp_count *= fraction_of_daily_salary_per_leave if fraction_of_daily_salary_per_leave else 1

				lwp += equivalent_lwp_count

		return lwp

	def calculate_lwp_ppl_and_absent_days_based_on_attendance(self, holidays):
		lwp = 0
		absent = 0

		daily_wages_fraction_for_half_day = \
			flt(frappe.db.get_value("Payroll Settings", None, "daily_wages_fraction_for_half_day")) or 0.5

		leave_types = frappe.get_all("Leave Type",
			or_filters=[["is_ppl", "=", 1], ["is_lwp", "=", 1]],
			fields =["name", "is_lwp", "is_ppl", "fraction_of_daily_salary_per_leave", "include_holiday"])

		leave_type_map = {}
		for leave_type in leave_types:
			leave_type_map[leave_type.name] = leave_type

		attendances = frappe.db.sql('''
			SELECT attendance_date, status, leave_type
			FROM `tabAttendance`
			WHERE
				status in ("Absent", "Half Day", "On leave")
				AND employee = %s
				AND docstatus = 1
				AND attendance_date between %s and %s
		''', values=(self.employee, self.start_date, self.end_date), as_dict=1)

		for d in attendances:
			if d.status in ('Half Day', 'On Leave') and d.leave_type and d.leave_type not in leave_type_map.keys():
				continue

			if formatdate(d.attendance_date, "yyyy-mm-dd") in holidays:
				if d.status == "Absent" or \
					(d.leave_type and d.leave_type in leave_type_map.keys() and not leave_type_map[d.leave_type]['include_holiday']):
						continue

			if d.leave_type:
				fraction_of_daily_salary_per_leave = leave_type_map[d.leave_type]["fraction_of_daily_salary_per_leave"]

			if d.status == "Half Day":
				equivalent_lwp =  (1 - daily_wages_fraction_for_half_day)

				if d.leave_type in leave_type_map.keys() and leave_type_map[d.leave_type]["is_ppl"]:
					equivalent_lwp *= fraction_of_daily_salary_per_leave if fraction_of_daily_salary_per_leave else 1
				lwp += equivalent_lwp
			elif d.status == "On Leave" and d.leave_type and d.leave_type in leave_type_map.keys():
				equivalent_lwp = 1
				if leave_type_map[d.leave_type]["is_ppl"]:
					equivalent_lwp *= fraction_of_daily_salary_per_leave if fraction_of_daily_salary_per_leave else 1
				lwp += equivalent_lwp
			elif d.status == "Absent":
				absent += 1
		return lwp, absent

	def add_earning_for_hourly_wages(self, doc, salary_component, amount):
		row_exists = False
		for row in doc.earnings:
			if row.salary_component == salary_component:
				row.amount = amount
				row_exists = True
				break

		if not row_exists:
			wages_row = {
				"salary_component": salary_component,
				"abbr": frappe.db.get_value("Salary Component", salary_component, "salary_component_abbr"),
				"amount": self.hour_rate * self.total_working_hours,
				"default_amount": 0.0,
				"additional_amount": 0.0
			}
			doc.append('earnings', wages_row)

	def calculate_net_pay(self):
		if self.salary_structure:
			self.calculate_component_amounts("earnings")
		self.gross_pay = self.get_component_totals("earnings", depends_on_payment_days=1)
		self.base_gross_pay = flt(flt(self.gross_pay) * flt(self.exchange_rate), self.precision('base_gross_pay'))

		if self.salary_structure:
			self.calculate_component_amounts("deductions")

		self.set_loan_repayment()
		self.set_precision_for_component_amounts()
		self.set_net_pay()

	def set_net_pay(self):
		self.total_deduction = self.get_component_totals("deductions")
		self.base_total_deduction = flt(flt(self.total_deduction) * flt(self.exchange_rate), self.precision('base_total_deduction'))
		self.net_pay = flt(self.gross_pay) - (flt(self.total_deduction) + flt(self.total_loan_repayment))
		self.rounded_total = rounded(self.net_pay)
		self.base_net_pay = flt(flt(self.net_pay) * flt(self.exchange_rate), self.precision('base_net_pay'))
		self.base_rounded_total = flt(rounded(self.base_net_pay), self.precision('base_net_pay'))
		if self.hour_rate:
			self.base_hour_rate = flt(flt(self.hour_rate) * flt(self.exchange_rate), self.precision('base_hour_rate'))
		self.set_net_total_in_words()

	def calculate_component_amounts(self, component_type):
		if not getattr(self, '_salary_structure_doc', None):
			self._salary_structure_doc = frappe.get_doc('Salary Structure', self.salary_structure)

		payroll_period = get_payroll_period(self.start_date, self.end_date, self.company)

		self.add_structure_components(component_type)
		self.add_additional_salary_components(component_type)
		if component_type == "earnings":
			self.add_employee_benefits(payroll_period)
		else:
			self.add_tax_components(payroll_period)

	def add_structure_components(self, component_type):
		data = self.get_data_for_eval()
		for struct_row in self._salary_structure_doc.get(component_type):
			amount = self.eval_condition_and_formula(struct_row, data)
			if amount and struct_row.statistical_component == 0:
				self.update_component_row(struct_row, amount, component_type)

	def get_data_for_eval(self):
		'''Returns data for evaluating formula'''
		data = frappe._dict()
		employee = frappe.get_doc("Employee", self.employee).as_dict()

		start_date = getdate(self.start_date)
		date_to_validate = (
			employee.date_of_joining
			if employee.date_of_joining > start_date
			else start_date
		)

		salary_structure_assignment = frappe.get_value(
			"Salary Structure Assignment",
			{
				"employee": self.employee,
				"salary_structure": self.salary_structure,
				"from_date": ("<=", date_to_validate),
				"docstatus": 1,
			},
			"*",
			order_by="from_date desc",
			as_dict=True,
		)

		if not salary_structure_assignment:
			frappe.throw(
				_("Please assign a Salary Structure for Employee {0} "
				"applicable from or before {1} first").format(
					frappe.bold(self.employee_name),
					frappe.bold(formatdate(date_to_validate)),
				)
			)

		data.update(salary_structure_assignment)
		data.update(employee)
		data.update(self.as_dict())

		# set values for components
		salary_components = frappe.get_all("Salary Component", fields=["salary_component_abbr"])
		for sc in salary_components:
			data.setdefault(sc.salary_component_abbr, 0)

		for key in ('earnings', 'deductions'):
			for d in self.get(key):
				data[d.abbr] = d.amount

		return data

	def eval_condition_and_formula(self, d, data):
		try:
			condition = d.condition.strip().replace("\n", " ") if d.condition else None
			if condition:
				if not frappe.safe_eval(condition, self.whitelisted_globals, data):
					return None
			amount = d.amount
			if d.amount_based_on_formula:
				formula = d.formula.strip().replace("\n", " ") if d.formula else None
				if formula:
					amount = flt(frappe.safe_eval(formula, self.whitelisted_globals, data), d.precision("amount"))
			if amount:
				data[d.abbr] = amount

			return amount

		except NameError as err:
			frappe.throw(_("{0} <br> This error can be due to missing or deleted field.").format(err),
				title=_("Name error"))
		except SyntaxError as err:
			frappe.throw(_("Syntax error in formula or condition: {0}").format(err))
		except Exception as e:
			frappe.throw(_("Error in formula or condition: {0}").format(e))
			raise

	def add_employee_benefits(self, payroll_period):
		for struct_row in self._salary_structure_doc.get("earnings"):
			if struct_row.is_flexible_benefit == 1:
				if frappe.db.get_value("Salary Component", struct_row.salary_component, "pay_against_benefit_claim") != 1:
					benefit_component_amount = get_benefit_component_amount(self.employee, self.start_date, self.end_date,
						struct_row.salary_component, self._salary_structure_doc, self.payroll_frequency, payroll_period)
					if benefit_component_amount:
						self.update_component_row(struct_row, benefit_component_amount, "earnings")
				else:
					benefit_claim_amount = get_benefit_claim_amount(self.employee, self.start_date, self.end_date, struct_row.salary_component)
					if benefit_claim_amount:
						self.update_component_row(struct_row, benefit_claim_amount, "earnings")

		self.adjust_benefits_in_last_payroll_period(payroll_period)

	def adjust_benefits_in_last_payroll_period(self, payroll_period):
		if payroll_period:
			if (getdate(payroll_period.end_date) <= getdate(self.end_date)):
				last_benefits = get_last_payroll_period_benefits(self.employee, self.start_date, self.end_date,
					payroll_period, self._salary_structure_doc)
				if last_benefits:
					for last_benefit in last_benefits:
						last_benefit = frappe._dict(last_benefit)
						amount = last_benefit.amount
						self.update_component_row(frappe._dict(last_benefit.struct_row), amount, "earnings")

	def add_additional_salary_components(self, component_type):
		additional_salaries = get_additional_salaries(self.employee,
			self.start_date, self.end_date, component_type)

		for additional_salary in additional_salaries:
			self.update_component_row(
				get_salary_component_data(additional_salary.component),
				additional_salary.amount,
				component_type,
				additional_salary
			)

	def add_tax_components(self, payroll_period):
		# Calculate variable_based_on_taxable_salary after all components updated in salary slip
		tax_components, other_deduction_components = [], []
		for d in self._salary_structure_doc.get("deductions"):
			if d.variable_based_on_taxable_salary == 1 and not d.formula and not flt(d.amount):
				tax_components.append(d.salary_component)
			else:
				other_deduction_components.append(d.salary_component)

		if not tax_components:
			tax_components = [d.name for d in frappe.get_all("Salary Component", filters={"variable_based_on_taxable_salary": 1})
				if d.name not in other_deduction_components]

		for d in tax_components:
			tax_amount = self.calculate_variable_based_on_taxable_salary(d, payroll_period)
			tax_row = get_salary_component_data(d)
			self.update_component_row(tax_row, tax_amount, "deductions")

	def update_component_row(self, component_data, amount, component_type, additional_salary=None):
		component_row = None
		for d in self.get(component_type):
			if d.salary_component != component_data.salary_component:
				continue

			if (
				(
					not d.additional_salary
					and (not additional_salary or additional_salary.overwrite)
				) or (
					additional_salary
					and additional_salary.name == d.additional_salary
				)
			):
				component_row = d
				break

		if additional_salary and additional_salary.overwrite:
			# Additional Salary with overwrite checked, remove default rows of same component
			self.set(component_type, [
				d for d in self.get(component_type)
				if d.salary_component != component_data.salary_component
				or (d.additional_salary and additional_salary.name != d.additional_salary)
				or d == component_row
			])

		if not component_row:
			if not amount:
				return

			component_row = self.append(component_type)
			for attr in (
				'depends_on_payment_days', 'salary_component',
				'do_not_include_in_total', 'is_tax_applicable',
				'is_flexible_benefit', 'variable_based_on_taxable_salary',
				'exempted_from_income_tax'
			):
				component_row.set(attr, component_data.get(attr))

			abbr = component_data.get('abbr') or component_data.get('salary_component_abbr')
			component_row.set('abbr', abbr)

		if additional_salary:
			if additional_salary.overwrite:
				component_row.additional_amount = flt(flt(amount) - flt(component_row.get("default_amount", 0)),
					component_row.precision("additional_amount"))
			else:
				component_row.default_amount = 0
				component_row.additional_amount = amount

			component_row.additional_salary = additional_salary.name
			component_row.deduct_full_tax_on_selected_payroll_date = \
				additional_salary.deduct_full_tax_on_selected_payroll_date
		else:
			component_row.default_amount = amount
			component_row.additional_amount = 0
			component_row.deduct_full_tax_on_selected_payroll_date = \
				component_data.deduct_full_tax_on_selected_payroll_date

		component_row.amount = amount

		self.update_component_amount_based_on_payment_days(component_row)

	def update_component_amount_based_on_payment_days(self, component_row):
		joining_date, relieving_date = self.get_joining_and_relieving_dates()
		component_row.amount = self.get_amount_based_on_payment_days(component_row, joining_date, relieving_date)[0]

	def set_precision_for_component_amounts(self):
		for component_type in ("earnings", "deductions"):
			for component_row in self.get(component_type):
				component_row.amount = flt(component_row.amount, component_row.precision("amount"))

	def calculate_variable_based_on_taxable_salary(self, tax_component, payroll_period):
		if not payroll_period:
			frappe.msgprint(_("Start and end dates not in a valid Payroll Period, cannot calculate {0}.")
				.format(tax_component))
			return

		# Deduct taxes forcefully for unsubmitted tax exemption proof and unclaimed benefits in the last period
		if payroll_period.end_date <= getdate(self.end_date):
			self.deduct_tax_for_unsubmitted_tax_exemption_proof = 1
			self.deduct_tax_for_unclaimed_employee_benefits = 1

		return self.calculate_variable_tax(payroll_period, tax_component)

	def calculate_variable_tax(self, payroll_period, tax_component):
		# get Tax slab from salary structure assignment for the employee and payroll period
		tax_slab = self.get_income_tax_slabs(payroll_period)

		# get remaining numbers of sub-period (period for which one salary is processed)
		remaining_sub_periods = get_period_factor(self.employee,
			self.start_date, self.end_date, self.payroll_frequency, payroll_period)[1]
		# get taxable_earnings, paid_taxes for previous period
		previous_taxable_earnings = self.get_taxable_earnings_for_prev_period(payroll_period.start_date,
			self.start_date, tax_slab.allow_tax_exemption)
		previous_total_paid_taxes = self.get_tax_paid_in_period(payroll_period.start_date, self.start_date, tax_component)

		# get taxable_earnings for current period (all days)
		current_taxable_earnings = self.get_taxable_earnings(tax_slab.allow_tax_exemption)
		future_structured_taxable_earnings = current_taxable_earnings.taxable_earnings * (math.ceil(remaining_sub_periods) - 1)

		# get taxable_earnings, addition_earnings for current actual payment days
		current_taxable_earnings_for_payment_days = self.get_taxable_earnings(tax_slab.allow_tax_exemption, based_on_payment_days=1)
		current_structured_taxable_earnings = current_taxable_earnings_for_payment_days.taxable_earnings
		current_additional_earnings = current_taxable_earnings_for_payment_days.additional_income
		current_additional_earnings_with_full_tax = current_taxable_earnings_for_payment_days.additional_income_with_full_tax

		# Get taxable unclaimed benefits
		unclaimed_taxable_benefits = 0
		if self.deduct_tax_for_unclaimed_employee_benefits:
			unclaimed_taxable_benefits = self.calculate_unclaimed_taxable_benefits(payroll_period)
			unclaimed_taxable_benefits += current_taxable_earnings_for_payment_days.flexi_benefits

		# Total exemption amount based on tax exemption declaration
		total_exemption_amount = self.get_total_exemption_amount(payroll_period, tax_slab)

		#Employee Other Incomes
		other_incomes = self.get_income_form_other_sources(payroll_period) or 0.0

		# Total taxable earnings including additional and other incomes
		total_taxable_earnings = previous_taxable_earnings + current_structured_taxable_earnings + future_structured_taxable_earnings \
			+ current_additional_earnings + other_incomes + unclaimed_taxable_benefits - total_exemption_amount

		# Total taxable earnings without additional earnings with full tax
		total_taxable_earnings_without_full_tax_addl_components = total_taxable_earnings - current_additional_earnings_with_full_tax

		# Structured tax amount
		total_structured_tax_amount = self.calculate_tax_by_tax_slab(
			total_taxable_earnings_without_full_tax_addl_components, tax_slab)
		current_structured_tax_amount = (total_structured_tax_amount - previous_total_paid_taxes) / remaining_sub_periods

		# Total taxable earnings with additional earnings with full tax
		full_tax_on_additional_earnings = 0.0
		if current_additional_earnings_with_full_tax:
			total_tax_amount = self.calculate_tax_by_tax_slab(total_taxable_earnings, tax_slab)
			full_tax_on_additional_earnings = total_tax_amount - total_structured_tax_amount

		current_tax_amount = current_structured_tax_amount + full_tax_on_additional_earnings
		if flt(current_tax_amount) < 0:
			current_tax_amount = 0

		return current_tax_amount

	def get_income_tax_slabs(self, payroll_period):
		income_tax_slab, ss_assignment_name = frappe.db.get_value("Salary Structure Assignment",
			{"employee": self.employee, "salary_structure": self.salary_structure, "docstatus": 1}, ["income_tax_slab", 'name'])

		if not income_tax_slab:
			frappe.throw(_("Income Tax Slab not set in Salary Structure Assignment: {0}").format(ss_assignment_name))

		income_tax_slab_doc = frappe.get_doc("Income Tax Slab", income_tax_slab)
		if income_tax_slab_doc.disabled:
			frappe.throw(_("Income Tax Slab: {0} is disabled").format(income_tax_slab))

		if getdate(income_tax_slab_doc.effective_from) > getdate(payroll_period.start_date):
			frappe.throw(_("Income Tax Slab must be effective on or before Payroll Period Start Date: {0}")
				.format(payroll_period.start_date))

		return income_tax_slab_doc


	def get_taxable_earnings_for_prev_period(self, start_date, end_date, allow_tax_exemption=False):
		taxable_earnings = frappe.db.sql("""
			select sum(sd.amount)
			from
				`tabSalary Detail` sd join `tabSalary Slip` ss on sd.parent=ss.name
			where
				sd.parentfield='earnings'
				and sd.is_tax_applicable=1
				and is_flexible_benefit=0
				and ss.docstatus=1
				and ss.employee=%(employee)s
				and ss.start_date between %(from_date)s and %(to_date)s
				and ss.end_date between %(from_date)s and %(to_date)s
			""", {
				"employee": self.employee,
				"from_date": start_date,
				"to_date": end_date
			})
		taxable_earnings = flt(taxable_earnings[0][0]) if taxable_earnings else 0

		exempted_amount = 0
		if allow_tax_exemption:
			exempted_amount = frappe.db.sql("""
				select sum(sd.amount)
				from
					`tabSalary Detail` sd join `tabSalary Slip` ss on sd.parent=ss.name
				where
					sd.parentfield='deductions'
					and sd.exempted_from_income_tax=1
					and is_flexible_benefit=0
					and ss.docstatus=1
					and ss.employee=%(employee)s
					and ss.start_date between %(from_date)s and %(to_date)s
					and ss.end_date between %(from_date)s and %(to_date)s
				""", {
					"employee": self.employee,
					"from_date": start_date,
					"to_date": end_date
				})
			exempted_amount = flt(exempted_amount[0][0]) if exempted_amount else 0

		return taxable_earnings - exempted_amount

	def get_tax_paid_in_period(self, start_date, end_date, tax_component):
		# find total_tax_paid, tax paid for benefit, additional_salary
		total_tax_paid = flt(frappe.db.sql("""
			select
				sum(sd.amount)
			from
				`tabSalary Detail` sd join `tabSalary Slip` ss on sd.parent=ss.name
			where
				sd.parentfield='deductions'
				and sd.salary_component=%(salary_component)s
				and sd.variable_based_on_taxable_salary=1
				and ss.docstatus=1
				and ss.employee=%(employee)s
				and ss.start_date between %(from_date)s and %(to_date)s
				and ss.end_date between %(from_date)s and %(to_date)s
		""", {
			"salary_component": tax_component,
			"employee": self.employee,
			"from_date": start_date,
			"to_date": end_date
		})[0][0])

		return total_tax_paid

	def get_taxable_earnings(self, allow_tax_exemption=False, based_on_payment_days=0):
		joining_date, relieving_date = self.get_joining_and_relieving_dates()

		taxable_earnings = 0
		additional_income = 0
		additional_income_with_full_tax = 0
		flexi_benefits = 0

		for earning in self.earnings:
			if based_on_payment_days:
				amount, additional_amount = self.get_amount_based_on_payment_days(earning, joining_date, relieving_date)
			else:
				if earning.additional_amount:
					amount, additional_amount = earning.amount, earning.additional_amount
				else:
					amount, additional_amount = earning.default_amount, earning.additional_amount

			if earning.is_tax_applicable:
				if additional_amount:
					taxable_earnings += (amount - additional_amount)
					additional_income += additional_amount
					if earning.deduct_full_tax_on_selected_payroll_date:
						additional_income_with_full_tax += additional_amount
					continue

				if earning.is_flexible_benefit:
					flexi_benefits += amount
				else:
					taxable_earnings += amount

		if allow_tax_exemption:
			for ded in self.deductions:
				if ded.exempted_from_income_tax:
					amount = ded.amount
					if based_on_payment_days:
						amount = self.get_amount_based_on_payment_days(ded, joining_date, relieving_date)[0]
					taxable_earnings -= flt(amount)

		return frappe._dict({
			"taxable_earnings": taxable_earnings,
			"additional_income": additional_income,
			"additional_income_with_full_tax": additional_income_with_full_tax,
			"flexi_benefits": flexi_benefits
		})

	def get_amount_based_on_payment_days(self, row, joining_date, relieving_date):
		amount, additional_amount = row.amount, row.additional_amount
		if (self.salary_structure and
			cint(row.depends_on_payment_days) and cint(self.total_working_days) and
			(not self.salary_slip_based_on_timesheet or
				getdate(self.start_date) < joining_date or
				(relieving_date and getdate(self.end_date) > relieving_date)
			)):
			additional_amount = flt((flt(row.additional_amount) * flt(self.payment_days)
				/ cint(self.total_working_days)), row.precision("additional_amount"))
			amount = flt((flt(row.default_amount) * flt(self.payment_days)
				/ cint(self.total_working_days)), row.precision("amount")) + additional_amount

		elif not self.payment_days and not self.salary_slip_based_on_timesheet and cint(row.depends_on_payment_days):
			amount, additional_amount = 0, 0
		elif not row.amount:
			amount = flt(row.default_amount) + flt(row.additional_amount)

		# apply rounding
		if frappe.get_cached_value("Salary Component", row.salary_component, "round_to_the_nearest_integer"):
			amount, additional_amount = rounded(amount), rounded(additional_amount)

		return amount, additional_amount

	def calculate_unclaimed_taxable_benefits(self, payroll_period):
		# get total sum of benefits paid
		total_benefits_paid = flt(frappe.db.sql("""
			select sum(sd.amount)
			from `tabSalary Detail` sd join `tabSalary Slip` ss on sd.parent=ss.name
			where
				sd.parentfield='earnings'
				and sd.is_tax_applicable=1
				and is_flexible_benefit=1
				and ss.docstatus=1
				and ss.employee=%(employee)s
				and ss.start_date between %(start_date)s and %(end_date)s
				and ss.end_date between %(start_date)s and %(end_date)s
		""", {
			"employee": self.employee,
			"start_date": payroll_period.start_date,
			"end_date": self.start_date
		})[0][0])

		# get total benefits claimed
		total_benefits_claimed = flt(frappe.db.sql("""
			select sum(claimed_amount)
			from `tabEmployee Benefit Claim`
			where
				docstatus=1
				and employee=%s
				and claim_date between %s and %s
		""", (self.employee, payroll_period.start_date, self.end_date))[0][0])

		return total_benefits_paid - total_benefits_claimed

	def get_total_exemption_amount(self, payroll_period, tax_slab):
		total_exemption_amount = 0
		if tax_slab.allow_tax_exemption:
			if self.deduct_tax_for_unsubmitted_tax_exemption_proof:
				exemption_proof = frappe.db.get_value("Employee Tax Exemption Proof Submission",
					{"employee": self.employee, "payroll_period": payroll_period.name, "docstatus": 1},
					["exemption_amount"])
				if exemption_proof:
					total_exemption_amount = exemption_proof
			else:
				declaration = frappe.db.get_value("Employee Tax Exemption Declaration",
					{"employee": self.employee, "payroll_period": payroll_period.name, "docstatus": 1},
					["total_exemption_amount"])
				if declaration:
					total_exemption_amount = declaration

			total_exemption_amount += flt(tax_slab.standard_tax_exemption_amount)

		return total_exemption_amount

	def get_income_form_other_sources(self, payroll_period):
		return frappe.get_all("Employee Other Income",
			filters={
				"employee": self.employee,
				"payroll_period": payroll_period.name,
				"company": self.company,
				"docstatus": 1
			},
			fields="SUM(amount) as total_amount"
		)[0].total_amount

	def calculate_tax_by_tax_slab(self, annual_taxable_earning, tax_slab):
		data = self.get_data_for_eval()
		data.update({"annual_taxable_earning": annual_taxable_earning})
		tax_amount = 0
		for slab in tax_slab.slabs:
			if slab.condition and not self.eval_tax_slab_condition(slab.condition, data):
				continue
			if not slab.to_amount and annual_taxable_earning >= slab.from_amount:
				tax_amount += (annual_taxable_earning - slab.from_amount + 1) * slab.percent_deduction *.01
				continue
			if annual_taxable_earning >= slab.from_amount and annual_taxable_earning < slab.to_amount:
				tax_amount += (annual_taxable_earning - slab.from_amount + 1) * slab.percent_deduction *.01
			elif annual_taxable_earning >= slab.from_amount and annual_taxable_earning >= slab.to_amount:
				tax_amount += (slab.to_amount - slab.from_amount + 1) * slab.percent_deduction * .01

		# other taxes and charges on income tax
		for d in tax_slab.other_taxes_and_charges:
			if flt(d.min_taxable_income) and flt(d.min_taxable_income) > annual_taxable_earning:
				continue

			if flt(d.max_taxable_income) and flt(d.max_taxable_income) < annual_taxable_earning:
				continue

			tax_amount += tax_amount * flt(d.percent) / 100

		return tax_amount

	def eval_tax_slab_condition(self, condition, data):
		try:
			condition = condition.strip()
			if condition:
				return frappe.safe_eval(condition, self.whitelisted_globals, data)
		except NameError as err:
			frappe.throw(_("{0} <br> This error can be due to missing or deleted field.").format(err),
				title=_("Name error"))
		except SyntaxError as err:
			frappe.throw(_("Syntax error in condition: {0}").format(err))
		except Exception as e:
			frappe.throw(_("Error in formula or condition: {0}").format(e))
			raise

	def get_component_totals(self, component_type, depends_on_payment_days=0):
		joining_date, relieving_date = frappe.get_cached_value("Employee", self.employee,
			["date_of_joining", "relieving_date"])

		total = 0.0
		for d in self.get(component_type):
			if not d.do_not_include_in_total:
				if depends_on_payment_days:
					amount = self.get_amount_based_on_payment_days(d, joining_date, relieving_date)[0]
				else:
					amount = flt(d.amount, d.precision("amount"))
				total += amount
		return total

	def get_joining_and_relieving_dates(self):
		joining_date, relieving_date = frappe.get_cached_value("Employee", self.employee,
			["date_of_joining", "relieving_date"])

		if not relieving_date:
			relieving_date = getdate(self.end_date)

		if not joining_date:
			frappe.throw(_("Please set the Date Of Joining for employee {0}").format(frappe.bold(self.employee_name)))

		return joining_date, relieving_date

	def set_loan_repayment(self):
		self.total_loan_repayment = 0
		self.total_interest_amount = 0
		self.total_principal_amount = 0

		if not self.get('loans'):
			for loan in self.get_loan_details():

				amounts = calculate_amounts(loan.name, self.posting_date, "Regular Payment")

				if amounts['interest_amount'] or amounts['payable_principal_amount']:
					self.append('loans', {
						'loan': loan.name,
						'total_payment': amounts['interest_amount'] + amounts['payable_principal_amount'],
						'interest_amount': amounts['interest_amount'],
						'principal_amount': amounts['payable_principal_amount'],
						'loan_account': loan.loan_account,
						'interest_income_account': loan.interest_income_account
					})

		for payment in self.get('loans'):
			amounts = calculate_amounts(payment.loan, self.posting_date, "Regular Payment")
			total_amount = amounts['interest_amount'] + amounts['payable_principal_amount']
			if payment.total_payment > total_amount:
				frappe.throw(_("""Row {0}: Paid amount {1} is greater than pending accrued amount {2} against loan {3}""")
					.format(payment.idx, frappe.bold(payment.total_payment),
						frappe.bold(total_amount), frappe.bold(payment.loan)))

			self.total_interest_amount += payment.interest_amount
			self.total_principal_amount += payment.principal_amount

			self.total_loan_repayment += payment.total_payment

	def get_loan_details(self):
		return frappe.get_all("Loan",
			fields=["name", "interest_income_account", "loan_account", "loan_type"],
			filters = {
				"applicant": self.employee,
				"docstatus": 1,
				"repay_from_salary": 1,
				"company": self.company
			})

	def make_loan_repayment_entry(self):
		for loan in self.loans:
			repayment_entry = create_repayment_entry(loan.loan, self.employee,
				self.company, self.posting_date, loan.loan_type, "Regular Payment", loan.interest_amount,
				loan.principal_amount, loan.total_payment)

			repayment_entry.save()
			repayment_entry.submit()

			frappe.db.set_value("Salary Slip Loan", loan.name, "loan_repayment_entry", repayment_entry.name)

	def cancel_loan_repayment_entry(self):
		for loan in self.loans:
			if loan.loan_repayment_entry:
				repayment_entry = frappe.get_doc("Loan Repayment", loan.loan_repayment_entry)
				repayment_entry.cancel()

	def email_salary_slip(self):
		receiver = frappe.db.get_value("Employee", self.employee, "prefered_email")
		payroll_settings = frappe.get_single("Payroll Settings")
		message = "Please see attachment"
		password = None
		if payroll_settings.encrypt_salary_slips_in_emails:
			password = generate_password_for_pdf(payroll_settings.password_policy, self.employee)
			message += """<br>Note: Your salary slip is password protected,
				the password to unlock the PDF is of the format {0}. """.format(payroll_settings.password_policy)

		if receiver:
			email_args = {
				"recipients": [receiver],
				"message": _(message),
				"subject": 'Salary Slip - from {0} to {1}'.format(self.start_date, self.end_date),
				"attachments": [frappe.attach_print(self.doctype, self.name, file_name=self.name, password=password)],
				"reference_doctype": self.doctype,
				"reference_name": self.name
				}
			if not frappe.flags.in_test:
				enqueue(method=frappe.sendmail, queue='short', timeout=300, is_async=True, **email_args)
			else:
				frappe.sendmail(**email_args)
		else:
			msgprint(_("{0}: Employee email not found, hence email not sent").format(self.employee_name))

	def update_status(self, salary_slip=None):
		for data in self.timesheets:
			if data.time_sheet:
				timesheet = frappe.get_doc('Timesheet', data.time_sheet)
				timesheet.salary_slip = salary_slip
				timesheet.flags.ignore_validate_update_after_submit = True
				timesheet.set_status()
				timesheet.save()

	def set_status(self, status=None):
		'''Get and update status'''
		if not status:
			status = self.get_status()
		self.db_set("status", status)


	def process_salary_structure(self, for_preview=0):
		'''Calculate salary after salary structure details have been updated'''
		if not self.salary_slip_based_on_timesheet:
			self.get_date_details()
		self.pull_emp_details()
		self.get_working_days_details(for_preview=for_preview)
		self.calculate_net_pay()

	def pull_emp_details(self):
		emp = frappe.db.get_value("Employee", self.employee, ["bank_name", "bank_ac_no", "salary_mode"], as_dict=1)
		if emp:
			self.mode_of_payment = emp.salary_mode
			self.bank_name = emp.bank_name
			self.bank_account_no = emp.bank_ac_no

	@frappe.whitelist()
	def process_salary_based_on_working_days(self):
		self.get_working_days_details(lwp=self.leave_without_pay)
		self.calculate_net_pay()

	@frappe.whitelist()
	def set_totals(self):
		self.gross_pay = 0.0
		if self.salary_slip_based_on_timesheet == 1:
			self.calculate_total_for_salary_slip_based_on_timesheet()
		else:
			self.total_deduction = 0.0
			if hasattr(self, "earnings"):
				for earning in self.earnings:
					self.gross_pay += flt(earning.amount, earning.precision("amount"))
			if hasattr(self, "deductions"):
				for deduction in self.deductions:
					self.total_deduction += flt(deduction.amount, deduction.precision("amount"))
			self.net_pay = flt(self.gross_pay) - flt(self.total_deduction) - flt(self.total_loan_repayment)
		self.set_base_totals()

	def set_base_totals(self):
		self.base_gross_pay = flt(self.gross_pay) * flt(self.exchange_rate)
		self.base_total_deduction = flt(self.total_deduction) * flt(self.exchange_rate)
		self.rounded_total = rounded(self.net_pay)
		self.base_net_pay = flt(self.net_pay) * flt(self.exchange_rate)
		self.base_rounded_total = rounded(self.base_net_pay)
		self.set_net_total_in_words()

	#calculate total working hours, earnings based on hourly wages and totals
	def calculate_total_for_salary_slip_based_on_timesheet(self):
		if self.timesheets:
			self.total_working_hours = 0
			for timesheet in self.timesheets:
				if timesheet.working_hours:
					self.total_working_hours += timesheet.working_hours

		wages_amount = self.total_working_hours * self.hour_rate
		self.base_hour_rate = flt(self.hour_rate) * flt(self.exchange_rate)
		salary_component = frappe.db.get_value('Salary Structure', {'name': self.salary_structure}, 'salary_component')
		if self.earnings:
			for i, earning in enumerate(self.earnings):
				if earning.salary_component == salary_component:
					self.earnings[i].amount = wages_amount
				self.gross_pay += self.earnings[i].amount
		self.net_pay = flt(self.gross_pay) - flt(self.total_deduction)

	def compute_year_to_date(self):
		year_to_date = 0
		period_start_date, period_end_date = self.get_year_to_date_period()

		salary_slip_sum = frappe.get_list('Salary Slip',
			fields = ['sum(net_pay) as net_sum', 'sum(gross_pay) as gross_sum'],
			filters = {'employee_name' : self.employee_name,
				'start_date' : ['>=', period_start_date],
				'end_date' : ['<', period_end_date],
				'name': ['!=', self.name],
				'docstatus': 1
			})

		year_to_date = flt(salary_slip_sum[0].net_sum) if salary_slip_sum else 0.0
		gross_year_to_date = flt(salary_slip_sum[0].gross_sum) if salary_slip_sum else 0.0

		year_to_date += self.net_pay
		gross_year_to_date += self.gross_pay
		self.year_to_date = year_to_date
		self.gross_year_to_date = gross_year_to_date

	def compute_month_to_date(self):
		month_to_date = 0
		first_day_of_the_month = get_first_day(self.start_date)
		salary_slip_sum = frappe.get_list('Salary Slip',
			fields = ['sum(net_pay) as sum'],
			filters = {'employee_name' : self.employee_name,
				'start_date' : ['>=', first_day_of_the_month],
				'end_date' : ['<', self.start_date],
				'name': ['!=', self.name],
				'docstatus': 1
			})

		month_to_date = flt(salary_slip_sum[0].sum) if salary_slip_sum else 0.0

		month_to_date += self.net_pay
		self.month_to_date = month_to_date

	def compute_component_wise_year_to_date(self):
		period_start_date, period_end_date = self.get_year_to_date_period()

		for key in ('earnings', 'deductions'):
			for component in self.get(key):
				year_to_date = 0
				component_sum = frappe.db.sql("""
					SELECT sum(detail.amount) as sum
					FROM `tabSalary Detail` as detail
					INNER JOIN `tabSalary Slip` as salary_slip
					ON detail.parent = salary_slip.name
					WHERE
						salary_slip.employee_name = %(employee_name)s
						AND detail.salary_component = %(component)s
						AND salary_slip.start_date >= %(period_start_date)s
						AND salary_slip.end_date < %(period_end_date)s
						AND salary_slip.name != %(docname)s
						AND salary_slip.docstatus = 1""",
						{'employee_name': self.employee_name, 'component': component.salary_component, 'period_start_date': period_start_date,
							'period_end_date': period_end_date, 'docname': self.name}
				)

				year_to_date = flt(component_sum[0][0]) if component_sum else 0.0
				year_to_date += component.amount
				component.year_to_date = year_to_date

	def get_year_to_date_period(self):
		payroll_period = get_payroll_period(self.start_date, self.end_date, self.company)

		if payroll_period:
			period_start_date = payroll_period.start_date
			period_end_date = payroll_period.end_date
		else:
			# get dates based on fiscal year if no payroll period exists
			fiscal_year = get_fiscal_year(date=self.start_date, company=self.company, as_dict=1)
			period_start_date = fiscal_year.year_start_date
			period_end_date = fiscal_year.year_end_date

		return period_start_date, period_end_date

	@frappe.whitelist()
	def get_total_leave_in_current_month(self):
		date = self.start_date.split('-')
		cur_month = int(date[1])
		cur_year = int(date[0])
		last_date_of_month = calendar.monthrange(cur_year, cur_month)
		start = datetime(year=cur_year, month=cur_month, day=1).strftime("%Y-%m-%d")
		end = datetime(year=cur_year, month=cur_month, day=int(last_date_of_month[1])).strftime("%Y-%m-%d")

		all_leave_with_start_date = frappe.db.get_all("Leave Application", {'employee':self.employee, "from_date":['between',[start,end]],'leave_type':['in',['Casual Leave','Sick Leave','Earned Leave','Leave Without Pay']] },['from_date','to_date','total_leave_days'])
		
		total_leave_list = []
		for leave in all_leave_with_start_date:
			to_date_obj = leave.get('to_date')
			from_date_obj = leave.get('from_date')

			if([from_date_obj.month,from_date_obj.year] == [cur_month,cur_year] and [to_date_obj.month,to_date_obj.year] == [cur_month,cur_year]):
				total_leave_list.append(leave.get('total_leave_days'))
			if([from_date_obj.month,from_date_obj.year] == [cur_month,cur_year] and [to_date_obj.month,to_date_obj.year] != [cur_month,cur_year]):
				last_day_of_month = calendar.monthrange(cur_year, cur_month)[1]
				month_date = datetime(cur_year, cur_month, last_day_of_month)
				
				leaves_in_cur_month = date_diff(month_date,leave.get('from_date')) + 1
				total_leave_list.append(leaves_in_cur_month)
			
		
		all_leave_with_end_date = frappe.db.get_all("Leave Application", {'employee':self.employee, "to_date":['between',[start,end]],'leave_type':['in',['Casual Leave','Sick Leave','Earned Leave','Leave Without Pay']] },['from_date','to_date','total_leave_days'])
		for leave in all_leave_with_end_date:
			to_date_obj = leave.get('to_date')
			from_date_obj = leave.get('from_date')
			
			if([from_date_obj.month,from_date_obj.year] != [cur_month,cur_year] and [to_date_obj.month,to_date_obj.year] == [cur_month,cur_year]):
				first_date_of_month = datetime(cur_year, cur_month, 1)
				diff = date_diff(to_date_obj,first_date_of_month) + 1
				total_leave_list.append(diff)
		return sum(total_leave_list)
	def add_leave_balances(self):
		self.set('leave_details', [])

		if frappe.db.get_single_value('Payroll Settings', 'show_leave_balances_in_salary_slip'):
			from erpnext.hr.doctype.leave_application.leave_application import get_leave_details
			leave_details = get_leave_details(self.employee, self.end_date)

			for leave_type, leave_values in iteritems(leave_details['leave_allocation']):
				self.append('leave_details', {
					'leave_type': leave_type,
					'total_allocated_leaves': flt(leave_values.get('total_leaves')),
					'expired_leaves': flt(leave_values.get('expired_leaves')),
					'used_leaves': flt(leave_values.get('leaves_taken')),
					'pending_leaves': flt(leave_values.get('pending_leaves')),
					'available_leaves': flt(leave_values.get('remaining_leaves'))
				})

def unlink_ref_doc_from_salary_slip(ref_no):
	linked_ss = frappe.db.sql_list("""select name from `tabSalary Slip`
	where journal_entry=%s and docstatus < 2""", (ref_no))
	if linked_ss:
		for ss in linked_ss:
			ss_doc = frappe.get_doc("Salary Slip", ss)
			frappe.db.set_value("Salary Slip", ss_doc.name, "journal_entry", "")

def generate_password_for_pdf(policy_template, employee):
	employee = frappe.get_doc("Employee", employee)
	return policy_template.format(**employee.as_dict())

def get_salary_component_data(component):
	return frappe.get_value(
		"Salary Component",
		component,
		[
			"name as salary_component",
			"depends_on_payment_days",
			"salary_component_abbr as abbr",
			"do_not_include_in_total",
			"is_tax_applicable",
			"is_flexible_benefit",
			"variable_based_on_taxable_salary",
		],
		as_dict=1,
	)<|MERGE_RESOLUTION|>--- conflicted
+++ resolved
@@ -2,20 +2,12 @@
 # License: GNU General Public License v3. See license.txt
 
 from __future__ import unicode_literals
-<<<<<<< HEAD
-import frappe, erpnext
-import datetime, math
-import calendar
-from datetime import datetime, timedelta
-from frappe.utils import add_days, cint, cstr, flt, getdate, rounded, date_diff, money_in_words, formatdate, get_first_day
-=======
 
 import datetime
 import math
-
+import calendar
 import frappe
 from frappe import _, msgprint
->>>>>>> 79d1cf16
 from frappe.model.naming import make_autoname
 from frappe.utils import (
 	add_days,
@@ -53,7 +45,6 @@
 	get_period_factor,
 )
 from erpnext.utilities.transaction_base import TransactionBase
-<<<<<<< HEAD
 from frappe.utils.background_jobs import enqueue
 from frappe.utils import today
 from erpnext.payroll.doctype.additional_salary.additional_salary import get_additional_salaries
@@ -64,9 +55,6 @@
 from erpnext.accounts.utils import get_fiscal_year
 from erpnext.hr.utils import validate_active_employee
 from six import iteritems
-=======
-
->>>>>>> 79d1cf16
 
 class SalarySlip(TransactionBase):
 	def __init__(self, *args, **kwargs):
