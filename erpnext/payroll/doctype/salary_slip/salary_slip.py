--- conflicted
+++ resolved
@@ -988,14 +988,9 @@
 			amounts = calculate_amounts(payment.loan, self.posting_date, "Regular Payment")
 			total_amount = amounts['interest_amount'] + amounts['payable_principal_amount']
 			if payment.total_payment > total_amount:
-<<<<<<< HEAD
 				frappe.throw(_("""Row {0}: Paid amount {1} is greater than pending accrued amount {2} against loan {3}""")
 					.format(payment.idx, frappe.bold(payment.total_payment),
 						frappe.bold(total_amount), frappe.bold(payment.loan)))
-=======
-				frappe.throw(_("Row {0}: Paid amount {1} is greater than pending accrued amount {2}against loan {3}").format(
-					payment.idx, frappe.bold(payment.total_payment),frappe.bold(total_amount), frappe.bold(payment.loan)))
->>>>>>> f32cff10
 
 			self.total_interest_amount += payment.interest_amount
 			self.total_principal_amount += payment.principal_amount
