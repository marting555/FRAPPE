--- conflicted
+++ resolved
@@ -13,10 +13,7 @@
   "column_break_3",
   "claim_date",
   "currency",
-<<<<<<< HEAD
-=======
   "company",
->>>>>>> e51c3520
   "benefit_type_and_amount",
   "earning_component",
   "max_amount_eligible",
@@ -136,8 +133,6 @@
    "options": "Currency",
    "read_only": 1,
    "reqd": 1
-<<<<<<< HEAD
-=======
   },
   {
    "fetch_from": "employee.company",
@@ -146,16 +141,11 @@
    "label": "Company",
    "options": "Company",
    "reqd": 1
->>>>>>> e51c3520
   }
  ],
  "is_submittable": 1,
  "links": [],
-<<<<<<< HEAD
- "modified": "2020-09-23 11:58:09.049030",
-=======
  "modified": "2020-11-25 11:49:56.097352",
->>>>>>> e51c3520
  "modified_by": "Administrator",
  "module": "Payroll",
  "name": "Employee Benefit Claim",
