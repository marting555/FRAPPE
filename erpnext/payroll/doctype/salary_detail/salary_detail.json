--- conflicted
+++ resolved
@@ -239,30 +239,25 @@
    "read_only": 1
   },
   {
-<<<<<<< HEAD
    "allow_on_submit": 1,
    "default": "0",
    "fieldname": "hide_from_salary_slip",
    "fieldtype": "Check",
    "in_list_view": 1,
    "label": "Hide From Salary Slip"
-=======
+  },
+  {
    "default": "0",
    "depends_on": "eval:doc.parenttype=='Salary Slip' && doc.parentfield=='earnings' && doc.additional_salary",
    "fieldname": "is_recurring_additional_salary",
    "fieldtype": "Check",
    "label": "Is Recurring Additional Salary",
    "read_only": 1
->>>>>>> 49b9be46
   }
  ],
  "istable": 1,
  "links": [],
-<<<<<<< HEAD
  "modified": "2021-08-03 23:04:19.113215",
-=======
- "modified": "2021-03-14 13:39:15.847158",
->>>>>>> 49b9be46
  "modified_by": "Administrator",
  "module": "Payroll",
  "name": "Salary Detail",
