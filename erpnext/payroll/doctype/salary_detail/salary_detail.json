--- conflicted
+++ resolved
@@ -236,7 +236,6 @@
    "label": "Year To Date",
    "options": "currency",
    "read_only": 1
-<<<<<<< HEAD
   },
   {
    "allow_on_submit": 1,
@@ -253,17 +252,11 @@
    "fieldtype": "Check",
    "label": "Is Recurring Additional Salary",
    "read_only": 1
-=======
->>>>>>> b27eeb54
   }
  ],
  "istable": 1,
  "links": [],
-<<<<<<< HEAD
  "modified": "2021-08-03 23:04:19.113215",
-=======
- "modified": "2021-01-14 13:39:15.847158",
->>>>>>> b27eeb54
  "modified_by": "Administrator",
  "module": "Payroll",
  "name": "Salary Detail",
