{
 "actions": [],
 "creation": "2016-06-30 15:32:36.385111",
 "doctype": "DocType",
 "editable_grid": 1,
 "engine": "InnoDB",
 "field_order": [
  "salary_component",
  "abbr",
  "column_break_3",
  "amount",
  "year_to_date",
  "section_break_5",
  "overtime_slips",
  "additional_salary",
  "is_recurring_additional_salary",
  "statistical_component",
  "depends_on_payment_days",
  "exempted_from_income_tax",
  "is_tax_applicable",
  "column_break_11",
  "is_flexible_benefit",
  "variable_based_on_taxable_salary",
  "do_not_include_in_total",
  "deduct_full_tax_on_selected_payroll_date",
  "section_break_2",
  "condition",
  "column_break_18",
  "amount_based_on_formula",
  "formula",
  "section_break_19",
  "default_amount",
  "additional_amount",
  "column_break_24",
  "tax_on_flexible_benefit",
  "tax_on_additional_salary"
 ],
 "fields": [
  {
   "fieldname": "salary_component",
   "fieldtype": "Link",
   "in_list_view": 1,
   "label": "Component",
   "options": "Salary Component",
   "reqd": 1
  },
  {
   "columns": 1,
   "depends_on": "eval:doc.parenttype=='Salary Structure'",
   "fetch_from": "salary_component.salary_component_abbr",
   "fieldname": "abbr",
   "fieldtype": "Data",
   "in_list_view": 1,
   "label": "Abbr",
   "print_hide": 1,
   "read_only": 1
  },
  {
   "fieldname": "column_break_3",
   "fieldtype": "Column Break"
  },
  {
   "default": "0",
   "description": "If selected, the value specified or calculated in this component will not contribute to the earnings or deductions. However, it's value can be referenced by other components that can be added or deducted. ",
   "fetch_from": "salary_component.statistical_component",
   "fieldname": "statistical_component",
   "fieldtype": "Check",
   "in_list_view": 1,
   "label": "Statistical Component"
  },
  {
   "default": "0",
   "depends_on": "eval:doc.parentfield=='earnings'",
   "fetch_from": "salary_component.is_tax_applicable",
   "fieldname": "is_tax_applicable",
   "fieldtype": "Check",
   "label": "Is Tax Applicable",
   "print_hide": 1,
   "read_only": 1
  },
  {
   "default": "0",
   "depends_on": "eval:doc.parentfield=='earnings'",
   "fetch_from": "salary_component.is_flexible_benefit",
   "fieldname": "is_flexible_benefit",
   "fieldtype": "Check",
   "label": "Is Flexible Benefit",
   "print_hide": 1,
   "read_only": 1
  },
  {
   "default": "0",
   "depends_on": "eval:doc.parentfield=='deductions'",
   "fetch_from": "salary_component.variable_based_on_taxable_salary",
   "fieldname": "variable_based_on_taxable_salary",
   "fieldtype": "Check",
   "label": "Variable Based On Taxable Salary",
   "print_hide": 1,
   "read_only": 1
  },
  {
   "default": "0",
   "fetch_from": "salary_component.depends_on_payment_days",
   "fieldname": "depends_on_payment_days",
   "fieldtype": "Check",
   "label": "Depends on Payment Days",
   "print_hide": 1,
   "read_only": 1
  },
  {
   "default": "0",
   "fieldname": "deduct_full_tax_on_selected_payroll_date",
   "fieldtype": "Check",
   "label": "Deduct Full Tax on Selected Payroll Date",
   "print_hide": 1,
   "read_only": 1
  },
  {
   "collapsible": 1,
   "depends_on": "eval:doc.is_flexible_benefit != 1",
   "fieldname": "section_break_2",
   "fieldtype": "Section Break",
   "label": "Condition and formula"
  },
  {
   "allow_on_submit": 1,
   "depends_on": "eval:doc.parenttype=='Salary Structure'",
   "fieldname": "condition",
   "fieldtype": "Code",
   "label": "Condition"
  },
  {
   "default": "0",
   "depends_on": "eval:doc.parenttype=='Salary Structure'",
   "fieldname": "amount_based_on_formula",
   "fieldtype": "Check",
   "label": "Amount based on formula"
  },
  {
   "allow_on_submit": 1,
   "depends_on": "eval:doc.amount_based_on_formula!==0 && doc.parenttype==='Salary Structure'",
   "fieldname": "formula",
   "fieldtype": "Code",
   "in_list_view": 1,
   "label": "Formula"
  },
  {
   "depends_on": "eval:doc.amount_based_on_formula!==1 || doc.parenttype==='Salary Slip'",
   "fieldname": "amount",
   "fieldtype": "Currency",
   "in_list_view": 1,
   "label": "Amount",
   "options": "currency"
  },
  {
   "default": "0",
   "fieldname": "do_not_include_in_total",
   "fieldtype": "Check",
   "label": "Do not include in total"
  },
  {
   "depends_on": "eval:doc.parenttype=='Salary Structure'",
   "fieldname": "default_amount",
   "fieldtype": "Currency",
   "label": "Default Amount",
   "options": "currency",
   "print_hide": 1
  },
  {
   "fieldname": "additional_amount",
   "fieldtype": "Currency",
   "hidden": 1,
   "label": "Additional Amount",
   "no_copy": 1,
   "options": "currency",
   "print_hide": 1,
   "read_only": 1
  },
  {
   "depends_on": "eval:doc.parenttype=='Salary Slip' && doc.parentfield=='deductions' && doc.variable_based_on_taxable_salary == 1",
   "fieldname": "tax_on_flexible_benefit",
   "fieldtype": "Currency",
   "label": "Tax on flexible benefit",
   "options": "currency",
   "read_only": 1
  },
  {
   "depends_on": "eval:doc.parenttype=='Salary Slip' && doc.parentfield=='deductions' && doc.variable_based_on_taxable_salary == 1",
   "fieldname": "tax_on_additional_salary",
   "fieldtype": "Currency",
   "label": "Tax on additional salary",
   "options": "currency",
   "read_only": 1
  },
  {
   "fieldname": "additional_salary",
   "fieldtype": "Link",
   "label": "Additional Salary ",
   "options": "Additional Salary",
   "read_only": 1
  },
  {
   "default": "0",
   "depends_on": "eval:doc.parentfield=='deductions'",
   "fetch_from": "salary_component.exempted_from_income_tax",
   "fieldname": "exempted_from_income_tax",
   "fieldtype": "Check",
   "label": "Exempted from Income Tax",
   "read_only": 1
  },
  {
   "collapsible": 1,
   "fieldname": "section_break_5",
   "fieldtype": "Section Break",
   "label": "Component properties and references "
  },
  {
   "fieldname": "column_break_11",
   "fieldtype": "Column Break"
  },
  {
   "fieldname": "section_break_19",
   "fieldtype": "Section Break"
  },
  {
   "fieldname": "column_break_18",
   "fieldtype": "Column Break"
  },
  {
   "fieldname": "column_break_24",
   "fieldtype": "Column Break"
  },
  {
   "description": "Total salary booked against this component for this employee from the beginning of the year (payroll period or fiscal year) up to the current salary slip's end date.",
   "fieldname": "year_to_date",
   "fieldtype": "Currency",
   "label": "Year To Date",
   "options": "currency",
   "read_only": 1
  },
  {
<<<<<<< HEAD
   "default": "0",
   "depends_on": "eval:doc.parenttype=='Salary Slip' && doc.parentfield=='earnings' && doc.additional_salary",
   "fieldname": "is_recurring_additional_salary",
   "fieldtype": "Check",
   "label": "Is Recurring Additional Salary",
   "read_only": 1
  },
  {
   "fieldname": "overtime_slips",
   "fieldtype": "Small Text",
   "label": "Overtime Slip(s)",
   "read_only": 1
  }
 ],
 "istable": 1,
 "links": [],
 "modified": "2021-08-09 17:00:13.386980",
=======
    "default": "0",
    "depends_on": "eval:doc.parenttype=='Salary Slip' && doc.additional_salary",
    "fieldname": "is_recurring_additional_salary",
    "fieldtype": "Check",
    "label": "Is Recurring Additional Salary",
    "read_only": 1
   }
 ],
 "istable": 1,
 "links": [],
 "modified": "2021-08-30 13:39:15.847158",
>>>>>>> 5a6d7706
 "modified_by": "Administrator",
 "module": "Payroll",
 "name": "Salary Detail",
 "owner": "Administrator",
 "permissions": [],
 "quick_entry": 1,
 "sort_field": "modified",
 "sort_order": "DESC"
}<|MERGE_RESOLUTION|>--- conflicted
+++ resolved
@@ -239,7 +239,6 @@
    "read_only": 1
   },
   {
-<<<<<<< HEAD
    "default": "0",
    "depends_on": "eval:doc.parenttype=='Salary Slip' && doc.parentfield=='earnings' && doc.additional_salary",
    "fieldname": "is_recurring_additional_salary",
@@ -253,11 +252,8 @@
    "label": "Overtime Slip(s)",
    "read_only": 1
   }
- ],
- "istable": 1,
- "links": [],
- "modified": "2021-08-09 17:00:13.386980",
-=======
+  },
+  {
     "default": "0",
     "depends_on": "eval:doc.parenttype=='Salary Slip' && doc.additional_salary",
     "fieldname": "is_recurring_additional_salary",
@@ -268,8 +264,7 @@
  ],
  "istable": 1,
  "links": [],
- "modified": "2021-08-30 13:39:15.847158",
->>>>>>> 5a6d7706
+ "modified": "2021-12-08 10:20:15.847158",
  "modified_by": "Administrator",
  "module": "Payroll",
  "name": "Salary Detail",
