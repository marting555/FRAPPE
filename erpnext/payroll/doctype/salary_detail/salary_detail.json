{
 "actions": [],
 "creation": "2016-06-30 15:32:36.385111",
 "doctype": "DocType",
 "editable_grid": 1,
 "engine": "InnoDB",
 "field_order": [
  "salary_component",
  "abbr",
  "column_break_3",
  "amount",
  "year_to_date",
  "section_break_5",
  "additional_salary",
  "is_recurring_additional_salary",
  "statistical_component",
  "hide_from_salary_slip",
  "depends_on_payment_days",
  "exempted_from_income_tax",
  "is_tax_applicable",
  "column_break_11",
  "is_flexible_benefit",
  "variable_based_on_taxable_salary",
  "do_not_include_in_total",
  "deduct_full_tax_on_selected_payroll_date",
  "section_break_2",
  "condition",
  "column_break_18",
  "amount_based_on_formula",
  "formula",
  "section_break_19",
  "default_amount",
  "additional_amount",
  "column_break_24",
  "tax_on_flexible_benefit",
  "tax_on_additional_salary"
 ],
 "fields": [
  {
   "fieldname": "salary_component",
   "fieldtype": "Link",
   "in_list_view": 1,
   "label": "Component",
   "options": "Salary Component",
   "reqd": 1
  },
  {
   "columns": 1,
   "depends_on": "eval:doc.parenttype=='Salary Structure'",
   "fetch_from": "salary_component.salary_component_abbr",
   "fieldname": "abbr",
   "fieldtype": "Data",
   "in_list_view": 1,
   "label": "Abbr",
   "print_hide": 1,
   "read_only": 1
  },
  {
   "fieldname": "column_break_3",
   "fieldtype": "Column Break"
  },
  {
   "default": "0",
   "description": "If selected, the value specified or calculated in this component will not contribute to the earnings or deductions. However, it's value can be referenced by other components that can be added or deducted. ",
   "fetch_from": "salary_component.statistical_component",
   "fieldname": "statistical_component",
   "fieldtype": "Check",
   "in_list_view": 1,
   "label": "Statistical Component"
  },
  {
   "default": "0",
   "depends_on": "eval:doc.parentfield=='earnings'",
   "fetch_from": "salary_component.is_tax_applicable",
   "fieldname": "is_tax_applicable",
   "fieldtype": "Check",
   "label": "Is Tax Applicable",
   "print_hide": 1,
   "read_only": 1
  },
  {
   "default": "0",
   "depends_on": "eval:doc.parentfield=='earnings'",
   "fetch_from": "salary_component.is_flexible_benefit",
   "fieldname": "is_flexible_benefit",
   "fieldtype": "Check",
   "label": "Is Flexible Benefit",
   "print_hide": 1,
   "read_only": 1
  },
  {
   "default": "0",
   "depends_on": "eval:doc.parentfield=='deductions'",
   "fetch_from": "salary_component.variable_based_on_taxable_salary",
   "fieldname": "variable_based_on_taxable_salary",
   "fieldtype": "Check",
   "label": "Variable Based On Taxable Salary",
   "print_hide": 1,
   "read_only": 1
  },
  {
   "default": "0",
   "fetch_from": "salary_component.depends_on_payment_days",
   "fieldname": "depends_on_payment_days",
   "fieldtype": "Check",
   "label": "Depends on Payment Days",
   "print_hide": 1,
   "read_only": 1
  },
  {
   "default": "0",
   "fieldname": "deduct_full_tax_on_selected_payroll_date",
   "fieldtype": "Check",
   "label": "Deduct Full Tax on Selected Payroll Date",
   "print_hide": 1,
   "read_only": 1
  },
  {
   "collapsible": 1,
   "depends_on": "eval:doc.is_flexible_benefit != 1",
   "fieldname": "section_break_2",
   "fieldtype": "Section Break",
   "label": "Condition and formula"
  },
  {
   "allow_on_submit": 1,
   "depends_on": "eval:doc.parenttype=='Salary Structure'",
   "fieldname": "condition",
   "fieldtype": "Code",
   "label": "Condition"
  },
  {
   "default": "0",
   "depends_on": "eval:doc.parenttype=='Salary Structure'",
   "fieldname": "amount_based_on_formula",
   "fieldtype": "Check",
   "label": "Amount based on formula"
  },
  {
   "allow_on_submit": 1,
   "depends_on": "eval:doc.amount_based_on_formula!==0 && doc.parenttype==='Salary Structure'",
   "fieldname": "formula",
   "fieldtype": "Code",
   "in_list_view": 1,
   "label": "Formula"
  },
  {
   "depends_on": "eval:doc.amount_based_on_formula!==1 || doc.parenttype==='Salary Slip'",
   "fieldname": "amount",
   "fieldtype": "Currency",
   "in_list_view": 1,
   "label": "Amount",
   "options": "currency"
  },
  {
   "default": "0",
   "fieldname": "do_not_include_in_total",
   "fieldtype": "Check",
   "label": "Do not include in total"
  },
  {
   "depends_on": "eval:doc.parenttype=='Salary Structure'",
   "fieldname": "default_amount",
   "fieldtype": "Currency",
   "label": "Default Amount",
   "options": "currency",
   "print_hide": 1
  },
  {
   "fieldname": "additional_amount",
   "fieldtype": "Currency",
   "hidden": 1,
   "label": "Additional Amount",
   "no_copy": 1,
   "options": "currency",
   "print_hide": 1,
   "read_only": 1
  },
  {
   "depends_on": "eval:doc.parenttype=='Salary Slip' && doc.parentfield=='deductions' && doc.variable_based_on_taxable_salary == 1",
   "fieldname": "tax_on_flexible_benefit",
   "fieldtype": "Currency",
   "label": "Tax on flexible benefit",
   "options": "currency",
   "read_only": 1
  },
  {
   "depends_on": "eval:doc.parenttype=='Salary Slip' && doc.parentfield=='deductions' && doc.variable_based_on_taxable_salary == 1",
   "fieldname": "tax_on_additional_salary",
   "fieldtype": "Currency",
   "label": "Tax on additional salary",
   "options": "currency",
   "read_only": 1
  },
  {
   "fieldname": "additional_salary",
   "fieldtype": "Link",
   "label": "Additional Salary ",
   "options": "Additional Salary",
   "read_only": 1
  },
  {
   "default": "0",
   "depends_on": "eval:doc.parentfield=='deductions'",
   "fetch_from": "salary_component.exempted_from_income_tax",
   "fieldname": "exempted_from_income_tax",
   "fieldtype": "Check",
   "label": "Exempted from Income Tax",
   "read_only": 1
  },
  {
   "collapsible": 1,
   "fieldname": "section_break_5",
   "fieldtype": "Section Break",
   "label": "Component properties and references "
  },
  {
   "fieldname": "column_break_11",
   "fieldtype": "Column Break"
  },
  {
   "fieldname": "section_break_19",
   "fieldtype": "Section Break"
  },
  {
   "fieldname": "column_break_18",
   "fieldtype": "Column Break"
  },
  {
   "fieldname": "column_break_24",
   "fieldtype": "Column Break"
  },
  {
   "description": "Total salary booked against this component for this employee from the beginning of the year (payroll period or fiscal year) up to the current salary slip's end date.",
   "fieldname": "year_to_date",
   "fieldtype": "Currency",
   "label": "Year To Date",
   "options": "currency",
   "read_only": 1
  },
  {
<<<<<<< HEAD
   "allow_on_submit": 1,
   "default": "0",
   "fieldname": "hide_from_salary_slip",
   "fieldtype": "Check",
   "in_list_view": 1,
   "label": "Hide From Salary Slip"
  },
  {
   "default": "0",
   "depends_on": "eval:doc.parenttype=='Salary Slip' && doc.parentfield=='earnings' && doc.additional_salary",
   "fieldname": "is_recurring_additional_salary",
   "fieldtype": "Check",
   "label": "Is Recurring Additional Salary",
   "read_only": 1
  }
 ],
 "istable": 1,
 "links": [],
 "modified": "2021-08-03 23:04:19.113215",
=======
    "default": "0",
    "depends_on": "eval:doc.parenttype=='Salary Slip' && doc.additional_salary",
    "fieldname": "is_recurring_additional_salary",
    "fieldtype": "Check",
    "label": "Is Recurring Additional Salary",
    "read_only": 1
   }
 ],
 "istable": 1,
 "links": [],
 "modified": "2021-08-30 13:39:15.847158",
>>>>>>> ed89e3ae
 "modified_by": "Administrator",
 "module": "Payroll",
 "name": "Salary Detail",
 "owner": "Administrator",
 "permissions": [],
 "quick_entry": 1,
 "sort_field": "modified",
 "sort_order": "DESC"
}<|MERGE_RESOLUTION|>--- conflicted
+++ resolved
@@ -239,7 +239,6 @@
    "read_only": 1
   },
   {
-<<<<<<< HEAD
    "allow_on_submit": 1,
    "default": "0",
    "fieldname": "hide_from_salary_slip",
@@ -259,19 +258,6 @@
  "istable": 1,
  "links": [],
  "modified": "2021-08-03 23:04:19.113215",
-=======
-    "default": "0",
-    "depends_on": "eval:doc.parenttype=='Salary Slip' && doc.additional_salary",
-    "fieldname": "is_recurring_additional_salary",
-    "fieldtype": "Check",
-    "label": "Is Recurring Additional Salary",
-    "read_only": 1
-   }
- ],
- "istable": 1,
- "links": [],
- "modified": "2021-08-30 13:39:15.847158",
->>>>>>> ed89e3ae
  "modified_by": "Administrator",
  "module": "Payroll",
  "name": "Salary Detail",
