{
 "actions": [],
 "allow_import": 1,
 "allow_rename": 1,
 "autoname": "HR-BEN-APP-.YY.-.MM.-.#####",
 "creation": "2018-04-13 16:31:39.190787",
 "doctype": "DocType",
 "editable_grid": 1,
 "engine": "InnoDB",
 "field_order": [
  "employee",
  "employee_name",
  "currency",
  "max_benefits",
  "remaining_benefit",
  "column_break_2",
  "date",
  "payroll_period",
  "department",
  "company",
  "amended_from",
  "section_break_4",
  "employee_benefits",
  "totals",
  "total_amount",
  "pro_rata_dispensed_amount"
 ],
 "fields": [
  {
   "fieldname": "employee",
   "fieldtype": "Link",
   "in_list_view": 1,
   "label": "Employee",
   "options": "Employee",
   "reqd": 1
  },
  {
   "fetch_from": "employee.employee_name",
   "fieldname": "employee_name",
   "fieldtype": "Data",
   "label": "Employee Name",
   "read_only": 1
  },
  {
   "fieldname": "max_benefits",
   "fieldtype": "Currency",
   "label": "Max Benefits (Yearly)",
   "options": "currency",
   "read_only": 1
  },
  {
   "fieldname": "remaining_benefit",
   "fieldtype": "Currency",
   "label": "Remaining Benefits (Yearly)",
   "options": "currency",
   "read_only": 1
  },
  {
   "fieldname": "column_break_2",
   "fieldtype": "Column Break"
  },
  {
   "default": "Today",
   "fieldname": "date",
   "fieldtype": "Date",
   "label": "Date",
   "reqd": 1
  },
  {
   "fieldname": "payroll_period",
   "fieldtype": "Link",
   "in_list_view": 1,
   "label": "Payroll Period",
   "options": "Payroll Period",
   "reqd": 1
  },
  {
   "fetch_from": "employee.department",
   "fieldname": "department",
   "fieldtype": "Link",
   "label": "Department",
   "options": "Department",
   "read_only": 1
  },
  {
   "fieldname": "amended_from",
   "fieldtype": "Link",
   "label": "Amended From",
   "no_copy": 1,
   "options": "Employee Benefit Application",
   "print_hide": 1,
   "read_only": 1
  },
  {
   "fieldname": "section_break_4",
   "fieldtype": "Section Break",
   "label": "Benefits Applied"
  },
  {
   "fieldname": "employee_benefits",
   "fieldtype": "Table",
   "label": "Employee Benefits",
   "options": "Employee Benefit Application Detail",
   "reqd": 1
  },
  {
   "fieldname": "totals",
   "fieldtype": "Section Break",
   "label": "Totals"
  },
  {
   "fieldname": "total_amount",
   "fieldtype": "Currency",
   "label": "Total Amount",
   "options": "currency",
   "read_only": 1
  },
  {
   "fieldname": "pro_rata_dispensed_amount",
   "fieldtype": "Currency",
   "label": "Dispensed Amount (Pro-rated)",
   "options": "currency",
   "read_only": 1
  },
  {
   "default": "Company:company:default_currency",
   "depends_on": "eval:(doc.docstatus==1 || doc.employee)",
   "fieldname": "currency",
   "fieldtype": "Link",
   "label": "Currency",
   "options": "Currency",
   "read_only": 1,
   "reqd": 1
<<<<<<< HEAD
=======
  },
  {
   "fetch_from": "employee.company",
   "fieldname": "company",
   "fieldtype": "Link",
   "label": "Company",
   "options": "Company",
   "reqd": 1
>>>>>>> e51c3520
  }
 ],
 "is_submittable": 1,
 "links": [],
<<<<<<< HEAD
 "modified": "2020-09-24 19:35:37.250360",
=======
 "modified": "2020-11-25 11:49:05.095101",
>>>>>>> e51c3520
 "modified_by": "Administrator",
 "module": "Payroll",
 "name": "Employee Benefit Application",
 "owner": "Administrator",
 "permissions": [
  {
   "amend": 1,
   "cancel": 1,
   "create": 1,
   "delete": 1,
   "email": 1,
   "export": 1,
   "print": 1,
   "read": 1,
   "report": 1,
   "role": "System Manager",
   "share": 1,
   "submit": 1,
   "write": 1
  },
  {
   "amend": 1,
   "cancel": 1,
   "create": 1,
   "delete": 1,
   "email": 1,
   "export": 1,
   "print": 1,
   "read": 1,
   "report": 1,
   "role": "HR Manager",
   "share": 1,
   "submit": 1,
   "write": 1
  },
  {
   "amend": 1,
   "cancel": 1,
   "create": 1,
   "delete": 1,
   "email": 1,
   "export": 1,
   "print": 1,
   "read": 1,
   "report": 1,
   "role": "HR User",
   "share": 1,
   "submit": 1,
   "write": 1
  },
  {
   "create": 1,
   "delete": 1,
   "email": 1,
   "export": 1,
   "print": 1,
   "read": 1,
   "report": 1,
   "role": "Employee",
   "share": 1,
   "write": 1
  }
 ],
 "quick_entry": 1,
 "sort_field": "modified",
 "sort_order": "DESC",
 "title_field": "employee_name",
 "track_changes": 1
}<|MERGE_RESOLUTION|>--- conflicted
+++ resolved
@@ -131,8 +131,6 @@
    "options": "Currency",
    "read_only": 1,
    "reqd": 1
-<<<<<<< HEAD
-=======
   },
   {
    "fetch_from": "employee.company",
@@ -141,16 +139,11 @@
    "label": "Company",
    "options": "Company",
    "reqd": 1
->>>>>>> e51c3520
   }
  ],
  "is_submittable": 1,
  "links": [],
-<<<<<<< HEAD
- "modified": "2020-09-24 19:35:37.250360",
-=======
  "modified": "2020-11-25 11:49:05.095101",
->>>>>>> e51c3520
  "modified_by": "Administrator",
  "module": "Payroll",
  "name": "Employee Benefit Application",
