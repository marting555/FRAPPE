--- conflicted
+++ resolved
@@ -223,10 +223,7 @@
 	return benefit_amount
 
 @frappe.whitelist()
-<<<<<<< HEAD
-=======
 @frappe.validate_and_sanitize_search_inputs
->>>>>>> 8aeb20ca
 def get_earning_components(doctype, txt, searchfield, start, page_len, filters):
 	if len(filters) < 2:
 		return {}
