--- conflicted
+++ resolved
@@ -261,22 +261,15 @@
 	if exact_match:
 		data = get_product_info_for_website(exact_match[0])
 		product_info = data.product_info
-<<<<<<< HEAD
+
 		if product_info:
 			product_info["allow_items_not_in_stock"] = cint(data.cart_settings.allow_items_not_in_stock)
-=======
-		product_info["allow_items_not_in_stock"] = cint(data.cart_settings.allow_items_not_in_stock)
->>>>>>> c6ed3329
+
 		if not data.cart_settings.show_price:
 			product_info = None
 	else:
 		product_info = None
 
-<<<<<<< HEAD
-
-
-=======
->>>>>>> c6ed3329
 	return {
 		'next_attribute': next_attribute,
 		'valid_options_for_attributes': valid_options_for_attributes,
