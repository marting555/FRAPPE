# Copyright (c) 2015, Frappe Technologies Pvt. Ltd. and Contributors
# License: GNU General Public License v3. See license.txt

from __future__ import unicode_literals
import frappe
import json
import frappe.utils
from frappe.utils import cstr, flt, getdate, cint, nowdate, add_days, get_link_to_form
from frappe import _
from six import string_types
from frappe.model.utils import get_fetch_values
from frappe.model.mapper import get_mapped_doc
from erpnext.stock.stock_balance import update_bin_qty, get_reserved_qty
from frappe.desk.notifications import clear_doctype_notifications
from frappe.contacts.doctype.address.address import get_company_address
from erpnext.controllers.selling_controller import SellingController
from erpnext.controllers.accounts_controller import get_default_taxes_and_charges
from frappe.automation.doctype.auto_repeat.auto_repeat import get_next_schedule_date
from erpnext.selling.doctype.customer.customer import check_credit_limit
from erpnext.stock.doctype.item.item import get_item_defaults
from erpnext.setup.doctype.item_group.item_group import get_item_group_defaults
from erpnext.manufacturing.doctype.production_plan.production_plan import get_items_for_material_requests
from erpnext.accounts.doctype.sales_invoice.sales_invoice import validate_inter_company_party, update_linked_doc,\
	unlink_inter_company_doc

form_grid_templates = {
	"items": "templates/form_grid/item_grid.html"
}

class WarehouseRequired(frappe.ValidationError): pass

class SalesOrder(SellingController):
	def __init__(self, *args, **kwargs):
		super(SalesOrder, self).__init__(*args, **kwargs)

	def validate(self):
		super(SalesOrder, self).validate()
		self.validate_order_type()
		self.validate_delivery_date()
		self.validate_proj_cust()
		self.validate_po()
		self.validate_uom_is_integer("stock_uom", "stock_qty")
		self.validate_uom_is_integer("uom", "qty")
		self.validate_for_items()
		self.validate_warehouse()
		self.validate_drop_ship()
		self.validate_serial_no_based_delivery()
		validate_inter_company_party(self.doctype, self.customer, self.company, self.inter_company_order_reference)

		if self.coupon_code:
			from erpnext.accounts.doctype.pricing_rule.utils import validate_coupon_code
			validate_coupon_code(self.coupon_code)

		from erpnext.stock.doctype.packed_item.packed_item import make_packing_list
		make_packing_list(self)

		self.validate_with_previous_doc()
		self.set_status()

		if not self.billing_status: self.billing_status = 'Not Billed'
		if not self.delivery_status: self.delivery_status = 'Not Delivered'

	def validate_po(self):
		# validate p.o date v/s delivery date
		if self.po_date and not self.skip_delivery_note:
			for d in self.get("items"):
				if d.delivery_date and getdate(self.po_date) > getdate(d.delivery_date):
					frappe.throw(_("Row #{0}: Expected Delivery Date cannot be before Purchase Order Date")
						.format(d.idx))

		if self.po_no and self.customer and not self.skip_delivery_note:
			so = frappe.db.sql("select name from `tabSales Order` \
				where ifnull(po_no, '') = %s and name != %s and docstatus < 2\
				and customer = %s", (self.po_no, self.name, self.customer))
			if so and so[0][0] and not cint(frappe.db.get_single_value("Selling Settings",
				"allow_against_multiple_purchase_orders")):
				frappe.msgprint(_("Warning: Sales Order {0} already exists against Customer's Purchase Order {1}").format(so[0][0], self.po_no))

	def validate_for_items(self):
		for d in self.get('items'):

			# used for production plan
			d.transaction_date = self.transaction_date

			tot_avail_qty = frappe.db.sql("select projected_qty from `tabBin` \
				where item_code = %s and warehouse = %s", (d.item_code, d.warehouse))
			d.projected_qty = tot_avail_qty and flt(tot_avail_qty[0][0]) or 0

	def product_bundle_has_stock_item(self, product_bundle):
		"""Returns true if product bundle has stock item"""
		ret = len(frappe.db.sql("""select i.name from tabItem i, `tabProduct Bundle Item` pbi
			where pbi.parent = %s and pbi.item_code = i.name and i.is_stock_item = 1""", product_bundle))
		return ret

	def validate_sales_mntc_quotation(self):
		for d in self.get('items'):
			if d.prevdoc_docname:
				res = frappe.db.sql("select name from `tabQuotation` where name=%s and order_type = %s",
					(d.prevdoc_docname, self.order_type))
				if not res:
					frappe.msgprint(_("Quotation {0} not of type {1}")
						.format(d.prevdoc_docname, self.order_type))

	def validate_order_type(self):
		super(SalesOrder, self).validate_order_type()

	def validate_delivery_date(self):
		if self.order_type == 'Sales' and not self.skip_delivery_note:
			delivery_date_list = [d.delivery_date for d in self.get("items") if d.delivery_date]
			max_delivery_date = max(delivery_date_list) if delivery_date_list else None
			if not self.delivery_date:
				self.delivery_date = max_delivery_date
			if self.delivery_date:
				for d in self.get("items"):
					if not d.delivery_date:
						d.delivery_date = self.delivery_date
					if getdate(self.transaction_date) > getdate(d.delivery_date):
						frappe.msgprint(_("Expected Delivery Date should be after Sales Order Date"),
							indicator='orange', title=_('Warning'))
				if getdate(self.delivery_date) != getdate(max_delivery_date):
					self.delivery_date = max_delivery_date
			else:
				frappe.throw(_("Please enter Delivery Date"))

		self.validate_sales_mntc_quotation()

	def validate_proj_cust(self):
		if self.project and self.customer_name:
			res = frappe.db.sql("""select name from `tabProject` where name = %s
				and (customer = %s or ifnull(customer,'')='')""",
					(self.project, self.customer))
			if not res:
				frappe.throw(_("Customer {0} does not belong to project {1}").format(self.customer, self.project))

	def validate_warehouse(self):
		super(SalesOrder, self).validate_warehouse()

		for d in self.get("items"):
			if (frappe.get_cached_value("Item", d.item_code, "is_stock_item") == 1 or
				(self.has_product_bundle(d.item_code) and self.product_bundle_has_stock_item(d.item_code))) \
				and not d.warehouse and not cint(d.delivered_by_supplier):
				frappe.throw(_("Delivery warehouse required for stock item {0}").format(d.item_code),
					WarehouseRequired)

	def validate_with_previous_doc(self):
		super(SalesOrder, self).validate_with_previous_doc({
			"Quotation": {
				"ref_dn_field": "prevdoc_docname",
				"compare_fields": [["company", "="]]
			}
		})


	def update_enquiry_status(self, prevdoc, flag):
		enq = frappe.db.sql("select t2.prevdoc_docname from `tabQuotation` t1, `tabQuotation Item` t2 where t2.parent = t1.name and t1.name=%s", prevdoc)
		if enq:
			frappe.db.sql("update `tabOpportunity` set status = %s where name=%s",(flag,enq[0][0]))

	def update_prevdoc_status(self, flag):
		for quotation in list(set([d.prevdoc_docname for d in self.get("items")])):
			if quotation:
				doc = frappe.get_doc("Quotation", quotation)
				if doc.docstatus==2:
					frappe.throw(_("Quotation {0} is cancelled").format(quotation))

				doc.set_status(update=True)
				doc.update_opportunity()

	def validate_drop_ship(self):
		for d in self.get('items'):
			if d.delivered_by_supplier and not d.supplier:
				frappe.throw(_("Row #{0}: Set Supplier for item {1}").format(d.idx, d.item_code))

	def on_submit(self):
		self.check_credit_limit()
		self.update_reserved_qty()

		frappe.get_doc('Authorization Control').validate_approving_authority(self.doctype, self.company, self.base_grand_total, self)
		self.update_project()
		self.update_prevdoc_status('submit')

		self.update_blanket_order()

		update_linked_doc(self.doctype, self.name, self.inter_company_order_reference)
		if self.coupon_code:
			from erpnext.accounts.doctype.pricing_rule.utils import update_coupon_code_count
			update_coupon_code_count(self.coupon_code,'used')

	def on_cancel(self):
		super(SalesOrder, self).on_cancel()

		# Cannot cancel closed SO
		if self.status == 'Closed':
			frappe.throw(_("Closed order cannot be cancelled. Unclose to cancel."))

		self.check_nextdoc_docstatus()
		self.update_reserved_qty()
		self.update_project()
		self.update_prevdoc_status('cancel')

		frappe.db.set(self, 'status', 'Cancelled')

		self.update_blanket_order()

		unlink_inter_company_doc(self.doctype, self.name, self.inter_company_order_reference)
		if self.coupon_code:
			from erpnext.accounts.doctype.pricing_rule.utils import update_coupon_code_count
			update_coupon_code_count(self.coupon_code,'cancelled')

	def update_project(self):
		if frappe.db.get_single_value('Selling Settings', 'sales_update_frequency') != "Each Transaction":
			return

		if self.project:
			project = frappe.get_doc("Project", self.project)
			project.update_sales_amount()
			project.db_update()

	def check_credit_limit(self):
		# if bypass credit limit check is set to true (1) at sales order level,
		# then we need not to check credit limit and vise versa
		if not cint(frappe.db.get_value("Customer Credit Limit",
			{'parent': self.customer, 'parenttype': 'Customer', 'company': self.company},
			"bypass_credit_limit_check")):
			check_credit_limit(self.customer, self.company)

	def check_nextdoc_docstatus(self):
		# Checks Delivery Note
		submit_dn = frappe.db.sql_list("""
			select t1.name
			from `tabDelivery Note` t1,`tabDelivery Note Item` t2
			where t1.name = t2.parent and t2.against_sales_order = %s and t1.docstatus = 1""", self.name)

		if submit_dn:
			submit_dn = [get_link_to_form("Delivery Note", dn) for dn in submit_dn]
			frappe.throw(_("Delivery Notes {0} must be cancelled before cancelling this Sales Order")
				.format(", ".join(submit_dn)))

		# Checks Sales Invoice
		submit_rv = frappe.db.sql_list("""select t1.name
			from `tabSales Invoice` t1,`tabSales Invoice Item` t2
			where t1.name = t2.parent and t2.sales_order = %s and t1.docstatus = 1""",
			self.name)

		if submit_rv:
			submit_rv = [get_link_to_form("Sales Invoice", si) for si in submit_rv]
			frappe.throw(_("Sales Invoice {0} must be cancelled before cancelling this Sales Order")
				.format(", ".join(submit_rv)))

		#check maintenance schedule
		submit_ms = frappe.db.sql_list("""
			select t1.name
			from `tabMaintenance Schedule` t1, `tabMaintenance Schedule Item` t2
			where t2.parent=t1.name and t2.sales_order = %s and t1.docstatus = 1""", self.name)

		if submit_ms:
			submit_ms = [get_link_to_form("Maintenance Schedule", ms) for ms in submit_ms]
			frappe.throw(_("Maintenance Schedule {0} must be cancelled before cancelling this Sales Order")
				.format(", ".join(submit_ms)))

		# check maintenance visit
		submit_mv = frappe.db.sql_list("""
			select t1.name
			from `tabMaintenance Visit` t1, `tabMaintenance Visit Purpose` t2
			where t2.parent=t1.name and t2.prevdoc_docname = %s and t1.docstatus = 1""",self.name)

		if submit_mv:
			submit_mv = [get_link_to_form("Maintenance Visit", mv) for mv in submit_mv]
			frappe.throw(_("Maintenance Visit {0} must be cancelled before cancelling this Sales Order")
				.format(", ".join(submit_mv)))

		# check work order
		pro_order = frappe.db.sql_list("""
			select name
			from `tabWork Order`
			where sales_order = %s and docstatus = 1""", self.name)

		if pro_order:
			pro_order = [get_link_to_form("Work Order", po) for po in pro_order]
			frappe.throw(_("Work Order {0} must be cancelled before cancelling this Sales Order")
				.format(", ".join(pro_order)))

	def check_modified_date(self):
		mod_db = frappe.db.get_value("Sales Order", self.name, "modified")
		date_diff = frappe.db.sql("select TIMEDIFF('%s', '%s')" %
			( mod_db, cstr(self.modified)))
		if date_diff and date_diff[0][0]:
			frappe.throw(_("{0} {1} has been modified. Please refresh.").format(self.doctype, self.name))

	def update_status(self, status):
		self.check_modified_date()
		self.set_status(update=True, status=status)
		self.update_reserved_qty()
		self.notify_update()
		clear_doctype_notifications(self)

	def update_reserved_qty(self, so_item_rows=None):
		"""update requested qty (before ordered_qty is updated)"""
		item_wh_list = []
		def _valid_for_reserve(item_code, warehouse):
			if item_code and warehouse and [item_code, warehouse] not in item_wh_list \
				and frappe.get_cached_value("Item", item_code, "is_stock_item"):
					item_wh_list.append([item_code, warehouse])

		for d in self.get("items"):
			if (not so_item_rows or d.name in so_item_rows) and not d.delivered_by_supplier:
				if self.has_product_bundle(d.item_code):
					for p in self.get("packed_items"):
						if p.parent_detail_docname == d.name and p.parent_item == d.item_code:
							_valid_for_reserve(p.item_code, p.warehouse)
				else:
					_valid_for_reserve(d.item_code, d.warehouse)

		for item_code, warehouse in item_wh_list:
			update_bin_qty(item_code, warehouse, {
				"reserved_qty": get_reserved_qty(item_code, warehouse)
			})

	def on_update(self):
		pass

	def before_update_after_submit(self):
		self.validate_po()
		self.validate_drop_ship()
		self.validate_supplier_after_submit()
		self.validate_delivery_date()

	def validate_supplier_after_submit(self):
		"""Check that supplier is the same after submit if PO is already made"""
		exc_list = []

		for item in self.items:
			if item.supplier:
				supplier = frappe.db.get_value("Sales Order Item", {"parent": self.name, "item_code": item.item_code},
					"supplier")
				if item.ordered_qty > 0.0 and item.supplier != supplier:
					exc_list.append(_("Row #{0}: Not allowed to change Supplier as Purchase Order already exists").format(item.idx))

		if exc_list:
			frappe.throw('\n'.join(exc_list))

	def update_delivery_status(self):
		"""Update delivery status from Purchase Order for drop shipping"""
		tot_qty, delivered_qty = 0.0, 0.0

		for item in self.items:
			if item.delivered_by_supplier:
				item_delivered_qty  = frappe.db.sql("""select sum(qty)
					from `tabPurchase Order Item` poi, `tabPurchase Order` po
					where poi.sales_order_item = %s
						and poi.item_code = %s
						and poi.parent = po.name
						and po.docstatus = 1
						and po.status = 'Delivered'""", (item.name, item.item_code))

				item_delivered_qty = item_delivered_qty[0][0] if item_delivered_qty else 0
				item.db_set("delivered_qty", flt(item_delivered_qty), update_modified=False)

			delivered_qty += item.delivered_qty
			tot_qty += item.qty

		if tot_qty != 0:
			self.db_set("per_delivered", flt(delivered_qty/tot_qty) * 100,
				update_modified=False)


	def set_indicator(self):
		"""Set indicator for portal"""
		if self.per_completed < 100 and self.per_delivered < 100:
			self.indicator_color = "orange"
			self.indicator_title = _("Not Paid and Not Delivered")

		elif self.per_completed == 100 and self.per_delivered < 100:
			self.indicator_color = "orange"
			self.indicator_title = _("Paid and Not Delivered")

		else:
			self.indicator_color = "green"
			self.indicator_title = _("Paid")

	def get_work_order_items(self, for_raw_material_request=0):
		'''Returns items with BOM that already do not have a linked work order'''
		items = []
		item_codes = [i.item_code for i in self.items]
		product_bundle_parents = [pb.new_item_code for pb in frappe.get_all("Product Bundle", {"new_item_code": ["in", item_codes]}, ["new_item_code"])]

		for table in [self.items, self.packed_items]:
			for i in table:
				bom = get_default_bom_item(i.item_code)
				stock_qty = i.qty if i.doctype == 'Packed Item' else i.stock_qty
				if not for_raw_material_request:
					total_work_order_qty = flt(frappe.db.sql('''select sum(qty) from `tabWork Order`
						where production_item=%s and sales_order=%s and sales_order_item = %s and docstatus<2''', (i.item_code, self.name, i.name))[0][0])
					pending_qty = stock_qty - total_work_order_qty
				else:
					pending_qty = stock_qty

				if pending_qty and i.item_code not in product_bundle_parents:
					if bom:
						items.append(dict(
							name= i.name,
							item_code= i.item_code,
							description= i.description,
							bom = bom,
							warehouse = i.warehouse,
							pending_qty = pending_qty,
							required_qty = pending_qty if for_raw_material_request else 0,
							sales_order_item = i.name
						))
					else:
						items.append(dict(
							name= i.name,
							item_code= i.item_code,
							description= i.description,
							bom = '',
							warehouse = i.warehouse,
							pending_qty = pending_qty,
							required_qty = pending_qty if for_raw_material_request else 0,
							sales_order_item = i.name
						))
		return items

	def on_recurring(self, reference_doc, auto_repeat_doc):

		def _get_delivery_date(ref_doc_delivery_date, red_doc_transaction_date, transaction_date):
			delivery_date = get_next_schedule_date(ref_doc_delivery_date,
				auto_repeat_doc.frequency, auto_repeat_doc.start_date, cint(auto_repeat_doc.repeat_on_day))

			if delivery_date <= transaction_date:
				delivery_date_diff = frappe.utils.date_diff(ref_doc_delivery_date, red_doc_transaction_date)
				delivery_date = frappe.utils.add_days(transaction_date, delivery_date_diff)

			return delivery_date

		self.set("delivery_date", _get_delivery_date(reference_doc.delivery_date,
			reference_doc.transaction_date, self.transaction_date ))

		for d in self.get("items"):
			reference_delivery_date = frappe.db.get_value("Sales Order Item",
				{"parent": reference_doc.name, "item_code": d.item_code, "idx": d.idx}, "delivery_date")

			d.set("delivery_date", _get_delivery_date(reference_delivery_date,
				reference_doc.transaction_date, self.transaction_date))

	def validate_serial_no_based_delivery(self):
		reserved_items = []
		normal_items = []
		for item in self.items:
			if item.ensure_delivery_based_on_produced_serial_no:
				if item.item_code in normal_items:
					frappe.throw(_("Cannot ensure delivery by Serial No as \
					Item {0} is added with and without Ensure Delivery by \
					Serial No.").format(item.item_code))
				if item.item_code not in reserved_items:
					if not frappe.get_cached_value("Item", item.item_code, "has_serial_no"):
						frappe.throw(_("Item {0} has no Serial No. Only serilialized items \
						can have delivery based on Serial No").format(item.item_code))
					if not frappe.db.exists("BOM", {"item": item.item_code, "is_active": 1}):
						frappe.throw(_("No active BOM found for item {0}. Delivery by \
						Serial No cannot be ensured").format(item.item_code))
				reserved_items.append(item.item_code)
			else:
				normal_items.append(item.item_code)

			if not item.ensure_delivery_based_on_produced_serial_no and \
				item.item_code in reserved_items:
				frappe.throw(_("Cannot ensure delivery by Serial No as \
				Item {0} is added with and without Ensure Delivery by \
				Serial No.").format(item.item_code))

def get_list_context(context=None):
	from erpnext.controllers.website_list_for_contact import get_list_context
	list_context = get_list_context(context)
	list_context.update({
		'show_sidebar': True,
		'show_search': True,
		'no_breadcrumbs': True,
		'title': _('Orders'),
	})

	return list_context

@frappe.whitelist()
def close_or_unclose_sales_orders(names, status):
	if not frappe.has_permission("Sales Order", "write"):
		frappe.throw(_("Not permitted"), frappe.PermissionError)

	names = json.loads(names)
	for name in names:
		so = frappe.get_doc("Sales Order", name)
		if so.docstatus == 1:
			if status == "Closed":
				if so.status not in ("Cancelled", "Closed") and (so.per_delivered < 100 or so.per_billed < 100):
					so.update_status(status)
			else:
				if so.status == "Closed":
					so.update_status('Draft')
			so.update_blanket_order()

	frappe.local.message_log = []

def get_requested_item_qty(sales_order):
	return frappe._dict(frappe.db.sql("""
		select sales_order_item, sum(stock_qty)
		from `tabMaterial Request Item`
		where docstatus = 1
			and sales_order = %s
		group by sales_order_item
	""", sales_order))

@frappe.whitelist()
def make_material_request(source_name, target_doc=None):
	requested_item_qty = get_requested_item_qty(source_name)

	def postprocess(source, doc):
		doc.material_request_type = "Purchase"

	def update_item(source, target, source_parent):
		# qty is for packed items, because packed items don't have stock_qty field
		qty = source.get("stock_qty") or source.get("qty")
		target.project = source_parent.project
		target.qty = qty - requested_item_qty.get(source.name, 0)
		target.conversion_factor = 1
		target.stock_qty = qty - requested_item_qty.get(source.name, 0)

	doc = get_mapped_doc("Sales Order", source_name, {
		"Sales Order": {
			"doctype": "Material Request",
			"validation": {
				"docstatus": ["=", 1]
			}
		},
		"Packed Item": {
			"doctype": "Material Request Item",
			"field_map": {
				"parent": "sales_order",
				"uom": "stock_uom"
			},
			"postprocess": update_item
		},
		"Sales Order Item": {
			"doctype": "Material Request Item",
			"field_map": {
				"name": "sales_order_item",
				"parent": "sales_order",
				"stock_uom": "uom",
				"stock_qty": "qty"
			},
			"condition": lambda doc: not frappe.db.exists('Product Bundle', doc.item_code) and doc.stock_qty > requested_item_qty.get(doc.name, 0),
			"postprocess": update_item
		}
	}, target_doc, postprocess)

	return doc

@frappe.whitelist()
def make_purchase_invoice(supplier, source_name, target_doc=None):
	def set_missing_values(source, target):
		target.supplier = supplier
		target.apply_discount_on = ""
		target.additional_discount_percentage = 0.0
		target.discount_amount = 0.0
		target.update_stock = 1

		target.tax_id, target.tax_cnic, target.tax_strn = frappe.get_value("Supplier", supplier, ['tax_id', 'tax_cnic', 'tax_strn'])

		if target.get('taxes_and_charges'): target.taxes_and_charges = ""
		if target.get('taxes'): target.taxes = []
		default_tax = get_default_taxes_and_charges("Purchase Taxes and Charges Template", company=target.company)
		target.update(default_tax)

		default_price_list = frappe.get_value("Supplier", supplier, "default_price_list")
		if default_price_list:
			target.buying_price_list = default_price_list

		if target.get('payment_terms_template'): target.payment_terms_template = ""
		if target.get('address_display'): target.address_display = ""
		if target.get('shipping_address'): target.shipping_address = ""

		target.run_method("set_missing_values")
		target.run_method("calculate_taxes_and_totals")

	def update_item(source, target, source_parent):
		target.discount_percentage = 0
		target.price_list_rate = 0
		target.rate = 0
		target.qty = flt(source.qty) - flt(source.ordered_qty)
		target.stock_qty = (flt(source.qty) - flt(source.ordered_qty)) * flt(source.conversion_factor)
		target.project = source_parent.project

	doc = get_mapped_doc("Sales Order", source_name, {
		"Sales Order": {
			"doctype": "Purchase Invoice",
			"validation": {
				"docstatus": ["=", 1]
			}
		},
		"Sales Order Item": {
			"doctype": "Purchase Invoice Item",
			"postprocess": update_item
		}
	}, target_doc, set_missing_values)

	return doc

@frappe.whitelist()
def make_project(source_name, target_doc=None):
	def postprocess(source, doc):
		doc.project_type = "External"
		doc.project_name = source.name

	doc = get_mapped_doc("Sales Order", source_name, {
		"Sales Order": {
			"doctype": "Project",
			"validation": {
				"docstatus": ["=", 1]
			},
			"field_map":{
				"name" : "sales_order",
				"base_grand_total" : "estimated_costing",
			}
		},
	}, target_doc, postprocess)

	return doc

@frappe.whitelist()
def make_delivery_note(source_name, target_doc=None, warehouse=None, skip_item_mapping=False):
	def set_missing_values(source, target):
		target.ignore_pricing_rule = 1
		target.run_method("set_missing_values")
		target.run_method("set_po_nos")
		target.run_method("calculate_taxes_and_totals")

<<<<<<< HEAD
		if warehouse:
			target.set_warehouse = warehouse

		# set company address
		target.update(get_company_address(target.company))
=======
		if source.company_address:
			target.update({'company_address': source.company_address})
		else:
			# set company address
			target.update(get_company_address(target.company))

>>>>>>> bd5b37db
		if target.company_address:
			target.update(get_fetch_values("Delivery Note", 'company_address', target.company_address))

	def update_item(source, target, source_parent):
		target.base_amount = (flt(source.qty) - flt(source.delivered_qty)) * flt(source.base_rate)
		target.amount = (flt(source.qty) - flt(source.delivered_qty)) * flt(source.rate)
		target.qty = flt(source.qty) - flt(source.delivered_qty)

		item = get_item_defaults(target.item_code, source_parent.company)
		item_group = get_item_group_defaults(target.item_code, source_parent.company)

		if item:
			target.cost_center = frappe.db.get_value("Project", source_parent.project, "cost_center") \
				or item.get("buying_cost_center") \
				or item_group.get("buying_cost_center")

	mapper = {
		"Sales Order": {
			"doctype": "Delivery Note",
			"validation": {
				"docstatus": ["=", 1]
			}
		},
		"Sales Taxes and Charges": {
			"doctype": "Sales Taxes and Charges",
			"add_if_empty": True
		},
		"Sales Team": {
			"doctype": "Sales Team",
			"add_if_empty": True
		}
	}

	if not skip_item_mapping:
		mapper["Sales Order Item"] = {
			"doctype": "Delivery Note Item",
			"field_map": {
				"rate": "rate",
				"name": "so_detail",
				"parent": "against_sales_order",
			},
			"postprocess": update_item,
			"condition": lambda doc: abs(doc.delivered_qty) < abs(doc.qty) and doc.delivered_by_supplier!=1
		}

	target_doc = get_mapped_doc("Sales Order", source_name, mapper, target_doc, set_missing_values)

	return target_doc

@frappe.whitelist()
def make_sales_invoice(source_name, target_doc=None, ignore_permissions=False):
	def postprocess(source, target):
		set_missing_values(source, target)
		#Get the advance paid Journal Entries in Sales Invoice Advance
		if target.get("allocate_advances_automatically"):
			target.set_advances()

	def set_missing_values(source, target):
		target.is_pos = 0
		target.ignore_pricing_rule = 1
		target.flags.ignore_permissions = True
		target.run_method("set_missing_values")
		target.run_method("set_po_nos")
		target.run_method("calculate_taxes_and_totals")

		if source.company_address:
			target.update({'company_address': source.company_address})
		else:
			# set company address
			target.update(get_company_address(target.company))

		if target.company_address:
			target.update(get_fetch_values("Sales Invoice", 'company_address', target.company_address))

		# set the redeem loyalty points if provided via shopping cart
		if source.loyalty_points and source.order_type == "Shopping Cart":
			target.redeem_loyalty_points = 1

	def update_item(source, target, source_parent):
<<<<<<< HEAD
		target.qty = flt(source.qty) - flt(source.billed_qty) - flt(source.returned_qty)
=======
		target.amount = flt(source.amount) - flt(source.billed_amt)
		target.base_amount = target.amount * flt(source_parent.conversion_rate)
		target.qty = target.amount / flt(source.rate) if (source.rate and source.billed_amt) else source.qty - source.returned_qty

		if source_parent.project:
			target.cost_center = frappe.db.get_value("Project", source_parent.project, "cost_center")
		if target.item_code:
			item = get_item_defaults(target.item_code, source_parent.company)
			item_group = get_item_group_defaults(target.item_code, source_parent.company)
			cost_center = item.get("selling_cost_center") \
				or item_group.get("selling_cost_center")
>>>>>>> bd5b37db

			if cost_center:
				target.cost_center = cost_center

	doclist = get_mapped_doc("Sales Order", source_name, {
		"Sales Order": {
			"doctype": "Sales Invoice",
			"field_map": {
				"party_account_currency": "party_account_currency",
				"payment_terms_template": "payment_terms_template"
			},
			"validation": {
				"docstatus": ["=", 1]
			}
		},
		"Sales Order Item": {
			"doctype": "Sales Invoice Item",
			"field_map": {
				"name": "so_detail",
				"parent": "sales_order",
			},
			"postprocess": update_item,
			"condition": lambda doc: doc.qty and (abs(doc.billed_qty) < abs(doc.qty))
		},
		"Sales Taxes and Charges": {
			"doctype": "Sales Taxes and Charges",
			"add_if_empty": True
		},
		"Sales Team": {
			"doctype": "Sales Team",
			"add_if_empty": True
		}
	}, target_doc, postprocess, ignore_permissions=ignore_permissions)

	return doclist

@frappe.whitelist()
def make_maintenance_schedule(source_name, target_doc=None):
	maint_schedule = frappe.db.sql("""select t1.name
		from `tabMaintenance Schedule` t1, `tabMaintenance Schedule Item` t2
		where t2.parent=t1.name and t2.sales_order=%s and t1.docstatus=1""", source_name)

	if not maint_schedule:
		doclist = get_mapped_doc("Sales Order", source_name, {
			"Sales Order": {
				"doctype": "Maintenance Schedule",
				"validation": {
					"docstatus": ["=", 1]
				}
			},
			"Sales Order Item": {
				"doctype": "Maintenance Schedule Item",
				"field_map": {
					"parent": "sales_order"
				},
				"add_if_empty": True
			}
		}, target_doc)

		return doclist

@frappe.whitelist()
def make_maintenance_visit(source_name, target_doc=None):
	visit = frappe.db.sql("""select t1.name
		from `tabMaintenance Visit` t1, `tabMaintenance Visit Purpose` t2
		where t2.parent=t1.name and t2.prevdoc_docname=%s
		and t1.docstatus=1 and t1.completion_status='Fully Completed'""", source_name)

	if not visit:
		doclist = get_mapped_doc("Sales Order", source_name, {
			"Sales Order": {
				"doctype": "Maintenance Visit",
				"validation": {
					"docstatus": ["=", 1]
				}
			},
			"Sales Order Item": {
				"doctype": "Maintenance Visit Purpose",
				"field_map": {
					"parent": "prevdoc_docname",
					"parenttype": "prevdoc_doctype"
				},
				"add_if_empty": True
			}
		}, target_doc)

		return doclist

@frappe.whitelist()
def get_events(start, end, filters=None):
	"""Returns events for Gantt / Calendar view rendering.

	:param start: Start date-time.
	:param end: End date-time.
	:param filters: Filters (JSON).
	"""
	from frappe.desk.calendar import get_event_conditions
	conditions = get_event_conditions("Sales Order", filters)

	data = frappe.db.sql("""
		select
			distinct `tabSales Order`.name, `tabSales Order`.customer_name, `tabSales Order`.status,
			`tabSales Order`.delivery_status, `tabSales Order`.billing_status,
			`tabSales Order Item`.delivery_date
		from
			`tabSales Order`, `tabSales Order Item`
		where `tabSales Order`.name = `tabSales Order Item`.parent
			and `tabSales Order`.skip_delivery_note = 0
			and (ifnull(`tabSales Order Item`.delivery_date, '0000-00-00')!= '0000-00-00') \
			and (`tabSales Order Item`.delivery_date between %(start)s and %(end)s)
			and `tabSales Order`.docstatus < 2
			{conditions}
		""".format(conditions=conditions), {
			"start": start,
			"end": end
		}, as_dict=True, update={"allDay": 0})
	return data

@frappe.whitelist()
def make_purchase_order(source_name, for_supplier=None, selected_items=[], target_doc=None):
	if isinstance(selected_items, string_types):
		selected_items = json.loads(selected_items)

	def set_missing_values(source, target):
		target.supplier = supplier
		target.apply_discount_on = ""
		target.additional_discount_percentage = 0.0
		target.discount_amount = 0.0
		target.inter_company_order_reference = ""

		default_price_list = frappe.get_value("Supplier", supplier, "default_price_list")
		if default_price_list:
			target.buying_price_list = default_price_list

		if any( item.delivered_by_supplier==1 for item in source.items):
			if source.shipping_address_name:
				target.shipping_address = source.shipping_address_name
				target.shipping_address_display = source.shipping_address
			else:
				target.shipping_address = source.customer_address
				target.shipping_address_display = source.address_display

			target.customer_contact_person = source.contact_person
			target.customer_contact_display = source.contact_display
			target.customer_contact_mobile = source.contact_mobile
			target.customer_contact_email = source.contact_email

		else:
			target.customer = ""
			target.customer_name = ""

		target.run_method("set_missing_values")
		target.run_method("calculate_taxes_and_totals")

	def update_item(source, target, source_parent):
		target.schedule_date = source.delivery_date
		target.qty = flt(source.qty) - flt(source.ordered_qty)
		target.stock_qty = (flt(source.qty) - flt(source.ordered_qty)) * flt(source.conversion_factor)
		target.project = source_parent.project

	suppliers =[]
	if for_supplier:
		suppliers.append(for_supplier)
	else:
		sales_order = frappe.get_doc("Sales Order", source_name)
		for item in sales_order.items:
			if item.supplier and item.supplier not in suppliers:
				suppliers.append(item.supplier)

	if not suppliers:
		frappe.throw(_("Please set a Supplier against the Items to be considered in the Purchase Order."))

	for supplier in suppliers:
		po =frappe.get_list("Purchase Order", filters={"sales_order":source_name, "supplier":supplier, "docstatus": ("<", "2")})
		if len(po) == 0:
			doc = get_mapped_doc("Sales Order", source_name, {
				"Sales Order": {
					"doctype": "Purchase Order",
					"field_no_map": [
						"address_display",
						"contact_display",
						"contact_mobile",
						"contact_email",
						"contact_person",
						"taxes_and_charges"
					],
					"validation": {
						"docstatus": ["=", 1]
					}
				},
				"Sales Order Item": {
					"doctype": "Purchase Order Item",
					"field_map":  [
						["name", "sales_order_item"],
						["parent", "sales_order"],
						["stock_uom", "stock_uom"],
						["uom", "uom"],
						["conversion_factor", "conversion_factor"],
						["delivery_date", "schedule_date"]
			 		],
					"field_no_map": [
						"rate",
						"price_list_rate"
					],
					"postprocess": update_item,
					"condition": lambda doc: doc.ordered_qty < doc.qty and doc.supplier == supplier and doc.item_code in selected_items
				}
			}, target_doc, set_missing_values)
			if not for_supplier:
				doc.insert()
		else:
			suppliers =[]
	if suppliers:
		if not for_supplier:
			frappe.db.commit()
		return doc
	else:
		frappe.msgprint(_("PO already created for all sales order items"))


@frappe.whitelist()
def get_supplier(doctype, txt, searchfield, start, page_len, filters):
	supp_master_name = frappe.defaults.get_user_default("supp_master_name")
	if supp_master_name == "Supplier Name":
		fields = ["name", "supplier_group"]
	else:
		fields = ["name", "supplier_name", "supplier_group"]
	fields = ", ".join(fields)

	return frappe.db.sql("""select {field} from `tabSupplier`
		where docstatus < 2
			and ({key} like %(txt)s
				or supplier_name like %(txt)s)
			and name in (select supplier from `tabSales Order Item` where parent = %(parent)s)
			and name not in (select supplier from `tabPurchase Order` po inner join `tabPurchase Order Item` poi
			     on po.name=poi.parent where po.docstatus<2 and poi.sales_order=%(parent)s)
		order by
			if(locate(%(_txt)s, name), locate(%(_txt)s, name), 99999),
			if(locate(%(_txt)s, supplier_name), locate(%(_txt)s, supplier_name), 99999),
			name, supplier_name
		limit %(start)s, %(page_len)s """.format(**{
			'field': fields,
			'key': frappe.db.escape(searchfield)
		}), {
			'txt': "%%%s%%" % txt,
			'_txt': txt.replace("%", ""),
			'start': start,
			'page_len': page_len,
			'parent': filters.get('parent')
		})

@frappe.whitelist()
def make_work_orders(items, sales_order, company, project=None):
	'''Make Work Orders against the given Sales Order for the given `items`'''
	items = json.loads(items).get('items')
	out = []

	for i in items:
		if not i.get("bom"):
			frappe.throw(_("Please select BOM against item {0}").format(i.get("item_code")))
		if not i.get("pending_qty"):
			frappe.throw(_("Please select Qty against item {0}").format(i.get("item_code")))

		work_order = frappe.get_doc(dict(
			doctype='Work Order',
			production_item=i['item_code'],
			bom_no=i.get('bom'),
			qty=i['pending_qty'],
			company=company,
			sales_order=sales_order,
			sales_order_item=i['sales_order_item'],
			project=project,
			fg_warehouse=i['warehouse'],
			description=i['description']
		)).insert()
		work_order.set_work_order_operations()
		work_order.save()
		out.append(work_order)

	return [p.name for p in out]

@frappe.whitelist()
def update_status(status, name):
	so = frappe.get_doc("Sales Order", name)
	so.update_status(status)

def get_default_bom_item(item_code):
	bom = frappe.get_all('BOM', dict(item=item_code, is_active=True),
			order_by='is_default desc')
	bom = bom[0].name if bom else None

	return bom

@frappe.whitelist()
def make_raw_material_request(items, company, sales_order, project=None):
	if not frappe.has_permission("Sales Order", "write"):
		frappe.throw(_("Not permitted"), frappe.PermissionError)

	if isinstance(items, string_types):
		items = frappe._dict(json.loads(items))

	for item in items.get('items'):
		item["include_exploded_items"] = items.get('include_exploded_items')
		item["ignore_existing_ordered_qty"] = items.get('ignore_existing_ordered_qty')
		item["include_raw_materials_from_sales_order"] = items.get('include_raw_materials_from_sales_order')

	items.update({
		'company': company,
		'sales_order': sales_order
	})

	raw_materials = get_items_for_material_requests(items)
	if not raw_materials:
		frappe.msgprint(_("Material Request not created, as quantity for Raw Materials already available."))
		return

	material_request = frappe.new_doc('Material Request')
	material_request.update(dict(
		doctype = 'Material Request',
		transaction_date = nowdate(),
		company = company,
		requested_by = frappe.session.user,
		material_request_type = 'Purchase'
	))
	for item in raw_materials:
		item_doc = frappe.get_cached_doc('Item', item.get('item_code'))
		schedule_date = add_days(nowdate(), cint(item_doc.lead_time_days))
		material_request.append('items', {
		'item_code': item.get('item_code'),
		'qty': item.get('quantity'),
		'schedule_date': schedule_date,
		'warehouse': item.get('warehouse'),
		'sales_order': sales_order,
		'project': project
		})
	material_request.insert()
	material_request.flags.ignore_permissions = 1
	material_request.run_method("set_missing_values")
	material_request.submit()
	return material_request

@frappe.whitelist()
def make_inter_company_purchase_order(source_name, target_doc=None):
	from erpnext.accounts.doctype.sales_invoice.sales_invoice import make_inter_company_transaction
	return make_inter_company_transaction("Sales Order", source_name, target_doc)

@frappe.whitelist()
def create_pick_list(source_name, target_doc=None):
	def update_item_quantity(source, target, source_parent):
		target.qty = flt(source.qty) - flt(source.delivered_qty)
		target.stock_qty = (flt(source.qty) - flt(source.delivered_qty)) * flt(source.conversion_factor)

	doc = get_mapped_doc('Sales Order', source_name, {
		'Sales Order': {
			'doctype': 'Pick List',
			'validation': {
				'docstatus': ['=', 1]
			}
		},
		'Sales Order Item': {
			'doctype': 'Pick List Item',
			'field_map': {
				'parent': 'sales_order',
				'name': 'sales_order_item'
			},
			'postprocess': update_item_quantity,
			'condition': lambda doc: abs(doc.delivered_qty) < abs(doc.qty) and doc.delivered_by_supplier!=1
		},
	}, target_doc)

	doc.purpose = 'Delivery against Sales Order'

	doc.set_item_locations()

	return doc

def update_produced_qty_in_so_item(sales_order, sales_order_item):
	#for multiple work orders against same sales order item
	linked_wo_with_so_item = frappe.db.get_all('Work Order', ['produced_qty'], {
		'sales_order_item': sales_order_item,
		'sales_order': sales_order,
		'docstatus': 1
	})

	total_produced_qty = 0
	for wo in linked_wo_with_so_item:
		total_produced_qty += flt(wo.get('produced_qty'))

	if not total_produced_qty and frappe.flags.in_patch: return

	frappe.db.set_value('Sales Order Item', sales_order_item, 'produced_qty', total_produced_qty)<|MERGE_RESOLUTION|>--- conflicted
+++ resolved
@@ -632,20 +632,15 @@
 		target.run_method("set_po_nos")
 		target.run_method("calculate_taxes_and_totals")
 
-<<<<<<< HEAD
 		if warehouse:
 			target.set_warehouse = warehouse
 
-		# set company address
-		target.update(get_company_address(target.company))
-=======
 		if source.company_address:
 			target.update({'company_address': source.company_address})
 		else:
 			# set company address
 			target.update(get_company_address(target.company))
 
->>>>>>> bd5b37db
 		if target.company_address:
 			target.update(get_fetch_values("Delivery Note", 'company_address', target.company_address))
 
@@ -725,24 +720,7 @@
 			target.redeem_loyalty_points = 1
 
 	def update_item(source, target, source_parent):
-<<<<<<< HEAD
 		target.qty = flt(source.qty) - flt(source.billed_qty) - flt(source.returned_qty)
-=======
-		target.amount = flt(source.amount) - flt(source.billed_amt)
-		target.base_amount = target.amount * flt(source_parent.conversion_rate)
-		target.qty = target.amount / flt(source.rate) if (source.rate and source.billed_amt) else source.qty - source.returned_qty
-
-		if source_parent.project:
-			target.cost_center = frappe.db.get_value("Project", source_parent.project, "cost_center")
-		if target.item_code:
-			item = get_item_defaults(target.item_code, source_parent.company)
-			item_group = get_item_group_defaults(target.item_code, source_parent.company)
-			cost_center = item.get("selling_cost_center") \
-				or item_group.get("selling_cost_center")
->>>>>>> bd5b37db
-
-			if cost_center:
-				target.cost_center = cost_center
 
 	doclist = get_mapped_doc("Sales Order", source_name, {
 		"Sales Order": {
