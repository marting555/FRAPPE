# Copyright (c) 2015, Frappe Technologies Pvt. Ltd. and Contributors
# License: GNU General Public License v3. See license.txt


import json
from typing import Literal

import frappe
import frappe.utils
from frappe import _, qb
from frappe.contacts.doctype.address.address import get_company_address
from frappe.desk.notifications import clear_doctype_notifications
from frappe.model.mapper import get_mapped_doc
from frappe.model.utils import get_fetch_values
from frappe.query_builder.functions import Sum
from frappe.utils import add_days, cint, cstr, flt, get_link_to_form, getdate, nowdate, strip_html

from erpnext.accounts.doctype.sales_invoice.sales_invoice import (
	unlink_inter_company_doc,
	update_linked_doc,
	validate_inter_company_party,
)
from erpnext.accounts.party import get_party_account
from erpnext.controllers.selling_controller import SellingController
from erpnext.manufacturing.doctype.blanket_order.blanket_order import (
	validate_against_blanket_order,
)
from erpnext.manufacturing.doctype.production_plan.production_plan import (
	get_items_for_material_requests,
)
from erpnext.selling.doctype.customer.customer import check_credit_limit
from erpnext.setup.doctype.item_group.item_group import get_item_group_defaults
from erpnext.stock.doctype.item.item import get_item_defaults
<<<<<<< HEAD
=======
from erpnext.stock.doctype.stock_reservation_entry.stock_reservation_entry import (
	get_sre_reserved_qty_details_for_voucher,
	has_reserved_stock,
)
>>>>>>> 44bad3bd
from erpnext.stock.get_item_details import get_default_bom, get_price_list_rate
from erpnext.stock.stock_balance import get_reserved_qty, update_bin_qty

form_grid_templates = {"items": "templates/form_grid/item_grid.html"}


class WarehouseRequired(frappe.ValidationError):
	pass


class SalesOrder(SellingController):
	def __init__(self, *args, **kwargs):
		super(SalesOrder, self).__init__(*args, **kwargs)

	def onload(self) -> None:
		if frappe.db.get_single_value("Stock Settings", "enable_stock_reservation"):
			if self.has_unreserved_stock():
				self.set_onload("has_unreserved_stock", True)

		if has_reserved_stock(self.doctype, self.name):
			self.set_onload("has_reserved_stock", True)

	def validate(self):
		super(SalesOrder, self).validate()
		self.validate_delivery_date()
		self.validate_proj_cust()
		self.validate_po()
		self.validate_uom_is_integer("stock_uom", "stock_qty")
		self.validate_uom_is_integer("uom", "qty")
		self.validate_for_items()
		self.validate_warehouse()
		self.validate_drop_ship()
		self.validate_serial_no_based_delivery()
		validate_against_blanket_order(self)
		validate_inter_company_party(
			self.doctype, self.customer, self.company, self.inter_company_order_reference
		)

		if self.coupon_code:
			from erpnext.accounts.doctype.pricing_rule.utils import validate_coupon_code

			validate_coupon_code(self.coupon_code)

		from erpnext.stock.doctype.packed_item.packed_item import make_packing_list

		make_packing_list(self)

		self.validate_with_previous_doc()
		self.set_status()

		if not self.billing_status:
			self.billing_status = "Not Billed"
		if not self.delivery_status:
			self.delivery_status = "Not Delivered"

		self.reset_default_field_value("set_warehouse", "items", "warehouse")

	def validate_po(self):
		# validate p.o date v/s delivery date
		if self.po_date and not self.skip_delivery_note:
			for d in self.get("items"):
				if d.delivery_date and getdate(self.po_date) > getdate(d.delivery_date):
					frappe.throw(
						_("Row #{0}: Expected Delivery Date cannot be before Purchase Order Date").format(d.idx)
					)

		if self.po_no and self.customer and not self.skip_delivery_note:
			so = frappe.db.sql(
				"select name from `tabSales Order` \
				where ifnull(po_no, '') = %s and name != %s and docstatus < 2\
				and customer = %s",
				(self.po_no, self.name, self.customer),
			)
			if so and so[0][0]:
				if cint(
					frappe.db.get_single_value("Selling Settings", "allow_against_multiple_purchase_orders")
				):
					frappe.msgprint(
						_("Warning: Sales Order {0} already exists against Customer's Purchase Order {1}").format(
							frappe.bold(so[0][0]), frappe.bold(self.po_no)
						)
					)
				else:
					frappe.throw(
						_(
							"Sales Order {0} already exists against Customer's Purchase Order {1}. To allow multiple Sales Orders, Enable {2} in {3}"
						).format(
							frappe.bold(so[0][0]),
							frappe.bold(self.po_no),
							frappe.bold(_("'Allow Multiple Sales Orders Against a Customer's Purchase Order'")),
							get_link_to_form("Selling Settings", "Selling Settings"),
						)
					)

	def validate_for_items(self):
		for d in self.get("items"):

			# used for production plan
			d.transaction_date = self.transaction_date

			tot_avail_qty = frappe.db.sql(
				"select projected_qty from `tabBin` \
				where item_code = %s and warehouse = %s",
				(d.item_code, d.warehouse),
			)
			d.projected_qty = tot_avail_qty and flt(tot_avail_qty[0][0]) or 0

	def product_bundle_has_stock_item(self, product_bundle):
		"""Returns true if product bundle has stock item"""
		ret = len(
			frappe.db.sql(
				"""select i.name from tabItem i, `tabProduct Bundle Item` pbi
			where pbi.parent = %s and pbi.item_code = i.name and i.is_stock_item = 1""",
				product_bundle,
			)
		)
		return ret

	def validate_sales_mntc_quotation(self):
		for d in self.get("items"):
			if d.prevdoc_docname:
				res = frappe.db.sql(
					"select name from `tabQuotation` where name=%s and order_type = %s",
					(d.prevdoc_docname, self.order_type),
				)
				if not res:
					frappe.msgprint(_("Quotation {0} not of type {1}").format(d.prevdoc_docname, self.order_type))

	def validate_delivery_date(self):
		if self.order_type == "Sales" and not self.skip_delivery_note:
			delivery_date_list = [d.delivery_date for d in self.get("items") if d.delivery_date]
			max_delivery_date = max(delivery_date_list) if delivery_date_list else None
			if (max_delivery_date and not self.delivery_date) or (
				max_delivery_date and getdate(self.delivery_date) != getdate(max_delivery_date)
			):
				self.delivery_date = max_delivery_date
			if self.delivery_date:
				for d in self.get("items"):
					if not d.delivery_date:
						d.delivery_date = self.delivery_date
					if getdate(self.transaction_date) > getdate(d.delivery_date):
						frappe.msgprint(
							_("Expected Delivery Date should be after Sales Order Date"),
							indicator="orange",
							title=_("Invalid Delivery Date"),
							raise_exception=True,
						)
			else:
				frappe.throw(_("Please enter Delivery Date"))

		self.validate_sales_mntc_quotation()

	def validate_proj_cust(self):
		if self.project and self.customer_name:
			res = frappe.db.sql(
				"""select name from `tabProject` where name = %s
				and (customer = %s or ifnull(customer,'')='')""",
				(self.project, self.customer),
			)
			if not res:
				frappe.throw(
					_("Customer {0} does not belong to project {1}").format(self.customer, self.project)
				)

	def validate_warehouse(self):
		super(SalesOrder, self).validate_warehouse()

		for d in self.get("items"):
			if (
				(
					frappe.get_cached_value("Item", d.item_code, "is_stock_item") == 1
					or (self.has_product_bundle(d.item_code) and self.product_bundle_has_stock_item(d.item_code))
				)
				and not d.warehouse
				and not cint(d.delivered_by_supplier)
			):
				frappe.throw(
					_("Delivery warehouse required for stock item {0}").format(d.item_code), WarehouseRequired
				)

	def validate_with_previous_doc(self):
		super(SalesOrder, self).validate_with_previous_doc(
			{
				"Quotation": {"ref_dn_field": "prevdoc_docname", "compare_fields": [["company", "="]]},
				"Quotation Item": {
					"ref_dn_field": "quotation_item",
					"compare_fields": [["item_code", "="], ["uom", "="], ["conversion_factor", "="]],
					"is_child_table": True,
					"allow_duplicate_prev_row_id": True,
				},
			}
		)

		if cint(frappe.db.get_single_value("Selling Settings", "maintain_same_sales_rate")):
			self.validate_rate_with_reference_doc([["Quotation", "prevdoc_docname", "quotation_item"]])

	def update_enquiry_status(self, prevdoc, flag):
		enq = frappe.db.sql(
			"select t2.prevdoc_docname from `tabQuotation` t1, `tabQuotation Item` t2 where t2.parent = t1.name and t1.name=%s",
			prevdoc,
		)
		if enq:
			frappe.db.sql("update `tabOpportunity` set status = %s where name=%s", (flag, enq[0][0]))

	def update_prevdoc_status(self, flag=None):
		for quotation in set(d.prevdoc_docname for d in self.get("items")):
			if quotation:
				doc = frappe.get_doc("Quotation", quotation)
				if doc.docstatus.is_cancelled():
					frappe.throw(_("Quotation {0} is cancelled").format(quotation))

				doc.set_status(update=True)
				doc.update_opportunity("Converted" if flag == "submit" else "Quotation")

	def validate_drop_ship(self):
		for d in self.get("items"):
			if d.delivered_by_supplier and not d.supplier:
				frappe.throw(_("Row #{0}: Set Supplier for item {1}").format(d.idx, d.item_code))

	def on_submit(self):
		self.check_credit_limit()
		self.update_reserved_qty()

		frappe.get_doc("Authorization Control").validate_approving_authority(
			self.doctype, self.company, self.base_grand_total, self
		)
		self.update_project()
		self.update_prevdoc_status("submit")

		self.update_blanket_order()

		update_linked_doc(self.doctype, self.name, self.inter_company_order_reference)
		if self.coupon_code:
			from erpnext.accounts.doctype.pricing_rule.utils import update_coupon_code_count

			update_coupon_code_count(self.coupon_code, "used")

		if self.get("reserve_stock"):
			self.create_stock_reservation_entries()

	def on_cancel(self):
		self.ignore_linked_doctypes = ("GL Entry", "Stock Ledger Entry", "Payment Ledger Entry")
		super(SalesOrder, self).on_cancel()

		# Cannot cancel closed SO
		if self.status == "Closed":
			frappe.throw(_("Closed order cannot be cancelled. Unclose to cancel."))

		self.check_nextdoc_docstatus()
		self.update_reserved_qty()
		self.update_project()
		self.update_prevdoc_status("cancel")

		self.db_set("status", "Cancelled")

		self.update_blanket_order()
		self.cancel_stock_reservation_entries()

		unlink_inter_company_doc(self.doctype, self.name, self.inter_company_order_reference)
		if self.coupon_code:
			from erpnext.accounts.doctype.pricing_rule.utils import update_coupon_code_count

			update_coupon_code_count(self.coupon_code, "cancelled")

	def update_project(self):
		if (
			frappe.db.get_single_value("Selling Settings", "sales_update_frequency") != "Each Transaction"
		):
			return

		if self.project:
			project = frappe.get_doc("Project", self.project)
			project.update_sales_amount()
			project.db_update()

	def check_credit_limit(self):
		# if bypass credit limit check is set to true (1) at sales order level,
		# then we need not to check credit limit and vise versa
		if not cint(
			frappe.db.get_value(
				"Customer Credit Limit",
				{"parent": self.customer, "parenttype": "Customer", "company": self.company},
				"bypass_credit_limit_check",
			)
		):
			check_credit_limit(self.customer, self.company)

	def check_nextdoc_docstatus(self):
		linked_invoices = frappe.db.sql_list(
			"""select distinct t1.name
			from `tabSales Invoice` t1,`tabSales Invoice Item` t2
			where t1.name = t2.parent and t2.sales_order = %s and t1.docstatus = 0""",
			self.name,
		)

		if linked_invoices:
			linked_invoices = [get_link_to_form("Sales Invoice", si) for si in linked_invoices]
			frappe.throw(
				_("Sales Invoice {0} must be deleted before cancelling this Sales Order").format(
					", ".join(linked_invoices)
				)
			)

	def check_modified_date(self):
		mod_db = frappe.db.get_value("Sales Order", self.name, "modified")
		date_diff = frappe.db.sql("select TIMEDIFF('%s', '%s')" % (mod_db, cstr(self.modified)))
		if date_diff and date_diff[0][0]:
			frappe.throw(_("{0} {1} has been modified. Please refresh.").format(self.doctype, self.name))

	def update_status(self, status):
		self.check_modified_date()
		self.set_status(update=True, status=status)
		self.update_reserved_qty()
		self.notify_update()
		clear_doctype_notifications(self)

	def update_reserved_qty(self, so_item_rows=None):
		"""update requested qty (before ordered_qty is updated)"""
		item_wh_list = []

		def _valid_for_reserve(item_code, warehouse):
			if (
				item_code
				and warehouse
				and [item_code, warehouse] not in item_wh_list
				and frappe.get_cached_value("Item", item_code, "is_stock_item")
			):
				item_wh_list.append([item_code, warehouse])

		for d in self.get("items"):
			if (not so_item_rows or d.name in so_item_rows) and not d.delivered_by_supplier:
				if self.has_product_bundle(d.item_code):
					for p in self.get("packed_items"):
						if p.parent_detail_docname == d.name and p.parent_item == d.item_code:
							_valid_for_reserve(p.item_code, p.warehouse)
				else:
					_valid_for_reserve(d.item_code, d.warehouse)

		for item_code, warehouse in item_wh_list:
			update_bin_qty(item_code, warehouse, {"reserved_qty": get_reserved_qty(item_code, warehouse)})

	def on_update(self):
		pass

	def before_update_after_submit(self):
		self.validate_po()
		self.validate_drop_ship()
		self.validate_supplier_after_submit()
		self.validate_delivery_date()

	def validate_supplier_after_submit(self):
		"""Check that supplier is the same after submit if PO is already made"""
		exc_list = []

		for item in self.items:
			if item.supplier:
				supplier = frappe.db.get_value(
					"Sales Order Item", {"parent": self.name, "item_code": item.item_code}, "supplier"
				)
				if item.ordered_qty > 0.0 and item.supplier != supplier:
					exc_list.append(
						_("Row #{0}: Not allowed to change Supplier as Purchase Order already exists").format(
							item.idx
						)
					)

		if exc_list:
			frappe.throw("\n".join(exc_list))

	def update_delivery_status(self):
		"""Update delivery status from Purchase Order for drop shipping"""
		tot_qty, delivered_qty = 0.0, 0.0

		for item in self.items:
			if item.delivered_by_supplier:
				item_delivered_qty = frappe.db.sql(
					"""select sum(qty)
					from `tabPurchase Order Item` poi, `tabPurchase Order` po
					where poi.sales_order_item = %s
						and poi.item_code = %s
						and poi.parent = po.name
						and po.docstatus = 1
						and po.status = 'Delivered'""",
					(item.name, item.item_code),
				)

				item_delivered_qty = item_delivered_qty[0][0] if item_delivered_qty else 0
				item.db_set("delivered_qty", flt(item_delivered_qty), update_modified=False)

			delivered_qty += item.delivered_qty
			tot_qty += item.qty

		if tot_qty != 0:
			self.db_set("per_delivered", flt(delivered_qty / tot_qty) * 100, update_modified=False)

	def update_picking_status(self):
		total_picked_qty = 0.0
		total_qty = 0.0
		per_picked = 0.0

		for so_item in self.items:
			if cint(
				frappe.get_cached_value("Item", so_item.item_code, "is_stock_item")
			) or self.has_product_bundle(so_item.item_code):
				total_picked_qty += flt(so_item.picked_qty)
				total_qty += flt(so_item.stock_qty)

		if total_picked_qty and total_qty:
			per_picked = total_picked_qty / total_qty * 100

		self.db_set("per_picked", flt(per_picked), update_modified=False)

	def set_indicator(self):
		"""Set indicator for portal"""
		if self.per_billed < 100 and self.per_delivered < 100:
			self.indicator_color = "orange"
			self.indicator_title = _("Not Paid and Not Delivered")

		elif self.per_billed == 100 and self.per_delivered < 100:
			self.indicator_color = "orange"
			self.indicator_title = _("Paid and Not Delivered")

		else:
			self.indicator_color = "green"
			self.indicator_title = _("Paid")

	def on_recurring(self, reference_doc, auto_repeat_doc):
		def _get_delivery_date(ref_doc_delivery_date, red_doc_transaction_date, transaction_date):
			delivery_date = auto_repeat_doc.get_next_schedule_date(schedule_date=ref_doc_delivery_date)

			if delivery_date <= transaction_date:
				delivery_date_diff = frappe.utils.date_diff(ref_doc_delivery_date, red_doc_transaction_date)
				delivery_date = frappe.utils.add_days(transaction_date, delivery_date_diff)

			return delivery_date

		self.set(
			"delivery_date",
			_get_delivery_date(
				reference_doc.delivery_date, reference_doc.transaction_date, self.transaction_date
			),
		)

		for d in self.get("items"):
			reference_delivery_date = frappe.db.get_value(
				"Sales Order Item",
				{"parent": reference_doc.name, "item_code": d.item_code, "idx": d.idx},
				"delivery_date",
			)

			d.set(
				"delivery_date",
				_get_delivery_date(
					reference_delivery_date, reference_doc.transaction_date, self.transaction_date
				),
			)

	def validate_serial_no_based_delivery(self):
		reserved_items = []
		normal_items = []
		for item in self.items:
			if item.ensure_delivery_based_on_produced_serial_no:
				if item.item_code in normal_items:
					frappe.throw(
						_(
							"Cannot ensure delivery by Serial No as Item {0} is added with and without Ensure Delivery by Serial No."
						).format(item.item_code)
					)
				if item.item_code not in reserved_items:
					if not frappe.get_cached_value("Item", item.item_code, "has_serial_no"):
						frappe.throw(
							_(
								"Item {0} has no Serial No. Only serilialized items can have delivery based on Serial No"
							).format(item.item_code)
						)
					if not frappe.db.exists("BOM", {"item": item.item_code, "is_active": 1}):
						frappe.throw(
							_("No active BOM found for item {0}. Delivery by Serial No cannot be ensured").format(
								item.item_code
							)
						)
				reserved_items.append(item.item_code)
			else:
				normal_items.append(item.item_code)

			if not item.ensure_delivery_based_on_produced_serial_no and item.item_code in reserved_items:
				frappe.throw(
					_(
						"Cannot ensure delivery by Serial No as Item {0} is added with and without Ensure Delivery by Serial No."
					).format(item.item_code)
				)

	def has_unreserved_stock(self) -> bool:
		"""Returns True if there is any unreserved item in the Sales Order."""

		reserved_qty_details = get_sre_reserved_qty_details_for_voucher("Sales Order", self.name)

		for item in self.get("items"):
			if not item.get("reserve_stock"):
				continue

			unreserved_qty = get_unreserved_qty(item, reserved_qty_details)
			if unreserved_qty > 0:
				return True

		return False

	@frappe.whitelist()
	def create_stock_reservation_entries(
		self,
		items_details: list[dict] = None,
		from_voucher_type: Literal["Pick List", "Purchase Receipt"] = None,
		notify=True,
	) -> None:
		"""Creates Stock Reservation Entries for Sales Order Items."""

		from erpnext.stock.doctype.stock_reservation_entry.stock_reservation_entry import (
			create_stock_reservation_entries_for_so_items as create_stock_reservation_entries,
		)

		create_stock_reservation_entries(
			sales_order=self,
			items_details=items_details,
			from_voucher_type=from_voucher_type,
			notify=notify,
		)

	@frappe.whitelist()
	def cancel_stock_reservation_entries(self, sre_list=None, notify=True) -> None:
		"""Cancel Stock Reservation Entries for Sales Order Items."""

		from erpnext.stock.doctype.stock_reservation_entry.stock_reservation_entry import (
			cancel_stock_reservation_entries,
		)

		cancel_stock_reservation_entries(
			voucher_type=self.doctype, voucher_no=self.name, sre_list=sre_list, notify=notify
		)


def get_unreserved_qty(item: object, reserved_qty_details: dict) -> float:
	"""Returns the unreserved quantity for the Sales Order Item."""

	existing_reserved_qty = reserved_qty_details.get(item.name, 0)
	return (
		item.stock_qty
		- flt(item.delivered_qty) * item.get("conversion_factor", 1)
		- existing_reserved_qty
	)


def get_list_context(context=None):
	from erpnext.controllers.website_list_for_contact import get_list_context

	list_context = get_list_context(context)
	list_context.update(
		{
			"show_sidebar": True,
			"show_search": True,
			"no_breadcrumbs": True,
			"title": _("Orders"),
		}
	)

	return list_context


@frappe.whitelist()
def close_or_unclose_sales_orders(names, status):
	if not frappe.has_permission("Sales Order", "write"):
		frappe.throw(_("Not permitted"), frappe.PermissionError)

	names = json.loads(names)
	for name in names:
		so = frappe.get_doc("Sales Order", name)
		if so.docstatus == 1:
			if status == "Closed":
				if so.status not in ("Cancelled", "Closed") and (
					so.per_delivered < 100 or so.per_billed < 100
				):
					so.update_status(status)
			else:
				if so.status == "Closed":
					so.update_status("Draft")
			so.update_blanket_order()

	frappe.local.message_log = []


def get_requested_item_qty(sales_order):
	result = {}
	for d in frappe.db.get_all(
		"Material Request Item",
		filters={"docstatus": 1, "sales_order": sales_order},
		fields=["sales_order_item", "sum(qty) as qty", "sum(received_qty) as received_qty"],
		group_by="sales_order_item",
	):
		result[d.sales_order_item] = frappe._dict({"qty": d.qty, "received_qty": d.received_qty})

	return result


@frappe.whitelist()
def make_material_request(source_name, target_doc=None):
	requested_item_qty = get_requested_item_qty(source_name)

	def get_remaining_qty(so_item):
		return flt(
			flt(so_item.qty)
			- flt(requested_item_qty.get(so_item.name, {}).get("qty"))
			- max(
				flt(so_item.get("delivered_qty"))
				- flt(requested_item_qty.get(so_item.name, {}).get("received_qty")),
				0,
			)
		)

	def update_item(source, target, source_parent):
		# qty is for packed items, because packed items don't have stock_qty field
		target.project = source_parent.project
<<<<<<< HEAD
		target.qty = qty - requested_item_qty.get(source.name, 0) - flt(source.get("delivered_qty"))
=======
		target.qty = get_remaining_qty(source)
>>>>>>> 44bad3bd
		target.stock_qty = flt(target.qty) * flt(target.conversion_factor)

		args = target.as_dict().copy()
		args.update(
			{
				"company": source_parent.get("company"),
				"price_list": frappe.db.get_single_value("Buying Settings", "buying_price_list"),
				"currency": source_parent.get("currency"),
				"conversion_rate": source_parent.get("conversion_rate"),
			}
		)

		target.rate = flt(
			get_price_list_rate(args=args, item_doc=frappe.get_cached_doc("Item", target.item_code)).get(
				"price_list_rate"
			)
		)
		target.amount = target.qty * target.rate

	doc = get_mapped_doc(
		"Sales Order",
		source_name,
		{
			"Sales Order": {"doctype": "Material Request", "validation": {"docstatus": ["=", 1]}},
			"Packed Item": {
				"doctype": "Material Request Item",
				"field_map": {"parent": "sales_order", "uom": "stock_uom"},
				"postprocess": update_item,
			},
			"Sales Order Item": {
				"doctype": "Material Request Item",
				"field_map": {"name": "sales_order_item", "parent": "sales_order"},
<<<<<<< HEAD
				"condition": lambda doc: not frappe.db.exists("Product Bundle", doc.item_code)
				and (doc.stock_qty - flt(doc.get("delivered_qty"))) > requested_item_qty.get(doc.name, 0),
=======
				"condition": lambda item: not frappe.db.exists("Product Bundle", item.item_code)
				and get_remaining_qty(item) > 0,
>>>>>>> 44bad3bd
				"postprocess": update_item,
			},
		},
		target_doc,
	)

	return doc


@frappe.whitelist()
def make_project(source_name, target_doc=None):
	def postprocess(source, doc):
		doc.project_type = "External"
		doc.project_name = source.name

	doc = get_mapped_doc(
		"Sales Order",
		source_name,
		{
			"Sales Order": {
				"doctype": "Project",
				"validation": {"docstatus": ["=", 1]},
				"field_map": {
					"name": "sales_order",
					"base_grand_total": "estimated_costing",
					"net_total": "total_sales_amount",
				},
			},
		},
		target_doc,
		postprocess,
	)

	return doc


@frappe.whitelist()
<<<<<<< HEAD
def make_delivery_note(source_name, target_doc=None, skip_item_mapping=False):
	from erpnext.stock.doctype.packed_item.packed_item import make_packing_list
=======
def make_delivery_note(source_name, target_doc=None, kwargs=None):
	from erpnext.stock.doctype.packed_item.packed_item import make_packing_list
	from erpnext.stock.doctype.stock_reservation_entry.stock_reservation_entry import (
		get_sre_details_for_voucher,
		get_sre_reserved_qty_details_for_voucher,
		get_ssb_bundle_for_voucher,
	)

	if not kwargs:
		kwargs = {
			"for_reserved_stock": frappe.flags.args and frappe.flags.args.for_reserved_stock,
			"skip_item_mapping": frappe.flags.args and frappe.flags.args.skip_item_mapping,
		}

	kwargs = frappe._dict(kwargs)

	sre_details = {}
	if kwargs.for_reserved_stock:
		sre_details = get_sre_reserved_qty_details_for_voucher("Sales Order", source_name)

	mapper = {
		"Sales Order": {"doctype": "Delivery Note", "validation": {"docstatus": ["=", 1]}},
		"Sales Taxes and Charges": {"doctype": "Sales Taxes and Charges", "add_if_empty": True},
		"Sales Team": {"doctype": "Sales Team", "add_if_empty": True},
	}
>>>>>>> 44bad3bd

	def set_missing_values(source, target):
		target.run_method("set_missing_values")
		target.run_method("set_po_nos")
		target.run_method("calculate_taxes_and_totals")

		if source.company_address:
			target.update({"company_address": source.company_address})
		else:
			# set company address
			target.update(get_company_address(target.company))

		if target.company_address:
			target.update(get_fetch_values("Delivery Note", "company_address", target.company_address))

<<<<<<< HEAD
		make_packing_list(target)

=======
		# set target items names to ensure proper linking with packed_items
		target.set_new_name()
		make_packing_list(target)

	def condition(doc):
		if doc.name in sre_details:
			del sre_details[doc.name]
			return False

		# make_mapped_doc sets js `args` into `frappe.flags.args`
		if frappe.flags.args and frappe.flags.args.delivery_dates:
			if cstr(doc.delivery_date) not in frappe.flags.args.delivery_dates:
				return False

		return abs(doc.delivered_qty) < abs(doc.qty) and doc.delivered_by_supplier != 1

>>>>>>> 44bad3bd
	def update_item(source, target, source_parent):
		target.base_amount = (flt(source.qty) - flt(source.delivered_qty)) * flt(source.base_rate)
		target.amount = (flt(source.qty) - flt(source.delivered_qty)) * flt(source.rate)
		target.qty = flt(source.qty) - flt(source.delivered_qty)

		item = get_item_defaults(target.item_code, source_parent.company)
		item_group = get_item_group_defaults(target.item_code, source_parent.company)

		if item:
			target.cost_center = (
				frappe.db.get_value("Project", source_parent.project, "cost_center")
				or item.get("buying_cost_center")
				or item_group.get("buying_cost_center")
			)

	if not kwargs.skip_item_mapping:
		mapper["Sales Order Item"] = {
			"doctype": "Delivery Note Item",
			"field_map": {
				"rate": "rate",
				"name": "so_detail",
				"parent": "against_sales_order",
			},
			"condition": condition,
			"postprocess": update_item,
		}

	so = frappe.get_doc("Sales Order", source_name)
	target_doc = get_mapped_doc("Sales Order", so.name, mapper, target_doc)

	if not kwargs.skip_item_mapping and kwargs.for_reserved_stock:
		sre_list = get_sre_details_for_voucher("Sales Order", source_name)

		if sre_list:

			def update_dn_item(source, target, source_parent):
				update_item(source, target, so)

			so_items = {d.name: d for d in so.items if d.stock_reserved_qty}

			for sre in sre_list:
				if not condition(so_items[sre.voucher_detail_no]):
					continue

				dn_item = get_mapped_doc(
					"Sales Order Item",
					sre.voucher_detail_no,
					{
						"Sales Order Item": {
							"doctype": "Delivery Note Item",
							"field_map": {
								"rate": "rate",
								"name": "so_detail",
								"parent": "against_sales_order",
							},
							"postprocess": update_dn_item,
						}
					},
					ignore_permissions=True,
				)

				dn_item.qty = flt(sre.reserved_qty) * flt(dn_item.get("conversion_factor", 1))

				if sre.reservation_based_on == "Serial and Batch" and (sre.has_serial_no or sre.has_batch_no):
					dn_item.serial_and_batch_bundle = get_ssb_bundle_for_voucher(sre)

				target_doc.append("items", dn_item)
			else:
				# Correct rows index.
				for idx, item in enumerate(target_doc.items):
					item.idx = idx + 1

	# Should be called after mapping items.
	set_missing_values(so, target_doc)
	target_doc.set_onload("ignore_price_list", True)

	return target_doc


@frappe.whitelist()
def make_sales_invoice(source_name, target_doc=None, ignore_permissions=False):
	def postprocess(source, target):
		set_missing_values(source, target)
		# Get the advance paid Journal Entries in Sales Invoice Advance
		if target.get("allocate_advances_automatically"):
			target.set_advances()

	def set_missing_values(source, target):
		target.flags.ignore_permissions = True
		target.run_method("set_missing_values")
		target.run_method("set_po_nos")
		target.run_method("calculate_taxes_and_totals")

		if source.company_address:
			target.update({"company_address": source.company_address})
		else:
			# set company address
			target.update(get_company_address(target.company))

		if target.company_address:
			target.update(get_fetch_values("Sales Invoice", "company_address", target.company_address))

		# set the redeem loyalty points if provided via shopping cart
		if source.loyalty_points and source.order_type == "Shopping Cart":
			target.redeem_loyalty_points = 1

		target.debit_to = get_party_account("Customer", source.customer, source.company)

	def update_item(source, target, source_parent):
		target.amount = flt(source.amount) - flt(source.billed_amt)
		target.base_amount = target.amount * flt(source_parent.conversion_rate)
		target.qty = (
			target.amount / flt(source.rate)
			if (source.rate and source.billed_amt)
			else source.qty - source.returned_qty
		)

		if source_parent.project:
			target.cost_center = frappe.db.get_value("Project", source_parent.project, "cost_center")
		if target.item_code:
			item = get_item_defaults(target.item_code, source_parent.company)
			item_group = get_item_group_defaults(target.item_code, source_parent.company)
			cost_center = item.get("selling_cost_center") or item_group.get("selling_cost_center")

			if cost_center:
				target.cost_center = cost_center

	doclist = get_mapped_doc(
		"Sales Order",
		source_name,
		{
			"Sales Order": {
				"doctype": "Sales Invoice",
				"field_map": {
					"party_account_currency": "party_account_currency",
					"payment_terms_template": "payment_terms_template",
				},
				"field_no_map": ["payment_terms_template"],
				"validation": {"docstatus": ["=", 1]},
			},
			"Sales Order Item": {
				"doctype": "Sales Invoice Item",
				"field_map": {
					"name": "so_detail",
					"parent": "sales_order",
				},
				"postprocess": update_item,
				"condition": lambda doc: doc.qty
				and (doc.base_amount == 0 or abs(doc.billed_amt) < abs(doc.amount)),
			},
			"Sales Taxes and Charges": {"doctype": "Sales Taxes and Charges", "add_if_empty": True},
			"Sales Team": {"doctype": "Sales Team", "add_if_empty": True},
		},
		target_doc,
		postprocess,
		ignore_permissions=ignore_permissions,
	)

	automatically_fetch_payment_terms = cint(
		frappe.db.get_single_value("Accounts Settings", "automatically_fetch_payment_terms")
	)
	if automatically_fetch_payment_terms:
		doclist.set_payment_schedule()

	doclist.set_onload("ignore_price_list", True)

	return doclist


@frappe.whitelist()
def make_maintenance_schedule(source_name, target_doc=None):
	maint_schedule = frappe.db.sql(
		"""select t1.name
		from `tabMaintenance Schedule` t1, `tabMaintenance Schedule Item` t2
		where t2.parent=t1.name and t2.sales_order=%s and t1.docstatus=1""",
		source_name,
	)

	if not maint_schedule:
		doclist = get_mapped_doc(
			"Sales Order",
			source_name,
			{
				"Sales Order": {"doctype": "Maintenance Schedule", "validation": {"docstatus": ["=", 1]}},
				"Sales Order Item": {
					"doctype": "Maintenance Schedule Item",
					"field_map": {"parent": "sales_order"},
				},
			},
			target_doc,
		)

		return doclist


@frappe.whitelist()
def make_maintenance_visit(source_name, target_doc=None):
	visit = frappe.db.sql(
		"""select t1.name
		from `tabMaintenance Visit` t1, `tabMaintenance Visit Purpose` t2
		where t2.parent=t1.name and t2.prevdoc_docname=%s
		and t1.docstatus=1 and t1.completion_status='Fully Completed'""",
		source_name,
	)

	if not visit:
		doclist = get_mapped_doc(
			"Sales Order",
			source_name,
			{
				"Sales Order": {"doctype": "Maintenance Visit", "validation": {"docstatus": ["=", 1]}},
				"Sales Order Item": {
					"doctype": "Maintenance Visit Purpose",
					"field_map": {"parent": "prevdoc_docname", "parenttype": "prevdoc_doctype"},
				},
			},
			target_doc,
		)

		return doclist


@frappe.whitelist()
def get_events(start, end, filters=None):
	"""Returns events for Gantt / Calendar view rendering.

	:param start: Start date-time.
	:param end: End date-time.
	:param filters: Filters (JSON).
	"""
	from frappe.desk.calendar import get_event_conditions

	conditions = get_event_conditions("Sales Order", filters)

	data = frappe.db.sql(
		"""
		select
			distinct `tabSales Order`.name, `tabSales Order`.customer_name, `tabSales Order`.status,
			`tabSales Order`.delivery_status, `tabSales Order`.billing_status,
			`tabSales Order Item`.delivery_date
		from
			`tabSales Order`, `tabSales Order Item`
		where `tabSales Order`.name = `tabSales Order Item`.parent
			and `tabSales Order`.skip_delivery_note = 0
			and (ifnull(`tabSales Order Item`.delivery_date, '0000-00-00')!= '0000-00-00') \
			and (`tabSales Order Item`.delivery_date between %(start)s and %(end)s)
			and `tabSales Order`.docstatus < 2
			{conditions}
		""".format(
			conditions=conditions
		),
		{"start": start, "end": end},
		as_dict=True,
		update={"allDay": 0},
	)
	return data


@frappe.whitelist()
def make_purchase_order_for_default_supplier(source_name, selected_items=None, target_doc=None):
	"""Creates Purchase Order for each Supplier. Returns a list of doc objects."""

	from erpnext.setup.utils import get_exchange_rate

	if not selected_items:
		return

	if isinstance(selected_items, str):
		selected_items = json.loads(selected_items)

	def set_missing_values(source, target):
		target.supplier = supplier
		target.currency = frappe.db.get_value(
			"Supplier", filters={"name": supplier}, fieldname=["default_currency"]
		)
		company_currency = frappe.db.get_value(
			"Company", filters={"name": target.company}, fieldname=["default_currency"]
		)

		target.conversion_rate = get_exchange_rate(target.currency, company_currency, args="for_buying")

		target.apply_discount_on = ""
		target.additional_discount_percentage = 0.0
		target.discount_amount = 0.0
		target.inter_company_order_reference = ""
		target.shipping_rule = ""

		default_price_list = frappe.get_value("Supplier", supplier, "default_price_list")
		if default_price_list:
			target.buying_price_list = default_price_list

		if any(item.delivered_by_supplier == 1 for item in source.items):
			if source.shipping_address_name:
				target.shipping_address = source.shipping_address_name
				target.shipping_address_display = source.shipping_address
			else:
				target.shipping_address = source.customer_address
				target.shipping_address_display = source.address_display

			target.customer_contact_person = source.contact_person
			target.customer_contact_display = source.contact_display
			target.customer_contact_mobile = source.contact_mobile
			target.customer_contact_email = source.contact_email

		else:
			target.customer = ""
			target.customer_name = ""

		target.run_method("set_missing_values")
		target.run_method("calculate_taxes_and_totals")

	def update_item(source, target, source_parent):
		target.schedule_date = source.delivery_date
		target.qty = flt(source.qty) - (flt(source.ordered_qty) / flt(source.conversion_factor))
		target.stock_qty = flt(source.stock_qty) - flt(source.ordered_qty)
		target.project = source_parent.project

	suppliers = [item.get("supplier") for item in selected_items if item.get("supplier")]
	suppliers = list(dict.fromkeys(suppliers))  # remove duplicates while preserving order

	items_to_map = [item.get("item_code") for item in selected_items if item.get("item_code")]
	items_to_map = list(set(items_to_map))

	if not suppliers:
		frappe.throw(
			_("Please set a Supplier against the Items to be considered in the Purchase Order.")
		)

	purchase_orders = []
	for supplier in suppliers:
		doc = get_mapped_doc(
			"Sales Order",
			source_name,
			{
				"Sales Order": {
					"doctype": "Purchase Order",
					"field_no_map": [
						"address_display",
						"contact_display",
						"contact_mobile",
						"contact_email",
						"contact_person",
						"taxes_and_charges",
						"shipping_address",
						"terms",
					],
					"validation": {"docstatus": ["=", 1]},
				},
				"Sales Order Item": {
					"doctype": "Purchase Order Item",
					"field_map": [
						["name", "sales_order_item"],
						["parent", "sales_order"],
						["stock_uom", "stock_uom"],
						["uom", "uom"],
						["conversion_factor", "conversion_factor"],
						["delivery_date", "schedule_date"],
					],
					"field_no_map": [
						"rate",
						"price_list_rate",
						"item_tax_template",
						"discount_percentage",
						"discount_amount",
						"pricing_rules",
					],
					"postprocess": update_item,
					"condition": lambda doc: doc.ordered_qty < doc.stock_qty
					and doc.supplier == supplier
					and doc.item_code in items_to_map,
				},
			},
			target_doc,
			set_missing_values,
		)

		doc.insert()
		frappe.db.commit()
		purchase_orders.append(doc)

	return purchase_orders


@frappe.whitelist()
def make_purchase_order(source_name, selected_items=None, target_doc=None):
	if not selected_items:
		return

	if isinstance(selected_items, str):
		selected_items = json.loads(selected_items)

	items_to_map = [
		item.get("item_code")
		for item in selected_items
		if item.get("item_code") and item.get("item_code")
	]
	items_to_map = list(set(items_to_map))

	def is_drop_ship_order(target):
		drop_ship = True
		for item in target.items:
			if not item.delivered_by_supplier:
				drop_ship = False
				break

		return drop_ship

	def set_missing_values(source, target):
		target.supplier = ""
		target.apply_discount_on = ""
		target.additional_discount_percentage = 0.0
		target.discount_amount = 0.0
		target.inter_company_order_reference = ""
		target.shipping_rule = ""

		if is_drop_ship_order(target):
			target.customer = source.customer
			target.customer_name = source.customer_name
			target.shipping_address = source.shipping_address_name
		else:
			target.customer = target.customer_name = target.shipping_address = None

		target.run_method("set_missing_values")
		target.run_method("calculate_taxes_and_totals")

	def update_item(source, target, source_parent):
		target.schedule_date = source.delivery_date
		target.qty = flt(source.qty) - (flt(source.ordered_qty) / flt(source.conversion_factor))
		target.stock_qty = flt(source.stock_qty) - flt(source.ordered_qty)
		target.project = source_parent.project

	def update_item_for_packed_item(source, target, source_parent):
		target.qty = flt(source.qty) - flt(source.ordered_qty)

	# po = frappe.get_list("Purchase Order", filters={"sales_order":source_name, "supplier":supplier, "docstatus": ("<", "2")})
	doc = get_mapped_doc(
		"Sales Order",
		source_name,
		{
			"Sales Order": {
				"doctype": "Purchase Order",
				"field_no_map": [
					"address_display",
					"contact_display",
					"contact_mobile",
					"contact_email",
					"contact_person",
					"taxes_and_charges",
					"shipping_address",
					"terms",
				],
				"validation": {"docstatus": ["=", 1]},
			},
			"Sales Order Item": {
				"doctype": "Purchase Order Item",
				"field_map": [
					["name", "sales_order_item"],
					["parent", "sales_order"],
					["stock_uom", "stock_uom"],
					["uom", "uom"],
					["conversion_factor", "conversion_factor"],
					["delivery_date", "schedule_date"],
				],
				"field_no_map": [
					"rate",
					"price_list_rate",
					"item_tax_template",
					"discount_percentage",
					"discount_amount",
					"supplier",
					"pricing_rules",
				],
				"postprocess": update_item,
				"condition": lambda doc: doc.ordered_qty < doc.stock_qty
				and doc.item_code in items_to_map
				and not is_product_bundle(doc.item_code),
			},
			"Packed Item": {
				"doctype": "Purchase Order Item",
				"field_map": [
					["name", "sales_order_packed_item"],
					["parent", "sales_order"],
					["uom", "uom"],
					["conversion_factor", "conversion_factor"],
					["parent_item", "product_bundle"],
					["rate", "rate"],
				],
				"field_no_map": [
					"price_list_rate",
					"item_tax_template",
					"discount_percentage",
					"discount_amount",
					"supplier",
					"pricing_rules",
				],
				"postprocess": update_item_for_packed_item,
				"condition": lambda doc: doc.parent_item in items_to_map,
			},
		},
		target_doc,
		set_missing_values,
	)

	set_delivery_date(doc.items, source_name)

	return doc


def set_delivery_date(items, sales_order):
	delivery_dates = frappe.get_all(
		"Sales Order Item", filters={"parent": sales_order}, fields=["delivery_date", "item_code"]
	)

	delivery_by_item = frappe._dict()
	for date in delivery_dates:
		delivery_by_item[date.item_code] = date.delivery_date

	for item in items:
		if item.product_bundle:
			item.schedule_date = delivery_by_item[item.product_bundle]


def is_product_bundle(item_code):
	return frappe.db.exists("Product Bundle", item_code)


@frappe.whitelist()
def make_work_orders(items, sales_order, company, project=None):
	"""Make Work Orders against the given Sales Order for the given `items`"""
	items = json.loads(items).get("items")
	out = []

	for i in items:
		if not i.get("bom"):
			frappe.throw(_("Please select BOM against item {0}").format(i.get("item_code")))
		if not i.get("pending_qty"):
			frappe.throw(_("Please select Qty against item {0}").format(i.get("item_code")))

		work_order = frappe.get_doc(
			dict(
				doctype="Work Order",
				production_item=i["item_code"],
				bom_no=i.get("bom"),
				qty=i["pending_qty"],
				company=company,
				sales_order=sales_order,
				sales_order_item=i["sales_order_item"],
				project=project,
				fg_warehouse=i["warehouse"],
				description=i["description"],
			)
		).insert()
		work_order.set_work_order_operations()
		work_order.flags.ignore_mandatory = True
		work_order.save()
		out.append(work_order)

	return [p.name for p in out]


@frappe.whitelist()
def update_status(status, name):
	so = frappe.get_doc("Sales Order", name)
	so.update_status(status)


@frappe.whitelist()
def make_raw_material_request(items, company, sales_order, project=None):
	if not frappe.has_permission("Sales Order", "write"):
		frappe.throw(_("Not permitted"), frappe.PermissionError)

	if isinstance(items, str):
		items = frappe._dict(json.loads(items))

	for item in items.get("items"):
		item["include_exploded_items"] = items.get("include_exploded_items")
		item["ignore_existing_ordered_qty"] = items.get("ignore_existing_ordered_qty")
		item["include_raw_materials_from_sales_order"] = items.get(
			"include_raw_materials_from_sales_order"
		)

	items.update({"company": company, "sales_order": sales_order})

	raw_materials = get_items_for_material_requests(items)
	if not raw_materials:
		frappe.msgprint(
			_("Material Request not created, as quantity for Raw Materials already available.")
		)
		return

	material_request = frappe.new_doc("Material Request")
	material_request.update(
		dict(
			doctype="Material Request",
			transaction_date=nowdate(),
			company=company,
			material_request_type="Purchase",
		)
	)
	for item in raw_materials:
		item_doc = frappe.get_cached_doc("Item", item.get("item_code"))

		schedule_date = add_days(nowdate(), cint(item_doc.lead_time_days))
		row = material_request.append(
			"items",
			{
				"item_code": item.get("item_code"),
				"qty": item.get("quantity"),
				"schedule_date": schedule_date,
				"warehouse": item.get("warehouse"),
				"sales_order": sales_order,
				"project": project,
			},
		)

		if not (strip_html(item.get("description")) and strip_html(item_doc.description)):
			row.description = item_doc.item_name or item.get("item_code")

	material_request.insert()
	material_request.flags.ignore_permissions = 1
	material_request.run_method("set_missing_values")
	material_request.submit()
	return material_request


@frappe.whitelist()
def make_inter_company_purchase_order(source_name, target_doc=None):
	from erpnext.accounts.doctype.sales_invoice.sales_invoice import make_inter_company_transaction

	return make_inter_company_transaction("Sales Order", source_name, target_doc)


@frappe.whitelist()
def create_pick_list(source_name, target_doc=None):
	from erpnext.stock.doctype.packed_item.packed_item import is_product_bundle

	def validate_sales_order():
		so = frappe.get_doc("Sales Order", source_name)
		for item in so.items:
			if item.stock_reserved_qty > 0:
				frappe.throw(
					_(
						"Cannot create a pick list for Sales Order {0} because it has reserved stock. Please unreserve the stock in order to create a pick list."
					).format(frappe.bold(source_name))
				)

	def update_item_quantity(source, target, source_parent) -> None:
		picked_qty = flt(source.picked_qty) / (flt(source.conversion_factor) or 1)
		qty_to_be_picked = flt(source.qty) - max(picked_qty, flt(source.delivered_qty))

		target.qty = qty_to_be_picked
		target.stock_qty = qty_to_be_picked * flt(source.conversion_factor)

	def update_packed_item_qty(source, target, source_parent) -> None:
		qty = flt(source.qty)
		for item in source_parent.items:
			if source.parent_detail_docname == item.name:
				picked_qty = flt(item.picked_qty) / (flt(item.conversion_factor) or 1)
				pending_percent = (item.qty - max(picked_qty, item.delivered_qty)) / item.qty
				target.qty = target.stock_qty = qty * pending_percent
				return

	def should_pick_order_item(item) -> bool:
		return (
			abs(item.delivered_qty) < abs(item.qty)
			and item.delivered_by_supplier != 1
			and not is_product_bundle(item.item_code)
		)

	# Don't allow a Pick List to be created against a Sales Order that has reserved stock.
	validate_sales_order()

	doc = get_mapped_doc(
		"Sales Order",
		source_name,
		{
			"Sales Order": {"doctype": "Pick List", "validation": {"docstatus": ["=", 1]}},
			"Sales Order Item": {
				"doctype": "Pick List Item",
				"field_map": {"parent": "sales_order", "name": "sales_order_item"},
				"postprocess": update_item_quantity,
				"condition": should_pick_order_item,
			},
			"Packed Item": {
				"doctype": "Pick List Item",
				"field_map": {
					"parent": "sales_order",
					"name": "sales_order_item",
					"parent_detail_docname": "product_bundle_item",
				},
				"field_no_map": ["picked_qty"],
				"postprocess": update_packed_item_qty,
			},
		},
		target_doc,
	)

	doc.purpose = "Delivery"

	doc.set_item_locations()

	return doc


def update_produced_qty_in_so_item(sales_order, sales_order_item):
	# for multiple work orders against same sales order item
	linked_wo_with_so_item = frappe.db.get_all(
		"Work Order",
		["produced_qty"],
		{"sales_order_item": sales_order_item, "sales_order": sales_order, "docstatus": 1},
	)

	total_produced_qty = 0
	for wo in linked_wo_with_so_item:
		total_produced_qty += flt(wo.get("produced_qty"))

	if not total_produced_qty and frappe.flags.in_patch:
		return

	frappe.db.set_value("Sales Order Item", sales_order_item, "produced_qty", total_produced_qty)


@frappe.whitelist()
def get_work_order_items(sales_order, for_raw_material_request=0):
	"""Returns items with BOM that already do not have a linked work order"""
	if sales_order:
		so = frappe.get_doc("Sales Order", sales_order)

		wo = qb.DocType("Work Order")

		items = []
		item_codes = [i.item_code for i in so.items]
		product_bundle_parents = [
			pb.new_item_code
			for pb in frappe.get_all(
				"Product Bundle", {"new_item_code": ["in", item_codes]}, ["new_item_code"]
			)
		]

		for table in [so.items, so.packed_items]:
			for i in table:
				bom = get_default_bom(i.item_code)
				stock_qty = i.qty if i.doctype == "Packed Item" else i.stock_qty

				if not for_raw_material_request:
					total_work_order_qty = flt(
						qb.from_(wo)
						.select(Sum(wo.qty))
						.where(
							(wo.production_item == i.item_code)
							& (wo.sales_order == so.name)
							& (wo.sales_order_item == i.name)
							& (wo.docstatus.lt(2))
						)
						.run()[0][0]
					)
					pending_qty = stock_qty - total_work_order_qty
				else:
					pending_qty = stock_qty

				if pending_qty and i.item_code not in product_bundle_parents:
					items.append(
						dict(
							name=i.name,
							item_code=i.item_code,
							description=i.description,
							bom=bom or "",
							warehouse=i.warehouse,
							pending_qty=pending_qty,
							required_qty=pending_qty if for_raw_material_request else 0,
							sales_order_item=i.name,
						)
					)

		return items<|MERGE_RESOLUTION|>--- conflicted
+++ resolved
@@ -31,13 +31,10 @@
 from erpnext.selling.doctype.customer.customer import check_credit_limit
 from erpnext.setup.doctype.item_group.item_group import get_item_group_defaults
 from erpnext.stock.doctype.item.item import get_item_defaults
-<<<<<<< HEAD
-=======
 from erpnext.stock.doctype.stock_reservation_entry.stock_reservation_entry import (
 	get_sre_reserved_qty_details_for_voucher,
 	has_reserved_stock,
 )
->>>>>>> 44bad3bd
 from erpnext.stock.get_item_details import get_default_bom, get_price_list_rate
 from erpnext.stock.stock_balance import get_reserved_qty, update_bin_qty
 
@@ -658,11 +655,7 @@
 	def update_item(source, target, source_parent):
 		# qty is for packed items, because packed items don't have stock_qty field
 		target.project = source_parent.project
-<<<<<<< HEAD
-		target.qty = qty - requested_item_qty.get(source.name, 0) - flt(source.get("delivered_qty"))
-=======
 		target.qty = get_remaining_qty(source)
->>>>>>> 44bad3bd
 		target.stock_qty = flt(target.qty) * flt(target.conversion_factor)
 
 		args = target.as_dict().copy()
@@ -695,13 +688,8 @@
 			"Sales Order Item": {
 				"doctype": "Material Request Item",
 				"field_map": {"name": "sales_order_item", "parent": "sales_order"},
-<<<<<<< HEAD
-				"condition": lambda doc: not frappe.db.exists("Product Bundle", doc.item_code)
-				and (doc.stock_qty - flt(doc.get("delivered_qty"))) > requested_item_qty.get(doc.name, 0),
-=======
 				"condition": lambda item: not frappe.db.exists("Product Bundle", item.item_code)
 				and get_remaining_qty(item) > 0,
->>>>>>> 44bad3bd
 				"postprocess": update_item,
 			},
 		},
@@ -739,10 +727,6 @@
 
 
 @frappe.whitelist()
-<<<<<<< HEAD
-def make_delivery_note(source_name, target_doc=None, skip_item_mapping=False):
-	from erpnext.stock.doctype.packed_item.packed_item import make_packing_list
-=======
 def make_delivery_note(source_name, target_doc=None, kwargs=None):
 	from erpnext.stock.doctype.packed_item.packed_item import make_packing_list
 	from erpnext.stock.doctype.stock_reservation_entry.stock_reservation_entry import (
@@ -768,7 +752,6 @@
 		"Sales Taxes and Charges": {"doctype": "Sales Taxes and Charges", "add_if_empty": True},
 		"Sales Team": {"doctype": "Sales Team", "add_if_empty": True},
 	}
->>>>>>> 44bad3bd
 
 	def set_missing_values(source, target):
 		target.run_method("set_missing_values")
@@ -784,10 +767,6 @@
 		if target.company_address:
 			target.update(get_fetch_values("Delivery Note", "company_address", target.company_address))
 
-<<<<<<< HEAD
-		make_packing_list(target)
-
-=======
 		# set target items names to ensure proper linking with packed_items
 		target.set_new_name()
 		make_packing_list(target)
@@ -804,7 +783,6 @@
 
 		return abs(doc.delivered_qty) < abs(doc.qty) and doc.delivered_by_supplier != 1
 
->>>>>>> 44bad3bd
 	def update_item(source, target, source_parent):
 		target.base_amount = (flt(source.qty) - flt(source.delivered_qty)) * flt(source.base_rate)
 		target.amount = (flt(source.qty) - flt(source.delivered_qty)) * flt(source.rate)
