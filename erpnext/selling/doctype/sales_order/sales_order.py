# Copyright (c) 2015, Frappe Technologies Pvt. Ltd. and Contributors
# License: GNU General Public License v3. See license.txt

<<<<<<< HEAD
from __future__ import unicode_literals
=======

>>>>>>> 57b70ace
import json
from datetime import datetime
import frappe
import frappe.utils
from frappe import _
from frappe.contacts.doctype.address.address import get_company_address
from frappe.desk.notifications import clear_doctype_notifications
from frappe.model.mapper import get_mapped_doc
from frappe.model.utils import get_fetch_values
from frappe.utils import add_days, cint, cstr, flt, get_link_to_form, getdate, nowdate, strip_html
from six import string_types

from erpnext.accounts.doctype.sales_invoice.sales_invoice import (
	unlink_inter_company_doc,
	update_linked_doc,
	validate_inter_company_party,
)
from erpnext.controllers.selling_controller import SellingController
from erpnext.manufacturing.doctype.production_plan.production_plan import (
	get_items_for_material_requests,
)
from erpnext.selling.doctype.customer.customer import check_credit_limit
from erpnext.setup.doctype.item_group.item_group import get_item_group_defaults
from erpnext.stock.doctype.item.item import get_item_defaults
from erpnext.stock.stock_balance import get_reserved_qty, update_bin_qty

form_grid_templates = {
	"items": "templates/form_grid/item_grid.html"
}

class WarehouseRequired(frappe.ValidationError): pass

class SalesOrder(SellingController):
	def __init__(self, *args, **kwargs):
		super(SalesOrder, self).__init__(*args, **kwargs)

	def before_save(self):
		self.get_commision()

	def validate(self):
		super(SalesOrder, self).validate()
		self.validate_delivery_date()
		self.validate_proj_cust()
		self.validate_po()
		self.validate_uom_is_integer("stock_uom", "stock_qty")
		self.validate_uom_is_integer("uom", "qty")
		self.validate_for_items()
		self.validate_warehouse()
		self.validate_drop_ship()
		self.validate_serial_no_based_delivery()
		validate_inter_company_party(self.doctype, self.customer, self.company, self.inter_company_order_reference)

		if self.coupon_code:
			from erpnext.accounts.doctype.pricing_rule.utils import validate_coupon_code
			validate_coupon_code(self.coupon_code)

		from erpnext.stock.doctype.packed_item.packed_item import make_packing_list
		make_packing_list(self)

		self.validate_with_previous_doc()
		self.set_status()

		if not self.billing_status: self.billing_status = 'Not Billed'
		if not self.delivery_status: self.delivery_status = 'Not Delivered'

	def validate_po(self):
		# validate p.o date v/s delivery date
		if self.po_date and not self.skip_delivery_note:
			for d in self.get("items"):
				if d.delivery_date and getdate(self.po_date) > getdate(d.delivery_date):
					frappe.throw(_("Row #{0}: Expected Delivery Date cannot be before Purchase Order Date")
						.format(d.idx))

		if self.po_no and self.customer and not self.skip_delivery_note:
			so = frappe.db.sql("select name from `tabSales Order` \
				where ifnull(po_no, '') = %s and name != %s and docstatus < 2\
				and customer = %s", (self.po_no, self.name, self.customer))
			if so and so[0][0] and not cint(frappe.db.get_single_value("Selling Settings",
				"allow_against_multiple_purchase_orders")):
				frappe.msgprint(_("Warning: Sales Order {0} already exists against Customer's Purchase Order {1}").format(so[0][0], self.po_no))

	def validate_for_items(self):
		for d in self.get('items'):

			# used for production plan
			d.transaction_date = self.transaction_date

			tot_avail_qty = frappe.db.sql("select projected_qty from `tabBin` \
				where item_code = %s and warehouse = %s", (d.item_code, d.warehouse))
			d.projected_qty = tot_avail_qty and flt(tot_avail_qty[0][0]) or 0

	def product_bundle_has_stock_item(self, product_bundle):
		"""Returns true if product bundle has stock item"""
		ret = len(frappe.db.sql("""select i.name from tabItem i, `tabProduct Bundle Item` pbi
			where pbi.parent = %s and pbi.item_code = i.name and i.is_stock_item = 1""", product_bundle))
		return ret

	def validate_sales_mntc_quotation(self):
		for d in self.get('items'):
			if d.prevdoc_docname:
				res = frappe.db.sql("select name from `tabQuotation` where name=%s and order_type = %s",
					(d.prevdoc_docname, self.order_type))
				if not res:
					frappe.msgprint(_("Quotation {0} not of type {1}")
						.format(d.prevdoc_docname, self.order_type))

	def validate_delivery_date(self):
		if self.order_type == 'Sales' and not self.skip_delivery_note:
			delivery_date_list = [d.delivery_date for d in self.get("items") if d.delivery_date]
			max_delivery_date = max(delivery_date_list) if delivery_date_list else None
			if (max_delivery_date and not self.delivery_date) or (max_delivery_date and getdate(self.delivery_date) != getdate(max_delivery_date)):
				self.delivery_date = max_delivery_date
			if self.delivery_date:
				for d in self.get("items"):
					if not d.delivery_date:
						d.delivery_date = self.delivery_date
					if getdate(self.transaction_date) > getdate(d.delivery_date):
						frappe.msgprint(_("Expected Delivery Date should be after Sales Order Date"),
							indicator='orange', title=_('Warning'))
			else:
				frappe.throw(_("Please enter Delivery Date"))

		self.validate_sales_mntc_quotation()

	def validate_proj_cust(self):
		if self.project and self.customer_name:
			res = frappe.db.sql("""select name from `tabProject` where name = %s
				and (customer = %s or ifnull(customer,'')='')""",
					(self.project, self.customer))
			if not res:
				frappe.throw(_("Customer {0} does not belong to project {1}").format(self.customer, self.project))

	def validate_warehouse(self):
		super(SalesOrder, self).validate_warehouse()

		for d in self.get("items"):
			if (frappe.get_cached_value("Item", d.item_code, "is_stock_item") == 1 or
				(self.has_product_bundle(d.item_code) and self.product_bundle_has_stock_item(d.item_code))) \
				and not d.warehouse and not cint(d.delivered_by_supplier):
				frappe.throw(_("Delivery warehouse required for stock item {0}").format(d.item_code),
					WarehouseRequired)

	def validate_with_previous_doc(self):
		super(SalesOrder, self).validate_with_previous_doc({
			"Quotation": {
				"ref_dn_field": "prevdoc_docname",
				"compare_fields": [["company", "="]]
			}
		})


	def update_enquiry_status(self, prevdoc, flag):
		enq = frappe.db.sql("select t2.prevdoc_docname from `tabQuotation` t1, `tabQuotation Item` t2 where t2.parent = t1.name and t1.name=%s", prevdoc)
		if enq:
			frappe.db.sql("update `tabOpportunity` set status = %s where name=%s",(flag,enq[0][0]))

	def update_prevdoc_status(self, flag=None):
		for quotation in set(d.prevdoc_docname for d in self.get("items")):
			if quotation:
				doc = frappe.get_doc("Quotation", quotation)
				if doc.docstatus==2:
					frappe.throw(_("Quotation {0} is cancelled").format(quotation))

				doc.set_status(update=True)

	def validate_drop_ship(self):
		for d in self.get('items'):
			if d.delivered_by_supplier and not d.supplier:
				frappe.throw(_("Row #{0}: Set Supplier for item {1}").format(d.idx, d.item_code))

	def on_submit(self):
		self.check_credit_limit()
		self.update_reserved_qty()

		frappe.get_doc('Authorization Control').validate_approving_authority(self.doctype, self.company, self.base_grand_total, self)
		self.update_project()
		self.update_prevdoc_status('submit')

		self.update_blanket_order()

		update_linked_doc(self.doctype, self.name, self.inter_company_order_reference)
		if self.coupon_code:
			from erpnext.accounts.doctype.pricing_rule.utils import update_coupon_code_count
			update_coupon_code_count(self.coupon_code,'used')

	def on_cancel(self):
		self.ignore_linked_doctypes = ('GL Entry', 'Stock Ledger Entry')
		super(SalesOrder, self).on_cancel()

		# Cannot cancel closed SO
		if self.status == 'Closed':
			frappe.throw(_("Closed order cannot be cancelled. Unclose to cancel."))

		self.check_nextdoc_docstatus()
		self.update_reserved_qty()
		self.update_project()
		self.update_prevdoc_status('cancel')

		frappe.db.set(self, 'status', 'Cancelled')

		self.update_blanket_order()

		unlink_inter_company_doc(self.doctype, self.name, self.inter_company_order_reference)
		if self.coupon_code:
			from erpnext.accounts.doctype.pricing_rule.utils import update_coupon_code_count
			update_coupon_code_count(self.coupon_code,'cancelled')

	def update_project(self):
		if frappe.db.get_single_value('Selling Settings', 'sales_update_frequency') != "Each Transaction":
			return

		if self.project:
			project = frappe.get_doc("Project", self.project)
			project.update_sales_amount()
			project.db_update()

	@frappe.whitelist()
	def calculate_taxes(self):
		if self.customer:
			cus = frappe.get_doc("Customer",self.customer)
			if not cus.tax_category:
				if self.tax_category:
					for i in self.items:
						if i.item_code:
							doc=frappe.get_doc("Item",i.item_code)
							for j in doc.taxes:
								if self.tax_category==j.tax_category:
									if j.item_tax_template:
										i.item_tax_template=j.item_tax_template
			if cus.tax_category:
				if self.tax_category:
					for i in self.items:
						if i.item_code:
							doc=frappe.get_doc("Item",i.item_code)
							for j in doc.taxes:
								if cus.tax_category==j.tax_category:
									if j.item_tax_template:
										i.item_tax_template=j.item_tax_template
				self.tax_category=cus.tax_category
			return self.tax_category

	def check_credit_limit(self):
		# if bypass credit limit check is set to true (1) at sales order level,
		# then we need not to check credit limit and vise versa
		if not cint(frappe.db.get_value("Customer Credit Limit",
			{'parent': self.customer, 'parenttype': 'Customer', 'company': self.company},
			"bypass_credit_limit_check")):
			check_credit_limit(self.customer, self.company)

	def check_nextdoc_docstatus(self):
		# Checks Delivery Note
		submit_dn = frappe.db.sql_list("""
			select t1.name
			from `tabDelivery Note` t1,`tabDelivery Note Item` t2
			where t1.name = t2.parent and t2.against_sales_order = %s and t1.docstatus = 1""", self.name)

		if submit_dn:
			submit_dn = [get_link_to_form("Delivery Note", dn) for dn in submit_dn]
			frappe.throw(_("Delivery Notes {0} must be cancelled before cancelling this Sales Order")
				.format(", ".join(submit_dn)))

		# Checks Sales Invoice
		submit_rv = frappe.db.sql_list("""select t1.name
			from `tabSales Invoice` t1,`tabSales Invoice Item` t2
			where t1.name = t2.parent and t2.sales_order = %s and t1.docstatus < 2""",
			self.name)

		if submit_rv:
			submit_rv = [get_link_to_form("Sales Invoice", si) for si in submit_rv]
			frappe.throw(_("Sales Invoice {0} must be cancelled before cancelling this Sales Order")
				.format(", ".join(submit_rv)))

		#check maintenance schedule
		submit_ms = frappe.db.sql_list("""
			select t1.name
			from `tabMaintenance Schedule` t1, `tabMaintenance Schedule Item` t2
			where t2.parent=t1.name and t2.sales_order = %s and t1.docstatus = 1""", self.name)

		if submit_ms:
			submit_ms = [get_link_to_form("Maintenance Schedule", ms) for ms in submit_ms]
			frappe.throw(_("Maintenance Schedule {0} must be cancelled before cancelling this Sales Order")
				.format(", ".join(submit_ms)))

		# check maintenance visit
		submit_mv = frappe.db.sql_list("""
			select t1.name
			from `tabMaintenance Visit` t1, `tabMaintenance Visit Purpose` t2
			where t2.parent=t1.name and t2.prevdoc_docname = %s and t1.docstatus = 1""",self.name)

		if submit_mv:
			submit_mv = [get_link_to_form("Maintenance Visit", mv) for mv in submit_mv]
			frappe.throw(_("Maintenance Visit {0} must be cancelled before cancelling this Sales Order")
				.format(", ".join(submit_mv)))

		# check work order
		pro_order = frappe.db.sql_list("""
			select name
			from `tabWork Order`
			where sales_order = %s and docstatus = 1""", self.name)

		if pro_order:
			pro_order = [get_link_to_form("Work Order", po) for po in pro_order]
			frappe.throw(_("Work Order {0} must be cancelled before cancelling this Sales Order")
				.format(", ".join(pro_order)))

	def check_modified_date(self):
		mod_db = frappe.db.get_value("Sales Order", self.name, "modified")
		date_diff = frappe.db.sql("select TIMEDIFF('%s', '%s')" %
			( mod_db, cstr(self.modified)))
		if date_diff and date_diff[0][0]:
			frappe.throw(_("{0} {1} has been modified. Please refresh.").format(self.doctype, self.name))

	def update_status(self, status):
		self.check_modified_date()
		self.set_status(update=True, status=status)
		self.update_reserved_qty()
		self.notify_update()
		clear_doctype_notifications(self)

	def update_reserved_qty(self, so_item_rows=None):
		"""update requested qty (before ordered_qty is updated)"""
		item_wh_list = []
		def _valid_for_reserve(item_code, warehouse):
			if item_code and warehouse and [item_code, warehouse] not in item_wh_list \
				and frappe.get_cached_value("Item", item_code, "is_stock_item"):
					item_wh_list.append([item_code, warehouse])

		for d in self.get("items"):
			if (not so_item_rows or d.name in so_item_rows) and not d.delivered_by_supplier:
				if self.has_product_bundle(d.item_code):
					for p in self.get("packed_items"):
						if p.parent_detail_docname == d.name and p.parent_item == d.item_code:
							_valid_for_reserve(p.item_code, p.warehouse)
				else:
					_valid_for_reserve(d.item_code, d.warehouse)

		for item_code, warehouse in item_wh_list:
			update_bin_qty(item_code, warehouse, {
				"reserved_qty": get_reserved_qty(item_code, warehouse)
			})

	def on_update(self):
		pass

	def before_update_after_submit(self):
		self.validate_po()
		self.validate_drop_ship()
		self.validate_supplier_after_submit()
		self.validate_delivery_date()

	def validate_supplier_after_submit(self):
		"""Check that supplier is the same after submit if PO is already made"""
		exc_list = []

		for item in self.items:
			if item.supplier:
				supplier = frappe.db.get_value("Sales Order Item", {"parent": self.name, "item_code": item.item_code},
					"supplier")
				if item.ordered_qty > 0.0 and item.supplier != supplier:
					exc_list.append(_("Row #{0}: Not allowed to change Supplier as Purchase Order already exists").format(item.idx))

		if exc_list:
			frappe.throw('\n'.join(exc_list))

	def update_delivery_status(self):
		"""Update delivery status from Purchase Order for drop shipping"""
		tot_qty, delivered_qty = 0.0, 0.0

		for item in self.items:
			if item.delivered_by_supplier:
				item_delivered_qty  = frappe.db.sql("""select sum(qty)
					from `tabPurchase Order Item` poi, `tabPurchase Order` po
					where poi.sales_order_item = %s
						and poi.item_code = %s
						and poi.parent = po.name
						and po.docstatus = 1
						and po.status = 'Delivered'""", (item.name, item.item_code))

				item_delivered_qty = item_delivered_qty[0][0] if item_delivered_qty else 0
				item.db_set("delivered_qty", flt(item_delivered_qty), update_modified=False)

			delivered_qty += item.delivered_qty
			tot_qty += item.qty

		if tot_qty != 0:
			self.db_set("per_delivered", flt(delivered_qty/tot_qty) * 100,
				update_modified=False)


	def set_indicator(self):
		"""Set indicator for portal"""
		if self.per_billed < 100 and self.per_delivered < 100:
			self.indicator_color = "orange"
			self.indicator_title = _("Not Paid and Not Delivered")

		elif self.per_billed == 100 and self.per_delivered < 100:
			self.indicator_color = "orange"
			self.indicator_title = _("Paid and Not Delivered")

		else:
			self.indicator_color = "green"
			self.indicator_title = _("Paid")

	@frappe.whitelist()
	def get_commision(self):
		tot=[]
		if self.sales_partner:
			doc=frappe.get_doc("Sales Partner",self.sales_partner)
			if self.commission_based_on_target_lines==1:
				for i in self.items:
					for j in doc.item_target_details:
						if i.item_code==j.item_code:
							if self.customer_name==j.customer_name:
								if j.commision_formula:
									data=eval(j.commision_formula)
									tot.append(data)
									self.total_commission=sum(tot)

	@frappe.whitelist()
	def get_work_order_items(self, for_raw_material_request=0):
		'''Returns items with BOM that already do not have a linked work order'''
		items = []
		item_codes = [i.item_code for i in self.items]
		product_bundle_parents = [pb.new_item_code for pb in frappe.get_all("Product Bundle", {"new_item_code": ["in", item_codes]}, ["new_item_code"])]

		for table in [self.items, self.packed_items]:
			for i in table:
				bom = get_default_bom_item(i.item_code)
				stock_qty = i.qty if i.doctype == 'Packed Item' else i.stock_qty
				if not for_raw_material_request:
					total_work_order_qty = flt(frappe.db.sql('''select sum(qty) from `tabWork Order`
						where production_item=%s and sales_order=%s and sales_order_item = %s and docstatus<2''', (i.item_code, self.name, i.name))[0][0])
					pending_qty = stock_qty - total_work_order_qty
				else:
					pending_qty = stock_qty

				if pending_qty and i.item_code not in product_bundle_parents:
					if bom:
						items.append(dict(
							name= i.name,
							item_code= i.item_code,
							description= i.description,
							bom = bom,
							warehouse = i.warehouse,
							pending_qty = pending_qty,
							required_qty = pending_qty if for_raw_material_request else 0,
							sales_order_item = i.name
						))
					else:
						items.append(dict(
							name= i.name,
							item_code= i.item_code,
							description= i.description,
							bom = '',
							warehouse = i.warehouse,
							pending_qty = pending_qty,
							required_qty = pending_qty if for_raw_material_request else 0,
							sales_order_item = i.name
						))
		return items

	def on_recurring(self, reference_doc, auto_repeat_doc):

		def _get_delivery_date(ref_doc_delivery_date, red_doc_transaction_date, transaction_date):
			delivery_date = auto_repeat_doc.get_next_schedule_date(schedule_date=ref_doc_delivery_date)

			if delivery_date <= transaction_date:
				delivery_date_diff = frappe.utils.date_diff(ref_doc_delivery_date, red_doc_transaction_date)
				delivery_date = frappe.utils.add_days(transaction_date, delivery_date_diff)

			return delivery_date

		self.set("delivery_date", _get_delivery_date(reference_doc.delivery_date,
			reference_doc.transaction_date, self.transaction_date ))

		for d in self.get("items"):
			reference_delivery_date = frappe.db.get_value("Sales Order Item",
				{"parent": reference_doc.name, "item_code": d.item_code, "idx": d.idx}, "delivery_date")

			d.set("delivery_date", _get_delivery_date(reference_delivery_date,
				reference_doc.transaction_date, self.transaction_date))

	def validate_serial_no_based_delivery(self):
		reserved_items = []
		normal_items = []
		for item in self.items:
			if item.ensure_delivery_based_on_produced_serial_no:
				if item.item_code in normal_items:
					frappe.throw(_("Cannot ensure delivery by Serial No as Item {0} is added with and without Ensure Delivery by Serial No.").format(item.item_code))
				if item.item_code not in reserved_items:
					if not frappe.get_cached_value("Item", item.item_code, "has_serial_no"):
						frappe.throw(_("Item {0} has no Serial No. Only serilialized items can have delivery based on Serial No").format(item.item_code))
					if not frappe.db.exists("BOM", {"item": item.item_code, "is_active": 1}):
						frappe.throw(_("No active BOM found for item {0}. Delivery by Serial No cannot be ensured").format(item.item_code))
				reserved_items.append(item.item_code)
			else:
				normal_items.append(item.item_code)

			if not item.ensure_delivery_based_on_produced_serial_no and \
				item.item_code in reserved_items:
				frappe.throw(_("Cannot ensure delivery by Serial No as Item {0} is added with and without Ensure Delivery by Serial No.").format(item.item_code))

def get_list_context(context=None):
	from erpnext.controllers.website_list_for_contact import get_list_context
	list_context = get_list_context(context)
	list_context.update({
		'show_sidebar': True,
		'show_search': True,
		'no_breadcrumbs': True,
		'title': _('Orders'),
	})

	return list_context

@frappe.whitelist()
def close_or_unclose_sales_orders(names, status):
	if not frappe.has_permission("Sales Order", "write"):
		frappe.throw(_("Not permitted"), frappe.PermissionError)

	names = json.loads(names)
	for name in names:
		so = frappe.get_doc("Sales Order", name)
		if so.docstatus == 1:
			if status == "Closed":
				if so.status not in ("Cancelled", "Closed") and (so.per_delivered < 100 or so.per_billed < 100):
					so.update_status(status)
			else:
				if so.status == "Closed":
					so.update_status('Draft')
			so.update_blanket_order()

	frappe.local.message_log = []

def get_requested_item_qty(sales_order):
	return frappe._dict(frappe.db.sql("""
		select sales_order_item, sum(qty)
		from `tabMaterial Request Item`
		where docstatus = 1
			and sales_order = %s
		group by sales_order_item
	""", sales_order))

@frappe.whitelist()
def make_material_request(source_name, target_doc=None):
	requested_item_qty = get_requested_item_qty(source_name)

	def update_item(source, target, source_parent):
		# qty is for packed items, because packed items don't have stock_qty field
		qty = source.get("qty")
		target.project = source_parent.project
		target.qty = qty - requested_item_qty.get(source.name, 0)
		target.stock_qty = flt(target.qty) * flt(target.conversion_factor)

	doc = get_mapped_doc("Sales Order", source_name, {
		"Sales Order": {
			"doctype": "Material Request",
			"validation": {
				"docstatus": ["=", 1]
			}
		},
		"Packed Item": {
			"doctype": "Material Request Item",
			"field_map": {
				"parent": "sales_order",
				"uom": "stock_uom"
			},
			"postprocess": update_item
		},
		"Sales Order Item": {
			"doctype": "Material Request Item",
			"field_map": {
				"name": "sales_order_item",
				"parent": "sales_order"
			},
			"condition": lambda doc: not frappe.db.exists('Product Bundle', doc.item_code) and doc.stock_qty > requested_item_qty.get(doc.name, 0),
			"postprocess": update_item
		}
	}, target_doc)

	return doc

@frappe.whitelist()
def make_project(source_name, target_doc=None):
	def postprocess(source, doc):
		doc.project_type = "External"
		doc.project_name = source.name

	doc = get_mapped_doc("Sales Order", source_name, {
		"Sales Order": {
			"doctype": "Project",
			"validation": {
				"docstatus": ["=", 1]
			},
			"field_map":{
				"name" : "sales_order",
				"base_grand_total" : "estimated_costing",
			}
		},
	}, target_doc, postprocess)

	return doc

@frappe.whitelist()
def make_delivery_note(source_name, target_doc=None, skip_item_mapping=False):
	def set_missing_values(source, target):
		target.ignore_pricing_rule = 1
		target.run_method("set_missing_values")
		target.run_method("set_po_nos")
		target.run_method("calculate_taxes_and_totals")

		if source.company_address:
			target.update({'company_address': source.company_address})
		else:
			# set company address
			target.update(get_company_address(target.company))

		if target.company_address:
			target.update(get_fetch_values("Delivery Note", 'company_address', target.company_address))

	def update_item(source, target, source_parent):
		target.base_amount = (flt(source.qty) - flt(source.delivered_qty)) * flt(source.base_rate)
		target.amount = (flt(source.qty) - flt(source.delivered_qty)) * flt(source.rate)
		target.qty = flt(source.qty) - flt(source.delivered_qty)

		item = get_item_defaults(target.item_code, source_parent.company)
		item_group = get_item_group_defaults(target.item_code, source_parent.company)

		if item:
			target.cost_center = frappe.db.get_value("Project", source_parent.project, "cost_center") \
				or item.get("buying_cost_center") \
				or item_group.get("buying_cost_center")

	mapper = {
		"Sales Order": {
			"doctype": "Delivery Note",
			"validation": {
				"docstatus": ["=", 1]
			}
		},
		"Sales Taxes and Charges": {
			"doctype": "Sales Taxes and Charges",
			"add_if_empty": True
		},
		"Sales Team": {
			"doctype": "Sales Team",
			"add_if_empty": True
		}
	}

	if not skip_item_mapping:
		mapper["Sales Order Item"] = {
			"doctype": "Delivery Note Item",
			"field_map": {
				"rate": "rate",
				"name": "so_detail",
				"parent": "against_sales_order",
			},
			"postprocess": update_item,
			"condition": lambda doc: abs(doc.delivered_qty) < abs(doc.qty) and doc.delivered_by_supplier!=1
		}

	target_doc = get_mapped_doc("Sales Order", source_name, mapper, target_doc, set_missing_values)

	return target_doc

@frappe.whitelist()
def make_sales_invoice(source_name, target_doc=None, ignore_permissions=False):
	def postprocess(source, target):
		set_missing_values(source, target)
		#Get the advance paid Journal Entries in Sales Invoice Advance
		if target.get("allocate_advances_automatically"):
			target.set_advances()

	def set_missing_values(source, target):
		target.ignore_pricing_rule = 1
		target.flags.ignore_permissions = True
		target.run_method("set_missing_values")
		target.run_method("set_po_nos")
		target.run_method("calculate_taxes_and_totals")

		if source.company_address:
			target.update({'company_address': source.company_address})
		else:
			# set company address
			target.update(get_company_address(target.company))

		if target.company_address:
			target.update(get_fetch_values("Sales Invoice", 'company_address', target.company_address))

		# set the redeem loyalty points if provided via shopping cart
		if source.loyalty_points and source.order_type == "Shopping Cart":
			target.redeem_loyalty_points = 1

	def update_item(source, target, source_parent):
		target.amount = flt(source.amount) - flt(source.billed_amt)
		target.base_amount = target.amount * flt(source_parent.conversion_rate)
		target.qty = target.amount / flt(source.rate) if (source.rate and source.billed_amt) else source.qty - source.returned_qty

		if source_parent.project:
			target.cost_center = frappe.db.get_value("Project", source_parent.project, "cost_center")
		if target.item_code:
			item = get_item_defaults(target.item_code, source_parent.company)
			item_group = get_item_group_defaults(target.item_code, source_parent.company)
			cost_center = item.get("selling_cost_center") \
				or item_group.get("selling_cost_center")

			if cost_center:
				target.cost_center = cost_center

	doclist = get_mapped_doc("Sales Order", source_name, {
		"Sales Order": {
			"doctype": "Sales Invoice",
			"field_map": {
				"party_account_currency": "party_account_currency",
				"payment_terms_template": "payment_terms_template"
			},
			"field_no_map": ["payment_terms_template"],
			"validation": {
				"docstatus": ["=", 1]
			}
		},
		"Sales Order Item": {
			"doctype": "Sales Invoice Item",
			"field_map": {
				"name": "so_detail",
				"parent": "sales_order",
			},
			"postprocess": update_item,
			"condition": lambda doc: doc.qty and (doc.base_amount==0 or abs(doc.billed_amt) < abs(doc.amount))
		},
		"Sales Taxes and Charges": {
			"doctype": "Sales Taxes and Charges",
			"add_if_empty": True
		},
		"Sales Team": {
			"doctype": "Sales Team",
			"add_if_empty": True
		}
	}, target_doc, postprocess, ignore_permissions=ignore_permissions)

	automatically_fetch_payment_terms = cint(frappe.db.get_single_value('Accounts Settings', 'automatically_fetch_payment_terms'))
	if automatically_fetch_payment_terms:
		doclist.set_payment_schedule()

	return doclist

@frappe.whitelist()
def make_maintenance_schedule(source_name, target_doc=None):
	maint_schedule = frappe.db.sql("""select t1.name
		from `tabMaintenance Schedule` t1, `tabMaintenance Schedule Item` t2
		where t2.parent=t1.name and t2.sales_order=%s and t1.docstatus=1""", source_name)

	if not maint_schedule:
		doclist = get_mapped_doc("Sales Order", source_name, {
			"Sales Order": {
				"doctype": "Maintenance Schedule",
				"validation": {
					"docstatus": ["=", 1]
				}
			},
			"Sales Order Item": {
				"doctype": "Maintenance Schedule Item",
				"field_map": {
					"parent": "sales_order"
				}
			}
		}, target_doc)

		return doclist

@frappe.whitelist()
def make_maintenance_visit(source_name, target_doc=None):
	visit = frappe.db.sql("""select t1.name
		from `tabMaintenance Visit` t1, `tabMaintenance Visit Purpose` t2
		where t2.parent=t1.name and t2.prevdoc_docname=%s
		and t1.docstatus=1 and t1.completion_status='Fully Completed'""", source_name)

	if not visit:
		doclist = get_mapped_doc("Sales Order", source_name, {
			"Sales Order": {
				"doctype": "Maintenance Visit",
				"validation": {
					"docstatus": ["=", 1]
				}
			},
			"Sales Order Item": {
				"doctype": "Maintenance Visit Purpose",
				"field_map": {
					"parent": "prevdoc_docname",
					"parenttype": "prevdoc_doctype"
				}
			}
		}, target_doc)

		return doclist

@frappe.whitelist()
def get_events(start, end, filters=None):
	"""Returns events for Gantt / Calendar view rendering.

	:param start: Start date-time.
	:param end: End date-time.
	:param filters: Filters (JSON).
	"""
	from frappe.desk.calendar import get_event_conditions
	conditions = get_event_conditions("Sales Order", filters)

	data = frappe.db.sql("""
		select
			distinct `tabSales Order`.name, `tabSales Order`.customer_name, `tabSales Order`.status,
			`tabSales Order`.delivery_status, `tabSales Order`.billing_status,
			`tabSales Order Item`.delivery_date
		from
			`tabSales Order`, `tabSales Order Item`
		where `tabSales Order`.name = `tabSales Order Item`.parent
			and `tabSales Order`.skip_delivery_note = 0
			and (ifnull(`tabSales Order Item`.delivery_date, '0000-00-00')!= '0000-00-00') \
			and (`tabSales Order Item`.delivery_date between %(start)s and %(end)s)
			and `tabSales Order`.docstatus < 2
			{conditions}
		""".format(conditions=conditions), {
			"start": start,
			"end": end
		}, as_dict=True, update={"allDay": 0})
	return data

@frappe.whitelist()
def make_purchase_order_for_default_supplier(source_name, selected_items=None, target_doc=None):
	"""Creates Purchase Order for each Supplier. Returns a list of doc objects."""
	if not selected_items: return

	if isinstance(selected_items, string_types):
		selected_items = json.loads(selected_items)

	def set_missing_values(source, target):
		target.supplier = supplier
		target.apply_discount_on = ""
		target.additional_discount_percentage = 0.0
		target.discount_amount = 0.0
		target.inter_company_order_reference = ""

		default_price_list = frappe.get_value("Supplier", supplier, "default_price_list")
		if default_price_list:
			target.buying_price_list = default_price_list

		if any( item.delivered_by_supplier==1 for item in source.items):
			if source.shipping_address_name:
				target.shipping_address = source.shipping_address_name
				target.shipping_address_display = source.shipping_address
			else:
				target.shipping_address = source.customer_address
				target.shipping_address_display = source.address_display

			target.customer_contact_person = source.contact_person
			target.customer_contact_display = source.contact_display
			target.customer_contact_mobile = source.contact_mobile
			target.customer_contact_email = source.contact_email

		else:
			target.customer = ""
			target.customer_name = ""

		target.run_method("set_missing_values")
		target.run_method("calculate_taxes_and_totals")

	def update_item(source, target, source_parent):
		target.schedule_date = source.delivery_date
		target.qty = flt(source.qty) - (flt(source.ordered_qty) / flt(source.conversion_factor))
		target.stock_qty = (flt(source.stock_qty) - flt(source.ordered_qty))
		target.project = source_parent.project

	suppliers = [item.get('supplier') for item in selected_items if item.get('supplier')]
	suppliers = list(dict.fromkeys(suppliers)) # remove duplicates while preserving order

	items_to_map = [item.get('item_code') for item in selected_items if item.get('item_code')]
	items_to_map = list(set(items_to_map))

	if not suppliers:
		frappe.throw(_("Please set a Supplier against the Items to be considered in the Purchase Order."))

	purchase_orders = []
	for supplier in suppliers:
		doc = get_mapped_doc("Sales Order", source_name, {
			"Sales Order": {
				"doctype": "Purchase Order",
				"field_no_map": [
					"address_display",
					"contact_display",
					"contact_mobile",
					"contact_email",
					"contact_person",
					"taxes_and_charges",
					"shipping_address",
					"terms"
				],
				"validation": {
					"docstatus": ["=", 1]
				}
			},
			"Sales Order Item": {
				"doctype": "Purchase Order Item",
				"field_map":  [
					["name", "sales_order_item"],
					["parent", "sales_order"],
					["stock_uom", "stock_uom"],
					["uom", "uom"],
					["conversion_factor", "conversion_factor"],
					["delivery_date", "schedule_date"]
				],
				"field_no_map": [
					"rate",
					"price_list_rate",
					"item_tax_template",
					"discount_percentage",
					"discount_amount",
					"pricing_rules"
				],
				"postprocess": update_item,
				"condition": lambda doc: doc.ordered_qty < doc.stock_qty and doc.supplier == supplier and doc.item_code in items_to_map
			}
		}, target_doc, set_missing_values)

		doc.insert()
		frappe.db.commit()
		purchase_orders.append(doc)

	return purchase_orders

@frappe.whitelist()
def make_purchase_order(source_name, selected_items=None, target_doc=None):
	if not selected_items: return

	if isinstance(selected_items, string_types):
		selected_items = json.loads(selected_items)

	items_to_map = [item.get('item_code') for item in selected_items if item.get('item_code') and item.get('item_code')]
	items_to_map = list(set(items_to_map))

	def set_missing_values(source, target):
		target.supplier = ""
		target.apply_discount_on = ""
		target.additional_discount_percentage = 0.0
		target.discount_amount = 0.0
		target.inter_company_order_reference = ""
		target.customer = ""
		target.customer_name = ""
		target.run_method("set_missing_values")
		target.run_method("calculate_taxes_and_totals")

	def update_item(source, target, source_parent):
		target.schedule_date = source.delivery_date
		target.qty = flt(source.qty) - (flt(source.ordered_qty) / flt(source.conversion_factor))
		target.stock_qty = (flt(source.stock_qty) - flt(source.ordered_qty))
		target.project = source_parent.project

	# po = frappe.get_list("Purchase Order", filters={"sales_order":source_name, "supplier":supplier, "docstatus": ("<", "2")})
	doc = get_mapped_doc("Sales Order", source_name, {
		"Sales Order": {
			"doctype": "Purchase Order",
			"field_no_map": [
				"address_display",
				"contact_display",
				"contact_mobile",
				"contact_email",
				"contact_person",
				"taxes_and_charges",
				"shipping_address",
				"terms"
			],
			"validation": {
				"docstatus": ["=", 1]
			}
		},
		"Sales Order Item": {
			"doctype": "Purchase Order Item",
			"field_map":  [
				["name", "sales_order_item"],
				["parent", "sales_order"],
				["stock_uom", "stock_uom"],
				["uom", "uom"],
				["conversion_factor", "conversion_factor"],
				["delivery_date", "schedule_date"]
			],
			"field_no_map": [
				"rate",
				"price_list_rate",
				"item_tax_template",
				"discount_percentage",
				"discount_amount",
				"supplier",
				"pricing_rules"
			],
			"postprocess": update_item,
			"condition": lambda doc: doc.ordered_qty < doc.stock_qty and doc.item_code in items_to_map and not is_product_bundle(doc.item_code)
		},
		"Packed Item": {
			"doctype": "Purchase Order Item",
			"field_map":  [
				["parent", "sales_order"],
				["uom", "uom"],
				["conversion_factor", "conversion_factor"],
				["parent_item", "product_bundle"],
				["rate", "rate"]
			],
			"field_no_map": [
				"price_list_rate",
				"item_tax_template",
				"discount_percentage",
				"discount_amount",
				"supplier",
				"pricing_rules"
			],
			"condition": lambda doc: doc.parent_item in items_to_map
		}
	}, target_doc, set_missing_values)

	set_delivery_date(doc.items, source_name)

	return doc

def set_delivery_date(items, sales_order):
	delivery_dates = frappe.get_all(
		'Sales Order Item',
		filters = {
			'parent': sales_order
		},
		fields = ['delivery_date', 'item_code']
	)

	delivery_by_item = frappe._dict()
	for date in delivery_dates:
		delivery_by_item[date.item_code] = date.delivery_date

	for item in items:
		if item.product_bundle:
			item.schedule_date = delivery_by_item[item.product_bundle]

def is_product_bundle(item_code):
	return frappe.db.exists('Product Bundle', item_code)

@frappe.whitelist()
def make_work_orders(items, sales_order, company, project=None):
	'''Make Work Orders against the given Sales Order for the given `items`'''
	items = json.loads(items).get('items')
	out = []

	for i in items:
		if not i.get("bom"):
			frappe.throw(_("Please select BOM against item {0}").format(i.get("item_code")))
		if not i.get("pending_qty"):
			frappe.throw(_("Please select Qty against item {0}").format(i.get("item_code")))

		work_order = frappe.get_doc(dict(
			doctype='Work Order',
			production_item=i['item_code'],
			bom_no=i.get('bom'),
			qty=i['pending_qty'],
			company=company,
			sales_order=sales_order,
			sales_order_item=i['sales_order_item'],
			project=project,
			fg_warehouse=i['warehouse'],
			description=i['description']
		)).insert()
		work_order.set_work_order_operations()
		work_order.save()
		out.append(work_order)

	return [p.name for p in out]

@frappe.whitelist()
def update_status(status, name):
	so = frappe.get_doc("Sales Order", name)
	so.update_status(status)

def get_default_bom_item(item_code):
	bom = frappe.get_all('BOM', dict(item=item_code, is_active=True),
			order_by='is_default desc')
	bom = bom[0].name if bom else None

	return bom

@frappe.whitelist()
def make_raw_material_request(items, company, sales_order, project=None):
	if not frappe.has_permission("Sales Order", "write"):
		frappe.throw(_("Not permitted"), frappe.PermissionError)

	if isinstance(items, string_types):
		items = frappe._dict(json.loads(items))

	for item in items.get('items'):
		item["include_exploded_items"] = items.get('include_exploded_items')
		item["ignore_existing_ordered_qty"] = items.get('ignore_existing_ordered_qty')
		item["include_raw_materials_from_sales_order"] = items.get('include_raw_materials_from_sales_order')

	items.update({
		'company': company,
		'sales_order': sales_order
	})

	raw_materials = get_items_for_material_requests(items)
	if not raw_materials:
		frappe.msgprint(_("Material Request not created, as quantity for Raw Materials already available."))
		return

	material_request = frappe.new_doc('Material Request')
	material_request.update(dict(
		doctype = 'Material Request',
		transaction_date = nowdate(),
		company = company,
		material_request_type = 'Purchase'
	))
	for item in raw_materials:
		item_doc = frappe.get_cached_doc('Item', item.get('item_code'))

		schedule_date = add_days(nowdate(), cint(item_doc.lead_time_days))
		row = material_request.append('items', {
			'item_code': item.get('item_code'),
			'qty': item.get('quantity'),
			'schedule_date': schedule_date,
			'warehouse': item.get('warehouse'),
			'sales_order': sales_order,
			'project': project
		})

		if not (strip_html(item.get("description")) and strip_html(item_doc.description)):
			row.description = item_doc.item_name or item.get('item_code')

	material_request.insert()
	material_request.flags.ignore_permissions = 1
	material_request.run_method("set_missing_values")
	material_request.submit()
	return material_request

@frappe.whitelist()
def make_inter_company_purchase_order(source_name, target_doc=None):
	from erpnext.accounts.doctype.sales_invoice.sales_invoice import make_inter_company_transaction
	return make_inter_company_transaction("Sales Order", source_name, target_doc)

@frappe.whitelist()
def create_pick_list(source_name, target_doc=None):
	def update_item_quantity(source, target, source_parent):
		target.qty = flt(source.qty) - flt(source.delivered_qty)
		target.stock_qty = (flt(source.qty) - flt(source.delivered_qty)) * flt(source.conversion_factor)

	doc = get_mapped_doc('Sales Order', source_name, {
		'Sales Order': {
			'doctype': 'Pick List',
			'validation': {
				'docstatus': ['=', 1]
			}
		},
		'Sales Order Item': {
			'doctype': 'Pick List Item',
			'field_map': {
				'parent': 'sales_order',
				'name': 'sales_order_item'
			},
			'postprocess': update_item_quantity,
			'condition': lambda doc: abs(doc.delivered_qty) < abs(doc.qty) and doc.delivered_by_supplier!=1
		},
	}, target_doc)

	doc.purpose = 'Delivery'

	doc.set_item_locations()

	return doc

@frappe.whitelist()
def defsellinguom(doc_name=None):
    if doc_name != None:
        doc = frappe.get_doc("Item",doc_name)
        if doc.sales_uom:
            sale_uom = doc.sales_uom
            res = frappe.db.sql(""" select uom,conversion_factor from `tabUOM Conversion Detail` where parent = %(p)s and uom = %(u)s """,
                          {'p':doc_name,'u':sale_uom},as_dict= True)
            return res
        else:
            return 1
@frappe.whitelist()
def get_price(customer,item_code,stock_qty):
    doc_name = '{0}{1}'.format(customer,item_code)
    discount_amount = frappe.db.get_value('Pricing Rule', {'name':doc_name},['discount_amount'])
    base_price = frappe.db.get_value('Item Price', {'item_code':item_code},['price_list_rate','uom'])
    price_per_unit = base_price - discount_amount
    return float(stock_qty) * float(price_per_unit)

@frappe.whitelist()
def get_list(customer=None):
    items = []
    doclist = frappe.get_list("Customer Pricing Rule",filters={"customer":customer},fields=['name'],limit=1)
    if doclist:
        doc = frappe.get_doc('Customer Pricing Rule',doclist[0].name)
        for i in doc.get('item_details'):
            j=i.get('item')
            items.append(j)
            print(items)
        return items
    return False

def update_produced_qty_in_so_item(sales_order, sales_order_item):
	#for multiple work orders against same sales order item
	linked_wo_with_so_item = frappe.db.get_all('Work Order', ['produced_qty'], {
		'sales_order_item': sales_order_item,
		'sales_order': sales_order,
		'docstatus': 1
	})

	total_produced_qty = 0
	for wo in linked_wo_with_so_item:
		total_produced_qty += flt(wo.get('produced_qty'))

	if not total_produced_qty and frappe.flags.in_patch: return

	frappe.db.set_value('Sales Order Item', sales_order_item, 'produced_qty', total_produced_qty)<|MERGE_RESOLUTION|>--- conflicted
+++ resolved
@@ -1,11 +1,7 @@
 # Copyright (c) 2015, Frappe Technologies Pvt. Ltd. and Contributors
 # License: GNU General Public License v3. See license.txt
 
-<<<<<<< HEAD
 from __future__ import unicode_literals
-=======
-
->>>>>>> 57b70ace
 import json
 from datetime import datetime
 import frappe
