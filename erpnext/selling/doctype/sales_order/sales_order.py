--- conflicted
+++ resolved
@@ -79,20 +79,11 @@
 				where item_code = %s and warehouse = %s", (d.item_code, d.warehouse))
 			d.projected_qty = tot_avail_qty and flt(tot_avail_qty[0][0]) or 0
 
-<<<<<<< HEAD
-		# check for same entry multiple times
-		unique_chk_list = set(check_list)
-		if len(unique_chk_list) != len(check_list) and \
-			not cint(frappe.db.get_single_value("Selling Settings", "allow_multiple_items")):
-			frappe.msgprint(_("Same item has been entered multiple times"),
-				title=_("Warning"), indicator='orange')
-=======
 	def product_bundle_has_stock_item(self, product_bundle):
 		"""Returns true if product bundle has stock item"""
 		ret = len(frappe.db.sql("""select i.name from tabItem i, `tabProduct Bundle Item` pbi
 			where pbi.parent = %s and pbi.item_code = i.name and i.is_stock_item = 1""", product_bundle))
 		return ret
->>>>>>> bfddc8ab
 
 	def validate_sales_mntc_quotation(self):
 		for d in self.get('items'):
@@ -139,7 +130,7 @@
 
 		for d in self.get("items"):
 			if (frappe.get_cached_value("Item", d.item_code, "is_stock_item") == 1 or
-				self.is_product_bundle_with_stock_item(d.item_code)) \
+				(self.has_product_bundle(d.item_code) and self.product_bundle_has_stock_item(d.item_code))) \
 				and not d.warehouse and not cint(d.delivered_by_supplier):
 				frappe.throw(_("Delivery warehouse required for stock item {0}").format(d.item_code),
 					WarehouseRequired)
