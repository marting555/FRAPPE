--- conflicted
+++ resolved
@@ -5709,7 +5709,35 @@
 		si.submit()
 		self.assertEqual(si.status, "Unpaid")
 
-<<<<<<< HEAD
+	def test_so_to_si_with_manual_discount_grand_total_TC_S_136(self):
+		make_stock_entry(item_code="_Test Item", qty=10, rate=100, target="_Test Warehouse - _TC")
+		so = make_sales_order(qty=10, rate=100)
+		self.assertEqual(so.status, "To Deliver and Bill")
+
+		si = make_sales_invoice(so.name)
+		
+		self.assertEqual(si.grand_total,1000)
+		si.apply_discount_on = 'Grand Total'
+		si.additional_discount_percentage = 10
+		si.save()
+		si.submit()
+		self.assertEqual(si.grand_total,900)
+		self.assertEqual(si.status, "Unpaid")
+
+	def test_so_to_si_with_manual_discount_net_total_TC_S_137(self):
+		make_stock_entry(item_code="_Test Item", qty=10, rate=100, target="_Test Warehouse - _TC")
+		so = make_sales_order(qty=10, rate=100)
+		self.assertEqual(so.status, "To Deliver and Bill")
+
+		si = make_sales_invoice(so.name)
+		
+		self.assertEqual(si.grand_total,1000)
+		si.apply_discount_on = 'Net Total'
+		si.additional_discount_percentage = 10
+		si.save()
+		si.submit()
+		self.assertEqual(si.grand_total,900)
+	
 	def test_so_with_maintenance_visit_TC_S_138(self):
 		from erpnext.accounts.doctype.payment_entry.test_payment_entry import make_test_item
 		from erpnext.maintenance.doctype.maintenance_visit.test_maintenance_visit import make_sales_person
@@ -5767,36 +5795,6 @@
 		si = make_sales_invoice(sales_order.name)
 		si.save()
 		si.submit()
-=======
-	def test_so_to_si_with_manual_discount_grand_total_TC_S_136(self):
-		make_stock_entry(item_code="_Test Item", qty=10, rate=100, target="_Test Warehouse - _TC")
-		so = make_sales_order(qty=10, rate=100)
-		self.assertEqual(so.status, "To Deliver and Bill")
-
-		si = make_sales_invoice(so.name)
-		
-		self.assertEqual(si.grand_total,1000)
-		si.apply_discount_on = 'Grand Total'
-		si.additional_discount_percentage = 10
-		si.save()
-		si.submit()
-		self.assertEqual(si.grand_total,900)
-		self.assertEqual(si.status, "Unpaid")
-
-	def test_so_to_si_with_manual_discount_net_total_TC_S_137(self):
-		make_stock_entry(item_code="_Test Item", qty=10, rate=100, target="_Test Warehouse - _TC")
-		so = make_sales_order(qty=10, rate=100)
-		self.assertEqual(so.status, "To Deliver and Bill")
-
-		si = make_sales_invoice(so.name)
-		
-		self.assertEqual(si.grand_total,1000)
-		si.apply_discount_on = 'Net Total'
-		si.additional_discount_percentage = 10
-		si.save()
-		si.submit()
-		self.assertEqual(si.grand_total,900)
->>>>>>> 801fd37e
 		self.assertEqual(si.status, "Unpaid")
 
 	def create_and_submit_sales_order(self, qty=None, rate=None):
