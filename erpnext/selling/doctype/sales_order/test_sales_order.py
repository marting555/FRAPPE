# Copyright (c) 2015, Frappe Technologies Pvt. Ltd. and Contributors
# License: GNU General Public License v3. See license.txt

import json

from erpnext.selling.doctype.customer.customer import get_customer_outstanding
import frappe
import frappe.permissions
from frappe.core.doctype.user_permission.test_user_permission import create_user
from frappe.tests.utils import FrappeTestCase, change_settings, if_app_installed
from frappe.utils import add_days, flt, getdate, nowdate, today
from erpnext.stock.get_item_details import get_bin_details
from erpnext.accounts.test.accounts_mixin import AccountsTestMixin
from erpnext.controllers.accounts_controller import update_child_qty_rate
from erpnext.maintenance.doctype.maintenance_schedule.test_maintenance_schedule import (
	make_maintenance_schedule,
)
from erpnext.maintenance.doctype.maintenance_visit.test_maintenance_visit import (
	make_maintenance_visit,
)
from erpnext.selling.doctype.product_bundle.test_product_bundle import make_product_bundle
from erpnext.selling.doctype.sales_order.sales_order import (
	WarehouseRequired,
	create_pick_list,
	make_delivery_note,
	make_material_request,
	make_raw_material_request,
	make_sales_invoice,
	make_work_orders,
)
from erpnext.stock.doctype.item.test_item import make_item
from erpnext.stock.doctype.stock_entry.stock_entry_utils import make_stock_entry
from datetime import datetime


class TestSalesOrder(AccountsTestMixin, FrappeTestCase):
	@classmethod
	def setUpClass(cls):
		super().setUpClass()
		cls.unlink_setting = int(
			frappe.db.get_value(
				"Accounts Settings", "Accounts Settings", "unlink_advance_payment_on_cancelation_of_order"
			)
		)

	@classmethod
	def tearDownClass(cls) -> None:
		# reset config to previous state
		frappe.db.set_single_value(
			"Accounts Settings", "unlink_advance_payment_on_cancelation_of_order", cls.unlink_setting
		)
		super().tearDownClass()

	def setUp(self):
		from erpnext.accounts.doctype.payment_entry.test_payment_entry import create_company
		from erpnext.stock.doctype.warehouse.test_warehouse import create_warehouse
		create_company()
		create_warehouse(
			warehouse_name="_Test Warehouse - _TC",
			properties={"parent_warehouse": "All Warehouses - _TC"},
			company="_Test Company"
		)
		self.create_customer("_Test Customer Credit")
		self.create_customer("_Test Customer",currency = "INR")

	def tearDown(self):
		frappe.set_user("Administrator")

	def test_sales_order_with_negative_rate(self):
		"""
		Test if negative rate is allowed in Sales Order via doc submission and update items
		"""
		so = make_sales_order(qty=1, rate=100, do_not_save=True)
		so.append("items", {"item_code": "_Test Item", "qty": 1, "rate": -10})
		so.save()
		so.submit()

		first_item = so.get("items")[0]
		second_item = so.get("items")[1]
		trans_item = json.dumps(
			[
				{
					"item_code": first_item.item_code,
					"rate": first_item.rate,
					"qty": first_item.qty,
					"docname": first_item.name,
				},
				{
					"item_code": second_item.item_code,
					"rate": -20,
					"qty": second_item.qty,
					"docname": second_item.name,
				},
			]
		)
		update_child_qty_rate("Sales Order", trans_item, so.name)

	def test_make_material_request(self):
		so = make_sales_order(do_not_submit=True)

		self.assertRaises(frappe.ValidationError, make_material_request, so.name)

		so.submit()
		mr = make_material_request(so.name)

		self.assertEqual(mr.material_request_type, "Purchase")
		self.assertEqual(len(mr.get("items")), len(so.get("items")))

		for item in mr.get("items"):
			actual_qty = get_bin_details(item.item_code, item.warehouse, mr.company, True).get(
				"actual_qty", 0
			)
			self.assertEqual(flt(item.actual_qty), actual_qty)

	def test_make_delivery_note(self):
		so = make_sales_order(do_not_submit=True)

		self.assertRaises(frappe.ValidationError, make_delivery_note, so.name)

		so.submit()
		dn = make_delivery_note(so.name)

		self.assertEqual(dn.doctype, "Delivery Note")
		self.assertEqual(len(dn.get("items")), len(so.get("items")))

	def test_make_sales_invoice(self):
		so = make_sales_order(do_not_submit=True)

		self.assertRaises(frappe.ValidationError, make_sales_invoice, so.name)

		so.submit()
		si = make_sales_invoice(so.name)

		self.assertEqual(len(si.get("items")), len(so.get("items")))
		self.assertEqual(len(si.get("items")), 1)

		si.insert()
		si.submit()

		si1 = make_sales_invoice(so.name)
		self.assertEqual(len(si1.get("items")), 0)

	def test_so_billed_amount_against_return_entry(self):
		from erpnext.accounts.doctype.sales_invoice.sales_invoice import make_sales_return

		so = make_sales_order(do_not_submit=True)
		so.submit()

		si = make_sales_invoice(so.name)
		si.insert()
		si.submit()

		si1 = make_sales_return(si.name)
		si1.update_billed_amount_in_sales_order = 1
		si1.submit()
		so.load_from_db()
		self.assertEqual(so.per_billed, 0)

	def test_make_sales_invoice_with_terms(self):
		so = make_sales_order(do_not_submit=True)

		self.assertRaises(frappe.ValidationError, make_sales_invoice, so.name)

		so.update({"payment_terms_template": "_Test Payment Term Template"})

		so.save()
		so.submit()
		si = make_sales_invoice(so.name)

		self.assertEqual(len(si.get("items")), len(so.get("items")))
		self.assertEqual(len(si.get("items")), 1)

		si.insert()
		si.set("taxes", [])
		si.save()

		transaction_date = datetime.strptime(so.transaction_date, "%Y-%m-%d").date()
		self.assertEqual(si.payment_schedule[0].payment_amount, 500.0)
		self.assertEqual(si.payment_schedule[0].due_date, transaction_date)
		self.assertEqual(si.payment_schedule[1].payment_amount, 500.0)
		self.assertEqual(si.payment_schedule[1].due_date, add_days(transaction_date, 30))

		si.submit()

		si1 = make_sales_invoice(so.name)
		self.assertEqual(len(si1.get("items")), 0)

	def test_update_qty(self):
		so = make_sales_order()

		create_dn_against_so(so.name, 6)

		so.load_from_db()
		self.assertEqual(so.get("items")[0].delivered_qty, 6)

		# Check delivered_qty after make_sales_invoice without update_stock checked
		si1 = make_sales_invoice(so.name)
		si1.get("items")[0].qty = 6
		si1.insert()
		si1.submit()

		so.load_from_db()
		self.assertEqual(so.get("items")[0].delivered_qty, 6)

		# Check delivered_qty after make_sales_invoice with update_stock checked
		si2 = make_sales_invoice(so.name)
		si2.set("update_stock", 1)
		si2.get("items")[0].qty = 3
		si2.insert()
		si2.submit()

		so.load_from_db()
		self.assertEqual(so.get("items")[0].delivered_qty, 9)

	def test_return_against_sales_order(self):
		so = make_sales_order()

		dn = create_dn_against_so(so.name, 6)

		so.load_from_db()
		self.assertEqual(so.get("items")[0].delivered_qty, 6)

		# Check delivered_qty after make_sales_invoice with update_stock checked
		si2 = make_sales_invoice(so.name)
		si2.set("update_stock", 1)
		si2.get("items")[0].qty = 3
		si2.insert()
		si2.submit()

		so.load_from_db()

		self.assertEqual(so.get("items")[0].delivered_qty, 9)

		# Make return deliver note, sales invoice and check quantity
		from erpnext.accounts.doctype.sales_invoice.test_sales_invoice import create_sales_invoice
		from erpnext.stock.doctype.delivery_note.test_delivery_note import create_delivery_note

		dn1 = create_delivery_note(is_return=1, return_against=dn.name, qty=-3, do_not_submit=True)
		dn1.items[0].against_sales_order = so.name
		dn1.items[0].so_detail = so.items[0].name
		dn1.submit()

		si1 = create_sales_invoice(
			is_return=1, return_against=si2.name, qty=-1, update_stock=1, do_not_submit=True
		)
		si1.items[0].sales_order = so.name
		si1.items[0].so_detail = so.items[0].name
		si1.submit()

		so.load_from_db()
		self.assertEqual(so.get("items")[0].delivered_qty, 5)

	def test_reserved_qty_for_partial_delivery(self):
		make_stock_entry(target="_Test Warehouse - _TC", qty=10, rate=100)
		existing_reserved_qty = get_reserved_qty()

		so = make_sales_order()
		self.assertEqual(get_reserved_qty(), existing_reserved_qty + 10)

		dn = create_dn_against_so(so.name)
		self.assertEqual(get_reserved_qty(), existing_reserved_qty + 5)

		# close so
		so.load_from_db()
		so.update_status("Closed")
		self.assertEqual(get_reserved_qty(), existing_reserved_qty)

		# unclose so
		so.load_from_db()
		so.update_status("Draft")
		self.assertEqual(get_reserved_qty(), existing_reserved_qty + 5)

		dn.cancel()
		self.assertEqual(get_reserved_qty(), existing_reserved_qty + 10)

		# cancel
		so.load_from_db()
		so.cancel()
		self.assertEqual(get_reserved_qty(), existing_reserved_qty)

	def test_reserved_qty_for_over_delivery(self):
		make_stock_entry(target="_Test Warehouse - _TC", qty=10, rate=100)
		# set over-delivery allowance
		frappe.db.set_value("Item", "_Test Item", "over_delivery_receipt_allowance", 50)

		existing_reserved_qty = get_reserved_qty()

		so = make_sales_order()
		self.assertEqual(get_reserved_qty(), existing_reserved_qty + 10)

		dn = create_dn_against_so(so.name, 15)
		self.assertEqual(get_reserved_qty(), existing_reserved_qty)

		dn.cancel()
		self.assertEqual(get_reserved_qty(), existing_reserved_qty + 10)

	def test_reserved_qty_for_over_delivery_via_sales_invoice(self):
		make_stock_entry(target="_Test Warehouse - _TC", qty=10, rate=100)

		# set over-delivery allowance
		frappe.db.set_value("Item", "_Test Item", "over_delivery_receipt_allowance", 50)
		frappe.db.set_value("Item", "_Test Item", "over_billing_allowance", 20)

		existing_reserved_qty = get_reserved_qty()

		so = make_sales_order()
		self.assertEqual(get_reserved_qty(), existing_reserved_qty + 10)

		si = make_sales_invoice(so.name)
		si.update_stock = 1
		si.get("items")[0].qty = 12
		si.insert()
		si.submit()

		self.assertEqual(get_reserved_qty(), existing_reserved_qty)

		so.load_from_db()
		self.assertEqual(so.get("items")[0].delivered_qty, 12)
		self.assertEqual(so.per_delivered, 100)

		si.cancel()
		self.assertEqual(get_reserved_qty(), existing_reserved_qty + 10)

		so.load_from_db()
		self.assertEqual(so.get("items")[0].delivered_qty, 0)
		self.assertEqual(so.per_delivered, 0)

	def test_reserved_qty_for_partial_delivery_with_packing_list(self):
		make_stock_entry(target="_Test Warehouse - _TC", qty=10, rate=100)
		make_stock_entry(item="_Test Item Home Desktop 100", target="_Test Warehouse - _TC", qty=10, rate=100)

		existing_reserved_qty_item1 = get_reserved_qty("_Test Item")
		existing_reserved_qty_item2 = get_reserved_qty("_Test Item Home Desktop 100")

		so = make_sales_order(item_code="_Test Product Bundle Item")

		self.assertEqual(get_reserved_qty("_Test Item"), existing_reserved_qty_item1 + 50)
		self.assertEqual(get_reserved_qty("_Test Item Home Desktop 100"), existing_reserved_qty_item2 + 20)

		dn = create_dn_against_so(so.name)

		self.assertEqual(get_reserved_qty("_Test Item"), existing_reserved_qty_item1 + 25)
		self.assertEqual(get_reserved_qty("_Test Item Home Desktop 100"), existing_reserved_qty_item2 + 10)

		# close so
		so.load_from_db()
		so.update_status("Closed")

		self.assertEqual(get_reserved_qty("_Test Item"), existing_reserved_qty_item1)
		self.assertEqual(get_reserved_qty("_Test Item Home Desktop 100"), existing_reserved_qty_item2)

		# unclose so
		so.load_from_db()
		so.update_status("Draft")

		self.assertEqual(get_reserved_qty("_Test Item"), existing_reserved_qty_item1 + 25)
		self.assertEqual(get_reserved_qty("_Test Item Home Desktop 100"), existing_reserved_qty_item2 + 10)

		dn.cancel()
		self.assertEqual(get_reserved_qty("_Test Item"), existing_reserved_qty_item1 + 50)
		self.assertEqual(get_reserved_qty("_Test Item Home Desktop 100"), existing_reserved_qty_item2 + 20)

		so.load_from_db()
		so.cancel()
		self.assertEqual(get_reserved_qty("_Test Item"), existing_reserved_qty_item1)
		self.assertEqual(get_reserved_qty("_Test Item Home Desktop 100"), existing_reserved_qty_item2)

	def test_sales_order_on_hold(self):
		so = make_sales_order(item_code="_Test Product Bundle Item")
		so.db_set("status", "On Hold")
		si = make_sales_invoice(so.name)
		self.assertRaises(frappe.ValidationError, create_dn_against_so, so.name)
		self.assertRaises(frappe.ValidationError, si.submit)

	def test_reserved_qty_for_over_delivery_with_packing_list(self):
		make_stock_entry(target="_Test Warehouse - _TC", qty=10, rate=100)
		make_stock_entry(item="_Test Item Home Desktop 100", target="_Test Warehouse - _TC", qty=10, rate=100)

		# set over-delivery allowance
		frappe.db.set_value("Item", "_Test Product Bundle Item", "over_delivery_receipt_allowance", 50)

		existing_reserved_qty_item1 = get_reserved_qty("_Test Item")
		existing_reserved_qty_item2 = get_reserved_qty("_Test Item Home Desktop 100")

		so = make_sales_order(item_code="_Test Product Bundle Item")

		self.assertEqual(get_reserved_qty("_Test Item"), existing_reserved_qty_item1 + 50)
		self.assertEqual(get_reserved_qty("_Test Item Home Desktop 100"), existing_reserved_qty_item2 + 20)

		dn = create_dn_against_so(so.name, 15)

		self.assertEqual(get_reserved_qty("_Test Item"), existing_reserved_qty_item1)
		self.assertEqual(get_reserved_qty("_Test Item Home Desktop 100"), existing_reserved_qty_item2)

		dn.cancel()
		self.assertEqual(get_reserved_qty("_Test Item"), existing_reserved_qty_item1 + 50)
		self.assertEqual(get_reserved_qty("_Test Item Home Desktop 100"), existing_reserved_qty_item2 + 20)

	def test_update_child_adding_new_item(self):
		so = make_sales_order(item_code="_Test Item", qty=4)
		create_dn_against_so(so.name, 4)
		make_sales_invoice(so.name)

		prev_total = so.get("base_total")
		prev_total_in_words = so.get("base_in_words")

		# get reserved qty before update items
		reserved_qty_for_second_item = get_reserved_qty("_Test Item 2")

		first_item_of_so = so.get("items")[0]
		trans_item = json.dumps(
			[
				{
					"item_code": first_item_of_so.item_code,
					"rate": first_item_of_so.rate,
					"qty": first_item_of_so.qty,
					"docname": first_item_of_so.name,
				},
				{"item_code": "_Test Item 2", "rate": 200, "qty": 7},
			]
		)
		update_child_qty_rate("Sales Order", trans_item, so.name)

		so.reload()
		self.assertEqual(so.get("items")[-1].item_code, "_Test Item 2")
		self.assertEqual(so.get("items")[-1].rate, 200)
		self.assertEqual(so.get("items")[-1].qty, 7)
		self.assertEqual(so.get("items")[-1].amount, 1400)

		# reserved qty should increase after adding row
		self.assertEqual(get_reserved_qty("_Test Item 2"), reserved_qty_for_second_item + 7)

		self.assertEqual(so.status, "To Deliver and Bill")

		updated_total = so.get("base_total")
		updated_total_in_words = so.get("base_in_words")

		self.assertEqual(updated_total, prev_total + 1400)
		self.assertNotEqual(updated_total_in_words, prev_total_in_words)

	def test_update_child_removing_item(self):
		so = make_sales_order(**{"item_list": [{"item_code": "_Test Item", "qty": 5, "rate": 1000}]})
		create_dn_against_so(so.name, 2)
		make_sales_invoice(so.name)

		# get reserved qty before update items
		reserved_qty_for_second_item = get_reserved_qty("_Test Item 2")

		# add an item so as to try removing items
		trans_item = json.dumps(
			[
				{"item_code": "_Test Item", "qty": 5, "rate": 1000, "docname": so.get("items")[0].name},
				{"item_code": "_Test Item 2", "qty": 2, "rate": 500},
			]
		)
		update_child_qty_rate("Sales Order", trans_item, so.name)
		so.reload()
		self.assertEqual(len(so.get("items")), 2)

		# reserved qty should increase after adding row
		self.assertEqual(get_reserved_qty("_Test Item 2"), reserved_qty_for_second_item + 2)

		# check if delivered items can be removed
		trans_item = json.dumps(
			[{"item_code": "_Test Item 2", "qty": 2, "rate": 500, "docname": so.get("items")[1].name}]
		)
		self.assertRaises(frappe.ValidationError, update_child_qty_rate, "Sales Order", trans_item, so.name)

		# remove last added item
		trans_item = json.dumps(
			[{"item_code": "_Test Item", "qty": 5, "rate": 1000, "docname": so.get("items")[0].name}]
		)
		update_child_qty_rate("Sales Order", trans_item, so.name)

		so.reload()
		self.assertEqual(len(so.get("items")), 1)

		# reserved qty should decrease (back to initial) after deleting row
		self.assertEqual(get_reserved_qty("_Test Item 2"), reserved_qty_for_second_item)

		self.assertEqual(so.status, "To Deliver and Bill")

	def test_update_child(self):
		so = make_sales_order(item_code="_Test Item", qty=4)
		create_dn_against_so(so.name, 4)
		make_sales_invoice(so.name)

		existing_reserved_qty = get_reserved_qty()

		trans_item = json.dumps(
			[{"item_code": "_Test Item", "rate": 200, "qty": 7, "docname": so.items[0].name}]
		)
		update_child_qty_rate("Sales Order", trans_item, so.name)

		so.reload()
		self.assertEqual(so.get("items")[0].rate, 200)
		self.assertEqual(so.get("items")[0].qty, 7)
		self.assertEqual(so.get("items")[0].amount, 1400)
		self.assertEqual(so.status, "To Deliver and Bill")

		self.assertEqual(get_reserved_qty(), existing_reserved_qty + 3)

		trans_item = json.dumps(
			[{"item_code": "_Test Item", "rate": 200, "qty": 2, "docname": so.items[0].name}]
		)
		self.assertRaises(frappe.ValidationError, update_child_qty_rate, "Sales Order", trans_item, so.name)

	def test_update_child_with_precision(self):
		from frappe.custom.doctype.property_setter.property_setter import make_property_setter
		from frappe.model.meta import get_field_precision

		precision = get_field_precision(frappe.get_meta("Sales Order Item").get_field("rate"))

		make_property_setter("Sales Order Item", "rate", "precision", 7, "Currency")
		so = make_sales_order(item_code="_Test Item", qty=4, rate=200.34664)

		trans_item = json.dumps(
			[{"item_code": "_Test Item", "rate": 200.34669, "qty": 4, "docname": so.items[0].name}]
		)
		update_child_qty_rate("Sales Order", trans_item, so.name)

		so.reload()
		self.assertEqual(so.items[0].rate, 200.34669)
		make_property_setter("Sales Order Item", "rate", "precision", precision, "Currency")

	def test_update_child_perm(self):
		so = make_sales_order(item_code="_Test Item", qty=4)

		test_user = create_user("test_so_child_perms@example.com", "Accounts User")
		frappe.set_user(test_user.name)

		# update qty
		trans_item = json.dumps(
			[{"item_code": "_Test Item", "rate": 200, "qty": 7, "docname": so.items[0].name}]
		)
		self.assertRaises(frappe.ValidationError, update_child_qty_rate, "Sales Order", trans_item, so.name)

		# add new item
		trans_item = json.dumps([{"item_code": "_Test Item", "rate": 100, "qty": 2}])
		self.assertRaises(frappe.ValidationError, update_child_qty_rate, "Sales Order", trans_item, so.name)

	def test_update_child_qty_rate_with_workflow(self):
		from frappe.model.workflow import apply_workflow

		workflow = make_sales_order_workflow()
		so = make_sales_order(item_code="_Test Item", qty=1, rate=150, do_not_submit=1)
		apply_workflow(so, "Approve")

		user = "test@example.com"
		test_user = frappe.get_doc("User", user)
		test_user.add_roles("Sales User", "Test Junior Approver")
		frappe.set_user(user)

		# user shouldn't be able to edit since grand_total will become > 200 if qty is doubled
		trans_item = json.dumps(
			[{"item_code": "_Test Item", "rate": 150, "qty": 2, "docname": so.items[0].name}]
		)
		self.assertRaises(frappe.ValidationError, update_child_qty_rate, "Sales Order", trans_item, so.name)

		frappe.set_user("Administrator")
		user2 = "test2@example.com"
		test_user2 = frappe.get_doc("User", user2)
		test_user2.add_roles("Sales User", "Test Approver")
		frappe.set_user(user2)

		# Test Approver is allowed to edit with grand_total > 200
		update_child_qty_rate("Sales Order", trans_item, so.name)
		so.reload()
		self.assertEqual(so.items[0].qty, 2)

		frappe.set_user("Administrator")
		test_user.remove_roles("Sales User", "Test Junior Approver", "Test Approver")
		test_user2.remove_roles("Sales User", "Test Junior Approver", "Test Approver")
		workflow.is_active = 0
		workflow.save()

	def test_material_request_for_product_bundle(self):
		# Create the Material Request from the sales order for the Packing Items
		# Check whether the material request has the correct packing item or not.
		if not frappe.db.exists("Item", "_Test Product Bundle Item New 1"):
			bundle_item = make_item("_Test Product Bundle Item New 1", {"is_stock_item": 0})
			bundle_item.append(
				"item_defaults", {"company": "_Test Company", "default_warehouse": "_Test Warehouse - _TC"}
			)
			bundle_item.save(ignore_permissions=True)

		make_item("_Packed Item New 2", {"is_stock_item": 1})
		make_product_bundle("_Test Product Bundle Item New 1", ["_Packed Item New 2"], 2)

		so = make_sales_order(
			item_code="_Test Product Bundle Item New 1",
		)

		mr = make_material_request(so.name)
		self.assertEqual(mr.items[0].item_code, "_Packed Item New 2")

	def test_bin_details_of_packed_item(self):
		# test Update Items with product bundle
		if not frappe.db.exists("Item", "_Test Product Bundle Item New"):
			bundle_item = make_item("_Test Product Bundle Item New", {"is_stock_item": 0})
			bundle_item.append(
				"item_defaults", {"company": "_Test Company", "default_warehouse": "_Test Warehouse - _TC"}
			)
			bundle_item.save(ignore_permissions=True)

		make_item("_Packed Item New 1", {"is_stock_item": 1})
		make_product_bundle("_Test Product Bundle Item New", ["_Packed Item New 1"], 2)

		so = make_sales_order(
			item_code="_Test Product Bundle Item New",
			warehouse="_Test Warehouse - _TC",
			transaction_date=add_days(nowdate(), -1),
			do_not_submit=1,
		)

		make_stock_entry(item="_Packed Item New 1", target="_Test Warehouse - _TC", qty=120, rate=100)

		bin_details = frappe.db.get_value(
			"Bin",
			{"item_code": "_Packed Item New 1", "warehouse": "_Test Warehouse - _TC"},
			["actual_qty", "projected_qty", "ordered_qty"],
			as_dict=1,
		)

		so.transaction_date = nowdate()
		so.save()

		packed_item = so.packed_items[0]
		self.assertEqual(flt(bin_details.actual_qty), flt(packed_item.actual_qty))
		self.assertEqual(flt(bin_details.projected_qty), flt(packed_item.projected_qty))
		self.assertEqual(flt(bin_details.ordered_qty), flt(packed_item.ordered_qty))

	def test_update_child_product_bundle(self):
		# test Update Items with product bundle
		if not frappe.db.exists("Item", "_Product Bundle Item"):
			bundle_item = make_item("_Product Bundle Item", {"is_stock_item": 0})
			bundle_item.append(
				"item_defaults", {"company": "_Test Company", "default_warehouse": "_Test Warehouse - _TC"}
			)
			bundle_item.save(ignore_permissions=True)

		make_item("_Packed Item", {"is_stock_item": 1})
		make_product_bundle("_Product Bundle Item", ["_Packed Item"], 2)

		so = make_sales_order(item_code="_Test Item", warehouse=None)

		# get reserved qty of packed item
		existing_reserved_qty = get_reserved_qty("_Packed Item")

		added_item = json.dumps([{"item_code": "_Product Bundle Item", "rate": 200, "qty": 2}])
		update_child_qty_rate("Sales Order", added_item, so.name)

		so.reload()
		self.assertEqual(so.packed_items[0].qty, 4)

		# reserved qty in packed item should increase after adding bundle item
		self.assertEqual(get_reserved_qty("_Packed Item"), existing_reserved_qty + 4)

		# test uom and conversion factor change
		update_uom_conv_factor = json.dumps(
			[
				{
					"item_code": so.get("items")[0].item_code,
					"rate": so.get("items")[0].rate,
					"qty": so.get("items")[0].qty,
					"uom": "_Test UOM 1",
					"conversion_factor": 2,
					"docname": so.get("items")[0].name,
				}
			]
		)
		update_child_qty_rate("Sales Order", update_uom_conv_factor, so.name)

		so.reload()
		self.assertEqual(so.packed_items[0].qty, 8)

		# reserved qty in packed item should increase after changing bundle item uom
		self.assertEqual(get_reserved_qty("_Packed Item"), existing_reserved_qty + 8)

	def test_update_child_with_tax_template(self):
		"""
		Test Action: Create a SO with one item having its tax account head already in the SO.
		Add the same item + new item with tax template via Update Items.
		Expected result: First Item's tax row is updated. New tax row is added for second Item.
		"""
		if not frappe.db.exists("Item", "Test Item with Tax"):
			make_item(
				"Test Item with Tax",
				{
					"is_stock_item": 1,
				},
			)

		if not frappe.db.exists("Item Tax Template", {"title": "Test Update Items Template"}):
			frappe.get_doc(
				{
					"doctype": "Item Tax Template",
					"title": "Test Update Items Template",
					"company": "_Test Company",
					"taxes": [
						{
							"tax_type": "_Test Account Service Tax - _TC",
							"tax_rate": 10,
						}
					],
				}
			).insert()

		new_item_with_tax = frappe.get_doc("Item", "Test Item with Tax")

		new_item_with_tax.append(
			"taxes", {"item_tax_template": "Test Update Items Template - _TC", "valid_from": nowdate()}
		)
		new_item_with_tax.save()

		tax_template = "_Test Account Excise Duty @ 10 - _TC"
		item = "_Test Item Home Desktop 100"
		if not frappe.db.exists("Item Tax", {"parent": item, "item_tax_template": tax_template}):
			item_doc = frappe.get_doc("Item", item)
			item_doc.append("taxes", {"item_tax_template": tax_template, "valid_from": nowdate()})
			item_doc.save()
		else:
			# update valid from
			frappe.db.sql(
				"""UPDATE `tabItem Tax` set valid_from = CURRENT_DATE
				where parent = %(item)s and item_tax_template = %(tax)s""",
				{"item": item, "tax": tax_template},
			)

		so = make_sales_order(item_code=item, qty=1, do_not_save=1)

		so.append(
			"taxes",
			{
				"account_head": "_Test Account Excise Duty - _TC",
				"charge_type": "On Net Total",
				"cost_center": "_Test Cost Center - _TC",
				"description": "Excise Duty",
				"doctype": "Sales Taxes and Charges",
				"rate": 10,
			},
		)
		so.insert()
		so.submit()

		self.assertEqual(so.taxes[0].tax_amount, 10)
		self.assertEqual(so.taxes[0].total, 110)

		old_stock_settings_value = frappe.db.get_single_value("Stock Settings", "default_warehouse")
		frappe.db.set_single_value("Stock Settings", "default_warehouse", "_Test Warehouse - _TC")

		items = json.dumps(
			[
				{"item_code": item, "rate": 100, "qty": 1, "docname": so.items[0].name},
				{
					"item_code": item,
					"rate": 200,
					"qty": 1,
				},  # added item whose tax account head already exists in PO
				{
					"item_code": new_item_with_tax.name,
					"rate": 100,
					"qty": 1,
				},  # added item whose tax account head  is missing in PO
			]
		)
		update_child_qty_rate("Sales Order", items, so.name)

		so.reload()
		self.assertEqual(so.taxes[0].tax_amount, 40)
		self.assertEqual(so.taxes[0].total, 440)
		self.assertEqual(so.taxes[1].account_head, "_Test Account Service Tax - _TC")
		self.assertEqual(so.taxes[1].tax_amount, 40)
		self.assertEqual(so.taxes[1].total, 480)

		# teardown
		frappe.db.sql(
			"""UPDATE `tabItem Tax` set valid_from = NULL
			where parent = %(item)s and item_tax_template = %(tax)s""",
			{"item": item, "tax": tax_template},
		)
		so.cancel()
		so.delete()
		new_item_with_tax.delete()
		frappe.get_doc("Item Tax Template", "Test Update Items Template - _TC").delete()
		frappe.db.set_single_value("Stock Settings", "default_warehouse", old_stock_settings_value)

	def test_warehouse_user(self):
		test_user = create_user("test_so_warehouse_user@example.com", "Sales User", "Stock User")

		test_user_2 = frappe.get_doc("User", "test2@example.com")
		test_user_2.add_roles("Sales User", "Stock User")
		test_user_2.remove_roles("Sales Manager")

		frappe.permissions.add_user_permission("Warehouse", "_Test Warehouse 1 - _TC", test_user.name)
		frappe.permissions.add_user_permission("Warehouse", "_Test Warehouse 2 - _TC1", test_user_2.name)
		frappe.permissions.add_user_permission("Company", "_Test Company 1", test_user_2.name)

		frappe.set_user(test_user.name)

		so = make_sales_order(
			company="_Test Company 1",
			customer="_Test Customer 1",
			warehouse="_Test Warehouse 2 - _TC1",
			do_not_save=True,
		)
		so.conversion_rate = 0.02
		so.plc_conversion_rate = 0.02
		self.assertRaises(frappe.PermissionError, so.insert)

		frappe.set_user(test_user_2.name)
		so.insert()

		frappe.set_user("Administrator")
		frappe.permissions.remove_user_permission("Warehouse", "_Test Warehouse 1 - _TC", test_user.name)
		frappe.permissions.remove_user_permission("Warehouse", "_Test Warehouse 2 - _TC1", test_user_2.name)
		frappe.permissions.remove_user_permission("Company", "_Test Company 1", test_user_2.name)

	def test_block_delivery_note_against_cancelled_sales_order(self):
		so = make_sales_order()

		dn = make_delivery_note(so.name)
		dn.insert()

		so.cancel()

		dn.load_from_db()

		self.assertRaises(frappe.CancelledLinkError, dn.submit)

	def test_service_type_product_bundle(self):
		make_item("_Test Service Product Bundle", {"is_stock_item": 0})
		make_item("_Test Service Product Bundle Item 1", {"is_stock_item": 0})
		make_item("_Test Service Product Bundle Item 2", {"is_stock_item": 0})

		make_product_bundle(
			"_Test Service Product Bundle",
			["_Test Service Product Bundle Item 1", "_Test Service Product Bundle Item 2"],
		)

		so = make_sales_order(item_code="_Test Service Product Bundle", warehouse=None)

		self.assertTrue("_Test Service Product Bundle Item 1" in [d.item_code for d in so.packed_items])
		self.assertTrue("_Test Service Product Bundle Item 2" in [d.item_code for d in so.packed_items])

	def test_mix_type_product_bundle(self):
		make_item("_Test Mix Product Bundle", {"is_stock_item": 0})
		make_item("_Test Mix Product Bundle Item 1", {"is_stock_item": 1})
		make_item("_Test Mix Product Bundle Item 2", {"is_stock_item": 0})

		make_product_bundle(
			"_Test Mix Product Bundle",
			["_Test Mix Product Bundle Item 1", "_Test Mix Product Bundle Item 2"],
		)

		self.assertRaises(
			WarehouseRequired, make_sales_order, item_code="_Test Mix Product Bundle", warehouse=""
		)

	def test_auto_insert_price(self):
		make_item("_Test Item for Auto Price List", {"is_stock_item": 0})
		make_item("_Test Item for Auto Price List with Discount Percentage", {"is_stock_item": 0})
		frappe.db.set_single_value("Stock Settings", "auto_insert_price_list_rate_if_missing", 1)

		item_price = frappe.db.get_value(
			"Item Price", {"price_list": "_Test Price List", "item_code": "_Test Item for Auto Price List"}
		)
		if item_price:
			frappe.delete_doc("Item Price", item_price)

		make_sales_order(
			item_code="_Test Item for Auto Price List", selling_price_list="_Test Price List", rate=100
		)

		self.assertEqual(
			frappe.db.get_value(
				"Item Price",
				{"price_list": "_Test Price List", "item_code": "_Test Item for Auto Price List"},
				"price_list_rate",
			),
			100,
		)

		make_sales_order(
			item_code="_Test Item for Auto Price List with Discount Percentage",
			selling_price_list="_Test Price List",
			price_list_rate=200,
			discount_percentage=20,
		)

		self.assertEqual(
			frappe.db.get_value(
				"Item Price",
				{
					"price_list": "_Test Price List",
					"item_code": "_Test Item for Auto Price List with Discount Percentage",
				},
				"price_list_rate",
			),
			200,
		)

		# do not update price list
		frappe.db.set_single_value("Stock Settings", "auto_insert_price_list_rate_if_missing", 0)

		item_price = frappe.db.get_value(
			"Item Price", {"price_list": "_Test Price List", "item_code": "_Test Item for Auto Price List"}
		)
		if item_price:
			frappe.delete_doc("Item Price", item_price)

		make_sales_order(
			item_code="_Test Item for Auto Price List", selling_price_list="_Test Price List", rate=100
		)

		self.assertEqual(
			frappe.db.get_value(
				"Item Price",
				{"price_list": "_Test Price List", "item_code": "_Test Item for Auto Price List"},
				"price_list_rate",
			),
			None,
		)

		frappe.db.set_single_value("Stock Settings", "auto_insert_price_list_rate_if_missing", 1)

	def test_drop_shipping(self):
		from erpnext.buying.doctype.purchase_order.purchase_order import update_status
		from erpnext.selling.doctype.sales_order.sales_order import (
			make_purchase_order_for_default_supplier,
		)
		from erpnext.selling.doctype.sales_order.sales_order import update_status as so_update_status

		# make items
		po_item = make_item("_Test Item for Drop Shipping", {"is_stock_item": 1, "delivered_by_supplier": 1})
		dn_item = make_item("_Test Regular Item", {"is_stock_item": 1})

		so_items = [
			{
				"item_code": po_item.item_code,
				"warehouse": "",
				"qty": 2,
				"rate": 400,
				"delivered_by_supplier": 1,
				"supplier": "_Test Supplier",
			},
			{
				"item_code": dn_item.item_code,
				"warehouse": "_Test Warehouse - _TC",
				"qty": 2,
				"rate": 300,
				"conversion_factor": 1.0,
			},
		]

		if frappe.db.get_value("Item", "_Test Regular Item", "is_stock_item") == 1:
			make_stock_entry(item="_Test Regular Item", target="_Test Warehouse - _TC", qty=2, rate=100)

		# create so, po and dn
		so = make_sales_order(item_list=so_items, do_not_submit=True)
		so.submit()

		po = make_purchase_order_for_default_supplier(so.name, selected_items=[so_items[0]])[0]
		po.submit()

		dn = create_dn_against_so(so.name, delivered_qty=2)

		self.assertEqual(so.customer, po.customer)
		self.assertEqual(po.items[0].sales_order, so.name)
		self.assertEqual(po.items[0].item_code, po_item.item_code)
		self.assertEqual(dn.items[0].item_code, dn_item.item_code)
		# test po_item length
		self.assertEqual(len(po.items), 1)

		# test ordered_qty and reserved_qty for drop ship item
		bin_po_item = frappe.get_all(
			"Bin",
			filters={"item_code": po_item.item_code, "warehouse": "_Test Warehouse - _TC"},
			fields=["ordered_qty", "reserved_qty"],
		)

		ordered_qty = bin_po_item[0].ordered_qty if bin_po_item else 0.0
		reserved_qty = bin_po_item[0].reserved_qty if bin_po_item else 0.0

		# drop ship PO should not impact bin, test the same
		self.assertEqual(abs(flt(ordered_qty)), 0)
		self.assertEqual(abs(flt(reserved_qty)), 0)

		# test per_delivered status
		update_status("Delivered", po.name)
		self.assertEqual(flt(frappe.db.get_value("Sales Order", so.name, "per_delivered"), 2), 100.00)
		po.load_from_db()

		# test after closing so
		so.db_set("status", "Closed")
		so.update_reserved_qty()

		# test ordered_qty and reserved_qty for drop ship item after closing so
		bin_po_item = frappe.get_all(
			"Bin",
			filters={"item_code": po_item.item_code, "warehouse": "_Test Warehouse - _TC"},
			fields=["ordered_qty", "reserved_qty"],
		)

		ordered_qty = bin_po_item[0].ordered_qty if bin_po_item else 0.0
		reserved_qty = bin_po_item[0].reserved_qty if bin_po_item else 0.0

		self.assertEqual(abs(flt(ordered_qty)), 0)
		self.assertEqual(abs(flt(reserved_qty)), 0)

		# teardown
		so_update_status("Draft", so.name)
		dn.load_from_db()
		dn.cancel()
		po.cancel()
		so.load_from_db()
		so.cancel()

	def test_drop_shipping_partial_order(self):
		from erpnext.selling.doctype.sales_order.sales_order import (
			make_purchase_order_for_default_supplier,
		)
		from erpnext.selling.doctype.sales_order.sales_order import update_status as so_update_status

		# make items
		po_item1 = make_item(
			"_Test Item for Drop Shipping 1", {"is_stock_item": 1, "delivered_by_supplier": 1}
		)
		po_item2 = make_item(
			"_Test Item for Drop Shipping 2", {"is_stock_item": 1, "delivered_by_supplier": 1}
		)

		so_items = [
			{
				"item_code": po_item1.item_code,
				"warehouse": "",
				"qty": 2,
				"rate": 400,
				"delivered_by_supplier": 1,
				"supplier": "_Test Supplier",
			},
			{
				"item_code": po_item2.item_code,
				"warehouse": "",
				"qty": 2,
				"rate": 400,
				"delivered_by_supplier": 1,
				"supplier": "_Test Supplier",
			},
		]

		# create so and po
		so = make_sales_order(item_list=so_items, do_not_submit=True)
		so.submit()

		# create po for only one item
		po1 = make_purchase_order_for_default_supplier(so.name, selected_items=[so_items[0]])[0]
		po1.submit()

		self.assertEqual(so.customer, po1.customer)
		self.assertEqual(po1.items[0].sales_order, so.name)
		self.assertEqual(po1.items[0].item_code, po_item1.item_code)
		# test po item length
		self.assertEqual(len(po1.items), 1)

		# create po for remaining item
		po2 = make_purchase_order_for_default_supplier(so.name, selected_items=[so_items[1]])[0]
		po2.submit()

		# teardown
		so_update_status("Draft", so.name)

		po1.cancel()
		po2.cancel()
		so.load_from_db()
		so.cancel()

	def test_drop_shipping_full_for_default_suppliers(self):
		"""Test if multiple POs are generated in one go against different default suppliers."""
		from erpnext.selling.doctype.sales_order.sales_order import (
			make_purchase_order_for_default_supplier,
		)

		if not frappe.db.exists("Item", "_Test Item for Drop Shipping 1"):
			make_item("_Test Item for Drop Shipping 1", {"is_stock_item": 1, "delivered_by_supplier": 1})

		if not frappe.db.exists("Item", "_Test Item for Drop Shipping 2"):
			make_item("_Test Item for Drop Shipping 2", {"is_stock_item": 1, "delivered_by_supplier": 1})

		so_items = [
			{
				"item_code": "_Test Item for Drop Shipping 1",
				"warehouse": "",
				"qty": 2,
				"rate": 400,
				"delivered_by_supplier": 1,
				"supplier": "_Test Supplier",
			},
			{
				"item_code": "_Test Item for Drop Shipping 2",
				"warehouse": "",
				"qty": 2,
				"rate": 400,
				"delivered_by_supplier": 1,
				"supplier": "_Test Supplier 1",
			},
		]

		# create so and po
		so = make_sales_order(item_list=so_items, do_not_submit=True)
		so.submit()

		purchase_orders = make_purchase_order_for_default_supplier(so.name, selected_items=so_items)

		self.assertEqual(len(purchase_orders), 2)
		self.assertEqual(purchase_orders[0].supplier, "_Test Supplier")
		self.assertEqual(purchase_orders[1].supplier, "_Test Supplier 1")

	def test_product_bundles_in_so_are_replaced_with_bundle_items_in_po(self):
		"""
		Tests if the the Product Bundles in the Items table of Sales Orders are replaced with
		their child items(from the Packed Items table) on creating a Purchase Order from it.
		"""
		from erpnext.selling.doctype.sales_order.sales_order import make_purchase_order

		product_bundle = make_item("_Test Product Bundle", {"is_stock_item": 0})
		make_item("_Test Bundle Item 1", {"is_stock_item": 1})
		make_item("_Test Bundle Item 2", {"is_stock_item": 1})

		make_product_bundle("_Test Product Bundle", ["_Test Bundle Item 1", "_Test Bundle Item 2"])

		so_items = [
			{
				"item_code": product_bundle.item_code,
				"warehouse": "",
				"qty": 2,
				"rate": 400,
				"delivered_by_supplier": 1,
				"supplier": "_Test Supplier",
			}
		]

		so = make_sales_order(item_list=so_items)

		purchase_order = make_purchase_order(so.name, selected_items=so_items)

		self.assertEqual(purchase_order.items[0].item_code, "_Test Bundle Item 1")
		self.assertEqual(purchase_order.items[1].item_code, "_Test Bundle Item 2")

	def test_purchase_order_updates_packed_item_ordered_qty(self):
		"""
		Tests if the packed item's `ordered_qty` is updated with the quantity of the Purchase Order
		"""
		from erpnext.selling.doctype.sales_order.sales_order import make_purchase_order

		product_bundle = make_item("_Test Product Bundle", {"is_stock_item": 0})
		make_item("_Test Bundle Item 1", {"is_stock_item": 1})
		make_item("_Test Bundle Item 2", {"is_stock_item": 1})

		make_product_bundle("_Test Product Bundle", ["_Test Bundle Item 1", "_Test Bundle Item 2"])

		so_items = [
			{
				"item_code": product_bundle.item_code,
				"warehouse": "",
				"qty": 2,
				"rate": 400,
				"delivered_by_supplier": 1,
				"supplier": "_Test Supplier",
			}
		]

		so = make_sales_order(item_list=so_items)

		purchase_order = make_purchase_order(so.name, selected_items=so_items)
		purchase_order.supplier = "_Test Supplier"
		purchase_order.set_warehouse = "_Test Warehouse - _TC"
		purchase_order.save()
		purchase_order.submit()

		so.reload()
		self.assertEqual(so.packed_items[0].ordered_qty, 2)
		self.assertEqual(so.packed_items[1].ordered_qty, 2)

	def test_reserved_qty_for_closing_so(self):
		bin = frappe.get_all(
			"Bin",
			filters={"item_code": "_Test Item", "warehouse": "_Test Warehouse - _TC"},
			fields=["reserved_qty"],
		)

		existing_reserved_qty = bin[0].reserved_qty if bin else 0.0

		so = make_sales_order(item_code="_Test Item", qty=1)

		self.assertEqual(
			get_reserved_qty(item_code="_Test Item", warehouse="_Test Warehouse - _TC"),
			existing_reserved_qty + 1,
		)

		so.update_status("Closed")

		self.assertEqual(
			get_reserved_qty(item_code="_Test Item", warehouse="_Test Warehouse - _TC"),
			existing_reserved_qty,
		)

	def test_create_so_with_margin(self):
		so = make_sales_order(item_code="_Test Item", qty=1, do_not_submit=True)
		so.items[0].price_list_rate = price_list_rate = 100
		so.items[0].margin_type = "Percentage"
		so.items[0].margin_rate_or_amount = 25
		so.save()

		new_so = frappe.copy_doc(so)
		new_so.save(ignore_permissions=True)

		self.assertEqual(new_so.get("items")[0].rate, flt((price_list_rate * 25) / 100 + price_list_rate))
		new_so.items[0].margin_rate_or_amount = 25
		new_so.payment_schedule = []
		new_so.save()
		new_so.submit()

		self.assertEqual(new_so.get("items")[0].rate, flt((price_list_rate * 25) / 100 + price_list_rate))

	def test_terms_auto_added(self):
		so = make_sales_order(do_not_save=1)

		self.assertFalse(so.get("payment_schedule"))

		so.insert()

		self.assertTrue(so.get("payment_schedule"))

	def test_terms_not_copied(self):
		so = make_sales_order()
		self.assertTrue(so.get("payment_schedule"))

		si = make_sales_invoice(so.name)
		self.assertFalse(si.get("payment_schedule"))

	def test_terms_copied(self):
		so = make_sales_order(do_not_copy=1, do_not_save=1)
		so.payment_terms_template = "_Test Payment Term Template"
		so.insert()
		so.submit()
		self.assertTrue(so.get("payment_schedule"))

		si = make_sales_invoice(so.name)
		si.insert()
		self.assertTrue(si.get("payment_schedule"))

	def test_make_work_order(self):
		from erpnext.selling.doctype.sales_order.sales_order import get_work_order_items

		# Make a new Sales Order
		so = make_sales_order(
			**{
				"item_list": [
					{"item_code": "_Test FG Item", "qty": 10, "rate": 100},
					{"item_code": "_Test FG Item", "qty": 20, "rate": 200},
				]
			}
		)

		# Raise Work Orders
		po_items = []
		so_item_name = {}
		for item in get_work_order_items(so.name):
			po_items.append(
				{
					"warehouse": item.get("warehouse"),
					"item_code": item.get("item_code"),
					"pending_qty": item.get("pending_qty"),
					"sales_order_item": item.get("sales_order_item"),
					"bom": item.get("bom"),
					"description": item.get("description"),
				}
			)
			so_item_name[item.get("sales_order_item")] = item.get("pending_qty")
		make_work_orders(json.dumps({"items": po_items}), so.name, so.company)

		# Check if Work Orders were raised
		for item in so_item_name:
			wo_qty = frappe.db.sql(
				"select sum(qty) from `tabWork Order` where sales_order=%s and sales_order_item=%s",
				(so.name, item),
			)
			self.assertEqual(wo_qty[0][0], so_item_name.get(item))

	def test_advance_payment_entry_unlink_against_sales_order(self):
		from erpnext.accounts.doctype.payment_entry.test_payment_entry import get_payment_entry

		frappe.db.set_single_value("Accounts Settings", "unlink_advance_payment_on_cancelation_of_order", 0)

		so = make_sales_order()

		pe = get_payment_entry("Sales Order", so.name, bank_account="_Test Bank - _TC")
		pe.reference_no = "1"
		pe.reference_date = nowdate()
		pe.paid_from_account_currency = so.currency
		pe.paid_to_account_currency = so.currency
		pe.source_exchange_rate = 1
		pe.target_exchange_rate = 1
		pe.paid_amount = so.grand_total
		pe.save(ignore_permissions=True)
		pe.submit()

		so_doc = frappe.get_doc("Sales Order", so.name)

		self.assertRaises(frappe.LinkExistsError, so_doc.cancel)

	@change_settings("Accounts Settings", {"unlink_advance_payment_on_cancelation_of_order": 1})
	def test_advance_paid_upon_payment_cancellation(self):
		from erpnext.accounts.doctype.payment_entry.test_payment_entry import get_payment_entry

		so = make_sales_order()

		pe = get_payment_entry("Sales Order", so.name, bank_account="_Test Bank - _TC")
		pe.reference_no = "1"
		pe.reference_date = nowdate()
		pe.paid_from_account_currency = so.currency
		pe.paid_to_account_currency = so.currency
		pe.source_exchange_rate = 1
		pe.target_exchange_rate = 1
		pe.paid_amount = so.grand_total
		pe.save(ignore_permissions=True)
		pe.submit()
		so.reload()

		self.assertEqual(so.advance_paid, so.base_grand_total)

		# cancel advance payment
		pe.reload()
		pe.cancel()

		so.reload()
		self.assertEqual(so.advance_paid, 0)

	def test_cancel_sales_order_after_cancel_payment_entry(self):
		from erpnext.accounts.doctype.payment_entry.test_payment_entry import get_payment_entry

		# make a sales order
		so = make_sales_order()

		# disable unlinking of payment entry
		frappe.db.set_single_value("Accounts Settings", "unlink_advance_payment_on_cancelation_of_order", 0)

		# create a payment entry against sales order
		pe = get_payment_entry("Sales Order", so.name, bank_account="_Test Bank - _TC")
		pe.reference_no = "1"
		pe.reference_date = nowdate()
		pe.paid_from_account_currency = so.currency
		pe.paid_to_account_currency = so.currency
		pe.source_exchange_rate = 1
		pe.target_exchange_rate = 1
		pe.paid_amount = so.grand_total
		pe.save(ignore_permissions=True)
		pe.submit()

		# Cancel payment entry
		po_doc = frappe.get_doc("Payment Entry", pe.name)
		po_doc.cancel()

		# Cancel sales order
		try:
			so_doc = frappe.get_doc("Sales Order", so.name)
			so_doc.cancel()
		except Exception:
			self.fail("Can not cancel sales order with linked cancelled payment entry")

	def test_work_order_pop_up_from_sales_order(self):
		"Test `get_work_order_items` in Sales Order picks the right BOM for items to manufacture."

		from erpnext.controllers.item_variant import create_variant
		from erpnext.manufacturing.doctype.production_plan.test_production_plan import make_bom
		from erpnext.selling.doctype.sales_order.sales_order import get_work_order_items

		make_item(  # template item
			"Test-WO-Tshirt",
			{
				"has_variant": 1,
				"variant_based_on": "Item Attribute",
				"attributes": [{"attribute": "Test Colour"}],
			},
		)
		make_item("Test-RM-Cotton")  # RM for BOM

		for colour in (
			"Red",
			"Green",
		):
			variant = create_variant("Test-WO-Tshirt", {"Test Colour": colour})
			variant.save()

		template_bom = make_bom(item="Test-WO-Tshirt", rate=100, raw_materials=["Test-RM-Cotton"])
		red_var_bom = make_bom(item="Test-WO-Tshirt-R", rate=100, raw_materials=["Test-RM-Cotton"])

		so = make_sales_order(
			**{
				"item_list": [
					{
						"item_code": "Test-WO-Tshirt-R",
						"qty": 1,
						"rate": 1000,
						"warehouse": "_Test Warehouse - _TC",
					},
					{
						"item_code": "Test-WO-Tshirt-G",
						"qty": 1,
						"rate": 1000,
						"warehouse": "_Test Warehouse - _TC",
					},
				]
			}
		)
		wo_items = get_work_order_items(so.name)

		self.assertEqual(wo_items[0].get("item_code"), "Test-WO-Tshirt-R")
		self.assertEqual(wo_items[0].get("bom"), red_var_bom.name)

		# Must pick Template Item BOM for Test-WO-Tshirt-G as it has no BOM
		self.assertEqual(wo_items[1].get("item_code"), "Test-WO-Tshirt-G")
		self.assertEqual(wo_items[1].get("bom"), template_bom.name)

	def test_request_for_raw_materials(self):
		from erpnext.selling.doctype.sales_order.sales_order import get_work_order_items

		item = make_item(
			"_Test Finished Item",
			{
				"is_stock_item": 1,
				"maintain_stock": 1,
				"valuation_rate": 500,
				"item_defaults": [{"default_warehouse": "_Test Warehouse - _TC", "company": "_Test Company"}],
			},
		)
		make_item(
			"_Test Raw Item A",
			{
				"maintain_stock": 1,
				"valuation_rate": 100,
				"item_defaults": [{"default_warehouse": "_Test Warehouse - _TC", "company": "_Test Company"}],
			},
		)
		make_item(
			"_Test Raw Item B",
			{
				"maintain_stock": 1,
				"valuation_rate": 200,
				"item_defaults": [{"default_warehouse": "_Test Warehouse - _TC", "company": "_Test Company"}],
			},
		)
		from erpnext.manufacturing.doctype.production_plan.test_production_plan import make_bom

		make_bom(item=item.item_code, rate=1000, raw_materials=["_Test Raw Item A", "_Test Raw Item B"])

		so = make_sales_order(**{"item_list": [{"item_code": item.item_code, "qty": 1, "rate": 1000}]})
		so.submit()
		mr_dict = frappe._dict()
		items = get_work_order_items(so.name, 1)
		mr_dict["items"] = items
		mr_dict["include_exploded_items"] = 0
		mr_dict["ignore_existing_ordered_qty"] = 1
		make_raw_material_request(mr_dict, so.company, so.name)
		mr = frappe.db.sql(
			"""select name from `tabMaterial Request` ORDER BY creation DESC LIMIT 1""", as_dict=1
		)[0]
		mr_doc = frappe.get_doc("Material Request", mr.get("name"))
		self.assertEqual(mr_doc.items[0].sales_order, so.name)

	def test_so_optional_blanket_order(self):
		"""
		Expected result: Blanket order Ordered Quantity should only be affected on Sales Order with against_blanket_order = 1.
		Second Sales Order should not add on to Blanket Orders Ordered Quantity.
		"""

		_make_blanket_order(blanket_order_type="Selling", quantity=10, rate=10)

		so = make_sales_order(item_code="_Test Item", qty=5, against_blanket_order=1)
		so_doc = frappe.get_doc("Sales Order", so.get("name"))
		# To test if the SO has a Blanket Order
		self.assertTrue(so_doc.items[0].blanket_order)

		so = make_sales_order(item_code="_Test Item", qty=5, against_blanket_order=0)
		so_doc = frappe.get_doc("Sales Order", so.get("name"))
		# To test if the SO does NOT have a Blanket Order
		self.assertEqual(so_doc.items[0].blanket_order, None)

	def test_so_cancellation_when_si_drafted(self):
		"""
		Test to check if Sales Order gets cancelled if Sales Invoice is in Draft state
		Expected result: sales order should not get cancelled
		"""
		so = make_sales_order()
		so.submit()
		si = make_sales_invoice(so.name)
		si.save()

		self.assertRaises(frappe.ValidationError, so.cancel)

	def test_so_cancellation_after_si_submission(self):
		"""
		Test to check if Sales Order gets cancelled when linked Sales Invoice has been Submitted
		Expected result: Sales Order should not get cancelled
		"""
		so = make_sales_order()
		so.submit()
		si = make_sales_invoice(so.name)
		si.submit()

		so.load_from_db()
		self.assertRaises(frappe.LinkExistsError, so.cancel)

	def test_so_cancellation_after_dn_submission(self):
		"""
		Test to check if Sales Order gets cancelled when linked Delivery Note has been Submitted
		Expected result: Sales Order should not get cancelled
		"""
		so = make_sales_order()
		so.submit()
		dn = make_delivery_note(so.name)
		dn.submit()

		so.load_from_db()
		self.assertRaises(frappe.LinkExistsError, so.cancel)

	def test_so_cancellation_after_maintenance_schedule_submission(self):
		"""
		Expected result: Sales Order should not get cancelled
		"""
		so = make_sales_order()
		so.submit()
		ms = make_maintenance_schedule()
		ms.items[0].sales_order = so.name
		ms.submit()

		so.load_from_db()
		self.assertRaises(frappe.LinkExistsError, so.cancel)

	def test_so_cancellation_after_maintenance_visit_submission(self):
		"""
		Expected result: Sales Order should not get cancelled
		"""
		so = make_sales_order()
		so.submit()
		mv = make_maintenance_visit()
		mv.purposes[0].prevdoc_doctype = "Sales Order"
		mv.purposes[0].prevdoc_docname = so.name
		mv.submit()

		so.load_from_db()
		self.assertRaises(frappe.LinkExistsError, so.cancel)

	def test_so_cancellation_after_work_order_submission(self):
		"""
		Expected result: Sales Order should not get cancelled
		"""
		from erpnext.manufacturing.doctype.work_order.test_work_order import make_wo_order_test_record

		so = make_sales_order(item_code="_Test FG Item", qty=10)
		so.submit()
		make_wo_order_test_record(sales_order=so.name)

		so.load_from_db()
		self.assertRaises(frappe.LinkExistsError, so.cancel)

	def test_payment_terms_are_fetched_when_creating_sales_invoice(self):
		from erpnext.accounts.doctype.payment_entry.test_payment_entry import (
			create_payment_terms_template,
		)
		from erpnext.accounts.doctype.sales_invoice.test_sales_invoice import create_sales_invoice

		automatically_fetch_payment_terms()

		so = make_sales_order(uom="Nos", do_not_save=1)
		create_payment_terms_template()
		so.payment_terms_template = "Test Receivable Template"
		so.submit()

		si = create_sales_invoice(qty=10, do_not_save=1)
		si.items[0].sales_order = so.name
		si.items[0].so_detail = so.items[0].name
		si.insert()

		self.assertEqual(so.payment_terms_template, si.payment_terms_template)
		compare_payment_schedules(self, so, si)

		automatically_fetch_payment_terms(enable=0)

	def test_zero_amount_sales_order_billing_status(self):
		from erpnext.accounts.doctype.sales_invoice.test_sales_invoice import create_sales_invoice

		so = make_sales_order(uom="Nos", do_not_save=1)
		so.items[0].rate = 0
		so.save()
		so.submit()

		self.assertEqual(so.net_total, 0)
		self.assertEqual(so.billing_status, "Not Billed")

		si = create_sales_invoice(qty=10, do_not_save=1)
		si.price_list = "_Test Price List"
		si.items[0].rate = 0
		si.items[0].price_list_rate = 0
		si.items[0].sales_order = so.name
		si.items[0].so_detail = so.items[0].name
		si.save()
		si.submit()

		self.assertEqual(si.net_total, 0)
		so.load_from_db()
		self.assertEqual(so.billing_status, "Fully Billed")

	def test_so_billing_status_with_crnote_against_sales_return(self):
		"""
		| Step | Document creation                    |                               |
		|------+--------------------------------------+-------------------------------|
		|    1 | SO -> DN -> SI                       | SO Fully Billed and Completed |
		|    2 | DN -> Sales Return(Partial)          | SO 50% Delivered, 100% billed |
		|    3 | Sales Return(Partial) -> Credit Note | SO 50% Delivered, 50% billed  |

		"""
		from erpnext.accounts.doctype.sales_invoice.test_sales_invoice import create_sales_invoice

		so = make_sales_order(uom="Nos", do_not_save=1)
		so.save()
		so.submit()

		self.assertEqual(so.billing_status, "Not Billed")

		dn1 = make_delivery_note(so.name)
		dn1.taxes_and_charges = ""
		dn1.taxes.clear()
		dn1.save().submit()

		si = create_sales_invoice(qty=10, do_not_save=1)
		si.items[0].sales_order = so.name
		si.items[0].so_detail = so.items[0].name
		si.items[0].delivery_note = dn1.name
		si.items[0].dn_detail = dn1.items[0].name
		si.save()
		si.submit()

		so.reload()
		self.assertEqual(so.billing_status, "Fully Billed")
		self.assertEqual(so.status, "Completed")

		from erpnext.stock.doctype.delivery_note.test_delivery_note import create_delivery_note

		dn1.reload()
		dn_ret = create_delivery_note(is_return=1, return_against=dn1.name, qty=-5, do_not_submit=True)
		dn_ret.items[0].against_sales_order = so.name
		dn_ret.items[0].so_detail = so.items[0].name
		dn_ret.submit()

		so.reload()
		self.assertEqual(so.per_billed, 100)
		self.assertEqual(so.per_delivered, 50)

		cr_note = create_sales_invoice(is_return=1, qty=-1, do_not_submit=True)
		cr_note.items[0].qty = -5
		cr_note.items[0].sales_order = so.name
		cr_note.items[0].so_detail = so.items[0].name
		cr_note.items[0].delivery_note = dn_ret.name
		cr_note.items[0].dn_detail = dn_ret.items[0].name
		cr_note.update_billed_amount_in_sales_order = True
		cr_note.submit()

		so.reload()
		self.assertEqual(so.per_billed, 50)
		self.assertEqual(so.per_delivered, 50)

	def test_so_back_updated_from_wo_via_mr(self):
		"SO -> MR (Manufacture) -> WO. Test if WO Qty is updated in SO."
		from erpnext.manufacturing.doctype.work_order.work_order import (
			make_stock_entry as make_se_from_wo,
		)
		from erpnext.stock.doctype.material_request.material_request import raise_work_orders

		so = make_sales_order(item_list=[{"item_code": "_Test FG Item", "qty": 2, "rate": 100}])

		mr = make_material_request(so.name)
		mr.material_request_type = "Manufacture"
		mr.schedule_date = today()
		mr.submit()

		# WO from MR
		wo_name = raise_work_orders(mr.name)[0]
		wo = frappe.get_doc("Work Order", wo_name)
		wo.wip_warehouse = "Work In Progress - _TC"
		wo.skip_transfer = True

		self.assertEqual(wo.sales_order, so.name)
		self.assertEqual(wo.sales_order_item, so.items[0].name)

		wo.submit()
		make_stock_entry(
			item_code="_Test Item",
			target="_Test Warehouse - _TC",
			qty=4,
			basic_rate=100,  # Stock RM
		)
		make_stock_entry(
			item_code="_Test Item Home Desktop 100",  # Stock RM
			target="_Test Warehouse - _TC",
			qty=4,
			basic_rate=100,
		)

		se = frappe.get_doc(make_se_from_wo(wo.name, "Manufacture", 2))
		se.submit()  # Finish WO

		mr.reload()
		wo.reload()
		so.reload()
		self.assertEqual(so.items[0].work_order_qty, wo.produced_qty)
		self.assertEqual(mr.status, "Manufactured")

	def test_sales_order_with_shipping_rule(self):
		from erpnext.accounts.doctype.shipping_rule.test_shipping_rule import create_shipping_rule

		shipping_rule = create_shipping_rule(
			shipping_rule_type="Selling", shipping_rule_name="Shipping Rule - Sales Invoice Test"
		)
		sales_order = make_sales_order(do_not_save=True)
		sales_order.shipping_rule = shipping_rule.name

		sales_order.items[0].qty = 1
		sales_order.save()
		self.assertEqual(sales_order.taxes[0].tax_amount, 50)

		sales_order.items[0].qty = 2
		sales_order.save()
		self.assertEqual(sales_order.taxes[0].tax_amount, 100)

		sales_order.items[0].qty = 3
		sales_order.save()
		self.assertEqual(sales_order.taxes[0].tax_amount, 200)

		sales_order.items[0].qty = 21
		sales_order.save()
		self.assertEqual(sales_order.taxes[0].tax_amount, 0)

	def test_sales_order_partial_advance_payment(self):
		from erpnext.accounts.doctype.payment_entry.test_payment_entry import (
			create_payment_entry,
			get_payment_entry,
		)
		from erpnext.selling.doctype.customer.test_customer import get_customer_dict

		# Make a customer
		customer = get_customer_dict("QA Logistics")
		frappe.get_doc(customer).insert()

		# Make a Sales Order
		so = make_sales_order(
			customer="QA Logistics",
			item_list=[
				{"item_code": "_Test Item", "qty": 1, "rate": 200},
				{"item_code": "_Test Item 2", "qty": 1, "rate": 300},
			],
		)

		# Create a advance payment against that Sales Order
		pe = get_payment_entry("Sales Order", so.name, bank_account="_Test Bank - _TC")
		pe.reference_no = "1"
		pe.reference_date = nowdate()
		pe.paid_from_account_currency = so.currency
		pe.paid_to_account_currency = so.currency
		pe.source_exchange_rate = 1
		pe.target_exchange_rate = 1
		pe.paid_amount = so.grand_total
		pe.save(ignore_permissions=True)
		pe.submit()

		# Make standalone advance payment entry
		create_payment_entry(
			payment_type="Receive",
			party_type="Customer",
			party="QA Logistics",
			paid_from="Debtors - _TC",
			paid_to="_Test Bank - _TC",
			save=1,
			submit=1,
		)

		si = make_sales_invoice(so.name)

		item = si.get("items")[1]
		si.remove(item)

		si.allocate_advances_automatically = 1
		si.save()

		self.assertEqual(len(si.get("advances")), 1)
		self.assertEqual(si.get("advances")[0].allocated_amount, 200)
		self.assertEqual(si.get("advances")[0].reference_name, pe.name)

		si.submit()
		pe.load_from_db()

		self.assertEqual(pe.references[0].reference_name, so.name)
		self.assertEqual(pe.references[0].allocated_amount, 300)
		self.assertEqual(pe.references[1].reference_name, si.name)
		self.assertEqual(pe.references[1].allocated_amount, 200)

	def test_delivered_item_material_request(self):
		"SO -> MR (Manufacture) -> WO. Test if WO Qty is updated in SO."

		so = make_sales_order(
			item_list=[
				{"item_code": "_Test FG Item", "qty": 10, "rate": 100, "warehouse": "Work In Progress - _TC"}
			]
		)

		make_stock_entry(item_code="_Test FG Item", target="Work In Progress - _TC", qty=4, basic_rate=100)

		dn = make_delivery_note(so.name)
		dn.items[0].qty = 4
		dn.submit()

		so.load_from_db()
		self.assertEqual(so.items[0].delivered_qty, 4)

		mr = make_material_request(so.name)
		mr.material_request_type = "Purchase"
		mr.schedule_date = today()
		mr.save()

		self.assertEqual(mr.items[0].qty, 6)

	def test_packed_items_for_partial_sales_order(self):
		# test Update Items with product bundle
		for product_bundle in [
			"_Test Product Bundle Item Partial 1",
			"_Test Product Bundle Item Partial 2",
		]:
			if not frappe.db.exists("Item", product_bundle):
				bundle_item = make_item(product_bundle, {"is_stock_item": 0})
				bundle_item.append(
					"item_defaults",
					{"company": "_Test Company", "default_warehouse": "_Test Warehouse - _TC"},
				)
				bundle_item.save(ignore_permissions=True)

		for product_bundle in ["_Packed Item Partial 1", "_Packed Item Partial 2"]:
			if not frappe.db.exists("Item", product_bundle):
				make_item(product_bundle, {"is_stock_item": 1, "stock_uom": "Nos"})

			make_stock_entry(item=product_bundle, target="_Test Warehouse - _TC", qty=2, rate=10)

		make_product_bundle("_Test Product Bundle Item Partial 1", ["_Packed Item Partial 1"], 1)

		make_product_bundle("_Test Product Bundle Item Partial 2", ["_Packed Item Partial 2"], 1)

		so = make_sales_order(
			item_code="_Test Product Bundle Item Partial 1",
			warehouse="_Test Warehouse - _TC",
			qty=1,
			uom="Nos",
			stock_uom="Nos",
			conversion_factor=1,
			transaction_date=nowdate(),
			delivery_note=nowdate(),
			do_not_submit=1,
		)

		so.append(
			"items",
			{
				"item_code": "_Test Product Bundle Item Partial 2",
				"warehouse": "_Test Warehouse - _TC",
				"qty": 1,
				"uom": "Nos",
				"stock_uom": "Nos",
				"conversion_factor": 1,
				"delivery_note": nowdate(),
			},
		)

		so.save()
		so.submit()

		dn = make_delivery_note(so.name)
		dn.remove(dn.items[1])
		dn.save()
		dn.submit()

		self.assertEqual(len(dn.items), 1)
		self.assertEqual(len(dn.packed_items), 1)
		self.assertEqual(dn.items[0].item_code, "_Test Product Bundle Item Partial 1")

		so.load_from_db()

		dn = make_delivery_note(so.name)
		dn.save()

		self.assertEqual(len(dn.items), 1)
		self.assertEqual(len(dn.packed_items), 1)
		self.assertEqual(dn.items[0].item_code, "_Test Product Bundle Item Partial 2")

	@change_settings("Selling Settings", {"editable_bundle_item_rates": 1})
	def test_expired_rate_for_packed_item(self):
		bundle = "_Test Product Bundle 1"
		packed_item = "_Packed Item 1"

		# test Update Items with product bundle
		for product_bundle in [bundle]:
			if not frappe.db.exists("Item", product_bundle):
				bundle_item = make_item(product_bundle, {"is_stock_item": 0})
				bundle_item.append(
					"item_defaults",
					{"company": "_Test Company", "default_warehouse": "_Test Warehouse - _TC"},
				)
				bundle_item.save(ignore_permissions=True)

		for product_bundle in [packed_item]:
			if not frappe.db.exists("Item", product_bundle):
				make_item(product_bundle, {"is_stock_item": 0, "stock_uom": "Nos"})

		make_product_bundle(bundle, [packed_item], 1)

		for scenario in [
			{"valid_upto": add_days(nowdate(), -1), "expected_rate": 0.0},
			{"valid_upto": add_days(nowdate(), 1), "expected_rate": 111.0},
		]:
			with self.subTest(scenario=scenario):
				frappe.get_doc(
					{
						"doctype": "Item Price",
						"item_code": packed_item,
						"selling": 1,
						"price_list": "_Test Price List",
						"valid_from": add_days(nowdate(), -1),
						"valid_upto": scenario.get("valid_upto"),
						"price_list_rate": 111,
					}
				).save()

				so = frappe.new_doc("Sales Order")
				so.transaction_date = nowdate()
				so.delivery_date = nowdate()
				so.set_warehouse = ""
				so.company = "_Test Company"
				so.customer = "_Test Customer"
				so.currency = "INR"
				so.selling_price_list = "_Test Price List"
				so.append("items", {"item_code": bundle, "qty": 1})
				so.save()

				self.assertEqual(len(so.items), 1)
				self.assertEqual(len(so.packed_items), 1)
				self.assertEqual(so.items[0].item_code, bundle)
				self.assertEqual(so.packed_items[0].item_code, packed_item)
				self.assertEqual(so.items[0].rate, scenario.get("expected_rate"))
				self.assertEqual(so.packed_items[0].rate, scenario.get("expected_rate"))

	def test_pick_list_without_rejected_materials(self):
		serial_and_batch_item = make_item(
			"_Test Serial and Batch Item for Rejected Materials",
			properties={
				"has_serial_no": 1,
				"has_batch_no": 1,
				"create_new_batch": 1,
				"batch_number_series": "BAT-TSBIFRM-.#####",
				"serial_no_series": "SN-TSBIFRM-.#####",
			},
		).name

		serial_item = make_item(
			"_Test Serial Item for Rejected Materials",
			properties={
				"has_serial_no": 1,
				"serial_no_series": "SN-TSIFRM-.#####",
			},
		).name

		batch_item = make_item(
			"_Test Batch Item for Rejected Materials",
			properties={
				"has_batch_no": 1,
				"create_new_batch": 1,
				"batch_number_series": "BAT-TBIFRM-.#####",
			},
		).name

		normal_item = make_item("_Test Normal Item for Rejected Materials").name

		warehouse = "_Test Warehouse - _TC"
		rejected_warehouse = "_Test Dummy Rejected Warehouse - _TC"

		if not frappe.db.exists("Warehouse", rejected_warehouse):
			frappe.get_doc(
				{
					"doctype": "Warehouse",
					"warehouse_name": rejected_warehouse,
					"company": "_Test Company",
					"warehouse_group": "_Test Warehouse Group",
					"is_rejected_warehouse": 1,
				}
			).insert()

		se = make_stock_entry(item_code=normal_item, qty=1, to_warehouse=warehouse, do_not_submit=True)
		for item in [serial_and_batch_item, serial_item, batch_item]:
			se.append("items", {"item_code": item, "qty": 1, "t_warehouse": warehouse})

		se.save()
		se.submit()

		se = make_stock_entry(
			item_code=normal_item, qty=1, to_warehouse=rejected_warehouse, do_not_submit=True
		)
		for item in [serial_and_batch_item, serial_item, batch_item]:
			se.append("items", {"item_code": item, "qty": 1, "t_warehouse": rejected_warehouse})

		se.save()
		se.submit()

		so = make_sales_order(item_code=normal_item, qty=2, do_not_submit=True)

		for item in [serial_and_batch_item, serial_item, batch_item]:
			so.append("items", {"item_code": item, "qty": 2, "warehouse": warehouse})

		so.save()
		so.submit()

		pick_list = create_pick_list(so.name)

		pick_list.save()
		for row in pick_list.locations:
			self.assertEqual(row.qty, 1.0)
			self.assertFalse(row.warehouse == rejected_warehouse)
			self.assertTrue(row.warehouse == warehouse)

	def test_pick_list_for_batch(self):
		from erpnext.stock.doctype.pick_list.pick_list import create_delivery_note

		batch_item = make_item(
			"_Test Batch Item for Pick LIST",
			properties={
				"has_batch_no": 1,
				"create_new_batch": 1,
				"batch_number_series": "BATCH-SDDTBIFRM-.#####",
			},
		).name

		warehouse = "_Test Warehouse - _TC"
		se = make_stock_entry(item_code=batch_item, qty=10, target=warehouse, use_serial_batch_fields=1)
		so = make_sales_order(item_code=batch_item, qty=10, warehouse=warehouse)
		pick_list = create_pick_list(so.name)

		pick_list.save()
		batch_no = frappe.get_all(
			"Serial and Batch Entry",
			filters={"parent": se.items[0].serial_and_batch_bundle},
			fields=["batch_no"],
		)[0].batch_no

		for row in pick_list.locations:
			self.assertEqual(row.qty, 10.0)
			self.assertTrue(row.warehouse == warehouse)
			self.assertTrue(row.batch_no == batch_no)

		pick_list.submit()

		dn = create_delivery_note(pick_list.name)
		for row in dn.items:
			self.assertEqual(row.qty, 10.0)
			self.assertTrue(row.warehouse == warehouse)
			self.assertTrue(row.batch_no == batch_no)

		dn.submit()
		dn.reload()

	def test_auto_update_price_list(self):
		item = make_item(
			"_Test Auto Update Price List Item",
		)

		frappe.db.set_single_value("Stock Settings", "auto_insert_price_list_rate_if_missing", 1)
		so = make_sales_order(
			item_code=item.name, currency="USD", qty=1, rate=100, price_list_rate=100, do_not_submit=True
		)
		so.save()

		item_price = frappe.db.get_value("Item Price", {"item_code": item.name}, "price_list_rate")
		self.assertEqual(item_price, 100)

		so = make_sales_order(
			item_code=item.name, currency="USD", qty=1, rate=200, price_list_rate=100, do_not_submit=True
		)
		so.save()

		item_price = frappe.db.get_value("Item Price", {"item_code": item.name}, "price_list_rate")
		self.assertEqual(item_price, 100)

		frappe.db.set_single_value("Stock Settings", "update_existing_price_list_rate", 1)
		so = make_sales_order(
			item_code=item.name, currency="USD", qty=1, rate=200, price_list_rate=200, do_not_submit=True
		)
		so.save()

		item_price = frappe.db.get_value("Item Price", {"item_code": item.name}, "price_list_rate")
		self.assertEqual(item_price, 200)

		frappe.db.set_single_value("Stock Settings", "update_existing_price_list_rate", 0)
		frappe.db.set_single_value("Stock Settings", "auto_insert_price_list_rate_if_missing", 0)

	def test_delivery_note_rate_on_change_of_warehouse(self):
		from erpnext.stock.doctype.warehouse.test_warehouse import create_warehouse
 
		item = make_item(
			"_Test Batch Item for Delivery Note Rate",
			{
				"has_batch_no": 1,
				"create_new_batch": 1,
				"batch_number_series": "BH-SDDTBIFRM-.#####",
			},
		)

		frappe.db.set_single_value("Stock Settings", "auto_insert_price_list_rate_if_missing", 1)
		so = make_sales_order(
			item_code=item.name, rate=27648.00, price_list_rate=27648.00, qty=1, do_not_submit=True
		)

		so.items[0].rate = 90
		so.save()
		self.assertTrue(so.items[0].discount_amount == 27558.0)
		so.submit()

		warehouse = create_warehouse("NW Warehouse FOR Rate", company=so.company)

		make_stock_entry(
			item_code=item.name,
			qty=2,
			target=warehouse,
			basic_rate=100,
			company=so.company,
			use_serial_batch_fields=1,
		)

		dn = make_delivery_note(so.name)
		dn.items[0].warehouse = warehouse
		dn.save()

		self.assertEqual(dn.items[0].rate, 90)

	def test_credit_limit_on_so_reopening(self):
		# set credit limit
		company = "_Test Company"
		customer = frappe.get_doc("Customer", self.customer)
		# dynamic credit limit
		credit_amt = frappe.db.sql(
						"""
						SELECT SUM(grand_total) AS total
						FROM `tabSales Order`
						WHERE customer = %s AND company = %s AND docstatus = 1
						""",(customer.name, company),as_dict=True)
		so_amt = frappe.db.get_value("Sales Order", {"customer": self.customer, "company": company}, "grand_total")
		customer_credit_amt = credit_amt[0].get("total") + so_amt
		
		customer.credit_limits = []
		customer.append(
			"credit_limits", {"company": company, "credit_limit": customer_credit_amt, "bypass_credit_limit_check": False}
		)
		customer.save()

		so1 = make_sales_order(qty=9, rate=100, do_not_submit=True)
		so1.customer = self.customer
		so1.customer_address = so1.shipping_address_name = None
		so1.save().submit()

		so1.update_status("Closed")

		so2 = make_sales_order(qty=9, rate=100, do_not_submit=True)
		so2.customer = self.customer
		so2.customer_address = so2.shipping_address_name = None
		so2.save().submit()

		self.assertRaises(frappe.ValidationError, so1.update_status, "Draft")
	
	def test_sales_order_discount_on_total(self):
		make_item_price()
		make_pricing_rule()
		so = make_sales_order(qty=10, rate=100, do_not_save=True)
		so.save()
		so.submit()
		self.assertEqual(so.total,900)
	
	def test_manual_discount_for_sales_order(self):
		so = make_sales_order(qty=10, rate=100, do_not_save=True)
		so.save()
		self.assertEqual(so.grand_total,1000)
		so.apply_discount_on = 'Grand Total'
		so.additional_discount_percentage = 10
		so.save()
		self.assertEqual(so.grand_total,900)
	
	def test_line_item_discount(self):
		make_item_price()
		so = make_sales_order(qty=1, rate=90, do_not_save=True)
		so.save()
		self.assertEqual(so.items[0].discount_amount,10)
		so.items[0].rate = 110
		so.save()
		self.assertEqual(so.items[0].margin_rate_or_amount,10)	
  
	def test_sales_order_with_advance_payment_TC_S_040(self):
		make_item("_Test Item", {"is_stock_item": 1})
		make_stock_entry(item_code="_Test Item", qty=100, rate=500, target="_Test Warehouse - _TC")
		so = make_sales_order(qty=1, rate=3000, do_not_save=True)
		so.save()
		so.submit()

		self.assertEqual(so.status, 'To Deliver and Bill')

		# create payment entry
		from erpnext.accounts.doctype.payment_entry.test_payment_entry import (get_payment_entry)

		pe = get_payment_entry("Sales Order", so.name)
		pe.reference_no = "1"
		pe.reference_date = nowdate()
		pe.paid_from_account_currency = so.currency
		pe.paid_to_account_currency = so.currency
		pe.source_exchange_rate = 1
		pe.target_exchange_rate = 1
		pe.paid_amount = so.grand_total
		pe.save(ignore_permissions=True)
		pe.submit()

		self.assertEqual(pe.status, 'Submitted')

        # check if the advance payment is recorded in the Sales Order
		so.reload()
		self.assertEqual(so.advance_paid, 3000)

		#create delivery note
		dn = make_delivery_note(so.name)
		dn.submit()

		# assert that 1 quantity is deducted from the warehouse stock
		qty_change = frappe.db.get_value('Stock Ledger Entry', {'item_code': '_Test Item', 'voucher_no': dn.name, 'warehouse': '_Test Warehouse - _TC'}, 'actual_qty')
		self.assertEqual(qty_change, -1)

		from erpnext.stock.doctype.delivery_note.delivery_note import (make_sales_invoice)

		si = make_sales_invoice(dn.name)
		si.save()
		si.submit()
	
		self.assertEqual(si.status, 'Unpaid')
		self.validate_gl_entries(si.name,3000)
  
	def test_sales_order_full_qty_process_TC_S_001(self):
		make_item("_Test Item", {"is_stock_item": 1})
		make_stock_entry(item_code="_Test Item", qty=100, rate=500, target="_Test Warehouse - _TC")
		so = make_sales_order(cost_center='Main - _TC', selling_price_list='Standard Selling', qty=5, rate=5000, do_not_save=True)
		so.save()
		so.submit()
  
		self.assertEqual(so.status, "To Deliver and Bill", "Sales Order not created")
  
		dn = make_delivery_note(so.name)
		dn.save()
		dn.submit()
  
		self.assertEqual(dn.status, "To Bill", "Delivery Note not created")
  
		qty_change = frappe.db.get_value('Stock Ledger Entry', {'item_code': '_Test Item', 'voucher_no': dn.name, 'warehouse': '_Test Warehouse - _TC'}, 'actual_qty')
		self.assertEqual(qty_change, -5)
  
		from erpnext.stock.doctype.delivery_note.delivery_note import (make_sales_invoice)
  
		si = make_sales_invoice(dn.name)
		si.save()
		si.submit()
    
		self.assertEqual(si.status, "Unpaid", "Sales Invoice not created")
		self.validate_gl_entries(si.name,25000)
  
	def test_sales_order_with_partial_advance_payment_TC_S_041(self):
		make_item("_Test Item", {"is_stock_item": 1})
		make_stock_entry(item_code="_Test Item", qty=100, rate=500, target="_Test Warehouse - _TC")
		so = make_sales_order(cost_center='Main - _TC', selling_price_list='Standard Selling', qty=1, rate=5000, do_not_save=True)
		so.save()
		so.submit()

		self.assertEqual(so.status, "To Deliver and Bill", "Sales Order not created")
	
		self.create_and_submit_payment_entry(dt="Sales Order", dn=so.name, amt=2000)

		so.reload()
		self.assertEqual(so.advance_paid, 2000)

		dn = make_delivery_note(so.name)
		dn.submit()

		# check if the stock ledger and general ledger are updated
		qty_change = frappe.db.get_value('Stock Ledger Entry', {'voucher_type': 'Delivery Note', 'voucher_no': dn.name, 'warehouse': '_Test Warehouse - _TC', 'item_code': '_Test Item'}, 'actual_qty')
		self.assertEqual(qty_change, -1)

		from erpnext.stock.doctype.delivery_note.delivery_note import (make_sales_invoice)

		si = make_sales_invoice(dn.name)
		si.allocate_advances_automatically = 1
		si.save()
		si.submit()

		si.reload()
		self.assertEqual(si.status, 'Partly Paid')
		self.assertEqual(si.outstanding_amount, 3000)
		self.assertEqual(si.total_advance, 2000)

		self.validate_gl_entries(si.name,5000)

		# creating payment entry for remaining payment
		self.create_and_submit_payment_entry(dt="Sales Invoice", dn=si.name)

		# check updated sales invoice
		si.reload()
		self.assertEqual(si.status, 'Paid')
		self.assertEqual(si.outstanding_amount, 0)
  
	def test_sales_order_for_partial_delivery_TC_S_002(self):
		make_item("_Test Item", {"is_stock_item": 1})
		make_stock_entry(item_code="_Test Item", qty=100, rate=500, target="_Test Warehouse - _TC")
		so = make_sales_order(cost_center='Main - _TC', selling_price_list='Standard Selling', qty=5, rate=5000, do_not_save=True)
		so.save()
		so.submit()

		self.assertEqual(so.status, "To Deliver and Bill", "Sales Order not created")

		dn = make_delivery_note(so.name)
		dn.items[0].qty = 3
		dn.save()
		dn.submit()

		self.assertEqual(dn.status, "To Bill", "Delivery Note not created")

		qty_change = frappe.db.get_value('Stock Ledger Entry', {'item_code': '_Test Item', 'voucher_no': dn.name, 'warehouse': '_Test Warehouse - _TC'}, 'actual_qty')
		self.assertEqual(qty_change, -3)

		from erpnext.stock.doctype.delivery_note.delivery_note import (make_sales_invoice)

		si = make_sales_invoice(dn.name)
		si.save()
		si.submit()

		self.assertEqual(si.status, "Unpaid", "Sales Invoice not created")
		self.validate_gl_entries(si.name, 15000)

		dn2 = make_delivery_note(so.name)
		dn2.save()
		dn2.submit()	

		self.assertEqual(dn2.status, "To Bill", "Delivery Note not created")

		qty_change2 = frappe.db.get_value('Stock Ledger Entry', {'item_code': '_Test Item', 'voucher_no': dn2.name, 'warehouse': '_Test Warehouse - _TC'}, 'actual_qty')
		self.assertEqual(qty_change2, -2)

		si2 = make_sales_invoice(dn2.name)
		si2.save()
		si2.submit()

		self.assertEqual(frappe.db.get_value('GL Entry', {'voucher_no': si2.name, 'account': 'Sales - _TC'}, 'credit'), 10000)
		self.assertEqual(frappe.db.get_value('GL Entry', {'voucher_no': si2.name, 'account': 'Debtors - _TC'}, 'debit'), 10000)
		self.assertEqual(si2.status, "Unpaid", "Sales Invoice not created")
  
	def test_sales_order_with_partial_sales_invoice_TC_S_003(self):
		make_item("_Test Item", {"is_stock_item": 1})
		make_stock_entry(item_code="_Test Item", qty=100, rate=500, target="_Test Warehouse - _TC")
		so = make_sales_order(cost_center='Main - _TC', selling_price_list='Standard Selling', qty=4, rate=5000, do_not_save=True)
		so.save()
		so.submit()

		self.assertEqual(so.status, "To Deliver and Bill", "Sales Order not created")

		dn = make_delivery_note(so.name)
		dn.save()
		dn.submit()

		self.assertEqual(dn.status, "To Bill", "Delivery Note not created")

		qty_change = frappe.db.get_value('Stock Ledger Entry', {'item_code': '_Test Item', 'voucher_no': dn.name, 'warehouse': '_Test Warehouse - _TC'}, 'actual_qty')
		self.assertEqual(qty_change, -4)

		from erpnext.stock.doctype.delivery_note.delivery_note import (make_sales_invoice)

		si1 = make_sales_invoice(dn.name)
		si1.get("items")[0].qty = 2
		si1.insert()
		si1.submit()

		self.assertEqual(si1.status, "Unpaid", "Sales Invoice not created")
		self.validate_gl_entries(si1.name, 10000)
  
		si2 = make_sales_invoice(dn.name)
		si2.insert()
		si2.submit()

		self.assertEqual(si2.status, "Unpaid", "Sales Invoice not created")
		self.validate_gl_entries(si2.name, 10000)
  
	def test_sales_order_via_sales_invoice_TC_S_004(self):
		make_item("_Test Item", {"is_stock_item": 1})
		make_stock_entry(item_code="_Test Item", qty=100, rate=500, target="_Test Warehouse - _TC")
		so = make_sales_order(cost_center='Main - _TC', selling_price_list='Standard Selling', qty=4, rate=5000, do_not_save=True)
		so.save()
		so.submit()

		self.assertEqual(so.status, "To Deliver and Bill", "Sales Order not created")

		si = make_sales_invoice(so.name)
		si.save()
		si.submit()

		self.assertEqual(si.status, "Unpaid", "Sales Invoice not created")
		self.validate_gl_entries(si.name, 20000)

		from erpnext.accounts.doctype.sales_invoice.sales_invoice import make_delivery_note
		dn = make_delivery_note(si.name)
		dn.save()
		dn.submit()

		self.assertEqual(dn.status, "Completed", "Delivery Note not created")

		qty_change = frappe.db.get_value('Stock Ledger Entry', {'item_code': '_Test Item', 'voucher_no': dn.name, 'warehouse': '_Test Warehouse - _TC'}, 'actual_qty')
		self.assertEqual(qty_change, -4)
  
	def test_sales_order_with_update_stock_in_si_TC_S_008(self):
		make_item("_Test Item", {"is_stock_item": 1})
		make_stock_entry(item_code="_Test Item", qty=100, rate=500, target="_Test Warehouse - _TC")
		so = make_sales_order(cost_center='Main - _TC', selling_price_list='Standard Selling', qty=4, rate=5000, do_not_save=True)
		so.save()
		so.submit()

		self.assertEqual(so.status, "To Deliver and Bill", "Sales Order not created")

		si = make_sales_invoice(so.name)
		si.update_stock = 1
		si.save()
		si.submit()

		self.assertEqual(si.status, "Unpaid", "Sales Invoice not created")
		self.validate_gl_entries(si.name, 20000)

		voucher_params = {
			'voucher_type': 'Sales Invoice','voucher_no': si.name
		}
		qty_change = frappe.db.get_value('Stock Ledger Entry', {**voucher_params, 'item_code': '_Test Item', 'warehouse': '_Test Warehouse - _TC'}, 'actual_qty')
		self.assertEqual(qty_change, -4)

		so.reload()
		self.assertEqual(so.status, 'Completed')
  
	def test_sales_order_for_partial_dn_via_si_TC_S_005(self):
		make_item("_Test Item", {"is_stock_item": 1})
		make_stock_entry(item_code="_Test Item", qty=100, rate=500, target="_Test Warehouse - _TC")
		so = make_sales_order(cost_center='Main - _TC', selling_price_list='Standard Selling', qty=4, rate=5000, do_not_save=True)
		so.save()
		so.submit()

		self.assertEqual(so.status, "To Deliver and Bill", "Sales Order not created")

		si = make_sales_invoice(so.name)
		si.save()
		si.submit()

		self.assertEqual(si.status, "Unpaid", "Sales Invoice not created")
		self.validate_gl_entries(si.name, 20000)
  
		from erpnext.accounts.doctype.sales_invoice.sales_invoice import make_delivery_note
		dn1 = make_delivery_note(si.name)
		dn1.get("items")[0].qty = 2
		dn1.save()
		dn1.submit()

		self.assertEqual(dn1.status, "Completed", "Delivery Note not created")

		qty_change1 = frappe.db.get_value('Stock Ledger Entry', {'item_code': '_Test Item', 'voucher_no': dn1.name, 'warehouse': '_Test Warehouse - _TC'}, 'actual_qty')
		self.assertEqual(qty_change1, -2)

		dn2 = make_delivery_note(si.name)
		dn2.save()
		dn2.submit()

		self.assertEqual(dn2.status, "Completed", "Delivery Note not created")

		qty_change2 = frappe.db.get_value('Stock Ledger Entry', {'item_code': '_Test Item', 'voucher_no': dn2.name, 'warehouse': '_Test Warehouse - _TC'}, 'actual_qty')
		self.assertEqual(qty_change2, -2)
  
	def test_sales_order_with_update_stock_in_partial_si_TC_S_009(self):
		make_item("_Test Item", {"is_stock_item": 1})
		make_stock_entry(item_code="_Test Item", qty=100, rate=500, target="_Test Warehouse - _TC")
		so = make_sales_order(cost_center='Main - _TC', selling_price_list='Standard Selling', qty=4, rate=5000, do_not_save=True)
		so.save()
		so.submit()

		self.assertEqual(so.status, "To Deliver and Bill", "Sales Order not created")

		si1 = make_sales_invoice(so.name)
		si1.get("items")[0].qty = 2
		si1.update_stock = 1
		si1.save()
		si1.submit()

		self.assertEqual(si1.status, "Unpaid", "Sales Invoice not created")
		self.validate_gl_entries(si1.name, 10000)
  
		voucher_params = {
			'voucher_type': 'Sales Invoice','voucher_no': si1.name
		}
		qty_change1 = frappe.db.get_value('Stock Ledger Entry', {**voucher_params, 'item_code': '_Test Item', 'warehouse': '_Test Warehouse - _TC'}, 'actual_qty')
		self.assertEqual(qty_change1, -2)
  
		si2 = make_sales_invoice(so.name)
		si2.update_stock = 1
		si2.save()
		si2.submit()

		self.assertEqual(si2.status, "Unpaid", "Sales Invoice not created")
		self.validate_gl_entries(si2.name, 10000)

		voucher_params_si2 = {
			'voucher_type': 'Sales Invoice','voucher_no': si2.name
		}
		qty_change2 = frappe.db.get_value('Stock Ledger Entry', {**voucher_params_si2, 'item_code': '_Test Item', 'warehouse': '_Test Warehouse - _TC'}, 'actual_qty')

		self.assertEqual(qty_change2, -2)


		so.reload()
		self.assertEqual(so.status, 'Completed')
  
	def test_sales_order_for_service_item_TC_S_010(self):
		make_service_item()
  
		so = make_sales_order(cost_center='Main - _TC', selling_price_list='Standard Selling', item_code='Consultancy', qty=1, rate=5000)
		so.save()
		so.submit()

		self.assertEqual(so.status, "To Deliver and Bill", "Sales Order not created")
  
		si = make_sales_invoice(so.name)
		si.save()
		si.submit()

		self.assertEqual(si.status, "Unpaid", "Sales Invoice not created")
		self.validate_gl_entries(si.name, 5000)
	
	@if_app_installed("india_compliance")
	def test_sales_order_full_payment_with_gst_TC_S_011(self):
		so = self.create_and_submit_sales_order_with_gst("_Test Item", qty=1, rate=5000)

		dn = make_delivery_note(so.name)
		dn.save()
		dn.submit()

		self.assertEqual(dn.status, "To Bill", "Delivery Note not created")

		qty_change = frappe.get_all('Stock Ledger Entry', {'item_code': '_Test Item', 'voucher_no': dn.name, 'warehouse': 'Stores - _TIRC'}, ['actual_qty', 'valuation_rate'])
		self.assertEqual(qty_change[0].get("actual_qty"), -1)

		dn_acc_credit1 = frappe.db.get_value('GL Entry', {'voucher_type': 'Delivery Note', 'voucher_no': dn.name, 'account': 'Stock In Hand - _TIRC'}, 'credit')
		self.assertEqual(dn_acc_credit1, qty_change[0].get("valuation_rate") * 1)

		dn_acc_debit1 = frappe.db.get_value('GL Entry', {'voucher_type': 'Delivery Note', 'voucher_no': dn.name, 'account': 'Cost of Goods Sold - _TIRC'}, 'debit')
		self.assertEqual(dn_acc_debit1, qty_change[0].get("valuation_rate") * 1)

		from erpnext.stock.doctype.delivery_note.delivery_note import (make_sales_invoice)

		si = make_sales_invoice(dn.name)
		si.insert()
		si.submit()

		self.assertEqual(si.status, "Unpaid", "Sales Invoice not created")

		voucher_params_si = {
			'voucher_type': 'Sales Invoice',
			'voucher_no': si.name
		}
		gl_accounts = {
			'Sales - _TIRC': 'credit',
			'Debtors - _TIRC': 'debit',
			'Output Tax SGST - _TIRC': 'credit',
			'Output Tax CGST - _TIRC': 'credit'
		}
		gl_entries = {
			account: frappe.db.get_value('GL Entry', {**voucher_params_si, 'account': account}, field)
			for account, field in gl_accounts.items()
		}

		self.assertEqual(gl_entries['Sales - _TIRC'], 5000)
		self.assertEqual(gl_entries['Debtors - _TIRC'], 5900)
		self.assertEqual(gl_entries['Output Tax SGST - _TIRC'], 450)
		self.assertEqual(gl_entries['Output Tax CGST - _TIRC'], 450)

		dn.reload()
		self.assertEqual(dn.status, "Completed")
    
	@if_app_installed("india_compliance")
	def test_sales_order_partial_payment_with_gst_TC_S_012(self):
		so = self.create_and_submit_sales_order_with_gst("_Test Item", qty=4, rate=5000)

		dn1 = make_delivery_note(so.name)
		dn1.get("items")[0].qty = 2
		dn1.save()
		dn1.submit()

		self.assertEqual(dn1.status, "To Bill", "Delivery Note not created")

		qty_change1 = frappe.get_all('Stock Ledger Entry', {'item_code': '_Test Item', 'voucher_no': dn1.name, 'warehouse': 'Stores - _TIRC'}, ['actual_qty', 'valuation_rate'])
		self.assertEqual(qty_change1[0].get("actual_qty"), -2)

		dn_acc_credit1 = frappe.db.get_value('GL Entry', {'voucher_type': 'Delivery Note', 'voucher_no': dn1.name, 'account': 'Stock In Hand - _TIRC'}, 'credit')
		self.assertEqual(dn_acc_credit1, qty_change1[0].get("valuation_rate") * 2)

		dn_acc_debit1 = frappe.db.get_value('GL Entry', {'voucher_type': 'Delivery Note', 'voucher_no': dn1.name, 'account': 'Cost of Goods Sold - _TIRC'}, 'debit')
		self.assertEqual(dn_acc_debit1, qty_change1[0].get("valuation_rate") * 2)

		from erpnext.stock.doctype.delivery_note.delivery_note import (make_sales_invoice)

		si1 = make_sales_invoice(dn1.name)
		si1.insert()
		si1.submit()

		self.assertEqual(si1.status, "Unpaid", "Sales Invoice not created")

		voucher_params_si1 = {
			'voucher_type': 'Sales Invoice',
			'voucher_no': si1.name
		}
		gl_accounts = {
			'Sales - _TIRC': 'credit',
			'Debtors - _TIRC': 'debit',
			'Output Tax SGST - _TIRC': 'credit',
			'Output Tax CGST - _TIRC': 'credit'
		}
		gl_entries_si1 = {
			account: frappe.db.get_value('GL Entry', {**voucher_params_si1, 'account': account}, field)
			for account, field in gl_accounts.items()
		}
		self.assertEqual(gl_entries_si1['Sales - _TIRC'], 10000)
		self.assertEqual(gl_entries_si1['Debtors - _TIRC'], 11800)
		self.assertEqual(gl_entries_si1['Output Tax SGST - _TIRC'], 900)
		self.assertEqual(gl_entries_si1['Output Tax CGST - _TIRC'], 900)

		dn1.reload()
		self.assertEqual(dn1.status, "Completed")

		dn2 = make_delivery_note(so.name)
		dn2.save()
		dn2.submit()

		qty_change2 = frappe.get_all('Stock Ledger Entry', {'item_code': '_Test Item', 'voucher_no': dn2.name, 'warehouse': 'Stores - _TIRC'}, ['actual_qty', 'valuation_rate'])
		self.assertEqual(qty_change2[0].get("actual_qty"), -2)

		dn_acc_credit2 = frappe.db.get_value('GL Entry', {'voucher_type': 'Delivery Note', 'voucher_no': dn2.name, 'account': 'Stock In Hand - _TIRC'}, 'credit')
		self.assertEqual(dn_acc_credit2, qty_change2[0].get("valuation_rate") * 2)

		dn_acc_debit2 = frappe.db.get_value('GL Entry', {'voucher_type': 'Delivery Note', 'voucher_no': dn2.name, 'account': 'Cost of Goods Sold - _TIRC'}, 'debit')
		self.assertEqual(dn_acc_debit2, qty_change2[0].get("valuation_rate") * 2)

		si2 = make_sales_invoice(dn2.name)
		si2.insert()
		si2.submit()

		self.assertEqual(si2.status, "Unpaid", "Sales Invoice not created")

		voucher_params_si2 = {
			'voucher_type': 'Sales Invoice',
			'voucher_no': si2.name
		}
		gl_accounts = {
			'Sales - _TIRC': 'credit',
			'Debtors - _TIRC': 'debit',
			'Output Tax SGST - _TIRC': 'credit',
			'Output Tax CGST - _TIRC': 'credit'
		}
		gl_entries_si2 = {
			account: frappe.db.get_value('GL Entry', {**voucher_params_si2, 'account': account}, field)
			for account, field in gl_accounts.items()
		}
		self.assertEqual(gl_entries_si2['Sales - _TIRC'], 10000)
		self.assertEqual(gl_entries_si2['Debtors - _TIRC'], 11800)
		self.assertEqual(gl_entries_si2['Output Tax SGST - _TIRC'], 900)
		self.assertEqual(gl_entries_si2['Output Tax CGST - _TIRC'], 900)

		dn2.reload()
		self.assertEqual(dn2.status, "Completed")
    
	@if_app_installed("india_compliance")
	def test_sales_order_partial_sales_invoice_with_gst_TC_S_013(self):
		so = self.create_and_submit_sales_order_with_gst("_Test Item", qty=4, rate=5000)

		dn = make_delivery_note(so.name)
		dn.save()
		dn.submit()

		self.assertEqual(dn.status, "To Bill", "Delivery Note not created")

		qty_change = frappe.get_all('Stock Ledger Entry', {'item_code': '_Test Item', 'voucher_no': dn.name, 'warehouse': 'Stores - _TIRC'}, ['actual_qty', 'valuation_rate'])
		self.assertEqual(qty_change[0].get("actual_qty"), -4)

		dn_acc_credit1 = frappe.db.get_value('GL Entry', {'voucher_type': 'Delivery Note', 'voucher_no': dn.name, 'account': 'Stock In Hand - _TIRC'}, 'credit')
		self.assertEqual(dn_acc_credit1, qty_change[0].get("valuation_rate") * 4)

		dn_acc_debit1 = frappe.db.get_value('GL Entry', {'voucher_type': 'Delivery Note', 'voucher_no': dn.name, 'account': 'Cost of Goods Sold - _TIRC'}, 'debit')
		self.assertEqual(dn_acc_debit1, qty_change[0].get("valuation_rate") * 4)

		from erpnext.stock.doctype.delivery_note.delivery_note import (make_sales_invoice)

		si1 = make_sales_invoice(dn.name)
		si1.get("items")[0].qty = 2
		si1.insert()
		si1.submit()

		self.assertEqual(si1.status, "Unpaid", "Sales Invoice not created")

		voucher_params_si1 = {
			'voucher_type': 'Sales Invoice',
			'voucher_no': si1.name
		}
		gl_accounts = {
			'Sales - _TIRC': 'credit',
			'Debtors - _TIRC': 'debit',
			'Output Tax SGST - _TIRC': 'credit',
			'Output Tax CGST - _TIRC': 'credit'
		}
		gl_entries_si1 = {
			account: frappe.db.get_value('GL Entry', {**voucher_params_si1, 'account': account}, field)
			for account, field in gl_accounts.items()
		}
		self.assertEqual(gl_entries_si1['Sales - _TIRC'], 10000)
		self.assertEqual(gl_entries_si1['Debtors - _TIRC'], 11800)
		self.assertEqual(gl_entries_si1['Output Tax SGST - _TIRC'], 900)
		self.assertEqual(gl_entries_si1['Output Tax CGST - _TIRC'], 900)

		si2 = make_sales_invoice(dn.name)
		si2.insert()
		si2.submit()

		self.assertEqual(si2.status, "Unpaid", "Sales Invoice not created")

		voucher_params_si2 = {
			'voucher_type': 'Sales Invoice',
			'voucher_no': si2.name
		}
		gl_accounts = {
			'Sales - _TIRC': 'credit',
			'Debtors - _TIRC': 'debit',
			'Output Tax SGST - _TIRC': 'credit',
			'Output Tax CGST - _TIRC': 'credit'
		}
		gl_entries_si2 = {
			account: frappe.db.get_value('GL Entry', {**voucher_params_si2, 'account': account}, field)
			for account, field in gl_accounts.items()
		}
		self.assertEqual(gl_entries_si2['Sales - _TIRC'], 10000)
		self.assertEqual(gl_entries_si2['Debtors - _TIRC'], 11800)
		self.assertEqual(gl_entries_si2['Output Tax SGST - _TIRC'], 900)
		self.assertEqual(gl_entries_si2['Output Tax CGST - _TIRC'], 900)

		dn.reload()
		self.assertEqual(dn.status, "Completed")
    
	@if_app_installed("india_compliance")
	def test_sales_order_create_dn_via_si_with_gst_TC_S_014(self):
		make_item("_Test Item", {"is_stock_item": 1})
		so = self.create_and_submit_sales_order_with_gst("_Test Item", qty=4, rate=5000)
    
		si = make_sales_invoice(so.name)
		si.save()
		si.submit()

		self.assertEqual(si.status, "Unpaid", "Sales Invoice not created")

		si_acc_credit = frappe.db.get_value('GL Entry', {'voucher_type': 'Sales Invoice', 'voucher_no': si.name, 'account': 'Sales - _TIRC'}, 'credit')
		self.assertEqual(si_acc_credit, 20000)

		si_acc_debit = frappe.db.get_value('GL Entry', {'voucher_type': 'Sales Invoice', 'voucher_no': si.name, 'account': 'Debtors - _TIRC'}, 'debit')
		self.assertEqual(si_acc_debit, 23600)

		si_acc_credit_gst = frappe.db.get_value('GL Entry', {'voucher_type': 'Sales Invoice', 'voucher_no': si.name, 'account': 'Output Tax SGST - _TIRC'}, 'credit')
		self.assertEqual(si_acc_credit_gst, 1800)

		si_acc_debit_gst = frappe.db.get_value('GL Entry', {'voucher_type': 'Sales Invoice', 'voucher_no': si.name, 'account': 'Output Tax CGST - _TIRC'}, 'credit')
		self.assertEqual(si_acc_debit_gst, 1800)			

		from erpnext.accounts.doctype.sales_invoice.sales_invoice import make_delivery_note
		dn = make_delivery_note(si.name)
		dn.save()
		dn.submit()

		self.assertEqual(dn.status, "Completed", "Delivery Note not created")

		qty_change = frappe.get_all('Stock Ledger Entry', {'item_code': '_Test Item', 'voucher_no': dn.name, 'warehouse': 'Stores - _TIRC'}, ['actual_qty', 'valuation_rate'])
		self.assertEqual(qty_change[0].get("actual_qty"), -4)
		dn_acc_credit = frappe.db.get_value('GL Entry', {'voucher_type': 'Delivery Note', 'voucher_no': dn.name, 'account': 'Stock In Hand - _TIRC'}, 'credit')
		self.assertEqual(dn_acc_credit, qty_change[0].get("valuation_rate") * 4)

		dn_acc_debit = frappe.db.get_value('GL Entry', {'voucher_type': 'Delivery Note', 'voucher_no': dn.name, 'account': 'Cost of Goods Sold - _TIRC'}, 'debit')
		self.assertEqual(dn_acc_debit, qty_change[0].get("valuation_rate") * 4)
    
	@if_app_installed("india_compliance")
	def test_sales_order_create_partial_dn_via_si_with_gst_TC_S_015(self):
		make_item("_Test Item", {"is_stock_item": 1})
		so = self.create_and_submit_sales_order_with_gst("_Test Item", qty=4, rate=5000)
  
		si = make_sales_invoice(so.name)
		si.save()
		si.submit()

		self.assertEqual(si.status, "Unpaid", "Sales Invoice not created")

		voucher_params_si = {
			'voucher_type': 'Sales Invoice',
			'voucher_no': si.name
		}
		gl_accounts = {
			'Sales - _TIRC': 'credit',
			'Debtors - _TIRC': 'debit',
			'Output Tax SGST - _TIRC': 'credit',
			'Output Tax CGST - _TIRC': 'credit'
		}
		gl_entries = {
			account: frappe.db.get_value('GL Entry', {**voucher_params_si, 'account': account}, field)
			for account, field in gl_accounts.items()
		}
		self.assertEqual(gl_entries['Sales - _TIRC'], 20000)
		self.assertEqual(gl_entries['Debtors - _TIRC'], 23600)
		self.assertEqual(gl_entries['Output Tax SGST - _TIRC'], 1800)
		self.assertEqual(gl_entries['Output Tax CGST - _TIRC'], 1800)		

		from erpnext.accounts.doctype.sales_invoice.sales_invoice import make_delivery_note
		dn1 = make_delivery_note(si.name)
		dn1.get("items")[0].qty = 2
		dn1.save()
		dn1.submit()

		self.assertEqual(dn1.status, "Completed", "Delivery Note not created")

		qty_change1 = frappe.get_all(
			'Stock Ledger Entry',
			{'item_code': '_Test Item', 'voucher_no': dn1.name, 'warehouse': 'Stores - _TIRC'},
			['actual_qty', 'valuation_rate']
		)
		actual_qty = qty_change1[0].get("actual_qty")
		valuation_rate = qty_change1[0].get("valuation_rate")

		self.assertEqual(actual_qty, -2)

		voucher_params_dn1 = {
			'voucher_type': 'Delivery Note','voucher_no': dn1.name
		}
		gl_accounts_dn1 = {
			'Stock In Hand - _TIRC': 'credit','Cost of Goods Sold - _TIRC': 'debit'
		}
		gl_entries_dn1 = {
			account: frappe.db.get_value('GL Entry', {**voucher_params_dn1, 'account': account}, field)
			for account, field in gl_accounts_dn1.items()
		}
		self.assertEqual(gl_entries_dn1['Stock In Hand - _TIRC'], valuation_rate * 2)
		self.assertEqual(gl_entries_dn1['Cost of Goods Sold - _TIRC'], valuation_rate * 2)

		dn2 = make_delivery_note(si.name)
		dn2.save()
		dn2.submit()

		self.assertEqual(dn1.status, "Completed", "Delivery Note not created")

		qty_change2 = frappe.get_all(
			'Stock Ledger Entry',
			{'item_code': '_Test Item', 'voucher_no': dn2.name, 'warehouse': 'Stores - _TIRC'},
			['actual_qty', 'valuation_rate']
		)
		actual_qty = qty_change2[0].get("actual_qty")
		valuation_rate = qty_change2[0].get("valuation_rate")

		self.assertEqual(actual_qty, -2)

		voucher_params_dn2 = {
			'voucher_type': 'Delivery Note',
			'voucher_no': dn2.name
		}
		gl_accounts_dn2 = {
			'Stock In Hand - _TIRC': 'credit',
			'Cost of Goods Sold - _TIRC': 'debit'
		}
		gl_entries_dn2 = {
			account: frappe.db.get_value('GL Entry', {**voucher_params_dn2, 'account': account}, field)
			for account, field in gl_accounts_dn2.items()
		}
		self.assertEqual(gl_entries_dn2['Stock In Hand - _TIRC'], valuation_rate * 2)
		self.assertEqual(gl_entries_dn2['Cost of Goods Sold - _TIRC'], valuation_rate * 2)
    
	@if_app_installed("india_compliance")
	def test_sales_order_update_stock_in_si_with_gst_TC_S_018(self):
		so = self.create_and_submit_sales_order_with_gst("_Test Item", qty=4, rate=5000)

		si = make_sales_invoice(so.name)
		si.update_stock = 1
		si.save()
		si.submit()

		self.assertEqual(si.status, "Unpaid", "Sales Invoice not created")

		qty_change = frappe.get_all(
			'Stock Ledger Entry',
			{'item_code': '_Test Item', 'voucher_no': si.name, 'warehouse': 'Stores - _TIRC'},
			['actual_qty', 'valuation_rate']
		)
		actual_qty = qty_change[0].get("actual_qty")
		valuation_rate = qty_change[0].get("valuation_rate")

		self.assertEqual(actual_qty, -4)

		voucher_params_si = {
			'voucher_type': 'Sales Invoice',
			'voucher_no': si.name
		}
		gl_accounts_si = {
			'Stock In Hand - _TIRC': 'credit',
			'Cost of Goods Sold - _TIRC': 'debit',
			'Sales - _TIRC': 'credit',
			'Debtors - _TIRC': 'debit',
			'Output Tax SGST - _TIRC': 'credit',
			'Output Tax CGST - _TIRC': 'credit'
		}
		gl_entries_si = {
			account: frappe.db.get_value('GL Entry', {**voucher_params_si, 'account': account}, field)
			for account, field in gl_accounts_si.items()
		}
		self.assertEqual(gl_entries_si['Stock In Hand - _TIRC'], valuation_rate * 4)
		self.assertEqual(gl_entries_si['Cost of Goods Sold - _TIRC'], valuation_rate * 4)
		self.assertEqual(gl_entries_si['Sales - _TIRC'], 20000)
		self.assertEqual(gl_entries_si['Debtors - _TIRC'], 23600)
		self.assertEqual(gl_entries_si['Output Tax SGST - _TIRC'], 1800)
		self.assertEqual(gl_entries_si['Output Tax CGST - _TIRC'], 1800)

		so.reload()
		self.assertEqual(so.status, 'Completed')
    
	@if_app_installed("india_compliance")
	def test_sales_order_update_stock_in_partial_si_with_gst_TC_S_019(self):
		so = self.create_and_submit_sales_order_with_gst("_Test Item", qty=4, rate=5000)

		si1 = make_sales_invoice(so.name)
		si1.get("items")[0].qty = 2
		si1.update_stock = 1
		si1.save()
		si1.submit()

		self.assertEqual(si1.status, "Unpaid", "Sales Invoice not created")

		qty_change1 = frappe.get_all(
			'Stock Ledger Entry',
			{'item_code': '_Test Item', 'voucher_no': si1.name, 'warehouse': 'Stores - _TIRC'},
			['actual_qty', 'valuation_rate']
		)

		actual_qty1 = qty_change1[0].get("actual_qty")
		valuation_rate1 = qty_change1[0].get("valuation_rate")

		self.assertEqual(actual_qty1, -2)

		voucher_params_si1 = {
			'voucher_type': 'Sales Invoice','voucher_no': si1.name
		}
		gl_accounts_si1 = {
			'Stock In Hand - _TIRC': 'credit',
			'Cost of Goods Sold - _TIRC': 'debit',
			'Sales - _TIRC': 'credit',
			'Debtors - _TIRC': 'debit'
		}
		gl_entries_si1 = {
			account: frappe.db.get_value('GL Entry', {**voucher_params_si1, 'account': account}, field)
			for account, field in gl_accounts_si1.items()
		}
		self.assertEqual(gl_entries_si1['Stock In Hand - _TIRC'], valuation_rate1 * 2)
		self.assertEqual(gl_entries_si1['Cost of Goods Sold - _TIRC'], valuation_rate1 * 2)
		self.assertEqual(gl_entries_si1['Sales - _TIRC'], 10000)
		self.assertEqual(gl_entries_si1['Debtors - _TIRC'], 11800)

		si2 = make_sales_invoice(so.name)
		si2.update_stock = 1
		si2.save()
		si2.submit()

		self.assertEqual(si2.status, "Unpaid", "Sales Invoice not created")

		qty_change2 = frappe.get_all(
			'Stock Ledger Entry',
			{'item_code': '_Test Item', 'voucher_no': si2.name, 'warehouse': 'Stores - _TIRC'},
			['actual_qty', 'valuation_rate']
		)
		actual_qty2 = qty_change2[0].get("actual_qty")
		valuation_rate2 = qty_change2[0].get("valuation_rate")

		self.assertEqual(actual_qty2, -2)

		voucher_params_si2 = {
			'voucher_type': 'Sales Invoice','voucher_no': si2.name
		}
		gl_accounts_si2 = {
			'Stock In Hand - _TIRC': 'credit',
			'Cost of Goods Sold - _TIRC': 'debit',
			'Sales - _TIRC': 'credit',
			'Debtors - _TIRC': 'debit'
		}
		gl_entries_si2 = {
			account: frappe.db.get_value('GL Entry', {**voucher_params_si2, 'account': account}, field)
			for account, field in gl_accounts_si2.items()
		}
		self.assertEqual(gl_entries_si2['Stock In Hand - _TIRC'], valuation_rate2 * 2)
		self.assertEqual(gl_entries_si2['Cost of Goods Sold - _TIRC'], valuation_rate2 * 2)
		self.assertEqual(gl_entries_si2['Sales - _TIRC'], 10000)
		self.assertEqual(gl_entries_si2['Debtors - _TIRC'], 11800)

		so.reload()
		self.assertEqual(so.status, 'Completed')
    
	@if_app_installed("india_compliance")
	def test_sales_order_for_service_item_with_gst_TC_S_020(self):
		make_item("_Test Item", {"is_stock_item": 1})
		so = self.create_and_submit_sales_order_with_gst("_Test Item", qty=1, rate=5000)		
		
		si = make_sales_invoice(so.name)
		si.save()
		si.submit()

		self.assertEqual(si.status, "Unpaid", "Sales Invoice not created")

		voucher_params_si = {
			'voucher_type': 'Sales Invoice','voucher_no': si.name
		}
		gl_accounts_si = {
			'Sales - _TIRC': 'credit',
			'Debtors - _TIRC': 'debit',
			'Output Tax SGST - _TIRC': 'credit',
			'Output Tax CGST - _TIRC': 'credit'
		}
		gl_entries_si = {
			account: frappe.db.get_value('GL Entry', {**voucher_params_si, 'account': account}, field)
			for account, field in gl_accounts_si.items()
		}
		self.assertEqual(gl_entries_si['Sales - _TIRC'], 5000)
		self.assertEqual(gl_entries_si['Debtors - _TIRC'], 5900)
		self.assertEqual(gl_entries_si['Output Tax SGST - _TIRC'], 450)
		self.assertEqual(gl_entries_si['Output Tax CGST - _TIRC'], 450)
    
	def test_sales_order_of_full_payment_with_shipping_rule_TC_S_021(self):
		make_item("_Test Item", {"is_stock_item": 1})
		make_stock_entry(item_code="_Test Item", qty=100, rate=500, target="_Test Warehouse - _TC")
		so = make_sales_order(cost_center='Main - _TC', selling_price_list='Standard Selling', qty=1, rate=5000, do_not_save=True)
		so.shipping_rule = "_Test Shipping Rule"
		so.save()
		so.submit()

		self.assertEqual(so.status, "To Deliver and Bill", "Sales Order not created")
		self.assertEqual(so.grand_total, so.total + so.total_taxes_and_charges)
  
		dn = make_delivery_note(so.name)
		dn.save()
		dn.submit()
  
		self.assertEqual(dn.status, "To Bill", "Delivery Note not created")
  
		qty_change = frappe.get_all('Stock Ledger Entry', {'item_code': '_Test Item', 'voucher_no': dn.name, 'warehouse': '_Test Warehouse - _TC'}, ['actual_qty', 'valuation_rate'])
		self.assertEqual(qty_change[0].get("actual_qty"), -1)
		
		from erpnext.stock.doctype.delivery_note.delivery_note import (make_sales_invoice)
  
		si = make_sales_invoice(dn.name)
		si.save()
		si.submit()
    
		voucher_params_si = {
			'voucher_type': 'Sales Invoice','voucher_no': si.name
		}
		gl_accounts_si = {
			'Sales - _TC': 'credit',
			'Debtors - _TC': 'debit',
			'_Test Account Shipping Charges - _TC': 'credit'
		}
		gl_entries_si = {
			account: frappe.db.get_value('GL Entry', {**voucher_params_si, 'account': account}, field)
			for account, field in gl_accounts_si.items()
		}
		self.assertEqual(gl_entries_si['Sales - _TC'], 5000)
		self.assertEqual(gl_entries_si['Debtors - _TC'], 5200)
		self.assertEqual(gl_entries_si['_Test Account Shipping Charges - _TC'], 200)
  
	def test_sales_order_for_partial_delivery_with_shipping_rule_TC_S_022(self):
		make_item("_Test Item", {"is_stock_item": 1})
		make_stock_entry(item_code="_Test Item", qty=100, rate=500, target="_Test Warehouse - _TC")
		so = make_sales_order(cost_center='Main - _TC', selling_price_list='Standard Selling', qty=4, rate=5000, do_not_save=True)
		so.shipping_rule = "_Test Shipping Rule"
		so.save()
		so.submit()

		self.assertEqual(so.status, "To Deliver and Bill", "Sales Order not created")
		self.assertEqual(so.grand_total, so.total + so.total_taxes_and_charges)

		dn1 = make_delivery_note(so.name)
		dn1.items[0].qty = 2
		dn1.save()
		dn1.submit()

		self.assertEqual(dn1.status, "To Bill", "Delivery Note not created")

		qty_change1 = frappe.get_all('Stock Ledger Entry', {'item_code': '_Test Item', 'voucher_no': dn1.name, 'warehouse': '_Test Warehouse - _TC'}, ['actual_qty', 'valuation_rate'])
		self.assertEqual(qty_change1[0].get("actual_qty"), -2)

		from erpnext.stock.doctype.delivery_note.delivery_note import (make_sales_invoice)

		si1 = make_sales_invoice(dn1.name)
		si1.save()
		si1.submit()

		self.assertEqual(si1.status, "Unpaid", "Sales Invoice not created")

		voucher_params_si1 = {
			'voucher_type': 'Sales Invoice','voucher_no': si1.name
		}
  
		gl_accounts_si1 = {
			'Sales - _TC': 'credit',
			'Debtors - _TC': 'debit',
			'_Test Account Shipping Charges - _TC': 'credit'
		}
		gl_entries_si1 = {
			account: frappe.db.get_value('GL Entry', {**voucher_params_si1, 'account': account}, field)
			for account, field in gl_accounts_si1.items()
		}
		self.assertEqual(gl_entries_si1['Sales - _TC'], 10000)
		self.assertEqual(gl_entries_si1['Debtors - _TC'], 10200)
		self.assertEqual(gl_entries_si1['_Test Account Shipping Charges - _TC'], 200)

		dn2 = make_delivery_note(so.name)
		dn2.save()
		dn2.submit()

		self.assertEqual(dn2.status, "To Bill", "Delivery Note not created")

		qty_change2 = frappe.get_all('Stock Ledger Entry', {'item_code': '_Test Item', 'voucher_no': dn2.name, 'warehouse': '_Test Warehouse - _TC'}, ['actual_qty', 'valuation_rate'])
		self.assertEqual(qty_change2[0].get("actual_qty"), -2)

		si2 = make_sales_invoice(dn2.name)
		si2.save()
		si2.submit()

		self.assertEqual(si2.status, "Unpaid", "Sales Invoice not created")

		voucher_params_si2 = {
			'voucher_type': 'Sales Invoice', 'voucher_no': si2.name
		}
		gl_accounts_si2 = {
			'Sales - _TC': 'credit',
			'Debtors - _TC': 'debit',
			'_Test Account Shipping Charges - _TC': 'credit'
		}
		gl_entries_si2 = {
			account: frappe.db.get_value('GL Entry', {**voucher_params_si2, 'account': account}, field)
			for account, field in gl_accounts_si2.items()
		}
		self.assertEqual(gl_entries_si2['Sales - _TC'], 10000)
		self.assertEqual(gl_entries_si2['Debtors - _TC'], 10200)
		self.assertEqual(gl_entries_si2['_Test Account Shipping Charges - _TC'], 200)
  
	def test_sales_order_for_partial_invoice_with_shipping_rule_TC_S_023(self):
		make_item("_Test Item", {"is_stock_item": 1})
		make_stock_entry(item_code="_Test Item", qty=100, rate=500, target="_Test Warehouse - _TC")
		so = make_sales_order(cost_center='Main - _TC', selling_price_list='Standard Selling', qty=4, rate=5000, do_not_save=True)
		so.shipping_rule = "_Test Shipping Rule"
		so.save()
		so.submit()

		self.assertEqual(so.status, "To Deliver and Bill", "Sales Order not created")
		self.assertEqual(so.grand_total, so.total + so.total_taxes_and_charges)

		dn = make_delivery_note(so.name)
		dn.save()
		dn.submit()

		self.assertEqual(dn.status, "To Bill", "Delivery Note not created")

		qty_change = frappe.get_all('Stock Ledger Entry', {'item_code': '_Test Item', 'voucher_no': dn.name, 'warehouse': '_Test Warehouse - _TC'}, ['actual_qty', 'valuation_rate'])
		self.assertEqual(qty_change[0].get("actual_qty"), -4)

		from erpnext.stock.doctype.delivery_note.delivery_note import (make_sales_invoice)

		si1 = make_sales_invoice(dn.name)
		si1.items[0].qty = 2
		si1.save()
		si1.submit()

		self.assertEqual(si1.status, "Unpaid", "Sales Invoice not created")

		voucher_params_si1 = {
			'voucher_type': 'Sales Invoice', 'voucher_no': si1.name
		}
		gl_accounts_si1 = {
			'Sales - _TC': 'credit',
			'Debtors - _TC': 'debit',
			'_Test Account Shipping Charges - _TC': 'credit'
		}
		gl_entries_si1 = {
			account: frappe.db.get_value('GL Entry', {**voucher_params_si1, 'account': account}, field)
			for account, field in gl_accounts_si1.items()
		}
		self.assertEqual(gl_entries_si1['Sales - _TC'], 10000)
		self.assertEqual(gl_entries_si1['Debtors - _TC'], 10200)
		self.assertEqual(gl_entries_si1['_Test Account Shipping Charges - _TC'], 200)

		si2 = make_sales_invoice(dn.name)
		si2.save()
		si2.submit()

		self.assertEqual(si2.status, "Unpaid", "Sales Invoice not created")

		voucher_params_si2 = {
			'voucher_type': 'Sales Invoice', 'voucher_no': si2.name
		}
		gl_accounts_si2 = {
			'Sales - _TC': 'credit',
			'Debtors - _TC': 'debit',
			'_Test Account Shipping Charges - _TC': 'credit'
		}
		gl_entries_si2 = {
			account: frappe.db.get_value('GL Entry', {**voucher_params_si2, 'account': account}, field)
			for account, field in gl_accounts_si2.items()
		}
		self.assertEqual(gl_entries_si2['Sales - _TC'], 10000)
		self.assertEqual(gl_entries_si2['Debtors - _TC'], 10200)
		self.assertEqual(gl_entries_si2['_Test Account Shipping Charges - _TC'], 200)
  
	def test_sales_order_via_sales_invoice_with_shipping_rule_TC_S_024(self):
		make_item("_Test Item", {"is_stock_item": 1})
		make_stock_entry(item_code="_Test Item", qty=100, rate=500, target="_Test Warehouse - _TC")
		so = make_sales_order(cost_center='Main - _TC', selling_price_list='Standard Selling', qty=4, rate=5000, do_not_save=True)
		so.shipping_rule = "_Test Shipping Rule"
		so.save()
		so.submit()

		self.assertEqual(so.status, "To Deliver and Bill", "Sales Order not created")
		self.assertEqual(so.grand_total, so.total + so.total_taxes_and_charges)

		si = make_sales_invoice(so.name)
		si.save()
		si.submit()

		self.assertEqual(si.status, "Unpaid", "Sales Invoice not created")

		voucher_params_si = {
			'voucher_type': 'Sales Invoice', 'voucher_no': si.name
		}
		gl_accounts_si = {
			'Sales - _TC': 'credit',
			'Debtors - _TC': 'debit',
			'_Test Account Shipping Charges - _TC': 'credit'
		}
		gl_entries_si = {
			account: frappe.db.get_value('GL Entry', {**voucher_params_si, 'account': account}, field)
			for account, field in gl_accounts_si.items()
		}
		self.assertEqual(gl_entries_si['Sales - _TC'], 20000)
		self.assertEqual(gl_entries_si['Debtors - _TC'], 20200)
		self.assertEqual(gl_entries_si['_Test Account Shipping Charges - _TC'], 200)

		from erpnext.accounts.doctype.sales_invoice.sales_invoice import make_delivery_note
		dn = make_delivery_note(si.name)
		dn.save()
		dn.submit()

		self.assertEqual(dn.status, "Completed", "Delivery Note not created")

		qty_change = frappe.get_all('Stock Ledger Entry', {'item_code': '_Test Item', 'voucher_no': dn.name, 'warehouse': '_Test Warehouse - _TC'}, ['actual_qty', 'valuation_rate'])
		self.assertEqual(qty_change[0].get("actual_qty"), -4)
  
	def test_sales_order_for_partial_dn_via_si_for_service_item_TC_S_025(self):
		make_item("_Test Item", {"is_stock_item": 1})
		make_stock_entry(item_code="_Test Item", qty=100, rate=500, target="_Test Warehouse - _TC")
		so = make_sales_order(cost_center='Main - _TC', selling_price_list='Standard Selling', qty=4, rate=5000, do_not_save=True)
		so.shipping_rule = "_Test Shipping Rule"
		so.save()
		so.submit()

		self.assertEqual(so.status, "To Deliver and Bill", "Sales Order not created")
		self.assertEqual(so.grand_total, so.total + so.total_taxes_and_charges)

		si = make_sales_invoice(so.name)
		si.save()
		si.submit()

		self.assertEqual(si.status, "Unpaid", "Sales Invoice not created")

		voucher_params_si = {
			'voucher_type': 'Sales Invoice', 'voucher_no': si.name
		}
		gl_accounts_si = {
			'Sales - _TC': 'credit',
			'Debtors - _TC': 'debit',
			'_Test Account Shipping Charges - _TC': 'credit'
		}
		gl_entries_si = {
			account: frappe.db.get_value('GL Entry', {**voucher_params_si, 'account': account}, field)
			for account, field in gl_accounts_si.items()
		}
		self.assertEqual(gl_entries_si['Sales - _TC'], 20000)
		self.assertEqual(gl_entries_si['Debtors - _TC'], 20200)
		self.assertEqual(gl_entries_si['_Test Account Shipping Charges - _TC'], 200)

		from erpnext.accounts.doctype.sales_invoice.sales_invoice import make_delivery_note
		dn1 = make_delivery_note(si.name)
		dn1.get("items")[0].qty = 2
		dn1.save()
		dn1.submit()

		self.assertEqual(dn1.status, "Completed", "Delivery Note not created")

		qty_change = frappe.get_all('Stock Ledger Entry', {'item_code': '_Test Item', 'voucher_no': dn1.name, 'warehouse': '_Test Warehouse - _TC'}, ['actual_qty', 'valuation_rate'])
		self.assertEqual(qty_change[0].get("actual_qty"), -2)
  
		dn2 = make_delivery_note(si.name)
		dn2.save()
		dn2.submit()

		self.assertEqual(dn2.status, "Completed", "Delivery Note not created")

		qty_change2 = frappe.get_all('Stock Ledger Entry', {'item_code': '_Test Item', 'voucher_no': dn2.name, 'warehouse': '_Test Warehouse - _TC'}, ['actual_qty', 'valuation_rate'])
		self.assertEqual(qty_change2[0].get("actual_qty"), -2)
	
	def test_so_with_customer_po_TC_S_031(self):
		from erpnext.selling.doctype.sales_order.sales_order import make_delivery_note
		from erpnext.stock.doctype.delivery_note.delivery_note import make_sales_invoice
		from erpnext.buying.doctype.purchase_order.test_purchase_order import create_purchase_order
		frappe.db.set_single_value("Selling Settings", "allow_against_multiple_purchase_orders", 1)
		po = create_purchase_order()
		so_1 = make_sales_order(cost_center='Main - _TC', selling_price_list='Standard Selling', qty=5, rate=3000, do_not_save=True)
		so_1.po_no = po.name
		so_1.po_date = today()
		so_1.save()
		so_1.submit()

		so_2 = make_sales_order(cost_center='Main - _TC', selling_price_list='Standard Selling', qty=8, rate=3000, do_not_save=True)
		so_2.po_no = po.name
		so_2.po_date = today()
		so_2.save()
		so_2.submit()

		dn_1 = make_delivery_note(so_1.name)
		dn_1.save()
		dn_1.submit()

		dn_2 = make_delivery_note(so_2.name)
		dn_2.save()
		dn_2.submit()


		so_1.reload()
		so_2.reload()
		self.assertEqual(dn_1.status, "To Bill")
		self.assertEqual(dn_2.status, "To Bill")

		qty_change_dn_1 = frappe.db.get_value('Stock Ledger Entry', {'item_code': '_Test Item', 'voucher_no': dn_1.name, 'warehouse': '_Test Warehouse - _TC'}, 'actual_qty')
		self.assertEqual(qty_change_dn_1, -5)

		qty_change_dn_2 = frappe.db.get_value('Stock Ledger Entry', {'item_code': '_Test Item', 'voucher_no': dn_2.name, 'warehouse': '_Test Warehouse - _TC'}, 'actual_qty')
		self.assertEqual(qty_change_dn_2, -8)

		si_1 = make_sales_invoice(dn_1.name)
		si_1.insert()
		si_1.submit()
		self.assertEqual(si_1.status, "Unpaid")

		si_2 = make_sales_invoice(dn_2.name)
		si_2.insert()
		si_2.submit()
		self.assertEqual(si_2.status, "Unpaid")
		
		self.validate_gl_entries(si_1.name,15000)
		self.validate_gl_entries(si_2.name,24000)



	def test_so_with_qi_flow_TC_S_032(self):
		from erpnext.selling.doctype.sales_order.sales_order import make_delivery_note
		from erpnext.stock.doctype.delivery_note.delivery_note import make_sales_invoice
		from erpnext.stock.doctype.quality_inspection.test_quality_inspection import create_quality_inspection

		item=make_item("_Test Item for quality inspection", {"is_stock_item": 1,"inspection_required_before_delivery":1})

		parameters = ["_Test Needle Shape", "_Test Syringe Shape", "_Test Plastic Clarity", "_Test Syringe Length"]
		for param in parameters:
			frappe.get_doc({
				"doctype": "Quality Inspection Parameter",
				"parameter": param
			}).insert()

		template = frappe.get_doc({
			"doctype": "Quality Inspection Template",
			"quality_inspection_template_name": "_Test Syringe",
			"item_quality_inspection_parameter": [
				{"specification": "_Test Needle Shape", "value": "OK"},
				{"specification": "_Test Syringe Shape", "value": "OK"},
				{"specification": "_Test Plastic Clarity", "value": "OK"},
				{"specification": "_Test Syringe Length", "numeric": 1, "min_value": 4, "max_value": 6}
			]
		}).insert()

		frappe.db.set_value("Item", item.name, "quality_inspection_template", template.name)
		item.reload()
		get_or_create_fiscal_year("_Test Company")
		make_stock_entry(item_code=item.name, qty=10, rate=5000, target="_Test Warehouse - _TC")

		sales_order = make_sales_order(item_code=item.name, qty=5, rate=200)

		delivery_note = make_delivery_note(sales_order.name)
		delivery_note.save()
		
		with self.assertRaises(frappe.ValidationError):
			delivery_note.submit()
		
		quality_inspection = create_quality_inspection(
			reference_type="Delivery Note", 
			reference_name=delivery_note.name,
			item_code=item.name,
			do_not_save=True,
			readings=[
				{"specification": "_Test Needle Shape", "value": "OK"},
				{"specification": "_Test Syringe Shape", "value": "OK"},
				{"specification": "_Test Plastic Clarity", "value": "OK"},
				{"specification": "_Test Syringe Length", "numeric": 1, "reading_1": 5, "manual_inspection": 1}
			]
		)
		self.assertEqual(quality_inspection.status, "Accepted")

		quality_inspection.child_row_reference = True
		quality_inspection.save()
		quality_inspection.submit()

		delivery_note.reload()
		delivery_note.submit()

		self.assertEqual(delivery_note.status, "To Bill")
		
		stock_entry = frappe.get_doc({
			"doctype": "Stock Ledger Entry",
			"item_code": item.name,
			"qty": -5,
			"warehouse": "Stores - _TC",
			"valuation_rate": 100,
			"stock_uom": "Nos"
		})
		self.assertTrue(stock_entry)
		sales_invoice = make_sales_invoice(delivery_note.name)
		sales_invoice.insert()
		sales_invoice.submit()
		self.assertEqual(sales_invoice.status, "Unpaid")
  
	def test_sales_order_update_stock_in_si_with_shipping_rule_TC_S_028(self):
		make_item("_Test Item", {"is_stock_item": 1})
		make_stock_entry(item_code="_Test Item", qty=100, rate=500, target="_Test Warehouse - _TC")
		so = make_sales_order(cost_center='Main - _TC', selling_price_list='Standard Selling', qty=4, rate=5000, do_not_save=True)
		so.shipping_rule = "_Test Shipping Rule"
		so.save()
		so.submit()

		self.assertEqual(so.status, "To Deliver and Bill", "Sales Order not created")
		self.assertEqual(so.grand_total, so.total + so.total_taxes_and_charges)
  
		si = make_sales_invoice(so.name)
		si.update_stock = 1
		si.save()
		si.submit()

		self.assertEqual(si.status, "Unpaid", "Sales Invoice not created")
  
		qty_change = frappe.db.get_value('Stock Ledger Entry', {'item_code': '_Test Item', 'voucher_no': si.name, 'warehouse': '_Test Warehouse - _TC'}, 'actual_qty')
		self.assertEqual(qty_change, -4)
  
		voucher_params_si = {
			'voucher_type': 'Sales Invoice', 'voucher_no': si.name
		}
		gl_accounts_si = {
			'Sales - _TC': 'credit',
			'Debtors - _TC': 'debit',
			'_Test Account Shipping Charges - _TC': 'credit'
		}
		gl_entries_si = {
			account: frappe.db.get_value('GL Entry', {**voucher_params_si, 'account': account}, field)
			for account, field in gl_accounts_si.items()
		}
		self.assertEqual(gl_entries_si['Sales - _TC'], 20000)
		self.assertEqual(gl_entries_si['Debtors - _TC'], 20200)
		self.assertEqual(gl_entries_si['_Test Account Shipping Charges - _TC'], 200)
  
	def test_sales_order_update_stock_in_partial_si_with_shipping_rule_TC_S_029(self):
		make_item("_Test Item", {"is_stock_item": 1})
		make_stock_entry(item_code="_Test Item", qty=100, rate=500, target="_Test Warehouse - _TC")
		so = make_sales_order(cost_center='Main - _TC', selling_price_list='Standard Selling', qty=4, rate=5000, do_not_save=True)
		so.shipping_rule = "_Test Shipping Rule"
		so.save()
		so.submit()

		self.assertEqual(so.status, "To Deliver and Bill", "Sales Order not created")
		self.assertEqual(so.grand_total, so.total + so.total_taxes_and_charges)
  
		si1 = make_sales_invoice(so.name)
		si1.get("items")[0].qty = 2
		si1.update_stock = 1
		si1.save()
		si1.submit()

		self.assertEqual(si1.status, "Unpaid", "Sales Invoice not created")
  
		qty_change1 = frappe.db.get_value('Stock Ledger Entry', {'item_code': '_Test Item', 'voucher_no': si1.name, 'warehouse': '_Test Warehouse - _TC'}, 'actual_qty')
		self.assertEqual(qty_change1, -2)
  
		voucher_params_si1 = {
			'voucher_type': 'Sales Invoice',
			'voucher_no': si1.name
		}
		gl_accounts_si1 = {
			'Sales - _TC': 'credit',
			'Debtors - _TC': 'debit',
			'_Test Account Shipping Charges - _TC': 'credit'
		}
		gl_entries_si1 = {
			account: frappe.db.get_value('GL Entry', {**voucher_params_si1, 'account': account}, field)
			for account, field in gl_accounts_si1.items()
		}
		self.assertEqual(gl_entries_si1['Sales - _TC'], 10000)
		self.assertEqual(gl_entries_si1['Debtors - _TC'], 10200)
		self.assertEqual(gl_entries_si1['_Test Account Shipping Charges - _TC'], 200)
  
		si2 = make_sales_invoice(so.name)
		si2.update_stock = 1
		si2.save()
		si2.submit()

		self.assertEqual(si2.status, "Unpaid", "Sales Invoice not created")
  
		qty_change2 = frappe.db.get_value('Stock Ledger Entry', {'item_code': '_Test Item', 'voucher_no': si2.name, 'warehouse': '_Test Warehouse - _TC'}, 'actual_qty')
		self.assertEqual(qty_change2, -2)
  
		voucher_params_si2 = {
			'voucher_type': 'Sales Invoice',
			'voucher_no': si2.name
		}
		gl_accounts_si2 = {
			'Sales - _TC': 'credit',
			'Debtors - _TC': 'debit',
			'_Test Account Shipping Charges - _TC': 'credit'
		}
		gl_entries_si2 = {
			account: frappe.db.get_value('GL Entry', {**voucher_params_si2, 'account': account}, field)
			for account, field in gl_accounts_si2.items()
		}
		self.assertEqual(gl_entries_si2['Sales - _TC'], 10000)
		self.assertEqual(gl_entries_si2['Debtors - _TC'], 10200)
		self.assertEqual(gl_entries_si2['_Test Account Shipping Charges - _TC'], 200)

	def test_sales_order_for_sales_return_TC_S_033(self):
		make_item("_Test Item", {"is_stock_item": 1})
		make_stock_entry(item_code="_Test Item", qty=100, rate=500, target="_Test Warehouse - _TC")
		so = make_sales_order(cost_center='Main - _TC', selling_price_list='Standard Selling', qty=5, rate=3000, do_not_save=True)
		so.save()
		so.submit()
  
		self.assertEqual(so.status, "To Deliver and Bill", "Sales Order not created")
  
		dn = make_delivery_note(so.name)
		dn.save()
		dn.submit()

		self.assertEqual(dn.status, "To Bill", "Delivery Note not created")
  
		qty_change_dn = frappe.db.get_value('Stock Ledger Entry', {'item_code': '_Test Item', 'voucher_no': dn.name, 'warehouse': '_Test Warehouse - _TC'}, 'actual_qty')
		self.assertEqual(qty_change_dn, -5)
  
		from erpnext.stock.doctype.delivery_note.delivery_note import make_sales_return
  
		sr = make_sales_return(dn.name)
		sr.save()
		sr.submit()
  
		self.assertEqual(sr.status, "To Bill", "Sales Return not created")
  
		qty_change_return = frappe.db.get_value('Stock Ledger Entry', {'item_code': '_Test Item', 'voucher_no': sr.name, 'warehouse': '_Test Warehouse - _TC'}, 'actual_qty')
		self.assertEqual(qty_change_return, 5)
  
	def test_sales_order_for_sales_return_via_si_TC_S_034(self):
		make_item("_Test Item", {"is_stock_item": 1})
		make_stock_entry(item_code="_Test Item", qty=100, rate=500, target="_Test Warehouse - _TC")
		so = make_sales_order(cost_center='Main - _TC', selling_price_list='Standard Selling', qty=5, rate=3000, do_not_save=True)
		so.save()
		so.submit()
  
		self.assertEqual(so.status, "To Deliver and Bill", "Sales Order not created")
  
		dn = make_delivery_note(so.name)
		dn.save()
		dn.submit()

		self.assertEqual(dn.status, "To Bill", "Delivery Note not created")
  
		qty_change_dn = frappe.db.get_value('Stock Ledger Entry', {'item_code': '_Test Item', 'voucher_no': dn.name, 'warehouse': '_Test Warehouse - _TC'}, 'actual_qty')
		self.assertEqual(qty_change_dn, -5)
  
		from erpnext.stock.doctype.delivery_note.delivery_note import make_sales_invoice
		si = make_sales_invoice(dn.name)
		si.save()
		si.submit()
  
		self.assertEqual(si.status, "Unpaid", "Sales Invoice not created")

		voucher_params_si = {
			'voucher_type': 'Sales Invoice', 'voucher_no': si.name
		}
		gl_accounts_si = {
			'Sales - _TC': 'credit', 'Debtors - _TC': 'debit'
		}
		gl_entries_si = {
			account: frappe.db.get_value('GL Entry', {**voucher_params_si, 'account': account}, field)
			for account, field in gl_accounts_si.items()
		}
		self.assertEqual(gl_entries_si['Sales - _TC'], 15000)
		self.assertEqual(gl_entries_si['Debtors - _TC'], 15000)
  
		from erpnext.stock.doctype.delivery_note.delivery_note import make_sales_return
  
		sr = make_sales_return(dn.name)
		sr.save()
		sr.submit()
  
		self.assertEqual(sr.status, "To Bill", "Sales Return not created")
  
		qty_change_return = frappe.db.get_value('Stock Ledger Entry', {'item_code': '_Test Item', 'voucher_no': sr.name, 'warehouse': '_Test Warehouse - _TC'}, 'actual_qty')
		self.assertEqual(qty_change_return, 5)
  
		from erpnext.accounts.doctype.sales_invoice.sales_invoice import make_sales_return as make_credit_note
  
		cn = make_credit_note(si.name)
		cn.save()
		cn.submit()
  
		self.assertEqual(cn.status, "Return", "Credit Note not created")
  
		voucher_params_cn = {
			'voucher_type': 'Sales Invoice', 'voucher_no': cn.name
		}
		gl_accounts_cn = {
			'Debtors - _TC': 'credit', 'Sales - _TC': 'debit'
		}
		gl_entries_cn = {
			account: frappe.db.get_value('GL Entry', {**voucher_params_cn, 'account': account}, field)
			for account, field in gl_accounts_cn.items()
		}
		self.assertEqual(gl_entries_cn['Debtors - _TC'], 15000)
		self.assertEqual(gl_entries_cn['Sales - _TC'], 15000)
  
	def test_sales_order_for_partial_return_TC_S_035(self):
		make_item("_Test Item", {"is_stock_item": 1})
		make_stock_entry(item_code="_Test Item", qty=100, rate=500, target="_Test Warehouse - _TC")
		so = make_sales_order(cost_center='Main - _TC', selling_price_list='Standard Selling', qty=5, rate=3000, do_not_save=True)
		so.save()
		so.submit()
  
		self.assertEqual(so.status, "To Deliver and Bill", "Sales Order not created")
  
		dn = make_delivery_note(so.name)
		dn.save()
		dn.submit()

		self.assertEqual(dn.status, "To Bill", "Delivery Note not created")
  
		qty_change_dn = frappe.db.get_value('Stock Ledger Entry', {'item_code': '_Test Item', 'voucher_no': dn.name, 'warehouse': '_Test Warehouse - _TC'}, 'actual_qty')
		self.assertEqual(qty_change_dn, -5)
  
		from erpnext.stock.doctype.delivery_note.delivery_note import make_sales_return
  
		sr = make_sales_return(dn.name)
		sr.items[0].qty = -2
		sr.save()
		sr.submit()
  
		self.assertEqual(sr.status, "To Bill", "Sales Return not created")
  
		qty_change_return = frappe.db.get_value('Stock Ledger Entry', {'item_code': '_Test Item', 'voucher_no': sr.name, 'warehouse': '_Test Warehouse - _TC'}, 'actual_qty')
		self.assertEqual(qty_change_return, 2)
  
		from erpnext.stock.doctype.delivery_note.delivery_note import make_sales_invoice
		si = make_sales_invoice(dn.name)
		si.save()
		si.submit()
  
		self.assertEqual(si.status, "Unpaid", "Sales Invoice not created")

		voucher_params_si = {
			'voucher_type': 'Sales Invoice', 'voucher_no': si.name
		}
		gl_accounts_si = {
			'Sales - _TC': 'credit', 'Debtors - _TC': 'debit'
		}
		gl_entries_si = {
			account: frappe.db.get_value('GL Entry', {**voucher_params_si, 'account': account}, field)
			for account, field in gl_accounts_si.items()
		}
		self.assertEqual(gl_entries_si['Sales - _TC'], 9000)
		self.assertEqual(gl_entries_si['Debtors - _TC'], 9000)
  
	def test_sales_order_for_sales_return_via_payment_entry_TC_S_036(self):
		make_item("_Test Item", {"is_stock_item": 1})
		make_stock_entry(item_code="_Test Item", qty=100, rate=500, target="_Test Warehouse - _TC")
		so = make_sales_order(cost_center='Main - _TC', selling_price_list='Standard Selling', qty=5, rate=3000, do_not_save=True)
		so.save()
		so.submit()
  
		self.assertEqual(so.status, "To Deliver and Bill", "Sales Order not created")
  
		dn = make_delivery_note(so.name)
		dn.save()
		dn.submit()

		self.assertEqual(dn.status, "To Bill", "Delivery Note not created")
  
		qty_change_dn = frappe.db.get_value('Stock Ledger Entry', {'item_code': '_Test Item', 'voucher_no': dn.name, 'warehouse': '_Test Warehouse - _TC'}, 'actual_qty')
		self.assertEqual(qty_change_dn, -5)
  
		from erpnext.stock.doctype.delivery_note.delivery_note import make_sales_invoice
		si = make_sales_invoice(dn.name)
		si.save()
		si.submit()
  
		self.assertEqual(si.status, "Unpaid", "Sales Invoice not created")

		voucher_params_si = {
			'voucher_type': 'Sales Invoice', 'voucher_no': si.name
		}
		gl_accounts_si = {
			'Sales - _TC': 'credit', 'Debtors - _TC': 'debit'
		}
		gl_entries_si = {
			account: frappe.db.get_value('GL Entry', {**voucher_params_si, 'account': account}, field)
			for account, field in gl_accounts_si.items()
		}
		self.assertEqual(gl_entries_si['Sales - _TC'], 15000)
		self.assertEqual(gl_entries_si['Debtors - _TC'], 15000)
  
		from erpnext.accounts.doctype.payment_entry.test_payment_entry import create_payment_entry
		pe = create_payment_entry(
				payment_type="Receive",
				party_type="Customer",
				party="_Test Customer",
				paid_from="Debtors - _TC",
				paid_to="Cash - _TC",
				paid_amount=15000,
			)
		reference = pe.append('references')  
		reference.references_doctype = "Sales Invoice"
		reference.references_name = si.name
		reference.total_amount = 15000
		reference.account = "Debtors - _TC"
		pe.save()
		pe.submit()
  
		pe_acc_credit = frappe.db.get_value('GL Entry', {'voucher_type': 'Payment Entry', 'voucher_no': pe.name, 'account': 'Debtors - _TC'}, 'credit')
		self.assertEqual(pe_acc_credit, 15000)

		pe_acc_debit = frappe.db.get_value('GL Entry', {'voucher_type': 'Payment Entry', 'voucher_no': pe.name, 'account': 'Cash - _TC'}, 'debit')
		self.assertEqual(pe_acc_debit, 15000)
  
		from erpnext.stock.doctype.delivery_note.delivery_note import make_sales_return
		sr = make_sales_return(dn.name)
		sr.save()
		sr.submit()
  
		self.assertEqual(sr.status, "To Bill", "Sales Return not created")
  
		qty_change_return = frappe.db.get_value('Stock Ledger Entry', {'item_code': '_Test Item', 'voucher_no': sr.name, 'warehouse': '_Test Warehouse - _TC'}, 'actual_qty')
		self.assertEqual(qty_change_return, 5)
  
		from erpnext.accounts.doctype.sales_invoice.sales_invoice import make_sales_return as make_credit_note
		cn = make_credit_note(si.name)
		cn.save()
		cn.submit()
  
		self.assertEqual(cn.status, "Return", "Credit Note not created")
  
		voucher_params_cn = {
			'voucher_type': 'Sales Invoice', 'voucher_no': cn.name
		}
		gl_accounts_cn = {
			'Debtors - _TC': 'credit', 'Sales - _TC': 'debit'
		}
		gl_entries_cn = {
			account: frappe.db.get_value('GL Entry', {**voucher_params_cn, 'account': account}, field)
			for account, field in gl_accounts_cn.items()
		}
		self.assertEqual(gl_entries_cn['Debtors - _TC'], 15000)
		self.assertEqual(gl_entries_cn['Sales - _TC'], 15000)
  
	def test_sales_order_for_partial_sales_return_via_payment_entry_TC_S_037(self):
		make_item("_Test Item", {"is_stock_item": 1})
		make_stock_entry(item_code="_Test Item", qty=100, rate=500, target="_Test Warehouse - _TC")
		so = make_sales_order(cost_center='Main - _TC', selling_price_list='Standard Selling', qty=5, rate=3000, do_not_save=True)
		so.save()
		so.submit()

		self.assertEqual(so.status, "To Deliver and Bill", "Sales Order not created")

		dn = make_delivery_note(so.name)
		dn.save()
		dn.submit()

		self.assertEqual(dn.status, "To Bill", "Delivery Note not created")

		qty_change_dn = frappe.db.get_value('Stock Ledger Entry', {
			'item_code': '_Test Item',
			'voucher_no': dn.name,
			'warehouse': '_Test Warehouse - _TC'
		}, 'actual_qty')
		self.assertEqual(qty_change_dn, -5)

		from erpnext.stock.doctype.delivery_note.delivery_note import make_sales_invoice
		si = make_sales_invoice(dn.name)
		si.save()
		si.submit()

		self.assertEqual(si.status, "Unpaid", "Sales Invoice not created")

		def validate_gl_entries(voucher_type, voucher_no, accounts):
			for account, field, expected_value in accounts:
				actual_value = frappe.db.get_value('GL Entry', {
					'voucher_type': voucher_type,
					'voucher_no': voucher_no,
					'account': account
				}, field)
				self.assertEqual(actual_value, expected_value)

		validate_gl_entries('Sales Invoice', si.name, [
			('Sales - _TC', 'credit', 15000),
			('Debtors - _TC', 'debit', 15000)
		])

		from erpnext.accounts.doctype.payment_entry.test_payment_entry import create_payment_entry
		pe = create_payment_entry(
			payment_type="Receive",
			party_type="Customer",
			party="_Test Customer",
			paid_from="Debtors - _TC",
			paid_to="Cash - _TC",
			paid_amount=15000,
		)
		reference = pe.append('references')
		reference.reference_doctype = "Sales Invoice"
		reference.reference_name = si.name
		reference.total_amount = 15000
		reference.account = "Debtors - _TC"
		pe.save()
		pe.submit()

		validate_gl_entries('Payment Entry', pe.name, [
			('Debtors - _TC', 'credit', 15000),
			('Cash - _TC', 'debit', 15000)
		])

		from erpnext.stock.doctype.delivery_note.delivery_note import make_sales_return
		sr = make_sales_return(dn.name)
		sr.items[0].qty = -2
		sr.save()
		sr.submit()

		self.assertEqual(sr.status, "To Bill", "Sales Return not created")

		qty_change_return = frappe.db.get_value('Stock Ledger Entry', {
			'item_code': '_Test Item',
			'voucher_no': sr.name,
			'warehouse': '_Test Warehouse - _TC'
		}, 'actual_qty')
		self.assertEqual(qty_change_return, 2)

		from erpnext.accounts.doctype.sales_invoice.sales_invoice import make_sales_return as make_credit_note
		cn = make_credit_note(si.name)
		cn.save()
		cn.submit()

		self.assertEqual(cn.status, "Return", "Credit Note not created")

		validate_gl_entries('Sales Invoice', cn.name, [
			('Debtors - _TC', 'credit', 15000),
			('Sales - _TC', 'debit', 15000)
		])

		so.reload()
		self.assertEqual(so.status, "To Deliver", "Sales Order not updated")
	
	@if_app_installed("india_compliance")
	def test_sales_order_create_si_via_pe_dn_with_gst_TC_S_042(self):
		from erpnext.accounts.doctype.payment_entry.test_payment_entry import create_payment_entry
		so = self.create_and_submit_sales_order_with_gst("_Test Item", qty=1, rate=5000)
		make_item("_Test Item", {"is_stock_item": 1})
		pe = create_payment_entry(
			company="_Test Indian Registered Company",
			payment_type="Receive",
			party_type="Customer",
			party="_Test Registered Customer",
			paid_from="Debtors - _TIRC",
			paid_to="Cash - _TIRC",
			paid_amount=so.grand_total,
		)
		pe.append("references", {
			"reference_doctype": "Sales Order",
			"reference_name": so.name,
			"total_amount": so.grand_total,
			"account": "Debtors - _TIRC"
		})
		pe.save()
		pe.submit()

		self.assertEqual(
			frappe.db.get_value("GL Entry", {"voucher_type": "Payment Entry", "voucher_no": pe.name, "account": "Debtors - _TIRC"}, "credit"),
			so.grand_total
		)
		self.assertEqual(
			frappe.db.get_value("GL Entry", {"voucher_type": "Payment Entry", "voucher_no": pe.name, "account": "Cash - _TIRC"}, "debit"),
			so.grand_total
		)

		dn = make_delivery_note(so.name)
		dn.submit()

		stock_entry = frappe.get_all("Stock Ledger Entry", {
			"voucher_type": "Delivery Note",
			"voucher_no": dn.name,
			"warehouse": "Stores - _TIRC",
			"item_code": "_Test Item"
		}, ["valuation_rate", "actual_qty"])[0]

		self.assertEqual(stock_entry.get("actual_qty"), -1)
		self.assertEqual(
			frappe.db.get_value("GL Entry", {"voucher_type": "Delivery Note", "voucher_no": dn.name, "account": "Stock In Hand - _TIRC"}, "credit"),
			stock_entry.get("valuation_rate")
		)
		self.assertEqual(
			frappe.db.get_value("GL Entry", {"voucher_type": "Delivery Note", "voucher_no": dn.name, "account": "Cost of Goods Sold - _TIRC"}, "debit"),
			stock_entry.get("valuation_rate")
		)

		from erpnext.stock.doctype.delivery_note.delivery_note import make_sales_invoice

		si = make_sales_invoice(dn.name)
		si.allocate_advances_automatically = 1
		si.save()
		si.submit()

		self.assertEqual(si.status, "Unpaid")
		self.assertEqual(frappe.db.get_value("GL Entry", {"voucher_no": si.name, "account": "Sales - _TIRC"}, "credit"),5000)
		self.assertEqual(frappe.db.get_value("GL Entry", {"voucher_no": si.name, "account": "Debtors - _TIRC"}, "debit"),5900)
		self.assertEqual(frappe.db.get_value("GL Entry", {"voucher_no": si.name, "account": "Output Tax SGST - _TIRC"}, "credit"),450)
		self.assertEqual(frappe.db.get_value("GL Entry", {"voucher_no": si.name, "account": "Output Tax CGST - _TIRC"}, "credit"),450)
	
	@if_app_installed("india_compliance")
	def test_sales_order_create_si_via_partial_pe_dn_with_gst_TC_S_043(self):
		make_item("_Test Item", {"is_stock_item": 1})
		so = self.create_and_submit_sales_order_with_gst("_Test Item", qty=1, rate=5000)
		
  
		create_registered_bank_account()

		from erpnext.accounts.doctype.payment_entry.payment_entry import get_payment_entry
		pe = get_payment_entry(dt="Sales Order",dn=so.name)
		pe.reference_no = "1"
		pe.reference_date = nowdate()
		pe.paid_amount= 2000
		for i in pe.references:
			i.allocated_amount = 2000
		pe.save()
		pe.submit()
  
		self.assertEqual(pe.status, 'Submitted')
		self.assertEqual(frappe.db.get_value('GL Entry', {'voucher_no': pe.name, 'account': 'Debtors - _TIRC'}, 'credit'), 2000)
		self.assertEqual(frappe.db.get_value('GL Entry', {'voucher_no': pe.name, 'account': 'Cash - _TIRC'}, 'debit'), 2000)

		dn = make_delivery_note(so.name)
		dn.submit()

		stock_entry = frappe.get_all('Stock Ledger Entry', {
			'voucher_no': dn.name, 
			'warehouse': 'Stores - _TIRC', 
			'item_code': '_Test Item'
		}, ['valuation_rate', 'actual_qty'])[0]
		self.assertEqual(stock_entry.get("actual_qty"), -1)

		dn_acc_value = stock_entry.get("valuation_rate")
		self.assertEqual(frappe.db.get_value('GL Entry', {'voucher_no': dn.name, 'account': 'Stock In Hand - _TIRC'}, 'credit'), dn_acc_value)
		self.assertEqual(frappe.db.get_value('GL Entry', {'voucher_no': dn.name, 'account': 'Cost of Goods Sold - _TIRC'}, 'debit'), dn_acc_value)

		from erpnext.stock.doctype.delivery_note.delivery_note import make_sales_invoice

		si = make_sales_invoice(dn.name)
		si.allocate_advances_automatically = 1
		si.save()
		si.submit()

		si.reload()
		self.assertEqual(si.status, 'Partly Paid')

		self.assertEqual(frappe.db.get_value('GL Entry', {'voucher_no': si.name, 'account': 'Sales - _TIRC'}, 'credit'), 5000)
		self.assertEqual(frappe.db.get_value('GL Entry', {'voucher_no': si.name, 'account': 'Debtors - _TIRC'}, 'debit'), 5900)
		self.assertEqual(frappe.db.get_value('GL Entry', {'voucher_no': si.name, 'account': 'Output Tax SGST - _TIRC'}, 'credit'), 450)
		self.assertEqual(frappe.db.get_value('GL Entry', {'voucher_no': si.name, 'account': 'Output Tax CGST - _TIRC'}, 'credit'), 450)

		pe2 = get_payment_entry(dt="Sales Invoice",dn=si.name)
		pe2.reference_no = "1"
		pe2.reference_date = nowdate()
		pe2.save()
		pe2.submit()

		self.assertEqual(pe2.status, 'Submitted')
		self.assertEqual(frappe.db.get_value('GL Entry', {'voucher_no': pe2.name, 'account': 'Debtors - _TIRC'}, 'credit'), 3900)
		self.assertEqual(frappe.db.get_value('GL Entry', {'voucher_no': pe2.name, 'account': 'Cash - _TIRC'}, 'debit'), 3900)

		si.reload()
		self.assertEqual(si.outstanding_amount, 0)
		self.assertEqual(si.status, "Paid")
 
	def test_sales_order_with_full_advance_payment_and_shipping_rule_TC_S_044(self):
		make_item("_Test Item", {"is_stock_item": 1})
		make_stock_entry(item_code="_Test Item", qty=100, rate=500, target="_Test Warehouse - _TC")
		so = make_sales_order(
			cost_center='Main - _TC', 
			selling_price_list='Standard Selling', 
			qty=1, 
			rate=5000, 
			do_not_save=True
		)
		so.shipping_rule = "_Test Shipping Rule"
		so.save()
		so.submit()

		self.assertEqual(so.status, "To Deliver and Bill", "Sales Order not created")
		self.assertEqual(so.grand_total, so.total + so.total_taxes_and_charges)
  
		self.create_and_submit_payment_entry(dt="Sales Order", dn=so.name)

		dn = make_delivery_note(so.name)
		dn.submit()

		stock_ledger_entry = frappe.get_all(
			'Stock Ledger Entry', 
			{'voucher_type': 'Delivery Note', 'voucher_no': dn.name, 'warehouse': '_Test Warehouse - _TC', 'item_code': '_Test Item'}, 
			['valuation_rate', 'actual_qty']
		)
		self.assertEqual(stock_ledger_entry[0].get("actual_qty"), -1)

		from erpnext.stock.doctype.delivery_note.delivery_note import make_sales_invoice
  
		si = make_sales_invoice(dn.name)
		si.allocate_advances_automatically = 1
		si.save()
		si.submit()
		si.reload()
		self.assertEqual(si.status, 'Paid')

		self.assertEqual(frappe.db.get_value('GL Entry', {'voucher_no': si.name,'account': 'Sales - _TC'}, 'credit'), 5000)
		self.assertEqual(frappe.db.get_value('GL Entry', {'voucher_no': si.name,'account': 'Debtors - _TC'}, 'debit'), 5200)
		self.assertEqual(frappe.db.get_value('GL Entry', {'voucher_no': si.name,'account': '_Test Account Shipping Charges - _TC'}, 'credit'), 200)
  
	def test_sales_order_with_partial_advance_payment_and_shipping_rule_TC_S_045(self):
		make_item("_Test Item", {"is_stock_item": 1})
		make_stock_entry(item_code="_Test Item", qty=100, rate=500, target="_Test Warehouse - _TC")
		so = make_sales_order(
			cost_center='Main - _TC', 
			selling_price_list='Standard Selling', 
			qty=1, 
			rate=5000, 
			do_not_save=True
		)
		so.shipping_rule = "_Test Shipping Rule"
		so.save()
		so.submit()

		self.assertEqual(so.status, "To Deliver and Bill", "Sales Order not created")
		self.assertEqual(so.grand_total, so.total + so.total_taxes_and_charges)

		from erpnext.accounts.doctype.payment_entry.payment_entry import get_payment_entry

		pe = get_payment_entry(dt="Sales Order",dn=so.name)
		pe.reference_no = "1"
		pe.reference_date = nowdate()
		pe.paid_amount= 2000
		for i in pe.references:
			i.allocated_amount = 2000
		pe.save()
		pe.submit()

		self.assertEqual(pe.status, 'Submitted')
		self.assertEqual(frappe.db.get_value('GL Entry', {'voucher_no': pe.name, 'account': 'Debtors - _TC'}, 'credit'), 2000)
		self.assertEqual(frappe.db.get_value('GL Entry', {'voucher_no': pe.name, 'account': 'Cash - _TC'}, 'debit'), 2000)

		dn = make_delivery_note(so.name)
		dn.submit()

		stock_ledger_entry = frappe.get_all(
			'Stock Ledger Entry', 
			{'voucher_type': 'Delivery Note', 'voucher_no': dn.name, 'warehouse': '_Test Warehouse - _TC', 'item_code': '_Test Item'}, 
			['valuation_rate', 'actual_qty']
		)
		self.assertEqual(stock_ledger_entry[0].get("actual_qty"), -1)

		from erpnext.stock.doctype.delivery_note.delivery_note import make_sales_invoice

		si = make_sales_invoice(dn.name)
		si.allocate_advances_automatically = 1
		si.save()
		si.submit()
		si.reload()
		self.assertEqual(si.status, 'Partly Paid')

		self.assertEqual(frappe.db.get_value('GL Entry', {'voucher_no': si.name,'account': 'Sales - _TC'}, 'credit'), 5000)
		self.assertEqual(frappe.db.get_value('GL Entry', {'voucher_no': si.name,'account': 'Debtors - _TC'}, 'debit'), 5200)
		self.assertEqual(frappe.db.get_value('GL Entry', {'voucher_no': si.name,'account': '_Test Account Shipping Charges - _TC'}, 'credit'), 200)

		pe2 = get_payment_entry(dt="Sales Invoice",dn=si.name)
		pe2.reference_no = "1"
		pe2.reference_date = nowdate()
		pe2.save()
		pe2.submit()

		self.assertEqual(pe2.status, 'Submitted')
		self.assertEqual(frappe.db.get_value('GL Entry', {'voucher_no': pe2.name, 'account': 'Debtors - _TC'}, 'credit'), 3200)
		self.assertEqual(frappe.db.get_value('GL Entry', {'voucher_no': pe2.name, 'account': 'Cash - _TC'}, 'debit'), 3200)

		si.reload()
		self.assertEqual(si.outstanding_amount, 0)
		self.assertEqual(si.status, "Paid")
  
	def test_sales_order_create_si_via_pe_dn_with_pricing_rule_TC_S_046(self):
		make_item_price()
		make_pricing_rule()
  
		so = self.create_and_submit_sales_order(qty=10,rate=90)
  
		from erpnext.accounts.doctype.payment_entry.payment_entry import get_payment_entry
  
		pe = get_payment_entry(dt="Sales Order",dn=so.name)
		pe.save()
		pe.submit()
  
		self.assertEqual(pe.status, 'Submitted')
		self.assertEqual(frappe.db.get_value('GL Entry', {'voucher_no': pe.name, 'account': 'Debtors - _TC'}, 'credit'), 900)
		self.assertEqual(frappe.db.get_value('GL Entry', {'voucher_no': pe.name, 'account': 'Cash - _TC'}, 'debit'), 900)
  
		dn = make_delivery_note(so.name)
		dn.submit()

		self.assertEqual(dn.status, "To Bill", "Delivery Note not created")
		stock_ledger_entry = frappe.get_all(
			'Stock Ledger Entry', 
			{'voucher_type': 'Delivery Note', 'voucher_no': dn.name, 'warehouse': '_Test Warehouse - _TC', 'item_code': '_Test Item'}, 
			['valuation_rate', 'actual_qty']
		)
		self.assertEqual(stock_ledger_entry[0].get("actual_qty"), -10)

		si = self.create_and_submit_sales_invoice(dn.name,advances_automatically= 1,expected_amount=900)
		si.reload()
		self.assertEqual(si.status, "Paid")
  
	def test_sales_order_create_si_via_partial_pe_with_pricing_rule_TC_S_047(self):
		make_item_price()
		make_pricing_rule()
  
		so = self.create_and_submit_sales_order(qty=10,rate=90)
  
		self.create_and_submit_payment_entry(dt="Sales Order", dn=so.name, amt=400)
  
		dn = make_delivery_note(so.name)
		dn.submit()

		self.assertEqual(dn.status, "To Bill", "Delivery Note not created")
		stock_ledger_entry = frappe.get_all(
			'Stock Ledger Entry', 
			{'voucher_type': 'Delivery Note', 'voucher_no': dn.name, 'warehouse': '_Test Warehouse - _TC', 'item_code': '_Test Item'}, 
			['valuation_rate', 'actual_qty']
		)
		self.assertEqual(stock_ledger_entry[0].get("actual_qty"), -10)

		si = self.create_and_submit_sales_invoice(dn.name,advances_automatically= 1,expected_amount=900)
		si.reload()
		self.assertEqual(si.status, "Partly Paid")
  
		self.create_and_submit_payment_entry(dt="Sales Invoice", dn=si.name)

		si.reload()
		self.assertEqual(si.status, "Paid")
  
	def test_sales_order_creating_credit_note_after_SR_TC_S_048(self):
		so = self.create_and_submit_sales_order(qty=5, rate=3000)
  
		self.create_and_submit_payment_entry(dt="Sales Order", dn=so.name)
  
		dn = self.create_and_validate_delivery_note(so.name, -5)

		si = self.create_and_submit_sales_invoice(dn.name,advances_automatically= 1,expected_amount=15000)
		si.reload()
		self.assertEqual(si.status, "Paid")
  
		from erpnext.stock.doctype.delivery_note.delivery_note import make_sales_return
		sr = make_sales_return(dn.name)
		sr.save()
		sr.submit()

		self.assertEqual(sr.status, "To Bill", "Sales Return not created")

		qty_change_return = frappe.db.get_value('Stock Ledger Entry', {
			'item_code': '_Test Item',
			'voucher_no': sr.name,
			'warehouse': '_Test Warehouse - _TC'
		}, 'actual_qty')
		self.assertEqual(qty_change_return, 5)
  
		from erpnext.accounts.doctype.sales_invoice.sales_invoice import make_sales_return as make_credit_note
		cn = make_credit_note(si.name)
		cn.advances.clear()
		cn.save()
		cn.submit()
  
		self.assertEqual(cn.status, "Return", "Credit Note not created")
  
		voucher_params_cn = {'voucher_type': 'Sales Invoice', 'voucher_no': cn.name}
		gl_accounts_cn = {'Debtors - _TC': 'credit', 'Sales - _TC': 'debit'}
		gl_entries_cn = {
      		account: frappe.db.get_value('GL Entry', {**voucher_params_cn, 'account': account}, field)
			for account, field in gl_accounts_cn.items()
		}
		self.assertEqual(gl_entries_cn['Debtors - _TC'], 15000)
		self.assertEqual(gl_entries_cn['Sales - _TC'], 15000)
	
	def test_sales_order_to_sales_return_SR_TC_S_049(self):
		from erpnext.accounts.doctype.payment_entry.test_payment_entry import create_payment_entry
		from erpnext.selling.doctype.sales_order.sales_order import make_delivery_note
		from erpnext.stock.doctype.delivery_note.delivery_note import make_sales_return

		so = self.create_and_submit_sales_order(qty=5, rate=3000)
		self.create_and_submit_payment_entry(dt="Sales Order", dn=so.name)

		dn = make_delivery_note(so.name)
		dn.save()
		dn.submit()

		sr = make_sales_return(dn.name)
		sr.save()
		sr.submit()

		qty_change_return = frappe.db.get_value('Stock Ledger Entry', {
			'item_code': '_Test Item',
			'voucher_no': sr.name,
			'warehouse': '_Test Warehouse - _TC'
		}, 'actual_qty')
		self.assertEqual(qty_change_return, 5)

		
	def test_sales_order_creating_full_si_for_service_item_SI_TC_S_050(self):
		make_service_item()
		from erpnext.accounts.doctype.payment_entry.test_payment_entry import create_customer
		customer = create_customer("_Test Customer 1",currency = "INR")
		so = make_sales_order(customer=customer,cost_center='Main - _TC', selling_price_list='Standard Selling', item_code='Consultancy', qty=1, rate=5000)
		so.save()
		so.submit()

		self.assertEqual(so.status, "To Deliver and Bill", "Sales Order not created")
  
		self.create_and_submit_payment_entry(dt="Sales Order", dn=so.name)
  
		si = make_sales_invoice(so.name)
		si.allocate_advances_automatically= 1
		si.only_include_allocated_payments = 1
		si.save()
		si.submit()
		si.reload()

		self.assertEqual(si.status, "Paid", "Sales Invoice not created")
		self.assertEqual(frappe.db.get_value('GL Entry', {'voucher_no': si.name, 'account': 'Sales - _TC'}, 'credit'), 5000)
		self.assertEqual(frappe.db.get_value('GL Entry', {'voucher_no': si.name, 'account': 'Debtors - _TC'}, 'debit'), 5000)
  
	def test_sales_order_creating_partial_pe_for_service_item_SI_TC_S_051(self):
		make_service_item()
  
		from erpnext.accounts.doctype.payment_entry.test_payment_entry import create_customer
		customer = create_customer("_Test Customer 1",currency = "INR")
		so = make_sales_order(customer=customer,cost_center='Main - _TC', selling_price_list='Standard Selling', item_code='Consultancy', qty=1, rate=5000)
		so.save()
		so.submit()

		self.assertEqual(so.status, "To Deliver and Bill", "Sales Order not created")
  
		self.create_and_submit_payment_entry(dt="Sales Order", dn=so.name, amt=2000)
  
		si = make_sales_invoice(so.name)
		si.allocate_advances_automatically= 1
		si.only_include_allocated_payments = 1
		si.save()
		si.submit()
		si.reload()

		self.assertEqual(si.status, "Partly Paid", "Sales Invoice not created")
		self.assertEqual(si.outstanding_amount, 3000)
		self.assertEqual(frappe.db.get_value('GL Entry', {'voucher_no': si.name, 'account': 'Sales - _TC'}, 'credit'), 5000)
		self.assertEqual(frappe.db.get_value('GL Entry', {'voucher_no': si.name, 'account': 'Debtors - _TC'}, 'debit'), 5000)
  
		self.create_and_submit_payment_entry(dt="Sales Invoice", dn=si.name)

		si.reload()
		self.assertEqual(si.status, "Paid")
		self.assertEqual(si.outstanding_amount, 0)
  
	def test_sales_order_creating_si_with_update_stock_SI_TC_S_052(self):
		so = self.create_and_submit_sales_order(qty=1, rate=5000)

		self.create_and_submit_payment_entry(dt="Sales Order", dn=so.name, amt=so.grand_total)
  
		si = make_sales_invoice(so.name)
		si.allocate_advances_automatically= 1
		si.only_include_allocated_payments = 1
		si.update_stock = 1
		si.save()
		si.submit()
		si.reload()

		self.assertEqual(si.status, "Paid", "Sales Invoice not created")
		self.assertEqual(frappe.db.get_value('Stock Ledger Entry', {'voucher_no': si.name, 'warehouse': '_Test Warehouse - _TC', 'item_code': '_Test Item'}, 
			'actual_qty'), -1)
		self.assertEqual(frappe.db.get_value('GL Entry', {'voucher_no': si.name, 'account': 'Sales - _TC'}, 'credit'), 5000)
		self.assertEqual(frappe.db.get_value('GL Entry', {'voucher_no': si.name, 'account': 'Debtors - _TC'}, 'debit'), 5000)
  
	def test_sales_order_creating_partial_pe_with_update_stock_SI_TC_S_053(self):
		so = self.create_and_submit_sales_order(qty=1, rate=5000)

		self.create_and_submit_payment_entry(dt="Sales Order", dn=so.name, amt=2000)
  
		si = make_sales_invoice(so.name)
		si.allocate_advances_automatically= 1
		si.only_include_allocated_payments = 1
		si.update_stock = 1
		si.save()
		si.submit()
		si.reload()

		self.assertEqual(si.status, "Partly Paid", "Sales Invoice not created")
		self.assertEqual(frappe.db.get_value('Stock Ledger Entry', {'voucher_no': si.name, 'warehouse': '_Test Warehouse - _TC', 'item_code': '_Test Item'}, 
			'actual_qty'), -1)
		self.assertEqual(frappe.db.get_value('GL Entry', {'voucher_no': si.name, 'account': 'Sales - _TC'}, 'credit'), 5000)
		self.assertEqual(frappe.db.get_value('GL Entry', {'voucher_no': si.name, 'account': 'Debtors - _TC'}, 'debit'), 5000)
  
		self.create_and_submit_payment_entry(dt="Sales Invoice", dn=si.name)

		si.reload()
		self.assertEqual(si.status, "Paid")
		self.assertEqual(si.outstanding_amount, 0)
	
	def test_sales_order_creating_si_with_product_bundle_TC_S_057(self):
		from erpnext.accounts.doctype.payment_entry.test_payment_entry import create_customer
		customer = create_customer("_Test Customer 1",currency = "INR")
		product_bundle = make_item("_Test Product Bundle", {"is_stock_item": 0})
		make_item("_Test Bundle Item 1", {"is_stock_item": 1})
		make_item("_Test Bundle Item 2", {"is_stock_item": 1})

		make_product_bundle("_Test Product Bundle", ["_Test Bundle Item 1", "_Test Bundle Item 2"])

		make_stock_entry(item='_Test Bundle Item 1', target='_Test Warehouse - _TC', qty=10, rate=4000)
		make_stock_entry(item='_Test Bundle Item 2', target='_Test Warehouse - _TC', qty=10, rate=4000)
		
		so = make_sales_order(
			customer=customer,
			cost_center='Main - _TC', 
			selling_price_list='Standard Selling', 
			item_code=product_bundle.item_code,
			qty=1, 
			rate=20000, 
			do_not_save=True
		)
		so.save()
		so.submit()

		self.assertEqual(so.status, "To Deliver and Bill", "Sales Order not created")
  
		dn = make_delivery_note(so.name)
		dn.submit()

		self.assertEqual(dn.status, "To Bill", "Delivery Note not created")
		self.assertEqual(frappe.db.get_value('Stock Ledger Entry', {'voucher_no': dn.name, 'warehouse': '_Test Warehouse - _TC', 'item_code': '_Test Bundle Item 1'}, 'actual_qty'), -1)
		self.assertEqual(frappe.db.get_value('Stock Ledger Entry', {'voucher_no': dn.name, 'warehouse': '_Test Warehouse - _TC', 'item_code': '_Test Bundle Item 2'}, 'actual_qty'), -1)
  
		from erpnext.stock.doctype.delivery_note.delivery_note import make_sales_invoice
		si = make_sales_invoice(dn.name)
		si.save()
		si.submit()
		si.reload()
		self.assertEqual(si.status, 'Unpaid')

		self.assertEqual(frappe.db.get_value('GL Entry', {'voucher_no': si.name,'account': 'Sales - _TC'}, 'credit'), 20000)
		self.assertEqual(frappe.db.get_value('GL Entry', {'voucher_no': si.name,'account': 'Debtors - _TC'}, 'debit'), 20000)
		  
	def test_sales_order_creating_si_with_product_bundle_and_shipping_rule_TC_S_058(self):
		from erpnext.accounts.doctype.payment_entry.test_payment_entry import create_customer
		customer = create_customer("_Test Customer 1",currency = "INR")
		product_bundle = make_item("_Test Product Bundle", {"is_stock_item": 0})
		make_item("_Test Bundle Item 1", {"is_stock_item": 1})
		make_item("_Test Bundle Item 2", {"is_stock_item": 1})

		make_product_bundle("_Test Product Bundle", ["_Test Bundle Item 1", "_Test Bundle Item 2"])
		make_stock_entry(item_code="_Test Bundle Item 1", qty=10, rate=5000, target="_Test Warehouse - _TC")
		make_stock_entry(item_code="_Test Bundle Item 2", qty=10, rate=5000, target="_Test Warehouse - _TC")
  
		so = make_sales_order(
			customer =customer,
			cost_center='Main - _TC', 
			selling_price_list='Standard Selling', 
			item_code=product_bundle.item_code,
			qty=1, 
			rate=20000, 
			do_not_save=True
		)
		so.shipping_rule = "_Test Shipping Rule"
		so.save()
		so.submit()

		self.assertEqual(so.status, "To Deliver and Bill", "Sales Order not created")
		self.assertEqual(so.grand_total, so.total + so.total_taxes_and_charges)		
  
		dn = make_delivery_note(so.name)
		dn.submit()

		self.assertEqual(dn.status, "To Bill", "Delivery Note not created")
		self.assertEqual(frappe.db.get_value('Stock Ledger Entry', {'voucher_no': dn.name, 'warehouse': '_Test Warehouse - _TC', 'item_code': '_Test Bundle Item 1'}, 'actual_qty'), -1)
		self.assertEqual(frappe.db.get_value('Stock Ledger Entry', {'voucher_no': dn.name, 'warehouse': '_Test Warehouse - _TC', 'item_code': '_Test Bundle Item 2'}, 'actual_qty'), -1)
  
		from erpnext.stock.doctype.delivery_note.delivery_note import make_sales_invoice
		si = make_sales_invoice(dn.name)
		si.save()
		si.submit()
		si.reload()
		self.assertEqual(si.status, 'Unpaid')

		self.assertEqual(frappe.db.get_value('GL Entry', {'voucher_no': si.name,'account': 'Sales - _TC'}, 'credit'), 20000)
		self.assertEqual(frappe.db.get_value('GL Entry', {'voucher_no': si.name,'account': 'Debtors - _TC'}, 'debit'), 20200)
		self.assertEqual(frappe.db.get_value('GL Entry', {'voucher_no': si.name,'account': '_Test Account Shipping Charges - _TC'}, 'credit'), 200)
  
	@if_app_installed("india_compliance")
	def test_sales_order_creating_si_with_product_bundle_and_gst_rule_TC_S_059(self):
		create_test_warehouse(name= "Stores - _TIRC", warehouse_name="Stores", company="_Test Indian Registered Company")
		make_item("_Test Item", {"is_stock_item": 1})
		product_bundle = make_item("_Test Product Bundle", {"is_stock_item": 0})
		make_item("_Test Bundle Item 1", {"is_stock_item": 1})
		make_item("_Test Bundle Item 2", {"is_stock_item": 1})

		make_product_bundle("_Test Product Bundle", ["_Test Bundle Item 1", "_Test Bundle Item 2"])
		make_stock_entry(item_code="_Test Bundle Item 1", qty=10, rate=5000, target="Stores - _TIRC")
		make_stock_entry(item_code="_Test Bundle Item 2", qty=10, rate=5000, target="Stores - _TIRC")

		so = self.create_and_submit_sales_order_with_gst(product_bundle.item_code, qty=1, rate=20000)

		dn = make_delivery_note(so.name)
		dn.submit()

		self.assertEqual(dn.status, "To Bill", "Delivery Note not created")
		self.assertEqual(
			frappe.db.get_value(
				'Stock Ledger Entry',
				{'voucher_no': dn.name, 'warehouse': 'Stores - _TIRC', 'item_code': "_Test Bundle Item 1"},
				'actual_qty'
			),
			-1
		)
		self.assertEqual(
			frappe.db.get_value(
				'Stock Ledger Entry',
				{'voucher_no': dn.name, 'warehouse': 'Stores - _TIRC', 'item_code': "_Test Bundle Item 2"},
				'actual_qty'
			),
			-1
		)

		self.assertEqual(frappe.db.get_value('GL Entry', {'voucher_no': dn.name, 'account': 'Cost of Goods Sold - _TIRC'}, 'debit'),10000)
		self.assertEqual(frappe.db.get_value('GL Entry', {'voucher_no': dn.name, 'account': 'Stock In Hand - _TIRC'}, 'credit'),10000)

		from erpnext.stock.doctype.delivery_note.delivery_note import make_sales_invoice
		si = make_sales_invoice(dn.name)
		si.save()
		si.submit()
		si.reload()

		self.assertEqual(si.status, 'Unpaid')
		self.assertEqual(frappe.db.get_value('GL Entry', {'voucher_no': si.name, 'account': 'Sales - _TIRC'}, 'credit'), 20000)
		self.assertEqual(frappe.db.get_value('GL Entry', {'voucher_no': si.name, 'account': 'Debtors - _TIRC'}, 'debit'), 23600)
		self.assertEqual(frappe.db.get_value('GL Entry', {'voucher_no': si.name, 'account': 'Output Tax SGST - _TIRC'}, 'credit'), 1800)
		self.assertEqual(frappe.db.get_value('GL Entry', {'voucher_no': si.name, 'account': 'Output Tax CGST - _TIRC'}, 'credit'), 1800)
  
	def test_sales_order_creating_si_with_installation_note_TC_S_060(self):
		so = self.create_and_submit_sales_order(qty=5, rate=3000)
  
		dn = make_delivery_note(so.name)
		dn.submit()

		self.assertEqual(dn.status, "To Bill", "Delivery Note not created")
		stock_ledger_entry = frappe.get_all(
			'Stock Ledger Entry', 
			{'voucher_type': 'Delivery Note', 'voucher_no': dn.name, 'warehouse': '_Test Warehouse - _TC', 'item_code': '_Test Item'}, 
			['valuation_rate', 'actual_qty']
		)
		self.assertEqual(stock_ledger_entry[0].get("actual_qty"), -5)
  
		from erpnext.stock.doctype.delivery_note.delivery_note import (make_installation_note, make_sales_invoice)
		install_note = make_installation_note(dn.name)
		install_note.inst_date = nowdate()
		install_note.inst_time = datetime.now().time()
		install_note.submit()
		self.assertEqual(install_note.status, "Submitted", "Installation Note not created")
  
		si = make_sales_invoice(dn.name)
		si.save()
		si.submit()

		self.assertEqual(si.status, 'Unpaid')
		self.assertEqual(frappe.db.get_value('GL Entry', {'voucher_no': si.name, 'account': 'Sales - _TC'}, 'credit'), 15000)
		self.assertEqual(frappe.db.get_value('GL Entry', {'voucher_no': si.name, 'account': 'Debtors - _TC'}, 'debit'), 15000)
  
		return dn, si

	def test_sales_order_creating_returns_with_installation_note_TC_S_061(self):
		dn, si = self.test_sales_order_creating_si_with_installation_note_TC_S_060()
  
		from erpnext.stock.doctype.delivery_note.delivery_note import make_sales_return
		sr = make_sales_return(dn.name)
		sr.save()
		sr.submit()
  
		self.assertEqual(sr.status, "To Bill", "Sales Return not created")
  
		qty_change_return = frappe.db.get_value('Stock Ledger Entry', {'item_code': '_Test Item', 'voucher_no': sr.name, 'warehouse': '_Test Warehouse - _TC'}, 'actual_qty')
		self.assertEqual(qty_change_return, 5)
  
		from erpnext.accounts.doctype.sales_invoice.sales_invoice import make_sales_return as make_credit_note
		cn = make_credit_note(si.name)
		cn.save()
		cn.submit()
  
		self.assertEqual(cn.status, "Return", "Credit Note not created")
		self.assertEqual(frappe.db.get_value('GL Entry', {'voucher_no': si.name, 'account': 'Sales - _TC'}, 'credit'), 15000)
		self.assertEqual(frappe.db.get_value('GL Entry', {'voucher_no': si.name, 'account': 'Debtors - _TC'}, 'debit'), 15000)
  
	@if_app_installed("india_compliance")
	def test_sales_order_creating_invoice_with_installation_note_and_gst_TC_S_062(self):
		make_item("_Test Item", {"is_stock_item": 1})
		so = self.create_and_submit_sales_order_with_gst("_Test Item", qty=5, rate=20)
  
		dn = make_delivery_note(so.name)
		dn.save()
		dn.submit()

		self.assertEqual(dn.status, "To Bill", "Delivery Note not created")

		qty_change = frappe.get_all('Stock Ledger Entry', {'item_code': '_Test Item', 'voucher_no': dn.name, 'warehouse': 'Stores - _TIRC'}, ['actual_qty', 'valuation_rate'])
		self.assertEqual(qty_change[0].get("actual_qty"), -5)

		self.assertEqual(frappe.db.get_value('GL Entry', {'voucher_no': dn.name, 'account': 'Stock In Hand - _TIRC'}, 'credit'), qty_change[0].get("valuation_rate") * 5)
		self.assertEqual(frappe.db.get_value('GL Entry', {'voucher_no': dn.name, 'account': 'Cost of Goods Sold - _TIRC'}, 'debit'), qty_change[0].get("valuation_rate") * 5)
  
		from erpnext.stock.doctype.delivery_note.delivery_note import (make_installation_note, make_sales_invoice)
		install_note = make_installation_note(dn.name)
		install_note.inst_date = nowdate()
		install_note.inst_time = datetime.now().time()
		install_note.submit()
		self.assertEqual(install_note.status, "Submitted", "Installation Note not created")
  
		si = make_sales_invoice(dn.name)
		si.save()
		si.submit()

		self.assertEqual(si.status, 'Unpaid')
		self.assertEqual(frappe.db.get_value('GL Entry', {'voucher_no': si.name, 'account': 'Sales - _TIRC'}, 'credit'), 100)
		self.assertEqual(frappe.db.get_value('GL Entry', {'voucher_no': si.name, 'account': 'Debtors - _TIRC'}, 'debit'), 118)
		self.assertEqual(frappe.db.get_value('GL Entry', {'voucher_no': si.name, 'account': 'Output Tax SGST - _TIRC'}, 'credit'), 9)
		self.assertEqual(frappe.db.get_value('GL Entry', {'voucher_no': si.name, 'account': 'Output Tax CGST - _TIRC'}, 'credit'), 9)
	
	@change_settings("Stock Settings", {"enable_stock_reservation": 1})
	def test_sales_order_for_stock_reservation_TC_S_063(self, reuse=None, get_so_with_stock_reserved=None):
		from erpnext.stock.doctype.warehouse.test_warehouse import create_warehouse
		from erpnext.accounts.doctype.payment_entry.test_payment_entry import create_company
		make_item("_Test Item")
		create_company()
		frappe.db.set_value('Customer Credit Limit',{'parent':'_Test Customer'},'credit_limit',0)
		create_warehouse(
			warehouse_name="_Test Warehouse - _TC",
			properties={"parent_warehouse": "All Warehouses - _TC", "account": "Cost of Goods Sold - _TC"},
			company="_Test Company"
		)
		get_or_create_fiscal_year("_Test Company")
		make_stock_entry(item_code="_Test Item", qty=10, rate=5000, target="_Test Warehouse - _TC")
  
		stock_setting = frappe.get_doc('Stock Settings')
		stock_setting.enable_stock_resrvation = 1
		stock_setting.save()

		customer = frappe.get_doc("Customer","_Test Customer")
		if customer:
			customer.credit_limits=[]
			customer.save()
  
		so = self.create_and_submit_sales_order(qty=1, rate=5000)
		
		from erpnext.stock.doctype.stock_reservation_entry.stock_reservation_entry import create_stock_reservation_entries_for_so_items
  
		item_details = [{'__checked': 1, 'sales_order_item': so.items[0].get("name"), 'item_code': '_Test Item', 
                   'warehouse': '_Test Warehouse - _TC', 'qty_to_reserve': 1, 'idx': 1, 'name': 'row 1'}]
  
		create_stock_reservation_entries_for_so_items(
			sales_order=so,
			items_details=item_details,
			from_voucher_type=None,
			notify=True,
		)
  
		self.assertEqual(frappe.db.get_value("Stock Reservation Entry", {"voucher_no": so.name}, "status"), "Reserved")
  
		if get_so_with_stock_reserved:
			return so
  
		dn = make_delivery_note(so.name)
		dn.save()
		dn.submit()

		self.assertEqual(dn.status, "To Bill", "Delivery Note not created")

		qty_change = frappe.db.get_value('Stock Ledger Entry', {'item_code': '_Test Item', 'voucher_no': dn.name, 'warehouse': '_Test Warehouse - _TC'}, 'actual_qty')
		self.assertEqual(qty_change, -1)
  
		self.assertEqual(frappe.db.get_value("Stock Reservation Entry", {"voucher_no": so.name}, "status"), "Delivered")
  
		if reuse:
			return dn
  
		from erpnext.stock.doctype.delivery_note.delivery_note import make_sales_invoice
		si = make_sales_invoice(dn.name)
		si.save()
		si.submit()

		self.assertEqual(si.status, 'Unpaid')
		self.assertEqual(frappe.db.get_value('GL Entry', {'voucher_no': si.name, 'account': 'Sales - _TC'}, 'credit'), 5000)
		self.assertEqual(frappe.db.get_value('GL Entry', {'voucher_no': si.name, 'account': 'Debtors - _TC'}, 'debit'), 5000)
  
		return dn, si
  
	def test_sales_order_for_stock_reservation_with_returns_TC_S_064(self):
		dn, si = self.test_sales_order_for_stock_reservation_TC_S_063()
  
		from erpnext.stock.doctype.delivery_note.delivery_note import make_sales_return
		sr = make_sales_return(dn.name)
		sr.save()
		sr.submit()
  
		self.assertEqual(sr.status, "To Bill", "Sales Return not created")
  
		qty_change_return = frappe.db.get_value('Stock Ledger Entry', {'item_code': '_Test Item', 'voucher_no': sr.name, 'warehouse': '_Test Warehouse - _TC'}, 'actual_qty')
		self.assertEqual(qty_change_return, 1)
  
		from erpnext.accounts.doctype.sales_invoice.sales_invoice import make_sales_return as make_credit_note
		cn = make_credit_note(si.name)
		cn.save()
		cn.submit()
  
		self.assertEqual(cn.status, "Return", "Credit Note not created")
		self.assertEqual(frappe.db.get_value('GL Entry', {'voucher_no': si.name, 'account': 'Sales - _TC'}, 'credit'), 5000)
		self.assertEqual(frappe.db.get_value('GL Entry', {'voucher_no': si.name, 'account': 'Debtors - _TC'}, 'debit'), 5000)
  
		return si
	
	@if_app_installed("india_compliance")
	@change_settings("Stock Settings", {"enable_stock_reservation": 1})
	def test_sales_order_for_stock_reservation_with_gst_TC_S_065(self):
		create_test_warehouse(name= "Stores - _TIRC", warehouse_name="Stores", company="_Test Indian Registered Company")

		if not frappe.db.exists("Company", "_Test Indian Registered Company"):
			company = frappe.new_doc("Company")
			company.company_name = "_Test Indian Registered Company"
			company.default_currency = "INR"
			company.insert()
		make_stock_entry(company= "_Test Indian Registered Company", item_code="_Test Item", qty=20, rate=20, target="Stores - _TIRC")
  
		stock_setting = frappe.get_doc('Stock Settings')
		stock_setting.enable_stock_resrvation = 1
		stock_setting.save()
  
		so = self.create_and_submit_sales_order_with_gst("_Test Item", qty=5, rate=20)
  
		from erpnext.stock.doctype.stock_reservation_entry.stock_reservation_entry import create_stock_reservation_entries_for_so_items
  
		item_details = [{'__checked': 1, 'sales_order_item': so.items[0].get("name"), 'item_code': '_Test Item', 
                   'warehouse': 'Stores - _TIRC', 'qty_to_reserve': 5, 'idx': 1, 'name': 'row 1'}]
  
		create_stock_reservation_entries_for_so_items(
			sales_order=so,
			items_details=item_details,
			from_voucher_type=None,
			notify=True,
		)
  
		self.assertEqual(frappe.db.get_value("Stock Reservation Entry", {"voucher_no": so.name}, "status"), "Reserved")
  
		dn = make_delivery_note(so.name)
		dn.save()
		dn.submit()

		self.assertEqual(dn.status, "To Bill", "Delivery Note not created")

		qty_change = frappe.get_all('Stock Ledger Entry', {'item_code': '_Test Item', 'voucher_no': dn.name, 'warehouse': 'Stores - _TIRC'}, ['actual_qty', 'valuation_rate'])
		self.assertEqual(qty_change[0].get("actual_qty"), -5)
  
		from erpnext.stock.doctype.delivery_note.delivery_note import make_sales_invoice
		si = make_sales_invoice(dn.name)
		si.save()
		si.submit()

		self.assertEqual(si.status, 'Unpaid')
		self.assertEqual(frappe.db.get_value('GL Entry', {'voucher_no': si.name, 'account': 'Sales - _TIRC'}, 'credit'), 100)
		self.assertEqual(frappe.db.get_value('GL Entry', {'voucher_no': si.name, 'account': 'Debtors - _TIRC'}, 'debit'), 118)
		self.assertEqual(frappe.db.get_value('GL Entry', {'voucher_no': si.name, 'account': 'Output Tax SGST - _TIRC'}, 'credit'), 9)
		self.assertEqual(frappe.db.get_value('GL Entry', {'voucher_no': si.name, 'account': 'Output Tax CGST - _TIRC'}, 'credit'), 9)
  
	def test_sales_order_for_stock_reservation_with_installation_note_TC_S_066(self, reuse=None):
		dn = self.test_sales_order_for_stock_reservation_TC_S_063(reuse=1)
  
		from erpnext.stock.doctype.delivery_note.delivery_note import (make_installation_note, make_sales_invoice)
		install_note = make_installation_note(dn.name)
		install_note.inst_date = nowdate()
		install_note.inst_time = datetime.now().time()
		install_note.submit()
		self.assertEqual(install_note.status, "Submitted", "Installation Note not created")
  
		if reuse:
			return dn
  
		si = make_sales_invoice(dn.name)
		si.save()
		si.submit()

		self.assertEqual(si.status, 'Unpaid')
		self.assertEqual(frappe.db.get_value('GL Entry', {'voucher_no': si.name, 'account': 'Sales - _TC'}, 'credit'), 5000)
		self.assertEqual(frappe.db.get_value('GL Entry', {'voucher_no': si.name, 'account': 'Debtors - _TC'}, 'debit'), 5000)
  
		return dn, si
  
	def test_sales_order_for_stock_reservation_with_installation_note_and_return_TC_S_067(self, reuse=None):
		dn = self.test_sales_order_for_stock_reservation_with_installation_note_TC_S_066(reuse=1)
  
		from erpnext.stock.doctype.delivery_note.delivery_note import make_sales_return
		sr = make_sales_return(dn.name)
		sr.save()
		sr.submit()
  
		self.assertEqual(sr.status, "To Bill", "Sales Return not created")
  
		qty_change_return = frappe.db.get_value('Stock Ledger Entry', {'item_code': '_Test Item', 'voucher_no': sr.name, 'warehouse': '_Test Warehouse - _TC'}, 'actual_qty')
		self.assertEqual(qty_change_return, 1)	
  
	def test_sales_order_for_stock_reservation_with_returns_and_note_TC_S_068(self):
		si = self.test_sales_order_for_stock_reservation_with_returns_TC_S_064()
  
		from erpnext.accounts.doctype.sales_invoice.sales_invoice import make_sales_return as make_credit_note
		cn = make_credit_note(si.name)
		cn.save()
		cn.submit()
  
		self.assertEqual(cn.status, "Return", "Credit Note not created")
		self.assertEqual(frappe.db.get_value('GL Entry', {'voucher_no': si.name, 'account': 'Sales - _TC'}, 'credit'), 5000)
		self.assertEqual(frappe.db.get_value('GL Entry', {'voucher_no': si.name, 'account': 'Debtors - _TC'}, 'debit'), 5000)
	
	@change_settings("Stock Settings", {"enable_stock_reservation": 1})
	def test_sales_order_for_stock_reservation_with_pick_list_TC_S_069(self):
		from erpnext.stock.doctype.warehouse.test_warehouse import create_warehouse
		create_warehouse(
			warehouse_name="_Test Warehouse - _TC",
			properties={"parent_warehouse": "All Warehouses - _TC"},
			company="_Test Company",
		)
		make_item("_Test Item", {"is_stock_item": 1})
		get_or_create_fiscal_year("_Test Company")

		make_stock_entry(item_code="_Test Item", qty=10, rate=5000, target="_Test Warehouse - _TC")
  
		stock_setting = frappe.get_doc('Stock Settings')
		stock_setting.enable_stock_resrvation = 1
		stock_setting.save()
  
		so = self.create_and_submit_sales_order(qty=1, rate=5000)
  
		pick_list = create_pick_list(so.name)
		pick_list.save()
		pick_list.submit()
  
		self.assertEqual(pick_list.docstatus, 1, "Pick List not created")
  
		# Creating Stock Reservation Entries for Sales Order Items against Pick List
		so_items_details_map = {}
		for location in pick_list.locations:
			if location.warehouse and location.sales_order and location.sales_order_item:
				item_details = {
					"sales_order_item": location.sales_order_item,
					"item_code": location.item_code,
					"warehouse": location.warehouse,
					"qty_to_reserve": (flt(location.picked_qty) - flt(location.stock_reserved_qty)),
					"from_voucher_no": location.parent,
					"from_voucher_detail_no": location.name,
					"serial_and_batch_bundle": location.serial_and_batch_bundle,
				}
				so_items_details_map.setdefault(location.sales_order, []).append(item_details)

		if so_items_details_map:
			for so, items_details in so_items_details_map.items():
				so_doc = frappe.get_doc("Sales Order", so)
				so_doc.create_stock_reservation_entries(
					items_details=items_details,
					from_voucher_type="Pick List",
					notify=None,
				)
     
		self.assertEqual(frappe.db.get_value("Stock Reservation Entry", {"voucher_no": so_doc.name}, "status"), "Reserved")
  
		from erpnext.stock.doctype.pick_list.pick_list import create_delivery_note
		dn = create_delivery_note(pick_list.name)
		dn.submit()
  
		self.assertEqual(dn.status, "To Bill", "Delivery Note not created")
		self.assertEqual(frappe.db.get_value("Stock Reservation Entry", {"voucher_no": so_doc.name}, "status"), "Delivered")
  
		qty_change = frappe.db.get_value('Stock Ledger Entry', {'item_code': '_Test Item', 'voucher_no': dn.name, 'warehouse': '_Test Warehouse - _TC'}, 'actual_qty')
		self.assertEqual(qty_change, -1)
  
		from erpnext.stock.doctype.delivery_note.delivery_note import make_sales_invoice
		si = make_sales_invoice(dn.name)
		si.save()
		si.submit()

		self.assertEqual(si.status, 'Unpaid')
		self.assertEqual(frappe.db.get_value('GL Entry', {'voucher_no': si.name, 'account': 'Sales - _TC'}, 'credit'), 5000)
		self.assertEqual(frappe.db.get_value('GL Entry', {'voucher_no': si.name, 'account': 'Debtors - _TC'}, 'debit'), 5000)
	
	@change_settings("Stock Settings", {"enable_stock_reservation": 1})
	def test_sales_order_for_auto_stock_reservation_TC_S_070(self):
		from erpnext.accounts.doctype.payment_entry.test_payment_entry import create_company
		from erpnext.buying.doctype.supplier.test_supplier import create_supplier
		create_company()
		make_item("_Test Item", {"is_stock_item": 1})
		create_supplier(supplier_name="_Test Supplier")
		get_or_create_fiscal_year('_Test Company')
		make_stock_entry(item_code="_Test Item", qty=10, rate=5000, target="_Test Warehouse - _TC")
		frappe.db.set_value('Customer Credit Limit',{'parent':'_Test Customer'},'credit_limit',0)
  
		stock_setting = frappe.get_doc('Stock Settings')
		stock_setting.auto_reserve_stock_for_sales_order_on_purchase = 1
		stock_setting.save()
  
		so = self.create_and_submit_sales_order(qty=1, rate=5000)
  
		mr = make_material_request(so.name)
		mr.schedule_date = nowdate()
		for i in mr.items:
			i.cost_center =  "Main - _TC"
			i.rate = 5000
		mr.schedule_date = today()
		mr.save()
		mr.submit()
  
		self.assertEqual(mr.status, "Pending")
  
		from erpnext.stock.doctype.material_request.material_request import make_purchase_order
		po = make_purchase_order(mr.name)
		po.supplier = "_Test Supplier"
		po.cost_center = "Main - _TC"
		po.save()
		po.submit()
		
		self.assertEqual(po.status, "To Receive and Bill")
  
		from erpnext.buying.doctype.purchase_order.purchase_order import make_purchase_receipt
		pr = make_purchase_receipt(po.name)
		pr.save()
		pr.submit()
  
		self.assertEqual(pr.status, "To Bill")
		qty_change = frappe.db.get_value('Stock Ledger Entry', {'item_code': '_Test Item', 'voucher_no': pr.name, 'warehouse': '_Test Warehouse - _TC'}, 'actual_qty')
		self.assertEqual(qty_change, 1)
		self.assertEqual(frappe.db.get_value("Stock Reservation Entry", {"voucher_no": so.name, "from_voucher_no": pr.name}, "status"), "Reserved")
  
		from erpnext.stock.doctype.purchase_receipt.purchase_receipt import make_purchase_invoice
		pi = make_purchase_invoice(pr.name)
		pi.save()
		pi.submit()
  
		self.assertEqual(pi.status, "Unpaid")
  
		self.assertEqual(frappe.db.get_value('GL Entry', {'voucher_no': pi.name,'account':'Creditors - _TC'}, 'credit'), 5000)
		self.assertEqual(frappe.db.get_value('GL Entry', {'voucher_no': pi.name,'account':'Stock Received But Not Billed - _TC'}, 'debit'), 5000)

	def test_sales_order_for_stock_unreserve_TC_S_071(self):
		so = self.test_sales_order_for_stock_reservation_TC_S_063(get_so_with_stock_reserved=1)
		
		from erpnext.stock.doctype.stock_reservation_entry.stock_reservation_entry import cancel_stock_reservation_entries

		cancel_stock_reservation_entries(voucher_type="Sales Order", voucher_no=so.name, sre_list=None, notify=True)
  
		self.assertEqual(frappe.db.get_value("Stock Reservation Entry", {"voucher_no": so.name}, "status"), "Cancelled")
	
	@change_settings("Stock Settings", {"enable_stock_reservation": 1})
	def test_stock_reservation_entry_on_cancel_TC_S_073(self):
		so = self.test_sales_order_for_stock_reservation_TC_S_063(get_so_with_stock_reserved=1)
		sre = frappe.get_doc("Stock Reservation Entry", {"voucher_no": so.name})
		sre.cancel()
		sre.reload()
  
		self.assertEqual(sre.status, "Cancelled")

	def test_bulk_stock_reservation_entry_cancel_TC_S_074(self):
		so1 = self.test_sales_order_for_stock_reservation_TC_S_063(get_so_with_stock_reserved=1)
		so2 = self.test_sales_order_for_stock_reservation_TC_S_063(get_so_with_stock_reserved=1)
		so3 = self.test_sales_order_for_stock_reservation_TC_S_063(get_so_with_stock_reserved=1)
		
		sre1 = frappe.get_doc("Stock Reservation Entry", {"voucher_no": so1.name})
		sre2 = frappe.get_doc("Stock Reservation Entry", {"voucher_no": so2.name})
		sre3 = frappe.get_doc("Stock Reservation Entry", {"voucher_no": so3.name})
		
		stock_reservation_entries = [sre1.name, sre2.name, sre3.name]
		
		frappe.get_all('Stock Reservation Entry', filters={'name': ['in', stock_reservation_entries]}, pluck='name')
		for sre in stock_reservation_entries:
			sre_doc = frappe.get_doc('Stock Reservation Entry', sre)
			sre_doc.cancel()
			sre_doc.reload()

		for sre in stock_reservation_entries:
			sre_doc = frappe.get_doc('Stock Reservation Entry', sre)
			self.assertEqual(sre_doc.status, "Cancelled")

	def test_sales_order_purchase_cycle_creating_pi_TC_S_089(self, reuse=None):
		make_stock_entry(item_code="_Test Item", qty=10, rate=5000, target="_Test Warehouse - _TC")
  
		so = self.create_and_submit_sales_order(qty=1, rate=5000)
  
		mr = make_material_request(so.name)
		mr.schedule_date = nowdate()
		for i in mr.items:
			i.cost_center =  "_Test Cost Center - _TC"
			i.rate = 5000
		mr.save()
		mr.submit()
  
		self.assertEqual(mr.status, "Pending")
		self.assertEqual(mr.items[0].get("sales_order"), so.name)
	
		if reuse:
			return so, mr
  
		from erpnext.stock.doctype.material_request.material_request import make_purchase_order
		po = make_purchase_order(mr.name)
		po.supplier = "_Test Supplier"
		po.cost_center = "_Test Cost Center - _TC"
		po.save()
		po.submit()
		
		self.assertEqual(po.status, "To Receive and Bill")
		self.assertEqual(po.items[0].get("sales_order"), so.name)
		self.assertEqual(po.items[0].get("material_request"), mr.name)
  
		from erpnext.buying.doctype.purchase_order.purchase_order import make_purchase_receipt
		pr = make_purchase_receipt(po.name)
		pr.save()
		pr.submit()
  
		self.assertEqual(pr.status, "To Bill")
		self.assertEqual(pr.items[0].get("sales_order"), so.name)
		self.assertEqual(pr.items[0].get("material_request"), mr.name)	
		qty_change = frappe.db.get_value('Stock Ledger Entry', {'item_code': '_Test Item', 'voucher_no': pr.name, 'warehouse': '_Test Warehouse - _TC'}, 'actual_qty')
		self.assertEqual(qty_change, 1)
  
		from erpnext.stock.doctype.purchase_receipt.purchase_receipt import make_purchase_invoice
		pi = make_purchase_invoice(pr.name)
		pi.save()
		pi.submit()
  
		self.assertEqual(pi.status, "Unpaid")
		self.assertEqual(frappe.db.get_value('GL Entry', {'voucher_no': pi.name, 'account': 'Creditors - _TC'}, 'credit'), 5000)
		
	def test_sales_order_purchase_cycle_creating_pi_via_rfq_TC_S_090(self):
		so, mr = self.test_sales_order_purchase_cycle_creating_pi_TC_S_089(reuse=1)

		from erpnext.stock.doctype.material_request.material_request import make_request_for_quotation
		rfq = make_request_for_quotation(mr.name)
		supplier_data=[
					{
						"supplier": "_Test Supplier",
						"email_id": "123_testrfquser@example.com",
					}
				]
		rfq.append("suppliers", supplier_data[0])
		rfq.message_for_supplier = "Please provide a quotation for the requested items."
		rfq.save()
		rfq.submit()
		self.assertEqual(rfq.items[0].get("material_request"), mr.name)

		from erpnext.buying.doctype.request_for_quotation.request_for_quotation import make_supplier_quotation_from_rfq
		sq = make_supplier_quotation_from_rfq(rfq.name, for_supplier = "_Test Supplier")
		sq.items[0].rate = 2500
		sq.save()
		sq.submit()
		self.assertEqual(sq.status, "Submitted")
		self.assertEqual(sq.items[0].get("material_request"), mr.name)
		self.assertEqual(sq.items[0].get("request_for_quotation"), rfq.name)
		
		from erpnext.buying.doctype.supplier_quotation.supplier_quotation import make_purchase_order
		po = make_purchase_order(sq.name)
		po.set_warehouse = "Stores - _TC"
		po.items[0].sales_order =so.name
		po.items[0].rate = 2500
		po.save()
		po.submit()
  
		self.assertEqual(po.status, "To Receive and Bill")
		self.assertEqual(po.items[0].get("sales_order"), so.name)
		self.assertEqual(po.items[0].get("material_request"), mr.name)
		self.assertEqual(po.items[0].get("supplier_quotation"), sq.name)
  
		from erpnext.buying.doctype.purchase_order.purchase_order import make_purchase_receipt
		pr = make_purchase_receipt(po.name)
		pr.items[0].rate = 2500
		pr.save()
		pr.submit()
  
		self.assertEqual(pr.status, "To Bill")
		self.assertEqual(pr.items[0].get("sales_order"), so.name)
		self.assertEqual(pr.items[0].get("material_request"), mr.name)	
		self.assertEqual(pr.items[0].get("purchase_order"), po.name)	
		qty_change = frappe.db.get_value('Stock Ledger Entry', {'item_code': '_Test Item', 'voucher_no': pr.name, 'warehouse': '_Test Warehouse - _TC'}, 'actual_qty')
		self.assertEqual(qty_change, 1)
		self.assertEqual(frappe.db.get_value('GL Entry', {'voucher_no': pr.name, 'account': '_Test Account Excise Duty - _TC'}, 'credit'), 2500)
  
		from erpnext.stock.doctype.purchase_receipt.purchase_receipt import make_purchase_invoice
		pi = make_purchase_invoice(pr.name)
		pi.save()
		pi.submit()
  
		self.assertEqual(pi.status, "Unpaid")
		self.assertEqual(frappe.db.get_value('GL Entry', {'voucher_no': pi.name, 'account': 'Creditors - _TC'}, 'credit'), 2500)
  
  
	def test_sales_order_purchase_cycle_creating_pi_via_sq_TC_S_091(self):
		so, mr = self.test_sales_order_purchase_cycle_creating_pi_TC_S_089(reuse=1)
  
		from erpnext.stock.doctype.material_request.material_request import make_supplier_quotation
		sq = make_supplier_quotation(mr.name)
		sq.supplier = "_Test Supplier"
		sq.save()
		sq.submit()
  
		self.assertEqual(sq.status, "Submitted")
		self.assertEqual(sq.items[0].get("sales_order"), so.name)
		self.assertEqual(sq.items[0].get("material_request"), mr.name)
  
		from erpnext.buying.doctype.supplier_quotation.supplier_quotation import make_purchase_order
		po = make_purchase_order(sq.name)
		po.set_warehouse = "Stores - _TC"
		po.save()
		po.submit()
  
		self.assertEqual(po.status, "To Receive and Bill")
		self.assertEqual(po.items[0].get("sales_order"), so.name)
		self.assertEqual(po.items[0].get("material_request"), mr.name)
		self.assertEqual(po.items[0].get("supplier_quotation"), sq.name)
  
		from erpnext.buying.doctype.purchase_order.purchase_order import make_purchase_receipt
		pr = make_purchase_receipt(po.name)
		pr.save()
		pr.submit()
  
		self.assertEqual(pr.status, "To Bill")
		self.assertEqual(pr.items[0].get("sales_order"), so.name)
		self.assertEqual(pr.items[0].get("material_request"), mr.name)	
		self.assertEqual(pr.items[0].get("purchase_order"), po.name)	
		qty_change = frappe.db.get_value('Stock Ledger Entry', {'item_code': '_Test Item', 'voucher_no': pr.name, 'warehouse': '_Test Warehouse - _TC'}, 'actual_qty')
		self.assertEqual(qty_change, 1)
  
		from erpnext.stock.doctype.purchase_receipt.purchase_receipt import make_purchase_invoice
		pi = make_purchase_invoice(pr.name)
		pi.save()
		pi.submit()
  
		self.assertEqual(pi.status, "Unpaid")
		self.assertEqual(frappe.db.get_value('GL Entry', {'voucher_no': pi.name, 'account': 'Creditors - _TC'}, 'credit'), 5000)
  
	def test_sales_order_delivery_trip_creating_si_TC_S_092(self):
		make_stock_entry(item_code="_Test Item", qty=10, rate=5000, target="_Test Warehouse - _TC")
  
		so = self.create_and_submit_sales_order(qty=1, rate=5000)
  
		dn = make_delivery_note(so.name)
		dn.submit()

		self.assertEqual(dn.status, "To Bill", "Delivery Note not created")
		qty_change = frappe.db.get_value('Stock Ledger Entry', {'voucher_no': dn.name, 'warehouse': '_Test Warehouse - _TC', 'item_code': '_Test Item'},'actual_qty') 
		self.assertEqual(qty_change, -1)
  
		driver, vehicle, add = get_transport_details(customer = "_Test Customer")
   
		from erpnext.stock.doctype.delivery_note.delivery_note import make_delivery_trip
		trip = make_delivery_trip(dn.name)
		trip.driver = driver.name	
		trip.vehicle = vehicle.name
		trip.departure_time = frappe.utils.now()
		for i in trip.delivery_stops:
			i.address = add.name
		trip.save()
		trip.submit()
  
		self.assertEqual(trip.status, "Scheduled")
			
		from erpnext.stock.doctype.delivery_note.delivery_note import (make_sales_invoice)

		si = make_sales_invoice(dn.name)
		si.save()
		si.submit()
		si.reload()
		self.assertEqual(si.status, 'Unpaid')
		self.assertEqual(frappe.db.get_value('GL Entry', {'voucher_no': si.name, 'account': 'Sales - _TC'}, 'credit'), 5000)
		self.assertEqual(frappe.db.get_value('GL Entry', {'voucher_no': si.name, 'account': 'Debtors - _TC'}, 'debit'), 5000)
  
		so.reload()
		self.assertEqual(so.per_billed, 100)
  
		return dn, si

	def test_sales_order_delivery_trip_creating_si_with_returns_TC_S_093(self):
		dn, si = self.test_sales_order_delivery_trip_creating_si_TC_S_092()
  
		from erpnext.stock.doctype.delivery_note.delivery_note import make_sales_return
		sr = make_sales_return(dn.name)
		sr.save()
		sr.submit()
  
		self.assertEqual(sr.status, "To Bill", "Sales Return not created")
  
		qty_change_return = frappe.db.get_value('Stock Ledger Entry', {'item_code': '_Test Item', 'voucher_no': sr.name, 'warehouse': '_Test Warehouse - _TC'}, 'actual_qty')
		self.assertEqual(qty_change_return, 1)
  
		from erpnext.accounts.doctype.sales_invoice.sales_invoice import make_sales_return as make_credit_note
		cn = make_credit_note(si.name)
		cn.save()
		cn.submit()
  
		self.assertEqual(cn.status, "Return", "Credit Note not created")
		self.assertEqual(frappe.db.get_value('GL Entry', {'voucher_no': si.name, 'account': 'Sales - _TC'}, 'credit'), 5000)
		self.assertEqual(frappe.db.get_value('GL Entry', {'voucher_no': si.name, 'account': 'Debtors - _TC'}, 'debit'), 5000)
  
	@if_app_installed("india_compliance")
	def test_sales_order_delivery_trip_creating_si_with_gst_TC_S_094(self):
		make_item("_Test Item", {"is_stock_item": 1})
		so = self.create_and_submit_sales_order_with_gst("_Test Item", qty=1, rate=5000)
  
		dn = make_delivery_note(so.name)
		dn.submit()

		self.assertEqual(dn.status, "To Bill", "Delivery Note not created")
		qty_change = frappe.db.get_value('Stock Ledger Entry', {'voucher_no': dn.name, 'warehouse': 'Stores - _TIRC', 'item_code': '_Test Item'},'actual_qty') 
		self.assertEqual(qty_change, -1)
  
		driver, vehicle, add = get_transport_details(customer = "_Test Registered Customer")
   
		from erpnext.stock.doctype.delivery_note.delivery_note import make_delivery_trip
		trip = make_delivery_trip(dn.name)
		trip.driver = driver.name	
		trip.vehicle = vehicle.name
		trip.departure_time = frappe.utils.now()
		for i in trip.delivery_stops:
			i.address = add.name
		trip.save()
		trip.submit()
  
		self.assertEqual(trip.status, "Scheduled")
  
		from erpnext.stock.doctype.delivery_note.delivery_note import (make_sales_invoice)

		si = make_sales_invoice(dn.name)
		si.save()
		si.submit()
		si.reload()
		self.assertEqual(si.status, 'Unpaid')
		self.assertEqual(frappe.db.get_value('GL Entry', {'voucher_no': si.name, 'account': 'Sales - _TIRC'}, 'credit'), 5000)
		self.assertEqual(frappe.db.get_value('GL Entry', {'voucher_no': si.name, 'account': 'Debtors - _TIRC'}, 'debit'), 5900)
  
		so.reload()
		self.assertEqual(so.per_billed, 100)
  
	def test_sales_order_delivery_trip_creating_partial_si_TC_S_095(self):
		make_stock_entry(item_code="_Test Item", qty=10, rate=5000, target="_Test Warehouse - _TC")
  
		so = self.create_and_submit_sales_order(qty=5, rate=5000)
  
		dn = make_delivery_note(so.name)
		dn.submit()

		self.assertEqual(dn.status, "To Bill", "Delivery Note not created")
		qty_change = frappe.db.get_value('Stock Ledger Entry', {'voucher_no': dn.name, 'warehouse': '_Test Warehouse - _TC', 'item_code': '_Test Item'},'actual_qty') 
		self.assertEqual(qty_change, -5)
  
		driver, vehicle, add = get_transport_details(customer = "_Test Customer")
   
		from erpnext.stock.doctype.delivery_note.delivery_note import make_delivery_trip
		trip = make_delivery_trip(dn.name)
		trip.driver = driver.name	
		trip.vehicle = vehicle.name
		trip.departure_time = frappe.utils.now()
		for i in trip.delivery_stops:
			i.address = add.name
		trip.save()
		trip.submit()
  
		self.assertEqual(trip.status, "Scheduled")
  
		from erpnext.stock.doctype.delivery_note.delivery_note import (make_sales_invoice)
		si1 = make_sales_invoice(dn.name)
		si1.get("items")[0].qty = 2
		si1.insert()
		si1.submit()

		self.assertEqual(si1.status, "Unpaid", "Sales Invoice not created")

		si1_acc_credit = frappe.db.get_value('GL Entry', {'voucher_type': 'Sales Invoice', 'voucher_no': si1.name, 'account': 'Sales - _TC'}, 'credit')
		self.assertEqual(si1_acc_credit, 10000)

		si1_acc_debit = frappe.db.get_value('GL Entry', {'voucher_type': 'Sales Invoice', 'voucher_no': si1.name, 'account': 'Debtors - _TC'}, 'debit')
		self.assertEqual(si1_acc_debit, 10000)

		si2 = make_sales_invoice(dn.name)
		si2.insert()
		si2.submit()

		self.assertEqual(si2.status, "Unpaid", "Sales Invoice not created")

		si2_acc_credit = frappe.db.get_value('GL Entry', {'voucher_type': 'Sales Invoice', 'voucher_no': si2.name, 'account': 'Sales - _TC'}, 'credit')
		self.assertEqual(si2_acc_credit, 15000)

		si2_acc_debit = frappe.db.get_value('GL Entry', {'voucher_type': 'Sales Invoice', 'voucher_no': si2.name, 'account': 'Debtors - _TC'}, 'debit')
		self.assertEqual(si2_acc_debit, 15000)

	@if_app_installed("india_compliance")
	def test_so_with_item_tax_creating_si_with_payment_TC_S_096(self):
		make_item("_Test Item", {"is_stock_item": 1})
		make_stock_entry(item_code="_Test Item", qty=10, rate=5000, target="_Test Warehouse - _TC")
		
		create_test_tax_data()
		if not frappe.db.exists("Item Tax Template", "GST 5% - _TC"):
			test_item_tax_template(title="GST 5%", gst_rate=5)

		so = make_sales_order(qty=5,rate=4000,do_not_save=True)	
		so.tax_category = "In-State"
		so.taxes_and_charges = "Output GST In-state - _TC"
		for i in so.items:
			i.item_tax_template = "GST 5% - _TC"
		so.save()
		so.submit()
		self.assertEqual(so.status, "To Deliver and Bill", "Sales Order not created")

		dn = make_delivery_note(so.name)
		dn.submit()
		self.assertEqual(dn.status, "To Bill", "Delivery Note not created")

		qty_change = frappe.db.get_value('Stock Ledger Entry', {'voucher_no': dn.name, 'warehouse': '_Test Warehouse - _TC', 'item_code': '_Test Item'},'actual_qty') 
		self.assertEqual(qty_change, -5)

		si = self.create_and_submit_sales_invoice(dn.name)
		self.assertEqual(si.status, "Unpaid", "Sales Invoice not created")

		gl_entries = frappe.get_all("GL Entry", filters={"voucher_no": si.name}, fields=["account", "debit", "credit"])
		gl_debits = {entry.account: entry.debit for entry in gl_entries}
		gl_credits = {entry.account: entry.credit for entry in gl_entries}

		self.assertEqual(gl_debits['Debtors - _TC'], 21000)
		self.assertEqual(gl_credits["Sales - _TC"], 20000)
		self.assertEqual(gl_credits['Output Tax CGST - _TC'], 500)
		self.assertEqual(gl_credits['Output Tax SGST - _TC'], 500)

		self.create_and_submit_payment_entry(dt="Sales Invoice", dn=si.name)
		si.reload()
		self.assertEqual(si.status, "Paid")

	@if_app_installed("india_compliance")
	def test_so_with_item_tax_creating_double_entries_with_1payment_TC_S_097(self):
		make_item("_Test Item", {"is_stock_item": 1})
		make_stock_entry(item_code="_Test Item", qty=10, rate=5000, target="_Test Warehouse - _TC")

		create_test_tax_data()
		if not frappe.db.exists("Item Tax Template", "GST 5% - _TC"):
			test_item_tax_template(title="GST 5%", gst_rate=5)

		so = make_sales_order(qty=4,rate=5000,do_not_save=True)	
		so.tax_category = "In-State"
		so.taxes_and_charges = "Output GST In-state - _TC"
		for i in so.items:
			i.item_tax_template = "GST 5% - _TC"
		so.save()
		so.submit()
		self.assertEqual(so.status, "To Deliver and Bill", "Sales Order not created")

		dn1 = make_delivery_note(so.name)
		dn1.items[0].qty = 2
		dn1.save()
		dn1.submit()

		self.assertEqual(dn1.status, "To Bill", "Delivery Note not created")
		qty_change1 = frappe.get_all('Stock Ledger Entry', {'item_code': '_Test Item', 'voucher_no': dn1.name, 'warehouse': '_Test Warehouse - _TC'}, ['actual_qty', 'valuation_rate'])
		self.assertEqual(qty_change1[0].get("actual_qty"), -2)

		si1 = self.create_and_submit_sales_invoice(dn1.name)
		self.assertEqual(si1.status, "Unpaid", "Sales Invoice not created")

		gl_entries = frappe.get_all("GL Entry", filters={"voucher_no": si1.name}, fields=["account", "debit", "credit"])
		gl_debits = {entry.account: entry.debit for entry in gl_entries}
		gl_credits = {entry.account: entry.credit for entry in gl_entries}

		self.assertEqual(gl_debits['Debtors - _TC'], 10500)
		self.assertEqual(gl_credits["Sales - _TC"], 10000)
		self.assertEqual(gl_credits['Output Tax CGST - _TC'], 250)
		self.assertEqual(gl_credits['Output Tax SGST - _TC'], 250)

		dn2 = make_delivery_note(so.name)
		dn2.save()
		dn2.submit()

		self.assertEqual(dn2.status, "To Bill", "Delivery Note not created")
		qty_change1 = frappe.get_all('Stock Ledger Entry', {'item_code': '_Test Item', 'voucher_no': dn2.name, 'warehouse': '_Test Warehouse - _TC'}, ['actual_qty', 'valuation_rate'])
		self.assertEqual(qty_change1[0].get("actual_qty"), -2)

		si2 = self.create_and_submit_sales_invoice(dn2.name)
		self.assertEqual(si2.status, "Unpaid", "Sales Invoice not created")

		gl_entries = frappe.get_all("GL Entry", filters={"voucher_no": si2.name}, fields=["account", "debit", "credit"])
		gl_debits = {entry.account: entry.debit for entry in gl_entries}
		gl_credits = {entry.account: entry.credit for entry in gl_entries}

		self.assertEqual(gl_debits['Debtors - _TC'], 10500)
		self.assertEqual(gl_credits["Sales - _TC"], 10000)
		self.assertEqual(gl_credits['Output Tax CGST - _TC'], 250)
		self.assertEqual(gl_credits['Output Tax SGST - _TC'], 250)
		
		from erpnext.accounts.doctype.payment_entry.test_payment_entry import create_payment_entry
		pe = create_payment_entry(
			payment_type="Receive",
			party_type="Customer",
			party="_Test Customer",
			paid_from="Debtors - _TC",
			paid_to="Cash - _TC",
			paid_amount=si1.grand_total+si2.grand_total,
		)
		pe.append("references", {
			"reference_doctype": "Sales Invoice",
			"reference_name": si1.name,
			"total_amount": si1.grand_total,
			"allocated_amount": si1.grand_total,
			"account": "Debtors - _TC"
		})
		pe.append("references", {
			"reference_doctype": "Sales Invoice",
			"reference_name": si2.name,
			"total_amount": si2.grand_total,
			"allocated_amount": si2.grand_total,
			"account": "Debtors - _TC"
		})
		pe.save()
		pe.submit()
		si1.reload()
		si2.reload()
		self.assertEqual(si1.status, "Paid")
		self.assertEqual(si2.status, "Paid")
		self.assertEqual(pe.status, "Submitted")

		gl_entries = frappe.get_all("GL Entry", filters={"voucher_no": pe.name}, fields=["account", "debit", "credit"])
		gl_debits = {entry.account: entry.debit for entry in gl_entries}
		gl_credits = {entry.account: entry.credit for entry in gl_entries}
		total_debtors_credit = sum(entry["credit"] for entry in gl_entries if entry["account"] == "Debtors - _TC")
		self.assertEqual(gl_debits['Cash - _TC'], 21000)
		self.assertEqual(total_debtors_credit, 21000)

	@if_app_installed("india_compliance")
	def test_so_with_item_tax_creating_double_entries_with_2payment_TC_S_098(self):
		make_stock_entry(item_code="_Test Item", qty=10, rate=5000, target="_Test Warehouse - _TC")

		create_test_tax_data()
		if not frappe.db.exists("Item Tax Template", "GST 5% - _TC"):
			test_item_tax_template(title="GST 5%", gst_rate=5)

		so = make_sales_order(qty=4,rate=5000,do_not_save=True)	
		so.tax_category = "In-State"
		so.taxes_and_charges = "Output GST In-state - _TC"
		for i in so.items:
			i.item_tax_template = "GST 5% - _TC"
		so.save()
		so.submit()
		self.assertEqual(so.status, "To Deliver and Bill", "Sales Order not created")

		dn1 = make_delivery_note(so.name)
		dn1.items[0].qty = 2
		dn1.save()
		dn1.submit()

		self.assertEqual(dn1.status, "To Bill", "Delivery Note not created")
		qty_change1 = frappe.get_all('Stock Ledger Entry', {'item_code': '_Test Item', 'voucher_no': dn1.name, 'warehouse': '_Test Warehouse - _TC'}, ['actual_qty', 'valuation_rate'])
		self.assertEqual(qty_change1[0].get("actual_qty"), -2)

		si1 = self.create_and_submit_sales_invoice(dn1.name)
		self.assertEqual(si1.status, "Unpaid", "Sales Invoice not created")

		gl_entries = frappe.get_all("GL Entry", filters={"voucher_no": si1.name}, fields=["account", "debit", "credit"])
		gl_debits = {entry.account: entry.debit for entry in gl_entries}
		gl_credits = {entry.account: entry.credit for entry in gl_entries}

		self.assertEqual(gl_debits['Debtors - _TC'], 10500)
		self.assertEqual(gl_credits["Sales - _TC"], 10000)
		self.assertEqual(gl_credits['Output Tax CGST - _TC'], 250)
		self.assertEqual(gl_credits['Output Tax SGST - _TC'], 250)

		self.create_and_submit_payment_entry(dt="Sales Invoice", dn=si1.name)
		si1.reload()
		self.assertEqual(si1.status, "Paid")


		dn2 = make_delivery_note(so.name)
		dn2.save()
		dn2.submit()

		self.assertEqual(dn2.status, "To Bill", "Delivery Note not created")
		qty_change1 = frappe.get_all('Stock Ledger Entry', {'item_code': '_Test Item', 'voucher_no': dn2.name, 'warehouse': '_Test Warehouse - _TC'}, ['actual_qty', 'valuation_rate'])
		self.assertEqual(qty_change1[0].get("actual_qty"), -2)

		si2 = self.create_and_submit_sales_invoice(dn2.name)
		self.assertEqual(si2.status, "Unpaid", "Sales Invoice not created")

		gl_entries = frappe.get_all("GL Entry", filters={"voucher_no": si2.name}, fields=["account", "debit", "credit"])
		gl_debits = {entry.account: entry.debit for entry in gl_entries}
		gl_credits = {entry.account: entry.credit for entry in gl_entries}

		self.assertEqual(gl_debits['Debtors - _TC'], 10500)
		self.assertEqual(gl_credits["Sales - _TC"], 10000)
		self.assertEqual(gl_credits['Output Tax CGST - _TC'], 250)
		self.assertEqual(gl_credits['Output Tax SGST - _TC'], 250)

		self.create_and_submit_payment_entry(dt="Sales Invoice", dn=si2.name)
		si2.reload()
		self.assertEqual(si2.status, "Paid")

	def test_so_to_si_with_loyalty_point_creating_payment_TC_S_108(self):
		from erpnext.accounts.doctype.loyalty_program.loyalty_program import get_loyalty_program_details_with_points
		from erpnext.accounts.doctype.payment_entry.payment_entry import get_payment_entry
		make_item("_Test Item", {"is_stock_item": 1})
		get_or_create_fiscal_year('_Test Company')
		make_stock_entry(item_code="_Test Item", qty=10, rate=5000, target="_Test Warehouse - _TC")
		
		so = make_sales_order(qty=4,rate=5000)	

		self.assertEqual(so.status, "To Deliver and Bill", "Sales Order not created")

		if not frappe.db.exists("Loyalty Program", "Test Single Loyalty"):
			frappe.get_doc(
				{
					"doctype": "Loyalty Program",
					"loyalty_program_name": "Test Single Loyalty",
					"auto_opt_in": 1,
					"from_date": today(),
					"loyalty_program_type": "Single Tier Program",
					"conversion_factor": 1,
					"expiry_duration": 10,
					"company": "_Test Company",
					"cost_center": "Main - _TC",
					"collection_rules": [{"tier_name": "Silver", "collection_factor": 1000, "min_spent": 1000}],
				}
			).insert()
		
		frappe.db.set_value("Customer","_Test Customer",'loyalty_program','Test Single Loyalty')
		before_lp_details = get_loyalty_program_details_with_points(
			"_Test Customer", loyalty_program="Test Single Loyalty"
		)

		si = make_sales_invoice(so.name)
		si.redeem_loyalty_points = 1
		si.loyalty_points = before_lp_details.loyalty_points
		si.loyalty_redemption_account ="Cash - _TC"
		si.loyalty_amount = 100
		si.save()
		si.submit()
		self.assertEqual(si.status, "Partly Paid")

		pe = get_payment_entry(dt="Sales Invoice",dn=si.name)
		pe.save()
		pe.submit()
		self.assertEqual(pe.status, 'Submitted')
		si.reload()
		self.assertEqual(si.status, "Paid")
	
	def test_so_to_po_TC_S_109(self):
		from erpnext.selling.doctype.sales_order.sales_order import make_purchase_order_for_default_supplier
		from erpnext.buying.doctype.purchase_order.purchase_order import update_status
	
		make_stock_entry(item_code="_Test Item", qty=10, rate=5000, target="_Test Warehouse - _TC")

		so = make_sales_order(qty=1,rate=5000,do_not_save=True)
		for i in so.items:
			i.delivered_by_supplier =1
			i.supplier = "_Test Supplier"
		so.save()
		so.submit()
		purchase_orders = make_purchase_order_for_default_supplier(so.name,selected_items=so.items)
		for i in purchase_orders[0].items:
			i.rate = 3000
		purchase_orders[0].submit()

		update_status("Delivered", purchase_orders[0].name)
		so.reload()
		purchase_orders[0].reload()
		self.assertEqual(so.status, "To Bill")
		self.assertEqual(purchase_orders[0].status, "Delivered")

	@if_app_installed("india_compliance")
	def test_so_to_po_with_gst_TC_S_110(self):
		from erpnext.selling.doctype.sales_order.sales_order import make_purchase_order_for_default_supplier
		from erpnext.buying.doctype.purchase_order.purchase_order import update_status

		create_test_tax_data()
		if not frappe.db.exists("Item Tax Template", "GST 18% - _TC"):
			test_item_tax_template(title="GST 18%")

		make_stock_entry(item_code="_Test Item", qty=10, rate=5000, target="_Test Warehouse - _TC")

		sales_order = make_sales_order(qty=1,rate=5000,do_not_save=True)
		for i in sales_order.items:
			i.delivered_by_supplier =1
			i.item_tax_template = "GST 18% - _TC"
			i.supplier = "_Test Supplier"
		sales_order.tax_category = "In-State"
		sales_order.taxes_and_charges = "Output GST In-state - _TC"
		sales_order.save()
		sales_order.submit()

		purchase_orders = make_purchase_order_for_default_supplier(sales_order.name,selected_items=sales_order.items)
		for i in purchase_orders[0].items:
			i.rate = 3000
			i.item_tax_template = "GST 18% - _TC"
		purchase_orders[0].tax_category = "In-State"
		purchase_orders[0].taxes_and_charges = "Input GST In-state - _TC"
		purchase_orders[0].save()
		purchase_orders[0].submit()
		self.assertEqual(	purchase_orders[0].grand_total, 3540)
		update_status("Delivered", purchase_orders[0].name)
		sales_order.reload()
		purchase_orders[0].reload()
		self.assertEqual(sales_order.status, "To Bill")
		self.assertEqual(purchase_orders[0].status, "Delivered")

	def test_so_to_si_with_po_TC_S_113(self):
		from erpnext.selling.doctype.sales_order.sales_order import make_purchase_order_for_default_supplier
		from erpnext.buying.doctype.purchase_order.purchase_order import update_status
		from erpnext.buying.doctype.purchase_order.purchase_order import make_purchase_invoice as make_pi_from_po

		make_stock_entry(item_code="_Test Item", qty=10, rate=5000, target="_Test Warehouse - _TC")

		so = make_sales_order(qty=1,rate=5000,do_not_save=True)
		so.ignore_pricing_rule = 0
		for i in so.items:
			i.delivered_by_supplier =1
			i.supplier = "_Test Supplier"
		so.save()
		so.submit()
		purchase_orders = make_purchase_order_for_default_supplier(so.name,selected_items=so.items)
		for i in purchase_orders[0].items:
			i.rate = 3000
		purchase_orders[0].submit()

		update_status("Delivered", purchase_orders[0].name)
		so.reload()
		purchase_orders[0].reload()
		self.assertEqual(so.status, "To Bill")
		self.assertEqual(purchase_orders[0].status, "Delivered")

		pi = make_pi_from_po(purchase_orders[0].name)
		pi.insert()
		pi.submit()

		gl_entries = frappe.get_all("GL Entry", filters={"voucher_no": pi.name}, fields=["account", "debit", "credit"])
		gl_debits = {entry.account: entry.debit for entry in gl_entries}
		gl_credits = {entry.account: entry.credit for entry in gl_entries}
		self.assertEqual(gl_debits['_Test Account Cost for Goods Sold - _TC'], 3000)
		self.assertEqual(gl_credits["Creditors - _TC"], 3000)

		si = make_sales_invoice(so.name)
		si.save()
		si.submit()

		gl_entries_si = frappe.get_all("GL Entry", filters={"voucher_no": si.name}, fields=["account", "debit", "credit"])
		gl_debits_si = {entry.account: entry.debit for entry in gl_entries_si}
		gl_credits_si = {entry.account: entry.credit for entry in gl_entries_si}
		self.assertEqual(gl_debits_si['Debtors - _TC'], 5000)
		self.assertEqual(gl_credits_si["Sales - _TC"], 5000)
		so.reload()
		self.assertEqual(so.status, "Completed")
		self.assertEqual(si.status, "Unpaid")
		self.assertEqual(pi.status, "Unpaid")

	@if_app_installed("india_compliance")
	def test_so_to_si_with_po_with_gst_TC_S_115(self):
		from erpnext.selling.doctype.sales_order.sales_order import make_purchase_order_for_default_supplier
		from erpnext.buying.doctype.purchase_order.purchase_order import update_status
		from erpnext.buying.doctype.purchase_order.purchase_order import make_purchase_invoice as make_pi_from_po

		create_test_tax_data()
		if not frappe.db.exists("Item Tax Template", "GST 18% - _TC"):
			test_item_tax_template(title="GST 18%")

		make_stock_entry(item_code="_Test Item", qty=10, rate=5000, target="_Test Warehouse - _TC")

		sales_order = make_sales_order(qty=1,rate=5000,do_not_save=True)
		for i in sales_order.items:
			i.delivered_by_supplier =1
			i.item_tax_template = "GST 18% - _TC"
			i.supplier = "_Test Supplier"
		sales_order.tax_category = "In-State"
		sales_order.taxes_and_charges = "Output GST In-state - _TC"
		sales_order.save()
		sales_order.submit()
		purchase_orders = make_purchase_order_for_default_supplier(sales_order.name,selected_items=sales_order.items)
		for i in purchase_orders[0].items:
			i.rate = 3000
			i.item_tax_template = "GST 18% - _TC"
		purchase_orders[0].tax_category = "In-State"
		purchase_orders[0].taxes_and_charges = "Input GST In-state - _TC"
		purchase_orders[0].save()
		purchase_orders[0].submit()

		self.assertEqual(purchase_orders[0].grand_total, 3540)
		update_status("Delivered", purchase_orders[0].name)
		sales_order.reload()
		purchase_orders[0].reload()
		self.assertEqual(sales_order.status, "To Bill")
		self.assertEqual(purchase_orders[0].status, "Delivered")

		pi = make_pi_from_po(purchase_orders[0].name)
		pi.insert()
		pi.submit()

		gl_entries = frappe.get_all("GL Entry", filters={"voucher_no": pi.name}, fields=["account", "debit", "credit"])
		gl_debits = {entry.account: entry.debit for entry in gl_entries}
		gl_credits = {entry.account: entry.credit for entry in gl_entries}
		self.assertEqual(gl_debits['_Test Account Cost for Goods Sold - _TC'], 3000)
		self.assertEqual(gl_credits["Creditors - _TC"], 3540)

		si = make_sales_invoice(sales_order.name)
		si.save()
		si.submit()

		gl_entries_si = frappe.get_all("GL Entry", filters={"voucher_no": si.name}, fields=["account", "debit", "credit"])
		gl_debits_si = {entry.account: entry.debit for entry in gl_entries_si}
		gl_credits_si = {entry.account: entry.credit for entry in gl_entries_si}
		self.assertEqual(gl_debits_si['Debtors - _TC'], 5900)
		self.assertEqual(gl_credits_si["Sales - _TC"], 5000)
		self.assertEqual(gl_credits_si['Output Tax CGST - _TC'], 450)
		self.assertEqual(gl_credits_si['Output Tax SGST - _TC'], 450)
		sales_order.reload()
		self.assertEqual(sales_order.status, "Completed")
		self.assertEqual(si.status, "Unpaid")
		self.assertEqual(pi.status, "Unpaid")
	
	def test_so_cancel_amend_with_qty_change_TC_S_126(self):
		make_stock_entry(item_code="_Test Item", qty=10, rate=5000, target="_Test Warehouse - _TC")
		
		sales_order = make_sales_order(qty=1, rate=5000)
		sales_order.save()
		sales_order.submit()

		self.assertEqual(sales_order.status, "To Deliver and Bill")

		sales_order.cancel()
		sales_order.reload()		
		self.assertEqual(sales_order.status, "Cancelled")
		
		amended_so = frappe.copy_doc(sales_order)
		amended_so.docstatus = 0
		amended_so.amended_from = sales_order.name
		amended_so.items[0].qty = 2
		amended_so.save()
		amended_so.submit()

		self.assertEqual(amended_so.status, "To Deliver and Bill")

	def test_so_cancel_amend_with_rate_change_TC_S_127(self):
		make_stock_entry(item_code="_Test Item", qty=10, rate=5000, target="_Test Warehouse - _TC")
		
		sales_order = make_sales_order(qty=1, rate=5000)
		sales_order.save()
		sales_order.submit()

		self.assertEqual(sales_order.status, "To Deliver and Bill")

		sales_order.cancel()
		sales_order.reload()		
		self.assertEqual(sales_order.status, "Cancelled")
		
		amended_so = frappe.copy_doc(sales_order)
		amended_so.docstatus = 0
		amended_so.amended_from = sales_order.name
		amended_so.items[0].rate = 3000
		amended_so.save()
		amended_so.submit()

		self.assertEqual(amended_so.status, "To Deliver and Bill")

	def test_sales_order_with_product_bundle_TC_SCK_133(self):

		item1 = make_item("_Test Door",properties={	"is_stock_item": 0	})
		item2 = make_item("_Test Door Handle Set")
		item3 = make_item("_Test Door Stopper")
		item4 = make_item("_Test Door Tower Bolt")
		make_stock_entry(item_code=item2.item_code, qty=10, rate=100, target="_Test Warehouse - _TC")
		make_stock_entry(item_code=item3.item_code, qty=10, rate=100, target="_Test Warehouse - _TC")
		make_stock_entry(item_code=item4.item_code, qty=10, rate=100, target="_Test Warehouse - _TC")
		# Create Product Bundle
		product_bundle = make_product_bundle(
			 "_Test Door",
				["_Test Door Handle Set", "_Test Door Stopper","_Test Door Tower Bolt"	]
		)
		product_bundle.save()
		product_bundle.submit()

		# Create Sales Order
		sales_order = make_sales_order(
			item_code="_Test Door",
			qty=1,
			rate=5000,
			do_not_save=True,
		)
		sales_order.delivery_date = nowdate()
		sales_order.save()
		sales_order.submit()
		self.assertEqual(sales_order.status, "To Deliver and Bill")

		# Create Delivery Note from Sales Order
		delivery_note = make_delivery_note(sales_order.name)
		delivery_note.save()
		delivery_note.submit()
		self.assertEqual(delivery_note.status, "To Bill")

		# Check Stock Ledger Entries for sub-items
		for item_code in ["_Test Door Handle Set", "_Test Door Stopper", "_Test Door Tower Bolt"]:
			qty_change = frappe.db.get_value(
				"Stock Ledger Entry",
				{"voucher_no": delivery_note.name, "warehouse": "_Test Warehouse - _TC", "item_code": item_code},
				"actual_qty",
			)
			self.assertEqual(qty_change, -1)
			
	def test_so_to_si_with_deferred_revenue_item_TC_S_134(self):
		from erpnext.accounts.doctype.payment_entry.test_payment_entry import make_test_item
		from erpnext.accounts.doctype.account.test_account import create_account
		
		item=make_test_item("_Test Item 1")
		item.enable_deferred_revenue =1
		item.is_stock_item = 1
		item.no_of_months =5
		item.save()
	
		make_stock_entry(item_code="_Test Item 1", qty=10, rate=5000, target="_Test Warehouse - _TC")

		sales_order = make_sales_order(item='_Test Item 1',qty=1, rate=5000)
		sales_order.save()
		sales_order.submit()
		self.assertEqual(sales_order.status, "To Deliver and Bill")

		deferred_account = create_account(
			account_name="Deferred Revenue",
			parent_account="Current Liabilities - _TC",
			company="_Test Company",
		)
		si = make_sales_invoice(sales_order.name)
		si.items[0].enable_deferred_revenue = 1
		si.items[0].deferred_revenue_account = deferred_account
		si.save()
		si.submit()
		self.assertEqual(si.status, "Unpaid")

	def test_so_to_si_with_manual_discount_grand_total_TC_S_136(self):
		make_stock_entry(item_code="_Test Item", qty=10, rate=100, target="_Test Warehouse - _TC")
		so = make_sales_order(qty=10, rate=100)
		self.assertEqual(so.status, "To Deliver and Bill")

		si = make_sales_invoice(so.name)
		
		self.assertEqual(si.grand_total,1000)
		si.apply_discount_on = 'Grand Total'
		si.additional_discount_percentage = 10
		si.save()
		si.submit()
		self.assertEqual(si.grand_total,900)
		self.assertEqual(si.status, "Unpaid")

	def test_so_to_si_with_manual_discount_net_total_TC_S_137(self):
		make_stock_entry(item_code="_Test Item", qty=10, rate=100, target="_Test Warehouse - _TC")
		so = make_sales_order(qty=10, rate=100)
		self.assertEqual(so.status, "To Deliver and Bill")

		si = make_sales_invoice(so.name)
		
		self.assertEqual(si.grand_total,1000)
		si.apply_discount_on = 'Net Total'
		si.additional_discount_percentage = 10
		si.save()
		si.submit()
		self.assertEqual(si.grand_total,900)
 
	@if_app_installed("sales_commission")
	def test_so_with_maintenance_visit_TC_S_138(self):
		from erpnext.maintenance.doctype.maintenance_visit.test_maintenance_visit import make_sales_person
		from erpnext.selling.doctype.sales_order.sales_order import make_maintenance_visit

		item=make_item("_Test Item 3")
		item.is_stock_item =0
		item.save()
		address=frappe.get_doc(
		{
			"doctype": "Address",
			"address_title": "_Test Address for Customer",
			"address_type": "Office",
			"address_line1": "Station Road",
			"city": "_Test City",
			"state": "Tamil Nadu",
			"country": "India",
			"links": [{"link_doctype": "Customer", "link_name": "_Test Customer"}],
		}
		).insert()

		contact = frappe.get_doc(
			{
				"doctype": "Contact",
				"first_name": "_Test Contact for _Test Customer",
				"links": [{"link_doctype": "Customer", "link_name": "_Test Customer"}],
			}
		)
		contact.add_email("test_contact_customer@example.com", is_primary=True)
		contact.add_phone("+91 0000000000", is_primary_phone=True)
		contact.insert()

		frappe.db.set_value('Customer', '_Test Customer', 'customer_primary_address', address.name)
		frappe.db.set_value('Customer', '_Test Customer', 'customer_primary_contact', contact.name)

		sales_order = make_sales_order(item_code='_Test Item 3',qty=1, rate=5000)
		sales_order.save()
		sales_order.submit()
		self.assertEqual(sales_order.status, "To Deliver and Bill")

		if not frappe.db.exists("Sales Person", "_Test Sales Person"):
			make_sales_person("_Test Sales Person")

		mv = make_maintenance_visit(sales_order.name)
		mv.completion_status = "Fully Completed"
		mv.maintenance_type = "Scheduled"
		mv.purposes[0].service_person="_Test Sales Person"
		mv.purposes[0].work_done="Test Work Done"
		mv.customer_feedback = "Test Maintenance Visit "
		mv.save()
		mv.submit()

		self.assertEqual(mv.completion_status, "Fully Completed")

		si = make_sales_invoice(sales_order.name)
		si.save()
		si.submit()
		self.assertEqual(si.status, "Unpaid")

	def test_discount_in_si_apply_in_net_total_TS_S_148(self):
		make_stock_entry(item_code="_Test Item", qty=10, rate=100, target="_Test Warehouse - _TC")
		sales_order = make_sales_order(qty=1, rate=5000)
		sales_order.save()
		sales_order.submit()
		self.assertEqual(sales_order.status, "To Deliver and Bill")

		delivery_note = make_delivery_note(sales_order.name)
		delivery_note.save()
		delivery_note.submit()
		self.assertEqual(delivery_note.status, "To Bill")

		from erpnext.stock.doctype.delivery_note.delivery_note import make_sales_invoice
		sales_invoice = make_sales_invoice(delivery_note.name)
		sales_invoice.apply_discount_on = "Net Total"
		sales_invoice.discount_amount = 1000
		sales_invoice.save()
		sales_invoice.submit()
		self.assertEqual(sales_invoice.status, "Unpaid")

	def test_discount_in_si_apply_in_grand_total_TS_S_149(self):
		make_stock_entry(item_code="_Test Item", qty=10, rate=100, target="_Test Warehouse - _TC")
		sales_order = make_sales_order(qty=1, rate=5000)
		sales_order.save()
		sales_order.submit()
		self.assertEqual(sales_order.status, "To Deliver and Bill")

		delivery_note = make_delivery_note(sales_order.name)
		delivery_note.save()
		delivery_note.submit()
		self.assertEqual(delivery_note.status, "To Bill")

		from erpnext.stock.doctype.delivery_note.delivery_note import make_sales_invoice
		sales_invoice = make_sales_invoice(delivery_note.name)
		sales_invoice.apply_discount_on = "Grand Total"
		sales_invoice.discount_amount = 1000
		sales_invoice.save()
		sales_invoice.submit()
		self.assertEqual(sales_invoice.status, "Unpaid")

	def test_discount_in_dn_apply_in_net_total_TS_S_150(self):
		make_stock_entry(item_code="_Test Item", qty=10, rate=100, target="_Test Warehouse - _TC")
		sales_order = make_sales_order(qty=1, rate=5000)
		sales_order.save()
		sales_order.submit()
		self.assertEqual(sales_order.status, "To Deliver and Bill")

		sales_invoice = make_sales_invoice(sales_order.name)
		sales_invoice.save()
		sales_invoice.submit()
		self.assertEqual(sales_invoice.status, "Unpaid")

		from erpnext.accounts.doctype.sales_invoice.sales_invoice import make_delivery_note
		delivery_note = make_delivery_note(sales_invoice.name)
		delivery_note.apply_discount_on = "Net Total"
		delivery_note.discount_amount = 1000
		delivery_note.save()
		delivery_note.submit()

		self.assertEqual(delivery_note.status, "Completed")

	def test_discount_in_dn_apply_in_grand_total_TS_S_151(self):
		make_stock_entry(item_code="_Test Item", qty=10, rate=100, target="_Test Warehouse - _TC")
		sales_order = make_sales_order(qty=1, rate=5000)
		sales_order.save()
		sales_order.submit()
		self.assertEqual(sales_order.status, "To Deliver and Bill")

		sales_invoice = make_sales_invoice(sales_order.name)
		sales_invoice.save()
		sales_invoice.submit()
		self.assertEqual(sales_invoice.status, "Unpaid")

		from erpnext.accounts.doctype.sales_invoice.sales_invoice import make_delivery_note
		delivery_note = make_delivery_note(sales_invoice.name)
		delivery_note.apply_discount_on = "Grand Total"
		delivery_note.discount_amount = 1000
		delivery_note.save()
		delivery_note.submit()

		self.assertEqual(delivery_note.status, "Completed")
  
	@change_settings("Selling Settings", {"hide_tax_id": 1})
	def test_sales_order_to_show_customer_tax_id_TC_S_160(self):
		customer = frappe.get_doc("Customer", "_Test Customer")
		customer.tax_id = "ABC12345"
		customer.save()
  
		def is_field_hidden(doctype, fieldname):
			meta = frappe.get_meta(doctype)
			field = meta.get_field(fieldname)
			
			if field:
				return field.hidden
			return None
		
		self.assertEqual(is_field_hidden("Sales Order", "tax_id"),  1)

	def create_and_submit_sales_order(self, qty=None, rate=None):
		from erpnext.accounts.doctype.payment_entry.test_payment_entry import create_customer
		customer = create_customer("_Test Customer 1",currency = "INR")
		make_item("_Test Item", {"is_stock_item": 1})
		make_stock_entry(item_code="_Test Item", qty=100, rate=500, target="_Test Warehouse - _TC")
		sales_order = make_sales_order(customer=customer,cost_center='Main - _TC', selling_price_list='Standard Selling', do_not_save=True)
		sales_order.delivery_date = nowdate()
		if qty and rate:
			for item in sales_order.items:
				item.qty = qty
				item.rate = rate
			sales_order.save()
		else:
			for item in sales_order.items:
				item.qty = qty
			sales_order.save()
		sales_order.submit()
		self.assertEqual(sales_order.status, "To Deliver and Bill")
		return sales_order

	def create_and_submit_sales_order_with_gst(self, item_code, qty=None, rate=None):
		from erpnext.accounts.doctype.sales_invoice.test_sales_invoice import create_registered_company
		create_registered_company()
		create_test_warehouse(name= "Stores - _TIRC", warehouse_name="Stores", company="_Test Indian Registered Company")
		make_item("_Test Item", {"is_stock_item": 1})
		make_stock_entry(item_code="_Test Item", qty=10, rate=rate, target="Stores - _TIRC")
  
		company = get_gst_details("Company", {"name": "_Test Indian Registered Company"})[0]
		customer = get_gst_details("Customer", {"name": "_Test Registered Customer"})[0]
		company_add = get_gst_details("Address", {"name": "_Test Indian Registered Company-Billing"})[0]
		customer_add = get_gst_details("Address", {"name": "_Test Registered Customer-Billing"})[0]

		if not (is_registered_regular(company) and is_registered_regular(customer) and
				is_registered_regular(company_add) and is_registered_regular(customer_add)):
			self.fail("GST details are not properly configured")
		customer = frappe.get_doc("Customer","_Test Registered Customer")
		if customer:
			customer.credit_limits=[]
			customer.save()
		so = make_sales_order(
			company="_Test Indian Registered Company",
			customer="_Test Registered Customer",
			warehouse="Stores - _TIRC",
			cost_center="Main - _TIRC",
			selling_price_list="Standard Selling",
			item_code=item_code,
			qty=qty,
			rate=rate,
			do_not_save=True
		)
		so.tax_category = "In-State"
		so.taxes_and_charges = "Output GST In-state - _TIRC"
		so.customer_address = customer_add.get("name")
		so.billing_address_gstin = customer_add.get("gstin")
		so.company_address = company_add.get("name")
		so.company_gstin = company_add.get("gstin")
		for i in so.items:
			i.gst_hsn_code = "01011020"
		so.save()
		so.submit()

		self.assertEqual(so.status, "To Deliver and Bill", "Sales Order not created")
		self.assertEqual(so.grand_total, so.total + so.total_taxes_and_charges)
  
		return so

	def create_and_submit_sales_invoice(self, delivery_note_name, qty=None, expected_amount=None,advances_automatically=None):
		from erpnext.stock.doctype.delivery_note.delivery_note import make_sales_invoice
		sales_invoice = make_sales_invoice(delivery_note_name)
		sales_invoice.insert()
		if qty:
			for item in sales_invoice.items:
				item.qty = qty

		if advances_automatically:
			sales_invoice.allocate_advances_automatically= 1
			sales_invoice.only_include_allocated_payments = 1
		sales_invoice.save()
		sales_invoice.submit()
		if expected_amount:
			self.validate_gl_entries(sales_invoice.name, expected_amount)
		return sales_invoice

	def create_and_submit_payment_entry(self, dt=None, dn=None, amt=None):
		from erpnext.accounts.doctype.payment_entry.payment_entry import get_payment_entry
		payment_entry = get_payment_entry(dt=dt,dn=dn)
		payment_entry.insert()
		if amt:
			payment_entry.paid_amount= amt
			for i in payment_entry.references:
				i.allocated_amount = amt
		payment_entry.save()
		payment_entry.submit()
  
		self.assertEqual(payment_entry.status, "Submitted", "Payment Entry not created")
		self.assertEqual(frappe.db.get_value('GL Entry', {'voucher_no': payment_entry.name, 'account': 'Debtors - _TC'}, 'credit'), payment_entry.paid_amount)
		self.assertEqual(frappe.db.get_value('GL Entry', {'voucher_no': payment_entry.name, 'account': 'Cash - _TC'}, 'debit'), payment_entry.paid_amount)
		return payment_entry

	def validate_gl_entries(self, voucher_no, amount):
		debtor_account = frappe.db.get_value("Company", "_Test Company", "default_receivable_account")
		sales_account = frappe.db.get_value("Company", "_Test Company", "default_income_account")
		gl_entries = frappe.get_all("GL Entry", filters={"voucher_no": voucher_no}, fields=["account", "debit", "credit"])

		gl_debits = {entry.account: entry.debit for entry in gl_entries}
		gl_credits = {entry.account: entry.credit for entry in gl_entries}

		self.assertAlmostEqual(gl_debits[debtor_account], amount)
		self.assertAlmostEqual(gl_credits[sales_account], amount)
  
	def create_and_validate_delivery_note(self, sales_order_name, expected_amount):
		delivery_note = make_delivery_note(sales_order_name)
		delivery_note.submit()

		self.assertEqual(delivery_note.status, "To Bill", "Delivery Note not created")
		stock_ledger_entry = frappe.get_all(
			'Stock Ledger Entry', 
			{'voucher_type': 'Delivery Note', 'voucher_no': delivery_note.name, 'warehouse': '_Test Warehouse - _TC', 'item_code': '_Test Item'}, 
			['valuation_rate', 'actual_qty']
		)
		self.assertEqual(stock_ledger_entry[0].get("actual_qty"), expected_amount)
  
		return delivery_note
	
	def test_unlink_advance_payment_on_order_cancellation_TC_ACC_127(self):
		from erpnext.accounts.doctype.payment_entry.test_payment_entry import (
			make_test_item,
			get_payment_entry
		)
		sales_oreder_name = None
		account_setting = frappe.get_doc("Accounts Settings")
		account_setting.unlink_advance_payment_on_cancelation_of_order = 0
		account_setting.save()

		item = make_test_item("_Test Item")
		try:
			so = make_sales_order(
				customer="_Test Customer",
				company="_Test Company",	
				item_code=item.name,
				qty=1,
				rate=1000,
			)
			sales_oreder_name = so.name
			pe = get_payment_entry("Sales Order", so.name, bank_account="Cash - _TC")
			pe.submit()
			so.load_from_db()
			so.cancel()
		except Exception as e:
			error_message = str(e)
			self.assertEqual(error_message, f"Cannot delete or cancel because Sales Order {sales_oreder_name} is linked with Payment Entry {pe.name} at Row: 1")
		
	def test_customer_credit_limit_bypass_TC_ACC_139(self):
		
		from erpnext.accounts.doctype.payment_entry.test_payment_entry import make_test_item
		if frappe.session.user != "Administrator":
			account_setting = frappe.get_doc("Accounts Settings")
			account_setting.credit_controller="Sales Manager"
			account_setting.save()
		customer = frappe.get_doc("Customer", "_Test Customer")
		if len(customer.credit_limits) == 0: 
			customer.append("credit_limits", {"company": "_Test Company", "credit_limit": 1000})
			customer.flags.ignore_validate = True
			customer.save()
			item = make_test_item("_Test Item")

		try:
			sales_order = make_sales_order(
			customer="_Test Customer",
			company="_Test Company",
			item_code=item.name,
			qty=1,
			rate=1100,
			do_not_submit=True
			)
			sales_order.load_from_db()
			sales_order.submit()
			self.assertRaises(frappe.ValidationError,sales_order.submit)
			customer.credit_limits=[]
			customer.save()
		except Exception as e:
			pass
		

	@change_settings("Accounts Settings", {"over_billing_allowance": 25})
	@change_settings("Stock Settings", {"over_delivery_receipt_allowance": 25})
	def test_sales_order_and_delivery_TC_SCK_182(self):
		from erpnext.stock.doctype.warehouse.test_warehouse import create_warehouse
		from datetime import datetime, timedelta
		if not frappe.db.exists("Company", "_Test Company"):
			company = frappe.new_doc("Company")
			company.company_name = "_Test Company"
			company.default_currency = "INR"
			company.insert()
		customer = frappe.new_doc("Customer")
		customer.customer_name = "Test Customer 1"
		customer.insert()
		item_fields = {
			"item_name": "_Test Book",
			"is_stock_item": 1,
			"valuation_rate": 100,
		}
		item = make_item("_Test Book", item_fields)
		today = datetime.today().date()  # Get today's date
		delivery_date = today + timedelta(days=10)  # Add 10 days
		make_stock_entry(
				item_code=item.name, to_warehouse=create_warehouse("_Test Stores", company="_Test Company"), qty=20, purpose="Material Receipt"
			)

		sales_order = frappe.get_doc({
			"doctype": "Sales Order",
			"customer": customer.name,
			"delivery_date": delivery_date,
			"company": "_Test Company",
			"items": [{
				"item_code": item.name,
				"qty": 8,
				"rate": 10,
				"warehouse": create_warehouse("_Test Stores", company="_Test Company")
			}]
		})
		sales_order.insert()
		sales_order.submit()

		sales_order_item = sales_order.items[0].name

		# Create Delivery Note from Sales Order
		delivery_note = frappe.get_doc({
			"doctype": "Delivery Note",
			"customer": customer.name,
			"company": "_Test Company",
			"items": [{
				"item_code": item.name,
				"qty": 10,  # Over-billed qty (within 20% limit)
				"rate": 10,
				"warehouse": create_warehouse("_Test Stores", company="_Test Company"),
				"against_sales_order": sales_order.name,
				"so_detail": sales_order_item
			}]
		})
		delivery_note.insert()
		delivery_note.submit()

		# Check Stock Ledger
		stock_ledger_entries = frappe.get_all("Stock Ledger Entry", 
												filters={"voucher_no": delivery_note.name}, 
												fields=["actual_qty", "warehouse"])

		self.assertTrue(any(entry["actual_qty"] == -10 and entry["warehouse"] == "_Test Stores - _TC" for entry in stock_ledger_entries), "Stock Ledger did not update correctly")

	@change_settings("Stock Settings", {"enable_stock_reservation": 1})
	def test_stock_reservation_from_so_to_dn_TC_SCK_143(self):
		from erpnext.accounts.doctype.payment_entry.test_payment_entry import create_company,create_customer
		from erpnext.stock.doctype.warehouse.test_warehouse import create_warehouse
		create_company()
		customer =create_customer("_Test Customer 1")

		make_item("_Test Item", {"is_stock_item": 1})
		create_warehouse(
				warehouse_name="_Test Warehouse - _TC",
				properties={"parent_warehouse": "All Warehouses - _TC"},
				company="_Test Company",
			)
		get_or_create_fiscal_year('_Test Company')
		make_stock_entry(
			item_code="_Test Item",
			target="_Test Warehouse - _TC",
			qty=10, 
			basic_rate=100
		)
		so = make_sales_order(customer= customer,item_code="_Test Item", qty=5, do_not_save=True)
		so.reserve_stock = 1
		so.items[0].reserve_stock = 1
		so.save()
		so.submit()
		from erpnext.stock.doctype.stock_reservation_entry.stock_reservation_entry import create_stock_reservation_entries_for_so_items

		item_details = [{'__checked': 1, 'sales_order_item': so.items[0].get("name"), 'item_code': '_Test Item', 
                   'warehouse': '_Test Warehouse - _TC', 'qty_to_reserve': 5, 'idx': 1, 'name': 'row 1'}]
  
		create_stock_reservation_entries_for_so_items(
			sales_order=so,
			items_details=item_details,
			from_voucher_type=None,
			notify=True,
		)
  
		self.assertEqual(frappe.db.get_value("Stock Reservation Entry", {"voucher_no": so.name}, "status"), "Reserved")
		self.assertEqual(frappe.db.get_value("Stock Reservation Entry", {"voucher_no": so.name}, "reserved_qty"), 5)
		dn = make_delivery_note(so.name)
		dn.save()
		dn.submit()
		self.assertEqual(dn.status, "To Bill", "Delivery Note not created")
		qty_change = frappe.db.get_value('Stock Ledger Entry', {'item_code': '_Test Item', 'voucher_no': dn.name, 'warehouse': '_Test Warehouse - _TC'}, 'actual_qty')
		self.assertEqual(qty_change, -5)
		self.assertEqual(frappe.db.get_value("Stock Reservation Entry", {"voucher_no": so.name}, "status"), "Delivered")

@if_app_installed("india_compliance")
def create_test_tax_data():
		if not frappe.db.exists("Tax Category", "In-State"):
			frappe.get_doc({"doctype": "Tax Category", "title": "In-State"}).insert()

		if not frappe.db.exists("Sales Taxes and Charges Template", "Output GST In-state - _TC"):
			frappe.get_doc({
				"doctype": "Sales Taxes and Charges Template",
				"title": "Output GST In-state",
				"company":"_Test Company",
				"taxes": [
					{"charge_type": "On Net Total", "account_head": "Output Tax SGST - _TC", "rate": 9,"description":"SGST - _TC"},
			 		{"charge_type": "On Net Total", "account_head": "Output Tax CGST - _TC", "rate": 9,"description":"CGST - _TC"}
					]
			}).insert()
		
		if not frappe.db.exists("Purchase Taxes and Charges Template", "Input GST In-state - _TC"):
			frappe.get_doc({
				"doctype": "Purchase Taxes and Charges Template",
				"title": "Input GST In-state",
				"company":"_Test Company",
				"taxes": [
					{"charge_type": "On Net Total", "account_head": "Input Tax CGST - _TC", "rate": 9,"description":"CGST - _TC"},
			 		{"charge_type": "On Net Total", "account_head": "Input Tax SGST - _TC", "rate": 9,"description":"SGST - _TC"}
					]
			}).insert()
@if_app_installed("india_compliance")
def test_item_tax_template(**data):
	from india_compliance.gst_india.overrides.transaction import get_valid_accounts
	from india_compliance.gst_india.utils import get_gst_accounts_by_type
	doc = frappe.new_doc("Item Tax Template")
	gst_rate = data.get("gst_rate") if data.get("gst_rate") is not None else 18
	doc.update(
		{
			"company": data.get("company") or "_Test Company",
			"gst_treatment": data.get("gst_treatment") or "Taxable",
			"gst_rate": gst_rate,
			"title":data.get("title") or "GST 18%"
		}
	)

	if data.get("taxes"):
		doc.extend("taxes", data.get("taxes"))

		return doc.insert()

	__, intra_state_accounts, inter_state_accounts = get_valid_accounts(
		doc.company, for_sales=True, for_purchase=True, throw=False
	)

	if not intra_state_accounts and not inter_state_accounts:
		intra_state_accounts = frappe.get_all(
			"Account",
			filters={
				"company": doc.company,
				"account_type": "Tax",
			},
			pluck="name",
		)

	rcm_accounts = (
		get_gst_accounts_by_type(doc.company, "Sales Reverse Charge", throw=False)
	).values()

	for account in intra_state_accounts:
		tax_rate = gst_rate
		if account in rcm_accounts:
			tax_rate = tax_rate * -1

		doc.append(
			"taxes",
			{
				"tax_type": account,
				"tax_rate": tax_rate / 2,
			},
		)

	for account in inter_state_accounts:
		tax_rate = gst_rate
		if account in rcm_accounts:
			tax_rate = tax_rate * -1
		doc.append(
			"taxes",
			{
				"tax_type": account,
				"tax_rate": tax_rate,
			},
		)

	return doc.insert()

def create_test_warehouse(name, warehouse_name,company):
	from erpnext.stock.doctype.warehouse.test_warehouse import create_warehouse
	if not frappe.db.exists("Warehouse", name):
		warehouse=create_warehouse(warehouse_name, company=company)
		return warehouse

def get_transport_details(customer):
    driver = frappe.get_all("Driver", filters={"full_name": "Test Driver"}, fields=["name"])
    if not driver:
        driver = frappe.new_doc("Driver")
        driver.full_name = "Test Driver"
        driver.status = "Active"
        driver.save()
    else:
        driver = frappe.get_doc("Driver", driver[0].name)

    vehicle = frappe.get_all("Vehicle", filters={"license_plate": "Test1234"}, fields=["name"])
    if not vehicle:
        vehicle = frappe.new_doc("Vehicle")
        vehicle.license_plate = "Test1234"
        vehicle.model = "Test Model"
        vehicle.make = "Test Make"
        vehicle.last_odometer = 1000
        vehicle.fuel_type = "Petrol"
        vehicle.uom = "Litre"
        vehicle.save()
    else:
        vehicle = frappe.get_doc("Vehicle", vehicle[0].name)

    address = frappe.get_all("Address", filters={"address_title": "Test Address"}, fields=["name"])
    if not address:
        address = frappe.new_doc("Address")
        address.address_title = "Test Address"
        address.address_type = "Billing"
        address.address_line1 = "TEST"
        address.city = "Mumbai"
        address.state = "Maharashtra"
        address.country = "India"
        address.pincode = "400080"
        address.append("links", {"link_doctype": "Customer", "link_name": customer})
        address.save()
    else:
        address = frappe.get_doc("Address", address[0].name)

    return driver, vehicle, address

def get_gst_details(doctype, filters):
	return frappe.get_all(doctype, filters, ["gstin", "gst_category", "name"])

def is_registered_regular(details):
			return details.get("gst_category") == "Registered Regular" and details.get("gstin")

def create_registered_bank_account():
	if not frappe.db.exists('Account', {'name': '_Test Registered Bank Account - _TIRC'}):
		acc_doc = frappe.new_doc("Account")
		acc_data = {
			"account_name": "_Test Registered Bank Account",
			"company": "_Test Indian Registered Company",
			"parent_account":"Bank Accounts - _TIRC"
		}
		acc_doc.update(acc_data)
		acc_doc.save()
		return acc_doc

def automatically_fetch_payment_terms(enable=1):
	accounts_settings = frappe.get_doc("Accounts Settings")
	accounts_settings.automatically_fetch_payment_terms = enable
	accounts_settings.save()


def compare_payment_schedules(doc, doc1, doc2):
	for index, schedule in enumerate(doc1.get("payment_schedule")):
		doc.assertEqual(schedule.payment_term, doc2.payment_schedule[index].payment_term)
		doc.assertEqual(getdate(schedule.due_date), doc2.payment_schedule[index].due_date)
		doc.assertEqual(schedule.invoice_portion, doc2.payment_schedule[index].invoice_portion)
		doc.assertEqual(schedule.payment_amount, doc2.payment_schedule[index].payment_amount)

def make_sales_order(**args):
	so = frappe.new_doc("Sales Order")
	args = frappe._dict(args)
	if args.transaction_date:
		so.transaction_date = args.transaction_date

	so.set_warehouse = ""  # no need to test set_warehouse permission since it only affects the client
	so.company = args.company or "_Test Company"
	so.customer = args.customer or "_Test Customer"
	so.currency = args.currency or "INR"
	so.po_no = args.po_no or ""
	if args.selling_price_list:
		so.selling_price_list = args.selling_price_list
	if args.cost_center:
		so.cost_center = args.cost_center

	if "warehouse" not in args:
		args.warehouse = "_Test Warehouse - _TC"

	if args.item_list:
		for item in args.item_list:
			so.append("items", item)

	else:
		so.append(
			"items",
			{
				"item_code": args.item or args.item_code or "_Test Item",
				"warehouse": args.warehouse,
				"qty": args.qty or 10,
				"uom": args.uom or None,
				"price_list_rate": args.price_list_rate or None,
				"discount_percentage": args.discount_percentage or None,
				"rate": args.rate or (None if args.price_list_rate else 100),
				"against_blanket_order": args.against_blanket_order,
			},
		)

	so.delivery_date = add_days(so.transaction_date, 10)

	if not args.do_not_save:
		so.insert()
		if not args.do_not_submit:
			so.submit()
		else:
			so.payment_schedule = []
	else:
		so.payment_schedule = []

	return so

def make_service_item():
	if not frappe.db.exists('Item', {'item_code': 'Consultancy'}):
		si_doc = frappe.new_doc("Item")
		item_price_data = {
			"item_code": 'Consultancy',
			"stock_uom": '_Test UOM',
			"in_stock_item": 0,
			"item_group": "Services",
			"gst_hsn_code": "01011020",
			"description": "Consultancy",
			"is_purchase_item": 1,
			"grant_commission": 1,
			"is_sales_item": 1
		}
		si_doc.update(item_price_data)
		si_doc.save()
		return si_doc

def make_item_price():
    if not frappe.db.exists('Item Price', {'item_code': '_Test Item'}):
        ip_doc = frappe.new_doc("Item Price")
        item_price_data = {
            "item_code": '_Test Item',
            "uom": '_Test UOM',
            "price_list": 'Standard Selling',
            "selling": 1,
            "price_list_rate": 100
        }
        ip_doc.update(item_price_data)
        ip_doc.save()
        return ip_doc

def make_pricing_rule():
    if not frappe.db.exists('Pricing Rule', {'title': 'Test Offer'}):
        pricing_rule_doc = frappe.new_doc('Pricing Rule')
        pricing_rule_data = {
            "title": 'Test Offer',
            "apply_on": 'Item Code',
            "price_or_product_discount": 'Price',
            "selling": 1,
            "min_qty": 10,
            "company": '_Test Company',
            "margin_type": 'Percentage',
            "discount_percentage": 10,
            "for_price_list": 'Standard Selling',
			"items":[ {"item_code": "_Test Item", "uom": '_Test UOM'}]
        }
        
        pricing_rule_doc.update(pricing_rule_data)
        pricing_rule_doc.save()
        return pricing_rule_doc



def create_dn_against_so(so, delivered_qty=0, do_not_submit=False):
	frappe.db.set_single_value("Stock Settings", "allow_negative_stock", 1)

	dn = make_delivery_note(so)
	dn.get("items")[0].qty = delivered_qty or 5
	dn.insert()
	if not do_not_submit:
		dn.submit()
	return dn


def get_reserved_qty(item_code="_Test Item", warehouse="_Test Warehouse - _TC"):
	return flt(frappe.db.get_value("Bin", {"item_code": item_code, "warehouse": warehouse}, "reserved_qty"))


test_dependencies = ["Currency Exchange"]


def make_sales_order_workflow():
	if frappe.db.exists("Workflow", "SO Test Workflow"):
		doc = frappe.get_doc("Workflow", "SO Test Workflow")
		doc.set("is_active", 1)
		doc.save()
		return doc

	frappe.get_doc(dict(doctype="Role", role_name="Test Junior Approver")).insert(ignore_if_duplicate=True)
	frappe.get_doc(dict(doctype="Role", role_name="Test Approver")).insert(ignore_if_duplicate=True)
	frappe.cache().hdel("roles", frappe.session.user)

	workflow = frappe.get_doc(
		{
			"doctype": "Workflow",
			"workflow_name": "SO Test Workflow",
			"document_type": "Sales Order",
			"workflow_state_field": "workflow_state",
			"is_active": 1,
			"send_email_alert": 0,
		}
	)
	workflow.append("states", dict(state="Pending", allow_edit="All"))
	workflow.append("states", dict(state="Approved", allow_edit="Test Approver", doc_status=1))
	workflow.append(
		"transitions",
		dict(
			state="Pending",
			action="Approve",
			next_state="Approved",
			allowed="Test Junior Approver",
			allow_self_approval=1,
			condition="doc.grand_total < 200",
		),
	)
	workflow.append(
		"transitions",
		dict(
			state="Pending",
			action="Approve",
			next_state="Approved",
			allowed="Test Approver",
			allow_self_approval=1,
			condition="doc.grand_total > 200",
		),
	)
	workflow.insert(ignore_permissions=True)

	return workflow

def get_or_create_fiscal_year(company):
	from datetime import datetime
	current_date = datetime.today()
<<<<<<< HEAD
	formatted_date = current_date.strftime("%d-%m-%Y")
=======
	formatted_date = current_date.strftime("%Y-%m-%d")
>>>>>>> 3ac10dbc
	existing_fy = frappe.get_all(
		"Fiscal Year",
		filters={ 
			"year_start_date": ["<=", formatted_date],
			"year_end_date": [">=", formatted_date],
			"disabled": 0
		},
		fields=["name"]
	)

	if existing_fy:
		fiscal_year = frappe.get_doc("Fiscal Year",existing_fy[0].name)
		for years in fiscal_year.companies:
			if years.company == company:
				pass
			else:
				fiscal_year.append("companies", {"company": company})
				fiscal_year.save()
	else:
		current_year = datetime.now().year
		first_date = f"01-01-{current_year}"
		last_date = f"31-12-{current_year}"
		fiscal_year = frappe.new_doc("Fiscal Year")
		fiscal_year.year = f"{current_year}"
		fiscal_year.year_start_date = first_date
		fiscal_year.year_end_date = last_date
		fiscal_year.append('companies',{
			'company':company
		})
		fiscal_year.save()

def _make_blanket_order(**args):
	from erpnext.manufacturing.doctype.blanket_order.test_blanket_order import make_blanket_order
	return make_blanket_order(**args)<|MERGE_RESOLUTION|>--- conflicted
+++ resolved
@@ -6621,11 +6621,7 @@
 def get_or_create_fiscal_year(company):
 	from datetime import datetime
 	current_date = datetime.today()
-<<<<<<< HEAD
-	formatted_date = current_date.strftime("%d-%m-%Y")
-=======
 	formatted_date = current_date.strftime("%Y-%m-%d")
->>>>>>> 3ac10dbc
 	existing_fy = frappe.get_all(
 		"Fiscal Year",
 		filters={ 
