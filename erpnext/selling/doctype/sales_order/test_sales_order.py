# Copyright (c) 2015, Frappe Technologies Pvt. Ltd. and Contributors
# License: GNU General Public License v3. See license.txt

import json

from erpnext.selling.doctype.customer.customer import get_customer_outstanding
import frappe
import frappe.permissions
from frappe.core.doctype.user_permission.test_user_permission import create_user
from frappe.tests.utils import FrappeTestCase, change_settings, if_app_installed
from frappe.utils import add_days, flt, getdate, nowdate, today
from erpnext.stock.get_item_details import get_bin_details
from erpnext.accounts.test.accounts_mixin import AccountsTestMixin
from erpnext.controllers.accounts_controller import update_child_qty_rate
from erpnext.maintenance.doctype.maintenance_schedule.test_maintenance_schedule import (
	make_maintenance_schedule,
)
from erpnext.maintenance.doctype.maintenance_visit.test_maintenance_visit import (
	make_maintenance_visit,
)
from erpnext.manufacturing.doctype.blanket_order.test_blanket_order import make_blanket_order
from erpnext.selling.doctype.product_bundle.test_product_bundle import make_product_bundle
from erpnext.selling.doctype.sales_order.sales_order import (
	WarehouseRequired,
	create_pick_list,
	make_delivery_note,
	make_material_request,
	make_raw_material_request,
	make_sales_invoice,
	make_work_orders,
)
from erpnext.stock.doctype.item.test_item import make_item
from erpnext.stock.doctype.stock_entry.stock_entry_utils import make_stock_entry
from datetime import datetime


class TestSalesOrder(AccountsTestMixin, FrappeTestCase):
	@classmethod
	def setUpClass(cls):
		super().setUpClass()
		cls.unlink_setting = int(
			frappe.db.get_value(
				"Accounts Settings", "Accounts Settings", "unlink_advance_payment_on_cancelation_of_order"
			)
		)

	@classmethod
	def tearDownClass(cls) -> None:
		# reset config to previous state
		frappe.db.set_single_value(
			"Accounts Settings", "unlink_advance_payment_on_cancelation_of_order", cls.unlink_setting
		)
		super().tearDownClass()

	def setUp(self):
		self.create_customer("_Test Customer Credit")

	def tearDown(self):
		frappe.set_user("Administrator")

	def test_sales_order_with_negative_rate(self):
		"""
		Test if negative rate is allowed in Sales Order via doc submission and update items
		"""
		so = make_sales_order(qty=1, rate=100, do_not_save=True)
		so.append("items", {"item_code": "_Test Item", "qty": 1, "rate": -10})
		so.save()
		so.submit()

		first_item = so.get("items")[0]
		second_item = so.get("items")[1]
		trans_item = json.dumps(
			[
				{
					"item_code": first_item.item_code,
					"rate": first_item.rate,
					"qty": first_item.qty,
					"docname": first_item.name,
				},
				{
					"item_code": second_item.item_code,
					"rate": -20,
					"qty": second_item.qty,
					"docname": second_item.name,
				},
			]
		)
		update_child_qty_rate("Sales Order", trans_item, so.name)

	def test_make_material_request(self):
		so = make_sales_order(do_not_submit=True)

		self.assertRaises(frappe.ValidationError, make_material_request, so.name)

		so.submit()
		mr = make_material_request(so.name)

		self.assertEqual(mr.material_request_type, "Purchase")
		self.assertEqual(len(mr.get("items")), len(so.get("items")))

		for item in mr.get("items"):
			actual_qty = get_bin_details(item.item_code, item.warehouse, mr.company, True).get(
				"actual_qty", 0
			)
			self.assertEqual(flt(item.actual_qty), actual_qty)

	def test_make_delivery_note(self):
		so = make_sales_order(do_not_submit=True)

		self.assertRaises(frappe.ValidationError, make_delivery_note, so.name)

		so.submit()
		dn = make_delivery_note(so.name)

		self.assertEqual(dn.doctype, "Delivery Note")
		self.assertEqual(len(dn.get("items")), len(so.get("items")))

	def test_make_sales_invoice(self):
		so = make_sales_order(do_not_submit=True)

		self.assertRaises(frappe.ValidationError, make_sales_invoice, so.name)

		so.submit()
		si = make_sales_invoice(so.name)

		self.assertEqual(len(si.get("items")), len(so.get("items")))
		self.assertEqual(len(si.get("items")), 1)

		si.insert()
		si.submit()

		si1 = make_sales_invoice(so.name)
		self.assertEqual(len(si1.get("items")), 0)

	def test_so_billed_amount_against_return_entry(self):
		from erpnext.accounts.doctype.sales_invoice.sales_invoice import make_sales_return

		so = make_sales_order(do_not_submit=True)
		so.submit()

		si = make_sales_invoice(so.name)
		si.insert()
		si.submit()

		si1 = make_sales_return(si.name)
		si1.update_billed_amount_in_sales_order = 1
		si1.submit()
		so.load_from_db()
		self.assertEqual(so.per_billed, 0)

	def test_make_sales_invoice_with_terms(self):
		so = make_sales_order(do_not_submit=True)

		self.assertRaises(frappe.ValidationError, make_sales_invoice, so.name)

		so.update({"payment_terms_template": "_Test Payment Term Template"})

		so.save()
		so.submit()
		si = make_sales_invoice(so.name)

		self.assertEqual(len(si.get("items")), len(so.get("items")))
		self.assertEqual(len(si.get("items")), 1)

		si.insert()
		si.set("taxes", [])
		si.save()

		transaction_date = datetime.strptime(so.transaction_date, "%Y-%m-%d").date()
		self.assertEqual(si.payment_schedule[0].payment_amount, 500.0)
		self.assertEqual(si.payment_schedule[0].due_date, transaction_date)
		self.assertEqual(si.payment_schedule[1].payment_amount, 500.0)
		self.assertEqual(si.payment_schedule[1].due_date, add_days(transaction_date, 30))

		si.submit()

		si1 = make_sales_invoice(so.name)
		self.assertEqual(len(si1.get("items")), 0)

	def test_update_qty(self):
		so = make_sales_order()

		create_dn_against_so(so.name, 6)

		so.load_from_db()
		self.assertEqual(so.get("items")[0].delivered_qty, 6)

		# Check delivered_qty after make_sales_invoice without update_stock checked
		si1 = make_sales_invoice(so.name)
		si1.get("items")[0].qty = 6
		si1.insert()
		si1.submit()

		so.load_from_db()
		self.assertEqual(so.get("items")[0].delivered_qty, 6)

		# Check delivered_qty after make_sales_invoice with update_stock checked
		si2 = make_sales_invoice(so.name)
		si2.set("update_stock", 1)
		si2.get("items")[0].qty = 3
		si2.insert()
		si2.submit()

		so.load_from_db()
		self.assertEqual(so.get("items")[0].delivered_qty, 9)

	def test_return_against_sales_order(self):
		so = make_sales_order()

		dn = create_dn_against_so(so.name, 6)

		so.load_from_db()
		self.assertEqual(so.get("items")[0].delivered_qty, 6)

		# Check delivered_qty after make_sales_invoice with update_stock checked
		si2 = make_sales_invoice(so.name)
		si2.set("update_stock", 1)
		si2.get("items")[0].qty = 3
		si2.insert()
		si2.submit()

		so.load_from_db()

		self.assertEqual(so.get("items")[0].delivered_qty, 9)

		# Make return deliver note, sales invoice and check quantity
		from erpnext.accounts.doctype.sales_invoice.test_sales_invoice import create_sales_invoice
		from erpnext.stock.doctype.delivery_note.test_delivery_note import create_delivery_note

		dn1 = create_delivery_note(is_return=1, return_against=dn.name, qty=-3, do_not_submit=True)
		dn1.items[0].against_sales_order = so.name
		dn1.items[0].so_detail = so.items[0].name
		dn1.submit()

		si1 = create_sales_invoice(
			is_return=1, return_against=si2.name, qty=-1, update_stock=1, do_not_submit=True
		)
		si1.items[0].sales_order = so.name
		si1.items[0].so_detail = so.items[0].name
		si1.submit()

		so.load_from_db()
		self.assertEqual(so.get("items")[0].delivered_qty, 5)

	def test_reserved_qty_for_partial_delivery(self):
		make_stock_entry(target="_Test Warehouse - _TC", qty=10, rate=100)
		existing_reserved_qty = get_reserved_qty()

		so = make_sales_order()
		self.assertEqual(get_reserved_qty(), existing_reserved_qty + 10)

		dn = create_dn_against_so(so.name)
		self.assertEqual(get_reserved_qty(), existing_reserved_qty + 5)

		# close so
		so.load_from_db()
		so.update_status("Closed")
		self.assertEqual(get_reserved_qty(), existing_reserved_qty)

		# unclose so
		so.load_from_db()
		so.update_status("Draft")
		self.assertEqual(get_reserved_qty(), existing_reserved_qty + 5)

		dn.cancel()
		self.assertEqual(get_reserved_qty(), existing_reserved_qty + 10)

		# cancel
		so.load_from_db()
		so.cancel()
		self.assertEqual(get_reserved_qty(), existing_reserved_qty)

	def test_reserved_qty_for_over_delivery(self):
		make_stock_entry(target="_Test Warehouse - _TC", qty=10, rate=100)
		# set over-delivery allowance
		frappe.db.set_value("Item", "_Test Item", "over_delivery_receipt_allowance", 50)

		existing_reserved_qty = get_reserved_qty()

		so = make_sales_order()
		self.assertEqual(get_reserved_qty(), existing_reserved_qty + 10)

		dn = create_dn_against_so(so.name, 15)
		self.assertEqual(get_reserved_qty(), existing_reserved_qty)

		dn.cancel()
		self.assertEqual(get_reserved_qty(), existing_reserved_qty + 10)

	def test_reserved_qty_for_over_delivery_via_sales_invoice(self):
		make_stock_entry(target="_Test Warehouse - _TC", qty=10, rate=100)

		# set over-delivery allowance
		frappe.db.set_value("Item", "_Test Item", "over_delivery_receipt_allowance", 50)
		frappe.db.set_value("Item", "_Test Item", "over_billing_allowance", 20)

		existing_reserved_qty = get_reserved_qty()

		so = make_sales_order()
		self.assertEqual(get_reserved_qty(), existing_reserved_qty + 10)

		si = make_sales_invoice(so.name)
		si.update_stock = 1
		si.get("items")[0].qty = 12
		si.insert()
		si.submit()

		self.assertEqual(get_reserved_qty(), existing_reserved_qty)

		so.load_from_db()
		self.assertEqual(so.get("items")[0].delivered_qty, 12)
		self.assertEqual(so.per_delivered, 100)

		si.cancel()
		self.assertEqual(get_reserved_qty(), existing_reserved_qty + 10)

		so.load_from_db()
		self.assertEqual(so.get("items")[0].delivered_qty, 0)
		self.assertEqual(so.per_delivered, 0)

	def test_reserved_qty_for_partial_delivery_with_packing_list(self):
		make_stock_entry(target="_Test Warehouse - _TC", qty=10, rate=100)
		make_stock_entry(item="_Test Item Home Desktop 100", target="_Test Warehouse - _TC", qty=10, rate=100)

		existing_reserved_qty_item1 = get_reserved_qty("_Test Item")
		existing_reserved_qty_item2 = get_reserved_qty("_Test Item Home Desktop 100")

		so = make_sales_order(item_code="_Test Product Bundle Item")

		self.assertEqual(get_reserved_qty("_Test Item"), existing_reserved_qty_item1 + 50)
		self.assertEqual(get_reserved_qty("_Test Item Home Desktop 100"), existing_reserved_qty_item2 + 20)

		dn = create_dn_against_so(so.name)

		self.assertEqual(get_reserved_qty("_Test Item"), existing_reserved_qty_item1 + 25)
		self.assertEqual(get_reserved_qty("_Test Item Home Desktop 100"), existing_reserved_qty_item2 + 10)

		# close so
		so.load_from_db()
		so.update_status("Closed")

		self.assertEqual(get_reserved_qty("_Test Item"), existing_reserved_qty_item1)
		self.assertEqual(get_reserved_qty("_Test Item Home Desktop 100"), existing_reserved_qty_item2)

		# unclose so
		so.load_from_db()
		so.update_status("Draft")

		self.assertEqual(get_reserved_qty("_Test Item"), existing_reserved_qty_item1 + 25)
		self.assertEqual(get_reserved_qty("_Test Item Home Desktop 100"), existing_reserved_qty_item2 + 10)

		dn.cancel()
		self.assertEqual(get_reserved_qty("_Test Item"), existing_reserved_qty_item1 + 50)
		self.assertEqual(get_reserved_qty("_Test Item Home Desktop 100"), existing_reserved_qty_item2 + 20)

		so.load_from_db()
		so.cancel()
		self.assertEqual(get_reserved_qty("_Test Item"), existing_reserved_qty_item1)
		self.assertEqual(get_reserved_qty("_Test Item Home Desktop 100"), existing_reserved_qty_item2)

	def test_sales_order_on_hold(self):
		so = make_sales_order(item_code="_Test Product Bundle Item")
		so.db_set("status", "On Hold")
		si = make_sales_invoice(so.name)
		self.assertRaises(frappe.ValidationError, create_dn_against_so, so.name)
		self.assertRaises(frappe.ValidationError, si.submit)

	def test_reserved_qty_for_over_delivery_with_packing_list(self):
		make_stock_entry(target="_Test Warehouse - _TC", qty=10, rate=100)
		make_stock_entry(item="_Test Item Home Desktop 100", target="_Test Warehouse - _TC", qty=10, rate=100)

		# set over-delivery allowance
		frappe.db.set_value("Item", "_Test Product Bundle Item", "over_delivery_receipt_allowance", 50)

		existing_reserved_qty_item1 = get_reserved_qty("_Test Item")
		existing_reserved_qty_item2 = get_reserved_qty("_Test Item Home Desktop 100")

		so = make_sales_order(item_code="_Test Product Bundle Item")

		self.assertEqual(get_reserved_qty("_Test Item"), existing_reserved_qty_item1 + 50)
		self.assertEqual(get_reserved_qty("_Test Item Home Desktop 100"), existing_reserved_qty_item2 + 20)

		dn = create_dn_against_so(so.name, 15)

		self.assertEqual(get_reserved_qty("_Test Item"), existing_reserved_qty_item1)
		self.assertEqual(get_reserved_qty("_Test Item Home Desktop 100"), existing_reserved_qty_item2)

		dn.cancel()
		self.assertEqual(get_reserved_qty("_Test Item"), existing_reserved_qty_item1 + 50)
		self.assertEqual(get_reserved_qty("_Test Item Home Desktop 100"), existing_reserved_qty_item2 + 20)

	def test_update_child_adding_new_item(self):
		so = make_sales_order(item_code="_Test Item", qty=4)
		create_dn_against_so(so.name, 4)
		make_sales_invoice(so.name)

		prev_total = so.get("base_total")
		prev_total_in_words = so.get("base_in_words")

		# get reserved qty before update items
		reserved_qty_for_second_item = get_reserved_qty("_Test Item 2")

		first_item_of_so = so.get("items")[0]
		trans_item = json.dumps(
			[
				{
					"item_code": first_item_of_so.item_code,
					"rate": first_item_of_so.rate,
					"qty": first_item_of_so.qty,
					"docname": first_item_of_so.name,
				},
				{"item_code": "_Test Item 2", "rate": 200, "qty": 7},
			]
		)
		update_child_qty_rate("Sales Order", trans_item, so.name)

		so.reload()
		self.assertEqual(so.get("items")[-1].item_code, "_Test Item 2")
		self.assertEqual(so.get("items")[-1].rate, 200)
		self.assertEqual(so.get("items")[-1].qty, 7)
		self.assertEqual(so.get("items")[-1].amount, 1400)

		# reserved qty should increase after adding row
		self.assertEqual(get_reserved_qty("_Test Item 2"), reserved_qty_for_second_item + 7)

		self.assertEqual(so.status, "To Deliver and Bill")

		updated_total = so.get("base_total")
		updated_total_in_words = so.get("base_in_words")

		self.assertEqual(updated_total, prev_total + 1400)
		self.assertNotEqual(updated_total_in_words, prev_total_in_words)

	def test_update_child_removing_item(self):
		so = make_sales_order(**{"item_list": [{"item_code": "_Test Item", "qty": 5, "rate": 1000}]})
		create_dn_against_so(so.name, 2)
		make_sales_invoice(so.name)

		# get reserved qty before update items
		reserved_qty_for_second_item = get_reserved_qty("_Test Item 2")

		# add an item so as to try removing items
		trans_item = json.dumps(
			[
				{"item_code": "_Test Item", "qty": 5, "rate": 1000, "docname": so.get("items")[0].name},
				{"item_code": "_Test Item 2", "qty": 2, "rate": 500},
			]
		)
		update_child_qty_rate("Sales Order", trans_item, so.name)
		so.reload()
		self.assertEqual(len(so.get("items")), 2)

		# reserved qty should increase after adding row
		self.assertEqual(get_reserved_qty("_Test Item 2"), reserved_qty_for_second_item + 2)

		# check if delivered items can be removed
		trans_item = json.dumps(
			[{"item_code": "_Test Item 2", "qty": 2, "rate": 500, "docname": so.get("items")[1].name}]
		)
		self.assertRaises(frappe.ValidationError, update_child_qty_rate, "Sales Order", trans_item, so.name)

		# remove last added item
		trans_item = json.dumps(
			[{"item_code": "_Test Item", "qty": 5, "rate": 1000, "docname": so.get("items")[0].name}]
		)
		update_child_qty_rate("Sales Order", trans_item, so.name)

		so.reload()
		self.assertEqual(len(so.get("items")), 1)

		# reserved qty should decrease (back to initial) after deleting row
		self.assertEqual(get_reserved_qty("_Test Item 2"), reserved_qty_for_second_item)

		self.assertEqual(so.status, "To Deliver and Bill")

	def test_update_child(self):
		so = make_sales_order(item_code="_Test Item", qty=4)
		create_dn_against_so(so.name, 4)
		make_sales_invoice(so.name)

		existing_reserved_qty = get_reserved_qty()

		trans_item = json.dumps(
			[{"item_code": "_Test Item", "rate": 200, "qty": 7, "docname": so.items[0].name}]
		)
		update_child_qty_rate("Sales Order", trans_item, so.name)

		so.reload()
		self.assertEqual(so.get("items")[0].rate, 200)
		self.assertEqual(so.get("items")[0].qty, 7)
		self.assertEqual(so.get("items")[0].amount, 1400)
		self.assertEqual(so.status, "To Deliver and Bill")

		self.assertEqual(get_reserved_qty(), existing_reserved_qty + 3)

		trans_item = json.dumps(
			[{"item_code": "_Test Item", "rate": 200, "qty": 2, "docname": so.items[0].name}]
		)
		self.assertRaises(frappe.ValidationError, update_child_qty_rate, "Sales Order", trans_item, so.name)

	def test_update_child_with_precision(self):
		from frappe.custom.doctype.property_setter.property_setter import make_property_setter
		from frappe.model.meta import get_field_precision

		precision = get_field_precision(frappe.get_meta("Sales Order Item").get_field("rate"))

		make_property_setter("Sales Order Item", "rate", "precision", 7, "Currency")
		so = make_sales_order(item_code="_Test Item", qty=4, rate=200.34664)

		trans_item = json.dumps(
			[{"item_code": "_Test Item", "rate": 200.34669, "qty": 4, "docname": so.items[0].name}]
		)
		update_child_qty_rate("Sales Order", trans_item, so.name)

		so.reload()
		self.assertEqual(so.items[0].rate, 200.34669)
		make_property_setter("Sales Order Item", "rate", "precision", precision, "Currency")

	def test_update_child_perm(self):
		so = make_sales_order(item_code="_Test Item", qty=4)

		test_user = create_user("test_so_child_perms@example.com", "Accounts User")
		frappe.set_user(test_user.name)

		# update qty
		trans_item = json.dumps(
			[{"item_code": "_Test Item", "rate": 200, "qty": 7, "docname": so.items[0].name}]
		)
		self.assertRaises(frappe.ValidationError, update_child_qty_rate, "Sales Order", trans_item, so.name)

		# add new item
		trans_item = json.dumps([{"item_code": "_Test Item", "rate": 100, "qty": 2}])
		self.assertRaises(frappe.ValidationError, update_child_qty_rate, "Sales Order", trans_item, so.name)

	def test_update_child_qty_rate_with_workflow(self):
		from frappe.model.workflow import apply_workflow

		workflow = make_sales_order_workflow()
		so = make_sales_order(item_code="_Test Item", qty=1, rate=150, do_not_submit=1)
		apply_workflow(so, "Approve")

		user = "test@example.com"
		test_user = frappe.get_doc("User", user)
		test_user.add_roles("Sales User", "Test Junior Approver")
		frappe.set_user(user)

		# user shouldn't be able to edit since grand_total will become > 200 if qty is doubled
		trans_item = json.dumps(
			[{"item_code": "_Test Item", "rate": 150, "qty": 2, "docname": so.items[0].name}]
		)
		self.assertRaises(frappe.ValidationError, update_child_qty_rate, "Sales Order", trans_item, so.name)

		frappe.set_user("Administrator")
		user2 = "test2@example.com"
		test_user2 = frappe.get_doc("User", user2)
		test_user2.add_roles("Sales User", "Test Approver")
		frappe.set_user(user2)

		# Test Approver is allowed to edit with grand_total > 200
		update_child_qty_rate("Sales Order", trans_item, so.name)
		so.reload()
		self.assertEqual(so.items[0].qty, 2)

		frappe.set_user("Administrator")
		test_user.remove_roles("Sales User", "Test Junior Approver", "Test Approver")
		test_user2.remove_roles("Sales User", "Test Junior Approver", "Test Approver")
		workflow.is_active = 0
		workflow.save()

	def test_material_request_for_product_bundle(self):
		# Create the Material Request from the sales order for the Packing Items
		# Check whether the material request has the correct packing item or not.
		if not frappe.db.exists("Item", "_Test Product Bundle Item New 1"):
			bundle_item = make_item("_Test Product Bundle Item New 1", {"is_stock_item": 0})
			bundle_item.append(
				"item_defaults", {"company": "_Test Company", "default_warehouse": "_Test Warehouse - _TC"}
			)
			bundle_item.save(ignore_permissions=True)

		make_item("_Packed Item New 2", {"is_stock_item": 1})
		make_product_bundle("_Test Product Bundle Item New 1", ["_Packed Item New 2"], 2)

		so = make_sales_order(
			item_code="_Test Product Bundle Item New 1",
		)

		mr = make_material_request(so.name)
		self.assertEqual(mr.items[0].item_code, "_Packed Item New 2")

	def test_bin_details_of_packed_item(self):
		# test Update Items with product bundle
		if not frappe.db.exists("Item", "_Test Product Bundle Item New"):
			bundle_item = make_item("_Test Product Bundle Item New", {"is_stock_item": 0})
			bundle_item.append(
				"item_defaults", {"company": "_Test Company", "default_warehouse": "_Test Warehouse - _TC"}
			)
			bundle_item.save(ignore_permissions=True)

		make_item("_Packed Item New 1", {"is_stock_item": 1})
		make_product_bundle("_Test Product Bundle Item New", ["_Packed Item New 1"], 2)

		so = make_sales_order(
			item_code="_Test Product Bundle Item New",
			warehouse="_Test Warehouse - _TC",
			transaction_date=add_days(nowdate(), -1),
			do_not_submit=1,
		)

		make_stock_entry(item="_Packed Item New 1", target="_Test Warehouse - _TC", qty=120, rate=100)

		bin_details = frappe.db.get_value(
			"Bin",
			{"item_code": "_Packed Item New 1", "warehouse": "_Test Warehouse - _TC"},
			["actual_qty", "projected_qty", "ordered_qty"],
			as_dict=1,
		)

		so.transaction_date = nowdate()
		so.save()

		packed_item = so.packed_items[0]
		self.assertEqual(flt(bin_details.actual_qty), flt(packed_item.actual_qty))
		self.assertEqual(flt(bin_details.projected_qty), flt(packed_item.projected_qty))
		self.assertEqual(flt(bin_details.ordered_qty), flt(packed_item.ordered_qty))

	def test_update_child_product_bundle(self):
		# test Update Items with product bundle
		if not frappe.db.exists("Item", "_Product Bundle Item"):
			bundle_item = make_item("_Product Bundle Item", {"is_stock_item": 0})
			bundle_item.append(
				"item_defaults", {"company": "_Test Company", "default_warehouse": "_Test Warehouse - _TC"}
			)
			bundle_item.save(ignore_permissions=True)

		make_item("_Packed Item", {"is_stock_item": 1})
		make_product_bundle("_Product Bundle Item", ["_Packed Item"], 2)

		so = make_sales_order(item_code="_Test Item", warehouse=None)

		# get reserved qty of packed item
		existing_reserved_qty = get_reserved_qty("_Packed Item")

		added_item = json.dumps([{"item_code": "_Product Bundle Item", "rate": 200, "qty": 2}])
		update_child_qty_rate("Sales Order", added_item, so.name)

		so.reload()
		self.assertEqual(so.packed_items[0].qty, 4)

		# reserved qty in packed item should increase after adding bundle item
		self.assertEqual(get_reserved_qty("_Packed Item"), existing_reserved_qty + 4)

		# test uom and conversion factor change
		update_uom_conv_factor = json.dumps(
			[
				{
					"item_code": so.get("items")[0].item_code,
					"rate": so.get("items")[0].rate,
					"qty": so.get("items")[0].qty,
					"uom": "_Test UOM 1",
					"conversion_factor": 2,
					"docname": so.get("items")[0].name,
				}
			]
		)
		update_child_qty_rate("Sales Order", update_uom_conv_factor, so.name)

		so.reload()
		self.assertEqual(so.packed_items[0].qty, 8)

		# reserved qty in packed item should increase after changing bundle item uom
		self.assertEqual(get_reserved_qty("_Packed Item"), existing_reserved_qty + 8)

	def test_update_child_with_tax_template(self):
		"""
		Test Action: Create a SO with one item having its tax account head already in the SO.
		Add the same item + new item with tax template via Update Items.
		Expected result: First Item's tax row is updated. New tax row is added for second Item.
		"""
		if not frappe.db.exists("Item", "Test Item with Tax"):
			make_item(
				"Test Item with Tax",
				{
					"is_stock_item": 1,
				},
			)

		if not frappe.db.exists("Item Tax Template", {"title": "Test Update Items Template"}):
			frappe.get_doc(
				{
					"doctype": "Item Tax Template",
					"title": "Test Update Items Template",
					"company": "_Test Company",
					"taxes": [
						{
							"tax_type": "_Test Account Service Tax - _TC",
							"tax_rate": 10,
						}
					],
				}
			).insert()

		new_item_with_tax = frappe.get_doc("Item", "Test Item with Tax")

		new_item_with_tax.append(
			"taxes", {"item_tax_template": "Test Update Items Template - _TC", "valid_from": nowdate()}
		)
		new_item_with_tax.save()

		tax_template = "_Test Account Excise Duty @ 10 - _TC"
		item = "_Test Item Home Desktop 100"
		if not frappe.db.exists("Item Tax", {"parent": item, "item_tax_template": tax_template}):
			item_doc = frappe.get_doc("Item", item)
			item_doc.append("taxes", {"item_tax_template": tax_template, "valid_from": nowdate()})
			item_doc.save()
		else:
			# update valid from
			frappe.db.sql(
				"""UPDATE `tabItem Tax` set valid_from = CURRENT_DATE
				where parent = %(item)s and item_tax_template = %(tax)s""",
				{"item": item, "tax": tax_template},
			)

		so = make_sales_order(item_code=item, qty=1, do_not_save=1)

		so.append(
			"taxes",
			{
				"account_head": "_Test Account Excise Duty - _TC",
				"charge_type": "On Net Total",
				"cost_center": "_Test Cost Center - _TC",
				"description": "Excise Duty",
				"doctype": "Sales Taxes and Charges",
				"rate": 10,
			},
		)
		so.insert()
		so.submit()

		self.assertEqual(so.taxes[0].tax_amount, 10)
		self.assertEqual(so.taxes[0].total, 110)

		old_stock_settings_value = frappe.db.get_single_value("Stock Settings", "default_warehouse")
		frappe.db.set_single_value("Stock Settings", "default_warehouse", "_Test Warehouse - _TC")

		items = json.dumps(
			[
				{"item_code": item, "rate": 100, "qty": 1, "docname": so.items[0].name},
				{
					"item_code": item,
					"rate": 200,
					"qty": 1,
				},  # added item whose tax account head already exists in PO
				{
					"item_code": new_item_with_tax.name,
					"rate": 100,
					"qty": 1,
				},  # added item whose tax account head  is missing in PO
			]
		)
		update_child_qty_rate("Sales Order", items, so.name)

		so.reload()
		self.assertEqual(so.taxes[0].tax_amount, 40)
		self.assertEqual(so.taxes[0].total, 440)
		self.assertEqual(so.taxes[1].account_head, "_Test Account Service Tax - _TC")
		self.assertEqual(so.taxes[1].tax_amount, 40)
		self.assertEqual(so.taxes[1].total, 480)

		# teardown
		frappe.db.sql(
			"""UPDATE `tabItem Tax` set valid_from = NULL
			where parent = %(item)s and item_tax_template = %(tax)s""",
			{"item": item, "tax": tax_template},
		)
		so.cancel()
		so.delete()
		new_item_with_tax.delete()
		frappe.get_doc("Item Tax Template", "Test Update Items Template - _TC").delete()
		frappe.db.set_single_value("Stock Settings", "default_warehouse", old_stock_settings_value)

	def test_warehouse_user(self):
		test_user = create_user("test_so_warehouse_user@example.com", "Sales User", "Stock User")

		test_user_2 = frappe.get_doc("User", "test2@example.com")
		test_user_2.add_roles("Sales User", "Stock User")
		test_user_2.remove_roles("Sales Manager")

		frappe.permissions.add_user_permission("Warehouse", "_Test Warehouse 1 - _TC", test_user.name)
		frappe.permissions.add_user_permission("Warehouse", "_Test Warehouse 2 - _TC1", test_user_2.name)
		frappe.permissions.add_user_permission("Company", "_Test Company 1", test_user_2.name)

		frappe.set_user(test_user.name)

		so = make_sales_order(
			company="_Test Company 1",
			customer="_Test Customer 1",
			warehouse="_Test Warehouse 2 - _TC1",
			do_not_save=True,
		)
		so.conversion_rate = 0.02
		so.plc_conversion_rate = 0.02
		self.assertRaises(frappe.PermissionError, so.insert)

		frappe.set_user(test_user_2.name)
		so.insert()

		frappe.set_user("Administrator")
		frappe.permissions.remove_user_permission("Warehouse", "_Test Warehouse 1 - _TC", test_user.name)
		frappe.permissions.remove_user_permission("Warehouse", "_Test Warehouse 2 - _TC1", test_user_2.name)
		frappe.permissions.remove_user_permission("Company", "_Test Company 1", test_user_2.name)

	def test_block_delivery_note_against_cancelled_sales_order(self):
		so = make_sales_order()

		dn = make_delivery_note(so.name)
		dn.insert()

		so.cancel()

		dn.load_from_db()

		self.assertRaises(frappe.CancelledLinkError, dn.submit)

	def test_service_type_product_bundle(self):
		make_item("_Test Service Product Bundle", {"is_stock_item": 0})
		make_item("_Test Service Product Bundle Item 1", {"is_stock_item": 0})
		make_item("_Test Service Product Bundle Item 2", {"is_stock_item": 0})

		make_product_bundle(
			"_Test Service Product Bundle",
			["_Test Service Product Bundle Item 1", "_Test Service Product Bundle Item 2"],
		)

		so = make_sales_order(item_code="_Test Service Product Bundle", warehouse=None)

		self.assertTrue("_Test Service Product Bundle Item 1" in [d.item_code for d in so.packed_items])
		self.assertTrue("_Test Service Product Bundle Item 2" in [d.item_code for d in so.packed_items])

	def test_mix_type_product_bundle(self):
		make_item("_Test Mix Product Bundle", {"is_stock_item": 0})
		make_item("_Test Mix Product Bundle Item 1", {"is_stock_item": 1})
		make_item("_Test Mix Product Bundle Item 2", {"is_stock_item": 0})

		make_product_bundle(
			"_Test Mix Product Bundle",
			["_Test Mix Product Bundle Item 1", "_Test Mix Product Bundle Item 2"],
		)

		self.assertRaises(
			WarehouseRequired, make_sales_order, item_code="_Test Mix Product Bundle", warehouse=""
		)

	def test_auto_insert_price(self):
		make_item("_Test Item for Auto Price List", {"is_stock_item": 0})
		make_item("_Test Item for Auto Price List with Discount Percentage", {"is_stock_item": 0})
		frappe.db.set_single_value("Stock Settings", "auto_insert_price_list_rate_if_missing", 1)

		item_price = frappe.db.get_value(
			"Item Price", {"price_list": "_Test Price List", "item_code": "_Test Item for Auto Price List"}
		)
		if item_price:
			frappe.delete_doc("Item Price", item_price)

		make_sales_order(
			item_code="_Test Item for Auto Price List", selling_price_list="_Test Price List", rate=100
		)

		self.assertEqual(
			frappe.db.get_value(
				"Item Price",
				{"price_list": "_Test Price List", "item_code": "_Test Item for Auto Price List"},
				"price_list_rate",
			),
			100,
		)

		make_sales_order(
			item_code="_Test Item for Auto Price List with Discount Percentage",
			selling_price_list="_Test Price List",
			price_list_rate=200,
			discount_percentage=20,
		)

		self.assertEqual(
			frappe.db.get_value(
				"Item Price",
				{
					"price_list": "_Test Price List",
					"item_code": "_Test Item for Auto Price List with Discount Percentage",
				},
				"price_list_rate",
			),
			200,
		)

		# do not update price list
		frappe.db.set_single_value("Stock Settings", "auto_insert_price_list_rate_if_missing", 0)

		item_price = frappe.db.get_value(
			"Item Price", {"price_list": "_Test Price List", "item_code": "_Test Item for Auto Price List"}
		)
		if item_price:
			frappe.delete_doc("Item Price", item_price)

		make_sales_order(
			item_code="_Test Item for Auto Price List", selling_price_list="_Test Price List", rate=100
		)

		self.assertEqual(
			frappe.db.get_value(
				"Item Price",
				{"price_list": "_Test Price List", "item_code": "_Test Item for Auto Price List"},
				"price_list_rate",
			),
			None,
		)

		frappe.db.set_single_value("Stock Settings", "auto_insert_price_list_rate_if_missing", 1)

	def test_drop_shipping(self):
		from erpnext.buying.doctype.purchase_order.purchase_order import update_status
		from erpnext.selling.doctype.sales_order.sales_order import (
			make_purchase_order_for_default_supplier,
		)
		from erpnext.selling.doctype.sales_order.sales_order import update_status as so_update_status

		# make items
		po_item = make_item("_Test Item for Drop Shipping", {"is_stock_item": 1, "delivered_by_supplier": 1})
		dn_item = make_item("_Test Regular Item", {"is_stock_item": 1})

		so_items = [
			{
				"item_code": po_item.item_code,
				"warehouse": "",
				"qty": 2,
				"rate": 400,
				"delivered_by_supplier": 1,
				"supplier": "_Test Supplier",
			},
			{
				"item_code": dn_item.item_code,
				"warehouse": "_Test Warehouse - _TC",
				"qty": 2,
				"rate": 300,
				"conversion_factor": 1.0,
			},
		]

		if frappe.db.get_value("Item", "_Test Regular Item", "is_stock_item") == 1:
			make_stock_entry(item="_Test Regular Item", target="_Test Warehouse - _TC", qty=2, rate=100)

		# create so, po and dn
		so = make_sales_order(item_list=so_items, do_not_submit=True)
		so.submit()

		po = make_purchase_order_for_default_supplier(so.name, selected_items=[so_items[0]])[0]
		po.submit()

		dn = create_dn_against_so(so.name, delivered_qty=2)

		self.assertEqual(so.customer, po.customer)
		self.assertEqual(po.items[0].sales_order, so.name)
		self.assertEqual(po.items[0].item_code, po_item.item_code)
		self.assertEqual(dn.items[0].item_code, dn_item.item_code)
		# test po_item length
		self.assertEqual(len(po.items), 1)

		# test ordered_qty and reserved_qty for drop ship item
		bin_po_item = frappe.get_all(
			"Bin",
			filters={"item_code": po_item.item_code, "warehouse": "_Test Warehouse - _TC"},
			fields=["ordered_qty", "reserved_qty"],
		)

		ordered_qty = bin_po_item[0].ordered_qty if bin_po_item else 0.0
		reserved_qty = bin_po_item[0].reserved_qty if bin_po_item else 0.0

		# drop ship PO should not impact bin, test the same
		self.assertEqual(abs(flt(ordered_qty)), 0)
		self.assertEqual(abs(flt(reserved_qty)), 0)

		# test per_delivered status
		update_status("Delivered", po.name)
		self.assertEqual(flt(frappe.db.get_value("Sales Order", so.name, "per_delivered"), 2), 100.00)
		po.load_from_db()

		# test after closing so
		so.db_set("status", "Closed")
		so.update_reserved_qty()

		# test ordered_qty and reserved_qty for drop ship item after closing so
		bin_po_item = frappe.get_all(
			"Bin",
			filters={"item_code": po_item.item_code, "warehouse": "_Test Warehouse - _TC"},
			fields=["ordered_qty", "reserved_qty"],
		)

		ordered_qty = bin_po_item[0].ordered_qty if bin_po_item else 0.0
		reserved_qty = bin_po_item[0].reserved_qty if bin_po_item else 0.0

		self.assertEqual(abs(flt(ordered_qty)), 0)
		self.assertEqual(abs(flt(reserved_qty)), 0)

		# teardown
		so_update_status("Draft", so.name)
		dn.load_from_db()
		dn.cancel()
		po.cancel()
		so.load_from_db()
		so.cancel()

	def test_drop_shipping_partial_order(self):
		from erpnext.selling.doctype.sales_order.sales_order import (
			make_purchase_order_for_default_supplier,
		)
		from erpnext.selling.doctype.sales_order.sales_order import update_status as so_update_status

		# make items
		po_item1 = make_item(
			"_Test Item for Drop Shipping 1", {"is_stock_item": 1, "delivered_by_supplier": 1}
		)
		po_item2 = make_item(
			"_Test Item for Drop Shipping 2", {"is_stock_item": 1, "delivered_by_supplier": 1}
		)

		so_items = [
			{
				"item_code": po_item1.item_code,
				"warehouse": "",
				"qty": 2,
				"rate": 400,
				"delivered_by_supplier": 1,
				"supplier": "_Test Supplier",
			},
			{
				"item_code": po_item2.item_code,
				"warehouse": "",
				"qty": 2,
				"rate": 400,
				"delivered_by_supplier": 1,
				"supplier": "_Test Supplier",
			},
		]

		# create so and po
		so = make_sales_order(item_list=so_items, do_not_submit=True)
		so.submit()

		# create po for only one item
		po1 = make_purchase_order_for_default_supplier(so.name, selected_items=[so_items[0]])[0]
		po1.submit()

		self.assertEqual(so.customer, po1.customer)
		self.assertEqual(po1.items[0].sales_order, so.name)
		self.assertEqual(po1.items[0].item_code, po_item1.item_code)
		# test po item length
		self.assertEqual(len(po1.items), 1)

		# create po for remaining item
		po2 = make_purchase_order_for_default_supplier(so.name, selected_items=[so_items[1]])[0]
		po2.submit()

		# teardown
		so_update_status("Draft", so.name)

		po1.cancel()
		po2.cancel()
		so.load_from_db()
		so.cancel()

	def test_drop_shipping_full_for_default_suppliers(self):
		"""Test if multiple POs are generated in one go against different default suppliers."""
		from erpnext.selling.doctype.sales_order.sales_order import (
			make_purchase_order_for_default_supplier,
		)

		if not frappe.db.exists("Item", "_Test Item for Drop Shipping 1"):
			make_item("_Test Item for Drop Shipping 1", {"is_stock_item": 1, "delivered_by_supplier": 1})

		if not frappe.db.exists("Item", "_Test Item for Drop Shipping 2"):
			make_item("_Test Item for Drop Shipping 2", {"is_stock_item": 1, "delivered_by_supplier": 1})

		so_items = [
			{
				"item_code": "_Test Item for Drop Shipping 1",
				"warehouse": "",
				"qty": 2,
				"rate": 400,
				"delivered_by_supplier": 1,
				"supplier": "_Test Supplier",
			},
			{
				"item_code": "_Test Item for Drop Shipping 2",
				"warehouse": "",
				"qty": 2,
				"rate": 400,
				"delivered_by_supplier": 1,
				"supplier": "_Test Supplier 1",
			},
		]

		# create so and po
		so = make_sales_order(item_list=so_items, do_not_submit=True)
		so.submit()

		purchase_orders = make_purchase_order_for_default_supplier(so.name, selected_items=so_items)

		self.assertEqual(len(purchase_orders), 2)
		self.assertEqual(purchase_orders[0].supplier, "_Test Supplier")
		self.assertEqual(purchase_orders[1].supplier, "_Test Supplier 1")

	def test_product_bundles_in_so_are_replaced_with_bundle_items_in_po(self):
		"""
		Tests if the the Product Bundles in the Items table of Sales Orders are replaced with
		their child items(from the Packed Items table) on creating a Purchase Order from it.
		"""
		from erpnext.selling.doctype.sales_order.sales_order import make_purchase_order

		product_bundle = make_item("_Test Product Bundle", {"is_stock_item": 0})
		make_item("_Test Bundle Item 1", {"is_stock_item": 1})
		make_item("_Test Bundle Item 2", {"is_stock_item": 1})

		make_product_bundle("_Test Product Bundle", ["_Test Bundle Item 1", "_Test Bundle Item 2"])

		so_items = [
			{
				"item_code": product_bundle.item_code,
				"warehouse": "",
				"qty": 2,
				"rate": 400,
				"delivered_by_supplier": 1,
				"supplier": "_Test Supplier",
			}
		]

		so = make_sales_order(item_list=so_items)

		purchase_order = make_purchase_order(so.name, selected_items=so_items)

		self.assertEqual(purchase_order.items[0].item_code, "_Test Bundle Item 1")
		self.assertEqual(purchase_order.items[1].item_code, "_Test Bundle Item 2")

	def test_purchase_order_updates_packed_item_ordered_qty(self):
		"""
		Tests if the packed item's `ordered_qty` is updated with the quantity of the Purchase Order
		"""
		from erpnext.selling.doctype.sales_order.sales_order import make_purchase_order

		product_bundle = make_item("_Test Product Bundle", {"is_stock_item": 0})
		make_item("_Test Bundle Item 1", {"is_stock_item": 1})
		make_item("_Test Bundle Item 2", {"is_stock_item": 1})

		make_product_bundle("_Test Product Bundle", ["_Test Bundle Item 1", "_Test Bundle Item 2"])

		so_items = [
			{
				"item_code": product_bundle.item_code,
				"warehouse": "",
				"qty": 2,
				"rate": 400,
				"delivered_by_supplier": 1,
				"supplier": "_Test Supplier",
			}
		]

		so = make_sales_order(item_list=so_items)

		purchase_order = make_purchase_order(so.name, selected_items=so_items)
		purchase_order.supplier = "_Test Supplier"
		purchase_order.set_warehouse = "_Test Warehouse - _TC"
		purchase_order.save()
		purchase_order.submit()

		so.reload()
		self.assertEqual(so.packed_items[0].ordered_qty, 2)
		self.assertEqual(so.packed_items[1].ordered_qty, 2)

	def test_reserved_qty_for_closing_so(self):
		bin = frappe.get_all(
			"Bin",
			filters={"item_code": "_Test Item", "warehouse": "_Test Warehouse - _TC"},
			fields=["reserved_qty"],
		)

		existing_reserved_qty = bin[0].reserved_qty if bin else 0.0

		so = make_sales_order(item_code="_Test Item", qty=1)

		self.assertEqual(
			get_reserved_qty(item_code="_Test Item", warehouse="_Test Warehouse - _TC"),
			existing_reserved_qty + 1,
		)

		so.update_status("Closed")

		self.assertEqual(
			get_reserved_qty(item_code="_Test Item", warehouse="_Test Warehouse - _TC"),
			existing_reserved_qty,
		)

	def test_create_so_with_margin(self):
		so = make_sales_order(item_code="_Test Item", qty=1, do_not_submit=True)
		so.items[0].price_list_rate = price_list_rate = 100
		so.items[0].margin_type = "Percentage"
		so.items[0].margin_rate_or_amount = 25
		so.save()

		new_so = frappe.copy_doc(so)
		new_so.save(ignore_permissions=True)

		self.assertEqual(new_so.get("items")[0].rate, flt((price_list_rate * 25) / 100 + price_list_rate))
		new_so.items[0].margin_rate_or_amount = 25
		new_so.payment_schedule = []
		new_so.save()
		new_so.submit()

		self.assertEqual(new_so.get("items")[0].rate, flt((price_list_rate * 25) / 100 + price_list_rate))

	def test_terms_auto_added(self):
		so = make_sales_order(do_not_save=1)

		self.assertFalse(so.get("payment_schedule"))

		so.insert()

		self.assertTrue(so.get("payment_schedule"))

	def test_terms_not_copied(self):
		so = make_sales_order()
		self.assertTrue(so.get("payment_schedule"))

		si = make_sales_invoice(so.name)
		self.assertFalse(si.get("payment_schedule"))

	def test_terms_copied(self):
		so = make_sales_order(do_not_copy=1, do_not_save=1)
		so.payment_terms_template = "_Test Payment Term Template"
		so.insert()
		so.submit()
		self.assertTrue(so.get("payment_schedule"))

		si = make_sales_invoice(so.name)
		si.insert()
		self.assertTrue(si.get("payment_schedule"))

	def test_make_work_order(self):
		from erpnext.selling.doctype.sales_order.sales_order import get_work_order_items

		# Make a new Sales Order
		so = make_sales_order(
			**{
				"item_list": [
					{"item_code": "_Test FG Item", "qty": 10, "rate": 100},
					{"item_code": "_Test FG Item", "qty": 20, "rate": 200},
				]
			}
		)

		# Raise Work Orders
		po_items = []
		so_item_name = {}
		for item in get_work_order_items(so.name):
			po_items.append(
				{
					"warehouse": item.get("warehouse"),
					"item_code": item.get("item_code"),
					"pending_qty": item.get("pending_qty"),
					"sales_order_item": item.get("sales_order_item"),
					"bom": item.get("bom"),
					"description": item.get("description"),
				}
			)
			so_item_name[item.get("sales_order_item")] = item.get("pending_qty")
		make_work_orders(json.dumps({"items": po_items}), so.name, so.company)

		# Check if Work Orders were raised
		for item in so_item_name:
			wo_qty = frappe.db.sql(
				"select sum(qty) from `tabWork Order` where sales_order=%s and sales_order_item=%s",
				(so.name, item),
			)
			self.assertEqual(wo_qty[0][0], so_item_name.get(item))

	def test_advance_payment_entry_unlink_against_sales_order(self):
		from erpnext.accounts.doctype.payment_entry.test_payment_entry import get_payment_entry

		frappe.db.set_single_value("Accounts Settings", "unlink_advance_payment_on_cancelation_of_order", 0)

		so = make_sales_order()

		pe = get_payment_entry("Sales Order", so.name, bank_account="_Test Bank - _TC")
		pe.reference_no = "1"
		pe.reference_date = nowdate()
		pe.paid_from_account_currency = so.currency
		pe.paid_to_account_currency = so.currency
		pe.source_exchange_rate = 1
		pe.target_exchange_rate = 1
		pe.paid_amount = so.grand_total
		pe.save(ignore_permissions=True)
		pe.submit()

		so_doc = frappe.get_doc("Sales Order", so.name)

		self.assertRaises(frappe.LinkExistsError, so_doc.cancel)

	@change_settings("Accounts Settings", {"unlink_advance_payment_on_cancelation_of_order": 1})
	def test_advance_paid_upon_payment_cancellation(self):
		from erpnext.accounts.doctype.payment_entry.test_payment_entry import get_payment_entry

		so = make_sales_order()

		pe = get_payment_entry("Sales Order", so.name, bank_account="_Test Bank - _TC")
		pe.reference_no = "1"
		pe.reference_date = nowdate()
		pe.paid_from_account_currency = so.currency
		pe.paid_to_account_currency = so.currency
		pe.source_exchange_rate = 1
		pe.target_exchange_rate = 1
		pe.paid_amount = so.grand_total
		pe.save(ignore_permissions=True)
		pe.submit()
		so.reload()

		self.assertEqual(so.advance_paid, so.base_grand_total)

		# cancel advance payment
		pe.reload()
		pe.cancel()

		so.reload()
		self.assertEqual(so.advance_paid, 0)

	def test_cancel_sales_order_after_cancel_payment_entry(self):
		from erpnext.accounts.doctype.payment_entry.test_payment_entry import get_payment_entry

		# make a sales order
		so = make_sales_order()

		# disable unlinking of payment entry
		frappe.db.set_single_value("Accounts Settings", "unlink_advance_payment_on_cancelation_of_order", 0)

		# create a payment entry against sales order
		pe = get_payment_entry("Sales Order", so.name, bank_account="_Test Bank - _TC")
		pe.reference_no = "1"
		pe.reference_date = nowdate()
		pe.paid_from_account_currency = so.currency
		pe.paid_to_account_currency = so.currency
		pe.source_exchange_rate = 1
		pe.target_exchange_rate = 1
		pe.paid_amount = so.grand_total
		pe.save(ignore_permissions=True)
		pe.submit()

		# Cancel payment entry
		po_doc = frappe.get_doc("Payment Entry", pe.name)
		po_doc.cancel()

		# Cancel sales order
		try:
			so_doc = frappe.get_doc("Sales Order", so.name)
			so_doc.cancel()
		except Exception:
			self.fail("Can not cancel sales order with linked cancelled payment entry")

	def test_work_order_pop_up_from_sales_order(self):
		"Test `get_work_order_items` in Sales Order picks the right BOM for items to manufacture."

		from erpnext.controllers.item_variant import create_variant
		from erpnext.manufacturing.doctype.production_plan.test_production_plan import make_bom
		from erpnext.selling.doctype.sales_order.sales_order import get_work_order_items

		make_item(  # template item
			"Test-WO-Tshirt",
			{
				"has_variant": 1,
				"variant_based_on": "Item Attribute",
				"attributes": [{"attribute": "Test Colour"}],
			},
		)
		make_item("Test-RM-Cotton")  # RM for BOM

		for colour in (
			"Red",
			"Green",
		):
			variant = create_variant("Test-WO-Tshirt", {"Test Colour": colour})
			variant.save()

		template_bom = make_bom(item="Test-WO-Tshirt", rate=100, raw_materials=["Test-RM-Cotton"])
		red_var_bom = make_bom(item="Test-WO-Tshirt-R", rate=100, raw_materials=["Test-RM-Cotton"])

		so = make_sales_order(
			**{
				"item_list": [
					{
						"item_code": "Test-WO-Tshirt-R",
						"qty": 1,
						"rate": 1000,
						"warehouse": "_Test Warehouse - _TC",
					},
					{
						"item_code": "Test-WO-Tshirt-G",
						"qty": 1,
						"rate": 1000,
						"warehouse": "_Test Warehouse - _TC",
					},
				]
			}
		)
		wo_items = get_work_order_items(so.name)

		self.assertEqual(wo_items[0].get("item_code"), "Test-WO-Tshirt-R")
		self.assertEqual(wo_items[0].get("bom"), red_var_bom.name)

		# Must pick Template Item BOM for Test-WO-Tshirt-G as it has no BOM
		self.assertEqual(wo_items[1].get("item_code"), "Test-WO-Tshirt-G")
		self.assertEqual(wo_items[1].get("bom"), template_bom.name)

	def test_request_for_raw_materials(self):
		from erpnext.selling.doctype.sales_order.sales_order import get_work_order_items

		item = make_item(
			"_Test Finished Item",
			{
				"is_stock_item": 1,
				"maintain_stock": 1,
				"valuation_rate": 500,
				"item_defaults": [{"default_warehouse": "_Test Warehouse - _TC", "company": "_Test Company"}],
			},
		)
		make_item(
			"_Test Raw Item A",
			{
				"maintain_stock": 1,
				"valuation_rate": 100,
				"item_defaults": [{"default_warehouse": "_Test Warehouse - _TC", "company": "_Test Company"}],
			},
		)
		make_item(
			"_Test Raw Item B",
			{
				"maintain_stock": 1,
				"valuation_rate": 200,
				"item_defaults": [{"default_warehouse": "_Test Warehouse - _TC", "company": "_Test Company"}],
			},
		)
		from erpnext.manufacturing.doctype.production_plan.test_production_plan import make_bom

		make_bom(item=item.item_code, rate=1000, raw_materials=["_Test Raw Item A", "_Test Raw Item B"])

		so = make_sales_order(**{"item_list": [{"item_code": item.item_code, "qty": 1, "rate": 1000}]})
		so.submit()
		mr_dict = frappe._dict()
		items = get_work_order_items(so.name, 1)
		mr_dict["items"] = items
		mr_dict["include_exploded_items"] = 0
		mr_dict["ignore_existing_ordered_qty"] = 1
		make_raw_material_request(mr_dict, so.company, so.name)
		mr = frappe.db.sql(
			"""select name from `tabMaterial Request` ORDER BY creation DESC LIMIT 1""", as_dict=1
		)[0]
		mr_doc = frappe.get_doc("Material Request", mr.get("name"))
		self.assertEqual(mr_doc.items[0].sales_order, so.name)

	def test_so_optional_blanket_order(self):
		"""
		Expected result: Blanket order Ordered Quantity should only be affected on Sales Order with against_blanket_order = 1.
		Second Sales Order should not add on to Blanket Orders Ordered Quantity.
		"""

		make_blanket_order(blanket_order_type="Selling", quantity=10, rate=10)

		so = make_sales_order(item_code="_Test Item", qty=5, against_blanket_order=1)
		so_doc = frappe.get_doc("Sales Order", so.get("name"))
		# To test if the SO has a Blanket Order
		self.assertTrue(so_doc.items[0].blanket_order)

		so = make_sales_order(item_code="_Test Item", qty=5, against_blanket_order=0)
		so_doc = frappe.get_doc("Sales Order", so.get("name"))
		# To test if the SO does NOT have a Blanket Order
		self.assertEqual(so_doc.items[0].blanket_order, None)

	def test_so_cancellation_when_si_drafted(self):
		"""
		Test to check if Sales Order gets cancelled if Sales Invoice is in Draft state
		Expected result: sales order should not get cancelled
		"""
		so = make_sales_order()
		so.submit()
		si = make_sales_invoice(so.name)
		si.save()

		self.assertRaises(frappe.ValidationError, so.cancel)

	def test_so_cancellation_after_si_submission(self):
		"""
		Test to check if Sales Order gets cancelled when linked Sales Invoice has been Submitted
		Expected result: Sales Order should not get cancelled
		"""
		so = make_sales_order()
		so.submit()
		si = make_sales_invoice(so.name)
		si.submit()

		so.load_from_db()
		self.assertRaises(frappe.LinkExistsError, so.cancel)

	def test_so_cancellation_after_dn_submission(self):
		"""
		Test to check if Sales Order gets cancelled when linked Delivery Note has been Submitted
		Expected result: Sales Order should not get cancelled
		"""
		so = make_sales_order()
		so.submit()
		dn = make_delivery_note(so.name)
		dn.submit()

		so.load_from_db()
		self.assertRaises(frappe.LinkExistsError, so.cancel)

	def test_so_cancellation_after_maintenance_schedule_submission(self):
		"""
		Expected result: Sales Order should not get cancelled
		"""
		so = make_sales_order()
		so.submit()
		ms = make_maintenance_schedule()
		ms.items[0].sales_order = so.name
		ms.submit()

		so.load_from_db()
		self.assertRaises(frappe.LinkExistsError, so.cancel)

	def test_so_cancellation_after_maintenance_visit_submission(self):
		"""
		Expected result: Sales Order should not get cancelled
		"""
		so = make_sales_order()
		so.submit()
		mv = make_maintenance_visit()
		mv.purposes[0].prevdoc_doctype = "Sales Order"
		mv.purposes[0].prevdoc_docname = so.name
		mv.submit()

		so.load_from_db()
		self.assertRaises(frappe.LinkExistsError, so.cancel)

	def test_so_cancellation_after_work_order_submission(self):
		"""
		Expected result: Sales Order should not get cancelled
		"""
		from erpnext.manufacturing.doctype.work_order.test_work_order import make_wo_order_test_record

		so = make_sales_order(item_code="_Test FG Item", qty=10)
		so.submit()
		make_wo_order_test_record(sales_order=so.name)

		so.load_from_db()
		self.assertRaises(frappe.LinkExistsError, so.cancel)

	def test_payment_terms_are_fetched_when_creating_sales_invoice(self):
		from erpnext.accounts.doctype.payment_entry.test_payment_entry import (
			create_payment_terms_template,
		)
		from erpnext.accounts.doctype.sales_invoice.test_sales_invoice import create_sales_invoice

		automatically_fetch_payment_terms()

		so = make_sales_order(uom="Nos", do_not_save=1)
		create_payment_terms_template()
		so.payment_terms_template = "Test Receivable Template"
		so.submit()

		si = create_sales_invoice(qty=10, do_not_save=1)
		si.items[0].sales_order = so.name
		si.items[0].so_detail = so.items[0].name
		si.insert()

		self.assertEqual(so.payment_terms_template, si.payment_terms_template)
		compare_payment_schedules(self, so, si)

		automatically_fetch_payment_terms(enable=0)

	def test_zero_amount_sales_order_billing_status(self):
		from erpnext.accounts.doctype.sales_invoice.test_sales_invoice import create_sales_invoice

		so = make_sales_order(uom="Nos", do_not_save=1)
		so.items[0].rate = 0
		so.save()
		so.submit()

		self.assertEqual(so.net_total, 0)
		self.assertEqual(so.billing_status, "Not Billed")

		si = create_sales_invoice(qty=10, do_not_save=1)
		si.price_list = "_Test Price List"
		si.items[0].rate = 0
		si.items[0].price_list_rate = 0
		si.items[0].sales_order = so.name
		si.items[0].so_detail = so.items[0].name
		si.save()
		si.submit()

		self.assertEqual(si.net_total, 0)
		so.load_from_db()
		self.assertEqual(so.billing_status, "Fully Billed")

	def test_so_billing_status_with_crnote_against_sales_return(self):
		"""
		| Step | Document creation                    |                               |
		|------+--------------------------------------+-------------------------------|
		|    1 | SO -> DN -> SI                       | SO Fully Billed and Completed |
		|    2 | DN -> Sales Return(Partial)          | SO 50% Delivered, 100% billed |
		|    3 | Sales Return(Partial) -> Credit Note | SO 50% Delivered, 50% billed  |

		"""
		from erpnext.accounts.doctype.sales_invoice.test_sales_invoice import create_sales_invoice

		so = make_sales_order(uom="Nos", do_not_save=1)
		so.save()
		so.submit()

		self.assertEqual(so.billing_status, "Not Billed")

		dn1 = make_delivery_note(so.name)
		dn1.taxes_and_charges = ""
		dn1.taxes.clear()
		dn1.save().submit()

		si = create_sales_invoice(qty=10, do_not_save=1)
		si.items[0].sales_order = so.name
		si.items[0].so_detail = so.items[0].name
		si.items[0].delivery_note = dn1.name
		si.items[0].dn_detail = dn1.items[0].name
		si.save()
		si.submit()

		so.reload()
		self.assertEqual(so.billing_status, "Fully Billed")
		self.assertEqual(so.status, "Completed")

		from erpnext.stock.doctype.delivery_note.test_delivery_note import create_delivery_note

		dn1.reload()
		dn_ret = create_delivery_note(is_return=1, return_against=dn1.name, qty=-5, do_not_submit=True)
		dn_ret.items[0].against_sales_order = so.name
		dn_ret.items[0].so_detail = so.items[0].name
		dn_ret.submit()

		so.reload()
		self.assertEqual(so.per_billed, 100)
		self.assertEqual(so.per_delivered, 50)

		cr_note = create_sales_invoice(is_return=1, qty=-1, do_not_submit=True)
		cr_note.items[0].qty = -5
		cr_note.items[0].sales_order = so.name
		cr_note.items[0].so_detail = so.items[0].name
		cr_note.items[0].delivery_note = dn_ret.name
		cr_note.items[0].dn_detail = dn_ret.items[0].name
		cr_note.update_billed_amount_in_sales_order = True
		cr_note.submit()

		so.reload()
		self.assertEqual(so.per_billed, 50)
		self.assertEqual(so.per_delivered, 50)

	def test_so_back_updated_from_wo_via_mr(self):
		"SO -> MR (Manufacture) -> WO. Test if WO Qty is updated in SO."
		from erpnext.manufacturing.doctype.work_order.work_order import (
			make_stock_entry as make_se_from_wo,
		)
		from erpnext.stock.doctype.material_request.material_request import raise_work_orders

		so = make_sales_order(item_list=[{"item_code": "_Test FG Item", "qty": 2, "rate": 100}])

		mr = make_material_request(so.name)
		mr.material_request_type = "Manufacture"
		mr.schedule_date = today()
		mr.submit()

		# WO from MR
		wo_name = raise_work_orders(mr.name)[0]
		wo = frappe.get_doc("Work Order", wo_name)
		wo.wip_warehouse = "Work In Progress - _TC"
		wo.skip_transfer = True

		self.assertEqual(wo.sales_order, so.name)
		self.assertEqual(wo.sales_order_item, so.items[0].name)

		wo.submit()
		make_stock_entry(
			item_code="_Test Item",
			target="_Test Warehouse - _TC",
			qty=4,
			basic_rate=100,  # Stock RM
		)
		make_stock_entry(
			item_code="_Test Item Home Desktop 100",  # Stock RM
			target="_Test Warehouse - _TC",
			qty=4,
			basic_rate=100,
		)

		se = frappe.get_doc(make_se_from_wo(wo.name, "Manufacture", 2))
		se.submit()  # Finish WO

		mr.reload()
		wo.reload()
		so.reload()
		self.assertEqual(so.items[0].work_order_qty, wo.produced_qty)
		self.assertEqual(mr.status, "Manufactured")

	def test_sales_order_with_shipping_rule(self):
		from erpnext.accounts.doctype.shipping_rule.test_shipping_rule import create_shipping_rule

		shipping_rule = create_shipping_rule(
			shipping_rule_type="Selling", shipping_rule_name="Shipping Rule - Sales Invoice Test"
		)
		sales_order = make_sales_order(do_not_save=True)
		sales_order.shipping_rule = shipping_rule.name

		sales_order.items[0].qty = 1
		sales_order.save()
		self.assertEqual(sales_order.taxes[0].tax_amount, 50)

		sales_order.items[0].qty = 2
		sales_order.save()
		self.assertEqual(sales_order.taxes[0].tax_amount, 100)

		sales_order.items[0].qty = 3
		sales_order.save()
		self.assertEqual(sales_order.taxes[0].tax_amount, 200)

		sales_order.items[0].qty = 21
		sales_order.save()
		self.assertEqual(sales_order.taxes[0].tax_amount, 0)

	def test_sales_order_partial_advance_payment(self):
		from erpnext.accounts.doctype.payment_entry.test_payment_entry import (
			create_payment_entry,
			get_payment_entry,
		)
		from erpnext.selling.doctype.customer.test_customer import get_customer_dict

		# Make a customer
		customer = get_customer_dict("QA Logistics")
		frappe.get_doc(customer).insert()

		# Make a Sales Order
		so = make_sales_order(
			customer="QA Logistics",
			item_list=[
				{"item_code": "_Test Item", "qty": 1, "rate": 200},
				{"item_code": "_Test Item 2", "qty": 1, "rate": 300},
			],
		)

		# Create a advance payment against that Sales Order
		pe = get_payment_entry("Sales Order", so.name, bank_account="_Test Bank - _TC")
		pe.reference_no = "1"
		pe.reference_date = nowdate()
		pe.paid_from_account_currency = so.currency
		pe.paid_to_account_currency = so.currency
		pe.source_exchange_rate = 1
		pe.target_exchange_rate = 1
		pe.paid_amount = so.grand_total
		pe.save(ignore_permissions=True)
		pe.submit()

		# Make standalone advance payment entry
		create_payment_entry(
			payment_type="Receive",
			party_type="Customer",
			party="QA Logistics",
			paid_from="Debtors - _TC",
			paid_to="_Test Bank - _TC",
			save=1,
			submit=1,
		)

		si = make_sales_invoice(so.name)

		item = si.get("items")[1]
		si.remove(item)

		si.allocate_advances_automatically = 1
		si.save()

		self.assertEqual(len(si.get("advances")), 1)
		self.assertEqual(si.get("advances")[0].allocated_amount, 200)
		self.assertEqual(si.get("advances")[0].reference_name, pe.name)

		si.submit()
		pe.load_from_db()

		self.assertEqual(pe.references[0].reference_name, so.name)
		self.assertEqual(pe.references[0].allocated_amount, 300)
		self.assertEqual(pe.references[1].reference_name, si.name)
		self.assertEqual(pe.references[1].allocated_amount, 200)

	def test_delivered_item_material_request(self):
		"SO -> MR (Manufacture) -> WO. Test if WO Qty is updated in SO."

		so = make_sales_order(
			item_list=[
				{"item_code": "_Test FG Item", "qty": 10, "rate": 100, "warehouse": "Work In Progress - _TC"}
			]
		)

		make_stock_entry(item_code="_Test FG Item", target="Work In Progress - _TC", qty=4, basic_rate=100)

		dn = make_delivery_note(so.name)
		dn.items[0].qty = 4
		dn.submit()

		so.load_from_db()
		self.assertEqual(so.items[0].delivered_qty, 4)

		mr = make_material_request(so.name)
		mr.material_request_type = "Purchase"
		mr.schedule_date = today()
		mr.save()

		self.assertEqual(mr.items[0].qty, 6)

	def test_packed_items_for_partial_sales_order(self):
		# test Update Items with product bundle
		for product_bundle in [
			"_Test Product Bundle Item Partial 1",
			"_Test Product Bundle Item Partial 2",
		]:
			if not frappe.db.exists("Item", product_bundle):
				bundle_item = make_item(product_bundle, {"is_stock_item": 0})
				bundle_item.append(
					"item_defaults",
					{"company": "_Test Company", "default_warehouse": "_Test Warehouse - _TC"},
				)
				bundle_item.save(ignore_permissions=True)

		for product_bundle in ["_Packed Item Partial 1", "_Packed Item Partial 2"]:
			if not frappe.db.exists("Item", product_bundle):
				make_item(product_bundle, {"is_stock_item": 1, "stock_uom": "Nos"})

			make_stock_entry(item=product_bundle, target="_Test Warehouse - _TC", qty=2, rate=10)

		make_product_bundle("_Test Product Bundle Item Partial 1", ["_Packed Item Partial 1"], 1)

		make_product_bundle("_Test Product Bundle Item Partial 2", ["_Packed Item Partial 2"], 1)

		so = make_sales_order(
			item_code="_Test Product Bundle Item Partial 1",
			warehouse="_Test Warehouse - _TC",
			qty=1,
			uom="Nos",
			stock_uom="Nos",
			conversion_factor=1,
			transaction_date=nowdate(),
			delivery_note=nowdate(),
			do_not_submit=1,
		)

		so.append(
			"items",
			{
				"item_code": "_Test Product Bundle Item Partial 2",
				"warehouse": "_Test Warehouse - _TC",
				"qty": 1,
				"uom": "Nos",
				"stock_uom": "Nos",
				"conversion_factor": 1,
				"delivery_note": nowdate(),
			},
		)

		so.save()
		so.submit()

		dn = make_delivery_note(so.name)
		dn.remove(dn.items[1])
		dn.save()
		dn.submit()

		self.assertEqual(len(dn.items), 1)
		self.assertEqual(len(dn.packed_items), 1)
		self.assertEqual(dn.items[0].item_code, "_Test Product Bundle Item Partial 1")

		so.load_from_db()

		dn = make_delivery_note(so.name)
		dn.save()

		self.assertEqual(len(dn.items), 1)
		self.assertEqual(len(dn.packed_items), 1)
		self.assertEqual(dn.items[0].item_code, "_Test Product Bundle Item Partial 2")

	@change_settings("Selling Settings", {"editable_bundle_item_rates": 1})
	def test_expired_rate_for_packed_item(self):
		bundle = "_Test Product Bundle 1"
		packed_item = "_Packed Item 1"

		# test Update Items with product bundle
		for product_bundle in [bundle]:
			if not frappe.db.exists("Item", product_bundle):
				bundle_item = make_item(product_bundle, {"is_stock_item": 0})
				bundle_item.append(
					"item_defaults",
					{"company": "_Test Company", "default_warehouse": "_Test Warehouse - _TC"},
				)
				bundle_item.save(ignore_permissions=True)

		for product_bundle in [packed_item]:
			if not frappe.db.exists("Item", product_bundle):
				make_item(product_bundle, {"is_stock_item": 0, "stock_uom": "Nos"})

		make_product_bundle(bundle, [packed_item], 1)

		for scenario in [
			{"valid_upto": add_days(nowdate(), -1), "expected_rate": 0.0},
			{"valid_upto": add_days(nowdate(), 1), "expected_rate": 111.0},
		]:
			with self.subTest(scenario=scenario):
				frappe.get_doc(
					{
						"doctype": "Item Price",
						"item_code": packed_item,
						"selling": 1,
						"price_list": "_Test Price List",
						"valid_from": add_days(nowdate(), -1),
						"valid_upto": scenario.get("valid_upto"),
						"price_list_rate": 111,
					}
				).save()

				so = frappe.new_doc("Sales Order")
				so.transaction_date = nowdate()
				so.delivery_date = nowdate()
				so.set_warehouse = ""
				so.company = "_Test Company"
				so.customer = "_Test Customer"
				so.currency = "INR"
				so.selling_price_list = "_Test Price List"
				so.append("items", {"item_code": bundle, "qty": 1})
				so.save()

				self.assertEqual(len(so.items), 1)
				self.assertEqual(len(so.packed_items), 1)
				self.assertEqual(so.items[0].item_code, bundle)
				self.assertEqual(so.packed_items[0].item_code, packed_item)
				self.assertEqual(so.items[0].rate, scenario.get("expected_rate"))
				self.assertEqual(so.packed_items[0].rate, scenario.get("expected_rate"))

	def test_pick_list_without_rejected_materials(self):
		serial_and_batch_item = make_item(
			"_Test Serial and Batch Item for Rejected Materials",
			properties={
				"has_serial_no": 1,
				"has_batch_no": 1,
				"create_new_batch": 1,
				"batch_number_series": "BAT-TSBIFRM-.#####",
				"serial_no_series": "SN-TSBIFRM-.#####",
			},
		).name

		serial_item = make_item(
			"_Test Serial Item for Rejected Materials",
			properties={
				"has_serial_no": 1,
				"serial_no_series": "SN-TSIFRM-.#####",
			},
		).name

		batch_item = make_item(
			"_Test Batch Item for Rejected Materials",
			properties={
				"has_batch_no": 1,
				"create_new_batch": 1,
				"batch_number_series": "BAT-TBIFRM-.#####",
			},
		).name

		normal_item = make_item("_Test Normal Item for Rejected Materials").name

		warehouse = "_Test Warehouse - _TC"
		rejected_warehouse = "_Test Dummy Rejected Warehouse - _TC"

		if not frappe.db.exists("Warehouse", rejected_warehouse):
			frappe.get_doc(
				{
					"doctype": "Warehouse",
					"warehouse_name": rejected_warehouse,
					"company": "_Test Company",
					"warehouse_group": "_Test Warehouse Group",
					"is_rejected_warehouse": 1,
				}
			).insert()

		se = make_stock_entry(item_code=normal_item, qty=1, to_warehouse=warehouse, do_not_submit=True)
		for item in [serial_and_batch_item, serial_item, batch_item]:
			se.append("items", {"item_code": item, "qty": 1, "t_warehouse": warehouse})

		se.save()
		se.submit()

		se = make_stock_entry(
			item_code=normal_item, qty=1, to_warehouse=rejected_warehouse, do_not_submit=True
		)
		for item in [serial_and_batch_item, serial_item, batch_item]:
			se.append("items", {"item_code": item, "qty": 1, "t_warehouse": rejected_warehouse})

		se.save()
		se.submit()

		so = make_sales_order(item_code=normal_item, qty=2, do_not_submit=True)

		for item in [serial_and_batch_item, serial_item, batch_item]:
			so.append("items", {"item_code": item, "qty": 2, "warehouse": warehouse})

		so.save()
		so.submit()

		pick_list = create_pick_list(so.name)

		pick_list.save()
		for row in pick_list.locations:
			self.assertEqual(row.qty, 1.0)
			self.assertFalse(row.warehouse == rejected_warehouse)
			self.assertTrue(row.warehouse == warehouse)

	def test_pick_list_for_batch(self):
		from erpnext.stock.doctype.pick_list.pick_list import create_delivery_note

		batch_item = make_item(
			"_Test Batch Item for Pick LIST",
			properties={
				"has_batch_no": 1,
				"create_new_batch": 1,
				"batch_number_series": "BATCH-SDDTBIFRM-.#####",
			},
		).name

		warehouse = "_Test Warehouse - _TC"
		se = make_stock_entry(item_code=batch_item, qty=10, target=warehouse, use_serial_batch_fields=1)
		so = make_sales_order(item_code=batch_item, qty=10, warehouse=warehouse)
		pick_list = create_pick_list(so.name)

		pick_list.save()
		batch_no = frappe.get_all(
			"Serial and Batch Entry",
			filters={"parent": se.items[0].serial_and_batch_bundle},
			fields=["batch_no"],
		)[0].batch_no

		for row in pick_list.locations:
			self.assertEqual(row.qty, 10.0)
			self.assertTrue(row.warehouse == warehouse)
			self.assertTrue(row.batch_no == batch_no)

		pick_list.submit()

		dn = create_delivery_note(pick_list.name)
		for row in dn.items:
			self.assertEqual(row.qty, 10.0)
			self.assertTrue(row.warehouse == warehouse)
			self.assertTrue(row.batch_no == batch_no)

		dn.submit()
		dn.reload()

	def test_auto_update_price_list(self):
		item = make_item(
			"_Test Auto Update Price List Item",
		)

		frappe.db.set_single_value("Stock Settings", "auto_insert_price_list_rate_if_missing", 1)
		so = make_sales_order(
			item_code=item.name, currency="USD", qty=1, rate=100, price_list_rate=100, do_not_submit=True
		)
		so.save()

		item_price = frappe.db.get_value("Item Price", {"item_code": item.name}, "price_list_rate")
		self.assertEqual(item_price, 100)

		so = make_sales_order(
			item_code=item.name, currency="USD", qty=1, rate=200, price_list_rate=100, do_not_submit=True
		)
		so.save()

		item_price = frappe.db.get_value("Item Price", {"item_code": item.name}, "price_list_rate")
		self.assertEqual(item_price, 100)

		frappe.db.set_single_value("Stock Settings", "update_existing_price_list_rate", 1)
		so = make_sales_order(
			item_code=item.name, currency="USD", qty=1, rate=200, price_list_rate=200, do_not_submit=True
		)
		so.save()

		item_price = frappe.db.get_value("Item Price", {"item_code": item.name}, "price_list_rate")
		self.assertEqual(item_price, 200)

		frappe.db.set_single_value("Stock Settings", "update_existing_price_list_rate", 0)
		frappe.db.set_single_value("Stock Settings", "auto_insert_price_list_rate_if_missing", 0)

	def test_credit_limit_on_so_reopning(self):
		# set credit limit
		company = "_Test Company"
		customer = frappe.get_doc("Customer", self.customer)
		# dynamic credit limit
		credit_amt = frappe.db.sql(
						"""
						SELECT SUM(grand_total) AS total
						FROM `tabSales Order`
						WHERE customer = %s AND company = %s AND docstatus = 1
						""",(customer.name, company),as_dict=True)
		so_amt = frappe.db.get_value("Sales Order", {"customer": self.customer, "company": company}, "grand_total")
		customer_credit_amt = credit_amt[0].get("total") + so_amt
		
		customer.credit_limits = []
		customer.append(
			"credit_limits", {"company": company, "credit_limit": customer_credit_amt, "bypass_credit_limit_check": False}
		)
		customer.save()

		so1 = make_sales_order(qty=9, rate=100, do_not_submit=True)
		so1.customer = self.customer
		so1.save().submit()

		so1.update_status("Closed")

		so2 = make_sales_order(qty=9, rate=100, do_not_submit=True)
		so2.customer = self.customer
		so2.save().submit()

		self.assertRaises(frappe.ValidationError, so1.update_status, "Draft")
	
	def test_sales_order_discount_on_total(self):
		make_item_price()
		make_pricing_rule()
		so = make_sales_order(qty=10, rate=100, do_not_save=True)
		so.save()
		so.submit()
		self.assertEqual(so.total,900)
	
	def test_manual_discount_for_sales_order(self):
		so = make_sales_order(qty=10, rate=100, do_not_save=True)
		so.save()
		self.assertEqual(so.grand_total,1000)
		so.apply_discount_on = 'Grand Total'
		so.additional_discount_percentage = 10
		so.save()
		self.assertEqual(so.grand_total,900)
	
	def test_line_item_discount(self):
		make_item_price()
		so = make_sales_order(qty=1, rate=90, do_not_save=True)
		so.save()
		self.assertEqual(so.items[0].discount_amount,10)
		so.items[0].rate = 110
		so.save()
		self.assertEqual(so.items[0].margin_rate_or_amount,10)	
  
	def test_sales_order_with_advance_payment_TC_S_040(self):
		so = make_sales_order(qty=1, rate=3000, do_not_save=True)
		so.save()
		so.submit()

		self.assertEqual(so.status, 'To Deliver and Bill')

		# create payment entry
		from erpnext.accounts.doctype.payment_entry.test_payment_entry import (get_payment_entry)

		pe = get_payment_entry("Sales Order", so.name)
		pe.reference_no = "1"
		pe.reference_date = nowdate()
		pe.paid_from_account_currency = so.currency
		pe.paid_to_account_currency = so.currency
		pe.source_exchange_rate = 1
		pe.target_exchange_rate = 1
		pe.paid_amount = so.grand_total
		pe.save(ignore_permissions=True)
		pe.submit()

		self.assertEqual(pe.status, 'Submitted')

        # check if the advance payment is recorded in the Sales Order
		so.reload()
		self.assertEqual(so.advance_paid, 3000)

		#create delivery note
		dn = make_delivery_note(so.name)
		dn.submit()

		# assert that 1 quantity is deducted from the warehouse stock
		qty_change = frappe.db.get_value('Stock Ledger Entry', {'item_code': '_Test Item', 'voucher_no': dn.name, 'warehouse': '_Test Warehouse - _TC'}, 'actual_qty')
		self.assertEqual(qty_change, -1)

		from erpnext.stock.doctype.delivery_note.delivery_note import (make_sales_invoice)

		si = make_sales_invoice(dn.name)
		si.save()
		si.submit()
	
		self.assertEqual(si.status, 'Unpaid')
		self.validate_gl_entries(si.name,3000)
  
	def test_sales_order_full_qty_process_TC_S_001(self):
		so = make_sales_order(cost_center='Main - _TC', selling_price_list='Standard Selling', qty=5, rate=5000, do_not_save=True)
		so.save()
		so.submit()
  
		self.assertEqual(so.status, "To Deliver and Bill", "Sales Order not created")
  
		dn = make_delivery_note(so.name)
		dn.save()
		dn.submit()
  
		self.assertEqual(dn.status, "To Bill", "Delivery Note not created")
  
		qty_change = frappe.db.get_value('Stock Ledger Entry', {'item_code': '_Test Item', 'voucher_no': dn.name, 'warehouse': '_Test Warehouse - _TC'}, 'actual_qty')
		self.assertEqual(qty_change, -5)
  
		from erpnext.stock.doctype.delivery_note.delivery_note import (make_sales_invoice)
  
		si = make_sales_invoice(dn.name)
		si.save()
		si.submit()
    
		self.assertEqual(si.status, "Unpaid", "Sales Invoice not created")
		self.validate_gl_entries(si.name,25000)
  
	def test_sales_order_with_partial_advance_payment_TC_S_041(self):
		so = make_sales_order(cost_center='Main - _TC', selling_price_list='Standard Selling', qty=1, rate=5000, do_not_save=True)
		so.save()
		so.submit()

		self.assertEqual(so.status, "To Deliver and Bill", "Sales Order not created")
	
		self.create_and_submit_payment_entry(dt="Sales Order", dn=so.name, amt=2000)

		so.reload()
		self.assertEqual(so.advance_paid, 2000)

		dn = make_delivery_note(so.name)
		dn.submit()

		# check if the stock ledger and general ledger are updated
		qty_change = frappe.db.get_value('Stock Ledger Entry', {'voucher_type': 'Delivery Note', 'voucher_no': dn.name, 'warehouse': '_Test Warehouse - _TC', 'item_code': '_Test Item'}, 'actual_qty')
		self.assertEqual(qty_change, -1)

		from erpnext.stock.doctype.delivery_note.delivery_note import (make_sales_invoice)

		si = make_sales_invoice(dn.name)
		si.allocate_advances_automatically = 1
		si.save()
		si.submit()

		si.reload()
		self.assertEqual(si.status, 'Partly Paid')
		self.assertEqual(si.outstanding_amount, 3000)
		self.assertEqual(si.total_advance, 2000)

		self.validate_gl_entries(si.name,5000)

		# creating payment entry for remaining payment
		self.create_and_submit_payment_entry(dt="Sales Invoice", dn=si.name)

		# check updated sales invoice
		si.reload()
		self.assertEqual(si.status, 'Paid')
		self.assertEqual(si.outstanding_amount, 0)
  
	def test_sales_order_for_partial_delivery_TC_S_002(self):
		so = make_sales_order(cost_center='Main - _TC', selling_price_list='Standard Selling', qty=5, rate=5000, do_not_save=True)
		so.save()
		so.submit()

		self.assertEqual(so.status, "To Deliver and Bill", "Sales Order not created")

		dn = make_delivery_note(so.name)
		dn.items[0].qty = 3
		dn.save()
		dn.submit()

		self.assertEqual(dn.status, "To Bill", "Delivery Note not created")

		qty_change = frappe.db.get_value('Stock Ledger Entry', {'item_code': '_Test Item', 'voucher_no': dn.name, 'warehouse': '_Test Warehouse - _TC'}, 'actual_qty')
		self.assertEqual(qty_change, -3)

		from erpnext.stock.doctype.delivery_note.delivery_note import (make_sales_invoice)

		si = make_sales_invoice(dn.name)
		si.save()
		si.submit()

		self.assertEqual(si.status, "Unpaid", "Sales Invoice not created")
		self.validate_gl_entries(si.name, 15000)

		dn2 = make_delivery_note(so.name)
		dn2.save()
		dn2.submit()	

		self.assertEqual(dn2.status, "To Bill", "Delivery Note not created")

		qty_change2 = frappe.db.get_value('Stock Ledger Entry', {'item_code': '_Test Item', 'voucher_no': dn2.name, 'warehouse': '_Test Warehouse - _TC'}, 'actual_qty')
		self.assertEqual(qty_change2, -2)

		si2 = make_sales_invoice(dn2.name)
		si2.save()
		si2.submit()

		self.assertEqual(frappe.db.get_value('GL Entry', {'voucher_no': si2.name, 'account': 'Sales - _TC'}, 'credit'), 10000)
		self.assertEqual(frappe.db.get_value('GL Entry', {'voucher_no': si2.name, 'account': 'Debtors - _TC'}, 'debit'), 10000)
		self.assertEqual(si2.status, "Unpaid", "Sales Invoice not created")
  
	def test_sales_order_with_partial_sales_invoice_TC_S_003(self):
		so = make_sales_order(cost_center='Main - _TC', selling_price_list='Standard Selling', qty=4, rate=5000, do_not_save=True)
		so.save()
		so.submit()

		self.assertEqual(so.status, "To Deliver and Bill", "Sales Order not created")

		dn = make_delivery_note(so.name)
		dn.save()
		dn.submit()

		self.assertEqual(dn.status, "To Bill", "Delivery Note not created")

		qty_change = frappe.db.get_value('Stock Ledger Entry', {'item_code': '_Test Item', 'voucher_no': dn.name, 'warehouse': '_Test Warehouse - _TC'}, 'actual_qty')
		self.assertEqual(qty_change, -4)

		from erpnext.stock.doctype.delivery_note.delivery_note import (make_sales_invoice)

		si1 = make_sales_invoice(dn.name)
		si1.get("items")[0].qty = 2
		si1.insert()
		si1.submit()

		self.assertEqual(si1.status, "Unpaid", "Sales Invoice not created")
		self.validate_gl_entries(si1.name, 10000)
  
		si2 = make_sales_invoice(dn.name)
		si2.insert()
		si2.submit()

		self.assertEqual(si2.status, "Unpaid", "Sales Invoice not created")
		self.validate_gl_entries(si2.name, 10000)
  
	def test_sales_order_via_sales_invoice_TC_S_004(self):
		so = make_sales_order(cost_center='Main - _TC', selling_price_list='Standard Selling', qty=4, rate=5000, do_not_save=True)
		so.save()
		so.submit()

		self.assertEqual(so.status, "To Deliver and Bill", "Sales Order not created")

		si = make_sales_invoice(so.name)
		si.save()
		si.submit()

		self.assertEqual(si.status, "Unpaid", "Sales Invoice not created")
		self.validate_gl_entries(si.name, 20000)

		from erpnext.accounts.doctype.sales_invoice.sales_invoice import make_delivery_note
		dn = make_delivery_note(si.name)
		dn.save()
		dn.submit()

		self.assertEqual(dn.status, "Completed", "Delivery Note not created")

		qty_change = frappe.db.get_value('Stock Ledger Entry', {'item_code': '_Test Item', 'voucher_no': dn.name, 'warehouse': '_Test Warehouse - _TC'}, 'actual_qty')
		self.assertEqual(qty_change, -4)
  
	def test_sales_order_with_update_stock_in_si_TC_S_008(self):
		so = make_sales_order(cost_center='Main - _TC', selling_price_list='Standard Selling', qty=4, rate=5000, do_not_save=True)
		so.save()
		so.submit()

		self.assertEqual(so.status, "To Deliver and Bill", "Sales Order not created")

		si = make_sales_invoice(so.name)
		si.update_stock = 1
		si.save()
		si.submit()

		self.assertEqual(si.status, "Unpaid", "Sales Invoice not created")
		self.validate_gl_entries(si.name, 20000)

		voucher_params = {
			'voucher_type': 'Sales Invoice','voucher_no': si.name
		}
		qty_change = frappe.db.get_value('Stock Ledger Entry', {**voucher_params, 'item_code': '_Test Item', 'warehouse': '_Test Warehouse - _TC'}, 'actual_qty')
		self.assertEqual(qty_change, -4)

		so.reload()
		self.assertEqual(so.status, 'Completed')
  
	def test_sales_order_for_partial_dn_via_si_TC_S_005(self):
		so = make_sales_order(cost_center='Main - _TC', selling_price_list='Standard Selling', qty=4, rate=5000, do_not_save=True)
		so.save()
		so.submit()

		self.assertEqual(so.status, "To Deliver and Bill", "Sales Order not created")

		si = make_sales_invoice(so.name)
		si.save()
		si.submit()

		self.assertEqual(si.status, "Unpaid", "Sales Invoice not created")
		self.validate_gl_entries(si.name, 20000)
  
		from erpnext.accounts.doctype.sales_invoice.sales_invoice import make_delivery_note
		dn1 = make_delivery_note(si.name)
		dn1.get("items")[0].qty = 2
		dn1.save()
		dn1.submit()

		self.assertEqual(dn1.status, "Completed", "Delivery Note not created")

		qty_change1 = frappe.db.get_value('Stock Ledger Entry', {'item_code': '_Test Item', 'voucher_no': dn1.name, 'warehouse': '_Test Warehouse - _TC'}, 'actual_qty')
		self.assertEqual(qty_change1, -2)

		dn2 = make_delivery_note(si.name)
		dn2.save()
		dn2.submit()

		self.assertEqual(dn2.status, "Completed", "Delivery Note not created")

		qty_change2 = frappe.db.get_value('Stock Ledger Entry', {'item_code': '_Test Item', 'voucher_no': dn2.name, 'warehouse': '_Test Warehouse - _TC'}, 'actual_qty')
		self.assertEqual(qty_change2, -2)
  
	def test_sales_order_with_update_stock_in_partial_si_TC_S_009(self):
		so = make_sales_order(cost_center='Main - _TC', selling_price_list='Standard Selling', qty=4, rate=5000, do_not_save=True)
		so.save()
		so.submit()

		self.assertEqual(so.status, "To Deliver and Bill", "Sales Order not created")

		si1 = make_sales_invoice(so.name)
		si1.get("items")[0].qty = 2
		si1.update_stock = 1
		si1.save()
		si1.submit()

		self.assertEqual(si1.status, "Unpaid", "Sales Invoice not created")
		self.validate_gl_entries(si1.name, 10000)
  
		voucher_params = {
			'voucher_type': 'Sales Invoice','voucher_no': si1.name
		}
		qty_change1 = frappe.db.get_value('Stock Ledger Entry', {**voucher_params, 'item_code': '_Test Item', 'warehouse': '_Test Warehouse - _TC'}, 'actual_qty')
		self.assertEqual(qty_change1, -2)
  
		si2 = make_sales_invoice(so.name)
		si2.update_stock = 1
		si2.save()
		si2.submit()

		self.assertEqual(si2.status, "Unpaid", "Sales Invoice not created")
		self.validate_gl_entries(si2.name, 10000)

		voucher_params_si2 = {
			'voucher_type': 'Sales Invoice','voucher_no': si2.name
		}
		qty_change2 = frappe.db.get_value('Stock Ledger Entry', {**voucher_params_si2, 'item_code': '_Test Item', 'warehouse': '_Test Warehouse - _TC'}, 'actual_qty')

		self.assertEqual(qty_change2, -2)


		so.reload()
		self.assertEqual(so.status, 'Completed')
  
	def test_sales_order_for_service_item_TC_S_010(self):
		make_service_item()
  
		so = make_sales_order(cost_center='Main - _TC', selling_price_list='Standard Selling', item_code='Consultancy', qty=1, rate=5000)
		so.save()
		so.submit()

		self.assertEqual(so.status, "To Deliver and Bill", "Sales Order not created")
  
		si = make_sales_invoice(so.name)
		si.save()
		si.submit()

		self.assertEqual(si.status, "Unpaid", "Sales Invoice not created")
		self.validate_gl_entries(si.name, 5000)
  
	def test_sales_order_full_payment_with_gst_TC_S_011(self):
		so = self.create_and_submit_sales_order_with_gst("_Test Item", qty=1, rate=5000)

		dn = make_delivery_note(so.name)
		dn.save()
		dn.submit()

		self.assertEqual(dn.status, "To Bill", "Delivery Note not created")

		qty_change = frappe.get_all('Stock Ledger Entry', {'item_code': '_Test Item', 'voucher_no': dn.name, 'warehouse': 'Stores - _TIRC'}, ['actual_qty', 'valuation_rate'])
		self.assertEqual(qty_change[0].get("actual_qty"), -1)

		dn_acc_credit1 = frappe.db.get_value('GL Entry', {'voucher_type': 'Delivery Note', 'voucher_no': dn.name, 'account': 'Stock In Hand - _TIRC'}, 'credit')
		self.assertEqual(dn_acc_credit1, qty_change[0].get("valuation_rate") * 1)

		dn_acc_debit1 = frappe.db.get_value('GL Entry', {'voucher_type': 'Delivery Note', 'voucher_no': dn.name, 'account': 'Cost of Goods Sold - _TIRC'}, 'debit')
		self.assertEqual(dn_acc_debit1, qty_change[0].get("valuation_rate") * 1)

		from erpnext.stock.doctype.delivery_note.delivery_note import (make_sales_invoice)

		si = make_sales_invoice(dn.name)
		si.insert()
		si.submit()

		self.assertEqual(si.status, "Unpaid", "Sales Invoice not created")

		voucher_params_si = {
			'voucher_type': 'Sales Invoice',
			'voucher_no': si.name
		}
		gl_accounts = {
			'Sales - _TIRC': 'credit',
			'Debtors - _TIRC': 'debit',
			'Output Tax SGST - _TIRC': 'credit',
			'Output Tax CGST - _TIRC': 'credit'
		}
		gl_entries = {
			account: frappe.db.get_value('GL Entry', {**voucher_params_si, 'account': account}, field)
			for account, field in gl_accounts.items()
		}

		self.assertEqual(gl_entries['Sales - _TIRC'], 5000)
		self.assertEqual(gl_entries['Debtors - _TIRC'], 5900)
		self.assertEqual(gl_entries['Output Tax SGST - _TIRC'], 450)
		self.assertEqual(gl_entries['Output Tax CGST - _TIRC'], 450)

		dn.reload()
		self.assertEqual(dn.status, "Completed")
    
	def test_sales_order_partial_payment_with_gst_TC_S_012(self):
		so = self.create_and_submit_sales_order_with_gst("_Test Item", qty=4, rate=5000)

		dn1 = make_delivery_note(so.name)
		dn1.get("items")[0].qty = 2
		dn1.save()
		dn1.submit()

		self.assertEqual(dn1.status, "To Bill", "Delivery Note not created")

		qty_change1 = frappe.get_all('Stock Ledger Entry', {'item_code': '_Test Item', 'voucher_no': dn1.name, 'warehouse': 'Stores - _TIRC'}, ['actual_qty', 'valuation_rate'])
		self.assertEqual(qty_change1[0].get("actual_qty"), -2)

		dn_acc_credit1 = frappe.db.get_value('GL Entry', {'voucher_type': 'Delivery Note', 'voucher_no': dn1.name, 'account': 'Stock In Hand - _TIRC'}, 'credit')
		self.assertEqual(dn_acc_credit1, qty_change1[0].get("valuation_rate") * 2)

		dn_acc_debit1 = frappe.db.get_value('GL Entry', {'voucher_type': 'Delivery Note', 'voucher_no': dn1.name, 'account': 'Cost of Goods Sold - _TIRC'}, 'debit')
		self.assertEqual(dn_acc_debit1, qty_change1[0].get("valuation_rate") * 2)

		from erpnext.stock.doctype.delivery_note.delivery_note import (make_sales_invoice)

		si1 = make_sales_invoice(dn1.name)
		si1.insert()
		si1.submit()

		self.assertEqual(si1.status, "Unpaid", "Sales Invoice not created")

		voucher_params_si1 = {
			'voucher_type': 'Sales Invoice',
			'voucher_no': si1.name
		}
		gl_accounts = {
			'Sales - _TIRC': 'credit',
			'Debtors - _TIRC': 'debit',
			'Output Tax SGST - _TIRC': 'credit',
			'Output Tax CGST - _TIRC': 'credit'
		}
		gl_entries_si1 = {
			account: frappe.db.get_value('GL Entry', {**voucher_params_si1, 'account': account}, field)
			for account, field in gl_accounts.items()
		}
		self.assertEqual(gl_entries_si1['Sales - _TIRC'], 10000)
		self.assertEqual(gl_entries_si1['Debtors - _TIRC'], 11800)
		self.assertEqual(gl_entries_si1['Output Tax SGST - _TIRC'], 900)
		self.assertEqual(gl_entries_si1['Output Tax CGST - _TIRC'], 900)

		dn1.reload()
		self.assertEqual(dn1.status, "Completed")

		dn2 = make_delivery_note(so.name)
		dn2.save()
		dn2.submit()

		qty_change2 = frappe.get_all('Stock Ledger Entry', {'item_code': '_Test Item', 'voucher_no': dn2.name, 'warehouse': 'Stores - _TIRC'}, ['actual_qty', 'valuation_rate'])
		self.assertEqual(qty_change2[0].get("actual_qty"), -2)

		dn_acc_credit2 = frappe.db.get_value('GL Entry', {'voucher_type': 'Delivery Note', 'voucher_no': dn2.name, 'account': 'Stock In Hand - _TIRC'}, 'credit')
		self.assertEqual(dn_acc_credit2, qty_change2[0].get("valuation_rate") * 2)

		dn_acc_debit2 = frappe.db.get_value('GL Entry', {'voucher_type': 'Delivery Note', 'voucher_no': dn2.name, 'account': 'Cost of Goods Sold - _TIRC'}, 'debit')
		self.assertEqual(dn_acc_debit2, qty_change2[0].get("valuation_rate") * 2)

		si2 = make_sales_invoice(dn2.name)
		si2.insert()
		si2.submit()

		self.assertEqual(si2.status, "Unpaid", "Sales Invoice not created")

		voucher_params_si2 = {
			'voucher_type': 'Sales Invoice',
			'voucher_no': si2.name
		}
		gl_accounts = {
			'Sales - _TIRC': 'credit',
			'Debtors - _TIRC': 'debit',
			'Output Tax SGST - _TIRC': 'credit',
			'Output Tax CGST - _TIRC': 'credit'
		}
		gl_entries_si2 = {
			account: frappe.db.get_value('GL Entry', {**voucher_params_si2, 'account': account}, field)
			for account, field in gl_accounts.items()
		}
		self.assertEqual(gl_entries_si2['Sales - _TIRC'], 10000)
		self.assertEqual(gl_entries_si2['Debtors - _TIRC'], 11800)
		self.assertEqual(gl_entries_si2['Output Tax SGST - _TIRC'], 900)
		self.assertEqual(gl_entries_si2['Output Tax CGST - _TIRC'], 900)

		dn2.reload()
		self.assertEqual(dn2.status, "Completed")
    
	def test_sales_order_partial_sales_invoice_with_gst_TC_S_013(self):
		so = self.create_and_submit_sales_order_with_gst("_Test Item", qty=4, rate=5000)

		dn = make_delivery_note(so.name)
		dn.save()
		dn.submit()

		self.assertEqual(dn.status, "To Bill", "Delivery Note not created")

		qty_change = frappe.get_all('Stock Ledger Entry', {'item_code': '_Test Item', 'voucher_no': dn.name, 'warehouse': 'Stores - _TIRC'}, ['actual_qty', 'valuation_rate'])
		self.assertEqual(qty_change[0].get("actual_qty"), -4)

		dn_acc_credit1 = frappe.db.get_value('GL Entry', {'voucher_type': 'Delivery Note', 'voucher_no': dn.name, 'account': 'Stock In Hand - _TIRC'}, 'credit')
		self.assertEqual(dn_acc_credit1, qty_change[0].get("valuation_rate") * 4)

		dn_acc_debit1 = frappe.db.get_value('GL Entry', {'voucher_type': 'Delivery Note', 'voucher_no': dn.name, 'account': 'Cost of Goods Sold - _TIRC'}, 'debit')
		self.assertEqual(dn_acc_debit1, qty_change[0].get("valuation_rate") * 4)

		from erpnext.stock.doctype.delivery_note.delivery_note import (make_sales_invoice)

		si1 = make_sales_invoice(dn.name)
		si1.get("items")[0].qty = 2
		si1.insert()
		si1.submit()

		self.assertEqual(si1.status, "Unpaid", "Sales Invoice not created")

		voucher_params_si1 = {
			'voucher_type': 'Sales Invoice',
			'voucher_no': si1.name
		}
		gl_accounts = {
			'Sales - _TIRC': 'credit',
			'Debtors - _TIRC': 'debit',
			'Output Tax SGST - _TIRC': 'credit',
			'Output Tax CGST - _TIRC': 'credit'
		}
		gl_entries_si1 = {
			account: frappe.db.get_value('GL Entry', {**voucher_params_si1, 'account': account}, field)
			for account, field in gl_accounts.items()
		}
		self.assertEqual(gl_entries_si1['Sales - _TIRC'], 10000)
		self.assertEqual(gl_entries_si1['Debtors - _TIRC'], 11800)
		self.assertEqual(gl_entries_si1['Output Tax SGST - _TIRC'], 900)
		self.assertEqual(gl_entries_si1['Output Tax CGST - _TIRC'], 900)

		si2 = make_sales_invoice(dn.name)
		si2.insert()
		si2.submit()

		self.assertEqual(si2.status, "Unpaid", "Sales Invoice not created")

		voucher_params_si2 = {
			'voucher_type': 'Sales Invoice',
			'voucher_no': si2.name
		}
		gl_accounts = {
			'Sales - _TIRC': 'credit',
			'Debtors - _TIRC': 'debit',
			'Output Tax SGST - _TIRC': 'credit',
			'Output Tax CGST - _TIRC': 'credit'
		}
		gl_entries_si2 = {
			account: frappe.db.get_value('GL Entry', {**voucher_params_si2, 'account': account}, field)
			for account, field in gl_accounts.items()
		}
		self.assertEqual(gl_entries_si2['Sales - _TIRC'], 10000)
		self.assertEqual(gl_entries_si2['Debtors - _TIRC'], 11800)
		self.assertEqual(gl_entries_si2['Output Tax SGST - _TIRC'], 900)
		self.assertEqual(gl_entries_si2['Output Tax CGST - _TIRC'], 900)

		dn.reload()
		self.assertEqual(dn.status, "Completed")
    
	def test_sales_order_create_dn_via_si_with_gst_TC_S_014(self):
		so = self.create_and_submit_sales_order_with_gst("_Test Item", qty=4, rate=5000)
    
		si = make_sales_invoice(so.name)
		si.save()
		si.submit()

		self.assertEqual(si.status, "Unpaid", "Sales Invoice not created")

		si_acc_credit = frappe.db.get_value('GL Entry', {'voucher_type': 'Sales Invoice', 'voucher_no': si.name, 'account': 'Sales - _TIRC'}, 'credit')
		self.assertEqual(si_acc_credit, 20000)

		si_acc_debit = frappe.db.get_value('GL Entry', {'voucher_type': 'Sales Invoice', 'voucher_no': si.name, 'account': 'Debtors - _TIRC'}, 'debit')
		self.assertEqual(si_acc_debit, 23600)

		si_acc_credit_gst = frappe.db.get_value('GL Entry', {'voucher_type': 'Sales Invoice', 'voucher_no': si.name, 'account': 'Output Tax SGST - _TIRC'}, 'credit')
		self.assertEqual(si_acc_credit_gst, 1800)

		si_acc_debit_gst = frappe.db.get_value('GL Entry', {'voucher_type': 'Sales Invoice', 'voucher_no': si.name, 'account': 'Output Tax CGST - _TIRC'}, 'credit')
		self.assertEqual(si_acc_debit_gst, 1800)			

		from erpnext.accounts.doctype.sales_invoice.sales_invoice import make_delivery_note
		dn = make_delivery_note(si.name)
		dn.save()
		dn.submit()

		self.assertEqual(dn.status, "Completed", "Delivery Note not created")

		qty_change = frappe.get_all('Stock Ledger Entry', {'item_code': '_Test Item', 'voucher_no': dn.name, 'warehouse': 'Stores - _TIRC'}, ['actual_qty', 'valuation_rate'])
		self.assertEqual(qty_change[0].get("actual_qty"), -4)

		dn_acc_credit = frappe.db.get_value('GL Entry', {'voucher_type': 'Delivery Note', 'voucher_no': dn.name, 'account': 'Stock In Hand - _TIRC'}, 'credit')
		self.assertEqual(dn_acc_credit, qty_change[0].get("valuation_rate") * 4)

		dn_acc_debit = frappe.db.get_value('GL Entry', {'voucher_type': 'Delivery Note', 'voucher_no': dn.name, 'account': 'Cost of Goods Sold - _TIRC'}, 'debit')
		self.assertEqual(dn_acc_debit, qty_change[0].get("valuation_rate") * 4)
    
	def test_sales_order_create_partial_dn_via_si_with_gst_TC_S_015(self):
		so = self.create_and_submit_sales_order_with_gst("_Test Item", qty=4, rate=5000)
  
		si = make_sales_invoice(so.name)
		si.save()
		si.submit()

		self.assertEqual(si.status, "Unpaid", "Sales Invoice not created")

		voucher_params_si = {
			'voucher_type': 'Sales Invoice',
			'voucher_no': si.name
		}
		gl_accounts = {
			'Sales - _TIRC': 'credit',
			'Debtors - _TIRC': 'debit',
			'Output Tax SGST - _TIRC': 'credit',
			'Output Tax CGST - _TIRC': 'credit'
		}
		gl_entries = {
			account: frappe.db.get_value('GL Entry', {**voucher_params_si, 'account': account}, field)
			for account, field in gl_accounts.items()
		}
		self.assertEqual(gl_entries['Sales - _TIRC'], 20000)
		self.assertEqual(gl_entries['Debtors - _TIRC'], 23600)
		self.assertEqual(gl_entries['Output Tax SGST - _TIRC'], 1800)
		self.assertEqual(gl_entries['Output Tax CGST - _TIRC'], 1800)		

		from erpnext.accounts.doctype.sales_invoice.sales_invoice import make_delivery_note
		dn1 = make_delivery_note(si.name)
		dn1.get("items")[0].qty = 2
		dn1.save()
		dn1.submit()

		self.assertEqual(dn1.status, "Completed", "Delivery Note not created")

		qty_change1 = frappe.get_all(
			'Stock Ledger Entry',
			{'item_code': '_Test Item', 'voucher_no': dn1.name, 'warehouse': 'Stores - _TIRC'},
			['actual_qty', 'valuation_rate']
		)
		actual_qty = qty_change1[0].get("actual_qty")
		valuation_rate = qty_change1[0].get("valuation_rate")

		self.assertEqual(actual_qty, -2)

		voucher_params_dn1 = {
			'voucher_type': 'Delivery Note','voucher_no': dn1.name
		}
		gl_accounts_dn1 = {
			'Stock In Hand - _TIRC': 'credit','Cost of Goods Sold - _TIRC': 'debit'
		}
		gl_entries_dn1 = {
			account: frappe.db.get_value('GL Entry', {**voucher_params_dn1, 'account': account}, field)
			for account, field in gl_accounts_dn1.items()
		}
		self.assertEqual(gl_entries_dn1['Stock In Hand - _TIRC'], valuation_rate * 2)
		self.assertEqual(gl_entries_dn1['Cost of Goods Sold - _TIRC'], valuation_rate * 2)

		dn2 = make_delivery_note(si.name)
		dn2.save()
		dn2.submit()

		self.assertEqual(dn1.status, "Completed", "Delivery Note not created")

		qty_change2 = frappe.get_all(
			'Stock Ledger Entry',
			{'item_code': '_Test Item', 'voucher_no': dn2.name, 'warehouse': 'Stores - _TIRC'},
			['actual_qty', 'valuation_rate']
		)
		actual_qty = qty_change2[0].get("actual_qty")
		valuation_rate = qty_change2[0].get("valuation_rate")

		self.assertEqual(actual_qty, -2)

		voucher_params_dn2 = {
			'voucher_type': 'Delivery Note',
			'voucher_no': dn2.name
		}
		gl_accounts_dn2 = {
			'Stock In Hand - _TIRC': 'credit',
			'Cost of Goods Sold - _TIRC': 'debit'
		}
		gl_entries_dn2 = {
			account: frappe.db.get_value('GL Entry', {**voucher_params_dn2, 'account': account}, field)
			for account, field in gl_accounts_dn2.items()
		}
		self.assertEqual(gl_entries_dn2['Stock In Hand - _TIRC'], valuation_rate * 2)
		self.assertEqual(gl_entries_dn2['Cost of Goods Sold - _TIRC'], valuation_rate * 2)
    
	def test_sales_order_update_stock_in_si_with_gst_TC_S_018(self):
		so = self.create_and_submit_sales_order_with_gst("_Test Item", qty=4, rate=5000)

		si = make_sales_invoice(so.name)
		si.update_stock = 1
		si.save()
		si.submit()

		self.assertEqual(si.status, "Unpaid", "Sales Invoice not created")

		qty_change = frappe.get_all(
			'Stock Ledger Entry',
			{'item_code': '_Test Item', 'voucher_no': si.name, 'warehouse': 'Stores - _TIRC'},
			['actual_qty', 'valuation_rate']
		)
		actual_qty = qty_change[0].get("actual_qty")
		valuation_rate = qty_change[0].get("valuation_rate")

		self.assertEqual(actual_qty, -4)

		voucher_params_si = {
			'voucher_type': 'Sales Invoice',
			'voucher_no': si.name
		}
		gl_accounts_si = {
			'Stock In Hand - _TIRC': 'credit',
			'Cost of Goods Sold - _TIRC': 'debit',
			'Sales - _TIRC': 'credit',
			'Debtors - _TIRC': 'debit',
			'Output Tax SGST - _TIRC': 'credit',
			'Output Tax CGST - _TIRC': 'credit'
		}
		gl_entries_si = {
			account: frappe.db.get_value('GL Entry', {**voucher_params_si, 'account': account}, field)
			for account, field in gl_accounts_si.items()
		}
		self.assertEqual(gl_entries_si['Stock In Hand - _TIRC'], valuation_rate * 4)
		self.assertEqual(gl_entries_si['Cost of Goods Sold - _TIRC'], valuation_rate * 4)
		self.assertEqual(gl_entries_si['Sales - _TIRC'], 20000)
		self.assertEqual(gl_entries_si['Debtors - _TIRC'], 23600)
		self.assertEqual(gl_entries_si['Output Tax SGST - _TIRC'], 1800)
		self.assertEqual(gl_entries_si['Output Tax CGST - _TIRC'], 1800)

		so.reload()
		self.assertEqual(so.status, 'Completed')
    
	def test_sales_order_update_stock_in_partial_si_with_gst_TC_S_019(self):
		so = self.create_and_submit_sales_order_with_gst("_Test Item", qty=4, rate=5000)

		si1 = make_sales_invoice(so.name)
		si1.get("items")[0].qty = 2
		si1.update_stock = 1
		si1.save()
		si1.submit()

		self.assertEqual(si1.status, "Unpaid", "Sales Invoice not created")

		qty_change1 = frappe.get_all(
			'Stock Ledger Entry',
			{'item_code': '_Test Item', 'voucher_no': si1.name, 'warehouse': 'Stores - _TIRC'},
			['actual_qty', 'valuation_rate']
		)

		actual_qty1 = qty_change1[0].get("actual_qty")
		valuation_rate1 = qty_change1[0].get("valuation_rate")

		self.assertEqual(actual_qty1, -2)

		voucher_params_si1 = {
			'voucher_type': 'Sales Invoice','voucher_no': si1.name
		}
		gl_accounts_si1 = {
			'Stock In Hand - _TIRC': 'credit',
			'Cost of Goods Sold - _TIRC': 'debit',
			'Sales - _TIRC': 'credit',
			'Debtors - _TIRC': 'debit'
		}
		gl_entries_si1 = {
			account: frappe.db.get_value('GL Entry', {**voucher_params_si1, 'account': account}, field)
			for account, field in gl_accounts_si1.items()
		}
		self.assertEqual(gl_entries_si1['Stock In Hand - _TIRC'], valuation_rate1 * 2)
		self.assertEqual(gl_entries_si1['Cost of Goods Sold - _TIRC'], valuation_rate1 * 2)
		self.assertEqual(gl_entries_si1['Sales - _TIRC'], 10000)
		self.assertEqual(gl_entries_si1['Debtors - _TIRC'], 11800)

		si2 = make_sales_invoice(so.name)
		si2.update_stock = 1
		si2.save()
		si2.submit()

		self.assertEqual(si2.status, "Unpaid", "Sales Invoice not created")

		qty_change2 = frappe.get_all(
			'Stock Ledger Entry',
			{'item_code': '_Test Item', 'voucher_no': si2.name, 'warehouse': 'Stores - _TIRC'},
			['actual_qty', 'valuation_rate']
		)
		actual_qty2 = qty_change2[0].get("actual_qty")
		valuation_rate2 = qty_change2[0].get("valuation_rate")

		self.assertEqual(actual_qty2, -2)

		voucher_params_si2 = {
			'voucher_type': 'Sales Invoice','voucher_no': si2.name
		}
		gl_accounts_si2 = {
			'Stock In Hand - _TIRC': 'credit',
			'Cost of Goods Sold - _TIRC': 'debit',
			'Sales - _TIRC': 'credit',
			'Debtors - _TIRC': 'debit'
		}
		gl_entries_si2 = {
			account: frappe.db.get_value('GL Entry', {**voucher_params_si2, 'account': account}, field)
			for account, field in gl_accounts_si2.items()
		}
		self.assertEqual(gl_entries_si2['Stock In Hand - _TIRC'], valuation_rate2 * 2)
		self.assertEqual(gl_entries_si2['Cost of Goods Sold - _TIRC'], valuation_rate2 * 2)
		self.assertEqual(gl_entries_si2['Sales - _TIRC'], 10000)
		self.assertEqual(gl_entries_si2['Debtors - _TIRC'], 11800)

		so.reload()
		self.assertEqual(so.status, 'Completed')
    
	def test_sales_order_for_service_item_with_gst_TC_S_020(self):
		make_service_item()
		so = self.create_and_submit_sales_order_with_gst("_Test Item", qty=1, rate=5000)		
		
		si = make_sales_invoice(so.name)
		si.save()
		si.submit()

		self.assertEqual(si.status, "Unpaid", "Sales Invoice not created")

		voucher_params_si = {
			'voucher_type': 'Sales Invoice','voucher_no': si.name
		}
		gl_accounts_si = {
			'Sales - _TIRC': 'credit',
			'Debtors - _TIRC': 'debit',
			'Output Tax SGST - _TIRC': 'credit',
			'Output Tax CGST - _TIRC': 'credit'
		}
		gl_entries_si = {
			account: frappe.db.get_value('GL Entry', {**voucher_params_si, 'account': account}, field)
			for account, field in gl_accounts_si.items()
		}
		self.assertEqual(gl_entries_si['Sales - _TIRC'], 5000)
		self.assertEqual(gl_entries_si['Debtors - _TIRC'], 5900)
		self.assertEqual(gl_entries_si['Output Tax SGST - _TIRC'], 450)
		self.assertEqual(gl_entries_si['Output Tax CGST - _TIRC'], 450)
    
	def test_sales_order_of_full_payment_with_shipping_rule_TC_S_021(self):
		so = make_sales_order(cost_center='Main - _TC', selling_price_list='Standard Selling', qty=1, rate=5000, do_not_save=True)
		so.shipping_rule = "_Test Shipping Rule"
		so.save()
		so.submit()

		self.assertEqual(so.status, "To Deliver and Bill", "Sales Order not created")
		self.assertEqual(so.grand_total, so.total + so.total_taxes_and_charges)
  
		dn = make_delivery_note(so.name)
		dn.save()
		dn.submit()
  
		self.assertEqual(dn.status, "To Bill", "Delivery Note not created")
  
		qty_change = frappe.get_all('Stock Ledger Entry', {'item_code': '_Test Item', 'voucher_no': dn.name, 'warehouse': '_Test Warehouse - _TC'}, ['actual_qty', 'valuation_rate'])
		self.assertEqual(qty_change[0].get("actual_qty"), -1)
		
		from erpnext.stock.doctype.delivery_note.delivery_note import (make_sales_invoice)
  
		si = make_sales_invoice(dn.name)
		si.save()
		si.submit()
    
		voucher_params_si = {
			'voucher_type': 'Sales Invoice','voucher_no': si.name
		}
		gl_accounts_si = {
			'Sales - _TC': 'credit',
			'Debtors - _TC': 'debit',
			'_Test Account Shipping Charges - _TC': 'credit'
		}
		gl_entries_si = {
			account: frappe.db.get_value('GL Entry', {**voucher_params_si, 'account': account}, field)
			for account, field in gl_accounts_si.items()
		}
		self.assertEqual(gl_entries_si['Sales - _TC'], 5000)
		self.assertEqual(gl_entries_si['Debtors - _TC'], 5200)
		self.assertEqual(gl_entries_si['_Test Account Shipping Charges - _TC'], 200)
  
	def test_sales_order_for_partial_delivery_with_shipping_rule_TC_S_022(self):
		so = make_sales_order(cost_center='Main - _TC', selling_price_list='Standard Selling', qty=4, rate=5000, do_not_save=True)
		so.shipping_rule = "_Test Shipping Rule"
		so.save()
		so.submit()

		self.assertEqual(so.status, "To Deliver and Bill", "Sales Order not created")
		self.assertEqual(so.grand_total, so.total + so.total_taxes_and_charges)

		dn1 = make_delivery_note(so.name)
		dn1.items[0].qty = 2
		dn1.save()
		dn1.submit()

		self.assertEqual(dn1.status, "To Bill", "Delivery Note not created")

		qty_change1 = frappe.get_all('Stock Ledger Entry', {'item_code': '_Test Item', 'voucher_no': dn1.name, 'warehouse': '_Test Warehouse - _TC'}, ['actual_qty', 'valuation_rate'])
		self.assertEqual(qty_change1[0].get("actual_qty"), -2)

		from erpnext.stock.doctype.delivery_note.delivery_note import (make_sales_invoice)

		si1 = make_sales_invoice(dn1.name)
		si1.save()
		si1.submit()

		self.assertEqual(si1.status, "Unpaid", "Sales Invoice not created")

		voucher_params_si1 = {
			'voucher_type': 'Sales Invoice','voucher_no': si1.name
		}
  
		gl_accounts_si1 = {
			'Sales - _TC': 'credit',
			'Debtors - _TC': 'debit',
			'_Test Account Shipping Charges - _TC': 'credit'
		}
		gl_entries_si1 = {
			account: frappe.db.get_value('GL Entry', {**voucher_params_si1, 'account': account}, field)
			for account, field in gl_accounts_si1.items()
		}
		self.assertEqual(gl_entries_si1['Sales - _TC'], 10000)
		self.assertEqual(gl_entries_si1['Debtors - _TC'], 10200)
		self.assertEqual(gl_entries_si1['_Test Account Shipping Charges - _TC'], 200)

		dn2 = make_delivery_note(so.name)
		dn2.save()
		dn2.submit()

		self.assertEqual(dn2.status, "To Bill", "Delivery Note not created")

		qty_change2 = frappe.get_all('Stock Ledger Entry', {'item_code': '_Test Item', 'voucher_no': dn2.name, 'warehouse': '_Test Warehouse - _TC'}, ['actual_qty', 'valuation_rate'])
		self.assertEqual(qty_change2[0].get("actual_qty"), -2)

		si2 = make_sales_invoice(dn2.name)
		si2.save()
		si2.submit()

		self.assertEqual(si2.status, "Unpaid", "Sales Invoice not created")

		voucher_params_si2 = {
			'voucher_type': 'Sales Invoice', 'voucher_no': si2.name
		}
		gl_accounts_si2 = {
			'Sales - _TC': 'credit',
			'Debtors - _TC': 'debit',
			'_Test Account Shipping Charges - _TC': 'credit'
		}
		gl_entries_si2 = {
			account: frappe.db.get_value('GL Entry', {**voucher_params_si2, 'account': account}, field)
			for account, field in gl_accounts_si2.items()
		}
		self.assertEqual(gl_entries_si2['Sales - _TC'], 10000)
		self.assertEqual(gl_entries_si2['Debtors - _TC'], 10200)
		self.assertEqual(gl_entries_si2['_Test Account Shipping Charges - _TC'], 200)
  
	def test_sales_order_for_partial_invoice_with_shipping_rule_TC_S_023(self):
		so = make_sales_order(cost_center='Main - _TC', selling_price_list='Standard Selling', qty=4, rate=5000, do_not_save=True)
		so.shipping_rule = "_Test Shipping Rule"
		so.save()
		so.submit()

		self.assertEqual(so.status, "To Deliver and Bill", "Sales Order not created")
		self.assertEqual(so.grand_total, so.total + so.total_taxes_and_charges)

		dn = make_delivery_note(so.name)
		dn.save()
		dn.submit()

		self.assertEqual(dn.status, "To Bill", "Delivery Note not created")

		qty_change = frappe.get_all('Stock Ledger Entry', {'item_code': '_Test Item', 'voucher_no': dn.name, 'warehouse': '_Test Warehouse - _TC'}, ['actual_qty', 'valuation_rate'])
		self.assertEqual(qty_change[0].get("actual_qty"), -4)

		from erpnext.stock.doctype.delivery_note.delivery_note import (make_sales_invoice)

		si1 = make_sales_invoice(dn.name)
		si1.items[0].qty = 2
		si1.save()
		si1.submit()

		self.assertEqual(si1.status, "Unpaid", "Sales Invoice not created")

		voucher_params_si1 = {
			'voucher_type': 'Sales Invoice', 'voucher_no': si1.name
		}
		gl_accounts_si1 = {
			'Sales - _TC': 'credit',
			'Debtors - _TC': 'debit',
			'_Test Account Shipping Charges - _TC': 'credit'
		}
		gl_entries_si1 = {
			account: frappe.db.get_value('GL Entry', {**voucher_params_si1, 'account': account}, field)
			for account, field in gl_accounts_si1.items()
		}
		self.assertEqual(gl_entries_si1['Sales - _TC'], 10000)
		self.assertEqual(gl_entries_si1['Debtors - _TC'], 10200)
		self.assertEqual(gl_entries_si1['_Test Account Shipping Charges - _TC'], 200)

		si2 = make_sales_invoice(dn.name)
		si2.save()
		si2.submit()

		self.assertEqual(si2.status, "Unpaid", "Sales Invoice not created")

		voucher_params_si2 = {
			'voucher_type': 'Sales Invoice', 'voucher_no': si2.name
		}
		gl_accounts_si2 = {
			'Sales - _TC': 'credit',
			'Debtors - _TC': 'debit',
			'_Test Account Shipping Charges - _TC': 'credit'
		}
		gl_entries_si2 = {
			account: frappe.db.get_value('GL Entry', {**voucher_params_si2, 'account': account}, field)
			for account, field in gl_accounts_si2.items()
		}
		self.assertEqual(gl_entries_si2['Sales - _TC'], 10000)
		self.assertEqual(gl_entries_si2['Debtors - _TC'], 10200)
		self.assertEqual(gl_entries_si2['_Test Account Shipping Charges - _TC'], 200)
  
	def test_sales_order_via_sales_invoice_with_shipping_rule_TC_S_024(self):
		so = make_sales_order(cost_center='Main - _TC', selling_price_list='Standard Selling', qty=4, rate=5000, do_not_save=True)
		so.shipping_rule = "_Test Shipping Rule"
		so.save()
		so.submit()

		self.assertEqual(so.status, "To Deliver and Bill", "Sales Order not created")
		self.assertEqual(so.grand_total, so.total + so.total_taxes_and_charges)

		si = make_sales_invoice(so.name)
		si.save()
		si.submit()

		self.assertEqual(si.status, "Unpaid", "Sales Invoice not created")

		voucher_params_si = {
			'voucher_type': 'Sales Invoice', 'voucher_no': si.name
		}
		gl_accounts_si = {
			'Sales - _TC': 'credit',
			'Debtors - _TC': 'debit',
			'_Test Account Shipping Charges - _TC': 'credit'
		}
		gl_entries_si = {
			account: frappe.db.get_value('GL Entry', {**voucher_params_si, 'account': account}, field)
			for account, field in gl_accounts_si.items()
		}
		self.assertEqual(gl_entries_si['Sales - _TC'], 20000)
		self.assertEqual(gl_entries_si['Debtors - _TC'], 20200)
		self.assertEqual(gl_entries_si['_Test Account Shipping Charges - _TC'], 200)

		from erpnext.accounts.doctype.sales_invoice.sales_invoice import make_delivery_note
		dn = make_delivery_note(si.name)
		dn.save()
		dn.submit()

		self.assertEqual(dn.status, "Completed", "Delivery Note not created")

		qty_change = frappe.get_all('Stock Ledger Entry', {'item_code': '_Test Item', 'voucher_no': dn.name, 'warehouse': '_Test Warehouse - _TC'}, ['actual_qty', 'valuation_rate'])
		self.assertEqual(qty_change[0].get("actual_qty"), -4)
  
	def test_sales_order_for_partial_dn_via_si_for_service_item_TC_S_025(self):
		so = make_sales_order(cost_center='Main - _TC', selling_price_list='Standard Selling', qty=4, rate=5000, do_not_save=True)
		so.shipping_rule = "_Test Shipping Rule"
		so.save()
		so.submit()

		self.assertEqual(so.status, "To Deliver and Bill", "Sales Order not created")
		self.assertEqual(so.grand_total, so.total + so.total_taxes_and_charges)

		si = make_sales_invoice(so.name)
		si.save()
		si.submit()

		self.assertEqual(si.status, "Unpaid", "Sales Invoice not created")

		voucher_params_si = {
			'voucher_type': 'Sales Invoice', 'voucher_no': si.name
		}
		gl_accounts_si = {
			'Sales - _TC': 'credit',
			'Debtors - _TC': 'debit',
			'_Test Account Shipping Charges - _TC': 'credit'
		}
		gl_entries_si = {
			account: frappe.db.get_value('GL Entry', {**voucher_params_si, 'account': account}, field)
			for account, field in gl_accounts_si.items()
		}
		self.assertEqual(gl_entries_si['Sales - _TC'], 20000)
		self.assertEqual(gl_entries_si['Debtors - _TC'], 20200)
		self.assertEqual(gl_entries_si['_Test Account Shipping Charges - _TC'], 200)

		from erpnext.accounts.doctype.sales_invoice.sales_invoice import make_delivery_note
		dn1 = make_delivery_note(si.name)
		dn1.get("items")[0].qty = 2
		dn1.save()
		dn1.submit()

		self.assertEqual(dn1.status, "Completed", "Delivery Note not created")

		qty_change = frappe.get_all('Stock Ledger Entry', {'item_code': '_Test Item', 'voucher_no': dn1.name, 'warehouse': '_Test Warehouse - _TC'}, ['actual_qty', 'valuation_rate'])
		self.assertEqual(qty_change[0].get("actual_qty"), -2)
  
		dn2 = make_delivery_note(si.name)
		dn2.save()
		dn2.submit()

		self.assertEqual(dn2.status, "Completed", "Delivery Note not created")

		qty_change2 = frappe.get_all('Stock Ledger Entry', {'item_code': '_Test Item', 'voucher_no': dn2.name, 'warehouse': '_Test Warehouse - _TC'}, ['actual_qty', 'valuation_rate'])
		self.assertEqual(qty_change2[0].get("actual_qty"), -2)
	
	def test_so_with_customer_po_TC_S_031(self):
		from erpnext.selling.doctype.sales_order.sales_order import make_delivery_note
		from erpnext.stock.doctype.delivery_note.delivery_note import make_sales_invoice
		from erpnext.buying.doctype.purchase_order.test_purchase_order import create_purchase_order
		frappe.db.set_single_value("Selling Settings", "allow_against_multiple_purchase_orders", 1)
		po = create_purchase_order()
		so_1 = make_sales_order(cost_center='Main - _TC', selling_price_list='Standard Selling', qty=5, rate=3000, do_not_save=True)
		so_1.po_no = po.name
		so_1.po_date = today()
		so_1.save()
		so_1.submit()

		so_2 = make_sales_order(cost_center='Main - _TC', selling_price_list='Standard Selling', qty=8, rate=3000, do_not_save=True)
		so_2.po_no = po.name
		so_2.po_date = today()
		so_2.save()
		so_2.submit()

		dn_1 = make_delivery_note(so_1.name)
		dn_1.save()
		dn_1.submit()

		dn_2 = make_delivery_note(so_2.name)
		dn_2.save()
		dn_2.submit()


		so_1.reload()
		so_2.reload()
		self.assertEqual(dn_1.status, "To Bill")
		self.assertEqual(dn_2.status, "To Bill")

		qty_change_dn_1 = frappe.db.get_value('Stock Ledger Entry', {'item_code': '_Test Item', 'voucher_no': dn_1.name, 'warehouse': '_Test Warehouse - _TC'}, 'actual_qty')
		self.assertEqual(qty_change_dn_1, -5)

		qty_change_dn_2 = frappe.db.get_value('Stock Ledger Entry', {'item_code': '_Test Item', 'voucher_no': dn_2.name, 'warehouse': '_Test Warehouse - _TC'}, 'actual_qty')
		self.assertEqual(qty_change_dn_2, -8)

		si_1 = make_sales_invoice(dn_1.name)
		si_1.insert()
		si_1.submit()
		self.assertEqual(si_1.status, "Unpaid")

		si_2 = make_sales_invoice(dn_2.name)
		si_2.insert()
		si_2.submit()
		self.assertEqual(si_2.status, "Unpaid")
		
		self.validate_gl_entries(si_1.name,15000)
		self.validate_gl_entries(si_2.name,24000)



	def test_so_with_qi_flow_TC_S_032(self):
		from erpnext.selling.doctype.sales_order.sales_order import make_delivery_note
		from erpnext.stock.doctype.delivery_note.delivery_note import make_sales_invoice
		from erpnext.stock.doctype.quality_inspection.test_quality_inspection import create_quality_inspection

		item = frappe.get_doc({
			"doctype": "Item",
			"item_code": "_Test Item for quality inspection",
			"item_name": "_Test Item for quality inspection",
			"stock_uom": "Nos",
			"is_stock_item": 1,
			"opening_stock": 1000,
			"valuation_rate": 100,
			"inspection_required_before_delivery": 1,
			"gst_hsn_code": "90183100"
		}).insert()

		parameters = ["_Test Needle Shape", "_Test Syringe Shape", "_Test Plastic Clarity", "_Test Syringe Length"]
		for param in parameters:
			frappe.get_doc({
				"doctype": "Quality Inspection Parameter",
				"parameter": param
			}).insert()

		template = frappe.get_doc({
			"doctype": "Quality Inspection Template",
			"quality_inspection_template_name": "_Test Syringe",
			"item_quality_inspection_parameter": [
				{"specification": "_Test Needle Shape", "value": "OK"},
				{"specification": "_Test Syringe Shape", "value": "OK"},
				{"specification": "_Test Plastic Clarity", "value": "OK"},
				{"specification": "_Test Syringe Length", "numeric": 1, "min_value": 4, "max_value": 6}
			]
		}).insert()

		frappe.db.set_value("Item", item.name, "quality_inspection_template", template.name)
		item.reload()
		make_stock_entry(item_code=item.name, qty=10, rate=5000, target="_Test Warehouse - _TC")

		sales_order = make_sales_order(item_code=item.name, qty=5, rate=200)

		delivery_note = make_delivery_note(sales_order.name)
		delivery_note.save()
		
		with self.assertRaises(frappe.ValidationError):
			delivery_note.submit()
		
		quality_inspection = create_quality_inspection(
			reference_type="Delivery Note", 
			reference_name=delivery_note.name,
			item_code=item.name,
			do_not_save=True,
			readings=[
				{"specification": "_Test Needle Shape", "value": "OK"},
				{"specification": "_Test Syringe Shape", "value": "OK"},
				{"specification": "_Test Plastic Clarity", "value": "OK"},
				{"specification": "_Test Syringe Length", "numeric": 1, "reading_1": 5, "manual_inspection": 1}
			]
		)
		self.assertEqual(quality_inspection.status, "Accepted")

		quality_inspection.child_row_reference = True
		quality_inspection.save()
		quality_inspection.submit()

		delivery_note.reload()
		delivery_note.submit()

		self.assertEqual(delivery_note.status, "To Bill")
		
		stock_entry = frappe.get_doc({
			"doctype": "Stock Ledger Entry",
			"item_code": item.name,
			"qty": -5,
			"warehouse": "Stores - _TC",
			"valuation_rate": 100,
			"stock_uom": "Nos"
		})
		self.assertTrue(stock_entry)
		sales_invoice = make_sales_invoice(delivery_note.name)
		sales_invoice.insert()
		sales_invoice.submit()
		self.assertEqual(sales_invoice.status, "Unpaid")
  
	def test_sales_order_update_stock_in_si_with_shipping_rule_TC_S_028(self):
		so = make_sales_order(cost_center='Main - _TC', selling_price_list='Standard Selling', qty=4, rate=5000, do_not_save=True)
		so.shipping_rule = "_Test Shipping Rule"
		so.save()
		so.submit()

		self.assertEqual(so.status, "To Deliver and Bill", "Sales Order not created")
		self.assertEqual(so.grand_total, so.total + so.total_taxes_and_charges)
  
		si = make_sales_invoice(so.name)
		si.update_stock = 1
		si.save()
		si.submit()

		self.assertEqual(si.status, "Unpaid", "Sales Invoice not created")
  
		qty_change = frappe.db.get_value('Stock Ledger Entry', {'item_code': '_Test Item', 'voucher_no': si.name, 'warehouse': '_Test Warehouse - _TC'}, 'actual_qty')
		self.assertEqual(qty_change, -4)
  
		voucher_params_si = {
			'voucher_type': 'Sales Invoice', 'voucher_no': si.name
		}
		gl_accounts_si = {
			'Sales - _TC': 'credit',
			'Debtors - _TC': 'debit',
			'_Test Account Shipping Charges - _TC': 'credit'
		}
		gl_entries_si = {
			account: frappe.db.get_value('GL Entry', {**voucher_params_si, 'account': account}, field)
			for account, field in gl_accounts_si.items()
		}
		self.assertEqual(gl_entries_si['Sales - _TC'], 20000)
		self.assertEqual(gl_entries_si['Debtors - _TC'], 20200)
		self.assertEqual(gl_entries_si['_Test Account Shipping Charges - _TC'], 200)
  
	def test_sales_order_update_stock_in_partial_si_with_shipping_rule_TC_S_029(self):
		so = make_sales_order(cost_center='Main - _TC', selling_price_list='Standard Selling', qty=4, rate=5000, do_not_save=True)
		so.shipping_rule = "_Test Shipping Rule"
		so.save()
		so.submit()

		self.assertEqual(so.status, "To Deliver and Bill", "Sales Order not created")
		self.assertEqual(so.grand_total, so.total + so.total_taxes_and_charges)
  
		si1 = make_sales_invoice(so.name)
		si1.get("items")[0].qty = 2
		si1.update_stock = 1
		si1.save()
		si1.submit()

		self.assertEqual(si1.status, "Unpaid", "Sales Invoice not created")
  
		qty_change1 = frappe.db.get_value('Stock Ledger Entry', {'item_code': '_Test Item', 'voucher_no': si1.name, 'warehouse': '_Test Warehouse - _TC'}, 'actual_qty')
		self.assertEqual(qty_change1, -2)
  
		voucher_params_si1 = {
			'voucher_type': 'Sales Invoice',
			'voucher_no': si1.name
		}
		gl_accounts_si1 = {
			'Sales - _TC': 'credit',
			'Debtors - _TC': 'debit',
			'_Test Account Shipping Charges - _TC': 'credit'
		}
		gl_entries_si1 = {
			account: frappe.db.get_value('GL Entry', {**voucher_params_si1, 'account': account}, field)
			for account, field in gl_accounts_si1.items()
		}
		self.assertEqual(gl_entries_si1['Sales - _TC'], 10000)
		self.assertEqual(gl_entries_si1['Debtors - _TC'], 10200)
		self.assertEqual(gl_entries_si1['_Test Account Shipping Charges - _TC'], 200)
  
		si2 = make_sales_invoice(so.name)
		si2.update_stock = 1
		si2.save()
		si2.submit()

		self.assertEqual(si2.status, "Unpaid", "Sales Invoice not created")
  
		qty_change2 = frappe.db.get_value('Stock Ledger Entry', {'item_code': '_Test Item', 'voucher_no': si2.name, 'warehouse': '_Test Warehouse - _TC'}, 'actual_qty')
		self.assertEqual(qty_change2, -2)
  
		voucher_params_si2 = {
			'voucher_type': 'Sales Invoice',
			'voucher_no': si2.name
		}
		gl_accounts_si2 = {
			'Sales - _TC': 'credit',
			'Debtors - _TC': 'debit',
			'_Test Account Shipping Charges - _TC': 'credit'
		}
		gl_entries_si2 = {
			account: frappe.db.get_value('GL Entry', {**voucher_params_si2, 'account': account}, field)
			for account, field in gl_accounts_si2.items()
		}
		self.assertEqual(gl_entries_si2['Sales - _TC'], 10000)
		self.assertEqual(gl_entries_si2['Debtors - _TC'], 10200)
		self.assertEqual(gl_entries_si2['_Test Account Shipping Charges - _TC'], 200)

	def test_sales_order_for_sales_return_TC_S_033(self):
		so = make_sales_order(cost_center='Main - _TC', selling_price_list='Standard Selling', qty=5, rate=3000, do_not_save=True)
		so.save()
		so.submit()
  
		self.assertEqual(so.status, "To Deliver and Bill", "Sales Order not created")
  
		dn = make_delivery_note(so.name)
		dn.save()
		dn.submit()

		self.assertEqual(dn.status, "To Bill", "Delivery Note not created")
  
		qty_change_dn = frappe.db.get_value('Stock Ledger Entry', {'item_code': '_Test Item', 'voucher_no': dn.name, 'warehouse': '_Test Warehouse - _TC'}, 'actual_qty')
		self.assertEqual(qty_change_dn, -5)
  
		from erpnext.stock.doctype.delivery_note.delivery_note import make_sales_return
  
		sr = make_sales_return(dn.name)
		sr.save()
		sr.submit()
  
		self.assertEqual(sr.status, "To Bill", "Sales Return not created")
  
		qty_change_return = frappe.db.get_value('Stock Ledger Entry', {'item_code': '_Test Item', 'voucher_no': sr.name, 'warehouse': '_Test Warehouse - _TC'}, 'actual_qty')
		self.assertEqual(qty_change_return, 5)
  
	def test_sales_order_for_sales_return_via_si_TC_S_034(self):
		so = make_sales_order(cost_center='Main - _TC', selling_price_list='Standard Selling', qty=5, rate=3000, do_not_save=True)
		so.save()
		so.submit()
  
		self.assertEqual(so.status, "To Deliver and Bill", "Sales Order not created")
  
		dn = make_delivery_note(so.name)
		dn.save()
		dn.submit()

		self.assertEqual(dn.status, "To Bill", "Delivery Note not created")
  
		qty_change_dn = frappe.db.get_value('Stock Ledger Entry', {'item_code': '_Test Item', 'voucher_no': dn.name, 'warehouse': '_Test Warehouse - _TC'}, 'actual_qty')
		self.assertEqual(qty_change_dn, -5)
  
		from erpnext.stock.doctype.delivery_note.delivery_note import make_sales_invoice
		si = make_sales_invoice(dn.name)
		si.save()
		si.submit()
  
		self.assertEqual(si.status, "Unpaid", "Sales Invoice not created")

		voucher_params_si = {
			'voucher_type': 'Sales Invoice', 'voucher_no': si.name
		}
		gl_accounts_si = {
			'Sales - _TC': 'credit', 'Debtors - _TC': 'debit'
		}
		gl_entries_si = {
			account: frappe.db.get_value('GL Entry', {**voucher_params_si, 'account': account}, field)
			for account, field in gl_accounts_si.items()
		}
		self.assertEqual(gl_entries_si['Sales - _TC'], 15000)
		self.assertEqual(gl_entries_si['Debtors - _TC'], 15000)
  
		from erpnext.stock.doctype.delivery_note.delivery_note import make_sales_return
  
		sr = make_sales_return(dn.name)
		sr.save()
		sr.submit()
  
		self.assertEqual(sr.status, "To Bill", "Sales Return not created")
  
		qty_change_return = frappe.db.get_value('Stock Ledger Entry', {'item_code': '_Test Item', 'voucher_no': sr.name, 'warehouse': '_Test Warehouse - _TC'}, 'actual_qty')
		self.assertEqual(qty_change_return, 5)
  
		from erpnext.accounts.doctype.sales_invoice.sales_invoice import make_sales_return as make_credit_note
  
		cn = make_credit_note(si.name)
		cn.save()
		cn.submit()
  
		self.assertEqual(cn.status, "Return", "Credit Note not created")
  
		voucher_params_cn = {
			'voucher_type': 'Sales Invoice', 'voucher_no': cn.name
		}
		gl_accounts_cn = {
			'Debtors - _TC': 'credit', 'Sales - _TC': 'debit'
		}
		gl_entries_cn = {
			account: frappe.db.get_value('GL Entry', {**voucher_params_cn, 'account': account}, field)
			for account, field in gl_accounts_cn.items()
		}
		self.assertEqual(gl_entries_cn['Debtors - _TC'], 15000)
		self.assertEqual(gl_entries_cn['Sales - _TC'], 15000)
  
	def test_sales_order_for_partial_return_TC_S_035(self):
		so = make_sales_order(cost_center='Main - _TC', selling_price_list='Standard Selling', qty=5, rate=3000, do_not_save=True)
		so.save()
		so.submit()
  
		self.assertEqual(so.status, "To Deliver and Bill", "Sales Order not created")
  
		dn = make_delivery_note(so.name)
		dn.save()
		dn.submit()

		self.assertEqual(dn.status, "To Bill", "Delivery Note not created")
  
		qty_change_dn = frappe.db.get_value('Stock Ledger Entry', {'item_code': '_Test Item', 'voucher_no': dn.name, 'warehouse': '_Test Warehouse - _TC'}, 'actual_qty')
		self.assertEqual(qty_change_dn, -5)
  
		from erpnext.stock.doctype.delivery_note.delivery_note import make_sales_return
  
		sr = make_sales_return(dn.name)
		sr.items[0].qty = -2
		sr.save()
		sr.submit()
  
		self.assertEqual(sr.status, "To Bill", "Sales Return not created")
  
		qty_change_return = frappe.db.get_value('Stock Ledger Entry', {'item_code': '_Test Item', 'voucher_no': sr.name, 'warehouse': '_Test Warehouse - _TC'}, 'actual_qty')
		self.assertEqual(qty_change_return, 2)
  
		from erpnext.stock.doctype.delivery_note.delivery_note import make_sales_invoice
		si = make_sales_invoice(dn.name)
		si.save()
		si.submit()
  
		self.assertEqual(si.status, "Unpaid", "Sales Invoice not created")

		voucher_params_si = {
			'voucher_type': 'Sales Invoice', 'voucher_no': si.name
		}
		gl_accounts_si = {
			'Sales - _TC': 'credit', 'Debtors - _TC': 'debit'
		}
		gl_entries_si = {
			account: frappe.db.get_value('GL Entry', {**voucher_params_si, 'account': account}, field)
			for account, field in gl_accounts_si.items()
		}
		self.assertEqual(gl_entries_si['Sales - _TC'], 9000)
		self.assertEqual(gl_entries_si['Debtors - _TC'], 9000)
  
	def test_sales_order_for_sales_return_via_payment_entry_TC_S_036(self):
		so = make_sales_order(cost_center='Main - _TC', selling_price_list='Standard Selling', qty=5, rate=3000, do_not_save=True)
		so.save()
		so.submit()
  
		self.assertEqual(so.status, "To Deliver and Bill", "Sales Order not created")
  
		dn = make_delivery_note(so.name)
		dn.save()
		dn.submit()

		self.assertEqual(dn.status, "To Bill", "Delivery Note not created")
  
		qty_change_dn = frappe.db.get_value('Stock Ledger Entry', {'item_code': '_Test Item', 'voucher_no': dn.name, 'warehouse': '_Test Warehouse - _TC'}, 'actual_qty')
		self.assertEqual(qty_change_dn, -5)
  
		from erpnext.stock.doctype.delivery_note.delivery_note import make_sales_invoice
		si = make_sales_invoice(dn.name)
		si.save()
		si.submit()
  
		self.assertEqual(si.status, "Unpaid", "Sales Invoice not created")

		voucher_params_si = {
			'voucher_type': 'Sales Invoice', 'voucher_no': si.name
		}
		gl_accounts_si = {
			'Sales - _TC': 'credit', 'Debtors - _TC': 'debit'
		}
		gl_entries_si = {
			account: frappe.db.get_value('GL Entry', {**voucher_params_si, 'account': account}, field)
			for account, field in gl_accounts_si.items()
		}
		self.assertEqual(gl_entries_si['Sales - _TC'], 15000)
		self.assertEqual(gl_entries_si['Debtors - _TC'], 15000)
  
		from erpnext.accounts.doctype.payment_entry.test_payment_entry import create_payment_entry
		pe = create_payment_entry(
				payment_type="Receive",
				party_type="Customer",
				party="_Test Customer",
				paid_from="Debtors - _TC",
				paid_to="Cash - _TC",
				paid_amount=15000,
			)
		reference = pe.append('references')  
		reference.references_doctype = "Sales Invoice"
		reference.references_name = si.name
		reference.total_amount = 15000
		reference.account = "Debtors - _TC"
		pe.save()
		pe.submit()
  
		pe_acc_credit = frappe.db.get_value('GL Entry', {'voucher_type': 'Payment Entry', 'voucher_no': pe.name, 'account': 'Debtors - _TC'}, 'credit')
		self.assertEqual(pe_acc_credit, 15000)

		pe_acc_debit = frappe.db.get_value('GL Entry', {'voucher_type': 'Payment Entry', 'voucher_no': pe.name, 'account': 'Cash - _TC'}, 'debit')
		self.assertEqual(pe_acc_debit, 15000)
  
		from erpnext.stock.doctype.delivery_note.delivery_note import make_sales_return
		sr = make_sales_return(dn.name)
		sr.save()
		sr.submit()
  
		self.assertEqual(sr.status, "To Bill", "Sales Return not created")
  
		qty_change_return = frappe.db.get_value('Stock Ledger Entry', {'item_code': '_Test Item', 'voucher_no': sr.name, 'warehouse': '_Test Warehouse - _TC'}, 'actual_qty')
		self.assertEqual(qty_change_return, 5)
  
		from erpnext.accounts.doctype.sales_invoice.sales_invoice import make_sales_return as make_credit_note
		cn = make_credit_note(si.name)
		cn.save()
		cn.submit()
  
		self.assertEqual(cn.status, "Return", "Credit Note not created")
  
		voucher_params_cn = {
			'voucher_type': 'Sales Invoice', 'voucher_no': cn.name
		}
		gl_accounts_cn = {
			'Debtors - _TC': 'credit', 'Sales - _TC': 'debit'
		}
		gl_entries_cn = {
			account: frappe.db.get_value('GL Entry', {**voucher_params_cn, 'account': account}, field)
			for account, field in gl_accounts_cn.items()
		}
		self.assertEqual(gl_entries_cn['Debtors - _TC'], 15000)
		self.assertEqual(gl_entries_cn['Sales - _TC'], 15000)
  
	def test_sales_order_for_partial_sales_return_via_payment_entry_TC_S_037(self):
		so = make_sales_order(cost_center='Main - _TC', selling_price_list='Standard Selling', qty=5, rate=3000, do_not_save=True)
		so.save()
		so.submit()

		self.assertEqual(so.status, "To Deliver and Bill", "Sales Order not created")

		dn = make_delivery_note(so.name)
		dn.save()
		dn.submit()

		self.assertEqual(dn.status, "To Bill", "Delivery Note not created")

		qty_change_dn = frappe.db.get_value('Stock Ledger Entry', {
			'item_code': '_Test Item',
			'voucher_no': dn.name,
			'warehouse': '_Test Warehouse - _TC'
		}, 'actual_qty')
		self.assertEqual(qty_change_dn, -5)

		from erpnext.stock.doctype.delivery_note.delivery_note import make_sales_invoice
		si = make_sales_invoice(dn.name)
		si.save()
		si.submit()

		self.assertEqual(si.status, "Unpaid", "Sales Invoice not created")

		def validate_gl_entries(voucher_type, voucher_no, accounts):
			for account, field, expected_value in accounts:
				actual_value = frappe.db.get_value('GL Entry', {
					'voucher_type': voucher_type,
					'voucher_no': voucher_no,
					'account': account
				}, field)
				self.assertEqual(actual_value, expected_value)

		validate_gl_entries('Sales Invoice', si.name, [
			('Sales - _TC', 'credit', 15000),
			('Debtors - _TC', 'debit', 15000)
		])

		from erpnext.accounts.doctype.payment_entry.test_payment_entry import create_payment_entry
		pe = create_payment_entry(
			payment_type="Receive",
			party_type="Customer",
			party="_Test Customer",
			paid_from="Debtors - _TC",
			paid_to="Cash - _TC",
			paid_amount=15000,
		)
		reference = pe.append('references')
		reference.reference_doctype = "Sales Invoice"
		reference.reference_name = si.name
		reference.total_amount = 15000
		reference.account = "Debtors - _TC"
		pe.save()
		pe.submit()

		validate_gl_entries('Payment Entry', pe.name, [
			('Debtors - _TC', 'credit', 15000),
			('Cash - _TC', 'debit', 15000)
		])

		from erpnext.stock.doctype.delivery_note.delivery_note import make_sales_return
		sr = make_sales_return(dn.name)
		sr.items[0].qty = -2
		sr.save()
		sr.submit()

		self.assertEqual(sr.status, "To Bill", "Sales Return not created")

		qty_change_return = frappe.db.get_value('Stock Ledger Entry', {
			'item_code': '_Test Item',
			'voucher_no': sr.name,
			'warehouse': '_Test Warehouse - _TC'
		}, 'actual_qty')
		self.assertEqual(qty_change_return, 2)

		from erpnext.accounts.doctype.sales_invoice.sales_invoice import make_sales_return as make_credit_note
		cn = make_credit_note(si.name)
		cn.save()
		cn.submit()

		self.assertEqual(cn.status, "Return", "Credit Note not created")

		validate_gl_entries('Sales Invoice', cn.name, [
			('Debtors - _TC', 'credit', 15000),
			('Sales - _TC', 'debit', 15000)
		])

		so.reload()
		self.assertEqual(so.status, "To Deliver", "Sales Order not updated")
 
	def test_sales_order_create_si_via_pe_dn_with_gst_TC_S_042(self):
		from erpnext.accounts.doctype.payment_entry.test_payment_entry import create_payment_entry
		so = self.create_and_submit_sales_order_with_gst("_Test Item", qty=1, rate=5000)
		pe = create_payment_entry(
			company="_Test Indian Registered Company",
			payment_type="Receive",
			party_type="Customer",
			party="_Test Registered Customer",
			paid_from="Debtors - _TIRC",
			paid_to="Cash - _TIRC",
			paid_amount=so.grand_total,
		)
		pe.append("references", {
			"reference_doctype": "Sales Order",
			"reference_name": so.name,
			"total_amount": so.grand_total,
			"account": "Debtors - _TIRC"
		})
		pe.save()
		pe.submit()

		self.assertEqual(
			frappe.db.get_value("GL Entry", {"voucher_type": "Payment Entry", "voucher_no": pe.name, "account": "Debtors - _TIRC"}, "credit"),
			so.grand_total
		)
		self.assertEqual(
			frappe.db.get_value("GL Entry", {"voucher_type": "Payment Entry", "voucher_no": pe.name, "account": "Cash - _TIRC"}, "debit"),
			so.grand_total
		)

		dn = make_delivery_note(so.name)
		dn.submit()

		stock_entry = frappe.get_all("Stock Ledger Entry", {
			"voucher_type": "Delivery Note",
			"voucher_no": dn.name,
			"warehouse": "Stores - _TIRC",
			"item_code": "_Test Item"
		}, ["valuation_rate", "actual_qty"])[0]

		self.assertEqual(stock_entry.get("actual_qty"), -1)
		self.assertEqual(
			frappe.db.get_value("GL Entry", {"voucher_type": "Delivery Note", "voucher_no": dn.name, "account": "Stock In Hand - _TIRC"}, "credit"),
			stock_entry.get("valuation_rate")
		)
		self.assertEqual(
			frappe.db.get_value("GL Entry", {"voucher_type": "Delivery Note", "voucher_no": dn.name, "account": "Cost of Goods Sold - _TIRC"}, "debit"),
			stock_entry.get("valuation_rate")
		)

		from erpnext.stock.doctype.delivery_note.delivery_note import make_sales_invoice

		si = make_sales_invoice(dn.name)
		si.allocate_advances_automatically = 1
		si.save()
		si.submit()

		self.assertEqual(si.status, "Unpaid")
		self.assertEqual(frappe.db.get_value("GL Entry", {"voucher_no": si.name, "account": "Sales - _TIRC"}, "credit"),5000)
		self.assertEqual(frappe.db.get_value("GL Entry", {"voucher_no": si.name, "account": "Debtors - _TIRC"}, "debit"),5900)
		self.assertEqual(frappe.db.get_value("GL Entry", {"voucher_no": si.name, "account": "Output Tax SGST - _TIRC"}, "credit"),450)
		self.assertEqual(frappe.db.get_value("GL Entry", {"voucher_no": si.name, "account": "Output Tax CGST - _TIRC"}, "credit"),450)
 
	def test_sales_order_create_si_via_partial_pe_dn_with_gst_TC_S_043(self):
		so = self.create_and_submit_sales_order_with_gst("_Test Item", qty=1, rate=5000)
  
		create_registered_bank_account()

		from erpnext.accounts.doctype.payment_entry.payment_entry import get_payment_entry
		pe = get_payment_entry(dt="Sales Order",dn=so.name)
		pe.reference_no = "1"
		pe.reference_date = nowdate()
		pe.paid_amount= 2000
		for i in pe.references:
			i.allocated_amount = 2000
		pe.save()
		pe.submit()
  
		self.assertEqual(pe.status, 'Submitted')
		self.assertEqual(frappe.db.get_value('GL Entry', {'voucher_no': pe.name, 'account': 'Debtors - _TIRC'}, 'credit'), 2000)
		self.assertEqual(frappe.db.get_value('GL Entry', {'voucher_no': pe.name, 'account': 'Cash - _TIRC'}, 'debit'), 2000)

		dn = make_delivery_note(so.name)
		dn.submit()

		stock_entry = frappe.get_all('Stock Ledger Entry', {
			'voucher_no': dn.name, 
			'warehouse': 'Stores - _TIRC', 
			'item_code': '_Test Item'
		}, ['valuation_rate', 'actual_qty'])[0]
		self.assertEqual(stock_entry.get("actual_qty"), -1)

		dn_acc_value = stock_entry.get("valuation_rate")
		self.assertEqual(frappe.db.get_value('GL Entry', {'voucher_no': dn.name, 'account': 'Stock In Hand - _TIRC'}, 'credit'), dn_acc_value)
		self.assertEqual(frappe.db.get_value('GL Entry', {'voucher_no': dn.name, 'account': 'Cost of Goods Sold - _TIRC'}, 'debit'), dn_acc_value)

		from erpnext.stock.doctype.delivery_note.delivery_note import make_sales_invoice

		si = make_sales_invoice(dn.name)
		si.allocate_advances_automatically = 1
		si.save()
		si.submit()

		si.reload()
		self.assertEqual(si.status, 'Partly Paid')

		self.assertEqual(frappe.db.get_value('GL Entry', {'voucher_no': si.name, 'account': 'Sales - _TIRC'}, 'credit'), 5000)
		self.assertEqual(frappe.db.get_value('GL Entry', {'voucher_no': si.name, 'account': 'Debtors - _TIRC'}, 'debit'), 5900)
		self.assertEqual(frappe.db.get_value('GL Entry', {'voucher_no': si.name, 'account': 'Output Tax SGST - _TIRC'}, 'credit'), 450)
		self.assertEqual(frappe.db.get_value('GL Entry', {'voucher_no': si.name, 'account': 'Output Tax CGST - _TIRC'}, 'credit'), 450)

		pe2 = get_payment_entry(dt="Sales Invoice",dn=si.name)
		pe2.reference_no = "1"
		pe2.reference_date = nowdate()
		pe2.save()
		pe2.submit()

		self.assertEqual(pe2.status, 'Submitted')
		self.assertEqual(frappe.db.get_value('GL Entry', {'voucher_no': pe2.name, 'account': 'Debtors - _TIRC'}, 'credit'), 3900)
		self.assertEqual(frappe.db.get_value('GL Entry', {'voucher_no': pe2.name, 'account': 'Cash - _TIRC'}, 'debit'), 3900)

		si.reload()
		self.assertEqual(si.outstanding_amount, 0)
		self.assertEqual(si.status, "Paid")
 
	def test_sales_order_with_full_advance_payment_and_shipping_rule_TC_S_044(self):
		so = make_sales_order(
			cost_center='Main - _TC', 
			selling_price_list='Standard Selling', 
			qty=1, 
			rate=5000, 
			do_not_save=True
		)
		so.shipping_rule = "_Test Shipping Rule"
		so.save()
		so.submit()

		self.assertEqual(so.status, "To Deliver and Bill", "Sales Order not created")
		self.assertEqual(so.grand_total, so.total + so.total_taxes_and_charges)
  
		self.create_and_submit_payment_entry(dt="Sales Order", dn=so.name)

		dn = make_delivery_note(so.name)
		dn.submit()

		stock_ledger_entry = frappe.get_all(
			'Stock Ledger Entry', 
			{'voucher_type': 'Delivery Note', 'voucher_no': dn.name, 'warehouse': '_Test Warehouse - _TC', 'item_code': '_Test Item'}, 
			['valuation_rate', 'actual_qty']
		)
		self.assertEqual(stock_ledger_entry[0].get("actual_qty"), -1)

		from erpnext.stock.doctype.delivery_note.delivery_note import make_sales_invoice
  
		si = make_sales_invoice(dn.name)
		si.allocate_advances_automatically = 1
		si.save()
		si.submit()
		si.reload()
		self.assertEqual(si.status, 'Paid')

		self.assertEqual(frappe.db.get_value('GL Entry', {'voucher_no': si.name,'account': 'Sales - _TC'}, 'credit'), 5000)
		self.assertEqual(frappe.db.get_value('GL Entry', {'voucher_no': si.name,'account': 'Debtors - _TC'}, 'debit'), 5200)
		self.assertEqual(frappe.db.get_value('GL Entry', {'voucher_no': si.name,'account': '_Test Account Shipping Charges - _TC'}, 'credit'), 200)
  
	def test_sales_order_with_partial_advance_payment_and_shipping_rule_TC_S_045(self):
		so = make_sales_order(
			cost_center='Main - _TC', 
			selling_price_list='Standard Selling', 
			qty=1, 
			rate=5000, 
			do_not_save=True
		)
		so.shipping_rule = "_Test Shipping Rule"
		so.save()
		so.submit()

		self.assertEqual(so.status, "To Deliver and Bill", "Sales Order not created")
		self.assertEqual(so.grand_total, so.total + so.total_taxes_and_charges)

		from erpnext.accounts.doctype.payment_entry.payment_entry import get_payment_entry

		pe = get_payment_entry(dt="Sales Order",dn=so.name)
		pe.reference_no = "1"
		pe.reference_date = nowdate()
		pe.paid_amount= 2000
		for i in pe.references:
			i.allocated_amount = 2000
		pe.save()
		pe.submit()

		self.assertEqual(pe.status, 'Submitted')
		self.assertEqual(frappe.db.get_value('GL Entry', {'voucher_no': pe.name, 'account': 'Debtors - _TC'}, 'credit'), 2000)
		self.assertEqual(frappe.db.get_value('GL Entry', {'voucher_no': pe.name, 'account': 'Cash - _TC'}, 'debit'), 2000)

		dn = make_delivery_note(so.name)
		dn.submit()

		stock_ledger_entry = frappe.get_all(
			'Stock Ledger Entry', 
			{'voucher_type': 'Delivery Note', 'voucher_no': dn.name, 'warehouse': '_Test Warehouse - _TC', 'item_code': '_Test Item'}, 
			['valuation_rate', 'actual_qty']
		)
		self.assertEqual(stock_ledger_entry[0].get("actual_qty"), -1)

		from erpnext.stock.doctype.delivery_note.delivery_note import make_sales_invoice

		si = make_sales_invoice(dn.name)
		si.allocate_advances_automatically = 1
		si.save()
		si.submit()
		si.reload()
		self.assertEqual(si.status, 'Partly Paid')

		self.assertEqual(frappe.db.get_value('GL Entry', {'voucher_no': si.name,'account': 'Sales - _TC'}, 'credit'), 5000)
		self.assertEqual(frappe.db.get_value('GL Entry', {'voucher_no': si.name,'account': 'Debtors - _TC'}, 'debit'), 5200)
		self.assertEqual(frappe.db.get_value('GL Entry', {'voucher_no': si.name,'account': '_Test Account Shipping Charges - _TC'}, 'credit'), 200)

		pe2 = get_payment_entry(dt="Sales Invoice",dn=si.name)
		pe2.reference_no = "1"
		pe2.reference_date = nowdate()
		pe2.save()
		pe2.submit()

		self.assertEqual(pe2.status, 'Submitted')
		self.assertEqual(frappe.db.get_value('GL Entry', {'voucher_no': pe2.name, 'account': 'Debtors - _TC'}, 'credit'), 3200)
		self.assertEqual(frappe.db.get_value('GL Entry', {'voucher_no': pe2.name, 'account': 'Cash - _TC'}, 'debit'), 3200)

		si.reload()
		self.assertEqual(si.outstanding_amount, 0)
		self.assertEqual(si.status, "Paid")
  
	def test_sales_order_create_si_via_pe_dn_with_pricing_rule_TC_S_046(self):
		make_item_price()
		make_pricing_rule()
  
		so = self.create_and_submit_sales_order(qty=10)
  
		from erpnext.accounts.doctype.payment_entry.payment_entry import get_payment_entry
  
		pe = get_payment_entry(dt="Sales Order",dn=so.name)
		pe.save()
		pe.submit()
  
		self.assertEqual(pe.status, 'Submitted')
		self.assertEqual(frappe.db.get_value('GL Entry', {'voucher_no': pe.name, 'account': 'Debtors - _TC'}, 'credit'), 900)
		self.assertEqual(frappe.db.get_value('GL Entry', {'voucher_no': pe.name, 'account': 'Cash - _TC'}, 'debit'), 900)
  
		dn = make_delivery_note(so.name)
		dn.submit()

		self.assertEqual(dn.status, "To Bill", "Delivery Note not created")
		stock_ledger_entry = frappe.get_all(
			'Stock Ledger Entry', 
			{'voucher_type': 'Delivery Note', 'voucher_no': dn.name, 'warehouse': '_Test Warehouse - _TC', 'item_code': '_Test Item'}, 
			['valuation_rate', 'actual_qty']
		)
		self.assertEqual(stock_ledger_entry[0].get("actual_qty"), -10)

		si = self.create_and_submit_sales_invoice(dn.name,advances_automatically= 1,expected_amount=900)
		si.reload()
		self.assertEqual(si.status, "Paid")
  
	def test_sales_order_create_si_via_partial_pe_with_pricing_rule_TC_S_047(self):
		make_item_price()
		make_pricing_rule()
  
		so = self.create_and_submit_sales_order(qty=10)
  
		self.create_and_submit_payment_entry(dt="Sales Order", dn=so.name, amt=400)
  
		dn = make_delivery_note(so.name)
		dn.submit()

		self.assertEqual(dn.status, "To Bill", "Delivery Note not created")
		stock_ledger_entry = frappe.get_all(
			'Stock Ledger Entry', 
			{'voucher_type': 'Delivery Note', 'voucher_no': dn.name, 'warehouse': '_Test Warehouse - _TC', 'item_code': '_Test Item'}, 
			['valuation_rate', 'actual_qty']
		)
		self.assertEqual(stock_ledger_entry[0].get("actual_qty"), -10)

		si = self.create_and_submit_sales_invoice(dn.name,advances_automatically= 1,expected_amount=900)
		si.reload()
		self.assertEqual(si.status, "Partly Paid")
  
		self.create_and_submit_payment_entry(dt="Sales Invoice", dn=si.name)

		si.reload()
		self.assertEqual(si.status, "Paid")
  
	def test_sales_order_creating_credit_note_after_SR_TC_S_048(self):
		so = self.create_and_submit_sales_order(qty=5, rate=3000)
  
		self.create_and_submit_payment_entry(dt="Sales Order", dn=so.name)
  
		dn = self.create_and_validate_delivery_note(so.name, -5)

		si = self.create_and_submit_sales_invoice(dn.name,advances_automatically= 1,expected_amount=15000)
		si.reload()
		self.assertEqual(si.status, "Paid")
  
		from erpnext.stock.doctype.delivery_note.delivery_note import make_sales_return
		sr = make_sales_return(dn.name)
		sr.save()
		sr.submit()

		self.assertEqual(sr.status, "To Bill", "Sales Return not created")

		qty_change_return = frappe.db.get_value('Stock Ledger Entry', {
			'item_code': '_Test Item',
			'voucher_no': sr.name,
			'warehouse': '_Test Warehouse - _TC'
		}, 'actual_qty')
		self.assertEqual(qty_change_return, 5)
  
		from erpnext.accounts.doctype.sales_invoice.sales_invoice import make_sales_return as make_credit_note
		cn = make_credit_note(si.name)
		cn.advances.clear()
		cn.save()
		cn.submit()
  
		self.assertEqual(cn.status, "Return", "Credit Note not created")
  
		voucher_params_cn = {'voucher_type': 'Sales Invoice', 'voucher_no': cn.name}
		gl_accounts_cn = {'Debtors - _TC': 'credit', 'Sales - _TC': 'debit'}
		gl_entries_cn = {
      		account: frappe.db.get_value('GL Entry', {**voucher_params_cn, 'account': account}, field)
			for account, field in gl_accounts_cn.items()
		}
		self.assertEqual(gl_entries_cn['Debtors - _TC'], 15000)
		self.assertEqual(gl_entries_cn['Sales - _TC'], 15000)
	
	def test_sales_order_to_sales_return_SR_TC_S_049(self):
		from erpnext.accounts.doctype.payment_entry.test_payment_entry import create_payment_entry
		from erpnext.selling.doctype.sales_order.sales_order import make_delivery_note
		from erpnext.stock.doctype.delivery_note.delivery_note import make_sales_return

		so = self.create_and_submit_sales_order(qty=5, rate=3000)
		self.create_and_submit_payment_entry(dt="Sales Order", dn=so.name)

		dn = make_delivery_note(so.name)
		dn.save()
		dn.submit()

		sr = make_sales_return(dn.name)
		sr.save()
		sr.submit()

		qty_change_return = frappe.db.get_value('Stock Ledger Entry', {
			'item_code': '_Test Item',
			'voucher_no': sr.name,
			'warehouse': '_Test Warehouse - _TC'
		}, 'actual_qty')
		self.assertEqual(qty_change_return, 5)

		
	def test_sales_order_creating_full_si_for_service_item_SI_TC_S_050(self):
		make_service_item()
  
		so = make_sales_order(cost_center='Main - _TC', selling_price_list='Standard Selling', item_code='Consultancy', qty=1, rate=5000)
		so.save()
		so.submit()

		self.assertEqual(so.status, "To Deliver and Bill", "Sales Order not created")
  
		self.create_and_submit_payment_entry(dt="Sales Order", dn=so.name)
  
		si = make_sales_invoice(so.name)
		si.allocate_advances_automatically= 1
		si.only_include_allocated_payments = 1
		si.save()
		si.submit()
		si.reload()

		self.assertEqual(si.status, "Paid", "Sales Invoice not created")
		self.assertEqual(frappe.db.get_value('GL Entry', {'voucher_no': si.name, 'account': 'Sales - _TC'}, 'credit'), 5000)
		self.assertEqual(frappe.db.get_value('GL Entry', {'voucher_no': si.name, 'account': 'Debtors - _TC'}, 'debit'), 5000)
  
	def test_sales_order_creating_partial_pe_for_service_item_SI_TC_S_051(self):
		make_service_item()
  
		so = make_sales_order(cost_center='Main - _TC', selling_price_list='Standard Selling', item_code='Consultancy', qty=1, rate=5000)
		so.save()
		so.submit()

		self.assertEqual(so.status, "To Deliver and Bill", "Sales Order not created")
  
		self.create_and_submit_payment_entry(dt="Sales Order", dn=so.name, amt=2000)
  
		si = make_sales_invoice(so.name)
		si.allocate_advances_automatically= 1
		si.only_include_allocated_payments = 1
		si.save()
		si.submit()
		si.reload()

		self.assertEqual(si.status, "Partly Paid", "Sales Invoice not created")
		self.assertEqual(si.outstanding_amount, 3000)
		self.assertEqual(frappe.db.get_value('GL Entry', {'voucher_no': si.name, 'account': 'Sales - _TC'}, 'credit'), 5000)
		self.assertEqual(frappe.db.get_value('GL Entry', {'voucher_no': si.name, 'account': 'Debtors - _TC'}, 'debit'), 5000)
  
		self.create_and_submit_payment_entry(dt="Sales Invoice", dn=si.name)

		si.reload()
		self.assertEqual(si.status, "Paid")
		self.assertEqual(si.outstanding_amount, 0)
  
	def test_sales_order_creating_si_with_update_stock_SI_TC_S_052(self):
		so = self.create_and_submit_sales_order(qty=1, rate=5000)

		self.create_and_submit_payment_entry(dt="Sales Order", dn=so.name, amt=so.grand_total)
  
		si = make_sales_invoice(so.name)
		si.allocate_advances_automatically= 1
		si.only_include_allocated_payments = 1
		si.update_stock = 1
		si.save()
		si.submit()
		si.reload()

		self.assertEqual(si.status, "Paid", "Sales Invoice not created")
		self.assertEqual(frappe.db.get_value('Stock Ledger Entry', {'voucher_no': si.name, 'warehouse': '_Test Warehouse - _TC', 'item_code': '_Test Item'}, 
			'actual_qty'), -1)
		self.assertEqual(frappe.db.get_value('GL Entry', {'voucher_no': si.name, 'account': 'Sales - _TC'}, 'credit'), 5000)
		self.assertEqual(frappe.db.get_value('GL Entry', {'voucher_no': si.name, 'account': 'Debtors - _TC'}, 'debit'), 5000)
  
	def test_sales_order_creating_partial_pe_with_update_stock_SI_TC_S_053(self):
		so = self.create_and_submit_sales_order(qty=1, rate=5000)

		self.create_and_submit_payment_entry(dt="Sales Order", dn=so.name, amt=2000)
  
		si = make_sales_invoice(so.name)
		si.allocate_advances_automatically= 1
		si.only_include_allocated_payments = 1
		si.update_stock = 1
		si.save()
		si.submit()
		si.reload()

		self.assertEqual(si.status, "Partly Paid", "Sales Invoice not created")
		self.assertEqual(frappe.db.get_value('Stock Ledger Entry', {'voucher_no': si.name, 'warehouse': '_Test Warehouse - _TC', 'item_code': '_Test Item'}, 
			'actual_qty'), -1)
		self.assertEqual(frappe.db.get_value('GL Entry', {'voucher_no': si.name, 'account': 'Sales - _TC'}, 'credit'), 5000)
		self.assertEqual(frappe.db.get_value('GL Entry', {'voucher_no': si.name, 'account': 'Debtors - _TC'}, 'debit'), 5000)
  
		self.create_and_submit_payment_entry(dt="Sales Invoice", dn=si.name)

		si.reload()
		self.assertEqual(si.status, "Paid")
		self.assertEqual(si.outstanding_amount, 0)
	
	def test_sales_order_creating_si_with_product_bundle_TC_S_057(self):
		product_bundle = make_item("_Test Product Bundle", {"is_stock_item": 0})
		make_item("_Test Bundle Item 1", {"is_stock_item": 1})
		make_item("_Test Bundle Item 2", {"is_stock_item": 1})

		make_product_bundle("_Test Product Bundle", ["_Test Bundle Item 1", "_Test Bundle Item 2"])

		make_stock_entry(item='_Test Bundle Item 1', target='_Test Warehouse - _TC', qty=10, rate=4000)
		make_stock_entry(item='_Test Bundle Item 2', target='_Test Warehouse - _TC', qty=10, rate=4000)
  
		so = make_sales_order(
			cost_center='Main - _TC', 
			selling_price_list='Standard Selling', 
			item_code=product_bundle.item_code,
			qty=1, 
			rate=20000, 
			do_not_save=True
		)
		so.save()
		so.submit()

		self.assertEqual(so.status, "To Deliver and Bill", "Sales Order not created")
  
		dn = make_delivery_note(so.name)
		dn.submit()

		self.assertEqual(dn.status, "To Bill", "Delivery Note not created")
		self.assertEqual(frappe.db.get_value('Stock Ledger Entry', {'voucher_no': dn.name, 'warehouse': '_Test Warehouse - _TC', 'item_code': '_Test Bundle Item 1'}, 'actual_qty'), -1)
		self.assertEqual(frappe.db.get_value('Stock Ledger Entry', {'voucher_no': dn.name, 'warehouse': '_Test Warehouse - _TC', 'item_code': '_Test Bundle Item 2'}, 'actual_qty'), -1)
  
		from erpnext.stock.doctype.delivery_note.delivery_note import make_sales_invoice
		si = make_sales_invoice(dn.name)
		si.save()
		si.submit()
		si.reload()
		self.assertEqual(si.status, 'Unpaid')

		self.assertEqual(frappe.db.get_value('GL Entry', {'voucher_no': si.name,'account': 'Sales - _TC'}, 'credit'), 20000)
		self.assertEqual(frappe.db.get_value('GL Entry', {'voucher_no': si.name,'account': 'Debtors - _TC'}, 'debit'), 20000)
		  
	def test_sales_order_creating_si_with_product_bundle_and_shipping_rule_TC_S_058(self):
		product_bundle = make_item("_Test Product Bundle", {"is_stock_item": 0})
		make_item("_Test Bundle Item 1", {"is_stock_item": 1})
		make_item("_Test Bundle Item 2", {"is_stock_item": 1})

		make_product_bundle("_Test Product Bundle", ["_Test Bundle Item 1", "_Test Bundle Item 2"])
		make_stock_entry(item_code="_Test Bundle Item 1", qty=10, rate=5000, target="_Test Warehouse - _TC")
		make_stock_entry(item_code="_Test Bundle Item 2", qty=10, rate=5000, target="_Test Warehouse - _TC")
  
		so = make_sales_order(
			cost_center='Main - _TC', 
			selling_price_list='Standard Selling', 
			item_code=product_bundle.item_code,
			qty=1, 
			rate=20000, 
			do_not_save=True
		)
		so.shipping_rule = "_Test Shipping Rule"
		so.save()
		so.submit()

		self.assertEqual(so.status, "To Deliver and Bill", "Sales Order not created")
		self.assertEqual(so.grand_total, so.total + so.total_taxes_and_charges)		
  
		dn = make_delivery_note(so.name)
		dn.submit()

		self.assertEqual(dn.status, "To Bill", "Delivery Note not created")
		self.assertEqual(frappe.db.get_value('Stock Ledger Entry', {'voucher_no': dn.name, 'warehouse': '_Test Warehouse - _TC', 'item_code': '_Test Bundle Item 1'}, 'actual_qty'), -1)
		self.assertEqual(frappe.db.get_value('Stock Ledger Entry', {'voucher_no': dn.name, 'warehouse': '_Test Warehouse - _TC', 'item_code': '_Test Bundle Item 2'}, 'actual_qty'), -1)
  
		from erpnext.stock.doctype.delivery_note.delivery_note import make_sales_invoice
		si = make_sales_invoice(dn.name)
		si.save()
		si.submit()
		si.reload()
		self.assertEqual(si.status, 'Unpaid')

		self.assertEqual(frappe.db.get_value('GL Entry', {'voucher_no': si.name,'account': 'Sales - _TC'}, 'credit'), 20000)
		self.assertEqual(frappe.db.get_value('GL Entry', {'voucher_no': si.name,'account': 'Debtors - _TC'}, 'debit'), 20050)
		self.assertEqual(frappe.db.get_value('GL Entry', {'voucher_no': si.name,'account': '_Test Account Shipping Charges - _TC'}, 'credit'), 50)
  
	def test_sales_order_creating_si_with_product_bundle_and_gst_rule_TC_S_059(self):
		create_test_warehouse(name= "Stores - _TIRC", warehouse_name="Stores", company="_Test Indian Registered Company")

		product_bundle = make_item("_Test Product Bundle", {"is_stock_item": 0})
		make_item("_Test Bundle Item 1", {"is_stock_item": 1})
		make_item("_Test Bundle Item 2", {"is_stock_item": 1})

		make_product_bundle("_Test Product Bundle", ["_Test Bundle Item 1", "_Test Bundle Item 2"])
		make_stock_entry(item_code="_Test Bundle Item 1", qty=10, rate=5000, target="Stores - _TIRC")
		make_stock_entry(item_code="_Test Bundle Item 2", qty=10, rate=5000, target="Stores - _TIRC")

		so = self.create_and_submit_sales_order_with_gst(product_bundle.item_code, qty=1, rate=20000)

		dn = make_delivery_note(so.name)
		dn.submit()

		self.assertEqual(dn.status, "To Bill", "Delivery Note not created")
		self.assertEqual(
			frappe.db.get_value(
				'Stock Ledger Entry',
				{'voucher_no': dn.name, 'warehouse': 'Stores - _TIRC', 'item_code': "_Test Bundle Item 1"},
				'actual_qty'
			),
			-1
		)
		self.assertEqual(
			frappe.db.get_value(
				'Stock Ledger Entry',
				{'voucher_no': dn.name, 'warehouse': 'Stores - _TIRC', 'item_code': "_Test Bundle Item 2"},
				'actual_qty'
			),
			-1
		)

		self.assertEqual(frappe.db.get_value('GL Entry', {'voucher_no': dn.name, 'account': 'Cost of Goods Sold - _TIRC'}, 'debit'),10000)
		self.assertEqual(frappe.db.get_value('GL Entry', {'voucher_no': dn.name, 'account': 'Stock In Hand - _TIRC'}, 'credit'),10000)

		from erpnext.stock.doctype.delivery_note.delivery_note import make_sales_invoice
		si = make_sales_invoice(dn.name)
		si.save()
		si.submit()
		si.reload()

		self.assertEqual(si.status, 'Unpaid')
		self.assertEqual(frappe.db.get_value('GL Entry', {'voucher_no': si.name, 'account': 'Sales - _TIRC'}, 'credit'), 20000)
		self.assertEqual(frappe.db.get_value('GL Entry', {'voucher_no': si.name, 'account': 'Debtors - _TIRC'}, 'debit'), 23600)
		self.assertEqual(frappe.db.get_value('GL Entry', {'voucher_no': si.name, 'account': 'Output Tax SGST - _TIRC'}, 'credit'), 1800)
		self.assertEqual(frappe.db.get_value('GL Entry', {'voucher_no': si.name, 'account': 'Output Tax CGST - _TIRC'}, 'credit'), 1800)
  
	def test_sales_order_creating_si_with_installation_note_TC_S_060(self):
		so = self.create_and_submit_sales_order(qty=5, rate=3000)
  
		dn = make_delivery_note(so.name)
		dn.submit()

		self.assertEqual(dn.status, "To Bill", "Delivery Note not created")
		stock_ledger_entry = frappe.get_all(
			'Stock Ledger Entry', 
			{'voucher_type': 'Delivery Note', 'voucher_no': dn.name, 'warehouse': '_Test Warehouse - _TC', 'item_code': '_Test Item'}, 
			['valuation_rate', 'actual_qty']
		)
		self.assertEqual(stock_ledger_entry[0].get("actual_qty"), -5)
  
		from erpnext.stock.doctype.delivery_note.delivery_note import (make_installation_note, make_sales_invoice)
		install_note = make_installation_note(dn.name)
		install_note.inst_date = nowdate()
		install_note.inst_time = datetime.now().time()
		install_note.submit()
		self.assertEqual(install_note.status, "Submitted", "Installation Note not created")
  
		si = make_sales_invoice(dn.name)
		si.save()
		si.submit()

		self.assertEqual(si.status, 'Unpaid')
		self.assertEqual(frappe.db.get_value('GL Entry', {'voucher_no': si.name, 'account': 'Sales - _TC'}, 'credit'), 15000)
		self.assertEqual(frappe.db.get_value('GL Entry', {'voucher_no': si.name, 'account': 'Debtors - _TC'}, 'debit'), 15000)
  
		return dn, si

	def test_sales_order_creating_returns_with_installation_note_TC_S_061(self):
		dn, si = self.test_sales_order_creating_si_with_installation_note_TC_S_060()
  
		from erpnext.stock.doctype.delivery_note.delivery_note import make_sales_return
		sr = make_sales_return(dn.name)
		sr.save()
		sr.submit()
  
		self.assertEqual(sr.status, "To Bill", "Sales Return not created")
  
		qty_change_return = frappe.db.get_value('Stock Ledger Entry', {'item_code': '_Test Item', 'voucher_no': sr.name, 'warehouse': '_Test Warehouse - _TC'}, 'actual_qty')
		self.assertEqual(qty_change_return, 5)
  
		from erpnext.accounts.doctype.sales_invoice.sales_invoice import make_sales_return as make_credit_note
		cn = make_credit_note(si.name)
		cn.save()
		cn.submit()
  
		self.assertEqual(cn.status, "Return", "Credit Note not created")
		self.assertEqual(frappe.db.get_value('GL Entry', {'voucher_no': si.name, 'account': 'Sales - _TC'}, 'credit'), 15000)
		self.assertEqual(frappe.db.get_value('GL Entry', {'voucher_no': si.name, 'account': 'Debtors - _TC'}, 'debit'), 15000)
  
	def test_sales_order_creating_invoice_with_installation_note_and_gst_TC_S_062(self):
		so = self.create_and_submit_sales_order_with_gst("_Test Item", qty=5, rate=20)
  
		dn = make_delivery_note(so.name)
		dn.save()
		dn.submit()

		self.assertEqual(dn.status, "To Bill", "Delivery Note not created")

		qty_change = frappe.get_all('Stock Ledger Entry', {'item_code': '_Test Item', 'voucher_no': dn.name, 'warehouse': 'Stores - _TIRC'}, ['actual_qty', 'valuation_rate'])
		self.assertEqual(qty_change[0].get("actual_qty"), -5)

		self.assertEqual(frappe.db.get_value('GL Entry', {'voucher_no': dn.name, 'account': 'Stock In Hand - _TIRC'}, 'credit'), qty_change[0].get("valuation_rate") * 5)
		self.assertEqual(frappe.db.get_value('GL Entry', {'voucher_no': dn.name, 'account': 'Cost of Goods Sold - _TIRC'}, 'debit'), qty_change[0].get("valuation_rate") * 5)
  
		from erpnext.stock.doctype.delivery_note.delivery_note import (make_installation_note, make_sales_invoice)
		install_note = make_installation_note(dn.name)
		install_note.inst_date = nowdate()
		install_note.inst_time = datetime.now().time()
		install_note.submit()
		self.assertEqual(install_note.status, "Submitted", "Installation Note not created")
  
		si = make_sales_invoice(dn.name)
		si.save()
		si.submit()

		self.assertEqual(si.status, 'Unpaid')
		self.assertEqual(frappe.db.get_value('GL Entry', {'voucher_no': si.name, 'account': 'Sales - _TIRC'}, 'credit'), 100)
		self.assertEqual(frappe.db.get_value('GL Entry', {'voucher_no': si.name, 'account': 'Debtors - _TIRC'}, 'debit'), 118)
		self.assertEqual(frappe.db.get_value('GL Entry', {'voucher_no': si.name, 'account': 'Output Tax SGST - _TIRC'}, 'credit'), 9)
		self.assertEqual(frappe.db.get_value('GL Entry', {'voucher_no': si.name, 'account': 'Output Tax CGST - _TIRC'}, 'credit'), 9)
	
	@change_settings("Stock Settings", {"enable_stock_reservation": 1})
	def test_sales_order_for_stock_reservation_TC_S_063(self, reuse=None, get_so_with_stock_reserved=None):
		make_stock_entry(item_code="_Test Item", qty=10, rate=5000, target="_Test Warehouse - _TC")
  
		stock_setting = frappe.get_doc('Stock Settings')
		stock_setting.enable_stock_resrvation = 1
		stock_setting.save()
  
		so = self.create_and_submit_sales_order(qty=1, rate=5000)
		
		from erpnext.stock.doctype.stock_reservation_entry.stock_reservation_entry import create_stock_reservation_entries_for_so_items
  
		item_details = [{'__checked': 1, 'sales_order_item': so.items[0].get("name"), 'item_code': '_Test Item', 
                   'warehouse': '_Test Warehouse - _TC', 'qty_to_reserve': 1, 'idx': 1, 'name': 'row 1'}]
  
		create_stock_reservation_entries_for_so_items(
			sales_order=so,
			items_details=item_details,
			from_voucher_type=None,
			notify=True,
		)
  
		self.assertEqual(frappe.db.get_value("Stock Reservation Entry", {"voucher_no": so.name}, "status"), "Reserved")
  
		if get_so_with_stock_reserved:
			return so
  
		dn = make_delivery_note(so.name)
		dn.save()
		dn.submit()

		self.assertEqual(dn.status, "To Bill", "Delivery Note not created")

		qty_change = frappe.db.get_value('Stock Ledger Entry', {'item_code': '_Test Item', 'voucher_no': dn.name, 'warehouse': '_Test Warehouse - _TC'}, 'actual_qty')
		self.assertEqual(qty_change, -1)
  
		self.assertEqual(frappe.db.get_value("Stock Reservation Entry", {"voucher_no": so.name}, "status"), "Delivered")
  
		if reuse:
			return dn
  
		from erpnext.stock.doctype.delivery_note.delivery_note import make_sales_invoice
		si = make_sales_invoice(dn.name)
		si.save()
		si.submit()

		self.assertEqual(si.status, 'Unpaid')
		self.assertEqual(frappe.db.get_value('GL Entry', {'voucher_no': si.name, 'account': 'Sales - _TC'}, 'credit'), 5000)
		self.assertEqual(frappe.db.get_value('GL Entry', {'voucher_no': si.name, 'account': 'Debtors - _TC'}, 'debit'), 5000)
  
		return dn, si
  
	def test_sales_order_for_stock_reservation_with_returns_TC_S_064(self):
		dn, si = self.test_sales_order_for_stock_reservation_TC_S_063()
  
		from erpnext.stock.doctype.delivery_note.delivery_note import make_sales_return
		sr = make_sales_return(dn.name)
		sr.save()
		sr.submit()
  
		self.assertEqual(sr.status, "To Bill", "Sales Return not created")
  
		qty_change_return = frappe.db.get_value('Stock Ledger Entry', {'item_code': '_Test Item', 'voucher_no': sr.name, 'warehouse': '_Test Warehouse - _TC'}, 'actual_qty')
		self.assertEqual(qty_change_return, 1)
  
		from erpnext.accounts.doctype.sales_invoice.sales_invoice import make_sales_return as make_credit_note
		cn = make_credit_note(si.name)
		cn.save()
		cn.submit()
  
		self.assertEqual(cn.status, "Return", "Credit Note not created")
		self.assertEqual(frappe.db.get_value('GL Entry', {'voucher_no': si.name, 'account': 'Sales - _TC'}, 'credit'), 5000)
		self.assertEqual(frappe.db.get_value('GL Entry', {'voucher_no': si.name, 'account': 'Debtors - _TC'}, 'debit'), 5000)
  
		return si
	
	@change_settings("Stock Settings", {"enable_stock_reservation": 1})
	def test_sales_order_for_stock_reservation_with_gst_TC_S_065(self):
<<<<<<< HEAD
		create_test_warehouse(name= "Stores - _TIRC", warehouse_name="Stores", company="_Test Indian Registered Company")

=======
		if not frappe.db.exists("Company", "_Test Indian Registered Company"):
			company = frappe.new_doc("Company")
			company.company_name = "_Test Indian Registered Company"
			company.default_currency = "INR"
			company.insert()
>>>>>>> 8f0f96b7
		make_stock_entry(company= "_Test Indian Registered Company", item_code="_Test Item", qty=20, rate=20, target="Stores - _TIRC")
  
		stock_setting = frappe.get_doc('Stock Settings')
		stock_setting.enable_stock_resrvation = 1
		stock_setting.save()
  
		so = self.create_and_submit_sales_order_with_gst("_Test Item", qty=5, rate=20)
  
		from erpnext.stock.doctype.stock_reservation_entry.stock_reservation_entry import create_stock_reservation_entries_for_so_items
  
		item_details = [{'__checked': 1, 'sales_order_item': so.items[0].get("name"), 'item_code': '_Test Item', 
                   'warehouse': 'Stores - _TIRC', 'qty_to_reserve': 5, 'idx': 1, 'name': 'row 1'}]
  
		create_stock_reservation_entries_for_so_items(
			sales_order=so,
			items_details=item_details,
			from_voucher_type=None,
			notify=True,
		)
  
		self.assertEqual(frappe.db.get_value("Stock Reservation Entry", {"voucher_no": so.name}, "status"), "Reserved")
  
		dn = make_delivery_note(so.name)
		dn.save()
		dn.submit()

		self.assertEqual(dn.status, "To Bill", "Delivery Note not created")

		qty_change = frappe.get_all('Stock Ledger Entry', {'item_code': '_Test Item', 'voucher_no': dn.name, 'warehouse': 'Stores - _TIRC'}, ['actual_qty', 'valuation_rate'])
		self.assertEqual(qty_change[0].get("actual_qty"), -5)
  
		from erpnext.stock.doctype.delivery_note.delivery_note import make_sales_invoice
		si = make_sales_invoice(dn.name)
		si.save()
		si.submit()

		self.assertEqual(si.status, 'Unpaid')
		self.assertEqual(frappe.db.get_value('GL Entry', {'voucher_no': si.name, 'account': 'Sales - _TIRC'}, 'credit'), 100)
		self.assertEqual(frappe.db.get_value('GL Entry', {'voucher_no': si.name, 'account': 'Debtors - _TIRC'}, 'debit'), 118)
		self.assertEqual(frappe.db.get_value('GL Entry', {'voucher_no': si.name, 'account': 'Output Tax SGST - _TIRC'}, 'credit'), 9)
		self.assertEqual(frappe.db.get_value('GL Entry', {'voucher_no': si.name, 'account': 'Output Tax CGST - _TIRC'}, 'credit'), 9)
  
	def test_sales_order_for_stock_reservation_with_installation_note_TC_S_066(self, reuse=None):
		dn = self.test_sales_order_for_stock_reservation_TC_S_063(reuse=1)
  
		from erpnext.stock.doctype.delivery_note.delivery_note import (make_installation_note, make_sales_invoice)
		install_note = make_installation_note(dn.name)
		install_note.inst_date = nowdate()
		install_note.inst_time = datetime.now().time()
		install_note.submit()
		self.assertEqual(install_note.status, "Submitted", "Installation Note not created")
  
		if reuse:
			return dn
  
		si = make_sales_invoice(dn.name)
		si.save()
		si.submit()

		self.assertEqual(si.status, 'Unpaid')
		self.assertEqual(frappe.db.get_value('GL Entry', {'voucher_no': si.name, 'account': 'Sales - _TC'}, 'credit'), 5000)
		self.assertEqual(frappe.db.get_value('GL Entry', {'voucher_no': si.name, 'account': 'Debtors - _TC'}, 'debit'), 5000)
  
		return dn, si
  
	def test_sales_order_for_stock_reservation_with_installation_note_and_return_TC_S_067(self, reuse=None):
		dn = self.test_sales_order_for_stock_reservation_with_installation_note_TC_S_066(reuse=1)
  
		from erpnext.stock.doctype.delivery_note.delivery_note import make_sales_return
		sr = make_sales_return(dn.name)
		sr.save()
		sr.submit()
  
		self.assertEqual(sr.status, "To Bill", "Sales Return not created")
  
		qty_change_return = frappe.db.get_value('Stock Ledger Entry', {'item_code': '_Test Item', 'voucher_no': sr.name, 'warehouse': '_Test Warehouse - _TC'}, 'actual_qty')
		self.assertEqual(qty_change_return, 1)	
  
	def test_sales_order_for_stock_reservation_with_returns_and_note_TC_S_068(self):
		si = self.test_sales_order_for_stock_reservation_with_returns_TC_S_064()
  
		from erpnext.accounts.doctype.sales_invoice.sales_invoice import make_sales_return as make_credit_note
		cn = make_credit_note(si.name)
		cn.save()
		cn.submit()
  
		self.assertEqual(cn.status, "Return", "Credit Note not created")
		self.assertEqual(frappe.db.get_value('GL Entry', {'voucher_no': si.name, 'account': 'Sales - _TC'}, 'credit'), 5000)
		self.assertEqual(frappe.db.get_value('GL Entry', {'voucher_no': si.name, 'account': 'Debtors - _TC'}, 'debit'), 5000)
  
	def test_sales_order_for_stock_reservation_with_pick_list_TC_S_069(self):
		make_stock_entry(item_code="_Test Item", qty=10, rate=5000, target="_Test Warehouse - _TC")
  
		stock_setting = frappe.get_doc('Stock Settings')
		stock_setting.enable_stock_resrvation = 1
		stock_setting.save()
  
		so = self.create_and_submit_sales_order(qty=1, rate=5000)
  
		pick_list = create_pick_list(so.name)
		pick_list.save()
		pick_list.submit()
  
		self.assertEqual(pick_list.docstatus, 1, "Pick List not created")
  
		# Creating Stock Reservation Entries for Sales Order Items against Pick List
		so_items_details_map = {}
		for location in pick_list.locations:
			if location.warehouse and location.sales_order and location.sales_order_item:
				item_details = {
					"sales_order_item": location.sales_order_item,
					"item_code": location.item_code,
					"warehouse": location.warehouse,
					"qty_to_reserve": (flt(location.picked_qty) - flt(location.stock_reserved_qty)),
					"from_voucher_no": location.parent,
					"from_voucher_detail_no": location.name,
					"serial_and_batch_bundle": location.serial_and_batch_bundle,
				}
				so_items_details_map.setdefault(location.sales_order, []).append(item_details)

		if so_items_details_map:
			for so, items_details in so_items_details_map.items():
				so_doc = frappe.get_doc("Sales Order", so)
				so_doc.create_stock_reservation_entries(
					items_details=items_details,
					from_voucher_type="Pick List",
					notify=None,
				)
     
		self.assertEqual(frappe.db.get_value("Stock Reservation Entry", {"voucher_no": so_doc.name}, "status"), "Reserved")
  
		from erpnext.stock.doctype.pick_list.pick_list import create_delivery_note
		dn = create_delivery_note(pick_list.name)
		dn.submit()
  
		self.assertEqual(dn.status, "To Bill", "Delivery Note not created")
		self.assertEqual(frappe.db.get_value("Stock Reservation Entry", {"voucher_no": so_doc.name}, "status"), "Delivered")
  
		qty_change = frappe.db.get_value('Stock Ledger Entry', {'item_code': '_Test Item', 'voucher_no': dn.name, 'warehouse': '_Test Warehouse - _TC'}, 'actual_qty')
		self.assertEqual(qty_change, -1)
  
		from erpnext.stock.doctype.delivery_note.delivery_note import make_sales_invoice
		si = make_sales_invoice(dn.name)
		si.save()
		si.submit()

		self.assertEqual(si.status, 'Unpaid')
		self.assertEqual(frappe.db.get_value('GL Entry', {'voucher_no': si.name, 'account': 'Sales - _TC'}, 'credit'), 5000)
		self.assertEqual(frappe.db.get_value('GL Entry', {'voucher_no': si.name, 'account': 'Debtors - _TC'}, 'debit'), 5000)
  
	def test_sales_order_for_auto_stock_reservation_TC_S_070(self):
		make_stock_entry(item_code="_Test Item", qty=10, rate=5000, target="_Test Warehouse - _TC")
  
		stock_setting = frappe.get_doc('Stock Settings')
		stock_setting.auto_reserve_stock_for_sales_order_on_purchase = 1
		stock_setting.save()
  
		so = self.create_and_submit_sales_order(qty=1, rate=5000)
  
		mr = make_material_request(so.name)
		for i in mr.items:
			i.cost_center =  "Main - _TC"
			i.rate = 5000
		mr.save()
		mr.submit()
  
		self.assertEqual(mr.status, "Pending")
  
		from erpnext.stock.doctype.material_request.material_request import make_purchase_order
		po = make_purchase_order(mr.name)
		po.supplier = "_Test Supplier"
		po.cost_center = "Main - _TC"
		po.save()
		po.submit()
		
		self.assertEqual(po.status, "To Receive and Bill")
  
		from erpnext.buying.doctype.purchase_order.purchase_order import make_purchase_receipt
		pr = make_purchase_receipt(po.name)
		pr.save()
		pr.submit()
  
		self.assertEqual(pr.status, "To Bill")
		qty_change = frappe.db.get_value('Stock Ledger Entry', {'item_code': '_Test Item', 'voucher_no': pr.name, 'warehouse': '_Test Warehouse - _TC'}, 'actual_qty')
		self.assertEqual(qty_change, 1)
	
		self.assertEqual(frappe.db.get_value("Stock Reservation Entry", {"voucher_no": so.name, "from_voucher_no": pr.name}, "status"), "Reserved")
  
		from erpnext.stock.doctype.purchase_receipt.purchase_receipt import make_purchase_invoice
		pi = make_purchase_invoice(pr.name)
		pi.save()
		pi.submit()
  
		self.assertEqual(pi.status, "Unpaid")
  
		payable_account = frappe.db.get_value("Company", "_Test Company", "default_payable_account")
		excise_account = frappe.db.get_value("Company", "_Test Company", "default_deferred_revenue_account")
  
		self.assertEqual(frappe.db.get_value('GL Entry', {'voucher_no': pi.name, 'account': payable_account}, 'credit'), 5000)
		self.assertEqual(frappe.db.get_value('GL Entry', {'voucher_no': pi.name, 'account': excise_account}, 'debit'), 5000)

	def test_sales_order_for_stock_unreserve_TC_S_071(self):
		so = self.test_sales_order_for_stock_reservation_TC_S_063(get_so_with_stock_reserved=1)
		
		from erpnext.stock.doctype.stock_reservation_entry.stock_reservation_entry import cancel_stock_reservation_entries

		cancel_stock_reservation_entries(voucher_type="Sales Order", voucher_no=so.name, sre_list=None, notify=True)
  
		self.assertEqual(frappe.db.get_value("Stock Reservation Entry", {"voucher_no": so.name}, "status"), "Cancelled")
	
	@change_settings("Stock Settings", {"enable_stock_reservation": 1})
	def test_stock_reservation_entry_on_cancel_TC_S_073(self):
		so = self.test_sales_order_for_stock_reservation_TC_S_063(get_so_with_stock_reserved=1)
		sre = frappe.get_doc("Stock Reservation Entry", {"voucher_no": so.name})
		sre.cancel()
		sre.reload()
  
		self.assertEqual(sre.status, "Cancelled")

	def test_bulk_stock_reservation_entry_cancel_TC_S_074(self):
		so1 = self.test_sales_order_for_stock_reservation_TC_S_063(get_so_with_stock_reserved=1)
		so2 = self.test_sales_order_for_stock_reservation_TC_S_063(get_so_with_stock_reserved=1)
		so3 = self.test_sales_order_for_stock_reservation_TC_S_063(get_so_with_stock_reserved=1)
		
		sre1 = frappe.get_doc("Stock Reservation Entry", {"voucher_no": so1.name})
		sre2 = frappe.get_doc("Stock Reservation Entry", {"voucher_no": so2.name})
		sre3 = frappe.get_doc("Stock Reservation Entry", {"voucher_no": so3.name})
		
		stock_reservation_entries = [sre1.name, sre2.name, sre3.name]
		
		frappe.get_all('Stock Reservation Entry', filters={'name': ['in', stock_reservation_entries]}, pluck='name')
		for sre in stock_reservation_entries:
			sre_doc = frappe.get_doc('Stock Reservation Entry', sre)
			sre_doc.cancel()
			sre_doc.reload()

		for sre in stock_reservation_entries:
			sre_doc = frappe.get_doc('Stock Reservation Entry', sre)
			self.assertEqual(sre_doc.status, "Cancelled")

	def test_sales_order_purchase_cycle_creating_pi_TC_S_089(self, reuse=None):
		make_stock_entry(item_code="_Test Item", qty=10, rate=5000, target="_Test Warehouse - _TC")
  
		so = self.create_and_submit_sales_order(qty=1, rate=5000)
  
		mr = make_material_request(so.name)
		mr.schedule_date = nowdate()
		for i in mr.items:
			i.cost_center =  "_Test Cost Center - _TC"
			i.rate = 5000
		mr.save()
		mr.submit()
  
		self.assertEqual(mr.status, "Pending")
		self.assertEqual(mr.items[0].get("sales_order"), so.name)
	
		if reuse:
			return so, mr
  
		from erpnext.stock.doctype.material_request.material_request import make_purchase_order
		po = make_purchase_order(mr.name)
		po.supplier = "_Test Supplier"
		po.cost_center = "_Test Cost Center - _TC"
		po.save()
		po.submit()
		
		self.assertEqual(po.status, "To Receive and Bill")
		self.assertEqual(po.items[0].get("sales_order"), so.name)
		self.assertEqual(po.items[0].get("material_request"), mr.name)
  
		from erpnext.buying.doctype.purchase_order.purchase_order import make_purchase_receipt
		pr = make_purchase_receipt(po.name)
		pr.save()
		pr.submit()
  
		self.assertEqual(pr.status, "To Bill")
		self.assertEqual(pr.items[0].get("sales_order"), so.name)
		self.assertEqual(pr.items[0].get("material_request"), mr.name)	
		qty_change = frappe.db.get_value('Stock Ledger Entry', {'item_code': '_Test Item', 'voucher_no': pr.name, 'warehouse': '_Test Warehouse - _TC'}, 'actual_qty')
		self.assertEqual(qty_change, 1)
  
		from erpnext.stock.doctype.purchase_receipt.purchase_receipt import make_purchase_invoice
		pi = make_purchase_invoice(pr.name)
		pi.save()
		pi.submit()
  
		self.assertEqual(pi.status, "Unpaid")
		self.assertEqual(frappe.db.get_value('GL Entry', {'voucher_no': pi.name, 'account': 'Creditors - _TC'}, 'credit'), 5000)
		
	def test_sales_order_purchase_cycle_creating_pi_via_rfq_TC_S_090(self):
		so, mr = self.test_sales_order_purchase_cycle_creating_pi_TC_S_089(reuse=1)

		from erpnext.stock.doctype.material_request.material_request import make_request_for_quotation
		rfq = make_request_for_quotation(mr.name)
		supplier_data=[
					{
						"supplier": "_Test Supplier",
						"email_id": "123_testrfquser@example.com",
					}
				]
		rfq.append("suppliers", supplier_data[0])
		rfq.message_for_supplier = "Please provide a quotation for the requested items."
		rfq.save()
		rfq.submit()
		self.assertEqual(rfq.items[0].get("material_request"), mr.name)

		from erpnext.buying.doctype.request_for_quotation.request_for_quotation import make_supplier_quotation_from_rfq
		sq = make_supplier_quotation_from_rfq(rfq.name, for_supplier = "_Test Supplier")
		sq.items[0].rate = 2500
		sq.save()
		sq.submit()
		self.assertEqual(sq.status, "Submitted")
		self.assertEqual(sq.items[0].get("material_request"), mr.name)
		self.assertEqual(sq.items[0].get("request_for_quotation"), rfq.name)
		
		from erpnext.buying.doctype.supplier_quotation.supplier_quotation import make_purchase_order
		po = make_purchase_order(sq.name)
		po.set_warehouse = "Stores - _TC"
		po.items[0].sales_order =so.name
		po.items[0].rate = 2500
		po.save()
		po.submit()
  
		self.assertEqual(po.status, "To Receive and Bill")
		self.assertEqual(po.items[0].get("sales_order"), so.name)
		self.assertEqual(po.items[0].get("material_request"), mr.name)
		self.assertEqual(po.items[0].get("supplier_quotation"), sq.name)
  
		from erpnext.buying.doctype.purchase_order.purchase_order import make_purchase_receipt
		pr = make_purchase_receipt(po.name)
		pr.items[0].rate = 2500
		pr.save()
		pr.submit()
  
		self.assertEqual(pr.status, "To Bill")
		self.assertEqual(pr.items[0].get("sales_order"), so.name)
		self.assertEqual(pr.items[0].get("material_request"), mr.name)	
		self.assertEqual(pr.items[0].get("purchase_order"), po.name)	
		qty_change = frappe.db.get_value('Stock Ledger Entry', {'item_code': '_Test Item', 'voucher_no': pr.name, 'warehouse': '_Test Warehouse - _TC'}, 'actual_qty')
		self.assertEqual(qty_change, 1)
		self.assertEqual(frappe.db.get_value('GL Entry', {'voucher_no': pr.name, 'account': '_Test Account Excise Duty - _TC'}, 'credit'), 2500)
  
		from erpnext.stock.doctype.purchase_receipt.purchase_receipt import make_purchase_invoice
		pi = make_purchase_invoice(pr.name)
		pi.save()
		pi.submit()
  
		self.assertEqual(pi.status, "Unpaid")
		self.assertEqual(frappe.db.get_value('GL Entry', {'voucher_no': pi.name, 'account': 'Creditors - _TC'}, 'credit'), 2500)
  
  
	def test_sales_order_purchase_cycle_creating_pi_via_sq_TC_S_091(self):
		so, mr = self.test_sales_order_purchase_cycle_creating_pi_TC_S_089(reuse=1)
  
		from erpnext.stock.doctype.material_request.material_request import make_supplier_quotation
		sq = make_supplier_quotation(mr.name)
		sq.supplier = "_Test Supplier"
		sq.save()
		sq.submit()
  
		self.assertEqual(sq.status, "Submitted")
		self.assertEqual(sq.items[0].get("sales_order"), so.name)
		self.assertEqual(sq.items[0].get("material_request"), mr.name)
  
		from erpnext.buying.doctype.supplier_quotation.supplier_quotation import make_purchase_order
		po = make_purchase_order(sq.name)
		po.set_warehouse = "Stores - _TC"
		po.save()
		po.submit()
  
		self.assertEqual(po.status, "To Receive and Bill")
		self.assertEqual(po.items[0].get("sales_order"), so.name)
		self.assertEqual(po.items[0].get("material_request"), mr.name)
		self.assertEqual(po.items[0].get("supplier_quotation"), sq.name)
  
		from erpnext.buying.doctype.purchase_order.purchase_order import make_purchase_receipt
		pr = make_purchase_receipt(po.name)
		pr.save()
		pr.submit()
  
		self.assertEqual(pr.status, "To Bill")
		self.assertEqual(pr.items[0].get("sales_order"), so.name)
		self.assertEqual(pr.items[0].get("material_request"), mr.name)	
		self.assertEqual(pr.items[0].get("purchase_order"), po.name)	
		qty_change = frappe.db.get_value('Stock Ledger Entry', {'item_code': '_Test Item', 'voucher_no': pr.name, 'warehouse': '_Test Warehouse - _TC'}, 'actual_qty')
		self.assertEqual(qty_change, 1)
  
		from erpnext.stock.doctype.purchase_receipt.purchase_receipt import make_purchase_invoice
		pi = make_purchase_invoice(pr.name)
		pi.save()
		pi.submit()
  
		self.assertEqual(pi.status, "Unpaid")
		self.assertEqual(frappe.db.get_value('GL Entry', {'voucher_no': pi.name, 'account': 'Creditors - _TC'}, 'credit'), 5000)
  
	def test_sales_order_delivery_trip_creating_si_TC_S_092(self):
		make_stock_entry(item_code="_Test Item", qty=10, rate=5000, target="_Test Warehouse - _TC")
  
		so = self.create_and_submit_sales_order(qty=1, rate=5000)
  
		dn = make_delivery_note(so.name)
		dn.submit()

		self.assertEqual(dn.status, "To Bill", "Delivery Note not created")
		qty_change = frappe.db.get_value('Stock Ledger Entry', {'voucher_no': dn.name, 'warehouse': '_Test Warehouse - _TC', 'item_code': '_Test Item'},'actual_qty') 
		self.assertEqual(qty_change, -1)
  
		driver, vehicle, add = get_transport_details(customer = "_Test Customer")
   
		from erpnext.stock.doctype.delivery_note.delivery_note import make_delivery_trip
		trip = make_delivery_trip(dn.name)
		trip.driver = driver.name	
		trip.vehicle = vehicle.name
		trip.departure_time = frappe.utils.now()
		for i in trip.delivery_stops:
			i.address = add.name
		trip.save()
		trip.submit()
  
		self.assertEqual(trip.status, "Scheduled")
			
		from erpnext.stock.doctype.delivery_note.delivery_note import (make_sales_invoice)

		si = make_sales_invoice(dn.name)
		si.save()
		si.submit()
		si.reload()
		self.assertEqual(si.status, 'Unpaid')
		self.assertEqual(frappe.db.get_value('GL Entry', {'voucher_no': si.name, 'account': 'Sales - _TC'}, 'credit'), 5000)
		self.assertEqual(frappe.db.get_value('GL Entry', {'voucher_no': si.name, 'account': 'Debtors - _TC'}, 'debit'), 5000)
  
		so.reload()
		self.assertEqual(so.per_billed, 100)
  
		return dn, si

	def test_sales_order_delivery_trip_creating_si_with_returns_TC_S_093(self):
		dn, si = self.test_sales_order_delivery_trip_creating_si_TC_S_092()
  
		from erpnext.stock.doctype.delivery_note.delivery_note import make_sales_return
		sr = make_sales_return(dn.name)
		sr.save()
		sr.submit()
  
		self.assertEqual(sr.status, "To Bill", "Sales Return not created")
  
		qty_change_return = frappe.db.get_value('Stock Ledger Entry', {'item_code': '_Test Item', 'voucher_no': sr.name, 'warehouse': '_Test Warehouse - _TC'}, 'actual_qty')
		self.assertEqual(qty_change_return, 1)
  
		from erpnext.accounts.doctype.sales_invoice.sales_invoice import make_sales_return as make_credit_note
		cn = make_credit_note(si.name)
		cn.save()
		cn.submit()
  
		self.assertEqual(cn.status, "Return", "Credit Note not created")
		self.assertEqual(frappe.db.get_value('GL Entry', {'voucher_no': si.name, 'account': 'Sales - _TC'}, 'credit'), 5000)
		self.assertEqual(frappe.db.get_value('GL Entry', {'voucher_no': si.name, 'account': 'Debtors - _TC'}, 'debit'), 5000)
  
	def test_sales_order_delivery_trip_creating_si_with_gst_TC_S_094(self):
		so = self.create_and_submit_sales_order_with_gst("_Test Item", qty=1, rate=5000)
  
		dn = make_delivery_note(so.name)
		dn.submit()

		self.assertEqual(dn.status, "To Bill", "Delivery Note not created")
		qty_change = frappe.db.get_value('Stock Ledger Entry', {'voucher_no': dn.name, 'warehouse': 'Stores - _TIRC', 'item_code': '_Test Item'},'actual_qty') 
		self.assertEqual(qty_change, -1)
  
		driver, vehicle, add = get_transport_details(customer = "_Test Registered Customer")
   
		from erpnext.stock.doctype.delivery_note.delivery_note import make_delivery_trip
		trip = make_delivery_trip(dn.name)
		trip.driver = driver.name	
		trip.vehicle = vehicle.name
		trip.departure_time = frappe.utils.now()
		for i in trip.delivery_stops:
			i.address = add.name
		trip.save()
		trip.submit()
  
		self.assertEqual(trip.status, "Scheduled")
  
		from erpnext.stock.doctype.delivery_note.delivery_note import (make_sales_invoice)

		si = make_sales_invoice(dn.name)
		si.save()
		si.submit()
		si.reload()
		self.assertEqual(si.status, 'Unpaid')
		self.assertEqual(frappe.db.get_value('GL Entry', {'voucher_no': si.name, 'account': 'Sales - _TIRC'}, 'credit'), 5000)
		self.assertEqual(frappe.db.get_value('GL Entry', {'voucher_no': si.name, 'account': 'Debtors - _TIRC'}, 'debit'), 5900)
  
		so.reload()
		self.assertEqual(so.per_billed, 100)
  
	def test_sales_order_delivery_trip_creating_partial_si_TC_S_095(self):
		make_stock_entry(item_code="_Test Item", qty=10, rate=5000, target="_Test Warehouse - _TC")
  
		so = self.create_and_submit_sales_order(qty=5, rate=5000)
  
		dn = make_delivery_note(so.name)
		dn.submit()

		self.assertEqual(dn.status, "To Bill", "Delivery Note not created")
		qty_change = frappe.db.get_value('Stock Ledger Entry', {'voucher_no': dn.name, 'warehouse': '_Test Warehouse - _TC', 'item_code': '_Test Item'},'actual_qty') 
		self.assertEqual(qty_change, -5)
  
		driver, vehicle, add = get_transport_details(customer = "_Test Customer")
   
		from erpnext.stock.doctype.delivery_note.delivery_note import make_delivery_trip
		trip = make_delivery_trip(dn.name)
		trip.driver = driver.name	
		trip.vehicle = vehicle.name
		trip.departure_time = frappe.utils.now()
		for i in trip.delivery_stops:
			i.address = add.name
		trip.save()
		trip.submit()
  
		self.assertEqual(trip.status, "Scheduled")
  
		from erpnext.stock.doctype.delivery_note.delivery_note import (make_sales_invoice)
		si1 = make_sales_invoice(dn.name)
		si1.get("items")[0].qty = 2
		si1.insert()
		si1.submit()

		self.assertEqual(si1.status, "Unpaid", "Sales Invoice not created")

		si1_acc_credit = frappe.db.get_value('GL Entry', {'voucher_type': 'Sales Invoice', 'voucher_no': si1.name, 'account': 'Sales - _TC'}, 'credit')
		self.assertEqual(si1_acc_credit, 10000)

		si1_acc_debit = frappe.db.get_value('GL Entry', {'voucher_type': 'Sales Invoice', 'voucher_no': si1.name, 'account': 'Debtors - _TC'}, 'debit')
		self.assertEqual(si1_acc_debit, 10000)

		si2 = make_sales_invoice(dn.name)
		si2.insert()
		si2.submit()

		self.assertEqual(si2.status, "Unpaid", "Sales Invoice not created")

		si2_acc_credit = frappe.db.get_value('GL Entry', {'voucher_type': 'Sales Invoice', 'voucher_no': si2.name, 'account': 'Sales - _TC'}, 'credit')
		self.assertEqual(si2_acc_credit, 15000)

		si2_acc_debit = frappe.db.get_value('GL Entry', {'voucher_type': 'Sales Invoice', 'voucher_no': si2.name, 'account': 'Debtors - _TC'}, 'debit')
		self.assertEqual(si2_acc_debit, 15000)

	@if_app_installed("india_compliance")
	def test_so_with_item_tax_creating_si_with_payment_TC_S_096(self):
		make_stock_entry(item_code="_Test Item", qty=10, rate=5000, target="_Test Warehouse - _TC")
		
		create_test_tax_data()
		if not frappe.db.exists("Item Tax Template", "GST 5% - _TC"):
			test_item_tax_template(title="GST 5%", gst_rate=5)

		so = make_sales_order(qty=5,rate=4000,do_not_save=True)	
		so.tax_category = "In-State"
		so.taxes_and_charges = "Output GST In-state - _TC"
		for i in so.items:
			i.item_tax_template = "GST 5% - _TC"
		so.save()
		so.submit()
		self.assertEqual(so.status, "To Deliver and Bill", "Sales Order not created")

		dn = make_delivery_note(so.name)
		dn.submit()
		self.assertEqual(dn.status, "To Bill", "Delivery Note not created")

		qty_change = frappe.db.get_value('Stock Ledger Entry', {'voucher_no': dn.name, 'warehouse': '_Test Warehouse - _TC', 'item_code': '_Test Item'},'actual_qty') 
		self.assertEqual(qty_change, -5)

		si = self.create_and_submit_sales_invoice(dn.name)
		self.assertEqual(si.status, "Unpaid", "Sales Invoice not created")

		gl_entries = frappe.get_all("GL Entry", filters={"voucher_no": si.name}, fields=["account", "debit", "credit"])
		gl_debits = {entry.account: entry.debit for entry in gl_entries}
		gl_credits = {entry.account: entry.credit for entry in gl_entries}

		self.assertEqual(gl_debits['Debtors - _TC'], 21000)
		self.assertEqual(gl_credits["Sales - _TC"], 20000)
		self.assertEqual(gl_credits['Output Tax CGST - _TC'], 500)
		self.assertEqual(gl_credits['Output Tax SGST - _TC'], 500)

		self.create_and_submit_payment_entry(dt="Sales Invoice", dn=si.name)
		si.reload()
		self.assertEqual(si.status, "Paid")

	@if_app_installed("india_compliance")
	def test_so_with_item_tax_creating_double_entries_with_1payment_TC_S_097(self):

		make_stock_entry(item_code="_Test Item", qty=10, rate=5000, target="_Test Warehouse - _TC")

		create_test_tax_data()
		if not frappe.db.exists("Item Tax Template", "GST 5% - _TC"):
			test_item_tax_template(title="GST 5%", gst_rate=5)

		so = make_sales_order(qty=4,rate=5000,do_not_save=True)	
		so.tax_category = "In-State"
		so.taxes_and_charges = "Output GST In-state - _TC"
		for i in so.items:
			i.item_tax_template = "GST 5% - _TC"
		so.save()
		so.submit()
		self.assertEqual(so.status, "To Deliver and Bill", "Sales Order not created")

		dn1 = make_delivery_note(so.name)
		dn1.items[0].qty = 2
		dn1.save()
		dn1.submit()

		self.assertEqual(dn1.status, "To Bill", "Delivery Note not created")
		qty_change1 = frappe.get_all('Stock Ledger Entry', {'item_code': '_Test Item', 'voucher_no': dn1.name, 'warehouse': '_Test Warehouse - _TC'}, ['actual_qty', 'valuation_rate'])
		self.assertEqual(qty_change1[0].get("actual_qty"), -2)

		si1 = self.create_and_submit_sales_invoice(dn1.name)
		self.assertEqual(si1.status, "Unpaid", "Sales Invoice not created")

		gl_entries = frappe.get_all("GL Entry", filters={"voucher_no": si1.name}, fields=["account", "debit", "credit"])
		gl_debits = {entry.account: entry.debit for entry in gl_entries}
		gl_credits = {entry.account: entry.credit for entry in gl_entries}

		self.assertEqual(gl_debits['Debtors - _TC'], 10500)
		self.assertEqual(gl_credits["Sales - _TC"], 10000)
		self.assertEqual(gl_credits['Output Tax CGST - _TC'], 250)
		self.assertEqual(gl_credits['Output Tax SGST - _TC'], 250)

		dn2 = make_delivery_note(so.name)
		dn2.save()
		dn2.submit()

		self.assertEqual(dn2.status, "To Bill", "Delivery Note not created")
		qty_change1 = frappe.get_all('Stock Ledger Entry', {'item_code': '_Test Item', 'voucher_no': dn2.name, 'warehouse': '_Test Warehouse - _TC'}, ['actual_qty', 'valuation_rate'])
		self.assertEqual(qty_change1[0].get("actual_qty"), -2)

		si2 = self.create_and_submit_sales_invoice(dn2.name)
		self.assertEqual(si2.status, "Unpaid", "Sales Invoice not created")

		gl_entries = frappe.get_all("GL Entry", filters={"voucher_no": si2.name}, fields=["account", "debit", "credit"])
		gl_debits = {entry.account: entry.debit for entry in gl_entries}
		gl_credits = {entry.account: entry.credit for entry in gl_entries}

		self.assertEqual(gl_debits['Debtors - _TC'], 10500)
		self.assertEqual(gl_credits["Sales - _TC"], 10000)
		self.assertEqual(gl_credits['Output Tax CGST - _TC'], 250)
		self.assertEqual(gl_credits['Output Tax SGST - _TC'], 250)
		
		from erpnext.accounts.doctype.payment_entry.test_payment_entry import create_payment_entry
		pe = create_payment_entry(
			payment_type="Receive",
			party_type="Customer",
			party="_Test Customer",
			paid_from="Debtors - _TC",
			paid_to="Cash - _TC",
			paid_amount=si1.grand_total+si2.grand_total,
		)
		pe.append("references", {
			"reference_doctype": "Sales Invoice",
			"reference_name": si1.name,
			"total_amount": si1.grand_total,
			"allocated_amount": si1.grand_total,
			"account": "Debtors - _TC"
		})
		pe.append("references", {
			"reference_doctype": "Sales Invoice",
			"reference_name": si2.name,
			"total_amount": si2.grand_total,
			"allocated_amount": si2.grand_total,
			"account": "Debtors - _TC"
		})
		pe.save()
		pe.submit()
		si1.reload()
		si2.reload()
		self.assertEqual(si1.status, "Paid")
		self.assertEqual(si2.status, "Paid")
		self.assertEqual(pe.status, "Submitted")

		gl_entries = frappe.get_all("GL Entry", filters={"voucher_no": pe.name}, fields=["account", "debit", "credit"])
		gl_debits = {entry.account: entry.debit for entry in gl_entries}
		gl_credits = {entry.account: entry.credit for entry in gl_entries}
		total_debtors_credit = sum(entry["credit"] for entry in gl_entries if entry["account"] == "Debtors - _TC")
		self.assertEqual(gl_debits['Cash - _TC'], 21000)
		self.assertEqual(total_debtors_credit, 21000)

	@if_app_installed("india_compliance")
	def test_so_with_item_tax_creating_double_entries_with_2payment_TC_S_098(self):
		make_stock_entry(item_code="_Test Item", qty=10, rate=5000, target="_Test Warehouse - _TC")

		create_test_tax_data()
		if not frappe.db.exists("Item Tax Template", "GST 5% - _TC"):
			test_item_tax_template(title="GST 5%", gst_rate=5)

		so = make_sales_order(qty=4,rate=5000,do_not_save=True)	
		so.tax_category = "In-State"
		so.taxes_and_charges = "Output GST In-state - _TC"
		for i in so.items:
			i.item_tax_template = "GST 5% - _TC"
		so.save()
		so.submit()
		self.assertEqual(so.status, "To Deliver and Bill", "Sales Order not created")

		dn1 = make_delivery_note(so.name)
		dn1.items[0].qty = 2
		dn1.save()
		dn1.submit()

		self.assertEqual(dn1.status, "To Bill", "Delivery Note not created")
		qty_change1 = frappe.get_all('Stock Ledger Entry', {'item_code': '_Test Item', 'voucher_no': dn1.name, 'warehouse': '_Test Warehouse - _TC'}, ['actual_qty', 'valuation_rate'])
		self.assertEqual(qty_change1[0].get("actual_qty"), -2)

		si1 = self.create_and_submit_sales_invoice(dn1.name)
		self.assertEqual(si1.status, "Unpaid", "Sales Invoice not created")

		gl_entries = frappe.get_all("GL Entry", filters={"voucher_no": si1.name}, fields=["account", "debit", "credit"])
		gl_debits = {entry.account: entry.debit for entry in gl_entries}
		gl_credits = {entry.account: entry.credit for entry in gl_entries}

		self.assertEqual(gl_debits['Debtors - _TC'], 10500)
		self.assertEqual(gl_credits["Sales - _TC"], 10000)
		self.assertEqual(gl_credits['Output Tax CGST - _TC'], 250)
		self.assertEqual(gl_credits['Output Tax SGST - _TC'], 250)

		self.create_and_submit_payment_entry(dt="Sales Invoice", dn=si1.name)
		si1.reload()
		self.assertEqual(si1.status, "Paid")


		dn2 = make_delivery_note(so.name)
		dn2.save()
		dn2.submit()

		self.assertEqual(dn2.status, "To Bill", "Delivery Note not created")
		qty_change1 = frappe.get_all('Stock Ledger Entry', {'item_code': '_Test Item', 'voucher_no': dn2.name, 'warehouse': '_Test Warehouse - _TC'}, ['actual_qty', 'valuation_rate'])
		self.assertEqual(qty_change1[0].get("actual_qty"), -2)

		si2 = self.create_and_submit_sales_invoice(dn2.name)
		self.assertEqual(si2.status, "Unpaid", "Sales Invoice not created")

		gl_entries = frappe.get_all("GL Entry", filters={"voucher_no": si2.name}, fields=["account", "debit", "credit"])
		gl_debits = {entry.account: entry.debit for entry in gl_entries}
		gl_credits = {entry.account: entry.credit for entry in gl_entries}

		self.assertEqual(gl_debits['Debtors - _TC'], 10500)
		self.assertEqual(gl_credits["Sales - _TC"], 10000)
		self.assertEqual(gl_credits['Output Tax CGST - _TC'], 250)
		self.assertEqual(gl_credits['Output Tax SGST - _TC'], 250)

		self.create_and_submit_payment_entry(dt="Sales Invoice", dn=si2.name)
		si2.reload()
		self.assertEqual(si2.status, "Paid")

	def test_so_to_si_with_loyalty_point_creating_payment_TC_S_108(self):
		from erpnext.accounts.doctype.loyalty_program.loyalty_program import get_loyalty_program_details_with_points
		from erpnext.accounts.doctype.payment_entry.payment_entry import get_payment_entry
		make_stock_entry(item_code="_Test Item", qty=10, rate=5000, target="_Test Warehouse - _TC")

		so = make_sales_order(qty=4,rate=5000)	

		self.assertEqual(so.status, "To Deliver and Bill", "Sales Order not created")

		if not frappe.db.exists("Loyalty Program", "Test Single Loyalty"):
			frappe.get_doc(
				{
					"doctype": "Loyalty Program",
					"loyalty_program_name": "Test Single Loyalty",
					"auto_opt_in": 1,
					"from_date": today(),
					"loyalty_program_type": "Single Tier Program",
					"conversion_factor": 1,
					"expiry_duration": 10,
					"company": "_Test Company",
					"cost_center": "Main - _TC",
					"collection_rules": [{"tier_name": "Silver", "collection_factor": 1000, "min_spent": 1000}],
				}
			).insert()
		
		frappe.db.set_value("Customer","_Test Customer",'loyalty_program','Test Single Loyalty')
		before_lp_details = get_loyalty_program_details_with_points(
			"_Test Customer", loyalty_program="Test Single Loyalty"
		)

		si = make_sales_invoice(so.name)
		si.redeem_loyalty_points = 1
		si.loyalty_points = before_lp_details.loyalty_points
		si.loyalty_redemption_account ="Cash - _TC"
		si.loyalty_amount = before_lp_details.loyalty_points * before_lp_details.conversion_factor
		si.save()
		si.submit()
		self.assertEqual(si.status, "Partly Paid")

		pe = get_payment_entry(dt="Sales Invoice",dn=si.name)
		pe.save()
		pe.submit()
		self.assertEqual(pe.status, 'Submitted')
		si.reload()
		self.assertEqual(si.status, "Paid")
	
	def test_so_to_po_TC_S_109(self):
		from erpnext.selling.doctype.sales_order.sales_order import make_purchase_order_for_default_supplier
		from erpnext.buying.doctype.purchase_order.purchase_order import update_status
	
		make_stock_entry(item_code="_Test Item", qty=10, rate=5000, target="_Test Warehouse - _TC")

		so = make_sales_order(qty=1,rate=5000,do_not_save=True)
		for i in so.items:
			i.delivered_by_supplier =1
			i.supplier = "_Test Supplier"
		so.save()
		so.submit()
		purchase_orders = make_purchase_order_for_default_supplier(so.name,selected_items=so.items)
		for i in purchase_orders[0].items:
			i.rate = 3000
		purchase_orders[0].submit()

		update_status("Delivered", purchase_orders[0].name)
		so.reload()
		purchase_orders[0].reload()
		self.assertEqual(so.status, "To Bill")
		self.assertEqual(purchase_orders[0].status, "Delivered")

	@if_app_installed("india_compliance")
	def test_so_to_po_with_gst_TC_S_110(self):
		from erpnext.selling.doctype.sales_order.sales_order import make_purchase_order_for_default_supplier
		from erpnext.buying.doctype.purchase_order.purchase_order import update_status

		create_test_tax_data()
		if not frappe.db.exists("Item Tax Template", "GST 18% - _TC"):
			test_item_tax_template(title="GST 18%")

		make_stock_entry(item_code="_Test Item", qty=10, rate=5000, target="_Test Warehouse - _TC")

		sales_order = make_sales_order(qty=1,rate=5000,do_not_save=True)
		for i in sales_order.items:
			i.delivered_by_supplier =1
			i.item_tax_template = "GST 18% - _TC"
			i.supplier = "_Test Supplier"
		sales_order.tax_category = "In-State"
		sales_order.taxes_and_charges = "Output GST In-state - _TC"
		sales_order.save()
		sales_order.submit()

		purchase_orders = make_purchase_order_for_default_supplier(sales_order.name,selected_items=sales_order.items)
		for i in purchase_orders[0].items:
			i.rate = 3000
			i.item_tax_template = "GST 18% - _TC"
		purchase_orders[0].tax_category = "In-State"
		purchase_orders[0].taxes_and_charges = "Input GST In-state - _TC"
		purchase_orders[0].save()
		purchase_orders[0].submit()
		self.assertEqual(	purchase_orders[0].grand_total, 3540)
		update_status("Delivered", purchase_orders[0].name)
		sales_order.reload()
		purchase_orders[0].reload()
		self.assertEqual(sales_order.status, "To Bill")
		self.assertEqual(purchase_orders[0].status, "Delivered")

	def test_so_to_si_with_po_TC_S_113(self):
		from erpnext.selling.doctype.sales_order.sales_order import make_purchase_order_for_default_supplier
		from erpnext.buying.doctype.purchase_order.purchase_order import update_status
		from erpnext.buying.doctype.purchase_order.purchase_order import make_purchase_invoice as make_pi_from_po

		make_stock_entry(item_code="_Test Item", qty=10, rate=5000, target="_Test Warehouse - _TC")

		so = make_sales_order(qty=1,rate=5000,do_not_save=True)
		so.ignore_pricing_rule = 0
		for i in so.items:
			i.delivered_by_supplier =1
			i.supplier = "_Test Supplier"
		so.save()
		so.submit()
		purchase_orders = make_purchase_order_for_default_supplier(so.name,selected_items=so.items)
		for i in purchase_orders[0].items:
			i.rate = 3000
		purchase_orders[0].submit()

		update_status("Delivered", purchase_orders[0].name)
		so.reload()
		purchase_orders[0].reload()
		self.assertEqual(so.status, "To Bill")
		self.assertEqual(purchase_orders[0].status, "Delivered")

		pi = make_pi_from_po(purchase_orders[0].name)
		pi.insert()
		pi.submit()

		gl_entries = frappe.get_all("GL Entry", filters={"voucher_no": pi.name}, fields=["account", "debit", "credit"])
		gl_debits = {entry.account: entry.debit for entry in gl_entries}
		gl_credits = {entry.account: entry.credit for entry in gl_entries}
		self.assertEqual(gl_debits['_Test Account Cost for Goods Sold - _TC'], 3000)
		self.assertEqual(gl_credits["Creditors - _TC"], 3000)

		si = make_sales_invoice(so.name)
		si.save()
		si.submit()

		gl_entries_si = frappe.get_all("GL Entry", filters={"voucher_no": si.name}, fields=["account", "debit", "credit"])
		gl_debits_si = {entry.account: entry.debit for entry in gl_entries_si}
		gl_credits_si = {entry.account: entry.credit for entry in gl_entries_si}
		self.assertEqual(gl_debits_si['Debtors - _TC'], 5000)
		self.assertEqual(gl_credits_si["Sales - _TC"], 5000)
		so.reload()
		self.assertEqual(so.status, "Completed")
		self.assertEqual(si.status, "Unpaid")
		self.assertEqual(pi.status, "Unpaid")

	@if_app_installed("india_compliance")
	def test_so_to_si_with_po_with_gst_TC_S_115(self):
		from erpnext.selling.doctype.sales_order.sales_order import make_purchase_order_for_default_supplier
		from erpnext.buying.doctype.purchase_order.purchase_order import update_status
		from erpnext.buying.doctype.purchase_order.purchase_order import make_purchase_invoice as make_pi_from_po

		create_test_tax_data()
		if not frappe.db.exists("Item Tax Template", "GST 18% - _TC"):
			test_item_tax_template(title="GST 18%")

		make_stock_entry(item_code="_Test Item", qty=10, rate=5000, target="_Test Warehouse - _TC")

		sales_order = make_sales_order(qty=1,rate=5000,do_not_save=True)
		for i in sales_order.items:
			i.delivered_by_supplier =1
			i.item_tax_template = "GST 18% - _TC"
			i.supplier = "_Test Supplier"
		sales_order.tax_category = "In-State"
		sales_order.taxes_and_charges = "Output GST In-state - _TC"
		sales_order.save()
		sales_order.submit()
		purchase_orders = make_purchase_order_for_default_supplier(sales_order.name,selected_items=sales_order.items)
		for i in purchase_orders[0].items:
			i.rate = 3000
			i.item_tax_template = "GST 18% - _TC"
		purchase_orders[0].tax_category = "In-State"
		purchase_orders[0].taxes_and_charges = "Input GST In-state - _TC"
		purchase_orders[0].save()
		purchase_orders[0].submit()

		self.assertEqual(purchase_orders[0].grand_total, 3540)
		update_status("Delivered", purchase_orders[0].name)
		sales_order.reload()
		purchase_orders[0].reload()
		self.assertEqual(sales_order.status, "To Bill")
		self.assertEqual(purchase_orders[0].status, "Delivered")

		pi = make_pi_from_po(purchase_orders[0].name)
		pi.insert()
		pi.submit()

		gl_entries = frappe.get_all("GL Entry", filters={"voucher_no": pi.name}, fields=["account", "debit", "credit"])
		gl_debits = {entry.account: entry.debit for entry in gl_entries}
		gl_credits = {entry.account: entry.credit for entry in gl_entries}
		self.assertEqual(gl_debits['_Test Account Cost for Goods Sold - _TC'], 3000)
		self.assertEqual(gl_credits["Creditors - _TC"], 3540)

		si = make_sales_invoice(sales_order.name)
		si.save()
		si.submit()

		gl_entries_si = frappe.get_all("GL Entry", filters={"voucher_no": si.name}, fields=["account", "debit", "credit"])
		gl_debits_si = {entry.account: entry.debit for entry in gl_entries_si}
		gl_credits_si = {entry.account: entry.credit for entry in gl_entries_si}
		self.assertEqual(gl_debits_si['Debtors - _TC'], 5900)
		self.assertEqual(gl_credits_si["Sales - _TC"], 5000)
		self.assertEqual(gl_credits_si['Output Tax CGST - _TC'], 450)
		self.assertEqual(gl_credits_si['Output Tax SGST - _TC'], 450)
		sales_order.reload()
		self.assertEqual(sales_order.status, "Completed")
		self.assertEqual(si.status, "Unpaid")
		self.assertEqual(pi.status, "Unpaid")
	
	def test_so_cancel_amend_with_qty_change_TC_S_126(self):
		make_stock_entry(item_code="_Test Item", qty=10, rate=5000, target="_Test Warehouse - _TC")
		
		sales_order = make_sales_order(qty=1, rate=5000)
		sales_order.save()
		sales_order.submit()

		self.assertEqual(sales_order.status, "To Deliver and Bill")

		sales_order.cancel()
		sales_order.reload()		
		self.assertEqual(sales_order.status, "Cancelled")
		
		amended_so = frappe.copy_doc(sales_order)
		amended_so.docstatus = 0
		amended_so.amended_from = sales_order.name
		amended_so.items[0].qty = 2
		amended_so.save()
		amended_so.submit()

		self.assertEqual(amended_so.status, "To Deliver and Bill")

	def test_so_cancel_amend_with_rate_change_TC_S_127(self):
		make_stock_entry(item_code="_Test Item", qty=10, rate=5000, target="_Test Warehouse - _TC")
		
		sales_order = make_sales_order(qty=1, rate=5000)
		sales_order.save()
		sales_order.submit()

		self.assertEqual(sales_order.status, "To Deliver and Bill")

		sales_order.cancel()
		sales_order.reload()		
		self.assertEqual(sales_order.status, "Cancelled")
		
		amended_so = frappe.copy_doc(sales_order)
		amended_so.docstatus = 0
		amended_so.amended_from = sales_order.name
		amended_so.items[0].rate = 3000
		amended_so.save()
		amended_so.submit()

		self.assertEqual(amended_so.status, "To Deliver and Bill")

	def test_sales_order_with_product_bundle_TC_SCK_133(self):

		item1 = make_item("_Test Door",properties={	"is_stock_item": 0	})
		item2 = make_item("_Test Door Handle Set")
		item3 = make_item("_Test Door Stopper")
		item4 = make_item("_Test Door Tower Bolt")
		make_stock_entry(item_code=item2.item_code, qty=10, rate=100, target="_Test Warehouse - _TC")
		make_stock_entry(item_code=item3.item_code, qty=10, rate=100, target="_Test Warehouse - _TC")
		make_stock_entry(item_code=item4.item_code, qty=10, rate=100, target="_Test Warehouse - _TC")
		# Create Product Bundle
		product_bundle = make_product_bundle(
			 "_Test Door",
				["_Test Door Handle Set", "_Test Door Stopper","_Test Door Tower Bolt"	]
		)
		product_bundle.save()
		product_bundle.submit()

		# Create Sales Order
		sales_order = make_sales_order(
			item_code="_Test Door",
			qty=1,
			rate=5000,
			do_not_save=True,
		)
		sales_order.delivery_date = nowdate()
		sales_order.save()
		sales_order.submit()
		self.assertEqual(sales_order.status, "To Deliver and Bill")

		# Create Delivery Note from Sales Order
		delivery_note = make_delivery_note(sales_order.name)
		delivery_note.save()
		delivery_note.submit()
		self.assertEqual(delivery_note.status, "To Bill")

		# Check Stock Ledger Entries for sub-items
		for item_code in ["_Test Door Handle Set", "_Test Door Stopper", "_Test Door Tower Bolt"]:
			qty_change = frappe.db.get_value(
				"Stock Ledger Entry",
				{"voucher_no": delivery_note.name, "warehouse": "_Test Warehouse - _TC", "item_code": item_code},
				"actual_qty",
			)
			self.assertEqual(qty_change, -1)
			
	def test_so_to_si_with_deferred_revenue_item_TC_S_134(self):
		from erpnext.accounts.doctype.payment_entry.test_payment_entry import make_test_item
		from erpnext.accounts.doctype.account.test_account import create_account
		
		item=make_test_item("_Test Item 1")
		item.enable_deferred_revenue =1
		item.is_stock_item = 1
		item.no_of_months =5
		item.save()
	
		make_stock_entry(item_code="_Test Item 1", qty=10, rate=5000, target="_Test Warehouse - _TC")

		sales_order = make_sales_order(item='_Test Item 1',qty=1, rate=5000)
		sales_order.save()
		sales_order.submit()
		self.assertEqual(sales_order.status, "To Deliver and Bill")

		deferred_account = create_account(
			account_name="Deferred Revenue",
			parent_account="Current Liabilities - _TC",
			company="_Test Company",
		)
		si = make_sales_invoice(sales_order.name)
		si.items[0].enable_deferred_revenue = 1
		si.items[0].deferred_revenue_account = deferred_account
		si.save()
		si.submit()
		self.assertEqual(si.status, "Unpaid")

	def test_so_to_si_with_manual_discount_grand_total_TC_S_136(self):
		make_stock_entry(item_code="_Test Item", qty=10, rate=100, target="_Test Warehouse - _TC")
		so = make_sales_order(qty=10, rate=100)
		self.assertEqual(so.status, "To Deliver and Bill")

		si = make_sales_invoice(so.name)
		
		self.assertEqual(si.grand_total,1000)
		si.apply_discount_on = 'Grand Total'
		si.additional_discount_percentage = 10
		si.save()
		si.submit()
		self.assertEqual(si.grand_total,900)
		self.assertEqual(si.status, "Unpaid")

	def test_so_to_si_with_manual_discount_net_total_TC_S_137(self):
		make_stock_entry(item_code="_Test Item", qty=10, rate=100, target="_Test Warehouse - _TC")
		so = make_sales_order(qty=10, rate=100)
		self.assertEqual(so.status, "To Deliver and Bill")

		si = make_sales_invoice(so.name)
		
		self.assertEqual(si.grand_total,1000)
		si.apply_discount_on = 'Net Total'
		si.additional_discount_percentage = 10
		si.save()
		si.submit()
		self.assertEqual(si.grand_total,900)
	
	def test_so_with_maintenance_visit_TC_S_138(self):
		from erpnext.accounts.doctype.payment_entry.test_payment_entry import make_test_item
		from erpnext.maintenance.doctype.maintenance_visit.test_maintenance_visit import make_sales_person
		from erpnext.selling.doctype.sales_order.sales_order import make_maintenance_visit

		item=make_test_item("_Test Item 1")
		item.is_stock_item =0
		item.save()
		address=frappe.get_doc(
		{
			"doctype": "Address",
			"address_title": "_Test Address for Customer",
			"address_type": "Office",
			"address_line1": "Station Road",
			"city": "_Test City",
			"state": "Tamil Nadu",
			"country": "India",
			"links": [{"link_doctype": "Customer", "link_name": "_Test Customer"}],
		}
		).insert()

		contact = frappe.get_doc(
			{
				"doctype": "Contact",
				"first_name": "_Test Contact for _Test Customer",
				"links": [{"link_doctype": "Customer", "link_name": "_Test Customer"}],
			}
		)
		contact.add_email("test_contact_customer@example.com", is_primary=True)
		contact.add_phone("+91 0000000000", is_primary_phone=True)
		contact.insert()

		frappe.db.set_value('Customer', '_Test Customer', 'customer_primary_address', address.name)
		frappe.db.set_value('Customer', '_Test Customer', 'customer_primary_contact', contact.name)

		sales_order = make_sales_order(item_code='_Test Item 1',qty=1, rate=5000)
		sales_order.save()
		sales_order.submit()
		self.assertEqual(sales_order.status, "To Deliver and Bill")

		if not frappe.db.exists("Sales Person", "_Test Sales Person"):
			make_sales_person("_Test Sales Person")

		mv = make_maintenance_visit(sales_order.name)
		mv.completion_status = "Fully Completed"
		mv.maintenance_type = "Scheduled"
		mv.purposes[0].service_person="_Test Sales Person"
		mv.purposes[0].work_done="Test Work Done"
		mv.customer_feedback = "Test Maintenance Visit "
		mv.save()
		mv.submit()

		self.assertEqual(mv.completion_status, "Fully Completed")

		si = make_sales_invoice(sales_order.name)
		si.save()
		si.submit()
		self.assertEqual(si.status, "Unpaid")

	def test_discount_in_si_apply_in_net_total_TS_S_148(self):
		make_stock_entry(item_code="_Test Item", qty=10, rate=100, target="_Test Warehouse - _TC")
		sales_order = make_sales_order(qty=1, rate=5000)
		sales_order.save()
		sales_order.submit()
		self.assertEqual(sales_order.status, "To Deliver and Bill")

		delivery_note = make_delivery_note(sales_order.name)
		delivery_note.save()
		delivery_note.submit()
		self.assertEqual(delivery_note.status, "To Bill")

		from erpnext.stock.doctype.delivery_note.delivery_note import make_sales_invoice
		sales_invoice = make_sales_invoice(delivery_note.name)
		sales_invoice.apply_discount_on = "Net Total"
		sales_invoice.discount_amount = 1000
		sales_invoice.save()
		sales_invoice.submit()
		self.assertEqual(sales_invoice.status, "Unpaid")

	def test_discount_in_si_apply_in_grand_total_TS_S_149(self):
		make_stock_entry(item_code="_Test Item", qty=10, rate=100, target="_Test Warehouse - _TC")
		sales_order = make_sales_order(qty=1, rate=5000)
		sales_order.save()
		sales_order.submit()
		self.assertEqual(sales_order.status, "To Deliver and Bill")

		delivery_note = make_delivery_note(sales_order.name)
		delivery_note.save()
		delivery_note.submit()
		self.assertEqual(delivery_note.status, "To Bill")

		from erpnext.stock.doctype.delivery_note.delivery_note import make_sales_invoice
		sales_invoice = make_sales_invoice(delivery_note.name)
		sales_invoice.apply_discount_on = "Grand Total"
		sales_invoice.discount_amount = 1000
		sales_invoice.save()
		sales_invoice.submit()
		self.assertEqual(sales_invoice.status, "Unpaid")

	def test_discount_in_dn_apply_in_net_total_TS_S_150(self):
		make_stock_entry(item_code="_Test Item", qty=10, rate=100, target="_Test Warehouse - _TC")
		sales_order = make_sales_order(qty=1, rate=5000)
		sales_order.save()
		sales_order.submit()
		self.assertEqual(sales_order.status, "To Deliver and Bill")

		sales_invoice = make_sales_invoice(sales_order.name)
		sales_invoice.save()
		sales_invoice.submit()
		self.assertEqual(sales_invoice.status, "Unpaid")

		from erpnext.accounts.doctype.sales_invoice.sales_invoice import make_delivery_note
		delivery_note = make_delivery_note(sales_invoice.name)
		delivery_note.apply_discount_on = "Net Total"
		delivery_note.discount_amount = 1000
		delivery_note.save()
		delivery_note.submit()

		self.assertEqual(delivery_note.status, "Completed")

	def test_discount_in_dn_apply_in_grand_total_TS_S_151(self):
		make_stock_entry(item_code="_Test Item", qty=10, rate=100, target="_Test Warehouse - _TC")
		sales_order = make_sales_order(qty=1, rate=5000)
		sales_order.save()
		sales_order.submit()
		self.assertEqual(sales_order.status, "To Deliver and Bill")

		sales_invoice = make_sales_invoice(sales_order.name)
		sales_invoice.save()
		sales_invoice.submit()
		self.assertEqual(sales_invoice.status, "Unpaid")

		from erpnext.accounts.doctype.sales_invoice.sales_invoice import make_delivery_note
		delivery_note = make_delivery_note(sales_invoice.name)
		delivery_note.apply_discount_on = "Grand Total"
		delivery_note.discount_amount = 1000
		delivery_note.save()
		delivery_note.submit()

		self.assertEqual(delivery_note.status, "Completed")
  
	@change_settings("Selling Settings", {"hide_tax_id": 1})
	def test_sales_order_to_show_customer_tax_id_TC_S_160(self):
		customer = frappe.get_doc("Customer", "_Test Customer")
		customer.tax_id = "ABC12345"
		customer.save()
  
		def is_field_hidden(doctype, fieldname):
			meta = frappe.get_meta(doctype)
			field = meta.get_field(fieldname)
			
			if field:
				return field.hidden
			return None
		
		self.assertEqual(is_field_hidden("Sales Order", "tax_id"),  1)

	def create_and_submit_sales_order(self, qty=None, rate=None):
		sales_order = make_sales_order(cost_center='Main - _TC', selling_price_list='Standard Selling', do_not_save=True)
		sales_order.delivery_date = nowdate()
		if qty and rate:
			for item in sales_order.items:
				item.qty = qty
				item.rate = rate
			sales_order.save()
		else:
			for item in sales_order.items:
				item.qty = qty
			sales_order.save()
		sales_order.submit()
		self.assertEqual(sales_order.status, "To Deliver and Bill")
		return sales_order

	def create_and_submit_sales_order_with_gst(self, item_code, qty=None, rate=None):
		create_test_warehouse(name= "Stores - _TIRC", warehouse_name="Stores", company="_Test Indian Registered Company")

		make_stock_entry(item_code="_Test Item", qty=10, rate=rate, target="Stores - _TIRC")
  
		company = get_gst_details("Company", {"name": "_Test Indian Registered Company"})[0]
		customer = get_gst_details("Customer", {"name": "_Test Registered Customer"})[0]
		company_add = get_gst_details("Address", {"name": "_Test Indian Registered Company-Billing"})[0]
		customer_add = get_gst_details("Address", {"name": "_Test Registered Customer-Billing"})[0]

		if not (is_registered_regular(company) and is_registered_regular(customer) and
				is_registered_regular(company_add) and is_registered_regular(customer_add)):
			self.fail("GST details are not properly configured")

		so = make_sales_order(
			company="_Test Indian Registered Company",
			customer="_Test Registered Customer",
			warehouse="Stores - _TIRC",
			cost_center="Main - _TIRC",
			selling_price_list="Standard Selling",
			item_code=item_code,
			qty=qty,
			rate=rate,
			do_not_save=True
		)
		so.tax_category = "In-State"
		so.taxes_and_charges = "Output GST In-state - _TIRC"
		so.customer_address = customer_add.get("name")
		so.billing_address_gstin = customer_add.get("gstin")
		so.company_address = company_add.get("name")
		so.company_gstin = company_add.get("gstin")
		for i in so.items:
			i.gst_hsn_code = "01011020"
		so.save()
		so.submit()

		self.assertEqual(so.status, "To Deliver and Bill", "Sales Order not created")
		self.assertEqual(so.grand_total, so.total + so.total_taxes_and_charges)
  
		return so

	def create_and_submit_sales_invoice(self, delivery_note_name, qty=None, expected_amount=None,advances_automatically=None):
		from erpnext.stock.doctype.delivery_note.delivery_note import make_sales_invoice
		sales_invoice = make_sales_invoice(delivery_note_name)
		sales_invoice.insert()
		if qty:
			for item in sales_invoice.items:
				item.qty = qty

		if advances_automatically:
			sales_invoice.allocate_advances_automatically= 1
			sales_invoice.only_include_allocated_payments = 1
		sales_invoice.save()
		sales_invoice.submit()
		if expected_amount:
			self.validate_gl_entries(sales_invoice.name, expected_amount)
		return sales_invoice

	def create_and_submit_payment_entry(self, dt=None, dn=None, amt=None):
		from erpnext.accounts.doctype.payment_entry.payment_entry import get_payment_entry
		payment_entry = get_payment_entry(dt=dt,dn=dn)
		payment_entry.insert()
		if amt:
			payment_entry.paid_amount= amt
			for i in payment_entry.references:
				i.allocated_amount = amt
		payment_entry.save()
		payment_entry.submit()
  
		self.assertEqual(payment_entry.status, "Submitted", "Payment Entry not created")
		self.assertEqual(frappe.db.get_value('GL Entry', {'voucher_no': payment_entry.name, 'account': 'Debtors - _TC'}, 'credit'), payment_entry.paid_amount)
		self.assertEqual(frappe.db.get_value('GL Entry', {'voucher_no': payment_entry.name, 'account': 'Cash - _TC'}, 'debit'), payment_entry.paid_amount)
		return payment_entry

	def validate_gl_entries(self, voucher_no, amount):
		debtor_account = frappe.db.get_value("Company", "_Test Company", "default_receivable_account")
		sales_account = frappe.db.get_value("Company", "_Test Company", "default_income_account")
		gl_entries = frappe.get_all("GL Entry", filters={"voucher_no": voucher_no}, fields=["account", "debit", "credit"])

		gl_debits = {entry.account: entry.debit for entry in gl_entries}
		gl_credits = {entry.account: entry.credit for entry in gl_entries}

		self.assertAlmostEqual(gl_debits[debtor_account], amount)
		self.assertAlmostEqual(gl_credits[sales_account], amount)
  
	def create_and_validate_delivery_note(self, sales_order_name, expected_amount):
		delivery_note = make_delivery_note(sales_order_name)
		delivery_note.submit()

		self.assertEqual(delivery_note.status, "To Bill", "Delivery Note not created")
		stock_ledger_entry = frappe.get_all(
			'Stock Ledger Entry', 
			{'voucher_type': 'Delivery Note', 'voucher_no': delivery_note.name, 'warehouse': '_Test Warehouse - _TC', 'item_code': '_Test Item'}, 
			['valuation_rate', 'actual_qty']
		)
		self.assertEqual(stock_ledger_entry[0].get("actual_qty"), expected_amount)
  
		return delivery_note
	
	def test_unlink_advance_payment_on_order_cancellation_TC_ACC_127(self):
		from erpnext.accounts.doctype.payment_entry.test_payment_entry import (
			make_test_item,
			get_payment_entry
		)
		sales_oreder_name = None
		account_setting = frappe.get_doc("Accounts Settings")
		account_setting.unlink_advance_payment_on_cancelation_of_order = 0
		account_setting.save()

		item = make_test_item("_Test Item")
		try:
			so = make_sales_order(
				customer="_Test Customer",
				company="_Test Company",	
				item_code=item.name,
				qty=1,
				rate=1000,
			)
			sales_oreder_name = so.name
			pe = get_payment_entry("Sales Order", so.name, bank_account="Cash - _TC")
			pe.submit()
			so.load_from_db()
			so.cancel()
		except Exception as e:
			error_message = str(e)
			self.assertEqual(error_message, f"Cannot delete or cancel because Sales Order {sales_oreder_name} is linked with Payment Entry {pe.name} at Row: 1")
		
	def test_customer_credit_limit_bypass_TC_ACC_139(self):
		
		from erpnext.accounts.doctype.payment_entry.test_payment_entry import make_test_item
		if frappe.session.user != "Administrator":
			account_setting = frappe.get_doc("Accounts Settings")
			account_setting.credit_controller="Sales Manager"
			account_setting.save()
		customer = frappe.get_doc("Customer", "_Test Customer")
		if len(customer.credit_limits) == 0: 
			customer.append("credit_limits", {"company": "_Test Company", "credit_limit": 1000})
			customer.flags.ignore_validate = True
			customer.save()
			item = make_test_item("_Test Item")

		try:
			sales_order = make_sales_order(
			customer="_Test Customer",
			company="_Test Company",
			item_code=item.name,
			qty=1,
			rate=1100,
			do_not_submit=True
			)
			sales_order.load_from_db()
			sales_order.submit()
			self.assertRaises(frappe.ValidationError,sales_order.submit)
		except Exception as e:
			pass
		

	@change_settings("Accounts Settings", {"over_billing_allowance": 25})
	@change_settings("Stock Settings", {"over_delivery_receipt_allowance": 25})
	def test_sales_order_and_delivery_TC_SCK_182(self):
		from erpnext.stock.doctype.warehouse.test_warehouse import create_warehouse
		from datetime import datetime, timedelta
		if not frappe.db.exists("Company", "_Test Company"):
			company = frappe.new_doc("Company")
			company.company_name = "_Test Company"
			company.default_currency = "INR"
			company.insert()
		customer = frappe.new_doc("Customer")
		customer.customer_name = "Test Customer 1"
		customer.insert()
		item_fields = {
			"item_name": "_Test Book",
			"is_stock_item": 1,
			"valuation_rate": 100,
		}
		item = make_item("_Test Book", item_fields)
		today = datetime.today().date()  # Get today's date
		delivery_date = today + timedelta(days=10)  # Add 10 days
		make_stock_entry(
				item_code=item.name, to_warehouse=create_warehouse("_Test Stores", company="_Test Company"), qty=20, purpose="Material Receipt"
			)

		sales_order = frappe.get_doc({
			"doctype": "Sales Order",
			"customer": customer.name,
			"delivery_date": delivery_date,
			"company": "_Test Company",
			"items": [{
				"item_code": item.name,
				"qty": 8,
				"rate": 10,
				"warehouse": create_warehouse("_Test Stores", company="_Test Company")
			}]
		})
		sales_order.insert()
		sales_order.submit()

		sales_order_item = sales_order.items[0].name

		# Create Delivery Note from Sales Order
		delivery_note = frappe.get_doc({
			"doctype": "Delivery Note",
			"customer": customer.name,
			"company": "_Test Company",
			"items": [{
				"item_code": item.name,
				"qty": 10,  # Over-billed qty (within 20% limit)
				"rate": 10,
				"warehouse": create_warehouse("_Test Stores", company="_Test Company"),
				"against_sales_order": sales_order.name,
				"so_detail": sales_order_item
			}]
		})
		delivery_note.insert()
		delivery_note.submit()

		# Check Stock Ledger
		stock_ledger_entries = frappe.get_all("Stock Ledger Entry", 
												filters={"voucher_no": delivery_note.name}, 
												fields=["actual_qty", "warehouse"])

		self.assertTrue(any(entry["actual_qty"] == -10 and entry["warehouse"] == "_Test Stores - _TC" for entry in stock_ledger_entries), "Stock Ledger did not update correctly")

	@change_settings("Stock Settings", {"enable_stock_reservation": 1})
	def test_stock_reservation_from_so_to_dn_TC_SCK_143(self):
		so = make_sales_order(item_code="_Test Item", qty=5, do_not_save=True)
		so.reserve_stock = 1
		so.save()
		so.submit()
		from erpnext.stock.doctype.stock_reservation_entry.stock_reservation_entry import create_stock_reservation_entries_for_so_items

		item_details = [{'__checked': 1, 'sales_order_item': so.items[0].get("name"), 'item_code': '_Test Item', 
                   'warehouse': 'Stores - _TIRC', 'qty_to_reserve': 5, 'idx': 1, 'name': 'row 1'}]
  
		create_stock_reservation_entries_for_so_items(
			sales_order=so,
			items_details=item_details,
			from_voucher_type=None,
			notify=True,
		)
  
		self.assertEqual(frappe.db.get_value("Stock Reservation Entry", {"voucher_no": so.name}, "status"), "Reserved")
		self.assertEqual(frappe.db.get_value("Stock Reservation Entry", {"voucher_no": so.name}, "reserved_qty"), 5)
		dn = make_delivery_note(so.name)
		dn.save()
		dn.submit()
		self.assertEqual(dn.status, "To Bill", "Delivery Note not created")
		qty_change = frappe.db.get_value('Stock Ledger Entry', {'item_code': '_Test Item', 'voucher_no': dn.name, 'warehouse': '_Test Warehouse - _TC'}, 'actual_qty')
		self.assertEqual(qty_change, -5)
		self.assertEqual(frappe.db.get_value("Stock Reservation Entry", {"voucher_no": so.name}, "status"), "Delivered")

@if_app_installed("india_compliance")
def create_test_tax_data():
		if not frappe.db.exists("Tax Category", "In-State"):
			frappe.get_doc({"doctype": "Tax Category", "title": "In-State"}).insert()

		if not frappe.db.exists("Sales Taxes and Charges Template", "Output GST In-state - _TC"):
			frappe.get_doc({
				"doctype": "Sales Taxes and Charges Template",
				"title": "Output GST In-state",
				"company":"_Test Company",
				"taxes": [
					{"charge_type": "On Net Total", "account_head": "Output Tax SGST - _TC", "rate": 9,"description":"SGST - _TC"},
			 		{"charge_type": "On Net Total", "account_head": "Output Tax CGST - _TC", "rate": 9,"description":"CGST - _TC"}
					]
			}).insert()
		
		if not frappe.db.exists("Purchase Taxes and Charges Template", "Input GST In-state - _TC"):
			frappe.get_doc({
				"doctype": "Purchase Taxes and Charges Template",
				"title": "Input GST In-state",
				"company":"_Test Company",
				"taxes": [
					{"charge_type": "On Net Total", "account_head": "Input Tax CGST - _TC", "rate": 9,"description":"CGST - _TC"},
			 		{"charge_type": "On Net Total", "account_head": "Input Tax SGST - _TC", "rate": 9,"description":"SGST - _TC"}
					]
			}).insert()
@if_app_installed("india_compliance")
def test_item_tax_template(**data):
	from india_compliance.gst_india.overrides.transaction import get_valid_accounts
	from india_compliance.gst_india.utils import get_gst_accounts_by_type
	doc = frappe.new_doc("Item Tax Template")
	gst_rate = data.get("gst_rate") if data.get("gst_rate") is not None else 18
	doc.update(
		{
			"company": data.get("company") or "_Test Company",
			"gst_treatment": data.get("gst_treatment") or "Taxable",
			"gst_rate": gst_rate,
			"title":data.get("title") or "GST 18%"
		}
	)

	if data.get("taxes"):
		doc.extend("taxes", data.get("taxes"))

		return doc.insert()

	__, intra_state_accounts, inter_state_accounts = get_valid_accounts(
		doc.company, for_sales=True, for_purchase=True, throw=False
	)

	if not intra_state_accounts and not inter_state_accounts:
		intra_state_accounts = frappe.get_all(
			"Account",
			filters={
				"company": doc.company,
				"account_type": "Tax",
			},
			pluck="name",
		)

	rcm_accounts = (
		get_gst_accounts_by_type(doc.company, "Sales Reverse Charge", throw=False)
	).values()

	for account in intra_state_accounts:
		tax_rate = gst_rate
		if account in rcm_accounts:
			tax_rate = tax_rate * -1

		doc.append(
			"taxes",
			{
				"tax_type": account,
				"tax_rate": tax_rate / 2,
			},
		)

	for account in inter_state_accounts:
		tax_rate = gst_rate
		if account in rcm_accounts:
			tax_rate = tax_rate * -1
		doc.append(
			"taxes",
			{
				"tax_type": account,
				"tax_rate": tax_rate,
			},
		)

	return doc.insert()

<<<<<<< HEAD
def create_test_warehouse(name, warehouse_name,company):
	from erpnext.stock.doctype.warehouse.test_warehouse import create_warehouse
	if not frappe.db.exists("Warehouse", name):
		warehouse=create_warehouse(warehouse_name, company=company)
		return warehouse

=======
>>>>>>> 8f0f96b7
def get_transport_details(customer):
    driver = frappe.get_all("Driver", filters={"full_name": "Test Driver"}, fields=["name"])
    if not driver:
        driver = frappe.new_doc("Driver")
        driver.full_name = "Test Driver"
        driver.status = "Active"
        driver.save()
    else:
        driver = frappe.get_doc("Driver", driver[0].name)

    vehicle = frappe.get_all("Vehicle", filters={"license_plate": "Test1234"}, fields=["name"])
    if not vehicle:
        vehicle = frappe.new_doc("Vehicle")
        vehicle.license_plate = "Test1234"
        vehicle.model = "Test Model"
        vehicle.make = "Test Make"
        vehicle.last_odometer = 1000
        vehicle.fuel_type = "Petrol"
        vehicle.uom = "Litre"
        vehicle.save()
    else:
        vehicle = frappe.get_doc("Vehicle", vehicle[0].name)

    address = frappe.get_all("Address", filters={"address_title": "Test Address"}, fields=["name"])
    if not address:
        address = frappe.new_doc("Address")
        address.address_title = "Test Address"
        address.address_type = "Billing"
        address.address_line1 = "TEST"
        address.city = "Mumbai"
        address.state = "Maharashtra"
        address.country = "India"
        address.pincode = "400080"
        address.append("links", {"link_doctype": "Customer", "link_name": customer})
        address.save()
    else:
        address = frappe.get_doc("Address", address[0].name)

    return driver, vehicle, address

def get_gst_details(doctype, filters):
	return frappe.get_all(doctype, filters, ["gstin", "gst_category", "name"])

def is_registered_regular(details):
			return details.get("gst_category") == "Registered Regular" and details.get("gstin")

def create_registered_bank_account():
	if not frappe.db.exists('Account', {'name': '_Test Registered Bank Account - _TIRC'}):
		acc_doc = frappe.new_doc("Account")
		acc_data = {
			"account_name": "_Test Registered Bank Account",
			"company": "_Test Indian Registered Company",
			"parent_account":"Bank Accounts - _TIRC"
		}
		acc_doc.update(acc_data)
		acc_doc.save()
		return acc_doc

def automatically_fetch_payment_terms(enable=1):
	accounts_settings = frappe.get_doc("Accounts Settings")
	accounts_settings.automatically_fetch_payment_terms = enable
	accounts_settings.save()


def compare_payment_schedules(doc, doc1, doc2):
	for index, schedule in enumerate(doc1.get("payment_schedule")):
		doc.assertEqual(schedule.payment_term, doc2.payment_schedule[index].payment_term)
		doc.assertEqual(getdate(schedule.due_date), doc2.payment_schedule[index].due_date)
		doc.assertEqual(schedule.invoice_portion, doc2.payment_schedule[index].invoice_portion)
		doc.assertEqual(schedule.payment_amount, doc2.payment_schedule[index].payment_amount)

def make_sales_order(**args):
	so = frappe.new_doc("Sales Order")
	args = frappe._dict(args)
	if args.transaction_date:
		so.transaction_date = args.transaction_date

	so.set_warehouse = ""  # no need to test set_warehouse permission since it only affects the client
	so.company = args.company or "_Test Company"
	so.customer = args.customer or "_Test Customer"
	so.currency = args.currency or "INR"
	so.po_no = args.po_no or ""
	if args.selling_price_list:
		so.selling_price_list = args.selling_price_list
	if args.cost_center:
		so.cost_center = args.cost_center

	if "warehouse" not in args:
		args.warehouse = "_Test Warehouse - _TC"

	if args.item_list:
		for item in args.item_list:
			so.append("items", item)

	else:
		so.append(
			"items",
			{
				"item_code": args.item or args.item_code or "_Test Item",
				"warehouse": args.warehouse,
				"qty": args.qty or 10,
				"uom": args.uom or None,
				"price_list_rate": args.price_list_rate or None,
				"discount_percentage": args.discount_percentage or None,
				"rate": args.rate or (None if args.price_list_rate else 100),
				"against_blanket_order": args.against_blanket_order,
			},
		)

	so.delivery_date = add_days(so.transaction_date, 10)

	if not args.do_not_save:
		so.insert()
		if not args.do_not_submit:
			so.submit()
		else:
			so.payment_schedule = []
	else:
		so.payment_schedule = []

	return so

def make_service_item():
	if not frappe.db.exists('Item', {'item_code': 'Consultancy'}):
		si_doc = frappe.new_doc("Item")
		item_price_data = {
			"item_code": 'Consultancy',
			"stock_uom": '_Test UOM',
			"in_stock_item": 0,
			"item_group": "Services",
			"gst_hsn_code": "01011020",
			"description": "Consultancy",
			"is_purchase_item": 1,
			"grant_commission": 1,
			"is_sales_item": 1
		}
		si_doc.update(item_price_data)
		si_doc.save()
		return si_doc

def make_item_price():
    if not frappe.db.exists('Item Price', {'item_code': '_Test Item'}):
        ip_doc = frappe.new_doc("Item Price")
        item_price_data = {
            "item_code": '_Test Item',
            "uom": '_Test UOM',
            "price_list": 'Standard Selling',
            "selling": 1,
            "price_list_rate": 100
        }
        ip_doc.update(item_price_data)
        ip_doc.save()
        return ip_doc

def make_pricing_rule():
    if not frappe.db.exists('Pricing Rule', {'title': 'Test Offer'}):
        pricing_rule_doc = frappe.new_doc('Pricing Rule')
        pricing_rule_data = {
            "title": 'Test Offer',
            "apply_on": 'Item Code',
            "price_or_product_discount": 'Price',
            "selling": 1,
            "min_qty": 10,
            "company": '_Test Company',
            "margin_type": 'Percentage',
            "discount_percentage": 10,
            "for_price_list": 'Standard Selling',
			"items":[ {"item_code": "_Test Item", "uom": '_Test UOM'}]
        }
        
        pricing_rule_doc.update(pricing_rule_data)
        pricing_rule_doc.save()
        return pricing_rule_doc



def create_dn_against_so(so, delivered_qty=0, do_not_submit=False):
	frappe.db.set_single_value("Stock Settings", "allow_negative_stock", 1)

	dn = make_delivery_note(so)
	dn.get("items")[0].qty = delivered_qty or 5
	dn.insert()
	if not do_not_submit:
		dn.submit()
	return dn


def get_reserved_qty(item_code="_Test Item", warehouse="_Test Warehouse - _TC"):
	return flt(frappe.db.get_value("Bin", {"item_code": item_code, "warehouse": warehouse}, "reserved_qty"))


test_dependencies = ["Currency Exchange"]


def make_sales_order_workflow():
	if frappe.db.exists("Workflow", "SO Test Workflow"):
		doc = frappe.get_doc("Workflow", "SO Test Workflow")
		doc.set("is_active", 1)
		doc.save()
		return doc

	frappe.get_doc(dict(doctype="Role", role_name="Test Junior Approver")).insert(ignore_if_duplicate=True)
	frappe.get_doc(dict(doctype="Role", role_name="Test Approver")).insert(ignore_if_duplicate=True)
	frappe.cache().hdel("roles", frappe.session.user)

	workflow = frappe.get_doc(
		{
			"doctype": "Workflow",
			"workflow_name": "SO Test Workflow",
			"document_type": "Sales Order",
			"workflow_state_field": "workflow_state",
			"is_active": 1,
			"send_email_alert": 0,
		}
	)
	workflow.append("states", dict(state="Pending", allow_edit="All"))
	workflow.append("states", dict(state="Approved", allow_edit="Test Approver", doc_status=1))
	workflow.append(
		"transitions",
		dict(
			state="Pending",
			action="Approve",
			next_state="Approved",
			allowed="Test Junior Approver",
			allow_self_approval=1,
			condition="doc.grand_total < 200",
		),
	)
	workflow.append(
		"transitions",
		dict(
			state="Pending",
			action="Approve",
			next_state="Approved",
			allowed="Test Approver",
			allow_self_approval=1,
			condition="doc.grand_total > 200",
		),
	)
	workflow.insert(ignore_permissions=True)

	return workflow<|MERGE_RESOLUTION|>--- conflicted
+++ resolved
@@ -4553,16 +4553,13 @@
 	
 	@change_settings("Stock Settings", {"enable_stock_reservation": 1})
 	def test_sales_order_for_stock_reservation_with_gst_TC_S_065(self):
-<<<<<<< HEAD
 		create_test_warehouse(name= "Stores - _TIRC", warehouse_name="Stores", company="_Test Indian Registered Company")
 
-=======
 		if not frappe.db.exists("Company", "_Test Indian Registered Company"):
 			company = frappe.new_doc("Company")
 			company.company_name = "_Test Indian Registered Company"
 			company.default_currency = "INR"
 			company.insert()
->>>>>>> 8f0f96b7
 		make_stock_entry(company= "_Test Indian Registered Company", item_code="_Test Item", qty=20, rate=20, target="Stores - _TIRC")
   
 		stock_setting = frappe.get_doc('Stock Settings')
@@ -6192,15 +6189,12 @@
 
 	return doc.insert()
 
-<<<<<<< HEAD
 def create_test_warehouse(name, warehouse_name,company):
 	from erpnext.stock.doctype.warehouse.test_warehouse import create_warehouse
 	if not frappe.db.exists("Warehouse", name):
 		warehouse=create_warehouse(warehouse_name, company=company)
 		return warehouse
 
-=======
->>>>>>> 8f0f96b7
 def get_transport_details(customer):
     driver = frappe.get_all("Driver", filters={"full_name": "Test Driver"}, fields=["name"])
     if not driver:
