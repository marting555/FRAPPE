// Copyright (c) 2015, Frappe Technologies Pvt. Ltd. and Contributors
// License: GNU General Public License v3. See license.txt

{% include 'erpnext/selling/sales_common.js' %}

frappe.ui.form.on("Sales Order", {
	setup: function(frm) {
		frm.custom_make_buttons = {
			'Delivery Note': 'Delivery',
			'Sales Invoice': 'Invoice',
			'Material Request': 'Material Request',
			'Purchase Order': 'Purchase Order',
			'Project': 'Project',
<<<<<<< HEAD
			'Purchase Invoice': 'Purchase Invoice',
			'Payment Entry': 'Payment'
=======
			'Payment Entry': "Payment"
>>>>>>> bfddc8ab
		}

		// formatter for material request item
		frm.set_indicator_formatter('item_code',
			function(doc) { return (doc.stock_qty<=doc.delivered_qty) ? "green" : "orange" })

		frm.set_query('company_address', function(doc) {
			if(!doc.company) {
				frappe.throw(__('Please set Company'));
			}

			return {
				query: 'frappe.contacts.doctype.address.address.address_query',
				filters: {
					link_doctype: 'Company',
					link_name: doc.company
				}
			};
		})
	},
	refresh: function(frm) {
		if(frm.doc.docstatus == 1 && frm.doc.status == 'To Deliver and Bill') {
			frm.add_custom_button(__('Update Items'), () => {
				erpnext.utils.update_child_items({
					frm: frm,
					child_docname: "items",
					child_doctype: "Sales Order Detail",
				})
			});
		}
	},
	onload: function(frm) {
		if (!frm.doc.transaction_date){
			frm.set_value('transaction_date', frappe.datetime.get_today())
		}
		erpnext.queries.setup_queries(frm, "Warehouse", function() {
			return erpnext.queries.warehouse(frm.doc);
		});

		frm.set_query('project', function(doc, cdt, cdn) {
			return {
				query: "erpnext.controllers.queries.get_project_name",
				filters: {
					'customer': doc.customer
				}
			}
		});

		frm.set_query("blanket_order", "items", function() {
			return {
				filters: {
					"company": frm.doc.company,
					"docstatus": 1
				}
			}
		});

		erpnext.queries.setup_warehouse_query(frm);
	},

	delivery_date: function(frm) {
		$.each(frm.doc.items || [], function(i, d) {
			if(!d.delivery_date) d.delivery_date = frm.doc.delivery_date;
		});
		refresh_field("items");
	}
});

frappe.ui.form.on("Sales Order Item", {
	item_code: function(frm,cdt,cdn) {
		var row = locals[cdt][cdn];
		if (frm.doc.delivery_date) {
			row.delivery_date = frm.doc.delivery_date;
			refresh_field("delivery_date", cdn, "items");
		} else {
			frm.script_manager.copy_from_first_row("items", row, ["delivery_date"]);
		}
	},
	delivery_date: function(frm, cdt, cdn) {
		if(!frm.doc.delivery_date) {
			erpnext.utils.copy_value_in_all_rows(frm.doc, cdt, cdn, "items", "delivery_date");
		}
	}
});

erpnext.selling.SalesOrderController = erpnext.selling.SellingController.extend({
	onload: function(doc, dt, dn) {
		this._super();
	},

	refresh: function(doc, dt, dn) {
		var me = this;
		this._super();
		var allow_purchase = false;
		var allow_delivery = false;

		if(doc.docstatus==1) {
			if(doc.status != 'Closed') {

				for (var i in this.frm.doc.items) {
					var item = this.frm.doc.items[i];
					if(item.delivered_by_supplier === 1 || item.supplier){
						if(item.qty > flt(item.ordered_qty)
							&& item.qty > flt(item.delivered_qty)) {
							allow_purchase = true;
						}
					}

					if (item.delivered_by_supplier===0) {
						if(item.qty > flt(item.delivered_qty)) {
							allow_delivery = true;
						}
					}

					if (allow_delivery && allow_purchase) {
						break;
					}
				}

				if (this.frm.has_perm("submit")) {
					// close
					if(flt(doc.per_delivered, 6) < 100 || flt(doc.per_completed, 6) < 100) {
						this.frm.add_custom_button(__('Close'),
							function() { me.close_sales_order() }, __("Status"))
					}
				}

				// delivery note
				if(flt(doc.per_delivered, 6) < 100 && allow_delivery) {
					this.frm.add_custom_button(__('Delivery'),
						function() { me.make_delivery_note_based_on_delivery_date(); }, __("Make"));

					if(["Sales", "Shopping Cart"].indexOf(doc.order_type)!==-1){
						this.frm.add_custom_button(__('Work Order'),
							function() { me.make_work_order() }, __("Make"));

						}
					this.frm.page.set_inner_btn_group_as_primary(__("Make"));
				}

				// sales invoice
				if(flt(doc.per_completed, 6) < 100) {
					this.frm.add_custom_button(__('Invoice'),
						function() { me.make_sales_invoice() }, __("Make"));
				}

				// material request
				if(!doc.order_type || ["Sales", "Shopping Cart"].indexOf(doc.order_type)!==-1
					&& flt(doc.per_delivered, 6) < 100) {
					this.frm.add_custom_button(__('Material Request'),
						function() { me.make_material_request() }, __("Make"));
					this.frm.add_custom_button(__('Request for Raw Materials'),
						function() { me.make_raw_material_request() }, __("Make"));
				}

				// make purchase order
				if(flt(doc.per_delivered, 6) < 100 && allow_purchase) {
					this.frm.add_custom_button(__('Purchase Order'),
						function() { me.make_purchase_order() }, __("Make"));
				}

				// payment request
				if(flt(doc.per_billed)==0) {
					this.frm.add_custom_button(__('Payment Request'),
						function() { me.make_payment_request() }, __("Make"));
					this.frm.add_custom_button(__('Payment'),
						function() { me.make_payment_entry() }, __("Make"));
				}

				// maintenance
				if(flt(doc.per_delivered, 2) < 100 &&
						["Sales", "Shopping Cart"].indexOf(doc.order_type)===-1) {
					this.frm.add_custom_button(__('Maintenance Visit'),
						function() { me.make_maintenance_visit() }, __("Make"));
					this.frm.add_custom_button(__('Maintenance Schedule'),
						function() { me.make_maintenance_schedule() }, __("Make"));
				}

				// project
				if(flt(doc.per_delivered, 2) < 100 && ["Sales", "Shopping Cart"].indexOf(doc.order_type)!==-1 && allow_delivery) {
						this.frm.add_custom_button(__('Project'),
							function() { me.make_project() }, __("Make"));
				}

				// purchase invoice
				if(flt(doc.per_delivered, 2) < 100) {
					this.frm.add_custom_button(__('Purchase Invoice'), function() { me.make_purchase_invoice() }, __("Make"));
				}

				if(!doc.auto_repeat) {
					this.frm.add_custom_button(__('Subscription'), function() {
						erpnext.utils.make_subscription(doc.doctype, doc.name)
					}, __("Make"))
				}

			} else {
				if (this.frm.has_perm("submit")) {
					// un-close
					this.frm.add_custom_button(__('Re-open'), function() {
						me.frm.cscript.update_status('Re-open', 'Draft')
					}, __("Status"));
				}
			}
		}

		if (this.frm.doc.docstatus===0) {
			this.frm.add_custom_button(__('Quotation'),
				function() {
					erpnext.utils.map_current_doc({
						method: "erpnext.selling.doctype.quotation.quotation.make_sales_order",
						source_doctype: "Quotation",
						target: me.frm,
						setters: [
							{
								label: "Customer",
								fieldname: "party_name",
								fieldtype: "Link",
								options: "Customer",
								default: me.frm.doc.customer || undefined
							}
						],
						get_query_filters: {
							company: me.frm.doc.company,
							docstatus: 1,
							status: ["!=", "Lost"]
						}
					})
				}, __("Get items from"));
		}

		this.order_type(doc);
	},

	make_work_order() {
		var me = this;
		this.frm.call({
			doc: this.frm.doc,
			method: 'get_work_order_items',
			callback: function(r) {
				if(!r.message) {
					frappe.msgprint({
						title: __('Work Order not created'),
						message: __('No Items with Bill of Materials to Manufacture'),
						indicator: 'orange'
					});
					return;
				}
				else if(!r.message) {
					frappe.msgprint({
						title: __('Work Order not created'),
						message: __('Work Order already created for all items with BOM'),
						indicator: 'orange'
					});
					return;
				} else {
					const fields = [{
						label: 'Items',
						fieldtype: 'Table',
						fieldname: 'items',
						description: __('Select BOM and Qty for Production'),
						fields: [{
							fieldtype: 'Read Only',
							fieldname: 'item_code',
							label: __('Item Code'),
							in_list_view: 1
						}, {
							fieldtype: 'Link',
							fieldname: 'bom',
							options: 'BOM',
							reqd: 1,
							label: __('Select BOM'),
							in_list_view: 1,
							get_query: function (doc) {
								return { filters: { item: doc.item_code } };
							}
						}, {
							fieldtype: 'Float',
							fieldname: 'pending_qty',
							reqd: 1,
							label: __('Qty'),
							in_list_view: 1
						}, {
							fieldtype: 'Data',
							fieldname: 'sales_order_item',
							reqd: 1,
							label: __('Sales Order Item'),
							hidden: 1
						}],
						data: r.message,
						get_data: () => {
							return r.message
						}
					}]
					var d = new frappe.ui.Dialog({
						title: __('Select Items to Manufacture'),
						fields: fields,
						primary_action: function() {
							var data = d.get_values();
							me.frm.call({
								method: 'make_work_orders',
								args: {
									items: data,
									company: me.frm.doc.company,
									sales_order: me.frm.docname,
									project: me.frm.project
								},
								freeze: true,
								callback: function(r) {
									if(r.message) {
										frappe.msgprint({
											message: __('Work Orders Created: {0}',
												[r.message.map(function(d) {
													return repl('<a href="#Form/Work Order/%(name)s">%(name)s</a>', {name:d})
												}).join(', ')]),
											indicator: 'green'
										})
									}
									d.hide();
								}
							});
						},
						primary_action_label: __('Make')
					});
					d.show();
				}
			}
		});
	},

	order_type: function() {
		this.frm.fields_dict.items.grid.toggle_reqd("delivery_date", this.frm.doc.order_type == "Sales");
	},

	tc_name: function() {
		this.get_terms();
	},

	make_material_request: function() {
		frappe.model.open_mapped_doc({
			method: "erpnext.selling.doctype.sales_order.sales_order.make_material_request",
			frm: this.frm
		})
	},

	make_raw_material_request: function() {
		var me = this;
		this.frm.call({
			doc: this.frm.doc,
			method: 'get_work_order_items',
			args: {
				for_raw_material_request: 1
			},
			callback: function(r) {
				if(!r.message) {
					frappe.msgprint({
						message: __('No Items with Bill of Materials.'),
						indicator: 'orange'
					});
					return;
				}
				else {
					me.make_raw_material_request_dialog(r);
				}
			}
		});
	},

	make_raw_material_request_dialog: function(r) {
		var fields = [
			{fieldtype:'Check', fieldname:'include_exploded_items',
				label: __('Include Exploded Items')},
			{fieldtype:'Check', fieldname:'ignore_existing_ordered_qty',
				label: __('Ignore Existing Ordered Qty')},
			{
				fieldtype:'Table', fieldname: 'items',
				description: __('Select BOM, Qty and For Warehouse'),
				fields: [
					{fieldtype:'Read Only', fieldname:'item_code',
						label: __('Item Code'), in_list_view:1},
					{fieldtype:'Link', fieldname:'bom', options: 'BOM', reqd: 1,
						label: __('BOM'), in_list_view:1, get_query: function(doc) {
							return {filters: {item: doc.item_code}};
						}
					},
					{fieldtype:'Float', fieldname:'required_qty', reqd: 1,
						label: __('Qty'), in_list_view:1},
					{fieldtype:'Link', fieldname:'for_warehouse', options: 'Warehouse',
						label: __('For Warehouse')}
				],
				data: r.message,
				get_data: function() {
					return r.message
				}
			}
		]
		var d = new frappe.ui.Dialog({
			title: __("Items for Raw Material Request"),
			fields: fields,
			primary_action: function() {
				var data = d.get_values();
				me.frm.call({
					method: 'erpnext.selling.doctype.sales_order.sales_order.make_raw_material_request',
					args: {
						items: data,
						company: me.frm.doc.company,
						sales_order: me.frm.docname,
						project: me.frm.project
					},
					freeze: true,
					callback: function(r) {
						if(r.message) {
							frappe.msgprint(__('Material Request {0} submitted.',
							['<a href="#Form/Material Request/'+r.message.name+'">' + r.message.name+ '</a>']));
						}
						d.hide();
						me.frm.reload_doc();
					}
				});
			},
			primary_action_label: __('Make')
		});
		d.show();
	},

	make_delivery_note_based_on_delivery_date: function() {
		var me = this;

		var delivery_dates = [];
		$.each(this.frm.doc.items || [], function(i, d) {
			if(!delivery_dates.includes(d.delivery_date)) {
				delivery_dates.push(d.delivery_date);
			}
		});

		var item_grid = this.frm.fields_dict["items"].grid;
		if(!item_grid.get_selected().length && delivery_dates.length > 1) {
			var dialog = new frappe.ui.Dialog({
				title: __("Select Items based on Delivery Date"),
				fields: [{fieldtype: "HTML", fieldname: "dates_html"}]
			});

			var html = $(`
				<div style="border: 1px solid #d1d8dd">
					<div class="list-item list-item--head">
						<div class="list-item__content list-item__content--flex-2">
							${__('Delivery Date')}
						</div>
					</div>
					${delivery_dates.map(date => `
						<div class="list-item">
							<div class="list-item__content list-item__content--flex-2">
								<label>
								<input type="checkbox" data-date="${date}" checked="checked"/>
								${frappe.datetime.str_to_user(date)}
								</label>
							</div>
						</div>
					`).join("")}
				</div>
			`);

			var wrapper = dialog.fields_dict.dates_html.$wrapper;
			wrapper.html(html);

			dialog.set_primary_action(__("Select"), function() {
				var dates = wrapper.find('input[type=checkbox]:checked')
					.map((i, el) => $(el).attr('data-date')).toArray();

				if(!dates) return;

				$.each(dates, function(i, d) {
					$.each(item_grid.grid_rows || [], function(j, row) {
						if(row.doc.delivery_date == d) {
							row.doc.__checked = 1;
						}
					});
				})
				me.make_delivery_note();
				dialog.hide();
			});
			dialog.show();
		} else {
			this.make_delivery_note();
		}
	},

	make_delivery_note: function() {
		var me = this;

		var warehouses = [...new Set(me.frm.doc.items
			.filter(d => Math.abs(d.delivered_qty) < Math.abs(d.qty) && d.delivered_by_supplier!=1)
			.map(d => d.warehouse))];

		if (warehouses.length > 1) {
			var dialog = new frappe.ui.Dialog({
				title: __("Select Warehouse"),
				fields: [
					{
						"fieldtype": "Select",
						"label": __("Warehouse"),
						"fieldname": "warehouse",
						"options": warehouses.join("\n"),
						"default": warehouses[0]
					},
					{
						"fieldtype": "Button",
						"label": __("Make Delivery Note"),
						"fieldname": "make_delivery_note",
						"cssClass": "btn-primary"
					},
				]
			});

			dialog.fields_dict.make_delivery_note.$input.click(function() {
				var args = dialog.get_values();
				dialog.hide();
				return frappe.call({
					type: "GET",
					method: "erpnext.selling.doctype.sales_order.sales_order.make_delivery_note",
					args: {
						"source_name": me.frm.doc.name,
						"warehouse": args.warehouse
					},
					freeze: true,
					callback: function(r) {
						if(!r.exc) {
							frappe.model.sync(r.message);
							frappe.set_route("Form", r.message.doctype, r.message.name);
						}
					}
				})
			});
			dialog.show();
		} else {
			frappe.model.open_mapped_doc({
				method: "erpnext.selling.doctype.sales_order.sales_order.make_delivery_note",
				frm: me.frm
			})
		}
	},

	make_sales_invoice: function() {
		frappe.model.open_mapped_doc({
			method: "erpnext.selling.doctype.sales_order.sales_order.make_sales_invoice",
			frm: this.frm
		})
	},

	make_maintenance_schedule: function() {
		frappe.model.open_mapped_doc({
			method: "erpnext.selling.doctype.sales_order.sales_order.make_maintenance_schedule",
			frm: this.frm
		})
	},

	make_project: function() {
		frappe.model.open_mapped_doc({
			method: "erpnext.selling.doctype.sales_order.sales_order.make_project",
			frm: this.frm
		})
	},

	make_maintenance_visit: function() {
		frappe.model.open_mapped_doc({
			method: "erpnext.selling.doctype.sales_order.sales_order.make_maintenance_visit",
			frm: this.frm
		})
	},

	make_purchase_invoice: function(){
		var me = this;
		var dialog = new frappe.ui.Dialog({
			title: __("Supplier"),
			fields: [
				{"fieldtype": "Link", "label": __("Supplier"), "fieldname": "supplier", "options":"Supplier", "mandatory":true},
				{"fieldtype": "Button", "label": __("Make Purchase Invoice"), "fieldname": "make_purchase_invoice", "cssClass": "btn-primary"},
			]
		});

		dialog.fields_dict.make_purchase_invoice.$input.click(function() {
			var args = dialog.get_values();
			dialog.hide();
			return frappe.call({
				type: "GET",
				method: "erpnext.selling.doctype.sales_order.sales_order.make_purchase_invoice",
				args: {
					"supplier": args.supplier,
					"source_name": me.frm.doc.name
				},
				freeze: true,
				callback: function(r) {
					if(!r.exc) {
						var doc = frappe.model.sync(r.message);
						frappe.set_route("Form", r.message.doctype, r.message.name);
					}
				}
			})
		});
		dialog.show();
	},

	make_purchase_order: function(){
		var me = this;
		var dialog = new frappe.ui.Dialog({
			title: __("For Supplier"),
			fields: [
				{"fieldtype": "Link", "label": __("Supplier"), "fieldname": "supplier", "options":"Supplier",
				 "description": __("Leave the field empty to make purchase orders for all suppliers"),
					"get_query": function () {
						return {
							query:"erpnext.selling.doctype.sales_order.sales_order.get_supplier",
							filters: {'parent': me.frm.doc.name}
						}
					}},

				{"fieldtype": "Button", "label": __("Make Purchase Order"), "fieldname": "make_purchase_order", "cssClass": "btn-primary"},
			]
		});

		dialog.fields_dict.make_purchase_order.$input.click(function() {
			var args = dialog.get_values();
			dialog.hide();
			return frappe.call({
				type: "GET",
				method: "erpnext.selling.doctype.sales_order.sales_order.make_purchase_order_for_drop_shipment",
				args: {
					"source_name": me.frm.doc.name,
					"for_supplier": args.supplier
				},
				freeze: true,
				callback: function(r) {
					if(!r.exc) {
						// var args = dialog.get_values();
						if (args.supplier){
							var doc = frappe.model.sync(r.message);
							frappe.set_route("Form", r.message.doctype, r.message.name);
						}
						else{
							frappe.route_options = {
								"sales_order": me.frm.doc.name
							}
							frappe.set_route("List", "Purchase Order");
						}
					}
				}
			})
		});
		dialog.show();
	},
	close_sales_order: function(){
		this.frm.cscript.update_status("Close", "Closed")
	},
	update_status: function(label, status){
		var doc = this.frm.doc;
		var me = this;
		frappe.ui.form.is_saving = true;
		frappe.call({
			method: "erpnext.selling.doctype.sales_order.sales_order.update_status",
			args: {status: status, name: doc.name},
			callback: function(r){
				me.frm.reload_doc();
			},
			always: function() {
				frappe.ui.form.is_saving = false;
			}
		});
	}
});
$.extend(cur_frm.cscript, new erpnext.selling.SalesOrderController({frm: cur_frm}));<|MERGE_RESOLUTION|>--- conflicted
+++ resolved
@@ -11,12 +11,8 @@
 			'Material Request': 'Material Request',
 			'Purchase Order': 'Purchase Order',
 			'Project': 'Project',
-<<<<<<< HEAD
 			'Purchase Invoice': 'Purchase Invoice',
-			'Payment Entry': 'Payment'
-=======
 			'Payment Entry': "Payment"
->>>>>>> bfddc8ab
 		}
 
 		// formatter for material request item
