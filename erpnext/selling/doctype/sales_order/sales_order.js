// Copyright (c) 2015, Frappe Technologies Pvt. Ltd. and Contributors
// License: GNU General Public License v3. See license.txt

erpnext.accounts.taxes.setup_tax_filters("Sales Taxes and Charges");
erpnext.accounts.taxes.setup_tax_validations("Sales Order");
erpnext.sales_common.setup_selling_controller();

frappe.ui.form.on("Sales Order", {
	setup: function(frm) {
		frm.custom_make_buttons = {
			'Delivery Note': 'Delivery Note',
			'Pick List': 'Pick List',
			'Sales Invoice': 'Sales Invoice',
			'Material Request': 'Material Request',
			'Purchase Order': 'Purchase Order',
			'Project': 'Project',
			'Payment Entry': "Payment",
			'Work Order': "Work Order"
		}
		frm.add_fetch('customer', 'tax_id', 'tax_id');

		// formatter for material request item
		frm.set_indicator_formatter('item_code',
			function(doc) { return (doc.stock_qty<=doc.delivered_qty) ? "green" : "orange" })

		frm.set_query('company_address', function(doc) {
			if(!doc.company) {
				frappe.throw(__('Please set Company'));
			}

			return {
				query: 'frappe.contacts.doctype.address.address.address_query',
				filters: {
					link_doctype: 'Company',
					link_name: doc.company
				}
			};
		})

		frm.set_query("bom_no", "items", function(doc, cdt, cdn) {
			var row = locals[cdt][cdn];
			return {
				filters: {
					"item": row.item_code
				}
			}
		});

		frm.set_df_property('packed_items', 'cannot_add_rows', true);
		frm.set_df_property('packed_items', 'cannot_delete_rows', true);
	},

	refresh: function(frm) {
		if(frm.doc.docstatus === 1) {
			if (frm.doc.status !== 'Closed' && flt(frm.doc.per_delivered, 2) < 100 && flt(frm.doc.per_billed, 2) < 100) {
				frm.add_custom_button(__('Update Items'), () => {
					erpnext.utils.update_child_items({
						frm: frm,
						child_docname: "items",
						child_doctype: "Sales Order Detail",
						cannot_add_row: false,
						has_reserved_stock: frm.doc.__onload && frm.doc.__onload.has_reserved_stock
					})
				});

				// Stock Reservation > Reserve button should only be visible if the SO has unreserved stock and no Pick List is created against the SO.
				if (frm.doc.__onload && frm.doc.__onload.has_unreserved_stock && flt(frm.doc.per_picked) === 0) {
					frm.add_custom_button(__('Reserve'), () => frm.events.create_stock_reservation_entries(frm), __('Stock Reservation'));
				}
			}

			// Stock Reservation > Unreserve button will be only visible if the SO has un-delivered reserved stock.
			if (frm.doc.__onload && frm.doc.__onload.has_reserved_stock) {
				frm.add_custom_button(__('Unreserve'), () => frm.events.cancel_stock_reservation_entries(frm), __('Stock Reservation'));
			}

			frm.doc.items.forEach(item => {
				if (flt(item.stock_reserved_qty) > 0) {
					frm.add_custom_button(__('Reserved Stock'), () => frm.events.show_reserved_stock(frm), __('Stock Reservation'));
					return;
				}
			});
		}

		if (frm.doc.docstatus === 0) {
			if (frm.doc.is_internal_customer) {
				frm.events.get_items_from_internal_purchase_order(frm);
			}

			if (frm.is_new()) {
				frappe.db.get_single_value("Stock Settings", "enable_stock_reservation").then((value) => {
					if (value) {
						frappe.db.get_single_value("Stock Settings", "auto_reserve_stock_on_sales_order_submission").then((value) => {
							// If `Reserve Stock on Sales Order Submission` is enabled in Stock Settings, set Reserve Stock to 1 else 0.
							frm.set_value("reserve_stock", value ? 1 : 0);
						})
					} else {
						// If `Stock Reservation` is disabled in Stock Settings, set Reserve Stock to 0 and read only.
						frm.set_value("reserve_stock", 0);
						frm.set_df_property("reserve_stock", "read_only", 1);
					}
				})
			}
		}

		// Hide `Reserve Stock` field description in submitted or cancelled Sales Order.
		if (frm.doc.docstatus > 0) {
			frm.set_df_property("reserve_stock", "description", null);
		}
	},

	get_items_from_internal_purchase_order(frm) {
		frm.add_custom_button(__('Purchase Order'), () => {
			erpnext.utils.map_current_doc({
				method: 'erpnext.buying.doctype.purchase_order.purchase_order.make_inter_company_sales_order',
				source_doctype: 'Purchase Order',
				target: frm,
				setters: [
					{
						label: 'Supplier',
						fieldname: 'supplier',
						fieldtype: 'Link',
						options: 'Supplier'
					}
				],
				get_query_filters: {
					company: frm.doc.company,
					is_internal_supplier: 1,
					docstatus: 1,
					status: ['!=', 'Completed']
				}
			});
		}, __('Get Items From'));
	},

	onload: function(frm) {
		if (!frm.doc.transaction_date){
			frm.set_value('transaction_date', frappe.datetime.get_today())
		}
		erpnext.queries.setup_queries(frm, "Warehouse", function() {
			return {
				filters: [
					["Warehouse", "company", "in", ["", cstr(frm.doc.company)]],
				]
			};
		});

		frm.set_query('project', function(doc, cdt, cdn) {
			return {
				query: "erpnext.controllers.queries.get_project_name",
				filters: {
					'customer': doc.customer
				}
			}
		});

		frm.set_query('warehouse', 'items', function(doc, cdt, cdn) {
			let row  = locals[cdt][cdn];
			let query = {
				filters: [
					["Warehouse", "company", "in", ["", cstr(frm.doc.company)]],
				]
			};
			if (row.item_code) {
				query.query = "erpnext.controllers.queries.warehouse_query";
				query.filters.push(["Bin", "item_code", "=", row.item_code]);
			}
			return query;
		});

		// On cancel and amending a sales order with advance payment, reset advance paid amount
		if (frm.is_new()) {
			frm.set_value("advance_paid", 0)
		}

		frm.ignore_doctypes_on_cancel_all = ['Purchase Order'];
	},

	delivery_date: function(frm) {
		$.each(frm.doc.items || [], function(i, d) {
			if(!d.delivery_date) d.delivery_date = frm.doc.delivery_date;
		});
		refresh_field("items");
	},

	create_stock_reservation_entries(frm) {
		const dialog = new frappe.ui.Dialog({
			title: __("Stock Reservation"),
			size: "large",
			fields: [
				{
					fieldname: "set_warehouse",
					fieldtype: "Link",
					label: __("Set Warehouse"),
					options: "Warehouse",
					default: frm.doc.set_warehouse,
					get_query: () => {
						return {
							filters: [
								["Warehouse", "is_group", "!=", 1]
							]
						};
					},
					onchange: () => {
						if (dialog.get_value("set_warehouse")) {
							dialog.fields_dict.items.df.data.forEach((row) => {
								row.warehouse = dialog.get_value("set_warehouse");
							});
							dialog.fields_dict.items.grid.refresh();
						}
					},
				},
				{fieldtype: "Column Break"},
				{fieldtype: "Section Break"},
				{
					fieldname: "items",
					fieldtype: "Table",
					label: __("Items to Reserve"),
					allow_bulk_edit: false,
					cannot_add_rows: true,
					cannot_delete_rows: true,
					data: [],
					fields: [
						{
							fieldname: "name",
							fieldtype: "Data",
							label: __("Name"),
							reqd: 1,
							read_only: 1,
						},
						{
							fieldname: "item_code",
							fieldtype: "Link",
							label: __("Item Code"),
							options: "Item",
							reqd: 1,
							read_only: 1,
							in_list_view: 1,
						},
						{
							fieldname: "warehouse",
							fieldtype: "Link",
							label: __("Warehouse"),
							options: "Warehouse",
							reqd: 1,
							in_list_view: 1,
							get_query: () => {
								return {
									filters: [
										["Warehouse", "is_group", "!=", 1]
									]
								};
							},
						},
						{
							fieldname: "qty_to_reserve",
							fieldtype: "Float",
							label: __("Qty"),
							reqd: 1,
							in_list_view: 1
						}
					],
				},
			],
			primary_action_label: __("Reserve Stock"),
			primary_action: () => {
				var data = {items: dialog.fields_dict.items.grid.get_selected_children()};

				if (data.items && data.items.length > 0) {
					frappe.call({
						doc: frm.doc,
						method: "create_stock_reservation_entries",
						args: {
							items_details: data.items,
							notify: true
						},
						freeze: true,
						freeze_message: __("Reserving Stock..."),
						callback: (r) => {
							frm.doc.__onload.has_unreserved_stock = false;
							frm.reload_doc();
						}
					});
				}
				else {
					frappe.msgprint(__("Please select items to reserve."));
				}

				dialog.hide();
			},
		});

		frm.doc.items.forEach(item => {
			if (item.reserve_stock) {
				let unreserved_qty = (flt(item.stock_qty) - (item.stock_reserved_qty ? flt(item.stock_reserved_qty) : (flt(item.delivered_qty) * flt(item.conversion_factor))))

				if (unreserved_qty > 0) {
					dialog.fields_dict.items.df.data.push({
						'name': item.name,
						'item_code': item.item_code,
						'warehouse': item.warehouse,
						'qty_to_reserve': (unreserved_qty / flt(item.conversion_factor))
					});
				}
			}
		});

		dialog.fields_dict.items.grid.refresh();
		dialog.show();
	},

	cancel_stock_reservation_entries(frm) {
		const dialog = new frappe.ui.Dialog({
			title: __("Stock Unreservation"),
			size: "large",
			fields: [
				{
					fieldname: "sr_entries",
					fieldtype: "Table",
					label: __("Reserved Stock"),
					allow_bulk_edit: false,
					cannot_add_rows: true,
					cannot_delete_rows: true,
					in_place_edit: true,
					data: [],
					fields: [
						{
							fieldname: "name",
							fieldtype: "Link",
							label: __("SRE"),
							options: "Stock Reservation Entry",
							reqd: 1,
							read_only: 1,
							in_list_view: 1,
						},
						{
							fieldname: "item_code",
							fieldtype: "Link",
							label: __("Item Code"),
							options: "Item",
							reqd: 1,
							read_only: 1,
							in_list_view: 1,
						},
						{
							fieldname: "warehouse",
							fieldtype: "Link",
							label: __("Warehouse"),
							options: "Warehouse",
							reqd: 1,
							read_only: 1,
							in_list_view: 1,
						},
						{
							fieldname: "qty",
							fieldtype: "Float",
							label: __("Qty"),
							reqd: 1,
							read_only: 1,
							in_list_view: 1
						}
					]
				}
			],
			primary_action_label: __("Unreserve Stock"),
			primary_action: () => {
				var data = {sr_entries: dialog.fields_dict.sr_entries.grid.get_selected_children()};

				if (data.sr_entries && data.sr_entries.length > 0) {
					frappe.call({
						doc: frm.doc,
						method: "cancel_stock_reservation_entries",
						args: {
							sre_list: data.sr_entries,
						},
						freeze: true,
						freeze_message: __('Unreserving Stock...'),
						callback: (r) => {
							frm.doc.__onload.has_reserved_stock = false;
							frm.reload_doc();
						}
					});
				}
				else {
					frappe.msgprint(__("Please select items to unreserve."));
				}

				dialog.hide();
			},
		});

		frappe.call({
			method: 'erpnext.stock.doctype.stock_reservation_entry.stock_reservation_entry.get_stock_reservation_entries_for_voucher',
			args: {
				voucher_type: frm.doctype,
				voucher_no: frm.docname,
			},
			callback: (r) => {
				if (!r.exc && r.message) {
					r.message.forEach(sre => {
						if (flt(sre.reserved_qty) > flt(sre.delivered_qty)) {
							dialog.fields_dict.sr_entries.df.data.push({
								'name': sre.name,
								'item_code': sre.item_code,
								'warehouse': sre.warehouse,
								'qty': (flt(sre.reserved_qty) - flt(sre.delivered_qty))
							});
						}
					});
				}
			}
		}).then(r => {
			dialog.fields_dict.sr_entries.grid.refresh();
			dialog.show();
		});
	},

	show_reserved_stock(frm) {
		// Get the latest modified date from the items table.
		var to_date = moment(new Date(Math.max(...frm.doc.items.map(e => new Date(e.modified))))).format('YYYY-MM-DD');

		frappe.route_options = {
			company: frm.doc.company,
			from_date: frm.doc.transaction_date,
			to_date: to_date,
			voucher_type: frm.doc.doctype,
			voucher_no: frm.doc.name,
		}
		frappe.set_route("query-report", "Reserved Stock");
	}
});

frappe.ui.form.on("Sales Order Item", {
	item_code: function(frm,cdt,cdn) {
		var row = locals[cdt][cdn];
		if (frm.doc.delivery_date) {
			row.delivery_date = frm.doc.delivery_date;
			refresh_field("delivery_date", cdn, "items");
		} else {
			frm.script_manager.copy_from_first_row("items", row, ["delivery_date"]);
		}
	},
	delivery_date: function(frm, cdt, cdn) {
		if(!frm.doc.delivery_date) {
			erpnext.utils.copy_value_in_all_rows(frm.doc, cdt, cdn, "items", "delivery_date");
		}
	}
});

erpnext.selling.SalesOrderController = class SalesOrderController extends erpnext.selling.SellingController {
	onload(doc, dt, dn) {
		super.onload(doc, dt, dn);
	}

	refresh(doc, dt, dn) {
		var me = this;
		super.refresh();
		let allow_delivery = false;

		if (doc.docstatus==1) {

			if(this.frm.has_perm("submit")) {
				if(doc.status === 'On Hold') {
				   // un-hold
				   this.frm.add_custom_button(__('Resume'), function() {
					   me.frm.cscript.update_status('Resume', 'Draft')
				   }, __("Status"));

				   if(flt(doc.per_delivered, 2) < 100 || flt(doc.per_billed, 2) < 100) {
					   // close
					   this.frm.add_custom_button(__('Close'), () => this.close_sales_order(), __("Status"))
				   }
				}
			   	else if(doc.status === 'Closed') {
				   // un-close
				   this.frm.add_custom_button(__('Re-open'), function() {
					   me.frm.cscript.update_status('Re-open', 'Draft')
				   }, __("Status"));
			   }
			}
			if(doc.status !== 'Closed') {
				if(doc.status !== 'On Hold') {
					allow_delivery = this.frm.doc.items.some(item => item.delivered_by_supplier === 0 && item.qty > flt(item.delivered_qty))
						&& !this.frm.doc.skip_delivery_note

					if (this.frm.has_perm("submit")) {
						if(flt(doc.per_delivered, 2) < 100 || flt(doc.per_billed, 2) < 100) {
							// hold
							this.frm.add_custom_button(__('Hold'), () => this.hold_sales_order(), __("Status"))
							// close
							this.frm.add_custom_button(__('Close'), () => this.close_sales_order(), __("Status"))
						}
					}

<<<<<<< HEAD
					if (!doc.__onload || !doc.__onload.has_reserved_stock) {
						// Don't show the `Reserve` button if the Sales Order has Picked Items.
						if (flt(doc.per_picked, 6) < 100 && flt(doc.per_delivered, 6) < 100) {
							this.frm.add_custom_button(__('Pick List'), () => this.create_pick_list(), __('Create'));
						}
=======
					if (flt(doc.per_picked, 2) < 100 && flt(doc.per_delivered, 2) < 100) {
						this.frm.add_custom_button(__('Pick List'), () => this.create_pick_list(), __('Create'));
>>>>>>> 3f077479
					}

					const order_is_a_sale = ["Sales", "Shopping Cart"].indexOf(doc.order_type) !== -1;
					const order_is_maintenance = ["Maintenance"].indexOf(doc.order_type) !== -1;
					// order type has been customised then show all the action buttons
					const order_is_a_custom_sale = ["Sales", "Shopping Cart", "Maintenance"].indexOf(doc.order_type) === -1;

					// delivery note
<<<<<<< HEAD
					if(flt(doc.per_delivered, 6) < 100 && (order_is_a_sale || order_is_a_custom_sale) && allow_delivery) {
						this.frm.add_custom_button(__('Delivery Note'), () => this.make_delivery_note_based_on_delivery_date(true), __('Create'));
=======
					if(flt(doc.per_delivered, 2) < 100 && (order_is_a_sale || order_is_a_custom_sale) && allow_delivery) {
						this.frm.add_custom_button(__('Delivery Note'), () => this.make_delivery_note_based_on_delivery_date(), __('Create'));
>>>>>>> 3f077479
						this.frm.add_custom_button(__('Work Order'), () => this.make_work_order(), __('Create'));
					}

					// sales invoice
					if(flt(doc.per_billed, 2) < 100) {
						this.frm.add_custom_button(__('Sales Invoice'), () => me.make_sales_invoice(), __('Create'));
					}

					// material request
					if(!doc.order_type || (order_is_a_sale || order_is_a_custom_sale) && flt(doc.per_delivered, 2) < 100) {
						this.frm.add_custom_button(__('Material Request'), () => this.make_material_request(), __('Create'));
						this.frm.add_custom_button(__('Request for Raw Materials'), () => this.make_raw_material_request(), __('Create'));
					}

					// Make Purchase Order
					if (!this.frm.doc.is_internal_customer) {
						this.frm.add_custom_button(__('Purchase Order'), () => this.make_purchase_order(), __('Create'));
					}

					// maintenance
					if(flt(doc.per_delivered, 2) < 100 && (order_is_maintenance || order_is_a_custom_sale)) {
						this.frm.add_custom_button(__('Maintenance Visit'), () => this.make_maintenance_visit(), __('Create'));
						this.frm.add_custom_button(__('Maintenance Schedule'), () => this.make_maintenance_schedule(), __('Create'));
					}

					// project
					if(flt(doc.per_delivered, 2) < 100) {
							this.frm.add_custom_button(__('Project'), () => this.make_project(), __('Create'));
					}

					if (doc.docstatus === 1 && !doc.inter_company_order_reference) {
						let me = this;
						let internal = me.frm.doc.is_internal_customer;
						if (internal) {
							let button_label = (me.frm.doc.company === me.frm.doc.represents_company) ? "Internal Purchase Order" :
								"Inter Company Purchase Order";

							me.frm.add_custom_button(button_label, function() {
								me.make_inter_company_order();
							}, __('Create'));
						}
					}
				}
				// payment request
				if(flt(doc.per_billed, precision('per_billed', doc)) < 100 + frappe.boot.sysdefaults.over_billing_allowance) {
					this.frm.add_custom_button(__('Payment Request'), () => this.make_payment_request(), __('Create'));
					this.frm.add_custom_button(__('Payment'), () => this.make_payment_entry(), __('Create'));
				}
				this.frm.page.set_inner_btn_group_as_primary(__('Create'));
			}
		}

		if (this.frm.doc.docstatus===0) {
			this.frm.add_custom_button(__('Quotation'),
				function() {
					let d = erpnext.utils.map_current_doc({
						method: "erpnext.selling.doctype.quotation.quotation.make_sales_order",
						source_doctype: "Quotation",
						target: me.frm,
						setters: [
							{
								label: "Customer",
								fieldname: "party_name",
								fieldtype: "Link",
								options: "Customer",
								default: me.frm.doc.customer || undefined
							}
						],
						get_query_filters: {
							company: me.frm.doc.company,
							docstatus: 1,
							status: ["!=", "Lost"]
						}
					});

					setTimeout(() => {
						d.$parent.append(`
							<span class='small text-muted'>
								${__("Note: Please create Sales Orders from individual Quotations to select from among Alternative Items.")}
							</span>
					`);
					}, 200);

				}, __("Get Items From"));
		}

		this.order_type(doc);
	}

	create_pick_list() {
		frappe.model.open_mapped_doc({
			method: "erpnext.selling.doctype.sales_order.sales_order.create_pick_list",
			frm: this.frm
		})
	}

	make_work_order() {
		var me = this;
		me.frm.call({
			method: "erpnext.selling.doctype.sales_order.sales_order.get_work_order_items",
			args: {
				sales_order: this.frm.docname,
			},
			freeze: true,
			callback: function(r) {
				if(!r.message) {
					frappe.msgprint({
						title: __('Work Order not created'),
						message: __('No Items with Bill of Materials to Manufacture'),
						indicator: 'orange'
					});
					return;
				}
				else {
					const fields = [{
						label: 'Items',
						fieldtype: 'Table',
						fieldname: 'items',
						description: __('Select BOM and Qty for Production'),
						fields: [{
							fieldtype: 'Read Only',
							fieldname: 'item_code',
							label: __('Item Code'),
							in_list_view: 1
						}, {
							fieldtype: 'Link',
							fieldname: 'bom',
							options: 'BOM',
							reqd: 1,
							label: __('Select BOM'),
							in_list_view: 1,
							get_query: function (doc) {
								return { filters: { item: doc.item_code } };
							}
						}, {
							fieldtype: 'Float',
							fieldname: 'pending_qty',
							reqd: 1,
							label: __('Qty'),
							in_list_view: 1
						}, {
							fieldtype: 'Data',
							fieldname: 'sales_order_item',
							reqd: 1,
							label: __('Sales Order Item'),
							hidden: 1
						}],
						data: r.message,
						get_data: () => {
							return r.message
						}
					}]
					var d = new frappe.ui.Dialog({
						title: __('Select Items to Manufacture'),
						fields: fields,
						primary_action: function() {
							var data = {items: d.fields_dict.items.grid.get_selected_children()};
							me.frm.call({
								method: 'make_work_orders',
								args: {
									items: data,
									company: me.frm.doc.company,
									sales_order: me.frm.docname,
									project: me.frm.project
								},
								freeze: true,
								callback: function(r) {
									if(r.message) {
										frappe.msgprint({
											message: __('Work Orders Created: {0}', [r.message.map(function(d) {
													return repl('<a href="/app/work-order/%(name)s">%(name)s</a>', {name:d})
												}).join(', ')]),
											indicator: 'green'
										})
									}
									d.hide();
								}
							});
						},
						primary_action_label: __('Create')
					});
					d.show();
				}
			}
		});
	}

	order_type() {
		this.toggle_delivery_date();
	}

	tc_name() {
		this.get_terms();
	}

	make_material_request() {
		frappe.model.open_mapped_doc({
			method: "erpnext.selling.doctype.sales_order.sales_order.make_material_request",
			frm: this.frm
		})
	}

	skip_delivery_note() {
		this.toggle_delivery_date();
	}

	toggle_delivery_date() {
		this.frm.fields_dict.items.grid.toggle_reqd("delivery_date",
			(this.frm.doc.order_type == "Sales" && !this.frm.doc.skip_delivery_note));
	}

	make_raw_material_request() {
		var me = this;
		this.frm.call({
			method: "erpnext.selling.doctype.sales_order.sales_order.get_work_order_items",
			args: {
				sales_order: this.frm.docname,
				for_raw_material_request: 1
			},
			callback: function(r) {
				if(!r.message) {
					frappe.msgprint({
						message: __('No Items with Bill of Materials.'),
						indicator: 'orange'
					});
					return;
				}
				else {
					me.make_raw_material_request_dialog(r);
				}
			}
		});
	}

	make_raw_material_request_dialog(r) {
		var me = this;
		var fields = [
			{fieldtype:'Check', fieldname:'include_exploded_items',
				label: __('Include Exploded Items')},
			{fieldtype:'Check', fieldname:'ignore_existing_ordered_qty',
				label: __('Ignore Existing Ordered Qty')},
			{
				fieldtype:'Table', fieldname: 'items',
				description: __('Select BOM, Qty and For Warehouse'),
				fields: [
					{fieldtype:'Read Only', fieldname:'item_code',
						label: __('Item Code'), in_list_view:1},
					{fieldtype:'Link', fieldname:'warehouse', options: 'Warehouse',
						label: __('For Warehouse'), in_list_view:1},
					{fieldtype:'Link', fieldname:'bom', options: 'BOM', reqd: 1,
						label: __('BOM'), in_list_view:1, get_query: function(doc) {
							return {filters: {item: doc.item_code}};
						}
					},
					{fieldtype:'Float', fieldname:'required_qty', reqd: 1,
						label: __('Qty'), in_list_view:1},
				],
				data: r.message,
				get_data: function() {
					return r.message
				}
			}
		]
		var d = new frappe.ui.Dialog({
			title: __("Items for Raw Material Request"),
			fields: fields,
			primary_action: function() {
				var data = d.get_values();
				me.frm.call({
					method: 'erpnext.selling.doctype.sales_order.sales_order.make_raw_material_request',
					args: {
						items: data,
						company: me.frm.doc.company,
						sales_order: me.frm.docname,
						project: me.frm.project
					},
					freeze: true,
					callback: function(r) {
						if(r.message) {
							frappe.msgprint(__('Material Request {0} submitted.',
							['<a href="/app/material-request/'+r.message.name+'">' + r.message.name+ '</a>']));
						}
						d.hide();
						me.frm.reload_doc();
					}
				});
			},
			primary_action_label: __('Create')
		});
		d.show();
	}

	make_delivery_note_based_on_delivery_date(for_reserved_stock=false) {
		var me = this;

		var delivery_dates = this.frm.doc.items.map(i => i.delivery_date);
		delivery_dates = [ ...new Set(delivery_dates) ];

		var item_grid = this.frm.fields_dict["items"].grid;
		if(!item_grid.get_selected().length && delivery_dates.length > 1) {
			var dialog = new frappe.ui.Dialog({
				title: __("Select Items based on Delivery Date"),
				fields: [{fieldtype: "HTML", fieldname: "dates_html"}]
			});

			var html = $(`
				<div style="border: 1px solid #d1d8dd">
					<div class="list-item list-item--head">
						<div class="list-item__content list-item__content--flex-2">
							${__('Delivery Date')}
						</div>
					</div>
					${delivery_dates.map(date => `
						<div class="list-item">
							<div class="list-item__content list-item__content--flex-2">
								<label>
								<input type="checkbox" data-date="${date}" checked="checked"/>
								${frappe.datetime.str_to_user(date)}
								</label>
							</div>
						</div>
					`).join("")}
				</div>
			`);

			var wrapper = dialog.fields_dict.dates_html.$wrapper;
			wrapper.html(html);

			dialog.set_primary_action(__("Select"), function() {
				var dates = wrapper.find('input[type=checkbox]:checked')
					.map((i, el) => $(el).attr('data-date')).toArray();

				if(!dates) return;

				me.make_delivery_note(dates, for_reserved_stock);
				dialog.hide();
			});
			dialog.show();
		} else {
			this.make_delivery_note([], for_reserved_stock);
		}
	}

	make_delivery_note(delivery_dates, for_reserved_stock=false) {
		frappe.model.open_mapped_doc({
			method: "erpnext.selling.doctype.sales_order.sales_order.make_delivery_note",
			frm: this.frm,
			args: {
				delivery_dates,
				for_reserved_stock: for_reserved_stock
			},
			freeze: true,
			freeze_message: __("Creating Delivery Note ...")
		})
	}

	make_sales_invoice() {
		frappe.model.open_mapped_doc({
			method: "erpnext.selling.doctype.sales_order.sales_order.make_sales_invoice",
			frm: this.frm
		})
	}

	make_maintenance_schedule() {
		frappe.model.open_mapped_doc({
			method: "erpnext.selling.doctype.sales_order.sales_order.make_maintenance_schedule",
			frm: this.frm
		})
	}

	make_project() {
		frappe.model.open_mapped_doc({
			method: "erpnext.selling.doctype.sales_order.sales_order.make_project",
			frm: this.frm
		})
	}

	make_inter_company_order() {
		frappe.model.open_mapped_doc({
			method: "erpnext.selling.doctype.sales_order.sales_order.make_inter_company_purchase_order",
			frm: this.frm
		});
	}

	make_maintenance_visit() {
		frappe.model.open_mapped_doc({
			method: "erpnext.selling.doctype.sales_order.sales_order.make_maintenance_visit",
			frm: this.frm
		})
	}

	make_purchase_order(){
		let pending_items = this.frm.doc.items.some((item) =>{
			let pending_qty = flt(item.stock_qty) - flt(item.ordered_qty);
			return pending_qty > 0;
		})
		if(!pending_items){
			frappe.throw({message: __("Purchase Order already created for all Sales Order items"), title: __("Note")});
		}

		var me = this;
		var dialog = new frappe.ui.Dialog({
			title: __("Select Items"),
			size: "large",
			fields: [
				{
					"fieldtype": "Check",
					"label": __("Against Default Supplier"),
					"fieldname": "against_default_supplier",
					"default": 0
				},
				{
					fieldname: 'items_for_po', fieldtype: 'Table', label: 'Select Items',
					fields: [
						{
							fieldtype:'Data',
							fieldname:'item_code',
							label: __('Item'),
							read_only:1,
							in_list_view:1
						},
						{
							fieldtype:'Data',
							fieldname:'item_name',
							label: __('Item name'),
							read_only:1,
							in_list_view:1
						},
						{
							fieldtype:'Float',
							fieldname:'pending_qty',
							label: __('Pending Qty'),
							read_only: 1,
							in_list_view:1
						},
						{
							fieldtype:'Link',
							read_only:1,
							fieldname:'uom',
							label: __('UOM'),
							in_list_view:1,
						},
						{
							fieldtype:'Data',
							fieldname:'supplier',
							label: __('Supplier'),
							read_only:1,
							in_list_view:1
						},
					]
				}
			],
			primary_action_label: 'Create Purchase Order',
			primary_action (args) {
				if (!args) return;

				let selected_items = dialog.fields_dict.items_for_po.grid.get_selected_children();
				if(selected_items.length == 0) {
					frappe.throw({message: 'Please select Items from the Table', title: __('Items Required'), indicator:'blue'})
				}

				dialog.hide();

				var method = args.against_default_supplier ? "make_purchase_order_for_default_supplier" : "make_purchase_order"
				return frappe.call({
					method: "erpnext.selling.doctype.sales_order.sales_order." + method,
					freeze_message: __("Creating Purchase Order ..."),
					args: {
						"source_name": me.frm.doc.name,
						"selected_items": selected_items
					},
					freeze: true,
					callback: function(r) {
						if(!r.exc) {
							if (!args.against_default_supplier) {
								frappe.model.sync(r.message);
								frappe.set_route("Form", r.message.doctype, r.message.name);
							}
							else {
								frappe.route_options = {
									"sales_order": me.frm.doc.name
								}
								frappe.set_route("List", "Purchase Order");
							}
						}
					}
				})
			}
		});

		dialog.fields_dict["against_default_supplier"].df.onchange = () => set_po_items_data(dialog);

		function set_po_items_data (dialog) {
			var against_default_supplier = dialog.get_value("against_default_supplier");
			var items_for_po = dialog.get_value("items_for_po");

			if (against_default_supplier) {
				let items_with_supplier = items_for_po.filter((item) => item.supplier)

				dialog.fields_dict["items_for_po"].df.data = items_with_supplier;
				dialog.get_field("items_for_po").refresh();
			} else {
				let po_items = [];
				me.frm.doc.items.forEach(d => {
					let ordered_qty = me.get_ordered_qty(d, me.frm.doc);
					let pending_qty = (flt(d.stock_qty) - ordered_qty) / flt(d.conversion_factor);
					if (pending_qty > 0) {
						po_items.push({
							"doctype": "Sales Order Item",
							"name": d.name,
							"item_name": d.item_name,
							"item_code": d.item_code,
							"pending_qty": pending_qty,
							"uom": d.uom,
							"supplier": d.supplier
						});
					}
				});

				dialog.fields_dict["items_for_po"].df.data = po_items;
				dialog.get_field("items_for_po").refresh();
			}
		}

		set_po_items_data(dialog);
		dialog.get_field("items_for_po").grid.only_sortable();
		dialog.get_field("items_for_po").refresh();
		dialog.wrapper.find('.grid-heading-row .grid-row-check').click();
		dialog.show();
	}

	get_ordered_qty(item, so) {
		let ordered_qty = item.ordered_qty;
		if (so.packed_items && so.packed_items.length) {
			// calculate ordered qty based on packed items in case of product bundle
			let packed_items = so.packed_items.filter(
				(pi) => pi.parent_detail_docname == item.name
			);
			if (packed_items && packed_items.length) {
				ordered_qty = packed_items.reduce(
					(sum, pi) => sum + flt(pi.ordered_qty),
					0
				);
				ordered_qty = ordered_qty / packed_items.length;
			}
		}
		return ordered_qty;
	}

	hold_sales_order(){
		var me = this;
		var d = new frappe.ui.Dialog({
			title: __('Reason for Hold'),
			fields: [
				{
					"fieldname": "reason_for_hold",
					"fieldtype": "Text",
					"reqd": 1,
				}
			],
			primary_action: function() {
				var data = d.get_values();
				frappe.call({
					method: "frappe.desk.form.utils.add_comment",
					args: {
						reference_doctype: me.frm.doctype,
						reference_name: me.frm.docname,
						content: __('Reason for hold:') + ' ' + data.reason_for_hold,
						comment_email: frappe.session.user,
						comment_by: frappe.session.user_fullname
					},
					callback: function(r) {
						if(!r.exc) {
							me.update_status('Hold', 'On Hold')
							d.hide();
						}
					}
				});
			}
		});
		d.show();
	}
	close_sales_order(){
		this.frm.cscript.update_status("Close", "Closed")
	}
	update_status(label, status){
		var doc = this.frm.doc;
		var me = this;
		frappe.ui.form.is_saving = true;
		frappe.call({
			method: "erpnext.selling.doctype.sales_order.sales_order.update_status",
			args: {status: status, name: doc.name},
			callback: function(r){
				me.frm.reload_doc();
			},
			always: function() {
				frappe.ui.form.is_saving = false;
			}
		});
	}
};

extend_cscript(cur_frm.cscript, new erpnext.selling.SalesOrderController({frm: cur_frm}));<|MERGE_RESOLUTION|>--- conflicted
+++ resolved
@@ -492,16 +492,11 @@
 						}
 					}
 
-<<<<<<< HEAD
 					if (!doc.__onload || !doc.__onload.has_reserved_stock) {
 						// Don't show the `Reserve` button if the Sales Order has Picked Items.
-						if (flt(doc.per_picked, 6) < 100 && flt(doc.per_delivered, 6) < 100) {
+						if (flt(doc.per_picked, 2) < 100 && flt(doc.per_delivered, 2) < 100) {
 							this.frm.add_custom_button(__('Pick List'), () => this.create_pick_list(), __('Create'));
 						}
-=======
-					if (flt(doc.per_picked, 2) < 100 && flt(doc.per_delivered, 2) < 100) {
-						this.frm.add_custom_button(__('Pick List'), () => this.create_pick_list(), __('Create'));
->>>>>>> 3f077479
 					}
 
 					const order_is_a_sale = ["Sales", "Shopping Cart"].indexOf(doc.order_type) !== -1;
@@ -510,13 +505,8 @@
 					const order_is_a_custom_sale = ["Sales", "Shopping Cart", "Maintenance"].indexOf(doc.order_type) === -1;
 
 					// delivery note
-<<<<<<< HEAD
-					if(flt(doc.per_delivered, 6) < 100 && (order_is_a_sale || order_is_a_custom_sale) && allow_delivery) {
+					if(flt(doc.per_delivered, 2) < 100 && (order_is_a_sale || order_is_a_custom_sale) && allow_delivery) {
 						this.frm.add_custom_button(__('Delivery Note'), () => this.make_delivery_note_based_on_delivery_date(true), __('Create'));
-=======
-					if(flt(doc.per_delivered, 2) < 100 && (order_is_a_sale || order_is_a_custom_sale) && allow_delivery) {
-						this.frm.add_custom_button(__('Delivery Note'), () => this.make_delivery_note_based_on_delivery_date(), __('Create'));
->>>>>>> 3f077479
 						this.frm.add_custom_button(__('Work Order'), () => this.make_work_order(), __('Create'));
 					}
 
