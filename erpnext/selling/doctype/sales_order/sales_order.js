// Copyright (c) 2015, Frappe Technologies Pvt. Ltd. and Contributors
// License: GNU General Public License v3. See license.txt

{% include 'erpnext/selling/sales_common.js' %}

frappe.ui.form.on("Sales Order", {
	setup: function(frm) {
		frm.custom_make_buttons = {
			'Delivery Note': 'Delivery Note',
			'Pick List': 'Pick List',
			'Sales Invoice': 'Sales Invoice',
			'Material Request': 'Material Request',
			'Purchase Order': 'Purchase Order',
			'Project': 'Project',
			'Payment Entry': "Payment",
			'Work Order': "Work Order"
		}
		frm.add_fetch('customer', 'tax_id', 'tax_id');

		// formatter for material request item
		frm.set_indicator_formatter('item_code',
			function(doc) { return (doc.stock_qty<=doc.delivered_qty) ? "green" : "orange" })

		frm.set_query('company_address', function(doc) {
			if(!doc.company) {
				frappe.throw(__('Please set Company'));
			}

			return {
				query: 'frappe.contacts.doctype.address.address.address_query',
				filters: {
					link_doctype: 'Company',
					link_name: doc.company
				}
			};
		})

		frm.set_query("bom_no", "items", function(doc, cdt, cdn) {
			var row = locals[cdt][cdn];
			return {
				filters: {
					"item": row.item_code
				}
			}
		});

		frm.set_df_property('packed_items', 'cannot_add_rows', true);
		frm.set_df_property('packed_items', 'cannot_delete_rows', true);
	},
	refresh: function(frm) {
		if(frm.doc.docstatus === 1 && frm.doc.status !== 'Closed'
			&& flt(frm.doc.per_delivered, 6) < 100 && flt(frm.doc.per_billed, 6) < 100) {
			frm.add_custom_button(__('Update Items'), () => {
				erpnext.utils.update_child_items({
					frm: frm,
					child_docname: "items",
					child_doctype: "Sales Order Detail",
					cannot_add_row: false,
				})
			});
		}
	},
	onload: function(frm) {
		if (!frm.doc.transaction_date){
			frm.set_value('transaction_date', frappe.datetime.get_today())
		}
		erpnext.queries.setup_queries(frm, "Warehouse", function() {
			return erpnext.queries.warehouse(frm.doc);
		});

		frm.set_query('project', function(doc, cdt, cdn) {
			return {
				query: "erpnext.controllers.queries.get_project_name",
				filters: {
					'customer': doc.customer
				}
			}
		});

		erpnext.queries.setup_warehouse_query(frm);

		frm.ignore_doctypes_on_cancel_all = ['Purchase Order'];
	},

	delivery_date: function(frm) {
		$.each(frm.doc.items || [], function(i, d) {
			if(!d.delivery_date) d.delivery_date = frm.doc.delivery_date;
		});
		refresh_field("items");
	}
});

frappe.ui.form.on("Sales Order Item", {
	item_code: function(frm,cdt,cdn) {
		var row = locals[cdt][cdn];
		if (frm.doc.delivery_date) {
			row.delivery_date = frm.doc.delivery_date;
			refresh_field("delivery_date", cdn, "items");
		} else {
			frm.script_manager.copy_from_first_row("items", row, ["delivery_date"]);
		}
	},
	delivery_date: function(frm, cdt, cdn) {
		if(!frm.doc.delivery_date) {
			erpnext.utils.copy_value_in_all_rows(frm.doc, cdt, cdn, "items", "delivery_date");
		}
	}
});

erpnext.selling.SalesOrderController = erpnext.selling.SellingController.extend({
	onload: function(doc, dt, dn) {
		this._super();
	},

	refresh: function(doc, dt, dn) {
		var me = this;
		this._super();
		let allow_delivery = false;

		if (doc.docstatus==1) {

			if(this.frm.has_perm("submit")) {
				if(doc.status === 'On Hold') {
				   // un-hold
				   this.frm.add_custom_button(__('Resume'), function() {
					   me.frm.cscript.update_status('Resume', 'Draft')
				   }, __("Status"));

				   if(flt(doc.per_delivered, 6) < 100 || flt(doc.per_billed) < 100) {
					   // close
					   this.frm.add_custom_button(__('Close'), () => this.close_sales_order(), __("Status"))
				   }
				}
			   	else if(doc.status === 'Closed') {
				   // un-close
				   this.frm.add_custom_button(__('Re-open'), function() {
					   me.frm.cscript.update_status('Re-open', 'Draft')
				   }, __("Status"));
			   }
			}
			if(doc.status !== 'Closed') {
				if(doc.status !== 'On Hold') {
					allow_delivery = this.frm.doc.items.some(item => item.delivered_by_supplier === 0 && item.qty > flt(item.delivered_qty))
						&& !this.frm.doc.skip_delivery_note

					if (this.frm.has_perm("submit")) {
						if(flt(doc.per_delivered, 6) < 100 || flt(doc.per_billed) < 100) {
							// hold
							this.frm.add_custom_button(__('Hold'), () => this.hold_sales_order(), __("Status"))
							// close
							this.frm.add_custom_button(__('Close'), () => this.close_sales_order(), __("Status"))
						}
					}

					this.frm.add_custom_button(__('Pick List'), () => this.create_pick_list(), __('Create'));

<<<<<<< HEAD
=======
					const order_is_a_sale = ["Sales", "Shopping Cart"].indexOf(doc.order_type) !== -1;
					const order_is_maintenance = ["Maintenance"].indexOf(doc.order_type) !== -1;
					// order type has been customised then show all the action buttons
					const order_is_a_custom_sale = ["Sales", "Shopping Cart", "Maintenance"].indexOf(doc.order_type) === -1;

>>>>>>> 540559d6
					// delivery note
					if(flt(doc.per_delivered, 6) < 100 && (order_is_a_sale || order_is_a_custom_sale) && allow_delivery) {
						this.frm.add_custom_button(__('Delivery Note'), () => this.make_delivery_note_based_on_delivery_date(), __('Create'));
						this.frm.add_custom_button(__('Work Order'), () => this.make_work_order(), __('Create'));
					}

					// sales invoice
					if(flt(doc.per_billed, 6) < 100) {
						this.frm.add_custom_button(__('Sales Invoice'), () => me.make_sales_invoice(), __('Create'));
					}

					// material request
					if(!doc.order_type || (order_is_a_sale || order_is_a_custom_sale) && flt(doc.per_delivered, 6) < 100) {
						this.frm.add_custom_button(__('Material Request'), () => this.make_material_request(), __('Create'));
						this.frm.add_custom_button(__('Request for Raw Materials'), () => this.make_raw_material_request(), __('Create'));
					}

					// Make Purchase Order
					if (!this.frm.doc.is_internal_customer) {
						this.frm.add_custom_button(__('Purchase Order'), () => this.make_purchase_order(), __('Create'));
					}

					// maintenance
					if(flt(doc.per_delivered, 2) < 100 && (order_is_maintenance || order_is_a_custom_sale)) {
						this.frm.add_custom_button(__('Maintenance Visit'), () => this.make_maintenance_visit(), __('Create'));
						this.frm.add_custom_button(__('Maintenance Schedule'), () => this.make_maintenance_schedule(), __('Create'));
					}

					// project
					if(flt(doc.per_delivered, 2) < 100) {
							this.frm.add_custom_button(__('Project'), () => this.make_project(), __('Create'));
					}

					if(!doc.auto_repeat) {
						this.frm.add_custom_button(__('Subscription'), function() {
							erpnext.utils.make_subscription(doc.doctype, doc.name)
						}, __('Create'))
					}

					if (doc.docstatus === 1 && !doc.inter_company_order_reference) {
						let me = this;
						let internal = me.frm.doc.is_internal_customer;
						if (internal) {
							let button_label = (me.frm.doc.company === me.frm.doc.represents_company) ? "Internal Purchase Order" :
								"Inter Company Purchase Order";

							me.frm.add_custom_button(button_label, function() {
								me.make_inter_company_order();
							}, __('Create'));
						}
					}
				}
				// payment request
				if(flt(doc.per_billed)<100) {
					this.frm.add_custom_button(__('Payment Request'), () => this.make_payment_request(), __('Create'));
					this.frm.add_custom_button(__('Payment'), () => this.make_payment_entry(), __('Create'));
				}
				this.frm.page.set_inner_btn_group_as_primary(__('Create'));
			}
		}

		if (this.frm.doc.docstatus===0) {
			this.frm.add_custom_button(__('Quotation'),
				function() {
					erpnext.utils.map_current_doc({
						method: "erpnext.selling.doctype.quotation.quotation.make_sales_order",
						source_doctype: "Quotation",
						target: me.frm,
						setters: [
							{
								label: "Customer",
								fieldname: "party_name",
								fieldtype: "Link",
								options: "Customer",
								default: me.frm.doc.customer || undefined
							}
						],
						get_query_filters: {
							company: me.frm.doc.company,
							docstatus: 1,
							status: ["!=", "Lost"]
						}
					})
				}, __("Get Items From"));
		}

		this.order_type(doc);
	},

	create_pick_list() {
		frappe.model.open_mapped_doc({
			method: "erpnext.selling.doctype.sales_order.sales_order.create_pick_list",
			frm: this.frm
		})
	},

	make_work_order() {
		var me = this;
		this.frm.call({
			doc: this.frm.doc,
			method: 'get_work_order_items',
			callback: function(r) {
				if(!r.message) {
					frappe.msgprint({
						title: __('Work Order not created'),
						message: __('No Items with Bill of Materials to Manufacture'),
						indicator: 'orange'
					});
					return;
				}
				else if(!r.message) {
					frappe.msgprint({
						title: __('Work Order not created'),
						message: __('Work Order already created for all items with BOM'),
						indicator: 'orange'
					});
					return;
				} else {
					const fields = [{
						label: 'Items',
						fieldtype: 'Table',
						fieldname: 'items',
						description: __('Select BOM and Qty for Production'),
						fields: [{
							fieldtype: 'Read Only',
							fieldname: 'item_code',
							label: __('Item Code'),
							in_list_view: 1
						}, {
							fieldtype: 'Link',
							fieldname: 'bom',
							options: 'BOM',
							reqd: 1,
							label: __('Select BOM'),
							in_list_view: 1,
							get_query: function (doc) {
								return { filters: { item: doc.item_code } };
							}
						}, {
							fieldtype: 'Float',
							fieldname: 'pending_qty',
							reqd: 1,
							label: __('Qty'),
							in_list_view: 1
						}, {
							fieldtype: 'Data',
							fieldname: 'sales_order_item',
							reqd: 1,
							label: __('Sales Order Item'),
							hidden: 1
						}],
						data: r.message,
						get_data: () => {
							return r.message
						}
					}]
					var d = new frappe.ui.Dialog({
						title: __('Select Items to Manufacture'),
						fields: fields,
						primary_action: function() {
							var data = {items: d.fields_dict.items.grid.get_selected_children()};
							me.frm.call({
								method: 'make_work_orders',
								args: {
									items: data,
									company: me.frm.doc.company,
									sales_order: me.frm.docname,
									project: me.frm.project
								},
								freeze: true,
								callback: function(r) {
									if(r.message) {
										frappe.msgprint({
											message: __('Work Orders Created: {0}', [r.message.map(function(d) {
													return repl('<a href="/app/work-order/%(name)s">%(name)s</a>', {name:d})
												}).join(', ')]),
											indicator: 'green'
										})
									}
									d.hide();
								}
							});
						},
						primary_action_label: __('Create')
					});
					d.show();
				}
			}
		});
	},

	order_type: function() {
		this.toggle_delivery_date();
	},

	tc_name: function() {
		this.get_terms();
	},

	make_material_request: function() {
		frappe.model.open_mapped_doc({
			method: "erpnext.selling.doctype.sales_order.sales_order.make_material_request",
			frm: this.frm
		})
	},

	skip_delivery_note: function() {
		this.toggle_delivery_date();
	},

	toggle_delivery_date: function() {
		this.frm.fields_dict.items.grid.toggle_reqd("delivery_date",
			(this.frm.doc.order_type == "Sales" && !this.frm.doc.skip_delivery_note));
	},

	make_raw_material_request: function() {
		var me = this;
		this.frm.call({
			doc: this.frm.doc,
			method: 'get_work_order_items',
			args: {
				for_raw_material_request: 1
			},
			callback: function(r) {
				if(!r.message) {
					frappe.msgprint({
						message: __('No Items with Bill of Materials.'),
						indicator: 'orange'
					});
					return;
				}
				else {
					me.make_raw_material_request_dialog(r);
				}
			}
		});
	},

	make_raw_material_request_dialog: function(r) {
		var fields = [
			{fieldtype:'Check', fieldname:'include_exploded_items',
				label: __('Include Exploded Items')},
			{fieldtype:'Check', fieldname:'ignore_existing_ordered_qty',
				label: __('Ignore Existing Ordered Qty')},
			{
				fieldtype:'Table', fieldname: 'items',
				description: __('Select BOM, Qty and For Warehouse'),
				fields: [
					{fieldtype:'Read Only', fieldname:'item_code',
						label: __('Item Code'), in_list_view:1},
					{fieldtype:'Link', fieldname:'warehouse', options: 'Warehouse',
						label: __('For Warehouse'), in_list_view:1},
					{fieldtype:'Link', fieldname:'bom', options: 'BOM', reqd: 1,
						label: __('BOM'), in_list_view:1, get_query: function(doc) {
							return {filters: {item: doc.item_code}};
						}
					},
					{fieldtype:'Float', fieldname:'required_qty', reqd: 1,
						label: __('Qty'), in_list_view:1},
				],
				data: r.message,
				get_data: function() {
					return r.message
				}
			}
		]
		var d = new frappe.ui.Dialog({
			title: __("Items for Raw Material Request"),
			fields: fields,
			primary_action: function() {
				var data = d.get_values();
				me.frm.call({
					method: 'erpnext.selling.doctype.sales_order.sales_order.make_raw_material_request',
					args: {
						items: data,
						company: me.frm.doc.company,
						sales_order: me.frm.docname,
						project: me.frm.project
					},
					freeze: true,
					callback: function(r) {
						if(r.message) {
							frappe.msgprint(__('Material Request {0} submitted.',
							['<a href="/app/material-request/'+r.message.name+'">' + r.message.name+ '</a>']));
						}
						d.hide();
						me.frm.reload_doc();
					}
				});
			},
			primary_action_label: __('Create')
		});
		d.show();
	},

	make_delivery_note_based_on_delivery_date: function() {
		var me = this;

		var delivery_dates = this.frm.doc.items.map(i => i.delivery_date);
		delivery_dates = [ ...new Set(delivery_dates) ];

		var item_grid = this.frm.fields_dict["items"].grid;
		if(!item_grid.get_selected().length && delivery_dates.length > 1) {
			var dialog = new frappe.ui.Dialog({
				title: __("Select Items based on Delivery Date"),
				fields: [{fieldtype: "HTML", fieldname: "dates_html"}]
			});

			var html = $(`
				<div style="border: 1px solid #d1d8dd">
					<div class="list-item list-item--head">
						<div class="list-item__content list-item__content--flex-2">
							${__('Delivery Date')}
						</div>
					</div>
					${delivery_dates.map(date => `
						<div class="list-item">
							<div class="list-item__content list-item__content--flex-2">
								<label>
								<input type="checkbox" data-date="${date}" checked="checked"/>
								${frappe.datetime.str_to_user(date)}
								</label>
							</div>
						</div>
					`).join("")}
				</div>
			`);

			var wrapper = dialog.fields_dict.dates_html.$wrapper;
			wrapper.html(html);

			dialog.set_primary_action(__("Select"), function() {
				var dates = wrapper.find('input[type=checkbox]:checked')
					.map((i, el) => $(el).attr('data-date')).toArray();

				if(!dates) return;

				me.make_delivery_note(dates);
				dialog.hide();
			});
			dialog.show();
		} else {
			this.make_delivery_note();
		}
	},

	make_delivery_note: function(delivery_dates) {
		frappe.model.open_mapped_doc({
			method: "erpnext.selling.doctype.sales_order.sales_order.make_delivery_note",
			frm: this.frm,
			args: {
				delivery_dates
			}
		})
	},

	make_sales_invoice: function() {
		frappe.model.open_mapped_doc({
			method: "erpnext.selling.doctype.sales_order.sales_order.make_sales_invoice",
			frm: this.frm
		})
	},

	make_maintenance_schedule: function() {
		frappe.model.open_mapped_doc({
			method: "erpnext.selling.doctype.sales_order.sales_order.make_maintenance_schedule",
			frm: this.frm
		})
	},

	make_project: function() {
		frappe.model.open_mapped_doc({
			method: "erpnext.selling.doctype.sales_order.sales_order.make_project",
			frm: this.frm
		})
	},

	make_inter_company_order: function() {
		frappe.model.open_mapped_doc({
			method: "erpnext.selling.doctype.sales_order.sales_order.make_inter_company_purchase_order",
			frm: this.frm
		});
	},

	make_maintenance_visit: function() {
		frappe.model.open_mapped_doc({
			method: "erpnext.selling.doctype.sales_order.sales_order.make_maintenance_visit",
			frm: this.frm
		})
	},

	make_purchase_order: function(){
		let pending_items = this.frm.doc.items.some((item) =>{
			let pending_qty = flt(item.stock_qty) - flt(item.ordered_qty);
			return pending_qty > 0;
		})
		if(!pending_items){
			frappe.throw({message: __("Purchase Order already created for all Sales Order items"), title: __("Note")});
		}

		var me = this;
		var dialog = new frappe.ui.Dialog({
			title: __("Select Items"),
			fields: [
				{
					"fieldtype": "Check",
					"label": __("Against Default Supplier"),
					"fieldname": "against_default_supplier",
					"default": 0
				},
				{
					fieldname: 'items_for_po', fieldtype: 'Table', label: 'Select Items',
					fields: [
						{
							fieldtype:'Data',
							fieldname:'item_code',
							label: __('Item'),
							read_only:1,
							in_list_view:1
						},
						{
							fieldtype:'Data',
							fieldname:'item_name',
							label: __('Item name'),
							read_only:1,
							in_list_view:1
						},
						{
							fieldtype:'Float',
							fieldname:'pending_qty',
							label: __('Pending Qty'),
							read_only: 1,
							in_list_view:1
						},
						{
							fieldtype:'Link',
							read_only:1,
							fieldname:'uom',
							label: __('UOM'),
							in_list_view:1,
						},
						{
							fieldtype:'Data',
							fieldname:'supplier',
							label: __('Supplier'),
							read_only:1,
							in_list_view:1
						},
					]
				}
			],
			primary_action_label: 'Create Purchase Order',
			primary_action (args) {
				if (!args) return;

				let selected_items = dialog.fields_dict.items_for_po.grid.get_selected_children();
				if(selected_items.length == 0) {
					frappe.throw({message: 'Please select Items from the Table', title: __('Items Required'), indicator:'blue'})
				}

				dialog.hide();

				var method = args.against_default_supplier ? "make_purchase_order_for_default_supplier" : "make_purchase_order"
				return frappe.call({
					method: "erpnext.selling.doctype.sales_order.sales_order." + method,
					freeze: true,
					freeze_message: __("Creating Purchase Order ..."),
					args: {
						"source_name": me.frm.doc.name,
						"selected_items": selected_items
					},
					freeze: true,
					callback: function(r) {
						if(!r.exc) {
							if (!args.against_default_supplier) {
								frappe.model.sync(r.message);
								frappe.set_route("Form", r.message.doctype, r.message.name);
							}
							else {
								frappe.route_options = {
									"sales_order": me.frm.doc.name
								}
								frappe.set_route("List", "Purchase Order");
							}
						}
					}
				})
			}
		});

		dialog.fields_dict["against_default_supplier"].df.onchange = () => set_po_items_data(dialog);

		function set_po_items_data (dialog) {
			var against_default_supplier = dialog.get_value("against_default_supplier");
			var items_for_po = dialog.get_value("items_for_po");

			if (against_default_supplier) {
				let items_with_supplier = items_for_po.filter((item) => item.supplier)

				dialog.fields_dict["items_for_po"].df.data = items_with_supplier;
				dialog.get_field("items_for_po").refresh();
			} else {
				let po_items = [];
				me.frm.doc.items.forEach(d => {
					let pending_qty = (flt(d.stock_qty) - flt(d.ordered_qty)) / flt(d.conversion_factor);
					if (pending_qty > 0) {
						po_items.push({
							"doctype": "Sales Order Item",
							"name": d.name,
							"item_name": d.item_name,
							"item_code": d.item_code,
							"pending_qty": pending_qty,
							"uom": d.uom,
							"supplier": d.supplier
						});
					}
				});

				dialog.fields_dict["items_for_po"].df.data = po_items;
				dialog.get_field("items_for_po").refresh();
			}
		}

		set_po_items_data(dialog);
		dialog.get_field("items_for_po").grid.only_sortable();
		dialog.get_field("items_for_po").refresh();
		dialog.wrapper.find('.grid-heading-row .grid-row-check').click();
		dialog.show();
	},

	hold_sales_order: function(){
		var me = this;
		var d = new frappe.ui.Dialog({
			title: __('Reason for Hold'),
			fields: [
				{
					"fieldname": "reason_for_hold",
					"fieldtype": "Text",
					"reqd": 1,
				}
			],
			primary_action: function() {
				var data = d.get_values();
				frappe.call({
					method: "frappe.desk.form.utils.add_comment",
					args: {
						reference_doctype: me.frm.doctype,
						reference_name: me.frm.docname,
						content: __('Reason for hold: ')+data.reason_for_hold,
						comment_email: frappe.session.user,
						comment_by: frappe.session.user_fullname
					},
					callback: function(r) {
						if(!r.exc) {
							me.update_status('Hold', 'On Hold')
							d.hide();
						}
					}
				});
			}
		});
		d.show();
	},
	close_sales_order: function(){
		this.frm.cscript.update_status("Close", "Closed")
	},
	update_status: function(label, status){
		var doc = this.frm.doc;
		var me = this;
		frappe.ui.form.is_saving = true;
		frappe.call({
			method: "erpnext.selling.doctype.sales_order.sales_order.update_status",
			args: {status: status, name: doc.name},
			callback: function(r){
				me.frm.reload_doc();
			},
			always: function() {
				frappe.ui.form.is_saving = false;
			}
		});
	}
});
$.extend(cur_frm.cscript, new erpnext.selling.SalesOrderController({frm: cur_frm}));<|MERGE_RESOLUTION|>--- conflicted
+++ resolved
@@ -154,14 +154,11 @@
 
 					this.frm.add_custom_button(__('Pick List'), () => this.create_pick_list(), __('Create'));
 
-<<<<<<< HEAD
-=======
 					const order_is_a_sale = ["Sales", "Shopping Cart"].indexOf(doc.order_type) !== -1;
 					const order_is_maintenance = ["Maintenance"].indexOf(doc.order_type) !== -1;
 					// order type has been customised then show all the action buttons
 					const order_is_a_custom_sale = ["Sales", "Shopping Cart", "Maintenance"].indexOf(doc.order_type) === -1;
 
->>>>>>> 540559d6
 					// delivery note
 					if(flt(doc.per_delivered, 6) < 100 && (order_is_a_sale || order_is_a_custom_sale) && allow_delivery) {
 						this.frm.add_custom_button(__('Delivery Note'), () => this.make_delivery_note_based_on_delivery_date(), __('Create'));
