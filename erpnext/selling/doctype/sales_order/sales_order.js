// Copyright (c) 2015, Frappe Technologies Pvt. Ltd. and Contributors
// License: GNU General Public License v3. See license.txt

{% include 'erpnext/selling/sales_common.js' %}

frappe.ui.form.on("Sales Order", {
	setup: function(frm) {
		frm.custom_make_buttons = {
			'Delivery Note': 'Delivery Note',
			'Pick List': 'Pick List',
			'Sales Invoice': 'Invoice',
			'Material Request': 'Material Request',
			'Purchase Order': 'Purchase Order',
			'Project': 'Project',
<<<<<<< HEAD
			'Purchase Invoice': 'Purchase Invoice',
			'Payment Entry': "Payment"
=======
			'Payment Entry': "Payment",
			'Work Order': "Work Order"
>>>>>>> bd5b37db
		}
		frm.add_fetch('customer', 'tax_id', 'tax_id');

		// formatter for material request item
		frm.set_indicator_formatter('item_code',
			function(doc) { return (doc.stock_qty<=doc.delivered_qty) ? "green" : "orange" })

		frm.set_query('company_address', function(doc) {
			if(!doc.company) {
				frappe.throw(__('Please set Company'));
			}

			return {
				query: 'frappe.contacts.doctype.address.address.address_query',
				filters: {
					link_doctype: 'Company',
					link_name: doc.company
				}
			};
		})
	},
	refresh: function(frm) {
		if(frm.doc.docstatus === 1 && frm.doc.status !== 'Closed'
			&& flt(frm.doc.per_delivered, 6) < 100 && flt(frm.doc.per_billed, 6) < 100) {
			frm.add_custom_button(__('Update Items'), () => {
				erpnext.utils.update_child_items({
					frm: frm,
					child_docname: "items",
					child_doctype: "Sales Order Detail",
					cannot_add_row: false,
				})
			});
		}
	},
	onload: function(frm) {
		if (!frm.doc.transaction_date){
			frm.set_value('transaction_date', frappe.datetime.get_today())
		}
		erpnext.queries.setup_queries(frm, "Warehouse", function() {
			return erpnext.queries.warehouse(frm.doc);
		});

		frm.set_query('project', function(doc, cdt, cdn) {
			return {
				query: "erpnext.controllers.queries.get_project_name",
				filters: {
					'customer': doc.customer
				}
			}
		});

		frm.set_query("blanket_order", "items", function() {
			return {
				filters: {
					"company": frm.doc.company,
					"docstatus": 1
				}
			}
		});

		erpnext.queries.setup_warehouse_query(frm);
	},

	delivery_date: function(frm) {
		$.each(frm.doc.items || [], function(i, d) {
			if(!d.delivery_date) d.delivery_date = frm.doc.delivery_date;
		});
		refresh_field("items");
	}
});

frappe.ui.form.on("Sales Order Item", {
	item_code: function(frm,cdt,cdn) {
		var row = locals[cdt][cdn];
		if (frm.doc.delivery_date) {
			row.delivery_date = frm.doc.delivery_date;
			refresh_field("delivery_date", cdn, "items");
		} else {
			frm.script_manager.copy_from_first_row("items", row, ["delivery_date"]);
		}
	},
	delivery_date: function(frm, cdt, cdn) {
		if(!frm.doc.delivery_date) {
			erpnext.utils.copy_value_in_all_rows(frm.doc, cdt, cdn, "items", "delivery_date");
		}
	}
});

erpnext.selling.SalesOrderController = erpnext.selling.SellingController.extend({
	onload: function(doc, dt, dn) {
		this._super();
	},

	refresh: function(doc, dt, dn) {
		var me = this;
		this._super();
		let allow_delivery = false;

		if (doc.docstatus==1) {

			if(this.frm.has_perm("submit")) {
				if(doc.status === 'On Hold') {
				   // un-hold
				   this.frm.add_custom_button(__('Resume'), function() {
					   me.frm.cscript.update_status('Resume', 'Draft')
				   }, __("Status"));

				   if(flt(doc.per_delivered, 6) < 100 || flt(doc.per_completed) < 100) {
					   // close
					   this.frm.add_custom_button(__('Close'), () => this.close_sales_order(), __("Status"))
				   }
				}
			   	else if(doc.status === 'Closed') {
				   // un-close
				   this.frm.add_custom_button(__('Re-open'), function() {
					   me.frm.cscript.update_status('Re-open', 'Draft')
				   }, __("Status"));
			   }
			}
			if(doc.status !== 'Closed') {
				if(doc.status !== 'On Hold') {
					allow_delivery = this.frm.doc.items.some(item => item.delivered_by_supplier === 0 && item.qty > flt(item.delivered_qty))
						&& !this.frm.doc.skip_delivery_note

					if (this.frm.has_perm("submit")) {
						if(flt(doc.per_delivered, 6) < 100 || flt(doc.per_completed) < 100) {
							// hold
							this.frm.add_custom_button(__('Hold'), () => this.hold_sales_order(), __("Status"))
							// close
							this.frm.add_custom_button(__('Close'), () => this.close_sales_order(), __("Status"))
						}
					}

					this.frm.add_custom_button(__('Pick List'), () => this.create_pick_list(), __('Create'));

					// delivery note
					if(flt(doc.per_delivered, 6) < 100 && ["Sales", "Shopping Cart"].indexOf(doc.order_type)!==-1 && allow_delivery) {
						this.frm.add_custom_button(__('Delivery Note'), () => this.make_delivery_note_based_on_delivery_date(), __('Create'));
						this.frm.add_custom_button(__('Work Order'), () => this.make_work_order(), __('Create'));
					}

					// sales invoice
					if(flt(doc.per_completed, 6) < 100) {
						this.frm.add_custom_button(__('Invoice'), () => me.make_sales_invoice(), __('Create'));
					}

					// material request
					if(!doc.order_type || ["Sales", "Shopping Cart"].indexOf(doc.order_type)!==-1
						&& flt(doc.per_delivered, 6) < 100) {
						this.frm.add_custom_button(__('Material Request'), () => this.make_material_request(), __('Create'));
						this.frm.add_custom_button(__('Request for Raw Materials'), () => this.make_raw_material_request(), __('Create'));
					}

					// make purchase order
						this.frm.add_custom_button(__('Purchase Order'), () => this.make_purchase_order(), __('Create'));

					// maintenance
					if(flt(doc.per_delivered, 2) < 100 &&
							["Sales", "Shopping Cart"].indexOf(doc.order_type)===-1) {
						this.frm.add_custom_button(__('Maintenance Visit'), () => this.make_maintenance_visit(), __('Create'));
						this.frm.add_custom_button(__('Maintenance Schedule'), () => this.make_maintenance_schedule(), __('Create'));
					}

					// project
					if(flt(doc.per_delivered, 2) < 100 && ["Sales", "Shopping Cart"].indexOf(doc.order_type)!==-1 && allow_delivery) {
							this.frm.add_custom_button(__('Project'), () => this.make_project(), __('Create'));
					}

					if(!doc.auto_repeat) {
						this.frm.add_custom_button(__('Subscription'), function() {
							erpnext.utils.make_subscription(doc.doctype, doc.name)
						}, __('Create'))
					}

					if (doc.docstatus === 1 && !doc.inter_company_order_reference) {
						let me = this;
						frappe.model.with_doc("Customer", me.frm.doc.customer, () => {
							let customer = frappe.model.get_doc("Customer", me.frm.doc.customer);
							let internal = customer.is_internal_customer;
							let disabled = customer.disabled;
							if (internal === 1 && disabled === 0) {
								me.frm.add_custom_button("Inter Company Order", function() {
									me.make_inter_company_order();
								}, __('Create'));
							}
						});
					}
				}
				// payment request
				if(flt(doc.per_billed)<100) {
					this.frm.add_custom_button(__('Payment Request'), () => this.make_payment_request(), __('Create'));
					this.frm.add_custom_button(__('Payment'), () => this.make_payment_entry(), __('Create'));
				}
				this.frm.page.set_inner_btn_group_as_primary(__('Create'));
			}
		}

		if (this.frm.doc.docstatus===0) {
			this.frm.add_custom_button(__('Quotation'),
				function() {
					erpnext.utils.map_current_doc({
						method: "erpnext.selling.doctype.quotation.quotation.make_sales_order",
						source_doctype: "Quotation",
						target: me.frm,
						setters: [
							{
								label: "Customer",
								fieldname: "party_name",
								fieldtype: "Link",
								options: "Customer",
								default: me.frm.doc.customer || undefined
							}
						],
						get_query_filters: {
							company: me.frm.doc.company,
							docstatus: 1,
							status: ["!=", "Lost"]
						}
					})
				}, __("Get items from"));
		}

		this.order_type(doc);
	},

	create_pick_list() {
		frappe.model.open_mapped_doc({
			method: "erpnext.selling.doctype.sales_order.sales_order.create_pick_list",
			frm: this.frm
		})
	},

	make_work_order() {
		var me = this;
		this.frm.call({
			doc: this.frm.doc,
			method: 'get_work_order_items',
			callback: function(r) {
				if(!r.message) {
					frappe.msgprint({
						title: __('Work Order not created'),
						message: __('No Items with Bill of Materials to Manufacture'),
						indicator: 'orange'
					});
					return;
				}
				else if(!r.message) {
					frappe.msgprint({
						title: __('Work Order not created'),
						message: __('Work Order already created for all items with BOM'),
						indicator: 'orange'
					});
					return;
				} else {
					const fields = [{
						label: 'Items',
						fieldtype: 'Table',
						fieldname: 'items',
						description: __('Select BOM and Qty for Production'),
						fields: [{
							fieldtype: 'Read Only',
							fieldname: 'item_code',
							label: __('Item Code'),
							in_list_view: 1
						}, {
							fieldtype: 'Link',
							fieldname: 'bom',
							options: 'BOM',
							reqd: 1,
							label: __('Select BOM'),
							in_list_view: 1,
							get_query: function (doc) {
								return { filters: { item: doc.item_code } };
							}
						}, {
							fieldtype: 'Float',
							fieldname: 'pending_qty',
							reqd: 1,
							label: __('Qty'),
							in_list_view: 1
						}, {
							fieldtype: 'Data',
							fieldname: 'sales_order_item',
							reqd: 1,
							label: __('Sales Order Item'),
							hidden: 1
						}],
						data: r.message,
						get_data: () => {
							return r.message
						}
					}]
					var d = new frappe.ui.Dialog({
						title: __('Select Items to Manufacture'),
						fields: fields,
						primary_action: function() {
							var data = d.get_values();
							me.frm.call({
								method: 'make_work_orders',
								args: {
									items: data,
									company: me.frm.doc.company,
									sales_order: me.frm.docname,
									project: me.frm.project
								},
								freeze: true,
								callback: function(r) {
									if(r.message) {
										frappe.msgprint({
											message: __('Work Orders Created: {0}',
												[r.message.map(function(d) {
													return repl('<a href="#Form/Work Order/%(name)s">%(name)s</a>', {name:d})
												}).join(', ')]),
											indicator: 'green'
										})
									}
									d.hide();
								}
							});
						},
						primary_action_label: __('Create')
					});
					d.show();
				}
			}
		});
	},

	order_type: function() {
		this.toggle_delivery_date();
	},

	tc_name: function() {
		this.get_terms();
	},

	make_material_request: function() {
		frappe.model.open_mapped_doc({
			method: "erpnext.selling.doctype.sales_order.sales_order.make_material_request",
			frm: this.frm
		})
	},

	skip_delivery_note: function() {
		this.toggle_delivery_date();
	},

	toggle_delivery_date: function() {
		this.frm.fields_dict.items.grid.toggle_reqd("delivery_date",
			(this.frm.doc.order_type == "Sales" && !this.frm.doc.skip_delivery_note));
	},

	make_raw_material_request: function() {
		var me = this;
		this.frm.call({
			doc: this.frm.doc,
			method: 'get_work_order_items',
			args: {
				for_raw_material_request: 1
			},
			callback: function(r) {
				if(!r.message) {
					frappe.msgprint({
						message: __('No Items with Bill of Materials.'),
						indicator: 'orange'
					});
					return;
				}
				else {
					me.make_raw_material_request_dialog(r);
				}
			}
		});
	},

	make_raw_material_request_dialog: function(r) {
		var fields = [
			{fieldtype:'Check', fieldname:'include_exploded_items',
				label: __('Include Exploded Items')},
			{fieldtype:'Check', fieldname:'ignore_existing_ordered_qty',
				label: __('Ignore Existing Ordered Qty')},
			{
				fieldtype:'Table', fieldname: 'items',
				description: __('Select BOM, Qty and For Warehouse'),
				fields: [
					{fieldtype:'Read Only', fieldname:'item_code',
						label: __('Item Code'), in_list_view:1},
					{fieldtype:'Link', fieldname:'warehouse', options: 'Warehouse',
						label: __('For Warehouse'), in_list_view:1},
					{fieldtype:'Link', fieldname:'bom', options: 'BOM', reqd: 1,
						label: __('BOM'), in_list_view:1, get_query: function(doc) {
							return {filters: {item: doc.item_code}};
						}
					},
					{fieldtype:'Float', fieldname:'required_qty', reqd: 1,
						label: __('Qty'), in_list_view:1},
				],
				data: r.message,
				get_data: function() {
					return r.message
				}
			}
		]
		var d = new frappe.ui.Dialog({
			title: __("Items for Raw Material Request"),
			fields: fields,
			primary_action: function() {
				var data = d.get_values();
				me.frm.call({
					method: 'erpnext.selling.doctype.sales_order.sales_order.make_raw_material_request',
					args: {
						items: data,
						company: me.frm.doc.company,
						sales_order: me.frm.docname,
						project: me.frm.project
					},
					freeze: true,
					callback: function(r) {
						if(r.message) {
							frappe.msgprint(__('Material Request {0} submitted.',
							['<a href="#Form/Material Request/'+r.message.name+'">' + r.message.name+ '</a>']));
						}
						d.hide();
						me.frm.reload_doc();
					}
				});
			},
			primary_action_label: __('Create')
		});
		d.show();
	},

	make_delivery_note_based_on_delivery_date: function() {
		var me = this;

		var delivery_dates = [];
		$.each(this.frm.doc.items || [], function(i, d) {
			if(!delivery_dates.includes(d.delivery_date)) {
				delivery_dates.push(d.delivery_date);
			}
		});

		var item_grid = this.frm.fields_dict["items"].grid;
		if(!item_grid.get_selected().length && delivery_dates.length > 1) {
			var dialog = new frappe.ui.Dialog({
				title: __("Select Items based on Delivery Date"),
				fields: [{fieldtype: "HTML", fieldname: "dates_html"}]
			});

			var html = $(`
				<div style="border: 1px solid #d1d8dd">
					<div class="list-item list-item--head">
						<div class="list-item__content list-item__content--flex-2">
							${__('Delivery Date')}
						</div>
					</div>
					${delivery_dates.map(date => `
						<div class="list-item">
							<div class="list-item__content list-item__content--flex-2">
								<label>
								<input type="checkbox" data-date="${date}" checked="checked"/>
								${frappe.datetime.str_to_user(date)}
								</label>
							</div>
						</div>
					`).join("")}
				</div>
			`);

			var wrapper = dialog.fields_dict.dates_html.$wrapper;
			wrapper.html(html);

			dialog.set_primary_action(__("Select"), function() {
				var dates = wrapper.find('input[type=checkbox]:checked')
					.map((i, el) => $(el).attr('data-date')).toArray();

				if(!dates) return;

				$.each(dates, function(i, d) {
					$.each(item_grid.grid_rows || [], function(j, row) {
						if(row.doc.delivery_date == d) {
							row.doc.__checked = 1;
						}
					});
				})
				me.make_delivery_note();
				dialog.hide();
			});
			dialog.show();
		} else {
			this.make_delivery_note();
		}
	},

	make_delivery_note: function() {
		frappe.model.open_mapped_doc({
			method: "erpnext.selling.doctype.sales_order.sales_order.make_delivery_note",
			frm: me.frm
		})
	},

	make_sales_invoice: function() {
		frappe.model.open_mapped_doc({
			method: "erpnext.selling.doctype.sales_order.sales_order.make_sales_invoice",
			frm: this.frm
		})
	},

	make_maintenance_schedule: function() {
		frappe.model.open_mapped_doc({
			method: "erpnext.selling.doctype.sales_order.sales_order.make_maintenance_schedule",
			frm: this.frm
		})
	},

	make_project: function() {
		frappe.model.open_mapped_doc({
			method: "erpnext.selling.doctype.sales_order.sales_order.make_project",
			frm: this.frm
		})
	},

	make_inter_company_order: function() {
		frappe.model.open_mapped_doc({
			method: "erpnext.selling.doctype.sales_order.sales_order.make_inter_company_purchase_order",
			frm: this.frm
		});
	},

	make_maintenance_visit: function() {
		frappe.model.open_mapped_doc({
			method: "erpnext.selling.doctype.sales_order.sales_order.make_maintenance_visit",
			frm: this.frm
		})
	},

	make_purchase_invoice: function(){
		var me = this;
		var dialog = new frappe.ui.Dialog({
			title: __("Supplier"),
			fields: [
				{"fieldtype": "Link", "label": __("Supplier"), "fieldname": "supplier", "options":"Supplier", "mandatory":true},
				{"fieldtype": "Button", "label": __("Make Purchase Invoice"), "fieldname": "make_purchase_invoice", "cssClass": "btn-primary"},
			]
		});

		dialog.fields_dict.make_purchase_invoice.$input.click(function() {
			var args = dialog.get_values();
			dialog.hide();
			return frappe.call({
				type: "GET",
				method: "erpnext.selling.doctype.sales_order.sales_order.make_purchase_invoice",
				args: {
					"supplier": args.supplier,
					"source_name": me.frm.doc.name
				},
				freeze: true,
				callback: function(r) {
					if(!r.exc) {
						var doc = frappe.model.sync(r.message);
						frappe.set_route("Form", r.message.doctype, r.message.name);
					}
				}
			})
		});
		dialog.show();
	},

	make_purchase_order: function(){
		var me = this;
		var dialog = new frappe.ui.Dialog({
			title: __("For Supplier"),
			fields: [
				{"fieldtype": "Link", "label": __("Supplier"), "fieldname": "supplier", "options":"Supplier",
				 "description": __("Leave the field empty to make purchase orders for all suppliers"),
					"get_query": function () {
						return {
							query:"erpnext.selling.doctype.sales_order.sales_order.get_supplier",
							filters: {'parent': me.frm.doc.name}
						}
					}},
					{fieldname: 'items_for_po', fieldtype: 'Table', label: 'Select Items',
					fields: [
						{
							fieldtype:'Data',
							fieldname:'item_code',
							label: __('Item'),
							read_only:1,
							in_list_view:1
						},
						{
							fieldtype:'Data',
							fieldname:'item_name',
							label: __('Item name'),
							read_only:1,
							in_list_view:1
						},
						{
							fieldtype:'Float',
							fieldname:'qty',
							label: __('Quantity'),
							read_only: 1,
							in_list_view:1
						},
						{
							fieldtype:'Link',
							read_only:1,
							fieldname:'uom',
							label: __('UOM'),
							in_list_view:1
						}
					],
					data: cur_frm.doc.items,
					get_data: function() {
						return cur_frm.doc.items
					}
				},

				{"fieldtype": "Button", "label": __('Create Purchase Order'), "fieldname": "make_purchase_order", "cssClass": "btn-primary"},
			]
		});

		dialog.fields_dict.make_purchase_order.$input.click(function() {
			var args = dialog.get_values();
			let selected_items = dialog.fields_dict.items_for_po.grid.get_selected_children()
			if(selected_items.length == 0) {
				frappe.throw({message: 'Please select Item form Table', title: __('Message'), indicator:'blue'})
			}
			let selected_items_list = []
			for(let i in selected_items){
				selected_items_list.push(selected_items[i].item_code)
			}
			dialog.hide();
			return frappe.call({
				type: "GET",
				method: "erpnext.selling.doctype.sales_order.sales_order.make_purchase_order",
				args: {
					"source_name": me.frm.doc.name,
					"for_supplier": args.supplier,
					"selected_items": selected_items_list
				},
				freeze: true,
				callback: function(r) {
					if(!r.exc) {
						// var args = dialog.get_values();
						if (args.supplier){
							var doc = frappe.model.sync(r.message);
							frappe.set_route("Form", r.message.doctype, r.message.name);
						}
						else{
							frappe.route_options = {
								"sales_order": me.frm.doc.name
							}
							frappe.set_route("List", "Purchase Order");
						}
					}
				}
			})
		});
		dialog.get_field("items_for_po").grid.only_sortable()
		dialog.get_field("items_for_po").refresh()
		dialog.show();
	},
	hold_sales_order: function(){
		var me = this;
		var d = new frappe.ui.Dialog({
			title: __('Reason for Hold'),
			fields: [
				{
					"fieldname": "reason_for_hold",
					"fieldtype": "Text",
					"reqd": 1,
				}
			],
			primary_action: function() {
				var data = d.get_values();
				frappe.call({
					method: "frappe.desk.form.utils.add_comment",
					args: {
						reference_doctype: me.frm.doctype,
						reference_name: me.frm.docname,
						content: __('Reason for hold: ')+data.reason_for_hold,
						comment_email: frappe.session.user
					},
					callback: function(r) {
						if(!r.exc) {
							me.update_status('Hold', 'On Hold')
							d.hide();
						}
					}
				});
			}
		});
		d.show();
	},
	close_sales_order: function(){
		this.frm.cscript.update_status("Close", "Closed")
	},
	update_status: function(label, status){
		var doc = this.frm.doc;
		var me = this;
		frappe.ui.form.is_saving = true;
		frappe.call({
			method: "erpnext.selling.doctype.sales_order.sales_order.update_status",
			args: {status: status, name: doc.name},
			callback: function(r){
				me.frm.reload_doc();
			},
			always: function() {
				frappe.ui.form.is_saving = false;
			}
		});
	}
});
$.extend(cur_frm.cscript, new erpnext.selling.SalesOrderController({frm: cur_frm}));<|MERGE_RESOLUTION|>--- conflicted
+++ resolved
@@ -12,13 +12,9 @@
 			'Material Request': 'Material Request',
 			'Purchase Order': 'Purchase Order',
 			'Project': 'Project',
-<<<<<<< HEAD
+			'Payment Entry': "Payment",
 			'Purchase Invoice': 'Purchase Invoice',
-			'Payment Entry': "Payment"
-=======
-			'Payment Entry': "Payment",
 			'Work Order': "Work Order"
->>>>>>> bd5b37db
 		}
 		frm.add_fetch('customer', 'tax_id', 'tax_id');
 
