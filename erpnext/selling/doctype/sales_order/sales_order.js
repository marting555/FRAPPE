--- conflicted
+++ resolved
@@ -12,12 +12,10 @@
 			'Material Request': 'Material Request',
 			'Purchase Order': 'Purchase Order',
 			'Project': 'Project',
-<<<<<<< HEAD
 			'Purchase Invoice': 'Purchase Invoice',
-=======
->>>>>>> 0c0604b7
 			'Payment Entry': "Payment"
 		}
+		frm.add_fetch('customer', 'tax_id', 'tax_id');
 
 		// formatter for material request item
 		frm.set_indicator_formatter('item_code',
@@ -124,7 +122,7 @@
 					   me.frm.cscript.update_status('Resume', 'Draft')
 				   }, __("Status"));
 
-				   if(flt(doc.per_delivered, 6) < 100 || flt(doc.per_billed) < 100) {
+				   if(flt(doc.per_delivered, 6) < 100 || flt(doc.per_completed) < 100) {
 					   // close
 					   this.frm.add_custom_button(__('Close'), () => this.close_sales_order(), __("Status"))
 				   }
@@ -143,7 +141,7 @@
 						&& !this.frm.doc.skip_delivery_note
 
 					if (this.frm.has_perm("submit")) {
-						if(flt(doc.per_delivered, 6) < 100 || flt(doc.per_billed) < 100) {
+						if(flt(doc.per_delivered, 6) < 100 || flt(doc.per_completed) < 100) {
 							// hold
 							this.frm.add_custom_button(__('Hold'), () => this.hold_sales_order(), __("Status"))
 							// close
@@ -158,45 +156,17 @@
 					}
 
 					// sales invoice
-					if(flt(doc.per_billed, 6) < 100) {
+					if(flt(doc.per_completed, 6) < 100) {
 						this.frm.add_custom_button(__('Invoice'), () => me.make_sales_invoice(), __('Create'));
 					}
 
-<<<<<<< HEAD
-				if (this.frm.has_perm("submit")) {
-					// close
-					if(flt(doc.per_delivered, 6) < 100 || flt(doc.per_completed, 6) < 100) {
-						this.frm.add_custom_button(__('Close'),
-							function() { me.close_sales_order() }, __("Status"))
-=======
 					// material request
 					if(!doc.order_type || ["Sales", "Shopping Cart"].indexOf(doc.order_type)!==-1
 						&& flt(doc.per_delivered, 6) < 100) {
 						this.frm.add_custom_button(__('Material Request'), () => this.make_material_request(), __('Create'));
 						this.frm.add_custom_button(__('Request for Raw Materials'), () => this.make_raw_material_request(), __('Create'));
->>>>>>> 0c0604b7
-					}
-
-<<<<<<< HEAD
-				// delivery note
-				if(flt(doc.per_delivered, 6) < 100 && allow_delivery) {
-					this.frm.add_custom_button(__('Delivery'),
-						function() { me.make_delivery_note_based_on_delivery_date(); }, __("Make"));
-
-					if(["Sales", "Shopping Cart"].indexOf(doc.order_type)!==-1){
-						this.frm.add_custom_button(__('Work Order'),
-							function() { me.make_work_order() }, __("Make"));
-
-						}
-					this.frm.page.set_inner_btn_group_as_primary(__("Make"));
-				}
-
-				// sales invoice
-				if(flt(doc.per_completed, 6) < 100) {
-					this.frm.add_custom_button(__('Invoice'),
-						function() { me.make_sales_invoice() }, __("Make"));
-				}
-=======
+					}
+
 					// make purchase order
 						this.frm.add_custom_button(__('Purchase Order'), () => this.make_purchase_order(), __('Create'));
 
@@ -211,7 +181,6 @@
 					if(flt(doc.per_delivered, 2) < 100 && ["Sales", "Shopping Cart"].indexOf(doc.order_type)!==-1 && allow_delivery) {
 							this.frm.add_custom_button(__('Project'), () => this.make_project(), __('Create'));
 					}
->>>>>>> 0c0604b7
 
 					if(!doc.auto_repeat) {
 						this.frm.add_custom_button(__('Subscription'), function() {
@@ -234,51 +203,9 @@
 					}
 				}
 				// payment request
-<<<<<<< HEAD
-				if(flt(doc.per_billed)==0 && flt(doc.per_completed, 2) < 100) {
-					this.frm.add_custom_button(__('Payment Request'),
-						function() { me.make_payment_request() }, __("Make"));
-					this.frm.add_custom_button(__('Payment'),
-						function() { me.make_payment_entry() }, __("Make"));
-				}
-
-				// maintenance
-				if(flt(doc.per_delivered, 2) < 100 &&
-						["Sales", "Shopping Cart"].indexOf(doc.order_type)===-1) {
-					this.frm.add_custom_button(__('Maintenance Visit'),
-						function() { me.make_maintenance_visit() }, __("Make"));
-					this.frm.add_custom_button(__('Maintenance Schedule'),
-						function() { me.make_maintenance_schedule() }, __("Make"));
-				}
-
-				// project
-				if(flt(doc.per_delivered, 2) < 100 && ["Sales", "Shopping Cart"].indexOf(doc.order_type)!==-1 && allow_delivery) {
-						this.frm.add_custom_button(__('Project'),
-							function() { me.make_project() }, __("Make"));
-				}
-
-				// purchase invoice
-				if(flt(doc.per_delivered, 2) < 100) {
-					this.frm.add_custom_button(__('Purchase Invoice'), function() { me.make_purchase_invoice() }, __("Make"));
-				}
-
-				if(!doc.auto_repeat) {
-					this.frm.add_custom_button(__('Subscription'), function() {
-						erpnext.utils.make_subscription(doc.doctype, doc.name)
-					}, __("Make"))
-				}
-
-			} else {
-				if (this.frm.has_perm("submit")) {
-					// un-close
-					this.frm.add_custom_button(__('Re-open'), function() {
-						me.frm.cscript.update_status('Re-open', 'Draft')
-					}, __("Status"));
-=======
 				if(flt(doc.per_billed)==0) {
 					this.frm.add_custom_button(__('Payment Request'), () => this.make_payment_request(), __('Create'));
 					this.frm.add_custom_button(__('Payment'), () => this.make_payment_entry(), __('Create'));
->>>>>>> 0c0604b7
 				}
 				this.frm.page.set_inner_btn_group_as_primary(__('Create'));
 			}
@@ -582,58 +509,10 @@
 	},
 
 	make_delivery_note: function() {
-		var me = this;
-
-		var warehouses = [...new Set(me.frm.doc.items
-			.filter(d => Math.abs(d.delivered_qty) < Math.abs(d.qty) && d.delivered_by_supplier!=1)
-			.map(d => d.warehouse))];
-
-		if (warehouses.length > 1) {
-			var dialog = new frappe.ui.Dialog({
-				title: __("Select Warehouse"),
-				fields: [
-					{
-						"fieldtype": "Select",
-						"label": __("Warehouse"),
-						"fieldname": "warehouse",
-						"options": warehouses.join("\n"),
-						"default": warehouses[0]
-					},
-					{
-						"fieldtype": "Button",
-						"label": __("Make Delivery Note"),
-						"fieldname": "make_delivery_note",
-						"cssClass": "btn-primary"
-					},
-				]
-			});
-
-			dialog.fields_dict.make_delivery_note.$input.click(function() {
-				var args = dialog.get_values();
-				dialog.hide();
-				return frappe.call({
-					type: "GET",
-					method: "erpnext.selling.doctype.sales_order.sales_order.make_delivery_note",
-					args: {
-						"source_name": me.frm.doc.name,
-						"warehouse": args.warehouse
-					},
-					freeze: true,
-					callback: function(r) {
-						if(!r.exc) {
-							frappe.model.sync(r.message);
-							frappe.set_route("Form", r.message.doctype, r.message.name);
-						}
-					}
-				})
-			});
-			dialog.show();
-		} else {
-			frappe.model.open_mapped_doc({
-				method: "erpnext.selling.doctype.sales_order.sales_order.make_delivery_note",
-				frm: me.frm
-			})
-		}
+		frappe.model.open_mapped_doc({
+			method: "erpnext.selling.doctype.sales_order.sales_order.make_delivery_note",
+			frm: me.frm
+		})
 	},
 
 	make_sales_invoice: function() {
