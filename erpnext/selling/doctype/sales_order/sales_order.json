{
 "actions": [],
 "allow_auto_repeat": 1,
 "allow_import": 1,
 "autoname": "naming_series:",
 "creation": "2013-06-18 12:39:59",
 "doctype": "DocType",
 "document_type": "Document",
 "editable_grid": 1,
 "engine": "InnoDB",
 "field_order": [
  "details",
  "customer_section",
  "column_break0",
  "title",
  "naming_series",
  "tax_id",
  "column_break1",
  "order_type",
  "skip_delivery_note",
  "delivery_date",
  "po_no",
  "po_date",
  "company",
  "amended_from",
  "section_break_uceh",
  "customer_name",
  "order_number",
  "transaction_date",
  "real_order_date",
  "column_break_dqxa",
  "cancelled_status",
  "financial_status",
  "fulfillment_status",
  "accounting_dimensions_section",
  "cost_center",
  "dimension_col_break",
  "project",
  "currency_and_price_list",
  "currency",
  "conversion_rate",
  "column_break2",
  "selling_price_list",
  "price_list_currency",
  "plc_conversion_rate",
  "ignore_pricing_rule",
  "sec_warehouse",
  "scan_barcode",
  "column_break_28",
  "set_warehouse",
  "reserve_stock",
  "items_section",
  "items",
  "section_break_48",
  "apply_discount_on",
  "base_discount_amount",
  "coupon_code",
  "column_break_50",
  "additional_discount_percentage",
  "section_break_31",
  "column_break_33a",
  "promotions",
  "product_categories",
  "column_break_bscz",
  "total_qty",
  "total",
  "discount_amount",
  "grand_total",
  "section_break_ownx",
  "column_break_33",
  "base_total",
  "base_net_total",
  "total_net_weight",
  "net_total",
  "column_break_wwye",
  "taxes_section",
  "tax_category",
  "taxes_and_charges",
  "column_break_38",
  "shipping_rule",
  "column_break_49",
  "incoterm",
  "named_place",
  "section_break_40",
  "taxes",
  "section_break_43",
  "base_total_taxes_and_charges",
  "column_break_46",
  "total_taxes_and_charges",
  "totals",
  "base_grand_total",
  "base_rounding_adjustment",
  "base_rounded_total",
  "base_in_words",
  "column_break3",
  "rounding_adjustment",
  "rounded_total",
  "in_words",
  "advance_paid",
  "disable_rounded_total",
  "sec_tax_breakup",
  "other_charges_calculation",
  "packing_list",
  "packed_items",
  "pricing_rule_details",
  "pricing_rules",
  "contact_info",
  "address_contact_section",
  "contact_info_heading",
  "contact_person",
  "contact_display",
  "contact_phone",
  "contact_mobile",
  "contact_email",
  "column_break_biok",
  "default_address_heading",
  "customer_address",
  "address_display",
  "customer_group",
  "territory",
  "shipping_address_name",
  "shipping_address",
  "customer_section_break",
  "column_break_xnxx",
  "customer",
  "gender",
  "column_break_93",
  "customer_personal_id",
  "birth_date",
  "date_of_issuance",
  "dispatch_address",
  "column_break_ujjh",
  "place_of_issuance",
  "dispatch_address_name",
  "col_break46",
  "company_address",
  "company_address_display",
  "column_break_92",
  "company_contact_person",
  "more_info",
  "section_break_78",
  "status",
  "delivery_status",
  "per_delivered",
  "column_break_81",
  "per_billed",
  "per_picked",
  "billing_status",
  "sales_team_section_break",
  "sales_partner",
  "column_break7",
  "amount_eligible_for_commission",
  "commission_rate",
  "total_commission",
  "loyalty_points_redemption",
  "loyalty_points",
  "column_break_116",
  "loyalty_amount",
  "subscription_section",
  "from_date",
  "to_date",
  "column_break_108",
  "auto_repeat",
  "update_auto_repeat_reference",
  "printing_details",
  "letter_head",
  "group_same_items",
  "column_break4",
  "select_print_heading",
  "language",
  "additional_info_section",
  "is_internal_customer",
  "represents_company",
  "column_break_152",
  "source",
  "inter_company_order_reference",
  "campaign",
  "party_account_currency",
  "payment_schedule_section",
  "total_amount",
  "expected_payment_date",
  "column_break_yifm",
  "paid_amount",
  "column_break_ptow",
  "balance",
  "payment_section_section",
  "payment_records",
  "payment_terms_section",
  "payment_terms_template",
  "payment_schedule",
  "terms_section_break",
  "tc_name",
  "terms",
  "sales_team_tab",
  "section_break1",
  "sales_team",
  "haravan_tab",
  "section_break_pulu",
  "haravan_order_id",
  "haravan_ref_order_id",
  "column_break_phue",
  "haravan_created_at",
  "source_name",
  "section_break_ctso",
  "ref_sales_orders",
  "connections_tab"
 ],
 "fields": [
  {
   "fieldname": "customer_section",
   "fieldtype": "Section Break",
   "hide_days": 1,
   "hide_seconds": 1,
   "options": "fa fa-user"
  },
  {
   "fieldname": "column_break0",
   "fieldtype": "Column Break",
   "hide_days": 1,
   "hide_seconds": 1,
   "oldfieldtype": "Column Break",
   "width": "50%"
  },
  {
   "allow_on_submit": 1,
   "default": "{customer_name}",
   "fieldname": "title",
   "fieldtype": "Data",
   "hidden": 1,
   "hide_days": 1,
   "hide_seconds": 1,
   "label": "Title",
   "no_copy": 1,
   "print_hide": 1
  },
  {
   "fieldname": "naming_series",
   "fieldtype": "Select",
   "hide_days": 1,
   "hide_seconds": 1,
   "label": "Series",
   "no_copy": 1,
   "oldfieldname": "naming_series",
   "oldfieldtype": "Select",
   "options": "SAL-ORD-.YYYY.-",
   "print_hide": 1,
   "reqd": 1,
   "set_only_once": 1
  },
  {
   "bold": 1,
   "fieldname": "customer",
   "fieldtype": "Link",
   "hide_days": 1,
   "hide_seconds": 1,
   "in_global_search": 1,
   "in_standard_filter": 1,
   "label": "Customer",
   "oldfieldname": "customer",
   "oldfieldtype": "Link",
   "options": "Customer",
   "print_hide": 1,
   "reqd": 1,
   "search_index": 1
  },
  {
   "bold": 1,
   "fetch_from": "customer.customer_name",
   "fieldname": "customer_name",
   "fieldtype": "Data",
   "hidden": 1,
   "hide_days": 1,
   "hide_seconds": 1,
   "in_global_search": 1,
   "label": "Customer Name",
   "read_only": 1
  },
  {
   "default": "Sales",
   "fieldname": "order_type",
   "fieldtype": "Select",
   "hidden": 1,
   "hide_days": 1,
   "hide_seconds": 1,
   "label": "Order Type",
   "oldfieldname": "order_type",
   "oldfieldtype": "Select",
   "options": "Sales\nMaintenance\nShopping Cart",
   "print_hide": 1,
   "reqd": 1
  },
  {
   "fieldname": "column_break1",
   "fieldtype": "Column Break",
   "hide_days": 1,
   "hide_seconds": 1,
   "oldfieldtype": "Column Break",
   "width": "50%"
  },
  {
   "fieldname": "amended_from",
   "fieldtype": "Link",
   "hidden": 1,
   "hide_days": 1,
   "hide_seconds": 1,
   "ignore_user_permissions": 1,
   "label": "Amended From",
   "no_copy": 1,
   "oldfieldname": "amended_from",
   "oldfieldtype": "Data",
   "options": "Sales Order",
   "print_hide": 1,
   "read_only": 1,
   "width": "150px"
  },
  {
   "fieldname": "company",
   "fieldtype": "Link",
   "hide_days": 1,
   "hide_seconds": 1,
   "label": "Company",
   "oldfieldname": "company",
   "oldfieldtype": "Link",
   "options": "Company",
   "print_hide": 1,
   "remember_last_selected_value": 1,
   "reqd": 1,
   "width": "150px"
  },
  {
   "default": "Today",
   "fieldname": "transaction_date",
   "fieldtype": "Date",
   "hide_days": 1,
   "hide_seconds": 1,
   "in_list_view": 1,
   "in_standard_filter": 1,
   "label": "Date",
   "no_copy": 1,
   "oldfieldname": "transaction_date",
   "oldfieldtype": "Date",
   "read_only": 1,
   "reqd": 1,
   "search_index": 1,
   "width": "160px"
  },
  {
   "allow_on_submit": 1,
   "depends_on": "eval:!doc.skip_delivery_note",
   "fieldname": "delivery_date",
   "fieldtype": "Date",
   "hide_days": 1,
   "hide_seconds": 1,
   "label": "Delivery Date",
   "no_copy": 1
  },
  {
   "allow_on_submit": 1,
   "fieldname": "po_no",
   "fieldtype": "Data",
   "hidden": 1,
   "hide_days": 1,
   "hide_seconds": 1,
   "label": "Customer's Purchase Order",
   "oldfieldname": "po_no",
   "oldfieldtype": "Data",
   "width": "100px"
  },
  {
   "allow_on_submit": 1,
   "depends_on": "eval:doc.po_no",
   "fieldname": "po_date",
   "fieldtype": "Date",
   "hide_days": 1,
   "hide_seconds": 1,
   "label": "Customer's Purchase Order Date",
   "oldfieldname": "po_date",
   "oldfieldtype": "Date",
   "width": "100px"
  },
  {
   "fetch_from": "customer.tax_id",
   "fieldname": "tax_id",
   "fieldtype": "Data",
   "hide_days": 1,
   "hide_seconds": 1,
   "label": "Tax Id",
   "read_only": 1,
   "width": "100px"
  },
  {
   "collapsible": 1,
   "fieldname": "contact_info",
   "fieldtype": "Tab Break",
   "hide_days": 1,
   "hide_seconds": 1,
   "label": "Address & Contact",
   "options": "fa fa-bullhorn"
  },
  {
   "allow_on_submit": 1,
   "fieldname": "customer_address",
   "fieldtype": "Link",
   "hide_days": 1,
   "hide_seconds": 1,
   "label": "Customer Address",
   "options": "Address",
   "print_hide": 1
  },
  {
   "allow_on_submit": 1,
   "fieldname": "address_display",
   "fieldtype": "Small Text",
   "hide_days": 1,
   "hide_seconds": 1,
   "label": "Address",
   "read_only": 1
  },
  {
   "fieldname": "contact_person",
   "fieldtype": "Link",
   "hide_days": 1,
   "hide_seconds": 1,
   "label": "Contact Person",
   "options": "Contact",
   "print_hide": 1
  },
  {
   "fieldname": "contact_display",
   "fieldtype": "Small Text",
   "hide_days": 1,
   "hide_seconds": 1,
   "in_global_search": 1,
   "label": "Contact",
   "read_only": 1
  },
  {
   "fieldname": "contact_mobile",
   "fieldtype": "Small Text",
   "hide_days": 1,
   "hide_seconds": 1,
   "label": "Mobile No",
   "options": "Phone",
   "read_only": 1
  },
  {
   "fieldname": "contact_email",
   "fieldtype": "Data",
   "hidden": 1,
   "hide_days": 1,
   "hide_seconds": 1,
   "label": "Contact Email",
   "options": "Email",
   "print_hide": 1,
   "read_only": 1
  },
  {
   "fieldname": "company_address_display",
   "fieldtype": "Small Text",
   "hide_days": 1,
   "hide_seconds": 1,
   "label": "Company Address",
   "read_only": 1
  },
  {
   "fieldname": "company_address",
   "fieldtype": "Link",
   "hide_days": 1,
   "hide_seconds": 1,
   "label": "Company Address Name",
   "options": "Address"
  },
  {
   "fieldname": "col_break46",
   "fieldtype": "Section Break",
   "hidden": 1,
   "hide_days": 1,
   "hide_seconds": 1,
   "label": "Company Address",
   "width": "50%"
  },
  {
   "allow_on_submit": 1,
   "fieldname": "shipping_address_name",
   "fieldtype": "Link",
   "hidden": 1,
   "hide_days": 1,
   "hide_seconds": 1,
   "label": "Shipping Address Name",
   "options": "Address",
   "print_hide": 1
  },
  {
   "allow_on_submit": 1,
   "fieldname": "shipping_address",
   "fieldtype": "Small Text",
   "hidden": 1,
   "hide_days": 1,
   "hide_seconds": 1,
   "label": "Shipping Address",
   "print_hide": 1,
   "read_only": 1
  },
  {
   "fieldname": "customer_group",
   "fieldtype": "Link",
   "hidden": 1,
   "hide_days": 1,
   "hide_seconds": 1,
   "label": "Customer Group",
   "options": "Customer Group",
   "print_hide": 1
  },
  {
   "fieldname": "territory",
   "fieldtype": "Link",
   "hidden": 1,
   "hide_days": 1,
   "hide_seconds": 1,
   "label": "Territory",
   "options": "Territory",
   "print_hide": 1
  },
  {
   "fieldname": "currency_and_price_list",
   "fieldtype": "Section Break",
   "hidden": 1,
   "hide_days": 1,
   "hide_seconds": 1,
   "label": "Currency and Price List",
   "options": "fa fa-tag",
   "print_hide": 1
  },
  {
   "fieldname": "currency",
   "fieldtype": "Link",
   "hide_days": 1,
   "hide_seconds": 1,
   "label": "Currency",
   "oldfieldname": "currency",
   "oldfieldtype": "Select",
   "options": "Currency",
   "print_hide": 1,
   "reqd": 1,
   "width": "100px"
  },
  {
   "description": "Rate at which customer's currency is converted to company's base currency",
   "fieldname": "conversion_rate",
   "fieldtype": "Float",
   "hide_days": 1,
   "hide_seconds": 1,
   "label": "Exchange Rate",
   "oldfieldname": "conversion_rate",
   "oldfieldtype": "Currency",
   "precision": "9",
   "print_hide": 1,
   "reqd": 1,
   "width": "100px"
  },
  {
   "fieldname": "column_break2",
   "fieldtype": "Column Break",
   "hide_days": 1,
   "hide_seconds": 1,
   "width": "50%"
  },
  {
   "fieldname": "selling_price_list",
   "fieldtype": "Link",
   "hide_days": 1,
   "hide_seconds": 1,
   "label": "Price List",
   "oldfieldname": "price_list_name",
   "oldfieldtype": "Select",
   "options": "Price List",
   "print_hide": 1,
   "reqd": 1,
   "width": "100px"
  },
  {
   "fieldname": "price_list_currency",
   "fieldtype": "Link",
   "hide_days": 1,
   "hide_seconds": 1,
   "label": "Price List Currency",
   "options": "Currency",
   "print_hide": 1,
   "read_only": 1,
   "reqd": 1
  },
  {
   "description": "Rate at which Price list currency is converted to company's base currency",
   "fieldname": "plc_conversion_rate",
   "fieldtype": "Float",
   "hide_days": 1,
   "hide_seconds": 1,
   "label": "Price List Exchange Rate",
   "precision": "9",
   "print_hide": 1,
   "reqd": 1
  },
  {
   "default": "0",
   "fieldname": "ignore_pricing_rule",
   "fieldtype": "Check",
   "hide_days": 1,
   "hide_seconds": 1,
   "label": "Ignore Pricing Rule",
   "permlevel": 1,
   "print_hide": 1
  },
  {
   "fieldname": "sec_warehouse",
   "fieldtype": "Section Break",
   "hidden": 1,
   "hide_border": 1,
   "hide_days": 1,
   "hide_seconds": 1,
   "label": "Items"
  },
  {
   "fieldname": "set_warehouse",
   "fieldtype": "Link",
   "hide_days": 1,
   "hide_seconds": 1,
   "label": "Set Source Warehouse",
   "options": "Warehouse",
   "print_hide": 1
  },
  {
   "fieldname": "items_section",
   "fieldtype": "Section Break",
   "hide_border": 1,
   "hide_days": 1,
   "hide_seconds": 1,
   "label": "Items Details",
   "oldfieldtype": "Section Break",
   "options": "fa fa-shopping-cart"
  },
  {
   "fieldname": "scan_barcode",
   "fieldtype": "Data",
   "hide_days": 1,
   "hide_seconds": 1,
   "label": "Scan Barcode",
   "options": "Barcode"
  },
  {
   "allow_bulk_edit": 1,
   "fieldname": "items",
   "fieldtype": "Table",
   "hide_days": 1,
   "hide_seconds": 1,
   "oldfieldname": "sales_order_details",
   "oldfieldtype": "Table",
   "options": "Sales Order Item",
   "reqd": 1
  },
  {
   "fieldname": "pricing_rule_details",
   "fieldtype": "Section Break",
   "hide_days": 1,
   "hide_seconds": 1,
   "label": "Pricing Rules"
  },
  {
   "fieldname": "pricing_rules",
   "fieldtype": "Table",
   "hide_days": 1,
   "hide_seconds": 1,
   "label": "Pricing Rule Detail",
   "options": "Pricing Rule Detail",
   "read_only": 1
  },
  {
   "fieldname": "section_break_31",
   "fieldtype": "Section Break",
   "hide_days": 1,
   "hide_seconds": 1
  },
  {
   "fieldname": "column_break_33a",
   "fieldtype": "Column Break",
   "hide_days": 1,
   "hide_seconds": 1
  },
  {
   "fieldname": "total_qty",
   "fieldtype": "Float",
   "hide_days": 1,
   "hide_seconds": 1,
   "label": "Total Quantity",
   "read_only": 1
  },
  {
   "fieldname": "base_total",
   "fieldtype": "Currency",
   "hide_days": 1,
   "hide_seconds": 1,
   "label": "Total (Company Currency)",
   "options": "Company:company:default_currency",
   "print_hide": 1,
   "read_only": 1
  },
  {
   "fieldname": "base_net_total",
   "fieldtype": "Currency",
   "hide_days": 1,
   "hide_seconds": 1,
   "label": "Net Total (Company Currency)",
   "oldfieldname": "net_total",
   "oldfieldtype": "Currency",
   "options": "Company:company:default_currency",
   "print_hide": 1,
   "read_only": 1,
   "width": "150px"
  },
  {
   "fieldname": "column_break_33",
   "fieldtype": "Column Break",
   "hide_days": 1,
   "hide_seconds": 1
  },
  {
   "fieldname": "total",
   "fieldtype": "Currency",
   "hide_days": 1,
   "hide_seconds": 1,
   "label": "Total",
   "options": "currency",
   "read_only": 1
  },
  {
   "fieldname": "net_total",
   "fieldtype": "Currency",
   "hide_days": 1,
   "hide_seconds": 1,
   "label": "Net Total",
   "options": "currency",
   "print_hide": 1
  },
  {
   "depends_on": "total_net_weight",
   "fieldname": "total_net_weight",
   "fieldtype": "Float",
   "hide_days": 1,
   "hide_seconds": 1,
   "label": "Total Net Weight",
   "print_hide": 1,
   "read_only": 1
  },
  {
   "fieldname": "taxes_section",
   "fieldtype": "Section Break",
   "hidden": 1,
   "hide_days": 1,
   "hide_seconds": 1,
   "label": "Taxes",
   "oldfieldtype": "Section Break",
   "options": "fa fa-money"
  },
  {
   "fieldname": "tax_category",
   "fieldtype": "Link",
   "hide_days": 1,
   "hide_seconds": 1,
   "label": "Tax Category",
   "options": "Tax Category",
   "print_hide": 1
  },
  {
   "fieldname": "column_break_38",
   "fieldtype": "Column Break",
   "hide_days": 1,
   "hide_seconds": 1
  },
  {
   "fieldname": "shipping_rule",
   "fieldtype": "Link",
   "hide_days": 1,
   "hide_seconds": 1,
   "label": "Shipping Rule",
   "oldfieldtype": "Button",
   "options": "Shipping Rule",
   "print_hide": 1
  },
  {
   "fieldname": "section_break_40",
   "fieldtype": "Section Break",
   "hidden": 1,
   "hide_border": 1,
   "hide_days": 1,
   "hide_seconds": 1
  },
  {
   "fieldname": "taxes_and_charges",
   "fieldtype": "Link",
   "hide_days": 1,
   "hide_seconds": 1,
   "label": "Sales Taxes and Charges Template",
   "oldfieldname": "charge",
   "oldfieldtype": "Link",
   "options": "Sales Taxes and Charges Template",
   "print_hide": 1
  },
  {
   "fieldname": "taxes",
   "fieldtype": "Table",
   "hide_days": 1,
   "hide_seconds": 1,
   "label": "Sales Taxes and Charges",
   "oldfieldname": "other_charges",
   "oldfieldtype": "Table",
   "options": "Sales Taxes and Charges"
  },
  {
   "collapsible": 1,
   "fieldname": "sec_tax_breakup",
   "fieldtype": "Section Break",
   "hide_days": 1,
   "hide_seconds": 1,
   "label": "Tax Breakup"
  },
  {
   "fieldname": "other_charges_calculation",
   "fieldtype": "Text Editor",
   "hide_days": 1,
   "hide_seconds": 1,
   "label": "Taxes and Charges Calculation",
   "no_copy": 1,
   "oldfieldtype": "HTML",
   "print_hide": 1,
   "read_only": 1
  },
  {
   "fieldname": "section_break_43",
   "fieldtype": "Section Break",
   "hidden": 1,
   "hide_days": 1,
   "hide_seconds": 1
  },
  {
   "fieldname": "base_total_taxes_and_charges",
   "fieldtype": "Currency",
   "hide_days": 1,
   "hide_seconds": 1,
   "label": "Total Taxes and Charges (Company Currency)",
   "oldfieldname": "other_charges_total",
   "oldfieldtype": "Currency",
   "options": "Company:company:default_currency",
   "print_hide": 1,
   "read_only": 1,
   "width": "150px"
  },
  {
   "fieldname": "column_break_46",
   "fieldtype": "Column Break",
   "hide_days": 1,
   "hide_seconds": 1
  },
  {
   "fieldname": "total_taxes_and_charges",
   "fieldtype": "Currency",
   "hide_days": 1,
   "hide_seconds": 1,
   "label": "Total Taxes and Charges",
   "options": "currency",
   "print_hide": 1,
   "read_only": 1
  },
  {
   "fieldname": "loyalty_points_redemption",
   "fieldtype": "Section Break",
   "hidden": 1,
   "hide_days": 1,
   "hide_seconds": 1,
   "label": "Loyalty Points",
   "print_hide": 1
  },
  {
   "fieldname": "loyalty_points",
   "fieldtype": "Int",
   "hidden": 1,
   "hide_days": 1,
   "hide_seconds": 1,
   "label": "Loyalty Points",
   "read_only": 1
  },
  {
   "fieldname": "loyalty_amount",
   "fieldtype": "Currency",
   "hidden": 1,
   "hide_days": 1,
   "hide_seconds": 1,
   "label": "Loyalty Amount",
   "print_hide": 1,
   "read_only": 1
  },
  {
   "fieldname": "section_break_48",
   "fieldtype": "Section Break",
   "hide_days": 1,
   "hide_seconds": 1,
   "label": "Additional Discount"
  },
  {
   "fieldname": "coupon_code",
   "fieldtype": "Link",
   "hidden": 1,
   "hide_days": 1,
   "hide_seconds": 1,
   "label": "Coupon Code",
   "options": "Coupon Code"
  },
  {
   "default": "Grand Total",
   "fieldname": "apply_discount_on",
   "fieldtype": "Select",
   "hidden": 1,
   "hide_days": 1,
   "hide_seconds": 1,
   "label": "Apply Additional Discount On",
   "options": "\nGrand Total\nNet Total",
   "print_hide": 1,
   "read_only": 1
  },
  {
   "fieldname": "base_discount_amount",
   "fieldtype": "Currency",
   "hide_days": 1,
   "hide_seconds": 1,
   "label": "Additional Discount Amount (Company Currency)",
   "options": "Company:company:default_currency",
   "print_hide": 1,
   "read_only": 1
  },
  {
   "fieldname": "column_break_50",
   "fieldtype": "Column Break",
   "hide_days": 1,
   "hide_seconds": 1
  },
  {
   "fieldname": "additional_discount_percentage",
   "fieldtype": "Float",
   "hidden": 1,
   "hide_days": 1,
   "hide_seconds": 1,
   "label": "Additional Discount Percentage",
   "print_hide": 1
  },
  {
   "default": "0",
   "fieldname": "discount_amount",
   "fieldtype": "Currency",
   "hide_days": 1,
   "hide_seconds": 1,
   "label": "Additional Discount Amount",
   "options": "currency",
   "print_hide": 1,
   "read_only": 1
  },
  {
   "fieldname": "totals",
   "fieldtype": "Section Break",
   "hidden": 1,
   "hide_days": 1,
   "hide_seconds": 1,
   "label": "Totals",
   "oldfieldtype": "Section Break",
   "options": "fa fa-money",
   "print_hide": 1
  },
  {
   "fieldname": "base_grand_total",
   "fieldtype": "Currency",
   "hide_days": 1,
   "hide_seconds": 1,
   "label": "Grand Total (Company Currency)",
   "oldfieldname": "grand_total",
   "oldfieldtype": "Currency",
   "options": "Company:company:default_currency",
   "print_hide": 1,
   "read_only": 1,
   "width": "150px"
  },
  {
   "depends_on": "eval:!doc.disable_rounded_total",
   "fieldname": "base_rounding_adjustment",
   "fieldtype": "Currency",
   "hide_days": 1,
   "hide_seconds": 1,
   "label": "Rounding Adjustment (Company Currency)",
   "no_copy": 1,
   "options": "Company:company:default_currency",
   "print_hide": 1,
   "read_only": 1
  },
  {
   "depends_on": "eval:!doc.disable_rounded_total",
   "fieldname": "base_rounded_total",
   "fieldtype": "Currency",
   "hide_days": 1,
   "hide_seconds": 1,
   "label": "Rounded Total (Company Currency)",
   "oldfieldname": "rounded_total",
   "oldfieldtype": "Currency",
   "options": "Company:company:default_currency",
   "print_hide": 1,
   "read_only": 1,
   "width": "150px"
  },
  {
   "description": "In Words will be visible once you save the Sales Order.",
   "fieldname": "base_in_words",
   "fieldtype": "Data",
   "hide_days": 1,
   "hide_seconds": 1,
   "label": "In Words (Company Currency)",
   "length": 240,
   "oldfieldname": "in_words",
   "oldfieldtype": "Data",
   "print_hide": 1,
   "read_only": 1,
   "width": "200px"
  },
  {
   "fieldname": "column_break3",
   "fieldtype": "Column Break",
   "hidden": 1,
   "hide_days": 1,
   "hide_seconds": 1,
   "oldfieldtype": "Column Break",
   "print_hide": 1,
   "width": "50%"
  },
  {
   "fieldname": "grand_total",
   "fieldtype": "Currency",
   "hide_days": 1,
   "hide_seconds": 1,
   "in_list_view": 1,
   "label": "Grand Total",
   "oldfieldname": "grand_total_export",
   "oldfieldtype": "Currency",
   "options": "currency",
   "read_only": 1,
   "width": "150px"
  },
  {
   "depends_on": "eval:!doc.disable_rounded_total",
   "fieldname": "rounding_adjustment",
   "fieldtype": "Currency",
   "hidden": 1,
   "hide_days": 1,
   "hide_seconds": 1,
   "label": "Rounding Adjustment",
   "no_copy": 1,
   "options": "currency",
   "print_hide": 1,
   "read_only": 1
  },
  {
   "bold": 1,
   "depends_on": "eval:!doc.disable_rounded_total",
   "fieldname": "rounded_total",
   "fieldtype": "Currency",
   "hidden": 1,
   "hide_days": 1,
   "hide_seconds": 1,
   "label": "Rounded Total",
   "oldfieldname": "rounded_total_export",
   "oldfieldtype": "Currency",
   "options": "currency",
   "read_only": 1,
   "width": "150px"
  },
  {
   "fieldname": "in_words",
   "fieldtype": "Data",
   "hidden": 1,
   "hide_days": 1,
   "hide_seconds": 1,
   "label": "In Words",
   "length": 240,
   "oldfieldname": "in_words_export",
   "oldfieldtype": "Data",
   "read_only": 1,
   "width": "200px"
  },
  {
   "fieldname": "advance_paid",
   "fieldtype": "Currency",
   "hidden": 1,
   "hide_days": 1,
   "hide_seconds": 1,
   "label": "Advance Paid",
   "no_copy": 1,
   "options": "party_account_currency",
   "print_hide": 1,
   "read_only": 1
  },
  {
   "collapsible": 1,
   "collapsible_depends_on": "packed_items",
   "depends_on": "packed_items",
   "fieldname": "packing_list",
   "fieldtype": "Section Break",
   "hide_days": 1,
   "hide_seconds": 1,
   "label": "Packing List",
   "oldfieldtype": "Section Break",
   "options": "fa fa-suitcase",
   "print_hide": 1
  },
  {
   "depends_on": "packed_items",
   "fieldname": "packed_items",
   "fieldtype": "Table",
   "hide_days": 1,
   "hide_seconds": 1,
   "label": "Packed Items",
   "options": "Packed Item",
   "print_hide": 1
  },
  {
   "fieldname": "payment_schedule_section",
   "fieldtype": "Tab Break",
   "hide_days": 1,
   "hide_seconds": 1,
   "label": "Payment Schedule"
  },
  {
   "fieldname": "payment_terms_template",
   "fieldtype": "Link",
   "hide_days": 1,
   "hide_seconds": 1,
   "label": "Payment Terms Template",
   "options": "Payment Terms Template",
   "print_hide": 1
  },
  {
   "fieldname": "payment_schedule",
   "fieldtype": "Table",
   "hide_days": 1,
   "hide_seconds": 1,
   "label": "Payment Schedule",
   "no_copy": 1,
   "options": "Payment Schedule",
   "print_hide": 1
  },
  {
   "collapsible_depends_on": "terms",
   "fieldname": "terms_section_break",
   "fieldtype": "Section Break",
   "hidden": 1,
   "hide_days": 1,
   "hide_seconds": 1,
   "label": "Terms & Conditions",
   "oldfieldtype": "Section Break",
   "options": "fa fa-legal"
  },
  {
   "fieldname": "tc_name",
   "fieldtype": "Link",
   "hide_days": 1,
   "hide_seconds": 1,
   "label": "Terms",
   "oldfieldname": "tc_name",
   "oldfieldtype": "Link",
   "options": "Terms and Conditions",
   "print_hide": 1
  },
  {
   "fieldname": "terms",
   "fieldtype": "Text Editor",
   "hide_days": 1,
   "hide_seconds": 1,
   "label": "Terms and Conditions Details",
   "oldfieldname": "terms",
   "oldfieldtype": "Text Editor"
  },
  {
   "collapsible": 1,
   "collapsible_depends_on": "project",
   "fieldname": "more_info",
   "fieldtype": "Tab Break",
   "hide_days": 1,
   "hide_seconds": 1,
   "label": "More Info",
   "oldfieldtype": "Section Break",
   "options": "fa fa-file-text",
   "print_hide": 1
  },
  {
   "fieldname": "inter_company_order_reference",
   "fieldtype": "Link",
   "hide_days": 1,
   "hide_seconds": 1,
   "label": "Inter Company Order Reference",
   "options": "Purchase Order",
   "read_only": 1,
   "search_index": 1
  },
  {
   "fieldname": "project",
   "fieldtype": "Link",
   "hide_days": 1,
   "hide_seconds": 1,
   "label": "Project",
   "oldfieldname": "project",
   "oldfieldtype": "Link",
   "options": "Project",
   "search_index": 1
  },
  {
   "fieldname": "party_account_currency",
   "fieldtype": "Link",
   "hidden": 1,
   "hide_days": 1,
   "hide_seconds": 1,
   "label": "Party Account Currency",
   "no_copy": 1,
   "options": "Currency",
   "print_hide": 1,
   "read_only": 1
  },
  {
   "fieldname": "source",
   "fieldtype": "Link",
   "hide_days": 1,
   "hide_seconds": 1,
   "label": "Source",
   "oldfieldname": "source",
   "oldfieldtype": "Select",
   "options": "Lead Source",
   "print_hide": 1
  },
  {
   "fieldname": "campaign",
   "fieldtype": "Link",
   "hide_days": 1,
   "hide_seconds": 1,
   "label": "Campaign",
   "oldfieldname": "campaign",
   "oldfieldtype": "Link",
   "options": "Campaign",
   "print_hide": 1
  },
  {
   "collapsible": 1,
   "fieldname": "printing_details",
   "fieldtype": "Section Break",
   "hidden": 1,
   "hide_days": 1,
   "hide_seconds": 1,
   "label": "Print Settings"
  },
  {
   "fieldname": "language",
   "fieldtype": "Data",
   "hide_days": 1,
   "hide_seconds": 1,
   "label": "Print Language",
   "print_hide": 1,
   "read_only": 1
  },
  {
   "allow_on_submit": 1,
   "fieldname": "letter_head",
   "fieldtype": "Link",
   "hide_days": 1,
   "hide_seconds": 1,
   "label": "Letter Head",
   "oldfieldname": "letter_head",
   "oldfieldtype": "Select",
   "options": "Letter Head",
   "print_hide": 1
  },
  {
   "fieldname": "column_break4",
   "fieldtype": "Column Break",
   "hide_days": 1,
   "hide_seconds": 1,
   "oldfieldtype": "Column Break",
   "print_hide": 1,
   "width": "50%"
  },
  {
   "allow_on_submit": 1,
   "fieldname": "select_print_heading",
   "fieldtype": "Link",
   "hide_days": 1,
   "hide_seconds": 1,
   "label": "Print Heading",
   "no_copy": 1,
   "oldfieldname": "select_print_heading",
   "oldfieldtype": "Link",
   "options": "Print Heading",
   "print_hide": 1,
   "report_hide": 1
  },
  {
   "allow_on_submit": 1,
   "default": "0",
   "fieldname": "group_same_items",
   "fieldtype": "Check",
   "hide_days": 1,
   "hide_seconds": 1,
   "label": "Group same items",
   "print_hide": 1
  },
  {
   "fieldname": "section_break_78",
   "fieldtype": "Section Break",
   "hidden": 1,
   "hide_days": 1,
   "hide_seconds": 1,
   "label": "Status",
   "oldfieldtype": "Column Break",
   "print_hide": 1,
   "width": "50%"
  },
  {
   "default": "Draft",
   "fieldname": "status",
   "fieldtype": "Select",
   "hide_days": 1,
   "hide_seconds": 1,
   "in_list_view": 1,
   "label": "Status",
   "no_copy": 1,
   "oldfieldname": "status",
   "oldfieldtype": "Select",
   "options": "\nDraft\nOn Hold\nTo Deliver and Bill\nTo Bill\nTo Deliver\nCompleted\nCancelled\nClosed",
   "print_hide": 1,
   "read_only": 1,
   "reqd": 1,
   "search_index": 1,
   "width": "100px"
  },
  {
   "fieldname": "delivery_status",
   "fieldtype": "Select",
   "hidden": 1,
   "hide_days": 1,
   "hide_seconds": 1,
   "label": "Delivery Status",
   "no_copy": 1,
   "options": "Not Delivered\nFully Delivered\nPartially Delivered\nClosed\nNot Applicable",
   "print_hide": 1
  },
  {
   "depends_on": "eval:!doc.__islocal && !doc.skip_delivery_note_creation",
   "description": "% of materials delivered against this Sales Order",
   "fieldname": "per_delivered",
   "fieldtype": "Percent",
   "hide_days": 1,
   "hide_seconds": 1,
   "label": "%  Delivered",
   "no_copy": 1,
   "oldfieldname": "per_delivered",
   "oldfieldtype": "Currency",
   "print_hide": 1,
   "read_only": 1,
   "width": "100px"
  },
  {
   "fieldname": "column_break_81",
   "fieldtype": "Column Break",
   "hide_days": 1,
   "hide_seconds": 1
  },
  {
   "depends_on": "eval:!doc.__islocal",
   "description": "% of materials billed against this Sales Order",
   "fieldname": "per_billed",
   "fieldtype": "Percent",
   "hide_days": 1,
   "hide_seconds": 1,
   "label": "% Amount Billed",
   "no_copy": 1,
   "oldfieldname": "per_billed",
   "oldfieldtype": "Currency",
   "print_hide": 1,
   "read_only": 1,
   "width": "100px"
  },
  {
   "fieldname": "billing_status",
   "fieldtype": "Select",
   "hidden": 1,
   "hide_days": 1,
   "hide_seconds": 1,
   "label": "Billing Status",
   "no_copy": 1,
   "options": "Not Billed\nFully Billed\nPartly Billed\nClosed",
   "print_hide": 1
  },
  {
   "collapsible": 1,
   "collapsible_depends_on": "commission_rate",
   "fieldname": "sales_team_section_break",
   "fieldtype": "Section Break",
   "hidden": 1,
   "hide_days": 1,
   "hide_seconds": 1,
   "label": "Commission",
   "oldfieldtype": "Section Break",
   "options": "fa fa-group",
   "print_hide": 1,
   "report_hide": 1
  },
  {
   "fieldname": "sales_partner",
   "fieldtype": "Link",
   "hide_days": 1,
   "hide_seconds": 1,
   "label": "Sales Partner",
   "oldfieldname": "sales_partner",
   "oldfieldtype": "Link",
   "options": "Sales Partner",
   "print_hide": 1,
   "width": "150px"
  },
  {
   "fieldname": "column_break7",
   "fieldtype": "Column Break",
   "hide_days": 1,
   "hide_seconds": 1,
   "print_hide": 1,
   "width": "50%"
  },
  {
   "fetch_from": "sales_partner.commission_rate",
   "fetch_if_empty": 1,
   "fieldname": "commission_rate",
   "fieldtype": "Float",
   "hide_days": 1,
   "hide_seconds": 1,
   "label": "Commission Rate",
   "oldfieldname": "commission_rate",
   "oldfieldtype": "Currency",
   "print_hide": 1,
   "width": "100px"
  },
  {
   "fieldname": "total_commission",
   "fieldtype": "Currency",
   "hide_days": 1,
   "hide_seconds": 1,
   "label": "Total Commission",
   "oldfieldname": "total_commission",
   "oldfieldtype": "Currency",
   "options": "Company:company:default_currency",
   "print_hide": 1
  },
  {
   "collapsible_depends_on": "sales_team",
   "fieldname": "section_break1",
   "fieldtype": "Section Break",
   "hide_days": 1,
   "hide_seconds": 1,
   "label": "Allocations",
   "print_hide": 1
  },
  {
   "allow_on_submit": 1,
   "fieldname": "sales_team",
   "fieldtype": "Table",
   "hide_days": 1,
   "hide_seconds": 1,
   "oldfieldname": "sales_team",
   "oldfieldtype": "Table",
   "options": "Sales Team",
   "print_hide": 1
  },
  {
   "allow_on_submit": 1,
   "collapsible": 1,
   "fieldname": "subscription_section",
   "fieldtype": "Section Break",
   "hidden": 1,
   "hide_days": 1,
   "hide_seconds": 1,
   "label": "Auto Repeat",
   "no_copy": 1,
   "print_hide": 1,
   "read_only": 1
  },
  {
   "allow_on_submit": 1,
   "fieldname": "from_date",
   "fieldtype": "Date",
   "hide_days": 1,
   "hide_seconds": 1,
   "label": "From Date",
   "no_copy": 1
  },
  {
   "allow_on_submit": 1,
   "fieldname": "to_date",
   "fieldtype": "Date",
   "hide_days": 1,
   "hide_seconds": 1,
   "label": "To Date",
   "no_copy": 1
  },
  {
   "fieldname": "column_break_108",
   "fieldtype": "Column Break",
   "hide_days": 1,
   "hide_seconds": 1
  },
  {
   "fieldname": "auto_repeat",
   "fieldtype": "Link",
   "hide_days": 1,
   "hide_seconds": 1,
   "label": "Auto Repeat",
   "options": "Auto Repeat"
  },
  {
   "allow_on_submit": 1,
   "depends_on": "eval: doc.auto_repeat",
   "fieldname": "update_auto_repeat_reference",
   "fieldtype": "Button",
   "hide_days": 1,
   "hide_seconds": 1,
   "label": "Update Auto Repeat Reference"
  },
  {
   "fieldname": "contact_phone",
   "fieldtype": "Data",
   "hidden": 1,
   "hide_days": 1,
   "hide_seconds": 1,
   "label": "Phone",
   "options": "Phone",
   "read_only": 1
  },
  {
   "default": "0",
   "fieldname": "skip_delivery_note",
   "fieldtype": "Check",
   "hidden": 1,
   "hide_days": 1,
   "hide_seconds": 1,
   "label": "Skip Delivery Note",
   "print_hide": 1
  },
  {
   "default": "0",
   "fetch_from": "customer.is_internal_customer",
   "fieldname": "is_internal_customer",
   "fieldtype": "Check",
   "label": "Is Internal Customer",
   "read_only": 1
  },
  {
   "fetch_from": "customer.represents_company",
   "fieldname": "represents_company",
   "fieldtype": "Link",
   "ignore_user_permissions": 1,
   "label": "Represents Company",
   "options": "Company",
   "read_only": 1
  },
  {
   "default": "0",
   "depends_on": "grand_total",
   "fieldname": "disable_rounded_total",
   "fieldtype": "Check",
   "hidden": 1,
   "label": "Disable Rounded Total"
  },
  {
   "allow_on_submit": 1,
   "fieldname": "dispatch_address_name",
   "fieldtype": "Link",
   "hidden": 1,
   "label": "Dispatch Address Name",
   "options": "Address",
   "print_hide": 1
  },
  {
   "allow_on_submit": 1,
   "depends_on": "dispatch_address_name",
   "fieldname": "dispatch_address",
   "fieldtype": "Small Text",
   "label": "Dispatch Address",
   "read_only": 1
  },
  {
   "allow_on_submit": 1,
   "fieldname": "amount_eligible_for_commission",
   "fieldtype": "Currency",
   "label": "Amount Eligible for Commission",
   "read_only": 1
  },
  {
   "fieldname": "per_picked",
   "fieldtype": "Percent",
   "label": "% Picked",
   "no_copy": 1,
   "read_only": 1
  },
  {
   "collapsible": 1,
   "fieldname": "accounting_dimensions_section",
   "fieldtype": "Section Break",
   "hidden": 1,
   "label": "Accounting Dimensions"
  },
  {
   "fieldname": "cost_center",
   "fieldtype": "Link",
   "label": "Cost Center",
   "options": "Cost Center"
  },
  {
   "fieldname": "dimension_col_break",
   "fieldtype": "Column Break"
  },
  {
   "fieldname": "column_break_28",
   "fieldtype": "Column Break"
  },
  {
   "fieldname": "column_break_49",
   "fieldtype": "Column Break"
  },
  {
   "fieldname": "connections_tab",
   "fieldtype": "Tab Break",
   "hidden": 1,
   "label": "Connections",
   "show_dashboard": 1
  },
  {
   "fieldname": "payment_terms_section",
   "fieldtype": "Section Break",
   "hidden": 1,
   "label": "Payment Terms"
  },
  {
   "fieldname": "column_break_116",
   "fieldtype": "Column Break"
  },
  {
   "fieldname": "column_break_93",
   "fieldtype": "Column Break",
   "hidden": 1
  },
  {
   "fieldname": "column_break_92",
   "fieldtype": "Column Break"
  },
  {
   "collapsible": 1,
   "fieldname": "additional_info_section",
   "fieldtype": "Section Break",
   "hidden": 1,
   "label": "Additional Info"
  },
  {
   "fieldname": "column_break_152",
   "fieldtype": "Column Break"
  },
  {
   "fieldname": "incoterm",
   "fieldtype": "Link",
   "label": "Incoterm",
   "options": "Incoterm"
  },
  {
   "depends_on": "incoterm",
   "fieldname": "named_place",
   "fieldtype": "Data",
   "label": "Named Place"
  },
  {
   "default": "0",
   "depends_on": "eval: (doc.docstatus == 0 || doc.reserve_stock)",
   "description": "If checked, Stock will be reserved on <b>Submit</b>",
   "fieldname": "reserve_stock",
   "fieldtype": "Check",
   "label": "Reserve Stock",
   "no_copy": 1,
   "print_hide": 1,
   "report_hide": 1
  },
  {
   "fieldname": "company_contact_person",
   "fieldtype": "Link",
   "label": "Company Contact Person",
   "options": "Contact",
   "print_hide": 1
  },
  {
   "fieldname": "haravan_tab",
   "fieldtype": "Tab Break",
   "label": "System"
  },
  {
   "fieldname": "cancelled_status",
   "fieldtype": "Select",
   "in_list_view": 1,
   "in_standard_filter": 1,
   "label": "Cancelled Status",
   "options": "\nUncancelled\nCancelled",
   "read_only": 1
  },
  {
   "fieldname": "column_break_phue",
   "fieldtype": "Column Break"
  },
  {
   "fieldname": "order_number",
   "fieldtype": "Data",
   "in_list_view": 1,
   "in_standard_filter": 1,
   "label": "Order Number",
   "read_only": 1,
   "unique": 1
  },
  {
   "fieldname": "financial_status",
   "fieldtype": "Select",
   "in_list_view": 1,
   "in_standard_filter": 1,
   "label": "Financial Status",
   "options": "\nPaid\nPartially Paid\nPartially Refunded\nRefunded\nPending",
   "read_only": 1
  },
  {
   "fieldname": "fulfillment_status",
   "fieldtype": "Select",
   "in_list_view": 1,
   "in_standard_filter": 1,
   "label": "Fulfillment Status",
   "options": "\nFulfilled\nNot Fulfilled",
   "read_only": 1
  },
  {
   "fieldname": "haravan_order_id",
   "fieldtype": "Data",
   "label": "Haravan Order ID",
   "read_only": 1
  },
  {
   "fieldname": "haravan_ref_order_id",
   "fieldtype": "Data",
   "label": "Haravan Ref Order ID",
   "read_only": 1
  },
  {
   "fieldname": "haravan_created_at",
   "fieldtype": "Datetime",
   "label": "Haravan Created At",
   "read_only": 1
  },
  {
   "fieldname": "section_break_uceh",
   "fieldtype": "Section Break"
  },
  {
   "fieldname": "column_break_dqxa",
   "fieldtype": "Column Break"
  },
  {
   "fieldname": "promotions",
   "fieldtype": "Table MultiSelect",
   "label": "Promotions",
   "options": "Sales Order Promotion"
  },
  {
   "fetch_from": "customer.personal_id",
   "fieldname": "customer_personal_id",
   "fieldtype": "Data",
   "label": "CMND/CCCD"
  },
  {
   "fetch_from": "customer.place_of_issuance",
   "fieldname": "place_of_issuance",
   "fieldtype": "Data",
   "label": "Place of Issuance"
  },
  {
   "fetch_from": "customer.date_of_issuance",
   "fieldname": "date_of_issuance",
   "fieldtype": "Date",
   "label": "Date of Issuance"
  },
  {
   "fetch_from": "customer.birth_date",
   "fieldname": "birth_date",
   "fieldtype": "Date",
   "label": "Birth Date"
  },
  {
   "fetch_from": "customer.gender",
   "fieldname": "gender",
   "fieldtype": "Data",
   "label": "Gender"
  },
  {
   "fieldname": "address_contact_section",
   "fieldtype": "Section Break"
  },
  {
   "fieldname": "column_break_biok",
   "fieldtype": "Column Break"
  },
  {
   "fieldname": "column_break_xnxx",
   "fieldtype": "Column Break"
  },
  {
   "fieldname": "column_break_bscz",
   "fieldtype": "Column Break"
  },
  {
   "fieldname": "section_break_ownx",
   "fieldtype": "Section Break"
  },
  {
   "fieldname": "column_break_wwye",
   "fieldtype": "Column Break"
  },
  {
   "fieldname": "source_name",
   "fieldtype": "Data",
   "label": "Source Name",
   "read_only": 1
  },
  {
   "fieldname": "payment_records",
   "fieldtype": "Table",
   "options": "Sales Order Payment Record",
   "read_only": 1
  },
  {
   "fieldname": "sales_team_tab",
   "fieldtype": "Tab Break",
   "label": "Sales Team"
  },
  {
   "fieldname": "details",
   "fieldtype": "Tab Break",
   "label": "Details"
  },
  {
   "fieldname": "contact_info_heading",
   "fieldtype": "Heading",
   "label": "Contact Info Heading"
  },
  {
   "fieldname": "default_address_heading",
   "fieldtype": "Heading",
   "label": "Default Address Heading"
  },
  {
   "fieldname": "customer_section_break",
   "fieldtype": "Section Break",
   "label": "Customer Private Information"
  },
  {
   "fieldname": "payment_section_section",
   "fieldtype": "Section Break",
   "read_only": 1
  },
  {
   "fieldname": "section_break_pulu",
   "fieldtype": "Section Break",
   "read_only": 1
  },
  {
   "fieldname": "section_break_ctso",
   "fieldtype": "Section Break"
  },
  {
   "fieldname": "ref_sales_orders",
   "fieldtype": "Table",
   "label": "Ref Sales Order",
   "options": "Sales Order Reference"
  },
  {
   "fieldname": "total_amount",
   "fieldtype": "Currency",
   "label": "Total Amount"
  },
  {
   "fieldname": "expected_payment_date",
   "fieldtype": "Date",
   "label": "Expected Payment Date"
  },
  {
   "fieldname": "column_break_yifm",
   "fieldtype": "Column Break"
  },
  {
   "fieldname": "paid_amount",
   "fieldtype": "Currency",
   "label": "Paid Amount"
  },
  {
   "fieldname": "column_break_ptow",
   "fieldtype": "Column Break"
  },
  {
   "fieldname": "balance",
   "fieldtype": "Currency",
   "label": "Balance"
  },
  {
   "fieldname": "column_break_ujjh",
   "fieldtype": "Column Break"
  },
  {
   "fieldname": "product_categories",
   "fieldtype": "Table MultiSelect",
   "label": "Product Category",
   "options": "Sales Order Product Category"
  },
  {
   "fieldname": "real_order_date",
   "fieldtype": "Date",
   "label": "Real Order Date"
  }
 ],
 "icon": "fa fa-file-text",
 "idx": 105,
 "is_submittable": 1,
 "links": [],
<<<<<<< HEAD
 "modified": "2025-05-30 10:38:13.386251",
=======
 "modified": "2025-05-29 16:17:53.704744",
>>>>>>> 786639b3
 "modified_by": "Administrator",
 "module": "Selling",
 "name": "Sales Order",
 "naming_rule": "By \"Naming Series\" field",
 "owner": "Administrator",
 "permissions": [
  {
   "amend": 1,
   "cancel": 1,
   "create": 1,
   "delete": 1,
   "email": 1,
   "print": 1,
   "read": 1,
   "report": 1,
   "role": "Sales User",
   "share": 1,
   "submit": 1,
   "write": 1
  },
  {
   "amend": 1,
   "cancel": 1,
   "create": 1,
   "delete": 1,
   "email": 1,
   "export": 1,
   "import": 1,
   "print": 1,
   "read": 1,
   "report": 1,
   "role": "Sales Manager",
   "share": 1,
   "submit": 1,
   "write": 1
  },
  {
   "amend": 1,
   "cancel": 1,
   "create": 1,
   "delete": 1,
   "email": 1,
   "print": 1,
   "read": 1,
   "report": 1,
   "role": "Maintenance User",
   "share": 1,
   "submit": 1,
   "write": 1
  },
  {
   "email": 1,
   "print": 1,
   "read": 1,
   "role": "Accounts User"
  },
  {
   "read": 1,
   "report": 1,
   "role": "Stock User"
  },
  {
   "permlevel": 1,
   "read": 1,
   "role": "Sales Manager",
   "write": 1
  }
 ],
 "row_format": "Dynamic",
 "search_fields": "status,transaction_date,customer,customer_name, territory,order_type,company",
 "show_name_in_global_search": 1,
 "sort_field": "modified",
 "sort_order": "DESC",
 "states": [],
 "timeline_field": "customer",
 "title_field": "order_number",
 "track_changes": 1,
 "track_seen": 1
}<|MERGE_RESOLUTION|>--- conflicted
+++ resolved
@@ -1934,11 +1934,7 @@
  "idx": 105,
  "is_submittable": 1,
  "links": [],
-<<<<<<< HEAD
  "modified": "2025-05-30 10:38:13.386251",
-=======
- "modified": "2025-05-29 16:17:53.704744",
->>>>>>> 786639b3
  "modified_by": "Administrator",
  "module": "Selling",
  "name": "Sales Order",
