{
 "allow_import": 1,
 "autoname": "naming_series:",
 "creation": "2013-06-18 12:39:59",
 "doctype": "DocType",
 "document_type": "Document",
 "editable_grid": 1,
 "engine": "InnoDB",
 "field_order": [
  "customer_section",
  "column_break0",
  "title",
  "naming_series",
  "customer",
  "customer_name",
  "order_type",
  "skip_delivery_note",
  "column_break1",
  "amended_from",
  "company",
  "transaction_date",
  "delivery_date",
  "po_no",
  "po_date",
  "tax_id",
  "contact_info",
  "customer_address",
  "address_display",
  "contact_person",
  "contact_display",
  "contact_phone",
  "contact_mobile",
  "contact_email",
  "company_address",
  "company_address_display",
  "col_break46",
  "shipping_address_name",
  "shipping_address",
  "customer_group",
  "territory",
  "currency_and_price_list",
  "currency",
  "conversion_rate",
  "column_break2",
  "selling_price_list",
  "price_list_currency",
  "plc_conversion_rate",
  "ignore_pricing_rule",
  "sec_warehouse",
  "set_warehouse",
  "items_section",
  "scan_barcode",
  "items",
  "pricing_rule_details",
  "pricing_rules",
  "section_break_31",
  "column_break_33a",
  "total_qty",
  "base_total",
  "base_net_total",
  "column_break_33",
  "total_net_weight",
  "total",
  "net_total",
  "taxes_section",
  "tax_category",
  "column_break_38",
  "shipping_rule",
  "section_break_40",
  "taxes_and_charges",
  "taxes",
  "sec_tax_breakup",
  "other_charges_calculation",
  "section_break_43",
  "base_total_taxes_and_charges",
  "column_break_46",
  "total_taxes_and_charges",
  "loyalty_points_redemption",
  "loyalty_points",
  "loyalty_amount",
  "section_break_48",
  "coupon_code",
  "apply_discount_on",
  "base_discount_amount",
  "column_break_50",
  "additional_discount_percentage",
  "discount_amount",
  "totals",
  "base_grand_total",
  "base_rounding_adjustment",
  "base_rounded_total",
  "base_in_words",
  "column_break3",
  "grand_total",
  "rounding_adjustment",
  "rounded_total",
  "in_words",
  "advance_paid",
  "packing_list",
  "packed_items",
  "payment_schedule_section",
  "payment_terms_template",
  "payment_schedule",
  "terms_section_break",
  "tc_name",
  "terms",
  "more_info",
  "inter_company_order_reference",
  "project",
  "party_account_currency",
  "column_break_77",
  "source",
  "campaign",
  "printing_details",
  "language",
  "letter_head",
  "column_break4",
  "select_print_heading",
  "group_same_items",
  "section_break_78",
  "status",
  "delivery_status",
  "per_delivered",
  "column_break_81",
  "per_billed",
  "billing_status",
  "sales_team_section_break",
  "sales_partner",
  "column_break7",
  "commission_rate",
  "total_commission",
  "section_break1",
  "sales_team",
  "subscription_section",
  "from_date",
  "to_date",
  "column_break_108",
  "auto_repeat",
  "update_auto_repeat_reference"
 ],
 "fields": [
  {
   "fieldname": "customer_section",
   "fieldtype": "Section Break",
   "options": "fa fa-user"
  },
  {
   "fieldname": "column_break0",
   "fieldtype": "Column Break",
   "oldfieldtype": "Column Break",
   "width": "50%"
  },
  {
   "allow_on_submit": 1,
   "default": "{customer_name}",
   "fieldname": "title",
   "fieldtype": "Data",
   "hidden": 1,
   "label": "Title",
   "no_copy": 1,
   "print_hide": 1
  },
  {
   "fieldname": "naming_series",
   "fieldtype": "Select",
   "label": "Series",
   "no_copy": 1,
   "oldfieldname": "naming_series",
   "oldfieldtype": "Select",
   "options": "SAL-ORD-.YYYY.-",
   "print_hide": 1,
   "reqd": 1,
   "set_only_once": 1
  },
  {
   "bold": 1,
   "fieldname": "customer",
   "fieldtype": "Link",
   "in_global_search": 1,
   "in_standard_filter": 1,
   "label": "Customer",
   "oldfieldname": "customer",
   "oldfieldtype": "Link",
   "options": "Customer",
   "print_hide": 1,
   "reqd": 1,
   "search_index": 1
  },
  {
   "bold": 1,
   "fetch_from": "customer.customer_name",
   "fieldname": "customer_name",
   "fieldtype": "Data",
   "in_global_search": 1,
   "label": "Customer Name",
   "read_only": 1
  },
  {
   "default": "Sales",
   "fieldname": "order_type",
   "fieldtype": "Select",
   "label": "Order Type",
   "oldfieldname": "order_type",
   "oldfieldtype": "Select",
   "options": "\nSales\nMaintenance\nShopping Cart",
   "print_hide": 1,
   "reqd": 1
  },
  {
   "fieldname": "column_break1",
   "fieldtype": "Column Break",
   "oldfieldtype": "Column Break",
   "width": "50%"
  },
  {
   "fieldname": "amended_from",
   "fieldtype": "Link",
   "hidden": 1,
   "ignore_user_permissions": 1,
   "label": "Amended From",
   "no_copy": 1,
   "oldfieldname": "amended_from",
   "oldfieldtype": "Data",
   "options": "Sales Order",
   "print_hide": 1,
   "read_only": 1,
   "width": "150px"
  },
  {
   "fieldname": "company",
   "fieldtype": "Link",
   "in_standard_filter": 1,
   "label": "Company",
   "oldfieldname": "company",
   "oldfieldtype": "Link",
   "options": "Company",
   "print_hide": 1,
   "remember_last_selected_value": 1,
   "reqd": 1,
   "width": "150px"
  },
  {
   "default": "Today",
   "fieldname": "transaction_date",
   "fieldtype": "Date",
   "in_standard_filter": 1,
   "label": "Date",
   "no_copy": 1,
   "oldfieldname": "transaction_date",
   "oldfieldtype": "Date",
   "reqd": 1,
   "search_index": 1,
   "width": "160px"
  },
  {
   "allow_on_submit": 1,
   "depends_on": "eval:!doc.skip_delivery_note",
   "fieldname": "delivery_date",
   "fieldtype": "Date",
   "in_list_view": 1,
   "label": "Delivery Date",
   "no_copy": 1
  },
  {
   "allow_on_submit": 1,
   "fieldname": "po_no",
   "fieldtype": "Data",
   "label": "Customer's Purchase Order",
   "oldfieldname": "po_no",
   "oldfieldtype": "Data",
   "width": "100px"
  },
  {
   "allow_on_submit": 1,
   "depends_on": "eval:doc.po_no",
   "fieldname": "po_date",
   "fieldtype": "Date",
   "label": "Customer's Purchase Order Date",
   "oldfieldname": "po_date",
   "oldfieldtype": "Date",
   "width": "100px"
  },
  {
   "fetch_from": "customer.tax_id",
   "fieldname": "tax_id",
   "fieldtype": "Data",
   "label": "Tax Id",
   "read_only": 1,
   "width": "100px"
  },
  {
   "collapsible": 1,
   "depends_on": "customer",
   "fieldname": "contact_info",
   "fieldtype": "Section Break",
   "label": "Address and Contact",
   "options": "fa fa-bullhorn"
  },
  {
   "allow_on_submit": 1,
   "fieldname": "customer_address",
   "fieldtype": "Link",
   "label": "Customer Address",
   "options": "Address",
   "print_hide": 1
  },
  {
   "allow_on_submit": 1,
   "fieldname": "address_display",
   "fieldtype": "Small Text",
   "label": "Address",
   "read_only": 1
  },
  {
   "fieldname": "contact_person",
   "fieldtype": "Link",
   "label": "Contact Person",
   "options": "Contact",
   "print_hide": 1
  },
  {
   "fieldname": "contact_display",
   "fieldtype": "Small Text",
   "in_global_search": 1,
   "label": "Contact",
   "read_only": 1
  },
  {
   "fieldname": "contact_mobile",
   "fieldtype": "Small Text",
   "label": "Mobile No",
   "read_only": 1
  },
  {
   "fieldname": "contact_email",
   "fieldtype": "Data",
   "hidden": 1,
   "label": "Contact Email",
   "options": "Email",
   "print_hide": 1,
   "read_only": 1
  },
  {
   "fieldname": "company_address_display",
   "fieldtype": "Small Text",
   "label": "Company Address",
   "read_only": 1
  },
  {
   "fieldname": "company_address",
   "fieldtype": "Link",
   "label": "Company Address Name",
   "options": "Address"
  },
  {
   "fieldname": "col_break46",
   "fieldtype": "Column Break",
   "width": "50%"
  },
  {
   "allow_on_submit": 1,
   "fieldname": "shipping_address_name",
   "fieldtype": "Link",
   "label": "Shipping Address Name",
   "options": "Address",
   "print_hide": 1
  },
  {
   "allow_on_submit": 1,
   "fieldname": "shipping_address",
   "fieldtype": "Small Text",
   "label": "Shipping Address",
   "print_hide": 1,
   "read_only": 1
  },
  {
   "fieldname": "customer_group",
   "fieldtype": "Link",
   "hidden": 1,
   "label": "Customer Group",
   "options": "Customer Group",
   "print_hide": 1
  },
  {
   "fieldname": "territory",
   "fieldtype": "Link",
   "label": "Territory",
   "options": "Territory",
   "print_hide": 1
  },
  {
   "collapsible": 1,
   "fieldname": "currency_and_price_list",
   "fieldtype": "Section Break",
   "label": "Currency and Price List",
   "options": "fa fa-tag",
   "print_hide": 1
  },
  {
   "fieldname": "currency",
   "fieldtype": "Link",
   "label": "Currency",
   "oldfieldname": "currency",
   "oldfieldtype": "Select",
   "options": "Currency",
   "print_hide": 1,
   "reqd": 1,
   "width": "100px"
  },
  {
   "description": "Rate at which customer's currency is converted to company's base currency",
   "fieldname": "conversion_rate",
   "fieldtype": "Float",
   "label": "Exchange Rate",
   "oldfieldname": "conversion_rate",
   "oldfieldtype": "Currency",
   "precision": "9",
   "print_hide": 1,
   "reqd": 1,
   "width": "100px"
  },
  {
   "fieldname": "column_break2",
   "fieldtype": "Column Break",
   "width": "50%"
  },
  {
   "fieldname": "selling_price_list",
   "fieldtype": "Link",
   "label": "Price List",
   "oldfieldname": "price_list_name",
   "oldfieldtype": "Select",
   "options": "Price List",
   "print_hide": 1,
   "reqd": 1,
   "width": "100px"
  },
  {
   "fieldname": "price_list_currency",
   "fieldtype": "Link",
   "label": "Price List Currency",
   "options": "Currency",
   "print_hide": 1,
   "read_only": 1,
   "reqd": 1
  },
  {
   "description": "Rate at which Price list currency is converted to company's base currency",
   "fieldname": "plc_conversion_rate",
   "fieldtype": "Float",
   "label": "Price List Exchange Rate",
   "precision": "9",
   "print_hide": 1,
   "reqd": 1
  },
  {
   "default": "0",
   "fieldname": "ignore_pricing_rule",
   "fieldtype": "Check",
   "label": "Ignore Pricing Rule",
   "no_copy": 1,
   "permlevel": 1,
   "print_hide": 1
  },
  {
   "fieldname": "sec_warehouse",
   "fieldtype": "Section Break"
  },
  {
   "fieldname": "set_warehouse",
   "fieldtype": "Link",
   "label": "Set Source Warehouse",
   "options": "Warehouse",
   "print_hide": 1
  },
  {
   "fieldname": "items_section",
   "fieldtype": "Section Break",
   "oldfieldtype": "Section Break",
   "options": "fa fa-shopping-cart"
  },
  {
   "fieldname": "scan_barcode",
   "fieldtype": "Data",
   "label": "Scan Barcode"
  },
  {
   "allow_bulk_edit": 1,
   "fieldname": "items",
   "fieldtype": "Table",
   "label": "Items",
   "oldfieldname": "sales_order_details",
   "oldfieldtype": "Table",
   "options": "Sales Order Item",
   "reqd": 1
  },
  {
   "fieldname": "pricing_rule_details",
   "fieldtype": "Section Break",
   "label": "Pricing Rules"
  },
  {
   "fieldname": "pricing_rules",
   "fieldtype": "Table",
   "label": "Pricing Rule Detail",
   "options": "Pricing Rule Detail",
   "read_only": 1
  },
  {
   "fieldname": "section_break_31",
   "fieldtype": "Section Break"
  },
  {
   "fieldname": "column_break_33a",
   "fieldtype": "Column Break"
  },
  {
   "fieldname": "total_qty",
   "fieldtype": "Float",
   "label": "Total Quantity",
   "read_only": 1
  },
  {
   "fieldname": "base_total",
   "fieldtype": "Currency",
   "label": "Total (Company Currency)",
   "options": "Company:company:default_currency",
   "print_hide": 1,
   "read_only": 1
  },
  {
   "fieldname": "base_net_total",
   "fieldtype": "Currency",
   "label": "Net Total (Company Currency)",
   "oldfieldname": "net_total",
   "oldfieldtype": "Currency",
   "options": "Company:company:default_currency",
   "print_hide": 1,
   "read_only": 1,
   "width": "150px"
  },
  {
   "fieldname": "column_break_33",
   "fieldtype": "Column Break"
  },
  {
   "fieldname": "total",
   "fieldtype": "Currency",
   "label": "Total",
   "options": "currency",
   "read_only": 1
  },
  {
   "fieldname": "net_total",
   "fieldtype": "Currency",
   "label": "Net Total",
   "options": "currency",
   "print_hide": 1,
   "read_only": 1
  },
  {
   "fieldname": "total_net_weight",
   "fieldtype": "Float",
   "label": "Total Net Weight",
   "print_hide": 1,
   "read_only": 1
  },
  {
   "fieldname": "taxes_section",
   "fieldtype": "Section Break",
   "label": "Taxes and Charges",
   "oldfieldtype": "Section Break",
   "options": "fa fa-money"
  },
  {
   "fieldname": "tax_category",
   "fieldtype": "Link",
   "label": "Tax Category",
   "options": "Tax Category",
   "print_hide": 1
  },
  {
   "fieldname": "column_break_38",
   "fieldtype": "Column Break"
  },
  {
   "fieldname": "shipping_rule",
   "fieldtype": "Link",
   "label": "Shipping Rule",
   "oldfieldtype": "Button",
   "options": "Shipping Rule",
   "print_hide": 1
  },
  {
   "fieldname": "section_break_40",
   "fieldtype": "Section Break"
  },
  {
   "fieldname": "taxes_and_charges",
   "fieldtype": "Link",
   "label": "Sales Taxes and Charges Template",
   "oldfieldname": "charge",
   "oldfieldtype": "Link",
   "options": "Sales Taxes and Charges Template",
   "print_hide": 1
  },
  {
   "fieldname": "taxes",
   "fieldtype": "Table",
   "label": "Sales Taxes and Charges",
   "oldfieldname": "other_charges",
   "oldfieldtype": "Table",
   "options": "Sales Taxes and Charges"
  },
  {
   "collapsible": 1,
   "fieldname": "sec_tax_breakup",
   "fieldtype": "Section Break",
   "label": "Tax Breakup"
  },
  {
   "fieldname": "other_charges_calculation",
   "fieldtype": "Long Text",
   "label": "Taxes and Charges Calculation",
   "no_copy": 1,
   "oldfieldtype": "HTML",
   "print_hide": 1,
   "read_only": 1
  },
  {
   "fieldname": "section_break_43",
   "fieldtype": "Section Break"
  },
  {
   "fieldname": "base_total_taxes_and_charges",
   "fieldtype": "Currency",
   "label": "Total Taxes and Charges (Company Currency)",
   "oldfieldname": "other_charges_total",
   "oldfieldtype": "Currency",
   "options": "Company:company:default_currency",
   "print_hide": 1,
   "read_only": 1,
   "width": "150px"
  },
  {
   "fieldname": "column_break_46",
   "fieldtype": "Column Break"
  },
  {
   "fieldname": "total_taxes_and_charges",
   "fieldtype": "Currency",
   "label": "Total Taxes and Charges",
   "options": "currency",
   "print_hide": 1,
   "read_only": 1
  },
  {
   "fieldname": "loyalty_points_redemption",
   "fieldtype": "Section Break",
   "hidden": 1,
   "label": "Loyalty Points Redemption",
   "print_hide": 1
  },
  {
   "fieldname": "loyalty_points",
   "fieldtype": "Int",
   "hidden": 1,
   "label": "Loyalty Points",
   "read_only": 1
  },
  {
   "fieldname": "loyalty_amount",
   "fieldtype": "Currency",
   "hidden": 1,
   "label": "Loyalty Amount",
   "print_hide": 1,
   "read_only": 1
  },
  {
   "collapsible": 1,
   "collapsible_depends_on": "discount_amount",
   "fieldname": "section_break_48",
   "fieldtype": "Section Break",
   "label": "Additional Discount and Coupon Code"
  },
  {
   "fieldname": "coupon_code",
   "fieldtype": "Link",
   "label": "Coupon Code",
   "options": "Coupon Code"
  },
  {
   "default": "Grand Total",
   "fieldname": "apply_discount_on",
   "fieldtype": "Select",
   "label": "Apply Additional Discount On",
   "options": "\nGrand Total\nNet Total",
   "print_hide": 1
  },
  {
   "fieldname": "base_discount_amount",
   "fieldtype": "Currency",
   "label": "Additional Discount Amount (Company Currency)",
   "options": "Company:company:default_currency",
   "print_hide": 1,
   "read_only": 1
  },
  {
   "fieldname": "column_break_50",
   "fieldtype": "Column Break"
  },
  {
   "fieldname": "additional_discount_percentage",
   "fieldtype": "Float",
   "label": "Additional Discount Percentage",
   "print_hide": 1
  },
  {
   "fieldname": "discount_amount",
   "fieldtype": "Currency",
   "label": "Additional Discount Amount",
   "options": "currency",
   "print_hide": 1
  },
  {
   "fieldname": "totals",
   "fieldtype": "Section Break",
   "oldfieldtype": "Section Break",
   "options": "fa fa-money",
   "print_hide": 1
  },
  {
   "fieldname": "base_grand_total",
   "fieldtype": "Currency",
   "label": "Grand Total (Company Currency)",
   "oldfieldname": "grand_total",
   "oldfieldtype": "Currency",
   "options": "Company:company:default_currency",
   "print_hide": 1,
   "read_only": 1,
   "width": "150px"
  },
  {
   "fieldname": "base_rounding_adjustment",
   "fieldtype": "Currency",
   "label": "Rounding Adjustment (Company Currency)",
   "no_copy": 1,
   "options": "Company:company:default_currency",
   "print_hide": 1,
   "read_only": 1
  },
  {
   "fieldname": "base_rounded_total",
   "fieldtype": "Currency",
   "label": "Rounded Total (Company Currency)",
   "oldfieldname": "rounded_total",
   "oldfieldtype": "Currency",
   "options": "Company:company:default_currency",
   "print_hide": 1,
   "read_only": 1,
   "width": "150px"
  },
  {
   "description": "In Words will be visible once you save the Sales Order.",
   "fieldname": "base_in_words",
   "fieldtype": "Data",
   "label": "In Words (Company Currency)",
   "oldfieldname": "in_words",
   "oldfieldtype": "Data",
   "print_hide": 1,
   "read_only": 1,
   "width": "200px"
  },
  {
   "fieldname": "column_break3",
   "fieldtype": "Column Break",
   "oldfieldtype": "Column Break",
   "print_hide": 1,
   "width": "50%"
  },
  {
   "fieldname": "grand_total",
   "fieldtype": "Currency",
   "in_list_view": 1,
   "label": "Grand Total",
   "oldfieldname": "grand_total_export",
   "oldfieldtype": "Currency",
   "options": "currency",
   "read_only": 1,
   "width": "150px"
  },
  {
   "fieldname": "rounding_adjustment",
   "fieldtype": "Currency",
   "label": "Rounding Adjustment",
   "no_copy": 1,
   "options": "currency",
   "print_hide": 1,
   "read_only": 1
  },
  {
   "bold": 1,
   "fieldname": "rounded_total",
   "fieldtype": "Currency",
   "label": "Rounded Total",
   "oldfieldname": "rounded_total_export",
   "oldfieldtype": "Currency",
   "options": "currency",
   "read_only": 1,
   "width": "150px"
  },
  {
   "fieldname": "in_words",
   "fieldtype": "Data",
   "label": "In Words",
   "oldfieldname": "in_words_export",
   "oldfieldtype": "Data",
   "print_hide": 1,
   "read_only": 1,
   "width": "200px"
  },
  {
   "fieldname": "advance_paid",
   "fieldtype": "Currency",
   "label": "Advance Paid",
   "no_copy": 1,
   "options": "party_account_currency",
   "print_hide": 1,
   "read_only": 1
  },
  {
   "collapsible": 1,
   "collapsible_depends_on": "packed_items",
   "fieldname": "packing_list",
   "fieldtype": "Section Break",
   "label": "Packing List",
   "oldfieldtype": "Section Break",
   "options": "fa fa-suitcase",
   "print_hide": 1
  },
  {
   "fieldname": "packed_items",
   "fieldtype": "Table",
   "label": "Packed Items",
   "options": "Packed Item",
   "print_hide": 1,
   "read_only": 1
  },
  {
   "fieldname": "payment_schedule_section",
   "fieldtype": "Section Break",
   "label": "Payment Terms"
  },
  {
   "fieldname": "payment_terms_template",
   "fieldtype": "Link",
   "label": "Payment Terms Template",
   "options": "Payment Terms Template",
   "print_hide": 1
  },
  {
   "fieldname": "payment_schedule",
   "fieldtype": "Table",
   "label": "Payment Schedule",
   "no_copy": 1,
   "options": "Payment Schedule",
   "print_hide": 1
  },
  {
   "collapsible": 1,
   "collapsible_depends_on": "terms",
   "fieldname": "terms_section_break",
   "fieldtype": "Section Break",
   "label": "Terms and Conditions",
   "oldfieldtype": "Section Break",
   "options": "fa fa-legal"
  },
  {
   "fieldname": "tc_name",
   "fieldtype": "Link",
   "label": "Terms",
   "oldfieldname": "tc_name",
   "oldfieldtype": "Link",
   "options": "Terms and Conditions",
   "print_hide": 1
  },
  {
   "fieldname": "terms",
   "fieldtype": "Text Editor",
   "label": "Terms and Conditions Details",
   "oldfieldname": "terms",
   "oldfieldtype": "Text Editor"
  },
  {
   "collapsible": 1,
   "collapsible_depends_on": "project",
   "fieldname": "more_info",
   "fieldtype": "Section Break",
   "label": "More Information",
   "oldfieldtype": "Section Break",
   "options": "fa fa-file-text",
   "print_hide": 1
  },
  {
   "fieldname": "inter_company_order_reference",
   "fieldtype": "Link",
   "label": "Inter Company Order Reference",
   "options": "Purchase Order"
  },
  {
   "description": "Track this Sales Order against any Project",
   "fieldname": "project",
   "fieldtype": "Link",
   "label": "Project",
   "oldfieldname": "project",
   "oldfieldtype": "Link",
   "options": "Project"
  },
  {
   "fieldname": "party_account_currency",
   "fieldtype": "Link",
   "hidden": 1,
   "label": "Party Account Currency",
   "no_copy": 1,
   "options": "Currency",
   "print_hide": 1,
   "read_only": 1
  },
  {
   "fieldname": "column_break_77",
   "fieldtype": "Column Break"
  },
  {
   "fieldname": "source",
   "fieldtype": "Link",
   "label": "Source",
   "oldfieldname": "source",
   "oldfieldtype": "Select",
   "options": "Lead Source",
   "print_hide": 1
  },
  {
   "fieldname": "campaign",
   "fieldtype": "Link",
   "label": "Campaign",
   "oldfieldname": "campaign",
   "oldfieldtype": "Link",
   "options": "Campaign",
   "print_hide": 1
  },
  {
   "collapsible": 1,
   "fieldname": "printing_details",
   "fieldtype": "Section Break",
   "label": "Print Settings"
  },
  {
   "fieldname": "language",
   "fieldtype": "Data",
   "label": "Print Language",
   "print_hide": 1,
   "read_only": 1
  },
  {
   "allow_on_submit": 1,
   "fieldname": "letter_head",
   "fieldtype": "Link",
   "label": "Letter Head",
   "oldfieldname": "letter_head",
   "oldfieldtype": "Select",
   "options": "Letter Head",
   "print_hide": 1
  },
  {
   "fieldname": "column_break4",
   "fieldtype": "Column Break",
   "oldfieldtype": "Column Break",
   "print_hide": 1,
   "width": "50%"
  },
  {
   "allow_on_submit": 1,
   "fieldname": "select_print_heading",
   "fieldtype": "Link",
   "label": "Print Heading",
   "no_copy": 1,
   "oldfieldname": "select_print_heading",
   "oldfieldtype": "Link",
   "options": "Print Heading",
   "print_hide": 1,
   "report_hide": 1
  },
  {
   "allow_on_submit": 1,
   "default": "0",
   "fieldname": "group_same_items",
   "fieldtype": "Check",
   "label": "Group same items",
   "print_hide": 1
  },
  {
   "collapsible": 1,
   "fieldname": "section_break_78",
   "fieldtype": "Section Break",
   "label": "Billing and Delivery Status",
   "oldfieldtype": "Column Break",
   "print_hide": 1,
   "width": "50%"
  },
  {
   "default": "Draft",
   "fieldname": "status",
   "fieldtype": "Select",
   "in_list_view": 1,
   "label": "Status",
   "no_copy": 1,
   "oldfieldname": "status",
   "oldfieldtype": "Select",
   "options": "\nDraft\nOn Hold\nTo Deliver and Bill\nTo Bill\nTo Deliver\nCompleted\nCancelled\nClosed",
   "print_hide": 1,
   "read_only": 1,
   "reqd": 1,
   "search_index": 1,
   "width": "100px"
  },
  {
   "fieldname": "delivery_status",
   "fieldtype": "Select",
   "hidden": 1,
   "in_standard_filter": 1,
   "label": "Delivery Status",
   "no_copy": 1,
   "options": "Not Delivered\nFully Delivered\nPartly Delivered\nClosed\nNot Applicable",
   "print_hide": 1
  },
  {
   "depends_on": "eval:!doc.__islocal && !doc.skip_delivery_note_creation",
   "description": "% of materials delivered against this Sales Order",
   "fieldname": "per_delivered",
   "fieldtype": "Percent",
   "in_list_view": 1,
   "label": "%  Delivered",
   "no_copy": 1,
   "oldfieldname": "per_delivered",
   "oldfieldtype": "Currency",
   "print_hide": 1,
   "read_only": 1,
   "width": "100px"
  },
  {
   "fieldname": "column_break_81",
   "fieldtype": "Column Break"
  },
  {
   "depends_on": "eval:!doc.__islocal",
   "description": "% of materials billed against this Sales Order",
   "fieldname": "per_billed",
   "fieldtype": "Percent",
   "in_list_view": 1,
   "label": "% Amount Billed",
   "no_copy": 1,
   "oldfieldname": "per_billed",
   "oldfieldtype": "Currency",
   "print_hide": 1,
   "read_only": 1,
   "width": "100px"
  },
  {
   "fieldname": "billing_status",
   "fieldtype": "Select",
   "hidden": 1,
   "in_standard_filter": 1,
   "label": "Billing Status",
   "no_copy": 1,
   "options": "Not Billed\nFully Billed\nPartly Billed\nClosed",
   "print_hide": 1
  },
  {
   "collapsible": 1,
   "collapsible_depends_on": "commission_rate",
   "fieldname": "sales_team_section_break",
   "fieldtype": "Section Break",
   "label": "Commission",
   "oldfieldtype": "Section Break",
   "options": "fa fa-group",
   "print_hide": 1
  },
  {
   "fieldname": "sales_partner",
   "fieldtype": "Link",
   "label": "Sales Partner",
   "oldfieldname": "sales_partner",
   "oldfieldtype": "Link",
   "options": "Sales Partner",
   "print_hide": 1,
   "width": "150px"
  },
  {
   "fieldname": "column_break7",
   "fieldtype": "Column Break",
   "print_hide": 1,
   "width": "50%"
  },
  {
   "fieldname": "commission_rate",
   "fieldtype": "Float",
   "label": "Commission Rate",
   "oldfieldname": "commission_rate",
   "oldfieldtype": "Currency",
   "print_hide": 1,
   "width": "100px"
  },
  {
   "fieldname": "total_commission",
   "fieldtype": "Currency",
   "label": "Total Commission",
   "oldfieldname": "total_commission",
   "oldfieldtype": "Currency",
   "options": "Company:company:default_currency",
   "print_hide": 1
  },
  {
   "collapsible": 1,
   "collapsible_depends_on": "sales_team",
   "fieldname": "section_break1",
   "fieldtype": "Section Break",
   "label": "Sales Team",
   "print_hide": 1
  },
  {
   "allow_on_submit": 1,
   "fieldname": "sales_team",
   "fieldtype": "Table",
   "label": "Sales Team",
   "oldfieldname": "sales_team",
   "oldfieldtype": "Table",
   "options": "Sales Team",
   "print_hide": 1
  },
  {
   "allow_on_submit": 1,
   "collapsible": 1,
   "fieldname": "subscription_section",
   "fieldtype": "Section Break",
   "label": "Auto Repeat Section",
   "no_copy": 1,
   "print_hide": 1,
   "read_only": 1
  },
  {
   "allow_on_submit": 1,
   "fieldname": "from_date",
   "fieldtype": "Date",
   "label": "From Date",
   "no_copy": 1
  },
  {
   "allow_on_submit": 1,
   "fieldname": "to_date",
   "fieldtype": "Date",
   "label": "To Date",
   "no_copy": 1
  },
  {
   "fieldname": "column_break_108",
   "fieldtype": "Column Break"
  },
  {
   "fieldname": "auto_repeat",
   "fieldtype": "Link",
   "label": "Auto Repeat",
   "options": "Auto Repeat"
  },
  {
   "allow_on_submit": 1,
   "depends_on": "eval: doc.auto_repeat",
   "fieldname": "update_auto_repeat_reference",
   "fieldtype": "Button",
   "label": "Update Auto Repeat Reference"
  },
  {
   "fieldname": "contact_phone",
   "fieldtype": "Data",
   "label": "Phone",
   "read_only": 1
  },
  {
   "default": "0",
   "fieldname": "skip_delivery_note",
   "fieldtype": "Check",
   "hidden": 1,
   "label": "Skip Delivery Note",
   "print_hide": 1
  }
 ],
 "icon": "fa fa-file-text",
 "idx": 105,
 "in_create": 1,
 "is_submittable": 1,
<<<<<<< HEAD
 "modified": "2020-06-17 15:27:32.932722",
=======
 "modified": "2020-07-01 12:39:57.698621",
>>>>>>> 58feda56
 "modified_by": "Administrator",
 "module": "Selling",
 "name": "Sales Order",
 "owner": "Administrator",
 "permissions": [
  {
   "amend": 1,
   "cancel": 1,
   "create": 1,
   "delete": 1,
   "email": 1,
   "print": 1,
   "read": 1,
   "report": 1,
   "role": "Sales User",
   "share": 1,
   "submit": 1,
   "write": 1
  },
  {
   "amend": 1,
   "cancel": 1,
   "create": 1,
   "delete": 1,
   "email": 1,
   "export": 1,
   "import": 1,
   "print": 1,
   "read": 1,
   "report": 1,
   "role": "Sales Manager",
   "set_user_permissions": 1,
   "share": 1,
   "submit": 1,
   "write": 1
  },
  {
   "amend": 1,
   "cancel": 1,
   "create": 1,
   "delete": 1,
   "email": 1,
   "print": 1,
   "read": 1,
   "report": 1,
   "role": "Maintenance User",
   "share": 1,
   "submit": 1,
   "write": 1
  },
  {
   "email": 1,
   "print": 1,
   "read": 1,
   "role": "Accounts User"
  },
  {
   "read": 1,
   "report": 1,
   "role": "Stock User"
  },
  {
   "permlevel": 1,
   "read": 1,
   "role": "Sales Manager",
   "write": 1
  }
 ],
 "read_only": 1,
 "search_fields": "status,transaction_date,customer,customer_name, territory,order_type,company",
 "show_name_in_global_search": 1,
 "sort_field": "modified",
 "sort_order": "DESC",
 "timeline_field": "customer",
 "title_field": "title",
 "track_changes": 1,
 "track_seen": 1
}<|MERGE_RESOLUTION|>--- conflicted
+++ resolved
@@ -1197,11 +1197,7 @@
  "idx": 105,
  "in_create": 1,
  "is_submittable": 1,
-<<<<<<< HEAD
- "modified": "2020-06-17 15:27:32.932722",
-=======
  "modified": "2020-07-01 12:39:57.698621",
->>>>>>> 58feda56
  "modified_by": "Administrator",
  "module": "Selling",
  "name": "Sales Order",
