--- conflicted
+++ resolved
@@ -1,10 +1,7 @@
 {
  "allow_import": 1,
  "autoname": "naming_series:",
-<<<<<<< HEAD
  "create_on_install": 1,
-=======
->>>>>>> 4a323463
  "creation": "2013-06-18 12:39:59",
  "doctype": "DocType",
  "document_type": "Document",
@@ -31,10 +28,7 @@
   "address_display",
   "contact_person",
   "contact_display",
-<<<<<<< HEAD
-=======
   "contact_phone",
->>>>>>> 4a323463
   "contact_mobile",
   "contact_email",
   "company_address_display",
@@ -1172,25 +1166,18 @@
    "fieldname": "update_auto_repeat_reference",
    "fieldtype": "Button",
    "label": "Update Auto Repeat Reference"
-<<<<<<< HEAD
-=======
   },
   {
    "fieldname": "contact_phone",
    "fieldtype": "Data",
    "label": "Phone",
    "read_only": 1
->>>>>>> 4a323463
   }
  ],
  "icon": "fa fa-file-text",
  "idx": 105,
  "is_submittable": 1,
-<<<<<<< HEAD
- "modified": "2019-09-06 20:21:03.937807",
-=======
  "modified": "2019-09-12 02:13:56.308839",
->>>>>>> 4a323463
  "modified_by": "Administrator",
  "module": "Selling",
  "name": "Sales Order",
