{
 "allow_import": 1,
 "autoname": "naming_series:",
 "creation": "2013-06-18 12:39:59",
 "doctype": "DocType",
 "document_type": "Document",
 "editable_grid": 1,
 "engine": "InnoDB",
 "field_order": [
  "customer_section",
  "column_break0",
  "title",
  "naming_series",
  "customer",
  "customer_name",
  "order_type",
  "skip_delivery_note",
  "column_break1",
  "amended_from",
  "company",
  "transaction_date",
  "delivery_date",
  "po_no",
  "po_date",
  "tax_id",
  "contact_info",
  "customer_address",
  "address_display",
  "contact_person",
  "contact_display",
  "contact_phone",
  "contact_mobile",
  "contact_email",
  "company_address_display",
  "company_address",
  "col_break46",
  "shipping_address_name",
  "shipping_address",
  "customer_group",
  "territory",
  "currency_and_price_list",
  "currency",
  "conversion_rate",
  "column_break2",
  "selling_price_list",
  "price_list_currency",
  "plc_conversion_rate",
  "ignore_pricing_rule",
  "sec_warehouse",
  "set_warehouse",
  "items_section",
  "scan_barcode",
  "items",
  "pricing_rule_details",
  "pricing_rules",
  "section_break_31",
  "column_break_33a",
  "total_qty",
  "base_total",
  "base_net_total",
  "column_break_33",
  "total",
  "net_total",
  "total_net_weight",
  "taxes_section",
  "tax_category",
  "column_break_38",
  "shipping_rule",
  "section_break_40",
  "taxes_and_charges",
  "taxes",
  "sec_tax_breakup",
  "other_charges_calculation",
  "section_break_43",
  "base_total_taxes_and_charges",
  "column_break_46",
  "total_taxes_and_charges",
  "loyalty_points_redemption",
  "loyalty_points",
  "loyalty_amount",
  "section_break_48",
  "apply_discount_on",
  "base_discount_amount",
  "column_break_50",
  "additional_discount_percentage",
  "discount_amount",
  "totals",
  "base_grand_total",
  "base_rounding_adjustment",
  "base_rounded_total",
  "base_in_words",
  "column_break3",
  "grand_total",
  "rounding_adjustment",
  "rounded_total",
  "in_words",
  "advance_paid",
  "packing_list",
  "packed_items",
  "payment_schedule_section",
  "payment_terms_template",
  "payment_schedule",
  "terms_section_break",
  "tc_name",
  "terms",
  "more_info",
  "inter_company_order_reference",
  "project",
  "party_account_currency",
  "column_break_77",
  "source",
  "campaign",
  "printing_details",
  "language",
  "letter_head",
  "column_break4",
  "select_print_heading",
  "group_same_items",
  "section_break_78",
  "status",
  "delivery_status",
  "per_delivered",
  "column_break_81",
  "per_billed",
  "billing_status",
  "sales_team_section_break",
  "sales_partner",
  "column_break7",
  "commission_rate",
  "total_commission",
  "section_break1",
  "sales_team",
  "subscription_section",
  "from_date",
  "to_date",
  "column_break_108",
  "auto_repeat",
  "update_auto_repeat_reference"
 ],
 "fields": [
  {
   "fieldname": "customer_section",
   "fieldtype": "Section Break",
   "options": "fa fa-user"
  },
  {
   "fieldname": "column_break0",
   "fieldtype": "Column Break",
   "oldfieldtype": "Column Break",
   "width": "50%"
  },
  {
   "allow_on_submit": 1,
   "default": "{customer_name}",
   "fieldname": "title",
   "fieldtype": "Data",
   "hidden": 1,
   "label": "Title",
   "no_copy": 1,
   "print_hide": 1
  },
  {
   "fieldname": "naming_series",
   "fieldtype": "Select",
   "label": "Series",
   "no_copy": 1,
   "oldfieldname": "naming_series",
   "oldfieldtype": "Select",
   "options": "SAL-ORD-.YYYY.-",
   "print_hide": 1,
   "reqd": 1,
   "set_only_once": 1
  },
  {
   "bold": 1,
   "fieldname": "customer",
   "fieldtype": "Link",
   "in_global_search": 1,
   "in_standard_filter": 1,
   "label": "Customer",
   "oldfieldname": "customer",
   "oldfieldtype": "Link",
   "options": "Customer",
   "print_hide": 1,
   "reqd": 1,
   "search_index": 1
  },
  {
   "bold": 1,
   "fetch_from": "customer.customer_name",
   "fieldname": "customer_name",
   "fieldtype": "Data",
   "in_global_search": 1,
   "label": "Customer Name",
   "read_only": 1
  },
  {
   "default": "Sales",
   "fieldname": "order_type",
   "fieldtype": "Select",
   "label": "Order Type",
   "oldfieldname": "order_type",
   "oldfieldtype": "Select",
   "options": "\nSales\nMaintenance\nShopping Cart",
   "print_hide": 1,
   "reqd": 1
  },
  {
   "fieldname": "column_break1",
   "fieldtype": "Column Break",
   "oldfieldtype": "Column Break",
   "width": "50%"
  },
  {
   "fieldname": "amended_from",
   "fieldtype": "Link",
   "hidden": 1,
   "ignore_user_permissions": 1,
   "label": "Amended From",
   "no_copy": 1,
   "oldfieldname": "amended_from",
   "oldfieldtype": "Data",
   "options": "Sales Order",
   "print_hide": 1,
   "read_only": 1,
   "width": "150px"
  },
  {
   "fieldname": "company",
   "fieldtype": "Link",
   "in_standard_filter": 1,
   "label": "Company",
   "oldfieldname": "company",
   "oldfieldtype": "Link",
   "options": "Company",
   "print_hide": 1,
   "remember_last_selected_value": 1,
   "reqd": 1,
   "width": "150px"
  },
  {
   "default": "Today",
   "fieldname": "transaction_date",
   "fieldtype": "Date",
   "in_standard_filter": 1,
   "label": "Date",
   "no_copy": 1,
   "oldfieldname": "transaction_date",
   "oldfieldtype": "Date",
   "reqd": 1,
   "search_index": 1,
   "width": "160px"
  },
  {
   "allow_on_submit": 1,
   "depends_on": "eval:!doc.skip_delivery_note",
   "fieldname": "delivery_date",
   "fieldtype": "Date",
   "in_list_view": 1,
   "label": "Delivery Date",
   "no_copy": 1
  },
  {
   "allow_on_submit": 1,
   "fieldname": "po_no",
   "fieldtype": "Data",
   "label": "Customer's Purchase Order",
   "oldfieldname": "po_no",
   "oldfieldtype": "Data",
   "width": "100px"
  },
  {
   "allow_on_submit": 1,
   "depends_on": "eval:doc.po_no",
   "fieldname": "po_date",
   "fieldtype": "Date",
   "label": "Customer's Purchase Order Date",
   "oldfieldname": "po_date",
   "oldfieldtype": "Date",
   "width": "100px"
  },
  {
   "fieldname": "tax_id",
   "fieldtype": "Data",
   "label": "Tax Id",
   "read_only": 1,
   "width": "100px"
  },
  {
   "collapsible": 1,
   "depends_on": "customer",
   "fieldname": "contact_info",
   "fieldtype": "Section Break",
   "label": "Address and Contact",
   "options": "fa fa-bullhorn"
  },
  {
   "allow_on_submit": 1,
   "fieldname": "customer_address",
   "fieldtype": "Link",
   "label": "Customer Address",
   "options": "Address",
   "print_hide": 1
  },
  {
   "allow_on_submit": 1,
   "fieldname": "address_display",
   "fieldtype": "Small Text",
   "label": "Address",
   "read_only": 1
  },
  {
   "fieldname": "contact_person",
   "fieldtype": "Link",
   "label": "Contact Person",
   "options": "Contact",
   "print_hide": 1
  },
  {
   "fieldname": "contact_display",
   "fieldtype": "Small Text",
   "in_global_search": 1,
   "label": "Contact",
   "read_only": 1
  },
  {
   "fieldname": "contact_mobile",
   "fieldtype": "Small Text",
   "label": "Mobile No",
   "read_only": 1
  },
  {
   "fieldname": "contact_email",
   "fieldtype": "Data",
   "hidden": 1,
   "label": "Contact Email",
   "options": "Email",
   "print_hide": 1,
   "read_only": 1
  },
  {
   "fieldname": "company_address_display",
   "fieldtype": "Small Text",
   "read_only": 1
  },
  {
   "fieldname": "company_address",
   "fieldtype": "Link",
   "label": "Company Address",
   "options": "Address"
  },
  {
   "fieldname": "col_break46",
   "fieldtype": "Column Break",
   "width": "50%"
  },
  {
   "allow_on_submit": 1,
   "fieldname": "shipping_address_name",
   "fieldtype": "Link",
   "label": "Shipping Address Name",
   "options": "Address",
   "print_hide": 1
  },
  {
   "allow_on_submit": 1,
   "fieldname": "shipping_address",
   "fieldtype": "Small Text",
   "label": "Shipping Address",
   "print_hide": 1,
   "read_only": 1
  },
  {
   "fieldname": "customer_group",
   "fieldtype": "Link",
   "hidden": 1,
   "label": "Customer Group",
   "options": "Customer Group",
   "print_hide": 1
  },
  {
   "fieldname": "territory",
   "fieldtype": "Link",
   "label": "Territory",
   "options": "Territory",
   "print_hide": 1
  },
  {
   "collapsible": 1,
   "fieldname": "currency_and_price_list",
   "fieldtype": "Section Break",
   "label": "Currency and Price List",
   "options": "fa fa-tag",
   "print_hide": 1
  },
  {
   "fieldname": "currency",
   "fieldtype": "Link",
   "label": "Currency",
   "oldfieldname": "currency",
   "oldfieldtype": "Select",
   "options": "Currency",
   "print_hide": 1,
   "reqd": 1,
   "width": "100px"
  },
  {
   "description": "Rate at which customer's currency is converted to company's base currency",
   "fieldname": "conversion_rate",
   "fieldtype": "Float",
   "label": "Exchange Rate",
   "oldfieldname": "conversion_rate",
   "oldfieldtype": "Currency",
   "precision": "9",
   "print_hide": 1,
   "reqd": 1,
   "width": "100px"
  },
  {
   "fieldname": "column_break2",
   "fieldtype": "Column Break",
   "width": "50%"
  },
  {
   "fieldname": "selling_price_list",
   "fieldtype": "Link",
   "label": "Price List",
   "oldfieldname": "price_list_name",
   "oldfieldtype": "Select",
   "options": "Price List",
   "print_hide": 1,
   "reqd": 1,
   "width": "100px"
  },
  {
   "fieldname": "price_list_currency",
   "fieldtype": "Link",
   "label": "Price List Currency",
   "options": "Currency",
   "print_hide": 1,
   "read_only": 1,
   "reqd": 1
  },
  {
   "description": "Rate at which Price list currency is converted to company's base currency",
   "fieldname": "plc_conversion_rate",
   "fieldtype": "Float",
   "label": "Price List Exchange Rate",
   "precision": "9",
   "print_hide": 1,
   "reqd": 1
  },
  {
   "default": "0",
   "fieldname": "ignore_pricing_rule",
   "fieldtype": "Check",
   "label": "Ignore Pricing Rule",
   "no_copy": 1,
   "permlevel": 1,
   "print_hide": 1
  },
  {
   "fieldname": "sec_warehouse",
   "fieldtype": "Section Break"
  },
  {
   "fieldname": "set_warehouse",
   "fieldtype": "Link",
   "label": "Set Source Warehouse",
   "options": "Warehouse",
   "print_hide": 1
  },
  {
   "fieldname": "items_section",
   "fieldtype": "Section Break",
   "oldfieldtype": "Section Break",
   "options": "fa fa-shopping-cart"
  },
  {
   "fieldname": "scan_barcode",
   "fieldtype": "Data",
   "label": "Scan Barcode"
  },
  {
   "allow_bulk_edit": 1,
   "fieldname": "items",
   "fieldtype": "Table",
   "label": "Items",
   "oldfieldname": "sales_order_details",
   "oldfieldtype": "Table",
   "options": "Sales Order Item",
   "reqd": 1
  },
  {
   "fieldname": "pricing_rule_details",
   "fieldtype": "Section Break",
   "label": "Pricing Rules"
  },
  {
   "fieldname": "pricing_rules",
   "fieldtype": "Table",
   "label": "Pricing Rule Detail",
   "options": "Pricing Rule Detail",
   "read_only": 1
  },
  {
   "fieldname": "section_break_31",
   "fieldtype": "Section Break"
  },
  {
   "fieldname": "column_break_33a",
   "fieldtype": "Column Break"
  },
  {
   "fieldname": "total_qty",
   "fieldtype": "Float",
   "label": "Total Quantity",
   "read_only": 1
  },
  {
   "fieldname": "base_total",
   "fieldtype": "Currency",
   "label": "Total (Company Currency)",
   "options": "Company:company:default_currency",
   "print_hide": 1,
   "read_only": 1
  },
  {
   "fieldname": "base_net_total",
   "fieldtype": "Currency",
   "label": "Net Total (Company Currency)",
   "oldfieldname": "net_total",
   "oldfieldtype": "Currency",
   "options": "Company:company:default_currency",
   "print_hide": 1,
   "read_only": 1,
   "width": "150px"
  },
  {
   "fieldname": "column_break_33",
   "fieldtype": "Column Break"
  },
  {
   "fieldname": "total",
   "fieldtype": "Currency",
   "label": "Total",
   "options": "currency",
   "read_only": 1
  },
  {
   "fieldname": "net_total",
   "fieldtype": "Currency",
   "label": "Net Total",
   "options": "currency",
   "print_hide": 1,
   "read_only": 1
  },
  {
   "fieldname": "total_net_weight",
   "fieldtype": "Float",
   "label": "Total Net Weight",
   "print_hide": 1,
   "read_only": 1
  },
  {
   "fieldname": "taxes_section",
   "fieldtype": "Section Break",
   "label": "Taxes and Charges",
   "oldfieldtype": "Section Break",
   "options": "fa fa-money"
  },
  {
   "fieldname": "tax_category",
   "fieldtype": "Link",
   "label": "Tax Category",
   "options": "Tax Category",
   "print_hide": 1
  },
  {
   "fieldname": "column_break_38",
   "fieldtype": "Column Break"
  },
  {
   "fieldname": "shipping_rule",
   "fieldtype": "Link",
   "label": "Shipping Rule",
   "oldfieldtype": "Button",
   "options": "Shipping Rule",
   "print_hide": 1
  },
  {
   "fieldname": "section_break_40",
   "fieldtype": "Section Break"
  },
  {
   "fieldname": "taxes_and_charges",
   "fieldtype": "Link",
   "label": "Sales Taxes and Charges Template",
   "oldfieldname": "charge",
   "oldfieldtype": "Link",
   "options": "Sales Taxes and Charges Template",
   "print_hide": 1
  },
  {
   "fieldname": "taxes",
   "fieldtype": "Table",
   "label": "Sales Taxes and Charges",
   "oldfieldname": "other_charges",
   "oldfieldtype": "Table",
   "options": "Sales Taxes and Charges"
  },
  {
   "collapsible": 1,
   "fieldname": "sec_tax_breakup",
   "fieldtype": "Section Break",
   "label": "Tax Breakup"
  },
  {
   "fieldname": "other_charges_calculation",
   "fieldtype": "Text",
   "label": "Taxes and Charges Calculation",
   "no_copy": 1,
   "oldfieldtype": "HTML",
   "print_hide": 1,
   "read_only": 1
  },
  {
   "fieldname": "section_break_43",
   "fieldtype": "Section Break"
  },
  {
   "fieldname": "base_total_taxes_and_charges",
   "fieldtype": "Currency",
   "label": "Total Taxes and Charges (Company Currency)",
   "oldfieldname": "other_charges_total",
   "oldfieldtype": "Currency",
   "options": "Company:company:default_currency",
   "print_hide": 1,
   "read_only": 1,
   "width": "150px"
  },
  {
   "fieldname": "column_break_46",
   "fieldtype": "Column Break"
  },
  {
   "fieldname": "total_taxes_and_charges",
   "fieldtype": "Currency",
   "label": "Total Taxes and Charges",
   "options": "currency",
   "print_hide": 1,
   "read_only": 1
  },
  {
   "fieldname": "loyalty_points_redemption",
   "fieldtype": "Section Break",
   "hidden": 1,
   "label": "Loyalty Points Redemption",
   "print_hide": 1
  },
  {
   "fieldname": "loyalty_points",
   "fieldtype": "Int",
   "hidden": 1,
   "label": "Loyalty Points",
   "read_only": 1
  },
  {
   "fieldname": "loyalty_amount",
   "fieldtype": "Currency",
   "hidden": 1,
   "label": "Loyalty Amount",
   "print_hide": 1,
   "read_only": 1
  },
  {
   "collapsible": 1,
   "collapsible_depends_on": "discount_amount",
   "fieldname": "section_break_48",
   "fieldtype": "Section Break",
   "label": "Additional Discount"
  },
  {
   "default": "Grand Total",
   "fieldname": "apply_discount_on",
   "fieldtype": "Select",
   "label": "Apply Additional Discount On",
   "options": "\nGrand Total\nNet Total",
   "print_hide": 1
  },
  {
   "fieldname": "base_discount_amount",
   "fieldtype": "Currency",
   "label": "Additional Discount Amount (Company Currency)",
   "options": "Company:company:default_currency",
   "print_hide": 1,
   "read_only": 1
  },
  {
   "fieldname": "column_break_50",
   "fieldtype": "Column Break"
  },
  {
   "fieldname": "additional_discount_percentage",
   "fieldtype": "Float",
   "label": "Additional Discount Percentage",
   "print_hide": 1
  },
  {
   "fieldname": "discount_amount",
   "fieldtype": "Currency",
   "label": "Additional Discount Amount",
   "options": "currency",
   "print_hide": 1
  },
  {
   "fieldname": "totals",
   "fieldtype": "Section Break",
   "oldfieldtype": "Section Break",
   "options": "fa fa-money",
   "print_hide": 1
  },
  {
   "fieldname": "base_grand_total",
   "fieldtype": "Currency",
   "label": "Grand Total (Company Currency)",
   "oldfieldname": "grand_total",
   "oldfieldtype": "Currency",
   "options": "Company:company:default_currency",
   "print_hide": 1,
   "read_only": 1,
   "width": "150px"
  },
  {
   "fieldname": "base_rounding_adjustment",
   "fieldtype": "Currency",
   "label": "Rounding Adjustment (Company Currency)",
   "no_copy": 1,
   "options": "Company:company:default_currency",
   "print_hide": 1,
   "read_only": 1
  },
  {
   "fieldname": "base_rounded_total",
   "fieldtype": "Currency",
   "label": "Rounded Total (Company Currency)",
   "oldfieldname": "rounded_total",
   "oldfieldtype": "Currency",
   "options": "Company:company:default_currency",
   "print_hide": 1,
   "read_only": 1,
   "width": "150px"
  },
  {
   "description": "In Words will be visible once you save the Sales Order.",
   "fieldname": "base_in_words",
   "fieldtype": "Data",
   "label": "In Words (Company Currency)",
   "oldfieldname": "in_words",
   "oldfieldtype": "Data",
   "print_hide": 1,
   "read_only": 1,
   "width": "200px"
  },
  {
   "fieldname": "column_break3",
   "fieldtype": "Column Break",
   "oldfieldtype": "Column Break",
   "print_hide": 1,
   "width": "50%"
  },
  {
   "fieldname": "grand_total",
   "fieldtype": "Currency",
   "in_list_view": 1,
   "label": "Grand Total",
   "oldfieldname": "grand_total_export",
   "oldfieldtype": "Currency",
   "options": "currency",
   "read_only": 1,
   "width": "150px"
  },
  {
   "fieldname": "rounding_adjustment",
   "fieldtype": "Currency",
   "label": "Rounding Adjustment",
   "no_copy": 1,
   "options": "currency",
   "print_hide": 1,
   "read_only": 1
  },
  {
   "bold": 1,
   "fieldname": "rounded_total",
   "fieldtype": "Currency",
   "label": "Rounded Total",
   "oldfieldname": "rounded_total_export",
   "oldfieldtype": "Currency",
   "options": "currency",
   "read_only": 1,
   "width": "150px"
  },
  {
   "fieldname": "in_words",
   "fieldtype": "Data",
   "label": "In Words",
   "oldfieldname": "in_words_export",
   "oldfieldtype": "Data",
   "print_hide": 1,
   "read_only": 1,
   "width": "200px"
  },
  {
   "fieldname": "advance_paid",
   "fieldtype": "Currency",
   "label": "Advance Paid",
   "no_copy": 1,
   "options": "party_account_currency",
   "print_hide": 1,
   "read_only": 1
  },
  {
   "collapsible": 1,
   "collapsible_depends_on": "packed_items",
   "fieldname": "packing_list",
   "fieldtype": "Section Break",
   "label": "Packing List",
   "oldfieldtype": "Section Break",
   "options": "fa fa-suitcase",
   "print_hide": 1
  },
  {
   "fieldname": "packed_items",
   "fieldtype": "Table",
   "label": "Packed Items",
   "options": "Packed Item",
   "print_hide": 1,
   "read_only": 1
  },
  {
   "fieldname": "payment_schedule_section",
   "fieldtype": "Section Break",
   "label": "Payment Terms"
  },
  {
   "fieldname": "payment_terms_template",
   "fieldtype": "Link",
   "label": "Payment Terms Template",
   "options": "Payment Terms Template",
   "print_hide": 1
  },
  {
   "fieldname": "payment_schedule",
   "fieldtype": "Table",
   "label": "Payment Schedule",
   "no_copy": 1,
   "options": "Payment Schedule",
   "print_hide": 1
  },
  {
   "collapsible": 1,
   "collapsible_depends_on": "terms",
   "fieldname": "terms_section_break",
   "fieldtype": "Section Break",
   "label": "Terms and Conditions",
   "oldfieldtype": "Section Break",
   "options": "fa fa-legal"
  },
  {
   "fieldname": "tc_name",
   "fieldtype": "Link",
   "label": "Terms",
   "oldfieldname": "tc_name",
   "oldfieldtype": "Link",
   "options": "Terms and Conditions",
   "print_hide": 1
  },
  {
   "fieldname": "terms",
   "fieldtype": "Text Editor",
   "label": "Terms and Conditions Details",
   "oldfieldname": "terms",
   "oldfieldtype": "Text Editor"
  },
  {
   "collapsible": 1,
   "collapsible_depends_on": "project",
   "fieldname": "more_info",
   "fieldtype": "Section Break",
   "label": "More Information",
   "oldfieldtype": "Section Break",
   "options": "fa fa-file-text",
   "print_hide": 1
  },
  {
   "fieldname": "inter_company_order_reference",
   "fieldtype": "Link",
   "label": "Inter Company Order Reference",
   "options": "Purchase Order"
  },
  {
   "description": "Track this Sales Order against any Project",
   "fieldname": "project",
   "fieldtype": "Link",
   "label": "Project",
   "oldfieldname": "project",
   "oldfieldtype": "Link",
   "options": "Project"
  },
  {
   "fieldname": "party_account_currency",
   "fieldtype": "Link",
   "hidden": 1,
   "label": "Party Account Currency",
   "no_copy": 1,
   "options": "Currency",
   "print_hide": 1,
   "read_only": 1
  },
  {
   "fieldname": "column_break_77",
   "fieldtype": "Column Break"
  },
  {
   "fieldname": "source",
   "fieldtype": "Link",
   "label": "Source",
   "oldfieldname": "source",
   "oldfieldtype": "Select",
   "options": "Lead Source",
   "print_hide": 1
  },
  {
   "fieldname": "campaign",
   "fieldtype": "Link",
   "label": "Campaign",
   "oldfieldname": "campaign",
   "oldfieldtype": "Link",
   "options": "Campaign",
   "print_hide": 1
  },
  {
   "collapsible": 1,
   "fieldname": "printing_details",
   "fieldtype": "Section Break",
   "label": "Print Settings"
  },
  {
   "fieldname": "language",
   "fieldtype": "Data",
   "label": "Print Language",
   "print_hide": 1,
   "read_only": 1
  },
  {
   "allow_on_submit": 1,
   "fieldname": "letter_head",
   "fieldtype": "Link",
   "label": "Letter Head",
   "oldfieldname": "letter_head",
   "oldfieldtype": "Select",
   "options": "Letter Head",
   "print_hide": 1
  },
  {
   "fieldname": "column_break4",
   "fieldtype": "Column Break",
   "oldfieldtype": "Column Break",
   "print_hide": 1,
   "width": "50%"
  },
  {
   "allow_on_submit": 1,
   "fieldname": "select_print_heading",
   "fieldtype": "Link",
   "label": "Print Heading",
   "no_copy": 1,
   "oldfieldname": "select_print_heading",
   "oldfieldtype": "Link",
   "options": "Print Heading",
   "print_hide": 1,
   "report_hide": 1
  },
  {
   "allow_on_submit": 1,
   "default": "0",
   "fieldname": "group_same_items",
   "fieldtype": "Check",
   "label": "Group same items",
   "print_hide": 1
  },
  {
   "collapsible": 1,
   "fieldname": "section_break_78",
   "fieldtype": "Section Break",
   "label": "Billing and Delivery Status",
   "oldfieldtype": "Column Break",
   "print_hide": 1,
   "width": "50%"
  },
  {
   "default": "Draft",
   "fieldname": "status",
   "fieldtype": "Select",
   "in_list_view": 1,
   "label": "Status",
   "no_copy": 1,
   "oldfieldname": "status",
   "oldfieldtype": "Select",
   "options": "\nDraft\nOn Hold\nTo Deliver and Bill\nTo Bill\nTo Deliver\nCompleted\nCancelled\nClosed",
   "print_hide": 1,
   "read_only": 1,
   "reqd": 1,
   "search_index": 1,
   "width": "100px"
  },
  {
   "fieldname": "delivery_status",
   "fieldtype": "Select",
   "hidden": 1,
   "in_standard_filter": 1,
   "label": "Delivery Status",
   "no_copy": 1,
   "options": "Not Delivered\nFully Delivered\nPartly Delivered\nClosed\nNot Applicable",
   "print_hide": 1
  },
  {
   "depends_on": "eval:!doc.__islocal && !doc.skip_delivery_note_creation",
   "description": "% of materials delivered against this Sales Order",
   "fieldname": "per_delivered",
   "fieldtype": "Percent",
   "in_list_view": 1,
   "label": "%  Delivered",
   "no_copy": 1,
   "oldfieldname": "per_delivered",
   "oldfieldtype": "Currency",
   "print_hide": 1,
   "read_only": 1,
   "width": "100px"
  },
  {
   "fieldname": "column_break_81",
   "fieldtype": "Column Break"
  },
  {
   "depends_on": "eval:!doc.__islocal",
   "description": "% of materials billed against this Sales Order",
   "fieldname": "per_billed",
   "fieldtype": "Percent",
   "in_list_view": 1,
   "label": "% Amount Billed",
   "no_copy": 1,
   "oldfieldname": "per_billed",
   "oldfieldtype": "Currency",
   "print_hide": 1,
   "read_only": 1,
   "width": "100px"
  },
  {
   "fieldname": "billing_status",
   "fieldtype": "Select",
   "hidden": 1,
   "in_standard_filter": 1,
   "label": "Billing Status",
   "no_copy": 1,
   "options": "Not Billed\nFully Billed\nPartly Billed\nClosed",
   "print_hide": 1
  },
  {
   "collapsible": 1,
   "collapsible_depends_on": "commission_rate",
   "fieldname": "sales_team_section_break",
   "fieldtype": "Section Break",
   "label": "Commission",
   "oldfieldtype": "Section Break",
   "options": "fa fa-group",
   "print_hide": 1
  },
  {
   "fieldname": "sales_partner",
   "fieldtype": "Link",
   "label": "Sales Partner",
   "oldfieldname": "sales_partner",
   "oldfieldtype": "Link",
   "options": "Sales Partner",
   "print_hide": 1,
   "width": "150px"
  },
  {
   "fieldname": "column_break7",
   "fieldtype": "Column Break",
   "print_hide": 1,
   "width": "50%"
  },
  {
   "fieldname": "commission_rate",
   "fieldtype": "Float",
   "label": "Commission Rate",
   "oldfieldname": "commission_rate",
   "oldfieldtype": "Currency",
   "print_hide": 1,
   "width": "100px"
  },
  {
   "fieldname": "total_commission",
   "fieldtype": "Currency",
   "label": "Total Commission",
   "oldfieldname": "total_commission",
   "oldfieldtype": "Currency",
   "options": "Company:company:default_currency",
   "print_hide": 1
  },
  {
   "collapsible": 1,
   "collapsible_depends_on": "sales_team",
   "fieldname": "section_break1",
   "fieldtype": "Section Break",
   "label": "Sales Team",
   "print_hide": 1
  },
  {
   "allow_on_submit": 1,
   "fieldname": "sales_team",
   "fieldtype": "Table",
   "label": "Sales Team",
   "oldfieldname": "sales_team",
   "oldfieldtype": "Table",
   "options": "Sales Team",
   "print_hide": 1
  },
  {
   "allow_on_submit": 1,
   "fieldname": "subscription_section",
   "fieldtype": "Section Break",
   "label": "Auto Repeat Section",
   "no_copy": 1,
   "print_hide": 1,
   "read_only": 1
  },
  {
   "allow_on_submit": 1,
   "fieldname": "from_date",
   "fieldtype": "Date",
   "label": "From Date",
   "no_copy": 1
  },
  {
   "allow_on_submit": 1,
   "fieldname": "to_date",
   "fieldtype": "Date",
   "label": "To Date",
   "no_copy": 1
  },
  {
   "fieldname": "column_break_108",
   "fieldtype": "Column Break"
  },
  {
   "fieldname": "auto_repeat",
   "fieldtype": "Link",
   "label": "Auto Repeat",
   "options": "Auto Repeat"
  },
  {
   "allow_on_submit": 1,
   "depends_on": "eval: doc.auto_repeat",
   "fieldname": "update_auto_repeat_reference",
   "fieldtype": "Button",
   "label": "Update Auto Repeat Reference"
  },
  {
   "fieldname": "contact_phone",
   "fieldtype": "Data",
   "label": "Phone",
   "read_only": 1
  },
  {
   "default": "0",
   "fieldname": "skip_delivery_note",
   "fieldtype": "Check",
   "label": "Skip Delivery Note",
   "print_hide": 1
  }
 ],
 "icon": "fa fa-file-text",
 "idx": 105,
 "is_submittable": 1,
<<<<<<< HEAD
 "modified": "2019-10-10 08:46:07.540565",
=======
 "modified": "2019-09-27 14:23:52.233323",
>>>>>>> a1de4476
 "modified_by": "Administrator",
 "module": "Selling",
 "name": "Sales Order",
 "owner": "Administrator",
 "permissions": [
  {
   "amend": 1,
   "cancel": 1,
   "create": 1,
   "delete": 1,
   "email": 1,
   "print": 1,
   "read": 1,
   "report": 1,
   "role": "Sales User",
   "share": 1,
   "submit": 1,
   "write": 1
  },
  {
   "amend": 1,
   "cancel": 1,
   "create": 1,
   "delete": 1,
   "email": 1,
   "export": 1,
   "import": 1,
   "print": 1,
   "read": 1,
   "report": 1,
   "role": "Sales Manager",
   "set_user_permissions": 1,
   "share": 1,
   "submit": 1,
   "write": 1
  },
  {
   "amend": 1,
   "cancel": 1,
   "create": 1,
   "delete": 1,
   "email": 1,
   "print": 1,
   "read": 1,
   "report": 1,
   "role": "Maintenance User",
   "share": 1,
   "submit": 1,
   "write": 1
  },
  {
   "email": 1,
   "print": 1,
   "read": 1,
   "role": "Accounts User"
  },
  {
   "read": 1,
   "report": 1,
   "role": "Stock User"
  },
  {
   "permlevel": 1,
   "read": 1,
   "role": "Sales Manager",
   "write": 1
  }
 ],
 "search_fields": "status,transaction_date,customer,customer_name, territory,order_type,company",
 "show_name_in_global_search": 1,
 "sort_field": "modified",
 "sort_order": "DESC",
 "timeline_field": "customer",
 "title_field": "title",
 "track_changes": 1,
 "track_seen": 1
}<|MERGE_RESOLUTION|>--- conflicted
+++ resolved
@@ -1185,11 +1185,7 @@
  "icon": "fa fa-file-text",
  "idx": 105,
  "is_submittable": 1,
-<<<<<<< HEAD
  "modified": "2019-10-10 08:46:07.540565",
-=======
- "modified": "2019-09-27 14:23:52.233323",
->>>>>>> a1de4476
  "modified_by": "Administrator",
  "module": "Selling",
  "name": "Sales Order",
