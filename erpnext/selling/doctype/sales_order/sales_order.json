--- conflicted
+++ resolved
@@ -82,7 +82,6 @@
   "pricing_rules",
   "section_break_31",
   "total_qty",
-<<<<<<< HEAD
   "column_break_33a",
   "total_alt_uom_qty",
   "column_break_86",
@@ -96,14 +95,6 @@
   "col_break_81",
   "total_discount",
   "base_total_discount",
-=======
-  "base_total",
-  "base_net_total",
-  "column_break_33",
-  "total_net_weight",
-  "total",
-  "net_total",
->>>>>>> fd30b8f4
   "taxes_section",
   "taxes_and_charges",
   "col_break_120",
@@ -1610,12 +1601,8 @@
  "icon": "fa fa-file-text",
  "idx": 105,
  "is_submittable": 1,
-<<<<<<< HEAD
- "modified": "2020-03-03 15:53:23.356933",
-=======
  "links": [],
  "modified": "2020-05-19 21:36:57.437325",
->>>>>>> fd30b8f4
  "modified_by": "Administrator",
  "module": "Selling",
  "name": "Sales Order",
