{
 "actions": [],
 "allow_import": 1,
 "creation": "2013-06-20 11:53:21",
<<<<<<< HEAD
 "description": "Aggregate a group of Items into another Item. This is useful if you are maintaining the stock of the packed items and not the bundled item",
=======
 "description": "Aggregate group of **Items** into another **Item**. This is useful if you are bundling a certain **Items** into a package and you maintain stock of the packed **Items** and not the aggregate **Item**. \n\nThe package **Item** will have \"Is Stock Item\" as \"No\" and \"Is Sales Item\" as \"Yes\".\n\nFor Example: If you are selling Laptops and Backpacks separately and have a special price if the customer buys both, then the Laptop + Backpack will be a new Product Bundle Item.\n\nNote: BOM = Bill of Materials",
>>>>>>> dd96e3c3
 "doctype": "DocType",
 "engine": "InnoDB",
 "field_order": [
  "basic_section",
  "new_item_code",
  "description",
<<<<<<< HEAD
  "column_break_eonk",
  "disabled",
=======
  "product_bundle_template",
>>>>>>> dd96e3c3
  "item_section",
  "items",
  "section_break_4",
  "about"
 ],
 "fields": [
  {
   "fieldname": "basic_section",
   "fieldtype": "Section Break"
  },
  {
   "fieldname": "new_item_code",
   "fieldtype": "Link",
   "in_global_search": 1,
   "in_list_view": 1,
   "label": "Parent Item",
   "no_copy": 1,
   "oldfieldname": "new_item_code",
   "oldfieldtype": "Data",
   "options": "Item",
   "reqd": 1
  },
  {
   "fieldname": "description",
   "fieldtype": "Data",
   "in_list_view": 1,
   "label": "Description"
  },
  {
   "description": "List items that form the package.",
   "fieldname": "item_section",
   "fieldtype": "Section Break",
   "label": "Items"
  },
  {
   "fieldname": "items",
   "fieldtype": "Table",
   "label": "Items",
   "oldfieldname": "sales_bom_items",
   "oldfieldtype": "Table",
   "options": "Product Bundle Item",
   "reqd": 1
  },
  {
   "fieldname": "section_break_4",
   "fieldtype": "Section Break"
  },
  {
   "fieldname": "about",
   "fieldtype": "HTML",
   "options": "<h3>About Product Bundle</h3>\n\n<p>Aggregate group of <b>Items</b> into another <b>Item</b>. This is useful if you are bundling a certain <b>Items</b> into a package and you maintain stock of the packed <b>Items</b> and not the aggregate <b>Item</b>.</p>\n<p>The package <b>Item</b> will have <code>Is Stock Item</code> as <b>No</b> and <code>Is Sales Item</code> as <b>Yes</b>.</p>\n<h4>Example:</h4>\n<p>If you are selling Laptops and Backpacks separately and have a special price if the customer buys both, then the Laptop + Backpack will be a new Product Bundle Item.</p>"
  },
  {
<<<<<<< HEAD
   "default": "0",
   "fieldname": "disabled",
   "fieldtype": "Check",
   "label": "Disabled"
  },
  {
   "fieldname": "column_break_eonk",
   "fieldtype": "Column Break"
=======
   "fieldname": "product_bundle_template",
   "fieldtype": "Link",
   "label": "Product Bundle Template",
   "options": "Product Bundle Template"
>>>>>>> dd96e3c3
  }
 ],
 "icon": "fa fa-sitemap",
 "idx": 1,
 "links": [],
<<<<<<< HEAD
 "modified": "2024-01-30 13:57:04.951788",
=======
 "modified": "2024-10-21 18:25:32.764503",
>>>>>>> dd96e3c3
 "modified_by": "Administrator",
 "module": "Selling",
 "name": "Product Bundle",
 "owner": "Administrator",
 "permissions": [
  {
   "create": 1,
   "delete": 1,
   "email": 1,
   "print": 1,
   "read": 1,
   "report": 1,
   "role": "Stock Manager",
   "share": 1,
   "write": 1
  },
  {
   "email": 1,
   "print": 1,
   "read": 1,
   "report": 1,
   "role": "Stock User"
  },
  {
   "create": 1,
   "delete": 1,
   "email": 1,
   "print": 1,
   "read": 1,
   "report": 1,
   "role": "Sales User",
   "share": 1,
   "write": 1
  }
 ],
 "sort_field": "modified",
 "sort_order": "ASC",
 "states": []
}<|MERGE_RESOLUTION|>--- conflicted
+++ resolved
@@ -2,23 +2,16 @@
  "actions": [],
  "allow_import": 1,
  "creation": "2013-06-20 11:53:21",
-<<<<<<< HEAD
  "description": "Aggregate a group of Items into another Item. This is useful if you are maintaining the stock of the packed items and not the bundled item",
-=======
- "description": "Aggregate group of **Items** into another **Item**. This is useful if you are bundling a certain **Items** into a package and you maintain stock of the packed **Items** and not the aggregate **Item**. \n\nThe package **Item** will have \"Is Stock Item\" as \"No\" and \"Is Sales Item\" as \"Yes\".\n\nFor Example: If you are selling Laptops and Backpacks separately and have a special price if the customer buys both, then the Laptop + Backpack will be a new Product Bundle Item.\n\nNote: BOM = Bill of Materials",
->>>>>>> dd96e3c3
  "doctype": "DocType",
  "engine": "InnoDB",
  "field_order": [
   "basic_section",
   "new_item_code",
   "description",
-<<<<<<< HEAD
+  "product_bundle_template",
   "column_break_eonk",
   "disabled",
-=======
-  "product_bundle_template",
->>>>>>> dd96e3c3
   "item_section",
   "items",
   "section_break_4",
@@ -71,8 +64,13 @@
    "fieldtype": "HTML",
    "options": "<h3>About Product Bundle</h3>\n\n<p>Aggregate group of <b>Items</b> into another <b>Item</b>. This is useful if you are bundling a certain <b>Items</b> into a package and you maintain stock of the packed <b>Items</b> and not the aggregate <b>Item</b>.</p>\n<p>The package <b>Item</b> will have <code>Is Stock Item</code> as <b>No</b> and <code>Is Sales Item</code> as <b>Yes</b>.</p>\n<h4>Example:</h4>\n<p>If you are selling Laptops and Backpacks separately and have a special price if the customer buys both, then the Laptop + Backpack will be a new Product Bundle Item.</p>"
   },
+   {
+     "fieldname": "product_bundle_template",
+     "fieldtype": "Link",
+     "label": "Product Bundle Template",
+     "options": "Product Bundle Template"
+   },
   {
-<<<<<<< HEAD
    "default": "0",
    "fieldname": "disabled",
    "fieldtype": "Check",
@@ -81,22 +79,12 @@
   {
    "fieldname": "column_break_eonk",
    "fieldtype": "Column Break"
-=======
-   "fieldname": "product_bundle_template",
-   "fieldtype": "Link",
-   "label": "Product Bundle Template",
-   "options": "Product Bundle Template"
->>>>>>> dd96e3c3
   }
  ],
  "icon": "fa fa-sitemap",
  "idx": 1,
  "links": [],
-<<<<<<< HEAD
  "modified": "2024-01-30 13:57:04.951788",
-=======
- "modified": "2024-10-21 18:25:32.764503",
->>>>>>> dd96e3c3
  "modified_by": "Administrator",
  "module": "Selling",
  "name": "Product Bundle",
