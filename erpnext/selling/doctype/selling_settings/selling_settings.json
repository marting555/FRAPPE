--- conflicted
+++ resolved
@@ -1,103 +1,4 @@
 {
-<<<<<<< HEAD
- "creation": "2013-06-25 10:25:16", 
- "description": "Settings for Selling Module", 
- "docstatus": 0, 
- "doctype": "DocType", 
- "document_type": "Other", 
- "fields": [
-  {
-   "default": "Customer Name", 
-   "fieldname": "cust_master_name", 
-   "fieldtype": "Select", 
-   "in_list_view": 1, 
-   "label": "Customer Naming By", 
-   "options": "Customer Name\nNaming Series", 
-   "permlevel": 0
-  }, 
-  {
-   "fieldname": "campaign_naming_by", 
-   "fieldtype": "Select", 
-   "in_list_view": 1, 
-   "label": "Campaign Naming By", 
-   "options": "Campaign Name\nNaming Series", 
-   "permlevel": 0
-  }, 
-  {
-   "description": "<a href=\"#Sales Browser/Customer Group\">Add / Edit</a>", 
-   "fieldname": "customer_group", 
-   "fieldtype": "Link", 
-   "in_list_view": 1, 
-   "label": "Default Customer Group", 
-   "options": "Customer Group", 
-   "permlevel": 0
-  }, 
-  {
-   "description": "<a href=\"#Sales Browser/Territory\">Add / Edit</a>", 
-   "fieldname": "territory", 
-   "fieldtype": "Link", 
-   "in_list_view": 1, 
-   "label": "Default Territory", 
-   "options": "Territory", 
-   "permlevel": 0
-  }, 
-  {
-   "fieldname": "selling_price_list", 
-   "fieldtype": "Link", 
-   "in_list_view": 1, 
-   "label": "Default Price List", 
-   "options": "Price List", 
-   "permlevel": 0
-  }, 
-  {
-   "fieldname": "column_break_5", 
-   "fieldtype": "Column Break", 
-   "permlevel": 0
-  }, 
-  {
-   "fieldname": "so_required", 
-   "fieldtype": "Select", 
-   "label": "Sales Order Required", 
-   "options": "No\nYes", 
-   "permlevel": 0
-  }, 
-  {
-   "fieldname": "dn_required", 
-   "fieldtype": "Select", 
-   "label": "Delivery Note Required", 
-   "options": "No\nYes", 
-   "permlevel": 0
-  }, 
-  {
-   "fieldname": "maintain_same_sales_rate", 
-   "fieldtype": "Check", 
-   "label": "Maintain Same Rate Throughout Sales Cycle", 
-   "permlevel": 0
-  }, 
-  {
-   "fieldname": "editable_price_list_rate", 
-   "fieldtype": "Check", 
-   "label": "Allow user to edit Price List Rate in transactions", 
-   "permlevel": 0
-  }
- ], 
- "icon": "icon-cog", 
- "idx": 1, 
- "issingle": 1, 
- "modified": "2014-05-28 18:12:55.898953", 
- "modified_by": "Administrator", 
- "module": "Selling", 
- "name": "Selling Settings", 
- "owner": "Administrator", 
- "permissions": [
-  {
-   "create": 1, 
-   "email": 1, 
-   "permlevel": 0, 
-   "print": 1, 
-   "read": 1, 
-   "role": "System Manager", 
-=======
  "creation": "2013-06-25 10:25:16",
  "description": "Settings for Selling Module",
  "docstatus": 0,
@@ -195,7 +96,6 @@
    "print": 1,
    "read": 1,
    "role": "System Manager",
->>>>>>> 88e98478
    "write": 1
   }
  ]
