--- conflicted
+++ resolved
@@ -685,10 +685,7 @@
 			"pincode": args.get("pincode"),
 			"country": args.get("country"),
 			"is_primary_address": is_primary_address,
-<<<<<<< HEAD
-=======
 			"is_shipping_address": is_shipping_address,
->>>>>>> 59438ee8
 			"links": [{"link_doctype": args.get("doctype"), "link_name": args.get("name")}],
 		}
 	)
