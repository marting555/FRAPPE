--- conflicted
+++ resolved
@@ -446,53 +446,6 @@
 	return links
 
 
-<<<<<<< HEAD
-@frappe.whitelist()
-@frappe.validate_and_sanitize_search_inputs
-def get_customer_list(doctype, txt, searchfield, start, page_len, filters=None):
-	from frappe.utils.deprecations import deprecation_warning
-
-	from erpnext.controllers.queries import get_fields
-
-	deprecation_warning(
-		"`get_customer_list` is deprecated and will be removed in version 15. Use `erpnext.controllers.queries.customer_query` instead."
-	)
-
-	fields = ["name", "customer_name", "customer_group", "territory"]
-
-	if frappe.db.get_default("cust_master_name") == "Customer Name":
-		fields = ["name", "customer_group", "territory"]
-
-	fields = get_fields("Customer", fields)
-
-	match_conditions = build_match_conditions("Customer")
-	match_conditions = "and {}".format(match_conditions) if match_conditions else ""
-
-	if filters:
-		filter_conditions = get_filters_cond(doctype, filters, [])
-		match_conditions += "{}".format(filter_conditions)
-
-	return frappe.db.sql(
-		"""
-		select %s
-		from `tabCustomer`
-		where docstatus < 2
-			and (%s like %s or customer_name like %s)
-			{match_conditions}
-		order by
-			case when name like %s then 0 else 1 end,
-			case when customer_name like %s then 0 else 1 end,
-			name, customer_name limit %s, %s
-		""".format(
-			match_conditions=match_conditions
-		)
-		% (", ".join(fields), searchfield, "%s", "%s", "%s", "%s", "%s", "%s"),
-		("%%%s%%" % txt, "%%%s%%" % txt, "%%%s%%" % txt, "%%%s%%" % txt, start, page_len),
-	)
-
-
-=======
->>>>>>> 44bad3bd
 def check_credit_limit(customer, company, ignore_outstanding_sales_order=False, extra_amount=0):
 	credit_limit = get_credit_limit(customer, company)
 	if not credit_limit:
