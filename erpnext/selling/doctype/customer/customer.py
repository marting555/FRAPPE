--- conflicted
+++ resolved
@@ -85,12 +85,8 @@
 		no_of_employees: DF.Data | None
 		opportunity_name: DF.Link | None
 		payment_terms: DF.Link | None
-<<<<<<< HEAD
 		person_name: DF.Data | None
 		personal_document_type: DF.Literal["CCCD", "CMND", "H\u1ed9 Chi\u1ebfu", "Passpost"]
-=======
-		personal_document_type: DF.Literal["", "CCCD", "CMND", "H\u1ed9 Chi\u1ebfu", "Passpoard"]
->>>>>>> d832195a
 		personal_id: DF.Data | None
 		personal_tax_id: DF.Data | None
 		phone: DF.ReadOnly | None
