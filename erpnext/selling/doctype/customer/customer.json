{
<<<<<<< HEAD
  "actions": [],
  "allow_events_in_timeline": 1,
  "allow_import": 1,
  "allow_rename": 1,
  "autoname": "naming_series:",
  "creation": "2013-06-11 14:26:44",
  "description": "Buyer of Goods and Services.",
  "doctype": "DocType",
  "document_type": "Setup",
  "engine": "InnoDB",
  "field_order": [
    "basic_info",
    "naming_series",
    "salutation",
    "customer_name",
    "customer_type",
    "customer_group",
    "phone_number",
    "column_break0",
    "territory",
    "gender",
    "lead_name",
    "opportunity_name",
    "account_manager",
    "image",
    "defaults_tab",
    "default_price_list",
    "default_bank_account",
    "column_break_14",
    "default_currency",
    "internal_customer_section",
    "is_internal_customer",
    "represents_company",
    "column_break_70",
    "companies",
    "more_info",
    "market_segment",
    "industry",
    "customer_pos_id",
    "website",
    "language",
    "column_break_45",
    "customer_details",
    "dashboard_tab",
    "contact_and_address_tab",
    "address_contacts",
    "address_html",
    "column_break1",
    "contact_html",
    "primary_address_and_contact_detail",
    "customer_primary_contact",
    "mobile_no",
    "email_id",
    "column_break_26",
    "customer_primary_address",
    "primary_address",
    "tax_tab",
    "taxation_section",
    "tax_id",
    "column_break_21",
    "tax_category",
    "tax_withholding_category",
    "accounting_tab",
    "credit_limit_section",
    "payment_terms",
    "credit_limits",
    "default_receivable_accounts",
    "accounts",
    "loyalty_points_tab",
    "loyalty_program",
    "column_break_54",
    "loyalty_program_tier",
    "sales_team_tab",
    "sales_team",
    "sales_team_section",
    "default_sales_partner",
    "column_break_66",
    "default_commission_rate",
    "settings_tab",
    "so_required",
    "dn_required",
    "column_break_53",
    "is_frozen",
    "disabled"
  ],
  "fields": [
    {
      "fieldname": "basic_info",
      "fieldtype": "Section Break",
      "oldfieldtype": "Section Break",
      "options": "fa fa-user"
    },
    {
      "fieldname": "naming_series",
      "fieldtype": "Select",
      "label": "Series",
      "no_copy": 1,
      "options": "CUST-.YYYY.-",
      "set_only_once": 1
    },
    {
      "depends_on": "eval:doc.customer_type!='Company'",
      "fieldname": "salutation",
      "fieldtype": "Link",
      "label": "Salutation",
      "options": "Salutation"
    },
    {
      "bold": 1,
      "fieldname": "customer_name",
      "fieldtype": "Data",
      "in_global_search": 1,
      "label": "Customer Name",
      "no_copy": 1,
      "oldfieldname": "customer_name",
      "oldfieldtype": "Data",
      "reqd": 1,
      "search_index": 1
    },
    {
      "depends_on": "eval:doc.customer_type != 'Company'",
      "fieldname": "gender",
      "fieldtype": "Link",
      "label": "Gender",
      "options": "Gender"
    },
    {
      "default": "Company",
      "fieldname": "customer_type",
      "fieldtype": "Select",
      "label": "Customer Type",
      "oldfieldname": "customer_type",
      "oldfieldtype": "Select",
      "options": "Company\nIndividual",
      "reqd": 1
    },
    {
      "fieldname": "default_bank_account",
      "fieldtype": "Link",
      "label": "Default Company Bank Account",
      "options": "Bank Account"
    },
    {
      "fieldname": "lead_name",
      "fieldtype": "Link",
      "label": "From Lead",
      "no_copy": 1,
      "oldfieldname": "lead_name",
      "oldfieldtype": "Link",
      "options": "Lead",
      "print_hide": 1,
      "report_hide": 1
    },
    {
      "fieldname": "image",
      "fieldtype": "Attach Image",
      "hidden": 1,
      "label": "Image",
      "print_hide": 1
    },
    {
      "fieldname": "column_break0",
      "fieldtype": "Column Break",
      "width": "50%"
    },
    {
      "fieldname": "account_manager",
      "fieldtype": "Link",
      "label": "Account Manager",
      "options": "User"
    },
    {
      "fieldname": "customer_group",
      "fieldtype": "Link",
      "in_list_view": 1,
      "in_standard_filter": 1,
      "label": "Customer Group",
      "oldfieldname": "customer_group",
      "oldfieldtype": "Link",
      "options": "Customer Group",
      "reqd": 1,
      "search_index": 1
    },
    {
      "fieldname": "phone_number",
      "fieldtype": "Data",
      "label": "Phone number",
      "reqd": 1
    },
    {
      "fieldname": "territory",
      "fieldtype": "Link",
      "in_list_view": 1,
      "in_standard_filter": 1,
      "label": "Territory",
      "oldfieldname": "territory",
      "oldfieldtype": "Link",
      "options": "Territory",
      "print_hide": 1,
      "reqd": 1
    },
    {
      "fieldname": "tax_id",
      "fieldtype": "Data",
      "label": "Tax ID"
    },
    {
      "fieldname": "tax_category",
      "fieldtype": "Link",
      "label": "Tax Category",
      "options": "Tax Category"
    },
    {
      "default": "0",
      "fieldname": "disabled",
      "fieldtype": "Check",
      "label": "Disabled"
    },
    {
      "default": "0",
      "fieldname": "is_internal_customer",
      "fieldtype": "Check",
      "label": "Is Internal Customer"
    },
    {
      "depends_on": "is_internal_customer",
      "fieldname": "represents_company",
      "fieldtype": "Link",
      "ignore_user_permissions": 1,
      "label": "Represents Company",
      "options": "Company",
      "unique": 1
    },
    {
      "depends_on": "represents_company",
      "fieldname": "companies",
      "fieldtype": "Table",
      "label": "Allowed To Transact With",
      "options": "Allowed To Transact With"
    },
    {
      "fieldname": "default_currency",
      "fieldtype": "Link",
      "ignore_user_permissions": 1,
      "label": "Billing Currency",
      "no_copy": 1,
      "options": "Currency"
    },
    {
      "fieldname": "default_price_list",
      "fieldtype": "Link",
      "ignore_user_permissions": 1,
      "label": "Default Price List",
      "options": "Price List"
    },
    {
      "fieldname": "column_break_14",
      "fieldtype": "Column Break"
    },
    {
      "fieldname": "language",
      "fieldtype": "Link",
      "label": "Print Language",
      "options": "Language"
    },
    {
      "depends_on": "eval:!doc.__islocal",
      "fieldname": "address_contacts",
      "fieldtype": "Section Break",
      "label": "Address and Contact",
      "options": "fa fa-map-marker"
    },
    {
      "depends_on": "eval: !doc.__islocal",
      "fieldname": "address_html",
      "fieldtype": "HTML",
      "label": "Address HTML",
      "read_only": 1
    },
    {
      "fieldname": "website",
      "fieldtype": "Data",
      "label": "Website"
    },
    {
      "fieldname": "column_break1",
      "fieldtype": "Column Break",
      "width": "50%"
    },
    {
      "depends_on": "eval: !doc.__islocal",
      "fieldname": "contact_html",
      "fieldtype": "HTML",
      "label": "Contact HTML",
      "oldfieldtype": "HTML",
      "read_only": 1
    },
    {
      "description": "Select, to make the customer searchable with these fields",
      "fieldname": "primary_address_and_contact_detail",
      "fieldtype": "Section Break",
      "label": "Primary Address and Contact"
    },
    {
      "description": "Reselect, if the chosen contact is edited after save",
      "fieldname": "customer_primary_contact",
      "fieldtype": "Link",
      "label": "Customer Primary Contact",
      "options": "Contact"
    },
    {
      "fetch_from": "customer_primary_contact.mobile_no",
      "fieldname": "mobile_no",
      "fieldtype": "Read Only",
      "label": "Mobile No"
    },
    {
      "fetch_from": "customer_primary_contact.email_id",
      "fieldname": "email_id",
      "fieldtype": "Read Only",
      "label": "Email Id"
    },
    {
      "fieldname": "column_break_26",
      "fieldtype": "Column Break"
    },
    {
      "description": "Reselect, if the chosen address is edited after save",
      "fieldname": "customer_primary_address",
      "fieldtype": "Link",
      "label": "Customer Primary Address",
      "options": "Address"
    },
    {
      "fieldname": "primary_address",
      "fieldtype": "Text",
      "label": "Primary Address",
      "read_only": 1
    },
    {
      "fieldname": "default_receivable_accounts",
      "fieldtype": "Section Break",
      "label": "Default Receivable Accounts"
    },
    {
      "description": "Mention if a non-standard receivable account",
      "fieldname": "accounts",
      "fieldtype": "Table",
      "label": "Receivable Accounts",
      "options": "Party Account"
    },
    {
      "fieldname": "credit_limit_section",
      "fieldtype": "Section Break",
      "label": "Credit Limit and Payment Terms"
    },
    {
      "fieldname": "payment_terms",
      "fieldtype": "Link",
      "label": "Default Payment Terms Template",
      "options": "Payment Terms Template"
    },
    {
      "collapsible": 1,
      "collapsible_depends_on": "customer_details",
      "fieldname": "more_info",
      "fieldtype": "Section Break",
      "label": "More Information",
      "oldfieldtype": "Section Break",
      "options": "fa fa-file-text"
    },
    {
      "description": "Additional information regarding the customer.",
      "fieldname": "customer_details",
      "fieldtype": "Text",
      "label": "Customer Details",
      "oldfieldname": "customer_details",
      "oldfieldtype": "Code"
    },
    {
      "fieldname": "column_break_45",
      "fieldtype": "Column Break"
    },
    {
      "fieldname": "market_segment",
      "fieldtype": "Link",
      "label": "Market Segment",
      "options": "Market Segment"
    },
    {
      "fieldname": "industry",
      "fieldtype": "Link",
      "label": "Industry",
      "options": "Industry Type"
    },
    {
      "default": "0",
      "fieldname": "is_frozen",
      "fieldtype": "Check",
      "label": "Is Frozen"
    },
    {
      "fieldname": "loyalty_program",
      "fieldtype": "Link",
      "label": "Loyalty Program",
      "no_copy": 1,
      "options": "Loyalty Program"
    },
    {
      "fieldname": "loyalty_program_tier",
      "fieldtype": "Data",
      "label": "Loyalty Program Tier",
      "no_copy": 1,
      "read_only": 1
    },
    {
      "fieldname": "default_sales_partner",
      "fieldtype": "Link",
      "ignore_user_permissions": 1,
      "label": "Sales Partner",
      "oldfieldname": "default_sales_partner",
      "oldfieldtype": "Link",
      "options": "Sales Partner"
    },
    {
      "fieldname": "default_commission_rate",
      "fieldtype": "Float",
      "label": "Commission Rate",
      "oldfieldname": "default_commission_rate",
      "oldfieldtype": "Currency"
    },
    {
      "collapsible": 1,
      "collapsible_depends_on": "sales_team",
      "fieldname": "sales_team_section",
      "fieldtype": "Section Break"
    },
    {
      "fieldname": "sales_team",
      "fieldtype": "Table",
      "label": "Sales Team",
      "oldfieldname": "sales_team",
      "oldfieldtype": "Table",
      "options": "Sales Team"
    },
    {
      "fieldname": "customer_pos_id",
      "fieldtype": "Data",
      "label": "Customer POS id",
      "no_copy": 1,
      "print_hide": 1,
      "read_only": 1,
      "report_hide": 1
    },
    {
      "default": "0",
      "fieldname": "credit_limits",
      "fieldtype": "Table",
      "label": "Credit Limit",
      "options": "Customer Credit Limit"
    },
    {
      "default": "0",
      "fieldname": "so_required",
      "fieldtype": "Check",
      "label": "Allow Sales Invoice Creation Without Sales Order"
    },
    {
      "default": "0",
      "fieldname": "dn_required",
      "fieldtype": "Check",
      "label": "Allow Sales Invoice Creation Without Delivery Note"
    },
    {
      "fieldname": "tax_withholding_category",
      "fieldtype": "Link",
      "label": "Tax Withholding Category",
      "options": "Tax Withholding Category"
    },
    {
      "fieldname": "opportunity_name",
      "fieldtype": "Link",
      "label": "From Opportunity",
      "no_copy": 1,
      "options": "Opportunity",
      "print_hide": 1
    },
    {
      "fieldname": "contact_and_address_tab",
      "fieldtype": "Tab Break",
      "label": "Contact & Address"
    },
    {
      "fieldname": "defaults_tab",
      "fieldtype": "Section Break",
      "label": "Defaults"
    },
    {
      "fieldname": "settings_tab",
      "fieldtype": "Tab Break",
      "label": "Settings"
    },
    {
      "collapsible": 1,
      "collapsible_depends_on": "default_sales_partner",
      "fieldname": "sales_team_tab",
      "fieldtype": "Tab Break",
      "label": "Sales Team",
      "oldfieldtype": "Section Break",
      "options": "fa fa-group"
    },
    {
      "fieldname": "column_break_66",
      "fieldtype": "Column Break"
    },
    {
      "fieldname": "column_break_21",
      "fieldtype": "Column Break"
    },
    {
      "fieldname": "dashboard_tab",
      "fieldtype": "Tab Break",
      "label": "Dashboard",
      "show_dashboard": 1
    },
    {
      "fieldname": "column_break_53",
      "fieldtype": "Column Break"
    },
    {
      "collapsible": 1,
      "fieldname": "loyalty_points_tab",
      "fieldtype": "Section Break",
      "label": "Loyalty Points"
    },
    {
      "fieldname": "taxation_section",
      "fieldtype": "Section Break"
    },
    {
      "fieldname": "accounting_tab",
      "fieldtype": "Tab Break",
      "label": "Accounting"
    },
    {
      "fieldname": "tax_tab",
      "fieldtype": "Tab Break",
      "label": "Tax"
    },
    {
      "collapsible": 1,
      "collapsible_depends_on": "is_internal_customer",
      "fieldname": "internal_customer_section",
      "fieldtype": "Section Break",
      "label": "Internal Customer"
    },
    {
      "fieldname": "column_break_70",
      "fieldtype": "Column Break"
    },
    {
      "fieldname": "column_break_54",
      "fieldtype": "Column Break"
    }
  ],
  "icon": "fa fa-user",
  "idx": 363,
  "image_field": "image",
  "index_web_pages_for_search": 1,
  "links": [
    {
      "group": "Allowed Items",
      "link_doctype": "Party Specific Item",
      "link_fieldname": "party"
    }
  ],
  "modified": "2023-05-09 15:38:40.255193",
  "modified_by": "Administrator",
  "module": "Selling",
  "name": "Customer",
  "name_case": "Title Case",
  "naming_rule": "By \"Naming Series\" field",
  "owner": "Administrator",
  "permissions": [
    {
      "create": 1,
      "email": 1,
      "print": 1,
      "read": 1,
      "report": 1,
      "role": "Sales User",
      "share": 1,
      "write": 1
    },
    {
      "permlevel": 1,
      "read": 1,
      "role": "Sales User"
    },
    {
      "email": 1,
      "print": 1,
      "read": 1,
      "report": 1,
      "role": "Sales Manager"
    },
    {
      "create": 1,
      "delete": 1,
      "email": 1,
      "export": 1,
      "import": 1,
      "print": 1,
      "read": 1,
      "report": 1,
      "role": "Sales Master Manager",
      "set_user_permissions": 1,
      "share": 1,
      "write": 1
    },
    {
      "permlevel": 1,
      "read": 1,
      "role": "Sales Master Manager",
      "write": 1
    },
    {
      "email": 1,
      "print": 1,
      "read": 1,
      "report": 1,
      "role": "Stock User"
    },
    {
      "email": 1,
      "print": 1,
      "read": 1,
      "report": 1,
      "role": "Stock Manager"
    },
    {
      "email": 1,
      "print": 1,
      "read": 1,
      "report": 1,
      "role": "Accounts User"
    },
    {
      "email": 1,
      "print": 1,
      "read": 1,
      "report": 1,
      "role": "Accounts Manager"
    }
  ],
  "quick_entry": 1,
  "search_fields": "customer_name,customer_group,territory, mobile_no,primary_address",
  "show_name_in_global_search": 1,
  "sort_field": "modified",
  "sort_order": "ASC",
  "states": [],
  "title_field": "customer_name",
  "track_changes": 1
=======
 "actions": [],
 "allow_events_in_timeline": 1,
 "allow_import": 1,
 "allow_rename": 1,
 "autoname": "naming_series:",
 "creation": "2013-06-11 14:26:44",
 "description": "Buyer of Goods and Services.",
 "doctype": "DocType",
 "document_type": "Setup",
 "engine": "InnoDB",
 "field_order": [
  "basic_info",
  "naming_series",
  "salutation",
  "customer_name",
  "customer_type",
  "customer_group",
  "column_break0",
  "territory",
  "gender",
  "lead_name",
  "opportunity_name",
  "account_manager",
  "image",
  "defaults_tab",
  "default_currency",
  "default_bank_account",
  "column_break_14",
  "default_price_list",
  "internal_customer_section",
  "is_internal_customer",
  "represents_company",
  "column_break_70",
  "companies",
  "more_info",
  "market_segment",
  "industry",
  "customer_pos_id",
  "website",
  "language",
  "column_break_45",
  "customer_details",
  "dashboard_tab",
  "contact_and_address_tab",
  "address_contacts",
  "address_html",
  "column_break1",
  "contact_html",
  "primary_address_and_contact_detail",
  "column_break_26",
  "customer_primary_address",
  "primary_address",
  "column_break_nwor",
  "customer_primary_contact",
  "mobile_no",
  "email_id",
  "tax_tab",
  "taxation_section",
  "tax_id",
  "column_break_21",
  "tax_category",
  "tax_withholding_category",
  "accounting_tab",
  "credit_limit_section",
  "payment_terms",
  "credit_limits",
  "default_receivable_accounts",
  "accounts",
  "loyalty_points_tab",
  "loyalty_program",
  "column_break_54",
  "loyalty_program_tier",
  "sales_team_tab",
  "sales_team",
  "sales_team_section",
  "default_sales_partner",
  "column_break_66",
  "default_commission_rate",
  "settings_tab",
  "so_required",
  "dn_required",
  "column_break_53",
  "is_frozen",
  "disabled",
  "portal_users_tab",
  "portal_users"
 ],
 "fields": [
  {
   "fieldname": "basic_info",
   "fieldtype": "Section Break",
   "oldfieldtype": "Section Break",
   "options": "fa fa-user"
  },
  {
   "fieldname": "naming_series",
   "fieldtype": "Select",
   "label": "Series",
   "no_copy": 1,
   "options": "CUST-.YYYY.-",
   "set_only_once": 1
  },
  {
   "depends_on": "eval:doc.customer_type!='Company'",
   "fieldname": "salutation",
   "fieldtype": "Link",
   "label": "Salutation",
   "options": "Salutation"
  },
  {
   "bold": 1,
   "fieldname": "customer_name",
   "fieldtype": "Data",
   "in_global_search": 1,
   "label": "Customer Name",
   "no_copy": 1,
   "oldfieldname": "customer_name",
   "oldfieldtype": "Data",
   "reqd": 1,
   "search_index": 1
  },
  {
   "depends_on": "eval:doc.customer_type != 'Company'",
   "fieldname": "gender",
   "fieldtype": "Link",
   "label": "Gender",
   "options": "Gender"
  },
  {
   "default": "Company",
   "fieldname": "customer_type",
   "fieldtype": "Select",
   "label": "Customer Type",
   "oldfieldname": "customer_type",
   "oldfieldtype": "Select",
   "options": "Company\nIndividual\nProprietorship\nPartnership",
   "reqd": 1
  },
  {
   "fieldname": "default_bank_account",
   "fieldtype": "Link",
   "label": "Default Company Bank Account",
   "options": "Bank Account"
  },
  {
   "fieldname": "lead_name",
   "fieldtype": "Link",
   "label": "From Lead",
   "no_copy": 1,
   "oldfieldname": "lead_name",
   "oldfieldtype": "Link",
   "options": "Lead",
   "print_hide": 1,
   "report_hide": 1
  },
  {
   "fieldname": "image",
   "fieldtype": "Attach Image",
   "hidden": 1,
   "label": "Image",
   "print_hide": 1
  },
  {
   "fieldname": "column_break0",
   "fieldtype": "Column Break",
   "width": "50%"
  },
  {
   "fieldname": "account_manager",
   "fieldtype": "Link",
   "label": "Account Manager",
   "options": "User"
  },
  {
   "fieldname": "customer_group",
   "fieldtype": "Link",
   "in_list_view": 1,
   "in_standard_filter": 1,
   "label": "Customer Group",
   "oldfieldname": "customer_group",
   "oldfieldtype": "Link",
   "options": "Customer Group",
   "search_index": 1
  },
  {
   "fieldname": "territory",
   "fieldtype": "Link",
   "in_list_view": 1,
   "in_standard_filter": 1,
   "label": "Territory",
   "oldfieldname": "territory",
   "oldfieldtype": "Link",
   "options": "Territory",
   "print_hide": 1
  },
  {
   "fieldname": "tax_id",
   "fieldtype": "Data",
   "label": "Tax ID"
  },
  {
   "fieldname": "tax_category",
   "fieldtype": "Link",
   "label": "Tax Category",
   "options": "Tax Category"
  },
  {
   "default": "0",
   "fieldname": "disabled",
   "fieldtype": "Check",
   "label": "Disabled"
  },
  {
   "default": "0",
   "fieldname": "is_internal_customer",
   "fieldtype": "Check",
   "label": "Is Internal Customer"
  },
  {
   "depends_on": "is_internal_customer",
   "fieldname": "represents_company",
   "fieldtype": "Link",
   "ignore_user_permissions": 1,
   "label": "Represents Company",
   "options": "Company",
   "unique": 1
  },
  {
   "depends_on": "represents_company",
   "fieldname": "companies",
   "fieldtype": "Table",
   "label": "Allowed To Transact With",
   "options": "Allowed To Transact With"
  },
  {
   "fieldname": "default_currency",
   "fieldtype": "Link",
   "ignore_user_permissions": 1,
   "label": "Billing Currency",
   "no_copy": 1,
   "options": "Currency"
  },
  {
   "fieldname": "default_price_list",
   "fieldtype": "Link",
   "ignore_user_permissions": 1,
   "label": "Default Price List",
   "options": "Price List"
  },
  {
   "fieldname": "column_break_14",
   "fieldtype": "Column Break"
  },
  {
   "fieldname": "language",
   "fieldtype": "Link",
   "label": "Print Language",
   "options": "Language"
  },
  {
   "depends_on": "eval:!doc.__islocal",
   "fieldname": "address_contacts",
   "fieldtype": "Section Break",
   "label": "Address and Contact",
   "options": "fa fa-map-marker"
  },
  {
   "depends_on": "eval: !doc.__islocal",
   "fieldname": "address_html",
   "fieldtype": "HTML",
   "label": "Address HTML",
   "read_only": 1
  },
  {
   "fieldname": "website",
   "fieldtype": "Data",
   "label": "Website"
  },
  {
   "fieldname": "column_break1",
   "fieldtype": "Column Break",
   "width": "50%"
  },
  {
   "depends_on": "eval: !doc.__islocal",
   "fieldname": "contact_html",
   "fieldtype": "HTML",
   "label": "Contact HTML",
   "oldfieldtype": "HTML",
   "read_only": 1
  },
  {
   "description": "Select, to make the customer searchable with these fields",
   "fieldname": "primary_address_and_contact_detail",
   "fieldtype": "Section Break",
   "label": "Primary Address and Contact"
  },
  {
   "description": "Reselect, if the chosen contact is edited after save",
   "fieldname": "customer_primary_contact",
   "fieldtype": "Link",
   "label": "Customer Primary Contact",
   "options": "Contact"
  },
  {
   "fetch_from": "customer_primary_contact.mobile_no",
   "fieldname": "mobile_no",
   "fieldtype": "Read Only",
   "label": "Mobile No"
  },
  {
   "fetch_from": "customer_primary_contact.email_id",
   "fieldname": "email_id",
   "fieldtype": "Read Only",
   "label": "Email Id"
  },
  {
   "fieldname": "column_break_26",
   "fieldtype": "Column Break"
  },
  {
   "description": "Reselect, if the chosen address is edited after save",
   "fieldname": "customer_primary_address",
   "fieldtype": "Link",
   "label": "Customer Primary Address",
   "options": "Address"
  },
  {
   "fieldname": "primary_address",
   "fieldtype": "Text",
   "label": "Primary Address",
   "read_only": 1
  },
  {
   "fieldname": "default_receivable_accounts",
   "fieldtype": "Section Break",
   "label": "Default Accounts"
  },
  {
   "description": "Mention if non-standard Receivable account",
   "fieldname": "accounts",
   "fieldtype": "Table",
   "label": "Accounts",
   "options": "Party Account"
  },
  {
   "fieldname": "credit_limit_section",
   "fieldtype": "Section Break",
   "label": "Credit Limit and Payment Terms"
  },
  {
   "fieldname": "payment_terms",
   "fieldtype": "Link",
   "label": "Default Payment Terms Template",
   "options": "Payment Terms Template"
  },
  {
   "collapsible": 1,
   "collapsible_depends_on": "customer_details",
   "fieldname": "more_info",
   "fieldtype": "Section Break",
   "label": "More Information",
   "oldfieldtype": "Section Break",
   "options": "fa fa-file-text"
  },
  {
   "description": "Additional information regarding the customer.",
   "fieldname": "customer_details",
   "fieldtype": "Text",
   "label": "Customer Details",
   "oldfieldname": "customer_details",
   "oldfieldtype": "Code"
  },
  {
   "fieldname": "column_break_45",
   "fieldtype": "Column Break"
  },
  {
   "fieldname": "market_segment",
   "fieldtype": "Link",
   "label": "Market Segment",
   "options": "Market Segment"
  },
  {
   "fieldname": "industry",
   "fieldtype": "Link",
   "label": "Industry",
   "options": "Industry Type"
  },
  {
   "default": "0",
   "fieldname": "is_frozen",
   "fieldtype": "Check",
   "label": "Is Frozen"
  },
  {
   "fieldname": "loyalty_program",
   "fieldtype": "Link",
   "label": "Loyalty Program",
   "no_copy": 1,
   "options": "Loyalty Program"
  },
  {
   "fieldname": "loyalty_program_tier",
   "fieldtype": "Data",
   "label": "Loyalty Program Tier",
   "no_copy": 1,
   "read_only": 1
  },
  {
   "fieldname": "default_sales_partner",
   "fieldtype": "Link",
   "ignore_user_permissions": 1,
   "label": "Sales Partner",
   "oldfieldname": "default_sales_partner",
   "oldfieldtype": "Link",
   "options": "Sales Partner"
  },
  {
   "fieldname": "default_commission_rate",
   "fieldtype": "Float",
   "label": "Commission Rate",
   "oldfieldname": "default_commission_rate",
   "oldfieldtype": "Currency"
  },
  {
   "collapsible": 1,
   "collapsible_depends_on": "sales_team",
   "fieldname": "sales_team_section",
   "fieldtype": "Section Break"
  },
  {
   "fieldname": "sales_team",
   "fieldtype": "Table",
   "label": "Sales Team",
   "oldfieldname": "sales_team",
   "oldfieldtype": "Table",
   "options": "Sales Team"
  },
  {
   "fieldname": "customer_pos_id",
   "fieldtype": "Data",
   "label": "Customer POS id",
   "no_copy": 1,
   "print_hide": 1,
   "read_only": 1,
   "report_hide": 1
  },
  {
   "default": "0",
   "fieldname": "credit_limits",
   "fieldtype": "Table",
   "label": "Credit Limit",
   "options": "Customer Credit Limit"
  },
  {
   "default": "0",
   "fieldname": "so_required",
   "fieldtype": "Check",
   "label": "Allow Sales Invoice Creation Without Sales Order"
  },
  {
   "default": "0",
   "fieldname": "dn_required",
   "fieldtype": "Check",
   "label": "Allow Sales Invoice Creation Without Delivery Note"
  },
  {
   "fieldname": "tax_withholding_category",
   "fieldtype": "Link",
   "label": "Tax Withholding Category",
   "options": "Tax Withholding Category"
  },
  {
   "fieldname": "opportunity_name",
   "fieldtype": "Link",
   "label": "From Opportunity",
   "no_copy": 1,
   "options": "Opportunity",
   "print_hide": 1
  },
  {
   "fieldname": "contact_and_address_tab",
   "fieldtype": "Tab Break",
   "label": "Contact & Address"
  },
  {
   "fieldname": "defaults_tab",
   "fieldtype": "Section Break",
   "label": "Defaults"
  },
  {
   "fieldname": "settings_tab",
   "fieldtype": "Tab Break",
   "label": "Settings"
  },
  {
   "collapsible": 1,
   "collapsible_depends_on": "default_sales_partner",
   "fieldname": "sales_team_tab",
   "fieldtype": "Tab Break",
   "label": "Sales Team",
   "oldfieldtype": "Section Break",
   "options": "fa fa-group"
  },
  {
   "fieldname": "column_break_66",
   "fieldtype": "Column Break"
  },
  {
   "fieldname": "column_break_21",
   "fieldtype": "Column Break"
  },
  {
   "fieldname": "dashboard_tab",
   "fieldtype": "Tab Break",
   "label": "Dashboard",
   "show_dashboard": 1
  },
  {
   "fieldname": "column_break_53",
   "fieldtype": "Column Break"
  },
  {
   "collapsible": 1,
   "fieldname": "loyalty_points_tab",
   "fieldtype": "Section Break",
   "label": "Loyalty Points"
  },
  {
   "fieldname": "taxation_section",
   "fieldtype": "Section Break"
  },
  {
   "fieldname": "accounting_tab",
   "fieldtype": "Tab Break",
   "label": "Accounting"
  },
  {
   "fieldname": "tax_tab",
   "fieldtype": "Tab Break",
   "label": "Tax"
  },
  {
   "collapsible": 1,
   "collapsible_depends_on": "is_internal_customer",
   "fieldname": "internal_customer_section",
   "fieldtype": "Section Break",
   "label": "Internal Customer"
  },
  {
   "fieldname": "column_break_70",
   "fieldtype": "Column Break"
  },
  {
   "fieldname": "column_break_54",
   "fieldtype": "Column Break"
  },
  {
   "fieldname": "portal_users_tab",
   "fieldtype": "Tab Break",
   "label": "Portal Users"
  },
  {
   "fieldname": "portal_users",
   "fieldtype": "Table",
   "label": "Customer Portal Users",
   "options": "Portal User"
  },
  {
   "fieldname": "column_break_nwor",
   "fieldtype": "Column Break"
  }
 ],
 "icon": "fa fa-user",
 "idx": 363,
 "image_field": "image",
 "index_web_pages_for_search": 1,
 "links": [
  {
   "group": "Allowed Items",
   "link_doctype": "Party Specific Item",
   "link_fieldname": "party"
  }
 ],
 "modified": "2023-10-19 16:56:27.327035",
 "modified_by": "Administrator",
 "module": "Selling",
 "name": "Customer",
 "naming_rule": "By \"Naming Series\" field",
 "owner": "Administrator",
 "permissions": [
  {
   "create": 1,
   "email": 1,
   "print": 1,
   "read": 1,
   "report": 1,
   "role": "Sales User",
   "share": 1,
   "write": 1
  },
  {
   "permlevel": 1,
   "read": 1,
   "role": "Sales User"
  },
  {
   "email": 1,
   "print": 1,
   "read": 1,
   "report": 1,
   "role": "Sales Manager"
  },
  {
   "create": 1,
   "delete": 1,
   "email": 1,
   "export": 1,
   "import": 1,
   "print": 1,
   "read": 1,
   "report": 1,
   "role": "Sales Master Manager",
   "share": 1,
   "write": 1
  },
  {
   "permlevel": 1,
   "read": 1,
   "role": "Sales Master Manager",
   "write": 1
  },
  {
   "email": 1,
   "print": 1,
   "read": 1,
   "report": 1,
   "role": "Stock User"
  },
  {
   "email": 1,
   "print": 1,
   "read": 1,
   "report": 1,
   "role": "Stock Manager"
  },
  {
   "email": 1,
   "print": 1,
   "read": 1,
   "report": 1,
   "role": "Accounts User"
  },
  {
   "email": 1,
   "print": 1,
   "read": 1,
   "report": 1,
   "role": "Accounts Manager"
  }
 ],
 "quick_entry": 1,
 "search_fields": "customer_name,customer_group,territory, mobile_no,primary_address",
 "show_name_in_global_search": 1,
 "sort_field": "modified",
 "sort_order": "ASC",
 "states": [],
 "title_field": "customer_name",
 "track_changes": 1
>>>>>>> 44bad3bd
}<|MERGE_RESOLUTION|>--- conflicted
+++ resolved
@@ -1,669 +1,4 @@
 {
-<<<<<<< HEAD
-  "actions": [],
-  "allow_events_in_timeline": 1,
-  "allow_import": 1,
-  "allow_rename": 1,
-  "autoname": "naming_series:",
-  "creation": "2013-06-11 14:26:44",
-  "description": "Buyer of Goods and Services.",
-  "doctype": "DocType",
-  "document_type": "Setup",
-  "engine": "InnoDB",
-  "field_order": [
-    "basic_info",
-    "naming_series",
-    "salutation",
-    "customer_name",
-    "customer_type",
-    "customer_group",
-    "phone_number",
-    "column_break0",
-    "territory",
-    "gender",
-    "lead_name",
-    "opportunity_name",
-    "account_manager",
-    "image",
-    "defaults_tab",
-    "default_price_list",
-    "default_bank_account",
-    "column_break_14",
-    "default_currency",
-    "internal_customer_section",
-    "is_internal_customer",
-    "represents_company",
-    "column_break_70",
-    "companies",
-    "more_info",
-    "market_segment",
-    "industry",
-    "customer_pos_id",
-    "website",
-    "language",
-    "column_break_45",
-    "customer_details",
-    "dashboard_tab",
-    "contact_and_address_tab",
-    "address_contacts",
-    "address_html",
-    "column_break1",
-    "contact_html",
-    "primary_address_and_contact_detail",
-    "customer_primary_contact",
-    "mobile_no",
-    "email_id",
-    "column_break_26",
-    "customer_primary_address",
-    "primary_address",
-    "tax_tab",
-    "taxation_section",
-    "tax_id",
-    "column_break_21",
-    "tax_category",
-    "tax_withholding_category",
-    "accounting_tab",
-    "credit_limit_section",
-    "payment_terms",
-    "credit_limits",
-    "default_receivable_accounts",
-    "accounts",
-    "loyalty_points_tab",
-    "loyalty_program",
-    "column_break_54",
-    "loyalty_program_tier",
-    "sales_team_tab",
-    "sales_team",
-    "sales_team_section",
-    "default_sales_partner",
-    "column_break_66",
-    "default_commission_rate",
-    "settings_tab",
-    "so_required",
-    "dn_required",
-    "column_break_53",
-    "is_frozen",
-    "disabled"
-  ],
-  "fields": [
-    {
-      "fieldname": "basic_info",
-      "fieldtype": "Section Break",
-      "oldfieldtype": "Section Break",
-      "options": "fa fa-user"
-    },
-    {
-      "fieldname": "naming_series",
-      "fieldtype": "Select",
-      "label": "Series",
-      "no_copy": 1,
-      "options": "CUST-.YYYY.-",
-      "set_only_once": 1
-    },
-    {
-      "depends_on": "eval:doc.customer_type!='Company'",
-      "fieldname": "salutation",
-      "fieldtype": "Link",
-      "label": "Salutation",
-      "options": "Salutation"
-    },
-    {
-      "bold": 1,
-      "fieldname": "customer_name",
-      "fieldtype": "Data",
-      "in_global_search": 1,
-      "label": "Customer Name",
-      "no_copy": 1,
-      "oldfieldname": "customer_name",
-      "oldfieldtype": "Data",
-      "reqd": 1,
-      "search_index": 1
-    },
-    {
-      "depends_on": "eval:doc.customer_type != 'Company'",
-      "fieldname": "gender",
-      "fieldtype": "Link",
-      "label": "Gender",
-      "options": "Gender"
-    },
-    {
-      "default": "Company",
-      "fieldname": "customer_type",
-      "fieldtype": "Select",
-      "label": "Customer Type",
-      "oldfieldname": "customer_type",
-      "oldfieldtype": "Select",
-      "options": "Company\nIndividual",
-      "reqd": 1
-    },
-    {
-      "fieldname": "default_bank_account",
-      "fieldtype": "Link",
-      "label": "Default Company Bank Account",
-      "options": "Bank Account"
-    },
-    {
-      "fieldname": "lead_name",
-      "fieldtype": "Link",
-      "label": "From Lead",
-      "no_copy": 1,
-      "oldfieldname": "lead_name",
-      "oldfieldtype": "Link",
-      "options": "Lead",
-      "print_hide": 1,
-      "report_hide": 1
-    },
-    {
-      "fieldname": "image",
-      "fieldtype": "Attach Image",
-      "hidden": 1,
-      "label": "Image",
-      "print_hide": 1
-    },
-    {
-      "fieldname": "column_break0",
-      "fieldtype": "Column Break",
-      "width": "50%"
-    },
-    {
-      "fieldname": "account_manager",
-      "fieldtype": "Link",
-      "label": "Account Manager",
-      "options": "User"
-    },
-    {
-      "fieldname": "customer_group",
-      "fieldtype": "Link",
-      "in_list_view": 1,
-      "in_standard_filter": 1,
-      "label": "Customer Group",
-      "oldfieldname": "customer_group",
-      "oldfieldtype": "Link",
-      "options": "Customer Group",
-      "reqd": 1,
-      "search_index": 1
-    },
-    {
-      "fieldname": "phone_number",
-      "fieldtype": "Data",
-      "label": "Phone number",
-      "reqd": 1
-    },
-    {
-      "fieldname": "territory",
-      "fieldtype": "Link",
-      "in_list_view": 1,
-      "in_standard_filter": 1,
-      "label": "Territory",
-      "oldfieldname": "territory",
-      "oldfieldtype": "Link",
-      "options": "Territory",
-      "print_hide": 1,
-      "reqd": 1
-    },
-    {
-      "fieldname": "tax_id",
-      "fieldtype": "Data",
-      "label": "Tax ID"
-    },
-    {
-      "fieldname": "tax_category",
-      "fieldtype": "Link",
-      "label": "Tax Category",
-      "options": "Tax Category"
-    },
-    {
-      "default": "0",
-      "fieldname": "disabled",
-      "fieldtype": "Check",
-      "label": "Disabled"
-    },
-    {
-      "default": "0",
-      "fieldname": "is_internal_customer",
-      "fieldtype": "Check",
-      "label": "Is Internal Customer"
-    },
-    {
-      "depends_on": "is_internal_customer",
-      "fieldname": "represents_company",
-      "fieldtype": "Link",
-      "ignore_user_permissions": 1,
-      "label": "Represents Company",
-      "options": "Company",
-      "unique": 1
-    },
-    {
-      "depends_on": "represents_company",
-      "fieldname": "companies",
-      "fieldtype": "Table",
-      "label": "Allowed To Transact With",
-      "options": "Allowed To Transact With"
-    },
-    {
-      "fieldname": "default_currency",
-      "fieldtype": "Link",
-      "ignore_user_permissions": 1,
-      "label": "Billing Currency",
-      "no_copy": 1,
-      "options": "Currency"
-    },
-    {
-      "fieldname": "default_price_list",
-      "fieldtype": "Link",
-      "ignore_user_permissions": 1,
-      "label": "Default Price List",
-      "options": "Price List"
-    },
-    {
-      "fieldname": "column_break_14",
-      "fieldtype": "Column Break"
-    },
-    {
-      "fieldname": "language",
-      "fieldtype": "Link",
-      "label": "Print Language",
-      "options": "Language"
-    },
-    {
-      "depends_on": "eval:!doc.__islocal",
-      "fieldname": "address_contacts",
-      "fieldtype": "Section Break",
-      "label": "Address and Contact",
-      "options": "fa fa-map-marker"
-    },
-    {
-      "depends_on": "eval: !doc.__islocal",
-      "fieldname": "address_html",
-      "fieldtype": "HTML",
-      "label": "Address HTML",
-      "read_only": 1
-    },
-    {
-      "fieldname": "website",
-      "fieldtype": "Data",
-      "label": "Website"
-    },
-    {
-      "fieldname": "column_break1",
-      "fieldtype": "Column Break",
-      "width": "50%"
-    },
-    {
-      "depends_on": "eval: !doc.__islocal",
-      "fieldname": "contact_html",
-      "fieldtype": "HTML",
-      "label": "Contact HTML",
-      "oldfieldtype": "HTML",
-      "read_only": 1
-    },
-    {
-      "description": "Select, to make the customer searchable with these fields",
-      "fieldname": "primary_address_and_contact_detail",
-      "fieldtype": "Section Break",
-      "label": "Primary Address and Contact"
-    },
-    {
-      "description": "Reselect, if the chosen contact is edited after save",
-      "fieldname": "customer_primary_contact",
-      "fieldtype": "Link",
-      "label": "Customer Primary Contact",
-      "options": "Contact"
-    },
-    {
-      "fetch_from": "customer_primary_contact.mobile_no",
-      "fieldname": "mobile_no",
-      "fieldtype": "Read Only",
-      "label": "Mobile No"
-    },
-    {
-      "fetch_from": "customer_primary_contact.email_id",
-      "fieldname": "email_id",
-      "fieldtype": "Read Only",
-      "label": "Email Id"
-    },
-    {
-      "fieldname": "column_break_26",
-      "fieldtype": "Column Break"
-    },
-    {
-      "description": "Reselect, if the chosen address is edited after save",
-      "fieldname": "customer_primary_address",
-      "fieldtype": "Link",
-      "label": "Customer Primary Address",
-      "options": "Address"
-    },
-    {
-      "fieldname": "primary_address",
-      "fieldtype": "Text",
-      "label": "Primary Address",
-      "read_only": 1
-    },
-    {
-      "fieldname": "default_receivable_accounts",
-      "fieldtype": "Section Break",
-      "label": "Default Receivable Accounts"
-    },
-    {
-      "description": "Mention if a non-standard receivable account",
-      "fieldname": "accounts",
-      "fieldtype": "Table",
-      "label": "Receivable Accounts",
-      "options": "Party Account"
-    },
-    {
-      "fieldname": "credit_limit_section",
-      "fieldtype": "Section Break",
-      "label": "Credit Limit and Payment Terms"
-    },
-    {
-      "fieldname": "payment_terms",
-      "fieldtype": "Link",
-      "label": "Default Payment Terms Template",
-      "options": "Payment Terms Template"
-    },
-    {
-      "collapsible": 1,
-      "collapsible_depends_on": "customer_details",
-      "fieldname": "more_info",
-      "fieldtype": "Section Break",
-      "label": "More Information",
-      "oldfieldtype": "Section Break",
-      "options": "fa fa-file-text"
-    },
-    {
-      "description": "Additional information regarding the customer.",
-      "fieldname": "customer_details",
-      "fieldtype": "Text",
-      "label": "Customer Details",
-      "oldfieldname": "customer_details",
-      "oldfieldtype": "Code"
-    },
-    {
-      "fieldname": "column_break_45",
-      "fieldtype": "Column Break"
-    },
-    {
-      "fieldname": "market_segment",
-      "fieldtype": "Link",
-      "label": "Market Segment",
-      "options": "Market Segment"
-    },
-    {
-      "fieldname": "industry",
-      "fieldtype": "Link",
-      "label": "Industry",
-      "options": "Industry Type"
-    },
-    {
-      "default": "0",
-      "fieldname": "is_frozen",
-      "fieldtype": "Check",
-      "label": "Is Frozen"
-    },
-    {
-      "fieldname": "loyalty_program",
-      "fieldtype": "Link",
-      "label": "Loyalty Program",
-      "no_copy": 1,
-      "options": "Loyalty Program"
-    },
-    {
-      "fieldname": "loyalty_program_tier",
-      "fieldtype": "Data",
-      "label": "Loyalty Program Tier",
-      "no_copy": 1,
-      "read_only": 1
-    },
-    {
-      "fieldname": "default_sales_partner",
-      "fieldtype": "Link",
-      "ignore_user_permissions": 1,
-      "label": "Sales Partner",
-      "oldfieldname": "default_sales_partner",
-      "oldfieldtype": "Link",
-      "options": "Sales Partner"
-    },
-    {
-      "fieldname": "default_commission_rate",
-      "fieldtype": "Float",
-      "label": "Commission Rate",
-      "oldfieldname": "default_commission_rate",
-      "oldfieldtype": "Currency"
-    },
-    {
-      "collapsible": 1,
-      "collapsible_depends_on": "sales_team",
-      "fieldname": "sales_team_section",
-      "fieldtype": "Section Break"
-    },
-    {
-      "fieldname": "sales_team",
-      "fieldtype": "Table",
-      "label": "Sales Team",
-      "oldfieldname": "sales_team",
-      "oldfieldtype": "Table",
-      "options": "Sales Team"
-    },
-    {
-      "fieldname": "customer_pos_id",
-      "fieldtype": "Data",
-      "label": "Customer POS id",
-      "no_copy": 1,
-      "print_hide": 1,
-      "read_only": 1,
-      "report_hide": 1
-    },
-    {
-      "default": "0",
-      "fieldname": "credit_limits",
-      "fieldtype": "Table",
-      "label": "Credit Limit",
-      "options": "Customer Credit Limit"
-    },
-    {
-      "default": "0",
-      "fieldname": "so_required",
-      "fieldtype": "Check",
-      "label": "Allow Sales Invoice Creation Without Sales Order"
-    },
-    {
-      "default": "0",
-      "fieldname": "dn_required",
-      "fieldtype": "Check",
-      "label": "Allow Sales Invoice Creation Without Delivery Note"
-    },
-    {
-      "fieldname": "tax_withholding_category",
-      "fieldtype": "Link",
-      "label": "Tax Withholding Category",
-      "options": "Tax Withholding Category"
-    },
-    {
-      "fieldname": "opportunity_name",
-      "fieldtype": "Link",
-      "label": "From Opportunity",
-      "no_copy": 1,
-      "options": "Opportunity",
-      "print_hide": 1
-    },
-    {
-      "fieldname": "contact_and_address_tab",
-      "fieldtype": "Tab Break",
-      "label": "Contact & Address"
-    },
-    {
-      "fieldname": "defaults_tab",
-      "fieldtype": "Section Break",
-      "label": "Defaults"
-    },
-    {
-      "fieldname": "settings_tab",
-      "fieldtype": "Tab Break",
-      "label": "Settings"
-    },
-    {
-      "collapsible": 1,
-      "collapsible_depends_on": "default_sales_partner",
-      "fieldname": "sales_team_tab",
-      "fieldtype": "Tab Break",
-      "label": "Sales Team",
-      "oldfieldtype": "Section Break",
-      "options": "fa fa-group"
-    },
-    {
-      "fieldname": "column_break_66",
-      "fieldtype": "Column Break"
-    },
-    {
-      "fieldname": "column_break_21",
-      "fieldtype": "Column Break"
-    },
-    {
-      "fieldname": "dashboard_tab",
-      "fieldtype": "Tab Break",
-      "label": "Dashboard",
-      "show_dashboard": 1
-    },
-    {
-      "fieldname": "column_break_53",
-      "fieldtype": "Column Break"
-    },
-    {
-      "collapsible": 1,
-      "fieldname": "loyalty_points_tab",
-      "fieldtype": "Section Break",
-      "label": "Loyalty Points"
-    },
-    {
-      "fieldname": "taxation_section",
-      "fieldtype": "Section Break"
-    },
-    {
-      "fieldname": "accounting_tab",
-      "fieldtype": "Tab Break",
-      "label": "Accounting"
-    },
-    {
-      "fieldname": "tax_tab",
-      "fieldtype": "Tab Break",
-      "label": "Tax"
-    },
-    {
-      "collapsible": 1,
-      "collapsible_depends_on": "is_internal_customer",
-      "fieldname": "internal_customer_section",
-      "fieldtype": "Section Break",
-      "label": "Internal Customer"
-    },
-    {
-      "fieldname": "column_break_70",
-      "fieldtype": "Column Break"
-    },
-    {
-      "fieldname": "column_break_54",
-      "fieldtype": "Column Break"
-    }
-  ],
-  "icon": "fa fa-user",
-  "idx": 363,
-  "image_field": "image",
-  "index_web_pages_for_search": 1,
-  "links": [
-    {
-      "group": "Allowed Items",
-      "link_doctype": "Party Specific Item",
-      "link_fieldname": "party"
-    }
-  ],
-  "modified": "2023-05-09 15:38:40.255193",
-  "modified_by": "Administrator",
-  "module": "Selling",
-  "name": "Customer",
-  "name_case": "Title Case",
-  "naming_rule": "By \"Naming Series\" field",
-  "owner": "Administrator",
-  "permissions": [
-    {
-      "create": 1,
-      "email": 1,
-      "print": 1,
-      "read": 1,
-      "report": 1,
-      "role": "Sales User",
-      "share": 1,
-      "write": 1
-    },
-    {
-      "permlevel": 1,
-      "read": 1,
-      "role": "Sales User"
-    },
-    {
-      "email": 1,
-      "print": 1,
-      "read": 1,
-      "report": 1,
-      "role": "Sales Manager"
-    },
-    {
-      "create": 1,
-      "delete": 1,
-      "email": 1,
-      "export": 1,
-      "import": 1,
-      "print": 1,
-      "read": 1,
-      "report": 1,
-      "role": "Sales Master Manager",
-      "set_user_permissions": 1,
-      "share": 1,
-      "write": 1
-    },
-    {
-      "permlevel": 1,
-      "read": 1,
-      "role": "Sales Master Manager",
-      "write": 1
-    },
-    {
-      "email": 1,
-      "print": 1,
-      "read": 1,
-      "report": 1,
-      "role": "Stock User"
-    },
-    {
-      "email": 1,
-      "print": 1,
-      "read": 1,
-      "report": 1,
-      "role": "Stock Manager"
-    },
-    {
-      "email": 1,
-      "print": 1,
-      "read": 1,
-      "report": 1,
-      "role": "Accounts User"
-    },
-    {
-      "email": 1,
-      "print": 1,
-      "read": 1,
-      "report": 1,
-      "role": "Accounts Manager"
-    }
-  ],
-  "quick_entry": 1,
-  "search_fields": "customer_name,customer_group,territory, mobile_no,primary_address",
-  "show_name_in_global_search": 1,
-  "sort_field": "modified",
-  "sort_order": "ASC",
-  "states": [],
-  "title_field": "customer_name",
-  "track_changes": 1
-=======
  "actions": [],
  "allow_events_in_timeline": 1,
  "allow_import": 1,
@@ -1334,5 +669,4 @@
  "states": [],
  "title_field": "customer_name",
  "track_changes": 1
->>>>>>> 44bad3bd
 }