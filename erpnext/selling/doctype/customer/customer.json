--- conflicted
+++ resolved
@@ -1202,13 +1202,8 @@
  "issingle": 0, 
  "istable": 0, 
  "max_attachments": 0, 
-<<<<<<< HEAD
- "modified": "2017-11-15 18:59:26.897370", 
+ "modified": "2017-11-23 18:59:26.897370", 
  "modified_by": "Administrator", 
-=======
- "modified": "2017-08-31 15:12:18.637132", 
- "modified_by": "tundebabzy@gmail.com", 
->>>>>>> 69195f15
  "module": "Selling", 
  "name": "Customer", 
  "name_case": "Title Case", 
