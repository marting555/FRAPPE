--- conflicted
+++ resolved
@@ -3,10 +3,7 @@
  "allow_import": 1,
  "allow_rename": 1,
  "autoname": "naming_series:",
-<<<<<<< HEAD
  "create_on_install": 1,
-=======
->>>>>>> 4a323463
  "creation": "2013-06-11 14:26:44",
  "description": "Buyer of Goods and Services.",
  "doctype": "DocType",
@@ -53,15 +50,8 @@
   "default_receivable_accounts",
   "accounts",
   "credit_limit_section",
-<<<<<<< HEAD
-  "credit_limit",
-  "bypass_credit_limit_check_at_sales_order",
-  "column_break_34",
-  "payment_terms",
-=======
   "payment_terms",
   "credit_limits",
->>>>>>> 4a323463
   "more_info",
   "customer_details",
   "column_break_45",
@@ -356,27 +346,6 @@
    "label": "Credit Limit and Payment Terms"
   },
   {
-<<<<<<< HEAD
-   "fieldname": "credit_limit",
-   "fieldtype": "Currency",
-   "label": "Credit Limit",
-   "oldfieldname": "credit_limit",
-   "oldfieldtype": "Currency",
-   "permlevel": 1
-  },
-  {
-   "default": "0",
-   "fieldname": "bypass_credit_limit_check_at_sales_order",
-   "fieldtype": "Check",
-   "label": "Bypass credit limit check at Sales Order"
-  },
-  {
-   "fieldname": "column_break_34",
-   "fieldtype": "Column Break"
-  },
-  {
-=======
->>>>>>> 4a323463
    "fieldname": "payment_terms",
    "fieldtype": "Link",
    "label": "Default Payment Terms Template",
@@ -489,8 +458,6 @@
    "print_hide": 1,
    "read_only": 1,
    "report_hide": 1
-<<<<<<< HEAD
-=======
   },
   {
    "default": "0",
@@ -498,17 +465,12 @@
    "fieldtype": "Table",
    "label": "Credit Limit",
    "options": "Customer Credit Limit"
->>>>>>> 4a323463
   }
  ],
  "icon": "fa fa-user",
  "idx": 363,
  "image_field": "image",
-<<<<<<< HEAD
- "modified": "2019-09-06 20:21:15.149464",
-=======
  "modified": "2019-09-06 12:40:31.801424",
->>>>>>> 4a323463
  "modified_by": "Administrator",
  "module": "Selling",
  "name": "Customer",
