{
 "allow_events_in_timeline": 1,
 "allow_import": 1,
 "allow_rename": 1,
 "autoname": "naming_series:",
 "creation": "2013-06-11 14:26:44",
 "description": "Buyer of Goods and Services.",
 "doctype": "DocType",
 "document_type": "Setup",
 "engine": "InnoDB",
 "field_order": [
  "basic_info",
  "naming_series",
  "customer_type",
  "customer_name",
  "lead_name",
  "column_break0",
  "customer_group",
  "territory",
  "image",
  "disabled",
  "is_insurance_company",
  "column_break_9",
  "tax_id",
  "tax_cnic",
  "tax_strn",
  "more_info",
  "customer_details",
  "column_break_45",
  "gender",
  "website",
  "language",
  "column_break_24",
  "tax_status",
  "tax_overseas_cnic",
  "passport_no",
  "default_currency",
  "default_price_list",
  "so_not_required",
  "dn_not_required",
  "industry",
  "market_segment",
  "is_internal_customer",
  "represents_company",
  "allowed_to_transact_section",
  "companies",
  "sec_primary_address_and_contact",
  "primary_address",
  "address_line1",
  "address_line2",
  "col_break41",
  "city",
  "state",
  "column_break_43",
  "country",
  "customer_primary_address",
  "pincode",
  "primary_contact_section",
  "email_id",
  "salutation",
  "column_break_51",
  "mobile_no",
  "contact_first_name",
  "column_break_50",
  "phone_no",
  "contact_middle_name",
  "column_break_53",
  "customer_primary_contact",
  "contact_last_name",
  "address_contacts",
  "address_html",
  "column_break_54",
  "contact_html",
  "sales_team_section",
  "account_manager",
  "sales_team",
  "customer_pos_id",
  "default_receivable_accounts",
  "default_bank_account",
  "tax_category",
  "is_frozen",
  "column_break_41",
  "accounts",
  "credit_limit_section",
  "payment_terms",
  "credit_limits",
  "sales_team_section_break",
  "default_sales_partner",
  "column_break_60",
  "default_commission_rate",
  "column_break_38",
  "loyalty_program",
  "column_break_61",
  "loyalty_program_tier"
 ],
 "fields": [
  {
   "fieldname": "basic_info",
   "fieldtype": "Section Break",
   "label": "Name and Type",
   "oldfieldtype": "Section Break",
   "options": "fa fa-user"
  },
  {
   "fieldname": "naming_series",
   "fieldtype": "Select",
   "hidden": 1,
   "label": "Series",
   "no_copy": 1,
   "options": "C-",
   "set_only_once": 1
  },
  {
   "fieldname": "salutation",
   "fieldtype": "Link",
   "label": "Salutation",
   "options": "Salutation"
  },
  {
   "bold": 1,
   "fieldname": "customer_name",
   "fieldtype": "Data",
   "in_global_search": 1,
   "label": "Full Name",
   "no_copy": 1,
   "oldfieldname": "customer_name",
   "oldfieldtype": "Data",
   "reqd": 1,
   "search_index": 1
  },
  {
   "depends_on": "eval:doc.customer_type != 'Company'",
   "fieldname": "gender",
   "fieldtype": "Link",
   "label": "Gender",
   "options": "Gender"
  },
  {
   "default": "Company",
   "fieldname": "customer_type",
   "fieldtype": "Select",
   "in_standard_filter": 1,
   "label": "Type",
   "oldfieldname": "customer_type",
   "oldfieldtype": "Select",
   "options": "Company\nIndividual\nAssociation of Persons",
   "reqd": 1
  },
  {
   "fieldname": "default_bank_account",
   "fieldtype": "Link",
   "label": "Default Company Bank Account",
   "options": "Bank Account"
  },
  {
   "fieldname": "lead_name",
   "fieldtype": "Link",
   "label": "From Lead",
   "no_copy": 1,
   "oldfieldname": "lead_name",
   "oldfieldtype": "Link",
   "options": "Lead",
   "print_hide": 1,
   "report_hide": 1
  },
  {
   "fieldname": "image",
   "fieldtype": "Attach Image",
   "hidden": 1,
   "label": "Image",
   "print_hide": 1
  },
  {
   "fieldname": "column_break0",
   "fieldtype": "Column Break",
   "width": "50%"
  },
  {
   "fieldname": "account_manager",
   "fieldtype": "Link",
   "in_standard_filter": 1,
   "label": "Account Manager",
   "options": "User"
  },
  {
   "fieldname": "customer_group",
   "fieldtype": "Link",
   "in_list_view": 1,
   "in_standard_filter": 1,
   "label": "Customer Group",
   "oldfieldname": "customer_group",
   "oldfieldtype": "Link",
   "options": "Customer Group",
   "reqd": 1,
   "search_index": 1
  },
  {
   "fieldname": "territory",
   "fieldtype": "Link",
   "in_list_view": 1,
   "in_standard_filter": 1,
   "label": "Territory",
   "oldfieldname": "territory",
   "oldfieldtype": "Link",
   "options": "Territory",
   "print_hide": 1,
   "reqd": 1
  },
  {
   "fieldname": "tax_id",
   "fieldtype": "Data",
   "in_standard_filter": 1,
   "label": "Tax ID"
  },
  {
   "fieldname": "tax_category",
   "fieldtype": "Link",
   "in_standard_filter": 1,
   "label": "Tax Category",
   "options": "Tax Category"
  },
  {
   "default": "0",
   "fieldname": "disabled",
   "fieldtype": "Check",
   "in_standard_filter": 1,
   "label": "Disabled"
  },
  {
   "default": "0",
   "fieldname": "is_internal_customer",
   "fieldtype": "Check",
   "hidden": 1,
   "label": "Is Internal Customer"
  },
  {
   "depends_on": "is_internal_customer",
   "fieldname": "represents_company",
   "fieldtype": "Link",
   "ignore_user_permissions": 1,
   "label": "Represents Company",
   "options": "Company",
   "unique": 1
  },
  {
   "depends_on": "represents_company",
   "fieldname": "allowed_to_transact_section",
   "fieldtype": "Section Break",
   "label": "Allowed To Transact With"
  },
  {
   "depends_on": "represents_company",
   "fieldname": "companies",
   "fieldtype": "Table",
   "label": "Allowed To Transact With",
   "options": "Allowed To Transact With"
  },
  {
   "fieldname": "default_currency",
   "fieldtype": "Link",
   "ignore_user_permissions": 1,
   "label": "Billing Currency",
   "no_copy": 1,
   "options": "Currency"
  },
  {
   "fieldname": "default_price_list",
   "fieldtype": "Link",
   "ignore_user_permissions": 1,
   "label": "Default Price List",
   "options": "Price List"
  },
  {
   "fieldname": "language",
   "fieldtype": "Link",
   "label": "Print Language",
   "options": "Language"
  },
  {
   "collapsible": 1,
   "depends_on": "eval:!doc.__islocal",
   "fieldname": "address_contacts",
   "fieldtype": "Section Break",
   "label": "More Address and Contacts",
   "options": "fa fa-map-marker"
  },
  {
   "fieldname": "address_html",
   "fieldtype": "HTML",
   "label": "Address HTML",
   "read_only": 1
  },
  {
   "fieldname": "website",
   "fieldtype": "Data",
   "label": "Website"
  },
  {
   "fieldname": "contact_html",
   "fieldtype": "HTML",
   "label": "Contact HTML",
   "oldfieldtype": "HTML",
   "read_only": 1
  },
  {
   "fieldname": "customer_primary_contact",
   "fieldtype": "Link",
   "label": "Customer Primary Contact",
   "options": "Contact"
  },
  {
   "fieldname": "mobile_no",
   "fieldtype": "Data",
   "in_standard_filter": 1,
   "label": "Mobile No"
  },
  {
   "fieldname": "email_id",
   "fieldtype": "Data",
   "in_standard_filter": 1,
   "label": "Email Id"
  },
  {
   "fieldname": "customer_primary_address",
   "fieldtype": "Link",
   "label": "Customer Primary Address",
   "options": "Address"
  },
  {
   "fieldname": "primary_address",
   "fieldtype": "Small Text",
   "hidden": 1,
   "in_standard_filter": 1,
   "label": "Primary Address",
   "read_only": 1
  },
  {
   "collapsible": 1,
   "fieldname": "default_receivable_accounts",
   "fieldtype": "Section Break",
   "label": "Accounting"
  },
  {
   "description": "Mention if non-standard receivable account",
   "fieldname": "accounts",
   "fieldtype": "Table",
   "label": "Accounts",
   "options": "Party Account"
  },
  {
   "collapsible": 1,
   "fieldname": "credit_limit_section",
   "fieldtype": "Section Break",
   "label": "Credit Limit and Payment Terms"
  },
  {
   "fieldname": "payment_terms",
   "fieldtype": "Link",
   "label": "Default Payment Terms Template",
   "options": "Payment Terms Template"
  },
  {
   "collapsible": 1,
   "collapsible_depends_on": "customer_details",
   "fieldname": "more_info",
   "fieldtype": "Section Break",
   "label": "More Information",
   "oldfieldtype": "Section Break",
   "options": "fa fa-file-text"
  },
  {
   "description": "Additional information regarding the customer.",
   "fieldname": "customer_details",
   "fieldtype": "Text",
   "label": "Customer Details",
   "oldfieldname": "customer_details",
   "oldfieldtype": "Code"
  },
  {
   "fieldname": "column_break_45",
   "fieldtype": "Column Break"
  },
  {
   "fieldname": "market_segment",
   "fieldtype": "Link",
   "hidden": 1,
   "label": "Market Segment",
   "options": "Market Segment"
  },
  {
   "fieldname": "industry",
   "fieldtype": "Link",
   "hidden": 1,
   "label": "Industry",
   "options": "Industry Type"
  },
  {
   "default": "0",
   "fieldname": "is_frozen",
   "fieldtype": "Check",
   "label": "Is Frozen"
  },
  {
   "collapsible": 1,
   "fieldname": "column_break_38",
   "fieldtype": "Section Break",
   "label": "Loyalty Points"
  },
  {
   "fieldname": "loyalty_program",
   "fieldtype": "Link",
   "label": "Loyalty Program",
   "no_copy": 1,
   "options": "Loyalty Program"
  },
  {
   "fieldname": "loyalty_program_tier",
   "fieldtype": "Data",
   "label": "Loyalty Program Tier",
   "no_copy": 1,
   "read_only": 1
  },
  {
   "collapsible": 1,
   "collapsible_depends_on": "default_sales_partner",
   "fieldname": "sales_team_section_break",
   "fieldtype": "Section Break",
   "label": "Sales Partner and Commission",
   "oldfieldtype": "Section Break",
   "options": "fa fa-group"
  },
  {
   "fieldname": "default_sales_partner",
   "fieldtype": "Link",
   "ignore_user_permissions": 1,
   "label": "Sales Partner",
   "oldfieldname": "default_sales_partner",
   "oldfieldtype": "Link",
   "options": "Sales Partner"
  },
  {
   "fieldname": "default_commission_rate",
   "fieldtype": "Float",
   "label": "Commission Rate",
   "oldfieldname": "default_commission_rate",
   "oldfieldtype": "Currency"
  },
  {
   "collapsible": 1,
   "collapsible_depends_on": "sales_team",
   "fieldname": "sales_team_section",
   "fieldtype": "Section Break",
   "label": "Sales Team"
  },
  {
   "fieldname": "sales_team",
   "fieldtype": "Table",
   "label": "Sales Team Details",
   "oldfieldname": "sales_team",
   "oldfieldtype": "Table",
   "options": "Sales Team"
  },
  {
   "fieldname": "customer_pos_id",
   "fieldtype": "Data",
   "label": "Customer POS id",
   "no_copy": 1,
   "print_hide": 1,
   "read_only": 1,
   "report_hide": 1
  },
  {
   "default": "0",
   "fieldname": "credit_limits",
   "fieldtype": "Table",
   "label": "Credit Limit",
   "options": "Customer Credit Limit"
  },
  {
   "fieldname": "column_break_9",
   "fieldtype": "Column Break"
  },
  {
   "fieldname": "tax_cnic",
   "fieldtype": "Data",
   "in_standard_filter": 1,
   "label": "CNIC"
  },
  {
   "fieldname": "tax_strn",
   "fieldtype": "Data",
   "in_standard_filter": 1,
   "label": "STRN"
  },
  {
   "fieldname": "column_break_24",
   "fieldtype": "Column Break"
  },
  {
   "fieldname": "column_break_41",
   "fieldtype": "Column Break"
  },
  {
   "fieldname": "column_break_60",
   "fieldtype": "Column Break"
  },
  {
   "fieldname": "column_break_61",
   "fieldtype": "Column Break"
  },
  {
   "default": "0",
   "fieldname": "so_not_required",
   "fieldtype": "Check",
   "hidden": 1,
   "label": "Allow Sales Invoice Creation Without Sales Order"
  },
  {
   "default": "0",
   "fieldname": "dn_not_required",
   "fieldtype": "Check",
   "hidden": 1,
   "label": "Allow Sales Invoice Creation Without Delivery Note"
  },
  {
   "default": "0",
   "fieldname": "is_insurance_company",
   "fieldtype": "Check",
   "label": "Is Insurance Company"
  },
  {
   "fieldname": "tax_status",
   "fieldtype": "Select",
   "label": "Income Tax Status",
   "options": "\nFiler\nNon Filer"
  },
  {
   "fieldname": "tax_overseas_cnic",
   "fieldtype": "Data",
   "hidden": 1,
   "label": "Overseas CNIC Number"
  },
  {
   "fieldname": "passport_no",
   "fieldtype": "Data",
   "hidden": 1,
   "label": "Passport Number"
  },
  {
   "fieldname": "address_line1",
   "fieldtype": "Data",
   "label": "Address Line 1"
  },
  {
   "fieldname": "address_line2",
   "fieldtype": "Data",
   "label": "Address Line 2"
  },
  {
   "fieldname": "city",
   "fieldtype": "Data",
   "label": "City"
  },
  {
   "fieldname": "column_break_43",
   "fieldtype": "Column Break"
  },
  {
   "fieldname": "state",
   "fieldtype": "Data",
   "label": "Province"
  },
  {
   "fieldname": "country",
   "fieldtype": "Link",
   "label": "Country",
   "options": "Country"
  },
  {
   "fieldname": "pincode",
   "fieldtype": "Data",
   "hidden": 1,
   "label": "Postal Code"
  },
  {
   "fieldname": "phone_no",
   "fieldtype": "Data",
   "label": "Phone No"
  },
  {
   "fieldname": "column_break_54",
   "fieldtype": "Column Break"
  },
  {
   "fieldname": "sec_primary_address_and_contact",
   "fieldtype": "Section Break",
   "label": "Primary Address"
  },
  {
   "fieldname": "primary_contact_section",
   "fieldtype": "Section Break",
   "label": "Primary Contact",
   "width": "50%"
  },
  {
   "fieldname": "column_break_50",
   "fieldtype": "Column Break"
  },
  {
   "fieldname": "column_break_53",
   "fieldtype": "Column Break"
  },
  {
   "fieldname": "contact_first_name",
   "fieldtype": "Data",
   "label": "First Name"
  },
  {
   "fieldname": "contact_middle_name",
   "fieldtype": "Data",
   "label": "Middle Name"
  },
  {
   "fieldname": "contact_last_name",
   "fieldtype": "Data",
   "label": "Last Name"
  },
  {
   "fieldname": "col_break41",
   "fieldtype": "Column Break"
  },
  {
   "fieldname": "column_break_51",
   "fieldtype": "Column Break"
  }
 ],
 "icon": "fa fa-user",
 "idx": 363,
 "image_field": "image",
<<<<<<< HEAD
 "modified": "2020-12-15 13:16:00.796024",
=======
 "modified": "2020-12-13 16:43:17.696252",
>>>>>>> 2ed594ff
 "modified_by": "Administrator",
 "module": "Selling",
 "name": "Customer",
 "name_case": "Title Case",
 "owner": "Administrator",
 "permissions": [
  {
   "export": 1,
   "read": 1,
   "report": 1,
   "role": "Sales User"
  },
  {
   "export": 1,
   "permlevel": 1,
   "read": 1,
   "role": "Sales User"
  },
  {
   "email": 1,
   "print": 1,
   "read": 1,
   "report": 1,
   "role": "Sales Manager"
  },
  {
   "create": 1,
   "delete": 1,
   "email": 1,
   "export": 1,
   "import": 1,
   "print": 1,
   "read": 1,
   "report": 1,
   "role": "Customer Master Manager",
   "set_user_permissions": 1,
   "share": 1,
   "write": 1
  },
  {
   "export": 1,
   "permlevel": 1,
   "read": 1,
   "role": "Customer Master Manager",
   "write": 1
  },
  {
   "read": 1,
   "report": 1,
   "role": "Stock User"
  },
  {
   "email": 1,
   "print": 1,
   "read": 1,
   "report": 1,
   "role": "Stock Manager"
  },
  {
   "read": 1,
   "report": 1,
   "role": "Accounts User"
  },
  {
   "email": 1,
   "print": 1,
   "read": 1,
   "report": 1,
   "role": "Accounts Manager"
  },
  {
   "export": 1,
   "permlevel": 1,
   "read": 1,
   "role": "Sales User (Read Only)"
  },
  {
   "export": 1,
   "permlevel": 1,
   "read": 1,
   "role": "Accounts User"
  },
  {
   "export": 1,
   "read": 1,
   "report": 1,
   "role": "Sales User (Read Only)"
  }
 ],
 "quick_entry": 1,
 "search_fields": "customer_name,customer_group,territory,mobile_no, phone_no, email_id, tax_id, tax_cnic, tax_strn",
 "show_name_in_global_search": 1,
 "sort_field": "modified",
 "sort_order": "ASC",
 "title_field": "customer_name",
 "track_changes": 1
}<|MERGE_RESOLUTION|>--- conflicted
+++ resolved
@@ -637,11 +637,7 @@
  "icon": "fa fa-user",
  "idx": 363,
  "image_field": "image",
-<<<<<<< HEAD
  "modified": "2020-12-15 13:16:00.796024",
-=======
- "modified": "2020-12-13 16:43:17.696252",
->>>>>>> 2ed594ff
  "modified_by": "Administrator",
  "module": "Selling",
  "name": "Customer",
