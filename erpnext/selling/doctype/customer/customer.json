{
 "actions": [],
 "allow_events_in_timeline": 1,
 "allow_import": 1,
 "allow_rename": 1,
 "autoname": "naming_series:",
 "creation": "2013-06-11 14:26:44",
 "description": "Buyer of Goods and Services.",
 "doctype": "DocType",
 "document_type": "Setup",
 "engine": "InnoDB",
 "field_order": [
  "basic_info",
  "naming_series",
  "salutation",
  "customer_name",
  "customer_type",
  "customer_group",
  "column_break0",
  "territory",
  "gender",
  "lead_name",
  "opportunity_name",
  "account_manager",
  "image",
  "defaults_tab",
  "default_currency",
  "default_bank_account",
  "column_break_14",
  "default_price_list",
  "internal_customer_section",
  "is_internal_customer",
  "represents_company",
  "column_break_70",
  "companies",
  "more_info",
  "market_segment",
  "industry",
  "customer_pos_id",
  "website",
  "language",
  "column_break_45",
  "customer_details",
  "dashboard_tab",
  "contact_and_address_tab",
  "address_contacts",
  "address_html",
  "column_break1",
  "contact_html",
  "primary_address_and_contact_detail",
  "customer_primary_contact",
  "mobile_no",
  "email_id",
  "column_break_26",
  "customer_primary_address",
  "primary_address",
  "tax_tab",
  "taxation_section",
  "tax_id",
  "column_break_21",
  "tax_category",
  "tax_withholding_category",
  "accounting_tab",
  "credit_limit_section",
  "payment_terms",
  "credit_limits",
  "default_receivable_accounts",
  "accounts",
  "loyalty_points_tab",
  "loyalty_program",
  "column_break_54",
  "loyalty_program_tier",
  "sales_team_tab",
  "sales_team",
  "sales_team_section",
  "default_sales_partner",
  "column_break_66",
  "default_commission_rate",
  "settings_tab",
  "so_required",
  "dn_required",
  "column_break_53",
  "is_frozen",
  "disabled"
 ],
 "fields": [
  {
   "fieldname": "basic_info",
   "fieldtype": "Section Break",
   "oldfieldtype": "Section Break",
   "options": "fa fa-user"
  },
  {
   "fieldname": "naming_series",
   "fieldtype": "Select",
   "label": "Series",
   "no_copy": 1,
   "options": "CUST-.YYYY.-",
   "set_only_once": 1
  },
  {
   "depends_on": "eval:doc.customer_type!='Company'",
   "fieldname": "salutation",
   "fieldtype": "Link",
   "label": "Salutation",
   "options": "Salutation"
  },
  {
   "bold": 1,
   "fieldname": "customer_name",
   "fieldtype": "Data",
   "in_global_search": 1,
   "label": "Customer Name",
   "no_copy": 1,
   "oldfieldname": "customer_name",
   "oldfieldtype": "Data",
   "reqd": 1,
   "search_index": 1
  },
  {
   "depends_on": "eval:doc.customer_type != 'Company'",
   "fieldname": "gender",
   "fieldtype": "Link",
   "label": "Gender",
   "options": "Gender"
  },
  {
   "default": "Company",
   "fieldname": "customer_type",
   "fieldtype": "Select",
   "label": "Customer Type",
   "oldfieldname": "customer_type",
   "oldfieldtype": "Select",
   "options": "Company\nIndividual",
   "reqd": 1
  },
  {
   "fieldname": "default_bank_account",
   "fieldtype": "Link",
   "label": "Default Company Bank Account",
   "options": "Bank Account"
  },
  {
   "fieldname": "lead_name",
   "fieldtype": "Link",
   "label": "From Lead",
   "no_copy": 1,
   "oldfieldname": "lead_name",
   "oldfieldtype": "Link",
   "options": "Lead",
   "print_hide": 1,
   "report_hide": 1
  },
  {
   "fieldname": "image",
   "fieldtype": "Attach Image",
   "hidden": 1,
   "label": "Image",
   "print_hide": 1
  },
  {
   "fieldname": "column_break0",
   "fieldtype": "Column Break",
   "width": "50%"
  },
  {
   "fieldname": "account_manager",
   "fieldtype": "Link",
   "label": "Account Manager",
   "options": "User"
  },
  {
   "fieldname": "customer_group",
   "fieldtype": "Link",
   "in_list_view": 1,
   "in_standard_filter": 1,
   "label": "Customer Group",
   "oldfieldname": "customer_group",
   "oldfieldtype": "Link",
   "options": "Customer Group",
   "reqd": 1,
   "search_index": 1
  },
  {
   "fieldname": "territory",
   "fieldtype": "Link",
   "in_list_view": 1,
   "in_standard_filter": 1,
   "label": "Territory",
   "oldfieldname": "territory",
   "oldfieldtype": "Link",
   "options": "Territory",
   "print_hide": 1,
   "reqd": 1
  },
  {
   "fieldname": "tax_id",
   "fieldtype": "Data",
   "label": "Tax ID"
  },
  {
   "fieldname": "tax_category",
   "fieldtype": "Link",
   "label": "Tax Category",
   "options": "Tax Category"
  },
  {
   "default": "0",
   "fieldname": "disabled",
   "fieldtype": "Check",
   "label": "Disabled"
  },
  {
   "default": "0",
   "fieldname": "is_internal_customer",
   "fieldtype": "Check",
   "label": "Is Internal Customer"
  },
  {
   "depends_on": "is_internal_customer",
   "fieldname": "represents_company",
   "fieldtype": "Link",
   "ignore_user_permissions": 1,
   "label": "Represents Company",
   "options": "Company",
   "unique": 1
  },
  {
   "depends_on": "represents_company",
   "fieldname": "companies",
   "fieldtype": "Table",
   "label": "Allowed To Transact With",
   "options": "Allowed To Transact With"
  },
  {
   "fieldname": "default_currency",
   "fieldtype": "Link",
   "ignore_user_permissions": 1,
   "label": "Billing Currency",
   "no_copy": 1,
   "options": "Currency"
  },
  {
   "fieldname": "default_price_list",
   "fieldtype": "Link",
   "ignore_user_permissions": 1,
   "label": "Default Price List",
   "options": "Price List"
  },
  {
   "fieldname": "column_break_14",
   "fieldtype": "Column Break"
  },
  {
   "fieldname": "language",
   "fieldtype": "Link",
   "label": "Print Language",
   "options": "Language"
  },
  {
   "depends_on": "eval:!doc.__islocal",
   "fieldname": "address_contacts",
   "fieldtype": "Section Break",
   "label": "Address and Contact",
   "options": "fa fa-map-marker"
  },
  {
   "depends_on": "eval: !doc.__islocal",
   "fieldname": "address_html",
   "fieldtype": "HTML",
   "label": "Address HTML",
   "read_only": 1
  },
  {
   "fieldname": "website",
   "fieldtype": "Data",
   "label": "Website"
  },
  {
   "fieldname": "column_break1",
   "fieldtype": "Column Break",
   "width": "50%"
  },
  {
   "depends_on": "eval: !doc.__islocal",
   "fieldname": "contact_html",
   "fieldtype": "HTML",
   "label": "Contact HTML",
   "oldfieldtype": "HTML",
   "read_only": 1
  },
  {
   "description": "Select, to make the customer searchable with these fields",
   "fieldname": "primary_address_and_contact_detail",
   "fieldtype": "Section Break",
   "label": "Primary Address and Contact"
  },
  {
   "description": "Reselect, if the chosen contact is edited after save",
   "fieldname": "customer_primary_contact",
   "fieldtype": "Link",
   "label": "Customer Primary Contact",
   "options": "Contact"
  },
  {
   "fetch_from": "customer_primary_contact.mobile_no",
   "fieldname": "mobile_no",
   "fieldtype": "Read Only",
   "label": "Mobile No"
  },
  {
   "fetch_from": "customer_primary_contact.email_id",
   "fieldname": "email_id",
   "fieldtype": "Read Only",
   "label": "Email Id"
  },
  {
   "fieldname": "column_break_26",
   "fieldtype": "Column Break"
  },
  {
   "description": "Reselect, if the chosen address is edited after save",
   "fieldname": "customer_primary_address",
   "fieldtype": "Link",
   "label": "Customer Primary Address",
   "options": "Address"
  },
  {
   "fieldname": "primary_address",
   "fieldtype": "Text",
   "label": "Primary Address",
   "read_only": 1
  },
  {
   "fieldname": "default_receivable_accounts",
   "fieldtype": "Section Break",
   "label": "Default Accounts"
  },
  {
    "description": "Mention if non-standard Receivable account",
    "fieldname": "accounts",
    "fieldtype": "Table",
    "label": "Accounts",
    "options": "Party Account"
   },
  {
   "fieldname": "credit_limit_section",
   "fieldtype": "Section Break",
   "label": "Credit Limit and Payment Terms"
  },
  {
   "fieldname": "payment_terms",
   "fieldtype": "Link",
   "label": "Default Payment Terms Template",
   "options": "Payment Terms Template"
  },
  {
   "collapsible": 1,
   "collapsible_depends_on": "customer_details",
   "fieldname": "more_info",
   "fieldtype": "Section Break",
   "label": "More Information",
   "oldfieldtype": "Section Break",
   "options": "fa fa-file-text"
  },
  {
   "description": "Additional information regarding the customer.",
   "fieldname": "customer_details",
   "fieldtype": "Text",
   "label": "Customer Details",
   "oldfieldname": "customer_details",
   "oldfieldtype": "Code"
  },
  {
   "fieldname": "column_break_45",
   "fieldtype": "Column Break"
  },
  {
   "fieldname": "market_segment",
   "fieldtype": "Link",
   "label": "Market Segment",
   "options": "Market Segment"
  },
  {
   "fieldname": "industry",
   "fieldtype": "Link",
   "label": "Industry",
   "options": "Industry Type"
  },
  {
   "default": "0",
   "fieldname": "is_frozen",
   "fieldtype": "Check",
   "label": "Is Frozen"
  },
  {
   "fieldname": "loyalty_program",
   "fieldtype": "Link",
   "label": "Loyalty Program",
   "no_copy": 1,
   "options": "Loyalty Program"
  },
  {
   "fieldname": "loyalty_program_tier",
   "fieldtype": "Data",
   "label": "Loyalty Program Tier",
   "no_copy": 1,
   "read_only": 1
  },
  {
   "fieldname": "default_sales_partner",
   "fieldtype": "Link",
   "ignore_user_permissions": 1,
   "label": "Sales Partner",
   "oldfieldname": "default_sales_partner",
   "oldfieldtype": "Link",
   "options": "Sales Partner"
  },
  {
   "fieldname": "default_commission_rate",
   "fieldtype": "Float",
   "label": "Commission Rate",
   "oldfieldname": "default_commission_rate",
   "oldfieldtype": "Currency"
  },
  {
   "collapsible": 1,
   "collapsible_depends_on": "sales_team",
   "fieldname": "sales_team_section",
   "fieldtype": "Section Break"
  },
  {
   "fieldname": "sales_team",
   "fieldtype": "Table",
   "label": "Sales Team",
   "oldfieldname": "sales_team",
   "oldfieldtype": "Table",
   "options": "Sales Team"
  },
  {
   "fieldname": "customer_pos_id",
   "fieldtype": "Data",
   "label": "Customer POS id",
   "no_copy": 1,
   "print_hide": 1,
   "read_only": 1,
   "report_hide": 1
  },
  {
   "default": "0",
   "fieldname": "credit_limits",
   "fieldtype": "Table",
   "label": "Credit Limit",
   "options": "Customer Credit Limit"
  },
  {
   "default": "0",
   "fieldname": "so_required",
   "fieldtype": "Check",
   "label": "Allow Sales Invoice Creation Without Sales Order"
  },
  {
   "default": "0",
   "fieldname": "dn_required",
   "fieldtype": "Check",
   "label": "Allow Sales Invoice Creation Without Delivery Note"
  },
  {
   "fieldname": "tax_withholding_category",
   "fieldtype": "Link",
   "label": "Tax Withholding Category",
   "options": "Tax Withholding Category"
  },
  {
   "fieldname": "opportunity_name",
   "fieldtype": "Link",
   "label": "From Opportunity",
   "no_copy": 1,
   "options": "Opportunity",
   "print_hide": 1
  },
  {
   "fieldname": "contact_and_address_tab",
   "fieldtype": "Tab Break",
   "label": "Contact & Address"
  },
  {
   "fieldname": "defaults_tab",
   "fieldtype": "Section Break",
   "label": "Defaults"
  },
  {
   "fieldname": "settings_tab",
   "fieldtype": "Tab Break",
   "label": "Settings"
  },
  {
   "collapsible": 1,
   "collapsible_depends_on": "default_sales_partner",
   "fieldname": "sales_team_tab",
   "fieldtype": "Tab Break",
   "label": "Sales Team",
   "oldfieldtype": "Section Break",
   "options": "fa fa-group"
  },
  {
   "fieldname": "column_break_66",
   "fieldtype": "Column Break"
  },
  {
   "fieldname": "column_break_21",
   "fieldtype": "Column Break"
  },
  {
   "fieldname": "dashboard_tab",
   "fieldtype": "Tab Break",
   "label": "Dashboard",
   "show_dashboard": 1
  },
  {
   "fieldname": "column_break_53",
   "fieldtype": "Column Break"
  },
  {
   "collapsible": 1,
   "fieldname": "loyalty_points_tab",
   "fieldtype": "Section Break",
   "label": "Loyalty Points"
  },
  {
   "fieldname": "taxation_section",
   "fieldtype": "Section Break"
  },
  {
   "fieldname": "accounting_tab",
   "fieldtype": "Tab Break",
   "label": "Accounting"
  },
  {
   "fieldname": "tax_tab",
   "fieldtype": "Tab Break",
   "label": "Tax"
  },
  {
   "collapsible": 1,
   "collapsible_depends_on": "is_internal_customer",
   "fieldname": "internal_customer_section",
   "fieldtype": "Section Break",
   "label": "Internal Customer"
  },
  {
   "fieldname": "column_break_70",
   "fieldtype": "Column Break"
  },
  {
   "fieldname": "column_break_54",
   "fieldtype": "Column Break"
  }
 ],
 "icon": "fa fa-user",
 "idx": 363,
 "image_field": "image",
 "index_web_pages_for_search": 1,
 "links": [
  {
   "group": "Allowed Items",
   "link_doctype": "Party Specific Item",
   "link_fieldname": "party"
  }
 ],
<<<<<<< HEAD
 "modified": "2023-06-05 13:48:46.152659",
=======
 "modified": "2023-05-09 15:38:40.255193",
>>>>>>> 32c35b87
 "modified_by": "Administrator",
 "module": "Selling",
 "name": "Customer",
 "naming_rule": "By \"Naming Series\" field",
 "owner": "Administrator",
 "permissions": [
  {
   "create": 1,
   "email": 1,
   "print": 1,
   "read": 1,
   "report": 1,
   "role": "Sales User",
   "share": 1,
   "write": 1
  },
  {
   "permlevel": 1,
   "read": 1,
   "role": "Sales User"
  },
  {
   "email": 1,
   "print": 1,
   "read": 1,
   "report": 1,
   "role": "Sales Manager"
  },
  {
   "create": 1,
   "delete": 1,
   "email": 1,
   "export": 1,
   "import": 1,
   "print": 1,
   "read": 1,
   "report": 1,
   "role": "Sales Master Manager",
   "share": 1,
   "write": 1
  },
  {
   "permlevel": 1,
   "read": 1,
   "role": "Sales Master Manager",
   "write": 1
  },
  {
   "email": 1,
   "print": 1,
   "read": 1,
   "report": 1,
   "role": "Stock User"
  },
  {
   "email": 1,
   "print": 1,
   "read": 1,
   "report": 1,
   "role": "Stock Manager"
  },
  {
   "email": 1,
   "print": 1,
   "read": 1,
   "report": 1,
   "role": "Accounts User"
  },
  {
   "email": 1,
   "print": 1,
   "read": 1,
   "report": 1,
   "role": "Accounts Manager"
  }
 ],
 "quick_entry": 1,
 "search_fields": "customer_name,customer_group,territory, mobile_no,primary_address",
 "show_name_in_global_search": 1,
 "sort_field": "modified",
 "sort_order": "ASC",
 "states": [],
 "title_field": "customer_name",
 "track_changes": 1
}<|MERGE_RESOLUTION|>--- conflicted
+++ resolved
@@ -568,11 +568,7 @@
    "link_fieldname": "party"
   }
  ],
-<<<<<<< HEAD
- "modified": "2023-06-05 13:48:46.152659",
-=======
  "modified": "2023-05-09 15:38:40.255193",
->>>>>>> 32c35b87
  "modified_by": "Administrator",
  "module": "Selling",
  "name": "Customer",
