--- conflicted
+++ resolved
@@ -795,11 +795,7 @@
    "fieldname": "personal_document_type",
    "fieldtype": "Select",
    "label": "Lo\u1ea1i Gi\u1ea7y T\u1edd C\u00e1 Nh\u00e2n",
-<<<<<<< HEAD
    "options": "CCCD\nCMND\nH\u1ed9 Chi\u1ebfu\nPasspost"
-=======
-   "options": "\nCCCD\nCMND\nH\u1ed9 Chi\u1ebfu\nPasspoard"
->>>>>>> d832195a
   },
   {
    "fieldname": "column_break_akie",
@@ -888,11 +884,7 @@
    "link_fieldname": "party"
   }
  ],
-<<<<<<< HEAD
  "modified": "2025-04-28 00:33:15.866806",
-=======
- "modified": "2025-04-28 13:11:36.149220",
->>>>>>> d832195a
  "modified_by": "Administrator",
  "module": "Selling",
  "name": "Customer",
