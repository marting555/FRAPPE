--- conflicted
+++ resolved
@@ -16,17 +16,10 @@
   "column_break0",
   "customer_group",
   "territory",
-<<<<<<< HEAD
   "image",
   "column_break_9",
   "default_currency",
   "default_price_list",
-=======
-  "tax_id",
-  "tax_category",
-  "so_required",
-  "dn_required",
->>>>>>> fd30b8f4
   "disabled",
   "is_internal_customer",
   "represents_company",
@@ -47,6 +40,8 @@
   "lead_name",
   "industry",
   "market_segment",
+  "so_required",
+  "dn_required",
   "address_contacts",
   "address_html",
   "column_break1",
@@ -472,7 +467,6 @@
    "options": "Customer Credit Limit"
   },
   {
-<<<<<<< HEAD
    "allow_in_quick_entry": 1,
    "fieldname": "tax_cnic",
    "fieldtype": "Data",
@@ -509,7 +503,8 @@
   {
    "fieldname": "column_break_9",
    "fieldtype": "Column Break"
-=======
+  },
+  {
    "default": "0",
    "fieldname": "so_required",
    "fieldtype": "Check",
@@ -520,18 +515,13 @@
    "fieldname": "dn_required",
    "fieldtype": "Check",
    "label": "Allow Sales Invoice Creation Without Delivery Note"
->>>>>>> fd30b8f4
   }
  ],
  "icon": "fa fa-user",
  "idx": 363,
  "image_field": "image",
-<<<<<<< HEAD
- "modified": "2020-03-08 00:30:19.128288",
-=======
  "links": [],
  "modified": "2020-03-17 11:03:42.706907",
->>>>>>> fd30b8f4
  "modified_by": "Administrator",
  "module": "Selling",
  "name": "Customer",
