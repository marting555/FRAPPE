{
<<<<<<< HEAD
 "allow_import": 1, 
 "allow_rename": 1, 
 "autoname": "naming_series:", 
 "creation": "2013-01-10 16:34:18", 
 "description": "Keep Track of Sales Campaigns. Keep track of Leads, Quotations, Sales Order etc from Campaigns to gauge Return on Investment. ", 
 "docstatus": 0, 
 "doctype": "DocType", 
 "document_type": "Master", 
 "fields": [
  {
   "fieldname": "campaign", 
   "fieldtype": "Section Break", 
   "in_list_view": 0, 
   "label": "Campaign", 
   "oldfieldtype": "Section Break", 
   "permlevel": 0
  }, 
  {
   "fieldname": "campaign_name", 
   "fieldtype": "Data", 
   "in_list_view": 1, 
   "label": "Campaign Name", 
   "oldfieldname": "campaign_name", 
   "oldfieldtype": "Data", 
   "permlevel": 0, 
   "reqd": 1
  }, 
  {
   "fieldname": "naming_series", 
   "fieldtype": "Select", 
   "in_list_view": 0, 
   "label": "Naming Series", 
   "options": "Campaign-.####", 
   "permlevel": 0, 
   "reqd": 0
  }, 
  {
   "fieldname": "description", 
   "fieldtype": "Text", 
   "in_list_view": 1, 
   "label": "Description", 
   "oldfieldname": "description", 
   "oldfieldtype": "Text", 
   "permlevel": 0, 
   "width": "300px"
  }
 ], 
 "icon": "icon-bullhorn", 
 "idx": 1, 
 "modified": "2014-05-27 03:49:08.416532", 
 "modified_by": "Administrator", 
 "module": "Selling", 
 "name": "Campaign", 
 "owner": "Administrator", 
 "permissions": [
  {
   "amend": 0, 
   "create": 0, 
   "delete": 0, 
   "email": 1, 
   "import": 0, 
   "permlevel": 0, 
   "print": 1, 
   "read": 1, 
   "report": 0, 
   "role": "Sales Manager", 
   "submit": 0, 
=======
 "allow_import": 1,
 "allow_rename": 1,
 "autoname": "naming_series:",
 "creation": "2013-01-10 16:34:18",
 "description": "Keep Track of Sales Campaigns. Keep track of Leads, Quotations, Sales Order etc from Campaigns to gauge Return on Investment. ",
 "docstatus": 0,
 "doctype": "DocType",
 "document_type": "Master",
 "fields": [
  {
   "fieldname": "campaign",
   "fieldtype": "Section Break",
   "in_list_view": 0,
   "label": "Campaign",
   "oldfieldtype": "Section Break",
   "permlevel": 0
  },
  {
   "fieldname": "campaign_name",
   "fieldtype": "Data",
   "in_list_view": 1,
   "label": "Campaign Name",
   "oldfieldname": "campaign_name",
   "oldfieldtype": "Data",
   "permlevel": 0,
   "reqd": 1
  },
  {
   "fieldname": "naming_series",
   "fieldtype": "Select",
   "in_list_view": 0,
   "label": "Naming Series",
   "options": "Campaign-.####",
   "permlevel": 0,
   "reqd": 0
  },
  {
   "fieldname": "description",
   "fieldtype": "Text",
   "in_list_view": 1,
   "label": "Description",
   "oldfieldname": "description",
   "oldfieldtype": "Text",
   "permlevel": 0,
   "width": "300px"
  }
 ],
 "icon": "icon-bullhorn",
 "idx": 1,
 "modified": "2014-05-27 03:49:08.416532",
 "modified_by": "Administrator",
 "module": "Selling",
 "name": "Campaign",
 "owner": "Administrator",
 "permissions": [
  {
   "amend": 0,
   "create": 0,
   "delete": 0,
   "email": 1,
   "import": 0,
   "permlevel": 0,
   "print": 1,
   "read": 1,
   "report": 0,
   "role": "Sales Manager",
   "submit": 0,
>>>>>>> 88e98478
   "write": 0
  },
  {
<<<<<<< HEAD
   "amend": 0, 
   "apply_user_permissions": 1, 
   "create": 0, 
   "delete": 0, 
   "email": 1, 
   "permlevel": 0, 
   "print": 1, 
   "read": 1, 
   "report": 1, 
   "role": "Sales User", 
   "submit": 0, 
=======
   "amend": 0,
   "apply_user_permissions": 1,
   "create": 0,
   "delete": 0,
   "email": 1,
   "permlevel": 0,
   "print": 1,
   "read": 1,
   "report": 1,
   "role": "Sales User",
   "submit": 0,
>>>>>>> 88e98478
   "write": 0
  },
  {
<<<<<<< HEAD
   "amend": 0, 
   "create": 1, 
   "delete": 1, 
   "email": 1, 
   "permlevel": 0, 
   "print": 1, 
   "read": 1, 
   "report": 1, 
   "role": "Sales Master Manager", 
   "submit": 0, 
=======
   "amend": 0,
   "create": 1,
   "delete": 1,
   "email": 1,
   "permlevel": 0,
   "print": 1,
   "read": 1,
   "report": 1,
   "role": "Sales Master Manager",
   "submit": 0,
>>>>>>> 88e98478
   "write": 1
  }
 ]
}<|MERGE_RESOLUTION|>--- conflicted
+++ resolved
@@ -1,73 +1,4 @@
 {
-<<<<<<< HEAD
- "allow_import": 1, 
- "allow_rename": 1, 
- "autoname": "naming_series:", 
- "creation": "2013-01-10 16:34:18", 
- "description": "Keep Track of Sales Campaigns. Keep track of Leads, Quotations, Sales Order etc from Campaigns to gauge Return on Investment. ", 
- "docstatus": 0, 
- "doctype": "DocType", 
- "document_type": "Master", 
- "fields": [
-  {
-   "fieldname": "campaign", 
-   "fieldtype": "Section Break", 
-   "in_list_view": 0, 
-   "label": "Campaign", 
-   "oldfieldtype": "Section Break", 
-   "permlevel": 0
-  }, 
-  {
-   "fieldname": "campaign_name", 
-   "fieldtype": "Data", 
-   "in_list_view": 1, 
-   "label": "Campaign Name", 
-   "oldfieldname": "campaign_name", 
-   "oldfieldtype": "Data", 
-   "permlevel": 0, 
-   "reqd": 1
-  }, 
-  {
-   "fieldname": "naming_series", 
-   "fieldtype": "Select", 
-   "in_list_view": 0, 
-   "label": "Naming Series", 
-   "options": "Campaign-.####", 
-   "permlevel": 0, 
-   "reqd": 0
-  }, 
-  {
-   "fieldname": "description", 
-   "fieldtype": "Text", 
-   "in_list_view": 1, 
-   "label": "Description", 
-   "oldfieldname": "description", 
-   "oldfieldtype": "Text", 
-   "permlevel": 0, 
-   "width": "300px"
-  }
- ], 
- "icon": "icon-bullhorn", 
- "idx": 1, 
- "modified": "2014-05-27 03:49:08.416532", 
- "modified_by": "Administrator", 
- "module": "Selling", 
- "name": "Campaign", 
- "owner": "Administrator", 
- "permissions": [
-  {
-   "amend": 0, 
-   "create": 0, 
-   "delete": 0, 
-   "email": 1, 
-   "import": 0, 
-   "permlevel": 0, 
-   "print": 1, 
-   "read": 1, 
-   "report": 0, 
-   "role": "Sales Manager", 
-   "submit": 0, 
-=======
  "allow_import": 1,
  "allow_rename": 1,
  "autoname": "naming_series:",
@@ -135,23 +66,9 @@
    "report": 0,
    "role": "Sales Manager",
    "submit": 0,
->>>>>>> 88e98478
    "write": 0
   },
   {
-<<<<<<< HEAD
-   "amend": 0, 
-   "apply_user_permissions": 1, 
-   "create": 0, 
-   "delete": 0, 
-   "email": 1, 
-   "permlevel": 0, 
-   "print": 1, 
-   "read": 1, 
-   "report": 1, 
-   "role": "Sales User", 
-   "submit": 0, 
-=======
    "amend": 0,
    "apply_user_permissions": 1,
    "create": 0,
@@ -163,22 +80,9 @@
    "report": 1,
    "role": "Sales User",
    "submit": 0,
->>>>>>> 88e98478
    "write": 0
   },
   {
-<<<<<<< HEAD
-   "amend": 0, 
-   "create": 1, 
-   "delete": 1, 
-   "email": 1, 
-   "permlevel": 0, 
-   "print": 1, 
-   "read": 1, 
-   "report": 1, 
-   "role": "Sales Master Manager", 
-   "submit": 0, 
-=======
    "amend": 0,
    "create": 1,
    "delete": 1,
@@ -189,7 +93,6 @@
    "report": 1,
    "role": "Sales Master Manager",
    "submit": 0,
->>>>>>> 88e98478
    "write": 1
   }
  ]
