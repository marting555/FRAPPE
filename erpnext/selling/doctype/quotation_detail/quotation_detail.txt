# DocType, Quotation Detail
[

	# These values are common in all dictionaries
	{
		'creation': '2010-08-08 17:09:18',
		'docstatus': 0,
<<<<<<< HEAD
		'modified': '2012-02-24 13:21:21',
=======
		'modified': '2012-03-05 10:48:27',
>>>>>>> d14bea3d
		'modified_by': u'Administrator',
		'owner': u'Administrator'
	},

	# These values are common for all DocType
	{
		'autoname': u'QUOD/.#####',
		'colour': u'White:FFF',
		'default_print_format': u'Standard',
		'doctype': 'DocType',
		'is_transaction_doc': 0,
		'istable': 1,
		'module': u'Selling',
		'name': '__common__',
		'section_style': u'Tray',
		'server_code_error': u' ',
		'show_in_menu': 0,
<<<<<<< HEAD
		'version': 30
=======
		'version': 32
>>>>>>> d14bea3d
	},

	# These values are common for all DocField
	{
		'doctype': u'DocField',
		'name': '__common__',
		'parent': u'Quotation Detail',
		'parentfield': u'fields',
		'parenttype': u'DocType'
	},

	# DocType, Quotation Detail
	{
		'doctype': 'DocType',
		'name': u'Quotation Detail'
	},

	# DocField
	{
		'doctype': u'DocField',
		'fieldname': u'item_code',
		'fieldtype': u'Link',
		'hidden': 0,
		'in_filter': 1,
		'label': u'Item Code',
		'oldfieldname': u'item_code',
		'oldfieldtype': u'Link',
		'options': u'Item',
		'permlevel': 0,
		'print_hide': 0,
		'reqd': 1,
		'search_index': 1,
		'trigger': u'Client',
		'width': u'150px'
	},

	# DocField
	{
		'doctype': u'DocField',
		'fieldname': u'item_name',
		'fieldtype': u'Data',
		'in_filter': 1,
		'label': u'Item Name',
		'oldfieldname': u'item_name',
		'oldfieldtype': u'Data',
		'permlevel': 0,
		'print_hide': 1,
		'reqd': 1,
		'search_index': 1,
		'width': u'150px'
	},

	# DocField
	{
		'doctype': u'DocField',
		'fieldname': u'description',
		'fieldtype': u'Small Text',
		'label': u'Description',
		'oldfieldname': u'description',
		'oldfieldtype': u'Small Text',
		'permlevel': 0,
		'print_hide': 0,
		'reqd': 1,
		'width': u'300px'
	},

	# DocField
	{
		'default': u'0.00',
		'doctype': u'DocField',
<<<<<<< HEAD
		'fieldname': u'ref_rate',
		'fieldtype': u'Currency',
		'label': u'Price List Rate',
		'oldfieldname': u'ref_rate',
		'oldfieldtype': u'Currency',
		'permlevel': 0,
		'print_hide': 1,
		'reqd': 0,
=======
		'fieldname': u'qty',
		'fieldtype': u'Currency',
		'in_filter': 0,
		'label': u'Quantity',
		'oldfieldname': u'qty',
		'oldfieldtype': u'Currency',
		'permlevel': 0,
		'print_hide': 0,
		'reqd': 1,
		'search_index': 0,
>>>>>>> d14bea3d
		'trigger': u'Client',
		'width': u'100px'
	},

	# DocField
	{
<<<<<<< HEAD
		'default': u'0.00',
		'doctype': u'DocField',
		'fieldname': u'adj_rate',
		'fieldtype': u'Float',
		'label': u'Discount (%)',
		'oldfieldname': u'adj_rate',
		'oldfieldtype': u'Float',
		'permlevel': 0,
		'print_hide': 0,
		'trigger': u'Client',
=======
		'doctype': u'DocField',
		'fieldname': u'base_ref_rate',
		'fieldtype': u'Currency',
		'label': u'Price List Rate*',
		'oldfieldname': u'base_ref_rate',
		'oldfieldtype': u'Currency',
		'permlevel': 1,
		'print_hide': 1,
>>>>>>> d14bea3d
		'width': u'100px'
	},

	# DocField
	{
		'default': u'0.00',
		'doctype': u'DocField',
<<<<<<< HEAD
		'fieldname': u'export_rate',
		'fieldtype': u'Currency',
		'in_filter': 0,
		'label': u'Rate',
		'oldfieldname': u'export_rate',
		'oldfieldtype': u'Currency',
		'permlevel': 0,
		'print_hide': 0,
		'reqd': 0,
		'search_index': 0,
=======
		'fieldname': u'adj_rate',
		'fieldtype': u'Float',
		'label': u'Discount (%)',
		'oldfieldname': u'adj_rate',
		'oldfieldtype': u'Float',
		'permlevel': 0,
		'print_hide': 1,
>>>>>>> d14bea3d
		'trigger': u'Client',
		'width': u'100px'
	},

	# DocField
	{
		'default': u'0.00',
		'doctype': u'DocField',
<<<<<<< HEAD
		'fieldname': u'qty',
		'fieldtype': u'Currency',
		'in_filter': 0,
		'label': u'Quantity',
		'oldfieldname': u'qty',
		'oldfieldtype': u'Currency',
		'permlevel': 0,
		'print_hide': 0,
		'reqd': 1,
=======
		'fieldname': u'basic_rate',
		'fieldtype': u'Currency',
		'in_filter': 0,
		'label': u'Basic Rate*',
		'oldfieldname': u'basic_rate',
		'oldfieldtype': u'Currency',
		'permlevel': 0,
		'print_hide': 1,
		'reqd': 0,
>>>>>>> d14bea3d
		'search_index': 0,
		'trigger': u'Client',
		'width': u'100px'
	},

	# DocField
	{
		'default': u'0.00',
		'doctype': u'DocField',
<<<<<<< HEAD
		'fieldname': u'export_amount',
		'fieldtype': u'Currency',
		'in_filter': 0,
		'label': u'Amount',
		'oldfieldname': u'export_amount',
=======
		'fieldname': u'amount',
		'fieldtype': u'Currency',
		'in_filter': 0,
		'label': u'Amount*',
		'oldfieldname': u'amount',
>>>>>>> d14bea3d
		'oldfieldtype': u'Currency',
		'permlevel': 1,
		'print_hide': 1,
		'reqd': 0,
		'search_index': 0,
<<<<<<< HEAD
=======
		'trigger': u'Client',
>>>>>>> d14bea3d
		'width': u'100px'
	},

	# DocField
	{
<<<<<<< HEAD
		'doctype': u'DocField',
		'fieldname': u'base_ref_rate',
		'fieldtype': u'Currency',
		'label': u'Price List Rate*',
		'oldfieldname': u'base_ref_rate',
		'oldfieldtype': u'Currency',
		'permlevel': 1,
		'print_hide': 1,
=======
		'default': u'0.00',
		'doctype': u'DocField',
		'fieldname': u'ref_rate',
		'fieldtype': u'Currency',
		'label': u'Price List Rate',
		'oldfieldname': u'ref_rate',
		'oldfieldtype': u'Currency',
		'permlevel': 0,
		'print_hide': 1,
		'reqd': 0,
		'trigger': u'Client',
>>>>>>> d14bea3d
		'width': u'100px'
	},

	# DocField
	{
		'default': u'0.00',
		'doctype': u'DocField',
<<<<<<< HEAD
		'fieldname': u'basic_rate',
		'fieldtype': u'Currency',
		'in_filter': 0,
		'label': u'Basic Rate*',
		'oldfieldname': u'basic_rate',
=======
		'fieldname': u'export_rate',
		'fieldtype': u'Currency',
		'in_filter': 0,
		'label': u'Rate',
		'oldfieldname': u'export_rate',
>>>>>>> d14bea3d
		'oldfieldtype': u'Currency',
		'permlevel': 0,
		'print_hide': 0,
		'reqd': 0,
		'search_index': 0,
		'trigger': u'Client',
		'width': u'100px'
	},

	# DocField
	{
<<<<<<< HEAD
		'colour': u'White:FFF',
		'doctype': u'DocField',
		'fieldname': u'stock_uom',
		'fieldtype': u'Data',
		'label': u'UOM',
		'oldfieldname': u'stock_uom',
		'oldfieldtype': u'Data',
		'permlevel': 1,
		'print_hide': 0,
		'reqd': 0,
=======
		'default': u'0.00',
		'doctype': u'DocField',
		'fieldname': u'export_amount',
		'fieldtype': u'Currency',
		'in_filter': 0,
		'label': u'Amount',
		'oldfieldname': u'export_amount',
		'oldfieldtype': u'Currency',
		'permlevel': 1,
		'print_hide': 0,
		'reqd': 0,
		'search_index': 0,
>>>>>>> d14bea3d
		'width': u'100px'
	},

	# DocField
	{
<<<<<<< HEAD
		'default': u'0.00',
		'doctype': u'DocField',
		'fieldname': u'amount',
		'fieldtype': u'Currency',
		'in_filter': 0,
		'label': u'Amount*',
		'oldfieldname': u'amount',
		'oldfieldtype': u'Currency',
		'permlevel': 1,
		'print_hide': 1,
		'reqd': 0,
		'search_index': 0,
		'trigger': u'Client',
=======
		'colour': u'White:FFF',
		'doctype': u'DocField',
		'fieldname': u'stock_uom',
		'fieldtype': u'Data',
		'label': u'UOM',
		'oldfieldname': u'stock_uom',
		'oldfieldtype': u'Data',
		'permlevel': 1,
		'print_hide': 0,
		'reqd': 0,
>>>>>>> d14bea3d
		'width': u'100px'
	},

	# DocField
	{
		'doctype': u'DocField',
		'fieldname': u'item_group',
		'fieldtype': u'Link',
		'hidden': 1,
		'in_filter': 1,
		'label': u'Item Group',
		'oldfieldname': u'item_group',
		'oldfieldtype': u'Link',
		'options': u'Item Group',
		'permlevel': 1,
		'print_hide': 1,
		'search_index': 1
	},

	# DocField
	{
		'doctype': u'DocField',
		'fieldname': u'brand',
		'fieldtype': u'Link',
		'hidden': 1,
		'in_filter': 1,
		'label': u'Brand',
		'oldfieldname': u'brand',
		'oldfieldtype': u'Link',
		'options': u'Brand',
		'permlevel': 1,
		'print_hide': 1,
		'search_index': 1,
		'width': u'150px'
	},

	# DocField
	{
		'doctype': u'DocField',
		'fieldname': u'item_tax_rate',
		'fieldtype': u'Small Text',
		'hidden': 1,
		'label': u'Item Tax Rate',
		'oldfieldname': u'item_tax_rate',
		'oldfieldtype': u'Small Text',
		'permlevel': 1,
		'print_hide': 1,
		'report_hide': 1
	},

	# DocField
	{
		'doctype': u'DocField',
		'fieldname': u'prevdoc_docname',
		'fieldtype': u'Data',
		'label': u'Against Docname',
		'no_copy': 1,
		'oldfieldname': u'prevdoc_docname',
		'oldfieldtype': u'Data',
		'permlevel': 1,
		'print_hide': 1,
		'report_hide': 0,
		'width': u'150px'
	},

	# DocField
	{
		'doctype': u'DocField',
		'fieldname': u'prevdoc_doctype',
		'fieldtype': u'Data',
		'hidden': 1,
		'label': u'Against Doctype',
		'no_copy': 1,
		'oldfieldname': u'prevdoc_doctype',
		'oldfieldtype': u'Data',
		'permlevel': 1,
		'print_hide': 1,
		'report_hide': 0,
		'width': u'150px'
	},

	# DocField
	{
		'allow_on_submit': 1,
		'doctype': u'DocField',
		'fieldname': u'page_break',
		'fieldtype': u'Check',
		'hidden': 0,
		'label': u'Page Break',
		'no_copy': 1,
		'oldfieldname': u'page_break',
		'oldfieldtype': u'Check',
		'permlevel': 0,
		'print_hide': 1,
		'report_hide': 1
	}
]<|MERGE_RESOLUTION|>--- conflicted
+++ resolved
@@ -5,11 +5,7 @@
 	{
 		'creation': '2010-08-08 17:09:18',
 		'docstatus': 0,
-<<<<<<< HEAD
-		'modified': '2012-02-24 13:21:21',
-=======
 		'modified': '2012-03-05 10:48:27',
->>>>>>> d14bea3d
 		'modified_by': u'Administrator',
 		'owner': u'Administrator'
 	},
@@ -27,11 +23,7 @@
 		'section_style': u'Tray',
 		'server_code_error': u' ',
 		'show_in_menu': 0,
-<<<<<<< HEAD
-		'version': 30
-=======
 		'version': 32
->>>>>>> d14bea3d
 	},
 
 	# These values are common for all DocField
@@ -102,16 +94,6 @@
 	{
 		'default': u'0.00',
 		'doctype': u'DocField',
-<<<<<<< HEAD
-		'fieldname': u'ref_rate',
-		'fieldtype': u'Currency',
-		'label': u'Price List Rate',
-		'oldfieldname': u'ref_rate',
-		'oldfieldtype': u'Currency',
-		'permlevel': 0,
-		'print_hide': 1,
-		'reqd': 0,
-=======
 		'fieldname': u'qty',
 		'fieldtype': u'Currency',
 		'in_filter': 0,
@@ -122,14 +104,25 @@
 		'print_hide': 0,
 		'reqd': 1,
 		'search_index': 0,
->>>>>>> d14bea3d
-		'trigger': u'Client',
-		'width': u'100px'
-	},
-
-	# DocField
-	{
-<<<<<<< HEAD
+		'trigger': u'Client',
+		'width': u'100px'
+	},
+
+	# DocField
+	{
+		'doctype': u'DocField',
+		'fieldname': u'base_ref_rate',
+		'fieldtype': u'Currency',
+		'label': u'Price List Rate*',
+		'oldfieldname': u'base_ref_rate',
+		'oldfieldtype': u'Currency',
+		'permlevel': 1,
+		'print_hide': 1,
+		'width': u'100px'
+	},
+
+	# DocField
+	{
 		'default': u'0.00',
 		'doctype': u'DocField',
 		'fieldname': u'adj_rate',
@@ -138,26 +131,67 @@
 		'oldfieldname': u'adj_rate',
 		'oldfieldtype': u'Float',
 		'permlevel': 0,
-		'print_hide': 0,
-		'trigger': u'Client',
-=======
-		'doctype': u'DocField',
-		'fieldname': u'base_ref_rate',
-		'fieldtype': u'Currency',
-		'label': u'Price List Rate*',
-		'oldfieldname': u'base_ref_rate',
-		'oldfieldtype': u'Currency',
-		'permlevel': 1,
-		'print_hide': 1,
->>>>>>> d14bea3d
-		'width': u'100px'
-	},
-
-	# DocField
-	{
-		'default': u'0.00',
-		'doctype': u'DocField',
-<<<<<<< HEAD
+		'print_hide': 1,
+		'trigger': u'Client',
+		'width': u'100px'
+	},
+
+	# DocField
+	{
+		'default': u'0.00',
+		'doctype': u'DocField',
+		'fieldname': u'basic_rate',
+		'fieldtype': u'Currency',
+		'in_filter': 0,
+		'label': u'Basic Rate*',
+		'oldfieldname': u'basic_rate',
+		'oldfieldtype': u'Currency',
+		'permlevel': 0,
+		'print_hide': 1,
+		'reqd': 0,
+		'search_index': 0,
+		'trigger': u'Client',
+		'width': u'100px'
+	},
+
+	# DocField
+	{
+		'default': u'0.00',
+		'doctype': u'DocField',
+		'fieldname': u'amount',
+		'fieldtype': u'Currency',
+		'in_filter': 0,
+		'label': u'Amount*',
+		'oldfieldname': u'amount',
+		'oldfieldtype': u'Currency',
+		'permlevel': 1,
+		'print_hide': 1,
+		'reqd': 0,
+		'search_index': 0,
+		'trigger': u'Client',
+		'width': u'100px'
+	},
+
+	# DocField
+	{
+		'default': u'0.00',
+		'doctype': u'DocField',
+		'fieldname': u'ref_rate',
+		'fieldtype': u'Currency',
+		'label': u'Price List Rate',
+		'oldfieldname': u'ref_rate',
+		'oldfieldtype': u'Currency',
+		'permlevel': 0,
+		'print_hide': 1,
+		'reqd': 0,
+		'trigger': u'Client',
+		'width': u'100px'
+	},
+
+	# DocField
+	{
+		'default': u'0.00',
+		'doctype': u'DocField',
 		'fieldname': u'export_rate',
 		'fieldtype': u'Currency',
 		'in_filter': 0,
@@ -168,134 +202,29 @@
 		'print_hide': 0,
 		'reqd': 0,
 		'search_index': 0,
-=======
-		'fieldname': u'adj_rate',
-		'fieldtype': u'Float',
-		'label': u'Discount (%)',
-		'oldfieldname': u'adj_rate',
-		'oldfieldtype': u'Float',
-		'permlevel': 0,
-		'print_hide': 1,
->>>>>>> d14bea3d
-		'trigger': u'Client',
-		'width': u'100px'
-	},
-
-	# DocField
-	{
-		'default': u'0.00',
-		'doctype': u'DocField',
-<<<<<<< HEAD
-		'fieldname': u'qty',
-		'fieldtype': u'Currency',
-		'in_filter': 0,
-		'label': u'Quantity',
-		'oldfieldname': u'qty',
-		'oldfieldtype': u'Currency',
-		'permlevel': 0,
-		'print_hide': 0,
-		'reqd': 1,
-=======
-		'fieldname': u'basic_rate',
-		'fieldtype': u'Currency',
-		'in_filter': 0,
-		'label': u'Basic Rate*',
-		'oldfieldname': u'basic_rate',
-		'oldfieldtype': u'Currency',
-		'permlevel': 0,
-		'print_hide': 1,
-		'reqd': 0,
->>>>>>> d14bea3d
-		'search_index': 0,
-		'trigger': u'Client',
-		'width': u'100px'
-	},
-
-	# DocField
-	{
-		'default': u'0.00',
-		'doctype': u'DocField',
-<<<<<<< HEAD
+		'trigger': u'Client',
+		'width': u'100px'
+	},
+
+	# DocField
+	{
+		'default': u'0.00',
+		'doctype': u'DocField',
 		'fieldname': u'export_amount',
 		'fieldtype': u'Currency',
 		'in_filter': 0,
 		'label': u'Amount',
 		'oldfieldname': u'export_amount',
-=======
-		'fieldname': u'amount',
-		'fieldtype': u'Currency',
-		'in_filter': 0,
-		'label': u'Amount*',
-		'oldfieldname': u'amount',
->>>>>>> d14bea3d
-		'oldfieldtype': u'Currency',
-		'permlevel': 1,
-		'print_hide': 1,
-		'reqd': 0,
-		'search_index': 0,
-<<<<<<< HEAD
-=======
-		'trigger': u'Client',
->>>>>>> d14bea3d
-		'width': u'100px'
-	},
-
-	# DocField
-	{
-<<<<<<< HEAD
-		'doctype': u'DocField',
-		'fieldname': u'base_ref_rate',
-		'fieldtype': u'Currency',
-		'label': u'Price List Rate*',
-		'oldfieldname': u'base_ref_rate',
-		'oldfieldtype': u'Currency',
-		'permlevel': 1,
-		'print_hide': 1,
-=======
-		'default': u'0.00',
-		'doctype': u'DocField',
-		'fieldname': u'ref_rate',
-		'fieldtype': u'Currency',
-		'label': u'Price List Rate',
-		'oldfieldname': u'ref_rate',
-		'oldfieldtype': u'Currency',
-		'permlevel': 0,
-		'print_hide': 1,
-		'reqd': 0,
-		'trigger': u'Client',
->>>>>>> d14bea3d
-		'width': u'100px'
-	},
-
-	# DocField
-	{
-		'default': u'0.00',
-		'doctype': u'DocField',
-<<<<<<< HEAD
-		'fieldname': u'basic_rate',
-		'fieldtype': u'Currency',
-		'in_filter': 0,
-		'label': u'Basic Rate*',
-		'oldfieldname': u'basic_rate',
-=======
-		'fieldname': u'export_rate',
-		'fieldtype': u'Currency',
-		'in_filter': 0,
-		'label': u'Rate',
-		'oldfieldname': u'export_rate',
->>>>>>> d14bea3d
-		'oldfieldtype': u'Currency',
-		'permlevel': 0,
-		'print_hide': 0,
-		'reqd': 0,
-		'search_index': 0,
-		'trigger': u'Client',
-		'width': u'100px'
-	},
-
-	# DocField
-	{
-<<<<<<< HEAD
+		'oldfieldtype': u'Currency',
+		'permlevel': 1,
+		'print_hide': 0,
+		'reqd': 0,
+		'search_index': 0,
+		'width': u'100px'
+	},
+
+	# DocField
+	{
 		'colour': u'White:FFF',
 		'doctype': u'DocField',
 		'fieldname': u'stock_uom',
@@ -306,51 +235,6 @@
 		'permlevel': 1,
 		'print_hide': 0,
 		'reqd': 0,
-=======
-		'default': u'0.00',
-		'doctype': u'DocField',
-		'fieldname': u'export_amount',
-		'fieldtype': u'Currency',
-		'in_filter': 0,
-		'label': u'Amount',
-		'oldfieldname': u'export_amount',
-		'oldfieldtype': u'Currency',
-		'permlevel': 1,
-		'print_hide': 0,
-		'reqd': 0,
-		'search_index': 0,
->>>>>>> d14bea3d
-		'width': u'100px'
-	},
-
-	# DocField
-	{
-<<<<<<< HEAD
-		'default': u'0.00',
-		'doctype': u'DocField',
-		'fieldname': u'amount',
-		'fieldtype': u'Currency',
-		'in_filter': 0,
-		'label': u'Amount*',
-		'oldfieldname': u'amount',
-		'oldfieldtype': u'Currency',
-		'permlevel': 1,
-		'print_hide': 1,
-		'reqd': 0,
-		'search_index': 0,
-		'trigger': u'Client',
-=======
-		'colour': u'White:FFF',
-		'doctype': u'DocField',
-		'fieldname': u'stock_uom',
-		'fieldtype': u'Data',
-		'label': u'UOM',
-		'oldfieldname': u'stock_uom',
-		'oldfieldtype': u'Data',
-		'permlevel': 1,
-		'print_hide': 0,
-		'reqd': 0,
->>>>>>> d14bea3d
 		'width': u'100px'
 	},
 
