--- conflicted
+++ resolved
@@ -2,11 +2,7 @@
  {
   "creation": "2013-04-30 13:13:06", 
   "docstatus": 0, 
-<<<<<<< HEAD
-  "modified": "2014-01-02 10:25:49", 
-=======
   "modified": "2014-01-20 17:48:47", 
->>>>>>> 4b978119
   "modified_by": "Administrator", 
   "owner": "Administrator"
  }, 
