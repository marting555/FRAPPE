{
 "actions": [],
 "creation": "2013-03-07 11:42:57",
 "doctype": "DocType",
 "document_type": "Document",
 "editable_grid": 1,
 "engine": "InnoDB",
 "field_order": [
  "item_code",
  "customer_item_code",
  "col_break1",
  "item_name",
  "section_break_5",
  "description",
  "item_group",
  "brand",
  "image_section",
  "image",
  "image_view",
  "quantity_and_rate",
  "qty",
  "stock_uom",
  "col_break2",
  "uom",
  "conversion_factor",
  "stock_qty",
  "available_quantity_section",
  "actual_qty",
  "column_break_ylrv",
  "company_total_stock",
  "section_break_16",
  "price_list_rate",
  "base_price_list_rate",
  "discount_and_margin",
  "margin_type",
  "margin_rate_or_amount",
  "rate_with_margin",
  "column_break_18",
  "discount_percentage",
  "discount_amount",
  "base_rate_with_margin",
  "section_break1",
  "rate",
  "net_rate",
  "amount",
  "net_amount",
  "item_tax_template",
  "col_break3",
  "base_rate",
  "base_net_rate",
  "base_amount",
  "base_net_amount",
  "pricing_rules",
  "stock_uom_rate",
  "is_free_item",
  "is_alternative",
  "has_alternative_item",
  "section_break_43",
  "valuation_rate",
  "column_break_45",
  "gross_profit",
  "item_weight_details",
  "weight_per_unit",
  "total_weight",
  "column_break_20",
  "weight_uom",
  "reference",
  "warehouse",
  "against_blanket_order",
  "blanket_order",
  "blanket_order_rate",
  "column_break_30",
  "prevdoc_doctype",
  "prevdoc_docname",
  "item_balance",
  "projected_qty",
  "col_break4",
  "stock_balance",
  "item_tax_rate",
  "shopping_cart_section",
  "additional_notes",
  "section_break_61",
  "page_break"
 ],
 "fields": [
  {
   "bold": 1,
   "columns": 4,
   "fieldname": "item_code",
   "fieldtype": "Link",
   "in_global_search": 1,
   "in_list_view": 1,
   "label": "Item Code",
   "oldfieldname": "item_code",
   "oldfieldtype": "Link",
   "options": "Item",
   "print_width": "150px",
   "search_index": 1,
   "width": "150px"
  },
  {
   "fieldname": "customer_item_code",
   "fieldtype": "Data",
   "hidden": 1,
   "label": "Customer's Item Code",
   "print_hide": 1,
   "read_only": 1
  },
  {
   "fieldname": "col_break1",
   "fieldtype": "Column Break"
  },
  {
   "fieldname": "item_name",
   "fieldtype": "Data",
   "in_global_search": 1,
   "label": "Item Name",
   "oldfieldname": "item_name",
   "oldfieldtype": "Data",
   "print_hide": 1,
   "print_width": "150px",
   "reqd": 1,
   "width": "150px"
  },
  {
   "collapsible": 1,
   "fieldname": "section_break_5",
   "fieldtype": "Section Break",
   "label": "Description"
  },
  {
   "fieldname": "description",
   "fieldtype": "Text Editor",
   "label": "Description",
   "oldfieldname": "description",
   "oldfieldtype": "Small Text",
   "print_width": "300px",
   "width": "300px"
  },
  {
   "fetch_from": "item_code.image",
   "fieldname": "image",
   "fieldtype": "Attach",
   "hidden": 1,
   "label": "Image"
  },
  {
   "fieldname": "image_view",
   "fieldtype": "Image",
   "label": "Image View",
   "options": "image",
   "print_hide": 1
  },
  {
   "fieldname": "quantity_and_rate",
   "fieldtype": "Section Break",
   "label": "Quantity and Rate"
  },
  {
   "bold": 1,
   "columns": 2,
   "fieldname": "qty",
   "fieldtype": "Float",
   "in_list_view": 1,
   "label": "Quantity",
   "oldfieldname": "qty",
   "oldfieldtype": "Currency",
   "print_width": "100px",
   "reqd": 1,
   "width": "100px"
  },
  {
   "fieldname": "stock_uom",
   "fieldtype": "Link",
   "label": "Stock UOM",
   "oldfieldname": "stock_uom",
   "oldfieldtype": "Data",
   "options": "UOM",
   "print_hide": 1,
   "print_width": "100px",
   "read_only": 1,
   "width": "100px"
  },
  {
   "fieldname": "col_break2",
   "fieldtype": "Column Break"
  },
  {
   "fieldname": "uom",
   "fieldtype": "Link",
   "label": "UOM",
   "options": "UOM",
   "reqd": 1
  },
  {
   "fieldname": "conversion_factor",
   "fieldtype": "Float",
   "label": "UOM Conversion Factor",
   "print_hide": 1,
   "read_only": 1,
   "reqd": 1
  },
  {
   "fieldname": "stock_qty",
   "fieldtype": "Float",
   "label": "Qty as per Stock UOM",
   "no_copy": 1,
   "print_hide": 1,
   "read_only": 1
  },
  {
   "fieldname": "section_break_16",
   "fieldtype": "Section Break"
  },
  {
   "fieldname": "price_list_rate",
   "fieldtype": "Currency",
   "label": "Price List Rate",
   "oldfieldname": "ref_rate",
   "oldfieldtype": "Currency",
   "options": "currency",
   "print_hide": 1,
   "print_width": "100px",
   "read_only": 1,
   "width": "100px"
  },
  {
   "fieldname": "base_price_list_rate",
   "fieldtype": "Currency",
   "label": "Price List Rate (Company Currency)",
   "oldfieldname": "base_ref_rate",
   "oldfieldtype": "Currency",
   "options": "Company:company:default_currency",
   "print_hide": 1,
   "print_width": "100px",
   "read_only": 1,
   "width": "100px"
  },
  {
   "collapsible": 1,
   "collapsible_depends_on": "eval: doc.margin_type || doc.discount_amount",
   "fieldname": "discount_and_margin",
   "fieldtype": "Section Break",
   "label": "Discount and Margin"
  },
  {
   "depends_on": "price_list_rate",
   "fieldname": "margin_type",
   "fieldtype": "Select",
   "label": "Margin Type",
   "options": "\nPercentage\nAmount",
   "print_hide": 1
  },
  {
   "depends_on": "eval:doc.margin_type && doc.price_list_rate",
   "fieldname": "margin_rate_or_amount",
   "fieldtype": "Float",
   "label": "Margin Rate or Amount",
   "print_hide": 1
  },
  {
   "depends_on": "eval:doc.margin_type && doc.price_list_rate && doc.margin_rate_or_amount",
   "fieldname": "rate_with_margin",
   "fieldtype": "Currency",
   "label": "Rate With Margin",
   "options": "currency",
   "print_hide": 1,
   "read_only": 1
  },
  {
   "fieldname": "column_break_18",
   "fieldtype": "Column Break"
  },
  {
   "depends_on": "price_list_rate",
   "fieldname": "discount_percentage",
   "fieldtype": "Percent",
   "label": "Discount (%) on Price List Rate with Margin",
   "oldfieldname": "adj_rate",
   "oldfieldtype": "Float",
   "print_hide": 1,
   "print_width": "100px",
   "width": "100px"
  },
  {
   "depends_on": "price_list_rate",
   "fieldname": "discount_amount",
   "fieldtype": "Currency",
   "label": "Discount Amount",
   "options": "currency"
  },
  {
   "depends_on": "eval:doc.margin_type && doc.price_list_rate && doc.margin_rate_or_amount",
   "fieldname": "base_rate_with_margin",
   "fieldtype": "Currency",
   "label": "Rate With Margin (Company Currency)",
   "options": "Company:company:default_currency",
   "print_hide": 1,
   "read_only": 1
  },
  {
   "fieldname": "section_break1",
   "fieldtype": "Section Break"
  },
  {
   "bold": 1,
   "columns": 2,
   "fieldname": "rate",
   "fieldtype": "Currency",
   "in_list_view": 1,
   "label": "Rate",
   "oldfieldname": "export_rate",
   "oldfieldtype": "Currency",
   "options": "currency",
   "print_width": "100px",
   "width": "100px"
  },
  {
   "fieldname": "net_rate",
   "fieldtype": "Currency",
   "label": "Net Rate",
   "options": "currency",
   "print_hide": 1,
   "read_only": 1
  },
  {
   "columns": 2,
   "fieldname": "amount",
   "fieldtype": "Currency",
   "in_list_view": 1,
   "label": "Amount",
   "oldfieldname": "export_amount",
   "oldfieldtype": "Currency",
   "options": "currency",
   "print_width": "100px",
   "read_only": 1,
   "width": "100px"
  },
  {
   "fieldname": "net_amount",
   "fieldtype": "Currency",
   "label": "Net Amount",
   "options": "currency",
   "print_hide": 1,
   "read_only": 1
  },
  {
   "fieldname": "col_break3",
   "fieldtype": "Column Break"
  },
  {
   "fieldname": "base_rate",
   "fieldtype": "Currency",
   "label": "Rate (Company Currency)",
   "oldfieldname": "basic_rate",
   "oldfieldtype": "Currency",
   "options": "Company:company:default_currency",
   "print_hide": 1,
   "print_width": "100px",
   "read_only": 1,
   "width": "100px"
  },
  {
   "fieldname": "base_net_rate",
   "fieldtype": "Currency",
   "label": "Net Rate (Company Currency)",
   "print_hide": 1,
   "read_only": 1
  },
  {
   "fieldname": "base_amount",
   "fieldtype": "Currency",
   "label": "Amount (Company Currency)",
   "oldfieldname": "amount",
   "oldfieldtype": "Currency",
   "options": "Company:company:default_currency",
   "print_hide": 1,
   "print_width": "100px",
   "read_only": 1,
   "width": "100px"
  },
  {
   "fieldname": "base_net_amount",
   "fieldtype": "Currency",
   "label": "Net Amount (Company Currency)",
   "options": "Company:company:default_currency",
   "print_hide": 1,
   "read_only": 1
  },
  {
   "fieldname": "pricing_rules",
   "fieldtype": "Small Text",
   "hidden": 1,
   "label": "Pricing Rules",
   "print_hide": 1,
   "read_only": 1
  },
  {
   "default": "0",
   "fieldname": "is_free_item",
   "fieldtype": "Check",
   "label": "Is Free Item",
   "print_hide": 1,
   "read_only": 1
  },
  {
   "collapsible": 1,
   "fieldname": "item_weight_details",
   "fieldtype": "Section Break",
   "label": "Item Weight Details"
  },
  {
   "fieldname": "weight_per_unit",
   "fieldtype": "Float",
   "label": "Weight Per Unit",
   "print_hide": 1,
   "read_only": 1
  },
  {
   "fieldname": "total_weight",
   "fieldtype": "Float",
   "label": "Total Weight",
   "print_hide": 1,
   "read_only": 1
  },
  {
   "fieldname": "column_break_20",
   "fieldtype": "Column Break",
   "print_hide": 1
  },
  {
   "fieldname": "weight_uom",
   "fieldtype": "Link",
   "label": "Weight UOM",
   "options": "UOM",
   "read_only": 1
  },
  {
   "collapsible": 1,
   "collapsible_depends_on": "eval:doc.warehouse",
   "fieldname": "item_balance",
   "fieldtype": "Section Break",
   "label": "Planning"
  },
  {
   "fieldname": "warehouse",
   "fieldtype": "Link",
   "label": "Warehouse",
   "options": "Warehouse",
   "print_hide": 1,
   "report_hide": 1
  },
  {
   "fieldname": "column_break_30",
   "fieldtype": "Column Break"
  },
  {
   "allow_on_submit": 1,
   "fieldname": "projected_qty",
   "fieldtype": "Float",
   "label": "Projected Qty",
   "print_hide": 1,
   "read_only": 1,
   "report_hide": 1
  },
  {
   "fieldname": "actual_qty",
   "fieldtype": "Float",
   "label": "Qty (Warehouse)",
   "no_copy": 1,
   "print_hide": 1,
   "read_only": 1,
   "report_hide": 1
  },
  {
   "fieldname": "stock_balance",
   "fieldtype": "Button",
   "label": "Stock Balance"
  },
  {
   "fieldname": "reference",
   "fieldtype": "Section Break",
   "label": "Warehouse and Reference"
  },
  {
   "fieldname": "prevdoc_doctype",
   "fieldtype": "Link",
   "hidden": 1,
   "label": "Against Doctype",
   "no_copy": 1,
   "oldfieldname": "prevdoc_doctype",
   "oldfieldtype": "Data",
   "options": "DocType",
   "print_hide": 1,
   "print_width": "150px",
   "read_only": 1,
   "width": "150px"
  },
  {
   "fieldname": "prevdoc_docname",
   "fieldtype": "Dynamic Link",
   "label": "Against Docname",
   "no_copy": 1,
   "oldfieldname": "prevdoc_docname",
   "oldfieldtype": "Data",
   "options": "prevdoc_doctype",
   "print_hide": 1,
   "print_width": "150px",
   "read_only": 1,
   "width": "150px"
  },
  {
   "fieldname": "item_tax_rate",
   "fieldtype": "Code",
   "hidden": 1,
   "label": "Item Tax Rate",
   "oldfieldname": "item_tax_rate",
   "oldfieldtype": "Small Text",
   "print_hide": 1,
   "read_only": 1,
   "report_hide": 1
  },
  {
   "fieldname": "col_break4",
   "fieldtype": "Column Break"
  },
  {
   "fieldname": "item_tax_template",
   "fieldtype": "Link",
   "label": "Item Tax Template",
   "options": "Item Tax Template",
   "print_hide": 1
  },
  {
   "allow_on_submit": 1,
   "default": "0",
   "fieldname": "page_break",
   "fieldtype": "Check",
   "label": "Page Break",
   "no_copy": 1,
   "oldfieldname": "page_break",
   "oldfieldtype": "Check",
   "print_hide": 1,
   "report_hide": 1
  },
  {
   "fieldname": "item_group",
   "fieldtype": "Link",
   "hidden": 1,
   "label": "Item Group",
   "oldfieldname": "item_group",
   "oldfieldtype": "Link",
   "options": "Item Group",
   "print_hide": 1,
   "read_only": 1
  },
  {
   "fieldname": "brand",
   "fieldtype": "Link",
   "hidden": 1,
   "label": "Brand",
   "oldfieldname": "brand",
   "oldfieldtype": "Link",
   "options": "Brand",
   "print_hide": 1,
   "print_width": "150px",
   "read_only": 1,
   "width": "150px"
  },
  {
   "collapsible": 1,
   "fieldname": "shopping_cart_section",
   "fieldtype": "Section Break",
   "label": "Shopping Cart"
  },
  {
   "fieldname": "additional_notes",
   "fieldtype": "Text",
   "label": "Additional Notes"
  },
  {
   "fieldname": "section_break_61",
   "fieldtype": "Section Break"
  },
  {
   "collapsible": 1,
   "fieldname": "image_section",
   "fieldtype": "Section Break",
   "label": "Image"
  },
  {
   "depends_on": "eval:doc.against_blanket_order",
   "fieldname": "blanket_order",
   "fieldtype": "Link",
   "label": "Blanket Order",
   "no_copy": 1,
   "options": "Blanket Order",
   "print_hide": 1
  },
  {
   "depends_on": "eval:doc.against_blanket_order",
   "fieldname": "blanket_order_rate",
   "fieldtype": "Currency",
   "label": "Blanket Order Rate",
   "no_copy": 1,
   "print_hide": 1,
   "read_only": 1
  },
  {
   "default": "0",
   "fieldname": "against_blanket_order",
   "fieldtype": "Check",
   "label": "Against Blanket Order",
   "no_copy": 1,
   "print_hide": 1
  },
  {
   "fieldname": "section_break_43",
   "fieldtype": "Section Break"
  },
  {
   "fieldname": "valuation_rate",
   "fieldtype": "Currency",
   "label": "Valuation Rate",
   "no_copy": 1,
   "options": "Company:company:default_currency",
   "print_hide": 1,
   "read_only": 1,
   "report_hide": 1
  },
  {
   "fieldname": "column_break_45",
   "fieldtype": "Column Break"
  },
  {
   "fieldname": "gross_profit",
   "fieldtype": "Currency",
   "label": "Gross Profit",
   "no_copy": 1,
   "options": "Company:company:default_currency",
   "print_hide": 1,
   "read_only": 1,
   "report_hide": 1
  },
  {
   "depends_on": "eval: doc.uom != doc.stock_uom",
   "fieldname": "stock_uom_rate",
   "fieldtype": "Currency",
   "label": "Rate of Stock UOM",
   "no_copy": 1,
   "options": "currency",
   "read_only": 1
  },
  {
   "default": "0",
   "fieldname": "is_alternative",
   "fieldtype": "Check",
   "label": "Is Alternative",
   "print_hide": 1
  },
  {
   "default": "0",
   "fieldname": "has_alternative_item",
   "fieldtype": "Check",
   "hidden": 1,
   "label": "Has Alternative Item",
   "print_hide": 1,
   "read_only": 1
 },
 {
  "fieldname": "available_quantity_section",
  "fieldtype": "Section Break",
  "label": "Available Quantity"
 },
 {
  "fieldname": "column_break_ylrv",
  "fieldtype": "Column Break"
 },
 {
  "allow_on_submit": 1,
  "fieldname": "company_total_stock",
  "fieldtype": "Float",
  "label": "Qty (Company)",
  "no_copy": 1,
  "print_hide": 1,
  "read_only": 1,
  "report_hide": 1
 }
 ],
 "idx": 1,
 "istable": 1,
 "links": [],
<<<<<<< HEAD
 "modified": "2024-11-24 15:18:43.952844",
=======
 "modified": "2024-12-12 13:49:17.765883",
>>>>>>> 74ef245b
 "modified_by": "Administrator",
 "module": "Selling",
 "name": "Quotation Item",
 "owner": "Administrator",
 "permissions": [],
 "sort_field": "modified",
 "sort_order": "DESC",
 "states": [],
 "track_changes": 1
}<|MERGE_RESOLUTION|>--- conflicted
+++ resolved
@@ -690,11 +690,7 @@
  "idx": 1,
  "istable": 1,
  "links": [],
-<<<<<<< HEAD
- "modified": "2024-11-24 15:18:43.952844",
-=======
  "modified": "2024-12-12 13:49:17.765883",
->>>>>>> 74ef245b
  "modified_by": "Administrator",
  "module": "Selling",
  "name": "Quotation Item",
