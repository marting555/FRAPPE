--- conflicted
+++ resolved
@@ -670,12 +670,12 @@
    "read_only": 1
   },
   {
-<<<<<<< HEAD
    "fieldname": "distributed_discount_amount",
    "fieldtype": "Currency",
    "label": "Distributed Discount Amount",
    "options": "currency"
-=======
+  },
+  {
    "fieldname": "available_quantity_section",
    "fieldtype": "Section Break",
    "label": "Available Quantity"
@@ -693,21 +693,12 @@
    "print_hide": 1,
    "read_only": 1,
    "report_hide": 1
->>>>>>> 16877fad
   }
  ],
  "idx": 1,
  "istable": 1,
  "links": [],
-<<<<<<< HEAD
-<<<<<<< HEAD
- "modified": "2023-11-14 18:24:24.619832",
-=======
- "modified": "2024-06-02 06:21:09.508680",
->>>>>>> 0bab6f34c1 (fix: distributed discounts on si)
-=======
- "modified": "2024-12-12 13:49:17.765883",
->>>>>>> 16877fad
+ "modified": "2024-12-12 13:49:18.765883",
  "modified_by": "Administrator",
  "module": "Selling",
  "name": "Quotation Item",
