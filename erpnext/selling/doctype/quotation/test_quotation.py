# Copyright (c) 2015, Frappe Technologies Pvt. Ltd. and Contributors
# License: GNU General Public License v3. See license.txt

import frappe
from frappe.tests.utils import FrappeTestCase, change_settings
from frappe.utils import add_days, add_months, flt, getdate, nowdate

from erpnext.controllers.accounts_controller import InvalidQtyError

test_dependencies = ["Product Bundle"]


class TestQuotation(FrappeTestCase):
<<<<<<< HEAD
	def test_quotation_zero_qty(self):
		"""
		Test if Quote with zero qty (Unit Price Item) is conditionally allowed.
		"""
		qo = make_quotation(qty=0, do_not_save=True)
		with change_settings("Selling Settings", {"allow_zero_qty_in_quotation": 1}):
			qo.save()
			self.assertEqual(qo.items[0].qty, 0)
=======
	def test_quotation_qty(self):
		qo = make_quotation(qty=0, do_not_save=True)
		with self.assertRaises(InvalidQtyError):
			qo.save()

		# No error with qty=1
		qo.items[0].qty = 1
		qo.save()
		self.assertEqual(qo.items[0].qty, 1)
>>>>>>> 2960d0dc

	def test_make_quotation_without_terms(self):
		quotation = make_quotation(do_not_save=1)
		self.assertFalse(quotation.get("payment_schedule"))

		quotation.insert()

		self.assertTrue(quotation.payment_schedule)

	def test_make_sales_order_terms_copied(self):
		from erpnext.selling.doctype.quotation.quotation import make_sales_order

		quotation = frappe.copy_doc(test_records[0])
		quotation.transaction_date = nowdate()
		quotation.valid_till = add_months(quotation.transaction_date, 1)
		quotation.insert()
		quotation.submit()

		sales_order = make_sales_order(quotation.name)

		self.assertTrue(sales_order.get("payment_schedule"))

	def test_do_not_add_ordered_items_in_new_sales_order(self):
		from erpnext.selling.doctype.quotation.quotation import make_sales_order
		from erpnext.stock.doctype.item.test_item import make_item

		item = make_item("_Test Item for Quotation for SO", {"is_stock_item": 1})

		quotation = make_quotation(qty=5, do_not_submit=True)
		quotation.append(
			"items",
			{
				"item_code": item.name,
				"qty": 5,
				"rate": 100,
				"conversion_factor": 1,
				"uom": item.stock_uom,
				"warehouse": "_Test Warehouse - _TC",
				"stock_uom": item.stock_uom,
			},
		)
		quotation.submit()

		sales_order = make_sales_order(quotation.name)
		sales_order.delivery_date = nowdate()
		self.assertEqual(len(sales_order.items), 2)
		sales_order.remove(sales_order.items[1])
		sales_order.submit()

		sales_order = make_sales_order(quotation.name)
		self.assertEqual(len(sales_order.items), 1)
		self.assertEqual(sales_order.items[0].item_code, item.name)
		self.assertEqual(sales_order.items[0].qty, 5.0)

	def test_gross_profit(self):
		from erpnext.stock.doctype.item.test_item import make_item
		from erpnext.stock.doctype.stock_entry.stock_entry_utils import make_stock_entry
		from erpnext.stock.get_item_details import insert_item_price

		item_doc = make_item("_Test Item for Gross Profit", {"is_stock_item": 1})
		item_code = item_doc.name
		make_stock_entry(item_code=item_code, qty=10, rate=100, target="_Test Warehouse - _TC")

		selling_price_list = frappe.get_all("Price List", filters={"selling": 1}, limit=1)[0].name
		frappe.db.set_single_value("Stock Settings", "auto_insert_price_list_rate_if_missing", 1)
		insert_item_price(
			frappe._dict(
				{
					"item_code": item_code,
					"price_list": selling_price_list,
					"price_list_rate": 300,
					"rate": 300,
					"conversion_factor": 1,
					"discount_amount": 0.0,
					"currency": frappe.db.get_value("Price List", selling_price_list, "currency"),
					"uom": item_doc.stock_uom,
				}
			)
		)

		quotation = make_quotation(
			item_code=item_code, qty=1, rate=300, selling_price_list=selling_price_list
		)
		self.assertEqual(quotation.items[0].valuation_rate, 100)
		self.assertEqual(quotation.items[0].gross_profit, 200)
		frappe.db.set_single_value("Stock Settings", "auto_insert_price_list_rate_if_missing", 0)

	def test_maintain_rate_in_sales_cycle_is_enforced(self):
		from erpnext.selling.doctype.quotation.quotation import make_sales_order

		maintain_rate = frappe.db.get_single_value("Selling Settings", "maintain_same_sales_rate")
		frappe.db.set_single_value("Selling Settings", "maintain_same_sales_rate", 1)

		quotation = frappe.copy_doc(test_records[0])
		quotation.transaction_date = nowdate()
		quotation.valid_till = add_months(quotation.transaction_date, 1)
		quotation.insert()
		quotation.submit()

		sales_order = make_sales_order(quotation.name)
		sales_order.items[0].rate = 1
		self.assertRaises(frappe.ValidationError, sales_order.save)

		frappe.db.set_single_value("Selling Settings", "maintain_same_sales_rate", maintain_rate)

	def test_make_sales_order_with_different_currency(self):
		from erpnext.selling.doctype.quotation.quotation import make_sales_order

		quotation = frappe.copy_doc(test_records[0])
		quotation.transaction_date = nowdate()
		quotation.valid_till = add_months(quotation.transaction_date, 1)
		quotation.insert()
		quotation.submit()

		sales_order = make_sales_order(quotation.name)
		sales_order.currency = "USD"
		sales_order.conversion_rate = 20.0
		sales_order.naming_series = "_T-Quotation-"
		sales_order.transaction_date = nowdate()
		sales_order.delivery_date = nowdate()
		sales_order.insert()

		self.assertEqual(sales_order.currency, "USD")
		self.assertNotEqual(sales_order.currency, quotation.currency)

	def test_make_sales_order(self):
		from erpnext.selling.doctype.quotation.quotation import make_sales_order

		quotation = frappe.copy_doc(test_records[0])
		quotation.transaction_date = nowdate()
		quotation.valid_till = add_months(quotation.transaction_date, 1)
		quotation.insert()

		self.assertRaises(frappe.ValidationError, make_sales_order, quotation.name)
		quotation.submit()

		sales_order = make_sales_order(quotation.name)

		self.assertEqual(sales_order.doctype, "Sales Order")
		self.assertEqual(len(sales_order.get("items")), 1)
		self.assertEqual(sales_order.get("items")[0].doctype, "Sales Order Item")
		self.assertEqual(sales_order.get("items")[0].prevdoc_docname, quotation.name)
		self.assertEqual(sales_order.customer, "_Test Customer")

		sales_order.naming_series = "_T-Quotation-"
		sales_order.transaction_date = nowdate()
		sales_order.delivery_date = nowdate()
		sales_order.insert()

	def test_make_sales_order_with_terms(self):
		from erpnext.selling.doctype.quotation.quotation import make_sales_order

		quotation = frappe.copy_doc(test_records[0])
		quotation.transaction_date = nowdate()
		quotation.valid_till = add_months(quotation.transaction_date, 1)
		quotation.update({"payment_terms_template": "_Test Payment Term Template"})
		quotation.insert()

		self.assertRaises(frappe.ValidationError, make_sales_order, quotation.name)
		quotation.save()
		quotation.submit()

		self.assertEqual(quotation.payment_schedule[0].payment_amount, 8906.00)
		self.assertEqual(quotation.payment_schedule[0].due_date, quotation.transaction_date)
		self.assertEqual(quotation.payment_schedule[1].payment_amount, 8906.00)
		self.assertEqual(quotation.payment_schedule[1].due_date, add_days(quotation.transaction_date, 30))

		sales_order = make_sales_order(quotation.name)

		self.assertEqual(sales_order.doctype, "Sales Order")
		self.assertEqual(len(sales_order.get("items")), 1)
		self.assertEqual(sales_order.get("items")[0].doctype, "Sales Order Item")
		self.assertEqual(sales_order.get("items")[0].prevdoc_docname, quotation.name)
		self.assertEqual(sales_order.customer, "_Test Customer")

		sales_order.naming_series = "_T-Quotation-"
		sales_order.transaction_date = nowdate()
		sales_order.delivery_date = nowdate()
		sales_order.insert()

		# Remove any unknown taxes if applied
		sales_order.set("taxes", [])
		sales_order.save()

		self.assertEqual(sales_order.payment_schedule[0].payment_amount, 8906.00)
		self.assertEqual(sales_order.payment_schedule[0].due_date, getdate(quotation.transaction_date))
		self.assertEqual(sales_order.payment_schedule[1].payment_amount, 8906.00)
		self.assertEqual(
			sales_order.payment_schedule[1].due_date, getdate(add_days(quotation.transaction_date, 30))
		)

	def test_valid_till_before_transaction_date(self):
		quotation = frappe.copy_doc(test_records[0])
		quotation.valid_till = add_days(quotation.transaction_date, -1)
		self.assertRaises(frappe.ValidationError, quotation.validate)

	def test_so_from_expired_quotation(self):
		from erpnext.selling.doctype.quotation.quotation import make_sales_order

		frappe.db.set_single_value("Selling Settings", "allow_sales_order_creation_for_expired_quotation", 0)

		quotation = frappe.copy_doc(test_records[0])
		quotation.valid_till = add_days(nowdate(), -1)
		quotation.insert()
		quotation.submit()

		self.assertRaises(frappe.ValidationError, make_sales_order, quotation.name)

		frappe.db.set_single_value("Selling Settings", "allow_sales_order_creation_for_expired_quotation", 1)

		make_sales_order(quotation.name)

	def test_create_quotation_with_margin(self):
		from erpnext.selling.doctype.quotation.quotation import make_sales_order
		from erpnext.selling.doctype.sales_order.sales_order import (
			make_delivery_note,
			make_sales_invoice,
		)

		rate_with_margin = flt((1500 * 18.75) / 100 + 1500)

		test_records[0]["items"][0]["price_list_rate"] = 1500
		test_records[0]["items"][0]["margin_type"] = "Percentage"
		test_records[0]["items"][0]["margin_rate_or_amount"] = 18.75

		quotation = frappe.copy_doc(test_records[0])
		quotation.transaction_date = nowdate()
		quotation.valid_till = add_months(quotation.transaction_date, 1)
		quotation.insert()

		self.assertEqual(quotation.get("items")[0].rate, rate_with_margin)
		self.assertRaises(frappe.ValidationError, make_sales_order, quotation.name)
		quotation.submit()

		sales_order = make_sales_order(quotation.name)
		sales_order.naming_series = "_T-Quotation-"
		sales_order.transaction_date = "2016-01-01"
		sales_order.delivery_date = "2016-01-02"

		sales_order.insert()

		self.assertEqual(quotation.get("items")[0].rate, rate_with_margin)

		sales_order.submit()

		dn = make_delivery_note(sales_order.name)
		self.assertEqual(quotation.get("items")[0].rate, rate_with_margin)
		dn.save()

		si = make_sales_invoice(sales_order.name)
		self.assertEqual(quotation.get("items")[0].rate, rate_with_margin)
		si.save()

	def test_create_two_quotations(self):
		from erpnext.stock.doctype.item.test_item import make_item

		first_item = make_item("_Test Laptop", {"is_stock_item": 1})

		second_item = make_item("_Test CPU", {"is_stock_item": 1})

		qo_item1 = [
			{
				"item_code": first_item.item_code,
				"warehouse": "",
				"qty": 2,
				"rate": 400,
				"delivered_by_supplier": 1,
				"supplier": "_Test Supplier",
			}
		]

		qo_item2 = [
			{
				"item_code": second_item.item_code,
				"warehouse": "_Test Warehouse - _TC",
				"qty": 2,
				"rate": 300,
				"conversion_factor": 1.0,
			}
		]

		first_qo = make_quotation(item_list=qo_item1, do_not_submit=True)
		first_qo.submit()
		sec_qo = make_quotation(item_list=qo_item2, do_not_submit=True)
		sec_qo.submit()

	def test_quotation_expiry(self):
		from erpnext.selling.doctype.quotation.quotation import set_expired_status

		quotation_item = [{"item_code": "_Test Item", "warehouse": "", "qty": 1, "rate": 500}]

		yesterday = add_days(nowdate(), -1)
		expired_quotation = make_quotation(
			item_list=quotation_item, transaction_date=yesterday, do_not_submit=True
		)
		expired_quotation.valid_till = yesterday
		expired_quotation.save()
		expired_quotation.submit()
		set_expired_status()
		expired_quotation.reload()
		self.assertEqual(expired_quotation.status, "Expired")

	def test_product_bundle_mapping_on_creating_so(self):
		from erpnext.selling.doctype.product_bundle.test_product_bundle import make_product_bundle
		from erpnext.selling.doctype.quotation.quotation import make_sales_order
		from erpnext.stock.doctype.item.test_item import make_item

		make_item("_Test Product Bundle", {"is_stock_item": 0})
		make_item("_Test Bundle Item 1", {"is_stock_item": 1})
		make_item("_Test Bundle Item 2", {"is_stock_item": 1})

		make_product_bundle("_Test Product Bundle", ["_Test Bundle Item 1", "_Test Bundle Item 2"])

		quotation = make_quotation(item_code="_Test Product Bundle", qty=1, rate=100)
		sales_order = make_sales_order(quotation.name)

		quotation_item = [
			quotation.items[0].item_code,
			quotation.items[0].rate,
			quotation.items[0].qty,
			quotation.items[0].amount,
		]
		so_item = [
			sales_order.items[0].item_code,
			sales_order.items[0].rate,
			sales_order.items[0].qty,
			sales_order.items[0].amount,
		]

		self.assertEqual(quotation_item, so_item)

		quotation_packed_items = [
			[
				quotation.packed_items[0].parent_item,
				quotation.packed_items[0].item_code,
				quotation.packed_items[0].qty,
			],
			[
				quotation.packed_items[1].parent_item,
				quotation.packed_items[1].item_code,
				quotation.packed_items[1].qty,
			],
		]
		so_packed_items = [
			[
				sales_order.packed_items[0].parent_item,
				sales_order.packed_items[0].item_code,
				sales_order.packed_items[0].qty,
			],
			[
				sales_order.packed_items[1].parent_item,
				sales_order.packed_items[1].item_code,
				sales_order.packed_items[1].qty,
			],
		]

		self.assertEqual(quotation_packed_items, so_packed_items)

	def test_product_bundle_price_calculation_when_calculate_bundle_price_is_unchecked(self):
		from erpnext.selling.doctype.product_bundle.test_product_bundle import make_product_bundle
		from erpnext.stock.doctype.item.test_item import make_item

		make_item("_Test Product Bundle", {"is_stock_item": 0})
		bundle_item1 = make_item("_Test Bundle Item 1", {"is_stock_item": 1})
		bundle_item2 = make_item("_Test Bundle Item 2", {"is_stock_item": 1})

		make_product_bundle("_Test Product Bundle", ["_Test Bundle Item 1", "_Test Bundle Item 2"])

		bundle_item1.valuation_rate = 100
		bundle_item1.save()

		bundle_item2.valuation_rate = 200
		bundle_item2.save()

		quotation = make_quotation(item_code="_Test Product Bundle", qty=2, rate=100)
		self.assertEqual(quotation.items[0].amount, 200)

	def test_product_bundle_price_calculation_when_calculate_bundle_price_is_checked(self):
		from erpnext.selling.doctype.product_bundle.test_product_bundle import make_product_bundle
		from erpnext.stock.doctype.item.test_item import make_item

		make_item("_Test Product Bundle", {"is_stock_item": 0})
		make_item("_Test Bundle Item 1", {"is_stock_item": 1})
		make_item("_Test Bundle Item 2", {"is_stock_item": 1})

		make_product_bundle("_Test Product Bundle", ["_Test Bundle Item 1", "_Test Bundle Item 2"])

		enable_calculate_bundle_price()

		quotation = make_quotation(item_code="_Test Product Bundle", qty=2, rate=100, do_not_submit=1)
		quotation.packed_items[0].rate = 100
		quotation.packed_items[1].rate = 200
		quotation.save()

		self.assertEqual(quotation.items[0].amount, 600)
		self.assertEqual(quotation.items[0].rate, 300)

		enable_calculate_bundle_price(enable=0)

	def test_product_bundle_price_calculation_for_multiple_product_bundles_when_calculate_bundle_price_is_checked(
		self,
	):
		from erpnext.selling.doctype.product_bundle.test_product_bundle import make_product_bundle
		from erpnext.stock.doctype.item.test_item import make_item

		make_item("_Test Product Bundle 1", {"is_stock_item": 0})
		make_item("_Test Product Bundle 2", {"is_stock_item": 0})
		make_item("_Test Bundle Item 1", {"is_stock_item": 1})
		make_item("_Test Bundle Item 2", {"is_stock_item": 1})
		make_item("_Test Bundle Item 3", {"is_stock_item": 1})

		make_product_bundle("_Test Product Bundle 1", ["_Test Bundle Item 1", "_Test Bundle Item 2"])
		make_product_bundle("_Test Product Bundle 2", ["_Test Bundle Item 2", "_Test Bundle Item 3"])

		enable_calculate_bundle_price()

		item_list = [
			{
				"item_code": "_Test Product Bundle 1",
				"warehouse": "",
				"qty": 1,
				"rate": 400,
				"delivered_by_supplier": 1,
				"supplier": "_Test Supplier",
			},
			{
				"item_code": "_Test Product Bundle 2",
				"warehouse": "",
				"qty": 1,
				"rate": 400,
				"delivered_by_supplier": 1,
				"supplier": "_Test Supplier",
			},
		]

		quotation = make_quotation(item_list=item_list, do_not_submit=1)
		quotation.packed_items[0].rate = 100
		quotation.packed_items[1].rate = 200
		quotation.packed_items[2].rate = 200
		quotation.packed_items[3].rate = 300
		quotation.save()

		expected_values = [300, 500]

		for item in quotation.items:
			self.assertEqual(item.amount, expected_values[item.idx - 1])

		enable_calculate_bundle_price(enable=0)

	def test_packed_items_indices_are_reset_when_product_bundle_is_deleted_from_items_table(self):
		from erpnext.selling.doctype.product_bundle.test_product_bundle import make_product_bundle
		from erpnext.stock.doctype.item.test_item import make_item

		make_item("_Test Product Bundle 1", {"is_stock_item": 0})
		make_item("_Test Product Bundle 2", {"is_stock_item": 0})
		make_item("_Test Product Bundle 3", {"is_stock_item": 0})
		make_item("_Test Bundle Item 1", {"is_stock_item": 1})
		make_item("_Test Bundle Item 2", {"is_stock_item": 1})
		make_item("_Test Bundle Item 3", {"is_stock_item": 1})

		make_product_bundle("_Test Product Bundle 1", ["_Test Bundle Item 1", "_Test Bundle Item 2"])
		make_product_bundle("_Test Product Bundle 2", ["_Test Bundle Item 2", "_Test Bundle Item 3"])
		make_product_bundle("_Test Product Bundle 3", ["_Test Bundle Item 3", "_Test Bundle Item 1"])

		item_list = [
			{
				"item_code": "_Test Product Bundle 1",
				"warehouse": "",
				"qty": 1,
				"rate": 400,
				"delivered_by_supplier": 1,
				"supplier": "_Test Supplier",
			},
			{
				"item_code": "_Test Product Bundle 2",
				"warehouse": "",
				"qty": 1,
				"rate": 400,
				"delivered_by_supplier": 1,
				"supplier": "_Test Supplier",
			},
			{
				"item_code": "_Test Product Bundle 3",
				"warehouse": "",
				"qty": 1,
				"rate": 400,
				"delivered_by_supplier": 1,
				"supplier": "_Test Supplier",
			},
		]

		quotation = make_quotation(item_list=item_list, do_not_submit=1)
		del quotation.items[1]
		quotation.save()

		for id, item in enumerate(quotation.packed_items):
			expected_index = id + 1
			self.assertEqual(item.idx, expected_index)

	def test_alternative_items_with_stock_items(self):
		"""
		Check if taxes & totals considers only non-alternative items with:
		- One set of non-alternative & alternative items [first 3 rows]
		- One simple stock item
		"""
		from erpnext.stock.doctype.item.test_item import make_item

		item_list = []
		stock_items = {
			"_Test Simple Item 1": 100,
			"_Test Alt 1": 120,
			"_Test Alt 2": 110,
			"_Test Simple Item 2": 200,
		}

		for item, rate in stock_items.items():
			make_item(item, {"is_stock_item": 1})
			item_list.append(
				{
					"item_code": item,
					"qty": 1,
					"rate": rate,
					"is_alternative": bool("Alt" in item),
				}
			)

		quotation = make_quotation(item_list=item_list, do_not_submit=1)
		quotation.append(
			"taxes",
			{
				"account_head": "_Test Account VAT - _TC",
				"charge_type": "On Net Total",
				"cost_center": "_Test Cost Center - _TC",
				"description": "VAT",
				"doctype": "Sales Taxes and Charges",
				"rate": 10,
			},
		)
		quotation.submit()

		self.assertEqual(quotation.net_total, 300)
		self.assertEqual(quotation.grand_total, 330)

	def test_alternative_items_with_service_items(self):
		"""
		Check if taxes & totals considers only non-alternative items with:
		- One set of non-alternative & alternative service items [first 3 rows]
		- One simple non-alternative service item
		All having the same item code and unique item name/description due to
		dynamic services
		"""
		from erpnext.stock.doctype.item.test_item import make_item

		item_list = []
		service_items = {
			"Tiling with Standard Tiles": 100,
			"Alt Tiling with Durable Tiles": 150,
			"Alt Tiling with Premium Tiles": 180,
			"False Ceiling with Material #234": 190,
		}

		make_item("_Test Dynamic Service Item", {"is_stock_item": 0})

		for name, rate in service_items.items():
			item_list.append(
				{
					"item_code": "_Test Dynamic Service Item",
					"item_name": name,
					"description": name,
					"qty": 1,
					"rate": rate,
					"is_alternative": bool("Alt" in name),
				}
			)

		quotation = make_quotation(item_list=item_list, do_not_submit=1)
		quotation.append(
			"taxes",
			{
				"account_head": "_Test Account VAT - _TC",
				"charge_type": "On Net Total",
				"cost_center": "_Test Cost Center - _TC",
				"description": "VAT",
				"doctype": "Sales Taxes and Charges",
				"rate": 10,
				"included_in_print_rate": 1,
			},
		)
		quotation.submit()

		self.assertEqual(round(quotation.items[1].net_rate, 2), 136.36)
		self.assertEqual(round(quotation.items[1].amount, 2), 150)

		self.assertEqual(round(quotation.items[2].net_rate, 2), 163.64)
		self.assertEqual(round(quotation.items[2].amount, 2), 180)

		self.assertEqual(round(quotation.net_total, 2), 263.64)
		self.assertEqual(round(quotation.total_taxes_and_charges, 2), 26.36)
		self.assertEqual(quotation.grand_total, 290)

	def test_amount_calculation_for_alternative_items(self):
		"""Make sure that the amount is calculated correctly for alternative items when the qty is changed."""
		from erpnext.stock.doctype.item.test_item import make_item

		item_list = []
		stock_items = {
			"_Test Simple Item 1": 100,
			"_Test Alt 1": 120,
		}

		for item, rate in stock_items.items():
			make_item(item, {"is_stock_item": 0})
			item_list.append(
				{
					"item_code": item,
					"qty": 1,
					"rate": rate,
					"is_alternative": "Alt" in item,
				}
			)

		quotation = make_quotation(item_list=item_list, do_not_submit=1)

		self.assertEqual(quotation.items[1].amount, 120)

		quotation.items[1].qty = 2
		quotation.save()

		self.assertEqual(quotation.items[1].amount, 240)

	def test_alternative_items_sales_order_mapping_with_stock_items(self):
		from erpnext.selling.doctype.quotation.quotation import make_sales_order
		from erpnext.stock.doctype.item.test_item import make_item

		frappe.flags.args = frappe._dict()
		item_list = []
		stock_items = {
			"_Test Simple Item 1": 100,
			"_Test Alt 1": 120,
			"_Test Alt 2": 110,
			"_Test Simple Item 2": 200,
		}

		for item, rate in stock_items.items():
			make_item(item, {"is_stock_item": 1})
			item_list.append(
				{
					"item_code": item,
					"qty": 1,
					"rate": rate,
					"is_alternative": bool("Alt" in item),
					"warehouse": "_Test Warehouse - _TC",
				}
			)

		quotation = make_quotation(item_list=item_list)

		frappe.flags.args.selected_items = [quotation.items[2]]
		sales_order = make_sales_order(quotation.name)
		sales_order.delivery_date = add_days(sales_order.transaction_date, 10)
		sales_order.save()

		self.assertEqual(sales_order.items[0].item_code, "_Test Alt 2")
		self.assertEqual(sales_order.items[1].item_code, "_Test Simple Item 2")
		self.assertEqual(sales_order.net_total, 310)

		sales_order.submit()
		quotation.reload()
		self.assertEqual(quotation.status, "Ordered")

	def test_uom_validation(self):
		from erpnext.stock.doctype.item.test_item import make_item

		item = "_Test Item FOR UOM Validation"
		make_item(item, {"is_stock_item": 1})

		if not frappe.db.exists("UOM", "lbs"):
			frappe.get_doc({"doctype": "UOM", "uom_name": "lbs", "must_be_whole_number": 1}).insert()
		else:
			frappe.db.set_value("UOM", "lbs", "must_be_whole_number", 1)

		quotation = make_quotation(item_code=item, qty=1, rate=100, do_not_submit=1)
		quotation.items[0].uom = "lbs"
		quotation.items[0].conversion_factor = 2.23
		self.assertRaises(frappe.ValidationError, quotation.save)

	def test_item_tax_template_for_quotation(self):
		from erpnext.stock.doctype.item.test_item import make_item

		if not frappe.db.exists("Account", {"account_name": "_Test Vat", "company": "_Test Company"}):
			frappe.get_doc(
				{
					"doctype": "Account",
					"account_name": "_Test Vat",
					"company": "_Test Company",
					"account_type": "Tax",
					"root_type": "Asset",
					"is_group": 0,
					"parent_account": "Tax Assets - _TC",
					"tax_rate": 10,
				}
			).insert()

		if not frappe.db.exists("Item Tax Template", "Vat Template - _TC"):
			frappe.get_doc(
				{
					"doctype": "Item Tax Template",
					"name": "Vat Template",
					"title": "Vat Template",
					"company": "_Test Company",
					"taxes": [
						{
							"tax_type": "_Test Vat - _TC",
							"tax_rate": 5,
						}
					],
				}
			).insert()

		item_doc = make_item("_Test Item Tax Template QTN", {"is_stock_item": 1})
		if not frappe.db.exists(
			"Item Tax", {"parent": item_doc.name, "item_tax_template": "Vat Template - _TC"}
		):
			item_doc.append("taxes", {"item_tax_template": "Vat Template - _TC"})
			item_doc.save()

		quotation = make_quotation(item_code="_Test Item Tax Template QTN", qty=1, rate=100, do_not_submit=1)
		self.assertFalse(quotation.taxes)

		quotation.append_taxes_from_item_tax_template()
		quotation.save()
		self.assertTrue(quotation.taxes)
		for row in quotation.taxes:
			self.assertEqual(row.account_head, "_Test Vat - _TC")
			self.assertAlmostEqual(row.base_tax_amount, quotation.total * 5 / 100)

		item_doc.taxes = []
		item_doc.save()

	def test_grand_total_and_rounded_total_values(self):
		quotation = make_quotation(qty=6, rate=12.3, do_not_submit=1)

		self.assertEqual(quotation.grand_total, 73.8)
		self.assertEqual(quotation.rounding_adjustment, 0.2)
		self.assertEqual(quotation.rounded_total, 74)

		quotation.disable_rounded_total = 1
		quotation.save()

		self.assertEqual(quotation.grand_total, 73.8)
		self.assertEqual(quotation.rounding_adjustment, 0)
		self.assertEqual(quotation.rounded_total, 0)

	@change_settings("Selling Settings", {"allow_zero_qty_in_quotation": 1})
	def test_so_from_zero_qty_quotation(self):
		from erpnext.selling.doctype.quotation.quotation import make_sales_order
		from erpnext.stock.doctype.item.test_item import make_item

		make_item("_Test Item 2", {"is_stock_item": 1})
		quotation = make_quotation(qty=0, do_not_save=1)
		quotation.append("items", {"item_code": "_Test Item 2", "qty": 10, "rate": 100})
		quotation.submit()

		sales_order = make_sales_order(quotation.name)
		sales_order.delivery_date = nowdate()
		self.assertEqual(sales_order.items[0].qty, 0)
		self.assertEqual(sales_order.items[1].qty, 10)

		sales_order.items[0].qty = 10
		sales_order.items[1].qty = 5
		sales_order.submit()

		quotation.reload()
		self.assertEqual(quotation.status, "Partially Ordered")

		sales_order_2 = make_sales_order(quotation.name)
		sales_order_2.delivery_date = nowdate()
		self.assertEqual(sales_order_2.items[0].qty, 0)
		self.assertEqual(sales_order_2.items[1].qty, 5)

		del sales_order_2.items[0]
		sales_order_2.submit()

		quotation.reload()
		self.assertEqual(quotation.status, "Ordered")


test_records = frappe.get_test_records("Quotation")


def enable_calculate_bundle_price(enable=1):
	selling_settings = frappe.get_doc("Selling Settings")
	selling_settings.editable_bundle_item_rates = enable
	selling_settings.save()


def get_quotation_dict(party_name=None, item_code=None):
	if not party_name:
		party_name = "_Test Customer"
	if not item_code:
		item_code = "_Test Item"

	return {
		"doctype": "Quotation",
		"party_name": party_name,
		"items": [{"item_code": item_code, "qty": 1, "rate": 100}],
	}


def make_quotation(**args):
	qo = frappe.new_doc("Quotation")
	args = frappe._dict(args)
	if args.transaction_date:
		qo.transaction_date = args.transaction_date

	qo.company = args.company or "_Test Company"
	qo.party_name = args.party_name or "_Test Customer"
	qo.currency = args.currency or "INR"
	if args.selling_price_list:
		qo.selling_price_list = args.selling_price_list

	if "warehouse" not in args:
		args.warehouse = "_Test Warehouse - _TC"

	if args.item_list:
		for item in args.item_list:
			qo.append("items", item)

	else:
		qo.append(
			"items",
			{
				"item_code": args.item or args.item_code or "_Test Item",
				"warehouse": args.warehouse,
				"qty": args.qty if args.qty is not None else 10,
				"uom": args.uom or None,
				"rate": args.rate or 100,
			},
		)

	if not args.do_not_save:
		qo.insert()
		if not args.do_not_submit:
			qo.submit()

	return qo<|MERGE_RESOLUTION|>--- conflicted
+++ resolved
@@ -11,8 +11,17 @@
 
 
 class TestQuotation(FrappeTestCase):
-<<<<<<< HEAD
-	def test_quotation_zero_qty(self):
+	def test_quotation_qty(self):
+		qo = make_quotation(qty=0, do_not_save=True)
+		with self.assertRaises(InvalidQtyError):
+			qo.save()
+
+		# No error with qty=1
+		qo.items[0].qty = 1
+		qo.save()
+		self.assertEqual(qo.items[0].qty, 1)
+  
+  def test_quotation_zero_qty(self):
 		"""
 		Test if Quote with zero qty (Unit Price Item) is conditionally allowed.
 		"""
@@ -20,17 +29,6 @@
 		with change_settings("Selling Settings", {"allow_zero_qty_in_quotation": 1}):
 			qo.save()
 			self.assertEqual(qo.items[0].qty, 0)
-=======
-	def test_quotation_qty(self):
-		qo = make_quotation(qty=0, do_not_save=True)
-		with self.assertRaises(InvalidQtyError):
-			qo.save()
-
-		# No error with qty=1
-		qo.items[0].qty = 1
-		qo.save()
-		self.assertEqual(qo.items[0].qty, 1)
->>>>>>> 2960d0dc
 
 	def test_make_quotation_without_terms(self):
 		quotation = make_quotation(do_not_save=1)
