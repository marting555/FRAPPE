# Copyright (c) 2015, Frappe Technologies Pvt. Ltd. and Contributors
# License: GNU General Public License v3. See license.txt

import frappe
from frappe.tests.utils import FrappeTestCase
from frappe.utils import add_days, add_months, flt, getdate, nowdate

test_dependencies = ["Product Bundle"]


class TestQuotation(FrappeTestCase):
	def test_make_quotation_without_terms(self):
		quotation = make_quotation(do_not_save=1)
		self.assertFalse(quotation.get("payment_schedule"))

		quotation.insert()

		self.assertTrue(quotation.payment_schedule)

	def test_make_sales_order_terms_copied(self):
		from erpnext.selling.doctype.quotation.quotation import make_sales_order

		quotation = frappe.copy_doc(test_records[0])
		quotation.transaction_date = nowdate()
		quotation.valid_till = add_months(quotation.transaction_date, 1)
		quotation.insert()
		quotation.submit()

		sales_order = make_sales_order(quotation.name)

		self.assertTrue(sales_order.get("payment_schedule"))

	def test_maintain_rate_in_sales_cycle_is_enforced(self):
		from erpnext.selling.doctype.quotation.quotation import make_sales_order

		maintain_rate = frappe.db.get_single_value("Selling Settings", "maintain_same_sales_rate")
		frappe.db.set_single_value("Selling Settings", "maintain_same_sales_rate", 1)

		quotation = frappe.copy_doc(test_records[0])
		quotation.transaction_date = nowdate()
		quotation.valid_till = add_months(quotation.transaction_date, 1)
		quotation.insert()
		quotation.submit()

		sales_order = make_sales_order(quotation.name)
		sales_order.items[0].rate = 1
		self.assertRaises(frappe.ValidationError, sales_order.save)

		frappe.db.set_single_value("Selling Settings", "maintain_same_sales_rate", maintain_rate)

	def test_make_sales_order_with_different_currency(self):
		from erpnext.selling.doctype.quotation.quotation import make_sales_order

		quotation = frappe.copy_doc(test_records[0])
		quotation.transaction_date = nowdate()
		quotation.valid_till = add_months(quotation.transaction_date, 1)
		quotation.insert()
		quotation.submit()

		sales_order = make_sales_order(quotation.name)
		sales_order.currency = "USD"
		sales_order.conversion_rate = 20.0
		sales_order.naming_series = "_T-Quotation-"
		sales_order.transaction_date = nowdate()
		sales_order.delivery_date = nowdate()
		sales_order.insert()

		self.assertEqual(sales_order.currency, "USD")
		self.assertNotEqual(sales_order.currency, quotation.currency)

	def test_make_sales_order(self):
		from erpnext.selling.doctype.quotation.quotation import make_sales_order

		quotation = frappe.copy_doc(test_records[0])
		quotation.transaction_date = nowdate()
		quotation.valid_till = add_months(quotation.transaction_date, 1)
		quotation.insert()

		self.assertRaises(frappe.ValidationError, make_sales_order, quotation.name)
		quotation.submit()

		sales_order = make_sales_order(quotation.name)

		self.assertEqual(sales_order.doctype, "Sales Order")
		self.assertEqual(len(sales_order.get("items")), 1)
		self.assertEqual(sales_order.get("items")[0].doctype, "Sales Order Item")
		self.assertEqual(sales_order.get("items")[0].prevdoc_docname, quotation.name)
		self.assertEqual(sales_order.customer, "_Test Customer")

		sales_order.delivery_date = "2014-01-01"
		sales_order.naming_series = "_T-Quotation-"
		sales_order.transaction_date = nowdate()
		sales_order.insert()

	def test_make_sales_order_with_terms(self):
		from erpnext.selling.doctype.quotation.quotation import make_sales_order

		quotation = frappe.copy_doc(test_records[0])
		quotation.transaction_date = nowdate()
		quotation.valid_till = add_months(quotation.transaction_date, 1)
		quotation.update({"payment_terms_template": "_Test Payment Term Template"})
		quotation.insert()

		self.assertRaises(frappe.ValidationError, make_sales_order, quotation.name)
		quotation.save()
		quotation.submit()

		self.assertEqual(quotation.payment_schedule[0].payment_amount, 8906.00)
		self.assertEqual(quotation.payment_schedule[0].due_date, quotation.transaction_date)
		self.assertEqual(quotation.payment_schedule[1].payment_amount, 8906.00)
		self.assertEqual(
			quotation.payment_schedule[1].due_date, add_days(quotation.transaction_date, 30)
		)

		sales_order = make_sales_order(quotation.name)

		self.assertEqual(sales_order.doctype, "Sales Order")
		self.assertEqual(len(sales_order.get("items")), 1)
		self.assertEqual(sales_order.get("items")[0].doctype, "Sales Order Item")
		self.assertEqual(sales_order.get("items")[0].prevdoc_docname, quotation.name)
		self.assertEqual(sales_order.customer, "_Test Customer")

		sales_order.delivery_date = "2014-01-01"
		sales_order.naming_series = "_T-Quotation-"
		sales_order.transaction_date = nowdate()
		sales_order.insert()

		# Remove any unknown taxes if applied
		sales_order.set("taxes", [])
		sales_order.save()

		self.assertEqual(sales_order.payment_schedule[0].payment_amount, 8906.00)
		self.assertEqual(sales_order.payment_schedule[0].due_date, getdate(quotation.transaction_date))
		self.assertEqual(sales_order.payment_schedule[1].payment_amount, 8906.00)
		self.assertEqual(
			sales_order.payment_schedule[1].due_date, getdate(add_days(quotation.transaction_date, 30))
		)

	def test_valid_till_before_transaction_date(self):
		quotation = frappe.copy_doc(test_records[0])
		quotation.valid_till = add_days(quotation.transaction_date, -1)
		self.assertRaises(frappe.ValidationError, quotation.validate)

	def test_so_from_expired_quotation(self):
		from erpnext.selling.doctype.quotation.quotation import make_sales_order

		frappe.db.set_single_value(
			"Selling Settings", "allow_sales_order_creation_for_expired_quotation", 0
		)

		quotation = frappe.copy_doc(test_records[0])
		quotation.valid_till = add_days(nowdate(), -1)
		quotation.insert()
		quotation.submit()

		self.assertRaises(frappe.ValidationError, make_sales_order, quotation.name)

		frappe.db.set_single_value(
			"Selling Settings", "allow_sales_order_creation_for_expired_quotation", 1
		)
<<<<<<< HEAD

		make_sales_order(quotation.name)

	def test_shopping_cart_without_website_item(self):
		if frappe.db.exists("Website Item", {"item_code": "_Test Item Home Desktop 100"}):
			frappe.get_last_doc("Website Item", {"item_code": "_Test Item Home Desktop 100"}).delete()
=======
>>>>>>> 44bad3bd

		make_sales_order(quotation.name)

	def test_create_quotation_with_margin(self):
		from erpnext.selling.doctype.quotation.quotation import make_sales_order
		from erpnext.selling.doctype.sales_order.sales_order import (
			make_delivery_note,
			make_sales_invoice,
		)

		rate_with_margin = flt((1500 * 18.75) / 100 + 1500)

		test_records[0]["items"][0]["price_list_rate"] = 1500
		test_records[0]["items"][0]["margin_type"] = "Percentage"
		test_records[0]["items"][0]["margin_rate_or_amount"] = 18.75

		quotation = frappe.copy_doc(test_records[0])
		quotation.transaction_date = nowdate()
		quotation.valid_till = add_months(quotation.transaction_date, 1)
		quotation.insert()

		self.assertEqual(quotation.get("items")[0].rate, rate_with_margin)
		self.assertRaises(frappe.ValidationError, make_sales_order, quotation.name)
		quotation.submit()

		sales_order = make_sales_order(quotation.name)
		sales_order.naming_series = "_T-Quotation-"
		sales_order.transaction_date = "2016-01-01"
		sales_order.delivery_date = "2016-01-02"

		sales_order.insert()

		self.assertEqual(quotation.get("items")[0].rate, rate_with_margin)

		sales_order.submit()

		dn = make_delivery_note(sales_order.name)
		self.assertEqual(quotation.get("items")[0].rate, rate_with_margin)
		dn.save()

		si = make_sales_invoice(sales_order.name)
		self.assertEqual(quotation.get("items")[0].rate, rate_with_margin)
		si.save()

	def test_create_two_quotations(self):
		from erpnext.stock.doctype.item.test_item import make_item

		first_item = make_item("_Test Laptop", {"is_stock_item": 1})

		second_item = make_item("_Test CPU", {"is_stock_item": 1})

		qo_item1 = [
			{
				"item_code": first_item.item_code,
				"warehouse": "",
				"qty": 2,
				"rate": 400,
				"delivered_by_supplier": 1,
				"supplier": "_Test Supplier",
			}
		]

		qo_item2 = [
			{
				"item_code": second_item.item_code,
				"warehouse": "_Test Warehouse - _TC",
				"qty": 2,
				"rate": 300,
				"conversion_factor": 1.0,
			}
		]

		first_qo = make_quotation(item_list=qo_item1, do_not_submit=True)
		first_qo.submit()
		sec_qo = make_quotation(item_list=qo_item2, do_not_submit=True)
		sec_qo.submit()

	def test_quotation_expiry(self):
		from erpnext.selling.doctype.quotation.quotation import set_expired_status

		quotation_item = [{"item_code": "_Test Item", "warehouse": "", "qty": 1, "rate": 500}]

		yesterday = add_days(nowdate(), -1)
		expired_quotation = make_quotation(
			item_list=quotation_item, transaction_date=yesterday, do_not_submit=True
		)
		expired_quotation.valid_till = yesterday
		expired_quotation.save()
		expired_quotation.submit()
		set_expired_status()
		expired_quotation.reload()
		self.assertEqual(expired_quotation.status, "Expired")

	def test_product_bundle_mapping_on_creating_so(self):
		from erpnext.selling.doctype.product_bundle.test_product_bundle import make_product_bundle
		from erpnext.selling.doctype.quotation.quotation import make_sales_order
		from erpnext.stock.doctype.item.test_item import make_item

		make_item("_Test Product Bundle", {"is_stock_item": 0})
		make_item("_Test Bundle Item 1", {"is_stock_item": 1})
		make_item("_Test Bundle Item 2", {"is_stock_item": 1})

		make_product_bundle("_Test Product Bundle", ["_Test Bundle Item 1", "_Test Bundle Item 2"])

		quotation = make_quotation(item_code="_Test Product Bundle", qty=1, rate=100)
		sales_order = make_sales_order(quotation.name)

		quotation_item = [
			quotation.items[0].item_code,
			quotation.items[0].rate,
			quotation.items[0].qty,
			quotation.items[0].amount,
		]
		so_item = [
			sales_order.items[0].item_code,
			sales_order.items[0].rate,
			sales_order.items[0].qty,
			sales_order.items[0].amount,
		]

		self.assertEqual(quotation_item, so_item)

		quotation_packed_items = [
			[
				quotation.packed_items[0].parent_item,
				quotation.packed_items[0].item_code,
				quotation.packed_items[0].qty,
			],
			[
				quotation.packed_items[1].parent_item,
				quotation.packed_items[1].item_code,
				quotation.packed_items[1].qty,
			],
		]
		so_packed_items = [
			[
				sales_order.packed_items[0].parent_item,
				sales_order.packed_items[0].item_code,
				sales_order.packed_items[0].qty,
			],
			[
				sales_order.packed_items[1].parent_item,
				sales_order.packed_items[1].item_code,
				sales_order.packed_items[1].qty,
			],
		]

		self.assertEqual(quotation_packed_items, so_packed_items)

	def test_product_bundle_price_calculation_when_calculate_bundle_price_is_unchecked(self):
		from erpnext.selling.doctype.product_bundle.test_product_bundle import make_product_bundle
		from erpnext.stock.doctype.item.test_item import make_item

		make_item("_Test Product Bundle", {"is_stock_item": 0})
		bundle_item1 = make_item("_Test Bundle Item 1", {"is_stock_item": 1})
		bundle_item2 = make_item("_Test Bundle Item 2", {"is_stock_item": 1})

		make_product_bundle("_Test Product Bundle", ["_Test Bundle Item 1", "_Test Bundle Item 2"])

		bundle_item1.valuation_rate = 100
		bundle_item1.save()

		bundle_item2.valuation_rate = 200
		bundle_item2.save()

		quotation = make_quotation(item_code="_Test Product Bundle", qty=2, rate=100)
		self.assertEqual(quotation.items[0].amount, 200)

	def test_product_bundle_price_calculation_when_calculate_bundle_price_is_checked(self):
		from erpnext.selling.doctype.product_bundle.test_product_bundle import make_product_bundle
		from erpnext.stock.doctype.item.test_item import make_item

		make_item("_Test Product Bundle", {"is_stock_item": 0})
		make_item("_Test Bundle Item 1", {"is_stock_item": 1})
		make_item("_Test Bundle Item 2", {"is_stock_item": 1})

		make_product_bundle("_Test Product Bundle", ["_Test Bundle Item 1", "_Test Bundle Item 2"])

		enable_calculate_bundle_price()

		quotation = make_quotation(item_code="_Test Product Bundle", qty=2, rate=100, do_not_submit=1)
		quotation.packed_items[0].rate = 100
		quotation.packed_items[1].rate = 200
		quotation.save()

		self.assertEqual(quotation.items[0].amount, 600)
		self.assertEqual(quotation.items[0].rate, 300)

		enable_calculate_bundle_price(enable=0)

	def test_product_bundle_price_calculation_for_multiple_product_bundles_when_calculate_bundle_price_is_checked(
		self,
	):
		from erpnext.selling.doctype.product_bundle.test_product_bundle import make_product_bundle
		from erpnext.stock.doctype.item.test_item import make_item

		make_item("_Test Product Bundle 1", {"is_stock_item": 0})
		make_item("_Test Product Bundle 2", {"is_stock_item": 0})
		make_item("_Test Bundle Item 1", {"is_stock_item": 1})
		make_item("_Test Bundle Item 2", {"is_stock_item": 1})
		make_item("_Test Bundle Item 3", {"is_stock_item": 1})

		make_product_bundle("_Test Product Bundle 1", ["_Test Bundle Item 1", "_Test Bundle Item 2"])
		make_product_bundle("_Test Product Bundle 2", ["_Test Bundle Item 2", "_Test Bundle Item 3"])

		enable_calculate_bundle_price()

		item_list = [
			{
				"item_code": "_Test Product Bundle 1",
				"warehouse": "",
				"qty": 1,
				"rate": 400,
				"delivered_by_supplier": 1,
				"supplier": "_Test Supplier",
			},
			{
				"item_code": "_Test Product Bundle 2",
				"warehouse": "",
				"qty": 1,
				"rate": 400,
				"delivered_by_supplier": 1,
				"supplier": "_Test Supplier",
			},
		]

		quotation = make_quotation(item_list=item_list, do_not_submit=1)
		quotation.packed_items[0].rate = 100
		quotation.packed_items[1].rate = 200
		quotation.packed_items[2].rate = 200
		quotation.packed_items[3].rate = 300
		quotation.save()

		expected_values = [300, 500]

		for item in quotation.items:
			self.assertEqual(item.amount, expected_values[item.idx - 1])

		enable_calculate_bundle_price(enable=0)

	def test_packed_items_indices_are_reset_when_product_bundle_is_deleted_from_items_table(self):
		from erpnext.selling.doctype.product_bundle.test_product_bundle import make_product_bundle
		from erpnext.stock.doctype.item.test_item import make_item

		make_item("_Test Product Bundle 1", {"is_stock_item": 0})
		make_item("_Test Product Bundle 2", {"is_stock_item": 0})
		make_item("_Test Product Bundle 3", {"is_stock_item": 0})
		make_item("_Test Bundle Item 1", {"is_stock_item": 1})
		make_item("_Test Bundle Item 2", {"is_stock_item": 1})
		make_item("_Test Bundle Item 3", {"is_stock_item": 1})

		make_product_bundle("_Test Product Bundle 1", ["_Test Bundle Item 1", "_Test Bundle Item 2"])
		make_product_bundle("_Test Product Bundle 2", ["_Test Bundle Item 2", "_Test Bundle Item 3"])
		make_product_bundle("_Test Product Bundle 3", ["_Test Bundle Item 3", "_Test Bundle Item 1"])

		item_list = [
			{
				"item_code": "_Test Product Bundle 1",
				"warehouse": "",
				"qty": 1,
				"rate": 400,
				"delivered_by_supplier": 1,
				"supplier": "_Test Supplier",
			},
			{
				"item_code": "_Test Product Bundle 2",
				"warehouse": "",
				"qty": 1,
				"rate": 400,
				"delivered_by_supplier": 1,
				"supplier": "_Test Supplier",
			},
			{
				"item_code": "_Test Product Bundle 3",
				"warehouse": "",
				"qty": 1,
				"rate": 400,
				"delivered_by_supplier": 1,
				"supplier": "_Test Supplier",
			},
		]

		quotation = make_quotation(item_list=item_list, do_not_submit=1)
		del quotation.items[1]
		quotation.save()

		for id, item in enumerate(quotation.packed_items):
			expected_index = id + 1
			self.assertEqual(item.idx, expected_index)

	def test_alternative_items_with_stock_items(self):
		"""
		Check if taxes & totals considers only non-alternative items with:
		- One set of non-alternative & alternative items [first 3 rows]
		- One simple stock item
		"""
		from erpnext.stock.doctype.item.test_item import make_item

		item_list = []
		stock_items = {
			"_Test Simple Item 1": 100,
			"_Test Alt 1": 120,
			"_Test Alt 2": 110,
			"_Test Simple Item 2": 200,
		}

		for item, rate in stock_items.items():
			make_item(item, {"is_stock_item": 1})
			item_list.append(
				{
					"item_code": item,
					"qty": 1,
					"rate": rate,
					"is_alternative": bool("Alt" in item),
				}
			)

		quotation = make_quotation(item_list=item_list, do_not_submit=1)
		quotation.append(
			"taxes",
			{
				"account_head": "_Test Account VAT - _TC",
				"charge_type": "On Net Total",
				"cost_center": "_Test Cost Center - _TC",
				"description": "VAT",
				"doctype": "Sales Taxes and Charges",
				"rate": 10,
			},
		)
		quotation.submit()

		self.assertEqual(quotation.net_total, 300)
		self.assertEqual(quotation.grand_total, 330)

	def test_alternative_items_with_service_items(self):
		"""
		Check if taxes & totals considers only non-alternative items with:
		- One set of non-alternative & alternative service items [first 3 rows]
		- One simple non-alternative service item
		All having the same item code and unique item name/description due to
		dynamic services
		"""
		from erpnext.stock.doctype.item.test_item import make_item

		item_list = []
		service_items = {
			"Tiling with Standard Tiles": 100,
			"Alt Tiling with Durable Tiles": 150,
			"Alt Tiling with Premium Tiles": 180,
			"False Ceiling with Material #234": 190,
		}

		make_item("_Test Dynamic Service Item", {"is_stock_item": 0})

		for name, rate in service_items.items():
			item_list.append(
				{
					"item_code": "_Test Dynamic Service Item",
					"item_name": name,
					"description": name,
					"qty": 1,
					"rate": rate,
					"is_alternative": bool("Alt" in name),
				}
			)

		quotation = make_quotation(item_list=item_list, do_not_submit=1)
		quotation.append(
			"taxes",
			{
				"account_head": "_Test Account VAT - _TC",
				"charge_type": "On Net Total",
				"cost_center": "_Test Cost Center - _TC",
				"description": "VAT",
				"doctype": "Sales Taxes and Charges",
				"rate": 10,
			},
		)
		quotation.submit()

		self.assertEqual(quotation.net_total, 290)
		self.assertEqual(quotation.grand_total, 319)

	def test_alternative_items_sales_order_mapping_with_stock_items(self):
		from erpnext.selling.doctype.quotation.quotation import make_sales_order
		from erpnext.stock.doctype.item.test_item import make_item

		frappe.flags.args = frappe._dict()
		item_list = []
		stock_items = {
			"_Test Simple Item 1": 100,
			"_Test Alt 1": 120,
			"_Test Alt 2": 110,
			"_Test Simple Item 2": 200,
		}

		for item, rate in stock_items.items():
			make_item(item, {"is_stock_item": 1})
			item_list.append(
				{
					"item_code": item,
					"qty": 1,
					"rate": rate,
					"is_alternative": bool("Alt" in item),
					"warehouse": "_Test Warehouse - _TC",
				}
			)

		quotation = make_quotation(item_list=item_list)

		frappe.flags.args.selected_items = [quotation.items[2]]
		sales_order = make_sales_order(quotation.name)
		sales_order.delivery_date = add_days(sales_order.transaction_date, 10)
		sales_order.save()

		self.assertEqual(sales_order.items[0].item_code, "_Test Alt 2")
		self.assertEqual(sales_order.items[1].item_code, "_Test Simple Item 2")
		self.assertEqual(sales_order.net_total, 310)

		sales_order.submit()
		quotation.reload()
		self.assertEqual(quotation.status, "Ordered")


test_records = frappe.get_test_records("Quotation")


def enable_calculate_bundle_price(enable=1):
	selling_settings = frappe.get_doc("Selling Settings")
	selling_settings.editable_bundle_item_rates = enable
	selling_settings.save()


def get_quotation_dict(party_name=None, item_code=None):
	if not party_name:
		party_name = "_Test Customer"
	if not item_code:
		item_code = "_Test Item"

	return {
		"doctype": "Quotation",
		"party_name": party_name,
		"items": [{"item_code": item_code, "qty": 1, "rate": 100}],
	}


def make_quotation(**args):
	qo = frappe.new_doc("Quotation")
	args = frappe._dict(args)
	if args.transaction_date:
		qo.transaction_date = args.transaction_date

	qo.company = args.company or "_Test Company"
	qo.party_name = args.party_name or "_Test Customer"
	qo.currency = args.currency or "INR"
	if args.selling_price_list:
		qo.selling_price_list = args.selling_price_list

	if "warehouse" not in args:
		args.warehouse = "_Test Warehouse - _TC"

	if args.item_list:
		for item in args.item_list:
			qo.append("items", item)

	else:
		qo.append(
			"items",
			{
				"item_code": args.item or args.item_code or "_Test Item",
				"warehouse": args.warehouse,
				"qty": args.qty or 10,
				"uom": args.uom or None,
				"rate": args.rate or 100,
			},
		)

	if not args.do_not_save:
		qo.insert()
		if not args.do_not_submit:
			qo.submit()

	return qo<|MERGE_RESOLUTION|>--- conflicted
+++ resolved
@@ -158,15 +158,6 @@
 		frappe.db.set_single_value(
 			"Selling Settings", "allow_sales_order_creation_for_expired_quotation", 1
 		)
-<<<<<<< HEAD
-
-		make_sales_order(quotation.name)
-
-	def test_shopping_cart_without_website_item(self):
-		if frappe.db.exists("Website Item", {"item_code": "_Test Item Home Desktop 100"}):
-			frappe.get_last_doc("Website Item", {"item_code": "_Test Item Home Desktop 100"}).delete()
-=======
->>>>>>> 44bad3bd
 
 		make_sales_order(quotation.name)
 
