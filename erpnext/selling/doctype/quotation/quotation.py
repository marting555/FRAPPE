# Copyright (c) 2015, Frappe Technologies Pvt. Ltd. and Contributors
# License: GNU General Public License v3. See license.txt

from __future__ import unicode_literals
import frappe
from frappe.model.mapper import get_mapped_doc
from frappe.utils import flt, nowdate, getdate
from frappe import _

from erpnext.controllers.selling_controller import SellingController

form_grid_templates = {
	"items": "templates/form_grid/item_grid.html"
}

class Quotation(SellingController):
	def set_indicator(self):
		if self.docstatus==1:
			self.indicator_color = 'blue'
			self.indicator_title = 'Submitted'
		if self.valid_till and getdate(self.valid_till) < getdate(nowdate()):
			self.indicator_color = 'darkgrey'
			self.indicator_title = 'Expired'

	def validate(self):
		super(Quotation, self).validate()
		self.set_status()
		self.update_opportunity()
		self.validate_uom_is_integer("stock_uom", "qty")
		self.validate_valid_till()
		self.set_customer_name()
		if self.items:
			self.with_items = 1

	def validate_valid_till(self):
		if self.valid_till and self.valid_till < self.transaction_date:
			frappe.throw(_("Valid till date cannot be before transaction date"))

	def has_sales_order(self):
		return frappe.db.get_value("Sales Order Item", {"prevdoc_docname": self.name, "docstatus": 1})

<<<<<<< HEAD
	def validate_quotation_to(self):
		if self.customer:
			self.quotation_to = "Customer"
			self.lead = None
		elif self.lead:
			self.quotation_to = "Lead"
=======
	def validate_order_type(self):
		super(Quotation, self).validate_order_type()
>>>>>>> e7bb54ed

	def update_lead(self):
		if self.quotation_to == "Lead" and self.party_name:
			frappe.get_doc("Lead", self.party_name).set_status(update=True)

	def set_customer_name(self):
		if self.party_name and self.quotation_to == 'Customer':
			self.customer_name = frappe.db.get_value("Customer", self.party_name, "customer_name")
		elif self.party_name and self.quotation_to == 'Lead':
			lead_name, company_name = frappe.db.get_value("Lead", self.party_name, ["lead_name", "company_name"])
			self.customer_name = company_name or lead_name

	def update_opportunity(self):
		for opportunity in list(set([d.prevdoc_docname for d in self.get("items")])):
			if opportunity:
				self.update_opportunity_status(opportunity)

		if self.opportunity:
			self.update_opportunity_status()

	def update_opportunity_status(self, opportunity=None):
		if not opportunity:
			opportunity = self.opportunity

		opp = frappe.get_doc("Opportunity", opportunity)
		opp.status = None
		opp.set_status(update=True)

	def declare_enquiry_lost(self, lost_reasons_list, detailed_reason=None):
		if not self.has_sales_order():
			frappe.db.set(self, 'status', 'Lost')

			if detailed_reason:
				frappe.db.set(self, 'order_lost_reason', detailed_reason)

			for reason in lost_reasons_list:
				self.append('lost_reasons', reason)

			self.update_opportunity()
			self.update_lead()
			self.save()

		else:
			frappe.throw(_("Cannot set as Lost as Sales Order is made."))

	def on_submit(self):
		# Check for Approving Authority
		frappe.get_doc('Authorization Control').validate_approving_authority(self.doctype,
			self.company, self.base_grand_total, self)

		#update enquiry status
		self.update_opportunity()
		self.update_lead()

	def on_cancel(self):
		super(Quotation, self).on_cancel()

		#update enquiry status
		self.set_status(update=True)
		self.update_opportunity()
		self.update_lead()

	def print_other_charges(self,docname):
		print_lst = []
		for d in self.get('taxes'):
			lst1 = []
			lst1.append(d.description)
			lst1.append(d.total)
			print_lst.append(lst1)
		return print_lst

	def on_recurring(self, reference_doc, auto_repeat_doc):
		self.valid_till = None

def get_list_context(context=None):
	from erpnext.controllers.website_list_for_contact import get_list_context
	list_context = get_list_context(context)
	list_context.update({
		'show_sidebar': True,
		'show_search': True,
		'no_breadcrumbs': True,
		'title': _('Quotations'),
	})

	return list_context

@frappe.whitelist()
def make_sales_order(source_name, target_doc=None):
	quotation = frappe.db.get_value("Quotation", source_name, ["transaction_date", "valid_till"], as_dict = 1)
	if quotation.valid_till and (quotation.valid_till < quotation.transaction_date or quotation.valid_till < getdate(nowdate())):
		frappe.throw(_("Validity period of this quotation has ended."))
	return _make_sales_order(source_name, target_doc)

def _make_sales_order(source_name, target_doc=None, ignore_permissions=False):
	customer = _make_customer(source_name, ignore_permissions)

	def set_missing_values(source, target):
		if customer:
			target.customer = customer.name
			target.customer_name = customer.customer_name
		target.ignore_pricing_rule = 1
		target.flags.ignore_permissions = ignore_permissions
		target.run_method("set_missing_values")
		target.run_method("calculate_taxes_and_totals")

	def update_item(obj, target, source_parent):
		target.stock_qty = flt(obj.qty) * flt(obj.conversion_factor)

	doclist = get_mapped_doc("Quotation", source_name, {
			"Quotation": {
				"doctype": "Sales Order",
				"validation": {
					"docstatus": ["=", 1]
				}
			},
			"Quotation Item": {
				"doctype": "Sales Order Item",
				"field_map": {
					"parent": "prevdoc_docname"
				},
				"postprocess": update_item
			},
			"Sales Taxes and Charges": {
				"doctype": "Sales Taxes and Charges",
				"add_if_empty": True
			},
			"Sales Team": {
				"doctype": "Sales Team",
				"add_if_empty": True
			},
			"Payment Schedule": {
				"doctype": "Payment Schedule",
				"add_if_empty": True
			}
		}, target_doc, set_missing_values, ignore_permissions=ignore_permissions)

	# postprocess: fetch shipping address, set missing values

	return doclist

@frappe.whitelist()
def make_sales_invoice(source_name, target_doc=None):
	return _make_sales_invoice(source_name, target_doc)

def _make_sales_invoice(source_name, target_doc=None, ignore_permissions=False):
	customer = _make_customer(source_name, ignore_permissions)

	def set_missing_values(source, target):
		if customer:
			target.customer = customer.name
			target.customer_name = customer.customer_name
		target.ignore_pricing_rule = 1
		target.flags.ignore_permissions = ignore_permissions
		target.run_method("set_missing_values")
		target.run_method("calculate_taxes_and_totals")

	def update_item(obj, target, source_parent):
		target.cost_center = None
		target.stock_qty = flt(obj.qty) * flt(obj.conversion_factor)

	doclist = get_mapped_doc("Quotation", source_name, {
			"Quotation": {
				"doctype": "Sales Invoice",
				"validation": {
					"docstatus": ["=", 1]
				}
			},
			"Quotation Item": {
				"doctype": "Sales Invoice Item",
				"postprocess": update_item
			},
			"Sales Taxes and Charges": {
				"doctype": "Sales Taxes and Charges",
				"add_if_empty": True
			},
			"Sales Team": {
				"doctype": "Sales Team",
				"add_if_empty": True
			}
		}, target_doc, set_missing_values, ignore_permissions=ignore_permissions)

	return doclist

def _make_customer(source_name, ignore_permissions=False):
	quotation = frappe.db.get_value("Quotation",
		source_name, ["order_type", "party_name", "customer_name"], as_dict=1)

	if quotation and quotation.get('party_name'):
		if not frappe.db.exists("Customer", quotation.get("party_name")):
			lead_name = quotation.get("party_name")
			customer_name = frappe.db.get_value("Customer", {"lead_name": lead_name},
				["name", "customer_name"], as_dict=True)
			if not customer_name:
				from erpnext.crm.doctype.lead.lead import _make_customer
				customer_doclist = _make_customer(lead_name, ignore_permissions=ignore_permissions)
				customer = frappe.get_doc(customer_doclist)
				customer.flags.ignore_permissions = ignore_permissions
				if quotation.get("party_name") == "Shopping Cart":
					customer.customer_group = frappe.db.get_value("Shopping Cart Settings", None,
						"default_customer_group")

				try:
					customer.insert()
					return customer
				except frappe.NameError:
					if frappe.defaults.get_global_default('cust_master_name') == "Customer Name":
						customer.run_method("autoname")
						customer.name += "-" + lead_name
						customer.insert()
						return customer
					else:
						raise
				except frappe.MandatoryError:
					frappe.local.message_log = []
					frappe.throw(_("Please create Customer from Lead {0}").format(lead_name))
			else:
				return customer_name
		else:
			return frappe.get_doc("Customer", quotation.get("party_name"))<|MERGE_RESOLUTION|>--- conflicted
+++ resolved
@@ -38,18 +38,6 @@
 
 	def has_sales_order(self):
 		return frappe.db.get_value("Sales Order Item", {"prevdoc_docname": self.name, "docstatus": 1})
-
-<<<<<<< HEAD
-	def validate_quotation_to(self):
-		if self.customer:
-			self.quotation_to = "Customer"
-			self.lead = None
-		elif self.lead:
-			self.quotation_to = "Lead"
-=======
-	def validate_order_type(self):
-		super(Quotation, self).validate_order_type()
->>>>>>> e7bb54ed
 
 	def update_lead(self):
 		if self.quotation_to == "Lead" and self.party_name:
