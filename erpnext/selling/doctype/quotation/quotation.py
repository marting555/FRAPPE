# Copyright (c) 2015, Frappe Technologies Pvt. Ltd. and Contributors
# License: GNU General Public License v3. See license.txt


import frappe
from frappe import _
from frappe.model.mapper import get_mapped_doc
from frappe.utils import flt, getdate, nowdate

from erpnext.controllers.selling_controller import SellingController

form_grid_templates = {"items": "templates/form_grid/item_grid.html"}


class Quotation(SellingController):
	# begin: auto-generated types
	# This code is auto-generated. Do not modify anything in this block.

	from typing import TYPE_CHECKING

	if TYPE_CHECKING:
		from frappe.types import DF

		from erpnext.accounts.doctype.payment_schedule.payment_schedule import PaymentSchedule
		from erpnext.accounts.doctype.pricing_rule_detail.pricing_rule_detail import PricingRuleDetail
		from erpnext.accounts.doctype.sales_taxes_and_charges.sales_taxes_and_charges import (
			SalesTaxesandCharges,
		)
		from erpnext.crm.doctype.competitor_detail.competitor_detail import CompetitorDetail
		from erpnext.selling.doctype.quotation_item.quotation_item import QuotationItem
		from erpnext.setup.doctype.quotation_lost_reason_detail.quotation_lost_reason_detail import (
			QuotationLostReasonDetail,
		)
		from erpnext.stock.doctype.packed_item.packed_item import PackedItem

		additional_discount_percentage: DF.Float
		address_display: DF.SmallText | None
		amended_from: DF.Link | None
		apply_discount_on: DF.Literal["", "Grand Total", "Net Total"]
		auto_repeat: DF.Link | None
		base_discount_amount: DF.Currency
		base_grand_total: DF.Currency
		base_in_words: DF.Data | None
		base_net_total: DF.Currency
		base_rounded_total: DF.Currency
		base_rounding_adjustment: DF.Currency
		base_total: DF.Currency
		base_total_taxes_and_charges: DF.Currency
		campaign: DF.Link | None
		company: DF.Link
		company_address: DF.Link | None
		company_address_display: DF.SmallText | None
		company_contact_person: DF.Link | None
		competitors: DF.TableMultiSelect[CompetitorDetail]
		contact_display: DF.SmallText | None
		contact_email: DF.Data | None
		contact_mobile: DF.SmallText | None
		contact_person: DF.Link | None
		conversion_rate: DF.Float
		coupon_code: DF.Link | None
		currency: DF.Link
		customer_address: DF.Link | None
		customer_group: DF.Link | None
		customer_name: DF.Data | None
		disable_rounded_total: DF.Check
		discount_amount: DF.Currency
		enq_det: DF.Text | None
		grand_total: DF.Currency
		group_same_items: DF.Check
		ignore_pricing_rule: DF.Check
		in_words: DF.Data | None
		incoterm: DF.Link | None
		items: DF.Table[QuotationItem]
		language: DF.Data | None
		letter_head: DF.Link | None
		lost_reasons: DF.TableMultiSelect[QuotationLostReasonDetail]
		named_place: DF.Data | None
		naming_series: DF.Literal["SAL-QTN-.YYYY.-"]
		net_total: DF.Currency
		opportunity: DF.Link | None
		order_lost_reason: DF.SmallText | None
		order_type: DF.Literal["", "Sales", "Maintenance", "Shopping Cart"]
		other_charges_calculation: DF.TextEditor | None
		packed_items: DF.Table[PackedItem]
		party_name: DF.DynamicLink | None
		payment_schedule: DF.Table[PaymentSchedule]
		payment_terms_template: DF.Link | None
		plc_conversion_rate: DF.Float
		price_list_currency: DF.Link
		pricing_rules: DF.Table[PricingRuleDetail]
		quotation_to: DF.Link
		referral_sales_partner: DF.Link | None
		rounded_total: DF.Currency
		rounding_adjustment: DF.Currency
		scan_barcode: DF.Data | None
		select_print_heading: DF.Link | None
		selling_price_list: DF.Link
		shipping_address: DF.SmallText | None
		shipping_address_name: DF.Link | None
		shipping_rule: DF.Link | None
		source: DF.Link | None
		status: DF.Literal[
			"Draft", "Open", "Replied", "Partially Ordered", "Ordered", "Lost", "Cancelled", "Expired"
		]
		supplier_quotation: DF.Link | None
		tax_category: DF.Link | None
		taxes: DF.Table[SalesTaxesandCharges]
		taxes_and_charges: DF.Link | None
		tc_name: DF.Link | None
		terms: DF.TextEditor | None
		territory: DF.Link | None
		title: DF.Data | None
		total: DF.Currency
		total_net_weight: DF.Float
		total_qty: DF.Float
		total_taxes_and_charges: DF.Currency
		transaction_date: DF.Date
		valid_till: DF.Date | None
	# end: auto-generated types

	def set_indicator(self):
		if self.docstatus == 1:
			self.indicator_color = "blue"
			self.indicator_title = "Submitted"
		if self.valid_till and getdate(self.valid_till) < getdate(nowdate()):
			self.indicator_color = "gray"
			self.indicator_title = "Expired"

	def validate(self):
		super().validate()
		self.set_status()
		self.validate_uom_is_integer("stock_uom", "stock_qty")
		self.validate_uom_is_integer("uom", "qty")
		self.validate_valid_till()
		self.set_customer_name()
		if self.items:
			self.with_items = 1

		from erpnext.stock.doctype.packed_item.packed_item import make_packing_list

		make_packing_list(self)

	def before_submit(self):
		self.set_has_alternative_item()

	def validate_valid_till(self):
		if self.valid_till and getdate(self.valid_till) < getdate(self.transaction_date):
			frappe.throw(_("Valid till date cannot be before transaction date"))

	def set_has_alternative_item(self):
		"""Mark 'Has Alternative Item' for rows."""
		if not any(row.is_alternative for row in self.get("items")):
			return

		items_with_alternatives = self.get_rows_with_alternatives()
		for row in self.get("items"):
			if not row.is_alternative and row.name in items_with_alternatives:
				row.has_alternative_item = 1

	def set_has_alternative_item(self):
		"""Mark 'Has Alternative Item' for rows."""
		if not any(row.is_alternative for row in self.get("items")):
			return

		items_with_alternatives = self.get_rows_with_alternatives()
		for row in self.get("items"):
			if not row.is_alternative and row.name in items_with_alternatives:
				row.has_alternative_item = 1

	def get_ordered_status(self):
		status = "Open"
		ordered_items = frappe._dict(
			frappe.db.get_all(
				"Sales Order Item",
				{"prevdoc_docname": self.name, "docstatus": 1},
				["item_code", "sum(qty)"],
				group_by="item_code",
				as_list=1,
			)
		)

		if not ordered_items:
			return status

		has_alternatives = any(row.is_alternative for row in self.get("items"))
		self._items = self.get_valid_items() if has_alternatives else self.get("items")

		if any(row.qty > ordered_items.get(row.item_code, 0.0) for row in self._items):
			status = "Partially Ordered"
		else:
			status = "Ordered"

		return status

	def get_valid_items(self):
		"""
		Filters out items in an alternatives set that were not ordered.
		"""

		def is_in_sales_order(row):
			in_sales_order = bool(
				frappe.db.exists(
					"Sales Order Item",
					{"quotation_item": row.name, "item_code": row.item_code, "docstatus": 1},
				)
			)
			return in_sales_order

		def can_map(row) -> bool:
			if row.is_alternative or row.has_alternative_item:
				return is_in_sales_order(row)

			return True

		return list(filter(can_map, self.get("items")))

	def is_fully_ordered(self):
		return self.get_ordered_status() == "Ordered"

	def is_partially_ordered(self):
		return self.get_ordered_status() == "Partially Ordered"

	def update_lead(self):
		if self.quotation_to == "Lead" and self.party_name:
			frappe.get_doc("Lead", self.party_name).set_status(update=True)

	def set_customer_name(self):
		if self.party_name and self.quotation_to == "Customer":
			self.customer_name = frappe.db.get_value("Customer", self.party_name, "customer_name")
		elif self.party_name and self.quotation_to == "Lead":
			lead_name, company_name = frappe.db.get_value(
				"Lead", self.party_name, ["lead_name", "company_name"]
			)
			self.customer_name = company_name or lead_name
		elif self.party_name and self.quotation_to == "Prospect":
			self.customer_name = self.party_name
		elif self.party_name and self.quotation_to == "CRM Deal":
			self.customer_name = frappe.db.get_value("CRM Deal", self.party_name, "organization")

	def update_opportunity(self, status):
		for opportunity in set(d.prevdoc_docname for d in self.get("items")):
			if opportunity:
				self.update_opportunity_status(status, opportunity)

		if self.opportunity:
			self.update_opportunity_status(status)

	def update_opportunity_status(self, status, opportunity=None):
		if not opportunity:
			opportunity = self.opportunity

		opp = frappe.get_doc("Opportunity", opportunity)
		opp.set_status(status=status, update=True)

	@frappe.whitelist()
	def declare_enquiry_lost(self, lost_reasons_list, competitors, detailed_reason=None):
		if not (self.is_fully_ordered() or self.is_partially_ordered()):
			get_lost_reasons = frappe.get_list("Quotation Lost Reason", fields=["name"])
			lost_reasons_lst = [reason.get("name") for reason in get_lost_reasons]
			self.db_set("status", "Lost")

			if detailed_reason:
				self.db_set("order_lost_reason", detailed_reason)

			for reason in lost_reasons_list:
				if reason.get("lost_reason") in lost_reasons_lst:
					self.append("lost_reasons", reason)
				else:
					frappe.throw(
						_("Invalid lost reason {0}, please create a new lost reason").format(
							frappe.bold(reason.get("lost_reason"))
						)
					)

			for competitor in competitors:
				self.append("competitors", competitor)

			self.update_opportunity("Lost")
			self.update_lead()
			self.save()

		else:
			frappe.throw(_("Cannot set as Lost as Sales Order is made."))

	def on_submit(self):
		# Check for Approving Authority
		frappe.get_doc("Authorization Control").validate_approving_authority(
			self.doctype, self.company, self.base_grand_total, self
		)

		# update enquiry status
		self.update_opportunity("Quotation")
		self.update_lead()

	def on_cancel(self):
		if self.lost_reasons:
			self.lost_reasons = []
		super().on_cancel()

		# update enquiry status
		self.set_status(update=True)
		self.update_opportunity("Open")
		self.update_lead()

	def print_other_charges(self, docname):
		print_lst = []
		for d in self.get("taxes"):
			lst1 = []
			lst1.append(d.description)
			lst1.append(d.total)
			print_lst.append(lst1)
		return print_lst

	def on_recurring(self, reference_doc, auto_repeat_doc):
		self.valid_till = None

	def get_rows_with_alternatives(self):
		rows_with_alternatives = []
		table_length = len(self.get("items"))

		for idx, row in enumerate(self.get("items")):
			if row.is_alternative:
				continue

			if idx == (table_length - 1):
				break

			if self.get("items")[idx + 1].is_alternative:
				rows_with_alternatives.append(row.name)

		return rows_with_alternatives


def get_list_context(context=None):
	from erpnext.controllers.website_list_for_contact import get_list_context
	list_context = get_list_context(context)
	list_context.update(
		{
			"show_sidebar": True,
			"show_search": True,
			"no_breadcrumbs": True,
			"title": _("Quotations"),
		}
	)

	return list_context


@frappe.whitelist()
def make_sales_order(source_name: str, target_doc=None):
	if not frappe.db.get_singles_value(
		"Selling Settings", "allow_sales_order_creation_for_expired_quotation"
	):
		quotation = frappe.db.get_value(
			"Quotation", source_name, ["transaction_date", "valid_till"], as_dict=1
		)
		if quotation.valid_till and (
			quotation.valid_till < quotation.transaction_date or quotation.valid_till < getdate(nowdate())
		):
			frappe.throw(_("Validity period of this quotation has ended."))

	return _make_sales_order(source_name, target_doc)


def _make_sales_order(source_name, target_doc=None, ignore_permissions=False):
	customer = _make_customer(source_name, ignore_permissions)
	ordered_items = frappe._dict(
		frappe.db.get_all(
			"Sales Order Item",
			{"prevdoc_docname": source_name, "docstatus": 1},
			["item_code", "sum(qty)"],
			group_by="item_code",
			as_list=1,
		)
	)

	selected_rows = [x.get("name") for x in frappe.flags.get("args", {}).get("selected_items", [])]

	def set_missing_values(source, target):
		if customer:
			target.customer = customer.name
			target.customer_name = customer.customer_name

			# sales team
			if not target.get("sales_team"):
				for d in customer.get("sales_team") or []:
					target.append(
						"sales_team",
						{
							"sales_person": d.sales_person,
							"allocated_percentage": d.allocated_percentage or None,
							"commission_rate": d.commission_rate,
						},
					)

		if source.referral_sales_partner:
			target.sales_partner = source.referral_sales_partner
			target.commission_rate = frappe.get_value(
				"Sales Partner", source.referral_sales_partner, "commission_rate"
			)

		target.flags.ignore_permissions = ignore_permissions
		target.run_method("set_missing_values")
		target.run_method("calculate_taxes_and_totals")

	def update_item(obj, target, source_parent):
		balance_qty = obj.qty - ordered_items.get(obj.item_code, 0.0)
		target.qty = balance_qty if balance_qty > 0 else 0
		target.stock_qty = flt(target.qty) * flt(obj.conversion_factor)

		if obj.against_blanket_order:
			target.against_blanket_order = obj.against_blanket_order
			target.blanket_order = obj.blanket_order
			target.blanket_order_rate = obj.blanket_order_rate

	def can_map_row(item) -> bool:
		"""
		Row mapping from Quotation to Sales order:
		1. If no selections, map all non-alternative rows (that sum up to the grand total)
		2. If selections: Is Alternative Item/Has Alternative Item: Map if selected and adequate qty
		3. If selections: Simple row: Map if adequate qty
		"""
		balance_qty = item.qty - ordered_items.get(item.item_code, 0.0)
		if balance_qty <= 0:
			return False

		has_qty = balance_qty

		if not selected_rows:
			return not item.is_alternative

		if selected_rows and (item.is_alternative or item.has_alternative_item):
			return (item.name in selected_rows) and has_qty

		# Simple row
		return has_qty

	doclist = get_mapped_doc(
		"Quotation",
		source_name,
		{
			"Quotation": {"doctype": "Sales Order", "validation": {"docstatus": ["=", 1]}},
			"Quotation Item": {
				"doctype": "Sales Order Item",
				"field_map": {"parent": "prevdoc_docname", "name": "quotation_item"},
				"postprocess": update_item,
				"condition": can_map_row,
			},
			"Sales Taxes and Charges": {"doctype": "Sales Taxes and Charges", "reset_value": True},
			"Sales Team": {"doctype": "Sales Team", "add_if_empty": True},
			"Payment Schedule": {"doctype": "Payment Schedule", "add_if_empty": True},
		},
		target_doc,
		set_missing_values,
		ignore_permissions=ignore_permissions,
	)

	return doclist


def set_expired_status():
<<<<<<< HEAD
	# filter out submitted non expired quotations whose validity has been ended
	cond = "`tabQuotation`.docstatus = 1 and `tabQuotation`.status NOT IN ('Expired', 'Lost') and `tabQuotation`.valid_till < %s"
	# check if those QUO have SO against it
	so_against_quo = """
		SELECT
			so.name FROM `tabSales Order` so, `tabSales Order Item` so_item
		WHERE
			so_item.docstatus = 1 and so.docstatus = 1
			and so_item.parent = so.name
			and so_item.prevdoc_docname = `tabQuotation`.name"""

	# if not exists any SO, set status as Expired
	frappe.db.multisql(
		{
			"mariadb": f"""UPDATE `tabQuotation`  SET `tabQuotation`.status = 'Expired' WHERE {cond} and not exists({so_against_quo})""",
			"postgres": f"""UPDATE `tabQuotation` SET status = 'Expired' FROM `tabSales Order`, `tabSales Order Item` WHERE {cond} and not exists({so_against_quo})""",
		},
		(nowdate()),
	)
=======
    # filter out submitted non-expired quotations whose validity ended more than 7 days ago
    cond = "`tabQuotation`.docstatus = 1 and `tabQuotation`.status IN ('Open') and `tabQuotation`.valid_till < %s"
    
    # update quotations directly to set status as 'Expired'
    frappe.db.multisql(
        {
            "mariadb": """UPDATE `tabQuotation`  
                          SET `tabQuotation`.status = 'Expired' 
                          WHERE {cond}""".format(
                cond=cond
            ),
            "postgres": """UPDATE `tabQuotation` 
                           SET status = 'Expired' 
                           WHERE {cond}""".format(
                cond=cond
            ),
        },
        (nowdate(),),
    )

>>>>>>> dd96e3c3


@frappe.whitelist()
def make_sales_invoice(source_name, target_doc=None):
	return _make_sales_invoice(source_name, target_doc)


def _make_sales_invoice(source_name, target_doc=None, ignore_permissions=False):
	customer = _make_customer(source_name, ignore_permissions)

	def set_missing_values(source, target):
		if customer:
			target.customer = customer.name
			target.customer_name = customer.customer_name

		target.flags.ignore_permissions = ignore_permissions
		target.run_method("set_missing_values")
		target.run_method("calculate_taxes_and_totals")

	def update_item(obj, target, source_parent):
		target.cost_center = None
		target.stock_qty = flt(obj.qty) * flt(obj.conversion_factor)

	doclist = get_mapped_doc(
		"Quotation",
		source_name,
		{
			"Quotation": {"doctype": "Sales Invoice", "validation": {"docstatus": ["=", 1]}},
			"Quotation Item": {
				"doctype": "Sales Invoice Item",
				"postprocess": update_item,
				"condition": lambda row: not row.is_alternative,
			},
			"Sales Taxes and Charges": {"doctype": "Sales Taxes and Charges", "reset_value": True},
			"Sales Team": {"doctype": "Sales Team", "add_if_empty": True},
		},
		target_doc,
		set_missing_values,
		ignore_permissions=ignore_permissions,
	)

	return doclist


def _make_customer(source_name, ignore_permissions=False):
	quotation = frappe.db.get_value(
		"Quotation",
		source_name,
		["order_type", "quotation_to", "party_name", "customer_name"],
		as_dict=1,
	)

	if quotation.quotation_to == "Customer":
		return frappe.get_doc("Customer", quotation.party_name)

	# Check if a Customer already exists for the Lead or Prospect.
	existing_customer = None
	if quotation.quotation_to == "Lead":
		existing_customer = frappe.db.get_value("Customer", {"lead_name": quotation.party_name})
	elif quotation.quotation_to == "Prospect":
		existing_customer = frappe.db.get_value("Customer", {"prospect_name": quotation.party_name})

	if existing_customer:
		return frappe.get_doc("Customer", existing_customer)

	# If no Customer exists, create a new Customer or Prospect.
	if quotation.quotation_to == "Lead":
		return create_customer_from_lead(quotation.party_name, ignore_permissions=ignore_permissions)
	elif quotation.quotation_to == "Prospect":
		return create_customer_from_prospect(quotation.party_name, ignore_permissions=ignore_permissions)

	return None


def create_customer_from_lead(lead_name, ignore_permissions=False):
	from erpnext.crm.doctype.lead.lead import _make_customer

	customer = _make_customer(lead_name, ignore_permissions=ignore_permissions)
	customer.flags.ignore_permissions = ignore_permissions

	try:
		customer.insert()
		return customer
	except frappe.MandatoryError as e:
		handle_mandatory_error(e, customer, lead_name)


def create_customer_from_prospect(prospect_name, ignore_permissions=False):
	from erpnext.crm.doctype.prospect.prospect import make_customer as make_customer_from_prospect

	customer = make_customer_from_prospect(prospect_name)
	customer.flags.ignore_permissions = ignore_permissions

	try:
		customer.insert()
		return customer
	except frappe.MandatoryError as e:
		handle_mandatory_error(e, customer, prospect_name)


def handle_mandatory_error(e, customer, lead_name):
	from frappe.utils import get_link_to_form

	mandatory_fields = e.args[0].split(":")[1].split(",")
	mandatory_fields = [_(customer.meta.get_label(field.strip())) for field in mandatory_fields]

	frappe.local.message_log = []
	message = _("Could not auto create Customer due to the following missing mandatory field(s):") + "<br>"
	message += "<br><ul><li>" + "</li><li>".join(mandatory_fields) + "</li></ul>"
	message += _("Please create Customer from Lead {0}.").format(get_link_to_form("Lead", lead_name))

	frappe.throw(message, title=_("Mandatory Missing"))<|MERGE_RESOLUTION|>--- conflicted
+++ resolved
@@ -459,7 +459,6 @@
 
 
 def set_expired_status():
-<<<<<<< HEAD
 	# filter out submitted non expired quotations whose validity has been ended
 	cond = "`tabQuotation`.docstatus = 1 and `tabQuotation`.status NOT IN ('Expired', 'Lost') and `tabQuotation`.valid_till < %s"
 	# check if those QUO have SO against it
@@ -479,28 +478,6 @@
 		},
 		(nowdate()),
 	)
-=======
-    # filter out submitted non-expired quotations whose validity ended more than 7 days ago
-    cond = "`tabQuotation`.docstatus = 1 and `tabQuotation`.status IN ('Open') and `tabQuotation`.valid_till < %s"
-    
-    # update quotations directly to set status as 'Expired'
-    frappe.db.multisql(
-        {
-            "mariadb": """UPDATE `tabQuotation`  
-                          SET `tabQuotation`.status = 'Expired' 
-                          WHERE {cond}""".format(
-                cond=cond
-            ),
-            "postgres": """UPDATE `tabQuotation` 
-                           SET status = 'Expired' 
-                           WHERE {cond}""".format(
-                cond=cond
-            ),
-        },
-        (nowdate(),),
-    )
-
->>>>>>> dd96e3c3
 
 
 @frappe.whitelist()
