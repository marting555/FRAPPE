// Copyright (c) 2015, Frappe Technologies Pvt. Ltd. and Contributors
// License: GNU General Public License v3. See license.txt

cur_frm.cscript.tax_table = "Sales Taxes and Charges";

erpnext.accounts.taxes.setup_tax_validations("Sales Taxes and Charges Template");
erpnext.accounts.taxes.setup_tax_filters("Sales Taxes and Charges");
erpnext.pre_sales.set_as_lost("Quotation");
erpnext.sales_common.setup_selling_controller();

<<<<<<< HEAD
frappe.ui.form.on("Quotation", {
	setup: function (frm) {
		(frm.custom_make_buttons = {
			"Sales Order": "Sales Order",
		}),
			frm.set_query("quotation_to", function () {
				return {
					filters: {
						name: ["in", ["Customer", "Lead", "Prospect"]],
					},
				};
			});
=======
frappe.ui.form.on('Quotation', {
	setup: function (frm) {
		frm.custom_make_buttons = {
			'Sales Order': 'Sales Order'
		},

			frm.set_query("quotation_to", function () {
				return {
					"filters": {
						"name": ["in", ["Customer", "Lead", "Prospect"]],
					}
				}
			});

		frm.set_df_property('packed_items', 'cannot_add_rows', true);
		frm.set_df_property('packed_items', 'cannot_delete_rows', true);

		frm.set_query('company_address', function (doc) {
			if (!doc.company) {
				frappe.throw(__('Please set Company'));
			}
>>>>>>> dd96e3c3

		frm.set_df_property("packed_items", "cannot_add_rows", true);
		frm.set_df_property("packed_items", "cannot_delete_rows", true);

		frm.set_query("serial_and_batch_bundle", "packed_items", (doc, cdt, cdn) => {
			let row = locals[cdt][cdn];
			return {
				filters: {
					item_code: row.item_code,
					voucher_type: doc.doctype,
					voucher_no: ["in", [doc.name, ""]],
					is_cancelled: 0,
				},
			};
		});
		frm.set_value('selling_price_list', "Retail");
	},

	refresh: function (frm) {
		frm.trigger("set_label");
		frm.trigger("set_dynamic_field_label");
		frm.set_value('selling_price_list', "Retail");

		let sbb_field = frm.get_docfield("packed_items", "serial_and_batch_bundle");
		if (sbb_field) {
			sbb_field.get_route_options_for_new_doc = (row) => {
				return {
					item_code: row.doc.item_code,
					warehouse: row.doc.warehouse,
					voucher_type: frm.doc.doctype,
				};
			};
		}

		insertResendQuotationApprovalButton(frm);
		frm.trigger("set_custom_buttons");
	},

	quotation_to: function (frm) {
		frm.trigger("set_label");
		frm.trigger("toggle_reqd_lead_customer");
		frm.trigger("set_dynamic_field_label");
		// frm.set_value("party_name", ""); // removed to set party_name from url for crm integration
		frm.set_value("customer_name", "");
	},

	set_label: function (frm) {
		frm.fields_dict.customer_address.set_label(__(frm.doc.quotation_to + " Address"));
	},
});

erpnext.selling.QuotationController = class QuotationController extends erpnext.selling.SellingController {
	onload(doc, dt, dn) {
		super.onload(doc, dt, dn);

		// TODO: think of better way to do this
		// this.frm.trigger("disable_customer_if_creating_from_opportunity");
	}
	quotation_template() {
		if (this.frm.doc.quotation_template) {
			frappe.db.get_doc("Quotation Templates", this.frm.doc.quotation_template).then((doc) => {
				const items = doc.items.map((item) => {
					return {
						item_code: item.item_code,
						item_name: item.item_name,
						description: item.description,
						qty: item.qty,
						rate: item.rate,
						amount: item.rate * item.qty
					};
				});
				this.frm.set_value('items', items);
				this.apply_price_list();
			})
		}
	}

	party_name() {
		var me = this;
		erpnext.utils.get_party_details(this.frm, null, null, function () {
			me.apply_price_list();
		});

		if (me.frm.doc.quotation_to == "Lead" && me.frm.doc.party_name) {
			me.frm.trigger("get_lead_details");
		}
	}
	refresh(doc, dt, dn) {
		super.refresh(doc, dt, dn);
		frappe.dynamic_link = {
			doc: this.frm.doc,
			fieldname: "party_name",
			doctype: doc.quotation_to,
		};

		var me = this;

		if (doc.__islocal && !doc.valid_till) {
			if (frappe.boot.sysdefaults.quotation_valid_till) {
<<<<<<< HEAD
				this.frm.set_value(
					"valid_till",
					frappe.datetime.add_days(
						doc.transaction_date,
						frappe.boot.sysdefaults.quotation_valid_till
					)
				);
=======
				this.frm.set_value('valid_till', frappe.datetime.add_days(doc.transaction_date, frappe.boot.sysdefaults.quotation_valid_till));
>>>>>>> dd96e3c3
			} else {
				this.frm.set_value("valid_till", frappe.datetime.add_months(doc.transaction_date, 1));
			}
		}

		if (doc.docstatus == 1 && !["Lost", "Ordered"].includes(doc.status)) {
<<<<<<< HEAD
			if (
				frappe.boot.sysdefaults.allow_sales_order_creation_for_expired_quotation ||
				!doc.valid_till ||
				frappe.datetime.get_diff(doc.valid_till, frappe.datetime.get_today()) >= 0
			) {
				this.frm.add_custom_button(__("Sales Order"), () => this.make_sales_order(), __("Create"));
			}

			if (doc.status !== "Ordered") {
				this.frm.add_custom_button(__("Set as Lost"), () => {
					this.frm.trigger("set_as_lost_dialog");
=======
			if (frappe.boot.sysdefaults.allow_sales_order_creation_for_expired_quotation
				|| (!doc.valid_till)
				|| frappe.datetime.get_diff(doc.valid_till, frappe.datetime.get_today()) >= 0) {
				this.frm.add_custom_button(
					__("Sales Order"),
					() => this.make_sales_order(),
					__("Create")
				);
			}

			if (doc.status !== "Ordered") {
				this.frm.add_custom_button(__('Set as Lost'), () => {
					this.frm.trigger('set_as_lost_dialog');
>>>>>>> dd96e3c3
				});
			}

			cur_frm.page.set_inner_btn_group_as_primary(__("Create"));
		}

		if (this.frm.doc.docstatus === 0) {
<<<<<<< HEAD
			this.frm.add_custom_button(
				__("Opportunity"),
=======
			this.frm.add_custom_button(__('Opportunity'),
>>>>>>> dd96e3c3
				function () {
					erpnext.utils.map_current_doc({
						method: "erpnext.crm.doctype.opportunity.opportunity.make_quotation",
						source_doctype: "Opportunity",
						target: me.frm,
						setters: [
							{
								label: "Party",
								fieldname: "party_name",
								fieldtype: "Link",
								options: me.frm.doc.quotation_to,
								default: me.frm.doc.party_name || undefined,
							},
							{
								label: "Opportunity Type",
								fieldname: "opportunity_type",
								fieldtype: "Link",
								options: "Opportunity Type",
								default: me.frm.doc.order_type || undefined,
							},
						],
						get_query_filters: {
							status: ["not in", ["Lost", "Closed"]],
							company: me.frm.doc.company,
						},
					});
				},
				__("Get Items From"),
				"btn-default"
			);
		}

		this.toggle_reqd_lead_customer();
	}

	make_sales_order() {
		var me = this;

		let has_alternative_item = this.frm.doc.items.some((item) => item.is_alternative);
		if (has_alternative_item) {
			this.show_alternative_items_dialog();
		} else {
			frappe.model.open_mapped_doc({
				method: "erpnext.selling.doctype.quotation.quotation.make_sales_order",
				frm: me.frm,
			});
		}
	}

	set_dynamic_field_label() {
		if (this.frm.doc.quotation_to == "Customer") {
			this.frm.set_df_property("party_name", "label", "Customer");
			this.frm.fields_dict.party_name.get_query = null;
		} else if (this.frm.doc.quotation_to == "Lead") {
			this.frm.set_df_property("party_name", "label", "Lead");
			this.frm.fields_dict.party_name.get_query = function () {
<<<<<<< HEAD
				return { query: "erpnext.controllers.queries.lead_query" };
			};
=======
				return { query: "erpnext.controllers.queries.lead_query" }
			}
>>>>>>> dd96e3c3
		} else if (this.frm.doc.quotation_to == "Prospect") {
			this.frm.set_df_property("party_name", "label", "Prospect");
			this.frm.fields_dict.party_name.get_query = null;
		}
	}

	toggle_reqd_lead_customer() {
		var me = this;

		// to overwrite the customer_filter trigger from queries.js
		this.frm.toggle_reqd("party_name", this.frm.doc.quotation_to);
		this.frm.set_query("customer_address", this.address_query);
		this.frm.set_query("shipping_address_name", this.address_query);
	}

	tc_name() {
		this.get_terms();
	}

	address_query(doc) {
		return {
			query: "frappe.contacts.doctype.address.address.address_query",
			filters: {
				link_doctype: frappe.dynamic_link.doctype,
				link_name: doc.party_name,
			},
		};
	}

	validate_company_and_party(party_field) {
		if (!this.frm.doc.quotation_to) {
<<<<<<< HEAD
			frappe.msgprint(
				__("Please select a value for {0} quotation_to {1}", [
					this.frm.doc.doctype,
					this.frm.doc.name,
				])
			);
=======
			frappe.msgprint(__("Please select a value for {0} quotation_to {1}", [this.frm.doc.doctype, this.frm.doc.name]));
>>>>>>> dd96e3c3
			return false;
		} else if (this.frm.doc.quotation_to == "Lead") {
			return true;
		} else {
			return super.validate_company_and_party(party_field);
		}
	}

	get_lead_details() {
		var me = this;
		if (!this.frm.doc.quotation_to === "Lead") {
			return;
		}

		frappe.call({
			method: "erpnext.crm.doctype.lead.lead.get_lead_details",
			args: {
				lead: this.frm.doc.party_name,
				posting_date: this.frm.doc.transaction_date,
				company: this.frm.doc.company,
			},
			callback: function (r) {
				if (r.message) {
					me.frm.updating_party_details = true;
					me.frm.set_value(r.message);
					me.frm.refresh();
					me.frm.updating_party_details = false;
				}
			},
		});
	}

	show_alternative_items_dialog() {
		let me = this;

		const table_fields = [
			{
				fieldtype: "Data",
				fieldname: "name",
				label: __("Name"),
				read_only: 1,
			},
			{
				fieldtype: "Link",
				fieldname: "item_code",
				options: "Item",
				label: __("Item Code"),
				read_only: 1,
				in_list_view: 1,
				columns: 2,
				formatter: (value, df, options, doc) => {
					return doc.is_alternative ? `<span class="indicator yellow">${value}</span>` : value;
<<<<<<< HEAD
				},
=======
				}
>>>>>>> dd96e3c3
			},
			{
				fieldtype: "Data",
				fieldname: "description",
				label: __("Description"),
				in_list_view: 1,
				read_only: 1,
			},
			{
				fieldtype: "Currency",
				fieldname: "amount",
				label: __("Amount"),
				options: "currency",
				in_list_view: 1,
				read_only: 1,
			},
			{
				fieldtype: "Check",
				fieldname: "is_alternative",
				label: __("Is Alternative"),
				read_only: 1,
<<<<<<< HEAD
			},
		];

		this.data = this.frm.doc.items
			.filter((item) => item.is_alternative || item.has_alternative_item)
			.map((item) => {
				return {
					name: item.name,
					item_code: item.item_code,
					description: item.description,
					amount: item.amount,
					is_alternative: item.is_alternative,
				};
			});
=======
			}];


		this.data = this.frm.doc.items.filter(
			(item) => item.is_alternative || item.has_alternative_item
		).map((item) => {
			return {
				"name": item.name,
				"item_code": item.item_code,
				"description": item.description,
				"amount": item.amount,
				"is_alternative": item.is_alternative,
			}
		});
>>>>>>> dd96e3c3

		const dialog = new frappe.ui.Dialog({
			title: __("Select Alternative Items for Sales Order"),
			fields: [
				{
					fieldname: "info",
					fieldtype: "HTML",
					read_only: 1,
				},
				{
					fieldname: "alternative_items",
					fieldtype: "Table",
					cannot_add_rows: true,
					cannot_delete_rows: true,
					in_place_edit: true,
					reqd: 1,
					data: this.data,
					description: __("Select an item from each set to be used in the Sales Order."),
					get_data: () => {
						return this.data;
					},
					fields: table_fields,
				},
			],
			primary_action: function () {
				frappe.model.open_mapped_doc({
					method: "erpnext.selling.doctype.quotation.quotation.make_sales_order",
					frm: me.frm,
					args: {
						selected_items: dialog.fields_dict.alternative_items.grid.get_selected_children(),
					},
				});
				dialog.hide();
			},
			primary_action_label: __("Continue"),
		});

		dialog.fields_dict.info.$wrapper.html(
			`<p class="small text-muted">
				<span class="indicator yellow"></span>
				${__("Alternative Items")}
			</p>`
		);
		dialog.show();
	}

	currency() {
		super.currency();
		let me = this;
		const company_currency = this.get_company_currency();
		if (this.frm.doc.currency && this.frm.doc.currency !== company_currency) {
			this.get_exchange_rate(
				this.frm.doc.transaction_date,
				this.frm.doc.currency,
				company_currency,
				function (exchange_rate) {
					if (exchange_rate != me.frm.doc.conversion_rate) {
						me.set_margin_amount_based_on_currency(exchange_rate);
						me.set_actual_charges_based_on_currency(exchange_rate);
						me.frm.set_value("conversion_rate", exchange_rate);
					}
				}
			);
		}
	}

	disable_customer_if_creating_from_opportunity(doc) {
		if (doc.opportunity) {
			this.frm.set_df_property("party_name", "read_only", 1);
		}
	}
};

cur_frm.script_manager.make(erpnext.selling.QuotationController);

<<<<<<< HEAD
frappe.ui.form.on(
	"Quotation Item",
	"items_on_form_rendered",
	"packed_items_on_form_rendered",
	function (frm, cdt, cdn) {
		// enable tax_amount field if Actual
	}
);

frappe.ui.form.on("Quotation Item", "stock_balance", function (frm, cdt, cdn) {
	var d = frappe.model.get_doc(cdt, cdn);
	frappe.route_options = { item_code: d.item_code };
	frappe.set_route("query-report", "Stock Balance");
});
=======
frappe.ui.form.on("Quotation Item", "items_on_form_rendered", "packed_items_on_form_rendered", function (frm, cdt, cdn) {
	// enable tax_amount field if Actual
})

frappe.ui.form.on("Quotation Item", "stock_balance", function (frm, cdt, cdn) {
	var d = frappe.model.get_doc(cdt, cdn);
	frappe.route_options = { "item_code": d.item_code };
	frappe.set_route("query-report", "Stock Balance");
})

//---------------------------------- Quotation on item code change and qty change
frappe.ui.form.on('Quotation Item', {
	item_code: function (frm, cdt, cdn) {
		const row = locals[cdt][cdn];
		if (row.is_product_bundle) {
			initializeLocalStorage(row);
			storeOriginalQuantities(row);
			const exist = validateItemsNotExist(frm, row.item_code, row);
			if (exist) {
				frappe.msgprint(__("Product bundle {0} already exists in the quotation. Please remove it before adding a new item.", [row.item_code]));
				return;
			}
			const confirmItems = [];
			let concatenatedDescription = '';
			processProductBundle(frm, row, confirmItems, concatenatedDescription);
		}
	},

	qty: function (frm, cdt, cdn) {
		const row = locals[cdt][cdn];
		if (row.qty < 0) {
			row.qty = Math.abs(row.qty);
			refreshQuotationFields(frm);
		}
		if (row.is_product_bundle) {
			const storage_name = `Quotation:OriginalQuantities:${row.item_code}`;
			const originalQuantities = JSON.parse(localStorage.getItem(storage_name));
			if (!originalQuantities) return;
			updateSubItemQuantities(frm, row, originalQuantities);
		}
	},
	discount_percentage: function (frm, cdt, cdn) {
		const row = locals[cdt][cdn];
		const rate = row.base_price_list_rate;

		if (rate <= 0) return

		const discount_percentage = row.discount_percentage;
		const discount_amount = Number(((rate * discount_percentage) / 100).toFixed(2));

		row.rate = rate - discount_amount;
		row.discount_percentage = discount_percentage;
		row.discount_amount = discount_amount

		const allItems = frm.doc.items.map(item => {
			if (item.item_code === row.item_code) {
				item.discount_percentage = discount_percentage;
				item.discount_amount = discount_amount;
			}
			return item;
		});
		frm.set_value('items', allItems);
		refreshQuotationFields(frm);
	},
});

function validateItemsNotExist(frm, item_code, current_row) {
	return frm.doc.items.some(item => {
		return item.item_code === item_code && item.is_product_bundle && item.name !== current_row.name;
	});
}


function initializeLocalStorage(row) {
	const storage_name = `Quotation:OriginalQuantities:${row.item_code}`;
	if (!localStorage.getItem(storage_name)) {
		localStorage.setItem(storage_name, JSON.stringify({}));
	}
}

function storeOriginalQuantities(row) {
	const storage_name = `Quotation:OriginalQuantities:${row.item_code}`;
	const originalQuantities = JSON.parse(localStorage.getItem(storage_name));
	originalQuantities[row.item_code] = {
		qty: row.qty,
		rate: row.rate,
		product_bundle_items: row.product_bundle_items.map(bundleItem => ({
			item_code: bundleItem.item_code,
			qty: bundleItem.qty,
			sub_items: bundleItem.sub_items.map(subItem => ({
				item_code: subItem.item_code,
				qty: subItem.qty
			}))
		}))
	};
	localStorage.setItem(storage_name, JSON.stringify(originalQuantities));
}

function processProductBundle(frm, row, confirmItems, concatenatedDescription) {
	row.product_bundle_items.forEach(bundleItem => {
		const visibleDescriptions = row.product_bundle_items
			.filter(item => item.description_visible)
			.map(item => item.description || '');

		concatenatedDescription = visibleDescriptions.join(', ').trim();

		bundleItem.sub_items.forEach(subItem => {
			subItem.qty *= bundleItem.qty;

			if (subItem.options === "Recommended additional") {
				confirmItems.push({ ...subItem, _parent: subItem._product_bundle });
			} else {
				addSubItemToQuotation(frm, subItem, row);
			}
		});
	});

	updateRowDescription(frm, row, concatenatedDescription);
	showDialog(frm, row, confirmItems);
}

function addSubItemToQuotation(frm, subItem, row) {
	frm.add_child('items', {
		item_name: subItem.item_code,
		item_code: subItem.item_code,
		description: subItem.description,
		weight_per_unit: row.weight_per_unit,
		qty: subItem.qty,
		rate: subItem.price,
		uom: row.uom,
		stock_uom: row.stock_uom,
		_parent: row.item_code,
		parentfield: "items",
		parenttype: "Quotation"
	});
}

function updateRowDescription(frm, row, concatenatedDescription) {
	setTimeout(() => {
		row.description = concatenatedDescription;
		const allItems = frm.doc.items.map(item => updateItemRate(item, row));
		frm.set_value('items', allItems);
		refreshQuotationFields(frm);
	}, 1000);
}

function updateItemRate(item, row) {
	if (item.name === row.name) {
		item.description = row.description;
	}
	item.rate = item.product_bundle_items?.reduce((total, bundleItem) =>
		total + (bundleItem.qty * bundleItem.price), 0) || item.rate || 0;

	return item;
}

function showDialog(frm, row, confirmItems) {
	const dialog = new frappe.ui.Dialog({
		title: __(row.item_code),
		fields: createDialogFields(row, confirmItems),
		primary_action_label: __("Add Items"),
		secondary_action_label: __("Cancel"),
		primary_action(values) {
			addSelectedItemsToQuotation(frm, values, confirmItems, row);
			dialog.hide();
		},
		secondary_action() {
			dialog.hide();
		}
	});

	dialog.$wrapper.modal({
		backdrop: "static",
		keyboard: false,
		size: "1024px"
	});
	dialog.show();
	dialog.$wrapper.find('.modal-dialog').css("max-width", "1024px").css("width", "1024px");
}

function createDialogFields(row, confirmItems) {
	const tableOptions = createSummaryTable(row);
	const fields = [{
		fieldtype: 'HTML',
		fieldname: 'summary_table',
		options: tableOptions
	}];
	confirmItems.forEach(item => {
		fields.push({
			label: item.item_code,
			fieldname: item.item_code,
			fieldtype: 'Check',
			default: 0
		});
	});
	return fields;
}

function createSummaryTable(row) {
	const tableHeader = `
        <thead>
            <tr>
                <th>${__("Quantity")}</th>
                <th>${__("Item Code")}</th>
                <th>${__("Description")}</th>
                <th>${__("Rate (EUR)")}</th>
                <th>${__("Amount (EUR)")}</th>
            </tr>
        </thead>
    `;
	const tableBody = row.product_bundle_items.map(bundleItem => createBundleItemRow(bundleItem)).join('');

	const totalRow = `
        <tr>
            <td colspan="4"><strong>${__("Total")}</strong></td>
            <td><strong>${format_currency(calculateTotal(row))}</strong></td>
        </tr>
    `;

	return `<table class="table table-bordered">${tableHeader}<tbody>${tableBody}${totalRow}</tbody></table>
            <p><strong>${__("Recommended Additional Items")}:</strong></p>`;
}

function createBundleItemRow(bundleItem) {
	const bundleAmount = bundleItem.qty * bundleItem.price;
	let rows = `
        <tr>
            <td>${bundleItem.qty}</td>
            <td>${bundleItem.item_code}</td>
            <td>${bundleItem.description}</td>
            <td>${format_currency(bundleItem.price)}</td>
            <td>${format_currency(bundleAmount)}</td>
        </tr>
    `;
	rows += bundleItem.sub_items
		.filter(subItem => subItem.options !== "Recommended additional")
		.map(subItem => createSubItemRow(bundleItem, subItem)).join('');
	return rows;
}

function createSubItemRow(bundleItem, subItem) {
	const subItemAmount = subItem.qty * subItem.price;
	return `
        <tr>
            <td>${subItem.qty}</td>
            <td>${subItem.item_code}</td>
            <td>${subItem.description}</td>
            <td>${format_currency(subItem.price)}</td>
            <td>${format_currency(subItemAmount)}</td>
        </tr>
    `;
}

function calculateTotal(row) {
	return row.product_bundle_items.reduce((total, bundleItem) => {
		const bundleSubtotal = bundleItem.qty * (bundleItem.price || 0);
		const subItemsTotal = bundleItem.sub_items
			.filter(subItem => subItem.options !== "Recommended additional")
			.reduce((subTotal, subItem) => {
				return subTotal + (subItem.qty * (subItem.price || 0));
			}, 0);
		return total + bundleSubtotal + subItemsTotal;
	}, 0);
}

function addSelectedItemsToQuotation(frm, values, confirmItems, row) {
	confirmItems.forEach(item => {
		if (values[item.item_code]) {
			frm.add_child('items', {
				item_name: item.item_code,
				item_code: item.item_code,
				description: item.description,
				qty: item.qty,
				rate: item.price,
				uom: row.uom,
				stock_uom: row.stock_uom,
				parent: row.parent,
				_parent: item._parent,
				_product_bundle: item._product_bundle,
				parentfield: "items",
				parenttype: "Quotation",
				weight_per_unit: row.weight_per_unit
			});
		}
	});

	refreshQuotationFields(frm);
}

function updateSubItemQuantities(frm, row, originalQuantities) {
	const storage = originalQuantities[row.item_code];
	const nuevaQtyProductBundle = row.qty;
	frm.doc.items.forEach(item => {
		if (item._parent === row.item_code) {
			storage.product_bundle_items.forEach(bundleItem => {
				bundleItem.sub_items.forEach(subItem => {
					if (subItem.item_code === item.item_code) {
						const updatedQty = (subItem.qty * bundleItem.qty) * nuevaQtyProductBundle;
						frappe.model.set_value(item.doctype, item.name, 'qty', updatedQty);
					}
				});
			});
		}
	});
	refreshQuotationFields(frm);
}

//---------------------------------- Quotation on selling price list change
frappe.ui.form.on('Quotation', {
	selling_price_list: function (frm) {
		if (!frm.doc.items.length || (frm.doc.items.length > 0 && !frm.doc.items[0].item_code)) {
			return;
		}

		const itemCodesToSend = collectItemCodes(frm);

		const newSellingPriceList = frm.doc.selling_price_list;
		frappe.call({
			method: "erpnext.stock.get_item_details.get_item_product_bundle_template",
			args: {
				args: {
					item_codes: itemCodesToSend,
					selling_price_list: newSellingPriceList
				}
			},
			callback: function (r) {
				if (r.message) {
					updateItemRates(frm, r.message);
				}
			}
		});
	}
});

function collectItemCodes(frm) {
	const itemCodesToSend = [];

	frm.doc.items.forEach(item => {
		if (item.is_product_bundle) {
			item.product_bundle_items.forEach(bundleItem => {
				if (bundleItem.description_visible) {
					itemCodesToSend.push(bundleItem.item_code);
					bundleItem.sub_items.forEach(subItem => {
						if (!frm.doc.items.some(docItem => docItem.item_code === subItem.item_code)) {
							itemCodesToSend.push(subItem.item_code);
						}
					});
				}
			});
		} else {
			itemCodesToSend.push(item.item_code);
		}
	});

	return itemCodesToSend;
}

function updateItemRates(frm, updatedPrices) {
	frm.doc.items.forEach(item => {
		if (item.is_product_bundle) {
			let newRate = 0;

			item.product_bundle_items.forEach(bundleItem => {
				if (updatedPrices[bundleItem.item_code]) {
					bundleItem.price = updatedPrices[bundleItem.item_code];
					if (bundleItem.description_visible) {
						newRate += bundleItem.qty * bundleItem.price;
					}
				}

				bundleItem.sub_items.forEach(subItem => {
					if (!frm.doc.items.some(docItem => docItem.item_code === subItem.item_code) && updatedPrices[subItem.item_code]) {
						subItem.price = updatedPrices[subItem.item_code];
						newRate += subItem.qty * subItem.price;
					}
				});
			});

			item.rate = newRate;
		} else if (updatedPrices[item.item_code]) {
			item.rate = updatedPrices[item.item_code];
		}
	});

	refreshQuotationFields(frm);
}

function refreshQuotationFields(frm) {
	frm.refresh_field('items');
	frm.trigger('calculate_taxes_and_totals');
	frm.refresh_fields(['rate', 'total', 'grand_total', 'net_total']);
}

async function insertResendQuotationApprovalButton(frm) {
	if (!["Approved", "Ordered"].includes(frm.doc.status)) {
		frm.add_custom_button(__('Resend Approve Message'), () => {
			var d = new frappe.ui.Dialog({
				title: __("The message and quotation attached will be sent to the client for approval"),
				fields: [],
				primary_action_label: __("Send"),
				primary_action: async function () {
					const { aws_url } = await frappe.db.get_doc('Queue Settings')
					console.log({ aws_url })
					const url = `${aws_url}quotation/created`;
					const obj = {
						"party_name": frm.doc.party_name,
						"customer_name": frm.doc.customer_name,
						"doctype": "Quotation",
						"name": frm.doc.name,
						"grand_total": frm.doc.grand_total
					};
					console.log(obj);

					fetch(url, {
						method: 'POST',
						headers: {
							'Content-Type': 'application/json',
						},
						body: JSON.stringify(obj)
					})
						.then(() => {
							frappe.show_alert({
								message: __('Message sent'),
								indicator: 'green'
							}, 10);
						})
						.catch((error) => {
							frappe.show_alert({
								message: __('An error occurred while sending the message'),
								indicator: 'red'
							}, 10);
							console.error('Error:', error);
						});

					d.hide();
				},
				secondary_action_label: __("Cancel"),
				secondary_action: function () {
					d.hide();
				}
			});

			d.show();
		});
	}
}
>>>>>>> dd96e3c3
<|MERGE_RESOLUTION|>--- conflicted
+++ resolved
@@ -8,7 +8,6 @@
 erpnext.pre_sales.set_as_lost("Quotation");
 erpnext.sales_common.setup_selling_controller();
 
-<<<<<<< HEAD
 frappe.ui.form.on("Quotation", {
 	setup: function (frm) {
 		(frm.custom_make_buttons = {
@@ -21,29 +20,6 @@
 					},
 				};
 			});
-=======
-frappe.ui.form.on('Quotation', {
-	setup: function (frm) {
-		frm.custom_make_buttons = {
-			'Sales Order': 'Sales Order'
-		},
-
-			frm.set_query("quotation_to", function () {
-				return {
-					"filters": {
-						"name": ["in", ["Customer", "Lead", "Prospect"]],
-					}
-				}
-			});
-
-		frm.set_df_property('packed_items', 'cannot_add_rows', true);
-		frm.set_df_property('packed_items', 'cannot_delete_rows', true);
-
-		frm.set_query('company_address', function (doc) {
-			if (!doc.company) {
-				frappe.throw(__('Please set Company'));
-			}
->>>>>>> dd96e3c3
 
 		frm.set_df_property("packed_items", "cannot_add_rows", true);
 		frm.set_df_property("packed_items", "cannot_delete_rows", true);
@@ -143,7 +119,6 @@
 
 		if (doc.__islocal && !doc.valid_till) {
 			if (frappe.boot.sysdefaults.quotation_valid_till) {
-<<<<<<< HEAD
 				this.frm.set_value(
 					"valid_till",
 					frappe.datetime.add_days(
@@ -151,16 +126,12 @@
 						frappe.boot.sysdefaults.quotation_valid_till
 					)
 				);
-=======
-				this.frm.set_value('valid_till', frappe.datetime.add_days(doc.transaction_date, frappe.boot.sysdefaults.quotation_valid_till));
->>>>>>> dd96e3c3
 			} else {
 				this.frm.set_value("valid_till", frappe.datetime.add_months(doc.transaction_date, 1));
 			}
 		}
 
 		if (doc.docstatus == 1 && !["Lost", "Ordered"].includes(doc.status)) {
-<<<<<<< HEAD
 			if (
 				frappe.boot.sysdefaults.allow_sales_order_creation_for_expired_quotation ||
 				!doc.valid_till ||
@@ -172,21 +143,6 @@
 			if (doc.status !== "Ordered") {
 				this.frm.add_custom_button(__("Set as Lost"), () => {
 					this.frm.trigger("set_as_lost_dialog");
-=======
-			if (frappe.boot.sysdefaults.allow_sales_order_creation_for_expired_quotation
-				|| (!doc.valid_till)
-				|| frappe.datetime.get_diff(doc.valid_till, frappe.datetime.get_today()) >= 0) {
-				this.frm.add_custom_button(
-					__("Sales Order"),
-					() => this.make_sales_order(),
-					__("Create")
-				);
-			}
-
-			if (doc.status !== "Ordered") {
-				this.frm.add_custom_button(__('Set as Lost'), () => {
-					this.frm.trigger('set_as_lost_dialog');
->>>>>>> dd96e3c3
 				});
 			}
 
@@ -194,12 +150,8 @@
 		}
 
 		if (this.frm.doc.docstatus === 0) {
-<<<<<<< HEAD
 			this.frm.add_custom_button(
 				__("Opportunity"),
-=======
-			this.frm.add_custom_button(__('Opportunity'),
->>>>>>> dd96e3c3
 				function () {
 					erpnext.utils.map_current_doc({
 						method: "erpnext.crm.doctype.opportunity.opportunity.make_quotation",
@@ -256,13 +208,8 @@
 		} else if (this.frm.doc.quotation_to == "Lead") {
 			this.frm.set_df_property("party_name", "label", "Lead");
 			this.frm.fields_dict.party_name.get_query = function () {
-<<<<<<< HEAD
 				return { query: "erpnext.controllers.queries.lead_query" };
 			};
-=======
-				return { query: "erpnext.controllers.queries.lead_query" }
-			}
->>>>>>> dd96e3c3
 		} else if (this.frm.doc.quotation_to == "Prospect") {
 			this.frm.set_df_property("party_name", "label", "Prospect");
 			this.frm.fields_dict.party_name.get_query = null;
@@ -294,16 +241,12 @@
 
 	validate_company_and_party(party_field) {
 		if (!this.frm.doc.quotation_to) {
-<<<<<<< HEAD
 			frappe.msgprint(
 				__("Please select a value for {0} quotation_to {1}", [
 					this.frm.doc.doctype,
 					this.frm.doc.name,
 				])
 			);
-=======
-			frappe.msgprint(__("Please select a value for {0} quotation_to {1}", [this.frm.doc.doctype, this.frm.doc.name]));
->>>>>>> dd96e3c3
 			return false;
 		} else if (this.frm.doc.quotation_to == "Lead") {
 			return true;
@@ -356,11 +299,7 @@
 				columns: 2,
 				formatter: (value, df, options, doc) => {
 					return doc.is_alternative ? `<span class="indicator yellow">${value}</span>` : value;
-<<<<<<< HEAD
 				},
-=======
-				}
->>>>>>> dd96e3c3
 			},
 			{
 				fieldtype: "Data",
@@ -382,7 +321,6 @@
 				fieldname: "is_alternative",
 				label: __("Is Alternative"),
 				read_only: 1,
-<<<<<<< HEAD
 			},
 		];
 
@@ -397,22 +335,6 @@
 					is_alternative: item.is_alternative,
 				};
 			});
-=======
-			}];
-
-
-		this.data = this.frm.doc.items.filter(
-			(item) => item.is_alternative || item.has_alternative_item
-		).map((item) => {
-			return {
-				"name": item.name,
-				"item_code": item.item_code,
-				"description": item.description,
-				"amount": item.amount,
-				"is_alternative": item.is_alternative,
-			}
-		});
->>>>>>> dd96e3c3
 
 		const dialog = new frappe.ui.Dialog({
 			title: __("Select Alternative Items for Sales Order"),
@@ -488,7 +410,6 @@
 
 cur_frm.script_manager.make(erpnext.selling.QuotationController);
 
-<<<<<<< HEAD
 frappe.ui.form.on(
 	"Quotation Item",
 	"items_on_form_rendered",
@@ -503,16 +424,6 @@
 	frappe.route_options = { item_code: d.item_code };
 	frappe.set_route("query-report", "Stock Balance");
 });
-=======
-frappe.ui.form.on("Quotation Item", "items_on_form_rendered", "packed_items_on_form_rendered", function (frm, cdt, cdn) {
-	// enable tax_amount field if Actual
-})
-
-frappe.ui.form.on("Quotation Item", "stock_balance", function (frm, cdt, cdn) {
-	var d = frappe.model.get_doc(cdt, cdn);
-	frappe.route_options = { "item_code": d.item_code };
-	frappe.set_route("query-report", "Stock Balance");
-})
 
 //---------------------------------- Quotation on item code change and qty change
 frappe.ui.form.on('Quotation Item', {
@@ -949,5 +860,4 @@
 			d.show();
 		});
 	}
-}
->>>>>>> dd96e3c3
+}