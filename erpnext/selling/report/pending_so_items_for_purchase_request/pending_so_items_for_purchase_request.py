--- conflicted
+++ resolved
@@ -116,16 +116,9 @@
 		{"sales_order": ("in", sales_orders), "docstatus": 1},
 		["parent", "qty", "sales_order", "item_code"])
 
-<<<<<<< HEAD
-	packed_items = get_packed_items([row.name for row in sales_order_entry])
-
-	item_with_product_bundle = get_item_with_product_bundle([row.item_code for row in sales_order_entry])
-	item_with_product_bundle = [row.new_item_code for row in item_with_product_bundle]
-=======
 	bundled_item_map = get_packed_items(sales_orders)
 
 	item_with_product_bundle = get_items_with_product_bundle([row.item_code for row in sales_order_entry])
->>>>>>> 0c0604b7
 
 	materials_request_dict = {}
 
@@ -136,25 +129,6 @@
 				'qty': 0,
 				'material_requests': [record.parent]
 			})
-<<<<<<< HEAD
-
-		details = materials_request_dict.get(key)
-		details['qty'] += record.qty
-
-		if record.parent not in details.get('material_requests'):
-			details['material_requests'].append(record.parent)
-
-	pending_so=[]
-	for so in sales_order_entry:
-		# fetch all the material request records for a sales order item
-		key = (so.name, so.item_code)
-		materials_request = materials_request_dict.get(key) or {}
-
-		# check for pending sales order
-		if cint(so.net_qty) > cint(materials_request.get('qty')):
-
-			if so.item_code not in item_with_product_bundle:
-=======
 
 		details = materials_request_dict.get(key)
 		details['qty'] += record.qty
@@ -168,27 +142,12 @@
 			material_requests_against_so = materials_request_dict.get((so.name, so.item_code)) or {}
 			# check for pending sales order
 			if flt(so.total_qty) > flt(material_requests_against_so.get('qty')):
->>>>>>> 0c0604b7
 				so_record = {
 					"item_code": so.item_code,
 					"item_name": so.item_name,
 					"description": so.description,
 					"sales_order_no": so.name,
 					"date": so.transaction_date,
-<<<<<<< HEAD
-					"material_request": ','.join(materials_request.get('material_requests', [])),
-					"customer": so.customer,
-					"territory": so.territory,
-					"so_qty": so.net_qty,
-					"requested_qty": cint(materials_request.get('qty')),
-					"pending_qty": so.net_qty - cint(materials_request.get('qty')),
-					"company": so.company
-				}
-				pending_so.append(so_record)
-			else:
-				for item in packed_items:
-					material_request_qty = materials_request.get('qty') if materials_request.get('qty') else 0
-=======
 					"material_request": ','.join(material_requests_against_so.get('material_requests', [])),
 					"customer": so.customer,
 					"territory": so.territory,
@@ -202,28 +161,18 @@
 			for item in bundled_item_map.get((so.name, so.item_code)):
 				material_requests_against_so = materials_request_dict.get((so.name, item.item_code)) or {}
 				if flt(item.qty) > flt(material_requests_against_so.get('qty')):
->>>>>>> 0c0604b7
 					so_record = {
 						"item_code": item.item_code,
 						"item_name": item.item_name,
 						"description": item.description,
 						"sales_order_no": so.name,
 						"date": so.transaction_date,
-<<<<<<< HEAD
-						"material_request": ','.join(materials_request.get('material_requests', [])),
-						"customer": so.customer,
-						"territory": so.territory,
-						"so_qty": item.qty,
-						"requested_qty": cint(material_request_qty * item.qty),
-						"pending_qty": (so.net_qty - cint(material_request_qty)) * item.qty,
-=======
 						"material_request": ','.join(material_requests_against_so.get('material_requests', [])),
 						"customer": so.customer,
 						"territory": so.territory,
 						"so_qty": item.qty,
 						"requested_qty": material_requests_against_so.get('qty', 0),
 						"pending_qty": item.qty - flt(material_requests_against_so.get('qty', 0)),
->>>>>>> 0c0604b7
 						"company": so.company
 					}
 					pending_so.append(so_record)
@@ -231,23 +180,6 @@
 
 	return pending_so
 
-<<<<<<< HEAD
-def get_item_with_product_bundle(item_list):
-
-	bundled_item = frappe.get_all("Product Bundle", filters = [
-		("new_item_code", "IN", item_list)
-	], fields = ["new_item_code"])
-
-	return bundled_item
-
-def get_packed_items(sales_order_list):
-
-	packed_items = frappe.get_all("Packed Item", filters = [
-		("parent", "IN", sales_order_list)
-	], fields = ["*"])
-
-	return packed_items
-=======
 def get_items_with_product_bundle(item_list):
 	bundled_items = frappe.get_all("Product Bundle", filters = [
 		("new_item_code", "IN", item_list)
@@ -264,5 +196,4 @@
 	for d in packed_items:
 		bundled_item_map.setdefault((d.parent, d.parent_item), []).append(d)
 
-	return bundled_item_map
->>>>>>> 0c0604b7
+	return bundled_item_map