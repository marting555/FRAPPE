--- conflicted
+++ resolved
@@ -5,9 +5,9 @@
 import frappe
 from frappe import _, scrub
 from frappe.utils import getdate, flt, add_to_date, add_days, cstr
+from six import iteritems
 from erpnext.accounts.report.financial_statements import get_cost_centers_with_children
 from erpnext.accounts.utils import get_fiscal_year
-from six import iteritems
 
 def execute(filters=None):
 	return Analytics(filters).run()
@@ -29,7 +29,6 @@
 
 	def get_columns(self):
 		self.columns = [{
-<<<<<<< HEAD
 			"label": _(self.filters.tree_type),
 			"options": self.filters.tree_type,
 			"fieldname": "entity",
@@ -48,15 +47,6 @@
 			show_name = True
 
 		if show_name:
-=======
-				"label": _(self.filters.tree_type + " ID"),
-				"options": self.filters.tree_type if self.filters.tree_type != "Order Type" else "",
-				"fieldname": "entity",
-				"fieldtype": "Link" if self.filters.tree_type != "Order Type" else "Data",
-				"width": 140 if self.filters.tree_type != "Order Type" else 200
-			}]
-		if self.filters.tree_type in ["Customer", "Supplier", "Item"]:
->>>>>>> 0c0604b7
 			self.columns.append({
 				"label": _(self.filters.tree_type + " Name"),
 				"fieldname": "entity_name",
@@ -64,23 +54,12 @@
 				"width": 140
 			})
 
-<<<<<<< HEAD
 		self.columns.append({
 			"label": _("Total"),
 			"fieldname": "total",
 			"fieldtype": "Float",
 			"width": 120
 		})
-=======
-		if self.filters.tree_type == "Item":
-			self.columns.append({
-				"label": _("UOM"),
-				"fieldname": 'stock_uom',
-				"fieldtype": "Link",
-				"options": "UOM",
-				"width": 100
-			})
->>>>>>> 0c0604b7
 
 		for end_date in self.periodic_daterange:
 			period = self.get_period(end_date)
@@ -126,76 +105,10 @@
 			self.get_groups()
 			self.get_rows_by_group()
 
-<<<<<<< HEAD
 	def get_entries(self, entity_field, entity_name_field=None):
 		include_sales_person = self.filters.tree_type == "Sales Person" or self.filters.sales_person
 		sales_team_join = "left join `tabSales Team` sp on sp.parent = s.name and sp.parenttype = %(doctype)s" \
 			if include_sales_person else ""
-=======
-		elif self.filters.tree_type == "Order Type":
-			if self.filters.doc_type != "Sales Order":
-				self.data = []
-				return
-			self.get_sales_transactions_based_on_order_type()
-			self.get_rows_by_group()
-
-	def get_sales_transactions_based_on_order_type(self):
-		if self.filters["value_quantity"] == 'Value':
-			value_field = "base_net_total"
-		else:
-			value_field = "total_qty"
-
-		self.entries = frappe.db.sql(""" select s.order_type as entity, s.{value_field} as value_field, s.{date_field}
-			from `tab{doctype}` s where s.docstatus = 1 and s.company = %s and s.{date_field} between %s and %s
-			and ifnull(s.order_type, '') != '' order by s.order_type
-		"""
-		.format(date_field=self.date_field, value_field=value_field, doctype=self.filters.doc_type),
-		(self.filters.company, self.filters.from_date, self.filters.to_date), as_dict=1)
-
-		self.get_teams()
-
-	def get_sales_transactions_based_on_customers_or_suppliers(self):
-		if self.filters["value_quantity"] == 'Value':
-			value_field = "base_net_total as value_field"
-		else:
-			value_field = "total_qty as value_field"
-
-		if self.filters.tree_type == 'Customer':
-			entity = "customer as entity"
-			entity_name = "customer_name as entity_name"
-		else:
-			entity = "supplier as entity"
-			entity_name = "supplier_name as entity_name"
-
-		self.entries = frappe.get_all(self.filters.doc_type,
-			fields=[entity, entity_name, value_field, self.date_field],
-			filters={
-				"docstatus": 1,
-				"company": self.filters.company,
-				self.date_field: ('between', [self.filters.from_date, self.filters.to_date])
-			}
-		)
-
-		self.entity_names = {}
-		for d in self.entries:
-			self.entity_names.setdefault(d.entity, d.entity_name)
-
-	def get_sales_transactions_based_on_items(self):
-
-		if self.filters["value_quantity"] == 'Value':
-			value_field = 'base_amount'
-		else:
-			value_field = 'stock_qty'
-
-		self.entries = frappe.db.sql("""
-			select i.item_code as entity, i.item_name as entity_name, i.stock_uom, i.{value_field} as value_field, s.{date_field}
-			from `tab{doctype} Item` i , `tab{doctype}` s
-			where s.name = i.parent and i.docstatus = 1 and s.company = %s
-			and s.{date_field} between %s and %s
-		"""
-		.format(date_field=self.date_field, value_field=value_field, doctype=self.filters.doc_type),
-		(self.filters.company, self.filters.from_date, self.filters.to_date), as_dict=1)
->>>>>>> 0c0604b7
 
 		include_supplier = self.filters.tree_type == "Supplier Group" or self.filters.supplier_group
 		supplier_table = ", `tabSupplier` sup" if include_supplier else ""
@@ -208,7 +121,6 @@
 		if include_sales_person:
 			value_field = "i.{} * ifnull(sp.allocated_percentage, 100) / 100".format(self.get_value_fieldname())
 		else:
-<<<<<<< HEAD
 			value_field = "i.{}".format(self.get_value_fieldname())
 
 		self.entries = frappe.db.sql("""
@@ -314,35 +226,6 @@
 				else "s.project in %(project)s")
 
 		return "and {}".format(" and ".join(conditions)) if conditions else ""
-=======
-			entity_field = "territory as entity"
-
-		self.entries = frappe.get_all(self.filters.doc_type,
-			fields=[entity_field, value_field, self.date_field],
-			filters={
-				"docstatus": 1,
-				"company": self.filters.company,
-				self.date_field: ('between', [self.filters.from_date, self.filters.to_date])
-			}
-		)
-		self.get_groups()
-
-	def get_sales_transactions_based_on_item_group(self):
-		if self.filters["value_quantity"] == 'Value':
-			value_field = "base_amount"
-		else:
-			value_field = "qty"
-
-		self.entries = frappe.db.sql("""
-			select i.item_group as entity, i.{value_field} as value_field, s.{date_field}
-			from `tab{doctype} Item` i , `tab{doctype}` s
-			where s.name = i.parent and i.docstatus = 1 and s.company = %s
-			and s.{date_field} between %s and %s
-		""".format(date_field=self.date_field, value_field=value_field, doctype=self.filters.doc_type),
-		(self.filters.company, self.filters.from_date, self.filters.to_date), as_dict=1)
-
-		self.get_groups()
->>>>>>> 0c0604b7
 
 	def get_rows(self):
 		self.data = []
@@ -478,34 +361,8 @@
 			else:
 				self.depth_map.setdefault(d.name, 0)
 
-	def get_teams(self):
-		self.depth_map = frappe._dict()
-
-		self.group_entries = frappe.db.sql(""" select * from (select "Order Types" as name, 0 as lft,
-			2 as rgt, '' as parent union select distinct order_type as name, 1 as lft, 1 as rgt, "Order Types" as parent
-			from `tab{doctype}` where ifnull(order_type, '') != '') as b order by lft, name
-		"""
-		.format(doctype=self.filters.doc_type), as_dict=1)
-
-		for d in self.group_entries:
-			if d.parent:
-				self.depth_map.setdefault(d.name, self.depth_map.get(d.parent) + 1)
-			else:
-				self.depth_map.setdefault(d.name, 0)
-
 	def get_chart_data(self):
-<<<<<<< HEAD
 		labels = [d.get("label") for d in self.columns if d.get("period_column")]
-=======
-		length = len(self.columns)
-
-		if self.filters.tree_type in ["Customer", "Supplier"]:
-			labels = [d.get("label") for d in self.columns[2:length - 1]]
-		elif self.filters.tree_type == "Item":
-			labels = [d.get("label") for d in self.columns[3:length - 1]]
-		else:
-			labels = [d.get("label") for d in self.columns[1:length - 1]]
->>>>>>> 0c0604b7
 		self.chart = {
 			"data": {
 				'labels': labels,
