--- conflicted
+++ resolved
@@ -191,11 +191,7 @@
 		conditions += "AND so_item.item_code = '%s'" %frappe.db.escape(filters.item_code)
 
 	if filters.get("customer"):
-<<<<<<< HEAD
-		conditions += "AND so.customer = '%s'" %frappe.db.escape(filters.customer)
-=======
 		conditions += "AND so.customer = %s" %frappe.db.escape(filters.customer)
->>>>>>> b2fccc1d
 
 	return conditions
 
