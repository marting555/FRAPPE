# Copyright (c) 2015, Frappe Technologies Pvt. Ltd. and Contributors
# License: GNU General Public License v3. See license.txt

from __future__ import unicode_literals
import frappe, json
from frappe.utils.nestedset import get_root_of
from frappe.utils import cint
from erpnext.accounts.doctype.pos_profile.pos_profile import get_item_groups
from erpnext.accounts.doctype.pos_invoice.pos_invoice import get_stock_availability

from six import string_types

@frappe.whitelist()
def get_items(start, page_length, price_list, item_group, pos_profile, search_value=""):
	data = dict()
	result = []

	allow_negative_stock = frappe.db.get_single_value('Stock Settings', 'allow_negative_stock')
	warehouse, hide_unavailable_items = frappe.db.get_value('POS Profile', pos_profile, ['warehouse', 'hide_unavailable_items'])

	if not frappe.db.exists('Item Group', item_group):
		item_group = get_root_of('Item Group')

	if search_value:
		data = search_serial_or_batch_or_barcode_number(search_value)
	
	item_code = data.get("item_code") if data.get("item_code") else search_value
	serial_no = data.get("serial_no") if data.get("serial_no") else ""
	batch_no = data.get("batch_no") if data.get("batch_no") else ""
	barcode = data.get("barcode") if data.get("barcode") else ""

	if data:
		item_info = frappe.db.get_value(
			"Item", data.get("item_code"), 
			["name as item_code", "item_name", "description", "stock_uom", "image as item_image", "is_stock_item"]
		, as_dict=1)
		item_info.setdefault('serial_no', serial_no)
		item_info.setdefault('batch_no', batch_no)
		item_info.setdefault('barcode', barcode)

		return { 'items': [item_info] }

	condition = get_conditions(item_code, serial_no, batch_no, barcode)
	condition += get_item_group_condition(pos_profile)

	lft, rgt = frappe.db.get_value('Item Group', item_group, ['lft', 'rgt'])

	bin_join_selection, bin_join_condition = "", ""
	if hide_unavailable_items:
		bin_join_selection = ", `tabBin` bin"
		bin_join_condition = "AND bin.warehouse = %(warehouse)s AND bin.item_code = item.name AND bin.actual_qty > 0"

	items_data = frappe.db.sql("""
		SELECT
			item.name AS item_code,
			item.item_name,
			item.description,
			item.stock_uom,
			item.image AS item_image,
			item.is_stock_item
		FROM
			`tabItem` item {bin_join_selection}
		WHERE
			item.disabled = 0
<<<<<<< HEAD
=======
			AND item.is_stock_item = 1
>>>>>>> f17ea2cc
			AND item.has_variants = 0
			AND item.is_sales_item = 1
			AND item.is_fixed_asset = 0
			AND item.item_group in (SELECT name FROM `tabItem Group` WHERE lft >= {lft} AND rgt <= {rgt})
			AND {condition}
			{bin_join_condition}
		ORDER BY
			item.name asc
		LIMIT
			{start}, {page_length}"""
		.format(
			start=start,
			page_length=page_length,
			lft=lft,
			rgt=rgt,
			condition=condition,
			bin_join_selection=bin_join_selection,
			bin_join_condition=bin_join_condition
		), {'warehouse': warehouse}, as_dict=1)

	if items_data:
		items = [d.item_code for d in items_data]
		item_prices_data = frappe.get_all("Item Price",
			fields = ["item_code", "price_list_rate", "currency"],
			filters = {'price_list': price_list, 'item_code': ['in', items]})

		item_prices = {}
		for d in item_prices_data:
			item_prices[d.item_code] = d

		for item in items_data:
			item_code = item.item_code
			item_price = item_prices.get(item_code) or {}
			if allow_negative_stock:
				item_stock_qty = frappe.db.sql("""select ifnull(sum(actual_qty), 0) from `tabBin` where item_code = %s""", item_code)[0][0]
			else:
				item_stock_qty = get_stock_availability(item_code, warehouse)

			row = {}
			row.update(item)
			row.update({
				'price_list_rate': item_price.get('price_list_rate'),
				'currency': item_price.get('currency'),
				'actual_qty': item_stock_qty,
			})
			result.append(row)

	res = {
		'items': result
	}

	return res

@frappe.whitelist()
def search_serial_or_batch_or_barcode_number(search_value):
	# search barcode no
	barcode_data = frappe.db.get_value('Item Barcode', {'barcode': search_value}, ['barcode', 'parent as item_code'], as_dict=True)
	if barcode_data:
		return barcode_data

	# search serial no
	serial_no_data = frappe.db.get_value('Serial No', search_value, ['name as serial_no', 'item_code'], as_dict=True)
	if serial_no_data:
		return serial_no_data

	# search batch no
	batch_no_data = frappe.db.get_value('Batch', search_value, ['name as batch_no', 'item as item_code'], as_dict=True)
	if batch_no_data:
		return batch_no_data

	return {}

def get_conditions(item_code, serial_no, batch_no, barcode):
	if serial_no or batch_no or barcode:
		return "item.name = {0}".format(frappe.db.escape(item_code))

	return """(item.name like {item_code}
		or item.item_name like {item_code})""".format(item_code = frappe.db.escape('%' + item_code + '%'))

def get_item_group_condition(pos_profile):
	cond = "and 1=1"
	item_groups = get_item_groups(pos_profile)
	if item_groups:
		cond = "and item.item_group in (%s)"%(', '.join(['%s']*len(item_groups)))

	return cond % tuple(item_groups)

@frappe.whitelist()
@frappe.validate_and_sanitize_search_inputs
def item_group_query(doctype, txt, searchfield, start, page_len, filters):
	item_groups = []
	cond = "1=1"
	pos_profile= filters.get('pos_profile')

	if pos_profile:
		item_groups = get_item_groups(pos_profile)

		if item_groups:
			cond = "name in (%s)"%(', '.join(['%s']*len(item_groups)))
			cond = cond % tuple(item_groups)

	return frappe.db.sql(""" select distinct name from `tabItem Group`
			where {condition} and (name like %(txt)s) limit {start}, {page_len}"""
		.format(condition = cond, start=start, page_len= page_len),
			{'txt': '%%%s%%' % txt})

@frappe.whitelist()
def check_opening_entry(user):
	open_vouchers = frappe.db.get_all("POS Opening Entry",
		filters = {
			"user": user,
			"pos_closing_entry": ["in", ["", None]],
			"docstatus": 1
		},
		fields = ["name", "company", "pos_profile", "period_start_date"],
		order_by = "period_start_date desc"
	)

	return open_vouchers

@frappe.whitelist()
def create_opening_voucher(pos_profile, company, balance_details):
	import json
	balance_details = json.loads(balance_details)

	new_pos_opening = frappe.get_doc({
		'doctype': 'POS Opening Entry',
		"period_start_date": frappe.utils.get_datetime(),
		"posting_date": frappe.utils.getdate(),
		"user": frappe.session.user,
		"pos_profile": pos_profile,
		"company": company,
	})
	new_pos_opening.set("balance_details", balance_details)
	new_pos_opening.submit()

	return new_pos_opening.as_dict()

@frappe.whitelist()
def get_past_order_list(search_term, status, limit=20):
	fields = ['name', 'grand_total', 'currency', 'customer', 'posting_time', 'posting_date']
	invoice_list = []

	if search_term and status:
		invoices_by_customer = frappe.db.get_all('POS Invoice', filters={
			'customer': ['like', '%{}%'.format(search_term)],
			'status': status
		}, fields=fields)
		invoices_by_name = frappe.db.get_all('POS Invoice', filters={
			'name': ['like', '%{}%'.format(search_term)],
			'status': status
		}, fields=fields)

		invoice_list = invoices_by_customer + invoices_by_name
	elif status:
		invoice_list = frappe.db.get_all('POS Invoice', filters={
			'status': status
		}, fields=fields)

	return invoice_list

@frappe.whitelist()
def set_customer_info(fieldname, customer, value=""):
	if fieldname == 'loyalty_program':
		frappe.db.set_value('Customer', customer, 'loyalty_program', value)

	contact = frappe.get_cached_value('Customer', customer, 'customer_primary_contact')
	if not contact:
		contact = frappe.db.sql("""
			SELECT parent FROM `tabDynamic Link`
			WHERE
				parenttype = 'Contact' AND
				parentfield = 'links' AND
				link_doctype = 'Customer' AND
				link_name = %s
			""", (customer), as_dict=1)
		contact = contact[0].get('parent') if contact else None

	if not contact:
		new_contact = frappe.new_doc('Contact')
		new_contact.is_primary_contact = 1
		new_contact.first_name = customer
		new_contact.set('links', [{'link_doctype': 'Customer', 'link_name': customer}])
		new_contact.save()
		contact = new_contact.name
		frappe.db.set_value('Customer', customer, 'customer_primary_contact', contact)

	contact_doc = frappe.get_doc('Contact', contact)
	if fieldname == 'email_id':
		contact_doc.set('email_ids', [{ 'email_id': value, 'is_primary': 1}])
		frappe.db.set_value('Customer', customer, 'email_id', value)
	elif fieldname == 'mobile_no':
		contact_doc.set('phone_nos', [{ 'phone': value, 'is_primary_mobile_no': 1}])
		frappe.db.set_value('Customer', customer, 'mobile_no', value)
	contact_doc.save()<|MERGE_RESOLUTION|>--- conflicted
+++ resolved
@@ -62,10 +62,7 @@
 			`tabItem` item {bin_join_selection}
 		WHERE
 			item.disabled = 0
-<<<<<<< HEAD
-=======
 			AND item.is_stock_item = 1
->>>>>>> f17ea2cc
 			AND item.has_variants = 0
 			AND item.is_sales_item = 1
 			AND item.is_fixed_asset = 0
