# Copyright (c) 2015, Frappe Technologies Pvt. Ltd. and Contributors
# License: GNU General Public License v3. See license.txt


import json

import frappe
from frappe.utils.nestedset import get_root_of

from erpnext.accounts.doctype.pos_invoice.pos_invoice import get_stock_availability
from erpnext.accounts.doctype.pos_profile.pos_profile import get_item_groups


def search_by_term(search_term, warehouse, price_list):
	result = search_for_serial_or_batch_or_barcode_number(search_term) or {}

	item_code = result.get("item_code") or search_term
	serial_no = result.get("serial_no") or ""
	batch_no = result.get("batch_no") or ""
	barcode = result.get("barcode") or ""

	if result:
		item_info = frappe.db.get_value(
			"Item",
			item_code,
			[
				"name as item_code",
				"item_name",
				"description",
				"stock_uom",
				"image as item_image",
				"is_stock_item",
			],
			as_dict=1,
		)

		item_stock_qty, is_stock_item = get_stock_availability(item_code, warehouse)
<<<<<<< HEAD
		price_list_rate, currency = frappe.db.get_value('Item Price', {
			'price_list': price_list,
			'item_code': item_code
		}, ["price_list_rate", "currency"]) or [None, None]

		item_info.update({
			'serial_no': serial_no,
			'batch_no': batch_no,
			'barcode': barcode,
			'price_list_rate': price_list_rate,
			'currency': currency,
			'actual_qty': item_stock_qty
		})

		return {'items': [item_info]}
=======
		price_list_rate, currency = frappe.db.get_value(
			"Item Price",
			{"price_list": price_list, "item_code": item_code},
			["price_list_rate", "currency"],
		) or [None, None]

		item_info.update(
			{
				"serial_no": serial_no,
				"batch_no": batch_no,
				"barcode": barcode,
				"price_list_rate": price_list_rate,
				"currency": currency,
				"actual_qty": item_stock_qty,
			}
		)

		return {"items": [item_info]}

>>>>>>> 39ff7b0b

@frappe.whitelist()
def get_items(start, page_length, price_list, item_group, pos_profile, search_term=""):
	warehouse, hide_unavailable_items = frappe.db.get_value(
		"POS Profile", pos_profile, ["warehouse", "hide_unavailable_items"]
	)

	result = []

	if search_term:
		result = search_by_term(search_term, warehouse, price_list) or []
		if result:
			return result

	if not frappe.db.exists("Item Group", item_group):
		item_group = get_root_of("Item Group")

	condition = get_conditions(search_term)
	condition += get_item_group_condition(pos_profile)

	lft, rgt = frappe.db.get_value("Item Group", item_group, ["lft", "rgt"])

	bin_join_selection, bin_join_condition = "", ""
	if hide_unavailable_items:
		bin_join_selection = ", `tabBin` bin"
		bin_join_condition = (
			"AND bin.warehouse = %(warehouse)s AND bin.item_code = item.name AND bin.actual_qty > 0"
		)

	items_data = frappe.db.sql(
		"""
		SELECT
			item.name AS item_code,
			item.item_name,
			item.description,
			item.stock_uom,
			item.image AS item_image,
			item.is_stock_item
		FROM
			`tabItem` item {bin_join_selection}
		WHERE
			item.disabled = 0
			AND item.has_variants = 0
			AND item.is_sales_item = 1
			AND item.is_fixed_asset = 0
			AND item.item_group in (SELECT name FROM `tabItem Group` WHERE lft >= {lft} AND rgt <= {rgt})
			AND {condition}
			{bin_join_condition}
		ORDER BY
			item.name asc
		LIMIT
			{start}, {page_length}""".format(
			start=start,
			page_length=page_length,
			lft=lft,
			rgt=rgt,
			condition=condition,
			bin_join_selection=bin_join_selection,
			bin_join_condition=bin_join_condition,
		),
		{"warehouse": warehouse},
		as_dict=1,
	)

	if items_data:
		items = [d.item_code for d in items_data]
		item_prices_data = frappe.get_all(
			"Item Price",
			fields=["item_code", "price_list_rate", "currency"],
			filters={"price_list": price_list, "item_code": ["in", items]},
		)

		item_prices = {}
		for d in item_prices_data:
			item_prices[d.item_code] = d

		for item in items_data:
			item_code = item.item_code
			item_price = item_prices.get(item_code) or {}
			item_stock_qty, is_stock_item = get_stock_availability(item_code, warehouse)

			row = {}
			row.update(item)
			row.update(
				{
					"price_list_rate": item_price.get("price_list_rate"),
					"currency": item_price.get("currency"),
					"actual_qty": item_stock_qty,
				}
			)
			result.append(row)

	return {"items": result}


@frappe.whitelist()
def search_for_serial_or_batch_or_barcode_number(search_value):
	# search barcode no
	barcode_data = frappe.db.get_value(
		"Item Barcode", {"barcode": search_value}, ["barcode", "parent as item_code"], as_dict=True
	)
	if barcode_data:
		return barcode_data

	# search serial no
	serial_no_data = frappe.db.get_value(
		"Serial No", search_value, ["name as serial_no", "item_code"], as_dict=True
	)
	if serial_no_data:
		return serial_no_data

	# search batch no
	batch_no_data = frappe.db.get_value(
		"Batch", search_value, ["name as batch_no", "item as item_code"], as_dict=True
	)
	if batch_no_data:
		return batch_no_data

	return {}


def get_conditions(search_term):
	condition = "("
	condition += """item.name like {search_term}
		or item.item_name like {search_term}""".format(
		search_term=frappe.db.escape("%" + search_term + "%")
	)
	condition += add_search_fields_condition(search_term)
	condition += ")"

	return condition


def add_search_fields_condition(search_term):
	condition = ""
	search_fields = frappe.get_all("POS Search Fields", fields=["fieldname"])
	if search_fields:
		for field in search_fields:
			condition += " or item.`{0}` like {1}".format(
				field["fieldname"], frappe.db.escape("%" + search_term + "%")
			)
	return condition


def get_item_group_condition(pos_profile):
	cond = "and 1=1"
	item_groups = get_item_groups(pos_profile)
	if item_groups:
		cond = "and item.item_group in (%s)" % (", ".join(["%s"] * len(item_groups)))

	return cond % tuple(item_groups)


@frappe.whitelist()
@frappe.validate_and_sanitize_search_inputs
def item_group_query(doctype, txt, searchfield, start, page_len, filters):
	item_groups = []
	cond = "1=1"
	pos_profile = filters.get("pos_profile")

	if pos_profile:
		item_groups = get_item_groups(pos_profile)

		if item_groups:
			cond = "name in (%s)" % (", ".join(["%s"] * len(item_groups)))
			cond = cond % tuple(item_groups)

	return frappe.db.sql(
		""" select distinct name from `tabItem Group`
			where {condition} and (name like %(txt)s) limit {start}, {page_len}""".format(
			condition=cond, start=start, page_len=page_len
		),
		{"txt": "%%%s%%" % txt},
	)


@frappe.whitelist()
def check_opening_entry(user):
	open_vouchers = frappe.db.get_all(
		"POS Opening Entry",
		filters={"user": user, "pos_closing_entry": ["in", ["", None]], "docstatus": 1},
		fields=["name", "company", "pos_profile", "period_start_date"],
		order_by="period_start_date desc",
	)

	return open_vouchers


@frappe.whitelist()
def create_opening_voucher(pos_profile, company, balance_details):
	balance_details = json.loads(balance_details)

	new_pos_opening = frappe.get_doc(
		{
			"doctype": "POS Opening Entry",
			"period_start_date": frappe.utils.get_datetime(),
			"posting_date": frappe.utils.getdate(),
			"user": frappe.session.user,
			"pos_profile": pos_profile,
			"company": company,
		}
	)
	new_pos_opening.set("balance_details", balance_details)
	new_pos_opening.submit()

	return new_pos_opening.as_dict()


@frappe.whitelist()
def get_past_order_list(search_term, status, limit=20):
	fields = ["name", "grand_total", "currency", "customer", "posting_time", "posting_date"]
	invoice_list = []

	if search_term and status:
		invoices_by_customer = frappe.db.get_all(
			"POS Invoice",
			filters={"customer": ["like", "%{}%".format(search_term)], "status": status},
			fields=fields,
		)
		invoices_by_name = frappe.db.get_all(
			"POS Invoice",
			filters={"name": ["like", "%{}%".format(search_term)], "status": status},
			fields=fields,
		)

		invoice_list = invoices_by_customer + invoices_by_name
	elif status:
		invoice_list = frappe.db.get_all("POS Invoice", filters={"status": status}, fields=fields)

	return invoice_list


@frappe.whitelist()
def set_customer_info(fieldname, customer, value=""):
	if fieldname == "loyalty_program":
		frappe.db.set_value("Customer", customer, "loyalty_program", value)

	contact = frappe.get_cached_value("Customer", customer, "customer_primary_contact")
	if not contact:
		contact = frappe.db.sql(
			"""
			SELECT parent FROM `tabDynamic Link`
			WHERE
				parenttype = 'Contact' AND
				parentfield = 'links' AND
				link_doctype = 'Customer' AND
				link_name = %s
			""",
			(customer),
			as_dict=1,
		)
		contact = contact[0].get("parent") if contact else None

	if not contact:
		new_contact = frappe.new_doc("Contact")
		new_contact.is_primary_contact = 1
		new_contact.first_name = customer
		new_contact.set("links", [{"link_doctype": "Customer", "link_name": customer}])
		new_contact.save()
		contact = new_contact.name
		frappe.db.set_value("Customer", customer, "customer_primary_contact", contact)

	contact_doc = frappe.get_doc("Contact", contact)
	if fieldname == "email_id":
		contact_doc.set("email_ids", [{"email_id": value, "is_primary": 1}])
		frappe.db.set_value("Customer", customer, "email_id", value)
	elif fieldname == "mobile_no":
		contact_doc.set("phone_nos", [{"phone": value, "is_primary_mobile_no": 1}])
		frappe.db.set_value("Customer", customer, "mobile_no", value)
	contact_doc.save()<|MERGE_RESOLUTION|>--- conflicted
+++ resolved
@@ -35,23 +35,6 @@
 		)
 
 		item_stock_qty, is_stock_item = get_stock_availability(item_code, warehouse)
-<<<<<<< HEAD
-		price_list_rate, currency = frappe.db.get_value('Item Price', {
-			'price_list': price_list,
-			'item_code': item_code
-		}, ["price_list_rate", "currency"]) or [None, None]
-
-		item_info.update({
-			'serial_no': serial_no,
-			'batch_no': batch_no,
-			'barcode': barcode,
-			'price_list_rate': price_list_rate,
-			'currency': currency,
-			'actual_qty': item_stock_qty
-		})
-
-		return {'items': [item_info]}
-=======
 		price_list_rate, currency = frappe.db.get_value(
 			"Item Price",
 			{"price_list": price_list, "item_code": item_code},
@@ -71,7 +54,6 @@
 
 		return {"items": [item_info]}
 
->>>>>>> 39ff7b0b
 
 @frappe.whitelist()
 def get_items(start, page_length, price_list, item_group, pos_profile, search_term=""):
