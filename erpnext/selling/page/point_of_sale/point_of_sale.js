/* global Clusterize */
frappe.provide('erpnext.pos');

frappe.pages['point-of-sale'].on_page_load = function(wrapper) {
	frappe.ui.make_app_page({
		parent: wrapper,
		title: 'Point of Sale',
		single_column: true
	});

	frappe.db.get_value('POS Settings', {name: 'POS Settings'}, 'is_online', (r) => {
		if (r && r.use_pos_in_offline_mode && !cint(r.use_pos_in_offline_mode)) {
			// online
			wrapper.pos = new erpnext.pos.PointOfSale(wrapper);
			window.cur_pos = wrapper.pos;
		} else {
			// offline
			frappe.set_route('pos');
		}
	});
};

frappe.pages['point-of-sale'].refresh = function(wrapper) {
	if (wrapper.pos) {
		cur_frm = wrapper.pos.frm;
	}
}

erpnext.pos.PointOfSale = class PointOfSale {
	constructor(wrapper) {
		this.wrapper = $(wrapper).find('.layout-main-section');
		this.page = wrapper.page;

		const assets = [
			'assets/erpnext/js/pos/clusterize.js',
			'assets/erpnext/css/pos.css'
		];

		frappe.require(assets, () => {
			this.make();
		});
	}

	make() {
		return frappe.run_serially([
			() => frappe.dom.freeze(),
			() => {
				this.prepare_dom();
				this.prepare_menu();
				this.set_online_status();
			},
			() => this.setup_company(),

			() => this.make_new_invoice(),
			() => {
				frappe.dom.unfreeze();
			},
			() => this.page.set_title(__('Point of Sale'))
		]);
	}

	set_online_status() {
		this.connection_status = false;
		this.page.set_indicator(__("Offline"), "grey");
		frappe.call({
			method: "frappe.handler.ping",
			callback: r => {
				if (r.message) {
					this.connection_status = true;
					this.page.set_indicator(__("Online"), "green");
				}
			}
		});
	}

	prepare_dom() {
		this.wrapper.append(`
			<div class="pos">
				<section class="cart-container">

				</section>
				<section class="item-container">

				</section>
			</div>
		`);
	}

	make_cart() {
		this.cart = new POSCart({
			frm: this.frm,
			wrapper: this.wrapper.find('.cart-container'),
			events: {
				on_customer_change: (customer) => this.frm.set_value('customer', customer),
				on_field_change: (item_code, field, value) => {
					this.update_item_in_cart(item_code, field, value);
				},
				on_numpad: (value) => {
					if (value == 'Pay') {
						if (!this.payment) {
							this.make_payment_modal();
						} else {
							this.frm.doc.payments.map(p => {
								this.payment.dialog.set_value(p.mode_of_payment, p.amount);
							});

							this.payment.set_title();
						}
						this.payment.open_modal();
					}
				},
				on_select_change: () => {
					this.cart.numpad.set_inactive();
				},
				get_item_details: (item_code) => {
					return this.items.get(item_code);
				}
			}
		});
	}

	toggle_editing(flag) {
		let disabled;
		if (flag !== undefined) {
			disabled = !flag;
		} else {
			disabled = this.frm.doc.docstatus == 1 ? true: false;
		}
		const pointer_events = disabled ? 'none' : 'inherit';

		this.wrapper.find('input, button, select').prop("disabled", disabled);
		this.wrapper.find('.number-pad-container').toggleClass("hide", disabled);

		this.wrapper.find('.cart-container').css('pointer-events', pointer_events);
		this.wrapper.find('.item-container').css('pointer-events', pointer_events);

		this.page.clear_actions();
	}

	make_items() {
		this.items = new POSItems({
			wrapper: this.wrapper.find('.item-container'),
			frm: this.frm,
			events: {
				update_cart: (item, field, value) => {
					if(!this.frm.doc.customer) {
						frappe.throw(__('Please select a customer'));
					}
					this.update_item_in_cart(item, field, value);
					this.cart && this.cart.unselect_all();
				}
			}
		});
	}

	update_item_in_cart(item_code, field='qty', value=1) {
		frappe.dom.freeze();
		if(this.cart.exists(item_code)) {
			const item = this.frm.doc.items.find(i => i.item_code === item_code);
			frappe.flags.hide_serial_batch_dialog = false;

			if (typeof value === 'string' && !in_list(['serial_no', 'batch_no'], field)) {
				// value can be of type '+1' or '-1'
				value = item[field] + flt(value);
			}

			if(field === 'serial_no') {
				value = item.serial_no + '\n'+ value;
			}

			// if actual_batch_qty and actual_qty if there is only one batch. In such
			// a case, no point showing the dialog
			const show_dialog = item.has_serial_no || item.has_batch_no;

			if (show_dialog && field == 'qty' && ((!item.batch_no && item.has_batch_no) ||
				(item.has_serial_no) || (item.actual_batch_qty != item.actual_qty)) ) {
				this.select_batch_and_serial_no(item);
			} else {
				this.update_item_in_frm(item, field, value)
					.then(() => {
						// update cart
						this.update_cart_data(item);
					});
			}
			return;
		}

		let args = { item_code: item_code };
		if (in_list(['serial_no', 'batch_no'], field)) {
			args[field] = value;
		}

		// add to cur_frm
		const item = this.frm.add_child('items', args);
		frappe.flags.hide_serial_batch_dialog = true;

		frappe.run_serially([
			() => this.frm.script_manager.trigger('item_code', item.doctype, item.name),
			() => {
				const show_dialog = item.has_serial_no || item.has_batch_no;

				// if actual_batch_qty and actual_qty if then there is only one batch. In such
				// a case, no point showing the dialog
				if (show_dialog && field == 'qty' && ((!item.batch_no && item.has_batch_no) ||
					(item.has_serial_no) || (item.actual_batch_qty != item.actual_qty)) ) {
					// check has serial no/batch no and update cart
					this.select_batch_and_serial_no(item);
				} else {
					// update cart
					this.update_cart_data(item);
				}
			}
		]);
	}

	select_batch_and_serial_no(item) {
		frappe.dom.unfreeze();

		erpnext.show_serial_batch_selector(this.frm, item, () => {
			this.update_item_in_frm(item, 'qty', item.qty)
				.then(() => {
					// update cart
					frappe.run_serially([
						() => {
							if (item.qty === 0) {
								frappe.model.clear_doc(item.doctype, item.name);
							}
						},
						() => this.update_cart_data(item)
					]);
				});
		}, () => {
			this.on_close(item);
		}, true);
	}

	on_close(item) {
		if (!this.cart.exists(item.item_code) && item.qty) {
			frappe.model.clear_doc(item.doctype, item.name);
		}
	}

	update_cart_data(item) {
		this.cart.add_item(item);
		this.cart.update_taxes_and_totals();
		this.cart.update_grand_total();
		frappe.dom.unfreeze();
	}

	update_item_in_frm(item, field, value) {
		if (field == 'qty' && value < 0) {
			frappe.msgprint(__("Quantity must be positive"));
			value = item.qty;
		}

		if (field) {
			return frappe.model.set_value(item.doctype, item.name, field, value)
				.then(() => this.frm.script_manager.trigger('qty', item.doctype, item.name))
				.then(() => {
					if (field === 'qty' && item.qty === 0) {
						frappe.model.clear_doc(item.doctype, item.name);
					}
				})
		}

		return Promise.resolve();
	}

	make_payment_modal() {
		this.payment = new Payment({
			frm: this.frm,
			events: {
				submit_form: () => {
					this.submit_sales_invoice();
				}
			}
		});
	}

	submit_sales_invoice() {

		frappe.confirm(__("Permanently Submit {0}?", [this.frm.doc.name]), () => {
			frappe.call({
				method: 'erpnext.selling.page.point_of_sale.point_of_sale.submit_invoice',
				freeze: true,
				args: {
					doc: this.frm.doc
				}
			}).then(r => {
				if(r.message) {
					this.frm.doc = r.message;
					frappe.show_alert({
						indicator: 'green',
						message: __(`Sales invoice ${r.message.name} created succesfully`)
					});

					this.toggle_editing();
					this.set_form_action();
					this.set_primary_action_in_modal();
				}
			});
		});
	}

	set_primary_action_in_modal() {
		this.frm.msgbox = frappe.msgprint(
			`<a class="btn btn-primary" onclick="cur_frm.print_preview.printit(true)" style="margin-right: 5px;">
				${__('Print')}</a>
			<a class="btn btn-default">
				${__('New')}</a>`
		);

		$(this.frm.msgbox.body).find('.btn-default').on('click', () => {
			this.frm.msgbox.hide();
			this.make_new_invoice();
		})
	}

<<<<<<< HEAD
	setup_pos_profile() {
		return new Promise((resolve) => {

			const load_default = () => {
				this.pos_profile = {
					company: this.company,
					currency: frappe.defaults.get_default('currency'),
					selling_price_list: frappe.defaults.get_default('selling_price_list')
				};
				resolve();
			}

			const on_submit = ({ pos_profile }) => {
				this.get_pos_profile_doc(pos_profile)
					.then(doc => {
						this.pos_profile = doc;
						if (!this.pos_profile) {
							load_default();
						}
						resolve();
					});
			}

			frappe.call({
				method: 'erpnext.accounts.doctype.pos_profile.pos_profile.get_pos_profiles_for_user'
			}).then((r) => {
				if (r && r.message) {
					const pos_profiles = r.message.filter(a => a);

					if (pos_profiles.length === 0) {
						load_default();
					} else if(pos_profiles.length === 1) {
						// load profile directly
						on_submit({pos_profile: pos_profiles[0]});
					} else {
						// ask prompt
						frappe.prompt(
							[{ fieldtype: 'Select', label: 'POS Profile', options: pos_profiles }],
							on_submit,
							__('Select POS Profile')
						);
					}
				} else {
					frappe.dom.unfreeze();
					frappe.throw(__("POS Profile is required to use Point-of-Sale"));
				}
			});
		});
	}

	get_pos_profile_doc(pos_profile_name) {
		return new Promise(resolve => {
			frappe.call({
				method: 'erpnext.accounts.doctype.pos_profile.pos_profile.get_pos_profile',
				args: {
					pos_profile_name
				},
				callback: (r) => {
					resolve(r.message);
				}
			});
		});
=======
	change_pos_profile() {
		return new Promise((resolve) => {
			const on_submit = ({ pos_profile, set_as_default }) => {
				if (pos_profile) {
					this.frm.doc.pos_profile = pos_profile;
				}

				if (set_as_default) {
					frappe.call({
						method: "erpnext.accounts.doctype.pos_profile.pos_profile.set_default_profile",
						args: {
							'pos_profile': pos_profile,
							'company': this.frm.doc.company
						}
					}).then(() => {
						this.on_change_pos_profile();
					});
				} else {
					this.on_change_pos_profile();
				}
			}

			frappe.prompt(this.get_promopt_fields(),
				on_submit,
				__('Select POS Profile')
			);
		});
	}

	on_change_pos_profile() {
		this.set_pos_profile_data()
			.then(() => {
				this.reset_cart();
				if (this.items) {
					this.items.reset_items();
				}
			});
	}

	get_promopt_fields() {
		return [{
			fieldtype: 'Link',
			label: __('POS Profile'),
			options: 'POS Profile',
			get_query: () => {
				return {
					query: 'erpnext.accounts.doctype.pos_profile.pos_profile.pos_profile_query',
					filters: {
						company: this.frm.doc.company
					}
				};
			}
		}, {
			fieldtype: 'Check',
			label: __('Set as default')
		}];
>>>>>>> 58384215
	}

	setup_company() {
		this.company = frappe.sys_defaults.company;
		return new Promise(resolve => {
			if(!this.company) {
				frappe.prompt({fieldname:"company", options: "Company", fieldtype:"Link",
					label: __("Select Company"), reqd: 1}, (data) => {
						this.company = data.company;
						resolve(this.company);
				}, __("Select Company"));
			} else {
				resolve(this.company);
			}
		})
	}

	make_new_invoice() {
		return frappe.run_serially([
			() => this.make_sales_invoice_frm(),
			() => this.set_pos_profile_data(),
			() => {
				if (this.cart) {
					this.cart.frm = this.frm;
					this.cart.reset();
				} else {
					this.make_items();
					this.make_cart();
				}
				this.toggle_editing(true);
			},
		]);
	}

	reset_cart() {
		this.cart.frm = this.frm;
		this.cart.reset();
		this.items.reset_search_field();
	}

	make_sales_invoice_frm() {
		const doctype = 'Sales Invoice';
		return new Promise(resolve => {
			if (this.frm) {
				this.frm = get_frm(this.frm);
				resolve();
			} else {
				frappe.model.with_doctype(doctype, () => {
					this.frm = get_frm();
					resolve();
				});
			}
		});

		function get_frm(_frm) {
			const page = $('<div>');
			const frm = _frm || new _f.Frm(doctype, page, false);
			const name = frappe.model.make_new_doc_and_get_name(doctype, true);
			frm.refresh(name);
			frm.doc.items = [];
			frm.doc.is_pos = 1;
			return frm;
		}
	}

	set_pos_profile_data() {
		this.frm.doc.company = this.company;

		return new Promise(resolve => {
			return this.frm.call({
				doc: this.frm.doc,
				method: "set_missing_values",
			}).then((r) => {
				if(!r.exc) {
					if (!this.frm.doc.pos_profile) {
						frappe.dom.unfreeze();
						frappe.throw(__("POS Profile is required to use Point-of-Sale"));
					}
					this.frm.script_manager.trigger("update_stock");
					frappe.model.set_default_values(this.frm.doc);
					this.frm.cscript.calculate_taxes_and_totals();

					if (r.message) {
						this.frm.meta.default_print_format = r.message.print_format || 'POS Invoice';
					}
				}

				resolve();
			});
		});
	}

	prepare_menu() {
		var me = this;
		this.page.clear_menu();

		// for mobile
		// this.page.add_menu_item(__("Pay"), function () {
		//
		// }).addClass('visible-xs');

		this.page.add_menu_item(__("Form View"), function () {
			frappe.model.sync(me.frm.doc);
			frappe.set_route("Form", me.frm.doc.doctype, me.frm.doc.name);
		});

		this.page.add_menu_item(__("POS Profile"), function () {
			frappe.set_route('List', 'POS Profile');
		});

		this.page.add_menu_item(__('POS Settings'), function() {
			frappe.set_route('Form', 'POS Settings');
		});

		this.page.add_menu_item(__('Change POS Profile'), function() {
			me.change_pos_profile();
		});
	}

	set_form_action() {
		if(this.frm.doc.docstatus !== 1) return;

		this.page.set_secondary_action(__("Print"), () => {
			this.frm.print_preview.printit(true);
		});

		this.page.set_primary_action(__("New"), () => {
			this.make_new_invoice();
		});

		this.page.add_menu_item(__("Email"), () => {
			this.frm.email_doc();
		});
	}
};

class POSCart {
	constructor({frm, wrapper, events}) {
		this.frm = frm;
		this.item_data = {};
		this.wrapper = wrapper;
		this.events = events;
		this.make();
		this.bind_events();
	}

	make() {
		this.make_dom();
		this.make_customer_field();
		this.make_numpad();
	}

	make_dom() {
		this.wrapper.append(`
			<div class="pos-cart">
				<div class="customer-field">
				</div>
				<div class="cart-wrapper">
					<div class="list-item-table">
						<div class="list-item list-item--head">
							<div class="list-item__content list-item__content--flex-1.5 text-muted">${__('Item Name')}</div>
							<div class="list-item__content text-muted text-right">${__('Quantity')}</div>
							<div class="list-item__content text-muted text-right">${__('Discount')}</div>
							<div class="list-item__content text-muted text-right">${__('Rate')}</div>
						</div>
						<div class="cart-items">
							<div class="empty-state">
								<span>No Items added to cart</span>
							</div>
						</div>
						<div class="taxes-and-totals">
							${this.get_taxes_and_totals()}
						</div>
						<div class="discount-amount">
							${this.get_discount_amount()}
						</div>
						<div class="grand-total">
							${this.get_grand_total()}
						</div>
					</div>
				</div>
				<div class="number-pad-container">
				</div>
			</div>
		`);
		this.$cart_items = this.wrapper.find('.cart-items');
		this.$empty_state = this.wrapper.find('.cart-items .empty-state');
		this.$taxes_and_totals = this.wrapper.find('.taxes-and-totals');
		this.$discount_amount = this.wrapper.find('.discount-amount');
		this.$grand_total = this.wrapper.find('.grand-total');

		this.toggle_taxes_and_totals(false);
		this.$grand_total.on('click', () => {
			this.toggle_taxes_and_totals();
		});
	}

	reset() {
		this.$cart_items.find('.list-item').remove();
		this.$empty_state.show();
		this.$taxes_and_totals.html(this.get_taxes_and_totals());
		this.numpad && this.numpad.reset_value();
		this.customer_field.set_value("");

		this.wrapper.find('.grand-total-value').text(
			format_currency(this.frm.doc.grand_total, this.frm.currency));

		const customer = this.frm.doc.customer;
		this.customer_field.set_value(customer);
	}

	get_grand_total() {
		return `
			<div class="list-item">
				<div class="list-item__content text-muted">${__('Grand Total')}</div>
				<div class="list-item__content list-item__content--flex-2 grand-total-value">0.00</div>
			</div>
		`;
	}

	get_discount_amount() {
		const get_currency_symbol = window.get_currency_symbol;

		return `
			<div class="list-item">
				<div class="list-item__content list-item__content--flex-2 text-muted">${__('Discount')}</div>
				<div class="list-item__content discount-inputs">
					<input type="text"
						class="form-control additional_discount_percentage text-right"
						placeholder="% 0.00"
					>
					<input type="text"
						class="form-control discount_amount text-right"
						placeholder="${get_currency_symbol(this.frm.doc.currency)} 0.00"
					>
				</div>
			</div>
		`;
	}

	get_taxes_and_totals() {
		return `
			<div class="list-item">
				<div class="list-item__content list-item__content--flex-2 text-muted">${__('Net Total')}</div>
				<div class="list-item__content net-total">0.00</div>
			</div>
			<div class="list-item">
				<div class="list-item__content list-item__content--flex-2 text-muted">${__('Taxes')}</div>
				<div class="list-item__content taxes">0.00</div>
			</div>
		`;
	}

	toggle_taxes_and_totals(flag) {
		if (flag !== undefined) {
			this.tax_area_is_shown = flag;
		} else {
			this.tax_area_is_shown = !this.tax_area_is_shown;
		}

		this.$taxes_and_totals.toggle(this.tax_area_is_shown);
		this.$discount_amount.toggle(this.tax_area_is_shown);
	}

	update_taxes_and_totals() {
		if (!this.frm.doc.taxes) { return; }

		const currency = this.frm.doc.currency;
		this.frm.refresh_field('taxes');

		// Update totals
		this.$taxes_and_totals.find('.net-total')
			.html(format_currency(this.frm.doc.total, currency));

		// Update taxes
		const taxes_html = this.frm.doc.taxes.map(tax => {
			return `
				<div>
					<span>${tax.description}</span>
					<span class="text-right bold">
						${format_currency(tax.tax_amount, currency)}
					</span>
				</div>
			`;
		}).join("");
		this.$taxes_and_totals.find('.taxes').html(taxes_html);
	}

	update_grand_total() {
		this.$grand_total.find('.grand-total-value').text(
			format_currency(this.frm.doc.grand_total, this.frm.currency)
		);
	}

	make_customer_field() {
		this.customer_field = frappe.ui.form.make_control({
			df: {
				fieldtype: 'Link',
				label: 'Customer',
				fieldname: 'customer',
				options: 'Customer',
				reqd: 1,
				get_query: function() {
					return {
						query: 'erpnext.controllers.queries.customer_query'
					}
				},
				onchange: () => {
					this.events.on_customer_change(this.customer_field.get_value());
				}
			},
			parent: this.wrapper.find('.customer-field'),
			render_input: true
		});

		this.customer_field.set_value(this.frm.doc.customer);
	}

	make_numpad() {
		this.numpad = new NumberPad({
			button_array: [
				[1, 2, 3, 'Qty'],
				[4, 5, 6, 'Disc'],
				[7, 8, 9, 'Rate'],
				['Del', 0, '.', 'Pay']
			],
			add_class: {
				'Pay': 'brand-primary'
			},
			disable_highlight: ['Qty', 'Disc', 'Rate', 'Pay'],
			reset_btns: ['Qty', 'Disc', 'Rate', 'Pay'],
			del_btn: 'Del',
			wrapper: this.wrapper.find('.number-pad-container'),
			onclick: (btn_value) => {
				// on click
				if (!this.selected_item && btn_value !== 'Pay') {
					frappe.show_alert({
						indicator: 'red',
						message: __('Please select an item in the cart')
					});
					return;
				}
				if (['Qty', 'Disc', 'Rate'].includes(btn_value)) {
					this.set_input_active(btn_value);
				} else if (btn_value !== 'Pay') {
					if (!this.selected_item.active_field) {
						frappe.show_alert({
							indicator: 'red',
							message: __('Please select a field to edit from numpad')
						});
						return;
					}

					const item_code = this.selected_item.attr('data-item-code');
					const field = this.selected_item.active_field;
					const value = this.numpad.get_value();

					this.events.on_field_change(item_code, field, value);
				}

				this.events.on_numpad(btn_value);
			}
		});
	}

	set_input_active(btn_value) {
		this.selected_item.removeClass('qty disc rate');

		this.numpad.set_active(btn_value);
		if (btn_value === 'Qty') {
			this.selected_item.addClass('qty');
			this.selected_item.active_field = 'qty';
		} else if (btn_value == 'Disc') {
			this.selected_item.addClass('disc');
			this.selected_item.active_field = 'discount_percentage';
		} else if (btn_value == 'Rate') {
			this.selected_item.addClass('rate');
			this.selected_item.active_field = 'rate';
		}
	}

	add_item(item) {
		this.$empty_state.hide();

		if (this.exists(item.item_code)) {
			// update quantity
			this.update_item(item);
		} else if (flt(item.qty) > 0.0) {
			// add to cart
			const $item = $(this.get_item_html(item));
			$item.appendTo(this.$cart_items);
		}
		this.highlight_item(item.item_code);
		this.scroll_to_item(item.item_code);
	}

	update_item(item) {
		const $item = this.$cart_items.find(`[data-item-code="${item.item_code}"]`);

		if(item.qty > 0) {
			const is_stock_item = this.get_item_details(item.item_code).is_stock_item;
			const indicator_class = (!is_stock_item || item.actual_qty >= item.qty) ? 'green' : 'red';
			const remove_class = indicator_class == 'green' ? 'red' : 'green';

			$item.find('.quantity input').val(item.qty);
			$item.find('.discount').text(item.discount_percentage + '%');
			$item.find('.rate').text(format_currency(item.rate, this.frm.doc.currency));
			$item.addClass(indicator_class);
			$item.removeClass(remove_class);
		} else {
			$item.remove();
		}
	}

	get_item_html(item) {
		const is_stock_item = this.get_item_details(item.item_code).is_stock_item;
		const rate = format_currency(item.rate, this.frm.doc.currency);
		const indicator_class = (!is_stock_item || item.actual_qty >= item.qty) ? 'green' : 'red';
		return `
			<div class="list-item indicator ${indicator_class}" data-item-code="${item.item_code}" title="Item: ${item.item_name}  Available Qty: ${item.actual_qty}">
				<div class="item-name list-item__content list-item__content--flex-1.5 ellipsis">
					${item.item_name}
				</div>
				<div class="quantity list-item__content text-right">
					${get_quantity_html(item.qty)}
				</div>
				<div class="discount list-item__content text-right">
					${item.discount_percentage}%
				</div>
				<div class="rate list-item__content text-right">
					${rate}
				</div>
			</div>
		`;

		function get_quantity_html(value) {
			return `
				<div class="input-group input-group-xs">
					<span class="input-group-btn">
						<button class="btn btn-default btn-xs" data-action="increment">+</button>
					</span>

					<input class="form-control" type="number" value="${value}">

					<span class="input-group-btn">
						<button class="btn btn-default btn-xs" data-action="decrement">-</button>
					</span>
				</div>
			`;
		}
	}

	get_item_details(item_code) {
		if (!this.item_data[item_code]) {
			this.item_data[item_code] = this.events.get_item_details(item_code);
		}

		return this.item_data[item_code];
	}

	exists(item_code) {
		let $item = this.$cart_items.find(`[data-item-code="${item_code}"]`);
		return $item.length > 0;
	}

	highlight_item(item_code) {
		const $item = this.$cart_items.find(`[data-item-code="${item_code}"]`);
		$item.addClass('highlight');
		setTimeout(() => $item.removeClass('highlight'), 1000);
	}

	scroll_to_item(item_code) {
		const $item = this.$cart_items.find(`[data-item-code="${item_code}"]`);
		if ($item.length === 0) return;
		const scrollTop = $item.offset().top - this.$cart_items.offset().top + this.$cart_items.scrollTop();
		this.$cart_items.animate({ scrollTop });
	}

	bind_events() {
		const me = this;
		const events = this.events;

		// quantity change
		this.$cart_items.on('click',
			'[data-action="increment"], [data-action="decrement"]', function() {
				const $btn = $(this);
				const $item = $btn.closest('.list-item[data-item-code]');
				const item_code = $item.attr('data-item-code');
				const action = $btn.attr('data-action');

				if(action === 'increment') {
					events.on_field_change(item_code, 'qty', '+1');
				} else if(action === 'decrement') {
					events.on_field_change(item_code, 'qty', '-1');
				}
			});

		// this.$cart_items.on('focus', '.quantity input', function(e) {
		// 	const $input = $(this);
		// 	const $item = $input.closest('.list-item[data-item-code]');
		// 	me.set_selected_item($item);
		// 	me.set_input_active('Qty');
		// 	e.preventDefault();
		// 	e.stopPropagation();
		// 	return false;
		// });

		this.$cart_items.on('change', '.quantity input', function() {
			const $input = $(this);
			const $item = $input.closest('.list-item[data-item-code]');
			const item_code = $item.attr('data-item-code');
			events.on_field_change(item_code, 'qty', flt($input.val()));
		});

		// current item
		this.$cart_items.on('click', '.list-item', function() {
			me.set_selected_item($(this));
		});

		// disable current item
		// $('body').on('click', function(e) {
		// 	console.log(e);
		// 	if($(e.target).is('.list-item')) {
		// 		return;
		// 	}
		// 	me.$cart_items.find('.list-item').removeClass('current-item qty disc rate');
		// 	me.selected_item = null;
		// });

		this.wrapper.find('.additional_discount_percentage').on('change', (e) => {
			const discount_percentage = flt(e.target.value,
				precision("additional_discount_percentage"));

			frappe.model.set_value(this.frm.doctype, this.frm.docname,
				'additional_discount_percentage', discount_percentage)
				.then(() => {
					let discount_wrapper = this.wrapper.find('.discount_amount');
					discount_wrapper.val(flt(this.frm.doc.discount_amount,
						precision('discount_amount')));
					discount_wrapper.trigger('change');
				});
		});

		this.wrapper.find('.discount_amount').on('change', (e) => {
			const discount_amount = flt(e.target.value, precision('discount_amount'));
			frappe.model.set_value(this.frm.doctype, this.frm.docname,
				'discount_amount', discount_amount);
			this.frm.trigger('discount_amount')
				.then(() => {
					this.update_discount_fields();
					this.update_taxes_and_totals();
					this.update_grand_total();
				});
		});
	}

	update_discount_fields() {
		let discount_wrapper = this.wrapper.find('.additional_discount_percentage');
		let discount_amt_wrapper = this.wrapper.find('.discount_amount');
		discount_wrapper.val(flt(this.frm.doc.additional_discount_percentage,
			precision('additional_discount_percentage')));
		discount_amt_wrapper.val(flt(this.frm.doc.discount_amount,
			precision('discount_amount')));
	}

	set_selected_item($item) {
		this.selected_item = $item;
		this.$cart_items.find('.list-item').removeClass('current-item qty disc rate');
		this.selected_item.addClass('current-item');
		this.events.on_select_change();
	}

	unselect_all() {
		this.$cart_items.find('.list-item').removeClass('current-item qty disc rate');
		this.selected_item = null;
		this.events.on_select_change();
	}
}

class POSItems {
	constructor({wrapper, frm, events}) {
		this.wrapper = wrapper;
		this.frm = frm;
		this.items = {};
		this.events = events;
		this.currency = this.frm.doc.currency;

		this.make_dom();
		this.make_fields();

		this.init_clusterize();
		this.bind_events();
		this.load_items_data();
	}

	load_items_data() {
		// bootstrap with 20 items
		this.get_items()
			.then(({ items }) => {
				this.all_items = items;
				this.items = items;
				this.render_items(items);
			});
	}

	reset_items() {
		this.wrapper.find('.pos-items').empty();
		this.init_clusterize();
		this.load_items_data();
	}

	make_dom() {
		this.wrapper.html(`
			<div class="fields">
				<div class="search-field">
				</div>
				<div class="item-group-field">
				</div>
			</div>
			<div class="items-wrapper">
			</div>
		`);

		this.items_wrapper = this.wrapper.find('.items-wrapper');
		this.items_wrapper.append(`
			<div class="list-item-table pos-items-wrapper">
				<div class="pos-items image-view-container">
				</div>
			</div>
		`);
	}

	make_fields() {
		// Search field
		this.search_field = frappe.ui.form.make_control({
			df: {
				fieldtype: 'Data',
				label: 'Search Item (Ctrl + i)',
				placeholder: 'Search by item code, serial number, batch no or barcode'
			},
			parent: this.wrapper.find('.search-field'),
			render_input: true,
		});

		frappe.ui.keys.on('ctrl+i', () => {
			this.search_field.set_focus();
		});

		this.search_field.$input.on('input', (e) => {
			clearTimeout(this.last_search);
			this.last_search = setTimeout(() => {
				const search_term = e.target.value;
				this.filter_items({ search_term });
			}, 300);
		});

		this.item_group_field = frappe.ui.form.make_control({
			df: {
				fieldtype: 'Link',
				label: 'Item Group',
				options: 'Item Group',
				default: 'All Item Groups',
				onchange: () => {
					const item_group = this.item_group_field.get_value();
					if (item_group) {
						this.filter_items({ item_group: item_group });
					}
				},
				get_query: () => {
					return {
						query: 'erpnext.selling.page.point_of_sale.point_of_sale.item_group_query',
						filters: {
							pos_profile: this.frm.doc.pos_profile
						}
					};
				}
			},
			parent: this.wrapper.find('.item-group-field'),
			render_input: true
		});
	}

	init_clusterize() {
		this.clusterize = new Clusterize({
			scrollElem: this.wrapper.find('.pos-items-wrapper')[0],
			contentElem: this.wrapper.find('.pos-items')[0],
			rows_in_block: 6
		});
	}

	render_items(items) {
		let _items = items || this.items;

		const all_items = Object.values(_items).map(item => this.get_item_html(item));
		let row_items = [];

		const row_container = '<div class="image-view-row">';
		let curr_row = row_container;

		for (let i=0; i < all_items.length; i++) {
			// wrap 4 items in a div to emulate
			// a row for clusterize
			if(i % 4 === 0 && i !== 0) {
				curr_row += '</div>';
				row_items.push(curr_row);
				curr_row = row_container;
			}
			curr_row += all_items[i];

			if(i == all_items.length - 1) {
				row_items.push(curr_row);
			}
		}

		this.clusterize.update(row_items);
	}

	filter_items({ search_term='', item_group='All Item Groups' }={}) {
		if (search_term) {
			search_term = search_term.toLowerCase();

			// memoize
			this.search_index = this.search_index || {};
			if (this.search_index[search_term]) {
				const items = this.search_index[search_term];
				this.items = items;
				this.render_items(items);
				this.set_item_in_the_cart(items);
				return;
			}
		} else if (item_group == "All Item Groups") {
			this.items = this.all_items;
			return this.render_items(this.all_items);
		}

		this.get_items({search_value: search_term, item_group })
			.then(({ items, serial_no, batch_no, barcode }) => {
				if (search_term && !barcode) {
					this.search_index[search_term] = items;
				}

				this.items = items;
				this.render_items(items);
				this.set_item_in_the_cart(items, serial_no, batch_no, barcode);
			});
	}

	set_item_in_the_cart(items, serial_no, batch_no, barcode) {
		if (serial_no) {
			this.events.update_cart(items[0].item_code,
				'serial_no', serial_no);
			this.reset_search_field();
			return;
		}

		if (batch_no) {
			this.events.update_cart(items[0].item_code,
				'batch_no', batch_no);
			this.reset_search_field();
			return;
		}

		if (items.length === 1 && (serial_no || batch_no || barcode)) {
			this.events.update_cart(items[0].item_code,
				'qty', '+1');
			this.reset_search_field();
		}
	}

	reset_search_field() {
		this.search_field.set_value('');
		this.search_field.$input.trigger("input");
	}

	bind_events() {
		var me = this;
		this.wrapper.on('click', '.pos-item-wrapper', function() {
			const $item = $(this);
			const item_code = $item.attr('data-item-code');
			me.events.update_cart(item_code, 'qty', '+1');
		});
	}

	get(item_code) {
		let item = {};
		this.items.map(data => {
			if (data.item_code === item_code) {
				item = data;
			}
		})

		return item
	}

	get_all() {
		return this.items;
	}

	get_item_html(item) {
		const price_list_rate = format_currency(item.price_list_rate, this.currency);
		const { item_code, item_name, item_image} = item;
		const item_title = item_name || item_code;

		const template = `
			<div class="pos-item-wrapper image-view-item" data-item-code="${item_code}">
				<div class="image-view-header">
					<div>
						<a class="grey list-id" data-name="${item_code}" title="${item_title}">
							${item_title}
						</a>
					</div>
				</div>
				<div class="image-view-body">
					<a	data-item-code="${item_code}"
						title="${item_title}"
					>
						<div class="image-field"
							style="${!item_image ? 'background-color: #fafbfc;' : ''} border: 0px;"
						>
							${!item_image ? `<span class="placeholder-text">
									${frappe.get_abbr(item_title)}
								</span>` : '' }
							${item_image ? `<img src="${item_image}" alt="${item_title}">` : '' }
						</div>
						<span class="price-info">
							${price_list_rate}
						</span>
					</a>
				</div>
			</div>
		`;

		return template;
	}

	get_items({start = 0, page_length = 40, search_value='', item_group="All Item Groups"}={}) {
		return new Promise(res => {
			frappe.call({
				method: "erpnext.selling.page.point_of_sale.point_of_sale.get_items",
				args: {
					start,
					page_length,
					'price_list': this.frm.doc.selling_price_list,
					item_group,
					search_value,
					'pos_profile': this.frm.doc.pos_profile
				}
			}).then(r => {
				// const { items, serial_no, batch_no } = r.message;

				// this.serial_no = serial_no || "";
				res(r.message);
			});
		});
	}
}

class NumberPad {
	constructor({
		wrapper, onclick, button_array,
		add_class={}, disable_highlight=[],
		reset_btns=[], del_btn='',
	}) {
		this.wrapper = wrapper;
		this.onclick = onclick;
		this.button_array = button_array;
		this.add_class = add_class;
		this.disable_highlight = disable_highlight;
		this.reset_btns = reset_btns;
		this.del_btn = del_btn;
		this.make_dom();
		this.bind_events();
		this.value = '';
	}

	make_dom() {
		if (!this.button_array) {
			this.button_array = [
				[1, 2, 3],
				[4, 5, 6],
				[7, 8, 9],
				['', 0, '']
			];
		}

		this.wrapper.html(`
			<div class="number-pad">
				${this.button_array.map(get_row).join("")}
			</div>
		`);

		function get_row(row) {
			return '<div class="num-row">' + row.map(get_col).join("") + '</div>';
		}

		function get_col(col) {
			return `<div class="num-col" data-value="${col}"><div>${col}</div></div>`;
		}

		this.set_class();
	}

	set_class() {
		for (const btn in this.add_class) {
			const class_name = this.add_class[btn];
			this.get_btn(btn).addClass(class_name);
		}
	}

	bind_events() {
		// bind click event
		const me = this;
		this.wrapper.on('click', '.num-col', function() {
			const $btn = $(this);
			const btn_value = $btn.attr('data-value');
			if (!me.disable_highlight.includes(btn_value)) {
				me.highlight_button($btn);
			}
			if (me.reset_btns.includes(btn_value)) {
				me.reset_value();
			} else {
				if (btn_value === me.del_btn) {
					me.value = me.value.substr(0, me.value.length - 1);
				} else {
					me.value += btn_value;
				}
			}
			me.onclick(btn_value);
		});
	}

	reset_value() {
		this.value = '';
	}

	get_value() {
		return flt(this.value);
	}

	get_btn(btn_value) {
		return this.wrapper.find(`.num-col[data-value="${btn_value}"]`);
	}

	highlight_button($btn) {
		$btn.addClass('highlight');
		setTimeout(() => $btn.removeClass('highlight'), 1000);
	}

	set_active(btn_value) {
		const $btn = this.get_btn(btn_value);
		this.wrapper.find('.num-col').removeClass('active');
		$btn.addClass('active');
	}

	set_inactive() {
		this.wrapper.find('.num-col').removeClass('active');
	}
}

class Payment {
	constructor({frm, events}) {
		this.frm = frm;
		this.events = events;
		this.make();
		this.bind_events();
		this.set_primary_action();
	}

	open_modal() {
		this.dialog.show();
	}

	make() {
		this.set_flag();
		this.dialog = new frappe.ui.Dialog({
			fields: this.get_fields(),
			width: 800
		});

		this.set_title();

		this.$body = this.dialog.body;

		this.numpad = new NumberPad({
			wrapper: $(this.$body).find('[data-fieldname="numpad"]'),
			button_array: [
				[1, 2, 3],
				[4, 5, 6],
				[7, 8, 9],
				['Del', 0, '.'],
			],
			onclick: () => {
				if(this.fieldname) {
					this.dialog.set_value(this.fieldname, this.numpad.get_value());
				}
			}
		});
	}

	set_title() {
		let title = __('Total Amount {0}',
			[format_currency(this.frm.doc.grand_total, this.frm.doc.currency)]);

		this.dialog.set_title(title);
	}

	bind_events() {
		var me = this;
		$(this.dialog.body).find('.input-with-feedback').focusin(function() {
			me.numpad.reset_value();
			me.fieldname = $(this).prop('dataset').fieldname;
			if (me.frm.doc.outstanding_amount > 0 &&
				!in_list(['write_off_amount', 'change_amount'], me.fieldname)) {
				me.frm.doc.payments.forEach((data) => {
					if (data.mode_of_payment == me.fieldname && !data.amount) {
						me.dialog.set_value(me.fieldname,
							me.frm.doc.outstanding_amount / me.frm.doc.conversion_rate);
						return;
					}
				})
			}
		});
	}

	set_primary_action() {
		var me = this;

		this.dialog.set_primary_action(__("Submit"), function() {
			me.dialog.hide();
			me.events.submit_form();
		});
	}

	get_fields() {
		const me = this;

		let fields = this.frm.doc.payments.map(p => {
			return {
				fieldtype: 'Currency',
				label: __(p.mode_of_payment),
				options: me.frm.doc.currency,
				fieldname: p.mode_of_payment,
				default: p.amount,
				onchange: () => {
					const value = this.dialog.get_value(this.fieldname);
					me.update_payment_value(this.fieldname, value);
				}
			};
		});

		fields = fields.concat([
			{
				fieldtype: 'Column Break',
			},
			{
				fieldtype: 'HTML',
				fieldname: 'numpad'
			},
			{
				fieldtype: 'Section Break',
			},
			{
				fieldtype: 'Currency',
				label: __("Write off Amount"),
				options: me.frm.doc.currency,
				fieldname: "write_off_amount",
				default: me.frm.doc.write_off_amount,
				onchange: () => {
					me.update_cur_frm_value('write_off_amount', () => {
						frappe.flags.change_amount = false;
						me.update_change_amount();
					});
				}
			},
			{
				fieldtype: 'Column Break',
			},
			{
				fieldtype: 'Currency',
				label: __("Change Amount"),
				options: me.frm.doc.currency,
				fieldname: "change_amount",
				default: me.frm.doc.change_amount,
				onchange: () => {
					me.update_cur_frm_value('change_amount', () => {
						frappe.flags.write_off_amount = false;
						me.update_write_off_amount();
					});
				}
			},
			{
				fieldtype: 'Section Break',
			},
			{
				fieldtype: 'Currency',
				label: __("Paid Amount"),
				options: me.frm.doc.currency,
				fieldname: "paid_amount",
				default: me.frm.doc.paid_amount,
				read_only: 1
			},
			{
				fieldtype: 'Column Break',
			},
			{
				fieldtype: 'Currency',
				label: __("Outstanding Amount"),
				options: me.frm.doc.currency,
				fieldname: "outstanding_amount",
				default: me.frm.doc.outstanding_amount,
				read_only: 1
			},
		]);

		return fields;
	}

	set_flag() {
		frappe.flags.write_off_amount = true;
		frappe.flags.change_amount = true;
	}

	update_cur_frm_value(fieldname, callback) {
		if (frappe.flags[fieldname]) {
			const value = this.dialog.get_value(fieldname);
			this.frm.set_value(fieldname, value)
				.then(() => {
					callback();
				});
		}

		frappe.flags[fieldname] = true;
	}

	update_payment_value(fieldname, value) {
		var me = this;
		$.each(this.frm.doc.payments, function(i, data) {
			if (__(data.mode_of_payment) == __(fieldname)) {
				frappe.model.set_value('Sales Invoice Payment', data.name, 'amount', value)
					.then(() => {
						me.update_change_amount();
						me.update_write_off_amount();
					});
			}
		});
	}

	update_change_amount() {
		this.dialog.set_value("change_amount", this.frm.doc.change_amount);
		this.show_paid_amount();
	}

	update_write_off_amount() {
		this.dialog.set_value("write_off_amount", this.frm.doc.write_off_amount);
	}

	show_paid_amount() {
		this.dialog.set_value("paid_amount", this.frm.doc.paid_amount);
		this.dialog.set_value("outstanding_amount", this.frm.doc.outstanding_amount);
	}
}<|MERGE_RESOLUTION|>--- conflicted
+++ resolved
@@ -316,70 +316,6 @@
 		})
 	}
 
-<<<<<<< HEAD
-	setup_pos_profile() {
-		return new Promise((resolve) => {
-
-			const load_default = () => {
-				this.pos_profile = {
-					company: this.company,
-					currency: frappe.defaults.get_default('currency'),
-					selling_price_list: frappe.defaults.get_default('selling_price_list')
-				};
-				resolve();
-			}
-
-			const on_submit = ({ pos_profile }) => {
-				this.get_pos_profile_doc(pos_profile)
-					.then(doc => {
-						this.pos_profile = doc;
-						if (!this.pos_profile) {
-							load_default();
-						}
-						resolve();
-					});
-			}
-
-			frappe.call({
-				method: 'erpnext.accounts.doctype.pos_profile.pos_profile.get_pos_profiles_for_user'
-			}).then((r) => {
-				if (r && r.message) {
-					const pos_profiles = r.message.filter(a => a);
-
-					if (pos_profiles.length === 0) {
-						load_default();
-					} else if(pos_profiles.length === 1) {
-						// load profile directly
-						on_submit({pos_profile: pos_profiles[0]});
-					} else {
-						// ask prompt
-						frappe.prompt(
-							[{ fieldtype: 'Select', label: 'POS Profile', options: pos_profiles }],
-							on_submit,
-							__('Select POS Profile')
-						);
-					}
-				} else {
-					frappe.dom.unfreeze();
-					frappe.throw(__("POS Profile is required to use Point-of-Sale"));
-				}
-			});
-		});
-	}
-
-	get_pos_profile_doc(pos_profile_name) {
-		return new Promise(resolve => {
-			frappe.call({
-				method: 'erpnext.accounts.doctype.pos_profile.pos_profile.get_pos_profile',
-				args: {
-					pos_profile_name
-				},
-				callback: (r) => {
-					resolve(r.message);
-				}
-			});
-		});
-=======
 	change_pos_profile() {
 		return new Promise((resolve) => {
 			const on_submit = ({ pos_profile, set_as_default }) => {
@@ -436,7 +372,6 @@
 			fieldtype: 'Check',
 			label: __('Set as default')
 		}];
->>>>>>> 58384215
 	}
 
 	setup_company() {
