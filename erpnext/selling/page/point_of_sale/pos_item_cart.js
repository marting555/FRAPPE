erpnext.PointOfSale.ItemCart = class {
	constructor({ wrapper, events, settings }) {
		this.wrapper = wrapper;
		this.events = events;
		this.customer_info = undefined;
		this.hide_images = settings.hide_images;
		this.allowed_customer_groups = settings.customer_groups;
		this.allow_rate_change = settings.allow_rate_change;
		this.allow_discount_change = settings.allow_discount_change;
		
		this.init_component();
	}
	
	init_component() {
		this.prepare_dom();
		this.init_child_components();
		this.bind_events();
		this.attach_shortcuts();
	}

	prepare_dom() {
		this.wrapper.append(
			`<section class="col-span-4 flex flex-col shadow rounded item-cart bg-white mx-h-70 h-100"></section>`
		)

		this.$component = this.wrapper.find('.item-cart');
	}

	init_child_components() {
		this.init_customer_selector();
		this.init_cart_components();
	}

	init_customer_selector() {
		this.$component.append(
			`<div class="customer-section rounded flex flex-col m-8 mb-0"></div>`
		)
		this.$customer_section = this.$component.find('.customer-section');
		this.make_customer_selector();
	}
	
	reset_customer_selector() {
		const frm = this.events.get_frm();
		frm.set_value('customer', '');
		this.$customer_section.removeClass('border pr-4 pl-4');
		this.make_customer_selector();
		this.customer_field.set_focus();
	}
	
	init_cart_components() {
		this.$component.append(
			`<div class="cart-container flex flex-col items-center rounded flex-1 relative">
				<div class="absolute flex flex-col p-8 pt-0 w-full h-full">
					<div class="flex text-grey cart-header pt-2 pb-2 p-4 mt-2 mb-2 w-full f-shrink-0">
						<div class="flex-1">Item</div>
						<div class="mr-4">Qty</div>
						<div class="rate-list-header mr-1 text-right">Amount</div>
					</div>
					<div class="cart-items-section flex flex-col flex-1 scroll-y rounded w-full"></div>
					<div class="cart-totals-section flex flex-col w-full mt-4 f-shrink-0"></div>
					<div class="numpad-section flex flex-col mt-4 d-none w-full p-8 pt-0 pb-0 f-shrink-0"></div>
				</div>		
			</div>`
		);
		this.$cart_container = this.$component.find('.cart-container');

		this.make_cart_totals_section();
		this.make_cart_items_section();
		this.make_cart_numpad();
	}

	make_cart_items_section() {
		this.$cart_header = this.$component.find('.cart-header');
		this.$cart_items_wrapper = this.$component.find('.cart-items-section');

		this.make_no_items_placeholder();
	}
	
	make_no_items_placeholder() {
		this.$cart_header.addClass('d-none');
		this.$cart_items_wrapper.html(
			`<div class="no-item-wrapper flex items-center h-18">
				<div class="flex-1 text-center text-grey">No items in cart</div>
			</div>`
		)
		this.$cart_items_wrapper.addClass('mt-4 border-grey border-dashed');
	}

	make_cart_totals_section() {
		this.$totals_section = this.$component.find('.cart-totals-section');

		this.$totals_section.append(
			`<div class="add-discount flex items-center pt-4 pb-4 pr-4 pl-4 text-grey pointer no-select d-none">
				+ Add Discount
			</div>
			<div class="border border-grey rounded">
				<div class="net-total flex justify-between items-center h-16 pr-8 pl-8 border-b-grey">
					<div class="flex flex-col">
						<div class="text-md text-dark-grey text-bold">Net Total</div>
					</div>
					<div class="flex flex-col text-right">
						<div class="text-md text-dark-grey text-bold">0.00</div>
					</div>
				</div>
				<div class="taxes"></div>
				<div class="grand-total flex justify-between items-center h-16 pr-8 pl-8 border-b-grey">
					<div class="flex flex-col">
						<div class="text-md text-dark-grey text-bold">Grand Total</div>
					</div>
					<div class="flex flex-col text-right">
						<div class="text-md text-dark-grey text-bold">0.00</div>
					</div>
				</div>
				<div class="checkout-btn flex items-center justify-center h-16 pr-8 pl-8 text-center text-grey no-select pointer rounded-b text-md text-bold">
					Checkout
				</div>
				<div class="edit-cart-btn flex items-center justify-center h-16 pr-8 pl-8 text-center text-grey no-select pointer d-none text-md text-bold">
					Edit Cart
				</div>
			</div>`
		)

		this.$add_discount_elem = this.$component.find(".add-discount");
	}
	
	make_cart_numpad() {
		this.$numpad_section = this.$component.find('.numpad-section');

		this.number_pad = new erpnext.PointOfSale.NumberPad({
			wrapper: this.$numpad_section,
			events: {
				numpad_event: this.on_numpad_event.bind(this)
			},
			cols: 5,
			keys: [
				[ 1, 2, 3, 'Quantity' ],
				[ 4, 5, 6, 'Discount' ],
				[ 7, 8, 9, 'Rate' ],
				[ '.', 0, 'Delete', 'Remove' ]
			],
			css_classes: [
				[ '', '', '', 'col-span-2' ],
				[ '', '', '', 'col-span-2' ],
				[ '', '', '', 'col-span-2' ],
				[ '', '', '', 'col-span-2 text-bold text-danger' ]
			],
			fieldnames_map: { 'Quantity': 'qty', 'Discount': 'discount_percentage' }
		})

		this.$numpad_section.prepend(
			`<div class="flex mb-2 justify-between">
				<span class="numpad-net-total"></span>
				<span class="numpad-grand-total"></span>
			</div>`
		)

		this.$numpad_section.append(
			`<div class="numpad-btn checkout-btn flex items-center justify-center h-16 pr-8 pl-8 bg-primary
				text-center text-white no-select pointer rounded text-md text-bold mt-4" data-button-value="checkout">
					Checkout
			</div>`
		)
	}
	
	bind_events() {
		const me = this;
		this.$customer_section.on('click', '.add-remove-customer', function (e) {
			const customer_info_is_visible = me.$cart_container.hasClass('d-none');
			customer_info_is_visible ? 
				me.toggle_customer_info(false) : me.reset_customer_selector();
		});

		this.$customer_section.on('click', '.customer-header', function(e) {
			// don't triggger the event if .add-remove-customer btn is clicked which is under .customer-header
			if ($(e.target).closest('.add-remove-customer').length) return;

			const show = !me.$cart_container.hasClass('d-none');
			me.toggle_customer_info(show);
		});

		this.$cart_items_wrapper.on('click', '.cart-item-wrapper', function() {
			const $cart_item = $(this);

			me.toggle_item_highlight(this);

			const payment_section_hidden = me.$totals_section.find('.edit-cart-btn').hasClass('d-none');
			if (!payment_section_hidden) {
				// payment section is visible
				// edit cart first and then open item details section
				me.$totals_section.find(".edit-cart-btn").click();
			}

			const item_code = unescape($cart_item.attr('data-item-code'));
			const batch_no = unescape($cart_item.attr('data-batch-no'));
			const uom = unescape($cart_item.attr('data-uom'));
			me.events.cart_item_clicked(item_code, batch_no, uom);
			this.numpad_value = '';
		});

		this.$component.on('click', '.checkout-btn', function() {
			if (!$(this).hasClass('bg-primary')) return;
			
			me.events.checkout();
			me.toggle_checkout_btn(false);

			me.allow_discount_change && me.$add_discount_elem.removeClass("d-none");
		});

		this.$totals_section.on('click', '.edit-cart-btn', () => {
			this.events.edit_cart();
			this.toggle_checkout_btn(true);

			this.$add_discount_elem.addClass("d-none");
		});

		this.$component.on('click', '.add-discount', () => {
			const can_edit_discount = this.$add_discount_elem.find('.edit-discount').length;

			if(!this.discount_field || can_edit_discount) this.show_discount_control();
		});

		frappe.ui.form.on("POS Invoice", "paid_amount", frm => {
			// called when discount is applied
			this.update_totals_section(frm);
		});
	}

	attach_shortcuts() {
		for (let row of this.number_pad.keys) {
			for (let btn of row) {
				if (typeof btn !== 'string') continue; // do not make shortcuts for numbers

				let shortcut_key = `ctrl+${frappe.scrub(String(btn))[0]}`;
				if (btn === 'Delete') shortcut_key = 'ctrl+backspace';
				if (btn === 'Remove') shortcut_key = 'shift+ctrl+backspace'
				if (btn === '.') shortcut_key = 'ctrl+>';

				// to account for fieldname map
				const fieldname = this.number_pad.fieldnames[btn] ? this.number_pad.fieldnames[btn] : 
					typeof btn === 'string' ? frappe.scrub(btn) : btn;

				let shortcut_label = shortcut_key.split('+').map(frappe.utils.to_title_case).join('+');
				shortcut_label = frappe.utils.is_mac() ? shortcut_label.replace('Ctrl', '⌘') : shortcut_label;
				this.$numpad_section.find(`.numpad-btn[data-button-value="${fieldname}"]`).attr("title", shortcut_label);

				frappe.ui.keys.on(`${shortcut_key}`, () => {
					const cart_is_visible = this.$component.is(":visible");
					if (cart_is_visible && this.item_is_selected && this.$numpad_section.is(":visible")) {
						this.$numpad_section.find(`.numpad-btn[data-button-value="${fieldname}"]`).click();
					} 
				})
			}
		}
		const ctrl_label = frappe.utils.is_mac() ? '⌘' : 'Ctrl';
		this.$component.find(".checkout-btn").attr("title", `${ctrl_label}+Enter`);
		frappe.ui.keys.add_shortcut({
			shortcut: "ctrl+enter",
			action: () => this.$component.find(".checkout-btn").click(),
			condition: () => this.$component.is(":visible") && this.$totals_section.find('.edit-cart-btn').hasClass('d-none'),
			description: __("Checkout Order / Submit Order / New Order"),
			ignore_inputs: true,
			page: cur_page.page.page
		});
		this.$component.find(".edit-cart-btn").attr("title", `${ctrl_label}+E`);
		frappe.ui.keys.on("ctrl+e", () => {
			const item_cart_visible = this.$component.is(":visible");
			if (item_cart_visible && this.$totals_section.find('.checkout-btn').hasClass('d-none')) {
				this.$component.find(".edit-cart-btn").click()
			}
		});
		this.$component.find(".add-discount").attr("title", `${ctrl_label}+D`);
		frappe.ui.keys.add_shortcut({
			shortcut: "ctrl+d",
			action: () => this.$component.find(".add-discount").click(),
			condition: () => this.$add_discount_elem.is(":visible"),
			description: __("Add Order Discount"),
			ignore_inputs: true,
			page: cur_page.page.page
		});
		frappe.ui.keys.on("escape", () => {
			const item_cart_visible = this.$component.is(":visible");
			if (item_cart_visible && this.discount_field && this.discount_field.parent.is(":visible")) {
				this.discount_field.set_value(0);
			}
		});
	}
	
	toggle_item_highlight(item) {
		const $cart_item = $(item);
		const item_is_highlighted = $cart_item.hasClass("shadow");

		if (!item || item_is_highlighted) {
			this.item_is_selected = false;
			this.$cart_container.find('.cart-item-wrapper').removeClass("shadow").css("opacity", "1");
		} else {
			$cart_item.addClass("shadow");
			this.item_is_selected = true;
			this.$cart_container.find('.cart-item-wrapper').css("opacity", "1");
			this.$cart_container.find('.cart-item-wrapper').not(item).removeClass("shadow").css("opacity", "0.65");
		}
		// highlight with inner shadow
		// $cart_item.addClass("shadow-inner bg-selected");
		// me.$cart_container.find('.cart-item-wrapper').not(this).removeClass("shadow-inner bg-selected");
	}

	make_customer_selector() {
		this.$customer_section.html(`<div class="customer-search-field flex flex-1 items-center"></div>`);
		const me = this;
		const query = { query: 'erpnext.controllers.queries.customer_query' };
		const allowed_customer_group = this.allowed_customer_groups || [];
		if (allowed_customer_group.length) {
			query.filters = {
				customer_group: ['in', allowed_customer_group]
			}
		}
		this.customer_field = frappe.ui.form.make_control({
			df: {
				label: __('Customer'),
				fieldtype: 'Link',
				options: 'Customer',
				placeholder: __('Search by customer name, phone, email.'),
				get_query: () => query,
				onchange: function() {
					if (this.value) {
						const frm = me.events.get_frm();
						frappe.dom.freeze();
						frappe.model.set_value(frm.doc.doctype, frm.doc.name, 'customer', this.value);
						frm.script_manager.trigger('customer', frm.doc.doctype, frm.doc.name).then(() => {
							frappe.run_serially([
								() => me.fetch_customer_details(this.value),
								() => me.events.customer_details_updated(me.customer_info),
								() => me.update_customer_section(),
								() => me.update_totals_section(),
								() => frappe.dom.unfreeze()
							]);
						})
					}
				},
			},
			parent: this.$customer_section.find('.customer-search-field'),
			render_input: true,
		});
		this.customer_field.toggle_label(false);
	}
	
	fetch_customer_details(customer) {
		if (customer) {
			return new Promise((resolve) => {
				frappe.db.get_value('Customer', customer, ["email_id", "mobile_no", "image", "loyalty_program"]).then(({ message }) => {
					const { loyalty_program } = message;
					// if loyalty program then fetch loyalty points too
					if (loyalty_program) {
						frappe.call({
							method: "erpnext.accounts.doctype.loyalty_program.loyalty_program.get_loyalty_program_details_with_points",
							args: { customer, loyalty_program, "silent": true },
							callback: (r) => {
								const { loyalty_points, conversion_factor } = r.message;
								if (!r.exc) {
									this.customer_info = { ...message, customer, loyalty_points, conversion_factor };
									resolve();
								}
							}
						});
					} else {
						this.customer_info = { ...message, customer };
						resolve();
					}
				});
			});
		} else {
			return new Promise((resolve) => {
				this.customer_info = {}
				resolve();
			});
		}
	}

	show_discount_control() {
		this.$add_discount_elem.removeClass("pr-4 pl-4");
		this.$add_discount_elem.html(
			`<div class="add-discount-field flex flex-1 items-center"></div>`
		);
		const me = this;

		this.discount_field = frappe.ui.form.make_control({
			df: {
				label: __('Discount'),
				fieldtype: 'Data',
				placeholder: __('Enter discount percentage.'),
				onchange: function() {
					const frm = me.events.get_frm();
					if (this.value.length || this.value === 0) {
						frappe.model.set_value(frm.doc.doctype, frm.doc.name, 'additional_discount_percentage', flt(this.value));
						me.hide_discount_control(this.value);
					} else {
						frappe.model.set_value(frm.doc.doctype, frm.doc.name, 'additional_discount_percentage', 0);
						me.$add_discount_elem.html(`+ Add Discount`);
						me.discount_field = undefined;
					}
				},
			},
			parent: this.$add_discount_elem.find('.add-discount-field'),
			render_input: true,
		});
		this.discount_field.toggle_label(false);
		this.discount_field.set_focus();
	}

	hide_discount_control(discount) {
		if (!discount) {
			this.$add_discount_elem.removeClass("pr-4 pl-4");
			this.$add_discount_elem.html(
				`<div class="add-discount-field flex flex-1 items-center"></div>`
			);
		} else {
			this.$add_discount_elem.addClass('pr-4 pl-4');
			this.$add_discount_elem.html(
				`<svg class="mr-2" width="14" height="14" viewBox="0 0 24 24" fill="none" stroke="currentColor" stroke-width="1" 
					stroke-linecap="round" stroke-linejoin="round">
					<path d="M12 20h9"/><path d="M16.5 3.5a2.121 2.121 0 0 1 3 3L7 19l-4 1 1-4L16.5 3.5z"/>
				</svg> 
				<div class="edit-discount p-1 pr-3 pl-3 text-dark-grey rounded w-fit bg-green-200 mb-2">
					${String(discount).bold()}% off
				</div>
				`
			);
		}
	}
	
	update_customer_section() {
		const me = this;
		const { customer, email_id='', mobile_no='', image } = this.customer_info || {};

		if (customer) {
			this.$customer_section.addClass('border pr-4 pl-4').html(
				`<div class="customer-details flex flex-col">
					<div class="customer-header flex items-center rounded h-18 pointer">
						${get_customer_image()}
						<div class="customer-name flex flex-col flex-1 f-shrink-1 overflow-hidden whitespace-nowrap">
							<div class="text-md text-dark-grey text-bold">${customer}</div>
							${get_customer_description()}
						</div>
						<div class="f-shrink-0 add-remove-customer flex items-center pointer" data-customer="${escape(customer)}">
							<svg width="32" height="32" viewBox="0 0 14 14" fill="none">
								<path d="M4.93764 4.93759L7.00003 6.99998M9.06243 9.06238L7.00003 6.99998M7.00003 6.99998L4.93764 9.06238L9.06243 4.93759" stroke="#8D99A6"/>
							</svg>
						</div>
					</div>
				</div>`
			);
		} else {
			// reset customer selector
			this.reset_customer_selector();
		}

		function get_customer_description() {
			if (!email_id && !mobile_no) {
				return `<div class="text-grey-200 italic">Click to add email / phone</div>`
			} else if (email_id && !mobile_no) {
				return `<div class="text-grey">${email_id}</div>`
			} else if (mobile_no && !email_id) {
				return `<div class="text-grey">${mobile_no}</div>`
			} else {
				return `<div class="text-grey">${email_id} | ${mobile_no}</div>`
			}
		}

		function get_customer_image() {
			if (!me.hide_images && image) {
				return `<div class="icon flex items-center justify-center w-12 h-12 rounded bg-light-grey mr-4 text-grey-200">
							<img class="h-full" src="${image}" alt="${image}" style="object-fit: cover;">
						</div>`
			} else {
				return `<div class="icon flex items-center justify-center w-12 h-12 rounded bg-light-grey mr-4 text-grey-200 text-md">
							${frappe.get_abbr(customer)}
						</div>`
			}
		}
	}
	
	update_totals_section(frm) {
		if (!frm) frm = this.events.get_frm();

		this.render_net_total(frm.doc.net_total);
		this.render_grand_total(frm.doc.grand_total);

		const taxes = frm.doc.taxes.map(t => {
			return {
				description: t.description, rate: t.rate
<<<<<<< HEAD
			};
=======
			}
>>>>>>> 675a8330
		});
		this.render_taxes(frm.doc.total_taxes_and_charges, taxes);
	}
	
	render_net_total(value) {
		const currency = this.events.get_frm().doc.currency;
		this.$totals_section.find('.net-total').html(
			`<div class="flex flex-col">
				<div class="text-md text-dark-grey text-bold">Net Total</div>
			</div>
			<div class="flex flex-col text-right">
				<div class="text-md text-dark-grey text-bold">${format_currency(value, currency)}</div>
			</div>`
		)

		this.$numpad_section.find('.numpad-net-total').html(`Net Total: <span class="text-bold">${format_currency(value, currency)}</span>`)
	}
	
	render_grand_total(value) {
		const currency = this.events.get_frm().doc.currency;
		this.$totals_section.find('.grand-total').html(
			`<div class="flex flex-col">
				<div class="text-md text-dark-grey text-bold">Grand Total</div>
			</div>
			<div class="flex flex-col text-right">
				<div class="text-md text-dark-grey text-bold">${format_currency(value, currency)}</div>
			</div>`
		)

		this.$numpad_section.find('.numpad-grand-total').html(`Grand Total: <span class="text-bold">${format_currency(value, currency)}</span>`)
	}

	render_taxes(value, taxes) {
		if (taxes.length) {
			const currency = this.events.get_frm().doc.currency;
			this.$totals_section.find('.taxes').html(
				`<div class="flex items-center justify-between h-16 pr-8 pl-8 border-b-grey">
					<div class="flex overflow-hidden whitespace-nowrap">
						<div class="text-md text-dark-grey text-bold w-fit">Tax Charges</div>
						<div class="flex ml-4 text-dark-grey">
						${	
							taxes.map((t, i) => {
								let margin_left = '';
								if (i !== 0) margin_left = 'ml-2';
								const description = /[0-9]+/.test(t.description) ? t.description : `${t.description} @ ${t.rate}%`;
								return `<span class="border-grey p-1 pl-2 pr-2 rounded ${margin_left}">${description}</span>`
							}).join('')
						}
						</div>
					</div>
					<div class="flex flex-col text-right f-shrink-0 ml-4">
						<div class="text-md text-dark-grey text-bold">${format_currency(value, currency)}</div>
					</div>
				</div>`
			)
		} else {
			this.$totals_section.find('.taxes').html('')
		}
	}

	get_cart_item({ item_code, batch_no, uom }) {
		const batch_attr = `[data-batch-no="${escape(batch_no)}"]`;
		const item_code_attr = `[data-item-code="${escape(item_code)}"]`;
		const uom_attr = `[data-uom="${escape(uom)}"]`;

		const item_selector = batch_no ? 
			`.cart-item-wrapper${batch_attr}${uom_attr}` : `.cart-item-wrapper${item_code_attr}${uom_attr}`;
			
		return this.$cart_items_wrapper.find(item_selector);
	}
	
	update_item_html(item, remove_item) {
		const $item = this.get_cart_item(item);

		if (remove_item) {
			$item && $item.remove();
		} else {
			const { item_code, batch_no, uom } = item;
			const search_field = batch_no ? 'batch_no' : 'item_code';
			const search_value = batch_no || item_code;
			const item_row = this.events.get_frm().doc.items.find(i => i[search_field] === search_value && i.uom === uom);
			
			this.render_cart_item(item_row, $item);
		}

		const no_of_cart_items = this.$cart_items_wrapper.children().length;
		no_of_cart_items > 0 && this.highlight_checkout_btn(no_of_cart_items > 0);
		
		this.update_empty_cart_section(no_of_cart_items);
	}
	
	render_cart_item(item_data, $item_to_update) {
		const currency = this.events.get_frm().doc.currency;
		const me = this;
		
		if (!$item_to_update.length) {
			this.$cart_items_wrapper.append(
				`<div class="cart-item-wrapper flex items-center h-18 pr-4 pl-4 rounded border-grey pointer no-select" 
						data-item-code="${escape(item_data.item_code)}" data-uom="${escape(item_data.uom)}"
						data-batch-no="${escape(item_data.batch_no || '')}">
				</div>`
			)
			$item_to_update = this.get_cart_item(item_data);
		}

		$item_to_update.html(
			`<div class="flex flex-col flex-1 f-shrink-1 overflow-hidden whitespace-nowrap">
				<div class="text-md text-dark-grey text-bold">
					${item_data.item_name}
				</div>
				${get_description_html()}
			</div>
				${get_rate_discount_html()}
			</div>`
		)

		set_dynamic_rate_header_width();
		this.scroll_to_item($item_to_update);

		function set_dynamic_rate_header_width() {
			const rate_cols = Array.from(me.$cart_items_wrapper.find(".rate-col"));
			me.$cart_header.find(".rate-list-header").css("width", "");
			me.$cart_items_wrapper.find(".rate-col").css("width", "");
			let max_width = rate_cols.reduce((max_width, elm) => {
				if ($(elm).width() > max_width)
					max_width = $(elm).width();
				return max_width;
			}, 0);

			max_width += 1;
			if (max_width == 1) max_width = "";

			me.$cart_header.find(".rate-list-header").css("width", max_width);
			me.$cart_items_wrapper.find(".rate-col").css("width", max_width);
		}
		
		function get_rate_discount_html() {
			if (item_data.rate && item_data.amount && item_data.rate !== item_data.amount) {
				return `
					<div class="flex f-shrink-0 ml-4 items-center">
						<div class="flex w-8 h-8 rounded bg-light-grey mr-4 items-center justify-center font-bold f-shrink-0">
							<span>${item_data.qty || 0}</span>
						</div>
						<div class="rate-col flex flex-col f-shrink-0 text-right">
							<div class="text-md text-dark-grey text-bold">${format_currency(item_data.amount, currency)}</div>
							<div class="text-md-0 text-dark-grey">${format_currency(item_data.rate, currency)}</div>
						</div>
					</div>`
			} else {
				return `
					<div class="flex f-shrink-0 ml-4 text-right">
						<div class="flex w-8 h-8 rounded bg-light-grey mr-4 items-center justify-center font-bold f-shrink-0">
							<span>${item_data.qty || 0}</span>
						</div>
						<div class="rate-col flex flex-col f-shrink-0 text-right">
							<div class="text-md text-dark-grey text-bold">${format_currency(item_data.rate, currency)}</div>
						</div>
					</div>`
			}
		}

		function get_description_html() {
			if (item_data.description) {
				if (item_data.description.indexOf('<div>') != -1) {
					try {
						item_data.description = $(item_data.description).text();
					} catch (error) {
						item_data.description = item_data.description.replace(/<div>/g, ' ').replace(/<\/div>/g, ' ').replace(/ +/g, ' ');
					}
				}
				item_data.description = frappe.ellipsis(item_data.description, 45);
				return `<div class="text-grey">${item_data.description}</div>`
			}
			return ``;
		}
	}

	scroll_to_item($item) {
		if ($item.length === 0) return;
		const scrollTop = $item.offset().top - this.$cart_items_wrapper.offset().top + this.$cart_items_wrapper.scrollTop();
		this.$cart_items_wrapper.animate({ scrollTop });
	}
	
	update_selector_value_in_cart_item(selector, value, item) {
		const $item_to_update = this.get_cart_item(item);
		$item_to_update.attr(`data-${selector}`, escape(value));
	}

	toggle_checkout_btn(show_checkout) {
		if (show_checkout) {
			this.$totals_section.find('.checkout-btn').removeClass('d-none');
			this.$totals_section.find('.edit-cart-btn').addClass('d-none');
		} else {
			this.$totals_section.find('.checkout-btn').addClass('d-none');
			this.$totals_section.find('.edit-cart-btn').removeClass('d-none');
		}
	}

	highlight_checkout_btn(toggle) {
		const has_primary_class = this.$totals_section.find('.checkout-btn').hasClass('bg-primary');
		if (toggle && !has_primary_class) {
			this.$totals_section.find('.checkout-btn').addClass('bg-primary text-white text-lg');
		} else if (!toggle && has_primary_class) {
			this.$totals_section.find('.checkout-btn').removeClass('bg-primary text-white text-lg');
		}
	}
	
	update_empty_cart_section(no_of_cart_items) {
		const $no_item_element = this.$cart_items_wrapper.find('.no-item-wrapper');

		// if cart has items and no item is present
		no_of_cart_items > 0 && $no_item_element && $no_item_element.remove()
			&& this.$cart_items_wrapper.removeClass('mt-4 border-grey border-dashed') && this.$cart_header.removeClass('d-none');

		no_of_cart_items === 0 && !$no_item_element.length && this.make_no_items_placeholder();
	}
	
	on_numpad_event($btn) {
		const current_action = $btn.attr('data-button-value');
		const action_is_field_edit = ['qty', 'discount_percentage', 'rate'].includes(current_action);
		const action_is_allowed = action_is_field_edit ? (
			(current_action == 'rate' && this.allow_rate_change) ||
			(current_action == 'discount_percentage' && this.allow_discount_change) ||
			(current_action == 'qty')) : true;

		const action_is_pressed_twice = this.prev_action === current_action;
		const first_click_event = !this.prev_action;
		const field_to_edit_changed = this.prev_action && this.prev_action != current_action;

		if (action_is_field_edit) {
			if (!action_is_allowed) {
				const label = current_action == 'rate' ? 'Rate'.bold() : 'Discount'.bold();
				const message = __('Editing {0} is not allowed as per POS Profile settings', [label]);
				frappe.show_alert({
					indicator: 'red',
					message: message
				});
				frappe.utils.play_sound("error");
				return;
			}

			if (first_click_event || field_to_edit_changed) {
				this.prev_action = current_action;
			} else if (action_is_pressed_twice) {
				this.prev_action = undefined;
			}
			this.numpad_value = '';
			
		} else if (current_action === 'checkout') {
			this.prev_action = undefined;
			this.toggle_item_highlight();
			this.events.numpad_event(undefined, current_action);
			return;
		} else if (current_action === 'remove') {
			this.prev_action = undefined;
			this.toggle_item_highlight();
			this.events.numpad_event(undefined, current_action);
			return;
		} else {
			this.numpad_value = current_action === 'delete' ? this.numpad_value.slice(0, -1) : this.numpad_value + current_action;
			this.numpad_value = this.numpad_value || 0;
		}

		const first_click_event_is_not_field_edit = !action_is_field_edit && first_click_event;

		if (first_click_event_is_not_field_edit) {
			frappe.show_alert({
				indicator: 'red',
				message: __('Please select a field to edit from numpad')
			});
			frappe.utils.play_sound("error");
			return;
		}
		
		if (flt(this.numpad_value) > 100 && this.prev_action === 'discount_percentage') {
			frappe.show_alert({
				message: __('Discount cannot be greater than 100%'),
				indicator: 'orange'
			});
			frappe.utils.play_sound("error");
			this.numpad_value = current_action;
		}

		this.highlight_numpad_btn($btn, current_action);
		this.events.numpad_event(this.numpad_value, this.prev_action);
	}
	
	highlight_numpad_btn($btn, curr_action) {
		const curr_action_is_highlighted = $btn.hasClass('shadow-inner');
		const curr_action_is_action = ['qty', 'discount_percentage', 'rate', 'done'].includes(curr_action);

		if (!curr_action_is_highlighted) {
			$btn.addClass('shadow-inner bg-selected');
		}
		if (this.prev_action === curr_action && curr_action_is_highlighted) {
			// if Qty is pressed twice
			$btn.removeClass('shadow-inner bg-selected');
		}
		if (this.prev_action && this.prev_action !== curr_action && curr_action_is_action) {
			// Order: Qty -> Rate then remove Qty highlight
			const prev_btn = $(`[data-button-value='${this.prev_action}']`);
			prev_btn.removeClass('shadow-inner bg-selected');
		}
		if (!curr_action_is_action || curr_action === 'done') {
			// if numbers are clicked
			setTimeout(() => {
				$btn.removeClass('shadow-inner bg-selected');
			}, 100);
		}
	}

	toggle_numpad(show) {
		if (show) {
			this.$totals_section.addClass('d-none');
			this.$numpad_section.removeClass('d-none');
		} else {
			this.$totals_section.removeClass('d-none');
			this.$numpad_section.addClass('d-none');
		}
		this.reset_numpad();
	}

	reset_numpad() {
		this.numpad_value = '';
		this.prev_action = undefined;
		this.$numpad_section.find('.shadow-inner').removeClass('shadow-inner bg-selected');
	}

	toggle_numpad_field_edit(fieldname) {
		if (['qty', 'discount_percentage', 'rate'].includes(fieldname)) {
			this.$numpad_section.find(`[data-button-value="${fieldname}"]`).click();
		}
	}

	toggle_customer_info(show) {
		if (show) {
			this.$cart_container.addClass('d-none')
			this.$customer_section.addClass('flex-1 scroll-y').removeClass('mb-0 border pr-4 pl-4')
			this.$customer_section.find('.icon').addClass('w-24 h-24 text-2xl').removeClass('w-12 h-12 text-md')
			this.$customer_section.find('.customer-header').removeClass('h-18');
			this.$customer_section.find('.customer-details').addClass('sticky z-100 bg-white');

			this.$customer_section.find('.customer-name').html(
				`<div class="text-md text-dark-grey text-bold">${this.customer_info.customer}</div>
				<div class="last-transacted-on text-grey-200"></div>`
			)
	
			this.$customer_section.find('.customer-details').append(
				`<div class="customer-form">
					<div class="text-grey mt-4 mb-6">CONTACT DETAILS</div>
					<div class="grid grid-cols-2 gap-4">
						<div class="email_id-field"></div>
						<div class="mobile_no-field"></div>
						<div class="loyalty_program-field"></div>
						<div class="loyalty_points-field"></div>
					</div>
					<div class="text-grey mt-4 mb-6">RECENT TRANSACTIONS</div>
				</div>`
			)
			// transactions need to be in diff div from sticky elem for scrolling
			this.$customer_section.append(`<div class="customer-transactions flex-1 rounded"></div>`)

			this.render_customer_info_form();
			this.fetch_customer_transactions();

		} else {
			this.$cart_container.removeClass('d-none');
			this.$customer_section.removeClass('flex-1 scroll-y').addClass('mb-0 border pr-4 pl-4');
			this.$customer_section.find('.icon').addClass('w-12 h-12 text-md').removeClass('w-24 h-24 text-2xl');
			this.$customer_section.find('.customer-header').addClass('h-18')
			this.$customer_section.find('.customer-details').removeClass('sticky z-100 bg-white');

			this.update_customer_section();
		}
	}

	render_customer_info_form() {
		const $customer_form = this.$customer_section.find('.customer-form');

		const dfs = [{
			fieldname: 'email_id',
			label: __('Email'),
			fieldtype: 'Data',
			options: 'email',
			placeholder: __("Enter customer's email")
		},{
			fieldname: 'mobile_no',
			label: __('Phone Number'),
			fieldtype: 'Data',
			placeholder: __("Enter customer's phone number")
		},{
			fieldname: 'loyalty_program',
			label: __('Loyalty Program'),
			fieldtype: 'Link',
			options: 'Loyalty Program',
			placeholder: __("Select Loyalty Program")
		},{
			fieldname: 'loyalty_points',
			label: __('Loyalty Points'),
			fieldtype: 'Int',
			read_only: 1
		}];

		const me = this;
		dfs.forEach(df => {
			this[`customer_${df.fieldname}_field`] = frappe.ui.form.make_control({
				df: { ...df,
					onchange: handle_customer_field_change,
				},
				parent: $customer_form.find(`.${df.fieldname}-field`),
				render_input: true,
			});
			this[`customer_${df.fieldname}_field`].set_value(this.customer_info[df.fieldname]);
		})

		function handle_customer_field_change() {
			const current_value = me.customer_info[this.df.fieldname];
			const current_customer = me.customer_info.customer;

			if (this.value && current_value != this.value && this.df.fieldname != 'loyalty_points') {
				frappe.call({
					method: 'erpnext.selling.page.point_of_sale.point_of_sale.set_customer_info',
					args: {
						fieldname: this.df.fieldname,
						customer: current_customer,
						value: this.value
					},
					callback: (r) => {
						if(!r.exc) {
							me.customer_info[this.df.fieldname] = this.value;
							frappe.show_alert({
								message: __("Customer contact updated successfully."),
								indicator: 'green'
							});
							frappe.utils.play_sound("submit");
						}
					}
				});
			}
		}
	}

	fetch_customer_transactions() {
		frappe.db.get_list('POS Invoice', { 
			filters: { customer: this.customer_info.customer, docstatus: 1 },
			fields: ['name', 'grand_total', 'status', 'posting_date', 'posting_time', 'currency'],
			limit: 20
		}).then((res) => {
			const transaction_container = this.$customer_section.find('.customer-transactions');

			if (!res.length) {
				transaction_container.removeClass('flex-1 border rounded').html(
					`<div class="text-grey text-center">No recent transactions found</div>`
				)
				return;
			};

			const elapsed_time = moment(res[0].posting_date+" "+res[0].posting_time).fromNow();
			this.$customer_section.find('.last-transacted-on').html(`Last transacted ${elapsed_time}`);

			res.forEach(invoice => {
				const posting_datetime = moment(invoice.posting_date+" "+invoice.posting_time).format("Do MMMM, h:mma");
				let indicator_color = '';

				if (in_list(['Paid', 'Consolidated'], invoice.status)) (indicator_color = 'green');
				if (invoice.status === 'Draft') (indicator_color = 'red');
				if (invoice.status === 'Return') (indicator_color = 'grey');

				transaction_container.append(
					`<div class="invoice-wrapper flex p-3 justify-between border-grey rounded pointer no-select" data-invoice-name="${escape(invoice.name)}">
						<div class="flex flex-col justify-end">
							<div class="text-dark-grey text-bold overflow-hidden whitespace-nowrap mb-2">${invoice.name}</div>
							<div class="flex items-center f-shrink-1 text-dark-grey overflow-hidden whitespace-nowrap">
								${posting_datetime}
							</div>
						</div>
						<div class="flex flex-col text-right">
							<div class="f-shrink-0 text-md text-dark-grey text-bold ml-4">
								${format_currency(invoice.grand_total, invoice.currency, 0) || 0}
							</div>
							<div class="f-shrink-0 text-grey ml-4 text-bold indicator ${indicator_color}">${invoice.status}</div>
						</div>
					</div>`
				)
			});
		})
	}

	load_invoice() {
		const frm = this.events.get_frm();
		this.fetch_customer_details(frm.doc.customer).then(() => {
			this.events.customer_details_updated(this.customer_info);
			this.update_customer_section();
		})
		
		this.$cart_items_wrapper.html('');
		if (frm.doc.items.length) {
			frm.doc.items.forEach(item => {
				this.update_item_html(item);
			});
		} else {
			this.make_no_items_placeholder();
			this.highlight_checkout_btn(false);
		}

		this.update_totals_section(frm);

		if(frm.doc.docstatus === 1) {
			this.$totals_section.find('.checkout-btn').addClass('d-none');
			this.$totals_section.find('.edit-cart-btn').addClass('d-none');
			this.$totals_section.find('.grand-total').removeClass('border-b-grey');
		} else {
			this.$totals_section.find('.checkout-btn').removeClass('d-none');
			this.$totals_section.find('.edit-cart-btn').addClass('d-none');
			this.$totals_section.find('.grand-total').addClass('border-b-grey');
		}

		this.toggle_component(true);
	}

	toggle_component(show) {
		show ? this.$component.removeClass('d-none') : this.$component.addClass('d-none');
	}
	
}<|MERGE_RESOLUTION|>--- conflicted
+++ resolved
@@ -487,11 +487,7 @@
 		const taxes = frm.doc.taxes.map(t => {
 			return {
 				description: t.description, rate: t.rate
-<<<<<<< HEAD
 			};
-=======
-			}
->>>>>>> 675a8330
 		});
 		this.render_taxes(frm.doc.total_taxes_and_charges, taxes);
 	}
