--- conflicted
+++ resolved
@@ -589,19 +589,6 @@
 });
 
 frappe.ui.form.on(cur_frm.doctype,"project_name", function(frm) {
-<<<<<<< HEAD
-	frappe.call({
-		method:'erpnext.projects.doctype.project.project.get_cost_center_name' ,
-		args: {	project_name: frm.doc.project_name	},
-		callback: function(r, rt) {
-			if(!r.exc && r.message) {
-				$.each(frm.doc[cur_frm.cscript.fname] || [], function(i, row) {
-					if(frappe.meta.has_field(cur_frm.cscript.tname , "cost_center")) {
-						frappe.model.set_value(row.doctype, row.name, "cost_center", r.message);
-						msgprint(__("Cost Center For Item with Item Code '"+row.item_name+"' has been Changed to "+ r.message));
-					}
-				})
-=======
 	if(in_list(["Delivery Note", "Sales Invoice"], frm.doc.doctype)) {
 		frappe.call({
 			method:'erpnext.projects.doctype.project.project.get_cost_center_name' ,
@@ -613,7 +600,6 @@
 						msgprint(__("Cost Center For Item with Item Code '"+row.item_name+"' has been Changed to "+ r.message));
 					})
 				}
->>>>>>> 5086ef24
 			}
 		})
 	}
