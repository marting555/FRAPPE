// Copyright (c) 2015, Frappe Technologies Pvt. Ltd. and Contributors
// License: GNU General Public License v3. See license.txt


cur_frm.cscript.tax_table = "Sales Taxes and Charges";
{% include 'erpnext/accounts/doctype/sales_taxes_and_charges_template/sales_taxes_and_charges_template.js' %}


cur_frm.email_field = "contact_email";

frappe.provide("erpnext.selling");
erpnext.selling.SellingController = erpnext.TransactionController.extend({
	setup: function() {
		this._super();
		this.frm.add_fetch("sales_partner", "commission_rate", "commission_rate");
		this.frm.add_fetch("sales_person", "commission_rate", "commission_rate");

		var me = this;
		$(me.frm.wrapper).on("grid-row-render", function(e, grid_row) {
			if(grid_row.doc && grid_row.doc.doctype === me.frm.doc.doctype + " Item") {
				$(grid_row.wrapper).off('focus', 'input').on('focus', 'input', function() {
					me.frm.focused_item_dn = grid_row.doc.name;
					var show_select_batch = me.frm.doc.docstatus === 0 && !me.frm.doc.is_return && grid_row.doc.has_batch_no
						&& (me.frm.doc.doctype === 'Delivery Note' || (me.frm.doc.doctype === 'Sales Invoice' && me.frm.doc.update_stock));
					me.toggle_select_batch_button(show_select_batch);
				});
			}
		});
	},

	onload: function() {
		this._super();
		this.setup_queries();
		this.frm.set_query('shipping_rule', function() {
			return {
				filters: {
					"shipping_rule_type": "Selling"
				}
			};
		});
	},

	setup_queries: function() {
		var me = this;

		$.each([["customer", "customer"],
			["lead", "lead"]],
			function(i, opts) {
				if(me.frm.fields_dict[opts[0]])
					me.frm.set_query(opts[0], erpnext.queries[opts[1]]);
			});

		me.frm.set_query('contact_person', erpnext.queries.contact_query);
		me.frm.set_query('customer_address', erpnext.queries.address_query);
		me.frm.set_query('shipping_address_name', erpnext.queries.address_query);

		if(this.frm.fields_dict.taxes_and_charges) {
			this.frm.set_query("taxes_and_charges", function() {
				return {
					filters: [
						['Sales Taxes and Charges Template', 'company', '=', me.frm.doc.company],
						['Sales Taxes and Charges Template', 'docstatus', '!=', 2]
					]
				}
			});
		}

		if(this.frm.fields_dict.selling_price_list) {
			this.frm.set_query("selling_price_list", function() {
				return { filters: { selling: 1 } };
			});
		}

		if(this.frm.fields_dict.tc_name) {
			this.frm.set_query("tc_name", function() {
				return { filters: { selling: 1 } };
			});
		}

		if(!this.frm.fields_dict["items"]) {
			return;
		}

		if(this.frm.fields_dict["items"].grid.get_field('item_code')) {
			this.frm.set_query("item_code", "items", function() {
				return {
					query: "erpnext.controllers.queries.item_query",
					filters: {'is_sales_item': 1}
				}
			});
		}

		if(this.frm.fields_dict["packed_items"] &&
			this.frm.fields_dict["packed_items"].grid.get_field('batch_no')) {
			this.frm.set_query("batch_no", "packed_items", function(doc, cdt, cdn) {
				return me.set_query_for_batch(doc, cdt, cdn)
			});
		}

		if(this.frm.fields_dict["items"].grid.get_field('item_code')) {
			this.frm.set_query("item_tax_template", "items", function(doc, cdt, cdn) {
				return me.set_query_for_item_tax_template(doc, cdt, cdn)
			});
		}

	},

	refresh: function() {
		this._super();

		frappe.dynamic_link = {doc: this.frm.doc, fieldname: 'customer', doctype: 'Customer'}

		this.frm.toggle_display("customer_name",
			(this.frm.doc.customer_name && this.frm.doc.customer_name!==this.frm.doc.customer));
		if(this.frm.fields_dict.packed_items) {
			var packing_list_exists = (this.frm.doc.packed_items || []).length;
			this.frm.toggle_display("packing_list", packing_list_exists ? true : false);
		}
		this.toggle_editable_price_list_rate();

		var me = this;
		$.each(this.frm.doc.items || [], function(item, i) {
			me.set_qty_color_based_on_availability(item);
		});
		if (me.frm.doc.docstatus == 0) {
			this.frm.fields_dict.items.grid.add_custom_button(__("Select Batches"), function() {
				if (me.frm.focused_item_dn) {
					me.set_batch_number(me.frm.doc.doctype + " Item", me.frm.focused_item_dn, true);
				}
			});
			this.frm.fields_dict.items.grid.custom_buttons[__("Select Batches")].addClass('hidden');
		}
	},

	customer: function() {
		var me = this;
		erpnext.utils.get_party_details(this.frm, null, null, function() {
			me.apply_price_list();
		});
	},

	customer_address: function() {
		erpnext.utils.get_address_display(this.frm, "customer_address");
		erpnext.utils.set_taxes_from_address(this.frm, "customer_address", "customer_address", "shipping_address_name");
	},

	shipping_address_name: function() {
		erpnext.utils.get_address_display(this.frm, "shipping_address_name", "shipping_address");
		erpnext.utils.set_taxes_from_address(this.frm, "shipping_address_name", "customer_address", "shipping_address_name");
	},

	sales_partner: function() {
		this.apply_pricing_rule();
	},

	campaign: function() {
		this.apply_pricing_rule();
	},

	selling_price_list: function() {
		this.apply_price_list();
		this.set_dynamic_labels();
	},

	price_list_rate: function(doc, cdt, cdn) {
		var item = frappe.get_doc(cdt, cdn);
		frappe.model.round_floats_in(item, ["price_list_rate", "discount_percentage"]);

		// check if child doctype is Sales Order Item/Qutation Item and calculate the rate
		if(in_list(["Quotation Item", "Sales Order Item", "Delivery Note Item", "Sales Invoice Item"]), cdt)
			this.apply_pricing_rule_on_item(item);
		else
			item.rate = flt(item.price_list_rate * (1 - item.discount_percentage / 100.0),
				precision("rate", item));

		this.calculate_taxes_and_totals();
	},

	discount_percentage: function(doc, cdt, cdn) {
		var item = frappe.get_doc(cdt, cdn);
		item.discount_amount = 0.0;
		this.apply_discount_on_item(doc, cdt, cdn, 'discount_percentage');
	},

	discount_amount: function(doc, cdt, cdn) {

		if(doc.name === cdn) {
			return;
		}

		var item = frappe.get_doc(cdt, cdn);
		item.discount_percentage = 0.0;
		this.apply_discount_on_item(doc, cdt, cdn, 'discount_amount');
	},

	apply_discount_on_item: function(doc, cdt, cdn, field) {
		var item = frappe.get_doc(cdt, cdn);
		if(!item.price_list_rate) {
			item[field] = 0.0;
		} else {
			this.price_list_rate(doc, cdt, cdn);
		}
		this.set_gross_profit(item);
	},

	commission_rate: function() {
		this.calculate_commission();
		refresh_field("total_commission");
	},

	total_commission: function() {
		if(this.frm.doc.base_net_total) {
			frappe.model.round_floats_in(this.frm.doc, ["base_net_total", "total_commission"]);

			if(this.frm.doc.base_net_total < this.frm.doc.total_commission) {
				var msg = (__("[Error]") + " " +
					__(frappe.meta.get_label(this.frm.doc.doctype, "total_commission",
						this.frm.doc.name)) + " > " +
					__(frappe.meta.get_label(this.frm.doc.doctype, "base_net_total", this.frm.doc.name)));
				frappe.msgprint(msg);
				throw msg;
			}

			this.frm.set_value("commission_rate",
				flt(this.frm.doc.total_commission * 100.0 / this.frm.doc.base_net_total));
		}
	},

	allocated_percentage: function(doc, cdt, cdn) {
		var sales_person = frappe.get_doc(cdt, cdn);
		if(sales_person.allocated_percentage) {

			sales_person.allocated_percentage = flt(sales_person.allocated_percentage,
				precision("allocated_percentage", sales_person));

			sales_person.allocated_amount = flt(this.frm.doc.base_net_total *
				sales_person.allocated_percentage / 100.0,
				precision("allocated_amount", sales_person));
				refresh_field(["allocated_amount"], sales_person);

			this.calculate_incentive(sales_person);
			refresh_field(["allocated_percentage", "allocated_amount", "commission_rate","incentives"], sales_person.name,
				sales_person.parentfield);
		}
	},

	sales_person: function(doc, cdt, cdn) {
		var row = frappe.get_doc(cdt, cdn);
		this.calculate_incentive(row);
		refresh_field("incentives",row.name,row.parentfield);
	},

	warehouse: function(doc, cdt, cdn) {
		var me = this;
		var item = frappe.get_doc(cdt, cdn);

		let serial_no_count = item.serial_no
			? item.serial_no.split(`\n`).filter(d => d).length : 0;

		if (item.serial_no && item.qty === serial_no_count) {
			return;
		}

		if (item.serial_no && !item.batch_no) {
			item.serial_no = null;
		}

		var has_batch_no;
		frappe.db.get_value('Item', {'item_code': item.item_code}, 'has_batch_no', (r) => {
			has_batch_no = r && r.has_batch_no;
			if(item.item_code && item.warehouse) {
				return this.frm.call({
					method: "erpnext.stock.get_item_details.get_bin_details_and_serial_nos",
					child: item,
					args: {
						item_code: item.item_code,
						warehouse: item.warehouse,
						has_batch_no: has_batch_no || 0,
						stock_qty: item.stock_qty,
						serial_no: item.serial_no || "",
					},
					callback:function(r){
						if (in_list(['Delivery Note', 'Sales Invoice'], doc.doctype)) {

							if (doc.doctype === 'Sales Invoice' && (!doc.update_stock)) return;

							me.set_batch_number(cdt, cdn);
							me.batch_no(doc, cdt, cdn);
						}
						me.set_qty_color_based_on_availability(item);
					}
				});
			}
		})
	},

	toggle_editable_price_list_rate: function() {
		var df = frappe.meta.get_docfield(this.frm.doc.doctype + " Item", "price_list_rate", this.frm.doc.name);
		var editable_price_list_rate = cint(frappe.defaults.get_default("editable_price_list_rate"));

		if(df && editable_price_list_rate) {
			df.read_only = 0;
		}
	},

	calculate_commission: function() {
		if(this.frm.fields_dict.commission_rate) {
			if(this.frm.doc.commission_rate > 100) {
				var msg = __(frappe.meta.get_label(this.frm.doc.doctype, "commission_rate", this.frm.doc.name)) +
					" " + __("cannot be greater than 100");
				frappe.msgprint(msg);
				throw msg;
			}

			this.frm.doc.total_commission = flt(this.frm.doc.base_net_total * this.frm.doc.commission_rate / 100.0,
				precision("total_commission"));
		}
	},

	calculate_contribution: function() {
		var me = this;
		$.each(this.frm.doc.doctype.sales_team || [], function(i, sales_person) {
			frappe.model.round_floats_in(sales_person);
			if(sales_person.allocated_percentage) {
				sales_person.allocated_amount = flt(
					me.frm.doc.base_net_total * sales_person.allocated_percentage / 100.0,
					precision("allocated_amount", sales_person));
			}
		});
	},

	calculate_incentive: function(row) {
		if(row.allocated_amount)
		{
			row.incentives = flt(
					row.allocated_amount * row.commission_rate / 100.0,
					precision("incentives", row));
		}
	},

	batch_no: function(doc, cdt, cdn) {
		var me = this;
		var item = frappe.get_doc(cdt, cdn);
		item.serial_no = null;
		var has_serial_no;
		frappe.db.get_value('Item', {'item_code': item.item_code}, 'has_serial_no', (r) => {
			has_serial_no = r && r.has_serial_no;
			if(item.warehouse && item.item_code && item.batch_no) {
				return this.frm.call({
					method: "erpnext.stock.get_item_details.get_batch_qty_and_serial_no",
					child: item,
					args: {
						"batch_no": item.batch_no,
						"stock_qty": item.stock_qty || item.qty, //if stock_qty field is not available fetch qty (in case of Packed Items table)
						"warehouse": item.warehouse,
						"item_code": item.item_code,
						"has_serial_no": has_serial_no
					},
					"fieldname": "actual_batch_qty"
				});
			}
		})
	},

	set_dynamic_labels: function() {
		this._super();
		this.set_product_bundle_help(this.frm.doc);
	},

	set_product_bundle_help: function(doc) {
		if(!cur_frm.fields_dict.packing_list) return;
		if ((doc.packed_items || []).length) {
			$(cur_frm.fields_dict.packing_list.row.wrapper).toggle(true);

			if (in_list(['Delivery Note', 'Sales Invoice'], doc.doctype)) {
				var help_msg = "<div class='alert alert-warning'>" +
					__("For 'Product Bundle' items, Warehouse, Serial No and Batch No will be considered from the 'Packing List' table. If Warehouse and Batch No are same for all packing items for any 'Product Bundle' item, those values can be entered in the main Item table, values will be copied to 'Packing List' table.")+
				"</div>";
				frappe.meta.get_docfield(doc.doctype, 'product_bundle_help', doc.name).options = help_msg;
			}
		} else {
			$(cur_frm.fields_dict.packing_list.row.wrapper).toggle(false);
			if (in_list(['Delivery Note', 'Sales Invoice'], doc.doctype)) {
				frappe.meta.get_docfield(doc.doctype, 'product_bundle_help', doc.name).options = '';
			}
		}
		refresh_field('product_bundle_help');
	},

	margin_rate_or_amount: function(doc, cdt, cdn) {
		// calculated the revised total margin and rate on margin rate changes
		var item = locals[cdt][cdn];
		this.apply_pricing_rule_on_item(item)
		this.calculate_taxes_and_totals();
		cur_frm.refresh_fields();
	},

	margin_type: function(doc, cdt, cdn){
		// calculate the revised total margin and rate on margin type changes
		var item = locals[cdt][cdn];
		if(!item.margin_type) {
			frappe.model.set_value(cdt, cdn, "margin_rate_or_amount", 0);
		} else {
			this.apply_pricing_rule_on_item(item, doc,cdt, cdn)
			this.calculate_taxes_and_totals();
			cur_frm.refresh_fields();
		}
	},

	company_address: function() {
		var me = this;
		if(this.frm.doc.company_address) {
			frappe.call({
				method: "frappe.contacts.doctype.address.address.get_address_display",
				args: {"address_dict": this.frm.doc.company_address },
				callback: function(r) {
					if(r.message) {
						me.frm.set_value("company_address_display", r.message)
					}
				}
			})
		} else {
			this.frm.set_value("company_address_display", "");
		}
	},

	conversion_factor: function(doc, cdt, cdn, dont_fetch_price_list_rate, dont_fetch_batch_no) {
	    this._super(doc, cdt, cdn, dont_fetch_price_list_rate);
		this._super(doc, cdt, cdn, dont_fetch_price_list_rate);
		if(!dont_fetch_batch_no) {
			this.set_batch_number(cdt, cdn);
		}
	},

	/* Determine appropriate batch number and set it in the form.
	* @param {string} cdt - Document Doctype
	* @param {string} cdn - Document name
	*/
	set_batch_number: function(cdt, cdn, show_dialog) {
		const doc = frappe.get_doc(cdt, cdn);
<<<<<<< HEAD
		if (doc && frappe.meta.get_docfield(cdt, "stock_qty", cdn)) {
			if (!doc.delivery_note && (this.frm.doc.update_stock || this.frm.doc.doctype != 'Sales Invoice') && !this.frm.doc.is_return) {
				this._set_batch_number(doc, show_dialog);
			}
		}
	},

	_set_batch_number: function(doc, show_dialog) {
		var me = this;

		if (doc.has_batch_no && frappe.meta.get_docfield(doc.doctype, "batch_no", doc.name)) {
			return frappe.call({
				method: 'erpnext.stock.doctype.batch.batch.get_sufficient_batch_or_fifo',
				args: {
					'item_code': doc.item_code,
					'warehouse': doc.s_warehouse || doc.warehouse,
					'qty': flt(doc.qty),
					'conversion_factor': flt(doc.conversion_factor),
					'sales_order_item': doc.so_detail
				},
				callback: function (r) {
					if (r.message) {
						if (r.message.length === 1 && !show_dialog) {
							frappe.model.set_value(doc.doctype, doc.name, 'batch_no', r.message[0].batch_no);
						} else {
							erpnext.show_serial_batch_selector(me.frm, doc, (item) => {
								me.qty(item, item.doctype, item.name, true);
							}, null, 'batch_no', (obj) => {
								obj.set_batch_nos(r.message);
								obj.update_total_qty(doc.qty);
							});
						}
					}
=======
		if (doc && doc.has_batch_no && doc.warehouse) {
			this._set_batch_number(doc);
		}
	},

	_set_batch_number: function(doc) {
		let args = {'item_code': doc.item_code, 'warehouse': doc.warehouse, 'qty': flt(doc.qty) * flt(doc.conversion_factor)};
		if (doc.has_serial_no && doc.serial_no) {
			args['serial_no'] = doc.serial_no
		}

		return frappe.call({
			method: 'erpnext.stock.doctype.batch.batch.get_batch_no',
			args: args,
			callback: function(r) {
				if(r.message) {
					frappe.model.set_value(doc.doctype, doc.name, 'batch_no', r.message);
				} else {
				    frappe.model.set_value(doc.doctype, doc.name, 'batch_no', r.message);
>>>>>>> fd30b8f4
				}
			});
		}
	},

	toggle_select_batch_button: function(show) {
		var button = this.frm.fields_dict.items.grid.custom_buttons[__("Select Batches")];
		if (show) {
			button.removeClass('hidden');
		} else {
			button.addClass('hidden');
		}
	},

	to_warehouse: function() {
		var me = this;
		$.each(this.frm.doc.items || [], function(i, item) {
			frappe.model.set_value(me.frm.doctype + " Item", item.name, "target_warehouse", me.frm.doc.to_warehouse);
		});
	},

	update_auto_repeat_reference: function(doc) {
		if (doc.auto_repeat) {
			frappe.call({
				method:"frappe.automation.doctype.auto_repeat.auto_repeat.update_reference",
				args:{
					docname: doc.auto_repeat,
					reference:doc.name
				},
				callback: function(r){
					if (r.message=="success") {
						frappe.show_alert({message:__("Auto repeat document updated"), indicator:'green'});
					} else {
						frappe.show_alert({message:__("An error occurred during the update process"), indicator:'red'});
					}
				}
			})
		}
	}
});

frappe.ui.form.on(cur_frm.doctype,"project", function(frm) {
	if(in_list(["Delivery Note", "Sales Invoice"], frm.doc.doctype)) {
		if(frm.doc.project) {
			frappe.call({
				method:'erpnext.projects.doctype.project.project.get_cost_center_name' ,
				args: {	project: frm.doc.project	},
				callback: function(r, rt) {
					if(!r.exc) {
						$.each(frm.doc["items"] || [], function(i, row) {
							if(r.message) {
								frappe.model.set_value(row.doctype, row.name, "cost_center", r.message);
								frappe.msgprint(__("Cost Center For Item with Item Code '"+row.item_name+"' has been Changed to "+ r.message));
							}
						})
					}
				}
			})
		}
	}
})

frappe.ui.form.on(cur_frm.doctype, {
	set_as_lost_dialog: function(frm) {
		var dialog = new frappe.ui.Dialog({
			title: __("Set as Lost"),
			fields: [
				{"fieldtype": "Table MultiSelect",
				"label": __("Lost Reasons"),
				"fieldname": "lost_reason",
				"options": "Lost Reason Detail",
				"reqd": 1},

				{"fieldtype": "Text", "label": __("Detailed Reason"), "fieldname": "detailed_reason"},
			],
			primary_action: function() {
				var values = dialog.get_values();
				var reasons = values["lost_reason"];
				var detailed_reason = values["detailed_reason"];

				frm.call({
					doc: frm.doc,
					method: 'declare_enquiry_lost',
					args: {
						'lost_reasons_list': reasons,
						'detailed_reason': detailed_reason
					},
					callback: function(r) {
						dialog.hide();
						frm.reload_doc();
					},
				});
				refresh_field("lost_reason");
			},
			primary_action_label: __('Declare Lost')
		});

		dialog.show();
	}
})<|MERGE_RESOLUTION|>--- conflicted
+++ resolved
@@ -438,7 +438,6 @@
 	*/
 	set_batch_number: function(cdt, cdn, show_dialog) {
 		const doc = frappe.get_doc(cdt, cdn);
-<<<<<<< HEAD
 		if (doc && frappe.meta.get_docfield(cdt, "stock_qty", cdn)) {
 			if (!doc.delivery_note && (this.frm.doc.update_stock || this.frm.doc.doctype != 'Sales Invoice') && !this.frm.doc.is_return) {
 				this._set_batch_number(doc, show_dialog);
@@ -472,27 +471,6 @@
 							});
 						}
 					}
-=======
-		if (doc && doc.has_batch_no && doc.warehouse) {
-			this._set_batch_number(doc);
-		}
-	},
-
-	_set_batch_number: function(doc) {
-		let args = {'item_code': doc.item_code, 'warehouse': doc.warehouse, 'qty': flt(doc.qty) * flt(doc.conversion_factor)};
-		if (doc.has_serial_no && doc.serial_no) {
-			args['serial_no'] = doc.serial_no
-		}
-
-		return frappe.call({
-			method: 'erpnext.stock.doctype.batch.batch.get_batch_no',
-			args: args,
-			callback: function(r) {
-				if(r.message) {
-					frappe.model.set_value(doc.doctype, doc.name, 'batch_no', r.message);
-				} else {
-				    frappe.model.set_value(doc.doctype, doc.name, 'batch_no', r.message);
->>>>>>> fd30b8f4
 				}
 			});
 		}
