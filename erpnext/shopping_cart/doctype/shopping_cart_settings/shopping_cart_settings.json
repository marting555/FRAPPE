{
 "actions": [],
 "creation": "2013-06-19 15:57:32",
 "description": "Default settings for Shopping Cart",
 "doctype": "DocType",
 "document_type": "System",
 "engine": "InnoDB",
 "field_order": [
  "enabled",
  "store_page_docs",
  "display_settings",
  "show_attachments",
  "show_price",
  "show_stock_availability",
  "enable_variants",
  "column_break_7",
  "show_contact_us_button",
  "show_quantity_in_website",
  "show_apply_coupon_code_in_website",
  "allow_items_not_in_stock",
  "section_break_2",
  "company",
  "price_list",
  "column_break_4",
  "default_customer_group",
  "quotation_series",
  "section_break_8",
  "enable_checkout",
  "save_quotations_as_draft",
  "column_break_11",
  "payment_gateway_account",
  "payment_success_url"
 ],
 "fields": [
  {
   "default": "0",
   "fieldname": "enabled",
   "fieldtype": "Check",
   "in_list_view": 1,
   "label": "Enable Shopping Cart"
  },
  {
   "fieldname": "display_settings",
   "fieldtype": "Section Break",
   "label": "Display Settings"
  },
  {
   "default": "0",
   "fieldname": "show_attachments",
   "fieldtype": "Check",
   "label": "Show Public Attachments"
  },
  {
   "default": "0",
   "fieldname": "show_price",
   "fieldtype": "Check",
   "label": "Show Price"
  },
  {
   "default": "0",
   "fieldname": "show_stock_availability",
   "fieldtype": "Check",
   "label": "Show Stock Availability"
  },
  {
   "default": "0",
   "fieldname": "show_contact_us_button",
   "fieldtype": "Check",
   "label": "Show Contact Us Button"
  },
  {
   "default": "0",
   "depends_on": "show_stock_availability",
   "fieldname": "show_quantity_in_website",
   "fieldtype": "Check",
   "label": "Show Stock Quantity"
  },
  {
   "default": "0",
   "fieldname": "show_apply_coupon_code_in_website",
   "fieldtype": "Check",
   "label": "Show Apply Coupon Code"
  },
  {
   "default": "0",
   "fieldname": "allow_items_not_in_stock",
   "fieldtype": "Check",
   "label": "Allow items not in stock to be added to cart"
  },
  {
   "depends_on": "enabled",
   "fieldname": "section_break_2",
   "fieldtype": "Section Break"
  },
  {
   "fieldname": "company",
   "fieldtype": "Link",
   "in_list_view": 1,
   "label": "Company",
   "mandatory_depends_on": "eval: doc.enabled === 1",
   "options": "Company",
   "remember_last_selected_value": 1
  },
  {
   "description": "Prices will not be shown if Price List is not set",
   "fieldname": "price_list",
   "fieldtype": "Link",
   "label": "Price List",
   "mandatory_depends_on": "eval: doc.enabled === 1",
   "options": "Price List"
  },
  {
   "fieldname": "column_break_4",
   "fieldtype": "Column Break"
  },
  {
   "fieldname": "default_customer_group",
   "fieldtype": "Link",
   "ignore_user_permissions": 1,
   "label": "Default Customer Group",
   "mandatory_depends_on": "eval: doc.enabled === 1",
   "options": "Customer Group"
  },
  {
   "fieldname": "quotation_series",
   "fieldtype": "Select",
   "label": "Quotation Series",
   "mandatory_depends_on": "eval: doc.enabled === 1"
  },
  {
   "collapsible": 1,
   "collapsible_depends_on": "eval:doc.enable_checkout",
   "depends_on": "enabled",
   "fieldname": "section_break_8",
   "fieldtype": "Section Break",
   "label": "Checkout Settings"
  },
  {
   "default": "0",
   "fieldname": "enable_checkout",
   "fieldtype": "Check",
   "label": "Enable Checkout"
  },
  {
   "default": "Orders",
   "depends_on": "enable_checkout",
   "description": "After payment completion redirect user to selected page.",
   "fieldname": "payment_success_url",
   "fieldtype": "Select",
   "label": "Payment Success Url",
   "mandatory_depends_on": "enable_checkout",
   "options": "\nOrders\nInvoices\nMy Account"
  },
  {
   "fieldname": "column_break_11",
   "fieldtype": "Column Break"
  },
  {
   "depends_on": "enable_checkout",
   "fieldname": "payment_gateway_account",
   "fieldtype": "Link",
   "label": "Payment Gateway Account",
   "mandatory_depends_on": "enable_checkout",
   "options": "Payment Gateway Account"
  },
  {
   "fieldname": "column_break_7",
   "fieldtype": "Column Break"
  },
  {
   "default": "0",
   "fieldname": "enable_variants",
   "fieldtype": "Check",
   "label": "Enable Variants"
<<<<<<< HEAD
=======
  },
  {
   "default": "0",
   "depends_on": "eval: doc.enable_checkout == 0",
   "fieldname": "save_quotations_as_draft",
   "fieldtype": "Check",
   "label": "Save Quotations as Draft"
  },
  {
   "depends_on": "doc.enabled",
   "fieldname": "store_page_docs",
   "fieldtype": "HTML"
>>>>>>> db1c2e2b
  }
 ],
 "icon": "fa fa-shopping-cart",
 "idx": 1,
 "issingle": 1,
 "links": [],
<<<<<<< HEAD
 "modified": "2020-08-02 18:21:43.873303",
=======
 "modified": "2021-03-02 17:34:57.642565",
>>>>>>> db1c2e2b
 "modified_by": "Administrator",
 "module": "Shopping Cart",
 "name": "Shopping Cart Settings",
 "owner": "Administrator",
 "permissions": [
  {
   "create": 1,
   "email": 1,
   "print": 1,
   "read": 1,
   "role": "Website Manager",
   "share": 1,
   "write": 1
  }
 ],
 "sort_field": "modified",
 "sort_order": "ASC",
 "track_changes": 1
}<|MERGE_RESOLUTION|>--- conflicted
+++ resolved
@@ -172,8 +172,6 @@
    "fieldname": "enable_variants",
    "fieldtype": "Check",
    "label": "Enable Variants"
-<<<<<<< HEAD
-=======
   },
   {
    "default": "0",
@@ -186,18 +184,13 @@
    "depends_on": "doc.enabled",
    "fieldname": "store_page_docs",
    "fieldtype": "HTML"
->>>>>>> db1c2e2b
   }
  ],
  "icon": "fa fa-shopping-cart",
  "idx": 1,
  "issingle": 1,
  "links": [],
-<<<<<<< HEAD
- "modified": "2020-08-02 18:21:43.873303",
-=======
  "modified": "2021-03-02 17:34:57.642565",
->>>>>>> db1c2e2b
  "modified_by": "Administrator",
  "module": "Shopping Cart",
  "name": "Shopping Cart Settings",
