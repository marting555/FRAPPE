{
 "actions": [],
 "creation": "2013-06-19 15:57:32",
 "description": "Default settings for Shopping Cart",
 "doctype": "DocType",
 "document_type": "System",
 "engine": "InnoDB",
 "field_order": [
  "enabled",
  "display_settings",
  "show_attachments",
  "show_price",
  "show_stock_availability",
  "enable_variants",
  "column_break_7",
  "show_contact_us_button",
  "show_quantity_in_website",
  "show_apply_coupon_code_in_website",
  "allow_items_not_in_stock",
  "section_break_2",
  "company",
  "price_list",
  "column_break_4",
  "default_customer_group",
  "quotation_series",
  "section_break_8",
  "enable_checkout",
  "payment_success_url",
  "column_break_11",
  "save_quotations_as_draft",
  "payment_gateway_account"
 ],
 "fields": [
  {
   "default": "0",
   "fieldname": "enabled",
   "fieldtype": "Check",
   "in_list_view": 1,
   "label": "Enable Shopping Cart"
  },
  {
   "fieldname": "display_settings",
   "fieldtype": "Section Break",
   "label": "Display Settings"
  },
  {
   "default": "0",
   "fieldname": "show_attachments",
   "fieldtype": "Check",
   "label": "Show Public Attachments"
  },
  {
   "default": "0",
   "fieldname": "show_price",
   "fieldtype": "Check",
   "label": "Show Price"
  },
  {
   "default": "0",
   "fieldname": "show_stock_availability",
   "fieldtype": "Check",
   "label": "Show Stock Availability"
  },
  {
   "default": "0",
   "fieldname": "show_contact_us_button",
   "fieldtype": "Check",
   "label": "Show Contact Us Button"
  },
  {
   "default": "0",
   "depends_on": "show_stock_availability",
   "fieldname": "show_quantity_in_website",
   "fieldtype": "Check",
   "label": "Show Stock Quantity"
  },
  {
   "default": "0",
   "fieldname": "show_apply_coupon_code_in_website",
   "fieldtype": "Check",
   "label": "Show Apply Coupon Code"
  },
  {
   "default": "0",
   "fieldname": "allow_items_not_in_stock",
   "fieldtype": "Check",
   "label": "Allow items not in stock to be added to cart"
  },
  {
   "depends_on": "enabled",
   "fieldname": "section_break_2",
   "fieldtype": "Section Break"
  },
  {
   "fieldname": "company",
   "fieldtype": "Link",
   "in_list_view": 1,
   "label": "Company",
   "mandatory_depends_on": "eval: doc.enabled === 1",
   "options": "Company",
   "remember_last_selected_value": 1
  },
  {
   "description": "Prices will not be shown if Price List is not set",
   "fieldname": "price_list",
   "fieldtype": "Link",
   "label": "Price List",
   "mandatory_depends_on": "eval: doc.enabled === 1",
   "options": "Price List"
  },
  {
   "fieldname": "column_break_4",
   "fieldtype": "Column Break"
  },
  {
   "fieldname": "default_customer_group",
   "fieldtype": "Link",
   "ignore_user_permissions": 1,
   "label": "Default Customer Group",
   "mandatory_depends_on": "eval: doc.enabled === 1",
   "options": "Customer Group"
  },
  {
   "fieldname": "quotation_series",
   "fieldtype": "Select",
   "label": "Quotation Series",
   "mandatory_depends_on": "eval: doc.enabled === 1"
  },
  {
   "collapsible": 1,
   "collapsible_depends_on": "eval:doc.enable_checkout",
   "depends_on": "enabled",
   "fieldname": "section_break_8",
   "fieldtype": "Section Break",
   "label": "Checkout Settings"
  },
  {
   "default": "0",
   "fieldname": "enable_checkout",
   "fieldtype": "Check",
   "label": "Enable Checkout"
  },
  {
   "default": "Orders",
   "description": "After payment completion redirect user to selected page.",
   "fieldname": "payment_success_url",
   "fieldtype": "Select",
   "label": "Payment Success Url",
   "options": "\nOrders\nInvoices\nMy Account"
  },
  {
   "fieldname": "column_break_11",
   "fieldtype": "Column Break"
  },
  {
   "fieldname": "payment_gateway_account",
   "fieldtype": "Link",
   "label": "Payment Gateway Account",
   "options": "Payment Gateway Account"
  },
  {
   "fieldname": "column_break_7",
   "fieldtype": "Column Break"
  },
  {
   "default": "0",
   "fieldname": "enable_variants",
   "fieldtype": "Check",
   "label": "Enable Variants"
  },
  {
   "default": "0",
   "depends_on": "eval: doc.enable_checkout == 0",
   "fieldname": "save_quotations_as_draft",
   "fieldtype": "Check",
   "label": "Save Quotations as Draft"
  }
 ],
 "icon": "fa fa-shopping-cart",
 "idx": 1,
 "issingle": 1,
 "links": [],
<<<<<<< HEAD
 "modified": "2020-08-03 19:32:27.958221",
=======
 "modified": "2020-09-24 16:28:07.192525",
>>>>>>> ba1cca6b
 "modified_by": "Administrator",
 "module": "Shopping Cart",
 "name": "Shopping Cart Settings",
 "owner": "Administrator",
 "permissions": [
  {
   "create": 1,
   "email": 1,
   "print": 1,
   "read": 1,
   "role": "Website Manager",
   "share": 1,
   "write": 1
  }
 ],
 "sort_field": "modified",
 "sort_order": "ASC"
}<|MERGE_RESOLUTION|>--- conflicted
+++ resolved
@@ -180,11 +180,7 @@
  "idx": 1,
  "issingle": 1,
  "links": [],
-<<<<<<< HEAD
- "modified": "2020-08-03 19:32:27.958221",
-=======
  "modified": "2020-09-24 16:28:07.192525",
->>>>>>> ba1cca6b
  "modified_by": "Administrator",
  "module": "Shopping Cart",
  "name": "Shopping Cart Settings",
