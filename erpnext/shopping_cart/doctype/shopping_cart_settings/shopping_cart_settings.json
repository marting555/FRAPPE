{
<<<<<<< HEAD
=======
 "actions": [],
>>>>>>> 00175c96
 "creation": "2013-06-19 15:57:32",
 "description": "Default settings for Shopping Cart",
 "doctype": "DocType",
 "document_type": "System",
 "engine": "InnoDB",
 "field_order": [
  "enabled",
  "display_settings",
  "show_attachments",
  "show_price",
  "show_stock_availability",
  "enable_variants",
<<<<<<< HEAD
=======
  "column_break_7",
>>>>>>> 00175c96
  "show_contact_us_button",
  "show_quantity_in_website",
  "show_apply_coupon_code_in_website",
  "allow_items_not_in_stock",
  "section_break_2",
  "company",
  "price_list",
  "column_break_4",
  "default_customer_group",
  "quotation_series",
  "section_break_8",
  "enable_checkout",
  "payment_success_url",
  "column_break_11",
  "payment_gateway_account"
 ],
 "fields": [
  {
   "default": "0",
   "fieldname": "enabled",
   "fieldtype": "Check",
   "in_list_view": 1,
   "label": "Enable Shopping Cart"
  },
  {
   "fieldname": "display_settings",
   "fieldtype": "Section Break",
   "label": "Display Settings"
  },
  {
   "default": "0",
   "fieldname": "show_attachments",
   "fieldtype": "Check",
   "label": "Show Public Attachments"
  },
  {
   "default": "0",
   "fieldname": "show_price",
   "fieldtype": "Check",
   "label": "Show Price"
  },
  {
   "default": "0",
   "fieldname": "show_stock_availability",
   "fieldtype": "Check",
   "label": "Show Stock Availability"
  },
  {
   "default": "0",
   "fieldname": "show_contact_us_button",
   "fieldtype": "Check",
   "label": "Show Contact Us Button"
  },
  {
   "default": "0",
   "depends_on": "show_stock_availability",
   "fieldname": "show_quantity_in_website",
   "fieldtype": "Check",
   "label": "Show Stock Quantity"
  },
  {
   "default": "0",
   "fieldname": "show_apply_coupon_code_in_website",
   "fieldtype": "Check",
   "label": "Show Apply Coupon Code"
  },
  {
   "default": "0",
   "fieldname": "allow_items_not_in_stock",
   "fieldtype": "Check",
   "label": "Allow items not in stock to be added to cart"
  },
  {
   "depends_on": "enabled",
   "fieldname": "section_break_2",
   "fieldtype": "Section Break"
  },
  {
   "fieldname": "company",
   "fieldtype": "Link",
   "in_list_view": 1,
   "label": "Company",
   "options": "Company",
<<<<<<< HEAD
   "remember_last_selected_value": 1
=======
   "remember_last_selected_value": 1,
   "reqd": 1
>>>>>>> 00175c96
  },
  {
   "description": "Prices will not be shown if Price List is not set",
   "fieldname": "price_list",
   "fieldtype": "Link",
   "label": "Price List",
   "options": "Price List"
  },
  {
   "fieldname": "column_break_4",
   "fieldtype": "Column Break"
  },
  {
   "fieldname": "default_customer_group",
   "fieldtype": "Link",
   "ignore_user_permissions": 1,
   "label": "Default Customer Group",
<<<<<<< HEAD
   "options": "Customer Group"
=======
   "options": "Customer Group",
   "reqd": 1
>>>>>>> 00175c96
  },
  {
   "fieldname": "quotation_series",
   "fieldtype": "Select",
<<<<<<< HEAD
   "label": "Quotation Series"
=======
   "label": "Quotation Series",
   "reqd": 1
>>>>>>> 00175c96
  },
  {
   "collapsible": 1,
   "collapsible_depends_on": "eval:doc.enable_checkout",
   "depends_on": "enabled",
   "fieldname": "section_break_8",
   "fieldtype": "Section Break",
   "label": "Checkout Settings"
  },
  {
   "default": "0",
   "fieldname": "enable_checkout",
   "fieldtype": "Check",
   "label": "Enable Checkout"
  },
  {
   "default": "Orders",
   "description": "After payment completion redirect user to selected page.",
   "fieldname": "payment_success_url",
   "fieldtype": "Select",
   "label": "Payment Success Url",
   "options": "\nOrders\nInvoices\nMy Account"
  },
  {
   "fieldname": "column_break_11",
   "fieldtype": "Column Break"
  },
  {
   "fieldname": "payment_gateway_account",
   "fieldtype": "Link",
   "label": "Payment Gateway Account",
   "options": "Payment Gateway Account"
  },
  {
<<<<<<< HEAD
=======
   "fieldname": "column_break_7",
   "fieldtype": "Column Break"
  },
  {
>>>>>>> 00175c96
   "default": "0",
   "fieldname": "enable_variants",
   "fieldtype": "Check",
   "label": "Enable Variants"
  }
 ],
 "icon": "fa fa-shopping-cart",
 "idx": 1,
 "issingle": 1,
<<<<<<< HEAD
 "modified": "2020-07-07 02:13:23.175604",
=======
 "links": [],
 "modified": "2020-07-17 17:53:22.667228",
>>>>>>> 00175c96
 "modified_by": "Administrator",
 "module": "Shopping Cart",
 "name": "Shopping Cart Settings",
 "owner": "Administrator",
 "permissions": [
  {
   "create": 1,
   "email": 1,
   "print": 1,
   "read": 1,
   "role": "Website Manager",
   "share": 1,
   "write": 1
  }
 ],
 "sort_field": "modified",
 "sort_order": "ASC"
}<|MERGE_RESOLUTION|>--- conflicted
+++ resolved
@@ -1,8 +1,5 @@
 {
-<<<<<<< HEAD
-=======
  "actions": [],
->>>>>>> 00175c96
  "creation": "2013-06-19 15:57:32",
  "description": "Default settings for Shopping Cart",
  "doctype": "DocType",
@@ -15,10 +12,7 @@
   "show_price",
   "show_stock_availability",
   "enable_variants",
-<<<<<<< HEAD
-=======
   "column_break_7",
->>>>>>> 00175c96
   "show_contact_us_button",
   "show_quantity_in_website",
   "show_apply_coupon_code_in_website",
@@ -102,12 +96,8 @@
    "in_list_view": 1,
    "label": "Company",
    "options": "Company",
-<<<<<<< HEAD
-   "remember_last_selected_value": 1
-=======
    "remember_last_selected_value": 1,
    "reqd": 1
->>>>>>> 00175c96
   },
   {
    "description": "Prices will not be shown if Price List is not set",
@@ -125,22 +115,14 @@
    "fieldtype": "Link",
    "ignore_user_permissions": 1,
    "label": "Default Customer Group",
-<<<<<<< HEAD
-   "options": "Customer Group"
-=======
    "options": "Customer Group",
    "reqd": 1
->>>>>>> 00175c96
   },
   {
    "fieldname": "quotation_series",
    "fieldtype": "Select",
-<<<<<<< HEAD
-   "label": "Quotation Series"
-=======
    "label": "Quotation Series",
    "reqd": 1
->>>>>>> 00175c96
   },
   {
    "collapsible": 1,
@@ -175,13 +157,10 @@
    "options": "Payment Gateway Account"
   },
   {
-<<<<<<< HEAD
-=======
    "fieldname": "column_break_7",
    "fieldtype": "Column Break"
   },
   {
->>>>>>> 00175c96
    "default": "0",
    "fieldname": "enable_variants",
    "fieldtype": "Check",
@@ -191,12 +170,8 @@
  "icon": "fa fa-shopping-cart",
  "idx": 1,
  "issingle": 1,
-<<<<<<< HEAD
- "modified": "2020-07-07 02:13:23.175604",
-=======
  "links": [],
  "modified": "2020-07-17 17:53:22.667228",
->>>>>>> 00175c96
  "modified_by": "Administrator",
  "module": "Shopping Cart",
  "name": "Shopping Cart Settings",
