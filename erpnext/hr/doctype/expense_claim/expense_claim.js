// Copyright (c) 2015, Frappe Technologies Pvt. Ltd. and Contributors
// License: GNU General Public License v3. See license.txt

frappe.provide("erpnext.hr");

erpnext.hr.ExpenseClaimController = frappe.ui.form.Controller.extend({
	expense_type: function(doc, cdt, cdn) {
		var d = locals[cdt][cdn];
		if(!doc.company) {
			d.expense_type = "";
			frappe.msgprint(__("Please set the Company"));
			this.frm.refresh_fields();
			return;
		}

		if(!d.expense_type) {
			return;
		}
		return frappe.call({
			method: "erpnext.hr.doctype.expense_claim.expense_claim.get_expense_claim_account_and_cost_center",
			args: {
				"expense_claim_type": d.expense_type,
				"company": doc.company
			},
			callback: function(r) {
				if (r.message) {
					d.default_account = r.message.account;
					d.cost_center = r.message.cost_center;
				}
			}
		});
	}
});

$.extend(cur_frm.cscript, new erpnext.hr.ExpenseClaimController({frm: cur_frm}));

cur_frm.add_fetch('employee', 'company', 'company');
cur_frm.add_fetch('employee','employee_name','employee_name');
cur_frm.add_fetch('expense_type','description','description');

cur_frm.cscript.onload = function(doc) {
	if (doc.__islocal) {
		cur_frm.set_value("posting_date", frappe.datetime.get_today());
		cur_frm.cscript.clear_sanctioned(doc);
	}
};

cur_frm.cscript.clear_sanctioned = function(doc) {
	var val = doc.expenses || [];
	for(var i = 0; i<val.length; i++){
		val[i].sanctioned_amount ='';
	}

	doc.total_sanctioned_amount = '';
	refresh_many(['sanctioned_amount', 'total_sanctioned_amount']);
};

cur_frm.cscript.refresh = function(doc) {
	cur_frm.cscript.set_help(doc);

	if(!doc.__islocal) {

		if (doc.docstatus===1) {
			/* eslint-disable */
			// no idea how `me` works here
			var entry_doctype, entry_reference_doctype, entry_reference_name;
			if(doc.__onload.make_payment_via_journal_entry){
				entry_doctype = "Journal Entry";
				entry_reference_doctype = "Journal Entry Account.reference_type";
				entry_reference_name = "Journal Entry.reference_name";
			} else {
				entry_doctype = "Payment Entry";
				entry_reference_doctype = "Payment Entry Reference.reference_doctype";
				entry_reference_name = "Payment Entry Reference.reference_name";
			}

			if (cint(doc.total_amount_reimbursed) > 0 && frappe.model.can_read(entry_doctype)) {
				cur_frm.add_custom_button(__('Bank Entries'), function() {
					frappe.route_options = {
						party_type: "Employee",
						party: doc.employee,
						company: doc.company
					};
					frappe.set_route("List", entry_doctype);
				}, __("View"));
			}
			/* eslint-enable */
		}
	}
};

cur_frm.cscript.set_help = function(doc) {
	cur_frm.set_intro("");
	if(doc.__islocal && !in_list(frappe.user_roles, "HR User")) {
		cur_frm.set_intro(__("Fill the form and save it"));
	}
};

cur_frm.cscript.validate = function(doc) {
	cur_frm.cscript.calculate_total(doc);
};

cur_frm.cscript.calculate_total = function(doc){
	doc.total_claimed_amount = 0;
	doc.total_sanctioned_amount = 0;
	$.each((doc.expenses || []), function(i, d) {
		doc.total_claimed_amount += d.amount;
		doc.total_sanctioned_amount += d.sanctioned_amount;
	});
};

cur_frm.cscript.calculate_total_amount = function(doc,cdt,cdn){
	cur_frm.cscript.calculate_total(doc,cdt,cdn);
};

cur_frm.fields_dict['cost_center'].get_query = function(doc) {
	return {
		filters: {
			"company": doc.company
		}
	}
};

erpnext.expense_claim = {
	set_title: function(frm) {
		if (!frm.doc.task) {
			frm.set_value("title", frm.doc.employee_name);
		}
		else {
			frm.set_value("title", frm.doc.employee_name + " for "+ frm.doc.task);
		}
	}
};

frappe.ui.form.on("Expense Claim", {
	setup: function(frm) {
		frm.add_fetch("company", "cost_center", "cost_center");
		frm.add_fetch("company", "default_expense_claim_payable_account", "payable_account");

		frm.set_query("employee_advance", "advances", function() {
			return {
				filters: [
					['docstatus', '=', 1],
					['employee', '=', frm.doc.employee],
					['paid_amount', '>', 0],
					['paid_amount', '>', 'claimed_amount']
				]
			};
		});

		frm.set_query("expense_approver", function() {
			return {
				query: "erpnext.hr.doctype.department_approver.department_approver.get_approvers",
				filters: {
					employee: frm.doc.employee,
					doctype: frm.doc.doctype
				}
			};
		});
<<<<<<< HEAD
		frm.set_query("cost_center", "expenses", function() {
			return {
				filters: {
					"company": frm.doc.company,
					"is_group": 0
				}
			};
		});
		frm.set_query("account_head", "taxes", function(doc) {
=======

		frm.set_query("account_head", "taxes", function() {
>>>>>>> 00175c96
			return {
				filters: [
					['company', '=', frm.doc.company],
					['account_type', 'in', ["Tax", "Chargeable", "Income Account", "Expenses Included In Valuation"]]
				]
			};
		});

		frm.set_query("cost_center", "expenses", function() {
			return {
				filters: {
					"company": frm.doc.company,
					"is_group": 0
				}
			};
		});

		frm.set_query("payable_account", function() {
			return {
				filters: {
					"report_type": "Balance Sheet",
					"account_type": "Payable",
					"company": frm.doc.company,
					"is_group": 0
				}
			};
		});

		frm.set_query("task", function() {
			return {
				filters: {
					'project': frm.doc.project
				}
			};
		});

		frm.set_query("employee", function() {
			return {
				query: "erpnext.controllers.queries.employee_query"
			};
		});
	},

	onload: function(frm) {
		if (frm.doc.docstatus == 0) {
			return frappe.call({
				method: "erpnext.hr.doctype.leave_application.leave_application.get_mandatory_approval",
				args: {
					doctype: frm.doc.doctype,
				},
				callback: function(r) {
					if (!r.exc && r.message) {
						frm.toggle_reqd("expense_approver", true);
					}
				}
			});
		}
	},

	refresh: function(frm) {
		frm.trigger("toggle_fields");

		if(frm.doc.docstatus > 0 && frm.doc.approval_status !== "Rejected") {
			frm.add_custom_button(__('Accounting Ledger'), function() {
				frappe.route_options = {
					voucher_no: frm.doc.name,
					company: frm.doc.company,
					from_date: frm.doc.posting_date,
					to_date: moment(frm.doc.modified).format('YYYY-MM-DD'),
					group_by: '',
					show_cancelled_entries: frm.doc.docstatus === 2
				};
				frappe.set_route("query-report", "General Ledger");
			}, __("View"));
		}

		if (frm.doc.docstatus===1 && !cint(frm.doc.is_paid) && cint(frm.doc.grand_total) > 0
				&& (cint(frm.doc.total_amount_reimbursed) < cint(frm.doc.total_sanctioned_amount))
				&& frappe.model.can_create("Payment Entry")) {
			frm.add_custom_button(__('Payment'),
				function() { frm.events.make_payment_entry(frm); }, __('Create'));
		}
	},

	calculate_grand_total: function(frm) {
		var grand_total = flt(frm.doc.total_sanctioned_amount) + flt(frm.doc.total_taxes_and_charges) - flt(frm.doc.total_advance_amount);
		frm.set_value("grand_total", grand_total);
		frm.refresh_fields();
	},

	grand_total: function(frm) {
		frm.trigger("update_employee_advance_claimed_amount");
	},

	update_employee_advance_claimed_amount: function(frm) {
		let amount_to_be_allocated = frm.doc.grand_total;
		$.each(frm.doc.advances || [], function(i, advance){
			if (amount_to_be_allocated >= advance.unclaimed_amount){
				advance.allocated_amount = frm.doc.advances[i].unclaimed_amount;
				amount_to_be_allocated -= advance.allocated_amount;
<<<<<<< HEAD
			} else{
=======
			} else {
>>>>>>> 00175c96
				advance.allocated_amount = amount_to_be_allocated;
				amount_to_be_allocated = 0;
			}
			frm.refresh_field("advances");
		});
	},

	make_payment_entry: function(frm) {
		var method = "erpnext.accounts.doctype.payment_entry.payment_entry.get_payment_entry";
		if(frm.doc.__onload && frm.doc.__onload.make_payment_via_journal_entry) {
			method = "erpnext.hr.doctype.expense_claim.expense_claim.make_bank_entry";
		}
		return frappe.call({
			method: method,
			args: {
				"dt": frm.doc.doctype,
				"dn": frm.doc.name
			},
			callback: function(r) {
				var doclist = frappe.model.sync(r.message);
				frappe.set_route("Form", doclist[0].doctype, doclist[0].name);
			}
		});
	},

	is_paid: function(frm) {
		frm.trigger("toggle_fields");
	},

	toggle_fields: function(frm) {
		frm.toggle_reqd("mode_of_payment", frm.doc.is_paid);
	},

	employee_name: function(frm) {
		erpnext.expense_claim.set_title(frm);
	},

	task: function(frm) {
		erpnext.expense_claim.set_title(frm);
	},

	employee: function(frm) {
		frm.events.get_advances(frm);
	},

	cost_center: function(frm) {
		frm.events.set_child_cost_center(frm);
	},

	validate: function(frm) {
		frm.events.set_child_cost_center(frm);
	},

	set_child_cost_center: function(frm){
		(frm.doc.expenses || []).forEach(function(d) {
			if (!d.cost_center){
				d.cost_center = frm.doc.cost_center;
			}
		});
	},
	get_taxes: function(frm) {
		if(frm.doc.taxes) {
			frappe.call({
				method: "calculate_taxes",
				doc: frm.doc,
				callback: () => {
					refresh_field("taxes");
					frm.trigger("update_employee_advance_claimed_amount");
				}
			});
		}
	},

	get_advances: function(frm) {
		frappe.model.clear_table(frm.doc, "advances");
		if (frm.doc.employee) {
			return frappe.call({
				method: "erpnext.hr.doctype.expense_claim.expense_claim.get_advances",
				args: {
					employee: frm.doc.employee
				},
				callback: function(r, rt) {

					if(r.message) {
						$.each(r.message, function(i, d) {
							var row = frappe.model.add_child(frm.doc, "Expense Claim Advance", "advances");
							row.employee_advance = d.name;
							row.posting_date = d.posting_date;
							row.advance_account = d.advance_account;
							row.advance_paid = d.paid_amount;
							row.unclaimed_amount = flt(d.paid_amount) - flt(d.claimed_amount);
							row.allocated_amount = 0;
						});
						refresh_field("advances");
					}
				}
			});
		}
	}
});

frappe.ui.form.on("Expense Claim Detail", {
	amount: function(frm, cdt, cdn) {
		var child = locals[cdt][cdn];
		frappe.model.set_value(cdt, cdn, 'sanctioned_amount', child.amount);
	},

	sanctioned_amount: function(frm, cdt, cdn) {
		cur_frm.cscript.calculate_total(frm.doc, cdt, cdn);
		frm.trigger("get_taxes");
<<<<<<< HEAD
=======
	},
	cost_center: function(frm, cdt, cdn) {
		erpnext.utils.copy_value_in_all_rows(frm.doc, cdt, cdn, "expenses", "cost_center");
>>>>>>> 00175c96
	}
});

frappe.ui.form.on("Expense Claim Advance", {
	employee_advance: function(frm, cdt, cdn) {
		var child = locals[cdt][cdn];
		if(!frm.doc.employee){
			frappe.msgprint(__('Select an employee to get the employee advance.'));
			frm.doc.advances = [];
			refresh_field("advances");
		}
		else {
			return frappe.call({
				method: "erpnext.hr.doctype.expense_claim.expense_claim.get_advances",
				args: {
					employee: frm.doc.employee,
					advance_id: child.employee_advance
				},
				callback: function(r, rt) {
					if(r.message) {
						child.employee_advance = r.message[0].name;
						child.posting_date = r.message[0].posting_date;
						child.advance_account = r.message[0].advance_account;
						child.advance_paid = r.message[0].paid_amount;
						child.unclaimed_amount = flt(r.message[0].paid_amount) - flt(r.message[0].claimed_amount);
						child.allocated_amount = flt(r.message[0].paid_amount) - flt(r.message[0].claimed_amount);
						frm.trigger('calculate_grand_total');
						refresh_field("advances");
					}
				}
			});
		}
	}
});

frappe.ui.form.on("Expense Taxes and Charges", {
	account_head: function(frm, cdt, cdn) {
		var child = locals[cdt][cdn];
		if(child.account_head && !child.description) {
			// set description from account head
			child.description = child.account_head.split(' - ').slice(0, -1).join(' - ');
			refresh_field("taxes");
		}
	},

	calculate_total_tax: function(frm, cdt, cdn) {
		var child = locals[cdt][cdn];
		child.total = flt(frm.doc.total_sanctioned_amount) + flt(child.tax_amount);
		frm.trigger("calculate_tax_amount", cdt, cdn);
	},

	calculate_tax_amount: function(frm) {
		frm.doc.total_taxes_and_charges = 0;
		(frm.doc.taxes || []).forEach(function(d) {
			frm.doc.total_taxes_and_charges += d.tax_amount;
		});
		frm.trigger("calculate_grand_total");
	},

	rate: function(frm, cdt, cdn) {
		var child = locals[cdt][cdn];
		if(!child.amount) {
			child.tax_amount = flt(frm.doc.total_sanctioned_amount) * (flt(child.rate)/100);
		}
		frm.trigger("calculate_total_tax", cdt, cdn);
	},

	tax_amount: function(frm, cdt, cdn) {
		frm.trigger("calculate_total_tax", cdt, cdn);
	}
});<|MERGE_RESOLUTION|>--- conflicted
+++ resolved
@@ -157,20 +157,8 @@
 				}
 			};
 		});
-<<<<<<< HEAD
-		frm.set_query("cost_center", "expenses", function() {
-			return {
-				filters: {
-					"company": frm.doc.company,
-					"is_group": 0
-				}
-			};
-		});
-		frm.set_query("account_head", "taxes", function(doc) {
-=======
 
 		frm.set_query("account_head", "taxes", function() {
->>>>>>> 00175c96
 			return {
 				filters: [
 					['company', '=', frm.doc.company],
@@ -271,11 +259,7 @@
 			if (amount_to_be_allocated >= advance.unclaimed_amount){
 				advance.allocated_amount = frm.doc.advances[i].unclaimed_amount;
 				amount_to_be_allocated -= advance.allocated_amount;
-<<<<<<< HEAD
-			} else{
-=======
 			} else {
->>>>>>> 00175c96
 				advance.allocated_amount = amount_to_be_allocated;
 				amount_to_be_allocated = 0;
 			}
@@ -386,12 +370,9 @@
 	sanctioned_amount: function(frm, cdt, cdn) {
 		cur_frm.cscript.calculate_total(frm.doc, cdt, cdn);
 		frm.trigger("get_taxes");
-<<<<<<< HEAD
-=======
 	},
 	cost_center: function(frm, cdt, cdn) {
 		erpnext.utils.copy_value_in_all_rows(frm.doc, cdt, cdn, "expenses", "cost_center");
->>>>>>> 00175c96
 	}
 });
 
