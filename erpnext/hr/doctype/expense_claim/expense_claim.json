--- conflicted
+++ resolved
@@ -1,827 +1,435 @@
 {
-<<<<<<< HEAD
-   "allow_import": 1,
-   "autoname": "naming_series:",
-   "creation": "2013-01-10 16:34:14",
-   "doctype": "DocType",
-   "document_type": "Setup",
-   "field_order": [
-    "naming_series",
-    "employee",
-    "employee_name",
-    "department",
-    "column_break_5",
-    "expense_approver",
-    "approval_status",
-    "total_claimed_amount",
-    "total_sanctioned_amount",
-    "is_paid",
-    "expense_details",
-    "expenses",
-    "sb1",
-    "posting_date",
-    "vehicle_log",
-    "task",
-    "cb1",
-    "total_amount_reimbursed",
-    "remark",
-    "title",
-    "email_id",
-    "accounting_details",
-    "company",
-    "mode_of_payment",
-    "clearance_date",
-    "column_break_24",
-    "payable_account",
-    "accounting_dimensions_section",
-    "project",
-    "dimension_col_break",
-    "cost_center",
-    "more_details",
-    "status",
-    "amended_from",
-    "advance_payments",
-    "advances",
-    "total_advance_amount"
-   ],
-   "fields": [
-    {
-     "fieldname": "naming_series",
-     "fieldtype": "Select",
-     "label": "Series",
-     "no_copy": 1,
-     "options": "HR-EXP-.YYYY.-",
-     "print_hide": 1,
-     "reqd": 1,
-     "set_only_once": 1
-    },
-    {
-     "fieldname": "employee",
-     "fieldtype": "Link",
-     "in_global_search": 1,
-     "label": "From Employee",
-     "oldfieldname": "employee",
-     "oldfieldtype": "Link",
-     "options": "Employee",
-     "reqd": 1,
-     "search_index": 1
-    },
-    {
-     "fetch_from": "employee.employee_name",
-     "fieldname": "employee_name",
-     "fieldtype": "Data",
-     "in_global_search": 1,
-     "label": "Employee Name",
-     "oldfieldname": "employee_name",
-     "oldfieldtype": "Data",
-     "read_only": 1,
-     "width": "150px"
-    },
-    {
-     "fetch_from": "employee.department",
-     "fieldname": "department",
-     "fieldtype": "Link",
-     "label": "Department",
-     "options": "Department",
-     "read_only": 1
-    },
-    {
-     "fieldname": "column_break_5",
-     "fieldtype": "Column Break"
-    },
-    {
-     "fieldname": "expense_approver",
-     "fieldtype": "Link",
-     "label": "Expense Approver",
-     "options": "User"
-    },
-    {
-     "default": "Draft",
-     "fieldname": "approval_status",
-     "fieldtype": "Select",
-     "label": "Approval Status",
-     "no_copy": 1,
-     "options": "Draft\nApproved\nRejected",
-     "search_index": 1
-    },
-    {
-     "fieldname": "total_claimed_amount",
-     "fieldtype": "Currency",
-     "in_list_view": 1,
-     "label": "Total Claimed Amount",
-     "no_copy": 1,
-     "oldfieldname": "total_claimed_amount",
-     "oldfieldtype": "Currency",
-     "options": "Company:company:default_currency",
-     "read_only": 1,
-     "width": "160px"
-    },
-    {
-     "fieldname": "total_sanctioned_amount",
-     "fieldtype": "Currency",
-     "in_list_view": 1,
-     "label": "Total Sanctioned Amount",
-     "no_copy": 1,
-     "oldfieldname": "total_sanctioned_amount",
-     "oldfieldtype": "Currency",
-     "options": "Company:company:default_currency",
-     "read_only": 1,
-     "width": "160px"
-    },
-    {
-     "default": "0",
-     "depends_on": "eval:(doc.docstatus==0 || doc.is_paid)",
-     "fieldname": "is_paid",
-     "fieldtype": "Check",
-     "label": "Is Paid"
-    },
-    {
-     "fieldname": "expense_details",
-     "fieldtype": "Section Break",
-     "oldfieldtype": "Section Break"
-    },
-    {
-     "fieldname": "expenses",
-     "fieldtype": "Table",
-     "label": "Expenses",
-     "oldfieldname": "expense_voucher_details",
-     "oldfieldtype": "Table",
-     "options": "Expense Claim Detail",
-     "reqd": 1
-    },
-    {
-     "fieldname": "sb1",
-     "fieldtype": "Section Break",
-     "options": "Simple"
-    },
-    {
-     "default": "Today",
-     "fieldname": "posting_date",
-     "fieldtype": "Date",
-     "label": "Posting Date",
-     "oldfieldname": "posting_date",
-     "oldfieldtype": "Date",
-     "reqd": 1
-    },
-    {
-     "fieldname": "vehicle_log",
-     "fieldtype": "Link",
-     "label": "Vehicle Log",
-     "options": "Vehicle Log",
-     "read_only": 1
-    },
-    {
-     "fieldname": "project",
-     "fieldtype": "Link",
-     "label": "Project",
-     "options": "Project"
-    },
-    {
-     "fieldname": "task",
-     "fieldtype": "Link",
-     "label": "Task",
-     "options": "Task",
-     "remember_last_selected_value": 1
-    },
-    {
-     "fieldname": "cb1",
-     "fieldtype": "Column Break"
-    },
-    {
-     "fieldname": "total_amount_reimbursed",
-     "fieldtype": "Currency",
-     "in_list_view": 1,
-     "label": "Total Amount Reimbursed",
-     "no_copy": 1,
-     "options": "Company:company:default_currency",
-     "read_only": 1
-    },
-    {
-     "fieldname": "remark",
-     "fieldtype": "Small Text",
-     "label": "Remark",
-     "no_copy": 1,
-     "oldfieldname": "remark",
-     "oldfieldtype": "Small Text"
-    },
-    {
-     "allow_on_submit": 1,
-     "default": "{employee_name}",
-     "fieldname": "title",
-     "fieldtype": "Data",
-     "hidden": 1,
-     "label": "Title",
-     "no_copy": 1
-    },
-    {
-     "fieldname": "email_id",
-     "fieldtype": "Data",
-     "hidden": 1,
-     "label": "Employees Email Id",
-     "oldfieldname": "email_id",
-     "oldfieldtype": "Data",
-     "print_hide": 1
-    },
-    {
-     "fieldname": "accounting_details",
-     "fieldtype": "Section Break",
-     "label": "Accounting Details"
-    },
-    {
-     "fieldname": "company",
-     "fieldtype": "Link",
-     "label": "Company",
-     "oldfieldname": "company",
-     "oldfieldtype": "Link",
-     "options": "Company",
-     "remember_last_selected_value": 1,
-     "reqd": 1
-    },
-    {
-     "depends_on": "is_paid",
-     "fieldname": "mode_of_payment",
-     "fieldtype": "Link",
-     "label": "Mode of Payment",
-     "options": "Mode of Payment"
-    },
-    {
-     "fieldname": "clearance_date",
-     "fieldtype": "Date",
-     "label": "Clearance Date"
-    },
-    {
-     "fieldname": "column_break_24",
-     "fieldtype": "Column Break"
-    },
-    {
-     "fieldname": "payable_account",
-     "fieldtype": "Link",
-     "label": "Payable Account",
-     "options": "Account"
-    },
-    {
-     "fieldname": "cost_center",
-     "fieldtype": "Link",
-     "label": "Cost Center",
-     "options": "Cost Center"
-    },
-    {
-     "collapsible": 1,
-     "fieldname": "more_details",
-     "fieldtype": "Section Break",
-     "label": "More Details"
-    },
-    {
-     "default": "Draft",
-     "fieldname": "status",
-     "fieldtype": "Select",
-     "in_list_view": 1,
-     "label": "Status",
-     "no_copy": 1,
-     "options": "Draft\nPaid\nUnpaid\nRejected\nSubmitted\nCancelled",
-     "print_hide": 1,
-     "read_only": 1
-    },
-    {
-     "fieldname": "amended_from",
-     "fieldtype": "Link",
-     "ignore_user_permissions": 1,
-     "label": "Amended From",
-     "no_copy": 1,
-     "oldfieldname": "amended_from",
-     "oldfieldtype": "Data",
-     "options": "Expense Claim",
-     "print_hide": 1,
-     "read_only": 1,
-     "report_hide": 1,
-     "width": "160px"
-    },
-    {
-     "fieldname": "advance_payments",
-     "fieldtype": "Section Break",
-     "label": "Advance Payments"
-    },
-    {
-     "fieldname": "advances",
-     "fieldtype": "Table",
-     "label": "Advances",
-     "options": "Expense Claim Advance"
-    },
-    {
-     "fieldname": "total_advance_amount",
-     "fieldtype": "Currency",
-     "label": "Total Advance Amount",
-     "options": "Company:company:default_currency",
-     "read_only": 1
-    },
-    {
-     "fieldname": "accounting_dimensions_section",
-     "fieldtype": "Section Break",
-     "label": "Accounting Dimensions"
-    },
-    {
-     "fieldname": "dimension_col_break",
-     "fieldtype": "Column Break"
-    }
-   ],
-   "icon": "fa fa-money",
-   "idx": 1,
-   "is_submittable": 1,
-   "modified": "2019-05-25 22:53:31.682151",
-   "modified_by": "Administrator",
-   "module": "HR",
-   "name": "Expense Claim",
-   "name_case": "Title Case",
-   "owner": "harshada@webnotestech.com",
-   "permissions": [
-    {
-     "amend": 1,
-     "cancel": 1,
-     "create": 1,
-     "delete": 1,
-     "email": 1,
-     "export": 1,
-     "print": 1,
-     "read": 1,
-     "report": 1,
-     "role": "HR Manager",
-     "share": 1,
-     "submit": 1,
-     "write": 1
-    },
-    {
-     "create": 1,
-     "email": 1,
-     "print": 1,
-     "read": 1,
-     "report": 1,
-     "role": "Employee",
-     "share": 1,
-     "write": 1
-    },
-    {
-     "amend": 1,
-     "cancel": 1,
-     "create": 1,
-     "delete": 1,
-     "email": 1,
-     "print": 1,
-     "read": 1,
-     "report": 1,
-     "role": "Expense Approver",
-     "share": 1,
-     "submit": 1,
-     "write": 1
-    },
-    {
-     "amend": 1,
-     "cancel": 1,
-     "create": 1,
-     "delete": 1,
-     "email": 1,
-     "print": 1,
-     "read": 1,
-     "report": 1,
-     "role": "HR User",
-     "share": 1,
-     "submit": 1,
-     "write": 1
-    }
-   ],
-   "search_fields": "employee,employee_name",
-   "show_name_in_global_search": 1,
-   "sort_field": "modified",
-   "sort_order": "DESC",
-   "timeline_field": "employee",
-   "title_field": "title"
-  }
-=======
- "allow_import": 1,
- "autoname": "naming_series:",
- "creation": "2013-01-10 16:34:14",
- "doctype": "DocType",
- "document_type": "Setup",
- "engine": "InnoDB",
- "field_order": [
-  "naming_series",
-  "employee",
-  "employee_name",
-  "department",
-  "column_break_5",
-  "expense_approver",
-  "approval_status",
-  "is_paid",
-  "expense_details",
-  "expenses",
-  "sb1",
-  "taxes",
-  "transactions_section",
-  "total_sanctioned_amount",
-  "total_taxes_and_charges",
-  "total_advance_amount",
-  "column_break_17",
-  "grand_total",
-  "total_claimed_amount",
-  "total_amount_reimbursed",
-  "section_break_16",
-  "posting_date",
-  "vehicle_log",
-  "task",
-  "cb1",
-  "remark",
-  "title",
-  "email_id",
-  "accounting_details",
-  "company",
-  "mode_of_payment",
-  "column_break_24",
-  "payable_account",
-  "accounting_dimensions_section",
-  "project",
-  "dimension_col_break",
-  "cost_center",
-  "more_details",
-  "status",
-  "amended_from",
-  "advance_payments",
-  "advances"
- ],
- "fields": [
-  {
-   "fieldname": "naming_series",
-   "fieldtype": "Select",
-   "label": "Series",
-   "no_copy": 1,
-   "options": "HR-EXP-.YYYY.-",
-   "print_hide": 1,
-   "reqd": 1,
-   "set_only_once": 1
-  },
-  {
-   "fieldname": "employee",
-   "fieldtype": "Link",
-   "in_global_search": 1,
-   "label": "From Employee",
-   "oldfieldname": "employee",
-   "oldfieldtype": "Link",
-   "options": "Employee",
-   "reqd": 1,
-   "search_index": 1
-  },
-  {
-   "fetch_from": "employee.employee_name",
-   "fieldname": "employee_name",
-   "fieldtype": "Data",
-   "in_global_search": 1,
-   "label": "Employee Name",
-   "oldfieldname": "employee_name",
-   "oldfieldtype": "Data",
-   "read_only": 1,
-   "width": "150px"
-  },
-  {
-   "fetch_from": "employee.department",
-   "fieldname": "department",
-   "fieldtype": "Link",
-   "label": "Department",
-   "options": "Department",
-   "read_only": 1
-  },
-  {
-   "fieldname": "column_break_5",
-   "fieldtype": "Column Break"
-  },
-  {
-   "fieldname": "expense_approver",
-   "fieldtype": "Link",
-   "label": "Expense Approver",
-   "options": "User"
-  },
-  {
-   "default": "Draft",
-   "fieldname": "approval_status",
-   "fieldtype": "Select",
-   "label": "Approval Status",
-   "no_copy": 1,
-   "options": "Draft\nApproved\nRejected",
-   "search_index": 1
-  },
-  {
-   "fieldname": "total_claimed_amount",
-   "fieldtype": "Currency",
-   "in_list_view": 1,
-   "label": "Total Claimed Amount",
-   "no_copy": 1,
-   "oldfieldname": "total_claimed_amount",
-   "oldfieldtype": "Currency",
-   "options": "Company:company:default_currency",
-   "read_only": 1,
-   "width": "160px"
-  },
-  {
-   "fieldname": "total_sanctioned_amount",
-   "fieldtype": "Currency",
-   "label": "Total Sanctioned Amount",
-   "no_copy": 1,
-   "oldfieldname": "total_sanctioned_amount",
-   "oldfieldtype": "Currency",
-   "options": "Company:company:default_currency",
-   "read_only": 1,
-   "width": "160px"
-  },
-  {
-   "default": "0",
-   "depends_on": "eval:(doc.docstatus==0 || doc.is_paid)",
-   "fieldname": "is_paid",
-   "fieldtype": "Check",
-   "label": "Is Paid"
-  },
-  {
-   "fieldname": "expense_details",
-   "fieldtype": "Section Break",
-   "oldfieldtype": "Section Break"
-  },
-  {
-   "fieldname": "expenses",
-   "fieldtype": "Table",
-   "label": "Expenses",
-   "oldfieldname": "expense_voucher_details",
-   "oldfieldtype": "Table",
-   "options": "Expense Claim Detail",
-   "reqd": 1
-  },
-  {
-   "fieldname": "sb1",
-   "fieldtype": "Section Break",
-   "options": "Simple"
-  },
-  {
-   "default": "Today",
-   "fieldname": "posting_date",
-   "fieldtype": "Date",
-   "label": "Posting Date",
-   "oldfieldname": "posting_date",
-   "oldfieldtype": "Date",
-   "reqd": 1
-  },
-  {
-   "fieldname": "vehicle_log",
-   "fieldtype": "Link",
-   "label": "Vehicle Log",
-   "options": "Vehicle Log",
-   "read_only": 1
-  },
-  {
-   "fieldname": "project",
-   "fieldtype": "Link",
-   "label": "Project",
-   "options": "Project"
-  },
-  {
-   "fieldname": "task",
-   "fieldtype": "Link",
-   "label": "Task",
-   "options": "Task",
-   "remember_last_selected_value": 1
-  },
-  {
-   "fieldname": "cb1",
-   "fieldtype": "Column Break"
-  },
-  {
-   "fieldname": "total_amount_reimbursed",
-   "fieldtype": "Currency",
-   "in_list_view": 1,
-   "label": "Total Amount Reimbursed",
-   "no_copy": 1,
-   "options": "Company:company:default_currency",
-   "read_only": 1
-  },
-  {
-   "fieldname": "remark",
-   "fieldtype": "Small Text",
-   "label": "Remark",
-   "no_copy": 1,
-   "oldfieldname": "remark",
-   "oldfieldtype": "Small Text"
-  },
-  {
-   "allow_on_submit": 1,
-   "default": "{employee_name}",
-   "fieldname": "title",
-   "fieldtype": "Data",
-   "hidden": 1,
-   "label": "Title",
-   "no_copy": 1
-  },
-  {
-   "fieldname": "email_id",
-   "fieldtype": "Data",
-   "hidden": 1,
-   "label": "Employees Email Id",
-   "oldfieldname": "email_id",
-   "oldfieldtype": "Data",
-   "print_hide": 1
-  },
-  {
-   "fieldname": "accounting_details",
-   "fieldtype": "Section Break",
-   "label": "Accounting Details"
-  },
-  {
-   "fieldname": "company",
-   "fieldtype": "Link",
-   "label": "Company",
-   "oldfieldname": "company",
-   "oldfieldtype": "Link",
-   "options": "Company",
-   "remember_last_selected_value": 1,
-   "reqd": 1
-  },
-  {
-   "depends_on": "is_paid",
-   "fieldname": "mode_of_payment",
-   "fieldtype": "Link",
-   "label": "Mode of Payment",
-   "options": "Mode of Payment"
-  },
-  {
-   "fieldname": "column_break_24",
-   "fieldtype": "Column Break"
-  },
-  {
-   "fieldname": "payable_account",
-   "fieldtype": "Link",
-   "label": "Payable Account",
-   "options": "Account"
-  },
-  {
-   "fieldname": "cost_center",
-   "fieldtype": "Link",
-   "label": "Cost Center",
-   "options": "Cost Center"
-  },
-  {
-   "collapsible": 1,
-   "fieldname": "more_details",
-   "fieldtype": "Section Break",
-   "label": "More Details"
-  },
-  {
-   "default": "Draft",
-   "fieldname": "status",
-   "fieldtype": "Select",
-   "in_list_view": 1,
-   "label": "Status",
-   "no_copy": 1,
-   "options": "Draft\nPaid\nUnpaid\nRejected\nSubmitted\nCancelled",
-   "print_hide": 1,
-   "read_only": 1
-  },
-  {
-   "fieldname": "amended_from",
-   "fieldtype": "Link",
-   "ignore_user_permissions": 1,
-   "label": "Amended From",
-   "no_copy": 1,
-   "oldfieldname": "amended_from",
-   "oldfieldtype": "Data",
-   "options": "Expense Claim",
-   "print_hide": 1,
-   "read_only": 1,
-   "report_hide": 1,
-   "width": "160px"
-  },
-  {
-   "fieldname": "advance_payments",
-   "fieldtype": "Section Break",
-   "label": "Advance Payments"
-  },
-  {
-   "fieldname": "advances",
-   "fieldtype": "Table",
-   "label": "Advances",
-   "options": "Expense Claim Advance"
-  },
-  {
-   "fieldname": "total_advance_amount",
-   "fieldtype": "Currency",
-   "label": "Total Advance Amount",
-   "options": "Company:company:default_currency",
-   "read_only": 1
-  },
-  {
-   "fieldname": "accounting_dimensions_section",
-   "fieldtype": "Section Break",
-   "label": "Accounting Dimensions"
-  },
-  {
-   "fieldname": "dimension_col_break",
-   "fieldtype": "Column Break"
-  },
-  {
-   "fieldname": "taxes",
-   "fieldtype": "Table",
-   "label": "Expense Taxes and Charges",
-   "options": "Expense Taxes and Charges"
-  },
-  {
-   "fieldname": "section_break_16",
-   "fieldtype": "Section Break"
-  },
-  {
-   "fieldname": "transactions_section",
-   "fieldtype": "Section Break"
-  },
-  {
-   "fieldname": "grand_total",
-   "fieldtype": "Currency",
-   "in_list_view": 1,
-   "label": "Grand Total",
-   "options": "Company:company:default_currency",
-   "read_only": 1
-  },
-  {
-   "fieldname": "column_break_17",
-   "fieldtype": "Column Break"
-  },
-  {
-   "fieldname": "total_taxes_and_charges",
-   "fieldtype": "Currency",
-   "label": "Total Taxes and Charges",
-   "options": "Company:company:default_currency",
-   "read_only": 1
-  }
- ],
- "icon": "fa fa-money",
- "idx": 1,
- "is_submittable": 1,
- "modified": "2019-06-13 18:05:52.530462",
- "modified_by": "Administrator",
- "module": "HR",
- "name": "Expense Claim",
- "name_case": "Title Case",
- "owner": "harshada@webnotestech.com",
- "permissions": [
-  {
-   "amend": 1,
-   "cancel": 1,
-   "create": 1,
-   "delete": 1,
-   "email": 1,
-   "export": 1,
-   "print": 1,
-   "read": 1,
-   "report": 1,
-   "role": "HR Manager",
-   "share": 1,
-   "submit": 1,
-   "write": 1
-  },
-  {
-   "create": 1,
-   "email": 1,
-   "print": 1,
-   "read": 1,
-   "report": 1,
-   "role": "Employee",
-   "share": 1,
-   "write": 1
-  },
-  {
-   "amend": 1,
-   "cancel": 1,
-   "create": 1,
-   "delete": 1,
-   "email": 1,
-   "print": 1,
-   "read": 1,
-   "report": 1,
-   "role": "Expense Approver",
-   "share": 1,
-   "submit": 1,
-   "write": 1
-  },
-  {
-   "amend": 1,
-   "cancel": 1,
-   "create": 1,
-   "delete": 1,
-   "email": 1,
-   "print": 1,
-   "read": 1,
-   "report": 1,
-   "role": "HR User",
-   "share": 1,
-   "submit": 1,
-   "write": 1
-  }
- ],
- "search_fields": "employee,employee_name",
- "show_name_in_global_search": 1,
- "sort_field": "modified",
- "sort_order": "DESC",
- "timeline_field": "employee",
- "title_field": "title"
-}
->>>>>>> 8c621ab9
+  "allow_import": 1,
+  "autoname": "naming_series:",
+  "creation": "2013-01-10 16:34:14",
+  "doctype": "DocType",
+  "document_type": "Setup",
+  "engine": "InnoDB",
+  "field_order": [
+   "naming_series",
+   "employee",
+   "employee_name",
+   "department",
+   "column_break_5",
+   "expense_approver",
+   "approval_status",
+   "is_paid",
+   "expense_details",
+   "expenses",
+   "sb1",
+   "taxes",
+   "transactions_section",
+   "total_sanctioned_amount",
+   "total_taxes_and_charges",
+   "total_advance_amount",
+   "column_break_17",
+   "grand_total",
+   "total_claimed_amount",
+   "total_amount_reimbursed",
+   "section_break_16",
+   "posting_date",
+   "vehicle_log",
+   "task",
+   "cb1",
+   "remark",
+   "title",
+   "email_id",
+   "accounting_details",
+   "company",
+   "mode_of_payment",
+   "clearance_date",
+   "column_break_24",
+   "payable_account",
+   "accounting_dimensions_section",
+   "project",
+   "dimension_col_break",
+   "cost_center",
+   "more_details",
+   "status",
+   "amended_from",
+   "advance_payments",
+   "advances"
+  ],
+  "fields": [
+   {
+    "fieldname": "naming_series",
+    "fieldtype": "Select",
+    "label": "Series",
+    "no_copy": 1,
+    "options": "HR-EXP-.YYYY.-",
+    "print_hide": 1,
+    "reqd": 1,
+    "set_only_once": 1
+   },
+   {
+    "fieldname": "employee",
+    "fieldtype": "Link",
+    "in_global_search": 1,
+    "label": "From Employee",
+    "oldfieldname": "employee",
+    "oldfieldtype": "Link",
+    "options": "Employee",
+    "reqd": 1,
+    "search_index": 1
+   },
+   {
+    "fetch_from": "employee.employee_name",
+    "fieldname": "employee_name",
+    "fieldtype": "Data",
+    "in_global_search": 1,
+    "label": "Employee Name",
+    "oldfieldname": "employee_name",
+    "oldfieldtype": "Data",
+    "read_only": 1,
+    "width": "150px"
+   },
+   {
+    "fetch_from": "employee.department",
+    "fieldname": "department",
+    "fieldtype": "Link",
+    "label": "Department",
+    "options": "Department",
+    "read_only": 1
+   },
+   {
+    "fieldname": "column_break_5",
+    "fieldtype": "Column Break"
+   },
+   {
+    "fieldname": "expense_approver",
+    "fieldtype": "Link",
+    "label": "Expense Approver",
+    "options": "User"
+   },
+   {
+    "default": "Draft",
+    "fieldname": "approval_status",
+    "fieldtype": "Select",
+    "label": "Approval Status",
+    "no_copy": 1,
+    "options": "Draft\nApproved\nRejected",
+    "search_index": 1
+   },
+   {
+    "fieldname": "total_claimed_amount",
+    "fieldtype": "Currency",
+    "in_list_view": 1,
+    "label": "Total Claimed Amount",
+    "no_copy": 1,
+    "oldfieldname": "total_claimed_amount",
+    "oldfieldtype": "Currency",
+    "options": "Company:company:default_currency",
+    "read_only": 1,
+    "width": "160px"
+   },
+   {
+    "fieldname": "total_sanctioned_amount",
+    "fieldtype": "Currency",
+    "label": "Total Sanctioned Amount",
+    "no_copy": 1,
+    "oldfieldname": "total_sanctioned_amount",
+    "oldfieldtype": "Currency",
+    "options": "Company:company:default_currency",
+    "read_only": 1,
+    "width": "160px"
+   },
+   {
+    "default": "0",
+    "depends_on": "eval:(doc.docstatus==0 || doc.is_paid)",
+    "fieldname": "is_paid",
+    "fieldtype": "Check",
+    "label": "Is Paid"
+   },
+   {
+    "fieldname": "expense_details",
+    "fieldtype": "Section Break",
+    "oldfieldtype": "Section Break"
+   },
+   {
+    "fieldname": "expenses",
+    "fieldtype": "Table",
+    "label": "Expenses",
+    "oldfieldname": "expense_voucher_details",
+    "oldfieldtype": "Table",
+    "options": "Expense Claim Detail",
+    "reqd": 1
+   },
+   {
+    "fieldname": "sb1",
+    "fieldtype": "Section Break",
+    "options": "Simple"
+   },
+   {
+    "default": "Today",
+    "fieldname": "posting_date",
+    "fieldtype": "Date",
+    "label": "Posting Date",
+    "oldfieldname": "posting_date",
+    "oldfieldtype": "Date",
+    "reqd": 1
+   },
+   {
+    "fieldname": "vehicle_log",
+    "fieldtype": "Link",
+    "label": "Vehicle Log",
+    "options": "Vehicle Log",
+    "read_only": 1
+   },
+   {
+    "fieldname": "project",
+    "fieldtype": "Link",
+    "label": "Project",
+    "options": "Project"
+   },
+   {
+    "fieldname": "task",
+    "fieldtype": "Link",
+    "label": "Task",
+    "options": "Task",
+    "remember_last_selected_value": 1
+   },
+   {
+    "fieldname": "cb1",
+    "fieldtype": "Column Break"
+   },
+   {
+    "fieldname": "total_amount_reimbursed",
+    "fieldtype": "Currency",
+    "in_list_view": 1,
+    "label": "Total Amount Reimbursed",
+    "no_copy": 1,
+    "options": "Company:company:default_currency",
+    "read_only": 1
+   },
+   {
+    "fieldname": "remark",
+    "fieldtype": "Small Text",
+    "label": "Remark",
+    "no_copy": 1,
+    "oldfieldname": "remark",
+    "oldfieldtype": "Small Text"
+   },
+   {
+    "allow_on_submit": 1,
+    "default": "{employee_name}",
+    "fieldname": "title",
+    "fieldtype": "Data",
+    "hidden": 1,
+    "label": "Title",
+    "no_copy": 1
+   },
+   {
+    "fieldname": "email_id",
+    "fieldtype": "Data",
+    "hidden": 1,
+    "label": "Employees Email Id",
+    "oldfieldname": "email_id",
+    "oldfieldtype": "Data",
+    "print_hide": 1
+   },
+   {
+    "fieldname": "accounting_details",
+    "fieldtype": "Section Break",
+    "label": "Accounting Details"
+   },
+   {
+    "fieldname": "company",
+    "fieldtype": "Link",
+    "label": "Company",
+    "oldfieldname": "company",
+    "oldfieldtype": "Link",
+    "options": "Company",
+    "remember_last_selected_value": 1,
+    "reqd": 1
+   },
+   {
+    "depends_on": "is_paid",
+    "fieldname": "mode_of_payment",
+    "fieldtype": "Link",
+    "label": "Mode of Payment",
+    "options": "Mode of Payment"
+   },
+   {
+    "fieldname": "clearance_date",
+    "fieldtype": "Date",
+    "label": "Clearance Date"
+   },
+   {
+    "fieldname": "column_break_24",
+    "fieldtype": "Column Break"
+   },
+   {
+    "fieldname": "payable_account",
+    "fieldtype": "Link",
+    "label": "Payable Account",
+    "options": "Account"
+   },
+   {
+    "fieldname": "cost_center",
+    "fieldtype": "Link",
+    "label": "Cost Center",
+    "options": "Cost Center"
+   },
+   {
+    "collapsible": 1,
+    "fieldname": "more_details",
+    "fieldtype": "Section Break",
+    "label": "More Details"
+   },
+   {
+    "default": "Draft",
+    "fieldname": "status",
+    "fieldtype": "Select",
+    "in_list_view": 1,
+    "label": "Status",
+    "no_copy": 1,
+    "options": "Draft\nPaid\nUnpaid\nRejected\nSubmitted\nCancelled",
+    "print_hide": 1,
+    "read_only": 1
+   },
+   {
+    "fieldname": "amended_from",
+    "fieldtype": "Link",
+    "ignore_user_permissions": 1,
+    "label": "Amended From",
+    "no_copy": 1,
+    "oldfieldname": "amended_from",
+    "oldfieldtype": "Data",
+    "options": "Expense Claim",
+    "print_hide": 1,
+    "read_only": 1,
+    "report_hide": 1,
+    "width": "160px"
+   },
+   {
+    "fieldname": "advance_payments",
+    "fieldtype": "Section Break",
+    "label": "Advance Payments"
+   },
+   {
+    "fieldname": "advances",
+    "fieldtype": "Table",
+    "label": "Advances",
+    "options": "Expense Claim Advance"
+   },
+   {
+    "fieldname": "total_advance_amount",
+    "fieldtype": "Currency",
+    "label": "Total Advance Amount",
+    "options": "Company:company:default_currency",
+    "read_only": 1
+   },
+   {
+    "fieldname": "accounting_dimensions_section",
+    "fieldtype": "Section Break",
+    "label": "Accounting Dimensions"
+   },
+   {
+    "fieldname": "dimension_col_break",
+    "fieldtype": "Column Break"
+   },
+   {
+    "fieldname": "taxes",
+    "fieldtype": "Table",
+    "label": "Expense Taxes and Charges",
+    "options": "Expense Taxes and Charges"
+   },
+   {
+    "fieldname": "section_break_16",
+    "fieldtype": "Section Break"
+   },
+   {
+    "fieldname": "transactions_section",
+    "fieldtype": "Section Break"
+   },
+   {
+    "fieldname": "grand_total",
+    "fieldtype": "Currency",
+    "in_list_view": 1,
+    "label": "Grand Total",
+    "options": "Company:company:default_currency",
+    "read_only": 1
+   },
+   {
+    "fieldname": "column_break_17",
+    "fieldtype": "Column Break"
+   },
+   {
+    "fieldname": "total_taxes_and_charges",
+    "fieldtype": "Currency",
+    "label": "Total Taxes and Charges",
+    "options": "Company:company:default_currency",
+    "read_only": 1
+   }
+  ],
+  "icon": "fa fa-money",
+  "idx": 1,
+  "is_submittable": 1,
+  "modified": "2019-06-26 18:05:52.530462",
+  "modified_by": "Administrator",
+  "module": "HR",
+  "name": "Expense Claim",
+  "name_case": "Title Case",
+  "owner": "harshada@webnotestech.com",
+  "permissions": [
+   {
+    "amend": 1,
+    "cancel": 1,
+    "create": 1,
+    "delete": 1,
+    "email": 1,
+    "export": 1,
+    "print": 1,
+    "read": 1,
+    "report": 1,
+    "role": "HR Manager",
+    "share": 1,
+    "submit": 1,
+    "write": 1
+   },
+   {
+    "create": 1,
+    "email": 1,
+    "print": 1,
+    "read": 1,
+    "report": 1,
+    "role": "Employee",
+    "share": 1,
+    "write": 1
+   },
+   {
+    "amend": 1,
+    "cancel": 1,
+    "create": 1,
+    "delete": 1,
+    "email": 1,
+    "print": 1,
+    "read": 1,
+    "report": 1,
+    "role": "Expense Approver",
+    "share": 1,
+    "submit": 1,
+    "write": 1
+   },
+   {
+    "amend": 1,
+    "cancel": 1,
+    "create": 1,
+    "delete": 1,
+    "email": 1,
+    "print": 1,
+    "read": 1,
+    "report": 1,
+    "role": "HR User",
+    "share": 1,
+    "submit": 1,
+    "write": 1
+   }
+  ],
+  "search_fields": "employee,employee_name",
+  "show_name_in_global_search": 1,
+  "sort_field": "modified",
+  "sort_order": "DESC",
+  "timeline_field": "employee",
+  "title_field": "title"
+ }