{
 "actions": [],
 "allow_import": 1,
 "autoname": "naming_series:",
 "creation": "2013-01-10 16:34:14",
 "doctype": "DocType",
 "document_type": "Setup",
 "engine": "InnoDB",
 "field_order": [
  "naming_series",
  "employee",
  "employee_name",
  "department",
  "supplier",
  "column_break_5",
  "expense_approver",
  "status",
  "approval_status",
<<<<<<< HEAD
  "posting_date",
=======
  "delivery_trip",
>>>>>>> 333e44eb
  "is_paid",
  "currency_sb",
  "currency",
  "conversion_rate",
  "expense_details",
  "items",
  "section_break_12",
  "base_total_claimed_amount",
  "base_total",
  "base_total_amount_reimbursed",
  "column_break_13",
  "total_claimed_amount",
  "total",
  "total_amount_reimbursed",
  "sb1",
  "taxes_and_charges",
  "taxes",
  "transactions_section",
  "base_taxes_and_charges_added",
  "base_taxes_and_charges_deducted",
  "base_total_taxes_and_charges",
  "column_break_28",
  "taxes_and_charges_added",
  "taxes_and_charges_deducted",
  "total_taxes_and_charges",
  "section_break_24",
  "base_grand_total",
  "column_break_36",
  "grand_total",
  "total_advance_amount",
  "outstanding_amount",
  "advance_payments",
  "advances",
  "title",
  "email_id",
  "accounting_details",
  "company",
  "mode_of_payment",
  "clearance_date",
  "column_break_24",
  "payable_account",
  "accounting_dimensions_section",
  "project",
  "dimension_col_break",
  "cost_center",
  "more_details",
  "task",
  "vehicle_log",
  "cb1",
  "remark",
  "amended_from"
 ],
 "fields": [
  {
   "fieldname": "naming_series",
   "fieldtype": "Select",
   "label": "Series",
   "no_copy": 1,
   "options": "HR-EXP-.YYYY.-",
   "print_hide": 1,
   "reqd": 1,
   "set_only_once": 1
  },
  {
   "fieldname": "employee",
   "fieldtype": "Link",
   "in_global_search": 1,
   "in_standard_filter": 1,
   "label": "From Employee",
   "oldfieldname": "employee",
   "oldfieldtype": "Link",
   "options": "Employee",
   "reqd": 1,
   "search_index": 1
  },
  {
   "fetch_from": "employee.employee_name",
   "fieldname": "employee_name",
   "fieldtype": "Data",
   "in_global_search": 1,
   "label": "Employee Name",
   "oldfieldname": "employee_name",
   "oldfieldtype": "Data",
   "read_only": 1,
   "width": "150px"
  },
  {
   "fetch_from": "employee.department",
   "fieldname": "department",
   "fieldtype": "Link",
   "label": "Department",
   "options": "Department",
   "read_only": 1
  },
  {
   "fieldname": "column_break_5",
   "fieldtype": "Column Break"
  },
  {
   "fieldname": "expense_approver",
   "fieldtype": "Link",
   "label": "Expense Approver",
   "options": "User"
  },
  {
   "default": "Draft",
   "fieldname": "approval_status",
   "fieldtype": "Select",
   "label": "Approval Status",
   "no_copy": 1,
   "options": "Draft\nApproved\nRejected",
   "search_index": 1
  },
  {
   "fieldname": "total_claimed_amount",
   "fieldtype": "Currency",
   "in_list_view": 1,
   "label": "Total Claimed Amount",
   "no_copy": 1,
   "oldfieldname": "total_claimed_amount",
   "oldfieldtype": "Currency",
   "options": "currency",
   "read_only": 1,
   "width": "160px"
  },
  {
   "default": "0",
   "depends_on": "eval:(doc.docstatus==0 || doc.is_paid)",
   "fieldname": "is_paid",
   "fieldtype": "Check",
   "label": "Is Paid"
  },
  {
   "fieldname": "expense_details",
   "fieldtype": "Section Break",
   "label": "Expense Details",
   "oldfieldtype": "Section Break"
  },
  {
   "fieldname": "sb1",
   "fieldtype": "Section Break",
   "label": "Taxes and Charges",
   "options": "Simple"
  },
  {
   "default": "Today",
   "fieldname": "posting_date",
   "fieldtype": "Date",
   "in_standard_filter": 1,
   "label": "Posting Date",
   "oldfieldname": "posting_date",
   "oldfieldtype": "Date",
   "reqd": 1
  },
  {
   "fieldname": "vehicle_log",
   "fieldtype": "Link",
   "label": "Vehicle Log",
   "options": "Vehicle Log",
   "read_only": 1
  },
  {
   "fieldname": "project",
   "fieldtype": "Link",
   "label": "Project",
   "options": "Project"
  },
  {
   "fieldname": "task",
   "fieldtype": "Link",
   "label": "Task",
   "options": "Task",
   "remember_last_selected_value": 1
  },
  {
   "fieldname": "cb1",
   "fieldtype": "Column Break"
  },
  {
   "fieldname": "total_amount_reimbursed",
   "fieldtype": "Currency",
   "in_list_view": 1,
   "label": "Total Amount Reimbursed",
   "no_copy": 1,
   "options": "currency",
   "read_only": 1
  },
  {
   "fieldname": "remark",
   "fieldtype": "Small Text",
   "label": "Remark",
   "no_copy": 1,
   "oldfieldname": "remark",
   "oldfieldtype": "Small Text"
  },
  {
   "allow_on_submit": 1,
   "default": "{employee_name}",
   "fieldname": "title",
   "fieldtype": "Data",
   "hidden": 1,
   "label": "Title",
   "no_copy": 1
  },
  {
   "fieldname": "email_id",
   "fieldtype": "Data",
   "hidden": 1,
   "label": "Employees Email Id",
   "oldfieldname": "email_id",
   "oldfieldtype": "Data",
   "print_hide": 1
  },
  {
   "collapsible": 1,
   "fieldname": "accounting_details",
   "fieldtype": "Section Break",
   "label": "Accounting Details"
  },
  {
   "fetch_from": "employee.company",
   "fetch_if_empty": 1,
   "fieldname": "company",
   "fieldtype": "Link",
   "in_standard_filter": 1,
   "label": "Company",
   "oldfieldname": "company",
   "oldfieldtype": "Link",
   "options": "Company",
   "remember_last_selected_value": 1,
   "reqd": 1
  },
  {
   "depends_on": "is_paid",
   "fieldname": "mode_of_payment",
   "fieldtype": "Link",
   "label": "Mode of Payment",
   "options": "Mode of Payment"
  },
  {
   "fieldname": "clearance_date",
   "fieldtype": "Date",
   "label": "Clearance Date"
  },
  {
   "fieldname": "column_break_24",
   "fieldtype": "Column Break"
  },
  {
   "fetch_from": "company.default_expense_claim_payable_account",
   "fetch_if_empty": 1,
   "fieldname": "payable_account",
   "fieldtype": "Link",
   "label": "Payable Account",
   "options": "Account",
   "reqd": 1
  },
  {
   "fetch_from": "company.cost_center",
   "fetch_if_empty": 1,
   "fieldname": "cost_center",
   "fieldtype": "Link",
   "label": "Cost Center",
   "options": "Cost Center"
  },
  {
   "collapsible": 1,
   "fieldname": "more_details",
   "fieldtype": "Section Break",
   "label": "More Details"
  },
  {
   "default": "Draft",
   "fieldname": "status",
   "fieldtype": "Select",
   "in_list_view": 1,
   "label": "Status",
   "no_copy": 1,
   "options": "Draft\nPaid\nUnpaid\nRejected\nSubmitted\nCancelled",
   "print_hide": 1,
   "read_only": 1
  },
  {
   "fieldname": "amended_from",
   "fieldtype": "Link",
   "ignore_user_permissions": 1,
   "label": "Amended From",
   "no_copy": 1,
   "oldfieldname": "amended_from",
   "oldfieldtype": "Data",
   "options": "Expense Claim",
   "print_hide": 1,
   "read_only": 1,
   "report_hide": 1,
   "width": "160px"
  },
  {
   "fieldname": "advance_payments",
   "fieldtype": "Section Break",
   "label": "Advance Payments"
  },
  {
   "fieldname": "advances",
   "fieldtype": "Table",
   "label": "Advances",
   "options": "Expense Claim Advance"
  },
  {
   "fieldname": "total_advance_amount",
   "fieldtype": "Currency",
   "label": "Total Advance Amount",
   "options": "currency",
   "read_only": 1
  },
  {
   "collapsible": 1,
   "fieldname": "accounting_dimensions_section",
   "fieldtype": "Section Break",
   "label": "Accounting Dimensions"
  },
  {
   "fieldname": "dimension_col_break",
   "fieldtype": "Column Break"
  },
  {
   "fieldname": "taxes",
   "fieldtype": "Table",
   "label": "Expense Taxes and Charges",
   "options": "Purchase Taxes and Charges"
  },
  {
   "fieldname": "transactions_section",
   "fieldtype": "Section Break",
   "hide_border": 1
  },
  {
   "fieldname": "grand_total",
   "fieldtype": "Currency",
   "in_list_view": 1,
   "label": "Grand Total",
   "options": "currency",
   "read_only": 1
  },
  {
   "fieldname": "total_taxes_and_charges",
   "fieldtype": "Currency",
   "label": "Total Taxes and Charges",
   "options": "currency",
   "read_only": 1
  },
  {
   "fieldname": "column_break_13",
   "fieldtype": "Column Break"
  },
  {
   "fieldname": "section_break_12",
   "fieldtype": "Section Break",
   "hide_border": 1
  },
  {
   "fieldname": "section_break_24",
   "fieldtype": "Section Break"
  },
  {
   "fieldname": "outstanding_amount",
   "fieldtype": "Currency",
   "in_list_view": 1,
   "label": "Outstanding Amount",
   "options": "currency",
   "read_only": 1
  },
  {
   "fieldname": "taxes_and_charges",
   "fieldtype": "Link",
   "label": "Expense Taxes and Charges Template",
   "options": "Purchase Taxes and Charges Template"
  },
  {
   "fieldname": "items",
   "fieldtype": "Table",
   "label": "Expenses",
   "oldfieldname": "expense_voucher_details",
   "oldfieldtype": "Table",
   "options": "Expense Claim Item",
   "reqd": 1
  },
  {
   "fieldname": "currency",
   "fieldtype": "Link",
   "label": "Currency",
   "options": "Currency",
   "print_hide": 1,
   "reqd": 1
  },
  {
   "fieldname": "base_total_claimed_amount",
   "fieldtype": "Currency",
   "label": "Total Claimed Amount (Company Currency)",
   "options": "Company:company:default_currency",
   "print_hide": 1,
   "read_only": 1
  },
  {
   "fieldname": "base_total_amount_reimbursed",
   "fieldtype": "Currency",
   "label": "Total Amount Reimbursed (Company Currency)",
   "options": "Company:company:default_currency",
   "print_hide": 1,
   "read_only": 1
  },
  {
   "fieldname": "base_taxes_and_charges_added",
   "fieldtype": "Currency",
   "label": "Taxes and Charges Added (Company Currency)",
   "options": "Company:company:default_currency",
   "print_hide": 1,
   "read_only": 1
  },
  {
   "fieldname": "base_taxes_and_charges_deducted",
   "fieldtype": "Currency",
   "label": "Taxes and Charges Deducted (Company Currency)",
   "options": "Company:company:default_currency",
   "print_hide": 1,
   "read_only": 1
  },
  {
   "fieldname": "base_total_taxes_and_charges",
   "fieldtype": "Currency",
   "label": "Total Taxes and Charges (Company Currency)",
   "options": "Company:company:default_currency",
   "print_hide": 1,
   "read_only": 1
  },
  {
   "fieldname": "column_break_28",
   "fieldtype": "Column Break"
  },
  {
   "fieldname": "taxes_and_charges_added",
   "fieldtype": "Currency",
   "label": "Taxes and Charges Added",
   "options": "currency",
   "read_only": 1
  },
  {
   "fieldname": "taxes_and_charges_deducted",
   "fieldtype": "Currency",
   "label": "Taxes and Charges Deducted",
   "options": "currency",
   "read_only": 1
  },
  {
   "fieldname": "base_grand_total",
   "fieldtype": "Currency",
   "label": "Grand Total (Company Currency)",
   "options": "Company:company:default_currency",
   "print_hide": 1,
   "read_only": 1
  },
  {
<<<<<<< HEAD
   "fieldname": "column_break_36",
   "fieldtype": "Column Break"
  },
  {
   "collapsible": 1,
   "fieldname": "currency_sb",
   "fieldtype": "Section Break",
   "label": "Currency"
  },
  {
   "depends_on": "currency",
   "fieldname": "conversion_rate",
   "fieldtype": "Float",
   "label": "Exchange Rate",
   "precision": "9",
   "print_hide": 1,
   "reqd": 1
  },
  {
   "fieldname": "base_total",
   "fieldtype": "Currency",
   "label": "Total Sanctioned Amount (Company Currency)",
   "options": "Company:company:default_currency",
   "print_hide": 1,
   "read_only": 1
  },
  {
   "fieldname": "total",
   "fieldtype": "Currency",
   "label": "Total Sanctioned Amount",
   "no_copy": 1,
   "oldfieldname": "total_sanctioned_amount",
   "oldfieldtype": "Currency",
   "options": "currency",
   "read_only": 1,
   "width": "160px"
  },
  {
   "fieldname": "supplier",
   "fieldtype": "Link",
   "label": "Supplier",
   "options": "Supplier"
=======
   "depends_on": "eval: doc.delivery_trip",
   "fieldname": "delivery_trip",
   "fieldtype": "Link",
   "label": "Delivery Trip",
   "options": "Delivery Trip"
>>>>>>> 333e44eb
  }
 ],
 "icon": "fa fa-money",
 "idx": 1,
 "is_submittable": 1,
 "links": [],
<<<<<<< HEAD
 "modified": "2021-02-24 13:28:14.511145",
=======
 "modified": "2021-05-04 05:35:12.040199",
>>>>>>> 333e44eb
 "modified_by": "Administrator",
 "module": "HR",
 "name": "Expense Claim",
 "name_case": "Title Case",
 "owner": "Administrator",
 "permissions": [
  {
   "amend": 1,
   "cancel": 1,
   "create": 1,
   "delete": 1,
   "email": 1,
   "export": 1,
   "print": 1,
   "read": 1,
   "report": 1,
   "role": "HR Manager",
   "share": 1,
   "submit": 1,
   "write": 1
  },
  {
   "create": 1,
   "email": 1,
   "print": 1,
   "read": 1,
   "report": 1,
   "role": "Employee",
   "share": 1,
   "write": 1
  },
  {
   "amend": 1,
   "cancel": 1,
   "create": 1,
   "delete": 1,
   "email": 1,
   "print": 1,
   "read": 1,
   "report": 1,
   "role": "Expense Approver",
   "share": 1,
   "submit": 1,
   "write": 1
  },
  {
   "amend": 1,
   "cancel": 1,
   "create": 1,
   "delete": 1,
   "email": 1,
   "print": 1,
   "read": 1,
   "report": 1,
   "role": "HR User",
   "share": 1,
   "submit": 1,
   "write": 1
  }
 ],
 "search_fields": "employee,employee_name",
 "show_name_in_global_search": 1,
 "sort_field": "modified",
 "sort_order": "DESC",
 "timeline_field": "employee",
 "title_field": "title"
}<|MERGE_RESOLUTION|>--- conflicted
+++ resolved
@@ -16,11 +16,8 @@
   "expense_approver",
   "status",
   "approval_status",
-<<<<<<< HEAD
   "posting_date",
-=======
   "delivery_trip",
->>>>>>> 333e44eb
   "is_paid",
   "currency_sb",
   "currency",
@@ -482,7 +479,6 @@
    "read_only": 1
   },
   {
-<<<<<<< HEAD
    "fieldname": "column_break_36",
    "fieldtype": "Column Break"
   },
@@ -525,24 +521,20 @@
    "fieldtype": "Link",
    "label": "Supplier",
    "options": "Supplier"
-=======
+  },
+  {
    "depends_on": "eval: doc.delivery_trip",
    "fieldname": "delivery_trip",
    "fieldtype": "Link",
    "label": "Delivery Trip",
    "options": "Delivery Trip"
->>>>>>> 333e44eb
   }
  ],
  "icon": "fa fa-money",
  "idx": 1,
  "is_submittable": 1,
  "links": [],
-<<<<<<< HEAD
- "modified": "2021-02-24 13:28:14.511145",
-=======
- "modified": "2021-05-04 05:35:12.040199",
->>>>>>> 333e44eb
+ "modified": "2021-08-18 13:28:14.511145",
  "modified_by": "Administrator",
  "module": "HR",
  "name": "Expense Claim",
