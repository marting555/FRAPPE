--- conflicted
+++ resolved
@@ -38,31 +38,6 @@
 		if self.task and not self.project:
 			self.project = frappe.db.get_value('Task', self.task, 'project')
 
-<<<<<<< HEAD
-	def set_status(self):
-		if self.is_new():
-			if self.get('amended_from'):
-				self.status = 'Draft'
-			return
-
-		precision = self.precision('outstanding_amount')
-		outstanding_amount = flt(self.outstanding_amount, precision)
-
-		if self.docstatus == 2:
-			self.status = 'Cancelled'
-		elif self.docstatus == 1:
-			if self.approval_status == 'Approved':
-				if self.is_paid or outstanding_amount <= 0:
-					self.status = 'Paid'
-				elif outstanding_amount > 0:
-					self.status = 'Unpaid'
-				else:
-					self.status = 'Submitted'
-			elif self.approval_status == 'Rejected':
-				self.status = 'Rejected'
-		else:
-			self.status = 'Draft'
-=======
 	def set_status(self, update=False):
 		status = {
 			"0": "Draft",
@@ -70,24 +45,31 @@
 			"2": "Cancelled"
 		}[cstr(self.docstatus or 0)]
 
-		paid_amount = flt(self.total_amount_reimbursed) + flt(self.total_advance_amount)
-		precision = self.precision("grand_total")
-		if (self.is_paid or (flt(self.total_sanctioned_amount) > 0 and self.docstatus == 1
-			and flt(self.grand_total, precision) == flt(paid_amount, precision))) and self.approval_status == 'Approved':
-			status = "Paid"
-		elif flt(self.total_sanctioned_amount) > 0 and self.docstatus == 1 and self.approval_status == 'Approved':
-			status = "Unpaid"
-		elif self.docstatus == 1 and self.approval_status == 'Rejected':
-			status = 'Rejected'
-
-		if update:
+		precision = self.precision('outstanding_amount')
+		outstanding_amount = flt(self.outstanding_amount, precision)
+
+		if self.docstatus == 2:
+			status = 'Cancelled'
+		elif self.docstatus == 1:
+			if self.approval_status == 'Approved':
+				if self.is_paid or outstanding_amount <= 0:
+					status = 'Paid'
+				elif outstanding_amount > 0:
+					status = 'Unpaid'
+				else:
+					status = 'Submitted'
+			elif self.approval_status == 'Rejected':
+				status = 'Rejected'
+		else:
+			status = 'Draft'
+    
+    if update:
 			self.db_set("status", status)
 		else:
 			self.status = status
 
 	def on_update(self):
 		share_doc_with_approver(self, self.expense_approver)
->>>>>>> 333e44eb
 
 	def set_payable_account(self):
 		if not self.payable_account and not self.is_paid:
@@ -267,21 +249,12 @@
 
 			self.total_claimed_amount += flt(d.claimed_amount)
 
-<<<<<<< HEAD
 	def set_amounts_in_company_currency(self):
 		'''set values in base currency'''
 		fields = ['total_claimed_amount', 'total_amount_reimbursed', 'total']
 		for f in fields:
 			val = flt(flt(self.get(f), self.precision(f)) * self.conversion_rate, self.precision('base_' + f))
 			self.set('base_' + f, val)
-=======
-	@frappe.whitelist()
-	def calculate_taxes(self):
-		self.total_taxes_and_charges = 0
-		for tax in self.taxes:
-			if tax.rate:
-				tax.tax_amount = flt(self.total_sanctioned_amount) * flt(tax.rate/100)
->>>>>>> 333e44eb
 
 	def set_grand_total(self):
 		self.grand_total = flt(self.total) + flt(self.total_taxes_and_charges)
