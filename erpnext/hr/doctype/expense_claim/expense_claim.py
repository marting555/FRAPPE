--- conflicted
+++ resolved
@@ -1,13 +1,8 @@
 # Copyright (c) 2015, Frappe Technologies Pvt. Ltd. and Contributors
 # License: GNU General Public License v3. See license.txt
 
-<<<<<<< HEAD
-from __future__ import unicode_literals
-import frappe, erpnext
-=======
 
 import frappe
->>>>>>> 540559d6
 from frappe import _
 from frappe.utils import cstr, flt, get_link_to_form
 
@@ -49,20 +44,11 @@
 
 		paid_amount = flt(self.total_amount_reimbursed) + flt(self.total_advance_amount)
 		precision = self.precision("grand_total")
-<<<<<<< HEAD
-		if (self.is_paid or (flt(self.total_sanctioned_amount) > 0
-			and flt(flt(self.total_sanctioned_amount) + flt(self.total_taxes_and_charges), precision) ==  flt(paid_amount, precision))) \
-			and self.docstatus == 1 and self.approval_status == 'Approved':
-				self.status = "Paid"
-		elif flt(self.grand_total) > 0 and self.docstatus == 1 and self.approval_status == 'Approved':
-			self.status = "Unpaid"
-=======
 		if (self.is_paid or (flt(self.total_sanctioned_amount) > 0 and self.docstatus == 1
 			and flt(self.grand_total, precision) == flt(paid_amount, precision))) and self.approval_status == 'Approved':
 			status = "Paid"
 		elif flt(self.total_sanctioned_amount) > 0 and self.docstatus == 1 and self.approval_status == 'Approved':
 			status = "Unpaid"
->>>>>>> 540559d6
 		elif self.docstatus == 1 and self.approval_status == 'Rejected':
 			status = 'Rejected'
 
