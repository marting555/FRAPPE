--- conflicted
+++ resolved
@@ -18,7 +18,7 @@
 
 class ExpenseClaim(AccountsController):
 	def onload(self):
-		self.get("__onload").make_payment_via_journal_entry = frappe.db.get_single_value('Accounts Settings', 
+		self.get("__onload").make_payment_via_journal_entry = frappe.db.get_single_value('Accounts Settings',
 			'make_payment_via_journal_entry')
 
 	def validate(self):
@@ -41,14 +41,9 @@
 		}[cstr(self.docstatus or 0)]
 
 		paid_amount = flt(self.total_amount_reimbursed) + flt(self.total_advance_amount)
-<<<<<<< HEAD
-		if (self.is_paid or (flt(self.total_sanctioned_amount) > 0
-			and flt(self.total_sanctioned_amount) ==  paid_amount)) \
-=======
 		precision = self.precision("total_sanctioned_amount")
 		if (self.is_paid or (flt(self.total_sanctioned_amount) > 0
 			and flt(self.total_sanctioned_amount, precision) ==  flt(paid_amount, precision))) \
->>>>>>> 70489250
 			and self.docstatus == 1 and self.approval_status == 'Approved':
 				self.status = "Paid"
 		elif flt(self.total_sanctioned_amount) > 0 and self.docstatus == 1 and self.approval_status == 'Approved':
@@ -108,7 +103,7 @@
 		self.validate_account_details()
 
 		payable_amount = flt(self.total_sanctioned_amount) - flt(self.total_advance_amount)
-		
+
 		# payable entry
 		if payable_amount:
 			gl_entry.append(
@@ -237,7 +232,7 @@
 				expense.default_account = get_expense_claim_account(expense.expense_type, self.company)["account"]
 
 def update_reimbursed_amount(doc):
-	amt = frappe.db.sql("""select ifnull(sum(debit_in_account_currency), 0) as amt 
+	amt = frappe.db.sql("""select ifnull(sum(debit_in_account_currency), 0) as amt
 		from `tabGL Entry` where against_voucher_type = 'Expense Claim' and against_voucher = %s
 		and party = %s """, (doc.name, doc.employee) ,as_dict=1)[0].amt
 
@@ -292,7 +287,7 @@
 	if not account:
 		frappe.throw(_("Please set default account in Expense Claim Type {0}")
 			.format(expense_claim_type))
-	
+
 	return {
 		"account": account
 	}
@@ -305,9 +300,9 @@
 		condition = 'name="{0}"'.format(frappe.db.escape(advance_id))
 
 	return frappe.db.sql("""
-		select 
+		select
 			name, posting_date, paid_amount, claimed_amount, advance_account
-		from 
+		from
 			`tabEmployee Advance`
 		where {0}
 	""".format(condition), as_dict=1)
