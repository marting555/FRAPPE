# Copyright (c) 2015, Frappe Technologies Pvt. Ltd. and Contributors and Contributors
# See license.txt
from __future__ import unicode_literals

import frappe
import unittest
from frappe.utils import random_string, nowdate
from frappe import _
from erpnext.hr.doctype.expense_claim.expense_claim import make_bank_entry

test_records = frappe.get_test_records('Expense Claim')

class TestExpenseClaim(unittest.TestCase):
	def test_total_expense_claim_for_project(self):
		frappe.db.sql("""delete from `tabTask` where project = "_Test Project 1" """)
		frappe.db.sql("""delete from `tabProject` where name = "_Test Project 1" """)

<<<<<<< HEAD
		set_tax_accounts("Wind Power LLC")
=======
>>>>>>> 9641d5b1

		frappe.get_doc({
			"project_name": "_Test Project 1",
			"doctype": "Project",
			"tasks" :
				[{ "title": "_Test Project Task 1", "status": "Open" }]
		}).save()

		task_name = frappe.db.get_value("Task", {"project": "_Test Project 1"})
		payable_account = get_payable_account("Wind Power LLC")

<<<<<<< HEAD
		expense_claim = frappe.get_doc({
			 "doctype": "Expense Claim",
			 "employee": "_T-Employee-0001",
			 "payable_account": payable_account,
			 "approval_status": "Approved",
			 "project": "_Test Project 1",
			 "task": task_name,
			 "expenses":
			 	[{ "expense_type": "Travel", "default_account": "Travel Expenses - WP", "claim_amount": 400, "sanctioned_amount": 300, "tax_amount": 10, "sanctioned_tax": 7.50 }]
		})
		expense_claim.submit()
=======
		make_expense_claim(payable_account, 300, 200, "Wind Power LLC","Travel Expenses - WP", "_Test Project 1", task_name)
>>>>>>> 9641d5b1

		self.assertEqual(frappe.db.get_value("Task", task_name, "total_expense_claim"), 300)
		self.assertEqual(frappe.db.get_value("Project", "_Test Project 1", "total_expense_claim"), 300)

<<<<<<< HEAD
		expense_claim2 = frappe.get_doc({
			 "doctype": "Expense Claim",
			 "employee": "_T-Employee-0001",
			 "approval_status": "Approved",
			 "project": "_Test Project 1",
			 "task": task_name,
			 "expenses":
			 	[{ "expense_type": "Travel", "default_account": "Travel Expenses - WP", "claim_amount": 600, "sanctioned_amount": 500, "tax_amount": 60, "sanctioned_tax": 50 }]
		})
		expense_claim2.submit()
=======
		expense_claim2 = make_expense_claim(payable_account, 600, 500, "Wind Power LLC", "Travel Expenses - WP","_Test Project 1", task_name)
>>>>>>> 9641d5b1

		self.assertEqual(frappe.db.get_value("Task", task_name, "total_expense_claim"), 800)
		self.assertEqual(frappe.db.get_value("Project", "_Test Project 1", "total_expense_claim"), 800)

		expense_claim2.cancel()
		frappe.delete_doc("Expense Claim", expense_claim2.name)

<<<<<<< HEAD
		self.assertEqual(frappe.db.get_value("Task", task_name, "total_expense_claim"), 300)
		self.assertEqual(frappe.db.get_value("Project", "_Test Project 1", "total_expense_claim"), 300)

		expense_claim.cancel()
=======
		self.assertEqual(frappe.db.get_value("Task", task_name, "total_expense_claim"), 200)
		self.assertEqual(frappe.db.get_value("Project", "_Test Project 1", "total_expense_claim"), 200)
>>>>>>> 9641d5b1

	def test_expense_claim_status(self):
		set_tax_accounts("Wind Power LLC")
		payable_account = get_payable_account("Wind Power LLC")
<<<<<<< HEAD
		expense_claim = frappe.get_doc({
			 "doctype": "Expense Claim",
			 "employee": "_T-Employee-0001",
			 "payable_account": payable_account,
			 "approval_status": "Approved",
			 "expenses":
			 	[{ "expense_type": "Travel", "default_account": "Travel Expenses - WP", "claim_amount": 300, "sanctioned_amount": 200, "tax_amount": 30, "sanctioned_tax": 20 }]
		})
		expense_claim.submit()
=======
		expense_claim = make_expense_claim(payable_account, 300, 200, "Wind Power LLC", "Travel Expenses - WP")
>>>>>>> 9641d5b1

		je_dict = make_bank_entry("Expense Claim", expense_claim.name)
		je = frappe.get_doc(je_dict)
		je.posting_date = nowdate()
		je.cheque_no = random_string(5)
		je.cheque_date = nowdate()
		je.submit()

		expense_claim = frappe.get_doc("Expense Claim", expense_claim.name)
		self.assertEqual(expense_claim.status, "Paid")

		je.cancel()
		expense_claim = frappe.get_doc("Expense Claim", expense_claim.name)
		self.assertEqual(expense_claim.status, "Unpaid")

	def test_expense_claim_gl_entry(self):
		set_tax_accounts("Wind Power LLC")
		payable_account = get_payable_account("Wind Power LLC")
<<<<<<< HEAD
		expense_claim = frappe.get_doc({
			 "doctype": "Expense Claim",
			 "employee": "_T-Employee-0001",
			 "payable_account": payable_account,
			 "approval_status": "Approved",
			 "expenses":
			 	[{ "expense_type": "Travel", "default_account": "Travel Expenses - WP", "claim_amount": 300, "sanctioned_amount": 200, "tax_amount": 15, "sanctioned_tax": 10 }]
		})
=======
		expense_claim = make_expense_claim(payable_account, 300, 200, "Wind Power LLC", "Travel Expenses - WP")
>>>>>>> 9641d5b1
		expense_claim.submit()

		gl_entries = frappe.db.sql("""select account, debit, credit
			from `tabGL Entry` where voucher_type='Expense Claim' and voucher_no=%s
			order by account asc""", expense_claim.name, as_dict=1)

		self.assertTrue(gl_entries)

		expected_values = dict((d[0], d) for d in [
			[payable_account, 0.0, 200.0],
			["Travel Expenses - WP", 190.0, 0.0],
			["Miscellaneous Expenses - WP", 10.0, 0.0]
		])
		expense_claim.cancel()

		for gle in gl_entries:
			self.assertEquals(expected_values[gle.account][0], gle.account)
			self.assertEquals(expected_values[gle.account][1], gle.debit)
			self.assertEquals(expected_values[gle.account][2], gle.credit)

	def test_rejected_expense_claim(self):
		payable_account = get_payable_account("Wind Power LLC")
		expense_claim = frappe.get_doc({
			 "doctype": "Expense Claim",
			 "employee": "_T-Employee-0001",
			 "payable_account": payable_account,
			 "approval_status": "Rejected",
			 "expenses":
			 	[{ "expense_type": "Travel", "default_account": "Travel Expenses - WP", "claim_amount": 300, "sanctioned_amount": 200 }]
		})
		expense_claim.submit()

		self.assertEquals(expense_claim.status, 'Rejected')
		self.assertEquals(expense_claim.total_sanctioned_amount, 0.0)

		gl_entry = frappe.get_all('GL Entry', {'voucher_type': 'Expense Claim', 'voucher_no': expense_claim.name})
		self.assertEquals(len(gl_entry), 0)

def get_payable_account(company):
	return frappe.db.get_value('Company', company, 'default_payable_account')

<<<<<<< HEAD
def set_tax_accounts(company):
	company_abbr = frappe.db.get_value("Company", company, "abbr")
	tax_expense_types = [{'name': _('Travel'), "tax_account": "Miscellaneous Expenses - "+ company_abbr}]

	for expense_type in tax_expense_types:
		doc = frappe.get_doc("Expense Claim Type", expense_type["name"])
		if len(doc.tax_accounts) == 0:
			doc.append("tax_accounts", {
				"company" : company,
				"default_account" : expense_type["tax_account"]
			})
			doc.save(ignore_permissions=True)
=======
def make_expense_claim(payable_account,claim_amount, sanctioned_amount, company, account, project=None, task_name=None):
	expense_claim = frappe.get_doc({
		 "doctype": "Expense Claim",
		 "employee": "_T-Employee-0001",
		 "payable_account": payable_account,
		 "approval_status": "Approved",
		 "company": company,
		 "expenses":
			[{ "expense_type": "Travel", "default_account": account, "claim_amount": claim_amount, "sanctioned_amount": sanctioned_amount }]
		})
	if project:
		expense_claim.project = project
	if task_name:
		expense_claim.task = task_name

	expense_claim.submit()
	return expense_claim

>>>>>>> 9641d5b1
<|MERGE_RESOLUTION|>--- conflicted
+++ resolved
@@ -14,11 +14,7 @@
 	def test_total_expense_claim_for_project(self):
 		frappe.db.sql("""delete from `tabTask` where project = "_Test Project 1" """)
 		frappe.db.sql("""delete from `tabProject` where name = "_Test Project 1" """)
-
-<<<<<<< HEAD
 		set_tax_accounts("Wind Power LLC")
-=======
->>>>>>> 9641d5b1
 
 		frappe.get_doc({
 			"project_name": "_Test Project 1",
@@ -30,39 +26,15 @@
 		task_name = frappe.db.get_value("Task", {"project": "_Test Project 1"})
 		payable_account = get_payable_account("Wind Power LLC")
 
-<<<<<<< HEAD
-		expense_claim = frappe.get_doc({
-			 "doctype": "Expense Claim",
-			 "employee": "_T-Employee-0001",
-			 "payable_account": payable_account,
-			 "approval_status": "Approved",
-			 "project": "_Test Project 1",
-			 "task": task_name,
-			 "expenses":
-			 	[{ "expense_type": "Travel", "default_account": "Travel Expenses - WP", "claim_amount": 400, "sanctioned_amount": 300, "tax_amount": 10, "sanctioned_tax": 7.50 }]
-		})
-		expense_claim.submit()
-=======
+
 		make_expense_claim(payable_account, 300, 200, "Wind Power LLC","Travel Expenses - WP", "_Test Project 1", task_name)
->>>>>>> 9641d5b1
+
 
 		self.assertEqual(frappe.db.get_value("Task", task_name, "total_expense_claim"), 300)
 		self.assertEqual(frappe.db.get_value("Project", "_Test Project 1", "total_expense_claim"), 300)
 
-<<<<<<< HEAD
-		expense_claim2 = frappe.get_doc({
-			 "doctype": "Expense Claim",
-			 "employee": "_T-Employee-0001",
-			 "approval_status": "Approved",
-			 "project": "_Test Project 1",
-			 "task": task_name,
-			 "expenses":
-			 	[{ "expense_type": "Travel", "default_account": "Travel Expenses - WP", "claim_amount": 600, "sanctioned_amount": 500, "tax_amount": 60, "sanctioned_tax": 50 }]
-		})
-		expense_claim2.submit()
-=======
 		expense_claim2 = make_expense_claim(payable_account, 600, 500, "Wind Power LLC", "Travel Expenses - WP","_Test Project 1", task_name)
->>>>>>> 9641d5b1
+
 
 		self.assertEqual(frappe.db.get_value("Task", task_name, "total_expense_claim"), 800)
 		self.assertEqual(frappe.db.get_value("Project", "_Test Project 1", "total_expense_claim"), 800)
@@ -70,32 +42,16 @@
 		expense_claim2.cancel()
 		frappe.delete_doc("Expense Claim", expense_claim2.name)
 
-<<<<<<< HEAD
-		self.assertEqual(frappe.db.get_value("Task", task_name, "total_expense_claim"), 300)
-		self.assertEqual(frappe.db.get_value("Project", "_Test Project 1", "total_expense_claim"), 300)
 
-		expense_claim.cancel()
-=======
 		self.assertEqual(frappe.db.get_value("Task", task_name, "total_expense_claim"), 200)
 		self.assertEqual(frappe.db.get_value("Project", "_Test Project 1", "total_expense_claim"), 200)
->>>>>>> 9641d5b1
+
 
 	def test_expense_claim_status(self):
 		set_tax_accounts("Wind Power LLC")
 		payable_account = get_payable_account("Wind Power LLC")
-<<<<<<< HEAD
-		expense_claim = frappe.get_doc({
-			 "doctype": "Expense Claim",
-			 "employee": "_T-Employee-0001",
-			 "payable_account": payable_account,
-			 "approval_status": "Approved",
-			 "expenses":
-			 	[{ "expense_type": "Travel", "default_account": "Travel Expenses - WP", "claim_amount": 300, "sanctioned_amount": 200, "tax_amount": 30, "sanctioned_tax": 20 }]
-		})
-		expense_claim.submit()
-=======
+
 		expense_claim = make_expense_claim(payable_account, 300, 200, "Wind Power LLC", "Travel Expenses - WP")
->>>>>>> 9641d5b1
 
 		je_dict = make_bank_entry("Expense Claim", expense_claim.name)
 		je = frappe.get_doc(je_dict)
@@ -114,18 +70,9 @@
 	def test_expense_claim_gl_entry(self):
 		set_tax_accounts("Wind Power LLC")
 		payable_account = get_payable_account("Wind Power LLC")
-<<<<<<< HEAD
-		expense_claim = frappe.get_doc({
-			 "doctype": "Expense Claim",
-			 "employee": "_T-Employee-0001",
-			 "payable_account": payable_account,
-			 "approval_status": "Approved",
-			 "expenses":
-			 	[{ "expense_type": "Travel", "default_account": "Travel Expenses - WP", "claim_amount": 300, "sanctioned_amount": 200, "tax_amount": 15, "sanctioned_tax": 10 }]
-		})
-=======
+
 		expense_claim = make_expense_claim(payable_account, 300, 200, "Wind Power LLC", "Travel Expenses - WP")
->>>>>>> 9641d5b1
+
 		expense_claim.submit()
 
 		gl_entries = frappe.db.sql("""select account, debit, credit
@@ -167,7 +114,7 @@
 def get_payable_account(company):
 	return frappe.db.get_value('Company', company, 'default_payable_account')
 
-<<<<<<< HEAD
+
 def set_tax_accounts(company):
 	company_abbr = frappe.db.get_value("Company", company, "abbr")
 	tax_expense_types = [{'name': _('Travel'), "tax_account": "Miscellaneous Expenses - "+ company_abbr}]
@@ -180,7 +127,7 @@
 				"default_account" : expense_type["tax_account"]
 			})
 			doc.save(ignore_permissions=True)
-=======
+
 def make_expense_claim(payable_account,claim_amount, sanctioned_amount, company, account, project=None, task_name=None):
 	expense_claim = frappe.get_doc({
 		 "doctype": "Expense Claim",
@@ -198,5 +145,3 @@
 
 	expense_claim.submit()
 	return expense_claim
-
->>>>>>> 9641d5b1
