// Copyright (c) 2013, Web Notes Technologies Pvt. Ltd. and Contributors
// License: GNU General Public License v3. See license.txt

<<<<<<< HEAD
wn.require("assets/erpnext/js/utils.js");
wn.provide("erpnext.hr");
=======

frappe.require("assets/erpnext/js/utils.js");
frappe.provide("erpnext.hr");
>>>>>>> da0a23e6

erpnext.hr.AttendanceControlPanel = frappe.ui.form.Controller.extend({
	onload: function() {
		this.frm.set_value("att_fr_date", get_today());
		this.frm.set_value("att_to_date", get_today());
	},

	refresh: function() {
		this.show_upload();
	},

	get_template:function() {
		if(!this.frm.doc.att_fr_date || !this.frm.doc.att_to_date) {
			msgprint(frappe._("Attendance From Date and Attendance To Date is mandatory"));
			return;
		}
		window.location.href = repl(frappe.request.url + 
			'?cmd=%(cmd)s&from_date=%(from_date)s&to_date=%(to_date)s', {
				cmd: "erpnext.hr.doctype.upload_attendance.upload_attendance.get_template",
				from_date: this.frm.doc.att_fr_date,
				to_date: this.frm.doc.att_to_date,
			});
	},
	
	show_upload: function() {
		var me = this;
		var $wrapper = $(cur_frm.fields_dict.upload_html.wrapper).empty();

		// upload
		frappe.upload.make({
			parent: $wrapper,
			args: {
				method: 'erpnext.hr.doctype.upload_attendance.upload_attendance.upload'
			},
			sample_url: "e.g. http://example.com/somefile.csv",
			callback: function(fid, filename, r) {
				var $log_wrapper = $(cur_frm.fields_dict.import_log.wrapper).empty();

				if(!r.messages) r.messages = [];
				// replace links if error has occured
				if(r.exc || r.error) {
					r.messages = $.map(r.message.messages, function(v) {
						var msg = v.replace("Inserted", "Valid")
							.replace("Updated", "Valid").split("<");
						if (msg.length > 1) {
							v = msg[0] + (msg[1].split(">").slice(-1)[0]);
						} else {
							v = msg[0];
						}
						return v;
					});

<<<<<<< HEAD
					r.messages = ["<h4 style='color:red'>"+wn._("Import Failed!")+"</h4>"]
						.concat(r.messages);
				} else {
					r.messages = ["<h4 style='color:green'>"+wn._("Import Successful!")+"</h4>"].
						concat(r.message.messages);
=======
					r.messages = ["<h4 style='color:red'>"+frappe._("Import Failed!")+"</h4>"]
						.concat(r.messages)
				} else {
					r.messages = ["<h4 style='color:green'>"+frappe._("Import Successful!")+"</h4>"].
						concat(r.message.messages)
>>>>>>> da0a23e6
				}

				$.each(r.messages, function(i, v) {
					var $p = $('<p>').html(v).appendTo($log_wrapper);
					if(v.substr(0,5) == 'Error')
						$p.css('color', 'red');
					else if(v.substr(0,8) == 'Inserted')
						$p.css('color', 'green');
					else if(v.substr(0,7) == 'Updated')
						$p.css('color', 'green');
					else if(v.substr(0,5) == 'Valid')
						$p.css('color', '#777');	
				});
			}
		});

		// rename button
		$wrapper.find('form input[type="submit"]')
			.attr('value', 'Upload and Import')
	}
});

cur_frm.cscript = new erpnext.hr.AttendanceControlPanel({frm: cur_frm});<|MERGE_RESOLUTION|>--- conflicted
+++ resolved
@@ -1,14 +1,8 @@
 // Copyright (c) 2013, Web Notes Technologies Pvt. Ltd. and Contributors
 // License: GNU General Public License v3. See license.txt
 
-<<<<<<< HEAD
-wn.require("assets/erpnext/js/utils.js");
-wn.provide("erpnext.hr");
-=======
-
 frappe.require("assets/erpnext/js/utils.js");
 frappe.provide("erpnext.hr");
->>>>>>> da0a23e6
 
 erpnext.hr.AttendanceControlPanel = frappe.ui.form.Controller.extend({
 	onload: function() {
@@ -61,19 +55,11 @@
 						return v;
 					});
 
-<<<<<<< HEAD
-					r.messages = ["<h4 style='color:red'>"+wn._("Import Failed!")+"</h4>"]
-						.concat(r.messages);
-				} else {
-					r.messages = ["<h4 style='color:green'>"+wn._("Import Successful!")+"</h4>"].
-						concat(r.message.messages);
-=======
-					r.messages = ["<h4 style='color:red'>"+frappe._("Import Failed!")+"</h4>"]
+					r.messages = ["<h4 style='color:red'>" + frappe._("Import Failed!") + "</h4>"]
 						.concat(r.messages)
 				} else {
-					r.messages = ["<h4 style='color:green'>"+frappe._("Import Successful!")+"</h4>"].
+					r.messages = ["<h4 style='color:green'>" + frappe._("Import Successful!") + "</h4>"].
 						concat(r.message.messages)
->>>>>>> da0a23e6
 				}
 
 				$.each(r.messages, function(i, v) {
@@ -85,7 +71,7 @@
 					else if(v.substr(0,7) == 'Updated')
 						$p.css('color', 'green');
 					else if(v.substr(0,5) == 'Valid')
-						$p.css('color', '#777');	
+						$p.css('color', '#777');
 				});
 			}
 		});
