--- conflicted
+++ resolved
@@ -2,17 +2,10 @@
 # License: GNU General Public License v3. See license.txt
 
 from __future__ import unicode_literals
-<<<<<<< HEAD
-import webnotes
-from webnotes.utils import cstr, add_days, date_diff
-from webnotes import msgprint, throw, _
-from webnotes.utils.datautils import UnicodeWriter
-=======
 import frappe
 from frappe.utils import cstr, add_days, date_diff
-from frappe import msgprint, _
+from frappe import msgprint, throw, _
 from frappe.utils.datautils import UnicodeWriter
->>>>>>> da0a23e6
 
 # doclist = None
 doclist = frappe.local('uploadattendance_doclist')
@@ -24,19 +17,11 @@
 
 @frappe.whitelist()
 def get_template():
-<<<<<<< HEAD
-	if not webnotes.has_permission("Attendance", "create"):
-		raise webnotes.PermissionError
-
-	args = webnotes.local.form_dict
-	webnotes.local.uploadattendance_doclist = webnotes.model.doctype.get("Attendance")
-=======
 	if not frappe.has_permission("Attendance", "create"):
 		raise frappe.PermissionError
-	
+
 	args = frappe.local.form_dict
 	frappe.local.uploadattendance_doclist = frappe.model.doctype.get("Attendance")
->>>>>>> da0a23e6
 
 	w = UnicodeWriter()
 	w = add_header(w)
@@ -44,17 +29,10 @@
 	w = add_data(w, args)
 
 	# write out response as a type csv
-<<<<<<< HEAD
-	webnotes.response['result'] = cstr(w.getvalue())
-	webnotes.response['type'] = 'csv'
-	webnotes.response['doctype'] = "Attendance"
-
-=======
 	frappe.response['result'] = cstr(w.getvalue())
 	frappe.response['type'] = 'csv'
 	frappe.response['doctype'] = "Attendance"
-	
->>>>>>> da0a23e6
+
 def getdocfield(fieldname):
 	"""get docfield from doclist of doctype"""
 	l = [d for d in doclist if d.doctype=='DocField' and d.fieldname==fieldname]
@@ -123,26 +101,14 @@
 		}))
 	return series[0]
 
-<<<<<<< HEAD
-@webnotes.whitelist()
-def upload():
-	if not webnotes.has_permission("Attendance", "create"):
-		raise webnotes.PermissionError
-
-	from webnotes.utils.datautils import read_csv_content_from_uploaded_file
-	from webnotes.modules import scrub
-
-=======
-
 @frappe.whitelist()
 def upload():
 	if not frappe.has_permission("Attendance", "create"):
 		raise frappe.PermissionError
-	
+
 	from frappe.utils.datautils import read_csv_content_from_uploaded_file
 	from frappe.modules import scrub
-	
->>>>>>> da0a23e6
+
 	rows = read_csv_content_from_uploaded_file()
 	if not rows:
 		msg = [_("Please select a csv file")]
@@ -152,30 +118,18 @@
 	columns[3] = "att_date"
 	ret = []
 	error = False
-<<<<<<< HEAD
 
-	from webnotes.utils.datautils import check_record, import_doc
-	doctype_dl = webnotes.get_doctype("Attendance")
-
-=======
-	
 	from frappe.utils.datautils import check_record, import_doc
 	doctype_dl = frappe.get_doctype("Attendance")
-	
->>>>>>> da0a23e6
+
 	for i, row in enumerate(rows[5:]):
 		if not row: continue
 		row_idx = i + 5
 		d = frappe._dict(zip(columns, row))
 		d["doctype"] = "Attendance"
 		if d.name:
-<<<<<<< HEAD
-			d["docstatus"] = webnotes.conn.get_value("Attendance", d.name, "docstatus")
+			d["docstatus"] = frappe.conn.get_value("Attendance", d.name, "docstatus")
 
-=======
-			d["docstatus"] = frappe.conn.get_value("Attendance", d.name, "docstatus")
-			
->>>>>>> da0a23e6
 		try:
 			check_record(d, doctype_dl=doctype_dl)
 			ret.append(import_doc(d, "Attendance", 1, row_idx, submit=True))
@@ -186,11 +140,7 @@
 			frappe.errprint(frappe.get_traceback())
 
 	if error:
-<<<<<<< HEAD
-		webnotes.conn.rollback()
-=======
 		frappe.conn.rollback()		
->>>>>>> da0a23e6
 	else:
 		frappe.conn.commit()
 	return {"messages": ret, "error": error}