--- conflicted
+++ resolved
@@ -143,8 +143,6 @@
   {
    "fieldname": "column_break_14",
    "fieldtype": "Column Break"
-<<<<<<< HEAD
-=======
   },
   {
    "fetch_from": "employee.company",
@@ -153,16 +151,11 @@
    "label": "Company",
    "options": "Company",
    "reqd": 1
->>>>>>> e51c3520
   }
  ],
  "is_submittable": 1,
  "links": [],
-<<<<<<< HEAD
- "modified": "2020-10-20 17:44:14.590652",
-=======
  "modified": "2020-11-25 11:56:06.777241",
->>>>>>> e51c3520
  "modified_by": "Administrator",
  "module": "HR",
  "name": "Leave Encashment",
