{
 "actions": [],
 "allow_import": 1,
 "autoname": "EMP-CKIN-.MM.-.YYYY.-.######",
 "creation": "2019-06-10 11:56:34.536413",
 "doctype": "DocType",
 "engine": "InnoDB",
 "field_order": [
  "employee",
  "employee_name",
  "log_type",
  "shift",
  "column_break_4",
  "time",
  "device_id",
  "skip_auto_attendance",
  "attendance",
  "shift_start",
  "shift_end",
  "shift_actual_start",
  "shift_actual_end"
 ],
 "fields": [
  {
   "fieldname": "employee",
   "fieldtype": "Link",
   "label": "Employee",
   "options": "Employee",
   "reqd": 1,
   "search_index": 1
  },
  {
   "fetch_from": "employee.employee_name",
   "fieldname": "employee_name",
   "fieldtype": "Data",
   "in_list_view": 1,
   "label": "Employee Name",
   "read_only": 1
  },
  {
   "fieldname": "log_type",
   "fieldtype": "Select",
   "in_list_view": 1,
   "label": "Log Type",
   "options": "\nIN\nOUT"
  },
  {
   "fieldname": "shift",
   "fieldtype": "Link",
   "label": "Shift",
   "options": "Shift Type",
   "read_only": 1,
   "search_index": 1
  },
  {
   "fieldname": "column_break_4",
   "fieldtype": "Column Break"
  },
  {
   "default": "Now",
   "fieldname": "time",
   "fieldtype": "Datetime",
   "in_list_view": 1,
   "label": "Time",
   "permlevel": 1,
   "reqd": 1
  },
  {
   "fieldname": "device_id",
   "fieldtype": "Data",
   "label": "Location / Device ID"
  },
  {
   "default": "0",
   "fieldname": "skip_auto_attendance",
   "fieldtype": "Check",
   "label": "Skip Auto Attendance"
  },
  {
   "fieldname": "attendance",
   "fieldtype": "Link",
   "label": "Attendance Marked",
   "options": "Attendance",
   "read_only": 1
  },
  {
   "fieldname": "shift_start",
   "fieldtype": "Datetime",
   "hidden": 1,
   "label": "Shift Start"
  },
  {
   "fieldname": "shift_end",
   "fieldtype": "Datetime",
   "hidden": 1,
   "label": "Shift End"
  },
  {
   "fieldname": "shift_actual_start",
   "fieldtype": "Datetime",
   "hidden": 1,
   "label": "Shift Actual Start"
  },
  {
   "fieldname": "shift_actual_end",
   "fieldtype": "Datetime",
   "hidden": 1,
   "label": "Shift Actual End"
  }
 ],
 "links": [],
<<<<<<< HEAD
 "modified": "2021-09-17 13:01:05.086394",
=======
 "modified": "2022-07-19 15:38:41.767539",
>>>>>>> 32ba8c7d
 "modified_by": "Administrator",
 "module": "HR",
 "name": "Employee Checkin",
 "owner": "Administrator",
 "permissions": [
  {
   "create": 1,
   "delete": 1,
   "email": 1,
   "export": 1,
   "import": 1,
   "print": 1,
   "read": 1,
   "report": 1,
   "role": "System Manager",
   "share": 1,
   "write": 1
  },
  {
   "create": 1,
   "delete": 1,
   "email": 1,
   "export": 1,
   "import": 1,
   "print": 1,
   "read": 1,
   "report": 1,
   "role": "HR Manager",
   "share": 1,
   "write": 1
  },
  {
   "create": 1,
   "delete": 1,
   "email": 1,
   "export": 1,
   "import": 1,
   "print": 1,
   "read": 1,
   "report": 1,
   "role": "HR User",
   "share": 1,
   "write": 1
  },
  {
   "create": 1,
   "delete": 1,
   "read": 1,
   "role": "Employee",
   "write": 1
  },
  {
   "delete": 1,
   "email": 1,
   "export": 1,
   "permlevel": 1,
   "print": 1,
   "read": 1,
   "report": 1,
   "role": "System Manager",
   "share": 1,
   "write": 1
  },
  {
   "delete": 1,
   "email": 1,
   "export": 1,
   "permlevel": 1,
   "print": 1,
   "read": 1,
   "report": 1,
   "role": "HR Manager",
   "share": 1,
   "write": 1
  },
  {
   "delete": 1,
   "email": 1,
   "export": 1,
   "permlevel": 1,
   "print": 1,
   "read": 1,
   "report": 1,
   "role": "HR User",
   "share": 1,
   "write": 1
  },
  {
   "permlevel": 1,
   "read": 1,
   "role": "Employee"
  }
 ],
 "sort_field": "modified",
 "sort_order": "ASC",
 "title_field": "employee_name",
 "track_changes": 1
}<|MERGE_RESOLUTION|>--- conflicted
+++ resolved
@@ -109,11 +109,7 @@
   }
  ],
  "links": [],
-<<<<<<< HEAD
- "modified": "2021-09-17 13:01:05.086394",
-=======
  "modified": "2022-07-19 15:38:41.767539",
->>>>>>> 32ba8c7d
  "modified_by": "Administrator",
  "module": "HR",
  "name": "Employee Checkin",
