{
 "actions": [],
 "allow_import": 1,
 "autoname": "EMP-CKIN-.MM.-.YYYY.-.######",
 "creation": "2019-06-10 11:56:34.536413",
 "doctype": "DocType",
 "engine": "InnoDB",
 "field_order": [
  "employee",
  "employee_name",
  "log_type",
  "shift",
  "column_break_4",
  "time",
  "device_id",
  "skip_auto_attendance",
  "attendance",
  "shift_start",
  "shift_end",
  "shift_actual_start",
  "shift_actual_end"
 ],
 "fields": [
  {
   "fieldname": "employee",
   "fieldtype": "Link",
   "label": "Employee",
   "options": "Employee",
   "reqd": 1
  },
  {
   "fetch_from": "employee.employee_name",
   "fieldname": "employee_name",
   "fieldtype": "Data",
   "in_list_view": 1,
   "label": "Employee Name",
   "read_only": 1
  },
  {
   "fieldname": "log_type",
   "fieldtype": "Select",
   "in_list_view": 1,
   "label": "Log Type",
   "options": "\nIN\nOUT",
   "reqd": 1
  },
  {
   "fieldname": "shift",
   "fieldtype": "Link",
   "label": "Shift",
   "options": "Shift Type",
   "read_only": 1
  },
  {
   "fieldname": "column_break_4",
   "fieldtype": "Column Break"
  },
  {
   "default": "Now",
   "fieldname": "time",
   "fieldtype": "Datetime",
   "in_list_view": 1,
   "label": "Time",
   "permlevel": 1,
   "reqd": 1
  },
  {
   "fieldname": "device_id",
   "fieldtype": "Data",
   "label": "Location / Device ID"
  },
  {
   "default": "0",
   "fieldname": "skip_auto_attendance",
   "fieldtype": "Check",
   "label": "Skip Auto Attendance"
  },
  {
   "fieldname": "attendance",
   "fieldtype": "Link",
   "label": "Attendance Marked",
   "options": "Attendance",
   "read_only": 1
  },
  {
   "fieldname": "shift_start",
   "fieldtype": "Datetime",
   "hidden": 1,
   "label": "Shift Start"
  },
  {
   "fieldname": "shift_end",
   "fieldtype": "Datetime",
   "hidden": 1,
   "label": "Shift End"
  },
  {
   "fieldname": "shift_actual_start",
   "fieldtype": "Datetime",
   "hidden": 1,
   "label": "Shift Actual Start"
  },
  {
   "fieldname": "shift_actual_end",
   "fieldtype": "Datetime",
   "hidden": 1,
   "label": "Shift Actual End"
  }
 ],
 "links": [],
<<<<<<< HEAD
 "modified": "2020-01-23 04:57:42.551355",
=======
 "modified": "2020-07-08 11:02:32.660986",
>>>>>>> 540559d6
 "modified_by": "Administrator",
 "module": "HR",
 "name": "Employee Checkin",
 "owner": "Administrator",
 "permissions": [
  {
   "create": 1,
   "delete": 1,
   "email": 1,
   "export": 1,
   "import": 1,
   "print": 1,
   "read": 1,
   "report": 1,
   "role": "System Manager",
   "share": 1,
   "write": 1
  },
  {
   "create": 1,
   "delete": 1,
   "email": 1,
   "export": 1,
   "import": 1,
   "print": 1,
   "read": 1,
   "report": 1,
   "role": "HR Manager",
   "share": 1,
   "write": 1
  },
  {
   "create": 1,
   "delete": 1,
   "email": 1,
   "export": 1,
   "import": 1,
   "print": 1,
   "read": 1,
   "report": 1,
   "role": "HR User",
   "share": 1,
   "write": 1
  },
  {
   "create": 1,
   "delete": 1,
   "read": 1,
   "role": "Employee",
   "write": 1
  },
  {
   "delete": 1,
   "email": 1,
   "export": 1,
   "permlevel": 1,
   "print": 1,
   "read": 1,
   "report": 1,
   "role": "System Manager",
   "share": 1,
   "write": 1
  },
  {
   "delete": 1,
   "email": 1,
   "export": 1,
   "permlevel": 1,
   "print": 1,
   "read": 1,
   "report": 1,
   "role": "HR Manager",
   "share": 1,
   "write": 1
  },
  {
   "delete": 1,
   "email": 1,
   "export": 1,
   "permlevel": 1,
   "print": 1,
   "read": 1,
   "report": 1,
   "role": "HR User",
   "share": 1,
   "write": 1
  },
  {
   "permlevel": 1,
   "read": 1,
   "role": "Employee"
  }
 ],
 "sort_field": "modified",
 "sort_order": "ASC",
 "title_field": "employee_name",
 "track_changes": 1
}<|MERGE_RESOLUTION|>--- conflicted
+++ resolved
@@ -108,11 +108,7 @@
   }
  ],
  "links": [],
-<<<<<<< HEAD
- "modified": "2020-01-23 04:57:42.551355",
-=======
  "modified": "2020-07-08 11:02:32.660986",
->>>>>>> 540559d6
  "modified_by": "Administrator",
  "module": "HR",
  "name": "Employee Checkin",
