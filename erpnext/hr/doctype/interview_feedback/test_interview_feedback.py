# Copyright (c) 2021, Frappe Technologies Pvt. Ltd. and Contributors
# See license.txt

import unittest

import frappe
from frappe.utils import add_days, flt, getdate

from erpnext.hr.doctype.interview.test_interview import (
	create_interview_and_dependencies,
	create_skill_set,
)
from erpnext.hr.doctype.job_applicant.test_job_applicant import create_job_applicant


class TestInterviewFeedback(unittest.TestCase):
	def test_validation_for_skill_set(self):
		frappe.set_user("Administrator")
		job_applicant = create_job_applicant()
		interview = create_interview_and_dependencies(job_applicant.name, scheduled_on=add_days(getdate(), -1))
		skill_ratings = get_skills_rating(interview.interview_round)

		interviewer = interview.interview_details[0].interviewer
		create_skill_set(['Leadership'])

		interview_feedback = create_interview_feedback(interview.name, interviewer, skill_ratings)
		interview_feedback.append("skill_assessment", {"skill": 'Leadership', 'rating': 0.8})
		frappe.set_user(interviewer)

		self.assertRaises(frappe.ValidationError, interview_feedback.save)

		frappe.set_user("Administrator")

	def test_average_ratings_on_feedback_submission_and_cancellation(self):
		job_applicant = create_job_applicant()
		interview = create_interview_and_dependencies(job_applicant.name, scheduled_on=add_days(getdate(), -1))
		skill_ratings = get_skills_rating(interview.interview_round)

		# For First Interviewer Feedback
		interviewer = interview.interview_details[0].interviewer
		frappe.set_user(interviewer)

		# calculating Average
		feedback_1 = create_interview_feedback(interview.name, interviewer, skill_ratings)

		total_rating = 0
		for d in feedback_1.skill_assessment:
			if d.rating:
				total_rating += d.rating

		avg_rating = flt(total_rating / len(feedback_1.skill_assessment) if len(feedback_1.skill_assessment) else 0)

<<<<<<< HEAD
		self.assertEqual(flt(avg_rating, 3), feedback_1.average_rating)
		interview.reload()
=======
		self.assertEqual(flt(avg_rating, 2), flt(feedback_1.average_rating, 2))

>>>>>>> 79ab8e64
		avg_on_interview_detail = frappe.db.get_value('Interview Detail', {
			'parent': feedback_1.interview,
			'interviewer': feedback_1.interviewer,
			'interview_feedback': feedback_1.name
		}, 'average_rating')

		# 1. average should be reflected in Interview Detail.
<<<<<<< HEAD
		self.assertEqual(avg_on_interview_detail, feedback_1.average_rating)
=======
		self.assertEqual(flt(avg_on_interview_detail, 2), flt(feedback_1.average_rating, 2))

>>>>>>> 79ab8e64
		'''For Second Interviewer Feedback'''
		interviewer = interview.interview_details[1].interviewer
		frappe.set_user(interviewer)

		feedback_2 = create_interview_feedback(interview.name, interviewer, skill_ratings)
		interview.reload()

		feedback_2.cancel()
		interview.reload()

		frappe.set_user("Administrator")


	def tearDown(self):
		frappe.db.rollback()


def create_interview_feedback(interview, interviewer, skills_ratings):
	interview_feedback = frappe.new_doc("Interview Feedback")
	interview_feedback.interview = interview
	interview_feedback.interviewer = interviewer
	interview_feedback.result = "Cleared"

	for rating in skills_ratings:
		interview_feedback.append("skill_assessment", rating)

	interview_feedback.save()
	interview_feedback.submit()

	return interview_feedback


def get_skills_rating(interview_round):
	import random

	skills = frappe.get_all("Expected Skill Set", filters={"parent": interview_round}, fields = ["skill"])
	for d in skills:
		d["rating"] = random.random()
	return skills<|MERGE_RESOLUTION|>--- conflicted
+++ resolved
@@ -50,13 +50,8 @@
 
 		avg_rating = flt(total_rating / len(feedback_1.skill_assessment) if len(feedback_1.skill_assessment) else 0)
 
-<<<<<<< HEAD
-		self.assertEqual(flt(avg_rating, 3), feedback_1.average_rating)
-		interview.reload()
-=======
 		self.assertEqual(flt(avg_rating, 2), flt(feedback_1.average_rating, 2))
 
->>>>>>> 79ab8e64
 		avg_on_interview_detail = frappe.db.get_value('Interview Detail', {
 			'parent': feedback_1.interview,
 			'interviewer': feedback_1.interviewer,
@@ -64,12 +59,8 @@
 		}, 'average_rating')
 
 		# 1. average should be reflected in Interview Detail.
-<<<<<<< HEAD
-		self.assertEqual(avg_on_interview_detail, feedback_1.average_rating)
-=======
 		self.assertEqual(flt(avg_on_interview_detail, 2), flt(feedback_1.average_rating, 2))
 
->>>>>>> 79ab8e64
 		'''For Second Interviewer Feedback'''
 		interviewer = interview.interview_details[1].interviewer
 		frappe.set_user(interviewer)
