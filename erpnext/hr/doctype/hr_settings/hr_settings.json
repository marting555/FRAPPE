--- conflicted
+++ resolved
@@ -8,21 +8,11 @@
  "field_order": [
   "employee_settings",
   "emp_created_by",
-<<<<<<< HEAD
-  "column_break_4",
-  "stop_birthday_reminders",
-  "expense_approver_mandatory_in_expense_claim",
-  "payroll_settings",
-  "include_holidays_in_total_working_days",
-  "disable_rounded_total",
-  "max_working_hours_against_timesheet",
-=======
   "standard_working_hours",
   "column_break_9",
   "retirement_age",
   "reminders_section",
   "send_birthday_reminders",
->>>>>>> 540559d6
   "column_break_11",
   "send_work_anniversary_reminders",
   "column_break_18",
@@ -235,29 +225,14 @@
    "default": "0",
    "fieldname": "check_vacancies",
    "fieldtype": "Check",
-<<<<<<< HEAD
-   "label": "Auto Leave Encashment"
-  },
-  {
-   "default": "0",
-   "description": "If checked, hides and disables Rounded Total field in Salary Slips",
-   "fieldname": "disable_rounded_total",
-   "fieldtype": "Check",
-   "label": "Disable Rounded Total"
-=======
    "label": "Check Vacancies On Job Offer Creation"
->>>>>>> 540559d6
   }
  ],
  "icon": "fa fa-cog",
  "idx": 1,
  "issingle": 1,
  "links": [],
-<<<<<<< HEAD
- "modified": "2019-12-31 14:28:32.004121",
-=======
  "modified": "2021-10-01 23:46:11.098236",
->>>>>>> 540559d6
  "modified_by": "Administrator",
  "module": "HR",
  "name": "HR Settings",
