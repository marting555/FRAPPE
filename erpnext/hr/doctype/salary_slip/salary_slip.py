--- conflicted
+++ resolved
@@ -13,13 +13,10 @@
 from erpnext.utilities.transaction_base import TransactionBase
 from frappe.utils.background_jobs import enqueue
 from erpnext.hr.doctype.additional_salary_component.additional_salary_component import get_additional_salary_component
-<<<<<<< HEAD
-=======
 from erpnext.hr.doctype.employee_benefit_application.employee_benefit_application import get_employee_benefit_application, get_amount
 from erpnext.hr.doctype.payroll_period.payroll_period import get_payroll_period_days
 from erpnext.hr.doctype.employee_benefit_claim.employee_benefit_claim import get_employee_benefit_claim
 from erpnext.hr.utils import get_payroll_period
->>>>>>> 1cc7500b
 
 class SalarySlip(TransactionBase):
 	def autoname(self):
@@ -243,10 +240,7 @@
 		st_name = frappe.db.sql("""select salary_structure from `tabSalary Structure Assignment`
 			where employee=%s and (from_date <= %s or from_date <= %s)
 			and (to_date is null or to_date >= %s or to_date >= %s)
-<<<<<<< HEAD
-=======
 			and docstatus = 1
->>>>>>> 1cc7500b
 			and salary_structure in (select name from `tabSalary Structure`
 				where is_active = 'Yes'%s)
 			"""% ('%s', '%s', '%s','%s','%s', cond),(self.employee, self.start_date, joining_date, self.end_date, relieving_date))
