# Copyright (c) 2015, Frappe Technologies Pvt. Ltd. and Contributors
# License: GNU General Public License v3. See license.txt

import frappe, erpnext
import datetime, math

from frappe.utils import add_days, cint, cstr, flt, getdate, rounded, date_diff, money_in_words
from frappe.model.naming import make_autoname

from frappe import msgprint, _, scrub
from erpnext.hr.doctype.payroll_entry.payroll_entry import get_start_end_dates
from erpnext.hr.doctype.employee.employee import get_holiday_list_for_employee
from erpnext.utilities.transaction_base import TransactionBase
from frappe.utils.background_jobs import enqueue
from erpnext.hr.doctype.additional_salary.additional_salary import get_additional_salary_component
from erpnext.hr.doctype.salary_structure_assignment.salary_structure_assignment import get_salary_structure_assignment
from erpnext.hr.doctype.income_tax_slab.income_tax_slab import get_applicable_income_tax_slab
from erpnext.hr.doctype.payroll_period.payroll_period import get_period_factor, get_payroll_period
from erpnext.hr.doctype.employee_benefit_application.employee_benefit_application import get_benefit_component_amount
from erpnext.hr.doctype.employee_benefit_claim.employee_benefit_claim import get_benefit_claim_amount, get_last_payroll_period_benefits
from erpnext.hr.utils import get_employee_leave_policy
from erpnext.hr.doctype.department.department import get_department_cost_center


class SalarySlip(TransactionBase):
	def __init__(self, *args, **kwargs):
		super(SalarySlip, self).__init__(*args, **kwargs)
		self.series = 'Sal Slip/{0}/.###'.format(self.employee)
		self.whitelisted_globals = {
			"int": int,
			"float": float,
			"long": int,
			"round": round,
			"date": datetime.date,
			"getdate": getdate,
			"date_diff": frappe.utils.date_diff
		}

	def autoname(self):
		self.name = make_autoname(self.series)

	def validate(self):
		self.status = self.get_status()
		self.validate_dates()
		self.check_existing()
		if not self.salary_slip_based_on_timesheet:
			self.get_date_details()

		self.set_employee_details()

		if not (len(self.get("earnings")) or len(self.get("deductions"))):
			# get details from salary structure
			self.get_emp_and_leave_details()
		else:
			self.get_leave_details(lwp=self.leave_without_pay, late_days=self.late_days)

		self.calculate_net_pay()
		self.calculate_mode_of_payment()
		self.remove_zero_components()

		company_currency = erpnext.get_company_currency(self.company)
		total = self.net_pay if self.is_rounding_total_disabled() else self.rounded_total
		self.total_in_words = money_in_words(total, company_currency)

		if frappe.get_cached_value("HR Settings", None, "max_working_hours_against_timesheet"):
			max_working_hours = frappe.get_cached_value("HR Settings", None, "max_working_hours_against_timesheet")
			if self.salary_slip_based_on_timesheet and (self.total_working_hours > int(max_working_hours)):
				frappe.msgprint(_("Total working hours should not be greater than max working hours {0}").
								format(max_working_hours), alert=True)

	def before_print(self, print_settings=None):
		self.company_address_doc = erpnext.get_company_address(self)

	def on_submit(self):
		if self.net_pay < 0:
			frappe.throw(_("Net Pay cannot be less than 0"))
		else:
			self.validate_mode_of_payment()
			self.update_loans()
			self.set_status()
			self.update_status(self.name)
			self.update_salary_slip_in_additional_salary()
			if (frappe.get_cached_value("HR Settings", None, "email_salary_slip_to_employee")) and not frappe.flags.via_payroll_entry:
				self.email_salary_slip()

	def on_cancel(self):
		self.update_loans()
		self.set_status()
		self.update_status()
		self.update_salary_slip_in_additional_salary()

	def on_trash(self):
		from frappe.model.naming import revert_series_if_last
		revert_series_if_last(self.series, self.name)

	def get_status(self):
		if self.docstatus == 0:
			status = "Draft"
		elif self.docstatus == 1:
			status = "Submitted"
		elif self.docstatus == 2:
			status = "Cancelled"
		return status

	def validate_dates(self):
		if date_diff(self.end_date, self.start_date) < 0:
			frappe.throw(_("To date cannot be before From date"))

	def is_rounding_total_disabled(self):
		return cint(frappe.get_cached_value("HR Settings", None, "disable_rounded_total"))

	def check_existing(self):
		if not self.salary_slip_based_on_timesheet:
			ret_exist = frappe.db.sql("""
				select name from `tabSalary Slip`
				where start_date = %s and end_date = %s and docstatus != 2
				and employee = %s and name != %s
			""", (self.start_date, self.end_date, self.employee, self.name))
			if ret_exist:
				self.employee = ''
				frappe.throw(_("Salary Slip of employee {0} already created for this period").format(self.employee))
		else:
			for data in self.timesheets:
				if frappe.db.get_value('Timesheet', data.time_sheet, 'status') == 'Payrolled':
					frappe.throw(_("Salary Slip of employee {0} already created for time sheet {1}").format(self.employee, data.time_sheet))

	def get_date_details(self):
		if not self.end_date:
			date_details = get_start_end_dates(self.payroll_frequency, self.start_date or self.posting_date)
			self.start_date = date_details.start_date
			self.end_date = date_details.end_date

	@frappe.whitelist()
	def get_emp_and_leave_details(self):
		'''First time, load all the components from salary structure'''
		if self.employee:
			self.set("earnings", [])
			self.set("deductions", [])

			if not self.salary_slip_based_on_timesheet:
				self.get_date_details()
			self.validate_dates()
			joining_date, relieving_date = frappe.get_cached_value("Employee", self.employee,
				["date_of_joining", "relieving_date"])

			self.get_leave_details(joining_date, relieving_date)
			salary_structure = self.get_salary_structure(joining_date, relieving_date)

			if salary_structure:
				self._salary_structure_doc = frappe.get_doc('Salary Structure', salary_structure)
				self.salary_slip_based_on_timesheet = self._salary_structure_doc.salary_slip_based_on_timesheet or 0
				self.set_time_sheet()
				self.pull_sal_struct()

	def set_time_sheet(self):
		if self.salary_slip_based_on_timesheet:
			self.set("timesheets", [])
			timesheets = frappe.db.sql("""
				select *
				from `tabTimesheet`
				where employee = %(employee)s and start_date BETWEEN %(start_date)s AND %(end_date)s
				and (status = 'Submitted' or status = 'Billed')
			""", {'employee': self.employee, 'start_date': self.start_date, 'end_date': self.end_date}, as_dict=1)

			for data in timesheets:
				self.append('timesheets', {
					'time_sheet': data.name,
					'working_hours': data.total_hours
				})

	def get_salary_structure(self, joining_date, relieving_date):
		extra_condition = ""
		if self.payroll_frequency:
			extra_condition += "and ss.payroll_frequency = %(payroll_frequency)s"

		st_name = frappe.db.sql("""
			select sa.salary_structure
			from `tabSalary Structure Assignment` sa
			inner join `tabSalary Structure` ss on sa.salary_structure = ss.name
			where sa.docstatus = 1 and ss.docstatus = 1 and ss.is_active ='Yes' and sa.employee = %(employee)s
				and (sa.from_date <= %(start_date)s or sa.from_date <= %(end_date)s or sa.from_date <= %(joining_date)s)
				{0}
			order by sa.from_date desc
			limit 1
		""".format(extra_condition), {
			'employee': self.employee,
			'start_date': self.start_date,
			'end_date': self.end_date,
			'joining_date': joining_date,
			'payroll_frequency': self.payroll_frequency,
		})

		if st_name:
			self.salary_structure = st_name[0][0]
			return self.salary_structure
		else:
			self.salary_structure = None
			frappe.msgprint(_("No active or default Salary Structure found for employee {0} for the given dates")
				.format(self.employee), title=_('Salary Structure Missing'))

	def pull_sal_struct(self):
		from erpnext.hr.doctype.salary_structure.salary_structure import make_salary_slip

		if self.salary_slip_based_on_timesheet:
			self.salary_structure = self._salary_structure_doc.name
			self.hour_rate = self._salary_structure_doc.hour_rate
			self.total_working_hours = sum([d.working_hours or 0.0 for d in self.timesheets]) or 0.0
			wages_amount = self.hour_rate * self.total_working_hours

			self.add_earning_for_hourly_wages(self, self._salary_structure_doc.salary_component, wages_amount)

		make_salary_slip(self._salary_structure_doc.name, self)

	def calculate_late_days(self, holidays):
		late_days = 0

		holidays = "','".join(holidays)
		late_days = frappe.db.sql("""
			SELECT count(t1.name)
			FROM `tabAttendance` as t1
			WHERE t1.docstatus = 1
				AND t1.status = 'Present'
				AND t1.late_entry = 1
				AND ifnull(leave_application, '') = ''
				AND employee = %(employee)s
				AND attendance_date between %(st_dt)s AND %(end_dt)s
				AND attendance_date not in ('{0}')
			""".format(holidays), {"employee": self.employee, "st_dt": self.start_date, "end_dt": self.end_date})

		late_days = cint(late_days[0][0]) if late_days else 0
		return late_days

	def get_leave_details(self, joining_date=None, relieving_date=None, lwp=0, late_days=0, for_preview=0):
		if not joining_date:
			joining_date, relieving_date = frappe.get_cached_value("Employee", self.employee,
				["date_of_joining", "relieving_date"])

		working_days = date_diff(self.end_date, self.start_date) + 1
		if for_preview:
			self.total_working_days = working_days
			self.payment_days = working_days
			return

		# Working Days
		holidays = self.get_holidays_for_employee(self.start_date, self.end_date)
		if not cint(frappe.get_cached_value("HR Settings", None, "include_holidays_in_total_working_days")):
			working_days -= len(holidays)
			if working_days < 0:
				frappe.throw(_("There are more holidays than working days this month."))

		self.total_working_days = working_days

		# LWP and Late calculation
		leave_policy = get_employee_leave_policy(self.employee)

		actual_lwp = self.calculate_lwp(holidays, working_days, joining_date, relieving_date)
		self.actual_late_days = self.calculate_late_days(holidays)
		actual_late_lwp = leave_policy.get_lwp_from_late_days(self.actual_late_days) if leave_policy else 0
		actual_lwp_with_late = actual_lwp + actual_late_lwp
		self.actual_leave_without_pay = flt(actual_lwp_with_late)

		late_lwp = leave_policy.get_lwp_from_late_days(late_days) if leave_policy else 0

		if cint(self.set_lwp_manually):
			self.late_days = cint(late_days)
			self.leave_without_pay = flt(lwp)
			if not self.leave_without_pay:
				self.leave_without_pay = late_lwp
		else:
			self.late_days = cint(self.actual_late_days)
			self.leave_without_pay = self.actual_leave_without_pay

		if self.leave_without_pay != self.actual_leave_without_pay:
			frappe.msgprint(_("Leave Without Pay does not match with Attendance and approved Leave Application records"),
				indicator='orange', alert=1)

		payment_days = flt(self.get_payment_days(joining_date, relieving_date)) - flt(self.leave_without_pay)
		self.payment_days = payment_days > 0 and payment_days or 0

	def get_payment_days(self, joining_date, relieving_date):
		start_date = getdate(self.start_date)
		if joining_date:
			if getdate(self.start_date) <= joining_date <= getdate(self.end_date):
				start_date = joining_date
			elif joining_date > getdate(self.end_date):
				return

		end_date = getdate(self.end_date)
		if relieving_date:
			if getdate(self.start_date) <= relieving_date <= getdate(self.end_date):
				end_date = relieving_date
			elif relieving_date < getdate(self.start_date):
				frappe.throw(_("Employee relieved on {0} must be set as 'Left'")
					.format(relieving_date))

		payment_days = date_diff(end_date, start_date) + 1

		if not cint(frappe.get_cached_value("HR Settings", None, "include_holidays_in_total_working_days")):
			holidays = self.get_holidays_for_employee(start_date, end_date)
			payment_days -= len(holidays)
		return payment_days

	def get_holidays_for_employee(self, start_date, end_date):
		holiday_list = get_holiday_list_for_employee(self.employee)
		holidays = frappe.db.sql_list('''select holiday_date from `tabHoliday`
			where
				parent=%(holiday_list)s
				and holiday_date >= %(start_date)s
				and holiday_date <= %(end_date)s''', {
					"holiday_list": holiday_list,
					"start_date": start_date,
					"end_date": end_date
				})

		holidays = [cstr(i) for i in holidays]

		return holidays

	def calculate_lwp(self, holidays, working_days, joining_date, relieving_date):
		lwp = 0
		holidays = "','".join(holidays)

		start_date = self.start_date
		if joining_date and getdate(self.start_date) <= getdate(joining_date) <= getdate(self.end_date):
			start_date = joining_date

		end_date = self.end_date
		if relieving_date and getdate(self.start_date) <= getdate(relieving_date) <= getdate(self.end_date):
			end_date = relieving_date

		for d in range(working_days):
			dt = add_days(cstr(getdate(self.start_date)), d)
			leave = frappe.db.sql("""
				SELECT app.name,
					CASE WHEN app.half_day_date = %(dt)s or app.to_date = app.from_date
					THEN app.half_day else 0 END
				FROM `tabLeave Application` app, `tabLeave Type` type
				WHERE type.name = app.leave_type
				AND type.is_lwp = 1
				AND app.docstatus = 1
				AND app.employee = %(employee)s
				AND CASE
					WHEN type.include_holiday != 1 THEN %(dt)s not in ('{0}') and %(dt)s between from_date and to_date and ifnull(app.salary_slip, '') = ''
					WHEN type.include_holiday THEN %(dt)s between from_date and to_date and ifnull(app.salary_slip, '') = ''
				END
			""".format(holidays), {"employee": self.employee, "dt": dt})

			if leave:
				lwp = cint(leave[0][1]) and (lwp + 0.5) or (lwp + 1)

		if not cint(frappe.get_cached_value("HR Settings", None, "do_not_consider_absent_as_lwp")):
			absent = frappe.db.sql("""
				SELECT sum(CASE
					WHEN att.status = 'Half Day' THEN 0.5
					WHEN att.status = 'Absent' THEN 1
					ELSE 0 END)
				FROM `tabAttendance` as att
				WHERE att.docstatus = 1
				AND ifnull(leave_application, '') = ''
				AND employee = %(employee)s
				AND attendance_date between %(st_dt)s AND %(end_dt)s
			""", {"employee": self.employee, "st_dt": start_date, "end_dt": end_date})

			absent_days = flt(absent[0][0]) if absent else 0
			lwp += absent_days

		return lwp

	def add_earning_for_hourly_wages(self, doc, salary_component, amount):
		row_exists = False
		for row in doc.earnings:
			if row.salary_component == salary_component:
				row.amount = amount
				row_exists = True
				break

		if not row_exists:
			wages_row = {
				"salary_component": salary_component,
				"abbr": frappe.db.get_value("Salary Component", salary_component, "salary_component_abbr"),
				"amount": self.hour_rate * self.total_working_hours,
				"default_amount": 0.0,
				"additional_amount": 0.0
			}
			doc.append('earnings', wages_row)

	def remove_zero_components(self):
		to_remove = []
		for d in self.get("earnings"):
			if not flt(d.amount):
				to_remove.append(d)

		for d in self.get("deductions"):
			if not flt(d.amount):
				to_remove.append(d)

		for d in to_remove:
			self.remove(d)

	def calculate_net_pay(self):
		if self.salary_structure:
			self.calculate_component_amounts("earnings")
		self.gross_pay = self.get_component_totals("earnings")

		if self.salary_structure:
			self.calculate_component_amounts("deductions")
		self.total_deduction = self.get_component_totals("deductions")

		self.get_pending_advances()
		self.set_loan_repayment()

		self.net_pay = flt(self.gross_pay) - (flt(self.total_deduction) + flt(self.total_loan_repayment))

		if self.advances:
			for d in self.advances:
				d.allocated_amount = min(d.balance_amount, self.net_pay) if self.net_pay > 0 else 0
				self.net_pay -= d.allocated_amount

		self.total_advance_amount = sum([d.allocated_amount for d in self.advances])

		self.rounded_total = rounded(self.net_pay)

	def calculate_component_amounts(self, component_type):
		if not getattr(self, '_salary_structure_doc', None):
			self._salary_structure_doc = frappe.get_doc('Salary Structure', self.salary_structure)

		payroll_period = get_payroll_period(self.start_date, self.end_date, self.company)

		self.add_structure_components(component_type)
		self.add_additional_salary_components(component_type)
		if component_type == "earnings":
			self.add_employee_benefits(payroll_period)
		else:
			self.add_tax_components(payroll_period)

		self.set_component_amounts_based_on_payment_days(component_type)

	def add_structure_components(self, component_type):
		data = self.get_data_for_eval()
		for struct_row in self._salary_structure_doc.get(component_type):
			amount = self.eval_condition_and_formula(struct_row, data)
			if struct_row.statistical_component == 0:
				self.update_component_row(struct_row, amount, component_type)

	def get_data_for_eval(self):
		'''Returns data for evaluating formula'''
		data = frappe._dict()

		salary_structure_assignment = get_salary_structure_assignment(self.employee, self.salary_structure,
			self.end_date or self.posting_date)
		data.update(frappe.get_doc("Salary Structure Assignment", salary_structure_assignment).as_dict())

		data.update(frappe.get_doc("Employee", self.employee).as_dict())
		data.update(self.as_dict())

		# set values for components
		salary_components = frappe.get_all("Salary Component", fields=["salary_component_abbr"])
		for sc in salary_components:
			data.setdefault(sc.salary_component_abbr, 0)

		for key in ('earnings', 'deductions'):
			for d in self.get(key):
				data[d.abbr] = d.amount

		return data

	def eval_condition_and_formula(self, d, data):
		try:
			condition = d.condition.strip().replace("\n", " ") if d.condition else None
			if condition:
				if not frappe.safe_eval(condition, self.whitelisted_globals, data):
					return None
			amount = d.amount
			if d.amount_based_on_formula:
				formula = d.formula.strip().replace("\n", " ") if d.formula else None
				if formula:
					amount = flt(frappe.safe_eval(formula, self.whitelisted_globals, data), d.precision("amount"))
			if amount:
				data[d.abbr] = amount

			return amount

		except NameError as err:
			frappe.throw(_("Name error: {0}".format(err)))
		except SyntaxError as err:
			frappe.throw(_("Syntax error in formula or condition: {0}".format(err)))
		except Exception as e:
			frappe.throw(_("Error in formula or condition: {0}".format(e)))
			raise

	def add_employee_benefits(self, payroll_period):
		for struct_row in self._salary_structure_doc.get("earnings"):
			if struct_row.is_flexible_benefit == 1:
				if frappe.db.get_value("Salary Component", struct_row.salary_component, "pay_against_benefit_claim") != 1:
					benefit_component_amount = get_benefit_component_amount(self.employee, self.start_date, self.end_date,
						struct_row.salary_component, self._salary_structure_doc, self.payroll_frequency, payroll_period)
					if benefit_component_amount:
						self.update_component_row(struct_row, benefit_component_amount, "earnings")
				else:
					benefit_claim_amount = get_benefit_claim_amount(self.employee, self.start_date, self.end_date, struct_row.salary_component)
					self.update_component_row(struct_row, benefit_claim_amount, "earnings")

		self.adjust_benefits_in_last_payroll_period(payroll_period)

	def adjust_benefits_in_last_payroll_period(self, payroll_period):
		if payroll_period:
			if (getdate(payroll_period.end_date) <= getdate(self.end_date)):
				last_benefits = get_last_payroll_period_benefits(self.employee, self.start_date, self.end_date,
					payroll_period, self._salary_structure_doc)
				if last_benefits:
					for last_benefit in last_benefits:
						last_benefit = frappe._dict(last_benefit)
						amount = last_benefit.amount
						self.update_component_row(frappe._dict(last_benefit.struct_row), amount, "earnings")

	def add_additional_salary_components(self, component_type):
		additional_components = get_additional_salary_component(self.employee,
			self.start_date, self.end_date, component_type)
		self.additional_components = additional_components
		if additional_components:
			for additional_component in additional_components:
				amount = additional_component.amount
				overwrite = additional_component.overwrite
				self.update_component_row(frappe._dict(additional_component.struct_row), amount,
					component_type, overwrite=overwrite)

	def add_tax_components(self, payroll_period):
		# Calculate variable_based_on_taxable_salary after all components updated in salary slip
		tax_components, other_deduction_components = [], []
		for d in self._salary_structure_doc.get("deductions"):
			if d.variable_based_on_taxable_salary == 1 and not d.formula and not flt(d.amount):
				tax_components.append(d.salary_component)
			else:
				other_deduction_components.append(d.salary_component)

		if not tax_components:
			tax_components = [d.name for d in frappe.get_all("Salary Component", filters={"variable_based_on_taxable_salary": 1})
				if d.name not in other_deduction_components]

		overwritten_tax_components = [ac.struct_row.salary_component for ac in self.additional_components if ac.overwrite]
		for d in tax_components:
			if d not in overwritten_tax_components:
				tax_amount = self.calculate_variable_based_on_taxable_salary(d, payroll_period)
				tax_row = self.get_salary_slip_row(d)
				self.update_component_row(tax_row, tax_amount, "deductions")

	def update_component_row(self, struct_row, amount, key, overwrite=1):
		component_row = None
		for d in self.get(key):
			if d.salary_component == struct_row.salary_component:
				component_row = d

		if not component_row:
			if amount:
				self.append(key, {
					'amount': amount,
					'default_amount': amount if not struct_row.get("is_additional_component") else 0,
					'depends_on_payment_days' : struct_row.depends_on_payment_days,
					'salary_component' : struct_row.salary_component,
					'abbr' : struct_row.abbr,
					'do_not_include_in_total' : struct_row.do_not_include_in_total,
					'is_tax_applicable': struct_row.is_tax_applicable,
					'is_flexible_benefit': struct_row.is_flexible_benefit,
					'variable_based_on_taxable_salary': struct_row.variable_based_on_taxable_salary,
					'deduct_full_tax_on_selected_payroll_date': struct_row.deduct_full_tax_on_selected_payroll_date,
					'additional_amount': amount if struct_row.get("is_additional_component") else 0,
					'exempted_from_income_tax': struct_row.exempted_from_income_tax
				})
		else:
			if struct_row.get("is_additional_component"):
				if overwrite:
					component_row.additional_amount = amount - component_row.get("default_amount", 0)
				else:
					component_row.additional_amount = amount

				if not overwrite and component_row.default_amount:
					amount += component_row.default_amount
			else:
				component_row.default_amount = amount

			component_row.amount = amount
			component_row.deduct_full_tax_on_selected_payroll_date = struct_row.deduct_full_tax_on_selected_payroll_date

	def calculate_variable_based_on_taxable_salary(self, tax_component, payroll_period):
		if not payroll_period:
			frappe.msgprint(_("Start and end dates not in a valid Payroll Period, cannot calculate {0}.")
				.format(tax_component))
			return

		# Deduct taxes forcefully for unsubmitted tax exemption proof and unclaimed benefits in the last period
		if payroll_period.end_date <= getdate(self.end_date):
			self.deduct_tax_for_unsubmitted_tax_exemption_proof = 1
			self.deduct_tax_for_unclaimed_employee_benefits = 1

		return self.calculate_variable_tax(payroll_period, tax_component)

	def calculate_variable_tax(self, payroll_period, tax_component):
		# get Tax slab from salary structure assignment for the employee and payroll period
		tax_slab = self.get_income_tax_slabs(payroll_period)
		if not tax_slab:
			return 0

		# get remaining numbers of sub-period (period for which one salary is processed)
		remaining_sub_periods = get_period_factor(self.employee,
			self.start_date, self.end_date, self.payroll_frequency, payroll_period)[1]
		# get taxable_earnings, paid_taxes for previous period
		previous_taxable_earnings = self.get_taxable_earnings_for_prev_period(payroll_period.start_date,
			self.start_date, tax_slab.allow_tax_exemption)
		previous_total_paid_taxes = self.get_tax_paid_in_period(payroll_period.start_date, self.start_date, tax_component)

		opening_tax_details = self.get_opening_income_tax_details(payroll_period)
		previous_taxable_earnings += opening_tax_details.taxable_earnings
		previous_total_paid_taxes += opening_tax_details.deducted_amount

		# get taxable_earnings for current period (all days)
		current_taxable_earnings = self.get_taxable_earnings(tax_slab.allow_tax_exemption)
		future_structured_taxable_earnings = current_taxable_earnings.taxable_earnings * (math.ceil(remaining_sub_periods) - 1)

		# get taxable_earnings, addition_earnings for current actual payment days
		current_taxable_earnings_for_payment_days = self.get_taxable_earnings(tax_slab.allow_tax_exemption, based_on_payment_days=1)
		current_structured_taxable_earnings = current_taxable_earnings_for_payment_days.taxable_earnings
		current_additional_earnings = current_taxable_earnings_for_payment_days.additional_income
		current_additional_earnings_with_full_tax = current_taxable_earnings_for_payment_days.additional_income_with_full_tax

		# Get taxable unclaimed benefits
		unclaimed_taxable_benefits = 0
		if self.deduct_tax_for_unclaimed_employee_benefits:
			unclaimed_taxable_benefits = self.calculate_unclaimed_taxable_benefits(payroll_period)
			unclaimed_taxable_benefits += current_taxable_earnings_for_payment_days.flexi_benefits

		# Total exemption amount based on tax exemption declaration
		total_exemption_amount = self.get_total_exemption_amount(payroll_period, tax_slab)

		#Employee Other Incomes
		other_incomes = self.get_income_form_other_sources(payroll_period) or 0.0

		# Total taxable earnings including additional and other incomes
		total_taxable_earnings = previous_taxable_earnings + current_structured_taxable_earnings + future_structured_taxable_earnings \
			+ current_additional_earnings + other_incomes + unclaimed_taxable_benefits - total_exemption_amount
		
		# Total taxable earnings without additional earnings with full tax
		total_taxable_earnings_without_full_tax_addl_components = total_taxable_earnings - current_additional_earnings_with_full_tax

		# Structured tax amount
		total_structured_tax_amount = self.calculate_tax_by_tax_slab(
			total_taxable_earnings_without_full_tax_addl_components, tax_slab)
		current_structured_tax_amount = (total_structured_tax_amount - previous_total_paid_taxes) / remaining_sub_periods
		
		# Total taxable earnings with additional earnings with full tax
		full_tax_on_additional_earnings = 0.0
		if current_additional_earnings_with_full_tax:
			total_tax_amount = self.calculate_tax_by_tax_slab(total_taxable_earnings, tax_slab)
			full_tax_on_additional_earnings = total_tax_amount - total_structured_tax_amount

		current_tax_amount = current_structured_tax_amount + full_tax_on_additional_earnings
		if flt(current_tax_amount) < 0:
			current_tax_amount = 0

		return current_tax_amount

	def get_income_tax_slabs(self, payroll_period):
		income_tax_exempt = cint(frappe.db.get_value("Salary Structure Assignment",
			{"employee": self.employee, "salary_structure": self.salary_structure, "docstatus": 1}, ["income_tax_exempt"]))

		if income_tax_exempt:
			return None

		income_tax_slab = get_applicable_income_tax_slab(payroll_period.start_date, self.company)
		if not income_tax_slab:
			return None

		income_tax_slab_doc = frappe.get_cached_doc("Income Tax Slab", income_tax_slab)
		return income_tax_slab_doc

	def get_taxable_earnings_for_prev_period(self, start_date, end_date, allow_tax_exemption=False):
		taxable_earnings = frappe.db.sql("""
			select sum(sd.amount)
			from
				`tabSalary Detail` sd join `tabSalary Slip` ss on sd.parent=ss.name
			where 
				sd.parentfield='earnings'
				and sd.is_tax_applicable=1
				and is_flexible_benefit=0
				and ss.docstatus=1
				and ss.employee=%(employee)s
				and ss.start_date between %(from_date)s and %(to_date)s
				and ss.end_date between %(from_date)s and %(to_date)s
			""", {
				"employee": self.employee,
				"from_date": start_date,
				"to_date": end_date
			})
		taxable_earnings = flt(taxable_earnings[0][0]) if taxable_earnings else 0

		exempted_amount = 0
		if allow_tax_exemption:
			exempted_amount = frappe.db.sql("""
				select sum(sd.amount)
				from
					`tabSalary Detail` sd join `tabSalary Slip` ss on sd.parent=ss.name
				where
					sd.parentfield='deductions'
					and sd.exempted_from_income_tax=1
					and is_flexible_benefit=0
					and ss.docstatus=1
					and ss.employee=%(employee)s
					and ss.start_date between %(from_date)s and %(to_date)s
					and ss.end_date between %(from_date)s and %(to_date)s
				""", {
					"employee": self.employee,
					"from_date": start_date,
					"to_date": end_date
				})
			exempted_amount = flt(exempted_amount[0][0]) if exempted_amount else 0

		return taxable_earnings - exempted_amount

	def get_tax_paid_in_period(self, start_date, end_date, tax_component):
		# find total_tax_paid, tax paid for benefit, additional_salary
		total_tax_paid = flt(frappe.db.sql("""
			select
				sum(sd.amount)
			from
				`tabSalary Detail` sd join `tabSalary Slip` ss on sd.parent=ss.name
			where
				sd.parentfield='deductions'
				and sd.salary_component=%(salary_component)s
				and sd.variable_based_on_taxable_salary=1
				and ss.docstatus=1
				and ss.employee=%(employee)s
				and ss.start_date between %(from_date)s and %(to_date)s
				and ss.end_date between %(from_date)s and %(to_date)s
		""", {
			"salary_component": tax_component,
			"employee": self.employee,
			"from_date": start_date,
			"to_date": end_date
		})[0][0])

		return total_tax_paid

	def get_opening_income_tax_details(self, payroll_period):
		opening_tax_details = frappe.db.sql("""
			select
				ifnull(sum(deducted_amount), 0) as deducted_amount,
				ifnull(sum(taxable_earnings), 0) as taxable_earnings
			from `tabEmployee Opening Income Tax`
			where payroll_period = %s and employee = %s and docstatus = 1
		""", [payroll_period.name, self.employee], as_dict=1)
		return opening_tax_details[0]

	def get_taxable_earnings(self, allow_tax_exemption=False, based_on_payment_days=0):
		joining_date, relieving_date = frappe.get_cached_value("Employee", self.employee,
			["date_of_joining", "relieving_date"])

		if not relieving_date:
			relieving_date = getdate(self.end_date)

		if not joining_date:
			frappe.throw(_("Please set the Date of Joining for employee {0}").format(frappe.bold(self.employee_name)))

		taxable_earnings = 0
		additional_income = 0
		additional_income_with_full_tax = 0
		flexi_benefits = 0

		for earning in self.earnings:
			if based_on_payment_days:
				amount, additional_amount = self.get_amount_based_on_payment_days(earning, joining_date, relieving_date)
			else:
				amount, additional_amount = earning.amount, earning.additional_amount

			if earning.is_tax_applicable:
				if additional_amount:
					taxable_earnings += (amount - additional_amount)
					additional_income += additional_amount
					if earning.deduct_full_tax_on_selected_payroll_date:
						additional_income_with_full_tax += additional_amount
					continue

				if earning.is_flexible_benefit:
					flexi_benefits += amount
				else:
					taxable_earnings += amount

		if allow_tax_exemption:
			for ded in self.deductions:
				if ded.exempted_from_income_tax:
					amount = ded.amount
					if based_on_payment_days:
						amount = self.get_amount_based_on_payment_days(ded, joining_date, relieving_date)[0]
					taxable_earnings -= flt(amount)

		return frappe._dict({
			"taxable_earnings": taxable_earnings,
			"additional_income": additional_income,
			"additional_income_with_full_tax": additional_income_with_full_tax,
			"flexi_benefits": flexi_benefits
		})

	def get_amount_based_on_payment_days(self, row, joining_date, relieving_date):
		payment_days = flt(self.payment_days)
		if frappe.get_cached_value("HR Settings", None, "consider_lwp_as_deduction"):
			payment_days += flt(self.leave_without_pay)

		amount, additional_amount = row.amount, row.additional_amount
		if (self.salary_structure and
			cint(row.depends_on_payment_days) and cint(self.total_working_days) and
			(not self.salary_slip_based_on_timesheet or
				getdate(self.start_date) < joining_date or
				getdate(self.end_date) > relieving_date
			)):
			additional_amount = flt((flt(row.additional_amount) * flt(payment_days)
				/ cint(self.total_working_days)), row.precision("additional_amount"))
			amount = flt((flt(row.default_amount) * flt(payment_days)
				/ cint(self.total_working_days)), row.precision("amount")) + additional_amount

		elif not payment_days and not self.salary_slip_based_on_timesheet and cint(row.depends_on_payment_days):
			amount, additional_amount = 0, 0
		elif not row.amount:
			amount = flt(row.default_amount) + flt(row.additional_amount)

		# apply rounding
		if frappe.get_cached_value("Salary Component", row.salary_component, "round_to_the_nearest_integer"):
			amount, additional_amount = rounded(amount), rounded(additional_amount)

		return amount, additional_amount

	def calculate_unclaimed_taxable_benefits(self, payroll_period):
		# get total sum of benefits paid
		total_benefits_paid = flt(frappe.db.sql("""
			select sum(sd.amount)
			from `tabSalary Detail` sd join `tabSalary Slip` ss on sd.parent=ss.name
			where
				sd.parentfield='earnings'
				and sd.is_tax_applicable=1
				and is_flexible_benefit=1
				and ss.docstatus=1
				and ss.employee=%(employee)s
				and ss.start_date between %(start_date)s and %(end_date)s
				and ss.end_date between %(start_date)s and %(end_date)s
		""", {
			"employee": self.employee,
			"start_date": payroll_period.start_date,
			"end_date": self.start_date
		})[0][0])

		# get total benefits claimed
		total_benefits_claimed = flt(frappe.db.sql("""
			select sum(claimed_amount)
			from `tabEmployee Benefit Claim`
			where
				docstatus=1
				and employee=%s
				and claim_date between %s and %s
		""", (self.employee, payroll_period.start_date, self.end_date))[0][0])

		return total_benefits_paid - total_benefits_claimed

	def get_total_exemption_amount(self, payroll_period, tax_slab):
		total_exemption_amount = 0
		if tax_slab.allow_tax_exemption:
			if self.deduct_tax_for_unsubmitted_tax_exemption_proof:
				exemption_proof = frappe.db.get_value("Employee Tax Exemption Proof Submission",
					{"employee": self.employee, "payroll_period": payroll_period.name, "docstatus": 1},
					["exemption_amount"])
				if exemption_proof:
					total_exemption_amount = exemption_proof
			else:
				declaration = frappe.db.get_value("Employee Tax Exemption Declaration",
					{"employee": self.employee, "payroll_period": payroll_period.name, "docstatus": 1},
					["total_exemption_amount"])
				if declaration:
					total_exemption_amount = declaration

			total_exemption_amount += flt(tax_slab.standard_tax_exemption_amount)

		return total_exemption_amount

	def get_income_form_other_sources(self, payroll_period):
		return frappe.get_all("Employee Other Income",
			filters={
				"employee": self.employee,
				"payroll_period": payroll_period.name,
				"company": self.company,
				"docstatus": 1
			},
			fields="SUM(amount) as total_amount"
		)[0].total_amount

	def calculate_tax_by_tax_slab(self, annual_taxable_earning, tax_slab):
		data = self.get_data_for_eval()
		data.update({"annual_taxable_earning": annual_taxable_earning})
		tax_amount = 0
		for slab in tax_slab.slabs:
			if slab.condition and not self.eval_tax_slab_condition(slab.condition, data):
				continue
			if not slab.to_amount and annual_taxable_earning >= slab.from_amount:
				tax_amount += (annual_taxable_earning - slab.from_amount) * slab.percent_deduction *.01
				continue
			if annual_taxable_earning >= slab.from_amount and annual_taxable_earning < slab.to_amount:
				tax_amount += (annual_taxable_earning - slab.from_amount) * slab.percent_deduction *.01
			elif annual_taxable_earning >= slab.from_amount and annual_taxable_earning >= slab.to_amount:
				tax_amount += (slab.to_amount - slab.from_amount) * slab.percent_deduction * .01

		# other taxes and charges on income tax
		for d in tax_slab.other_taxes_and_charges:
			if flt(d.min_taxable_income) and flt(d.min_taxable_income) > annual_taxable_earning:
				continue

			if flt(d.max_taxable_income) and flt(d.max_taxable_income) < annual_taxable_earning:
				continue
			
			tax_amount += tax_amount * flt(d.percent) / 100

		return tax_amount

	def eval_tax_slab_condition(self, condition, data):
		try:
			condition = condition.strip()
			if condition:
				return frappe.safe_eval(condition, self.whitelisted_globals, data)
		except NameError as err:
			frappe.throw(_("Name error: {0}".format(err)))
		except SyntaxError as err:
			frappe.throw(_("Syntax error in condition: {0}".format(err)))
		except Exception as e:
			frappe.throw(_("Error in formula or condition: {0}".format(e)))
			raise

	def get_salary_slip_row(self, salary_component):
		component = frappe.get_doc("Salary Component", salary_component)
		# Data for update_component_row
		struct_row = frappe._dict()
		struct_row['depends_on_payment_days'] = component.depends_on_payment_days
		struct_row['salary_component'] = component.name
		struct_row['abbr'] = component.salary_component_abbr
		struct_row['do_not_include_in_total'] = component.do_not_include_in_total
		struct_row['is_tax_applicable'] = component.is_tax_applicable
		struct_row['is_flexible_benefit'] = component.is_flexible_benefit
		struct_row['variable_based_on_taxable_salary'] = component.variable_based_on_taxable_salary
		return struct_row

	def get_component_totals(self, component_type):
		total = 0.0
		for d in self.get(component_type):
			if not d.do_not_include_in_total:
				d.amount = flt(d.amount, d.precision("amount"))
				total += d.amount
		return total

	def set_component_amounts_based_on_payment_days(self, component_type):
		joining_date, relieving_date = frappe.get_cached_value("Employee", self.employee,
			["date_of_joining", "relieving_date"])

		if not relieving_date:
			relieving_date = getdate(self.end_date)

		if not joining_date:
			frappe.throw(_("Please set the Date of Joining for employee {0}").format(frappe.bold(self.employee_name)))

		for d in self.get(component_type):
			d.amount = self.get_amount_based_on_payment_days(d, joining_date, relieving_date)[0]

	def set_loan_repayment(self):
		self.set('loans', [])
		self.total_loan_repayment = 0
		self.total_interest_amount = 0
		self.total_principal_amount = 0

		for loan in self.get_loan_details():
			self.append('loans', {
				'loan': loan.name,
				'total_payment': loan.total_payment,
				'interest_amount': loan.interest_amount,
				'principal_amount': loan.principal_amount,
				'loan_account': loan.loan_account,
				'interest_income_account': loan.interest_income_account,
				'loan_repayment_detail': loan.loan_repayment_detail,
				'loan_repayment_date': loan.payment_date,
			})

			self.total_loan_repayment += loan.total_payment
			self.total_interest_amount += loan.interest_amount
			self.total_principal_amount += loan.principal_amount

	def get_loan_details(self):
		return frappe.db.sql("""
			select loan.name, rps.name as loan_repayment_detail,
				rps.principal_amount, rps.interest_amount, rps.total_payment,
				rps.payment_date,
				loan.loan_account, loan.interest_income_account
			from
				`tabRepayment Schedule` as rps, `tabLoan` as loan
			where
				loan.name = rps.parent
				and loan.docstatus = 1
				and rps.payment_date between %s and %s
				and rps.paid = 0
				and loan.repay_from_salary = 1
				and loan.applicant_type = 'Employee' and loan.applicant = %s
		""", (self.start_date, self.end_date, self.employee), as_dict=True) or []

	def update_salary_slip_in_additional_salary(self):
		salary_slip = self.name if self.docstatus==1 else None
		frappe.db.sql("""
			update `tabAdditional Salary` set salary_slip=%s
			where employee=%s and payroll_date between %s and %s and docstatus=1
		""", (salary_slip, self.employee, self.start_date, self.end_date))

	def email_salary_slip(self):
		receiver = frappe.db.get_value("Employee", self.employee, "prefered_email")
		hr_settings = frappe.get_cached_doc("HR Settings")
		message = "Please see attachment"
		password = None
		if hr_settings.encrypt_salary_slips_in_emails:
			password = generate_password_for_pdf(hr_settings.password_policy, self.employee)
			message += """<br>Note: Your salary slip is password protected,
				the password to unlock the PDF is of the format {0}. """.format(hr_settings.password_policy)

		if receiver:
			email_args = {
				"recipients": [receiver],
				"message": _(message),
				"subject": 'Salary Slip - from {0} to {1}'.format(self.start_date, self.end_date),
				"attachments": [frappe.attach_print(self.doctype, self.name, file_name=self.name, password=password)],
				"reference_doctype": self.doctype,
				"reference_name": self.name
				}
			if not frappe.flags.in_test:
				enqueue(method=frappe.sendmail, queue='short', timeout=300, is_async=True, **email_args)
			else:
				frappe.sendmail(**email_args)
		else:
			msgprint(_("{0}: Employee email not found, hence email not sent").format(self.employee_name))

	def update_status(self, salary_slip=None):
		for data in self.timesheets:
			if data.time_sheet:
				timesheet = frappe.get_doc('Timesheet', data.time_sheet)
				timesheet.salary_slip = salary_slip
				timesheet.flags.ignore_validate_update_after_submit = True
				timesheet.set_status()
				timesheet.save()

	def update_loans(self):
		for loan in self.loans:
			# setting repayment schedule and updating total amount to pay
			is_paid = 1 if self.docstatus == 1 else 0
			if loan.loan_repayment_detail:
				frappe.db.set_value("Repayment Schedule", loan.loan_repayment_detail, "paid", is_paid)

			doc = frappe.get_doc("Loan", loan.loan)
			doc.update_total_amount_paid()
			doc.set_status(update=True)

	def set_status(self, status=None):
		'''Get and update status'''
		if not status:
			status = self.get_status()
		self.db_set("status", status)

	def process_salary_structure(self, for_preview=0):
		'''Calculate salary after salary structure details have been updated'''
		if not self.salary_slip_based_on_timesheet:
			self.get_date_details()
		self.set_employee_details()
		self.get_leave_details(for_preview=for_preview)
		self.calculate_net_pay()

	def set_employee_details(self):
		employee_details = frappe.db.get_value("Employee", self.employee, [
			"department", "designation", "branch",
			"salary_mode", "bank_name", "bank_ac_no",
			"date_of_joining", "relieving_date",
		], as_dict=1)

		if employee_details:
			self.department = employee_details.department
			self.designation = employee_details.designation
			self.branch = employee_details.branch

			self.salary_mode = employee_details.salary_mode
			self.bank_name = employee_details.bank_name if self.salary_mode == "Bank" else None
			self.bank_account_no = employee_details.bank_ac_no if self.salary_mode == "Bank" else None

			self.joining_date = employee_details.date_of_joining

			if employee_details.relieving_date and self.start_date and self.end_date\
					and getdate(self.start_date) <= getdate(employee_details.relieving_date) <= getdate(self.end_date):
				self.relieving_date = employee_details.relieving_date
			else:
				self.relieving_date = None

<<<<<<< HEAD
	@frappe.whitelist()
=======
			department_cost_center = get_department_cost_center(self.department)
			if department_cost_center:
				self.cost_center = department_cost_center

>>>>>>> 27388579
	def process_salary_based_on_leave(self, lwp=0, late_days=0):
		self.get_leave_details(lwp=lwp, late_days=late_days)
		self.calculate_net_pay()

	def get_pending_advances(self):
		self.advances = []

		pending_advances = frappe.db.sql("""
			select name as employee_advance, paid_amount as total_advance, balance_amount, posting_date, advance_account
			from `tabEmployee Advance`
			where docstatus=1 and employee=%s and posting_date <= %s and deduct_from_salary = 1 and balance_amount > 0
			order by posting_date
		""", [self.employee, self.end_date], as_dict=1)

		total_pending_advance = 0
		for data in pending_advances:
			self.append('advances', data)
			total_pending_advance += data.total_advance

	@frappe.whitelist()
	def calculate_mode_of_payment(self):
		total = self.net_pay if self.is_rounding_total_disabled() else self.rounded_total

		standard_mode_field = scrub(cstr(self.salary_mode)) + "_amount"
		if not self.salary_mode or not self.meta.has_field(standard_mode_field):
			self.reset_mode_of_payment_amount()
			self.no_mode_amount = total
			return

		# reset amounts if salary mode changed and running from payroll entry
		if not self.is_new() and self.flags.from_payroll_entry and cstr(self.salary_mode) != cstr(self.db_get('salary_mode')):
			self.reset_mode_of_payment_amount()

		# round values according to net pay precision
		fieldnames = ['bank_amount', 'cheque_amount', 'cash_amount', 'no_mode_amount']
		for f in fieldnames:
			self.set(f, flt(self.get(f)), self.precision('net_pay'))

		# calculate non standard amount
		non_standard_amount = 0
		for f in fieldnames:
			if f != standard_mode_field:
				non_standard_amount += flt(self.get(f))

		non_standard_amount = flt(non_standard_amount, self.precision('net_pay'))
		standard_amount = flt(total - non_standard_amount, self.precision('net_pay'))
		self.set(standard_mode_field, standard_amount)

	def validate_mode_of_payment(self):
		fieldnames = ['bank_amount', 'cheque_amount', 'cash_amount', 'no_mode_amount']
		for f in fieldnames:
			self.validate_value(f, ">=", 0.0)

	def reset_mode_of_payment_amount(self):
		fieldnames = ['bank_amount', 'cheque_amount', 'cash_amount', 'no_mode_amount']
		for f in fieldnames:
			self.set(f, 0)


def unlink_ref_doc_from_salary_slip(ref_no):
	linked_salary_slips = frappe.db.sql_list("""
		select name
		from `tabSalary Slip`
		where journal_entry = %s and docstatus < 2
	""", ref_no)

	if linked_salary_slips:
		for salary_slip in linked_salary_slips:
			frappe.db.set_value("Salary Slip", salary_slip, "journal_entry", None, notify=1)


def generate_password_for_pdf(policy_template, employee):
	employee = frappe.get_doc("Employee", employee)
	return policy_template.format(**employee.as_dict())<|MERGE_RESOLUTION|>--- conflicted
+++ resolved
@@ -1092,14 +1092,11 @@
 			else:
 				self.relieving_date = None
 
-<<<<<<< HEAD
-	@frappe.whitelist()
-=======
 			department_cost_center = get_department_cost_center(self.department)
 			if department_cost_center:
 				self.cost_center = department_cost_center
 
->>>>>>> 27388579
+	@frappe.whitelist()
 	def process_salary_based_on_leave(self, lwp=0, late_days=0):
 		self.get_leave_details(lwp=lwp, late_days=late_days)
 		self.calculate_net_pay()
