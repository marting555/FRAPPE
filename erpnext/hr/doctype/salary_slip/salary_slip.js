--- conflicted
+++ resolved
@@ -122,16 +122,6 @@
 // Get leave details
 //---------------------------------------------------------------------
 var get_emp_and_leave_details = function(doc, dt, dn) {
-<<<<<<< HEAD
-	return frappe.call({
-		method: 'get_emp_and_leave_details',
-		doc: locals[dt][dn],
-		callback: function(r, rt) {
-			cur_frm.refresh();
-			calculate_all(doc, dt, dn);
-		}
-	});
-=======
 	if(!doc.start_date){
 		return frappe.call({
 			method: 'get_emp_and_leave_details',
@@ -146,7 +136,6 @@
 
 cur_frm.cscript.employee = function(doc,dt,dn){
 	get_emp_and_leave_details(doc, dt, dn);
->>>>>>> 893664a3
 }
 
 cur_frm.cscript.leave_without_pay = function(doc,dt,dn){
