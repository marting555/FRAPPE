--- conflicted
+++ resolved
@@ -48,14 +48,6 @@
 			(flt(frm.doc.paid_amount) < flt(frm.doc.advance_amount)) &&
 			frappe.model.can_create("Payment Entry")) {
 			frm.add_custom_button(__('Payment'),
-<<<<<<< HEAD
-				function() { frm.events.make_payment_entry(frm); }, __('Create'));
-		}
-		else if (
-			frm.doc.docstatus === 1
-			&& flt(frm.doc.claimed_amount) < flt(frm.doc.paid_amount) - flt(frm.doc.return_amount)
-			&& frappe.model.can_create("Expense Claim")
-=======
 				function () {
 					frm.events.make_payment_entry(frm);
 				}, __('Create'));
@@ -63,7 +55,6 @@
 			frm.doc.docstatus === 1 &&
 			flt(frm.doc.claimed_amount) < flt(frm.doc.paid_amount) - flt(frm.doc.return_amount) &&
 			frappe.model.can_create("Expense Claim")
->>>>>>> 540559d6
 		) {
 			frm.add_custom_button(
 				__("Expense Claim"),
@@ -74,16 +65,6 @@
 			);
 		}
 
-<<<<<<< HEAD
-		if (frm.doc.docstatus === 1
-			&& (flt(frm.doc.claimed_amount) + flt(frm.doc.return_amount) < flt(frm.doc.paid_amount))
-			&& frappe.model.can_create("Journal Entry")) {
-
-			frm.add_custom_button(__("Return"),  function() {
-				frm.trigger('make_return_entry');
-			}, __('Create'));
-		}
-=======
 		if (frm.doc.docstatus === 1 &&
 			(flt(frm.doc.claimed_amount) < flt(frm.doc.paid_amount) && flt(frm.doc.paid_amount) != flt(frm.doc.return_amount))) {
 
@@ -110,7 +91,6 @@
 				frappe.set_route("Form", doclist[0].doctype, doclist[0].name);
 			}
 		});
->>>>>>> 540559d6
 	},
 
 	make_payment_entry: function(frm) {
@@ -158,13 +138,9 @@
 				'employee_advance_name': frm.doc.name,
 				'return_amount': flt(frm.doc.paid_amount - frm.doc.claimed_amount),
 				'advance_account': frm.doc.advance_account,
-<<<<<<< HEAD
-				'mode_of_payment': frm.doc.mode_of_payment
-=======
 				'mode_of_payment': frm.doc.mode_of_payment,
 				'currency': frm.doc.currency,
 				'exchange_rate': frm.doc.exchange_rate
->>>>>>> 540559d6
 			},
 			callback: function(r) {
 				const doclist = frappe.model.sync(r.message);
@@ -173,18 +149,6 @@
 		});
 	},
 
-<<<<<<< HEAD
-	employee: function (frm) {
-		if (frm.doc.employee) {
-			return frappe.call({
-				method: "erpnext.hr.doctype.employee_advance.employee_advance.get_pending_amount",
-				args: {
-					"employee": frm.doc.employee,
-					"posting_date": frm.doc.posting_date
-				},
-				callback: function(r) {
-					frm.set_value("pending_amount",r.message);
-=======
 	employee: function(frm) {
 		if (frm.doc.employee) {
 			frappe.run_serially([
@@ -217,7 +181,6 @@
 				if (r.message) {
 					frm.set_value('currency', r.message);
 					frm.refresh_fields();
->>>>>>> 540559d6
 				}
 			}
 		});
