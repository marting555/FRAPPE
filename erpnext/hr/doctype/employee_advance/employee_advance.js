// Copyright (c) 2017, Frappe Technologies Pvt. Ltd. and contributors
// For license information, please see license.txt

frappe.ui.form.on('Employee Advance', {
	setup: function(frm) {
		frm.add_fetch("employee", "company", "company");
		frm.add_fetch("company", "default_employee_advance_account", "advance_account");

		frm.set_query("employee", function() {
			return {
				filters: {
					"status": "Active"
				}
			};
		});

		frm.set_query("advance_account", function() {
			return {
				filters: {
					"root_type": "Asset",
					"is_group": 0,
					"company": frm.doc.company
				}
			};
		});

		frm.set_query('salary_component', function(doc) {
			return {
				filters: {
					"type": "Deduction"
				}
			};
		});
	},

	refresh: function(frm) {
		if (frm.doc.docstatus===1
			&& (flt(frm.doc.paid_amount) < flt(frm.doc.advance_amount))
			&& frappe.model.can_create("Payment Entry")) {
			frm.add_custom_button(__('Payment'),
				function() { frm.events.make_payment_entry(frm); }, __('Create'));
		}
		else if (
			frm.doc.docstatus === 1
			&& flt(frm.doc.claimed_amount) < flt(frm.doc.paid_amount) - flt(frm.doc.return_amount)
			&& frappe.model.can_create("Expense Claim")
		) {
			frm.add_custom_button(
				__("Expense Claim"),
				function() {
					frm.events.make_expense_claim(frm);
				},
				__('Create')
			);
		}

		if (frm.doc.docstatus === 1
<<<<<<< HEAD
			&& (flt(frm.doc.claimed_amount) + flt(frm.doc.return_amount) < flt(frm.doc.paid_amount))
			&& frappe.model.can_create("Journal Entry")) {

			frm.add_custom_button(__("Return"),  function() {
				frm.trigger('make_return_entry');
			}, __('Create'));
		}
=======
			&& (flt(frm.doc.claimed_amount) < flt(frm.doc.paid_amount) && flt(frm.doc.paid_amount) != flt(frm.doc.return_amount))) {

			if (frm.doc.repay_unclaimed_amount_from_salary == 0 && frappe.model.can_create("Journal Entry")){
				frm.add_custom_button(__("Return"),  function() {
					frm.trigger('make_return_entry');
				}, __('Create'));
			}else if (frm.doc.repay_unclaimed_amount_from_salary == 1 && frappe.model.can_create("Additional Salary")){
				frm.add_custom_button(__("Deduction from salary"),  function() {
					frm.events.make_deduction_via_additional_salary(frm)
				}, __('Create'));
			}
		}
	},

	make_deduction_via_additional_salary: function(frm){
		frappe.call({
			method: "erpnext.hr.doctype.employee_advance.employee_advance.create_return_through_additional_salary",
			args: {
				doc: frm.doc
			},
			callback: function (r){
				var doclist = frappe.model.sync(r.message);
				frappe.set_route("Form", doclist[0].doctype, doclist[0].name);
			}
		});
>>>>>>> 00175c96
	},

	make_payment_entry: function(frm) {
		var method = "erpnext.accounts.doctype.payment_entry.payment_entry.get_payment_entry";
		if(frm.doc.__onload && frm.doc.__onload.make_payment_via_journal_entry) {
			method = "erpnext.hr.doctype.employee_advance.employee_advance.make_bank_entry";
		}
		return frappe.call({
			method: method,
			args: {
				"dt": frm.doc.doctype,
				"dn": frm.doc.name
			},
			callback: function(r) {
				var doclist = frappe.model.sync(r.message);
				frappe.set_route("Form", doclist[0].doctype, doclist[0].name);
			}
		});
	},

	make_expense_claim: function(frm) {
		return frappe.call({
			method: "erpnext.hr.doctype.expense_claim.expense_claim.get_expense_claim",
			args: {
				"employee_name": frm.doc.employee,
				"company": frm.doc.company,
				"employee_advance_name": frm.doc.name,
				"posting_date": frm.doc.posting_date,
				"paid_amount": frm.doc.paid_amount,
				"claimed_amount": frm.doc.claimed_amount
			},
			callback: function(r) {
				const doclist = frappe.model.sync(r.message);
				frappe.set_route("Form", doclist[0].doctype, doclist[0].name);
			}
		});
	},

	make_return_entry: function(frm) {
		frappe.call({
			method: 'erpnext.hr.doctype.employee_advance.employee_advance.make_return_entry',
			args: {
				'employee': frm.doc.employee,
				'company': frm.doc.company,
				'employee_advance_name': frm.doc.name,
				'return_amount': flt(frm.doc.paid_amount - frm.doc.claimed_amount),
				'advance_account': frm.doc.advance_account,
				'mode_of_payment': frm.doc.mode_of_payment
			},
			callback: function(r) {
				const doclist = frappe.model.sync(r.message);
				frappe.set_route('Form', doclist[0].doctype, doclist[0].name);
			}
		});
	},

	employee: function (frm) {
		if (frm.doc.employee) {
			return frappe.call({
				method: "erpnext.hr.doctype.employee_advance.employee_advance.get_pending_amount",
				args: {
					"employee": frm.doc.employee,
					"posting_date": frm.doc.posting_date
				},
				callback: function(r) {
					frm.set_value("pending_amount",r.message);
				}
			});
		}
	}
});<|MERGE_RESOLUTION|>--- conflicted
+++ resolved
@@ -55,15 +55,6 @@
 		}
 
 		if (frm.doc.docstatus === 1
-<<<<<<< HEAD
-			&& (flt(frm.doc.claimed_amount) + flt(frm.doc.return_amount) < flt(frm.doc.paid_amount))
-			&& frappe.model.can_create("Journal Entry")) {
-
-			frm.add_custom_button(__("Return"),  function() {
-				frm.trigger('make_return_entry');
-			}, __('Create'));
-		}
-=======
 			&& (flt(frm.doc.claimed_amount) < flt(frm.doc.paid_amount) && flt(frm.doc.paid_amount) != flt(frm.doc.return_amount))) {
 
 			if (frm.doc.repay_unclaimed_amount_from_salary == 0 && frappe.model.can_create("Journal Entry")){
@@ -89,7 +80,6 @@
 				frappe.set_route("Form", doclist[0].doctype, doclist[0].name);
 			}
 		});
->>>>>>> 00175c96
 	},
 
 	make_payment_entry: function(frm) {
