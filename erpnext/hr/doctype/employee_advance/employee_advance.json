{
 "actions": [],
 "allow_import": 1,
 "autoname": "naming_series:",
 "creation": "2017-10-09 14:26:29.612365",
 "doctype": "DocType",
 "editable_grid": 1,
 "engine": "InnoDB",
 "field_order": [
  "naming_series",
  "employee",
  "employee_name",
<<<<<<< HEAD
  "column_break_4",
  "posting_date",
  "department",
=======
  "department",
  "column_break_4",
  "posting_date",
  "currency",
  "exchange_rate",
  "repay_unclaimed_amount_from_salary",
>>>>>>> 540559d6
  "section_break_8",
  "purpose",
  "column_break_11",
  "advance_amount",
  "paid_amount",
  "pending_amount",
  "claimed_amount",
  "return_amount",
  "section_break_7",
  "status",
  "company",
  "amended_from",
  "column_break_18",
  "advance_account",
  "mode_of_payment"
 ],
 "fields": [
  {
   "fieldname": "naming_series",
   "fieldtype": "Select",
   "label": "Series",
   "options": "HR-EAD-.YYYY.-"
  },
  {
   "fieldname": "employee",
   "fieldtype": "Link",
   "in_list_view": 1,
   "label": "Employee",
   "options": "Employee",
   "reqd": 1
  },
  {
   "fetch_from": "employee.employee_name",
   "fieldname": "employee_name",
   "fieldtype": "Read Only",
   "label": "Employee Name"
  },
  {
   "fieldname": "column_break_4",
   "fieldtype": "Column Break"
  },
  {
   "default": "Today",
   "fieldname": "posting_date",
   "fieldtype": "Date",
   "in_list_view": 1,
   "label": "Posting Date",
   "reqd": 1
  },
  {
   "fetch_from": "employee.department",
   "fieldname": "department",
   "fieldtype": "Link",
   "label": "Department",
   "options": "Department",
   "read_only": 1
  },
  {
   "fieldname": "section_break_8",
   "fieldtype": "Section Break"
  },
  {
   "fieldname": "purpose",
   "fieldtype": "Small Text",
   "in_list_view": 1,
   "label": "Purpose",
   "reqd": 1
  },
  {
   "fieldname": "column_break_11",
   "fieldtype": "Column Break"
  },
  {
   "fieldname": "advance_amount",
   "fieldtype": "Currency",
   "in_list_view": 1,
   "label": "Advance Amount",
<<<<<<< HEAD
   "options": "Company:company:default_currency",
=======
   "options": "currency",
>>>>>>> 540559d6
   "reqd": 1
  },
  {
   "fieldname": "paid_amount",
   "fieldtype": "Currency",
   "label": "Paid Amount",
   "no_copy": 1,
<<<<<<< HEAD
   "options": "Company:company:default_currency",
=======
   "options": "currency",
>>>>>>> 540559d6
   "read_only": 1
  },
  {
   "fieldname": "claimed_amount",
   "fieldtype": "Currency",
   "label": "Claimed Amount",
   "no_copy": 1,
<<<<<<< HEAD
   "options": "Company:company:default_currency",
=======
   "options": "currency",
>>>>>>> 540559d6
   "read_only": 1
  },
  {
   "fieldname": "section_break_7",
   "fieldtype": "Section Break"
  },
  {
   "fieldname": "status",
   "fieldtype": "Select",
   "label": "Status",
   "no_copy": 1,
   "options": "Draft\nPaid\nUnpaid\nClaimed\nCancelled",
   "read_only": 1
  },
  {
   "fieldname": "company",
   "fieldtype": "Link",
   "label": "Company",
   "options": "Company",
   "reqd": 1
  },
  {
   "fieldname": "amended_from",
   "fieldtype": "Link",
   "label": "Amended From",
   "no_copy": 1,
   "options": "Employee Advance",
   "print_hide": 1,
   "read_only": 1
  },
  {
   "fieldname": "column_break_18",
   "fieldtype": "Column Break"
  },
  {
   "fieldname": "advance_account",
   "fieldtype": "Link",
   "ignore_user_permissions": 1,
   "label": "Advance Account",
   "options": "Account",
   "reqd": 1
  },
  {
   "fieldname": "mode_of_payment",
   "fieldtype": "Link",
   "label": "Mode of Payment",
   "options": "Mode of Payment"
  },
  {
<<<<<<< HEAD
   "fieldname": "return_amount",
   "fieldtype": "Currency",
   "label": "Returned Amount",
   "options": "Company:company:default_currency",
=======
   "allow_on_submit": 1,
   "fieldname": "return_amount",
   "fieldtype": "Currency",
   "label": "Returned Amount",
   "options": "currency",
>>>>>>> 540559d6
   "read_only": 1
  },
  {
   "default": "0",
   "fieldname": "repay_unclaimed_amount_from_salary",
   "fieldtype": "Check",
<<<<<<< HEAD
   "label": "Repay unclaimed amount from salary"
=======
   "label": "Repay Unclaimed Amount from Salary"
>>>>>>> 540559d6
  },
  {
   "depends_on": "eval:cur_frm.doc.employee",
   "fieldname": "pending_amount",
   "fieldtype": "Currency",
   "label": "Pending Amount",
<<<<<<< HEAD
   "options": "Company:company:default_currency",
   "read_only": 1
=======
   "options": "currency",
   "read_only": 1
  },
  {
   "depends_on": "eval:(doc.docstatus==1 || doc.employee)",
   "fieldname": "currency",
   "fieldtype": "Link",
   "label": "Currency",
   "options": "Currency",
   "reqd": 1
  },
  {
   "depends_on": "currency",
   "fieldname": "exchange_rate",
   "fieldtype": "Float",
   "label": "Exchange Rate",
   "precision": "9",
   "print_hide": 1,
   "reqd": 1
>>>>>>> 540559d6
  }
 ],
 "is_submittable": 1,
 "links": [],
<<<<<<< HEAD
 "modified": "2020-06-12 12:42:39.833818",
=======
 "modified": "2021-09-11 18:38:38.617478",
>>>>>>> 540559d6
 "modified_by": "Administrator",
 "module": "HR",
 "name": "Employee Advance",
 "owner": "Administrator",
 "permissions": [
  {
   "create": 1,
   "email": 1,
   "export": 1,
   "print": 1,
   "read": 1,
   "report": 1,
   "role": "Employee",
   "share": 1,
   "write": 1
  },
  {
   "amend": 1,
   "cancel": 1,
   "create": 1,
   "delete": 1,
   "email": 1,
   "export": 1,
   "print": 1,
   "read": 1,
   "report": 1,
   "role": "Expense Approver",
   "share": 1,
   "submit": 1,
   "write": 1
  }
 ],
 "search_fields": "employee,employee_name",
 "sort_field": "modified",
 "sort_order": "DESC",
 "track_changes": 1
}<|MERGE_RESOLUTION|>--- conflicted
+++ resolved
@@ -10,18 +10,12 @@
   "naming_series",
   "employee",
   "employee_name",
-<<<<<<< HEAD
-  "column_break_4",
-  "posting_date",
-  "department",
-=======
   "department",
   "column_break_4",
   "posting_date",
   "currency",
   "exchange_rate",
   "repay_unclaimed_amount_from_salary",
->>>>>>> 540559d6
   "section_break_8",
   "purpose",
   "column_break_11",
@@ -99,11 +93,7 @@
    "fieldtype": "Currency",
    "in_list_view": 1,
    "label": "Advance Amount",
-<<<<<<< HEAD
-   "options": "Company:company:default_currency",
-=======
-   "options": "currency",
->>>>>>> 540559d6
+   "options": "currency",
    "reqd": 1
   },
   {
@@ -111,11 +101,7 @@
    "fieldtype": "Currency",
    "label": "Paid Amount",
    "no_copy": 1,
-<<<<<<< HEAD
-   "options": "Company:company:default_currency",
-=======
-   "options": "currency",
->>>>>>> 540559d6
+   "options": "currency",
    "read_only": 1
   },
   {
@@ -123,11 +109,7 @@
    "fieldtype": "Currency",
    "label": "Claimed Amount",
    "no_copy": 1,
-<<<<<<< HEAD
-   "options": "Company:company:default_currency",
-=======
-   "options": "currency",
->>>>>>> 540559d6
+   "options": "currency",
    "read_only": 1
   },
   {
@@ -177,39 +159,24 @@
    "options": "Mode of Payment"
   },
   {
-<<<<<<< HEAD
-   "fieldname": "return_amount",
-   "fieldtype": "Currency",
-   "label": "Returned Amount",
-   "options": "Company:company:default_currency",
-=======
    "allow_on_submit": 1,
    "fieldname": "return_amount",
    "fieldtype": "Currency",
    "label": "Returned Amount",
    "options": "currency",
->>>>>>> 540559d6
    "read_only": 1
   },
   {
    "default": "0",
    "fieldname": "repay_unclaimed_amount_from_salary",
    "fieldtype": "Check",
-<<<<<<< HEAD
-   "label": "Repay unclaimed amount from salary"
-=======
    "label": "Repay Unclaimed Amount from Salary"
->>>>>>> 540559d6
   },
   {
    "depends_on": "eval:cur_frm.doc.employee",
    "fieldname": "pending_amount",
    "fieldtype": "Currency",
    "label": "Pending Amount",
-<<<<<<< HEAD
-   "options": "Company:company:default_currency",
-   "read_only": 1
-=======
    "options": "currency",
    "read_only": 1
   },
@@ -229,16 +196,11 @@
    "precision": "9",
    "print_hide": 1,
    "reqd": 1
->>>>>>> 540559d6
   }
  ],
  "is_submittable": 1,
  "links": [],
-<<<<<<< HEAD
- "modified": "2020-06-12 12:42:39.833818",
-=======
  "modified": "2021-09-11 18:38:38.617478",
->>>>>>> 540559d6
  "modified_by": "Administrator",
  "module": "HR",
  "name": "Employee Advance",
