--- conflicted
+++ resolved
@@ -1,8 +1,5 @@
 {
-<<<<<<< HEAD
-=======
  "actions": [],
->>>>>>> fd30b8f4
  "allow_import": 1,
  "allow_rename": 1,
  "autoname": "HR-TAX-PRF-.YYYY.-.#####",
@@ -24,11 +21,6 @@
   "total_actual_amount",
   "column_break_12",
   "exemption_amount",
-<<<<<<< HEAD
-  "other_incomes_section",
-  "income_from_other_sources",
-=======
->>>>>>> fd30b8f4
   "attachment_section",
   "attachments",
   "amended_from"
@@ -38,10 +30,7 @@
    "fieldname": "employee",
    "fieldtype": "Link",
    "in_list_view": 1,
-<<<<<<< HEAD
-=======
    "in_standard_filter": 1,
->>>>>>> fd30b8f4
    "label": "Employee",
    "options": "Employee",
    "reqd": 1
@@ -76,10 +65,7 @@
    "fieldname": "payroll_period",
    "fieldtype": "Link",
    "in_list_view": 1,
-<<<<<<< HEAD
-=======
    "in_standard_filter": 1,
->>>>>>> fd30b8f4
    "label": "Payroll Period",
    "options": "Payroll Period",
    "reqd": 1
@@ -124,19 +110,6 @@
    "read_only": 1
   },
   {
-<<<<<<< HEAD
-   "fieldname": "other_incomes_section",
-   "fieldtype": "Section Break",
-   "label": "Other Incomes"
-  },
-  {
-   "fieldname": "income_from_other_sources",
-   "fieldtype": "Currency",
-   "label": "Income From Other Sources"
-  },
-  {
-=======
->>>>>>> fd30b8f4
    "fieldname": "attachment_section",
    "fieldtype": "Section Break"
   },
@@ -156,79 +129,97 @@
   }
  ],
  "is_submittable": 1,
-<<<<<<< HEAD
- "modified": "2020-03-03 15:37:27.580521",
-=======
  "links": [],
  "modified": "2020-03-18 14:55:51.420016",
->>>>>>> fd30b8f4
  "modified_by": "Administrator",
  "module": "HR",
  "name": "Employee Tax Exemption Proof Submission",
  "owner": "Administrator",
  "permissions": [
   {
-   "amend": 1,
-   "cancel": 1,
-   "create": 1,
-   "delete": 1,
-   "email": 1,
-   "export": 1,
-   "print": 1,
-   "read": 1,
-   "report": 1,
-   "role": "System Manager",
-   "share": 1,
-   "submit": 1,
-   "write": 1
-  },
-  {
-   "amend": 1,
-   "cancel": 1,
-   "create": 1,
-   "delete": 1,
-   "email": 1,
-   "export": 1,
-   "print": 1,
-   "read": 1,
-   "report": 1,
-   "role": "HR Manager",
-   "share": 1,
-   "submit": 1,
-   "write": 1
-  },
-  {
-   "amend": 1,
-   "cancel": 1,
-   "create": 1,
-   "delete": 1,
-   "email": 1,
-   "export": 1,
-   "print": 1,
-   "read": 1,
-   "report": 1,
-   "role": "HR User",
-   "share": 1,
-   "submit": 1,
-   "write": 1
-  },
-  {
-   "amend": 1,
-   "cancel": 1,
-   "create": 1,
-   "delete": 1,
-   "email": 1,
-   "export": 1,
-   "print": 1,
-   "read": 1,
-   "report": 1,
-   "role": "Employee",
-   "share": 1,
-   "submit": 1,
+   "amend": 1, 
+   "cancel": 1, 
+   "create": 1, 
+   "delete": 1, 
+   "email": 1, 
+   "export": 1, 
+   "if_owner": 0, 
+   "import": 0, 
+   "permlevel": 0, 
+   "print": 1, 
+   "read": 1, 
+   "report": 1, 
+   "role": "System Manager", 
+   "set_user_permissions": 0, 
+   "share": 1, 
+   "submit": 1, 
+   "write": 1
+  }, 
+  {
+   "amend": 1, 
+   "cancel": 1, 
+   "create": 1, 
+   "delete": 1, 
+   "email": 1, 
+   "export": 1, 
+   "if_owner": 0, 
+   "import": 0, 
+   "permlevel": 0, 
+   "print": 1, 
+   "read": 1, 
+   "report": 1, 
+   "role": "HR Manager", 
+   "set_user_permissions": 0, 
+   "share": 1, 
+   "submit": 1, 
+   "write": 1
+  }, 
+  {
+   "amend": 1, 
+   "cancel": 1, 
+   "create": 1, 
+   "delete": 1, 
+   "email": 1, 
+   "export": 1, 
+   "if_owner": 0, 
+   "import": 0, 
+   "permlevel": 0, 
+   "print": 1, 
+   "read": 1, 
+   "report": 1, 
+   "role": "HR User", 
+   "set_user_permissions": 0, 
+   "share": 1, 
+   "submit": 1, 
+   "write": 1
+  }, 
+  {
+   "amend": 1, 
+   "cancel": 1, 
+   "create": 1, 
+   "delete": 1, 
+   "email": 1, 
+   "export": 1, 
+   "if_owner": 0, 
+   "import": 0, 
+   "permlevel": 0, 
+   "print": 1, 
+   "read": 1, 
+   "report": 1, 
+   "role": "Employee", 
+   "set_user_permissions": 0, 
+   "share": 1, 
+   "submit": 1, 
    "write": 1
   }
- ],
- "sort_field": "modified",
- "sort_order": "DESC",
- "track_changes": 1
+ ], 
+ "quick_entry": 0, 
+ "read_only": 0, 
+ "read_only_onload": 0, 
+ "show_name_in_global_search": 0, 
+ "sort_field": "modified", 
+ "sort_order": "DESC", 
+ "track_changes": 1, 
+ "track_seen": 0, 
+ "track_views": 0
 }