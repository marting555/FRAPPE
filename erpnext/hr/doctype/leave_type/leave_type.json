--- conflicted
+++ resolved
@@ -2,10 +2,7 @@
  "allow_import": 1,
  "allow_rename": 1,
  "autoname": "field:leave_type_name",
-<<<<<<< HEAD
  "create_on_install": 1,
-=======
->>>>>>> 4a323463
  "creation": "2013-02-21 09:55:58",
  "doctype": "DocType",
  "document_type": "Setup",
@@ -23,10 +20,7 @@
   "include_holiday",
   "is_compensatory",
   "carry_forward_section",
-<<<<<<< HEAD
-=======
   "maximum_carry_forwarded_leaves",
->>>>>>> 4a323463
   "expire_carry_forwarded_leaves_after_days",
   "encashment",
   "allow_encashment",
@@ -173,24 +167,17 @@
    "fieldtype": "Select",
    "label": "Rounding",
    "options": "0.5\n1.0"
-<<<<<<< HEAD
-=======
   },
   {
    "depends_on": "is_carry_forward",
    "fieldname": "maximum_carry_forwarded_leaves",
    "fieldtype": "Float",
    "label": "Maximum Carry Forwarded Leaves"
->>>>>>> 4a323463
   }
  ],
  "icon": "fa fa-flag",
  "idx": 1,
-<<<<<<< HEAD
- "modified": "2019-09-06 20:22:40.953283",
-=======
  "modified": "2019-09-06 18:48:48.946074",
->>>>>>> 4a323463
  "modified_by": "Administrator",
  "module": "HR",
  "name": "Leave Type",
