{
 "actions": [],
 "allow_import": 1,
 "allow_rename": 1,
 "autoname": "field:leave_type_name",
 "creation": "2013-02-21 09:55:58",
 "doctype": "DocType",
 "document_type": "Setup",
 "engine": "InnoDB",
 "field_order": [
  "leave_type_name",
  "max_leaves_allowed",
  "applicable_after",
  "max_continuous_days_allowed",
  "column_break_3",
  "is_carry_forward",
  "is_lwp",
  "is_ppl",
  "fraction_of_daily_salary_per_leave",
  "is_optional_leave",
  "allow_negative",
  "include_holiday",
  "is_compensatory",
  "carry_forward_section",
  "maximum_carry_forwarded_leaves",
  "expire_carry_forwarded_leaves_after_days",
  "encashment",
  "allow_encashment",
  "encashment_threshold_days",
  "column_break_17",
  "earning_component",
  "earned_leave",
  "is_earned_leave",
  "earned_leave_frequency",
  "column_break_22",
  "based_on_date_of_joining",
  "rounding"
 ],
 "fields": [
  {
   "fieldname": "leave_type_name",
   "fieldtype": "Data",
   "in_list_view": 1,
   "label": "Leave Type Name",
   "oldfieldname": "leave_type_name",
   "oldfieldtype": "Data",
   "reqd": 1,
   "unique": 1
  },
  {
   "description": "Allows you to set the maximum number of the annual allocation of this Leave Type while creating the Leave Policy.",
   "fieldname": "max_leaves_allowed",
   "fieldtype": "Int",
   "label": "Maximum Leave Allocation Allowed"
  },
  {
   "fieldname": "applicable_after",
   "fieldtype": "Int",
   "label": "Applicable After (Working Days)"
  },
  {
   "description": "Set the maximum number of leaves employees can take for consecutive days while creating the Leave Application.",
   "fieldname": "max_continuous_days_allowed",
   "fieldtype": "Int",
   "in_list_view": 1,
   "label": "Maximum Consecutive Leaves Allowed",
   "oldfieldname": "max_days_allowed",
   "oldfieldtype": "Data"
  },
  {
   "fieldname": "column_break_3",
   "fieldtype": "Column Break"
  },
  {
   "default": "0",
   "fieldname": "is_carry_forward",
   "fieldtype": "Check",
   "in_list_view": 1,
   "label": "Is Carry Forward",
   "oldfieldname": "is_carry_forward",
   "oldfieldtype": "Check"
  },
  {
   "default": "0",
   "depends_on": "eval:doc.is_ppl == 0",
   "fieldname": "is_lwp",
   "fieldtype": "Check",
   "label": "Is Leave Without Pay"
  },
  {
   "default": "0",
   "description": "These leaves are holidays permitted by the company however, availing it is optional for an Employee.",
   "fieldname": "is_optional_leave",
   "fieldtype": "Check",
   "label": "Is Optional Leave"
  },
  {
   "default": "0",
   "fieldname": "allow_negative",
   "fieldtype": "Check",
   "label": "Allow Negative Balance"
  },
  {
   "default": "0",
   "fieldname": "include_holiday",
   "fieldtype": "Check",
   "label": "Include holidays within leaves as leaves"
  },
  {
   "default": "0",
   "fieldname": "is_compensatory",
   "fieldtype": "Check",
   "label": "Is Compensatory"
  },
  {
   "collapsible": 1,
   "depends_on": "eval: doc.is_carry_forward == 1",
   "fieldname": "carry_forward_section",
   "fieldtype": "Section Break",
   "label": "Carry Forward"
  },
  {
   "description": "Calculated in days",
   "fieldname": "expire_carry_forwarded_leaves_after_days",
   "fieldtype": "Int",
   "label": "Expire Carry Forwarded Leaves (Days)"
  },
  {
   "collapsible": 1,
   "fieldname": "encashment",
   "fieldtype": "Section Break",
   "label": "Encashment"
  },
  {
   "default": "0",
   "fieldname": "allow_encashment",
   "fieldtype": "Check",
   "label": "Allow Encashment"
  },
  {
   "depends_on": "allow_encashment",
   "fieldname": "encashment_threshold_days",
   "fieldtype": "Int",
   "label": "Encashment Threshold Days"
  },
  {
   "depends_on": "allow_encashment",
   "fieldname": "earning_component",
   "fieldtype": "Link",
   "label": "Earning Component",
   "options": "Salary Component"
  },
  {
   "collapsible": 1,
   "fieldname": "earned_leave",
   "fieldtype": "Section Break",
   "label": "Earned Leave"
  },
  {
   "default": "0",
   "fieldname": "is_earned_leave",
   "fieldtype": "Check",
   "label": "Is Earned Leave"
  },
  {
   "depends_on": "is_earned_leave",
   "fieldname": "earned_leave_frequency",
   "fieldtype": "Select",
   "label": "Earned Leave Frequency",
   "options": "Monthly\nQuarterly\nHalf-Yearly\nYearly"
  },
  {
   "default": "0.5",
   "depends_on": "is_earned_leave",
   "fieldname": "rounding",
   "fieldtype": "Select",
   "label": "Rounding",
   "options": "\n0.25\n0.5\n1.0"
  },
  {
   "depends_on": "is_carry_forward",
   "fieldname": "maximum_carry_forwarded_leaves",
   "fieldtype": "Float",
   "label": "Maximum Carry Forwarded Leaves"
  },
  {
   "fieldname": "column_break_17",
   "fieldtype": "Column Break"
  },
  {
   "fieldname": "column_break_22",
   "fieldtype": "Column Break"
  },
  {
   "default": "0",
   "depends_on": "eval:doc.is_earned_leave",
   "description": "If checked, leave will be granted on the day of joining every month.",
   "fieldname": "based_on_date_of_joining",
   "fieldtype": "Check",
   "label": "Based On Date Of Joining"
  },
  {
   "default": "0",
   "depends_on": "eval:doc.is_lwp == 0",
   "fieldname": "is_ppl",
   "fieldtype": "Check",
   "label": "Is Partially Paid Leave"
  },
  {
   "depends_on": "eval:doc.is_ppl == 1",
   "description": "For a day of leave taken, if you still pay (say) 50% of your daily salary, then put 0.50 in this field.",
   "fieldname": "fraction_of_daily_salary_per_leave",
   "fieldtype": "Float",
   "label": "Fraction of Daily Salary per Leave",
   "mandatory_depends_on": "eval:doc.is_ppl == 1"
  }
 ],
 "icon": "fa fa-flag",
 "idx": 1,
 "links": [],
<<<<<<< HEAD
 "modified": "2021-05-19 02:58:32.683178",
=======
 "modified": "2021-08-12 16:10:36.464690",
>>>>>>> 23431cf2
 "modified_by": "Administrator",
 "module": "HR",
 "name": "Leave Type",
 "owner": "Administrator",
 "permissions": [
  {
   "create": 1,
   "delete": 1,
   "email": 1,
   "print": 1,
   "read": 1,
   "report": 1,
   "role": "HR User",
   "share": 1,
   "write": 1
  },
  {
   "create": 1,
   "delete": 1,
   "email": 1,
   "print": 1,
   "read": 1,
   "report": 1,
   "role": "HR Manager",
   "share": 1,
   "write": 1
  },
  {
   "read": 1,
   "role": "Employee"
  }
 ],
 "sort_field": "modified",
 "sort_order": "DESC",
 "track_changes": 1
}<|MERGE_RESOLUTION|>--- conflicted
+++ resolved
@@ -218,11 +218,7 @@
  "icon": "fa fa-flag",
  "idx": 1,
  "links": [],
-<<<<<<< HEAD
- "modified": "2021-05-19 02:58:32.683178",
-=======
- "modified": "2021-08-12 16:10:36.464690",
->>>>>>> 23431cf2
+ "modified": "2021-10-01 02:58:32.683178",
  "modified_by": "Administrator",
  "module": "HR",
  "name": "Leave Type",
