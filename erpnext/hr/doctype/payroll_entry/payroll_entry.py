# -*- coding: utf-8 -*-
# Copyright (c) 2017, Frappe Technologies Pvt. Ltd. and contributors
# For license information, please see license.txt

from __future__ import unicode_literals
import frappe
from frappe.model.document import Document
from dateutil.relativedelta import relativedelta
from frappe.utils import cint, flt, nowdate, add_days, getdate, fmt_money, add_to_date, DATE_FORMAT, date_diff
from frappe import _
from erpnext.accounts.utils import get_fiscal_year
from erpnext.hr.doctype.employee.employee import get_holiday_list_for_employee

class PayrollEntry(Document):
	def onload(self):
		if not self.docstatus==1 or self.salary_slips_submitted:
    			return

		# check if salary slips were manually submitted
		entries = frappe.db.count("Salary Slip", {'payroll_entry': self.name, 'docstatus': 1}, ['name'])
		if cint(entries) == len(self.employees):
    			self.set_onload("submitted_ss", True)

	def on_submit(self):
		self.create_salary_slips()

	def before_submit(self):
		if self.validate_attendance:
			if self.validate_employee_attendance():
				frappe.throw(_("Cannot Submit, Employees left to mark attendance"))

	def on_cancel(self):
		frappe.delete_doc("Salary Slip", frappe.db.sql_list("""select name from `tabSalary Slip`
			where payroll_entry=%s """, (self.name)))

	def get_emp_list(self):
		"""
			Returns list of active employees based on selected criteria
			and for which salary structure exists
		"""
		cond = self.get_filter_condition()
		cond += self.get_joining_relieving_condition()

		condition = ''
		if self.payroll_frequency:
			condition = """and payroll_frequency = '%(payroll_frequency)s'"""% {"payroll_frequency": self.payroll_frequency}

		sal_struct = frappe.db.sql_list("""
				select
					name from `tabSalary Structure`
				where
					docstatus = 1 and
					is_active = 'Yes'
					and company = %(company)s and
					ifnull(salary_slip_based_on_timesheet,0) = %(salary_slip_based_on_timesheet)s
					{condition}""".format(condition=condition),
				{"company": self.company, "salary_slip_based_on_timesheet":self.salary_slip_based_on_timesheet})
		
		if sal_struct:
			cond += "and t2.salary_structure IN %(sal_struct)s "
			cond += "and %(from_date)s >= t2.from_date"
			emp_list = frappe.db.sql("""
				select
					distinct t1.name as employee, t1.employee_name, t1.department, t1.designation
				from
					`tabEmployee` t1, `tabSalary Structure Assignment` t2
				where
					t1.name = t2.employee
					and t2.docstatus = 1
			%s order by t2.from_date desc
			""" % cond, {"sal_struct": tuple(sal_struct), "from_date": self.end_date}, as_dict=True)
			return emp_list

	def fill_employee_details(self):
		self.set('employees', [])
		employees = self.get_emp_list()
		if not employees:
			frappe.throw(_("No employees for the mentioned criteria"))

		for d in employees:
			self.append('employees', d)

		self.number_of_employees = len(employees)
		if self.validate_attendance:
			return self.validate_employee_attendance()

	def get_filter_condition(self):
		self.check_mandatory()

		cond = ''
		for f in ['company', 'branch', 'department', 'designation']:
			if self.get(f):
				cond += " and t1." + f + " = '" + self.get(f).replace("'", "\'") + "'"

		return cond

	def get_joining_relieving_condition(self):
		cond = """
			and ifnull(t1.date_of_joining, '0000-00-00') <= '%(end_date)s'
			and ifnull(t1.relieving_date, '2199-12-31') >= '%(start_date)s'
		""" % {"start_date": self.start_date, "end_date": self.end_date}
		return cond

	def check_mandatory(self):
		for fieldname in ['company', 'start_date', 'end_date']:
			if not self.get(fieldname):
				frappe.throw(_("Please set {0}").format(self.meta.get_label(fieldname)))

	def create_salary_slips(self):
		"""
			Creates salary slip for selected employees if already not created
		"""
		self.check_permission('write')
		self.created = 1
		emp_list = [d.employee for d in self.get_emp_list()]
		if emp_list:
			args = frappe._dict({
				"salary_slip_based_on_timesheet": self.salary_slip_based_on_timesheet,
				"payroll_frequency": self.payroll_frequency,
				"start_date": self.start_date,
				"end_date": self.end_date,
				"company": self.company,
				"posting_date": self.posting_date,
				"deduct_tax_for_unclaimed_employee_benefits": self.deduct_tax_for_unclaimed_employee_benefits,
				"deduct_tax_for_unsubmitted_tax_exemption_proof": self.deduct_tax_for_unsubmitted_tax_exemption_proof,
				"payroll_entry": self.name
			})
			if len(emp_list) > 30:
				frappe.enqueue(create_salary_slips_for_employees, timeout=600, employees=emp_list, args=args)
			else:
				create_salary_slips_for_employees(emp_list, args, publish_progress=False)
				# since this method is called via frm.call this doc needs to be updated manually
				self.reload()

	def get_sal_slip_list(self, ss_status, as_dict=False):
		"""
			Returns list of salary slips based on selected criteria
		"""
		cond = self.get_filter_condition()

		ss_list = frappe.db.sql("""
			select t1.name, t1.salary_structure, t1.payroll_cost_center from `tabSalary Slip` t1
			where t1.docstatus = %s and t1.start_date >= %s and t1.end_date <= %s
			and (t1.journal_entry is null or t1.journal_entry = "") and ifnull(salary_slip_based_on_timesheet,0) = %s %s
		""" % ('%s', '%s', '%s','%s', cond), (ss_status, self.start_date, self.end_date, self.salary_slip_based_on_timesheet), as_dict=as_dict)
		return ss_list

	def submit_salary_slips(self):
		self.check_permission('write')
		ss_list = self.get_sal_slip_list(ss_status=0)
		if len(ss_list) > 30:
			frappe.enqueue(submit_salary_slips_for_employees, timeout=600, payroll_entry=self, salary_slips=ss_list)
		else:
			submit_salary_slips_for_employees(self, ss_list, publish_progress=False)

	def email_salary_slip(self, submitted_ss):
		if frappe.db.get_single_value("HR Settings", "email_salary_slip_to_employee"):
			for ss in submitted_ss:
				ss.email_salary_slip()

	def get_salary_component_account(self, salary_component):
		account = frappe.db.get_value("Salary Component Account",
			{"parent": salary_component, "company": self.company}, "default_account")

		if not account:
			frappe.throw(_("Please set default account in Salary Component {0}")
				.format(salary_component))

		return account

	def get_salary_components(self, component_type):
		salary_slips = self.get_sal_slip_list(ss_status = 1, as_dict = True)
		if salary_slips:			
			salary_components = frappe.db.sql("""
				select ssd.salary_component, ssd.amount, ssd.parentfield, ss.payroll_cost_center
				from `tabSalary Slip` ss, `tabSalary Detail` ssd
				where ss.name = ssd.parent and ssd.parentfield = '%s' and ss.name in (%s)
			""" % (component_type, ', '.join(['%s']*len(salary_slips))),
				tuple([d.name for d in salary_slips]), as_dict=True)

			return salary_components

	def get_salary_component_total(self, component_type = None):
		salary_components = self.get_salary_components(component_type)
		if salary_components:
			component_dict = {}
			for item in salary_components:
				add_component_to_accrual_jv_entry = True
				if component_type == "earnings":
					is_flexible_benefit, only_tax_impact = frappe.db.get_value("Salary Component", item['salary_component'], ['is_flexible_benefit', 'only_tax_impact'])
					if is_flexible_benefit == 1 and only_tax_impact ==1:
						add_component_to_accrual_jv_entry = False
				if add_component_to_accrual_jv_entry:
					component_dict[(item.salary_component, item.payroll_cost_center)] \
						= component_dict.get((item.salary_component, item.payroll_cost_center), 0) + flt(item.amount)
			account_details = self.get_account(component_dict = component_dict)
			return account_details

	def get_account(self, component_dict = None):
		account_dict = {}		
		for key, amount in component_dict.items():
			account = self.get_salary_component_account(key[0])
			account_dict[(account, key[1])] = account_dict.get((account, key[1]), 0) + amount
		return account_dict

	def get_default_payroll_payable_account(self):
		payroll_payable_account = frappe.get_cached_value('Company',
			{"company_name": self.company},  "default_payroll_payable_account")

		if not payroll_payable_account:
			frappe.throw(_("Please set Default Payroll Payable Account in Company {0}")
				.format(self.company))

		return payroll_payable_account

	def make_accrual_jv_entry(self):
		self.check_permission('write')
		earnings = self.get_salary_component_total(component_type = "earnings") or {}
		deductions = self.get_salary_component_total(component_type = "deductions") or {}
		default_payroll_payable_account = self.get_default_payroll_payable_account()
		jv_name = ""
		precision = frappe.get_precision("Journal Entry Account", "debit_in_account_currency")

		if earnings or deductions:
			journal_entry = frappe.new_doc('Journal Entry')
			journal_entry.voucher_type = 'Journal Entry'
			journal_entry.user_remark = _('Accrual Journal Entry for salaries from {0} to {1}')\
				.format(self.start_date, self.end_date)
			journal_entry.company = self.company
			journal_entry.posting_date = self.posting_date

			accounts = []
			payable_amount = 0

			# Earnings
			for acc_cc, amount in earnings.items():
				payable_amount += flt(amount, precision)
<<<<<<< HEAD
				if (frappe.db.get_value("Account", acc, "account_type") == "Payable"):
					slips = frappe.db.get_all("Salary Slip", filters={'payroll_entry': self.name})
					for slip in slips:
						slip_doc = frappe.get_doc("Salary Slip", slip)
						for earning in slip_doc.earnings:
							slip_account = frappe.db.get_value("Salary Component Account",
								{"parent": earning.salary_component, "company": self.company}, "default_account")
							if (acc == slip_account):
								accounts.append({
									"account": acc,
									"debit_in_account_currency": flt(earning.amount, precision),
									"party_type": 'Employee',
									"party": slip_doc.employee,
									"cost_center": self.cost_center,
									"project": self.project,
									"reference_type": self.doctype,
									"reference_name": self.name
								})
				else:
					accounts.append({
							"account": acc,
							"debit_in_account_currency": flt(amount, precision),
							"party_type": '',
							"cost_center": self.cost_center,
							"project": self.project,
							"reference_type": self.doctype,
							"reference_name": self.name
						})
=======
				accounts.append({
						"account": acc_cc[0],
						"debit_in_account_currency": flt(amount, precision),
						"party_type": '',
						"cost_center": acc_cc[1] or self.cost_center,
						"project": self.project
					})
>>>>>>> fd351f82

			# Deductions
			for acc_cc, amount in deductions.items():
				payable_amount -= flt(amount, precision)
<<<<<<< HEAD
				if (frappe.db.get_value("Account", acc, "account_type") == "Payable"):
					slips = frappe.db.get_all("Salary Slip", filters={'payroll_entry': self.name})
					for slip in slips:
						slip_doc = frappe.get_doc("Salary Slip", slip)
						for deduction in slip_doc.deductions:
							slip_account = frappe.db.get_value("Salary Component Account",
								{"parent": deduction.salary_component, "company": self.company}, "default_account")
							if (acc == slip_account):
								accounts.append({
									"account": acc,
									"credit_in_account_currency": flt(deduction.amount, precision),
									"party_type": 'Employee',
									"party": slip_doc.employee,
									"project": self.project,
									#"reference_type": self.doctype,
									#"reference_name": self.name
								})
				else:
					accounts.append({
							"account": acc,
							"credit_in_account_currency": flt(amount, precision),
							"cost_center": self.cost_center,
							"party_type": '',
							"project": self.project,
							#"reference_type": self.doctype,
							#"reference_name": self.name
						})

			# Payable amount
			if (frappe.db.get_value("Account", default_payroll_payable_account, "account_type") == "Payable"):
				slips = frappe.db.get_all("Salary Slip", filters={'payroll_entry': self.name})
				for slip in slips:
					slip_doc = frappe.get_doc("Salary Slip", slip)
					accounts.append({
						"account": default_payroll_payable_account,
						"credit_in_account_currency": flt(slip_doc.net_pay, precision),
						"party_type": 'Employee',
						"party": slip_doc.employee,
						#"reference_type": self.doctype,
						#"reference_name": self.name
					})

			else:
				accounts.append({
					"account": default_payroll_payable_account,
					"credit_in_account_currency": flt(payable_amount, precision),
					"party_type": '',
					#"reference_type": self.doctype,
					#"reference_name": self.name
				})
=======
				accounts.append({
						"account": acc_cc[0],
						"credit_in_account_currency": flt(amount, precision),
						"cost_center": acc_cc[1] or self.cost_center,
						"party_type": '',
						"project": self.project
					})

			# Payable amount
			accounts.append({
				"account": default_payroll_payable_account,
				"credit_in_account_currency": flt(payable_amount, precision),
				"party_type": '',
				"cost_center": self.cost_center
			})
>>>>>>> fd351f82

			journal_entry.set("accounts", accounts)
			journal_entry.title = default_payroll_payable_account
			journal_entry.save()

			try:
				journal_entry.submit()
				jv_name = journal_entry.name
				self.update_salary_slip_status(jv_name = jv_name)
			except Exception as e:
				frappe.msgprint(e)

		return jv_name

	def make_payment_entry(self):
		self.check_permission('write')

		cond = self.get_filter_condition()
		salary_slip_name_list = frappe.db.sql(""" select t1.name from `tabSalary Slip` t1
			where t1.docstatus = 1 and start_date >= %s and end_date <= %s %s
			""" % ('%s', '%s', cond), (self.start_date, self.end_date), as_list = True)

		if salary_slip_name_list and len(salary_slip_name_list) > 0:
			salary_slip_total = 0
			for salary_slip_name in salary_slip_name_list:
				salary_slip = frappe.get_doc("Salary Slip", salary_slip_name[0])
				for sal_detail in salary_slip.earnings:
					is_flexible_benefit, only_tax_impact, creat_separate_je, statistical_component = frappe.db.get_value("Salary Component", sal_detail.salary_component,
						['is_flexible_benefit', 'only_tax_impact', 'create_separate_payment_entry_against_benefit_claim', 'statistical_component'])
					if only_tax_impact != 1 and statistical_component != 1:
						if is_flexible_benefit == 1 and creat_separate_je == 1:
							self.create_journal_entry(sal_detail.amount, sal_detail.salary_component)
						else:
							salary_slip_total += sal_detail.amount
				for sal_detail in salary_slip.deductions:
					statistical_component = frappe.db.get_value("Salary Component", sal_detail.salary_component, 'statistical_component')
					if statistical_component != 1:
						salary_slip_total -= sal_detail.amount
			if salary_slip_total > 0:
				self.create_journal_entry(salary_slip_total, "salary")

	def create_journal_entry(self, je_payment_amount, user_remark):
		default_payroll_payable_account = self.get_default_payroll_payable_account()
		precision = frappe.get_precision("Journal Entry Account", "debit_in_account_currency")

		journal_entry = frappe.new_doc('Journal Entry')
		journal_entry.voucher_type = 'Bank Entry'
		journal_entry.user_remark = _('Payment of {0} from {1} to {2}')\
			.format(user_remark, self.start_date, self.end_date)
		journal_entry.company = self.company
		journal_entry.posting_date = self.posting_date

		payment_amount = flt(je_payment_amount, precision)

		journal_entry.set("accounts", [
			{
				"account": self.payment_account,
				"bank_account": self.bank_account,
				"credit_in_account_currency": payment_amount
			},
			{
				"account": default_payroll_payable_account,
				"debit_in_account_currency": payment_amount,
				"reference_type": self.doctype,
				"reference_name": self.name
			}
		])
		journal_entry.save(ignore_permissions = True)

	def update_salary_slip_status(self, jv_name = None):
		ss_list = self.get_sal_slip_list(ss_status=1)
		for ss in ss_list:
			ss_obj = frappe.get_doc("Salary Slip",ss[0])
			frappe.db.set_value("Salary Slip", ss_obj.name, "journal_entry", jv_name)

	def set_start_end_dates(self):
		self.update(get_start_end_dates(self.payroll_frequency,
			self.start_date or self.posting_date, self.company))

	def validate_employee_attendance(self):
		employees_to_mark_attendance = []
		days_in_payroll, days_holiday, days_attendance_marked = 0, 0, 0
		for employee_detail in self.employees:
			days_holiday = self.get_count_holidays_of_employee(employee_detail.employee)
			days_attendance_marked = self.get_count_employee_attendance(employee_detail.employee)
			days_in_payroll = date_diff(self.end_date, self.start_date) + 1
			if days_in_payroll > days_holiday + days_attendance_marked:
				employees_to_mark_attendance.append({
					"employee": employee_detail.employee,
					"employee_name": employee_detail.employee_name
					})
		return employees_to_mark_attendance

	def get_count_holidays_of_employee(self, employee):
		holiday_list = get_holiday_list_for_employee(employee)
		holidays = 0
		if holiday_list:
			days = frappe.db.sql("""select count(*) from tabHoliday where
				parent=%s and holiday_date between %s and %s""", (holiday_list,
				self.start_date, self.end_date))
			if days and days[0][0]:
				holidays = days[0][0]
		return holidays

	def get_count_employee_attendance(self, employee):
		marked_days = 0
		attendances = frappe.db.sql("""select count(*) from tabAttendance where
			employee=%s and docstatus=1 and attendance_date between %s and %s""",
			(employee, self.start_date, self.end_date))
		if attendances and attendances[0][0]:
			marked_days = attendances[0][0]
		return marked_days

@frappe.whitelist()
def get_start_end_dates(payroll_frequency, start_date=None, company=None):
	'''Returns dict of start and end dates for given payroll frequency based on start_date'''

	if payroll_frequency == "Monthly" or payroll_frequency == "Bimonthly" or payroll_frequency == "":
		fiscal_year = get_fiscal_year(start_date, company=company)[0]
		month = "%02d" % getdate(start_date).month
		m = get_month_details(fiscal_year, month)
		if payroll_frequency == "Bimonthly":
			if getdate(start_date).day <= 15:
				start_date = m['month_start_date']
				end_date = m['month_mid_end_date']
			else:
				start_date = m['month_mid_start_date']
				end_date = m['month_end_date']
		else:
			start_date = m['month_start_date']
			end_date = m['month_end_date']

	if payroll_frequency == "Weekly":
		end_date = add_days(start_date, 6)

	if payroll_frequency == "Fortnightly":
		end_date = add_days(start_date, 13)

	if payroll_frequency == "Daily":
		end_date = start_date

	return frappe._dict({
		'start_date': start_date, 'end_date': end_date
	})

def get_frequency_kwargs(frequency_name):
	frequency_dict = {
		'monthly': {'months': 1},
		'fortnightly': {'days': 14},
		'weekly': {'days': 7},
		'daily': {'days': 1}
	}
	return frequency_dict.get(frequency_name)


@frappe.whitelist()
def get_end_date(start_date, frequency):
	start_date = getdate(start_date)
	frequency = frequency.lower() if frequency else 'monthly'
	kwargs = get_frequency_kwargs(frequency) if frequency != 'bimonthly' else get_frequency_kwargs('monthly')

	# weekly, fortnightly and daily intervals have fixed days so no problems
	end_date = add_to_date(start_date, **kwargs) - relativedelta(days=1)
	if frequency != 'bimonthly':
		return dict(end_date=end_date.strftime(DATE_FORMAT))

	else:
		return dict(end_date='')


def get_month_details(year, month):
	ysd = frappe.db.get_value("Fiscal Year", year, "year_start_date")
	if ysd:
		import calendar, datetime
		diff_mnt = cint(month)-cint(ysd.month)
		if diff_mnt<0:
			diff_mnt = 12-int(ysd.month)+cint(month)
		msd = ysd + relativedelta(months=diff_mnt) # month start date
		month_days = cint(calendar.monthrange(cint(msd.year) ,cint(month))[1]) # days in month
		mid_start = datetime.date(msd.year, cint(month), 16) # month mid start date
		mid_end = datetime.date(msd.year, cint(month), 15) # month mid end date
		med = datetime.date(msd.year, cint(month), month_days) # month end date
		return frappe._dict({
			'year': msd.year,
			'month_start_date': msd,
			'month_end_date': med,
			'month_mid_start_date': mid_start,
			'month_mid_end_date': mid_end,
			'month_days': month_days
		})
	else:
		frappe.throw(_("Fiscal Year {0} not found").format(year))

def get_payroll_entry_bank_entries(payroll_entry_name):
	journal_entries = frappe.db.sql(
		'select name from `tabJournal Entry Account` '
		'where reference_type="Payroll Entry" '
		'and reference_name=%s and docstatus=1',
		payroll_entry_name,
		as_dict=1
	)

	return journal_entries


@frappe.whitelist()
def payroll_entry_has_bank_entries(name):
	response = {}
	bank_entries = get_payroll_entry_bank_entries(name)
	response['submitted'] = 1 if bank_entries else 0

	return response

def create_salary_slips_for_employees(employees, args, publish_progress=True):
	salary_slips_exists_for = get_existing_salary_slips(employees, args)
	count=0
	for emp in employees:
		if emp not in salary_slips_exists_for:
			args.update({
				"doctype": "Salary Slip",
				"employee": emp
			})
			ss = frappe.get_doc(args)
			ss.insert()
			count+=1
			if publish_progress:
				frappe.publish_progress(count*100/len(set(employees) - set(salary_slips_exists_for)),
					title = _("Creating Salary Slips..."))

	payroll_entry = frappe.get_doc("Payroll Entry", args.payroll_entry)
	payroll_entry.db_set("salary_slips_created", 1)
	payroll_entry.notify_update()

def get_existing_salary_slips(employees, args):
	return frappe.db.sql_list("""
		select distinct employee from `tabSalary Slip`
		where docstatus!= 2 and company = %s
			and start_date >= %s and end_date <= %s
			and employee in (%s)
	""" % ('%s', '%s', '%s', ', '.join(['%s']*len(employees))),
		[args.company, args.start_date, args.end_date] + employees)

def submit_salary_slips_for_employees(payroll_entry, salary_slips, publish_progress=True):
	submitted_ss = []
	not_submitted_ss = []
	frappe.flags.via_payroll_entry = True

	count = 0
	for ss in salary_slips:
		ss_obj = frappe.get_doc("Salary Slip",ss[0])
		if ss_obj.net_pay<0:
			not_submitted_ss.append(ss[0])
		else:
			try:
				ss_obj.submit()
				submitted_ss.append(ss_obj)
			except frappe.ValidationError:
				not_submitted_ss.append(ss[0])

		count += 1
		if publish_progress:
			frappe.publish_progress(count*100/len(salary_slips), title = _("Submitting Salary Slips..."))
	if submitted_ss:
		payroll_entry.make_accrual_jv_entry()
		frappe.msgprint(_("Salary Slip submitted for period from {0} to {1}")
			.format(ss_obj.start_date, ss_obj.end_date))

		payroll_entry.email_salary_slip(submitted_ss)

		payroll_entry.db_set("salary_slips_submitted", 1)
		payroll_entry.notify_update()

	if not submitted_ss and not not_submitted_ss:
		frappe.msgprint(_("No salary slip found to submit for the above selected criteria OR salary slip already submitted"))

	if not_submitted_ss:
		frappe.msgprint(_("Could not submit some Salary Slips"))

def get_payroll_entries_for_jv(doctype, txt, searchfield, start, page_len, filters):
	return frappe.db.sql("""
		select name from `tabPayroll Entry`
		where `{key}` LIKE %(txt)s
		and name not in
			(select reference_name from `tabJournal Entry Account`
				where reference_type="Payroll Entry")
		order by name limit %(start)s, %(page_len)s"""
		.format(key=searchfield), {
			'txt': "%%%s%%" % frappe.db.escape(txt),
			'start': start, 'page_len': page_len
		})<|MERGE_RESOLUTION|>--- conflicted
+++ resolved
@@ -235,75 +235,63 @@
 			# Earnings
 			for acc_cc, amount in earnings.items():
 				payable_amount += flt(amount, precision)
-<<<<<<< HEAD
-				if (frappe.db.get_value("Account", acc, "account_type") == "Payable"):
-					slips = frappe.db.get_all("Salary Slip", filters={'payroll_entry': self.name})
-					for slip in slips:
-						slip_doc = frappe.get_doc("Salary Slip", slip)
-						for earning in slip_doc.earnings:
-							slip_account = frappe.db.get_value("Salary Component Account",
-								{"parent": earning.salary_component, "company": self.company}, "default_account")
-							if (acc == slip_account):
-								accounts.append({
-									"account": acc,
-									"debit_in_account_currency": flt(earning.amount, precision),
-									"party_type": 'Employee',
-									"party": slip_doc.employee,
-									"cost_center": self.cost_center,
-									"project": self.project,
-									"reference_type": self.doctype,
-									"reference_name": self.name
-								})
+
+				if (frappe.db.get_value("Account", acc_cc[0], "account_type") == "Payable"):
+						slips = frappe.db.get_all("Salary Slip", filters={'payroll_entry': self.name})
+						for slip in slips:
+							slip_doc = frappe.get_doc("Salary Slip", slip)
+							for earning in slip_doc.earnings:
+								slip_account = frappe.db.get_value("Salary Component Account",
+									{"parent": earning.salary_component, "company": self.company}, "default_account")
+								if (acc_cc[0] == slip_account):
+									accounts.append({
+										"account": acc_cc[0],
+										"debit_in_account_currency": flt(earning.amount, precision),
+										"party_type": 'Employee',
+										"party": slip_doc.employee,
+										"cost_center": acc_cc[1] or self.cost_center,
+										"project": self.project,
+										"reference_type": self.doctype,
+										"reference_name": self.name
+									})
 				else:
 					accounts.append({
-							"account": acc,
+							"account": acc_cc[0],
 							"debit_in_account_currency": flt(amount, precision),
 							"party_type": '',
-							"cost_center": self.cost_center,
+							"cost_center": acc_cc[1] or self.cost_center,
 							"project": self.project,
 							"reference_type": self.doctype,
 							"reference_name": self.name
 						})
-=======
-				accounts.append({
-						"account": acc_cc[0],
-						"debit_in_account_currency": flt(amount, precision),
-						"party_type": '',
-						"cost_center": acc_cc[1] or self.cost_center,
-						"project": self.project
-					})
->>>>>>> fd351f82
 
 			# Deductions
 			for acc_cc, amount in deductions.items():
 				payable_amount -= flt(amount, precision)
-<<<<<<< HEAD
-				if (frappe.db.get_value("Account", acc, "account_type") == "Payable"):
-					slips = frappe.db.get_all("Salary Slip", filters={'payroll_entry': self.name})
-					for slip in slips:
-						slip_doc = frappe.get_doc("Salary Slip", slip)
-						for deduction in slip_doc.deductions:
-							slip_account = frappe.db.get_value("Salary Component Account",
-								{"parent": deduction.salary_component, "company": self.company}, "default_account")
-							if (acc == slip_account):
-								accounts.append({
-									"account": acc,
-									"credit_in_account_currency": flt(deduction.amount, precision),
-									"party_type": 'Employee',
-									"party": slip_doc.employee,
-									"project": self.project,
-									#"reference_type": self.doctype,
-									#"reference_name": self.name
-								})
+
+				if (frappe.db.get_value("Account", acc_cc[0], "account_type") == "Payable"):
+						slips = frappe.db.get_all("Salary Slip", filters={'payroll_entry': self.name})
+						for slip in slips:
+							slip_doc = frappe.get_doc("Salary Slip", slip)
+							for deduction in slip_doc.deductions:
+								slip_account = frappe.db.get_value("Salary Component Account",
+									{"parent": deduction.salary_component, "company": self.company}, "default_account")
+								if (acc_cc[0] == slip_account):
+									accounts.append({
+										"account": acc_cc[0],
+										"credit_in_account_currency": flt(deduction.amount, precision),
+										"cost_center": acc_cc[1] or self.cost_center,
+										"party_type": 'Employee',
+										"party": slip_doc.employee,
+										"project": self.project
+									})
 				else:
 					accounts.append({
-							"account": acc,
+							"account": acc_cc[0],
 							"credit_in_account_currency": flt(amount, precision),
-							"cost_center": self.cost_center,
+							"cost_center": acc_cc[1] or self.cost_center,
 							"party_type": '',
-							"project": self.project,
-							#"reference_type": self.doctype,
-							#"reference_name": self.name
+							"project": self.project
 						})
 
 			# Payable amount
@@ -328,23 +316,6 @@
 					#"reference_type": self.doctype,
 					#"reference_name": self.name
 				})
-=======
-				accounts.append({
-						"account": acc_cc[0],
-						"credit_in_account_currency": flt(amount, precision),
-						"cost_center": acc_cc[1] or self.cost_center,
-						"party_type": '',
-						"project": self.project
-					})
-
-			# Payable amount
-			accounts.append({
-				"account": default_payroll_payable_account,
-				"credit_in_account_currency": flt(payable_amount, precision),
-				"party_type": '',
-				"cost_center": self.cost_center
-			})
->>>>>>> fd351f82
 
 			journal_entry.set("accounts", accounts)
 			journal_entry.title = default_payroll_payable_account
