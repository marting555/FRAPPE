{
 "actions": [],
 "allow_import": 1,
 "autoname": "naming_series:",
 "creation": "2013-02-20 19:10:38",
 "doctype": "DocType",
 "document_type": "Setup",
 "engine": "InnoDB",
 "field_order": [
  "naming_series",
  "employee",
  "employee_name",
  "department",
  "company",
  "column_break1",
  "leave_type",
  "from_date",
  "to_date",
  "section_break_6",
  "new_leaves_allocated",
  "carry_forward",
  "unused_leaves",
  "total_leaves_allocated",
  "total_leaves_encashed",
  "column_break_10",
  "compensatory_request",
  "leave_period",
  "leave_policy",
  "leave_policy_assignment",
  "carry_forwarded_leaves_count",
  "expired",
  "amended_from",
  "notes",
  "description"
 ],
 "fields": [
  {
   "fieldname": "naming_series",
   "fieldtype": "Select",
   "label": "Series",
   "no_copy": 1,
   "options": "HR-LAL-.YYYY.-",
   "print_hide": 1,
   "reqd": 1,
   "set_only_once": 1
  },
  {
   "fieldname": "employee",
   "fieldtype": "Link",
   "in_global_search": 1,
   "in_list_view": 1,
   "in_standard_filter": 1,
   "label": "Employee",
   "oldfieldname": "employee",
   "oldfieldtype": "Link",
   "options": "Employee",
   "reqd": 1,
   "search_index": 1
  },
  {
   "fetch_from": "employee.employee_name",
   "fieldname": "employee_name",
   "fieldtype": "Data",
   "in_global_search": 1,
   "in_list_view": 1,
   "label": "Employee Name",
   "read_only": 1,
   "search_index": 1
  },
  {
   "fetch_from": "employee.department",
   "fieldname": "department",
   "fieldtype": "Link",
   "label": "Department",
   "options": "Department",
   "read_only": 1
  },
  {
   "fieldname": "column_break1",
   "fieldtype": "Column Break",
   "width": "50%"
  },
  {
   "fieldname": "leave_type",
   "fieldtype": "Link",
   "in_list_view": 1,
   "in_standard_filter": 1,
   "label": "Leave Type",
   "oldfieldname": "leave_type",
   "oldfieldtype": "Link",
   "options": "Leave Type",
   "reqd": 1,
   "search_index": 1
  },
  {
   "fieldname": "from_date",
   "fieldtype": "Date",
   "label": "From Date",
   "reqd": 1
  },
  {
   "fieldname": "to_date",
   "fieldtype": "Date",
   "label": "To Date",
   "reqd": 1
  },
  {
   "fieldname": "section_break_6",
   "fieldtype": "Section Break",
   "label": "Allocation"
  },
  {
   "allow_on_submit": 1,
   "bold": 1,
   "fieldname": "new_leaves_allocated",
   "fieldtype": "Float",
   "label": "New Leaves Allocated"
  },
  {
   "default": "0",
   "fieldname": "carry_forward",
   "fieldtype": "Check",
   "label": "Add unused leaves from previous allocations"
  },
  {
   "depends_on": "carry_forward",
   "fieldname": "unused_leaves",
   "fieldtype": "Float",
   "label": "Unused leaves",
   "read_only": 1
  },
  {
   "allow_on_submit": 1,
   "fieldname": "total_leaves_allocated",
   "fieldtype": "Float",
   "label": "Total Leaves Allocated",
   "read_only": 1,
   "reqd": 1
  },
  {
   "depends_on": "eval:doc.total_leaves_encashed>0",
   "fieldname": "total_leaves_encashed",
   "fieldtype": "Float",
   "label": "Total Leaves Encashed",
   "read_only": 1
  },
  {
   "fieldname": "column_break_10",
   "fieldtype": "Column Break"
  },
  {
   "fieldname": "compensatory_request",
   "fieldtype": "Link",
   "label": "Compensatory Leave Request",
   "options": "Compensatory Leave Request",
   "read_only": 1
  },
  {
   "fieldname": "leave_period",
   "fieldtype": "Link",
   "in_standard_filter": 1,
   "label": "Leave Period",
   "options": "Leave Period",
   "read_only": 1
  },
  {
   "fetch_from": "leave_policy_assignment.leave_policy",
   "fieldname": "leave_policy",
   "fieldtype": "Link",
   "hidden": 1,
   "in_standard_filter": 1,
   "label": "Leave Policy",
   "options": "Leave Policy",
   "read_only": 1
  },
  {
   "default": "0",
   "fieldname": "expired",
   "fieldtype": "Check",
   "hidden": 1,
   "in_standard_filter": 1,
   "label": "Expired",
   "read_only": 1
  },
  {
   "fieldname": "amended_from",
   "fieldtype": "Link",
   "ignore_user_permissions": 1,
   "label": "Amended From",
   "no_copy": 1,
   "oldfieldname": "amended_from",
   "oldfieldtype": "Data",
   "options": "Leave Allocation",
   "print_hide": 1,
   "read_only": 1
  },
  {
   "collapsible": 1,
   "fieldname": "notes",
   "fieldtype": "Section Break",
   "label": "Notes"
  },
  {
   "fieldname": "description",
   "fieldtype": "Small Text",
   "label": "Description",
   "oldfieldname": "reason",
   "oldfieldtype": "Small Text",
   "width": "300px"
  },
  {
   "depends_on": "carry_forwarded_leaves_count",
   "fieldname": "carry_forwarded_leaves_count",
   "fieldtype": "Float",
   "label": "Carry Forwarded Leaves",
   "read_only": 1
  },
  {
   "fieldname": "leave_policy_assignment",
   "fieldtype": "Link",
   "label": "Leave Policy Assignment",
   "options": "Leave Policy Assignment",
   "read_only": 1
  },
  {
   "fetch_from": "employee.company",
   "fieldname": "company",
   "fieldtype": "Link",
   "label": "Company",
   "options": "Company",
   "read_only": 1,
   "reqd": 1
  }
 ],
 "icon": "fa fa-ok",
 "idx": 1,
 "index_web_pages_for_search": 1,
 "is_submittable": 1,
 "links": [],
<<<<<<< HEAD
 "modified": "2021-09-13 16:30:08.679498",
=======
 "modified": "2021-10-01 15:28:26.335104",
>>>>>>> 02da9c3c
 "modified_by": "Administrator",
 "module": "HR",
 "name": "Leave Allocation",
 "owner": "Administrator",
 "permissions": [
  {
   "amend": 1,
   "cancel": 1,
   "create": 1,
   "delete": 1,
   "email": 1,
   "print": 1,
   "read": 1,
   "report": 1,
   "role": "HR User",
   "share": 1,
   "submit": 1,
   "write": 1
  },
  {
   "amend": 1,
   "cancel": 1,
   "create": 1,
   "delete": 1,
   "email": 1,
   "export": 1,
   "import": 1,
   "print": 1,
   "read": 1,
   "report": 1,
   "role": "HR Manager",
   "share": 1,
   "submit": 1,
   "write": 1
  }
 ],
 "search_fields": "employee,employee_name,leave_type,total_leaves_allocated",
 "show_name_in_global_search": 1,
 "sort_field": "modified",
 "sort_order": "DESC",
 "timeline_field": "employee"
}<|MERGE_RESOLUTION|>--- conflicted
+++ resolved
@@ -1,286 +1,282 @@
 {
- "actions": [],
- "allow_import": 1,
- "autoname": "naming_series:",
- "creation": "2013-02-20 19:10:38",
- "doctype": "DocType",
- "document_type": "Setup",
- "engine": "InnoDB",
- "field_order": [
-  "naming_series",
-  "employee",
-  "employee_name",
-  "department",
-  "company",
-  "column_break1",
-  "leave_type",
-  "from_date",
-  "to_date",
-  "section_break_6",
-  "new_leaves_allocated",
-  "carry_forward",
-  "unused_leaves",
-  "total_leaves_allocated",
-  "total_leaves_encashed",
-  "column_break_10",
-  "compensatory_request",
-  "leave_period",
-  "leave_policy",
-  "leave_policy_assignment",
-  "carry_forwarded_leaves_count",
-  "expired",
-  "amended_from",
-  "notes",
-  "description"
- ],
- "fields": [
-  {
-   "fieldname": "naming_series",
-   "fieldtype": "Select",
-   "label": "Series",
-   "no_copy": 1,
-   "options": "HR-LAL-.YYYY.-",
-   "print_hide": 1,
-   "reqd": 1,
-   "set_only_once": 1
-  },
-  {
-   "fieldname": "employee",
-   "fieldtype": "Link",
-   "in_global_search": 1,
-   "in_list_view": 1,
-   "in_standard_filter": 1,
-   "label": "Employee",
-   "oldfieldname": "employee",
-   "oldfieldtype": "Link",
-   "options": "Employee",
-   "reqd": 1,
-   "search_index": 1
-  },
-  {
-   "fetch_from": "employee.employee_name",
-   "fieldname": "employee_name",
-   "fieldtype": "Data",
-   "in_global_search": 1,
-   "in_list_view": 1,
-   "label": "Employee Name",
-   "read_only": 1,
-   "search_index": 1
-  },
-  {
-   "fetch_from": "employee.department",
-   "fieldname": "department",
-   "fieldtype": "Link",
-   "label": "Department",
-   "options": "Department",
-   "read_only": 1
-  },
-  {
-   "fieldname": "column_break1",
-   "fieldtype": "Column Break",
-   "width": "50%"
-  },
-  {
-   "fieldname": "leave_type",
-   "fieldtype": "Link",
-   "in_list_view": 1,
-   "in_standard_filter": 1,
-   "label": "Leave Type",
-   "oldfieldname": "leave_type",
-   "oldfieldtype": "Link",
-   "options": "Leave Type",
-   "reqd": 1,
-   "search_index": 1
-  },
-  {
-   "fieldname": "from_date",
-   "fieldtype": "Date",
-   "label": "From Date",
-   "reqd": 1
-  },
-  {
-   "fieldname": "to_date",
-   "fieldtype": "Date",
-   "label": "To Date",
-   "reqd": 1
-  },
-  {
-   "fieldname": "section_break_6",
-   "fieldtype": "Section Break",
-   "label": "Allocation"
-  },
-  {
-   "allow_on_submit": 1,
-   "bold": 1,
-   "fieldname": "new_leaves_allocated",
-   "fieldtype": "Float",
-   "label": "New Leaves Allocated"
-  },
-  {
-   "default": "0",
-   "fieldname": "carry_forward",
-   "fieldtype": "Check",
-   "label": "Add unused leaves from previous allocations"
-  },
-  {
-   "depends_on": "carry_forward",
-   "fieldname": "unused_leaves",
-   "fieldtype": "Float",
-   "label": "Unused leaves",
-   "read_only": 1
-  },
-  {
-   "allow_on_submit": 1,
-   "fieldname": "total_leaves_allocated",
-   "fieldtype": "Float",
-   "label": "Total Leaves Allocated",
-   "read_only": 1,
-   "reqd": 1
-  },
-  {
-   "depends_on": "eval:doc.total_leaves_encashed>0",
-   "fieldname": "total_leaves_encashed",
-   "fieldtype": "Float",
-   "label": "Total Leaves Encashed",
-   "read_only": 1
-  },
-  {
-   "fieldname": "column_break_10",
-   "fieldtype": "Column Break"
-  },
-  {
-   "fieldname": "compensatory_request",
-   "fieldtype": "Link",
-   "label": "Compensatory Leave Request",
-   "options": "Compensatory Leave Request",
-   "read_only": 1
-  },
-  {
-   "fieldname": "leave_period",
-   "fieldtype": "Link",
-   "in_standard_filter": 1,
-   "label": "Leave Period",
-   "options": "Leave Period",
-   "read_only": 1
-  },
-  {
-   "fetch_from": "leave_policy_assignment.leave_policy",
-   "fieldname": "leave_policy",
-   "fieldtype": "Link",
-   "hidden": 1,
-   "in_standard_filter": 1,
-   "label": "Leave Policy",
-   "options": "Leave Policy",
-   "read_only": 1
-  },
-  {
-   "default": "0",
-   "fieldname": "expired",
-   "fieldtype": "Check",
-   "hidden": 1,
-   "in_standard_filter": 1,
-   "label": "Expired",
-   "read_only": 1
-  },
-  {
-   "fieldname": "amended_from",
-   "fieldtype": "Link",
-   "ignore_user_permissions": 1,
-   "label": "Amended From",
-   "no_copy": 1,
-   "oldfieldname": "amended_from",
-   "oldfieldtype": "Data",
-   "options": "Leave Allocation",
-   "print_hide": 1,
-   "read_only": 1
-  },
-  {
-   "collapsible": 1,
-   "fieldname": "notes",
-   "fieldtype": "Section Break",
-   "label": "Notes"
-  },
-  {
-   "fieldname": "description",
-   "fieldtype": "Small Text",
-   "label": "Description",
-   "oldfieldname": "reason",
-   "oldfieldtype": "Small Text",
-   "width": "300px"
-  },
-  {
-   "depends_on": "carry_forwarded_leaves_count",
-   "fieldname": "carry_forwarded_leaves_count",
-   "fieldtype": "Float",
-   "label": "Carry Forwarded Leaves",
-   "read_only": 1
-  },
-  {
-   "fieldname": "leave_policy_assignment",
-   "fieldtype": "Link",
-   "label": "Leave Policy Assignment",
-   "options": "Leave Policy Assignment",
-   "read_only": 1
-  },
-  {
-   "fetch_from": "employee.company",
-   "fieldname": "company",
-   "fieldtype": "Link",
-   "label": "Company",
-   "options": "Company",
-   "read_only": 1,
-   "reqd": 1
-  }
- ],
- "icon": "fa fa-ok",
- "idx": 1,
- "index_web_pages_for_search": 1,
- "is_submittable": 1,
- "links": [],
-<<<<<<< HEAD
- "modified": "2021-09-13 16:30:08.679498",
-=======
- "modified": "2021-10-01 15:28:26.335104",
->>>>>>> 02da9c3c
- "modified_by": "Administrator",
- "module": "HR",
- "name": "Leave Allocation",
- "owner": "Administrator",
- "permissions": [
-  {
-   "amend": 1,
-   "cancel": 1,
-   "create": 1,
-   "delete": 1,
-   "email": 1,
-   "print": 1,
-   "read": 1,
-   "report": 1,
-   "role": "HR User",
-   "share": 1,
-   "submit": 1,
-   "write": 1
-  },
-  {
-   "amend": 1,
-   "cancel": 1,
-   "create": 1,
-   "delete": 1,
-   "email": 1,
-   "export": 1,
-   "import": 1,
-   "print": 1,
-   "read": 1,
-   "report": 1,
-   "role": "HR Manager",
-   "share": 1,
-   "submit": 1,
-   "write": 1
-  }
- ],
- "search_fields": "employee,employee_name,leave_type,total_leaves_allocated",
- "show_name_in_global_search": 1,
- "sort_field": "modified",
- "sort_order": "DESC",
- "timeline_field": "employee"
+    "actions": [],
+    "allow_import": 1,
+    "autoname": "naming_series:",
+    "creation": "2013-02-20 19:10:38",
+    "doctype": "DocType",
+    "document_type": "Setup",
+    "engine": "InnoDB",
+    "field_order": [
+        "naming_series",
+        "employee",
+        "employee_name",
+        "department",
+        "company",
+        "column_break1",
+        "leave_type",
+        "from_date",
+        "to_date",
+        "section_break_6",
+        "new_leaves_allocated",
+        "carry_forward",
+        "unused_leaves",
+        "total_leaves_allocated",
+        "total_leaves_encashed",
+        "column_break_10",
+        "compensatory_request",
+        "leave_period",
+        "leave_policy",
+        "leave_policy_assignment",
+        "carry_forwarded_leaves_count",
+        "expired",
+        "amended_from",
+        "notes",
+        "description"
+    ],
+    "fields": [
+        {
+            "fieldname": "naming_series",
+            "fieldtype": "Select",
+            "label": "Series",
+            "no_copy": 1,
+            "options": "HR-LAL-.YYYY.-",
+            "print_hide": 1,
+            "reqd": 1,
+            "set_only_once": 1
+        },
+        {
+            "fieldname": "employee",
+            "fieldtype": "Link",
+            "in_global_search": 1,
+            "in_list_view": 1,
+            "in_standard_filter": 1,
+            "label": "Employee",
+            "oldfieldname": "employee",
+            "oldfieldtype": "Link",
+            "options": "Employee",
+            "reqd": 1,
+            "search_index": 1
+        },
+        {
+            "fetch_from": "employee.employee_name",
+            "fieldname": "employee_name",
+            "fieldtype": "Data",
+            "in_global_search": 1,
+            "in_list_view": 1,
+            "label": "Employee Name",
+            "read_only": 1,
+            "search_index": 1
+        },
+        {
+            "fetch_from": "employee.department",
+            "fieldname": "department",
+            "fieldtype": "Link",
+            "label": "Department",
+            "options": "Department",
+            "read_only": 1
+        },
+        {
+            "fieldname": "column_break1",
+            "fieldtype": "Column Break",
+            "width": "50%"
+        },
+        {
+            "fieldname": "leave_type",
+            "fieldtype": "Link",
+            "in_list_view": 1,
+            "in_standard_filter": 1,
+            "label": "Leave Type",
+            "oldfieldname": "leave_type",
+            "oldfieldtype": "Link",
+            "options": "Leave Type",
+            "reqd": 1,
+            "search_index": 1
+        },
+        {
+            "fieldname": "from_date",
+            "fieldtype": "Date",
+            "label": "From Date",
+            "reqd": 1
+        },
+        {
+            "fieldname": "to_date",
+            "fieldtype": "Date",
+            "label": "To Date",
+            "reqd": 1
+        },
+        {
+            "fieldname": "section_break_6",
+            "fieldtype": "Section Break",
+            "label": "Allocation"
+        },
+        {
+            "allow_on_submit": 1,
+            "bold": 1,
+            "fieldname": "new_leaves_allocated",
+            "fieldtype": "Float",
+            "label": "New Leaves Allocated"
+        },
+        {
+            "default": "0",
+            "fieldname": "carry_forward",
+            "fieldtype": "Check",
+            "label": "Add unused leaves from previous allocations"
+        },
+        {
+            "depends_on": "carry_forward",
+            "fieldname": "unused_leaves",
+            "fieldtype": "Float",
+            "label": "Unused leaves",
+            "read_only": 1
+        },
+        {
+            "allow_on_submit": 1,
+            "fieldname": "total_leaves_allocated",
+            "fieldtype": "Float",
+            "label": "Total Leaves Allocated",
+            "read_only": 1,
+            "reqd": 1
+        },
+        {
+            "depends_on": "eval:doc.total_leaves_encashed>0",
+            "fieldname": "total_leaves_encashed",
+            "fieldtype": "Float",
+            "label": "Total Leaves Encashed",
+            "read_only": 1
+        },
+        {
+            "fieldname": "column_break_10",
+            "fieldtype": "Column Break"
+        },
+        {
+            "fieldname": "compensatory_request",
+            "fieldtype": "Link",
+            "label": "Compensatory Leave Request",
+            "options": "Compensatory Leave Request",
+            "read_only": 1
+        },
+        {
+            "fieldname": "leave_period",
+            "fieldtype": "Link",
+            "in_standard_filter": 1,
+            "label": "Leave Period",
+            "options": "Leave Period",
+            "read_only": 1
+        },
+        {
+            "fetch_from": "leave_policy_assignment.leave_policy",
+            "fieldname": "leave_policy",
+            "fieldtype": "Link",
+            "hidden": 1,
+            "in_standard_filter": 1,
+            "label": "Leave Policy",
+            "options": "Leave Policy",
+            "read_only": 1
+        },
+        {
+            "default": "0",
+            "fieldname": "expired",
+            "fieldtype": "Check",
+            "hidden": 1,
+            "in_standard_filter": 1,
+            "label": "Expired",
+            "read_only": 1
+        },
+        {
+            "fieldname": "amended_from",
+            "fieldtype": "Link",
+            "ignore_user_permissions": 1,
+            "label": "Amended From",
+            "no_copy": 1,
+            "oldfieldname": "amended_from",
+            "oldfieldtype": "Data",
+            "options": "Leave Allocation",
+            "print_hide": 1,
+            "read_only": 1
+        },
+        {
+            "collapsible": 1,
+            "fieldname": "notes",
+            "fieldtype": "Section Break",
+            "label": "Notes"
+        },
+        {
+            "fieldname": "description",
+            "fieldtype": "Small Text",
+            "label": "Description",
+            "oldfieldname": "reason",
+            "oldfieldtype": "Small Text",
+            "width": "300px"
+        },
+        {
+            "depends_on": "carry_forwarded_leaves_count",
+            "fieldname": "carry_forwarded_leaves_count",
+            "fieldtype": "Float",
+            "label": "Carry Forwarded Leaves",
+            "read_only": 1
+        },
+        {
+            "fieldname": "leave_policy_assignment",
+            "fieldtype": "Link",
+            "label": "Leave Policy Assignment",
+            "options": "Leave Policy Assignment",
+            "read_only": 1
+        },
+        {
+            "fetch_from": "employee.company",
+            "fieldname": "company",
+            "fieldtype": "Link",
+            "label": "Company",
+            "options": "Company",
+            "read_only": 1,
+            "reqd": 1
+        }
+    ],
+    "icon": "fa fa-ok",
+    "idx": 1,
+    "index_web_pages_for_search": 1,
+    "is_submittable": 1,
+    "links": [],
+    "modified": "2021-10-01 15:28:26.335104",
+    "modified_by": "Administrator",
+    "module": "HR",
+    "name": "Leave Allocation",
+    "owner": "Administrator",
+    "permissions": [
+        {
+            "amend": 1,
+            "cancel": 1,
+            "create": 1,
+            "delete": 1,
+            "email": 1,
+            "print": 1,
+            "read": 1,
+            "report": 1,
+            "role": "HR User",
+            "share": 1,
+            "submit": 1,
+            "write": 1
+        },
+        {
+            "amend": 1,
+            "cancel": 1,
+            "create": 1,
+            "delete": 1,
+            "email": 1,
+            "export": 1,
+            "import": 1,
+            "print": 1,
+            "read": 1,
+            "report": 1,
+            "role": "HR Manager",
+            "share": 1,
+            "submit": 1,
+            "write": 1
+        }
+    ],
+    "search_fields": "employee,employee_name,leave_type,total_leaves_allocated",
+    "show_name_in_global_search": 1,
+    "sort_field": "modified",
+    "sort_order": "DESC",
+    "timeline_field": "employee"
 }