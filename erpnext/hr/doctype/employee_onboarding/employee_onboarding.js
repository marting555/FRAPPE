--- conflicted
+++ resolved
@@ -8,12 +8,6 @@
 		frm.add_fetch("employee_onboarding_template", "designation", "designation");
 		frm.add_fetch("employee_onboarding_template", "employee_grade", "employee_grade");
 
-<<<<<<< HEAD
-		frm.set_query('job_offer', function () {
-			return {
-				filters: {
-					'job_applicant': frm.doc.job_applicant
-=======
 
 		frm.set_query("job_applicant", function () {
 			return {
@@ -28,7 +22,6 @@
 				filters: {
 					'job_applicant': frm.doc.job_applicant,
 					'docstatus': 1
->>>>>>> 00175c96
 				}
 			};
 		});
