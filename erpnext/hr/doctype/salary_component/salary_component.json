--- conflicted
+++ resolved
@@ -1,8 +1,5 @@
 {
-<<<<<<< HEAD
-=======
  "actions": [],
->>>>>>> fd30b8f4
  "allow_import": 1,
  "allow_rename": 1,
  "autoname": "field:salary_component",
@@ -17,18 +14,11 @@
   "type",
   "description",
   "column_break_4",
-<<<<<<< HEAD
-  "is_payable",
-  "depends_on_payment_days",
-  "is_tax_applicable",
-  "deduct_full_tax_on_selected_payroll_date",
-=======
   "depends_on_payment_days",
   "is_tax_applicable",
   "deduct_full_tax_on_selected_payroll_date",
   "variable_based_on_taxable_salary",
   "exempted_from_income_tax",
->>>>>>> fd30b8f4
   "round_to_the_nearest_integer",
   "statistical_component",
   "do_not_include_in_total",
@@ -40,11 +30,6 @@
   "pay_against_benefit_claim",
   "only_tax_impact",
   "create_separate_payment_entry_against_benefit_claim",
-<<<<<<< HEAD
-  "section_break_11",
-  "variable_based_on_taxable_salary",
-=======
->>>>>>> fd30b8f4
   "section_break_5",
   "accounts",
   "condition_and_formula",
@@ -90,15 +75,6 @@
   },
   {
    "default": "1",
-<<<<<<< HEAD
-   "fieldname": "is_payable",
-   "fieldtype": "Check",
-   "label": "Is Payable"
-  },
-  {
-   "default": "1",
-=======
->>>>>>> fd30b8f4
    "fieldname": "depends_on_payment_days",
    "fieldtype": "Check",
    "label": "Depends on Payment Days",
@@ -112,11 +88,7 @@
   },
   {
    "default": "0",
-<<<<<<< HEAD
-   "depends_on": "is_tax_applicable",
-=======
    "depends_on": "eval:doc.is_tax_applicable && doc.type=='Earning'",
->>>>>>> fd30b8f4
    "fieldname": "deduct_full_tax_on_selected_payroll_date",
    "fieldtype": "Check",
    "label": "Deduct Full Tax on Selected Payroll Date"
@@ -188,17 +160,8 @@
    "label": "Create Separate Payment Entry Against Benefit Claim"
   },
   {
-<<<<<<< HEAD
-   "depends_on": "eval:doc.type=='Deduction'",
-   "fieldname": "section_break_11",
-   "fieldtype": "Section Break"
-  },
-  {
-   "default": "0",
-=======
    "default": "0",
    "depends_on": "eval:doc.type == \"Deduction\"",
->>>>>>> fd30b8f4
    "fieldname": "variable_based_on_taxable_salary",
    "fieldtype": "Check",
    "label": "Variable Based On Taxable Salary"
@@ -260,12 +223,6 @@
    "fieldname": "round_to_the_nearest_integer",
    "fieldtype": "Check",
    "label": "Round to the Nearest Integer"
-<<<<<<< HEAD
-  }
- ],
- "icon": "fa fa-flag",
- "modified": "2020-03-03 15:37:16.362722",
-=======
   },
   {
    "default": "0",
@@ -279,7 +236,6 @@
  "icon": "fa fa-flag",
  "links": [],
  "modified": "2020-04-28 15:46:45.252945",
->>>>>>> fd30b8f4
  "modified_by": "Administrator",
  "module": "HR",
  "name": "Salary Component",
