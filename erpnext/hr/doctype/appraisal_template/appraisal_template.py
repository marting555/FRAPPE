--- conflicted
+++ resolved
@@ -3,10 +3,6 @@
 
 
 import frappe
-<<<<<<< HEAD
-from frappe.utils import cint, flt
-=======
->>>>>>> 540559d6
 from frappe import _
 from frappe.model.document import Document
 from frappe.utils import cint, flt
