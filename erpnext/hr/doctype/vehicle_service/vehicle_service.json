--- conflicted
+++ resolved
@@ -16,55 +16,35 @@
    "fieldtype": "Select",
    "in_list_view": 1,
    "label": "Service Item",
-<<<<<<< HEAD
-   "options": "\nBrake Oil\nBrake Pad\nClutch Plate\nEngine Oil\nOil Change\nWheels"
-=======
    "options": "\nBrake Oil\nBrake Pad\nClutch Plate\nEngine Oil\nOil Change\nWheels",
    "reqd": 1
->>>>>>> fd30b8f4
   },
   {
    "fieldname": "type",
    "fieldtype": "Select",
    "in_list_view": 1,
    "label": "Type",
-<<<<<<< HEAD
-   "options": "\nInspection\nService\nChange"
-=======
    "options": "\nInspection\nService\nChange",
    "reqd": 1
->>>>>>> fd30b8f4
   },
   {
    "fieldname": "frequency",
    "fieldtype": "Select",
    "in_list_view": 1,
    "label": "Frequency",
-<<<<<<< HEAD
-   "options": "\nMileage\nMonthly\nQuarterly\nHalf Yearly\nYearly"
-=======
    "options": "\nMileage\nMonthly\nQuarterly\nHalf Yearly\nYearly",
    "reqd": 1
->>>>>>> fd30b8f4
   },
   {
    "fieldname": "expense_amount",
    "fieldtype": "Currency",
    "in_list_view": 1,
-<<<<<<< HEAD
-   "label": "Expense"
-  }
- ],
- "istable": 1,
- "modified": "2020-03-03 15:44:52.421485",
-=======
    "label": "Expense",
    "reqd": 1
   }
  ],
  "istable": 1,
  "modified": "2020-03-18 16:49:46.645004",
->>>>>>> fd30b8f4
  "modified_by": "Administrator",
  "module": "HR",
  "name": "Vehicle Service",
