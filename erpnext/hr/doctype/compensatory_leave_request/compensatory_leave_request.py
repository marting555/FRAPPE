--- conflicted
+++ resolved
@@ -4,12 +4,6 @@
 
 import frappe
 from frappe import _
-<<<<<<< HEAD
-from frappe.utils import date_diff, add_days, getdate, cint
-from frappe.model.document import Document
-from erpnext.hr.utils import validate_dates, validate_overlap, get_leave_period, \
-	get_holidays_for_employee, create_additional_leave_ledger_entry
-=======
 from frappe.model.document import Document
 from frappe.utils import add_days, cint, date_diff, format_date, getdate
 
@@ -22,7 +16,6 @@
 	validate_overlap,
 )
 
->>>>>>> 540559d6
 
 class CompensatoryLeaveRequest(Document):
 
