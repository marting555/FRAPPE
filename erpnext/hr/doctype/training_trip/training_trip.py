--- conflicted
+++ resolved
@@ -52,15 +52,6 @@
 				self.workflow_state = "Created By Director(INT)"
 			elif (u'Director' in frappe.get_roles(frappe.session.user)) and (self.assignment_type=="External"):
 				self.workflow_state = "Created By Director(X)"
-<<<<<<< HEAD
-			elif (self.handled_by="Director") and (self.assignment_type=="Internal") and (self.days>=5):
-				self.workflow_state = "Approved By CEO(INT)"
-			elif (self.handled_by="Director") and (self.assignment_type=="External") and (self.days>=5):
-				self.workflow_state = "Approved By CEO(X)"
-			elif (self.handled_by="Director") and (self.assignment_type=="Internal"):
-				self.workflow_state = "Approved By HR Specialist"
-			elif (self.handled_by="Director") and (self.assignment_type=="External"):
-=======
 			elif (self.handled_by=="Director") and (self.assignment_type=="Internal") and (self.days>=5):
 				self.workflow_state = "Approved By CEO(INT)"
 			elif (self.handled_by=="Director") and (self.assignment_type=="External") and (self.days>=5):
@@ -68,7 +59,6 @@
 			elif (self.handled_by=="Director") and (self.assignment_type=="Internal"):
 				self.workflow_state = "Approved By HR Specialist"
 			elif (self.handled_by=="Director") and (self.assignment_type=="External"):
->>>>>>> 8cdbd834
 				self.workflow_state = "Approved By HR Manager"
 			elif u'Manager' in frappe.get_roles(frappe.session.user):
 				self.workflow_state = "Created By Manager"
