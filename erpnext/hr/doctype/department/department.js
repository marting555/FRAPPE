// Copyright (c) 2016, Frappe Technologies Pvt. Ltd. and contributors
// For license information, please see license.txt

frappe.ui.form.on('Department', {
<<<<<<< HEAD
	onload: function(frm) {
		frm.set_query("leave_approver", "leave_approvers", function(doc) {
			return {
				query:"erpnext.hr.doctype.department_approver.department_approver.get_department_approvers",
				filters:{
					user: doc.user_id
				}
			};
		});
		frm.set_query("expense_approver", "expense_approvers", function(doc) {
			return {
				query:"erpnext.hr.doctype.department_approver.department_approver.get_department_approvers",
				filters:{
					user: doc.user_id
				}
			};
		});
=======
	refresh: function(frm) {
		// read-only for root department
		if(!frm.doc.parent_department) {
			cur_frm.set_read_only();
			cur_frm.set_intro(__("This is a root customer group and cannot be edited."));
		}
	},
	validate: function(frm) {
		if(frm.doc.name=="All Departments") {
			frappe.throw(__("You cannot edit root node."));
		}
>>>>>>> 70489250
	}
});<|MERGE_RESOLUTION|>--- conflicted
+++ resolved
@@ -2,7 +2,6 @@
 // For license information, please see license.txt
 
 frappe.ui.form.on('Department', {
-<<<<<<< HEAD
 	onload: function(frm) {
 		frm.set_query("leave_approver", "leave_approvers", function(doc) {
 			return {
@@ -20,7 +19,7 @@
 				}
 			};
 		});
-=======
+	},
 	refresh: function(frm) {
 		// read-only for root department
 		if(!frm.doc.parent_department) {
@@ -32,6 +31,5 @@
 		if(frm.doc.name=="All Departments") {
 			frappe.throw(__("You cannot edit root node."));
 		}
->>>>>>> 70489250
 	}
 });