--- conflicted
+++ resolved
@@ -68,8 +68,6 @@
    "oldfieldname": "employee_name",
    "oldfieldtype": "Data",
    "read_only": 1
-<<<<<<< HEAD
-=======
   },
   {
    "depends_on": "working_hours",
@@ -78,7 +76,6 @@
    "label": "Working Hours",
    "precision": "1",
    "read_only": 1
->>>>>>> 00175c96
   },
   {
    "default": "Present",
@@ -207,12 +204,8 @@
  "icon": "fa fa-ok",
  "idx": 1,
  "is_submittable": 1,
-<<<<<<< HEAD
- "modified": "2020-02-19 14:25:32.945842",
-=======
  "links": [],
  "modified": "2020-05-29 13:51:37.177231",
->>>>>>> 00175c96
  "modified_by": "Administrator",
  "module": "HR",
  "name": "Attendance",
