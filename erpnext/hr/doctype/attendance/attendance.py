--- conflicted
+++ resolved
@@ -2,33 +2,18 @@
 # License: GNU General Public License v3. See license.txt
 
 from __future__ import unicode_literals
-<<<<<<< HEAD
-import webnotes
-from webnotes.utils import getdate, nowdate
-from webnotes import msgprint, throw, _
-=======
 import frappe
-
 from frappe.utils import getdate, nowdate
-from frappe import msgprint, _
-
->>>>>>> da0a23e6
+from frappe import msgprint, throw, _
 
 class DocType:
 	def __init__(self, doc, doclist=[]):
 		self.doc = doc
 		self.doclist = doclist
-<<<<<<< HEAD
 
 	def validate_duplicate_record(self):
-		res = webnotes.conn.sql("""select name from `tabAttendance` where employee=%s and att_date=%s 
+		res = frappe.conn.sql("""select name from `tabAttendance` where employee=%s and att_date=%s 
 			and name!=%s and docstatus=1""", 
-=======
-	
-	def validate_duplicate_record(self):	 
-		res = frappe.conn.sql("""select name from `tabAttendance` where employee = %s and att_date = %s 
-			and name != %s and docstatus = 1""", 
->>>>>>> da0a23e6
 			(self.doc.employee, self.doc.att_date, self.doc.name))
 		if res:
 			throw("{attendance}: {employee} {marked}".format(**{
@@ -39,8 +24,7 @@
 
 	def check_leave_record(self):
 		if self.doc.status == 'Present':
-<<<<<<< HEAD
-			leave = webnotes.conn.sql("""select name from `tabLeave Application` 
+			leave = frappe.conn.sql("""select name from `tabLeave Application` 
 				where employee=%s and %s between from_date and to_date and status = 'Approved' 
 				and docstatus=1""", (self.doc.employee, self.doc.att_date))
 
@@ -53,31 +37,12 @@
 					"cannot": _("You can not mark his attendance as 'Present'")
 				}))
 
-=======
-			leave = frappe.conn.sql("""select name from `tabLeave Application` 
-				where employee = %s and %s between from_date and to_date and status = 'Approved' 
-				and docstatus = 1""", (self.doc.employee, self.doc.att_date))
-			
-			if leave:
-				frappe.msgprint(_("Employee: ") + self.doc.employee + _(" was on leave on ")
-					+ self.doc.att_date + _(". You can not mark his attendance as 'Present'"), 
-					raise_exception=1)
-	
-	def validate_fiscal_year(self):
-		from erpnext.accounts.utils import validate_fiscal_year
-		validate_fiscal_year(self.doc.att_date, self.doc.fiscal_year)
-	
->>>>>>> da0a23e6
 	def validate_att_date(self):
 		if getdate(self.doc.att_date) > getdate(nowdate()):
 			throw(_("Attendance can not be marked for future dates"))
 
 	def validate_employee(self):
-<<<<<<< HEAD
-		emp = webnotes.conn.sql("""select name from `tabEmployee` where name=%s and status='Active'""",
-=======
-		emp = frappe.conn.sql("select name from `tabEmployee` where name = %s and status = 'Active'",
->>>>>>> da0a23e6
+		emp = frappe.conn.sql("""select name from `tabEmployee` where name=%s and status='Active'""", 
 		 	self.doc.employee)
 		if not emp:
 			throw("{msg}: {emp} {inactive}".format(**{
@@ -94,12 +59,5 @@
 		self.check_leave_record()
 
 	def on_update(self):
-<<<<<<< HEAD
-		webnotes.conn.set(self.doc, 'employee_name', 
-			webnotes.conn.get_value("Employee", self.doc.employee, "employee_name"))
-=======
-		# this is done because sometimes user entered wrong employee name 
-		# while uploading employee attendance
 		employee_name = frappe.conn.get_value("Employee", self.doc.employee, "employee_name")
-		frappe.conn.set(self.doc, 'employee_name', employee_name)
->>>>>>> da0a23e6
+		frappe.conn.set(self.doc, 'employee_name', employee_name)