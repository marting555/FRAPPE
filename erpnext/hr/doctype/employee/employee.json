--- conflicted
+++ resolved
@@ -207,11 +207,7 @@
    "label": "Status",
    "oldfieldname": "status",
    "oldfieldtype": "Select",
-<<<<<<< HEAD
-   "options": "Active\nSuspended\nLeft",
-=======
    "options": "Active\nInactive\nSuspended\nLeft",
->>>>>>> e6633cdd
    "reqd": 1,
    "search_index": 1
   },
@@ -817,11 +813,7 @@
  "idx": 24,
  "image_field": "image",
  "links": [],
-<<<<<<< HEAD
- "modified": "2021-05-12 14:19:46.255381",
-=======
  "modified": "2021-06-17 11:31:37.730760",
->>>>>>> e6633cdd
  "modified_by": "Administrator",
  "module": "HR",
  "name": "Employee",
