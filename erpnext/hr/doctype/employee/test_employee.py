# Copyright (c) 2015, Frappe Technologies Pvt. Ltd. and Contributors
# License: GNU General Public License v3. See license.txt
from __future__ import unicode_literals


import frappe
import erpnext
import unittest
import frappe.utils
from erpnext.hr.doctype.employee.employee import EmployeeLeftValidationError

test_records = frappe.get_test_records('Employee')

class TestEmployee(unittest.TestCase):
	def test_birthday_reminders(self):
		employee = frappe.get_doc("Employee", frappe.db.sql_list("select name from tabEmployee limit 1")[0])
		employee.date_of_birth = "1992" + frappe.utils.nowdate()[4:]
		employee.company_email = "test@example.com"
		employee.save()

		from erpnext.hr.doctype.employee.employee import get_employees_who_are_born_today, send_birthday_reminders

		self.assertTrue(employee.name in [e.name for e in get_employees_who_are_born_today()])

		frappe.db.sql("delete from `tabEmail Queue`")

		hr_settings = frappe.get_doc("HR Settings", "HR Settings")
		hr_settings.stop_birthday_reminders = 0
		hr_settings.save()

		send_birthday_reminders()

		email_queue = frappe.db.sql("""select * from `tabEmail Queue`""", as_dict=True)
		self.assertTrue("Subject: Birthday Reminder" in email_queue[0].message)

	def test_employee_status_left(self):
		employee1 = make_employee("test_employee_1@company.com")
		employee2 = make_employee("test_employee_2@company.com")
		employee1_doc = frappe.get_doc("Employee", employee1)
		employee2_doc = frappe.get_doc("Employee", employee2)
		employee2_doc.reload()
		employee2_doc.reports_to = employee1_doc.name
		employee2_doc.save()
		employee1_doc.reload()
		employee1_doc.status = 'Left'
		self.assertRaises(EmployeeLeftValidationError, employee1_doc.save)

def make_employee(user, company=None, **kwargs):
	if not frappe.db.get_value("User", user):
		frappe.get_doc({
			"doctype": "User",
			"email": user,
			"first_name": user,
			"new_password": "password",
			"roles": [{"doctype": "Has Role", "role": "Employee"}]
		}).insert()

<<<<<<< HEAD
	if not frappe.db.get_value("Employee", { "user_id": user, "company": company or erpnext.get_default_company() or 'Wind Power LLC' }):
=======
	if not frappe.db.get_value("Employee", {"user_id": user}):
>>>>>>> 88e75faf
		employee = frappe.get_doc({
			"doctype": "Employee",
			"naming_series": "EMP-",
			"first_name": user,
			"company": company or erpnext.get_default_company() or 'Wind Power LLC',
			"user_id": user,
			"date_of_birth": "1990-05-08",
			"date_of_joining": "2013-01-01",
			"department": frappe.get_all("Department", fields="name")[0].name,
			"gender": "Female",
			"company_email": user,
			"prefered_contact_email": "Company Email",
			"prefered_email": user,
			"status": "Active",
			"employment_type": "Intern"
		})
		if kwargs:
			employee.update(kwargs)
		employee.insert()
		return employee.name
	else:
		return frappe.get_value("Employee", {"employee_name":user}, "name")<|MERGE_RESOLUTION|>--- conflicted
+++ resolved
@@ -55,11 +55,7 @@
 			"roles": [{"doctype": "Has Role", "role": "Employee"}]
 		}).insert()
 
-<<<<<<< HEAD
-	if not frappe.db.get_value("Employee", { "user_id": user, "company": company or erpnext.get_default_company() or 'Wind Power LLC' }):
-=======
 	if not frappe.db.get_value("Employee", {"user_id": user}):
->>>>>>> 88e75faf
 		employee = frappe.get_doc({
 			"doctype": "Employee",
 			"naming_series": "EMP-",
