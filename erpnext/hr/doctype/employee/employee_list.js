--- conflicted
+++ resolved
@@ -3,11 +3,7 @@
 	filters: [["status","=", "Active"]],
 	get_indicator: function(doc) {
 		var indicator = [__(doc.status), frappe.utils.guess_colour(doc.status), "status,=," + doc.status];
-<<<<<<< HEAD
-		indicator[1] = {"Active": "green", "Inactive": "red", "Left": "gray"}[doc.status];
-=======
 		indicator[1] = {"Active": "green", "Inactive": "red", "Left": "gray", "Suspended": "orange"}[doc.status];
->>>>>>> 4101a26e
 		return indicator;
 	}
 };