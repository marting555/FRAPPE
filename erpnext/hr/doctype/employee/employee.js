// Copyright (c) 2015, Frappe Technologies Pvt. Ltd. and Contributors
// License: GNU General Public License v3. See license.txt

frappe.provide("erpnext.hr");
erpnext.hr.EmployeeController = frappe.ui.form.Controller.extend({
<<<<<<< HEAD
	setup: function () {
		this.frm.fields_dict.user_id.get_query = function (doc, cdt, cdn) {
			return {
				query: "frappe.core.doctype.user.user.user_query",
				filters: { ignore_user_type: 1 }
			}
		}
		this.frm.fields_dict.reports_to.get_query = function (doc, cdt, cdn) {
			return { query: "erpnext.controllers.queries.employee_query" }
		}
	},

	refresh: function () {
		var me = this;
=======
	setup: function() {
		this.frm.fields_dict.user_id.get_query = function() {
			return {
				query: "frappe.core.doctype.user.user.user_query",
				filters: {
					ignore_user_type: 1
				}
			};
		};
		this.frm.fields_dict.reports_to.get_query = function() {
			return {
				query: "erpnext.controllers.queries.employee_query"
			};
		};
	},

	refresh: function() {
>>>>>>> b8d75ff2
		erpnext.toggle_naming_series();
	},

	date_of_birth: function () {
		return cur_frm.call({
			method: "get_retirement_date",
<<<<<<< HEAD
			args: { date_of_birth: this.frm.doc.date_of_birth }
=======
			args: {
				date_of_birth: this.frm.doc.date_of_birth
			}
>>>>>>> b8d75ff2
		});

	},

<<<<<<< HEAD
	salutation: function () {
=======
	salutation: function() {
>>>>>>> b8d75ff2
		if (this.frm.doc.salutation) {
			this.frm.set_value("gender", {
				"Mr": "Male",
				"Ms": "Female"
			} [this.frm.doc.salutation]);
		}
	},

});
frappe.ui.form.on('Employee', {
	setup: function (frm) {
<<<<<<< HEAD
		frm.set_query("leave_policy", function () {
=======
		frm.set_query("leave_policy", function() {
>>>>>>> b8d75ff2
			return {
				"filters": {
					"docstatus": 1
				}
			};
		});
	},
	onload: function (frm) {
<<<<<<< HEAD
		frm.set_query("department", function () {
=======
		frm.set_query("department", function() {
>>>>>>> b8d75ff2
			return {
				"filters": {
					"company": frm.doc.company,
				}
			};
		});
	},
<<<<<<< HEAD
	prefered_contact_email: function (frm) {
		frm.events.update_contact(frm)
	},
	personal_email: function (frm) {
		frm.events.update_contact(frm)
	},
	company_email: function (frm) {
		frm.events.update_contact(frm)
	},
	user_id: function (frm) {
		frm.events.update_contact(frm)
	},
	update_contact: function (frm) {
=======
	prefered_contact_email: function(frm) {
		frm.events.update_contact(frm);
	},

	personal_email: function(frm) {
		frm.events.update_contact(frm);
	},

	company_email: function(frm) {
		frm.events.update_contact(frm);
	},

	user_id: function(frm) {
		frm.events.update_contact(frm);
	},

	update_contact: function(frm) {
>>>>>>> b8d75ff2
		var prefered_email_fieldname = frappe.model.scrub(frm.doc.prefered_contact_email) || 'user_id';
		frm.set_value("prefered_email",
			frm.fields_dict[prefered_email_fieldname].value);
	},
<<<<<<< HEAD
	status: function (frm) {
=======

	status: function(frm) {
>>>>>>> b8d75ff2
		return frm.call({
			method: "deactivate_sales_person",
			args: {
				employee: frm.doc.employee,
				status: frm.doc.status
			}
		});
	},
<<<<<<< HEAD
	create_user: function (frm) {
		if (!frm.doc.prefered_email) {
			frappe.throw(__("Please enter Preferred Contact Email"))
		}
		frappe.call({
			method: "erpnext.hr.doctype.employee.employee.create_user",
			args: { employee: frm.doc.name, email: frm.doc.prefered_email },
			callback: function (r) {
				frm.set_value("user_id", r.message)
			}
		});
	}
});
cur_frm.cscript = new erpnext.hr.EmployeeController({ frm: cur_frm });
=======

	create_user: function(frm) {
		if (!frm.doc.prefered_email) {
			frappe.throw(__("Please enter Preferred Contact Email"));
		}
		frappe.call({
			method: "erpnext.hr.doctype.employee.employee.create_user",
			args: {
				employee: frm.doc.name,
				email: frm.doc.prefered_email
			},
			callback: function (r) {
				frm.set_value("user_id", r.message);
			}
		});
	}
});

cur_frm.cscript = new erpnext.hr.EmployeeController({
	frm: cur_frm
});


frappe.tour['Employee'] = [
	{
		fieldname: "first_name",
		title: "First Name",
		description: __("Enter First and Last name of Employee, based on Which Full Name will be updated. IN transactions, it will be Full Name which will be fetched.")
	},
	{
		fieldname: "company",
		title: "Company",
		description: __("Select a Company this Employee belongs to. Other HR features like Payroll. Expense Claims and Leaves for this Employee will be created for a given company only.")
	},
	{
		fieldname: "date_of_birth",
		title: "Date of Birth",
		description: __("Select Date of Birth. This will validate Employees age and prevent hiring of under-age staff.")
	},
	{
		fieldname: "date_of_joining",
		title: "Date of Joining",
		description: __("Select Date of joining. It will have impact on the first salary calculation, Leave allocation on pro-rata bases.")
	},
	{
		fieldname: "holiday_list",
		title: "Holiday List",
		description: __("Select a default Holiday List for this Employee. The days listed in Holiday List will not be counted in Leave Application.")
	},
	{
		fieldname: "reports_to",
		title: "Reports To",
		description: __("Here, you can select a senior of this Employee. Based on this, Organization Chart will be populated.")
	},
	{
		fieldname: "leave_approver",
		title: "Leave Approver",
		description: __("Select  Leave Approver for an employee. The user one who will look after his/her Leave application")
	},
];
>>>>>>> b8d75ff2
<|MERGE_RESOLUTION|>--- conflicted
+++ resolved
@@ -3,7 +3,6 @@
 
 frappe.provide("erpnext.hr");
 erpnext.hr.EmployeeController = frappe.ui.form.Controller.extend({
-<<<<<<< HEAD
 	setup: function () {
 		this.frm.fields_dict.user_id.get_query = function (doc, cdt, cdn) {
 			return {
@@ -18,47 +17,18 @@
 
 	refresh: function () {
 		var me = this;
-=======
-	setup: function() {
-		this.frm.fields_dict.user_id.get_query = function() {
-			return {
-				query: "frappe.core.doctype.user.user.user_query",
-				filters: {
-					ignore_user_type: 1
-				}
-			};
-		};
-		this.frm.fields_dict.reports_to.get_query = function() {
-			return {
-				query: "erpnext.controllers.queries.employee_query"
-			};
-		};
-	},
-
-	refresh: function() {
->>>>>>> b8d75ff2
 		erpnext.toggle_naming_series();
 	},
 
 	date_of_birth: function () {
 		return cur_frm.call({
 			method: "get_retirement_date",
-<<<<<<< HEAD
 			args: { date_of_birth: this.frm.doc.date_of_birth }
-=======
-			args: {
-				date_of_birth: this.frm.doc.date_of_birth
-			}
->>>>>>> b8d75ff2
 		});
 
 	},
 
-<<<<<<< HEAD
-	salutation: function () {
-=======
 	salutation: function() {
->>>>>>> b8d75ff2
 		if (this.frm.doc.salutation) {
 			this.frm.set_value("gender", {
 				"Mr": "Male",
@@ -70,11 +40,7 @@
 });
 frappe.ui.form.on('Employee', {
 	setup: function (frm) {
-<<<<<<< HEAD
-		frm.set_query("leave_policy", function () {
-=======
 		frm.set_query("leave_policy", function() {
->>>>>>> b8d75ff2
 			return {
 				"filters": {
 					"docstatus": 1
@@ -83,11 +49,7 @@
 		});
 	},
 	onload: function (frm) {
-<<<<<<< HEAD
-		frm.set_query("department", function () {
-=======
 		frm.set_query("department", function() {
->>>>>>> b8d75ff2
 			return {
 				"filters": {
 					"company": frm.doc.company,
@@ -95,21 +57,6 @@
 			};
 		});
 	},
-<<<<<<< HEAD
-	prefered_contact_email: function (frm) {
-		frm.events.update_contact(frm)
-	},
-	personal_email: function (frm) {
-		frm.events.update_contact(frm)
-	},
-	company_email: function (frm) {
-		frm.events.update_contact(frm)
-	},
-	user_id: function (frm) {
-		frm.events.update_contact(frm)
-	},
-	update_contact: function (frm) {
-=======
 	prefered_contact_email: function(frm) {
 		frm.events.update_contact(frm);
 	},
@@ -127,17 +74,12 @@
 	},
 
 	update_contact: function(frm) {
->>>>>>> b8d75ff2
 		var prefered_email_fieldname = frappe.model.scrub(frm.doc.prefered_contact_email) || 'user_id';
 		frm.set_value("prefered_email",
 			frm.fields_dict[prefered_email_fieldname].value);
 	},
-<<<<<<< HEAD
-	status: function (frm) {
-=======
 
 	status: function(frm) {
->>>>>>> b8d75ff2
 		return frm.call({
 			method: "deactivate_sales_person",
 			args: {
@@ -146,22 +88,6 @@
 			}
 		});
 	},
-<<<<<<< HEAD
-	create_user: function (frm) {
-		if (!frm.doc.prefered_email) {
-			frappe.throw(__("Please enter Preferred Contact Email"))
-		}
-		frappe.call({
-			method: "erpnext.hr.doctype.employee.employee.create_user",
-			args: { employee: frm.doc.name, email: frm.doc.prefered_email },
-			callback: function (r) {
-				frm.set_value("user_id", r.message)
-			}
-		});
-	}
-});
-cur_frm.cscript = new erpnext.hr.EmployeeController({ frm: cur_frm });
-=======
 
 	create_user: function(frm) {
 		if (!frm.doc.prefered_email) {
@@ -221,5 +147,4 @@
 		title: "Leave Approver",
 		description: __("Select  Leave Approver for an employee. The user one who will look after his/her Leave application")
 	},
-];
->>>>>>> b8d75ff2
+];