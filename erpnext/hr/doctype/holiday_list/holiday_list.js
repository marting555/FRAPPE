// Copyright (c) 2016, Frappe Technologies Pvt. Ltd. and contributors
// For license information, please see license.txt

frappe.ui.form.on("Holiday List", {
	refresh: function(frm) {
		if (frm.doc.holidays) {
			frm.set_value("total_holidays", frm.doc.holidays.length);
		}
	},
	from_date: function(frm) {
		if (frm.doc.from_date && !frm.doc.to_date) {
			var a_year_from_start = frappe.datetime.add_months(frm.doc.from_date, 12);
			frm.set_value("to_date", frappe.datetime.add_days(a_year_from_start, -1));
		}
<<<<<<< HEAD
	},
});
=======
	}
});

frappe.tour["Holiday List"] = [
	{
		fieldname: "holiday_list_name",
		title: "Holiday List Name",
		description: __("Enter a name for this Holiday List."),
	},
	{
		fieldname: "from_date",
		title: "From Date",
		description: __("Based on your HR Policy, select your leave allocation period's start date"),
	},
	{
		fieldname: "to_date",
		title: "To Date",
		description: __("Based on your HR Policy, select your leave allocation period's end date"),
	},
	{
		fieldname: "weekly_off",
		title: "Weekly Off",
		description: __("Select your weekly off day"),
	},
	{
		fieldname: "get_weekly_off_dates",
		title: "Add Holidays",
		description: __("Click on Add to Holidays. This will populate the holidays table with all the dates that fall on the selected weekly off. Repeat the process for populating the dates for all your weekly holidays"),
	},
	{
		fieldname: "holidays",
		title: "Holidays",
		description: __("Here, your weekly offs are pre-populated based on the previous selections. You can add more rows to also add public and national holidays individually.")
	},
];
>>>>>>> b8d75ff2
<|MERGE_RESOLUTION|>--- conflicted
+++ resolved
@@ -12,11 +12,7 @@
 			var a_year_from_start = frappe.datetime.add_months(frm.doc.from_date, 12);
 			frm.set_value("to_date", frappe.datetime.add_days(a_year_from_start, -1));
 		}
-<<<<<<< HEAD
 	},
-});
-=======
-	}
 });
 
 frappe.tour["Holiday List"] = [
@@ -50,5 +46,4 @@
 		title: "Holidays",
 		description: __("Here, your weekly offs are pre-populated based on the previous selections. You can add more rows to also add public and national holidays individually.")
 	},
-];
->>>>>>> b8d75ff2
+];