--- conflicted
+++ resolved
@@ -272,14 +272,7 @@
 		make_allocation_record(leave_type=leave_type.name, from_date=get_year_start(date), to_date=get_year_ending(date))
 
 		employee = get_employee()
-<<<<<<< HEAD
 		first_sunday = get_first_sunday(self.holiday_list)
-=======
-		original_holiday_list = employee.holiday_list
-		frappe.db.set_value("Employee", employee.name, "holiday_list", holiday_list)
-
-		first_sunday = get_first_sunday(holiday_list)
->>>>>>> 93e9fe83
 
 		leave_application = make_leave_application(employee.name, add_days(first_sunday, 1), add_days(first_sunday, 4), leave_type.name)
 		leave_application.reload()
@@ -288,12 +281,7 @@
 
 		leave_application.cancel()
 
-<<<<<<< HEAD
 	@set_holiday_list('Salary Slip Test Holiday List', '_Test Company')
-=======
-		frappe.db.set_value("Employee", employee.name, "holiday_list", original_holiday_list)
-
->>>>>>> 93e9fe83
 	def test_attendance_update_for_exclude_holidays(self):
 		# Case 2: leave type with 'Include holidays within leaves as leaves' disabled
 		frappe.delete_doc_if_exists("Leave Type", "Test Do Not Include Holidays", force=1)
@@ -307,13 +295,7 @@
 		make_allocation_record(leave_type=leave_type.name, from_date=get_year_start(date), to_date=get_year_ending(date))
 
 		employee = get_employee()
-<<<<<<< HEAD
 		first_sunday = get_first_sunday(self.holiday_list)
-=======
-		original_holiday_list = employee.holiday_list
-		frappe.db.set_value("Employee", employee.name, "holiday_list", holiday_list)
-		first_sunday = get_first_sunday(holiday_list)
->>>>>>> 93e9fe83
 
 		# already marked attendance on a holiday should be deleted in this case
 		config = {
@@ -484,15 +466,7 @@
 		holiday_list = 'Test Holiday List for Optional Holiday'
 		employee = get_employee()
 
-<<<<<<< HEAD
 		first_sunday = get_first_sunday(self.holiday_list)
-=======
-		default_holiday_list = make_holiday_list()
-		original_holiday_list = employee.holiday_list
-		frappe.db.set_value("Employee", employee.name, "holiday_list", default_holiday_list)
-		first_sunday = get_first_sunday(default_holiday_list)
-
->>>>>>> 93e9fe83
 		optional_leave_date = add_days(first_sunday, 1)
 
 		if not frappe.db.exists('Holiday List', holiday_list):
