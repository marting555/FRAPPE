--- conflicted
+++ resolved
@@ -35,20 +35,6 @@
 				}
 			});
 		}
-<<<<<<< HEAD
-		frm.set_query("leave_approver", function() {
-			return {
-				query: "erpnext.hr.doctype.department_approver.department_approver.get_approvers",
-				filters: {
-					employee: frm.doc.employee,
-					doctype: frm.doc.doctype
-				}
-			};
-		}); 
-
-		frm.set_query("employee", erpnext.queries.employee);
-=======
->>>>>>> 1cc7500b
 	},
 
 	validate: function(frm) {
@@ -66,16 +52,11 @@
 					date: frm.doc.posting_date
 				},
 				callback: function(r) {
-<<<<<<< HEAD
-					if (!r.exc && r.message) {
-						leave_details = r.message;
-=======
 					if (!r.exc && r.message['leave_allocation']) {
 						leave_details = r.message['leave_allocation'];
 					}
 					if (!r.exc && r.message['leave_approver']) {
 						frm.set_value('leave_approver', r.message['leave_approver']);
->>>>>>> 1cc7500b
 					}
 				}
 			});
