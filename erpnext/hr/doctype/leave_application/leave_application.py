--- conflicted
+++ resolved
@@ -85,10 +85,6 @@
 
 	def on_cancel(self):
 		self.create_leave_ledger_entry(submit=False)
-<<<<<<< HEAD
-		self.db_set("status", "Cancelled")
-=======
->>>>>>> 540559d6
 		# notify leave applier about cancellation
 		if frappe.db.get_single_value("HR Settings", "send_leave_notification"):
 			self.notify_employee()
@@ -164,19 +160,12 @@
 				.format(formatdate(future_allocation[0].from_date), future_allocation[0].name))
 
 	def update_attendance(self):
-<<<<<<< HEAD
-		if self.status == "Approved":
-			for dt in daterange(getdate(self.from_date), getdate(self.to_date)):
-				date = dt.strftime("%Y-%m-%d")
-				status = "Half Day" if getdate(date) == getdate(self.half_day_date) else "On Leave"
-=======
 		if self.status != "Approved":
 			return
 
 		holiday_dates = []
 		if not frappe.db.get_value("Leave Type", self.leave_type, "include_holiday"):
 			holiday_dates = get_holiday_dates_for_employee(self.employee, self.from_date, self.to_date)
->>>>>>> 540559d6
 
 		for dt in daterange(getdate(self.from_date), getdate(self.to_date)):
 			date = dt.strftime("%Y-%m-%d")
@@ -453,11 +442,7 @@
 				from_date=self.from_date,
 				to_date=self.to_date,
 				is_lwp=lwp,
-<<<<<<< HEAD
-				holiday_list=get_holiday_list_for_employee(self.employee)
-=======
 				holiday_list=get_holiday_list_for_employee(self.employee, raise_exception=raise_exception) or ''
->>>>>>> 540559d6
 			)
 			create_leave_ledger_entry(self, args, submit)
 
@@ -473,12 +458,7 @@
 			to_date=expiry_date,
 			leaves=(date_diff(expiry_date, self.from_date) + 1) * -1,
 			is_lwp=lwp,
-<<<<<<< HEAD
-			holiday_list=get_holiday_list_for_employee(self.employee),
-
-=======
 			holiday_list=get_holiday_list_for_employee(self.employee, raise_exception=raise_exception) or ''
->>>>>>> 540559d6
 		)
 		create_leave_ledger_entry(self, args, submit)
 
@@ -532,14 +512,8 @@
 		total_allocated_leaves = frappe.db.get_value('Leave Allocation', {
 			'from_date': ('<=', date),
 			'to_date': ('>=', date),
-<<<<<<< HEAD
-			'leave_type': allocation.leave_type,
-			'employee': employee,
-			'docstatus': 1
-=======
 			'employee': employee,
 			'leave_type': allocation.leave_type,
->>>>>>> 540559d6
 		}, 'SUM(total_leaves_allocated)') or 0
 
 		remaining_leaves = get_leave_balance_on(employee, d, date, to_date = allocation.to_date,
@@ -551,11 +525,7 @@
 
 		leave_allocation[d] = {
 			"total_leaves": total_allocated_leaves,
-<<<<<<< HEAD
-			"expired_leaves": max(total_allocated_leaves - (remaining_leaves + leaves_taken), 0),
-=======
 			"expired_leaves": total_allocated_leaves - (remaining_leaves + leaves_taken),
->>>>>>> 540559d6
 			"leaves_taken": leaves_taken,
 			"pending_leaves": leaves_pending,
 			"remaining_leaves": remaining_leaves}
