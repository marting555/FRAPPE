--- conflicted
+++ resolved
@@ -127,11 +127,7 @@
 					frappe.db.sql("""update `tabAttendance` set status = %s, leave_type = %s\
 						where name = %s""",(status, self.leave_type, d.name))
 
-<<<<<<< HEAD
-			elif self.from_date <= nowdate():
-=======
 			elif self.to_date <= nowdate():
->>>>>>> 1cc7500b
 				for dt in daterange(getdate(self.from_date), getdate(self.to_date)):
 					date = dt.strftime("%Y-%m-%d")
 					if not date == self.half_day_date:
@@ -141,10 +137,7 @@
 						doc.company = self.company
 						doc.status = "On Leave"
 						doc.leave_type = self.leave_type
-<<<<<<< HEAD
-=======
 						doc.insert(ignore_permissions=True)
->>>>>>> 1cc7500b
 						doc.submit()
 					else:
 						doc = frappe.new_doc("Attendance")
@@ -153,10 +146,7 @@
 						doc.company = self.company
 						doc.status = "Half Day"
 						doc.leave_type = self.leave_type
-<<<<<<< HEAD
-=======
 						doc.insert(ignore_permissions=True)
->>>>>>> 1cc7500b
 						doc.submit()
 
 	def validate_salary_processed_days(self):
@@ -386,16 +376,12 @@
 			"pending_leaves": leaves_pending,
 			"remaining_leaves": remaining_leaves}
 
-<<<<<<< HEAD
-	return leave_allocation
-=======
 	ret = {
 		'leave_allocation': leave_allocation,
 		'leave_approver': get_leave_approver(employee)
 	}
 
 	return ret
->>>>>>> 1cc7500b
 
 @frappe.whitelist()
 def get_leave_balance_on(employee, leave_type, date, allocation_records=None,
@@ -623,9 +609,6 @@
 				leave_app.from_date, leave_app.to_date)
 
 	return leave_days
-<<<<<<< HEAD
-	
-=======
 	
 def get_leave_approver(employee, department=None):
 	if not department:
@@ -633,5 +616,4 @@
 
 	if department:
 		return frappe.db.get_value('Department Approver', {'parent': department,
-			'parentfield': 'leave_approver', 'idx': 1}, 'approver')
->>>>>>> 1cc7500b
+			'parentfield': 'leave_approver', 'idx': 1}, 'approver')