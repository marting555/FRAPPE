--- conflicted
+++ resolved
@@ -191,11 +191,7 @@
  "idx": 1, 
  "is_submittable": 1, 
  "max_attachments": 3, 
-<<<<<<< HEAD
- "modified": "2014-12-09 16:33:29.626849", 
-=======
  "modified": "2014-12-10 14:38:38.359114", 
->>>>>>> 4c1073ac10973d8202fdd5dd12eacc274788d475
  "modified_by": "Administrator", 
  "module": "HR", 
  "name": "Leave Application", 
