// Copyright (c) 2013, Web Notes Technologies Pvt. Ltd. and Contributors
// License: GNU General Public License v3. See license.txt

var display_activity_log = function(msg) {
	if(!pscript.ss_html)
		pscript.ss_html = $a(cur_frm.fields_dict['activity_log'].wrapper,'div');
<<<<<<< HEAD
	pscript.ss_html.innerHTML = '<div class="panel"><div class="panel-heading">' + wn._("Activity Log:") + 
		'</div>' + msg + '</div>';
}

cur_frm.cscript.refresh = function() {
	cur_frm.set_intro(wn._("Generate, submit & mail multiple salary slips based on selected criteria for employee."));
=======
	pscript.ss_html.innerHTML = 
		'<div class="panel"><div class="panel-heading">'+frappe._("Activity Log:")+'</div>'+msg+'</div>';
>>>>>>> da0a23e6
}

cur_frm.cscript.create_salary_slip = function(doc, cdt, cdn) {
	var callback = function(r, rt) {
		if (r.message)
			display_activity_log(r.message);
	}
<<<<<<< HEAD
	return $c('runserverobj', args={'method': 'create_sal_slip', 'docs': wn.model.compress(make_doclist (cdt, cdn))}, callback);
}

cur_frm.cscript.submit_salary_slip = function(doc, cdt, cdn) {
	var check = confirm(wn._("Do you really want to Submit all Salary Slip for month : ") + doc.month + wn._(" and fiscal year : ") + doc.fiscal_year);
	if(check) {
		var callback = function(r, rt) {
			if (r.message)
				display_activity_log(r.message);
		}
		return $c('runserverobj', args={'method': 'submit_salary_slip', 'docs': wn.model.compress(make_doclist (cdt, cdn))}, callback);
	}
}

cur_frm.cscript.make_bank_voucher = function(doc, cdt, cdn) {
	if(doc.company && doc.month && doc.from_date && doc.from_date)
		cur_frm.cscript.make_jv(doc, cdt, cdn);
	else
		msgprint(wn._("Company, Month, From Date & To Date is mandatory"));
}

cur_frm.cscript.make_jv = function(doc, dt, dn) {
	var call_back = function(r, rt) {
		var jv = wn.model.make_new_doc_and_get_name('Journal Voucher');
=======
	return $c('runserverobj', args={'method':'create_sal_slip','docs':frappe.model.compress(make_doclist (cdt, cdn))},callback);
}

cur_frm.cscript.submit_salary_slip = function(doc, cdt, cdn) {
	var check = confirm(frappe._("Do you really want to Submit all Salary Slip for month : ") + doc.month+ frappe._(" and fiscal year : ")+doc.fiscal_year);
	if(check){
		var callback = function(r, rt){
			if (r.message)
				display_activity_log(r.message);
		}
		return $c('runserverobj', args={'method':'submit_salary_slip','docs':frappe.model.compress(make_doclist (cdt, cdn))},callback);
	}
}

cur_frm.cscript.make_bank_voucher = function(doc,cdt,cdn){
    if(doc.company && doc.month && doc.fiscal_year){
    	cur_frm.cscript.make_jv(doc, cdt, cdn);
    } else {
  	  msgprint(frappe._("Company, Month and Fiscal Year is mandatory"));
    }
}

cur_frm.cscript.make_jv = function(doc, dt, dn) {
	var call_back = function(r, rt){
		var jv = frappe.model.make_new_doc_and_get_name('Journal Voucher');
>>>>>>> da0a23e6
		jv = locals['Journal Voucher'][jv];
		jv.voucher_type = 'Bank Voucher';
		jv.user_remark = frappe._('Payment of salary for the month: ') + doc.month + 
			frappe._(' and fiscal year: ') + doc.fiscal_year;
		jv.fiscal_year = doc.fiscal_year;
		jv.company = doc.company;
		jv.posting_date = dateutil.obj_to_str(new Date());

		// credit to bank
		var d1 = frappe.model.add_child(jv, 'Journal Voucher Detail', 'entries');
		d1.account = r.message['default_bank_account'];
		d1.credit = r.message['amount']

		// debit to salary account
		var d2 = frappe.model.add_child(jv, 'Journal Voucher Detail', 'entries');
		d2.debit = r.message['amount']

		loaddoc('Journal Voucher', jv.name);
	}
	return $c_obj(make_doclist(dt, dn), 'get_acc_details', '', call_back);
}<|MERGE_RESOLUTION|>--- conflicted
+++ resolved
@@ -4,17 +4,12 @@
 var display_activity_log = function(msg) {
 	if(!pscript.ss_html)
 		pscript.ss_html = $a(cur_frm.fields_dict['activity_log'].wrapper,'div');
-<<<<<<< HEAD
-	pscript.ss_html.innerHTML = '<div class="panel"><div class="panel-heading">' + wn._("Activity Log:") + 
+	pscript.ss_html.innerHTML = '<div class="panel"><div class="panel-heading">' + frappe._("Activity Log:") + 
 		'</div>' + msg + '</div>';
 }
 
 cur_frm.cscript.refresh = function() {
-	cur_frm.set_intro(wn._("Generate, submit & mail multiple salary slips based on selected criteria for employee."));
-=======
-	pscript.ss_html.innerHTML = 
-		'<div class="panel"><div class="panel-heading">'+frappe._("Activity Log:")+'</div>'+msg+'</div>';
->>>>>>> da0a23e6
+	cur_frm.set_intro(frappe._("Generate, submit & mail multiple salary slips based on selected criteria for employee."));
 }
 
 cur_frm.cscript.create_salary_slip = function(doc, cdt, cdn) {
@@ -22,18 +17,17 @@
 		if (r.message)
 			display_activity_log(r.message);
 	}
-<<<<<<< HEAD
-	return $c('runserverobj', args={'method': 'create_sal_slip', 'docs': wn.model.compress(make_doclist (cdt, cdn))}, callback);
+	return $c('runserverobj', args={'method': 'create_sal_slip', 'docs': frappe.model.compress(make_doclist (cdt, cdn))}, callback);
 }
 
 cur_frm.cscript.submit_salary_slip = function(doc, cdt, cdn) {
-	var check = confirm(wn._("Do you really want to Submit all Salary Slip for month : ") + doc.month + wn._(" and fiscal year : ") + doc.fiscal_year);
+	var check = confirm(frappe._("Do you really want to Submit all Salary Slip for month : ") + doc.month + frappe._(" and fiscal year : ") + doc.fiscal_year);
 	if(check) {
 		var callback = function(r, rt) {
 			if (r.message)
 				display_activity_log(r.message);
 		}
-		return $c('runserverobj', args={'method': 'submit_salary_slip', 'docs': wn.model.compress(make_doclist (cdt, cdn))}, callback);
+		return $c('runserverobj', args={'method': 'submit_salary_slip', 'docs': frappe.model.compress(make_doclist (cdt, cdn))}, callback);
 	}
 }
 
@@ -41,39 +35,12 @@
 	if(doc.company && doc.month && doc.from_date && doc.from_date)
 		cur_frm.cscript.make_jv(doc, cdt, cdn);
 	else
-		msgprint(wn._("Company, Month, From Date & To Date is mandatory"));
+		msgprint(frappe._("Company, Month, From Date & To Date is mandatory"));
 }
 
 cur_frm.cscript.make_jv = function(doc, dt, dn) {
 	var call_back = function(r, rt) {
-		var jv = wn.model.make_new_doc_and_get_name('Journal Voucher');
-=======
-	return $c('runserverobj', args={'method':'create_sal_slip','docs':frappe.model.compress(make_doclist (cdt, cdn))},callback);
-}
-
-cur_frm.cscript.submit_salary_slip = function(doc, cdt, cdn) {
-	var check = confirm(frappe._("Do you really want to Submit all Salary Slip for month : ") + doc.month+ frappe._(" and fiscal year : ")+doc.fiscal_year);
-	if(check){
-		var callback = function(r, rt){
-			if (r.message)
-				display_activity_log(r.message);
-		}
-		return $c('runserverobj', args={'method':'submit_salary_slip','docs':frappe.model.compress(make_doclist (cdt, cdn))},callback);
-	}
-}
-
-cur_frm.cscript.make_bank_voucher = function(doc,cdt,cdn){
-    if(doc.company && doc.month && doc.fiscal_year){
-    	cur_frm.cscript.make_jv(doc, cdt, cdn);
-    } else {
-  	  msgprint(frappe._("Company, Month and Fiscal Year is mandatory"));
-    }
-}
-
-cur_frm.cscript.make_jv = function(doc, dt, dn) {
-	var call_back = function(r, rt){
 		var jv = frappe.model.make_new_doc_and_get_name('Journal Voucher');
->>>>>>> da0a23e6
 		jv = locals['Journal Voucher'][jv];
 		jv.voucher_type = 'Bank Voucher';
 		jv.user_remark = frappe._('Payment of salary for the month: ') + doc.month + 
