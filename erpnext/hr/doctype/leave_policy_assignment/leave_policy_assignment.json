--- conflicted
+++ resolved
@@ -113,11 +113,7 @@
  ],
  "is_submittable": 1,
  "links": [],
-<<<<<<< HEAD
  "modified": "2021-09-13 15:09:17.516080",
-=======
- "modified": "2022-01-13 13:37:11.218882",
->>>>>>> 9dec4a24
  "modified_by": "Administrator",
  "module": "HR",
  "name": "Leave Policy Assignment",
