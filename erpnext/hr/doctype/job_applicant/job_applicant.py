--- conflicted
+++ resolved
@@ -80,9 +80,4 @@
 	for detail in interview_detail:
 		interview_detail_map[detail.name] = detail
 
-<<<<<<< HEAD
-	return interview_detail_map
-=======
-			if names:
-				frappe.throw(_("Email Address must be unique, already exists for {0}").format(comma_and(names)), frappe.DuplicateEntryError)
->>>>>>> 085585cb
+	return interview_detail_map		