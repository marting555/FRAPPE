--- conflicted
+++ resolved
@@ -94,11 +94,7 @@
  "idx": 0,
  "is_standard": 1,
  "label": "HR",
-<<<<<<< HEAD
- "modified": "2020-06-30 18:34:39.966096",
-=======
  "modified": "2020-08-11 17:04:38.655417",
->>>>>>> 111183d0
  "modified_by": "Administrator",
  "module": "HR",
  "name": "HR",
@@ -108,11 +104,7 @@
  "pin_to_top": 0,
  "shortcuts": [
   {
-<<<<<<< HEAD
    "color": "Green",
-=======
-   "color": "#cef6d1",
->>>>>>> 111183d0
    "format": "{} Active",
    "label": "Employee",
    "link_to": "Employee",
@@ -120,11 +112,7 @@
    "type": "DocType"
   },
   {
-<<<<<<< HEAD
    "color": "Yellow",
-=======
-   "color": "#ffe8cd",
->>>>>>> 111183d0
    "format": "{} Open",
    "label": "Leave Application",
    "link_to": "Leave Application",
@@ -138,13 +126,8 @@
    "type": "DocType"
   },
   {
-<<<<<<< HEAD
-   "label": "Salary Structure",
-   "link_to": "Salary Structure",
-=======
    "label": "Job Applicant",
    "link_to": "Job Applicant",
->>>>>>> 111183d0
    "type": "DocType"
   },
   {
