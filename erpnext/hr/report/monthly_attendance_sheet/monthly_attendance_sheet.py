--- conflicted
+++ resolved
@@ -33,19 +33,15 @@
 	conditions, filters = get_conditions(filters)
 	columns = get_columns(filters)
 	att_map = get_attendance_list(conditions, filters)
-<<<<<<< HEAD
-=======
-	emp_map = get_employee_details(filters)
->>>>>>> da17f9cb
 
 	if filters.group_by:
-		emp_map, group_by_parameters = get_employee_details(filters.group_by)
+		emp_map, group_by_parameters = get_employee_details(filters.group_by, filters.company)
 		holiday_list = []
 		for parameter in group_by_parameters:
 			h_list = [emp_map[parameter][d]["holiday_list"] for d in emp_map[parameter] if emp_map[parameter][d]["holiday_list"]]
 			holiday_list += h_list
 	else:
-		emp_map = get_employee_details(filters.group_by)
+		emp_map = get_employee_details(filters.group_by, filters.company)
 		holiday_list = [emp_map[d]["holiday_list"] for d in emp_map if emp_map[d]["holiday_list"]]
 
 
@@ -216,11 +212,10 @@
 
 	return conditions, filters
 
-<<<<<<< HEAD
-def get_employee_details(group_by):
+def get_employee_details(group_by, company):
 	emp_map = {}
 	query = """select name, employee_name, designation, department, branch, company,
-		holiday_list from `tabEmployee` """
+		holiday_list from `tabEmployee` where company = '%s' """ % frappe.db.escape(company)
 
 	if group_by:
 		group_by = group_by.lower()
@@ -243,13 +238,6 @@
 				emp_map[d.get(group_by)][d.name] = d
 		else:
 			emp_map[d.name] = d
-=======
-def get_employee_details(filters):
-	emp_map = frappe._dict()
-	for d in frappe.db.sql("""select name, employee_name, designation, department, branch, company,
-		holiday_list from tabEmployee where company = %s""", (filters.get("company")), as_dict=1):
-		emp_map.setdefault(d.name, d)
->>>>>>> da17f9cb
 
 	if not group_by:
 		return emp_map
