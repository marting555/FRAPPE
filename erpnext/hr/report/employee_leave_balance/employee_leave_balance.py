# Copyright (c) 2015, Frappe Technologies Pvt. Ltd. and Contributors
# License: GNU General Public License v3. See license.txt

from __future__ import unicode_literals
import frappe
from frappe import _
from frappe.utils import flt
from erpnext.hr.doctype.leave_application.leave_application \
	import get_leave_balance_on, get_leaves_for_period

from erpnext.hr.report.employee_leave_balance_summary.employee_leave_balance_summary \
	import get_department_leave_approver_map

def execute(filters=None):
	leave_types = frappe.db.sql_list("select name from `tabLeave Type` order by name asc")

	columns = get_columns(leave_types)
	data = get_data(filters, leave_types)

	return columns, data

def get_columns(leave_types):
	columns = [
<<<<<<< HEAD
		_("Employee") + ":Link/Employee:150",
=======
		_("Employee") + ":Link.Employee:150",
>>>>>>> 0c0604b7
		_("Employee Name") + "::200",
		_("Department") +"::150"
	]

	for leave_type in leave_types:
		columns.append(_(leave_type) + " " + _("Opening") + ":Float:160")
		columns.append(_(leave_type) + " " + _("Taken") + ":Float:160")
		columns.append(_(leave_type) + " " + _("Balance") + ":Float:160")

	return columns

<<<<<<< HEAD
=======
def get_conditions(filters):
	conditions = {
		"status": "Active",
		"company": filters.company,
	}
	if filters.get("department"):
		conditions.update({"department": filters.get("department")})
	if filters.get("employee"):
		conditions.update({"employee": filters.get("employee")})

	return conditions

>>>>>>> 0c0604b7
def get_data(filters, leave_types):
	user = frappe.session.user
	conditions = get_conditions(filters)

	if filters.to_date <= filters.from_date:
		frappe.throw(_("From date can not be greater than than To date"))

	active_employees = frappe.get_all("Employee",
		filters=conditions,
		fields=["name", "employee_name", "department", "user_id", "leave_approver"])

	department_approver_map = get_department_leave_approver_map(filters.get('department'))

<<<<<<< HEAD
	if filters.to_date <= filters.from_date:
		frappe.throw(_("From date can not be greater than than To date"))

	active_employees = frappe.get_all("Employee",
		filters = { "status": "Active", "company": filters.company},
		fields = ["name", "employee_name", "department", "user_id"])

=======
>>>>>>> 0c0604b7
	data = []
	for employee in active_employees:
		leave_approvers = department_approver_map.get(employee.department_name, [])
		if employee.leave_approver:
			leave_approvers.append(employee.leave_approver)

		if (len(leave_approvers) and user in leave_approvers) or (user in ["Administrator", employee.user_id]) or ("HR Manager" in frappe.get_roles(user)):
			row = [employee.name, employee.employee_name, employee.department]

			for leave_type in leave_types:
				# leaves taken
				leaves_taken = get_leaves_for_period(employee.name, leave_type,
					filters.from_date, filters.to_date) * -1

				# opening balance
<<<<<<< HEAD
				opening = get_leave_balance_on(employee.name, leave_type, filters.from_date,
					allocation_records_based_on_to_date.get(employee.name, frappe._dict()))
=======
				opening = get_leave_balance_on(employee.name, leave_type, filters.from_date)
>>>>>>> 0c0604b7

				# closing balance
				closing = get_leave_balance_on(employee.name, leave_type, filters.to_date)

				row += [opening, leaves_taken, closing]

			data.append(row)

<<<<<<< HEAD
	return data

def get_approvers(department):
	if not department:
		return []

	approvers = []
	# get current department and all its child
	department_details = frappe.db.get_value("Department", {"name": department}, ["lft", "rgt"], as_dict=True)
	department_list = frappe.db.sql("""select name from `tabDepartment`
		where lft >= %s and rgt <= %s order by lft desc
		""", (department_details.lft, department_details.rgt), as_list = True)

	# retrieve approvers list from current department and from its subsequent child departments
	for d in department_list:
		approvers.extend([l.leave_approver for l in frappe.db.sql("""select approver from `tabDepartment Approver` \
			where parent = %s and parentfield = 'leave_approvers'""", (d), as_dict=True)])

	return approvers
=======
	return data
>>>>>>> 0c0604b7
<|MERGE_RESOLUTION|>--- conflicted
+++ resolved
@@ -21,11 +21,7 @@
 
 def get_columns(leave_types):
 	columns = [
-<<<<<<< HEAD
-		_("Employee") + ":Link/Employee:150",
-=======
 		_("Employee") + ":Link.Employee:150",
->>>>>>> 0c0604b7
 		_("Employee Name") + "::200",
 		_("Department") +"::150"
 	]
@@ -37,8 +33,6 @@
 
 	return columns
 
-<<<<<<< HEAD
-=======
 def get_conditions(filters):
 	conditions = {
 		"status": "Active",
@@ -51,7 +45,6 @@
 
 	return conditions
 
->>>>>>> 0c0604b7
 def get_data(filters, leave_types):
 	user = frappe.session.user
 	conditions = get_conditions(filters)
@@ -65,16 +58,6 @@
 
 	department_approver_map = get_department_leave_approver_map(filters.get('department'))
 
-<<<<<<< HEAD
-	if filters.to_date <= filters.from_date:
-		frappe.throw(_("From date can not be greater than than To date"))
-
-	active_employees = frappe.get_all("Employee",
-		filters = { "status": "Active", "company": filters.company},
-		fields = ["name", "employee_name", "department", "user_id"])
-
-=======
->>>>>>> 0c0604b7
 	data = []
 	for employee in active_employees:
 		leave_approvers = department_approver_map.get(employee.department_name, [])
@@ -90,12 +73,7 @@
 					filters.from_date, filters.to_date) * -1
 
 				# opening balance
-<<<<<<< HEAD
-				opening = get_leave_balance_on(employee.name, leave_type, filters.from_date,
-					allocation_records_based_on_to_date.get(employee.name, frappe._dict()))
-=======
 				opening = get_leave_balance_on(employee.name, leave_type, filters.from_date)
->>>>>>> 0c0604b7
 
 				# closing balance
 				closing = get_leave_balance_on(employee.name, leave_type, filters.to_date)
@@ -104,26 +82,4 @@
 
 			data.append(row)
 
-<<<<<<< HEAD
-	return data
-
-def get_approvers(department):
-	if not department:
-		return []
-
-	approvers = []
-	# get current department and all its child
-	department_details = frappe.db.get_value("Department", {"name": department}, ["lft", "rgt"], as_dict=True)
-	department_list = frappe.db.sql("""select name from `tabDepartment`
-		where lft >= %s and rgt <= %s order by lft desc
-		""", (department_details.lft, department_details.rgt), as_list = True)
-
-	# retrieve approvers list from current department and from its subsequent child departments
-	for d in department_list:
-		approvers.extend([l.leave_approver for l in frappe.db.sql("""select approver from `tabDepartment Approver` \
-			where parent = %s and parentfield = 'leave_approvers'""", (d), as_dict=True)])
-
-	return approvers
-=======
-	return data
->>>>>>> 0c0604b7
+	return data