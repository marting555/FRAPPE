--- conflicted
+++ resolved
@@ -5,13 +5,7 @@
 import frappe
 from frappe.utils import flt, add_days
 from frappe import _
-<<<<<<< HEAD
-from frappe.utils import flt, add_days
-from erpnext.hr.doctype.leave_application.leave_application \
-	import get_leave_balance_on, get_leaves_for_period
-=======
 from erpnext.hr.doctype.leave_application.leave_application import get_leaves_for_period, get_leave_balance_on
->>>>>>> 00175c96
 
 def execute(filters=None):
 	if filters.to_date <= filters.from_date:
@@ -84,13 +78,6 @@
 	data = []
 
 	for leave_type in leave_types:
-<<<<<<< HEAD
-		columns.append(_(leave_type) + " " + _("Opening") + ":Float:160")
-		columns.append(_(leave_type) + " " + _("Allocated") + ":Float:160")
-		columns.append(_(leave_type) + " " + _("Taken") + ":Float:160")
-		columns.append(_(leave_type) + " " + _("Expired") + ":Float:160")
-		columns.append(_(leave_type) + " " + _("Balance") + ":Float:160")
-=======
 		if len(active_employees) > 1:
 			data.append({
 				'leave_type': leave_type
@@ -110,7 +97,6 @@
 					row = frappe._dict()
 				row.employee = employee.name,
 				row.employee_name = employee.employee_name
->>>>>>> 00175c96
 
 				leaves_taken = get_leaves_for_period(employee.name, leave_type,
 					filters.from_date, filters.to_date) * -1
@@ -153,108 +139,6 @@
 	if department:
 		conditions="and (department_name = '%(department)s' or parent_department = '%(department)s')"%{'department': department}
 
-<<<<<<< HEAD
-	if filters.to_date <= filters.from_date:
-		frappe.throw(_("'From Date should be less than To Date"))
-=======
-	# get current department and all its child
-	department_list = frappe.db.sql_list(""" SELECT name FROM `tabDepartment` WHERE disabled=0 {0}""".format(conditions)) #nosec
->>>>>>> 00175c96
-
-	# retrieve approvers list from current department and from its subsequent child departments
-	approver_list = frappe.get_all('Department Approver', filters={
-		'parentfield': 'leave_approvers',
-		'parent': ('in', department_list)
-	}, fields=['parent', 'approver'], as_list=1)
-
-	approvers = {}
-
-	for k, v in approver_list:
-		approvers.setdefault(k, []).append(v)
-
-	return approvers
-
-<<<<<<< HEAD
-			for leave_type in leave_types:
-
-
-				row += calculate_leaves_details(filters, leave_type, employee)
-
-			data.append(row)
-	return data
-
-def calculate_leaves_details(filters, leave_type, employee):
-	ledger_entries = get_leave_ledger_entries(filters.from_date, filters.to_date, employee.name, leave_type)
-
-	#Leaves Deducted consist of both expired and leaves taken
-	leaves_deducted = get_leaves_for_period(employee.name, leave_type,
-		filters.from_date, filters.to_date) * -1
-
-	# removing expired leaves
-	leaves_taken = leaves_deducted - remove_expired_leave(ledger_entries)
-
-	opening = get_leave_balance_on(employee.name, leave_type, add_days(filters.from_date, -1))
-
-	new_allocation , expired_allocation = get_allocated_and_expired_leaves(ledger_entries, filters.from_date, filters.to_date)
-
-	#removing leaves taken from expired_allocation
-	expired_leaves = max(expired_allocation - leaves_taken, 0)
-
-	#Formula for calculating  closing balance
-	closing = max(opening + new_allocation - (leaves_taken + expired_leaves), 0)
-
-	return [opening, new_allocation, leaves_taken, expired_leaves, closing]
-
-
-def remove_expired_leave(records):
-	expired_within_period = 0
-	for record in records:
-		if record.is_expired:
-			expired_within_period += record.leaves
-	return expired_within_period * -1
-
-
-def get_allocated_and_expired_leaves(records, from_date, to_date):
-
-	from frappe.utils import getdate
-
-	new_allocation = 0
-	expired_leaves = 0
-
-	for record in records:
-		if record.to_date < getdate(to_date) and record.leaves>0:
-			expired_leaves += record.leaves
-
-		if record.from_date >= getdate(from_date) and record.leaves>0:
-			new_allocation += record.leaves
-
-	return new_allocation, expired_leaves
-
-def get_leave_ledger_entries(from_date, to_date, employee, leave_type):
-	records= frappe.db.sql("""
-		SELECT
-			employee, leave_type, from_date, to_date, leaves, transaction_name, transaction_type
-			is_carry_forward, is_expired
-		FROM `tabLeave Ledger Entry`
-		WHERE employee=%(employee)s AND leave_type=%(leave_type)s
-			AND docstatus=1
-			AND (from_date between %(from_date)s AND %(to_date)s
-				OR to_date between %(from_date)s AND %(to_date)s
-				OR (from_date < %(from_date)s AND to_date > %(to_date)s))
-	""", {
-		"from_date": from_date,
-		"to_date": to_date,
-		"employee": employee,
-		"leave_type": leave_type
-	}, as_dict=1)
-
-	return records
-
-def get_department_leave_approver_map(department=None):
-	conditions=''
-	if department:
-		conditions="and (department_name = '%(department)s' or parent_department = '%(department)s')"%{'department': department}
-
 	# get current department and all its child
 	department_list = frappe.db.sql_list(""" SELECT name FROM `tabDepartment` WHERE disabled=0 {0}""".format(conditions)) #nosec
 
@@ -270,7 +154,7 @@
 		approvers.setdefault(k, []).append(v)
 
 	return approvers
-=======
+
 def get_allocated_and_expired_leaves(from_date, to_date, employee, leave_type):
 
 	from frappe.utils import getdate
@@ -302,5 +186,4 @@
 		if record.from_date >= getdate(from_date):
 			new_allocation += record.leaves
 
-	return new_allocation, expired_leaves
->>>>>>> 00175c96
+	return new_allocation, expired_leaves