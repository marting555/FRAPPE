--- conflicted
+++ resolved
@@ -18,11 +18,7 @@
 
 	data = []
 	for ss in salary_slips:
-<<<<<<< HEAD
-		row = [ss.name, ss.employee, ss.employee_name, ss.branch, ss.department, ss.designation,
-=======
 		row = [ss.name, ss.employee, ss.employee_name, doj_map.get(ss.employee), ss.branch, ss.department, ss.designation,
->>>>>>> 0c0604b7
 			ss.company, ss.start_date, ss.end_date, ss.leave_without_pay, ss.payment_days]
 
 		if not ss.branch == None:columns[3] = columns[3].replace('-1','120')
