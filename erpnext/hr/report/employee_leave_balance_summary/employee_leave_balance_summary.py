--- conflicted
+++ resolved
@@ -4,14 +4,6 @@
 
 import frappe
 from frappe import _
-<<<<<<< HEAD
-from erpnext.hr.doctype.leave_application.leave_application import get_leaves_for_period, get_leave_balance_on
-from erpnext.hr.report.employee_leave_balance.employee_leave_balance import calculate_leaves_details , get_department_leave_approver_map
-
-def execute(filters=None):
-	if filters.to_date <= filters.from_date:
-		frappe.throw(_('From Date should be less than To Date'))
-=======
 
 from erpnext.hr.doctype.leave_application.leave_application import get_leave_details
 from erpnext.hr.report.employee_leave_balance.employee_leave_balance import (
@@ -21,59 +13,12 @@
 
 def execute(filters=None):
 	leave_types = frappe.db.sql_list("select name from `tabLeave Type` order by name asc")
->>>>>>> 540559d6
 
 	columns = get_columns(leave_types)
 	data = get_data(filters, leave_types)
 
 	return columns, data
 
-<<<<<<< HEAD
-def get_columns():
-	columns = [{
-		'label': _('Leave Type'),
-		'fieldtype': 'Link',
-		'fieldname': 'leave_type',
-		'width': 300,
-		'options': 'Leave Type'
-	}, {
-		'label': _('Employee'),
-		'fieldtype': 'Link',
-		'fieldname': 'employee',
-		'width': 100,
-		'options': 'Employee'
-	}, {
-		'label': _('Employee Name'),
-		'fieldtype': 'Data',
-		'fieldname': 'employee_name',
-		'width': 100,
-	}, {
-		'label': _('Opening Balance'),
-		'fieldtype': 'float',
-		'fieldname': 'opening_balance',
-		'width': 120,
-	}, {
-		'label': _('New Allocation'),
-		'fieldtype': 'Float',
-		'fieldname': 'new_allocation',
-		'width': 120,
-	}, {
-		'label': _('Leaves Taken'),
-		'fieldtype': 'float',
-		'fieldname': 'leaves_taken',
-		'width': 120,
-	}, {
-		'label': _('Expired Leaves'),
-		'fieldtype': 'Float',
-		'fieldname': 'expired_leaves',
-		'width': 120,
-	}, {
-		'label': _('Closing Balance'),
-		'fieldtype': 'float',
-		'fieldname': 'closing_balance',
-		'width': 120,
-	}]
-=======
 def get_columns(leave_types):
 	columns = [
 		_("Employee") + ":Link.Employee:150",
@@ -83,7 +28,6 @@
 
 	for leave_type in leave_types:
 		columns.append(_(leave_type) + ":Float:160")
->>>>>>> 540559d6
 
 	return columns
 
@@ -107,47 +51,6 @@
 		filters=conditions,
 		fields=["name", "employee_name", "department", "user_id", "leave_approver"])
 
-<<<<<<< HEAD
-	data = []
-
-	for leave_type in leave_types:
-		data.append({
-			'leave_type': leave_type
-		})
-		for employee in active_employees:
-
-			leave_approvers = department_approver_map.get(employee.department_name, []).append(employee.leave_approver)
-
-			if (leave_approvers and len(leave_approvers) and user in leave_approvers) or (user in ["Administrator", employee.user_id]) \
-				or ("HR Manager" in frappe.get_roles(user)):
-				row = frappe._dict({
-					'employee': employee.name,
-					'employee_name': employee.employee_name
-				})
-
-				leave_details = calculate_leaves_details(filters, leave_type, employee)
-				row.opening_balance = flt(leave_details[0])
-				row.new_allocation = flt(leave_details[1])
-				row.leaves_taken = flt(leave_details[2])
-				row.expired_leaves = flt(leave_details[3])
-				row.closing_balance = flt(leave_details[4])
-
-				data.append(row)
-
-	return data
-
-def get_conditions(filters):
-	conditions={
-		'status': 'Active',
-	}
-	if filters.get('employee'):
-		conditions['name'] = filters.get('employee')
-
-	if filters.get('employee'):
-		conditions['name'] = filters.get('employee')
-
-	return conditions
-=======
 	department_approver_map = get_department_leave_approver_map(filters.get('department'))
 
 	data = []
@@ -169,5 +72,4 @@
 
 			data.append(row)
 
-	return data
->>>>>>> 540559d6
+	return data