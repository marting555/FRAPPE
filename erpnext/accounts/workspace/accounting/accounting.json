--- conflicted
+++ resolved
@@ -1112,11 +1112,7 @@
    "type": "Link"
   }
  ],
-<<<<<<< HEAD
- "modified": "2021-08-26 13:15:52.872470",
-=======
  "modified": "2021-11-10 10:06:37.756305",
->>>>>>> fcc561ac
  "modified_by": "Administrator",
  "module": "Accounts",
  "name": "Accounting",
