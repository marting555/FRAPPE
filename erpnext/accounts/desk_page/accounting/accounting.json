{
 "cards": [
  {
   "hidden": 0,
   "label": "Accounting Masters",
   "links": "[\n    {\n        \"description\": \"Company (not Customer or Supplier) master.\",\n        \"label\": \"Company\",\n        \"name\": \"Company\",\n        \"onboard\": 1,\n        \"type\": \"doctype\"\n    },\n    {\n        \"description\": \"Tree of financial accounts.\",\n        \"icon\": \"fa fa-sitemap\",\n        \"label\": \"Chart of Accounts\",\n        \"name\": \"Account\",\n        \"onboard\": 1,\n        \"route\": \"#Tree/Account\",\n        \"type\": \"doctype\"\n    },\n    {\n        \"label\": \"Accounts Settings\",\n        \"name\": \"Accounts Settings\",\n        \"type\": \"doctype\"\n    },\n    {\n        \"description\": \"Financial / accounting year.\",\n        \"label\": \"Fiscal Year\",\n        \"name\": \"Fiscal Year\",\n        \"type\": \"doctype\"\n    },\n    {\n        \"label\": \"Accounting Dimension\",\n        \"name\": \"Accounting Dimension\",\n        \"type\": \"doctype\"\n    },\n    {\n        \"label\": \"Finance Book\",\n        \"name\": \"Finance Book\",\n        \"type\": \"doctype\"\n    },\n    {\n        \"label\": \"Accounting Period\",\n        \"name\": \"Accounting Period\",\n        \"type\": \"doctype\"\n    },\n    {\n        \"description\": \"Payment Terms based on conditions\",\n        \"label\": \"Payment Term\",\n        \"name\": \"Payment Term\",\n        \"type\": \"doctype\"\n    }\n]"
  },
  {
   "hidden": 0,
   "label": "General Ledger",
   "links": "[\n    {\n        \"description\": \"Accounting journal entries.\",\n        \"label\": \"Journal Entry\",\n        \"name\": \"Journal Entry\",\n        \"type\": \"doctype\"\n    },\n    {\n        \"description\": \"Make journal entries from a template.\",\n        \"label\": \"Journal Entry Template\",\n        \"name\": \"Journal Entry Template\",\n        \"type\": \"doctype\"\n    },\n    \n    {\n        \"dependencies\": [\n            \"GL Entry\"\n        ],\n        \"doctype\": \"GL Entry\",\n        \"is_query_report\": true,\n        \"label\": \"General Ledger\",\n        \"name\": \"General Ledger\",\n        \"type\": \"report\"\n    },\n    {\n        \"dependencies\": [\n            \"Sales Invoice\"\n        ],\n        \"doctype\": \"Sales Invoice\",\n        \"is_query_report\": true,\n        \"label\": \"Customer Ledger Summary\",\n        \"name\": \"Customer Ledger Summary\",\n        \"type\": \"report\"\n    },\n    {\n        \"dependencies\": [\n            \"Sales Invoice\"\n        ],\n        \"doctype\": \"Sales Invoice\",\n        \"is_query_report\": true,\n        \"label\": \"Supplier Ledger Summary\",\n        \"name\": \"Supplier Ledger Summary\",\n        \"type\": \"report\"\n    }\n]"
  },
  {
   "hidden": 0,
   "label": "Accounts Receivable",
   "links": "[\n    {\n        \"description\": \"Bills raised to Customers.\",\n        \"label\": \"Sales Invoice\",\n        \"name\": \"Sales Invoice\",\n        \"onboard\": 1,\n        \"type\": \"doctype\"\n    },\n    {\n        \"description\": \"Customer database.\",\n        \"label\": \"Customer\",\n        \"name\": \"Customer\",\n        \"onboard\": 1,\n        \"type\": \"doctype\"\n    },\n    {\n        \"description\": \"Bank/Cash transactions against party or for internal transfer\",\n        \"label\": \"Payment Entry\",\n        \"name\": \"Payment Entry\",\n        \"type\": \"doctype\"\n    },\n    {\n        \"description\": \"Payment Request\",\n        \"label\": \"Payment Request\",\n        \"name\": \"Payment Request\",\n        \"type\": \"doctype\"\n    },\n    {\n        \"dependencies\": [\n            \"Sales Invoice\"\n        ],\n        \"doctype\": \"Sales Invoice\",\n        \"is_query_report\": true,\n        \"label\": \"Accounts Receivable\",\n        \"name\": \"Accounts Receivable\",\n        \"type\": \"report\"\n    },\n    {\n        \"dependencies\": [\n            \"Sales Invoice\"\n        ],\n        \"doctype\": \"Sales Invoice\",\n        \"is_query_report\": true,\n        \"label\": \"Accounts Receivable Summary\",\n        \"name\": \"Accounts Receivable Summary\",\n        \"type\": \"report\"\n    },\n    {\n        \"dependencies\": [\n            \"Sales Invoice\"\n        ],\n        \"doctype\": \"Sales Invoice\",\n        \"is_query_report\": true,\n        \"label\": \"Sales Register\",\n        \"name\": \"Sales Register\",\n        \"type\": \"report\"\n    },\n    {\n        \"dependencies\": [\n            \"Sales Invoice\"\n        ],\n        \"doctype\": \"Sales Invoice\",\n        \"is_query_report\": true,\n        \"label\": \"Item-wise Sales Register\",\n        \"name\": \"Item-wise Sales Register\",\n        \"type\": \"report\"\n    },\n    {\n        \"dependencies\": [\n            \"Sales Invoice\"\n        ],\n        \"doctype\": \"Sales Order\",\n        \"is_query_report\": true,\n        \"label\": \"Sales Order Analysis\",\n        \"name\": \"Sales Order Analysis\",\n        \"type\": \"report\"\n    },\n    {\n        \"dependencies\": [\n            \"Sales Invoice\"\n        ],\n        \"doctype\": \"Sales Invoice\",\n        \"is_query_report\": true,\n        \"label\": \"Delivered Items To Be Billed\",\n        \"name\": \"Delivered Items To Be Billed\",\n        \"type\": \"report\"\n    }\n]"
  },
  {
   "hidden": 0,
   "label": "Accounts Payable",
   "links": "[\n    {\n        \"description\": \"Bills raised by Suppliers.\",\n        \"label\": \"Purchase Invoice\",\n        \"name\": \"Purchase Invoice\",\n        \"onboard\": 1,\n        \"type\": \"doctype\"\n    },\n    {\n        \"description\": \"Supplier database.\",\n        \"label\": \"Supplier\",\n        \"name\": \"Supplier\",\n        \"onboard\": 1,\n        \"type\": \"doctype\"\n    },\n    {\n        \"description\": \"Bank/Cash transactions against party or for internal transfer\",\n        \"label\": \"Payment Entry\",\n        \"name\": \"Payment Entry\",\n        \"type\": \"doctype\"\n    },\n    {\n        \"dependencies\": [\n            \"Purchase Invoice\"\n        ],\n        \"doctype\": \"Purchase Invoice\",\n        \"is_query_report\": true,\n        \"label\": \"Accounts Payable\",\n        \"name\": \"Accounts Payable\",\n        \"type\": \"report\"\n    },\n    {\n        \"dependencies\": [\n            \"Purchase Invoice\"\n        ],\n        \"doctype\": \"Purchase Invoice\",\n        \"is_query_report\": true,\n        \"label\": \"Accounts Payable Summary\",\n        \"name\": \"Accounts Payable Summary\",\n        \"type\": \"report\"\n    },\n    {\n        \"dependencies\": [\n            \"Purchase Invoice\"\n        ],\n        \"doctype\": \"Purchase Invoice\",\n        \"is_query_report\": true,\n        \"label\": \"Purchase Register\",\n        \"name\": \"Purchase Register\",\n        \"type\": \"report\"\n    },\n    {\n        \"dependencies\": [\n            \"Purchase Invoice\"\n        ],\n        \"doctype\": \"Purchase Invoice\",\n        \"is_query_report\": true,\n        \"label\": \"Item-wise Purchase Register\",\n        \"name\": \"Item-wise Purchase Register\",\n        \"type\": \"report\"\n    },\n    {\n        \"dependencies\": [\n            \"Purchase Order\"\n        ],\n        \"doctype\": \"Purchase Order\",\n        \"is_query_report\": true,\n        \"label\": \"Purchase Order Analysis\",\n        \"name\": \"Purchase Order Analysis\",\n        \"type\": \"report\"\n    },\n    {\n        \"dependencies\": [\n            \"Purchase Invoice\"\n        ],\n        \"doctype\": \"Purchase Invoice\",\n        \"is_query_report\": true,\n        \"label\": \"Received Items To Be Billed\",\n        \"name\": \"Received Items To Be Billed\",\n        \"type\": \"report\"\n    }\n]"
  },
  {
   "hidden": 0,
   "label": "Reports",
   "links": "[\n    {\n        \"dependencies\": [\n            \"GL Entry\"\n        ],\n        \"doctype\": \"GL Entry\",\n        \"is_query_report\": true,\n        \"label\": \"Trial Balance for Party\",\n        \"name\": \"Trial Balance for Party\",\n        \"type\": \"report\"\n    },\n    {\n        \"dependencies\": [\n            \"Journal Entry\"\n        ],\n        \"doctype\": \"Journal Entry\",\n        \"is_query_report\": true,\n        \"label\": \"Payment Period Based On Invoice Date\",\n        \"name\": \"Payment Period Based On Invoice Date\",\n        \"type\": \"report\"\n    },\n    {\n        \"dependencies\": [\n            \"Sales Invoice\"\n        ],\n        \"doctype\": \"Sales Invoice\",\n        \"is_query_report\": true,\n        \"label\": \"Sales Partners Commission\",\n        \"name\": \"Sales Partners Commission\",\n        \"type\": \"report\"\n    },\n    {\n        \"dependencies\": [\n            \"Customer\"\n        ],\n        \"doctype\": \"Customer\",\n        \"is_query_report\": true,\n        \"label\": \"Customer Credit Balance\",\n        \"name\": \"Customer Credit Balance\",\n        \"type\": \"report\"\n    },\n    {\n        \"dependencies\": [\n            \"Sales Invoice\"\n        ],\n        \"doctype\": \"Sales Invoice\",\n        \"is_query_report\": true,\n        \"label\": \"Sales Payment Summary\",\n        \"name\": \"Sales Payment Summary\",\n        \"type\": \"report\"\n    },\n    {\n        \"dependencies\": [\n            \"Address\"\n        ],\n        \"doctype\": \"Address\",\n        \"is_query_report\": true,\n        \"label\": \"Address And Contacts\",\n        \"name\": \"Address And Contacts\",\n        \"type\": \"report\"\n    }\n]"
  },
  {
   "hidden": 0,
   "label": "Financial Statements",
   "links": "[\n    {\n        \"dependencies\": [\n            \"GL Entry\"\n        ],\n        \"doctype\": \"GL Entry\",\n        \"is_query_report\": true,\n        \"label\": \"Trial Balance\",\n        \"name\": \"Trial Balance\",\n        \"type\": \"report\"\n    },\n    {\n        \"dependencies\": [\n            \"GL Entry\"\n        ],\n        \"doctype\": \"GL Entry\",\n        \"is_query_report\": true,\n        \"label\": \"Profit and Loss Statement\",\n        \"name\": \"Profit and Loss Statement\",\n        \"type\": \"report\"\n    },\n    {\n        \"dependencies\": [\n            \"GL Entry\"\n        ],\n        \"doctype\": \"GL Entry\",\n        \"is_query_report\": true,\n        \"label\": \"Balance Sheet\",\n        \"name\": \"Balance Sheet\",\n        \"type\": \"report\"\n    },\n    {\n        \"dependencies\": [\n            \"GL Entry\"\n        ],\n        \"doctype\": \"GL Entry\",\n        \"is_query_report\": true,\n        \"label\": \"Cash Flow\",\n        \"name\": \"Cash Flow\",\n        \"type\": \"report\"\n    },\n    {\n        \"dependencies\": [\n            \"GL Entry\"\n        ],\n        \"doctype\": \"GL Entry\",\n        \"is_query_report\": true,\n        \"label\": \"Consolidated Financial Statement\",\n        \"name\": \"Consolidated Financial Statement\",\n        \"type\": \"report\"\n    }\n]"
  },
  {
   "hidden": 0,
   "label": "Multi Currency",
   "links": "[\n    {\n        \"description\": \"Enable / disable currencies.\",\n        \"label\": \"Currency\",\n        \"name\": \"Currency\",\n        \"type\": \"doctype\"\n    },\n    {\n        \"description\": \"Currency exchange rate master.\",\n        \"label\": \"Currency Exchange\",\n        \"name\": \"Currency Exchange\",\n        \"type\": \"doctype\"\n    },\n    {\n        \"description\": \"Exchange Rate Revaluation master.\",\n        \"label\": \"Exchange Rate Revaluation\",\n        \"name\": \"Exchange Rate Revaluation\",\n        \"type\": \"doctype\"\n    }\n]"
  },
  {
   "hidden": 0,
   "label": "Settings",
   "links": "[\n    {\n        \"description\": \"Setup Gateway accounts.\",\n        \"label\": \"Payment Gateway Account\",\n        \"name\": \"Payment Gateway Account\",\n        \"type\": \"doctype\"\n    },\n    {\n        \"description\": \"Template of terms or contract.\",\n        \"label\": \"Terms and Conditions Template\",\n        \"name\": \"Terms and Conditions\",\n        \"type\": \"doctype\"\n    },\n    {\n        \"description\": \"e.g. Bank, Cash, Credit Card\",\n        \"label\": \"Mode of Payment\",\n        \"name\": \"Mode of Payment\",\n        \"type\": \"doctype\"\n    }\n]"
  },
  {
   "hidden": 0,
   "label": "Bank Statement",
   "links": "[\n    {\n        \"label\": \"Bank\",\n        \"name\": \"Bank\",\n        \"type\": \"doctype\"\n    },\n    {\n        \"label\": \"Bank Account\",\n        \"name\": \"Bank Account\",\n        \"type\": \"doctype\"\n    },\n    {\n        \"label\": \"Bank Statement Transaction Entry\",\n        \"name\": \"Bank Statement Transaction Entry\",\n        \"type\": \"doctype\"\n    },\n    {\n        \"label\": \"Bank Statement Settings\",\n        \"name\": \"Bank Statement Settings\",\n        \"type\": \"doctype\"\n    }\n]"
  },
  {
   "hidden": 0,
   "label": "Subscription Management",
   "links": "[\n    {\n        \"label\": \"Subscription Plan\",\n        \"name\": \"Subscription Plan\",\n        \"type\": \"doctype\"\n    },\n    {\n        \"label\": \"Subscription\",\n        \"name\": \"Subscription\",\n        \"type\": \"doctype\"\n    },\n    {\n        \"label\": \"Subscription Settings\",\n        \"name\": \"Subscription Settings\",\n        \"type\": \"doctype\"\n    }\n]"
  },
  {
   "hidden": 0,
   "label": "Goods and Services Tax (GST India)",
   "links": "[\n    {\n        \"label\": \"GST Settings\",\n        \"name\": \"GST Settings\",\n        \"type\": \"doctype\"\n    },\n    {\n        \"label\": \"GST HSN Code\",\n        \"name\": \"GST HSN Code\",\n        \"type\": \"doctype\"\n    },\n    {\n        \"is_query_report\": true,\n        \"label\": \"GSTR-1\",\n        \"name\": \"GSTR-1\",\n        \"type\": \"report\"\n    },\n    {\n        \"is_query_report\": true,\n        \"label\": \"GSTR-2\",\n        \"name\": \"GSTR-2\",\n        \"type\": \"report\"\n    },\n    {\n        \"label\": \"GSTR 3B Report\",\n        \"name\": \"GSTR 3B Report\",\n        \"type\": \"doctype\"\n    },\n    {\n        \"is_query_report\": true,\n        \"label\": \"GST Sales Register\",\n        \"name\": \"GST Sales Register\",\n        \"type\": \"report\"\n    },\n    {\n        \"is_query_report\": true,\n        \"label\": \"GST Purchase Register\",\n        \"name\": \"GST Purchase Register\",\n        \"type\": \"report\"\n    },\n    {\n        \"is_query_report\": true,\n        \"label\": \"GST Itemised Sales Register\",\n        \"name\": \"GST Itemised Sales Register\",\n        \"type\": \"report\"\n    },\n    {\n        \"is_query_report\": true,\n        \"label\": \"GST Itemised Purchase Register\",\n        \"name\": \"GST Itemised Purchase Register\",\n        \"type\": \"report\"\n    },\n    {\n        \"country\": \"India\",\n        \"description\": \"C-Form records\",\n        \"label\": \"C-Form\",\n        \"name\": \"C-Form\",\n        \"type\": \"doctype\"\n    }\n]"
  },
  {
   "hidden": 0,
   "label": "Share Management",
   "links": "[\n    {\n        \"description\": \"List of available Shareholders with folio numbers\",\n        \"label\": \"Shareholder\",\n        \"name\": \"Shareholder\",\n        \"type\": \"doctype\"\n    },\n    {\n        \"description\": \"List of all share transactions\",\n        \"label\": \"Share Transfer\",\n        \"name\": \"Share Transfer\",\n        \"type\": \"doctype\"\n    },\n    {\n        \"dependencies\": [\n            \"Share Transfer\"\n        ],\n        \"doctype\": \"Share Transfer\",\n        \"is_query_report\": true,\n        \"label\": \"Share Ledger\",\n        \"name\": \"Share Ledger\",\n        \"type\": \"report\"\n    },\n    {\n        \"dependencies\": [\n            \"Share Transfer\"\n        ],\n        \"doctype\": \"Share Transfer\",\n        \"is_query_report\": true,\n        \"label\": \"Share Balance\",\n        \"name\": \"Share Balance\",\n        \"type\": \"report\"\n    }\n]"
  },
  {
   "hidden": 0,
   "label": "Cost Center and Budgeting",
   "links": "[\n    {\n        \"description\": \"Tree of financial Cost Centers.\",\n        \"icon\": \"fa fa-sitemap\",\n        \"label\": \"Chart of Cost Centers\",\n        \"name\": \"Cost Center\",\n        \"route\": \"#Tree/Cost Center\",\n        \"type\": \"doctype\"\n    },\n    {\n        \"description\": \"Define budget for a financial year.\",\n        \"label\": \"Budget\",\n        \"name\": \"Budget\",\n        \"type\": \"doctype\"\n    },\n    {\n        \"label\": \"Accounting Dimension\",\n        \"name\": \"Accounting Dimension\",\n        \"type\": \"doctype\"\n    },\n    {\n        \"dependencies\": [\n            \"Cost Center\"\n        ],\n        \"doctype\": \"Cost Center\",\n        \"is_query_report\": true,\n        \"label\": \"Budget Variance Report\",\n        \"name\": \"Budget Variance Report\",\n        \"type\": \"report\"\n    },\n    {\n        \"description\": \"Seasonality for setting budgets, targets etc.\",\n        \"label\": \"Monthly Distribution\",\n        \"name\": \"Monthly Distribution\",\n        \"type\": \"doctype\"\n    }\n]"
  },
  {
   "hidden": 0,
   "label": "Opening and Closing",
   "links": "[\n    {\n        \"label\": \"Opening Invoice Creation Tool\",\n        \"name\": \"Opening Invoice Creation Tool\",\n        \"type\": \"doctype\"\n    },\n    {\n        \"label\": \"Chart of Accounts Importer\",\n        \"name\": \"Chart of Accounts Importer\",\n        \"type\": \"doctype\"\n    },\n    {\n        \"description\": \"Close Balance Sheet and book Profit or Loss.\",\n        \"label\": \"Period Closing Voucher\",\n        \"name\": \"Period Closing Voucher\",\n        \"type\": \"doctype\"\n    }\n]"
  },
  {
   "hidden": 0,
   "label": "Taxes",
   "links": "[\n    {\n        \"description\": \"Tax template for selling transactions.\",\n        \"label\": \"Sales Taxes and Charges Template\",\n        \"name\": \"Sales Taxes and Charges Template\",\n        \"type\": \"doctype\"\n    },\n    {\n        \"description\": \"Tax template for buying transactions.\",\n        \"label\": \"Purchase Taxes and Charges Template\",\n        \"name\": \"Purchase Taxes and Charges Template\",\n        \"type\": \"doctype\"\n    },\n    {\n        \"description\": \"Tax template for item tax rates.\",\n        \"label\": \"Item Tax Template\",\n        \"name\": \"Item Tax Template\",\n        \"type\": \"doctype\"\n    },\n    {\n        \"description\": \"Tax Category for overriding tax rates.\",\n        \"label\": \"Tax Category\",\n        \"name\": \"Tax Category\",\n        \"type\": \"doctype\"\n    },\n    {\n        \"description\": \"Tax Rule for transactions.\",\n        \"label\": \"Tax Rule\",\n        \"name\": \"Tax Rule\",\n        \"type\": \"doctype\"\n    },\n    {\n        \"description\": \"Tax Withholding rates to be applied on transactions.\",\n        \"label\": \"Tax Withholding Category\",\n        \"name\": \"Tax Withholding Category\",\n        \"type\": \"doctype\"\n    }\n]"
  },
  {
   "hidden": 0,
   "label": "Profitability",
   "links": "[\n    {\n        \"dependencies\": [\n            \"Sales Invoice\"\n        ],\n        \"doctype\": \"Sales Invoice\",\n        \"is_query_report\": true,\n        \"label\": \"Gross Profit\",\n        \"name\": \"Gross Profit\",\n        \"type\": \"report\"\n    },\n    {\n        \"dependencies\": [\n            \"GL Entry\"\n        ],\n        \"doctype\": \"GL Entry\",\n        \"is_query_report\": true,\n        \"label\": \"Profitability Analysis\",\n        \"name\": \"Profitability Analysis\",\n        \"type\": \"report\"\n    },\n    {\n        \"dependencies\": [\n            \"Sales Invoice\"\n        ],\n        \"doctype\": \"Sales Invoice\",\n        \"is_query_report\": true,\n        \"label\": \"Sales Invoice Trends\",\n        \"name\": \"Sales Invoice Trends\",\n        \"type\": \"report\"\n    },\n    {\n        \"dependencies\": [\n            \"Purchase Invoice\"\n        ],\n        \"doctype\": \"Purchase Invoice\",\n        \"is_query_report\": true,\n        \"label\": \"Purchase Invoice Trends\",\n        \"name\": \"Purchase Invoice Trends\",\n        \"type\": \"report\"\n    }\n]"
  }
 ],
 "category": "Modules",
 "charts": [
  {
   "chart_name": "Profit and Loss",
   "label": "Profit and Loss"
  }
 ],
 "creation": "2020-03-02 15:41:59.515192",
 "developer_mode_only": 0,
 "disable_user_customization": 0,
 "docstatus": 0,
 "doctype": "Desk Page",
 "extends_another_page": 0,
 "hide_custom": 0,
 "idx": 0,
 "is_standard": 1,
 "label": "Accounting",
 "modified": "2020-06-19 12:42:44.054598",
 "modified_by": "Administrator",
 "module": "Accounts",
 "name": "Accounting",
 "onboarding": "Accounts",
 "owner": "Administrator",
 "pin_to_bottom": 0,
 "pin_to_top": 0,
 "shortcuts": [
  {
   "label": "Chart Of Accounts",
   "link_to": "Account",
   "type": "DocType"
  },
  {
   "label": "Sales Invoice",
   "link_to": "Sales Invoice",
   "type": "DocType"
  },
  {
   "label": "Purchase Invoice",
   "link_to": "Purchase Invoice",
   "type": "DocType"
  },
  {
   "label": "Journal Entry",
   "link_to": "Journal Entry",
   "type": "DocType"
  },
  {
   "label": "Payment Entry",
   "link_to": "Payment Entry",
   "type": "DocType"
  },
  {
   "label": "Accounts Receivable",
   "link_to": "Accounts Receivable",
   "type": "Report"
  },
  {
   "label": "General Ledger",
   "link_to": "General Ledger",
   "type": "Report"
  },
  {
   "label": "Trial Balance",
   "link_to": "Trial Balance",
   "type": "Report"
  },
  {
<<<<<<< HEAD
=======
   "label": "Point of Sale",
   "link_to": "point-of-sale",
   "type": "Page"
  },
  {
>>>>>>> b2fccc1d
   "label": "Dashboard",
   "link_to": "Accounts",
   "type": "Dashboard"
  }
 ]
}<|MERGE_RESOLUTION|>--- conflicted
+++ resolved
@@ -148,14 +148,11 @@
    "type": "Report"
   },
   {
-<<<<<<< HEAD
-=======
    "label": "Point of Sale",
    "link_to": "point-of-sale",
    "type": "Page"
   },
   {
->>>>>>> b2fccc1d
    "label": "Dashboard",
    "link_to": "Accounts",
    "type": "Dashboard"
