{
 "custom_fields": [
  {
   "_assign": null,
   "_comments": null,
   "_liked_by": null,
   "_user_tags": null,
   "allow_in_quick_entry": 0,
   "allow_on_submit": 0,
   "bold": 0,
   "collapsible": 0,
   "collapsible_depends_on": null,
   "columns": 0,
   "creation": "2022-07-01 11:58:13.997966",
   "default": null,
   "depends_on": null,
   "description": null,
   "docstatus": 0,
   "dt": "Payment Order",
   "fetch_from": null,
   "fetch_if_empty": 0,
   "fieldname": "vendor_wise_summary",
   "fieldtype": "Section Break",
   "hidden": 0,
   "idx": 16,
   "ignore_user_permissions": 0,
   "ignore_xss_filter": 0,
   "in_global_search": 0,
   "in_list_view": 0,
   "in_standard_filter": 0,
   "insert_after": "amended_from",
   "label": "Vendor Wise Summary",
   "length": 0,
   "modified": "2021-02-21 11:59:09.419712",
   "modified_by": "Administrator",
   "name": "Payment Order-vendor_wise_summary",
   "no_copy": 0,
   "options": null,
   "owner": "Administrator",
   "parent": null,
   "parentfield": null,
   "parenttype": null,
   "permlevel": 0,
   "precision": "",
   "print_hide": 0,
   "print_hide_if_no_value": 0,
   "print_width": null,
   "read_only": 1,
   "report_hide": 0,
   "reqd": 0,
   "search_index": 0,
   "translatable": 0,
   "unique": 0,
   "width": null
  },
  {
   "_assign": null,
   "_comments": null,
   "_liked_by": null,
   "_user_tags": null,
   "allow_in_quick_entry": 0,
   "allow_on_submit": 0,
   "bold": 0,
   "collapsible": 0,
   "collapsible_depends_on": null,
   "columns": 0,
   "creation": "2022-07-01 11:58:15.404735",
   "default": null,
   "depends_on": null,
   "description": null,
   "docstatus": 0,
   "dt": "Payment Order",
   "fetch_from": null,
   "fetch_if_empty": 0,
   "fieldname": "vendor_details",
   "fieldtype": "Table",
   "hidden": 0,
   "idx": 17,
   "ignore_user_permissions": 0,
   "ignore_xss_filter": 0,
   "in_global_search": 0,
   "in_list_view": 0,
   "in_standard_filter": 0,
   "insert_after": "vendor_wise_summary",
   "label": "Vendor Details",
   "length": 0,
   "modified": "2021-02-21 15:58:39.476694",
   "modified_by": "Administrator",
   "name": "Payment Order-vendor_details",
   "no_copy": 0,
   "options": "Payment Order Detail",
   "owner": "Administrator",
   "parent": null,
   "parentfield": null,
   "parenttype": null,
   "permlevel": 0,
   "precision": "",
   "print_hide": 0,
   "print_hide_if_no_value": 0,
   "print_width": null,
   "read_only": 1,
   "report_hide": 0,
   "reqd": 0,
   "search_index": 0,
   "translatable": 0,
   "unique": 0,
   "width": null
  },
  {
   "_assign": null,
   "_comments": null,
   "_liked_by": null,
   "_user_tags": null,
   "allow_in_quick_entry": 0,
   "allow_on_submit": 0,
   "bold": 0,
   "collapsible": 0,
   "collapsible_depends_on": null,
   "columns": 0,
   "creation": "2022-07-01 11:57:59.008356",
   "default": null,
   "depends_on": null,
   "description": null,
   "docstatus": 0,
   "dt": "Payment Order",
   "fetch_from": null,
   "fetch_if_empty": 0,
   "fieldname": "total_amount",
   "fieldtype": "Currency",
   "hidden": 0,
   "idx": 8,
   "ignore_user_permissions": 0,
   "ignore_xss_filter": 0,
   "in_global_search": 0,
   "in_list_view": 1,
   "in_standard_filter": 0,
   "insert_after": "column_break_2",
   "label": "Total Amount",
   "length": 0,
   "modified": "2021-02-21 16:51:40.908729",
   "modified_by": "Administrator",
   "name": "Payment Order-total_amount",
   "no_copy": 0,
   "options": null,
   "owner": "Administrator",
   "parent": null,
   "parentfield": null,
   "parenttype": null,
   "permlevel": 0,
   "precision": "",
   "print_hide": 0,
   "print_hide_if_no_value": 0,
   "print_width": null,
   "read_only": 1,
   "report_hide": 0,
   "reqd": 0,
   "search_index": 0,
   "translatable": 0,
   "unique": 0,
   "width": null
  },
  {
   "_assign": null,
   "_comments": null,
   "_liked_by": null,
   "_user_tags": null,
   "allow_in_quick_entry": 0,
   "allow_on_submit": 1,
   "bold": 0,
   "collapsible": 0,
   "collapsible_depends_on": null,
   "columns": 0,
   "creation": "2022-07-01 11:57:50.243505",
   "default": null,
   "depends_on": null,
   "description": null,
   "docstatus": 0,
   "dt": "Payment Order",
   "fetch_from": null,
   "fetch_if_empty": 0,
   "fieldname": "workflow_state",
   "fieldtype": "Link",
   "hidden": 1,
   "idx": 1,
   "ignore_user_permissions": 0,
   "ignore_xss_filter": 0,
   "in_global_search": 0,
   "in_list_view": 0,
   "in_standard_filter": 0,
   "insert_after": null,
   "label": "Workflow State",
   "length": 0,
   "modified": "2021-02-28 00:42:37.743305",
   "modified_by": "Administrator",
   "name": "Payment Order-workflow_state",
   "no_copy": 1,
   "options": "Workflow State",
   "owner": "Administrator",
   "parent": null,
   "parentfield": null,
   "parenttype": null,
   "permlevel": 0,
   "precision": "",
   "print_hide": 0,
   "print_hide_if_no_value": 0,
   "print_width": null,
   "read_only": 0,
   "report_hide": 0,
   "reqd": 0,
   "search_index": 0,
   "translatable": 0,
   "unique": 0,
   "width": null
<<<<<<< HEAD
=======
  },
  {
   "_assign": null,
   "_comments": null,
   "_liked_by": null,
   "_user_tags": null,
   "allow_in_quick_entry": 0,
   "allow_on_submit": 0,
   "bold": 0,
   "collapsible": 0,
   "collapsible_depends_on": null,
   "columns": 0,
   "creation": "2023-02-24 16:07:03.827447",
   "default": null,
   "depends_on": null,
   "description": null,
   "docstatus": 0,
   "dt": "Payment Order",
   "fetch_from": null,
   "fetch_if_empty": 0,
   "fieldname": "suppliers",
   "fieldtype": "Text",
   "hidden": 1,
   "idx": 5,
   "ignore_user_permissions": 0,
   "ignore_xss_filter": 0,
   "in_global_search": 0,
   "in_list_view": 1,
   "in_standard_filter": 0,
   "insert_after": "payment_order_type",
   "label": "Suppliers",
   "length": 0,
   "modified": "2023-02-24 16:07:03.827447",
   "modified_by": "Administrator",
   "name": "Payment Order-suppliers",
   "no_copy": 0,
   "options": null,
   "owner": "Administrator",
   "parent": null,
   "parentfield": null,
   "parenttype": null,
   "permlevel": 0,
   "precision": "",
   "print_hide": 0,
   "print_hide_if_no_value": 0,
   "print_width": null,
   "read_only": 0,
   "report_hide": 0,
   "reqd": 0,
   "search_index": 0,
   "translatable": 0,
   "unique": 0,
   "width": null
>>>>>>> 1706b06f
  }
 ],
 "custom_perms": [
  {
   "_assign": null,
   "_comments": null,
   "_liked_by": null,
   "_user_tags": null,
   "amend": 1,
   "cancel": 0,
   "create": 1,
   "creation": "2018-07-20 16:43:08.505978",
   "delete": 0,
   "docstatus": 0,
   "email": 1,
   "export": 1,
   "idx": 1,
   "if_owner": 0,
   "import": 0,
   "modified": "2021-02-28 13:28:23.865645",
   "modified_by": "muhammad.rauf@gourmetpakistan.com",
   "name": "0816cf5b4f",
   "owner": "Administrator",
   "parent": "Payment Order",
   "parentfield": "permissions",
   "parenttype": "DocType",
   "permlevel": 0,
   "print": 1,
   "read": 1,
   "report": 1,
   "role": "Accounts User",
   "set_user_permissions": 0,
   "share": 1,
   "submit": 0,
   "write": 1
  },
  {
   "_assign": null,
   "_comments": null,
   "_liked_by": null,
   "_user_tags": null,
   "amend": 0,
   "cancel": 0,
   "create": 1,
   "creation": "2018-07-20 16:43:08.505978",
   "delete": 0,
   "docstatus": 0,
   "email": 1,
   "export": 0,
   "idx": 2,
   "if_owner": 0,
   "import": 0,
   "modified": "2021-02-28 13:28:23.936713",
   "modified_by": "muhammad.rauf@gourmetpakistan.com",
   "name": "28a39facea",
   "owner": "Administrator",
   "parent": "Payment Order",
   "parentfield": "permissions",
   "parenttype": "DocType",
   "permlevel": 0,
   "print": 1,
   "read": 1,
   "report": 1,
   "role": "Accounts Manager",
   "set_user_permissions": 0,
   "share": 0,
   "submit": 0,
   "write": 1
  },
  {
   "_assign": null,
   "_comments": null,
   "_liked_by": null,
   "_user_tags": null,
   "amend": 1,
   "cancel": 1,
   "create": 1,
   "creation": "2021-02-28 13:30:05.782037",
   "delete": 0,
   "docstatus": 0,
   "email": 0,
   "export": 1,
   "idx": 0,
   "if_owner": 0,
   "import": 0,
   "modified": "2021-02-28 13:30:05.782037",
   "modified_by": "muhammad.rauf@gourmetpakistan.com",
   "name": "7b0da5b448",
   "owner": "muhammad.rauf@gourmetpakistan.com",
   "parent": "Payment Order",
   "parentfield": "permissions",
   "parenttype": "DocType",
   "permlevel": 0,
   "print": 1,
   "read": 1,
   "report": 1,
   "role": "CFO",
   "set_user_permissions": 0,
   "share": 0,
   "submit": 0,
   "write": 1
  },
  {
   "_assign": null,
   "_comments": null,
   "_liked_by": null,
   "_user_tags": null,
   "amend": 0,
   "cancel": 0,
   "create": 1,
   "creation": "2021-02-28 13:31:38.091145",
   "delete": 0,
   "docstatus": 0,
   "email": 0,
   "export": 1,
   "idx": 0,
   "if_owner": 0,
   "import": 1,
   "modified": "2021-02-28 13:31:38.091145",
   "modified_by": "muhammad.rauf@gourmetpakistan.com",
   "name": "e5076ad1f1",
   "owner": "muhammad.rauf@gourmetpakistan.com",
   "parent": "Payment Order",
   "parentfield": "permissions",
   "parenttype": "DocType",
   "permlevel": 0,
   "print": 1,
   "read": 1,
   "report": 1,
   "role": "CEO",
   "set_user_permissions": 0,
   "share": 1,
   "submit": 1,
   "write": 1
  },
  {
   "_assign": null,
   "_comments": null,
   "_liked_by": null,
   "_user_tags": null,
   "amend": 0,
   "cancel": 1,
   "create": 0,
   "creation": "2021-02-28 13:32:07.529286",
   "delete": 0,
   "docstatus": 0,
   "email": 0,
   "export": 1,
   "idx": 0,
   "if_owner": 0,
   "import": 0,
   "modified": "2021-02-28 13:32:07.529286",
   "modified_by": "muhammad.rauf@gourmetpakistan.com",
   "name": "7fef535d58",
   "owner": "muhammad.rauf@gourmetpakistan.com",
   "parent": "Payment Order",
   "parentfield": "permissions",
   "parenttype": "DocType",
   "permlevel": 0,
   "print": 1,
   "read": 1,
   "report": 1,
   "role": "Director Finance",
   "set_user_permissions": 0,
   "share": 1,
   "submit": 1,
   "write": 1
  },
  {
   "_assign": null,
   "_comments": null,
   "_liked_by": null,
   "_user_tags": null,
   "amend": 1,
   "cancel": 1,
   "create": 1,
   "creation": "2021-03-22 17:51:24.045555",
   "delete": 0,
   "docstatus": 0,
   "email": 0,
   "export": 1,
   "idx": 0,
   "if_owner": 0,
   "import": 1,
   "modified": "2021-03-22 17:51:24.045555",
   "modified_by": "nrp1@gourmetpakistan.com",
   "name": "ecf9a1eae1",
   "owner": "nrp1@gourmetpakistan.com",
   "parent": "Payment Order",
   "parentfield": "permissions",
   "parenttype": "DocType",
   "permlevel": 0,
   "print": 1,
   "read": 1,
   "report": 1,
   "role": "Director IT",
   "set_user_permissions": 0,
   "share": 0,
   "submit": 1,
   "write": 1
  },
  {
   "_assign": null,
   "_comments": null,
   "_liked_by": null,
   "_user_tags": null,
   "amend": 0,
   "cancel": 0,
   "create": 0,
   "creation": "2021-04-09 18:50:47.008848",
   "delete": 0,
   "docstatus": 0,
   "email": 0,
   "export": 1,
   "idx": 0,
   "if_owner": 0,
   "import": 0,
   "modified": "2021-04-09 18:50:47.008848",
   "modified_by": "nrp1@gourmetpakistan.com",
   "name": "5307ad73bb",
   "owner": "nrp1@gourmetpakistan.com",
   "parent": "Payment Order",
   "parentfield": "permissions",
   "parenttype": "DocType",
   "permlevel": 0,
   "print": 1,
   "read": 1,
   "report": 1,
   "role": "Head of Cash",
   "set_user_permissions": 0,
   "share": 0,
   "submit": 0,
   "write": 0
  },
  {
   "_assign": null,
   "_comments": null,
   "_liked_by": null,
   "_user_tags": null,
   "amend": 0,
   "cancel": 0,
   "create": 0,
   "creation": "2021-04-13 18:24:22.762872",
   "delete": 0,
   "docstatus": 0,
   "email": 0,
   "export": 1,
   "idx": 0,
   "if_owner": 0,
   "import": 0,
   "modified": "2021-04-13 18:24:22.762872",
   "modified_by": "nrp1@gourmetpakistan.com",
   "name": "3dcca261d0",
   "owner": "nrp1@gourmetpakistan.com",
   "parent": "Payment Order",
   "parentfield": "permissions",
   "parenttype": "DocType",
   "permlevel": 0,
   "print": 1,
   "read": 1,
   "report": 0,
   "role": "Banking User",
   "set_user_permissions": 0,
   "share": 0,
   "submit": 0,
   "write": 0
  },
  {
   "_assign": null,
   "_comments": null,
   "_liked_by": null,
   "_user_tags": null,
   "amend": 0,
   "cancel": 0,
   "create": 0,
   "creation": "2021-05-29 18:10:05.071874",
   "delete": 1,
   "docstatus": 0,
   "email": 0,
   "export": 1,
   "idx": 0,
   "if_owner": 0,
   "import": 0,
   "modified": "2021-05-29 18:10:05.071874",
   "modified_by": "muhammadyasir@gourmetpakistan.com",
   "name": "c9ccae523b",
   "owner": "muhammadyasir@gourmetpakistan.com",
   "parent": "Payment Order",
   "parentfield": "permissions",
   "parenttype": "DocType",
   "permlevel": 0,
   "print": 1,
   "read": 1,
   "report": 1,
   "role": "System Manager",
   "set_user_permissions": 0,
   "share": 0,
   "submit": 0,
   "write": 0
  },
  {
   "_assign": null,
   "_comments": null,
   "_liked_by": null,
   "_user_tags": null,
   "amend": 0,
   "cancel": 0,
   "create": 0,
   "creation": "2021-06-29 12:51:53.543716",
   "delete": 0,
   "docstatus": 0,
   "email": 0,
   "export": 1,
   "idx": 0,
   "if_owner": 0,
   "import": 0,
   "modified": "2021-06-29 12:51:53.543716",
   "modified_by": "nrp1@gourmetpakistan.com",
   "name": "10dcd6a26c",
   "owner": "nrp1@gourmetpakistan.com",
   "parent": "Payment Order",
   "parentfield": "permissions",
   "parenttype": "DocType",
   "permlevel": 0,
   "print": 0,
   "read": 1,
   "report": 0,
   "role": "System Auditor",
   "set_user_permissions": 0,
   "share": 0,
   "submit": 0,
   "write": 0
  },
  {
   "_assign": null,
   "_comments": null,
   "_liked_by": null,
   "_user_tags": null,
   "amend": 0,
   "cancel": 1,
   "create": 0,
   "creation": "2021-07-08 15:32:30.667134",
   "delete": 1,
   "docstatus": 0,
   "email": 0,
   "export": 1,
   "idx": 0,
   "if_owner": 0,
   "import": 0,
   "modified": "2021-07-08 15:32:30.667134",
   "modified_by": "nrp1@gourmetpakistan.com",
   "name": "b605fae40c",
   "owner": "nrp1@gourmetpakistan.com",
   "parent": "Payment Order",
   "parentfield": "permissions",
   "parenttype": "DocType",
   "permlevel": 0,
   "print": 0,
   "read": 1,
   "report": 0,
   "role": "Auditor",
   "set_user_permissions": 0,
   "share": 0,
   "submit": 0,
   "write": 1
  }
 ],
 "doctype": "Payment Order",
 "property_setters": [
  {
   "_assign": null,
   "_comments": null,
   "_liked_by": null,
   "_user_tags": null,
   "creation": "2023-02-24 16:07:02.812712",
   "default_value": null,
   "doc_type": "Payment Order",
   "docstatus": 0,
   "doctype_or_field": "DocField",
   "field_name": "party",
   "idx": 0,
   "modified": "2023-02-24 16:07:02.812712",
   "modified_by": "Administrator",
   "name": "Payment Order-party-in_list_view",
   "owner": "Administrator",
   "parent": null,
   "parentfield": null,
   "parenttype": null,
   "property": "in_list_view",
   "property_type": "Check",
   "value": "0"
  },
  {
   "_assign": null,
   "_comments": null,
   "_liked_by": null,
   "_user_tags": null,
   "creation": "2022-07-01 11:58:55.401844",
   "default_value": null,
   "doc_type": "Payment Order",
   "docstatus": 0,
   "doctype_or_field": "DocType",
   "field_name": null,
   "idx": 0,
   "modified": "2021-05-18 13:20:29.591047",
   "modified_by": "Administrator",
   "name": "Payment Order-default_print_format",
   "owner": "Administrator",
   "parent": null,
   "parentfield": null,
   "parenttype": null,
   "property": "default_print_format",
   "property_type": "Data",
   "value": "Custom PMO"
  },
  {
   "_assign": null,
   "_comments": null,
   "_liked_by": null,
   "_user_tags": null,
   "creation": "2022-07-01 11:58:59.381440",
   "default_value": null,
   "doc_type": "Payment Order",
   "docstatus": 0,
   "doctype_or_field": "DocField",
   "field_name": "account",
   "idx": 0,
   "modified": "2021-02-25 11:55:43.832005",
   "modified_by": "Administrator",
   "name": "Payment Order-account-hidden",
   "owner": "Administrator",
   "parent": null,
   "parentfield": null,
   "parenttype": null,
   "property": "hidden",
   "property_type": "Check",
   "value": "1"
  },
  {
   "_assign": null,
   "_comments": null,
   "_liked_by": null,
   "_user_tags": null,
   "creation": "2022-07-01 11:58:59.355334",
   "default_value": null,
   "doc_type": "Payment Order",
   "docstatus": 0,
   "doctype_or_field": "DocField",
   "field_name": "company_bank",
   "idx": 0,
   "modified": "2021-02-25 11:55:43.650230",
   "modified_by": "Administrator",
   "name": "Payment Order-company_bank-hidden",
   "owner": "Administrator",
   "parent": null,
   "parentfield": null,
   "parenttype": null,
   "property": "hidden",
   "property_type": "Check",
   "value": "1"
  },
  {
   "_assign": null,
   "_comments": null,
   "_liked_by": null,
   "_user_tags": null,
   "creation": "2022-07-01 11:58:59.329554",
   "default_value": null,
   "doc_type": "Payment Order",
   "docstatus": 0,
   "doctype_or_field": "DocField",
   "field_name": "party",
   "idx": 0,
   "modified": "2021-02-24 13:18:33.339803",
   "modified_by": "Administrator",
   "name": "Payment Order-party-hidden",
   "owner": "Administrator",
   "parent": null,
   "parentfield": null,
   "parenttype": null,
   "property": "hidden",
   "property_type": "Check",
   "value": "1"
  }
 ],
 "sync_on_migrate": 1
}<|MERGE_RESOLUTION|>--- conflicted
+++ resolved
@@ -211,8 +211,6 @@
    "translatable": 0,
    "unique": 0,
    "width": null
-<<<<<<< HEAD
-=======
   },
   {
    "_assign": null,
@@ -266,7 +264,6 @@
    "translatable": 0,
    "unique": 0,
    "width": null
->>>>>>> 1706b06f
   }
  ],
  "custom_perms": [
