--- conflicted
+++ resolved
@@ -33,14 +33,7 @@
 		After Address is updated, update the related 'Primary Address' on Customer.
 		"""
 		address_display = get_address_display(self.as_dict())
-<<<<<<< HEAD
-		filters = {
-			"customer_primary_address": self.name
-		}
-
-=======
 		filters = {"customer_primary_address": self.name}
->>>>>>> 39ff7b0b
 		customers = frappe.db.get_all("Customer", filters=filters, as_list=True)
 		for customer_name in customers:
 			frappe.db.set_value("Customer", customer_name[0], "primary_address", address_display)
