--- conflicted
+++ resolved
@@ -40,7 +40,7 @@
 	if not filters.fiscal_year:
 		frappe.throw(_("Fiscal Year {0} is required").format(filters.fiscal_year))
 
-	fiscal_year = frappe.db.get_value(
+	fiscal_year = frappe.get_cached_value(
 		"Fiscal Year", filters.fiscal_year, ["year_start_date", "year_end_date"], as_dict=True
 	)
 	if not fiscal_year:
@@ -179,48 +179,6 @@
 				"opening_credit": 0.0,
 			},
 		)
-		opening[d.account]["opening_debit"] += flt(d.opening_debit)
-		opening[d.account]["opening_credit"] += flt(d.opening_credit)
-
-	return opening
-
-
-def get_opening_balance(
-	doctype, filters, report_type, accounting_dimensions, period_closing_voucher=None, start_date=None
-):
-	closing_balance = frappe.qb.DocType(doctype)
-	account = frappe.qb.DocType("Account")
-
-	opening_balance = (
-		frappe.qb.from_(closing_balance)
-		.select(
-			closing_balance.account,
-			Sum(closing_balance.debit).as_("opening_debit"),
-			Sum(closing_balance.credit).as_("opening_credit"),
-		)
-<<<<<<< HEAD
-<<<<<<< HEAD
-=======
-		if getdate(last_period_closing_voucher[0].posting_date) < getdate(
-			add_days(filters.from_date, -1)
-		):
-			start_date = add_days(last_period_closing_voucher[0].posting_date, 1)
-			gle += get_opening_balance(
-				"GL Entry", filters, report_type, accounting_dimensions, start_date=start_date
-			)
-	else:
-		gle = get_opening_balance("GL Entry", filters, report_type, accounting_dimensions)
-
-	opening = frappe._dict()
-	for d in gle:
-		opening.setdefault(
-			d.account,
-			{
-				"account": d.account,
-				"opening_debit": 0.0,
-				"opening_credit": 0.0,
-			},
-		)
 		opening[d.account]["opening_debit"] += flt(d.debit)
 		opening[d.account]["opening_credit"] += flt(d.credit)
 
@@ -243,8 +201,6 @@
 			Sum(closing_balance.debit_in_account_currency).as_("debit_in_account_currency"),
 			Sum(closing_balance.credit_in_account_currency).as_("credit_in_account_currency"),
 		)
-=======
->>>>>>> 7c092a6b
 		.where(
 			(closing_balance.company == filters.company)
 			& (
@@ -272,10 +228,6 @@
 		and doctype == "GL Entry"
 	):
 		opening_balance = opening_balance.where(closing_balance.posting_date >= filters.year_start_date)
-<<<<<<< HEAD
->>>>>>> 4d07e20b05 (fix: Opening balance in presentation currency in Trial Balance report (#36036))
-=======
->>>>>>> 7c092a6b
 
 	if not flt(filters.with_period_closing_entry):
 		if doctype == "Account Closing Balance":
@@ -299,9 +251,14 @@
 	if filters.project:
 		opening_balance = opening_balance.where(closing_balance.project == filters.project)
 
-	company_fb = frappe.db.get_value("Company", filters.company, "default_finance_book")
-
 	if filters.get("include_default_book_entries"):
+		company_fb = frappe.get_cached_value("Company", filters.company, "default_finance_book")
+
+		if filters.finance_book and company_fb and cstr(filters.finance_book) != cstr(company_fb):
+			frappe.throw(
+				_("To use a different finance book, please uncheck 'Include Default Book Entries'")
+			)
+
 		opening_balance = opening_balance.where(
 			(closing_balance.finance_book.isin([cstr(filters.finance_book), cstr(company_fb), ""]))
 			| (closing_balance.finance_book.isnull())
@@ -323,48 +280,16 @@
 						closing_balance[dimension.fieldname].isin(filters[dimension.fieldname])
 					)
 				else:
-<<<<<<< HEAD
-					additional_conditions += " and {0} in %({0})s".format(dimension.fieldname)
-
-				query_filters.update({dimension.fieldname: filters.get(dimension.fieldname)})
-
-<<<<<<< HEAD
-	gle = frappe.db.sql(
-		"""
-		select
-			account, sum(debit) as opening_debit, sum(credit) as opening_credit
-		from `tabGL Entry`
-		where
-			company=%(company)s
-			{additional_conditions}
-			and (posting_date < %(from_date)s or (ifnull(is_opening, 'No') = 'Yes' and posting_date <= %(to_date)s))
-			and account in (select name from `tabAccount` where report_type=%(report_type)s)
-			and is_cancelled = 0
-		group by account""".format(
-			additional_conditions=additional_conditions
-		),
-		query_filters,
-		as_dict=True,
-	)
-=======
 					opening_balance = opening_balance.where(
 						closing_balance[dimension.fieldname].isin(filters[dimension.fieldname])
 					)
->>>>>>> 7c092a6b
 
 	gle = opening_balance.run(as_dict=1)
 
-<<<<<<< HEAD
-	return opening
-=======
 	if filters and filters.get("presentation_currency"):
 		convert_to_presentation_currency(gle, get_currency(filters))
 
 	return gle
->>>>>>> 4d07e20b05 (fix: Opening balance in presentation currency in Trial Balance report (#36036))
-=======
-	return gle
->>>>>>> 7c092a6b
 
 
 def calculate_values(accounts, gl_entries_by_account, opening_balances):
