// Copyright (c) 2015, Frappe Technologies Pvt. Ltd. and Contributors
// License: GNU General Public License v3. See license.txt

<<<<<<< HEAD
frappe.require("assets/erpnext/js/financial_statements.js", function() {
	frappe.query_reports["Trial Balance"] = {
		"filters": [
			{
				"fieldname": "company",
				"label": __("Company"),
				"fieldtype": "Link",
				"options": "Company",
				"default": frappe.defaults.get_user_default("Company"),
				"reqd": 1
			},
			{
				"fieldname": "fiscal_year",
				"label": __("Fiscal Year"),
				"fieldtype": "Link",
				"options": "Fiscal Year",
				"default": erpnext.utils.get_fiscal_year(frappe.datetime.get_today()),
				"reqd": 1,
				"on_change": function(query_report) {
					var fiscal_year = query_report.get_values().fiscal_year;
					if (!fiscal_year) {
						return;
					}
					frappe.model.with_doc("Fiscal Year", fiscal_year, function(r) {
						var fy = frappe.model.get_doc("Fiscal Year", fiscal_year);
						frappe.query_report.set_filter_value({
							from_date: fy.year_start_date,
							to_date: fy.year_end_date
						});
					});
=======
frappe.query_reports["Trial Balance"] = {
	"filters": [
		{
			"fieldname": "company",
			"label": __("Company"),
			"fieldtype": "Link",
			"options": "Company",
			"default": frappe.defaults.get_user_default("Company"),
			"reqd": 1
		},
		{
			"fieldname": "fiscal_year",
			"label": __("Fiscal Year"),
			"fieldtype": "Link",
			"options": "Fiscal Year",
			"default": erpnext.utils.get_fiscal_year(frappe.datetime.get_today()),
			"reqd": 1,
			"on_change": function(query_report) {
				var fiscal_year = query_report.get_values().fiscal_year;
				if (!fiscal_year) {
					return;
>>>>>>> 44bad3bd
				}
				frappe.model.with_doc("Fiscal Year", fiscal_year, function(r) {
					var fy = frappe.model.get_doc("Fiscal Year", fiscal_year);
					frappe.query_report.set_filter_value({
						from_date: fy.year_start_date,
						to_date: fy.year_end_date
					});
				});
			}
		},
		{
			"fieldname": "from_date",
			"label": __("From Date"),
			"fieldtype": "Date",
			"default": erpnext.utils.get_fiscal_year(frappe.datetime.get_today(), true)[1],
		},
		{
			"fieldname": "to_date",
			"label": __("To Date"),
			"fieldtype": "Date",
			"default": erpnext.utils.get_fiscal_year(frappe.datetime.get_today(), true)[2],
		},
		{
			"fieldname": "cost_center",
			"label": __("Cost Center"),
			"fieldtype": "Link",
			"options": "Cost Center",
			"get_query": function() {
				var company = frappe.query_report.get_filter_value('company');
				return {
					"doctype": "Cost Center",
					"filters": {
						"company": company,
					}
				}
<<<<<<< HEAD
			},
			{
				"fieldname": "project",
				"label": __("Project"),
				"fieldtype": "Link",
				"options": "Project"
			},
			{
				"fieldname": "finance_book",
				"label": __("Finance Book"),
				"fieldtype": "Link",
				"options": "Finance Book",
			},
			{
				"fieldname": "presentation_currency",
				"label": __("Currency"),
				"fieldtype": "Select",
				"options": erpnext.get_presentation_currency_list()
			},
			{
				"fieldname": "with_period_closing_entry",
				"label": __("Period Closing Entry"),
				"fieldtype": "Check",
				"default": 1
			},
			{
				"fieldname": "show_zero_values",
				"label": __("Show zero values"),
				"fieldtype": "Check"
			},
			{
				"fieldname": "show_unclosed_fy_pl_balances",
				"label": __("Show unclosed fiscal year's P&L balances"),
				"fieldtype": "Check"
			},
			{
				"fieldname": "include_default_book_entries",
				"label": __("Include Default Book Entries"),
				"fieldtype": "Check",
				"default": 1
			},
			{
				"fieldname": "show_net_values",
				"label": __("Show net values in opening and closing columns"),
				"fieldtype": "Check",
				"default": 1
=======
>>>>>>> 44bad3bd
			}
		},
		{
			"fieldname": "project",
			"label": __("Project"),
			"fieldtype": "Link",
			"options": "Project"
		},
		{
			"fieldname": "finance_book",
			"label": __("Finance Book"),
			"fieldtype": "Link",
			"options": "Finance Book",
		},
		{
			"fieldname": "presentation_currency",
			"label": __("Currency"),
			"fieldtype": "Select",
			"options": erpnext.get_presentation_currency_list()
		},
		{
			"fieldname": "with_period_closing_entry",
			"label": __("Period Closing Entry"),
			"fieldtype": "Check",
			"default": 1
		},
		{
			"fieldname": "show_zero_values",
			"label": __("Show zero values"),
			"fieldtype": "Check"
		},
		{
			"fieldname": "show_unclosed_fy_pl_balances",
			"label": __("Show unclosed fiscal year's P&L balances"),
			"fieldtype": "Check"
		},
		{
			"fieldname": "include_default_book_entries",
			"label": __("Include Default Book Entries"),
			"fieldtype": "Check",
			"default": 1
		},
		{
			"fieldname": "show_net_values",
			"label": __("Show net values in opening and closing columns"),
			"fieldtype": "Check",
			"default": 1
		}
	],
	"formatter": erpnext.financial_statements.formatter,
	"tree": true,
	"name_field": "account",
	"parent_field": "parent_account",
	"initial_depth": 3
}

erpnext.utils.add_dimensions('Trial Balance', 6);<|MERGE_RESOLUTION|>--- conflicted
+++ resolved
@@ -1,38 +1,6 @@
 // Copyright (c) 2015, Frappe Technologies Pvt. Ltd. and Contributors
 // License: GNU General Public License v3. See license.txt
 
-<<<<<<< HEAD
-frappe.require("assets/erpnext/js/financial_statements.js", function() {
-	frappe.query_reports["Trial Balance"] = {
-		"filters": [
-			{
-				"fieldname": "company",
-				"label": __("Company"),
-				"fieldtype": "Link",
-				"options": "Company",
-				"default": frappe.defaults.get_user_default("Company"),
-				"reqd": 1
-			},
-			{
-				"fieldname": "fiscal_year",
-				"label": __("Fiscal Year"),
-				"fieldtype": "Link",
-				"options": "Fiscal Year",
-				"default": erpnext.utils.get_fiscal_year(frappe.datetime.get_today()),
-				"reqd": 1,
-				"on_change": function(query_report) {
-					var fiscal_year = query_report.get_values().fiscal_year;
-					if (!fiscal_year) {
-						return;
-					}
-					frappe.model.with_doc("Fiscal Year", fiscal_year, function(r) {
-						var fy = frappe.model.get_doc("Fiscal Year", fiscal_year);
-						frappe.query_report.set_filter_value({
-							from_date: fy.year_start_date,
-							to_date: fy.year_end_date
-						});
-					});
-=======
 frappe.query_reports["Trial Balance"] = {
 	"filters": [
 		{
@@ -54,7 +22,6 @@
 				var fiscal_year = query_report.get_values().fiscal_year;
 				if (!fiscal_year) {
 					return;
->>>>>>> 44bad3bd
 				}
 				frappe.model.with_doc("Fiscal Year", fiscal_year, function(r) {
 					var fy = frappe.model.get_doc("Fiscal Year", fiscal_year);
@@ -90,55 +57,6 @@
 						"company": company,
 					}
 				}
-<<<<<<< HEAD
-			},
-			{
-				"fieldname": "project",
-				"label": __("Project"),
-				"fieldtype": "Link",
-				"options": "Project"
-			},
-			{
-				"fieldname": "finance_book",
-				"label": __("Finance Book"),
-				"fieldtype": "Link",
-				"options": "Finance Book",
-			},
-			{
-				"fieldname": "presentation_currency",
-				"label": __("Currency"),
-				"fieldtype": "Select",
-				"options": erpnext.get_presentation_currency_list()
-			},
-			{
-				"fieldname": "with_period_closing_entry",
-				"label": __("Period Closing Entry"),
-				"fieldtype": "Check",
-				"default": 1
-			},
-			{
-				"fieldname": "show_zero_values",
-				"label": __("Show zero values"),
-				"fieldtype": "Check"
-			},
-			{
-				"fieldname": "show_unclosed_fy_pl_balances",
-				"label": __("Show unclosed fiscal year's P&L balances"),
-				"fieldtype": "Check"
-			},
-			{
-				"fieldname": "include_default_book_entries",
-				"label": __("Include Default Book Entries"),
-				"fieldtype": "Check",
-				"default": 1
-			},
-			{
-				"fieldname": "show_net_values",
-				"label": __("Show net values in opening and closing columns"),
-				"fieldtype": "Check",
-				"default": 1
-=======
->>>>>>> 44bad3bd
 			}
 		},
 		{
