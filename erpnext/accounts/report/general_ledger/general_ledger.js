// Copyright (c) 2018, Frappe Technologies Pvt. Ltd. and Contributors
// License: GNU General Public License v3. See license.txt

frappe.query_reports["General Ledger"] = {
	"filters": [
		{
			"fieldname":"company",
			"label": __("Company"),
			"fieldtype": "Link",
			"options": "Company",
			"default": frappe.defaults.get_user_default("Company"),
			"reqd": 1
		},
		{
			"fieldname":"finance_book",
			"label": __("Finance Book"),
			"fieldtype": "Link",
			"options": "Finance Book"
		},
		{
			"fieldname":"from_date",
			"label": __("From Date"),
			"fieldtype": "Date",
			"default": frappe.datetime.add_months(frappe.datetime.get_today(), -1),
			"reqd": 1,
			"width": "60px"
		},
		{
			"fieldname":"to_date",
			"label": __("To Date"),
			"fieldtype": "Date",
			"default": frappe.datetime.get_today(),
			"reqd": 1,
			"width": "60px"
		},
		{
			"fieldname":"group_by",
			"label": __("Group by"),
			"fieldtype": "Select",
			"options": [__("Ungrouped"), __("Group by Voucher"), __("Group by Account"), __("Group by Party")],
			"default": __("Ungrouped")
		},
		{
			"fieldname": "presentation_currency",
			"label": __("Currency"),
			"fieldtype": "Select",
			"options": erpnext.get_presentation_currency_list()
		},
		{
			"fieldname":"account",
			"label": __("Account"),
			"fieldtype": "Link",
			"options": "Account",
			"get_query": function() {
				var company = frappe.query_report.get_filter_value('company');
				return {
					"doctype": "Account",
					"filters": {
						"company": company,
					}
				}
			}
		},
		{
			"fieldname":"party_type",
			"label": __("Party Type"),
			"fieldtype": "Link",
			"options": "Party Type",
			"default": "",
			on_change: function() {
				frappe.query_report.set_filter_value('party', "");
			}
		},
		{
			"fieldname":"party",
			"label": __("Party"),
			"fieldtype": "Dynamic Link",
			"options": "party_type",
			on_change: function() {
				var party_type = frappe.query_report.get_filter_value('party_type');
				var party = frappe.query_report.get_filter_value('party');

				if(!party_type || !party) {
					frappe.query_report.set_filter_value('party_name', "");
					frappe.query_report.set_filter_value('tax_id', "");
				} else {
					var fieldname = erpnext.utils.get_party_name(party_type) || "name";
					frappe.db.get_value(party_type, party, fieldname, function(value) {
						frappe.query_report.set_filter_value('party_name', value[fieldname]);
					});

					if (party_type === "Customer" || party_type === "Supplier") {
						frappe.db.get_value(party_type, party, "tax_id", function(value) {
							frappe.query_report.set_filter_value('tax_id', value["tax_id"]);
						});
					}
				}
			}
		},
		{
			"fieldname":"sales_person",
			"label": __("Sales Person"),
			"fieldtype": "Link",
			"options": "Sales Person",
		},
		{
			"fieldname":"voucher_no",
			"label": __("Voucher No"),
			"fieldtype": "Data",
			on_change: function() {
				frappe.query_report.set_filter_value('group_by', __("Ungrouped"));
				frappe.query_report.set_filter_value('merge_similar_entries', 0);
			}
		},
		{
<<<<<<< HEAD
			"fieldname": "voucher_filter_method",
			"label": __("Voucher No Filter Method"),
			"fieldtype": "Select",
			"options": "Posted By Voucher\nPosted Against Voucher\nPosted By and Against Voucher",
			"default": "Posted By Voucher",
		},
		{
			"fieldname": "reference_no",
			"label": __("Reference No"),
			"fieldtype": "Data"
		},
		{
			"fieldname":"cost_center",
			"label": __("Cost Center"),
			"fieldtype": "MultiSelect",
			get_data: function() {
				var cost_centers = frappe.query_report.get_filter_value("cost_center") || "";

				const values = cost_centers.split(/\s*,\s*/).filter(d => d);
				const txt = cost_centers.match(/[^,\s*]*$/)[0] || '';
				let data = [];

				frappe.call({
					type: "GET",
					method:'frappe.desk.search.search_link',
					async: false,
					no_spinner: true,
					args: {
						doctype: "Cost Center",
						txt: txt,
						filters: {
							"company": frappe.query_report.get_filter_value("company"),
							"name": ["not in", values]
						}
					},
					callback: function(r) {
						data = r.results;
					}
				});
				return data;
			}
		},
		{
			"fieldname":"project",
			"label": __("Project"),
			"fieldtype": "MultiSelect",
			get_data: function() {
				var projects = frappe.query_report.get_filter_value("project") || "";

				const values = projects.split(/\s*,\s*/).filter(d => d);
				const txt = projects.match(/[^,\s*]*$/)[0] || '';
				let data = [];

				frappe.call({
					type: "GET",
					method:'frappe.desk.search.search_link',
					async: false,
					no_spinner: true,
					args: {
						doctype: "Project",
						txt: txt,
						filters: {
							"name": ["not in", values]
						}
					},
					callback: function(r) {
						data = r.results;
					}
				});
				return data;
			}
		},
		{
			"fieldtype": "Break",
		},
		{
=======
			"fieldtype": "Break",
		},
		{
			"fieldname":"party_type",
			"label": __("Party Type"),
			"fieldtype": "Link",
			"options": "Party Type",
			"default": "",
			on_change: function() {
				frappe.query_report.set_filter_value('party', "");
			}
		},
		{
			"fieldname":"party",
			"label": __("Party"),
			"fieldtype": "MultiSelectList",
			get_data: function(txt) {
				if (!frappe.query_report.filters) return;

				let party_type = frappe.query_report.get_filter_value('party_type');
				if (!party_type) return;

				return frappe.db.get_link_options(party_type, txt);
			},
			on_change: function() {
				var party_type = frappe.query_report.get_filter_value('party_type');
				var parties = frappe.query_report.get_filter_value('party');

				if(!party_type || parties.length === 0 || parties.length > 1) {
					frappe.query_report.set_filter_value('party_name', "");
					frappe.query_report.set_filter_value('tax_id', "");
					return;
				} else {
					var party = parties[0];
					var fieldname = erpnext.utils.get_party_name(party_type) || "name";
					frappe.db.get_value(party_type, party, fieldname, function(value) {
						frappe.query_report.set_filter_value('party_name', value[fieldname]);
					});

					if (party_type === "Customer" || party_type === "Supplier") {
						frappe.db.get_value(party_type, party, "tax_id", function(value) {
							frappe.query_report.set_filter_value('tax_id', value["tax_id"]);
						});
					}
				}
			}
		},
		{
>>>>>>> 0c0604b7
			"fieldname":"party_name",
			"label": __("Party Name"),
			"fieldtype": "Data",
			"hidden": 1
		},
		{
			"fieldname":"against_in_print",
			"label": __("Against Column In Print"),
			"fieldtype": "Check",
			on_change: function() { }
		},
		{
			"fieldname": "merge_similar_entries",
			"label": __("Merge Similar Entries"),
			"fieldtype": "Check",
			"default": 1
		},
		{
			"fieldname": "show_opening_entries",
			"label": __("Show Opening Entries"),
			"fieldtype": "Check"
		},
		{
			"fieldname":"tax_id",
			"label": __("NTN"),
			"fieldtype": "Data",
			"hidden": 1
<<<<<<< HEAD
=======
		},
		{
			"fieldname": "presentation_currency",
			"label": __("Currency"),
			"fieldtype": "Select",
			"options": erpnext.get_presentation_currency_list()
		},
		{
			"fieldname":"cost_center",
			"label": __("Cost Center"),
			"fieldtype": "MultiSelectList",
			get_data: function(txt) {
				return frappe.db.get_link_options('Cost Center', txt);
			}
		},
		{
			"fieldname":"project",
			"label": __("Project"),
			"fieldtype": "MultiSelectList",
			get_data: function(txt) {
				return frappe.db.get_link_options('Project', txt);
			}
		},
		{
			"fieldname": "show_opening_entries",
			"label": __("Show Opening Entries"),
			"fieldtype": "Check"
		},
		{
			"fieldname": "include_default_book_entries",
			"label": __("Include Default Book Entries"),
			"fieldtype": "Check"
>>>>>>> 0c0604b7
		}
	]
}

erpnext.dimension_filters.forEach((dimension) => {
	frappe.query_reports["General Ledger"].filters.splice(15, 0 ,{
		"fieldname": dimension["fieldname"],
		"label": __(dimension["label"]),
		"fieldtype": "Link",
		"options": dimension["document_type"]
	});
});
<|MERGE_RESOLUTION|>--- conflicted
+++ resolved
@@ -74,138 +74,6 @@
 		{
 			"fieldname":"party",
 			"label": __("Party"),
-			"fieldtype": "Dynamic Link",
-			"options": "party_type",
-			on_change: function() {
-				var party_type = frappe.query_report.get_filter_value('party_type');
-				var party = frappe.query_report.get_filter_value('party');
-
-				if(!party_type || !party) {
-					frappe.query_report.set_filter_value('party_name', "");
-					frappe.query_report.set_filter_value('tax_id', "");
-				} else {
-					var fieldname = erpnext.utils.get_party_name(party_type) || "name";
-					frappe.db.get_value(party_type, party, fieldname, function(value) {
-						frappe.query_report.set_filter_value('party_name', value[fieldname]);
-					});
-
-					if (party_type === "Customer" || party_type === "Supplier") {
-						frappe.db.get_value(party_type, party, "tax_id", function(value) {
-							frappe.query_report.set_filter_value('tax_id', value["tax_id"]);
-						});
-					}
-				}
-			}
-		},
-		{
-			"fieldname":"sales_person",
-			"label": __("Sales Person"),
-			"fieldtype": "Link",
-			"options": "Sales Person",
-		},
-		{
-			"fieldname":"voucher_no",
-			"label": __("Voucher No"),
-			"fieldtype": "Data",
-			on_change: function() {
-				frappe.query_report.set_filter_value('group_by', __("Ungrouped"));
-				frappe.query_report.set_filter_value('merge_similar_entries', 0);
-			}
-		},
-		{
-<<<<<<< HEAD
-			"fieldname": "voucher_filter_method",
-			"label": __("Voucher No Filter Method"),
-			"fieldtype": "Select",
-			"options": "Posted By Voucher\nPosted Against Voucher\nPosted By and Against Voucher",
-			"default": "Posted By Voucher",
-		},
-		{
-			"fieldname": "reference_no",
-			"label": __("Reference No"),
-			"fieldtype": "Data"
-		},
-		{
-			"fieldname":"cost_center",
-			"label": __("Cost Center"),
-			"fieldtype": "MultiSelect",
-			get_data: function() {
-				var cost_centers = frappe.query_report.get_filter_value("cost_center") || "";
-
-				const values = cost_centers.split(/\s*,\s*/).filter(d => d);
-				const txt = cost_centers.match(/[^,\s*]*$/)[0] || '';
-				let data = [];
-
-				frappe.call({
-					type: "GET",
-					method:'frappe.desk.search.search_link',
-					async: false,
-					no_spinner: true,
-					args: {
-						doctype: "Cost Center",
-						txt: txt,
-						filters: {
-							"company": frappe.query_report.get_filter_value("company"),
-							"name": ["not in", values]
-						}
-					},
-					callback: function(r) {
-						data = r.results;
-					}
-				});
-				return data;
-			}
-		},
-		{
-			"fieldname":"project",
-			"label": __("Project"),
-			"fieldtype": "MultiSelect",
-			get_data: function() {
-				var projects = frappe.query_report.get_filter_value("project") || "";
-
-				const values = projects.split(/\s*,\s*/).filter(d => d);
-				const txt = projects.match(/[^,\s*]*$/)[0] || '';
-				let data = [];
-
-				frappe.call({
-					type: "GET",
-					method:'frappe.desk.search.search_link',
-					async: false,
-					no_spinner: true,
-					args: {
-						doctype: "Project",
-						txt: txt,
-						filters: {
-							"name": ["not in", values]
-						}
-					},
-					callback: function(r) {
-						data = r.results;
-					}
-				});
-				return data;
-			}
-		},
-		{
-			"fieldtype": "Break",
-		},
-		{
-=======
-			"fieldtype": "Break",
-		},
-		{
-			"fieldname":"party_type",
-			"label": __("Party Type"),
-			"fieldtype": "Link",
-			"options": "Party Type",
-			"default": "",
-			on_change: function() {
-				frappe.query_report.set_filter_value('party', "");
-			}
-		},
-		{
-			"fieldname":"party",
-			"label": __("Party"),
 			"fieldtype": "MultiSelectList",
 			get_data: function(txt) {
 				if (!frappe.query_report.filters) return;
@@ -239,7 +107,52 @@
 			}
 		},
 		{
->>>>>>> 0c0604b7
+			"fieldname":"sales_person",
+			"label": __("Sales Person"),
+			"fieldtype": "Link",
+			"options": "Sales Person",
+		},
+		{
+			"fieldname":"voucher_no",
+			"label": __("Voucher No"),
+			"fieldtype": "Data",
+			on_change: function() {
+				frappe.query_report.set_filter_value('group_by', __("Ungrouped"));
+				frappe.query_report.set_filter_value('merge_similar_entries', 0);
+			}
+		},
+		{
+			"fieldname": "voucher_filter_method",
+			"label": __("Voucher No Filter Method"),
+			"fieldtype": "Select",
+			"options": "Posted By Voucher\nPosted Against Voucher\nPosted By and Against Voucher",
+			"default": "Posted By Voucher",
+		},
+		{
+			"fieldname": "reference_no",
+			"label": __("Reference No"),
+			"fieldtype": "Data"
+		},
+		{
+			"fieldname":"cost_center",
+			"label": __("Cost Center"),
+			"fieldtype": "MultiSelectList",
+			get_data: function(txt) {
+				return frappe.db.get_link_options('Cost Center', txt);
+			}
+		},
+		{
+			"fieldname":"project",
+			"label": __("Project"),
+			"fieldtype": "MultiSelectList",
+			get_data: function(txt) {
+				return frappe.db.get_link_options('Project', txt);
+			}
+		},
+		{
+			"fieldtype": "Break",
+		},
+		{
 			"fieldname":"party_name",
 			"label": __("Party Name"),
 			"fieldtype": "Data",
@@ -267,41 +180,6 @@
 			"label": __("NTN"),
 			"fieldtype": "Data",
 			"hidden": 1
-<<<<<<< HEAD
-=======
-		},
-		{
-			"fieldname": "presentation_currency",
-			"label": __("Currency"),
-			"fieldtype": "Select",
-			"options": erpnext.get_presentation_currency_list()
-		},
-		{
-			"fieldname":"cost_center",
-			"label": __("Cost Center"),
-			"fieldtype": "MultiSelectList",
-			get_data: function(txt) {
-				return frappe.db.get_link_options('Cost Center', txt);
-			}
-		},
-		{
-			"fieldname":"project",
-			"label": __("Project"),
-			"fieldtype": "MultiSelectList",
-			get_data: function(txt) {
-				return frappe.db.get_link_options('Project', txt);
-			}
-		},
-		{
-			"fieldname": "show_opening_entries",
-			"label": __("Show Opening Entries"),
-			"fieldtype": "Check"
-		},
-		{
-			"fieldname": "include_default_book_entries",
-			"label": __("Include Default Book Entries"),
-			"fieldtype": "Check"
->>>>>>> 0c0604b7
 		}
 	]
 }
