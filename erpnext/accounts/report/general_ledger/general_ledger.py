--- conflicted
+++ resolved
@@ -3,13 +3,9 @@
 
 from __future__ import unicode_literals
 import frappe
-<<<<<<< HEAD
 from erpnext import get_company_currency, get_default_company
 from erpnext.accounts.report.utils import get_currency, convert_to_presentation_currency
-from frappe.utils import getdate, cstr, flt
-=======
 from frappe.utils import getdate, cstr, flt, fmt_money
->>>>>>> ec3052cc
 from frappe import _, _dict
 from erpnext.accounts.utils import get_account_currency
 
@@ -95,43 +91,7 @@
 
 		return filters
 
-<<<<<<< HEAD
-
-def get_columns(filters):
-	if filters.get("presentation_currency"):
-		currency = filters["presentation_currency"]
-	else:
-		if filters.get("company"):
-			currency = get_company_currency(filters["company"])
-		else:
-			company = get_default_company()
-			currency = get_company_currency(company)
-
-	columns = [
-		_("Posting Date") + ":Date:90", _("Account") + ":Link/Account:200",
-		_("Debit ({0})".format(currency)) + ":Float:100",
-		_("Credit ({0})".format(currency)) + ":Float:100"
-	]
-
-	if filters.get("show_in_account_currency"):
-		columns += [
-			_("Debit") + " (" + filters.account_currency + ")" + ":Float:100",
-			_("Credit") + " (" + filters.account_currency + ")" + ":Float:100"
-		]
-
-	columns += [
-		_("Voucher Type") + "::120", _("Voucher No") + ":Dynamic Link/"+_("Voucher Type")+":160",
-		_("Against Account") + "::120", _("Party Type") + "::80", _("Party") + "::150",
-		_("Project") + ":Link/Project:100", _("Cost Center") + ":Link/Cost Center:100",
-		_("Against Voucher Type") + "::120", _("Against Voucher") + ":Dynamic Link/"+_("Against Voucher Type")+":160",
-		_("Remarks") + "::400"
-	]
-
-	return columns
-
-
-=======
->>>>>>> ec3052cc
+
 def get_result(filters, account_details):
 	gl_entries = get_gl_entries(filters)
 
@@ -241,27 +201,6 @@
 	# closing
 	data.append(totals.closing)
 
-<<<<<<< HEAD
-	# total closing
-	total_closing = totals.total_closing
-	total_debit = totals.closing.get('debit', 0)
-	total_credit = totals.closing.get('credit', 0)
-	debit_in_account_currency = totals.closing.get('debit_in_account_currency', 0)
-	credit_in_account_currency = totals.closing.get('credit_in_account_currency', 0)
-
-	total_amount = total_debit - total_credit
-
-	if total_amount > 0:
-		total_closing['debit'] = total_amount
-		total_closing['debit_in_account_currency'] = debit_in_account_currency - credit_in_account_currency
-	else:
-		total_closing['credit'] = abs(total_amount)
-		total_closing['credit_in_account_currency'] = abs(debit_in_account_currency - credit_in_account_currency)
-
-	data.append(totals.total_closing)
-
-=======
->>>>>>> ec3052cc
 	return data
 
 
@@ -275,16 +214,9 @@
 			credit_in_account_currency=0.0
 		)
 	return _dict(
-<<<<<<< HEAD
-		opening=_get_debit_credit_dict(_('Opening')),
-		total=_get_debit_credit_dict(_('Total')),
-		closing=_get_debit_credit_dict(_('Closing (Opening + Total)')),
-		total_closing=_get_debit_credit_dict(_('Closing Balance (Dr - Cr)'))
-=======
 		opening = _get_debit_credit_dict(_('Opening')),
 		total = _get_debit_credit_dict(_('Total')),
 		closing = _get_debit_credit_dict(_('Closing (Opening + Total)'))
->>>>>>> ec3052cc
 	)
 
 
@@ -360,15 +292,7 @@
 		where docstatus = 1 and bill_no is not null and bill_no != '' """, as_dict=1):
 		inv_details[d.name] = d.bill_no
 
-<<<<<<< HEAD
-		row += [
-			d.get("voucher_type"), d.get("voucher_no"), d.get("against"), d.get("party_type"),
-			d.get("party"), d.get("project"), d.get("cost_center"), d.get("against_voucher_type"),
-			d.get("against_voucher"), d.get("remarks")
-		]
-=======
 	return inv_details
->>>>>>> ec3052cc
 
 def get_balance(row, balance, debit_field, credit_field):
 	balance += (row.get(debit_field, 0) -  row.get(credit_field, 0))
@@ -377,6 +301,15 @@
 	return balance, label
 
 def get_columns(filters):
+	if filters.get("presentation_currency"):
+		currency = filters["presentation_currency"]
+	else:
+		if filters.get("company"):
+			currency = get_company_currency(filters["company"])
+		else:
+			company = get_default_company()
+			currency = get_company_currency(company)
+
 	columns = [
 		{
 			"label": _("Posting Date"),
@@ -392,46 +325,24 @@
 			"width": 180
 		},
 		{
-			"label": _("Debit"),
+			"label": _("Debit ({0})".format(currency)),
 			"fieldname": "debit",
 			"fieldtype": "Float",
 			"width": 100
 		},
 		{
-			"label": _("Credit"),
+			"label": _("Credit ({0})".format(currency)),
 			"fieldname": "credit",
 			"fieldtype": "Float",
 			"width": 100
 		},
 		{
-			"label": _("Balance"),
+			"label": _("Balance ({0})".format(currency)),
 			"fieldname": "balance",
 			"fieldtype": "Data",
 			"width": 100
 		}
 	]
-
-	if filters.get("show_in_account_currency"):
-		columns.extend([
-			{
-				"label": _("Debit") + " (" + filters.account_currency + ")",
-				"fieldname": "debit_in_account_currency",
-				"fieldtype": "Float",
-				"width": 100
-			},
-			{
-				"label": _("Credit") + " (" + filters.account_currency + ")",
-				"fieldname": "credit_in_account_currency",
-				"fieldtype": "Float",
-				"width": 100
-			},
-			{
-				"label": _("Balance") + " (" + filters.account_currency + ")",
-				"fieldname": "balance_in_account_currency",
-				"fieldtype": "Data",
-				"width": 100
-			}
-		])
 
 	columns.extend([
 		{
