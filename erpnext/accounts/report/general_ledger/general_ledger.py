--- conflicted
+++ resolved
@@ -8,12 +8,9 @@
 from frappe import _, _dict
 from erpnext.accounts.utils import get_account_currency
 from erpnext.accounts.report.financial_statements import get_cost_centers_with_children
-<<<<<<< HEAD
 from frappe.desk.query_report import group_report_data, hide_columns_if_filtered
-=======
 from six import iteritems
 from erpnext.accounts.doctype.accounting_dimension.accounting_dimension import get_accounting_dimensions
->>>>>>> 0c0604b7
 from collections import OrderedDict
 
 def execute(filters=None):
@@ -29,12 +26,9 @@
 	for acc in frappe.db.sql("""select name, is_group from tabAccount""", as_dict=1):
 		account_details.setdefault(acc.name, acc)
 
-<<<<<<< HEAD
-=======
 	if filters.get('party'):
 		filters.party = frappe.parse_json(filters.get("party"))
 
->>>>>>> 0c0604b7
 	validate_filters(filters, account_details)
 
 	validate_party(filters)
@@ -59,13 +53,6 @@
 		and account_details[filters.account].is_group == 0):
 		frappe.throw(_("Can not filter based on Account, if grouped by Account"))
 
-<<<<<<< HEAD
-=======
-	if (filters.get("voucher_no")
-		and filters.get("group_by") in [_('Group by Voucher')]):
-		frappe.throw(_("Can not filter based on Voucher No, if grouped by Voucher"))
-
->>>>>>> 0c0604b7
 	if filters.from_date > filters.to_date:
 		frappe.throw(_("From Date must be before To Date"))
 
@@ -83,12 +70,13 @@
 		if not party_type:
 			frappe.throw(_("To filter based on Party, select Party Type first"))
 		else:
-			if not frappe.db.exists(party_type, party):
-				frappe.throw(_("Invalid {0}: {1}").format(party_type, party))
+			for d in party:
+				if not frappe.db.exists(party_type, d):
+					frappe.throw(_("Invalid {0}: {1}").format(party_type, d))
 
 def set_account_currency(filters):
 	filters["company_currency"] = frappe.get_cached_value('Company',  filters.company,  "default_currency")
-	if filters.get("account") or filters.get('party'):
+	if filters.get("account") or filters.get('party') and len(filters.party) == 1):
 		account_currency = None
 
 		if filters.get("account"):
@@ -96,7 +84,7 @@
 		elif filters.get("party_type") and filters.get("party"):
 			gle_currency = frappe.db.get_value(
 				"GL Entry", {
-					"party_type": filters.party_type, "party": filters.party, "company": filters.company
+					"party_type": filters.party_type, "party": filters.party[0], "company": filters.company
 				},
 				"account_currency"
 			)
@@ -105,7 +93,7 @@
 				account_currency = gle_currency
 			else:
 				account_currency = (None if not frappe.get_meta(filters.party_type).has_field('default_currency') else
-					frappe.db.get_value(filters.party_type, filters.party, "default_currency"))
+					frappe.db.get_value(filters.party_type, filters.party[0], "default_currency"))
 
 		filters["account_currency"] = account_currency or filters.company_currency
 		if filters.account_currency != filters.company_currency and not filters.presentation_currency:
@@ -131,27 +119,17 @@
 	if group_by_field:
 		group_by.append(group_by_field)
 
-<<<<<<< HEAD
 	result = group_report_data(gl_entries, group_by,
 		calculate_totals=lambda rows, group_field, group_value, grouped_by:
 			calculate_opening_closing(filters, rows, group_field, group_value, grouped_by),
 		postprocess_group=lambda group_object, grouped_by: postprocess_group(filters, group_object, grouped_by)
 	)
-=======
-	order_by_statement = "order by posting_date, account"
->>>>>>> 0c0604b7
 
 	return result
 
-<<<<<<< HEAD
 def get_gl_entries(filters):
 	currency_map = get_currency(filters)
 	filters.ledger_currency = currency_map.get("presentation_currency") or currency_map.get("company_currency")
-=======
-	if filters.get("include_default_book_entries"):
-		filters['company_fb'] = frappe.db.get_value("Company",
-			filters.get("company"), 'default_finance_book')
->>>>>>> 0c0604b7
 
 	gl_entries = frappe.db.sql("""
 		select
@@ -162,17 +140,8 @@
 			%(ledger_currency)s as currency
 		from `tabGL Entry`
 		where company=%(company)s {conditions}
-<<<<<<< HEAD
 		order by posting_date, voucher_type, voucher_no, account
 		""".format(conditions=get_conditions(filters)), filters, as_dict=1)
-=======
-		{order_by_statement}
-		""".format(
-			select_fields=select_fields, conditions=get_conditions(filters),
-			order_by_statement=order_by_statement
-		),
-		filters, as_dict=1)
->>>>>>> 0c0604b7
 
 	if filters.get('presentation_currency'):
 		return convert_to_presentation_currency(gl_entries, currency_map)
@@ -256,9 +225,8 @@
 		conditions.append("party_type=%(party_type)s")
 
 	if filters.get("party"):
-		conditions.append("party=%(party)s")
-
-<<<<<<< HEAD
+		conditions.append("party in %(party)s")
+
 	if filters.get("account") or filters.get("party") \
 			or filters.get("group_by") in [_("Group by Account"), _("Group by Party")]:
 		conditions.append("(posting_date <= %(to_date)s or is_opening = 'Yes')")
@@ -266,18 +234,10 @@
 		conditions.append("posting_date between %(from_date)s and %(to_date)s")
 		if not filters.get('show_opening_entries'):
 			conditions.append("is_opening != 'Yes'")
-=======
-	if not (filters.get("account") or filters.get("party") or
-		filters.get("group_by") in ["Group by Account", "Group by Party"]):
-		conditions.append("posting_date >=%(from_date)s")
-
-	conditions.append("(posting_date <=%(to_date)s or is_opening = 'Yes')")
->>>>>>> 0c0604b7
 
 	if filters.get("project"):
 		conditions.append("project in %(project)s")
 
-<<<<<<< HEAD
 	if filters.get("sales_person"):
 		lft, rgt = frappe.db.get_value("Sales Person", filters.get("sales_person"), ["lft", "rgt"])
 		conditions.append("""exists(select name from `tabSales Team` steam where
@@ -285,14 +245,10 @@
 			and steam.parent = party and steam.parenttype = party_type)""".format(lft, rgt))
 
 	if filters.get("finance_book"):
-		conditions.append("ifnull(finance_book, '') in (%(finance_book)s, '')")
-=======
-	if filters.get("finance_book"):
 		if filters.get("include_default_book_entries"):
 			conditions.append("finance_book in (%(finance_book)s, %(company_fb)s)")
 		else:
 			conditions.append("finance_book in (%(finance_book)s)")
->>>>>>> 0c0604b7
 
 	from frappe.desk.reportview import build_match_conditions
 	match_conditions = build_match_conditions("GL Entry")
@@ -399,80 +355,7 @@
 	elif group_by == _('Group by Voucher'):
 		return 'voucher_type', 'voucher_no'
 	else:
-<<<<<<< HEAD
 		return None
-=======
-		return 'voucher_no'
-
-def initialize_gle_map(gl_entries, filters):
-	gle_map = OrderedDict()
-	group_by = group_by_field(filters.get('group_by'))
-
-	for gle in gl_entries:
-		gle_map.setdefault(gle.get(group_by), _dict(totals=get_totals_dict(), entries=[]))
-	return gle_map
-
-
-def get_accountwise_gle(filters, gl_entries, gle_map):
-	totals = get_totals_dict()
-	entries = []
-	consolidated_gle = OrderedDict()
-	group_by = group_by_field(filters.get('group_by'))
-
-	def update_value_in_dict(data, key, gle):
-		data[key].debit += flt(gle.debit)
-		data[key].credit += flt(gle.credit)
-
-		data[key].debit_in_account_currency += flt(gle.debit_in_account_currency)
-		data[key].credit_in_account_currency += flt(gle.credit_in_account_currency)
-
-	from_date, to_date = getdate(filters.from_date), getdate(filters.to_date)
-	for gle in gl_entries:
-		if (gle.posting_date < from_date or
-			(cstr(gle.is_opening) == "Yes" and not filters.get("show_opening_entries"))):
-			update_value_in_dict(gle_map[gle.get(group_by)].totals, 'opening', gle)
-			update_value_in_dict(totals, 'opening', gle)
-
-			update_value_in_dict(gle_map[gle.get(group_by)].totals, 'closing', gle)
-			update_value_in_dict(totals, 'closing', gle)
-
-		elif gle.posting_date <= to_date:
-			update_value_in_dict(gle_map[gle.get(group_by)].totals, 'total', gle)
-			update_value_in_dict(totals, 'total', gle)
-			if filters.get("group_by") != _('Group by Voucher (Consolidated)'):
-				gle_map[gle.get(group_by)].entries.append(gle)
-			elif filters.get("group_by") == _('Group by Voucher (Consolidated)'):
-				key = (gle.get("voucher_type"), gle.get("voucher_no"),
-					gle.get("account"), gle.get("cost_center"))
-				if key not in consolidated_gle:
-					consolidated_gle.setdefault(key, gle)
-				else:
-					update_value_in_dict(consolidated_gle, key, gle)
-
-			update_value_in_dict(gle_map[gle.get(group_by)].totals, 'closing', gle)
-			update_value_in_dict(totals, 'closing', gle)
-
-	for key, value in consolidated_gle.items():
-		entries.append(value)
-
-	return totals, entries
-
-def get_result_as_list(data, filters):
-	balance, balance_in_account_currency = 0, 0
-	inv_details = get_supplier_invoice_details()
-
-	for d in data:
-		if not d.get('posting_date'):
-			balance, balance_in_account_currency = 0, 0
-
-		balance = get_balance(d, balance, 'debit', 'credit')
-		d['balance'] = balance
-
-		d['account_currency'] = filters.account_currency
-		d['bill_no'] = inv_details.get(d.get('against_voucher'), '')
-
-	return data
->>>>>>> 0c0604b7
 
 def get_supplier_invoice_details():
 	inv_details = {}
