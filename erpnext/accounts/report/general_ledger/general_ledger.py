# Copyright (c) 2015, Frappe Technologies Pvt. Ltd. and Contributors
# License: GNU General Public License v3. See license.txt


from collections import OrderedDict

import frappe
from frappe import _, _dict
from frappe.utils import cstr, getdate

from erpnext import get_company_currency, get_default_company
from erpnext.accounts.doctype.accounting_dimension.accounting_dimension import (
	get_accounting_dimensions,
	get_dimension_with_children,
)
from erpnext.accounts.report.financial_statements import get_cost_centers_with_children
from erpnext.accounts.report.utils import convert_to_presentation_currency, get_currency
from erpnext.accounts.utils import get_account_currency

# to cache translations
TRANSLATIONS = frappe._dict()


def execute(filters=None):
	if not filters:
		return [], []

	account_details = {}

	if filters and filters.get("print_in_account_currency") and not filters.get("account"):
		frappe.throw(_("Select an account to print in account currency"))

	for acc in frappe.db.sql("""select name, is_group from tabAccount""", as_dict=1):
		account_details.setdefault(acc.name, acc)

	if filters.get("party"):
		filters.party = frappe.parse_json(filters.get("party"))

	validate_filters(filters, account_details)

	validate_party(filters)

	filters = set_account_currency(filters)

	columns = get_columns(filters)

	update_translations()

	res = get_result(filters, account_details)

	return columns, res


def update_translations():
	TRANSLATIONS.update(
		dict(OPENING=_("Opening"), TOTAL=_("Total"), CLOSING_TOTAL=_("Closing (Opening + Total)"))
	)


def validate_filters(filters, account_details):
	if not filters.get("company"):
		frappe.throw(_("{0} is mandatory").format(_("Company")))

	if not filters.get("from_date") and not filters.get("to_date"):
		frappe.throw(
			_("{0} and {1} are mandatory").format(frappe.bold(_("From Date")), frappe.bold(_("To Date")))
		)

	if filters.get("account"):
		filters.account = frappe.parse_json(filters.get("account"))
		for account in filters.account:
			if not account_details.get(account):
				frappe.throw(_("Account {0} does not exists").format(account))

	if filters.get("account") and filters.get("group_by") == "Group by Account":
		filters.account = frappe.parse_json(filters.get("account"))
		for account in filters.account:
			if account_details[account].is_group == 0:
				frappe.throw(_("Can not filter based on Child Account, if grouped by Account"))

	if filters.get("voucher_no") and filters.get("group_by") in ["Group by Voucher"]:
		frappe.throw(_("Can not filter based on Voucher No, if grouped by Voucher"))

	if filters.from_date > filters.to_date:
		frappe.throw(_("From Date must be before To Date"))

	if filters.get("project"):
		filters.project = frappe.parse_json(filters.get("project"))

	if filters.get("cost_center"):
		filters.cost_center = frappe.parse_json(filters.get("cost_center"))


def validate_party(filters):
	party_type, party = filters.get("party_type"), filters.get("party")

	if party and party_type:
		for d in party:
			if not frappe.db.exists(party_type, d):
				frappe.throw(_("Invalid {0}: {1}").format(party_type, d))


def set_account_currency(filters):
	if filters.get("account") or (filters.get("party") and len(filters.party) == 1):
		filters["company_currency"] = frappe.get_cached_value(
			"Company", filters.company, "default_currency"
		)
		account_currency = None

		if filters.get("account"):
			if len(filters.get("account")) == 1:
				account_currency = get_account_currency(filters.account[0])
			else:
				currency = get_account_currency(filters.account[0])
				is_same_account_currency = True
				for account in filters.get("account"):
					if get_account_currency(account) != currency:
						is_same_account_currency = False
						break

				if is_same_account_currency:
					account_currency = currency

		elif filters.get("party") and filters.get("party_type"):
			gle_currency = frappe.db.get_value(
				"GL Entry",
				{"party_type": filters.party_type, "party": filters.party[0], "company": filters.company},
				"account_currency",
			)

			if gle_currency:
				account_currency = gle_currency
			else:
				account_currency = (
					None
					if filters.party_type in ["Employee", "Shareholder", "Member"]
					else frappe.get_cached_value(filters.party_type, filters.party[0], "default_currency")
				)

		filters["account_currency"] = account_currency or filters.company_currency
		if filters.account_currency != filters.company_currency and not filters.presentation_currency:
			filters.presentation_currency = filters.account_currency

	return filters


def get_result(filters, account_details):
	accounting_dimensions = []
	if filters.get("include_dimensions"):
		accounting_dimensions = get_accounting_dimensions()

	gl_entries = get_gl_entries(filters, accounting_dimensions)

	data = get_data_with_opening_closing(filters, account_details, accounting_dimensions, gl_entries)

	result = get_result_as_list(data, filters)

	return result


def get_gl_entries(filters, accounting_dimensions):
	currency_map = get_currency(filters)
	select_fields = """, debit, credit, debit_in_account_currency,
		credit_in_account_currency """

	if filters.get("show_remarks"):
		select_fields += """,remarks"""

	order_by_statement = "order by posting_date, account, creation"

	if filters.get("include_dimensions"):
		order_by_statement = "order by posting_date, creation"

	if filters.get("group_by") == "Group by Voucher":
		order_by_statement = "order by posting_date, voucher_type, voucher_no"
	if filters.get("group_by") == "Group by Account":
		order_by_statement = "order by account, posting_date, creation"

	if filters.get("include_default_book_entries"):
		filters["company_fb"] = frappe.get_cached_value(
			"Company", filters.get("company"), "default_finance_book"
		)

	dimension_fields = ""
	if accounting_dimensions:
		dimension_fields = ", ".join(accounting_dimensions) + ","

	transaction_currency_fields = ""
	if filters.get("add_values_in_transaction_currency"):
		transaction_currency_fields = (
			"debit_in_transaction_currency, credit_in_transaction_currency, transaction_currency,"
		)

	gl_entries = frappe.db.sql(
		"""
		select
			name as gl_entry, posting_date, account, party_type, party,
			voucher_type, voucher_no, {dimension_fields}
			cost_center, project, {transaction_currency_fields}
			against_voucher_type, against_voucher, account_currency,
			against, is_opening, creation {select_fields}
		from `tabGL Entry`
		where company=%(company)s {conditions}
		{order_by_statement}
	""".format(
			dimension_fields=dimension_fields,
			transaction_currency_fields=transaction_currency_fields,
			select_fields=select_fields,
			conditions=get_conditions(filters),
			order_by_statement=order_by_statement,
		),
		filters,
		as_dict=1,
	)

	if filters.get("presentation_currency"):
		return convert_to_presentation_currency(gl_entries, currency_map)
	else:
		return gl_entries


def get_conditions(filters):
	conditions = []

	if filters.get("account"):
		filters.account = get_accounts_with_children(filters.account)
		conditions.append("account in %(account)s")

	if filters.get("cost_center"):
		filters.cost_center = get_cost_centers_with_children(filters.cost_center)
		conditions.append("cost_center in %(cost_center)s")

	if filters.get("voucher_no"):
		conditions.append("voucher_no=%(voucher_no)s")

	if filters.get("group_by") == "Group by Party" and not filters.get("party_type"):
		conditions.append("party_type in ('Customer', 'Supplier')")

	if filters.get("party_type"):
		conditions.append("party_type=%(party_type)s")

	if filters.get("party"):
		conditions.append("party in %(party)s")

	if not (
		filters.get("account")
		or filters.get("party")
		or filters.get("group_by") in ["Group by Account", "Group by Party"]
	):
		conditions.append("(posting_date >=%(from_date)s or is_opening = 'Yes')")

	conditions.append("(posting_date <=%(to_date)s or is_opening = 'Yes')")

	if filters.get("project"):
		conditions.append("project in %(project)s")

	if filters.get("include_default_book_entries"):
		if filters.get("finance_book"):
			if filters.get("company_fb") and cstr(filters.get("finance_book")) != cstr(
				filters.get("company_fb")
			):
				frappe.throw(
					_("To use a different finance book, please uncheck 'Include Default Book Entries'")
				)
			else:
				conditions.append("(finance_book in (%(finance_book)s, '') OR finance_book IS NULL)")
<<<<<<< HEAD
		else:
			conditions.append("(finance_book in (%(company_fb)s, '') OR finance_book IS NULL)")
	else:
		if filters.get("finance_book"):
			conditions.append("(finance_book in (%(finance_book)s, '') OR finance_book IS NULL)")
		else:
=======
		else:
			conditions.append("(finance_book in (%(company_fb)s, '') OR finance_book IS NULL)")
	else:
		if filters.get("finance_book"):
			conditions.append("(finance_book in (%(finance_book)s, '') OR finance_book IS NULL)")
		else:
>>>>>>> 44bad3bd
			conditions.append("(finance_book in ('') OR finance_book IS NULL)")

	if not filters.get("show_cancelled_entries"):
		conditions.append("is_cancelled = 0")

	from frappe.desk.reportview import build_match_conditions

	match_conditions = build_match_conditions("GL Entry")

	if match_conditions:
		conditions.append(match_conditions)

	accounting_dimensions = get_accounting_dimensions(as_list=False)

	if accounting_dimensions:
		for dimension in accounting_dimensions:
			if not dimension.disabled:
				if filters.get(dimension.fieldname):
					if frappe.get_cached_value("DocType", dimension.document_type, "is_tree"):
						filters[dimension.fieldname] = get_dimension_with_children(
							dimension.document_type, filters.get(dimension.fieldname)
						)
						conditions.append("{0} in %({0})s".format(dimension.fieldname))
					else:
						conditions.append("{0} in %({0})s".format(dimension.fieldname))

	return "and {}".format(" and ".join(conditions)) if conditions else ""


def get_accounts_with_children(accounts):
	if not isinstance(accounts, list):
		accounts = [d.strip() for d in accounts.strip().split(",") if d]

	all_accounts = []
	for d in accounts:
		account = frappe.get_cached_doc("Account", d)
		if account:
			children = frappe.get_all(
				"Account", filters={"lft": [">=", account.lft], "rgt": ["<=", account.rgt]}
			)
			all_accounts += [c.name for c in children]
		else:
			frappe.throw(_("Account: {0} does not exist").format(d))

	return list(set(all_accounts))


def get_data_with_opening_closing(filters, account_details, accounting_dimensions, gl_entries):
	data = []

	gle_map = initialize_gle_map(gl_entries, filters)

	totals, entries = get_accountwise_gle(filters, accounting_dimensions, gl_entries, gle_map)

	# Opening for filtered account
	data.append(totals.opening)

	if filters.get("group_by") != "Group by Voucher (Consolidated)":
		for acc, acc_dict in gle_map.items():
			# acc
			if acc_dict.entries:
				# opening
				data.append({})
				if filters.get("group_by") != "Group by Voucher":
					data.append(acc_dict.totals.opening)

				data += acc_dict.entries

				# totals
				data.append(acc_dict.totals.total)

				# closing
				if filters.get("group_by") != "Group by Voucher":
					data.append(acc_dict.totals.closing)
		data.append({})
	else:
		data += entries

	# totals
	data.append(totals.total)

	# closing
	data.append(totals.closing)

	return data


def get_totals_dict():
	def _get_debit_credit_dict(label):
		return _dict(
			account="'{0}'".format(label),
			debit=0.0,
			credit=0.0,
			debit_in_account_currency=0.0,
			credit_in_account_currency=0.0,
		)

	return _dict(
		opening=_get_debit_credit_dict(TRANSLATIONS.OPENING),
		total=_get_debit_credit_dict(TRANSLATIONS.TOTAL),
		closing=_get_debit_credit_dict(TRANSLATIONS.CLOSING_TOTAL),
	)


def group_by_field(group_by):
	if group_by == "Group by Party":
		return "party"
	elif group_by in ["Group by Voucher (Consolidated)", "Group by Account"]:
		return "account"
	else:
		return "voucher_no"


def initialize_gle_map(gl_entries, filters):
	gle_map = OrderedDict()
	group_by = group_by_field(filters.get("group_by"))

	for gle in gl_entries:
		gle_map.setdefault(gle.get(group_by), _dict(totals=get_totals_dict(), entries=[]))
	return gle_map


def get_accountwise_gle(filters, accounting_dimensions, gl_entries, gle_map):
	totals = get_totals_dict()
	entries = []
	consolidated_gle = OrderedDict()
	group_by = group_by_field(filters.get("group_by"))
	group_by_voucher_consolidated = filters.get("group_by") == "Group by Voucher (Consolidated)"

	if filters.get("show_net_values_in_party_account"):
		account_type_map = get_account_type_map(filters.get("company"))

	def update_value_in_dict(data, key, gle):
		data[key].debit += gle.debit
		data[key].credit += gle.credit

		data[key].debit_in_account_currency += gle.debit_in_account_currency
		data[key].credit_in_account_currency += gle.credit_in_account_currency

		if filters.get("show_net_values_in_party_account") and account_type_map.get(
			data[key].account
		) in ("Receivable", "Payable"):
			net_value = data[key].debit - data[key].credit
			net_value_in_account_currency = (
				data[key].debit_in_account_currency - data[key].credit_in_account_currency
			)

			if net_value < 0:
				dr_or_cr = "credit"
				rev_dr_or_cr = "debit"
			else:
				dr_or_cr = "debit"
				rev_dr_or_cr = "credit"

			data[key][dr_or_cr] = abs(net_value)
			data[key][dr_or_cr + "_in_account_currency"] = abs(net_value_in_account_currency)
			data[key][rev_dr_or_cr] = 0
			data[key][rev_dr_or_cr + "_in_account_currency"] = 0

		if data[key].against_voucher and gle.against_voucher:
			data[key].against_voucher += ", " + gle.against_voucher

	from_date, to_date = getdate(filters.from_date), getdate(filters.to_date)
	show_opening_entries = filters.get("show_opening_entries")

	for gle in gl_entries:
		group_by_value = gle.get(group_by)
		gle.voucher_type = _(gle.voucher_type)

		if gle.posting_date < from_date or (cstr(gle.is_opening) == "Yes" and not show_opening_entries):
			if not group_by_voucher_consolidated:
				update_value_in_dict(gle_map[group_by_value].totals, "opening", gle)
				update_value_in_dict(gle_map[group_by_value].totals, "closing", gle)

			update_value_in_dict(totals, "opening", gle)
			update_value_in_dict(totals, "closing", gle)

		elif gle.posting_date <= to_date or (cstr(gle.is_opening) == "Yes" and show_opening_entries):
			if not group_by_voucher_consolidated:
				update_value_in_dict(gle_map[group_by_value].totals, "total", gle)
				update_value_in_dict(gle_map[group_by_value].totals, "closing", gle)
				update_value_in_dict(totals, "total", gle)
				update_value_in_dict(totals, "closing", gle)

				gle_map[group_by_value].entries.append(gle)

			elif group_by_voucher_consolidated:
				keylist = [
					gle.get("voucher_type"),
					gle.get("voucher_no"),
					gle.get("account"),
					gle.get("party_type"),
					gle.get("party"),
				]
				if filters.get("include_dimensions"):
					for dim in accounting_dimensions:
						keylist.append(gle.get(dim))
					keylist.append(gle.get("cost_center"))

				key = tuple(keylist)
				if key not in consolidated_gle:
					consolidated_gle.setdefault(key, gle)
				else:
					update_value_in_dict(consolidated_gle, key, gle)

	for key, value in consolidated_gle.items():
		update_value_in_dict(totals, "total", value)
		update_value_in_dict(totals, "closing", value)
		entries.append(value)

	return totals, entries


def get_account_type_map(company):
	account_type_map = frappe._dict(
		frappe.get_all(
			"Account", fields=["name", "account_type"], filters={"company": company}, as_list=1
		)
	)

	return account_type_map


def get_result_as_list(data, filters):
	balance, balance_in_account_currency = 0, 0
	inv_details = get_supplier_invoice_details()

	for d in data:
		if not d.get("posting_date"):
			balance, balance_in_account_currency = 0, 0

		balance = get_balance(d, balance, "debit", "credit")
		d["balance"] = balance

		d["account_currency"] = filters.account_currency
		d["bill_no"] = inv_details.get(d.get("against_voucher"), "")

	return data


def get_supplier_invoice_details():
	inv_details = {}
	for d in frappe.db.sql(
		""" select name, bill_no from `tabPurchase Invoice`
		where docstatus = 1 and bill_no is not null and bill_no != '' """,
		as_dict=1,
	):
		inv_details[d.name] = d.bill_no

	return inv_details


def get_balance(row, balance, debit_field, credit_field):
	balance += row.get(debit_field, 0) - row.get(credit_field, 0)

	return balance


def get_columns(filters):
	if filters.get("presentation_currency"):
		currency = filters["presentation_currency"]
	else:
		if filters.get("company"):
			currency = get_company_currency(filters["company"])
		else:
			company = get_default_company()
			currency = get_company_currency(company)

	columns = [
		{
			"label": _("GL Entry"),
			"fieldname": "gl_entry",
			"fieldtype": "Link",
			"options": "GL Entry",
			"hidden": 1,
		},
		{"label": _("Posting Date"), "fieldname": "posting_date", "fieldtype": "Date", "width": 100},
		{
			"label": _("Account"),
			"fieldname": "account",
			"fieldtype": "Link",
			"options": "Account",
			"width": 180,
		},
		{
			"label": _("Debit ({0})").format(currency),
			"fieldname": "debit",
			"fieldtype": "Float",
			"width": 130,
		},
		{
			"label": _("Credit ({0})").format(currency),
			"fieldname": "credit",
			"fieldtype": "Float",
			"width": 130,
		},
		{
			"label": _("Balance ({0})").format(currency),
			"fieldname": "balance",
			"fieldtype": "Float",
			"width": 130,
		},
	]

	if filters.get("add_values_in_transaction_currency"):
		columns += [
			{
				"label": _("Debit (Transaction)"),
				"fieldname": "debit_in_transaction_currency",
				"fieldtype": "Currency",
				"width": 130,
				"options": "transaction_currency",
			},
			{
				"label": _("Credit (Transaction)"),
				"fieldname": "credit_in_transaction_currency",
				"fieldtype": "Currency",
				"width": 130,
				"options": "transaction_currency",
			},
			{
				"label": "Transaction Currency",
				"fieldname": "transaction_currency",
				"fieldtype": "Link",
				"options": "Currency",
				"width": 70,
			},
		]

	columns += [
		{"label": _("Voucher Type"), "fieldname": "voucher_type", "width": 120},
		{
			"label": _("Voucher No"),
			"fieldname": "voucher_no",
			"fieldtype": "Dynamic Link",
			"options": "voucher_type",
			"width": 180,
		},
		{"label": _("Against Account"), "fieldname": "against", "width": 120},
		{"label": _("Party Type"), "fieldname": "party_type", "width": 100},
		{"label": _("Party"), "fieldname": "party", "width": 100},
		{"label": _("Project"), "options": "Project", "fieldname": "project", "width": 100},
	]

	if filters.get("include_dimensions"):
		for dim in get_accounting_dimensions(as_list=False):
			columns.append(
				{"label": _(dim.label), "options": dim.label, "fieldname": dim.fieldname, "width": 100}
			)
		columns.append(
			{"label": _("Cost Center"), "options": "Cost Center", "fieldname": "cost_center", "width": 100}
		)

	columns.extend(
		[
			{"label": _("Against Voucher Type"), "fieldname": "against_voucher_type", "width": 100},
			{
				"label": _("Against Voucher"),
				"fieldname": "against_voucher",
				"fieldtype": "Dynamic Link",
				"options": "against_voucher_type",
				"width": 100,
			},
			{"label": _("Supplier Invoice No"), "fieldname": "bill_no", "fieldtype": "Data", "width": 100},
		]
	)

	if filters.get("show_remarks"):
		columns.extend([{"label": _("Remarks"), "fieldname": "remarks", "width": 400}])

	return columns<|MERGE_RESOLUTION|>--- conflicted
+++ resolved
@@ -264,21 +264,12 @@
 				)
 			else:
 				conditions.append("(finance_book in (%(finance_book)s, '') OR finance_book IS NULL)")
-<<<<<<< HEAD
 		else:
 			conditions.append("(finance_book in (%(company_fb)s, '') OR finance_book IS NULL)")
 	else:
 		if filters.get("finance_book"):
 			conditions.append("(finance_book in (%(finance_book)s, '') OR finance_book IS NULL)")
 		else:
-=======
-		else:
-			conditions.append("(finance_book in (%(company_fb)s, '') OR finance_book IS NULL)")
-	else:
-		if filters.get("finance_book"):
-			conditions.append("(finance_book in (%(finance_book)s, '') OR finance_book IS NULL)")
-		else:
->>>>>>> 44bad3bd
 			conditions.append("(finance_book in ('') OR finance_book IS NULL)")
 
 	if not filters.get("show_cancelled_entries"):
