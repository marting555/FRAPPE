# Copyright (c) 2015, Frappe Technologies Pvt. Ltd. and Contributors
# License: GNU General Public License v3. See license.txt

from __future__ import unicode_literals
import frappe, erpnext
from erpnext import get_company_currency, get_default_company
from erpnext.accounts.report.utils import get_currency, convert_to_presentation_currency
from frappe.utils import getdate, cstr, flt, fmt_money
from frappe import _, _dict
from collections import OrderedDict
from erpnext.accounts.utils import get_account_currency
from erpnext.accounts.report.financial_statements import get_cost_centers_with_children
from six import iteritems

def execute(filters=None):
	if not filters:
		return [], []

	account_details = {}

	if filters and filters.get('print_in_account_currency') and \
		not filters.get('account'):
		frappe.throw(_("Select an account to print in account currency"))

	for acc in frappe.db.sql("""select name, is_group from tabAccount""", as_dict=1):
		account_details.setdefault(acc.name, acc)

	if filters.get('party'):
		parties = cstr(filters.get("party")).strip()
		filters.party = [d.strip() for d in parties.split(',') if d]

	validate_filters(filters, account_details)

	validate_party(filters)

	filters = set_account_currency(filters)

	columns = get_columns(filters)

	res = get_result(filters, account_details)

	return columns, res


def validate_filters(filters, account_details):
	if not filters.get('company'):
		frappe.throw(_('{0} is mandatory').format(_('Company')))

	if filters.get("account") and not account_details.get(filters.account):
		frappe.throw(_("Account {0} does not exists").format(filters.account))

	if (filters.get("account") and filters.get("group_by") == _('Group by Account')
		and account_details[filters.account].is_group == 0):
		frappe.throw(_("Can not filter based on Account, if grouped by Account"))

	if filters.get("voucher_no") and filters.get("group_by") == _('Group by Voucher (Consolidated)'):
		frappe.throw(_("Can not filter based on Voucher No, if grouped by Voucher (Consolidated)"))

	if filters.from_date > filters.to_date:
		frappe.throw(_("From Date must be before To Date"))

	if filters.get('project'):
		projects = cstr(filters.get("project")).strip()
		filters.project = [d.strip() for d in projects.split(',') if d]

	if filters.get('cost_center'):
		cost_centers = cstr(filters.get("cost_center")).strip()
		filters.cost_center = [d.strip() for d in cost_centers.split(',') if d]


def validate_party(filters):
	party_type, party = filters.get("party_type"), filters.get("party")

	if party:
		if not party_type:
			frappe.throw(_("To filter based on Party, select Party Type first"))
		else:
			for d in party:
				if not frappe.db.exists(party_type, d):
					frappe.throw(_("Invalid {0}: {1}").format(party_type, d))

def set_account_currency(filters):
	if filters.get("account") or (filters.get('party') and len(filters.party) == 1):
		filters["company_currency"] = frappe.get_cached_value('Company',  filters.company,  "default_currency")
		account_currency = None

		if filters.get("account"):
			account_currency = get_account_currency(filters.account)
		elif filters.get("party"):
			gle_currency = frappe.db.get_value(
				"GL Entry", {
					"party_type": filters.party_type, "party": filters.party[0], "company": filters.company
				},
				"account_currency"
			)

			if gle_currency:
				account_currency = gle_currency
			else:
				account_currency = (None if filters.party_type in ["Employee", "Student", "Shareholder", "Member", "Letter of Credit"] else
					frappe.db.get_value(filters.party_type, filters.party[0], "default_currency"))

		filters["account_currency"] = account_currency or filters.company_currency
		if filters.account_currency != filters.company_currency and not filters.presentation_currency:
			filters.presentation_currency = filters.account_currency

	return filters

def get_result(filters, account_details):
	gl_entries = get_gl_entries(filters)

	data = get_data_with_opening_closing(filters, account_details, gl_entries)

	result = get_result_as_list(data, filters)

	return result

def get_gl_entries(filters):
	currency_map = get_currency(filters)
	select_fields = """, debit, credit, debit_in_account_currency, credit_in_account_currency,
		reference_no, reference_date, against_voucher"""

	group_by_statement = ''
	order_by_statement = "order by posting_date, account"

	if filters.get("group_by") == _("Group by Voucher"):
		order_by_statement = "order by posting_date, voucher_type, voucher_no"

	if filters.get("group_by") == _("Group by Voucher (Consolidated)"):
		group_by_statement = "group by voucher_type, voucher_no, account, cost_center, against_voucher_type, party_type, party"
		select_fields = """, sum(debit) as debit, sum(credit) as credit,
			sum(debit_in_account_currency) as debit_in_account_currency,
			sum(credit_in_account_currency) as credit_in_account_currency,
			GROUP_CONCAT(DISTINCT reference_no SEPARATOR ', ') as reference_no,
			min(reference_date) as reference_date,
			GROUP_CONCAT(against_voucher SEPARATOR ', ') as against_voucher"""

	gl_entries = frappe.db.sql(
		"""
		select
			posting_date, account, party_type, party,
			voucher_type, voucher_no, cost_center, project, account_currency,
			remarks, against, is_opening, against_voucher_type {select_fields}
		from `tabGL Entry`
		where company=%(company)s {conditions} {group_by_statement}
		{order_by_statement}
		""".format(
			select_fields=select_fields, conditions=get_conditions(filters),
			group_by_statement=group_by_statement,
			order_by_statement=order_by_statement
		),
		filters, as_dict=1)

	if filters.get('presentation_currency'):
		return convert_to_presentation_currency(gl_entries, currency_map)
	else:
		return gl_entries


def get_conditions(filters):
	conditions = []
	if filters.get("account"):
		lft, rgt = frappe.db.get_value("Account", filters["account"], ["lft", "rgt"])
		conditions.append("""account in (select name from tabAccount
			where lft>=%s and rgt<=%s and docstatus<2)""" % (lft, rgt))

	if filters.get("cost_center"):
		filters.cost_center = get_cost_centers_with_children(filters.cost_center)
		conditions.append("cost_center in %(cost_center)s")

	if filters.get("voucher_no"):
		voucher_filter_method = filters.get("voucher_filter_method")
		if voucher_filter_method == "Posted Against Voucher":
			conditions.append("against_voucher=%(voucher_no)s")
		elif voucher_filter_method == "Posted By and Against Voucher":
			conditions.append("voucher_no=%(voucher_no)s or against_voucher=%(voucher_no)s")
		else:
			conditions.append("voucher_no=%(voucher_no)s")

	if filters.get("against_voucher"):
		conditions.append("against_voucher=%(against_voucher)s")

	if filters.get("reference_no"):
		conditions.append("reference_no=%(reference_no)s")

	if filters.get("group_by") == "Group by Party" and not filters.get("party_type"):
		conditions.append("party_type in ('Customer', 'Supplier')")

	if filters.get("party_type"):
		conditions.append("party_type=%(party_type)s")

	if filters.get("party"):
		conditions.append("party in %(party)s")

	if not (filters.get("account") or filters.get("party") or
		filters.get("group_by") in ["Group by Account", "Group by Party"]):
		conditions.append("posting_date >=%(from_date)s")
		conditions.append("posting_date <=%(to_date)s")

	if filters.get("project"):
		conditions.append("project in %(project)s")

<<<<<<< HEAD
	if filters.get("sales_person"):
		lft, rgt = frappe.db.get_value("Sales Person", filters.get("sales_person"), ["lft", "rgt"])
		conditions.append("""exists(select name from `tabSales Team` steam where
			steam.sales_person in (select name from `tabSales Person` where lft >= {0} and rgt <= {1})
			and ((steam.parent = voucher_no and steam.parenttype = voucher_type)
				or (steam.parent = against_voucher and steam.parenttype = against_voucher_type)
				or (steam.parent = party and steam.parenttype = 'Customer')))""".format(lft, rgt))

	company_finance_book = erpnext.get_default_finance_book(filters.get("company"))
	if not filters.get("finance_book") or (filters.get("finance_book") == company_finance_book):
		filters['finance_book'] = company_finance_book
=======
	if filters.get("finance_book"):
>>>>>>> d7aa71aa
		conditions.append("ifnull(finance_book, '') in (%(finance_book)s, '')")

	from frappe.desk.reportview import build_match_conditions
	match_conditions = build_match_conditions("GL Entry")

	if match_conditions:
		conditions.append(match_conditions)

	return "and {}".format(" and ".join(conditions)) if conditions else ""


def get_data_with_opening_closing(filters, account_details, gl_entries):
	data = []

	gle_map = initialize_gle_map(gl_entries, filters)

	totals, entries = get_accountwise_gle(filters, gl_entries, gle_map)

	# Opening for filtered account
	data.append(totals.opening)

	if filters.get("group_by") and filters.get("group_by") != _('Group by Voucher (Consolidated)'):
		for acc, acc_dict in iteritems(gle_map):
			# acc
			if acc_dict.entries:
				# opening
				data.append({})
				if filters.get("group_by") != _("Group by Voucher"):
					data.append(acc_dict.totals.opening)

				data += acc_dict.entries

				# totals
				# data.append(acc_dict.totals.total)

				# closing
				if filters.get("group_by") != _("Group by Voucher"):
					data.append(acc_dict.totals.closing)
		data.append({})
	else:
		data += entries

	# totals
	# data.append(totals.total)

	# closing
	data.append(totals.closing)

	return data

def get_totals_dict():
	def _get_debit_credit_dict(label):
		return _dict(
			account="'{0}'".format(label),
			debit=0.0,
			credit=0.0,
			debit_in_account_currency=0.0,
			credit_in_account_currency=0.0
		)
	return _dict(
		opening = _get_debit_credit_dict(_('Opening')),
		total = _get_debit_credit_dict(_('Total')),
		closing = _get_debit_credit_dict(_('Closing (Opening + Total)'))
	)

def group_by_field(group_by):
	if group_by == _('Group by Party'):
		return 'party'
	elif group_by in [_('Group by Voucher (Consolidated)'), _('Group by Account')]:
		return 'account'
	else:
		return 'voucher_no'

def initialize_gle_map(gl_entries, filters):
	gle_map = OrderedDict()
	group_by = group_by_field(filters.get('group_by'))

	for gle in gl_entries:
		gle_map.setdefault(gle.get(group_by), _dict(totals=get_totals_dict(), entries=[]))
	return gle_map


def get_accountwise_gle(filters, gl_entries, gle_map):
	totals = get_totals_dict()
	entries = []
	group_by = group_by_field(filters.get('group_by'))

	def update_value_in_dict(data, key, gle):
		data[key].debit += flt(gle.debit)
		data[key].credit += flt(gle.credit)

		data[key].debit_in_account_currency += flt(gle.debit_in_account_currency)
		data[key].credit_in_account_currency += flt(gle.credit_in_account_currency)

	from_date, to_date = getdate(filters.from_date), getdate(filters.to_date)
	for gle in gl_entries:
		if gle.posting_date < from_date or cstr(gle.is_opening) == "Yes":
			update_value_in_dict(gle_map[gle.get(group_by)].totals, 'opening', gle)
			update_value_in_dict(totals, 'opening', gle)

			update_value_in_dict(gle_map[gle.get(group_by)].totals, 'closing', gle)
			update_value_in_dict(totals, 'closing', gle)

		elif gle.posting_date <= to_date:
			update_value_in_dict(gle_map[gle.get(group_by)].totals, 'total', gle)
			update_value_in_dict(totals, 'total', gle)
			if filters.get("group_by") and filters.get("group_by") != _('Group by Voucher (Consolidated)'):
				gle_map[gle.get(group_by)].entries.append(gle)
			else:
				entries.append(gle)

			update_value_in_dict(gle_map[gle.get(group_by)].totals, 'closing', gle)
			update_value_in_dict(totals, 'closing', gle)

	return totals, entries

def get_result_as_list(data, filters):
	balance, balance_in_account_currency = 0, 0
	inv_details = get_supplier_invoice_details()

	for d in data:
		if not d.get('posting_date'):
			balance, balance_in_account_currency = 0, 0

		balance = get_balance(d, balance, 'debit', 'credit')
		d['balance'] = balance

		d['account_currency'] = filters.account_currency
		d['bill_no'] = inv_details.get(d.get('against_voucher'), '')

	return data

def get_supplier_invoice_details():
	inv_details = {}
	for d in frappe.db.sql(""" select name, bill_no from `tabPurchase Invoice`
		where docstatus = 1 and bill_no is not null and bill_no != '' """, as_dict=1):
		inv_details[d.name] = d.bill_no

	return inv_details

def get_balance(row, balance, debit_field, credit_field):
	balance += (row.get(debit_field, 0) -  row.get(credit_field, 0))

	return balance

def get_columns(filters):
	if filters.get("presentation_currency"):
		currency = filters["presentation_currency"]
	else:
		if filters.get("company"):
			currency = get_company_currency(filters["company"])
		else:
			company = get_default_company()
			currency = get_company_currency(company)

	columns = [
		{
			"label": _("Posting Date"),
			"fieldname": "posting_date",
			"fieldtype": "Date",
			"width": 80
		},
		{
			"label": _("Voucher Type"),
			"fieldname": "voucher_type",
			"width": 120
		},
		{
			"label": _("Voucher No"),
			"fieldname": "voucher_no",
			"fieldtype": "Dynamic Link",
			"options": "voucher_type",
			"width": 150
		},
		{
			"label": _("Account"),
			"fieldname": "account",
			"fieldtype": "Link",
			"options": "Account",
			"width": 150
		},
		{
			"label": _("Party Type"),
			"fieldname": "party_type",
			"width": 100
		},
		{
			"label": _("Party"),
			"fieldname": "party",
			"width": 150,
			"fieldtype": "Dynamic Link",
			"options": "party_type"
		},
		{
			"label": _("Debit ({0})".format(currency)),
			"fieldname": "debit",
			"fieldtype": "Currency",
			"width": 100
		},
		{
			"label": _("Credit ({0})".format(currency)),
			"fieldname": "credit",
			"fieldtype": "Currency",
			"width": 100
		},
		{
			"label": _("Balance ({0})".format(currency)),
			"fieldname": "balance",
			"fieldtype": "Currency",
			"width": 120
		},
		{
			"label": _("Remarks"),
			"fieldname": "remarks",
			"width": 200
		},
		{
			"label": _("Against Account"),
			"fieldname": "against",
			"width": 120
		},
		{
			"label": _("Against Voucher Type"),
			"fieldname": "against_voucher_type",
			"width": 120
		},
		{
			"label": _("Against Voucher"),
			"fieldname": "against_voucher",
			"fieldtype": "Dynamic Link",
			"options": "against_voucher_type",
			"width": 150
		},
		{
			"label": _("Ref Date"),
			"fieldname": "reference_date",
			"fieldtype": "Date",
			"width": 90
		},
		{
			"label": _("Ref No"),
			"fieldname": "reference_no",
			"width": 80
		},
		{
			"label": _("Project"),
			"options": "Project",
			"fieldname": "project",
			"width": 100
		},
		{
			"label": _("Cost Center"),
			"options": "Cost Center",
			"fieldname": "cost_center",
			"width": 100
		},
		{
			"label": _("Supplier Invoice No"),
			"fieldname": "bill_no",
			"fieldtype": "Data",
			"width": 100
		},
	]

	return columns<|MERGE_RESOLUTION|>--- conflicted
+++ resolved
@@ -200,7 +200,6 @@
 	if filters.get("project"):
 		conditions.append("project in %(project)s")
 
-<<<<<<< HEAD
 	if filters.get("sales_person"):
 		lft, rgt = frappe.db.get_value("Sales Person", filters.get("sales_person"), ["lft", "rgt"])
 		conditions.append("""exists(select name from `tabSales Team` steam where
@@ -209,12 +208,7 @@
 				or (steam.parent = against_voucher and steam.parenttype = against_voucher_type)
 				or (steam.parent = party and steam.parenttype = 'Customer')))""".format(lft, rgt))
 
-	company_finance_book = erpnext.get_default_finance_book(filters.get("company"))
-	if not filters.get("finance_book") or (filters.get("finance_book") == company_finance_book):
-		filters['finance_book'] = company_finance_book
-=======
 	if filters.get("finance_book"):
->>>>>>> d7aa71aa
 		conditions.append("ifnull(finance_book, '') in (%(finance_book)s, '')")
 
 	from frappe.desk.reportview import build_match_conditions
