# Copyright (c) 2015, Frappe Technologies Pvt. Ltd. and Contributors
# License: GNU General Public License v3. See license.txt

from __future__ import unicode_literals

from collections import OrderedDict

import frappe
from frappe import _, _dict
from frappe.utils import cstr, getdate
from six import iteritems

from erpnext import get_company_currency, get_default_company
from erpnext.accounts.doctype.accounting_dimension.accounting_dimension import (
	get_accounting_dimensions,
	get_dimension_with_children,
)
from erpnext.accounts.report.financial_statements import get_cost_centers_with_children
from erpnext.accounts.report.utils import convert_to_presentation_currency, get_currency
from erpnext.accounts.utils import get_account_currency

# to cache translations
TRANSLATIONS = frappe._dict()

def execute(filters=None):
	if not filters:
		return [], []

	account_details = {}

	if filters and filters.get('print_in_account_currency') and \
		not filters.get('account'):
		frappe.throw(_("Select an account to print in account currency"))

	for acc in frappe.db.sql("""select name, is_group from tabAccount""", as_dict=1):
		account_details.setdefault(acc.name, acc)

	if filters.get('party'):
		filters.party = frappe.parse_json(filters.get("party"))

	validate_filters(filters, account_details)

	validate_party(filters)

	filters = set_account_currency(filters)

	columns = get_columns(filters)

	update_translations()

	res = get_result(filters, account_details)

	return columns, res

def update_translations():
	TRANSLATIONS.update(
		dict(
			OPENING = _('Opening'),
			TOTAL = _('Total'),
			CLOSING_TOTAL = _('Closing (Opening + Total)')
		)
	)

def validate_filters(filters, account_details):
	if not filters.get("company"):
		frappe.throw(_("{0} is mandatory").format(_("Company")))

	if not filters.get("from_date") and not filters.get("to_date"):
		frappe.throw(_("{0} and {1} are mandatory").format(frappe.bold(_("From Date")), frappe.bold(_("To Date"))))

	if filters.get('account'):
		filters.account = frappe.parse_json(filters.get('account'))
		for account in filters.account:
			if not account_details.get(account):
				frappe.throw(_("Account {0} does not exists").format(account))

	if (filters.get("account") and filters.get("group_by") == 'Group by Account'):
		filters.account = frappe.parse_json(filters.get('account'))
		for account in filters.account:
			if account_details[account].is_group == 0:
				frappe.throw(_("Can not filter based on Child Account, if grouped by Account"))

	if (filters.get("voucher_no")
		and filters.get("group_by") in ['Group by Voucher']):
		frappe.throw(_("Can not filter based on Voucher No, if grouped by Voucher"))

	if filters.from_date > filters.to_date:
		frappe.throw(_("From Date must be before To Date"))

	if filters.get('project'):
		filters.project = frappe.parse_json(filters.get('project'))

	if filters.get('cost_center'):
		filters.cost_center = frappe.parse_json(filters.get('cost_center'))


def validate_party(filters):
	party_type, party = filters.get("party_type"), filters.get("party")

	if party and party_type:
		for d in party:
			if not frappe.db.exists(party_type, d):
				frappe.throw(_("Invalid {0}: {1}").format(party_type, d))

def set_account_currency(filters):
	if filters.get("account") or (filters.get('party') and len(filters.party) == 1):
		filters["company_currency"] = frappe.get_cached_value('Company',  filters.company,  "default_currency")
		account_currency = None

		if filters.get("account"):
			if len(filters.get("account")) == 1:
				account_currency = get_account_currency(filters.account[0])
			else:
				currency = get_account_currency(filters.account[0])
				is_same_account_currency = True
				for account in filters.get("account"):
					if get_account_currency(account) != currency:
						is_same_account_currency = False
						break

				if is_same_account_currency:
					account_currency = currency

		elif filters.get("party"):
			gle_currency = frappe.db.get_value(
				"GL Entry", {
					"party_type": filters.party_type, "party": filters.party[0], "company": filters.company
				},
				"account_currency"
			)

			if gle_currency:
				account_currency = gle_currency
			else:
				account_currency = (None if filters.party_type in ["Employee", "Student", "Shareholder", "Member"] else
					frappe.db.get_value(filters.party_type, filters.party[0], "default_currency"))

		filters["account_currency"] = account_currency or filters.company_currency
		if filters.account_currency != filters.company_currency and not filters.presentation_currency:
			filters.presentation_currency = filters.account_currency

	return filters

def get_result(filters, account_details):
	accounting_dimensions = []
	if filters.get("include_dimensions"):
		accounting_dimensions = get_accounting_dimensions()

	gl_entries = get_gl_entries(filters, accounting_dimensions)

	data = get_data_with_opening_closing(filters, account_details,
		accounting_dimensions, gl_entries)

	result = get_result_as_list(data, filters)

	return result

def get_gl_entries(filters, accounting_dimensions):
	currency_map = get_currency(filters)
	select_fields = """, debit, credit, debit_in_account_currency,
		credit_in_account_currency """

	order_by_statement = "order by posting_date, account, creation"

	if filters.get("include_dimensions"):
		order_by_statement = "order by posting_date, creation"

	if filters.get("group_by") == "Group by Voucher":
		order_by_statement = "order by posting_date, voucher_type, voucher_no"
	if filters.get("group_by") == "Group by Account":
		order_by_statement = "order by account, posting_date, creation"

	if filters.get("include_default_book_entries"):
		filters['company_fb'] = frappe.db.get_value("Company",
			filters.get("company"), 'default_finance_book')

	dimension_fields = ""
	if accounting_dimensions:
		dimension_fields = ', '.join(accounting_dimensions) + ','

	distributed_cost_center_query = ""
	if filters and filters.get('cost_center'):
		select_fields_with_percentage = """, debit*(DCC_allocation.percentage_allocation/100) as debit,
		credit*(DCC_allocation.percentage_allocation/100) as credit,
		debit_in_account_currency*(DCC_allocation.percentage_allocation/100) as debit_in_account_currency,
		credit_in_account_currency*(DCC_allocation.percentage_allocation/100) as credit_in_account_currency """

		distributed_cost_center_query = """
		UNION ALL
		SELECT name as gl_entry,
			posting_date,
			account,
			party_type,
			party,
			voucher_type,
			voucher_no, {dimension_fields}
			cost_center, project,
			against_voucher_type,
			against_voucher,
			account_currency,
			remarks, against,
			is_opening, `tabGL Entry`.creation {select_fields_with_percentage}
		FROM `tabGL Entry`,
		(
			SELECT parent, sum(percentage_allocation) as percentage_allocation
			FROM `tabDistributed Cost Center`
			WHERE cost_center IN %(cost_center)s
			AND parent NOT IN %(cost_center)s
			GROUP BY parent
		) as DCC_allocation
		WHERE company=%(company)s
		{conditions}
		AND posting_date <= %(to_date)s
		AND cost_center = DCC_allocation.parent
		""".format(dimension_fields=dimension_fields,select_fields_with_percentage=select_fields_with_percentage, conditions=get_conditions(filters).replace("and cost_center in %(cost_center)s ", ''))

	gl_entries = frappe.db.sql(
		"""
		select
			name as gl_entry, posting_date, account, party_type, party,
			voucher_type, voucher_no, {dimension_fields}
			cost_center, project,
			against_voucher_type, against_voucher, account_currency,
			remarks, against, is_opening, creation {select_fields}
		from `tabGL Entry`
		where company=%(company)s {conditions}
		{distributed_cost_center_query}
		{order_by_statement}
		""".format(
			dimension_fields=dimension_fields, select_fields=select_fields, conditions=get_conditions(filters), distributed_cost_center_query=distributed_cost_center_query,
			order_by_statement=order_by_statement
		),
		filters, as_dict=1)

	if filters.get('presentation_currency'):
		return convert_to_presentation_currency(gl_entries, currency_map, filters.get('company'))
	else:
		return gl_entries


def get_conditions(filters):
	conditions = []

	if filters.get("account"):
		filters.account = get_accounts_with_children(filters.account)
		conditions.append("account in %(account)s")

	if filters.get("cost_center"):
		filters.cost_center = get_cost_centers_with_children(filters.cost_center)
		conditions.append("cost_center in %(cost_center)s")

	if filters.get("voucher_no"):
		conditions.append("voucher_no=%(voucher_no)s")

	if filters.get("group_by") == "Group by Party" and not filters.get("party_type"):
		conditions.append("party_type in ('Customer', 'Supplier')")

	if filters.get("party_type"):
		conditions.append("party_type=%(party_type)s")

	if filters.get("party"):
		conditions.append("party in %(party)s")

	if not (filters.get("account") or filters.get("party") or
		filters.get("group_by") in ["Group by Account", "Group by Party"]):
		conditions.append("posting_date >=%(from_date)s")

	conditions.append("(posting_date <=%(to_date)s or is_opening = 'Yes')")

	if filters.get("project"):
		conditions.append("project in %(project)s")

	if filters.get("finance_book"):
		if filters.get("include_default_book_entries"):
			conditions.append("(finance_book in (%(finance_book)s, %(company_fb)s, '') OR finance_book IS NULL)")
		else:
			conditions.append("finance_book in (%(finance_book)s)")

	if not filters.get("show_cancelled_entries"):
		conditions.append("is_cancelled = 0")

	from frappe.desk.reportview import build_match_conditions
	match_conditions = build_match_conditions("GL Entry")

	if match_conditions:
		conditions.append(match_conditions)

	if filters.get("include_dimensions"):
		accounting_dimensions = get_accounting_dimensions(as_list=False)

		if accounting_dimensions:
			for dimension in accounting_dimensions:
				if not dimension.disabled:
					if filters.get(dimension.fieldname):
						if frappe.get_cached_value('DocType', dimension.document_type, 'is_tree'):
							filters[dimension.fieldname] = get_dimension_with_children(dimension.document_type,
								filters.get(dimension.fieldname))
							conditions.append("{0} in %({0})s".format(dimension.fieldname))
						else:
							conditions.append("{0} in (%({0})s)".format(dimension.fieldname))

	return "and {}".format(" and ".join(conditions)) if conditions else ""

def get_accounts_with_children(accounts):
	if not isinstance(accounts, list):
		accounts = [d.strip() for d in accounts.strip().split(',') if d]

	all_accounts = []
	for d in accounts:
		if frappe.db.exists("Account", d):
			lft, rgt = frappe.db.get_value("Account", d, ["lft", "rgt"])
			children = frappe.get_all("Account", filters={"lft": [">=", lft], "rgt": ["<=", rgt]})
			all_accounts += [c.name for c in children]
		else:
			frappe.throw(_("Account: {0} does not exist").format(d))

	return list(set(all_accounts))

def get_data_with_opening_closing(filters, account_details, accounting_dimensions, gl_entries):
	data = []

	gle_map = initialize_gle_map(gl_entries, filters)

	totals, entries = get_accountwise_gle(filters, accounting_dimensions, gl_entries, gle_map)

	# Opening for filtered account
	data.append(totals.opening)

	if filters.get("group_by") != 'Group by Voucher (Consolidated)':
		for acc, acc_dict in iteritems(gle_map):
			# acc
			if acc_dict.entries:
				# opening
				data.append({})
				if filters.get("group_by") != "Group by Voucher":
					data.append(acc_dict.totals.opening)

				data += acc_dict.entries

				# totals
				data.append(acc_dict.totals.total)

				# closing
				if filters.get("group_by") != "Group by Voucher":
					data.append(acc_dict.totals.closing)
		data.append({})
	else:
		data += entries

	# totals
	data.append(totals.total)

	# closing
	data.append(totals.closing)

	return data

def get_totals_dict():
	def _get_debit_credit_dict(label):
		return _dict(
			account="'{0}'".format(label),
			debit=0.0,
			credit=0.0,
			debit_in_account_currency=0.0,
			credit_in_account_currency=0.0
		)
	return _dict(
		opening = _get_debit_credit_dict(TRANSLATIONS.OPENING),
		total = _get_debit_credit_dict(TRANSLATIONS.TOTAL),
		closing = _get_debit_credit_dict(TRANSLATIONS.CLOSING_TOTAL)
	)

def group_by_field(group_by):
	if group_by == 'Group by Party':
		return 'party'
	elif group_by in ['Group by Voucher (Consolidated)', 'Group by Account']:
		return 'account'
	else:
		return 'voucher_no'

def initialize_gle_map(gl_entries, filters):
	gle_map = OrderedDict()
	group_by = group_by_field(filters.get('group_by'))

	for gle in gl_entries:
		gle_map.setdefault(gle.get(group_by), _dict(totals=get_totals_dict(), entries=[]))
	return gle_map


def get_accountwise_gle(filters, accounting_dimensions, gl_entries, gle_map):
	totals = get_totals_dict()
	entries = []
	consolidated_gle = OrderedDict()
	group_by = group_by_field(filters.get('group_by'))
	group_by_voucher_consolidated = filters.get("group_by") == 'Group by Voucher (Consolidated)'

	if filters.get('show_net_values_in_party_account'):
		account_type_map = get_account_type_map(filters.get('company'))

	def update_value_in_dict(data, key, gle):
		data[key].debit += gle.debit
		data[key].credit += gle.credit

		data[key].debit_in_account_currency += gle.debit_in_account_currency
		data[key].credit_in_account_currency += gle.credit_in_account_currency

		if filters.get('show_net_values_in_party_account') and \
			account_type_map.get(data[key].account) in ('Receivable', 'Payable'):
			net_value = data[key].debit - data[key].credit
			net_value_in_account_currency = data[key].debit_in_account_currency \
				- data[key].credit_in_account_currency

			if net_value < 0:
				dr_or_cr = 'credit'
				rev_dr_or_cr = 'debit'
			else:
				dr_or_cr = 'debit'
				rev_dr_or_cr = 'credit'

			data[key][dr_or_cr] = abs(net_value)
			data[key][dr_or_cr+'_in_account_currency'] = abs(net_value_in_account_currency)
			data[key][rev_dr_or_cr] = 0
			data[key][rev_dr_or_cr+'_in_account_currency'] = 0

		if data[key].against_voucher and gle.against_voucher:
			data[key].against_voucher += ', ' + gle.against_voucher

	from_date, to_date = getdate(filters.from_date), getdate(filters.to_date)
	show_opening_entries = filters.get("show_opening_entries")

	for gle in gl_entries:
		group_by_value = gle.get(group_by)

		if (gle.posting_date < from_date or (cstr(gle.is_opening) == "Yes" and not show_opening_entries)):
			if not group_by_voucher_consolidated:
				update_value_in_dict(gle_map[group_by_value].totals, 'opening', gle)
				update_value_in_dict(gle_map[group_by_value].totals, 'closing', gle)

			update_value_in_dict(totals, 'opening', gle)
			update_value_in_dict(totals, 'closing', gle)

		elif gle.posting_date <= to_date:
<<<<<<< HEAD
			if not group_by_voucher_consolidated:
				update_value_in_dict(gle_map[group_by_value].totals, 'total', gle)
				update_value_in_dict(gle_map[group_by_value].totals, 'closing', gle)
				update_value_in_dict(totals, 'total', gle)
				update_value_in_dict(totals, 'closing', gle)

				gle_map[group_by_value].entries.append(gle)

			elif group_by_voucher_consolidated:
=======
			if filters.get("group_by") != 'Group by Voucher (Consolidated)':
				gle_map[gle.get(group_by)].entries.append(gle)
			elif filters.get("group_by") == 'Group by Voucher (Consolidated)':
>>>>>>> 30a6f03a
				keylist = [gle.get("voucher_type"), gle.get("voucher_no"), gle.get("account")]
				for dim in accounting_dimensions:
					keylist.append(gle.get(dim))
				keylist.append(gle.get("cost_center"))
				key = tuple(keylist)
				if key not in consolidated_gle:
					consolidated_gle.setdefault(key, gle)
				else:
					update_value_in_dict(consolidated_gle, key, gle)

	for key, value in consolidated_gle.items():
<<<<<<< HEAD
		update_value_in_dict(totals, 'total', value)
=======
		update_value_in_dict(gle_map[value.get(group_by)].totals, 'total', value)
		update_value_in_dict(totals, 'total', value)
		update_value_in_dict(gle_map[value.get(group_by)].totals, 'closing', value)
>>>>>>> 30a6f03a
		update_value_in_dict(totals, 'closing', value)
		entries.append(value)

	return totals, entries

def get_account_type_map(company):
	account_type_map = frappe._dict(frappe.get_all('Account', fields=['name', 'account_type'],
		filters={'company': company}, as_list=1))

	return account_type_map

def get_result_as_list(data, filters):
	balance, balance_in_account_currency = 0, 0
	inv_details = get_supplier_invoice_details()

	for d in data:
		if not d.get('posting_date'):
			balance, balance_in_account_currency = 0, 0

		balance = get_balance(d, balance, 'debit', 'credit')
		d['balance'] = balance

		d['account_currency'] = filters.account_currency
		d['bill_no'] = inv_details.get(d.get('against_voucher'), '')

	return data

def get_supplier_invoice_details():
	inv_details = {}
	for d in frappe.db.sql(""" select name, bill_no from `tabPurchase Invoice`
		where docstatus = 1 and bill_no is not null and bill_no != '' """, as_dict=1):
		inv_details[d.name] = d.bill_no

	return inv_details

def get_balance(row, balance, debit_field, credit_field):
	balance += (row.get(debit_field, 0) -  row.get(credit_field, 0))

	return balance

def get_columns(filters):
	if filters.get("presentation_currency"):
		currency = filters["presentation_currency"]
	else:
		if filters.get("company"):
			currency = get_company_currency(filters["company"])
		else:
			company = get_default_company()
			currency = get_company_currency(company)

	columns = [
		{
			"label": _("GL Entry"),
			"fieldname": "gl_entry",
			"fieldtype": "Link",
			"options": "GL Entry",
			"hidden": 1
		},
		{
			"label": _("Posting Date"),
			"fieldname": "posting_date",
			"fieldtype": "Date",
			"width": 90
		},
		{
			"label": _("Account"),
			"fieldname": "account",
			"fieldtype": "Link",
			"options": "Account",
			"width": 180
		},
		{
			"label": _("Debit ({0})").format(currency),
			"fieldname": "debit",
			"fieldtype": "Float",
			"width": 100
		},
		{
			"label": _("Credit ({0})").format(currency),
			"fieldname": "credit",
			"fieldtype": "Float",
			"width": 100
		},
		{
			"label": _("Balance ({0})").format(currency),
			"fieldname": "balance",
			"fieldtype": "Float",
			"width": 130
		}
	]

	columns.extend([
		{
			"label": _("Voucher Type"),
			"fieldname": "voucher_type",
			"width": 120
		},
		{
			"label": _("Voucher No"),
			"fieldname": "voucher_no",
			"fieldtype": "Dynamic Link",
			"options": "voucher_type",
			"width": 180
		},
		{
			"label": _("Against Account"),
			"fieldname": "against",
			"width": 120
		},
		{
			"label": _("Party Type"),
			"fieldname": "party_type",
			"width": 100
		},
		{
			"label": _("Party"),
			"fieldname": "party",
			"width": 100
		},
		{
			"label": _("Project"),
			"options": "Project",
			"fieldname": "project",
			"width": 100
		}
	])

	if filters.get("include_dimensions"):
		for dim in get_accounting_dimensions(as_list = False):
			columns.append({
				"label": _(dim.label),
				"options": dim.label,
				"fieldname": dim.fieldname,
				"width": 100
			})

	columns.extend([
		{
			"label": _("Cost Center"),
			"options": "Cost Center",
			"fieldname": "cost_center",
			"width": 100
		},
		{
			"label": _("Against Voucher Type"),
			"fieldname": "against_voucher_type",
			"width": 100
		},
		{
			"label": _("Against Voucher"),
			"fieldname": "against_voucher",
			"fieldtype": "Dynamic Link",
			"options": "against_voucher_type",
			"width": 100
		},
		{
			"label": _("Supplier Invoice No"),
			"fieldname": "bill_no",
			"fieldtype": "Data",
			"width": 100
		},
		{
			"label": _("Remarks"),
			"fieldname": "remarks",
			"width": 400
		}
	])

	return columns<|MERGE_RESOLUTION|>--- conflicted
+++ resolved
@@ -440,7 +440,6 @@
 			update_value_in_dict(totals, 'closing', gle)
 
 		elif gle.posting_date <= to_date:
-<<<<<<< HEAD
 			if not group_by_voucher_consolidated:
 				update_value_in_dict(gle_map[group_by_value].totals, 'total', gle)
 				update_value_in_dict(gle_map[group_by_value].totals, 'closing', gle)
@@ -450,11 +449,6 @@
 				gle_map[group_by_value].entries.append(gle)
 
 			elif group_by_voucher_consolidated:
-=======
-			if filters.get("group_by") != 'Group by Voucher (Consolidated)':
-				gle_map[gle.get(group_by)].entries.append(gle)
-			elif filters.get("group_by") == 'Group by Voucher (Consolidated)':
->>>>>>> 30a6f03a
 				keylist = [gle.get("voucher_type"), gle.get("voucher_no"), gle.get("account")]
 				for dim in accounting_dimensions:
 					keylist.append(gle.get(dim))
@@ -466,13 +460,7 @@
 					update_value_in_dict(consolidated_gle, key, gle)
 
 	for key, value in consolidated_gle.items():
-<<<<<<< HEAD
 		update_value_in_dict(totals, 'total', value)
-=======
-		update_value_in_dict(gle_map[value.get(group_by)].totals, 'total', value)
-		update_value_in_dict(totals, 'total', value)
-		update_value_in_dict(gle_map[value.get(group_by)].totals, 'closing', value)
->>>>>>> 30a6f03a
 		update_value_in_dict(totals, 'closing', value)
 		entries.append(value)
 
