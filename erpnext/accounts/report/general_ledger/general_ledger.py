# Copyright (c) 2015, Frappe Technologies Pvt. Ltd. and Contributors
# License: GNU General Public License v3. See license.txt


from collections import OrderedDict

import frappe
from frappe import _, _dict
from frappe.utils import cstr, getdate

from erpnext import get_company_currency, get_default_company
from erpnext.accounts.doctype.accounting_dimension.accounting_dimension import (
	get_accounting_dimensions,
	get_dimension_with_children,
)
from erpnext.accounts.report.financial_statements import get_cost_centers_with_children
from erpnext.accounts.report.utils import convert_to_presentation_currency, get_currency
from erpnext.accounts.utils import get_account_currency

# to cache translations
TRANSLATIONS = frappe._dict()


def execute(filters=None):
	if not filters:
		return [], []

	account_details = {}

	if filters and filters.get("print_in_account_currency") and not filters.get("account"):
		frappe.throw(_("Select an account to print in account currency"))

	for acc in frappe.db.sql("""select name, is_group from tabAccount""", as_dict=1):
		account_details.setdefault(acc.name, acc)

	if filters.get("party"):
		filters.party = frappe.parse_json(filters.get("party"))

	validate_filters(filters, account_details)

	validate_party(filters)

	filters = set_account_currency(filters)

	columns = get_columns(filters)

	update_translations()

	res = get_result(filters, account_details)

	return columns, res


def update_translations():
	TRANSLATIONS.update(
		dict(OPENING=_("Opening"), TOTAL=_("Total"), CLOSING_TOTAL=_("Closing (Opening + Total)"))
	)


def validate_filters(filters, account_details):
	if not filters.get("company"):
		frappe.throw(_("{0} is mandatory").format(_("Company")))

	if not filters.get("from_date") and not filters.get("to_date"):
		frappe.throw(
			_("{0} and {1} are mandatory").format(frappe.bold(_("From Date")), frappe.bold(_("To Date")))
		)

	if filters.get("account"):
		filters.account = frappe.parse_json(filters.get("account"))
		for account in filters.account:
			if not account_details.get(account):
				frappe.throw(_("Account {0} does not exists").format(account))

	if filters.get("account") and filters.get("group_by") == "Group by Account":
		filters.account = frappe.parse_json(filters.get("account"))
		for account in filters.account:
			if account_details[account].is_group == 0:
				frappe.throw(_("Can not filter based on Child Account, if grouped by Account"))

	if filters.get("voucher_no") and filters.get("group_by") in ["Group by Voucher"]:
		frappe.throw(_("Can not filter based on Voucher No, if grouped by Voucher"))

	if filters.from_date > filters.to_date:
		frappe.throw(_("From Date must be before To Date"))

	if filters.get("project"):
		filters.project = frappe.parse_json(filters.get("project"))

	if filters.get("cost_center"):
		filters.cost_center = frappe.parse_json(filters.get("cost_center"))


def validate_party(filters):
	party_type, party = filters.get("party_type"), filters.get("party")

	if party and party_type:
		for d in party:
			if not frappe.db.exists(party_type, d):
				frappe.throw(_("Invalid {0}: {1}").format(party_type, d))


def set_account_currency(filters):
	if filters.get("account") or (filters.get("party") and len(filters.party) == 1):
		filters["company_currency"] = frappe.get_cached_value(
			"Company", filters.company, "default_currency"
		)
		account_currency = None

		if filters.get("account"):
			if len(filters.get("account")) == 1:
				account_currency = get_account_currency(filters.account[0])
			else:
				currency = get_account_currency(filters.account[0])
				is_same_account_currency = True
				for account in filters.get("account"):
					if get_account_currency(account) != currency:
						is_same_account_currency = False
						break

				if is_same_account_currency:
					account_currency = currency

		elif filters.get("party") and filters.get("party_type"):
			gle_currency = frappe.db.get_value(
				"GL Entry",
				{"party_type": filters.party_type, "party": filters.party[0], "company": filters.company},
				"account_currency",
			)

			if gle_currency:
				account_currency = gle_currency
			else:
				account_currency = (
					None
					if filters.party_type in ["Employee", "Shareholder", "Member"]
					else frappe.get_cached_value(filters.party_type, filters.party[0], "default_currency")
				)

		filters["account_currency"] = account_currency or filters.company_currency
		if filters.account_currency != filters.company_currency and not filters.presentation_currency:
			filters.presentation_currency = filters.account_currency

	return filters


def get_result(filters, account_details):
	accounting_dimensions = []
	if filters.get("include_dimensions"):
		accounting_dimensions = get_accounting_dimensions()

	gl_entries = get_gl_entries(filters, accounting_dimensions)

	data = get_data_with_opening_closing(filters, account_details, accounting_dimensions, gl_entries)

	result = get_result_as_list(data, filters)

	return result


def get_gl_entries(filters, accounting_dimensions):
	currency_map = get_currency(filters)
	select_fields = """, debit, credit, debit_in_account_currency,
		credit_in_account_currency """

	order_by_statement = "order by posting_date, account, creation"

	if filters.get("include_dimensions"):
		order_by_statement = "order by posting_date, creation"

	if filters.get("group_by") == "Group by Voucher":
		order_by_statement = "order by posting_date, voucher_type, voucher_no"
	if filters.get("group_by") == "Group by Account":
		order_by_statement = "order by account, posting_date, creation"

	if filters.get("include_default_book_entries"):
		filters["company_fb"] = frappe.get_cached_value(
			"Company", filters.get("company"), "default_finance_book"
		)

	dimension_fields = ""
	if accounting_dimensions:
		dimension_fields = ", ".join(accounting_dimensions) + ","

	gl_entries = frappe.db.sql(
		"""
		select
			name as gl_entry, posting_date, account, party_type, party,
			voucher_type, voucher_no, {dimension_fields}
			cost_center, project,
			against_voucher_type, against_voucher, account_currency,
			remarks, against, is_opening, creation {select_fields}
		from `tabGL Entry`
		where company=%(company)s {conditions}
		{order_by_statement}
	""".format(
			dimension_fields=dimension_fields,
			select_fields=select_fields,
			conditions=get_conditions(filters),
			order_by_statement=order_by_statement,
		),
		filters,
		as_dict=1,
	)

	if filters.get("presentation_currency"):
		return convert_to_presentation_currency(gl_entries, currency_map, filters.get("company"))
	else:
		return gl_entries


def get_conditions(filters):
	conditions = []

	if filters.get("account"):
		filters.account = get_accounts_with_children(filters.account)
		conditions.append("account in %(account)s")

	if filters.get("cost_center"):
		filters.cost_center = get_cost_centers_with_children(filters.cost_center)
		conditions.append("cost_center in %(cost_center)s")

	if filters.get("voucher_no"):
		conditions.append("voucher_no=%(voucher_no)s")

	if filters.get("group_by") == "Group by Party" and not filters.get("party_type"):
		conditions.append("party_type in ('Customer', 'Supplier')")

	if filters.get("party_type"):
		conditions.append("party_type=%(party_type)s")

	if filters.get("party"):
		conditions.append("party in %(party)s")

	if not (
		filters.get("account")
		or filters.get("party")
		or filters.get("group_by") in ["Group by Account", "Group by Party"]
	):
		conditions.append("(posting_date >=%(from_date)s or is_opening = 'Yes')")

	conditions.append("(posting_date <=%(to_date)s or is_opening = 'Yes')")

	if filters.get("project"):
		conditions.append("project in %(project)s")

	if filters.get("finance_book"):
		if filters.get("include_default_book_entries"):
			conditions.append(
				"(finance_book in (%(finance_book)s, %(company_fb)s, '') OR finance_book IS NULL)"
			)
		else:
			conditions.append("finance_book in (%(finance_book)s)")

	if not filters.get("show_cancelled_entries"):
		conditions.append("is_cancelled = 0")

	from frappe.desk.reportview import build_match_conditions

	match_conditions = build_match_conditions("GL Entry")

	if match_conditions:
		conditions.append(match_conditions)

	if filters.get("include_dimensions"):
		accounting_dimensions = get_accounting_dimensions(as_list=False)

		if accounting_dimensions:
			for dimension in accounting_dimensions:
				if not dimension.disabled:
					if filters.get(dimension.fieldname):
						if frappe.get_cached_value("DocType", dimension.document_type, "is_tree"):
							filters[dimension.fieldname] = get_dimension_with_children(
								dimension.document_type, filters.get(dimension.fieldname)
							)
							conditions.append("{0} in %({0})s".format(dimension.fieldname))
						else:
							conditions.append("{0} in %({0})s".format(dimension.fieldname))

	return "and {}".format(" and ".join(conditions)) if conditions else ""


def get_accounts_with_children(accounts):
	if not isinstance(accounts, list):
		accounts = [d.strip() for d in accounts.strip().split(",") if d]

	all_accounts = []
	for d in accounts:
		account = frappe.get_cached_doc("Account", d)
		if account:
			children = frappe.get_all(
				"Account", filters={"lft": [">=", account.lft], "rgt": ["<=", account.rgt]}
			)
			all_accounts += [c.name for c in children]
		else:
			frappe.throw(_("Account: {0} does not exist").format(d))

	return list(set(all_accounts))


def get_data_with_opening_closing(filters, account_details, accounting_dimensions, gl_entries):
	data = []

	gle_map = initialize_gle_map(gl_entries, filters)

	totals, entries = get_accountwise_gle(filters, accounting_dimensions, gl_entries, gle_map)

	# Opening for filtered account
	data.append(totals.opening)

	if filters.get("group_by") != "Group by Voucher (Consolidated)":
		for acc, acc_dict in gle_map.items():
			# acc
			if acc_dict.entries:
				# opening
				data.append({})
				if filters.get("group_by") != "Group by Voucher":
					data.append(acc_dict.totals.opening)

				data += acc_dict.entries

				# totals
				data.append(acc_dict.totals.total)

				# closing
				if filters.get("group_by") != "Group by Voucher":
					data.append(acc_dict.totals.closing)
		data.append({})
	else:
		data += entries

	# totals
	data.append(totals.total)

	# closing
	data.append(totals.closing)

	return data


def get_totals_dict():
	def _get_debit_credit_dict(label):
		return _dict(
			account="'{0}'".format(label),
			debit=0.0,
			credit=0.0,
			debit_in_account_currency=0.0,
			credit_in_account_currency=0.0,
		)

	return _dict(
		opening=_get_debit_credit_dict(TRANSLATIONS.OPENING),
		total=_get_debit_credit_dict(TRANSLATIONS.TOTAL),
		closing=_get_debit_credit_dict(TRANSLATIONS.CLOSING_TOTAL),
	)


def group_by_field(group_by):
	if group_by == "Group by Party":
		return "party"
	elif group_by in ["Group by Voucher (Consolidated)", "Group by Account"]:
		return "account"
	else:
		return "voucher_no"


def initialize_gle_map(gl_entries, filters):
	gle_map = OrderedDict()
	group_by = group_by_field(filters.get("group_by"))

	for gle in gl_entries:
		gle_map.setdefault(gle.get(group_by), _dict(totals=get_totals_dict(), entries=[]))
	return gle_map


def get_accountwise_gle(filters, accounting_dimensions, gl_entries, gle_map):
	totals = get_totals_dict()
	entries = []
	consolidated_gle = OrderedDict()
	group_by = group_by_field(filters.get("group_by"))
	group_by_voucher_consolidated = filters.get("group_by") == "Group by Voucher (Consolidated)"

	if filters.get("show_net_values_in_party_account"):
		account_type_map = get_account_type_map(filters.get("company"))

	def update_value_in_dict(data, key, gle):
		data[key].debit += gle.debit
		data[key].credit += gle.credit

		data[key].debit_in_account_currency += gle.debit_in_account_currency
		data[key].credit_in_account_currency += gle.credit_in_account_currency

		if filters.get("show_net_values_in_party_account") and account_type_map.get(
			data[key].account
		) in ("Receivable", "Payable"):
			net_value = data[key].debit - data[key].credit
			net_value_in_account_currency = (
				data[key].debit_in_account_currency - data[key].credit_in_account_currency
			)

			if net_value < 0:
				dr_or_cr = "credit"
				rev_dr_or_cr = "debit"
			else:
				dr_or_cr = "debit"
				rev_dr_or_cr = "credit"

			data[key][dr_or_cr] = abs(net_value)
			data[key][dr_or_cr + "_in_account_currency"] = abs(net_value_in_account_currency)
			data[key][rev_dr_or_cr] = 0
			data[key][rev_dr_or_cr + "_in_account_currency"] = 0

		if data[key].against_voucher and gle.against_voucher:
			data[key].against_voucher += ", " + gle.against_voucher

	from_date, to_date = getdate(filters.from_date), getdate(filters.to_date)
	show_opening_entries = filters.get("show_opening_entries")

	for gle in gl_entries:
		group_by_value = gle.get(group_by)

		if gle.posting_date < from_date or (cstr(gle.is_opening) == "Yes" and not show_opening_entries):
			if not group_by_voucher_consolidated:
				update_value_in_dict(gle_map[group_by_value].totals, "opening", gle)
				update_value_in_dict(gle_map[group_by_value].totals, "closing", gle)

			update_value_in_dict(totals, "opening", gle)
			update_value_in_dict(totals, "closing", gle)

		elif gle.posting_date <= to_date or (cstr(gle.is_opening) == "Yes" and show_opening_entries):
			if not group_by_voucher_consolidated:
				update_value_in_dict(gle_map[group_by_value].totals, "total", gle)
				update_value_in_dict(gle_map[group_by_value].totals, "closing", gle)
				update_value_in_dict(totals, "total", gle)
				update_value_in_dict(totals, "closing", gle)

				gle_map[group_by_value].entries.append(gle)

			elif group_by_voucher_consolidated:
				keylist = [
					gle.get("voucher_type"),
					gle.get("voucher_no"),
					gle.get("account"),
					gle.get("party_type"),
					gle.get("party"),
				]
				if filters.get("include_dimensions"):
					for dim in accounting_dimensions:
						keylist.append(gle.get(dim))
					keylist.append(gle.get("cost_center"))

				key = tuple(keylist)
				if key not in consolidated_gle:
					consolidated_gle.setdefault(key, gle)
				else:
					update_value_in_dict(consolidated_gle, key, gle)

	for key, value in consolidated_gle.items():
		update_value_in_dict(totals, "total", value)
		update_value_in_dict(totals, "closing", value)
		entries.append(value)

	return totals, entries


def get_account_type_map(company):
	account_type_map = frappe._dict(
		frappe.get_all(
			"Account", fields=["name", "account_type"], filters={"company": company}, as_list=1
		)
	)

	return account_type_map


def get_result_as_list(data, filters):
	balance, balance_in_account_currency = 0, 0
	inv_details = get_supplier_invoice_details()

	for d in data:
		if not d.get("posting_date"):
			balance, balance_in_account_currency = 0, 0

		balance = get_balance(d, balance, "debit", "credit")
		d["balance"] = balance

		d["account_currency"] = filters.account_currency
		d["bill_no"] = inv_details.get(d.get("against_voucher"), "")

	return data


def get_supplier_invoice_details():
	inv_details = {}
	for d in frappe.db.sql(
		""" select name, bill_no from `tabPurchase Invoice`
		where docstatus = 1 and bill_no is not null and bill_no != '' """,
		as_dict=1,
	):
		inv_details[d.name] = d.bill_no

	return inv_details


def get_balance(row, balance, debit_field, credit_field):
	balance += row.get(debit_field, 0) - row.get(credit_field, 0)

	return balance


def get_columns(filters):
	if filters.get("presentation_currency"):
		currency = filters["presentation_currency"]
	else:
		if filters.get("company"):
			currency = get_company_currency(filters["company"])
		else:
			company = get_default_company()
			currency = get_company_currency(company)

	columns = [
		{
			"label": _("GL Entry"),
			"fieldname": "gl_entry",
			"fieldtype": "Link",
			"options": "GL Entry",
			"hidden": 1,
		},
<<<<<<< HEAD
		{"label": _("Posting Date"), "fieldname": "posting_date", "fieldtype": "Date", "width": 120},
=======
		{"label": _("Posting Date"), "fieldname": "posting_date", "fieldtype": "Date", "width": 100},
>>>>>>> 3e5f8323
		{
			"label": _("Account"),
			"fieldname": "account",
			"fieldtype": "Link",
			"options": "Account",
			"width": 180,
		},
		{
			"label": _("Debit ({0})").format(currency),
			"fieldname": "debit",
			"fieldtype": "Float",
			"width": 130,
		},
		{
			"label": _("Credit ({0})").format(currency),
			"fieldname": "credit",
			"fieldtype": "Float",
			"width": 130,
		},
		{
			"label": _("Balance ({0})").format(currency),
			"fieldname": "balance",
			"fieldtype": "Float",
			"width": 130,
		},
		{"label": _("Voucher Type"), "fieldname": "voucher_type", "width": 120},
		{
			"label": _("Voucher No"),
			"fieldname": "voucher_no",
			"fieldtype": "Dynamic Link",
			"options": "voucher_type",
			"width": 180,
		},
		{"label": _("Against Account"), "fieldname": "against", "width": 120},
		{"label": _("Party Type"), "fieldname": "party_type", "width": 100},
		{"label": _("Party"), "fieldname": "party", "width": 100},
		{"label": _("Project"), "options": "Project", "fieldname": "project", "width": 100},
	]

	if filters.get("include_dimensions"):
		for dim in get_accounting_dimensions(as_list=False):
			columns.append(
				{"label": _(dim.label), "options": dim.label, "fieldname": dim.fieldname, "width": 100}
			)
		columns.append(
			{"label": _("Cost Center"), "options": "Cost Center", "fieldname": "cost_center", "width": 100}
		)

	columns.extend(
		[
			{"label": _("Against Voucher Type"), "fieldname": "against_voucher_type", "width": 100},
			{
				"label": _("Against Voucher"),
				"fieldname": "against_voucher",
				"fieldtype": "Dynamic Link",
				"options": "against_voucher_type",
				"width": 100,
			},
			{"label": _("Supplier Invoice No"), "fieldname": "bill_no", "fieldtype": "Data", "width": 100},
			{"label": _("Remarks"), "fieldname": "remarks", "width": 400},
		]
	)

	return columns<|MERGE_RESOLUTION|>--- conflicted
+++ resolved
@@ -526,11 +526,7 @@
 			"options": "GL Entry",
 			"hidden": 1,
 		},
-<<<<<<< HEAD
 		{"label": _("Posting Date"), "fieldname": "posting_date", "fieldtype": "Date", "width": 120},
-=======
-		{"label": _("Posting Date"), "fieldname": "posting_date", "fieldtype": "Date", "width": 100},
->>>>>>> 3e5f8323
 		{
 			"label": _("Account"),
 			"fieldname": "account",
