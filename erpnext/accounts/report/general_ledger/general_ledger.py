# Copyright (c) 2015, Frappe Technologies Pvt. Ltd. and Contributors
# License: GNU General Public License v3. See license.txt

from __future__ import unicode_literals
import frappe
from erpnext import get_company_currency, get_default_company
from erpnext.accounts.report.utils import get_currency, convert_to_presentation_currency
from frappe.utils import getdate, cstr, flt, fmt_money
from frappe import _, _dict
from erpnext.accounts.utils import get_account_currency


def execute(filters=None):
	account_details = {}

	if filters and filters.get('print_in_account_currency') and \
		not filters.get('account'):
		frappe.throw(_("Select an account to print in account currency"))

	for acc in frappe.db.sql("""select name, is_group from tabAccount""", as_dict=1):
		account_details.setdefault(acc.name, acc)

	validate_filters(filters, account_details)

	validate_party(filters)

	filters = set_account_currency(filters)

	columns = get_columns(filters)

	res = get_result(filters, account_details)

	return columns, res


def validate_filters(filters, account_details):
	if not filters.get('company'):
		frappe.throw(_('{0} is mandatory').format(_('Company')))

	if filters.get("account") and not account_details.get(filters.account):
		frappe.throw(_("Account {0} does not exists").format(filters.account))

	if filters.get("account") and filters.get("group_by_account") \
		and account_details[filters.account].is_group == 0:
		frappe.throw(_("Can not filter based on Account, if grouped by Account"))

	if filters.get("voucher_no") and filters.get("group_by_voucher"):
		frappe.throw(_("Can not filter based on Voucher No, if grouped by Voucher"))

	if filters.from_date > filters.to_date:
		frappe.throw(_("From Date must be before To Date"))


def validate_party(filters):
	party_type, party = filters.get("party_type"), filters.get("party")

	if party:
		if not party_type:
			frappe.throw(_("To filter based on Party, select Party Type first"))
		elif not frappe.db.exists(party_type, party):
			frappe.throw(_("Invalid {0}: {1}").format(party_type, party))


def set_account_currency(filters):
	if not (filters.get("account") or filters.get("party")):
		return filters
	else:
		filters["company_currency"] = frappe.db.get_value("Company", filters.company, "default_currency")
		account_currency = None

		if filters.get("account"):
			account_currency = get_account_currency(filters.account)
		elif filters.get("party"):
			gle_currency = frappe.db.get_value(
				"GL Entry", {
					"party_type": filters.party_type, "party": filters.party, "company": filters.company
				},
				"account_currency"
			)

			if gle_currency:
				account_currency = gle_currency
			else:
				account_currency = None if filters.party_type == "Employee" else \
					frappe.db.get_value(filters.party_type, filters.party, "default_currency")

		filters["account_currency"] = account_currency or filters.company_currency

		if filters.account_currency != filters.company_currency:
			filters["show_in_account_currency"] = 1

		return filters

def get_result(filters, account_details):
	gl_entries = get_gl_entries(filters)

	data = get_data_with_opening_closing(filters, account_details, gl_entries)

	result = get_result_as_list(data, filters)

	return result


def get_gl_entries(filters):
	currency_map = get_currency(filters)
	select_fields = """, sum(debit_in_account_currency) as debit_in_account_currency,
		sum(credit_in_account_currency) as credit_in_account_currency""" \


	group_by_condition = "group by voucher_type, voucher_no, account, cost_center" \
		if filters.get("group_by_voucher") else "group by name"

	gl_entries = frappe.db.sql(
		"""
		select
			posting_date, account, party_type, party,
			sum(debit) as debit, sum(credit) as credit,
			voucher_type, voucher_no, cost_center, project,
			against_voucher_type, against_voucher, account_currency,
			remarks, against, is_opening {select_fields}
		from `tabGL Entry`
		where company=%(company)s {conditions}
		{group_by_condition}
		order by posting_date, account
		""".format(
			select_fields=select_fields, conditions=get_conditions(filters),
			group_by_condition=group_by_condition
		),
		filters, as_dict=1)

	if filters.get('presentation_currency'):
		return convert_to_presentation_currency(gl_entries, currency_map)
	else:
		return gl_entries


def get_conditions(filters):
	conditions = []
	if filters.get("account"):
		lft, rgt = frappe.db.get_value("Account", filters["account"], ["lft", "rgt"])
		conditions.append("""account in (select name from tabAccount
			where lft>=%s and rgt<=%s and docstatus<2)""" % (lft, rgt))

	if filters.get("voucher_no"):
		conditions.append("voucher_no=%(voucher_no)s")

	if filters.get("party_type"):
		conditions.append("party_type=%(party_type)s")

	if filters.get("party"):
		conditions.append("party=%(party)s")

	if not (filters.get("account") or filters.get("party") or filters.get("group_by_account")):
		conditions.append("posting_date >=%(from_date)s")
		conditions.append("posting_date <=%(to_date)s")

	if filters.get("project"):
		conditions.append("project=%(project)s")

	from frappe.desk.reportview import build_match_conditions
	match_conditions = build_match_conditions("GL Entry")

	if match_conditions:
		conditions.append(match_conditions)

	return "and {}".format(" and ".join(conditions)) if conditions else ""


def get_data_with_opening_closing(filters, account_details, gl_entries):
	data = []
	gle_map = initialize_gle_map(gl_entries)

	totals, entries = get_accountwise_gle(filters, gl_entries, gle_map)

	# Opening for filtered account
	data.append(totals.opening)

	if filters.get("group_by_account"):
		for acc, acc_dict in gle_map.items():
			if acc_dict.entries:
				# opening
				data.append({})
				data.append(acc_dict.totals.opening)

				data += acc_dict.entries

				# totals
				data.append(acc_dict.totals.total)

				# closing
				data.append(acc_dict.totals.closing)
		data.append({})

	else:
		data += entries

	# totals
	data.append(totals.total)

	# closing
	data.append(totals.closing)

	return data


def get_totals_dict():
	def _get_debit_credit_dict(label):
		return _dict(
			account="'{0}'".format(label),
			debit=0.0,
			credit=0.0,
			debit_in_account_currency=0.0,
			credit_in_account_currency=0.0
		)
	return _dict(
		opening = _get_debit_credit_dict(_('Opening')),
		total = _get_debit_credit_dict(_('Total')),
		closing = _get_debit_credit_dict(_('Closing (Opening + Total)'))
	)


def initialize_gle_map(gl_entries):
	gle_map = frappe._dict()
	for gle in gl_entries:
		gle_map.setdefault(gle.account, _dict(totals=get_totals_dict(), entries=[]))
	return gle_map


def get_accountwise_gle(filters, gl_entries, gle_map):
	totals = get_totals_dict()
	entries = []

	def update_value_in_dict(data, key, gle):
		data[key].debit += flt(gle.debit)
		data[key].credit += flt(gle.credit)

		data[key].debit_in_account_currency += flt(gle.debit_in_account_currency)
		data[key].credit_in_account_currency += flt(gle.credit_in_account_currency)

	from_date, to_date = getdate(filters.from_date), getdate(filters.to_date)
	for gle in gl_entries:
		if gle.posting_date < from_date or cstr(gle.is_opening) == "Yes":
			update_value_in_dict(gle_map[gle.account].totals, 'opening', gle)
			update_value_in_dict(totals, 'opening', gle)

			update_value_in_dict(gle_map[gle.account].totals, 'closing', gle)
			update_value_in_dict(totals, 'closing', gle)

		elif gle.posting_date <= to_date:
			update_value_in_dict(gle_map[gle.account].totals, 'total', gle)
			update_value_in_dict(totals, 'total', gle)
			if filters.get("group_by_account"):
				gle_map[gle.account].entries.append(gle)
			else:
				entries.append(gle)

			update_value_in_dict(gle_map[gle.account].totals, 'closing', gle)
			update_value_in_dict(totals, 'closing', gle)

	return totals, entries


def get_result_as_list(data, filters):
	balance, balance_in_account_currency = 0, 0
	inv_details = get_supplier_invoice_details()

	for d in data:
		if not d.get('posting_date'):
			balance, balance_in_account_currency = 0, 0

		balance = get_balance(d, balance, 'debit', 'credit')
		d['balance'] = balance

		if filters.get("show_in_account_currency"):
			balance_in_account_currency = get_balance(d, balance_in_account_currency,
				'debit_in_account_currency', 'credit_in_account_currency')
			d['balance_in_account_currency'] = balance_in_account_currency
		else:
			d['debit_in_account_currency'] = d.get('debit', 0)
			d['credit_in_account_currency'] = d.get('credit', 0)
			d['balance_in_account_currency'] = d.get('balance')

		d['account_currency'] = filters.account_currency
		d['bill_no'] = inv_details.get(d.get('against_voucher'), '')

	return data

def get_supplier_invoice_details():
	inv_details = {}
	for d in frappe.db.sql(""" select name, bill_no from `tabPurchase Invoice`
		where docstatus = 1 and bill_no is not null and bill_no != '' """, as_dict=1):
		inv_details[d.name] = d.bill_no

	return inv_details

def get_balance(row, balance, debit_field, credit_field):
	balance += (row.get(debit_field, 0) -  row.get(credit_field, 0))

	return balance

def get_columns(filters):
	if filters.get("presentation_currency"):
		currency = filters["presentation_currency"]
	else:
		if filters.get("company"):
			currency = get_company_currency(filters["company"])
		else:
			company = get_default_company()
			currency = get_company_currency(company)

	columns = [
		{
			"label": _("Posting Date"),
			"fieldname": "posting_date",
			"fieldtype": "Date",
			"width": 90
		},
		{
			"label": _("Account"),
			"fieldname": "account",
			"fieldtype": "Link",
			"options": "Account",
			"width": 180
		},
		{
			"label": _("Debit ({0})".format(currency)),
			"fieldname": "debit",
			"fieldtype": "Float",
			"width": 100
		},
		{
			"label": _("Credit ({0})".format(currency)),
			"fieldname": "credit",
			"fieldtype": "Float",
			"width": 100
		},
		{
<<<<<<< HEAD
			"label": _("Balance ({0})".format(currency)),
=======
			"label": _("Balance (Dr - Cr)"),
>>>>>>> 621740ef
			"fieldname": "balance",
			"fieldtype": "Float",
			"width": 130
		}
	]

	columns.extend([
		{
			"label": _("Voucher Type"),
			"fieldname": "voucher_type",
			"width": 120
		},
		{
			"label": _("Voucher No"),
			"fieldname": "voucher_no",
			"fieldtype": "Dynamic Link",
			"options": "voucher_type",
			"width": 180
		},
		{
			"label": _("Against Account"),
			"fieldname": "against",
			"width": 120
		},
		{
			"label": _("Party Type"),
			"fieldname": "party_type",
			"width": 100
		},
		{
			"label": _("Party"),
			"fieldname": "party",
			"width": 100
		},
		{
			"label": _("Project"),
			"options": "Project",
			"fieldname": "project",
			"width": 100
		},
		{
			"label": _("Cost Center"),
			"options": "Cost Center",
			"fieldname": "cost_center",
			"width": 100
		},
		{
			"label": _("Against Voucher Type"),
			"fieldname": "against_voucher_type",
			"width": 100
		},
		{
			"label": _("Against Voucher"),
			"fieldname": "against_voucher",
			"fieldtype": "Dynamic Link",
			"options": "against_voucher_type",
			"width": 100
		},
		{
			"label": _("Supplier Invoice No"),
			"fieldname": "bill_no",
			"fieldtype": "Data",
			"width": 100
		},
		{
			"label": _("Remarks"),
			"fieldname": "remarks",
			"width": 400
		}
	])

	return columns<|MERGE_RESOLUTION|>--- conflicted
+++ resolved
@@ -335,11 +335,7 @@
 			"width": 100
 		},
 		{
-<<<<<<< HEAD
 			"label": _("Balance ({0})".format(currency)),
-=======
-			"label": _("Balance (Dr - Cr)"),
->>>>>>> 621740ef
 			"fieldname": "balance",
 			"fieldtype": "Float",
 			"width": 130
