--- conflicted
+++ resolved
@@ -136,32 +136,20 @@
 		data = []
 
 		partywise_total = self.get_partywise_total(party_naming_by, args)
-<<<<<<< HEAD
-		partywise_advance_amount = get_partywise_advanced_payment_amount(args.get("party_type")) or {}
-
-=======
-
 		partywise_advance_amount = get_partywise_advanced_payment_amount(args.get("party_type"),
 			self.filters.get("report_date")) or {}
->>>>>>> 6cc9831c
+
 		for party, party_dict in iteritems(partywise_total):
 			row = frappe._dict({"party": party})
 
 			if party_naming_by == "Naming Series":
 				row["party_name"] = self.get_party_name(args.get("party_type"), party)
 
-<<<<<<< HEAD
 			row["advance_amount"] = partywise_advance_amount.get(party, 0)
 			row["invoiced_amount"] = party_dict.invoiced_amount
 			row["paid_amount"] = party_dict.paid_amount
 			row["return_amount"] = party_dict.return_amount
 			row["outstanding_amount"] = party_dict.outstanding_amount
-=======
-			row += [partywise_advance_amount.get(party, 0)]
-
-			if party_dict.paid_amt > 0:
-				paid_amt = flt(party_dict.paid_amt - partywise_advance_amount.get(party, 0))
->>>>>>> 6cc9831c
 
 			for i in range(4):
 				row["range{}".format(i+1)] = party_dict.get("range{}".format(i+1))
