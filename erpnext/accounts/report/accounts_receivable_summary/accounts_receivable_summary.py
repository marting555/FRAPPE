# Copyright (c) 2015, Frappe Technologies Pvt. Ltd. and Contributors and contributors
# For license information, please see license.txt

from __future__ import unicode_literals
import frappe
from frappe import _, scrub
from frappe.utils import flt, cint
<<<<<<< HEAD
=======
from erpnext.accounts.party import get_partywise_advanced_payment_amount
>>>>>>> b041a617
from erpnext.accounts.report.accounts_receivable.accounts_receivable import ReceivablePayableReport

from six import iteritems

class AccountsReceivableSummary(ReceivablePayableReport):
	def run(self, args):
		party_naming_by = frappe.db.get_value(args.get("naming_by")[0], None, args.get("naming_by")[1])
		return self.get_columns(party_naming_by, args), self.get_data(party_naming_by, args)

	def get_columns(self, party_naming_by, args):
		columns = [
			{
				"fieldname": "party",
				"label": _(args.get("party_type")),
				"fieldtype": "Link",
				"options": args.get("party_type"),
				"width": 200
			}
		]

		if party_naming_by == "Naming Series":
			columns.append(
				{
					"fieldname": "party_name",
					"label": _(args.get("party_type") + " Name"),
					"fieldtype": "Data",
					"width": 140
				}
			)

		credit_debit_label = "Credit Note Amt" if args.get('party_type') == 'Customer' else "Debit Note Amt"

		columns += [
			{
<<<<<<< HEAD
				"label": _("Total Invoiced Amt"),
				"fieldname": "invoiced_amount",
=======
				"label": _("Advance Amount"),
				"fieldname": "advance_amount",
>>>>>>> b041a617
				"fieldtype": "Currency",
				"options": "currency",
				"width": 100
			},
			{
<<<<<<< HEAD
				"label": _("Total Paid Amt"),
				"fieldname": "paid_amount",
				"fieldtype": "Currency",
				"options": "currency",
				"width": 100
=======
				"label": _("Total Invoiced Amt"),
				"fieldname": "invoiced_amount",
				"fieldtype": "Currency",
				"options": "currency",
				"width": 100
			},
			{
				"label": _("Total Paid Amt"),
				"fieldname": "paid_amount",
				"fieldtype": "Currency",
				"options": "currency",
				"width": 100
>>>>>>> b041a617
			}
		]

		columns += [
			{
				"label": _(credit_debit_label),
				"fieldname": "return_amount",
				"fieldtype": "Currency",
				"options": "currency",
				"width": 140
			},
			{
				"label": _("Total Outstanding Amt"),
				"fieldname": "outstanding_amount",
				"fieldtype": "Currency",
				"options": "currency",
				"width": 160
			}
		]

		for i, label in enumerate(["0-{range1}".format(range1=self.filters["range1"]),
			"{range1}-{range2}".format(range1=cint(self.filters["range1"]) + 1, range2=self.filters["range2"]),
			"{range2}-{range3}".format(range2=cint(self.filters["range2"]) + 1, range3=self.filters["range3"]),
			"{range3}-{above}".format(range3=cint(self.filters["range3"]) + 1, above=_("Above"))]):
				columns.append({
					"label": label,
					"fieldname": "range{}".format(i + 1),
					"fieldtype": "Currency",
					"options": "currency",
					"width": 120
				})

		if args.get("party_type") == "Customer":
			columns += [{
				"label": _("Territory"),
				"fieldname": "territory",
				"fieldtype": "Link",
				"options": "Territory",
				"width": 80
			},
			{
				"label": _("Customer Group"),
				"fieldname": "customer_group",
				"fieldtype": "Link",
				"options": "Customer Group",
				"width": 80
			},
			{
				"label": _("Sales Person"),
				"fieldtype": "Data",
				"fieldname": "sales_person",
				"width": 120,
			}]

		if args.get("party_type") == "Supplier":
			columns += [{
				"label": _("Supplier Group"),
				"fieldname": "supplier_group",
				"fieldtype": "Link",
				"options": "Supplier Group",
				"width": 80
			}]

		columns.append({
			"fieldname": "currency",
			"label": _("Currency"),
			"fieldtype": "Link",
			"options": "Currency",
			"width": 80
		})

		return columns

	def get_data(self, party_naming_by, args):
		data = []

		partywise_total = self.get_partywise_total(party_naming_by, args)
		partywise_advance_amount = get_partywise_advanced_payment_amount(args.get("party_type")) or {}

		for party, party_dict in iteritems(partywise_total):
			row = frappe._dict({"party": party})

			if party_naming_by == "Naming Series":
				row["party_name"] = self.get_party_name(args.get("party_type"), party)

<<<<<<< HEAD
=======
			row["advance_amount"] = partywise_advance_amount.get(party, 0)
>>>>>>> b041a617
			row["invoiced_amount"] = party_dict.invoiced_amount
			row["paid_amount"] = party_dict.paid_amount
			row["return_amount"] = party_dict.return_amount
			row["outstanding_amount"] = party_dict.outstanding_amount

			for i in range(4):
				row["range{}".format(i+1)] = party_dict.get("range{}".format(i+1))

			if args.get("party_type") == "Customer":
				row["territory"] = self.get_territory(party)
				row["customer_group"] = self.get_customer_group(party)
				row["sales_person"] = ", ".join(set(party_dict.sales_person))
			if args.get("party_type") == "Supplier":
				row["supplier_group"] = self.get_supplier_group(party)

			row["currency"] = party_dict.currency
			data.append(row)

		return data

	def get_partywise_total(self, party_naming_by, args):
		party_total = frappe._dict()
		for d in self.get_voucherwise_data(party_naming_by, args):
			party_total.setdefault(d.party,
				frappe._dict({
					"invoiced_amount": 0,
					"paid_amount": 0,
					"return_amount": 0,
					"outstanding_amount": 0,
					"range1": 0,
					"range2": 0,
					"range3": 0,
					"range4": 0,
					"sales_person": []
				})
			)
			for k in list(party_total[d.party]):
				if k not in ["currency", "sales_person"]:
					party_total[d.party][k] += flt(d.get(k, 0))

			party_total[d.party].currency = d.currency

			if d.sales_person:
				party_total[d.party].sales_person.append(d.sales_person)

		return party_total

	def get_voucherwise_data(self, party_naming_by, args):
		voucherwise_data = ReceivablePayableReport(self.filters).run(args)[1]
		return voucherwise_data

def execute(filters=None):
	args = {
		"party_type": "Customer",
		"naming_by": ["Selling Settings", "cust_master_name"],
	}

	return AccountsReceivableSummary(filters).run(args)<|MERGE_RESOLUTION|>--- conflicted
+++ resolved
@@ -5,10 +5,7 @@
 import frappe
 from frappe import _, scrub
 from frappe.utils import flt, cint
-<<<<<<< HEAD
-=======
 from erpnext.accounts.party import get_partywise_advanced_payment_amount
->>>>>>> b041a617
 from erpnext.accounts.report.accounts_receivable.accounts_receivable import ReceivablePayableReport
 
 from six import iteritems
@@ -43,38 +40,25 @@
 
 		columns += [
 			{
-<<<<<<< HEAD
+				"label": _("Advance Amount"),
+				"fieldname": "advance_amount",
+				"fieldtype": "Currency",
+				"options": "currency",
+				"width": 100
+			},
+			{
 				"label": _("Total Invoiced Amt"),
 				"fieldname": "invoiced_amount",
-=======
-				"label": _("Advance Amount"),
-				"fieldname": "advance_amount",
->>>>>>> b041a617
 				"fieldtype": "Currency",
 				"options": "currency",
 				"width": 100
 			},
 			{
-<<<<<<< HEAD
 				"label": _("Total Paid Amt"),
 				"fieldname": "paid_amount",
 				"fieldtype": "Currency",
 				"options": "currency",
 				"width": 100
-=======
-				"label": _("Total Invoiced Amt"),
-				"fieldname": "invoiced_amount",
-				"fieldtype": "Currency",
-				"options": "currency",
-				"width": 100
-			},
-			{
-				"label": _("Total Paid Amt"),
-				"fieldname": "paid_amount",
-				"fieldtype": "Currency",
-				"options": "currency",
-				"width": 100
->>>>>>> b041a617
 			}
 		]
 
@@ -160,10 +144,7 @@
 			if party_naming_by == "Naming Series":
 				row["party_name"] = self.get_party_name(args.get("party_type"), party)
 
-<<<<<<< HEAD
-=======
 			row["advance_amount"] = partywise_advance_amount.get(party, 0)
->>>>>>> b041a617
 			row["invoiced_amount"] = party_dict.invoiced_amount
 			row["paid_amount"] = party_dict.paid_amount
 			row["return_amount"] = party_dict.return_amount
