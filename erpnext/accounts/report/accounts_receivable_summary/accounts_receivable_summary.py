# Copyright (c) 2015, Frappe Technologies Pvt. Ltd. and Contributors and contributors
# For license information, please see license.txt

from __future__ import unicode_literals
import frappe
from frappe import _, scrub
from frappe.utils import flt, cint
from erpnext.accounts.party import get_partywise_advanced_payment_amount
from erpnext.accounts.report.accounts_receivable.accounts_receivable import ReceivablePayableReport

from six import iteritems

class AccountsReceivableSummary(ReceivablePayableReport):
	def run(self, args):
		party_naming_by = frappe.db.get_value(args.get("naming_by")[0], None, args.get("naming_by")[1])
		return self.get_columns(party_naming_by, args), self.get_data(party_naming_by, args)

	def get_columns(self, party_naming_by, args):
		columns = [
			{
				"fieldname": "party",
				"label": _(args.get("party_type")),
				"fieldtype": "Link",
				"options": args.get("party_type"),
				"width": 200
			}
		]

		if party_naming_by == "Naming Series":
			columns.append(
				{
					"fieldname": "party_name",
					"label": _(args.get("party_type") + " Name"),
					"fieldtype": "Data",
					"width": 140
				}
			)

		credit_debit_label = "Credit Note Amt" if args.get('party_type') == 'Customer' else "Debit Note Amt"

		columns += [
			{
				"label": _("Advance Amount"),
				"fieldname": "advance_amount",
				"fieldtype": "Currency",
				"options": "currency",
				"width": 100
			},
			{
				"label": _("Total Invoiced Amt"),
				"fieldname": "invoiced_amount",
				"fieldtype": "Currency",
				"options": "currency",
				"width": 100
			},
			{
				"label": _("Total Paid Amt"),
				"fieldname": "paid_amount",
				"fieldtype": "Currency",
				"options": "currency",
				"width": 100
			}
		]

		columns += [
			{
				"label": _(credit_debit_label),
				"fieldname": "return_amount",
				"fieldtype": "Currency",
				"options": "currency",
				"width": 140
			},
			{
				"label": _("Total Outstanding Amt"),
				"fieldname": "outstanding_amount",
				"fieldtype": "Currency",
				"options": "currency",
				"width": 160
			}
		]

		for i, label in enumerate(["0-{range1}".format(range1=self.filters["range1"]),
			"{range1}-{range2}".format(range1=cint(self.filters["range1"]) + 1, range2=self.filters["range2"]),
			"{range2}-{range3}".format(range2=cint(self.filters["range2"]) + 1, range3=self.filters["range3"]),
			"{range3}-{above}".format(range3=cint(self.filters["range3"]) + 1, above=_("Above"))]):
				columns.append({
					"label": label,
					"fieldname": "range{}".format(i + 1),
					"fieldtype": "Currency",
					"options": "currency",
					"width": 120
				})

		if args.get("party_type") == "Customer":
			columns += [{
				"label": _("Territory"),
				"fieldname": "territory",
				"fieldtype": "Link",
				"options": "Territory",
				"width": 80
			},
			{
				"label": _("Customer Group"),
				"fieldname": "customer_group",
				"fieldtype": "Link",
				"options": "Customer Group",
				"width": 80
			},
			{
				"label": _("Sales Person"),
				"fieldtype": "Data",
				"fieldname": "sales_person",
				"width": 120,
			}]

		if args.get("party_type") == "Supplier":
			columns += [{
				"label": _("Supplier Group"),
				"fieldname": "supplier_group",
				"fieldtype": "Link",
				"options": "Supplier Group",
				"width": 80
			}]

		columns.append({
			"fieldname": "currency",
			"label": _("Currency"),
			"fieldtype": "Link",
			"options": "Currency",
			"width": 80
		})

		return columns

	def get_data(self, party_naming_by, args):
		data = []

		partywise_total = self.get_partywise_total(party_naming_by, args)
<<<<<<< HEAD
		partywise_advance_amount = get_partywise_advanced_payment_amount(args.get("party_type")) or {}

=======

		partywise_advance_amount = get_partywise_advanced_payment_amount(args.get("party_type"),
			self.filters.get("report_date")) or {}
>>>>>>> ddc59a79
		for party, party_dict in iteritems(partywise_total):
			row = frappe._dict({"party": party})

			if party_naming_by == "Naming Series":
				row["party_name"] = self.get_party_name(args.get("party_type"), party)

			row["advance_amount"] = partywise_advance_amount.get(party, 0)
			row["invoiced_amount"] = party_dict.invoiced_amount
			row["paid_amount"] = party_dict.paid_amount
			row["return_amount"] = party_dict.return_amount
			row["outstanding_amount"] = party_dict.outstanding_amount

<<<<<<< HEAD
			for i in range(4):
				row["range{}".format(i+1)] = party_dict.get("range{}".format(i+1))
=======
			paid_amt = 0
			if party_dict.paid_amt > 0:
				paid_amt = flt(party_dict.paid_amt - partywise_advance_amount.get(party, 0))

			row += [
				party_dict.invoiced_amt, paid_amt, party_dict.credit_amt, party_dict.outstanding_amt,
				party_dict.range1, party_dict.range2, party_dict.range3, party_dict.range4,
			]
>>>>>>> ddc59a79

			if args.get("party_type") == "Customer":
				row["territory"] = self.get_territory(party)
				row["customer_group"] = self.get_customer_group(party)
				row["sales_person"] = ", ".join(set(party_dict.sales_person))
			if args.get("party_type") == "Supplier":
				row["supplier_group"] = self.get_supplier_group(party)

			row["currency"] = party_dict.currency
			data.append(row)

		return data

	def get_partywise_total(self, party_naming_by, args):
		party_total = frappe._dict()
		for d in self.get_voucherwise_data(party_naming_by, args):
			party_total.setdefault(d.party,
				frappe._dict({
					"invoiced_amount": 0,
					"paid_amount": 0,
					"return_amount": 0,
					"outstanding_amount": 0,
					"range1": 0,
					"range2": 0,
					"range3": 0,
					"range4": 0,
					"sales_person": []
				})
			)
			for k in list(party_total[d.party]):
				if k not in ["currency", "sales_person"]:
					party_total[d.party][k] += flt(d.get(k, 0))

			party_total[d.party].currency = d.currency

			if d.sales_person:
				party_total[d.party].sales_person.append(d.sales_person)

		return party_total

	def get_voucherwise_data(self, party_naming_by, args):
		voucherwise_data = ReceivablePayableReport(self.filters).run(args)[1]
<<<<<<< HEAD
		return voucherwise_data
=======

		cols = ["posting_date", "party"]

		if party_naming_by == "Naming Series":
			cols += ["party_name"]

		if args.get("party_type") == 'Customer':
			cols += ["contact"]

		cols += ["voucher_type", "voucher_no", "due_date"]

		if args.get("party_type") == "Supplier":
			cols += ["bill_no", "bill_date"]

		cols += ["invoiced_amt", "paid_amt", "credit_amt",
		"outstanding_amt", "age", "range1", "range2", "range3", "range4", "currency", "pdc/lc_date", "pdc/lc_ref",
		"pdc/lc_amount"]

		if args.get("party_type") == "Supplier":
			cols += ["supplier_group", "remarks"]
		if args.get("party_type") == "Customer":
			cols += ["po_no", "do_no", "territory", "customer_group", "sales_person", "remarks"]

		return self.make_data_dict(cols, voucherwise_data)

	def make_data_dict(self, cols, data):
		data_dict = []
		for d in data:
			data_dict.append(frappe._dict(zip(cols, d)))

		return data_dict
>>>>>>> ddc59a79

def execute(filters=None):
	args = {
		"party_type": "Customer",
		"naming_by": ["Selling Settings", "cust_master_name"],
	}

	return AccountsReceivableSummary(filters).run(args)<|MERGE_RESOLUTION|>--- conflicted
+++ resolved
@@ -4,11 +4,12 @@
 from __future__ import unicode_literals
 import frappe
 from frappe import _, scrub
-from frappe.utils import flt, cint
+from frappe.utils import flt
 from erpnext.accounts.party import get_partywise_advanced_payment_amount
 from erpnext.accounts.report.accounts_receivable.accounts_receivable import ReceivablePayableReport
 
 from six import iteritems
+from six.moves import zip
 
 class AccountsReceivableSummary(ReceivablePayableReport):
 	def run(self, args):
@@ -16,80 +17,78 @@
 		return self.get_columns(party_naming_by, args), self.get_data(party_naming_by, args)
 
 	def get_columns(self, party_naming_by, args):
-		columns = [
-			{
-				"fieldname": "party",
-				"label": _(args.get("party_type")),
-				"fieldtype": "Link",
-				"options": args.get("party_type"),
-				"width": 200
+		columns = [_(args.get("party_type")) + ":Link/" + args.get("party_type") + ":200"]
+
+		if party_naming_by == "Naming Series":
+			columns += [ args.get("party_type") + " Name::140"]
+
+		credit_debit_label = "Credit Note Amt" if args.get('party_type') == 'Customer' else "Debit Note Amt"
+
+		columns += [{
+			"label": _("Advance Amount"),
+			"fieldname": "advance_amount",
+			"fieldtype": "Currency",
+			"options": "currency",
+			"width": 100
+		},{
+			"label": _("Total Invoiced Amt"),
+			"fieldname": "total_invoiced_amt",
+			"fieldtype": "Currency",
+			"options": "currency",
+			"width": 100
+		},
+		{
+			"label": _("Total Paid Amt"),
+			"fieldname": "total_paid_amt",
+			"fieldtype": "Currency",
+			"options": "currency",
+			"width": 100
+		}]
+
+		columns += [
+			{
+				"label": _(credit_debit_label),
+				"fieldname": scrub(credit_debit_label),
+				"fieldtype": "Currency",
+				"options": "currency",
+				"width": 140
+			},
+			{
+				"label": _("Total Outstanding Amt"),
+				"fieldname": "total_outstanding_amt",
+				"fieldtype": "Currency",
+				"options": "currency",
+				"width": 160
+			},
+			{
+				"label": _("0-" + str(self.filters.range1)),
+				"fieldname": scrub("0-" + str(self.filters.range1)),
+				"fieldtype": "Currency",
+				"options": "currency",
+				"width": 160
+			},
+			{
+				"label": _(str(self.filters.range1) + "-" + str(self.filters.range2)),
+				"fieldname": scrub(str(self.filters.range1) + "-" + str(self.filters.range2)),
+				"fieldtype": "Currency",
+				"options": "currency",
+				"width": 160
+			},
+			{
+				"label": _(str(self.filters.range2) + "-" + str(self.filters.range3)),
+				"fieldname": scrub(str(self.filters.range2) + "-" + str(self.filters.range3)),
+				"fieldtype": "Currency",
+				"options": "currency",
+				"width": 160
+			},
+			{
+				"label": _(str(self.filters.range3) + _("-Above")),
+				"fieldname": scrub(str(self.filters.range3) + _("-Above")),
+				"fieldtype": "Currency",
+				"options": "currency",
+				"width": 160
 			}
 		]
-
-		if party_naming_by == "Naming Series":
-			columns.append(
-				{
-					"fieldname": "party_name",
-					"label": _(args.get("party_type") + " Name"),
-					"fieldtype": "Data",
-					"width": 140
-				}
-			)
-
-		credit_debit_label = "Credit Note Amt" if args.get('party_type') == 'Customer' else "Debit Note Amt"
-
-		columns += [
-			{
-				"label": _("Advance Amount"),
-				"fieldname": "advance_amount",
-				"fieldtype": "Currency",
-				"options": "currency",
-				"width": 100
-			},
-			{
-				"label": _("Total Invoiced Amt"),
-				"fieldname": "invoiced_amount",
-				"fieldtype": "Currency",
-				"options": "currency",
-				"width": 100
-			},
-			{
-				"label": _("Total Paid Amt"),
-				"fieldname": "paid_amount",
-				"fieldtype": "Currency",
-				"options": "currency",
-				"width": 100
-			}
-		]
-
-		columns += [
-			{
-				"label": _(credit_debit_label),
-				"fieldname": "return_amount",
-				"fieldtype": "Currency",
-				"options": "currency",
-				"width": 140
-			},
-			{
-				"label": _("Total Outstanding Amt"),
-				"fieldname": "outstanding_amount",
-				"fieldtype": "Currency",
-				"options": "currency",
-				"width": 160
-			}
-		]
-
-		for i, label in enumerate(["0-{range1}".format(range1=self.filters["range1"]),
-			"{range1}-{range2}".format(range1=cint(self.filters["range1"]) + 1, range2=self.filters["range2"]),
-			"{range2}-{range3}".format(range2=cint(self.filters["range2"]) + 1, range3=self.filters["range3"]),
-			"{range3}-{above}".format(range3=cint(self.filters["range3"]) + 1, above=_("Above"))]):
-				columns.append({
-					"label": label,
-					"fieldname": "range{}".format(i + 1),
-					"fieldtype": "Currency",
-					"options": "currency",
-					"width": 120
-				})
 
 		if args.get("party_type") == "Customer":
 			columns += [{
@@ -136,30 +135,17 @@
 		data = []
 
 		partywise_total = self.get_partywise_total(party_naming_by, args)
-<<<<<<< HEAD
-		partywise_advance_amount = get_partywise_advanced_payment_amount(args.get("party_type")) or {}
-
-=======
 
 		partywise_advance_amount = get_partywise_advanced_payment_amount(args.get("party_type"),
 			self.filters.get("report_date")) or {}
->>>>>>> ddc59a79
 		for party, party_dict in iteritems(partywise_total):
-			row = frappe._dict({"party": party})
+			row = [party]
 
 			if party_naming_by == "Naming Series":
-				row["party_name"] = self.get_party_name(args.get("party_type"), party)
-
-			row["advance_amount"] = partywise_advance_amount.get(party, 0)
-			row["invoiced_amount"] = party_dict.invoiced_amount
-			row["paid_amount"] = party_dict.paid_amount
-			row["return_amount"] = party_dict.return_amount
-			row["outstanding_amount"] = party_dict.outstanding_amount
-
-<<<<<<< HEAD
-			for i in range(4):
-				row["range{}".format(i+1)] = party_dict.get("range{}".format(i+1))
-=======
+				row += [self.get_party_name(args.get("party_type"), party)]
+
+			row += [partywise_advance_amount.get(party, 0)]
+
 			paid_amt = 0
 			if party_dict.paid_amt > 0:
 				paid_amt = flt(party_dict.paid_amt - partywise_advance_amount.get(party, 0))
@@ -168,16 +154,13 @@
 				party_dict.invoiced_amt, paid_amt, party_dict.credit_amt, party_dict.outstanding_amt,
 				party_dict.range1, party_dict.range2, party_dict.range3, party_dict.range4,
 			]
->>>>>>> ddc59a79
 
 			if args.get("party_type") == "Customer":
-				row["territory"] = self.get_territory(party)
-				row["customer_group"] = self.get_customer_group(party)
-				row["sales_person"] = ", ".join(set(party_dict.sales_person))
+				row += [self.get_territory(party), self.get_customer_group(party), ", ".join(set(party_dict.sales_person))]
 			if args.get("party_type") == "Supplier":
-				row["supplier_group"] = self.get_supplier_group(party)
-
-			row["currency"] = party_dict.currency
+				row += [self.get_supplier_group(party)]
+
+			row.append(party_dict.currency)
 			data.append(row)
 
 		return data
@@ -187,10 +170,10 @@
 		for d in self.get_voucherwise_data(party_naming_by, args):
 			party_total.setdefault(d.party,
 				frappe._dict({
-					"invoiced_amount": 0,
-					"paid_amount": 0,
-					"return_amount": 0,
-					"outstanding_amount": 0,
+					"invoiced_amt": 0,
+					"paid_amt": 0,
+					"credit_amt": 0,
+					"outstanding_amt": 0,
 					"range1": 0,
 					"range2": 0,
 					"range3": 0,
@@ -211,9 +194,6 @@
 
 	def get_voucherwise_data(self, party_naming_by, args):
 		voucherwise_data = ReceivablePayableReport(self.filters).run(args)[1]
-<<<<<<< HEAD
-		return voucherwise_data
-=======
 
 		cols = ["posting_date", "party"]
 
@@ -245,7 +225,6 @@
 			data_dict.append(frappe._dict(zip(cols, d)))
 
 		return data_dict
->>>>>>> ddc59a79
 
 def execute(filters=None):
 	args = {
