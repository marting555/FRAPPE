# Copyright (c) 2015, Frappe Technologies Pvt. Ltd. and Contributors and contributors
# For license information, please see license.txt

from __future__ import unicode_literals
import frappe
from frappe import _, scrub
from frappe.utils import flt
from erpnext.accounts.report.accounts_receivable.accounts_receivable import ReceivablePayableReport

from six import iteritems
from six.moves import zip

class AccountsReceivableSummary(ReceivablePayableReport):
	def run(self, args):
		party_naming_by = frappe.db.get_value(args.get("naming_by")[0], None, args.get("naming_by")[1])
		return self.get_columns(party_naming_by, args), self.get_data(party_naming_by, args)

	def get_columns(self, party_naming_by, args):
		columns = [_(args.get("party_type")) + ":Link/" + args.get("party_type") + ":200"]

		if party_naming_by == "Naming Series":
			columns += [ args.get("party_type") + " Name::140"]

		credit_debit_label = "Credit Note Amt" if args.get('party_type') == 'Customer' else "Debit Note Amt"
<<<<<<< HEAD
		
=======

>>>>>>> 6041134b
		columns += [{
			"label": _("Total Invoiced Amt"),
			"fieldname": "total_invoiced_amt",
			"fieldtype": "Currency",
			"options": "currency",
			"width": 100
		},
		{
			"label": _("Total Paid Amt"),
			"fieldname": "total_paid_amt",
			"fieldtype": "Currency",
			"options": "currency",
			"width": 100
		}]

		columns += [
			{
				"label": _(credit_debit_label),
				"fieldname": scrub(credit_debit_label),
				"fieldtype": "Currency",
				"options": "currency",
				"width": 140
			},
			{
				"label": _("Total Outstanding Amt"),
				"fieldname": "total_outstanding_amt",
				"fieldtype": "Currency",
				"options": "currency",
				"width": 160
			},
			{
				"label": _("0-" + str(self.filters.range1)),
				"fieldname": scrub("0-" + str(self.filters.range1)),
				"fieldtype": "Currency",
				"options": "currency",
				"width": 160
			},
			{
				"label": _(str(self.filters.range1) + "-" + str(self.filters.range2)),
				"fieldname": scrub(str(self.filters.range1) + "-" + str(self.filters.range2)),
				"fieldtype": "Currency",
				"options": "currency",
				"width": 160
			},
			{
				"label": _(str(self.filters.range2) + "-" + str(self.filters.range3)),
				"fieldname": scrub(str(self.filters.range2) + "-" + str(self.filters.range3)),
				"fieldtype": "Currency",
				"options": "currency",
				"width": 160
			},
			{
				"label": _(str(self.filters.range3) + _("-Above")),
				"fieldname": scrub(str(self.filters.range3) + _("-Above")),
				"fieldtype": "Currency",
				"options": "currency",
				"width": 160
			}
		]

		if args.get("party_type") == "Customer":
			columns += [{
				"label": _("Territory"),
				"fieldname": "territory",
				"fieldtype": "Link",
				"options": "Territory",
				"width": 80
			},
			{
				"label": _("Customer Group"),
				"fieldname": "customer_group",
				"fieldtype": "Link",
				"options": "Customer Group",
				"width": 80
			}]

		if args.get("party_type") == "Supplier":
			columns += [{
				"label": _("Supplier Group"),
				"fieldname": "supplier_group",
				"fieldtype": "Link",
				"options": "Supplier Group",
				"width": 80
			}]
<<<<<<< HEAD
			
=======

>>>>>>> 6041134b
		columns.append({
			"fieldname": "currency",
			"label": _("Currency"),
			"fieldtype": "Link",
			"options": "Currency",
			"width": 80
		})

		return columns

	def get_data(self, party_naming_by, args):
		data = []

		partywise_total = self.get_partywise_total(party_naming_by, args)

		for party, party_dict in iteritems(partywise_total):
			row = [party]

			if party_naming_by == "Naming Series":
				row += [self.get_party_name(args.get("party_type"), party)]

			row += [
				party_dict.invoiced_amt, party_dict.paid_amt, party_dict.credit_amt, party_dict.outstanding_amt,
				party_dict.range1, party_dict.range2, party_dict.range3, party_dict.range4,
			]

			if args.get("party_type") == "Customer":
				row += [self.get_territory(party), self.get_customer_group(party)]
			if args.get("party_type") == "Supplier":
<<<<<<< HEAD
				row += [self.get_supplier_group(party)]
				
=======
				row += [self.get_supplier_type(party)]

>>>>>>> 6041134b
			row.append(party_dict.currency)
			data.append(row)

		return data

	def get_partywise_total(self, party_naming_by, args):
		party_total = frappe._dict()
		for d in self.get_voucherwise_data(party_naming_by, args):
			party_total.setdefault(d.party,
				frappe._dict({
					"invoiced_amt": 0,
					"paid_amt": 0,
					"credit_amt": 0,
					"outstanding_amt": 0,
					"range1": 0,
					"range2": 0,
					"range3": 0,
					"range4": 0
				})
			)
			for k in list(party_total[d.party]):
				if k != "currency":
					party_total[d.party][k] += flt(d.get(k, 0))

			party_total[d.party].currency = d.currency

		return party_total

	def get_voucherwise_data(self, party_naming_by, args):
		voucherwise_data = ReceivablePayableReport(self.filters).run(args)[1]

		cols = ["posting_date", "party"]

		if party_naming_by == "Naming Series":
			cols += ["party_name"]

		cols += ["voucher_type", "voucher_no", "due_date"]

		if args.get("party_type") == "Supplier":
			cols += ["bill_no", "bill_date"]

		cols += ["invoiced_amt", "paid_amt", "credit_amt",
		"outstanding_amt", "age", "range1", "range2", "range3", "range4", "currency"]

		if args.get("party_type") == "Supplier":
			cols += ["supplier_group", "remarks"]
		if args.get("party_type") == "Customer":
			cols += ["territory", "customer_group", "remarks"]

		return self.make_data_dict(cols, voucherwise_data)

	def make_data_dict(self, cols, data):
		data_dict = []
		for d in data:
			data_dict.append(frappe._dict(zip(cols, d)))

		return data_dict

def execute(filters=None):
	args = {
		"party_type": "Customer",
		"naming_by": ["Selling Settings", "cust_master_name"],
	}

	return AccountsReceivableSummary(filters).run(args)<|MERGE_RESOLUTION|>--- conflicted
+++ resolved
@@ -22,11 +22,7 @@
 			columns += [ args.get("party_type") + " Name::140"]
 
 		credit_debit_label = "Credit Note Amt" if args.get('party_type') == 'Customer' else "Debit Note Amt"
-<<<<<<< HEAD
-		
-=======
-
->>>>>>> 6041134b
+
 		columns += [{
 			"label": _("Total Invoiced Amt"),
 			"fieldname": "total_invoiced_amt",
@@ -111,11 +107,7 @@
 				"options": "Supplier Group",
 				"width": 80
 			}]
-<<<<<<< HEAD
-			
-=======
-
->>>>>>> 6041134b
+
 		columns.append({
 			"fieldname": "currency",
 			"label": _("Currency"),
@@ -145,13 +137,8 @@
 			if args.get("party_type") == "Customer":
 				row += [self.get_territory(party), self.get_customer_group(party)]
 			if args.get("party_type") == "Supplier":
-<<<<<<< HEAD
 				row += [self.get_supplier_group(party)]
-				
-=======
-				row += [self.get_supplier_type(party)]
-
->>>>>>> 6041134b
+
 			row.append(party_dict.currency)
 			data.append(row)
 
