--- conflicted
+++ resolved
@@ -180,17 +180,6 @@
 			and posting_date <= %(report_date)s
 			and ifnull(clearance_date, '4000-01-01') > %(report_date)s
 	""", filters, as_dict=1)
-<<<<<<< HEAD
-	
-	gl_entries = frappe.db.sql("""
-		select *
-		from `tabGL Entry`
-		where 
-		return_date is not null and credit > 0.0 
-	""", filters, as_dict=1)
-	
-	return sorted(list(payment_entries)+list(journal_entries)+list(gl_entries),
-=======
 
 	pos_entries = []
 	if filters.include_pos_transactions:
@@ -207,9 +196,13 @@
 			order by
 				si.posting_date ASC, si.name DESC
 		""", filters, as_dict=1)
-
+		gl_entries = frappe.db.sql("""
+		select *
+		from `tabGL Entry`
+		where 
+		return_date is not null and credit > 0.0 
+		""", filters, as_dict=1)
 	return sorted(list(payment_entries)+list(journal_entries+list(pos_entries)),
->>>>>>> b48557fd
 			key=lambda k: k['posting_date'] or getdate(nowdate()))
 			
 def get_amounts_not_reflected_in_system(filters):
