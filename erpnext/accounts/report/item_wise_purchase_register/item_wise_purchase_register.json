--- conflicted
+++ resolved
@@ -1,22 +1,13 @@
 {
  "add_total_row": 1,
-<<<<<<< HEAD
  "creation": "2022-05-17 16:25:20.425881",
  "disable_prepared_report": 1,
-=======
- "creation": "2022-05-24 17:01:06.097078",
- "disable_prepared_report": 0,
->>>>>>> 4730bffb
  "disabled": 0,
  "docstatus": 0,
  "doctype": "Report",
  "idx": 0,
  "is_standard": "Yes",
-<<<<<<< HEAD
- "modified": "2022-05-18 11:39:46.387940",
-=======
  "modified": "2022-06-10 17:38:30.042382",
->>>>>>> 4730bffb
  "modified_by": "Administrator",
  "module": "Accounts",
  "name": "Item-wise Purchase Register",
