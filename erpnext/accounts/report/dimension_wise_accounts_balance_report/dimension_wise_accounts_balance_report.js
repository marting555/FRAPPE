--- conflicted
+++ resolved
@@ -1,38 +1,6 @@
 // Copyright (c) 2016, Frappe Technologies Pvt. Ltd. and contributors
 // For license information, please see license.txt
 
-<<<<<<< HEAD
-frappe.require("assets/erpnext/js/financial_statements.js", function() {
-	frappe.query_reports["Dimension-wise Accounts Balance Report"] = {
-		"filters": [
-			{
-				"fieldname": "company",
-				"label": __("Company"),
-				"fieldtype": "Link",
-				"options": "Company",
-				"default": frappe.defaults.get_user_default("Company"),
-				"reqd": 1
-			},
-			{
-				"fieldname": "fiscal_year",
-				"label": __("Fiscal Year"),
-				"fieldtype": "Link",
-				"options": "Fiscal Year",
-				"default": erpnext.utils.get_fiscal_year(frappe.datetime.get_today()),
-				"reqd": 1,
-				"on_change": function(query_report) {
-					var fiscal_year = query_report.get_values().fiscal_year;
-					if (!fiscal_year) {
-						return;
-					}
-					frappe.model.with_doc("Fiscal Year", fiscal_year, function(r) {
-						var fy = frappe.model.get_doc("Fiscal Year", fiscal_year);
-						frappe.query_report.set_filter_value({
-							from_date: fy.year_start_date,
-							to_date: fy.year_end_date
-						});
-					});
-=======
 
 frappe.query_reports["Dimension-wise Accounts Balance Report"] = {
 	"filters": [
@@ -55,7 +23,6 @@
 				var fiscal_year = query_report.get_values().fiscal_year;
 				if (!fiscal_year) {
 					return;
->>>>>>> 44bad3bd
 				}
 				frappe.model.with_doc("Fiscal Year", fiscal_year, function(r) {
 					var fy = frappe.model.get_doc("Fiscal Year", fiscal_year);
