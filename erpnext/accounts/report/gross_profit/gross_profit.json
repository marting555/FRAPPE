--- conflicted
+++ resolved
@@ -1,14 +1,4 @@
 {
-<<<<<<< HEAD
- "add_total_row": 1,
- "creation": "2013-02-25 17:03:34",
- "disabled": 0,
- "docstatus": 0,
- "doctype": "Report",
- "idx": 3,
- "is_standard": "Yes",
- "modified": "2020-08-13 11:26:39.112352",
-=======
  "add_total_row": 0,
  "columns": [],
  "creation": "2013-02-25 17:03:34",
@@ -20,15 +10,11 @@
  "idx": 3,
  "is_standard": "Yes",
  "modified": "2021-11-13 19:14:23.730198",
->>>>>>> 540559d6
  "modified_by": "Administrator",
  "module": "Accounts",
  "name": "Gross Profit",
  "owner": "Administrator",
-<<<<<<< HEAD
-=======
  "prepared_report": 0,
->>>>>>> 540559d6
  "ref_doctype": "Sales Invoice",
  "report_name": "Gross Profit",
  "report_type": "Script Report",
