--- conflicted
+++ resolved
@@ -272,20 +272,6 @@
 		elif row.cost_center:
 			condition += " AND a.cost_center='%s'" % (row.cost_center)
 		if self.filters.to_date:
-<<<<<<< HEAD
-			last_purchase_rate = frappe.db.sql("""
-			select (a.base_rate / a.conversion_factor)
-			from `tabPurchase Invoice Item` a
-			where a.item_code = %s and a.docstatus=1
-			and modified <= %s
-			order by a.modified desc limit 1""", (item_code, self.filters.to_date))
-		else:
-			last_purchase_rate = frappe.db.sql("""
-			select (a.base_rate / a.conversion_factor)
-			from `tabPurchase Invoice Item` a
-			where a.item_code = %s and a.docstatus=1
-			order by a.modified desc limit 1""", item_code)
-=======
 			condition += " AND modified='%s'" % (self.filters.to_date)
 
 		last_purchase_rate = frappe.db.sql("""
@@ -295,7 +281,6 @@
 		{0}
 		order by a.modified desc limit 1""".format(condition), item_code)
 
->>>>>>> 00175c96
 		return flt(last_purchase_rate[0][0]) if last_purchase_rate else 0
 
 	def load_invoice_items(self):
