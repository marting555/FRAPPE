# Copyright (c) 2015, Frappe Technologies Pvt. Ltd. and Contributors
# License: GNU General Public License v3. See license.txt

from __future__ import unicode_literals
import frappe
from frappe import _, scrub
from erpnext.stock.utils import get_incoming_rate
from erpnext.controllers.queries import get_match_cond
from frappe.utils import flt, cint


def execute(filters=None):
	if not filters: filters = frappe._dict()
	filters.currency = frappe.get_cached_value('Company',  filters.company,  "default_currency")

	gross_profit_data = GrossProfitGenerator(filters)

	data = []

	group_wise_columns = frappe._dict({
		"invoice": ["parent", "customer", "customer_group", "posting_date","item_code","item_group", "brand", \
			"warehouse", "qty", "base_rate", "buying_rate", "base_amount",
			"buying_amount", "gross_profit", "gross_profit_percent", "project"],
		"item_code": ["item_code", "brand", "qty", "base_rate",
			"buying_rate", "base_amount", "buying_amount", "gross_profit", "gross_profit_percent"],
		"warehouse": ["warehouse", "qty", "base_rate", "buying_rate", "base_amount", "buying_amount",
			"gross_profit", "gross_profit_percent"],
		"brand": ["brand", "qty", "base_rate", "buying_rate", "base_amount", "buying_amount",
			"gross_profit", "gross_profit_percent"],
		"item_group": ["item_group", "qty", "base_rate", "buying_rate", "base_amount", "buying_amount",
			"gross_profit", "gross_profit_percent"],
		"customer": ["customer", "customer_group", "qty", "base_rate", "buying_rate", "base_amount", "buying_amount",
			"gross_profit", "gross_profit_percent"],
		"customer_group": ["customer_group", "qty", "base_rate", "buying_rate", "base_amount", "buying_amount",
			"gross_profit", "gross_profit_percent"],
		"sales_person": ["sales_person", "allocated_amount", "qty", "base_rate", "buying_rate", "base_amount", "buying_amount",
			"gross_profit", "gross_profit_percent"],
		"project": ["project", "base_amount", "buying_amount", "gross_profit", "gross_profit_percent"],
		"territory": ["territory", "base_amount", "buying_amount", "gross_profit", "gross_profit_percent"]
	})

	columns = get_columns(group_wise_columns, filters)

	for src in gross_profit_data.grouped_data:
		row = []
		for col in group_wise_columns.get(scrub(filters.group_by)):
			row.append(src.get(col))

		row.append(filters.currency)
		data.append(row)

	return columns, data

def get_columns(group_wise_columns, filters):
	columns = []
	column_map = frappe._dict({
		"parent": _("Sales Invoice") + ":Link/Sales Invoice:120",
		"posting_date": _("Posting Date") + ":Date",
		"posting_time": _("Posting Time"),
		"item_code": _("Item Code") + ":Link/Item",
		"item_name": _("Item Name"),
		"item_group": _("Item Group") + ":Link/Item Group",
		"brand": _("Brand"),
		"description": _("Description"),
		"warehouse": _("Warehouse") + ":Link/Warehouse",
		"qty": _("Qty") + ":Float",
		"base_rate": _("Avg. Selling Rate") + ":Currency/currency",
		"buying_rate": _("Valuation Rate") + ":Currency/currency",
		"base_amount": _("Selling Amount") + ":Currency/currency",
		"buying_amount": _("Buying Amount") + ":Currency/currency",
		"gross_profit": _("Gross Profit") + ":Currency/currency",
		"gross_profit_percent": _("Gross Profit %") + ":Percent",
		"project": _("Project") + ":Link/Project",
		"sales_person": _("Sales person"),
		"allocated_amount": _("Allocated Amount") + ":Currency/currency",
		"customer": _("Customer") + ":Link/Customer",
		"customer_group": _("Customer Group") + ":Link/Customer Group",
		"territory": _("Territory") + ":Link/Territory"
	})

	for col in group_wise_columns.get(scrub(filters.group_by)):
		columns.append(column_map.get(col))

	columns.append({
		"fieldname": "currency",
		"label" : _("Currency"),
		"fieldtype": "Link",
		"options": "Currency"
	})

	return columns

class GrossProfitGenerator(object):
	def __init__(self, filters=None):
		self.data = []
		self.average_buying_rate = {}
		self.filters = frappe._dict(filters)
		self.load_invoice_items()
		self.load_stock_ledger_entries()
		self.load_product_bundle()
		self.load_non_stock_items()
		self.get_returned_invoice_items()
		self.process()

	def process(self):
		self.grouped = {}
		self.grouped_data = []

		self.currency_precision = cint(frappe.db.get_default("currency_precision")) or 3
		self.float_precision = cint(frappe.db.get_default("float_precision")) or 2

		for row in self.si_list:
			if self.skip_row(row, self.product_bundles):
				continue

			row.base_amount = flt(row.base_net_amount, self.currency_precision)

			product_bundles = []
			if row.update_stock:
				product_bundles = self.product_bundles.get(row.parenttype, {}).get(row.parent, frappe._dict())
			elif row.dn_detail:
				product_bundles = self.product_bundles.get("Delivery Note", {})\
					.get(row.delivery_note, frappe._dict())
				row.item_row = row.dn_detail

			# get buying amount
			if row.item_code in product_bundles:
				row.buying_amount = flt(self.get_buying_amount_from_product_bundle(row,
					product_bundles[row.item_code]), self.currency_precision)
			else:
				row.buying_amount = flt(self.get_buying_amount(row, row.item_code),
					self.currency_precision)

			# get buying rate
			if row.qty:
				row.buying_rate = flt(row.buying_amount / row.qty, self.float_precision)
				row.base_rate = flt(row.base_amount / row.qty, self.float_precision)
			else:
				row.buying_rate, row.base_rate = 0.0, 0.0

			# calculate gross profit
			row.gross_profit = flt(row.base_amount - row.buying_amount, self.currency_precision)
			if row.base_amount:
				row.gross_profit_percent = flt((row.gross_profit / row.base_amount) * 100.0, self.currency_precision)
			else:
				row.gross_profit_percent = 0.0

			# add to grouped
			self.grouped.setdefault(row.get(scrub(self.filters.group_by)), []).append(row)

		if self.grouped:
			self.get_average_rate_based_on_group_by()

	def get_average_rate_based_on_group_by(self):
		# sum buying / selling totals for group
		for key in list(self.grouped):
			for i, row in enumerate(self.grouped[key]):
				if row.parent in self.returned_invoices \
					and row.item_code in self.returned_invoices[row.parent]:
					returned_item_rows = self.returned_invoices[row.parent][row.item_code]
					for returned_item_row in returned_item_rows:
						row.qty += returned_item_row.qty
						row.base_amount += flt(returned_item_row.base_amount, self.currency_precision)
					row.buying_amount = flt(row.qty * row.buying_rate, self.currency_precision)

				if i==0:
					new_row = row
				elif self.filters.get("group_by") != "Invoice":
					new_row.qty += row.qty
					new_row.buying_amount += flt(row.buying_amount, self.currency_precision)
					new_row.base_amount += flt(row.base_amount, self.currency_precision)

				if self.filters.get("group_by") == "Invoice" and (row.qty or row.base_amount):
					self.grouped_data_based_on_group_by(row)

			if self.filters.get("group_by") != "Invoice":
<<<<<<< HEAD
				self.grouped_data_based_on_group_by(new_row)

	def grouped_data_based_on_group_by(self, row):
		row = self.set_average_rate(row)
		self.grouped_data.append(row)
=======
				for i, row in enumerate(self.grouped[key]):
					if i==0:
						new_row = row
					else:
						new_row.qty += row.qty
						new_row.buying_amount += flt(row.buying_amount, self.currency_precision)
						new_row.base_amount += flt(row.base_amount, self.currency_precision)
				new_row = self.set_average_rate(new_row)
				self.grouped_data.append(new_row)
			else:
				for i, row in enumerate(self.grouped[key]):
					if row.parent in self.returned_invoices \
							and row.item_code in self.returned_invoices[row.parent]:
						returned_item_rows = self.returned_invoices[row.parent][row.item_code]
						for returned_item_row in returned_item_rows:
							row.qty += returned_item_row.qty
							row.base_amount += flt(returned_item_row.base_amount, self.currency_precision)
						row.buying_amount = flt(row.qty * row.buying_rate, self.currency_precision)
					if row.qty or row.base_amount:
						row = self.set_average_rate(row)
						self.grouped_data.append(row)
>>>>>>> 0c0604b7

	def set_average_rate(self, new_row):
		new_row.gross_profit = flt(new_row.base_amount - new_row.buying_amount, self.currency_precision)
		new_row.gross_profit_percent = flt(((new_row.gross_profit / new_row.base_amount) * 100.0), self.currency_precision) \
			if new_row.base_amount else 0
		new_row.buying_rate = flt(new_row.buying_amount / new_row.qty, self.float_precision) if new_row.qty else 0
		new_row.base_rate = flt(new_row.base_amount / new_row.qty, self.float_precision) if new_row.qty else 0

		return new_row

	def get_returned_invoice_items(self):
		returned_invoices = frappe.db.sql("""
			select
				si.name, si_item.item_code, si_item.stock_qty as qty, si_item.base_net_amount as base_amount, si.return_against
			from
				`tabSales Invoice` si, `tabSales Invoice Item` si_item
			where
				si.name = si_item.parent
				and si.docstatus = 1
				and si.is_return = 1
		""", as_dict=1)

		self.returned_invoices = frappe._dict()
		for inv in returned_invoices:
			self.returned_invoices.setdefault(inv.return_against, frappe._dict())\
				.setdefault(inv.item_code, []).append(inv)

	def skip_row(self, row, product_bundles):
		if row.get("is_return") == 1:
			return True

	def get_buying_amount_from_product_bundle(self, row, product_bundle):
		buying_amount = 0.0
		for packed_item in product_bundle:
			if packed_item.get("parent_detail_docname")==row.item_row:
				buying_amount += self.get_buying_amount(row, packed_item.item_code)

		return flt(buying_amount, self.currency_precision)

	def get_buying_amount(self, row, item_code):
		# IMP NOTE
		# stock_ledger_entries should already be filtered by item_code and warehouse and
		# sorted by posting_date desc, posting_time desc
		if item_code in self.non_stock_items:
			#Issue 6089-Get last purchasing rate for non-stock item
			item_rate = self.get_last_purchase_rate(item_code)
			return flt(row.qty) * item_rate

		else:
			my_sle = self.sle.get((item_code, row.warehouse))
			if (row.update_stock or row.dn_detail) and my_sle:
				parenttype, parent = row.parenttype, row.parent
				if row.dn_detail:
					parenttype, parent = "Delivery Note", row.delivery_note

				for i, sle in enumerate(my_sle):
					# find the stock valution rate from stock ledger entry
					if sle.voucher_type == parenttype and parent == sle.voucher_no and \
						sle.voucher_detail_no == row.item_row:
							previous_stock_value = len(my_sle) > i+1 and \
								flt(my_sle[i+1].stock_value) or 0.0
							if previous_stock_value:
								return (previous_stock_value - flt(sle.stock_value)) * flt(row.qty) / abs(flt(sle.qty))
							else:
								return flt(row.qty) * self.get_average_buying_rate(row, item_code)
			else:
				return flt(row.qty) * self.get_average_buying_rate(row, item_code)

		return 0.0

	def get_average_buying_rate(self, row, item_code):
		args = row
		if not item_code in self.average_buying_rate:
			if item_code in self.non_stock_items:
				self.average_buying_rate[item_code] = flt(frappe.db.sql("""
					select sum(base_net_amount) / sum(qty * conversion_factor)
					from `tabPurchase Invoice Item`
					where item_code = %s and docstatus=1""", item_code)[0][0])
			else:
				args.update({
					'voucher_type': row.parenttype,
					'voucher_no': row.parent,
					'allow_zero_valuation': True,
					'company': self.filters.company
				})

				average_buying_rate = get_incoming_rate(args)
				self.average_buying_rate[item_code] =  flt(average_buying_rate)

		return self.average_buying_rate[item_code]

	def get_last_purchase_rate(self, item_code):
		if self.filters.to_date:
			last_purchase_rate = frappe.db.sql("""
			select (a.base_rate / a.conversion_factor)
			from `tabPurchase Invoice Item` a
			where a.item_code = %s and a.docstatus=1
			and modified <= %s
			order by a.modified desc limit 1""", (item_code,self.filters.to_date))
		else:
			last_purchase_rate = frappe.db.sql("""
			select (a.base_rate / a.conversion_factor)
			from `tabPurchase Invoice Item` a
			where a.item_code = %s and a.docstatus=1
			order by a.modified desc limit 1""", item_code)
		return flt(last_purchase_rate[0][0]) if last_purchase_rate else 0

	def load_invoice_items(self):
		conditions = ""
		if self.filters.company:
			conditions += " and company = %(company)s"
		if self.filters.from_date:
			conditions += " and posting_date >= %(from_date)s"
		if self.filters.to_date:
			conditions += " and posting_date <= %(to_date)s"

		if self.filters.group_by=="Sales Person":
			sales_person_cols = ", sales.sales_person, sales.allocated_amount, sales.incentives"
			sales_team_table = "left join `tabSales Team` sales on sales.parent = `tabSales Invoice`.name"
		else:
			sales_person_cols = ""
			sales_team_table = ""

		if self.filters.get("sales_invoice"):
			conditions += " and `tabSales Invoice`.name = %(sales_invoice)s"

		if self.filters.get("item_code"):
			conditions += " and `tabSales Invoice Item`.item_code = %(item_code)s"

<<<<<<< HEAD
		if self.filters.get("item_group"):
			lft, rgt = frappe.db.get_value("Item Group", self.filters.item_group, ["lft", "rgt"])
			conditions += """and `tabSales Invoice Item`.item_group in (select name from `tabItem Group`
				where lft>=%s and rgt<=%s and docstatus<2)""" % (lft, rgt)

		if self.filters.get("brand"):
			conditions += " and `tabSales Invoice Item`.brand = %(brand)s"

		if self.filters.get("cost_center"):
			conditions += " and `tabSales Invoice Item`.cost_center = %(cost_center)s"

		if self.filters.get("project"):
			conditions += " and `tabSales Invoice`.project = %(project)s"


=======
>>>>>>> 0c0604b7
		self.si_list = frappe.db.sql("""
			select
				`tabSales Invoice Item`.parenttype, `tabSales Invoice Item`.parent,
				`tabSales Invoice`.posting_date, `tabSales Invoice`.posting_time,
				`tabSales Invoice`.project, `tabSales Invoice`.update_stock,
				`tabSales Invoice`.customer, `tabSales Invoice`.customer_group,
				`tabSales Invoice`.territory, `tabSales Invoice Item`.item_code,
				`tabSales Invoice Item`.item_name, `tabSales Invoice Item`.description,
				`tabSales Invoice Item`.warehouse, `tabSales Invoice Item`.item_group,
				`tabSales Invoice Item`.brand, `tabSales Invoice Item`.dn_detail,
				`tabSales Invoice Item`.delivery_note, `tabSales Invoice Item`.stock_qty as qty,
				`tabSales Invoice Item`.base_net_rate, `tabSales Invoice Item`.base_net_amount,
				`tabSales Invoice Item`.name as "item_row", `tabSales Invoice`.is_return
				{sales_person_cols}
			from
				`tabSales Invoice` inner join `tabSales Invoice Item`
					on `tabSales Invoice Item`.parent = `tabSales Invoice`.name
				{sales_team_table}
			where
				`tabSales Invoice`.docstatus=1 and `tabSales Invoice`.is_opening!='Yes' {conditions} {match_cond}
			order by
				`tabSales Invoice`.posting_date desc, `tabSales Invoice`.posting_time desc"""
			.format(conditions=conditions, sales_person_cols=sales_person_cols,
				sales_team_table=sales_team_table, match_cond = get_match_cond('Sales Invoice')), self.filters, as_dict=1)

	def load_stock_ledger_entries(self):
		res = frappe.db.sql("""select item_code, voucher_type, voucher_no,
				voucher_detail_no, stock_value, warehouse, actual_qty as qty
			from `tabStock Ledger Entry`
			where company=%(company)s
			order by
				item_code desc, warehouse desc, posting_date desc,
				posting_time desc, creation desc""", self.filters, as_dict=True)
		self.sle = {}
		for r in res:
			if (r.item_code, r.warehouse) not in self.sle:
				self.sle[(r.item_code, r.warehouse)] = []

			self.sle[(r.item_code, r.warehouse)].append(r)

	def load_product_bundle(self):
		self.product_bundles = {}

		for d in frappe.db.sql("""select parenttype, parent, parent_item,
			item_code, warehouse, -1*qty as total_qty, parent_detail_docname
			from `tabPacked Item` where docstatus=1""", as_dict=True):
			self.product_bundles.setdefault(d.parenttype, frappe._dict()).setdefault(d.parent,
				frappe._dict()).setdefault(d.parent_item, []).append(d)

	def load_non_stock_items(self):
		self.non_stock_items = frappe.db.sql_list("""select name from tabItem
			where is_stock_item=0""")<|MERGE_RESOLUTION|>--- conflicted
+++ resolved
@@ -154,33 +154,7 @@
 	def get_average_rate_based_on_group_by(self):
 		# sum buying / selling totals for group
 		for key in list(self.grouped):
-			for i, row in enumerate(self.grouped[key]):
-				if row.parent in self.returned_invoices \
-					and row.item_code in self.returned_invoices[row.parent]:
-					returned_item_rows = self.returned_invoices[row.parent][row.item_code]
-					for returned_item_row in returned_item_rows:
-						row.qty += returned_item_row.qty
-						row.base_amount += flt(returned_item_row.base_amount, self.currency_precision)
-					row.buying_amount = flt(row.qty * row.buying_rate, self.currency_precision)
-
-				if i==0:
-					new_row = row
-				elif self.filters.get("group_by") != "Invoice":
-					new_row.qty += row.qty
-					new_row.buying_amount += flt(row.buying_amount, self.currency_precision)
-					new_row.base_amount += flt(row.base_amount, self.currency_precision)
-
-				if self.filters.get("group_by") == "Invoice" and (row.qty or row.base_amount):
-					self.grouped_data_based_on_group_by(row)
-
 			if self.filters.get("group_by") != "Invoice":
-<<<<<<< HEAD
-				self.grouped_data_based_on_group_by(new_row)
-
-	def grouped_data_based_on_group_by(self, row):
-		row = self.set_average_rate(row)
-		self.grouped_data.append(row)
-=======
 				for i, row in enumerate(self.grouped[key]):
 					if i==0:
 						new_row = row
@@ -202,7 +176,6 @@
 					if row.qty or row.base_amount:
 						row = self.set_average_rate(row)
 						self.grouped_data.append(row)
->>>>>>> 0c0604b7
 
 	def set_average_rate(self, new_row):
 		new_row.gross_profit = flt(new_row.base_amount - new_row.buying_amount, self.currency_precision)
@@ -231,7 +204,10 @@
 				.setdefault(inv.item_code, []).append(inv)
 
 	def skip_row(self, row, product_bundles):
-		if row.get("is_return") == 1:
+		if self.filters.get("group_by") != "Invoice":
+			if not row.get(scrub(self.filters.get("group_by", ""))):
+				return True
+		elif row.get("is_return") == 1:
 			return True
 
 	def get_buying_amount_from_product_bundle(self, row, product_bundle):
@@ -332,7 +308,6 @@
 		if self.filters.get("item_code"):
 			conditions += " and `tabSales Invoice Item`.item_code = %(item_code)s"
 
-<<<<<<< HEAD
 		if self.filters.get("item_group"):
 			lft, rgt = frappe.db.get_value("Item Group", self.filters.item_group, ["lft", "rgt"])
 			conditions += """and `tabSales Invoice Item`.item_group in (select name from `tabItem Group`
@@ -348,8 +323,6 @@
 			conditions += " and `tabSales Invoice`.project = %(project)s"
 
 
-=======
->>>>>>> 0c0604b7
 		self.si_list = frappe.db.sql("""
 			select
 				`tabSales Invoice Item`.parenttype, `tabSales Invoice Item`.parent,
