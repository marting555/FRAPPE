# Copyright (c) 2015, Frappe Technologies Pvt. Ltd.
# License: GNU General Public License v3. See license.txt

from __future__ import unicode_literals
import frappe
from frappe import _, scrub
from frappe.utils import getdate, nowdate, flt, cint

class ReceivablePayableReport(object):
	def __init__(self, filters=None):
		self.filters = frappe._dict(filters or {})
		self.filters.report_date = getdate(self.filters.report_date or nowdate())
		self.age_as_on = getdate(nowdate()) \
			if self.filters.report_date > getdate(nowdate()) \
			else self.filters.report_date

	def run(self, args):
		party_naming_by = frappe.db.get_value(args.get("naming_by")[0], None, args.get("naming_by")[1])
		columns = self.get_columns(party_naming_by, args)
		data = self.get_data(party_naming_by, args)
		chart = self.get_chart_data(columns, data)
		return columns, data, None, chart

	def get_columns(self, party_naming_by, args):
		columns = [_("Posting Date") + ":Date:80", _(args.get("party_type")) + ":Link/" + args.get("party_type") + ":200"]

		if party_naming_by == "Naming Series":
			columns += [args.get("party_type") + " Name::110"]

		columns += [_("Voucher Type") + "::110", _("Voucher No") + ":Dynamic Link/"+_("Voucher Type")+":120",
			_("Due Date") + ":Date:80"]

		if args.get("party_type") == "Supplier":
			columns += [_("Bill No") + "::80", _("Bill Date") + ":Date:80"]

		credit_or_debit_note = "Credit Note" if args.get("party_type") == "Customer" else "Debit Note"

		for label in ("Invoiced Amount", "Paid Amount", credit_or_debit_note, "Outstanding Amount"):
			columns.append({
				"label": label,
				"fieldtype": "Currency",
				"options": "currency",
				"width": 120
			})

		columns += [_("Age (Days)") + ":Int:80"]

		self.ageing_col_idx_start = len(columns)

		if not "range1" in self.filters:
			self.filters["range1"] = "30"
		if not "range2" in self.filters:
			self.filters["range2"] = "60"
		if not "range3" in self.filters:
			self.filters["range3"] = "90"

		for label in ("0-{range1}".format(range1=self.filters["range1"]),
			"{range1}-{range2}".format(range1=cint(self.filters["range1"])+ 1, range2=self.filters["range2"]),
			"{range2}-{range3}".format(range2=cint(self.filters["range2"])+ 1, range3=self.filters["range3"]),
			"{range3}-{above}".format(range3=cint(self.filters["range3"])+ 1, above=_("Above"))):
				columns.append({
					"label": label,
					"fieldtype": "Currency",
					"options": "currency",
					"width": 120
				})

		columns.append({
			"fieldname": "currency",
			"label": _("Currency"),
			"fieldtype": "Link",
			"options": "Currency",
			"width": 100
		})
		if args.get("party_type") == "Customer":
			columns += [
				_("Territory") + ":Link/Territory:80",
				_("Customer Group") + ":Link/Customer Group:120"
			]
		if args.get("party_type") == "Supplier":
			columns += [_("Supplier Type") + ":Link/Supplier Type:80"]

		columns.append(_("Remarks") + "::200")

		return columns

	def get_data(self, party_naming_by, args):
		from erpnext.accounts.utils import get_currency_precision
		currency_precision = get_currency_precision() or 2
		dr_or_cr = "debit" if args.get("party_type") == "Customer" else "credit"

		voucher_details = self.get_voucher_details(args.get("party_type"))

		future_vouchers = self.get_entries_after(self.filters.report_date, args.get("party_type"))

		if not self.filters.get("company"):
			self.filters["company"] = frappe.db.get_single_value('Global Defaults', 'default_company')

		company_currency = frappe.db.get_value("Company", self.filters.get("company"), "default_currency")

		return_entries = self.get_return_entries(args.get("party_type"))

		data = []
		for gle in self.get_entries_till(self.filters.report_date, args.get("party_type")):
			if self.is_receivable_or_payable(gle, dr_or_cr, future_vouchers):
				outstanding_amount, credit_note_amount = self.get_outstanding_amount(gle,
					self.filters.report_date, dr_or_cr, return_entries, currency_precision)
				if abs(outstanding_amount) > 0.1/10**currency_precision:
					row = [gle.posting_date, gle.party]

					# customer / supplier name
					if party_naming_by == "Naming Series":
						row += [self.get_party_name(gle.party_type, gle.party)]

					# get due date
					due_date = voucher_details.get(gle.voucher_no, {}).get("due_date", "")

					row += [gle.voucher_type, gle.voucher_no, due_date]

					# get supplier bill details
					if args.get("party_type") == "Supplier":
						row += [
							voucher_details.get(gle.voucher_no, {}).get("bill_no", ""),
							voucher_details.get(gle.voucher_no, {}).get("bill_date", "")
						]

					# invoiced and paid amounts
					invoiced_amount = gle.get(dr_or_cr) if (gle.get(dr_or_cr) > 0) else 0
					paid_amt = invoiced_amount - outstanding_amount - credit_note_amount
					row += [invoiced_amount, paid_amt, credit_note_amount, outstanding_amount]

					# ageing data
					entry_date = due_date if self.filters.ageing_based_on == "Due Date" else gle.posting_date
					row += get_ageing_data(cint(self.filters.range1), cint(self.filters.range2),
						cint(self.filters.range3), self.age_as_on, entry_date, outstanding_amount)

					# issue 6371-Ageing buckets should not have amounts if due date is not reached
					if self.filters.ageing_based_on == "Due Date" \
							and getdate(due_date) > getdate(self.filters.report_date):
						row[-1]=row[-2]=row[-3]=row[-4]=0

					if self.filters.get(scrub(args.get("party_type"))):
						row.append(gle.account_currency)
					else:
						row.append(company_currency)

					# customer territory / supplier type
					if args.get("party_type") == "Customer":
						row += [self.get_territory(gle.party), self.get_customer_group(gle.party)]
					if args.get("party_type") == "Supplier":
						row += [self.get_supplier_type(gle.party)]

					row.append(gle.remarks)
					data.append(row)

		return data

	def get_entries_after(self, report_date, party_type):
		# returns a distinct list
		return list(set([(e.voucher_type, e.voucher_no) for e in self.get_gl_entries(party_type)
			if getdate(e.posting_date) > report_date]))

	def get_entries_till(self, report_date, party_type):
		# returns a generator
		return (e for e in self.get_gl_entries(party_type) if getdate(e.posting_date) <= report_date)

	def is_receivable_or_payable(self, gle, dr_or_cr, future_vouchers):
		return (
			# advance
			(not gle.against_voucher) or

			# against sales order/purchase order
			(gle.against_voucher_type in ["Sales Order", "Purchase Order"]) or

			# sales invoice/purchase invoice
			(gle.against_voucher==gle.voucher_no and gle.get(dr_or_cr) > 0) or

			# entries adjusted with future vouchers
			((gle.against_voucher_type, gle.against_voucher) in future_vouchers)
		)

	def get_return_entries(self, party_type):
		doctype = "Sales Invoice" if party_type=="Customer" else "Purchase Invoice"
		return [d.name for d in frappe.get_all(doctype, filters={"is_return": 1, "docstatus": 1})]

	def get_outstanding_amount(self, gle, report_date, dr_or_cr, return_entries, currency_precision):
		payment_amount, credit_note_amount = 0.0, 0.0
		reverse_dr_or_cr = "credit" if dr_or_cr=="debit" else "debit"

		for e in self.get_gl_entries_for(gle.party, gle.party_type, gle.voucher_type, gle.voucher_no):
			if getdate(e.posting_date) <= report_date and e.name!=gle.name:
				amount = flt(e.get(reverse_dr_or_cr)) - flt(e.get(dr_or_cr))
				if e.voucher_no not in return_entries:
					payment_amount += amount
				else:
					credit_note_amount += amount

		outstanding_amount = flt((flt(gle.get(dr_or_cr)) - flt(gle.get(reverse_dr_or_cr)) \
			- payment_amount - credit_note_amount), currency_precision)
		credit_note_amount = flt(credit_note_amount, currency_precision)

		return outstanding_amount, credit_note_amount

	def get_party_name(self, party_type, party_name):
		return self.get_party_map(party_type).get(party_name, {}).get("customer_name" if party_type == "Customer" else "supplier_name") or ""

	def get_territory(self, party_name):
		return self.get_party_map("Customer").get(party_name, {}).get("territory") or ""

	def get_customer_group(self, party_name):
		return self.get_party_map("Customer").get(party_name, {}).get("customer_group") or ""

	def get_supplier_type(self, party_name):
		return self.get_party_map("Supplier").get(party_name, {}).get("supplier_type") or ""

	def get_party_map(self, party_type):
		if not hasattr(self, "party_map"):
			if party_type == "Customer":
				select_fields = "name, customer_name, territory, customer_group"
			elif party_type == "Supplier":
				select_fields = "name, supplier_name, supplier_type"

			self.party_map = dict(((r.name, r) for r in frappe.db.sql("select {0} from `tab{1}`"
				.format(select_fields, party_type), as_dict=True)))

		return self.party_map

	def get_voucher_details(self, party_type):
		voucher_details = frappe._dict()

		if party_type == "Customer":
			for si in frappe.db.sql("""select name, due_date
				from `tabSales Invoice` where docstatus=1""", as_dict=1):
					voucher_details.setdefault(si.name, si)

		if party_type == "Supplier":
			for pi in frappe.db.sql("""select name, due_date, bill_no, bill_date
				from `tabPurchase Invoice` where docstatus=1""", as_dict=1):
					voucher_details.setdefault(pi.name, pi)

		return voucher_details

	def get_gl_entries(self, party_type):
		if not hasattr(self, "gl_entries"):
			conditions, values = self.prepare_conditions(party_type)

			if self.filters.get(scrub(party_type)):
				select_fields = "sum(debit_in_account_currency) as debit, sum(credit_in_account_currency) as credit"
			else:
				select_fields = "sum(debit) as debit, sum(credit) as credit"

			self.gl_entries = frappe.db.sql("""select name, posting_date, account, party_type, party, 
				voucher_type, voucher_no, against_voucher_type, against_voucher,
				account_currency, remarks, {0}
				from `tabGL Entry`
				where docstatus < 2 and party_type=%s and (party is not null and party != '') {1}
				group by voucher_type, voucher_no, against_voucher_type, against_voucher, party
				order by posting_date, party"""
				.format(select_fields, conditions), values, as_dict=True)

		return self.gl_entries

	def prepare_conditions(self, party_type):
		conditions = [""]
		values = [party_type]

		party_type_field = scrub(party_type)

		if self.filters.company:
			conditions.append("company=%s")
			values.append(self.filters.company)

		if self.filters.get(party_type_field):
			conditions.append("party=%s")
			values.append(self.filters.get(party_type_field))

		if party_type_field=="customer":
			if self.filters.get("customer_group"):
				lft, rgt = frappe.db.get_value("Customer Group",
					self.filters.get("customer_group"), ["lft", "rgt"])

				conditions.append("""party in (select name from tabCustomer
					where exists(select name from `tabCustomer Group` where lft >= {0} and rgt <= {1}
						and name=tabCustomer.customer_group))""".format(lft, rgt))
			
			if self.filters.get("territory"):
				lft, rgt = frappe.db.get_value("Territory",
					self.filters.get("territory"), ["lft", "rgt"])

<<<<<<< HEAD
			if self.filters.get("payment_terms_template"):
				conditions.append("party in (select name from tabCustomer where payment_terms=%s)")
				values.append(self.filters.get("payment_terms_template"))
=======
				conditions.append("""party in (select name from tabCustomer
					where exists(select name from `tabTerritory` where lft >= {0} and rgt <= {1}
						and name=tabCustomer.territory))""".format(lft, rgt))

			if self.filters.get("payment_terms_template"):
				conditions.append("party in (select name from tabCustomer where payment_terms=%s)")
				values.append(self.filters.get("payment_terms_template"))

			if self.filters.get("sales_partner"):
				conditions.append("party in (select name from tabCustomer where default_sales_partner=%s)")
				values.append(self.filters.get("sales_partner"))
>>>>>>> 7ac92c06

			if self.filters.get("sales_person"):
				conditions.append("""party in (select parent
					from `tabSales Team` where sales_person=%s and parenttype = 'Customer')""")
				values.append(self.filters.get("sales_person"))
		return " and ".join(conditions), values

	def get_gl_entries_for(self, party, party_type, against_voucher_type, against_voucher):
		if not hasattr(self, "gl_entries_map"):
			self.gl_entries_map = {}
			for gle in self.get_gl_entries(party_type):
				if gle.against_voucher_type and gle.against_voucher:
					self.gl_entries_map.setdefault(gle.party, {})\
						.setdefault(gle.against_voucher_type, {})\
						.setdefault(gle.against_voucher, [])\
						.append(gle)

		return self.gl_entries_map.get(party, {})\
			.get(against_voucher_type, {})\
			.get(against_voucher, [])

	def get_chart_data(self, columns, data):
		ageing_columns = columns[self.ageing_col_idx_start : self.ageing_col_idx_start+4]

		rows = []
		for d in data:
			rows.append(
				{
					'values': d[self.ageing_col_idx_start : self.ageing_col_idx_start+4]
				}
			)

		return {
			"data": {
				'labels': [d.get("label") for d in ageing_columns],
				'datasets': rows
			},
			"type": 'percentage'
		}

def execute(filters=None):
	args = {
		"party_type": "Customer",
		"naming_by": ["Selling Settings", "cust_master_name"],
	}
	return ReceivablePayableReport(filters).run(args)

def get_ageing_data(first_range, second_range, third_range, age_as_on, entry_date, outstanding_amount):
	# [0-30, 30-60, 60-90, 90-above]
	outstanding_range = [0.0, 0.0, 0.0, 0.0]

	if not (age_as_on and entry_date):
		return [0] + outstanding_range

	age = (getdate(age_as_on) - getdate(entry_date)).days or 0
	index = None
	for i, days in enumerate([first_range, second_range, third_range]):
		if age <= days:
			index = i
			break

	if index is None: index = 3
	outstanding_range[index] = outstanding_amount

	return [age] + outstanding_range<|MERGE_RESOLUTION|>--- conflicted
+++ resolved
@@ -287,23 +287,17 @@
 				lft, rgt = frappe.db.get_value("Territory",
 					self.filters.get("territory"), ["lft", "rgt"])
 
-<<<<<<< HEAD
+				conditions.append("""party in (select name from tabCustomer
+					where exists(select name from `tabTerritory` where lft >= {0} and rgt <= {1}
+						and name=tabCustomer.territory))""".format(lft, rgt))
+
 			if self.filters.get("payment_terms_template"):
 				conditions.append("party in (select name from tabCustomer where payment_terms=%s)")
 				values.append(self.filters.get("payment_terms_template"))
-=======
-				conditions.append("""party in (select name from tabCustomer
-					where exists(select name from `tabTerritory` where lft >= {0} and rgt <= {1}
-						and name=tabCustomer.territory))""".format(lft, rgt))
-
-			if self.filters.get("payment_terms_template"):
-				conditions.append("party in (select name from tabCustomer where payment_terms=%s)")
-				values.append(self.filters.get("payment_terms_template"))
 
 			if self.filters.get("sales_partner"):
 				conditions.append("party in (select name from tabCustomer where default_sales_partner=%s)")
 				values.append(self.filters.get("sales_partner"))
->>>>>>> 7ac92c06
 
 			if self.filters.get("sales_person"):
 				conditions.append("""party in (select parent
