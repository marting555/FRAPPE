# Copyright (c) 2015, Frappe Technologies Pvt. Ltd.
# License: GNU General Public License v3. See license.txt

from __future__ import unicode_literals
import frappe, erpnext
from frappe import _, scrub
from frappe.utils import getdate, nowdate, flt, cint, formatdate, cstr
from collections import OrderedDict
from six import iteritems

class ReceivablePayableReport(object):
	def __init__(self, filters=None):
		self.filters = frappe._dict(filters or {})
		self.filters.report_date = getdate(self.filters.report_date or nowdate())
		self.age_as_on = getdate(nowdate()) \
			if self.filters.report_date > getdate(nowdate()) \
			else self.filters.report_date

	def run(self, args):
		party_naming_by = frappe.db.get_value(args.get("naming_by")[0], None, args.get("naming_by")[1])
		columns = self.get_columns(party_naming_by, args)
		data = self.get_data(party_naming_by, args)
		data_out = self.get_grouped_data(columns, data)
		chart = self.get_chart_data(columns, data)

		return columns, data_out, None, chart

	def get_columns(self, party_naming_by, args):
		columns = [
			{
				"label": _("Posting Date"),
				"fieldtype": "Date",
				"fieldname": "posting_date",
				"width": 80
			},
			{
				"label": _(args.get("party_type")),
				"fieldtype": "Link",
				"fieldname": "party",
				"options": args.get("party_type"),
				"width": 200
			}
		]

		if party_naming_by == "Naming Series":
			columns.append({
				"label": _(args.get("party_type") + " Name"),
				"fieldtype": "Link",
				"fieldname": "party_name",
				"options": args.get("party_type"),
				"width": 110
			})

		columns += [
			{
				"label": _("Voucher Type"),
				"fieldtype": "Data",
				"fieldname": "voucher_type",
				"width": 110
			},
			{
				"label": _("Voucher No"),
				"fieldtype": "Dynamic Link",
				"fieldname": "voucher_no",
				"width": 150,
				"options": "voucher_type",
			},
			{
				"label": _("Due Date"),
				"fieldtype": "Date",
				"fieldname": "due_date",
				"width": 80,
			}
		]

		if args.get("party_type") == "Supplier":
			columns += [
				{
					"label": _("Bill No"),
					"fieldtype": "Data",
					"fieldname": "bill_no",
					"width": 80
				},
				{
					"label": _("Bill Date"),
					"fieldtype": "Date",
					"fieldname": "bill_date",
					"width": 80,
				}
			]

		if self.filters.based_on_payment_terms:
			columns.append({
				"label": _("Payment Term"),
				"fieldname": "payment_term",
				"fieldtype": "Data",
				"width": 120
			})
			columns.append({
				"label": _("Invoice Grand Total"),
				"fieldname": "invoice_grand_total",
				"fieldtype": "Currency",
				"options": "currency",
				"width": 120
			})

		credit_or_debit_note = "Credit Note" if args.get("party_type") == "Customer" else "Debit Note"
		columns += [
			{
				"label": _("Invoiced Amount"),
				"fieldname": "invoiced_amount",
				"fieldtype": "Currency",
				"options": "currency",
				"width": 120
			},
			{
				"label": _("Paid Amount"),
				"fieldname": "paid_amount",
				"fieldtype": "Currency",
				"options": "currency",
				"width": 120
			},
			{
				"label": _(credit_or_debit_note),
				"fieldname": "return_amount",
				"fieldtype": "Currency",
				"options": "currency",
				"width": 120
			},
			{
				"label": _("Outstanding Amount"),
				"fieldname": "outstanding_amount",
				"fieldtype": "Currency",
				"options": "currency",
				"width": 120
			}
		]

		columns.append({
			"label": _("Age (Days)"),
			"fieldtype": "Int",
			"fieldname": "age",
			"width": 80,
		})

		self.ageing_col_idx_start = len(columns)

		if not "range1" in self.filters:
			self.filters["range1"] = "30"
		if not "range2" in self.filters:
			self.filters["range2"] = "60"
		if not "range3" in self.filters:
			self.filters["range3"] = "90"

		for i, label in enumerate(["0-{range1}".format(range1=self.filters["range1"]),
			"{range1}-{range2}".format(range1=cint(self.filters["range1"])+ 1, range2=self.filters["range2"]),
			"{range2}-{range3}".format(range2=cint(self.filters["range2"])+ 1, range3=self.filters["range3"]),
			"{range3}-{above}".format(range3=cint(self.filters["range3"])+ 1, above=_("Above"))]):
				columns.append({
					"label": label,
					"fieldname": "range{}".format(i+1),
					"fieldtype": "Currency",
					"options": "currency",
					"width": 120
				})

		columns += [
		{
			"fieldname": "currency",
			"label": _("Currency"),
			"fieldtype": "Link",
			"options": "Currency",
			"width": 50
		},
		{
			"fieldname": "pdc/lc_ref",
			"label": _("PDC/LC Ref"),
			"fieldtype": "Data",
			"width": 110
		},
		{
			"fieldname": "pdc/lc_amount",
			"label": _("PDC/LC Amount"),
			"fieldtype": "Currency",
			"options": "currency",
			"width": 130
		},
		{
			"fieldname": "remaining_balance",
			"label": _("Remaining Balance"),
			"fieldtype": "Currency",
			"options": "currency",
			"width": 130
		}]

		if args.get('party_type') == 'Customer':
			columns += [
				{
					"label": _("Customer LPO"),
					"fieldtype": "Data",
					"fieldname": "po_no",
					"width": 100,
				},
				{
					"fieldname": "delivery_note",
					"label": _("Delivery Note"),
					"fieldtype": "Link",
					"options": "Delivery Note",
					"width": 100
				},
				{
					"fieldname": "territory",
					"label": _("Territory"),
					"fieldtype": "Link",
					"options": "Territory",
					"width": 80
				},
				{
					"fieldname": "customer_group",
					"label": _("Customer Group"),
					"fieldtype": "Link",
					"options": "Customer Group",
					"width": 120
				},
				{
					"label": _("Sales Person"),
					"fieldtype": "Data",
					"fieldname": "sales_person",
					"width": 120,
				}
			]
		if args.get("party_type") == "Supplier":
			columns += [
				{
					"fieldname": "supplier_group",
					"label": _("Supplier Group"),
					"fieldtype": "Link",
					"options": "Supplier Group",
					"width": 120
				}
			]

		if args.get("party_type") == 'Customer':
			columns.append({
				"label": _("Customer Contact"),
				"fieldtype": "Link",
				"fieldname": "contact",
				"options": "Contact",
				"width": 130
			})

		columns.append({
			"fieldname": "remarks",
			"label": _("Remarks"),
			"fieldtype": "Data",
			"width": 200
		})

		return columns

	def get_data(self, party_naming_by, args):
		from erpnext.accounts.utils import get_currency_precision
		self.currency_precision = get_currency_precision() or 2
		self.dr_or_cr = "debit" if args.get("party_type") == "Customer" else "credit"

		future_vouchers = self.get_entries_after(self.filters.report_date, args.get("party_type"))

		if not self.filters.get("company"):
			self.filters["company"] = frappe.db.get_single_value('Global Defaults', 'default_company')

		self.company_currency = frappe.get_cached_value('Company',  self.filters.get("company"), "default_currency")

		return_entries = self.get_return_entries(args.get("party_type"))

		data = []
		self.pdc_details = get_pdc_details(args.get("party_type"), self.filters.report_date)
		gl_entries_data = self.get_entries_till(self.filters.report_date, args.get("party_type"))

		if gl_entries_data:
			voucher_nos = [d.voucher_no for d in gl_entries_data] or []
			dn_details = get_dn_details(args.get("party_type"), voucher_nos)
			self.voucher_details = get_voucher_details(args.get("party_type"), voucher_nos, dn_details)

		if self.filters.based_on_payment_terms and gl_entries_data:
			self.payment_term_map = self.get_payment_term_detail(voucher_nos)

		for gle in gl_entries_data:
			if self.is_receivable_or_payable(gle, self.dr_or_cr, future_vouchers, return_entries):
				outstanding_amount, credit_note_amount, payment_amount = self.get_outstanding_amount(
					gle,self.filters.report_date, self.dr_or_cr, return_entries)
				temp_outstanding_amt = outstanding_amount
				temp_credit_note_amt = credit_note_amount

				if abs(outstanding_amount) > 0.1/10**self.currency_precision:
					if self.filters.based_on_payment_terms and self.payment_term_map.get(gle.voucher_no):
						for d in self.payment_term_map.get(gle.voucher_no):
							# Allocate payment amount based on payment terms(FIFO order)
							payment_amount, d.payment_amount = self.allocate_based_on_fifo(payment_amount, d.payment_term_amount)

							term_outstanding_amount = d.payment_term_amount - d.payment_amount

							# Allocate credit note based on payment terms(FIFO order)
							credit_note_amount, d.credit_note_amount = self.allocate_based_on_fifo(credit_note_amount, term_outstanding_amount)

							term_outstanding_amount -= d.credit_note_amount

							row_outstanding = term_outstanding_amount
							# Allocate PDC based on payment terms(FIFO order)
							d.pdc_details, d.pdc_amount = self.allocate_pdc_amount_in_fifo(gle, row_outstanding)

							if term_outstanding_amount > 0:
								row = self.prepare_row(party_naming_by, args, gle, term_outstanding_amount,
									d.credit_note_amount, d.due_date, d.payment_amount , d.payment_term_amount,
									d.description, d.pdc_amount, d.pdc_details)
								data.append(row)

						if credit_note_amount:
							row = self.prepare_row_without_payment_terms(party_naming_by, args, gle, temp_outstanding_amt,
								temp_credit_note_amt)
							data.append(row)

					else:
						row = self.prepare_row_without_payment_terms(party_naming_by, args, gle, outstanding_amount,
							credit_note_amount)
						data.append(row)
		return data

	def get_grouped_data(self, columns, data):
		if not self.filters.get("group_by") or self.filters.get("group_by") == "Ungrouped":
			return data

		total_fields = [c['fieldname'] for c in columns
			if c['fieldtype'] in ['Float', 'Currency', 'Int'] and c['fieldname'] != 'age']
		group_field = self.filters.get("group_by").replace("Group by ", "")
		group_fieldname = scrub(group_field)
		group_fieldname = "party" if group_fieldname in ['customer', 'supplier'] else group_fieldname
		group_rows = OrderedDict()
		group_totals = {}
		for row in data:
			group = row.get(group_fieldname)
			group_rows.setdefault(group, [])
			group_rows[group].append(row)

			group_totals.setdefault(group, {})
			for total_field in total_fields:
				group_totals[group].setdefault(total_field, 0)
				group_totals[group][total_field] += row[total_field]

		out = []
		for group, rows in iteritems(group_rows):
			group_totals[group]['party'] = "'Total: {0}'".format(group)
			if group_fieldname == 'party':
				group_totals[group]['currency'] = rows[0]['currency']

			out.append({"party": "'{0}: {1}'".format(group_field, group)})
			out += rows
			out.append(group_totals[group])
			out.append({})

		return out

	def allocate_pdc_amount_in_fifo(self, gle, row_outstanding):
		pdc_list = self.pdc_details.get((gle.voucher_no, gle.party), [])

		pdc_details = []
		pdc_amount = 0
		for pdc in pdc_list:
			if row_outstanding <= pdc.pdc_amount:
				pdc_amount += row_outstanding
				pdc.pdc_amount -= row_outstanding
				if row_outstanding and pdc.pdc_ref and pdc.pdc_date:
					pdc_details.append(cstr(pdc.pdc_ref) + "/" + formatdate(pdc.pdc_date))
				row_outstanding = 0

			else:
				pdc_amount = pdc.pdc_amount
				if pdc.pdc_amount and pdc.pdc_ref and pdc.pdc_date:
					pdc_details.append(cstr(pdc.pdc_ref) + "/" + formatdate(pdc.pdc_date))
				pdc.pdc_amount = 0
				row_outstanding -= pdc_amount

		return pdc_details, pdc_amount

	def prepare_row_without_payment_terms(self, party_naming_by, args, gle, outstanding_amount, credit_note_amount):
		pdc_list = self.pdc_details.get((gle.voucher_no, gle.party), [])
		pdc_amount = 0
		pdc_details = []
		for d in pdc_list:
			pdc_amount += flt(d.pdc_amount)
			if pdc_amount and d.pdc_ref and d.pdc_date:
				pdc_details.append(cstr(d.pdc_ref) + "/" + formatdate(d.pdc_date))

		row = self.prepare_row(party_naming_by, args, gle, outstanding_amount,
			credit_note_amount, pdc_amount=pdc_amount, pdc_details=pdc_details)

		return row


	def allocate_based_on_fifo(self, total_amount, row_amount):
		allocated_amount = 0
		if row_amount <= total_amount:
			allocated_amount = row_amount
			total_amount -= row_amount
		else:
			allocated_amount = total_amount
			total_amount = 0

		return total_amount, allocated_amount

	def prepare_row(self, party_naming_by, args, gle, outstanding_amount, credit_note_amount,
		due_date=None, paid_amt=None, payment_term_amount=None, payment_term=None, pdc_amount=None, pdc_details=None):
		row = frappe._dict({"posting_date": gle.posting_date, "party": gle.party})

		# customer / supplier name
		if party_naming_by == "Naming Series":
			row["party_name"] = self.get_party_name(gle.party_type, gle.party)

		if args.get("party_type") == 'Customer':
			row["contact"] = self.get_customer_contact(gle.party_type, gle.party)

		# get due date
		if not due_date:
			due_date = self.voucher_details.get(gle.voucher_no, {}).get("due_date", "")
		bill_date = self.voucher_details.get(gle.voucher_no, {}).get("bill_date", "")

		row["voucher_type"] = gle.voucher_type
		row["voucher_no"] = gle.voucher_no
		row["due_date"] = due_date

		# get supplier bill details
		if args.get("party_type") == "Supplier":
			row["bill_no"] = self.voucher_details.get(gle.voucher_no, {}).get("bill_no", "")
			row["bill_date"] = self.voucher_details.get(gle.voucher_no, {}).get("bill_date", "")

		# invoiced and paid amounts
		invoiced_amount = gle.get(self.dr_or_cr) if (gle.get(self.dr_or_cr) > 0) else 0

		if self.filters.based_on_payment_terms:
			row["payment_term"] = payment_term
			row["invoice_grand_total"] = invoiced_amount
			if payment_term_amount:
				invoiced_amount = payment_term_amount

		if not payment_term_amount:
			paid_amt = invoiced_amount - outstanding_amount - credit_note_amount

		row["invoiced_amount"] = invoiced_amount
		row["paid_amount"] = paid_amt
		row["return_amount"] = credit_note_amount
		row["outstanding_amount"] = outstanding_amount

		# ageing data
		if self.filters.ageing_based_on == "Due Date":
			entry_date = due_date
		elif self.filters.ageing_based_on == "Supplier Invoice Date":
			entry_date = bill_date
		else:
			entry_date = gle.posting_date

		ageing_data = get_ageing_data(cint(self.filters.range1), cint(self.filters.range2),
			cint(self.filters.range3), self.age_as_on, entry_date, outstanding_amount)
		row["age"] = ageing_data[0]
		for i in range(4):
			row["range{}".format(i+1)] = ageing_data[i+1]

		# issue 6371-Ageing buckets should not have amounts if due date is not reached
		if self.filters.ageing_based_on == "Due Date" \
				and getdate(due_date) > getdate(self.filters.report_date):
			for i in range(4):
				row["range{}".format(i+1)] = 0

		if self.filters.ageing_based_on == "Supplier Invoice Date" \
				and getdate(bill_date) > getdate(self.filters.report_date):
			for i in range(4):
				row["range{}".format(i+1)] = 0

		if self.filters.get(scrub(args.get("party_type"))):
			row["currency"] = gle.account_currency
		else:
			row["currency"] = self.company_currency

		remaining_balance = outstanding_amount - flt(pdc_amount)
		pdc_details = ", ".join(pdc_details)

		row["pdc/lc_ref"] = pdc_details
		row["pdc/lc_amount"] = pdc_amount
		row["remaining_balance"] = remaining_balance

		if args.get('party_type') == 'Customer':
			# customer LPO
			row["po_no"] = self.voucher_details.get(gle.voucher_no, {}).get("po_no")

			# Delivery Note
			row["delivery_note"] = self.voucher_details.get(gle.voucher_no, {}).get("delivery_note")

		# customer territory / supplier group
		if args.get("party_type") == "Customer":
			row["territory"] = self.get_territory(gle.party)
			row["customer_group"] = self.get_customer_group(gle.party)
			row["sales_person"] = self.get_sales_person(gle.voucher_no, gle.against_voucher, gle.party)
		if args.get("party_type") == "Supplier":
			row["supplier_group"] = self.get_supplier_group(gle.party)

		row["remarks"] = gle.remarks

		return row

	def get_entries_after(self, report_date, party_type):
		# returns a distinct list
		return list(set([(e.voucher_type, e.voucher_no) for e in self.get_gl_entries(party_type, report_date, for_future=True)]))

	def get_entries_till(self, report_date, party_type):
		# returns a generator
		return self.get_gl_entries(party_type, report_date)

	def is_receivable_or_payable(self, gle, dr_or_cr, future_vouchers, return_entries):
		return (
			# advance
			(not gle.against_voucher) or

			# against sales order/purchase order
			(gle.against_voucher_type in ["Sales Order", "Purchase Order"]) or

			# sales invoice/purchase invoice
			(gle.against_voucher==gle.voucher_no and gle.get(dr_or_cr) > 0) or

			# standalone credit notes
			(gle.against_voucher==gle.voucher_no and gle.voucher_no in return_entries and not return_entries.get(gle.voucher_no)) or

			# entries adjusted with future vouchers
			((gle.against_voucher_type, gle.against_voucher) in future_vouchers)
		)

	def get_return_entries(self, party_type):
		doctype = "Sales Invoice" if party_type=="Customer" else "Purchase Invoice"
		return_entries = frappe._dict(frappe.get_all(doctype,
			filters={"is_return": 1, "docstatus": 1}, fields=["name", "return_against"], as_list=1))
		return return_entries

	def get_outstanding_amount(self, gle, report_date, dr_or_cr, return_entries):
		payment_amount, credit_note_amount = 0.0, 0.0
		reverse_dr_or_cr = "credit" if dr_or_cr=="debit" else "debit"
		for e in self.get_gl_entries_for(gle.party, gle.party_type, gle.voucher_type, gle.voucher_no):
			if getdate(e.posting_date) <= report_date \
				and (e.name!=gle.name or (e.voucher_no in return_entries and not return_entries.get(e.voucher_no))):

				amount = flt(e.get(reverse_dr_or_cr), self.currency_precision) - flt(e.get(dr_or_cr), self.currency_precision)
				if e.voucher_no not in return_entries:
					payment_amount += amount
				else:
					credit_note_amount += amount

<<<<<<< HEAD
		# for stand alone credit/debit note
		if gle.voucher_no in return_entries and flt(gle.get(reverse_dr_or_cr)) - flt(gle.get(dr_or_cr) > 0):
			amount = flt(gle.get(reverse_dr_or_cr), self.currency_precision) - flt(gle.get(dr_or_cr), self.currency_precision)
			credit_note_amount += amount
			payment_amount -= amount

		outstanding_amount = (flt((flt(gle.get(dr_or_cr), self.currency_precision)
			- flt(gle.get(reverse_dr_or_cr), self.currency_precision)
			- payment_amount - credit_note_amount), self.currency_precision))
=======
		voucher_amount = flt(gle.get(dr_or_cr), self.currency_precision) - flt(gle.get(reverse_dr_or_cr), self.currency_precision)
		if gle.voucher_no in return_entries and not return_entries.get(gle.voucher_no):
			voucher_amount = 0
>>>>>>> 332b4171

		outstanding_amount = flt((voucher_amount - payment_amount - credit_note_amount), self.currency_precision)
		credit_note_amount = flt(credit_note_amount, self.currency_precision)

		return outstanding_amount, credit_note_amount, payment_amount

	def get_party_name(self, party_type, party_name):
		return self.get_party_map(party_type).get(party_name, {}).get("customer_name" if party_type == "Customer" else "supplier_name") or ""

	def get_customer_contact(self, party_type, party_name):
		return self.get_party_map(party_type).get(party_name, {}).get("customer_primary_contact")

	def get_territory(self, party_name):
		return self.get_party_map("Customer").get(party_name, {}).get("territory")

	def get_sales_person(self, voucher_no, against_voucher, party_name):
		return self.voucher_details.get(voucher_no, {}).get("sales_person")\
			or self.voucher_details.get(against_voucher, {}).get("sales_person")\
			or self.get_party_map("Customer").get(party_name, {}).get("sales_person")

	def get_customer_group(self, party_name):
		return self.get_party_map("Customer").get(party_name, {}).get("customer_group")

	def get_supplier_group(self, party_name):
		return self.get_party_map("Supplier").get(party_name, {}).get("supplier_group")

	def get_party_map(self, party_type):
		if not hasattr(self, "party_map"):
			if party_type == "Customer":
				party_data = frappe.db.sql("""
					select
						p.name, p.customer_name, p.territory, p.customer_group, p.customer_primary_contact,
						GROUP_CONCAT(steam.sales_person SEPARATOR ', ') as sales_person
					from `tabCustomer` p
					left join `tabSales Team` steam on steam.parent = p.name and steam.parenttype = 'Customer'
					group by p.name
				""", as_dict=True)
			elif party_type == "Supplier":
				party_data = frappe.db.sql("""
					select p.name, p.supplier_name, p.supplier_group
					from `tabSupplier` p
				""", as_dict=True)
			else:
				party_data = []

			self.party_map = dict([(r.name, r) for r in party_data])

		return self.party_map

	def get_gl_entries(self, party_type, date=None, for_future=False):
		conditions, values = self.prepare_conditions(party_type)

		if self.filters.get(scrub(party_type)):
			select_fields = "sum(debit_in_account_currency) as debit, sum(credit_in_account_currency) as credit"
		else:
			select_fields = "sum(debit) as debit, sum(credit) as credit"

		if date and not for_future:
			conditions += " and posting_date <= '%s'" % date

		if date and for_future:
			conditions += " and posting_date > '%s'" % date

		self.gl_entries = frappe.db.sql("""
			select
				name, posting_date, account, party_type, party, voucher_type, voucher_no,
				against_voucher_type, against_voucher, account_currency, remarks, {0}
			from
				`tabGL Entry`
			where
				docstatus < 2 and party_type=%s and (party is not null and party != '') {1}
				group by voucher_type, voucher_no, against_voucher_type, against_voucher, party
				order by posting_date, party"""
			.format(select_fields, conditions), values, as_dict=True)

		return self.gl_entries

	def prepare_conditions(self, party_type):
		conditions = [""]
		values = [party_type]

		party_type_field = scrub(party_type)

		if self.filters.company:
			conditions.append("company=%s")
			values.append(self.filters.company)

		company_finance_book = erpnext.get_default_finance_book(self.filters.company)

		if not self.filters.finance_book or (self.filters.finance_book == company_finance_book):
			conditions.append("ifnull(finance_book,'') in (%s, '')")
			values.append(company_finance_book)
		elif self.filters.finance_book:
			conditions.append("ifnull(finance_book,'') = %s")
			values.append(self.filters.finance_book)

		if self.filters.get(party_type_field):
			conditions.append("party=%s")
			values.append(self.filters.get(party_type_field))

		if party_type_field=="customer":
			account_type = "Receivable"
			if self.filters.get("customer_group"):
				lft, rgt = frappe.db.get_value("Customer Group",
					self.filters.get("customer_group"), ["lft", "rgt"])

				conditions.append("""party in (select name from tabCustomer
					where exists(select name from `tabCustomer Group` where lft >= {0} and rgt <= {1}
						and name=tabCustomer.customer_group))""".format(lft, rgt))

			if self.filters.get("territory"):
				lft, rgt = frappe.db.get_value("Territory",
					self.filters.get("territory"), ["lft", "rgt"])

				conditions.append("""party in (select name from tabCustomer
					where exists(select name from `tabTerritory` where lft >= {0} and rgt <= {1}
						and name=tabCustomer.territory))""".format(lft, rgt))

			if self.filters.get("payment_terms_template"):
				conditions.append("party in (select name from tabCustomer where payment_terms=%s)")
				values.append(self.filters.get("payment_terms_template"))

			if self.filters.get("sales_partner"):
				conditions.append("party in (select name from tabCustomer where default_sales_partner=%s)")
				values.append(self.filters.get("sales_partner"))

			if self.filters.get("sales_person"):
				lft, rgt = frappe.db.get_value("Sales Person",
					self.filters.get("sales_person"), ["lft", "rgt"])

				conditions.append("""exists(select name from `tabSales Team` steam where
					steam.sales_person in (select name from `tabSales Person` where lft >= {0} and rgt <= {1})
					and ((steam.parent = voucher_no and steam.parenttype = voucher_type)
						or (steam.parent = against_voucher and steam.parenttype = against_voucher_type)
						or (steam.parent = party and steam.parenttype = 'Customer')))""".format(lft, rgt))

		elif party_type_field=="supplier":
			account_type = "Payable"
			if self.filters.get("supplier_group"):
				conditions.append("""party in (select name from tabSupplier
					where supplier_group=%s)""")
				values.append(self.filters.get("supplier_group"))

		accounts = [d.name for d in frappe.get_all("Account",
			filters={"account_type": account_type, "company": self.filters.company})]
		conditions.append("account in (%s)" % ','.join(['%s'] *len(accounts)))
		values += accounts

		return " and ".join(conditions), values

	def get_gl_entries_for(self, party, party_type, against_voucher_type, against_voucher):
		if not hasattr(self, "gl_entries_map"):
			self.gl_entries_map = {}
			for gle in self.get_gl_entries(party_type):
				if gle.against_voucher_type and gle.against_voucher:
					self.gl_entries_map.setdefault(gle.party, {})\
						.setdefault(gle.against_voucher_type, {})\
						.setdefault(gle.against_voucher, [])\
						.append(gle)

		return self.gl_entries_map.get(party, {})\
			.get(against_voucher_type, {})\
			.get(against_voucher, [])

	def get_payment_term_detail(self, voucher_nos):
		payment_term_map = frappe._dict()
		payment_terms_details = frappe.db.sql(""" select si.name,
			party_account_currency, currency, si.conversion_rate,
			ps.due_date, ps.payment_amount, ps.description
			from `tabSales Invoice` si, `tabPayment Schedule` ps
			where si.name = ps.parent and
			si.docstatus = 1 and si.company = '%s' and
			si.name in (%s) order by ps.due_date
		"""	% (frappe.db.escape(self.filters.company), ','.join(['%s'] *len(voucher_nos))),
		(tuple(voucher_nos)), as_dict = 1)

		for d in payment_terms_details:
			if self.filters.get("customer") and d.currency == d.party_account_currency:
				payment_term_amount = d.payment_amount
			else:
				payment_term_amount = flt(flt(d.payment_amount) * flt(d.conversion_rate), self.currency_precision)

			payment_term_map.setdefault(d.name, []).append(frappe._dict({
				"due_date": d.due_date,
				"payment_term_amount": payment_term_amount,
				"description": d.description
			}))
		return payment_term_map

	def get_chart_data(self, columns, data):
		ageing_columns = columns[self.ageing_col_idx_start : self.ageing_col_idx_start+4]
		rows = []
		for d in data:
			rows.append(
				{
					'values': [d["range{}".format(i+1)] for i in range(4)]
				}
			)

		return {
			"data": {
				'labels': [d.get("label") for d in ageing_columns],
				'datasets': rows
			},
			"type": 'percentage'
		}

def execute(filters=None):
	args = {
		"party_type": "Customer",
		"naming_by": ["Selling Settings", "cust_master_name"],
	}
	return ReceivablePayableReport(filters).run(args)

def get_ageing_data(first_range, second_range, third_range, age_as_on, entry_date, outstanding_amount):
	# [0-30, 30-60, 60-90, 90-above]
	outstanding_range = [0.0, 0.0, 0.0, 0.0]

	if not (age_as_on and entry_date):
		return [0] + outstanding_range

	age = (getdate(age_as_on) - getdate(entry_date)).days or 0
	index = None
	for i, days in enumerate([first_range, second_range, third_range]):
		if age <= days:
			index = i
			break

	if index is None: index = 3
	outstanding_range[index] = outstanding_amount

	return [age] + outstanding_range

def get_pdc_details(party_type, report_date):
	pdc_details = frappe._dict()
	pdc_via_pe = frappe.db.sql("""
		select
			pref.reference_name as invoice_no, pent.party, pent.party_type,
			pent.posting_date as pdc_date, ifnull(pref.allocated_amount,0) as pdc_amount,
			pent.reference_no as pdc_ref
		from
			`tabPayment Entry` as pent inner join `tabPayment Entry Reference` as pref
		on
			(pref.parent = pent.name)
		where
			pent.docstatus < 2 and pent.posting_date > %s
			and pent.party_type = %s
		""", (report_date, party_type), as_dict=1)

	for pdc in pdc_via_pe:
			pdc_details.setdefault((pdc.invoice_no, pdc.party), []).append(pdc)

	if scrub(party_type):
		amount_field = ("jea.debit_in_account_currency"
			if party_type == 'Supplier' else "jea.credit_in_account_currency")
	else:
		amount_field = "jea.debit + jea.credit"

	pdc_via_je = frappe.db.sql("""
		select
			jea.reference_name as invoice_no, jea.party, jea.party_type,
			je.posting_date as pdc_date, ifnull({0},0) as pdc_amount,
			je.cheque_no as pdc_ref
		from
			`tabJournal Entry` as je inner join `tabJournal Entry Account` as jea
		on
			(jea.parent = je.name)
		where
			je.docstatus < 2 and je.posting_date > %s
			and jea.party_type = %s
		""".format(amount_field), (report_date, party_type), as_dict=1)

	for pdc in pdc_via_je:
		pdc_details.setdefault((pdc.invoice_no, pdc.party), []).append(pdc)

	return pdc_details

def get_dn_details(party_type, voucher_nos):
	dn_details = frappe._dict()

	if party_type == "Customer":
		for si in frappe.db.sql("""
			select
				parent, GROUP_CONCAT(delivery_note SEPARATOR ', ') as dn
			from
				`tabSales Invoice Item`
			where
				docstatus=1 and delivery_note is not null and delivery_note != ''
				and parent in (%s) group by parent
			""" %(','.join(['%s'] * len(voucher_nos))), tuple(voucher_nos) , as_dict=1):
			dn_details.setdefault(si.parent, si.dn)

		for si in frappe.db.sql("""
			select
				against_sales_invoice as parent, GROUP_CONCAT(parent SEPARATOR ', ') as dn
			from
				`tabDelivery Note Item`
			where
				docstatus=1 and against_sales_invoice is not null and against_sales_invoice != ''
				and against_sales_invoice in (%s)
				group by against_sales_invoice
			""" %(','.join(['%s'] * len(voucher_nos))), tuple(voucher_nos) , as_dict=1):
			if si.parent in dn_details:
				dn_details[si.parent] += ', %s' %(si.dn)
			else:
				dn_details.setdefault(si.parent, si.dn)

	return dn_details

def get_voucher_details(party_type, voucher_nos, dn_details):
	voucher_details = frappe._dict()

	if party_type == "Customer":
		for si in frappe.db.sql("""
			select inv.name, inv.due_date, inv.po_no, GROUP_CONCAT(steam.sales_person SEPARATOR ', ') as sales_person
			from `tabSales Invoice` inv
			left join `tabSales Team` steam on steam.parent = inv.name and steam.parenttype = 'Sales Invoice'
			where inv.docstatus=1 and inv.name in (%s)
			group by inv.name
			""" %(','.join(['%s'] *len(voucher_nos))), (tuple(voucher_nos)), as_dict=1):
				si['delivery_note'] = dn_details.get(si.name)
				voucher_details.setdefault(si.name, si)

	if party_type == "Supplier":
		for pi in frappe.db.sql("""select name, due_date, bill_no, bill_date
			from `tabPurchase Invoice` where docstatus = 1 and name in (%s)
			""" %(','.join(['%s'] *len(voucher_nos))), (tuple(voucher_nos)), as_dict=1):
			voucher_details.setdefault(pi.name, pi)

	for pi in frappe.db.sql("""select name, due_date, bill_no, bill_date from
		`tabJournal Entry` where docstatus = 1 and bill_no is not NULL and name in (%s)
		""" %(','.join(['%s'] *len(voucher_nos))), (tuple(voucher_nos)), as_dict=1):
			voucher_details.setdefault(pi.name, pi)

	return voucher_details<|MERGE_RESOLUTION|>--- conflicted
+++ resolved
@@ -285,9 +285,10 @@
 			self.payment_term_map = self.get_payment_term_detail(voucher_nos)
 
 		for gle in gl_entries_data:
-			if self.is_receivable_or_payable(gle, self.dr_or_cr, future_vouchers, return_entries):
+			if self.is_receivable_or_payable(gle, self.dr_or_cr, future_vouchers):
 				outstanding_amount, credit_note_amount, payment_amount = self.get_outstanding_amount(
 					gle,self.filters.report_date, self.dr_or_cr, return_entries)
+
 				temp_outstanding_amt = outstanding_amount
 				temp_credit_note_amt = credit_note_amount
 
@@ -513,7 +514,7 @@
 		# returns a generator
 		return self.get_gl_entries(party_type, report_date)
 
-	def is_receivable_or_payable(self, gle, dr_or_cr, future_vouchers, return_entries):
+	def is_receivable_or_payable(self, gle, dr_or_cr, future_vouchers):
 		return (
 			# advance
 			(not gle.against_voucher) or
@@ -533,24 +534,20 @@
 
 	def get_return_entries(self, party_type):
 		doctype = "Sales Invoice" if party_type=="Customer" else "Purchase Invoice"
-		return_entries = frappe._dict(frappe.get_all(doctype,
-			filters={"is_return": 1, "docstatus": 1}, fields=["name", "return_against"], as_list=1))
-		return return_entries
+		return [d.name for d in frappe.get_all(doctype, filters={"is_return": 1, "docstatus": 1})]
 
 	def get_outstanding_amount(self, gle, report_date, dr_or_cr, return_entries):
 		payment_amount, credit_note_amount = 0.0, 0.0
 		reverse_dr_or_cr = "credit" if dr_or_cr=="debit" else "debit"
+
 		for e in self.get_gl_entries_for(gle.party, gle.party_type, gle.voucher_type, gle.voucher_no):
-			if getdate(e.posting_date) <= report_date \
-				and (e.name!=gle.name or (e.voucher_no in return_entries and not return_entries.get(e.voucher_no))):
-
+			if getdate(e.posting_date) <= report_date and e.name!=gle.name:
 				amount = flt(e.get(reverse_dr_or_cr), self.currency_precision) - flt(e.get(dr_or_cr), self.currency_precision)
 				if e.voucher_no not in return_entries:
 					payment_amount += amount
 				else:
 					credit_note_amount += amount
 
-<<<<<<< HEAD
 		# for stand alone credit/debit note
 		if gle.voucher_no in return_entries and flt(gle.get(reverse_dr_or_cr)) - flt(gle.get(dr_or_cr) > 0):
 			amount = flt(gle.get(reverse_dr_or_cr), self.currency_precision) - flt(gle.get(dr_or_cr), self.currency_precision)
@@ -560,13 +557,7 @@
 		outstanding_amount = (flt((flt(gle.get(dr_or_cr), self.currency_precision)
 			- flt(gle.get(reverse_dr_or_cr), self.currency_precision)
 			- payment_amount - credit_note_amount), self.currency_precision))
-=======
-		voucher_amount = flt(gle.get(dr_or_cr), self.currency_precision) - flt(gle.get(reverse_dr_or_cr), self.currency_precision)
-		if gle.voucher_no in return_entries and not return_entries.get(gle.voucher_no):
-			voucher_amount = 0
->>>>>>> 332b4171
-
-		outstanding_amount = flt((voucher_amount - payment_amount - credit_note_amount), self.currency_precision)
+
 		credit_note_amount = flt(credit_note_amount, self.currency_precision)
 
 		return outstanding_amount, credit_note_amount, payment_amount
