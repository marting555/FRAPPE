# Copyright (c) 2015, Frappe Technologies Pvt. Ltd.
# License: GNU General Public License v3. See license.txt

from __future__ import unicode_literals
import frappe, erpnext
from frappe import _, scrub
from frappe.utils import getdate, nowdate, flt, cint, formatdate, cstr
from collections import OrderedDict
from six import iteritems

class ReceivablePayableReport(object):
	def __init__(self, filters=None):
		self.filters = frappe._dict(filters or {})
		self.filters.report_date = getdate(self.filters.report_date or nowdate())
		self.age_as_on = getdate(nowdate()) \
			if self.filters.report_date > getdate(nowdate()) \
			else self.filters.report_date

	def run(self, args):
		party_naming_by = frappe.db.get_value(args.get("naming_by")[0], None, args.get("naming_by")[1])
		columns = self.get_columns(party_naming_by, args)
		data = self.get_data(party_naming_by, args)
		data_out = self.get_grouped_data(columns, data)
		chart = self.get_chart_data(columns, data)

		return columns, data_out, None, chart

	def get_columns(self, party_naming_by, args):
		columns = [
			{
				"label": _("Posting Date"),
				"fieldtype": "Date",
				"fieldname": "posting_date",
				"width": 80
			},
			{
				"label": _(args.get("party_type")),
				"fieldtype": "Link",
				"fieldname": "party",
				"options": args.get("party_type"),
				"width": 200
			}
		]

		if party_naming_by == "Naming Series":
			columns.append({
				"label": _(args.get("party_type") + " Name"),
				"fieldtype": "Link",
				"fieldname": "party_name",
				"options": args.get("party_type"),
				"width": 110
			})

		columns += [
			{
				"label": _("Voucher Type"),
				"fieldtype": "Data",
				"fieldname": "voucher_type",
				"width": 110
			},
			{
				"label": _("Voucher No"),
				"fieldtype": "Dynamic Link",
				"fieldname": "voucher_no",
				"width": 150,
				"options": "voucher_type",
			},
			{
				"label": _("Due Date"),
				"fieldtype": "Date",
				"fieldname": "due_date",
				"width": 80,
			}
		]

		if args.get("party_type") == "Supplier":
			columns += [
				{
					"label": _("Bill No"),
					"fieldtype": "Data",
					"fieldname": "bill_no",
					"width": 80
				},
				{
					"label": _("Bill Date"),
					"fieldtype": "Date",
					"fieldname": "bill_date",
					"width": 80,
				}
			]

		if self.filters.based_on_payment_terms:
			columns.append({
				"label": _("Payment Term"),
				"fieldname": "payment_term",
				"fieldtype": "Data",
				"width": 120
			})
			columns.append({
				"label": _("Invoice Grand Total"),
				"fieldname": "invoice_grand_total",
				"fieldtype": "Currency",
				"options": "currency",
				"width": 120
			})

		credit_or_debit_note = "Credit Note" if args.get("party_type") == "Customer" else "Debit Note"
		columns += [
			{
				"label": _("Invoiced Amount"),
				"fieldname": "invoiced_amount",
				"fieldtype": "Currency",
				"options": "currency",
				"width": 120
			},
			{
				"label": _("Paid Amount"),
				"fieldname": "paid_amount",
				"fieldtype": "Currency",
				"options": "currency",
				"width": 120
			},
			{
				"label": _(credit_or_debit_note),
				"fieldname": "return_amount",
				"fieldtype": "Currency",
				"options": "currency",
				"width": 120
			},
			{
				"label": _("Outstanding Amount"),
				"fieldname": "outstanding_amount",
				"fieldtype": "Currency",
				"options": "currency",
				"width": 120
			}
		]

		columns.append({
			"label": _("Age (Days)"),
			"fieldtype": "Int",
			"fieldname": "age",
			"width": 80,
		})

		self.ageing_col_idx_start = len(columns)

		if not "range1" in self.filters:
			self.filters["range1"] = "30"
		if not "range2" in self.filters:
			self.filters["range2"] = "60"
		if not "range3" in self.filters:
			self.filters["range3"] = "90"

		for i, label in enumerate(["0-{range1}".format(range1=self.filters["range1"]),
			"{range1}-{range2}".format(range1=cint(self.filters["range1"])+ 1, range2=self.filters["range2"]),
			"{range2}-{range3}".format(range2=cint(self.filters["range2"])+ 1, range3=self.filters["range3"]),
			"{range3}-{above}".format(range3=cint(self.filters["range3"])+ 1, above=_("Above"))]):
				columns.append({
					"label": label,
					"fieldname": "range{}".format(i+1),
					"fieldtype": "Currency",
					"options": "currency",
					"width": 120
				})

		columns += [
		{
			"fieldname": "currency",
			"label": _("Currency"),
			"fieldtype": "Link",
			"options": "Currency",
			"width": 50
		},
		{
			"fieldname": "pdc/lc_ref",
			"label": _("PDC/LC Ref"),
			"fieldtype": "Data",
			"width": 110
		},
		{
			"fieldname": "pdc/lc_amount",
			"label": _("PDC/LC Amount"),
			"fieldtype": "Currency",
			"options": "currency",
			"width": 130
		},
		{
			"fieldname": "remaining_balance",
			"label": _("Remaining Balance"),
			"fieldtype": "Currency",
			"options": "currency",
			"width": 130
		}]

		if args.get('party_type') == 'Customer':
			columns += [
				{
					"label": _("Customer LPO"),
					"fieldtype": "Data",
					"fieldname": "po_no",
					"width": 100,
				},
				{
					"fieldname": "delivery_note",
					"label": _("Delivery Note"),
					"fieldtype": "Link",
					"options": "Delivery Note",
					"width": 100
				},
				{
					"fieldname": "territory",
					"label": _("Territory"),
					"fieldtype": "Link",
					"options": "Territory",
					"width": 80
				},
				{
					"fieldname": "customer_group",
					"label": _("Customer Group"),
					"fieldtype": "Link",
					"options": "Customer Group",
					"width": 120
				},
				{
					"label": _("Sales Person"),
					"fieldtype": "Data",
					"fieldname": "sales_person",
					"width": 120,
				}
			]
		if args.get("party_type") == "Supplier":
			columns += [
				{
					"fieldname": "supplier_group",
					"label": _("Supplier Group"),
					"fieldtype": "Link",
					"options": "Supplier Group",
					"width": 120
				}
			]

		if args.get("party_type") == 'Customer':
			columns.append({
				"label": _("Customer Contact"),
				"fieldtype": "Link",
				"fieldname": "contact",
				"options": "Contact",
				"width": 130
			})

		columns.append({
			"fieldname": "remarks",
			"label": _("Remarks"),
			"fieldtype": "Data",
			"width": 200
		})

		return columns

	def get_data(self, party_naming_by, args):
		from erpnext.accounts.utils import get_currency_precision
		self.currency_precision = get_currency_precision() or 2
		self.dr_or_cr = "debit" if args.get("party_type") == "Customer" else "credit"

		future_vouchers = self.get_entries_after(self.filters.report_date, args.get("party_type"))

		if not self.filters.get("company"):
			self.filters["company"] = frappe.db.get_single_value('Global Defaults', 'default_company')

		self.company_currency = frappe.get_cached_value('Company',  self.filters.get("company"), "default_currency")

		return_entries = self.get_return_entries(args.get("party_type"))

		data = []
		self.pdc_details = get_pdc_details(args.get("party_type"), self.filters.report_date)
		gl_entries_data = self.get_entries_till(self.filters.report_date, args.get("party_type"))

		if gl_entries_data:
			voucher_nos = [d.voucher_no for d in gl_entries_data] or []
			dn_details = get_dn_details(args.get("party_type"), voucher_nos)
			self.voucher_details = get_voucher_details(args.get("party_type"), voucher_nos, dn_details)

		if self.filters.based_on_payment_terms and gl_entries_data:
			self.payment_term_map = self.get_payment_term_detail(voucher_nos)

		for gle in gl_entries_data:
			if self.is_receivable_or_payable(gle, self.dr_or_cr, future_vouchers) and self.is_in_cost_center(gle):
				outstanding_amount, credit_note_amount, payment_amount = self.get_outstanding_amount(
					gle,self.filters.report_date, self.dr_or_cr, return_entries)

				temp_outstanding_amt = outstanding_amount
				temp_credit_note_amt = credit_note_amount

				if abs(outstanding_amount) > 0.1/10**self.currency_precision:
					if self.filters.based_on_payment_terms and self.payment_term_map.get(gle.voucher_no):
						for d in self.payment_term_map.get(gle.voucher_no):
							# Allocate payment amount based on payment terms(FIFO order)
							payment_amount, d.payment_amount = self.allocate_based_on_fifo(payment_amount, d.payment_term_amount)

							term_outstanding_amount = d.payment_term_amount - d.payment_amount

							# Allocate credit note based on payment terms(FIFO order)
							credit_note_amount, d.credit_note_amount = self.allocate_based_on_fifo(credit_note_amount, term_outstanding_amount)

							term_outstanding_amount -= d.credit_note_amount

							row_outstanding = term_outstanding_amount
							# Allocate PDC based on payment terms(FIFO order)
							d.pdc_details, d.pdc_amount = self.allocate_pdc_amount_in_fifo(gle, row_outstanding)

							if term_outstanding_amount > 0:
								row = self.prepare_row(party_naming_by, args, gle, term_outstanding_amount,
									d.credit_note_amount, d.due_date, d.payment_amount , d.payment_term_amount,
									d.description, d.pdc_amount, d.pdc_details)
								data.append(row)

						if credit_note_amount:
							row = self.prepare_row_without_payment_terms(party_naming_by, args, gle, temp_outstanding_amt,
								temp_credit_note_amt)
							data.append(row)

					else:
						row = self.prepare_row_without_payment_terms(party_naming_by, args, gle, outstanding_amount,
							credit_note_amount)
						data.append(row)
		return data

	def get_grouped_data(self, columns, data):
		if not self.filters.get("group_by") or self.filters.get("group_by") == "Ungrouped":
			return data

		total_fields = [c['fieldname'] for c in columns
			if c['fieldtype'] in ['Float', 'Currency', 'Int'] and c['fieldname'] != 'age']
		group_field = self.filters.get("group_by").replace("Group by ", "")
		group_fieldname = scrub(group_field)
		group_fieldname = "party" if group_fieldname in ['customer', 'supplier'] else group_fieldname
		group_rows = OrderedDict()
		group_totals = {}
		for row in data:
			group = row.get(group_fieldname)
			group_rows.setdefault(group, [])
			group_rows[group].append(row)

			group_totals.setdefault(group, {})
			for total_field in total_fields:
				group_totals[group].setdefault(total_field, 0)
				group_totals[group][total_field] += row[total_field]

		out = []
		for group, rows in iteritems(group_rows):
			group_totals[group]['party'] = "'Total: {0}'".format(group)
			if group_fieldname == 'party':
				group_totals[group]['currency'] = rows[0]['currency']

			out.append({"party": "'{0}: {1}'".format(group_field, group)})
			out += rows
			out.append(group_totals[group])
			out.append({})

		return out

	def allocate_pdc_amount_in_fifo(self, gle, row_outstanding):
		pdc_list = self.pdc_details.get((gle.voucher_no, gle.party), [])

		pdc_details = []
		pdc_amount = 0
		for pdc in pdc_list:
			if row_outstanding <= pdc.pdc_amount:
				pdc_amount += row_outstanding
				pdc.pdc_amount -= row_outstanding
				if row_outstanding and pdc.pdc_ref and pdc.pdc_date:
					pdc_details.append(cstr(pdc.pdc_ref) + "/" + formatdate(pdc.pdc_date))
				row_outstanding = 0

			else:
				pdc_amount = pdc.pdc_amount
				if pdc.pdc_amount and pdc.pdc_ref and pdc.pdc_date:
					pdc_details.append(cstr(pdc.pdc_ref) + "/" + formatdate(pdc.pdc_date))
				pdc.pdc_amount = 0
				row_outstanding -= pdc_amount

		return pdc_details, pdc_amount

	def prepare_row_without_payment_terms(self, party_naming_by, args, gle, outstanding_amount, credit_note_amount):
		pdc_list = self.pdc_details.get((gle.voucher_no, gle.party), [])
		pdc_amount = 0
		pdc_details = []
		for d in pdc_list:
			pdc_amount += flt(d.pdc_amount)
			if pdc_amount and d.pdc_ref and d.pdc_date:
				pdc_details.append(cstr(d.pdc_ref) + "/" + formatdate(d.pdc_date))

		row = self.prepare_row(party_naming_by, args, gle, outstanding_amount,
			credit_note_amount, pdc_amount=pdc_amount, pdc_details=pdc_details)

		return row


	def allocate_based_on_fifo(self, total_amount, row_amount):
		allocated_amount = 0
		if row_amount <= total_amount:
			allocated_amount = row_amount
			total_amount -= row_amount
		else:
			allocated_amount = total_amount
			total_amount = 0

		return total_amount, allocated_amount

	def prepare_row(self, party_naming_by, args, gle, outstanding_amount, credit_note_amount,
		due_date=None, paid_amt=None, payment_term_amount=None, payment_term=None, pdc_amount=None, pdc_details=None):
		row = frappe._dict({"posting_date": gle.posting_date, "party": gle.party})

		# customer / supplier name
		if party_naming_by == "Naming Series":
			row["party_name"] = self.get_party_name(gle.party_type, gle.party)

		if args.get("party_type") == 'Customer':
			row["contact"] = self.get_customer_contact(gle.party_type, gle.party)

		# get due date
		if not due_date:
			due_date = self.voucher_details.get(gle.voucher_no, {}).get("due_date", "")
		bill_date = self.voucher_details.get(gle.voucher_no, {}).get("bill_date", "")

		row["voucher_type"] = gle.voucher_type
		row["voucher_no"] = gle.voucher_no
		row["due_date"] = due_date

		# get supplier bill details
		if args.get("party_type") == "Supplier":
			row["bill_no"] = self.voucher_details.get(gle.voucher_no, {}).get("bill_no", "")
			row["bill_date"] = self.voucher_details.get(gle.voucher_no, {}).get("bill_date", "")

		# invoiced and paid amounts
		invoiced_amount = gle.get(self.dr_or_cr) if (gle.get(self.dr_or_cr) > 0) else 0

		if self.filters.based_on_payment_terms:
			row["payment_term"] = payment_term
			row["invoice_grand_total"] = invoiced_amount
			if payment_term_amount:
				invoiced_amount = payment_term_amount

		if not payment_term_amount:
			paid_amt = invoiced_amount - outstanding_amount - credit_note_amount

		row["invoiced_amount"] = invoiced_amount
		row["paid_amount"] = paid_amt
		row["return_amount"] = credit_note_amount
		row["outstanding_amount"] = outstanding_amount

		# ageing data
		if self.filters.ageing_based_on == "Due Date":
			entry_date = due_date
		elif self.filters.ageing_based_on == "Supplier Invoice Date":
			entry_date = bill_date
		else:
			entry_date = gle.posting_date

		ageing_data = get_ageing_data(cint(self.filters.range1), cint(self.filters.range2),
			cint(self.filters.range3), self.age_as_on, entry_date, outstanding_amount)
		row["age"] = ageing_data[0]
		for i in range(4):
			row["range{}".format(i+1)] = ageing_data[i+1]

		# issue 6371-Ageing buckets should not have amounts if due date is not reached
		if self.filters.ageing_based_on == "Due Date" \
				and getdate(due_date) > getdate(self.filters.report_date):
			for i in range(4):
				row["range{}".format(i+1)] = 0

		if self.filters.ageing_based_on == "Supplier Invoice Date" \
				and getdate(bill_date) > getdate(self.filters.report_date):
			for i in range(4):
				row["range{}".format(i+1)] = 0

		if self.filters.get(scrub(args.get("party_type"))):
			row["currency"] = gle.account_currency
		else:
			row["currency"] = self.company_currency

		remaining_balance = outstanding_amount - flt(pdc_amount)
		pdc_details = ", ".join(pdc_details)

		row["pdc/lc_ref"] = pdc_details
		row["pdc/lc_amount"] = pdc_amount
		row["remaining_balance"] = remaining_balance

		if args.get('party_type') == 'Customer':
			# customer LPO
			row["po_no"] = self.voucher_details.get(gle.voucher_no, {}).get("po_no")

			# Delivery Note
			row["delivery_note"] = self.voucher_details.get(gle.voucher_no, {}).get("delivery_note")

		# customer territory / supplier group
		if args.get("party_type") == "Customer":
			row["territory"] = self.get_territory(gle.party)
			row["customer_group"] = self.get_customer_group(gle.party)
			row["sales_person"] = self.get_sales_person(gle.voucher_no, gle.against_voucher, gle.party)
		if args.get("party_type") == "Supplier":
			row["supplier_group"] = self.get_supplier_group(gle.party)

		row["remarks"] = gle.remarks

		return row

	def get_entries_after(self, report_date, party_type):
		# returns a distinct list
		return list(set([(e.voucher_type, e.voucher_no) for e in self.get_gl_entries(party_type, report_date, for_future=True)]))

	def get_entries_till(self, report_date, party_type):
		# returns a generator
		return self.get_gl_entries(party_type, report_date)

	def is_receivable_or_payable(self, gle, dr_or_cr, future_vouchers):
		return (
			# advance
			(not gle.against_voucher) or

			# against sales order/purchase order
			(gle.against_voucher_type in ["Sales Order", "Purchase Order"]) or

			# sales invoice/purchase invoice
			(gle.against_voucher==gle.voucher_no and gle.get(dr_or_cr) > 0) or

			# entries adjusted with future vouchers
			((gle.against_voucher_type, gle.against_voucher) in future_vouchers)
		)

	def is_in_cost_center(self, gle):
		if self.filters.get("cost_center"):
			if gle.get("cost_center_lft") and gle.get("cost_center_rgt"):
				if not self.filters.get("cost_center_lft") or not self.filters.get("cost_center_rgt"):
					self.filters["cost_center_lft"], self.filters["cost_center_rgt"] = frappe.get_value("Cost Center",
						self.filters.get("cost_center"), ["lft", "rgt"])

				return gle.cost_center_lft >= self.filters.cost_center_lft and gle.cost_center_rgt <= self.filters.cost_center_rgt
			else:
				return False
		else:
			return True

	def get_return_entries(self, party_type):
		doctype = "Sales Invoice" if party_type=="Customer" else "Purchase Invoice"
		return [d.name for d in frappe.get_all(doctype, filters={"is_return": 1, "docstatus": 1})]

	def get_outstanding_amount(self, gle, report_date, dr_or_cr, return_entries):
		payment_amount, credit_note_amount = 0.0, 0.0
		reverse_dr_or_cr = "credit" if dr_or_cr=="debit" else "debit"

		for e in self.get_gl_entries_for(gle.party, gle.party_type, gle.voucher_type, gle.voucher_no):
			if getdate(e.posting_date) <= report_date and e.name!=gle.name:
				amount = flt(e.get(reverse_dr_or_cr), self.currency_precision) - flt(e.get(dr_or_cr), self.currency_precision)
				if e.voucher_no not in return_entries:
					payment_amount += amount
				else:
					credit_note_amount += amount

		# for stand alone credit/debit note
		if gle.voucher_no in return_entries and flt(gle.get(reverse_dr_or_cr)) - flt(gle.get(dr_or_cr) > 0):
			amount = flt(gle.get(reverse_dr_or_cr), self.currency_precision) - flt(gle.get(dr_or_cr), self.currency_precision)
			credit_note_amount += amount
			payment_amount -= amount

		outstanding_amount = (flt((flt(gle.get(dr_or_cr), self.currency_precision)
			- flt(gle.get(reverse_dr_or_cr), self.currency_precision)
			- payment_amount - credit_note_amount), self.currency_precision))

		credit_note_amount = flt(credit_note_amount, self.currency_precision)

		return outstanding_amount, credit_note_amount, payment_amount

	def get_party_name(self, party_type, party_name):
		return self.get_party_map(party_type).get(party_name, {}).get("customer_name" if party_type == "Customer" else "supplier_name") or ""

	def get_customer_contact(self, party_type, party_name):
		return self.get_party_map(party_type).get(party_name, {}).get("customer_primary_contact")

	def get_territory(self, party_name):
		return self.get_party_map("Customer").get(party_name, {}).get("territory")

	def get_sales_person(self, voucher_no, against_voucher, party_name):
		return self.voucher_details.get(voucher_no, {}).get("sales_person")\
			or self.voucher_details.get(against_voucher, {}).get("sales_person")\
			or self.get_party_map("Customer").get(party_name, {}).get("sales_person")

	def get_customer_group(self, party_name):
		return self.get_party_map("Customer").get(party_name, {}).get("customer_group")

	def get_supplier_group(self, party_name):
		return self.get_party_map("Supplier").get(party_name, {}).get("supplier_group")

	def get_party_map(self, party_type):
		if not hasattr(self, "party_map"):
			if party_type == "Customer":
				party_data = frappe.db.sql("""
					select
						p.name, p.customer_name, p.territory, p.customer_group, p.customer_primary_contact,
						GROUP_CONCAT(steam.sales_person SEPARATOR ', ') as sales_person
					from `tabCustomer` p
					left join `tabSales Team` steam on steam.parent = p.name and steam.parenttype = 'Customer'
					group by p.name
				""", as_dict=True)
			elif party_type == "Supplier":
				party_data = frappe.db.sql("""
					select p.name, p.supplier_name, p.supplier_group
					from `tabSupplier` p
				""", as_dict=True)
			else:
				party_data = []

			self.party_map = dict([(r.name, r) for r in party_data])

		return self.party_map

	def get_gl_entries(self, party_type, date=None, for_future=False):
		conditions, values = self.prepare_conditions(party_type)

		if self.filters.get(scrub(party_type)):
			select_fields = "sum(gle.debit_in_account_currency) as debit, sum(gle.credit_in_account_currency) as credit"
		else:
			select_fields = "sum(gle.debit) as debit, sum(gle.credit) as credit"

		if self.filters.get("cost_center"):
			cost_center_fields = ", cc.lft as cost_center_lft, cc.rgt as cost_center_rgt"
			cost_center_join = "left join `tabCost Center` cc on cc.name = gle.cost_center"
		else:
			cost_center_fields = cost_center_join = ""

		if date and not for_future:
			conditions += " and gle.posting_date <= '%s'" % date

		if date and for_future:
			conditions += " and gle.posting_date > '%s'" % date

		self.gl_entries = frappe.db.sql("""
			select
				gle.name, gle.posting_date, gle.account, gle.party_type, gle.party, gle.voucher_type, gle.voucher_no,
				gle.against_voucher_type, gle.against_voucher, gle.account_currency, gle.remarks, gle.cost_center,
				{select_fields} {cost_center_fields}
			from
				`tabGL Entry` gle {cost_center_join}
			where
				gle.docstatus < 2 and gle.party_type=%s and (gle.party is not null and gle.party != '') {conditions}
				group by gle.voucher_type, gle.voucher_no, gle.against_voucher_type, gle.against_voucher, gle.party
				order by gle.posting_date, gle.party""".format(
			select_fields=select_fields,
			cost_center_fields=cost_center_fields,
			cost_center_join=cost_center_join,
			conditions=conditions), values, as_dict=True)

		return self.gl_entries

	def prepare_conditions(self, party_type):
		conditions = [""]
		values = [party_type]

		party_type_field = scrub(party_type)

		if self.filters.company:
			conditions.append("gle.company=%s")
			values.append(self.filters.company)

<<<<<<< HEAD
		company_finance_book = erpnext.get_default_finance_book(self.filters.company)

		if not self.filters.finance_book or (self.filters.finance_book == company_finance_book):
			conditions.append("ifnull(gle.finance_book,'') in (%s, '')")
			values.append(company_finance_book)
		elif self.filters.finance_book:
			conditions.append("ifnull(gle.finance_book,'') = %s")
=======
		if self.filters.finance_book:
			conditions.append("ifnull(finance_book,'') in (%s, '')")
>>>>>>> d7aa71aa
			values.append(self.filters.finance_book)

		if self.filters.get(party_type_field):
			conditions.append("gle.party=%s")
			values.append(self.filters.get(party_type_field))

		if party_type_field=="customer":
			account_type = "Receivable"
			if self.filters.get("customer_group"):
				lft, rgt = frappe.db.get_value("Customer Group",
					self.filters.get("customer_group"), ["lft", "rgt"])

				conditions.append("""gle.party in (select name from tabCustomer
					where exists(select name from `tabCustomer Group` where lft >= {0} and rgt <= {1}
						and name=tabCustomer.customer_group))""".format(lft, rgt))

			if self.filters.get("territory"):
				lft, rgt = frappe.db.get_value("Territory",
					self.filters.get("territory"), ["lft", "rgt"])

				conditions.append("""gle.party in (select name from tabCustomer
					where exists(select name from `tabTerritory` where lft >= {0} and rgt <= {1}
						and name=tabCustomer.territory))""".format(lft, rgt))

			if self.filters.get("payment_terms_template"):
				conditions.append("gle.party in (select name from tabCustomer where payment_terms=%s)")
				values.append(self.filters.get("payment_terms_template"))

			if self.filters.get("sales_partner"):
				conditions.append("gle.party in (select name from tabCustomer where default_sales_partner=%s)")
				values.append(self.filters.get("sales_partner"))

			if self.filters.get("sales_person"):
				lft, rgt = frappe.db.get_value("Sales Person",
					self.filters.get("sales_person"), ["lft", "rgt"])

				conditions.append("""exists(select name from `tabSales Team` steam where
					steam.sales_person in (select name from `tabSales Person` where lft >= {0} and rgt <= {1})
					and ((steam.parent = voucher_no and steam.parenttype = voucher_type)
						or (steam.parent = against_voucher and steam.parenttype = against_voucher_type)
						or (steam.parent = party and steam.parenttype = 'Customer')))""".format(lft, rgt))

		elif party_type_field=="supplier":
			account_type = "Payable"
			if self.filters.get("supplier_group"):
				conditions.append("""gle.party in (select name from tabSupplier
					where supplier_group=%s)""")
				values.append(self.filters.get("supplier_group"))

		accounts = [d.name for d in frappe.get_all("Account",
			filters={"account_type": account_type, "company": self.filters.company})]
		conditions.append("gle.account in (%s)" % ','.join(['%s'] *len(accounts)))
		values += accounts

		return " and ".join(conditions), values

	def get_gl_entries_for(self, party, party_type, against_voucher_type, against_voucher):
		if not hasattr(self, "gl_entries_map"):
			self.gl_entries_map = {}
			for gle in self.get_gl_entries(party_type):
				if gle.against_voucher_type and gle.against_voucher:
					self.gl_entries_map.setdefault(gle.party, {})\
						.setdefault(gle.against_voucher_type, {})\
						.setdefault(gle.against_voucher, [])\
						.append(gle)

		return self.gl_entries_map.get(party, {})\
			.get(against_voucher_type, {})\
			.get(against_voucher, [])

	def get_payment_term_detail(self, voucher_nos):
		payment_term_map = frappe._dict()
		payment_terms_details = frappe.db.sql(""" select si.name,
			party_account_currency, currency, si.conversion_rate,
			ps.due_date, ps.payment_amount, ps.description
			from `tabSales Invoice` si, `tabPayment Schedule` ps
			where si.name = ps.parent and
			si.docstatus = 1 and si.company = '%s' and
			si.name in (%s) order by ps.due_date
		"""	% (frappe.db.escape(self.filters.company), ','.join(['%s'] *len(voucher_nos))),
		(tuple(voucher_nos)), as_dict = 1)

		for d in payment_terms_details:
			if self.filters.get("customer") and d.currency == d.party_account_currency:
				payment_term_amount = d.payment_amount
			else:
				payment_term_amount = flt(flt(d.payment_amount) * flt(d.conversion_rate), self.currency_precision)

			payment_term_map.setdefault(d.name, []).append(frappe._dict({
				"due_date": d.due_date,
				"payment_term_amount": payment_term_amount,
				"description": d.description
			}))
		return payment_term_map

	def get_chart_data(self, columns, data):
		ageing_columns = columns[self.ageing_col_idx_start : self.ageing_col_idx_start+4]
		rows = []
		for d in data:
			rows.append(
				{
					'values': [d["range{}".format(i+1)] for i in range(4)]
				}
			)

		return {
			"data": {
				'labels': [d.get("label") for d in ageing_columns],
				'datasets': rows
			},
			"type": 'percentage'
		}

def execute(filters=None):
	args = {
		"party_type": "Customer",
		"naming_by": ["Selling Settings", "cust_master_name"],
	}
	return ReceivablePayableReport(filters).run(args)

def get_ageing_data(first_range, second_range, third_range, age_as_on, entry_date, outstanding_amount):
	# [0-30, 30-60, 60-90, 90-above]
	outstanding_range = [0.0, 0.0, 0.0, 0.0]

	if not (age_as_on and entry_date):
		return [0] + outstanding_range

	age = (getdate(age_as_on) - getdate(entry_date)).days or 0
	index = None
	for i, days in enumerate([first_range, second_range, third_range]):
		if age <= days:
			index = i
			break

	if index is None: index = 3
	outstanding_range[index] = outstanding_amount

	return [age] + outstanding_range

def get_pdc_details(party_type, report_date):
	pdc_details = frappe._dict()
	pdc_via_pe = frappe.db.sql("""
		select
			pref.reference_name as invoice_no, pent.party, pent.party_type,
			pent.posting_date as pdc_date, ifnull(pref.allocated_amount,0) as pdc_amount,
			pent.reference_no as pdc_ref
		from
			`tabPayment Entry` as pent inner join `tabPayment Entry Reference` as pref
		on
			(pref.parent = pent.name)
		where
			pent.docstatus < 2 and pent.posting_date > %s
			and pent.party_type = %s
		""", (report_date, party_type), as_dict=1)

	for pdc in pdc_via_pe:
			pdc_details.setdefault((pdc.invoice_no, pdc.party), []).append(pdc)

	if scrub(party_type):
		amount_field = ("jea.debit_in_account_currency"
			if party_type == 'Supplier' else "jea.credit_in_account_currency")
	else:
		amount_field = "jea.debit + jea.credit"

	pdc_via_je = frappe.db.sql("""
		select
			jea.reference_name as invoice_no, jea.party, jea.party_type,
			je.posting_date as pdc_date, ifnull({0},0) as pdc_amount,
			jea.cheque_no as pdc_ref
		from
			`tabJournal Entry` as je inner join `tabJournal Entry Account` as jea
		on
			(jea.parent = je.name)
		where
			je.docstatus < 2 and je.posting_date > %s
			and jea.party_type = %s
		""".format(amount_field), (report_date, party_type), as_dict=1)

	for pdc in pdc_via_je:
		pdc_details.setdefault((pdc.invoice_no, pdc.party), []).append(pdc)

	return pdc_details

def get_dn_details(party_type, voucher_nos):
	dn_details = frappe._dict()

	if party_type == "Customer":
		for si in frappe.db.sql("""
			select
				parent, GROUP_CONCAT(delivery_note SEPARATOR ', ') as dn
			from
				`tabSales Invoice Item`
			where
				docstatus=1 and delivery_note is not null and delivery_note != ''
				and parent in (%s) group by parent
			""" %(','.join(['%s'] * len(voucher_nos))), tuple(voucher_nos) , as_dict=1):
			dn_details.setdefault(si.parent, si.dn)

		for si in frappe.db.sql("""
			select
				against_sales_invoice as parent, GROUP_CONCAT(parent SEPARATOR ', ') as dn
			from
				`tabDelivery Note Item`
			where
				docstatus=1 and against_sales_invoice is not null and against_sales_invoice != ''
				and against_sales_invoice in (%s)
				group by against_sales_invoice
			""" %(','.join(['%s'] * len(voucher_nos))), tuple(voucher_nos) , as_dict=1):
			if si.parent in dn_details:
				dn_details[si.parent] += ', %s' %(si.dn)
			else:
				dn_details.setdefault(si.parent, si.dn)

	return dn_details

def get_voucher_details(party_type, voucher_nos, dn_details):
	voucher_details = frappe._dict()

	if party_type == "Customer":
		for si in frappe.db.sql("""
			select inv.name, inv.due_date, inv.po_no, GROUP_CONCAT(steam.sales_person SEPARATOR ', ') as sales_person
			from `tabSales Invoice` inv
			left join `tabSales Team` steam on steam.parent = inv.name and steam.parenttype = 'Sales Invoice'
			where inv.docstatus=1 and inv.name in (%s)
			group by inv.name
			""" %(','.join(['%s'] *len(voucher_nos))), (tuple(voucher_nos)), as_dict=1):
				si['delivery_note'] = dn_details.get(si.name)
				voucher_details.setdefault(si.name, si)

	if party_type == "Supplier":
		for pi in frappe.db.sql("""select name, due_date, bill_no, bill_date
			from `tabPurchase Invoice` where docstatus = 1 and name in (%s)
			""" %(','.join(['%s'] *len(voucher_nos))), (tuple(voucher_nos)), as_dict=1):
			voucher_details.setdefault(pi.name, pi)

	for pi in frappe.db.sql("""select name, due_date, bill_no, bill_date from
		`tabJournal Entry` where docstatus = 1 and bill_no is not NULL and name in (%s)
		""" %(','.join(['%s'] *len(voucher_nos))), (tuple(voucher_nos)), as_dict=1):
			voucher_details.setdefault(pi.name, pi)

	return voucher_details<|MERGE_RESOLUTION|>--- conflicted
+++ resolved
@@ -663,18 +663,8 @@
 			conditions.append("gle.company=%s")
 			values.append(self.filters.company)
 
-<<<<<<< HEAD
-		company_finance_book = erpnext.get_default_finance_book(self.filters.company)
-
-		if not self.filters.finance_book or (self.filters.finance_book == company_finance_book):
-			conditions.append("ifnull(gle.finance_book,'') in (%s, '')")
-			values.append(company_finance_book)
-		elif self.filters.finance_book:
-			conditions.append("ifnull(gle.finance_book,'') = %s")
-=======
 		if self.filters.finance_book:
 			conditions.append("ifnull(finance_book,'') in (%s, '')")
->>>>>>> d7aa71aa
 			values.append(self.filters.finance_book)
 
 		if self.filters.get(party_type_field):
