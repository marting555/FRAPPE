--- conflicted
+++ resolved
@@ -285,11 +285,7 @@
 			self.payment_term_map = self.get_payment_term_detail(voucher_nos)
 
 		for gle in gl_entries_data:
-<<<<<<< HEAD
-			if self.is_receivable_or_payable(gle, self.dr_or_cr, future_vouchers) and self.is_in_cost_center(gle):
-=======
-			if self.is_receivable_or_payable(gle, self.dr_or_cr, future_vouchers, return_entries):
->>>>>>> 1b7ab678
+			if self.is_receivable_or_payable(gle, self.dr_or_cr, future_vouchers, return_entries) and self.is_in_cost_center(gle):
 				outstanding_amount, credit_note_amount, payment_amount = self.get_outstanding_amount(
 					gle, self.filters.report_date, self.dr_or_cr, return_entries)
 
