# Copyright (c) 2015, Frappe Technologies Pvt. Ltd.
# License: GNU General Public License v3. See license.txt

from __future__ import unicode_literals
import frappe, erpnext
from frappe import _, scrub
from frappe.utils import getdate, nowdate, flt, cint, formatdate, cstr

class ReceivablePayableReport(object):
	def __init__(self, filters=None):
		self.filters = frappe._dict(filters or {})
		self.filters.report_date = getdate(self.filters.report_date or nowdate())
		self.age_as_on = getdate(nowdate()) \
			if self.filters.report_date > getdate(nowdate()) \
			else self.filters.report_date

	def run(self, args):
		party_naming_by = frappe.db.get_value(args.get("naming_by")[0], None, args.get("naming_by")[1])
		columns = self.get_columns(party_naming_by, args)
		data = self.get_data(party_naming_by, args)
		chart = self.get_chart_data(columns, data)
		return columns, data, None, chart

	def get_columns(self, party_naming_by, args):
		columns = []
		columns.append({
			"label": _("Posting Date"),
			"fieldtype": "Date",
			"fieldname": "posting_date",
			"width": 90
		})

		columns += [_(args.get("party_type")) + ":Link/" + args.get("party_type") + ":200"]

		if party_naming_by == "Naming Series":
			columns += [args.get("party_type") + " Name::110"]

		columns.append({
			"label": _("Voucher Type"),
			"fieldtype": "Data",
			"fieldname": "voucher_type",
			"width": 110
		})

		columns.append({
			"label": _("Voucher No"),
			"fieldtype": "Dynamic Link",
			"fieldname": "voucher_no",
			"width": 110,
			"options": "voucher_type",
		})

		columns += [_("Due Date") + ":Date:80"]

		if args.get("party_type") == "Supplier":
			columns += [_("Bill No") + "::80", _("Bill Date") + ":Date:80"]

		credit_or_debit_note = "Credit Note" if args.get("party_type") == "Customer" else "Debit Note"

		if self.filters.based_on_payment_terms:
			columns.append({
				"label": "Payment Term",
				"fieldname": "payment_term",
				"fieldtype": "Data",
				"width": 120
			})
			columns.append({
				"label": "Invoice Grand Total",
				"fieldname": "invoice_grand_total",
				"fieldtype": "Currency",
				"options": "currency",
				"width": 120
			})

		for label in ("Invoiced Amount", "Paid Amount", credit_or_debit_note, "Outstanding Amount"):
			columns.append({
				"label": label,
				"fieldname": frappe.scrub(label),
				"fieldtype": "Currency",
				"options": "currency",
				"width": 120
			})

		columns += [_("Age (Days)") + ":Int:80"]

		self.ageing_col_idx_start = len(columns)

		if not "range1" in self.filters:
			self.filters["range1"] = "30"
		if not "range2" in self.filters:
			self.filters["range2"] = "60"
		if not "range3" in self.filters:
			self.filters["range3"] = "90"

		for label in ("0-{range1}".format(range1=self.filters["range1"]),
			"{range1}-{range2}".format(range1=cint(self.filters["range1"])+ 1, range2=self.filters["range2"]),
			"{range2}-{range3}".format(range2=cint(self.filters["range2"])+ 1, range3=self.filters["range3"]),
			"{range3}-{above}".format(range3=cint(self.filters["range3"])+ 1, above=_("Above"))):
				columns.append({
					"label": label,
					"fieldname":label,
					"fieldtype": "Currency",
					"options": "currency",
					"width": 120
				})

		columns += [
		{
			"fieldname": "currency",
			"label": _("Currency"),
			"fieldtype": "Link",
			"options": "Currency",
			"width": 100
		},
		{
			"fieldname": "pdc/lc_ref",
			"label": _("PDC/LC Ref"),
			"fieldtype": "Data",
			"width": 110
		},
		{
			"fieldname": "pdc/lc_amount",
			"label": _("PDC/LC Amount"),
			"fieldtype": "Currency",
			"options": "currency",
			"width": 130
		},
		{
			"fieldname": "remaining_balance",
			"label": _("Remaining Balance"),
			"fieldtype": "Currency",
			"options": "currency",
			"width": 130
		}]

		if args.get('party_type') == 'Customer':
			columns += [
				{
					"label": _("Customer LPO"),
					"fieldtype": "Data",
					"fieldname": "po_no",
					"width": 100,
				},
				_("Delivery Note") + ":Data:100",
				_("Territory") + ":Link/Territory:80",
				_("Customer Group") + ":Link/Customer Group:120",
				{
					"label": _("Sales Person"),
					"fieldtype": "Data",
					"fieldname": "sales_person",
					"width": 120,
				}
			]
		if args.get("party_type") == "Supplier":
			columns += [_("Supplier Group") + ":Link/Supplier Group:80"]

		columns.append(_("Remarks") + "::200")

		return columns

	def get_data(self, party_naming_by, args):
		from erpnext.accounts.utils import get_currency_precision
		self.currency_precision = get_currency_precision() or 2
		self.dr_or_cr = "debit" if args.get("party_type") == "Customer" else "credit"

		future_vouchers = self.get_entries_after(self.filters.report_date, args.get("party_type"))

		if not self.filters.get("company"):
			self.filters["company"] = frappe.db.get_single_value('Global Defaults', 'default_company')

		self.company_currency = frappe.get_cached_value('Company',  self.filters.get("company"), "default_currency")

		return_entries = self.get_return_entries(args.get("party_type"))

		data = []
		self.pdc_details = get_pdc_details(args.get("party_type"), self.filters.report_date)
		gl_entries_data = self.get_entries_till(self.filters.report_date, args.get("party_type"))

		if gl_entries_data:
			voucher_nos = [d.voucher_no for d in gl_entries_data] or []
			dn_details = get_dn_details(args.get("party_type"), voucher_nos)
			self.voucher_details = get_voucher_details(args.get("party_type"), voucher_nos, dn_details)

		if self.filters.based_on_payment_terms:
			self.payment_term_map = self.get_payment_term_detail(voucher_nos)

		for gle in gl_entries_data:
			if self.is_receivable_or_payable(gle, self.dr_or_cr, future_vouchers):
				outstanding_amount, credit_note_amount, payment_amount = self.get_outstanding_amount(
					gle,self.filters.report_date, self.dr_or_cr, return_entries)

				temp_outstanding_amt = outstanding_amount
				temp_credit_note_amt = credit_note_amount

				if abs(outstanding_amount) > 0.1/10**self.currency_precision:
					if self.filters.based_on_payment_terms and self.payment_term_map.get(gle.voucher_no):
						for d in self.payment_term_map.get(gle.voucher_no):
							# Allocate payment amount based on payment terms(FIFO order)
							payment_amount, d.payment_amount = self.allocate_based_on_fifo(payment_amount, d.payment_term_amount)

							term_outstanding_amount = d.payment_term_amount - d.payment_amount

							# Allocate credit note based on payment terms(FIFO order)
							credit_note_amount, d.credit_note_amount = self.allocate_based_on_fifo(credit_note_amount, term_outstanding_amount)

							term_outstanding_amount -= d.credit_note_amount

							row_outstanding = term_outstanding_amount
							# Allocate PDC based on payment terms(FIFO order)
							d.pdc_details, d.pdc_amount = self.allocate_pdc_amount_in_fifo(gle, row_outstanding)

							if term_outstanding_amount > 0:
								row = self.prepare_row(party_naming_by, args, gle, term_outstanding_amount,
									d.credit_note_amount, d.due_date, d.payment_amount , d.payment_term_amount,
									d.description, d.pdc_amount, d.pdc_details)
								data.append(row)

						if credit_note_amount:
							row = self.prepare_row_without_payment_terms(party_naming_by, args, gle, temp_outstanding_amt,
								temp_credit_note_amt)
							data.append(row)

					else:
						row = self.prepare_row_without_payment_terms(party_naming_by, args, gle, outstanding_amount,
							credit_note_amount)
						data.append(row)
		return data

	def allocate_pdc_amount_in_fifo(self, gle, row_outstanding):
		pdc_list = self.pdc_details.get((gle.voucher_no, gle.party), [])

		pdc_details = []
		pdc_amount = 0
		for pdc in pdc_list:
			if row_outstanding <= pdc.pdc_amount:
				pdc_amount += row_outstanding
				pdc.pdc_amount -= row_outstanding
				if row_outstanding and pdc.pdc_ref and pdc.pdc_date:
					pdc_details.append(cstr(pdc.pdc_ref) + "/" + formatdate(pdc.pdc_date))
				row_outstanding = 0

			else:
				pdc_amount = pdc.pdc_amount
				if pdc.pdc_amount and pdc.pdc_ref and pdc.pdc_date:
					pdc_details.append(cstr(pdc.pdc_ref) + "/" + formatdate(pdc.pdc_date))
				pdc.pdc_amount = 0
				row_outstanding -= pdc_amount

		return pdc_details, pdc_amount

	def prepare_row_without_payment_terms(self, party_naming_by, args, gle, outstanding_amount, credit_note_amount):
		pdc_list = self.pdc_details.get((gle.voucher_no, gle.party), [])
		pdc_amount = 0
		pdc_details = []
		for d in pdc_list:
			pdc_amount += flt(d.pdc_amount)
			if pdc_amount and d.pdc_ref and d.pdc_date:
				pdc_details.append(cstr(d.pdc_ref) + "/" + formatdate(d.pdc_date))

		row = self.prepare_row(party_naming_by, args, gle, outstanding_amount,
			credit_note_amount, pdc_amount=pdc_amount, pdc_details=pdc_details)

		return row


	def allocate_based_on_fifo(self, total_amount, row_amount):
		allocated_amount = 0
		if row_amount <= total_amount:
			allocated_amount = row_amount
			total_amount -= row_amount
		else:
			allocated_amount = total_amount
			total_amount = 0

		return total_amount, allocated_amount

	def prepare_row(self, party_naming_by, args, gle, outstanding_amount, credit_note_amount,
		due_date=None, paid_amt=None, payment_term_amount=None, payment_term=None, pdc_amount=None, pdc_details=None):
		row = [gle.posting_date, gle.party]

		# customer / supplier name
		if party_naming_by == "Naming Series":
			row += [self.get_party_name(gle.party_type, gle.party)]

		# get due date
		if not due_date:
			due_date = self.voucher_details.get(gle.voucher_no, {}).get("due_date", "")
		bill_date = self.voucher_details.get(gle.voucher_no, {}).get("bill_date", "")

		row += [gle.voucher_type, gle.voucher_no, due_date]

		# get supplier bill details
		if args.get("party_type") == "Supplier":
			row += [
				self.voucher_details.get(gle.voucher_no, {}).get("bill_no", ""),
				self.voucher_details.get(gle.voucher_no, {}).get("bill_date", "")
			]

		# invoiced and paid amounts
		invoiced_amount = gle.get(self.dr_or_cr) if (gle.get(self.dr_or_cr) > 0) else 0

		if self.filters.based_on_payment_terms:
			row+=[payment_term, invoiced_amount]
			if payment_term_amount:
				invoiced_amount = payment_term_amount

		if not payment_term_amount:
			paid_amt = invoiced_amount - outstanding_amount - credit_note_amount
		row += [invoiced_amount, paid_amt, credit_note_amount, outstanding_amount]

		# ageing data
		if self.filters.ageing_based_on == "Due Date":
			entry_date = due_date
		elif self.filters.ageing_based_on == "Supplier Invoice Date":
			entry_date = bill_date
		else:
			entry_date = gle.posting_date

		row += get_ageing_data(cint(self.filters.range1), cint(self.filters.range2),
			cint(self.filters.range3), self.age_as_on, entry_date, outstanding_amount)


		# issue 6371-Ageing buckets should not have amounts if due date is not reached
		if self.filters.ageing_based_on == "Due Date" \
				and getdate(due_date) > getdate(self.filters.report_date):
			row[-1]=row[-2]=row[-3]=row[-4]=0

		if self.filters.ageing_based_on == "Supplier Invoice Date" \
				and getdate(bill_date) > getdate(self.filters.report_date):

			row[-1]=row[-2]=row[-3]=row[-4]=0

		if self.filters.get(scrub(args.get("party_type"))):
			row.append(gle.account_currency)
		else:
			row.append(self.company_currency)

		remaining_balance = outstanding_amount - flt(pdc_amount)
		pdc_details = ", ".join(pdc_details)
		row += [pdc_details, pdc_amount, remaining_balance]

		if args.get('party_type') == 'Customer':
			# customer LPO
			row += [self.voucher_details.get(gle.voucher_no, {}).get("po_no")]

			# Delivery Note
			row += [self.voucher_details.get(gle.voucher_no, {}).get("delivery_note")]

		# customer territory / supplier group
		if args.get("party_type") == "Customer":
			row += [self.get_territory(gle.party), self.get_customer_group(gle.party),
				self.voucher_details.get(gle.voucher_no, {}).get("sales_person")]
		if args.get("party_type") == "Supplier":
			row += [self.get_supplier_group(gle.party)]

		row.append(gle.remarks)

		return row

	def get_entries_after(self, report_date, party_type):
		# returns a distinct list
		return list(set([(e.voucher_type, e.voucher_no) for e in self.get_gl_entries(party_type, report_date, for_future=True)]))

	def get_entries_till(self, report_date, party_type):
		# returns a generator
		return self.get_gl_entries(party_type, report_date)

	def is_receivable_or_payable(self, gle, dr_or_cr, future_vouchers):
		return (
			# advance
			(not gle.against_voucher) or

			# against sales order/purchase order
			(gle.against_voucher_type in ["Sales Order", "Purchase Order"]) or

			# sales invoice/purchase invoice
			(gle.against_voucher==gle.voucher_no and gle.get(dr_or_cr) > 0) or

			# entries adjusted with future vouchers
			((gle.against_voucher_type, gle.against_voucher) in future_vouchers)
		)

	def get_return_entries(self, party_type):
		doctype = "Sales Invoice" if party_type=="Customer" else "Purchase Invoice"
		return [d.name for d in frappe.get_all(doctype, filters={"is_return": 1, "docstatus": 1})]

	def get_outstanding_amount(self, gle, report_date, dr_or_cr, return_entries):
		payment_amount, credit_note_amount = 0.0, 0.0
		reverse_dr_or_cr = "credit" if dr_or_cr=="debit" else "debit"

		for e in self.get_gl_entries_for(gle.party, gle.party_type, gle.voucher_type, gle.voucher_no):
			if getdate(e.posting_date) <= report_date and e.name!=gle.name:
				amount = flt(e.get(reverse_dr_or_cr), self.currency_precision) - flt(e.get(dr_or_cr), self.currency_precision)
				if e.voucher_no not in return_entries:
					payment_amount += amount
				else:
					credit_note_amount += amount

		outstanding_amount = (flt((flt(gle.get(dr_or_cr), self.currency_precision)
			- flt(gle.get(reverse_dr_or_cr), self.currency_precision)
			- payment_amount - credit_note_amount), self.currency_precision))

		credit_note_amount = flt(credit_note_amount, self.currency_precision)

		return outstanding_amount, credit_note_amount, payment_amount

	def get_party_name(self, party_type, party_name):
		return self.get_party_map(party_type).get(party_name, {}).get("customer_name" if party_type == "Customer" else "supplier_name") or ""

	def get_territory(self, party_name):
		return self.get_party_map("Customer").get(party_name, {}).get("territory") or ""

	def get_customer_group(self, party_name):
		return self.get_party_map("Customer").get(party_name, {}).get("customer_group") or ""

	def get_supplier_group(self, party_name):
		return self.get_party_map("Supplier").get(party_name, {}).get("supplier_group") or ""

	def get_party_map(self, party_type):
		if not hasattr(self, "party_map"):
			if party_type == "Customer":
				select_fields = "name, customer_name, territory, customer_group"
			elif party_type == "Supplier":
				select_fields = "name, supplier_name, supplier_group"

			self.party_map = dict(((r.name, r) for r in frappe.db.sql("select {0} from `tab{1}`"
				.format(select_fields, party_type), as_dict=True)))

		return self.party_map

	def get_gl_entries(self, party_type, date=None, for_future=False):
		conditions, values = self.prepare_conditions(party_type)

		if self.filters.get(scrub(party_type)):
			select_fields = "sum(debit_in_account_currency) as debit, sum(credit_in_account_currency) as credit"
		else:
			select_fields = "sum(debit) as debit, sum(credit) as credit"

		if date and not for_future:
			conditions += " and posting_date <= '%s'" % date

		if date and for_future:
			conditions += " and posting_date > '%s'" % date

		self.gl_entries = frappe.db.sql("""
			select
				name, posting_date, account, party_type, party, voucher_type, voucher_no,
				against_voucher_type, against_voucher, account_currency, remarks, {0}
			from
				`tabGL Entry`
			where
				docstatus < 2 and party_type=%s and (party is not null and party != '') {1}
				group by voucher_type, voucher_no, against_voucher_type, against_voucher, party
				order by posting_date, party"""
			.format(select_fields, conditions), values, as_dict=True)

		return self.gl_entries

	def prepare_conditions(self, party_type):
		conditions = [""]
		values = [party_type]

		party_type_field = scrub(party_type)

		if self.filters.company:
			conditions.append("company=%s")
			values.append(self.filters.company)

		company_finance_book = erpnext.get_default_finance_book(self.filters.company)

		if not self.filters.finance_book or (self.filters.finance_book == company_finance_book):
			conditions.append("ifnull(finance_book,'') in (%s, '')")
			values.append(company_finance_book)
		elif self.filters.finance_book:
			conditions.append("ifnull(finance_book,'') = %s")
			values.append(self.filters.finance_book)

		if self.filters.get(party_type_field):
			conditions.append("party=%s")
			values.append(self.filters.get(party_type_field))

		if party_type_field=="customer":
			if self.filters.get("customer_group"):
				lft, rgt = frappe.db.get_value("Customer Group",
					self.filters.get("customer_group"), ["lft", "rgt"])

				conditions.append("""party in (select name from tabCustomer
					where exists(select name from `tabCustomer Group` where lft >= {0} and rgt <= {1}
						and name=tabCustomer.customer_group))""".format(lft, rgt))

			if self.filters.get("territory"):
				lft, rgt = frappe.db.get_value("Territory",
					self.filters.get("territory"), ["lft", "rgt"])

				conditions.append("""party in (select name from tabCustomer
					where exists(select name from `tabTerritory` where lft >= {0} and rgt <= {1}
						and name=tabCustomer.territory))""".format(lft, rgt))

			if self.filters.get("payment_terms_template"):
				conditions.append("party in (select name from tabCustomer where payment_terms=%s)")
				values.append(self.filters.get("payment_terms_template"))

			if self.filters.get("sales_partner"):
				conditions.append("party in (select name from tabCustomer where default_sales_partner=%s)")
				values.append(self.filters.get("sales_partner"))

			if self.filters.get("sales_person"):
				lft, rgt = frappe.db.get_value("Sales Person",
					self.filters.get("sales_person"), ["lft", "rgt"])

				conditions.append("""exists(select name from `tabSales Team` steam where
					steam.sales_person in (select name from `tabSales Person` where lft >= {0} and rgt <= {1})
					and ((steam.parent = voucher_no and steam.parenttype = voucher_type)
						or (steam.parent = against_voucher and steam.parenttype = against_voucher_type)
						or (steam.parent = party and steam.parenttype = 'Customer')))""".format(lft, rgt))

		if party_type_field=="supplier":
			if self.filters.get("supplier_group"):
				conditions.append("""party in (select name from tabSupplier
					where supplier_group=%s)""")
				values.append(self.filters.get("supplier_group"))

		return " and ".join(conditions), values

	def get_gl_entries_for(self, party, party_type, against_voucher_type, against_voucher):
		if not hasattr(self, "gl_entries_map"):
			self.gl_entries_map = {}
			for gle in self.get_gl_entries(party_type):
				if gle.against_voucher_type and gle.against_voucher:
					self.gl_entries_map.setdefault(gle.party, {})\
						.setdefault(gle.against_voucher_type, {})\
						.setdefault(gle.against_voucher, [])\
						.append(gle)

		return self.gl_entries_map.get(party, {})\
			.get(against_voucher_type, {})\
			.get(against_voucher, [])

	def get_payment_term_detail(self, voucher_nos):
		payment_term_map = frappe._dict()
		payment_terms_details = frappe.db.sql(""" select si.name,
			party_account_currency, currency, si.conversion_rate,
			ps.due_date, ps.payment_amount, ps.description
			from `tabSales Invoice` si, `tabPayment Schedule` ps
			where si.name = ps.parent and
			si.docstatus = 1 and si.company = '%s' and
			si.name in (%s) order by ps.due_date
		"""	% (frappe.db.escape(self.filters.company), ','.join(['%s'] *len(voucher_nos))),
		(tuple(voucher_nos)), as_dict = 1)

		for d in payment_terms_details:
			if self.filters.get("customer") and d.currency == d.party_account_currency:
				payment_term_amount = d.payment_amount
			else:
				payment_term_amount = flt(flt(d.payment_amount) * flt(d.conversion_rate), self.currency_precision)

			payment_term_map.setdefault(d.name, []).append(frappe._dict({
				"due_date": d.due_date,
				"payment_term_amount": payment_term_amount,
				"description": d.description
			}))
		return payment_term_map

	def get_chart_data(self, columns, data):
		ageing_columns = columns[self.ageing_col_idx_start : self.ageing_col_idx_start+4]

		rows = []
		for d in data:
			rows.append(
				{
					'values': d[self.ageing_col_idx_start : self.ageing_col_idx_start+4]
				}
			)

		return {
			"data": {
				'labels': [d.get("label") for d in ageing_columns],
				'datasets': rows
			},
			"type": 'percentage'
		}

def execute(filters=None):
	args = {
		"party_type": "Customer",
		"naming_by": ["Selling Settings", "cust_master_name"],
	}
	return ReceivablePayableReport(filters).run(args)

def get_ageing_data(first_range, second_range, third_range, age_as_on, entry_date, outstanding_amount):
	# [0-30, 30-60, 60-90, 90-above]
	outstanding_range = [0.0, 0.0, 0.0, 0.0]

	if not (age_as_on and entry_date):
		return [0] + outstanding_range

	age = (getdate(age_as_on) - getdate(entry_date)).days or 0
	index = None
	for i, days in enumerate([first_range, second_range, third_range]):
		if age <= days:
			index = i
			break

	if index is None: index = 3
	outstanding_range[index] = outstanding_amount

	return [age] + outstanding_range

def get_pdc_details(party_type, report_date):
	pdc_details = frappe._dict()
	pdc_via_pe = frappe.db.sql("""
		select
			pref.reference_name as invoice_no, pent.party, pent.party_type,
			pent.posting_date as pdc_date, ifnull(pref.allocated_amount,0) as pdc_amount,
			pent.reference_no as pdc_ref
		from
			`tabPayment Entry` as pent inner join `tabPayment Entry Reference` as pref
		on
			(pref.parent = pent.name)
		where
			pent.docstatus < 2 and pent.posting_date > %s
			and pent.party_type = %s
		""", (report_date, party_type), as_dict=1)

	for pdc in pdc_via_pe:
			pdc_details.setdefault((pdc.invoice_no, pdc.party), []).append(pdc)

	if scrub(party_type):
		amount_field = ("jea.debit_in_account_currency"
			if party_type == 'Supplier' else "jea.credit_in_account_currency")
	else:
		amount_field = "jea.debit + jea.credit"

	pdc_via_je = frappe.db.sql("""
		select
			jea.reference_name as invoice_no, jea.party, jea.party_type,
<<<<<<< HEAD
			max(je.posting_date) as pdc_date, sum(ifnull({0},0)) as pdc_amount,
			GROUP_CONCAT(jea.cheque_no SEPARATOR ', ') as pdc_ref
=======
			je.posting_date as pdc_date, ifnull({0},0) as pdc_amount,
			je.cheque_no as pdc_ref
>>>>>>> 1a5aa76d
		from
			`tabJournal Entry` as je inner join `tabJournal Entry Account` as jea
		on
			(jea.parent = je.name)
		where
			je.docstatus < 2 and je.posting_date > %s
			and jea.party_type = %s
		""".format(amount_field), (report_date, party_type), as_dict=1)

	for pdc in pdc_via_je:
		pdc_details.setdefault((pdc.invoice_no, pdc.party), []).append(pdc)

	return pdc_details

def get_dn_details(party_type, voucher_nos):
	dn_details = frappe._dict()

	if party_type == "Customer":
		for si in frappe.db.sql("""
			select
				parent, GROUP_CONCAT(delivery_note SEPARATOR ', ') as dn
			from
				`tabSales Invoice Item`
			where
				docstatus=1 and delivery_note is not null and delivery_note != ''
				and parent in (%s) group by parent
			""" %(','.join(['%s'] * len(voucher_nos))), tuple(voucher_nos) , as_dict=1):
			dn_details.setdefault(si.parent, si.dn)

		for si in frappe.db.sql("""
			select
				against_sales_invoice as parent, GROUP_CONCAT(parent SEPARATOR ', ') as dn
			from
				`tabDelivery Note Item`
			where
				docstatus=1 and against_sales_invoice is not null and against_sales_invoice != ''
				and against_sales_invoice in (%s)
				group by against_sales_invoice
			""" %(','.join(['%s'] * len(voucher_nos))), tuple(voucher_nos) , as_dict=1):
			if si.parent in dn_details:
				dn_details[si.parent] += ', %s' %(si.dn)
			else:
				dn_details.setdefault(si.parent, si.dn)

	return dn_details

def get_voucher_details(party_type, voucher_nos, dn_details):
	voucher_details = frappe._dict()

	if party_type == "Customer":
		for si in frappe.db.sql("""
			select inv.name, inv.due_date, inv.po_no, GROUP_CONCAT(steam.sales_person SEPARATOR ', ') as sales_person
			from `tabSales Invoice` inv
			left join `tabSales Team` steam on steam.parent = inv.name and steam.parenttype = 'Sales Invoice'
			where inv.docstatus=1 and inv.name in (%s)
			group by inv.name
			""" %(','.join(['%s'] *len(voucher_nos))), (tuple(voucher_nos)), as_dict=1):
				si['delivery_note'] = dn_details.get(si.name)
				voucher_details.setdefault(si.name, si)

	if party_type == "Supplier":
		for pi in frappe.db.sql("""select name, due_date, bill_no, bill_date
			from `tabPurchase Invoice` where docstatus = 1 and name in (%s)
			""" %(','.join(['%s'] *len(voucher_nos))), (tuple(voucher_nos)), as_dict=1):
			voucher_details.setdefault(pi.name, pi)

	for pi in frappe.db.sql("""select name, due_date, bill_no, bill_date from
		`tabJournal Entry` where docstatus = 1 and bill_no is not NULL and name in (%s)
		""" %(','.join(['%s'] *len(voucher_nos))), (tuple(voucher_nos)), as_dict=1):
			voucher_details.setdefault(pi.name, pi)

	return voucher_details<|MERGE_RESOLUTION|>--- conflicted
+++ resolved
@@ -634,13 +634,8 @@
 	pdc_via_je = frappe.db.sql("""
 		select
 			jea.reference_name as invoice_no, jea.party, jea.party_type,
-<<<<<<< HEAD
-			max(je.posting_date) as pdc_date, sum(ifnull({0},0)) as pdc_amount,
-			GROUP_CONCAT(jea.cheque_no SEPARATOR ', ') as pdc_ref
-=======
 			je.posting_date as pdc_date, ifnull({0},0) as pdc_amount,
-			je.cheque_no as pdc_ref
->>>>>>> 1a5aa76d
+			jea.cheque_no as pdc_ref
 		from
 			`tabJournal Entry` as je inner join `tabJournal Entry Account` as jea
 		on
