# Copyright (c) 2015, Frappe Technologies Pvt. Ltd.
# License: GNU General Public License v3. See license.txt


from collections import OrderedDict

import frappe
from frappe import _, qb, scrub
from frappe.query_builder import Criterion
from frappe.query_builder.functions import Date, Sum
from frappe.utils import cint, cstr, flt, getdate, nowdate

from erpnext.accounts.doctype.accounting_dimension.accounting_dimension import (
	get_accounting_dimensions,
	get_dimension_with_children,
)
from erpnext.accounts.utils import get_currency_precision

#  This report gives a summary of all Outstanding Invoices considering the following

#  1. Invoice can be booked via Sales/Purchase Invoice or Journal Entry
#  2. Report handles both receivable and payable
#  3. Key balances for each row are "Invoiced Amount", "Paid Amount", "Credit/Debit Note Amount", "Oustanding Amount"
#  4. For explicit payment terms in invoice (example: 30% advance, 30% on delivery, 40% post delivery),
#     the invoice will be broken up into multiple rows, one for each payment term
#  5. If there are payments after the report date (post dated), these will be updated in additional columns
#     for future amount
#  6. Configurable Ageing Groups (0-30, 30-60 etc) can be set via filters
#  7. For overpayment against an invoice with payment terms, there will be an additional row
#  8. Invoice details like Sales Persons, Delivery Notes are also fetched comma separated
#  9. Report amounts are in "Party Currency" if party is selected, or company currency for multi-party
# 10. This reports is based on all GL Entries that are made against account_type "Receivable" or "Payable"


def execute(filters=None):
	args = {
		"account_type": "Receivable",
		"naming_by": ["Selling Settings", "cust_master_name"],
	}
	return ReceivablePayableReport(filters).run(args)


class ReceivablePayableReport(object):
	def __init__(self, filters=None):
		self.filters = frappe._dict(filters or {})
		self.qb_selection_filter = []
		self.ple = qb.DocType("Payment Ledger Entry")
		self.filters.report_date = getdate(self.filters.report_date or nowdate())
		self.age_as_on = (
			getdate(nowdate())
			if self.filters.report_date > getdate(nowdate())
			else self.filters.report_date
		)

	def run(self, args):
		self.filters.update(args)
		self.set_defaults()
		self.party_naming_by = frappe.db.get_value(
			args.get("naming_by")[0], None, args.get("naming_by")[1]
		)
		self.get_columns()
		self.get_data()
		self.get_chart_data()
		return self.columns, self.data, None, self.chart, None, self.skip_total_row

	def set_defaults(self):
		if not self.filters.get("company"):
			self.filters.company = frappe.db.get_single_value("Global Defaults", "default_company")
		self.company_currency = frappe.get_cached_value(
			"Company", self.filters.get("company"), "default_currency"
		)
		self.currency_precision = get_currency_precision() or 2
		self.dr_or_cr = "debit" if self.filters.account_type == "Receivable" else "credit"
		self.account_type = self.filters.account_type
		self.party_type = frappe.db.get_all(
			"Party Type", {"account_type": self.account_type}, pluck="name"
		)
		self.party_details = {}
		self.invoices = set()
		self.skip_total_row = 0

		if self.filters.get("group_by_party"):
			self.previous_party = ""
			self.total_row_map = {}
			self.skip_total_row = 1

	def get_data(self):
		self.get_ple_entries()
		self.get_sales_invoices_or_customers_based_on_sales_person()
		self.voucher_balance = OrderedDict()
		self.init_voucher_balance()  # invoiced, paid, credit_note, outstanding

		# Build delivery note map against all sales invoices
		self.build_delivery_note_map()

		# Get invoice details like bill_no, due_date etc for all invoices
		self.get_invoice_details()

		# fetch future payments against invoices
		self.get_future_payments()

		# Get return entries
		self.get_return_entries()

		# Get Exchange Rate Revaluations
		self.get_exchange_rate_revaluations()

		self.data = []

		for ple in self.ple_entries:
			self.update_voucher_balance(ple)

		self.build_data()

	def init_voucher_balance(self):
		# build all keys, since we want to exclude vouchers beyond the report date
		for ple in self.ple_entries:
			# get the balance object for voucher_type

			if self.filters.get("ignore_accounts"):
				key = (ple.voucher_type, ple.voucher_no, ple.party)
			else:
				key = (ple.account, ple.voucher_type, ple.voucher_no, ple.party)

			if not key in self.voucher_balance:
				self.voucher_balance[key] = frappe._dict(
					voucher_type=ple.voucher_type,
					voucher_no=ple.voucher_no,
					party=ple.party,
					party_account=ple.account,
					posting_date=ple.posting_date,
					account_currency=ple.account_currency,
					remarks=ple.remarks,
					invoiced=0.0,
					paid=0.0,
					credit_note=0.0,
					outstanding=0.0,
					invoiced_in_account_currency=0.0,
					paid_in_account_currency=0.0,
					credit_note_in_account_currency=0.0,
					outstanding_in_account_currency=0.0,
				)
			self.get_invoices(ple)

			if self.filters.get("group_by_party"):
				self.init_subtotal_row(ple.party)

		if self.filters.get("group_by_party"):
			self.init_subtotal_row("Total")

	def get_invoices(self, ple):
		if ple.voucher_type in ("Sales Invoice", "Purchase Invoice"):
			if self.filters.get("sales_person"):
				if ple.voucher_no in self.sales_person_records.get(
					"Sales Invoice", []
				) or ple.party in self.sales_person_records.get("Customer", []):
					self.invoices.add(ple.voucher_no)
			else:
				self.invoices.add(ple.voucher_no)

	def init_subtotal_row(self, party):
		if not self.total_row_map.get(party):
			self.total_row_map.setdefault(party, {"party": party, "bold": 1})

			for field in self.get_currency_fields():
				self.total_row_map[party][field] = 0.0

	def get_currency_fields(self):
		return [
			"invoiced",
			"paid",
			"credit_note",
			"outstanding",
			"range1",
			"range2",
			"range3",
			"range4",
			"range5",
			"future_amount",
			"remaining_balance",
		]

	def get_voucher_balance(self, ple):
		if self.filters.get("sales_person"):
			if not (
				ple.party in self.sales_person_records.get("Customer", [])
				or ple.against_voucher_no in self.sales_person_records.get("Sales Invoice", [])
			):
				return

<<<<<<< HEAD
		key = (ple.against_voucher_type, ple.against_voucher_no, ple.party)
=======
		if self.filters.get("ignore_accounts"):
			key = (ple.against_voucher_type, ple.against_voucher_no, ple.party)
		else:
			key = (ple.account, ple.against_voucher_type, ple.against_voucher_no, ple.party)
>>>>>>> 44bad3bd

		# If payment is made against credit note
		# and credit note is made against a Sales Invoice
		# then consider the payment against original sales invoice.
		if ple.against_voucher_type in ("Sales Invoice", "Purchase Invoice"):
			if ple.against_voucher_no in self.return_entries:
				return_against = self.return_entries.get(ple.against_voucher_no)
				if return_against:
<<<<<<< HEAD
					key = (ple.against_voucher_type, return_against, ple.party)
=======
					if self.filters.get("ignore_accounts"):
						key = (ple.against_voucher_type, return_against, ple.party)
					else:
						key = (ple.account, ple.against_voucher_type, return_against, ple.party)
>>>>>>> 44bad3bd

		row = self.voucher_balance.get(key)

		if not row:
			# no invoice, this is an invoice / stand-alone payment / credit note
<<<<<<< HEAD
			row = self.voucher_balance.get((ple.voucher_type, ple.voucher_no, ple.party))
=======
			if self.filters.get("ignore_accounts"):
				row = self.voucher_balance.get((ple.voucher_type, ple.voucher_no, ple.party))
			else:
				row = self.voucher_balance.get((ple.account, ple.voucher_type, ple.voucher_no, ple.party))
>>>>>>> 44bad3bd

		row.party_type = ple.party_type
		return row

	def update_voucher_balance(self, ple):
		# get the row where this balance needs to be updated
		# if its a payment, it will return the linked invoice or will be considered as advance
		row = self.get_voucher_balance(ple)
		if not row:
			return

		# amount in "Party Currency", if its supplied. If not, amount in company currency
		if self.filters.get("party_type") and self.filters.get("party"):
			amount = ple.amount_in_account_currency
		else:
			amount = ple.amount
		amount_in_account_currency = ple.amount_in_account_currency

		# update voucher
		if ple.amount > 0:
			if (
				ple.voucher_type in ["Journal Entry", "Payment Entry"]
				and ple.voucher_no != ple.against_voucher_no
			):
				row.paid -= amount
				row.paid_in_account_currency -= amount_in_account_currency
			else:
				row.invoiced += amount
				row.invoiced_in_account_currency += amount_in_account_currency
		else:
			if self.is_invoice(ple):
				row.credit_note -= amount
				row.credit_note_in_account_currency -= amount_in_account_currency
			else:
				row.paid -= amount
				row.paid_in_account_currency -= amount_in_account_currency

		if ple.cost_center:
			row.cost_center = str(ple.cost_center)

	def update_sub_total_row(self, row, party):
		total_row = self.total_row_map.get(party)

		for field in self.get_currency_fields():
			total_row[field] += row.get(field, 0.0)

	def append_subtotal_row(self, party):
		sub_total_row = self.total_row_map.get(party)

		if sub_total_row:
			self.data.append(sub_total_row)
			self.data.append({})
			self.update_sub_total_row(sub_total_row, "Total")

	def build_data(self):
		# set outstanding for all the accumulated balances
		# as we can use this to filter out invoices without outstanding
		for key, row in self.voucher_balance.items():
			row.outstanding = flt(row.invoiced - row.paid - row.credit_note, self.currency_precision)
			row.outstanding_in_account_currency = flt(
				row.invoiced_in_account_currency
				- row.paid_in_account_currency
				- row.credit_note_in_account_currency,
				self.currency_precision,
			)

			row.invoice_grand_total = row.invoiced

			if (abs(row.outstanding) > 1.0 / 10**self.currency_precision) and (
				(abs(row.outstanding_in_account_currency) > 1.0 / 10**self.currency_precision)
				or (row.voucher_no in self.err_journals)
			):

				# non-zero oustanding, we must consider this row

				if self.is_invoice(row) and self.filters.based_on_payment_terms:
					# is an invoice, allocate based on fifo
					# adds a list `payment_terms` which contains new rows for each term
					self.allocate_outstanding_based_on_payment_terms(row)

					if row.payment_terms:
						# make separate rows for each payment term
						for d in row.payment_terms:
							if d.outstanding > 0:
								self.append_row(d)

						# if there is overpayment, add another row
						self.allocate_extra_payments_or_credits(row)
					else:
						self.append_row(row)
				else:
					self.append_row(row)

		if self.filters.get("group_by_party"):
			self.append_subtotal_row(self.previous_party)
			if self.data:
				self.data.append(self.total_row_map.get("Total"))

	def append_row(self, row):
		self.allocate_future_payments(row)
		self.set_invoice_details(row)
		self.set_party_details(row)
		self.set_ageing(row)

		if self.filters.get("group_by_party"):
			self.update_sub_total_row(row, row.party)
			if self.previous_party and (self.previous_party != row.party):
				self.append_subtotal_row(self.previous_party)
			self.previous_party = row.party

		self.data.append(row)

	def set_invoice_details(self, row):
		invoice_details = self.invoice_details.get(row.voucher_no, {})
		if row.due_date:
			invoice_details.pop("due_date", None)
		row.update(invoice_details)

		if row.voucher_type == "Sales Invoice":
			if self.filters.show_delivery_notes:
				self.set_delivery_notes(row)

			if self.filters.show_sales_person and row.sales_team:
				row.sales_person = ", ".join(row.sales_team)
				del row["sales_team"]

	def set_delivery_notes(self, row):
		delivery_notes = self.delivery_notes.get(row.voucher_no, [])
		if delivery_notes:
			row.delivery_notes = ", ".join(delivery_notes)

	def build_delivery_note_map(self):
		if self.invoices and self.filters.show_delivery_notes:
			self.delivery_notes = frappe._dict()

			# delivery note link inside sales invoice
			si_against_dn = frappe.db.sql(
				"""
				select parent, delivery_note
				from `tabSales Invoice Item`
				where docstatus=1 and parent in (%s)
			"""
				% (",".join(["%s"] * len(self.invoices))),
				tuple(self.invoices),
				as_dict=1,
			)

			for d in si_against_dn:
				if d.delivery_note:
					self.delivery_notes.setdefault(d.parent, set()).add(d.delivery_note)

			dn_against_si = frappe.db.sql(
				"""
				select distinct parent, against_sales_invoice
				from `tabDelivery Note Item`
				where against_sales_invoice in (%s)
			"""
				% (",".join(["%s"] * len(self.invoices))),
				tuple(self.invoices),
				as_dict=1,
			)

			for d in dn_against_si:
				self.delivery_notes.setdefault(d.against_sales_invoice, set()).add(d.parent)

	def get_invoice_details(self):
		self.invoice_details = frappe._dict()
		if self.account_type == "Receivable":
			si_list = frappe.db.sql(
				"""
				select name, due_date, po_no
				from `tabSales Invoice`
				where posting_date <= %s
			""",
				self.filters.report_date,
				as_dict=1,
			)
			for d in si_list:
				self.invoice_details.setdefault(d.name, d)

			# Get Sales Team
			if self.filters.show_sales_person:
				sales_team = frappe.db.sql(
					"""
					select parent, sales_person
					from `tabSales Team`
					where parenttype = 'Sales Invoice'
				""",
					as_dict=1,
				)
				for d in sales_team:
					self.invoice_details.setdefault(d.parent, {}).setdefault("sales_team", []).append(
						d.sales_person
					)

		if self.account_type == "Payable":
			for pi in frappe.db.sql(
				"""
				select name, due_date, bill_no, bill_date
				from `tabPurchase Invoice`
				where posting_date <= %s
			""",
				self.filters.report_date,
				as_dict=1,
			):
				self.invoice_details.setdefault(pi.name, pi)

		# Invoices booked via Journal Entries
		journal_entries = frappe.db.sql(
			"""
			select name, due_date, bill_no, bill_date
			from `tabJournal Entry`
			where posting_date <= %s
		""",
			self.filters.report_date,
			as_dict=1,
		)

		for je in journal_entries:
			if je.bill_no:
				self.invoice_details.setdefault(je.name, je)

	def set_party_details(self, row):
		# customer / supplier name
		party_details = self.get_party_details(row.party) or {}
		row.update(party_details)

		if self.filters.get("party_type") and self.filters.get("party"):
			row.currency = row.account_currency
		else:
			row.currency = self.company_currency

	def allocate_outstanding_based_on_payment_terms(self, row):
		self.get_payment_terms(row)
		for term in row.payment_terms:
			# update "paid" and "outstanding" for this term
			if not term.paid:
				self.allocate_closing_to_term(row, term, "paid")

			# update "credit_note" and "outstanding" for this term
			if term.outstanding:
				self.allocate_closing_to_term(row, term, "credit_note")

		row.payment_terms = sorted(row.payment_terms, key=lambda x: x["due_date"])

	def get_payment_terms(self, row):
		# build payment_terms for row
		payment_terms_details = frappe.db.sql(
			"""
			select
				si.name, si.party_account_currency, si.currency, si.conversion_rate,
				si.total_advance, ps.due_date, ps.payment_term, ps.payment_amount, ps.base_payment_amount,
				ps.description, ps.paid_amount, ps.discounted_amount
			from `tab{0}` si, `tabPayment Schedule` ps
			where
				si.name = ps.parent and
				si.name = %s
			order by ps.paid_amount desc, due_date
		""".format(
				row.voucher_type
			),
			row.voucher_no,
			as_dict=1,
		)

		original_row = frappe._dict(row)
		row.payment_terms = []

		# Cr Note's don't have Payment Terms
		if not payment_terms_details:
			return

		# Advance allocated during invoicing is not considered in payment terms
		# Deduct that from paid amount pre allocation
		row.paid -= flt(payment_terms_details[0].total_advance)

		# If no or single payment terms, no need to split the row
		if len(payment_terms_details) <= 1:
			return

		for d in payment_terms_details:
			term = frappe._dict(original_row)
			self.append_payment_term(row, d, term)

	def append_payment_term(self, row, d, term):
		if (
			self.filters.get("customer") or self.filters.get("supplier")
		) and d.currency == d.party_account_currency:
			invoiced = d.payment_amount
		else:
			invoiced = d.base_payment_amount

		row.payment_terms.append(
			term.update(
				{
					"due_date": d.due_date,
					"invoiced": invoiced,
					"invoice_grand_total": row.invoiced,
					"payment_term": d.description or d.payment_term,
					"paid": d.paid_amount + d.discounted_amount,
					"credit_note": 0.0,
					"outstanding": invoiced - d.paid_amount - d.discounted_amount,
				}
			)
		)

		if d.paid_amount:
			row["paid"] -= d.paid_amount + d.discounted_amount

	def allocate_closing_to_term(self, row, term, key):
		if row[key]:
			if row[key] > term.outstanding:
				term[key] = term.outstanding
				row[key] -= term.outstanding
			else:
				term[key] = row[key]
				row[key] = 0
		term.outstanding -= term[key]

	def allocate_extra_payments_or_credits(self, row):
		# allocate extra payments / credits
		additional_row = None
		for key in ("paid", "credit_note"):
			if row[key] > 0:
				if not additional_row:
					additional_row = frappe._dict(row)
				additional_row.invoiced = 0.0
				additional_row[key] = row[key]

		if additional_row:
			additional_row.outstanding = (
				additional_row.invoiced - additional_row.paid - additional_row.credit_note
			)
			self.append_row(additional_row)

	def get_future_payments(self):
		if self.filters.show_future_payments:
			self.future_payments = frappe._dict()
			future_payments = list(self.get_future_payments_from_payment_entry())
			future_payments += list(self.get_future_payments_from_journal_entry())
			if future_payments:
				for d in future_payments:
					if d.future_amount and d.invoice_no:
						self.future_payments.setdefault((d.invoice_no, d.party), []).append(d)

	def get_future_payments_from_payment_entry(self):
		pe = frappe.qb.DocType("Payment Entry")
		pe_ref = frappe.qb.DocType("Payment Entry Reference")
		return (
			frappe.qb.from_(pe)
			.inner_join(pe_ref)
			.on(pe_ref.parent == pe.name)
			.select(
				(pe_ref.reference_name).as_("invoice_no"),
				pe.party,
				pe.party_type,
				(pe.posting_date).as_("future_date"),
				(pe_ref.allocated_amount).as_("future_amount"),
				(pe.reference_no).as_("future_ref"),
			)
			.where(
				(pe.docstatus < 2)
				& (pe.posting_date > self.filters.report_date)
				& (pe.party_type.isin(self.party_type))
			)
		).run(as_dict=True)

	def get_future_payments_from_journal_entry(self):
		je = frappe.qb.DocType("Journal Entry")
		jea = frappe.qb.DocType("Journal Entry Account")
		query = (
			frappe.qb.from_(je)
			.inner_join(jea)
			.on(jea.parent == je.name)
			.select(
				jea.reference_name.as_("invoice_no"),
				jea.party,
				jea.party_type,
				je.posting_date.as_("future_date"),
				je.cheque_no.as_("future_ref"),
			)
			.where(
				(je.docstatus < 2)
				& (je.posting_date > self.filters.report_date)
				& (jea.party_type.isin(self.party_type))
				& (jea.reference_name.isnotnull())
				& (jea.reference_name != "")
			)
		)

		if self.filters.get("party"):
			if self.account_type == "Payable":
				query = query.select(
					Sum(jea.debit_in_account_currency - jea.credit_in_account_currency).as_("future_amount")
				)
			else:
				query = query.select(
					Sum(jea.credit_in_account_currency - jea.debit_in_account_currency).as_("future_amount")
				)
		else:
			query = query.select(
				Sum(jea.debit if self.account_type == "Payable" else jea.credit).as_("future_amount")
			)

		query = query.having(qb.Field("future_amount") > 0)
		return query.run(as_dict=True)

	def allocate_future_payments(self, row):
		# future payments are captured in additional columns
		# this method allocates pending future payments against a voucher to
		# the current row (which could be generated from payment terms)
		if not self.filters.show_future_payments:
			return

		row.remaining_balance = row.outstanding
		row.future_amount = 0.0
		for future in self.future_payments.get((row.voucher_no, row.party), []):
			if row.remaining_balance > 0 and future.future_amount:
				if future.future_amount > row.outstanding:
					row.future_amount = row.outstanding
					future.future_amount = future.future_amount - row.outstanding
					row.remaining_balance = 0
				else:
					row.future_amount += future.future_amount
					future.future_amount = 0
					row.remaining_balance = row.outstanding - row.future_amount

				row.setdefault("future_ref", []).append(
					cstr(future.future_ref) + "/" + cstr(future.future_date)
				)

		if row.future_ref:
			row.future_ref = ", ".join(row.future_ref)

	def get_return_entries(self):
		doctype = "Sales Invoice" if self.account_type == "Receivable" else "Purchase Invoice"
		filters = {"is_return": 1, "docstatus": 1, "company": self.filters.company}
		or_filters = {}
		for party_type in self.party_type:
			party_field = scrub(party_type)
			if self.filters.get(party_field):
				or_filters.update({party_field: self.filters.get(party_field)})
		self.return_entries = frappe._dict(
			frappe.get_all(
				doctype, filters=filters, or_filters=or_filters, fields=["name", "return_against"], as_list=1
			)
		)

	def set_ageing(self, row):
		if self.filters.ageing_based_on == "Due Date":
			# use posting date as a fallback for advances posted via journal and payment entry
			# when ageing viewed by due date
			entry_date = row.due_date or row.posting_date
		elif self.filters.ageing_based_on == "Supplier Invoice Date":
			entry_date = row.bill_date
		else:
			entry_date = row.posting_date

		self.get_ageing_data(entry_date, row)

		# ageing buckets should not have amounts if due date is not reached
		if getdate(entry_date) > getdate(self.filters.report_date):
			row.range1 = row.range2 = row.range3 = row.range4 = row.range5 = 0.0

		row.total_due = row.range1 + row.range2 + row.range3 + row.range4 + row.range5

	def get_ageing_data(self, entry_date, row):
		# [0-30, 30-60, 60-90, 90-120, 120-above]
		row.range1 = row.range2 = row.range3 = row.range4 = row.range5 = 0.0

		if not (self.age_as_on and entry_date):
			return

		row.age = (getdate(self.age_as_on) - getdate(entry_date)).days or 0
		index = None

		if not (
			self.filters.range1 and self.filters.range2 and self.filters.range3 and self.filters.range4
		):
			self.filters.range1, self.filters.range2, self.filters.range3, self.filters.range4 = (
				30,
				60,
				90,
				120,
			)

		for i, days in enumerate(
			[self.filters.range1, self.filters.range2, self.filters.range3, self.filters.range4]
		):
			if cint(row.age) <= cint(days):
				index = i
				break

		if index is None:
			index = 4
		row["range" + str(index + 1)] = row.outstanding

	def get_ple_entries(self):
		# get all the GL entries filtered by the given filters

		self.prepare_conditions()

		if self.filters.show_future_payments:
			self.qb_selection_filter.append(
				(
					self.ple.posting_date.lte(self.filters.report_date)
					| (
						(self.ple.voucher_no == self.ple.against_voucher_no)
						& (Date(self.ple.creation).lte(self.filters.report_date))
					)
				)
			)
		else:
			self.qb_selection_filter.append(self.ple.posting_date.lte(self.filters.report_date))

		ple = qb.DocType("Payment Ledger Entry")
		query = (
			qb.from_(ple)
			.select(
				ple.name,
				ple.account,
				ple.voucher_type,
				ple.voucher_no,
				ple.against_voucher_type,
				ple.against_voucher_no,
				ple.party_type,
				ple.cost_center,
				ple.party,
				ple.posting_date,
				ple.due_date,
				ple.account_currency,
				ple.amount,
				ple.amount_in_account_currency,
				ple.remarks,
			)
			.where(ple.delinked == 0)
			.where(Criterion.all(self.qb_selection_filter))
			.where(Criterion.any(self.or_filters))
		)

		if self.filters.get("show_remarks"):
			query = query.select(ple.remarks)

		if self.filters.get("group_by_party"):
			query = query.orderby(self.ple.party, self.ple.posting_date)
		else:
			query = query.orderby(self.ple.posting_date, self.ple.party)

		self.ple_entries = query.run(as_dict=True)

	def get_sales_invoices_or_customers_based_on_sales_person(self):
		if self.filters.get("sales_person"):
			lft, rgt = frappe.db.get_value("Sales Person", self.filters.get("sales_person"), ["lft", "rgt"])

			records = frappe.db.sql(
				"""
				select distinct parent, parenttype
				from `tabSales Team` steam
				where parenttype in ('Customer', 'Sales Invoice')
					and exists(select name from `tabSales Person` where lft >= %s and rgt <= %s and name = steam.sales_person)
			""",
				(lft, rgt),
				as_dict=1,
			)

			self.sales_person_records = frappe._dict()
			for d in records:
				self.sales_person_records.setdefault(d.parenttype, set()).add(d.parent)

	def prepare_conditions(self):
		self.qb_selection_filter = []
		self.or_filters = []

		for party_type in self.party_type:
			self.add_common_filters()

			if self.account_type == "Receivable":
				self.add_customer_filters()

			elif self.account_type == "Payable":
				self.add_supplier_filters()

		if self.filters.cost_center:
			self.get_cost_center_conditions()

		self.add_accounting_dimensions_filters()

	def get_cost_center_conditions(self):
		lft, rgt = frappe.db.get_value("Cost Center", self.filters.cost_center, ["lft", "rgt"])
		cost_center_list = [
			center.name
			for center in frappe.get_list("Cost Center", filters={"lft": (">=", lft), "rgt": ("<=", rgt)})
		]
		self.qb_selection_filter.append(self.ple.cost_center.isin(cost_center_list))

	def add_common_filters(self):
		if self.filters.company:
			self.qb_selection_filter.append(self.ple.company == self.filters.company)

		if self.filters.finance_book:
			self.qb_selection_filter.append(self.ple.finance_book == self.filters.finance_book)

		if self.filters.get("party_type"):
			self.qb_selection_filter.append(self.filters.party_type == self.ple.party_type)

		if self.filters.get("party"):
<<<<<<< HEAD
			self.qb_selection_filter.append(self.filters.party == self.ple.party)
=======
			self.qb_selection_filter.append(self.ple.party.isin(self.filters.party))
>>>>>>> 44bad3bd

		if self.filters.party_account:
			self.qb_selection_filter.append(self.ple.account == self.filters.party_account)
		else:
			# get GL with "receivable" or "payable" account_type
			accounts = [
				d.name
				for d in frappe.get_all(
					"Account", filters={"account_type": self.account_type, "company": self.filters.company}
				)
			]

			if accounts:
				self.qb_selection_filter.append(self.ple.account.isin(accounts))

	def add_customer_filters(
		self,
	):
		self.customer = qb.DocType("Customer")

		if self.filters.get("customer_group"):
			self.get_hierarchical_filters("Customer Group", "customer_group")

		if self.filters.get("territory"):
			self.get_hierarchical_filters("Territory", "territory")

		if self.filters.get("payment_terms_template"):
			self.qb_selection_filter.append(
				self.ple.party.isin(
					qb.from_(self.customer)
					.select(self.customer.name)
					.where(self.customer.payment_terms == self.filters.get("payment_terms_template"))
				)
			)

		if self.filters.get("sales_partner"):
			self.qb_selection_filter.append(
				self.ple.party.isin(
					qb.from_(self.customer)
					.select(self.customer.name)
					.where(self.customer.default_sales_partner == self.filters.get("sales_partner"))
				)
			)

	def add_supplier_filters(self):
		supplier = qb.DocType("Supplier")
		if self.filters.get("supplier_group"):
			self.qb_selection_filter.append(
				self.ple.party.isin(
					qb.from_(supplier)
					.select(supplier.name)
					.where(supplier.supplier_group == self.filters.get("supplier_group"))
				)
			)

		if self.filters.get("payment_terms_template"):
			self.qb_selection_filter.append(
				self.ple.party.isin(
					qb.from_(supplier)
					.select(supplier.name)
					.where(supplier.payment_terms == self.filters.get("supplier_group"))
				)
			)

	def get_hierarchical_filters(self, doctype, key):
		lft, rgt = frappe.db.get_value(doctype, self.filters.get(key), ["lft", "rgt"])

		doc = qb.DocType(doctype)
		ple = self.ple
		customer = self.customer
		groups = qb.from_(doc).select(doc.name).where((doc.lft >= lft) & (doc.rgt <= rgt))
		customers = qb.from_(customer).select(customer.name).where(customer[key].isin(groups))
		self.qb_selection_filter.append(ple.party.isin(customers))

	def add_accounting_dimensions_filters(self):
		accounting_dimensions = get_accounting_dimensions(as_list=False)

		if accounting_dimensions:
			for dimension in accounting_dimensions:
				if self.filters.get(dimension.fieldname):
					if frappe.get_cached_value("DocType", dimension.document_type, "is_tree"):
						self.filters[dimension.fieldname] = get_dimension_with_children(
							dimension.document_type, self.filters.get(dimension.fieldname)
						)
						self.qb_selection_filter.append(
							self.ple[dimension.fieldname].isin(self.filters[dimension.fieldname])
						)
					else:
						self.qb_selection_filter.append(
							self.ple[dimension.fieldname].isin(self.filters[dimension.fieldname])
						)

	def is_invoice(self, ple):
		if ple.voucher_type in ("Sales Invoice", "Purchase Invoice"):
			return True

	def get_party_details(self, party):
		if not party in self.party_details:
			if self.account_type == "Receivable":
				fields = ["customer_name", "territory", "customer_group", "customer_primary_contact"]

				if self.filters.get("sales_partner"):
					fields.append("default_sales_partner")

				self.party_details[party] = frappe.db.get_value(
					"Customer",
					party,
					fields,
					as_dict=True,
				)
			else:
				self.party_details[party] = frappe.db.get_value(
					"Supplier", party, ["supplier_name", "supplier_group"], as_dict=True
				)

		return self.party_details[party]

	def get_columns(self):
		self.columns = []
		self.add_column("Posting Date", fieldtype="Date")
		self.add_column(
			label="Party Type",
			fieldname="party_type",
			fieldtype="Data",
			width=100,
		)
		self.add_column(
			label="Party",
			fieldname="party",
			fieldtype="Dynamic Link",
			options="party_type",
			width=180,
		)
		self.add_column(
			label=self.account_type + " Account",
			fieldname="party_account",
			fieldtype="Link",
			options="Account",
			width=180,
		)

		if self.party_naming_by == "Naming Series":
			if self.account_type == "Payable":
				label = "Supplier Name"
				fieldname = "supplier_name"
			else:
				label = "Customer Name"
				fieldname = "customer_name"
			self.add_column(
				label=label,
				fieldname=fieldname,
				fieldtype="Data",
			)

		if self.account_type == "Receivable":
			self.add_column(
				_("Customer Contact"),
				fieldname="customer_primary_contact",
				fieldtype="Link",
				options="Contact",
			)
		if self.filters.party_type == "Customer":
			self.add_column(
				_("Customer Name"),
				fieldname="customer_name",
				fieldtype="Link",
				options="Customer",
			)
		elif self.filters.party_type == "Supplier":
			self.add_column(
				_("Supplier Name"),
				fieldname="supplier_name",
				fieldtype="Link",
				options="Supplier",
			)

		self.add_column(label=_("Cost Center"), fieldname="cost_center", fieldtype="Data")
		self.add_column(label=_("Voucher Type"), fieldname="voucher_type", fieldtype="Data")
		self.add_column(
			label=_("Voucher No"),
			fieldname="voucher_no",
			fieldtype="Dynamic Link",
			options="voucher_type",
			width=180,
		)

		self.add_column(label="Due Date", fieldtype="Date")

		if self.account_type == "Payable":
			self.add_column(label=_("Bill No"), fieldname="bill_no", fieldtype="Data")
			self.add_column(label=_("Bill Date"), fieldname="bill_date", fieldtype="Date")

		if self.filters.based_on_payment_terms:
			self.add_column(label=_("Payment Term"), fieldname="payment_term", fieldtype="Data")
			self.add_column(label=_("Invoice Grand Total"), fieldname="invoice_grand_total")

		self.add_column(_("Invoiced Amount"), fieldname="invoiced")
		self.add_column(_("Paid Amount"), fieldname="paid")
		if self.account_type == "Receivable":
			self.add_column(_("Credit Note"), fieldname="credit_note")
		else:
			# note: fieldname is still `credit_note`
			self.add_column(_("Debit Note"), fieldname="credit_note")
		self.add_column(_("Outstanding Amount"), fieldname="outstanding")

		self.setup_ageing_columns()

		self.add_column(
			label=_("Currency"), fieldname="currency", fieldtype="Link", options="Currency", width=80
		)

		if self.filters.show_future_payments:
			self.add_column(label=_("Future Payment Ref"), fieldname="future_ref", fieldtype="Data")
			self.add_column(label=_("Future Payment Amount"), fieldname="future_amount")
			self.add_column(label=_("Remaining Balance"), fieldname="remaining_balance")

		if self.filters.account_type == "Receivable":
			self.add_column(label=_("Customer LPO"), fieldname="po_no", fieldtype="Data")

			# comma separated list of linked delivery notes
			if self.filters.show_delivery_notes:
				self.add_column(label=_("Delivery Notes"), fieldname="delivery_notes", fieldtype="Data")
			self.add_column(
				label=_("Territory"), fieldname="territory", fieldtype="Link", options="Territory"
			)
			self.add_column(
				label=_("Customer Group"),
				fieldname="customer_group",
				fieldtype="Link",
				options="Customer Group",
			)
			if self.filters.show_sales_person:
				self.add_column(label=_("Sales Person"), fieldname="sales_person", fieldtype="Data")

			if self.filters.sales_partner:
				self.add_column(label=_("Sales Partner"), fieldname="default_sales_partner", fieldtype="Data")

		if self.filters.account_type == "Payable":
			self.add_column(
				label=_("Supplier Group"),
				fieldname="supplier_group",
				fieldtype="Link",
				options="Supplier Group",
			)

		if self.filters.show_remarks:
			self.add_column(label=_("Remarks"), fieldname="remarks", fieldtype="Text", width=200),

	def add_column(self, label, fieldname=None, fieldtype="Currency", options=None, width=120):
		if not fieldname:
			fieldname = scrub(label)
		if fieldtype == "Currency":
			options = "currency"
		if fieldtype == "Date":
			width = 90

		self.columns.append(
			dict(label=label, fieldname=fieldname, fieldtype=fieldtype, options=options, width=width)
		)

	def setup_ageing_columns(self):
		# for charts
		self.ageing_column_labels = []
		self.add_column(label=_("Age (Days)"), fieldname="age", fieldtype="Int", width=80)

		for i, label in enumerate(
			[
				"0-{range1}".format(range1=self.filters["range1"]),
				"{range1}-{range2}".format(
					range1=cint(self.filters["range1"]) + 1, range2=self.filters["range2"]
				),
				"{range2}-{range3}".format(
					range2=cint(self.filters["range2"]) + 1, range3=self.filters["range3"]
				),
				"{range3}-{range4}".format(
					range3=cint(self.filters["range3"]) + 1, range4=self.filters["range4"]
				),
				_("{range4}-Above").format(range4=cint(self.filters["range4"]) + 1),
			]
		):
			self.add_column(label=label, fieldname="range" + str(i + 1))
			self.ageing_column_labels.append(label)

	def get_chart_data(self):
		rows = []
		for row in self.data:
			row = frappe._dict(row)
			if not cint(row.bold):
				values = [row.range1, row.range2, row.range3, row.range4, row.range5]
				precision = cint(frappe.db.get_default("float_precision")) or 2
				rows.append({"values": [flt(val, precision) for val in values]})

		self.chart = {
			"data": {"labels": self.ageing_column_labels, "datasets": rows},
			"type": "percentage",
		}

	def get_exchange_rate_revaluations(self):
		je = qb.DocType("Journal Entry")
		results = (
			qb.from_(je)
			.select(je.name)
			.where(
				(je.company == self.filters.company)
				& (je.posting_date.lte(self.filters.report_date))
				& (
					(je.voucher_type == "Exchange Rate Revaluation")
					| (je.voucher_type == "Exchange Gain Or Loss")
				)
			)
			.run()
		)
		self.err_journals = [x[0] for x in results] if results else []<|MERGE_RESOLUTION|>--- conflicted
+++ resolved
@@ -188,14 +188,10 @@
 			):
 				return
 
-<<<<<<< HEAD
-		key = (ple.against_voucher_type, ple.against_voucher_no, ple.party)
-=======
 		if self.filters.get("ignore_accounts"):
 			key = (ple.against_voucher_type, ple.against_voucher_no, ple.party)
 		else:
 			key = (ple.account, ple.against_voucher_type, ple.against_voucher_no, ple.party)
->>>>>>> 44bad3bd
 
 		# If payment is made against credit note
 		# and credit note is made against a Sales Invoice
@@ -204,27 +200,19 @@
 			if ple.against_voucher_no in self.return_entries:
 				return_against = self.return_entries.get(ple.against_voucher_no)
 				if return_against:
-<<<<<<< HEAD
-					key = (ple.against_voucher_type, return_against, ple.party)
-=======
 					if self.filters.get("ignore_accounts"):
 						key = (ple.against_voucher_type, return_against, ple.party)
 					else:
 						key = (ple.account, ple.against_voucher_type, return_against, ple.party)
->>>>>>> 44bad3bd
 
 		row = self.voucher_balance.get(key)
 
 		if not row:
 			# no invoice, this is an invoice / stand-alone payment / credit note
-<<<<<<< HEAD
-			row = self.voucher_balance.get((ple.voucher_type, ple.voucher_no, ple.party))
-=======
 			if self.filters.get("ignore_accounts"):
 				row = self.voucher_balance.get((ple.voucher_type, ple.voucher_no, ple.party))
 			else:
 				row = self.voucher_balance.get((ple.account, ple.voucher_type, ple.voucher_no, ple.party))
->>>>>>> 44bad3bd
 
 		row.party_type = ple.party_type
 		return row
@@ -758,7 +746,6 @@
 				ple.account_currency,
 				ple.amount,
 				ple.amount_in_account_currency,
-				ple.remarks,
 			)
 			.where(ple.delinked == 0)
 			.where(Criterion.all(self.qb_selection_filter))
@@ -831,11 +818,7 @@
 			self.qb_selection_filter.append(self.filters.party_type == self.ple.party_type)
 
 		if self.filters.get("party"):
-<<<<<<< HEAD
-			self.qb_selection_filter.append(self.filters.party == self.ple.party)
-=======
 			self.qb_selection_filter.append(self.ple.party.isin(self.filters.party))
->>>>>>> 44bad3bd
 
 		if self.filters.party_account:
 			self.qb_selection_filter.append(self.ple.account == self.filters.party_account)
