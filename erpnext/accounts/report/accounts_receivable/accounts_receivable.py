--- conflicted
+++ resolved
@@ -332,14 +332,6 @@
 			conditions.append("company=%s")
 			values.append(self.filters.company)
 
-<<<<<<< HEAD
-		if self.filters.finance_book:
-			conditions.append("finance_book in (%s, '')")
-			values.append(self.filters.finance_book)
-		else:
-			conditions.append("ifnull(finance_book,'')=%s")
-			values.append('')
-=======
 		company_finance_book = erpnext.get_default_finance_book(self.filters.company)
 
 		if not self.filters.finance_book or (self.filters.finance_book == company_finance_book):
@@ -348,7 +340,6 @@
 		elif self.filters.finance_book:
 			conditions.append("ifnull(finance_book,'') = %s")
 			values.append(self.filters.finance_book)
->>>>>>> 1cc7500b
 
 		if self.filters.get(party_type_field):
 			conditions.append("party=%s")
