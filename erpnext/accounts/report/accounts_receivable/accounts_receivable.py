--- conflicted
+++ resolved
@@ -285,11 +285,7 @@
 			self.payment_term_map = self.get_payment_term_detail(voucher_nos)
 
 		for gle in gl_entries_data:
-<<<<<<< HEAD
-			if self.is_receivable_or_payable(gle, self.dr_or_cr, future_vouchers) and self.is_in_cost_center(gle):
-=======
-			if self.is_receivable_or_payable(gle, self.dr_or_cr, future_vouchers, return_entries):
->>>>>>> 1b7ab678
+			if self.is_receivable_or_payable(gle, self.dr_or_cr, future_vouchers, return_entries) and self.is_in_cost_center(gle):
 				outstanding_amount, credit_note_amount, payment_amount = self.get_outstanding_amount(
 					gle, self.filters.report_date, self.dr_or_cr, return_entries)
 
@@ -529,6 +525,9 @@
 
 			# sales invoice/purchase invoice
 			(gle.against_voucher==gle.voucher_no and gle.get(dr_or_cr) > 0) or
+
+			# standalone credit notes
+			(gle.against_voucher==gle.voucher_no and gle.voucher_no in return_entries and not return_entries.get(gle.voucher_no)) or
 
 			# entries adjusted with future vouchers
 			((gle.against_voucher_type, gle.against_voucher) in future_vouchers)
