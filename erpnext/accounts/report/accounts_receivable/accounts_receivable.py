--- conflicted
+++ resolved
@@ -250,13 +250,8 @@
 			else:
 				select_fields = "sum(debit) as debit, sum(credit) as credit"
 
-<<<<<<< HEAD
 			self.gl_entries = frappe.db.sql("""select name, posting_date, account, party_type, party, 
 				voucher_type, voucher_no, against_voucher_type, against_voucher, due_date,
-=======
-			self.gl_entries = frappe.db.sql("""select name, posting_date, account, party_type, party,
-				voucher_type, voucher_no, against_voucher_type, against_voucher,
->>>>>>> bb60a59b
 				account_currency, remarks, {0}
 				from `tabGL Entry`
 				where docstatus < 2 and party_type=%s and (party is not null and party != '') {1}
