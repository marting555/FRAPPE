# Copyright (c) 2015, Frappe Technologies Pvt. Ltd.
# License: GNU General Public License v3. See license.txt


from collections import OrderedDict

import frappe
from frappe import _, scrub
from frappe.utils import cint, cstr, flt, getdate, nowdate

from erpnext.accounts.doctype.accounting_dimension.accounting_dimension import (
	get_accounting_dimensions,
	get_dimension_with_children,
)
from erpnext.accounts.utils import get_currency_precision
<<<<<<< HEAD
from erpnext.accounts.doctype.accounting_dimension.accounting_dimension import get_accounting_dimensions, get_dimension_with_children
=======
>>>>>>> 540559d6

#  This report gives a summary of all Outstanding Invoices considering the following

#  1. Invoice can be booked via Sales/Purchase Invoice or Journal Entry
#  2. Report handles both receivable and payable
#  3. Key balances for each row are "Invoiced Amount", "Paid Amount", "Credit/Debit Note Amount", "Oustanding Amount"
#  4. For explicit payment terms in invoice (example: 30% advance, 30% on delivery, 40% post delivery),
#     the invoice will be broken up into multiple rows, one for each payment term
#  5. If there are payments after the report date (post dated), these will be updated in additional columns
#     for future amount
#  6. Configurable Ageing Groups (0-30, 30-60 etc) can be set via filters
#  7. For overpayment against an invoice with payment terms, there will be an additional row
#  8. Invoice details like Sales Persons, Delivery Notes are also fetched comma separated
#  9. Report amounts are in "Party Currency" if party is selected, or company currency for multi-party
# 10. This reports is based on all GL Entries that are made against account_type "Receivable" or "Payable"

def execute(filters=None):
	args = {
		"party_type": "Customer",
		"naming_by": ["Selling Settings", "cust_master_name"],
	}
	return ReceivablePayableReport(filters).run(args)

class ReceivablePayableReport(object):
	def __init__(self, filters=None):
		self.filters = frappe._dict(filters or {})
		self.filters.report_date = getdate(self.filters.report_date or nowdate())
		self.age_as_on = getdate(nowdate()) \
			if self.filters.report_date > getdate(nowdate()) \
			else self.filters.report_date

	def run(self, args):
		self.filters.update(args)
		self.set_defaults()
		self.party_naming_by = frappe.db.get_value(args.get("naming_by")[0], None, args.get("naming_by")[1])
		self.get_columns()
		self.get_data()
		self.get_chart_data()
		return self.columns, self.data, None, self.chart, None, self.skip_total_row

	def set_defaults(self):
		if not self.filters.get("company"):
			self.filters.company = frappe.db.get_single_value('Global Defaults', 'default_company')
		self.company_currency = frappe.get_cached_value('Company',  self.filters.get("company"), "default_currency")
		self.currency_precision = get_currency_precision() or 2
		self.dr_or_cr = "debit" if self.filters.party_type == "Customer" else "credit"
		self.party_type = self.filters.party_type
		self.party_details = {}
		self.invoices = set()
		self.skip_total_row = 0

		if self.filters.get('group_by_party'):
			self.previous_party=''
			self.total_row_map = {}
			self.skip_total_row = 1

	def get_data(self):
		self.get_gl_entries()
		self.get_sales_invoices_or_customers_based_on_sales_person()
		self.voucher_balance = OrderedDict()
		self.init_voucher_balance() # invoiced, paid, credit_note, outstanding

		# Build delivery note map against all sales invoices
		self.build_delivery_note_map()

		# Get invoice details like bill_no, due_date etc for all invoices
		self.get_invoice_details()

		# fetch future payments against invoices
		self.get_future_payments()

		# Get return entries
		self.get_return_entries()

		self.data = []
		for gle in self.gl_entries:
			self.update_voucher_balance(gle)

		self.build_data()

	def init_voucher_balance(self):
		# build all keys, since we want to exclude vouchers beyond the report date
		for gle in self.gl_entries:
			# get the balance object for voucher_type
			key = (gle.voucher_type, gle.voucher_no, gle.party)
			if not key in self.voucher_balance:
				self.voucher_balance[key] = frappe._dict(
					voucher_type = gle.voucher_type,
					voucher_no = gle.voucher_no,
					party = gle.party,
					posting_date = gle.posting_date,
					account_currency = gle.account_currency,
					remarks = gle.remarks if self.filters.get("show_remarks") else None,
					invoiced = 0.0,
					paid = 0.0,
					credit_note = 0.0,
					outstanding = 0.0,
					invoiced_in_account_currency = 0.0,
					paid_in_account_currency = 0.0,
					credit_note_in_account_currency = 0.0,
					outstanding_in_account_currency = 0.0
				)
			self.get_invoices(gle)

			if self.filters.get('group_by_party'):
				self.init_subtotal_row(gle.party)

		if self.filters.get('group_by_party'):
			self.init_subtotal_row('Total')

	def get_invoices(self, gle):
		if gle.voucher_type in ('Sales Invoice', 'Purchase Invoice'):
			if self.filters.get("sales_person"):
				if gle.voucher_no in self.sales_person_records.get("Sales Invoice", []) \
					or gle.party in self.sales_person_records.get("Customer", []):
						self.invoices.add(gle.voucher_no)
			else:
				self.invoices.add(gle.voucher_no)

	def init_subtotal_row(self, party):
		if not self.total_row_map.get(party):
			self.total_row_map.setdefault(party, {
				'party': party,
				'bold': 1
			})

			for field in self.get_currency_fields():
				self.total_row_map[party][field] = 0.0

	def get_currency_fields(self):
		return ['invoiced', 'paid', 'credit_note', 'outstanding', 'range1',
			'range2', 'range3', 'range4', 'range5']

	def update_voucher_balance(self, gle):
		# get the row where this balance needs to be updated
		# if its a payment, it will return the linked invoice or will be considered as advance
		row = self.get_voucher_balance(gle)
		if not row: return
		# gle_balance will be the total "debit - credit" for receivable type reports and
		# and vice-versa for payable type reports
		gle_balance = self.get_gle_balance(gle)
		gle_balance_in_account_currency = self.get_gle_balance_in_account_currency(gle)

		if gle_balance > 0:
			if gle.voucher_type in ('Journal Entry', 'Payment Entry') and gle.against_voucher:
				# debit against sales / purchase invoice
				row.paid -= gle_balance
				row.paid_in_account_currency -= gle_balance_in_account_currency
			else:
				# invoice
				row.invoiced += gle_balance
				row.invoiced_in_account_currency += gle_balance_in_account_currency
		else:
			# payment or credit note for receivables
			if self.is_invoice(gle):
				# stand alone debit / credit note
				row.credit_note -= gle_balance
				row.credit_note_in_account_currency -= gle_balance_in_account_currency
			else:
				# advance / unlinked payment or other adjustment
				row.paid -= gle_balance
				row.paid_in_account_currency -= gle_balance_in_account_currency

		if gle.cost_center:
			row.cost_center =  str(gle.cost_center)

	def update_sub_total_row(self, row, party):
		total_row = self.total_row_map.get(party)

		for field in self.get_currency_fields():
			total_row[field] += row.get(field, 0.0)

	def append_subtotal_row(self, party):
		sub_total_row = self.total_row_map.get(party)

		if sub_total_row:
			self.data.append(sub_total_row)
			self.data.append({})
			self.update_sub_total_row(sub_total_row, 'Total')

	def update_sub_total_row(self, row, party):
		total_row = self.total_row_map.get(party)

		for field in self.get_currency_fields():
			total_row[field] += row.get(field, 0.0)

	def append_subtotal_row(self, party):
		sub_total_row = self.total_row_map.get(party)

		if sub_total_row:
			self.data.append(sub_total_row)
			self.data.append({})
			self.update_sub_total_row(sub_total_row, 'Total')

	def get_voucher_balance(self, gle):
		if self.filters.get("sales_person"):
			against_voucher = gle.against_voucher or gle.voucher_no
			if not (gle.party in self.sales_person_records.get("Customer", []) or \
				against_voucher in self.sales_person_records.get("Sales Invoice", [])):
					return

		voucher_balance = None
		if gle.against_voucher:
			# find invoice
			against_voucher = gle.against_voucher

			# If payment is made against credit note
			# and credit note is made against a Sales Invoice
			# then consider the payment against original sales invoice.
			if gle.against_voucher_type in ('Sales Invoice', 'Purchase Invoice'):
				if gle.against_voucher in self.return_entries:
					return_against = self.return_entries.get(gle.against_voucher)
					if return_against:
						against_voucher = return_against

			voucher_balance = self.voucher_balance.get((gle.against_voucher_type, against_voucher, gle.party))

		if not voucher_balance:
			# no invoice, this is an invoice / stand-alone payment / credit note
			voucher_balance = self.voucher_balance.get((gle.voucher_type, gle.voucher_no, gle.party))

		return voucher_balance

	def build_data(self):
		# set outstanding for all the accumulated balances
		# as we can use this to filter out invoices without outstanding
		for key, row in self.voucher_balance.items():
			row.outstanding = flt(row.invoiced - row.paid - row.credit_note, self.currency_precision)
			row.outstanding_in_account_currency = flt(row.invoiced_in_account_currency - row.paid_in_account_currency - \
				row.credit_note_in_account_currency, self.currency_precision)

			row.invoice_grand_total = row.invoiced

<<<<<<< HEAD
			if abs(row.outstanding) >= 1.0/10 ** self.currency_precision:
=======
			if (abs(row.outstanding) > 1.0/10 ** self.currency_precision) and \
				(abs(row.outstanding_in_account_currency) > 1.0/10 ** self.currency_precision):
>>>>>>> 540559d6
				# non-zero oustanding, we must consider this row

				if self.is_invoice(row) and self.filters.based_on_payment_terms:
					# is an invoice, allocate based on fifo
					# adds a list `payment_terms` which contains new rows for each term
					self.allocate_outstanding_based_on_payment_terms(row)

					if row.payment_terms:
						# make separate rows for each payment term
						for d in row.payment_terms:
							if d.outstanding > 0:
								self.append_row(d)

						# if there is overpayment, add another row
						self.allocate_extra_payments_or_credits(row)
					else:
						self.append_row(row)
				else:
					self.append_row(row)

		if self.filters.get('group_by_party'):
			self.append_subtotal_row(self.previous_party)
			if self.data:
				self.data.append(self.total_row_map.get('Total'))

	def append_row(self, row):
		self.allocate_future_payments(row)
		self.set_invoice_details(row)
		self.set_party_details(row)
		self.set_ageing(row)

		if self.filters.get('group_by_party'):
			self.update_sub_total_row(row, row.party)
			if self.previous_party and (self.previous_party != row.party):
				self.append_subtotal_row(self.previous_party)
			self.previous_party = row.party

		self.data.append(row)

	def set_invoice_details(self, row):
		invoice_details = self.invoice_details.get(row.voucher_no, {})
		if row.due_date:
			invoice_details.pop("due_date", None)
		row.update(invoice_details)

		if row.voucher_type == 'Sales Invoice':
			if self.filters.show_delivery_notes:
				self.set_delivery_notes(row)

			if self.filters.show_sales_person and row.sales_team:
				row.sales_person = ", ".join(row.sales_team)
				del row['sales_team']

	def set_delivery_notes(self, row):
		delivery_notes = self.delivery_notes.get(row.voucher_no, [])
		if delivery_notes:
			row.delivery_notes = ', '.join(delivery_notes)

	def build_delivery_note_map(self):
		if self.invoices and self.filters.show_delivery_notes:
			self.delivery_notes = frappe._dict()

			# delivery note link inside sales invoice
			si_against_dn = frappe.db.sql("""
				select parent, delivery_note
				from `tabSales Invoice Item`
				where docstatus=1 and parent in (%s)
			""" % (','.join(['%s'] * len(self.invoices))), tuple(self.invoices), as_dict=1)

			for d in si_against_dn:
				if d.delivery_note:
					self.delivery_notes.setdefault(d.parent, set()).add(d.delivery_note)

			dn_against_si = frappe.db.sql("""
				select distinct parent, against_sales_invoice
				from `tabDelivery Note Item`
				where against_sales_invoice in (%s)
			""" % (','.join(['%s'] * len(self.invoices))), tuple(self.invoices) , as_dict=1)

			for d in dn_against_si:
				self.delivery_notes.setdefault(d.against_sales_invoice, set()).add(d.parent)

	def get_invoice_details(self):
		self.invoice_details = frappe._dict()
		if self.party_type == "Customer":
			si_list = frappe.db.sql("""
				select name, due_date, po_no
				from `tabSales Invoice`
				where posting_date <= %s
			""",self.filters.report_date, as_dict=1)
			for d in si_list:
				self.invoice_details.setdefault(d.name, d)

			# Get Sales Team
			if self.filters.show_sales_person:
				sales_team = frappe.db.sql("""
					select parent, sales_person
					from `tabSales Team`
					where parenttype = 'Sales Invoice'
				""", as_dict=1)
				for d in sales_team:
					self.invoice_details.setdefault(d.parent, {})\
						.setdefault('sales_team', []).append(d.sales_person)

		if self.party_type == "Supplier":
			for pi in frappe.db.sql("""
				select name, due_date, bill_no, bill_date
				from `tabPurchase Invoice`
				where posting_date <= %s
			""", self.filters.report_date, as_dict=1):
				self.invoice_details.setdefault(pi.name, pi)

		# Invoices booked via Journal Entries
		journal_entries = frappe.db.sql("""
			select name, due_date, bill_no, bill_date
			from `tabJournal Entry`
			where posting_date <= %s
		""", self.filters.report_date, as_dict=1)

		for je in journal_entries:
			if je.bill_no:
				self.invoice_details.setdefault(je.name, je)

	def set_party_details(self, row):
		# customer / supplier name
		party_details = self.get_party_details(row.party) or {}
		row.update(party_details)
		row.currency = row.account_currency

		# if self.filters.get(scrub(self.filters.party_type)):
		# 	row.currency = row.account_currency
		# else:
		# 	row.currency = self.company_currency

	def allocate_outstanding_based_on_payment_terms(self, row):
		self.get_payment_terms(row)
		for term in row.payment_terms:

			# update "paid" and "oustanding" for this term
			if not term.paid:
				self.allocate_closing_to_term(row, term, 'paid')

			# update "credit_note" and "oustanding" for this term
			if term.outstanding:
				self.allocate_closing_to_term(row, term, 'credit_note')

		row.payment_terms = sorted(row.payment_terms, key=lambda x: x['due_date'])

	def get_payment_terms(self, row):
		# build payment_terms for row
		payment_terms_details = frappe.db.sql("""
			select
				si.name, si.party_account_currency, si.currency, si.conversion_rate,
<<<<<<< HEAD
				ps.due_date, ps.payment_amount, ps.description, ps.paid_amount
=======
				ps.due_date, ps.payment_term, ps.payment_amount, ps.description, ps.paid_amount, ps.discounted_amount
>>>>>>> 540559d6
			from `tab{0}` si, `tabPayment Schedule` ps
			where
				si.name = ps.parent and
				si.name = %s
			order by ps.paid_amount desc, due_date
		""".format(row.voucher_type), row.voucher_no, as_dict = 1)


		original_row = frappe._dict(row)
		row.payment_terms = []

		# If no or single payment terms, no need to split the row
		if len(payment_terms_details) <= 1:
			return

		for d in payment_terms_details:
			term = frappe._dict(original_row)
			self.append_payment_term(row, d, term)

	def append_payment_term(self, row, d, term):
		if (self.filters.get("customer") or self.filters.get("supplier")) and d.currency == d.party_account_currency:
			invoiced = d.payment_amount
		else:
			invoiced = flt(flt(d.payment_amount) * flt(d.conversion_rate), self.currency_precision)

		row.payment_terms.append(term.update({
			"due_date": d.due_date,
			"invoiced": invoiced,
			"invoice_grand_total": row.invoiced,
<<<<<<< HEAD
			"payment_term": d.description,
			"paid": d.paid_amount,
			"credit_note": 0.0,
			"outstanding": invoiced - d.paid_amount
		}))

		if d.paid_amount:
			row['paid'] -= d.paid_amount
=======
			"payment_term": d.description or d.payment_term,
			"paid": d.paid_amount + d.discounted_amount,
			"credit_note": 0.0,
			"outstanding": invoiced - d.paid_amount - d.discounted_amount
		}))

		if d.paid_amount:
			row['paid'] -= d.paid_amount + d.discounted_amount
>>>>>>> 540559d6

	def allocate_closing_to_term(self, row, term, key):
		if row[key]:
			if row[key] > term.outstanding:
				term[key] = term.outstanding
				row[key] -= term.outstanding
			else:
				term[key] = row[key]
				row[key] = 0
		term.outstanding -= term[key]

	def allocate_extra_payments_or_credits(self, row):
		# allocate extra payments / credits
		additional_row = None
		for key in ('paid', 'credit_note'):
			if row[key] > 0:
				if not additional_row:
					additional_row = frappe._dict(row)
				additional_row.invoiced = 0.0
				additional_row[key] = row[key]

		if additional_row:
			additional_row.outstanding = additional_row.invoiced - additional_row.paid - additional_row.credit_note
			self.append_row(additional_row)

	def get_future_payments(self):
		if self.filters.show_future_payments:
			self.future_payments = frappe._dict()
			future_payments = list(self.get_future_payments_from_payment_entry())
			future_payments += list(self.get_future_payments_from_journal_entry())
			if future_payments:
				for d in future_payments:
					if d.future_amount and d.invoice_no:
						self.future_payments.setdefault((d.invoice_no, d.party), []).append(d)

	def get_future_payments_from_payment_entry(self):
		return frappe.db.sql("""
			select
				ref.reference_name as invoice_no,
				payment_entry.party,
				payment_entry.party_type,
				payment_entry.posting_date as future_date,
				ref.allocated_amount as future_amount,
				payment_entry.reference_no as future_ref
			from
				`tabPayment Entry` as payment_entry inner join `tabPayment Entry Reference` as ref
			on
				(ref.parent = payment_entry.name)
			where
				payment_entry.docstatus < 2
				and payment_entry.posting_date > %s
				and payment_entry.party_type = %s
			""", (self.filters.report_date, self.party_type), as_dict=1)

	def get_future_payments_from_journal_entry(self):
		if self.filters.get('party'):
			amount_field = ("jea.debit_in_account_currency - jea.credit_in_account_currency"
				if self.party_type == 'Supplier' else "jea.credit_in_account_currency - jea.debit_in_account_currency")
		else:
			amount_field = ("jea.debit - " if self.party_type == 'Supplier' else "jea.credit")

		return frappe.db.sql("""
			select
				jea.reference_name as invoice_no,
				jea.party,
				jea.party_type,
				je.posting_date as future_date,
				sum({0}) as future_amount,
				je.cheque_no as future_ref
			from
				`tabJournal Entry` as je inner join `tabJournal Entry Account` as jea
			on
				(jea.parent = je.name)
			where
				je.docstatus < 2
				and je.posting_date > %s
				and jea.party_type = %s
				and jea.reference_name is not null and jea.reference_name != ''
			group by je.name, jea.reference_name
			having future_amount > 0
			""".format(amount_field), (self.filters.report_date, self.party_type), as_dict=1)

	def allocate_future_payments(self, row):
		# future payments are captured in additional columns
		# this method allocates pending future payments against a voucher to
		# the current row (which could be generated from payment terms)
		if not self.filters.show_future_payments:
			return

		row.remaining_balance = row.outstanding
		row.future_amount = 0.0
		for future in self.future_payments.get((row.voucher_no, row.party), []):
			if row.remaining_balance > 0 and future.future_amount:
				if future.future_amount > row.outstanding:
					row.future_amount = row.outstanding
					future.future_amount = future.future_amount - row.outstanding
					row.remaining_balance = 0
				else:
					row.future_amount += future.future_amount
					future.future_amount = 0
					row.remaining_balance = row.outstanding - row.future_amount

				row.setdefault('future_ref', []).append(cstr(future.future_ref) + '/' + cstr(future.future_date))

		if row.future_ref:
			row.future_ref = ', '.join(row.future_ref)

	def get_return_entries(self):
		doctype = "Sales Invoice" if self.party_type == "Customer" else "Purchase Invoice"
		filters={
			'is_return': 1,
			'docstatus': 1
		}
		party_field = scrub(self.filters.party_type)
		if self.filters.get(party_field):
			filters.update({party_field: self.filters.get(party_field)})
		self.return_entries = frappe._dict(
			frappe.get_all(doctype, filters, ['name', 'return_against'], as_list=1)
		)

	def set_ageing(self, row):
		if self.filters.ageing_based_on == "Due Date":
			# use posting date as a fallback for advances posted via journal and payment entry
			# when ageing viewed by due date
			entry_date = row.due_date or row.posting_date
		elif self.filters.ageing_based_on == "Supplier Invoice Date":
			entry_date = row.bill_date
		else:
			entry_date = row.posting_date

		self.get_ageing_data(entry_date, row)

		# ageing buckets should not have amounts if due date is not reached
		if getdate(entry_date) > getdate(self.filters.report_date):
			row.range1 = row.range2 = row.range3 = row.range4 = row.range5 = 0.0

		row.total_due = row.range1 + row.range2 + row.range3 + row.range4 + row.range5

	def get_ageing_data(self, entry_date, row):
		# [0-30, 30-60, 60-90, 90-120, 120-above]
		row.range1 = row.range2 = row.range3 = row.range4 = row.range5 = 0.0

		if not (self.age_as_on and entry_date):
			return

		row.age = (getdate(self.age_as_on) - getdate(entry_date)).days or 0
		index = None

		if not (self.filters.range1 and self.filters.range2 and self.filters.range3 and self.filters.range4):
			self.filters.range1, self.filters.range2, self.filters.range3, self.filters.range4 = 30, 60, 90, 120

		for i, days in enumerate([self.filters.range1, self.filters.range2, self.filters.range3, self.filters.range4]):
			if cint(row.age) <= cint(days):
				index = i
				break

		if index is None: index = 4
		row['range' + str(index+1)] = row.outstanding

	def get_gl_entries(self):
		# get all the GL entries filtered by the given filters

		conditions, values = self.prepare_conditions()
		order_by = self.get_order_by_condition()
<<<<<<< HEAD
=======

		if self.filters.show_future_payments:
			values.insert(2, self.filters.report_date)

			date_condition = """AND (posting_date <= %s
				OR (against_voucher IS NULL AND DATE(creation) <= %s))"""
		else:
			date_condition = "AND posting_date <=%s"
>>>>>>> 540559d6

		if self.filters.show_future_payments:
			values.insert(2, self.filters.report_date)

			date_condition = """AND (posting_date <= %s
				OR (against_voucher IS NULL AND DATE(creation) <= %s))"""
		else:
			date_condition = "AND posting_date <=%s"

		select_fields = "debit_in_account_currency as debit, credit_in_account_currency as credit"
		# if self.filters.get(scrub(self.party_type)):
		# 	select_fields = "debit_in_account_currency as debit, credit_in_account_currency as credit"
		# else:
		# 	select_fields = "debit, credit"

		doc_currency_fields = "debit_in_account_currency, credit_in_account_currency"

		remarks = ", remarks" if self.filters.get("show_remarks") else ""

		self.gl_entries = frappe.db.sql("""
			select
				name, posting_date, account, party_type, party, voucher_type, voucher_no, cost_center,
				against_voucher_type, against_voucher, account_currency, {0}, {1} {remarks}
			from
				`tabGL Entry`
			where
				docstatus < 2
				and is_cancelled = 0
				and party_type=%s
				and (party is not null and party != '')
<<<<<<< HEAD
				{1} {2} {3}"""
			.format(select_fields, date_condition, conditions, order_by), values, as_dict=True)
=======
				{2} {3} {4}"""
			.format(select_fields, doc_currency_fields, date_condition, conditions, order_by, remarks=remarks), values, as_dict=True)
>>>>>>> 540559d6

	def get_sales_invoices_or_customers_based_on_sales_person(self):
		if self.filters.get("sales_person"):
			lft, rgt = frappe.db.get_value("Sales Person",
				self.filters.get("sales_person"), ["lft", "rgt"])

			records = frappe.db.sql("""
				select distinct parent, parenttype
				from `tabSales Team` steam
				where parenttype in ('Customer', 'Sales Invoice')
					and exists(select name from `tabSales Person` where lft >= %s and rgt <= %s and name = steam.sales_person)
			""", (lft, rgt), as_dict=1)

			self.sales_person_records = frappe._dict()
			for d in records:
				self.sales_person_records.setdefault(d.parenttype, set()).add(d.parent)

	def prepare_conditions(self):
		conditions = [""]
		values = [self.party_type, self.filters.report_date]
		party_type_field = scrub(self.party_type)

		self.add_common_filters(conditions, values, party_type_field)

		if party_type_field=="customer":
			self.add_customer_filters(conditions, values)

		elif party_type_field=="supplier":
			self.add_supplier_filters(conditions, values)

		if self.filters.cost_center:
			self.get_cost_center_conditions(conditions)

		self.add_accounting_dimensions_filters(conditions, values)
		return " and ".join(conditions), values

	def get_cost_center_conditions(self, conditions):
		lft, rgt = frappe.db.get_value("Cost Center", self.filters.cost_center, ["lft", "rgt"])
		cost_center_list = [center.name for center in frappe.get_list("Cost Center", filters = {'lft': (">=", lft), 'rgt': ("<=", rgt)})]

		cost_center_string = '", "'.join(cost_center_list)
		conditions.append('cost_center in ("{0}")'.format(cost_center_string))

	def get_order_by_condition(self):
		if self.filters.get('group_by_party'):
			return "order by party, posting_date"
		else:
			return "order by posting_date, party"

	def add_common_filters(self, conditions, values, party_type_field):
		if self.filters.company:
			conditions.append("company=%s")
			values.append(self.filters.company)

		if self.filters.finance_book:
			conditions.append("ifnull(finance_book, '') in (%s, '')")
			values.append(self.filters.finance_book)

		if self.filters.get(party_type_field):
			conditions.append("party=%s")
			values.append(self.filters.get(party_type_field))

		# get GL with "receivable" or "payable" account_type
		account_type = "Receivable" if self.party_type == "Customer" else "Payable"
		accounts = [d.name for d in frappe.get_all("Account",
			filters={"account_type": account_type, "company": self.filters.company})]

		if accounts:
			conditions.append("account in (%s)" % ','.join(['%s'] *len(accounts)))
			values += accounts

	def add_customer_filters(self, conditions, values):
		if self.filters.get("customer_group"):
			conditions.append(self.get_hierarchical_filters('Customer Group', 'customer_group'))

		if self.filters.get("territory"):
			conditions.append(self.get_hierarchical_filters('Territory', 'territory'))

		if self.filters.get("payment_terms_template"):
			conditions.append("party in (select name from tabCustomer where payment_terms=%s)")
			values.append(self.filters.get("payment_terms_template"))

		if self.filters.get("sales_partner"):
			conditions.append("party in (select name from tabCustomer where default_sales_partner=%s)")
			values.append(self.filters.get("sales_partner"))

	def add_supplier_filters(self, conditions, values):
		if self.filters.get("supplier_group"):
			conditions.append("""party in (select name from tabSupplier
				where supplier_group=%s)""")
			values.append(self.filters.get("supplier_group"))

		if self.filters.get("payment_terms_template"):
			conditions.append("party in (select name from tabSupplier where payment_terms=%s)")
			values.append(self.filters.get("payment_terms_template"))

	def get_hierarchical_filters(self, doctype, key):
		lft, rgt = frappe.db.get_value(doctype, self.filters.get(key), ["lft", "rgt"])

		return """party in (select name from tabCustomer
			where exists(select name from `tab{doctype}` where lft >= {lft} and rgt <= {rgt}
				and name=tabCustomer.{key}))""".format(
					doctype=doctype, lft=lft, rgt=rgt, key=key)

	def add_accounting_dimensions_filters(self, conditions, values):
		accounting_dimensions = get_accounting_dimensions(as_list=False)

		if accounting_dimensions:
			for dimension in accounting_dimensions:
				if self.filters.get(dimension.fieldname):
					if frappe.get_cached_value('DocType', dimension.document_type, 'is_tree'):
						self.filters[dimension.fieldname] = get_dimension_with_children(dimension.document_type,
							self.filters.get(dimension.fieldname))
					conditions.append("{0} in %s".format(dimension.fieldname))
					values.append(tuple(self.filters.get(dimension.fieldname)))

	def get_gle_balance(self, gle):
		# get the balance of the GL (debit - credit) or reverse balance based on report type
		return gle.get(self.dr_or_cr) - self.get_reverse_balance(gle)

	def get_gle_balance_in_account_currency(self, gle):
		# get the balance of the GL (debit - credit) or reverse balance based on report type
		return gle.get(self.dr_or_cr + '_in_account_currency') - self.get_reverse_balance_in_account_currency(gle)

	def get_reverse_balance_in_account_currency(self, gle):
		return gle.get('debit_in_account_currency' if self.dr_or_cr=='credit' else 'credit_in_account_currency')

	def get_reverse_balance(self, gle):
		# get "credit" balance if report type is "debit" and vice versa
		return gle.get('debit' if self.dr_or_cr=='credit' else 'credit')

	def is_invoice(self, gle):
		if gle.voucher_type in ('Sales Invoice', 'Purchase Invoice'):
			return True

	def get_party_details(self, party):
		if not party in self.party_details:
			if self.party_type == 'Customer':
				self.party_details[party] = frappe.db.get_value('Customer', party, ['customer_name',
					'territory', 'customer_group', 'customer_primary_contact'], as_dict=True)
			else:
				self.party_details[party] = frappe.db.get_value('Supplier', party, ['supplier_name',
					'supplier_group'], as_dict=True)

		return self.party_details[party]


	def get_columns(self):
		self.columns = []
		self.add_column('Posting Date', fieldtype='Date')
		self.add_column(label=_(self.party_type), fieldname='party',
			fieldtype='Link', options=self.party_type, width=180)

		if self.party_naming_by == "Naming Series":
			self.add_column(_('{0} Name').format(self.party_type),
				fieldname = scrub(self.party_type) + '_name', fieldtype='Data')

		if self.party_type == 'Customer':
			self.add_column(_("Customer Contact"), fieldname='customer_primary_contact',
				fieldtype='Link', options='Contact')

		self.add_column(label=_('Cost Center'), fieldname='cost_center', fieldtype='Data')
		self.add_column(label=_('Voucher Type'), fieldname='voucher_type', fieldtype='Data')
		self.add_column(label=_('Voucher No'), fieldname='voucher_no', fieldtype='Dynamic Link',
			options='voucher_type', width=180)

		if self.filters.show_remarks:
			self.add_column(label=_('Remarks'), fieldname='remarks', fieldtype='Text', width=200),

		self.add_column(label='Due Date', fieldtype='Date')

		if self.party_type == "Supplier":
			self.add_column(label=_('Bill No'), fieldname='bill_no', fieldtype='Data')
			self.add_column(label=_('Bill Date'), fieldname='bill_date', fieldtype='Date')

		if self.filters.based_on_payment_terms:
			self.add_column(label=_('Payment Term'), fieldname='payment_term', fieldtype='Data')
			self.add_column(label=_('Invoice Grand Total'), fieldname='invoice_grand_total')

		self.add_column(_('Invoiced Amount'), fieldname='invoiced')
		self.add_column(_('Paid Amount'), fieldname='paid')
		if self.party_type == "Customer":
			self.add_column(_('Credit Note'), fieldname='credit_note')
		else:
			# note: fieldname is still `credit_note`
			self.add_column(_('Debit Note'), fieldname='credit_note')
		self.add_column(_('Outstanding Amount'), fieldname='outstanding')

		self.setup_ageing_columns()

		self.add_column(label=_('Currency'), fieldname='currency', fieldtype='Link', options='Currency', width=80)

		if self.filters.show_future_payments:
			self.add_column(label=_('Future Payment Ref'), fieldname='future_ref', fieldtype='Data')
			self.add_column(label=_('Future Payment Amount'), fieldname='future_amount')
			self.add_column(label=_('Remaining Balance'), fieldname='remaining_balance')

		if self.filters.party_type == 'Customer':
			self.add_column(label=_('Customer LPO'), fieldname='po_no', fieldtype='Data')

			# comma separated list of linked delivery notes
			if self.filters.show_delivery_notes:
				self.add_column(label=_('Delivery Notes'), fieldname='delivery_notes', fieldtype='Data')
			self.add_column(label=_('Territory'), fieldname='territory', fieldtype='Link',
				options='Territory')
			self.add_column(label=_('Customer Group'), fieldname='customer_group', fieldtype='Link',
				options='Customer Group')
			if self.filters.show_sales_person:
				self.add_column(label=_('Sales Person'), fieldname='sales_person', fieldtype='Data')

		if self.filters.party_type == "Supplier":
			self.add_column(label=_('Supplier Group'), fieldname='supplier_group', fieldtype='Link',
				options='Supplier Group')

	def add_column(self, label, fieldname=None, fieldtype='Currency', options=None, width=120):
		if not fieldname: fieldname = scrub(label)
		if fieldtype=='Currency': options='currency'
		if fieldtype=='Date': width = 90

		self.columns.append(dict(
			label=label,
			fieldname=fieldname,
			fieldtype=fieldtype,
			options=options,
			width=width
		))

	def setup_ageing_columns(self):
		# for charts
		self.ageing_column_labels = []
		self.add_column(label=_('Age (Days)'), fieldname='age', fieldtype='Int', width=80)

		for i, label in enumerate(["0-{range1}".format(range1=self.filters["range1"]),
			"{range1}-{range2}".format(range1=cint(self.filters["range1"])+ 1, range2=self.filters["range2"]),
			"{range2}-{range3}".format(range2=cint(self.filters["range2"])+ 1, range3=self.filters["range3"]),
			"{range3}-{range4}".format(range3=cint(self.filters["range3"])+ 1, range4=self.filters["range4"]),
			"{range4}-{above}".format(range4=cint(self.filters["range4"])+ 1, above=_("Above"))]):
				self.add_column(label=label, fieldname='range' + str(i+1))
				self.ageing_column_labels.append(label)

	def get_chart_data(self):
		rows = []
		for row in self.data:
			row = frappe._dict(row)
			if not cint(row.bold):
				values = [row.range1, row.range2, row.range3, row.range4, row.range5]
				precision = cint(frappe.db.get_default("float_precision")) or 2
				rows.append({
					'values': [flt(val, precision) for val in values]
				})

		self.chart = {
			"data": {
				'labels': self.ageing_column_labels,
				'datasets': rows
			},
			"type": 'percentage'
		}<|MERGE_RESOLUTION|>--- conflicted
+++ resolved
@@ -13,10 +13,6 @@
 	get_dimension_with_children,
 )
 from erpnext.accounts.utils import get_currency_precision
-<<<<<<< HEAD
-from erpnext.accounts.doctype.accounting_dimension.accounting_dimension import get_accounting_dimensions, get_dimension_with_children
-=======
->>>>>>> 540559d6
 
 #  This report gives a summary of all Outstanding Invoices considering the following
 
@@ -250,12 +246,7 @@
 
 			row.invoice_grand_total = row.invoiced
 
-<<<<<<< HEAD
 			if abs(row.outstanding) >= 1.0/10 ** self.currency_precision:
-=======
-			if (abs(row.outstanding) > 1.0/10 ** self.currency_precision) and \
-				(abs(row.outstanding_in_account_currency) > 1.0/10 ** self.currency_precision):
->>>>>>> 540559d6
 				# non-zero oustanding, we must consider this row
 
 				if self.is_invoice(row) and self.filters.based_on_payment_terms:
@@ -409,11 +400,7 @@
 		payment_terms_details = frappe.db.sql("""
 			select
 				si.name, si.party_account_currency, si.currency, si.conversion_rate,
-<<<<<<< HEAD
-				ps.due_date, ps.payment_amount, ps.description, ps.paid_amount
-=======
 				ps.due_date, ps.payment_term, ps.payment_amount, ps.description, ps.paid_amount, ps.discounted_amount
->>>>>>> 540559d6
 			from `tab{0}` si, `tabPayment Schedule` ps
 			where
 				si.name = ps.parent and
@@ -443,16 +430,6 @@
 			"due_date": d.due_date,
 			"invoiced": invoiced,
 			"invoice_grand_total": row.invoiced,
-<<<<<<< HEAD
-			"payment_term": d.description,
-			"paid": d.paid_amount,
-			"credit_note": 0.0,
-			"outstanding": invoiced - d.paid_amount
-		}))
-
-		if d.paid_amount:
-			row['paid'] -= d.paid_amount
-=======
 			"payment_term": d.description or d.payment_term,
 			"paid": d.paid_amount + d.discounted_amount,
 			"credit_note": 0.0,
@@ -461,7 +438,6 @@
 
 		if d.paid_amount:
 			row['paid'] -= d.paid_amount + d.discounted_amount
->>>>>>> 540559d6
 
 	def allocate_closing_to_term(self, row, term, key):
 		if row[key]:
@@ -626,8 +602,6 @@
 
 		conditions, values = self.prepare_conditions()
 		order_by = self.get_order_by_condition()
-<<<<<<< HEAD
-=======
 
 		if self.filters.show_future_payments:
 			values.insert(2, self.filters.report_date)
@@ -636,7 +610,6 @@
 				OR (against_voucher IS NULL AND DATE(creation) <= %s))"""
 		else:
 			date_condition = "AND posting_date <=%s"
->>>>>>> 540559d6
 
 		if self.filters.show_future_payments:
 			values.insert(2, self.filters.report_date)
@@ -667,13 +640,8 @@
 				and is_cancelled = 0
 				and party_type=%s
 				and (party is not null and party != '')
-<<<<<<< HEAD
-				{1} {2} {3}"""
-			.format(select_fields, date_condition, conditions, order_by), values, as_dict=True)
-=======
 				{2} {3} {4}"""
 			.format(select_fields, doc_currency_fields, date_condition, conditions, order_by, remarks=remarks), values, as_dict=True)
->>>>>>> 540559d6
 
 	def get_sales_invoices_or_customers_based_on_sales_person(self):
 		if self.filters.get("sales_person"):
