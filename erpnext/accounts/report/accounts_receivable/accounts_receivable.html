{% include "templates/includes/grouped_report_print.html" %}

<style>
@media screen {
	.print-format {
		padding: 10mm;
	}
}

.print-format {
	font-size: 8.0pt !important;
}
.print-format td, .print-format th {
	vertical-align:middle !important;
}
</style>

{% function print_group(data, group) { %}
<h2 class="text-center" style="margin-top:0">{%= __(report.report_name) %}</h2>

{% if (filters.customer_name || filters.supplier_name || group.party_name || filters.customer || filters.supplier || group.party) { %}
	<h4 class="text-center">
	{% if (filters.customer_name || filters.supplier_name || group.party_name) { %}
		{%= filters.customer_name || filters.supplier_name || group.party_name %}
	{% } else { %}
		{%= filters.customer || filters.supplier || group.party %}
	{% } %}
<<<<<<< HEAD
</h4>
<h6 class="text-center">
		{% if (filters.tax_id) { %}
		{%= __("NTN: ")%}	{%= filters.tax_id %}
		{% } %}
</h6>
=======
	</h4>
{% } %}

{% if (filters.sales_person || group.sales_person) { %}
	<h6 class="text-center">
		{%= __("Sales Person: ")%}{%= filters.sales_person || group.sales_person %}
	</h6>
{% } %}

{% if (filters.tax_id || group.tax_id) { %}
	<h6 class="text-center">
		{%= __("NTN: ")%}{%= filters.tax_id || group.tax_id %}
	</h6>
{% } %}

>>>>>>> 5b380bde
<h5 class="text-center">
	{%= __(filters.ageing_based_on) %}
	{%= __("Until") %}
	{%= frappe.datetime.str_to_user(filters.report_date) %}
</h5>

<div class="clearfix">
	<div class="pull-left">
	{% if(filters.payment_terms || group.payment_terms) { %}
		<strong>{%= __("Payment Terms") %}:</strong> {%= filters.payment_terms || group.payment_terms %}
	{% } %}
	</div>
	<div class="pull-right">
	{% if(filters.credit_limit || group.credit_limit) { %}
		<strong>{%= __("Credit Limit") %}:</strong> {%= format_currency(filters.credit_limit || group.credit_limit) %}
	{% } %}
	</div>
</div>

{% if(filters.show_pdc_in_print) { %}
	{% var balance_row = data.slice(-1).pop();
		var range1 = report.columns.find(d => d.fieldname == "range1").label;
		var range2 = report.columns.find(d => d.fieldname == "range2").label;
		var range3 = report.columns.find(d => d.fieldname == "range3").label;
		var range4 = report.columns.find(d => d.fieldname == "range4").label;
	%}
	{% if(balance_row) { %}
	<table class="table table-bordered table-condensed">
		<caption class="text-right">(Amount in {%= data[0][__("currency")] || "" %})</caption>
	        <colgroup>
	            <col style="width: 30mm;">
	            <col style="width: 18mm;">
	            <col style="width: 18mm;">
	            <col style="width: 18mm;">
	            <col style="width: 18mm;">
	            <col style="width: 18mm;">
	            <col style="width: 18mm;">
	        </colgroup>

		<thead>
			<tr>
				<th>{%= __(" ") %}</th>
				<th>{%= __(range1) %}</th>
				<th>{%= __(range2) %}</th>
				<th>{%= __(range3) %}</th>
				<th>{%= __(range4) %}</th>
				<th>{%= __("Total") %}</th>
			</tr>
		</thead>
		<tbody>
			<tr>
				<td>{%= __("Total Outstanding") %}</td>
				<td class="text-right">{%= format_currency(balance_row[range1]) %}</td>
				<td class="text-right">{%= format_currency(balance_row[range2]) %}</td>
				<td class="text-right">{%= format_currency(balance_row[range3]) %}</td>
				<td class="text-right">{%= format_currency(balance_row[range4]) %}</td>
				<td class="text-right">
					{%= format_currency(flt(balance_row[("outstanding_amount")]), data[data.length-1]["currency"]) %}
					</td>
			</tr>
				<td>{%= __("PDC/LC") %}</td>
				<td></td>
				<td></td>
				<td></td>
				<td></td>
				<td class="text-right">
					{%= format_currency(flt(balance_row[("pdc/lc_amount")]), data[data.length-1]["currency"]) %}
				</td>
			<tr class="cvs-footer">
				<th class="text-left">{%= __("Cheques Required") %}</th>
				<th></th>
				<th></th>
				<th></th>
				<th></th>
				<th class="text-right">
					{%= format_currency(flt(balance_row[("outstanding_amount")]-balance_row[("pdc/lc_amount")]), data[data.length-1]["currency"]) %}</th>
			</tr>
		</tbody>

	</table>
	{% } %}
{% } %}

<table class="table table-bordered">
	<thead>
		<tr>
			{% if(report.report_name === "Accounts Receivable" || report.report_name === "Accounts Payable") { %}
				<th style="width: 10%">{%= __("Date") %}</th>
				<th style="width: 3%">{%= __("Age (Days)") %}</th>
				{% if(report.report_name === "Accounts Receivable" && filters.show_sales_person_in_print) { %}
					<th style="width: 16%">{%= __("Reference") %}</th>
					<th style="width: 11%">{%= __("Sales Person") %}</th>
				{% } else { %}
					<th style="width: 27%">{%= __("Reference") %}</th>
				{% } %}
				{% if(!filters.show_pdc_in_print) { %}
					<th style="width: 20%">{%= (filters.customer || filters.supplier || group.party) ? __("Remarks"): __("Party") %}</th>
				{% } %}
				<th style="width: 10%; text-align: right">{%= __("Invoiced Amount") %}</th>
				{% if(!filters.show_pdc_in_print) { %}
					<th style="width: 10%; text-align: right">{%= __("Paid Amount") %}</th>
					<th style="width: 10%; text-align: right">{%= report.report_name === "Accounts Receivable" ? __('Credit Note') : __('Debit Note') %}</th>
				{% } %}
				<th style="width: 10%; text-align: right">{%= __("Outstanding Amount") %}</th>
				{% if(filters.show_pdc_in_print) { %}
					{% if(report.report_name === "Accounts Receivable") { %}
						<th style="width: 10%">{%= __("Customer LPO No.") %}</th>
					{% } %}
					<th style="width: 10%">{%= __("PDC/LC Ref") %}</th>
					<th style="width: 10%">{%= __("PDC/LC Amount") %}</th>
					<th style="width: 10%">{%= __("Remaining Balance") %}</th>
				{% } %}
			{% } else { %}
				<th style="width: 40%">{%= (filters.customer || filters.supplier) ? __("Remarks"): __("Party") %}</th>
				<th style="width: 15%">{%= __("Total Invoiced Amount") %}</th>
				<th style="width: 15%">{%= __("Total Paid Amount") %}</th>
				<th style="width: 15%">{%= report.report_name === "Accounts Receivable Summary" ? __('Credit Note Amount') : __('Debit Note Amount') %}</th>
				<th style="width: 15%">{%= __("Total Outstanding Amount") %}</th>
			{% } %}
		</tr>
	</thead>
	<tbody>
		{% for(var i=0, l=data.length; i<l; i++) { %}
			<tr>
			{% if(report.report_name === "Accounts Receivable" || report.report_name === "Accounts Payable") { %}
				{% if(data[i]["party"]) { %}
					<td>{%= frappe.datetime.str_to_user(data[i]["posting_date"]) %}</td>
					<td style="text-align: right">{%= data[i]["age"] %}</td>
					<td>
						{% if(!filters.show_pdc_in_print) { %}
							{%= data[i]["voucher_type"] %}
							<br>
						{% } %}
						{%= data[i]["voucher_no"] %}
					</td>

					{% if(report.report_name === "Accounts Receivable" && filters.show_sales_person_in_print) { %}
					<td>{%= data[i]["sales_person"] %}</td>
					{% } %}

					{% if(!filters.show_pdc_in_print) { %}
					<td>
						{% if(!data[i]["posting_date"]) { %}
							<strong>{%= data[i]["party"].substr(1, data[i]["party"].length-2) %}</strong>
						{% } else { %}
							{% if(!(filters.customer || filters.supplier || group.party)) { %}
								{%= data[i]["party"] %}
								{% if(data[i]["party_name"] && data[i]["party_name"] != data[i]["party"]) { %}
									<br>{%= data[i]["party_name"] %}
								{% } %}
							{% } %}
						{% } %}
						{% if data[i]["remarks"] %}
						<div>
							{% if (!filters.customer && !filters.supplier && !group.party) { %}{%= __("Remarks") %}:{% } %}
							{%= data[i]["remarks"] %}
						</div>
						{% } %}
					</td>
					{% } %}

					<td style="text-align: right">{% if (data[i]["invoiced_amount"] != null) { %}
						{%= format_currency(data[i]["invoiced_amount"], data[i]["currency"]) %}
                    {% } %}</td>

					{% if(!filters.show_pdc_in_print) { %}
						<td style="text-align: right">{% if (data[i]["paid_amount"] != null) { %}
							{%= format_currency(data[i]["paid_amount"], data[i]["currency"]) %}
                        {% } %}</td>
						<td style="text-align: right">{% if (data[i]["return_amount"] != null) { %}
							{%= format_currency(data[i]["return_amount"], data[i]["currency"])  %}
                        {% } %}</td>
					{% } %}
					<td style="text-align: right">{% if (data[i]["outstanding_amount"] != null) { %}
						{%= format_currency(data[i]["outstanding_amount"], data[i]["currency"]) %}
                    {% } %}</td>

					{% if(filters.show_pdc_in_print) { %}
						{% if(report.report_name === "Accounts Receivable") { %}
							<td style="text-align: right">
								{%= data[i]["po_no"] %}</td>
						{% } %}
						<td style="text-align: right">{%= data[i][("pdc/lc_ref")] %}</td>
						<td style="text-align: right">{% if (data[i]["pdc/lc_amount"] != null) { %}
                            {%= format_currency(data[i][("pdc/lc_amount")], data[i]["currency"]) %}
                        {% } %}</td>
						<td style="text-align: right">{% if (data[i]["remaining_balance"] != null) { %}
                            {%= format_currency(data[i][("remaining_balance")], data[i]["currency"]) %}
                        {% } %}</td>
					{% } %}
				{% } else { %}
					{% if($.isEmptyObject(data[i])) { %}
						{% var colspan = 5 %}
						{% if(report.report_name === "Accounts Receivable" && filters.show_sales_person_in_print) { colspan++; } %}
						{% if(!filters.show_pdc_in_print) { colspan += 3; } %}
						{% if(filters.show_pdc_in_print) { %}
							{% colspan += 3; %}
							{% if(report.report_name === "Accounts Receivable") { colspan++; } %}
						{% } %}
						<td colspan="{%= colspan %}"></td>
					{% } else { %}
						{% var colspan = 3 %}
						{% if(report.report_name === "Accounts Receivable" && filters.show_sales_person_in_print) { colspan++; } %}
						{% if(!filters.show_pdc_in_print) { colspan++; } %}
						<td colspan="{%= colspan %}" style="text-align: right"><b>{%= __("Total") %}</b></td>
						<td style="text-align: right">
							{%= format_currency(data[i]["invoiced_amount"], data[i]["currency"] ) %}</td>

						{% if(!filters.show_pdc_in_print) { %}
							<td style="text-align: right">
								{%= format_currency(data[i]["paid_amount"], data[i]["currency"]) %}</td>
							<td style="text-align: right">{%= format_currency(data[i]["return_amount"], data[i]["currency"])  %} </td>
						{% } %}
						<td style="text-align: right">
							{%= format_currency(data[i]["outstanding_amount"], data[i]["currency"]) %}</td>

						{% if(filters.show_pdc_in_print) { %}
							{% if(report.report_name === "Accounts Receivable") { %}
								<td style="text-align: right">
									{%= data[i]["po_no"] %}</td>
							{% } %}
							<td style="text-align: right">{%= data[i][("pdc/lc_ref")] %}</td>
							<td style="text-align: right">{%= format_currency(data[i][("pdc/lc_amount")], data[i]["currency"]) %}</td>
							<td style="text-align: right">{%= format_currency(data[i][("remaining_balance")], data[i]["currency"]) %}</td>
						{% } %}
					{% } %}
				{% } %}
			{% } else { %}
				{% if(data[i]["party"] != __("Total")) { %}
					<td>
						{% if(!(filters.customer || filters.supplier)) { %}
							{%= data[i]["party"] %}
							{% if(data[i]["party_name"] && data[i]["party_name"] != data[i]["party"]) { %}
								<br>{%= data[i]["party_name"] %}
							{% } %}
						{% } %}
					</td>
				{% } else { %}
					<td><b>{%= __("Total") %}</b></td>
				{% } %}
				<td style="text-align: right">{%= format_currency(data[i]["invoiced_amount"], data[i]["currency"]) %}</td>
				<td style="text-align: right">{%= format_currency(data[i]["paid_amount"], data[i]["currency"]) %}</td>
				<td style="text-align: right">{%= format_currency(data[i]["return_amount"], data[i]["currency"]) %}</td>
				<td style="text-align: right">{%= format_currency(data[i]["outstanding_amount"], data[i]["currency"]) %}</td>
			{% } %}
			</tr>
		{% } %}
	</tbody>
</table>
<p class="text-right text-muted">{{ __("Printed On ") }}{%= frappe.datetime.str_to_user(frappe.datetime.get_datetime_as_string()) %}</p>
{% } %}

{{ print_report_groups(data, print_group) }}<|MERGE_RESOLUTION|>--- conflicted
+++ resolved
@@ -25,14 +25,6 @@
 	{% } else { %}
 		{%= filters.customer || filters.supplier || group.party %}
 	{% } %}
-<<<<<<< HEAD
-</h4>
-<h6 class="text-center">
-		{% if (filters.tax_id) { %}
-		{%= __("NTN: ")%}	{%= filters.tax_id %}
-		{% } %}
-</h6>
-=======
 	</h4>
 {% } %}
 
@@ -48,7 +40,6 @@
 	</h6>
 {% } %}
 
->>>>>>> 5b380bde
 <h5 class="text-center">
 	{%= __(filters.ageing_based_on) %}
 	{%= __("Until") %}
