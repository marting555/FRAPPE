--- conflicted
+++ resolved
@@ -119,15 +119,12 @@
 			"label": __("Show PDC in Print"),
 			"fieldtype": "Check",
 			on_change: function() { return false; }
-<<<<<<< HEAD
 		},
 		{
 			"fieldname":"mark_overdue_in_print",
 			"label": __("Mark Overdue in Print"),
 			"fieldtype": "Check",
 			on_change: function() { return false; }
-=======
->>>>>>> 8c820a0f
 		},
 		{
 			"fieldname":"show_sales_person_in_print",
