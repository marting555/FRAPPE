--- conflicted
+++ resolved
@@ -103,17 +103,16 @@
 			"options": "Sales Person"
 		},
 		{
-<<<<<<< HEAD
 			"fieldname":"group_by",
 			"label": __("Group By"),
 			"fieldtype": "Select",
 			"options": "Ungrouped\nGroup by Customer\nGroup by Customer Group\nGroup by Territory\nGroup by Sales Person",
 			"default": "Ungrouped"
-=======
+		},
+		{
 			"fieldname":"based_on_payment_terms",
 			"label": __("Based On Payment Terms"),
 			"fieldtype": "Check",
->>>>>>> b0c939d2
 		},
 		{
 			"fieldname":"show_pdc_in_print",
