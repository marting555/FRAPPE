--- conflicted
+++ resolved
@@ -126,15 +126,12 @@
 			"options": "Sales Person"
 		},
 		{
-<<<<<<< HEAD
-=======
 			"fieldname":"territory",
 			"label": __("Territory"),
 			"fieldtype": "Link",
 			"options": "Territory"
 		},
 		{
->>>>>>> 00175c96
 			"fieldname": "group_by_party",
 			"label": __("Group By Customer"),
 			"fieldtype": "Check"
