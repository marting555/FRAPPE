# Copyright (c) 2015, Frappe Technologies Pvt. Ltd. and Contributors
# License: GNU General Public License v3. See license.txt


import frappe
from frappe import _, msgprint
from frappe.utils import flt

from erpnext.accounts.doctype.accounting_dimension.accounting_dimension import (
	get_accounting_dimensions,
	get_dimension_with_children,
)
<<<<<<< HEAD
from erpnext.accounts.report.utils import (
	get_journal_entries,
	get_party_details,
	get_payment_entries,
	get_taxes_query,
)
=======
from erpnext.accounts.report.utils import get_query_columns, get_values_for_columns
>>>>>>> 0a6c565e


def execute(filters=None):
	return _execute(filters)


def _execute(filters=None, additional_table_columns=None):
	if not filters:
		filters = {}

<<<<<<< HEAD
	include_payments = filters.get("include_payments")
	invoice_list = get_invoices(filters, additional_query_columns)
	if filters.get("include_payments"):
		if not filters.get("supplier"):
			frappe.throw(_("Please select a supplier for fetching payments."))
		invoice_list += get_payments(filters, additional_query_columns)
=======
	invoice_list = get_invoices(filters, get_query_columns(additional_table_columns))
>>>>>>> 0a6c565e
	columns, expense_accounts, tax_accounts, unrealized_profit_loss_accounts = get_columns(
		invoice_list, additional_table_columns, include_payments
	)

	if not invoice_list:
		msgprint(_("No record found"))
		return columns, invoice_list

	invoice_expense_map = get_invoice_expense_map(invoice_list)
	internal_invoice_map = get_internal_invoice_map(invoice_list)
	invoice_expense_map, invoice_tax_map = get_invoice_tax_map(
		invoice_list, invoice_expense_map, expense_accounts, include_payments
	)
	invoice_po_pr_map = get_invoice_po_pr_map(invoice_list)
	suppliers = list(set(d.supplier for d in invoice_list))
	supplier_details = get_party_details("Supplier", suppliers)

	company_currency = frappe.get_cached_value("Company", filters.company, "default_currency")

	data = []
	for inv in invoice_list:
		# invoice details
		purchase_order = list(set(invoice_po_pr_map.get(inv.name, {}).get("purchase_order", [])))
		purchase_receipt = list(set(invoice_po_pr_map.get(inv.name, {}).get("purchase_receipt", [])))
		project = list(set(invoice_po_pr_map.get(inv.name, {}).get("project", [])))

<<<<<<< HEAD
		row = [inv.doctype, inv.name, inv.posting_date, inv.supplier, inv.supplier_name]

		if additional_query_columns:
			for col in additional_query_columns:
				row.append(inv.get(col))

		row += [
			supplier_details.get(inv.supplier).get("supplier_group"),  # supplier_group
			supplier_details.get(inv.supplier).get("tax_id"),
=======
		row = [
			inv.name,
			inv.posting_date,
			inv.supplier,
			inv.supplier_name,
			*get_values_for_columns(additional_table_columns, inv).values(),
			supplier_details.get(inv.supplier),  # supplier_group
			inv.tax_id,
>>>>>>> 0a6c565e
			inv.credit_to,
			inv.mode_of_payment,
			", ".join(project) if inv.doctype == "Purchase Invoice" else inv.project,
			inv.bill_no,
			inv.bill_date,
			inv.remarks,
			", ".join(purchase_order),
			", ".join(purchase_receipt),
			company_currency,
		]

		# map expense values
		base_net_total = 0
		for expense_acc in expense_accounts:
			if inv.is_internal_supplier and inv.company == inv.represents_company:
				expense_amount = 0
			else:
				expense_amount = flt(invoice_expense_map.get(inv.name, {}).get(expense_acc))
			base_net_total += expense_amount
			row.append(expense_amount)

		# Add amount in unrealized account
		for account in unrealized_profit_loss_accounts:
			row.append(flt(internal_invoice_map.get((inv.name, account))))

		# net total
		row.append(base_net_total or inv.base_net_total)

		# tax account
		total_tax = 0
		for tax_acc in tax_accounts:
			if tax_acc not in expense_accounts:
				tax_amount = flt(invoice_tax_map.get(inv.name, {}).get(tax_acc))
				total_tax += tax_amount
				row.append(tax_amount)

		# total tax, grand total, rounded total & outstanding amount
		row += [total_tax, inv.base_grand_total, flt(inv.base_grand_total, 0), inv.outstanding_amount]
		data.append(row)

	return columns, sorted(data, key=lambda x: x[2])


def get_columns(invoice_list, additional_table_columns, include_payments=False):
	"""return columns based on filters"""
	columns = [
		_("Voucher Type") + ":Data:120",
		_("Voucher No") + ":Dynamic Link/voucher_type:120",
		_("Posting Date") + ":Date:80",
		_("Supplier Id") + "::120",
		_("Supplier Name") + "::120",
	]

	if additional_table_columns:
		columns += additional_table_columns

	columns += [
		_("Supplier Group") + ":Link/Supplier Group:120",
		_("Tax Id") + "::50",
		_("Payable Account") + ":Link/Account:120",
		_("Mode of Payment") + ":Link/Mode of Payment:80",
		_("Project") + ":Link/Project:80",
		_("Bill No") + "::120",
		_("Bill Date") + ":Date:80",
		_("Remarks") + "::150",
		_("Purchase Order") + ":Link/Purchase Order:100",
		_("Purchase Receipt") + ":Link/Purchase Receipt:100",
		{"fieldname": "currency", "label": _("Currency"), "fieldtype": "Data", "width": 80},
	]

	expense_accounts = []
	tax_accounts = []
	unrealized_profit_loss_accounts = []

	if invoice_list:
		expense_accounts = frappe.db.sql_list(
			"""select distinct expense_account
			from `tabPurchase Invoice Item` where docstatus = 1
			and (expense_account is not null and expense_account != '')
			and parent in (%s) order by expense_account"""
			% ", ".join(["%s"] * len(invoice_list)),
			tuple([inv.name for inv in invoice_list]),
		)

		purchase_taxes_query = get_taxes_query(
			invoice_list, "Purchase Taxes and Charges", "Purchase Invoice"
		)
		purchase_tax_accounts = purchase_taxes_query.run(as_dict=True, pluck="account_head")
		tax_accounts = purchase_tax_accounts

		if include_payments:
			advance_taxes_query = get_taxes_query(
				invoice_list, "Advance Taxes and Charges", "Payment Entry"
			)
			advance_tax_accounts = advance_taxes_query.run(as_dict=True, pluck="account_head")
			tax_accounts = set(tax_accounts + advance_tax_accounts)

		unrealized_profit_loss_accounts = frappe.db.sql_list(
			"""SELECT distinct unrealized_profit_loss_account
			from `tabPurchase Invoice` where docstatus = 1 and name in (%s)
			and ifnull(unrealized_profit_loss_account, '') != ''
			order by unrealized_profit_loss_account"""
			% ", ".join(["%s"] * len(invoice_list)),
			tuple(inv.name for inv in invoice_list),
		)

	expense_columns = [(account + ":Currency/currency:120") for account in expense_accounts]
	unrealized_profit_loss_account_columns = [
		(account + ":Currency/currency:120") for account in unrealized_profit_loss_accounts
	]
	tax_columns = [
		(account + ":Currency/currency:120")
		for account in tax_accounts
		if account not in expense_accounts
	]

	columns = (
		columns
		+ expense_columns
		+ unrealized_profit_loss_account_columns
		+ [_("Net Total") + ":Currency/currency:120"]
		+ tax_columns
		+ [
			_("Total Tax") + ":Currency/currency:120",
			_("Grand Total") + ":Currency/currency:120",
			_("Rounded Total") + ":Currency/currency:120",
			_("Outstanding Amount") + ":Currency/currency:120",
		]
	)

	return columns, expense_accounts, tax_accounts, unrealized_profit_loss_accounts


def get_conditions(filters, payments=False):
	conditions = ""

	if filters.get("company"):
		conditions += " and company=%(company)s"
	if filters.get("supplier"):
		conditions += " and party = %(supplier)s" if payments else " and supplier = %(supplier)s"

	if filters.get("from_date"):
		conditions += " and posting_date>=%(from_date)s"
	if filters.get("to_date"):
		conditions += " and posting_date<=%(to_date)s"

	if filters.get("mode_of_payment"):
		conditions += " and ifnull(mode_of_payment, '') = %(mode_of_payment)s"

	if filters.get("cost_center"):
		if payments:
			conditions += " and cost_center = %(cost_center)s"
		else:
			conditions += """ and exists(select name from `tabPurchase Invoice Item`
				where parent=`tabPurchase Invoice`.name
					and ifnull(`tabPurchase Invoice Item`.cost_center, '') = %(cost_center)s)"""

	if filters.get("warehouse") and not payments:
		conditions += """ and exists(select name from `tabPurchase Invoice Item`
			 where parent=`tabPurchase Invoice`.name
			 	and ifnull(`tabPurchase Invoice Item`.warehouse, '') = %(warehouse)s)"""

	if filters.get("item_group") and not payments:
		conditions += """ and exists(select name from `tabPurchase Invoice Item`
			 where parent=`tabPurchase Invoice`.name
			 	and ifnull(`tabPurchase Invoice Item`.item_group, '') = %(item_group)s)"""

	accounting_dimensions = get_accounting_dimensions(as_list=False)

	if accounting_dimensions:
		common_condition = """
			and exists(select name from `tabPurchase Invoice Item`
				where parent=`tabPurchase Invoice`.name
			"""
		for dimension in accounting_dimensions:
			if filters.get(dimension.fieldname):
				if frappe.get_cached_value("DocType", dimension.document_type, "is_tree"):
					filters[dimension.fieldname] = get_dimension_with_children(
						dimension.document_type, filters.get(dimension.fieldname)
					)

					conditions += (
						common_condition
						+ "and ifnull(`tabPurchase Invoice`.{0}, '') in %({0})s)".format(dimension.fieldname)
					)
				else:
					conditions += (
						common_condition
						+ "and ifnull(`tabPurchase Invoice`.{0}, '') in %({0})s)".format(dimension.fieldname)
					)

	return conditions


def get_invoices(filters, additional_query_columns):
	conditions = get_conditions(filters)
	return frappe.db.sql(
		"""
		select
			'Purchase Invoice' as doctype, name, posting_date, credit_to, supplier, supplier_name, tax_id, bill_no, bill_date,
			remarks, base_net_total, base_grand_total, outstanding_amount,
			mode_of_payment {0}
		from `tabPurchase Invoice`
		where docstatus = 1 {1}
		order by posting_date desc, name desc""".format(
			additional_query_columns, conditions
		),
		filters,
		as_dict=1,
	)


def get_payments(filters, additional_query_columns):
	if additional_query_columns:
		additional_query_columns = ", " + ", ".join(additional_query_columns)

	conditions = get_conditions(filters, payments=True)
	args = frappe._dict(
		account="credit_to",
		party="supplier",
		party_name="supplier_name",
		additional_query_columns="" if not additional_query_columns else additional_query_columns,
		conditions=conditions,
	)
	payment_entries = get_payment_entries(filters, args)
	journal_entries = get_journal_entries(filters, args)
	return payment_entries + journal_entries


def get_invoice_expense_map(invoice_list):
	expense_details = frappe.db.sql(
		"""
		select parent, expense_account, sum(base_net_amount) as amount
		from `tabPurchase Invoice Item`
		where parent in (%s)
		group by parent, expense_account
	"""
		% ", ".join(["%s"] * len(invoice_list)),
		tuple(inv.name for inv in invoice_list),
		as_dict=1,
	)

	invoice_expense_map = {}
	for d in expense_details:
		invoice_expense_map.setdefault(d.parent, frappe._dict()).setdefault(d.expense_account, [])
		invoice_expense_map[d.parent][d.expense_account] = flt(d.amount)

	return invoice_expense_map


def get_internal_invoice_map(invoice_list):
	unrealized_amount_details = frappe.db.sql(
		"""SELECT name, unrealized_profit_loss_account,
		base_net_total as amount from `tabPurchase Invoice` where name in (%s)
		and is_internal_supplier = 1 and company = represents_company"""
		% ", ".join(["%s"] * len(invoice_list)),
		tuple(inv.name for inv in invoice_list),
		as_dict=1,
	)

	internal_invoice_map = {}
	for d in unrealized_amount_details:
		if d.unrealized_profit_loss_account:
			internal_invoice_map.setdefault((d.name, d.unrealized_profit_loss_account), d.amount)

	return internal_invoice_map


def get_invoice_tax_map(
	invoice_list, invoice_expense_map, expense_accounts, include_payments=False
):
	tax_details = frappe.db.sql(
		"""
		select parent, account_head, case add_deduct_tax when "Add" then sum(base_tax_amount_after_discount_amount)
		else sum(base_tax_amount_after_discount_amount) * -1 end as tax_amount
		from `tabPurchase Taxes and Charges`
		where parent in (%s) and category in ('Total', 'Valuation and Total')
			and base_tax_amount_after_discount_amount != 0
		group by parent, account_head, add_deduct_tax
	"""
		% ", ".join(["%s"] * len(invoice_list)),
		tuple(inv.name for inv in invoice_list),
		as_dict=1,
	)

	if include_payments:
		advance_tax_details = frappe.db.sql(
			"""
			select parent, account_head, case add_deduct_tax when "Add" then sum(base_tax_amount)
			else sum(base_tax_amount) * -1 end as tax_amount
			from `tabAdvance Taxes and Charges`
			where parent in (%s) and charge_type in ('On Paid Amount', 'Actual')
				and base_tax_amount != 0
			group by parent, account_head, add_deduct_tax
		"""
			% ", ".join(["%s"] * len(invoice_list)),
			tuple(inv.name for inv in invoice_list),
			as_dict=1,
		)
		tax_details += advance_tax_details

	invoice_tax_map = {}
	for d in tax_details:
		if d.account_head in expense_accounts:
			if d.account_head in invoice_expense_map[d.parent]:
				invoice_expense_map[d.parent][d.account_head] += flt(d.tax_amount)
			else:
				invoice_expense_map[d.parent][d.account_head] = flt(d.tax_amount)
		else:
			invoice_tax_map.setdefault(d.parent, frappe._dict()).setdefault(d.account_head, [])
			invoice_tax_map[d.parent][d.account_head] = flt(d.tax_amount)

	return invoice_expense_map, invoice_tax_map


def get_invoice_po_pr_map(invoice_list):
	pi_items = frappe.db.sql(
		"""
		select parent, purchase_order, purchase_receipt, po_detail, project
		from `tabPurchase Invoice Item`
		where parent in (%s)
	"""
		% ", ".join(["%s"] * len(invoice_list)),
		tuple(inv.name for inv in invoice_list),
		as_dict=1,
	)

	invoice_po_pr_map = {}
	for d in pi_items:
		if d.purchase_order:
			invoice_po_pr_map.setdefault(d.parent, frappe._dict()).setdefault("purchase_order", []).append(
				d.purchase_order
			)

		pr_list = None
		if d.purchase_receipt:
			pr_list = [d.purchase_receipt]
		elif d.po_detail:
			pr_list = frappe.db.sql_list(
				"""select distinct parent from `tabPurchase Receipt Item`
				where docstatus=1 and purchase_order_item=%s""",
				d.po_detail,
			)

		if pr_list:
			invoice_po_pr_map.setdefault(d.parent, frappe._dict()).setdefault("purchase_receipt", pr_list)

		if d.project:
			invoice_po_pr_map.setdefault(d.parent, frappe._dict()).setdefault("project", []).append(
				d.project
			)

	return invoice_po_pr_map


def get_account_details(invoice_list):
	account_map = {}
	accounts = list(set([inv.credit_to for inv in invoice_list]))
	for acc in frappe.db.sql(
		"""select name, parent_account from tabAccount
		where name in (%s)"""
		% ", ".join(["%s"] * len(accounts)),
		tuple(accounts),
		as_dict=1,
	):
		account_map[acc.name] = acc.parent_account

	return account_map<|MERGE_RESOLUTION|>--- conflicted
+++ resolved
@@ -10,16 +10,15 @@
 	get_accounting_dimensions,
 	get_dimension_with_children,
 )
-<<<<<<< HEAD
+
 from erpnext.accounts.report.utils import (
 	get_journal_entries,
 	get_party_details,
 	get_payment_entries,
 	get_taxes_query,
 )
-=======
+
 from erpnext.accounts.report.utils import get_query_columns, get_values_for_columns
->>>>>>> 0a6c565e
 
 
 def execute(filters=None):
@@ -30,16 +29,13 @@
 	if not filters:
 		filters = {}
 
-<<<<<<< HEAD
 	include_payments = filters.get("include_payments")
-	invoice_list = get_invoices(filters, additional_query_columns)
+	invoice_list = get_invoices(filters, get_query_columns(additional_table_columns))
 	if filters.get("include_payments"):
 		if not filters.get("supplier"):
 			frappe.throw(_("Please select a supplier for fetching payments."))
 		invoice_list += get_payments(filters, additional_query_columns)
-=======
-	invoice_list = get_invoices(filters, get_query_columns(additional_table_columns))
->>>>>>> 0a6c565e
+
 	columns, expense_accounts, tax_accounts, unrealized_profit_loss_accounts = get_columns(
 		invoice_list, additional_table_columns, include_payments
 	)
@@ -66,26 +62,15 @@
 		purchase_receipt = list(set(invoice_po_pr_map.get(inv.name, {}).get("purchase_receipt", [])))
 		project = list(set(invoice_po_pr_map.get(inv.name, {}).get("project", [])))
 
-<<<<<<< HEAD
-		row = [inv.doctype, inv.name, inv.posting_date, inv.supplier, inv.supplier_name]
-
-		if additional_query_columns:
-			for col in additional_query_columns:
-				row.append(inv.get(col))
-
-		row += [
-			supplier_details.get(inv.supplier).get("supplier_group"),  # supplier_group
-			supplier_details.get(inv.supplier).get("tax_id"),
-=======
 		row = [
+      inv.doctype,
 			inv.name,
 			inv.posting_date,
 			inv.supplier,
 			inv.supplier_name,
 			*get_values_for_columns(additional_table_columns, inv).values(),
-			supplier_details.get(inv.supplier),  # supplier_group
-			inv.tax_id,
->>>>>>> 0a6c565e
+			supplier_details.get(inv.supplier).get("supplier_group"),
+			supplier_details.get(inv.supplier).get("tax_id"),
 			inv.credit_to,
 			inv.mode_of_payment,
 			", ".join(project) if inv.doctype == "Purchase Invoice" else inv.project,
