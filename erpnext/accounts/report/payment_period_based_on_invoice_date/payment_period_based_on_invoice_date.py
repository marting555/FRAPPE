--- conflicted
+++ resolved
@@ -9,11 +9,7 @@
 
 
 def execute(filters=None):
-<<<<<<< HEAD
-	if not filters: 
-=======
 	if not filters:
->>>>>>> 0c0604b7
 		filters = {}
 
 	validate_filters(filters)
@@ -28,7 +24,6 @@
 
 		if d.reference_type == "Purchase Invoice":
 			payment_amount = flt(d.debit) or -1 * flt(d.credit)
-
 		else:
 			payment_amount = flt(d.credit) or -1 * flt(d.debit)
 
@@ -42,11 +37,7 @@
 
 		if d.against_voucher:
 			ReceivablePayableReport(filters).get_ageing_data(invoice.posting_date, d)
-<<<<<<< HEAD
-		
-=======
 
->>>>>>> 0c0604b7
 		row = [
 			d.voucher_type, d.voucher_no, d.party_type, d.party, d.posting_date, d.against_voucher,
 			invoice.posting_date, invoice.due_date, d.debit, d.credit, d.remarks, 
