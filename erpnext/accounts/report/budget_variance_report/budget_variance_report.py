--- conflicted
+++ resolved
@@ -29,7 +29,6 @@
 	for dimension in dimensions:
 		dimension_items = cam_map.get(dimension)
 		if dimension_items:
-<<<<<<< HEAD
 			data = get_final_data(dimension, dimension_items, filters, period_month_ranges, data, 0)
 		else:
 			DCC_allocation = frappe.db.sql('''SELECT parent, sum(percentage_allocation) as percentage_allocation
@@ -43,39 +42,10 @@
 				dimension_items = cam_map.get(DCC_allocation[0][0])
 				if dimension_items:
 					data = get_final_data(dimension, dimension_items, filters, period_month_ranges, data, DCC_allocation[0][1])
-=======
-			for account, monthwise_data in iteritems(dimension_items):
-				row = [dimension, account]
-				totals = [0, 0, 0]
-				for year in get_fiscal_years(filters):
-					last_total = 0
-					for relevant_months in period_month_ranges:
-						period_data = [0, 0, 0]
-						for month in relevant_months:
-							if monthwise_data.get(year[0]):
-								month_data = monthwise_data.get(year[0]).get(month, {})
-								for i, fieldname in enumerate(["target", "actual", "variance"]):
-									value = flt(month_data.get(fieldname))
-									period_data[i] += value
-									totals[i] += value
-
-						period_data[0] += last_total
-
-						if filters.get("show_cumulative"):
-							last_total = period_data[0] - period_data[1]
-
-						period_data[2] = period_data[0] - period_data[1]
-						row += period_data
-				totals[2] = totals[0] - totals[1]
-				if filters["period"] != "Yearly":
-					row += totals
-				data.append(row)
->>>>>>> a7f42f72
 
 	chart = get_chart_data(filters, columns, data)
 
 	return columns, data, None, chart
-<<<<<<< HEAD
 
 def get_final_data(dimension, dimension_items, filters, period_month_ranges, data, DCC_allocation):
 
@@ -110,8 +80,7 @@
 		data.append(row)
 		
 	return data
-=======
->>>>>>> a7f42f72
+
 
 def get_columns(filters):
 	columns = [
@@ -386,21 +355,12 @@
 	return fiscal_year
 
 def get_chart_data(filters, columns, data):
-<<<<<<< HEAD
 
 	if not data:
 		return None
 
 	labels = []
 
-=======
-
-	if not data:
-		return None
-
-	labels = []
-
->>>>>>> a7f42f72
 	fiscal_year = get_fiscal_years(filters)
 	group_months = False if filters["period"] == "Monthly" else True
 
