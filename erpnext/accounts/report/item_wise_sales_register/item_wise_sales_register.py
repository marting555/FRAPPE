# Copyright (c) 2015, Frappe Technologies Pvt. Ltd. and Contributors
# License: GNU General Public License v3. See license.txt


import frappe
from frappe import _
from frappe.model.meta import get_field_precision
from frappe.utils import cstr, flt
from frappe.utils.xlsxutils import handle_html

from erpnext.accounts.report.sales_register.sales_register import get_mode_of_payments
from erpnext.accounts.report.utils import get_query_columns, get_values_for_columns
from erpnext.selling.report.item_wise_sales_history.item_wise_sales_history import (
	get_customer_details,
)


def execute(filters=None):
	return _execute(filters)


def _execute(filters=None, additional_table_columns=None, additional_conditions=None):
	if not filters:
		filters = {}
	columns = get_columns(additional_table_columns, filters)

	company_currency = frappe.get_cached_value("Company", filters.get("company"), "default_currency")

	item_list = get_items(filters, get_query_columns(additional_table_columns), additional_conditions)
	if item_list:
		itemised_tax, tax_columns = get_tax_accounts(item_list, columns, company_currency)

		scrubbed_tax_fields = {}

		for tax in tax_columns:
			scrubbed_tax_fields.update(
				{
					tax + " Rate": frappe.scrub(tax + " Rate"),
					tax + " Amount": frappe.scrub(tax + " Amount"),
				}
			)

	mode_of_payments = get_mode_of_payments(set(d.parent for d in item_list))
	so_dn_map = get_delivery_notes_against_sales_order(item_list)

	data = []
	total_row_map = {}
	skip_total_row = 0
	prev_group_by_value = ""

	if filters.get("group_by"):
		grand_total = get_grand_total(filters, "Sales Invoice")

	customer_details = get_customer_details()

	for d in item_list:
		customer_record = customer_details.get(d.customer)

		delivery_note = None
		if d.delivery_note:
			delivery_note = d.delivery_note
		elif d.so_detail:
			delivery_note = ", ".join(so_dn_map.get(d.so_detail, []))

		if not delivery_note and d.update_stock:
			delivery_note = d.parent

		row = {
			"item_code": d.item_code,
			"item_name": d.si_item_name if d.si_item_name else d.i_item_name,
			"item_group": d.si_item_group if d.si_item_group else d.i_item_group,
			"description": d.description,
			"invoice": d.parent,
			"posting_date": d.posting_date,
			"customer": d.customer,
			"customer_name": customer_record.customer_name,
			"customer_group": customer_record.customer_group,
			**get_values_for_columns(additional_table_columns, d),
			"debit_to": d.debit_to,
			"mode_of_payment": ", ".join(mode_of_payments.get(d.parent, [])),
			"territory": d.territory,
			"project": d.project,
			"company": d.company,
			"sales_order": d.sales_order,
			"delivery_note": d.delivery_note,
			"income_account": d.unrealized_profit_loss_account
			if d.is_internal_customer == 1
			else d.income_account,
			"cost_center": d.cost_center,
			"stock_qty": d.stock_qty,
			"stock_uom": d.stock_uom,
		}

		if d.stock_uom != d.uom and d.stock_qty:
			row.update({"rate": (d.base_net_rate * d.qty) / d.stock_qty, "amount": d.base_net_amount})
		else:
			row.update({"rate": d.base_net_rate, "amount": d.base_net_amount})

		total_tax = 0
		total_other_charges = 0
		for tax in tax_columns:
			item_tax = itemised_tax.get(d.name, {}).get(tax, {})
			row.update(
				{
					scrubbed_tax_fields[tax + " Rate"]: item_tax.get("tax_rate", 0),
					scrubbed_tax_fields[tax + " Amount"]: item_tax.get("tax_amount", 0),
				}
			)
			if item_tax.get("is_other_charges"):
				total_other_charges += flt(item_tax.get("tax_amount"))
			else:
				total_tax += flt(item_tax.get("tax_amount"))

		row.update(
			{
				"total_tax": total_tax,
				"total_other_charges": total_other_charges,
				"total": d.base_net_amount + total_tax,
				"currency": company_currency,
			}
		)

		if filters.get("group_by"):
			row.update({"percent_gt": flt(row["total"] / grand_total) * 100})
			group_by_field, subtotal_display_field = get_group_by_and_display_fields(filters)
			data, prev_group_by_value = add_total_row(
				data,
				filters,
				prev_group_by_value,
				d,
				total_row_map,
				group_by_field,
				subtotal_display_field,
				grand_total,
				tax_columns,
			)
			add_sub_total_row(row, total_row_map, d.get(group_by_field, ""), tax_columns)

		data.append(row)

	if filters.get("group_by") and item_list:
		total_row = total_row_map.get(prev_group_by_value or d.get("item_name"))
		total_row["percent_gt"] = flt(total_row["total"] / grand_total * 100)
		data.append(total_row)
		data.append({})
		add_sub_total_row(total_row, total_row_map, "total_row", tax_columns)
		data.append(total_row_map.get("total_row"))
		skip_total_row = 1

	return columns, data, None, None, None, skip_total_row


def get_columns(additional_table_columns, filters):
	columns = []

	if filters.get("group_by") != ("Item"):
		columns.extend(
			[
				{
					"label": _("Item Code"),
					"fieldname": "item_code",
					"fieldtype": "Link",
					"options": "Item",
					"width": 120,
				},
				{"label": _("Item Name"), "fieldname": "item_name", "fieldtype": "Data", "width": 120},
			]
		)

	if filters.get("group_by") not in ("Item", "Item Group"):
		columns.extend(
			[
				{
					"label": _("Item Group"),
					"fieldname": "item_group",
					"fieldtype": "Link",
					"options": "Item Group",
					"width": 120,
				}
			]
		)

	columns.extend(
		[
			{"label": _("Description"), "fieldname": "description", "fieldtype": "Data", "width": 150},
			{
				"label": _("Invoice"),
				"fieldname": "invoice",
				"fieldtype": "Link",
				"options": "Sales Invoice",
				"width": 120,
			},
			{"label": _("Posting Date"), "fieldname": "posting_date", "fieldtype": "Date", "width": 120},
		]
	)

	if filters.get("group_by") != "Customer":
		columns.extend(
			[
				{
					"label": _("Customer Group"),
					"fieldname": "customer_group",
					"fieldtype": "Link",
					"options": "Customer Group",
					"width": 120,
				}
			]
		)

	if filters.get("group_by") not in ("Customer", "Customer Group"):
		columns.extend(
			[
				{
					"label": _("Customer"),
					"fieldname": "customer",
					"fieldtype": "Link",
					"options": "Customer",
					"width": 120,
				},
				{"label": _("Customer Name"), "fieldname": "customer_name", "fieldtype": "Data", "width": 120},
			]
		)

	if additional_table_columns:
		columns += additional_table_columns

	columns += [
		{
			"label": _("Receivable Account"),
			"fieldname": "debit_to",
			"fieldtype": "Link",
			"options": "Account",
			"width": 80,
		},
		{
			"label": _("Mode Of Payment"),
			"fieldname": "mode_of_payment",
			"fieldtype": "Data",
			"width": 120,
		},
	]

	if filters.get("group_by") != "Territory":
		columns.extend(
			[
				{
					"label": _("Territory"),
					"fieldname": "territory",
					"fieldtype": "Link",
					"options": "Territory",
					"width": 80,
				}
			]
		)

	columns += [
		{
			"label": _("Project"),
			"fieldname": "project",
			"fieldtype": "Link",
			"options": "Project",
			"width": 80,
		},
		{
			"label": _("Company"),
			"fieldname": "company",
			"fieldtype": "Link",
			"options": "Company",
			"width": 80,
		},
		{
			"label": _("Sales Order"),
			"fieldname": "sales_order",
			"fieldtype": "Link",
			"options": "Sales Order",
			"width": 100,
		},
		{
			"label": _("Delivery Note"),
			"fieldname": "delivery_note",
			"fieldtype": "Link",
			"options": "Delivery Note",
			"width": 100,
		},
		{
			"label": _("Income Account"),
			"fieldname": "income_account",
			"fieldtype": "Link",
			"options": "Account",
			"width": 100,
		},
		{
			"label": _("Cost Center"),
			"fieldname": "cost_center",
			"fieldtype": "Link",
			"options": "Cost Center",
			"width": 100,
		},
		{"label": _("Stock Qty"), "fieldname": "stock_qty", "fieldtype": "Float", "width": 100},
		{
			"label": _("Stock UOM"),
			"fieldname": "stock_uom",
			"fieldtype": "Link",
			"options": "UOM",
			"width": 100,
		},
		{
			"label": _("Rate"),
			"fieldname": "rate",
			"fieldtype": "Float",
			"options": "currency",
			"width": 100,
		},
		{
			"label": _("Amount"),
			"fieldname": "amount",
			"fieldtype": "Currency",
			"options": "currency",
			"width": 100,
		},
	]

	if filters.get("group_by"):
		columns.append(
			{"label": _("% Of Grand Total"), "fieldname": "percent_gt", "fieldtype": "Float", "width": 80}
		)

	return columns


def get_conditions(filters, additional_conditions=None):
	conditions = ""

	for opts in (
		("company", " and `tabSales Invoice`.company=%(company)s"),
		("customer", " and `tabSales Invoice`.customer = %(customer)s"),
		("item_code", " and `tabSales Invoice Item`.item_code = %(item_code)s"),
		("from_date", " and `tabSales Invoice`.posting_date>=%(from_date)s"),
		("to_date", " and `tabSales Invoice`.posting_date<=%(to_date)s"),
	):
		if filters.get(opts[0]):
			conditions += opts[1]

	if additional_conditions:
		conditions += additional_conditions

	if filters.get("mode_of_payment"):
		conditions += """ and exists(select name from `tabSales Invoice Payment`
			where parent=`tabSales Invoice`.name
				and ifnull(`tabSales Invoice Payment`.mode_of_payment, '') = %(mode_of_payment)s)"""

	if filters.get("warehouse"):
		conditions += """and ifnull(`tabSales Invoice Item`.warehouse, '') = %(warehouse)s"""

	if filters.get("brand"):
		conditions += """and ifnull(`tabSales Invoice Item`.brand, '') = %(brand)s"""

	if filters.get("item_group"):
		conditions += """and ifnull(`tabSales Invoice Item`.item_group, '') = %(item_group)s"""

	if not filters.get("group_by"):
		conditions += (
			"ORDER BY `tabSales Invoice`.posting_date desc, `tabSales Invoice Item`.item_group desc"
		)
	else:
		conditions += get_group_by_conditions(filters, "Sales Invoice")

	return conditions


def get_group_by_conditions(filters, doctype):
	if filters.get("group_by") == "Invoice":
		return "ORDER BY `tab{0} Item`.parent desc".format(doctype)
	elif filters.get("group_by") == "Item":
		return "ORDER BY `tab{0} Item`.`item_code`".format(doctype)
	elif filters.get("group_by") == "Item Group":
		return "ORDER BY `tab{0} Item`.{1}".format(doctype, frappe.scrub(filters.get("group_by")))
	elif filters.get("group_by") in ("Customer", "Customer Group", "Territory", "Supplier"):
		return "ORDER BY `tab{0}`.{1}".format(doctype, frappe.scrub(filters.get("group_by")))


def get_items(filters, additional_query_columns, additional_conditions=None):
	conditions = get_conditions(filters, additional_conditions)
<<<<<<< HEAD

=======
	if additional_query_columns:
		additional_query_columns = "," + ",".join(additional_query_columns)
>>>>>>> 44bad3bd
	return frappe.db.sql(
		"""
		select
			`tabSales Invoice Item`.name, `tabSales Invoice Item`.parent,
			`tabSales Invoice`.posting_date, `tabSales Invoice`.debit_to,
			`tabSales Invoice`.unrealized_profit_loss_account,
			`tabSales Invoice`.is_internal_customer,
			`tabSales Invoice`.customer, `tabSales Invoice`.remarks,
			`tabSales Invoice`.territory, `tabSales Invoice`.company, `tabSales Invoice`.base_net_total,
			`tabSales Invoice Item`.project,
			`tabSales Invoice Item`.item_code, `tabSales Invoice Item`.description,
			`tabSales Invoice Item`.`item_name`, `tabSales Invoice Item`.`item_group`,
			`tabSales Invoice Item`.`item_name` as si_item_name, `tabSales Invoice Item`.`item_group` as si_item_group,
			`tabItem`.`item_name` as i_item_name, `tabItem`.`item_group` as i_item_group,
			`tabSales Invoice Item`.sales_order, `tabSales Invoice Item`.delivery_note,
			`tabSales Invoice Item`.income_account, `tabSales Invoice Item`.cost_center,
			`tabSales Invoice Item`.stock_qty, `tabSales Invoice Item`.stock_uom,
			`tabSales Invoice Item`.base_net_rate, `tabSales Invoice Item`.base_net_amount,
			`tabSales Invoice`.customer_name, `tabSales Invoice`.customer_group, `tabSales Invoice Item`.so_detail,
			`tabSales Invoice`.update_stock, `tabSales Invoice Item`.uom, `tabSales Invoice Item`.qty {0}
		from `tabSales Invoice`, `tabSales Invoice Item`, `tabItem`
		where `tabSales Invoice`.name = `tabSales Invoice Item`.parent and
			`tabItem`.name = `tabSales Invoice Item`.`item_code` and
			`tabSales Invoice`.docstatus = 1 {1}
		""".format(
			additional_query_columns, conditions
		),
		filters,
		as_dict=1,
	)  # nosec


def get_delivery_notes_against_sales_order(item_list):
	so_dn_map = frappe._dict()
	so_item_rows = list(set([d.so_detail for d in item_list]))

	if so_item_rows:
		delivery_notes = frappe.db.sql(
			"""
			select parent, so_detail
			from `tabDelivery Note Item`
			where docstatus=1 and so_detail in (%s)
			group by so_detail, parent
		"""
			% (", ".join(["%s"] * len(so_item_rows))),
			tuple(so_item_rows),
			as_dict=1,
		)

		for dn in delivery_notes:
			so_dn_map.setdefault(dn.so_detail, []).append(dn.parent)

	return so_dn_map


def get_grand_total(filters, doctype):

	return frappe.db.sql(
		""" SELECT
		SUM(`tab{0}`.base_grand_total)
		FROM `tab{0}`
		WHERE `tab{0}`.docstatus = 1
		and posting_date between %s and %s
	""".format(
			doctype
		),
		(filters.get("from_date"), filters.get("to_date")),
	)[0][
		0
	]  # nosec


def get_tax_accounts(
	item_list,
	columns,
	company_currency,
	doctype="Sales Invoice",
	tax_doctype="Sales Taxes and Charges",
):
	import json

	item_row_map = {}
	tax_columns = []
	invoice_item_row = {}
	itemised_tax = {}
	add_deduct_tax = "charge_type"

	tax_amount_precision = (
		get_field_precision(
			frappe.get_meta(tax_doctype).get_field("tax_amount"), currency=company_currency
		)
		or 2
	)

	for d in item_list:
		invoice_item_row.setdefault(d.parent, []).append(d)
		item_row_map.setdefault(d.parent, {}).setdefault(d.item_code or d.item_name, []).append(d)

	conditions = ""
	if doctype == "Purchase Invoice":
		conditions = " and category in ('Total', 'Valuation and Total') and base_tax_amount_after_discount_amount != 0"
		add_deduct_tax = "add_deduct_tax"

	tax_details = frappe.db.sql(
		"""
		select
			name, parent, description, item_wise_tax_detail, account_head,
			charge_type, {add_deduct_tax}, base_tax_amount_after_discount_amount
		from `tab%s`
		where
			parenttype = %s and docstatus = 1
			and (description is not null and description != '')
			and parent in (%s)
			%s
		order by description
	""".format(
			add_deduct_tax=add_deduct_tax
		)
		% (tax_doctype, "%s", ", ".join(["%s"] * len(invoice_item_row)), conditions),
		tuple([doctype] + list(invoice_item_row)),
	)

	account_doctype = frappe.qb.DocType("Account")

	query = (
		frappe.qb.from_(account_doctype)
		.select(account_doctype.name)
		.where((account_doctype.account_type == "Tax"))
	)

	tax_accounts = query.run()

	for (
		name,
		parent,
		description,
		item_wise_tax_detail,
		account_head,
		charge_type,
		add_deduct_tax,
		tax_amount,
	) in tax_details:
		description = handle_html(description)
		if description not in tax_columns and tax_amount:
			# as description is text editor earlier and markup can break the column convention in reports
			tax_columns.append(description)

		if item_wise_tax_detail:
			try:
				item_wise_tax_detail = json.loads(item_wise_tax_detail)

				for item_code, tax_data in item_wise_tax_detail.items():
					itemised_tax.setdefault(item_code, frappe._dict())

					if isinstance(tax_data, list):
						tax_rate, tax_amount = tax_data
					else:
						tax_rate = tax_data
						tax_amount = 0

					if charge_type == "Actual" and not tax_rate:
						tax_rate = "NA"

					item_net_amount = sum(
						[flt(d.base_net_amount) for d in item_row_map.get(parent, {}).get(item_code, [])]
					)

					for d in item_row_map.get(parent, {}).get(item_code, []):
						item_tax_amount = (
							flt((tax_amount * d.base_net_amount) / item_net_amount) if item_net_amount else 0
						)
						if item_tax_amount:
							tax_value = flt(item_tax_amount, tax_amount_precision)
							tax_value = (
								tax_value * -1
								if (doctype == "Purchase Invoice" and add_deduct_tax == "Deduct")
								else tax_value
							)

							itemised_tax.setdefault(d.name, {})[description] = frappe._dict(
								{
									"tax_rate": tax_rate,
									"tax_amount": tax_value,
									"is_other_charges": 0 if tuple([account_head]) in tax_accounts else 1,
								}
							)

			except ValueError:
				continue
		elif charge_type == "Actual" and tax_amount:
			for d in invoice_item_row.get(parent, []):
				itemised_tax.setdefault(d.name, {})[description] = frappe._dict(
					{
						"tax_rate": "NA",
						"tax_amount": flt((tax_amount * d.base_net_amount) / d.base_net_total, tax_amount_precision),
					}
				)

	tax_columns.sort()
	for desc in tax_columns:
		columns.append(
			{
				"label": _(desc + " Rate"),
				"fieldname": frappe.scrub(desc + " Rate"),
				"fieldtype": "Float",
				"width": 100,
			}
		)

		columns.append(
			{
				"label": _(desc + " Amount"),
				"fieldname": frappe.scrub(desc + " Amount"),
				"fieldtype": "Currency",
				"options": "currency",
				"width": 100,
			}
		)

	columns += [
		{
			"label": _("Total Tax"),
			"fieldname": "total_tax",
			"fieldtype": "Currency",
			"options": "currency",
			"width": 100,
		},
		{
			"label": _("Total Other Charges"),
			"fieldname": "total_other_charges",
			"fieldtype": "Currency",
			"options": "currency",
			"width": 100,
		},
		{
			"label": _("Total"),
			"fieldname": "total",
			"fieldtype": "Currency",
			"options": "currency",
			"width": 100,
		},
		{
			"fieldname": "currency",
			"label": _("Currency"),
			"fieldtype": "Currency",
			"width": 80,
			"hidden": 1,
		},
	]

	return itemised_tax, tax_columns


def add_total_row(
	data,
	filters,
	prev_group_by_value,
	item,
	total_row_map,
	group_by_field,
	subtotal_display_field,
	grand_total,
	tax_columns,
):
	if prev_group_by_value != item.get(group_by_field, ""):
		if prev_group_by_value:
			total_row = total_row_map.get(prev_group_by_value)
			data.append(total_row)
			data.append({})
			add_sub_total_row(total_row, total_row_map, "total_row", tax_columns)

		prev_group_by_value = item.get(group_by_field, "")

		total_row_map.setdefault(
			item.get(group_by_field, ""),
			{
				subtotal_display_field: get_display_value(filters, group_by_field, item),
				"stock_qty": 0.0,
				"amount": 0.0,
				"bold": 1,
				"total_tax": 0.0,
				"total": 0.0,
				"percent_gt": 0.0,
			},
		)

		total_row_map.setdefault(
			"total_row",
			{
				subtotal_display_field: "Total",
				"stock_qty": 0.0,
				"amount": 0.0,
				"bold": 1,
				"total_tax": 0.0,
				"total": 0.0,
				"percent_gt": 0.0,
			},
		)

	return data, prev_group_by_value


def get_display_value(filters, group_by_field, item):
	if filters.get("group_by") == "Item":
		if item.get("item_code") != item.get("item_name"):
			value = (
				cstr(item.get("item_code"))
				+ "<br><br>"
				+ "<span style='font-weight: normal'>"
				+ cstr(item.get("item_name"))
				+ "</span>"
			)
		else:
			value = item.get("item_code", "")
	elif filters.get("group_by") in ("Customer", "Supplier"):
		party = frappe.scrub(filters.get("group_by"))
		if item.get(party) != item.get(party + "_name"):
			value = (
				item.get(party)
				+ "<br><br>"
				+ "<span style='font-weight: normal'>"
				+ item.get(party + "_name")
				+ "</span>"
			)
		else:
			value = item.get(party)
	else:
		value = item.get(group_by_field)

	return value


def get_group_by_and_display_fields(filters):
	if filters.get("group_by") == "Item":
		group_by_field = "item_code"
		subtotal_display_field = "invoice"
	elif filters.get("group_by") == "Invoice":
		group_by_field = "parent"
		subtotal_display_field = "item_code"
	else:
		group_by_field = frappe.scrub(filters.get("group_by"))
		subtotal_display_field = "item_code"

	return group_by_field, subtotal_display_field


def add_sub_total_row(item, total_row_map, group_by_value, tax_columns):
	total_row = total_row_map.get(group_by_value)
	total_row["stock_qty"] += item["stock_qty"]
	total_row["amount"] += item["amount"]
	total_row["total_tax"] += item["total_tax"]
	total_row["total"] += item["total"]
	total_row["percent_gt"] += item["percent_gt"]

	for tax in tax_columns:
		total_row.setdefault(frappe.scrub(tax + " Amount"), 0.0)
		total_row[frappe.scrub(tax + " Amount")] += flt(item[frappe.scrub(tax + " Amount")])<|MERGE_RESOLUTION|>--- conflicted
+++ resolved
@@ -381,12 +381,8 @@
 
 def get_items(filters, additional_query_columns, additional_conditions=None):
 	conditions = get_conditions(filters, additional_conditions)
-<<<<<<< HEAD
-
-=======
 	if additional_query_columns:
 		additional_query_columns = "," + ",".join(additional_query_columns)
->>>>>>> 44bad3bd
 	return frappe.db.sql(
 		"""
 		select
