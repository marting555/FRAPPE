--- conflicted
+++ resolved
@@ -4,10 +4,6 @@
 
 import frappe
 from frappe import _
-<<<<<<< HEAD
-from frappe.utils import flt, cstr
-=======
->>>>>>> 540559d6
 from frappe.model.meta import get_field_precision
 from frappe.utils import cstr, flt
 from frappe.utils.xlsxutils import handle_html
@@ -24,10 +20,6 @@
 
 def _execute(filters=None, additional_table_columns=None, additional_query_columns=None):
 	if not filters: filters = {}
-<<<<<<< HEAD
-	filters.update({"from_date": filters.get("date_range") and filters.get("date_range")[0], "to_date": filters.get("date_range") and filters.get("date_range")[1]})
-=======
->>>>>>> 540559d6
 	columns = get_columns(additional_table_columns, filters)
 
 	company_currency = frappe.get_cached_value('Company',  filters.get('company'),  'default_currency')
@@ -36,11 +28,7 @@
 	if item_list:
 		itemised_tax, tax_columns = get_tax_accounts(item_list, columns, company_currency)
 
-<<<<<<< HEAD
-	mode_of_payments = get_mode_of_payments(set([d.parent for d in item_list]))
-=======
 	mode_of_payments = get_mode_of_payments(set(d.parent for d in item_list))
->>>>>>> 540559d6
 	so_dn_map = get_delivery_notes_against_sales_order(item_list)
 
 	data = []
@@ -51,12 +39,9 @@
 	if filters.get('group_by'):
 		grand_total = get_grand_total(filters, 'Sales Invoice')
 
-<<<<<<< HEAD
-=======
 	customer_details = get_customer_details()
 	item_details = get_item_details()
 
->>>>>>> 540559d6
 	for d in item_list:
 		customer_record = customer_details.get(d.customer)
 		item_record = item_details.get(d.item_code)
@@ -72,24 +57,14 @@
 
 		row = {
 			'item_code': d.item_code,
-<<<<<<< HEAD
-			'item_name': d.item_name,
-			'item_group': d.item_group,
-=======
 			'item_name': item_record.item_name if item_record else d.item_name,
 			'item_group': item_record.item_group if item_record else d.item_group,
->>>>>>> 540559d6
 			'description': d.description,
 			'invoice': d.parent,
 			'posting_date': d.posting_date,
 			'customer': d.customer,
-<<<<<<< HEAD
-			'customer_name': d.customer_name,
-			'customer_group': d.customer_group,
-=======
 			'customer_name': customer_record.customer_name,
 			'customer_group': customer_record.customer_group,
->>>>>>> 540559d6
 		}
 
 		if additional_query_columns:
@@ -106,11 +81,7 @@
 			'company': d.company,
 			'sales_order': d.sales_order,
 			'delivery_note': d.delivery_note,
-<<<<<<< HEAD
-			'income_account': d.income_account,
-=======
 			'income_account': d.unrealized_profit_loss_account if d.is_internal_customer == 1 else d.income_account,
->>>>>>> 540559d6
 			'cost_center': d.cost_center,
 			'stock_qty': d.stock_qty,
 			'stock_uom': d.stock_uom
@@ -131,25 +102,16 @@
 		for tax in tax_columns:
 			item_tax = itemised_tax.get(d.name, {}).get(tax, {})
 			row.update({
-<<<<<<< HEAD
-				frappe.scrub(tax + ' Rate'): item_tax.get("tax_rate", 0),
-				frappe.scrub(tax + ' Amount'): item_tax.get("tax_amount", 0),
-			})
-			total_tax += flt(item_tax.get("tax_amount"))
-=======
 				frappe.scrub(tax + ' Rate'): item_tax.get('tax_rate', 0),
 				frappe.scrub(tax + ' Amount'): item_tax.get('tax_amount', 0),
 			})
 			total_tax += flt(item_tax.get('tax_amount'))
->>>>>>> 540559d6
 
 		row.update({
 			'total_tax': total_tax,
 			'total': d.base_net_amount + total_tax,
 			'currency': company_currency
 		})
-<<<<<<< HEAD
-=======
 
 		if filters.get('group_by'):
 			row.update({'percent_gt': flt(row['total']/grand_total) * 100})
@@ -157,7 +119,6 @@
 			data, prev_group_by_value = add_total_row(data, filters, prev_group_by_value, d, total_row_map,
 				group_by_field, subtotal_display_field, grand_total, tax_columns)
 			add_sub_total_row(row, total_row_map, d.get(group_by_field, ''), tax_columns)
->>>>>>> 540559d6
 
 		if filters.get('group_by'):
 			row.update({'percent_gt': flt(row['total']/grand_total) * 100})
@@ -166,11 +127,6 @@
 				group_by_field, subtotal_display_field, grand_total, tax_columns)
 			add_sub_total_row(row, total_row_map, d.get(group_by_field, ''), tax_columns)
 
-<<<<<<< HEAD
-		data.append(row)
-
-=======
->>>>>>> 540559d6
 	if filters.get('group_by') and item_list:
 		total_row = total_row_map.get(prev_group_by_value or d.get('item_name'))
 		total_row['percent_gt'] = flt(total_row['total']/grand_total * 100)
@@ -282,101 +238,6 @@
 			'fieldtype': 'Data',
 			'width': 120
 		}
-<<<<<<< HEAD
-	]
-
-	if filters.get('group_by') != 'Terriotory':
-		columns.extend([
-			{
-				'label': _("Territory"),
-				'fieldname': 'territory',
-				'fieldtype': 'Link',
-				'options': 'Territory',
-				'width': 80
-			}
-		])
-
-
-	columns += [
-		{
-			'label': _('Project'),
-			'fieldname': 'project',
-			'fieldtype': 'Link',
-			'options': 'Project',
-			'width': 80
-		},
-		{
-			'label': _('Company'),
-			'fieldname': 'company',
-			'fieldtype': 'Link',
-			'options': 'Company',
-			'width': 80
-		},
-		{
-			'label': _('Sales Order'),
-			'fieldname': 'sales_order',
-			'fieldtype': 'Link',
-			'options': 'Sales Order',
-			'width': 100
-		},
-		{
-			'label': _("Delivery Note"),
-			'fieldname': 'delivery_note',
-			'fieldtype': 'Link',
-			'options': 'Delivery Note',
-			'width': 100
-		},
-		{
-			'label': _('Income Account'),
-			'fieldname': 'income_account',
-			'fieldtype': 'Link',
-			'options': 'Account',
-			'width': 100
-		},
-		{
-			'label': _("Cost Center"),
-			'fieldname': 'cost_center',
-			'fieldtype': 'Link',
-			'options': 'Cost Center',
-			'width': 100
-		},
-		{
-			'label': _('Stock Qty'),
-			'fieldname': 'stock_qty',
-			'fieldtype': 'Float',
-			'width': 100
-		},
-		{
-			'label': _('Stock UOM'),
-			'fieldname': 'stock_uom',
-			'fieldtype': 'Link',
-			'options': 'UOM',
-			'width': 100
-		},
-		{
-			'label': _('Rate'),
-			'fieldname': 'rate',
-			'fieldtype': 'Float',
-			'options': 'currency',
-			'width': 100
-		},
-		{
-			'label': _('Amount'),
-			'fieldname': 'amount',
-			'fieldtype': 'Currency',
-			'options': 'currency',
-			'width': 100
-		},
-		{
-			'fieldname': 'currency',
-			'label': _('Currency'),
-			'fieldtype': 'Currency',
-			'width': 80,
-			'hidden': 1
-		}
-	]
-
-=======
 	]
 
 	if filters.get('group_by') != 'Territory':
@@ -463,7 +324,6 @@
 		}
 	]
 
->>>>>>> 540559d6
 	if filters.get('group_by'):
 		columns.append({
 			'label': _('% Of Grand Total'),
@@ -673,7 +533,6 @@
 			'options': 'currency',
 			'width': 100
 		})
-<<<<<<< HEAD
 
 	columns += [
 		{
@@ -689,6 +548,13 @@
 			'fieldtype': 'Currency',
 			'options': 'currency',
 			'width': 100
+		},
+		{
+			'fieldname': 'currency',
+			'label': _('Currency'),
+			'fieldtype': 'Currency',
+			'width': 80,
+			'hidden': 1
 		}
 	]
 
@@ -716,7 +582,7 @@
 		})
 
 		total_row_map.setdefault('total_row', {
-			subtotal_display_field: "Total",
+			subtotal_display_field: 'Total',
 			'stock_qty': 0.0,
 			'amount': 0.0,
 			'bold': 1,
@@ -769,112 +635,4 @@
 
 	for tax in tax_columns:
 		total_row.setdefault(frappe.scrub(tax + ' Amount'), 0.0)
-		total_row[frappe.scrub(tax + ' Amount')] += flt(item[frappe.scrub(tax + ' Amount')])
-
-
-
-=======
-
-	columns += [
-		{
-			'label': _('Total Tax'),
-			'fieldname': 'total_tax',
-			'fieldtype': 'Currency',
-			'options': 'currency',
-			'width': 100
-		},
-		{
-			'label': _('Total'),
-			'fieldname': 'total',
-			'fieldtype': 'Currency',
-			'options': 'currency',
-			'width': 100
-		},
-		{
-			'fieldname': 'currency',
-			'label': _('Currency'),
-			'fieldtype': 'Currency',
-			'width': 80,
-			'hidden': 1
-		}
-	]
-
-	return itemised_tax, tax_columns
-
-def add_total_row(data, filters, prev_group_by_value, item, total_row_map,
-	group_by_field, subtotal_display_field, grand_total, tax_columns):
-	if prev_group_by_value != item.get(group_by_field, ''):
-		if prev_group_by_value:
-			total_row = total_row_map.get(prev_group_by_value)
-			data.append(total_row)
-			data.append({})
-			add_sub_total_row(total_row, total_row_map, 'total_row', tax_columns)
-
-		prev_group_by_value = item.get(group_by_field, '')
-
-		total_row_map.setdefault(item.get(group_by_field, ''), {
-			subtotal_display_field: get_display_value(filters, group_by_field, item),
-			'stock_qty': 0.0,
-			'amount': 0.0,
-			'bold': 1,
-			'total_tax': 0.0,
-			'total': 0.0,
-			'percent_gt': 0.0
-		})
-
-		total_row_map.setdefault('total_row', {
-			subtotal_display_field: 'Total',
-			'stock_qty': 0.0,
-			'amount': 0.0,
-			'bold': 1,
-			'total_tax': 0.0,
-			'total': 0.0,
-			'percent_gt': 0.0
-		})
-
-	return data, prev_group_by_value
-
-def get_display_value(filters, group_by_field, item):
-	if filters.get('group_by') == 'Item':
-		if item.get('item_code') != item.get('item_name'):
-			value =  cstr(item.get('item_code')) + "<br><br>" + \
-			"<span style='font-weight: normal'>" + cstr(item.get('item_name')) + "</span>"
-		else:
-			value =  item.get('item_code', '')
-	elif filters.get('group_by') in ('Customer', 'Supplier'):
-		party = frappe.scrub(filters.get('group_by'))
-		if item.get(party) != item.get(party+'_name'):
-			value = item.get(party) + "<br><br>" + \
-			"<span style='font-weight: normal'>" + item.get(party+'_name') + "</span>"
-		else:
-			value =  item.get(party)
-	else:
-		value = item.get(group_by_field)
-
-	return value
-
-def get_group_by_and_display_fields(filters):
-	if filters.get('group_by') == 'Item':
-		group_by_field = 'item_code'
-		subtotal_display_field = 'invoice'
-	elif filters.get('group_by') == 'Invoice':
-		group_by_field = 'parent'
-		subtotal_display_field = 'item_code'
-	else:
-		group_by_field = frappe.scrub(filters.get('group_by'))
-		subtotal_display_field = 'item_code'
-
-	return group_by_field, subtotal_display_field
-
-def add_sub_total_row(item, total_row_map, group_by_value, tax_columns):
-	total_row = total_row_map.get(group_by_value)
-	total_row['stock_qty'] += item['stock_qty']
-	total_row['amount'] += item['amount']
-	total_row['total_tax'] += item['total_tax']
-	total_row['total'] += item['total']
-	total_row['percent_gt'] += item['percent_gt']
-
-	for tax in tax_columns:
-		total_row.setdefault(frappe.scrub(tax + ' Amount'), 0.0)
-		total_row[frappe.scrub(tax + ' Amount')] += flt(item[frappe.scrub(tax + ' Amount')])
->>>>>>> 540559d6
+		total_row[frappe.scrub(tax + ' Amount')] += flt(item[frappe.scrub(tax + ' Amount')])