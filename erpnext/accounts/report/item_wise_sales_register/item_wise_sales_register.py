# Copyright (c) 2015, Frappe Technologies Pvt. Ltd. and Contributors
# License: GNU General Public License v3. See license.txt

from __future__ import unicode_literals
import frappe, erpnext
from frappe import _
from frappe.utils import flt, cstr
from frappe.model.meta import get_field_precision
from frappe.utils.xlsxutils import handle_html
from erpnext.accounts.report.sales_register.sales_register import get_mode_of_payments

def execute(filters=None):
	return _execute(filters)

def _execute(filters=None, additional_table_columns=None, additional_query_columns=None):
	if not filters: filters = {}
	filters.update({"from_date": filters.get("date_range") and filters.get("date_range")[0], "to_date": filters.get("date_range") and filters.get("date_range")[1]})
	columns = get_columns(additional_table_columns, filters)

	company_currency = frappe.get_cached_value('Company',  filters.get("company"),  "default_currency")

	item_list = get_items(filters, additional_query_columns)
	if item_list:
		itemised_tax, tax_columns = get_tax_accounts(item_list, columns, company_currency)

	mode_of_payments = get_mode_of_payments(set([d.parent for d in item_list]))
	so_dn_map = get_delivery_notes_against_sales_order(item_list)

	data = []
	total_row_map = {}
	skip_total_row = 0
	prev_group_by_value = ''

	if filters.get('group_by'):
		grand_total = get_grand_total(filters, 'Sales Invoice')

	for d in item_list:
		delivery_note = None
		if d.delivery_note:
			delivery_note = d.delivery_note
		elif d.so_detail:
			delivery_note = ", ".join(so_dn_map.get(d.so_detail, []))

		if not delivery_note and d.update_stock:
			delivery_note = d.parent

		row = {
			'item_code': d.item_code,
			'item_name': d.item_name,
			'item_group': d.item_group,
			'description': d.description,
			'invoice': d.parent,
			'posting_date': d.posting_date,
			'customer': d.customer,
			'customer_name': d.customer_name,
			'customer_group': d.customer_group,
		}

		if additional_query_columns:
			for col in additional_query_columns:
				row.update({
					col: d.get(col)
				})

		row.update({
			'debit_to': d.debit_to,
			'mode_of_payment': ", ".join(mode_of_payments.get(d.parent, [])),
			'territory': d.territory,
			'project': d.project,
			'company': d.company,
			'sales_order': d.sales_order,
			'delivery_note': d.delivery_note,
			'income_account': d.income_account,
			'cost_center': d.cost_center,
			'stock_qty': d.stock_qty,
			'stock_uom': d.stock_uom
		})

		if d.stock_uom != d.uom and d.stock_qty:
			row.update({
				'rate': (d.base_net_rate * d.qty)/d.stock_qty,
				'amount': d.base_net_amount
			})
		else:
			row.update({
				'rate': d.base_net_rate,
				'amount': d.base_net_amount
			})

		total_tax = 0
		for tax in tax_columns:
			item_tax = itemised_tax.get(d.name, {}).get(tax, {})
			row.update({
				frappe.scrub(tax + ' Rate'): item_tax.get("tax_rate", 0),
				frappe.scrub(tax + ' Amount'): item_tax.get("tax_amount", 0),
			})
			total_tax += flt(item_tax.get("tax_amount"))

		row.update({
			'total_tax': total_tax,
			'total': d.base_net_amount + total_tax,
			'currency': company_currency
		})

		if filters.get('group_by'):
			row.update({'percent_gt': flt(row['total']/grand_total) * 100})
			group_by_field, subtotal_display_field = get_group_by_and_display_fields(filters)
			data, prev_group_by_value = add_total_row(data, filters, prev_group_by_value, d, total_row_map,
				group_by_field, subtotal_display_field, grand_total, tax_columns)
			add_sub_total_row(row, total_row_map, d.get(group_by_field, ''), tax_columns)

		data.append(row)

	if filters.get('group_by'):
		total_row = total_row_map.get(prev_group_by_value or d.get('item_name'))
		total_row['percent_gt'] = flt(total_row['total']/grand_total * 100)
		data.append(total_row)
		data.append({})
		add_sub_total_row(total_row, total_row_map, 'total_row', tax_columns)
		data.append(total_row_map.get('total_row'))
		skip_total_row = 1
	
	return columns, data, None, None, None, skip_total_row

def get_columns(additional_table_columns, filters):
	columns = []

	if filters.get('group_by') != ('Item'):
		columns.extend(
			[
				{
					'label': _('Item Code'),
					'fieldname': 'item_code',
					'fieldtype': 'Link',
					'options': 'Item',
					'width': 120
				},
				{
					'label': _('Item Name'),
					'fieldname': 'item_name',
					'fieldtype': 'Data',
					'width': 120
				}
			]
		)

	if filters.get('group_by') not in ('Item', 'Item Group'):
		columns.extend([
			{
				'label': _('Item Group'),
				'fieldname': 'item_group',
				'fieldtype': 'Link',
				'options': 'Item Group',
				'width': 120
			}
		])

	columns.extend([
		{
			'label': _('Description'),
			'fieldname': 'description',
			'fieldtype': 'Data',
			'width': 150
		},
		{
			'label': _('Invoice'),
			'fieldname': 'invoice',
			'fieldtype': 'Link',
			'options': 'Sales Invoice',
			'width': 120
		},
		{
			'label': _('Posting Date'),
			'fieldname': 'posting_date',
			'fieldtype': 'Date',
			'width': 120
		}
	])

	if filters.get('group_by') != 'Customer':
		columns.extend([
			{
				'label': _('Customer Group'),
				'fieldname': 'customer_group',
				'fieldtype': 'Link',
				'options': 'Customer Group',
				'width': 120
			}
		])

	if filters.get('group_by') not in ('Customer', 'Customer Group'):
		columns.extend([
			{
				'label': _('Customer'),
				'fieldname': 'customer',
				'fieldtype': 'Link',
				'options': 'Customer',
				'width': 120
			},
			{
				'label': _('Customer Name'),
				'fieldname': 'customer_name',
				'fieldtype': 'Data',
				'width': 120
			}
		])

	if additional_table_columns:
		columns += additional_table_columns

	columns += [
<<<<<<< HEAD
		_("Customer Group") + ":Link/Customer Group:120",
		_("Receivable Account") + ":Link/Account:120",
		_("Mode of Payment") + "::120", _("Territory") + ":Link/Territory:80",
		_("Project") + ":Link/Project:80", _("Company") + ":Link/Company:100",
		_("Sales Order") + ":Link/Sales Order:100", _("Delivery Note") + ":Link/Delivery Note:100",
		_("Income Account") + ":Link/Account:140", _("Cost Center") + ":Link/Cost Center:140",
		_("Stock Qty") + ":Float:120", _("Stock UOM") + "::100",
		_("Rate") + ":Currency/currency:120",
		_("Net Total") + ":Currency/currency:120"
=======
		{
			'label': _('Receivable Account'),
			'fieldname': 'debit_to',
			'fieldtype': 'Link',
			'options': 'Account',
			'width': 80
		},
		{
			'label': _('Mode Of Payment'),
			'fieldname': 'mode_of_payment',
			'fieldtype': 'Data',
			'width': 120
		}
	]

	if filters.get('group_by') != 'Terriotory':
		columns.extend([
			{
				'label': _("Territory"),
				'fieldname': 'territory',
				'fieldtype': 'Link',
				'options': 'Territory',
				'width': 80
			}
		])


	columns += [
		{
			'label': _('Project'),
			'fieldname': 'project',
			'fieldtype': 'Link',
			'options': 'Project',
			'width': 80
		},
		{
			'label': _('Company'),
			'fieldname': 'company',
			'fieldtype': 'Link',
			'options': 'Company',
			'width': 80
		},
		{
			'label': _('Sales Order'),
			'fieldname': 'sales_order',
			'fieldtype': 'Link',
			'options': 'Sales Order',
			'width': 100
		},
		{
			'label': _("Delivery Note"),
			'fieldname': 'delivery_note',
			'fieldtype': 'Link',
			'options': 'Delivery Note',
			'width': 100
		},
		{
			'label': _('Income Account'),
			'fieldname': 'income_account',
			'fieldtype': 'Link',
			'options': 'Account',
			'width': 100
		},
		{
			'label': _("Cost Center"),
			'fieldname': 'cost_center',
			'fieldtype': 'Link',
			'options': 'Cost Center',
			'width': 100
		},
		{
			'label': _('Stock Qty'),
			'fieldname': 'stock_qty',
			'fieldtype': 'Float',
			'width': 100
		},
		{
			'label': _('Stock UOM'),
			'fieldname': 'stock_uom',
			'fieldtype': 'Link',
			'options': 'UOM',
			'width': 100
		},
		{
			'label': _('Rate'),
			'fieldname': 'rate',
			'fieldtype': 'Float',
			'options': 'currency',
			'width': 100
		},
		{
			'label': _('Amount'),
			'fieldname': 'amount',
			'fieldtype': 'Currency',
			'options': 'currency',
			'width': 100
		},
		{
			'fieldname': 'currency',
			'label': _('Currency'),
			'fieldtype': 'Currency',
			'width': 80,
			'hidden': 1
		}
>>>>>>> b26fd048
	]

	if filters.get('group_by'):
		columns.append({
			'label': _('% Of Grand Total'),
			'fieldname': 'percent_gt',
			'fieldtype': 'Float',
			'width': 80
		})

	return columns

def get_conditions(filters):
	conditions = ""

	for opts in (("company", " and company=%(company)s"),
		("customer", " and `tabSales Invoice`.customer = %(customer)s"),
		("item_code", " and `tabSales Invoice Item`.item_code = %(item_code)s"),
		("from_date", " and `tabSales Invoice`.posting_date>=%(from_date)s"),
		("to_date", " and `tabSales Invoice`.posting_date<=%(to_date)s")):
			if filters.get(opts[0]):
				conditions += opts[1]

	if filters.get("mode_of_payment"):
		conditions += """ and exists(select name from `tabSales Invoice Payment`
			where parent=`tabSales Invoice`.name
				and ifnull(`tabSales Invoice Payment`.mode_of_payment, '') = %(mode_of_payment)s)"""

	if filters.get("warehouse"):
		conditions +=  """and ifnull(`tabSales Invoice Item`.warehouse, '') = %(warehouse)s"""


	if filters.get("brand"):
		conditions +=  """and ifnull(`tabSales Invoice Item`.brand, '') = %(brand)s"""

	if filters.get("item_group"):
		conditions +=  """and ifnull(`tabSales Invoice Item`.item_group, '') = %(item_group)s"""

	if not filters.get("group_by"):
		conditions += "ORDER BY `tabSales Invoice`.posting_date desc, `tabSales Invoice Item`.item_group desc"
	else:
		conditions += get_group_by_conditions(filters, 'Sales Invoice')

	return conditions

def get_group_by_conditions(filters, doctype):
	if filters.get("group_by") == 'Invoice':
		return "ORDER BY `tab{0} Item`.parent desc".format(doctype)
	elif filters.get("group_by") == 'Item':
		return "ORDER BY `tab{0} Item`.`item_code`".format(doctype)
	elif filters.get("group_by") == 'Item Group':
		return "ORDER BY `tab{0} Item`.{1}".format(doctype, frappe.scrub(filters.get('group_by')))
	elif filters.get("group_by") in ('Customer', 'Customer Group', 'Territory', 'Supplier'):
		return "ORDER BY `tab{0}`.{1}".format(doctype, frappe.scrub(filters.get('group_by')))

def get_items(filters, additional_query_columns):
	conditions = get_conditions(filters)
	match_conditions = frappe.build_match_conditions("Sales Invoice")

	if match_conditions:
		match_conditions = " and {0} ".format(match_conditions)

	if additional_query_columns:
		additional_query_columns = ', ' + ', '.join(additional_query_columns)

	return frappe.db.sql("""
		select
			`tabSales Invoice Item`.name, `tabSales Invoice Item`.parent,
			`tabSales Invoice`.posting_date, `tabSales Invoice`.debit_to,
			`tabSales Invoice`.project, `tabSales Invoice`.customer, `tabSales Invoice`.remarks,
			`tabSales Invoice`.territory, `tabSales Invoice`.company, `tabSales Invoice`.base_net_total,
			`tabSales Invoice Item`.item_code, `tabSales Invoice Item`.item_name,
			`tabSales Invoice Item`.item_group, `tabSales Invoice Item`.description, `tabSales Invoice Item`.sales_order,
			`tabSales Invoice Item`.delivery_note, `tabSales Invoice Item`.income_account,
			`tabSales Invoice Item`.cost_center, `tabSales Invoice Item`.stock_qty,
			`tabSales Invoice Item`.stock_uom, `tabSales Invoice Item`.base_net_rate,
			`tabSales Invoice Item`.base_net_amount, `tabSales Invoice`.customer_name,
			`tabSales Invoice`.customer_group, `tabSales Invoice Item`.so_detail,
			`tabSales Invoice`.update_stock, `tabSales Invoice Item`.uom, `tabSales Invoice Item`.qty {0}
		from `tabSales Invoice`, `tabSales Invoice Item`
		where `tabSales Invoice`.name = `tabSales Invoice Item`.parent
			and `tabSales Invoice`.docstatus = 1 {1} {2}
		""".format(additional_query_columns or '', conditions, match_conditions), filters, as_dict=1) #nosec

def get_delivery_notes_against_sales_order(item_list):
	so_dn_map = frappe._dict()
	so_item_rows = list(set([d.so_detail for d in item_list]))

	if so_item_rows:
		delivery_notes = frappe.db.sql("""
			select parent, so_detail
			from `tabDelivery Note Item`
			where docstatus=1 and so_detail in (%s)
			group by so_detail, parent
		""" % (', '.join(['%s']*len(so_item_rows))), tuple(so_item_rows), as_dict=1)

		for dn in delivery_notes:
			so_dn_map.setdefault(dn.so_detail, []).append(dn.parent)

	return so_dn_map

def get_grand_total(filters, doctype):

	return frappe.db.sql(""" SELECT
		SUM(`tab{0}`.base_grand_total)
		FROM `tab{0}`
		WHERE `tab{0}`.docstatus = 1
		and posting_date between %s and %s
	""".format(doctype), (filters.get('from_date'), filters.get('to_date')))[0][0] #nosec

def get_deducted_taxes():
	return frappe.db.sql_list("select name from `tabPurchase Taxes and Charges` where add_deduct_tax = 'Deduct'")

def get_tax_accounts(item_list, columns, company_currency,
		doctype="Sales Invoice", tax_doctype="Sales Taxes and Charges"):
	import json
	item_row_map = {}
	tax_columns = []
	invoice_item_row = {}
	itemised_tax = {}

	tax_amount_precision = get_field_precision(frappe.get_meta(tax_doctype).get_field("tax_amount"),
		currency=company_currency) or 2

	for d in item_list:
		invoice_item_row.setdefault(d.parent, []).append(d)
		item_row_map.setdefault(d.parent, {}).setdefault(d.item_code or d.item_name, []).append(d)

	conditions = ""
	if doctype == "Purchase Invoice":
		conditions = " and category in ('Total', 'Valuation and Total') and base_tax_amount_after_discount_amount != 0"

	deducted_tax = get_deducted_taxes()
	tax_details = frappe.db.sql("""
		select
			name, parent, description, item_wise_tax_detail,
			charge_type, base_tax_amount_after_discount_amount
		from `tab%s`
		where
			parenttype = %s and docstatus = 1
			and (description is not null and description != '')
			and parent in (%s)
			%s
		order by description
	""" % (tax_doctype, '%s', ', '.join(['%s']*len(invoice_item_row)), conditions),
		tuple([doctype] + list(invoice_item_row)))

	for name, parent, description, item_wise_tax_detail, charge_type, tax_amount in tax_details:
		description = handle_html(description)
		if description not in tax_columns and tax_amount:
			# as description is text editor earlier and markup can break the column convention in reports
			tax_columns.append(description)

		if item_wise_tax_detail:
			try:
				item_wise_tax_detail = json.loads(item_wise_tax_detail)

				for item_code, tax_data in item_wise_tax_detail.items():
					itemised_tax.setdefault(item_code, frappe._dict())

					if isinstance(tax_data, list):
						tax_rate, tax_amount = tax_data
					else:
						tax_rate = tax_data
						tax_amount = 0

					if charge_type == "Actual" and not tax_rate:
						tax_rate = "NA"

					item_net_amount = sum([flt(d.base_net_amount)
						for d in item_row_map.get(parent, {}).get(item_code, [])])

					for d in item_row_map.get(parent, {}).get(item_code, []):
						item_tax_amount = flt((tax_amount * d.base_net_amount) / item_net_amount) \
							if item_net_amount else 0
						if item_tax_amount:
							tax_value = flt(item_tax_amount, tax_amount_precision)
							tax_value = (tax_value * -1
								if (doctype == 'Purchase Invoice' and name in deducted_tax) else tax_value)

							itemised_tax.setdefault(d.name, {})[description] = frappe._dict({
								"tax_rate": tax_rate,
								"tax_amount": tax_value
							})

			except ValueError:
				continue
		elif charge_type == "Actual" and tax_amount:
			for d in invoice_item_row.get(parent, []):
				itemised_tax.setdefault(d.name, {})[description] = frappe._dict({
					"tax_rate": "NA",
					"tax_amount": flt((tax_amount * d.base_net_amount) / d.base_net_total,
						tax_amount_precision)
				})

	tax_columns.sort()
	for desc in tax_columns:
		columns.append({
			'label': _(desc + ' Rate'),
			'fieldname': frappe.scrub(desc + ' Rate'),
			'fieldtype': 'Float',
			'width': 100
		})

		columns.append({
			'label': _(desc + ' Amount'),
			'fieldname': frappe.scrub(desc + ' Amount'),
			'fieldtype': 'Currency',
			'options': 'currency',
			'width': 100
		})

	columns += [
		{
			'label': _('Total Tax'),
			'fieldname': 'total_tax',
			'fieldtype': 'Currency',
			'options': 'currency',
			'width': 100
		},
		{
			'label': _('Total'),
			'fieldname': 'total',
			'fieldtype': 'Currency',
			'options': 'currency',
			'width': 100
		}
	]

	return itemised_tax, tax_columns

def add_total_row(data, filters, prev_group_by_value, item, total_row_map,
	group_by_field, subtotal_display_field, grand_total, tax_columns):
	if prev_group_by_value != item.get(group_by_field, ''):
		if prev_group_by_value:
			total_row = total_row_map.get(prev_group_by_value)
			data.append(total_row)
			data.append({})
			add_sub_total_row(total_row, total_row_map, 'total_row', tax_columns)

		prev_group_by_value = item.get(group_by_field, '')

		total_row_map.setdefault(item.get(group_by_field, ''), {
			subtotal_display_field: get_display_value(filters, group_by_field, item),
			'stock_qty': 0.0,
			'amount': 0.0,
			'bold': 1,
			'total_tax': 0.0,
			'total': 0.0,
			'percent_gt': 0.0
		})

		total_row_map.setdefault('total_row', {
			subtotal_display_field: "Total",
			'stock_qty': 0.0,
			'amount': 0.0,
			'bold': 1,
			'total_tax': 0.0,
			'total': 0.0,
			'percent_gt': 0.0
		})

	return data, prev_group_by_value

def get_display_value(filters, group_by_field, item):
	if filters.get('group_by') == 'Item':
		if item.get('item_code') != item.get('item_name'):
			value =  cstr(item.get('item_code')) + "<br><br>" + \
			"<span style='font-weight: normal'>" + cstr(item.get('item_name')) + "</span>"
		else:
			value =  item.get('item_code', '')
	elif filters.get('group_by') in ('Customer', 'Supplier'):
		party = frappe.scrub(filters.get('group_by'))
		if item.get(party) != item.get(party+'_name'):
			value = item.get(party) + "<br><br>" + \
			"<span style='font-weight: normal'>" + item.get(party+'_name') + "</span>"
		else:
			value =  item.get(party)
	else:
		value = item.get(group_by_field)

	return value

def get_group_by_and_display_fields(filters):
	if filters.get('group_by') == 'Item':
		group_by_field = 'item_code'
		subtotal_display_field = 'invoice'
	elif filters.get('group_by') == 'Invoice':
		group_by_field = 'parent'
		subtotal_display_field = 'item_code'
	else:
		group_by_field = frappe.scrub(filters.get('group_by'))
		subtotal_display_field = 'item_code'

	return group_by_field, subtotal_display_field

def add_sub_total_row(item, total_row_map, group_by_value, tax_columns):
	total_row = total_row_map.get(group_by_value)
	total_row['stock_qty'] += item['stock_qty']
	total_row['amount'] += item['amount']
	total_row['total_tax'] += item['total_tax']
	total_row['total'] += item['total']
	total_row['percent_gt'] += item['percent_gt']

	for tax in tax_columns:
		total_row.setdefault(frappe.scrub(tax + ' Amount'), 0.0)
		total_row[frappe.scrub(tax + ' Amount')] += flt(item[frappe.scrub(tax + ' Amount')])


<<<<<<< HEAD
	columns += ["Total Tax:Currency/currency:80", "Grand Total:Currency/currency:100"]
=======
>>>>>>> b26fd048

<|MERGE_RESOLUTION|>--- conflicted
+++ resolved
@@ -119,7 +119,7 @@
 		add_sub_total_row(total_row, total_row_map, 'total_row', tax_columns)
 		data.append(total_row_map.get('total_row'))
 		skip_total_row = 1
-	
+
 	return columns, data, None, None, None, skip_total_row
 
 def get_columns(additional_table_columns, filters):
@@ -209,17 +209,6 @@
 		columns += additional_table_columns
 
 	columns += [
-<<<<<<< HEAD
-		_("Customer Group") + ":Link/Customer Group:120",
-		_("Receivable Account") + ":Link/Account:120",
-		_("Mode of Payment") + "::120", _("Territory") + ":Link/Territory:80",
-		_("Project") + ":Link/Project:80", _("Company") + ":Link/Company:100",
-		_("Sales Order") + ":Link/Sales Order:100", _("Delivery Note") + ":Link/Delivery Note:100",
-		_("Income Account") + ":Link/Account:140", _("Cost Center") + ":Link/Cost Center:140",
-		_("Stock Qty") + ":Float:120", _("Stock UOM") + "::100",
-		_("Rate") + ":Currency/currency:120",
-		_("Net Total") + ":Currency/currency:120"
-=======
 		{
 			'label': _('Receivable Account'),
 			'fieldname': 'debit_to',
@@ -324,7 +313,6 @@
 			'width': 80,
 			'hidden': 1
 		}
->>>>>>> b26fd048
 	]
 
 	if filters.get('group_by'):
@@ -631,11 +619,4 @@
 
 	for tax in tax_columns:
 		total_row.setdefault(frappe.scrub(tax + ' Amount'), 0.0)
-		total_row[frappe.scrub(tax + ' Amount')] += flt(item[frappe.scrub(tax + ' Amount')])
-
-
-<<<<<<< HEAD
-	columns += ["Total Tax:Currency/currency:80", "Grand Total:Currency/currency:100"]
-=======
->>>>>>> b26fd048
-
+		total_row[frappe.scrub(tax + ' Amount')] += flt(item[frappe.scrub(tax + ' Amount')])