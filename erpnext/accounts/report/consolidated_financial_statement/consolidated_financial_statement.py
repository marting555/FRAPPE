--- conflicted
+++ resolved
@@ -7,11 +7,7 @@
 import frappe
 from frappe import _
 from frappe.query_builder import Criterion
-<<<<<<< HEAD
-from frappe.utils import cint, flt, getdate
-=======
 from frappe.utils import flt, getdate
->>>>>>> 44bad3bd
 
 import erpnext
 from erpnext.accounts.report.balance_sheet.balance_sheet import (
