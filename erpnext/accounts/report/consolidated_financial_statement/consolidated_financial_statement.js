// Copyright (c) 2016, Frappe Technologies Pvt. Ltd. and contributors
// For license information, please see license.txt
/* eslint-disable */

frappe.require("assets/erpnext/js/financial_statements.js", function() {
	frappe.query_reports["Consolidated Financial Statement"] = {
		"filters": [
			{
				"fieldname":"company",
				"label": __("Company"),
				"fieldtype": "Link",
				"options": "Company",
				"default": frappe.defaults.get_user_default("Company"),
				"reqd": 1
			},
			{
				"fieldname":"filter_based_on",
				"label": __("Filter Based On"),
				"fieldtype": "Select",
				"options": ["Fiscal Year", "Date Range"],
				"default": ["Fiscal Year"],
				"reqd": 1,
				on_change: function() {
					let filter_based_on = frappe.query_report.get_filter_value('filter_based_on');
					frappe.query_report.toggle_filter_display('from_fiscal_year', filter_based_on === 'Date Range');
					frappe.query_report.toggle_filter_display('to_fiscal_year', filter_based_on === 'Date Range');
					frappe.query_report.toggle_filter_display('period_start_date', filter_based_on === 'Fiscal Year');
					frappe.query_report.toggle_filter_display('period_end_date', filter_based_on === 'Fiscal Year');

					frappe.query_report.refresh();
				}
			},
			{
				"fieldname":"period_start_date",
				"label": __("Start Date"),
				"fieldtype": "Date",
				"hidden": 1,
				"reqd": 1
			},
			{
				"fieldname":"period_end_date",
				"label": __("End Date"),
				"fieldtype": "Date",
				"hidden": 1,
				"reqd": 1
			},
			{
				"fieldname":"from_fiscal_year",
				"label": __("Start Year"),
				"fieldtype": "Link",
				"options": "Fiscal Year",
				"default": frappe.defaults.get_user_default("fiscal_year"),
				"reqd": 1
			},
			{
				"fieldname":"to_fiscal_year",
				"label": __("End Year"),
				"fieldtype": "Link",
				"options": "Fiscal Year",
				"default": frappe.defaults.get_user_default("fiscal_year"),
				"reqd": 1
			},
			{
				"fieldname":"finance_book",
				"label": __("Finance Book"),
				"fieldtype": "Link",
				"options": "Finance Book"
			},
			{
				"fieldname":"report",
				"label": __("Report"),
				"fieldtype": "Select",
				"options": ["Profit and Loss Statement", "Balance Sheet", "Cash Flow"],
				"default": "Balance Sheet",
				"reqd": 1
			},
			{
				"fieldname": "presentation_currency",
				"label": __("Currency"),
				"fieldtype": "Select",
				"options": erpnext.get_presentation_currency_list(),
				"default": frappe.defaults.get_user_default("Currency")
			},
			{
				"fieldname":"accumulated_in_group_company",
				"label": __("Accumulated Values in Group Company"),
				"fieldtype": "Check",
				"default": 0
			},
			{
				"fieldname": "include_default_book_entries",
				"label": __("Include Default Book Entries"),
				"fieldtype": "Check",
				"default": 1
			},
			{
				"fieldname": "show_zero_values",
				"label": __("Show zero values"),
				"fieldtype": "Check"
			}
		],
		"formatter": function(value, row, column, data, default_formatter) {
			if (data && column.fieldname=="account") {
				value = data.account_name || value;

				column.link_onclick =
				"erpnext.financial_statements.open_general_ledger(" + JSON.stringify(data) + ")";
				column.is_tree = true;
			}

			if (data && data.account && column.apply_currency_formatter) {
				data.currency = erpnext.get_currency(column.company_name);
			}

			value = default_formatter(value, row, column, data);
			if (!data.parent_account) {
				value = $(`<span>${value}</span>`);

				var $value = $(value).css("font-weight", "bold");

				value = $value.wrap("<p></p>").parent().html();
			}
			return value;
		},
<<<<<<< HEAD
		{
			"fieldname": "include_default_book_entries",
			"label": __("Include Default Book Entries"),
			"fieldtype": "Check",
			"default": 1
=======
		onload: function() {
			let fiscal_year = frappe.defaults.get_user_default("fiscal_year")

			frappe.model.with_doc("Fiscal Year", fiscal_year, function(r) {
				var fy = frappe.model.get_doc("Fiscal Year", fiscal_year);
				frappe.query_report.set_filter_value({
					period_start_date: fy.year_start_date,
					period_end_date: fy.year_end_date
				});
			});
>>>>>>> 540559d6
		}
	}
});<|MERGE_RESOLUTION|>--- conflicted
+++ resolved
@@ -122,13 +122,6 @@
 			}
 			return value;
 		},
-<<<<<<< HEAD
-		{
-			"fieldname": "include_default_book_entries",
-			"label": __("Include Default Book Entries"),
-			"fieldtype": "Check",
-			"default": 1
-=======
 		onload: function() {
 			let fiscal_year = frappe.defaults.get_user_default("fiscal_year")
 
@@ -139,7 +132,6 @@
 					period_end_date: fy.year_end_date
 				});
 			});
->>>>>>> 540559d6
 		}
 	}
 });