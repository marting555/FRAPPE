--- conflicted
+++ resolved
@@ -91,8 +91,6 @@
 			"label": __("Include Default Book Entries"),
 			"fieldtype": "Check",
 			"default": 1
-<<<<<<< HEAD
-=======
 		}
 	],
 	"formatter": function(value, row, column, data, default_formatter) {
@@ -104,7 +102,6 @@
 			var $value = $(value).css("font-weight", "bold");
 
 			value = $value.wrap("<p></p>").parent().html();
->>>>>>> 00175c96
 		}
 		return value;
 	},
