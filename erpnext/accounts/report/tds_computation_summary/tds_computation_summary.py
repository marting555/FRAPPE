--- conflicted
+++ resolved
@@ -34,50 +34,6 @@
 
 	filters["fiscal_year"] = from_year
 
-<<<<<<< HEAD
-def get_result(filters):
-	# if no supplier selected, fetch data for all tds applicable supplier
-	# else fetch relevant data for selected supplier
-	pan = "pan" if frappe.db.has_column("Supplier", "pan") else "tax_id"
-	fields = ["name", pan+" as pan", "tax_withholding_category", "supplier_type", "supplier_name"]
-
-	if filters.supplier:
-		filters.supplier = frappe.db.get_list('Supplier',
-			{"name": filters.supplier}, fields)
-	else:
-		filters.supplier = frappe.db.get_list('Supplier',
-			{"tax_withholding_category": ["!=", ""]}, fields)
-
-	out = []
-	for supplier in filters.supplier:
-		tds = frappe.get_doc("Tax Withholding Category", supplier.tax_withholding_category)
-		rate = [d.tax_withholding_rate for d in tds.rates if d.fiscal_year == filters.fiscal_year]
-
-		if rate:
-			rate = rate[0]
-
-		try:
-			account = [d.account for d in tds.accounts if d.company == filters.company][0]
-
-		except IndexError:
-			account = []
-		total_invoiced_amount, tds_deducted = get_invoice_and_tds_amount(supplier.name, account,
-			filters.company, filters.from_date, filters.to_date)
-
-		if total_invoiced_amount or tds_deducted:
-			row = [supplier.pan, supplier.name]
-
-			if filters.naming_series == 'Naming Series':
-				row.append(supplier.supplier_name)
-
-			row.extend([tds.name, supplier.supplier_type, rate, total_invoiced_amount, tds_deducted])
-			out.append(row)
-
-	return out
-
-def get_invoice_and_tds_amount(supplier, account, company, from_date, to_date):
-	''' calculate total invoice amount and total tds deducted for given supplier  '''
-=======
 def group_by_supplier_and_category(data):
 	supplier_category_wise_map = {}
 
@@ -92,7 +48,6 @@
 			'total_amount_credited': 0.0,
 			'tds_deducted': 0.0
 		})
->>>>>>> 540559d6
 
 		supplier_category_wise_map.get((row.get('supplier'), row.get('section_code')))['total_amount_credited'] += \
 			row.get('total_amount_credited', 0.0)
@@ -100,20 +55,10 @@
 		supplier_category_wise_map.get((row.get('supplier'), row.get('section_code')))['tds_deducted'] += \
 			row.get('tds_deducted', 0.0)
 
-<<<<<<< HEAD
-	vouchers = [d.voucher_no for d in entries]
-	vouchers += get_advance_vouchers([supplier], company=company,
-		from_date=from_date, to_date=to_date)
-=======
 	final_result = get_final_result(supplier_category_wise_map)
->>>>>>> 540559d6
 
 	return final_result
 
-<<<<<<< HEAD
-	debit_note_amount = get_debit_note_amount([supplier], from_date, to_date, company=company)
-=======
->>>>>>> 540559d6
 
 def get_final_result(supplier_category_wise_map):
 	out = []
