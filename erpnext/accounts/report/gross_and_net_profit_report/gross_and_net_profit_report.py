# Copyright (c) 2013, Frappe Technologies Pvt. Ltd. and contributors
# For license information, please see license.txt

from __future__ import unicode_literals
import frappe
from frappe import _
from frappe.utils import flt
from erpnext.accounts.report.financial_statements import (get_period_list, get_columns, get_data)
import copy

def execute(filters=None):
	period_list = get_period_list(filters.from_fiscal_year, filters.to_fiscal_year,
		filters.periodicity, filters.accumulated_values, filters.company)

	columns, data = [], []

	income = get_data(filters.company, "Income", "Credit", period_list, filters = filters,
		accumulated_values=filters.accumulated_values,
		ignore_closing_entries=True, ignore_accumulated_values_for_fy= True, total= False)

	expense = get_data(filters.company, "Expense", "Debit", period_list, filters=filters,
		accumulated_values=filters.accumulated_values,
		ignore_closing_entries=True, ignore_accumulated_values_for_fy= True, total= False)

	columns = get_columns(filters.periodicity, period_list, filters.accumulated_values, filters.company)


	gross_income = get_revenue(income, period_list)
	gross_expense = get_revenue(expense, period_list)

	if(len(gross_income)==0 and len(gross_expense)== 0):
		data.append({
			"account_name": "'" + _("Nothing is included in gross") + "'",
			"account": "'" + _("Nothing is included in gross") + "'"
		})
		return columns, data

<<<<<<< HEAD
	# to avoid error eg: gross_income[0] : list index out of range
	if not len(gross_income): gross_income = [{}]
	if not len(gross_expense): gross_expense = [{}]

	data.append({"account_name": "'" + _("Included in Gross Profit") + "'",
		"account": "'" + _("Included in Gross Profit") + "'"})
=======
	data.append({
		"account_name": "'" + _("Included in Gross Profit") + "'",
		"account": "'" + _("Included in Gross Profit") + "'"
	})
>>>>>>> dcef7a96

	data.append({})
	data.extend(gross_income or [])

	data.append({})
	data.extend(gross_expense or [])

	data.append({})
	gross_profit = get_profit(gross_income, gross_expense, period_list, filters.company, 'Gross Profit',filters.presentation_currency)
	data.append(gross_profit)

	non_gross_income = get_revenue(income, period_list, 0)
	data.append({})
	data.extend(non_gross_income or [])

	non_gross_expense = get_revenue(expense, period_list, 0)
	data.append({})
	data.extend(non_gross_expense or [])

	net_profit = get_net_profit(non_gross_income, gross_income, gross_expense, non_gross_expense, period_list, filters.company,filters.presentation_currency)
	data.append({})
	data.append(net_profit)

	return columns, data

def get_revenue(data, period_list, include_in_gross=1):
	revenue = [item for item in data if item['include_in_gross']==include_in_gross or item['is_group']==1]

	data_to_be_removed =True
	while data_to_be_removed:
		revenue, data_to_be_removed = remove_parent_with_no_child(revenue, period_list)
	revenue = adjust_account(revenue, period_list)
	return copy.deepcopy(revenue)

def remove_parent_with_no_child(data, period_list):
	data_to_be_removed = False
	for parent in data:
		if 'is_group' in parent and parent.get("is_group") == 1:
			have_child = False
			for child in data:
				if 'parent_account' in child  and child.get("parent_account") == parent.get("account"):
					have_child = True
					break

			if not have_child:
				data_to_be_removed = True
				data.remove(parent)

	return data, data_to_be_removed

def adjust_account(data, period_list, consolidated= False):
	leaf_nodes = [item for item in data if item['is_group'] == 0]
	totals = {}
	for node in leaf_nodes:
		set_total(node, node["total"], data, totals)
	for d in data:
		for period in period_list:
			key = period if consolidated else period.key
			d[key] = totals[d["account"]]
			d['total'] = totals[d["account"]]
	return data

def set_total(node, value, complete_list, totals):
	if not totals.get(node['account']):
		totals[node["account"]] = 0
	totals[node["account"]] += value

	parent = node['parent_account']
	if not parent == '':
		return set_total(next(item for item in complete_list if item['account'] == parent), value, complete_list, totals)


def get_profit(gross_income, gross_expense, period_list, company, profit_type, currency=None, consolidated=False):
	profit_loss = {
		"account_name": "'" + _(profit_type) + "'",
		"account": "'" + _(profit_type) + "'",
		"warn_if_negative": True,
		"currency": currency or frappe.get_cached_value('Company',  company,  "default_currency")
	}

	has_value = False

	for period in period_list:
		key = period if consolidated else period.key
		gross_income_for_period = flt(gross_income[0].get(key, 0)) if gross_income else 0
		gross_expense_for_period = flt(gross_expense[0].get(key, 0)) if gross_expense else 0
		profit_loss[key] = gross_income_for_period - gross_expense_for_period

		if profit_loss[key]:
			has_value=True

	if has_value:
		return profit_loss

def get_net_profit(non_gross_income, gross_income, gross_expense, non_gross_expense, period_list, company, currency=None, consolidated=False):
	profit_loss = {
		"account_name": "'" + _("Net Profit") + "'",
		"account": "'" + _("Net Profit") + "'",
		"warn_if_negative": True,
		"currency": currency or frappe.get_cached_value('Company',  company,  "default_currency")
	}

	has_value = False

	for period in period_list:
		key = period if consolidated else period.key
		gross_income_for_period = flt(gross_income[0].get(key, 0)) if gross_income else 0
		non_gross_income_for_period = flt(non_gross_income[0].get(key, 0)) if non_gross_income else 0

		gross_expense_for_period = flt(gross_expense[0].get(key, 0)) if gross_expense else 0
		non_gross_expense_for_period = flt(non_gross_expense[0].get(key, 0)) if non_gross_expense else 0

		total_income = gross_income_for_period + non_gross_income_for_period
		total_expense = gross_expense_for_period + non_gross_expense_for_period
		profit_loss[key] = flt(total_income) - flt(total_expense)

		if profit_loss[key]:
			has_value=True

	if has_value:
		return profit_loss<|MERGE_RESOLUTION|>--- conflicted
+++ resolved
@@ -35,19 +35,14 @@
 		})
 		return columns, data
 
-<<<<<<< HEAD
 	# to avoid error eg: gross_income[0] : list index out of range
 	if not len(gross_income): gross_income = [{}]
 	if not len(gross_expense): gross_expense = [{}]
 
-	data.append({"account_name": "'" + _("Included in Gross Profit") + "'",
-		"account": "'" + _("Included in Gross Profit") + "'"})
-=======
 	data.append({
 		"account_name": "'" + _("Included in Gross Profit") + "'",
 		"account": "'" + _("Included in Gross Profit") + "'"
 	})
->>>>>>> dcef7a96
 
 	data.append({})
 	data.extend(gross_income or [])
