--- conflicted
+++ resolved
@@ -7,21 +7,10 @@
 	erpnext.financial_statements
 );
 
-<<<<<<< HEAD
-	frappe.query_reports["Gross and Net Profit Report"]["filters"].push(
-		{
-			"fieldname": "accumulated_values",
-			"label": __("Accumulated Values"),
-			"fieldtype": "Check"
-		}
-	);
-});
-=======
 frappe.query_reports["Gross and Net Profit Report"]["filters"].push(
 	{
 		"fieldname": "accumulated_values",
 		"label": __("Accumulated Values"),
 		"fieldtype": "Check"
 	}
-);
->>>>>>> 44bad3bd
+);