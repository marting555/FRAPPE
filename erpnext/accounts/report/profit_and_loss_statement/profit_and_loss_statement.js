// Copyright (c) 2015, Frappe Technologies Pvt. Ltd. and Contributors
// License: GNU General Public License v3. See license.txt

frappe.query_reports["Profit and Loss Statement"] = $.extend(
	{},
	erpnext.financial_statements
);

erpnext.utils.add_dimensions("Profit and Loss Statement", 10);

<<<<<<< HEAD
	erpnext.utils.add_dimensions('Profit and Loss Statement', 10);

	frappe.query_reports["Profit and Loss Statement"]["filters"].push(
		{
			"fieldname": "include_default_book_entries",
			"label": __("Include Default Book Entries"),
			"fieldtype": "Check",
			"default": 1
		}
	);
=======
frappe.query_reports["Profit and Loss Statement"]["filters"].push({
	fieldname: "accumulated_values",
	label: __("Accumulated Values"),
	fieldtype: "Check",
	default: 1,
>>>>>>> 44bad3bd
});<|MERGE_RESOLUTION|>--- conflicted
+++ resolved
@@ -8,22 +8,9 @@
 
 erpnext.utils.add_dimensions("Profit and Loss Statement", 10);
 
-<<<<<<< HEAD
-	erpnext.utils.add_dimensions('Profit and Loss Statement', 10);
-
-	frappe.query_reports["Profit and Loss Statement"]["filters"].push(
-		{
-			"fieldname": "include_default_book_entries",
-			"label": __("Include Default Book Entries"),
-			"fieldtype": "Check",
-			"default": 1
-		}
-	);
-=======
 frappe.query_reports["Profit and Loss Statement"]["filters"].push({
 	fieldname: "accumulated_values",
 	label: __("Accumulated Values"),
 	fieldtype: "Check",
 	default: 1,
->>>>>>> 44bad3bd
 });