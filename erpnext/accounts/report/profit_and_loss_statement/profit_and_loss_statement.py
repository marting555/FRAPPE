# Copyright (c) 2015, Frappe Technologies Pvt. Ltd. and Contributors
# License: GNU General Public License v3. See license.txt

from __future__ import unicode_literals
import frappe
from frappe import _
from frappe.utils import flt
from erpnext.accounts.report.financial_statements import (get_period_list, get_columns, get_data)

def execute(filters=None):
	period_list = get_period_list(filters.from_fiscal_year, filters.to_fiscal_year,
		filters.period_start_date, filters.period_end_date, filters.filter_based_on, filters.periodicity,
		company=filters.company)

	income = get_data(filters.company, "Income", "Credit", period_list, filters = filters,
		accumulated_values=filters.accumulated_values,
		ignore_closing_entries=True, ignore_accumulated_values_for_fy= True)

	expense = get_data(filters.company, "Expense", "Debit", period_list, filters=filters,
		accumulated_values=filters.accumulated_values,
		ignore_closing_entries=True, ignore_accumulated_values_for_fy= True)

	net_profit_loss = get_net_profit_loss(income, expense, period_list, filters.company, filters.presentation_currency)

	data = []
	data.extend(income or [])
	data.extend(expense or [])
	if net_profit_loss:
		data.append(net_profit_loss)

	columns = get_columns(filters.periodicity, period_list, filters.accumulated_values, filters.company)

	chart = get_chart_data(filters, columns, income, expense, net_profit_loss)

	currency = filters.presentation_currency or frappe.get_cached_value('Company', filters.company, "default_currency")
	report_summary = get_report_summary(period_list, filters.periodicity, income, expense, net_profit_loss, currency)

	return columns, data, None, chart, report_summary

def get_report_summary(period_list, periodicity, income, expense, net_profit_loss, currency, consolidated=False):
	net_income, net_expense, net_profit = 0.0, 0.0, 0.0

	for period in period_list:
		key = period if consolidated else period.key
		if income:
			net_income += income[-2].get(key)
		if expense:
			net_expense += expense[-2].get(key)
		if net_profit_loss:
			net_profit += net_profit_loss.get(key)

	if (len(period_list) == 1 and periodicity== 'Yearly'):
			profit_label = _("Profit This Year")
			income_label = _("Total Income This Year")
			expense_label = _("Total Expense This Year")
	else:
		profit_label = _("Net Profit")
		income_label = _("Total Income")
		expense_label = _("Total Expense")

	return [
		{
<<<<<<< HEAD
=======
			"value": net_profit,
			"indicator": "Green" if net_profit > 0 else "Red",
			"label": profit_label,
			"datatype": "Currency",
			"currency": currency
		},
		{
>>>>>>> db0fefd9
			"value": net_income,
			"label": income_label,
			"datatype": "Currency",
			"currency": currency
		},
		{ "type": "separator", "value": "-"},
		{
			"value": net_expense,
			"label": expense_label,
			"datatype": "Currency",
<<<<<<< HEAD
			"currency": expense[-1].get('currency') if expense else default_currency
		},
		{ "type": "separator", "value": "=", "color": "blue"},
		{
			"value": net_profit,
			"indicator": "Green" if net_profit > 0 else "Red",
			"label": profit_label,
			"datatype": "Currency",
			"currency": net_profit_loss.get("currency") if net_profit_loss else default_currency
=======
			"currency": currency
>>>>>>> db0fefd9
		}
	]


def get_net_profit_loss(income, expense, period_list, company, currency=None, consolidated=False):
	total = 0
	net_profit_loss = {
		"account_name": "'" + _("Profit for the year") + "'",
		"account": "'" + _("Profit for the year") + "'",
		"warn_if_negative": True,
		"currency": currency or frappe.get_cached_value('Company',  company,  "default_currency")
	}

	has_value = False

	for period in period_list:
		key = period if consolidated else period.key
		total_income = flt(income[-2][key], 3) if income else 0
		total_expense = flt(expense[-2][key], 3) if expense else 0

		net_profit_loss[key] = total_income - total_expense

		if net_profit_loss[key]:
			has_value=True

		total += flt(net_profit_loss[key])
		net_profit_loss["total"] = total

	if has_value:
		return net_profit_loss

def get_chart_data(filters, columns, income, expense, net_profit_loss):
	labels = [d.get("label") for d in columns[2:]]

	income_data, expense_data, net_profit = [], [], []

	for p in columns[2:]:
		if income:
			income_data.append(income[-2].get(p.get("fieldname")))
		if expense:
			expense_data.append(expense[-2].get(p.get("fieldname")))
		if net_profit_loss:
			net_profit.append(net_profit_loss.get(p.get("fieldname")))

	datasets = []
	if income_data:
		datasets.append({'name': _('Income'), 'values': income_data})
	if expense_data:
		datasets.append({'name': _('Expense'), 'values': expense_data})
	if net_profit:
		datasets.append({'name': _('Net Profit/Loss'), 'values': net_profit})

	chart = {
		"data": {
			'labels': labels,
			'datasets': datasets
		}
	}

	if not filters.accumulated_values:
		chart["type"] = "bar"
	else:
		chart["type"] = "line"

	chart["fieldtype"] = "Currency"

	return chart<|MERGE_RESOLUTION|>--- conflicted
+++ resolved
@@ -60,16 +60,6 @@
 
 	return [
 		{
-<<<<<<< HEAD
-=======
-			"value": net_profit,
-			"indicator": "Green" if net_profit > 0 else "Red",
-			"label": profit_label,
-			"datatype": "Currency",
-			"currency": currency
-		},
-		{
->>>>>>> db0fefd9
 			"value": net_income,
 			"label": income_label,
 			"datatype": "Currency",
@@ -80,8 +70,7 @@
 			"value": net_expense,
 			"label": expense_label,
 			"datatype": "Currency",
-<<<<<<< HEAD
-			"currency": expense[-1].get('currency') if expense else default_currency
+			"currency": currency
 		},
 		{ "type": "separator", "value": "=", "color": "blue"},
 		{
@@ -89,10 +78,7 @@
 			"indicator": "Green" if net_profit > 0 else "Red",
 			"label": profit_label,
 			"datatype": "Currency",
-			"currency": net_profit_loss.get("currency") if net_profit_loss else default_currency
-=======
 			"currency": currency
->>>>>>> db0fefd9
 		}
 	]
 
