--- conflicted
+++ resolved
@@ -106,25 +106,17 @@
 			"fieldtype": "Check"
 		},
 		{
-<<<<<<< HEAD
-			"fieldname":"based_on_payment_terms",
-=======
 			"fieldname": "based_on_payment_terms",
->>>>>>> 540559d6
 			"label": __("Based On Payment Terms"),
 			"fieldtype": "Check",
 		},
 		{
-<<<<<<< HEAD
-			"fieldname":"tax_id",
-=======
 			"fieldname": "show_remarks",
 			"label": __("Show Remarks"),
 			"fieldtype": "Check",
 		},
 		{
 			"fieldname": "tax_id",
->>>>>>> 540559d6
 			"label": __("Tax Id"),
 			"fieldtype": "Data",
 			"hidden": 1
@@ -148,8 +140,4 @@
 	}
 }
 
-<<<<<<< HEAD
-erpnext.utils.add_dimensions('Accounts Payable', 9);
-=======
-erpnext.utils.add_dimensions('Accounts Payable', 9);
->>>>>>> 540559d6
+erpnext.utils.add_dimensions('Accounts Payable', 9);