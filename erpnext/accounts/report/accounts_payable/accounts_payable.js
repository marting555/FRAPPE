--- conflicted
+++ resolved
@@ -51,29 +51,6 @@
 			"fieldtype": "Int",
 			"default": "120",
 			"reqd": 1
-<<<<<<< HEAD
-=======
-		},
-		{
-			"fieldname":"finance_book",
-			"label": __("Finance Book"),
-			"fieldtype": "Link",
-			"options": "Finance Book"
->>>>>>> 0c0604b7
-		},
-		{
-			"fieldname":"cost_center",
-			"label": __("Cost Center"),
-			"fieldtype": "Link",
-			"options": "Cost Center",
-			get_query: () => {
-				var company = frappe.query_report.get_filter_value('company');
-				return {
-					filters: {
-						'company': company
-					}
-				}
-			}
 		},
 		{
 			"fieldname":"supplier",
@@ -219,13 +196,9 @@
 			var filters = report.get_values();
 			frappe.set_route('query-report', 'Accounts Payable Summary', {company: filters.company});
 		});
-<<<<<<< HEAD
 		erpnext.utils.add_payment_reconciliation_button("Supplier", report.page, () => report.get_values());
 	},
 	initial_depth: 1
-}
-=======
-	}
 }
 
 erpnext.dimension_filters.forEach((dimension) => {
@@ -236,4 +209,3 @@
 		"options": dimension["document_type"]
 	});
 });
->>>>>>> 0c0604b7
