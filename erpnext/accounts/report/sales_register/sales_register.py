--- conflicted
+++ resolved
@@ -21,7 +21,6 @@
 	get_taxes_query,
 	get_values_for_columns,
 )
-from erpnext.accounts.report.utils import get_query_columns, get_values_for_columns
 
 
 def execute(filters=None):
@@ -32,11 +31,6 @@
 	if not filters:
 		filters = frappe._dict({})
 
-<<<<<<< HEAD
-	invoice_list = get_invoices(filters, get_query_columns(additional_table_columns))
-	columns, income_accounts, tax_accounts, unrealized_profit_loss_accounts = get_columns(
-		invoice_list, additional_table_columns
-=======
 	include_payments = filters.get("include_payments")
 	if filters.get("include_payments") and not filters.get("customer"):
 		frappe.throw(_("Please select a customer for fetching payments."))
@@ -46,7 +40,6 @@
 
 	columns, income_accounts, unrealized_profit_loss_accounts, tax_accounts = get_columns(
 		invoice_list, additional_table_columns, include_payments
->>>>>>> 44bad3bd
 	)
 
 	if not invoice_list:
@@ -95,15 +88,9 @@
 			"customer": inv.customer,
 			"customer_name": inv.customer_name,
 			**get_values_for_columns(additional_table_columns, inv),
-<<<<<<< HEAD
-			"customer_group": inv.get("customer_group"),
-			"territory": inv.get("territory"),
-			"tax_id": inv.get("tax_id"),
-=======
 			"customer_group": customer_details.get(inv.customer).get("customer_group"),
 			"territory": customer_details.get(inv.customer).get("territory"),
 			"tax_id": customer_details.get(inv.customer).get("tax_id"),
->>>>>>> 44bad3bd
 			"receivable_account": inv.debit_to,
 			"mode_of_payment": ", ".join(mode_of_payments.get(inv.name, [])),
 			"project": inv.project,
@@ -474,72 +461,16 @@
 def get_conditions(filters, query, doctype):
 	parent_doc = frappe.qb.DocType(doctype)
 	if filters.get("owner"):
-<<<<<<< HEAD
-		conditions += " and owner = %(owner)s"
-
-	def get_sales_invoice_item_field_condition(field, table="Sales Invoice Item") -> str:
-		if not filters.get(field) or field in accounting_dimensions_list:
-			return ""
-		return f""" and exists(select name from `tab{table}`
-				where parent=`tabSales Invoice`.name
-					and ifnull(`tab{table}`.{field}, '') = %({field})s)"""
-
-	conditions += get_sales_invoice_item_field_condition("mode_of_payment", "Sales Invoice Payment")
-	conditions += get_sales_invoice_item_field_condition("cost_center")
-	conditions += get_sales_invoice_item_field_condition("warehouse")
-	conditions += get_sales_invoice_item_field_condition("brand")
-	conditions += get_sales_invoice_item_field_condition("item_group")
-
-	if accounting_dimensions:
-		common_condition = """
-			and exists(select name from `tabSales Invoice Item`
-				where parent=`tabSales Invoice`.name
-			"""
-		for dimension in accounting_dimensions:
-			if filters.get(dimension.fieldname):
-				if frappe.get_cached_value("DocType", dimension.document_type, "is_tree"):
-					filters[dimension.fieldname] = get_dimension_with_children(
-						dimension.document_type, filters.get(dimension.fieldname)
-					)
-
-					conditions += (
-						common_condition
-						+ "and ifnull(`tabSales Invoice`.{0}, '') in %({0})s)".format(dimension.fieldname)
-					)
-				else:
-					conditions += (
-						common_condition
-						+ "and ifnull(`tabSales Invoice`.{0}, '') in %({0})s)".format(dimension.fieldname)
-					)
-=======
 		query = query.where(parent_doc.owner == filters.owner)
 
 	if filters.get("mode_of_payment"):
 		payment_doc = frappe.qb.DocType("Sales Invoice Payment")
 		query = query.inner_join(payment_doc).on(parent_doc.name == payment_doc.parent)
 		query = query.where(payment_doc.mode_of_payment == filters.mode_of_payment).distinct()
->>>>>>> 44bad3bd
 
 	return query
 
 
-<<<<<<< HEAD
-def get_invoices(filters, additional_query_columns):
-	conditions = get_conditions(filters)
-	return frappe.db.sql(
-		"""
-		select name, posting_date, debit_to, project, customer,
-		customer_name, owner, remarks, territory, tax_id, customer_group,
-		base_net_total, base_grand_total, base_rounded_total, outstanding_amount,
-		is_internal_customer, represents_company, company {0}
-		from `tabSales Invoice`
-		where docstatus = 1 {1}
-		order by posting_date desc, name desc""".format(
-			additional_query_columns, conditions
-		),
-		filters,
-		as_dict=1,
-=======
 def get_payments(filters):
 	args = frappe._dict(
 		account="debit_to",
@@ -549,7 +480,6 @@
 		party_account=get_party_account(
 			"Customer", filters.customer, filters.company, include_advance=True
 		),
->>>>>>> 44bad3bd
 	)
 	payment_entries = get_payment_entries(filters, args)
 	journal_entries = get_journal_entries(filters, args)
