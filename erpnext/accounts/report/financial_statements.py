
# Copyright (c) 2015, Frappe Technologies Pvt. Ltd. and Contributors
# License: GNU General Public License v3. See license.txt


import functools
import math
import re

import frappe
from frappe import _
from frappe.utils import add_days, add_months, cint, cstr, flt, formatdate, get_first_day, getdate
from past.builtins import cmp
<<<<<<< HEAD
import functools
import math
=======
from six import itervalues
>>>>>>> 540559d6

from erpnext.accounts.doctype.accounting_dimension.accounting_dimension import (
	get_accounting_dimensions,
	get_dimension_with_children,
)
from erpnext.accounts.report.utils import convert_to_presentation_currency, get_currency
from erpnext.accounts.utils import get_fiscal_year
<<<<<<< HEAD
from frappe import _
from frappe.utils import (flt, getdate, get_first_day, add_months, add_days, formatdate, cstr, cint)

from six import itervalues
from erpnext.accounts.doctype.accounting_dimension.accounting_dimension import get_accounting_dimensions, get_dimension_with_children
=======

>>>>>>> 540559d6

def get_period_list(from_fiscal_year, to_fiscal_year, period_start_date, period_end_date, filter_based_on, periodicity, accumulated_values=False,
	company=None, reset_period_on_fy_change=True, ignore_fiscal_year=False):
	"""Get a list of dict {"from_date": from_date, "to_date": to_date, "key": key, "label": label}
		Periodicity can be (Yearly, Quarterly, Monthly)"""

	if filter_based_on == 'Fiscal Year':
		fiscal_year = get_fiscal_year_data(from_fiscal_year, to_fiscal_year)
		validate_fiscal_year(fiscal_year, from_fiscal_year, to_fiscal_year)
		year_start_date = getdate(fiscal_year.year_start_date)
		year_end_date = getdate(fiscal_year.year_end_date)
	else:
		validate_dates(period_start_date, period_end_date)
		year_start_date = getdate(period_start_date)
		year_end_date = getdate(period_end_date)

	months_to_add = {
		"Yearly": 12,
		"Half-Yearly": 6,
		"Quarterly": 3,
		"Monthly": 1
	}[periodicity]

	period_list = []

	start_date = year_start_date
	months = get_months(year_start_date, year_end_date)

	for i in range(cint(math.ceil(months / months_to_add))):
		period = frappe._dict({
			"from_date": start_date
		})

		if i==0 and filter_based_on == 'Date Range':
			to_date = add_months(get_first_day(start_date), months_to_add)
		else:
			to_date = add_months(start_date, months_to_add)

		start_date = to_date

		# Subtract one day from to_date, as it may be first day in next fiscal year or month
		to_date = add_days(to_date, -1)

		if to_date <= year_end_date:
			# the normal case
			period.to_date = to_date
		else:
			# if a fiscal year ends before a 12 month period
			period.to_date = year_end_date

		if not ignore_fiscal_year:
			period.to_date_fiscal_year = get_fiscal_year(period.to_date, company=company)[0]
			period.from_date_fiscal_year_start_date = get_fiscal_year(period.from_date, company=company)[1]

		period_list.append(period)

		if period.to_date == year_end_date:
			break

	# common processing
	for opts in period_list:
		key = opts["to_date"].strftime("%b_%Y").lower()
		if periodicity == "Monthly" and not accumulated_values:
			label = formatdate(opts["to_date"], "MMM YYYY")
		else:
			if not accumulated_values:
				label = get_label(periodicity, opts["from_date"], opts["to_date"])
			else:
				if reset_period_on_fy_change:
					label = get_label(periodicity, opts.from_date_fiscal_year_start_date, opts["to_date"])
				else:
					label = get_label(periodicity, period_list[0].from_date, opts["to_date"])

		opts.update({
			"key": key.replace(" ", "_").replace("-", "_"),
			"label": label,
			"year_start_date": year_start_date,
			"year_end_date": year_end_date
		})

	return period_list


def get_fiscal_year_data(from_fiscal_year, to_fiscal_year):
	fiscal_year = frappe.db.sql("""select min(year_start_date) as year_start_date,
		max(year_end_date) as year_end_date from `tabFiscal Year` where
		name between %(from_fiscal_year)s and %(to_fiscal_year)s""",
		{'from_fiscal_year': from_fiscal_year, 'to_fiscal_year': to_fiscal_year}, as_dict=1)

	return fiscal_year[0] if fiscal_year else {}


def validate_fiscal_year(fiscal_year, from_fiscal_year, to_fiscal_year):
	if not fiscal_year.get('year_start_date') or not fiscal_year.get('year_end_date'):
		frappe.throw(_("Start Year and End Year are mandatory"))

	if getdate(fiscal_year.get('year_end_date')) < getdate(fiscal_year.get('year_start_date')):
		frappe.throw(_("End Year cannot be before Start Year"))

def validate_dates(from_date, to_date):
	if not from_date or not to_date:
		frappe.throw(_("From Date and To Date are mandatory"))

	if to_date < from_date:
		frappe.throw(_("To Date cannot be less than From Date"))

def get_months(start_date, end_date):
	diff = (12 * end_date.year + end_date.month) - (12 * start_date.year + start_date.month)
	return diff + 1


def get_label(periodicity, from_date, to_date):
	if periodicity == "Yearly":
		if formatdate(from_date, "YYYY") == formatdate(to_date, "YYYY"):
			label = formatdate(from_date, "YYYY")
		else:
			label = formatdate(from_date, "YYYY") + "-" + formatdate(to_date, "YYYY")
	else:
		label = formatdate(from_date, "MMM YY") + "-" + formatdate(to_date, "MMM YY")

	return label


def get_data(
		company, root_type, balance_must_be, period_list, filters=None,
		accumulated_values=1, only_current_fiscal_year=True, ignore_closing_entries=False,
		ignore_accumulated_values_for_fy=False , total = True):

	accounts = get_accounts(company, root_type)
	if not accounts:
		return None

	accounts, accounts_by_name, parent_children_map = filter_accounts(accounts)

	company_currency = get_appropriate_currency(company, filters)

	gl_entries_by_account = {}
	for root in frappe.db.sql("""select lft, rgt from tabAccount
			where root_type=%s and ifnull(parent_account, '') = ''""", root_type, as_dict=1):

		set_gl_entries_by_account(
			company,
			period_list[0]["year_start_date"] if only_current_fiscal_year else None,
			period_list[-1]["to_date"],
			root.lft, root.rgt, filters,
			gl_entries_by_account, ignore_closing_entries=ignore_closing_entries
		)

	calculate_values(
		accounts_by_name, gl_entries_by_account, period_list, accumulated_values, ignore_accumulated_values_for_fy)
	accumulate_values_into_parents(accounts, accounts_by_name, period_list)
	out = prepare_data(accounts, balance_must_be, period_list, company_currency)
	out = filter_out_zero_value_rows(out, parent_children_map)

	if out and total:
		add_total_row(out, root_type, balance_must_be, period_list, company_currency)

	return out


def get_appropriate_currency(company, filters=None):
	if filters and filters.get("presentation_currency"):
		return filters["presentation_currency"]
	else:
		return frappe.get_cached_value('Company',  company,  "default_currency")


def calculate_values(
		accounts_by_name, gl_entries_by_account, period_list, accumulated_values, ignore_accumulated_values_for_fy):
	for entries in itervalues(gl_entries_by_account):
		for entry in entries:
			d = accounts_by_name.get(entry.account)
			if not d:
				frappe.msgprint(
					_("Could not retrieve information for {0}.").format(entry.account), title="Error",
					raise_exception=1
				)
			for period in period_list:
				# check if posting date is within the period

				if entry.posting_date <= period.to_date:
					if (accumulated_values or entry.posting_date >= period.from_date) and \
						(not ignore_accumulated_values_for_fy or
							entry.fiscal_year == period.to_date_fiscal_year):
						d[period.key] = d.get(period.key, 0.0) + flt(entry.debit) - flt(entry.credit)

			if entry.posting_date < period_list[0].year_start_date:
				d["opening_balance"] = d.get("opening_balance", 0.0) + flt(entry.debit) - flt(entry.credit)


def accumulate_values_into_parents(accounts, accounts_by_name, period_list):
	"""accumulate children's values in parent accounts"""
	for d in reversed(accounts):
		if d.parent_account:
			for period in period_list:
				accounts_by_name[d.parent_account][period.key] = \
					accounts_by_name[d.parent_account].get(period.key, 0.0) + d.get(period.key, 0.0)

			accounts_by_name[d.parent_account]["opening_balance"] = \
				accounts_by_name[d.parent_account].get("opening_balance", 0.0) + d.get("opening_balance", 0.0)


def prepare_data(accounts, balance_must_be, period_list, company_currency):
	data = []
	year_start_date = period_list[0]["year_start_date"].strftime("%Y-%m-%d")
	year_end_date = period_list[-1]["year_end_date"].strftime("%Y-%m-%d")

	for d in accounts:
		# add to output
		has_value = False
		total = 0
		row = frappe._dict({
			"account": _(d.name),
			"parent_account": _(d.parent_account) if d.parent_account else '',
			"indent": flt(d.indent),
			"year_start_date": year_start_date,
			"year_end_date": year_end_date,
			"currency": company_currency,
			"include_in_gross": d.include_in_gross,
			"account_type": d.account_type,
			"is_group": d.is_group,
			"opening_balance": d.get("opening_balance", 0.0) * (1 if balance_must_be=="Debit" else -1),
			"account_name": ('%s - %s' %(_(d.account_number), _(d.account_name))
				if d.account_number else _(d.account_name))
		})
		for period in period_list:
			if d.get(period.key) and balance_must_be == "Credit":
				# change sign based on Debit or Credit, since calculation is done using (debit - credit)
				d[period.key] *= -1

			row[period.key] = flt(d.get(period.key, 0.0), 3)

			if abs(row[period.key]) >= 0.005:
				# ignore zero values
				has_value = True
				total += flt(row[period.key])

		row["has_value"] = has_value
		row["total"] = total
		data.append(row)

	return data


def filter_out_zero_value_rows(data, parent_children_map, show_zero_values=False):
	data_with_value = []
	for d in data:
		if show_zero_values or d.get("has_value"):
			data_with_value.append(d)
		else:
			# show group with zero balance, if there are balances against child
			children = [child.name for child in parent_children_map.get(d.get("account")) or []]
			if children:
				for row in data:
					if row.get("account") in children and row.get("has_value"):
						data_with_value.append(d)
						break

	return data_with_value


def add_total_row(out, root_type, balance_must_be, period_list, company_currency):
	total_row = {
		"account_name": _("Total {0} ({1})").format(_(root_type), _(balance_must_be)),
		"account": _("Total {0} ({1})").format(_(root_type), _(balance_must_be)),
		"currency": company_currency
	}

	for row in out:
		if not row.get("parent_account"):
			for period in period_list:
				total_row.setdefault(period.key, 0.0)
				total_row[period.key] += row.get(period.key, 0.0)
				row[period.key] = row.get(period.key, 0.0)

			total_row.setdefault("total", 0.0)
			total_row["total"] += flt(row["total"])
			row["total"] = ""

	if "total" in total_row:
		out.append(total_row)

		# blank row after Total
		out.append({})


def get_accounts(company, root_type):
	return frappe.db.sql("""
		select name, account_number, parent_account, lft, rgt, root_type, report_type, account_name, include_in_gross, account_type, is_group, lft, rgt
		from `tabAccount`
		where company=%s and root_type=%s order by lft""", (company, root_type), as_dict=True)


def filter_accounts(accounts, depth=20):
	parent_children_map = {}
	accounts_by_name = {}
	for d in accounts:
		accounts_by_name[d.name] = d
		parent_children_map.setdefault(d.parent_account or None, []).append(d)

	filtered_accounts = []

	def add_to_list(parent, level):
		if level < depth:
			children = parent_children_map.get(parent) or []
			sort_accounts(children, is_root=True if parent==None else False)

			for child in children:
				child.indent = level
				filtered_accounts.append(child)
				add_to_list(child.name, level + 1)

	add_to_list(None, 0)

	return filtered_accounts, accounts_by_name, parent_children_map


def sort_accounts(accounts, is_root=False, key="name"):
	"""Sort root types as Asset, Liability, Equity, Income, Expense"""

	def compare_accounts(a, b):
		if re.split(r'\W+', a[key])[0].isdigit():
			# if chart of accounts is numbered, then sort by number
			return cmp(a[key], b[key])
		elif is_root:
			if a.report_type != b.report_type and a.report_type == "Balance Sheet":
				return -1
			if a.root_type != b.root_type and a.root_type == "Asset":
				return -1
			if a.root_type == "Liability" and b.root_type == "Equity":
				return -1
			if a.root_type == "Income" and b.root_type == "Expense":
				return -1
		else:
			# sort by key (number) or name
			return cmp(a[key], b[key])
		return 1

	accounts.sort(key = functools.cmp_to_key(compare_accounts))

def set_gl_entries_by_account(
		company, from_date, to_date, root_lft, root_rgt, filters, gl_entries_by_account, ignore_closing_entries=False):
	"""Returns a dict like { "account": [gl entries], ... }"""

	additional_conditions = get_additional_conditions(from_date, ignore_closing_entries, filters)

	accounts = frappe.db.sql_list("""select name from `tabAccount`
		where lft >= %s and rgt <= %s and company = %s""", (root_lft, root_rgt, company))

	if accounts:
		additional_conditions += " and account in ({})"\
<<<<<<< HEAD
			.format(", ".join([frappe.db.escape(d) for d in accounts]))
=======
			.format(", ".join(frappe.db.escape(d) for d in accounts))
>>>>>>> 540559d6

		gl_filters = {
			"company": company,
			"from_date": from_date,
			"to_date": to_date,
			"finance_book": cstr(filters.get("finance_book"))
		}

		if filters.get("include_default_book_entries"):
			gl_filters["company_fb"] = frappe.db.get_value("Company",
				company, 'default_finance_book')

		for key, value in filters.items():
			if value:
				gl_filters.update({
					key: value
				})

<<<<<<< HEAD
=======
		distributed_cost_center_query = ""
		if filters and filters.get('cost_center'):
			distributed_cost_center_query = """
			UNION ALL
			SELECT posting_date,
				account,
				debit*(DCC_allocation.percentage_allocation/100) as debit,
				credit*(DCC_allocation.percentage_allocation/100) as credit,
				is_opening,
				fiscal_year,
				debit_in_account_currency*(DCC_allocation.percentage_allocation/100) as debit_in_account_currency,
				credit_in_account_currency*(DCC_allocation.percentage_allocation/100) as credit_in_account_currency,
				account_currency
			FROM `tabGL Entry`,
			(
				SELECT parent, sum(percentage_allocation) as percentage_allocation
				FROM `tabDistributed Cost Center`
				WHERE cost_center IN %(cost_center)s
				AND parent NOT IN %(cost_center)s
				GROUP BY parent
			) as DCC_allocation
			WHERE company=%(company)s
			{additional_conditions}
			AND posting_date <= %(to_date)s
			AND is_cancelled = 0
			AND cost_center = DCC_allocation.parent
			""".format(additional_conditions=additional_conditions.replace("and cost_center in %(cost_center)s ", ''))

>>>>>>> 540559d6
		gl_entries = frappe.db.sql("""select posting_date, account, debit, credit, is_opening, fiscal_year, debit_in_account_currency, credit_in_account_currency, account_currency from `tabGL Entry`
			where company=%(company)s
			{additional_conditions}
			and posting_date <= %(to_date)s
<<<<<<< HEAD
			order by account, posting_date""".format(additional_conditions=additional_conditions), gl_filters, as_dict=True) #nosec

		if filters and filters.get('presentation_currency'):
			convert_to_presentation_currency(gl_entries, get_currency(filters))
=======
			and is_cancelled = 0
			{distributed_cost_center_query}""".format(
				additional_conditions=additional_conditions,
				distributed_cost_center_query=distributed_cost_center_query), gl_filters, as_dict=True) #nosec

		if filters and filters.get('presentation_currency'):
			convert_to_presentation_currency(gl_entries, get_currency(filters), filters.get('company'))
>>>>>>> 540559d6

		for entry in gl_entries:
			gl_entries_by_account.setdefault(entry.account, []).append(entry)

		return gl_entries_by_account


def get_additional_conditions(from_date, ignore_closing_entries, filters):
	additional_conditions = []

	accounting_dimensions = get_accounting_dimensions(as_list=False)

	if ignore_closing_entries:
		additional_conditions.append("ifnull(voucher_type, '')!='Period Closing Voucher'")

	if from_date:
		additional_conditions.append("posting_date >= %(from_date)s")

	if filters:
		if filters.get("project"):
			if not isinstance(filters.get("project"), list):
				filters.project = frappe.parse_json(filters.get("project"))

			additional_conditions.append("project in %(project)s")

		if filters.get("cost_center"):
			filters.cost_center = get_cost_centers_with_children(filters.cost_center)
			additional_conditions.append("cost_center in %(cost_center)s")

		if filters.get("include_default_book_entries"):
			additional_conditions.append("(finance_book in (%(finance_book)s, %(company_fb)s, '') OR finance_book IS NULL)")
		else:
			additional_conditions.append("(finance_book in (%(finance_book)s, '') OR finance_book IS NULL)")

	if accounting_dimensions:
		for dimension in accounting_dimensions:
			if filters.get(dimension.fieldname):
				if frappe.get_cached_value('DocType', dimension.document_type, 'is_tree'):
					filters[dimension.fieldname] = get_dimension_with_children(dimension.document_type,
						filters.get(dimension.fieldname))
					additional_conditions.append("{0} in %({0})s".format(dimension.fieldname))
				else:
					additional_conditions.append("{0} in (%({0})s)".format(dimension.fieldname))

	return " and {}".format(" and ".join(additional_conditions)) if additional_conditions else ""

def get_cost_centers_with_children(cost_centers):
	if not isinstance(cost_centers, list):
		cost_centers = [d.strip() for d in cost_centers.strip().split(',') if d]

	all_cost_centers = []
	for d in cost_centers:
		if frappe.db.exists("Cost Center", d):
			lft, rgt = frappe.db.get_value("Cost Center", d, ["lft", "rgt"])
			children = frappe.get_all("Cost Center", filters={"lft": [">=", lft], "rgt": ["<=", rgt]})
			all_cost_centers += [c.name for c in children]
		else:
			frappe.throw(_("Cost Center: {0} does not exist").format(d))

	return list(set(all_cost_centers))

def get_columns(periodicity, period_list, accumulated_values=1, company=None):
	columns = [{
		"fieldname": "account",
		"label": _("Account"),
		"fieldtype": "Link",
		"options": "Account",
		"width": 300
	}]
	if company:
		columns.append({
			"fieldname": "currency",
			"label": _("Currency"),
			"fieldtype": "Link",
			"options": "Currency",
			"hidden": 1
		})
	for period in period_list:
		columns.append({
			"fieldname": period.key,
			"label": period.label,
			"fieldtype": "Currency",
			"options": "currency",
			"width": 150
		})
	if periodicity!="Yearly":
		if not accumulated_values:
			columns.append({
				"fieldname": "total",
				"label": _("Total"),
				"fieldtype": "Currency",
				"width": 150
			})

	return columns

def get_filtered_list_for_consolidated_report(filters, period_list):
	filtered_summary_list = []
	for period in period_list:
		if period == filters.get('company'):
			filtered_summary_list.append(period)

	return filtered_summary_list<|MERGE_RESOLUTION|>--- conflicted
+++ resolved
@@ -11,12 +11,7 @@
 from frappe import _
 from frappe.utils import add_days, add_months, cint, cstr, flt, formatdate, get_first_day, getdate
 from past.builtins import cmp
-<<<<<<< HEAD
-import functools
-import math
-=======
 from six import itervalues
->>>>>>> 540559d6
 
 from erpnext.accounts.doctype.accounting_dimension.accounting_dimension import (
 	get_accounting_dimensions,
@@ -24,15 +19,6 @@
 )
 from erpnext.accounts.report.utils import convert_to_presentation_currency, get_currency
 from erpnext.accounts.utils import get_fiscal_year
-<<<<<<< HEAD
-from frappe import _
-from frappe.utils import (flt, getdate, get_first_day, add_months, add_days, formatdate, cstr, cint)
-
-from six import itervalues
-from erpnext.accounts.doctype.accounting_dimension.accounting_dimension import get_accounting_dimensions, get_dimension_with_children
-=======
-
->>>>>>> 540559d6
 
 def get_period_list(from_fiscal_year, to_fiscal_year, period_start_date, period_end_date, filter_based_on, periodicity, accumulated_values=False,
 	company=None, reset_period_on_fy_change=True, ignore_fiscal_year=False):
@@ -384,11 +370,7 @@
 
 	if accounts:
 		additional_conditions += " and account in ({})"\
-<<<<<<< HEAD
-			.format(", ".join([frappe.db.escape(d) for d in accounts]))
-=======
 			.format(", ".join(frappe.db.escape(d) for d in accounts))
->>>>>>> 540559d6
 
 		gl_filters = {
 			"company": company,
@@ -407,8 +389,6 @@
 					key: value
 				})
 
-<<<<<<< HEAD
-=======
 		distributed_cost_center_query = ""
 		if filters and filters.get('cost_center'):
 			distributed_cost_center_query = """
@@ -437,17 +417,10 @@
 			AND cost_center = DCC_allocation.parent
 			""".format(additional_conditions=additional_conditions.replace("and cost_center in %(cost_center)s ", ''))
 
->>>>>>> 540559d6
 		gl_entries = frappe.db.sql("""select posting_date, account, debit, credit, is_opening, fiscal_year, debit_in_account_currency, credit_in_account_currency, account_currency from `tabGL Entry`
 			where company=%(company)s
 			{additional_conditions}
 			and posting_date <= %(to_date)s
-<<<<<<< HEAD
-			order by account, posting_date""".format(additional_conditions=additional_conditions), gl_filters, as_dict=True) #nosec
-
-		if filters and filters.get('presentation_currency'):
-			convert_to_presentation_currency(gl_entries, get_currency(filters))
-=======
 			and is_cancelled = 0
 			{distributed_cost_center_query}""".format(
 				additional_conditions=additional_conditions,
@@ -455,7 +428,6 @@
 
 		if filters and filters.get('presentation_currency'):
 			convert_to_presentation_currency(gl_entries, get_currency(filters), filters.get('company'))
->>>>>>> 540559d6
 
 		for entry in gl_entries:
 			gl_entries_by_account.setdefault(entry.account, []).append(entry)
