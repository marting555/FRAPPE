# -*- coding: utf-8 -*-

# Copyright (c) 2015, Frappe Technologies Pvt. Ltd. and Contributors
# License: GNU General Public License v3. See license.txt

from __future__ import unicode_literals

import re
from past.builtins import cmp
import functools

import frappe, erpnext
from erpnext.accounts.report.utils import get_currency, convert_to_presentation_currency
from erpnext.accounts.utils import get_fiscal_year
from frappe import _
from frappe.utils import (flt, getdate, get_first_day, add_months, add_days, formatdate, cstr)

from six import itervalues
from erpnext.accounts.doctype.accounting_dimension.accounting_dimension import get_accounting_dimensions, get_dimension_with_children

def get_period_list(from_fiscal_year, to_fiscal_year, period_start_date, period_end_date, filter_based_on, periodicity, accumulated_values=False,
	company=None, reset_period_on_fy_change=True, ignore_fiscal_year=False):
	"""Get a list of dict {"from_date": from_date, "to_date": to_date, "key": key, "label": label}
		Periodicity can be (Yearly, Quarterly, Monthly)"""

	if filter_based_on == 'Fiscal Year':
		fiscal_year = get_fiscal_year_data(from_fiscal_year, to_fiscal_year)
		validate_fiscal_year(fiscal_year, from_fiscal_year, to_fiscal_year)
		year_start_date = getdate(fiscal_year.year_start_date)
		year_end_date = getdate(fiscal_year.year_end_date)
	else:
		validate_dates(period_start_date, period_end_date)
		year_start_date = getdate(period_start_date)
		year_end_date = getdate(period_end_date)

	months_to_add = {
		"Yearly": 12,
		"Half-Yearly": 6,
		"Quarterly": 3,
		"Monthly": 1
	}[periodicity]

	period_list = []

	start_date = year_start_date
	months = get_months(year_start_date, year_end_date)

	if (months // months_to_add) != (months / months_to_add):
		months += months_to_add

	for i in range(months // months_to_add):
		period = frappe._dict({
			"from_date": start_date
		})

		to_date = add_months(start_date, months_to_add)
		start_date = to_date

		if to_date == get_first_day(to_date):
			# if to_date is the first day, get the last day of previous month
			to_date = add_days(to_date, -1)

		if to_date <= year_end_date:
			# the normal case
			period.to_date = to_date
		else:
			# if a fiscal year ends before a 12 month period
			period.to_date = year_end_date

		if not ignore_fiscal_year:
			period.to_date_fiscal_year = get_fiscal_year(period.to_date, company=company)[0]
			period.from_date_fiscal_year_start_date = get_fiscal_year(period.from_date, company=company)[1]

		period_list.append(period)

		if period.to_date == year_end_date:
			break

	# common processing
	for opts in period_list:
		key = opts["to_date"].strftime("%b_%Y").lower()
		if periodicity == "Monthly" and not accumulated_values:
			label = formatdate(opts["to_date"], "MMM YYYY")
		else:
			if not accumulated_values:
				label = get_label(periodicity, opts["from_date"], opts["to_date"])
			else:
				if reset_period_on_fy_change:
					label = get_label(periodicity, opts.from_date_fiscal_year_start_date, opts["to_date"])
				else:
					label = get_label(periodicity, period_list[0].from_date, opts["to_date"])

		opts.update({
			"key": key.replace(" ", "_").replace("-", "_"),
			"label": label,
			"year_start_date": year_start_date,
			"year_end_date": year_end_date
		})

	return period_list


def get_fiscal_year_data(from_fiscal_year, to_fiscal_year):
	fiscal_year = frappe.db.sql("""select min(year_start_date) as year_start_date,
		max(year_end_date) as year_end_date from `tabFiscal Year` where
		name between %(from_fiscal_year)s and %(to_fiscal_year)s""",
		{'from_fiscal_year': from_fiscal_year, 'to_fiscal_year': to_fiscal_year}, as_dict=1)

	return fiscal_year[0] if fiscal_year else {}


def validate_fiscal_year(fiscal_year, from_fiscal_year, to_fiscal_year):
	if not fiscal_year.get('year_start_date') or not fiscal_year.get('year_end_date'):
		frappe.throw(_("Start Year and End Year are mandatory"))

	if getdate(fiscal_year.get('year_end_date')) < getdate(fiscal_year.get('year_start_date')):
		frappe.throw(_("End Year cannot be before Start Year"))

def validate_dates(from_date, to_date):
	if not from_date or not to_date:
		frappe.throw("From Date and To Date are mandatory")

	if to_date < from_date:
		frappe.throw("To Date cannot be less than From Date")

def get_months(start_date, end_date):
	diff = (12 * end_date.year + end_date.month) - (12 * start_date.year + start_date.month)
	return diff + 1


def get_label(periodicity, from_date, to_date):
	if periodicity == "Yearly":
		if formatdate(from_date, "YYYY") == formatdate(to_date, "YYYY"):
			label = formatdate(from_date, "YYYY")
		else:
			label = formatdate(from_date, "YYYY") + "-" + formatdate(to_date, "YYYY")
	else:
		label = formatdate(from_date, "MMM YY") + "-" + formatdate(to_date, "MMM YY")

	return label


def get_data(
		company, root_type, balance_must_be, period_list, filters=None,
		accumulated_values=1, only_current_fiscal_year=True, ignore_closing_entries=False,
		ignore_accumulated_values_for_fy=False , total = True):

	accounts = get_accounts(company, root_type)
	if not accounts:
		return None

	accounts, accounts_by_name, parent_children_map = filter_accounts(accounts)

	company_currency = get_appropriate_currency(company, filters)

	gl_entries_by_account = {}
	for root in frappe.db.sql("""select lft, rgt from tabAccount
			where root_type=%s and ifnull(parent_account, '') = ''""", root_type, as_dict=1):

		set_gl_entries_by_account(
			company,
			period_list[0]["year_start_date"] if only_current_fiscal_year else None,
			period_list[-1]["to_date"],
			root.lft, root.rgt, filters,
			gl_entries_by_account, ignore_closing_entries=ignore_closing_entries
		)

	calculate_values(
		accounts_by_name, gl_entries_by_account, period_list, accumulated_values, ignore_accumulated_values_for_fy)
	accumulate_values_into_parents(accounts, accounts_by_name, period_list)
	out = prepare_data(accounts, balance_must_be, period_list, company_currency)
	out = filter_out_zero_value_rows(out, parent_children_map)

	if out and total:
		add_total_row(out, root_type, balance_must_be, period_list, company_currency)

	return out


def get_appropriate_currency(company, filters=None):
	if filters and filters.get("presentation_currency"):
		return filters["presentation_currency"]
	else:
		return frappe.get_cached_value('Company',  company,  "default_currency")


def calculate_values(
		accounts_by_name, gl_entries_by_account, period_list, accumulated_values, ignore_accumulated_values_for_fy):
	for entries in itervalues(gl_entries_by_account):
		for entry in entries:
			d = accounts_by_name.get(entry.account)
			if not d:
				frappe.msgprint(
					_("Could not retrieve information for {0}.").format(entry.account), title="Error",
					raise_exception=1
				)
			for period in period_list:
				# check if posting date is within the period

				if entry.posting_date <= period.to_date:
					if (accumulated_values or entry.posting_date >= period.from_date) and \
						(not ignore_accumulated_values_for_fy or
							entry.fiscal_year == period.to_date_fiscal_year):
						d[period.key] = d.get(period.key, 0.0) + flt(entry.debit) - flt(entry.credit)

			if entry.posting_date < period_list[0].year_start_date:
				d["opening_balance"] = d.get("opening_balance", 0.0) + flt(entry.debit) - flt(entry.credit)


def accumulate_values_into_parents(accounts, accounts_by_name, period_list):
	"""accumulate children's values in parent accounts"""
	for d in reversed(accounts):
		if d.parent_account:
			for period in period_list:
				accounts_by_name[d.parent_account][period.key] = \
					accounts_by_name[d.parent_account].get(period.key, 0.0) + d.get(period.key, 0.0)

			accounts_by_name[d.parent_account]["opening_balance"] = \
				accounts_by_name[d.parent_account].get("opening_balance", 0.0) + d.get("opening_balance", 0.0)


def prepare_data(accounts, balance_must_be, period_list, company_currency):
	data = []
	year_start_date = period_list[0]["year_start_date"].strftime("%Y-%m-%d")
	year_end_date = period_list[-1]["year_end_date"].strftime("%Y-%m-%d")

	for d in accounts:
		# add to output
		has_value = False
		total = 0
		row = frappe._dict({
			"account": _(d.name),
			"parent_account": _(d.parent_account) if d.parent_account else '',
			"indent": flt(d.indent),
			"year_start_date": year_start_date,
			"year_end_date": year_end_date,
			"currency": company_currency,
			"include_in_gross": d.include_in_gross,
			"account_type": d.account_type,
			"is_group": d.is_group,
			"opening_balance": d.get("opening_balance", 0.0) * (1 if balance_must_be=="Debit" else -1),
			"account_name": ('%s - %s' %(_(d.account_number), _(d.account_name))
				if d.account_number else _(d.account_name))
		})
		for period in period_list:
			if d.get(period.key) and balance_must_be == "Credit":
				# change sign based on Debit or Credit, since calculation is done using (debit - credit)
				d[period.key] *= -1

			row[period.key] = flt(d.get(period.key, 0.0), 3)

			if abs(row[period.key]) >= 0.005:
				# ignore zero values
				has_value = True
				total += flt(row[period.key])

		row["has_value"] = has_value
		row["total"] = total
		data.append(row)

	return data


def filter_out_zero_value_rows(data, parent_children_map, show_zero_values=False):
	data_with_value = []
	for d in data:
		if show_zero_values or d.get("has_value"):
			data_with_value.append(d)
		else:
			# show group with zero balance, if there are balances against child
			children = [child.name for child in parent_children_map.get(d.get("account")) or []]
			if children:
				for row in data:
					if row.get("account") in children and row.get("has_value"):
						data_with_value.append(d)
						break

	return data_with_value


def add_total_row(out, root_type, balance_must_be, period_list, company_currency):
	total_row = {
		"account_name": _("Total {0} ({1})").format(_(root_type), _(balance_must_be)),
		"account": _("Total {0} ({1})").format(_(root_type), _(balance_must_be)),
		"currency": company_currency
	}

	for row in out:
		if not row.get("parent_account"):
			for period in period_list:
				total_row.setdefault(period.key, 0.0)
				total_row[period.key] += row.get(period.key, 0.0)
				row[period.key] = row.get(period.key, 0.0)

			total_row.setdefault("total", 0.0)
			total_row["total"] += flt(row["total"])
			row["total"] = ""

	if "total" in total_row:
		out.append(total_row)

		# blank row after Total
		out.append({})


def get_accounts(company, root_type):
	return frappe.db.sql("""
		select name, account_number, parent_account, lft, rgt, root_type, report_type, account_name, include_in_gross, account_type, is_group, lft, rgt
		from `tabAccount`
		where company=%s and root_type=%s order by lft""", (company, root_type), as_dict=True)


def filter_accounts(accounts, depth=10):
	parent_children_map = {}
	accounts_by_name = {}
	for d in accounts:
		accounts_by_name[d.name] = d
		parent_children_map.setdefault(d.parent_account or None, []).append(d)

	filtered_accounts = []

	def add_to_list(parent, level):
		if level < depth:
			children = parent_children_map.get(parent) or []
			sort_accounts(children, is_root=True if parent==None else False)

			for child in children:
				child.indent = level
				filtered_accounts.append(child)
				add_to_list(child.name, level + 1)

	add_to_list(None, 0)

	return filtered_accounts, accounts_by_name, parent_children_map


def sort_accounts(accounts, is_root=False, key="name"):
	"""Sort root types as Asset, Liability, Equity, Income, Expense"""

	def compare_accounts(a, b):
		if re.split('\W+', a[key])[0].isdigit():
			# if chart of accounts is numbered, then sort by number
			return cmp(a[key], b[key])
		elif is_root:
			if a.report_type != b.report_type and a.report_type == "Balance Sheet":
				return -1
			if a.root_type != b.root_type and a.root_type == "Asset":
				return -1
			if a.root_type == "Liability" and b.root_type == "Equity":
				return -1
			if a.root_type == "Income" and b.root_type == "Expense":
				return -1
		else:
			# sort by key (number) or name
			return cmp(a[key], b[key])
		return 1

	accounts.sort(key = functools.cmp_to_key(compare_accounts))

def set_gl_entries_by_account(
		company, from_date, to_date, root_lft, root_rgt, filters, gl_entries_by_account, ignore_closing_entries=False):
	"""Returns a dict like { "account": [gl entries], ... }"""

	additional_conditions = get_additional_conditions(from_date, ignore_closing_entries, filters)

	accounts = frappe.db.sql_list("""select name from `tabAccount`
		where lft >= %s and rgt <= %s and company = %s""", (root_lft, root_rgt, company))

	if accounts:
		additional_conditions += " and account in ({})"\
			.format(", ".join([frappe.db.escape(d) for d in accounts]))

		gl_filters = {
			"company": company,
			"from_date": from_date,
			"to_date": to_date,
			"finance_book": cstr(filters.get("finance_book"))
		}

		if filters.get("include_default_book_entries"):
			gl_filters["company_fb"] = frappe.db.get_value("Company",
				company, 'default_finance_book')

		for key, value in filters.items():
			if value:
				gl_filters.update({
					key: value
				})

		distributed_cost_center_query = ""
		if filters and filters.get('cost_center'):
			distributed_cost_center_query = """
			UNION ALL
			SELECT posting_date,
				account,
				debit*(DCC_allocation.percentage_allocation/100) as debit,
				credit*(DCC_allocation.percentage_allocation/100) as credit,
				is_opening,
				fiscal_year,
				debit_in_account_currency*(DCC_allocation.percentage_allocation/100) as debit_in_account_currency,
				credit_in_account_currency*(DCC_allocation.percentage_allocation/100) as credit_in_account_currency,
				account_currency
			FROM `tabGL Entry`,
			(
				SELECT parent, sum(percentage_allocation) as percentage_allocation
				FROM `tabDistributed Cost Center`
				WHERE cost_center IN %(cost_center)s
				AND parent NOT IN %(cost_center)s
				GROUP BY parent
			) as DCC_allocation
			WHERE company=%(company)s
			{additional_conditions}
			AND posting_date <= %(to_date)s
			AND cost_center = DCC_allocation.parent
			""".format(additional_conditions=additional_conditions.replace("and cost_center in %(cost_center)s ", ''))

		gl_entries = frappe.db.sql("""select posting_date, account, debit, credit, is_opening, fiscal_year, debit_in_account_currency, credit_in_account_currency, account_currency from `tabGL Entry`
			where company=%(company)s
			{additional_conditions}
			and posting_date <= %(to_date)s
<<<<<<< HEAD
			{distributed_cost_center_query}
			order by account, posting_date""".format(
				additional_conditions=additional_conditions,
				distributed_cost_center_query=distributed_cost_center_query), gl_filters, as_dict=True) #nosec
=======
			and is_cancelled = 0
			order by account, posting_date""".format(additional_conditions=additional_conditions), gl_filters, as_dict=True) #nosec
>>>>>>> 7640bef7

		if filters and filters.get('presentation_currency'):
			convert_to_presentation_currency(gl_entries, get_currency(filters))

		for entry in gl_entries:
			gl_entries_by_account.setdefault(entry.account, []).append(entry)

		return gl_entries_by_account


def get_additional_conditions(from_date, ignore_closing_entries, filters):
	additional_conditions = []

	accounting_dimensions = get_accounting_dimensions(as_list=False)

	if ignore_closing_entries:
		additional_conditions.append("ifnull(voucher_type, '')!='Period Closing Voucher'")

	if from_date:
		additional_conditions.append("posting_date >= %(from_date)s")

	if filters:
		if filters.get("project"):
			if not isinstance(filters.get("project"), list):
				filters.project = frappe.parse_json(filters.get("project"))

			additional_conditions.append("project in %(project)s")

		if filters.get("cost_center"):
			filters.cost_center = get_cost_centers_with_children(filters.cost_center)
			additional_conditions.append("cost_center in %(cost_center)s")

		if filters.get("include_default_book_entries"):
			additional_conditions.append("(finance_book in (%(finance_book)s, %(company_fb)s, '') OR finance_book IS NULL)")
		else:
			additional_conditions.append("(finance_book in (%(finance_book)s, '') OR finance_book IS NULL)")

	if accounting_dimensions:
		for dimension in accounting_dimensions:
			if filters.get(dimension.fieldname):
				if frappe.get_cached_value('DocType', dimension.document_type, 'is_tree'):
					filters[dimension.fieldname] = get_dimension_with_children(dimension.document_type,
						filters.get(dimension.fieldname))
					additional_conditions.append("{0} in %({0})s".format(dimension.fieldname))
				else:
					additional_conditions.append("{0} in (%({0})s)".format(dimension.fieldname))

	return " and {}".format(" and ".join(additional_conditions)) if additional_conditions else ""

def get_cost_centers_with_children(cost_centers):
	if not isinstance(cost_centers, list):
		cost_centers = [d.strip() for d in cost_centers.strip().split(',') if d]

	all_cost_centers = []
	for d in cost_centers:
		if frappe.db.exists("Cost Center", d):
			lft, rgt = frappe.db.get_value("Cost Center", d, ["lft", "rgt"])
			children = frappe.get_all("Cost Center", filters={"lft": [">=", lft], "rgt": ["<=", rgt]})
			all_cost_centers += [c.name for c in children]
		else:
			frappe.throw(_("Cost Center: {0} does not exist").format(d))

	return list(set(all_cost_centers))

def get_columns(periodicity, period_list, accumulated_values=1, company=None):
	columns = [{
		"fieldname": "account",
		"label": _("Account"),
		"fieldtype": "Link",
		"options": "Account",
		"width": 300
	}]
	if company:
		columns.append({
			"fieldname": "currency",
			"label": _("Currency"),
			"fieldtype": "Link",
			"options": "Currency",
			"hidden": 1
		})
	for period in period_list:
		columns.append({
			"fieldname": period.key,
			"label": period.label,
			"fieldtype": "Currency",
			"options": "currency",
			"width": 150
		})
	if periodicity!="Yearly":
		if not accumulated_values:
			columns.append({
				"fieldname": "total",
				"label": _("Total"),
				"fieldtype": "Currency",
				"width": 150
			})

	return columns<|MERGE_RESOLUTION|>--- conflicted
+++ resolved
@@ -418,15 +418,11 @@
 			where company=%(company)s
 			{additional_conditions}
 			and posting_date <= %(to_date)s
-<<<<<<< HEAD
+			and is_cancelled = 0
 			{distributed_cost_center_query}
 			order by account, posting_date""".format(
 				additional_conditions=additional_conditions,
 				distributed_cost_center_query=distributed_cost_center_query), gl_filters, as_dict=True) #nosec
-=======
-			and is_cancelled = 0
-			order by account, posting_date""".format(additional_conditions=additional_conditions), gl_filters, as_dict=True) #nosec
->>>>>>> 7640bef7
 
 		if filters and filters.get('presentation_currency'):
 			convert_to_presentation_currency(gl_entries, get_currency(filters))
