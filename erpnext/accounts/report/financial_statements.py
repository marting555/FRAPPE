--- conflicted
+++ resolved
@@ -334,12 +334,9 @@
 				return -1
 			if a.root_type == "Income" and b.root_type == "Expense":
 				return -1
-<<<<<<< HEAD
-=======
 		else:
 			# sort by key (number) or name
 			return cmp(a[key], b[key])
->>>>>>> 0c0604b7
 		return 1
 
 	accounts.sort(key = functools.cmp_to_key(compare_accounts))
@@ -376,21 +373,7 @@
 		where company=%(company)s
 		{additional_conditions}
 		and posting_date <= %(to_date)s
-<<<<<<< HEAD
-		order by account, posting_date""".format(additional_conditions=additional_conditions),
-		{
-			"company": company,
-			"from_date": from_date,
-			"to_date": to_date,
-			"cost_center": filters.cost_center,
-			"project": filters.project,
-			"finance_book": filters.get("finance_book"),
-			"company_fb": frappe.db.get_value("Company", company, 'default_finance_book')
-		},
-		as_dict=True)
-=======
 		order by account, posting_date""".format(additional_conditions=additional_conditions), gl_filters, as_dict=True) #nosec
->>>>>>> 0c0604b7
 
 	if filters and filters.get('presentation_currency'):
 		convert_to_presentation_currency(gl_entries, get_currency(filters))
@@ -428,14 +411,11 @@
 				additional_conditions.append("finance_book in (%(finance_book)s, %(company_fb)s)")
 			else:
 				additional_conditions.append("finance_book in (%(finance_book)s)")
-<<<<<<< HEAD
-=======
 
 	if accounting_dimensions:
 		for dimension in accounting_dimensions:
 			if filters.get(dimension):
 				additional_conditions.append("{0} in (%({0})s)".format(dimension))
->>>>>>> 0c0604b7
 
 	return " and {}".format(" and ".join(additional_conditions)) if additional_conditions else ""
 
