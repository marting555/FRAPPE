--- conflicted
+++ resolved
@@ -339,16 +339,12 @@
 
 	additional_conditions = get_additional_conditions(from_date, ignore_closing_entries, filters)
 
-<<<<<<< HEAD
-	gl_entries = frappe.db.sql("""select posting_date, account, debit, credit, is_opening, fiscal_year, debit_in_account_currency, credit_in_account_currency, account_currency from `tabGL Entry`
-=======
 	accounts = frappe.db.sql_list("""select name from `tabAccount`
 		where lft >= %s and rgt <= %s""", (root_lft, root_rgt))
 	additional_conditions += " and account in ('{}')"\
 		.format("', '".join([frappe.db.escape(d) for d in accounts]))
 
-	gl_entries = frappe.db.sql("""select posting_date, account, debit, credit, is_opening, fiscal_year from `tabGL Entry`
->>>>>>> a4d5fbea
+	gl_entries = frappe.db.sql("""select posting_date, account, debit, credit, is_opening, fiscal_year, debit_in_account_currency, credit_in_account_currency, account_currency from `tabGL Entry`
 		where company=%(company)s
 		{additional_conditions}
 		and posting_date <= %(to_date)s
@@ -357,13 +353,8 @@
 			"company": company,
 			"from_date": from_date,
 			"to_date": to_date,
-<<<<<<< HEAD
-			"lft": root_lft,
-			"rgt": root_rgt,
 			"cost_center": filters.cost_center,
 			"project": filters.project
-=======
->>>>>>> a4d5fbea
 		},
 		as_dict=True)
 
