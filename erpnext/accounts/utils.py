--- conflicted
+++ resolved
@@ -190,17 +190,10 @@
 	res = frappe.db.sql("""
 		select ifnull(sum({dr_or_cr}), 0)
 		from `tabGL Entry`
-<<<<<<< HEAD
-		where
-		((voucher_type=%(voucher_type)s and voucher_no=%(voucher_no)s and (against_voucher is null or against_voucher=''))
-			or (against_voucher_type=%(voucher_type)s and against_voucher=%(voucher_no)s))
-		and party_type=%(party_type)s and party=%(party)s and account=%(account)s""".format(dr_or_cr=dr_or_cr),
-=======
 		where party_type=%(party_type)s and party=%(party)s and account=%(account)s
 			and ((voucher_type=%(voucher_type)s and voucher_no=%(voucher_no)s and (against_voucher is null or against_voucher=''))
 				or (against_voucher_type=%(voucher_type)s and against_voucher=%(voucher_no)s))
 	""".format(dr_or_cr=dr_or_cr),
->>>>>>> 13706c78
 	{"voucher_type": voucher_type, "voucher_no": voucher_no, "party_type": party_type, "party": party, "account": account})
 
 	return flt(res[0][0]) if res else 0.0
@@ -765,6 +758,7 @@
 	outstanding_invoices = sorted(outstanding_invoices, key=lambda k: k['due_date'] or getdate(nowdate()))
 	return outstanding_invoices
 
+
 def get_account_name(account_type=None, root_type=None, is_group=None, account_currency=None, company=None):
 	"""return account based on matching conditions"""
 	return frappe.db.get_value("Account", {
