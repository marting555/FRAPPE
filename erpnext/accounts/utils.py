# -*- coding: utf-8 -*-
# Copyright (c) 2015, Frappe Technologies Pvt. Ltd. and Contributors
# License: GNU General Public License v3. See license.txt

from __future__ import unicode_literals

import frappe, erpnext
import frappe.defaults
from frappe.utils import nowdate, cstr, flt, cint, now, getdate
from frappe import throw, _
from frappe.utils import formatdate, get_number_format_info
from six import iteritems
# imported to enable erpnext.accounts.utils.get_account_currency
from erpnext.accounts.doctype.account.account import get_account_currency

class FiscalYearError(frappe.ValidationError): pass

@frappe.whitelist()
def get_fiscal_year(date=None, fiscal_year=None, label="Date", verbose=1, company=None, as_dict=False):
	return get_fiscal_years(date, fiscal_year, label, verbose, company, as_dict=as_dict)[0]

def get_fiscal_years(transaction_date=None, fiscal_year=None, label="Date", verbose=1, company=None, as_dict=False):
	fiscal_years = frappe.cache().hget("fiscal_years", company) or []

	if not fiscal_years:
		# if year start date is 2012-04-01, year end date should be 2013-03-31 (hence subdate)
		cond = ""
		if fiscal_year:
			cond += " and fy.name = {0}".format(frappe.db.escape(fiscal_year))
		if company:
			cond += """
				and (not exists (select name
					from `tabFiscal Year Company` fyc
					where fyc.parent = fy.name)
				or exists(select company
					from `tabFiscal Year Company` fyc
					where fyc.parent = fy.name
					and fyc.company=%(company)s)
				)
			"""

		fiscal_years = frappe.db.sql("""
			select
				fy.name, fy.year_start_date, fy.year_end_date
			from
				`tabFiscal Year` fy
			where
				disabled = 0 {0}
			order by
				fy.year_start_date desc""".format(cond), {
				"company": company
			}, as_dict=True)

		frappe.cache().hset("fiscal_years", company, fiscal_years)

	if transaction_date:
		transaction_date = getdate(transaction_date)

	for fy in fiscal_years:
		matched = False
		if fiscal_year and fy.name == fiscal_year:
			matched = True

		if (transaction_date and getdate(fy.year_start_date) <= transaction_date
			and getdate(fy.year_end_date) >= transaction_date):
			matched = True

		if matched:
			if as_dict:
				return (fy,)
			else:
				return ((fy.name, fy.year_start_date, fy.year_end_date),)

	error_msg = _("""{0} {1} not in any active Fiscal Year.""").format(label, formatdate(transaction_date))
	if verbose==1: frappe.msgprint(error_msg)
	raise FiscalYearError(error_msg)

def validate_fiscal_year(date, fiscal_year, company, label="Date", doc=None):
	years = [f[0] for f in get_fiscal_years(date, label=_(label), company=company)]
	if fiscal_year not in years:
		if doc:
			doc.fiscal_year = years[0]
		else:
			throw(_("{0} '{1}' not in Fiscal Year {2}").format(label, formatdate(date), fiscal_year))

@frappe.whitelist()
def get_balance_on(account=None, date=None, party_type=None, party=None, company=None, in_account_currency=True, cost_center=None):
	if not account and frappe.form_dict.get("account"):
		account = frappe.form_dict.get("account")
	if not date and frappe.form_dict.get("date"):
		date = frappe.form_dict.get("date")
	if not party_type and frappe.form_dict.get("party_type"):
		party_type = frappe.form_dict.get("party_type")
	if not party and frappe.form_dict.get("party"):
		party = frappe.form_dict.get("party")
	if not cost_center and frappe.form_dict.get("cost_center"):
		cost_center = frappe.form_dict.get("cost_center")


	cond = []
	if date:
		cond.append("posting_date <= '%s'" % frappe.db.escape(cstr(date)))
	else:
		# get balance of all entries that exist
		date = nowdate()

	try:
		year_start_date = get_fiscal_year(date, verbose=0)[1]
	except FiscalYearError:
		if getdate(date) > getdate(nowdate()):
			# if fiscal year not found and the date is greater than today
			# get fiscal year for today's date and its corresponding year start date
			year_start_date = get_fiscal_year(nowdate(), verbose=1)[1]
		else:
			# this indicates that it is a date older than any existing fiscal year.
			# hence, assuming balance as 0.0
			return 0.0

	allow_cost_center_in_entry_of_bs_account = get_allow_cost_center_in_entry_of_bs_account()

	if cost_center and allow_cost_center_in_entry_of_bs_account:
		cc = frappe.get_doc("Cost Center", cost_center)
		if cc.is_group:
			cond.append(""" exists (
				select 1 from `tabCost Center` cc where cc.name = gle.cost_center
				and cc.lft >= %s and cc.rgt <= %s
			)""" % (cc.lft, cc.rgt))

		else:
			cond.append("""gle.cost_center = "%s" """ % (frappe.db.escape(cost_center, percent=False), ))


	if account:

		acc = frappe.get_doc("Account", account)

		if not frappe.flags.ignore_account_permission:
			acc.check_permission("read")


		if not allow_cost_center_in_entry_of_bs_account and acc.report_type == 'Profit and Loss':
			# for pl accounts, get balance within a fiscal year
			cond.append("posting_date >= '%s' and voucher_type != 'Period Closing Voucher'" \
				% year_start_date)
		elif allow_cost_center_in_entry_of_bs_account:
			# for all accounts, get balance within a fiscal year if maintain cost center in balance account is checked
			cond.append("posting_date >= '%s' and voucher_type != 'Period Closing Voucher'" \
				% year_start_date)
		# different filter for group and ledger - improved performance
		if acc.is_group:
			cond.append("""exists (
				select name from `tabAccount` ac where ac.name = gle.account
				and ac.lft >= %s and ac.rgt <= %s
			)""" % (acc.lft, acc.rgt))

			# If group and currency same as company,
			# always return balance based on debit and credit in company currency
			if acc.account_currency == frappe.get_cached_value('Company',  acc.company,  "default_currency"):
				in_account_currency = False
		else:
			cond.append("""gle.account = "%s" """ % (frappe.db.escape(account, percent=False), ))

	if party_type and party:
		cond.append("""gle.party_type = "%s" and gle.party = "%s" """ %
			(frappe.db.escape(party_type), frappe.db.escape(party, percent=False)))

	if company:
		cond.append("""gle.company = "%s" """ % (frappe.db.escape(company, percent=False)))

	if account or (party_type and party):
		if in_account_currency:
			select_field = "sum(debit_in_account_currency) - sum(credit_in_account_currency)"
		else:
			select_field = "sum(debit) - sum(credit)"
		bal = frappe.db.sql("""
			SELECT {0}
			FROM `tabGL Entry` gle
			WHERE {1}""".format(select_field, " and ".join(cond)))[0][0]

		# if bal is None, return 0
		return flt(bal)

def get_balance_on_voucher(voucher_type, voucher_no, party_type, party, account, dr_or_cr=None):
	if not dr_or_cr:
		if erpnext.get_party_account_type(party_type) == 'Receivable':
			dr_or_cr = "debit_in_account_currency - credit_in_account_currency"
		else:
			dr_or_cr = "credit_in_account_currency - debit_in_account_currency"

	res = frappe.db.sql("""
		select ifnull(sum({dr_or_cr}), 0)
		from `tabGL Entry`
		where
		((voucher_type=%(voucher_type)s and voucher_no=%(voucher_no)s and (against_voucher is null or against_voucher=''))
			or (against_voucher_type=%(voucher_type)s and against_voucher=%(voucher_no)s))
		and party_type=%(party_type)s and party=%(party)s and account=%(account)s""".format(dr_or_cr=dr_or_cr),
	{"voucher_type": voucher_type, "voucher_no": voucher_no, "party_type": party_type, "party": party, "account": account})

	return flt(res[0][0]) if res else 0.0

def get_count_on(account, fieldname, date):
	cond = []
	if date:
		cond.append("posting_date <= '%s'" % frappe.db.escape(cstr(date)))
	else:
		# get balance of all entries that exist
		date = nowdate()

	try:
		year_start_date = get_fiscal_year(date, verbose=0)[1]
	except FiscalYearError:
		if getdate(date) > getdate(nowdate()):
			# if fiscal year not found and the date is greater than today
			# get fiscal year for today's date and its corresponding year start date
			year_start_date = get_fiscal_year(nowdate(), verbose=1)[1]
		else:
			# this indicates that it is a date older than any existing fiscal year.
			# hence, assuming balance as 0.0
			return 0.0

	if account:
		acc = frappe.get_doc("Account", account)

		if not frappe.flags.ignore_account_permission:
			acc.check_permission("read")

		# for pl accounts, get balance within a fiscal year
		if acc.report_type == 'Profit and Loss':
			cond.append("posting_date >= '%s' and voucher_type != 'Period Closing Voucher'" \
				% year_start_date)

		# different filter for group and ledger - improved performance
		if acc.is_group:
			cond.append("""exists (
				select name from `tabAccount` ac where ac.name = gle.account
				and ac.lft >= %s and ac.rgt <= %s
			)""" % (acc.lft, acc.rgt))
		else:
			cond.append("""gle.account = "%s" """ % (frappe.db.escape(account, percent=False), ))

		entries = frappe.db.sql("""
			SELECT name, posting_date, account, party_type, party,debit,credit,
				voucher_type, voucher_no, against_voucher_type, against_voucher
			FROM `tabGL Entry` gle
			WHERE {0}""".format(" and ".join(cond)), as_dict=True)

		count = 0
		for gle in entries:
			if fieldname not in ('invoiced_amount','payables'):
				count += 1
			else:
				dr_or_cr = "debit" if fieldname == "invoiced_amount" else "credit"
				cr_or_dr = "credit" if fieldname == "invoiced_amount" else "debit"
				select_fields = "ifnull(sum(credit-debit),0)" \
					if fieldname == "invoiced_amount" else "ifnull(sum(debit-credit),0)"

				if ((not gle.against_voucher) or (gle.against_voucher_type in ["Sales Order", "Purchase Order"]) or
				(gle.against_voucher==gle.voucher_no and gle.get(dr_or_cr) > 0)):
					payment_amount = frappe.db.sql("""
						SELECT {0}
						FROM `tabGL Entry` gle
						WHERE docstatus < 2 and posting_date <= %(date)s and against_voucher = %(voucher_no)s
						and party = %(party)s and name != %(name)s"""
						.format(select_fields),
						{"date": date, "voucher_no": gle.voucher_no,
							"party": gle.party, "name": gle.name})[0][0]

					outstanding_amount = flt(gle.get(dr_or_cr)) - flt(gle.get(cr_or_dr)) - payment_amount
					currency_precision = get_currency_precision() or 2
					if abs(flt(outstanding_amount)) > 0.1/10**currency_precision:
						count += 1

		return count

@frappe.whitelist()
def add_ac(args=None):
	from frappe.desk.treeview import make_tree_args

	if not args:
		args = frappe.local.form_dict

	args.doctype = "Account"
	args = make_tree_args(**args)

	ac = frappe.new_doc("Account")

	if args.get("ignore_permissions"):
		ac.flags.ignore_permissions = True
		args.pop("ignore_permissions")

	ac.update(args)

	if not ac.parent_account:
		ac.parent_account = args.get("parent")

	ac.old_parent = ""
	ac.freeze_account = "No"
	if cint(ac.get("is_root")):
		ac.parent_account = None
		ac.flags.ignore_mandatory = True

	ac.insert()

	return ac.name

@frappe.whitelist()
def add_cc(args=None):
	from frappe.desk.treeview import make_tree_args

	if not args:
		args = frappe.local.form_dict

	args.doctype = "Cost Center"
	args = make_tree_args(**args)

	if args.parent_cost_center == args.company:
		args.parent_cost_center = "{0} - {1}".format(args.parent_cost_center,
			frappe.get_cached_value('Company',  args.company,  'abbr'))

	cc = frappe.new_doc("Cost Center")
	cc.update(args)

	if not cc.parent_cost_center:
		cc.parent_cost_center = args.get("parent")

	cc.old_parent = ""
	cc.insert()
	return cc.name

def reconcile_against_document(args):
	"""
		Cancel JV, Update aginst document, split if required and resubmit jv
	"""
	for d in args:

		check_if_advance_entry_modified(d)
		validate_allocated_amount(d)

		# cancel advance entry
		doc = frappe.get_doc(d.voucher_type, d.voucher_no)

		doc.make_gl_entries(cancel=1, adv_adj=1)

		# update ref in advance entry
		if d.voucher_type == "Journal Entry":
			update_reference_in_journal_entry(d, doc)
		else:
			update_reference_in_payment_entry(d, doc)

		# re-submit advance entry
		doc = frappe.get_doc(d.voucher_type, d.voucher_no)
		doc.make_gl_entries(cancel = 0, adv_adj =1)

def check_if_advance_entry_modified(args):
	"""
		check if there is already a voucher reference
		check if amount is same
		check if jv is submitted
	"""
	ret = None
	if args.voucher_type == "Journal Entry":
		if args.voucher_detail_no:
			ret = frappe.db.sql("""select je.name
				from `tabJournal Entry` je, `tabJournal Entry Account` jea
				where
					je.name = jea.parent and jea.account = %(account)s and je.docstatus=1
					and je.name = %(voucher_no)s and jea.name = %(voucher_detail_no)s
					and jea.party_type = %(party_type)s and jea.party = %(party)s
					and ifnull(jea.reference_type, '') in ('', 'Sales Order', 'Purchase Order')
					and jea.{dr_or_cr} = %(unadjusted_amount)s""".format(dr_or_cr=args.dr_or_cr), args)
		else:
			if erpnext.get_party_account_type(args.party_type) == 'Receivable':
				dr_or_cr = "credit_in_account_currency - debit_in_account_currency"
			else:
				dr_or_cr = "debit_in_account_currency - credit_in_account_currency"

			ret = frappe.db.sql("""
				select sum({dr_or_cr}) as outstanding_amount
				from `tabGL Entry`
				where
				((voucher_type='Journal Entry' and voucher_no=%(voucher_no)s and (against_voucher is null or against_voucher=''))
					or (against_voucher_type='Journal Entry' and against_voucher=%(voucher_no)s))
				and party_type=%(party_type)s and party=%(party)s and account=%(account)s
				having outstanding_amount=%(unadjusted_amount)s""".format(dr_or_cr=dr_or_cr), args)
	else:
		party_account_field = ("paid_from"
			if erpnext.get_party_account_type(args.party_type) == 'Receivable' else "paid_to")

		if args.voucher_detail_no:
			ret = frappe.db.sql("""select pe.name
				from `tabPayment Entry` pe, `tabPayment Entry Reference` pref
				where
					pe.name = pref.parent and pe.docstatus = 1
					and pe.name = %(voucher_no)s and pref.name = %(voucher_detail_no)s
					and pe.party_type = %(party_type)s and pe.party = %(party)s and pe.{0} = %(account)s
					and pref.reference_doctype in ('Sales Order', 'Purchase Order')
					and pref.allocated_amount = %(unadjusted_amount)s
			""".format(party_account_field), args)
		else:
			ret = frappe.db.sql("""select name from `tabPayment Entry`
				where
					name = %(voucher_no)s and docstatus = 1
					and party_type = %(party_type)s and party = %(party)s and {0} = %(account)s
					and unallocated_amount = %(unadjusted_amount)s
			""".format(party_account_field), args)

	if not ret:
		throw(_("""Payment Entry has been modified after you pulled it. Please pull it again."""))

def validate_allocated_amount(args):
	if args.get("allocated_amount") < 0:
		throw(_("Allocated amount can not be negative"))
	elif args.get("allocated_amount") > args.get("unadjusted_amount"):
		throw(_("Allocated amount can not greater than unadjusted amount"))

def update_reference_in_journal_entry(d, jv_doc):
	"""
		Updates against document, if partial amount splits into rows
	"""
	rows_to_reconcile = []
	if d.get("voucher_detail_no"):
		rows_to_reconcile.append(jv_doc.get("accounts", {"name": d["voucher_detail_no"]})[0])
	else:
		rows_to_reconcile += jv_doc.get("accounts", {
			"reference_type": None,
			"reference_name": None,
			"party_type": d["party_type"],
			"party": d["party"],
			"account": d["account"]
		})

	to_update_advance_amount = []
	amt_allocated = 0.0
	for jv_detail in rows_to_reconcile:
		amt_allocatable = min(jv_detail.get(d["dr_or_cr"]), d["allocated_amount"] - amt_allocated)
		original_dr_or_cr = jv_detail.get(d["dr_or_cr"])
		original_reference_type = jv_detail.reference_type
		original_reference_name = jv_detail.reference_name

		if original_reference_type in ("Sales Order", "Purchase Order", "Employee Advance"):
			to_update_advance_amount.append((original_reference_type, original_reference_name))

		jv_detail.set(d["dr_or_cr"], amt_allocatable)
		jv_detail.set('debit' if d['dr_or_cr']=='debit_in_account_currency' else 'credit',
			amt_allocatable*flt(jv_detail.exchange_rate))

		jv_detail.set("reference_type", d["against_voucher_type"])
		jv_detail.set("reference_name", d["against_voucher"])

		if amt_allocatable < original_dr_or_cr:
			jvd = frappe.db.sql("""
				select cost_center, balance, against_account, account_type, exchange_rate, account_currency
				from `tabJournal Entry Account` where name = %s
			""", jv_detail.name, as_dict=True)

			amount_in_account_currency = flt(original_dr_or_cr) - flt(amt_allocatable)
			amount_in_company_currency = amount_in_account_currency * flt(jvd[0]['exchange_rate'])

			# new entry with balance amount
			ch = jv_doc.append("accounts")
			ch.account = d['account']
			ch.account_type = jvd[0]['account_type']
			ch.account_currency = jvd[0]['account_currency']
			ch.exchange_rate = jvd[0]['exchange_rate']
			ch.party_type = d["party_type"]
			ch.party = d["party"]
			ch.cost_center = cstr(jvd[0]["cost_center"])
			ch.balance = flt(jvd[0]["balance"])

			ch.set(d['dr_or_cr'], amount_in_account_currency)
			ch.set('debit' if d['dr_or_cr']=='debit_in_account_currency' else 'credit', amount_in_company_currency)

			ch.set('credit_in_account_currency' if d['dr_or_cr']== 'debit_in_account_currency'
				else 'debit_in_account_currency', 0)
			ch.set('credit' if d['dr_or_cr']== 'debit_in_account_currency' else 'debit', 0)

			ch.against_account = cstr(jvd[0]["against_account"])
			ch.reference_type = original_reference_type
			ch.reference_name = original_reference_name
			ch.docstatus = 1

		amt_allocated += amt_allocatable
		if abs(amt_allocated - d["allocated_amount"]) < (1.0 / (10**(jv_detail.precision(d['dr_or_cr'])))):
			break

	# will work as update after submit
	jv_doc.flags.ignore_validate_update_after_submit = True
	jv_doc.save(ignore_permissions=True)

	for dn, dt in set(to_update_advance_amount):
		frappe.get_doc(dn, dt).set_total_advance_paid()

def update_reference_in_payment_entry(d, payment_entry):
	reference_details = {
		"reference_doctype": d.against_voucher_type,
		"reference_name": d.against_voucher,
		"total_amount": d.grand_total,
		"outstanding_amount": d.outstanding_amount,
		"allocated_amount": d.allocated_amount,
		"exchange_rate": d.exchange_rate
	}

	to_update_advance_amount = []

	if d.voucher_detail_no:
		existing_row = payment_entry.get("references", {"name": d["voucher_detail_no"]})[0]
		original_row = existing_row.as_dict().copy()
		existing_row.update(reference_details)

		if original_row.reference_doctype in ("Sales Order", "Purchase Order", "Employee Advance"):
			to_update_advance_amount.append((original_row.reference_doctype, original_row.reference_name))

		if d.allocated_amount < original_row.allocated_amount:
			new_row = payment_entry.append("references")
			new_row.docstatus = 1
			for field in list(reference_details):
				new_row.set(field, original_row[field])

			new_row.allocated_amount = original_row.allocated_amount - d.allocated_amount
	else:
		new_row = payment_entry.append("references")
		new_row.docstatus = 1
		new_row.update(reference_details)

	payment_entry.flags.ignore_validate_update_after_submit = True
	payment_entry.setup_party_account_field()
	payment_entry.set_missing_values()
	payment_entry.set_amounts()
	payment_entry.save(ignore_permissions=True)

	for dn, dt in set(to_update_advance_amount):
		frappe.get_doc(dn, dt).set_total_advance_paid()

def unlink_ref_doc_from_payment_entries(ref_doc):
	remove_ref_doc_link_from_jv(ref_doc.doctype, ref_doc.name)
	remove_ref_doc_link_from_pe(ref_doc.doctype, ref_doc.name)

	frappe.db.sql("""update `tabGL Entry`
		set against_voucher_type=null, against_voucher=null,
		modified=%s, modified_by=%s
		where against_voucher_type=%s and against_voucher=%s
		and voucher_no != ifnull(against_voucher, '')""",
		(now(), frappe.session.user, ref_doc.doctype, ref_doc.name))

	if ref_doc.doctype in ("Sales Invoice", "Purchase Invoice"):
		ref_doc.set("advances", [])

		frappe.db.sql("""delete from `tab{0} Advance` where parent = %s"""
			.format(ref_doc.doctype), ref_doc.name)

def remove_ref_doc_link_from_jv(ref_type, ref_no):
	linked_jv = frappe.db.sql_list("""select parent from `tabJournal Entry Account`
		where reference_type=%s and reference_name=%s and docstatus < 2""", (ref_type, ref_no))

	if linked_jv:
		frappe.db.sql("""update `tabJournal Entry Account`
			set reference_type=null, reference_name = null,
			modified=%s, modified_by=%s
			where reference_type=%s and reference_name=%s
			and docstatus < 2""", (now(), frappe.session.user, ref_type, ref_no))

		msg_jv_list = ["<a href='#Form/Journal Entry/{0}'>{0}</a>".format(jv) for jv in list(set(linked_jv))]
		frappe.msgprint(_("Journal Entries {0} are un-linked").format(", ".join(msg_jv_list)))

def remove_ref_doc_link_from_pe(ref_type, ref_no):
	linked_pe = frappe.db.sql_list("""select parent from `tabPayment Entry Reference`
		where reference_doctype=%s and reference_name=%s and docstatus < 2""", (ref_type, ref_no))

	if linked_pe:
		frappe.db.sql("""update `tabPayment Entry Reference`
			set allocated_amount=0, modified=%s, modified_by=%s
			where reference_doctype=%s and reference_name=%s
			and docstatus < 2""", (now(), frappe.session.user, ref_type, ref_no))

		for pe in linked_pe:
			pe_doc = frappe.get_doc("Payment Entry", pe)
			pe_doc.set_total_allocated_amount()
			pe_doc.set_unallocated_amount()
			pe_doc.clear_unallocated_reference_document_rows()

			frappe.db.sql("""update `tabPayment Entry` set total_allocated_amount=%s,
				base_total_allocated_amount=%s, unallocated_amount=%s, modified=%s, modified_by=%s
				where name=%s""", (pe_doc.total_allocated_amount, pe_doc.base_total_allocated_amount,
					pe_doc.unallocated_amount, now(), frappe.session.user, pe))

		msg_pe_list = ["<a href='#Form/Payment Entry/{0}'>{0}</a>".format(jv) for jv in list(set(linked_pe))]
		frappe.msgprint(_("Payment Entries {0} are un-linked").format(", ".join(msg_pe_list)))

@frappe.whitelist()
def get_company_default(company, fieldname):
	value = frappe.get_cached_value('Company',  company,  fieldname)

	if not value:
		throw(_("Please set default {0} in Company {1}")
			.format(frappe.get_meta("Company").get_label(fieldname), company))

	return value

def fix_total_debit_credit():
	vouchers = frappe.db.sql("""select voucher_type, voucher_no,
		sum(debit) - sum(credit) as diff
		from `tabGL Entry`
		group by voucher_type, voucher_no
		having sum(debit) != sum(credit)""", as_dict=1)

	for d in vouchers:
		if abs(d.diff) > 0:
			dr_or_cr = d.voucher_type == "Sales Invoice" and "credit" or "debit"

			frappe.db.sql("""update `tabGL Entry` set %s = %s + %s
				where voucher_type = %s and voucher_no = %s and %s > 0 limit 1""" %
				(dr_or_cr, dr_or_cr, '%s', '%s', '%s', dr_or_cr),
				(d.diff, d.voucher_type, d.voucher_no))

def get_stock_and_account_difference(account_list=None, posting_date=None):
	from erpnext.stock.utils import get_stock_value_on
	from erpnext.stock import get_warehouse_account_map

	if not posting_date: posting_date = nowdate()

	difference = {}
	warehouse_account = get_warehouse_account_map()

	for warehouse, account_data in iteritems(warehouse_account):
		if account_data.get('account') in account_list:
			account_balance = get_balance_on(account_data.get('account'), posting_date, in_account_currency=False)
			stock_value = get_stock_value_on(warehouse, posting_date)
			if abs(flt(stock_value) - flt(account_balance)) > 0.005:
				difference.setdefault(account_data.get('account'), flt(stock_value) - flt(account_balance))

	return difference

def get_currency_precision():
	precision = cint(frappe.db.get_default("currency_precision"))
	if not precision:
		number_format = frappe.db.get_default("number_format") or "#,###.##"
		precision = get_number_format_info(number_format)[2]

	return precision

def get_stock_rbnb_difference(posting_date, company):
	stock_items = frappe.db.sql_list("""select distinct item_code
		from `tabStock Ledger Entry` where company=%s""", company)

	pr_valuation_amount = frappe.db.sql("""
		select sum(pr_item.valuation_rate * pr_item.qty * pr_item.conversion_factor)
		from `tabPurchase Receipt Item` pr_item, `tabPurchase Receipt` pr
		where pr.name = pr_item.parent and pr.docstatus=1 and pr.company=%s
		and pr.posting_date <= %s and pr_item.item_code in (%s)""" %
		('%s', '%s', ', '.join(['%s']*len(stock_items))), tuple([company, posting_date] + stock_items))[0][0]

	pi_valuation_amount = frappe.db.sql("""
		select sum(pi_item.valuation_rate * pi_item.qty * pi_item.conversion_factor)
		from `tabPurchase Invoice Item` pi_item, `tabPurchase Invoice` pi
		where pi.name = pi_item.parent and pi.docstatus=1 and pi.company=%s
		and pi.posting_date <= %s and pi_item.item_code in (%s)""" %
		('%s', '%s', ', '.join(['%s']*len(stock_items))), tuple([company, posting_date] + stock_items))[0][0]

	# Balance should be
	stock_rbnb = flt(pr_valuation_amount, 2) - flt(pi_valuation_amount, 2)

	# Balance as per system
	stock_rbnb_account = "Stock Received But Not Billed - " + frappe.get_cached_value('Company',  company,  "abbr")
	sys_bal = get_balance_on(stock_rbnb_account, posting_date, in_account_currency=False)

	# Amount should be credited
	return flt(stock_rbnb) + flt(sys_bal)


def get_held_invoices(party_type, party):
	"""
	Returns a list of names Purchase Invoices for the given party that are on hold
	"""
	held_invoices = []

	if party_type == 'Supplier':
		held_invoices = frappe.db.sql(
			'select name from `tabPurchase Invoice` where release_date IS NOT NULL and release_date > CURDATE()',
			as_dict=1
		)
		held_invoices = [d['name'] for d in held_invoices]

	return held_invoices


def get_outstanding_invoices(party_type, party, account, condition=None, negative_invoices=False, limit=1000):
	outstanding_invoices = []
	precision = frappe.get_precision("Sales Invoice", "outstanding_amount") or 2

	if erpnext.get_party_account_type(party_type) == 'Receivable':
		dr_or_cr = "debit_in_account_currency - credit_in_account_currency"
		payment_dr_or_cr = "credit_in_account_currency - debit_in_account_currency"
	else:
		dr_or_cr = "credit_in_account_currency - debit_in_account_currency"
		payment_dr_or_cr = "debit_in_account_currency - credit_in_account_currency"

	invoice = 'Sales Invoice' if erpnext.get_party_account_type(party_type) == 'Receivable' else 'Purchase Invoice'
	held_invoices = get_held_invoices(party_type, party)

	invoice_list = frappe.db.sql("""
		select
<<<<<<< HEAD
			voucher_no, voucher_type, posting_date, ifnull(sum({dr_or_cr}), 0) as invoice_amount,
			(
				select ifnull(sum({payment_dr_or_cr}), 0)
				from `tabGL Entry` payment_gl_entry
				where payment_gl_entry.against_voucher_type = invoice_gl_entry.voucher_type
					and payment_gl_entry.against_voucher = invoice_gl_entry.voucher_no
					and payment_gl_entry.party_type = invoice_gl_entry.party_type
					and payment_gl_entry.party = invoice_gl_entry.party
					and payment_gl_entry.account = invoice_gl_entry.account
					and abs({payment_dr_or_cr}) > 0
			) as payment_amount
=======
			voucher_no, voucher_type, posting_date, ifnull(sum({dr_or_cr}), 0) as invoice_amount
>>>>>>> 76120309
		from
			`tabGL Entry`
		where
			party_type = %(party_type)s and party = %(party)s
			and account = %(account)s and abs({dr_or_cr}) > 0
			{condition}
			and voucher_type != 'Payment Entry' and (against_voucher = '' or against_voucher is null)
		group by voucher_type, voucher_no
<<<<<<< HEAD
		having {negative_invoices}(invoice_amount - payment_amount) > 0.005
		order by posting_date, name
		limit %(limit)s""".format(
=======
		order by posting_date, name {limit_cond}""".format(
>>>>>>> 76120309
			dr_or_cr=dr_or_cr,
			invoice = invoice,
			condition=condition or "",
			negative_invoices="-" if negative_invoices else ""
		), {
			"party_type": party_type,
			"party": party,
			"account": account,
			"limit": limit or 1000
		}, as_dict=True)

	payment_entries = frappe.db.sql("""
		select against_voucher_type, against_voucher,
			ifnull(sum({payment_dr_or_cr}), 0) as payment_amount
		from `tabGL Entry`
		where party_type = %(party_type)s and party = %(party)s
			and account = %(account)s
			and {payment_dr_or_cr} > 0
			and against_voucher is not null and against_voucher != ''
		group by against_voucher_type, against_voucher
	""".format(payment_dr_or_cr=payment_dr_or_cr), {
		"party_type": party_type,
		"party": party,
		"account": account,
	}, as_dict=True)

	pe_map = frappe._dict()
	for d in payment_entries:
		pe_map.setdefault((d.against_voucher_type, d.against_voucher), d.payment_amount)

	for d in invoice_list:
		payment_amount = pe_map.get((d.voucher_type, d.voucher_no), 0)
		outstanding_amount = flt(d.invoice_amount - payment_amount, precision)
		if outstanding_amount > 0.5 / (10**precision):
			if not d.voucher_type == "Purchase Invoice" or d.voucher_no not in held_invoices:
				due_date = frappe.db.get_value(
					d.voucher_type, d.voucher_no, "posting_date" if party_type == "Employee" else "due_date")

				outstanding_invoices.append(
					frappe._dict({
						'voucher_no': d.voucher_no,
						'voucher_type': d.voucher_type,
						'posting_date': d.posting_date,
						'invoice_amount': flt(d.invoice_amount),
						'payment_amount': payment_amount,
						'outstanding_amount': outstanding_amount,
						'due_date': due_date
					})
				)

<<<<<<< HEAD
	outstanding_invoices = sorted(outstanding_invoices,
		key=lambda k: k['due_date'] or k['posting_date'] or getdate(nowdate()))

=======
	outstanding_invoices = sorted(outstanding_invoices, key=lambda k: k['due_date'] or getdate(nowdate()))
>>>>>>> 76120309
	return outstanding_invoices

def get_account_name(account_type=None, root_type=None, is_group=None, account_currency=None, company=None):
	"""return account based on matching conditions"""
	return frappe.db.get_value("Account", {
		"account_type": account_type or '',
		"root_type": root_type or '',
		"is_group": is_group or 0,
		"account_currency": account_currency or frappe.defaults.get_defaults().currency,
		"company": company or frappe.defaults.get_defaults().company
	}, "name")

@frappe.whitelist()
def get_companies():
	"""get a list of companies based on permission"""
	return [d.name for d in frappe.get_list("Company", fields=["name"],
		order_by="name")]

@frappe.whitelist()
def get_children(doctype, parent, company, is_root=False):
	from erpnext.accounts.report.financial_statements import sort_accounts

	parent_fieldname = 'parent_' + doctype.lower().replace(' ', '_')
	fields = [
		'name as value',
		'is_group as expandable'
	]
	filters = [['docstatus', '<', 2]]

	filters.append(['ifnull(`{0}`,"")'.format(parent_fieldname), '=', '' if is_root else parent])

	if is_root:
		fields += ['root_type', 'report_type', 'account_currency'] if doctype == 'Account' else []
		filters.append(['company', '=', company])

	else:
		fields += ['account_currency'] if doctype == 'Account' else []
		fields += [parent_fieldname + ' as parent']

	acc = frappe.get_list(doctype, fields=fields, filters=filters)

	if doctype == 'Account':
		sort_accounts(acc, is_root, key="value")
		company_currency = frappe.get_cached_value('Company',  company,  "default_currency")
		for each in acc:
			each["company_currency"] = company_currency
			each["balance"] = flt(get_balance_on(each.get("value"), in_account_currency=False))

			if each.account_currency != company_currency:
				each["balance_in_account_currency"] = flt(get_balance_on(each.get("value")))

	return acc

def create_payment_gateway_account(gateway):
	from erpnext.setup.setup_wizard.operations.company_setup import create_bank_account

	company = frappe.db.get_value("Global Defaults", None, "default_company")
	if not company:
		return

	# NOTE: we translate Payment Gateway account name because that is going to be used by the end user
	bank_account = frappe.db.get_value("Account", {"account_name": _(gateway), "company": company},
		["name", 'account_currency'], as_dict=1)

	if not bank_account:
		# check for untranslated one
		bank_account = frappe.db.get_value("Account", {"account_name": gateway, "company": company},
			["name", 'account_currency'], as_dict=1)

	if not bank_account:
		# try creating one
		bank_account = create_bank_account({"company_name": company, "bank_account": _(gateway)})

	if not bank_account:
		frappe.msgprint(_("Payment Gateway Account not created, please create one manually."))
		return

	# if payment gateway account exists, return
	if frappe.db.exists("Payment Gateway Account",
		{"payment_gateway": gateway, "currency": bank_account.account_currency}):
		return

	try:
		frappe.get_doc({
			"doctype": "Payment Gateway Account",
			"is_default": 1,
			"payment_gateway": gateway,
			"payment_account": bank_account.name,
			"currency": bank_account.account_currency
		}).insert(ignore_permissions=True)

	except frappe.DuplicateEntryError:
		# already exists, due to a reinstall?
		pass

@frappe.whitelist()
def update_number_field(doctype_name, name, field_name, number_value, company):
	'''
		doctype_name = Name of the DocType
		name = Docname being referred
		field_name = Name of the field thats holding the 'number' attribute
		number_value = Numeric value entered in field_name

		Stores the number entered in the dialog to the DocType's field.

		Renames the document by adding the number as a prefix to the current name and updates
		all transaction where it was present.
	'''
	doc_title = frappe.db.get_value(doctype_name, name, frappe.scrub(doctype_name)+"_name")

	validate_field_number(doctype_name, name, number_value, company, field_name)

	frappe.db.set_value(doctype_name, name, field_name, number_value)

	if doc_title[0].isdigit():
		separator = " - " if " - " in doc_title else " "
		doc_title = doc_title.split(separator, 1)[1]

	frappe.db.set_value(doctype_name, name, frappe.scrub(doctype_name)+"_name", doc_title)

	new_name = get_autoname_with_number(number_value, doc_title, name, company)

	if name != new_name:
		frappe.rename_doc(doctype_name, name, new_name)
		return new_name

def validate_field_number(doctype_name, name, number_value, company, field_name):
	''' Validate if the number entered isn't already assigned to some other document. '''
	if number_value:
		if company:
			doctype_with_same_number = frappe.db.get_value(doctype_name,
				{field_name: number_value, "company": company, "name": ["!=", name]})
		else:
			doctype_with_same_number = frappe.db.get_value(doctype_name,
				{field_name: number_value, "name": ["!=", name]})
		if doctype_with_same_number:
			frappe.throw(_("{0} Number {1} already used in account {2}")
				.format(doctype_name, number_value, doctype_with_same_number))

def get_autoname_with_number(number_value, doc_title, name, company):
	''' append title with prefix as number and suffix as company's abbreviation separated by '-' '''
	if name:
		name_split=name.split("-")
		parts = [doc_title.strip(), name_split[len(name_split)-1].strip()]
	else:
		abbr = frappe.get_cached_value('Company',  company,  ["abbr"], as_dict=True)
		parts = [doc_title.strip(), abbr.abbr]
	if cstr(number_value).strip():
		parts.insert(0, cstr(number_value).strip())
	return ' - '.join(parts)

@frappe.whitelist()
def get_coa(doctype, parent, is_root, chart=None):
	from erpnext.accounts.doctype.account.chart_of_accounts.chart_of_accounts import build_tree_from_json

	# add chart to flags to retrieve when called from expand all function
	chart = chart if chart else frappe.flags.chart
	frappe.flags.chart = chart

	parent = None if parent==_('All Accounts') else parent
	accounts = build_tree_from_json(chart) # returns alist of dict in a tree render-able form

	# filter out to show data for the selected node only
	accounts = [d for d in accounts if d['parent_account']==parent]

	return accounts

def get_allow_cost_center_in_entry_of_bs_account():
	def generator():
		return cint(frappe.db.get_value('Accounts Settings', None, 'allow_cost_center_in_entry_of_bs_account'))
	return frappe.local_cache("get_allow_cost_center_in_entry_of_bs_account", (), generator, regenerate_if_none=True)<|MERGE_RESOLUTION|>--- conflicted
+++ resolved
@@ -190,10 +190,10 @@
 	res = frappe.db.sql("""
 		select ifnull(sum({dr_or_cr}), 0)
 		from `tabGL Entry`
-		where
-		((voucher_type=%(voucher_type)s and voucher_no=%(voucher_no)s and (against_voucher is null or against_voucher=''))
-			or (against_voucher_type=%(voucher_type)s and against_voucher=%(voucher_no)s))
-		and party_type=%(party_type)s and party=%(party)s and account=%(account)s""".format(dr_or_cr=dr_or_cr),
+		where party_type=%(party_type)s and party=%(party)s and account=%(account)s
+			and ((voucher_type=%(voucher_type)s and voucher_no=%(voucher_no)s and (against_voucher is null or against_voucher=''))
+				or (against_voucher_type=%(voucher_type)s and against_voucher=%(voucher_no)s))
+	""".format(dr_or_cr=dr_or_cr),
 	{"voucher_type": voucher_type, "voucher_no": voucher_no, "party_type": party_type, "party": party, "account": account})
 
 	return flt(res[0][0]) if res else 0.0
@@ -694,59 +694,34 @@
 		dr_or_cr = "credit_in_account_currency - debit_in_account_currency"
 		payment_dr_or_cr = "debit_in_account_currency - credit_in_account_currency"
 
-	invoice = 'Sales Invoice' if erpnext.get_party_account_type(party_type) == 'Receivable' else 'Purchase Invoice'
 	held_invoices = get_held_invoices(party_type, party)
 
 	invoice_list = frappe.db.sql("""
 		select
-<<<<<<< HEAD
-			voucher_no, voucher_type, posting_date, ifnull(sum({dr_or_cr}), 0) as invoice_amount,
-			(
-				select ifnull(sum({payment_dr_or_cr}), 0)
-				from `tabGL Entry` payment_gl_entry
-				where payment_gl_entry.against_voucher_type = invoice_gl_entry.voucher_type
-					and payment_gl_entry.against_voucher = invoice_gl_entry.voucher_no
-					and payment_gl_entry.party_type = invoice_gl_entry.party_type
-					and payment_gl_entry.party = invoice_gl_entry.party
-					and payment_gl_entry.account = invoice_gl_entry.account
-					and abs({payment_dr_or_cr}) > 0
-			) as payment_amount
-=======
 			voucher_no, voucher_type, posting_date, ifnull(sum({dr_or_cr}), 0) as invoice_amount
->>>>>>> 76120309
 		from
 			`tabGL Entry`
 		where
-			party_type = %(party_type)s and party = %(party)s
-			and account = %(account)s and abs({dr_or_cr}) > 0
+			party_type = %(party_type)s and party = %(party)s and account = %(account)s
+			and (against_voucher = '' or against_voucher is null) and voucher_type != 'Payment Entry'
 			{condition}
-			and voucher_type != 'Payment Entry' and (against_voucher = '' or against_voucher is null)
 		group by voucher_type, voucher_no
-<<<<<<< HEAD
-		having {negative_invoices}(invoice_amount - payment_amount) > 0.005
 		order by posting_date, name
-		limit %(limit)s""".format(
-=======
-		order by posting_date, name {limit_cond}""".format(
->>>>>>> 76120309
-			dr_or_cr=dr_or_cr,
-			invoice = invoice,
-			condition=condition or "",
-			negative_invoices="-" if negative_invoices else ""
-		), {
-			"party_type": party_type,
-			"party": party,
-			"account": account,
-			"limit": limit or 1000
-		}, as_dict=True)
+		limit %(limit)s
+	""".format(dr_or_cr=dr_or_cr, condition=condition or ""), {
+		"party_type": party_type,
+		"party": party,
+		"account": account,
+		"limit": limit or 1000
+	}, as_dict=True)
 
 	payment_entries = frappe.db.sql("""
-		select against_voucher_type, against_voucher,
-			ifnull(sum({payment_dr_or_cr}), 0) as payment_amount
-		from `tabGL Entry`
-		where party_type = %(party_type)s and party = %(party)s
-			and account = %(account)s
-			and {payment_dr_or_cr} > 0
+		select
+			against_voucher_type, against_voucher, ifnull(sum({payment_dr_or_cr}), 0) as payment_amount
+		from
+			`tabGL Entry`
+		where
+			party_type = %(party_type)s and party = %(party)s and account = %(account)s
 			and against_voucher is not null and against_voucher != ''
 		group by against_voucher_type, against_voucher
 	""".format(payment_dr_or_cr=payment_dr_or_cr), {
@@ -762,6 +737,8 @@
 	for d in invoice_list:
 		payment_amount = pe_map.get((d.voucher_type, d.voucher_no), 0)
 		outstanding_amount = flt(d.invoice_amount - payment_amount, precision)
+		if negative_invoices:
+			outstanding_amount = -1 * outstanding_amount
 		if outstanding_amount > 0.5 / (10**precision):
 			if not d.voucher_type == "Purchase Invoice" or d.voucher_no not in held_invoices:
 				due_date = frappe.db.get_value(
@@ -779,14 +756,9 @@
 					})
 				)
 
-<<<<<<< HEAD
-	outstanding_invoices = sorted(outstanding_invoices,
-		key=lambda k: k['due_date'] or k['posting_date'] or getdate(nowdate()))
-
-=======
 	outstanding_invoices = sorted(outstanding_invoices, key=lambda k: k['due_date'] or getdate(nowdate()))
->>>>>>> 76120309
 	return outstanding_invoices
+
 
 def get_account_name(account_type=None, root_type=None, is_group=None, account_currency=None, company=None):
 	"""return account based on matching conditions"""
