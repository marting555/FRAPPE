# Copyright (c) 2015, Frappe Technologies Pvt. Ltd. and Contributors
# License: GNU General Public License v3. See license.txt


from json import loads
from typing import TYPE_CHECKING, List, Optional, Tuple

import frappe
import frappe.defaults
from frappe import _, qb, throw
from frappe.model.meta import get_field_precision
from frappe.query_builder import AliasedQuery, Criterion, Table
from frappe.query_builder.functions import Sum
from frappe.query_builder.utils import DocType
from frappe.utils import (
	cint,
	create_batch,
	cstr,
	flt,
	formatdate,
	get_number_format_info,
	getdate,
	now,
	nowdate,
)
from pypika import Order
from pypika.terms import ExistsCriterion

import erpnext

# imported to enable erpnext.accounts.utils.get_account_currency
from erpnext.accounts.doctype.account.account import get_account_currency  # noqa
from erpnext.accounts.doctype.accounting_dimension.accounting_dimension import get_dimensions
from erpnext.stock import get_warehouse_account_map
from erpnext.stock.utils import get_stock_value_on

if TYPE_CHECKING:
	from erpnext.stock.doctype.repost_item_valuation.repost_item_valuation import RepostItemValuation


class FiscalYearError(frappe.ValidationError):
	pass


class PaymentEntryUnlinkError(frappe.ValidationError):
	pass


GL_REPOSTING_CHUNK = 100


@frappe.whitelist()
def get_fiscal_year(
	date=None, fiscal_year=None, label="Date", verbose=1, company=None, as_dict=False, boolean=False
):
	fiscal_years = get_fiscal_years(
		date, fiscal_year, label, verbose, company, as_dict=as_dict, boolean=boolean
	)
	if boolean:
		return fiscal_years
	else:
		return fiscal_years[0]


def get_fiscal_years(
	transaction_date=None,
	fiscal_year=None,
	label="Date",
	verbose=1,
	company=None,
	as_dict=False,
	boolean=False,
):
	fiscal_years = frappe.cache().hget("fiscal_years", company) or []

	if not fiscal_years:
		# if year start date is 2012-04-01, year end date should be 2013-03-31 (hence subdate)
		FY = DocType("Fiscal Year")

		query = (
			frappe.qb.from_(FY)
			.select(FY.name, FY.year_start_date, FY.year_end_date)
			.where(FY.disabled == 0)
		)

		if fiscal_year:
			query = query.where(FY.name == fiscal_year)

		if company:
			FYC = DocType("Fiscal Year Company")
			query = query.where(
				ExistsCriterion(frappe.qb.from_(FYC).select(FYC.name).where(FYC.parent == FY.name)).negate()
				| ExistsCriterion(
					frappe.qb.from_(FYC)
					.select(FYC.company)
					.where(FYC.parent == FY.name)
					.where(FYC.company == company)
				)
			)

		query = query.orderby(FY.year_start_date, order=Order.desc)
		fiscal_years = query.run(as_dict=True)

		frappe.cache().hset("fiscal_years", company, fiscal_years)

	if not transaction_date and not fiscal_year:
		return fiscal_years

	if transaction_date:
		transaction_date = getdate(transaction_date)

	for fy in fiscal_years:
		matched = False
		if fiscal_year and fy.name == fiscal_year:
			matched = True

		if (
			transaction_date
			and getdate(fy.year_start_date) <= transaction_date
			and getdate(fy.year_end_date) >= transaction_date
		):
			matched = True

		if matched:
			if as_dict:
				return (fy,)
			else:
				return ((fy.name, fy.year_start_date, fy.year_end_date),)

	error_msg = _("""{0} {1} is not in any active Fiscal Year""").format(
		label, formatdate(transaction_date)
	)
	if company:
		error_msg = _("""{0} for {1}""").format(error_msg, frappe.bold(company))

	if boolean:
		return False

	if verbose == 1:
		frappe.msgprint(error_msg)

	raise FiscalYearError(error_msg)


@frappe.whitelist()
def get_fiscal_year_filter_field(company=None):
	field = {"fieldtype": "Select", "options": [], "operator": "Between", "query_value": True}
	fiscal_years = get_fiscal_years(company=company)
	for fiscal_year in fiscal_years:
		field["options"].append(
			{
				"label": fiscal_year.name,
				"value": fiscal_year.name,
				"query_value": [
					fiscal_year.year_start_date.strftime("%Y-%m-%d"),
					fiscal_year.year_end_date.strftime("%Y-%m-%d"),
				],
			}
		)
	return field


def validate_fiscal_year(date, fiscal_year, company, label="Date", doc=None):
	years = [f[0] for f in get_fiscal_years(date, label=_(label), company=company)]
	if fiscal_year not in years:
		if doc:
			doc.fiscal_year = years[0]
		else:
			throw(_("{0} '{1}' not in Fiscal Year {2}").format(label, formatdate(date), fiscal_year))


@frappe.whitelist()
def get_balance_on(
	account=None,
	date=None,
	party_type=None,
	party=None,
	company=None,
	in_account_currency=True,
	cost_center=None,
	ignore_account_permission=False,
	account_type=None,
):
	if not account and frappe.form_dict.get("account"):
		account = frappe.form_dict.get("account")
	if not date and frappe.form_dict.get("date"):
		date = frappe.form_dict.get("date")
	if not party_type and frappe.form_dict.get("party_type"):
		party_type = frappe.form_dict.get("party_type")
	if not party and frappe.form_dict.get("party"):
		party = frappe.form_dict.get("party")
	if not cost_center and frappe.form_dict.get("cost_center"):
		cost_center = frappe.form_dict.get("cost_center")

	cond = ["is_cancelled=0"]
	if date:
		cond.append("posting_date <= %s" % frappe.db.escape(cstr(date)))
	else:
		# get balance of all entries that exist
		date = nowdate()

	if account:
		acc = frappe.get_doc("Account", account)

	try:
		year_start_date = get_fiscal_year(date, company=company, verbose=0)[1]
	except FiscalYearError:
		if getdate(date) > getdate(nowdate()):
			# if fiscal year not found and the date is greater than today
			# get fiscal year for today's date and its corresponding year start date
			year_start_date = get_fiscal_year(nowdate(), verbose=1)[1]
		else:
			# this indicates that it is a date older than any existing fiscal year.
			# hence, assuming balance as 0.0
			return 0.0

	if account:
		report_type = acc.report_type
	else:
		report_type = ""

	if cost_center and report_type == "Profit and Loss":
		cc = frappe.get_doc("Cost Center", cost_center)
		if cc.is_group:
			cond.append(
				""" exists (
				select 1 from `tabCost Center` cc where cc.name = gle.cost_center
				and cc.lft >= %s and cc.rgt <= %s
			)"""
				% (cc.lft, cc.rgt)
			)

		else:
			cond.append("""gle.cost_center = %s """ % (frappe.db.escape(cost_center, percent=False),))

	if account:

		if not (frappe.flags.ignore_account_permission or ignore_account_permission):
			acc.check_permission("read")

		# different filter for group and ledger - improved performance
		if acc.is_group:
			cond.append(
				"""exists (
				select name from `tabAccount` ac where ac.name = gle.account
				and ac.lft >= %s and ac.rgt <= %s
			)"""
				% (acc.lft, acc.rgt)
			)

			# If group and currency same as company,
			# always return balance based on debit and credit in company currency
			if acc.account_currency == frappe.get_cached_value("Company", acc.company, "default_currency"):
				in_account_currency = False
		else:
			cond.append("""gle.account = %s """ % (frappe.db.escape(account, percent=False),))

	if account_type:
		accounts = frappe.db.get_all(
			"Account",
			filters={"company": company, "account_type": account_type, "is_group": 0},
			pluck="name",
			order_by="lft",
		)

		cond.append(
			"""
			gle.account in (%s)
		"""
			% (", ".join([frappe.db.escape(account) for account in accounts]))
		)

	if party_type and party:
		cond.append(
			"""gle.party_type = %s and gle.party = %s """
			% (frappe.db.escape(party_type), frappe.db.escape(party, percent=False))
		)

	if company:
		cond.append("""gle.company = %s """ % (frappe.db.escape(company, percent=False)))

	if account or (party_type and party) or account_type:

		if in_account_currency:
			select_field = "sum(debit_in_account_currency) - sum(credit_in_account_currency)"
		else:
			select_field = "sum(debit) - sum(credit)"
		bal = frappe.db.sql(
			"""
			SELECT {0}
			FROM `tabGL Entry` gle
			WHERE {1}""".format(
				select_field, " and ".join(cond)
			)
		)[0][0]
		# if bal is None, return 0
		return flt(bal)


def get_count_on(account, fieldname, date):
	cond = ["is_cancelled=0"]
	if date:
		cond.append("posting_date <= %s" % frappe.db.escape(cstr(date)))
	else:
		# get balance of all entries that exist
		date = nowdate()

	try:
		year_start_date = get_fiscal_year(date, verbose=0)[1]
	except FiscalYearError:
		if getdate(date) > getdate(nowdate()):
			# if fiscal year not found and the date is greater than today
			# get fiscal year for today's date and its corresponding year start date
			year_start_date = get_fiscal_year(nowdate(), verbose=1)[1]
		else:
			# this indicates that it is a date older than any existing fiscal year.
			# hence, assuming balance as 0.0
			return 0.0

	if account:
		acc = frappe.get_doc("Account", account)

		if not frappe.flags.ignore_account_permission:
			acc.check_permission("read")

		# for pl accounts, get balance within a fiscal year
		if acc.report_type == "Profit and Loss":
			cond.append(
				"posting_date >= '%s' and voucher_type != 'Period Closing Voucher'" % year_start_date
			)

		# different filter for group and ledger - improved performance
		if acc.is_group:
			cond.append(
				"""exists (
				select name from `tabAccount` ac where ac.name = gle.account
				and ac.lft >= %s and ac.rgt <= %s
			)"""
				% (acc.lft, acc.rgt)
			)
		else:
			cond.append("""gle.account = %s """ % (frappe.db.escape(account, percent=False),))

		entries = frappe.db.sql(
			"""
			SELECT name, posting_date, account, party_type, party,debit,credit,
				voucher_type, voucher_no, against_voucher_type, against_voucher
			FROM `tabGL Entry` gle
			WHERE {0}""".format(
				" and ".join(cond)
			),
			as_dict=True,
		)

		count = 0
		for gle in entries:
			if fieldname not in ("invoiced_amount", "payables"):
				count += 1
			else:
				dr_or_cr = "debit" if fieldname == "invoiced_amount" else "credit"
				cr_or_dr = "credit" if fieldname == "invoiced_amount" else "debit"
				select_fields = (
					"ifnull(sum(credit-debit),0)"
					if fieldname == "invoiced_amount"
					else "ifnull(sum(debit-credit),0)"
				)

				if (
					(not gle.against_voucher)
					or (gle.against_voucher_type in ["Sales Order", "Purchase Order"])
					or (gle.against_voucher == gle.voucher_no and gle.get(dr_or_cr) > 0)
				):
					payment_amount = frappe.db.sql(
						"""
						SELECT {0}
						FROM `tabGL Entry` gle
						WHERE docstatus < 2 and posting_date <= %(date)s and against_voucher = %(voucher_no)s
						and party = %(party)s and name != %(name)s""".format(
							select_fields
						),
						{"date": date, "voucher_no": gle.voucher_no, "party": gle.party, "name": gle.name},
					)[0][0]

					outstanding_amount = flt(gle.get(dr_or_cr)) - flt(gle.get(cr_or_dr)) - payment_amount
					currency_precision = get_currency_precision() or 2
					if abs(flt(outstanding_amount)) > 0.1 / 10**currency_precision:
						count += 1

		return count


@frappe.whitelist()
def add_ac(args=None):
	from frappe.desk.treeview import make_tree_args

	if not args:
		args = frappe.local.form_dict

	args.doctype = "Account"
	args = make_tree_args(**args)

	ac = frappe.new_doc("Account")

	if args.get("ignore_permissions"):
		ac.flags.ignore_permissions = True
		args.pop("ignore_permissions")

	ac.update(args)

	if not ac.parent_account:
		ac.parent_account = args.get("parent")

	ac.old_parent = ""
	ac.freeze_account = "No"
	if cint(ac.get("is_root")):
		ac.parent_account = None
		ac.flags.ignore_mandatory = True

	ac.insert()

	return ac.name


@frappe.whitelist()
def add_cc(args=None):
	from frappe.desk.treeview import make_tree_args

	if not args:
		args = frappe.local.form_dict

	args.doctype = "Cost Center"
	args = make_tree_args(**args)

	if args.parent_cost_center == args.company:
		args.parent_cost_center = "{0} - {1}".format(
			args.parent_cost_center, frappe.get_cached_value("Company", args.company, "abbr")
		)

	cc = frappe.new_doc("Cost Center")
	cc.update(args)

	if not cc.parent_cost_center:
		cc.parent_cost_center = args.get("parent")

	cc.old_parent = ""
	cc.insert()
	return cc.name


def reconcile_against_document(args, skip_ref_details_update_for_pe=False):  # nosemgrep
	"""
	Cancel PE or JV, Update against document, split if required and resubmit
	"""
	# To optimize making GL Entry for PE or JV with multiple references
	reconciled_entries = {}
	for row in args:
		if not reconciled_entries.get((row.voucher_type, row.voucher_no)):
			reconciled_entries[(row.voucher_type, row.voucher_no)] = []

		reconciled_entries[(row.voucher_type, row.voucher_no)].append(row)

	for key, entries in reconciled_entries.items():
		voucher_type = key[0]
		voucher_no = key[1]

		# cancel advance entry
		doc = frappe.get_doc(voucher_type, voucher_no)
		frappe.flags.ignore_party_validation = True
		_delete_pl_entries(voucher_type, voucher_no)

		for entry in entries:
			check_if_advance_entry_modified(entry)
			validate_allocated_amount(entry)

			# update ref in advance entry
			if voucher_type == "Journal Entry":
				referenced_row = update_reference_in_journal_entry(entry, doc, do_not_save=False)
				# advance section in sales/purchase invoice and reconciliation tool,both pass on exchange gain/loss
				# amount and account in args
				# referenced_row is used to deduplicate gain/loss journal
				entry.update({"referenced_row": referenced_row})
				doc.make_exchange_gain_loss_journal([entry])
			else:
				update_reference_in_payment_entry(
					entry, doc, do_not_save=True, skip_ref_details_update_for_pe=skip_ref_details_update_for_pe
				)

		doc.save(ignore_permissions=True)
		# re-submit advance entry
		doc = frappe.get_doc(entry.voucher_type, entry.voucher_no)
		gl_map = doc.build_gl_map()
		create_payment_ledger_entry(gl_map, update_outstanding="No", cancel=0, adv_adj=1)

		# Only update outstanding for newly linked vouchers
		for entry in entries:
			update_voucher_outstanding(
				entry.against_voucher_type, entry.against_voucher, entry.account, entry.party_type, entry.party
			)
<<<<<<< HEAD
=======
			if voucher_type == "Payment Entry":
				doc.make_advance_gl_entries(entry.against_voucher_type, entry.against_voucher)
>>>>>>> 44bad3bd

		frappe.flags.ignore_party_validation = False


def check_if_advance_entry_modified(args):
	"""
	check if there is already a voucher reference
	check if amount is same
	check if jv is submitted
	"""
	if not args.get("unreconciled_amount"):
		args.update({"unreconciled_amount": args.get("unadjusted_amount")})

	ret = None
	if args.voucher_type == "Journal Entry":
		journal_entry = frappe.qb.DocType("Journal Entry")
		journal_acc = frappe.qb.DocType("Journal Entry Account")

		q = (
			frappe.qb.from_(journal_entry)
			.inner_join(journal_acc)
			.on(journal_entry.name == journal_acc.parent)
			.select(journal_acc[args.get("dr_or_cr")])
			.where(
				(journal_acc.account == args.get("account"))
				& ((journal_acc.party_type == args.get("party_type")))
				& ((journal_acc.party == args.get("party")))
				& (
					(journal_acc.reference_type.isnull())
					| (journal_acc.reference_type.isin(["", "Sales Order", "Purchase Order"]))
				)
				& ((journal_entry.name == args.get("voucher_no")))
				& ((journal_acc.name == args.get("voucher_detail_no")))
				& ((journal_entry.docstatus == 1))
			)
		)

	else:
		payment_entry = frappe.qb.DocType("Payment Entry")
		payment_ref = frappe.qb.DocType("Payment Entry Reference")

		q = (
			frappe.qb.from_(payment_entry)
			.select(payment_entry.name)
			.where(payment_entry.name == args.get("voucher_no"))
			.where(payment_entry.docstatus == 1)
			.where(payment_entry.party_type == args.get("party_type"))
			.where(payment_entry.party == args.get("party"))
		)

		if args.voucher_detail_no:
			q = (
				q.inner_join(payment_ref)
				.on(payment_entry.name == payment_ref.parent)
				.where(payment_ref.name == args.get("voucher_detail_no"))
				.where(payment_ref.reference_doctype.isin(("", "Sales Order", "Purchase Order")))
				.where(payment_ref.allocated_amount == args.get("unreconciled_amount"))
			)
		else:
			q = q.where(payment_entry.unallocated_amount == args.get("unreconciled_amount"))

	ret = q.run(as_dict=True)

	if not ret:
		throw(_("""Payment Entry has been modified after you pulled it. Please pull it again."""))


def validate_allocated_amount(args):
	precision = args.get("precision") or frappe.db.get_single_value(
		"System Settings", "currency_precision"
	)
	if args.get("allocated_amount") < 0:
		throw(_("Allocated amount cannot be negative"))
	elif flt(args.get("allocated_amount"), precision) > flt(args.get("unadjusted_amount"), precision):
		throw(_("Allocated amount cannot be greater than unadjusted amount"))


def update_reference_in_journal_entry(d, journal_entry, do_not_save=False):
	"""
	Updates against document, if partial amount splits into rows
	"""
	jv_detail = journal_entry.get("accounts", {"name": d["voucher_detail_no"]})[0]

	# Update Advance Paid in SO/PO since they might be getting unlinked
	if jv_detail.get("reference_type") in ("Sales Order", "Purchase Order"):
		frappe.get_doc(jv_detail.reference_type, jv_detail.reference_name).set_total_advance_paid()

	if flt(d["unadjusted_amount"]) - flt(d["allocated_amount"]) != 0:
		# adjust the unreconciled balance
		amount_in_account_currency = flt(d["unadjusted_amount"]) - flt(d["allocated_amount"])
		amount_in_company_currency = amount_in_account_currency * flt(jv_detail.exchange_rate)
		jv_detail.set(d["dr_or_cr"], amount_in_account_currency)
		jv_detail.set(
			"debit" if d["dr_or_cr"] == "debit_in_account_currency" else "credit",
			amount_in_company_currency,
		)
	else:
		journal_entry.remove(jv_detail)

	# new row with references
	new_row = journal_entry.append("accounts")

	# Copy field values into new row
	[
		new_row.set(field, jv_detail.get(field))
		for field in frappe.get_meta("Journal Entry Account").get_fieldnames_with_value()
	]

	new_row.set(d["dr_or_cr"], d["allocated_amount"])
	new_row.set(
		"debit" if d["dr_or_cr"] == "debit_in_account_currency" else "credit",
		d["allocated_amount"] * flt(jv_detail.exchange_rate),
	)

	new_row.set(
		"credit_in_account_currency"
		if d["dr_or_cr"] == "debit_in_account_currency"
		else "debit_in_account_currency",
		0,
	)
	new_row.set("credit" if d["dr_or_cr"] == "debit_in_account_currency" else "debit", 0)

	new_row.set("reference_type", d["against_voucher_type"])
	new_row.set("reference_name", d["against_voucher"])

	new_row.against_account = cstr(jv_detail.against_account)
	new_row.is_advance = cstr(jv_detail.is_advance)
	new_row.docstatus = 1

	# will work as update after submit
	journal_entry.flags.ignore_validate_update_after_submit = True
	if not do_not_save:
		journal_entry.save(ignore_permissions=True)

	return new_row.name


def update_reference_in_payment_entry(
	d, payment_entry, do_not_save=False, skip_ref_details_update_for_pe=False
):
	reference_details = {
		"reference_doctype": d.against_voucher_type,
		"reference_name": d.against_voucher,
		"total_amount": d.grand_total,
		"outstanding_amount": d.outstanding_amount,
		"allocated_amount": d.allocated_amount,
		"exchange_rate": d.exchange_rate if d.exchange_gain_loss else payment_entry.get_exchange_rate(),
		"exchange_gain_loss": d.exchange_gain_loss,  # only populated from invoice in case of advance allocation
		"account": d.account,
	}

	if d.voucher_detail_no:
		existing_row = payment_entry.get("references", {"name": d["voucher_detail_no"]})[0]

		# Update Advance Paid in SO/PO since they are getting unlinked
		if existing_row.get("reference_doctype") in ("Sales Order", "Purchase Order"):
			frappe.get_doc(
				existing_row.reference_doctype, existing_row.reference_name
			).set_total_advance_paid()

		original_row = existing_row.as_dict().copy()
		existing_row.update(reference_details)

		if d.allocated_amount < original_row.allocated_amount:
			new_row = payment_entry.append("references")
			new_row.docstatus = 1
			for field in list(reference_details):
				new_row.set(field, original_row[field])

			new_row.allocated_amount = original_row.allocated_amount - d.allocated_amount
	else:
		new_row = payment_entry.append("references")
		new_row.docstatus = 1
		new_row.update(reference_details)

	payment_entry.flags.ignore_validate_update_after_submit = True
	payment_entry.setup_party_account_field()
	payment_entry.set_missing_values()
	if not skip_ref_details_update_for_pe:
		payment_entry.set_missing_ref_details()
	payment_entry.set_amounts()
	payment_entry.make_exchange_gain_loss_journal()

	if not do_not_save:
		payment_entry.save(ignore_permissions=True)


<<<<<<< HEAD
def cancel_exchange_gain_loss_journal(parent_doc: dict | object) -> None:
=======
def cancel_exchange_gain_loss_journal(
	parent_doc: dict | object, referenced_dt: str = None, referenced_dn: str = None
) -> None:
>>>>>>> 44bad3bd
	"""
	Cancel Exchange Gain/Loss for Sales/Purchase Invoice, if they have any.
	"""
	if parent_doc.doctype in ["Sales Invoice", "Purchase Invoice", "Payment Entry", "Journal Entry"]:
		journals = frappe.db.get_all(
			"Journal Entry Account",
			filters={
				"reference_type": parent_doc.doctype,
				"reference_name": parent_doc.name,
				"docstatus": 1,
			},
			fields=["parent"],
			as_list=1,
		)

		if journals:
			gain_loss_journals = frappe.db.get_all(
				"Journal Entry",
				filters={
					"name": ["in", [x[0] for x in journals]],
					"voucher_type": "Exchange Gain Or Loss",
					"docstatus": 1,
				},
				as_list=1,
			)
			for doc in gain_loss_journals:
<<<<<<< HEAD
				frappe.get_doc("Journal Entry", doc[0]).cancel()


def unlink_ref_doc_from_payment_entries(ref_doc):
	remove_ref_doc_link_from_jv(ref_doc.doctype, ref_doc.name)
	remove_ref_doc_link_from_pe(ref_doc.doctype, ref_doc.name)
=======
				gain_loss_je = frappe.get_doc("Journal Entry", doc[0])
				if referenced_dt and referenced_dn:
					references = [(x.reference_type, x.reference_name) for x in gain_loss_je.accounts]
					if (
						len(references) == 2
						and (referenced_dt, referenced_dn) in references
						and (parent_doc.doctype, parent_doc.name) in references
					):
						# only cancel JE generated against parent_doc and referenced_dn
						gain_loss_je.cancel()
				else:
					gain_loss_je.cancel()


def update_accounting_ledgers_after_reference_removal(
	ref_type: str = None, ref_no: str = None, payment_name: str = None
):
	# General Ledger
	gle = qb.DocType("GL Entry")
	gle_update_query = (
		qb.update(gle)
		.set(gle.against_voucher_type, None)
		.set(gle.against_voucher, None)
		.set(gle.modified, now())
		.set(gle.modified_by, frappe.session.user)
		.where((gle.against_voucher_type == ref_type) & (gle.against_voucher == ref_no))
	)

	if payment_name:
		gle_update_query = gle_update_query.where(gle.voucher_no == payment_name)
	gle_update_query.run()
>>>>>>> 44bad3bd

	# Payment Ledger
	ple = qb.DocType("Payment Ledger Entry")
	ple_update_query = (
		qb.update(ple)
		.set(ple.against_voucher_type, ple.voucher_type)
		.set(ple.against_voucher_no, ple.voucher_no)
		.set(ple.modified, now())
		.set(ple.modified_by, frappe.session.user)
		.where(
			(ple.against_voucher_type == ref_type)
			& (ple.against_voucher_no == ref_no)
			& (ple.delinked == 0)
		)
	)

<<<<<<< HEAD
	ple = qb.DocType("Payment Ledger Entry")

	qb.update(ple).set(ple.against_voucher_type, ple.voucher_type).set(
		ple.against_voucher_no, ple.voucher_no
	).set(ple.modified, now()).set(ple.modified_by, frappe.session.user).where(
		(ple.against_voucher_type == ref_doc.doctype)
		& (ple.against_voucher_no == ref_doc.name)
		& (ple.delinked == 0)
	).run()

=======
	if payment_name:
		ple_update_query = ple_update_query.where(ple.voucher_no == payment_name)
	ple_update_query.run()


def remove_ref_from_advance_section(ref_doc: object = None):
	# TODO: this might need some testing
>>>>>>> 44bad3bd
	if ref_doc.doctype in ("Sales Invoice", "Purchase Invoice"):
		ref_doc.set("advances", [])
		adv_type = qb.DocType(f"{ref_doc.doctype} Advance")
		qb.from_(adv_type).delete().where(adv_type.parent == ref_doc.name).run()


def unlink_ref_doc_from_payment_entries(ref_doc: object = None, payment_name: str = None):
	remove_ref_doc_link_from_jv(ref_doc.doctype, ref_doc.name, payment_name)
	remove_ref_doc_link_from_pe(ref_doc.doctype, ref_doc.name, payment_name)
	update_accounting_ledgers_after_reference_removal(ref_doc.doctype, ref_doc.name, payment_name)
	remove_ref_from_advance_section(ref_doc)


def remove_ref_doc_link_from_jv(
	ref_type: str = None, ref_no: str = None, payment_name: str = None
):
	jea = qb.DocType("Journal Entry Account")

	linked_jv = (
		qb.from_(jea)
		.select(jea.parent)
		.where((jea.reference_type == ref_type) & (jea.reference_name == ref_no) & (jea.docstatus.lt(2)))
		.run(as_list=1)
	)
	linked_jv = convert_to_list(linked_jv)
	# remove reference only from specified payment
	linked_jv = [x for x in linked_jv if x == payment_name] if payment_name else linked_jv

	if linked_jv:
		update_query = (
			qb.update(jea)
			.set(jea.reference_type, None)
			.set(jea.reference_name, None)
			.set(jea.modified, now())
			.set(jea.modified_by, frappe.session.user)
			.where((jea.reference_type == ref_type) & (jea.reference_name == ref_no))
		)

		if payment_name:
			update_query = update_query.where(jea.parent == payment_name)

		update_query.run()

		frappe.msgprint(_("Journal Entries {0} are un-linked").format("\n".join(linked_jv)))


def convert_to_list(result):
	"""
	Convert tuple to list
	"""
	return [x[0] for x in result]


def remove_ref_doc_link_from_pe(
	ref_type: str = None, ref_no: str = None, payment_name: str = None
):
	per = qb.DocType("Payment Entry Reference")
	pay = qb.DocType("Payment Entry")

	linked_pe = (
		qb.from_(per)
		.select(per.parent)
		.where(
			(per.reference_doctype == ref_type) & (per.reference_name == ref_no) & (per.docstatus.lt(2))
		)
		.run(as_list=1)
	)
	linked_pe = convert_to_list(linked_pe)
	# remove reference only from specified payment
	linked_pe = [x for x in linked_pe if x == payment_name] if payment_name else linked_pe

	if linked_pe:
		update_query = (
			qb.update(per)
			.set(per.allocated_amount, 0)
			.set(per.modified, now())
			.set(per.modified_by, frappe.session.user)
			.where(
				(per.docstatus.lt(2) & (per.reference_doctype == ref_type) & (per.reference_name == ref_no))
			)
		)

		if payment_name:
			update_query = update_query.where(per.parent == payment_name)

		update_query.run()

		for pe in linked_pe:
			try:
				pe_doc = frappe.get_doc("Payment Entry", pe)
				pe_doc.set_amounts()
				pe_doc.make_advance_gl_entries(against_voucher_type=ref_type, against_voucher=ref_no, cancel=1)
				pe_doc.clear_unallocated_reference_document_rows()
				pe_doc.validate_payment_type_with_outstanding()
			except Exception as e:
				msg = _("There were issues unlinking payment entry {0}.").format(pe_doc.name)
				msg += "<br>"
				msg += _("Please cancel payment entry manually first")
				frappe.throw(msg, exc=PaymentEntryUnlinkError, title=_("Payment Unlink Error"))

			qb.update(pay).set(pay.total_allocated_amount, pe_doc.total_allocated_amount).set(
				pay.base_total_allocated_amount, pe_doc.base_total_allocated_amount
			).set(pay.unallocated_amount, pe_doc.unallocated_amount).set(pay.modified, now()).set(
				pay.modified_by, frappe.session.user
			).where(
				pay.name == pe
			).run()

		frappe.msgprint(_("Payment Entries {0} are un-linked").format("\n".join(linked_pe)))


@frappe.whitelist()
def get_company_default(company, fieldname, ignore_validation=False):
	value = frappe.get_cached_value("Company", company, fieldname)

	if not ignore_validation and not value:
		throw(
			_("Please set default {0} in Company {1}").format(
				frappe.get_meta("Company").get_label(fieldname), company
			)
		)

	return value


def fix_total_debit_credit():
	vouchers = frappe.db.sql(
		"""select voucher_type, voucher_no,
		sum(debit) - sum(credit) as diff
		from `tabGL Entry`
		group by voucher_type, voucher_no
		having sum(debit) != sum(credit)""",
		as_dict=1,
	)

	for d in vouchers:
		if abs(d.diff) > 0:
			dr_or_cr = d.voucher_type == "Sales Invoice" and "credit" or "debit"

			frappe.db.sql(
				"""update `tabGL Entry` set %s = %s + %s
				where voucher_type = %s and voucher_no = %s and %s > 0 limit 1"""
				% (dr_or_cr, dr_or_cr, "%s", "%s", "%s", dr_or_cr),
				(d.diff, d.voucher_type, d.voucher_no),
			)


def get_currency_precision():
	precision = cint(frappe.db.get_default("currency_precision"))
	if not precision:
		number_format = frappe.db.get_default("number_format") or "#,###.##"
		precision = get_number_format_info(number_format)[2]

	return precision


def get_stock_rbnb_difference(posting_date, company):
	stock_items = frappe.db.sql_list(
		"""select distinct item_code
		from `tabStock Ledger Entry` where company=%s""",
		company,
	)

	pr_valuation_amount = frappe.db.sql(
		"""
		select sum(pr_item.valuation_rate * pr_item.qty * pr_item.conversion_factor)
		from `tabPurchase Receipt Item` pr_item, `tabPurchase Receipt` pr
		where pr.name = pr_item.parent and pr.docstatus=1 and pr.company=%s
		and pr.posting_date <= %s and pr_item.item_code in (%s)"""
		% ("%s", "%s", ", ".join(["%s"] * len(stock_items))),
		tuple([company, posting_date] + stock_items),
	)[0][0]

	pi_valuation_amount = frappe.db.sql(
		"""
		select sum(pi_item.valuation_rate * pi_item.qty * pi_item.conversion_factor)
		from `tabPurchase Invoice Item` pi_item, `tabPurchase Invoice` pi
		where pi.name = pi_item.parent and pi.docstatus=1 and pi.company=%s
		and pi.posting_date <= %s and pi_item.item_code in (%s)"""
		% ("%s", "%s", ", ".join(["%s"] * len(stock_items))),
		tuple([company, posting_date] + stock_items),
	)[0][0]

	# Balance should be
	stock_rbnb = flt(pr_valuation_amount, 2) - flt(pi_valuation_amount, 2)

	# Balance as per system
	stock_rbnb_account = "Stock Received But Not Billed - " + frappe.get_cached_value(
		"Company", company, "abbr"
	)
	sys_bal = get_balance_on(stock_rbnb_account, posting_date, in_account_currency=False)

	# Amount should be credited
	return flt(stock_rbnb) + flt(sys_bal)


def get_held_invoices(party_type, party):
	"""
	Returns a list of names Purchase Invoices for the given party that are on hold
	"""
	held_invoices = None

	if party_type == "Supplier":
		held_invoices = frappe.db.sql(
			"select name from `tabPurchase Invoice` where on_hold = 1 and release_date IS NOT NULL and release_date > CURDATE()",
			as_dict=1,
		)
		held_invoices = set(d["name"] for d in held_invoices)

	return held_invoices


def get_outstanding_invoices(
	party_type,
	party,
	account,
	common_filter=None,
	posting_date=None,
	min_outstanding=None,
	max_outstanding=None,
	accounting_dimensions=None,
	vouchers=None,  # list of dicts [{'voucher_type': '', 'voucher_no': ''}] for filtering
	limit=None,  # passed by reconciliation tool
	voucher_no=None,  # filter passed by reconciliation tool
):

	ple = qb.DocType("Payment Ledger Entry")
	outstanding_invoices = []
	precision = frappe.get_precision("Sales Invoice", "outstanding_amount") or 2

	if account:
		root_type, account_type = frappe.get_cached_value(
			"Account", account, ["root_type", "account_type"]
		)
		party_account_type = "Receivable" if root_type == "Asset" else "Payable"
		party_account_type = account_type or party_account_type
	else:
		party_account_type = erpnext.get_party_account_type(party_type)

	held_invoices = get_held_invoices(party_type, party)

	common_filter = common_filter or []
	common_filter.append(ple.account_type == party_account_type)
	common_filter.append(ple.account == account)
	common_filter.append(ple.party_type == party_type)
	common_filter.append(ple.party == party)

	ple_query = QueryPaymentLedger()
	invoice_list = ple_query.get_voucher_outstandings(
		vouchers=vouchers,
		common_filter=common_filter,
		posting_date=posting_date,
		min_outstanding=min_outstanding,
		max_outstanding=max_outstanding,
		get_invoices=True,
		accounting_dimensions=accounting_dimensions or [],
		limit=limit,
		voucher_no=voucher_no,
	)

	for d in invoice_list:
		payment_amount = d.invoice_amount_in_account_currency - d.outstanding_in_account_currency
		outstanding_amount = d.outstanding_in_account_currency
		if outstanding_amount > 0.5 / (10**precision):
			if (
				min_outstanding
				and max_outstanding
				and not (outstanding_amount >= min_outstanding and outstanding_amount <= max_outstanding)
			):
				continue

			if not d.voucher_type == "Purchase Invoice" or d.voucher_no not in held_invoices:
				outstanding_invoices.append(
					frappe._dict(
						{
							"voucher_no": d.voucher_no,
							"voucher_type": d.voucher_type,
							"posting_date": d.posting_date,
							"invoice_amount": flt(d.invoice_amount_in_account_currency),
							"payment_amount": payment_amount,
							"outstanding_amount": outstanding_amount,
							"due_date": d.due_date,
							"currency": d.currency,
							"account": d.account,
						}
					)
				)

	outstanding_invoices = sorted(
		outstanding_invoices, key=lambda k: k["due_date"] or getdate(nowdate())
	)
	return outstanding_invoices


def get_account_name(
	account_type=None, root_type=None, is_group=None, account_currency=None, company=None
):
	"""return account based on matching conditions"""
	return frappe.db.get_value(
		"Account",
		{
			"account_type": account_type or "",
			"root_type": root_type or "",
			"is_group": is_group or 0,
			"account_currency": account_currency or frappe.defaults.get_defaults().currency,
			"company": company or frappe.defaults.get_defaults().company,
		},
		"name",
	)


@frappe.whitelist()
def get_companies():
	"""get a list of companies based on permission"""
	return [d.name for d in frappe.get_list("Company", fields=["name"], order_by="name")]


@frappe.whitelist()
def get_children(doctype, parent, company, is_root=False):
	from erpnext.accounts.report.financial_statements import sort_accounts

	parent_fieldname = "parent_" + doctype.lower().replace(" ", "_")
	fields = ["name as value", "is_group as expandable"]
	filters = [["docstatus", "<", 2]]

	filters.append(['ifnull(`{0}`,"")'.format(parent_fieldname), "=", "" if is_root else parent])

	if is_root:
		fields += ["root_type", "report_type", "account_currency"] if doctype == "Account" else []
		filters.append(["company", "=", company])

	else:
		fields += ["root_type", "account_currency"] if doctype == "Account" else []
		fields += [parent_fieldname + " as parent"]

	acc = frappe.get_list(doctype, fields=fields, filters=filters)

	if doctype == "Account":
		sort_accounts(acc, is_root, key="value")

	return acc


@frappe.whitelist()
def get_account_balances(accounts, company):

	if isinstance(accounts, str):
		accounts = loads(accounts)

	if not accounts:
		return []

	company_currency = frappe.get_cached_value("Company", company, "default_currency")

	for account in accounts:
		account["company_currency"] = company_currency
		account["balance"] = flt(
			get_balance_on(account["value"], in_account_currency=False, company=company)
		)
		if account["account_currency"] and account["account_currency"] != company_currency:
			account["balance_in_account_currency"] = flt(get_balance_on(account["value"], company=company))

	return accounts


def create_payment_gateway_account(gateway, payment_channel="Email"):
	from erpnext.setup.setup_wizard.operations.install_fixtures import create_bank_account

	company = frappe.get_cached_value("Global Defaults", "Global Defaults", "default_company")
	if not company:
		return

	# NOTE: we translate Payment Gateway account name because that is going to be used by the end user
	bank_account = frappe.db.get_value(
		"Account",
		{"account_name": _(gateway), "company": company},
		["name", "account_currency"],
		as_dict=1,
	)

	if not bank_account:
		# check for untranslated one
		bank_account = frappe.db.get_value(
			"Account",
			{"account_name": gateway, "company": company},
			["name", "account_currency"],
			as_dict=1,
		)

	if not bank_account:
		# try creating one
		bank_account = create_bank_account({"company_name": company, "bank_account": _(gateway)})

	if not bank_account:
		frappe.msgprint(_("Payment Gateway Account not created, please create one manually."))
		return

	# if payment gateway account exists, return
	if frappe.db.exists(
		"Payment Gateway Account",
		{"payment_gateway": gateway, "currency": bank_account.account_currency},
	):
		return

	try:
		frappe.get_doc(
			{
				"doctype": "Payment Gateway Account",
				"is_default": 1,
				"payment_gateway": gateway,
				"payment_account": bank_account.name,
				"currency": bank_account.account_currency,
				"payment_channel": payment_channel,
			}
		).insert(ignore_permissions=True, ignore_if_duplicate=True)

	except frappe.DuplicateEntryError:
		# already exists, due to a reinstall?
		pass


@frappe.whitelist()
def update_cost_center(docname, cost_center_name, cost_center_number, company, merge):
	"""
	Renames the document by adding the number as a prefix to the current name and updates
	all transaction where it was present.
	"""
	validate_field_number("Cost Center", docname, cost_center_number, company, "cost_center_number")

	if cost_center_number:
		frappe.db.set_value("Cost Center", docname, "cost_center_number", cost_center_number.strip())
	else:
		frappe.db.set_value("Cost Center", docname, "cost_center_number", "")

	frappe.db.set_value("Cost Center", docname, "cost_center_name", cost_center_name.strip())

	new_name = get_autoname_with_number(cost_center_number, cost_center_name, company)
	if docname != new_name:
		frappe.rename_doc("Cost Center", docname, new_name, force=1, merge=merge)
		return new_name


def validate_field_number(doctype_name, docname, number_value, company, field_name):
	"""Validate if the number entered isn't already assigned to some other document."""
	if number_value:
		filters = {field_name: number_value, "name": ["!=", docname]}
		if company:
			filters["company"] = company

		doctype_with_same_number = frappe.db.get_value(doctype_name, filters)

		if doctype_with_same_number:
			frappe.throw(
				_("{0} Number {1} is already used in {2} {3}").format(
					doctype_name, number_value, doctype_name.lower(), doctype_with_same_number
				)
			)


def get_autoname_with_number(number_value, doc_title, company):
	"""append title with prefix as number and suffix as company's abbreviation separated by '-'"""
	company_abbr = frappe.get_cached_value("Company", company, "abbr")
	parts = [doc_title.strip(), company_abbr]

	if cstr(number_value).strip():
		parts.insert(0, cstr(number_value).strip())

	return " - ".join(parts)


def parse_naming_series_variable(doc, variable):
	if variable == "FY":
<<<<<<< HEAD
		date = doc.get("posting_date") or doc.get("transaction_date") or getdate()
		return get_fiscal_year(date=date, company=doc.get("company"))[0]
=======
		if doc:
			date = doc.get("posting_date") or doc.get("transaction_date")
			company = doc.get("company")
		else:
			date = getdate()
			company = None
		return get_fiscal_year(date=date, company=company)[0]
>>>>>>> 44bad3bd


@frappe.whitelist()
def get_coa(doctype, parent, is_root=None, chart=None):
	from erpnext.accounts.doctype.account.chart_of_accounts.chart_of_accounts import (
		build_tree_from_json,
	)

	# add chart to flags to retrieve when called from expand all function
	chart = chart if chart else frappe.flags.chart
	frappe.flags.chart = chart

	parent = None if parent == _("All Accounts") else parent
	accounts = build_tree_from_json(chart)  # returns alist of dict in a tree render-able form

	# filter out to show data for the selected node only
	accounts = [d for d in accounts if d["parent_account"] == parent]

	return accounts


def update_gl_entries_after(
	posting_date,
	posting_time,
	for_warehouses=None,
	for_items=None,
	warehouse_account=None,
	company=None,
):
	stock_vouchers = get_future_stock_vouchers(
		posting_date, posting_time, for_warehouses, for_items, company
	)
	repost_gle_for_stock_vouchers(stock_vouchers, posting_date, company, warehouse_account)


def repost_gle_for_stock_vouchers(
	stock_vouchers: List[Tuple[str, str]],
	posting_date: str,
	company: Optional[str] = None,
	warehouse_account=None,
	repost_doc: Optional["RepostItemValuation"] = None,
):

	from erpnext.accounts.general_ledger import toggle_debit_credit_if_negative

	if not stock_vouchers:
		return

	if not warehouse_account:
		warehouse_account = get_warehouse_account_map(company)

	stock_vouchers = sort_stock_vouchers_by_posting_date(stock_vouchers)
	if repost_doc and repost_doc.gl_reposting_index:
		# Restore progress
		stock_vouchers = stock_vouchers[cint(repost_doc.gl_reposting_index) :]

	precision = get_field_precision(frappe.get_meta("GL Entry").get_field("debit")) or 2

	for stock_vouchers_chunk in create_batch(stock_vouchers, GL_REPOSTING_CHUNK):
		gle = get_voucherwise_gl_entries(stock_vouchers_chunk, posting_date)

		for voucher_type, voucher_no in stock_vouchers_chunk:
			existing_gle = gle.get((voucher_type, voucher_no), [])
			voucher_obj = frappe.get_doc(voucher_type, voucher_no)
			# Some transactions post credit as negative debit, this is handled while posting GLE
			# but while comparing we need to make sure it's flipped so comparisons are accurate
			expected_gle = toggle_debit_credit_if_negative(voucher_obj.get_gl_entries(warehouse_account))
			if expected_gle:
				if not existing_gle or not compare_existing_and_expected_gle(
					existing_gle, expected_gle, precision
				):
					_delete_accounting_ledger_entries(voucher_type, voucher_no)
					voucher_obj.make_gl_entries(gl_entries=expected_gle, from_repost=True)
			else:
				_delete_accounting_ledger_entries(voucher_type, voucher_no)

		if not frappe.flags.in_test:
			frappe.db.commit()

		if repost_doc:
			repost_doc.db_set(
				"gl_reposting_index",
				cint(repost_doc.gl_reposting_index) + len(stock_vouchers_chunk),
			)


def _delete_pl_entries(voucher_type, voucher_no):
	ple = qb.DocType("Payment Ledger Entry")
	qb.from_(ple).delete().where(
		(ple.voucher_type == voucher_type) & (ple.voucher_no == voucher_no)
	).run()


def _delete_gl_entries(voucher_type, voucher_no):
	gle = qb.DocType("GL Entry")
	qb.from_(gle).delete().where(
		(gle.voucher_type == voucher_type) & (gle.voucher_no == voucher_no)
	).run()


def _delete_accounting_ledger_entries(voucher_type, voucher_no):
	"""
	Remove entries from both General and Payment Ledger for specified Voucher
	"""
	_delete_gl_entries(voucher_type, voucher_no)
	_delete_pl_entries(voucher_type, voucher_no)


def sort_stock_vouchers_by_posting_date(
	stock_vouchers: List[Tuple[str, str]]
) -> List[Tuple[str, str]]:
	sle = frappe.qb.DocType("Stock Ledger Entry")
	voucher_nos = [v[1] for v in stock_vouchers]

	sles = (
		frappe.qb.from_(sle)
		.select(sle.voucher_type, sle.voucher_no, sle.posting_date, sle.posting_time, sle.creation)
		.where((sle.is_cancelled == 0) & (sle.voucher_no.isin(voucher_nos)))
		.groupby(sle.voucher_type, sle.voucher_no)
		.orderby(sle.posting_date)
		.orderby(sle.posting_time)
		.orderby(sle.creation)
	).run(as_dict=True)
	sorted_vouchers = [(sle.voucher_type, sle.voucher_no) for sle in sles]

	unknown_vouchers = set(stock_vouchers) - set(sorted_vouchers)
	if unknown_vouchers:
		sorted_vouchers.extend(unknown_vouchers)

	return sorted_vouchers


def get_future_stock_vouchers(
	posting_date, posting_time, for_warehouses=None, for_items=None, company=None
):

	values = []
	condition = ""
	if for_items:
		condition += " and item_code in ({})".format(", ".join(["%s"] * len(for_items)))
		values += for_items

	if for_warehouses:
		condition += " and warehouse in ({})".format(", ".join(["%s"] * len(for_warehouses)))
		values += for_warehouses

	if company:
		condition += " and company = %s"
		values.append(company)

	future_stock_vouchers = frappe.db.sql(
		"""select distinct sle.voucher_type, sle.voucher_no
		from `tabStock Ledger Entry` sle
		where
			timestamp(sle.posting_date, sle.posting_time) >= timestamp(%s, %s)
			and is_cancelled = 0
			{condition}
		order by timestamp(sle.posting_date, sle.posting_time) asc, creation asc for update""".format(
			condition=condition
		),
		tuple([posting_date, posting_time] + values),
		as_dict=True,
	)

	return [(d.voucher_type, d.voucher_no) for d in future_stock_vouchers]


def get_voucherwise_gl_entries(future_stock_vouchers, posting_date):
	"""Get voucherwise list of GL entries.

	Only fetches GLE fields required for comparing with new GLE.
	Check compare_existing_and_expected_gle function below.

	returns:
	        Dict[Tuple[voucher_type, voucher_no], List[GL Entries]]
	"""
	gl_entries = {}
	if not future_stock_vouchers:
		return gl_entries

	voucher_nos = [d[1] for d in future_stock_vouchers]

	gles = frappe.db.sql(
		"""
		select name, account, credit, debit, cost_center, project, voucher_type, voucher_no
			from `tabGL Entry`
		where
			posting_date >= %s and voucher_no in (%s)"""
		% ("%s", ", ".join(["%s"] * len(voucher_nos))),
		tuple([posting_date] + voucher_nos),
		as_dict=1,
	)

	for d in gles:
		gl_entries.setdefault((d.voucher_type, d.voucher_no), []).append(d)

	return gl_entries


def compare_existing_and_expected_gle(existing_gle, expected_gle, precision):
	if len(existing_gle) != len(expected_gle):
		return False

	matched = True
	for entry in expected_gle:
		account_existed = False
		for e in existing_gle:
			if entry.account == e.account:
				account_existed = True
			if (
				entry.account == e.account
				and (not entry.cost_center or not e.cost_center or entry.cost_center == e.cost_center)
				and (
					flt(entry.debit, precision) != flt(e.debit, precision)
					or flt(entry.credit, precision) != flt(e.credit, precision)
				)
			):
				matched = False
				break
		if not account_existed:
			matched = False
			break
	return matched


def get_stock_accounts(company, voucher_type=None, voucher_no=None):
	stock_accounts = [
		d.name
		for d in frappe.db.get_all(
			"Account", {"account_type": "Stock", "company": company, "is_group": 0}
		)
	]
	if voucher_type and voucher_no:
		if voucher_type == "Journal Entry":
			stock_accounts = [
				d.account
				for d in frappe.db.get_all(
					"Journal Entry Account", {"parent": voucher_no, "account": ["in", stock_accounts]}, "account"
				)
			]

		else:
			stock_accounts = [
				d.account
				for d in frappe.db.get_all(
					"GL Entry",
					{"voucher_type": voucher_type, "voucher_no": voucher_no, "account": ["in", stock_accounts]},
					"account",
				)
			]

	return stock_accounts


def get_stock_and_account_balance(account=None, posting_date=None, company=None):
	if not posting_date:
		posting_date = nowdate()

	warehouse_account = get_warehouse_account_map(company)

	account_balance = get_balance_on(
		account, posting_date, in_account_currency=False, ignore_account_permission=True
	)

	related_warehouses = [
		wh
		for wh, wh_details in warehouse_account.items()
		if wh_details.account == account and not wh_details.is_group
	]

	total_stock_value = get_stock_value_on(related_warehouses, posting_date)

	precision = frappe.get_precision("Journal Entry Account", "debit_in_account_currency")
	return flt(account_balance, precision), flt(total_stock_value, precision), related_warehouses


def get_journal_entry(account, stock_adjustment_account, amount):
	db_or_cr_warehouse_account = (
		"credit_in_account_currency" if amount < 0 else "debit_in_account_currency"
	)
	db_or_cr_stock_adjustment_account = (
		"debit_in_account_currency" if amount < 0 else "credit_in_account_currency"
	)

	return {
		"accounts": [
			{"account": account, db_or_cr_warehouse_account: abs(amount)},
			{"account": stock_adjustment_account, db_or_cr_stock_adjustment_account: abs(amount)},
		]
	}


def check_and_delete_linked_reports(report):
	"""Check if reports are referenced in Desktop Icon"""
	icons = frappe.get_all("Desktop Icon", fields=["name"], filters={"_report": report})
	if icons:
		for icon in icons:
			frappe.delete_doc("Desktop Icon", icon)


def create_err_and_its_journals(companies: list = None) -> None:
	if companies:
		for company in companies:
			err = frappe.new_doc("Exchange Rate Revaluation")
			err.company = company.name
			err.posting_date = nowdate()
			err.rounding_loss_allowance = 0.0

			err.fetch_and_calculate_accounts_data()
			if err.accounts:
				err.save().submit()
				response = err.make_jv_entries()

				if company.submit_err_jv:
					jv = response.get("revaluation_jv", None)
					jv and frappe.get_doc("Journal Entry", jv).submit()
					jv = response.get("zero_balance_jv", None)
					jv and frappe.get_doc("Journal Entry", jv).submit()


def auto_create_exchange_rate_revaluation_daily() -> None:
	"""
	Executed by background job
	"""
	companies = frappe.db.get_all(
		"Company",
		filters={"auto_exchange_rate_revaluation": 1, "auto_err_frequency": "Daily"},
		fields=["name", "submit_err_jv"],
	)
	create_err_and_its_journals(companies)


def auto_create_exchange_rate_revaluation_weekly() -> None:
	"""
	Executed by background job
	"""
	companies = frappe.db.get_all(
		"Company",
		filters={"auto_exchange_rate_revaluation": 1, "auto_err_frequency": "Weekly"},
		fields=["name", "submit_err_jv"],
	)
	create_err_and_its_journals(companies)


def get_payment_ledger_entries(gl_entries, cancel=0):
	ple_map = []
	if gl_entries:
		ple = None

		# companies
		account = qb.DocType("Account")
		companies = list(set([x.company for x in gl_entries]))

		# receivable/payable account
		accounts_with_types = (
			qb.from_(account)
			.select(account.name, account.account_type)
			.where(
				(account.account_type.isin(["Receivable", "Payable"]) & (account.company.isin(companies)))
			)
			.run(as_dict=True)
		)
		receivable_or_payable_accounts = [y.name for y in accounts_with_types]

		def get_account_type(account):
			for entry in accounts_with_types:
				if entry.name == account:
					return entry.account_type

		dr_or_cr = 0
		account_type = None
		for gle in gl_entries:
			if gle.account in receivable_or_payable_accounts:
				account_type = get_account_type(gle.account)
				if account_type == "Receivable":
					dr_or_cr = gle.debit - gle.credit
					dr_or_cr_account_currency = gle.debit_in_account_currency - gle.credit_in_account_currency
				elif account_type == "Payable":
					dr_or_cr = gle.credit - gle.debit
					dr_or_cr_account_currency = gle.credit_in_account_currency - gle.debit_in_account_currency

				if cancel:
					dr_or_cr *= -1
					dr_or_cr_account_currency *= -1

				ple = frappe._dict(
					doctype="Payment Ledger Entry",
					posting_date=gle.posting_date,
					company=gle.company,
					account_type=account_type,
					account=gle.account,
					party_type=gle.party_type,
					party=gle.party,
					cost_center=gle.cost_center,
					finance_book=gle.finance_book,
					due_date=gle.due_date,
					voucher_type=gle.voucher_type,
					voucher_no=gle.voucher_no,
<<<<<<< HEAD
=======
					voucher_detail_no=gle.voucher_detail_no,
>>>>>>> 44bad3bd
					against_voucher_type=gle.against_voucher_type
					if gle.against_voucher_type
					else gle.voucher_type,
					against_voucher_no=gle.against_voucher if gle.against_voucher else gle.voucher_no,
					account_currency=gle.account_currency,
					amount=dr_or_cr,
					amount_in_account_currency=dr_or_cr_account_currency,
					delinked=True if cancel else False,
					remarks=gle.remarks,
				)

				dimensions_and_defaults = get_dimensions()
				if dimensions_and_defaults:
					for dimension in dimensions_and_defaults[0]:
						ple[dimension.fieldname] = gle.get(dimension.fieldname)

				ple_map.append(ple)
	return ple_map


def create_payment_ledger_entry(
<<<<<<< HEAD
	gl_entries, cancel=0, adv_adj=0, update_outstanding="Yes", from_repost=0
=======
	gl_entries, cancel=0, adv_adj=0, update_outstanding="Yes", from_repost=0, partial_cancel=False
>>>>>>> 44bad3bd
):
	if gl_entries:
		ple_map = get_payment_ledger_entries(gl_entries, cancel=cancel)

		for entry in ple_map:

			ple = frappe.get_doc(entry)

			if cancel:
<<<<<<< HEAD
				delink_original_entry(ple)
=======
				delink_original_entry(ple, partial_cancel=partial_cancel)
>>>>>>> 44bad3bd

			ple.flags.ignore_permissions = 1
			ple.flags.adv_adj = adv_adj
			ple.flags.from_repost = from_repost
			ple.flags.update_outstanding = update_outstanding
			ple.submit()


def update_voucher_outstanding(voucher_type, voucher_no, account, party_type, party):
	ple = frappe.qb.DocType("Payment Ledger Entry")
	vouchers = [frappe._dict({"voucher_type": voucher_type, "voucher_no": voucher_no})]
	common_filter = []
	if account:
		common_filter.append(ple.account == account)

	if party_type:
		common_filter.append(ple.party_type == party_type)

	if party:
		common_filter.append(ple.party == party)

	ple_query = QueryPaymentLedger()

	# on cancellation outstanding can be an empty list
	voucher_outstanding = ple_query.get_voucher_outstandings(vouchers, common_filter=common_filter)
	if (
		voucher_type in ["Sales Invoice", "Purchase Invoice", "Fees"]
		and party_type
		and party
		and voucher_outstanding
	):
		outstanding = voucher_outstanding[0]
		ref_doc = frappe.get_doc(voucher_type, voucher_no)

		# Didn't use db_set for optimisation purpose
		ref_doc.outstanding_amount = outstanding["outstanding_in_account_currency"] or 0.0
		frappe.db.set_value(
			voucher_type,
			voucher_no,
			"outstanding_amount",
			outstanding["outstanding_in_account_currency"] or 0.0,
		)

		ref_doc.set_status(update=True)


def delink_original_entry(pl_entry, partial_cancel=False):
	if pl_entry:
		ple = qb.DocType("Payment Ledger Entry")
		query = (
			qb.update(ple)
			.set(ple.delinked, True)
			.set(ple.modified, now())
			.set(ple.modified_by, frappe.session.user)
			.where(
				(ple.company == pl_entry.company)
				& (ple.account_type == pl_entry.account_type)
				& (ple.account == pl_entry.account)
				& (ple.party_type == pl_entry.party_type)
				& (ple.party == pl_entry.party)
				& (ple.voucher_type == pl_entry.voucher_type)
				& (ple.voucher_no == pl_entry.voucher_no)
				& (ple.against_voucher_type == pl_entry.against_voucher_type)
				& (ple.against_voucher_no == pl_entry.against_voucher_no)
			)
		)

		if partial_cancel:
			query = query.where(ple.voucher_detail_no == pl_entry.voucher_detail_no)

		query.run()


class QueryPaymentLedger(object):
	"""
	Helper Class for Querying Payment Ledger Entry
	"""

	def __init__(self):
		self.ple = qb.DocType("Payment Ledger Entry")

		# query result
		self.voucher_outstandings = []

		# query filters
		self.vouchers = []
		self.common_filter = []
		self.voucher_posting_date = []
		self.min_outstanding = None
		self.max_outstanding = None
		self.limit = self.voucher_no = None

	def reset(self):
		# clear filters
		self.vouchers.clear()
		self.common_filter.clear()
		self.min_outstanding = self.max_outstanding = self.limit = None

		# clear result
		self.voucher_outstandings.clear()

	def query_for_outstanding(self):
		"""
		Database query to fetch voucher amount and voucher outstanding using Common Table Expression
		"""

		ple = self.ple

		filter_on_voucher_no = []
		filter_on_against_voucher_no = []

		if self.vouchers:
			voucher_types = set([x.voucher_type for x in self.vouchers])
			voucher_nos = set([x.voucher_no for x in self.vouchers])

			filter_on_voucher_no.append(ple.voucher_type.isin(voucher_types))
			filter_on_voucher_no.append(ple.voucher_no.isin(voucher_nos))

			filter_on_against_voucher_no.append(ple.against_voucher_type.isin(voucher_types))
			filter_on_against_voucher_no.append(ple.against_voucher_no.isin(voucher_nos))

		if self.voucher_no:
			filter_on_voucher_no.append(ple.voucher_no.like(f"%{self.voucher_no}%"))
			filter_on_against_voucher_no.append(ple.against_voucher_no.like(f"%{self.voucher_no}%"))

		# build outstanding amount filter
		filter_on_outstanding_amount = []
		if self.min_outstanding:
			if self.min_outstanding > 0:
				filter_on_outstanding_amount.append(
					Table("outstanding").amount_in_account_currency >= self.min_outstanding
				)
			else:
				filter_on_outstanding_amount.append(
					Table("outstanding").amount_in_account_currency <= self.min_outstanding
				)
		if self.max_outstanding:
			if self.max_outstanding > 0:
				filter_on_outstanding_amount.append(
					Table("outstanding").amount_in_account_currency <= self.max_outstanding
				)
			else:
				filter_on_outstanding_amount.append(
					Table("outstanding").amount_in_account_currency >= self.max_outstanding
				)

		# build query for voucher amount
		query_voucher_amount = (
			qb.from_(ple)
			.select(
				ple.account,
				ple.voucher_type,
				ple.voucher_no,
				ple.party_type,
				ple.party,
				ple.posting_date,
				ple.due_date,
				ple.account_currency.as_("currency"),
				ple.cost_center.as_("cost_center"),
				Sum(ple.amount).as_("amount"),
				Sum(ple.amount_in_account_currency).as_("amount_in_account_currency"),
			)
			.where(ple.delinked == 0)
			.where(Criterion.all(filter_on_voucher_no))
			.where(Criterion.all(self.common_filter))
			.where(Criterion.all(self.dimensions_filter))
			.where(Criterion.all(self.voucher_posting_date))
			.groupby(ple.voucher_type, ple.voucher_no, ple.party_type, ple.party)
		)

		# build query for voucher outstanding
		query_voucher_outstanding = (
			qb.from_(ple)
			.select(
				ple.account,
				ple.against_voucher_type.as_("voucher_type"),
				ple.against_voucher_no.as_("voucher_no"),
				ple.party_type,
				ple.party,
				ple.posting_date,
				ple.due_date,
				ple.account_currency.as_("currency"),
				Sum(ple.amount).as_("amount"),
				Sum(ple.amount_in_account_currency).as_("amount_in_account_currency"),
			)
			.where(ple.delinked == 0)
			.where(Criterion.all(filter_on_against_voucher_no))
			.where(Criterion.all(self.common_filter))
			.groupby(ple.against_voucher_type, ple.against_voucher_no, ple.party_type, ple.party)
		)

		# build CTE for combining voucher amount and outstanding
		self.cte_query_voucher_amount_and_outstanding = (
			qb.with_(query_voucher_amount, "vouchers")
			.with_(query_voucher_outstanding, "outstanding")
			.from_(AliasedQuery("vouchers"))
			.left_join(AliasedQuery("outstanding"))
			.on(
				(AliasedQuery("vouchers").account == AliasedQuery("outstanding").account)
				& (AliasedQuery("vouchers").voucher_type == AliasedQuery("outstanding").voucher_type)
				& (AliasedQuery("vouchers").voucher_no == AliasedQuery("outstanding").voucher_no)
				& (AliasedQuery("vouchers").party_type == AliasedQuery("outstanding").party_type)
				& (AliasedQuery("vouchers").party == AliasedQuery("outstanding").party)
			)
			.select(
				Table("vouchers").account,
				Table("vouchers").voucher_type,
				Table("vouchers").voucher_no,
				Table("vouchers").party_type,
				Table("vouchers").party,
				Table("vouchers").posting_date,
				Table("vouchers").amount.as_("invoice_amount"),
				Table("vouchers").amount_in_account_currency.as_("invoice_amount_in_account_currency"),
				Table("outstanding").amount.as_("outstanding"),
				Table("outstanding").amount_in_account_currency.as_("outstanding_in_account_currency"),
				(Table("vouchers").amount - Table("outstanding").amount).as_("paid_amount"),
				(
					Table("vouchers").amount_in_account_currency - Table("outstanding").amount_in_account_currency
				).as_("paid_amount_in_account_currency"),
				Table("vouchers").due_date,
				Table("vouchers").currency,
				Table("vouchers").cost_center.as_("cost_center"),
			)
			.where(Criterion.all(filter_on_outstanding_amount))
		)

		# build CTE filter
		# only fetch invoices
		if self.get_invoices:
			self.cte_query_voucher_amount_and_outstanding = (
				self.cte_query_voucher_amount_and_outstanding.having(
					qb.Field("outstanding_in_account_currency") > 0
				)
			)
		# only fetch payments
		elif self.get_payments:
			self.cte_query_voucher_amount_and_outstanding = (
				self.cte_query_voucher_amount_and_outstanding.having(
					qb.Field("outstanding_in_account_currency") < 0
				)
			)

		if self.limit:
			self.cte_query_voucher_amount_and_outstanding = (
				self.cte_query_voucher_amount_and_outstanding.limit(self.limit)
			)

		# execute SQL
		self.voucher_outstandings = self.cte_query_voucher_amount_and_outstanding.run(as_dict=True)

	def get_voucher_outstandings(
		self,
		vouchers=None,
		common_filter=None,
		posting_date=None,
		min_outstanding=None,
		max_outstanding=None,
		get_payments=False,
		get_invoices=False,
		accounting_dimensions=None,
		limit=None,
		voucher_no=None,
	):
		"""
		Fetch voucher amount and outstanding amount from Payment Ledger using Database CTE

		vouchers - dict of vouchers to get
		common_filter - array of criterions
		min_outstanding - filter on minimum total outstanding amount
		max_outstanding - filter on maximum total  outstanding amount
		get_invoices - only fetch vouchers(ledger entries with +ve outstanding)
		get_payments - only fetch payments(ledger entries with -ve outstanding)
		"""

		self.reset()
		self.vouchers = vouchers
		self.common_filter = common_filter or []
		self.dimensions_filter = accounting_dimensions or []
		self.voucher_posting_date = posting_date or []
		self.min_outstanding = min_outstanding
		self.max_outstanding = max_outstanding
		self.get_payments = get_payments
		self.get_invoices = get_invoices
		self.limit = limit
		self.voucher_no = voucher_no
		self.query_for_outstanding()

		return self.voucher_outstandings


def create_gain_loss_journal(
	company,
	posting_date,
	party_type,
	party,
	party_account,
	gain_loss_account,
	exc_gain_loss,
	dr_or_cr,
	reverse_dr_or_cr,
	ref1_dt,
	ref1_dn,
	ref1_detail_no,
	ref2_dt,
	ref2_dn,
	ref2_detail_no,
	cost_center,
) -> str:
	journal_entry = frappe.new_doc("Journal Entry")
	journal_entry.voucher_type = "Exchange Gain Or Loss"
	journal_entry.company = company
	journal_entry.posting_date = posting_date or nowdate()
	journal_entry.multi_currency = 1
	journal_entry.is_system_generated = True

	party_account_currency = frappe.get_cached_value("Account", party_account, "account_currency")

	if not gain_loss_account:
		frappe.throw(_("Please set default Exchange Gain/Loss Account in Company {}").format(company))
	gain_loss_account_currency = get_account_currency(gain_loss_account)
	company_currency = frappe.get_cached_value("Company", company, "default_currency")

	if gain_loss_account_currency != company_currency:
		frappe.throw(_("Currency for {0} must be {1}").format(gain_loss_account, company_currency))

	journal_account = frappe._dict(
		{
			"account": party_account,
			"party_type": party_type,
			"party": party,
			"account_currency": party_account_currency,
			"exchange_rate": 0,
			"cost_center": cost_center or erpnext.get_default_cost_center(company),
			"reference_type": ref1_dt,
			"reference_name": ref1_dn,
			"reference_detail_no": ref1_detail_no,
			dr_or_cr: abs(exc_gain_loss),
			dr_or_cr + "_in_account_currency": 0,
		}
	)

	journal_entry.append("accounts", journal_account)

	journal_account = frappe._dict(
		{
			"account": gain_loss_account,
			"account_currency": gain_loss_account_currency,
			"exchange_rate": 1,
			"cost_center": cost_center or erpnext.get_default_cost_center(company),
			"reference_type": ref2_dt,
			"reference_name": ref2_dn,
			"reference_detail_no": ref2_detail_no,
			reverse_dr_or_cr + "_in_account_currency": 0,
			reverse_dr_or_cr: abs(exc_gain_loss),
		}
	)

	journal_entry.append("accounts", journal_account)

	journal_entry.save()
	journal_entry.submit()
	return journal_entry.name<|MERGE_RESOLUTION|>--- conflicted
+++ resolved
@@ -496,11 +496,8 @@
 			update_voucher_outstanding(
 				entry.against_voucher_type, entry.against_voucher, entry.account, entry.party_type, entry.party
 			)
-<<<<<<< HEAD
-=======
 			if voucher_type == "Payment Entry":
 				doc.make_advance_gl_entries(entry.against_voucher_type, entry.against_voucher)
->>>>>>> 44bad3bd
 
 		frappe.flags.ignore_party_validation = False
 
@@ -688,13 +685,9 @@
 		payment_entry.save(ignore_permissions=True)
 
 
-<<<<<<< HEAD
-def cancel_exchange_gain_loss_journal(parent_doc: dict | object) -> None:
-=======
 def cancel_exchange_gain_loss_journal(
 	parent_doc: dict | object, referenced_dt: str = None, referenced_dn: str = None
 ) -> None:
->>>>>>> 44bad3bd
 	"""
 	Cancel Exchange Gain/Loss for Sales/Purchase Invoice, if they have any.
 	"""
@@ -721,14 +714,6 @@
 				as_list=1,
 			)
 			for doc in gain_loss_journals:
-<<<<<<< HEAD
-				frappe.get_doc("Journal Entry", doc[0]).cancel()
-
-
-def unlink_ref_doc_from_payment_entries(ref_doc):
-	remove_ref_doc_link_from_jv(ref_doc.doctype, ref_doc.name)
-	remove_ref_doc_link_from_pe(ref_doc.doctype, ref_doc.name)
-=======
 				gain_loss_je = frappe.get_doc("Journal Entry", doc[0])
 				if referenced_dt and referenced_dn:
 					references = [(x.reference_type, x.reference_name) for x in gain_loss_je.accounts]
@@ -760,7 +745,6 @@
 	if payment_name:
 		gle_update_query = gle_update_query.where(gle.voucher_no == payment_name)
 	gle_update_query.run()
->>>>>>> 44bad3bd
 
 	# Payment Ledger
 	ple = qb.DocType("Payment Ledger Entry")
@@ -777,18 +761,6 @@
 		)
 	)
 
-<<<<<<< HEAD
-	ple = qb.DocType("Payment Ledger Entry")
-
-	qb.update(ple).set(ple.against_voucher_type, ple.voucher_type).set(
-		ple.against_voucher_no, ple.voucher_no
-	).set(ple.modified, now()).set(ple.modified_by, frappe.session.user).where(
-		(ple.against_voucher_type == ref_doc.doctype)
-		& (ple.against_voucher_no == ref_doc.name)
-		& (ple.delinked == 0)
-	).run()
-
-=======
 	if payment_name:
 		ple_update_query = ple_update_query.where(ple.voucher_no == payment_name)
 	ple_update_query.run()
@@ -796,7 +768,6 @@
 
 def remove_ref_from_advance_section(ref_doc: object = None):
 	# TODO: this might need some testing
->>>>>>> 44bad3bd
 	if ref_doc.doctype in ("Sales Invoice", "Purchase Invoice"):
 		ref_doc.set("advances", [])
 		adv_type = qb.DocType(f"{ref_doc.doctype} Advance")
@@ -1269,10 +1240,6 @@
 
 def parse_naming_series_variable(doc, variable):
 	if variable == "FY":
-<<<<<<< HEAD
-		date = doc.get("posting_date") or doc.get("transaction_date") or getdate()
-		return get_fiscal_year(date=date, company=doc.get("company"))[0]
-=======
 		if doc:
 			date = doc.get("posting_date") or doc.get("transaction_date")
 			company = doc.get("company")
@@ -1280,7 +1247,6 @@
 			date = getdate()
 			company = None
 		return get_fiscal_year(date=date, company=company)[0]
->>>>>>> 44bad3bd
 
 
 @frappe.whitelist()
@@ -1679,10 +1645,7 @@
 					due_date=gle.due_date,
 					voucher_type=gle.voucher_type,
 					voucher_no=gle.voucher_no,
-<<<<<<< HEAD
-=======
 					voucher_detail_no=gle.voucher_detail_no,
->>>>>>> 44bad3bd
 					against_voucher_type=gle.against_voucher_type
 					if gle.against_voucher_type
 					else gle.voucher_type,
@@ -1704,11 +1667,7 @@
 
 
 def create_payment_ledger_entry(
-<<<<<<< HEAD
-	gl_entries, cancel=0, adv_adj=0, update_outstanding="Yes", from_repost=0
-=======
 	gl_entries, cancel=0, adv_adj=0, update_outstanding="Yes", from_repost=0, partial_cancel=False
->>>>>>> 44bad3bd
 ):
 	if gl_entries:
 		ple_map = get_payment_ledger_entries(gl_entries, cancel=cancel)
@@ -1718,11 +1677,7 @@
 			ple = frappe.get_doc(entry)
 
 			if cancel:
-<<<<<<< HEAD
-				delink_original_entry(ple)
-=======
 				delink_original_entry(ple, partial_cancel=partial_cancel)
->>>>>>> 44bad3bd
 
 			ple.flags.ignore_permissions = 1
 			ple.flags.adv_adj = adv_adj
