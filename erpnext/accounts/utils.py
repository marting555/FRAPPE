# Copyright (c) 2015, Frappe Technologies Pvt. Ltd. and Contributors
# License: GNU General Public License v3. See license.txt


from json import loads

import frappe
import frappe.defaults
from frappe import _, throw
from frappe.model.meta import get_field_precision
from frappe.utils import cint, cstr, flt, formatdate, get_number_format_info, getdate, now, nowdate
from six import string_types

import erpnext

# imported to enable erpnext.accounts.utils.get_account_currency
from erpnext.accounts.doctype.account.account import get_account_currency  # noqa
from erpnext.stock import get_warehouse_account_map
from erpnext.stock.utils import get_stock_value_on


class StockValueAndAccountBalanceOutOfSync(frappe.ValidationError): pass
class FiscalYearError(frappe.ValidationError): pass
class PaymentEntryUnlinkError(frappe.ValidationError): pass

@frappe.whitelist()
def get_fiscal_year(date=None, fiscal_year=None, label="Date", verbose=1, company=None, as_dict=False):
	return get_fiscal_years(date, fiscal_year, label, verbose, company, as_dict=as_dict)[0]

def get_fiscal_years(transaction_date=None, fiscal_year=None, label="Date", verbose=1, company=None, as_dict=False):
	fiscal_years = frappe.cache().hget("fiscal_years", company) or []

	if not fiscal_years:
		# if year start date is 2012-04-01, year end date should be 2013-03-31 (hence subdate)
		cond = ""
		if fiscal_year:
			cond += " and fy.name = {0}".format(frappe.db.escape(fiscal_year))
		if company:
			cond += """
				and (not exists (select name
					from `tabFiscal Year Company` fyc
					where fyc.parent = fy.name)
				or exists(select company
					from `tabFiscal Year Company` fyc
					where fyc.parent = fy.name
					and fyc.company=%(company)s)
				)
			"""

		fiscal_years = frappe.db.sql("""
			select
				fy.name, fy.year_start_date, fy.year_end_date
			from
				`tabFiscal Year` fy
			where
				disabled = 0 {0}
			order by
				fy.year_start_date desc""".format(cond), {
				"company": company
			}, as_dict=True)

		frappe.cache().hset("fiscal_years", company, fiscal_years)

	if not transaction_date and not fiscal_year:
		return fiscal_years

	if transaction_date:
		transaction_date = getdate(transaction_date)

	for fy in fiscal_years:
		matched = False
		if fiscal_year and fy.name == fiscal_year:
			matched = True

		if (transaction_date and getdate(fy.year_start_date) <= transaction_date
			and getdate(fy.year_end_date) >= transaction_date):
			matched = True

		if matched:
			if as_dict:
				return (fy,)
			else:
				return ((fy.name, fy.year_start_date, fy.year_end_date),)

	error_msg = _("""{0} {1} is not in any active Fiscal Year""").format(label, formatdate(transaction_date))
	if company:
		error_msg = _("""{0} for {1}""").format(error_msg, frappe.bold(company))

	if verbose==1: frappe.msgprint(error_msg)
	raise FiscalYearError(error_msg)

@frappe.whitelist()
def get_fiscal_year_filter_field(company=None):
	field = {
		"fieldtype": "Select",
		"options": [],
		"operator": "Between",
		"query_value": True
	}
	fiscal_years = get_fiscal_years(company=company)
	for fiscal_year in fiscal_years:
		field["options"].append({
			"label": fiscal_year.name,
			"value": fiscal_year.name,
			"query_value": [fiscal_year.year_start_date.strftime("%Y-%m-%d"), fiscal_year.year_end_date.strftime("%Y-%m-%d")]
		})
	return field

def validate_fiscal_year(date, fiscal_year, company, label="Date", doc=None):
	years = [f[0] for f in get_fiscal_years(date, label=_(label), company=company)]
	if fiscal_year not in years:
		if doc:
			doc.fiscal_year = years[0]
		else:
			throw(_("{0} '{1}' not in Fiscal Year {2}").format(label, formatdate(date), fiscal_year))

@frappe.whitelist()
def get_balance_on(account=None, date=None, party_type=None, party=None, company=None,
	in_account_currency=True, cost_center=None, ignore_account_permission=False):
	if not account and frappe.form_dict.get("account"):
		account = frappe.form_dict.get("account")
	if not date and frappe.form_dict.get("date"):
		date = frappe.form_dict.get("date")
	if not party_type and frappe.form_dict.get("party_type"):
		party_type = frappe.form_dict.get("party_type")
	if not party and frappe.form_dict.get("party"):
		party = frappe.form_dict.get("party")
	if not cost_center and frappe.form_dict.get("cost_center"):
		cost_center = frappe.form_dict.get("cost_center")


	cond = ["is_cancelled=0"]
	if date:
		cond.append("posting_date <= %s" % frappe.db.escape(cstr(date)))
	else:
		# get balance of all entries that exist
		date = nowdate()

	if account:
		acc = frappe.get_doc("Account", account)

	try:
		year_start_date = get_fiscal_year(date, company=company, verbose=0)[1]
	except FiscalYearError:
		if getdate(date) > getdate(nowdate()):
			# if fiscal year not found and the date is greater than today
			# get fiscal year for today's date and its corresponding year start date
			year_start_date = get_fiscal_year(nowdate(), verbose=1)[1]
		else:
			# this indicates that it is a date older than any existing fiscal year.
			# hence, assuming balance as 0.0
			return 0.0

	if account:
		report_type = acc.report_type
	else:
		report_type = ""

	if cost_center and report_type == 'Profit and Loss':
		cc = frappe.get_doc("Cost Center", cost_center)
		if cc.is_group:
			cond.append(""" exists (
				select 1 from `tabCost Center` cc where cc.name = gle.cost_center
				and cc.lft >= %s and cc.rgt <= %s
			)""" % (cc.lft, cc.rgt))

		else:
			cond.append("""gle.cost_center = %s """ % (frappe.db.escape(cost_center, percent=False), ))


	if account:

		if not (frappe.flags.ignore_account_permission
			or ignore_account_permission):
			acc.check_permission("read")

		if report_type == 'Profit and Loss':
			# for pl accounts, get balance within a fiscal year
			cond.append("posting_date >= '%s' and voucher_type != 'Period Closing Voucher'" \
				% year_start_date)
		# different filter for group and ledger - improved performance
		if acc.is_group:
			cond.append("""exists (
				select name from `tabAccount` ac where ac.name = gle.account
				and ac.lft >= %s and ac.rgt <= %s
			)""" % (acc.lft, acc.rgt))

			# If group and currency same as company,
			# always return balance based on debit and credit in company currency
			if acc.account_currency == frappe.get_cached_value('Company',  acc.company,  "default_currency"):
				in_account_currency = False
		else:
			cond.append("""gle.account = %s """ % (frappe.db.escape(account, percent=False), ))

	if party_type and party:
		cond.append("""gle.party_type = %s and gle.party = %s """ %
			(frappe.db.escape(party_type), frappe.db.escape(party, percent=False)))

	if company:
		cond.append("""gle.company = %s """ % (frappe.db.escape(company, percent=False)))

	if account or (party_type and party):
		if in_account_currency:
			select_field = "sum(debit_in_account_currency) - sum(credit_in_account_currency)"
		else:
			select_field = "sum(debit) - sum(credit)"
		bal = frappe.db.sql("""
			SELECT {0}
			FROM `tabGL Entry` gle
			WHERE {1}""".format(select_field, " and ".join(cond)))[0][0]

		# if bal is None, return 0
		return flt(bal)

def get_count_on(account, fieldname, date):
	cond = ["is_cancelled=0"]
	if date:
		cond.append("posting_date <= %s" % frappe.db.escape(cstr(date)))
	else:
		# get balance of all entries that exist
		date = nowdate()

	try:
		year_start_date = get_fiscal_year(date, verbose=0)[1]
	except FiscalYearError:
		if getdate(date) > getdate(nowdate()):
			# if fiscal year not found and the date is greater than today
			# get fiscal year for today's date and its corresponding year start date
			year_start_date = get_fiscal_year(nowdate(), verbose=1)[1]
		else:
			# this indicates that it is a date older than any existing fiscal year.
			# hence, assuming balance as 0.0
			return 0.0

	if account:
		acc = frappe.get_doc("Account", account)

		if not frappe.flags.ignore_account_permission:
			acc.check_permission("read")

		# for pl accounts, get balance within a fiscal year
		if acc.report_type == 'Profit and Loss':
			cond.append("posting_date >= '%s' and voucher_type != 'Period Closing Voucher'" \
				% year_start_date)

		# different filter for group and ledger - improved performance
		if acc.is_group:
			cond.append("""exists (
				select name from `tabAccount` ac where ac.name = gle.account
				and ac.lft >= %s and ac.rgt <= %s
			)""" % (acc.lft, acc.rgt))
		else:
			cond.append("""gle.account = %s """ % (frappe.db.escape(account, percent=False), ))

		entries = frappe.db.sql("""
			SELECT name, posting_date, account, party_type, party,debit,credit,
				voucher_type, voucher_no, against_voucher_type, against_voucher
			FROM `tabGL Entry` gle
			WHERE {0}""".format(" and ".join(cond)), as_dict=True)

		count = 0
		for gle in entries:
			if fieldname not in ('invoiced_amount','payables'):
				count += 1
			else:
				dr_or_cr = "debit" if fieldname == "invoiced_amount" else "credit"
				cr_or_dr = "credit" if fieldname == "invoiced_amount" else "debit"
				select_fields = "ifnull(sum(credit-debit),0)" \
					if fieldname == "invoiced_amount" else "ifnull(sum(debit-credit),0)"

				if ((not gle.against_voucher) or (gle.against_voucher_type in ["Sales Order", "Purchase Order"]) or
				(gle.against_voucher==gle.voucher_no and gle.get(dr_or_cr) > 0)):
					payment_amount = frappe.db.sql("""
						SELECT {0}
						FROM `tabGL Entry` gle
						WHERE docstatus < 2 and posting_date <= %(date)s and against_voucher = %(voucher_no)s
						and party = %(party)s and name != %(name)s"""
						.format(select_fields),
						{"date": date, "voucher_no": gle.voucher_no,
							"party": gle.party, "name": gle.name})[0][0]

					outstanding_amount = flt(gle.get(dr_or_cr)) - flt(gle.get(cr_or_dr)) - payment_amount
					currency_precision = get_currency_precision() or 2
					if abs(flt(outstanding_amount)) > 0.1/10**currency_precision:
						count += 1

		return count

@frappe.whitelist()
def add_ac(args=None):
	from frappe.desk.treeview import make_tree_args

	if not args:
		args = frappe.local.form_dict

	args.doctype = "Account"
	args = make_tree_args(**args)

	ac = frappe.new_doc("Account")

	if args.get("ignore_permissions"):
		ac.flags.ignore_permissions = True
		args.pop("ignore_permissions")

	ac.update(args)

	if not ac.parent_account:
		ac.parent_account = args.get("parent")

	ac.old_parent = ""
	ac.freeze_account = "No"
	if cint(ac.get("is_root")):
		ac.parent_account = None
		ac.flags.ignore_mandatory = True

	ac.insert()

	return ac.name

@frappe.whitelist()
def add_cc(args=None):
	from frappe.desk.treeview import make_tree_args

	if not args:
		args = frappe.local.form_dict

	args.doctype = "Cost Center"
	args = make_tree_args(**args)

	if args.parent_cost_center == args.company:
		args.parent_cost_center = "{0} - {1}".format(args.parent_cost_center,
			frappe.get_cached_value('Company',  args.company,  'abbr'))

	cc = frappe.new_doc("Cost Center")
	cc.update(args)

	if not cc.parent_cost_center:
		cc.parent_cost_center = args.get("parent")

	cc.old_parent = ""
	cc.insert()
	return cc.name

def reconcile_against_document(args):
	"""
		Cancel PE or JV, Update against document, split if required and resubmit
	"""
	# To optimize making GL Entry for PE or JV with multiple references
	reconciled_entries = {}
	for row in args:
		if not reconciled_entries.get((row.voucher_type, row.voucher_no)):
			reconciled_entries[(row.voucher_type, row.voucher_no)] = []

		reconciled_entries[(row.voucher_type, row.voucher_no)].append(row)

	for key, entries in reconciled_entries.items():
		voucher_type = key[0]
		voucher_no = key[1]

		# cancel advance entry
		doc = frappe.get_doc(voucher_type, voucher_no)
		frappe.flags.ignore_party_validation = True
		doc.make_gl_entries(cancel=1, adv_adj=1)

		for entry in entries:
			check_if_advance_entry_modified(entry)
			validate_allocated_amount(entry)

			# update ref in advance entry
			if voucher_type == "Journal Entry":
				update_reference_in_journal_entry(entry, doc, do_not_save=True)
			else:
				update_reference_in_payment_entry(entry, doc, do_not_save=True)

		doc.save(ignore_permissions=True)
		# re-submit advance entry
		doc = frappe.get_doc(entry.voucher_type, entry.voucher_no)
		doc.make_gl_entries(cancel = 0, adv_adj =1)
		frappe.flags.ignore_party_validation = False

		if entry.voucher_type in ('Payment Entry', 'Journal Entry'):
			doc.update_expense_claim()

def check_if_advance_entry_modified(args):
	"""
		check if there is already a voucher reference
		check if amount is same
		check if jv is submitted
	"""
	if not args.get('unreconciled_amount'):
		args.update({'unreconciled_amount': args.get('unadjusted_amount')})

	ret = None
	if args.voucher_type == "Journal Entry":
		ret = frappe.db.sql("""
			select t2.{dr_or_cr} from `tabJournal Entry` t1, `tabJournal Entry Account` t2
			where t1.name = t2.parent and t2.account = %(account)s
			and t2.party_type = %(party_type)s and t2.party = %(party)s
			and (t2.reference_type is null or t2.reference_type in ("", "Sales Order", "Purchase Order"))
			and t1.name = %(voucher_no)s and t2.name = %(voucher_detail_no)s
			and t1.docstatus=1 """.format(dr_or_cr = args.get("dr_or_cr")), args)
	else:
		party_account_field = ("paid_from"
			if erpnext.get_party_account_type(args.party_type) == 'Receivable' else "paid_to")

		if args.voucher_detail_no:
			ret = frappe.db.sql("""select t1.name
				from `tabPayment Entry` t1, `tabPayment Entry Reference` t2
				where
					t1.name = t2.parent and t1.docstatus = 1
					and t1.name = %(voucher_no)s and t2.name = %(voucher_detail_no)s
					and t1.party_type = %(party_type)s and t1.party = %(party)s and t1.{0} = %(account)s
					and t2.reference_doctype in ("", "Sales Order", "Purchase Order")
					and t2.allocated_amount = %(unreconciled_amount)s
			""".format(party_account_field), args)
		else:
			ret = frappe.db.sql("""select name from `tabPayment Entry`
				where
					name = %(voucher_no)s and docstatus = 1
					and party_type = %(party_type)s and party = %(party)s and {0} = %(account)s
					and unallocated_amount = %(unreconciled_amount)s
			""".format(party_account_field), args)

	if not ret:
		throw(_("""Payment Entry has been modified after you pulled it. Please pull it again."""))

def validate_allocated_amount(args):
	precision = args.get('precision') or frappe.db.get_single_value("System Settings", "currency_precision")
	if args.get("allocated_amount") < 0:
		throw(_("Allocated amount cannot be negative"))
	elif flt(args.get("allocated_amount"), precision) > flt(args.get("unadjusted_amount"), precision):
		throw(_("Allocated amount cannot be greater than unadjusted amount"))

def update_reference_in_journal_entry(d, journal_entry, do_not_save=False):
	"""
		Updates against document, if partial amount splits into rows
	"""
	jv_detail = journal_entry.get("accounts", {"name": d["voucher_detail_no"]})[0]

	if flt(d['unadjusted_amount']) - flt(d['allocated_amount']) != 0:
		# adjust the unreconciled balance
		amount_in_account_currency = flt(d['unadjusted_amount']) - flt(d['allocated_amount'])
		amount_in_company_currency = amount_in_account_currency * flt(jv_detail.exchange_rate)
		jv_detail.set(d['dr_or_cr'], amount_in_account_currency)
		jv_detail.set('debit' if d['dr_or_cr'] == 'debit_in_account_currency' else 'credit', amount_in_company_currency)
	else:
		journal_entry.remove(jv_detail)

	# new row with references
	new_row = journal_entry.append("accounts")

	new_row.update((frappe.copy_doc(jv_detail)).as_dict())

	new_row.set(d["dr_or_cr"], d["allocated_amount"])
	new_row.set('debit' if d['dr_or_cr'] == 'debit_in_account_currency' else 'credit',
		d["allocated_amount"] * flt(jv_detail.exchange_rate))

	new_row.set('credit_in_account_currency' if d['dr_or_cr'] == 'debit_in_account_currency'
		else 'debit_in_account_currency', 0)
	new_row.set('credit' if d['dr_or_cr'] == 'debit_in_account_currency' else 'debit', 0)

	new_row.set("reference_type", d["against_voucher_type"])
	new_row.set("reference_name", d["against_voucher"])

	new_row.against_account = cstr(jv_detail.against_account)
	new_row.is_advance = cstr(jv_detail.is_advance)
	new_row.docstatus = 1

	# will work as update after submit
	journal_entry.flags.ignore_validate_update_after_submit = True
	if not do_not_save:
		journal_entry.save(ignore_permissions=True)

def update_reference_in_payment_entry(d, payment_entry, do_not_save=False):
	reference_details = {
		"reference_doctype": d.against_voucher_type,
		"reference_name": d.against_voucher,
		"total_amount": d.grand_total,
		"outstanding_amount": d.outstanding_amount,
		"allocated_amount": d.allocated_amount,
		"exchange_rate": d.exchange_rate if not d.exchange_gain_loss else payment_entry.get_exchange_rate(),
		"exchange_gain_loss": d.exchange_gain_loss # only populated from invoice in case of advance allocation
	}

	if d.voucher_detail_no:
		existing_row = payment_entry.get("references", {"name": d["voucher_detail_no"]})[0]
		original_row = existing_row.as_dict().copy()
		existing_row.update(reference_details)

		if d.allocated_amount < original_row.allocated_amount:
			new_row = payment_entry.append("references")
			new_row.docstatus = 1
			for field in list(reference_details):
				new_row.set(field, original_row[field])

			new_row.allocated_amount = original_row.allocated_amount - d.allocated_amount
	else:
		new_row = payment_entry.append("references")
		new_row.docstatus = 1
		new_row.update(reference_details)

	payment_entry.flags.ignore_validate_update_after_submit = True
	payment_entry.setup_party_account_field()
	payment_entry.set_missing_values()
	payment_entry.set_amounts()

	if d.difference_amount and d.difference_account:
		account_details = {
			'account': d.difference_account,
			'cost_center': payment_entry.cost_center or frappe.get_cached_value('Company',
				payment_entry.company, "cost_center")
		}
		if d.difference_amount:
			account_details['amount'] = d.difference_amount

		payment_entry.set_gain_or_loss(account_details=account_details)

	if not do_not_save:
		payment_entry.save(ignore_permissions=True)

def unlink_ref_doc_from_payment_entries(ref_doc):
	remove_ref_doc_link_from_jv(ref_doc.doctype, ref_doc.name)
	remove_ref_doc_link_from_pe(ref_doc.doctype, ref_doc.name)

	frappe.db.sql("""update `tabGL Entry`
		set against_voucher_type=null, against_voucher=null,
		modified=%s, modified_by=%s
		where against_voucher_type=%s and against_voucher=%s
		and voucher_no != ifnull(against_voucher, '')""",
		(now(), frappe.session.user, ref_doc.doctype, ref_doc.name))

	if ref_doc.doctype in ("Sales Invoice", "Purchase Invoice"):
		ref_doc.set("advances", [])

		frappe.db.sql("""delete from `tab{0} Advance` where parent = %s"""
			.format(ref_doc.doctype), ref_doc.name)

def remove_ref_doc_link_from_jv(ref_type, ref_no):
	linked_jv = frappe.db.sql_list("""select parent from `tabJournal Entry Account`
		where reference_type=%s and reference_name=%s and docstatus < 2""", (ref_type, ref_no))

	if linked_jv:
		frappe.db.sql("""update `tabJournal Entry Account`
			set reference_type=null, reference_name = null,
			modified=%s, modified_by=%s
			where reference_type=%s and reference_name=%s
			and docstatus < 2""", (now(), frappe.session.user, ref_type, ref_no))

		frappe.msgprint(_("Journal Entries {0} are un-linked").format("\n".join(linked_jv)))

def remove_ref_doc_link_from_pe(ref_type, ref_no):
	linked_pe = frappe.db.sql_list("""select parent from `tabPayment Entry Reference`
		where reference_doctype=%s and reference_name=%s and docstatus < 2""", (ref_type, ref_no))

	if linked_pe:
		frappe.db.sql("""update `tabPayment Entry Reference`
			set allocated_amount=0, modified=%s, modified_by=%s
			where reference_doctype=%s and reference_name=%s
			and docstatus < 2""", (now(), frappe.session.user, ref_type, ref_no))

		for pe in linked_pe:
			try:
				pe_doc = frappe.get_doc("Payment Entry", pe)
				pe_doc.set_amounts()
				pe_doc.clear_unallocated_reference_document_rows()
				pe_doc.validate_payment_type_with_outstanding()
			except Exception as e:
				msg = _("There were issues unlinking payment entry {0}.").format(pe_doc.name)
				msg += '<br>'
				msg += _("Please cancel payment entry manually first")
				frappe.throw(msg, exc=PaymentEntryUnlinkError, title=_("Payment Unlink Error"))

			frappe.db.sql("""update `tabPayment Entry` set total_allocated_amount=%s,
				base_total_allocated_amount=%s, unallocated_amount=%s, modified=%s, modified_by=%s
				where name=%s""", (pe_doc.total_allocated_amount, pe_doc.base_total_allocated_amount,
					pe_doc.unallocated_amount, now(), frappe.session.user, pe))

		frappe.msgprint(_("Payment Entries {0} are un-linked").format("\n".join(linked_pe)))

@frappe.whitelist()
def get_company_default(company, fieldname, ignore_validation=False):
	value = frappe.get_cached_value('Company', company, fieldname)

	if not ignore_validation and not value:
		throw(_("Please set default {0} in Company {1}")
			.format(frappe.get_meta("Company").get_label(fieldname), company))

	return value

def fix_total_debit_credit():
	vouchers = frappe.db.sql("""select voucher_type, voucher_no,
		sum(debit) - sum(credit) as diff
		from `tabGL Entry`
		group by voucher_type, voucher_no
		having sum(debit) != sum(credit)""", as_dict=1)

	for d in vouchers:
		if abs(d.diff) > 0:
			dr_or_cr = d.voucher_type == "Sales Invoice" and "credit" or "debit"

			frappe.db.sql("""update `tabGL Entry` set %s = %s + %s
				where voucher_type = %s and voucher_no = %s and %s > 0 limit 1""" %
				(dr_or_cr, dr_or_cr, '%s', '%s', '%s', dr_or_cr),
				(d.diff, d.voucher_type, d.voucher_no))

<<<<<<< HEAD
def get_stock_and_account_balance(account=None, posting_date=None, company=None):
	if not posting_date: posting_date = nowdate()

	warehouse_account = get_warehouse_account_map(company)

	account_balance = get_balance_on(account, posting_date, in_account_currency=False, ignore_account_permission=True)

	related_warehouses = [wh for wh, wh_details in warehouse_account.items()
		if wh_details.account == account and not wh_details.is_group]

	total_stock_value = 0.0
	for warehouse in related_warehouses:
		value = get_stock_value_on(warehouse, posting_date)
		total_stock_value += value

	precision = frappe.get_precision("Journal Entry Account", "debit_in_account_currency")
	return flt(account_balance, precision), flt(total_stock_value, precision), related_warehouses

=======
>>>>>>> 540559d6
def get_currency_precision():
	precision = cint(frappe.db.get_default("currency_precision"))
	if not precision:
		number_format = frappe.db.get_default("number_format") or "#,###.##"
		precision = get_number_format_info(number_format)[2]

	return precision

def get_stock_rbnb_difference(posting_date, company):
	stock_items = frappe.db.sql_list("""select distinct item_code
		from `tabStock Ledger Entry` where company=%s""", company)

	pr_valuation_amount = frappe.db.sql("""
		select sum(pr_item.valuation_rate * pr_item.qty * pr_item.conversion_factor)
		from `tabPurchase Receipt Item` pr_item, `tabPurchase Receipt` pr
		where pr.name = pr_item.parent and pr.docstatus=1 and pr.company=%s
		and pr.posting_date <= %s and pr_item.item_code in (%s)""" %
		('%s', '%s', ', '.join(['%s']*len(stock_items))), tuple([company, posting_date] + stock_items))[0][0]

	pi_valuation_amount = frappe.db.sql("""
		select sum(pi_item.valuation_rate * pi_item.qty * pi_item.conversion_factor)
		from `tabPurchase Invoice Item` pi_item, `tabPurchase Invoice` pi
		where pi.name = pi_item.parent and pi.docstatus=1 and pi.company=%s
		and pi.posting_date <= %s and pi_item.item_code in (%s)""" %
		('%s', '%s', ', '.join(['%s']*len(stock_items))), tuple([company, posting_date] + stock_items))[0][0]

	# Balance should be
	stock_rbnb = flt(pr_valuation_amount, 2) - flt(pi_valuation_amount, 2)

	# Balance as per system
	stock_rbnb_account = "Stock Received But Not Billed - " + frappe.get_cached_value('Company',  company,  "abbr")
	sys_bal = get_balance_on(stock_rbnb_account, posting_date, in_account_currency=False)

	# Amount should be credited
	return flt(stock_rbnb) + flt(sys_bal)


def get_held_invoices(party_type, party):
	"""
	Returns a list of names Purchase Invoices for the given party that are on hold
	"""
	held_invoices = None

	if party_type == 'Supplier':
		held_invoices = frappe.db.sql(
			'select name from `tabPurchase Invoice` where release_date IS NOT NULL and release_date > CURDATE()',
			as_dict=1
		)
		held_invoices = set(d['name'] for d in held_invoices)

	return held_invoices

import pdb
def get_outstanding_invoices(party_type, party, account, condition=None, filters=None):
	outstanding_invoices = []
	precision = frappe.get_precision("Sales Invoice", "outstanding_amount") or 2

	if account:
		root_type, account_type = frappe.get_cached_value("Account", account, ["root_type", "account_type"])
		party_account_type = "Receivable" if root_type == "Asset" else "Payable"
		party_account_type = account_type or party_account_type
	else:
		party_account_type = erpnext.get_party_account_type(party_type)

	if party_account_type == 'Receivable':
		dr_or_cr = "debit_in_account_currency - credit_in_account_currency"
		payment_dr_or_cr = "credit_in_account_currency - debit_in_account_currency"
	else:
		dr_or_cr = "credit_in_account_currency - debit_in_account_currency"
		payment_dr_or_cr = "debit_in_account_currency - credit_in_account_currency"

	held_invoices = get_held_invoices(party_type, party)

	sql = """
		select
			voucher_no, voucher_type, posting_date, due_date,
			ifnull(sum({dr_or_cr}), 0) as invoice_amount,
			account_currency as currency
		from
			`tabGL Entry`
		where
<<<<<<< HEAD
			party_type = '{party_type}' and party = '{party}'
			and account = '{account}' and {dr_or_cr} > 0
=======
			party_type = %(party_type)s and party = %(party)s
			and account = %(account)s and {dr_or_cr} > 0
			and is_cancelled=0
>>>>>>> 540559d6
			{condition}
			and ((voucher_type = 'Journal Entry'
					and (against_voucher = '' or against_voucher is null))
				or (voucher_type not in ('Journal Entry', 'Payment Entry')))
		group by voucher_type, voucher_no
		order by posting_date, name""".format(
			dr_or_cr=dr_or_cr,
			condition=condition or "",
			party_type=party_type,
			party=party,
			account=account
		)
	invoice_list = frappe.db.sql(sql, as_dict=True, debug=0)
	payment_sql = """
		select against_voucher_type, against_voucher,
			ifnull(sum({payment_dr_or_cr}), 0) as payment_amount
		from `tabGL Entry`
		where party_type = '{party_type}' and party = '{party}'
			and account = '{account}'
			and {payment_dr_or_cr} > 0
			and against_voucher is not null and against_voucher != ''
			and is_cancelled=0
		group by against_voucher_type, against_voucher
	""".format(payment_dr_or_cr=payment_dr_or_cr, party_type=party_type,party=party,account=account)
	# frappe.errprint(payment_sql)
	payment_entries = frappe.db.sql(payment_sql, as_dict=True)


	pe_map = frappe._dict()
	for d in payment_entries:
		pe_map.setdefault((d.against_voucher_type, d.against_voucher), d.payment_amount)

	for d in invoice_list:
		payment_amount = pe_map.get((d.voucher_type, d.voucher_no), 0)
		outstanding_amount = flt(d.invoice_amount - payment_amount, precision)
		# frappe.errprint(outstanding_amount)
		if outstanding_amount > 0.5 / (10**precision):
			if (filters and filters.get("outstanding_amt_greater_than") and
				not (outstanding_amount >= filters.get("outstanding_amt_greater_than") and
				outstanding_amount <= filters.get("outstanding_amt_less_than"))):
				continue

			if not d.voucher_type == "Purchase Invoice" or d.voucher_no not in held_invoices:
				outstanding_invoices.append(
					frappe._dict({
						'voucher_no': d.voucher_no,
						'voucher_type': d.voucher_type,
						'posting_date': d.posting_date,
						'invoice_amount': flt(d.invoice_amount),
						'payment_amount': payment_amount,
						'outstanding_amount': outstanding_amount,
						'due_date': d.due_date,
						'currency': d.currency
					})
				)

	outstanding_invoices = sorted(outstanding_invoices, key=lambda k: k['due_date'] or getdate(nowdate()))
	
	return outstanding_invoices


def get_account_name(account_type=None, root_type=None, is_group=None, account_currency=None, company=None):
	"""return account based on matching conditions"""
	return frappe.db.get_value("Account", {
		"account_type": account_type or '',
		"root_type": root_type or '',
		"is_group": is_group or 0,
		"account_currency": account_currency or frappe.defaults.get_defaults().currency,
		"company": company or frappe.defaults.get_defaults().company
	}, "name")

@frappe.whitelist()
def get_companies():
	"""get a list of companies based on permission"""
	return [d.name for d in frappe.get_list("Company", fields=["name"],
		order_by="name")]

@frappe.whitelist()
def get_children(doctype, parent, company, is_root=False):
	from erpnext.accounts.report.financial_statements import sort_accounts

	parent_fieldname = 'parent_' + doctype.lower().replace(' ', '_')
	fields = [
		'name as value',
		'is_group as expandable'
	]
	filters = [['docstatus', '<', 2]]

	filters.append(['ifnull(`{0}`,"")'.format(parent_fieldname), '=', '' if is_root else parent])

	if is_root:
		fields += ['root_type', 'report_type', 'account_currency'] if doctype == 'Account' else []
		filters.append(['company', '=', company])

	else:
		fields += ['root_type', 'account_currency'] if doctype == 'Account' else []
		fields += [parent_fieldname + ' as parent']

	acc = frappe.get_list(doctype, fields=fields, filters=filters)

	if doctype == 'Account':
		sort_accounts(acc, is_root, key="value")
<<<<<<< HEAD
		company_currency = frappe.get_cached_value('Company',  company,  "default_currency")
		for each in acc:
			each["company_currency"] = company_currency
			each["balance"] = flt(get_balance_on(each.get("value"), in_account_currency=False, company=company))

			if each.account_currency != company_currency:
				each["balance_in_account_currency"] = flt(get_balance_on(each.get("value"), company=company))
=======
>>>>>>> 540559d6

	return acc

@frappe.whitelist()
def get_account_balances(accounts, company):

	if isinstance(accounts, string_types):
		accounts = loads(accounts)

	if not accounts:
		return []

	company_currency = frappe.get_cached_value("Company",  company,  "default_currency")

	for account in accounts:
		account["company_currency"] = company_currency
		account["balance"] = flt(get_balance_on(account["value"], in_account_currency=False, company=company))
		if account["account_currency"] and account["account_currency"] != company_currency:
			account["balance_in_account_currency"] = flt(get_balance_on(account["value"], company=company))

	return accounts

def create_payment_gateway_account(gateway, payment_channel="Email"):
	from erpnext.setup.setup_wizard.operations.install_fixtures import create_bank_account

	company = frappe.db.get_value("Global Defaults", None, "default_company")
	if not company:
		return

	# NOTE: we translate Payment Gateway account name because that is going to be used by the end user
	bank_account = frappe.db.get_value("Account", {"account_name": _(gateway), "company": company},
		["name", 'account_currency'], as_dict=1)

	if not bank_account:
		# check for untranslated one
		bank_account = frappe.db.get_value("Account", {"account_name": gateway, "company": company},
			["name", 'account_currency'], as_dict=1)

	if not bank_account:
		# try creating one
		bank_account = create_bank_account({"company_name": company, "bank_account": _(gateway)})

	if not bank_account:
		frappe.msgprint(_("Payment Gateway Account not created, please create one manually."))
		return

	# if payment gateway account exists, return
	if frappe.db.exists("Payment Gateway Account",
		{"payment_gateway": gateway, "currency": bank_account.account_currency}):
		return

	try:
		frappe.get_doc({
			"doctype": "Payment Gateway Account",
			"is_default": 1,
			"payment_gateway": gateway,
			"payment_account": bank_account.name,
			"currency": bank_account.account_currency,
			"payment_channel": payment_channel
		}).insert(ignore_permissions=True)

	except frappe.DuplicateEntryError:
		# already exists, due to a reinstall?
		pass

@frappe.whitelist()
def update_cost_center(docname, cost_center_name, cost_center_number, company, merge):
	'''
		Renames the document by adding the number as a prefix to the current name and updates
		all transaction where it was present.
	'''
	validate_field_number("Cost Center", docname, cost_center_number, company, "cost_center_number")

	if cost_center_number:
		frappe.db.set_value("Cost Center", docname, "cost_center_number", cost_center_number.strip())
	else:
		frappe.db.set_value("Cost Center", docname, "cost_center_number", "")

	frappe.db.set_value("Cost Center", docname, "cost_center_name", cost_center_name.strip())

	new_name = get_autoname_with_number(cost_center_number, cost_center_name, docname, company)
	if docname != new_name:
		frappe.rename_doc("Cost Center", docname, new_name, force=1, merge=merge)
		return new_name

def validate_field_number(doctype_name, docname, number_value, company, field_name):
	''' Validate if the number entered isn't already assigned to some other document. '''
	if number_value:
		filters = {field_name: number_value, "name": ["!=", docname]}
		if company:
			filters["company"] = company

		doctype_with_same_number = frappe.db.get_value(doctype_name, filters)

		if doctype_with_same_number:
			frappe.throw(_("{0} Number {1} is already used in {2} {3}")
				.format(doctype_name, number_value, doctype_name.lower(), doctype_with_same_number))

def get_autoname_with_number(number_value, doc_title, name, company):
	''' append title with prefix as number and suffix as company's abbreviation separated by '-' '''
	if name:
		name_split=name.split("-")
		parts = [doc_title.strip(), name_split[len(name_split)-1].strip()]
	else:
		abbr = frappe.get_cached_value('Company',  company,  ["abbr"], as_dict=True)
		parts = [doc_title.strip(), abbr.abbr]
	if cstr(number_value).strip():
		parts.insert(0, cstr(number_value).strip())
	return ' - '.join(parts)

@frappe.whitelist()
def get_coa(doctype, parent, is_root, chart=None):
	from erpnext.accounts.doctype.account.chart_of_accounts.chart_of_accounts import (
		build_tree_from_json,
	)

	# add chart to flags to retrieve when called from expand all function
	chart = chart if chart else frappe.flags.chart
	frappe.flags.chart = chart

	parent = None if parent==_('All Accounts') else parent
	accounts = build_tree_from_json(chart) # returns alist of dict in a tree render-able form

	# filter out to show data for the selected node only
	accounts = [d for d in accounts if d['parent_account']==parent]

	return accounts

<<<<<<< HEAD
def get_stock_accounts(company):
	return frappe.get_all("Account", filters = {
		"account_type": "Stock",
		"company": company
	})
=======
def update_gl_entries_after(posting_date, posting_time, for_warehouses=None, for_items=None,
		warehouse_account=None, company=None):
	stock_vouchers = get_future_stock_vouchers(posting_date, posting_time, for_warehouses, for_items, company)
	repost_gle_for_stock_vouchers(stock_vouchers, posting_date, company, warehouse_account)


def repost_gle_for_stock_vouchers(stock_vouchers, posting_date, company=None, warehouse_account=None):
	def _delete_gl_entries(voucher_type, voucher_no):
		frappe.db.sql("""delete from `tabGL Entry`
			where voucher_type=%s and voucher_no=%s""", (voucher_type, voucher_no))

	if not warehouse_account:
		warehouse_account = get_warehouse_account_map(company)

	precision = get_field_precision(frappe.get_meta("GL Entry").get_field("debit")) or 2

	gle = get_voucherwise_gl_entries(stock_vouchers, posting_date)
	for voucher_type, voucher_no in stock_vouchers:
		existing_gle = gle.get((voucher_type, voucher_no), [])
		voucher_obj = frappe.get_cached_doc(voucher_type, voucher_no)
		expected_gle = voucher_obj.get_gl_entries(warehouse_account)
		if expected_gle:
			if not existing_gle or not compare_existing_and_expected_gle(existing_gle, expected_gle, precision):
				_delete_gl_entries(voucher_type, voucher_no)
				voucher_obj.make_gl_entries(gl_entries=expected_gle, from_repost=True)
		else:
			_delete_gl_entries(voucher_type, voucher_no)

def get_future_stock_vouchers(posting_date, posting_time, for_warehouses=None, for_items=None, company=None):

	values = []
	condition = ""
	if for_items:
		condition += " and item_code in ({})".format(", ".join(["%s"] * len(for_items)))
		values += for_items

	if for_warehouses:
		condition += " and warehouse in ({})".format(", ".join(["%s"] * len(for_warehouses)))
		values += for_warehouses

	if company:
		condition += " and company = %s"
		values.append(company)

	future_stock_vouchers = frappe.db.sql("""select distinct sle.voucher_type, sle.voucher_no
		from `tabStock Ledger Entry` sle
		where
			timestamp(sle.posting_date, sle.posting_time) >= timestamp(%s, %s)
			and is_cancelled = 0
			{condition}
		order by timestamp(sle.posting_date, sle.posting_time) asc, creation asc for update""".format(condition=condition),
		tuple([posting_date, posting_time] + values), as_dict=True)

	return [(d.voucher_type, d.voucher_no) for d in future_stock_vouchers]

def get_voucherwise_gl_entries(future_stock_vouchers, posting_date):
	""" Get voucherwise list of GL entries.

	Only fetches GLE fields required for comparing with new GLE.
	Check compare_existing_and_expected_gle function below.

	returns:
		Dict[Tuple[voucher_type, voucher_no], List[GL Entries]]
	"""
	gl_entries = {}
	if not future_stock_vouchers:
		return gl_entries

	voucher_nos = [d[1] for d in future_stock_vouchers]

	gles = frappe.db.sql("""
		select name, account, credit, debit, cost_center, project, voucher_type, voucher_no
			from `tabGL Entry`
		where
			posting_date >= %s and voucher_no in (%s)""" %
		('%s', ', '.join(['%s'] * len(voucher_nos))),
		tuple([posting_date] + voucher_nos), as_dict=1)

	for d in gles:
		gl_entries.setdefault((d.voucher_type, d.voucher_no), []).append(d)

	return gl_entries

def compare_existing_and_expected_gle(existing_gle, expected_gle, precision):
	if len(existing_gle) != len(expected_gle):
		return False

	matched = True
	for entry in expected_gle:
		account_existed = False
		for e in existing_gle:
			if entry.account == e.account:
				account_existed = True
			if (entry.account == e.account
					and (not entry.cost_center or not e.cost_center or entry.cost_center == e.cost_center)
					and ( flt(entry.debit, precision) != flt(e.debit, precision) or
						flt(entry.credit, precision) != flt(e.credit, precision))):
				matched = False
				break
		if not account_existed:
			matched = False
			break
	return matched

def check_if_stock_and_account_balance_synced(posting_date, company, voucher_type=None, voucher_no=None):
	if not cint(erpnext.is_perpetual_inventory_enabled(company)):
		return

	accounts = get_stock_accounts(company, voucher_type, voucher_no)
	stock_adjustment_account = frappe.db.get_value("Company", company, "stock_adjustment_account")

	for account in accounts:
		account_bal, stock_bal, warehouse_list = get_stock_and_account_balance(account,
			posting_date, company)

		if abs(account_bal - stock_bal) > 0.1:
			precision = get_field_precision(frappe.get_meta("GL Entry").get_field("debit"),
				currency=frappe.get_cached_value('Company',  company,  "default_currency"))

			diff = flt(stock_bal - account_bal, precision)

			error_reason = _("Stock Value ({0}) and Account Balance ({1}) are out of sync for account {2} and it's linked warehouses as on {3}.").format(
				stock_bal, account_bal, frappe.bold(account), posting_date)
			error_resolution = _("Please create an adjustment Journal Entry for amount {0} on {1}")\
				.format(frappe.bold(diff), frappe.bold(posting_date))

			frappe.msgprint(
				msg="""{0}<br></br>{1}<br></br>""".format(error_reason, error_resolution),
				raise_exception=StockValueAndAccountBalanceOutOfSync,
				title=_('Values Out Of Sync'),
				primary_action={
					'label': _('Make Journal Entry'),
					'client_action': 'erpnext.route_to_adjustment_jv',
					'args': get_journal_entry(account, stock_adjustment_account, diff)
				})

def get_stock_accounts(company, voucher_type=None, voucher_no=None):
	stock_accounts = [d.name for d in frappe.db.get_all("Account", {
		"account_type": "Stock",
		"company": company,
		"is_group": 0
	})]
	if voucher_type and voucher_no:
		if voucher_type == "Journal Entry":
			stock_accounts = [d.account for d in frappe.db.get_all("Journal Entry Account", {
				"parent": voucher_no,
				"account": ["in", stock_accounts]
			}, "account")]

		else:
			stock_accounts = [d.account for d in frappe.db.get_all("GL Entry", {
				"voucher_type": voucher_type,
				"voucher_no": voucher_no,
				"account": ["in", stock_accounts]
			}, "account")]

	return stock_accounts

def get_stock_and_account_balance(account=None, posting_date=None, company=None):
	if not posting_date: posting_date = nowdate()

	warehouse_account = get_warehouse_account_map(company)

	account_balance = get_balance_on(account, posting_date, in_account_currency=False, ignore_account_permission=True)

	related_warehouses = [wh for wh, wh_details in warehouse_account.items()
		if wh_details.account == account and not wh_details.is_group]

	total_stock_value = 0.0
	for warehouse in related_warehouses:
		value = get_stock_value_on(warehouse, posting_date)
		total_stock_value += value

	precision = frappe.get_precision("Journal Entry Account", "debit_in_account_currency")
	return flt(account_balance, precision), flt(total_stock_value, precision), related_warehouses

def get_journal_entry(account, stock_adjustment_account, amount):
	db_or_cr_warehouse_account =('credit_in_account_currency' if amount < 0 else 'debit_in_account_currency')
	db_or_cr_stock_adjustment_account = ('debit_in_account_currency' if amount < 0 else 'credit_in_account_currency')

	return {
		'accounts':[{
			'account': account,
			db_or_cr_warehouse_account: abs(amount)
		}, {
			'account': stock_adjustment_account,
			db_or_cr_stock_adjustment_account : abs(amount)
		}]
	}

def check_and_delete_linked_reports(report):
	""" Check if reports are referenced in Desktop Icon """
	icons = frappe.get_all("Desktop Icon",
						fields = ['name'],
						filters = {
							"_report": report
						})
	if icons:
		for icon in icons:
			frappe.delete_doc("Desktop Icon", icon)
>>>>>>> 540559d6
<|MERGE_RESOLUTION|>--- conflicted
+++ resolved
@@ -603,27 +603,6 @@
 				(dr_or_cr, dr_or_cr, '%s', '%s', '%s', dr_or_cr),
 				(d.diff, d.voucher_type, d.voucher_no))
 
-<<<<<<< HEAD
-def get_stock_and_account_balance(account=None, posting_date=None, company=None):
-	if not posting_date: posting_date = nowdate()
-
-	warehouse_account = get_warehouse_account_map(company)
-
-	account_balance = get_balance_on(account, posting_date, in_account_currency=False, ignore_account_permission=True)
-
-	related_warehouses = [wh for wh, wh_details in warehouse_account.items()
-		if wh_details.account == account and not wh_details.is_group]
-
-	total_stock_value = 0.0
-	for warehouse in related_warehouses:
-		value = get_stock_value_on(warehouse, posting_date)
-		total_stock_value += value
-
-	precision = frappe.get_precision("Journal Entry Account", "debit_in_account_currency")
-	return flt(account_balance, precision), flt(total_stock_value, precision), related_warehouses
-
-=======
->>>>>>> 540559d6
 def get_currency_precision():
 	precision = cint(frappe.db.get_default("currency_precision"))
 	if not precision:
@@ -705,14 +684,9 @@
 		from
 			`tabGL Entry`
 		where
-<<<<<<< HEAD
-			party_type = '{party_type}' and party = '{party}'
-			and account = '{account}' and {dr_or_cr} > 0
-=======
 			party_type = %(party_type)s and party = %(party)s
 			and account = %(account)s and {dr_or_cr} > 0
 			and is_cancelled=0
->>>>>>> 540559d6
 			{condition}
 			and ((voucher_type = 'Journal Entry'
 					and (against_voucher = '' or against_voucher is null))
@@ -815,16 +789,6 @@
 
 	if doctype == 'Account':
 		sort_accounts(acc, is_root, key="value")
-<<<<<<< HEAD
-		company_currency = frappe.get_cached_value('Company',  company,  "default_currency")
-		for each in acc:
-			each["company_currency"] = company_currency
-			each["balance"] = flt(get_balance_on(each.get("value"), in_account_currency=False, company=company))
-
-			if each.account_currency != company_currency:
-				each["balance_in_account_currency"] = flt(get_balance_on(each.get("value"), company=company))
-=======
->>>>>>> 540559d6
 
 	return acc
 
@@ -953,13 +917,6 @@
 
 	return accounts
 
-<<<<<<< HEAD
-def get_stock_accounts(company):
-	return frappe.get_all("Account", filters = {
-		"account_type": "Stock",
-		"company": company
-	})
-=======
 def update_gl_entries_after(posting_date, posting_time, for_warehouses=None, for_items=None,
 		warehouse_account=None, company=None):
 	stock_vouchers = get_future_stock_vouchers(posting_date, posting_time, for_warehouses, for_items, company)
@@ -1159,5 +1116,4 @@
 						})
 	if icons:
 		for icon in icons:
-			frappe.delete_doc("Desktop Icon", icon)
->>>>>>> 540559d6
+			frappe.delete_doc("Desktop Icon", icon)