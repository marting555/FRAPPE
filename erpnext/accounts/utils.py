# -*- coding: utf-8 -*-
# Copyright (c) 2015, Frappe Technologies Pvt. Ltd. and Contributors
# License: GNU General Public License v3. See license.txt

from __future__ import unicode_literals

import frappe, erpnext
import frappe.defaults
from frappe.utils import nowdate, cstr, flt, cint, now, getdate
from frappe import throw, _
from frappe.utils import formatdate, get_number_format_info
from six import iteritems
# imported to enable erpnext.accounts.utils.get_account_currency
from erpnext.accounts.doctype.account.account import get_account_currency

class FiscalYearError(frappe.ValidationError): pass

@frappe.whitelist()
def get_fiscal_year(date=None, fiscal_year=None, label="Date", verbose=1, company=None, as_dict=False):
	return get_fiscal_years(date, fiscal_year, label, verbose, company, as_dict=as_dict)[0]

def get_fiscal_years(transaction_date=None, fiscal_year=None, label="Date", verbose=1, company=None, as_dict=False):
	fiscal_years = frappe.cache().hget("fiscal_years", company) or []

	if not fiscal_years:
		# if year start date is 2012-04-01, year end date should be 2013-03-31 (hence subdate)
		cond = ""
		if fiscal_year:
			cond += " and fy.name = {0}".format(frappe.db.escape(fiscal_year))
		if company:
			cond += """
				and (not exists (select name
					from `tabFiscal Year Company` fyc
					where fyc.parent = fy.name)
				or exists(select company
					from `tabFiscal Year Company` fyc
					where fyc.parent = fy.name
					and fyc.company=%(company)s)
				)
			"""

		fiscal_years = frappe.db.sql("""
			select
				fy.name, fy.year_start_date, fy.year_end_date
			from
				`tabFiscal Year` fy
			where
				disabled = 0 {0}
			order by
				fy.year_start_date desc""".format(cond), {
				"company": company
			}, as_dict=True)

		frappe.cache().hset("fiscal_years", company, fiscal_years)

	if transaction_date:
		transaction_date = getdate(transaction_date)

	for fy in fiscal_years:
		matched = False
		if fiscal_year and fy.name == fiscal_year:
			matched = True

		if (transaction_date and getdate(fy.year_start_date) <= transaction_date
			and getdate(fy.year_end_date) >= transaction_date):
			matched = True

		if matched:
			if as_dict:
				return (fy,)
			else:
				return ((fy.name, fy.year_start_date, fy.year_end_date),)

	error_msg = _("""{0} {1} not in any active Fiscal Year.""").format(label, formatdate(transaction_date))
	if verbose==1: frappe.msgprint(error_msg)
	raise FiscalYearError(error_msg)

def validate_fiscal_year(date, fiscal_year, company, label="Date", doc=None):
	years = [f[0] for f in get_fiscal_years(date, label=_(label), company=company)]
	if fiscal_year not in years:
		if doc:
			doc.fiscal_year = years[0]
		else:
			throw(_("{0} '{1}' not in Fiscal Year {2}").format(label, formatdate(date), fiscal_year))

@frappe.whitelist()
def get_balance_on(account=None, date=None, party_type=None, party=None, company=None, in_account_currency=True, cost_center=None):
	if not account and frappe.form_dict.get("account"):
		account = frappe.form_dict.get("account")
	if not date and frappe.form_dict.get("date"):
		date = frappe.form_dict.get("date")
	if not party_type and frappe.form_dict.get("party_type"):
		party_type = frappe.form_dict.get("party_type")
	if not party and frappe.form_dict.get("party"):
		party = frappe.form_dict.get("party")
	if not cost_center and frappe.form_dict.get("cost_center"):
		cost_center = frappe.form_dict.get("cost_center")


	cond = []
	if date:
		cond.append("posting_date <= '%s'" % frappe.db.escape(cstr(date)))
	else:
		# get balance of all entries that exist
		date = nowdate()

	try:
		year_start_date = get_fiscal_year(date, verbose=0)[1]
	except FiscalYearError:
		if getdate(date) > getdate(nowdate()):
			# if fiscal year not found and the date is greater than today
			# get fiscal year for today's date and its corresponding year start date
			year_start_date = get_fiscal_year(nowdate(), verbose=1)[1]
		else:
			# this indicates that it is a date older than any existing fiscal year.
			# hence, assuming balance as 0.0
			return 0.0

	allow_cost_center_in_entry_of_bs_account = get_allow_cost_center_in_entry_of_bs_account()

	if cost_center and allow_cost_center_in_entry_of_bs_account:
		cc = frappe.get_doc("Cost Center", cost_center)
		if cc.is_group:
			cond.append(""" exists (
				select 1 from `tabCost Center` cc where cc.name = gle.cost_center
				and cc.lft >= %s and cc.rgt <= %s
			)""" % (cc.lft, cc.rgt))

		else:
			cond.append("""gle.cost_center = "%s" """ % (frappe.db.escape(cost_center, percent=False), ))


	if account:

		acc = frappe.get_doc("Account", account)

		if not frappe.flags.ignore_account_permission:
			acc.check_permission("read")


		if not allow_cost_center_in_entry_of_bs_account and acc.report_type == 'Profit and Loss':
			# for pl accounts, get balance within a fiscal year
			cond.append("posting_date >= '%s' and voucher_type != 'Period Closing Voucher'" \
				% year_start_date)
		elif allow_cost_center_in_entry_of_bs_account:
			# for all accounts, get balance within a fiscal year if maintain cost center in balance account is checked
			cond.append("posting_date >= '%s' and voucher_type != 'Period Closing Voucher'" \
				% year_start_date)
			
		# different filter for group and ledger - improved performance
		if acc.is_group:
			cond.append("""exists (
				select name from `tabAccount` ac where ac.name = gle.account
				and ac.lft >= %s and ac.rgt <= %s
			)""" % (acc.lft, acc.rgt))

			# If group and currency same as company,
			# always return balance based on debit and credit in company currency
			if acc.account_currency == frappe.db.get_value("Company", acc.company, "default_currency"):
				in_account_currency = False
		else:
			cond.append("""gle.account = "%s" """ % (frappe.db.escape(account, percent=False), ))

	if party_type and party:
		cond.append("""gle.party_type = "%s" and gle.party = "%s" """ %
			(frappe.db.escape(party_type), frappe.db.escape(party, percent=False)))

	if company:
		cond.append("""gle.company = "%s" """ % (frappe.db.escape(company, percent=False)))

	if account or (party_type and party):
		if in_account_currency:
			select_field = "sum(debit_in_account_currency) - sum(credit_in_account_currency)"
		else:
			select_field = "sum(debit) - sum(credit)"
		bal = frappe.db.sql("""
			SELECT {0}
			FROM `tabGL Entry` gle
			WHERE {1}""".format(select_field, " and ".join(cond)))[0][0]

		# if bal is None, return 0
		return flt(bal)

def get_count_on(account, fieldname, date):
	cond = []
	if date:
		cond.append("posting_date <= '%s'" % frappe.db.escape(cstr(date)))
	else:
		# get balance of all entries that exist
		date = nowdate()

	try:
		year_start_date = get_fiscal_year(date, verbose=0)[1]
	except FiscalYearError:
		if getdate(date) > getdate(nowdate()):
			# if fiscal year not found and the date is greater than today
			# get fiscal year for today's date and its corresponding year start date
			year_start_date = get_fiscal_year(nowdate(), verbose=1)[1]
		else:
			# this indicates that it is a date older than any existing fiscal year.
			# hence, assuming balance as 0.0
			return 0.0

	if account:
		acc = frappe.get_doc("Account", account)

		if not frappe.flags.ignore_account_permission:
			acc.check_permission("read")

		# for pl accounts, get balance within a fiscal year
		if acc.report_type == 'Profit and Loss':
			cond.append("posting_date >= '%s' and voucher_type != 'Period Closing Voucher'" \
				% year_start_date)

		# different filter for group and ledger - improved performance
		if acc.is_group:
			cond.append("""exists (
				select name from `tabAccount` ac where ac.name = gle.account
				and ac.lft >= %s and ac.rgt <= %s
			)""" % (acc.lft, acc.rgt))
		else:
			cond.append("""gle.account = "%s" """ % (frappe.db.escape(account, percent=False), ))

		entries = frappe.db.sql("""
			SELECT name, posting_date, account, party_type, party,debit,credit,
				voucher_type, voucher_no, against_voucher_type, against_voucher
			FROM `tabGL Entry` gle
			WHERE {0}""".format(" and ".join(cond)), as_dict=True)

		count = 0
		for gle in entries:
			if fieldname not in ('invoiced_amount','payables'):
				count += 1
			else:
				dr_or_cr = "debit" if fieldname == "invoiced_amount" else "credit"
				cr_or_dr = "credit" if fieldname == "invoiced_amount" else "debit"
				select_fields = "ifnull(sum(credit-debit),0)" \
					if fieldname == "invoiced_amount" else "ifnull(sum(debit-credit),0)"

				if ((not gle.against_voucher) or (gle.against_voucher_type in ["Sales Order", "Purchase Order"]) or
				(gle.against_voucher==gle.voucher_no and gle.get(dr_or_cr) > 0)):
					payment_amount = frappe.db.sql("""
						SELECT {0}
						FROM `tabGL Entry` gle
						WHERE docstatus < 2 and posting_date <= %(date)s and against_voucher = %(voucher_no)s
						and party = %(party)s and name != %(name)s"""
						.format(select_fields),
						{"date": date, "voucher_no": gle.voucher_no,
							"party": gle.party, "name": gle.name})[0][0]

					outstanding_amount = flt(gle.get(dr_or_cr)) - flt(gle.get(cr_or_dr)) - payment_amount
					currency_precision = get_currency_precision() or 2
					if abs(flt(outstanding_amount)) > 0.1/10**currency_precision:
						count += 1

		return count

@frappe.whitelist()
def add_ac(args=None):
	from frappe.desk.treeview import make_tree_args

	if not args:
		args = frappe.local.form_dict

	args.doctype = "Account"
	args = make_tree_args(**args)

	ac = frappe.new_doc("Account")

	if args.get("ignore_permissions"):
		ac.flags.ignore_permissions = True
		args.pop("ignore_permissions")

	ac.update(args)

	if not ac.parent_account:
		ac.parent_account = args.get("parent")

	ac.old_parent = ""
	ac.freeze_account = "No"
	if cint(ac.get("is_root")):
		ac.parent_account = None
		ac.flags.ignore_mandatory = True

	ac.insert()

	return ac.name

@frappe.whitelist()
def add_cc(args=None):
	from frappe.desk.treeview import make_tree_args

	if not args:
		args = frappe.local.form_dict

	args.doctype = "Cost Center"
	args = make_tree_args(**args)

	if args.parent_cost_center == args.company:
		args.parent_cost_center = "{0} - {1}".format(args.parent_cost_center,
			frappe.db.get_value('Company', args.company, 'abbr'))

	cc = frappe.new_doc("Cost Center")
	cc.update(args)

	if not cc.parent_cost_center:
		cc.parent_cost_center = args.get("parent")

	cc.old_parent = ""
	cc.insert()
	return cc.name

def reconcile_against_document(args):
	"""
		Cancel JV, Update aginst document, split if required and resubmit jv
	"""
	for d in args:

		check_if_advance_entry_modified(d)
		validate_allocated_amount(d)

		# cancel advance entry
		doc = frappe.get_doc(d.voucher_type, d.voucher_no)

		doc.make_gl_entries(cancel=1, adv_adj=1)

		# update ref in advance entry
		if d.voucher_type == "Journal Entry":
			update_reference_in_journal_entry(d, doc)
		else:
			update_reference_in_payment_entry(d, doc)

		# re-submit advance entry
		doc = frappe.get_doc(d.voucher_type, d.voucher_no)
		doc.make_gl_entries(cancel = 0, adv_adj =1)

def check_if_advance_entry_modified(args):
	"""
		check if there is already a voucher reference
		check if amount is same
		check if jv is submitted
	"""
	ret = None
	if args.voucher_type == "Journal Entry":
		ret = frappe.db.sql("""
			select t2.{dr_or_cr} from `tabJournal Entry` t1, `tabJournal Entry Account` t2
			where t1.name = t2.parent and t2.account = %(account)s
			and t2.party_type = %(party_type)s and t2.party = %(party)s
			and (t2.reference_type is null or t2.reference_type in ("", "Sales Order", "Purchase Order"))
			and t1.name = %(voucher_no)s and t2.name = %(voucher_detail_no)s
			and t1.docstatus=1 """.format(dr_or_cr = args.get("dr_or_cr")), args)
	else:
		party_account_field = ("paid_from"
			if erpnext.get_party_account_type(args.party_type) == 'Receivable' else "paid_to")

		if args.voucher_detail_no:
			ret = frappe.db.sql("""select t1.name
				from `tabPayment Entry` t1, `tabPayment Entry Reference` t2
				where
					t1.name = t2.parent and t1.docstatus = 1
					and t1.name = %(voucher_no)s and t2.name = %(voucher_detail_no)s
					and t1.party_type = %(party_type)s and t1.party = %(party)s and t1.{0} = %(account)s
					and t2.reference_doctype in ("", "Sales Order", "Purchase Order")
					and t2.allocated_amount = %(unadjusted_amount)s
			""".format(party_account_field), args)
		else:
			ret = frappe.db.sql("""select name from `tabPayment Entry`
				where
					name = %(voucher_no)s and docstatus = 1
					and party_type = %(party_type)s and party = %(party)s and {0} = %(account)s
					and unallocated_amount = %(unadjusted_amount)s
			""".format(party_account_field), args)

	if not ret:
		throw(_("""Payment Entry has been modified after you pulled it. Please pull it again."""))

def validate_allocated_amount(args):
	if args.get("allocated_amount") < 0:
		throw(_("Allocated amount can not be negative"))
	elif args.get("allocated_amount") > args.get("unadjusted_amount"):
		throw(_("Allocated amount can not greater than unadjusted amount"))

def update_reference_in_journal_entry(d, jv_obj):
	"""
		Updates against document, if partial amount splits into rows
	"""
	jv_detail = jv_obj.get("accounts", {"name": d["voucher_detail_no"]})[0]
	jv_detail.set(d["dr_or_cr"], d["allocated_amount"])
	jv_detail.set('debit' if d['dr_or_cr']=='debit_in_account_currency' else 'credit',
		d["allocated_amount"]*flt(jv_detail.exchange_rate))

	original_reference_type = jv_detail.reference_type
	original_reference_name = jv_detail.reference_name

	jv_detail.set("reference_type", d["against_voucher_type"])
	jv_detail.set("reference_name", d["against_voucher"])

	if d['allocated_amount'] < d['unadjusted_amount']:
		jvd = frappe.db.sql("""
			select cost_center, balance, against_account, is_advance,
				account_type, exchange_rate, account_currency
			from `tabJournal Entry Account` where name = %s
		""", d['voucher_detail_no'], as_dict=True)

		amount_in_account_currency = flt(d['unadjusted_amount']) - flt(d['allocated_amount'])
		amount_in_company_currency = amount_in_account_currency * flt(jvd[0]['exchange_rate'])

		# new entry with balance amount
		ch = jv_obj.append("accounts")
		ch.account = d['account']
		ch.account_type = jvd[0]['account_type']
		ch.account_currency = jvd[0]['account_currency']
		ch.exchange_rate = jvd[0]['exchange_rate']
		ch.party_type = d["party_type"]
		ch.party = d["party"]
		ch.cost_center = cstr(jvd[0]["cost_center"])
		ch.balance = flt(jvd[0]["balance"])

		ch.set(d['dr_or_cr'], amount_in_account_currency)
		ch.set('debit' if d['dr_or_cr']=='debit_in_account_currency' else 'credit', amount_in_company_currency)

		ch.set('credit_in_account_currency' if d['dr_or_cr']== 'debit_in_account_currency'
			else 'debit_in_account_currency', 0)
		ch.set('credit' if d['dr_or_cr']== 'debit_in_account_currency' else 'debit', 0)

		ch.against_account = cstr(jvd[0]["against_account"])
		ch.reference_type = original_reference_type
		ch.reference_name = original_reference_name
		ch.is_advance = cstr(jvd[0]["is_advance"])
		ch.docstatus = 1

	# will work as update after submit
	jv_obj.flags.ignore_validate_update_after_submit = True
	jv_obj.save(ignore_permissions=True)

def update_reference_in_payment_entry(d, payment_entry):
	reference_details = {
		"reference_doctype": d.against_voucher_type,
		"reference_name": d.against_voucher,
		"total_amount": d.grand_total,
		"outstanding_amount": d.outstanding_amount,
		"allocated_amount": d.allocated_amount,
		"exchange_rate": d.exchange_rate
	}

	if d.voucher_detail_no:
		existing_row = payment_entry.get("references", {"name": d["voucher_detail_no"]})[0]
		original_row = existing_row.as_dict().copy()
		existing_row.update(reference_details)

		if d.allocated_amount < original_row.allocated_amount:
			new_row = payment_entry.append("references")
			new_row.docstatus = 1
			for field in list(reference_details):
				new_row.set(field, original_row[field])

			new_row.allocated_amount = original_row.allocated_amount - d.allocated_amount
	else:
		new_row = payment_entry.append("references")
		new_row.docstatus = 1
		new_row.update(reference_details)

	payment_entry.flags.ignore_validate_update_after_submit = True
	payment_entry.setup_party_account_field()
	payment_entry.set_missing_values()
	payment_entry.set_amounts()
	payment_entry.save(ignore_permissions=True)

def unlink_ref_doc_from_payment_entries(ref_doc):
	remove_ref_doc_link_from_jv(ref_doc.doctype, ref_doc.name)
	remove_ref_doc_link_from_pe(ref_doc.doctype, ref_doc.name)

	frappe.db.sql("""update `tabGL Entry`
		set against_voucher_type=null, against_voucher=null,
		modified=%s, modified_by=%s
		where against_voucher_type=%s and against_voucher=%s
		and voucher_no != ifnull(against_voucher, '')""",
		(now(), frappe.session.user, ref_doc.doctype, ref_doc.name))

	if ref_doc.doctype in ("Sales Invoice", "Purchase Invoice"):
		ref_doc.set("advances", [])

		frappe.db.sql("""delete from `tab{0} Advance` where parent = %s"""
			.format(ref_doc.doctype), ref_doc.name)

def remove_ref_doc_link_from_jv(ref_type, ref_no):
	linked_jv = frappe.db.sql_list("""select parent from `tabJournal Entry Account`
		where reference_type=%s and reference_name=%s and docstatus < 2""", (ref_type, ref_no))

	if linked_jv:
		frappe.db.sql("""update `tabJournal Entry Account`
			set reference_type=null, reference_name = null,
			modified=%s, modified_by=%s
			where reference_type=%s and reference_name=%s
			and docstatus < 2""", (now(), frappe.session.user, ref_type, ref_no))

		frappe.msgprint(_("Journal Entries {0} are un-linked".format("\n".join(linked_jv))))

def remove_ref_doc_link_from_pe(ref_type, ref_no):
	linked_pe = frappe.db.sql_list("""select parent from `tabPayment Entry Reference`
		where reference_doctype=%s and reference_name=%s and docstatus < 2""", (ref_type, ref_no))

	if linked_pe:
		frappe.db.sql("""update `tabPayment Entry Reference`
			set allocated_amount=0, modified=%s, modified_by=%s
			where reference_doctype=%s and reference_name=%s
			and docstatus < 2""", (now(), frappe.session.user, ref_type, ref_no))

		for pe in linked_pe:
			pe_doc = frappe.get_doc("Payment Entry", pe)
			pe_doc.set_total_allocated_amount()
			pe_doc.set_unallocated_amount()
			pe_doc.clear_unallocated_reference_document_rows()

			frappe.db.sql("""update `tabPayment Entry` set total_allocated_amount=%s,
				base_total_allocated_amount=%s, unallocated_amount=%s, modified=%s, modified_by=%s
				where name=%s""", (pe_doc.total_allocated_amount, pe_doc.base_total_allocated_amount,
					pe_doc.unallocated_amount, now(), frappe.session.user, pe))

		frappe.msgprint(_("Payment Entries {0} are un-linked".format("\n".join(linked_pe))))

@frappe.whitelist()
def get_company_default(company, fieldname):
	value = frappe.db.get_value("Company", company, fieldname)

	if not value:
		throw(_("Please set default {0} in Company {1}")
			.format(frappe.get_meta("Company").get_label(fieldname), company))

	return value

def fix_total_debit_credit():
	vouchers = frappe.db.sql("""select voucher_type, voucher_no,
		sum(debit) - sum(credit) as diff
		from `tabGL Entry`
		group by voucher_type, voucher_no
		having sum(debit) != sum(credit)""", as_dict=1)

	for d in vouchers:
		if abs(d.diff) > 0:
			dr_or_cr = d.voucher_type == "Sales Invoice" and "credit" or "debit"

			frappe.db.sql("""update `tabGL Entry` set %s = %s + %s
				where voucher_type = %s and voucher_no = %s and %s > 0 limit 1""" %
				(dr_or_cr, dr_or_cr, '%s', '%s', '%s', dr_or_cr),
				(d.diff, d.voucher_type, d.voucher_no))

def get_stock_and_account_difference(account_list=None, posting_date=None):
	from erpnext.stock.utils import get_stock_value_on
	from erpnext.stock import get_warehouse_account_map

	if not posting_date: posting_date = nowdate()

	difference = {}
	warehouse_account = get_warehouse_account_map()

	for warehouse, account_data in iteritems(warehouse_account):
		if account_data.get('account') in account_list:
			account_balance = get_balance_on(account_data.get('account'), posting_date, in_account_currency=False)
			stock_value = get_stock_value_on(warehouse, posting_date)
			if abs(flt(stock_value) - flt(account_balance)) > 0.005:
				difference.setdefault(account_data.get('account'), flt(stock_value) - flt(account_balance))

	return difference

def get_currency_precision():
	precision = cint(frappe.db.get_default("currency_precision"))
	if not precision:
		number_format = frappe.db.get_default("number_format") or "#,###.##"
		precision = get_number_format_info(number_format)[2]

	return precision

def get_stock_rbnb_difference(posting_date, company):
	stock_items = frappe.db.sql_list("""select distinct item_code
		from `tabStock Ledger Entry` where company=%s""", company)

	pr_valuation_amount = frappe.db.sql("""
		select sum(pr_item.valuation_rate * pr_item.qty * pr_item.conversion_factor)
		from `tabPurchase Receipt Item` pr_item, `tabPurchase Receipt` pr
		where pr.name = pr_item.parent and pr.docstatus=1 and pr.company=%s
		and pr.posting_date <= %s and pr_item.item_code in (%s)""" %
		('%s', '%s', ', '.join(['%s']*len(stock_items))), tuple([company, posting_date] + stock_items))[0][0]

	pi_valuation_amount = frappe.db.sql("""
		select sum(pi_item.valuation_rate * pi_item.qty * pi_item.conversion_factor)
		from `tabPurchase Invoice Item` pi_item, `tabPurchase Invoice` pi
		where pi.name = pi_item.parent and pi.docstatus=1 and pi.company=%s
		and pi.posting_date <= %s and pi_item.item_code in (%s)""" %
		('%s', '%s', ', '.join(['%s']*len(stock_items))), tuple([company, posting_date] + stock_items))[0][0]

	# Balance should be
	stock_rbnb = flt(pr_valuation_amount, 2) - flt(pi_valuation_amount, 2)

	# Balance as per system
	stock_rbnb_account = "Stock Received But Not Billed - " + frappe.db.get_value("Company", company, "abbr")
	sys_bal = get_balance_on(stock_rbnb_account, posting_date, in_account_currency=False)

	# Amount should be credited
	return flt(stock_rbnb) + flt(sys_bal)


def get_held_invoices(party_type, party):
	"""
	Returns a list of names Purchase Invoices for the given party that are on hold
	"""
	held_invoices = None

	if party_type == 'Supplier':
		held_invoices = frappe.db.sql(
			'select name from `tabPurchase Invoice` where release_date IS NOT NULL and release_date > CURDATE()',
			as_dict=1
		)
		held_invoices = [d['name'] for d in held_invoices]

	return held_invoices


def get_outstanding_invoices(party_type, party, account, condition=None):
	outstanding_invoices = []
	precision = frappe.get_precision("Sales Invoice", "outstanding_amount")

	cost_center_field = ""
	cost_center_condition = ""
	if "cost_center" in condition:
		cost_center_field = ", cost_center"
		cost_center_condition = " and payment_gl_entry.cost_center = invoice_gl_entry.cost_center"
		
	if erpnext.get_party_account_type(party_type) == 'Receivable':
		dr_or_cr = "debit_in_account_currency - credit_in_account_currency"
		payment_dr_or_cr = "payment_gl_entry.credit_in_account_currency - payment_gl_entry.debit_in_account_currency"
	else:
		dr_or_cr = "credit_in_account_currency - debit_in_account_currency"
		payment_dr_or_cr = "payment_gl_entry.debit_in_account_currency - payment_gl_entry.credit_in_account_currency"

	invoice = 'Sales Invoice' if erpnext.get_party_account_type(party_type) == 'Receivable' else 'Purchase Invoice'
	held_invoices = get_held_invoices(party_type, party)

	invoice_list = frappe.db.sql("""
		select
			voucher_no, voucher_type, posting_date, ifnull(sum({dr_or_cr}), 0) as invoice_amount,
			(
				select ifnull(sum({payment_dr_or_cr}), 0)
				from `tabGL Entry` payment_gl_entry
				where payment_gl_entry.against_voucher_type = invoice_gl_entry.voucher_type
					and if(invoice_gl_entry.voucher_type='Journal Entry',
						payment_gl_entry.against_voucher = invoice_gl_entry.voucher_no,
						payment_gl_entry.against_voucher = invoice_gl_entry.against_voucher)
					and payment_gl_entry.party_type = invoice_gl_entry.party_type
					and payment_gl_entry.party = invoice_gl_entry.party
					and payment_gl_entry.account = invoice_gl_entry.account
					and {payment_dr_or_cr} > 0
					{cost_center_condition}
			) as payment_amount {cost_center_field}
		from
			`tabGL Entry` invoice_gl_entry
		where
			party_type = %(party_type)s and party = %(party)s
			and account = %(account)s and {dr_or_cr} > 0
			{condition}
			and ((voucher_type = 'Journal Entry'
					and (against_voucher = '' or against_voucher is null))
				or (voucher_type not in ('Journal Entry', 'Payment Entry')))
		group by voucher_type, voucher_no {cost_center_field}
		having (invoice_amount - payment_amount) > 0.005
		order by posting_date, name""".format(
			dr_or_cr=dr_or_cr,
			invoice = invoice,
			payment_dr_or_cr=payment_dr_or_cr,
			condition=condition or "",
			cost_center_field=cost_center_field,
			cost_center_condition=cost_center_condition
		), {
			"party_type": party_type,
			"party": party,
			"account": account,
		}, as_dict=True)

	for d in invoice_list:
		if not d.voucher_type == "Purchase Invoice" or d.voucher_no not in held_invoices:
			due_date = frappe.db.get_value(
				d.voucher_type, d.voucher_no, "posting_date" if party_type == "Employee" else "due_date")

			outstanding_invoices.append(
				frappe._dict({
					'voucher_no': d.voucher_no,
					'voucher_type': d.voucher_type,
					'posting_date': d.posting_date,
					'invoice_amount': flt(d.invoice_amount),
					'payment_amount': flt(d.payment_amount),
					'outstanding_amount': flt(d.invoice_amount - d.payment_amount, precision),
					'due_date': due_date
				})
			)

	outstanding_invoices = sorted(outstanding_invoices, key=lambda k: k['due_date'] or getdate(nowdate()))

	return outstanding_invoices


def get_account_name(account_type=None, root_type=None, is_group=None, account_currency=None, company=None):
	"""return account based on matching conditions"""
	return frappe.db.get_value("Account", {
		"account_type": account_type or '',
		"root_type": root_type or '',
		"is_group": is_group or 0,
		"account_currency": account_currency or frappe.defaults.get_defaults().currency,
		"company": company or frappe.defaults.get_defaults().company
	}, "name")

@frappe.whitelist()
def get_companies():
	"""get a list of companies based on permission"""
	return [d.name for d in frappe.get_list("Company", fields=["name"],
		order_by="name")]

@frappe.whitelist()
def get_children(doctype, parent, company, is_root=False):
	from erpnext.accounts.report.financial_statements import sort_accounts

	parent_fieldname = 'parent_' + doctype.lower().replace(' ', '_')
	fields = [
		'name as value',
		'is_group as expandable'
	]
	filters = [['docstatus', '<', 2]]

	filters.append(['ifnull(`{0}`,"")'.format(parent_fieldname), '=', '' if is_root else parent])

	if is_root:
		fields += ['root_type', 'report_type', 'account_currency'] if doctype == 'Account' else []
		filters.append(['company', '=', company])

	else:
		fields += ['account_currency'] if doctype == 'Account' else []
		fields += [parent_fieldname + ' as parent']

	acc = frappe.get_list(doctype, fields=fields, filters=filters)

	if doctype == 'Account':
		sort_accounts(acc, is_root, key="value")
		company_currency = frappe.db.get_value("Company", company, "default_currency")
		for each in acc:
			each["company_currency"] = company_currency
			each["balance"] = flt(get_balance_on(each.get("value"), in_account_currency=False))

			if each.account_currency != company_currency:
				each["balance_in_account_currency"] = flt(get_balance_on(each.get("value")))

	return acc

def create_payment_gateway_account(gateway):
	from erpnext.setup.setup_wizard.operations.company_setup import create_bank_account

	company = frappe.db.get_value("Global Defaults", None, "default_company")
	if not company:
		return

	# NOTE: we translate Payment Gateway account name because that is going to be used by the end user
	bank_account = frappe.db.get_value("Account", {"account_name": _(gateway), "company": company},
		["name", 'account_currency'], as_dict=1)

	if not bank_account:
		# check for untranslated one
		bank_account = frappe.db.get_value("Account", {"account_name": gateway, "company": company},
			["name", 'account_currency'], as_dict=1)

	if not bank_account:
		# try creating one
		bank_account = create_bank_account({"company_name": company, "bank_account": _(gateway)})

	if not bank_account:
		frappe.msgprint(_("Payment Gateway Account not created, please create one manually."))
		return

	# if payment gateway account exists, return
	if frappe.db.exists("Payment Gateway Account",
		{"payment_gateway": gateway, "currency": bank_account.account_currency}):
		return

	try:
		frappe.get_doc({
			"doctype": "Payment Gateway Account",
			"is_default": 1,
			"payment_gateway": gateway,
			"payment_account": bank_account.name,
			"currency": bank_account.account_currency
		}).insert(ignore_permissions=True)

	except frappe.DuplicateEntryError:
		# already exists, due to a reinstall?
		pass

<<<<<<< HEAD
@frappe.whitelist()
def update_number_field(doctype_name, name, field_name, field_value, company):
	'''
		doctype_name = Name of the DocType
		name = Docname being referred
		field_name = Name of the field thats holding the 'number' attribute
		field_value = Numeric value entered in field_name

		Stores the number entered in the dialog to the DocType's field.

		Renames the document by adding the number as a prefix to the current name and updates
		all transaction where it was present.
	'''
	doc_title = frappe.db.get_value(doctype_name, name, frappe.scrub(doctype_name)+"_name")

	validate_field_number(doctype_name, name, field_value, company, field_name)

	frappe.db.set_value(doctype_name, name, field_name, field_value)

	if doc_title[0].isdigit():
		separator = " - " if " - " in doc_title else " "
		doc_title = doc_title.split(separator, 1)[1]

	frappe.db.set_value(doctype_name, name, frappe.scrub(doctype_name)+"_name", doc_title)

	new_name = get_doc_name_autoname(field_value, doc_title, name, company)

	if name != new_name:
		frappe.rename_doc(doctype_name, name, new_name)
		return new_name

def validate_field_number(doctype_name, name, field_value, company, field_name):
	''' Validate if the number entered isn't already assigned to some other document. '''
	if field_value:
		if company:
			doctype_with_same_number = frappe.db.get_value(doctype_name,
				{field_name: field_value, "company": company, "name": ["!=", name]})
		else:
			doctype_with_same_number = frappe.db.get_value(doctype_name,
				{field_name: field_value, "name": ["!=", name]})
		if doctype_with_same_number:
			frappe.throw(_("{0} Number {1} already used in account {2}")
				.format(doctype_name, field_value, doctype_with_same_number))

def get_doc_name_autoname(field_value, doc_title, name, company):
	''' append title with prefix as number and suffix as company's abbreviation separated by '-' '''
	if name:
		name_split=name.split("-")
		parts = [doc_title.strip(), name_split[len(name_split)-1].strip()]
	else:
		abbr = frappe.db.get_value("Company", company, ["abbr"], as_dict=True)
		parts = [doc_title.strip(), abbr.abbr]
	if cstr(field_value).strip():
		parts.insert(0, cstr(field_value).strip())
	return ' - '.join(parts)
=======
def get_allow_cost_center_in_entry_of_bs_account():
	def generator():
		return cint(frappe.db.get_value('Accounts Settings', None, 'allow_cost_center_in_entry_of_bs_account'))

	return frappe.local_cache("get_allow_cost_center_in_entry_of_bs_account", (), generator, regenerate_if_none=True)
>>>>>>> e9cf631a
<|MERGE_RESOLUTION|>--- conflicted
+++ resolved
@@ -1,4 +1,3 @@
-# -*- coding: utf-8 -*-
 # Copyright (c) 2015, Frappe Technologies Pvt. Ltd. and Contributors
 # License: GNU General Public License v3. See license.txt
 
@@ -9,7 +8,7 @@
 from frappe.utils import nowdate, cstr, flt, cint, now, getdate
 from frappe import throw, _
 from frappe.utils import formatdate, get_number_format_info
-from six import iteritems
+
 # imported to enable erpnext.accounts.utils.get_account_currency
 from erpnext.accounts.doctype.account.account import get_account_currency
 
@@ -723,7 +722,6 @@
 		'name as value',
 		'is_group as expandable'
 	]
-	filters = [['docstatus', '<', 2]]
 
 	filters.append(['ifnull(`{0}`,"")'.format(parent_fieldname), '=', '' if is_root else parent])
 
@@ -734,6 +732,7 @@
 	else:
 		fields += ['account_currency'] if doctype == 'Account' else []
 		fields += [parent_fieldname + ' as parent']
+
 
 	acc = frappe.get_list(doctype, fields=fields, filters=filters)
 
@@ -791,7 +790,6 @@
 		# already exists, due to a reinstall?
 		pass
 
-<<<<<<< HEAD
 @frappe.whitelist()
 def update_number_field(doctype_name, name, field_name, field_value, company):
 	'''
@@ -847,10 +845,9 @@
 	if cstr(field_value).strip():
 		parts.insert(0, cstr(field_value).strip())
 	return ' - '.join(parts)
-=======
+
 def get_allow_cost_center_in_entry_of_bs_account():
 	def generator():
 		return cint(frappe.db.get_value('Accounts Settings', None, 'allow_cost_center_in_entry_of_bs_account'))
-
 	return frappe.local_cache("get_allow_cost_center_in_entry_of_bs_account", (), generator, regenerate_if_none=True)
->>>>>>> e9cf631a
+
