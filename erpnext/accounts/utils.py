# Copyright (c) 2015, Frappe Technologies Pvt. Ltd. and Contributors
# License: GNU General Public License v3. See license.txt

from __future__ import unicode_literals

import frappe
import frappe.defaults
from frappe.utils import nowdate, cstr, flt, cint, now, getdate
from frappe import throw, _
from frappe.utils import formatdate, get_number_format_info

# imported to enable erpnext.accounts.utils.get_account_currency
from erpnext.accounts.doctype.account.account import get_account_currency

class FiscalYearError(frappe.ValidationError): pass

@frappe.whitelist()
def get_fiscal_year(date=None, fiscal_year=None, label="Date", verbose=1, company=None, as_dict=False):
	return get_fiscal_years(date, fiscal_year, label, verbose, company, as_dict=as_dict)[0]

def get_fiscal_years(transaction_date=None, fiscal_year=None, label="Date", verbose=1, company=None, as_dict=False):
	fiscal_years = frappe.cache().hget("fiscal_years", company) or []

	if not fiscal_years:
		# if year start date is 2012-04-01, year end date should be 2013-03-31 (hence subdate)
		cond = ""
		if fiscal_year:
			cond += " and fy.name = {0}".format(frappe.db.escape(fiscal_year))
		if company:
			cond += """
				and (not exists (select name
					from `tabFiscal Year Company` fyc
					where fyc.parent = fy.name)
				or exists(select company
					from `tabFiscal Year Company` fyc
					where fyc.parent = fy.name
					and fyc.company=%(company)s)
				)
			"""

		fiscal_years = frappe.db.sql("""
			select
				fy.name, fy.year_start_date, fy.year_end_date
			from
				`tabFiscal Year` fy
			where
				disabled = 0 {0}
			order by
				fy.year_start_date desc""".format(cond), {
				"company": company
			}, as_dict=True)

		frappe.cache().hset("fiscal_years", company, fiscal_years)

	if transaction_date:
		transaction_date = getdate(transaction_date)

	for fy in fiscal_years:
		matched = False
		if fiscal_year and fy.name == fiscal_year:
			matched = True

		if (transaction_date and getdate(fy.year_start_date) <= transaction_date
			and getdate(fy.year_end_date) >= transaction_date):
			matched = True

		if matched:
			if as_dict:
				return (fy,)
			else:
				return ((fy.name, fy.year_start_date, fy.year_end_date),)

	error_msg = _("""{0} {1} not in any active Fiscal Year.""").format(label, formatdate(transaction_date))
	if verbose==1: frappe.msgprint(error_msg)
	raise FiscalYearError(error_msg)

def validate_fiscal_year(date, fiscal_year, company, label="Date", doc=None):
	years = [f[0] for f in get_fiscal_years(date, label=_(label), company=company)]
	if fiscal_year not in years:
		if doc:
			doc.fiscal_year = years[0]
		else:
			throw(_("{0} '{1}' not in Fiscal Year {2}").format(label, formatdate(date), fiscal_year))

@frappe.whitelist()
def get_balance_on(account=None, date=None, party_type=None, party=None, company=None, in_account_currency=True):
	if not account and frappe.form_dict.get("account"):
		account = frappe.form_dict.get("account")
	if not date and frappe.form_dict.get("date"):
		date = frappe.form_dict.get("date")
	if not party_type and frappe.form_dict.get("party_type"):
		party_type = frappe.form_dict.get("party_type")
	if not party and frappe.form_dict.get("party"):
		party = frappe.form_dict.get("party")

	cond = []
	if date:
		cond.append("posting_date <= '%s'" % frappe.db.escape(cstr(date)))
	else:
		# get balance of all entries that exist
		date = nowdate()

	try:
		year_start_date = get_fiscal_year(date, verbose=0)[1]
	except FiscalYearError:
		if getdate(date) > getdate(nowdate()):
			# if fiscal year not found and the date is greater than today
			# get fiscal year for today's date and its corresponding year start date
			year_start_date = get_fiscal_year(nowdate(), verbose=1)[1]
		else:
			# this indicates that it is a date older than any existing fiscal year.
			# hence, assuming balance as 0.0
			return 0.0

	if account:
		acc = frappe.get_doc("Account", account)

		if not frappe.flags.ignore_account_permission:
			acc.check_permission("read")

		# for pl accounts, get balance within a fiscal year
		if acc.report_type == 'Profit and Loss':
			cond.append("posting_date >= '%s' and voucher_type != 'Period Closing Voucher'" \
				% year_start_date)

		# different filter for group and ledger - improved performance
		if acc.is_group:
			cond.append("""exists (
				select name from `tabAccount` ac where ac.name = gle.account
				and ac.lft >= %s and ac.rgt <= %s
			)""" % (acc.lft, acc.rgt))

			# If group and currency same as company,
			# always return balance based on debit and credit in company currency
			if acc.account_currency == frappe.db.get_value("Company", acc.company, "default_currency"):
				in_account_currency = False
		else:
			cond.append("""gle.account = "%s" """ % (frappe.db.escape(account, percent=False), ))

	if party_type and party:
		cond.append("""gle.party_type = "%s" and gle.party = "%s" """ %
			(frappe.db.escape(party_type), frappe.db.escape(party, percent=False)))

	if company:
		cond.append("""gle.company = "%s" """ % (frappe.db.escape(company, percent=False)))

	if account or (party_type and party):
		if in_account_currency:
			select_field = "sum(debit_in_account_currency) - sum(credit_in_account_currency)"
		else:
			select_field = "sum(debit) - sum(credit)"
		bal = frappe.db.sql("""
			SELECT {0}
			FROM `tabGL Entry` gle
			WHERE {1}""".format(select_field, " and ".join(cond)))[0][0]

		# if bal is None, return 0
		return flt(bal)

def get_count_on(account, fieldname, date):
	cond = []
	if date:
		cond.append("posting_date <= '%s'" % frappe.db.escape(cstr(date)))
	else:
		# get balance of all entries that exist
		date = nowdate()

	try:
		year_start_date = get_fiscal_year(date, verbose=0)[1]
	except FiscalYearError:
		if getdate(date) > getdate(nowdate()):
			# if fiscal year not found and the date is greater than today
			# get fiscal year for today's date and its corresponding year start date
			year_start_date = get_fiscal_year(nowdate(), verbose=1)[1]
		else:
			# this indicates that it is a date older than any existing fiscal year.
			# hence, assuming balance as 0.0
			return 0.0

	if account:
		acc = frappe.get_doc("Account", account)

		if not frappe.flags.ignore_account_permission:
			acc.check_permission("read")

		# for pl accounts, get balance within a fiscal year
		if acc.report_type == 'Profit and Loss':
			cond.append("posting_date >= '%s' and voucher_type != 'Period Closing Voucher'" \
				% year_start_date)

		# different filter for group and ledger - improved performance
		if acc.is_group:
			cond.append("""exists (
				select name from `tabAccount` ac where ac.name = gle.account
				and ac.lft >= %s and ac.rgt <= %s
			)""" % (acc.lft, acc.rgt))
		else:
			cond.append("""gle.account = "%s" """ % (frappe.db.escape(account, percent=False), ))

		entries = frappe.db.sql("""
			SELECT name, posting_date, account, party_type, party,debit,credit,
				voucher_type, voucher_no, against_voucher_type, against_voucher
			FROM `tabGL Entry` gle
			WHERE {0}""".format(" and ".join(cond)), as_dict=True)

		count = 0
		for gle in entries:
			if fieldname not in ('invoiced_amount','payables'):
				count += 1
			else:
				dr_or_cr = "debit" if fieldname == "invoiced_amount" else "credit"
				cr_or_dr = "credit" if fieldname == "invoiced_amount" else "debit"
				select_fields = "ifnull(sum(credit-debit),0)" \
					if fieldname == "invoiced_amount" else "ifnull(sum(debit-credit),0)"

				if ((not gle.against_voucher) or (gle.against_voucher_type in ["Sales Order", "Purchase Order"]) or
				(gle.against_voucher==gle.voucher_no and gle.get(dr_or_cr) > 0)):
					payment_amount = frappe.db.sql("""
						SELECT {0}
						FROM `tabGL Entry` gle
						WHERE docstatus < 2 and posting_date <= %(date)s and against_voucher = %(voucher_no)s
						and party = %(party)s and name != %(name)s"""
						.format(select_fields),
						{"date": date, "voucher_no": gle.voucher_no,
							"party": gle.party, "name": gle.name})[0][0]

					outstanding_amount = flt(gle.get(dr_or_cr)) - flt(gle.get(cr_or_dr)) - payment_amount
					currency_precision = get_currency_precision() or 2
					if abs(flt(outstanding_amount)) > 0.1/10**currency_precision:
						count += 1

		return count

@frappe.whitelist()
def add_ac(args=None):
	from frappe.desk.treeview import make_tree_args

	if not args:
		args = frappe.local.form_dict

	args.doctype = "Account"
	args = make_tree_args(**args)

	ac = frappe.new_doc("Account")

	if args.get("ignore_permissions"):
		ac.flags.ignore_permissions = True
		args.pop("ignore_permissions")

	ac.update(args)

	if not ac.parent_account:
		ac.parent_account = args.get("parent")

	ac.old_parent = ""
	ac.freeze_account = "No"
	if cint(ac.get("is_root")):
		ac.parent_account = None
		ac.flags.ignore_mandatory = True

	ac.insert()

	return ac.name

@frappe.whitelist()
def add_cc(args=None):
	from frappe.desk.treeview import make_tree_args

	if not args:
		args = frappe.local.form_dict

	args.doctype = "Cost Center"
	args = make_tree_args(**args)

	cc = frappe.new_doc("Cost Center")
	cc.update(args)

	if not cc.parent_cost_center:
		cc.parent_cost_center = args.get("parent")

	cc.old_parent = ""
	cc.insert()
	return cc.name

def reconcile_against_document(args):
	"""
		Cancel JV, Update aginst document, split if required and resubmit jv
	"""
	for d in args:

		check_if_advance_entry_modified(d)
		validate_allocated_amount(d)

		# cancel advance entry
		doc = frappe.get_doc(d.voucher_type, d.voucher_no)

		doc.make_gl_entries(cancel=1, adv_adj=1)

		# update ref in advance entry
		if d.voucher_type == "Journal Entry":
			update_reference_in_journal_entry(d, doc)
		else:
			update_reference_in_payment_entry(d, doc)

		# re-submit advance entry
		doc = frappe.get_doc(d.voucher_type, d.voucher_no)
		doc.make_gl_entries(cancel = 0, adv_adj =1)

def check_if_advance_entry_modified(args):
	"""
		check if there is already a voucher reference
		check if amount is same
		check if jv is submitted
	"""
	ret = None
	if args.voucher_type == "Journal Entry":
		ret = frappe.db.sql("""
			select t2.{dr_or_cr} from `tabJournal Entry` t1, `tabJournal Entry Account` t2
			where t1.name = t2.parent and t2.account = %(account)s
			and t2.party_type = %(party_type)s and t2.party = %(party)s
			and (t2.reference_type is null or t2.reference_type in ("", "Sales Order", "Purchase Order"))
			and t1.name = %(voucher_no)s and t2.name = %(voucher_detail_no)s
			and t1.docstatus=1 """.format(dr_or_cr = args.get("dr_or_cr")), args)
	else:
		party_account_field = "paid_from" if args.party_type == "Customer" else "paid_to"
		if args.voucher_detail_no:
			ret = frappe.db.sql("""select t1.name
				from `tabPayment Entry` t1, `tabPayment Entry Reference` t2
				where
					t1.name = t2.parent and t1.docstatus = 1
					and t1.name = %(voucher_no)s and t2.name = %(voucher_detail_no)s
					and t1.party_type = %(party_type)s and t1.party = %(party)s and t1.{0} = %(account)s
					and t2.reference_doctype in ("", "Sales Order", "Purchase Order")
					and t2.allocated_amount = %(unadjusted_amount)s
			""".format(party_account_field), args)
		else:
			ret = frappe.db.sql("""select name from `tabPayment Entry`
				where
					name = %(voucher_no)s and docstatus = 1
					and party_type = %(party_type)s and party = %(party)s and {0} = %(account)s
					and unallocated_amount = %(unadjusted_amount)s
			""".format(party_account_field), args)

	if not ret:
		throw(_("""Payment Entry has been modified after you pulled it. Please pull it again."""))

def validate_allocated_amount(args):
	if args.get("allocated_amount") < 0:
		throw(_("Allocated amount can not be negative"))
	elif args.get("allocated_amount") > args.get("unadjusted_amount"):
		throw(_("Allocated amount can not greater than unadjusted amount"))

def update_reference_in_journal_entry(d, jv_obj):
	"""
		Updates against document, if partial amount splits into rows
	"""
	jv_detail = jv_obj.get("accounts", {"name": d["voucher_detail_no"]})[0]
	jv_detail.set(d["dr_or_cr"], d["allocated_amount"])
	jv_detail.set('debit' if d['dr_or_cr']=='debit_in_account_currency' else 'credit',
		d["allocated_amount"]*flt(jv_detail.exchange_rate))

	original_reference_type = jv_detail.reference_type
	original_reference_name = jv_detail.reference_name

	jv_detail.set("reference_type", d["against_voucher_type"])
	jv_detail.set("reference_name", d["against_voucher"])

	if d['allocated_amount'] < d['unadjusted_amount']:
		jvd = frappe.db.sql("""
			select cost_center, balance, against_account, is_advance,
				account_type, exchange_rate, account_currency
			from `tabJournal Entry Account` where name = %s
		""", d['voucher_detail_no'], as_dict=True)

		amount_in_account_currency = flt(d['unadjusted_amount']) - flt(d['allocated_amount'])
		amount_in_company_currency = amount_in_account_currency * flt(jvd[0]['exchange_rate'])

		# new entry with balance amount
		ch = jv_obj.append("accounts")
		ch.account = d['account']
		ch.account_type = jvd[0]['account_type']
		ch.account_currency = jvd[0]['account_currency']
		ch.exchange_rate = jvd[0]['exchange_rate']
		ch.party_type = d["party_type"]
		ch.party = d["party"]
		ch.cost_center = cstr(jvd[0]["cost_center"])
		ch.balance = flt(jvd[0]["balance"])

		ch.set(d['dr_or_cr'], amount_in_account_currency)
		ch.set('debit' if d['dr_or_cr']=='debit_in_account_currency' else 'credit', amount_in_company_currency)

		ch.set('credit_in_account_currency' if d['dr_or_cr']== 'debit_in_account_currency'
			else 'debit_in_account_currency', 0)
		ch.set('credit' if d['dr_or_cr']== 'debit_in_account_currency' else 'debit', 0)

		ch.against_account = cstr(jvd[0]["against_account"])
		ch.reference_type = original_reference_type
		ch.reference_name = original_reference_name
		ch.is_advance = cstr(jvd[0]["is_advance"])
		ch.docstatus = 1

	# will work as update after submit
	jv_obj.flags.ignore_validate_update_after_submit = True
	jv_obj.save(ignore_permissions=True)

def update_reference_in_payment_entry(d, payment_entry):
	reference_details = {
		"reference_doctype": d.against_voucher_type,
		"reference_name": d.against_voucher,
		"total_amount": d.grand_total,
		"outstanding_amount": d.outstanding_amount,
		"allocated_amount": d.allocated_amount,
		"exchange_rate": d.exchange_rate
	}

	if d.voucher_detail_no:
		existing_row = payment_entry.get("references", {"name": d["voucher_detail_no"]})[0]
		original_row = existing_row.as_dict().copy()
		existing_row.update(reference_details)

		if d.allocated_amount < original_row.allocated_amount:
			new_row = payment_entry.append("references")
			new_row.docstatus = 1
			for field in reference_details.keys():
				new_row.set(field, original_row[field])

			new_row.allocated_amount = original_row.allocated_amount - d.allocated_amount
	else:
		new_row = payment_entry.append("references")
		new_row.docstatus = 1
		new_row.update(reference_details)

	payment_entry.flags.ignore_validate_update_after_submit = True
	payment_entry.setup_party_account_field()
	payment_entry.set_missing_values()
	payment_entry.set_amounts()
	payment_entry.save(ignore_permissions=True)

def unlink_ref_doc_from_payment_entries(ref_doc):
	remove_ref_doc_link_from_jv(ref_doc.doctype, ref_doc.name)
	remove_ref_doc_link_from_pe(ref_doc.doctype, ref_doc.name)

	frappe.db.sql("""update `tabGL Entry`
		set against_voucher_type=null, against_voucher=null,
		modified=%s, modified_by=%s
		where against_voucher_type=%s and against_voucher=%s
		and voucher_no != ifnull(against_voucher, '')""",
		(now(), frappe.session.user, ref_doc.doctype, ref_doc.name))

	if ref_doc.doctype in ("Sales Invoice", "Purchase Invoice"):
		ref_doc.set("advances", [])

		frappe.db.sql("""delete from `tab{0} Advance` where parent = %s"""
			.format(ref_doc.doctype), ref_doc.name)

def remove_ref_doc_link_from_jv(ref_type, ref_no):
	linked_jv = frappe.db.sql_list("""select parent from `tabJournal Entry Account`
		where reference_type=%s and reference_name=%s and docstatus < 2""", (ref_type, ref_no))

	if linked_jv:
		frappe.db.sql("""update `tabJournal Entry Account`
			set reference_type=null, reference_name = null,
			modified=%s, modified_by=%s
			where reference_type=%s and reference_name=%s
			and docstatus < 2""", (now(), frappe.session.user, ref_type, ref_no))

		frappe.msgprint(_("Journal Entries {0} are un-linked".format("\n".join(linked_jv))))

def remove_ref_doc_link_from_pe(ref_type, ref_no):
	linked_pe = frappe.db.sql_list("""select parent from `tabPayment Entry Reference`
		where reference_doctype=%s and reference_name=%s and docstatus < 2""", (ref_type, ref_no))

	if linked_pe:
		frappe.db.sql("""update `tabPayment Entry Reference`
			set allocated_amount=0, modified=%s, modified_by=%s
			where reference_doctype=%s and reference_name=%s
			and docstatus < 2""", (now(), frappe.session.user, ref_type, ref_no))

		for pe in linked_pe:
			pe_doc = frappe.get_doc("Payment Entry", pe)
			pe_doc.set_total_allocated_amount()
			pe_doc.set_unallocated_amount()
			pe_doc.clear_unallocated_reference_document_rows()

			frappe.db.sql("""update `tabPayment Entry` set total_allocated_amount=%s,
				base_total_allocated_amount=%s, unallocated_amount=%s, modified=%s, modified_by=%s
				where name=%s""", (pe_doc.total_allocated_amount, pe_doc.base_total_allocated_amount,
					pe_doc.unallocated_amount, now(), frappe.session.user, pe))

		frappe.msgprint(_("Payment Entries {0} are un-linked".format("\n".join(linked_pe))))

@frappe.whitelist()
def get_company_default(company, fieldname):
	value = frappe.db.get_value("Company", company, fieldname)

	if not value:
		throw(_("Please set default {0} in Company {1}")
		      .format(frappe.get_meta("Company").get_label(fieldname), company))

	return value

def fix_total_debit_credit():
	vouchers = frappe.db.sql("""select voucher_type, voucher_no,
		sum(debit) - sum(credit) as diff
		from `tabGL Entry`
		group by voucher_type, voucher_no
		having sum(debit) != sum(credit)""", as_dict=1)

	for d in vouchers:
		if abs(d.diff) > 0:
			dr_or_cr = d.voucher_type == "Sales Invoice" and "credit" or "debit"

			frappe.db.sql("""update `tabGL Entry` set %s = %s + %s
				where voucher_type = %s and voucher_no = %s and %s > 0 limit 1""" %
				(dr_or_cr, dr_or_cr, '%s', '%s', '%s', dr_or_cr),
				(d.diff, d.voucher_type, d.voucher_no))

def get_stock_and_account_difference(account_list=None, posting_date=None):
	from erpnext.stock.utils import get_stock_value_on
	from erpnext.stock import get_warehouse_account_map

	if not posting_date: posting_date = nowdate()

	difference = {}
	warehouse_account = get_warehouse_account_map()

	for warehouse, account_data in warehouse_account.items():
		if account_data.get('account') in account_list:
			account_balance = get_balance_on(account_data.get('account'), posting_date, in_account_currency=False)
			stock_value = get_stock_value_on(warehouse, posting_date)
			if abs(flt(stock_value) - flt(account_balance)) > 0.005:
				difference.setdefault(account_data.get('account'), flt(stock_value) - flt(account_balance))

	return difference

def get_currency_precision():
	precision = cint(frappe.db.get_default("currency_precision"))
	if not precision:
		number_format = frappe.db.get_default("number_format") or "#,###.##"
		precision = get_number_format_info(number_format)[2]

	return precision

def get_stock_rbnb_difference(posting_date, company):
	stock_items = frappe.db.sql_list("""select distinct item_code
		from `tabStock Ledger Entry` where company=%s""", company)

	pr_valuation_amount = frappe.db.sql("""
		select sum(pr_item.valuation_rate * pr_item.qty * pr_item.conversion_factor)
		from `tabPurchase Receipt Item` pr_item, `tabPurchase Receipt` pr
	    where pr.name = pr_item.parent and pr.docstatus=1 and pr.company=%s
		and pr.posting_date <= %s and pr_item.item_code in (%s)""" %
	    ('%s', '%s', ', '.join(['%s']*len(stock_items))), tuple([company, posting_date] + stock_items))[0][0]

	pi_valuation_amount = frappe.db.sql("""
		select sum(pi_item.valuation_rate * pi_item.qty * pi_item.conversion_factor)
		from `tabPurchase Invoice Item` pi_item, `tabPurchase Invoice` pi
	    where pi.name = pi_item.parent and pi.docstatus=1 and pi.company=%s
		and pi.posting_date <= %s and pi_item.item_code in (%s)""" %
	    ('%s', '%s', ', '.join(['%s']*len(stock_items))), tuple([company, posting_date] + stock_items))[0][0]

	# Balance should be
	stock_rbnb = flt(pr_valuation_amount, 2) - flt(pi_valuation_amount, 2)

	# Balance as per system
	stock_rbnb_account = "Stock Received But Not Billed - " + frappe.db.get_value("Company", company, "abbr")
	sys_bal = get_balance_on(stock_rbnb_account, posting_date, in_account_currency=False)

	# Amount should be credited
	return flt(stock_rbnb) + flt(sys_bal)


def get_outstanding_invoices(party_type, party, account, condition=None):
	outstanding_invoices = []
	precision = frappe.get_precision("Sales Invoice", "outstanding_amount")

	if party_type == "Customer":
		dr_or_cr = "debit_in_account_currency - credit_in_account_currency"
		payment_dr_or_cr = "payment_gl_entry.credit_in_account_currency - payment_gl_entry.debit_in_account_currency"
	else:
		dr_or_cr = "credit_in_account_currency - debit_in_account_currency"
		payment_dr_or_cr = "payment_gl_entry.debit_in_account_currency - payment_gl_entry.credit_in_account_currency"

	invoice = 'Sales Invoice' if party_type == 'Customer' else 'Purchase Invoice'
	invoice_list = frappe.db.sql("""
		select
			voucher_no,	voucher_type, posting_date, ifnull(sum({dr_or_cr}), 0) as invoice_amount, due_date,
			(
				select ifnull(sum({payment_dr_or_cr}), 0)
				from `tabGL Entry` payment_gl_entry
				where payment_gl_entry.against_voucher_type = invoice_gl_entry.voucher_type
					and payment_gl_entry.against_voucher = invoice_gl_entry.against_voucher
					and payment_gl_entry.party_type = invoice_gl_entry.party_type
					and payment_gl_entry.party = invoice_gl_entry.party
					and payment_gl_entry.account = invoice_gl_entry.account
					and payment_gl_entry.due_date = invoice_gl_entry.due_date
					and {payment_dr_or_cr} > 0
			) as payment_amount
		from
			`tabGL Entry` invoice_gl_entry
		where
			party_type = %(party_type)s and party = %(party)s
			and account = %(account)s and {dr_or_cr} > 0
			{condition}
			and ((voucher_type = 'Journal Entry'
					and (against_voucher = '' or against_voucher is null))
				or (voucher_type not in ('Journal Entry', 'Payment Entry')))
		group by voucher_type, voucher_no, due_date
		having (invoice_amount - payment_amount) > 0.005
		order by posting_date, name, due_date""".format(
			dr_or_cr=dr_or_cr,
			invoice=invoice,
			payment_dr_or_cr=payment_dr_or_cr,
			condition=condition or ""
		), {
			"party_type": party_type,
			"party": party,
			"account": account,
		}, as_dict=True)

	for d in invoice_list:
<<<<<<< HEAD
		due_date = d.due_date or (
			frappe.db.get_value(
				d.voucher_type, d.voucher_no,
				"posting_date" if party_type == "Employee" else "due_date"
			)
		)

		outstanding_invoices.append(
			frappe._dict({
				'voucher_no': d.voucher_no,
				'voucher_type': d.voucher_type,
				'posting_date': d.posting_date,
				'invoice_amount': flt(d.invoice_amount),
				'payment_amount': flt(d.payment_amount),
				'outstanding_amount': flt(d.invoice_amount - d.payment_amount, precision),
				'due_date': due_date
			})
		)
=======
		outstanding_invoices.append(frappe._dict({
			'voucher_no': d.voucher_no,
			'voucher_type': d.voucher_type,
			'due_date': d.due_date,
			'posting_date': d.posting_date,
			'invoice_amount': flt(d.invoice_amount),
			'payment_amount': flt(d.payment_amount),
			'outstanding_amount': flt(d.invoice_amount - d.payment_amount, precision),
			'due_date': frappe.db.get_value(d.voucher_type, d.voucher_no,
				"posting_date" if party_type=="Employee" else "due_date"),
		}))
>>>>>>> 4d99ebae

	outstanding_invoices = sorted(outstanding_invoices, key=lambda k: k['due_date'] or getdate(nowdate()))

	return outstanding_invoices


def get_account_name(account_type=None, root_type=None, is_group=None, account_currency=None, company=None):
	"""return account based on matching conditions"""
	return frappe.db.get_value("Account", {
		"account_type": account_type or '',
		"root_type": root_type or '',
		"is_group": is_group or 0,
		"account_currency": account_currency or frappe.defaults.get_defaults().currency,
		"company": company or frappe.defaults.get_defaults().company
	}, "name")

@frappe.whitelist()
def get_companies():
	"""get a list of companies based on permission"""
	return [d.name for d in frappe.get_list("Company", fields=["name"],
		order_by="name")]

@frappe.whitelist()
def get_children(doctype, parent, company, is_root=False):
	from erpnext.accounts.report.financial_statements import sort_root_accounts

	fieldname = frappe.db.escape(doctype.lower().replace(' ','_'))
	doctype = frappe.db.escape(doctype)

	# root
	if is_root:
		fields = ", root_type, report_type, account_currency" if doctype=="Account" else ""
		acc = frappe.db.sql(""" select
			name as value, is_group as expandable {fields}
			from `tab{doctype}`
			where ifnull(`parent_{fieldname}`,'') = ''
			and `company` = %s	and docstatus<2
			order by name""".format(fields=fields, fieldname = fieldname, doctype=doctype),
				company, as_dict=1)

		if parent=="Accounts":
			sort_root_accounts(acc)
	else:
		# other
		fields = ", account_currency" if doctype=="Account" else ""
		acc = frappe.db.sql("""select
			name as value, is_group as expandable, parent_{fieldname} as parent {fields}
			from `tab{doctype}`
			where ifnull(`parent_{fieldname}`,'') = %s
			and docstatus<2
			order by name""".format(fields=fields, fieldname=fieldname, doctype=doctype),
				parent, as_dict=1)

	if doctype == 'Account':
		company_currency = frappe.db.get_value("Company", company, "default_currency")
		for each in acc:
			each["company_currency"] = company_currency
			each["balance"] = flt(get_balance_on(each.get("value"), in_account_currency=False))

			if each.account_currency != company_currency:
				each["balance_in_account_currency"] = flt(get_balance_on(each.get("value")))

	return acc

def create_payment_gateway_account(gateway):
	from erpnext.setup.setup_wizard.setup_wizard import create_bank_account

	company = frappe.db.get_value("Global Defaults", None, "default_company")
	if not company:
		return

	# NOTE: we translate Payment Gateway account name because that is going to be used by the end user
	bank_account = frappe.db.get_value("Account", {"account_name": _(gateway), "company": company},
		["name", 'account_currency'], as_dict=1)

	if not bank_account:
		# check for untranslated one
		bank_account = frappe.db.get_value("Account", {"account_name": gateway, "company": company},
			["name", 'account_currency'], as_dict=1)

	if not bank_account:
		# try creating one
		bank_account = create_bank_account({"company_name": company, "bank_account": _(gateway)})

	if not bank_account:
		frappe.msgprint(_("Payment Gateway Account not created, please create one manually."))
		return

	# if payment gateway account exists, return
	if frappe.db.exists("Payment Gateway Account",
		{"payment_gateway": gateway, "currency": bank_account.account_currency}):
		return

	try:
		frappe.get_doc({
			"doctype": "Payment Gateway Account",
			"is_default": 1,
			"payment_gateway": gateway,
			"payment_account": bank_account.name,
			"currency": bank_account.account_currency
		}).insert(ignore_permissions=True)

	except frappe.DuplicateEntryError:
		# already exists, due to a reinstall?
		pass<|MERGE_RESOLUTION|>--- conflicted
+++ resolved
@@ -619,7 +619,6 @@
 		}, as_dict=True)
 
 	for d in invoice_list:
-<<<<<<< HEAD
 		due_date = d.due_date or (
 			frappe.db.get_value(
 				d.voucher_type, d.voucher_no,
@@ -638,19 +637,6 @@
 				'due_date': due_date
 			})
 		)
-=======
-		outstanding_invoices.append(frappe._dict({
-			'voucher_no': d.voucher_no,
-			'voucher_type': d.voucher_type,
-			'due_date': d.due_date,
-			'posting_date': d.posting_date,
-			'invoice_amount': flt(d.invoice_amount),
-			'payment_amount': flt(d.payment_amount),
-			'outstanding_amount': flt(d.invoice_amount - d.payment_amount, precision),
-			'due_date': frappe.db.get_value(d.voucher_type, d.voucher_no,
-				"posting_date" if party_type=="Employee" else "due_date"),
-		}))
->>>>>>> 4d99ebae
 
 	outstanding_invoices = sorted(outstanding_invoices, key=lambda k: k['due_date'] or getdate(nowdate()))
 
