--- conflicted
+++ resolved
@@ -683,11 +683,7 @@
 	return held_invoices
 
 
-<<<<<<< HEAD
-def get_outstanding_invoices(party_type, party, account, condition=None, negative_invoices=False, limit=1000):
-=======
 def get_outstanding_invoices(party_type, party, account, condition=None, negative_invoices=False, limit=None):
->>>>>>> 86e311c7
 	outstanding_invoices = []
 	precision = frappe.get_precision("Sales Invoice", "outstanding_amount") or 2
 
@@ -699,10 +695,7 @@
 		payment_dr_or_cr = "debit_in_account_currency - credit_in_account_currency"
 
 	held_invoices = get_held_invoices(party_type, party)
-<<<<<<< HEAD
-=======
 	limit_cond = "limit %(limit)s" if limit else ""
->>>>>>> 86e311c7
 
 	invoice_list = frappe.db.sql("""
 		select
@@ -715,21 +708,12 @@
 			{condition}
 		group by voucher_type, voucher_no
 		order by posting_date, name
-<<<<<<< HEAD
-		limit %(limit)s
-	""".format(dr_or_cr=dr_or_cr, condition=condition or ""), {
-		"party_type": party_type,
-		"party": party,
-		"account": account,
-		"limit": limit or 1000
-=======
 		{limit_cond}
 	""".format(dr_or_cr=dr_or_cr, condition=condition or "", limit_cond=limit_cond), {
 		"party_type": party_type,
 		"party": party,
 		"account": account,
 		"limit": limit
->>>>>>> 86e311c7
 	}, as_dict=True)
 
 	payment_entries = frappe.db.sql("""
