--- conflicted
+++ resolved
@@ -755,23 +755,12 @@
 			and (against_voucher = '' or against_voucher is null) and voucher_type != 'Payment Entry'
 			{condition}
 		group by voucher_type, voucher_no
-<<<<<<< HEAD
 		order by posting_date, name
 	""".format(dr_or_cr=dr_or_cr, condition=condition or ""), {
 		"party_type": party_type,
 		"party": party,
 		"account": account
 	}, as_dict=True)
-=======
-		order by posting_date, name""".format(
-			dr_or_cr=dr_or_cr,
-			condition=condition or ""
-		), {
-			"party_type": party_type,
-			"party": party,
-			"account": account,
-		}, as_dict=True)
->>>>>>> bd5b37db
 
 	payment_entries = frappe.db.sql("""
 		select
@@ -989,15 +978,13 @@
 		return cint(frappe.db.get_value('Accounts Settings', None, 'allow_cost_center_in_entry_of_bs_account'))
 	return frappe.local_cache("get_allow_cost_center_in_entry_of_bs_account", (), generator, regenerate_if_none=True)
 
-<<<<<<< HEAD
 def get_allow_project_in_entry_of_bs_account():
 	def generator():
 		return cint(frappe.db.get_value('Accounts Settings', None, 'allow_project_in_entry_of_bs_account'))
 	return frappe.local_cache("get_allow_project_in_entry_of_bs_account", (), generator, regenerate_if_none=True)
-=======
+
 def get_stock_accounts(company):
 	return frappe.get_all("Account", filters = {
 		"account_type": "Stock",
 		"company": company
-	})
->>>>>>> bd5b37db
+	})