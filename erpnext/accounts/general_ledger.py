--- conflicted
+++ resolved
@@ -96,25 +96,12 @@
 
 def check_if_in_list(gle, gl_map, dimensions=None):
 	account_head_fieldnames = ['party_type', 'party', 'against_voucher', 'against_voucher_type',
-		'cost_center', 'project']
+		'cost_center', 'project', 'remarks', 'reference_no', 'reference_date']
 
 	if dimensions:
 		account_head_fieldnames = account_head_fieldnames + dimensions
 
 	for e in gl_map:
-<<<<<<< HEAD
-		if e.account == gle.account \
-			and cstr(e.get('party_type'))==cstr(gle.get('party_type')) \
-			and cstr(e.get('party'))==cstr(gle.get('party')) \
-			and cstr(e.get('against_voucher'))==cstr(gle.get('against_voucher')) \
-			and cstr(e.get('against_voucher_type')) == cstr(gle.get('against_voucher_type')) \
-			and cstr(e.get('cost_center')) == cstr(gle.get('cost_center')) \
-			and cstr(e.get('project')) == cstr(gle.get('project')) \
-			and cstr(e.get('remarks')) == cstr(gle.get('remarks')) \
-			and cstr(e.get('reference_no')) == cstr(gle.get('reference_no')) \
-			and cstr(e.get('reference_date')) == cstr(gle.get('reference_date')):
-				return e
-=======
 		same_head = True
 		if e.account != gle.account:
 			same_head = False
@@ -125,7 +112,6 @@
 
 		if same_head:
 			return e
->>>>>>> 0c0604b7
 
 def save_entries(gl_map, adv_adj, update_outstanding, from_repost=False):
 	if not from_repost:
@@ -221,11 +207,7 @@
 				debit_credit_diff += flt(d.credit_in_account_currency)
 			round_off_account_exists = True
 
-<<<<<<< HEAD
 	if round_off_account_exists and abs(debit_credit_diff) < (1.0 / (10**precision)):
-=======
-	if round_off_account_exists and abs(debit_credit_diff) <= (1.0 / (10**precision)):
->>>>>>> 0c0604b7
 		gl_map.remove(round_off_gle)
 		return
 
