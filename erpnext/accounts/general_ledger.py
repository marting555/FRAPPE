--- conflicted
+++ resolved
@@ -36,7 +36,7 @@
 		if not cancel:
 			validate_accounting_period(gl_map)
 			ple_entries = get_payment_ledger_entries(gl_map)
-			gl_map = process_gl_map(gl_map, merge_entries,merge_against_voucher=True)
+			gl_map = process_gl_map(gl_map, merge_entries, merge_against_voucher=True)
 			if gl_map and len(gl_map) > 1:
 				save_ple_entries(ple_entries)
 				save_entries(gl_map, adv_adj, update_outstanding, from_repost)
@@ -81,8 +81,13 @@
 		)
 
 
-<<<<<<< HEAD
-def process_gl_map(gl_map, merge_entries=True, precision=None, cancel=False, merge_against_voucher=False):
+def process_gl_map(
+	gl_map, merge_entries=True, precision=None, cancel=False, merge_against_voucher=False
+):
+	if not gl_map:
+		return []
+
+	gl_map = distribute_gl_based_on_cost_center_allocation(gl_map, precision)
 
 	if merge_entries:
 		gl_map = merge_similar_entries(gl_map, precision, merge_against_voucher=merge_against_voucher)
@@ -91,21 +96,6 @@
 		if flt(entry.debit) < 0:
 			entry.credit = flt(entry.credit) - flt(entry.debit)
 			entry.debit = 0.0
-
-		if flt(entry.debit_in_account_currency) < 0:
-			entry.credit_in_account_currency = \
-				flt(entry.credit_in_account_currency) - flt(entry.debit_in_account_currency)
-			entry.debit_in_account_currency = 0.0
-=======
-def process_gl_map(gl_map, merge_entries=True, precision=None):
-	if not gl_map:
-		return []
-
-	gl_map = distribute_gl_based_on_cost_center_allocation(gl_map, precision)
-
-	if merge_entries:
-		gl_map = merge_similar_entries(gl_map, precision)
->>>>>>> e4265ce8
 
 	gl_map = toggle_debit_credit_if_negative(gl_map)
 
@@ -169,36 +159,24 @@
 			# to that entry
 			same_head = check_if_in_list(entry, merged_gl_map, accounting_dimensions, merge_against_voucher)
 			if same_head:
-				same_head.debit	= flt(same_head.debit) + flt(entry.debit)
-				same_head.debit_in_account_currency	= \
-					flt(same_head.debit_in_account_currency) + flt(entry.debit_in_account_currency)
+				same_head.debit = flt(same_head.debit) + flt(entry.debit)
+				same_head.debit_in_account_currency = flt(same_head.debit_in_account_currency) + flt(
+					entry.debit_in_account_currency
+				)
 				same_head.credit = flt(same_head.credit) + flt(entry.credit)
-				same_head.credit_in_account_currency = \
-					flt(same_head.credit_in_account_currency) + flt(entry.credit_in_account_currency)
+				same_head.credit_in_account_currency = flt(same_head.credit_in_account_currency) + flt(
+					entry.credit_in_account_currency
+				)
 			else:
 				merged_gl_map.append(entry)
+
 	debit_entries = []
 	merged_debit_entries = []
 	credit_entries = []
 	merged_credit_entries = []
 	for entry in gl_map:
-<<<<<<< HEAD
 		if entry.debit > entry.credit:
 			debit_entries.append(entry)
-=======
-		# if there is already an entry in this account then just add it
-		# to that entry
-		same_head = check_if_in_list(entry, merged_gl_map, accounting_dimensions)
-		if same_head:
-			same_head.debit = flt(same_head.debit) + flt(entry.debit)
-			same_head.debit_in_account_currency = flt(same_head.debit_in_account_currency) + flt(
-				entry.debit_in_account_currency
-			)
-			same_head.credit = flt(same_head.credit) + flt(entry.credit)
-			same_head.credit_in_account_currency = flt(same_head.credit_in_account_currency) + flt(
-				entry.credit_in_account_currency
-			)
->>>>>>> e4265ce8
 		else:
 			credit_entries.append(entry)
 
@@ -221,27 +199,19 @@
 
 	return merged_gl_map
 
-<<<<<<< HEAD
+
 def check_if_in_list(gle, gl_map, dimensions=None, merge_against_voucher=False):
-	account_head_fieldnames = ['voucher_detail_no', 'party',
-			'cost_center', 'party_type', 'project', 'finance_book']
-
-	if not merge_against_voucher:
-		account_head_fieldnames.extend(['against_voucher', 'against_voucher_type'])
-=======
-
-def check_if_in_list(gle, gl_map, dimensions=None):
 	account_head_fieldnames = [
 		"voucher_detail_no",
 		"party",
-		"against_voucher",
 		"cost_center",
-		"against_voucher_type",
 		"party_type",
 		"project",
 		"finance_book",
 	]
->>>>>>> e4265ce8
+
+	if not merge_against_voucher:
+		account_head_fieldnames.extend(["against_voucher", "against_voucher_type"])
 
 	if dimensions:
 		account_head_fieldnames = account_head_fieldnames + dimensions
@@ -490,17 +460,15 @@
 		).run(as_dict=1)
 
 	ple_entries = get_payment_ledger_entries(gl_entries, cancel=1)
-	gl_entries = process_gl_map(gl_entries, merge_entries=True, precision=None, cancel=True, merge_against_voucher=True)
+	gl_entries = process_gl_map(
+		gl_entries, merge_entries=True, precision=None, cancel=True, merge_against_voucher=True
+	)
 	if gl_entries:
 		validate_accounting_period(gl_entries)
 		check_freezing_date(gl_entries[0]["posting_date"], adv_adj)
-<<<<<<< HEAD
 		if ple_entries:
 			save_ple_entries(ple_entries, cancel=1)
-		set_as_cancel(gl_entries[0]['voucher_type'], gl_entries[0]['voucher_no'])
-=======
 		set_as_cancel(gl_entries[0]["voucher_type"], gl_entries[0]["voucher_no"])
->>>>>>> e4265ce8
 
 		for entry in gl_entries:
 			new_gle = copy.deepcopy(entry)
