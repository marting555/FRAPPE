--- conflicted
+++ resolved
@@ -47,11 +47,7 @@
 			}, as_dict=1)
 
 	if accounting_periods:
-<<<<<<< HEAD
-		frappe.throw(_("You cannot create or cancel any accounting entries within in the closed Accounting Period {0}")
-=======
 		frappe.throw(_("You cannot create or cancel any accounting entries with in the closed Accounting Period {0}")
->>>>>>> 540559d6
 			.format(frappe.bold(accounting_periods[0].name)), ClosedAccountingPeriod)
 
 def process_gl_map(gl_map, merge_entries=True, precision=None):
@@ -118,13 +114,9 @@
 
 	company = gl_map[0].company if gl_map else erpnext.get_default_company()
 	company_currency = erpnext.get_company_currency(company)
-<<<<<<< HEAD
-	precision = get_field_precision(frappe.get_meta("GL Entry").get_field("debit"), company_currency)
-=======
 
 	if not precision:
 		precision = get_field_precision(frappe.get_meta("GL Entry").get_field("debit"), company_currency)
->>>>>>> 540559d6
 
 	# filter zero debit and credit entries
 	merged_gl_map = filter(lambda x: flt(x.debit, precision)!=0 or flt(x.credit, precision)!=0, merged_gl_map)
@@ -170,71 +162,12 @@
 	gle.update(args)
 	gle.flags.ignore_permissions = 1
 	gle.flags.from_repost = from_repost
-<<<<<<< HEAD
-	gle.validate()
-	gle.db_insert()
-	gle.run_method("on_update_with_args", adv_adj, update_outstanding, from_repost)
-	gle.flags.ignore_validate = True
-	gle.submit()
-
-def validate_account_for_perpetual_inventory(gl_map):
-	if cint(erpnext.is_perpetual_inventory_enabled(gl_map[0].company)):
-		account_list = [gl_entries.account for gl_entries in gl_map]
-
-		aii_accounts = [d.name for d in frappe.get_all("Account",
-			filters={'account_type': 'Stock', 'is_group': 0, 'company': gl_map[0].company})]
-
-		for account in account_list:
-			if account not in aii_accounts:
-				continue
-
-			account_bal, stock_bal, warehouse_list = get_stock_and_account_balance(account,
-				gl_map[0].posting_date, gl_map[0].company)
-
-			if gl_map[0].voucher_type=="Journal Entry":
-				# In case of Journal Entry, there are no corresponding SL entries,
-				# hence deducting currency amount
-				account_bal -= flt(gl_map[0].debit) - flt(gl_map[0].credit)
-				if account_bal == stock_bal:
-					frappe.throw(_("Account: {0} can only be updated via Stock Transactions")
-						.format(account), StockAccountInvalidTransaction)
-
-			# This has been comment for a temporary, will add this code again on release of immutable ledger
-			# elif account_bal != stock_bal:
-			# 	precision = get_field_precision(frappe.get_meta("GL Entry").get_field("debit"),
-			# 		currency=frappe.get_cached_value('Company',  gl_map[0].company,  "default_currency"))
-
-			# 	diff = flt(stock_bal - account_bal, precision)
-			# 	error_reason = _("Stock Value ({0}) and Account Balance ({1}) are out of sync for account {2} and it's linked warehouses.").format(
-			# 		stock_bal, account_bal, frappe.bold(account))
-			# 	error_resolution = _("Please create adjustment Journal Entry for amount {0} ").format(frappe.bold(diff))
-			# 	stock_adjustment_account = frappe.db.get_value("Company",gl_map[0].company,"stock_adjustment_account")
-
-			# 	db_or_cr_warehouse_account =('credit_in_account_currency' if diff < 0 else 'debit_in_account_currency')
-			# 	db_or_cr_stock_adjustment_account = ('debit_in_account_currency' if diff < 0 else 'credit_in_account_currency')
-
-			# 	journal_entry_args = {
-			# 	'accounts':[
-			# 		{'account': account, db_or_cr_warehouse_account : abs(diff)},
-			# 		{'account': stock_adjustment_account, db_or_cr_stock_adjustment_account : abs(diff) }]
-			# 	}
-
-			# 	frappe.msgprint(msg="""{0}<br></br>{1}<br></br>""".format(error_reason, error_resolution),
-			# 		raise_exception=StockValueAndAccountBalanceOutOfSync,
-			# 		title=_('Values Out Of Sync'),
-			# 		primary_action={
-			# 			'label': _('Make Journal Entry'),
-			# 			'client_action': 'erpnext.route_to_adjustment_jv',
-			# 			'args': journal_entry_args
-			# 		})
-=======
 	gle.flags.adv_adj = adv_adj
 	gle.flags.update_outstanding = update_outstanding or 'Yes'
 	gle.submit()
 
 	if not from_repost:
 		validate_expense_against_budget(args)
->>>>>>> 540559d6
 
 def validate_cwip_accounts(gl_map):
 	"""Validate that CWIP account are not used in Journal Entry"""
