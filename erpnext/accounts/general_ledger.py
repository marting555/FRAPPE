--- conflicted
+++ resolved
@@ -122,11 +122,7 @@
 
 	disabled_accounts = (
 		frappe.qb.from_(Account)
-<<<<<<< HEAD
-		.where((Account.name.isin(accounts)) & (Account.disabled == 1) & (Account.is_group == 1) & (Account.company == gl_map[0].company))
-=======
 		.where(Account.name.isin(accounts) & (Account.disabled == 1) & (Account.is_group == 1) & (Account.company == gl_map[0].company))
->>>>>>> e4a9e2e0
 		.select(Account.name, Account.disabled)
 	).run(as_dict=True)
 	
