# Copyright (c) 2015, Frappe Technologies Pvt. Ltd. and Contributors
# License: GNU General Public License v3. See license.txt

from __future__ import unicode_literals
import frappe, erpnext
from frappe.utils import flt, cstr, cint, comma_and
from frappe import _
from erpnext.accounts.utils import get_stock_and_account_balance
from frappe.model.meta import get_field_precision
from erpnext.accounts.doctype.budget.budget import validate_expense_against_budget
from erpnext.accounts.doctype.accounting_dimension.accounting_dimension import get_accounting_dimensions


class ClosedAccountingPeriod(frappe.ValidationError): pass
class StockAccountInvalidTransaction(frappe.ValidationError): pass
class StockValueAndAccountBalanceOutOfSync(frappe.ValidationError): pass

def make_gl_entries(gl_map, cancel=False, adv_adj=False, merge_entries=True, update_outstanding='Yes', from_repost=False):
	if gl_map:
		if not cancel:
			validate_accounting_period(gl_map)
			gl_map = process_gl_map(gl_map, merge_entries)
			if gl_map and len(gl_map) > 1:
				save_entries(gl_map, adv_adj, update_outstanding, from_repost)
			else:
				frappe.throw(_("Incorrect number of General Ledger Entries found. You might have selected a wrong Account in the transaction."))
		else:
			delete_gl_entries(gl_map, adv_adj=adv_adj, update_outstanding=update_outstanding)

def validate_accounting_period(gl_map):
	accounting_periods = frappe.db.sql(""" SELECT
			ap.name as name
		FROM
			`tabAccounting Period` ap, `tabClosed Document` cd
		WHERE
			ap.name = cd.parent
			AND ap.company = %(company)s
			AND cd.closed = 1
			AND cd.document_type = %(voucher_type)s
			AND %(date)s between ap.start_date and ap.end_date
			""", {
				'date': gl_map[0].posting_date,
				'company': gl_map[0].company,
				'voucher_type': gl_map[0].voucher_type
			}, as_dict=1)

	if accounting_periods:
		frappe.throw(_("You can't create accounting entries in the closed accounting period {0}")
			.format(accounting_periods[0].name), ClosedAccountingPeriod)

def process_gl_map(gl_map, merge_entries=True):
	if merge_entries:
		gl_map = merge_similar_entries(gl_map)
	for entry in gl_map:
		# toggle debit, credit if negative entry
		if flt(entry.debit) < 0:
			entry.credit = flt(entry.credit) - flt(entry.debit)
			entry.debit = 0.0

		if flt(entry.debit_in_account_currency) < 0:
			entry.credit_in_account_currency = \
				flt(entry.credit_in_account_currency) - flt(entry.debit_in_account_currency)
			entry.debit_in_account_currency = 0.0

		if flt(entry.credit) < 0:
			entry.debit = flt(entry.debit) - flt(entry.credit)
			entry.credit = 0.0

		if flt(entry.credit_in_account_currency) < 0:
			entry.debit_in_account_currency = \
				flt(entry.debit_in_account_currency) - flt(entry.credit_in_account_currency)
			entry.credit_in_account_currency = 0.0

	return gl_map

def merge_similar_entries(gl_map):
	merged_gl_map = []
	accounting_dimensions = get_accounting_dimensions()
	for entry in gl_map:
		# if there is already an entry in this account then just add it
		# to that entry
		same_head = check_if_in_list(entry, merged_gl_map, accounting_dimensions)
		if same_head:
			same_head.debit	= flt(same_head.debit) + flt(entry.debit)
			same_head.debit_in_account_currency	= \
				flt(same_head.debit_in_account_currency) + flt(entry.debit_in_account_currency)
			same_head.credit = flt(same_head.credit) + flt(entry.credit)
			same_head.credit_in_account_currency = \
				flt(same_head.credit_in_account_currency) + flt(entry.credit_in_account_currency)
		else:
			merged_gl_map.append(entry)

	company = gl_map[0].company if gl_map else erpnext.get_default_company()
	company_currency = erpnext.get_company_currency(company)
	precision = get_field_precision(frappe.get_meta("GL Entry").get_field("debit"), company_currency)

	# filter zero debit and credit entries
	merged_gl_map = filter(lambda x: flt(x.debit, precision)!=0 or flt(x.credit, precision)!=0, merged_gl_map)
	merged_gl_map = list(merged_gl_map)

	return merged_gl_map

def check_if_in_list(gle, gl_map, dimensions=None):
	account_head_fieldnames = ['party_type', 'party', 'against_voucher', 'against_voucher_type',
		'cost_center', 'project', 'remarks', 'reference_no', 'reference_date']

	if dimensions:
		account_head_fieldnames = account_head_fieldnames + dimensions

	for e in gl_map:
		same_head = True
		if e.account != gle.account:
			same_head = False

		for fieldname in account_head_fieldnames:
			if cstr(e.get(fieldname)) != cstr(gle.get(fieldname)):
				same_head = False

		if same_head:
			return e

def save_entries(gl_map, adv_adj, update_outstanding, from_repost=False):
	if not from_repost:
		validate_cwip_accounts(gl_map)

	round_off_debit_credit(gl_map)
<<<<<<< HEAD

	vouchers_for_balance_update = set()
=======
>>>>>>> bd5b37db
	for entry in gl_map:
		make_entry(entry, adv_adj, from_repost)

		# check against budget
		if not from_repost:
			validate_expense_against_budget(entry)

<<<<<<< HEAD
		if update_outstanding and not from_repost and entry.get("party_type") and entry.get("party"):
			if entry.get("against_voucher_type") and entry.get("against_voucher"):
				vouchers_for_balance_update.add((entry.get("against_voucher_type"), entry.get("against_voucher"),
					entry.get("account"), entry.get("party_type"), entry.get("party")))
			else:
				vouchers_for_balance_update.add((entry.get("voucher_type"), entry.get("voucher_no"),
					entry.get("account"), entry.get("party_type"), entry.get("party")))

	from erpnext.accounts.doctype.gl_entry.gl_entry import update_outstanding_amt
	for voucher_type, voucher_no, account, party_type, party in vouchers_for_balance_update:
		update_outstanding_amt(voucher_type, voucher_no, account, party_type, party)

def make_entry(args, adv_adj, from_repost=False):
=======
	if not from_repost:
		validate_account_for_perpetual_inventory(gl_map)


def make_entry(args, adv_adj, update_outstanding, from_repost=False):
>>>>>>> bd5b37db
	args.update({"doctype": "GL Entry"})
	gle = frappe.get_doc(args)
	gle.flags.ignore_permissions = 1
	gle.flags.from_repost = from_repost
	gle.insert()
	gle.run_method("on_update_with_args", adv_adj, from_repost)
	gle.submit()

def validate_account_for_perpetual_inventory(gl_map):
	if cint(erpnext.is_perpetual_inventory_enabled(gl_map[0].company)):
		account_list = [gl_entries.account for gl_entries in gl_map]

		aii_accounts = [d.name for d in frappe.get_all("Account",
			filters={'account_type': 'Stock', 'is_group': 0, 'company': gl_map[0].company})]

		for account in account_list:
			if account not in aii_accounts:
				continue

			account_bal, stock_bal, warehouse_list = get_stock_and_account_balance(account,
				gl_map[0].posting_date, gl_map[0].company)

			if gl_map[0].voucher_type=="Journal Entry":
				# In case of Journal Entry, there are no corresponding SL entries,
				# hence deducting currency amount
				account_bal -= flt(gl_map[0].debit) - flt(gl_map[0].credit)
				if account_bal == stock_bal:
					frappe.throw(_("Account: {0} can only be updated via Stock Transactions")
						.format(account), StockAccountInvalidTransaction)

			# This has been comment for a temporary, will add this code again on release of immutable ledger
			# elif account_bal != stock_bal:
			# 	precision = get_field_precision(frappe.get_meta("GL Entry").get_field("debit"),
			# 		currency=frappe.get_cached_value('Company',  gl_map[0].company,  "default_currency"))

			# 	diff = flt(stock_bal - account_bal, precision)
			# 	error_reason = _("Stock Value ({0}) and Account Balance ({1}) are out of sync for account {2} and it's linked warehouses.").format(
			# 		stock_bal, account_bal, frappe.bold(account))
			# 	error_resolution = _("Please create adjustment Journal Entry for amount {0} ").format(frappe.bold(diff))
			# 	stock_adjustment_account = frappe.db.get_value("Company",gl_map[0].company,"stock_adjustment_account")

			# 	db_or_cr_warehouse_account =('credit_in_account_currency' if diff < 0 else 'debit_in_account_currency')
			# 	db_or_cr_stock_adjustment_account = ('debit_in_account_currency' if diff < 0 else 'credit_in_account_currency')

			# 	journal_entry_args = {
			# 	'accounts':[
			# 		{'account': account, db_or_cr_warehouse_account : abs(diff)},
			# 		{'account': stock_adjustment_account, db_or_cr_stock_adjustment_account : abs(diff) }]
			# 	}

			# 	frappe.msgprint(msg="""{0}<br></br>{1}<br></br>""".format(error_reason, error_resolution),
			# 		raise_exception=StockValueAndAccountBalanceOutOfSync,
			# 		title=_('Values Out Of Sync'),
			# 		primary_action={
			# 			'label': _('Make Journal Entry'),
			# 			'client_action': 'erpnext.route_to_adjustment_jv',
			# 			'args': journal_entry_args
			# 		})

def validate_cwip_accounts(gl_map):
	cwip_enabled = any([cint(ac.enable_cwip_accounting) for ac in frappe.db.get_all("Asset Category","enable_cwip_accounting")])

	if cwip_enabled and gl_map[0].voucher_type == "Journal Entry":
			cwip_accounts = [d[0] for d in frappe.db.sql("""select name from tabAccount
				where account_type = 'Capital Work in Progress' and is_group=0""")]

			for entry in gl_map:
				if entry.account in cwip_accounts:
					frappe.throw(
						_("Account: <b>{0}</b> is capital Work in progress and can not be updated by Journal Entry").format(entry.account))

def round_off_debit_credit(gl_map):
	precision = get_field_precision(frappe.get_meta("GL Entry").get_field("debit"),
		currency=frappe.get_cached_value('Company',  gl_map[0].company,  "default_currency"))

	debit_credit_diff = 0.0
	for entry in gl_map:
		entry.debit = flt(entry.debit, precision)
		entry.credit = flt(entry.credit, precision)
		debit_credit_diff += entry.debit - entry.credit

	debit_credit_diff = flt(debit_credit_diff, precision)

	if gl_map[0]["voucher_type"] in ("Journal Entry", "Payment Entry"):
		allowance = 5.0 / (10**precision)
	else:
		allowance = .5

	if abs(debit_credit_diff) >= allowance:
		frappe.throw(_("Debit and Credit not equal for {0} #{1}. Difference is {2}.")
			.format(gl_map[0].voucher_type, gl_map[0].voucher_no, debit_credit_diff))

	elif abs(debit_credit_diff) >= (1.0 / (10**precision)):
		make_round_off_gle(gl_map, debit_credit_diff, precision)

def make_round_off_gle(gl_map, debit_credit_diff, precision):
	round_off_account, round_off_cost_center = get_round_off_account_and_cost_center(gl_map[0].company)
	round_off_account_exists = False
	round_off_gle = frappe._dict()
	for d in gl_map:
		if d.account == round_off_account:
			round_off_gle = d
			if d.debit_in_account_currency:
				debit_credit_diff -= flt(d.debit_in_account_currency)
			else:
				debit_credit_diff += flt(d.credit_in_account_currency)
			round_off_account_exists = True

	if round_off_account_exists and abs(debit_credit_diff) < (1.0 / (10**precision)):
		gl_map.remove(round_off_gle)
		return

	if not round_off_gle:
		for k in ["voucher_type", "voucher_no", "company",
			"posting_date", "remarks", "is_opening"]:
				round_off_gle[k] = gl_map[0][k]

	round_off_gle.update({
		"account": round_off_account,
		"debit_in_account_currency": abs(debit_credit_diff) if debit_credit_diff < 0 else 0,
		"credit_in_account_currency": debit_credit_diff if debit_credit_diff > 0 else 0,
		"debit": abs(debit_credit_diff) if debit_credit_diff < 0 else 0,
		"credit": debit_credit_diff if debit_credit_diff > 0 else 0,
		"cost_center": round_off_cost_center,
		"party_type": None,
		"party": None,
		"against_voucher_type": None,
		"against_voucher": None
	})

	if not round_off_account_exists:
		gl_map.append(round_off_gle)

def get_round_off_account_and_cost_center(company):
	round_off_account, round_off_cost_center = frappe.get_cached_value('Company',  company,
		["round_off_account", "round_off_cost_center"]) or [None, None]
	if not round_off_account:
		frappe.throw(_("Please mention Round Off Account in Company"))

	if not round_off_cost_center:
		frappe.throw(_("Please mention Round Off Cost Center in Company"))

	return round_off_account, round_off_cost_center

def delete_gl_entries(gl_entries=None, voucher_type=None, voucher_no=None,
		adv_adj=False, update_outstanding="Yes"):

	from erpnext.accounts.doctype.gl_entry.gl_entry import validate_balance_type, \
		check_freezing_date, update_outstanding_amt, validate_frozen_account

	if not gl_entries:
		gl_entries = frappe.db.sql("""
			select account, posting_date, party_type, party, cost_center, fiscal_year,voucher_type,
			voucher_no, against_voucher_type, against_voucher, cost_center, company
			from `tabGL Entry`
			where voucher_type=%s and voucher_no=%s""", (voucher_type, voucher_no), as_dict=True)

	if gl_entries:
		check_freezing_date(gl_entries[0]["posting_date"], adv_adj)

	frappe.db.sql("""delete from `tabGL Entry` where voucher_type=%s and voucher_no=%s""",
		(voucher_type or gl_entries[0]["voucher_type"], voucher_no or gl_entries[0]["voucher_no"]))

	vouchers_for_balance_update = set()
	for entry in gl_entries:
		validate_frozen_account(entry["account"], adv_adj)
		validate_balance_type(entry["account"], adv_adj)
		if not adv_adj:
			validate_expense_against_budget(entry)

		if update_outstanding and not adv_adj and entry.get("party_type") and entry.get("party"):
			if entry.get("against_voucher_type") and entry.get("against_voucher"):
				vouchers_for_balance_update.add((entry.get("against_voucher_type"), entry.get("against_voucher"),
					entry.get("account"), entry.get("party_type"), entry.get("party")))
			else:
				vouchers_for_balance_update.add((entry.get("voucher_type"), entry.get("voucher_no"),
					entry.get("account"), entry.get("party_type"), entry.get("party")))

	for voucher_type, voucher_no, account, party_type, party in vouchers_for_balance_update:
		update_outstanding_amt(voucher_type, voucher_no, account, party_type, party, on_cancel=True)<|MERGE_RESOLUTION|>--- conflicted
+++ resolved
@@ -124,11 +124,8 @@
 		validate_cwip_accounts(gl_map)
 
 	round_off_debit_credit(gl_map)
-<<<<<<< HEAD
 
 	vouchers_for_balance_update = set()
-=======
->>>>>>> bd5b37db
 	for entry in gl_map:
 		make_entry(entry, adv_adj, from_repost)
 
@@ -136,7 +133,6 @@
 		if not from_repost:
 			validate_expense_against_budget(entry)
 
-<<<<<<< HEAD
 		if update_outstanding and not from_repost and entry.get("party_type") and entry.get("party"):
 			if entry.get("against_voucher_type") and entry.get("against_voucher"):
 				vouchers_for_balance_update.add((entry.get("against_voucher_type"), entry.get("against_voucher"),
@@ -150,13 +146,6 @@
 		update_outstanding_amt(voucher_type, voucher_no, account, party_type, party)
 
 def make_entry(args, adv_adj, from_repost=False):
-=======
-	if not from_repost:
-		validate_account_for_perpetual_inventory(gl_map)
-
-
-def make_entry(args, adv_adj, update_outstanding, from_repost=False):
->>>>>>> bd5b37db
 	args.update({"doctype": "GL Entry"})
 	gle = frappe.get_doc(args)
 	gle.flags.ignore_permissions = 1
