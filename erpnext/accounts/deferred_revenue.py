--- conflicted
+++ resolved
@@ -282,10 +282,6 @@
 		if not amount:
 			return
 
-<<<<<<< HEAD
-		make_gl_entries(doc, credit_account, debit_account, against,
-			amount, base_amount, end_date, project, account_currency, item.cost_center, item)
-=======
 		# check if books nor frozen till endate:
 		if getdate(end_date) >= getdate(accounts_frozen_upto):
 			end_date = get_last_day(add_days(accounts_frozen_upto, 1))
@@ -300,7 +296,6 @@
 		# Returned in case of any errors because it tries to submit the same record again and again in case of errors
 		if frappe.flags.deferred_accounting_error:
 			return
->>>>>>> 540559d6
 
 		if getdate(end_date) < getdate(posting_date) and not last_gl_entry:
 			_book_deferred_revenue_or_expense(item, via_journal_entry, submit_journal_entry, book_deferred_entries_based_on)
@@ -343,11 +338,7 @@
 			doc.submit()
 
 def make_gl_entries(doc, credit_account, debit_account, against,
-<<<<<<< HEAD
-	amount, base_amount, posting_date, project, account_currency, cost_center, item):
-=======
 	amount, base_amount, posting_date, project, account_currency, cost_center, item, deferred_process=None):
->>>>>>> 540559d6
 	# GL Entry for crediting the amount in the deferred expense
 	from erpnext.accounts.general_ledger import make_gl_entries
 
@@ -363,13 +354,9 @@
 			"cost_center": cost_center,
 			"voucher_detail_no": item.name,
 			'posting_date': posting_date,
-<<<<<<< HEAD
-			'project': project
-=======
 			'project': project,
 			'against_voucher_type': 'Process Deferred Accounting',
 			'against_voucher': deferred_process
->>>>>>> 540559d6
 		}, account_currency, item=item)
 	)
 	# GL Entry to debit the amount from the expense
@@ -382,13 +369,9 @@
 			"cost_center": cost_center,
 			"voucher_detail_no": item.name,
 			'posting_date': posting_date,
-<<<<<<< HEAD
-			'project': project
-=======
 			'project': project,
 			'against_voucher_type': 'Process Deferred Accounting',
 			'against_voucher': deferred_process
->>>>>>> 540559d6
 		}, account_currency, item=item)
 	)
 
