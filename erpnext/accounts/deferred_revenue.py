from __future__ import unicode_literals

import frappe
from frappe import _
from frappe.utils import date_diff, add_months, today, getdate, add_days, flt, get_last_day, get_first_day, cint, get_link_to_form, rounded
from erpnext.accounts.utils import get_account_currency
from frappe.email import sendmail_to_system_managers
from frappe.utils.background_jobs import enqueue
from erpnext.accounts.doctype.accounting_dimension.accounting_dimension import get_accounting_dimensions

def validate_service_stop_date(doc):
	''' Validates service_stop_date for Purchase Invoice and Sales Invoice '''

	enable_check = "enable_deferred_revenue" \
		if doc.doctype=="Sales Invoice" else "enable_deferred_expense"

	old_stop_dates = {}
	old_doc = frappe.db.get_all("{0} Item".format(doc.doctype),
		{"parent": doc.name}, ["name", "service_stop_date"])

	for d in old_doc:
		old_stop_dates[d.name] = d.service_stop_date or ""

	for item in doc.items:
		if not item.get(enable_check): continue

		if item.service_stop_date:
			if date_diff(item.service_stop_date, item.service_start_date) < 0:
				frappe.throw(_("Service Stop Date cannot be before Service Start Date"))

			if date_diff(item.service_stop_date, item.service_end_date) > 0:
				frappe.throw(_("Service Stop Date cannot be after Service End Date"))

		if old_stop_dates and old_stop_dates.get(item.name) and item.service_stop_date!=old_stop_dates.get(item.name):
			frappe.throw(_("Cannot change Service Stop Date for item in row {0}").format(item.idx))

def build_conditions(process_type, account, company):
	conditions=''
	deferred_account = "item.deferred_revenue_account" if process_type=="Income" else "item.deferred_expense_account"

	if account:
		conditions += "AND %s='%s'"%(deferred_account, account)
	elif company:
		conditions += "AND p.company='%s'"%(company)

	return conditions

def convert_deferred_expense_to_expense(deferred_process, start_date=None, end_date=None, conditions=''):
	# book the expense/income on the last day, but it will be trigger on the 1st of month at 12:00 AM

	if not start_date:
		start_date = add_months(today(), -1)
	if not end_date:
		end_date = add_days(today(), -1)

	# check for the purchase invoice for which GL entries has to be done
	invoices = frappe.db.sql_list('''
		select distinct item.parent
		from `tabPurchase Invoice Item` item, `tabPurchase Invoice` p
		where item.service_start_date<=%s and item.service_end_date>=%s
		and item.enable_deferred_expense = 1 and item.parent=p.name
		and item.docstatus = 1 and ifnull(item.amount, 0) > 0
		{0}
	'''.format(conditions), (end_date, start_date)) #nosec

	# For each invoice, book deferred expense
	for invoice in invoices:
		doc = frappe.get_doc("Purchase Invoice", invoice)
		book_deferred_income_or_expense(doc, deferred_process, end_date)

	if frappe.flags.deferred_accounting_error:
		send_mail(deferred_process)

def convert_deferred_revenue_to_income(deferred_process, start_date=None, end_date=None, conditions=''):
	# book the expense/income on the last day, but it will be trigger on the 1st of month at 12:00 AM

	if not start_date:
		start_date = add_months(today(), -1)
	if not end_date:
		end_date = add_days(today(), -1)

	# check for the sales invoice for which GL entries has to be done
	invoices = frappe.db.sql_list('''
		select distinct item.parent
		from `tabSales Invoice Item` item, `tabSales Invoice` p
		where item.service_start_date<=%s and item.service_end_date>=%s
		and item.enable_deferred_revenue = 1 and item.parent=p.name
		and item.docstatus = 1 and ifnull(item.amount, 0) > 0
		{0}
	'''.format(conditions), (end_date, start_date)) #nosec

	for invoice in invoices:
		doc = frappe.get_doc("Sales Invoice", invoice)
		book_deferred_income_or_expense(doc, deferred_process, end_date)

	if frappe.flags.deferred_accounting_error:
		send_mail(deferred_process)

def get_booking_dates(doc, item, posting_date=None):
	if not posting_date:
		posting_date = add_days(today(), -1)

	last_gl_entry = False

	deferred_account = "deferred_revenue_account" if doc.doctype=="Sales Invoice" else "deferred_expense_account"

	prev_gl_entry = frappe.db.sql('''
		select name, posting_date from `tabGL Entry` where company=%s and account=%s and
		voucher_type=%s and voucher_no=%s and voucher_detail_no=%s
		order by posting_date desc limit 1
	''', (doc.company, item.get(deferred_account), doc.doctype, doc.name, item.name), as_dict=True)

	prev_gl_via_je = frappe.db.sql('''
		SELECT p.name, p.posting_date FROM `tabJournal Entry` p, `tabJournal Entry Account` c
		WHERE p.name = c.parent and p.company=%s and c.account=%s
		and c.reference_type=%s and c.reference_name=%s
		and c.reference_detail_no=%s and c.docstatus < 2 order by posting_date desc limit 1
	''', (doc.company, item.get(deferred_account), doc.doctype, doc.name, item.name), as_dict=True)

	if prev_gl_via_je:
		if (not prev_gl_entry) or (prev_gl_entry and
			prev_gl_entry[0].posting_date < prev_gl_via_je[0].posting_date):
			prev_gl_entry = prev_gl_via_je

	if prev_gl_entry:
		start_date = getdate(add_days(prev_gl_entry[0].posting_date, 1))
	else:
		start_date = item.service_start_date

	end_date = get_last_day(start_date)
	if end_date >= item.service_end_date:
		end_date = item.service_end_date
		last_gl_entry = True
	elif item.service_stop_date and end_date >= item.service_stop_date:
		end_date = item.service_stop_date
		last_gl_entry = True

	if end_date > getdate(posting_date):
		end_date = posting_date

	if getdate(start_date) <= getdate(end_date):
		return start_date, end_date, last_gl_entry
	else:
		return None, None, None

def calculate_monthly_amount(doc, item, last_gl_entry, start_date, end_date, total_days, total_booking_days, account_currency):
	amount, base_amount = 0, 0

	if not last_gl_entry:
		total_months = (item.service_end_date.year - item.service_start_date.year) * 12 + \
			(item.service_end_date.month - item.service_start_date.month) + 1

		prorate_factor = flt(date_diff(item.service_end_date, item.service_start_date)) \
			/ flt(date_diff(get_last_day(item.service_end_date), get_first_day(item.service_start_date)))

		actual_months = rounded(total_months * prorate_factor, 1)

		already_booked_amount, already_booked_amount_in_account_currency = get_already_booked_amount(doc, item)
		base_amount = flt(item.base_net_amount / actual_months, item.precision("base_net_amount"))

		if base_amount + already_booked_amount > item.base_net_amount:
			base_amount = item.base_net_amount - already_booked_amount

		if account_currency==doc.company_currency:
			amount = base_amount
		else:
			amount = flt(item.net_amount/actual_months, item.precision("net_amount"))
			if amount + already_booked_amount_in_account_currency > item.net_amount:
				amount = item.net_amount - already_booked_amount_in_account_currency

		if not (get_first_day(start_date) == start_date and get_last_day(end_date) == end_date):
			partial_month = flt(date_diff(end_date, start_date)) \
				/ flt(date_diff(get_last_day(end_date), get_first_day(start_date)))

			base_amount = rounded(partial_month, 1) * base_amount
			amount = rounded(partial_month, 1) * amount
	else:
		already_booked_amount, already_booked_amount_in_account_currency = get_already_booked_amount(doc, item)
		base_amount = flt(item.base_net_amount - already_booked_amount, item.precision("base_net_amount"))
		if account_currency==doc.company_currency:
			amount = base_amount
		else:
			amount = flt(item.net_amount - already_booked_amount_in_account_currency, item.precision("net_amount"))

	return amount, base_amount

def calculate_amount(doc, item, last_gl_entry, total_days, total_booking_days, account_currency):
	amount, base_amount = 0, 0
	if not last_gl_entry:
		base_amount = flt(item.base_net_amount*total_booking_days/flt(total_days), item.precision("base_net_amount"))
		if account_currency==doc.company_currency:
			amount = base_amount
		else:
			amount = flt(item.net_amount*total_booking_days/flt(total_days), item.precision("net_amount"))
	else:
		already_booked_amount, already_booked_amount_in_account_currency = get_already_booked_amount(doc, item)

		base_amount = flt(item.base_net_amount - already_booked_amount, item.precision("base_net_amount"))
		if account_currency==doc.company_currency:
			amount = base_amount
		else:
			amount = flt(item.net_amount - already_booked_amount_in_account_currency, item.precision("net_amount"))

	return amount, base_amount

def get_already_booked_amount(doc, item):
	if doc.doctype == "Sales Invoice":
		total_credit_debit, total_credit_debit_currency = "debit", "debit_in_account_currency"
		deferred_account = "deferred_revenue_account"
	else:
		total_credit_debit, total_credit_debit_currency = "credit", "credit_in_account_currency"
		deferred_account = "deferred_expense_account"

	gl_entries_details = frappe.db.sql('''
		select sum({0}) as total_credit, sum({1}) as total_credit_in_account_currency, voucher_detail_no
		from `tabGL Entry` where company=%s and account=%s and voucher_type=%s and voucher_no=%s and voucher_detail_no=%s
		group by voucher_detail_no
	'''.format(total_credit_debit, total_credit_debit_currency),
		(doc.company, item.get(deferred_account), doc.doctype, doc.name, item.name), as_dict=True)

	journal_entry_details = frappe.db.sql('''
		SELECT sum(c.{0}) as total_credit, sum(c.{1}) as total_credit_in_account_currency, reference_detail_no
		FROM `tabJournal Entry` p , `tabJournal Entry Account` c WHERE p.name = c.parent and
		p.company = %s and c.account=%s and c.reference_type=%s and c.reference_name=%s and c.reference_detail_no=%s
		and p.docstatus < 2 group by reference_detail_no
	'''.format(total_credit_debit, total_credit_debit_currency),
		(doc.company, item.get(deferred_account), doc.doctype, doc.name, item.name), as_dict=True)

	already_booked_amount = gl_entries_details[0].total_credit if gl_entries_details else 0
	already_booked_amount += journal_entry_details[0].total_credit if journal_entry_details else 0

	if doc.currency == doc.company_currency:
		already_booked_amount_in_account_currency = already_booked_amount
	else:
		already_booked_amount_in_account_currency = gl_entries_details[0].total_credit_in_account_currency if gl_entries_details else 0
		already_booked_amount_in_account_currency += journal_entry_details[0].total_credit_in_account_currency if journal_entry_details else 0

	return already_booked_amount, already_booked_amount_in_account_currency

def book_deferred_income_or_expense(doc, deferred_process, posting_date=None):
	enable_check = "enable_deferred_revenue" \
		if doc.doctype=="Sales Invoice" else "enable_deferred_expense"

	def _book_deferred_revenue_or_expense(item, via_journal_entry, submit_journal_entry, book_deferred_entries_based_on):
		start_date, end_date, last_gl_entry = get_booking_dates(doc, item, posting_date=posting_date)
		if not (start_date and end_date): return

		account_currency = get_account_currency(item.expense_account)
		if doc.doctype == "Sales Invoice":
			against, project = doc.customer, doc.project
			credit_account, debit_account = item.income_account, item.deferred_revenue_account
		else:
			against, project = doc.supplier, item.project
			credit_account, debit_account = item.deferred_expense_account, item.expense_account

		total_days = date_diff(item.service_end_date, item.service_start_date) + 1
		total_booking_days = date_diff(end_date, start_date) + 1

		if book_deferred_entries_based_on == 'Months':
			amount, base_amount = calculate_monthly_amount(doc, item, last_gl_entry,
				start_date, end_date, total_days, total_booking_days, account_currency)
		else:
			amount, base_amount = calculate_amount(doc, item, last_gl_entry,
				total_days, total_booking_days, account_currency)

		if via_journal_entry:
			book_revenue_via_journal_entry(doc, credit_account, debit_account, against, amount,
				base_amount, end_date, project, account_currency, item.cost_center, item, deferred_process, submit_journal_entry)
		else:
			make_gl_entries(doc, credit_account, debit_account, against,
				amount, base_amount, end_date, project, account_currency, item.cost_center, item, deferred_process)

<<<<<<< HEAD
		make_gl_entries(doc, credit_account, debit_account, against,
			amount, base_amount, end_date, project, account_currency, item.cost_center, item)
=======
		# Returned in case of any errors because it tries to submit the same record again and again in case of errors
		if frappe.flags.deferred_accounting_error:
			return
>>>>>>> 00175c96

		if getdate(end_date) < getdate(posting_date) and not last_gl_entry:
			_book_deferred_revenue_or_expense(item, via_journal_entry, submit_journal_entry, book_deferred_entries_based_on)

	via_journal_entry = cint(frappe.db.get_singles_value('Accounts Settings', 'book_deferred_entries_via_journal_entry'))
	submit_journal_entry = cint(frappe.db.get_singles_value('Accounts Settings', 'submit_journal_entries'))
	book_deferred_entries_based_on = frappe.db.get_singles_value('Accounts Settings', 'book_deferred_entries_based_on')

	for item in doc.get('items'):
		if item.get(enable_check):
			_book_deferred_revenue_or_expense(item, via_journal_entry, submit_journal_entry, book_deferred_entries_based_on)

def process_deferred_accounting(posting_date=None):
	''' Converts deferred income/expense into income/expense
		Executed via background jobs on every month end '''

	if not posting_date:
		posting_date = today()

	if not cint(frappe.db.get_singles_value('Accounts Settings', 'automatically_process_deferred_accounting_entry')):
		return

	start_date = add_months(today(), -1)
	end_date = add_days(today(), -1)

	for record_type in ('Income', 'Expense'):
		doc = frappe.get_doc(dict(
			doctype='Process Deferred Accounting',
			posting_date=posting_date,
			start_date=start_date,
			end_date=end_date,
			type=record_type
		))

		doc.insert()
		doc.submit()

def make_gl_entries(doc, credit_account, debit_account, against,
<<<<<<< HEAD
	amount, base_amount, posting_date, project, account_currency, cost_center, item):
=======
	amount, base_amount, posting_date, project, account_currency, cost_center, item, deferred_process=None):
>>>>>>> 00175c96
	# GL Entry for crediting the amount in the deferred expense
	from erpnext.accounts.general_ledger import make_gl_entries

	if amount == 0: return

	gl_entries = []
	gl_entries.append(
		doc.get_gl_dict({
			"account": credit_account,
			"against": against,
			"credit": base_amount,
			"credit_in_account_currency": amount,
			"cost_center": cost_center,
			"voucher_detail_no": item.name,
			'posting_date': posting_date,
<<<<<<< HEAD
			'project': project
=======
			'project': project,
			'against_voucher_type': 'Process Deferred Accounting',
			'against_voucher': deferred_process
>>>>>>> 00175c96
		}, account_currency, item=item)
	)
	# GL Entry to debit the amount from the expense
	gl_entries.append(
		doc.get_gl_dict({
			"account": debit_account,
			"against": against,
			"debit": base_amount,
			"debit_in_account_currency": amount,
			"cost_center": cost_center,
			"voucher_detail_no": item.name,
			'posting_date': posting_date,
<<<<<<< HEAD
			'project': project
=======
			'project': project,
			'against_voucher_type': 'Process Deferred Accounting',
			'against_voucher': deferred_process
>>>>>>> 00175c96
		}, account_currency, item=item)
	)

	if gl_entries:
		try:
			make_gl_entries(gl_entries, cancel=(doc.docstatus == 2), merge_entries=True)
			frappe.db.commit()
		except:
			frappe.db.rollback()
			traceback = frappe.get_traceback()
			frappe.log_error(message=traceback)

			frappe.flags.deferred_accounting_error = True

def send_mail(deferred_process):
	title = _("Error while processing deferred accounting for {0}".format(deferred_process))
	content = _("""
		Deferred accounting failed for some invoices:
		Please check Process Deferred Accounting {0}
		and submit manually after resolving errors
	""").format(get_link_to_form('Process Deferred Accounting', deferred_process))
	sendmail_to_system_managers(title, content)

def book_revenue_via_journal_entry(doc, credit_account, debit_account, against,
	amount, base_amount, posting_date, project, account_currency, cost_center, item,
	deferred_process=None, submit='No'):

	if amount == 0: return

	journal_entry = frappe.new_doc('Journal Entry')
	journal_entry.posting_date = posting_date
	journal_entry.company = doc.company
	journal_entry.voucher_type = 'Deferred Revenue' if doc.doctype == 'Sales Invoice' \
		else 'Deferred Expense'

	debit_entry = {
		'account': credit_account,
		'credit': base_amount,
		'credit_in_account_currency': amount,
		'party_type': 'Customer' if doc.doctype == 'Sales Invoice' else 'Supplier',
		'party': against,
		'account_currency': account_currency,
		'reference_name': doc.name,
		'reference_type': doc.doctype,
		'reference_detail_no': item.name,
		'cost_center': cost_center,
		'project': project,
	}

	credit_entry = {
		'account': debit_account,
		'debit': base_amount,
		'debit_in_account_currency': amount,
		'party_type': 'Customer' if doc.doctype == 'Sales Invoice' else 'Supplier',
		'party': against,
		'account_currency': account_currency,
		'reference_name': doc.name,
		'reference_type': doc.doctype,
		'reference_detail_no': item.name,
		'cost_center': cost_center,
		'project': project,
	}

	for dimension in get_accounting_dimensions():
		debit_entry.update({
			dimension: item.get(dimension)
		})

		credit_entry.update({
			dimension: item.get(dimension)
		})

	journal_entry.append('accounts', debit_entry)
	journal_entry.append('accounts', credit_entry)

	try:
		journal_entry.save()

		if submit:
			journal_entry.submit()
	except:
		frappe.db.rollback()
		traceback = frappe.get_traceback()
		frappe.log_error(message=traceback)

		frappe.flags.deferred_accounting_error = True

def get_deferred_booking_accounts(doctype, voucher_detail_no, dr_or_cr):

	if doctype == 'Sales Invoice':
		credit_account, debit_account = frappe.db.get_value('Sales Invoice Item', {'name': voucher_detail_no},
			['income_account', 'deferred_revenue_account'])
	else:
		credit_account, debit_account = frappe.db.get_value('Purchase Invoice Item', {'name': voucher_detail_no},
			['deferred_expense_account', 'expense_account'])

	if dr_or_cr == 'Debit':
		return debit_account
	else:
		return credit_account

<|MERGE_RESOLUTION|>--- conflicted
+++ resolved
@@ -270,14 +270,9 @@
 			make_gl_entries(doc, credit_account, debit_account, against,
 				amount, base_amount, end_date, project, account_currency, item.cost_center, item, deferred_process)
 
-<<<<<<< HEAD
-		make_gl_entries(doc, credit_account, debit_account, against,
-			amount, base_amount, end_date, project, account_currency, item.cost_center, item)
-=======
 		# Returned in case of any errors because it tries to submit the same record again and again in case of errors
 		if frappe.flags.deferred_accounting_error:
 			return
->>>>>>> 00175c96
 
 		if getdate(end_date) < getdate(posting_date) and not last_gl_entry:
 			_book_deferred_revenue_or_expense(item, via_journal_entry, submit_journal_entry, book_deferred_entries_based_on)
@@ -316,11 +311,7 @@
 		doc.submit()
 
 def make_gl_entries(doc, credit_account, debit_account, against,
-<<<<<<< HEAD
-	amount, base_amount, posting_date, project, account_currency, cost_center, item):
-=======
 	amount, base_amount, posting_date, project, account_currency, cost_center, item, deferred_process=None):
->>>>>>> 00175c96
 	# GL Entry for crediting the amount in the deferred expense
 	from erpnext.accounts.general_ledger import make_gl_entries
 
@@ -336,13 +327,9 @@
 			"cost_center": cost_center,
 			"voucher_detail_no": item.name,
 			'posting_date': posting_date,
-<<<<<<< HEAD
-			'project': project
-=======
 			'project': project,
 			'against_voucher_type': 'Process Deferred Accounting',
 			'against_voucher': deferred_process
->>>>>>> 00175c96
 		}, account_currency, item=item)
 	)
 	# GL Entry to debit the amount from the expense
@@ -355,13 +342,9 @@
 			"cost_center": cost_center,
 			"voucher_detail_no": item.name,
 			'posting_date': posting_date,
-<<<<<<< HEAD
-			'project': project
-=======
 			'project': project,
 			'against_voucher_type': 'Process Deferred Accounting',
 			'against_voucher': deferred_process
->>>>>>> 00175c96
 		}, account_currency, item=item)
 	)
 
