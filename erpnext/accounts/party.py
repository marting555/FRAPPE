--- conflicted
+++ resolved
@@ -487,11 +487,7 @@
 
 		if tax.valid_till and date_diff(tax.valid_till, ref_doc.posting_date) > 0:
 			tax_mapper.update({
-<<<<<<< HEAD
-				"rate": tax.applicable_percentage
-=======
 				"rate": tax.applicable_percent
->>>>>>> 1cc7500b
 			})
 
 		prepare_tax_withholding_details(tax_mapper, tax_withholding_details)
