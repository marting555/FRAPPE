--- conflicted
+++ resolved
@@ -41,7 +41,6 @@
 
 	def get_payment_entries(self):
 		order_doctype = "Sales Order" if self.party_type=="Customer" else "Purchase Order"
-<<<<<<< HEAD
 		payment_entries = get_advance_payment_entries(self.party_type, self.party,self.receivable_payable_account, order_doctype, against_all_orders=True, limit=self.limit)
 		data_list = []
 		for entry in payment_entries:
@@ -50,14 +49,6 @@
 				entry['payment_date'] = posting_date
 				data_list.append(entry)
 		return data_list
-=======
-		condition = self.get_conditions(get_payments=True)
-		payment_entries = get_advance_payment_entries(self.party_type, self.party,
-			self.receivable_payable_account, order_doctype, against_all_orders=True, limit=self.payment_limit,
-			condition=condition)
-
-		return payment_entries
->>>>>>> 90cf6a05
 
 	def get_jv_entries(self):
 		condition = self.get_conditions()
