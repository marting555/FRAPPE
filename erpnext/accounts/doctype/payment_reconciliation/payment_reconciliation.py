--- conflicted
+++ resolved
@@ -63,13 +63,6 @@
 			party_account = [self.receivable_payable_account]
 
 		order_doctype = "Sales Order" if self.party_type == "Customer" else "Purchase Order"
-<<<<<<< HEAD
-		condition = self.get_conditions(get_payments=True)
-		if self.payment_name:
-			condition += "name like '%%{0}%%'".format(self.payment_name)
-
-		payment_entries = get_advance_payment_entries(
-=======
 		condition = frappe._dict(
 			{
 				"company": self.get("company"),
@@ -86,7 +79,6 @@
 			condition.update({"name": self.payment_name})
 
 		payment_entries = get_advance_payment_entries_for_regional(
->>>>>>> 44bad3bd
 			self.party_type,
 			self.party,
 			party_account,
@@ -117,11 +109,8 @@
 			"t2.against_account like %(bank_cash_account)s" if self.bank_cash_account else "1=1"
 		)
 
-<<<<<<< HEAD
-=======
 		limit = f"limit {self.payment_limit}" if self.payment_limit else " "
 
->>>>>>> 44bad3bd
 		# nosemgrep
 		journal_entries = frappe.db.sql(
 			"""
@@ -177,11 +166,7 @@
 		if self.payment_name:
 			conditions.append(doc.name.like(f"%{self.payment_name}%"))
 
-<<<<<<< HEAD
-		self.return_invoices = (
-=======
 		self.return_invoices_query = (
->>>>>>> 44bad3bd
 			qb.from_(doc)
 			.select(
 				ConstantColumn(voucher_type).as_("voucher_type"),
@@ -189,16 +174,11 @@
 				doc.return_against,
 			)
 			.where(Criterion.all(conditions))
-<<<<<<< HEAD
-			.run(as_dict=True)
-		)
-=======
 		)
 		if self.payment_limit:
 			self.return_invoices_query = self.return_invoices_query.limit(self.payment_limit)
 
 		self.return_invoices = self.return_invoices_query.run(as_dict=True)
->>>>>>> 44bad3bd
 
 	def get_dr_or_cr_notes(self):
 
@@ -213,12 +193,6 @@
 		self.common_filter_conditions.append(ple.account == self.receivable_payable_account)
 
 		self.get_return_invoices()
-<<<<<<< HEAD
-		return_invoices = [
-			x for x in self.return_invoices if x.return_against == None or x.return_against == ""
-		]
-=======
->>>>>>> 44bad3bd
 
 		outstanding_dr_or_cr = []
 		if self.return_invoices:
@@ -271,19 +245,7 @@
 			accounting_dimensions=self.accounting_dimension_filter_conditions,
 			limit=self.invoice_limit,
 			voucher_no=self.invoice_name,
-<<<<<<< HEAD
-		)
-
-		cr_dr_notes = (
-			[x.voucher_no for x in self.return_invoices]
-			if self.party_type in ["Customer", "Supplier"]
-			else []
-=======
->>>>>>> 44bad3bd
-		)
-		# Filter out cr/dr notes from outstanding invoices list
-		# Happens when non-standalone cr/dr notes are linked with another invoice through journal entry
-		non_reconciled_invoices = [x for x in non_reconciled_invoices if x.voucher_no not in cr_dr_notes]
+		)
 
 		cr_dr_notes = (
 			[x.voucher_no for x in self.return_invoices]
@@ -408,10 +370,7 @@
 		)
 
 	def reconcile_allocations(self, skip_ref_details_update_for_pe=False):
-<<<<<<< HEAD
-=======
 		adjust_allocations_for_taxes(self)
->>>>>>> 44bad3bd
 		dr_or_cr = (
 			"credit_in_account_currency"
 			if erpnext.get_party_account_type(self.party_type) == "Receivable"
@@ -656,13 +615,8 @@
 						"reference_type": inv.against_voucher_type,
 						"reference_name": inv.against_voucher,
 						"cost_center": inv.cost_center or erpnext.get_default_cost_center(company),
-<<<<<<< HEAD
-						"user_remark": f"{fmt_money(flt(inv.allocated_amount), currency=company_currency)} against {inv.against_voucher}",
-						"exchange_rate": inv.exchange_rate,
-=======
 						"exchange_rate": inv.exchange_rate,
 						"user_remark": f"{fmt_money(flt(inv.allocated_amount), currency=company_currency)} against {inv.against_voucher}",
->>>>>>> 44bad3bd
 					},
 					{
 						"account": inv.account,
@@ -676,30 +630,18 @@
 						"reference_type": inv.voucher_type,
 						"reference_name": inv.voucher_no,
 						"cost_center": inv.cost_center or erpnext.get_default_cost_center(company),
-<<<<<<< HEAD
-						"user_remark": f"{fmt_money(flt(inv.allocated_amount), currency=company_currency)} from {inv.voucher_no}",
-						"exchange_rate": inv.exchange_rate,
-=======
 						"exchange_rate": inv.exchange_rate,
 						"user_remark": f"{fmt_money(flt(inv.allocated_amount), currency=company_currency)} from {inv.voucher_no}",
->>>>>>> 44bad3bd
 					},
 				],
 			}
 		)
 
 		jv.flags.ignore_mandatory = True
-<<<<<<< HEAD
-		jv.flags.skip_remarks_creation = True
-		jv.flags.ignore_exchange_rate = True
-		jv.is_system_generated = True
-		jv.remark = None
-=======
 		jv.flags.ignore_exchange_rate = True
 		jv.remark = None
 		jv.flags.skip_remarks_creation = True
 		jv.is_system_generated = True
->>>>>>> 44bad3bd
 		jv.submit()
 
 		if inv.difference_amount != 0:
@@ -728,13 +670,9 @@
 				inv.against_voucher,
 				None,
 				inv.cost_center,
-<<<<<<< HEAD
-			)
-=======
 			)
 
 
 @erpnext.allow_regional
 def adjust_allocations_for_taxes(doc):
-	pass
->>>>>>> 44bad3bd
+	pass