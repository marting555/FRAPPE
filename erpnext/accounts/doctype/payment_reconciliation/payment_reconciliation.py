--- conflicted
+++ resolved
@@ -24,15 +24,10 @@
 
 	def get_payment_entries(self):
 		order_doctype = "Sales Order" if self.party_type=="Customer" else "Purchase Order"
-<<<<<<< HEAD
+
 		payment_entries = get_advance_payment_entries(self.party_type, self.party,
-			self.receivable_payable_account, order_doctype, against_all_orders=True)
-
-=======
-		payment_entries = get_advance_payment_entries(self.party_type, self.party, 
 			self.receivable_payable_account, order_doctype, against_all_orders=True, limit=self.limit)
 			
->>>>>>> e8110bae
 		return payment_entries
 
 	def get_jv_entries(self):
