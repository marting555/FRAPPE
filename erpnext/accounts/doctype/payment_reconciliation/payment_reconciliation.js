--- conflicted
+++ resolved
@@ -15,11 +15,6 @@
 				return d.invoice_type === invoice_type && d.invoice_number === invoice_number;
 			})[0].outstanding_amount;
 
-<<<<<<< HEAD
-			if(!flt(row.allocated_amount)) {
-				frappe.model.set_value(cdt, cdn, "allocated_amount", Math.min(invoice_amount, row.amount));
-			}
-=======
 			frappe.model.set_value(cdt, cdn, "allocated_amount", Math.min(invoice_amount, row.amount));
 
 			frm.call({
@@ -35,7 +30,6 @@
 					}
 				}
 			});
->>>>>>> 0c0604b7
 		}
 	}
 });
