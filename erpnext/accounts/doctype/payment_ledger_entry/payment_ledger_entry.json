{
 "actions": [],
 "allow_rename": 1,
 "creation": "2022-05-09 19:35:03.334361",
 "doctype": "DocType",
 "editable_grid": 1,
 "engine": "InnoDB",
 "field_order": [
  "posting_date",
  "company",
  "account_type",
  "account",
  "party_type",
  "party",
  "due_date",
  "voucher_detail_no",
  "cost_center",
  "finance_book",
  "voucher_type",
  "voucher_no",
  "against_voucher_type",
  "against_voucher_no",
  "amount",
  "account_currency",
  "amount_in_account_currency",
  "delinked",
  "remarks"
 ],
 "fields": [
  {
   "fieldname": "posting_date",
   "fieldtype": "Date",
   "label": "Posting Date",
   "search_index": 1
  },
  {
   "fieldname": "account_type",
   "fieldtype": "Select",
   "label": "Account Type",
   "options": "Receivable\nPayable"
  },
  {
   "fieldname": "account",
   "fieldtype": "Link",
   "label": "Account",
   "options": "Account",
   "search_index": 1
  },
  {
   "fieldname": "party_type",
   "fieldtype": "Link",
   "label": "Party Type",
   "options": "DocType",
   "search_index": 1
  },
  {
   "fieldname": "party",
   "fieldtype": "Dynamic Link",
   "label": "Party",
   "options": "party_type",
   "search_index": 1
  },
  {
   "fieldname": "voucher_type",
   "fieldtype": "Link",
   "in_standard_filter": 1,
   "label": "Voucher Type",
   "options": "DocType",
   "search_index": 1
  },
  {
   "fieldname": "voucher_no",
   "fieldtype": "Dynamic Link",
   "in_list_view": 1,
   "in_standard_filter": 1,
   "label": "Voucher No",
   "options": "voucher_type",
   "search_index": 1
  },
  {
   "fieldname": "against_voucher_type",
   "fieldtype": "Link",
   "in_standard_filter": 1,
   "label": "Against Voucher Type",
   "options": "DocType",
   "search_index": 1
  },
  {
   "fieldname": "against_voucher_no",
   "fieldtype": "Dynamic Link",
   "in_list_view": 1,
   "in_standard_filter": 1,
   "label": "Against Voucher No",
   "options": "against_voucher_type",
   "search_index": 1
  },
  {
   "fieldname": "amount",
   "fieldtype": "Currency",
   "in_list_view": 1,
   "label": "Amount",
   "options": "Company:company:default_currency"
  },
  {
   "fieldname": "account_currency",
   "fieldtype": "Link",
   "label": "Currency",
   "options": "Currency"
  },
  {
   "fieldname": "amount_in_account_currency",
   "fieldtype": "Currency",
   "label": "Amount in Account Currency",
   "options": "account_currency"
  },
  {
   "default": "0",
   "fieldname": "delinked",
   "fieldtype": "Check",
   "in_list_view": 1,
   "label": "DeLinked"
  },
  {
   "fieldname": "company",
   "fieldtype": "Link",
   "label": "Company",
   "options": "Company",
   "search_index": 1
  },
  {
   "fieldname": "cost_center",
   "fieldtype": "Link",
   "label": "Cost Center",
   "options": "Cost Center"
  },
  {
   "fieldname": "due_date",
   "fieldtype": "Date",
   "label": "Due Date"
  },
  {
   "fieldname": "finance_book",
   "fieldtype": "Link",
   "label": "Finance Book",
   "options": "Finance Book"
  },
  {
   "fieldname": "remarks",
   "fieldtype": "Text",
   "label": "Remarks"
<<<<<<< HEAD
=======
  },
  {
   "fieldname": "voucher_detail_no",
   "fieldtype": "Data",
   "label": "Voucher Detail No",
   "search_index": 1
>>>>>>> 44bad3bd
  }
 ],
 "in_create": 1,
 "index_web_pages_for_search": 1,
 "links": [],
<<<<<<< HEAD
 "modified": "2022-08-22 15:32:56.629430",
=======
 "modified": "2023-11-03 16:39:58.904113",
>>>>>>> 44bad3bd
 "modified_by": "Administrator",
 "module": "Accounts",
 "name": "Payment Ledger Entry",
 "owner": "Administrator",
 "permissions": [
  {
   "email": 1,
   "export": 1,
   "print": 1,
   "read": 1,
   "report": 1,
   "role": "Accounts User",
   "share": 1
  },
  {
   "email": 1,
   "export": 1,
   "print": 1,
   "read": 1,
   "report": 1,
   "role": "Accounts Manager",
   "share": 1
  },
  {
   "email": 1,
   "export": 1,
   "print": 1,
   "read": 1,
   "report": 1,
   "role": "Auditor",
   "share": 1
  }
 ],
 "search_fields": "voucher_no, against_voucher_no",
 "sort_field": "modified",
 "sort_order": "DESC",
 "states": []
}<|MERGE_RESOLUTION|>--- conflicted
+++ resolved
@@ -148,25 +148,18 @@
    "fieldname": "remarks",
    "fieldtype": "Text",
    "label": "Remarks"
-<<<<<<< HEAD
-=======
   },
   {
    "fieldname": "voucher_detail_no",
    "fieldtype": "Data",
    "label": "Voucher Detail No",
    "search_index": 1
->>>>>>> 44bad3bd
   }
  ],
  "in_create": 1,
  "index_web_pages_for_search": 1,
  "links": [],
-<<<<<<< HEAD
- "modified": "2022-08-22 15:32:56.629430",
-=======
  "modified": "2023-11-03 16:39:58.904113",
->>>>>>> 44bad3bd
  "modified_by": "Administrator",
  "module": "Accounts",
  "name": "Payment Ledger Entry",
