--- conflicted
+++ resolved
@@ -1,42 +1,4 @@
 {
-<<<<<<< HEAD
- "autoname": "INVTD.######", 
- "creation": "2013-04-24 11:39:32", 
- "docstatus": 0, 
- "doctype": "DocType", 
- "fields": [
-  {
-   "fieldname": "charge_type", 
-   "fieldtype": "Select", 
-   "in_list_view": 1, 
-   "label": "Type", 
-   "oldfieldname": "charge_type", 
-   "oldfieldtype": "Select", 
-   "options": "\nActual\nOn Net Total\nOn Previous Row Amount\nOn Previous Row Total", 
-   "permlevel": 0, 
-   "reqd": 1
-  }, 
-  {
-   "depends_on": "eval:[\"On Previous Row Amount\", \"On Previous Row Total\"].indexOf(doc.charge_type)!==-1", 
-   "fieldname": "row_id", 
-   "fieldtype": "Data", 
-   "hidden": 0, 
-   "label": "Reference Row #", 
-   "oldfieldname": "row_id", 
-   "oldfieldtype": "Data", 
-   "permlevel": 0
-  }, 
-  {
-   "fieldname": "description", 
-   "fieldtype": "Small Text", 
-   "in_list_view": 1, 
-   "label": "Description", 
-   "oldfieldname": "description", 
-   "oldfieldtype": "Small Text", 
-   "permlevel": 0, 
-   "print_width": "300px", 
-   "reqd": 1, 
-=======
  "autoname": "INVTD.######",
  "creation": "2013-04-24 11:39:32",
  "docstatus": 0,
@@ -73,89 +35,15 @@
    "permlevel": 0,
    "print_width": "300px",
    "reqd": 1,
->>>>>>> 88e98478
    "width": "300px"
   },
   {
-<<<<<<< HEAD
-   "fieldname": "col_break_1", 
-   "fieldtype": "Column Break", 
-   "permlevel": 0, 
-=======
    "fieldname": "col_break_1",
    "fieldtype": "Column Break",
    "permlevel": 0,
->>>>>>> 88e98478
    "width": "50%"
   },
   {
-<<<<<<< HEAD
-   "fieldname": "account_head", 
-   "fieldtype": "Link", 
-   "in_list_view": 0, 
-   "label": "Account Head", 
-   "oldfieldname": "account_head", 
-   "oldfieldtype": "Link", 
-   "options": "Account", 
-   "permlevel": 0, 
-   "reqd": 1, 
-   "search_index": 1
-  }, 
-  {
-   "default": ":Company", 
-   "fieldname": "cost_center", 
-   "fieldtype": "Link", 
-   "in_list_view": 0, 
-   "label": "Cost Center", 
-   "oldfieldname": "cost_center_other_charges", 
-   "oldfieldtype": "Link", 
-   "options": "Cost Center", 
-   "permlevel": 0
-  }, 
-  {
-   "fieldname": "rate", 
-   "fieldtype": "Float", 
-   "in_list_view": 1, 
-   "label": "Rate", 
-   "oldfieldname": "rate", 
-   "oldfieldtype": "Currency", 
-   "permlevel": 0, 
-   "reqd": 1
-  }, 
-  {
-   "fieldname": "tax_amount", 
-   "fieldtype": "Currency", 
-   "in_list_view": 1, 
-   "label": "Amount", 
-   "oldfieldname": "tax_amount", 
-   "oldfieldtype": "Currency", 
-   "options": "Company:company:default_currency", 
-   "permlevel": 0, 
-   "read_only": 1, 
-   "reqd": 0
-  }, 
-  {
-   "fieldname": "total", 
-   "fieldtype": "Currency", 
-   "label": "Total", 
-   "oldfieldname": "total", 
-   "oldfieldtype": "Currency", 
-   "options": "Company:company:default_currency", 
-   "permlevel": 0, 
-   "read_only": 1
-  }, 
-  {
-   "allow_on_submit": 0, 
-   "description": "If checked, the tax amount will be considered as already included in the Print Rate / Print Amount", 
-   "fieldname": "included_in_print_rate", 
-   "fieldtype": "Check", 
-   "label": "Is this Tax included in Basic Rate?", 
-   "no_copy": 0, 
-   "permlevel": 0, 
-   "print_hide": 1, 
-   "print_width": "150px", 
-   "report_hide": 1, 
-=======
    "fieldname": "account_head",
    "fieldtype": "Link",
    "in_list_view": 0,
@@ -221,51 +109,9 @@
    "print_hide": 1,
    "print_width": "150px",
    "report_hide": 1,
->>>>>>> 88e98478
    "width": "150px"
   },
   {
-<<<<<<< HEAD
-   "fieldname": "tax_amount_after_discount_amount", 
-   "fieldtype": "Currency", 
-   "hidden": 1, 
-   "label": "Tax Amount After Discount Amount", 
-   "options": "Company:company:default_currency", 
-   "permlevel": 0, 
-   "read_only": 1
-  }, 
-  {
-   "fieldname": "item_wise_tax_detail", 
-   "fieldtype": "Small Text", 
-   "hidden": 1, 
-   "label": "Item Wise Tax Detail", 
-   "oldfieldname": "item_wise_tax_detail", 
-   "oldfieldtype": "Small Text", 
-   "permlevel": 0, 
-   "read_only": 1
-  }, 
-  {
-   "fieldname": "parenttype", 
-   "fieldtype": "Data", 
-   "hidden": 1, 
-   "in_filter": 1, 
-   "label": "Parenttype", 
-   "oldfieldname": "parenttype", 
-   "oldfieldtype": "Data", 
-   "permlevel": 0, 
-   "print_hide": 1, 
-   "search_index": 1
-  }
- ], 
- "hide_heading": 1, 
- "idx": 1, 
- "istable": 1, 
- "modified": "2014-05-30 03:43:39.740638", 
- "modified_by": "Administrator", 
- "module": "Accounts", 
- "name": "Sales Taxes and Charges", 
- "owner": "Administrator", 
-=======
    "fieldname": "tax_amount_after_discount_amount",
    "fieldtype": "Currency",
    "hidden": 1,
@@ -305,6 +151,5 @@
  "module": "Accounts",
  "name": "Sales Taxes and Charges",
  "owner": "Administrator",
->>>>>>> 88e98478
  "permissions": []
 }