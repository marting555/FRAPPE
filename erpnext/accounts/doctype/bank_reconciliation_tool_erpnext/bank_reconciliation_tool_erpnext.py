--- conflicted
+++ resolved
@@ -143,46 +143,6 @@
 
 @frappe.whitelist()
 def get_erp_transaction(bank_account, company, from_statement_date=None, to_statement_date=None):
-<<<<<<< HEAD
-	transaction_list = frappe.db.get_all(
-		"Bank Transaction", {"bank_account": bank_account, "status": "Unreconciled"}, pluck="name"
-	)
-	account = frappe.db.get_value("Bank Account", bank_account, 'account')
-	result = []
-	for i in transaction_list:
-		transaction = frappe.get_doc("Bank Transaction", i)
-		# print("++++++++++++++++++++++++++++++++")
-		# # print(transaction_list)
-		# print(get_linked_payments(transaction.name, document_types=["payment_entry","journal_entry"], from_date=from_statement_date, to_date=to_statement_date, filter_by_reference_date=None, from_reference_date=from_statement_date, to_reference_date=to_statement_date))
-		# print("++++++++++++++++++++++++++++++++")
-
-		for i in get_linked_payments(transaction.name, document_types=["payment_entry","journal_entry"], from_date=from_statement_date, to_date=to_statement_date, filter_by_reference_date=None, from_reference_date=from_statement_date, to_reference_date=to_statement_date):
-			if i['doctype'] == "Journal Entry":
-				list = frappe.db.get_all("Journal Entry Account", 
-										{
-											'account': account,
-											'parent': i.name   
-										},
-										['credit_in_account_currency', 'debit_in_account_currency', 'parent']
-									)
-				for j in list:
-					if j['credit_in_account_currency'] > 0:
-						i['bank'] = 'Credit'
-					elif j['debit_in_account_currency'] > 0:
-						i['bank'] = 'Debit'
-				result.append(i)
-			else:
-				result.append(i)
-		
-		return result
-	# if from_statement_date and to_statement_date:
-	# 	pe_list = frappe.db.get_all("Payment Entry",filters={'posting_date': ['between' ,[from_statement_date, to_statement_date]], 'bank_account':bank_account, 'company': company}, fields = ['posting_date', 'paid_amount', 'reference_no', 'payment_type'])
-	# 	je_list = frappe.db.get_all("Journal Entry Account", filters={'bank_account': bank_account}, fields = ["parent", "account", "creation", "debit", "credit"])
-	# else:
-	# 	pe_list = frappe.db.get_all("Payment Entry",filters={'bank_account':bank_account, 'company': company}, fields = ['posting_date', 'paid_amount', 'reference_no', 'payment_type'])
-	# 	je_list = frappe.db.get_all("Journal Entry Account", filters={'bank_account': bank_account}, fields = ["parent", "account", "creation", "debit", "credit"])
-	# return pe_list, je_list
-=======
     # Fetch unreconciled transactions
     transaction_list = frappe.db.get_all(
         "Bank Transaction", 
@@ -228,7 +188,6 @@
     if len(result) == 0:
         frappe.msgprint("No records found")
     return result
->>>>>>> 6e88a4a4
 
 
 @frappe.whitelist()
