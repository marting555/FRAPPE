// Copyright (c) 2013, Web Notes Technologies Pvt. Ltd. and Contributors
// For license information, please see license.txt

frappe.provide("erpnext.payment_tool");

// Help content
frappe.ui.form.on("Payment Tool", "onload", function(frm) {
	var help_content = '<i class="icon-hand-right"></i> Note:<br>'+
		'<ul>If payment is not made against any reference, make Journal Voucher manually.</ul>';
	frm.set_value("make_jv_help", help_content);
});

// Fetch bank/cash account based on payment mode
cur_frm.add_fetch("payment_mode", "default_account", "payment_account")

// Set party account name
frappe.ui.form.on("Payment Tool", "customer", function(frm) {
	erpnext.payment_tool.set_party_account(frm);
});

frappe.ui.form.on("Payment Tool", "supplier", function(frm) {
	erpnext.payment_tool.set_party_account(frm);
});

erpnext.payment_tool.set_party_account = function(frm) {
	if(frm.doc.party_type == "Customer") {
		var party_name = frm.doc.customer;
	} else {
		var party_name = frm.doc.supplier;
	}
	return  frappe.call({
		method: 'erpnext.accounts.doctype.payment_tool.payment_tool.get_party_account',
		args: {
			party_type: frm.doc.party_type,
			party_name: party_name
		},
		callback: function(r, rt) {
			if(!r.exc) {
				frm.set_value("party_account", r.message);
			}
		}
	});
}

// Get outstanding vouchers
frappe.ui.form.on("Payment Tool", "get_outstanding_vouchers", function(frm) {
<<<<<<< HEAD
	erpnext.payment_tool.check_mandatory_to_fetch(frm.doc);
=======
	if(frm.doc.party_type == "Customer") {
		var party_name = frm.doc.customer;
	} else {
		var party_name = frm.doc.supplier;
	}

>>>>>>> 1f3d1458
	frm.set_value("payment_tool_details", []);

	return  frappe.call({
		method: 'erpnext.accounts.doctype.payment_tool.payment_tool.get_outstanding_vouchers',
		args: {
			args: {
				"company": frm.doc.company,
				"party_type": frm.doc.party_type,
				"received_or_paid": frm.doc.received_or_paid,
				"party_name": frm.doc.party_type == "Customer" ? frm.doc.customer : frm.doc.supplier,
				"party_account": frm.doc.party_account
			}
		},
		callback: function(r, rt) {
			if(r.message) {
				$.each(r.message, function(i, d) {
					var invoice_detail = frappe.model.add_child(frm.doc, "Payment Tool Detail", "payment_tool_details");
					invoice_detail.against_voucher_type = d.voucher_type;
					invoice_detail.against_voucher_no = d.voucher_no;
					invoice_detail.total_amount = d.invoice_amount;
					invoice_detail.outstanding_amount = d.outstanding_amount;
				});
				refresh_field("payment_tool_details");
			}

		}
	});
});

// validate against_voucher_type
frappe.ui.form.on("Payment Tool Detail", "against_voucher_type", function(frm) {
	erpnext.payment_tool.validate_against_voucher(frm);
});

erpnext.payment_tool.validate_against_voucher = function(frm) {
	$.each(frm.doc.payment_tool_details || [], function(i, row) {
		if(frm.doc.party_type=="Customer" && frm.doc.received_or_paid=="Paid"
			&& !in_list(["Sales Order", "Sales Invoice", "Journal Voucher"], row.against_voucher_type)) {
				frappe.model.set_value(row.doctype, row.name, "against_voucher_type", "");
				frappe.throw(__("Against Voucher Type must be one of Sales Order, Sales Invoice or Journal Voucher"))
			}
	});
}

// validate against_voucher_type
frappe.ui.form.on("Payment Tool Detail", "against_voucher_no", function(frm, cdt, cdn) {
	var row = locals[cdt][cdn];
	frappe.call({
		method: 'erpnext.accounts.doctype.payment_tool.payment_tool.get_against_voucher_amount',
		args: {
			"against_voucher_type": row.against_voucher_type,
			"against_voucher_no": row.against_voucher_no
		},
		callback: function(r) {
			if(!r.exc) {
				$.each(r.message, function(k, v) {
					frappe.model.set_value(cdt, cdn, k, v);
				});
			}
		}
	});
});

// Set total payment amount
frappe.ui.form.on("Payment Tool Detail", "payment_amount", function(frm) {
	erpnext.payment_tool.set_total_payment_amount(frm);
});

frappe.ui.form.on("Payment Tool Detail", "payment_tool_details_remove", function(frm) {
	erpnext.payment_tool.set_total_payment_amount(frm);
});

erpnext.payment_tool.set_total_payment_amount = function(frm) {
	var total_amount = 0.00;
	$.each(frm.doc.payment_tool_details || [], function(i, row) {
		if (row.payment_amount && (row.payment_amount <= row.outstanding_amount)) {
			total_amount = total_amount + row.payment_amount;
		} else {
			if(row.payment_amount < 0)
				msgprint(__("Row {0}: Payment amount can not be negative", [row.idx]));
			else if(row.payment_amount >= row.outstanding_amount)
				msgprint(__("Row {0}: Payment Amount cannot be greater than Outstanding Amount", [__(row.idx)]));

			frappe.model.set_value(row.doctype, row.name, "payment_amount", 0.0);
		}
	});
	frm.set_value("total_payment_amount", total_amount);
}


// Make Journal voucher
frappe.ui.form.on("Payment Tool", "make_journal_voucher", function(frm) {
	erpnext.payment_tool.check_mandatory_to_fetch(frm.doc);

	return  frappe.call({
		method: 'make_journal_voucher',
		doc: frm.doc,
		callback: function(r) {
			var doclist = frappe.model.sync(r.message);
			frappe.set_route("Form", doclist[0].doctype, doclist[0].name);
		}
	});
});

cur_frm.fields_dict['payment_tool_details'].grid.get_field('against_voucher_no').get_query = function(doc, cdt, cdn) {
	var c = locals[cdt][cdn];
<<<<<<< HEAD

	erpnext.payment_tool.check_mandatory_to_fetch(doc);

	args = { "docstatus": 1 };
	var party_type = doc.party_type.toLowerCase()
	args[party_type] = doc[party_type]

	if (c.against_voucher_type) {
		return {
			doctype: c.against_voucher_type,
			filters: args
=======
	var party_type = doc.party_type.toLowerCase()
	if (c.against_voucher_type) {
		return {
			doctype: c.against_voucher_type,
			filters: {
				"docstatus": 1,
				party_type: doc[party_type]
			}
>>>>>>> 1f3d1458
		}
	} else {
		frappe.throw(__("Row {0}: Please specify the Against Voucher Type", [c.idx]));
	}
<<<<<<< HEAD
}

erpnext.payment_tool.check_mandatory_to_fetch = function(doc) {
	var check_fields = [
		['Company', doc.company],
		['Party Type', doc.party_type],
		['Received Or Paid', doc.received_or_paid],
		['Customer / Supplier', doc.party_type == "Customer" ? doc.customer : doc.supplier]
	];

	$.each(check_fields, function(i, v) {
		if(!v[1]) frappe.throw(__("Please select {0} first", [v[0]]))
	});
=======
>>>>>>> 1f3d1458
}<|MERGE_RESOLUTION|>--- conflicted
+++ resolved
@@ -44,16 +44,8 @@
 
 // Get outstanding vouchers
 frappe.ui.form.on("Payment Tool", "get_outstanding_vouchers", function(frm) {
-<<<<<<< HEAD
 	erpnext.payment_tool.check_mandatory_to_fetch(frm.doc);
-=======
-	if(frm.doc.party_type == "Customer") {
-		var party_name = frm.doc.customer;
-	} else {
-		var party_name = frm.doc.supplier;
-	}
 
->>>>>>> 1f3d1458
 	frm.set_value("payment_tool_details", []);
 
 	return  frappe.call({
@@ -160,7 +152,6 @@
 
 cur_frm.fields_dict['payment_tool_details'].grid.get_field('against_voucher_no').get_query = function(doc, cdt, cdn) {
 	var c = locals[cdt][cdn];
-<<<<<<< HEAD
 
 	erpnext.payment_tool.check_mandatory_to_fetch(doc);
 
@@ -172,21 +163,10 @@
 		return {
 			doctype: c.against_voucher_type,
 			filters: args
-=======
-	var party_type = doc.party_type.toLowerCase()
-	if (c.against_voucher_type) {
-		return {
-			doctype: c.against_voucher_type,
-			filters: {
-				"docstatus": 1,
-				party_type: doc[party_type]
-			}
->>>>>>> 1f3d1458
 		}
 	} else {
 		frappe.throw(__("Row {0}: Please specify the Against Voucher Type", [c.idx]));
 	}
-<<<<<<< HEAD
 }
 
 erpnext.payment_tool.check_mandatory_to_fetch = function(doc) {
@@ -200,6 +180,4 @@
 	$.each(check_fields, function(i, v) {
 		if(!v[1]) frappe.throw(__("Please select {0} first", [v[0]]))
 	});
-=======
->>>>>>> 1f3d1458
 }