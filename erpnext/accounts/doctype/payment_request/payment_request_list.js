const INDICATORS = {
	"Partially Paid": "orange",
	Cancelled: "red",
<<<<<<< HEAD
	Draft: "gray",
=======
	Draft: "red",
>>>>>>> 74ef245b
	Failed: "red",
	Initiated: "green",
	Paid: "blue",
	Requested: "green",
};

frappe.listview_settings["Payment Request"] = {
	add_fields: ["status"],
	get_indicator: function (doc) {
		if (doc.status == "Draft") {
			return [__("Draft"), "gray", "status,=,Draft"];
		}
		if (doc.status == "Requested") {
			return [__("Requested"), "green", "status,=,Requested"];
		} else if (doc.status == "Initiated") {
			return [__("Initiated"), "green", "status,=,Initiated"];
		} else if (doc.status == "Partially Paid") {
			return [__("Partially Paid"), "orange", "status,=,Partially Paid"];
		} else if (doc.status == "Paid") {
			return [__("Paid"), "blue", "status,=,Paid"];
		} else if (doc.status == "Cancelled") {
			return [__("Cancelled"), "red", "status,=,Cancelled"];
		}
	},
};<|MERGE_RESOLUTION|>--- conflicted
+++ resolved
@@ -1,11 +1,7 @@
 const INDICATORS = {
 	"Partially Paid": "orange",
 	Cancelled: "red",
-<<<<<<< HEAD
-	Draft: "gray",
-=======
 	Draft: "red",
->>>>>>> 74ef245b
 	Failed: "red",
 	Initiated: "green",
 	Paid: "blue",
