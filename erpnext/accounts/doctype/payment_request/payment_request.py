import json

import frappe
from frappe import _
from frappe.model.document import Document
from frappe.query_builder.functions import Sum
from frappe.utils import flt, nowdate
from frappe.utils.background_jobs import enqueue

from erpnext import get_company_currency
from erpnext.accounts.doctype.accounting_dimension.accounting_dimension import (
	get_accounting_dimensions,
)
from erpnext.accounts.doctype.payment_entry.payment_entry import (
	get_company_defaults,
	get_payment_entry,
)
from erpnext.accounts.doctype.subscription_plan.subscription_plan import get_plan_rate
from erpnext.accounts.party import get_party_account, get_party_bank_account
from erpnext.accounts.utils import get_account_currency, get_currency_precision
from erpnext.utilities import payment_app_import_guard


def _get_payment_gateway_controller(*args, **kwargs):
	with payment_app_import_guard():
		from payments.utils import get_payment_gateway_controller

	return get_payment_gateway_controller(*args, **kwargs)


class PaymentRequest(Document):
	# begin: auto-generated types
	# This code is auto-generated. Do not modify anything in this block.

	from typing import TYPE_CHECKING

	if TYPE_CHECKING:
		from frappe.types import DF

		from erpnext.accounts.doctype.subscription_plan_detail.subscription_plan_detail import (
			SubscriptionPlanDetail,
		)

		account: DF.ReadOnly | None
		amended_from: DF.Link | None
		bank: DF.Link | None
		bank_account: DF.Link | None
		bank_account_no: DF.ReadOnly | None
		branch_code: DF.ReadOnly | None
		company: DF.Link | None
		cost_center: DF.Link | None
		currency: DF.Link | None
		email_to: DF.Data | None
		failed_reason: DF.Data | None
		grand_total: DF.Currency
		iban: DF.ReadOnly | None
		is_a_subscription: DF.Check
		make_sales_invoice: DF.Check
		message: DF.Text | None
		mode_of_payment: DF.Link | None
		mute_email: DF.Check
		naming_series: DF.Literal["ACC-PRQ-.YYYY.-"]
		outstanding_amount: DF.Currency
		party: DF.DynamicLink | None
		party_account_currency: DF.Link | None
		party_type: DF.Link | None
		payment_account: DF.ReadOnly | None
		payment_channel: DF.Literal["", "Email", "Phone", "Other"]
		payment_gateway: DF.ReadOnly | None
		payment_gateway_account: DF.Link | None
		payment_order: DF.Link | None
		payment_request_type: DF.Literal["Outward", "Inward"]
		payment_url: DF.Data | None
		print_format: DF.Literal[None]
		reference_doctype: DF.Link | None
		reference_name: DF.DynamicLink | None
		status: DF.Literal[
			"",
			"Draft",
			"Requested",
			"Initiated",
			"Partially Paid",
			"Payment Ordered",
			"Paid",
			"Failed",
			"Cancelled",
		]
		subject: DF.Data | None
		subscription_plans: DF.Table[SubscriptionPlanDetail]
		swift_number: DF.ReadOnly | None
		transaction_date: DF.Date | None
	# end: auto-generated types

	def validate(self):
		if self.get("__islocal"):
			self.status = "Draft"
		self.validate_reference_document()
		self.validate_payment_request_amount()
		# self.validate_currency()
		self.validate_subscription_details()

	def validate_reference_document(self):
		if not self.reference_doctype or not self.reference_name:
			frappe.throw(_("To create a Payment Request reference document is required"))

	def validate_payment_request_amount(self):
		if self.grand_total == 0:
			frappe.throw(
				_("{0} cannot be zero").format(self.get_label_from_fieldname("grand_total")),
				title=_("Invalid Amount"),
			)

		existing_payment_request_amount = flt(
			get_existing_payment_request_amount(self.reference_doctype, self.reference_name)
		)

		ref_doc = frappe.get_doc(self.reference_doctype, self.reference_name)
		if not hasattr(ref_doc, "order_type") or ref_doc.order_type != "Shopping Cart":
			ref_amount = get_amount(ref_doc, self.payment_account)

			if existing_payment_request_amount + flt(self.grand_total) > ref_amount:
				frappe.throw(
					_("Total Payment Request amount cannot be greater than {0} amount").format(
						self.reference_doctype
					)
				)

	def validate_currency(self):
		ref_doc = frappe.get_doc(self.reference_doctype, self.reference_name)
		if self.payment_account and ref_doc.currency != frappe.get_cached_value(
			"Account", self.payment_account, "account_currency"
		):
			frappe.throw(_("Transaction currency must be same as Payment Gateway currency"))

	def validate_subscription_details(self):
		if self.is_a_subscription:
			amount = 0
			for subscription_plan in self.subscription_plans:
				payment_gateway = frappe.db.get_value(
					"Subscription Plan", subscription_plan.plan, "payment_gateway"
				)
				if payment_gateway != self.payment_gateway_account:
					frappe.throw(
						_(
							"The payment gateway account in plan {0} is different from the payment gateway account in this payment request"
						).format(subscription_plan.name)
					)

				rate = get_plan_rate(subscription_plan.plan, quantity=subscription_plan.qty)

				amount += rate

			if amount != self.grand_total:
				frappe.msgprint(
					_(
						"The amount of {0} set in this payment request is different from the calculated amount of all payment plans: {1}. Make sure this is correct before submitting the document."
					).format(self.grand_total, amount)
				)

	def before_submit(self):
		if (
			self.currency != self.party_account_currency
			and self.party_account_currency == get_company_currency(self.company)
		):
			# set outstanding amount in party account currency
			invoice = frappe.get_value(
				self.reference_doctype,
				self.reference_name,
				["rounded_total", "grand_total", "base_rounded_total", "base_grand_total"],
				as_dict=1,
			)
			grand_total = invoice.get("rounded_total") or invoice.get("grand_total")
			base_grand_total = invoice.get("base_rounded_total") or invoice.get("base_grand_total")
			self.outstanding_amount = flt(
				self.grand_total / grand_total * base_grand_total,
				self.precision("outstanding_amount"),
			)
<<<<<<< HEAD

		else:
			self.outstanding_amount = self.grand_total

		if self.payment_request_type == "Outward":
			self.status = "Initiated"
		elif self.payment_request_type == "Inward":
			self.status = "Requested"

		if self.payment_request_type == "Inward":
			if self.payment_channel == "Phone":
				self.request_phone_payment()
			else:
				self.set_payment_request_url()
				if not (self.mute_email or self.flags.mute_email):
					self.send_email()
					self.make_communication_entry()

	def on_submit(self):
		self.update_reference_advance_payment_status()
=======

		else:
			self.outstanding_amount = self.grand_total

	def on_submit(self):
		if self.payment_request_type == "Outward":
			self.db_set("status", "Initiated")
			return
		elif self.payment_request_type == "Inward":
			self.db_set("status", "Requested")

		send_mail = self.payment_gateway_validation() if self.payment_gateway else None
		ref_doc = frappe.get_doc(self.reference_doctype, self.reference_name)
		if (
			hasattr(ref_doc, "order_type") and ref_doc.order_type == "Shopping Cart"
		) or self.flags.mute_email:
			send_mail = False
		if send_mail and self.payment_channel != "Phone":
			self.set_payment_request_url()
			self.send_email()
			self.make_communication_entry()
		elif self.payment_channel == "Phone":
			self.request_phone_payment()
>>>>>>> c930bc86

	def request_phone_payment(self):
		controller = _get_payment_gateway_controller(self.payment_gateway)
		request_amount = self.get_request_amount()

		payment_record = dict(
			reference_doctype="Payment Request",
			reference_docname=self.name,
			payment_reference=self.reference_name,
			request_amount=request_amount,
			sender=self.email_to,
			currency=self.currency,
			payment_gateway=self.payment_gateway,
		)

		controller.validate_transaction_currency(self.currency)
		controller.request_for_payment(**payment_record)

	def get_request_amount(self):
		data_of_completed_requests = frappe.get_all(
			"Integration Request",
			filters={
				"reference_doctype": self.doctype,
				"reference_docname": self.name,
				"status": "Completed",
			},
			pluck="data",
		)

		if not data_of_completed_requests:
			return self.grand_total

		request_amounts = sum(json.loads(d).get("request_amount") for d in data_of_completed_requests)
		return request_amounts

	def on_cancel(self):
		self.check_if_payment_entry_exists()
		self.set_as_cancelled()
		self.update_reference_advance_payment_status()

	def make_invoice(self):
		ref_doc = frappe.get_doc(self.reference_doctype, self.reference_name)
		if hasattr(ref_doc, "order_type") and ref_doc.order_type == "Shopping Cart":
			from erpnext.selling.doctype.sales_order.sales_order import make_sales_invoice

			si = make_sales_invoice(self.reference_name, ignore_permissions=True)
			si.allocate_advances_automatically = True
			si = si.insert(ignore_permissions=True)
			si.submit()

	def payment_gateway_validation(self):
		try:
			controller = _get_payment_gateway_controller(self.payment_gateway)
			if hasattr(controller, "on_payment_request_submission"):
				return controller.on_payment_request_submission(self)
			else:
				return True
		except Exception:
			return False

	def set_payment_request_url(self):
		if self.payment_account and self.payment_channel != "Phone":
			self.payment_url = self.get_payment_url()

		if self.payment_url:
			self.db_set("payment_url", self.payment_url)

		if (
			self.payment_url
			or not self.payment_gateway_account
			or (self.payment_gateway_account and self.payment_channel == "Phone")
		):
			self.db_set("status", "Initiated")

	def get_payment_url(self):
		if self.reference_doctype != "Fees":
			data = frappe.db.get_value(
				self.reference_doctype, self.reference_name, ["company", "customer_name"], as_dict=1
			)
		else:
			data = frappe.db.get_value(
				self.reference_doctype, self.reference_name, ["student_name"], as_dict=1
			)
			data.update({"company": frappe.defaults.get_defaults().company})

		controller = _get_payment_gateway_controller(self.payment_gateway)
		controller.validate_transaction_currency(self.currency)

		if hasattr(controller, "validate_minimum_transaction_amount"):
			controller.validate_minimum_transaction_amount(self.currency, self.grand_total)

		return controller.get_payment_url(
			**{
				"amount": flt(self.grand_total, self.precision("grand_total")),
				"title": data.company.encode("utf-8"),
				"description": self.subject.encode("utf-8"),
				"reference_doctype": "Payment Request",
				"reference_docname": self.name,
				"payer_email": self.email_to or frappe.session.user,
				"payer_name": frappe.safe_encode(data.customer_name),
				"order_id": self.name,
				"currency": self.currency,
			}
		)

	def set_as_paid(self):
		if self.payment_channel == "Phone":
			self.db_set({"status": "Paid", "outstanding_amount": 0})

		else:
			payment_entry = self.create_payment_entry()
			self.make_invoice()

			return payment_entry

	def create_payment_entry(self, submit=True):
		"""create entry"""
		frappe.flags.ignore_account_permission = True

		ref_doc = frappe.get_doc(self.reference_doctype, self.reference_name)

		if self.reference_doctype in ["Sales Invoice", "POS Invoice"]:
			party_account = ref_doc.debit_to
		elif self.reference_doctype == "Purchase Invoice":
			party_account = ref_doc.credit_to
		else:
			party_account = get_party_account("Customer", ref_doc.get("customer"), ref_doc.company)

		party_account_currency = (
			self.get("party_account_currency")
			or ref_doc.get("party_account_currency")
			or get_account_currency(party_account)
		)

		party_amount = bank_amount = self.outstanding_amount

		if party_account_currency == ref_doc.company_currency and party_account_currency != self.currency:
			exchange_rate = ref_doc.get("conversion_rate")
			bank_amount = flt(self.outstanding_amount / exchange_rate, self.precision("grand_total"))

		# outstanding amount is already in Part's account currency
		payment_entry = get_payment_entry(
			self.reference_doctype,
			self.reference_name,
			party_amount=party_amount,
			bank_account=self.payment_account,
			bank_amount=bank_amount,
			created_from_payment_request=True,
		)

		payment_entry.update(
			{
				"mode_of_payment": self.mode_of_payment,
				"reference_no": self.name,  # to prevent validation error
				"reference_date": nowdate(),
				"remarks": "Payment Entry against {} {} via Payment Request {}".format(
					self.reference_doctype, self.reference_name, self.name
				),
			}
		)

		# Allocate payment_request for each reference in payment_entry (Payment Term can splits the row)
		self._allocate_payment_request_to_pe_references(references=payment_entry.references)

		# Update dimensions
		payment_entry.update(
			{
				"cost_center": self.get("cost_center"),
			}
		)

		# Update 'Paid Amount' on Forex transactions
		if self.currency != ref_doc.company_currency:
			if (
				self.payment_request_type == "Outward"
				and payment_entry.paid_from_account_currency == ref_doc.company_currency
				and payment_entry.paid_from_account_currency != payment_entry.paid_to_account_currency
			):
				payment_entry.paid_amount = payment_entry.base_paid_amount = (
					payment_entry.target_exchange_rate * payment_entry.received_amount
				)

		for dimension in get_accounting_dimensions():
			payment_entry.update({dimension: self.get(dimension)})

		if submit:
			payment_entry.insert(ignore_permissions=True)
			payment_entry.submit()

		return payment_entry

	def send_email(self):
		"""send email with payment link"""
		email_args = {
			"recipients": self.email_to,
			"sender": None,
			"subject": self.subject,
			"message": self.get_message(),
			"now": True,
			"attachments": [
				frappe.attach_print(
					self.reference_doctype,
					self.reference_name,
					file_name=self.reference_name,
					print_format=self.print_format,
				)
			],
		}
		enqueue(method=frappe.sendmail, queue="short", timeout=300, is_async=True, **email_args)

	def get_message(self):
		"""return message with payment gateway link"""

		context = {
			"doc": frappe.get_doc(self.reference_doctype, self.reference_name),
			"payment_url": self.payment_url,
		}

		if self.message:
			return frappe.render_template(self.message, context)

	def set_failed(self):
		pass

	def set_as_cancelled(self):
		self.db_set("status", "Cancelled")

	def check_if_payment_entry_exists(self):
		if self.status == "Paid":
			if frappe.get_all(
				"Payment Entry Reference",
				filters={"reference_name": self.reference_name, "docstatus": ["<", 2]},
				fields=["parent"],
				limit=1,
			):
				frappe.throw(_("Payment Entry already exists"), title=_("Error"))

	def make_communication_entry(self):
		"""Make communication entry"""
		comm = frappe.get_doc(
			{
				"doctype": "Communication",
				"subject": self.subject,
				"content": self.get_message(),
				"sent_or_received": "Sent",
				"reference_doctype": self.reference_doctype,
				"reference_name": self.reference_name,
			}
		)
		comm.insert(ignore_permissions=True)

	def get_payment_success_url(self):
		return self.payment_success_url

	def create_subscription(self, payment_provider, gateway_controller, data):
		if payment_provider == "stripe":
			with payment_app_import_guard():
				from payments.payment_gateways.stripe_integration import create_stripe_subscription

			return create_stripe_subscription(gateway_controller, data)

<<<<<<< HEAD
	def update_reference_advance_payment_status(self):
		advance_payment_doctypes = frappe.get_hooks("advance_payment_receivable_doctypes") + frappe.get_hooks(
			"advance_payment_payable_doctypes"
		)
		if self.reference_doctype in advance_payment_doctypes:
			ref_doc = frappe.get_doc(self.reference_doctype, self.reference_name)
			ref_doc.set_advance_payment_status()

=======
>>>>>>> c930bc86
	def _allocate_payment_request_to_pe_references(self, references):
		"""
		Allocate the Payment Request to the Payment Entry references based on\n
		    - Allocated Amount.
		    - Outstanding Amount of Payment Request.\n
		Payment Request is doc itself and references are the rows of Payment Entry.
		"""
		if len(references) == 1:
			references[0].payment_request = self.name
			return

		precision = references[0].precision("allocated_amount")
		outstanding_amount = self.outstanding_amount

		# to manage rows
		row_number = 1
		MOVE_TO_NEXT_ROW = 1
		TO_SKIP_NEW_ROW = 2
		NEW_ROW_ADDED = False

		while row_number <= len(references):
			row = references[row_number - 1]

			# update the idx to maintain the order
			row.idx = row_number

			if outstanding_amount == 0:
				if not NEW_ROW_ADDED:
					break

				row_number += MOVE_TO_NEXT_ROW
				continue

			# allocate the payment request to the row
			row.payment_request = self.name

			if row.allocated_amount <= outstanding_amount:
				outstanding_amount = flt(outstanding_amount - row.allocated_amount, precision)
				row_number += MOVE_TO_NEXT_ROW
			else:
				remaining_allocated_amount = flt(row.allocated_amount - outstanding_amount, precision)
				row.allocated_amount = outstanding_amount
				outstanding_amount = 0

				# create a new row without PR for remaining unallocated amount
				new_row = frappe.copy_doc(row)
				references.insert(row_number, new_row)

				# update new row
				new_row.idx = row_number + 1
				new_row.payment_request = None
				new_row.allocated_amount = remaining_allocated_amount

				NEW_ROW_ADDED = True
				row_number += TO_SKIP_NEW_ROW


@frappe.whitelist(allow_guest=True)
def make_payment_request(**args):
	"""Make payment request"""

	args = frappe._dict(args)

	ref_doc = frappe.get_doc(args.dt, args.dn)
	gateway_account = get_gateway_details(args) or frappe._dict()

	grand_total = get_amount(ref_doc, gateway_account.get("payment_account"))
	if args.loyalty_points and args.dt == "Sales Order":
		from erpnext.accounts.doctype.loyalty_program.loyalty_program import validate_loyalty_points

		loyalty_amount = validate_loyalty_points(ref_doc, int(args.loyalty_points))
		frappe.db.set_value(
			"Sales Order", args.dn, "loyalty_points", int(args.loyalty_points), update_modified=False
		)
		frappe.db.set_value("Sales Order", args.dn, "loyalty_amount", loyalty_amount, update_modified=False)
		grand_total = grand_total - loyalty_amount

	bank_account = (
		get_party_bank_account(args.get("party_type"), args.get("party")) if args.get("party_type") else ""
	)

	draft_payment_request = frappe.db.get_value(
		"Payment Request",
		{"reference_doctype": args.dt, "reference_name": args.dn, "docstatus": 0},
	)

	# fetches existing payment request `grand_total` amount
	existing_payment_request_amount = get_existing_payment_request_amount(ref_doc.doctype, ref_doc.name)

	if existing_payment_request_amount:
		grand_total -= existing_payment_request_amount

		if not grand_total:
			frappe.throw(_("Payment Request is already created"))

	if draft_payment_request:
		frappe.db.set_value(
			"Payment Request", draft_payment_request, "grand_total", grand_total, update_modified=False
		)
		pr = frappe.get_doc("Payment Request", draft_payment_request)
	else:
		pr = frappe.new_doc("Payment Request")

		if not args.get("payment_request_type"):
			args["payment_request_type"] = (
				"Outward" if args.get("dt") in ["Purchase Order", "Purchase Invoice"] else "Inward"
			)

		party_type = args.get("party_type") or "Customer"
		party_account_currency = ref_doc.party_account_currency

		if not party_account_currency:
			party_account = get_party_account(party_type, ref_doc.get(party_type.lower()), ref_doc.company)
			party_account_currency = get_account_currency(party_account)

		pr.update(
			{
				"payment_gateway_account": gateway_account.get("name"),
				"payment_gateway": gateway_account.get("payment_gateway"),
				"payment_account": gateway_account.get("payment_account"),
				"payment_channel": gateway_account.get("payment_channel"),
				"payment_request_type": args.get("payment_request_type"),
				"currency": ref_doc.currency,
				"party_account_currency": party_account_currency,
				"grand_total": grand_total,
				"mode_of_payment": args.mode_of_payment,
				"email_to": args.recipient_id or ref_doc.owner,
				"subject": _("Payment Request for {0}").format(args.dn),
				"message": gateway_account.get("message") or get_dummy_message(ref_doc),
				"reference_doctype": args.dt,
				"reference_name": args.dn,
				"company": ref_doc.get("company"),
				"party_type": party_type,
				"party": args.get("party") or ref_doc.get("customer"),
				"bank_account": bank_account,
			}
		)

		# Update dimensions
		pr.update(
			{
				"cost_center": ref_doc.get("cost_center"),
			}
		)

		for dimension in get_accounting_dimensions():
			pr.update({dimension: ref_doc.get(dimension)})

		if args.order_type == "Shopping Cart" or args.mute_email:
			pr.flags.mute_email = True

		if frappe.db.get_single_value("Accounts Settings", "create_pr_in_draft_status", cache=True):
			pr.insert(ignore_permissions=True)
		if args.submit_doc:
			if pr.get("__unsaved"):
				pr.insert(ignore_permissions=True)
			pr.submit()

	if args.order_type == "Shopping Cart":
		frappe.db.commit()
		frappe.local.response["type"] = "redirect"
		frappe.local.response["location"] = pr.get_payment_url()

	if args.return_doc:
		return pr

	return pr.as_dict()


def get_amount(ref_doc, payment_account=None):
	"""get amount based on doctype"""
	dt = ref_doc.doctype
	if dt in ["Sales Order", "Purchase Order"]:
		grand_total = flt(ref_doc.rounded_total) or flt(ref_doc.grand_total)
	elif dt in ["Sales Invoice", "Purchase Invoice"]:
		if not ref_doc.get("is_pos"):
			if ref_doc.party_account_currency == ref_doc.currency:
				grand_total = flt(ref_doc.rounded_total or ref_doc.grand_total)
			else:
				grand_total = flt(
					flt(ref_doc.base_rounded_total or ref_doc.base_grand_total) / ref_doc.conversion_rate
				)
		elif dt == "Sales Invoice":
			for pay in ref_doc.payments:
				if pay.type == "Phone" and pay.account == payment_account:
					grand_total = pay.amount
					break
	elif dt == "POS Invoice":
		for pay in ref_doc.payments:
			if pay.type == "Phone" and pay.account == payment_account:
				grand_total = pay.amount
				break
	elif dt == "Fees":
		grand_total = ref_doc.outstanding_amount

	if grand_total > 0:
		return flt(grand_total, get_currency_precision())
	else:
		frappe.throw(_("Payment Entry is already created"))


def get_existing_payment_request_amount(ref_dt, ref_dn):
	"""
	Return the total amount of Payment Requests against a reference document.
	"""
	PR = frappe.qb.DocType("Payment Request")

	response = (
		frappe.qb.from_(PR)
		.select(Sum(PR.grand_total))
		.where(PR.reference_doctype == ref_dt)
		.where(PR.reference_name == ref_dn)
		.where(PR.docstatus == 1)
		.run()
	)

	return response[0][0] if response[0] else 0


def get_gateway_details(args):  # nosemgrep
	"""
	Return gateway and payment account of default payment gateway
	"""
	gateway_account = args.get("payment_gateway_account", {"is_default": 1})
	if gateway_account:
		return get_payment_gateway_account(gateway_account)

	gateway_account = get_payment_gateway_account({"is_default": 1})

	return gateway_account


def get_payment_gateway_account(args):
	return frappe.db.get_value(
		"Payment Gateway Account",
		args,
		["name", "payment_gateway", "payment_account", "message"],
		as_dict=1,
	)


@frappe.whitelist()
def get_print_format_list(ref_doctype):
	print_format_list = ["Standard"]

	print_format_list.extend(
		[p.name for p in frappe.get_all("Print Format", filters={"doc_type": ref_doctype})]
	)

	return {"print_format": print_format_list}


@frappe.whitelist(allow_guest=True)
def resend_payment_email(docname):
	return frappe.get_doc("Payment Request", docname).send_email()


@frappe.whitelist()
def make_payment_entry(docname):
	doc = frappe.get_doc("Payment Request", docname)
	return doc.create_payment_entry(submit=False).as_dict()


def update_payment_requests_as_per_pe_references(references=None, cancel=False):
	"""
	Update Payment Request's `Status` and `Outstanding Amount` based on Payment Entry Reference's `Allocated Amount`.
	"""
	if not references:
		return

	precision = references[0].precision("allocated_amount")
<<<<<<< HEAD

	referenced_payment_requests = frappe.get_all(
		"Payment Request",
		filters={"name": ["in", {row.payment_request for row in references if row.payment_request}]},
		fields=[
			"name",
			"grand_total",
			"outstanding_amount",
			"payment_request_type",
		],
	)

=======

	referenced_payment_requests = frappe.get_all(
		"Payment Request",
		filters={"name": ["in", {row.payment_request for row in references if row.payment_request}]},
		fields=[
			"name",
			"grand_total",
			"outstanding_amount",
			"payment_request_type",
		],
	)

>>>>>>> c930bc86
	referenced_payment_requests = {pr.name: pr for pr in referenced_payment_requests}

	for ref in references:
		if not ref.payment_request:
			continue

		payment_request = referenced_payment_requests[ref.payment_request]
		pr_outstanding = payment_request["outstanding_amount"]

		# update outstanding amount
		new_outstanding_amount = flt(
			pr_outstanding + ref.allocated_amount if cancel else pr_outstanding - ref.allocated_amount,
			precision,
		)

		# to handle same payment request for the multiple allocations
		payment_request["outstanding_amount"] = new_outstanding_amount

		if not cancel and new_outstanding_amount < 0:
			frappe.throw(
				msg=_(
					"The allocated amount is greater than the outstanding amount of Payment Request {0}"
				).format(ref.payment_request),
				title=_("Invalid Allocated Amount"),
			)

		# update status
		if new_outstanding_amount == payment_request["grand_total"]:
			status = "Initiated" if payment_request["payment_request_type"] == "Outward" else "Requested"
		elif new_outstanding_amount == 0:
			status = "Paid"
		elif new_outstanding_amount > 0:
			status = "Partially Paid"

		# update database
		frappe.db.set_value(
			"Payment Request",
			ref.payment_request,
			{"outstanding_amount": new_outstanding_amount, "status": status},
		)


def get_dummy_message(doc):
	return frappe.render_template(
		"""{% if doc.contact_person -%}
<p>Dear {{ doc.contact_person }},</p>
{%- else %}<p>Hello,</p>{% endif %}

<p>{{ _("Requesting payment against {0} {1} for amount {2}").format(doc.doctype,
	doc.name, doc.get_formatted("grand_total")) }}</p>

<a href="{{ payment_url }}">{{ _("Make Payment") }}</a>

<p>{{ _("If you have any questions, please get back to us.") }}</p>

<p>{{ _("Thank you for your business!") }}</p>
""",
		dict(doc=doc, payment_url="{{ payment_url }}"),
	)


@frappe.whitelist()
def get_subscription_details(reference_doctype, reference_name):
	if reference_doctype == "Sales Invoice":
		subscriptions = frappe.db.sql(
			"""SELECT parent as sub_name FROM `tabSubscription Invoice` WHERE invoice=%s""",
			reference_name,
			as_dict=1,
		)
		subscription_plans = []
		for subscription in subscriptions:
			plans = frappe.get_doc("Subscription", subscription.sub_name).plans
			for plan in plans:
				subscription_plans.append(plan)
		return subscription_plans


@frappe.whitelist()
def make_payment_order(source_name, target_doc=None):
	from frappe.model.mapper import get_mapped_doc

	def set_missing_values(source, target):
		target.payment_order_type = "Payment Request"
		target.append(
			"references",
			{
				"reference_doctype": source.reference_doctype,
				"reference_name": source.reference_name,
				"amount": source.grand_total,
				"supplier": source.party,
				"payment_request": source_name,
				"mode_of_payment": source.mode_of_payment,
				"bank_account": source.bank_account,
				"account": source.account,
			},
		)

	doclist = get_mapped_doc(
		"Payment Request",
		source_name,
		{
			"Payment Request": {
				"doctype": "Payment Order",
			}
		},
		target_doc,
		set_missing_values,
	)

	return doclist


def validate_payment(doc, method=None):
	if doc.reference_doctype != "Payment Request" or (
		frappe.db.get_value(doc.reference_doctype, doc.reference_docname, "status") != "Paid"
	):
		return

	frappe.throw(
		_("The Payment Request {0} is already paid, cannot process payment twice").format(
			doc.reference_docname
		)
	)


<<<<<<< HEAD
def get_paid_amount_against_order(dt, dn):
	pe_ref = frappe.qb.DocType("Payment Entry Reference")
	if dt == "Sales Order":
		inv_dt, inv_field = "Sales Invoice Item", "sales_order"
	else:
		inv_dt, inv_field = "Purchase Invoice Item", "purchase_order"
	inv_item = frappe.qb.DocType(inv_dt)
	return (
		frappe.qb.from_(pe_ref)
		.select(
			Sum(pe_ref.allocated_amount),
		)
		.where(
			(pe_ref.docstatus == 1)
			& (
				(pe_ref.reference_name == dn)
				| pe_ref.reference_name.isin(
					frappe.qb.from_(inv_item)
					.select(inv_item.parent)
					.where(inv_item[inv_field] == dn)
					.distinct()
				)
			)
		)
	).run()[0][0] or 0


=======
>>>>>>> c930bc86
@frappe.whitelist()
def get_open_payment_requests_query(doctype, txt, searchfield, start, page_len, filters):
	# permission checks in `get_list()`
	reference_doctype = filters.get("reference_doctype")
	reference_name = filters.get("reference_doctype")

	if not reference_doctype or not reference_name:
		return []

	open_payment_requests = frappe.get_list(
		"Payment Request",
		filters={
			"reference_doctype": filters["reference_doctype"],
			"reference_name": filters["reference_name"],
			"status": ["!=", "Paid"],
			"outstanding_amount": ["!=", 0],  # for compatibility with old data
			"docstatus": 1,
		},
		fields=["name", "grand_total", "outstanding_amount"],
		order_by="transaction_date ASC,creation ASC",
	)

	return [
		(
			pr.name,
			_("<strong>Grand Total:</strong> {0}").format(pr.grand_total),
			_("<strong>Outstanding Amount:</strong> {0}").format(pr.outstanding_amount),
		)
		for pr in open_payment_requests
	]<|MERGE_RESOLUTION|>--- conflicted
+++ resolved
@@ -51,7 +51,6 @@
 		cost_center: DF.Link | None
 		currency: DF.Link | None
 		email_to: DF.Data | None
-		failed_reason: DF.Data | None
 		grand_total: DF.Currency
 		iban: DF.ReadOnly | None
 		is_a_subscription: DF.Check
@@ -175,28 +174,6 @@
 				self.grand_total / grand_total * base_grand_total,
 				self.precision("outstanding_amount"),
 			)
-<<<<<<< HEAD
-
-		else:
-			self.outstanding_amount = self.grand_total
-
-		if self.payment_request_type == "Outward":
-			self.status = "Initiated"
-		elif self.payment_request_type == "Inward":
-			self.status = "Requested"
-
-		if self.payment_request_type == "Inward":
-			if self.payment_channel == "Phone":
-				self.request_phone_payment()
-			else:
-				self.set_payment_request_url()
-				if not (self.mute_email or self.flags.mute_email):
-					self.send_email()
-					self.make_communication_entry()
-
-	def on_submit(self):
-		self.update_reference_advance_payment_status()
-=======
 
 		else:
 			self.outstanding_amount = self.grand_total
@@ -220,7 +197,6 @@
 			self.make_communication_entry()
 		elif self.payment_channel == "Phone":
 			self.request_phone_payment()
->>>>>>> c930bc86
 
 	def request_phone_payment(self):
 		controller = _get_payment_gateway_controller(self.payment_gateway)
@@ -259,7 +235,6 @@
 	def on_cancel(self):
 		self.check_if_payment_entry_exists()
 		self.set_as_cancelled()
-		self.update_reference_advance_payment_status()
 
 	def make_invoice(self):
 		ref_doc = frappe.get_doc(self.reference_doctype, self.reference_name)
@@ -482,17 +457,6 @@
 
 			return create_stripe_subscription(gateway_controller, data)
 
-<<<<<<< HEAD
-	def update_reference_advance_payment_status(self):
-		advance_payment_doctypes = frappe.get_hooks("advance_payment_receivable_doctypes") + frappe.get_hooks(
-			"advance_payment_payable_doctypes"
-		)
-		if self.reference_doctype in advance_payment_doctypes:
-			ref_doc = frappe.get_doc(self.reference_doctype, self.reference_name)
-			ref_doc.set_advance_payment_status()
-
-=======
->>>>>>> c930bc86
 	def _allocate_payment_request_to_pe_references(self, references):
 		"""
 		Allocate the Payment Request to the Payment Entry references based on\n
@@ -764,7 +728,6 @@
 		return
 
 	precision = references[0].precision("allocated_amount")
-<<<<<<< HEAD
 
 	referenced_payment_requests = frappe.get_all(
 		"Payment Request",
@@ -777,20 +740,6 @@
 		],
 	)
 
-=======
-
-	referenced_payment_requests = frappe.get_all(
-		"Payment Request",
-		filters={"name": ["in", {row.payment_request for row in references if row.payment_request}]},
-		fields=[
-			"name",
-			"grand_total",
-			"outstanding_amount",
-			"payment_request_type",
-		],
-	)
-
->>>>>>> c930bc86
 	referenced_payment_requests = {pr.name: pr for pr in referenced_payment_requests}
 
 	for ref in references:
@@ -916,36 +865,6 @@
 	)
 
 
-<<<<<<< HEAD
-def get_paid_amount_against_order(dt, dn):
-	pe_ref = frappe.qb.DocType("Payment Entry Reference")
-	if dt == "Sales Order":
-		inv_dt, inv_field = "Sales Invoice Item", "sales_order"
-	else:
-		inv_dt, inv_field = "Purchase Invoice Item", "purchase_order"
-	inv_item = frappe.qb.DocType(inv_dt)
-	return (
-		frappe.qb.from_(pe_ref)
-		.select(
-			Sum(pe_ref.allocated_amount),
-		)
-		.where(
-			(pe_ref.docstatus == 1)
-			& (
-				(pe_ref.reference_name == dn)
-				| pe_ref.reference_name.isin(
-					frappe.qb.from_(inv_item)
-					.select(inv_item.parent)
-					.where(inv_item[inv_field] == dn)
-					.distinct()
-				)
-			)
-		)
-	).run()[0][0] or 0
-
-
-=======
->>>>>>> c930bc86
 @frappe.whitelist()
 def get_open_payment_requests_query(doctype, txt, searchfield, start, page_len, filters):
 	# permission checks in `get_list()`
