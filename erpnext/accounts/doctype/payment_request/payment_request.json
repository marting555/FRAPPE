{
 "autoname": "naming_series:",
 "creation": "2015-12-15 22:23:24.745065",
 "doctype": "DocType",
 "engine": "InnoDB",
 "field_order": [
  "payment_request_type",
  "transaction_date",
  "column_break_2",
  "naming_series",
  "mode_of_payment",
  "party_details",
  "party_type",
  "party",
  "column_break_4",
  "reference_doctype",
  "reference_name",
  "transaction_details",
  "grand_total",
  "is_a_subscription",
  "column_break_18",
  "currency",
  "subscription_section",
  "subscription_plans",
  "bank_account_details",
  "bank_account",
  "bank",
  "bank_account_no",
  "account",
  "column_break_11",
  "iban",
  "branch_code",
  "swift_number",
  "recipient_and_message",
  "print_format",
  "email_to",
  "subject",
  "column_break_9",
  "payment_gateway_account",
  "status",
  "make_sales_invoice",
  "section_break_10",
  "message",
  "message_examples",
  "mute_email",
  "payment_url",
  "section_break_7",
  "payment_gateway",
  "payment_account",
  "payment_order",
  "amended_from"
 ],
 "fields": [
  {
   "default": "Inward",
   "fieldname": "payment_request_type",
   "fieldtype": "Select",
   "label": "Payment Request Type",
   "options": "Outward\nInward",
   "reqd": 1
  },
  {
   "fieldname": "transaction_date",
   "fieldtype": "Date",
   "label": "Transaction Date"
  },
  {
   "fieldname": "column_break_2",
   "fieldtype": "Column Break"
  },
  {
   "fieldname": "naming_series",
   "fieldtype": "Select",
<<<<<<< HEAD
   "hidden": 1,
   "in_list_view": 1,
   "label": "Series",
   "no_copy": 1,
   "options": "PRQ-",
   "print_hide": 1,
=======
   "in_list_view": 1,
   "label": "Series",
   "no_copy": 1,
   "options": "ACC-PRQ-.YYYY.-",
   "print_hide": 1,
   "reqd": 1,
>>>>>>> fd30b8f4
   "set_only_once": 1
  },
  {
   "fieldname": "mode_of_payment",
   "fieldtype": "Link",
   "label": "Mode of Payment",
   "options": "Mode of Payment"
  },
  {
   "fieldname": "party_details",
   "fieldtype": "Section Break",
   "label": "Party Details"
  },
  {
   "fieldname": "party_type",
   "fieldtype": "Link",
   "label": "Party Type",
   "options": "DocType"
  },
  {
   "fieldname": "party",
   "fieldtype": "Dynamic Link",
   "label": "Party",
   "options": "party_type"
  },
  {
   "fieldname": "column_break_4",
   "fieldtype": "Column Break"
  },
  {
   "fieldname": "reference_doctype",
   "fieldtype": "Link",
   "in_standard_filter": 1,
   "label": "Reference Doctype",
   "no_copy": 1,
   "options": "DocType",
   "print_hide": 1,
   "read_only": 1,
   "report_hide": 1
  },
  {
   "fieldname": "reference_name",
   "fieldtype": "Dynamic Link",
   "in_global_search": 1,
   "in_standard_filter": 1,
   "label": "Reference Name",
   "no_copy": 1,
   "options": "reference_doctype",
   "print_hide": 1,
   "read_only": 1
  },
  {
   "fieldname": "transaction_details",
   "fieldtype": "Section Break",
   "label": "Transaction Details"
  },
  {
   "description": "Amount in customer's currency",
   "fieldname": "grand_total",
   "fieldtype": "Currency",
   "label": "Amount",
   "options": "currency"
  },
  {
   "default": "0",
   "fieldname": "is_a_subscription",
   "fieldtype": "Check",
   "label": "Is a Subscription"
  },
  {
   "fieldname": "column_break_18",
   "fieldtype": "Column Break"
  },
  {
   "fieldname": "currency",
   "fieldtype": "Link",
   "label": "Transaction Currency",
   "options": "Currency",
   "read_only": 1
  },
  {
   "depends_on": "eval:doc.is_a_subscription",
   "fieldname": "subscription_section",
   "fieldtype": "Section Break",
   "label": "Subscription Section"
  },
  {
   "fieldname": "subscription_plans",
   "fieldtype": "Table",
   "label": "Subscription Plans",
   "options": "Subscription Plan Detail"
  },
  {
   "collapsible": 1,
   "fieldname": "bank_account_details",
   "fieldtype": "Section Break",
   "label": "Bank Account Details"
  },
  {
   "fieldname": "bank_account",
   "fieldtype": "Link",
   "label": "Bank Account",
   "options": "Bank Account"
  },
  {
   "fetch_from": "bank_account.bank",
   "fieldname": "bank",
   "fieldtype": "Read Only",
   "label": "Bank"
  },
  {
   "fetch_from": "bank_account.bank_account_no",
   "fieldname": "bank_account_no",
   "fieldtype": "Read Only",
   "label": "Bank Account No"
  },
  {
   "fetch_from": "bank_account.account",
   "fieldname": "account",
   "fieldtype": "Read Only",
   "label": "Account"
  },
  {
   "fieldname": "column_break_11",
   "fieldtype": "Column Break"
  },
  {
   "fetch_from": "bank_account.iban",
   "fieldname": "iban",
   "fieldtype": "Read Only",
   "label": "IBAN"
  },
  {
   "fetch_from": "bank_account.branch_code",
   "fieldname": "branch_code",
   "fieldtype": "Read Only",
   "label": "Branch Code"
  },
  {
   "fetch_from": "bank_account.swift_number",
   "fieldname": "swift_number",
   "fieldtype": "Read Only",
   "label": "SWIFT Number"
  },
  {
   "depends_on": "eval: doc.payment_request_type == 'Inward'",
   "fieldname": "recipient_and_message",
   "fieldtype": "Section Break",
   "label": "Recipient Message And Payment Details"
  },
  {
   "fieldname": "print_format",
   "fieldtype": "Select",
   "label": "Print Format"
  },
  {
   "fieldname": "email_to",
   "fieldtype": "Data",
   "in_global_search": 1,
   "label": "To"
  },
  {
   "fieldname": "subject",
   "fieldtype": "Data",
   "in_global_search": 1,
   "label": "Subject"
  },
  {
   "fieldname": "column_break_9",
   "fieldtype": "Column Break"
  },
  {
   "depends_on": "eval: doc.payment_request_type == 'Inward'",
   "fieldname": "payment_gateway_account",
   "fieldtype": "Link",
   "label": "Payment Gateway Account",
   "options": "Payment Gateway Account"
  },
  {
   "default": "Draft",
   "fieldname": "status",
   "fieldtype": "Select",
   "hidden": 1,
   "in_standard_filter": 1,
   "label": "Status",
<<<<<<< HEAD
   "options": "\nDraft\nInitiated\nPayment Ordered\nPaid\nFailed\nCancelled",
=======
   "options": "\nDraft\nRequested\nInitiated\nPartially Paid\nPayment Ordered\nPaid\nFailed\nCancelled",
>>>>>>> fd30b8f4
   "read_only": 1
  },
  {
   "default": "0",
   "depends_on": "eval:doc.reference_doctype==\"Sales Order\"",
   "fieldname": "make_sales_invoice",
   "fieldtype": "Check",
   "hidden": 1,
   "label": "Make Sales Invoice",
   "read_only": 1
  },
  {
   "depends_on": "eval: doc.payment_request_type == 'Inward'",
   "fieldname": "section_break_10",
   "fieldtype": "Section Break"
  },
  {
   "fieldname": "message",
   "fieldtype": "Text",
   "label": "Message"
  },
  {
   "fieldname": "message_examples",
   "fieldtype": "HTML",
   "label": "Message Examples",
   "options": "<pre><h5>Message Example</h5>\n\n&lt;p&gt;Dear {{ doc.contact_person }},&lt;/p&gt;\n\n&lt;p&gt;Requesting payment for {{ doc.doctype }}, {{ doc.name }} for {{ doc.grand_total }}.&lt;/p&gt;\n\n&lt;a href=\"{{ payment_url }}\"&gt; click here to pay &lt;/a&gt;\n\n</pre>\n",
   "print_hide": 1
  },
  {
   "default": "0",
   "fieldname": "mute_email",
   "fieldtype": "Check",
   "hidden": 1,
   "label": "Mute Email",
   "no_copy": 1,
   "print_hide": 1,
   "read_only": 1,
   "report_hide": 1
  },
  {
   "fieldname": "payment_url",
   "fieldtype": "Small Text",
   "hidden": 1,
   "label": "payment_url",
   "read_only": 1
  },
  {
   "collapsible": 1,
   "collapsible_depends_on": "doc.payment_gateway_account",
   "depends_on": "eval: doc.payment_request_type == 'Inward'",
   "fieldname": "section_break_7",
   "fieldtype": "Section Break",
   "label": "Payment Gateway Details"
  },
  {
   "fetch_from": "payment_gateway_account.payment_gateway",
   "fieldname": "payment_gateway",
   "fieldtype": "Read Only",
   "label": "Payment Gateway"
  },
  {
   "fetch_from": "payment_gateway_account.payment_account",
   "fieldname": "payment_account",
   "fieldtype": "Read Only",
   "label": "Payment Account",
   "read_only": 1
  },
  {
   "fieldname": "payment_order",
   "fieldtype": "Link",
   "label": "Payment Order",
   "options": "Payment Order",
   "read_only": 1
  },
  {
   "fieldname": "amended_from",
   "fieldtype": "Link",
   "label": "Amended From",
   "no_copy": 1,
   "options": "Payment Request",
   "print_hide": 1,
   "read_only": 1
  }
 ],
 "is_submittable": 1,
<<<<<<< HEAD
 "modified": "2020-03-03 16:14:02.958411",
=======
 "modified": "2020-03-28 16:07:31.960798",
>>>>>>> fd30b8f4
 "modified_by": "Administrator",
 "module": "Accounts",
 "name": "Payment Request",
 "owner": "Administrator",
 "permissions": [
  {
   "create": 1,
   "delete": 1,
   "email": 1,
   "export": 1,
   "print": 1,
   "read": 1,
   "report": 1,
   "role": "Accounts User",
   "share": 1,
   "write": 1
  },
  {
   "amend": 1,
   "cancel": 1,
   "create": 1,
   "delete": 1,
   "email": 1,
   "export": 1,
   "print": 1,
   "read": 1,
   "report": 1,
   "role": "Accounts Manager",
   "share": 1,
   "submit": 1,
   "write": 1
  }
 ],
 "sort_field": "modified",
 "sort_order": "DESC"
}<|MERGE_RESOLUTION|>--- conflicted
+++ resolved
@@ -71,21 +71,12 @@
   {
    "fieldname": "naming_series",
    "fieldtype": "Select",
-<<<<<<< HEAD
-   "hidden": 1,
    "in_list_view": 1,
    "label": "Series",
    "no_copy": 1,
-   "options": "PRQ-",
-   "print_hide": 1,
-=======
-   "in_list_view": 1,
-   "label": "Series",
-   "no_copy": 1,
    "options": "ACC-PRQ-.YYYY.-",
    "print_hide": 1,
    "reqd": 1,
->>>>>>> fd30b8f4
    "set_only_once": 1
   },
   {
@@ -271,11 +262,7 @@
    "hidden": 1,
    "in_standard_filter": 1,
    "label": "Status",
-<<<<<<< HEAD
-   "options": "\nDraft\nInitiated\nPayment Ordered\nPaid\nFailed\nCancelled",
-=======
    "options": "\nDraft\nRequested\nInitiated\nPartially Paid\nPayment Ordered\nPaid\nFailed\nCancelled",
->>>>>>> fd30b8f4
    "read_only": 1
   },
   {
@@ -361,11 +348,7 @@
   }
  ],
  "is_submittable": 1,
-<<<<<<< HEAD
- "modified": "2020-03-03 16:14:02.958411",
-=======
  "modified": "2020-03-28 16:07:31.960798",
->>>>>>> fd30b8f4
  "modified_by": "Administrator",
  "module": "Accounts",
  "name": "Payment Request",
