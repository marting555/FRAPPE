--- conflicted
+++ resolved
@@ -1,8 +1,5 @@
 {
-<<<<<<< HEAD
-=======
  "actions": [],
->>>>>>> 540559d6
  "autoname": "naming_series:",
  "creation": "2015-12-15 22:23:24.745065",
  "doctype": "DocType",
@@ -51,10 +48,7 @@
   "section_break_7",
   "payment_gateway",
   "payment_account",
-<<<<<<< HEAD
-=======
   "payment_channel",
->>>>>>> 540559d6
   "payment_order",
   "amended_from"
  ],
@@ -219,20 +213,13 @@
   },
   {
    "fetch_from": "bank_account.branch_code",
-<<<<<<< HEAD
-=======
    "fetch_if_empty": 1,
->>>>>>> 540559d6
    "fieldname": "branch_code",
    "fieldtype": "Read Only",
    "label": "Branch Code"
   },
   {
-<<<<<<< HEAD
-   "fetch_from": "bank_account.swift_number",
-=======
    "fetch_from": "bank.swift_number",
->>>>>>> 540559d6
    "fieldname": "swift_number",
    "fieldtype": "Read Only",
    "label": "SWIFT Number"
@@ -244,10 +231,7 @@
    "label": "Recipient Message And Payment Details"
   },
   {
-<<<<<<< HEAD
-=======
    "depends_on": "eval: doc.payment_channel != \"Phone\"",
->>>>>>> 540559d6
    "fieldname": "print_format",
    "fieldtype": "Select",
    "label": "Print Format"
@@ -259,10 +243,7 @@
    "label": "To"
   },
   {
-<<<<<<< HEAD
-=======
    "depends_on": "eval: doc.payment_channel != \"Phone\"",
->>>>>>> 540559d6
    "fieldname": "subject",
    "fieldtype": "Data",
    "in_global_search": 1,
@@ -299,28 +280,18 @@
    "read_only": 1
   },
   {
-<<<<<<< HEAD
-   "depends_on": "eval: doc.payment_request_type == 'Inward'",
-=======
    "depends_on": "eval: doc.payment_request_type == 'Inward' || doc.payment_channel != \"Phone\"",
->>>>>>> 540559d6
    "fieldname": "section_break_10",
    "fieldtype": "Section Break"
   },
   {
-<<<<<<< HEAD
-=======
    "depends_on": "eval: doc.payment_channel != \"Phone\"",
->>>>>>> 540559d6
    "fieldname": "message",
    "fieldtype": "Text",
    "label": "Message"
   },
   {
-<<<<<<< HEAD
-=======
    "depends_on": "eval: doc.payment_channel != \"Phone\"",
->>>>>>> 540559d6
    "fieldname": "message_examples",
    "fieldtype": "HTML",
    "label": "Message Examples",
@@ -381,12 +352,6 @@
    "options": "Payment Request",
    "print_hide": 1,
    "read_only": 1
-<<<<<<< HEAD
-  }
- ],
- "is_submittable": 1,
- "modified": "2020-03-28 16:07:31.960798",
-=======
   },
   {
    "fetch_from": "payment_gateway_account.payment_channel",
@@ -402,7 +367,6 @@
  "is_submittable": 1,
  "links": [],
  "modified": "2020-09-18 12:24:14.178853",
->>>>>>> 540559d6
  "modified_by": "Administrator",
  "module": "Accounts",
  "name": "Payment Request",
