{
<<<<<<< HEAD
 "actions": [],
 "autoname": "naming_series:",
 "creation": "2015-12-15 22:23:24.745065",
 "doctype": "DocType",
 "engine": "InnoDB",
 "field_order": [
  "payment_request_type",
  "transaction_date",
  "column_break_2",
  "naming_series",
  "company",
  "mode_of_payment",
  "party_details",
  "party_type",
  "party",
  "party_name",
  "column_break_4",
  "reference_doctype",
  "reference_name",
  "transaction_details",
  "grand_total",
  "currency",
  "is_a_subscription",
  "column_break_18",
  "outstanding_amount",
  "party_account_currency",
  "subscription_section",
  "subscription_plans",
  "bank_account_details",
  "bank_account",
  "bank",
  "column_break_11",
  "iban",
  "branch_code",
  "swift_number",
  "accounting_dimensions_section",
  "cost_center",
  "dimension_col_break",
  "recipient_and_message",
  "print_format",
  "email_to",
  "subject",
  "column_break_9",
  "payment_gateway_account",
  "status",
  "make_sales_invoice",
  "section_break_10",
  "message",
  "message_examples",
  "mute_email",
  "payment_url",
  "section_break_7",
  "payment_gateway",
  "payment_account",
  "payment_channel",
  "payment_order",
  "amended_from",
  "bank_account_no",
  "account"
 ],
 "fields": [
  {
   "default": "Inward",
   "fieldname": "payment_request_type",
   "fieldtype": "Select",
   "label": "Payment Request Type",
   "options": "Outward\nInward",
   "reqd": 1
  },
  {
   "fieldname": "transaction_date",
   "fieldtype": "Date",
   "in_preview": 1,
   "label": "Transaction Date"
  },
  {
   "fieldname": "column_break_2",
   "fieldtype": "Column Break"
  },
  {
   "fieldname": "naming_series",
   "fieldtype": "Select",
   "in_list_view": 1,
   "label": "Series",
   "no_copy": 1,
   "options": "ACC-PRQ-.YYYY.-",
   "print_hide": 1,
   "reqd": 1,
   "set_only_once": 1
  },
  {
   "fieldname": "mode_of_payment",
   "fieldtype": "Link",
   "label": "Mode of Payment",
   "options": "Mode of Payment"
  },
  {
   "fieldname": "party_details",
   "fieldtype": "Section Break",
   "label": "Party Details"
  },
  {
   "fieldname": "party_type",
   "fieldtype": "Link",
   "label": "Party Type",
   "options": "DocType"
  },
  {
   "fieldname": "party",
   "fieldtype": "Dynamic Link",
   "label": "Party",
   "options": "party_type"
  },
  {
   "fieldname": "column_break_4",
   "fieldtype": "Column Break"
  },
  {
   "fieldname": "reference_doctype",
   "fieldtype": "Link",
   "in_standard_filter": 1,
   "label": "Reference Doctype",
   "no_copy": 1,
   "options": "DocType",
   "print_hide": 1,
   "read_only": 1,
   "report_hide": 1
  },
  {
   "fieldname": "reference_name",
   "fieldtype": "Dynamic Link",
   "in_global_search": 1,
   "in_standard_filter": 1,
   "label": "Reference Name",
   "no_copy": 1,
   "options": "reference_doctype",
   "print_hide": 1,
   "read_only": 1,
   "search_index": 1
  },
  {
   "fieldname": "transaction_details",
   "fieldtype": "Section Break",
   "label": "Transaction Details"
  },
  {
   "description": "Amount in transaction currency",
   "fieldname": "grand_total",
   "fieldtype": "Currency",
   "in_preview": 1,
   "label": "Amount",
   "non_negative": 1,
   "options": "currency",
   "reqd": 1
  },
  {
   "default": "0",
   "fieldname": "is_a_subscription",
   "fieldtype": "Check",
   "label": "Is a Subscription"
  },
  {
   "fieldname": "column_break_18",
   "fieldtype": "Column Break"
  },
  {
   "fieldname": "currency",
   "fieldtype": "Link",
   "label": "Transaction Currency",
   "options": "Currency",
   "read_only": 1
  },
  {
   "depends_on": "eval:doc.is_a_subscription",
   "fieldname": "subscription_section",
   "fieldtype": "Section Break",
   "label": "Subscription Section"
  },
  {
   "fieldname": "subscription_plans",
   "fieldtype": "Table",
   "label": "Subscription Plans",
   "options": "Subscription Plan Detail"
  },
  {
   "collapsible": 1,
   "fieldname": "bank_account_details",
   "fieldtype": "Section Break",
   "label": "Bank Account Details"
  },
  {
   "fieldname": "bank_account",
   "fieldtype": "Link",
   "label": "Bank Account",
   "options": "Bank Account"
  },
  {
   "fetch_from": "bank_account.bank",
   "fieldname": "bank",
   "fieldtype": "Link",
   "label": "Bank",
   "options": "Bank",
   "read_only": 1
  },
  {
   "fetch_from": "bank_account.bank_account_no",
   "fieldname": "bank_account_no",
   "fieldtype": "Read Only",
   "label": "Bank Account No"
  },
  {
   "fetch_from": "bank_account.account",
   "fieldname": "account",
   "fieldtype": "Read Only",
   "label": "Account"
  },
  {
   "fieldname": "column_break_11",
   "fieldtype": "Column Break"
  },
  {
   "fetch_from": "bank_account.iban",
   "fieldname": "iban",
   "fieldtype": "Read Only",
   "label": "IBAN"
  },
  {
   "fetch_from": "bank_account.branch_code",
   "fetch_if_empty": 1,
   "fieldname": "branch_code",
   "fieldtype": "Read Only",
   "label": "Branch Code"
  },
  {
   "fetch_from": "bank.swift_number",
   "fieldname": "swift_number",
   "fieldtype": "Read Only",
   "label": "SWIFT Number"
  },
  {
   "collapsible": 1,
   "fieldname": "accounting_dimensions_section",
   "fieldtype": "Section Break",
   "label": "Accounting Dimensions"
  },
  {
   "fieldname": "cost_center",
   "fieldtype": "Link",
   "label": "Cost Center",
   "options": "Cost Center"
  },
  {
   "fieldname": "dimension_col_break",
   "fieldtype": "Column Break"
  },
  {
   "depends_on": "eval: doc.payment_request_type == 'Inward'",
   "fieldname": "recipient_and_message",
   "fieldtype": "Section Break",
   "label": "Recipient Message And Payment Details"
  },
  {
   "depends_on": "eval: doc.payment_channel != \"Phone\"",
   "fieldname": "print_format",
   "fieldtype": "Select",
   "label": "Print Format"
  },
  {
   "fieldname": "email_to",
   "fieldtype": "Data",
   "in_global_search": 1,
   "label": "To"
  },
  {
   "depends_on": "eval: doc.payment_channel != \"Phone\"",
   "fieldname": "subject",
   "fieldtype": "Data",
   "in_global_search": 1,
   "label": "Subject"
  },
  {
   "fieldname": "column_break_9",
   "fieldtype": "Column Break"
  },
  {
   "depends_on": "eval: doc.payment_request_type == 'Inward'",
   "fieldname": "payment_gateway_account",
   "fieldtype": "Link",
   "label": "Payment Gateway Account",
   "options": "Payment Gateway Account"
  },
  {
   "default": "Draft",
   "fieldname": "status",
   "fieldtype": "Select",
   "hidden": 1,
   "in_standard_filter": 1,
   "label": "Status",
   "options": "\nDraft\nRequested\nInitiated\nPartially Paid\nPayment Ordered\nPaid\nFailed\nCancelled",
   "read_only": 1
  },
  {
   "default": "0",
   "depends_on": "eval:doc.reference_doctype==\"Sales Order\"",
   "fieldname": "make_sales_invoice",
   "fieldtype": "Check",
   "hidden": 1,
   "label": "Make Sales Invoice",
   "read_only": 1
  },
  {
   "depends_on": "eval: doc.payment_request_type == 'Inward' || doc.payment_channel != \"Phone\"",
   "fieldname": "section_break_10",
   "fieldtype": "Section Break"
  },
  {
   "depends_on": "eval: doc.payment_channel != \"Phone\"",
   "fieldname": "message",
   "fieldtype": "Text",
   "label": "Message"
  },
  {
   "depends_on": "eval: doc.payment_channel != \"Phone\"",
   "fieldname": "message_examples",
   "fieldtype": "HTML",
   "label": "Message Examples",
   "options": "<pre><h5>Message Example</h5>\n\n&lt;p&gt;Dear {{ doc.contact_person }},&lt;/p&gt;\n\n&lt;p&gt;Requesting payment for {{ doc.doctype }}, {{ doc.name }} for {{ doc.grand_total }}.&lt;/p&gt;\n\n&lt;a href=\"{{ payment_url }}\"&gt; click here to pay &lt;/a&gt;\n\n</pre>\n",
   "print_hide": 1
  },
  {
   "default": "0",
   "fieldname": "mute_email",
   "fieldtype": "Check",
   "hidden": 1,
   "label": "Mute Email",
   "no_copy": 1,
   "print_hide": 1,
   "read_only": 1,
   "report_hide": 1
  },
  {
   "fieldname": "payment_url",
   "fieldtype": "Data",
   "hidden": 1,
   "length": 500,
   "options": "URL",
   "read_only": 1
  },
  {
   "collapsible": 1,
   "collapsible_depends_on": "doc.payment_gateway_account",
   "depends_on": "eval: doc.payment_request_type == 'Inward'",
   "fieldname": "section_break_7",
   "fieldtype": "Section Break",
   "label": "Payment Gateway Details"
  },
  {
   "fetch_from": "payment_gateway_account.payment_gateway",
   "fieldname": "payment_gateway",
   "fieldtype": "Read Only",
   "label": "Payment Gateway"
  },
  {
   "fetch_from": "payment_gateway_account.payment_account",
   "fieldname": "payment_account",
   "fieldtype": "Read Only",
   "label": "Payment Account",
   "read_only": 1
  },
  {
   "fetch_from": "payment_gateway_account.payment_channel",
   "fieldname": "payment_channel",
   "fieldtype": "Select",
   "label": "Payment Channel",
   "options": "\nEmail\nPhone",
   "read_only": 1
  },
  {
   "fieldname": "payment_order",
   "fieldtype": "Link",
   "label": "Payment Order",
   "options": "Payment Order",
   "read_only": 1
  },
  {
   "fieldname": "amended_from",
   "fieldtype": "Link",
   "label": "Amended From",
   "no_copy": 1,
   "options": "Payment Request",
   "print_hide": 1,
   "read_only": 1
  },
  {
   "depends_on": "eval: doc.docstatus === 1",
   "description": "Amount in party's bank account currency",
   "fieldname": "outstanding_amount",
   "fieldtype": "Currency",
   "in_preview": 1,
   "label": "Outstanding Amount",
   "non_negative": 1,
   "options": "party_account_currency",
   "read_only": 1
  },
  {
   "fieldname": "company",
   "fieldtype": "Link",
   "label": "Company",
   "options": "Company",
   "read_only": 1
  },
  {
   "fieldname": "party_account_currency",
   "fieldtype": "Link",
   "label": "Party Account Currency",
   "options": "Currency",
   "read_only": 1
  },
  {
   "fieldname": "party_name",
   "fieldtype": "Data",
   "label": "Party Name",
   "read_only": 1
  }
 ],
 "in_create": 1,
 "index_web_pages_for_search": 1,
 "is_submittable": 1,
 "links": [],
 "modified": "2025-01-13 18:32:59.815305",
 "modified_by": "Administrator",
 "module": "Accounts",
 "name": "Payment Request",
 "naming_rule": "By \"Naming Series\" field",
 "owner": "Administrator",
 "permissions": [
  {
   "create": 1,
   "delete": 1,
   "email": 1,
   "export": 1,
   "print": 1,
   "read": 1,
   "report": 1,
   "role": "Accounts User",
   "share": 1,
   "write": 1
  },
  {
   "amend": 1,
   "cancel": 1,
   "create": 1,
   "delete": 1,
   "email": 1,
   "export": 1,
   "print": 1,
   "read": 1,
   "report": 1,
   "role": "Accounts Manager",
   "share": 1,
   "submit": 1,
   "write": 1
  }
 ],
 "show_preview_popup": 1,
 "sort_field": "modified",
 "sort_order": "DESC",
 "states": []
=======
	"actions": [],
	"autoname": "naming_series:",
	"creation": "2015-12-15 22:23:24.745065",
	"doctype": "DocType",
	"engine": "InnoDB",
	"field_order": [
	"payment_request_type",
	"transaction_date",
	"column_break_2",
	"naming_series",
	"company",
	"mode_of_payment",
	"party_details",
	"party_type",
	"party",
	"party_name",
	"column_break_4",
	"reference_doctype",
	"reference_name",
	"transaction_details",
	"grand_total",
	"currency",
	"is_a_subscription",
	"column_break_18",
	"outstanding_amount",
	"party_account_currency",
	"subscription_section",
	"subscription_plans",
	"bank_account_details",
	"bank_account",
	"bank",
	"column_break_11",
	"iban",
	"branch_code",
	"swift_number",
	"accounting_dimensions_section",
	"cost_center",
	"dimension_col_break",
	"recipient_and_message",
	"print_format",
	"email_to",
	"subject",
	"column_break_9",
	"payment_gateway_account",
	"status",
	"make_sales_invoice",
	"section_break_10",
	"message",
	"message_examples",
	"mute_email",
	"payment_url",
	"section_break_7",
	"payment_gateway",
	"payment_account",
	"payment_channel",
	"payment_order",
	"amended_from",
   "column_break_iiuv",
   "phone_number"
	],
	"fields": [
	{
	"default": "Inward",
	"fieldname": "payment_request_type",
	"fieldtype": "Select",
	"label": "Payment Request Type",
	"options": "Outward\nInward",
	"reqd": 1
	},
	{
	"fieldname": "transaction_date",
	"fieldtype": "Date",
	"in_preview": 1,
	"label": "Transaction Date"
	},
	{
	"fieldname": "column_break_2",
	"fieldtype": "Column Break"
	},
	{
	"fieldname": "naming_series",
	"fieldtype": "Select",
	"in_list_view": 1,
	"label": "Series",
	"no_copy": 1,
	"options": "ACC-PRQ-.YYYY.-",
	"print_hide": 1,
	"reqd": 1,
	"set_only_once": 1
	},
	{
	"fieldname": "mode_of_payment",
	"fieldtype": "Link",
	"label": "Mode of Payment",
	"options": "Mode of Payment"
	},
	{
	"fieldname": "party_details",
	"fieldtype": "Section Break",
	"label": "Party Details"
	},
	{
	"fieldname": "party_type",
	"fieldtype": "Link",
	"label": "Party Type",
	"options": "DocType"
	},
	{
	"fieldname": "party",
	"fieldtype": "Dynamic Link",
	"label": "Party",
	"options": "party_type"
	},
	{
	"fieldname": "column_break_4",
	"fieldtype": "Column Break"
	},
	{
	"fieldname": "reference_doctype",
	"fieldtype": "Link",
	"in_standard_filter": 1,
	"label": "Reference Doctype",
	"no_copy": 1,
	"options": "DocType",
	"print_hide": 1,
	"read_only": 1,
	"report_hide": 1
	},
	{
	"fieldname": "reference_name",
	"fieldtype": "Dynamic Link",
	"in_global_search": 1,
	"in_standard_filter": 1,
	"label": "Reference Name",
	"no_copy": 1,
	"options": "reference_doctype",
	"print_hide": 1,
	"read_only": 1,
	"search_index": 1
	},
	{
	"fieldname": "transaction_details",
	"fieldtype": "Section Break",
	"label": "Transaction Details"
	},
	{
	"description": "Amount in transaction currency",
	"fieldname": "grand_total",
	"fieldtype": "Currency",
	"in_preview": 1,
	"label": "Amount",
	"non_negative": 1,
	"options": "currency",
	"reqd": 1
	},
	{
	"default": "0",
	"fieldname": "is_a_subscription",
	"fieldtype": "Check",
	"label": "Is a Subscription"
	},
	{
	"fieldname": "column_break_18",
	"fieldtype": "Column Break"
	},
	{
	"fieldname": "currency",
	"fieldtype": "Link",
	"label": "Transaction Currency",
	"options": "Currency",
	"read_only": 1
	},
	{
	"depends_on": "eval:doc.is_a_subscription",
	"fieldname": "subscription_section",
	"fieldtype": "Section Break",
	"label": "Subscription Section"
	},
	{
	"fieldname": "subscription_plans",
	"fieldtype": "Table",
	"label": "Subscription Plans",
	"options": "Subscription Plan Detail"
	},
	{
	"collapsible": 1,
	"fieldname": "bank_account_details",
	"fieldtype": "Section Break",
	"label": "Bank Account Details"
	},
	{
	"fieldname": "bank_account",
	"fieldtype": "Link",
	"label": "Bank Account",
	"options": "Bank Account"
	},
	{
	"fetch_from": "bank_account.bank",
	"fieldname": "bank",
	"fieldtype": "Link",
	"label": "Bank",
	"options": "Bank",
	"read_only": 1
	},
	{
	"fetch_from": "bank_account.bank_account_no",
	"fieldname": "bank_account_no",
	"fieldtype": "Read Only",
	"label": "Bank Account No"
	},
	{
	"fetch_from": "bank_account.account",
	"fieldname": "account",
	"fieldtype": "Read Only",
	"label": "Account"
	},
	{
	"fieldname": "column_break_11",
	"fieldtype": "Column Break"
	},
	{
	"fetch_from": "bank_account.iban",
	"fieldname": "iban",
	"fieldtype": "Read Only",
	"label": "IBAN"
	},
	{
	"fetch_from": "bank_account.branch_code",
	"fetch_if_empty": 1,
	"fieldname": "branch_code",
	"fieldtype": "Read Only",
	"label": "Branch Code"
	},
	{
	"fetch_from": "bank.swift_number",
	"fieldname": "swift_number",
	"fieldtype": "Read Only",
	"label": "SWIFT Number"
	},
	{
	"collapsible": 1,
	"fieldname": "accounting_dimensions_section",
	"fieldtype": "Section Break",
	"label": "Accounting Dimensions"
	},
	{
	"fieldname": "cost_center",
	"fieldtype": "Link",
	"label": "Cost Center",
	"options": "Cost Center"
	},
	{
	"fieldname": "dimension_col_break",
	"fieldtype": "Column Break"
	},
	{
	"depends_on": "eval: doc.payment_request_type == 'Inward'",
	"fieldname": "recipient_and_message",
	"fieldtype": "Section Break",
	"label": "Recipient Message And Payment Details"
	},
	{
	"depends_on": "eval: doc.payment_channel != \"Phone\"",
	"fieldname": "print_format",
	"fieldtype": "Select",
	"label": "Print Format"
	},
	{
	"fieldname": "email_to",
	"fieldtype": "Data",
	"in_global_search": 1,
	"label": "To"
	},
	{
	"depends_on": "eval: doc.payment_channel != \"Phone\"",
	"fieldname": "subject",
	"fieldtype": "Data",
	"in_global_search": 1,
	"label": "Subject"
	},
	{
	"fieldname": "column_break_9",
	"fieldtype": "Column Break"
	},
	{
	"depends_on": "eval: doc.payment_request_type == 'Inward'",
	"fieldname": "payment_gateway_account",
	"fieldtype": "Link",
	"label": "Payment Gateway Account",
	"options": "Payment Gateway Account"
	},
	{
	"default": "Draft",
	"fieldname": "status",
	"fieldtype": "Select",
	"hidden": 1,
	"in_standard_filter": 1,
	"label": "Status",
	"options": "\nDraft\nRequested\nInitiated\nPartially Paid\nPayment Ordered\nPaid\nFailed\nCancelled",
	"read_only": 1
	},
	{
	"default": "0",
	"depends_on": "eval:doc.reference_doctype==\"Sales Order\"",
	"fieldname": "make_sales_invoice",
	"fieldtype": "Check",
	"hidden": 1,
	"label": "Make Sales Invoice",
	"read_only": 1
	},
	{
	"depends_on": "eval: doc.payment_request_type == 'Inward' || doc.payment_channel != \"Phone\"",
	"fieldname": "section_break_10",
	"fieldtype": "Section Break"
	},
	{
	"depends_on": "eval: doc.payment_channel != \"Phone\"",
	"fieldname": "message",
	"fieldtype": "Text",
	"label": "Message"
	},
	{
	"depends_on": "eval: doc.payment_channel != \"Phone\"",
	"fieldname": "message_examples",
	"fieldtype": "HTML",
	"label": "Message Examples",
	"options": "<pre><h5>Message Example</h5>\n\n&lt;p&gt;Dear {{ doc.contact_person }},&lt;/p&gt;\n\n&lt;p&gt;Requesting payment for {{ doc.doctype }}, {{ doc.name }} for {{ doc.grand_total }}.&lt;/p&gt;\n\n&lt;a href=\"{{ payment_url }}\"&gt; click here to pay &lt;/a&gt;\n\n</pre>\n",
	"print_hide": 1
	},
	{
	"default": "0",
	"fieldname": "mute_email",
	"fieldtype": "Check",
	"hidden": 1,
	"label": "Mute Email",
	"no_copy": 1,
	"print_hide": 1,
	"read_only": 1,
	"report_hide": 1
	},
	{
	"fieldname": "payment_url",
	"fieldtype": "Data",
	"hidden": 1,
	"length": 500,
	"options": "URL",
	"read_only": 1
	},
	{
	"collapsible": 1,
	"collapsible_depends_on": "doc.payment_gateway_account",
	"depends_on": "eval: doc.payment_request_type == 'Inward'",
	"fieldname": "section_break_7",
	"fieldtype": "Section Break",
	"label": "Payment Gateway Details"
	},
	{
	"fetch_from": "payment_gateway_account.payment_gateway",
	"fieldname": "payment_gateway",
	"fieldtype": "Read Only",
	"label": "Payment Gateway"
	},
	{
	"fetch_from": "payment_gateway_account.payment_account",
	"fieldname": "payment_account",
	"fieldtype": "Read Only",
	"label": "Payment Account",
	"read_only": 1
	},
	{
	"depends_on": "eval: doc.payment_channel==\"Phone\"",
   "fetch_from": "payment_gateway_account.payment_channel",
	"fieldname": "payment_channel",
	"fieldtype": "Select",
	"label": "Payment Channel",
	"options": "\nEmail\nPhone",
	"read_only": 1
	},
	{
	"fieldname": "payment_order",
	"fieldtype": "Link",
	"label": "Payment Order",
	"options": "Payment Order",
	"read_only": 1
	},
	{
	"fieldname": "amended_from",
	"fieldtype": "Link",
	"label": "Amended From",
	"no_copy": 1,
	"options": "Payment Request",
	"print_hide": 1,
	"read_only": 1
	},
	{
	"depends_on": "eval: doc.docstatus === 1",
	"description": "Amount in party's bank account currency",
	"fieldname": "outstanding_amount",
	"fieldtype": "Currency",
	"in_preview": 1,
	"label": "Outstanding Amount",
	"non_negative": 1,
	"options": "party_account_currency",
	"read_only": 1
	},
	{
	"fieldname": "company",
	"fieldtype": "Link",
	"label": "Company",
	"options": "Company",
	"read_only": 1
	},
	{
	"fieldname": "party_account_currency",
	"fieldtype": "Link",
	"label": "Party Account Currency",
	"options": "Currency",
	"read_only": 1
	},
	{
 	"fieldname": "party_name",
	"fieldtype": "Data",
	"label": "Party Name",
	"read_only": 1
    },
    {
 	"fieldname": "column_break_iiuv",
 	"fieldtype": "Column Break"
	},
	{
 	"fieldname": "phone_number",
 	"fieldtype": "Data",
 	"label": "Phone Number"
	}
	],
	"in_create": 1,
	"index_web_pages_for_search": 1,
	"is_submittable": 1,
	"links": [],
	"modified": "2024-12-27 21:29:10.361894",
	"modified_by": "Administrator",
	"module": "Accounts",
	"name": "Payment Request",
	"naming_rule": "By \"Naming Series\" field",
	"owner": "Administrator",
	"permissions": [
	{
	"create": 1,
	"delete": 1,
	"email": 1,
	"export": 1,
	"print": 1,
	"read": 1,
	"report": 1,
	"role": "Accounts User",
	"share": 1,
	"write": 1
	},
	{
	"amend": 1,
	"cancel": 1,
	"create": 1,
	"delete": 1,
	"email": 1,
	"export": 1,
	"print": 1,
	"read": 1,
	"report": 1,
	"role": "Accounts Manager",
	"share": 1,
	"submit": 1,
	"write": 1
	}
	],
	"show_preview_popup": 1,
	"sort_field": "modified",
	"sort_order": "DESC",
	"states": []
>>>>>>> b9e957bc
}<|MERGE_RESOLUTION|>--- conflicted
+++ resolved
@@ -1,474 +1,4 @@
 {
-<<<<<<< HEAD
- "actions": [],
- "autoname": "naming_series:",
- "creation": "2015-12-15 22:23:24.745065",
- "doctype": "DocType",
- "engine": "InnoDB",
- "field_order": [
-  "payment_request_type",
-  "transaction_date",
-  "column_break_2",
-  "naming_series",
-  "company",
-  "mode_of_payment",
-  "party_details",
-  "party_type",
-  "party",
-  "party_name",
-  "column_break_4",
-  "reference_doctype",
-  "reference_name",
-  "transaction_details",
-  "grand_total",
-  "currency",
-  "is_a_subscription",
-  "column_break_18",
-  "outstanding_amount",
-  "party_account_currency",
-  "subscription_section",
-  "subscription_plans",
-  "bank_account_details",
-  "bank_account",
-  "bank",
-  "column_break_11",
-  "iban",
-  "branch_code",
-  "swift_number",
-  "accounting_dimensions_section",
-  "cost_center",
-  "dimension_col_break",
-  "recipient_and_message",
-  "print_format",
-  "email_to",
-  "subject",
-  "column_break_9",
-  "payment_gateway_account",
-  "status",
-  "make_sales_invoice",
-  "section_break_10",
-  "message",
-  "message_examples",
-  "mute_email",
-  "payment_url",
-  "section_break_7",
-  "payment_gateway",
-  "payment_account",
-  "payment_channel",
-  "payment_order",
-  "amended_from",
-  "bank_account_no",
-  "account"
- ],
- "fields": [
-  {
-   "default": "Inward",
-   "fieldname": "payment_request_type",
-   "fieldtype": "Select",
-   "label": "Payment Request Type",
-   "options": "Outward\nInward",
-   "reqd": 1
-  },
-  {
-   "fieldname": "transaction_date",
-   "fieldtype": "Date",
-   "in_preview": 1,
-   "label": "Transaction Date"
-  },
-  {
-   "fieldname": "column_break_2",
-   "fieldtype": "Column Break"
-  },
-  {
-   "fieldname": "naming_series",
-   "fieldtype": "Select",
-   "in_list_view": 1,
-   "label": "Series",
-   "no_copy": 1,
-   "options": "ACC-PRQ-.YYYY.-",
-   "print_hide": 1,
-   "reqd": 1,
-   "set_only_once": 1
-  },
-  {
-   "fieldname": "mode_of_payment",
-   "fieldtype": "Link",
-   "label": "Mode of Payment",
-   "options": "Mode of Payment"
-  },
-  {
-   "fieldname": "party_details",
-   "fieldtype": "Section Break",
-   "label": "Party Details"
-  },
-  {
-   "fieldname": "party_type",
-   "fieldtype": "Link",
-   "label": "Party Type",
-   "options": "DocType"
-  },
-  {
-   "fieldname": "party",
-   "fieldtype": "Dynamic Link",
-   "label": "Party",
-   "options": "party_type"
-  },
-  {
-   "fieldname": "column_break_4",
-   "fieldtype": "Column Break"
-  },
-  {
-   "fieldname": "reference_doctype",
-   "fieldtype": "Link",
-   "in_standard_filter": 1,
-   "label": "Reference Doctype",
-   "no_copy": 1,
-   "options": "DocType",
-   "print_hide": 1,
-   "read_only": 1,
-   "report_hide": 1
-  },
-  {
-   "fieldname": "reference_name",
-   "fieldtype": "Dynamic Link",
-   "in_global_search": 1,
-   "in_standard_filter": 1,
-   "label": "Reference Name",
-   "no_copy": 1,
-   "options": "reference_doctype",
-   "print_hide": 1,
-   "read_only": 1,
-   "search_index": 1
-  },
-  {
-   "fieldname": "transaction_details",
-   "fieldtype": "Section Break",
-   "label": "Transaction Details"
-  },
-  {
-   "description": "Amount in transaction currency",
-   "fieldname": "grand_total",
-   "fieldtype": "Currency",
-   "in_preview": 1,
-   "label": "Amount",
-   "non_negative": 1,
-   "options": "currency",
-   "reqd": 1
-  },
-  {
-   "default": "0",
-   "fieldname": "is_a_subscription",
-   "fieldtype": "Check",
-   "label": "Is a Subscription"
-  },
-  {
-   "fieldname": "column_break_18",
-   "fieldtype": "Column Break"
-  },
-  {
-   "fieldname": "currency",
-   "fieldtype": "Link",
-   "label": "Transaction Currency",
-   "options": "Currency",
-   "read_only": 1
-  },
-  {
-   "depends_on": "eval:doc.is_a_subscription",
-   "fieldname": "subscription_section",
-   "fieldtype": "Section Break",
-   "label": "Subscription Section"
-  },
-  {
-   "fieldname": "subscription_plans",
-   "fieldtype": "Table",
-   "label": "Subscription Plans",
-   "options": "Subscription Plan Detail"
-  },
-  {
-   "collapsible": 1,
-   "fieldname": "bank_account_details",
-   "fieldtype": "Section Break",
-   "label": "Bank Account Details"
-  },
-  {
-   "fieldname": "bank_account",
-   "fieldtype": "Link",
-   "label": "Bank Account",
-   "options": "Bank Account"
-  },
-  {
-   "fetch_from": "bank_account.bank",
-   "fieldname": "bank",
-   "fieldtype": "Link",
-   "label": "Bank",
-   "options": "Bank",
-   "read_only": 1
-  },
-  {
-   "fetch_from": "bank_account.bank_account_no",
-   "fieldname": "bank_account_no",
-   "fieldtype": "Read Only",
-   "label": "Bank Account No"
-  },
-  {
-   "fetch_from": "bank_account.account",
-   "fieldname": "account",
-   "fieldtype": "Read Only",
-   "label": "Account"
-  },
-  {
-   "fieldname": "column_break_11",
-   "fieldtype": "Column Break"
-  },
-  {
-   "fetch_from": "bank_account.iban",
-   "fieldname": "iban",
-   "fieldtype": "Read Only",
-   "label": "IBAN"
-  },
-  {
-   "fetch_from": "bank_account.branch_code",
-   "fetch_if_empty": 1,
-   "fieldname": "branch_code",
-   "fieldtype": "Read Only",
-   "label": "Branch Code"
-  },
-  {
-   "fetch_from": "bank.swift_number",
-   "fieldname": "swift_number",
-   "fieldtype": "Read Only",
-   "label": "SWIFT Number"
-  },
-  {
-   "collapsible": 1,
-   "fieldname": "accounting_dimensions_section",
-   "fieldtype": "Section Break",
-   "label": "Accounting Dimensions"
-  },
-  {
-   "fieldname": "cost_center",
-   "fieldtype": "Link",
-   "label": "Cost Center",
-   "options": "Cost Center"
-  },
-  {
-   "fieldname": "dimension_col_break",
-   "fieldtype": "Column Break"
-  },
-  {
-   "depends_on": "eval: doc.payment_request_type == 'Inward'",
-   "fieldname": "recipient_and_message",
-   "fieldtype": "Section Break",
-   "label": "Recipient Message And Payment Details"
-  },
-  {
-   "depends_on": "eval: doc.payment_channel != \"Phone\"",
-   "fieldname": "print_format",
-   "fieldtype": "Select",
-   "label": "Print Format"
-  },
-  {
-   "fieldname": "email_to",
-   "fieldtype": "Data",
-   "in_global_search": 1,
-   "label": "To"
-  },
-  {
-   "depends_on": "eval: doc.payment_channel != \"Phone\"",
-   "fieldname": "subject",
-   "fieldtype": "Data",
-   "in_global_search": 1,
-   "label": "Subject"
-  },
-  {
-   "fieldname": "column_break_9",
-   "fieldtype": "Column Break"
-  },
-  {
-   "depends_on": "eval: doc.payment_request_type == 'Inward'",
-   "fieldname": "payment_gateway_account",
-   "fieldtype": "Link",
-   "label": "Payment Gateway Account",
-   "options": "Payment Gateway Account"
-  },
-  {
-   "default": "Draft",
-   "fieldname": "status",
-   "fieldtype": "Select",
-   "hidden": 1,
-   "in_standard_filter": 1,
-   "label": "Status",
-   "options": "\nDraft\nRequested\nInitiated\nPartially Paid\nPayment Ordered\nPaid\nFailed\nCancelled",
-   "read_only": 1
-  },
-  {
-   "default": "0",
-   "depends_on": "eval:doc.reference_doctype==\"Sales Order\"",
-   "fieldname": "make_sales_invoice",
-   "fieldtype": "Check",
-   "hidden": 1,
-   "label": "Make Sales Invoice",
-   "read_only": 1
-  },
-  {
-   "depends_on": "eval: doc.payment_request_type == 'Inward' || doc.payment_channel != \"Phone\"",
-   "fieldname": "section_break_10",
-   "fieldtype": "Section Break"
-  },
-  {
-   "depends_on": "eval: doc.payment_channel != \"Phone\"",
-   "fieldname": "message",
-   "fieldtype": "Text",
-   "label": "Message"
-  },
-  {
-   "depends_on": "eval: doc.payment_channel != \"Phone\"",
-   "fieldname": "message_examples",
-   "fieldtype": "HTML",
-   "label": "Message Examples",
-   "options": "<pre><h5>Message Example</h5>\n\n&lt;p&gt;Dear {{ doc.contact_person }},&lt;/p&gt;\n\n&lt;p&gt;Requesting payment for {{ doc.doctype }}, {{ doc.name }} for {{ doc.grand_total }}.&lt;/p&gt;\n\n&lt;a href=\"{{ payment_url }}\"&gt; click here to pay &lt;/a&gt;\n\n</pre>\n",
-   "print_hide": 1
-  },
-  {
-   "default": "0",
-   "fieldname": "mute_email",
-   "fieldtype": "Check",
-   "hidden": 1,
-   "label": "Mute Email",
-   "no_copy": 1,
-   "print_hide": 1,
-   "read_only": 1,
-   "report_hide": 1
-  },
-  {
-   "fieldname": "payment_url",
-   "fieldtype": "Data",
-   "hidden": 1,
-   "length": 500,
-   "options": "URL",
-   "read_only": 1
-  },
-  {
-   "collapsible": 1,
-   "collapsible_depends_on": "doc.payment_gateway_account",
-   "depends_on": "eval: doc.payment_request_type == 'Inward'",
-   "fieldname": "section_break_7",
-   "fieldtype": "Section Break",
-   "label": "Payment Gateway Details"
-  },
-  {
-   "fetch_from": "payment_gateway_account.payment_gateway",
-   "fieldname": "payment_gateway",
-   "fieldtype": "Read Only",
-   "label": "Payment Gateway"
-  },
-  {
-   "fetch_from": "payment_gateway_account.payment_account",
-   "fieldname": "payment_account",
-   "fieldtype": "Read Only",
-   "label": "Payment Account",
-   "read_only": 1
-  },
-  {
-   "fetch_from": "payment_gateway_account.payment_channel",
-   "fieldname": "payment_channel",
-   "fieldtype": "Select",
-   "label": "Payment Channel",
-   "options": "\nEmail\nPhone",
-   "read_only": 1
-  },
-  {
-   "fieldname": "payment_order",
-   "fieldtype": "Link",
-   "label": "Payment Order",
-   "options": "Payment Order",
-   "read_only": 1
-  },
-  {
-   "fieldname": "amended_from",
-   "fieldtype": "Link",
-   "label": "Amended From",
-   "no_copy": 1,
-   "options": "Payment Request",
-   "print_hide": 1,
-   "read_only": 1
-  },
-  {
-   "depends_on": "eval: doc.docstatus === 1",
-   "description": "Amount in party's bank account currency",
-   "fieldname": "outstanding_amount",
-   "fieldtype": "Currency",
-   "in_preview": 1,
-   "label": "Outstanding Amount",
-   "non_negative": 1,
-   "options": "party_account_currency",
-   "read_only": 1
-  },
-  {
-   "fieldname": "company",
-   "fieldtype": "Link",
-   "label": "Company",
-   "options": "Company",
-   "read_only": 1
-  },
-  {
-   "fieldname": "party_account_currency",
-   "fieldtype": "Link",
-   "label": "Party Account Currency",
-   "options": "Currency",
-   "read_only": 1
-  },
-  {
-   "fieldname": "party_name",
-   "fieldtype": "Data",
-   "label": "Party Name",
-   "read_only": 1
-  }
- ],
- "in_create": 1,
- "index_web_pages_for_search": 1,
- "is_submittable": 1,
- "links": [],
- "modified": "2025-01-13 18:32:59.815305",
- "modified_by": "Administrator",
- "module": "Accounts",
- "name": "Payment Request",
- "naming_rule": "By \"Naming Series\" field",
- "owner": "Administrator",
- "permissions": [
-  {
-   "create": 1,
-   "delete": 1,
-   "email": 1,
-   "export": 1,
-   "print": 1,
-   "read": 1,
-   "report": 1,
-   "role": "Accounts User",
-   "share": 1,
-   "write": 1
-  },
-  {
-   "amend": 1,
-   "cancel": 1,
-   "create": 1,
-   "delete": 1,
-   "email": 1,
-   "export": 1,
-   "print": 1,
-   "read": 1,
-   "report": 1,
-   "role": "Accounts Manager",
-   "share": 1,
-   "submit": 1,
-   "write": 1
-  }
- ],
- "show_preview_popup": 1,
- "sort_field": "modified",
- "sort_order": "DESC",
- "states": []
-=======
 	"actions": [],
 	"autoname": "naming_series:",
 	"creation": "2015-12-15 22:23:24.745065",
@@ -947,5 +477,4 @@
 	"sort_field": "modified",
 	"sort_order": "DESC",
 	"states": []
->>>>>>> b9e957bc
 }