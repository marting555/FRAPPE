--- conflicted
+++ resolved
@@ -93,10 +93,7 @@
 		});
 	}
 });
-<<<<<<< HEAD
-=======
 
 frappe.ui.form.on("Payment Request", "is_payment_order_required", function (frm) {
     frm.toggle_reqd("bank_account", frm.doc.is_payment_order_required);
-})
->>>>>>> 8d0bd9b4
+})