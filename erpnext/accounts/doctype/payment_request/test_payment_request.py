--- conflicted
+++ resolved
@@ -4,12 +4,7 @@
 import unittest
 import re
 import frappe
-<<<<<<< HEAD
-from frappe.tests.utils import FrappeTestCase
-
-=======
 from frappe.tests.utils import FrappeTestCase, change_settings
->>>>>>> c930bc86
 from erpnext.accounts.doctype.payment_entry.test_payment_entry import create_payment_terms_template
 from erpnext.accounts.doctype.payment_request.payment_request import make_payment_request
 from erpnext.accounts.doctype.purchase_invoice.test_purchase_invoice import make_purchase_invoice
@@ -286,10 +281,6 @@
 	
 	def test_multiple_payment_if_partially_paid_for_same_currency(self):
 		so = make_sales_order(currency="INR", qty=1, rate=1000)
-<<<<<<< HEAD
-		self.assertEqual(so.advance_payment_status, "Not Requested")
-=======
->>>>>>> c930bc86
 		pr = make_payment_request(
 			dt="Sales Order",
 			dn=so.name,
@@ -300,13 +291,7 @@
 		self.assertEqual(pr.grand_total, 1000)
 		self.assertEqual(pr.outstanding_amount, pr.grand_total)
 		self.assertEqual(pr.party_account_currency, pr.currency)  # INR
-<<<<<<< HEAD
-		self.assertEqual(pr.status, "Requested")
 		so.load_from_db()
-		self.assertEqual(so.advance_payment_status, "Requested")
-=======
-		so.load_from_db()
->>>>>>> c930bc86
 		# to make partial payment
 		pe = pr.create_payment_entry(submit=False)
 		pe.paid_amount = 200
@@ -314,10 +299,6 @@
 		pe.submit()
 		self.assertEqual(pe.references[0].payment_request, pr.name)
 		so.load_from_db()
-<<<<<<< HEAD
-		self.assertEqual(so.advance_payment_status, "Partially Paid")
-=======
->>>>>>> c930bc86
 		pr.load_from_db()
 		self.assertEqual(pr.status, "Partially Paid")
 		self.assertEqual(pr.outstanding_amount, 800)
@@ -329,10 +310,6 @@
 		self.assertEqual(pe.references[0].outstanding_amount, 800)  # for Orders it is not zero
 		self.assertEqual(pe.references[0].payment_request, pr.name)
 		so.load_from_db()
-<<<<<<< HEAD
-		self.assertEqual(so.advance_payment_status, "Fully Paid")
-=======
->>>>>>> c930bc86
 		pr.load_from_db()
 		self.assertEqual(pr.status, "Paid")
 		self.assertEqual(pr.outstanding_amount, 0)
@@ -348,17 +325,12 @@
 			submit_doc=1,
 			return_doc=1,
 		)
-<<<<<<< HEAD
-	def test_multiple_payment_if_partially_paid_for_multi_currency(self):
-		pi = make_purchase_invoice(currency="USD", conversion_rate=50, qty=1, rate=100)
-=======
 
 	@change_settings("Accounts Settings", {"allow_multi_currency_invoices_against_single_party_account": 1})
 	def test_multiple_payment_if_partially_paid_for_multi_currency(self):
 		pi = make_purchase_invoice(currency="USD", conversion_rate=50, qty=1, rate=100, do_not_save=1)
 		pi.credit_to = "Creditors - _TC"
 		pi.submit()
->>>>>>> c930bc86
 		pr = make_payment_request(
 			dt="Purchase Invoice",
 			dn=pi.name,
@@ -409,10 +381,6 @@
 		po.payment_terms_template = "Test Receivable Template"  # 84.746 and 15.254
 		po.save()
 		po.submit()
-<<<<<<< HEAD
-		self.assertEqual(po.advance_payment_status, "Not Initiated")
-=======
->>>>>>> c930bc86
 		pr = make_payment_request(
 			dt="Purchase Order",
 			dn=po.name,
@@ -425,10 +393,6 @@
 		self.assertEqual(pr.party_account_currency, pr.currency)  # INR
 		self.assertEqual(pr.status, "Initiated")
 		po.load_from_db()
-<<<<<<< HEAD
-		self.assertEqual(po.advance_payment_status, "Initiated")
-=======
->>>>>>> c930bc86
 		pe = pr.create_payment_entry()
 		self.assertEqual(len(pe.references), 2)
 		self.assertEqual(pe.paid_amount, 20000)
@@ -439,19 +403,10 @@
 		self.assertEqual(pe.references[1].allocated_amount, 3050.8)
 		self.assertEqual(pe.references[1].payment_request, pr.name)
 		po.load_from_db()
-<<<<<<< HEAD
-		self.assertEqual(po.advance_payment_status, "Fully Paid")
-=======
->>>>>>> c930bc86
 		pr.load_from_db()
 		self.assertEqual(pr.status, "Paid")
 		self.assertEqual(pr.outstanding_amount, 0)
 		self.assertEqual(pr.grand_total, 20000)
-<<<<<<< HEAD
-	def test_single_payment_with_payment_term_for_multi_currency(self):
-		create_payment_terms_template()
-		si = create_sales_invoice(do_not_save=1, currency="USD", qty=1, rate=200, conversion_rate=50)
-=======
 
 	@change_settings("Accounts Settings", {"allow_multi_currency_invoices_against_single_party_account": 1})
 	def test_single_payment_with_payment_term_for_multi_currency(self):
@@ -459,7 +414,6 @@
 		si = create_sales_invoice(
 			do_not_save=1, currency="USD", debit_to="Debtors - _TC", qty=1, rate=200, conversion_rate=50
 		)
->>>>>>> c930bc86
 		si.payment_terms_template = "Test Receivable Template"  # 84.746 and 15.254
 		si.save()
 		si.submit()
@@ -475,10 +429,6 @@
 		self.assertEqual(pr.outstanding_amount, 10000)
 		self.assertEqual(pr.currency, "USD")
 		self.assertEqual(pr.party_account_currency, "INR")
-<<<<<<< HEAD
-		self.assertEqual(pr.status, "Requested")
-=======
->>>>>>> c930bc86
 		pe = pr.create_payment_entry()
 		self.assertEqual(len(pe.references), 2)
 		self.assertEqual(pe.paid_amount, 10000)
@@ -493,15 +443,9 @@
 		self.assertEqual(pr.status, "Paid")
 		self.assertEqual(pr.outstanding_amount, 0)
 		self.assertEqual(pr.grand_total, 200)
-<<<<<<< HEAD
+
 	def test_payment_cancel_process(self):
 		so = make_sales_order(currency="INR", qty=1, rate=1000)
-		self.assertEqual(so.advance_payment_status, "Not Requested")
-=======
-
-	def test_payment_cancel_process(self):
-		so = make_sales_order(currency="INR", qty=1, rate=1000)
->>>>>>> c930bc86
 		pr = make_payment_request(
 			dt="Sales Order",
 			dn=so.name,
@@ -509,27 +453,15 @@
 			submit_doc=1,
 			return_doc=1,
 		)
-<<<<<<< HEAD
-		self.assertEqual(pr.status, "Requested")
 		self.assertEqual(pr.grand_total, 1000)
 		self.assertEqual(pr.outstanding_amount, pr.grand_total)
 		so.load_from_db()
-		self.assertEqual(so.advance_payment_status, "Requested")
-=======
-		self.assertEqual(pr.grand_total, 1000)
-		self.assertEqual(pr.outstanding_amount, pr.grand_total)
-		so.load_from_db()
->>>>>>> c930bc86
 		pe = pr.create_payment_entry(submit=False)
 		pe.paid_amount = 800
 		pe.references[0].allocated_amount = 800
 		pe.submit()
 		self.assertEqual(pe.references[0].payment_request, pr.name)
 		so.load_from_db()
-<<<<<<< HEAD
-		self.assertEqual(so.advance_payment_status, "Partially Paid")
-=======
->>>>>>> c930bc86
 		pr.load_from_db()
 		self.assertEqual(pr.status, "Partially Paid")
 		self.assertEqual(pr.outstanding_amount, 200)
@@ -540,9 +472,4 @@
 		self.assertEqual(pr.status, "Requested")
 		self.assertEqual(pr.outstanding_amount, 1000)
 		self.assertEqual(pr.grand_total, 1000)
-<<<<<<< HEAD
-		so.load_from_db()
-		self.assertEqual(so.advance_payment_status, "Requested")
-=======
-		so.load_from_db()
->>>>>>> c930bc86
+		so.load_from_db()