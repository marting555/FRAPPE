{
 "actions": [],
 "allow_import": 1,
 "allow_rename": 1,
 "autoname": "naming_series:",
 "creation": "2014-02-21 15:02:51",
 "doctype": "DocType",
 "engine": "InnoDB",
 "field_order": [
  "applicability_section",
  "naming_series",
  "title",
  "disable",
  "customer_pricing_rule_id",
  "apply_on",
  "price_or_product_discount",
  "warehouse",
  "column_break_7",
  "items",
  "item_groups",
  "brands",
  "mixed_conditions",
  "is_cumulative",
  "coupon_code_based",
  "section_break_18",
  "apply_rule_on_other",
  "column_break_17",
  "other_item_code",
  "other_item_group",
  "other_brand",
  "section_break_7",
  "selling",
  "buying",
  "column_break_11",
  "applicable_for",
  "customer",
  "customer_group",
  "territory",
  "sales_partner",
  "campaign",
  "supplier",
  "supplier_group",
  "section_break_19",
  "min_qty",
  "max_qty",
  "column_break_21",
  "min_amt",
  "max_amt",
  "product_discount_scheme_section",
  "same_item",
  "free_item",
  "free_qty",
  "free_item_rate",
  "column_break_42",
  "free_item_uom",
  "is_recursive",
  "section_break_23",
  "valid_from",
  "valid_fromnepal",
  "valid_upto",
  "valid_uptonepal",
  "col_break1",
  "company",
  "currency",
  "margin",
  "margin_type",
  "column_break_33",
  "margin_rate_or_amount",
  "price_discount_scheme_section",
  "rate_or_discount",
  "apply_discount_on",
  "col_break2",
  "rate",
  "discount_amount",
  "discount_percentage",
  "for_price_list",
  "section_break_13",
  "threshold_percentage",
  "priority",
  "condition",
  "column_break_66",
  "apply_multiple_pricing_rules",
  "apply_discount_on_rate",
  "validate_applied_rule",
  "rule_description",
  "help_section",
  "pricing_rule_help",
  "reference_section",
  "promotional_scheme_id",
  "promotional_scheme"
 ],
 "fields": [
  {
   "fieldname": "applicability_section",
   "fieldtype": "Section Break"
  },
  {
   "fieldname": "title",
   "fieldtype": "Data",
   "label": "Title",
   "no_copy": 1,
   "reqd": 1
  },
  {
   "default": "0",
   "fieldname": "disable",
   "fieldtype": "Check",
   "label": "Disable"
  },
  {
   "default": "Item Code",
   "fieldname": "apply_on",
   "fieldtype": "Select",
   "in_list_view": 1,
   "in_standard_filter": 1,
   "label": "Apply On",
   "options": "\nItem Code\nItem Group\nBrand\nTransaction",
   "reqd": 1
  },
  {
   "fieldname": "price_or_product_discount",
   "fieldtype": "Select",
   "label": "Price or Product Discount",
   "options": "Price\nProduct",
   "reqd": 1
  },
  {
   "depends_on": "eval:doc.apply_on != 'Transaction'",
   "fieldname": "warehouse",
   "fieldtype": "Link",
   "label": "Warehouse",
   "options": "Warehouse",
   "search_index": 1
  },
  {
   "fieldname": "column_break_7",
   "fieldtype": "Column Break"
  },
  {
   "depends_on": "eval:doc.apply_on == 'Item Code'",
   "fieldname": "items",
   "fieldtype": "Table",
   "label": "Apply Rule On Item Code",
   "options": "Pricing Rule Item Code"
  },
  {
   "depends_on": "eval:doc.apply_on == 'Item Group'",
   "fieldname": "item_groups",
   "fieldtype": "Table",
   "label": "Apply Rule On Item Group",
   "options": "Pricing Rule Item Group"
  },
  {
   "depends_on": "eval:doc.apply_on == 'Brand'",
   "fieldname": "brands",
   "fieldtype": "Table",
   "label": "Apply Rule On Brand",
   "options": "Pricing Rule Brand"
  },
  {
   "default": "0",
   "depends_on": "eval:doc.apply_on != 'Transaction'",
   "description": "Conditions will be applied on all the selected items combined. ",
   "fieldname": "mixed_conditions",
   "fieldtype": "Check",
   "label": "Mixed Conditions"
  },
  {
   "default": "0",
   "fieldname": "is_cumulative",
   "fieldtype": "Check",
   "label": "Is Cumulative"
  },
  {
   "default": "0",
   "fieldname": "coupon_code_based",
   "fieldtype": "Check",
   "label": "Coupon Code Based"
  },
  {
   "collapsible": 1,
   "depends_on": "eval:doc.apply_on != 'Transaction'",
   "fieldname": "section_break_18",
   "fieldtype": "Section Break",
   "label": "Discount on Other Item"
  },
  {
   "fieldname": "apply_rule_on_other",
   "fieldtype": "Select",
   "label": "Apply Rule On Other",
   "options": "\nItem Code\nItem Group\nBrand"
  },
  {
   "fieldname": "column_break_17",
   "fieldtype": "Column Break"
  },
  {
   "depends_on": "eval:doc.apply_rule_on_other == 'Item Code'",
   "fieldname": "other_item_code",
   "fieldtype": "Link",
   "label": "Item Code",
   "options": "Item"
  },
  {
   "depends_on": "eval:doc.apply_rule_on_other == 'Item Group'",
   "fieldname": "other_item_group",
   "fieldtype": "Link",
   "label": "Item Group",
   "options": "Item Group"
  },
  {
   "depends_on": "eval:doc.apply_rule_on_other == 'Brand'",
   "fieldname": "other_brand",
   "fieldtype": "Link",
   "label": "Brand",
   "options": "Brand"
  },
  {
   "fieldname": "section_break_7",
   "fieldtype": "Section Break",
   "label": "Party Information"
  },
  {
   "default": "0",
   "fieldname": "selling",
   "fieldtype": "Check",
   "label": "Selling"
  },
  {
   "default": "0",
   "fieldname": "buying",
   "fieldtype": "Check",
   "label": "Buying"
  },
  {
   "fieldname": "column_break_11",
   "fieldtype": "Column Break"
  },
  {
   "depends_on": "eval: doc.buying || doc.selling",
   "fieldname": "applicable_for",
   "fieldtype": "Select",
   "label": "Applicable For",
   "options": "\nCustomer\nCustomer Group\nTerritory\nSales Partner\nCampaign\nSupplier\nSupplier Group"
  },
  {
   "depends_on": "eval:doc.applicable_for==\"Customer\"",
   "fieldname": "customer",
   "fieldtype": "Link",
   "label": "Customer",
   "options": "Customer"
  },
  {
   "depends_on": "eval:doc.applicable_for==\"Customer Group\"",
   "fieldname": "customer_group",
   "fieldtype": "Link",
   "label": "Customer Group",
   "options": "Customer Group"
  },
  {
   "depends_on": "eval:doc.applicable_for==\"Territory\"",
   "fieldname": "territory",
   "fieldtype": "Link",
   "label": "Territory",
   "options": "Territory"
  },
  {
   "depends_on": "eval:doc.applicable_for==\"Sales Partner\"",
   "fieldname": "sales_partner",
   "fieldtype": "Link",
   "label": "Sales Partner",
   "options": "Sales Partner"
  },
  {
   "depends_on": "eval:doc.applicable_for==\"Campaign\"",
   "fieldname": "campaign",
   "fieldtype": "Link",
   "label": "Campaign",
   "options": "Campaign"
  },
  {
   "depends_on": "eval:doc.applicable_for==\"Supplier\"",
   "fieldname": "supplier",
   "fieldtype": "Link",
   "label": "Supplier",
   "options": "Supplier"
  },
  {
   "depends_on": "eval:doc.applicable_for==\"Supplier Group\"",
   "fieldname": "supplier_group",
   "fieldtype": "Link",
   "label": "Supplier Group",
   "options": "Supplier Group"
  },
  {
   "fieldname": "section_break_19",
   "fieldtype": "Section Break",
   "label": "Quantity and Amount"
  },
  {
   "fieldname": "min_qty",
   "fieldtype": "Float",
   "label": "Min Qty"
  },
  {
   "fieldname": "max_qty",
   "fieldtype": "Float",
   "label": "Max Qty"
  },
  {
   "fieldname": "column_break_21",
   "fieldtype": "Column Break"
  },
  {
   "default": "0",
   "fieldname": "min_amt",
   "fieldtype": "Currency",
   "label": "Min Amt",
   "options": "currency"
  },
  {
   "default": "0",
   "fieldname": "max_amt",
   "fieldtype": "Currency",
   "label": "Max Amt",
   "options": "currency"
  },
  {
   "fieldname": "section_break_23",
   "fieldtype": "Section Break",
   "label": "Period Settings"
  },
  {
   "default": "Today",
   "fieldname": "valid_from",
   "fieldtype": "Date",
   "label": "Valid From"
  },
  {
   "fieldname": "valid_upto",
   "fieldtype": "Date",
   "label": "Valid Upto"
  },
  {
   "fieldname": "col_break1",
   "fieldtype": "Column Break"
  },
  {
   "fieldname": "company",
   "fieldtype": "Link",
   "label": "Company",
   "options": "Company",
   "remember_last_selected_value": 1
  },
  {
   "fieldname": "currency",
   "fieldtype": "Link",
   "label": "Currency",
   "options": "Currency",
   "print_hide": 1,
   "reqd": 1
  },
  {
   "fieldname": "margin",
   "fieldtype": "Section Break",
   "label": "Margin"
  },
  {
   "default": "Percentage",
   "fieldname": "margin_type",
   "fieldtype": "Select",
   "label": "Margin Type",
   "options": "\nPercentage\nAmount"
  },
  {
   "fieldname": "column_break_33",
   "fieldtype": "Column Break"
  },
  {
   "default": "0",
   "depends_on": "eval:doc.margin_type",
   "fieldname": "margin_rate_or_amount",
   "fieldtype": "Float",
   "label": "Margin Rate or Amount"
  },
  {
   "depends_on": "eval:doc.price_or_product_discount == 'Price'",
   "fieldname": "price_discount_scheme_section",
   "fieldtype": "Section Break",
   "label": "Price Discount Scheme"
  },
  {
   "default": "Discount Percentage",
   "fieldname": "rate_or_discount",
   "fieldtype": "Select",
   "label": "Rate or Discount",
   "options": "\nRate\nDiscount Percentage\nDiscount Amount"
  },
  {
   "default": "Grand Total",
   "depends_on": "eval:doc.apply_on == 'Transaction' && doc.rate_or_discount != 'Rate'",
   "fieldname": "apply_discount_on",
   "fieldtype": "Select",
   "label": "Apply Discount On",
   "options": "Grand Total\nNet Total"
  },
  {
   "fieldname": "col_break2",
   "fieldtype": "Column Break"
  },
  {
   "default": "0",
   "depends_on": "eval:doc.rate_or_discount==\"Rate\"",
   "fieldname": "rate",
   "fieldtype": "Currency",
   "label": "Rate"
  },
  {
   "default": "0",
   "depends_on": "eval:doc.rate_or_discount==\"Discount Amount\"",
   "fieldname": "discount_amount",
   "fieldtype": "Currency",
   "label": "Discount Amount",
   "options": "currency"
  },
  {
   "depends_on": "eval:doc.rate_or_discount==\"Discount Percentage\"",
   "fieldname": "discount_percentage",
   "fieldtype": "Float",
   "label": "Discount Percentage"
  },
  {
   "depends_on": "eval:doc.rate_or_discount!=\"Rate\"",
   "fieldname": "for_price_list",
   "fieldtype": "Link",
   "label": "For Price List",
   "options": "Price List"
  },
  {
   "depends_on": "eval:doc.price_or_product_discount == 'Product'",
   "fieldname": "product_discount_scheme_section",
   "fieldtype": "Section Break",
   "label": "Product Discount Scheme"
  },
  {
   "default": "0",
   "depends_on": "eval:!doc.mixed_conditions && doc.apply_on != 'Transaction'",
   "fieldname": "same_item",
   "fieldtype": "Check",
   "label": "Same Item"
  },
  {
   "depends_on": "eval:(!doc.same_item || doc.apply_on == 'Transaction') || doc.mixed_conditions",
   "fieldname": "free_item",
   "fieldtype": "Link",
   "label": "Free Item",
   "options": "Item"
  },
  {
   "default": "0",
   "fieldname": "free_qty",
   "fieldtype": "Float",
   "label": "Qty"
  },
  {
   "fieldname": "free_item_uom",
   "fieldtype": "Link",
   "label": "UOM",
   "options": "UOM"
  },
  {
   "description": "If rate is zero them item will be treated as \"Free Item\"",
   "fieldname": "free_item_rate",
   "fieldtype": "Currency",
   "label": "Rate"
  },
  {
   "collapsible": 1,
   "fieldname": "section_break_13",
   "fieldtype": "Section Break",
   "label": "Advanced Settings"
  },
  {
   "description": "System will notify to increase or decrease quantity or amount ",
   "fieldname": "threshold_percentage",
   "fieldtype": "Percent",
   "label": "Threshold for Suggestion"
  },
  {
   "description": "Higher the number, higher the priority",
   "fieldname": "priority",
   "fieldtype": "Select",
   "label": "Priority",
   "options": "\n1\n2\n3\n4\n5\n6\n7\n8\n9\n10\n11\n12\n13\n14\n15\n16\n17\n18\n19\n20"
  },
  {
   "fieldname": "column_break_66",
   "fieldtype": "Column Break"
  },
  {
   "default": "0",
   "fieldname": "apply_multiple_pricing_rules",
   "fieldtype": "Check",
   "label": "Apply Multiple Pricing Rules"
  },
  {
   "default": "0",
   "depends_on": "eval:in_list(['Discount Percentage'], doc.rate_or_discount) && doc.apply_multiple_pricing_rules",
   "fieldname": "apply_discount_on_rate",
   "fieldtype": "Check",
   "label": "Apply Discount on Discounted Rate"
  },
  {
   "default": "0",
   "depends_on": "eval:doc.price_or_product_discount == 'Price'",
   "fieldname": "validate_applied_rule",
   "fieldtype": "Check",
   "label": "Validate Applied Rule"
  },
  {
   "depends_on": "validate_applied_rule",
   "fieldname": "rule_description",
   "fieldtype": "Small Text",
   "label": "Rule Description"
  },
  {
   "fieldname": "help_section",
   "fieldtype": "Section Break",
   "options": "Simple"
  },
  {
   "fieldname": "pricing_rule_help",
   "fieldtype": "HTML",
   "label": "Pricing Rule Help"
  },
  {
   "fieldname": "reference_section",
   "fieldtype": "Section Break",
   "hidden": 1,
   "label": "Reference"
  },
  {
   "fieldname": "promotional_scheme_id",
   "fieldtype": "Data",
   "hidden": 1,
   "label": "Promotional Scheme Id",
   "no_copy": 1,
   "print_hide": 1,
   "read_only": 1
  },
  {
   "fieldname": "promotional_scheme",
   "fieldtype": "Link",
   "label": "Promotional Scheme",
   "no_copy": 1,
   "options": "Promotional Scheme",
   "print_hide": 1,
   "read_only": 1
  },
  {
   "description": "Simple Python Expression, Example: territory != 'All Territories'",
   "fieldname": "condition",
   "fieldtype": "Code",
   "label": "Condition",
   "options": "PythonExpression"
  },
  {
   "fieldname": "column_break_42",
   "fieldtype": "Column Break"
  },
  {
   "default": "0",
   "description": "Discounts to be applied in sequential ranges like buy 1 get 1, buy 2 get 2, buy 3 get 3 and so on",
   "fieldname": "is_recursive",
   "fieldtype": "Check",
   "label": "Is Recursive"
  },
  {
<<<<<<< HEAD
   "fieldname": "customer_pricing_rule_id",
   "fieldtype": "Link",
   "label": "Customer Pricing Rule Id",
   "options": "Customer Pricing Rule",
   "read_only": 1
  },
  {
   "default": "PRLE-.####",
   "fieldname": "naming_series",
   "fieldtype": "Select",
   "label": "Naming Series",
   "options": "PRLE-.####"
=======
   "fieldname": "valid_fromnepal",
   "fieldtype": "Data",
   "label": "Valid From(Nepal)",
   "read_only": 1
  },
  {
   "fieldname": "valid_uptonepal",
   "fieldtype": "Data",
   "label": "Valid Upto(Nepal)",
   "read_only": 1
>>>>>>> d617df58
  }
 ],
 "icon": "fa fa-gift",
 "idx": 1,
 "links": [],
<<<<<<< HEAD
 "modified": "2021-08-06 15:10:04.219321",
=======
 "modified": "2021-07-15 18:20:17.600276",
>>>>>>> d617df58
 "modified_by": "Administrator",
 "module": "Accounts",
 "name": "Pricing Rule",
 "owner": "Administrator",
 "permissions": [
  {
   "create": 1,
   "delete": 1,
   "export": 1,
   "import": 1,
   "read": 1,
   "report": 1,
   "role": "Accounts Manager",
   "share": 1,
   "write": 1
  },
  {
   "create": 1,
   "delete": 1,
   "read": 1,
   "report": 1,
   "role": "Sales Manager",
   "share": 1,
   "write": 1
  },
  {
   "create": 1,
   "delete": 1,
   "read": 1,
   "report": 1,
   "role": "Purchase Manager",
   "share": 1,
   "write": 1
  },
  {
   "create": 1,
   "delete": 1,
   "read": 1,
   "report": 1,
   "role": "Website Manager",
   "share": 1,
   "write": 1
  },
  {
   "create": 1,
   "delete": 1,
   "export": 1,
   "import": 1,
   "read": 1,
   "report": 1,
   "role": "System Manager",
   "share": 1,
   "write": 1
  }
 ],
 "show_name_in_global_search": 1,
 "sort_field": "modified",
 "sort_order": "DESC",
 "title_field": "title"
}<|MERGE_RESOLUTION|>--- conflicted
+++ resolved
@@ -576,7 +576,6 @@
    "label": "Is Recursive"
   },
   {
-<<<<<<< HEAD
    "fieldname": "customer_pricing_rule_id",
    "fieldtype": "Link",
    "label": "Customer Pricing Rule Id",
@@ -589,7 +588,8 @@
    "fieldtype": "Select",
    "label": "Naming Series",
    "options": "PRLE-.####"
-=======
+  },
+  {
    "fieldname": "valid_fromnepal",
    "fieldtype": "Data",
    "label": "Valid From(Nepal)",
@@ -600,17 +600,12 @@
    "fieldtype": "Data",
    "label": "Valid Upto(Nepal)",
    "read_only": 1
->>>>>>> d617df58
   }
  ],
  "icon": "fa fa-gift",
  "idx": 1,
  "links": [],
-<<<<<<< HEAD
  "modified": "2021-08-06 15:10:04.219321",
-=======
- "modified": "2021-07-15 18:20:17.600276",
->>>>>>> d617df58
  "modified_by": "Administrator",
  "module": "Accounts",
  "name": "Pricing Rule",
