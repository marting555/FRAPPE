--- conflicted
+++ resolved
@@ -521,8 +521,6 @@
 		frappe.get_doc("Item Price", {"item_code": "Water Flask"}).delete()
 		item.delete()
 
-<<<<<<< HEAD
-=======
 	def test_pricing_rule_for_transaction(self):
 		make_item("Water Flask 1")
 		frappe.delete_doc_if_exists('Pricing Rule', '_Test Pricing Rule')
@@ -539,7 +537,6 @@
 		for doc in [si, si1]:
 			doc.delete()
 
->>>>>>> df729889
 def make_pricing_rule(**args):
 	args = frappe._dict(args)
 
