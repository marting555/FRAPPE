# Copyright (c) 2015, Frappe Technologies Pvt. Ltd. and Contributors
# License: GNU General Public License v3. See license.txt


import unittest

import frappe

from erpnext.accounts.doctype.sales_invoice.test_sales_invoice import create_sales_invoice
from erpnext.selling.doctype.sales_order.test_sales_order import make_sales_order
from erpnext.stock.doctype.item.test_item import make_item
from erpnext.stock.get_item_details import get_item_details


class TestPricingRule(unittest.TestCase):
	def setUp(self):
		delete_existing_pricing_rules()
		setup_pricing_rule_data()

	def tearDown(self):
		delete_existing_pricing_rules()

	def test_pricing_rule_for_discount(self):
		from frappe import MandatoryError

		from erpnext.stock.get_item_details import get_item_details

		test_record = {
			"doctype": "Pricing Rule",
			"title": "_Test Pricing Rule",
			"apply_on": "Item Code",
			"items": [{"item_code": "_Test Item"}],
			"currency": "USD",
			"selling": 1,
			"rate_or_discount": "Discount Percentage",
			"rate": 0,
			"discount_percentage": 10,
			"company": "_Test Company",
		}
		frappe.get_doc(test_record.copy()).insert()

		args = frappe._dict(
			{
				"item_code": "_Test Item",
				"company": "_Test Company",
				"price_list": "_Test Price List",
				"currency": "_Test Currency",
				"doctype": "Sales Order",
				"conversion_rate": 1,
				"price_list_currency": "_Test Currency",
				"plc_conversion_rate": 1,
				"order_type": "Sales",
				"customer": "_Test Customer",
				"name": None,
			}
		)
		details = get_item_details(args)
		self.assertEqual(details.get("discount_percentage"), 10)

		prule = frappe.get_doc(test_record.copy())
		prule.priority = 1
		prule.applicable_for = "Customer"
		prule.title = "_Test Pricing Rule for Customer"
		self.assertRaises(MandatoryError, prule.insert)

		prule.customer = "_Test Customer"
		prule.discount_percentage = 20
		prule.insert()
		details = get_item_details(args)
		self.assertEqual(details.get("discount_percentage"), 20)

		prule = frappe.get_doc(test_record.copy())
		prule.apply_on = "Item Group"
		prule.items = []
		prule.append("item_groups", {"item_group": "All Item Groups"})
		prule.title = "_Test Pricing Rule for Item Group"
		prule.discount_percentage = 15
		prule.insert()

		args.customer = "_Test Customer 1"
		details = get_item_details(args)
		self.assertEqual(details.get("discount_percentage"), 10)

		prule = frappe.get_doc(test_record.copy())
		prule.applicable_for = "Campaign"
		prule.campaign = "_Test Campaign"
		prule.title = "_Test Pricing Rule for Campaign"
		prule.discount_percentage = 5
		prule.priority = 8
		prule.insert()

		args.campaign = "_Test Campaign"
		details = get_item_details(args)
		self.assertEqual(details.get("discount_percentage"), 5)

		frappe.db.sql("update `tabPricing Rule` set priority=NULL where campaign='_Test Campaign'")
		from erpnext.accounts.doctype.pricing_rule.utils import MultiplePricingRuleConflict

		self.assertRaises(MultiplePricingRuleConflict, get_item_details, args)

		args.item_code = "_Test Item 2"
		details = get_item_details(args)
		self.assertEqual(details.get("discount_percentage"), 15)

	def test_pricing_rule_for_margin(self):
		from frappe import MandatoryError

		from erpnext.stock.get_item_details import get_item_details

		test_record = {
			"doctype": "Pricing Rule",
			"title": "_Test Pricing Rule",
			"apply_on": "Item Code",
			"items": [
				{
					"item_code": "_Test FG Item 2",
				}
			],
			"selling": 1,
			"currency": "USD",
			"rate_or_discount": "Discount Percentage",
			"rate": 0,
			"margin_type": "Percentage",
			"margin_rate_or_amount": 10,
			"company": "_Test Company",
		}
		frappe.get_doc(test_record.copy()).insert()

		item_price = frappe.get_doc(
			{
				"doctype": "Item Price",
				"price_list": "_Test Price List 2",
				"item_code": "_Test FG Item 2",
				"price_list_rate": 100,
			}
		)

		item_price.insert(ignore_permissions=True)

		args = frappe._dict(
			{
				"item_code": "_Test FG Item 2",
				"company": "_Test Company",
				"price_list": "_Test Price List",
				"currency": "_Test Currency",
				"doctype": "Sales Order",
				"conversion_rate": 1,
				"price_list_currency": "_Test Currency",
				"plc_conversion_rate": 1,
				"order_type": "Sales",
				"customer": "_Test Customer",
				"name": None,
			}
		)
		details = get_item_details(args)
		self.assertEqual(details.get("margin_type"), "Percentage")
		self.assertEqual(details.get("margin_rate_or_amount"), 10)

	def test_mixed_conditions_for_item_group(self):
		for item in ["Mixed Cond Item 1", "Mixed Cond Item 2"]:
			make_item(item, {"item_group": "Products"})
			make_item_price(item, "_Test Price List", 100)

		test_record = {
			"doctype": "Pricing Rule",
			"title": "_Test Pricing Rule for Item Group",
			"apply_on": "Item Group",
			"item_groups": [
				{
					"item_group": "Products",
				},
				{
					"item_group": "_Test Item Group",
				},
			],
			"selling": 1,
			"mixed_conditions": 1,
			"currency": "USD",
			"rate_or_discount": "Discount Percentage",
			"discount_percentage": 10,
			"applicable_for": "Customer Group",
			"customer_group": "All Customer Groups",
			"company": "_Test Company",
		}
		frappe.get_doc(test_record.copy()).insert()

		args = frappe._dict(
			{
				"item_code": "Mixed Cond Item 1",
				"item_group": "Products",
				"company": "_Test Company",
				"price_list": "_Test Price List",
				"currency": "_Test Currency",
				"doctype": "Sales Order",
				"conversion_rate": 1,
				"price_list_currency": "_Test Currency",
				"plc_conversion_rate": 1,
				"order_type": "Sales",
				"customer": "_Test Customer",
				"customer_group": "_Test Customer Group",
				"name": None,
			}
		)
		details = get_item_details(args)
		self.assertEqual(details.get("discount_percentage"), 10)

	def test_pricing_rule_for_variants(self):
		from frappe import MandatoryError

		from erpnext.stock.get_item_details import get_item_details

		if not frappe.db.exists("Item", "Test Variant PRT"):
			frappe.get_doc(
				{
					"doctype": "Item",
					"item_code": "Test Variant PRT",
					"item_name": "Test Variant PRT",
					"description": "Test Variant PRT",
					"item_group": "_Test Item Group",
					"is_stock_item": 1,
					"variant_of": "_Test Variant Item",
					"default_warehouse": "_Test Warehouse - _TC",
					"stock_uom": "_Test UOM",
					"attributes": [{"attribute": "Test Size", "attribute_value": "Medium"}],
				}
			).insert()

		frappe.get_doc(
			{
				"doctype": "Pricing Rule",
				"title": "_Test Pricing Rule 1",
				"apply_on": "Item Code",
				"currency": "USD",
				"items": [
					{
						"item_code": "_Test Variant Item",
					}
				],
				"selling": 1,
				"rate_or_discount": "Discount Percentage",
				"rate": 0,
				"discount_percentage": 7.5,
				"company": "_Test Company",
			}
		).insert()

		args = frappe._dict(
			{
				"item_code": "Test Variant PRT",
				"company": "_Test Company",
				"price_list": "_Test Price List",
				"currency": "_Test Currency",
				"doctype": "Sales Order",
				"conversion_rate": 1,
				"price_list_currency": "_Test Currency",
				"plc_conversion_rate": 1,
				"order_type": "Sales",
				"customer": "_Test Customer",
				"name": None,
			}
		)

		details = get_item_details(args)
		self.assertEqual(details.get("discount_percentage"), 7.5)

		# add a new pricing rule for that item code, it should take priority
		frappe.get_doc(
			{
				"doctype": "Pricing Rule",
				"title": "_Test Pricing Rule 2",
				"apply_on": "Item Code",
				"items": [
					{
						"item_code": "Test Variant PRT",
					}
				],
				"currency": "USD",
				"selling": 1,
				"rate_or_discount": "Discount Percentage",
				"rate": 0,
				"discount_percentage": 17.5,
				"priority": 1,
				"company": "_Test Company",
			}
		).insert()

		details = get_item_details(args)
		self.assertEqual(details.get("discount_percentage"), 17.5)

	def test_pricing_rule_for_stock_qty(self):
		test_record = {
			"doctype": "Pricing Rule",
			"title": "_Test Pricing Rule",
			"apply_on": "Item Code",
			"currency": "USD",
			"items": [
				{
					"item_code": "_Test Item",
				}
			],
			"selling": 1,
			"rate_or_discount": "Discount Percentage",
			"rate": 0,
			"min_qty": 5,
			"max_qty": 7,
			"discount_percentage": 17.5,
			"company": "_Test Company",
		}
		frappe.get_doc(test_record.copy()).insert()

		if not frappe.db.get_value("UOM Conversion Detail", {"parent": "_Test Item", "uom": "box"}):
			item = frappe.get_doc("Item", "_Test Item")
			item.append("uoms", {"uom": "Box", "conversion_factor": 5})
			item.save(ignore_permissions=True)

		# With pricing rule
		so = make_sales_order(item_code="_Test Item", qty=1, uom="Box", do_not_submit=True)
		so.items[0].price_list_rate = 100
		so.submit()
		so = frappe.get_doc("Sales Order", so.name)
		self.assertEqual(so.items[0].discount_percentage, 17.5)
		self.assertEqual(so.items[0].rate, 82.5)

		# Without pricing rule
		so = make_sales_order(item_code="_Test Item", qty=2, uom="Box", do_not_submit=True)
		so.items[0].price_list_rate = 100
		so.submit()
		so = frappe.get_doc("Sales Order", so.name)
		self.assertEqual(so.items[0].discount_percentage, 0)
		self.assertEqual(so.items[0].rate, 100)

	def test_pricing_rule_with_margin_and_discount(self):
		frappe.delete_doc_if_exists("Pricing Rule", "_Test Pricing Rule")
		make_pricing_rule(
			selling=1, margin_type="Percentage", margin_rate_or_amount=10, discount_percentage=10
		)
		si = create_sales_invoice(do_not_save=True)
		si.items[0].price_list_rate = 1000
		si.payment_schedule = []
		si.insert(ignore_permissions=True)

		item = si.items[0]
		self.assertEqual(item.margin_rate_or_amount, 10)
		self.assertEqual(item.rate_with_margin, 1100)
		self.assertEqual(item.discount_percentage, 10)
		self.assertEqual(item.discount_amount, 110)
		self.assertEqual(item.rate, 990)

	def test_pricing_rule_with_margin_and_discount_amount(self):
		frappe.delete_doc_if_exists("Pricing Rule", "_Test Pricing Rule")
		make_pricing_rule(
			selling=1,
			margin_type="Percentage",
			margin_rate_or_amount=10,
			rate_or_discount="Discount Amount",
			discount_amount=110,
		)
		si = create_sales_invoice(do_not_save=True)
		si.items[0].price_list_rate = 1000
		si.payment_schedule = []
		si.insert(ignore_permissions=True)

		item = si.items[0]
		self.assertEqual(item.margin_rate_or_amount, 10)
		self.assertEqual(item.rate_with_margin, 1100)
		self.assertEqual(item.discount_amount, 110)
		self.assertEqual(item.rate, 990)

	def test_pricing_rule_for_product_discount_on_same_item(self):
		frappe.delete_doc_if_exists("Pricing Rule", "_Test Pricing Rule")
		test_record = {
			"doctype": "Pricing Rule",
			"title": "_Test Pricing Rule",
			"apply_on": "Item Code",
			"currency": "USD",
			"items": [
				{
					"item_code": "_Test Item",
				}
			],
			"selling": 1,
			"rate_or_discount": "Discount Percentage",
			"rate": 0,
			"min_qty": 0,
			"max_qty": 7,
			"discount_percentage": 17.5,
			"price_or_product_discount": "Product",
			"same_item": 1,
			"free_qty": 1,
			"company": "_Test Company",
		}
		frappe.get_doc(test_record.copy()).insert()

		# With pricing rule
		so = make_sales_order(item_code="_Test Item", qty=1)
		so.load_from_db()
		self.assertEqual(so.items[1].is_free_item, 1)
		self.assertEqual(so.items[1].item_code, "_Test Item")

	def test_pricing_rule_for_product_discount_on_different_item(self):
		frappe.delete_doc_if_exists("Pricing Rule", "_Test Pricing Rule")
		test_record = {
			"doctype": "Pricing Rule",
			"title": "_Test Pricing Rule",
			"apply_on": "Item Code",
			"currency": "USD",
			"items": [
				{
					"item_code": "_Test Item",
				}
			],
			"selling": 1,
			"rate_or_discount": "Discount Percentage",
			"rate": 0,
			"min_qty": 0,
			"max_qty": 7,
			"discount_percentage": 17.5,
			"price_or_product_discount": "Product",
			"same_item": 0,
			"free_item": "_Test Item 2",
			"free_qty": 1,
			"company": "_Test Company",
		}
		frappe.get_doc(test_record.copy()).insert()

		# With pricing rule
		so = make_sales_order(item_code="_Test Item", qty=1)
		so.load_from_db()
		self.assertEqual(so.items[1].is_free_item, 1)
		self.assertEqual(so.items[1].item_code, "_Test Item 2")

	def test_cumulative_pricing_rule(self):
		frappe.delete_doc_if_exists("Pricing Rule", "_Test Cumulative Pricing Rule")
		test_record = {
			"doctype": "Pricing Rule",
			"title": "_Test Cumulative Pricing Rule",
			"apply_on": "Item Code",
			"currency": "USD",
			"items": [
				{
					"item_code": "_Test Item",
				}
			],
			"is_cumulative": 1,
			"selling": 1,
			"applicable_for": "Customer",
			"customer": "_Test Customer",
			"rate_or_discount": "Discount Percentage",
			"rate": 0,
			"min_amt": 0,
			"max_amt": 10000,
			"discount_percentage": 17.5,
			"price_or_product_discount": "Price",
			"company": "_Test Company",
			"valid_from": frappe.utils.nowdate(),
			"valid_upto": frappe.utils.nowdate(),
		}
		frappe.get_doc(test_record.copy()).insert()

		args = frappe._dict(
			{
				"item_code": "_Test Item",
				"company": "_Test Company",
				"price_list": "_Test Price List",
				"currency": "_Test Currency",
				"doctype": "Sales Invoice",
				"conversion_rate": 1,
				"price_list_currency": "_Test Currency",
				"plc_conversion_rate": 1,
				"order_type": "Sales",
				"customer": "_Test Customer",
				"name": None,
				"transaction_date": frappe.utils.nowdate(),
			}
		)
		details = get_item_details(args)

		self.assertTrue(details)

	def test_pricing_rule_for_condition(self):
		frappe.delete_doc_if_exists("Pricing Rule", "_Test Pricing Rule")

		make_pricing_rule(
			selling=1,
			margin_type="Percentage",
			condition="customer=='_Test Customer 1' and is_return==0",
			discount_percentage=10,
		)

		# Incorrect Customer and Correct is_return value
		si = create_sales_invoice(do_not_submit=True, customer="_Test Customer 2", is_return=0)
		si.items[0].price_list_rate = 1000
		si.submit()
		item = si.items[0]
		self.assertEqual(item.rate, 100)

		# Correct Customer and Incorrect is_return value
		si = create_sales_invoice(do_not_submit=True, customer="_Test Customer 1", is_return=1, qty=-1)
		si.items[0].price_list_rate = 1000
		si.submit()
		item = si.items[0]
		self.assertEqual(item.rate, 100)

		# Correct Customer and correct is_return value
		si = create_sales_invoice(do_not_submit=True, customer="_Test Customer 1", is_return=0)
		si.items[0].price_list_rate = 1000
		si.submit()
		item = si.items[0]
		self.assertEqual(item.rate, 900)

	def test_multiple_pricing_rules(self):
		make_pricing_rule(
			discount_percentage=20,
			selling=1,
			priority=1,
			apply_multiple_pricing_rules=1,
			title="_Test Pricing Rule 1",
		)
		make_pricing_rule(
			discount_percentage=10,
			selling=1,
			title="_Test Pricing Rule 2",
			priority=2,
			apply_multiple_pricing_rules=1,
		)
		si = create_sales_invoice(do_not_submit=True, customer="_Test Customer 1", qty=1)
		self.assertEqual(si.items[0].discount_percentage, 30)
		si.delete()

		frappe.delete_doc_if_exists("Pricing Rule", "_Test Pricing Rule 1")
		frappe.delete_doc_if_exists("Pricing Rule", "_Test Pricing Rule 2")

	def test_multiple_pricing_rules_with_apply_discount_on_discounted_rate(self):
		frappe.delete_doc_if_exists("Pricing Rule", "_Test Pricing Rule")

		make_pricing_rule(
			discount_percentage=20,
			selling=1,
			priority=1,
			apply_multiple_pricing_rules=1,
			title="_Test Pricing Rule 1",
		)
		make_pricing_rule(
			discount_percentage=10,
			selling=1,
			priority=2,
			apply_discount_on_rate=1,
			title="_Test Pricing Rule 2",
			apply_multiple_pricing_rules=1,
		)

		si = create_sales_invoice(do_not_submit=True, customer="_Test Customer 1", qty=1)
		self.assertEqual(si.items[0].discount_percentage, 28)
		si.delete()

		frappe.delete_doc_if_exists("Pricing Rule", "_Test Pricing Rule 1")
		frappe.delete_doc_if_exists("Pricing Rule", "_Test Pricing Rule 2")

	def test_item_price_with_pricing_rule(self):
		item = make_item("Water Flask")
		make_item_price("Water Flask", "_Test Price List", 100)

		pricing_rule_record = {
			"doctype": "Pricing Rule",
			"title": "_Test Water Flask Rule",
			"apply_on": "Item Code",
			"items": [
				{
					"item_code": "Water Flask",
				}
			],
			"selling": 1,
			"currency": "INR",
			"rate_or_discount": "Rate",
			"rate": 0,
			"margin_type": "Percentage",
			"margin_rate_or_amount": 2,
			"company": "_Test Company",
		}
		rule = frappe.get_doc(pricing_rule_record)
		rule.insert()

		si = create_sales_invoice(do_not_save=True, item_code="Water Flask")
		si.selling_price_list = "_Test Price List"
		si.save()

		# If rate in Rule is 0, give preference to Item Price if it exists
		self.assertEqual(si.items[0].price_list_rate, 100)
		self.assertEqual(si.items[0].margin_rate_or_amount, 2)
		self.assertEqual(si.items[0].rate_with_margin, 102)
		self.assertEqual(si.items[0].rate, 102)

		si.delete()
		rule.delete()
		frappe.get_doc("Item Price", {"item_code": "Water Flask"}).delete()
		item.delete()

	def test_item_price_with_blank_uom_pricing_rule(self):
		properties = {
			"item_code": "Item Blank UOM",
			"stock_uom": "Nos",
			"sales_uom": "Box",
			"uoms": [dict(uom="Box", conversion_factor=10)],
		}
		item = make_item(properties=properties)

		make_item_price("Item Blank UOM", "_Test Price List", 100)

		pricing_rule_record = {
			"doctype": "Pricing Rule",
			"title": "_Test Item Blank UOM Rule",
			"apply_on": "Item Code",
			"items": [
				{
					"item_code": "Item Blank UOM",
				}
			],
			"selling": 1,
			"currency": "INR",
			"rate_or_discount": "Rate",
			"rate": 101,
			"company": "_Test Company",
		}
		rule = frappe.get_doc(pricing_rule_record)
		rule.insert()

		si = create_sales_invoice(
			do_not_save=True, item_code="Item Blank UOM", uom="Box", conversion_factor=10
		)
		si.selling_price_list = "_Test Price List"
		si.save()

		# If UOM is blank consider it as stock UOM and apply pricing_rule on all UOM.
		# rate is 101, Selling UOM is Box that have conversion_factor of 10 so 101 * 10 = 1010
		self.assertEqual(si.items[0].price_list_rate, 1010)
		self.assertEqual(si.items[0].rate, 1010)

		si.delete()

		si = create_sales_invoice(do_not_save=True, item_code="Item Blank UOM", uom="Nos")
		si.selling_price_list = "_Test Price List"
		si.save()

		# UOM is blank so consider it as stock UOM and apply pricing_rule on all UOM.
		# rate is 101, Selling UOM is Nos that have conversion_factor of 1 so 101 * 1 = 101
		self.assertEqual(si.items[0].price_list_rate, 101)
		self.assertEqual(si.items[0].rate, 101)

		si.delete()
		rule.delete()
		frappe.get_doc("Item Price", {"item_code": "Item Blank UOM"}).delete()

		item.delete()

	def test_item_price_with_selling_uom_pricing_rule(self):
		properties = {
			"item_code": "Item UOM other than Stock",
			"stock_uom": "Nos",
			"sales_uom": "Box",
			"uoms": [dict(uom="Box", conversion_factor=10)],
		}
		item = make_item(properties=properties)

		make_item_price("Item UOM other than Stock", "_Test Price List", 100)

		pricing_rule_record = {
			"doctype": "Pricing Rule",
			"title": "_Test Item UOM other than Stock Rule",
			"apply_on": "Item Code",
			"items": [
				{
					"item_code": "Item UOM other than Stock",
					"uom": "Box",
				}
			],
			"selling": 1,
			"currency": "INR",
			"rate_or_discount": "Rate",
			"rate": 101,
			"company": "_Test Company",
		}
		rule = frappe.get_doc(pricing_rule_record)
		rule.insert()

		si = create_sales_invoice(
			do_not_save=True, item_code="Item UOM other than Stock", uom="Box", conversion_factor=10
		)
		si.selling_price_list = "_Test Price List"
		si.save()

		# UOM is Box so apply pricing_rule only on Box UOM.
		# Selling UOM is Box and as both UOM are same no need to multiply by conversion_factor.
		self.assertEqual(si.items[0].price_list_rate, 101)
		self.assertEqual(si.items[0].rate, 101)

		si.delete()

		si = create_sales_invoice(do_not_save=True, item_code="Item UOM other than Stock", uom="Nos")
		si.selling_price_list = "_Test Price List"
		si.save()

		# UOM is Box so pricing_rule won't apply as selling_uom is Nos.
		# As Pricing Rule is not applied price of 100 will be fetched from Item Price List.
		self.assertEqual(si.items[0].price_list_rate, 100)
		self.assertEqual(si.items[0].rate, 100)

		si.delete()
		rule.delete()
		frappe.get_doc("Item Price", {"item_code": "Item UOM other than Stock"}).delete()

		item.delete()

<<<<<<< HEAD
=======
	def test_item_group_price_with_blank_uom_pricing_rule(self):
		group = frappe.get_doc(doctype="Item Group", item_group_name="_Test Pricing Rule Item Group")
		group.save()
		properties = {
			"item_code": "Item with Group Blank UOM",
			"item_group": "_Test Pricing Rule Item Group",
			"stock_uom": "Nos",
			"sales_uom": "Box",
			"uoms": [dict(uom="Box", conversion_factor=10)],
		}
		item = make_item(properties=properties)

		make_item_price("Item with Group Blank UOM", "_Test Price List", 100)

		pricing_rule_record = {
			"doctype": "Pricing Rule",
			"title": "_Test Item with Group Blank UOM Rule",
			"apply_on": "Item Group",
			"item_groups": [
				{
					"item_group": "_Test Pricing Rule Item Group",
				}
			],
			"selling": 1,
			"currency": "INR",
			"rate_or_discount": "Rate",
			"rate": 101,
			"company": "_Test Company",
		}
		rule = frappe.get_doc(pricing_rule_record)
		rule.insert()

		si = create_sales_invoice(
			do_not_save=True, item_code="Item with Group Blank UOM", uom="Box", conversion_factor=10
		)
		si.selling_price_list = "_Test Price List"
		si.save()

		# If UOM is blank consider it as stock UOM and apply pricing_rule on all UOM.
		# rate is 101, Selling UOM is Box that have conversion_factor of 10 so 101 * 10 = 1010
		self.assertEqual(si.items[0].price_list_rate, 1010)
		self.assertEqual(si.items[0].rate, 1010)

		si.delete()

		si = create_sales_invoice(do_not_save=True, item_code="Item with Group Blank UOM", uom="Nos")
		si.selling_price_list = "_Test Price List"
		si.save()

		# UOM is blank so consider it as stock UOM and apply pricing_rule on all UOM.
		# rate is 101, Selling UOM is Nos that have conversion_factor of 1 so 101 * 1 = 101
		self.assertEqual(si.items[0].price_list_rate, 101)
		self.assertEqual(si.items[0].rate, 101)

		si.delete()
		rule.delete()
		frappe.get_doc("Item Price", {"item_code": "Item with Group Blank UOM"}).delete()
		item.delete()
		group.delete()

	def test_item_group_price_with_selling_uom_pricing_rule(self):
		group = frappe.get_doc(doctype="Item Group", item_group_name="_Test Pricing Rule Item Group UOM")
		group.save()
		properties = {
			"item_code": "Item with Group UOM other than Stock",
			"item_group": "_Test Pricing Rule Item Group UOM",
			"stock_uom": "Nos",
			"sales_uom": "Box",
			"uoms": [dict(uom="Box", conversion_factor=10)],
		}
		item = make_item(properties=properties)

		make_item_price("Item with Group UOM other than Stock", "_Test Price List", 100)

		pricing_rule_record = {
			"doctype": "Pricing Rule",
			"title": "_Test Item with Group UOM other than Stock Rule",
			"apply_on": "Item Group",
			"item_groups": [
				{
					"item_group": "_Test Pricing Rule Item Group UOM",
					"uom": "Box",
				}
			],
			"selling": 1,
			"currency": "INR",
			"rate_or_discount": "Rate",
			"rate": 101,
			"company": "_Test Company",
		}
		rule = frappe.get_doc(pricing_rule_record)
		rule.insert()

		si = create_sales_invoice(
			do_not_save=True,
			item_code="Item with Group UOM other than Stock",
			uom="Box",
			conversion_factor=10,
		)
		si.selling_price_list = "_Test Price List"
		si.save()

		# UOM is Box so apply pricing_rule only on Box UOM.
		# Selling UOM is Box and as both UOM are same no need to multiply by conversion_factor.
		self.assertEqual(si.items[0].price_list_rate, 101)
		self.assertEqual(si.items[0].rate, 101)

		si.delete()

		si = create_sales_invoice(
			do_not_save=True, item_code="Item with Group UOM other than Stock", uom="Nos"
		)
		si.selling_price_list = "_Test Price List"
		si.save()

		# UOM is Box so pricing_rule won't apply as selling_uom is Nos.
		# As Pricing Rule is not applied price of 100 will be fetched from Item Price List.
		self.assertEqual(si.items[0].price_list_rate, 100)
		self.assertEqual(si.items[0].rate, 100)

		si.delete()
		rule.delete()
		frappe.get_doc("Item Price", {"item_code": "Item with Group UOM other than Stock"}).delete()
		item.delete()
		group.delete()

>>>>>>> 44bad3bd
	def test_pricing_rule_for_different_currency(self):
		make_item("Test Sanitizer Item")

		pricing_rule_record = {
			"doctype": "Pricing Rule",
			"title": "_Test Sanitizer Rule",
			"apply_on": "Item Code",
			"items": [
				{
					"item_code": "Test Sanitizer Item",
				}
			],
			"selling": 1,
			"currency": "INR",
			"rate_or_discount": "Rate",
			"rate": 0,
			"priority": 2,
			"margin_type": "Percentage",
			"margin_rate_or_amount": 0.0,
			"company": "_Test Company",
		}

		rule = frappe.get_doc(pricing_rule_record)
		rule.rate_or_discount = "Rate"
		rule.rate = 100.0
		rule.insert()

		rule1 = frappe.get_doc(pricing_rule_record)
		rule1.currency = "USD"
		rule1.rate_or_discount = "Rate"
		rule1.rate = 2.0
		rule1.priority = 1
		rule1.insert()

		args = frappe._dict(
			{
				"item_code": "Test Sanitizer Item",
				"company": "_Test Company",
				"price_list": "_Test Price List",
				"currency": "USD",
				"doctype": "Sales Invoice",
				"conversion_rate": 1,
				"price_list_currency": "_Test Currency",
				"plc_conversion_rate": 1,
				"order_type": "Sales",
				"customer": "_Test Customer",
				"name": None,
				"transaction_date": frappe.utils.nowdate(),
			}
		)

		details = get_item_details(args)
		self.assertEqual(details.price_list_rate, 2.0)

		args = frappe._dict(
			{
				"item_code": "Test Sanitizer Item",
				"company": "_Test Company",
				"price_list": "_Test Price List",
				"currency": "INR",
				"doctype": "Sales Invoice",
				"conversion_rate": 1,
				"price_list_currency": "_Test Currency",
				"plc_conversion_rate": 1,
				"order_type": "Sales",
				"customer": "_Test Customer",
				"name": None,
				"transaction_date": frappe.utils.nowdate(),
			}
		)

		details = get_item_details(args)
		self.assertEqual(details.price_list_rate, 100.0)

	def test_pricing_rule_for_transaction(self):
		make_item("Water Flask 1")
		frappe.delete_doc_if_exists("Pricing Rule", "_Test Pricing Rule")
		make_pricing_rule(
			selling=1,
			min_qty=5,
			price_or_product_discount="Product",
			apply_on="Transaction",
			free_item="Water Flask 1",
			free_qty=1,
			free_item_rate=10,
		)

		si = create_sales_invoice(qty=5, do_not_submit=True)
		self.assertEqual(len(si.items), 2)
		self.assertEqual(si.items[1].rate, 10)

		si1 = create_sales_invoice(qty=2, do_not_submit=True)
		self.assertEqual(len(si1.items), 1)

		for doc in [si, si1]:
			doc.delete()

	def test_remove_pricing_rule(self):
		item = make_item("Water Flask")
		make_item_price("Water Flask", "_Test Price List", 100)

		pricing_rule_record = {
			"doctype": "Pricing Rule",
			"title": "_Test Water Flask Rule",
			"apply_on": "Item Code",
			"price_or_product_discount": "Price",
			"items": [
				{
					"item_code": "Water Flask",
				}
			],
			"selling": 1,
			"currency": "INR",
			"rate_or_discount": "Discount Percentage",
			"discount_percentage": 20,
			"company": "_Test Company",
		}
		rule = frappe.get_doc(pricing_rule_record)
		rule.insert()

		si = create_sales_invoice(do_not_save=True, item_code="Water Flask")
		si.selling_price_list = "_Test Price List"
		si.save()

		self.assertEqual(si.items[0].price_list_rate, 100)
		self.assertEqual(si.items[0].discount_percentage, 20)
		self.assertEqual(si.items[0].rate, 80)

		si.ignore_pricing_rule = 1
		si.save()

		self.assertEqual(si.items[0].discount_percentage, 0)
		self.assertEqual(si.items[0].rate, 100)

		si.delete()
		rule.delete()
		frappe.get_doc("Item Price", {"item_code": "Water Flask"}).delete()
		item.delete()

	def test_multiple_pricing_rules_with_min_qty(self):
		make_pricing_rule(
			discount_percentage=20,
			selling=1,
			priority=1,
			min_qty=4,
			apply_multiple_pricing_rules=1,
			title="_Test Pricing Rule with Min Qty - 1",
		)
		make_pricing_rule(
			discount_percentage=10,
			selling=1,
			priority=2,
			min_qty=4,
			apply_multiple_pricing_rules=1,
			title="_Test Pricing Rule with Min Qty - 2",
		)

		si = create_sales_invoice(do_not_submit=True, customer="_Test Customer 1", qty=1)
		item = si.items[0]
		item.stock_qty = 1
		si.save()
		self.assertFalse(item.discount_percentage)
		item.qty = 5
		item.stock_qty = 5
		si.save()
		self.assertEqual(item.discount_percentage, 30)
		si.delete()

		frappe.delete_doc_if_exists("Pricing Rule", "_Test Pricing Rule with Min Qty - 1")
		frappe.delete_doc_if_exists("Pricing Rule", "_Test Pricing Rule with Min Qty - 2")

	def test_pricing_rule_for_other_items_cond_with_amount(self):
		item = make_item("Water Flask New")
		other_item = make_item("Other Water Flask New")
		make_item_price(item.name, "_Test Price List", 100)
		make_item_price(other_item.name, "_Test Price List", 100)

		pricing_rule_record = {
			"doctype": "Pricing Rule",
			"title": "_Test Water Flask Rule",
			"apply_on": "Item Code",
			"apply_rule_on_other": "Item Code",
			"price_or_product_discount": "Price",
			"rate_or_discount": "Discount Percentage",
			"other_item_code": other_item.name,
			"items": [
				{
					"item_code": item.name,
				}
			],
			"selling": 1,
			"currency": "INR",
			"min_amt": 200,
			"discount_percentage": 10,
			"company": "_Test Company",
		}
		rule = frappe.get_doc(pricing_rule_record)
		rule.insert()

		si = create_sales_invoice(do_not_save=True, item_code=item.name)
		si.append(
			"items",
			{
				"item_code": other_item.name,
				"item_name": other_item.item_name,
				"description": other_item.description,
				"stock_uom": other_item.stock_uom,
				"uom": other_item.stock_uom,
				"cost_center": si.items[0].cost_center,
				"expense_account": si.items[0].expense_account,
				"warehouse": si.items[0].warehouse,
				"conversion_factor": 1,
				"qty": 1,
			},
		)
		si.selling_price_list = "_Test Price List"
		si.save()

		self.assertEqual(si.items[0].discount_percentage, 0)
		self.assertEqual(si.items[1].discount_percentage, 0)

		si.items[0].qty = 2
		si.save()

		self.assertEqual(si.items[0].discount_percentage, 0)
		self.assertEqual(si.items[0].stock_qty, 2)
		self.assertEqual(si.items[0].amount, 200)
		self.assertEqual(si.items[0].price_list_rate, 100)
		self.assertEqual(si.items[1].discount_percentage, 10)

		si.delete()
		rule.delete()

	def test_pricing_rule_for_product_free_item_rounded_qty_and_recursion(self):
		frappe.delete_doc_if_exists("Pricing Rule", "_Test Pricing Rule")
		test_record = {
			"doctype": "Pricing Rule",
			"title": "_Test Pricing Rule",
			"apply_on": "Item Code",
			"currency": "USD",
			"items": [
				{
					"item_code": "_Test Item",
				}
			],
			"selling": 1,
			"rate": 0,
			"min_qty": 3,
			"max_qty": 7,
			"price_or_product_discount": "Product",
			"same_item": 1,
			"free_qty": 1,
			"round_free_qty": 1,
			"is_recursive": 1,
			"recurse_for": 2,
			"company": "_Test Company",
		}
		frappe.get_doc(test_record.copy()).insert()

		# With pricing rule
		so = make_sales_order(item_code="_Test Item", qty=5)
		so.load_from_db()
		self.assertEqual(so.items[1].is_free_item, 1)
		self.assertEqual(so.items[1].item_code, "_Test Item")
		self.assertEqual(so.items[1].qty, 2)

		so = make_sales_order(item_code="_Test Item", qty=7)
		so.load_from_db()
		self.assertEqual(so.items[1].is_free_item, 1)
		self.assertEqual(so.items[1].item_code, "_Test Item")
		self.assertEqual(so.items[1].qty, 4)


test_dependencies = ["Campaign"]


def make_pricing_rule(**args):
	args = frappe._dict(args)

	doc = frappe.get_doc(
		{
			"doctype": "Pricing Rule",
			"title": args.title or "_Test Pricing Rule",
			"company": args.company or "_Test Company",
			"apply_on": args.apply_on or "Item Code",
			"applicable_for": args.applicable_for,
			"selling": args.selling or 0,
			"currency": "INR",
			"apply_discount_on_rate": args.apply_discount_on_rate or 0,
			"buying": args.buying or 0,
			"min_qty": args.min_qty or 0.0,
			"max_qty": args.max_qty or 0.0,
			"rate_or_discount": args.rate_or_discount or "Discount Percentage",
			"discount_percentage": args.discount_percentage or 0.0,
			"rate": args.rate or 0.0,
			"margin_rate_or_amount": args.margin_rate_or_amount or 0.0,
			"condition": args.condition or "",
			"priority": args.priority or 1,
			"discount_amount": args.discount_amount or 0.0,
			"apply_multiple_pricing_rules": args.apply_multiple_pricing_rules or 0,
		}
	)

	for field in [
		"free_item",
		"free_qty",
		"free_item_rate",
		"priority",
		"margin_type",
		"price_or_product_discount",
	]:
		if args.get(field):
			doc.set(field, args.get(field))

	apply_on = doc.apply_on.replace(" ", "_").lower()
	child_table = {"Item Code": "items", "Item Group": "item_groups", "Brand": "brands"}

	if doc.apply_on != "Transaction":
		doc.append(child_table.get(doc.apply_on), {apply_on: args.get(apply_on) or "_Test Item"})

	doc.insert(ignore_permissions=True)
	if args.get(apply_on) and apply_on != "item_code":
		doc.db_set(apply_on, args.get(apply_on))

	applicable_for = doc.applicable_for.replace(" ", "_").lower()
	if args.get(applicable_for):
		doc.db_set(applicable_for, args.get(applicable_for))

	return doc


def setup_pricing_rule_data():
	if not frappe.db.exists("Campaign", "_Test Campaign"):
		frappe.get_doc(
			{"doctype": "Campaign", "campaign_name": "_Test Campaign", "name": "_Test Campaign"}
		).insert()


def delete_existing_pricing_rules():
	for doctype in [
		"Pricing Rule",
		"Pricing Rule Item Code",
		"Pricing Rule Item Group",
		"Pricing Rule Brand",
	]:

		frappe.db.sql("delete from `tab{0}`".format(doctype))


def make_item_price(item, price_list_name, item_price):
	frappe.get_doc(
		{
			"doctype": "Item Price",
			"price_list": price_list_name,
			"item_code": item,
			"price_list_rate": item_price,
		}
	).insert(ignore_permissions=True, ignore_mandatory=True)<|MERGE_RESOLUTION|>--- conflicted
+++ resolved
@@ -710,8 +710,6 @@
 
 		item.delete()
 
-<<<<<<< HEAD
-=======
 	def test_item_group_price_with_blank_uom_pricing_rule(self):
 		group = frappe.get_doc(doctype="Item Group", item_group_name="_Test Pricing Rule Item Group")
 		group.save()
@@ -838,7 +836,6 @@
 		item.delete()
 		group.delete()
 
->>>>>>> 44bad3bd
 	def test_pricing_rule_for_different_currency(self):
 		make_item("Test Sanitizer Item")
 
