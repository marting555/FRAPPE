--- conflicted
+++ resolved
@@ -21,11 +21,6 @@
 		from erpnext.stock.get_item_details import get_item_details
 		from frappe import MandatoryError
 
-<<<<<<< HEAD
-
-
-=======
->>>>>>> d0b40f5f
 		test_record = {
 			"doctype": "Pricing Rule",
 			"title": "_Test Pricing Rule",
@@ -96,11 +91,7 @@
 
 		args.item_code = "_Test Item 2"
 		details = get_item_details(args)
-<<<<<<< HEAD
-		self.assertEqual(details.get("discount_percentage"), 15)
-=======
 		self.assertEquals(details.get("discount_percentage"), 15)
->>>>>>> d0b40f5f
 
 	def test_pricing_rule_for_margin(self):
 		from erpnext.stock.get_item_details import get_item_details
@@ -144,13 +135,8 @@
 			"name": None
 		})
 		details = get_item_details(args)
-<<<<<<< HEAD
-		self.assertEqual(details.get("margin_type"), "Percentage")
-		self.assertEqual(details.get("margin_rate_or_amount"), 10)
-=======
 		self.assertEquals(details.get("margin_type"), "Percentage")
 		self.assertEquals(details.get("margin_rate_or_amount"), 10)
->>>>>>> d0b40f5f
 
 	def test_pricing_rule_for_variants(self):
 		from erpnext.stock.get_item_details import get_item_details
@@ -265,10 +251,7 @@
 		self.assertEqual(so.items[0].rate, 100)
 
 	def test_pricing_rule_with_margin_and_discount(self):
-<<<<<<< HEAD
-=======
 		frappe.delete_doc_if_exists('Pricing Rule', '_Test Pricing Rule')
->>>>>>> d0b40f5f
 		make_pricing_rule(selling=1, margin_type="Percentage", margin_rate_or_amount=10, discount_percentage=10)
 		si = create_sales_invoice(do_not_save=True)
 		si.items[0].price_list_rate = 1000
@@ -276,20 +259,11 @@
 		si.insert(ignore_permissions=True)
 
 		item = si.items[0]
-<<<<<<< HEAD
-		self.assertEqual(item.margin_rate_or_amount, 10)
-		self.assertEqual(item.rate_with_margin, 1100)
-		self.assertEqual(item.discount_percentage, 10)
-		self.assertEqual(item.discount_amount, 110)
-		self.assertEqual(item.rate, 990)
-
-=======
 		self.assertEquals(item.margin_rate_or_amount, 10)
 		self.assertEquals(item.rate_with_margin, 1100)
 		self.assertEqual(item.discount_percentage, 10)
 		self.assertEquals(item.discount_amount, 110)
 		self.assertEquals(item.rate, 990)
->>>>>>> d0b40f5f
 
 def make_pricing_rule(**args):
 	args = frappe._dict(args)
