--- conflicted
+++ resolved
@@ -1,229 +1,174 @@
 {
- "actions": [],
- "allow_import": 1,
- "allow_rename": 1,
- "autoname": "field:payment_term_name",
- "creation": "2017-08-10 15:24:54.876365",
- "doctype": "DocType",
- "editable_grid": 1,
- "engine": "InnoDB",
- "field_order": [
-  "payment_term_name",
-  "invoice_portion",
-  "mode_of_payment",
-  "column_break_3",
-  "due_date_based_on",
-  "credit_days",
-  "credit_months",
-  "section_break_8",
-  "discount_type",
-  "discount",
-  "column_break_11",
-  "discount_validity_based_on",
-  "discount_validity",
-  "section_break_6",
-  "discount_terms_column",
-<<<<<<< HEAD
-=======
-  "is_for_sales",
-  "default_account_for_sales",
-  "is_for_purchase",
-  "default_account_for_purchase",
-  "table_ouui",
->>>>>>> 10395132
-  "description"
- ],
- "fields": [
-  {
-   "bold": 1,
-   "fieldname": "payment_term_name",
-   "fieldtype": "Data",
-   "label": "Payment Term Name",
-   "unique": 1
-  },
-  {
-   "bold": 1,
-   "fieldname": "invoice_portion",
-   "fieldtype": "Float",
-   "hidden": 1,
-   "label": "Invoice Portion (%)"
-  },
-  {
-   "fieldname": "mode_of_payment",
-   "fieldtype": "Link",
-   "hidden": 1,
-   "label": "Mode of Payment",
-   "options": "Mode of Payment"
-  },
-  {
-   "fieldname": "column_break_3",
-   "fieldtype": "Column Break"
-  },
-  {
-   "bold": 1,
-   "fieldname": "due_date_based_on",
-   "fieldtype": "Select",
-   "hidden": 1,
-   "label": "Due Date Based On",
-   "options": "Day(s) after invoice date\nDay(s) after the end of the invoice month\nMonth(s) after the end of the invoice month"
-  },
-  {
-   "bold": 1,
-   "depends_on": "eval:in_list(['Day(s) after invoice date', 'Day(s) after the end of the invoice month'], doc.due_date_based_on)",
-   "fieldname": "credit_days",
-   "fieldtype": "Int",
-   "hidden": 1,
-   "label": "Credit Days"
-  },
-  {
-   "depends_on": "eval:doc.due_date_based_on=='Month(s) after the end of the invoice month'",
-   "fieldname": "credit_months",
-   "fieldtype": "Int",
-   "hidden": 1,
-   "label": "Credit Months"
-  },
-  {
-   "fieldname": "section_break_6",
-   "fieldtype": "Section Break"
-  },
-  {
-   "bold": 1,
-   "fieldname": "description",
-   "fieldtype": "Small Text",
-   "label": "Description"
-  },
-  {
-   "fieldname": "section_break_8",
-   "fieldtype": "Section Break",
-   "label": "Discount Settings"
-  },
-  {
-   "default": "Percentage",
-   "fieldname": "discount_type",
-   "fieldtype": "Select",
-   "hidden": 1,
-   "label": "Discount Type",
-   "options": "Percentage\nAmount"
-  },
-  {
-   "fieldname": "discount",
-   "fieldtype": "Float",
-   "hidden": 1,
-   "label": "Discount"
-  },
-  {
-   "default": "Day(s) after invoice date",
-   "depends_on": "discount",
-   "fieldname": "discount_validity_based_on",
-   "fieldtype": "Select",
-   "hidden": 1,
-   "label": "Discount Validity Based On",
-   "options": "Day(s) after invoice date\nDay(s) after the end of the invoice month\nMonth(s) after the end of the invoice month"
-  },
-  {
-   "depends_on": "discount",
-   "fieldname": "discount_validity",
-   "fieldtype": "Int",
-   "hidden": 1,
-   "label": "Discount Validity",
-   "mandatory_depends_on": "discount"
-  },
-  {
-   "fieldname": "column_break_11",
-   "fieldtype": "Column Break"
-  },
-  {
-   "fieldname": "discount_terms_column",
-   "fieldtype": "Column Break",
-   "options": "Discount Terms"
-<<<<<<< HEAD
-  }
- ],
- "links": [],
- "modified": "2024-11-19 12:20:40.173012",
-=======
-  },
-  {
-   "fieldname": "table_ouui",
-   "fieldtype": "Table",
-   "options": "Discount Terms"
-  },
-  {
-   "default": "0",
-   "fieldname": "is_for_sales",
-   "fieldtype": "Check",
-   "label": "Is For Sales"
-  },
-  {
-   "default": "0",
-   "fieldname": "is_for_purchase",
-   "fieldtype": "Check",
-   "label": "Is For Purchase"
-  },
-  {
-   "depends_on": "eval:doc.is_for_sales",
-   "fieldname": "default_account_for_sales",
-   "fieldtype": "Link",
-   "label": "Default Account for Sales",
-   "options": "Account"
-  },
-  {
-   "depends_on": "eval:doc.is_for_purchase",
-   "fieldname": "default_account_for_purchase",
-   "fieldtype": "Link",
-   "label": "Default Account for Purchase",
-   "options": "Account"
-  }
- ],
- "links": [],
- "modified": "2024-11-05 19:16:38.303870",
->>>>>>> 10395132
- "modified_by": "Administrator",
- "module": "Accounts",
- "name": "Payment Term",
- "naming_rule": "By fieldname",
- "owner": "Administrator",
- "permissions": [
-  {
-   "create": 1,
-   "delete": 1,
-   "email": 1,
-   "export": 1,
-   "print": 1,
-   "read": 1,
-   "report": 1,
-   "role": "System Manager",
-   "share": 1,
-   "write": 1
-  },
-  {
-   "create": 1,
-   "delete": 1,
-   "email": 1,
-   "export": 1,
-   "print": 1,
-   "read": 1,
-   "report": 1,
-   "role": "Accounts Manager",
-   "share": 1,
-   "write": 1
-  },
-  {
-   "create": 1,
-   "delete": 1,
-   "email": 1,
-   "export": 1,
-   "print": 1,
-   "read": 1,
-   "report": 1,
-   "role": "Accounts User",
-   "share": 1,
-   "write": 1
-  }
- ],
- "quick_entry": 1,
- "sort_field": "modified",
- "sort_order": "DESC",
- "states": [],
- "track_changes": 1
-}+  "actions": [],
+  "allow_import": 1,
+  "allow_rename": 1,
+  "autoname": "field:payment_term_name",
+  "creation": "2017-08-10 15:24:54.876365",
+  "doctype": "DocType",
+  "editable_grid": 1,
+  "engine": "InnoDB",
+  "field_order": [
+   "payment_term_name",
+   "invoice_portion",
+   "mode_of_payment",
+   "column_break_3",
+   "due_date_based_on",
+   "credit_days",
+   "credit_months",
+   "section_break_8",
+   "discount_type",
+   "discount",
+   "column_break_11",
+   "discount_validity_based_on",
+   "discount_validity",
+   "section_break_6",
+   "discount_terms_column",
+   "description"
+  ],
+  "fields": [
+   {
+    "bold": 1,
+    "fieldname": "payment_term_name",
+    "fieldtype": "Data",
+    "label": "Payment Term Name",
+    "unique": 1
+   },
+   {
+    "bold": 1,
+    "fieldname": "invoice_portion",
+    "fieldtype": "Float",
+    "label": "Invoice Portion (%)"
+   },
+   {
+    "fieldname": "mode_of_payment",
+    "fieldtype": "Link",
+    "label": "Mode of Payment",
+    "options": "Mode of Payment"
+   },
+   {
+    "fieldname": "column_break_3",
+    "fieldtype": "Column Break"
+   },
+   {
+    "bold": 1,
+    "fieldname": "due_date_based_on",
+    "fieldtype": "Select",
+    "label": "Due Date Based On",
+    "options": "Day(s) after invoice date\nDay(s) after the end of the invoice month\nMonth(s) after the end of the invoice month"
+   },
+   {
+    "bold": 1,
+    "depends_on": "eval:in_list(['Day(s) after invoice date', 'Day(s) after the end of the invoice month'], doc.due_date_based_on)",
+    "fieldname": "credit_days",
+    "fieldtype": "Int",
+    "label": "Credit Days"
+   },
+   {
+    "depends_on": "eval:doc.due_date_based_on=='Month(s) after the end of the invoice month'",
+    "fieldname": "credit_months",
+    "fieldtype": "Int",
+    "label": "Credit Months"
+   },
+   {
+    "fieldname": "section_break_6",
+    "fieldtype": "Section Break"
+   },
+   {
+    "bold": 1,
+    "fieldname": "description",
+    "fieldtype": "Small Text",
+    "label": "Description"
+   },
+   {
+    "fieldname": "section_break_8",
+    "fieldtype": "Section Break",
+    "label": "Discount Settings"
+   },
+   {
+    "default": "Percentage",
+    "fieldname": "discount_type",
+    "fieldtype": "Select",
+    "label": "Discount Type",
+    "options": "Percentage\nAmount"
+   },
+   {
+    "fieldname": "discount",
+    "fieldtype": "Float",
+    "label": "Discount"
+   },
+   {
+    "default": "Day(s) after invoice date",
+    "depends_on": "discount",
+    "fieldname": "discount_validity_based_on",
+    "fieldtype": "Select",
+    "label": "Discount Validity Based On",
+    "options": "Day(s) after invoice date\nDay(s) after the end of the invoice month\nMonth(s) after the end of the invoice month"
+   },
+   {
+    "depends_on": "discount",
+    "fieldname": "discount_validity",
+    "fieldtype": "Int",
+    "label": "Discount Validity",
+    "mandatory_depends_on": "discount"
+   },
+   {
+    "fieldname": "column_break_11",
+    "fieldtype": "Column Break"
+   },
+   {
+    "fieldname": "discount_terms_column",
+    "fieldtype": "Column Break",
+    "options": "Discount Terms"
+   }
+  ],
+  "links": [],
+  "modified": "2024-11-19 12:20:40.173012",
+  "modified_by": "Administrator",
+  "module": "Accounts",
+  "name": "Payment Term",
+  "naming_rule": "By fieldname",
+  "owner": "Administrator",
+  "permissions": [
+   {
+    "create": 1,
+    "delete": 1,
+    "email": 1,
+    "export": 1,
+    "print": 1,
+    "read": 1,
+    "report": 1,
+    "role": "System Manager",
+    "share": 1,
+    "write": 1
+   },
+   {
+    "create": 1,
+    "delete": 1,
+    "email": 1,
+    "export": 1,
+    "print": 1,
+    "read": 1,
+    "report": 1,
+    "role": "Accounts Manager",
+    "share": 1,
+    "write": 1
+   },
+   {
+    "create": 1,
+    "delete": 1,
+    "email": 1,
+    "export": 1,
+    "print": 1,
+    "read": 1,
+    "report": 1,
+    "role": "Accounts User",
+    "share": 1,
+    "write": 1
+   }
+  ],
+  "quick_entry": 1,
+  "sort_field": "modified",
+  "sort_order": "DESC",
+  "states": [],
+  "track_changes": 1
+ }