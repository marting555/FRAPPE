--- conflicted
+++ resolved
@@ -1,141 +1,126 @@
 {
-<<<<<<< HEAD
-=======
- "actions": [],
->>>>>>> 540559d6
- "allow_import": 1,
- "autoname": "field:year",
- "creation": "2013-01-22 16:50:25",
- "description": "**Fiscal Year** represents a Financial Year. All accounting entries and other major transactions are tracked against **Fiscal Year**.",
- "doctype": "DocType",
- "document_type": "Setup",
- "engine": "InnoDB",
- "field_order": [
-  "year",
-  "disabled",
-  "is_short_year",
-  "year_start_date",
-  "year_end_date",
-  "companies",
-  "auto_created"
- ],
- "fields": [
-  {
-   "description": "For e.g. 2012, 2012-13",
-   "fieldname": "year",
-   "fieldtype": "Data",
-   "in_list_view": 1,
-   "label": "Year Name",
-   "oldfieldname": "year",
-   "oldfieldtype": "Data",
-   "reqd": 1,
-   "unique": 1
-  },
-  {
-   "default": "0",
-   "fieldname": "disabled",
-   "fieldtype": "Check",
-   "label": "Disabled"
-  },
-  {
-   "fieldname": "year_start_date",
-   "fieldtype": "Date",
-   "in_list_view": 1,
-   "label": "Year Start Date",
-   "no_copy": 1,
-   "oldfieldname": "year_start_date",
-   "oldfieldtype": "Date",
-<<<<<<< HEAD
-   "reqd": 1
-=======
-   "reqd": 1,
-   "set_only_once": 1
->>>>>>> 540559d6
-  },
-  {
-   "fieldname": "year_end_date",
-   "fieldtype": "Date",
-   "in_list_view": 1,
-   "label": "Year End Date",
-   "no_copy": 1,
-<<<<<<< HEAD
-   "reqd": 1
-=======
-   "reqd": 1,
-   "set_only_once": 1
->>>>>>> 540559d6
-  },
-  {
-   "fieldname": "companies",
-   "fieldtype": "Table",
-   "label": "Companies",
-   "options": "Fiscal Year Company"
-  },
-  {
-   "default": "0",
-   "fieldname": "auto_created",
-   "fieldtype": "Check",
-   "hidden": 1,
-   "label": "Auto Created",
-   "no_copy": 1,
-   "print_hide": 1,
-   "read_only": 1
-  },
-  {
-   "default": "0",
-   "description": "Less than 12 months.",
-   "fieldname": "is_short_year",
-   "fieldtype": "Check",
-   "label": "Is Short Year",
-   "set_only_once": 1
-  }
- ],
- "icon": "fa fa-calendar",
- "idx": 1,
-<<<<<<< HEAD
- "modified": "2020-10-03 18:22:04.161315",
-=======
- "links": [],
- "modified": "2020-11-05 12:16:53.081573",
->>>>>>> 540559d6
- "modified_by": "Administrator",
- "module": "Accounts",
- "name": "Fiscal Year",
- "owner": "Administrator",
- "permissions": [
-  {
-   "create": 1,
-   "delete": 1,
-   "email": 1,
-   "print": 1,
-   "read": 1,
-   "report": 1,
-   "role": "System Manager",
-   "share": 1,
-   "write": 1
-  },
-  {
-   "read": 1,
-   "role": "Sales User"
-  },
-  {
-   "read": 1,
-   "role": "Purchase User"
-  },
-  {
-   "read": 1,
-   "role": "Accounts User"
-  },
-  {
-   "read": 1,
-   "role": "Stock User"
-  },
-  {
-   "read": 1,
-   "role": "Employee"
-  }
- ],
- "show_name_in_global_search": 1,
- "sort_field": "name",
- "sort_order": "DESC"
-}+   "actions": [],
+   "allow_import": 1,
+   "autoname": "field:year",
+   "creation": "2013-01-22 16:50:25",
+   "description": "**Fiscal Year** represents a Financial Year. All accounting entries and other major transactions are tracked against **Fiscal Year**.",
+   "doctype": "DocType",
+   "document_type": "Setup",
+   "engine": "InnoDB",
+   "field_order": [
+    "year",
+    "disabled",
+    "is_short_year",
+    "year_start_date",
+    "year_end_date",
+    "companies",
+    "auto_created"
+   ],
+   "fields": [
+    {
+     "description": "For e.g. 2012, 2012-13",
+     "fieldname": "year",
+     "fieldtype": "Data",
+     "in_list_view": 1,
+     "label": "Year Name",
+     "oldfieldname": "year",
+     "oldfieldtype": "Data",
+     "reqd": 1,
+     "unique": 1
+    },
+    {
+     "default": "0",
+     "fieldname": "disabled",
+     "fieldtype": "Check",
+     "label": "Disabled"
+    },
+    {
+     "fieldname": "year_start_date",
+     "fieldtype": "Date",
+     "in_list_view": 1,
+     "label": "Year Start Date",
+     "no_copy": 1,
+     "oldfieldname": "year_start_date",
+     "oldfieldtype": "Date",
+     "reqd": 1,
+     "set_only_once": 1
+    },
+    {
+     "fieldname": "year_end_date",
+     "fieldtype": "Date",
+     "in_list_view": 1,
+     "label": "Year End Date",
+     "no_copy": 1,
+     "reqd": 1,
+     "set_only_once": 1
+    },
+    {
+     "fieldname": "companies",
+     "fieldtype": "Table",
+     "label": "Companies",
+     "options": "Fiscal Year Company"
+    },
+    {
+     "default": "0",
+     "fieldname": "auto_created",
+     "fieldtype": "Check",
+     "hidden": 1,
+     "label": "Auto Created",
+     "no_copy": 1,
+     "print_hide": 1,
+     "read_only": 1
+    },
+    {
+     "default": "0",
+     "description": "Less than 12 months.",
+     "fieldname": "is_short_year",
+     "fieldtype": "Check",
+     "label": "Is Short Year",
+     "set_only_once": 1
+    }
+   ],
+   "icon": "fa fa-calendar",
+   "idx": 1,
+   "links": [],
+   "modified": "2020-11-05 12:16:53.081573",
+   "modified_by": "Administrator",
+   "module": "Accounts",
+   "name": "Fiscal Year",
+   "owner": "Administrator",
+   "permissions": [
+    {
+     "create": 1,
+     "delete": 1,
+     "email": 1,
+     "print": 1,
+     "read": 1,
+     "report": 1,
+     "role": "System Manager",
+     "share": 1,
+     "write": 1
+    },
+    {
+     "read": 1,
+     "role": "Sales User"
+    },
+    {
+     "read": 1,
+     "role": "Purchase User"
+    },
+    {
+     "read": 1,
+     "role": "Accounts User"
+    },
+    {
+     "read": 1,
+     "role": "Stock User"
+    },
+    {
+     "read": 1,
+     "role": "Employee"
+    }
+   ],
+   "show_name_in_global_search": 1,
+   "sort_field": "name",
+   "sort_order": "DESC"
+  }