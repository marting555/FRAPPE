# Copyright (c) 2013, Web Notes Technologies Pvt. Ltd. and Contributors
# License: GNU General Public License v3. See license.txt

from __future__ import unicode_literals
<<<<<<< HEAD
import webnotes
from webnotes import throw, msgprint, _
from webnotes.utils import getdate
=======
import frappe
from frappe import msgprint, _
from frappe.utils import getdate
>>>>>>> da0a23e6

class DocType:
	def __init__(self, d, dl):
		self.doc, self.doclist = d, dl

	def set_as_default(self):
<<<<<<< HEAD
		webnotes.conn.set_value("Global Defaults", None, "current_fiscal_year", self.doc.name)
		webnotes.get_obj("Global Defaults").on_update()

		webnotes.clear_cache()

=======
		frappe.conn.set_value("Global Defaults", None, "current_fiscal_year", self.doc.name)
		frappe.get_obj("Global Defaults").on_update()
		
		# clear cache
		frappe.clear_cache()
		
>>>>>>> da0a23e6
		msgprint(self.doc.name + _(""" is now the default Fiscal Year. \
			Please refresh your browser for the change to take effect."""))

	def validate(self):
		year_start_end_dates = frappe.conn.sql("""select year_start_date, year_end_date 
			from `tabFiscal Year` where name=%s""", (self.doc.name))

		if year_start_end_dates:
			if getdate(self.doc.year_start_date) != year_start_end_dates[0][0] or getdate(self.doc.year_end_date) != year_start_end_dates[0][1]:
<<<<<<< HEAD
				throw(_("Cannot change Year Start Date and Year End Date once the Fiscal Year is saved."))
=======
				frappe.throw(_("Cannot change Year Start Date and Year End Date once the Fiscal Year is saved."))
>>>>>>> da0a23e6

	def on_update(self):
		if getdate(self.doc.year_start_date) > getdate(self.doc.year_end_date):
<<<<<<< HEAD
			throw(_("Year Start Date should not be greater than Year End Date"))

		if (getdate(self.doc.year_end_date) - getdate(self.doc.year_start_date)).days > 366:
			throw(_("Year Start Date and Year End Date are not within Fiscal Year."))
=======
			frappe.throw(_("Year Start Date should not be greater than Year End Date"))

		if (getdate(self.doc.year_end_date) - getdate(self.doc.year_start_date)).days > 366:
			frappe.throw(_("Year Start Date and Year End Date are not within Fiscal Year."))
>>>>>>> da0a23e6

		year_start_end_dates = frappe.conn.sql("""select name, year_start_date, year_end_date 
			from `tabFiscal Year` where name!=%s""", (self.doc.name))

		for fiscal_year, ysd, yed in year_start_end_dates:
			if (getdate(self.doc.year_start_date) == ysd and getdate(self.doc.year_end_date) == yed) \
<<<<<<< HEAD
				and (not webnotes.flags.in_test):
					throw("{msg}: {year}".format(**{
						"msg": _("Year Start Date and Year End Date are already set in Fiscal Year"),
						"year": fiscal_year
					}))
=======
				and (not frappe.flags.in_test):
					frappe.throw(_("Year Start Date and Year End Date are already set in Fiscal Year: ") + fiscal_year)
>>>>>>> da0a23e6
<|MERGE_RESOLUTION|>--- conflicted
+++ resolved
@@ -2,35 +2,20 @@
 # License: GNU General Public License v3. See license.txt
 
 from __future__ import unicode_literals
-<<<<<<< HEAD
-import webnotes
-from webnotes import throw, msgprint, _
-from webnotes.utils import getdate
-=======
 import frappe
-from frappe import msgprint, _
+from frappe import msgprint, throw, _
 from frappe.utils import getdate
->>>>>>> da0a23e6
 
 class DocType:
 	def __init__(self, d, dl):
 		self.doc, self.doclist = d, dl
 
 	def set_as_default(self):
-<<<<<<< HEAD
-		webnotes.conn.set_value("Global Defaults", None, "current_fiscal_year", self.doc.name)
-		webnotes.get_obj("Global Defaults").on_update()
-
-		webnotes.clear_cache()
-
-=======
 		frappe.conn.set_value("Global Defaults", None, "current_fiscal_year", self.doc.name)
 		frappe.get_obj("Global Defaults").on_update()
-		
-		# clear cache
+
 		frappe.clear_cache()
-		
->>>>>>> da0a23e6
+
 		msgprint(self.doc.name + _(""" is now the default Fiscal Year. \
 			Please refresh your browser for the change to take effect."""))
 
@@ -40,38 +25,22 @@
 
 		if year_start_end_dates:
 			if getdate(self.doc.year_start_date) != year_start_end_dates[0][0] or getdate(self.doc.year_end_date) != year_start_end_dates[0][1]:
-<<<<<<< HEAD
 				throw(_("Cannot change Year Start Date and Year End Date once the Fiscal Year is saved."))
-=======
-				frappe.throw(_("Cannot change Year Start Date and Year End Date once the Fiscal Year is saved."))
->>>>>>> da0a23e6
 
 	def on_update(self):
 		if getdate(self.doc.year_start_date) > getdate(self.doc.year_end_date):
-<<<<<<< HEAD
 			throw(_("Year Start Date should not be greater than Year End Date"))
 
 		if (getdate(self.doc.year_end_date) - getdate(self.doc.year_start_date)).days > 366:
 			throw(_("Year Start Date and Year End Date are not within Fiscal Year."))
-=======
-			frappe.throw(_("Year Start Date should not be greater than Year End Date"))
-
-		if (getdate(self.doc.year_end_date) - getdate(self.doc.year_start_date)).days > 366:
-			frappe.throw(_("Year Start Date and Year End Date are not within Fiscal Year."))
->>>>>>> da0a23e6
 
 		year_start_end_dates = frappe.conn.sql("""select name, year_start_date, year_end_date 
 			from `tabFiscal Year` where name!=%s""", (self.doc.name))
 
 		for fiscal_year, ysd, yed in year_start_end_dates:
 			if (getdate(self.doc.year_start_date) == ysd and getdate(self.doc.year_end_date) == yed) \
-<<<<<<< HEAD
 				and (not webnotes.flags.in_test):
 					throw("{msg}: {year}".format(**{
 						"msg": _("Year Start Date and Year End Date are already set in Fiscal Year"),
 						"year": fiscal_year
-					}))
-=======
-				and (not frappe.flags.in_test):
-					frappe.throw(_("Year Start Date and Year End Date are already set in Fiscal Year: ") + fiscal_year)
->>>>>>> da0a23e6
+					}))