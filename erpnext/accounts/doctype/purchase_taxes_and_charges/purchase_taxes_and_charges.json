--- conflicted
+++ resolved
@@ -792,11 +792,7 @@
  "issingle": 0, 
  "istable": 1, 
  "max_attachments": 0, 
-<<<<<<< HEAD
- "modified": "2018-09-19 13:48:32.755198", 
-=======
  "modified": "2019-02-13 03:22:11.906452", 
->>>>>>> 0586b38a
  "modified_by": "Administrator", 
  "module": "Accounts", 
  "name": "Purchase Taxes and Charges", 
