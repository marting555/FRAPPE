# Copyright (c) 2018, Frappe Technologies Pvt. Ltd. and contributors
# For license information, please see license.txt


import frappe
from frappe import _
from frappe.model.document import Document
<<<<<<< HEAD
from frappe.utils import flt, getdate
from erpnext.accounts.utils import get_fiscal_year
=======
from frappe.utils import cint, getdate

>>>>>>> 540559d6

class TaxWithholdingCategory(Document):
	def validate(self):
		self.validate_dates()
		self.validate_thresholds()

	def validate_dates(self):
		last_date = None
		for d in self.get('rates'):
			if getdate(d.from_date) >= getdate(d.to_date):
				frappe.throw(_("Row #{0}: From Date cannot be before To Date").format(d.idx))

			# validate overlapping of dates
			if last_date and getdate(d.to_date) < getdate(last_date):
				frappe.throw(_("Row #{0}: Dates overlapping with other row").format(d.idx))

	def validate_thresholds(self):
		for d in self.get('rates'):
			if d.cumulative_threshold and d.cumulative_threshold < d.single_threshold:
				frappe.throw(_("Row #{0}: Cumulative threshold cannot be less than Single Transaction threshold").format(d.idx))

def get_party_details(inv):
	party_type, party = '', ''

	if inv.doctype == 'Sales Invoice':
		party_type = 'Customer'
		party = inv.customer
	else:
		party_type = 'Supplier'
		party = inv.supplier

	if not party:
		frappe.throw(_("Please select {0} first").format(party_type))

	return party_type, party

def get_party_tax_withholding_details(inv, tax_withholding_category=None):
	pan_no = ''
	parties = []
	party_type, party = get_party_details(inv)
	has_pan_field = frappe.get_meta(party_type).has_field("pan")

	if not tax_withholding_category:
		if has_pan_field:
			fields = ['tax_withholding_category', 'pan']
		else:
			fields = ['tax_withholding_category']

		tax_withholding_details = frappe.db.get_value(party_type, party, fields, as_dict=1)

		tax_withholding_category = tax_withholding_details.get('tax_withholding_category')
		pan_no = tax_withholding_details.get('pan')

<<<<<<< HEAD
def get_party_tax_withholding_details(ref_doc, tax_withholding_category=None):

	pan_no = ''
	suppliers = []

	if not tax_withholding_category:
		tax_withholding_category, pan_no = frappe.db.get_value('Supplier', ref_doc.supplier, ['tax_withholding_category', 'pan'])

	if not tax_withholding_category:
		return

	if not pan_no:
		pan_no = frappe.db.get_value('Supplier', ref_doc.supplier, 'pan')

	# Get others suppliers with the same PAN No
	if pan_no:
		suppliers = [d.name for d in  frappe.get_all('Supplier', fields=['name'], filters={'pan': pan_no})]

	if not suppliers:
		suppliers.append(ref_doc.supplier)

	fy = get_fiscal_year(ref_doc.posting_date, company=ref_doc.company)
	tax_details = get_tax_withholding_details(tax_withholding_category, fy[0], ref_doc.company)
	if not tax_details:
		frappe.throw(_('Please set associated account in Tax Withholding Category {0} against Company {1}')
			.format(tax_withholding_category, ref_doc.company))

	tds_amount = get_tds_amount(suppliers, ref_doc.net_total, ref_doc.company,
		tax_details, fy,  ref_doc.posting_date, pan_no)

	tax_row = get_tax_row(tax_details, tds_amount)
=======
	if not tax_withholding_category:
		return

	# if tax_withholding_category passed as an argument but not pan_no
	if not pan_no and has_pan_field:
		pan_no = frappe.db.get_value(party_type, party, 'pan')

	# Get others suppliers with the same PAN No
	if pan_no:
		parties = frappe.get_all(party_type, filters={ 'pan': pan_no }, pluck='name')

	if not parties:
		parties.append(party)

	posting_date = inv.get('posting_date') or inv.get('transaction_date')
	tax_details = get_tax_withholding_details(tax_withholding_category, posting_date, inv.company)

	if not tax_details:
		frappe.throw(_('Please set associated account in Tax Withholding Category {0} against Company {1}')
			.format(tax_withholding_category, inv.company))

	if party_type == 'Customer' and not tax_details.cumulative_threshold:
		# TCS is only chargeable on sum of invoiced value
		frappe.throw(_('Tax Withholding Category {} against Company {} for Customer {} should have Cumulative Threshold value.')
			.format(tax_withholding_category, inv.company, party))
>>>>>>> 540559d6

	tax_amount, tax_deducted, tax_deducted_on_advances = get_tax_amount(
		party_type, parties,
		inv, tax_details,
		posting_date, pan_no
	)

	if party_type == 'Supplier':
		tax_row = get_tax_row_for_tds(tax_details, tax_amount)
	else:
		tax_row = get_tax_row_for_tcs(inv, tax_details, tax_amount, tax_deducted)

	if inv.doctype == 'Purchase Invoice':
		return tax_row, tax_deducted_on_advances
	else:
		return tax_row

def get_tax_withholding_details(tax_withholding_category, posting_date, company):
	tax_withholding = frappe.get_doc("Tax Withholding Category", tax_withholding_category)

	tax_rate_detail = get_tax_withholding_rates(tax_withholding, posting_date)

	for account_detail in tax_withholding.accounts:
		if company == account_detail.company:
			return frappe._dict({
				"tax_withholding_category": tax_withholding_category,
				"account_head": account_detail.account,
				"rate": tax_rate_detail.tax_withholding_rate,
				"from_date": tax_rate_detail.from_date,
				"to_date": tax_rate_detail.to_date,
				"threshold": tax_rate_detail.single_threshold,
				"cumulative_threshold": tax_rate_detail.cumulative_threshold,
<<<<<<< HEAD
				"description": tax_withholding.category_name if tax_withholding.category_name else tax_withholding_category
=======
				"description": tax_withholding.category_name if tax_withholding.category_name else tax_withholding_category,
				"consider_party_ledger_amount": tax_withholding.consider_party_ledger_amount,
				"tax_on_excess_amount": tax_withholding.tax_on_excess_amount,
				"round_off_tax_amount": tax_withholding.round_off_tax_amount
>>>>>>> 540559d6
			})

def get_tax_withholding_rates(tax_withholding, posting_date):
	# returns the row that matches with the fiscal year from posting date
	for rate in tax_withholding.rates:
		if getdate(rate.from_date) <= getdate(posting_date) <= getdate(rate.to_date):
			return rate

	frappe.throw(_("No Tax Withholding data found for the current posting date."))

def get_tax_row_for_tcs(inv, tax_details, tax_amount, tax_deducted):
	row = {
		"category": "Total",
		"charge_type": "Actual",
		"tax_amount": tax_amount,
		"description": tax_details.description,
		"account_head": tax_details.account_head
	}

	if tax_deducted:
		# TCS already deducted on previous invoices
		# So, TCS will be calculated by 'Previous Row Total'

		taxes_excluding_tcs = [d for d in inv.taxes if d.account_head != tax_details.account_head]
		if taxes_excluding_tcs:
			# chargeable amount is the total amount after other charges are applied
			row.update({
				"charge_type": "On Previous Row Total",
				"row_id": len(taxes_excluding_tcs),
				"rate": tax_details.rate
			})
		else:
			# if only TCS is to be charged, then net total is chargeable amount
			row.update({
				"charge_type": "On Net Total",
				"rate": tax_details.rate
			})

	return row

<<<<<<< HEAD
def get_tax_row(tax_details, tds_amount):

=======
def get_tax_row_for_tds(tax_details, tax_amount):
>>>>>>> 540559d6
	return {
		"category": "Total",
		"charge_type": "Actual",
		"tax_amount": tax_amount,
		"add_deduct_tax": "Deduct",
		"description": tax_details.description,
		"account_head": tax_details.account_head
	}

<<<<<<< HEAD
def get_tds_amount(suppliers, net_total, company, tax_details, fiscal_year_details, posting_date, pan_no=None):
	fiscal_year, year_start_date, year_end_date = fiscal_year_details
=======
def get_lower_deduction_certificate(tax_details, pan_no):
	ldc_name = frappe.db.get_value('Lower Deduction Certificate',
		{
			'pan_no': pan_no,
			'tax_withholding_category': tax_details.tax_withholding_category,
			'valid_from': ('>=', tax_details.from_date),
			'valid_upto': ('<=', tax_details.to_date)
		}, 'name')

	if ldc_name:
		return frappe.get_doc('Lower Deduction Certificate', ldc_name)

def get_tax_amount(party_type, parties, inv, tax_details, posting_date, pan_no=None):
	vouchers = get_invoice_vouchers(parties, tax_details, inv.company, party_type=party_type)
	advance_vouchers = get_advance_vouchers(parties, company=inv.company, from_date=tax_details.from_date,
		to_date=tax_details.to_date, party_type=party_type)
	taxable_vouchers = vouchers + advance_vouchers
	tax_deducted_on_advances = 0

	if inv.doctype == 'Purchase Invoice':
		tax_deducted_on_advances = get_taxes_deducted_on_advances_allocated(inv, tax_details)

	tax_deducted = 0
	if taxable_vouchers:
		tax_deducted = get_deducted_tax(taxable_vouchers, tax_details)

	tax_amount = 0
	if party_type == 'Supplier':
		ldc = get_lower_deduction_certificate(tax_details, pan_no)
		if tax_deducted:
			net_total = inv.net_total
			if ldc:
				tax_amount = get_tds_amount_from_ldc(ldc, parties, pan_no, tax_details, posting_date, net_total)
			else:
				tax_amount = net_total * tax_details.rate / 100 if net_total > 0 else 0
		else:
			tax_amount = get_tds_amount(ldc, parties, inv, tax_details, tax_deducted, vouchers)

	elif party_type == 'Customer':
		if tax_deducted:
			# if already TCS is charged, then amount will be calculated based on 'Previous Row Total'
			tax_amount = 0
		else:
			#  if no TCS has been charged in FY,
			# then chargeable value is "prev invoices + advances" value which cross the threshold
			tax_amount = get_tcs_amount(parties, inv, tax_details, vouchers, advance_vouchers)

	if cint(tax_details.round_off_tax_amount):
		tax_amount = round(tax_amount)

	return tax_amount, tax_deducted, tax_deducted_on_advances

def get_invoice_vouchers(parties, tax_details, company, party_type='Supplier'):
	dr_or_cr = 'credit' if party_type == 'Supplier' else 'debit'
	doctype = 'Purchase Invoice' if party_type == 'Supplier' else 'Sales Invoice'

	filters = {
		'company': company,
		frappe.scrub(party_type): ['in', parties],
		'posting_date': ['between', (tax_details.from_date, tax_details.to_date)],
		'is_opening': 'No',
		'docstatus': 1
	}

	if not tax_details.get('consider_party_ledger_amount') and doctype != "Sales Invoice":
		filters.update({
			'apply_tds': 1,
			'tax_withholding_category': tax_details.get('tax_withholding_category')
		})

	invoices = frappe.get_all(doctype, filters=filters, pluck="name") or [""]

	journal_entries = frappe.db.sql("""
		SELECT j.name
			FROM `tabJournal Entry` j, `tabJournal Entry Account` ja
		WHERE
			j.docstatus = 1
			AND j.is_opening = 'No'
			AND j.posting_date between %s and %s
			AND ja.{dr_or_cr} > 0
			AND ja.party in %s
	""".format(dr_or_cr=dr_or_cr), (tax_details.from_date, tax_details.to_date, tuple(parties)), as_list=1)

	if journal_entries:
		journal_entries = journal_entries[0]

	return invoices + journal_entries

def get_advance_vouchers(parties, company=None, from_date=None, to_date=None, party_type='Supplier'):
	# for advance vouchers, debit and credit is reversed
	dr_or_cr = 'debit' if party_type == 'Supplier' else 'credit'

	filters = {
		dr_or_cr: ['>', 0],
		'is_opening': 'No',
		'is_cancelled': 0,
		'party_type': party_type,
		'party': ['in', parties],
		'against_voucher': ['is', 'not set']
	}

	if company:
		filters['company'] = company
	if from_date and to_date:
		filters['posting_date'] = ['between', (from_date, to_date)]

	return frappe.get_all('GL Entry', filters=filters, distinct=1, pluck='voucher_no') or [""]

def get_taxes_deducted_on_advances_allocated(inv, tax_details):
	advances = [d.reference_name for d in inv.get('advances')]
	tax_info = []

	if advances:
		pe = frappe.qb.DocType("Payment Entry").as_("pe")
		at = frappe.qb.DocType("Advance Taxes and Charges").as_("at")

		tax_info = frappe.qb.from_(at).inner_join(pe).on(
			pe.name == at.parent
		).select(
			at.parent, at.name, at.tax_amount, at.allocated_amount
		).where(
			pe.tax_withholding_category == tax_details.get('tax_withholding_category')
		).where(
			at.parent.isin(advances)
		).where(
			at.account_head == tax_details.account_head
		).run(as_dict=True)

	return tax_info


def get_deducted_tax(taxable_vouchers, tax_details):
	# check if TDS / TCS account is already charged on taxable vouchers
	filters = {
		'is_cancelled': 0,
		'credit': ['>', 0],
		'posting_date': ['between', (tax_details.from_date, tax_details.to_date)],
		'account': tax_details.account_head,
		'voucher_no': ['in', taxable_vouchers],
	}
	field = "credit"

	entries = frappe.db.get_all('GL Entry', filters, pluck=field)
	return sum(entries)

def get_tds_amount(ldc, parties, inv, tax_details, tax_deducted, vouchers):
>>>>>>> 540559d6
	tds_amount = 0
	invoice_filters = {
		'name': ('in', vouchers),
		'docstatus': 1,
		'apply_tds': 1
	}

<<<<<<< HEAD
	def _get_tds(amount, rate):
		if amount <= 0:
			return 0

		return amount * rate / 100

	ldc_name = frappe.db.get_value('Lower Deduction Certificate',
		{
			'pan_no': pan_no,
			'fiscal_year': fiscal_year
		}, 'name')
	ldc = ''

	if ldc_name:
		ldc = frappe.get_doc('Lower Deduction Certificate', ldc_name)

	entries = frappe.db.sql("""
			select voucher_no, credit
			from `tabGL Entry`
			where company = %s and
			party in %s and fiscal_year=%s and credit > 0
			and is_opening = 'No'
		""", (company, tuple(suppliers), fiscal_year), as_dict=1)

	vouchers = [d.voucher_no for d in entries]
	advance_vouchers = get_advance_vouchers(suppliers, fiscal_year=fiscal_year, company=company)
=======
	field = 'sum(net_total)'

	if cint(tax_details.consider_party_ledger_amount):
		invoice_filters.pop('apply_tds', None)
		field = 'sum(grand_total)'

	supp_credit_amt = frappe.db.get_value('Purchase Invoice', invoice_filters, field) or 0.0

	supp_jv_credit_amt = frappe.db.get_value('Journal Entry Account', {
		'parent': ('in', vouchers), 'docstatus': 1,
		'party': ('in', parties), 'reference_type': ('!=', 'Purchase Invoice')
	}, 'sum(credit_in_account_currency)') or 0.0
>>>>>>> 540559d6

	supp_credit_amt += supp_jv_credit_amt
	supp_credit_amt += inv.net_total

	debit_note_amount = get_debit_note_amount(parties, tax_details.from_date, tax_details.to_date, inv.company)
	supp_credit_amt -= debit_note_amount

	threshold = tax_details.get('threshold', 0)
	cumulative_threshold = tax_details.get('cumulative_threshold', 0)

<<<<<<< HEAD
	if tds_deducted:
		if ldc:
			limit_consumed = frappe.db.get_value('Purchase Invoice',
				{
					'supplier': ('in', suppliers),
					'apply_tds': 1,
					'docstatus': 1
				}, 'sum(net_total)')

		if ldc and is_valid_certificate(ldc.valid_from, ldc.valid_upto, posting_date, limit_consumed, net_total,
			ldc.certificate_limit):

			tds_amount = get_ltds_amount(net_total, limit_consumed, ldc.certificate_limit, ldc.rate, tax_details)
		else:
			tds_amount = _get_tds(net_total, tax_details.rate)
	else:
		supplier_credit_amount = frappe.get_all('Purchase Invoice',
			fields = ['sum(net_total)'],
			filters = {'name': ('in', vouchers), 'docstatus': 1, "apply_tds": 1}, as_list=1)
=======
	if ((threshold and inv.net_total >= threshold) or (cumulative_threshold and supp_credit_amt >= cumulative_threshold)):
		if (cumulative_threshold and supp_credit_amt >= cumulative_threshold) and cint(tax_details.tax_on_excess_amount):
			# Get net total again as TDS is calculated on net total
			# Grand is used to just check for threshold breach
			net_total = frappe.db.get_value('Purchase Invoice', invoice_filters, 'sum(net_total)') or 0.0
			net_total += inv.net_total
			supp_credit_amt = net_total - cumulative_threshold

		if ldc and is_valid_certificate(
			ldc.valid_from, ldc.valid_upto,
			inv.get('posting_date') or inv.get('transaction_date'), tax_deducted,
			inv.net_total, ldc.certificate_limit
		):
			tds_amount = get_ltds_amount(supp_credit_amt, 0, ldc.certificate_limit, ldc.rate, tax_details)
		else:
			tds_amount = supp_credit_amt * tax_details.rate / 100 if supp_credit_amt > 0 else 0

	return tds_amount

def get_tcs_amount(parties, inv, tax_details, vouchers, adv_vouchers):
	tcs_amount = 0

	# sum of debit entries made from sales invoices
	invoiced_amt = frappe.db.get_value('GL Entry', {
		'is_cancelled': 0,
		'party': ['in', parties],
		'company': inv.company,
		'voucher_no': ['in', vouchers],
	}, 'sum(debit)') or 0.0

	# sum of credit entries made from PE / JV with unset 'against voucher'
	advance_amt = frappe.db.get_value('GL Entry', {
		'is_cancelled': 0,
		'party': ['in', parties],
		'company': inv.company,
		'voucher_no': ['in', adv_vouchers],
	}, 'sum(credit)') or 0.0

	# sum of credit entries made from sales invoice
	credit_note_amt = sum(frappe.db.get_all('GL Entry', {
		'is_cancelled': 0,
		'credit': ['>', 0],
		'party': ['in', parties],
		'posting_date': ['between', (tax_details.from_date, tax_details.to_date)],
		'company': inv.company,
		'voucher_type': 'Sales Invoice',
	}, pluck='credit'))

	cumulative_threshold = tax_details.get('cumulative_threshold', 0)
>>>>>>> 540559d6

	current_invoice_total = get_invoice_total_without_tcs(inv, tax_details)
	total_invoiced_amt = current_invoice_total + invoiced_amt + advance_amt - credit_note_amt

<<<<<<< HEAD
		jv_supplier_credit_amt = frappe.get_all('Journal Entry Account',
			fields = ['sum(credit_in_account_currency)'],
			filters = {
				'parent': ('in', vouchers), 'docstatus': 1,
				'party': ('in', suppliers),
				'reference_type': ('not in', ['Purchase Invoice'])
			}, as_list=1)
=======
	if ((cumulative_threshold and total_invoiced_amt >= cumulative_threshold)):
		chargeable_amt = total_invoiced_amt - cumulative_threshold
		tcs_amount = chargeable_amt * tax_details.rate / 100 if chargeable_amt > 0 else 0
>>>>>>> 540559d6

	return tcs_amount

<<<<<<< HEAD
		supplier_credit_amount += net_total

		debit_note_amount = get_debit_note_amount(suppliers, year_start_date, year_end_date)
		supplier_credit_amount -= debit_note_amount

		if ((tax_details.get('threshold', 0) and supplier_credit_amount >= tax_details.threshold)
			or (tax_details.get('cumulative_threshold', 0) and supplier_credit_amount >= tax_details.cumulative_threshold)):

			if ldc and is_valid_certificate(ldc.valid_from, ldc.valid_upto, posting_date, tds_deducted, net_total,
				ldc.certificate_limit):
				tds_amount = get_ltds_amount(supplier_credit_amount, 0, ldc.certificate_limit, ldc.rate,
					tax_details)
			else:
				tds_amount = _get_tds(supplier_credit_amount, tax_details.rate)

	return tds_amount

def get_advance_vouchers(suppliers, fiscal_year=None, company=None, from_date=None, to_date=None):
	condition = "fiscal_year=%s" % fiscal_year

	if company:
		condition += "and company =%s" % (company)
	if from_date and to_date:
		condition += "and posting_date between %s and %s" % (from_date, to_date)

	## Appending the same supplier again if length of suppliers list is 1
	## since tuple of single element list contains None, For example ('Test Supplier 1', )
	## and the below query fails
	if len(suppliers) == 1:
		suppliers.append(suppliers[0])

	return frappe.db.sql_list("""
		select distinct voucher_no
		from `tabGL Entry`
		where party in %s and %s and debit > 0
		and is_opening = 'No'
	""", (tuple(suppliers), condition)) or []

def get_debit_note_amount(suppliers, year_start_date, year_end_date, company=None):
	condition = "and 1=1"
	if company:
		condition = " and company=%s " % company

	if len(suppliers) == 1:
		suppliers.append(suppliers[0])

	return flt(frappe.db.sql("""
		select abs(sum(net_total))
		from `tabPurchase Invoice`
		where supplier in %s and is_return=1 and docstatus=1
			and posting_date between %s and %s %s
	""", (tuple(suppliers), year_start_date, year_end_date, condition)))
=======
def get_invoice_total_without_tcs(inv, tax_details):
	tcs_tax_row = [d for d in inv.taxes if d.account_head == tax_details.account_head]
	tcs_tax_row_amount = tcs_tax_row[0].base_tax_amount if tcs_tax_row else 0

	return inv.grand_total - tcs_tax_row_amount

def get_tds_amount_from_ldc(ldc, parties, pan_no, tax_details, posting_date, net_total):
	tds_amount = 0
	limit_consumed = frappe.db.get_value('Purchase Invoice', {
		'supplier': ('in', parties),
		'apply_tds': 1,
		'docstatus': 1
	}, 'sum(net_total)')

	if is_valid_certificate(
		ldc.valid_from, ldc.valid_upto,
		posting_date, limit_consumed,
		net_total, ldc.certificate_limit
	):
		tds_amount = get_ltds_amount(net_total, limit_consumed, ldc.certificate_limit, ldc.rate, tax_details)

	return tds_amount

def get_debit_note_amount(suppliers, from_date, to_date, company=None):

	filters = {
		'supplier': ['in', suppliers],
		'is_return': 1,
		'docstatus': 1,
		'posting_date': ['between', (from_date, to_date)]
	}
	fields = ['abs(sum(net_total)) as net_total']

	if company:
		filters['company'] = company

	return frappe.get_all('Purchase Invoice', filters, fields)[0].get('net_total') or 0.0
>>>>>>> 540559d6

def get_ltds_amount(current_amount, deducted_amount, certificate_limit, rate, tax_details):
	if current_amount < (certificate_limit - deducted_amount):
		return current_amount * rate/100
	else:
		ltds_amount = (certificate_limit - deducted_amount)
		tds_amount = current_amount - ltds_amount

		return ltds_amount * rate/100 + tds_amount * tax_details.rate/100

def is_valid_certificate(valid_from, valid_upto, posting_date, deducted_amount, current_amount, certificate_limit):
	valid = False

	if ((getdate(valid_from) <= getdate(posting_date) <= getdate(valid_upto)) and
			certificate_limit > deducted_amount):
		valid = True

	return valid<|MERGE_RESOLUTION|>--- conflicted
+++ resolved
@@ -5,13 +5,8 @@
 import frappe
 from frappe import _
 from frappe.model.document import Document
-<<<<<<< HEAD
-from frappe.utils import flt, getdate
-from erpnext.accounts.utils import get_fiscal_year
-=======
 from frappe.utils import cint, getdate
 
->>>>>>> 540559d6
 
 class TaxWithholdingCategory(Document):
 	def validate(self):
@@ -65,39 +60,6 @@
 		tax_withholding_category = tax_withholding_details.get('tax_withholding_category')
 		pan_no = tax_withholding_details.get('pan')
 
-<<<<<<< HEAD
-def get_party_tax_withholding_details(ref_doc, tax_withholding_category=None):
-
-	pan_no = ''
-	suppliers = []
-
-	if not tax_withholding_category:
-		tax_withholding_category, pan_no = frappe.db.get_value('Supplier', ref_doc.supplier, ['tax_withholding_category', 'pan'])
-
-	if not tax_withholding_category:
-		return
-
-	if not pan_no:
-		pan_no = frappe.db.get_value('Supplier', ref_doc.supplier, 'pan')
-
-	# Get others suppliers with the same PAN No
-	if pan_no:
-		suppliers = [d.name for d in  frappe.get_all('Supplier', fields=['name'], filters={'pan': pan_no})]
-
-	if not suppliers:
-		suppliers.append(ref_doc.supplier)
-
-	fy = get_fiscal_year(ref_doc.posting_date, company=ref_doc.company)
-	tax_details = get_tax_withholding_details(tax_withholding_category, fy[0], ref_doc.company)
-	if not tax_details:
-		frappe.throw(_('Please set associated account in Tax Withholding Category {0} against Company {1}')
-			.format(tax_withholding_category, ref_doc.company))
-
-	tds_amount = get_tds_amount(suppliers, ref_doc.net_total, ref_doc.company,
-		tax_details, fy,  ref_doc.posting_date, pan_no)
-
-	tax_row = get_tax_row(tax_details, tds_amount)
-=======
 	if not tax_withholding_category:
 		return
 
@@ -123,7 +85,6 @@
 		# TCS is only chargeable on sum of invoiced value
 		frappe.throw(_('Tax Withholding Category {} against Company {} for Customer {} should have Cumulative Threshold value.')
 			.format(tax_withholding_category, inv.company, party))
->>>>>>> 540559d6
 
 	tax_amount, tax_deducted, tax_deducted_on_advances = get_tax_amount(
 		party_type, parties,
@@ -156,14 +117,10 @@
 				"to_date": tax_rate_detail.to_date,
 				"threshold": tax_rate_detail.single_threshold,
 				"cumulative_threshold": tax_rate_detail.cumulative_threshold,
-<<<<<<< HEAD
-				"description": tax_withholding.category_name if tax_withholding.category_name else tax_withholding_category
-=======
 				"description": tax_withholding.category_name if tax_withholding.category_name else tax_withholding_category,
 				"consider_party_ledger_amount": tax_withholding.consider_party_ledger_amount,
 				"tax_on_excess_amount": tax_withholding.tax_on_excess_amount,
 				"round_off_tax_amount": tax_withholding.round_off_tax_amount
->>>>>>> 540559d6
 			})
 
 def get_tax_withholding_rates(tax_withholding, posting_date):
@@ -204,12 +161,7 @@
 
 	return row
 
-<<<<<<< HEAD
-def get_tax_row(tax_details, tds_amount):
-
-=======
 def get_tax_row_for_tds(tax_details, tax_amount):
->>>>>>> 540559d6
 	return {
 		"category": "Total",
 		"charge_type": "Actual",
@@ -219,10 +171,6 @@
 		"account_head": tax_details.account_head
 	}
 
-<<<<<<< HEAD
-def get_tds_amount(suppliers, net_total, company, tax_details, fiscal_year_details, posting_date, pan_no=None):
-	fiscal_year, year_start_date, year_end_date = fiscal_year_details
-=======
 def get_lower_deduction_certificate(tax_details, pan_no):
 	ldc_name = frappe.db.get_value('Lower Deduction Certificate',
 		{
@@ -369,7 +317,6 @@
 	return sum(entries)
 
 def get_tds_amount(ldc, parties, inv, tax_details, tax_deducted, vouchers):
->>>>>>> 540559d6
 	tds_amount = 0
 	invoice_filters = {
 		'name': ('in', vouchers),
@@ -377,34 +324,6 @@
 		'apply_tds': 1
 	}
 
-<<<<<<< HEAD
-	def _get_tds(amount, rate):
-		if amount <= 0:
-			return 0
-
-		return amount * rate / 100
-
-	ldc_name = frappe.db.get_value('Lower Deduction Certificate',
-		{
-			'pan_no': pan_no,
-			'fiscal_year': fiscal_year
-		}, 'name')
-	ldc = ''
-
-	if ldc_name:
-		ldc = frappe.get_doc('Lower Deduction Certificate', ldc_name)
-
-	entries = frappe.db.sql("""
-			select voucher_no, credit
-			from `tabGL Entry`
-			where company = %s and
-			party in %s and fiscal_year=%s and credit > 0
-			and is_opening = 'No'
-		""", (company, tuple(suppliers), fiscal_year), as_dict=1)
-
-	vouchers = [d.voucher_no for d in entries]
-	advance_vouchers = get_advance_vouchers(suppliers, fiscal_year=fiscal_year, company=company)
-=======
 	field = 'sum(net_total)'
 
 	if cint(tax_details.consider_party_ledger_amount):
@@ -417,7 +336,6 @@
 		'parent': ('in', vouchers), 'docstatus': 1,
 		'party': ('in', parties), 'reference_type': ('!=', 'Purchase Invoice')
 	}, 'sum(credit_in_account_currency)') or 0.0
->>>>>>> 540559d6
 
 	supp_credit_amt += supp_jv_credit_amt
 	supp_credit_amt += inv.net_total
@@ -428,27 +346,6 @@
 	threshold = tax_details.get('threshold', 0)
 	cumulative_threshold = tax_details.get('cumulative_threshold', 0)
 
-<<<<<<< HEAD
-	if tds_deducted:
-		if ldc:
-			limit_consumed = frappe.db.get_value('Purchase Invoice',
-				{
-					'supplier': ('in', suppliers),
-					'apply_tds': 1,
-					'docstatus': 1
-				}, 'sum(net_total)')
-
-		if ldc and is_valid_certificate(ldc.valid_from, ldc.valid_upto, posting_date, limit_consumed, net_total,
-			ldc.certificate_limit):
-
-			tds_amount = get_ltds_amount(net_total, limit_consumed, ldc.certificate_limit, ldc.rate, tax_details)
-		else:
-			tds_amount = _get_tds(net_total, tax_details.rate)
-	else:
-		supplier_credit_amount = frappe.get_all('Purchase Invoice',
-			fields = ['sum(net_total)'],
-			filters = {'name': ('in', vouchers), 'docstatus': 1, "apply_tds": 1}, as_list=1)
-=======
 	if ((threshold and inv.net_total >= threshold) or (cumulative_threshold and supp_credit_amt >= cumulative_threshold)):
 		if (cumulative_threshold and supp_credit_amt >= cumulative_threshold) and cint(tax_details.tax_on_excess_amount):
 			# Get net total again as TDS is calculated on net total
@@ -498,81 +395,16 @@
 	}, pluck='credit'))
 
 	cumulative_threshold = tax_details.get('cumulative_threshold', 0)
->>>>>>> 540559d6
 
 	current_invoice_total = get_invoice_total_without_tcs(inv, tax_details)
 	total_invoiced_amt = current_invoice_total + invoiced_amt + advance_amt - credit_note_amt
 
-<<<<<<< HEAD
-		jv_supplier_credit_amt = frappe.get_all('Journal Entry Account',
-			fields = ['sum(credit_in_account_currency)'],
-			filters = {
-				'parent': ('in', vouchers), 'docstatus': 1,
-				'party': ('in', suppliers),
-				'reference_type': ('not in', ['Purchase Invoice'])
-			}, as_list=1)
-=======
 	if ((cumulative_threshold and total_invoiced_amt >= cumulative_threshold)):
 		chargeable_amt = total_invoiced_amt - cumulative_threshold
 		tcs_amount = chargeable_amt * tax_details.rate / 100 if chargeable_amt > 0 else 0
->>>>>>> 540559d6
 
 	return tcs_amount
 
-<<<<<<< HEAD
-		supplier_credit_amount += net_total
-
-		debit_note_amount = get_debit_note_amount(suppliers, year_start_date, year_end_date)
-		supplier_credit_amount -= debit_note_amount
-
-		if ((tax_details.get('threshold', 0) and supplier_credit_amount >= tax_details.threshold)
-			or (tax_details.get('cumulative_threshold', 0) and supplier_credit_amount >= tax_details.cumulative_threshold)):
-
-			if ldc and is_valid_certificate(ldc.valid_from, ldc.valid_upto, posting_date, tds_deducted, net_total,
-				ldc.certificate_limit):
-				tds_amount = get_ltds_amount(supplier_credit_amount, 0, ldc.certificate_limit, ldc.rate,
-					tax_details)
-			else:
-				tds_amount = _get_tds(supplier_credit_amount, tax_details.rate)
-
-	return tds_amount
-
-def get_advance_vouchers(suppliers, fiscal_year=None, company=None, from_date=None, to_date=None):
-	condition = "fiscal_year=%s" % fiscal_year
-
-	if company:
-		condition += "and company =%s" % (company)
-	if from_date and to_date:
-		condition += "and posting_date between %s and %s" % (from_date, to_date)
-
-	## Appending the same supplier again if length of suppliers list is 1
-	## since tuple of single element list contains None, For example ('Test Supplier 1', )
-	## and the below query fails
-	if len(suppliers) == 1:
-		suppliers.append(suppliers[0])
-
-	return frappe.db.sql_list("""
-		select distinct voucher_no
-		from `tabGL Entry`
-		where party in %s and %s and debit > 0
-		and is_opening = 'No'
-	""", (tuple(suppliers), condition)) or []
-
-def get_debit_note_amount(suppliers, year_start_date, year_end_date, company=None):
-	condition = "and 1=1"
-	if company:
-		condition = " and company=%s " % company
-
-	if len(suppliers) == 1:
-		suppliers.append(suppliers[0])
-
-	return flt(frappe.db.sql("""
-		select abs(sum(net_total))
-		from `tabPurchase Invoice`
-		where supplier in %s and is_return=1 and docstatus=1
-			and posting_date between %s and %s %s
-	""", (tuple(suppliers), year_start_date, year_end_date, condition)))
-=======
 def get_invoice_total_without_tcs(inv, tax_details):
 	tcs_tax_row = [d for d in inv.taxes if d.account_head == tax_details.account_head]
 	tcs_tax_row_amount = tcs_tax_row[0].base_tax_amount if tcs_tax_row else 0
@@ -610,7 +442,6 @@
 		filters['company'] = company
 
 	return frappe.get_all('Purchase Invoice', filters, fields)[0].get('net_total') or 0.0
->>>>>>> 540559d6
 
 def get_ltds_amount(current_amount, deducted_amount, certificate_limit, rate, tax_details):
 	if current_amount < (certificate_limit - deducted_amount):
