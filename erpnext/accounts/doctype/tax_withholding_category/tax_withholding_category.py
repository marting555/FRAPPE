--- conflicted
+++ resolved
@@ -22,12 +22,9 @@
 		party_type = 'Supplier'
 		party = inv.supplier
 
-<<<<<<< HEAD
-=======
 	if not party:
 		frappe.throw(_("Please select {0} first").format(party_type))
 
->>>>>>> 8b2fef11
 	return party_type, party
 
 def get_party_tax_withholding_details(inv, tax_withholding_category=None):
