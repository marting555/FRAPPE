# -*- coding: utf-8 -*-
# Copyright (c) 2015, Frappe Technologies Pvt. Ltd. and contributors
# For license information, please see license.txt

from __future__ import unicode_literals
from past.builtins import cmp
import frappe
from frappe import _
from frappe.model.document import Document
from frappe.utils import cstr, cint
from frappe.contacts.doctype.address.address import get_default_address
from frappe.utils.nestedset import get_root_of
from erpnext.setup.doctype.customer_group.customer_group import get_parent_customer_groups

import functools

from six import iteritems

class IncorrectCustomerGroup(frappe.ValidationError): pass
class IncorrectSupplierType(frappe.ValidationError): pass
class ConflictingTaxRule(frappe.ValidationError): pass

class TaxRule(Document):
	def __setup__(self):
		self.flags.ignore_these_exceptions_in_test = [ConflictingTaxRule]

	def validate(self):
		self.validate_tax_template()
		self.validate_date()
		self.validate_filters()
		self.validate_use_for_shopping_cart()

	def validate_tax_template(self):
		if self.tax_type== "Sales":
			self.purchase_tax_template = self.supplier = self.supplier_group = None
			if self.customer:
				self.customer_group = None

		else:
			self.sales_tax_template = self.customer = self.customer_group = None

			if self.supplier:
				self.supplier_group = None

		if not (self.sales_tax_template or self.purchase_tax_template):
			frappe.throw(_("Tax Template is mandatory."))

	def validate_date(self):
		if self.from_date and self.to_date and self.from_date > self.to_date:
			frappe.throw(_("From Date cannot be greater than To Date"))

	def validate_filters(self):
		filters = {
			"tax_type":			self.tax_type,
			"customer": 		self.customer,
			"customer_group": 	self.customer_group,
			"supplier":			self.supplier,
			"supplier_group":	self.supplier_group,
			"item":				self.item,
			"item_group":		self.item_group,
			"billing_city":		self.billing_city,
			"billing_county":	self.billing_county,
			"billing_state": 	self.billing_state,
			"billing_zipcode":	self.billing_zipcode,
			"billing_country":	self.billing_country,
			"shipping_city":	self.shipping_city,
			"shipping_county":	self.shipping_county,
			"shipping_state":	self.shipping_state,
			"shipping_zipcode":	self.shipping_zipcode,
			"shipping_country":	self.shipping_country,
			"tax_category":		self.tax_category,
<<<<<<< HEAD
			"transaction_type":	self.transaction_type,
			"cost_center":		self.cost_center,
			"tax_id":			self.tax_id,
			"tax_cnic":			self.tax_cnic,
			"tax_strn":			self.tax_strn,
			"has_stin":			self.has_stin,
=======
>>>>>>> 0c0604b7
			"company":			self.company
		}

		conds=""
		for d in filters:
			if conds:
				conds += " and "
			conds += """ifnull({0}, '') = {1}""".format(d, frappe.db.escape(cstr(filters[d])))

		if self.from_date and self.to_date:
			conds += """ and ((from_date > '{from_date}' and from_date < '{to_date}') or
					(to_date > '{from_date}' and to_date < '{to_date}') or
					('{from_date}' > from_date and '{from_date}' < to_date) or
					('{from_date}' = from_date and '{to_date}' = to_date))""".format(from_date=self.from_date, to_date=self.to_date)

		elif self.from_date and not self.to_date:
			conds += """ and to_date > '{from_date}'""".format(from_date = self.from_date)

		elif self.to_date and not self.from_date:
			conds += """ and from_date < '{to_date}'""".format(to_date = self.to_date)

		tax_rule = frappe.db.sql("select name, priority \
			from `tabTax Rule` where {0} and name != '{1}'".format(conds, self.name), as_dict=1)

		if tax_rule:
			if tax_rule[0].priority == self.priority:
				frappe.throw(_("Tax Rule Conflicts with {0}".format(tax_rule[0].name)), ConflictingTaxRule)

	def validate_use_for_shopping_cart(self):
		'''If shopping cart is enabled and no tax rule exists for shopping cart, enable this one'''
		if (not self.use_for_shopping_cart
			and cint(frappe.db.get_single_value('Shopping Cart Settings', 'enabled'))
			and not frappe.db.get_value('Tax Rule', {'use_for_shopping_cart': 1, 'name': ['!=', self.name]})):

			self.use_for_shopping_cart = 1
			frappe.msgprint(_("Enabling 'Use for Shopping Cart', as Shopping Cart is enabled and there should be at least one Tax Rule for Shopping Cart"))

@frappe.whitelist()
def get_party_details(party, party_type, args=None):
	out = {}
	billing_address, shipping_address = None, None
	if args:
		if args.get('billing_address'):
			billing_address = frappe.get_doc('Address', args.get('billing_address'))
		if args.get('shipping_address'):
			shipping_address = frappe.get_doc('Address', args.get('shipping_address'))
	else:
		billing_address_name = get_default_address(party_type, party)
		shipping_address_name = get_default_address(party_type, party, 'is_shipping_address')
		if billing_address_name:
			billing_address = frappe.get_doc('Address', billing_address_name)
		if shipping_address_name:
			shipping_address = frappe.get_doc('Address', shipping_address_name)

	if billing_address:
		out["billing_city"]= billing_address.city
		out["billing_county"]= billing_address.county
		out["billing_state"]= billing_address.state
		out["billing_zipcode"]= billing_address.pincode
		out["billing_country"]= billing_address.country

	if shipping_address:
		out["shipping_city"]= shipping_address.city
		out["shipping_county"]= shipping_address.county
		out["shipping_state"]= shipping_address.state
		out["shipping_zipcode"]= shipping_address.pincode
		out["shipping_country"]= shipping_address.country

	return out

def get_tax_template(posting_date, args):
	"""Get matching tax rule"""
	args = frappe._dict(args)
	conditions = ["""(from_date is null or from_date <= '{0}')
		and (to_date is null or to_date >= '{0}')""".format(posting_date)]

<<<<<<< HEAD
	#conditions.append("ifnull(tax_category, '') = '{0}'".format(frappe.db.escape(cstr(args.get("tax_category")))))
	#if 'tax_category' in args.keys():
	#	del args['tax_category']
=======
	conditions.append("ifnull(tax_category, '') = {0}".format(frappe.db.escape(cstr(args.get("tax_category")))))
	if 'tax_category' in args.keys():
		del args['tax_category']
>>>>>>> 0c0604b7

	for key, value in iteritems(args):
		if key=="use_for_shopping_cart":
			conditions.append("use_for_shopping_cart = {0}".format(1 if value else 0))
		elif key == 'customer_group':
			if not value: value = get_root_of("Customer Group")
			customer_group_condition = get_customer_group_condition(value)
			conditions.append("ifnull({0}, '') in ('', {1})".format(key, customer_group_condition))
		else:
			conditions.append("ifnull({0}, '') in ('', {1})".format(key, frappe.db.escape(cstr(value))))

	tax_rule = frappe.db.sql("""select * from `tabTax Rule`
		where {0}""".format(" and ".join(conditions)), as_dict = True)

	if not tax_rule:
		return None

	for rule in tax_rule:
		rule.no_of_keys_matched = 0
		for key in args:
			if rule.get(key): rule.no_of_keys_matched += 1

	rule = sorted(tax_rule,
		key = functools.cmp_to_key(lambda b, a:
		cmp(a.no_of_keys_matched, b.no_of_keys_matched) or
		cmp(a.priority, b.priority)))[0]

	tax_template = rule.sales_tax_template or rule.purchase_tax_template
	doctype = "{0} Taxes and Charges Template".format(rule.tax_type)

	if frappe.db.get_value(doctype, tax_template, 'disabled')==1:
		return None

	return tax_template

def get_customer_group_condition(customer_group):
	condition = ""
	customer_groups = ["%s"%(frappe.db.escape(d.name)) for d in get_parent_customer_groups(customer_group)]
	if customer_groups:
		condition = ",".join(['%s'] * len(customer_groups))%(tuple(customer_groups))
	return condition<|MERGE_RESOLUTION|>--- conflicted
+++ resolved
@@ -69,15 +69,12 @@
 			"shipping_zipcode":	self.shipping_zipcode,
 			"shipping_country":	self.shipping_country,
 			"tax_category":		self.tax_category,
-<<<<<<< HEAD
 			"transaction_type":	self.transaction_type,
 			"cost_center":		self.cost_center,
 			"tax_id":			self.tax_id,
 			"tax_cnic":			self.tax_cnic,
 			"tax_strn":			self.tax_strn,
 			"has_stin":			self.has_stin,
-=======
->>>>>>> 0c0604b7
 			"company":			self.company
 		}
 
@@ -154,15 +151,9 @@
 	conditions = ["""(from_date is null or from_date <= '{0}')
 		and (to_date is null or to_date >= '{0}')""".format(posting_date)]
 
-<<<<<<< HEAD
-	#conditions.append("ifnull(tax_category, '') = '{0}'".format(frappe.db.escape(cstr(args.get("tax_category")))))
+	#conditions.append("ifnull(tax_category, '') = {0}".format(frappe.db.escape(cstr(args.get("tax_category")))))
 	#if 'tax_category' in args.keys():
 	#	del args['tax_category']
-=======
-	conditions.append("ifnull(tax_category, '') = {0}".format(frappe.db.escape(cstr(args.get("tax_category")))))
-	if 'tax_category' in args.keys():
-		del args['tax_category']
->>>>>>> 0c0604b7
 
 	for key, value in iteritems(args):
 		if key=="use_for_shopping_cart":
