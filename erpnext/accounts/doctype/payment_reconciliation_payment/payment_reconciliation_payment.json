--- conflicted
+++ resolved
@@ -69,18 +69,6 @@
    "read_only": 1
   },
   {
-<<<<<<< HEAD
-   "columns": 2,
-   "fieldname": "allocated_amount",
-   "fieldtype": "Currency",
-   "in_list_view": 1,
-   "label": "Allocated amount",
-   "options": "currency",
-   "reqd": 1
-  },
-  {
-=======
->>>>>>> 540559d6
    "fieldname": "sec_break1",
    "fieldtype": "Section Break"
   },
@@ -102,32 +90,12 @@
    "fieldtype": "Currency",
    "label": "Difference Amount",
    "options": "currency",
-<<<<<<< HEAD
-   "print_hide": 1,
    "read_only": 1
-  },
-  {
-   "fieldname": "section_break_10",
-   "fieldtype": "Section Break"
-  },
-  {
-   "fieldname": "currency",
-   "fieldtype": "Link",
-   "hidden": 1,
-   "label": "Currency",
-   "options": "Currency"
-=======
-   "read_only": 1
->>>>>>> 540559d6
   }
  ],
  "istable": 1,
  "links": [],
-<<<<<<< HEAD
- "modified": "2020-07-19 18:12:41.682347",
-=======
  "modified": "2021-08-30 10:51:48.140062",
->>>>>>> 540559d6
  "modified_by": "Administrator",
  "module": "Accounts",
  "name": "Payment Reconciliation Payment",
