{
 "actions": [],
 "allow_import": 1,
 "allow_rename": 1,
 "creation": "2017-05-29 21:35:13.136357",
 "doctype": "DocType",
 "document_type": "Setup",
 "engine": "InnoDB",
 "field_order": [
  "account_name",
  "account",
  "bank",
  "account_type",
  "account_subtype",
  "column_break_7",
  "is_default",
  "is_company_account",
  "company",
  "section_break_11",
  "party_type",
  "column_break_14",
  "party",
  "account_details_section",
  "iban",
  "column_break_12",
  "branch_code",
  "bank_account_no",
  "address_and_contact",
  "address_html",
  "website",
  "column_break_13",
  "contact_html",
  "integration_details_section",
  "integration_id",
  "last_integration_date",
  "column_break_27",
  "mask"
 ],
 "fields": [
  {
   "fieldname": "account_name",
   "fieldtype": "Data",
   "in_global_search": 1,
   "in_list_view": 1,
   "in_standard_filter": 1,
   "label": "Account Name",
   "reqd": 1
  },
  {
   "depends_on": "is_company_account",
   "fieldname": "account",
   "fieldtype": "Link",
   "in_list_view": 1,
   "label": "Company Account",
   "options": "Account"
  },
  {
   "fieldname": "bank",
   "fieldtype": "Link",
   "label": "Bank",
   "options": "Bank",
   "reqd": 1
  },
  {
   "fieldname": "account_type",
   "fieldtype": "Link",
   "label": "Account Type",
   "options": "Bank Account Type"
  },
  {
   "fieldname": "account_subtype",
   "fieldtype": "Link",
   "label": "Account Subtype",
   "options": "Bank Account Subtype"
  },
  {
   "fieldname": "column_break_7",
   "fieldtype": "Column Break",
   "search_index": 1
  },
  {
   "default": "0",
   "fieldname": "is_default",
   "fieldtype": "Check",
   "label": "Is Default Account"
  },
  {
   "default": "0",
   "fieldname": "is_company_account",
   "fieldtype": "Check",
   "label": "Is Company Account"
  },
  {
   "depends_on": "is_company_account",
   "fieldname": "company",
   "fieldtype": "Link",
   "in_list_view": 1,
   "in_standard_filter": 1,
   "label": "Company",
   "options": "Company"
  },
  {
   "depends_on": "eval:!doc.is_company_account",
   "fieldname": "section_break_11",
   "fieldtype": "Section Break",
   "label": "Party Details"
  },
  {
   "fieldname": "party_type",
   "fieldtype": "Link",
   "label": "Party Type",
   "options": "DocType"
  },
  {
   "fieldname": "column_break_14",
   "fieldtype": "Column Break"
  },
  {
   "fieldname": "party",
   "fieldtype": "Dynamic Link",
   "label": "Party",
   "options": "party_type"
  },
  {
   "fieldname": "account_details_section",
   "fieldtype": "Section Break",
   "label": "Account Details"
  },
  {
   "fieldname": "iban",
   "fieldtype": "Data",
   "in_list_view": 1,
   "label": "IBAN",
   "length": 30
  },
  {
   "fieldname": "column_break_12",
   "fieldtype": "Column Break"
  },
  {
   "fieldname": "bank_account_no",
   "fieldtype": "Data",
   "in_list_view": 1,
   "label": "Bank Account No",
   "length": 30
  },
  {
   "fieldname": "address_and_contact",
   "fieldtype": "Section Break",
   "label": "Address and Contact",
   "options": "fa fa-map-marker"
  },
  {
   "fieldname": "address_html",
   "fieldtype": "HTML",
   "label": "Address HTML"
  },
  {
   "fieldname": "website",
   "fieldtype": "Data",
   "label": "Website"
  },
  {
   "fieldname": "column_break_13",
   "fieldtype": "Column Break"
  },
  {
   "fieldname": "contact_html",
   "fieldtype": "HTML",
   "label": "Contact HTML"
  },
  {
   "fieldname": "integration_details_section",
   "fieldtype": "Section Break",
   "label": "Integration Details"
  },
  {
   "fieldname": "integration_id",
   "fieldtype": "Data",
   "hidden": 1,
   "label": "Integration ID",
   "no_copy": 1,
   "read_only": 1,
   "unique": 1
  },
  {
   "description": "Change this date manually to setup the next synchronization start date",
   "fieldname": "last_integration_date",
   "fieldtype": "Date",
   "label": "Last Integration Date"
  },
  {
   "fieldname": "column_break_27",
   "fieldtype": "Column Break"
  },
  {
   "fieldname": "mask",
   "fieldtype": "Data",
   "label": "Mask",
   "read_only": 1
  },
  {
   "fieldname": "branch_code",
   "fieldtype": "Data",
   "in_global_search": 1,
   "label": "Branch Code"
  }
 ],
 "links": [],
<<<<<<< HEAD
 "modified": "2020-01-29 20:42:26.458316",
=======
 "modified": "2020-07-17 13:59:50.795412",
>>>>>>> 00175c96
 "modified_by": "Administrator",
 "module": "Accounts",
 "name": "Bank Account",
 "owner": "Administrator",
 "permissions": [
  {
   "create": 1,
   "delete": 1,
   "email": 1,
   "export": 1,
   "import": 1,
   "print": 1,
   "read": 1,
   "report": 1,
   "role": "Accounts Manager",
   "share": 1,
   "write": 1
  },
  {
   "create": 1,
   "delete": 1,
   "email": 1,
   "export": 1,
   "print": 1,
   "read": 1,
   "report": 1,
   "role": "Accounts User",
   "share": 1,
   "write": 1
  }
 ],
 "search_fields": "bank,account",
 "sort_field": "modified",
 "sort_order": "DESC",
 "track_changes": 1
}<|MERGE_RESOLUTION|>--- conflicted
+++ resolved
@@ -207,11 +207,7 @@
   }
  ],
  "links": [],
-<<<<<<< HEAD
- "modified": "2020-01-29 20:42:26.458316",
-=======
  "modified": "2020-07-17 13:59:50.795412",
->>>>>>> 00175c96
  "modified_by": "Administrator",
  "module": "Accounts",
  "name": "Bank Account",
