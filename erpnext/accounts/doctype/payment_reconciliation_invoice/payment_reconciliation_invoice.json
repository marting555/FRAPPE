--- conflicted
+++ resolved
@@ -1,8 +1,5 @@
 {
-<<<<<<< HEAD
-=======
  "actions": [],
->>>>>>> 24e5a617
  "creation": "2014-07-09 16:14:23.672922",
  "doctype": "DocType",
  "editable_grid": 1,
@@ -13,12 +10,8 @@
   "invoice_date",
   "col_break1",
   "amount",
-<<<<<<< HEAD
-  "outstanding_amount"
-=======
   "outstanding_amount",
   "currency"
->>>>>>> 24e5a617
  ],
  "fields": [
   {
@@ -53,10 +46,7 @@
    "fieldtype": "Currency",
    "in_list_view": 1,
    "label": "Amount",
-<<<<<<< HEAD
-=======
    "options": "currency",
->>>>>>> 24e5a617
    "read_only": 1
   },
   {
@@ -64,13 +54,6 @@
    "fieldtype": "Currency",
    "in_list_view": 1,
    "label": "Outstanding Amount",
-<<<<<<< HEAD
-   "read_only": 1
-  }
- ],
- "istable": 1,
- "modified": "2020-03-03 15:45:01.583461",
-=======
    "options": "currency",
    "read_only": 1
   },
@@ -85,7 +68,6 @@
  "istable": 1,
  "links": [],
  "modified": "2020-07-19 18:12:27.964073",
->>>>>>> 24e5a617
  "modified_by": "Administrator",
  "module": "Accounts",
  "name": "Payment Reconciliation Invoice",
@@ -93,10 +75,6 @@
  "permissions": [],
  "quick_entry": 1,
  "sort_field": "modified",
-<<<<<<< HEAD
- "sort_order": "DESC"
-=======
  "sort_order": "DESC",
  "track_changes": 1
->>>>>>> 24e5a617
 }