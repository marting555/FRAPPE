{
 "actions": [],
 "autoname": "hash",
 "creation": "2013-06-04 11:02:19",
 "doctype": "DocType",
 "document_type": "Document",
 "editable_grid": 1,
 "engine": "InnoDB",
 "field_order": [
  "barcode",
  "has_item_scanned",
  "item_code",
  "col_break1",
  "item_name",
  "customer_item_code",
  "description_section",
  "description",
  "item_group",
  "brand",
  "image_section",
  "image",
  "image_view",
  "quantity_and_rate",
  "qty",
  "stock_uom",
  "col_break2",
  "uom",
  "conversion_factor",
  "stock_qty",
  "section_break_17",
  "price_list_rate",
  "base_price_list_rate",
  "discount_and_margin",
  "margin_type",
  "margin_rate_or_amount",
  "rate_with_margin",
  "column_break_19",
  "discount_percentage",
  "discount_amount",
  "base_rate_with_margin",
  "section_break1",
  "rate",
  "amount",
  "item_tax_template",
  "col_break3",
  "base_rate",
  "base_amount",
  "pricing_rules",
  "stock_uom_rate",
  "is_free_item",
  "grant_commission",
  "section_break_21",
  "net_rate",
  "net_amount",
  "column_break_24",
  "base_net_rate",
  "base_net_amount",
  "drop_ship",
  "delivered_by_supplier",
  "accounting",
  "income_account",
  "is_fixed_asset",
  "asset",
  "finance_book",
  "col_break4",
  "expense_account",
  "discount_account",
  "deferred_revenue",
  "deferred_revenue_account",
  "service_stop_date",
  "enable_deferred_revenue",
  "column_break_50",
  "service_start_date",
  "service_end_date",
  "section_break_18",
  "weight_per_unit",
  "total_weight",
  "column_break_21",
  "weight_uom",
  "warehouse_and_reference",
  "warehouse",
  "target_warehouse",
  "quality_inspection",
  "serial_and_batch_bundle",
  "batch_no",
  "incoming_rate",
  "col_break5",
  "allow_zero_valuation_rate",
  "serial_no",
  "item_tax_rate",
  "actual_batch_qty",
  "actual_qty",
  "edit_references",
  "sales_order",
  "so_detail",
  "sales_invoice_item",
  "column_break_74",
  "delivery_note",
  "dn_detail",
  "delivered_qty",
  "internal_transfer_section",
  "purchase_order",
  "column_break_92",
  "purchase_order_item",
  "accounting_dimensions_section",
  "cost_center",
  "dimension_col_break",
  "project",
  "section_break_54",
  "page_break"
 ],
 "fields": [
  {
   "fieldname": "barcode",
   "fieldtype": "Data",
   "label": "Barcode",
   "print_hide": 1
  },
  {
   "bold": 1,
   "columns": 4,
   "fieldname": "item_code",
   "fieldtype": "Link",
   "in_list_view": 1,
   "label": "Item",
   "oldfieldname": "item_code",
   "oldfieldtype": "Link",
   "options": "Item",
   "search_index": 1
  },
  {
   "fieldname": "col_break1",
   "fieldtype": "Column Break"
  },
  {
   "fieldname": "item_name",
   "fieldtype": "Data",
   "in_global_search": 1,
   "label": "Item Name",
   "oldfieldname": "item_name",
   "oldfieldtype": "Data",
   "print_hide": 1,
   "reqd": 1
  },
  {
   "fieldname": "customer_item_code",
   "fieldtype": "Data",
   "hidden": 1,
   "label": "Customer's Item Code",
   "print_hide": 1,
   "read_only": 1
  },
  {
   "fieldname": "description",
   "fieldtype": "Text Editor",
   "label": "Description",
   "oldfieldname": "description",
   "oldfieldtype": "Text",
   "print_width": "200px",
   "width": "200px"
  },
  {
   "fieldname": "image_view",
   "fieldtype": "Image",
   "label": "Image View",
   "options": "image",
   "print_hide": 1
  },
  {
   "fieldname": "image",
   "fieldtype": "Attach",
   "hidden": 1,
   "label": "Image"
  },
  {
   "fieldname": "quantity_and_rate",
   "fieldtype": "Section Break"
  },
  {
   "bold": 1,
   "columns": 2,
   "fieldname": "qty",
   "fieldtype": "Float",
   "in_list_view": 1,
   "label": "Quantity",
   "oldfieldname": "qty",
   "oldfieldtype": "Currency"
  },
  {
   "depends_on": "eval:doc.uom != doc.stock_uom",
   "fieldname": "stock_uom",
   "fieldtype": "Link",
   "label": "Stock UOM",
   "options": "UOM",
   "read_only": 1
  },
  {
   "fieldname": "col_break2",
   "fieldtype": "Column Break"
  },
  {
   "fieldname": "uom",
   "fieldtype": "Link",
   "label": "UOM",
   "options": "UOM",
   "reqd": 1
  },
  {
   "depends_on": "eval:doc.uom != doc.stock_uom",
   "fieldname": "conversion_factor",
   "fieldtype": "Float",
   "label": "UOM Conversion Factor",
   "print_hide": 1,
   "reqd": 1
  },
  {
   "depends_on": "eval:doc.uom != doc.stock_uom",
   "fieldname": "stock_qty",
   "fieldtype": "Float",
   "label": "Qty as per Stock UOM",
   "no_copy": 1,
   "print_hide": 1,
   "read_only": 1
  },
  {
   "fieldname": "section_break_17",
   "fieldtype": "Section Break"
  },
  {
   "fieldname": "price_list_rate",
   "fieldtype": "Currency",
   "label": "Price List Rate",
   "oldfieldname": "ref_rate",
   "oldfieldtype": "Currency",
   "options": "currency",
   "print_hide": 1,
   "read_only": 1
  },
  {
   "fieldname": "base_price_list_rate",
   "fieldtype": "Currency",
   "label": "Price List Rate (Company Currency)",
   "oldfieldname": "base_ref_rate",
   "oldfieldtype": "Currency",
   "options": "Company:company:default_currency",
   "print_hide": 1,
   "read_only": 1
  },
  {
   "collapsible": 1,
   "collapsible_depends_on": "eval: doc.margin_type || doc.discount_amount",
   "fieldname": "discount_and_margin",
   "fieldtype": "Section Break",
   "label": "Discount and Margin"
  },
  {
   "depends_on": "price_list_rate",
   "fieldname": "margin_type",
   "fieldtype": "Select",
   "label": "Margin Type",
   "options": "\nPercentage\nAmount",
   "print_hide": 1
  },
  {
   "depends_on": "eval:doc.margin_type && doc.price_list_rate",
   "fieldname": "margin_rate_or_amount",
   "fieldtype": "Float",
   "label": "Margin Rate or Amount",
   "print_hide": 1
  },
  {
   "depends_on": "eval:doc.margin_type && doc.price_list_rate && doc.margin_rate_or_amount",
   "fieldname": "rate_with_margin",
   "fieldtype": "Currency",
   "label": "Rate With Margin",
   "options": "currency",
   "print_hide": 1,
   "read_only": 1
  },
  {
   "fieldname": "column_break_19",
   "fieldtype": "Column Break"
  },
  {
   "depends_on": "price_list_rate",
   "fieldname": "discount_percentage",
   "fieldtype": "Percent",
   "label": "Discount (%) on Price List Rate with Margin",
   "oldfieldname": "adj_rate",
   "oldfieldtype": "Float",
   "print_hide": 1
  },
  {
   "depends_on": "price_list_rate",
   "fieldname": "discount_amount",
   "fieldtype": "Currency",
   "label": "Discount Amount",
   "options": "currency"
  },
  {
   "depends_on": "eval:doc.margin_type && doc.price_list_rate && doc.margin_rate_or_amount",
   "fieldname": "base_rate_with_margin",
   "fieldtype": "Currency",
   "label": "Rate With Margin (Company Currency)",
   "options": "Company:company:default_currency",
   "print_hide": 1,
   "read_only": 1
  },
  {
   "fieldname": "section_break1",
   "fieldtype": "Section Break"
  },
  {
   "bold": 1,
   "columns": 2,
   "fieldname": "rate",
   "fieldtype": "Currency",
   "in_list_view": 1,
   "label": "Rate",
   "oldfieldname": "export_rate",
   "oldfieldtype": "Currency",
   "options": "currency",
   "reqd": 1
  },
  {
   "columns": 2,
   "fieldname": "amount",
   "fieldtype": "Currency",
   "in_list_view": 1,
   "label": "Amount",
   "oldfieldname": "export_amount",
   "oldfieldtype": "Currency",
   "options": "currency",
   "read_only": 1,
   "reqd": 1
  },
  {
   "fieldname": "col_break3",
   "fieldtype": "Column Break"
  },
  {
   "fieldname": "base_rate",
   "fieldtype": "Currency",
   "label": "Rate (Company Currency)",
   "oldfieldname": "basic_rate",
   "oldfieldtype": "Currency",
   "options": "Company:company:default_currency",
   "print_hide": 1,
   "read_only": 1,
   "reqd": 1
  },
  {
   "fieldname": "base_amount",
   "fieldtype": "Currency",
   "label": "Amount (Company Currency)",
   "oldfieldname": "amount",
   "oldfieldtype": "Currency",
   "options": "Company:company:default_currency",
   "print_hide": 1,
   "read_only": 1,
   "reqd": 1
  },
  {
   "fieldname": "pricing_rules",
   "fieldtype": "Small Text",
   "hidden": 1,
   "label": "Pricing Rules",
   "print_hide": 1,
   "read_only": 1
  },
  {
   "default": "0",
   "fieldname": "is_free_item",
   "fieldtype": "Check",
   "label": "Is Free Item",
   "print_hide": 1,
   "read_only": 1
  },
  {
   "fieldname": "section_break_21",
   "fieldtype": "Section Break"
  },
  {
   "fieldname": "net_rate",
   "fieldtype": "Currency",
   "label": "Net Rate",
   "options": "currency",
   "print_hide": 1,
   "read_only": 1
  },
  {
   "fieldname": "net_amount",
   "fieldtype": "Currency",
   "label": "Net Amount",
   "options": "currency",
   "print_hide": 1,
   "read_only": 1
  },
  {
   "fieldname": "column_break_24",
   "fieldtype": "Column Break"
  },
  {
   "fieldname": "base_net_rate",
   "fieldtype": "Currency",
   "label": "Net Rate (Company Currency)",
   "options": "Company:company:default_currency",
   "print_hide": 1,
   "read_only": 1
  },
  {
   "fieldname": "base_net_amount",
   "fieldtype": "Currency",
   "label": "Net Amount (Company Currency)",
   "options": "Company:company:default_currency",
   "print_hide": 1,
   "read_only": 1
  },
  {
   "collapsible": 1,
   "collapsible_depends_on": "eval:doc.delivered_by_supplier==1",
   "fieldname": "drop_ship",
   "fieldtype": "Section Break",
   "label": "Drop Ship"
  },
  {
   "default": "0",
   "fieldname": "delivered_by_supplier",
   "fieldtype": "Check",
   "label": "Delivered By Supplier",
   "print_hide": 1,
   "read_only": 1
  },
  {
   "collapsible": 1,
   "fieldname": "accounting",
   "fieldtype": "Section Break",
   "label": "Accounting Details"
  },
  {
   "allow_on_submit": 1,
   "fieldname": "income_account",
   "fieldtype": "Link",
   "label": "Income Account",
   "oldfieldname": "income_account",
   "oldfieldtype": "Link",
   "options": "Account",
   "print_hide": 1,
   "print_width": "120px",
   "reqd": 1,
   "width": "120px"
  },
  {
   "allow_on_submit": 1,
   "fieldname": "expense_account",
   "fieldtype": "Link",
   "label": "Expense Account",
   "options": "Account",
   "print_hide": 1,
   "width": "120px"
  },
  {
   "fieldname": "col_break4",
   "fieldtype": "Column Break"
  },
  {
   "fieldname": "item_tax_template",
   "fieldtype": "Link",
   "label": "Item Tax Template",
   "options": "Item Tax Template",
   "print_hide": 1
  },
  {
   "allow_on_submit": 1,
   "default": ":Company",
   "fieldname": "cost_center",
   "fieldtype": "Link",
   "label": "Cost Center",
   "oldfieldname": "cost_center",
   "oldfieldtype": "Link",
   "options": "Cost Center",
   "print_hide": 1,
   "print_width": "120px",
   "reqd": 1,
   "width": "120px"
  },
  {
   "collapsible": 1,
   "collapsible_depends_on": "enable_deferred_revenue",
   "fieldname": "deferred_revenue",
   "fieldtype": "Section Break",
   "label": "Deferred Revenue"
  },
  {
   "depends_on": "enable_deferred_revenue",
   "fieldname": "deferred_revenue_account",
   "fieldtype": "Link",
   "label": "Deferred Revenue Account",
   "options": "Account"
  },
  {
   "allow_on_submit": 1,
   "depends_on": "enable_deferred_revenue",
   "fieldname": "service_stop_date",
   "fieldtype": "Date",
   "label": "Service Stop Date",
   "no_copy": 1
  },
  {
   "default": "0",
   "fieldname": "enable_deferred_revenue",
   "fieldtype": "Check",
   "label": "Enable Deferred Revenue"
  },
  {
   "fieldname": "column_break_50",
   "fieldtype": "Column Break"
  },
  {
   "depends_on": "enable_deferred_revenue",
   "fieldname": "service_start_date",
   "fieldtype": "Date",
   "label": "Service Start Date",
   "no_copy": 1
  },
  {
   "depends_on": "enable_deferred_revenue",
   "fieldname": "service_end_date",
   "fieldtype": "Date",
   "label": "Service End Date",
   "no_copy": 1
  },
  {
   "collapsible": 1,
   "fieldname": "section_break_18",
   "fieldtype": "Section Break",
   "label": "Item Weight Details"
  },
  {
   "fieldname": "weight_per_unit",
   "fieldtype": "Float",
   "label": "Weight Per Unit",
   "print_hide": 1,
   "read_only": 1
  },
  {
   "fieldname": "total_weight",
   "fieldtype": "Float",
   "label": "Total Weight",
   "print_hide": 1,
   "read_only": 1
  },
  {
   "fieldname": "column_break_21",
   "fieldtype": "Column Break"
  },
  {
   "fieldname": "weight_uom",
   "fieldtype": "Link",
   "label": "Weight UOM",
   "options": "UOM",
   "print_hide": 1,
   "read_only": 1
  },
  {
   "collapsible": 1,
   "collapsible_depends_on": "eval:doc.serial_no || doc.batch_no",
   "fieldname": "warehouse_and_reference",
   "fieldtype": "Section Break",
   "label": "Stock Details"
  },
  {
   "fieldname": "warehouse",
   "fieldtype": "Link",
   "in_list_view": 1,
   "label": "Warehouse",
   "oldfieldname": "warehouse",
   "oldfieldtype": "Link",
   "options": "Warehouse",
   "print_hide": 1
  },
  {
   "depends_on": "eval: parent.is_internal_customer && parent.update_stock",
   "fieldname": "target_warehouse",
   "fieldtype": "Link",
   "hidden": 1,
   "ignore_user_permissions": 1,
   "label": "Target Warehouse",
   "no_copy": 1,
   "options": "Warehouse",
   "print_hide": 1
  },
  {
   "depends_on": "eval:!doc.__islocal",
   "fieldname": "quality_inspection",
   "fieldtype": "Link",
   "label": "Quality Inspection",
   "options": "Quality Inspection"
  },
  {
   "fieldname": "batch_no",
   "fieldtype": "Link",
   "hidden": 1,
   "label": "Batch No",
   "options": "Batch",
<<<<<<< HEAD
   "print_hide": 1,
=======
   "read_only": 1,
>>>>>>> 44bad3bd
   "search_index": 1
  },
  {
   "fieldname": "col_break5",
   "fieldtype": "Column Break"
  },
  {
   "default": "0",
   "fieldname": "allow_zero_valuation_rate",
   "fieldtype": "Check",
   "label": "Allow Zero Valuation Rate",
   "no_copy": 1,
   "print_hide": 1
  },
  {
   "fieldname": "serial_no",
   "fieldtype": "Small Text",
   "hidden": 1,
   "label": "Serial No",
   "oldfieldname": "serial_no",
   "oldfieldtype": "Small Text",
   "read_only": 1
  },
  {
   "fieldname": "item_group",
   "fieldtype": "Link",
   "hidden": 1,
   "label": "Item Group",
   "oldfieldname": "item_group",
   "oldfieldtype": "Link",
   "options": "Item Group",
   "print_hide": 1,
   "read_only": 1
  },
  {
   "fieldname": "brand",
   "fieldtype": "Data",
   "hidden": 1,
   "label": "Brand Name",
   "oldfieldname": "brand",
   "oldfieldtype": "Data",
   "print_hide": 1
  },
  {
   "fieldname": "item_tax_rate",
   "fieldtype": "Small Text",
   "hidden": 1,
   "label": "Item Tax Rate",
   "oldfieldname": "item_tax_rate",
   "oldfieldtype": "Small Text",
   "print_hide": 1,
   "read_only": 1
  },
  {
   "allow_on_submit": 1,
   "fieldname": "actual_batch_qty",
   "fieldtype": "Float",
   "label": "Available Batch Qty at Warehouse",
   "no_copy": 1,
   "print_hide": 1,
   "print_width": "150px",
   "read_only": 1,
   "width": "150px"
  },
  {
   "allow_on_submit": 1,
   "fieldname": "actual_qty",
   "fieldtype": "Float",
   "label": "Available Qty at Warehouse",
   "oldfieldname": "actual_qty",
   "oldfieldtype": "Currency",
   "print_hide": 1,
   "read_only": 1
  },
  {
   "collapsible": 1,
   "fieldname": "edit_references",
   "fieldtype": "Section Break",
   "label": "References"
  },
  {
   "fieldname": "sales_order",
   "fieldtype": "Link",
   "label": "Sales Order",
   "no_copy": 1,
   "oldfieldname": "sales_order",
   "oldfieldtype": "Link",
   "options": "Sales Order",
   "print_hide": 1,
   "read_only": 1,
   "search_index": 1
  },
  {
   "fieldname": "so_detail",
   "fieldtype": "Data",
   "hidden": 1,
   "label": "Sales Order Item",
   "no_copy": 1,
   "oldfieldname": "so_detail",
   "oldfieldtype": "Data",
   "print_hide": 1,
   "read_only": 1,
   "search_index": 1
  },
  {
   "fieldname": "column_break_74",
   "fieldtype": "Column Break"
  },
  {
   "fieldname": "delivery_note",
   "fieldtype": "Link",
   "label": "Delivery Note",
   "no_copy": 1,
   "oldfieldname": "delivery_note",
   "oldfieldtype": "Link",
   "options": "Delivery Note",
   "print_hide": 1,
   "read_only": 1,
   "search_index": 1
  },
  {
   "fieldname": "dn_detail",
   "fieldtype": "Data",
   "hidden": 1,
   "label": "Delivery Note Item",
   "no_copy": 1,
   "oldfieldname": "dn_detail",
   "oldfieldtype": "Data",
   "print_hide": 1,
   "read_only": 1,
   "search_index": 1
  },
  {
   "fieldname": "delivered_qty",
   "fieldtype": "Float",
   "label": "Delivered Qty",
   "oldfieldname": "delivered_qty",
   "oldfieldtype": "Currency",
   "print_hide": 1,
   "read_only": 1
  },
  {
   "default": "0",
   "fieldname": "is_fixed_asset",
   "fieldtype": "Check",
   "hidden": 1,
   "label": "Is Fixed Asset",
   "no_copy": 1,
   "print_hide": 1,
   "read_only": 1
  },
  {
   "fieldname": "asset",
   "fieldtype": "Link",
   "label": "Asset",
   "options": "Asset"
  },
  {
   "fieldname": "section_break_54",
   "fieldtype": "Section Break"
  },
  {
   "allow_on_submit": 1,
   "default": "0",
   "fieldname": "page_break",
   "fieldtype": "Check",
   "label": "Page Break",
   "no_copy": 1,
   "print_hide": 1,
   "report_hide": 1
  },
  {
   "collapsible": 1,
   "fieldname": "description_section",
   "fieldtype": "Section Break",
   "label": "Description"
  },
  {
   "collapsible": 1,
   "fieldname": "image_section",
   "fieldtype": "Section Break",
   "label": "Image"
  },
  {
   "collapsible": 1,
   "fieldname": "accounting_dimensions_section",
   "fieldtype": "Section Break",
   "label": "Accounting Dimensions"
  },
  {
   "fieldname": "dimension_col_break",
   "fieldtype": "Column Break"
  },
  {
   "depends_on": "asset",
   "fieldname": "finance_book",
   "fieldtype": "Link",
   "label": "Finance Book",
   "options": "Finance Book"
  },
  {
   "allow_on_submit": 1,
   "fieldname": "project",
   "fieldtype": "Link",
   "label": "Project",
   "options": "Project"
  },
  {
   "depends_on": "eval:parent.update_stock == 1",
   "fieldname": "sales_invoice_item",
   "fieldtype": "Data",
   "ignore_user_permissions": 1,
   "label": "Sales Invoice Item",
   "no_copy": 1,
   "print_hide": 1,
   "read_only": 1
  },
  {
   "depends_on": "eval:parent.is_return && parent.update_stock && !parent.return_against",
   "fieldname": "incoming_rate",
   "fieldtype": "Currency",
   "label": "Incoming Rate (Costing)",
   "no_copy": 1,
   "options": "Company:company:default_currency",
   "print_hide": 1
  },
  {
   "depends_on": "eval: doc.uom != doc.stock_uom",
   "fieldname": "stock_uom_rate",
   "fieldtype": "Currency",
   "label": "Rate of Stock UOM",
   "no_copy": 1,
   "options": "currency",
   "read_only": 1
  },
  {
   "allow_on_submit": 1,
   "fieldname": "discount_account",
   "fieldtype": "Link",
   "label": "Discount Account",
   "options": "Account"
  },
  {
   "default": "0",
   "fetch_from": "item_code.grant_commission",
   "fieldname": "grant_commission",
   "fieldtype": "Check",
   "label": "Grant Commission",
   "read_only": 1
  },
  {
   "collapsible": 1,
   "depends_on": "eval:parent.is_internal_customer == 1",
   "fieldname": "internal_transfer_section",
   "fieldtype": "Section Break",
   "label": "Internal Transfer"
  },
  {
   "fieldname": "purchase_order",
   "fieldtype": "Link",
   "label": "Purchase Order",
   "options": "Purchase Order",
   "print_hide": 1,
   "read_only": 1
  },
  {
   "fieldname": "column_break_92",
   "fieldtype": "Column Break"
  },
  {
   "fieldname": "purchase_order_item",
   "fieldtype": "Data",
   "label": "Purchase Order Item",
   "print_hide": 1,
   "read_only": 1
  },
  {
   "default": "0",
   "depends_on": "barcode",
   "fieldname": "has_item_scanned",
   "fieldtype": "Check",
   "label": "Has Item Scanned",
   "read_only": 1
<<<<<<< HEAD
=======
  },
  {
   "fieldname": "serial_and_batch_bundle",
   "fieldtype": "Link",
   "label": "Serial and Batch Bundle",
   "no_copy": 1,
   "options": "Serial and Batch Bundle",
   "print_hide": 1,
   "search_index": 1
>>>>>>> 44bad3bd
  }
 ],
 "idx": 1,
 "istable": 1,
 "links": [],
<<<<<<< HEAD
 "modified": "2023-07-25 11:58:10.723833",
=======
 "modified": "2023-07-26 12:53:22.404057",
>>>>>>> 44bad3bd
 "modified_by": "Administrator",
 "module": "Accounts",
 "name": "Sales Invoice Item",
 "naming_rule": "Random",
 "owner": "Administrator",
 "permissions": [],
 "sort_field": "modified",
 "sort_order": "DESC",
 "states": []
}<|MERGE_RESOLUTION|>--- conflicted
+++ resolved
@@ -603,11 +603,7 @@
    "hidden": 1,
    "label": "Batch No",
    "options": "Batch",
-<<<<<<< HEAD
-   "print_hide": 1,
-=======
    "read_only": 1,
->>>>>>> 44bad3bd
    "search_index": 1
   },
   {
@@ -891,8 +887,6 @@
    "fieldtype": "Check",
    "label": "Has Item Scanned",
    "read_only": 1
-<<<<<<< HEAD
-=======
   },
   {
    "fieldname": "serial_and_batch_bundle",
@@ -902,17 +896,12 @@
    "options": "Serial and Batch Bundle",
    "print_hide": 1,
    "search_index": 1
->>>>>>> 44bad3bd
   }
  ],
  "idx": 1,
  "istable": 1,
  "links": [],
-<<<<<<< HEAD
- "modified": "2023-07-25 11:58:10.723833",
-=======
  "modified": "2023-07-26 12:53:22.404057",
->>>>>>> 44bad3bd
  "modified_by": "Administrator",
  "module": "Accounts",
  "name": "Sales Invoice Item",
