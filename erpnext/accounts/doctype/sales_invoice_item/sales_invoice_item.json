--- conflicted
+++ resolved
@@ -984,11 +984,7 @@
  "idx": 1,
  "istable": 1,
  "links": [],
-<<<<<<< HEAD
  "modified": "2025-03-07 10:25:30.275246",
-=======
- "modified": "2025-03-05 12:22:11.801692",
->>>>>>> b270140e
  "modified_by": "Administrator",
  "module": "Accounts",
  "name": "Sales Invoice Item",
