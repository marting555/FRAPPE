{
 "actions": [],
 "autoname": "hash",
 "creation": "2013-06-04 11:02:19",
 "doctype": "DocType",
 "document_type": "Document",
 "editable_grid": 1,
 "engine": "InnoDB",
 "field_order": [
    "qty",
    "item_code",
    "description",
    "rate",
    "amount",
  "barcode",
  "has_item_scanned",
  "tvs_pn",
  "col_break1",
  "item_name",
  "customer_item_code",
  "description_section",
  "item_group",
  "brand",
  "image_section",
  "image",
  "image_view",
  "quantity_and_rate",
  "stock_uom",
  "col_break2",
  "uom",
  "conversion_factor",
  "stock_qty",
  "section_break_17",
  "price_list_rate",
  "base_price_list_rate",
  "discount_and_margin",
  "margin_type",
  "margin_rate_or_amount",
  "rate_with_margin",
  "column_break_19",
  "discount_percentage",
  "discount_amount",
  "distributed_discount_amount",
  "base_rate_with_margin",
  "section_break1",
  "item_tax_template",
  "col_break3",
  "base_rate",
  "base_amount",
  "pricing_rules",
  "stock_uom_rate",
  "is_free_item",
  "grant_commission",
  "section_break_21",
  "net_rate",
  "net_amount",
  "column_break_24",
  "base_net_rate",
  "base_net_amount",
  "drop_ship",
  "delivered_by_supplier",
  "accounting",
  "income_account",
  "is_fixed_asset",
  "asset",
  "finance_book",
  "col_break4",
  "expense_account",
  "discount_account",
  "deferred_revenue",
  "deferred_revenue_account",
  "service_stop_date",
  "enable_deferred_revenue",
  "column_break_50",
  "service_start_date",
  "service_end_date",
  "section_break_18",
  "weight_per_unit",
  "total_weight",
  "column_break_21",
  "weight_uom",
  "warehouse_and_reference",
  "warehouse",
  "target_warehouse",
  "quality_inspection",
  "pick_serial_and_batch",
  "serial_and_batch_bundle",
  "use_serial_batch_fields",
  "col_break5",
  "allow_zero_valuation_rate",
  "incoming_rate",
  "item_tax_rate",
  "actual_batch_qty",
  "section_break_eoec",
  "serial_no",
  "column_break_ytgd",
  "batch_no",
  "available_quantity_section",
  "actual_qty",
  "column_break_ogff",
  "company_total_stock",
  "edit_references",
  "sales_order",
  "so_detail",
  "sales_invoice_item",
  "column_break_74",
  "delivery_note",
  "dn_detail",
  "delivered_qty",
  "column_break_vwhb",
  "pos_invoice",
  "pos_invoice_item",
  "internal_transfer_section",
  "purchase_order",
  "column_break_92",
  "purchase_order_item",
  "accounting_dimensions_section",
  "cost_center",
  "dimension_col_break",
  "project",
  "section_break_54",
  "page_break"
 ],
 "fields": [
    {
        "bold": 1,
        "columns": 1,
        "fieldname": "qty",
        "fieldtype": "Float",
        "in_list_view": 1,
        "label": "Quantity",
        "oldfieldname": "qty",
        "oldfieldtype": "Currency",
        "print_width": "100px",
        "reqd": 1,
        "width": "100px"
       },
      {
       "bold": 1,
       "columns": 3,
       "fieldname": "item_code",
       "fieldtype": "Link",
       "in_global_search": 1,
       "in_list_view": 1,
       "in_preview": 1,
       "in_standard_filter": 1,
       "label": "Item Code",
       "oldfieldname": "item_code",
       "oldfieldtype": "Link",
       "options": "Item",
       "print_width": "150px",
       "search_index": 1,
       "width": "150px"
      },
      {
        "columns": 2,
        "fieldname": "description",
        "fieldtype": "Text Editor",
        "label": "Description",
        "oldfieldname": "description",
        "oldfieldtype": "Small Text",
        "print_width": "300px",
        "width": "300px",
        "in_list_view": 1
       },
       {
        "bold": 1,
        "columns": 2,
        "fieldname": "rate",
        "fieldtype": "Currency",
        "in_list_view": 1,
        "label": "Rate",
        "oldfieldname": "export_rate",
        "oldfieldtype": "Currency",
        "options": "currency",
        "print_width": "100px",
        "width": "100px"
       },
       {
         "columns": 2,
         "fieldname": "amount",
         "fieldtype": "Currency",
         "in_list_view": 1,
         "label": "Amount",
         "oldfieldname": "export_amount",
         "oldfieldtype": "Currency",
         "options": "currency",
         "print_width": "100px",
         "read_only": 1,
         "width": "100px"
        },
  {
   "fieldname": "barcode",
   "fieldtype": "Data",
   "label": "Barcode",
   "print_hide": 1
  },
  {
   "fieldname": "col_break1",
   "fieldtype": "Column Break"
  },
  {
   "fieldname": "item_name",
   "fieldtype": "Data",
   "in_global_search": 1,
   "label": "Item Name",
   "oldfieldname": "item_name",
   "oldfieldtype": "Data",
   "print_hide": 1,
   "reqd": 1
  },
  {
   "fieldname": "customer_item_code",
   "fieldtype": "Data",
   "hidden": 1,
   "label": "Customer's Item Code",
   "print_hide": 1,
   "read_only": 1
  },
  {
   "fieldname": "image_view",
   "fieldtype": "Image",
   "label": "Image View",
   "options": "image",
   "print_hide": 1
  },
  {
   "fetch_from": "item_code.image",
   "fieldname": "image",
   "fieldtype": "Attach",
   "hidden": 1,
   "label": "Image"
  },
  {
   "fieldname": "quantity_and_rate",
   "fieldtype": "Section Break"
  },
  {
   "depends_on": "eval:doc.uom != doc.stock_uom",
   "fieldname": "stock_uom",
   "fieldtype": "Link",
   "label": "Stock UOM",
   "options": "UOM",
   "read_only": 1
  },
  {
   "fieldname": "col_break2",
   "fieldtype": "Column Break"
  },
  {
   "fieldname": "uom",
   "fieldtype": "Link",
   "label": "UOM",
   "options": "UOM",
   "reqd": 1
  },
  {
   "depends_on": "eval:doc.uom != doc.stock_uom",
   "fieldname": "conversion_factor",
   "fieldtype": "Float",
   "label": "UOM Conversion Factor",
   "print_hide": 1,
   "reqd": 1
  },
  {
   "depends_on": "eval:doc.uom != doc.stock_uom",
   "fieldname": "stock_qty",
   "fieldtype": "Float",
   "label": "Qty as per Stock UOM",
   "no_copy": 1,
   "print_hide": 1,
   "read_only": 1
  },
  {
   "fieldname": "section_break_17",
   "fieldtype": "Section Break"
  },
  {
   "fieldname": "price_list_rate",
   "fieldtype": "Currency",
   "label": "Price List Rate",
   "oldfieldname": "ref_rate",
   "oldfieldtype": "Currency",
   "options": "currency",
   "print_hide": 1,
   "read_only": 1
  },
  {
   "fieldname": "base_price_list_rate",
   "fieldtype": "Currency",
   "label": "Price List Rate (Company Currency)",
   "oldfieldname": "base_ref_rate",
   "oldfieldtype": "Currency",
   "options": "Company:company:default_currency",
   "print_hide": 1,
   "read_only": 1
  },
  {
   "collapsible": 1,
   "collapsible_depends_on": "eval: doc.margin_type || doc.discount_amount || doc.distributed_discount_amount",
   "fieldname": "discount_and_margin",
   "fieldtype": "Section Break",
   "label": "Discount and Margin"
  },
  {
   "depends_on": "price_list_rate",
   "fieldname": "margin_type",
   "fieldtype": "Select",
   "label": "Margin Type",
   "options": "\nPercentage\nAmount",
   "print_hide": 1
  },
  {
   "depends_on": "eval:doc.margin_type && doc.price_list_rate",
   "fieldname": "margin_rate_or_amount",
   "fieldtype": "Float",
   "label": "Margin Rate or Amount",
   "print_hide": 1
  },
  {
   "depends_on": "eval:doc.margin_type && doc.price_list_rate && doc.margin_rate_or_amount",
   "fieldname": "rate_with_margin",
   "fieldtype": "Currency",
   "label": "Rate With Margin",
   "options": "currency",
   "print_hide": 1,
   "read_only": 1
  },
  {
   "fieldname": "column_break_19",
   "fieldtype": "Column Break"
  },
  {
   "depends_on": "price_list_rate",
   "fieldname": "discount_percentage",
   "fieldtype": "Percent",
   "label": "Discount (%) on Price List Rate with Margin",
   "oldfieldname": "adj_rate",
   "oldfieldtype": "Float",
   "print_hide": 1
  },
  {
   "depends_on": "price_list_rate",
   "fieldname": "discount_amount",
   "fieldtype": "Currency",
   "label": "Discount Amount",
   "options": "currency"
  },
  {
   "depends_on": "eval:doc.margin_type && doc.price_list_rate && doc.margin_rate_or_amount",
   "fieldname": "base_rate_with_margin",
   "fieldtype": "Currency",
   "label": "Rate With Margin (Company Currency)",
   "options": "Company:company:default_currency",
   "print_hide": 1,
   "read_only": 1
  },
  {
   "fieldname": "section_break1",
   "fieldtype": "Section Break"
  },
  {
   "fieldname": "col_break3",
   "fieldtype": "Column Break"
  },
  {
   "fieldname": "base_rate",
   "fieldtype": "Currency",
   "label": "Rate (Company Currency)",
   "oldfieldname": "basic_rate",
   "oldfieldtype": "Currency",
   "options": "Company:company:default_currency",
   "print_hide": 1,
   "read_only": 1,
   "reqd": 1
  },
  {
   "fieldname": "base_amount",
   "fieldtype": "Currency",
   "label": "Amount (Company Currency)",
   "oldfieldname": "amount",
   "oldfieldtype": "Currency",
   "options": "Company:company:default_currency",
   "print_hide": 1,
   "read_only": 1,
   "reqd": 1
  },
  {
   "fieldname": "pricing_rules",
   "fieldtype": "Small Text",
   "hidden": 1,
   "label": "Pricing Rules",
   "print_hide": 1,
   "read_only": 1
  },
  {
   "default": "0",
   "fieldname": "is_free_item",
   "fieldtype": "Check",
   "label": "Is Free Item",
   "print_hide": 1,
   "read_only": 1
  },
  {
   "fieldname": "section_break_21",
   "fieldtype": "Section Break"
  },
  {
   "fieldname": "net_rate",
   "fieldtype": "Currency",
   "label": "Net Rate",
   "options": "currency",
   "print_hide": 1,
   "read_only": 1
  },
  {
   "fieldname": "net_amount",
   "fieldtype": "Currency",
   "label": "Net Amount",
   "options": "currency",
   "print_hide": 1,
   "read_only": 1
  },
  {
   "fieldname": "column_break_24",
   "fieldtype": "Column Break"
  },
  {
   "fieldname": "base_net_rate",
   "fieldtype": "Currency",
   "label": "Net Rate (Company Currency)",
   "options": "Company:company:default_currency",
   "print_hide": 1,
   "read_only": 1
  },
  {
   "fieldname": "base_net_amount",
   "fieldtype": "Currency",
   "label": "Net Amount (Company Currency)",
   "options": "Company:company:default_currency",
   "print_hide": 1,
   "read_only": 1
  },
  {
   "collapsible": 1,
   "collapsible_depends_on": "eval:doc.delivered_by_supplier==1",
   "fieldname": "drop_ship",
   "fieldtype": "Section Break",
   "label": "Drop Ship"
  },
  {
   "default": "0",
   "fieldname": "delivered_by_supplier",
   "fieldtype": "Check",
   "label": "Delivered By Supplier",
   "print_hide": 1,
   "read_only": 1
  },
  {
   "collapsible": 1,
   "fieldname": "accounting",
   "fieldtype": "Section Break",
   "label": "Accounting Details"
  },
  {
   "allow_on_submit": 1,
   "fieldname": "income_account",
   "fieldtype": "Link",
   "label": "Income Account",
   "oldfieldname": "income_account",
   "oldfieldtype": "Link",
   "options": "Account",
   "print_hide": 1,
   "print_width": "120px",
   "reqd": 1,
   "width": "120px"
  },
  {
   "allow_on_submit": 1,
   "fieldname": "expense_account",
   "fieldtype": "Link",
   "label": "Expense Account",
   "options": "Account",
   "print_hide": 1,
   "width": "120px"
  },
  {
   "fieldname": "col_break4",
   "fieldtype": "Column Break"
  },
  {
   "fieldname": "item_tax_template",
   "fieldtype": "Link",
   "label": "Item Tax Template",
   "options": "Item Tax Template",
   "print_hide": 1
  },
  {
   "allow_on_submit": 1,
   "default": ":Company",
   "fieldname": "cost_center",
   "fieldtype": "Link",
   "label": "Cost Center",
   "oldfieldname": "cost_center",
   "oldfieldtype": "Link",
   "options": "Cost Center",
   "print_hide": 1,
   "print_width": "120px",
   "reqd": 1,
   "width": "120px"
  },
  {
   "collapsible": 1,
   "collapsible_depends_on": "enable_deferred_revenue",
   "fieldname": "deferred_revenue",
   "fieldtype": "Section Break",
   "label": "Deferred Revenue"
  },
  {
   "depends_on": "enable_deferred_revenue",
   "fieldname": "deferred_revenue_account",
   "fieldtype": "Link",
   "label": "Deferred Revenue Account",
   "options": "Account"
  },
  {
   "allow_on_submit": 1,
   "depends_on": "enable_deferred_revenue",
   "fieldname": "service_stop_date",
   "fieldtype": "Date",
   "label": "Service Stop Date",
   "no_copy": 1
  },
  {
   "default": "0",
   "fieldname": "enable_deferred_revenue",
   "fieldtype": "Check",
   "label": "Enable Deferred Revenue"
  },
  {
   "fieldname": "column_break_50",
   "fieldtype": "Column Break"
  },
  {
   "depends_on": "enable_deferred_revenue",
   "fieldname": "service_start_date",
   "fieldtype": "Date",
   "label": "Service Start Date",
   "no_copy": 1
  },
  {
   "depends_on": "enable_deferred_revenue",
   "fieldname": "service_end_date",
   "fieldtype": "Date",
   "label": "Service End Date",
   "no_copy": 1
  },
  {
   "collapsible": 1,
   "fieldname": "section_break_18",
   "fieldtype": "Section Break",
   "label": "Item Weight Details"
  },
  {
   "fieldname": "weight_per_unit",
   "fieldtype": "Float",
   "label": "Weight Per Unit",
   "print_hide": 1,
   "read_only": 1
  },
  {
   "fieldname": "total_weight",
   "fieldtype": "Float",
   "label": "Total Weight",
   "print_hide": 1,
   "read_only": 1
  },
  {
   "fieldname": "column_break_21",
   "fieldtype": "Column Break"
  },
  {
   "fieldname": "weight_uom",
   "fieldtype": "Link",
   "label": "Weight UOM",
   "options": "UOM",
   "print_hide": 1,
   "read_only": 1
  },
  {
   "collapsible": 1,
   "collapsible_depends_on": "eval:doc.serial_no || doc.batch_no",
   "fieldname": "warehouse_and_reference",
   "fieldtype": "Section Break",
   "label": "Stock Details"
  },
  {
   "fieldname": "warehouse",
   "fieldtype": "Link",
   "in_list_view": 1,
   "label": "Warehouse",
   "oldfieldname": "warehouse",
   "oldfieldtype": "Link",
   "options": "Warehouse",
   "print_hide": 1
  },
  {
   "depends_on": "eval: parent.is_internal_customer && parent.update_stock",
   "fieldname": "target_warehouse",
   "fieldtype": "Link",
   "hidden": 1,
   "ignore_user_permissions": 1,
   "label": "Target Warehouse",
   "no_copy": 1,
   "options": "Warehouse",
   "print_hide": 1
  },
  {
   "depends_on": "eval:!doc.__islocal",
   "fieldname": "quality_inspection",
   "fieldtype": "Link",
   "label": "Quality Inspection",
   "options": "Quality Inspection"
  },
  {
   "depends_on": "eval: doc.use_serial_batch_fields === 1 && parent.update_stock === 1",
   "fieldname": "batch_no",
   "fieldtype": "Link",
   "label": "Batch No",
   "options": "Batch",
   "search_index": 1
  },
  {
   "fieldname": "col_break5",
   "fieldtype": "Column Break"
  },
  {
   "default": "0",
   "fieldname": "allow_zero_valuation_rate",
   "fieldtype": "Check",
   "label": "Allow Zero Valuation Rate",
   "no_copy": 1,
   "print_hide": 1
  },
  {
   "depends_on": "eval: doc.use_serial_batch_fields === 1 && parent.update_stock === 1",
   "fieldname": "serial_no",
   "fieldtype": "Text",
   "label": "Serial No",
   "no_copy": 1,
   "oldfieldname": "serial_no",
   "oldfieldtype": "Small Text"
  },
  {
   "fieldname": "item_group",
   "fieldtype": "Link",
   "hidden": 1,
   "label": "Item Group",
   "oldfieldname": "item_group",
   "oldfieldtype": "Link",
   "options": "Item Group",
   "print_hide": 1,
   "read_only": 1
  },
  {
   "fieldname": "brand",
   "fieldtype": "Data",
   "hidden": 1,
   "label": "Brand Name",
   "oldfieldname": "brand",
   "oldfieldtype": "Data",
   "print_hide": 1
  },
  {
   "fieldname": "item_tax_rate",
   "fieldtype": "Small Text",
   "hidden": 1,
   "label": "Item Tax Rate",
   "oldfieldname": "item_tax_rate",
   "oldfieldtype": "Small Text",
   "print_hide": 1,
   "read_only": 1
  },
  {
   "allow_on_submit": 1,
   "fieldname": "actual_batch_qty",
   "fieldtype": "Float",
   "label": "Available Batch Qty at Warehouse",
   "no_copy": 1,
   "print_hide": 1,
   "print_width": "150px",
   "read_only": 1,
   "width": "150px"
  },
  {
   "allow_on_submit": 1,
   "fieldname": "actual_qty",
   "fieldtype": "Float",
   "label": "Qty (Warehouse)",
   "no_copy": 1,
   "oldfieldname": "actual_qty",
   "oldfieldtype": "Currency",
   "print_hide": 1,
   "read_only": 1
  },
  {
   "collapsible": 1,
   "fieldname": "edit_references",
   "fieldtype": "Section Break",
   "label": "References"
  },
  {
   "fieldname": "sales_order",
   "fieldtype": "Link",
   "label": "Sales Order",
   "no_copy": 1,
   "oldfieldname": "sales_order",
   "oldfieldtype": "Link",
   "options": "Sales Order",
   "print_hide": 1,
   "read_only": 1,
   "search_index": 1
  },
  {
   "fieldname": "so_detail",
   "fieldtype": "Data",
   "hidden": 1,
   "label": "Sales Order Item",
   "no_copy": 1,
   "oldfieldname": "so_detail",
   "oldfieldtype": "Data",
   "print_hide": 1,
   "read_only": 1,
   "search_index": 1
  },
  {
   "fieldname": "column_break_74",
   "fieldtype": "Column Break"
  },
  {
   "fieldname": "delivery_note",
   "fieldtype": "Link",
   "label": "Delivery Note",
   "no_copy": 1,
   "oldfieldname": "delivery_note",
   "oldfieldtype": "Link",
   "options": "Delivery Note",
   "print_hide": 1,
   "read_only": 1,
   "search_index": 1
  },
  {
   "fieldname": "dn_detail",
   "fieldtype": "Data",
   "hidden": 1,
   "label": "Delivery Note Item",
   "no_copy": 1,
   "oldfieldname": "dn_detail",
   "oldfieldtype": "Data",
   "print_hide": 1,
   "read_only": 1,
   "search_index": 1
  },
  {
   "fieldname": "delivered_qty",
   "fieldtype": "Float",
   "label": "Delivered Qty",
   "oldfieldname": "delivered_qty",
   "oldfieldtype": "Currency",
   "print_hide": 1,
   "read_only": 1
  },
  {
   "default": "0",
   "fieldname": "is_fixed_asset",
   "fieldtype": "Check",
   "hidden": 1,
   "label": "Is Fixed Asset",
   "no_copy": 1,
   "print_hide": 1,
   "read_only": 1
  },
  {
   "fieldname": "asset",
   "fieldtype": "Link",
   "label": "Asset",
   "options": "Asset"
  },
  {
   "fieldname": "section_break_54",
   "fieldtype": "Section Break"
  },
  {
   "allow_on_submit": 1,
   "default": "0",
   "fieldname": "page_break",
   "fieldtype": "Check",
   "label": "Page Break",
   "no_copy": 1,
   "print_hide": 1,
   "report_hide": 1
  },
  {
   "collapsible": 1,
   "fieldname": "description_section",
   "fieldtype": "Section Break",
   "label": "Description"
  },
  {
   "collapsible": 1,
   "fieldname": "image_section",
   "fieldtype": "Section Break",
   "label": "Image"
  },
  {
   "collapsible": 1,
   "fieldname": "accounting_dimensions_section",
   "fieldtype": "Section Break",
   "label": "Accounting Dimensions"
  },
  {
   "fieldname": "dimension_col_break",
   "fieldtype": "Column Break"
  },
  {
   "depends_on": "asset",
   "fieldname": "finance_book",
   "fieldtype": "Link",
   "label": "Finance Book",
   "options": "Finance Book"
  },
  {
   "allow_on_submit": 1,
   "fieldname": "project",
   "fieldtype": "Link",
   "label": "Project",
   "options": "Project",
   "search_index": 1
  },
  {
   "depends_on": "eval:parent.update_stock == 1",
   "fieldname": "sales_invoice_item",
   "fieldtype": "Data",
   "ignore_user_permissions": 1,
   "label": "Sales Invoice Item",
   "no_copy": 1,
   "print_hide": 1,
   "read_only": 1
  },
  {
   "depends_on": "eval:parent.is_return && parent.update_stock && !parent.return_against",
   "fieldname": "incoming_rate",
   "fieldtype": "Currency",
   "label": "Incoming Rate (Costing)",
   "no_copy": 1,
   "options": "Company:company:default_currency",
   "print_hide": 1
  },
  {
   "depends_on": "eval: doc.uom != doc.stock_uom",
   "fieldname": "stock_uom_rate",
   "fieldtype": "Currency",
   "label": "Rate of Stock UOM",
   "no_copy": 1,
   "options": "currency",
   "read_only": 1
  },
  {
   "allow_on_submit": 1,
   "fieldname": "discount_account",
   "fieldtype": "Link",
   "label": "Discount Account",
   "options": "Account"
  },
  {
   "default": "0",
   "fetch_from": "item_code.grant_commission",
   "fieldname": "grant_commission",
   "fieldtype": "Check",
   "label": "Grant Commission",
   "read_only": 1
  },
  {
   "collapsible": 1,
   "depends_on": "eval:parent.is_internal_customer == 1",
   "fieldname": "internal_transfer_section",
   "fieldtype": "Section Break",
   "label": "Internal Transfer"
  },
  {
   "fieldname": "purchase_order",
   "fieldtype": "Link",
   "label": "Purchase Order",
   "options": "Purchase Order",
   "print_hide": 1,
   "read_only": 1,
   "search_index": 1
  },
  {
   "fieldname": "column_break_92",
   "fieldtype": "Column Break"
  },
  {
   "fieldname": "purchase_order_item",
   "fieldtype": "Data",
   "label": "Purchase Order Item",
   "print_hide": 1,
   "read_only": 1
  },
  {
   "default": "0",
   "depends_on": "barcode",
   "fieldname": "has_item_scanned",
   "fieldtype": "Check",
   "label": "Has Item Scanned",
   "read_only": 1
  },
  {
   "depends_on": "eval:parent.update_stock == 1 && (doc.use_serial_batch_fields === 0 || doc.docstatus === 1)",
   "fieldname": "serial_and_batch_bundle",
   "fieldtype": "Link",
   "label": "Serial and Batch Bundle",
   "no_copy": 1,
   "options": "Serial and Batch Bundle",
   "print_hide": 1,
   "search_index": 1
  },
  {
<<<<<<< HEAD
   "depends_on": "eval:parent.update_stock === 1",
   "fieldname": "pick_serial_and_batch",
   "fieldtype": "Button",
   "label": "Pick Serial / Batch No"
  },
  {
   "default": "0",
   "fieldname": "use_serial_batch_fields",
   "fieldtype": "Check",
   "label": "Use Serial No / Batch Fields"
  },
  {
   "depends_on": "eval:doc.use_serial_batch_fields === 1 && parent.update_stock === 1",
   "fieldname": "section_break_eoec",
   "fieldtype": "Section Break"
  },
  {
   "fieldname": "column_break_ytgd",
   "fieldtype": "Column Break"
  },
  {
   "fieldname": "distributed_discount_amount",
   "fieldtype": "Currency",
   "label": "Distributed Discount Amount",
   "options": "currency"
  },
  {
   "fieldname": "available_quantity_section",
   "fieldtype": "Section Break",
   "label": "Available Quantity"
  },
  {
   "fieldname": "column_break_ogff",
   "fieldtype": "Column Break"
  },
  {
   "allow_on_submit": 1,
   "fieldname": "company_total_stock",
   "fieldtype": "Float",
   "label": "Qty (Company)",
   "no_copy": 1,
   "print_hide": 1,
   "read_only": 1
  },
  {
   "fieldname": "pos_invoice_item",
   "fieldtype": "Data",
   "ignore_user_permissions": 1,
   "label": "POS Invoice Item",
   "no_copy": 1,
   "print_hide": 1,
   "read_only": 1
  },
  {
   "fieldname": "column_break_vwhb",
   "fieldtype": "Column Break"
  },
  {
   "fieldname": "pos_invoice",
   "fieldtype": "Link",
   "label": "POS Invoice",
   "no_copy": 1,
   "options": "POS Invoice",
   "print_hide": 1,
   "search_index": 1
=======
   "fetch_from": "item_code.tvs_pn",
   "fieldname": "tvs_pn",
   "fieldtype": "Data",
   "label": "TVS PN"
>>>>>>> dd96e3c3
  }
 ],
 "idx": 1,
 "istable": 1,
 "links": [],
<<<<<<< HEAD
 "modified": "2025-03-12 16:33:55.503777",
=======
 "modified": "2024-08-02 20:26:22.903502",
>>>>>>> dd96e3c3
 "modified_by": "Administrator",
 "module": "Accounts",
 "name": "Sales Invoice Item",
 "naming_rule": "Random",
 "owner": "Administrator",
 "permissions": [],
 "sort_field": "creation",
 "sort_order": "DESC",
 "states": []
}<|MERGE_RESOLUTION|>--- conflicted
+++ resolved
@@ -926,7 +926,6 @@
    "search_index": 1
   },
   {
-<<<<<<< HEAD
    "depends_on": "eval:parent.update_stock === 1",
    "fieldname": "pick_serial_and_batch",
    "fieldtype": "Button",
@@ -992,22 +991,18 @@
    "options": "POS Invoice",
    "print_hide": 1,
    "search_index": 1
-=======
+  },
+  {
    "fetch_from": "item_code.tvs_pn",
    "fieldname": "tvs_pn",
    "fieldtype": "Data",
    "label": "TVS PN"
->>>>>>> dd96e3c3
   }
  ],
  "idx": 1,
  "istable": 1,
  "links": [],
-<<<<<<< HEAD
  "modified": "2025-03-12 16:33:55.503777",
-=======
- "modified": "2024-08-02 20:26:22.903502",
->>>>>>> dd96e3c3
  "modified_by": "Administrator",
  "module": "Accounts",
  "name": "Sales Invoice Item",
