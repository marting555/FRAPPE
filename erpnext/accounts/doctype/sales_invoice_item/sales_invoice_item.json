--- conflicted
+++ resolved
@@ -795,11 +795,7 @@
  "idx": 1,
  "istable": 1,
  "links": [],
-<<<<<<< HEAD
- "modified": "2020-03-11 12:24:41.749986",
-=======
  "modified": "2020-07-18 12:24:41.749986",
->>>>>>> b2fccc1d
  "modified_by": "Administrator",
  "module": "Accounts",
  "name": "Sales Invoice Item",
