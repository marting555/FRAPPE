{
 "actions": [],
 "autoname": "hash",
 "creation": "2013-06-04 11:02:19",
 "doctype": "DocType",
 "document_type": "Document",
 "editable_grid": 1,
 "engine": "InnoDB",
 "field_order": [
  "barcode",
  "has_item_scanned",
  "item_code",
  "col_break1",
  "item_name",
  "customer_item_code",
  "description_section",
  "description",
  "item_group",
  "brand",
  "image_section",
  "image",
  "image_view",
  "quantity_and_rate",
  "qty",
  "stock_uom",
  "col_break2",
  "uom",
  "conversion_factor",
  "stock_qty",
  "section_break_17",
  "price_list_rate",
  "base_price_list_rate",
  "discount_and_margin",
  "margin_type",
  "margin_rate_or_amount",
  "rate_with_margin",
  "column_break_19",
  "discount_percentage",
  "discount_amount",
  "base_rate_with_margin",
  "section_break1",
  "rate",
  "amount",
  "item_tax_template",
  "col_break3",
  "base_rate",
  "base_amount",
  "pricing_rules",
  "stock_uom_rate",
  "is_free_item",
  "grant_commission",
  "section_break_21",
  "net_rate",
  "net_amount",
  "column_break_24",
  "base_net_rate",
  "base_net_amount",
  "drop_ship",
  "delivered_by_supplier",
  "accounting",
  "income_account",
  "is_fixed_asset",
  "asset",
  "finance_book",
  "col_break4",
  "expense_account",
  "discount_account",
  "deferred_revenue",
  "deferred_revenue_account",
  "service_stop_date",
  "enable_deferred_revenue",
  "column_break_50",
  "service_start_date",
  "service_end_date",
  "section_break_18",
  "weight_per_unit",
  "total_weight",
  "column_break_21",
  "weight_uom",
  "warehouse_and_reference",
  "warehouse",
  "target_warehouse",
  "quality_inspection",
  "batch_no",
  "incoming_rate",
  "col_break5",
  "allow_zero_valuation_rate",
  "serial_no",
  "item_tax_rate",
  "actual_batch_qty",
  "actual_qty",
  "edit_references",
  "sales_order",
  "so_detail",
  "sales_invoice_item",
  "column_break_74",
  "delivery_note",
  "dn_detail",
  "delivered_qty",
  "internal_transfer_section",
  "purchase_order",
  "column_break_92",
  "purchase_order_item",
  "accounting_dimensions_section",
  "cost_center",
  "dimension_col_break",
  "project",
  "section_break_54",
  "page_break"
 ],
 "fields": [
  {
   "fieldname": "barcode",
   "fieldtype": "Data",
   "label": "Barcode",
   "print_hide": 1
  },
  {
   "bold": 1,
   "columns": 4,
   "fieldname": "item_code",
   "fieldtype": "Link",
   "in_list_view": 1,
   "label": "Item",
   "oldfieldname": "item_code",
   "oldfieldtype": "Link",
   "options": "Item",
   "search_index": 1
  },
  {
   "fieldname": "col_break1",
   "fieldtype": "Column Break"
  },
  {
   "fieldname": "item_name",
   "fieldtype": "Data",
   "in_global_search": 1,
   "label": "Item Name",
   "oldfieldname": "item_name",
   "oldfieldtype": "Data",
   "print_hide": 1,
   "reqd": 1
  },
  {
   "fieldname": "customer_item_code",
   "fieldtype": "Data",
   "hidden": 1,
   "label": "Customer's Item Code",
   "print_hide": 1,
   "read_only": 1
  },
  {
   "fieldname": "description",
   "fieldtype": "Text Editor",
   "label": "Description",
   "oldfieldname": "description",
   "oldfieldtype": "Text",
   "print_width": "200px",
   "reqd": 1,
   "width": "200px"
  },
  {
   "fieldname": "image_view",
   "fieldtype": "Image",
   "label": "Image View",
   "options": "image",
   "print_hide": 1
  },
  {
   "fieldname": "image",
   "fieldtype": "Attach",
   "hidden": 1,
   "label": "Image"
  },
  {
   "fieldname": "quantity_and_rate",
   "fieldtype": "Section Break"
  },
  {
   "bold": 1,
   "columns": 2,
   "fieldname": "qty",
   "fieldtype": "Float",
   "in_list_view": 1,
   "label": "Quantity",
   "oldfieldname": "qty",
   "oldfieldtype": "Currency"
  },
  {
   "depends_on": "eval:doc.uom != doc.stock_uom",
   "fieldname": "stock_uom",
   "fieldtype": "Link",
   "label": "Stock UOM",
   "options": "UOM",
   "read_only": 1
  },
  {
   "fieldname": "col_break2",
   "fieldtype": "Column Break"
  },
  {
   "fieldname": "uom",
   "fieldtype": "Link",
   "label": "UOM",
   "options": "UOM",
   "reqd": 1
  },
  {
   "default": "1",
   "depends_on": "eval:doc.uom != doc.stock_uom",
   "fieldname": "conversion_factor",
   "fieldtype": "Float",
   "label": "UOM Conversion Factor",
   "print_hide": 1,
   "reqd": 1
  },
  {
   "depends_on": "eval:doc.uom != doc.stock_uom",
   "fieldname": "stock_qty",
   "fieldtype": "Float",
   "label": "Qty as per Stock UOM",
   "no_copy": 1,
   "print_hide": 1,
   "read_only": 1
  },
  {
   "fieldname": "section_break_17",
   "fieldtype": "Section Break"
  },
  {
   "fieldname": "price_list_rate",
   "fieldtype": "Currency",
   "label": "Price List Rate",
   "oldfieldname": "ref_rate",
   "oldfieldtype": "Currency",
   "options": "currency",
   "print_hide": 1,
   "read_only": 1
  },
  {
   "fieldname": "base_price_list_rate",
   "fieldtype": "Currency",
   "label": "Price List Rate (Company Currency)",
   "oldfieldname": "base_ref_rate",
   "oldfieldtype": "Currency",
   "options": "Company:company:default_currency",
   "print_hide": 1,
   "read_only": 1
  },
  {
   "collapsible": 1,
   "collapsible_depends_on": "eval: doc.margin_type || doc.discount_amount",
   "fieldname": "discount_and_margin",
   "fieldtype": "Section Break",
   "label": "Discount and Margin"
  },
  {
   "depends_on": "price_list_rate",
   "fieldname": "margin_type",
   "fieldtype": "Select",
   "label": "Margin Type",
   "options": "\nPercentage\nAmount",
   "print_hide": 1
  },
  {
   "depends_on": "eval:doc.margin_type && doc.price_list_rate",
   "fieldname": "margin_rate_or_amount",
   "fieldtype": "Float",
   "label": "Margin Rate or Amount",
   "print_hide": 1
  },
  {
   "depends_on": "eval:doc.margin_type && doc.price_list_rate && doc.margin_rate_or_amount",
   "fieldname": "rate_with_margin",
   "fieldtype": "Currency",
   "label": "Rate With Margin",
   "options": "currency",
   "print_hide": 1,
   "read_only": 1
  },
  {
   "fieldname": "column_break_19",
   "fieldtype": "Column Break"
  },
  {
   "depends_on": "price_list_rate",
   "fieldname": "discount_percentage",
   "fieldtype": "Percent",
   "label": "Discount (%) on Price List Rate with Margin",
   "oldfieldname": "adj_rate",
   "oldfieldtype": "Float",
   "print_hide": 1
  },
  {
   "depends_on": "price_list_rate",
   "fieldname": "discount_amount",
   "fieldtype": "Currency",
   "label": "Discount Amount",
   "options": "currency"
  },
  {
   "depends_on": "eval:doc.margin_type && doc.price_list_rate && doc.margin_rate_or_amount",
   "fieldname": "base_rate_with_margin",
   "fieldtype": "Currency",
   "label": "Rate With Margin (Company Currency)",
   "options": "Company:company:default_currency",
   "print_hide": 1,
   "read_only": 1
  },
  {
   "fieldname": "section_break1",
   "fieldtype": "Section Break"
  },
  {
   "bold": 1,
   "columns": 2,
   "fieldname": "rate",
   "fieldtype": "Currency",
   "in_list_view": 1,
   "label": "Rate",
   "oldfieldname": "export_rate",
   "oldfieldtype": "Currency",
   "options": "currency",
   "reqd": 1
  },
  {
   "columns": 2,
   "fieldname": "amount",
   "fieldtype": "Currency",
   "in_list_view": 1,
   "label": "Amount",
   "oldfieldname": "export_amount",
   "oldfieldtype": "Currency",
   "options": "currency",
   "read_only": 1,
   "reqd": 1
  },
  {
   "fieldname": "col_break3",
   "fieldtype": "Column Break"
  },
  {
   "fieldname": "base_rate",
   "fieldtype": "Currency",
   "label": "Rate (Company Currency)",
   "oldfieldname": "basic_rate",
   "oldfieldtype": "Currency",
   "options": "Company:company:default_currency",
   "print_hide": 1,
   "read_only": 1,
   "reqd": 1
  },
  {
   "fieldname": "base_amount",
   "fieldtype": "Currency",
   "label": "Amount (Company Currency)",
   "oldfieldname": "amount",
   "oldfieldtype": "Currency",
   "options": "Company:company:default_currency",
   "print_hide": 1,
   "read_only": 1,
   "reqd": 1
  },
  {
   "fieldname": "pricing_rules",
   "fieldtype": "Small Text",
   "hidden": 1,
   "label": "Pricing Rules",
   "print_hide": 1,
   "read_only": 1
  },
  {
   "default": "0",
   "fieldname": "is_free_item",
   "fieldtype": "Check",
   "label": "Is Free Item",
   "print_hide": 1,
   "read_only": 1
  },
  {
   "fieldname": "section_break_21",
   "fieldtype": "Section Break"
  },
  {
   "fieldname": "net_rate",
   "fieldtype": "Currency",
   "label": "Net Rate",
   "options": "currency",
   "print_hide": 1,
   "read_only": 1
  },
  {
   "fieldname": "net_amount",
   "fieldtype": "Currency",
   "label": "Net Amount",
   "options": "currency",
   "print_hide": 1,
   "read_only": 1
  },
  {
   "fieldname": "column_break_24",
   "fieldtype": "Column Break"
  },
  {
   "fieldname": "base_net_rate",
   "fieldtype": "Currency",
   "label": "Net Rate (Company Currency)",
   "options": "Company:company:default_currency",
   "print_hide": 1,
   "read_only": 1
  },
  {
   "fieldname": "base_net_amount",
   "fieldtype": "Currency",
   "label": "Net Amount (Company Currency)",
   "options": "Company:company:default_currency",
   "print_hide": 1,
   "read_only": 1
  },
  {
   "collapsible": 1,
   "collapsible_depends_on": "eval:doc.delivered_by_supplier==1",
   "fieldname": "drop_ship",
   "fieldtype": "Section Break",
   "label": "Drop Ship"
  },
  {
   "default": "0",
   "fieldname": "delivered_by_supplier",
   "fieldtype": "Check",
   "label": "Delivered By Supplier",
   "print_hide": 1,
   "read_only": 1
  },
  {
   "collapsible": 1,
   "fieldname": "accounting",
   "fieldtype": "Section Break",
   "label": "Accounting Details"
  },
  {
   "fieldname": "income_account",
   "fieldtype": "Link",
   "label": "Income Account",
   "oldfieldname": "income_account",
   "oldfieldtype": "Link",
   "options": "Account",
   "print_hide": 1,
   "print_width": "120px",
   "reqd": 1,
   "width": "120px"
  },
  {
   "fieldname": "expense_account",
   "fieldtype": "Link",
   "label": "Expense Account",
   "options": "Account",
   "print_hide": 1,
   "width": "120px"
  },
  {
   "fieldname": "col_break4",
   "fieldtype": "Column Break"
  },
  {
   "fieldname": "item_tax_template",
   "fieldtype": "Link",
   "label": "Item Tax Template",
   "options": "Item Tax Template",
   "print_hide": 1
  },
  {
   "default": ":Company",
   "fieldname": "cost_center",
   "fieldtype": "Link",
   "label": "Cost Center",
   "oldfieldname": "cost_center",
   "oldfieldtype": "Link",
   "options": "Cost Center",
   "print_hide": 1,
   "print_width": "120px",
   "reqd": 1,
   "width": "120px"
  },
  {
   "collapsible": 1,
   "collapsible_depends_on": "enable_deferred_revenue",
   "fieldname": "deferred_revenue",
   "fieldtype": "Section Break",
   "label": "Deferred Revenue"
  },
  {
   "depends_on": "enable_deferred_revenue",
   "fieldname": "deferred_revenue_account",
   "fieldtype": "Link",
   "label": "Deferred Revenue Account",
   "options": "Account"
  },
  {
   "allow_on_submit": 1,
   "depends_on": "enable_deferred_revenue",
   "fieldname": "service_stop_date",
   "fieldtype": "Date",
   "label": "Service Stop Date",
   "no_copy": 1
  },
  {
   "default": "0",
   "fieldname": "enable_deferred_revenue",
   "fieldtype": "Check",
   "label": "Enable Deferred Revenue"
  },
  {
   "fieldname": "column_break_50",
   "fieldtype": "Column Break"
  },
  {
   "depends_on": "enable_deferred_revenue",
   "fieldname": "service_start_date",
   "fieldtype": "Date",
   "label": "Service Start Date",
   "no_copy": 1
  },
  {
   "depends_on": "enable_deferred_revenue",
   "fieldname": "service_end_date",
   "fieldtype": "Date",
   "label": "Service End Date",
   "no_copy": 1
  },
  {
   "collapsible": 1,
   "fieldname": "section_break_18",
   "fieldtype": "Section Break",
   "label": "Item Weight Details"
  },
  {
   "fieldname": "weight_per_unit",
   "fieldtype": "Float",
   "label": "Weight Per Unit",
   "print_hide": 1,
   "read_only": 1
  },
  {
   "fieldname": "total_weight",
   "fieldtype": "Float",
   "label": "Total Weight",
   "print_hide": 1,
   "read_only": 1
  },
  {
   "fieldname": "column_break_21",
   "fieldtype": "Column Break"
  },
  {
   "fieldname": "weight_uom",
   "fieldtype": "Link",
   "label": "Weight UOM",
   "options": "UOM",
   "print_hide": 1,
   "read_only": 1
  },
  {
   "collapsible": 1,
   "collapsible_depends_on": "eval:doc.serial_no || doc.batch_no",
   "fieldname": "warehouse_and_reference",
   "fieldtype": "Section Break",
   "label": "Stock Details"
  },
  {
   "fieldname": "warehouse",
   "fieldtype": "Link",
   "in_list_view": 1,
   "label": "Warehouse",
   "oldfieldname": "warehouse",
   "oldfieldtype": "Link",
   "options": "Warehouse",
   "print_hide": 1
  },
  {
   "depends_on": "eval: parent.is_internal_customer && parent.update_stock",
   "fieldname": "target_warehouse",
   "fieldtype": "Link",
   "hidden": 1,
   "ignore_user_permissions": 1,
   "label": "Target Warehouse",
   "no_copy": 1,
   "options": "Warehouse",
   "print_hide": 1
  },
  {
   "depends_on": "eval:!doc.__islocal",
   "fieldname": "quality_inspection",
   "fieldtype": "Link",
   "label": "Quality Inspection",
   "options": "Quality Inspection"
  },
  {
   "fieldname": "batch_no",
   "fieldtype": "Link",
   "in_list_view": 1,
   "label": "Batch No",
   "options": "Batch",
   "print_hide": 1
  },
  {
   "fieldname": "col_break5",
   "fieldtype": "Column Break"
  },
  {
   "default": "0",
   "fieldname": "allow_zero_valuation_rate",
   "fieldtype": "Check",
   "label": "Allow Zero Valuation Rate",
   "no_copy": 1,
   "print_hide": 1
  },
  {
   "fieldname": "serial_no",
   "fieldtype": "Small Text",
   "in_list_view": 1,
   "label": "Serial No",
   "oldfieldname": "serial_no",
   "oldfieldtype": "Small Text"
  },
  {
   "fieldname": "item_group",
   "fieldtype": "Link",
   "hidden": 1,
   "label": "Item Group",
   "oldfieldname": "item_group",
   "oldfieldtype": "Link",
   "options": "Item Group",
   "print_hide": 1,
   "read_only": 1
  },
  {
   "fieldname": "brand",
   "fieldtype": "Data",
   "hidden": 1,
   "label": "Brand Name",
   "oldfieldname": "brand",
   "oldfieldtype": "Data",
   "print_hide": 1
  },
  {
   "fieldname": "item_tax_rate",
   "fieldtype": "Small Text",
   "hidden": 1,
   "label": "Item Tax Rate",
   "oldfieldname": "item_tax_rate",
   "oldfieldtype": "Small Text",
   "print_hide": 1,
   "read_only": 1
  },
  {
   "allow_on_submit": 1,
   "fieldname": "actual_batch_qty",
   "fieldtype": "Float",
   "label": "Available Batch Qty at Warehouse",
   "no_copy": 1,
   "print_hide": 1,
   "print_width": "150px",
   "read_only": 1,
   "width": "150px"
  },
  {
   "allow_on_submit": 1,
   "fieldname": "actual_qty",
   "fieldtype": "Float",
   "label": "Available Qty at Warehouse",
   "oldfieldname": "actual_qty",
   "oldfieldtype": "Currency",
   "print_hide": 1,
   "read_only": 1
  },
  {
   "collapsible": 1,
   "fieldname": "edit_references",
   "fieldtype": "Section Break",
   "label": "References"
  },
  {
   "fieldname": "sales_order",
   "fieldtype": "Link",
   "label": "Sales Order",
   "no_copy": 1,
   "oldfieldname": "sales_order",
   "oldfieldtype": "Link",
   "options": "Sales Order",
   "print_hide": 1,
   "read_only": 1,
   "search_index": 1
  },
  {
   "fieldname": "so_detail",
   "fieldtype": "Data",
   "hidden": 1,
   "label": "Sales Order Item",
   "no_copy": 1,
   "oldfieldname": "so_detail",
   "oldfieldtype": "Data",
   "print_hide": 1,
   "read_only": 1,
   "search_index": 1
  },
  {
   "fieldname": "column_break_74",
   "fieldtype": "Column Break"
  },
  {
   "fieldname": "delivery_note",
   "fieldtype": "Link",
   "label": "Delivery Note",
   "no_copy": 1,
   "oldfieldname": "delivery_note",
   "oldfieldtype": "Link",
   "options": "Delivery Note",
   "print_hide": 1,
   "read_only": 1,
   "search_index": 1
  },
  {
   "fieldname": "dn_detail",
   "fieldtype": "Data",
   "hidden": 1,
   "label": "Delivery Note Item",
   "no_copy": 1,
   "oldfieldname": "dn_detail",
   "oldfieldtype": "Data",
   "print_hide": 1,
   "read_only": 1,
   "search_index": 1
  },
  {
   "fieldname": "delivered_qty",
   "fieldtype": "Float",
   "label": "Delivered Qty",
   "oldfieldname": "delivered_qty",
   "oldfieldtype": "Currency",
   "print_hide": 1,
   "read_only": 1
  },
  {
   "default": "0",
   "fieldname": "is_fixed_asset",
   "fieldtype": "Check",
   "hidden": 1,
   "label": "Is Fixed Asset",
   "no_copy": 1,
   "print_hide": 1,
   "read_only": 1
  },
  {
   "fieldname": "asset",
   "fieldtype": "Link",
   "label": "Asset",
   "options": "Asset"
  },
  {
   "fieldname": "section_break_54",
   "fieldtype": "Section Break"
  },
  {
   "allow_on_submit": 1,
   "default": "0",
   "fieldname": "page_break",
   "fieldtype": "Check",
   "label": "Page Break",
   "no_copy": 1,
   "print_hide": 1,
   "report_hide": 1
  },
  {
   "collapsible": 1,
   "fieldname": "description_section",
   "fieldtype": "Section Break",
   "label": "Description"
  },
  {
   "collapsible": 1,
   "fieldname": "image_section",
   "fieldtype": "Section Break",
   "label": "Image"
  },
  {
   "collapsible": 1,
   "fieldname": "accounting_dimensions_section",
   "fieldtype": "Section Break",
   "label": "Accounting Dimensions"
  },
  {
   "fieldname": "dimension_col_break",
   "fieldtype": "Column Break"
  },
  {
   "depends_on": "asset",
   "fieldname": "finance_book",
   "fieldtype": "Link",
   "label": "Finance Book",
   "options": "Finance Book"
  },
  {
   "fieldname": "project",
   "fieldtype": "Link",
   "label": "Project",
   "options": "Project"
  },
  {
   "depends_on": "eval:parent.update_stock == 1",
   "fieldname": "sales_invoice_item",
   "fieldtype": "Data",
   "ignore_user_permissions": 1,
   "label": "Sales Invoice Item",
   "no_copy": 1,
   "print_hide": 1,
   "read_only": 1
  },
  {
   "depends_on": "eval:parent.is_return && parent.update_stock && !parent.return_against",
   "fieldname": "incoming_rate",
   "fieldtype": "Currency",
   "label": "Incoming Rate (Costing)",
   "no_copy": 1,
   "options": "Company:company:default_currency",
   "precision": "6",
   "print_hide": 1
  },
  {
   "depends_on": "eval: doc.uom != doc.stock_uom",
   "fieldname": "stock_uom_rate",
   "fieldtype": "Currency",
   "label": "Rate of Stock UOM",
   "no_copy": 1,
   "options": "currency",
   "read_only": 1
  },
  {
   "fieldname": "discount_account",
   "fieldtype": "Link",
   "label": "Discount Account",
   "options": "Account"
  },
  {
   "default": "0",
   "fetch_from": "item_code.grant_commission",
   "fieldname": "grant_commission",
   "fieldtype": "Check",
   "label": "Grant Commission",
   "read_only": 1
  },
  {
   "collapsible": 1,
   "depends_on": "eval:parent.is_internal_customer == 1",
   "fieldname": "internal_transfer_section",
   "fieldtype": "Section Break",
   "label": "Internal Transfer"
  },
  {
   "fieldname": "purchase_order",
   "fieldtype": "Link",
   "label": "Purchase Order",
   "options": "Purchase Order",
   "print_hide": 1,
   "read_only": 1
  },
  {
   "fieldname": "column_break_92",
   "fieldtype": "Column Break"
  },
  {
   "fieldname": "purchase_order_item",
   "fieldtype": "Data",
   "label": "Purchase Order Item",
   "print_hide": 1,
   "read_only": 1
  },
  {
   "default": "0",
   "depends_on": "barcode",
   "fieldname": "has_item_scanned",
   "fieldtype": "Check",
   "label": "Has Item Scanned",
   "read_only": 1
  }
 ],
 "idx": 1,
 "istable": 1,
 "links": [],
<<<<<<< HEAD
 "modified": "2022-10-26 10:35:18.979393",
=======
 "modified": "2022-11-02 12:53:12.693217",
>>>>>>> 30daeb90
 "modified_by": "Administrator",
 "module": "Accounts",
 "name": "Sales Invoice Item",
 "naming_rule": "Random",
 "owner": "Administrator",
 "permissions": [],
 "sort_field": "modified",
 "sort_order": "DESC",
 "states": []
}<|MERGE_RESOLUTION|>--- conflicted
+++ resolved
@@ -887,11 +887,7 @@
  "idx": 1,
  "istable": 1,
  "links": [],
-<<<<<<< HEAD
- "modified": "2022-10-26 10:35:18.979393",
-=======
  "modified": "2022-11-02 12:53:12.693217",
->>>>>>> 30daeb90
  "modified_by": "Administrator",
  "module": "Accounts",
  "name": "Sales Invoice Item",
