--- conflicted
+++ resolved
@@ -795,11 +795,7 @@
  "idx": 1,
  "istable": 1,
  "links": [],
-<<<<<<< HEAD
- "modified": "2019-12-04 12:22:38.517710",
-=======
  "modified": "2020-07-18 12:24:41.749986",
->>>>>>> 00175c96
  "modified_by": "Administrator",
  "module": "Accounts",
  "name": "Sales Invoice Item",
