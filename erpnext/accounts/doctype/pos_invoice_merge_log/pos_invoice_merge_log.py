--- conflicted
+++ resolved
@@ -111,17 +111,10 @@
 	def merge_pos_invoice_into(self, invoice, data):
 		items, payments, taxes = [], [], []
 
-		loyalty_amount_sum, loyalty_points_sum = 0, 0
-
+		write_off_amount, base_write_off_amount = 0, 0
 		rounding_adjustment, base_rounding_adjustment = 0, 0
 		rounded_total, base_rounded_total = 0, 0
-<<<<<<< HEAD
-		write_off_amount, base_write_off_amount = 0, 0
-=======
-
 		loyalty_amount_sum, loyalty_points_sum, idx = 0, 0, 1
-
->>>>>>> aa689874
 
 		for doc in data:
 			map_doc(doc, invoice, table_map={ "doctype": invoice.doctype })
@@ -175,13 +168,6 @@
 
 				if not found:
 					payments.append(payment)
-<<<<<<< HEAD
-=======
-			rounding_adjustment += doc.rounding_adjustment
-			rounded_total += doc.rounded_total
-			base_rounding_adjustment += doc.base_rounding_adjustment
-			base_rounded_total += doc.base_rounded_total
->>>>>>> aa689874
 
 			rounding_adjustment += flt(doc.rounding_adjustment)
 			rounded_total += flt(doc.rounded_total)
@@ -199,7 +185,7 @@
 		invoice.set('items', items)
 		invoice.set('payments', payments)
 		invoice.set('taxes', taxes)
-<<<<<<< HEAD
+
 		invoice.set('rounding_adjustment', rounding_adjustment)
 		invoice.set('rounding_adjustment', base_rounding_adjustment)
 		invoice.set('base_rounded_total', base_rounded_total)
@@ -212,12 +198,6 @@
 		invoice.set('write_off_account', doc.write_off_account)
 		invoice.set('write_off_cost_center', doc.write_off_cost_center)
 
-=======
-		invoice.set('rounding_adjustment',rounding_adjustment)
-		invoice.set('base_rounding_adjustment',base_rounding_adjustment)
-		invoice.set('rounded_total',rounded_total)
-		invoice.set('base_rounded_total',base_rounded_total)
->>>>>>> aa689874
 		invoice.additional_discount_percentage = 0
 		invoice.discount_amount = 0.0
 		invoice.taxes_and_charges = None
