--- conflicted
+++ resolved
@@ -124,11 +124,7 @@
 					item.price_list_rate = 0
 					si_item = map_child_doc(item, invoice, {"doctype": "Sales Invoice Item"})
 					items.append(si_item)
-<<<<<<< HEAD
-			
-=======
-
->>>>>>> db1c2e2b
+
 			for tax in doc.get('taxes'):
 				found = False
 				for t in taxes:
@@ -215,11 +211,10 @@
 def consolidate_pos_invoices(pos_invoices=[], closing_entry={}):
 	invoices = pos_invoices or closing_entry.get('pos_transactions') or get_all_unconsolidated_invoices()
 	invoice_by_customer = get_invoice_customer_map(invoices)
-<<<<<<< HEAD
 
 	if len(invoices) >= 5 and closing_entry:
+		closing_entry.set_status(update=True, status='Queued')
 		enqueue_job(create_merge_logs, invoice_by_customer, closing_entry)
-		closing_entry.set_status(update=True, status='Queued')
 	else:
 		create_merge_logs(invoice_by_customer, closing_entry)
 
@@ -231,27 +226,8 @@
 	)
 
 	if len(merge_logs) >= 5:
-		enqueue_job(cancel_merge_logs, merge_logs, closing_entry)
-		closing_entry.set_status(update=True, status='Queued')
-=======
-
-	if len(invoices) >= 5 and closing_entry:
-		closing_entry.set_status(update=True, status='Queued')
-		enqueue_job(create_merge_logs, invoice_by_customer, closing_entry)
-	else:
-		create_merge_logs(invoice_by_customer, closing_entry)
-
-def unconsolidate_pos_invoices(closing_entry):
-	merge_logs = frappe.get_all(
-		'POS Invoice Merge Log',
-		filters={ 'pos_closing_entry': closing_entry.name },
-		pluck='name'
-	)
-
-	if len(merge_logs) >= 5:
 		closing_entry.set_status(update=True, status='Queued')
 		enqueue_job(cancel_merge_logs, merge_logs, closing_entry)
->>>>>>> db1c2e2b
 	else:
 		cancel_merge_logs(merge_logs, closing_entry)
 
