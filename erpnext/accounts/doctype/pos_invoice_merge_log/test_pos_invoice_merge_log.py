# -*- coding: utf-8 -*-
# Copyright (c) 2020, Frappe Technologies Pvt. Ltd. and Contributors
# See license.txt
from __future__ import unicode_literals

import frappe
import unittest
import json
from erpnext.accounts.doctype.pos_invoice.test_pos_invoice import create_pos_invoice
from erpnext.accounts.doctype.pos_invoice.pos_invoice import make_sales_return
from erpnext.accounts.doctype.pos_invoice_merge_log.pos_invoice_merge_log import consolidate_pos_invoices
from erpnext.accounts.doctype.pos_closing_entry.test_pos_closing_entry import init_user_and_profile

class TestPOSInvoiceMergeLog(unittest.TestCase):
	def test_consolidated_invoice_creation(self):
		frappe.db.sql("delete from `tabPOS Invoice`")

		try:
			test_user, pos_profile = init_user_and_profile()

			pos_inv = create_pos_invoice(rate=300, do_not_submit=1)
			pos_inv.append('payments', {
				'mode_of_payment': 'Cash', 'account': 'Cash - _TC', 'amount': 300
			})
			pos_inv.submit()

			pos_inv2 = create_pos_invoice(rate=3200, do_not_submit=1)
			pos_inv2.append('payments', {
				'mode_of_payment': 'Cash', 'account': 'Cash - _TC', 'amount': 3200
			})
			pos_inv2.submit()

			pos_inv3 = create_pos_invoice(customer="_Test Customer 2", rate=2300, do_not_submit=1)
			pos_inv3.append('payments', {
				'mode_of_payment': 'Cash', 'account': 'Cash - _TC', 'amount': 2300
			})
			pos_inv3.submit()

			consolidate_pos_invoices()

			pos_inv.load_from_db()
			self.assertTrue(frappe.db.exists("Sales Invoice", pos_inv.consolidated_invoice))

			pos_inv3.load_from_db()
			self.assertTrue(frappe.db.exists("Sales Invoice", pos_inv3.consolidated_invoice))

			self.assertFalse(pos_inv.consolidated_invoice == pos_inv3.consolidated_invoice)

		finally:
			frappe.set_user("Administrator")
			frappe.db.sql("delete from `tabPOS Profile`")
			frappe.db.sql("delete from `tabPOS Invoice`")

<<<<<<< HEAD
		frappe.set_user("Administrator")
		frappe.db.sql("delete from `tabPOS Profile`")
		frappe.db.sql("delete from `tabPOS Invoice`")

=======
>>>>>>> b4913e7d
	def test_consolidated_credit_note_creation(self):
		frappe.db.sql("delete from `tabPOS Invoice`")

		try:
			test_user, pos_profile = init_user_and_profile()

			pos_inv = create_pos_invoice(rate=300, do_not_submit=1)
			pos_inv.append('payments', {
				'mode_of_payment': 'Cash', 'account': 'Cash - _TC', 'amount': 300
			})
			pos_inv.submit()

			pos_inv2 = create_pos_invoice(rate=3200, do_not_submit=1)
			pos_inv2.append('payments', {
				'mode_of_payment': 'Cash', 'account': 'Cash - _TC', 'amount': 3200
			})
			pos_inv2.submit()

			pos_inv3 = create_pos_invoice(customer="_Test Customer 2", rate=2300, do_not_submit=1)
			pos_inv3.append('payments', {
				'mode_of_payment': 'Cash', 'account': 'Cash - _TC', 'amount': 2300
			})
			pos_inv3.submit()

			pos_inv_cn = make_sales_return(pos_inv.name)
			pos_inv_cn.set("payments", [])
			pos_inv_cn.append('payments', {
				'mode_of_payment': 'Cash', 'account': 'Cash - _TC', 'amount': -300
			})
			pos_inv_cn.paid_amount = -300
			pos_inv_cn.submit()

			consolidate_pos_invoices()

			pos_inv.load_from_db()
			self.assertTrue(frappe.db.exists("Sales Invoice", pos_inv.consolidated_invoice))

			pos_inv3.load_from_db()
			self.assertTrue(frappe.db.exists("Sales Invoice", pos_inv3.consolidated_invoice))

			pos_inv_cn.load_from_db()
			self.assertTrue(frappe.db.exists("Sales Invoice", pos_inv_cn.consolidated_invoice))
			self.assertTrue(frappe.db.get_value("Sales Invoice", pos_inv_cn.consolidated_invoice, "is_return"))

		finally:
			frappe.set_user("Administrator")
			frappe.db.sql("delete from `tabPOS Profile`")
			frappe.db.sql("delete from `tabPOS Invoice`")

	def test_consolidated_invoice_item_taxes(self):
		inv = create_pos_invoice(qty=1, rate=100, do_not_save=True)

		inv.append("taxes", {
			"account_head": "_Test Account VAT - _TC",
			"charge_type": "On Net Total",
			"cost_center": "_Test Cost Center - _TC",
			"description": "VAT",
			"doctype": "Sales Taxes and Charges",
			"rate": 9
		})
		inv.insert()
		inv.submit()

		inv2 = create_pos_invoice(qty=1, rate=100, do_not_save=True)
		inv2.get('items')[0].item_code = '_Test Item 2'
		inv2.append("taxes", {
			"account_head": "_Test Account VAT - _TC",
			"charge_type": "On Net Total",
			"cost_center": "_Test Cost Center - _TC",
			"description": "VAT",
			"doctype": "Sales Taxes and Charges",
			"rate": 5
		})
		inv2.insert()
		inv2.submit()

		consolidate_pos_invoices()
		inv.load_from_db()

		consolidated_invoice = frappe.get_doc('Sales Invoice', inv.consolidated_invoice)
		item_wise_tax_detail = json.loads(consolidated_invoice.get('taxes')[0].item_wise_tax_detail)

		tax_rate, amount = item_wise_tax_detail.get('_Test Item')
		self.assertEqual(tax_rate, 9)
		self.assertEqual(amount, 9)

		tax_rate2, amount2 = item_wise_tax_detail.get('_Test Item 2')
		self.assertEqual(tax_rate2, 5)
		self.assertEqual(amount2, 5)
<|MERGE_RESOLUTION|>--- conflicted
+++ resolved
@@ -51,13 +51,6 @@
 			frappe.db.sql("delete from `tabPOS Profile`")
 			frappe.db.sql("delete from `tabPOS Invoice`")
 
-<<<<<<< HEAD
-		frappe.set_user("Administrator")
-		frappe.db.sql("delete from `tabPOS Profile`")
-		frappe.db.sql("delete from `tabPOS Invoice`")
-
-=======
->>>>>>> b4913e7d
 	def test_consolidated_credit_note_creation(self):
 		frappe.db.sql("delete from `tabPOS Invoice`")
 
