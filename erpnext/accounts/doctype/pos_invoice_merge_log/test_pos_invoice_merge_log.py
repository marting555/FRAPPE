--- conflicted
+++ resolved
@@ -159,9 +159,5 @@
 		finally:
 			frappe.set_user("Administrator")
 			frappe.db.sql("delete from `tabPOS Profile`")
-<<<<<<< HEAD
 			frappe.db.sql("delete from `tabPOS Invoice`")
-		frappe.db.set_value('Stock Settings', 'Stock Settings', 'allow_negative_stock', is_allow_neg)
-=======
-			frappe.db.sql("delete from `tabPOS Invoice`")
->>>>>>> 19446a8d
+			frappe.db.set_value('Stock Settings', 'Stock Settings', 'allow_negative_stock', is_allow_neg)
