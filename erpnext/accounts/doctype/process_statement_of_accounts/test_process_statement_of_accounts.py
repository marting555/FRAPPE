--- conflicted
+++ resolved
@@ -4,42 +4,6 @@
 import unittest
 
 import frappe
-<<<<<<< HEAD
-from frappe.utils import add_days, getdate, today
-
-from erpnext.accounts.doctype.process_statement_of_accounts.process_statement_of_accounts import (
-	send_emails,
-)
-from erpnext.accounts.doctype.sales_invoice.test_sales_invoice import create_sales_invoice
-
-
-class TestProcessStatementOfAccounts(unittest.TestCase):
-	def setUp(self):
-		self.si = create_sales_invoice()
-		self.process_soa = create_process_soa()
-
-	def test_auto_email_for_process_soa_ar(self):
-		send_emails(self.process_soa.name, from_scheduler=True)
-		self.process_soa.load_from_db()
-		self.assertEqual(self.process_soa.posting_date, getdate(add_days(today(), 7)))
-
-	def tearDown(self):
-		frappe.delete_doc_if_exists("Process Statement Of Accounts", "Test Process SOA")
-
-
-def create_process_soa():
-	frappe.delete_doc_if_exists("Process Statement Of Accounts", "Test Process SOA")
-	process_soa = frappe.new_doc("Process Statement Of Accounts")
-	soa_dict = {
-		"name": "Test Process SOA",
-		"company": "_Test Company",
-	}
-	process_soa.update(soa_dict)
-	process_soa.set("customers", [{"customer": "_Test Customer"}])
-	process_soa.enable_auto_email = 1
-	process_soa.frequency = "Weekly"
-	process_soa.report = "Accounts Receivable"
-=======
 from frappe.tests.utils import FrappeTestCase
 from frappe.utils import add_days, getdate, today
 
@@ -142,6 +106,5 @@
 		include_ageing=1,
 	)
 	process_soa.update(soa_dict)
->>>>>>> 44bad3bd
 	process_soa.save()
 	return process_soa