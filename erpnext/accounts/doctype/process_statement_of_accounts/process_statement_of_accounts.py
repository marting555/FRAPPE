--- conflicted
+++ resolved
@@ -77,7 +77,6 @@
 		)
 
 		filters = get_common_filters(doc)
-<<<<<<< HEAD
 
 		if doc.report == "General Ledger":
 			filters.update(get_gl_filters(doc, entry, tax_id, presentation_currency))
@@ -93,23 +92,6 @@
 			if not res:
 				continue
 
-		statement_dict[entry.customer] = get_html(doc, filters, entry, col, res, ageing)
-=======
-
-		if doc.report == "General Ledger":
-			filters.update(get_gl_filters(doc, entry, tax_id, presentation_currency))
-			col, res = get_soa(filters)
-			for x in [0, -2, -1]:
-				res[x]["account"] = res[x]["account"].replace("'", "")
-			if len(res) == 3:
-				continue
-		else:
-			filters.update(get_ar_filters(doc, entry))
-			ar_res = get_ar_soa(filters)
-			col, res = ar_res[0], ar_res[1]
-			if not res:
-				continue
-
 		statement_dict[entry.customer] = (
 			[res, ageing] if get_statement_dict else get_html(doc, filters, entry, col, res, ageing)
 		)
@@ -138,7 +120,6 @@
 
 	return ageing
 
->>>>>>> 44bad3bd
 
 def get_common_filters(doc):
 	return frappe._dict(
@@ -225,112 +206,6 @@
 	return html
 
 
-def set_ageing(doc, entry):
-	ageing_filters = frappe._dict(
-		{
-			"company": doc.company,
-			"report_date": doc.to_date,
-			"ageing_based_on": doc.ageing_based_on,
-			"range1": 30,
-			"range2": 60,
-			"range3": 90,
-			"range4": 120,
-			"customer": entry.customer,
-		}
-	)
-	col1, ageing = get_ageing(ageing_filters)
-
-	if ageing:
-		ageing[0]["ageing_based_on"] = doc.ageing_based_on
-
-	return ageing
-
-
-def get_common_filters(doc):
-	return frappe._dict(
-		{
-			"company": doc.company,
-			"finance_book": doc.finance_book if doc.finance_book else None,
-			"account": [doc.account] if doc.account else None,
-			"cost_center": [cc.cost_center_name for cc in doc.cost_center],
-		}
-	)
-
-
-def get_gl_filters(doc, entry, tax_id, presentation_currency):
-	return {
-		"from_date": doc.from_date,
-		"to_date": doc.to_date,
-		"party_type": "Customer",
-		"party": [entry.customer],
-		"party_name": [entry.customer_name] if entry.customer_name else None,
-		"presentation_currency": presentation_currency,
-		"group_by": doc.group_by,
-		"currency": doc.currency,
-		"project": [p.project_name for p in doc.project],
-		"show_opening_entries": 0,
-		"include_default_book_entries": 0,
-		"tax_id": tax_id if tax_id else None,
-		"show_net_values_in_party_account": doc.show_net_values_in_party_account,
-	}
-
-
-def get_ar_filters(doc, entry):
-	return {
-		"report_date": doc.posting_date if doc.posting_date else None,
-		"party_type": "Customer",
-		"party": entry.customer,
-		"customer_name": entry.customer_name if entry.customer_name else None,
-		"payment_terms_template": doc.payment_terms_template if doc.payment_terms_template else None,
-		"sales_partner": doc.sales_partner if doc.sales_partner else None,
-		"sales_person": doc.sales_person if doc.sales_person else None,
-		"territory": doc.territory if doc.territory else None,
-		"based_on_payment_terms": doc.based_on_payment_terms,
-		"report_name": "Accounts Receivable",
-		"ageing_based_on": doc.ageing_based_on,
-		"range1": 30,
-		"range2": 60,
-		"range3": 90,
-		"range4": 120,
-	}
-
-
-def get_html(doc, filters, entry, col, res, ageing):
-	base_template_path = "frappe/www/printview.html"
-	template_path = (
-		"erpnext/accounts/doctype/process_statement_of_accounts/process_statement_of_accounts.html"
-		if doc.report == "General Ledger"
-		else "erpnext/accounts/doctype/process_statement_of_accounts/process_statement_of_accounts_accounts_receivable.html"
-	)
-
-	if doc.letter_head:
-		from frappe.www.printview import get_letter_head
-
-		letter_head = get_letter_head(doc, 0)
-
-	html = frappe.render_template(
-		template_path,
-		{
-			"filters": filters,
-			"data": res,
-			"report": {"report_name": doc.report, "columns": col},
-			"ageing": ageing[0] if (doc.include_ageing and ageing) else None,
-			"letter_head": letter_head if doc.letter_head else None,
-			"terms_and_conditions": frappe.db.get_value(
-				"Terms and Conditions", doc.terms_and_conditions, "terms"
-			)
-			if doc.terms_and_conditions
-			else None,
-		},
-	)
-
-	html = frappe.render_template(
-		base_template_path,
-		{"body": html, "css": get_print_style(), "title": "Statement For " + entry.customer},
-	)
-	return html
-
-
 def get_customers_based_on_territory_or_customer_group(customer_collection, collection_name):
 	fields_dict = {
 		"Customer Group": "customer_group",
@@ -349,11 +224,7 @@
 	return frappe.get_list(
 		"Customer",
 		fields=["name", "customer_name", "email_id"],
-<<<<<<< HEAD
-		filters=[[fields_dict[customer_collection], "IN", selected]],
-=======
 		filters=[["disabled", "=", 0], [fields_dict[customer_collection], "IN", selected]],
->>>>>>> 44bad3bd
 	)
 
 
