{
 "allow_copy": 0, 
 "allow_import": 1, 
 "allow_rename": 1, 
 "autoname": "field:asset_name", 
 "beta": 0, 
 "creation": "2016-03-01 17:01:27.920130", 
 "custom": 0, 
 "docstatus": 0, 
 "doctype": "DocType", 
 "document_type": "Document", 
 "editable_grid": 0, 
 "fields": [
  {
   "allow_on_submit": 0, 
   "bold": 0, 
   "collapsible": 0, 
   "columns": 0, 
   "fieldname": "asset_name", 
   "fieldtype": "Data", 
   "hidden": 0, 
   "ignore_user_permissions": 0, 
   "ignore_xss_filter": 0, 
   "in_filter": 0, 
   "in_list_view": 0, 
   "in_standard_filter": 0, 
   "label": "Asset Name", 
   "length": 0, 
   "no_copy": 0, 
   "permlevel": 0, 
   "precision": "", 
   "print_hide": 0, 
   "print_hide_if_no_value": 0, 
   "read_only": 0, 
   "remember_last_selected_value": 0, 
   "report_hide": 0, 
   "reqd": 1, 
   "search_index": 0, 
   "set_only_once": 0, 
   "unique": 0
  }, 
  {
   "allow_on_submit": 0, 
   "bold": 0, 
   "collapsible": 0, 
   "columns": 0, 
   "fieldname": "item_code", 
   "fieldtype": "Link", 
   "hidden": 0, 
   "ignore_user_permissions": 0, 
   "ignore_xss_filter": 0, 
   "in_filter": 0, 
   "in_list_view": 0, 
   "in_standard_filter": 1, 
   "label": "Item Code", 
   "length": 0, 
   "no_copy": 0, 
   "options": "Item", 
   "permlevel": 0, 
   "precision": "", 
   "print_hide": 0, 
   "print_hide_if_no_value": 0, 
   "read_only": 0, 
   "remember_last_selected_value": 0, 
   "report_hide": 0, 
   "reqd": 1, 
   "search_index": 0, 
   "set_only_once": 0, 
   "unique": 0
  }, 
  {
   "allow_on_submit": 0, 
   "bold": 0, 
   "collapsible": 0, 
   "columns": 0, 
   "fieldname": "asset_category", 
   "fieldtype": "Link", 
   "hidden": 0, 
   "ignore_user_permissions": 0, 
   "ignore_xss_filter": 0, 
   "in_filter": 0, 
   "in_list_view": 0, 
   "in_standard_filter": 1, 
   "label": "Asset Category", 
   "length": 0, 
   "no_copy": 0, 
   "options": "Asset Category", 
   "permlevel": 0, 
   "precision": "", 
   "print_hide": 0, 
   "print_hide_if_no_value": 0, 
   "read_only": 1, 
   "remember_last_selected_value": 0, 
   "report_hide": 0, 
   "reqd": 0, 
   "search_index": 0, 
   "set_only_once": 0, 
   "unique": 0
  }, 
  {
   "allow_on_submit": 0, 
   "bold": 0, 
   "collapsible": 0, 
   "columns": 0, 
   "default": "Draft", 
   "fieldname": "status", 
   "fieldtype": "Select", 
   "hidden": 0, 
   "ignore_user_permissions": 0, 
   "ignore_xss_filter": 0, 
   "in_filter": 0, 
   "in_list_view": 1, 
   "in_standard_filter": 1, 
   "label": "Status", 
   "length": 0, 
   "no_copy": 1, 
   "options": "Draft\nSubmitted\nPartially Depreciated\nFully Depreciated\nSold\nScrapped", 
   "permlevel": 0, 
   "precision": "", 
   "print_hide": 0, 
   "print_hide_if_no_value": 0, 
   "read_only": 1, 
   "remember_last_selected_value": 0, 
   "report_hide": 0, 
   "reqd": 0, 
   "search_index": 0, 
   "set_only_once": 0, 
   "unique": 0
  }, 
  {
   "allow_on_submit": 1, 
   "bold": 0, 
   "collapsible": 0, 
   "columns": 0, 
   "fieldname": "image", 
   "fieldtype": "Attach Image", 
   "hidden": 1, 
   "ignore_user_permissions": 0, 
   "ignore_xss_filter": 0, 
   "in_filter": 0, 
   "in_list_view": 0, 
   "in_standard_filter": 0, 
   "label": "Image", 
   "length": 0, 
   "no_copy": 1, 
   "permlevel": 0, 
   "precision": "", 
   "print_hide": 1, 
   "print_hide_if_no_value": 0, 
   "read_only": 0, 
   "remember_last_selected_value": 0, 
   "report_hide": 0, 
   "reqd": 0, 
   "search_index": 0, 
   "set_only_once": 0, 
   "unique": 0
  }, 
  {
   "allow_on_submit": 0, 
   "bold": 0, 
   "collapsible": 0, 
   "columns": 0, 
   "fieldname": "column_break_3", 
   "fieldtype": "Column Break", 
   "hidden": 0, 
   "ignore_user_permissions": 0, 
   "ignore_xss_filter": 0, 
   "in_filter": 0, 
   "in_list_view": 0, 
   "in_standard_filter": 0, 
   "length": 0, 
   "no_copy": 0, 
   "permlevel": 0, 
   "precision": "", 
   "print_hide": 0, 
   "print_hide_if_no_value": 0, 
   "read_only": 0, 
   "remember_last_selected_value": 0, 
   "report_hide": 0, 
   "reqd": 0, 
   "search_index": 0, 
   "set_only_once": 0, 
   "unique": 0
  }, 
  {
   "allow_on_submit": 0, 
   "bold": 0, 
   "collapsible": 0, 
   "columns": 0, 
   "fieldname": "company", 
   "fieldtype": "Link", 
   "hidden": 0, 
   "ignore_user_permissions": 0, 
   "ignore_xss_filter": 0, 
   "in_filter": 0, 
   "in_list_view": 0, 
   "in_standard_filter": 0, 
   "label": "Company", 
   "length": 0, 
   "no_copy": 0, 
   "options": "Company", 
   "permlevel": 0, 
   "precision": "", 
   "print_hide": 0, 
   "print_hide_if_no_value": 0, 
   "read_only": 0, 
   "remember_last_selected_value": 1, 
   "report_hide": 0, 
   "reqd": 1, 
   "search_index": 0, 
   "set_only_once": 0, 
   "unique": 0
  }, 
  {
   "allow_on_submit": 0, 
   "bold": 0, 
   "collapsible": 0, 
   "columns": 0, 
   "fieldname": "warehouse", 
   "fieldtype": "Link", 
   "hidden": 0, 
   "ignore_user_permissions": 0, 
   "ignore_xss_filter": 0, 
   "in_filter": 0, 
   "in_list_view": 0, 
   "in_standard_filter": 1, 
   "label": "Warehouse", 
   "length": 0, 
   "no_copy": 0, 
   "options": "Warehouse", 
   "permlevel": 0, 
   "precision": "", 
   "print_hide": 0, 
   "print_hide_if_no_value": 0, 
   "read_only": 0, 
   "remember_last_selected_value": 0, 
   "report_hide": 0, 
   "reqd": 1, 
   "search_index": 0, 
   "set_only_once": 0, 
   "unique": 0
  }, 
  {
   "allow_on_submit": 0, 
   "bold": 0, 
   "collapsible": 0, 
   "columns": 0, 
   "fieldname": "is_existing_asset", 
   "fieldtype": "Check", 
   "hidden": 0, 
   "ignore_user_permissions": 0, 
   "ignore_xss_filter": 0, 
   "in_filter": 0, 
   "in_list_view": 0, 
   "in_standard_filter": 0, 
   "label": "Is Existing Asset", 
   "length": 0, 
   "no_copy": 0, 
   "permlevel": 0, 
   "precision": "", 
   "print_hide": 0, 
   "print_hide_if_no_value": 0, 
   "read_only": 0, 
   "remember_last_selected_value": 0, 
   "report_hide": 0, 
   "reqd": 0, 
   "search_index": 0, 
   "set_only_once": 0, 
   "unique": 0
  }, 
  {
   "allow_on_submit": 0, 
   "bold": 0, 
   "collapsible": 0, 
   "columns": 0, 
   "fieldname": "purchase_date", 
   "fieldtype": "Date", 
   "hidden": 0, 
   "ignore_user_permissions": 0, 
   "ignore_xss_filter": 0, 
   "in_filter": 0, 
   "in_list_view": 0, 
   "in_standard_filter": 0, 
   "label": "Purchase Date", 
   "length": 0, 
   "no_copy": 0, 
   "permlevel": 0, 
   "precision": "", 
   "print_hide": 0, 
   "print_hide_if_no_value": 0, 
   "read_only": 0, 
   "remember_last_selected_value": 0, 
   "report_hide": 0, 
   "reqd": 1, 
   "search_index": 0, 
   "set_only_once": 0, 
   "unique": 0
  }, 
  {
   "allow_on_submit": 0, 
   "bold": 0, 
   "collapsible": 0, 
   "columns": 0, 
   "fieldname": "supplier", 
   "fieldtype": "Link", 
   "hidden": 0, 
   "ignore_user_permissions": 0, 
   "ignore_xss_filter": 0, 
   "in_filter": 0, 
   "in_list_view": 0, 
   "in_standard_filter": 0, 
   "label": "Supplier", 
   "length": 0, 
   "no_copy": 0, 
   "options": "Supplier", 
   "permlevel": 0, 
   "precision": "", 
   "print_hide": 0, 
   "print_hide_if_no_value": 0, 
   "read_only": 0, 
   "remember_last_selected_value": 0, 
   "report_hide": 0, 
   "reqd": 0, 
   "search_index": 0, 
   "set_only_once": 0, 
   "unique": 0
  }, 
  {
   "allow_on_submit": 0, 
   "bold": 0, 
   "collapsible": 0, 
   "columns": 0, 
   "fieldname": "purchase_invoice", 
   "fieldtype": "Link", 
   "hidden": 0, 
   "ignore_user_permissions": 0, 
   "ignore_xss_filter": 0, 
   "in_filter": 0, 
   "in_list_view": 0, 
   "in_standard_filter": 0, 
   "label": "Purchase Invoice", 
   "length": 0, 
   "no_copy": 1, 
   "options": "Purchase Invoice", 
   "permlevel": 0, 
   "precision": "", 
   "print_hide": 0, 
   "print_hide_if_no_value": 0, 
   "read_only": 1, 
   "remember_last_selected_value": 0, 
   "report_hide": 0, 
   "reqd": 0, 
   "search_index": 0, 
   "set_only_once": 0, 
   "unique": 0
  }, 
  {
   "allow_on_submit": 0, 
   "bold": 0, 
   "collapsible": 0, 
   "columns": 0, 
   "fieldname": "disposal_date", 
   "fieldtype": "Date", 
   "hidden": 0, 
   "ignore_user_permissions": 0, 
   "ignore_xss_filter": 0, 
   "in_filter": 0, 
   "in_list_view": 0, 
   "in_standard_filter": 0, 
   "label": "Disposal Date", 
   "length": 0, 
   "no_copy": 0, 
   "permlevel": 0, 
   "precision": "", 
   "print_hide": 0, 
   "print_hide_if_no_value": 0, 
   "read_only": 1, 
   "remember_last_selected_value": 0, 
   "report_hide": 0, 
   "reqd": 0, 
   "search_index": 0, 
   "set_only_once": 0, 
   "unique": 0
  }, 
  {
   "allow_on_submit": 0, 
   "bold": 0, 
   "collapsible": 0, 
   "columns": 0, 
   "fieldname": "journal_entry_for_scrap", 
   "fieldtype": "Link", 
   "hidden": 0, 
   "ignore_user_permissions": 0, 
   "ignore_xss_filter": 0, 
   "in_filter": 0, 
   "in_list_view": 0, 
   "in_standard_filter": 0, 
   "label": "Journal Entry for Scrap", 
   "length": 0, 
   "no_copy": 1, 
   "options": "Journal Entry", 
   "permlevel": 0, 
   "precision": "", 
   "print_hide": 1, 
   "print_hide_if_no_value": 0, 
   "read_only": 1, 
   "remember_last_selected_value": 0, 
   "report_hide": 0, 
   "reqd": 0, 
   "search_index": 0, 
   "set_only_once": 0, 
   "unique": 0
  }, 
  {
   "allow_on_submit": 0, 
   "bold": 0, 
   "collapsible": 0, 
   "columns": 0, 
   "fieldname": "section_break_5", 
   "fieldtype": "Section Break", 
   "hidden": 0, 
   "ignore_user_permissions": 0, 
   "ignore_xss_filter": 0, 
   "in_filter": 0, 
   "in_list_view": 0, 
   "in_standard_filter": 0, 
   "length": 0, 
   "no_copy": 0, 
   "permlevel": 0, 
   "precision": "", 
   "print_hide": 0, 
   "print_hide_if_no_value": 0, 
   "read_only": 0, 
   "remember_last_selected_value": 0, 
   "report_hide": 0, 
   "reqd": 0, 
   "search_index": 0, 
   "set_only_once": 0, 
   "unique": 0
  }, 
  {
   "allow_on_submit": 0, 
   "bold": 0, 
   "collapsible": 0, 
   "columns": 0, 
   "fieldname": "gross_purchase_amount", 
   "fieldtype": "Currency", 
   "hidden": 0, 
   "ignore_user_permissions": 0, 
   "ignore_xss_filter": 0, 
   "in_filter": 0, 
   "in_list_view": 0, 
   "in_standard_filter": 0, 
   "label": "Gross Purchase Amount", 
   "length": 0, 
   "no_copy": 0, 
   "options": "Company:company:default_currency", 
   "permlevel": 0, 
   "precision": "", 
   "print_hide": 0, 
   "print_hide_if_no_value": 0, 
   "read_only": 0, 
   "remember_last_selected_value": 0, 
   "report_hide": 0, 
   "reqd": 1, 
   "search_index": 0, 
   "set_only_once": 0, 
   "unique": 0
  }, 
  {
   "allow_on_submit": 0, 
   "bold": 0, 
   "collapsible": 0, 
   "columns": 0, 
   "description": "", 
   "fieldname": "expected_value_after_useful_life", 
   "fieldtype": "Currency", 
   "hidden": 0, 
   "ignore_user_permissions": 0, 
   "ignore_xss_filter": 0, 
   "in_filter": 0, 
   "in_list_view": 0, 
   "in_standard_filter": 0, 
   "label": "Expected Value After Useful Life", 
   "length": 0, 
   "no_copy": 0, 
   "options": "Company:company:default_currency", 
   "permlevel": 0, 
   "precision": "", 
   "print_hide": 0, 
   "print_hide_if_no_value": 0, 
   "read_only": 0, 
   "remember_last_selected_value": 0, 
   "report_hide": 0, 
   "reqd": 0, 
   "search_index": 0, 
   "set_only_once": 0, 
   "unique": 0
  }, 
  {
   "allow_on_submit": 0, 
   "bold": 0, 
   "collapsible": 0, 
   "columns": 0, 
   "depends_on": "is_existing_asset", 
   "fieldname": "opening_accumulated_depreciation", 
   "fieldtype": "Currency", 
   "hidden": 0, 
   "ignore_user_permissions": 0, 
   "ignore_xss_filter": 0, 
   "in_filter": 0, 
   "in_list_view": 0, 
   "in_standard_filter": 0, 
   "label": "Opening Accumulated Depreciation", 
   "length": 0, 
   "no_copy": 1, 
   "options": "Company:company:default_currency", 
   "permlevel": 0, 
   "precision": "", 
   "print_hide": 0, 
   "print_hide_if_no_value": 0, 
   "read_only": 0, 
   "remember_last_selected_value": 0, 
   "report_hide": 0, 
   "reqd": 0, 
   "search_index": 0, 
   "set_only_once": 0, 
   "unique": 0
  }, 
  {
   "allow_on_submit": 0, 
   "bold": 0, 
   "collapsible": 0, 
   "columns": 0, 
   "fieldname": "value_after_depreciation", 
   "fieldtype": "Currency", 
   "hidden": 1, 
   "ignore_user_permissions": 0, 
   "ignore_xss_filter": 0, 
   "in_filter": 0, 
   "in_list_view": 0, 
   "in_standard_filter": 0, 
   "label": "Value After Depreciation", 
   "length": 0, 
   "no_copy": 0, 
   "options": "Company:company:default_currency", 
   "permlevel": 0, 
   "precision": "", 
   "print_hide": 0, 
   "print_hide_if_no_value": 0, 
   "read_only": 1, 
   "remember_last_selected_value": 0, 
   "report_hide": 0, 
   "reqd": 0, 
   "search_index": 0, 
   "set_only_once": 0, 
   "unique": 0
  }, 
  {
   "allow_on_submit": 0, 
   "bold": 0, 
   "collapsible": 0, 
   "columns": 0, 
   "fieldname": "column_break_11", 
   "fieldtype": "Column Break", 
   "hidden": 0, 
   "ignore_user_permissions": 0, 
   "ignore_xss_filter": 0, 
   "in_filter": 0, 
   "in_list_view": 0, 
   "in_standard_filter": 0, 
   "length": 0, 
   "no_copy": 0, 
   "permlevel": 0, 
   "precision": "", 
   "print_hide": 0, 
   "print_hide_if_no_value": 0, 
   "read_only": 0, 
   "remember_last_selected_value": 0, 
   "report_hide": 0, 
   "reqd": 0, 
   "search_index": 0, 
   "set_only_once": 0, 
   "unique": 0
  }, 
  {
   "allow_on_submit": 0, 
   "bold": 0, 
   "collapsible": 0, 
   "columns": 0, 
   "default": "", 
   "depends_on": "", 
   "fieldname": "depreciation_method", 
   "fieldtype": "Select", 
   "hidden": 0, 
   "ignore_user_permissions": 0, 
   "ignore_xss_filter": 0, 
   "in_filter": 0, 
   "in_list_view": 0, 
   "in_standard_filter": 0, 
   "label": "Depreciation Method", 
   "length": 0, 
   "no_copy": 0, 
   "options": "\nStraight Line\nDouble Declining Balance\nManual", 
   "permlevel": 0, 
   "precision": "", 
   "print_hide": 0, 
   "print_hide_if_no_value": 0, 
   "read_only": 0, 
   "remember_last_selected_value": 0, 
   "report_hide": 0, 
   "reqd": 0, 
   "search_index": 0, 
   "set_only_once": 0, 
   "unique": 0
  }, 
  {
   "allow_on_submit": 0, 
   "bold": 0, 
   "collapsible": 0, 
   "columns": 0, 
   "fieldname": "total_number_of_depreciations", 
   "fieldtype": "Int", 
   "hidden": 0, 
   "ignore_user_permissions": 0, 
   "ignore_xss_filter": 0, 
   "in_filter": 0, 
   "in_list_view": 0, 
   "in_standard_filter": 0, 
   "label": "Total Number of Depreciations", 
   "length": 0, 
   "no_copy": 0, 
   "permlevel": 0, 
   "precision": "", 
   "print_hide": 0, 
   "print_hide_if_no_value": 0, 
   "read_only": 0, 
   "remember_last_selected_value": 0, 
   "report_hide": 0, 
   "reqd": 0, 
   "search_index": 0, 
   "set_only_once": 0, 
   "unique": 0
  }, 
  {
   "allow_on_submit": 0, 
   "bold": 0, 
   "collapsible": 0, 
   "columns": 0, 
   "depends_on": "eval:(doc.is_existing_asset && doc.opening_accumulated_depreciation)", 
   "fieldname": "number_of_depreciations_booked", 
   "fieldtype": "Int", 
   "hidden": 0, 
   "ignore_user_permissions": 0, 
   "ignore_xss_filter": 0, 
   "in_filter": 0, 
   "in_list_view": 0, 
   "in_standard_filter": 0, 
   "label": "Number of Depreciations Booked", 
   "length": 0, 
   "no_copy": 1, 
   "permlevel": 0, 
   "precision": "", 
   "print_hide": 0, 
   "print_hide_if_no_value": 0, 
   "read_only": 0, 
   "remember_last_selected_value": 0, 
   "report_hide": 0, 
   "reqd": 0, 
   "search_index": 0, 
   "set_only_once": 0, 
   "unique": 0
  }, 
  {
   "allow_on_submit": 0, 
   "bold": 0, 
   "collapsible": 0, 
   "columns": 0, 
   "fieldname": "frequency_of_depreciation", 
   "fieldtype": "Int", 
   "hidden": 0, 
   "ignore_user_permissions": 0, 
   "ignore_xss_filter": 0, 
   "in_filter": 0, 
   "in_list_view": 0, 
   "in_standard_filter": 0, 
   "label": "Frequency of Depreciation (Months)", 
   "length": 0, 
   "no_copy": 0, 
   "permlevel": 0, 
   "precision": "", 
   "print_hide": 0, 
   "print_hide_if_no_value": 0, 
   "read_only": 0, 
   "remember_last_selected_value": 0, 
   "report_hide": 0, 
   "reqd": 0, 
   "search_index": 0, 
   "set_only_once": 0, 
   "unique": 0
  }, 
  {
   "allow_on_submit": 0, 
   "bold": 0, 
   "collapsible": 0, 
   "columns": 0, 
   "depends_on": "", 
   "fieldname": "next_depreciation_date", 
   "fieldtype": "Date", 
   "hidden": 0, 
   "ignore_user_permissions": 0, 
   "ignore_xss_filter": 0, 
   "in_filter": 0, 
   "in_list_view": 0, 
   "in_standard_filter": 0, 
   "label": "Next Depreciation Date", 
   "length": 0, 
   "no_copy": 1, 
   "permlevel": 0, 
   "precision": "", 
   "print_hide": 0, 
   "print_hide_if_no_value": 0, 
   "read_only": 0, 
   "remember_last_selected_value": 0, 
   "report_hide": 0, 
   "reqd": 0, 
   "search_index": 0, 
   "set_only_once": 0, 
   "unique": 0
  }, 
  {
   "allow_on_submit": 0, 
   "bold": 0, 
   "collapsible": 0, 
   "columns": 0, 
   "fieldname": "section_break_14", 
   "fieldtype": "Section Break", 
   "hidden": 0, 
   "ignore_user_permissions": 0, 
   "ignore_xss_filter": 0, 
   "in_filter": 0, 
   "in_list_view": 0, 
   "in_standard_filter": 0, 
   "label": "Depreciation Schedule", 
   "length": 0, 
   "no_copy": 0, 
   "permlevel": 0, 
   "precision": "", 
   "print_hide": 0, 
   "print_hide_if_no_value": 0, 
   "read_only": 0, 
   "remember_last_selected_value": 0, 
   "report_hide": 0, 
   "reqd": 0, 
   "search_index": 0, 
   "set_only_once": 0, 
   "unique": 0
  }, 
  {
   "allow_on_submit": 0, 
   "bold": 0, 
   "collapsible": 0, 
   "columns": 0, 
   "fieldname": "schedules", 
   "fieldtype": "Table", 
   "hidden": 0, 
   "ignore_user_permissions": 0, 
   "ignore_xss_filter": 0, 
   "in_filter": 0, 
   "in_list_view": 0, 
   "in_standard_filter": 0, 
   "label": "Depreciation Schedules", 
   "length": 0, 
   "no_copy": 1, 
   "options": "Depreciation Schedule", 
   "permlevel": 0, 
   "precision": "", 
   "print_hide": 0, 
   "print_hide_if_no_value": 0, 
   "read_only": 0, 
   "remember_last_selected_value": 0, 
   "report_hide": 0, 
   "reqd": 0, 
   "search_index": 0, 
   "set_only_once": 0, 
   "unique": 0
  }, 
  {
   "allow_on_submit": 0, 
   "bold": 0, 
   "collapsible": 0, 
   "columns": 0, 
   "fieldname": "amended_from", 
   "fieldtype": "Link", 
   "hidden": 0, 
   "ignore_user_permissions": 0, 
   "ignore_xss_filter": 0, 
   "in_filter": 0, 
   "in_list_view": 0, 
   "in_standard_filter": 0, 
   "label": "Amended From", 
   "length": 0, 
   "no_copy": 1, 
   "options": "Asset", 
   "permlevel": 0, 
   "print_hide": 1, 
   "print_hide_if_no_value": 0, 
   "read_only": 1, 
   "remember_last_selected_value": 0, 
   "report_hide": 0, 
   "reqd": 0, 
   "search_index": 0, 
   "set_only_once": 0, 
   "unique": 0
  }
 ], 
 "hide_heading": 0, 
 "hide_toolbar": 0, 
 "idx": 72, 
 "image_field": "image", 
 "image_view": 0, 
 "in_create": 0, 
 "in_dialog": 0, 
 "is_submittable": 1, 
 "issingle": 0, 
 "istable": 0, 
 "max_attachments": 0, 
<<<<<<< HEAD
 "modified": "2016-11-07 05:48:01.360878", 
=======
 "modified": "2016-11-18 15:59:19.774500", 
>>>>>>> 8132be28
 "modified_by": "Administrator", 
 "module": "Accounts", 
 "name": "Asset", 
 "name_case": "", 
 "owner": "Administrator", 
 "permissions": [
  {
   "amend": 1, 
   "apply_user_permissions": 0, 
   "cancel": 1, 
   "create": 1, 
   "delete": 1, 
   "email": 1, 
   "export": 1, 
   "if_owner": 0, 
   "import": 1, 
   "is_custom": 0, 
   "permlevel": 0, 
   "print": 1, 
   "read": 1, 
   "report": 1, 
   "role": "Accounts User", 
   "set_user_permissions": 0, 
   "share": 1, 
   "submit": 1, 
   "write": 1
  }
 ], 
 "quick_entry": 0, 
 "read_only": 0, 
 "read_only_onload": 1, 
 "sort_field": "modified", 
 "sort_order": "DESC", 
 "track_seen": 0
}<|MERGE_RESOLUTION|>--- conflicted
+++ resolved
@@ -825,11 +825,7 @@
  "issingle": 0, 
  "istable": 0, 
  "max_attachments": 0, 
-<<<<<<< HEAD
- "modified": "2016-11-07 05:48:01.360878", 
-=======
  "modified": "2016-11-18 15:59:19.774500", 
->>>>>>> 8132be28
  "modified_by": "Administrator", 
  "module": "Accounts", 
  "name": "Asset", 
