--- conflicted
+++ resolved
@@ -61,15 +61,10 @@
 	def on_update(self):
 		frappe.flags.accounting_dimensions = None
 
-<<<<<<< HEAD
-def make_dimension_in_accounting_doctypes(doc):
-	doclist = get_doctypes_with_dimensions()
-=======
 def make_dimension_in_accounting_doctypes(doc, doclist=None):
 	if not doclist:
 		doclist = get_doctypes_with_dimensions()
 
->>>>>>> db1c2e2b
 	doc_count = len(get_accounting_dimensions())
 	count = 0
 
@@ -185,19 +180,7 @@
 		frappe.clear_cache(doctype=doctype)
 
 def get_doctypes_with_dimensions():
-<<<<<<< HEAD
-	doclist = ["GL Entry", "Sales Invoice", "POS Invoice", "Purchase Invoice", "Payment Entry", "Asset",
-		"Expense Claim", "Expense Claim Detail", "Expense Taxes and Charges", "Stock Entry", "Budget", "Payroll Entry", "Delivery Note",
-		"Sales Invoice Item", "POS Invoice Item", "Purchase Invoice Item", "Purchase Order Item", "Journal Entry Account", "Material Request Item", "Delivery Note Item",
-		"Purchase Receipt Item", "Stock Entry Detail", "Payment Entry Deduction", "Sales Taxes and Charges", "Purchase Taxes and Charges", "Shipping Rule",
-		"Landed Cost Item", "Asset Value Adjustment", "Loyalty Program", "Fee Schedule", "Fee Structure", "Stock Reconciliation",
-		"Travel Request", "Fees", "POS Profile", "Opening Invoice Creation Tool", "Opening Invoice Creation Tool Item", "Subscription",
-		"Subscription Plan"]
-
-	return doclist
-=======
 	return frappe.get_hooks("accounting_dimension_doctypes")
->>>>>>> db1c2e2b
 
 def get_accounting_dimensions(as_list=True):
 	if frappe.flags.accounting_dimensions is None:
