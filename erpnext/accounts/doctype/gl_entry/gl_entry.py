# Copyright (c) 2015, Frappe Technologies Pvt. Ltd. and Contributors
# License: GNU General Public License v3. See license.txt

from __future__ import unicode_literals
import frappe, erpnext
from frappe import _
from frappe.utils import flt, fmt_money, getdate, formatdate, cint
from frappe.model.document import Document
from frappe.model.naming import set_name_from_naming_options
from frappe.model.meta import get_field_precision
from erpnext.accounts.party import validate_party_gle_currency, validate_party_frozen_disabled
from erpnext.accounts.utils import get_account_currency, get_balance_on_voucher, get_fiscal_year
from erpnext.exceptions import InvalidAccountCurrency
from erpnext.accounts.doctype.accounting_dimension.accounting_dimension import get_checks_for_pl_and_bs_accounts
from erpnext.accounts.doctype.sales_invoice.sales_invoice import get_all_sales_invoice_receivable_accounts

exclude_from_linked_with = True
class GLEntry(Document):
	def autoname(self):
		"""
		Temporarily name doc for fast insertion
		name will be changed using autoname options (in a scheduled job)
		"""
		self.name = frappe.generate_hash(txt="", length=10)

	def validate(self):
		self.flags.ignore_submit_comment = True
		self.check_mandatory()
		self.validate_and_set_fiscal_year()
		self.pl_must_have_cost_center()
		self.validate_cost_center()

		if not self.flags.from_repost:
			self.check_pl_account()
			self.validate_party()
			self.validate_currency()

	def on_update_with_args(self, adv_adj, from_repost=False):
		if not from_repost:
			self.validate_account_details(adv_adj)
			self.validate_dimensions_for_pl_and_bs()
			check_freezing_date(self.posting_date, adv_adj)

		validate_frozen_account(self.account, adv_adj)
		validate_balance_type(self.account, adv_adj)

	def check_mandatory(self):
		mandatory = ['account','voucher_type','voucher_no','company']
		for k in mandatory:
			if not self.get(k):
				frappe.throw(_("{0} is required").format(_(self.meta.get_label(k))))

		if self.party and not self.party_type:
			frappe.throw(_("Party is set but Party Type is not provided"))
		if self.party_type and not self.party:
			frappe.throw(_("Party Type is set but Party is not provided"))
		if self.against_voucher and not self.against_voucher_type:
			frappe.throw(_("Against Voucher is set but Against Voucher Type is not provided"))
		if self.against_voucher_type and not self.against_voucher:
			frappe.throw(_("Against Voucher is set but Against Voucher Type is not provided"))

		account_type = frappe.db.get_value("Account", self.account, "account_type")
		if not (self.party_type and self.party):
			if account_type == "Receivable":
				frappe.throw(_("{0} {1}: Party is required against Receivable account {2}")
					.format(self.voucher_type, self.voucher_no, self.account))
			elif account_type == "Payable":
				frappe.throw(_("{0} {1}: Party is required against Payable account {2}")
					.format(self.voucher_type, self.voucher_no, self.account))

		if self.party and account_type not in ('Receivable', 'Payable'):
			frappe.throw(_("{0} {1}: Party cannot be set for Account {2} because it is neither a Receivable or Payable account")
				.format(self.voucher_type, self.voucher_no, self.account))

		# Zero value transaction is not allowed
		if not (flt(self.debit, self.precision("debit")) or flt(self.credit, self.precision("credit"))):
			frappe.throw(_("{0} {1}: Either debit or credit amount is required for {2}")
				.format(self.voucher_type, self.voucher_no, self.account))

	def pl_must_have_cost_center(self):
		if frappe.db.get_value("Account", self.account, "report_type") == "Profit and Loss":
			if not self.cost_center and self.voucher_type != 'Period Closing Voucher':
				frappe.throw(_("{0} {1}: Cost Center is required for 'Profit and Loss' account {2}. Please set up a default Cost Center for the Company.")
					.format(self.voucher_type, self.voucher_no, self.account))
<<<<<<< HEAD
		else:
			from erpnext.accounts.utils import get_allow_cost_center_in_entry_of_bs_account, get_allow_project_in_entry_of_bs_account
			if not get_allow_cost_center_in_entry_of_bs_account() and self.cost_center:
				self.cost_center = None
			if not get_allow_project_in_entry_of_bs_account() and self.project:
				self.project = None
=======
>>>>>>> 24e5a617

	def validate_dimensions_for_pl_and_bs(self):

		account_type = frappe.db.get_value("Account", self.account, "report_type")

		for dimension in get_checks_for_pl_and_bs_accounts():

			if account_type == "Profit and Loss" \
				and self.company == dimension.company and dimension.mandatory_for_pl and not dimension.disabled:
				if not self.get(dimension.fieldname):
					frappe.throw(_("Accounting Dimension <b>{0}</b> is required for 'Profit and Loss' account {1}.")
						.format(dimension.label, self.account))

			if account_type == "Balance Sheet" \
				and self.company == dimension.company and dimension.mandatory_for_bs and not dimension.disabled:
				if not self.get(dimension.fieldname):
					frappe.throw(_("Accounting Dimension <b>{0}</b> is required for 'Balance Sheet' account {1}.")
						.format(dimension.label, self.account))


	def check_pl_account(self):
		if self.is_opening=='Yes' and \
				frappe.db.get_value("Account", self.account, "report_type")=="Profit and Loss" and \
				self.voucher_type not in ['Purchase Invoice', 'Sales Invoice']:
			frappe.throw(_("{0} {1}: 'Profit and Loss' type account {2} not allowed in Opening Entry")
				.format(self.voucher_type, self.voucher_no, self.account))

	def validate_account_details(self, adv_adj):
		"""Account must be ledger, active and not freezed"""

		ret = frappe.db.sql("""select is_group, docstatus, company
			from tabAccount where name=%s""", self.account, as_dict=1)[0]

		if ret.is_group==1:
			frappe.throw(_('''{0} {1}: Account {2} is a Group Account and group accounts cannot be used in
				transactions''').format(self.voucher_type, self.voucher_no, self.account))

		if ret.docstatus==2:
			frappe.throw(_("{0} {1}: Account {2} is inactive")
				.format(self.voucher_type, self.voucher_no, self.account))

		if ret.company != self.company:
			frappe.throw(_("{0} {1}: Account {2} does not belong to Company {3}")
				.format(self.voucher_type, self.voucher_no, self.account, self.company))

	def validate_cost_center(self):
		if not hasattr(self, "cost_center_company"):
			self.cost_center_company = {}

		def _get_cost_center_company():
			if not self.cost_center_company.get(self.cost_center):
				self.cost_center_company[self.cost_center] = frappe.db.get_value(
					"Cost Center", self.cost_center, "company")

			return self.cost_center_company[self.cost_center]

		def _check_is_group():
			return cint(frappe.get_cached_value('Cost Center', self.cost_center, 'is_group'))

		if self.cost_center and _get_cost_center_company() != self.company:
			frappe.throw(_("{0} {1}: Cost Center {2} does not belong to Company {3}")
				.format(self.voucher_type, self.voucher_no, self.cost_center, self.company))

		if self.cost_center and _check_is_group():
			frappe.throw(_("""{0} {1}: Cost Center {2} is a group cost center and group cost centers cannot
				be used in transactions""").format(self.voucher_type, self.voucher_no, frappe.bold(self.cost_center)))

	def validate_party(self):
		validate_party_frozen_disabled(self.party_type, self.party)

	def validate_currency(self):
		company_currency = erpnext.get_company_currency(self.company)
		account_currency = get_account_currency(self.account)

		if not self.account_currency:
			self.account_currency = company_currency

		if account_currency != self.account_currency:
			frappe.throw(_("{0} {1}: Accounting Entry for {2} can only be made in currency: {3}")
				.format(self.voucher_type, self.voucher_no, self.account,
				(account_currency or company_currency)), InvalidAccountCurrency)

		if self.party_type and self.party:
			validate_party_gle_currency(self.party_type, self.party, self.company, self.account_currency)


	def validate_and_set_fiscal_year(self):
		if not self.fiscal_year:
			self.fiscal_year = get_fiscal_year(self.posting_date, company=self.company)[0]


def validate_balance_type(account, adv_adj=False):
	if not adv_adj and account:
		balance_must_be = frappe.db.get_value("Account", account, "balance_must_be")
		if balance_must_be:
			balance = frappe.db.sql("""select sum(debit) - sum(credit)
				from `tabGL Entry` where account = %s""", account)[0][0]

			if (balance_must_be=="Debit" and flt(balance) < 0) or \
				(balance_must_be=="Credit" and flt(balance) > 0):
				frappe.throw(_("Balance for Account {0} must always be {1}").format(account, _(balance_must_be)))

def check_freezing_date(posting_date, adv_adj=False):
	"""
		Nobody can do GL Entries where posting date is before freezing date
		except authorized person
	"""
	if not adv_adj:
		acc_frozen_upto = frappe.db.get_value('Accounts Settings', None, 'acc_frozen_upto')
		if acc_frozen_upto:
			frozen_accounts_modifier = frappe.db.get_value( 'Accounts Settings', None,'frozen_accounts_modifier')
			if getdate(posting_date) <= getdate(acc_frozen_upto) \
					and not frozen_accounts_modifier in frappe.get_roles():
				frappe.throw(_("You are not authorized to add or update entries before {0}").format(formatdate(acc_frozen_upto)))

def update_outstanding_amt(voucher_type, voucher_no, account, party_type, party, on_cancel=False):
	# Update outstanding amt on against voucher

	dr_or_cr = None
	if voucher_type in ["Sales Invoice", "Purchase Invoice", "Landed Cost Voucher", "Fees", "Expense Claim"]:
		fieldname = "outstanding_amount"
	elif voucher_type == "Employee Advance":
		fieldname = "balance_amount"
		dr_or_cr = "debit_in_account_currency - credit_in_account_currency"
	else:
		return

	if voucher_type == "Sales Invoice":
		receivable_accounts = get_all_sales_invoice_receivable_accounts(voucher_no)
		if receivable_accounts:
			account = list(set([account] + receivable_accounts))

	bal = get_balance_on_voucher(voucher_type, voucher_no, party_type, party, account, dr_or_cr=dr_or_cr)
	ref_doc = frappe.get_doc(voucher_type, voucher_no)
	ref_doc.db_set(fieldname, bal)
	ref_doc.set_status(update=True)

def validate_frozen_account(account, adv_adj=None):
	frozen_account = frappe.db.get_value("Account", account, "freeze_account")
	if frozen_account == 'Yes' and not adv_adj:
		frozen_accounts_modifier = frappe.db.get_value( 'Accounts Settings', None,
			'frozen_accounts_modifier')

		if not frozen_accounts_modifier:
			frappe.throw(_("Account {0} is frozen").format(account))
		elif frozen_accounts_modifier not in frappe.get_roles():
			frappe.throw(_("Not authorized to edit frozen Account {0}").format(account))

def update_against_account(voucher_type, voucher_no):
	entries = frappe.db.get_all("GL Entry",
		filters={"voucher_type": voucher_type, "voucher_no": voucher_no},
		fields=["name", "party", "against", "debit", "credit", "account", "company"])

	if not entries:
		return
	company_currency = erpnext.get_company_currency(entries[0].company)
	precision = get_field_precision(frappe.get_meta("GL Entry")
			.get_field("debit"), company_currency)

	accounts_debited, accounts_credited = [], []
	for d in entries:
		if flt(d.debit, precision) > 0: accounts_debited.append(d.party or d.account)
		if flt(d.credit, precision) > 0: accounts_credited.append(d.party or d.account)

	for d in entries:
		if flt(d.debit, precision) > 0:
			new_against = ", ".join(list(set(accounts_credited)))
		if flt(d.credit, precision) > 0:
			new_against = ", ".join(list(set(accounts_debited)))

		if d.against != new_against:
			frappe.db.set_value("GL Entry", d.name, "against", new_against)

def on_doctype_update():
	frappe.db.add_index("GL Entry", ["against_voucher_type", "against_voucher"])
	frappe.db.add_index("GL Entry", ["voucher_type", "voucher_no"])

def rename_gle_sle_docs():
	for doctype in ["GL Entry", "Stock Ledger Entry"]:
		rename_temporarily_named_docs(doctype)

def rename_temporarily_named_docs(doctype):
	"""Rename temporarily named docs using autoname options"""
	docs_to_rename = frappe.get_all(doctype, {"to_rename": "1"}, order_by="creation", limit=50000)
	for doc in docs_to_rename:
		oldname = doc.name
		set_name_from_naming_options(frappe.get_meta(doctype).autoname, doc)
		newname = doc.name
		frappe.db.sql("""UPDATE `tab{}` SET name = %s, to_rename = 0 where name = %s""".format(doctype), (newname, oldname))<|MERGE_RESOLUTION|>--- conflicted
+++ resolved
@@ -82,15 +82,12 @@
 			if not self.cost_center and self.voucher_type != 'Period Closing Voucher':
 				frappe.throw(_("{0} {1}: Cost Center is required for 'Profit and Loss' account {2}. Please set up a default Cost Center for the Company.")
 					.format(self.voucher_type, self.voucher_no, self.account))
-<<<<<<< HEAD
 		else:
 			from erpnext.accounts.utils import get_allow_cost_center_in_entry_of_bs_account, get_allow_project_in_entry_of_bs_account
 			if not get_allow_cost_center_in_entry_of_bs_account() and self.cost_center:
 				self.cost_center = None
 			if not get_allow_project_in_entry_of_bs_account() and self.project:
 				self.project = None
-=======
->>>>>>> 24e5a617
 
 	def validate_dimensions_for_pl_and_bs(self):
 
