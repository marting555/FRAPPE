--- conflicted
+++ resolved
@@ -264,11 +264,7 @@
  "icon": "fa fa-list",
  "idx": 1,
  "in_create": 1,
-<<<<<<< HEAD
- "modified": "2020-03-03 15:35:09.275517",
-=======
  "modified": "2020-03-28 16:22:33.766994",
->>>>>>> fd30b8f4
  "modified_by": "Administrator",
  "module": "Accounts",
  "name": "GL Entry",
