--- conflicted
+++ resolved
@@ -30,12 +30,8 @@
   "company",
   "finance_book",
   "to_rename",
-<<<<<<< HEAD
   "due_date",
   "is_cancelled"
-=======
-  "due_date"
->>>>>>> 433e58d1
  ],
  "fields": [
   {
@@ -119,21 +115,13 @@
    "fieldname": "debit_in_account_currency",
    "fieldtype": "Currency",
    "label": "Debit Amount in Account Currency",
-<<<<<<< HEAD
-   "options": "currency"
-=======
    "options": "account_currency"
->>>>>>> 433e58d1
   },
   {
    "fieldname": "credit_in_account_currency",
    "fieldtype": "Currency",
    "label": "Credit Amount in Account Currency",
-<<<<<<< HEAD
-   "options": "currency"
-=======
    "options": "account_currency"
->>>>>>> 433e58d1
   },
   {
    "fieldname": "against",
@@ -149,12 +137,8 @@
    "label": "Against Voucher Type",
    "oldfieldname": "against_voucher_type",
    "oldfieldtype": "Data",
-<<<<<<< HEAD
-   "options": "DocType"
-=======
    "options": "DocType",
    "search_index": 1
->>>>>>> 433e58d1
   },
   {
    "fieldname": "against_voucher",
@@ -173,12 +157,8 @@
    "label": "Voucher Type",
    "oldfieldname": "voucher_type",
    "oldfieldtype": "Select",
-<<<<<<< HEAD
-   "options": "DocType"
-=======
    "options": "DocType",
    "search_index": 1
->>>>>>> 433e58d1
   },
   {
    "fieldname": "voucher_no",
@@ -266,25 +246,18 @@
    "fieldname": "due_date",
    "fieldtype": "Date",
    "label": "Due Date"
-<<<<<<< HEAD
   },
   {
    "default": "0",
    "fieldname": "is_cancelled",
    "fieldtype": "Check",
    "label": "Is Cancelled"
-=======
->>>>>>> 433e58d1
   }
  ],
  "icon": "fa fa-list",
  "idx": 1,
  "in_create": 1,
-<<<<<<< HEAD
- "modified": "2019-08-12 17:45:49.079736",
-=======
  "modified": "2020-03-28 16:22:33.766994",
->>>>>>> 433e58d1
  "modified_by": "Administrator",
  "module": "Accounts",
  "name": "GL Entry",
