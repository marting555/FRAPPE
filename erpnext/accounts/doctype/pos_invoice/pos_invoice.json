--- conflicted
+++ resolved
@@ -1564,11 +1564,7 @@
  "icon": "fa fa-file-text",
  "is_submittable": 1,
  "links": [],
-<<<<<<< HEAD
  "modified": "2021-08-18 15:48:49.686667",
-=======
- "modified": "2021-08-17 20:13:44.255437",
->>>>>>> 7d627df4
  "modified_by": "Administrator",
  "module": "Accounts",
  "name": "POS Invoice",
