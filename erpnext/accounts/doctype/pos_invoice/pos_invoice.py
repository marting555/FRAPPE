# Copyright (c) 2015, Frappe Technologies Pvt. Ltd. and Contributors and contributors
# For license information, please see license.txt


import collections

import frappe
<<<<<<< HEAD
from frappe import _
=======
from frappe import _, bold
>>>>>>> 44bad3bd
from frappe.query_builder.functions import IfNull, Sum
from frappe.utils import cint, flt, get_link_to_form, getdate, nowdate

from erpnext.accounts.doctype.loyalty_program.loyalty_program import validate_loyalty_points
from erpnext.accounts.doctype.payment_request.payment_request import make_payment_request
from erpnext.accounts.doctype.sales_invoice.sales_invoice import (
	SalesInvoice,
	get_bank_cash_account,
	get_mode_of_payment_info,
	update_multi_mode_option,
)
from erpnext.accounts.party import get_due_date, get_party_account
from erpnext.stock.doctype.serial_no.serial_no import get_serial_nos


class POSInvoice(SalesInvoice):
	def __init__(self, *args, **kwargs):
		super(POSInvoice, self).__init__(*args, **kwargs)

	def validate(self):
		if not cint(self.is_pos):
			frappe.throw(
				_("POS Invoice should have {} field checked.").format(frappe.bold("Include Payment"))
			)

		# run on validate method of selling controller
		super(SalesInvoice, self).validate()
		self.validate_auto_set_posting_time()
		self.validate_mode_of_payment()
		self.validate_uom_is_integer("stock_uom", "stock_qty")
		self.validate_uom_is_integer("uom", "qty")
		self.validate_debit_to_acc()
		self.validate_write_off_account()
		self.validate_change_amount()
		self.validate_change_account()
		self.validate_item_cost_centers()
		self.validate_warehouse()
		self.validate_serialised_or_batched_item()
		self.validate_stock_availablility()
		self.validate_return_items_qty()
		self.set_status()
		self.set_account_for_mode_of_payment()
		self.validate_pos()
		self.validate_payment_amount()
		self.validate_loyalty_transaction()
		self.validate_company_with_pos_company()
<<<<<<< HEAD
		self.validate_duplicate_serial_no()
=======
>>>>>>> 44bad3bd
		if self.coupon_code:
			from erpnext.accounts.doctype.pricing_rule.utils import validate_coupon_code

			validate_coupon_code(self.coupon_code)

	def on_submit(self):
		# create the loyalty point ledger entry if the customer is enrolled in any loyalty program
		if not self.is_return and self.loyalty_program:
			self.make_loyalty_point_entry()
		elif self.is_return and self.return_against and self.loyalty_program:
			against_psi_doc = frappe.get_doc("POS Invoice", self.return_against)
			against_psi_doc.delete_loyalty_point_entry()
			against_psi_doc.make_loyalty_point_entry()
		if self.redeem_loyalty_points and self.loyalty_points:
			self.apply_loyalty_points()
		self.check_phone_payments()
		self.set_status(update=True)
		self.submit_serial_batch_bundle()

		if self.coupon_code:
			from erpnext.accounts.doctype.pricing_rule.utils import update_coupon_code_count

			update_coupon_code_count(self.coupon_code, "used")

	def before_cancel(self):
		if (
			self.consolidated_invoice
			and frappe.db.get_value("Sales Invoice", self.consolidated_invoice, "docstatus") == 1
		):
			pos_closing_entry = frappe.get_all(
				"POS Invoice Reference",
				ignore_permissions=True,
				filters={"pos_invoice": self.name},
				pluck="parent",
				limit=1,
			)
			frappe.throw(
				_("You need to cancel POS Closing Entry {} to be able to cancel this document.").format(
					get_link_to_form("POS Closing Entry", pos_closing_entry[0])
				),
				title=_("Not Allowed"),
			)

	def on_cancel(self):
		self.ignore_linked_doctypes = ["Payment Ledger Entry", "Serial and Batch Bundle"]
		# run on cancel method of selling controller
		super(SalesInvoice, self).on_cancel()
		if not self.is_return and self.loyalty_program:
			self.delete_loyalty_point_entry()
		elif self.is_return and self.return_against and self.loyalty_program:
			against_psi_doc = frappe.get_doc("POS Invoice", self.return_against)
			against_psi_doc.delete_loyalty_point_entry()
			against_psi_doc.make_loyalty_point_entry()

		if self.coupon_code:
			from erpnext.accounts.doctype.pricing_rule.utils import update_coupon_code_count

			update_coupon_code_count(self.coupon_code, "cancelled")

		self.delink_serial_and_batch_bundle()

	def delink_serial_and_batch_bundle(self):
		for row in self.items:
			if row.serial_and_batch_bundle:
				if not self.consolidated_invoice:
					frappe.db.set_value(
						"Serial and Batch Bundle",
						row.serial_and_batch_bundle,
						{"is_cancelled": 1, "voucher_no": ""},
					)

				row.db_set("serial_and_batch_bundle", None)

	def submit_serial_batch_bundle(self):
		for item in self.items:
			if item.serial_and_batch_bundle:
				doc = frappe.get_doc("Serial and Batch Bundle", item.serial_and_batch_bundle)

				if doc.docstatus == 0:
					doc.flags.ignore_voucher_validation = True
					doc.submit()

	def check_phone_payments(self):
		for pay in self.payments:
			if pay.type == "Phone" and pay.amount >= 0:
				paid_amt = frappe.db.get_value(
					"Payment Request",
					filters=dict(
						reference_doctype="POS Invoice",
						reference_name=self.name,
						mode_of_payment=pay.mode_of_payment,
						status="Paid",
					),
					fieldname="grand_total",
				)

				if paid_amt and pay.amount != paid_amt:
					return frappe.throw(_("Payment related to {0} is not completed").format(pay.mode_of_payment))

<<<<<<< HEAD
	def validate_pos_reserved_serial_nos(self, item):
		serial_nos = get_serial_nos(item.serial_no)
		filters = {"item_code": item.item_code, "warehouse": item.warehouse}
		if item.batch_no:
			filters["batch_no"] = item.batch_no

		reserved_serial_nos = get_pos_reserved_serial_nos(filters)
		invalid_serial_nos = [s for s in serial_nos if s in reserved_serial_nos]

		bold_invalid_serial_nos = frappe.bold(", ".join(invalid_serial_nos))
		if len(invalid_serial_nos) == 1:
			frappe.throw(
				_(
					"Row #{}: Serial No. {} has already been transacted into another POS Invoice. Please select valid serial no."
				).format(item.idx, bold_invalid_serial_nos),
				title=_("Item Unavailable"),
			)
		elif invalid_serial_nos:
			frappe.throw(
				_(
					"Row #{}: Serial Nos. {} have already been transacted into another POS Invoice. Please select valid serial no."
				).format(item.idx, bold_invalid_serial_nos),
				title=_("Item Unavailable"),
			)

	def validate_duplicate_serial_no(self):
		serial_nos = []

		for row in self.get("items"):
			if row.serial_no:
				serial_nos = row.serial_no.split("\n")

		if serial_nos:
			for key, value in collections.Counter(serial_nos).items():
				if value > 1:
					frappe.throw(_("Duplicate Serial No {0} found").format("key"))

	def validate_pos_reserved_batch_qty(self, item):
		filters = {"item_code": item.item_code, "warehouse": item.warehouse, "batch_no": item.batch_no}

		available_batch_qty = get_batch_qty(item.batch_no, item.warehouse, item.item_code)
		reserved_batch_qty = get_pos_reserved_batch_qty(filters)

		bold_item_name = frappe.bold(item.item_name)
		bold_extra_batch_qty_needed = frappe.bold(
			abs(available_batch_qty - reserved_batch_qty - item.stock_qty)
		)
		bold_invalid_batch_no = frappe.bold(item.batch_no)

		if (available_batch_qty - reserved_batch_qty) == 0:
			frappe.throw(
				_(
					"Row #{}: Batch No. {} of item {} has no stock available. Please select valid batch no."
				).format(item.idx, bold_invalid_batch_no, bold_item_name),
				title=_("Item Unavailable"),
			)
		elif (available_batch_qty - reserved_batch_qty - item.stock_qty) < 0:
			frappe.throw(
				_(
					"Row #{}: Batch No. {} of item {} has less than required stock available, {} more required"
				).format(
					item.idx, bold_invalid_batch_no, bold_item_name, bold_extra_batch_qty_needed
				),
				title=_("Item Unavailable"),
			)

	def validate_delivered_serial_nos(self, item):
		delivered_serial_nos = get_delivered_serial_nos(item.serial_no)

		if delivered_serial_nos:
			bold_delivered_serial_nos = frappe.bold(", ".join(delivered_serial_nos))
			frappe.throw(
				_(
					"Row #{}: Serial No. {} has already been transacted into another Sales Invoice. Please select valid serial no."
				).format(item.idx, bold_delivered_serial_nos),
				title=_("Item Unavailable"),
			)

	def validate_invalid_serial_nos(self, item):
		serial_nos = get_serial_nos(item.serial_no)
		error_msg = []
		invalid_serials, msg = "", ""
		for serial_no in serial_nos:
			if not frappe.db.exists("Serial No", serial_no):
				invalid_serials = invalid_serials + (", " if invalid_serials else "") + serial_no
		msg = _("Row #{}: Following Serial numbers for item {} are <b>Invalid</b>: {}").format(
			item.idx, frappe.bold(item.get("item_code")), frappe.bold(invalid_serials)
		)
		if invalid_serials:
			error_msg.append(msg)

		if error_msg:
			frappe.throw(error_msg, title=_("Invalid Item"), as_list=True)

=======
>>>>>>> 44bad3bd
	def validate_stock_availablility(self):
		if self.is_return:
			return

		if self.docstatus.is_draft() and not frappe.db.get_value(
			"POS Profile", self.pos_profile, "validate_stock_on_save"
		):
			return

		from erpnext.stock.stock_ledger import is_negative_stock_allowed

		for d in self.get("items"):
			if not d.serial_and_batch_bundle:
				if is_negative_stock_allowed(item_code=d.item_code):
					return

				available_stock, is_stock_item = get_stock_availability(d.item_code, d.warehouse)

				item_code, warehouse, qty = (
					frappe.bold(d.item_code),
					frappe.bold(d.warehouse),
					frappe.bold(d.qty),
				)
				if is_stock_item and flt(available_stock) <= 0:
					frappe.throw(
						_("Row #{}: Item Code: {} is not available under warehouse {}.").format(
							d.idx, item_code, warehouse
						),
						title=_("Item Unavailable"),
					)
				elif is_stock_item and flt(available_stock) < flt(d.stock_qty):
					frappe.throw(
						_(
							"Row #{}: Stock quantity not enough for Item Code: {} under warehouse {}. Available quantity {}."
						).format(d.idx, item_code, warehouse, available_stock),
						title=_("Item Unavailable"),
					)

	def validate_serialised_or_batched_item(self):
		error_msg = []
		for d in self.get("items"):
			error_msg = ""
			if d.get("has_serial_no") and not d.serial_and_batch_bundle:
				error_msg = f"Row #{d.idx}: Please select Serial No. for item {bold(d.item_code)}"

			elif d.get("has_batch_no") and not d.serial_and_batch_bundle:
				error_msg = f"Row #{d.idx}: Please select Batch No. for item {bold(d.item_code)}"

		if error_msg:
			frappe.throw(error_msg, title=_("Serial / Batch Bundle Missing"), as_list=True)

	def validate_return_items_qty(self):
		if not self.get("is_return"):
			return

		for d in self.get("items"):
			if d.get("qty") > 0:
				frappe.throw(
					_(
						"Row #{}: You cannot add postive quantities in a return invoice. Please remove item {} to complete the return."
					).format(d.idx, frappe.bold(d.item_code)),
					title=_("Invalid Item"),
				)
			if d.get("serial_no"):
				serial_nos = get_serial_nos(d.serial_no)
				for sr in serial_nos:
					serial_no_exists = frappe.db.sql(
						"""
						SELECT name
						FROM `tabPOS Invoice Item`
						WHERE
							parent = %s
							and (serial_no = %s
								or serial_no like %s
								or serial_no like %s
								or serial_no like %s
							)
					""",
						(self.return_against, sr, sr + "\n%", "%\n" + sr, "%\n" + sr + "\n%"),
					)

					if not serial_no_exists:
						bold_return_against = frappe.bold(self.return_against)
						bold_serial_no = frappe.bold(sr)
						frappe.throw(
							_(
								"Row #{}: Serial No {} cannot be returned since it was not transacted in original invoice {}"
							).format(d.idx, bold_serial_no, bold_return_against)
						)

	def validate_mode_of_payment(self):
		if len(self.payments) == 0:
			frappe.throw(_("At least one mode of payment is required for POS invoice."))

	def validate_change_account(self):
		if (
			self.change_amount
			and self.account_for_change_amount
			and frappe.get_cached_value("Account", self.account_for_change_amount, "company")
			!= self.company
		):
			frappe.throw(
				_("The selected change account {} doesn't belongs to Company {}.").format(
					self.account_for_change_amount, self.company
				)
			)

	def validate_change_amount(self):
		grand_total = flt(self.rounded_total) or flt(self.grand_total)
		base_grand_total = flt(self.base_rounded_total) or flt(self.base_grand_total)
		if not flt(self.change_amount) and grand_total < flt(self.paid_amount):
			self.change_amount = flt(self.paid_amount - grand_total + flt(self.write_off_amount))
			self.base_change_amount = (
				flt(self.base_paid_amount) - base_grand_total + flt(self.base_write_off_amount)
			)

		if flt(self.change_amount) and not self.account_for_change_amount:
			frappe.msgprint(_("Please enter Account for Change Amount"), raise_exception=1)

	def validate_payment_amount(self):
		total_amount_in_payments = 0
		for entry in self.payments:
			total_amount_in_payments += entry.amount
			if not self.is_return and entry.amount < 0:
				frappe.throw(_("Row #{0} (Payment Table): Amount must be positive").format(entry.idx))
			if self.is_return and entry.amount > 0:
				frappe.throw(_("Row #{0} (Payment Table): Amount must be negative").format(entry.idx))

		if self.is_return:
			invoice_total = self.rounded_total or self.grand_total
			if total_amount_in_payments and total_amount_in_payments < invoice_total:
				frappe.throw(_("Total payments amount can't be greater than {}").format(-invoice_total))

	def validate_company_with_pos_company(self):
		if self.company != frappe.db.get_value("POS Profile", self.pos_profile, "company"):
			frappe.throw(
				_("Company {} does not match with POS Profile Company {}").format(
					self.company, frappe.db.get_value("POS Profile", self.pos_profile, "company")
				)
			)

	def validate_loyalty_transaction(self):
		if self.redeem_loyalty_points and (
			not self.loyalty_redemption_account or not self.loyalty_redemption_cost_center
		):
			expense_account, cost_center = frappe.db.get_value(
				"Loyalty Program", self.loyalty_program, ["expense_account", "cost_center"]
			)
			if not self.loyalty_redemption_account:
				self.loyalty_redemption_account = expense_account
			if not self.loyalty_redemption_cost_center:
				self.loyalty_redemption_cost_center = cost_center

		if self.redeem_loyalty_points and self.loyalty_program and self.loyalty_points:
			validate_loyalty_points(self, self.loyalty_points)

	def set_status(self, update=False, status=None, update_modified=True):
		if self.is_new():
			if self.get("amended_from"):
				self.status = "Draft"
			return

		if not status:
			if self.docstatus == 2:
				status = "Cancelled"
			elif self.docstatus == 1:
				if self.consolidated_invoice:
					self.status = "Consolidated"
				elif (
					flt(self.outstanding_amount) > 0
					and getdate(self.due_date) < getdate(nowdate())
					and self.is_discounted
					and self.get_discounting_status() == "Disbursed"
				):
					self.status = "Overdue and Discounted"
				elif flt(self.outstanding_amount) > 0 and getdate(self.due_date) < getdate(nowdate()):
					self.status = "Overdue"
				elif (
					flt(self.outstanding_amount) > 0
					and getdate(self.due_date) >= getdate(nowdate())
					and self.is_discounted
					and self.get_discounting_status() == "Disbursed"
				):
					self.status = "Unpaid and Discounted"
				elif flt(self.outstanding_amount) > 0 and getdate(self.due_date) >= getdate(nowdate()):
					self.status = "Unpaid"
				elif (
					flt(self.outstanding_amount) <= 0
					and self.is_return == 0
					and frappe.db.get_value(
						"POS Invoice", {"is_return": 1, "return_against": self.name, "docstatus": 1}
					)
				):
					self.status = "Credit Note Issued"
				elif self.is_return == 1:
					self.status = "Return"
				elif flt(self.outstanding_amount) <= 0:
					self.status = "Paid"
				else:
					self.status = "Submitted"
			else:
				self.status = "Draft"

		if update:
			self.db_set("status", self.status, update_modified=update_modified)

	def set_pos_fields(self, for_validate=False):
		"""Set retail related fields from POS Profiles"""
		from erpnext.stock.get_item_details import get_pos_profile, get_pos_profile_item_details

		if not self.pos_profile:
			pos_profile = get_pos_profile(self.company) or {}
			if not pos_profile:
				frappe.throw(_("No POS Profile found. Please create a New POS Profile first"))
			self.pos_profile = pos_profile.get("name")

		profile = {}
		if self.pos_profile:
			profile = frappe.get_doc("POS Profile", self.pos_profile)
			self.company = profile.get("company")

		if not self.get("payments") and not for_validate:
			update_multi_mode_option(self, profile)

		if self.is_return and not for_validate:
			add_return_modes(self, profile)

		if profile:
			if not for_validate and not self.customer:
				self.customer = profile.customer

			self.account_for_change_amount = (
				profile.get("account_for_change_amount") or self.account_for_change_amount
			)
			self.set_warehouse = profile.get("warehouse") or self.set_warehouse

			for fieldname in (
				"currency",
				"letter_head",
				"tc_name",
				"company",
				"select_print_heading",
				"write_off_account",
				"taxes_and_charges",
				"write_off_cost_center",
				"apply_discount_on",
				"cost_center",
				"tax_category",
				"ignore_pricing_rule",
				"company_address",
				"update_stock",
			):
				if not for_validate:
					self.set(fieldname, profile.get(fieldname))

			if self.customer:
				customer_price_list, customer_group, customer_currency = frappe.db.get_value(
					"Customer", self.customer, ["default_price_list", "customer_group", "default_currency"]
				)
				customer_group_price_list = frappe.get_cached_value(
					"Customer Group", customer_group, "default_price_list"
				)
				selling_price_list = (
					customer_price_list or customer_group_price_list or profile.get("selling_price_list")
				)
				if customer_currency and customer_currency != profile.get("currency"):
					self.set("currency", customer_currency)

			else:
				selling_price_list = profile.get("selling_price_list")

			if selling_price_list:
				self.set("selling_price_list", selling_price_list)

			# set pos values in items
			for item in self.get("items"):
				if item.get("item_code"):
					profile_details = get_pos_profile_item_details(
						profile.get("company"), frappe._dict(item.as_dict()), profile
					)
					for fname, val in profile_details.items():
						if (not for_validate) or (for_validate and not item.get(fname)):
							item.set(fname, val)

			# fetch terms
			if self.tc_name and not self.terms:
				self.terms = frappe.db.get_value("Terms and Conditions", self.tc_name, "terms")

			# fetch charges
			if self.taxes_and_charges and not len(self.get("taxes")):
				self.set_taxes()

		if not self.account_for_change_amount:
			self.account_for_change_amount = frappe.get_cached_value(
				"Company", self.company, "default_cash_account"
			)

		return profile

	@frappe.whitelist()
	def set_missing_values(self, for_validate=False):
		profile = self.set_pos_fields(for_validate)

		if not self.debit_to:
			self.debit_to = get_party_account("Customer", self.customer, self.company)
			self.party_account_currency = frappe.get_cached_value(
				"Account", self.debit_to, "account_currency"
			)
		if not self.due_date and self.customer:
			self.due_date = get_due_date(self.posting_date, "Customer", self.customer, self.company)

		super(SalesInvoice, self).set_missing_values(for_validate)

		print_format = profile.get("print_format") if profile else None
		if not print_format and not cint(frappe.db.get_value("Print Format", "POS Invoice", "disabled")):
			print_format = "POS Invoice"

		if profile:
			return {
				"print_format": print_format,
				"campaign": profile.get("campaign"),
				"allow_print_before_pay": profile.get("allow_print_before_pay"),
			}

	@frappe.whitelist()
	def reset_mode_of_payments(self):
		if self.pos_profile:
			pos_profile = frappe.get_cached_doc("POS Profile", self.pos_profile)
			update_multi_mode_option(self, pos_profile)
			self.paid_amount = 0

	def set_account_for_mode_of_payment(self):
		for pay in self.payments:
			if not pay.account:
				pay.account = get_bank_cash_account(pay.mode_of_payment, self.company).get("account")

	@frappe.whitelist()
	def create_payment_request(self):
		for pay in self.payments:
			if pay.type == "Phone":
				if pay.amount <= 0:
					frappe.throw(_("Payment amount cannot be less than or equal to 0"))

				if not self.contact_mobile:
					frappe.throw(_("Please enter the phone number first"))

				pay_req = self.get_existing_payment_request(pay)
				if not pay_req:
					pay_req = self.get_new_payment_request(pay)
					pay_req.submit()
				else:
					pay_req.request_phone_payment()

				return pay_req

	def get_new_payment_request(self, mop):
		payment_gateway_account = frappe.db.get_value(
			"Payment Gateway Account",
			{
				"payment_account": mop.account,
			},
			["name"],
		)

		args = {
			"dt": "POS Invoice",
			"dn": self.name,
			"recipient_id": self.contact_mobile,
			"mode_of_payment": mop.mode_of_payment,
			"payment_gateway_account": payment_gateway_account,
			"payment_request_type": "Inward",
			"party_type": "Customer",
			"party": self.customer,
			"return_doc": True,
		}
		return make_payment_request(**args)

	def get_existing_payment_request(self, pay):
		payment_gateway_account = frappe.db.get_value(
			"Payment Gateway Account",
			{
				"payment_account": pay.account,
			},
			["name"],
		)

		filters = {
			"reference_doctype": "POS Invoice",
			"reference_name": self.name,
			"payment_gateway_account": payment_gateway_account,
			"email_to": self.contact_mobile,
		}
		pr = frappe.db.get_value("Payment Request", filters=filters)
		if pr:
			return frappe.get_doc("Payment Request", pr)


@frappe.whitelist()
def get_stock_availability(item_code, warehouse):
	if frappe.db.get_value("Item", item_code, "is_stock_item"):
		is_stock_item = True
		bin_qty = get_bin_qty(item_code, warehouse)
		pos_sales_qty = get_pos_reserved_qty(item_code, warehouse)

		return bin_qty - pos_sales_qty, is_stock_item
	else:
		is_stock_item = True
		if frappe.db.exists("Product Bundle", item_code):
			return get_bundle_availability(item_code, warehouse), is_stock_item
		else:
			is_stock_item = False
			# Is a service item or non_stock item
			return 0, is_stock_item


def get_bundle_availability(bundle_item_code, warehouse):
	product_bundle = frappe.get_doc("Product Bundle", bundle_item_code)

	bundle_bin_qty = 1000000
	for item in product_bundle.items:
		item_bin_qty = get_bin_qty(item.item_code, warehouse)
		item_pos_reserved_qty = get_pos_reserved_qty(item.item_code, warehouse)
		available_qty = item_bin_qty - item_pos_reserved_qty

		max_available_bundles = available_qty / item.qty
		if bundle_bin_qty > max_available_bundles and frappe.get_value(
			"Item", item.item_code, "is_stock_item"
		):
			bundle_bin_qty = max_available_bundles

	pos_sales_qty = get_pos_reserved_qty(bundle_item_code, warehouse)
	return bundle_bin_qty - pos_sales_qty


def get_bin_qty(item_code, warehouse):
	bin_qty = frappe.db.sql(
		"""select actual_qty from `tabBin`
		where item_code = %s and warehouse = %s
		limit 1""",
		(item_code, warehouse),
		as_dict=1,
	)

	return bin_qty[0].actual_qty or 0 if bin_qty else 0


def get_pos_reserved_qty(item_code, warehouse):
	p_inv = frappe.qb.DocType("POS Invoice")
	p_item = frappe.qb.DocType("POS Invoice Item")

	reserved_qty = (
		frappe.qb.from_(p_inv)
		.from_(p_item)
		.select(Sum(p_item.qty).as_("qty"))
		.where(
			(p_inv.name == p_item.parent)
			& (IfNull(p_inv.consolidated_invoice, "") == "")
<<<<<<< HEAD
			& (p_inv.is_return == 0)
=======
>>>>>>> 44bad3bd
			& (p_item.docstatus == 1)
			& (p_item.item_code == item_code)
			& (p_item.warehouse == warehouse)
		)
	).run(as_dict=True)

	return reserved_qty[0].qty or 0 if reserved_qty else 0


@frappe.whitelist()
def make_sales_return(source_name, target_doc=None):
	from erpnext.controllers.sales_and_purchase_return import make_return_doc

	return make_return_doc("POS Invoice", source_name, target_doc)


@frappe.whitelist()
def make_merge_log(invoices):
	import json

	if isinstance(invoices, str):
		invoices = json.loads(invoices)

	if len(invoices) == 0:
		frappe.throw(_("Atleast one invoice has to be selected."))

	merge_log = frappe.new_doc("POS Invoice Merge Log")
	merge_log.posting_date = getdate(nowdate())
	for inv in invoices:
		inv_data = frappe.db.get_values(
			"POS Invoice", inv.get("name"), ["customer", "posting_date", "grand_total"], as_dict=1
		)[0]
		merge_log.customer = inv_data.customer
		merge_log.append(
			"pos_invoices",
			{
				"pos_invoice": inv.get("name"),
				"customer": inv_data.customer,
				"posting_date": inv_data.posting_date,
				"grand_total": inv_data.grand_total,
			},
		)

	if merge_log.get("pos_invoices"):
		return merge_log.as_dict()


def add_return_modes(doc, pos_profile):
	def append_payment(payment_mode):
		payment = doc.append("payments", {})
		payment.default = payment_mode.default
		payment.mode_of_payment = payment_mode.parent
		payment.account = payment_mode.default_account
		payment.type = payment_mode.type

	for pos_payment_method in pos_profile.get("payments"):
		pos_payment_method = pos_payment_method.as_dict()
		mode_of_payment = pos_payment_method.mode_of_payment
		if pos_payment_method.allow_in_returns and not [
			d for d in doc.get("payments") if d.mode_of_payment == mode_of_payment
		]:
			payment_mode = get_mode_of_payment_info(mode_of_payment, doc.company)
			append_payment(payment_mode[0])<|MERGE_RESOLUTION|>--- conflicted
+++ resolved
@@ -2,14 +2,8 @@
 # For license information, please see license.txt
 
 
-import collections
-
 import frappe
-<<<<<<< HEAD
-from frappe import _
-=======
 from frappe import _, bold
->>>>>>> 44bad3bd
 from frappe.query_builder.functions import IfNull, Sum
 from frappe.utils import cint, flt, get_link_to_form, getdate, nowdate
 
@@ -56,10 +50,6 @@
 		self.validate_payment_amount()
 		self.validate_loyalty_transaction()
 		self.validate_company_with_pos_company()
-<<<<<<< HEAD
-		self.validate_duplicate_serial_no()
-=======
->>>>>>> 44bad3bd
 		if self.coupon_code:
 			from erpnext.accounts.doctype.pricing_rule.utils import validate_coupon_code
 
@@ -159,103 +149,6 @@
 				if paid_amt and pay.amount != paid_amt:
 					return frappe.throw(_("Payment related to {0} is not completed").format(pay.mode_of_payment))
 
-<<<<<<< HEAD
-	def validate_pos_reserved_serial_nos(self, item):
-		serial_nos = get_serial_nos(item.serial_no)
-		filters = {"item_code": item.item_code, "warehouse": item.warehouse}
-		if item.batch_no:
-			filters["batch_no"] = item.batch_no
-
-		reserved_serial_nos = get_pos_reserved_serial_nos(filters)
-		invalid_serial_nos = [s for s in serial_nos if s in reserved_serial_nos]
-
-		bold_invalid_serial_nos = frappe.bold(", ".join(invalid_serial_nos))
-		if len(invalid_serial_nos) == 1:
-			frappe.throw(
-				_(
-					"Row #{}: Serial No. {} has already been transacted into another POS Invoice. Please select valid serial no."
-				).format(item.idx, bold_invalid_serial_nos),
-				title=_("Item Unavailable"),
-			)
-		elif invalid_serial_nos:
-			frappe.throw(
-				_(
-					"Row #{}: Serial Nos. {} have already been transacted into another POS Invoice. Please select valid serial no."
-				).format(item.idx, bold_invalid_serial_nos),
-				title=_("Item Unavailable"),
-			)
-
-	def validate_duplicate_serial_no(self):
-		serial_nos = []
-
-		for row in self.get("items"):
-			if row.serial_no:
-				serial_nos = row.serial_no.split("\n")
-
-		if serial_nos:
-			for key, value in collections.Counter(serial_nos).items():
-				if value > 1:
-					frappe.throw(_("Duplicate Serial No {0} found").format("key"))
-
-	def validate_pos_reserved_batch_qty(self, item):
-		filters = {"item_code": item.item_code, "warehouse": item.warehouse, "batch_no": item.batch_no}
-
-		available_batch_qty = get_batch_qty(item.batch_no, item.warehouse, item.item_code)
-		reserved_batch_qty = get_pos_reserved_batch_qty(filters)
-
-		bold_item_name = frappe.bold(item.item_name)
-		bold_extra_batch_qty_needed = frappe.bold(
-			abs(available_batch_qty - reserved_batch_qty - item.stock_qty)
-		)
-		bold_invalid_batch_no = frappe.bold(item.batch_no)
-
-		if (available_batch_qty - reserved_batch_qty) == 0:
-			frappe.throw(
-				_(
-					"Row #{}: Batch No. {} of item {} has no stock available. Please select valid batch no."
-				).format(item.idx, bold_invalid_batch_no, bold_item_name),
-				title=_("Item Unavailable"),
-			)
-		elif (available_batch_qty - reserved_batch_qty - item.stock_qty) < 0:
-			frappe.throw(
-				_(
-					"Row #{}: Batch No. {} of item {} has less than required stock available, {} more required"
-				).format(
-					item.idx, bold_invalid_batch_no, bold_item_name, bold_extra_batch_qty_needed
-				),
-				title=_("Item Unavailable"),
-			)
-
-	def validate_delivered_serial_nos(self, item):
-		delivered_serial_nos = get_delivered_serial_nos(item.serial_no)
-
-		if delivered_serial_nos:
-			bold_delivered_serial_nos = frappe.bold(", ".join(delivered_serial_nos))
-			frappe.throw(
-				_(
-					"Row #{}: Serial No. {} has already been transacted into another Sales Invoice. Please select valid serial no."
-				).format(item.idx, bold_delivered_serial_nos),
-				title=_("Item Unavailable"),
-			)
-
-	def validate_invalid_serial_nos(self, item):
-		serial_nos = get_serial_nos(item.serial_no)
-		error_msg = []
-		invalid_serials, msg = "", ""
-		for serial_no in serial_nos:
-			if not frappe.db.exists("Serial No", serial_no):
-				invalid_serials = invalid_serials + (", " if invalid_serials else "") + serial_no
-		msg = _("Row #{}: Following Serial numbers for item {} are <b>Invalid</b>: {}").format(
-			item.idx, frappe.bold(item.get("item_code")), frappe.bold(invalid_serials)
-		)
-		if invalid_serials:
-			error_msg.append(msg)
-
-		if error_msg:
-			frappe.throw(error_msg, title=_("Invalid Item"), as_list=True)
-
-=======
->>>>>>> 44bad3bd
 	def validate_stock_availablility(self):
 		if self.is_return:
 			return
@@ -713,10 +606,6 @@
 		.where(
 			(p_inv.name == p_item.parent)
 			& (IfNull(p_inv.consolidated_invoice, "") == "")
-<<<<<<< HEAD
-			& (p_inv.is_return == 0)
-=======
->>>>>>> 44bad3bd
 			& (p_item.docstatus == 1)
 			& (p_item.item_code == item_code)
 			& (p_item.warehouse == warehouse)
