--- conflicted
+++ resolved
@@ -31,11 +31,7 @@
 
 					child.update(account_properties.get(chart.get("name"), {}).get(account_name, {}))
 					
-<<<<<<< HEAD
-					account = frappe.new_doc({
-=======
 					account = frappe.get_doc({
->>>>>>> b385ecf6
 						"doctype": "Account",
 						"account_name": account_name,
 						"company": company,
