--- conflicted
+++ resolved
@@ -221,10 +221,7 @@
    "read_only": 1
   },
   {
-<<<<<<< HEAD
-=======
    "default": "Now",
->>>>>>> 44bad3bd
    "fieldname": "posting_time",
    "fieldtype": "Time",
    "label": "Posting Time",
@@ -239,11 +236,7 @@
    "link_fieldname": "pos_closing_entry"
   }
  ],
-<<<<<<< HEAD
- "modified": "2022-08-01 11:37:14.991228",
-=======
  "modified": "2023-08-10 16:25:49.322697",
->>>>>>> 44bad3bd
  "modified_by": "Administrator",
  "module": "Accounts",
  "name": "POS Closing Entry",
