# Copyright (c) 2015, Frappe Technologies Pvt. Ltd. and Contributors
# License: GNU General Public License v3. See license.txt

from __future__ import unicode_literals
import frappe
from frappe.utils import cint, cstr
from frappe import throw, _
from frappe.utils.nestedset import NestedSet

class RootNotEditable(frappe.ValidationError): pass
class BalanceMismatchError(frappe.ValidationError): pass

class Account(NestedSet):
	nsm_parent_field = 'parent_account'

	def onload(self):
		frozen_accounts_modifier = frappe.db.get_value("Accounts Settings", "Accounts Settings",
			"frozen_accounts_modifier")
		if not frozen_accounts_modifier or frozen_accounts_modifier in frappe.get_roles():
			self.set_onload("can_freeze_account", True)

	def autoname(self):
		self.name = get_account_autoname(self.account_number, self.account_name, self.company)

	def validate(self):
		if frappe.local.flags.allow_unverified_charts:
			return
		self.validate_parent()
		self.validate_root_details()
		validate_account_number(self.name, self.account_number, self.company)
		self.validate_group_or_ledger()
		self.set_root_and_report_type()
		self.validate_mandatory()
		self.validate_frozen_accounts_modifier()
		self.validate_balance_must_be_debit_or_credit()
		self.validate_account_currency()

	def validate_parent(self):
		"""Fetch Parent Details and validate parent account"""
		if self.parent_account:
			par = frappe.db.get_value("Account", self.parent_account,
				["name", "is_group", "company"], as_dict=1)
			if not par:
				throw(_("Account {0}: Parent account {1} does not exist").format(self.name, self.parent_account))
			elif par.name == self.name:
				throw(_("Account {0}: You can not assign itself as parent account").format(self.name))
			elif not par.is_group:
				throw(_("Account {0}: Parent account {1} can not be a ledger").format(self.name, self.parent_account))
			elif par.company != self.company:
				throw(_("Account {0}: Parent account {1} does not belong to company: {2}")
					.format(self.name, self.parent_account, self.company))

	def set_root_and_report_type(self):
		if self.parent_account:
			par = frappe.db.get_value("Account", self.parent_account,
				["report_type", "root_type", "account_type"], as_dict=1)

			if par.report_type:
				self.report_type = par.report_type
			if par.root_type:
				self.root_type = par.root_type
			if par.account_type and not self.account_type:
				self.account_type = par.account_type

		if self.is_group:
			db_value = frappe.db.get_value("Account", self.name, ["report_type", "root_type"], as_dict=1)
			if db_value:
				if self.report_type != db_value.report_type:
					frappe.db.sql("update `tabAccount` set report_type=%s where lft > %s and rgt < %s",
						(self.report_type, self.lft, self.rgt))
				if self.root_type != db_value.root_type:
					frappe.db.sql("update `tabAccount` set root_type=%s where lft > %s and rgt < %s",
						(self.root_type, self.lft, self.rgt))

		if self.root_type and not self.report_type:
			self.report_type = "Balance Sheet" \
				if self.root_type in ("Asset", "Liability", "Equity") else "Profit and Loss"

	def validate_root_details(self):
		# does not exists parent
		if frappe.db.exists("Account", self.name):
			if not frappe.db.get_value("Account", self.name, "parent_account"):
				throw(_("Root cannot be edited."), RootNotEditable)

		if not self.parent_account and not self.is_group:
			frappe.throw(_("Root Account must be a group"))

	def validate_group_or_ledger(self):
		if self.get("__islocal"):
			return

		existing_is_group = frappe.db.get_value("Account", self.name, "is_group")
		if cint(self.is_group) != cint(existing_is_group):
			if self.check_gle_exists():
				throw(_("Account with existing transaction cannot be converted to ledger"))
			elif self.is_group:
				if self.account_type and not self.flags.exclude_account_type_check:
					throw(_("Cannot covert to Group because Account Type is selected."))
			elif self.check_if_child_exists():
				throw(_("Account with child nodes cannot be set as ledger"))

	def validate_frozen_accounts_modifier(self):
		old_value = frappe.db.get_value("Account", self.name, "freeze_account")
		if old_value and old_value != self.freeze_account:
			frozen_accounts_modifier = frappe.db.get_value('Accounts Settings', None, 'frozen_accounts_modifier')
			if not frozen_accounts_modifier or \
				frozen_accounts_modifier not in frappe.get_roles():
					throw(_("You are not authorized to set Frozen value"))

	def validate_balance_must_be_debit_or_credit(self):
		from erpnext.accounts.utils import get_balance_on
		if not self.get("__islocal") and self.balance_must_be:
			account_balance = get_balance_on(self.name)

			if account_balance > 0 and self.balance_must_be == "Credit":
				frappe.throw(_("Account balance already in Debit, you are not allowed to set 'Balance Must Be' as 'Credit'"))
			elif account_balance < 0 and self.balance_must_be == "Debit":
				frappe.throw(_("Account balance already in Credit, you are not allowed to set 'Balance Must Be' as 'Debit'"))

	def validate_account_currency(self):
		if not self.account_currency:
			self.account_currency = frappe.db.get_value("Company", self.company, "default_currency")

		elif self.account_currency != frappe.db.get_value("Account", self.name, "account_currency"):
			if frappe.db.get_value("GL Entry", {"account": self.name}):
				frappe.throw(_("Currency can not be changed after making entries using some other currency"))

	def convert_group_to_ledger(self):
		if self.check_if_child_exists():
			throw(_("Account with child nodes cannot be converted to ledger"))
		elif self.check_gle_exists():
			throw(_("Account with existing transaction cannot be converted to ledger"))
		else:
			self.is_group = 0
			self.save()
			return 1

	def convert_ledger_to_group(self):
		if self.check_gle_exists():
			throw(_("Account with existing transaction can not be converted to group."))
		elif self.account_type and not self.flags.exclude_account_type_check:
			throw(_("Cannot covert to Group because Account Type is selected."))
		else:
			self.is_group = 1
			self.save()
			return 1

	# Check if any previous balance exists
	def check_gle_exists(self):
		return frappe.db.get_value("GL Entry", {"account": self.name})

	def check_if_child_exists(self):
		return frappe.db.sql("""select name from `tabAccount` where parent_account = %s
			and docstatus != 2""", self.name)

	def validate_mandatory(self):
		if not self.root_type:
			throw(_("Root Type is mandatory"))

		if not self.report_type:
			throw(_("Report Type is mandatory"))

	def on_trash(self):
		# checks gl entries and if child exists
		if self.check_gle_exists():
			throw(_("Account with existing transaction can not be deleted"))

		super(Account, self).on_trash()

	def before_rename(self, old, new, merge=False):
		# Add company abbr if not provided
		from erpnext.setup.doctype.company.company import get_name_with_abbr
		new_account = get_name_with_abbr(new, self.company)
		new_account = get_name_with_number(new_account, self.account_number)

		# Validate properties before merging
		if merge:
			if not frappe.db.exists("Account", new):
				throw(_("Account {0} does not exist").format(new))

			val = list(frappe.db.get_value("Account", new_account,
				["is_group", "root_type", "company"]))

			if val != [self.is_group, self.root_type, self.company]:
				throw(_("""Merging is only possible if following properties are same in both records. Is Group, Root Type, Company"""))

			if self.is_group and frappe.db.get_value("Account", new, "parent_account") == old:
				frappe.db.set_value("Account", new, "parent_account",
					frappe.db.get_value("Account", old, "parent_account"))

		return new_account

	def after_rename(self, old, new, merge=False):
		super(Account, self).after_rename(old, new, merge)

		if not merge:
<<<<<<< HEAD
			frappe.db.set_value("Account", new, "account_name", " - ".join(new.split(" - ")[:-1]))
=======
			new_acc = frappe.db.get_value("Account", new, ["account_name", "account_number"], as_dict=1)

			# exclude company abbr
			new_parts = new.split(" - ")[:-1]
			# update account number and remove from parts
			if new_parts[0][0].isdigit():
				# if account number is separate by space, split using space
				if len(new_parts) == 1:
					new_parts = new.split(" ")
				if new_acc.account_number != new_parts[0]:
					self.account_number = new_parts[0]
					self.db_set("account_number", new_parts[0])
				new_parts = new_parts[1:]

			# update account name
			account_name = " - ".join(new_parts)
			if new_acc.account_name != account_name:
				self.account_name = account_name
				self.db_set("account_name", account_name)
>>>>>>> 58384215

def get_parent_account(doctype, txt, searchfield, start, page_len, filters):
	return frappe.db.sql("""select name from tabAccount
		where is_group = 1 and docstatus != 2 and company = %s
		and %s like %s order by name limit %s, %s""" %
		("%s", searchfield, "%s", "%s", "%s"),
		(filters["company"], "%%%s%%" % txt, start, page_len), as_list=1)

def get_account_currency(account):
	"""Helper function to get account currency"""
	if not account:
		return
	def generator():
		account_currency, company = frappe.db.get_value("Account", account, ["account_currency", "company"])
		if not account_currency:
			account_currency = frappe.db.get_value("Company", company, "default_currency")

		return account_currency

	return frappe.local_cache("account_currency", account, generator)

def get_account_autoname(account_number, account_name, company):
	# first validate if company exists
	company = frappe.db.get_value("Company", company, ["abbr", "name"], as_dict=True)
	if not company:
		frappe.throw(_('Company {0} does not exist').format(company))

	parts = [account_name.strip(), company.abbr]
	if cstr(account_number).strip():
		parts.insert(0, cstr(account_number).strip())
	return ' - '.join(parts)

def validate_account_number(name, account_number, company):
	if account_number:
		account_with_same_number = frappe.db.get_value("Account",
			{"account_number": account_number, "company": company, "name": ["!=", name]})
		if account_with_same_number:
			frappe.throw(_("Account Number {0} already used in account {1}")
				.format(account_number, account_with_same_number))

@frappe.whitelist()
def update_account_number(name, account_number):
	account = frappe.db.get_value("Account", name, ["account_name", "company"], as_dict=True)

	validate_account_number(name, account_number, account.company)

	frappe.db.set_value("Account", name, "account_number", account_number)

	account_name = account.account_name
	if account_name[0].isdigit():
		separator = " - " if " - " in account_name else " "
		account_name = account_name.split(separator, 1)[1]
	frappe.db.set_value("Account", name, "account_name", account_name)

	new_name = get_account_autoname(account_number, account_name, account.company)
	if name != new_name:
		frappe.rename_doc("Account", name, new_name)
		return new_name

def get_name_with_number(new_account, account_number):
	if account_number and not new_account[0].isdigit():
		new_account = account_number + " - " + new_account
	return new_account<|MERGE_RESOLUTION|>--- conflicted
+++ resolved
@@ -194,9 +194,6 @@
 		super(Account, self).after_rename(old, new, merge)
 
 		if not merge:
-<<<<<<< HEAD
-			frappe.db.set_value("Account", new, "account_name", " - ".join(new.split(" - ")[:-1]))
-=======
 			new_acc = frappe.db.get_value("Account", new, ["account_name", "account_number"], as_dict=1)
 
 			# exclude company abbr
@@ -216,7 +213,6 @@
 			if new_acc.account_name != account_name:
 				self.account_name = account_name
 				self.db_set("account_name", account_name)
->>>>>>> 58384215
 
 def get_parent_account(doctype, txt, searchfield, start, page_len, filters):
 	return frappe.db.sql("""select name from tabAccount
