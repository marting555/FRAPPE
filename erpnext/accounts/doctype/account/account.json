--- conflicted
+++ resolved
@@ -56,7 +56,8 @@
    "fieldtype": "Data",
    "in_list_view": 1,
    "in_standard_filter": 1,
-   "label": "Account Number"
+   "label": "Account Number",
+   "read_only": 1
   },
   {
    "default": "0",
@@ -72,6 +73,7 @@
    "oldfieldname": "company",
    "oldfieldtype": "Link",
    "options": "Company",
+   "read_only": 1,
    "remember_last_selected_value": 1,
    "reqd": 1
   },
@@ -197,11 +199,7 @@
  "idx": 1,
  "is_tree": 1,
  "links": [],
-<<<<<<< HEAD
  "modified": "2024-08-19 15:19:11.095045",
-=======
- "modified": "2025-03-31 22:00:39.828039",
->>>>>>> dd96e3c3
  "modified_by": "Administrator",
  "module": "Accounts",
  "name": "Account",
