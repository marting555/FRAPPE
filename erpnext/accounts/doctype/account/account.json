{
 "actions": [],
 "allow_copy": 1,
 "allow_import": 1,
 "creation": "2013-01-30 12:49:46",
 "description": "Heads (or groups) against which Accounting Entries are made and balances are maintained.",
 "doctype": "DocType",
 "document_type": "Setup",
 "engine": "InnoDB",
 "field_order": [
  "properties",
  "column_break0",
  "disabled",
  "account_name",
  "account_number",
  "is_group",
  "company",
  "root_type",
  "report_type",
  "account_currency",
  "inter_company_account",
  "column_break1",
  "parent_account",
  "account_type",
  "tax_rate",
  "freeze_account",
  "balance_must_be",
  "lft",
  "rgt",
  "old_parent",
  "include_in_gross"
 ],
 "fields": [
  {
   "fieldname": "properties",
   "fieldtype": "Section Break",
   "oldfieldtype": "Section Break",
   "show_days": 1,
   "show_seconds": 1
  },
  {
   "fieldname": "column_break0",
   "fieldtype": "Column Break",
   "show_days": 1,
   "show_seconds": 1,
   "width": "50%"
  },
  {
   "fieldname": "account_name",
   "fieldtype": "Data",
   "in_list_view": 1,
   "label": "Account Name",
   "no_copy": 1,
   "oldfieldname": "account_name",
   "oldfieldtype": "Data",
   "reqd": 1,
   "show_days": 1,
   "show_seconds": 1
  },
  {
   "fieldname": "account_number",
   "fieldtype": "Data",
   "in_list_view": 1,
   "in_standard_filter": 1,
   "label": "Account Number",
   "read_only": 1,
   "show_days": 1,
   "show_seconds": 1
  },
  {
   "default": "0",
   "fieldname": "is_group",
   "fieldtype": "Check",
   "label": "Is Group",
   "show_days": 1,
   "show_seconds": 1
  },
  {
   "fieldname": "company",
   "fieldtype": "Link",
   "in_standard_filter": 1,
   "label": "Company",
   "oldfieldname": "company",
   "oldfieldtype": "Link",
   "options": "Company",
   "read_only": 1,
   "remember_last_selected_value": 1,
   "reqd": 1,
   "show_days": 1,
   "show_seconds": 1
  },
  {
   "fieldname": "root_type",
   "fieldtype": "Select",
   "in_standard_filter": 1,
   "label": "Root Type",
   "options": "\nAsset\nLiability\nIncome\nExpense\nEquity",
   "read_only": 1,
   "show_days": 1,
   "show_seconds": 1
  },
  {
   "fieldname": "report_type",
   "fieldtype": "Select",
   "in_standard_filter": 1,
   "label": "Report Type",
   "options": "\nBalance Sheet\nProfit and Loss",
   "read_only": 1,
   "show_days": 1,
   "show_seconds": 1
  },
  {
   "depends_on": "eval:doc.is_group==0",
   "fieldname": "account_currency",
   "fieldtype": "Link",
   "label": "Currency",
   "options": "Currency",
   "show_days": 1,
   "show_seconds": 1
  },
  {
   "default": "0",
   "fieldname": "inter_company_account",
   "fieldtype": "Check",
   "label": "Inter Company Account",
   "show_days": 1,
   "show_seconds": 1
  },
  {
   "fieldname": "column_break1",
   "fieldtype": "Column Break",
   "show_days": 1,
   "show_seconds": 1,
   "width": "50%"
  },
  {
   "fieldname": "parent_account",
   "fieldtype": "Link",
   "ignore_user_permissions": 1,
   "label": "Parent Account",
   "oldfieldname": "parent_account",
   "oldfieldtype": "Link",
   "options": "Account",
   "reqd": 1,
   "search_index": 1,
   "show_days": 1,
   "show_seconds": 1
  },
  {
   "description": "Setting Account Type helps in selecting this Account in transactions.",
   "fieldname": "account_type",
   "fieldtype": "Select",
   "in_standard_filter": 1,
   "label": "Account Type",
   "oldfieldname": "account_type",
   "oldfieldtype": "Select",
   "options": "\nAccumulated Depreciation\nAsset Received But Not Billed\nBank\nCash\nChargeable\nCapital Work in Progress\nCost of Goods Sold\nDepreciation\nEquity\nExpense Account\nExpenses Included In Asset Valuation\nExpenses Included In Valuation\nFixed Asset\nIncome Account\nPayable\nReceivable\nRound Off\nStock\nStock Adjustment\nStock Received But Not Billed\nService Received But Not Billed\nTax\nTemporary",
   "show_days": 1,
   "show_seconds": 1
  },
  {
   "description": "Rate at which this tax is applied",
   "fieldname": "tax_rate",
   "fieldtype": "Float",
   "label": "Rate",
   "oldfieldname": "tax_rate",
   "oldfieldtype": "Currency",
   "show_days": 1,
   "show_seconds": 1
  },
  {
   "description": "If the account is frozen, entries are allowed to restricted users.",
   "fieldname": "freeze_account",
   "fieldtype": "Select",
   "label": "Frozen",
   "oldfieldname": "freeze_account",
   "oldfieldtype": "Select",
   "options": "No\nYes",
   "show_days": 1,
   "show_seconds": 1
  },
  {
   "fieldname": "balance_must_be",
   "fieldtype": "Select",
   "label": "Balance must be",
   "options": "\nDebit\nCredit",
   "show_days": 1,
   "show_seconds": 1
  },
  {
   "fieldname": "lft",
   "fieldtype": "Int",
   "hidden": 1,
   "label": "Lft",
   "print_hide": 1,
   "read_only": 1,
   "search_index": 1,
   "show_days": 1,
   "show_seconds": 1
  },
  {
   "fieldname": "rgt",
   "fieldtype": "Int",
   "hidden": 1,
   "label": "Rgt",
   "print_hide": 1,
   "read_only": 1,
   "search_index": 1,
   "show_days": 1,
   "show_seconds": 1
  },
  {
   "fieldname": "old_parent",
   "fieldtype": "Data",
   "hidden": 1,
   "label": "Old Parent",
   "print_hide": 1,
   "read_only": 1,
   "show_days": 1,
   "show_seconds": 1
  },
  {
   "default": "0",
   "depends_on": "eval:(doc.report_type == 'Profit and Loss' && !doc.is_group)",
   "fieldname": "include_in_gross",
   "fieldtype": "Check",
   "label": "Include in gross",
   "show_days": 1,
   "show_seconds": 1
  },
  {
   "default": "0",
   "fieldname": "disabled",
   "fieldtype": "Check",
   "label": "Disable",
   "show_days": 1,
   "show_seconds": 1
  }
 ],
 "icon": "fa fa-money",
 "idx": 1,
 "is_tree": 1,
 "links": [],
<<<<<<< HEAD
 "modified": "2020-03-18 18:26:03.992861",
=======
 "modified": "2020-06-11 15:15:54.338622",
>>>>>>> 00175c96
 "modified_by": "Administrator",
 "module": "Accounts",
 "name": "Account",
 "nsm_parent_field": "parent_account",
 "owner": "Administrator",
 "permissions": [
  {
   "create": 1,
   "delete": 1,
   "email": 1,
   "export": 1,
   "import": 1,
   "print": 1,
   "read": 1,
   "report": 1,
   "role": "Accounts User",
   "share": 1,
   "write": 1
  },
  {
   "email": 1,
   "print": 1,
   "read": 1,
   "report": 1,
   "role": "Auditor"
  },
  {
   "email": 1,
   "print": 1,
   "read": 1,
   "report": 1,
   "role": "Sales User"
  },
  {
   "email": 1,
   "print": 1,
   "read": 1,
   "report": 1,
   "role": "Purchase User"
  },
  {
   "create": 1,
   "delete": 1,
   "email": 1,
   "export": 1,
   "import": 1,
   "print": 1,
   "read": 1,
   "report": 1,
   "role": "Accounts Manager",
   "set_user_permissions": 1,
   "share": 1,
   "write": 1
  }
 ],
 "search_fields": "account_number",
 "show_name_in_global_search": 1,
 "sort_field": "modified",
 "sort_order": "ASC",
 "track_changes": 1
}<|MERGE_RESOLUTION|>--- conflicted
+++ resolved
@@ -241,11 +241,7 @@
  "idx": 1,
  "is_tree": 1,
  "links": [],
-<<<<<<< HEAD
- "modified": "2020-03-18 18:26:03.992861",
-=======
  "modified": "2020-06-11 15:15:54.338622",
->>>>>>> 00175c96
  "modified_by": "Administrator",
  "module": "Accounts",
  "name": "Account",
