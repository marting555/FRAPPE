--- conflicted
+++ resolved
@@ -131,7 +131,7 @@
    "label": "Account Type",
    "oldfieldname": "account_type",
    "oldfieldtype": "Select",
-   "options": "\nAccumulated Depreciation\nAsset Received But Not Billed\nBank\nCash\nLoan\nChargeable\nCapital Work in Progress\nCost of Goods Sold\nDepreciation\nEquity\nExpense Account\nExpenses Included In Asset Valuation\nExpenses Included In Valuation\nFixed Asset\nIncome Account\nPayable\nReceivable\nRound Off\nStock\nStock Adjustment\nStock Received But Not Billed\nTax\nTemporary"
+   "options": "\nAccumulated Depreciation\nAsset Received But Not Billed\nBank\nCash\nChargeable\nCapital Work in Progress\nCost of Goods Sold\nDepreciation\nEquity\nExpense Account\nExpenses Included In Asset Valuation\nExpenses Included In Valuation\nFixed Asset\nIncome Account\nPayable\nReceivable\nRound Off\nStock\nStock Adjustment\nStock Received But Not Billed\nTax\nTemporary"
   },
   {
    "description": "Rate at which this tax is applied",
@@ -204,13 +204,9 @@
  ],
  "icon": "fa fa-money",
  "idx": 1,
-<<<<<<< HEAD
- "modified": "2020-03-11 16:33:55.108921",
-=======
  "is_tree": 1,
  "links": [],
  "modified": "2020-03-18 18:26:03.992861",
->>>>>>> fd30b8f4
  "modified_by": "Administrator",
  "module": "Accounts",
  "name": "Account",
