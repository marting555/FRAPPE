# Copyright (c) 2015, Frappe Technologies Pvt. Ltd. and Contributors
# License: GNU General Public License v3. See license.txt

import json
import os

from six import iteritems
from unidecode import unidecode

import frappe
from frappe.utils import cstr
from frappe.utils.nestedset import rebuild_tree


COA_FIELD_KEYS = ["account_number", "account_type", "root_type",
	"is_group", "tax_rate", "account_currency"]


def create_charts(company, chart_template=None, existing_company=None, custom_chart=None):
	chart = custom_chart or get_chart(chart_template, existing_company)
	if not chart:
		return

	accounts = []

	def _import_accounts(children, parent, root_type, root_account=False):
		for account_name, child in iteritems(children):
			if account_name in COA_FIELD_KEYS:
				continue

			if root_account:
				root_type = child.get("root_type")

			account_number = cstr(child.get("account_number")).strip()
			account_name, account_name_in_db = add_suffix_if_duplicate(account_name,
				account_number, accounts)

			report_type = "Balance Sheet" if root_type in ["Asset", "Liability", "Equity"] \
				else "Profit and Loss"

			account = frappe.get_doc({
				"doctype": "Account",
				"account_name": account_name,
				"company": company,
				"parent_account": parent,
				"is_group": child.get("is_group"),
				"root_type": root_type,
				"report_type": report_type,
				"account_number": account_number,
				"account_type": child.get("account_type"),
				"account_currency": child.get('account_currency') or frappe.db.get_value('Company', company, "default_currency"),
				"tax_rate": child.get("tax_rate")
			})

			if root_account or frappe.local.flags.allow_unverified_charts:
				account.flags.ignore_mandatory = True

			account.flags.ignore_permissions = True
			account.insert()
			accounts.append(account_name_in_db)
			_import_accounts(child, account.name, root_type)

	# Rebuild NestedSet HSM tree for Account Doctype
	# after all accounts are already inserted.
	frappe.local.flags.ignore_on_update = True
	_import_accounts(chart, None, None, root_account=True)
	rebuild_tree("Account", "parent_account")
	frappe.local.flags.ignore_on_update = False

<<<<<<< HEAD
=======
		# Rebuild NestedSet HSM tree for Account Doctype
		# after all accounts are already inserted.
		frappe.local.flags.ignore_update_nsm = True
		_import_accounts(chart, None, None, root_account=True)
		rebuild_tree("Account", "parent_account")
		frappe.local.flags.ignore_update_nsm = False
>>>>>>> b0e77cbd

def add_suffix_if_duplicate(account_name, account_number, accounts):
	if account_number:
		account_name_in_db = unidecode(" - ".join([account_number,
			account_name.strip().lower()]))
	else:
		account_name_in_db = unidecode(account_name.strip().lower())

	if account_name_in_db in accounts:
		count = accounts.count(account_name_in_db)
		account_name = account_name + " " + cstr(count)

	return account_name, account_name_in_db


def get_chart(chart_template, existing_company=None):
	chart = {}
	if existing_company:
		return get_account_tree_from_existing_company(existing_company)

	elif chart_template == "Standard":
		from erpnext.accounts.doctype.account.chart_of_accounts.verified import standard_chart_of_accounts
		return standard_chart_of_accounts.get()
	elif chart_template == "Standard with Numbers":
		from erpnext.accounts.doctype.account.chart_of_accounts.verified \
			import standard_chart_of_accounts_with_account_number
		return standard_chart_of_accounts_with_account_number.get()
	else:
		folders = ("verified",)
		if frappe.local.flags.allow_unverified_charts:
			folders = ("verified", "unverified")
		for folder in folders:
			path = os.path.join(os.path.dirname(__file__), folder)
			for fname in os.listdir(path):
				fname = frappe.as_unicode(fname)
				if fname.endswith(".json"):
					with open(os.path.join(path, fname), "r") as f:
						chart = f.read()
						if chart and json.loads(chart).get("name") == chart_template:
							return json.loads(chart).get("tree")

@frappe.whitelist()
def get_charts_for_country(country, with_standard=False):
	charts = []

	def _get_chart_name(content):
		if content:
			content = json.loads(content)
			if (content and content.get("disabled", "No") == "No") \
				or frappe.local.flags.allow_unverified_charts:
					charts.append(content["name"])

	country_code = frappe.db.get_value("Country", country, "code")
	if country_code:
		folders = ("verified",)
		if frappe.local.flags.allow_unverified_charts:
			folders = ("verified", "unverified")

		for folder in folders:
			path = os.path.join(os.path.dirname(__file__), folder)
			if not os.path.exists(path):
				continue

			for fname in os.listdir(path):
				fname = frappe.as_unicode(fname)
				if (fname.startswith(country_code) or fname.startswith(country)) and fname.endswith(".json"):
					with open(os.path.join(path, fname), "r") as f:
						_get_chart_name(f.read())

	# if more than one charts, returned then add the standard
	if len(charts) != 1 or with_standard:
		charts += ["Standard", "Standard with Numbers"]

	return charts


def get_account_tree_from_existing_company(existing_company):
	fields = COA_FIELD_KEYS.copy()
	fields.extend(["name", "account_name", "parent_account"])
	all_accounts = frappe.get_all('Account', filters={'company': existing_company}, fields=fields, order_by="lft, rgt")

	# fill in tree starting with root accounts (those with no parent)
	account_tree = {}
	if all_accounts:
		build_account_tree(account_tree, None, all_accounts)
	return account_tree


def build_account_tree(tree, parent, all_accounts):
	# find children
	parent_account = parent.name if parent else ""
	children = [acc for acc in all_accounts if cstr(acc.parent_account) == parent_account]

	# if no children, but a group account
	if not children and parent.is_group:
		tree["is_group"] = 1
		tree["account_number"] = parent.account_number

	# build a subtree for each child
	for child in children:
		tree[child.account_name] = {}

		if child.account_number:
			tree[child.account_name]["account_number"] = child.account_number
		if child.account_type:
			tree[child.account_name]["account_type"] = child.account_type
		if child.account_currency:
			tree[child.account_name]["account_currency"] = child.account_currency
		if child.tax_rate:
			tree[child.account_name]["tax_rate"] = child.tax_rate
		if child.is_group:
			tree[child.account_name]["is_group"] = child.is_group
		if not parent:
			tree[child.account_name]["root_type"] = child.root_type

		# call recursively to build a subtree for current account
		build_account_tree(tree[child.account_name], child, all_accounts)

@frappe.whitelist()
def validate_bank_account(coa, bank_account):
	accounts = []
	chart = get_chart(coa)

	if chart:
		def _get_account_names(account_master):
			for account_name, child in iteritems(account_master):
				if account_name not in COA_FIELD_KEYS:
					accounts.append(account_name)
					_get_account_names(child)

		_get_account_names(chart)

	return (bank_account in accounts)

@frappe.whitelist()
def build_tree_from_json(chart_template, chart_data=None):
	''' get chart template from its folder and parse the json to be rendered as tree '''
	chart = chart_data or get_chart(chart_template)

	# if no template selected, return as it is
	if not chart:
		return

	accounts = []

	def _import_accounts(children, parent):
		''' recursively called to form a parent-child based list of dict from chart template '''
		for account_name, child in iteritems(children):
			account = {}
			if account_name in COA_FIELD_KEYS:
				continue

			account['parent_account'] = parent
			account['expandable'] = child.get("is_group")
			account['value'] = (cstr(child.get('account_number')).strip() + ' - ' + account_name) \
				if child.get('account_number') else account_name
			accounts.append(account)
			_import_accounts(child, account['value'])

	_import_accounts(chart, None)
	return accounts<|MERGE_RESOLUTION|>--- conflicted
+++ resolved
@@ -62,20 +62,11 @@
 
 	# Rebuild NestedSet HSM tree for Account Doctype
 	# after all accounts are already inserted.
-	frappe.local.flags.ignore_on_update = True
+	frappe.local.flags.ignore_update_nsm = True
 	_import_accounts(chart, None, None, root_account=True)
 	rebuild_tree("Account", "parent_account")
-	frappe.local.flags.ignore_on_update = False
-
-<<<<<<< HEAD
-=======
-		# Rebuild NestedSet HSM tree for Account Doctype
-		# after all accounts are already inserted.
-		frappe.local.flags.ignore_update_nsm = True
-		_import_accounts(chart, None, None, root_account=True)
-		rebuild_tree("Account", "parent_account")
-		frappe.local.flags.ignore_update_nsm = False
->>>>>>> b0e77cbd
+	frappe.local.flags.ignore_update_nsm = False
+
 
 def add_suffix_if_duplicate(account_name, account_number, accounts):
 	if account_number:
