--- conflicted
+++ resolved
@@ -1,8 +1,5 @@
 {
-<<<<<<< HEAD
-=======
  "actions": [],
->>>>>>> 00175c96
  "allow_import": 1,
  "autoname": "naming_series:",
  "creation": "2013-03-25 10:53:52",
@@ -14,18 +11,11 @@
   "title",
   "voucher_type",
   "naming_series",
-<<<<<<< HEAD
-  "column_break1",
-  "posting_date",
-  "company",
-  "finance_book",
-=======
   "finance_book",
   "column_break1",
   "from_template",
   "company",
   "posting_date",
->>>>>>> 00175c96
   "2_add_edit_gl_entries",
   "accounts",
   "section_break99",
@@ -93,11 +83,7 @@
    "label": "Entry Type",
    "oldfieldname": "voucher_type",
    "oldfieldtype": "Select",
-<<<<<<< HEAD
-   "options": "Journal Entry\nInter Company Journal Entry\nBank Entry\nCash Entry\nCredit Card Entry\nDebit Note\nCredit Note\nContra Entry\nExcise Entry\nWrite Off Entry\nOpening Entry\nDepreciation Entry\nExchange Rate Revaluation",
-=======
    "options": "Journal Entry\nInter Company Journal Entry\nBank Entry\nCash Entry\nCredit Card Entry\nDebit Note\nCredit Note\nContra Entry\nExcise Entry\nWrite Off Entry\nOpening Entry\nDepreciation Entry\nExchange Rate Revaluation\nDeferred Revenue\nDeferred Expense",
->>>>>>> 00175c96
    "reqd": 1,
    "search_index": 1
   },
@@ -173,10 +159,7 @@
    "in_global_search": 1,
    "in_list_view": 1,
    "label": "Reference Number",
-<<<<<<< HEAD
-=======
    "mandatory_depends_on": "eval:doc.voucher_type == \"Bank Entry\"",
->>>>>>> 00175c96
    "no_copy": 1,
    "oldfieldname": "cheque_no",
    "oldfieldtype": "Data",
@@ -186,10 +169,7 @@
    "fieldname": "cheque_date",
    "fieldtype": "Date",
    "label": "Reference Date",
-<<<<<<< HEAD
-=======
    "mandatory_depends_on": "eval:doc.voucher_type == \"Bank Entry\"",
->>>>>>> 00175c96
    "no_copy": 1,
    "oldfieldname": "cheque_date",
    "oldfieldtype": "Date",
@@ -211,10 +191,7 @@
   {
    "fieldname": "total_debit",
    "fieldtype": "Currency",
-<<<<<<< HEAD
-=======
    "in_list_view": 1,
->>>>>>> 00175c96
    "label": "Total Debit",
    "no_copy": 1,
    "oldfieldname": "total_debit",
@@ -276,10 +253,6 @@
    "fieldname": "total_amount",
    "fieldtype": "Currency",
    "hidden": 1,
-<<<<<<< HEAD
-   "in_list_view": 1,
-=======
->>>>>>> 00175c96
    "label": "Total Amount",
    "no_copy": 1,
    "options": "total_amount_currency",
@@ -515,8 +488,6 @@
    "options": "Journal Entry",
    "print_hide": 1,
    "read_only": 1
-<<<<<<< HEAD
-=======
   },
   {
    "fieldname": "from_template",
@@ -526,18 +497,13 @@
    "options": "Journal Entry Template",
    "print_hide": 1,
    "report_hide": 1
->>>>>>> 00175c96
   }
  ],
  "icon": "fa fa-file-text",
  "idx": 176,
  "is_submittable": 1,
-<<<<<<< HEAD
- "modified": "2020-01-16 13:05:30.634226",
-=======
  "links": [],
  "modified": "2020-06-02 18:15:46.955697",
->>>>>>> 00175c96
  "modified_by": "Administrator",
  "module": "Accounts",
  "name": "Journal Entry",
