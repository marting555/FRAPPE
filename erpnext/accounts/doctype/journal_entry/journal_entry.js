--- conflicted
+++ resolved
@@ -214,19 +214,10 @@
 					out.filters.push([jvd.reference_type, "cost_center", "in", ["", jvd.cost_center]]);
 				}
 				// account filter
-<<<<<<< HEAD
 				if (jvd.reference_type == "Expense Claim") {
 					party_account_field = "payable_account";
 				} else {
 					party_account_field = jvd.reference_type==="Sales Invoice" ? "debit_to": "credit_to";
-=======
-				frappe.model.validate_missing(jvd, "account");
-				var party_account_field = jvd.reference_type==="Sales Invoice" ? "debit_to": "credit_to";
-				out.filters.push([jvd.reference_type, party_account_field, "=", jvd.account]);
-
-				if (in_list(['Debit Note', 'Credit Note'], doc.voucher_type)) {
-					out.filters.push([jvd.reference_type, "is_return", "=", 1]);
->>>>>>> 0c0604b7
 				}
 			}
 
