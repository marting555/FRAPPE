// Copyright (c) 2015, Frappe Technologies Pvt. Ltd. and Contributors
// License: GNU General Public License v3. See license.txt

frappe.provide("erpnext.accounts");
frappe.provide("erpnext.journal_entry");


frappe.ui.form.on("Journal Entry", {
	setup: function(frm) {
		frm.add_fetch("bank_account", "account", "account");
<<<<<<< HEAD
		frm.ignore_doctypes_on_cancel_all = ['Sales Invoice', 'Purchase Invoice', 'Journal Entry', 'Repost Payment Ledger', 'Asset', 'Asset Movement', 'Repost Accounting Ledger'];
=======
		frm.ignore_doctypes_on_cancel_all = ['Sales Invoice', 'Purchase Invoice', 'Journal Entry', "Repost Payment Ledger", 'Asset', 'Asset Movement', 'Asset Depreciation Schedule', "Repost Accounting Ledger"];
>>>>>>> 44bad3bd
	},

	refresh: function(frm) {
		erpnext.toggle_naming_series();

		if(frm.doc.docstatus > 0) {
			frm.add_custom_button(__('Ledger'), function() {
				frappe.route_options = {
					"voucher_no": frm.doc.name,
					"from_date": frm.doc.posting_date,
					"to_date": moment(frm.doc.modified).format('YYYY-MM-DD'),
					"company": frm.doc.company,
					"finance_book": frm.doc.finance_book,
					"group_by": '',
					"show_cancelled_entries": frm.doc.docstatus === 2
				};
				frappe.set_route("query-report", "General Ledger");
			}, __('View'));
		}

		if(frm.doc.docstatus==1) {
			frm.add_custom_button(__('Reverse Journal Entry'), function() {
				return erpnext.journal_entry.reverse_journal_entry(frm);
			}, __('Actions'));
		}

		if (frm.doc.__islocal) {
			frm.add_custom_button(__('Quick Entry'), function() {
				return erpnext.journal_entry.quick_entry(frm);
			});
		}

		// hide /unhide fields based on currency
		erpnext.journal_entry.toggle_fields_based_on_currency(frm);

		if ((frm.doc.voucher_type == "Inter Company Journal Entry") && (frm.doc.docstatus == 1) && (!frm.doc.inter_company_journal_entry_reference)) {
			frm.add_custom_button(__("Create Inter Company Journal Entry"),
				function() {
					frm.trigger("make_inter_company_journal_entry");
				}, __('Make'));
		}

		erpnext.accounts.unreconcile_payments.add_unreconcile_btn(frm);
	},
	before_save: function(frm) {
		if ((frm.doc.docstatus == 0) && (!frm.doc.is_system_generated)) {
			let payment_entry_references = frm.doc.accounts.filter(elem => (elem.reference_type == "Payment Entry"));
			if (payment_entry_references.length > 0) {
				let rows = payment_entry_references.map(x => "#"+x.idx);
				frappe.throw(__("Rows: {0} have 'Payment Entry' as reference_type. This should not be set manually.", [frappe.utils.comma_and(rows)]));
			}
		}
	},
	make_inter_company_journal_entry: function(frm) {
		var d = new frappe.ui.Dialog({
			title: __("Select Company"),
			fields: [
				{
					'fieldname': 'company',
					'fieldtype': 'Link',
					'label': __('Company'),
					'options': 'Company',
					"get_query": function () {
						return {
							filters: [
								["Company", "name", "!=", frm.doc.company]
							]
						};
					},
					'reqd': 1
				}
			],
		});
		d.set_primary_action(__('Create'), function() {
			d.hide();
			var args = d.get_values();
			frappe.call({
				args: {
					"name": frm.doc.name,
					"voucher_type": frm.doc.voucher_type,
					"company": args.company
				},
				method: "erpnext.accounts.doctype.journal_entry.journal_entry.make_inter_company_journal_entry",
				callback: function (r) {
					if (r.message) {
						var doc = frappe.model.sync(r.message)[0];
						frappe.set_route("Form", doc.doctype, doc.name);
					}
				}
			});
		});
		d.show();
	},

	multi_currency: function(frm) {
		erpnext.journal_entry.toggle_fields_based_on_currency(frm);
	},

	posting_date: function(frm) {
		if(!frm.doc.multi_currency || !frm.doc.posting_date) return;

		$.each(frm.doc.accounts || [], function(i, row) {
			erpnext.journal_entry.set_exchange_rate(frm, row.doctype, row.name);
		})
	},

	company: function(frm) {
		frappe.call({
			method: "frappe.client.get_value",
			args: {
				doctype: "Company",
				filters: {"name": frm.doc.company},
				fieldname: "cost_center"
			},
			callback: function(r){
				if(r.message){
					$.each(frm.doc.accounts || [], function(i, jvd) {
						frappe.model.set_value(jvd.doctype, jvd.name, "cost_center", r.message.cost_center);
					});
				}
			}
		});

		erpnext.accounts.dimensions.update_dimension(frm, frm.doctype);
	},

	voucher_type: function(frm){

		if(!frm.doc.company) return null;

		if((!(frm.doc.accounts || []).length) || ((frm.doc.accounts || []).length === 1 && !frm.doc.accounts[0].account)) {
			if(in_list(["Bank Entry", "Cash Entry"], frm.doc.voucher_type)) {
				return frappe.call({
					type: "GET",
					method: "erpnext.accounts.doctype.journal_entry.journal_entry.get_default_bank_cash_account",
					args: {
						"account_type": (frm.doc.voucher_type=="Bank Entry" ?
							"Bank" : (frm.doc.voucher_type=="Cash Entry" ? "Cash" : null)),
						"company": frm.doc.company
					},
					callback: function(r) {
						if(r.message) {
							// If default company bank account not set
							if(!$.isEmptyObject(r.message)){
								update_jv_details(frm.doc, [r.message]);
							}
						}
					}
				});
			}
		}
	},

	from_template: function(frm){
		if (frm.doc.from_template){
			frappe.db.get_doc("Journal Entry Template", frm.doc.from_template)
				.then((doc) => {
					frappe.model.clear_table(frm.doc, "accounts");
					frm.set_value({
						"company": doc.company,
						"voucher_type": doc.voucher_type,
						"naming_series": doc.naming_series,
						"is_opening": doc.is_opening,
						"multi_currency": doc.multi_currency
					})
					update_jv_details(frm.doc, doc.accounts);
				});
		}
	}
});

var update_jv_details = function(doc, r) {
	$.each(r, function(i, d) {
		var row = frappe.model.add_child(doc, "Journal Entry Account", "accounts");
		frappe.model.set_value(row.doctype, row.name, "account", d.account)
		frappe.model.set_value(row.doctype, row.name, "balance", d.balance)
	});
	refresh_field("accounts");
}

erpnext.accounts.JournalEntry = class JournalEntry extends frappe.ui.form.Controller {
	onload() {
		this.load_defaults();
		this.setup_queries();
		this.setup_balance_formatter();
		erpnext.accounts.dimensions.setup_dimension_filters(this.frm, this.frm.doctype);
	}

	onload_post_render() {
		cur_frm.get_field("accounts").grid.set_multiple_add("account");
	}

	load_defaults() {
		//this.frm.show_print_first = true;
		if(this.frm.doc.__islocal && this.frm.doc.company) {
			frappe.model.set_default_values(this.frm.doc);
			$.each(this.frm.doc.accounts || [], function(i, jvd) {
				frappe.model.set_default_values(jvd);
			});
			var posting_date = this.frm.doc.posting_date;
			if(!this.frm.doc.amended_from) this.frm.set_value('posting_date', posting_date || frappe.datetime.get_today());
		}
	}

	setup_queries() {
		var me = this;

		me.frm.set_query("account", "accounts", function(doc, cdt, cdn) {
			return erpnext.journal_entry.account_query(me.frm);
		});

		me.frm.set_query("party_type", "accounts", function(doc, cdt, cdn) {
			const row = locals[cdt][cdn];

			return {
				query: "erpnext.setup.doctype.party_type.party_type.get_party_type",
				filters: {
					'account': row.account
				}
			}
		});

		me.frm.set_query("reference_name", "accounts", function(doc, cdt, cdn) {
			var jvd = frappe.get_doc(cdt, cdn);

			// journal entry
			if(jvd.reference_type==="Journal Entry") {
				frappe.model.validate_missing(jvd, "account");
				return {
					query: "erpnext.accounts.doctype.journal_entry.journal_entry.get_against_jv",
					filters: {
						account: jvd.account,
						party: jvd.party
					}
				};
			}

			var out = {
				filters: [
					[jvd.reference_type, "docstatus", "=", 1]
				]
			};

			if(in_list(["Sales Invoice", "Purchase Invoice"], jvd.reference_type)) {
				out.filters.push([jvd.reference_type, "outstanding_amount", "!=", 0]);
				// Filter by cost center
				if(jvd.cost_center) {
					out.filters.push([jvd.reference_type, "cost_center", "in", ["", jvd.cost_center]]);
				}
				// account filter
				frappe.model.validate_missing(jvd, "account");
				var party_account_field = jvd.reference_type==="Sales Invoice" ? "debit_to": "credit_to";
				out.filters.push([jvd.reference_type, party_account_field, "=", jvd.account]);

			}

			if(in_list(["Sales Order", "Purchase Order"], jvd.reference_type)) {
				// party_type and party mandatory
				frappe.model.validate_missing(jvd, "party_type");
				frappe.model.validate_missing(jvd, "party");

				out.filters.push([jvd.reference_type, "per_billed", "<", 100]);
			}

			if(jvd.party_type && jvd.party) {
				let party_field = "";
				if(jvd.reference_type.indexOf("Sales")===0) {
					party_field = "customer";
				} else if (jvd.reference_type.indexOf("Purchase")===0) {
					party_field = "supplier";
				}

				if (party_field) {
					out.filters.push([jvd.reference_type, party_field, "=", jvd.party]);
				}
			}

			return out;
		});


	}

	setup_balance_formatter() {
		const formatter = function(value, df, options, doc) {
			var currency = frappe.meta.get_field_currency(df, doc);
			var dr_or_cr = value ? ('<label>' + (value > 0.0 ? __("Dr") : __("Cr")) + '</label>') : "";
			return "<div style='text-align: right'>"
				+ ((value==null || value==="") ? "" : format_currency(Math.abs(value), currency))
				+ " " + dr_or_cr
				+ "</div>";
		};
		this.frm.fields_dict.accounts.grid.update_docfield_property('balance', 'formatter', formatter);
		this.frm.fields_dict.accounts.grid.update_docfield_property('party_balance', 'formatter', formatter);
	}

	reference_name(doc, cdt, cdn) {
		var d = frappe.get_doc(cdt, cdn);

		if(d.reference_name) {
			if (d.reference_type==="Purchase Invoice" && !flt(d.debit)) {
				this.get_outstanding('Purchase Invoice', d.reference_name, doc.company, d);
			} else if (d.reference_type==="Sales Invoice" && !flt(d.credit)) {
				this.get_outstanding('Sales Invoice', d.reference_name, doc.company, d);
			} else if (d.reference_type==="Journal Entry" && !flt(d.credit) && !flt(d.debit)) {
				this.get_outstanding('Journal Entry', d.reference_name, doc.company, d);
			}
		}
	}

	get_outstanding(doctype, docname, company, child) {
		var args = {
			"doctype": doctype,
			"docname": docname,
			"party": child.party,
			"account": child.account,
			"account_currency": child.account_currency,
			"company": company
		}

		return frappe.call({
			method: "erpnext.accounts.doctype.journal_entry.journal_entry.get_outstanding",
			args: { args: args},
			callback: function(r) {
				if(r.message) {
					$.each(r.message, function(field, value) {
						frappe.model.set_value(child.doctype, child.name, field, value);
					})
				}
			}
		});
	}

	accounts_add(doc, cdt, cdn) {
		var row = frappe.get_doc(cdt, cdn);
		$.each(doc.accounts, function(i, d) {
			if(d.account && d.party && d.party_type) {
				row.account = d.account;
				row.party = d.party;
				row.party_type = d.party_type;
			}
		});

		// set difference
		if(doc.difference) {
			if(doc.difference > 0) {
				row.credit_in_account_currency = doc.difference;
				row.credit = doc.difference;
			} else {
				row.debit_in_account_currency = -doc.difference;
				row.debit = -doc.difference;
			}
		}
		cur_frm.cscript.update_totals(doc);

		erpnext.accounts.dimensions.copy_dimension_from_first_row(this.frm, cdt, cdn, 'accounts');
	}

};

cur_frm.script_manager.make(erpnext.accounts.JournalEntry);

cur_frm.cscript.update_totals = function(doc) {
	var td=0.0; var tc =0.0;
	var accounts = doc.accounts || [];
	for(var i in accounts) {
		td += flt(accounts[i].debit, precision("debit", accounts[i]));
		tc += flt(accounts[i].credit, precision("credit", accounts[i]));
	}
	doc = locals[doc.doctype][doc.name];
	doc.total_debit = td;
	doc.total_credit = tc;
	doc.difference = flt((td - tc), precision("difference"));
	refresh_many(['total_debit','total_credit','difference']);
}

cur_frm.cscript.get_balance = function(doc,dt,dn) {
	cur_frm.cscript.update_totals(doc);
	cur_frm.call('get_balance', null, () => { cur_frm.refresh(); });
}

cur_frm.cscript.validate = function(doc,cdt,cdn) {
	cur_frm.cscript.update_totals(doc);
}

frappe.ui.form.on("Journal Entry Account", {
	party: function(frm, cdt, cdn) {
		var d = frappe.get_doc(cdt, cdn);
		if(!d.account && d.party_type && d.party) {
			if(!frm.doc.company) frappe.throw(__("Please select Company"));
			return frm.call({
				method: "erpnext.accounts.doctype.journal_entry.journal_entry.get_party_account_and_balance",
				child: d,
				args: {
					company: frm.doc.company,
					party_type: d.party_type,
					party: d.party,
					cost_center: d.cost_center
				}
			});
		}
	},
	cost_center: function(frm, dt, dn) {
		erpnext.journal_entry.set_account_balance(frm, dt, dn);
	},

	account: function(frm, dt, dn) {
		erpnext.journal_entry.set_account_balance(frm, dt, dn);
	},

	debit_in_account_currency: function(frm, cdt, cdn) {
		erpnext.journal_entry.set_exchange_rate(frm, cdt, cdn);
	},

	credit_in_account_currency: function(frm, cdt, cdn) {
		erpnext.journal_entry.set_exchange_rate(frm, cdt, cdn);
	},

	debit: function(frm, dt, dn) {
		cur_frm.cscript.update_totals(frm.doc);
	},

	credit: function(frm, dt, dn) {
		cur_frm.cscript.update_totals(frm.doc);
	},

	exchange_rate: function(frm, cdt, cdn) {
		var company_currency = frappe.get_doc(":Company", frm.doc.company).default_currency;
		var row = locals[cdt][cdn];

		if(row.account_currency == company_currency || !frm.doc.multi_currency) {
			frappe.model.set_value(cdt, cdn, "exchange_rate", 1);
		}

		erpnext.journal_entry.set_debit_credit_in_company_currency(frm, cdt, cdn);
	}
})

frappe.ui.form.on("Journal Entry Account", "accounts_remove", function(frm) {
	cur_frm.cscript.update_totals(frm.doc);
});

$.extend(erpnext.journal_entry, {
	toggle_fields_based_on_currency: function(frm) {
		var fields = ["currency_section", "account_currency", "exchange_rate", "debit", "credit"];

		var grid = frm.get_field("accounts").grid;
		if(grid) grid.set_column_disp(fields, frm.doc.multi_currency);

		// dynamic label
		var field_label_map = {
			"debit_in_account_currency": "Debit",
			"credit_in_account_currency": "Credit"
		};

		$.each(field_label_map, function (fieldname, label) {
			frm.fields_dict.accounts.grid.update_docfield_property(
				fieldname,
				'label',
				frm.doc.multi_currency ? (label + " in Account Currency") : label
			);
		})
	},

	set_debit_credit_in_company_currency: function(frm, cdt, cdn) {
		var row = locals[cdt][cdn];

		frappe.model.set_value(cdt, cdn, "debit",
			flt(flt(row.debit_in_account_currency)*row.exchange_rate, precision("debit", row)));

		frappe.model.set_value(cdt, cdn, "credit",
			flt(flt(row.credit_in_account_currency)*row.exchange_rate, precision("credit", row)));

		cur_frm.cscript.update_totals(frm.doc);
	},

	set_exchange_rate: function(frm, cdt, cdn) {
		var company_currency = frappe.get_doc(":Company", frm.doc.company).default_currency;
		var row = locals[cdt][cdn];

		if(row.account_currency == company_currency || !frm.doc.multi_currency) {
			row.exchange_rate = 1;
			erpnext.journal_entry.set_debit_credit_in_company_currency(frm, cdt, cdn);
		} else if (!row.exchange_rate || row.exchange_rate == 1 || row.account_type == "Bank") {
			frappe.call({
				method: "erpnext.accounts.doctype.journal_entry.journal_entry.get_exchange_rate",
				args: {
					posting_date: frm.doc.posting_date,
					account: row.account,
					account_currency: row.account_currency,
					company: frm.doc.company,
					reference_type: cstr(row.reference_type),
					reference_name: cstr(row.reference_name),
					debit: flt(row.debit_in_account_currency),
					credit: flt(row.credit_in_account_currency),
					exchange_rate: row.exchange_rate
				},
				callback: function(r) {
					if(r.message) {
						row.exchange_rate = r.message;
						erpnext.journal_entry.set_debit_credit_in_company_currency(frm, cdt, cdn);
					}
				}
			})
		} else {
			erpnext.journal_entry.set_debit_credit_in_company_currency(frm, cdt, cdn);
		}
		refresh_field("exchange_rate", cdn, "accounts");
	},

	quick_entry: function(frm) {
		var naming_series_options = frm.fields_dict.naming_series.df.options;
		var naming_series_default = frm.fields_dict.naming_series.df.default || naming_series_options.split("\n")[0];

		var dialog = new frappe.ui.Dialog({
			title: __("Quick Journal Entry"),
			fields: [
				{fieldtype: "Currency", fieldname: "debit", label: __("Amount"), reqd: 1},
				{fieldtype: "Link", fieldname: "debit_account", label: __("Debit Account"), reqd: 1,
					options: "Account",
					get_query: function() {
						return erpnext.journal_entry.account_query(frm);
					}
				},
				{fieldtype: "Link", fieldname: "credit_account", label: __("Credit Account"), reqd: 1,
					options: "Account",
					get_query: function() {
						return erpnext.journal_entry.account_query(frm);
					}
				},
				{fieldtype: "Date", fieldname: "posting_date", label: __("Date"), reqd: 1,
					default: frm.doc.posting_date},
				{fieldtype: "Small Text", fieldname: "user_remark", label: __("User Remark")},
				{fieldtype: "Select", fieldname: "naming_series", label: __("Series"), reqd: 1,
					options: naming_series_options, default: naming_series_default},
			]
		});

		dialog.set_primary_action(__("Save"), function() {
			var btn = this;
			var values = dialog.get_values();

			frm.set_value("posting_date", values.posting_date);
			frm.set_value("user_remark", values.user_remark);
			frm.set_value("naming_series", values.naming_series);

			// clear table is used because there might've been an error while adding child
			// and cleanup didn't happen
			frm.clear_table("accounts");

			// using grid.add_new_row() to add a row in UI as well as locals
			// this is required because triggers try to refresh the grid

			var debit_row = frm.fields_dict.accounts.grid.add_new_row();
			frappe.model.set_value(debit_row.doctype, debit_row.name, "account", values.debit_account);
			frappe.model.set_value(debit_row.doctype, debit_row.name, "debit_in_account_currency", values.debit);

			var credit_row = frm.fields_dict.accounts.grid.add_new_row();
			frappe.model.set_value(credit_row.doctype, credit_row.name, "account", values.credit_account);
			frappe.model.set_value(credit_row.doctype, credit_row.name, "credit_in_account_currency", values.debit);

			frm.save();

			dialog.hide();
		});

		dialog.show();
	},

	account_query: function(frm) {
		var filters = {
			company: frm.doc.company,
			is_group: 0
		};
		if(!frm.doc.multi_currency) {
			$.extend(filters, {
				account_currency: ['in', [frappe.get_doc(":Company", frm.doc.company).default_currency, null]]
			});
		}
		return { filters: filters };
	},

	reverse_journal_entry: function() {
		frappe.model.open_mapped_doc({
			method: "erpnext.accounts.doctype.journal_entry.journal_entry.make_reverse_journal_entry",
			frm: cur_frm
		})
	},
});

$.extend(erpnext.journal_entry, {
	set_account_balance: function(frm, dt, dn) {
		var d = locals[dt][dn];
		if(d.account) {
			if(!frm.doc.company) frappe.throw(__("Please select Company first"));
			if(!frm.doc.posting_date) frappe.throw(__("Please select Posting Date first"));

			return frappe.call({
				method: "erpnext.accounts.doctype.journal_entry.journal_entry.get_account_balance_and_party_type",
				args: {
					account: d.account,
					date: frm.doc.posting_date,
					company: frm.doc.company,
					debit: flt(d.debit_in_account_currency),
					credit: flt(d.credit_in_account_currency),
					exchange_rate: d.exchange_rate,
					cost_center: d.cost_center
				},
				callback: function(r) {
					if(r.message) {
						$.extend(d, r.message);
						erpnext.journal_entry.set_debit_credit_in_company_currency(frm, dt, dn);
						refresh_field('accounts');
					}
				}
			});
		}
	},
});<|MERGE_RESOLUTION|>--- conflicted
+++ resolved
@@ -8,11 +8,7 @@
 frappe.ui.form.on("Journal Entry", {
 	setup: function(frm) {
 		frm.add_fetch("bank_account", "account", "account");
-<<<<<<< HEAD
-		frm.ignore_doctypes_on_cancel_all = ['Sales Invoice', 'Purchase Invoice', 'Journal Entry', 'Repost Payment Ledger', 'Asset', 'Asset Movement', 'Repost Accounting Ledger'];
-=======
 		frm.ignore_doctypes_on_cancel_all = ['Sales Invoice', 'Purchase Invoice', 'Journal Entry', "Repost Payment Ledger", 'Asset', 'Asset Movement', 'Asset Depreciation Schedule', "Repost Accounting Ledger"];
->>>>>>> 44bad3bd
 	},
 
 	refresh: function(frm) {
