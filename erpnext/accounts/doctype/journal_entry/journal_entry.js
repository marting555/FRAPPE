--- conflicted
+++ resolved
@@ -378,28 +378,6 @@
 	},
 
 	accounts_add: function(doc, cdt, cdn) {
-<<<<<<< HEAD
-		// var row = frappe.get_doc(cdt, cdn);
-		// $.each(doc.accounts, function(i, d) {
-		// 	if(d.account && d.party && d.party_type) {
-		// 		row.account = d.account;
-		// 		row.party = d.party;
-		// 		row.party_type = d.party_type;
-		// 	}
-		// });
-
-		// // set difference
-		// if(doc.difference) {
-		// 	if(doc.difference > 0) {
-		// 		row.credit_in_account_currency = doc.difference;
-		// 		row.credit = doc.difference;
-		// 	} else {
-		// 		row.debit_in_account_currency = -doc.difference;
-		// 		row.debit = -doc.difference;
-		// 	}
-		// }
-		// cur_frm.cscript.update_totals(doc);
-=======
 		var row = frappe.get_doc(cdt, cdn);
 		$.each(doc.accounts, function(i, d) {
 			if(d.account && d.party && d.party_type) {
@@ -422,7 +400,6 @@
 		cur_frm.cscript.update_totals(doc);
 
 		erpnext.accounts.dimensions.copy_dimension_from_first_row(this.frm, cdt, cdn, 'accounts');
->>>>>>> 540559d6
 	},
 
 });
