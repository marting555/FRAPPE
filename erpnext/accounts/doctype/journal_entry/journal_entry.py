--- conflicted
+++ resolved
@@ -526,7 +526,6 @@
 		currency = bank_account_currency = party_account_currency = pay_to_recd_from= None
 		party_type = None
 		for d in self.get('accounts'):
-<<<<<<< HEAD
 			if d.party_type in ['Customer', 'Supplier', 'Letter of Credit', 'Employee'] and d.party:
 				if not pay_to_recd_from:
 					if d.party_type == "Letter of Credit":
@@ -536,12 +535,6 @@
 					else:
 						name_field = "customer_name" if d.party_type=="Customer" else "supplier_name"
 					pay_to_recd_from = frappe.db.get_value(d.party_type, d.party, name_field)
-=======
-			if d.party_type in ['Customer', 'Supplier'] and d.party:
-				party_type = d.party_type
-				if not pay_to_recd_from:
-					pay_to_recd_from = d.party
->>>>>>> fd30b8f4
 
 				if pay_to_recd_from and pay_to_recd_from == d.party:
 					party_amount += (d.debit_in_account_currency or d.credit_in_account_currency)
@@ -551,9 +544,8 @@
 				bank_amount += (d.debit_in_account_currency or d.credit_in_account_currency)
 				bank_account_currency = d.account_currency
 
-		if party_type and pay_to_recd_from:
-			self.pay_to_recd_from = frappe.db.get_value(party_type, pay_to_recd_from,
-				"customer_name" if party_type=="Customer" else "supplier_name")
+		if pay_to_recd_from:
+			self.pay_to_recd_from = pay_to_recd_from
 			if bank_amount:
 				total_amount = bank_amount
 				currency = bank_account_currency
