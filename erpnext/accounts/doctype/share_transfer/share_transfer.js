// Copyright (c) 2017, Frappe Technologies Pvt. Ltd. and contributors
// For license information, please see license.txt

frappe.provide("erpnext.share_transfer");

frappe.ui.form.on('Share Transfer', {
	refresh: function(frm) {
		// Don't show Parties which are a Company
		let shareholders = ['from_shareholder', 'to_shareholder'];
		shareholders.forEach((shareholder) => {
			frm.fields_dict[shareholder].get_query = function() {
				return {
					filters: [
						["Shareholder", "is_company", "=", 0]
					]
				};
			};
		});
<<<<<<< HEAD
		if (frm.doc.docstatus == 1 && frm.doc.equity_or_liability_account && frm.doc.asset_account ) {
			frm.add_custom_button(__('Make Journal Entry'), function () {
=======
		if (frm.doc.docstatus == 1 && frm.doc.equity_or_liability_account && frm.doc.asset_account) {
			frm.add_custom_button(__('Create Journal Entry'), function () {
>>>>>>> 0c0604b7
				erpnext.share_transfer.make_jv(frm);
			});
		}
	},
	no_of_shares: (frm) => {
		if (frm.doc.rate != undefined || frm.doc.rate != null){
			erpnext.share_transfer.update_amount(frm);
		}
	},
	rate: (frm) => {
		if (frm.doc.no_of_shares != undefined || frm.doc.no_of_shares != null){
			erpnext.share_transfer.update_amount(frm);
		}
	},
	company: async function(frm) {
		if (frm.doc.company) {
			let currency = (await frappe.db.get_value("Company", frm.doc.company, "default_currency")).message.default_currency;
			frm.set_query("equity_or_liability_account", function() {
				return {
					filters: {
						"is_group":0,
						"root_type": ["in",["Equity","Liability"]],
						"company": frm.doc.company,
						"account_currency": currency
					}
				};
			});
			frm.set_query("asset_account", function() {
				return {
					filters: {
						"is_group":0,
						"root_type":"Asset",
						"company": frm.doc.company,
						"account_currency": currency
					}
				};
			});
		}
	}
});

erpnext.share_transfer.update_amount = function(frm) {
	frm.doc.amount = frm.doc.no_of_shares * frm.doc.rate;
	frm.refresh_field("amount");
};

erpnext.share_transfer.make_jv = function (frm) {
	var account, payment_account, credit_applicant_type, credit_applicant,
		debit_applicant_type, debit_applicant;

	if (frm.doc.transfer_type == "Transfer") {
		account = frm.doc.equity_or_liability_account;
		payment_account = frm.doc.equity_or_liability_account;
		credit_applicant_type = "Shareholder";
		credit_applicant = frm.doc.to_shareholder;
		debit_applicant_type = "Shareholder";
		debit_applicant = frm.doc.from_shareholder;
	}
	else if (frm.doc.transfer_type == "Issue") {
		account = frm.doc.asset_account;
		payment_account = frm.doc.equity_or_liability_account;
		credit_applicant_type = "Shareholder";
		credit_applicant = frm.doc.to_shareholder;
		debit_applicant_type = "";
		debit_applicant = "";
	}
	else {
		account = frm.doc.equity_or_liability_account;
		payment_account = frm.doc.asset_account;
		credit_applicant_type = "";
		credit_applicant = "";
		debit_applicant_type = "Shareholder";
		debit_applicant = frm.doc.from_shareholder;
	}

	frappe.call({
		args: {
			"company": frm.doc.company,
			"account": account,
			"amount": frm.doc.amount,
			"payment_account": payment_account,
			"credit_applicant_type": credit_applicant_type,
			"credit_applicant": credit_applicant,
			"debit_applicant_type": debit_applicant_type,
			"debit_applicant": debit_applicant
		},
		method: "erpnext.accounts.doctype.share_transfer.share_transfer.make_jv_entry",
		callback: function (r) {
			var doc = frappe.model.sync(r.message)[0];
			frappe.set_route("Form", doc.doctype, doc.name);
		}
	});
};<|MERGE_RESOLUTION|>--- conflicted
+++ resolved
@@ -16,13 +16,8 @@
 				};
 			};
 		});
-<<<<<<< HEAD
-		if (frm.doc.docstatus == 1 && frm.doc.equity_or_liability_account && frm.doc.asset_account ) {
-			frm.add_custom_button(__('Make Journal Entry'), function () {
-=======
 		if (frm.doc.docstatus == 1 && frm.doc.equity_or_liability_account && frm.doc.asset_account) {
 			frm.add_custom_button(__('Create Journal Entry'), function () {
->>>>>>> 0c0604b7
 				erpnext.share_transfer.make_jv(frm);
 			});
 		}
@@ -97,7 +92,6 @@
 		debit_applicant_type = "Shareholder";
 		debit_applicant = frm.doc.from_shareholder;
 	}
-
 	frappe.call({
 		args: {
 			"company": frm.doc.company,
