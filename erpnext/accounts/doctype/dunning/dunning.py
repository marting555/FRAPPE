# Copyright (c) 2020, Frappe Technologies Pvt. Ltd. and contributors
# For license information, please see license.txt
"""
# Accounting

<<<<<<< HEAD
1. Payment of outstanding invoices with dunning amount

		- Debit full amount to bank
		- Credit invoiced amount to receivables
		- Credit dunning amount to interest and similar revenue

		-> Resolves dunning automatically
"""
from __future__ import unicode_literals
=======
>>>>>>> 8a253ed1

import json

import frappe
<<<<<<< HEAD
from frappe import _
from frappe.utils import getdate
=======
from frappe.utils import cint, flt, getdate
>>>>>>> 8a253ed1

from erpnext.controllers.accounts_controller import AccountsController


class Dunning(AccountsController):

	def validate(self):
		self.validate_same_currency()
		self.validate_overdue_payments()
		self.validate_totals()
		self.set_dunning_level()

	def validate_same_currency(self):
		"""
		Throw an error if invoice currency differs from dunning currency.
		"""
		for row in self.overdue_payments:
			invoice_currency = frappe.get_value("Sales Invoice", row.sales_invoice, "currency")
			if invoice_currency != self.currency:
				frappe.throw(_("The currency of invoice {} ({}) is different from the currency of this dunning ({}).").format(row.sales_invoice, invoice_currency, self.currency))

	def validate_overdue_payments(self):
		daily_interest = self.rate_of_interest / 100 / 365

		for row in self.overdue_payments:
			row.overdue_days = (getdate(self.posting_date) - getdate(row.due_date)).days or 0
			row.interest = row.outstanding * daily_interest * row.overdue_days

	def validate_totals(self):
		self.total_outstanding = sum(row.outstanding for row in self.overdue_payments)
		self.total_interest = sum(row.interest for row in self.overdue_payments)
		self.dunning_amount = self.total_interest + self.dunning_fee
		self.base_dunning_amount = self.dunning_amount * self.conversion_rate
		self.grand_total = self.total_outstanding + self.dunning_amount

	def set_dunning_level(self):
		for row in self.overdue_payments:
			past_dunnings = frappe.get_all("Overdue Payment",
				filters={
					"payment_schedule": row.payment_schedule,
					"parent": ("!=", row.parent),
					"docstatus": 1
				}
			)
			row.dunning_level = len(past_dunnings) + 1


def resolve_dunning(doc, state):
	"""
	Check if all payments have been made and resolve dunning, if yes. Called
	when a Payment Entry is submitted.
	"""
	for reference in doc.references:
		if reference.reference_doctype == "Sales Invoice" and reference.outstanding_amount <= 0:
			unresolved_dunnings = frappe.get_all("Dunning",
				filters={
					"sales_invoice": reference.reference_name,
					"status": ("!=", "Resolved")
				},
				pluck="name"
			)

			for dunning_name in unresolved_dunnings:
				resolve = True
				dunning = frappe.get_doc("Dunning", dunning_name)
				for overdue_payment in dunning.overdue_payments:
					outstanding_inv = frappe.get_value("Sales Invoice", overdue_payment.sales_invoice, "outstanding_amount")
					outstanding_ps = frappe.get_value("Payment Schedule", overdue_payment.payment_schedule, "outstanding")
					if outstanding_ps > 0 and outstanding_inv > 0:
						resolve = False

				if resolve:
					dunning.status = "Resolved"
					dunning.save()


@frappe.whitelist()
def get_dunning_letter_text(dunning_type, doc, language=None):
	if isinstance(doc, str):
		doc = json.loads(doc)
	if language:
		filters = {"parent": dunning_type, "language": language}
	else:
		filters = {"parent": dunning_type, "is_default_language": 1}
	letter_text = frappe.db.get_value("Dunning Letter Text", filters,
		["body_text", "closing_text", "language"], as_dict=1)
	if letter_text:
		return {
			"body_text": frappe.render_template(letter_text.body_text, doc),
			"closing_text": frappe.render_template(letter_text.closing_text, doc),
			"language": letter_text.language
		}<|MERGE_RESOLUTION|>--- conflicted
+++ resolved
@@ -3,7 +3,6 @@
 """
 # Accounting
 
-<<<<<<< HEAD
 1. Payment of outstanding invoices with dunning amount
 
 		- Debit full amount to bank
@@ -12,19 +11,12 @@
 
 		-> Resolves dunning automatically
 """
-from __future__ import unicode_literals
-=======
->>>>>>> 8a253ed1
 
 import json
 
 import frappe
-<<<<<<< HEAD
 from frappe import _
 from frappe.utils import getdate
-=======
-from frappe.utils import cint, flt, getdate
->>>>>>> 8a253ed1
 
 from erpnext.controllers.accounts_controller import AccountsController
 
