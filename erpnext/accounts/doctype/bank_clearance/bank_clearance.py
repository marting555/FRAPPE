--- conflicted
+++ resolved
@@ -144,84 +144,6 @@
 			order by
 				posting_date ASC, name DESC
 		""".format(
-<<<<<<< HEAD
-				condition=condition
-			),
-			{
-				"account": self.account,
-				"from": self.from_date,
-				"to": self.to_date,
-				"bank_account": self.bank_account,
-			},
-			as_dict=1,
-		)
-
-		loan_disbursement = frappe.qb.DocType("Loan Disbursement")
-
-		query = (
-			frappe.qb.from_(loan_disbursement)
-			.select(
-				ConstantColumn("Loan Disbursement").as_("payment_document"),
-				loan_disbursement.name.as_("payment_entry"),
-				loan_disbursement.disbursed_amount.as_("credit"),
-				ConstantColumn(0).as_("debit"),
-				loan_disbursement.reference_number.as_("cheque_number"),
-				loan_disbursement.reference_date.as_("cheque_date"),
-				loan_disbursement.clearance_date.as_("clearance_date"),
-				loan_disbursement.disbursement_date.as_("posting_date"),
-				loan_disbursement.applicant.as_("against_account"),
-			)
-			.where(loan_disbursement.docstatus == 1)
-			.where(loan_disbursement.disbursement_date >= self.from_date)
-			.where(loan_disbursement.disbursement_date <= self.to_date)
-			.where(loan_disbursement.disbursement_account.isin([self.bank_account, self.account]))
-			.orderby(loan_disbursement.disbursement_date)
-			.orderby(loan_disbursement.name, order=frappe.qb.desc)
-		)
-
-		if not self.include_reconciled_entries:
-			query = query.where(loan_disbursement.clearance_date.isnull())
-
-		loan_disbursements = query.run(as_dict=1)
-
-		loan_repayment = frappe.qb.DocType("Loan Repayment")
-
-		query = (
-			frappe.qb.from_(loan_repayment)
-			.select(
-				ConstantColumn("Loan Repayment").as_("payment_document"),
-				loan_repayment.name.as_("payment_entry"),
-				loan_repayment.amount_paid.as_("debit"),
-				ConstantColumn(0).as_("credit"),
-				loan_repayment.reference_number.as_("cheque_number"),
-				loan_repayment.reference_date.as_("cheque_date"),
-				loan_repayment.clearance_date.as_("clearance_date"),
-				loan_repayment.applicant.as_("against_account"),
-				loan_repayment.posting_date,
-			)
-			.where(loan_repayment.docstatus == 1)
-			.where(loan_repayment.posting_date >= self.from_date)
-			.where(loan_repayment.posting_date <= self.to_date)
-			.where(loan_repayment.payment_account.isin([self.bank_account, self.account]))
-		)
-
-		if not self.include_reconciled_entries:
-			query = query.where(loan_repayment.clearance_date.isnull())
-
-		if frappe.db.has_column("Loan Repayment", "repay_from_salary"):
-			query = query.where((loan_repayment.repay_from_salary == 0))
-
-		query = query.orderby(loan_repayment.posting_date).orderby(
-			loan_repayment.name, order=frappe.qb.desc
-		)
-
-		loan_repayments = query.run(as_dict=True)
-
-		pos_sales_invoices, pos_purchase_invoices = [], []
-		if self.include_pos_transactions:
-			pos_sales_invoices = frappe.db.sql(
-				"""
-=======
 			condition=condition
 		),
 		{
@@ -237,7 +159,6 @@
 	if include_pos_transactions:
 		pos_sales_invoices = frappe.db.sql(
 			"""
->>>>>>> 44bad3bd
 				select
 					"Sales Invoice Payment" as payment_document, sip.name as payment_entry, sip.amount as debit,
 					si.posting_date, si.customer as against_account, sip.clearance_date,
@@ -270,57 +191,11 @@
 			as_dict=1,
 		)
 
-<<<<<<< HEAD
-		self.set("payment_entries", [])
-		default_currency = erpnext.get_default_currency()
-
-		for d in entries:
-			row = self.append("payment_entries", {})
-
-			amount = flt(d.get("debit", 0)) - flt(d.get("credit", 0))
-
-			if not d.get("account_currency"):
-				d.account_currency = default_currency
-
-			formatted_amount = fmt_money(abs(amount), 2, d.account_currency)
-			d.amount = formatted_amount + " " + (_("Dr") if amount > 0 else _("Cr"))
-			d.posting_date = getdate(d.posting_date)
-
-			d.pop("credit")
-			d.pop("debit")
-			d.pop("account_currency")
-			row.update(d)
-
-	@frappe.whitelist()
-	def update_clearance_date(self):
-		clearance_date_updated = False
-		for d in self.get("payment_entries"):
-			if d.clearance_date:
-				if not d.payment_document:
-					frappe.throw(_("Row #{0}: Payment document is required to complete the transaction"))
-
-				if d.cheque_date and getdate(d.clearance_date) < getdate(d.cheque_date):
-					frappe.throw(
-						_("Row #{0}: Clearance date {1} cannot be before Cheque Date {2}").format(
-							d.idx, d.clearance_date, d.cheque_date
-						)
-					)
-
-			if d.clearance_date or self.include_reconciled_entries:
-				if not d.clearance_date:
-					d.clearance_date = None
-
-				payment_entry = frappe.get_doc(d.payment_document, d.payment_entry)
-				payment_entry.db_set("clearance_date", d.clearance_date)
-
-				clearance_date_updated = True
-=======
 	entries = (
 		list(payment_entries)
 		+ list(journal_entries)
 		+ list(pos_sales_invoices)
 		+ list(pos_purchase_invoices)
 	)
->>>>>>> 44bad3bd
 
 	return entries