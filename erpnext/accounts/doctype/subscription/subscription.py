# Copyright (c) 2018, Frappe Technologies Pvt. Ltd. and contributors
# For license information, please see license.txt


from datetime import datetime
from typing import Dict, List, Optional, Union

import frappe
from frappe import _
from frappe.model.document import Document
from frappe.utils.data import (
	add_days,
	add_months,
	add_to_date,
	cint,
	date_diff,
	flt,
	get_last_day,
	getdate,
	nowdate,
)

from erpnext import get_default_company, get_default_cost_center
from erpnext.accounts.doctype.accounting_dimension.accounting_dimension import (
	get_accounting_dimensions,
)
from erpnext.accounts.doctype.subscription_plan.subscription_plan import get_plan_rate
from erpnext.accounts.party import get_party_account_currency


class InvoiceCancelled(frappe.ValidationError):
	pass


class InvoiceNotCancelled(frappe.ValidationError):
	pass


class Subscription(Document):
	def before_insert(self):
		# update start just before the subscription doc is created
		self.update_subscription_period(self.start_date)

	def update_subscription_period(self, date: Optional[Union[datetime.date, str]] = None):
		"""
		Subscription period is the period to be billed. This method updates the
		beginning of the billing period and end of the billing period.

		The beginning of the billing period is represented in the doctype as
		`current_invoice_start` and the end of the billing period is represented
		as `current_invoice_end`.
		"""
		self.current_invoice_start = self.get_current_invoice_start(date)
		self.current_invoice_end = self.get_current_invoice_end(self.current_invoice_start)

	def _get_subscription_period(self, date: Optional[Union[datetime.date, str]] = None):
		_current_invoice_start = self.get_current_invoice_start(date)
		_current_invoice_end = self.get_current_invoice_end(_current_invoice_start)

		return _current_invoice_start, _current_invoice_end

	def get_current_invoice_start(
		self, date: Optional[Union[datetime.date, str]] = None
	) -> Union[datetime.date, str]:
		"""
		This returns the date of the beginning of the current billing period.
		If the `date` parameter is not given , it will be automatically set as today's
		date.
		"""
		_current_invoice_start = None

		if (
			self.is_new_subscription()
			and self.trial_period_end
			and getdate(self.trial_period_end) > getdate(self.start_date)
		):
			_current_invoice_start = add_days(self.trial_period_end, 1)
		elif self.trial_period_start and self.is_trialling():
			_current_invoice_start = self.trial_period_start
		elif date:
			_current_invoice_start = date
		else:
			_current_invoice_start = nowdate()

		return _current_invoice_start

	def get_current_invoice_end(
		self, date: Optional[Union[datetime.date, str]] = None
	) -> Union[datetime.date, str]:
		"""
		This returns the date of the end of the current billing period.

		If the subscription is in trial period, it will be set as the end of the
		trial period.

		If is not in a trial period, it will be `x` days from the beginning of the
		current billing period where `x` is the billing interval from the
		`Subscription Plan` in the `Subscription`.
		"""
		_current_invoice_end = None

		if self.is_trialling() and getdate(date) < getdate(self.trial_period_end):
			_current_invoice_end = self.trial_period_end
		else:
			billing_cycle_info = self.get_billing_cycle_data()
			if billing_cycle_info:
				if self.is_new_subscription() and getdate(self.start_date) < getdate(date):
					_current_invoice_end = add_to_date(self.start_date, **billing_cycle_info)

					# For cases where trial period is for an entire billing interval
					if getdate(self.current_invoice_end) < getdate(date):
						_current_invoice_end = add_to_date(date, **billing_cycle_info)
				else:
					_current_invoice_end = add_to_date(date, **billing_cycle_info)
			else:
				_current_invoice_end = get_last_day(date)

			if self.follow_calendar_months:
				# Sets the end date
				# eg if date is 17-Feb-2022, the invoice will be generated per month ie
				# the invoice will be created from 17 Feb to 28 Feb
				billing_info = self.get_billing_cycle_and_interval()
				billing_interval_count = billing_info[0]["billing_interval_count"]
<<<<<<< HEAD
				_end = add_months(getdate(date), billing_interval_count - 1)
				_current_invoice_end = get_last_day(_end)
=======
				calendar_months = get_calendar_months(billing_interval_count)
				calendar_month = 0
				current_invoice_end_month = getdate(_current_invoice_end).month
				current_invoice_end_year = getdate(_current_invoice_end).year

				for month in calendar_months:
					if month <= current_invoice_end_month:
						calendar_month = month

				if cint(calendar_month - billing_interval_count) <= 0 and getdate(date).month != 1:
					calendar_month = 12
					current_invoice_end_year -= 1

				_current_invoice_end = get_last_day(
					cstr(current_invoice_end_year) + "-" + cstr(calendar_month) + "-01"
				)
>>>>>>> c8ead0a7

			if self.end_date and getdate(_current_invoice_end) > getdate(self.end_date):
				_current_invoice_end = self.end_date

		return _current_invoice_end

	@staticmethod
	def validate_plans_billing_cycle(billing_cycle_data: List[Dict[str, str]]) -> None:
		"""
		Makes sure that all `Subscription Plan` in the `Subscription` have the
		same billing interval
		"""
		if billing_cycle_data and len(billing_cycle_data) != 1:
<<<<<<< HEAD
			frappe.throw(
				_("You can only have Plans with the same billing cycle in a Subscription")
			)
=======
			frappe.throw(_("You can only have Plans with the same billing cycle in a Subscription"))
>>>>>>> c8ead0a7

	def get_billing_cycle_and_interval(self) -> List[Dict[str, str]]:
		"""
		Returns a dict representing the billing interval and cycle for this `Subscription`.

		You shouldn't need to call this directly. Use `get_billing_cycle` instead.
		"""
		plan_names = [plan.plan for plan in self.plans]
<<<<<<< HEAD
=======
		billing_info = frappe.db.sql(
			"select distinct `billing_interval`, `billing_interval_count` "
			"from `tabSubscription Plan` "
			"where name in %s",
			(plan_names,),
			as_dict=1,
		)
>>>>>>> c8ead0a7

		return frappe.get_all(
			"Subscription Plan",
			filters={"name": ["in", plan_names]},
			fields=["billing_interval", "billing_interval_count"],
			distinct=True,
		)

	def get_billing_cycle_data(self) -> Dict[str, int]:
		"""
		Returns dict contain the billing cycle data.

		You shouldn't need to call this directly. Use `get_billing_cycle` instead.
		"""
		billing_info = self.get_billing_cycle_and_interval()
		if not billing_info:
			return None

<<<<<<< HEAD
		data = dict()
		interval = billing_info[0]["billing_interval"]
		interval_count = billing_info[0]["billing_interval_count"]
=======
		self.validate_plans_billing_cycle(billing_info)

		if billing_info:
			data = dict()
			interval = billing_info[0]["billing_interval"]
			interval_count = billing_info[0]["billing_interval_count"]
			if interval not in ["Day", "Week"]:
				data["days"] = -1
			if interval == "Day":
				data["days"] = interval_count - 1
			elif interval == "Month":
				data["months"] = interval_count
			elif interval == "Year":
				data["years"] = interval_count
			# todo: test week
			elif interval == "Week":
				data["days"] = interval_count * 7 - 1
>>>>>>> c8ead0a7

		if interval not in ["Day", "Week"]:
			data["days"] = -1

		if interval == "Day":
			data["days"] = interval_count - 1
		elif interval == "Week":
			data["days"] = interval_count * 7 - 1
		elif interval == "Month":
			data["months"] = interval_count
		elif interval == "Year":
			data["years"] = interval_count

<<<<<<< HEAD
		return data
=======
		Used when the `Subscription` needs to decide what to do after the current generated
		invoice is past it's due date and grace period.
		"""
		subscription_settings = frappe.get_single("Subscription Settings")
		if self.status == "Past Due Date" and self.is_past_grace_period():
			self.status = "Cancelled" if cint(subscription_settings.cancel_after_grace) else "Unpaid"
>>>>>>> c8ead0a7

	def set_subscription_status(self) -> None:
		"""
		Sets the status of the `Subscription`
		"""
		if self.is_trialling():
			self.status = "Trialling"
<<<<<<< HEAD
		elif (
			self.status == "Active"
			and self.end_date
			and getdate(frappe.flags.current_date) > getdate(self.end_date)
		):
			self.status = "Completed"
		elif self.is_past_grace_period():
			self.status = self.get_status_for_past_grace_period()
			self.cancelation_date = (
				getdate(frappe.flags.current_date) if self.status == "Cancelled" else None
			)
		elif self.current_invoice_is_past_due() and not self.is_past_grace_period():
			self.status = "Past Due Date"
		elif not self.has_outstanding_invoice() or self.is_new_subscription():
			self.status = "Active"

=======
		elif self.status == "Active" and self.end_date and getdate() > getdate(self.end_date):
			self.status = "Completed"
		elif self.is_past_grace_period():
			subscription_settings = frappe.get_single("Subscription Settings")
			self.status = "Cancelled" if cint(subscription_settings.cancel_after_grace) else "Unpaid"
		elif self.current_invoice_is_past_due() and not self.is_past_grace_period():
			self.status = "Past Due Date"
		elif not self.has_outstanding_invoice():
			self.status = "Active"
		elif self.is_new_subscription():
			self.status = "Active"
>>>>>>> c8ead0a7
		self.save()

	def is_trialling(self) -> bool:
		"""
		Returns `True` if the `Subscription` is in trial period.
		"""
		return not self.period_has_passed(self.trial_period_end) and self.is_new_subscription()

	@staticmethod
	def period_has_passed(end_date: Union[str, datetime.date]) -> bool:
		"""
		Returns true if the given `end_date` has passed
		"""
		# todo: test for illegal time
		if not end_date:
			return True

		return getdate(frappe.flags.current_date) > getdate(end_date)

	def get_status_for_past_grace_period(self) -> str:
		cancel_after_grace = cint(
			frappe.get_value("Subscription Settings", None, "cancel_after_grace")
		)
		status = "Unpaid"

		if cancel_after_grace:
			status = "Cancelled"

		return status

	def is_past_grace_period(self) -> bool:
		"""
		Returns `True` if the grace period for the `Subscription` has passed
		"""
<<<<<<< HEAD
		if not self.current_invoice_is_past_due():
			return
=======
		current_invoice = self.get_current_invoice()
		if self.current_invoice_is_past_due(current_invoice):
			subscription_settings = frappe.get_single("Subscription Settings")
			grace_period = cint(subscription_settings.grace_period)
>>>>>>> c8ead0a7

		grace_period = cint(frappe.get_value("Subscription Settings", None, "grace_period"))
		return getdate(frappe.flags.current_date) >= getdate(
			add_days(self.current_invoice.due_date, grace_period)
		)

	def current_invoice_is_past_due(self) -> bool:
		"""
		Returns `True` if the current generated invoice is overdue
		"""
		if not self.current_invoice or self.is_paid(self.current_invoice):
			return False

<<<<<<< HEAD
		return getdate(frappe.flags.current_date) >= getdate(self.current_invoice.due_date)

	@property
	def invoice_document_type(self) -> str:
		return "Sales Invoice" if self.party_type == "Customer" else "Purchase Invoice"
=======
	def get_current_invoice(self):
		"""
		Returns the most recent generated invoice.
		"""
		doctype = "Sales Invoice" if self.party_type == "Customer" else "Purchase Invoice"

		if len(self.invoices):
			current = self.invoices[-1]
			if frappe.db.exists(doctype, current.get("invoice")):
				doc = frappe.get_doc(doctype, current.get("invoice"))
				return doc
			else:
				frappe.throw(_("Invoice {0} no longer exists").format(current.get("invoice")))
>>>>>>> c8ead0a7

	def is_new_subscription(self) -> bool:
		"""
		Returns `True` if `Subscription` has never generated an invoice
		"""
		return not frappe.db.exists(
			{"doctype": self.invoice_document_type, "subscription": self.name}
		)

	def validate(self) -> None:
		self.validate_trial_period()
		self.validate_plans_billing_cycle(self.get_billing_cycle_and_interval())
		self.validate_end_date()
		self.validate_to_follow_calendar_months()
<<<<<<< HEAD
		self.cost_center = get_default_cost_center(self.get("company"))
=======
		self.cost_center = erpnext.get_default_cost_center(self.get("company"))
>>>>>>> c8ead0a7

	def validate_trial_period(self) -> None:
		"""
		Runs sanity checks on trial period dates for the `Subscription`
		"""
		if self.trial_period_start and self.trial_period_end:
			if getdate(self.trial_period_end) < getdate(self.trial_period_start):
				frappe.throw(_("Trial Period End Date Cannot be before Trial Period Start Date"))

		if self.trial_period_start and not self.trial_period_end:
			frappe.throw(_("Both Trial Period Start Date and Trial Period End Date must be set"))

		if self.trial_period_start and getdate(self.trial_period_start) > getdate(self.start_date):
			frappe.throw(_("Trial Period Start date cannot be after Subscription Start Date"))

	def validate_end_date(self) -> None:
		billing_cycle_info = self.get_billing_cycle_data()
		end_date = add_to_date(self.start_date, **billing_cycle_info)

		if self.end_date and getdate(self.end_date) <= getdate(end_date):
			frappe.throw(
<<<<<<< HEAD
				_("Subscription End Date must be after {0} as per the subscription plan").format(
					end_date
				)
			)

	def validate_to_follow_calendar_months(self) -> None:
		if not self.follow_calendar_months:
			return
=======
				_("Subscription End Date must be after {0} as per the subscription plan").format(end_date)
			)
>>>>>>> c8ead0a7

		billing_info = self.get_billing_cycle_and_interval()

<<<<<<< HEAD
		if not self.end_date:
			frappe.throw(_("Subscription End Date is mandatory to follow calendar months"))

		if billing_info[0]["billing_interval"] != "Month":
			frappe.throw(
				_("Billing Interval in Subscription Plan must be Month to follow calendar months")
			)
=======
			if not self.end_date:
				frappe.throw(_("Subscription End Date is mandatory to follow calendar months"))

			if billing_info[0]["billing_interval"] != "Month":
				frappe.throw(
					_("Billing Interval in Subscription Plan must be Month to follow calendar months")
				)
>>>>>>> c8ead0a7

	def after_insert(self) -> None:
		# todo: deal with users who collect prepayments. Maybe a new Subscription Invoice doctype?
		self.set_subscription_status()

	def generate_invoice(
		self,
		from_date: Optional[Union[str, datetime.date]] = None,
		to_date: Optional[Union[str, datetime.date]] = None,
	) -> Document:
		"""
		Creates a `Invoice` for the `Subscription`, updates `self.invoices` and
		saves the `Subscription`.

<<<<<<< HEAD
		Backwards compatibility
		"""
		return self.create_invoice(from_date=from_date, to_date=to_date)
=======
		doctype = "Sales Invoice" if self.party_type == "Customer" else "Purchase Invoice"

		invoice = self.create_invoice(prorate)
		self.append("invoices", {"document_type": doctype, "invoice": invoice.name})

		self.save()

		return invoice
>>>>>>> c8ead0a7

	def create_invoice(
		self,
		from_date: Optional[Union[str, datetime.date]] = None,
		to_date: Optional[Union[str, datetime.date]] = None,
	) -> Document:
		"""
		Creates a `Invoice`, submits it and returns it
		"""
<<<<<<< HEAD
=======
		doctype = "Sales Invoice" if self.party_type == "Customer" else "Purchase Invoice"

		invoice = frappe.new_doc(doctype)

>>>>>>> c8ead0a7
		# For backward compatibility
		# Earlier subscription didn't had any company field
		company = self.get("company") or get_default_company()
		if not company:
<<<<<<< HEAD
			# fmt: off
			frappe.throw(
				_("Company is mandatory was generating invoice. Please set default company in Global Defaults.")
			)
			# fmt: on
=======
			frappe.throw(
				_("Company is mandatory was generating invoice. Please set default company in Global Defaults")
			)
>>>>>>> c8ead0a7

		invoice = frappe.new_doc(self.invoice_document_type)
		invoice.company = company
		invoice.set_posting_time = 1
		invoice.posting_date = (
			self.current_invoice_start
			if self.generate_invoice_at_period_start
			else self.current_invoice_end
		)

		invoice.cost_center = self.cost_center

<<<<<<< HEAD
		if self.invoice_document_type == "Sales Invoice":
=======
		if doctype == "Sales Invoice":
>>>>>>> c8ead0a7
			invoice.customer = self.party
		else:
			invoice.supplier = self.party
			if frappe.db.get_value("Supplier", self.party, "tax_withholding_category"):
				invoice.apply_tds = 1

		# Add party currency to invoice
		invoice.currency = get_party_account_currency(self.party_type, self.party, self.company)

		# Add dimensions in invoice for subscription:
		accounting_dimensions = get_accounting_dimensions()

		for dimension in accounting_dimensions:
			if self.get(dimension):
				invoice.update({dimension: self.get(dimension)})

		# Subscription is better suited for service items. I won't update `update_stock`
		# for that reason
		items_list = self.get_items_from_plans(self.plans, is_prorate())
		for item in items_list:
			item["cost_center"] = self.cost_center
			invoice.append("items", item)

		# Taxes
		tax_template = ""

<<<<<<< HEAD
		if self.invoice_document_type == "Sales Invoice" and self.sales_tax_template:
			tax_template = self.sales_tax_template
		if self.invoice_document_type == "Purchase Invoice" and self.purchase_tax_template:
=======
		if doctype == "Sales Invoice" and self.sales_tax_template:
			tax_template = self.sales_tax_template
		if doctype == "Purchase Invoice" and self.purchase_tax_template:
>>>>>>> c8ead0a7
			tax_template = self.purchase_tax_template

		if tax_template:
			invoice.taxes_and_charges = tax_template
			invoice.set_taxes()

		# Due date
		if self.days_until_due:
			invoice.append(
				"payment_schedule",
				{
					"due_date": add_days(invoice.posting_date, cint(self.days_until_due)),
					"invoice_portion": 100,
				},
			)

		# Discounts
		if self.is_trialling():
			invoice.additional_discount_percentage = 100
		else:
			if self.additional_discount_percentage:
				invoice.additional_discount_percentage = self.additional_discount_percentage

			if self.additional_discount_amount:
				invoice.discount_amount = self.additional_discount_amount

			if self.additional_discount_percentage or self.additional_discount_amount:
				discount_on = self.apply_additional_discount
				invoice.apply_discount_on = discount_on if discount_on else "Grand Total"

		# Subscription period
		invoice.subscription = self.name
		invoice.from_date = from_date or self.current_invoice_start
		invoice.to_date = to_date or self.current_invoice_end

		invoice.flags.ignore_mandatory = True

		invoice.set_missing_values()
		invoice.save()

		if self.submit_invoice:
			invoice.submit()

		return invoice

	def get_items_from_plans(
		self, plans: List[Dict[str, str]], prorate: Optional[bool] = None
	) -> List[Dict]:
		"""
		Returns the `Item`s linked to `Subscription Plan`
		"""
		if prorate is None:
			prorate = False

		if prorate:
			prorate_factor = get_prorata_factor(
<<<<<<< HEAD
				self.current_invoice_end,
				self.current_invoice_start,
				cint(self.generate_invoice_at_period_start),
=======
				self.current_invoice_end, self.current_invoice_start, self.generate_invoice_at_period_start
>>>>>>> c8ead0a7
			)

		items = []
		party = self.party
		for plan in plans:
			plan_doc = frappe.get_doc("Subscription Plan", plan.plan)

			item_code = plan_doc.item

			if self.party == "Customer":
				deferred_field = "enable_deferred_revenue"
			else:
				deferred_field = "enable_deferred_expense"

			deferred = frappe.db.get_value("Item", item_code, deferred_field)

			if not prorate:
				item = {
					"item_code": item_code,
					"qty": plan.qty,
					"rate": get_plan_rate(
<<<<<<< HEAD
						plan.plan,
						plan.qty,
						party,
						self.current_invoice_start,
						self.current_invoice_end,
=======
						plan.plan, plan.qty, party, self.current_invoice_start, self.current_invoice_end
>>>>>>> c8ead0a7
					),
					"cost_center": plan_doc.cost_center,
				}
			else:
				item = {
					"item_code": item_code,
					"qty": plan.qty,
					"rate": get_plan_rate(
						plan.plan,
						plan.qty,
						party,
						self.current_invoice_start,
						self.current_invoice_end,
						prorate_factor,
					),
					"cost_center": plan_doc.cost_center,
				}

			if deferred:
				item.update(
					{
						deferred_field: deferred,
						"service_start_date": self.current_invoice_start,
						"service_end_date": self.current_invoice_end,
					}
				)

			accounting_dimensions = get_accounting_dimensions()

			for dimension in accounting_dimensions:
				if plan_doc.get(dimension):
					item.update({dimension: plan_doc.get(dimension)})

			items.append(item)

		return items

	@frappe.whitelist()
	def process(self) -> bool:
		"""
		To be called by task periodically. It checks the subscription and takes appropriate action
		as need be. It calls either of these methods depending the `Subscription` status:
		1. `process_for_active`
		2. `process_for_past_due`
		"""
<<<<<<< HEAD
		if (
			not self.is_current_invoice_generated(
				self.current_invoice_start, self.current_invoice_end
			)
			and self.can_generate_new_invoice()
		):
			self.generate_invoice()
			self.update_subscription_period(add_days(self.current_invoice_end, 1))

		if self.cancel_at_period_end and (
			getdate(frappe.flags.current_date) >= getdate(self.current_invoice_end)
			or getdate(frappe.flags.current_date) >= getdate(self.end_date)
		):
			self.cancel_subscription()
=======
		if self.status == "Active":
			self.process_for_active()
		elif self.status in ["Past Due Date", "Unpaid"]:
			self.process_for_past_due_date()
>>>>>>> c8ead0a7

		self.set_subscription_status()

		self.save()

<<<<<<< HEAD
	def can_generate_new_invoice(self) -> bool:
		if self.cancelation_date:
=======
	def is_postpaid_to_invoice(self):
		return getdate() > getdate(self.current_invoice_end) or (
			getdate() >= getdate(self.current_invoice_end)
			and getdate(self.current_invoice_end) == getdate(self.current_invoice_start)
		)

	def is_prepaid_to_invoice(self):
		if not self.generate_invoice_at_period_start:
>>>>>>> c8ead0a7
			return False
		elif self.generate_invoice_at_period_start and (
			getdate(frappe.flags.current_date) == getdate(self.current_invoice_start)
			or self.is_new_subscription()
		):
			return True
		elif getdate(frappe.flags.current_date) == getdate(self.current_invoice_end):
			if self.has_outstanding_invoice() and not self.generate_new_invoices_past_due_date:
				return False

			return True
		else:
			return False

	def is_current_invoice_generated(
		self,
		_current_start_date: Union[datetime.date, str] = None,
		_current_end_date: Union[datetime.date, str] = None,
	) -> bool:
		if not (_current_start_date and _current_end_date):
<<<<<<< HEAD
			_current_start_date, _current_end_date = self._get_subscription_period(
				date=add_days(self.current_invoice_end, 1)
			)

		if self.current_invoice and getdate(_current_start_date) <= getdate(
			self.current_invoice.posting_date
		) <= getdate(_current_end_date):
=======
			_current_start_date, _current_end_date = self.update_subscription_period(
				date=add_days(self.current_invoice_end, 1), return_date=True
			)

		if invoice and getdate(_current_start_date) <= getdate(invoice.posting_date) <= getdate(
			_current_end_date
		):
>>>>>>> c8ead0a7
			return True

		return False

	@property
	def current_invoice(self) -> Union[Document, None]:
		"""
		Adds property for accessing the current_invoice
		"""
		return self.get_current_invoice()

<<<<<<< HEAD
	def get_current_invoice(self) -> Union[Document, None]:
=======
		if not self.is_current_invoice_generated(
			self.current_invoice_start, self.current_invoice_end
		) and (self.is_postpaid_to_invoice() or self.is_prepaid_to_invoice()):

			prorate = frappe.db.get_single_value("Subscription Settings", "prorate")
			self.generate_invoice(prorate)

		if getdate() > getdate(self.current_invoice_end) and self.is_prepaid_to_invoice():
			self.update_subscription_period(add_days(self.current_invoice_end, 1))

		if self.cancel_at_period_end and getdate() > getdate(self.current_invoice_end):
			self.cancel_subscription_at_period_end()

	def cancel_subscription_at_period_end(self):
>>>>>>> c8ead0a7
		"""
		Returns the most recent generated invoice.
		"""
		invoice = frappe.get_all(
			self.invoice_document_type,
			{
				"subscription": self.name,
			},
			limit=1,
			order_by="to_date desc",
			pluck="name",
		)

<<<<<<< HEAD
		if invoice:
			return frappe.get_doc(self.invoice_document_type, invoice[0])
=======
		self.status = "Cancelled"
		if not self.cancelation_date:
			self.cancelation_date = nowdate()
>>>>>>> c8ead0a7

	def cancel_subscription_at_period_end(self) -> None:
		"""
		Called when `Subscription.cancel_at_period_end` is truthy
		"""
<<<<<<< HEAD
		self.status = "Cancelled"
		self.cancelation_date = nowdate()

	@property
	def invoices(self) -> List[Dict]:
		return frappe.get_all(
			self.invoice_document_type,
			filters={"subscription": self.name},
			order_by="from_date asc",
		)

=======
		current_invoice = self.get_current_invoice()
		if not current_invoice:
			frappe.throw(_("Current invoice {0} is missing").format(current_invoice.invoice))
		else:
			if not self.has_outstanding_invoice():
				self.status = "Active"
			else:
				self.set_status_grace_period()

			if getdate() > getdate(self.current_invoice_end):
				self.update_subscription_period(add_days(self.current_invoice_end, 1))

			# Generate invoices periodically even if current invoice are unpaid
			if (
				self.generate_new_invoices_past_due_date
				and not self.is_current_invoice_generated(self.current_invoice_start, self.current_invoice_end)
				and (self.is_postpaid_to_invoice() or self.is_prepaid_to_invoice())
			):

				prorate = frappe.db.get_single_value("Subscription Settings", "prorate")
				self.generate_invoice(prorate)

>>>>>>> c8ead0a7
	@staticmethod
	def is_paid(invoice: Document) -> bool:
		"""
		Return `True` if the given invoice is paid
		"""
		return invoice.status == "Paid"

	def has_outstanding_invoice(self) -> int:
		"""
		Returns `True` if the most recent invoice for the `Subscription` is not paid
		"""
<<<<<<< HEAD
		return frappe.db.count(
			self.invoice_document_type,
			{
				"subscription": self.name,
				"status": ["!=", "Paid"],
			},
		)
=======
		doctype = "Sales Invoice" if self.party_type == "Customer" else "Purchase Invoice"
		current_invoice = self.get_current_invoice()
		invoice_list = [d.invoice for d in self.invoices]

		outstanding_invoices = frappe.get_all(
			doctype, fields=["name"], filters={"status": ("!=", "Paid"), "name": ("in", invoice_list)}
		)

		if outstanding_invoices:
			return True
		else:
			False
>>>>>>> c8ead0a7

	@frappe.whitelist()
	def cancel_subscription(self) -> None:
		"""
		This sets the subscription as cancelled. It will stop invoices from being generated
		but it will not affect already created invoices.
		"""
<<<<<<< HEAD
		if self.status == "Cancelled":
			frappe.throw(_("subscription is already cancelled."), InvoiceCancelled)

		to_generate_invoice = (
			True
			if self.status == "Active" and not self.generate_invoice_at_period_start
			else False
		)
		self.status = "Cancelled"
		self.cancelation_date = nowdate()
=======
		if self.status != "Cancelled":
			to_generate_invoice = (
				True if self.status == "Active" and not self.generate_invoice_at_period_start else False
			)
			to_prorate = frappe.db.get_single_value("Subscription Settings", "prorate")
			self.status = "Cancelled"
			self.cancelation_date = nowdate()
			if to_generate_invoice:
				self.generate_invoice(prorate=to_prorate)
			self.save()
>>>>>>> c8ead0a7

		if to_generate_invoice:
			self.generate_invoice(self.current_invoice_start, self.cancelation_date)

		self.save()

	@frappe.whitelist()
	def restart_subscription(self) -> None:
		"""
		This sets the subscription as active. The subscription will be made to be like a new
		subscription and the `Subscription` will lose all the history of generated invoices
		it has.
		"""
<<<<<<< HEAD
		if not self.status == "Cancelled":
			frappe.throw(
				_("You cannot restart a Subscription that is not cancelled."), InvoiceNotCancelled
			)

		self.status = "Active"
		self.cancelation_date = None
		self.update_subscription_period(frappe.flags.current_date or nowdate())
		self.save()

=======
		if self.status == "Cancelled":
			self.status = "Active"
			self.db_set("start_date", nowdate())
			self.update_subscription_period(nowdate())
			self.invoices = []
			self.save()
		else:
			frappe.throw(_("You cannot restart a Subscription that is not cancelled."))

	def get_precision(self):
		invoice = self.get_current_invoice()
		if invoice:
			return invoice.precision("grand_total")

>>>>>>> c8ead0a7

def is_prorate() -> int:
	return cint(frappe.db.get_single_value("Subscription Settings", "prorate"))


<<<<<<< HEAD
def get_prorata_factor(
	period_end: Union[datetime.date, str],
	period_start: Union[datetime.date, str],
	is_prepaid: Optional[int] = None,
) -> Union[int, float]:
=======

def get_prorata_factor(period_end, period_start, is_prepaid):
>>>>>>> c8ead0a7
	if is_prepaid:
		return 1

	diff = flt(date_diff(nowdate(), period_start) + 1)
	plan_days = flt(date_diff(period_end, period_start) + 1)
	return diff / plan_days


def process_all() -> None:
	"""
	Task to updates the status of all `Subscription` apart from those that are cancelled
	"""
<<<<<<< HEAD
	for subscription in frappe.get_all(
		"Subscription", {"status": ("!=", "Cancelled")}, pluck="name"
	):
		try:
			subscription = frappe.get_doc("Subscription", subscription)
=======
	subscriptions = get_all_subscriptions()
	for subscription in subscriptions:
		process(subscription)


def get_all_subscriptions():
	"""
	Returns all `Subscription` documents
	"""
	return frappe.db.get_all("Subscription", {"status": ("!=", "Cancelled")})


def process(data):
	"""
	Checks a `Subscription` and updates it status as necessary
	"""
	if data:
		try:
			subscription = frappe.get_doc("Subscription", data["name"])
>>>>>>> c8ead0a7
			subscription.process()
			frappe.db.commit()
		except Exception:
			frappe.log_error(frappe.get_traceback())
<<<<<<< HEAD
=======
			frappe.db.commit()


@frappe.whitelist()
def cancel_subscription(name):
	"""
	Cancels a `Subscription`. This will stop the `Subscription` from further invoicing the
	`Subscriber` but all already outstanding invoices will not be affected.
	"""
	subscription = frappe.get_doc("Subscription", name)
	subscription.cancel_subscription()


@frappe.whitelist()
def restart_subscription(name):
	"""
	Restarts a cancelled `Subscription`. The `Subscription` will 'forget' the history of
	all invoices it has generated
	"""
	subscription = frappe.get_doc("Subscription", name)
	subscription.restart_subscription()


@frappe.whitelist()
def get_subscription_updates(name):
	"""
	Use this to get the latest state of the given `Subscription`
	"""
	subscription = frappe.get_doc("Subscription", name)
	subscription.process()
>>>>>>> c8ead0a7
<|MERGE_RESOLUTION|>--- conflicted
+++ resolved
@@ -121,27 +121,8 @@
 				# the invoice will be created from 17 Feb to 28 Feb
 				billing_info = self.get_billing_cycle_and_interval()
 				billing_interval_count = billing_info[0]["billing_interval_count"]
-<<<<<<< HEAD
 				_end = add_months(getdate(date), billing_interval_count - 1)
 				_current_invoice_end = get_last_day(_end)
-=======
-				calendar_months = get_calendar_months(billing_interval_count)
-				calendar_month = 0
-				current_invoice_end_month = getdate(_current_invoice_end).month
-				current_invoice_end_year = getdate(_current_invoice_end).year
-
-				for month in calendar_months:
-					if month <= current_invoice_end_month:
-						calendar_month = month
-
-				if cint(calendar_month - billing_interval_count) <= 0 and getdate(date).month != 1:
-					calendar_month = 12
-					current_invoice_end_year -= 1
-
-				_current_invoice_end = get_last_day(
-					cstr(current_invoice_end_year) + "-" + cstr(calendar_month) + "-01"
-				)
->>>>>>> c8ead0a7
 
 			if self.end_date and getdate(_current_invoice_end) > getdate(self.end_date):
 				_current_invoice_end = self.end_date
@@ -155,13 +136,9 @@
 		same billing interval
 		"""
 		if billing_cycle_data and len(billing_cycle_data) != 1:
-<<<<<<< HEAD
 			frappe.throw(
 				_("You can only have Plans with the same billing cycle in a Subscription")
 			)
-=======
-			frappe.throw(_("You can only have Plans with the same billing cycle in a Subscription"))
->>>>>>> c8ead0a7
 
 	def get_billing_cycle_and_interval(self) -> List[Dict[str, str]]:
 		"""
@@ -170,16 +147,6 @@
 		You shouldn't need to call this directly. Use `get_billing_cycle` instead.
 		"""
 		plan_names = [plan.plan for plan in self.plans]
-<<<<<<< HEAD
-=======
-		billing_info = frappe.db.sql(
-			"select distinct `billing_interval`, `billing_interval_count` "
-			"from `tabSubscription Plan` "
-			"where name in %s",
-			(plan_names,),
-			as_dict=1,
-		)
->>>>>>> c8ead0a7
 
 		return frappe.get_all(
 			"Subscription Plan",
@@ -198,29 +165,9 @@
 		if not billing_info:
 			return None
 
-<<<<<<< HEAD
 		data = dict()
 		interval = billing_info[0]["billing_interval"]
 		interval_count = billing_info[0]["billing_interval_count"]
-=======
-		self.validate_plans_billing_cycle(billing_info)
-
-		if billing_info:
-			data = dict()
-			interval = billing_info[0]["billing_interval"]
-			interval_count = billing_info[0]["billing_interval_count"]
-			if interval not in ["Day", "Week"]:
-				data["days"] = -1
-			if interval == "Day":
-				data["days"] = interval_count - 1
-			elif interval == "Month":
-				data["months"] = interval_count
-			elif interval == "Year":
-				data["years"] = interval_count
-			# todo: test week
-			elif interval == "Week":
-				data["days"] = interval_count * 7 - 1
->>>>>>> c8ead0a7
 
 		if interval not in ["Day", "Week"]:
 			data["days"] = -1
@@ -234,16 +181,7 @@
 		elif interval == "Year":
 			data["years"] = interval_count
 
-<<<<<<< HEAD
 		return data
-=======
-		Used when the `Subscription` needs to decide what to do after the current generated
-		invoice is past it's due date and grace period.
-		"""
-		subscription_settings = frappe.get_single("Subscription Settings")
-		if self.status == "Past Due Date" and self.is_past_grace_period():
-			self.status = "Cancelled" if cint(subscription_settings.cancel_after_grace) else "Unpaid"
->>>>>>> c8ead0a7
 
 	def set_subscription_status(self) -> None:
 		"""
@@ -251,7 +189,6 @@
 		"""
 		if self.is_trialling():
 			self.status = "Trialling"
-<<<<<<< HEAD
 		elif (
 			self.status == "Active"
 			and self.end_date
@@ -268,19 +205,6 @@
 		elif not self.has_outstanding_invoice() or self.is_new_subscription():
 			self.status = "Active"
 
-=======
-		elif self.status == "Active" and self.end_date and getdate() > getdate(self.end_date):
-			self.status = "Completed"
-		elif self.is_past_grace_period():
-			subscription_settings = frappe.get_single("Subscription Settings")
-			self.status = "Cancelled" if cint(subscription_settings.cancel_after_grace) else "Unpaid"
-		elif self.current_invoice_is_past_due() and not self.is_past_grace_period():
-			self.status = "Past Due Date"
-		elif not self.has_outstanding_invoice():
-			self.status = "Active"
-		elif self.is_new_subscription():
-			self.status = "Active"
->>>>>>> c8ead0a7
 		self.save()
 
 	def is_trialling(self) -> bool:
@@ -315,15 +239,8 @@
 		"""
 		Returns `True` if the grace period for the `Subscription` has passed
 		"""
-<<<<<<< HEAD
 		if not self.current_invoice_is_past_due():
 			return
-=======
-		current_invoice = self.get_current_invoice()
-		if self.current_invoice_is_past_due(current_invoice):
-			subscription_settings = frappe.get_single("Subscription Settings")
-			grace_period = cint(subscription_settings.grace_period)
->>>>>>> c8ead0a7
 
 		grace_period = cint(frappe.get_value("Subscription Settings", None, "grace_period"))
 		return getdate(frappe.flags.current_date) >= getdate(
@@ -337,27 +254,11 @@
 		if not self.current_invoice or self.is_paid(self.current_invoice):
 			return False
 
-<<<<<<< HEAD
 		return getdate(frappe.flags.current_date) >= getdate(self.current_invoice.due_date)
 
 	@property
 	def invoice_document_type(self) -> str:
 		return "Sales Invoice" if self.party_type == "Customer" else "Purchase Invoice"
-=======
-	def get_current_invoice(self):
-		"""
-		Returns the most recent generated invoice.
-		"""
-		doctype = "Sales Invoice" if self.party_type == "Customer" else "Purchase Invoice"
-
-		if len(self.invoices):
-			current = self.invoices[-1]
-			if frappe.db.exists(doctype, current.get("invoice")):
-				doc = frappe.get_doc(doctype, current.get("invoice"))
-				return doc
-			else:
-				frappe.throw(_("Invoice {0} no longer exists").format(current.get("invoice")))
->>>>>>> c8ead0a7
 
 	def is_new_subscription(self) -> bool:
 		"""
@@ -372,11 +273,7 @@
 		self.validate_plans_billing_cycle(self.get_billing_cycle_and_interval())
 		self.validate_end_date()
 		self.validate_to_follow_calendar_months()
-<<<<<<< HEAD
 		self.cost_center = get_default_cost_center(self.get("company"))
-=======
-		self.cost_center = erpnext.get_default_cost_center(self.get("company"))
->>>>>>> c8ead0a7
 
 	def validate_trial_period(self) -> None:
 		"""
@@ -398,7 +295,6 @@
 
 		if self.end_date and getdate(self.end_date) <= getdate(end_date):
 			frappe.throw(
-<<<<<<< HEAD
 				_("Subscription End Date must be after {0} as per the subscription plan").format(
 					end_date
 				)
@@ -407,14 +303,9 @@
 	def validate_to_follow_calendar_months(self) -> None:
 		if not self.follow_calendar_months:
 			return
-=======
-				_("Subscription End Date must be after {0} as per the subscription plan").format(end_date)
-			)
->>>>>>> c8ead0a7
 
 		billing_info = self.get_billing_cycle_and_interval()
 
-<<<<<<< HEAD
 		if not self.end_date:
 			frappe.throw(_("Subscription End Date is mandatory to follow calendar months"))
 
@@ -422,15 +313,6 @@
 			frappe.throw(
 				_("Billing Interval in Subscription Plan must be Month to follow calendar months")
 			)
-=======
-			if not self.end_date:
-				frappe.throw(_("Subscription End Date is mandatory to follow calendar months"))
-
-			if billing_info[0]["billing_interval"] != "Month":
-				frappe.throw(
-					_("Billing Interval in Subscription Plan must be Month to follow calendar months")
-				)
->>>>>>> c8ead0a7
 
 	def after_insert(self) -> None:
 		# todo: deal with users who collect prepayments. Maybe a new Subscription Invoice doctype?
@@ -445,20 +327,9 @@
 		Creates a `Invoice` for the `Subscription`, updates `self.invoices` and
 		saves the `Subscription`.
 
-<<<<<<< HEAD
 		Backwards compatibility
 		"""
 		return self.create_invoice(from_date=from_date, to_date=to_date)
-=======
-		doctype = "Sales Invoice" if self.party_type == "Customer" else "Purchase Invoice"
-
-		invoice = self.create_invoice(prorate)
-		self.append("invoices", {"document_type": doctype, "invoice": invoice.name})
-
-		self.save()
-
-		return invoice
->>>>>>> c8ead0a7
 
 	def create_invoice(
 		self,
@@ -468,28 +339,15 @@
 		"""
 		Creates a `Invoice`, submits it and returns it
 		"""
-<<<<<<< HEAD
-=======
-		doctype = "Sales Invoice" if self.party_type == "Customer" else "Purchase Invoice"
-
-		invoice = frappe.new_doc(doctype)
-
->>>>>>> c8ead0a7
 		# For backward compatibility
 		# Earlier subscription didn't had any company field
 		company = self.get("company") or get_default_company()
 		if not company:
-<<<<<<< HEAD
 			# fmt: off
 			frappe.throw(
 				_("Company is mandatory was generating invoice. Please set default company in Global Defaults.")
 			)
 			# fmt: on
-=======
-			frappe.throw(
-				_("Company is mandatory was generating invoice. Please set default company in Global Defaults")
-			)
->>>>>>> c8ead0a7
 
 		invoice = frappe.new_doc(self.invoice_document_type)
 		invoice.company = company
@@ -502,11 +360,7 @@
 
 		invoice.cost_center = self.cost_center
 
-<<<<<<< HEAD
 		if self.invoice_document_type == "Sales Invoice":
-=======
-		if doctype == "Sales Invoice":
->>>>>>> c8ead0a7
 			invoice.customer = self.party
 		else:
 			invoice.supplier = self.party
@@ -533,15 +387,9 @@
 		# Taxes
 		tax_template = ""
 
-<<<<<<< HEAD
 		if self.invoice_document_type == "Sales Invoice" and self.sales_tax_template:
 			tax_template = self.sales_tax_template
 		if self.invoice_document_type == "Purchase Invoice" and self.purchase_tax_template:
-=======
-		if doctype == "Sales Invoice" and self.sales_tax_template:
-			tax_template = self.sales_tax_template
-		if doctype == "Purchase Invoice" and self.purchase_tax_template:
->>>>>>> c8ead0a7
 			tax_template = self.purchase_tax_template
 
 		if tax_template:
@@ -598,13 +446,9 @@
 
 		if prorate:
 			prorate_factor = get_prorata_factor(
-<<<<<<< HEAD
 				self.current_invoice_end,
 				self.current_invoice_start,
 				cint(self.generate_invoice_at_period_start),
-=======
-				self.current_invoice_end, self.current_invoice_start, self.generate_invoice_at_period_start
->>>>>>> c8ead0a7
 			)
 
 		items = []
@@ -626,15 +470,11 @@
 					"item_code": item_code,
 					"qty": plan.qty,
 					"rate": get_plan_rate(
-<<<<<<< HEAD
 						plan.plan,
 						plan.qty,
 						party,
 						self.current_invoice_start,
 						self.current_invoice_end,
-=======
-						plan.plan, plan.qty, party, self.current_invoice_start, self.current_invoice_end
->>>>>>> c8ead0a7
 					),
 					"cost_center": plan_doc.cost_center,
 				}
@@ -680,7 +520,6 @@
 		1. `process_for_active`
 		2. `process_for_past_due`
 		"""
-<<<<<<< HEAD
 		if (
 			not self.is_current_invoice_generated(
 				self.current_invoice_start, self.current_invoice_end
@@ -695,30 +534,13 @@
 			or getdate(frappe.flags.current_date) >= getdate(self.end_date)
 		):
 			self.cancel_subscription()
-=======
-		if self.status == "Active":
-			self.process_for_active()
-		elif self.status in ["Past Due Date", "Unpaid"]:
-			self.process_for_past_due_date()
->>>>>>> c8ead0a7
 
 		self.set_subscription_status()
 
 		self.save()
 
-<<<<<<< HEAD
 	def can_generate_new_invoice(self) -> bool:
 		if self.cancelation_date:
-=======
-	def is_postpaid_to_invoice(self):
-		return getdate() > getdate(self.current_invoice_end) or (
-			getdate() >= getdate(self.current_invoice_end)
-			and getdate(self.current_invoice_end) == getdate(self.current_invoice_start)
-		)
-
-	def is_prepaid_to_invoice(self):
-		if not self.generate_invoice_at_period_start:
->>>>>>> c8ead0a7
 			return False
 		elif self.generate_invoice_at_period_start and (
 			getdate(frappe.flags.current_date) == getdate(self.current_invoice_start)
@@ -739,7 +561,6 @@
 		_current_end_date: Union[datetime.date, str] = None,
 	) -> bool:
 		if not (_current_start_date and _current_end_date):
-<<<<<<< HEAD
 			_current_start_date, _current_end_date = self._get_subscription_period(
 				date=add_days(self.current_invoice_end, 1)
 			)
@@ -747,15 +568,6 @@
 		if self.current_invoice and getdate(_current_start_date) <= getdate(
 			self.current_invoice.posting_date
 		) <= getdate(_current_end_date):
-=======
-			_current_start_date, _current_end_date = self.update_subscription_period(
-				date=add_days(self.current_invoice_end, 1), return_date=True
-			)
-
-		if invoice and getdate(_current_start_date) <= getdate(invoice.posting_date) <= getdate(
-			_current_end_date
-		):
->>>>>>> c8ead0a7
 			return True
 
 		return False
@@ -767,24 +579,7 @@
 		"""
 		return self.get_current_invoice()
 
-<<<<<<< HEAD
 	def get_current_invoice(self) -> Union[Document, None]:
-=======
-		if not self.is_current_invoice_generated(
-			self.current_invoice_start, self.current_invoice_end
-		) and (self.is_postpaid_to_invoice() or self.is_prepaid_to_invoice()):
-
-			prorate = frappe.db.get_single_value("Subscription Settings", "prorate")
-			self.generate_invoice(prorate)
-
-		if getdate() > getdate(self.current_invoice_end) and self.is_prepaid_to_invoice():
-			self.update_subscription_period(add_days(self.current_invoice_end, 1))
-
-		if self.cancel_at_period_end and getdate() > getdate(self.current_invoice_end):
-			self.cancel_subscription_at_period_end()
-
-	def cancel_subscription_at_period_end(self):
->>>>>>> c8ead0a7
 		"""
 		Returns the most recent generated invoice.
 		"""
@@ -798,20 +593,13 @@
 			pluck="name",
 		)
 
-<<<<<<< HEAD
 		if invoice:
 			return frappe.get_doc(self.invoice_document_type, invoice[0])
-=======
-		self.status = "Cancelled"
-		if not self.cancelation_date:
-			self.cancelation_date = nowdate()
->>>>>>> c8ead0a7
 
 	def cancel_subscription_at_period_end(self) -> None:
 		"""
 		Called when `Subscription.cancel_at_period_end` is truthy
 		"""
-<<<<<<< HEAD
 		self.status = "Cancelled"
 		self.cancelation_date = nowdate()
 
@@ -823,30 +611,6 @@
 			order_by="from_date asc",
 		)
 
-=======
-		current_invoice = self.get_current_invoice()
-		if not current_invoice:
-			frappe.throw(_("Current invoice {0} is missing").format(current_invoice.invoice))
-		else:
-			if not self.has_outstanding_invoice():
-				self.status = "Active"
-			else:
-				self.set_status_grace_period()
-
-			if getdate() > getdate(self.current_invoice_end):
-				self.update_subscription_period(add_days(self.current_invoice_end, 1))
-
-			# Generate invoices periodically even if current invoice are unpaid
-			if (
-				self.generate_new_invoices_past_due_date
-				and not self.is_current_invoice_generated(self.current_invoice_start, self.current_invoice_end)
-				and (self.is_postpaid_to_invoice() or self.is_prepaid_to_invoice())
-			):
-
-				prorate = frappe.db.get_single_value("Subscription Settings", "prorate")
-				self.generate_invoice(prorate)
-
->>>>>>> c8ead0a7
 	@staticmethod
 	def is_paid(invoice: Document) -> bool:
 		"""
@@ -858,7 +622,6 @@
 		"""
 		Returns `True` if the most recent invoice for the `Subscription` is not paid
 		"""
-<<<<<<< HEAD
 		return frappe.db.count(
 			self.invoice_document_type,
 			{
@@ -866,20 +629,6 @@
 				"status": ["!=", "Paid"],
 			},
 		)
-=======
-		doctype = "Sales Invoice" if self.party_type == "Customer" else "Purchase Invoice"
-		current_invoice = self.get_current_invoice()
-		invoice_list = [d.invoice for d in self.invoices]
-
-		outstanding_invoices = frappe.get_all(
-			doctype, fields=["name"], filters={"status": ("!=", "Paid"), "name": ("in", invoice_list)}
-		)
-
-		if outstanding_invoices:
-			return True
-		else:
-			False
->>>>>>> c8ead0a7
 
 	@frappe.whitelist()
 	def cancel_subscription(self) -> None:
@@ -887,7 +636,6 @@
 		This sets the subscription as cancelled. It will stop invoices from being generated
 		but it will not affect already created invoices.
 		"""
-<<<<<<< HEAD
 		if self.status == "Cancelled":
 			frappe.throw(_("subscription is already cancelled."), InvoiceCancelled)
 
@@ -898,18 +646,6 @@
 		)
 		self.status = "Cancelled"
 		self.cancelation_date = nowdate()
-=======
-		if self.status != "Cancelled":
-			to_generate_invoice = (
-				True if self.status == "Active" and not self.generate_invoice_at_period_start else False
-			)
-			to_prorate = frappe.db.get_single_value("Subscription Settings", "prorate")
-			self.status = "Cancelled"
-			self.cancelation_date = nowdate()
-			if to_generate_invoice:
-				self.generate_invoice(prorate=to_prorate)
-			self.save()
->>>>>>> c8ead0a7
 
 		if to_generate_invoice:
 			self.generate_invoice(self.current_invoice_start, self.cancelation_date)
@@ -923,7 +659,6 @@
 		subscription and the `Subscription` will lose all the history of generated invoices
 		it has.
 		"""
-<<<<<<< HEAD
 		if not self.status == "Cancelled":
 			frappe.throw(
 				_("You cannot restart a Subscription that is not cancelled."), InvoiceNotCancelled
@@ -934,37 +669,16 @@
 		self.update_subscription_period(frappe.flags.current_date or nowdate())
 		self.save()
 
-=======
-		if self.status == "Cancelled":
-			self.status = "Active"
-			self.db_set("start_date", nowdate())
-			self.update_subscription_period(nowdate())
-			self.invoices = []
-			self.save()
-		else:
-			frappe.throw(_("You cannot restart a Subscription that is not cancelled."))
-
-	def get_precision(self):
-		invoice = self.get_current_invoice()
-		if invoice:
-			return invoice.precision("grand_total")
-
->>>>>>> c8ead0a7
 
 def is_prorate() -> int:
 	return cint(frappe.db.get_single_value("Subscription Settings", "prorate"))
 
 
-<<<<<<< HEAD
 def get_prorata_factor(
 	period_end: Union[datetime.date, str],
 	period_start: Union[datetime.date, str],
 	is_prepaid: Optional[int] = None,
 ) -> Union[int, float]:
-=======
-
-def get_prorata_factor(period_end, period_start, is_prepaid):
->>>>>>> c8ead0a7
 	if is_prepaid:
 		return 1
 
@@ -977,67 +691,12 @@
 	"""
 	Task to updates the status of all `Subscription` apart from those that are cancelled
 	"""
-<<<<<<< HEAD
 	for subscription in frappe.get_all(
 		"Subscription", {"status": ("!=", "Cancelled")}, pluck="name"
 	):
 		try:
 			subscription = frappe.get_doc("Subscription", subscription)
-=======
-	subscriptions = get_all_subscriptions()
-	for subscription in subscriptions:
-		process(subscription)
-
-
-def get_all_subscriptions():
-	"""
-	Returns all `Subscription` documents
-	"""
-	return frappe.db.get_all("Subscription", {"status": ("!=", "Cancelled")})
-
-
-def process(data):
-	"""
-	Checks a `Subscription` and updates it status as necessary
-	"""
-	if data:
-		try:
-			subscription = frappe.get_doc("Subscription", data["name"])
->>>>>>> c8ead0a7
 			subscription.process()
 			frappe.db.commit()
 		except Exception:
-			frappe.log_error(frappe.get_traceback())
-<<<<<<< HEAD
-=======
-			frappe.db.commit()
-
-
-@frappe.whitelist()
-def cancel_subscription(name):
-	"""
-	Cancels a `Subscription`. This will stop the `Subscription` from further invoicing the
-	`Subscriber` but all already outstanding invoices will not be affected.
-	"""
-	subscription = frappe.get_doc("Subscription", name)
-	subscription.cancel_subscription()
-
-
-@frappe.whitelist()
-def restart_subscription(name):
-	"""
-	Restarts a cancelled `Subscription`. The `Subscription` will 'forget' the history of
-	all invoices it has generated
-	"""
-	subscription = frappe.get_doc("Subscription", name)
-	subscription.restart_subscription()
-
-
-@frappe.whitelist()
-def get_subscription_updates(name):
-	"""
-	Use this to get the latest state of the given `Subscription`
-	"""
-	subscription = frappe.get_doc("Subscription", name)
-	subscription.process()
->>>>>>> c8ead0a7
+			frappe.log_error(frappe.get_traceback())