--- conflicted
+++ resolved
@@ -327,11 +327,7 @@
 		self.set_subscription_status()
 
 	def generate_invoice(
-<<<<<<< HEAD
-		self, from_date: Optional[bool] = None, to_date: Optional[bool] = None
-=======
 		self, from_date: Optional[date] = None, to_date: Optional[date] = None
->>>>>>> d6f78ea7
 	) -> Document:
 		"""
 		Creates a `Invoice` for the `Subscription`, updates `self.invoices` and
@@ -342,11 +338,7 @@
 		return self.create_invoice(from_date=from_date, to_date=to_date)
 
 	def create_invoice(
-<<<<<<< HEAD
-		self, from_date: Optional[bool] = None, to_date: Optional[bool] = None
-=======
 		self, from_date: Optional[date] = None, to_date: Optional[date] = None
->>>>>>> d6f78ea7
 	) -> Document:
 		"""
 		Creates a `Invoice`, submits it and returns it
