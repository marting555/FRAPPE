{
 "actions": [],
 "autoname": "ACC-SUB-.YYYY.-.#####",
 "creation": "2017-07-18 17:50:43.967266",
 "doctype": "DocType",
 "editable_grid": 1,
 "engine": "InnoDB",
 "field_order": [
  "party_type",
  "party",
  "cb_1",
  "company",
  "status",
  "subscription_period",
  "start_date",
  "end_date",
  "cancelation_date",
  "trial_period_start",
  "trial_period_end",
  "follow_calendar_months",
  "generate_new_invoices_past_due_date",
  "column_break_11",
  "current_invoice_start",
  "current_invoice_end",
  "days_until_due",
  "cancel_at_period_end",
  "generate_invoice_at_period_start",
  "sb_4",
  "plans",
  "sb_1",
  "sales_tax_template",
  "purchase_tax_template",
  "sb_2",
  "apply_additional_discount",
  "cb_2",
  "additional_discount_percentage",
  "additional_discount_amount",
  "sb_3",
  "submit_invoice",
  "invoices",
  "accounting_dimensions_section",
  "cost_center",
  "dimension_col_break"
 ],
 "fields": [
  {
   "allow_on_submit": 1,
   "fieldname": "cb_1",
   "fieldtype": "Column Break"
  },
  {
   "fieldname": "status",
   "fieldtype": "Select",
   "label": "Status",
   "no_copy": 1,
   "options": "\nTrialling\nActive\nPast Due Date\nCancelled\nUnpaid\nCompleted",
   "read_only": 1
  },
  {
   "fieldname": "subscription_period",
   "fieldtype": "Section Break",
   "label": "Subscription Period"
  },
  {
   "fieldname": "cancelation_date",
   "fieldtype": "Date",
   "label": "Cancelation Date",
   "read_only": 1
  },
  {
   "allow_on_submit": 1,
   "fieldname": "trial_period_start",
   "fieldtype": "Date",
   "label": "Trial Period Start Date",
   "set_only_once": 1
  },
  {
   "depends_on": "eval:doc.trial_period_start",
   "fieldname": "trial_period_end",
   "fieldtype": "Date",
   "label": "Trial Period End Date",
   "set_only_once": 1
  },
  {
   "fieldname": "column_break_11",
   "fieldtype": "Column Break"
  },
  {
   "fieldname": "current_invoice_start",
   "fieldtype": "Date",
   "label": "Current Invoice Start Date",
   "read_only": 1
  },
  {
   "fieldname": "current_invoice_end",
   "fieldtype": "Date",
   "label": "Current Invoice End Date",
   "read_only": 1
  },
  {
   "default": "0",
   "description": "Number of days that the subscriber has to pay invoices generated by this subscription",
   "fieldname": "days_until_due",
   "fieldtype": "Int",
   "label": "Days Until Due"
  },
  {
   "default": "0",
   "fieldname": "cancel_at_period_end",
   "fieldtype": "Check",
   "label": "Cancel At End Of Period"
  },
  {
   "default": "0",
   "fieldname": "generate_invoice_at_period_start",
   "fieldtype": "Check",
   "label": "Generate Invoice At Beginning Of Period"
  },
  {
   "allow_on_submit": 1,
   "fieldname": "sb_4",
   "fieldtype": "Section Break",
   "label": "Plans"
  },
  {
   "allow_on_submit": 1,
   "fieldname": "plans",
   "fieldtype": "Table",
   "label": "Plans",
   "options": "Subscription Plan Detail",
   "reqd": 1
  },
  {
   "depends_on": "eval:['Customer', 'Supplier'].includes(doc.party_type)",
   "fieldname": "sb_1",
   "fieldtype": "Section Break",
   "label": "Taxes"
  },
  {
   "fieldname": "sb_2",
   "fieldtype": "Section Break",
   "label": "Discounts"
  },
  {
   "fieldname": "apply_additional_discount",
   "fieldtype": "Select",
   "label": "Apply Additional Discount On",
   "options": "\nGrand Total\nNet Total"
  },
  {
   "fieldname": "cb_2",
   "fieldtype": "Column Break"
  },
  {
   "fieldname": "additional_discount_percentage",
   "fieldtype": "Percent",
   "label": "Additional DIscount Percentage"
  },
  {
   "collapsible": 1,
   "fieldname": "additional_discount_amount",
   "fieldtype": "Currency",
   "label": "Additional DIscount Amount"
  },
  {
   "depends_on": "eval:doc.invoices",
   "fieldname": "sb_3",
   "fieldtype": "Section Break",
   "label": "Invoices"
  },
  {
   "collapsible": 1,
   "fieldname": "invoices",
   "fieldtype": "Table",
   "label": "Invoices",
   "options": "Subscription Invoice",
   "read_only": 1
  },
  {
   "collapsible": 1,
   "fieldname": "accounting_dimensions_section",
   "fieldtype": "Section Break",
   "label": "Accounting Dimensions"
  },
  {
   "fieldname": "dimension_col_break",
   "fieldtype": "Column Break"
  },
  {
   "fieldname": "party_type",
   "fieldtype": "Link",
   "label": "Party Type",
   "options": "DocType",
   "reqd": 1,
   "set_only_once": 1
  },
  {
   "fieldname": "party",
   "fieldtype": "Dynamic Link",
   "in_list_view": 1,
   "label": "Party",
   "options": "party_type",
   "reqd": 1,
   "set_only_once": 1
  },
  {
   "depends_on": "eval:doc.party_type === 'Customer'",
   "fieldname": "sales_tax_template",
   "fieldtype": "Link",
   "label": "Sales Taxes and Charges Template",
   "options": "Sales Taxes and Charges Template"
  },
  {
   "depends_on": "eval:doc.party_type === 'Supplier'",
   "fieldname": "purchase_tax_template",
   "fieldtype": "Link",
   "label": "Purchase Taxes and Charges Template",
   "options": "Purchase Taxes and Charges Template"
  },
  {
   "default": "0",
   "description": "If this is checked subsequent new invoices will be created on calendar  month and quarter start dates irrespective of current invoice start date",
   "fieldname": "follow_calendar_months",
   "fieldtype": "Check",
   "label": "Follow Calendar Months",
   "set_only_once": 1
  },
  {
   "default": "0",
   "description": "New invoices will be generated as per schedule even if current invoices are unpaid or past due date",
   "fieldname": "generate_new_invoices_past_due_date",
   "fieldtype": "Check",
   "label": "Generate New Invoices Past Due Date"
  },
  {
   "fieldname": "end_date",
   "fieldtype": "Date",
   "label": "Subscription End Date",
   "set_only_once": 1
  },
  {
   "fieldname": "start_date",
   "fieldtype": "Date",
   "label": "Subscription Start Date",
   "set_only_once": 1
  },
  {
   "fieldname": "cost_center",
   "fieldtype": "Link",
   "label": "Cost Center",
   "options": "Cost Center"
  },
  {
   "fieldname": "company",
   "fieldtype": "Link",
   "label": "Company",
   "options": "Company"
  },
  {
   "default": "1",
   "fieldname": "submit_invoice",
   "fieldtype": "Check",
   "label": "Submit Invoice Automatically"
  }
 ],
<<<<<<< HEAD
 "modified": "2020-08-27 23:30:02.504042",
=======
 "index_web_pages_for_search": 1,
 "links": [],
 "modified": "2021-04-19 15:24:27.550797",
>>>>>>> 540559d6
 "modified_by": "Administrator",
 "module": "Accounts",
 "name": "Subscription",
 "owner": "Administrator",
 "permissions": [
  {
   "create": 1,
   "delete": 1,
   "email": 1,
   "export": 1,
   "print": 1,
   "read": 1,
   "report": 1,
   "role": "System Manager",
   "share": 1,
   "write": 1
  },
  {
   "create": 1,
   "delete": 1,
   "email": 1,
   "export": 1,
   "print": 1,
   "read": 1,
   "report": 1,
   "role": "Accounts User",
   "share": 1,
   "write": 1
  },
  {
   "create": 1,
   "delete": 1,
   "email": 1,
   "export": 1,
   "print": 1,
   "read": 1,
   "report": 1,
   "role": "Accounts Manager",
   "share": 1,
   "write": 1
  }
 ],
 "sort_field": "modified",
 "sort_order": "DESC",
 "track_changes": 1
}<|MERGE_RESOLUTION|>--- conflicted
+++ resolved
@@ -263,13 +263,9 @@
    "label": "Submit Invoice Automatically"
   }
  ],
-<<<<<<< HEAD
- "modified": "2020-08-27 23:30:02.504042",
-=======
  "index_web_pages_for_search": 1,
  "links": [],
  "modified": "2021-04-19 15:24:27.550797",
->>>>>>> 540559d6
  "modified_by": "Administrator",
  "module": "Accounts",
  "name": "Subscription",
