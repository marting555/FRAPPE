--- conflicted
+++ resolved
@@ -78,11 +78,7 @@
  "modified_by": "Administrator",
  "module": "Accounts",
  "name": "Purchase Taxes and Charges Template",
-<<<<<<< HEAD
- "owner": "wasim@webnotestech.com",
-=======
  "owner": "Administrator",
->>>>>>> 540559d6
  "permissions": [
   {
    "email": 1,
