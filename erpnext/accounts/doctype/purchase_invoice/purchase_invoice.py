# Copyright (c) 2015, Frappe Technologies Pvt. Ltd. and Contributors
# License: GNU General Public License v3. See license.txt


import frappe
from frappe import _, qb, throw
from frappe.model.mapper import get_mapped_doc
from frappe.query_builder.functions import Sum
from frappe.utils import cint, cstr, flt, formatdate, get_link_to_form, getdate, nowdate
from datetime import datetime
import erpnext
from erpnext.accounts.doctype.work_breakdown_structure.work_breakdown_structure import check_available_budget
from erpnext.accounts.deferred_revenue import validate_service_stop_date
from erpnext.accounts.doctype.gl_entry.gl_entry import update_outstanding_amt
from erpnext.accounts.doctype.repost_accounting_ledger.repost_accounting_ledger import (
	validate_docs_for_deferred_accounting,
	validate_docs_for_voucher_types,
)
from erpnext.accounts.doctype.sales_invoice.sales_invoice import (
	check_if_return_invoice_linked_with_payment_entry,
	get_total_in_party_account_currency,
	is_overdue,
	unlink_inter_company_doc,
	update_linked_doc,
	validate_inter_company_party,
)
from erpnext.accounts.doctype.tax_withholding_category.tax_withholding_category import (
	get_party_tax_withholding_details,
)
from erpnext.accounts.general_ledger import (
	get_round_off_account_and_cost_center,
	make_gl_entries,
	make_reverse_gl_entries,
	merge_similar_entries,
)
from erpnext.accounts.party import get_due_date, get_party_account
from erpnext.accounts.utils import get_account_currency, get_fiscal_year
from erpnext.buying.utils import check_on_hold_or_closed_status
from erpnext.controllers.accounts_controller import validate_account_head
from erpnext.controllers.buying_controller import BuyingController
from erpnext.stock import get_warehouse_account_map
from erpnext.stock.doctype.purchase_receipt.purchase_receipt import (
	get_item_account_wise_additional_cost,
	update_billed_amount_based_on_po,
)


class WarehouseMissingError(frappe.ValidationError):
	pass


form_grid_templates = {"items": "templates/form_grid/item_grid.html"}


class PurchaseInvoice(BuyingController):
	# begin: auto-generated types
	# This code is auto-generated. Do not modify anything in this block.

	from typing import TYPE_CHECKING

	if TYPE_CHECKING:
		from erpnext.accounts.doctype.advance_tax.advance_tax import AdvanceTax
		from erpnext.accounts.doctype.discount_terms.discount_terms import DiscountTerms
		from erpnext.accounts.doctype.payment_schedule.payment_schedule import PaymentSchedule
		from erpnext.accounts.doctype.pricing_rule_detail.pricing_rule_detail import PricingRuleDetail
		from erpnext.accounts.doctype.purchase_invoice_advance.purchase_invoice_advance import PurchaseInvoiceAdvance
		from erpnext.accounts.doctype.purchase_invoice_item.purchase_invoice_item import PurchaseInvoiceItem
		from erpnext.accounts.doctype.purchase_taxes_and_charges.purchase_taxes_and_charges import PurchaseTaxesandCharges
		from erpnext.accounts.doctype.tax_withheld_vouchers.tax_withheld_vouchers import TaxWithheldVouchers
		from erpnext.buying.doctype.purchase_receipt_item_supplied.purchase_receipt_item_supplied import PurchaseReceiptItemSupplied
		from frappe.types import DF

		additional_discount_percentage: DF.Float
		address_display: DF.SmallText | None
		advance_tax: DF.Table[AdvanceTax]
		advances: DF.Table[PurchaseInvoiceAdvance]
		against_expense_account: DF.SmallText | None
		allocate_advances_automatically: DF.Check
		amended_from: DF.Link | None
		apply_discount_on: DF.Literal["", "Grand Total", "Net Total"]
		apply_tds: DF.Check
		auto_repeat: DF.Link | None
		base_discount_amount: DF.Currency
		base_grand_total: DF.Currency
		base_in_words: DF.Data | None
		base_net_total: DF.Currency
		base_paid_amount: DF.Currency
		base_rounded_total: DF.Currency
		base_rounding_adjustment: DF.Currency
		base_tax_withholding_net_total: DF.Currency
		base_taxes_and_charges_added: DF.Currency
		base_taxes_and_charges_deducted: DF.Currency
		base_total: DF.Currency
		base_total_taxes_and_charges: DF.Currency
		base_write_off_amount: DF.Currency
		bill_date: DF.Date | None
		bill_no: DF.Data | None
		billing_address: DF.Link | None
		billing_address_display: DF.SmallText | None
		buying_price_list: DF.Link | None
		cash_bank_account: DF.Link | None
		clearance_date: DF.Date | None
		company: DF.Link | None
		contact_display: DF.SmallText | None
		contact_email: DF.SmallText | None
		contact_mobile: DF.SmallText | None
		contact_person: DF.Link | None
		conversion_rate: DF.Float
		cost_center: DF.Link | None
		credit_to: DF.Link
		currency: DF.Link | None
		disable_rounded_total: DF.Check
		discount_amount: DF.Currency
		discount_due_date: DF.Date | None
		due_date: DF.Date | None
		from_date: DF.Date | None
		grand_total: DF.Currency
		group_same_items: DF.Check
		hold_comment: DF.SmallText | None
		ignore_default_payment_terms_template: DF.Check
		ignore_pricing_rule: DF.Check
		in_words: DF.Data | None
		incoterm: DF.Link | None
		inter_company_invoice_reference: DF.Link | None
		is_internal_supplier: DF.Check
		is_old_subcontracting_flow: DF.Check
		is_opening: DF.Literal["No", "Yes"]
		is_paid: DF.Check
		is_return: DF.Check
		is_subcontracted: DF.Check
		items: DF.Table[PurchaseInvoiceItem]
		language: DF.Data | None
		letter_head: DF.Link | None
		mode_of_payment: DF.Link | None
		named_place: DF.Data | None
		naming_series: DF.Literal["ACC-PINV-.YYYY.-", "ACC-PINV-RET-.YYYY.-"]
		net_total: DF.Currency
		on_hold: DF.Check
		only_include_allocated_payments: DF.Check
		other_charges_calculation: DF.TextEditor | None
		outstanding_amount: DF.Currency
		paid_amount: DF.Currency
		party_account_currency: DF.Link | None
		payment_discount_terms: DF.Table[DiscountTerms]
		payment_schedule: DF.Table[PaymentSchedule]
		payment_term: DF.Link | None
		payment_terms_template: DF.Link | None
		per_received: DF.Percent
		plc_conversion_rate: DF.Float
		posting_date: DF.Date
		posting_time: DF.Time | None
		price_list_currency: DF.Link | None
		pricing_rules: DF.Table[PricingRuleDetail]
		project: DF.Link | None
		rejected_warehouse: DF.Link | None
		release_date: DF.Date | None
		remarks: DF.SmallText | None
		represents_company: DF.Link | None
		return_against: DF.Link | None
		rounded_total: DF.Currency
		rounding_adjustment: DF.Currency
		scan_barcode: DF.Data | None
		select_print_heading: DF.Link | None
		set_from_warehouse: DF.Link | None
		set_posting_time: DF.Check
		set_warehouse: DF.Link | None
		shipping_address: DF.Link | None
		shipping_address_display: DF.SmallText | None
		shipping_rule: DF.Link | None
		status: DF.Literal["", "Draft", "Return", "Debit Note Issued", "Submitted", "Paid", "Partly Paid", "Unpaid", "Overdue", "Cancelled", "Internal Transfer"]
		subscription: DF.Link | None
		supplied_items: DF.Table[PurchaseReceiptItemSupplied]
		supplier: DF.Link
		supplier_address: DF.Link | None
		supplier_group: DF.Link | None
		supplier_name: DF.Data | None
		supplier_warehouse: DF.Link | None
		tax_category: DF.Link | None
		tax_id: DF.ReadOnly | None
		tax_withheld_vouchers: DF.Table[TaxWithheldVouchers]
		tax_withholding_category: DF.Link | None
		tax_withholding_net_total: DF.Currency
		taxes: DF.Table[PurchaseTaxesandCharges]
		taxes_and_charges: DF.Link | None
		taxes_and_charges_added: DF.Currency
		taxes_and_charges_deducted: DF.Currency
		tc_name: DF.Link | None
		terms: DF.TextEditor | None
		title: DF.Data | None
		to_date: DF.Date | None
		total: DF.Currency
		total_advance: DF.Currency
		total_net_weight: DF.Float
		total_qty: DF.Float
		total_taxes_and_charges: DF.Currency
		unrealized_profit_loss_account: DF.Link | None
		update_billed_amount_in_purchase_order: DF.Check
		update_billed_amount_in_purchase_receipt: DF.Check
		update_outstanding_for_self: DF.Check
		update_stock: DF.Check
		use_company_roundoff_cost_center: DF.Check
		use_transaction_date_exchange_rate: DF.Check
		write_off_account: DF.Link | None
		write_off_amount: DF.Currency
		write_off_cost_center: DF.Link | None
	# end: auto-generated types

	def __init__(self, *args, **kwargs):
		super().__init__(*args, **kwargs)
		self.status_updater = [
			{
				"source_dt": "Purchase Invoice Item",
				"target_dt": "Purchase Order Item",
				"join_field": "po_detail",
				"target_field": "billed_amt",
				"target_parent_dt": "Purchase Order",
				"target_parent_field": "per_billed",
				"target_ref_field": "amount",
				"source_field": "amount",
				"percent_join_field": "purchase_order",
				"overflow_type": "billing",
			}
		]

	def onload(self):
		super().onload()
		supplier_tds = frappe.db.get_value("Supplier", self.supplier, "tax_withholding_category")
		self.set_onload("supplier_tds", supplier_tds)

		if self.is_new():
			self.set("tax_withheld_vouchers", [])

	def before_save(self):
		if not self.on_hold:
			self.release_date = ""

	def invoice_is_blocked(self):
		return self.on_hold and (not self.release_date or self.release_date > getdate(nowdate()))

	def validate(self):
		if not self.is_opening:
			self.is_opening = "No"

		self.validate_posting_time()

		super().validate()

		if not self.is_return:
			self.po_required()
			self.pr_required()
			self.validate_supplier_invoice()

		# validate cash purchase
		if self.is_paid == 1:
			self.validate_cash()

		# validate service stop date to lie in between start and end date
		validate_service_stop_date(self)

		self.validate_release_date()
		self.check_conversion_rate()
		self.validate_credit_to_acc()
		self.clear_unallocated_advances("Purchase Invoice Advance", "advances")
		self.check_on_hold_or_closed_status()
		self.validate_with_previous_doc()
		self.validate_uom_is_integer("uom", "qty")
		self.validate_uom_is_integer("stock_uom", "stock_qty")
		self.set_expense_account(for_validate=True)
		self.validate_expense_account()
		self.set_against_expense_account()
		self.validate_write_off_account()
		self.validate_multiple_billing("Purchase Receipt", "pr_detail", "amount")
		self.set_status()
		self.validate_purchase_receipt_if_update_stock()
		validate_inter_company_party(
			self.doctype, self.supplier, self.company, self.inter_company_invoice_reference
		)
		self.reset_default_field_value("set_warehouse", "items", "warehouse")
		self.reset_default_field_value("rejected_warehouse", "items", "rejected_warehouse")
		self.reset_default_field_value("set_from_warehouse", "items", "from_warehouse")
		self.set_percentage_received()

		validate_available_budget(self)

	def set_percentage_received(self):
		total_billed_qty = 0.0
		total_received_qty = 0.0
		for row in self.items:
			if row.purchase_receipt and row.pr_detail and row.received_qty:
				total_billed_qty += row.qty
				total_received_qty += row.received_qty

		if total_billed_qty and total_received_qty:
			self.per_received = total_received_qty / total_billed_qty * 100

	def validate_release_date(self):
		if self.release_date and getdate(nowdate()) >= getdate(self.release_date):
			frappe.throw(_("Release date must be in the future"))

	def validate_cash(self):
		if not self.cash_bank_account and flt(self.paid_amount):
			frappe.throw(_("Cash or Bank Account is mandatory for making payment entry"))

		if flt(self.paid_amount) + flt(self.write_off_amount) - flt(
			self.get("rounded_total") or self.grand_total
		) > 1 / (10 ** (self.precision("base_grand_total") + 1)):
			frappe.throw(_("""Paid amount + Write Off Amount can not be greater than Grand Total"""))

	def create_remarks(self):
		if not self.remarks:
			if self.bill_no:
				self.remarks = _("Against Supplier Invoice {0}").format(self.bill_no)
				if self.bill_date:
					self.remarks += " " + _("dated {0}").format(formatdate(self.bill_date))
			else:
				self.remarks = _("No Remarks")

	def set_missing_values(self, for_validate=False):
		if not self.credit_to:
			self.credit_to = get_party_account("Supplier", self.supplier, self.company)
			self.party_account_currency = frappe.get_cached_value(
				"Account", self.credit_to, "account_currency"
			)
		if not self.due_date:
			self.due_date = get_due_date(
				self.posting_date, "Supplier", self.supplier, self.company, self.bill_date
			)

		tds_category = frappe.db.get_value("Supplier", self.supplier, "tax_withholding_category")
		if tds_category and not for_validate:
			self.apply_tds = 1
			self.tax_withholding_category = tds_category
			self.set_onload("supplier_tds", tds_category)

		# If Linked Purchase Order has TDS applied, enable 'apply_tds' checkbox
		if purchase_orders := [x.purchase_order for x in self.items if x.purchase_order]:
			po = qb.DocType("Purchase Order")
			po_with_tds = (
				qb.from_(po)
				.select(po.name)
				.where(
					po.docstatus.eq(1)
					& (po.name.isin(purchase_orders))
					& (po.apply_tds.eq(1))
					& (po.tax_withholding_category.notnull())
				)
				.run()
			)
			self.set_onload("enable_apply_tds", True if po_with_tds else False)

		super().set_missing_values(for_validate)

	def validate_credit_to_acc(self):
		if not self.credit_to:
			self.credit_to = get_party_account("Supplier", self.supplier, self.company)
			if not self.credit_to:
				self.raise_missing_debit_credit_account_error("Supplier", self.supplier)

		account = frappe.get_cached_value(
			"Account", self.credit_to, ["account_type", "report_type", "account_currency"], as_dict=True
		)

		if account.report_type != "Balance Sheet":
			frappe.throw(
				_(
					"Please ensure that the {0} account is a Balance Sheet account. You can change the parent account to a Balance Sheet account or select a different account."
				).format(frappe.bold(_("Credit To"))),
				title=_("Invalid Account"),
			)

		if self.supplier and account.account_type != "Payable":
			frappe.throw(
				_(
					"Please ensure that the {0} account {1} is a Payable account. You can change the account type to Payable or select a different account."
				).format(frappe.bold(_("Credit To")), frappe.bold(self.credit_to)),
				title=_("Invalid Account"),
			)

		self.party_account_currency = account.account_currency

	def check_on_hold_or_closed_status(self):
		check_list = []

		for d in self.get("items"):
			if d.purchase_order and d.purchase_order not in check_list and not d.purchase_receipt:
				check_list.append(d.purchase_order)
				check_on_hold_or_closed_status("Purchase Order", d.purchase_order)

	def validate_with_previous_doc(self):
		super().validate_with_previous_doc(
			{
				"Purchase Order": {
					"ref_dn_field": "purchase_order",
					"compare_fields": [["supplier", "="], ["company", "="], ["currency", "="]],
				},
				"Purchase Order Item": {
					"ref_dn_field": "po_detail",
					"compare_fields": [["project", "="], ["item_code", "="], ["uom", "="]],
					"is_child_table": True,
					"allow_duplicate_prev_row_id": True,
				},
				"Purchase Receipt": {
					"ref_dn_field": "purchase_receipt",
					"compare_fields": [["supplier", "="], ["company", "="], ["currency", "="]],
				},
				"Purchase Receipt Item": {
					"ref_dn_field": "pr_detail",
					"compare_fields": [["project", "="], ["item_code", "="], ["uom", "="]],
					"is_child_table": True,
				},
			}
		)

		if (
			cint(frappe.db.get_single_value("Buying Settings", "maintain_same_rate"))
			and not self.is_return
			and not self.is_internal_supplier
		):
			self.validate_rate_with_reference_doc(
				[
					["Purchase Order", "purchase_order", "po_detail"],
					["Purchase Receipt", "purchase_receipt", "pr_detail"],
				]
			)

	def validate_warehouse(self, for_validate=True):
		if self.update_stock and for_validate:
			stock_items = self.get_stock_items()
			for d in self.get("items"):
				if not d.warehouse and d.item_code in stock_items:
					frappe.throw(
						_(
							"Row No {0}: Warehouse is required. Please set a Default Warehouse for Item {1} and Company {2}"
						).format(d.idx, d.item_code, self.company),
						exc=WarehouseMissingError,
					)

		super().validate_warehouse()

	def validate_item_code(self):
		for d in self.get("items"):
			if not d.item_code:
				frappe.msgprint(_("Item Code required at Row No {0}").format(d.idx), raise_exception=True)

	def set_expense_account(self, for_validate=False):
		auto_accounting_for_stock = erpnext.is_perpetual_inventory_enabled(self.company)

		if auto_accounting_for_stock:
			stock_not_billed_account = self.get_company_default("stock_received_but_not_billed")
			stock_items = self.get_stock_items()

		if self.update_stock:
			self.validate_item_code()
			self.validate_warehouse(for_validate)
			if auto_accounting_for_stock:
				warehouse_account = get_warehouse_account_map(self.company)

		for item in self.get("items"):
			# in case of auto inventory accounting,
			# expense account is always "Stock Received But Not Billed" for a stock item
			# except opening entry, drop-ship entry
			if (
				auto_accounting_for_stock
				and item.item_code in stock_items
				and self.is_opening == "No"
				and (
					not item.po_detail
					or not frappe.db.get_value("Purchase Order Item", item.po_detail, "delivered_by_supplier")
				)
			):
				if self.update_stock and item.warehouse and (not item.from_warehouse):
					if (
						for_validate
						and item.expense_account
						and item.expense_account != warehouse_account[item.warehouse]["account"]
					):
						msg = _(
							"Row {0}: Expense Head changed to {1} because account {2} is not linked to warehouse {3} or it is not the default inventory account"
						).format(
							item.idx,
							frappe.bold(warehouse_account[item.warehouse]["account"]),
							frappe.bold(item.expense_account),
							frappe.bold(item.warehouse),
						)
						frappe.msgprint(msg, title=_("Expense Head Changed"))
					item.expense_account = warehouse_account[item.warehouse]["account"]
				else:
					# check if 'Stock Received But Not Billed' account is credited in Purchase receipt or not
					if item.purchase_receipt:
						negative_expense_booked_in_pr = frappe.db.sql(
							"""select name from `tabGL Entry`
							where voucher_type='Purchase Receipt' and voucher_no=%s and account = %s""",
							(item.purchase_receipt, stock_not_billed_account),
						)

						if negative_expense_booked_in_pr:
							if (
								for_validate
								and item.expense_account
								and item.expense_account != stock_not_billed_account
							):
								msg = _(
									"Row {0}: Expense Head changed to {1} because expense is booked against this account in Purchase Receipt {2}"
								).format(
									item.idx,
									frappe.bold(stock_not_billed_account),
									frappe.bold(item.purchase_receipt),
								)
								frappe.msgprint(msg, title=_("Expense Head Changed"))

							item.expense_account = stock_not_billed_account
					else:
						# If no purchase receipt present then book expense in 'Stock Received But Not Billed'
						# This is done in cases when Purchase Invoice is created before Purchase Receipt
						if (
							for_validate
							and item.expense_account
							and item.expense_account != stock_not_billed_account
						):
							msg = _(
								"Row {0}: Expense Head changed to {1} as no Purchase Receipt is created against Item {2}."
							).format(
								item.idx, frappe.bold(stock_not_billed_account), frappe.bold(item.item_code)
							)
							msg += "<br>"
							msg += _(
								"This is done to handle accounting for cases when Purchase Receipt is created after Purchase Invoice"
							)
							frappe.msgprint(msg, title=_("Expense Head Changed"))

						item.expense_account = stock_not_billed_account
			elif not item.expense_account and for_validate:
				throw(_("Expense account is mandatory for item {0}").format(item.item_code or item.item_name))

	def validate_expense_account(self):
		for item in self.get("items"):
			validate_account_head(item.idx, item.expense_account, self.company, "Expense")

	def set_against_expense_account(self, force=False):
		against_accounts = []
		for item in self.get("items"):
			if item.expense_account and (item.expense_account not in against_accounts):
				against_accounts.append(item.expense_account)

		self.against_expense_account = ",".join(against_accounts)

	def force_set_against_expense_account(self):
		self.set_against_expense_account()
		frappe.db.set_value(self.doctype, self.name, "against_expense_account", self.against_expense_account)

	def po_required(self):
		if frappe.db.get_value("Buying Settings", None, "po_required") == "Yes":
			if frappe.get_value(
				"Supplier", self.supplier, "allow_purchase_invoice_creation_without_purchase_order"
			):
				return

			for d in self.get("items"):
				if not d.purchase_order:
					msg = _("Purchase Order Required for item {}").format(frappe.bold(d.item_code))
					msg += "<br><br>"
					msg += _(
						"To submit the invoice without purchase order please set {0} as {1} in {2}"
					).format(
						frappe.bold(_("Purchase Order Required")),
						frappe.bold(_("No")),
						get_link_to_form("Buying Settings", "Buying Settings", "Buying Settings"),
					)
					throw(msg, title=_("Mandatory Purchase Order"))

	def pr_required(self):
		stock_items = self.get_stock_items()
		if frappe.db.get_value("Buying Settings", None, "pr_required") == "Yes":
			if frappe.get_value(
				"Supplier", self.supplier, "allow_purchase_invoice_creation_without_purchase_receipt"
			):
				return

			for d in self.get("items"):
				if not d.purchase_receipt and d.item_code in stock_items:
					msg = _("Purchase Receipt Required for item {}").format(frappe.bold(d.item_code))
					msg += "<br><br>"
					msg += _(
						"To submit the invoice without purchase receipt please set {0} as {1} in {2}"
					).format(
						frappe.bold(_("Purchase Receipt Required")),
						frappe.bold(_("No")),
						get_link_to_form("Buying Settings", "Buying Settings", "Buying Settings"),
					)
					throw(msg, title=_("Mandatory Purchase Receipt"))

	def validate_write_off_account(self):
		if self.write_off_amount and not self.write_off_account:
			throw(_("Please enter Write Off Account"))

	def check_prev_docstatus(self):
		for d in self.get("items"):
			if d.purchase_order:
				submitted = frappe.db.sql(
					"select name from `tabPurchase Order` where docstatus = 1 and name = %s", d.purchase_order
				)
				if not submitted:
					frappe.throw(_("Purchase Order {0} is not submitted").format(d.purchase_order))
			if d.purchase_receipt:
				submitted = frappe.db.sql(
					"select name from `tabPurchase Receipt` where docstatus = 1 and name = %s",
					d.purchase_receipt,
				)
				if not submitted:
					frappe.throw(_("Purchase Receipt {0} is not submitted").format(d.purchase_receipt))

	def update_status_updater_args(self):
		if cint(self.update_stock):
			self.status_updater.append(
				{
					"source_dt": "Purchase Invoice Item",
					"target_dt": "Purchase Order Item",
					"join_field": "po_detail",
					"target_field": "received_qty",
					"target_parent_dt": "Purchase Order",
					"target_parent_field": "per_received",
					"target_ref_field": "qty",
					"source_field": "received_qty",
					"second_source_dt": "Purchase Receipt Item",
					"second_source_field": "received_qty",
					"second_join_field": "purchase_order_item",
					"percent_join_field": "purchase_order",
					"overflow_type": "receipt",
					"extra_cond": """ and exists(select name from `tabPurchase Invoice`
					where name=`tabPurchase Invoice Item`.parent and update_stock = 1)""",
				}
			)
			self.status_updater.append(
				{
					"source_dt": "Purchase Invoice Item",
					"target_dt": "Material Request Item",
					"join_field": "material_request_item",
					"target_field": "received_qty",
					"target_parent_dt": "Material Request",
					"target_parent_field": "per_received",
					"target_ref_field": "stock_qty",
					"source_field": "stock_qty",
					"percent_join_field": "material_request",
				}
			)
			if cint(self.is_return):
				self.status_updater.append(
					{
						"source_dt": "Purchase Invoice Item",
						"target_dt": "Purchase Order Item",
						"join_field": "po_detail",
						"target_field": "returned_qty",
						"source_field": "-1 * qty",
						"second_source_dt": "Purchase Receipt Item",
						"second_source_field": "-1 * qty",
						"second_join_field": "purchase_order_item",
						"overflow_type": "receipt",
						"extra_cond": """ and exists (select name from `tabPurchase Invoice`
						where name=`tabPurchase Invoice Item`.parent and update_stock=1 and is_return=1)""",
					}
				)

	def validate_purchase_receipt_if_update_stock(self):
		if self.update_stock:
			for item in self.get("items"):
				if item.purchase_receipt:
					frappe.throw(
						_("Stock cannot be updated against Purchase Receipt {0}").format(
							item.purchase_receipt
						)
					)

	def validate_for_repost(self):
		self.validate_write_off_account()
		self.validate_expense_account()
		validate_docs_for_voucher_types(["Purchase Invoice"])
		validate_docs_for_deferred_accounting([], [self.name])

	def before_submit(self):
		self.create_remarks()

	def on_submit(self):
		super().on_submit()

		self.check_prev_docstatus()
		update_actual_overall_budget(self,"Submit")

		if self.is_return and not self.update_billed_amount_in_purchase_order:
			# NOTE status updating bypassed for is_return
			self.status_updater = []

		self.update_status_updater_args()
		self.update_prevdoc_status()

		frappe.get_doc("Authorization Control").validate_approving_authority(
			self.doctype, self.company, self.base_grand_total
		)

		if not self.is_return:
			self.update_against_document_in_jv()
			self.update_billing_status_for_zero_amount_refdoc("Purchase Receipt")
			self.update_billing_status_for_zero_amount_refdoc("Purchase Order")

		self.update_billing_status_in_pr()

		# Updating stock ledger should always be called after updating prevdoc status,
		# because updating ordered qty in bin depends upon updated ordered qty in PO
		if self.update_stock == 1:
			self.make_bundle_for_sales_purchase_return()
			self.make_bundle_using_old_serial_batch_fields()
			self.update_stock_ledger()

			if self.is_old_subcontracting_flow:
				self.set_consumed_qty_in_subcontract_order()

		# this sequence because outstanding may get -negative
		self.make_gl_entries()

		if self.update_stock == 1:
			self.repost_future_sle_and_gle()

		if frappe.db.get_single_value("Buying Settings", "project_update_frequency") == "Each Transaction":
			self.update_project()

		update_linked_doc(self.doctype, self.name, self.inter_company_invoice_reference)
		self.update_advance_tax_references()

		self.process_common_party_accounting()

		
	def before_cancel(self):
		update_actual_overall_budget(self,"Cancel")

	def on_update_after_submit(self):
		fields_to_check = [
			"cash_bank_account",
			"write_off_account",
			"unrealized_profit_loss_account",
			"is_opening",
		]
		child_tables = {"items": ("expense_account",), "taxes": ("account_head",)}
		self.needs_repost = self.check_if_fields_updated(fields_to_check, child_tables)
		if self.needs_repost:
			self.validate_for_repost()
			self.repost_accounting_entries()

	def make_gl_entries(self, gl_entries=None, from_repost=False):
		update_outstanding = "No" if (cint(self.is_paid) or self.write_off_account) else "Yes"
		if self.docstatus == 1:
			if not gl_entries:
				gl_entries = self.get_gl_entries()

			if gl_entries:
				make_gl_entries(
					gl_entries,
					update_outstanding=update_outstanding,
					merge_entries=False,
					from_repost=from_repost,
				)
				self.make_exchange_gain_loss_journal()
		elif self.docstatus == 2:
			make_reverse_gl_entries(voucher_type=self.doctype, voucher_no=self.name)
			self.cancel_provisional_entries()

		self.update_supplier_outstanding(update_outstanding)

	def cancel_provisional_entries(self):
		rows = set()
		purchase_receipts = set()
		for d in self.items:
			if d.purchase_receipt:
				purchase_receipts.add(d.purchase_receipt)
				rows.add(d.name)

		if rows:
			# cancel gl entries
			gle = qb.DocType("GL Entry")
			gle_update_query = (
				qb.update(gle)
				.set(gle.is_cancelled, 1)
				.where(
					(gle.voucher_type == "Purchase Receipt")
					& (gle.voucher_no.isin(purchase_receipts))
					& (gle.voucher_detail_no.isin(rows))
				)
			)
			gle_update_query.run()

	def update_supplier_outstanding(self, update_outstanding):
		if update_outstanding == "No":
			update_outstanding_amt(
				self.credit_to,
				"Supplier",
				self.supplier,
				self.doctype,
				self.return_against if cint(self.is_return) and self.return_against else self.name,
			)

	def get_gl_entries(self, warehouse_account=None):
		self.auto_accounting_for_stock = erpnext.is_perpetual_inventory_enabled(self.company)

		if self.auto_accounting_for_stock:
			self.stock_received_but_not_billed = self.get_company_default("stock_received_but_not_billed")
		else:
			self.stock_received_but_not_billed = None

		self.negative_expense_to_be_booked = 0.0
		gl_entries = []

		self.make_supplier_gl_entry(gl_entries)
		self.make_item_gl_entries(gl_entries)
		self.make_precision_loss_gl_entry(gl_entries)

		self.make_tax_gl_entries(gl_entries)
		self.make_internal_transfer_gl_entries(gl_entries)

		gl_entries = make_regional_gl_entries(gl_entries, self)

		gl_entries = merge_similar_entries(gl_entries)

		self.make_payment_gl_entries(gl_entries)
		self.make_write_off_gl_entry(gl_entries)
		self.make_gle_for_rounding_adjustment(gl_entries)
		return gl_entries

	def make_supplier_gl_entry(self, gl_entries):
		# Checked both rounding_adjustment and rounded_total
		# because rounded_total had value even before introduction of posting GLE based on rounded total
		grand_total = (
			self.rounded_total if (self.rounding_adjustment and self.rounded_total) else self.grand_total
		)
		base_grand_total = flt(
			self.base_rounded_total
			if (self.base_rounding_adjustment and self.base_rounded_total)
			else self.base_grand_total,
			self.precision("base_grand_total"),
		)

		if grand_total and not self.is_internal_transfer():
			against_voucher = self.name
			if self.is_return and self.return_against and not self.update_outstanding_for_self:
				against_voucher = self.return_against

			# Did not use base_grand_total to book rounding loss gle
			gl_entries.append(
				self.get_gl_dict(
					{
						"account": self.credit_to,
						"party_type": "Supplier",
						"party": self.supplier,
						"due_date": self.due_date,
						"against": self.against_expense_account,
						"credit": base_grand_total,
						"credit_in_account_currency": base_grand_total
						if self.party_account_currency == self.company_currency
						else grand_total,
						"against_voucher": against_voucher,
						"against_voucher_type": self.doctype,
						"project": self.project,
						"cost_center": self.cost_center,
					},
					self.party_account_currency,
					item=self,
				)
			)

	def make_item_gl_entries(self, gl_entries):
		# item gl entries
		stock_items = self.get_stock_items()
		if self.update_stock and self.auto_accounting_for_stock:
			warehouse_account = get_warehouse_account_map(self.company)

		landed_cost_entries = get_item_account_wise_additional_cost(self.name)

		voucher_wise_stock_value = {}
		if self.update_stock:
			stock_ledger_entries = frappe.get_all(
				"Stock Ledger Entry",
				fields=["voucher_detail_no", "stock_value_difference", "warehouse"],
				filters={"voucher_no": self.name, "voucher_type": self.doctype, "is_cancelled": 0},
			)
			for d in stock_ledger_entries:
				voucher_wise_stock_value.setdefault(
					(d.voucher_detail_no, d.warehouse), d.stock_value_difference
				)

		valuation_tax_accounts = [
			d.account_head
			for d in self.get("taxes")
			if d.category in ("Valuation", "Total and Valuation")
			and flt(d.base_tax_amount_after_discount_amount)
		]

		exchange_rate_map, net_rate_map = get_purchase_document_details(self)

		provisional_accounting_for_non_stock_items = cint(
			frappe.get_cached_value(
				"Company", self.company, "enable_provisional_accounting_for_non_stock_items"
			)
		)
		if provisional_accounting_for_non_stock_items:
			self.get_provisional_accounts()

		for item in self.get("items"):
			if flt(item.base_net_amount):
				account_currency = get_account_currency(item.expense_account)

				if (
					self.update_stock
					and self.auto_accounting_for_stock
					and (item.item_code in stock_items)
				):
					# warehouse account
					warehouse_debit_amount = self.make_stock_adjustment_entry(
						gl_entries, item, voucher_wise_stock_value, account_currency
					)

					if item.from_warehouse:
						gl_entries.append(
							self.get_gl_dict(
								{
									"account": warehouse_account[item.warehouse]["account"],
									"against": warehouse_account[item.from_warehouse]["account"],
									"cost_center": item.cost_center,
									"project": item.project or self.project,
									"remarks": self.get("remarks") or _("Accounting Entry for Stock"),
									"debit": warehouse_debit_amount,
								},
								warehouse_account[item.warehouse]["account_currency"],
								item=item,
							)
						)

						credit_amount = item.base_net_amount
						if self.is_internal_supplier and item.valuation_rate:
							credit_amount = flt(item.valuation_rate * item.stock_qty)

						# Intentionally passed negative debit amount to avoid incorrect GL Entry validation
						gl_entries.append(
							self.get_gl_dict(
								{
									"account": warehouse_account[item.from_warehouse]["account"],
									"against": warehouse_account[item.warehouse]["account"],
									"cost_center": item.cost_center,
									"project": item.project or self.project,
									"remarks": self.get("remarks") or _("Accounting Entry for Stock"),
									"debit": -1 * flt(credit_amount, item.precision("base_net_amount")),
								},
								warehouse_account[item.from_warehouse]["account_currency"],
								item=item,
							)
						)

						# Do not book expense for transfer within same company transfer
						if not self.is_internal_transfer():
							gl_entries.append(
								self.get_gl_dict(
									{
										"account": item.expense_account,
										"against": self.supplier,
										"debit": flt(item.base_net_amount, item.precision("base_net_amount")),
										"remarks": self.get("remarks") or _("Accounting Entry for Stock"),
										"cost_center": item.cost_center,
										"project": item.project,
									},
									account_currency,
									item=item,
								)
							)

					else:
						if not self.is_internal_transfer():
							gl_entries.append(
								self.get_gl_dict(
									{
										"account": item.expense_account,
										"against": self.supplier,
										"debit": warehouse_debit_amount,
										"remarks": self.get("remarks") or _("Accounting Entry for Stock"),
										"cost_center": item.cost_center,
										"project": item.project or self.project,
									},
									account_currency,
									item=item,
								)
							)

					# Amount added through landed-cost-voucher
					if landed_cost_entries:
						if (item.item_code, item.name) in landed_cost_entries:
							for account, amount in landed_cost_entries[(item.item_code, item.name)].items():
								gl_entries.append(
									self.get_gl_dict(
										{
											"account": account,
											"against": item.expense_account,
											"cost_center": item.cost_center,
											"remarks": self.get("remarks") or _("Accounting Entry for Stock"),
											"credit": flt(amount["base_amount"]),
											"credit_in_account_currency": flt(amount["amount"]),
											"project": item.project or self.project,
										},
										item=item,
									)
								)

					# sub-contracting warehouse
					if flt(item.rm_supp_cost):
						supplier_warehouse_account = warehouse_account[self.supplier_warehouse]["account"]
						if not supplier_warehouse_account:
							frappe.throw(
								_("Please set account in Warehouse {0}").format(self.supplier_warehouse)
							)
						gl_entries.append(
							self.get_gl_dict(
								{
									"account": supplier_warehouse_account,
									"against": item.expense_account,
									"cost_center": item.cost_center,
									"project": item.project or self.project,
									"remarks": self.get("remarks") or _("Accounting Entry for Stock"),
									"credit": flt(item.rm_supp_cost),
								},
								warehouse_account[self.supplier_warehouse]["account_currency"],
								item=item,
							)
						)

				else:
					expense_account = (
						item.expense_account
						if (not item.enable_deferred_expense or self.is_return)
						else item.deferred_expense_account
					)

					dummy, amount = self.get_amount_and_base_amount(item, None)

					if provisional_accounting_for_non_stock_items:
						self.make_provisional_gl_entry(gl_entries, item)

					if not self.is_internal_transfer():
						gl_entries.append(
							self.get_gl_dict(
								{
									"account": expense_account,
									"against": self.supplier,
									"debit": amount,
									"cost_center": item.cost_center,
									"project": item.project or self.project,
								},
								account_currency,
								item=item,
							)
						)

						# check if the exchange rate has changed
						if item.get("purchase_receipt") and self.auto_accounting_for_stock:
							if (
								exchange_rate_map[item.purchase_receipt]
								and self.conversion_rate != exchange_rate_map[item.purchase_receipt]
								and item.net_rate == net_rate_map[item.pr_detail]
							):
								discrepancy_caused_by_exchange_rate_difference = (
									item.qty * item.net_rate
								) * (exchange_rate_map[item.purchase_receipt] - self.conversion_rate)

								gl_entries.append(
									self.get_gl_dict(
										{
											"account": expense_account,
											"against": self.supplier,
											"debit": discrepancy_caused_by_exchange_rate_difference,
											"cost_center": item.cost_center,
											"project": item.project or self.project,
										},
										account_currency,
										item=item,
									)
								)
								gl_entries.append(
									self.get_gl_dict(
										{
											"account": self.get_company_default("exchange_gain_loss_account"),
											"against": self.supplier,
											"credit": discrepancy_caused_by_exchange_rate_difference,
											"cost_center": item.cost_center,
											"project": item.project or self.project,
										},
										account_currency,
										item=item,
									)
								)
			if (
				self.auto_accounting_for_stock
				and self.is_opening == "No"
				and item.item_code in stock_items
				and item.item_tax_amount
			):
				# Post reverse entry for Stock-Received-But-Not-Billed if it is booked in Purchase Receipt
				if item.purchase_receipt and valuation_tax_accounts:
					negative_expense_booked_in_pr = frappe.db.sql(
						"""select name from `tabGL Entry`
							where voucher_type='Purchase Receipt' and voucher_no=%s and account in %s""",
						(item.purchase_receipt, valuation_tax_accounts),
					)

					stock_rbnb = (
						self.stock_received_but_not_billed
					)

					if not negative_expense_booked_in_pr:
						gl_entries.append(
							self.get_gl_dict(
								{
									"account": stock_rbnb,
									"against": self.supplier,
									"debit": flt(item.item_tax_amount, item.precision("item_tax_amount")),
									"remarks": self.remarks or _("Accounting Entry for Stock"),
									"cost_center": self.cost_center,
									"project": item.project or self.project,
								},
								item=item,
							)
						)

						self.negative_expense_to_be_booked += flt(
							item.item_tax_amount, item.precision("item_tax_amount")
						)

	def get_provisional_accounts(self):
		self.provisional_accounts = frappe._dict()
		linked_purchase_receipts = set([d.purchase_receipt for d in self.items if d.purchase_receipt])
		pr_items = frappe.get_all(
			"Purchase Receipt Item",
			filters={"parent": ("in", linked_purchase_receipts)},
			fields=["name", "provisional_expense_account", "qty", "base_rate"],
		)
		default_provisional_account = self.get_company_default("default_provisional_account")
		provisional_accounts = set(
			[
				d.provisional_expense_account
				if d.provisional_expense_account
				else default_provisional_account
				for d in pr_items
			]
		)

		provisional_gl_entries = frappe.get_all(
			"GL Entry",
			filters={
				"voucher_type": "Purchase Receipt",
				"voucher_no": ("in", linked_purchase_receipts),
				"account": ("in", provisional_accounts),
				"is_cancelled": 0,
			},
			fields=["voucher_detail_no"],
		)
		rows_with_provisional_entries = [d.voucher_detail_no for d in provisional_gl_entries]
		for item in pr_items:
			self.provisional_accounts[item.name] = {
				"provisional_account": item.provisional_expense_account or default_provisional_account,
				"qty": item.qty,
				"base_rate": item.base_rate,
				"has_provisional_entry": item.name in rows_with_provisional_entries,
			}

	def make_provisional_gl_entry(self, gl_entries, item):
		if item.purchase_receipt:
			pr_item = self.provisional_accounts.get(item.pr_detail, {})
			if pr_item.get("has_provisional_entry"):
				purchase_receipt_doc = frappe.get_cached_doc("Purchase Receipt", item.purchase_receipt)

				# Intentionally passing purchase invoice item to handle partial billing
				purchase_receipt_doc.add_provisional_gl_entry(
					item,
					gl_entries,
					self.posting_date,
					pr_item.get("provisional_account"),
					reverse=1,
					item_amount=(min(item.qty, pr_item.get("qty")) * pr_item.get("base_rate")),
				)

<<<<<<< HEAD
	def update_gross_purchase_amount_for_linked_assets(self, item):
		assets = frappe.db.get_all(
			"Asset",
			filters={
				"purchase_invoice": self.name,
				"item_code": item.item_code,
				"purchase_invoice_item": ("in", [item.name, ""]),
			},
			fields=["name", "asset_quantity"],
		)
		for asset in assets:
			purchase_amount = flt(item.valuation_rate) * asset.asset_quantity
			frappe.db.set_value(
				"Asset",
				asset.name,
				{
					"gross_purchase_amount": purchase_amount,
					"purchase_amount": purchase_amount,
				},
			)

=======
>>>>>>> 951e5152
	def make_stock_adjustment_entry(self, gl_entries, item, voucher_wise_stock_value, account_currency):
		net_amt_precision = item.precision("base_net_amount")
		val_rate_db_precision = 6 if cint(item.precision("valuation_rate")) <= 6 else 9

		warehouse_debit_amount = flt(
			flt(item.valuation_rate, val_rate_db_precision) * flt(item.qty) * flt(item.conversion_factor),
			net_amt_precision,
		)

		# Stock ledger value is not matching with the warehouse amount
		if (
			self.update_stock
			and voucher_wise_stock_value.get((item.name, item.warehouse))
			and warehouse_debit_amount
			!= flt(voucher_wise_stock_value.get((item.name, item.warehouse)), net_amt_precision)
		):
			cost_of_goods_sold_account = self.get_company_default("default_expense_account")
			stock_amount = flt(voucher_wise_stock_value.get((item.name, item.warehouse)), net_amt_precision)
			stock_adjustment_amt = warehouse_debit_amount - stock_amount

			gl_entries.append(
				self.get_gl_dict(
					{
						"account": cost_of_goods_sold_account,
						"against": item.expense_account,
						"debit": stock_adjustment_amt,
						"remarks": self.get("remarks") or _("Stock Adjustment"),
						"cost_center": item.cost_center,
						"project": item.project or self.project,
					},
					account_currency,
					item=item,
				)
			)

			warehouse_debit_amount = stock_amount

		return warehouse_debit_amount

	def make_tax_gl_entries(self, gl_entries):
		# tax table gl entries
		valuation_tax = {}

		for tax in self.get("taxes"):
			amount, base_amount = self.get_tax_amounts(tax, None)
			if tax.category in ("Total", "Valuation and Total") and flt(base_amount):
				account_currency = get_account_currency(tax.account_head)

				dr_or_cr = "debit" if tax.add_deduct_tax == "Add" else "credit"

				gl_entries.append(
					self.get_gl_dict(
						{
							"account": tax.account_head,
							"against": self.supplier,
							dr_or_cr: base_amount,
							dr_or_cr + "_in_account_currency": base_amount
							if account_currency == self.company_currency
							else amount,
							"cost_center": tax.cost_center,
						},
						account_currency,
						item=tax,
					)
				)
			# accumulate valuation tax
			if (
				self.is_opening == "No"
				and tax.category in ("Valuation", "Valuation and Total")
				and flt(base_amount)
				and not self.is_internal_transfer()
			):
				if self.auto_accounting_for_stock and not tax.cost_center:
					frappe.throw(
						_("Cost Center is required in row {0} in Taxes table for type {1}").format(
							tax.idx, _(tax.category)
						)
					)
				valuation_tax.setdefault(tax.name, 0)
				valuation_tax[tax.name] += (tax.add_deduct_tax == "Add" and 1 or -1) * flt(base_amount)

		if self.is_opening == "No" and self.negative_expense_to_be_booked and valuation_tax:
			# credit valuation tax amount in "Expenses Included In Valuation"
			# this will balance out valuation amount included in cost of goods sold

			total_valuation_amount = sum(valuation_tax.values())
			amount_including_divisional_loss = self.negative_expense_to_be_booked
			i = 1
			for tax in self.get("taxes"):
				if valuation_tax.get(tax.name):
					if i == len(valuation_tax):
						applicable_amount = amount_including_divisional_loss
					else:
						applicable_amount = self.negative_expense_to_be_booked * (
							valuation_tax[tax.name] / total_valuation_amount
						)
						amount_including_divisional_loss -= applicable_amount

					gl_entries.append(
						self.get_gl_dict(
							{
								"account": tax.account_head,
								"cost_center": tax.cost_center,
								"against": self.supplier,
								"credit": applicable_amount,
								"remarks": self.remarks or _("Accounting Entry for Stock"),
							},
							item=tax,
						)
					)

					i += 1

		if self.auto_accounting_for_stock and self.update_stock and valuation_tax:
			for tax in self.get("taxes"):
				if valuation_tax.get(tax.name):
					gl_entries.append(
						self.get_gl_dict(
							{
								"account": tax.account_head,
								"cost_center": tax.cost_center,
								"against": self.supplier,
								"credit": valuation_tax[tax.name],
								"remarks": self.remarks or _("Accounting Entry for Stock"),
							},
							item=tax,
						)
					)

	def make_internal_transfer_gl_entries(self, gl_entries):
		if self.is_internal_transfer() and flt(self.base_total_taxes_and_charges):
			account_currency = get_account_currency(self.unrealized_profit_loss_account)
			gl_entries.append(
				self.get_gl_dict(
					{
						"account": self.unrealized_profit_loss_account,
						"against": self.supplier,
						"credit": flt(self.total_taxes_and_charges),
						"credit_in_account_currency": flt(self.base_total_taxes_and_charges),
						"cost_center": self.cost_center,
					},
					account_currency,
					item=self,
				)
			)

	def make_payment_gl_entries(self, gl_entries):
		# Make Cash GL Entries
		if cint(self.is_paid) and self.cash_bank_account and self.paid_amount:
			bank_account_currency = get_account_currency(self.cash_bank_account)
			# CASH, make payment entries
			gl_entries.append(
				self.get_gl_dict(
					{
						"account": self.credit_to,
						"party_type": "Supplier",
						"party": self.supplier,
						"against": self.cash_bank_account,
						"debit": self.base_paid_amount,
						"debit_in_account_currency": self.base_paid_amount
						if self.party_account_currency == self.company_currency
						else self.paid_amount,
						"against_voucher": self.return_against
						if cint(self.is_return) and self.return_against
						else self.name,
						"against_voucher_type": self.doctype,
						"cost_center": self.cost_center,
						"project": self.project,
					},
					self.party_account_currency,
					item=self,
				)
			)

			gl_entries.append(
				self.get_gl_dict(
					{
						"account": self.cash_bank_account,
						"against": self.supplier,
						"credit": self.base_paid_amount,
						"credit_in_account_currency": self.base_paid_amount
						if bank_account_currency == self.company_currency
						else self.paid_amount,
						"cost_center": self.cost_center,
					},
					bank_account_currency,
					item=self,
				)
			)

	def make_write_off_gl_entry(self, gl_entries):
		# writeoff account includes petty difference in the invoice amount
		# and the amount that is paid
		if self.write_off_account and flt(self.write_off_amount):
			write_off_account_currency = get_account_currency(self.write_off_account)

			gl_entries.append(
				self.get_gl_dict(
					{
						"account": self.credit_to,
						"party_type": "Supplier",
						"party": self.supplier,
						"against": self.write_off_account,
						"debit": self.base_write_off_amount,
						"debit_in_account_currency": self.base_write_off_amount
						if self.party_account_currency == self.company_currency
						else self.write_off_amount,
						"against_voucher": self.return_against
						if cint(self.is_return) and self.return_against
						else self.name,
						"against_voucher_type": self.doctype,
						"cost_center": self.cost_center,
						"project": self.project,
					},
					self.party_account_currency,
					item=self,
				)
			)
			gl_entries.append(
				self.get_gl_dict(
					{
						"account": self.write_off_account,
						"against": self.supplier,
						"credit": flt(self.base_write_off_amount),
						"credit_in_account_currency": self.base_write_off_amount
						if write_off_account_currency == self.company_currency
						else self.write_off_amount,
						"cost_center": self.cost_center or self.write_off_cost_center,
					},
					item=self,
				)
			)

	def make_gle_for_rounding_adjustment(self, gl_entries):
		# if rounding adjustment in small and conversion rate is also small then
		# base_rounding_adjustment may become zero due to small precision
		# eg: rounding_adjustment = 0.01 and exchange rate = 0.05 and precision of base_rounding_adjustment is 2
		# 	then base_rounding_adjustment becomes zero and error is thrown in GL Entry
		if not self.is_internal_transfer() and self.rounding_adjustment and self.base_rounding_adjustment:
			round_off_account, round_off_cost_center = get_round_off_account_and_cost_center(
				self.company, "Purchase Invoice", self.name, self.use_company_roundoff_cost_center
			)

			gl_entries.append(
				self.get_gl_dict(
					{
						"account": round_off_account,
						"against": self.supplier,
						"debit_in_account_currency": self.rounding_adjustment,
						"debit": self.base_rounding_adjustment,
						"cost_center": round_off_cost_center
						if self.use_company_roundoff_cost_center
						else (self.cost_center or round_off_cost_center),
					},
					item=self,
				)
			)

	def on_cancel(self):
		check_if_return_invoice_linked_with_payment_entry(self)
		self.flags.ignore_links = True

		super().on_cancel()

		self.check_on_hold_or_closed_status()

		if self.is_return and not self.update_billed_amount_in_purchase_order:
			# NOTE status updating bypassed for is_return
			self.status_updater = []

		self.update_status_updater_args()
		self.update_prevdoc_status()

		if not self.is_return:
			self.update_billing_status_for_zero_amount_refdoc("Purchase Receipt")
			self.update_billing_status_for_zero_amount_refdoc("Purchase Order")

		self.update_billing_status_in_pr()

		# Updating stock ledger should always be called after updating prevdoc status,
		# because updating ordered qty in bin depends upon updated ordered qty in PO
		if self.update_stock == 1:
			self.update_stock_ledger()
			self.delete_auto_created_batches()

			if self.is_old_subcontracting_flow:
				self.set_consumed_qty_in_subcontract_order()

		self.make_gl_entries_on_cancel()

		if self.update_stock == 1:
			self.repost_future_sle_and_gle()

		if frappe.db.get_single_value("Buying Settings", "project_update_frequency") == "Each Transaction":
			self.update_project()
		self.db_set("status", "Cancelled")

		unlink_inter_company_doc(self.doctype, self.name, self.inter_company_invoice_reference)
		self.ignore_linked_doctypes = (
			"GL Entry",
			"Stock Ledger Entry",
			"Repost Item Valuation",
			"Repost Payment Ledger",
			"Repost Payment Ledger Items",
			"Repost Accounting Ledger",
			"Repost Accounting Ledger Items",
			"Unreconcile Payment",
			"Unreconcile Payment Entries",
			"Payment Ledger Entry",
			"Tax Withheld Vouchers",
			"Serial and Batch Bundle",
		)
		self.update_advance_tax_references(cancel=1)

	def update_project(self):
		projects = frappe._dict()
		for d in self.items:
			if d.project:
				if self.docstatus == 1:
					projects[d.project] = projects.get(d.project, 0) + d.base_net_amount
				elif self.docstatus == 2:
					projects[d.project] = projects.get(d.project, 0) - d.base_net_amount

		pj = frappe.qb.DocType("Project")
		for proj, value in projects.items():
			res = frappe.qb.from_(pj).select(pj.total_purchase_cost).where(pj.name == proj).for_update().run()
			current_purchase_cost = res and res[0][0] or 0
			frappe.db.set_value("Project", proj, "total_purchase_cost", current_purchase_cost + value)

	def validate_supplier_invoice(self):
		if self.bill_date:
			if getdate(self.bill_date) > getdate(self.posting_date):
				frappe.throw(_("Supplier Invoice Date cannot be greater than Posting Date"))

		if self.bill_no:
			if cint(frappe.db.get_single_value("Accounts Settings", "check_supplier_invoice_uniqueness")):
				fiscal_year = get_fiscal_year(self.posting_date, company=self.company, as_dict=True)

				pi = frappe.db.sql(
					"""select name from `tabPurchase Invoice`
					where
						bill_no = %(bill_no)s
						and supplier = %(supplier)s
						and name != %(name)s
						and docstatus < 2
						and posting_date between %(year_start_date)s and %(year_end_date)s""",
					{
						"bill_no": self.bill_no,
						"supplier": self.supplier,
						"name": self.name,
						"year_start_date": fiscal_year.year_start_date,
						"year_end_date": fiscal_year.year_end_date,
					},
				)

				if pi:
					pi = pi[0][0]
					frappe.throw(_("Supplier Invoice No exists in Purchase Invoice {0}").format(pi))

	def update_billing_status_in_pr(self, update_modified=True):
		if self.is_return and not self.update_billed_amount_in_purchase_receipt:
			return

		updated_pr = []
		po_details = []

		pr_details_billed_amt = self.get_pr_details_billed_amt()

		for d in self.get("items"):
			if d.pr_detail:
				frappe.db.set_value(
					"Purchase Receipt Item",
					d.pr_detail,
					"billed_amt",
					flt(pr_details_billed_amt.get(d.pr_detail)),
					update_modified=update_modified,
				)
				updated_pr.append(d.purchase_receipt)
			elif d.po_detail:
				po_details.append(d.po_detail)

		if po_details:
			updated_pr += update_billed_amount_based_on_po(po_details, update_modified)

		adjust_incoming_rate = frappe.db.get_single_value(
			"Buying Settings", "set_landed_cost_based_on_purchase_invoice_rate"
		)

		for pr in set(updated_pr):
			from erpnext.stock.doctype.purchase_receipt.purchase_receipt import update_billing_percentage

			pr_doc = frappe.get_doc("Purchase Receipt", pr)
			update_billing_percentage(
				pr_doc, update_modified=update_modified, adjust_incoming_rate=adjust_incoming_rate
			)

	def get_pr_details_billed_amt(self):
		# Get billed amount based on purchase receipt item reference (pr_detail) in purchase invoice

		pr_details_billed_amt = {}
		pr_details = [d.get("pr_detail") for d in self.get("items") if d.get("pr_detail")]
		if pr_details:
			doctype = frappe.qb.DocType("Purchase Invoice Item")
			query = (
				frappe.qb.from_(doctype)
				.select(doctype.pr_detail, Sum(doctype.amount))
				.where(doctype.pr_detail.isin(pr_details) & doctype.docstatus == 1)
				.groupby(doctype.pr_detail)
			)

			pr_details_billed_amt = frappe._dict(query.run(as_list=1))

		return pr_details_billed_amt

	def on_recurring(self, reference_doc, auto_repeat_doc):
		self.due_date = None

	def block_invoice(self, hold_comment=None, release_date=None):
		self.db_set("on_hold", 1)
		self.db_set("hold_comment", cstr(hold_comment))
		self.db_set("release_date", release_date)

	def unblock_invoice(self):
		self.db_set("on_hold", 0)
		self.db_set("release_date", None)

	def set_tax_withholding(self):
		self.set("advance_tax", [])
		self.set("tax_withheld_vouchers", [])

		if not self.apply_tds:
			return

		if self.apply_tds and not self.get("tax_withholding_category"):
			self.tax_withholding_category = frappe.db.get_value(
				"Supplier", self.supplier, "tax_withholding_category"
			)

		if not self.tax_withholding_category:
			return

		tax_withholding_details, advance_taxes, voucher_wise_amount = get_party_tax_withholding_details(
			self, self.tax_withholding_category
		)

		# Adjust TDS paid on advances
		self.allocate_advance_tds(tax_withholding_details, advance_taxes)

		if not tax_withholding_details:
			return

		accounts = []
		for d in self.taxes:
			if d.account_head == tax_withholding_details.get("account_head"):
				d.update(tax_withholding_details)

			accounts.append(d.account_head)

		if not accounts or tax_withholding_details.get("account_head") not in accounts:
			self.append("taxes", tax_withholding_details)

		to_remove = [
			d
			for d in self.taxes
			if not d.tax_amount and d.account_head == tax_withholding_details.get("account_head")
		]

		for d in to_remove:
			self.remove(d)

		## Add pending vouchers on which tax was withheld
		for voucher_no, voucher_details in voucher_wise_amount.items():
			self.append(
				"tax_withheld_vouchers",
				{
					"voucher_name": voucher_no,
					"voucher_type": voucher_details.get("voucher_type"),
					"taxable_amount": voucher_details.get("amount"),
				},
			)

		# calculate totals again after applying TDS
		self.calculate_taxes_and_totals()

	def allocate_advance_tds(self, tax_withholding_details, advance_taxes):
		for tax in advance_taxes:
			allocated_amount = 0
			pending_amount = flt(tax.tax_amount - tax.allocated_amount)
			if flt(tax_withholding_details.get("tax_amount")) >= pending_amount:
				tax_withholding_details["tax_amount"] -= pending_amount
				allocated_amount = pending_amount
			elif (
				flt(tax_withholding_details.get("tax_amount"))
				and flt(tax_withholding_details.get("tax_amount")) < pending_amount
			):
				allocated_amount = tax_withholding_details["tax_amount"]
				tax_withholding_details["tax_amount"] = 0

			self.append(
				"advance_tax",
				{
					"reference_type": "Payment Entry",
					"reference_name": tax.parent,
					"reference_detail": tax.name,
					"account_head": tax.account_head,
					"allocated_amount": allocated_amount,
				},
			)

	def update_advance_tax_references(self, cancel=0):
		for tax in self.get("advance_tax"):
			at = frappe.qb.DocType("Advance Taxes and Charges")

			if cancel:
				frappe.qb.update(at).set(
					at.allocated_amount, at.allocated_amount - tax.allocated_amount
				).where(at.name == tax.reference_detail).run()
			else:
				frappe.qb.update(at).set(
					at.allocated_amount, at.allocated_amount + tax.allocated_amount
				).where(at.name == tax.reference_detail).run()

	def set_status(self, update=False, status=None, update_modified=True):
		if self.is_new():
			if self.get("amended_from"):
				self.status = "Draft"
			return

		outstanding_amount = flt(self.outstanding_amount, self.precision("outstanding_amount"))
		total = get_total_in_party_account_currency(self)

		if not status:
			if self.docstatus == 2:
				status = "Cancelled"
			elif self.docstatus == 1:
				if self.is_internal_transfer():
					self.status = "Internal Transfer"
				elif is_overdue(self, total):
					self.status = "Overdue"
				elif 0 < outstanding_amount < total:
					self.status = "Partly Paid"
				elif outstanding_amount > 0 and getdate(self.due_date) >= getdate():
					self.status = "Unpaid"
				# Check if outstanding amount is 0 due to debit note issued against invoice
				elif self.is_return == 0 and frappe.db.get_value(
					"Purchase Invoice", {"is_return": 1, "return_against": self.name, "docstatus": 1}
				):
					self.status = "Debit Note Issued"
				elif self.is_return == 1:
					self.status = "Return"
				elif outstanding_amount <= 0:
					self.status = "Paid"
				else:
					self.status = "Submitted"
			else:
				self.status = "Draft"

		if update:
			self.db_set("status", self.status, update_modified=update_modified)

	@frappe.whitelist()
	def get_payment_discount_term(doc):
		discount_term_table =frappe.db.get_values("Discount Terms", {"parent" : doc.payment_term },"*", order_by = "no_of_days ASC")
		return discount_term_table


# to get details of purchase invoice/receipt from which this doc was created for exchange rate difference handling
def get_purchase_document_details(doc):
	if doc.doctype == "Purchase Invoice":
		doc_reference = "purchase_receipt"
		items_reference = "pr_detail"
		parent_doctype = "Purchase Receipt"
		child_doctype = "Purchase Receipt Item"
	else:
		doc_reference = "purchase_invoice"
		items_reference = "purchase_invoice_item"
		parent_doctype = "Purchase Invoice"
		child_doctype = "Purchase Invoice Item"

	purchase_receipts_or_invoices = []
	items = []

	for item in doc.get("items"):
		if item.get(doc_reference):
			purchase_receipts_or_invoices.append(item.get(doc_reference))
		if item.get(items_reference):
			items.append(item.get(items_reference))

	exchange_rate_map = frappe._dict(
		frappe.get_all(
			parent_doctype,
			filters={"name": ("in", purchase_receipts_or_invoices)},
			fields=["name", "conversion_rate"],
			as_list=1,
		)
	)

	net_rate_map = frappe._dict(
		frappe.get_all(child_doctype, filters={"name": ("in", items)}, fields=["name", "net_rate"], as_list=1)
	)

	return exchange_rate_map, net_rate_map


def get_list_context(context=None):
	from erpnext.controllers.website_list_for_contact import get_list_context

	list_context = get_list_context(context)
	list_context.update(
		{
			"show_sidebar": True,
			"show_search": True,
			"no_breadcrumbs": True,
			"title": _("Purchase Invoices"),
		}
	)
	return list_context


@erpnext.allow_regional
def make_regional_gl_entries(gl_entries, doc):
	return gl_entries


@frappe.whitelist()
def make_debit_note(source_name, target_doc=None):
	from erpnext.controllers.sales_and_purchase_return import make_return_doc

	return make_return_doc("Purchase Invoice", source_name, target_doc)


@frappe.whitelist()
def make_stock_entry(source_name, target_doc=None):
	doc = get_mapped_doc(
		"Purchase Invoice",
		source_name,
		{
			"Purchase Invoice": {"doctype": "Stock Entry", "validation": {"docstatus": ["=", 1]}},
			"Purchase Invoice Item": {
				"doctype": "Stock Entry Detail",
				"field_map": {"stock_qty": "transfer_qty", "batch_no": "batch_no"},
			},
		},
		target_doc,
	)

	return doc


@frappe.whitelist()
def change_release_date(name, release_date=None):
	if frappe.db.exists("Purchase Invoice", name):
		pi = frappe.get_doc("Purchase Invoice", name)
		pi.db_set("release_date", release_date)


@frappe.whitelist()
def unblock_invoice(name):
	if frappe.db.exists("Purchase Invoice", name):
		pi = frappe.get_doc("Purchase Invoice", name)
		pi.unblock_invoice()


@frappe.whitelist()
def block_invoice(name, release_date, hold_comment=None):
	if frappe.db.exists("Purchase Invoice", name):
		pi = frappe.get_doc("Purchase Invoice", name)
		pi.block_invoice(hold_comment, release_date)


@frappe.whitelist()
def make_inter_company_sales_invoice(source_name, target_doc=None):
	from erpnext.accounts.doctype.sales_invoice.sales_invoice import make_inter_company_transaction

	return make_inter_company_transaction("Purchase Invoice", source_name, target_doc)


@frappe.whitelist()
def make_purchase_receipt(source_name, target_doc=None):
	def update_item(obj, target, source_parent):
		target.qty = flt(obj.qty) - flt(obj.received_qty)
		target.received_qty = flt(obj.qty) - flt(obj.received_qty)
		target.stock_qty = (flt(obj.qty) - flt(obj.received_qty)) * flt(obj.conversion_factor)
		target.amount = (flt(obj.qty) - flt(obj.received_qty)) * flt(obj.rate)
		target.base_amount = (
			(flt(obj.qty) - flt(obj.received_qty)) * flt(obj.rate) * flt(source_parent.conversion_rate)
		)

	doc = get_mapped_doc(
		"Purchase Invoice",
		source_name,
		{
			"Purchase Invoice": {
				"doctype": "Purchase Receipt",
				"validation": {
					"docstatus": ["=", 1],
				},
			},
			"Purchase Invoice Item": {
				"doctype": "Purchase Receipt Item",
				"field_map": {
					"name": "purchase_invoice_item",
					"parent": "purchase_invoice",
					"bom": "bom",
					"purchase_order": "purchase_order",
					"po_detail": "purchase_order_item",
					"material_request": "material_request",
					"material_request_item": "material_request_item",
				},
				"postprocess": update_item,
				"condition": lambda doc: abs(doc.received_qty) < abs(doc.qty),
			},
			"Purchase Taxes and Charges": {"doctype": "Purchase Taxes and Charges"},
		},
		target_doc,
	)

	return doc

def update_actual_overall_budget(self,event):
	wbs_dict = []
	wbs_list = []
	if self.items:
		for i in self.items:
			if i.get("work_breakdown_structure") not in wbs_list:
				wbs_list.append(i.get("work_breakdown_structure"))

		if wbs_list:
			for i in wbs_list:
				wbs_dict.append({
					"wbs_id":i,
					"credit":0.0,
					"debit_po":0.0,
					"debit_pr":0.0,
					"txn_date":"",
					"project":"",
					"voucher_name":"",
					"voucher_type":""
				})


		for i in self.items:
			pi_amt = i.get("net_amount")
			if i.get("work_breakdown_structure") and not i.get("po_detail") and not i.get("pr_detail"):
				for j in wbs_dict:
					if i.get("work_breakdown_structure") == j.get("wbs_id"):
						wbs_name,wbs_level = frappe.db.get_value("Work Breakdown Structure",i.get("work_breakdown_structure"),['wbs_name','wbs_level'])
						j.update({
							"credit":j.get("credit") + i.get("net_amount"),
							"txn_date":self.posting_date,
							"project":i.get("project"),
							"voucher_type":self.doctype,
							"voucher_name":self.name,
							"wbs_name": wbs_name,
							"wbs_level": wbs_level
						})
				wbs_curr_doc = frappe.get_doc("Work Breakdown Structure",i.get("work_breakdown_structure"))
				if event == "Submit":
					wbs_curr_doc.actual_overall_budget = wbs_curr_doc.actual_overall_budget + pi_amt
					wbs_curr_doc.assigned_overall_budget = wbs_curr_doc.actual_overall_budget + wbs_curr_doc.committed_overall_budget
					wbs_curr_doc.available_budget = wbs_curr_doc.overall_budget - wbs_curr_doc.assigned_overall_budget
					if wbs_curr_doc.locked:
						frappe.throw(
							"Transaction Not Allowed for  WBS Element - {0} as this WBS is locked !".format(wbs_curr_doc.name)
						)
				elif event == "Cancel":
					wbs_curr_doc.actual_overall_budget = wbs_curr_doc.actual_overall_budget - pi_amt
					wbs_curr_doc.assigned_overall_budget = wbs_curr_doc.actual_overall_budget + wbs_curr_doc.committed_overall_budget
					wbs_curr_doc.available_budget = wbs_curr_doc.overall_budget - wbs_curr_doc.assigned_overall_budget
					if wbs_curr_doc.locked:
						frappe.throw(
							"Transaction Not Allowed for  WBS Element - {0} as this WBS is locked !".format(wbs_curr_doc.name)
						)
				wbs_curr_doc.save(ignore_permissions=True)
			elif i.get("work_breakdown_structure") and i.get("po_detail") and not i.get("pr_detail"):
				poi = frappe.qb.DocType("Purchase Order Item")
				query1 = (
					frappe.qb.from_(poi)
					.select(
						poi.amount,poi.qty,poi.received_qty,poi.rate
					)
					.where(poi.name == i.get("po_detail"))
				)

				po_details = query1.run(as_dict=True)

				if po_details:
					if po_details[0].get("qty") == i.get("qty"):
						pi_amt = i.get("net_amount")
						debit_amt = i.get('qty') * po_details[0].get("rate")
						for j in wbs_dict:
							if i.get("work_breakdown_structure") == j.get("wbs_id"):
								wbs_name,wbs_level = frappe.db.get_value("Work Breakdown Structure",i.get("work_breakdown_structure"),['wbs_name','wbs_level'])
								j.update({
									"credit":j.get("credit") + pi_amt,
									"debit_po":j.get("debit_po") + debit_amt,
									"txn_date":self.posting_date,
									"project":i.get("project"),
									"voucher_type":self.doctype,
									"voucher_name":self.name,
									"wbs_name": wbs_name,
									"wbs_level": wbs_level
								})
						wbs = frappe.get_doc("Work Breakdown Structure",i.get("work_breakdown_structure"))
						if event == "Submit":
							wbs.committed_overall_budget = wbs.committed_overall_budget - debit_amt
							wbs.actual_overall_budget = wbs.actual_overall_budget + pi_amt

							wbs.assigned_overall_budget = wbs.actual_overall_budget + wbs.committed_overall_budget
							wbs.available_budget = wbs.overall_budget - wbs.assigned_overall_budget
							if wbs.locked:
								frappe.throw(
									"Transaction Not Allowed for  WBS Element - {0} as this WBS is locked !".format(wbs.name)
								)
						elif event == "Cancel":
							wbs.committed_overall_budget = wbs.committed_overall_budget + debit_amt
							wbs.actual_overall_budget = wbs.actual_overall_budget - pi_amt

							wbs.assigned_overall_budget = wbs.actual_overall_budget + wbs.committed_overall_budget
							wbs.available_budget = wbs.overall_budget - wbs.assigned_overall_budget
							if wbs.locked:
								frappe.throw(
									"Transaction Not Allowed for  WBS Element - {0} as this WBS is locked !".format(wbs.name)
								)
						wbs.save(ignore_permissions=True)
		if wbs_dict:
			for i in wbs_dict:
				create_budget_entry(i,event,self.company) 

def create_budget_entry(data,event,company):
	if data.get("credit") > 0.0 and data.get("wbs_id"):
		bgt_ent = frappe.new_doc("Budget Entry")
		bgt_ent.project = data.get("project")
		bgt_ent.wbs = data.get("wbs_id")
		bgt_ent.date = data.get("txn_date")
		bgt_ent.document_date = data.get("document_date")
		bgt_ent.voucher_submit_date = datetime.now()
		bgt_ent.submit_date = data.get("submit_date")
		bgt_ent.company = company
		bgt_ent.wbs_level = data.get("wbs_level")
		bgt_ent.wbs_name = data.get("wbs_name")
		if event == "Submit":
			bgt_ent.actual_overall_credit = data.get("credit")
			
			if data.get("debit_po") > 0.0:
				bgt_ent.committed_overall_debit = data.get("debit_po")
			if data.get("debit_pr") > 0.0:
				bgt_ent.actual_overall_debit = data.get("debit_pr")
			
		elif event == "Cancel":
			bgt_ent.actual_overall_debit = data.get("credit")
			if data.get("debit_po") > 0.0:
				bgt_ent.committed_overall_credit = data.get("debit_po")
				
			if data.get("debit_pr") > 0.0:
				bgt_ent.actual_overall_credit = data.get("debit_pr")
				
		bgt_ent.voucher_type = data.get("voucher_type")
		bgt_ent.voucher_no = data.get("voucher_name")
		bgt_ent.save(ignore_permissions=True)
		bgt_ent.submit()

def validate_available_budget(self):
	wbs_list = []
	if self.items:
		for i in self.items:
			if i.work_breakdown_structure:
				if i.work_breakdown_structure not in wbs_list:
					wbs_list.append(i.work_breakdown_structure)

	if wbs_list:
		if len(set(wbs_list)) == 1:
			amt = get_wbs_amount(self, wbs_list[0])
			ab = check_available_budget(wbs_list[0], amt, "Purchase Invoice",self.posting_date)
			abl = abs(ab.get("available_bgt"))
			msg = _("Available Budget Limit Exceeded For This WBS - {0} by {1}".format(ab.get("wbs"), abl))
			if ab.get("available_bgt") < 0.0:
				abl = abs(ab.get("available_bgt"))
				if ab.get("action") == "Stop":
					frappe.throw(msg,title=_("Budget Exceeded"))
				else:
					frappe.msgprint(msg, indicator="orange", title=_("Budget Exceeded"))
					
		elif len(set(wbs_list)) > 1:
			for i in set(wbs_list):
				amt = get_wbs_amount(self, i)
				ab = check_available_budget(i, amt, "Purchase Invoice",self.posting_date)
				abl = abs(ab.get("available_bgt"))
				msg = _("Available Budget Limit Exceeded For This WBS - {0} by {1}".format(ab.get("wbs"), abl))
				if ab.get("available_bgt") < 0.0:
					abl = abs(ab.get("available_bgt"))
					if ab.get("action") == "Stop":
						frappe.throw(msg,title=_("Budget Exceeded"))
					else:
						frappe.msgprint(msg, indicator="orange", title=_("Budget Exceeded"))

def get_wbs_amount(self, wbs):
	wbs_amount = 0.0
	if self.items:
		for i in self.items:
			if i.work_breakdown_structure == wbs:
				wbs_amount += i.amount

	return wbs_amount<|MERGE_RESOLUTION|>--- conflicted
+++ resolved
@@ -1180,7 +1180,7 @@
 					item_amount=(min(item.qty, pr_item.get("qty")) * pr_item.get("base_rate")),
 				)
 
-<<<<<<< HEAD
+
 	def update_gross_purchase_amount_for_linked_assets(self, item):
 		assets = frappe.db.get_all(
 			"Asset",
@@ -1202,8 +1202,7 @@
 				},
 			)
 
-=======
->>>>>>> 951e5152
+
 	def make_stock_adjustment_entry(self, gl_entries, item, voucher_wise_stock_value, account_currency):
 		net_amt_precision = item.precision("base_net_amount")
 		val_rate_db_precision = 6 if cint(item.precision("valuation_rate")) <= 6 else 9
